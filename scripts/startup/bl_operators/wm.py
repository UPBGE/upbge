--- conflicted
+++ resolved
@@ -3372,11 +3372,7 @@
 
         col = split.column(align=True)
         col.scale_y = 0.8
-<<<<<<< HEAD
-        ##col.label(text=bpy.app.version_string, translate=False) // UPBGE
-=======
-        col.label(text=iface_("Version: %s") % bpy.app.version_string, translate=False)
->>>>>>> 39baa944
+        #col.label(text=iface_("Version: %s") % bpy.app.version_string, translate=False) #UPBGE
         col.separator(factor=2.5)
         col.label(text=iface_("Date: %s %s") % (bpy.app.build_commit_date.decode('utf-8', 'replace'),
                                                 bpy.app.build_commit_time.decode('utf-8', 'replace')), translate=False)
@@ -3397,20 +3393,15 @@
 
         col = split.column(align=True)
         col.emboss = 'PULLDOWN_MENU'
-<<<<<<< HEAD
+        col.operator("wm.url_open_preset", text="Donate", icon='FUND').type = 'FUND'
+        #col.operator("wm.url_open_preset", text="What's New", icon='URL').type = 'RELEASE_NOTES'
         col.operator("wm.url_open", text="Release Notes", icon='URL').url = "https://github.com/UPBGE/upbge/wiki/Release-notes"
-        col.operator("wm.url_open_preset", text="Credits", icon='URL').type = 'CREDITS'
-        col.operator("wm.url_open", text="License", icon='URL').url = "https://www.blender.org/about/license/"
-        col.operator("wm.url_open", text="UPBGE Website", icon='URL').url = "https://upbge.org"
-=======
-        col.operator("wm.url_open_preset", text="Donate", icon='FUND').type = 'FUND'
-        col.operator("wm.url_open_preset", text="What's New", icon='URL').type = 'RELEASE_NOTES'
         col.separator(factor=2.0)
         col.operator("wm.url_open_preset", text="Credits", icon='URL').type = 'CREDITS'
         col.operator("wm.url_open", text="License", icon='URL').url = "https://www.blender.org/about/license/"
->>>>>>> 39baa944
         col.operator("wm.url_open", text="Blender Store", icon='URL').url = "https://store.blender.org"
-        col.operator("wm.url_open_preset", text="Blender Website", icon='URL').type = 'BLENDER'
+        #col.operator("wm.url_open_preset", text="Blender Website", icon='URL').type = 'BLENDER'
+        col.operator("wm.url_open", text="UPBGE Website", icon='URL').url = "https://upbge.org"
 
 
 class WM_MT_region_toggle_pie(Menu):
