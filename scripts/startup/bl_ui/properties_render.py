--- conflicted
+++ resolved
@@ -1459,16 +1459,10 @@
     RENDER_PT_eevee_volumetric,
     RENDER_PT_eevee_volumetric_lighting,
     RENDER_PT_eevee_volumetric_shadows,
-<<<<<<< HEAD
-    RENDER_PT_eevee_next_volumetric,
-    RENDER_PT_eevee_next_volumetric_lighting,
-    RENDER_PT_eevee_next_volumetric_shadows,
     RENDER_PT_eevee_volumetric_blending, # UPBGE
-=======
     RENDER_PT_eevee_next_volumes,
     RENDER_PT_eevee_next_volumes_lighting,
     RENDER_PT_eevee_next_volumes_shadows,
->>>>>>> 3180f16c
     RENDER_PT_eevee_performance,
     RENDER_PT_eevee_hair,
     RENDER_PT_eevee_shadows,
