--- conflicted
+++ resolved
@@ -50,7 +50,6 @@
     bl_label = "Game Resolution"
     COMPAT_ENGINES = {
         'BLENDER_RENDER',
-        'BLENDER_EEVEE',
         'BLENDER_EEVEE_NEXT',
         'BLENDER_WORKBENCH'}
 
@@ -95,7 +94,6 @@
     bl_label = "Game Debug"
     COMPAT_ENGINES = {
         'BLENDER_RENDER',
-        'BLENDER_EEVEE',
         'BLENDER_EEVEE_NEXT',
         'BLENDER_WORKBENCH'}
 
@@ -367,122 +365,6 @@
         sub.prop(props, "bokeh_overblur")
 
 
-<<<<<<< HEAD
-class RENDER_PT_eevee_bloom(RenderButtonsPanel, Panel):
-    bl_label = "Bloom"
-    bl_options = {'DEFAULT_CLOSED'}
-    COMPAT_ENGINES = {'BLENDER_EEVEE'}
-
-    @classmethod
-    def poll(cls, context):
-        return (context.engine in cls.COMPAT_ENGINES)
-
-    def draw_header(self, context):
-        scene = context.scene
-        props = scene.eevee
-        self.layout.prop(props, "use_bloom", text="")
-
-    def draw(self, context):
-        layout = self.layout
-        layout.use_property_split = True
-
-        scene = context.scene
-        props = scene.eevee
-
-        layout.active = props.use_bloom
-        col = layout.column()
-        col.prop(props, "bloom_threshold")
-        col.prop(props, "bloom_knee")
-        col.prop(props, "bloom_radius")
-        col.prop(props, "bloom_color")
-        col.prop(props, "bloom_intensity")
-        col.prop(props, "bloom_clamp")
-
-
-class RENDER_PT_eevee_volumetric(RenderButtonsPanel, Panel):
-    bl_label = "Volumetrics"
-    bl_options = {'DEFAULT_CLOSED'}
-    COMPAT_ENGINES = {'BLENDER_EEVEE'}
-
-    @classmethod
-    def poll(cls, context):
-        return (context.engine in cls.COMPAT_ENGINES)
-
-    def draw(self, context):
-        layout = self.layout
-        layout.use_property_split = True
-
-        scene = context.scene
-        props = scene.eevee
-
-        col = layout.column(align=True)
-        col.prop(props, "volumetric_start")
-        col.prop(props, "volumetric_end")
-
-        col = layout.column()
-        col.prop(props, "volumetric_tile_size")
-        col.prop(props, "volumetric_samples")
-        col.prop(props, "volumetric_sample_distribution", text="Distribution")
-
-
-class RENDER_PT_eevee_volumetric_lighting(RenderButtonsPanel, Panel):
-    bl_label = "Volumetric Lighting"
-    bl_parent_id = "RENDER_PT_eevee_volumetric"
-    COMPAT_ENGINES = {'BLENDER_EEVEE'}
-
-    def draw_header(self, context):
-        scene = context.scene
-        props = scene.eevee
-        self.layout.prop(props, "use_volumetric_lights", text="")
-
-    def draw(self, context):
-        layout = self.layout
-        layout.use_property_split = True
-
-        scene = context.scene
-        props = scene.eevee
-
-        layout.active = props.use_volumetric_lights
-        layout.prop(props, "volumetric_light_clamp", text="Light Clamping")
-
-
-class RENDER_PT_eevee_volumetric_shadows(RenderButtonsPanel, Panel):
-    bl_label = "Volumetric Shadows"
-    bl_parent_id = "RENDER_PT_eevee_volumetric"
-    COMPAT_ENGINES = {'BLENDER_EEVEE'}
-
-    def draw_header(self, context):
-        scene = context.scene
-        props = scene.eevee
-        self.layout.prop(props, "use_volumetric_shadows", text="")
-
-    def draw(self, context):
-        layout = self.layout
-        layout.use_property_split = True
-
-        scene = context.scene
-        props = scene.eevee
-
-        layout.active = props.use_volumetric_shadows
-        layout.prop(props, "volumetric_shadow_samples", text="Samples")
-
-# UPBGE
-class RENDER_PT_eevee_volumetric_blending(RenderButtonsPanel, Panel):
-    bl_label = "Volumetric Blending"
-    bl_parent_id = "RENDER_PT_eevee_volumetric"
-    COMPAT_ENGINES = {'BLENDER_EEVEE'}
-
-    def draw_header(self, context):
-        scene = context.scene
-        props = scene.eevee
-        self.layout.prop(props, "use_volumetric_blending", text="")
-    def draw(self, context):
-        pass
-######
-
-
-=======
->>>>>>> 2fcc6669
 class RENDER_PT_eevee_next_volumes(RenderButtonsPanel, Panel):
     bl_label = "Volumes"
     bl_options = {'DEFAULT_CLOSED'}
@@ -1216,12 +1098,8 @@
 
 classes = (
     RENDER_PT_context,
-<<<<<<< HEAD
     RENDER_PT_game_resolution, # UPBGE
     RENDER_PT_game_debug, # UPBGE
-    RENDER_PT_eevee_sampling,
-=======
->>>>>>> 2fcc6669
     RENDER_PT_eevee_next_sampling,
     RENDER_PT_eevee_next_sampling_viewport,
     RENDER_PT_eevee_next_sampling_render,
@@ -1235,14 +1113,6 @@
     RENDER_PT_eevee_next_screen_trace,
     RENDER_PT_eevee_next_denoise,
     RENDER_PT_eevee_next_gi_approximation,
-<<<<<<< HEAD
-    RENDER_PT_eevee_motion_blur,
-    RENDER_PT_eevee_volumetric,
-    RENDER_PT_eevee_volumetric_lighting,
-    RENDER_PT_eevee_volumetric_shadows,
-    RENDER_PT_eevee_volumetric_blending, # UPBGE
-=======
->>>>>>> 2fcc6669
     RENDER_PT_eevee_next_volumes,
     RENDER_PT_eevee_next_volumes_range,
     RENDER_PT_eevee_hair,
