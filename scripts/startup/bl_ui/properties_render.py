--- conflicted
+++ resolved
@@ -51,7 +51,7 @@
     bl_label = "Game Resolution"
     COMPAT_ENGINES = {
         'BLENDER_RENDER',
-        'BLENDER_EEVEE_NEXT',
+        'BLENDER_EEVEE',
         'BLENDER_WORKBENCH'}
 
     def draw(self, context):
@@ -95,7 +95,7 @@
     bl_label = "Game Debug"
     COMPAT_ENGINES = {
         'BLENDER_RENDER',
-        'BLENDER_EEVEE_NEXT',
+        'BLENDER_EEVEE',
         'BLENDER_WORKBENCH'}
 
     def draw(self, context):
@@ -1179,25 +1179,8 @@
 
 classes = (
     RENDER_PT_context,
-<<<<<<< HEAD
     RENDER_PT_game_resolution, # UPBGE
     RENDER_PT_game_debug, # UPBGE
-    RENDER_PT_eevee_next_sampling,
-    RENDER_PT_eevee_next_sampling_viewport,
-    RENDER_PT_eevee_next_sampling_render,
-    RENDER_PT_eevee_next_sampling_shadows,
-    RENDER_PT_eevee_next_sampling_advanced,
-    RENDER_PT_eevee_next_clamping,
-    RENDER_PT_eevee_next_clamping_surface,
-    RENDER_PT_eevee_next_clamping_volume,
-    RENDER_PT_eevee_next_raytracing_presets,
-    RENDER_PT_eevee_next_raytracing,
-    RENDER_PT_eevee_next_screen_trace,
-    RENDER_PT_eevee_next_denoise,
-    RENDER_PT_eevee_next_gi_approximation,
-    RENDER_PT_eevee_next_volumes,
-    RENDER_PT_eevee_next_volumes_range,
-=======
     RENDER_PT_eevee_sampling,
     RENDER_PT_eevee_sampling_viewport,
     RENDER_PT_eevee_sampling_render,
@@ -1213,7 +1196,6 @@
     RENDER_PT_eevee_gi_approximation,
     RENDER_PT_eevee_volumes,
     RENDER_PT_eevee_volumes_range,
->>>>>>> 23cc8423
     RENDER_PT_eevee_hair,
     RENDER_PT_simplify,
     RENDER_PT_simplify_viewport,
