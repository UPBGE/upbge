# SPDX-FileCopyrightText: 2009-2023 Blender Authors
#
# SPDX-License-Identifier: GPL-2.0-or-later

import bpy
from bpy.types import (
    Header,
    Menu,
    Panel,
)
from bl_ui.properties_paint_common import (
    UnifiedPaintPanel,
    brush_basic_texpaint_settings,
    brush_basic_gpencil_weight_settings,
    brush_basic_grease_pencil_weight_settings,
    BrushAssetShelf,
)
from bl_ui.properties_grease_pencil_common import (
    AnnotationDataPanel,
    AnnotationOnionSkin,
    GreasePencilMaterialsPanel,
    GreasePencilVertexcolorPanel,
)
from bl_ui.space_toolsystem_common import (
    ToolActivePanelHelper,
)
from bpy.app.translations import (
    pgettext_iface as iface_,
    pgettext_rpt as rpt_,
    contexts as i18n_contexts,
)


class VIEW3D_HT_tool_header(Header):
    bl_space_type = 'VIEW_3D'
    bl_region_type = 'TOOL_HEADER'

    def draw(self, context):
        layout = self.layout

        self.draw_tool_settings(context)

        layout.separator_spacer()

        self.draw_mode_settings(context)

    def draw_tool_settings(self, context):
        layout = self.layout
        tool_mode = context.mode

        # Active Tool
        # -----------
        from bl_ui.space_toolsystem_common import ToolSelectPanelHelper
        tool = ToolSelectPanelHelper.draw_active_tool_header(
            context, layout,
            tool_key=('VIEW_3D', tool_mode),
        )
        # Object Mode Options
        # -------------------

        # Example of how tool_settings can be accessed as pop-overs.

        # TODO(campbell): editing options should be after active tool options
        # (obviously separated for from the users POV)
        draw_fn = getattr(_draw_tool_settings_context_mode, tool_mode, None)
        if draw_fn is not None:
            is_valid_context = draw_fn(context, layout, tool)

        def draw_3d_brush_settings(layout, tool_mode):
            layout.popover("VIEW3D_PT_tools_brush_settings_advanced", text="Brush")
            if tool_mode != 'PAINT_WEIGHT':
                layout.popover("VIEW3D_PT_tools_brush_texture")
            if tool_mode == 'PAINT_TEXTURE':
                layout.popover("VIEW3D_PT_tools_mask_texture")
            layout.popover("VIEW3D_PT_tools_brush_stroke")
            layout.popover("VIEW3D_PT_tools_brush_falloff")
            layout.popover("VIEW3D_PT_tools_brush_display")

        # NOTE: general mode options should be added to `draw_mode_settings`.
        if tool_mode == 'SCULPT':
            if is_valid_context:
                draw_3d_brush_settings(layout, tool_mode)
        elif tool_mode == 'PAINT_VERTEX':
            if is_valid_context:
                draw_3d_brush_settings(layout, tool_mode)
        elif tool_mode == 'PAINT_WEIGHT':
            if is_valid_context:
                draw_3d_brush_settings(layout, tool_mode)
        elif tool_mode == 'PAINT_TEXTURE':
            if is_valid_context:
                draw_3d_brush_settings(layout, tool_mode)
        elif tool_mode == 'EDIT_ARMATURE':
            pass
        elif tool_mode == 'EDIT_CURVE':
            pass
        elif tool_mode == 'EDIT_MESH':
            pass
        elif tool_mode == 'POSE':
            pass
        elif tool_mode == 'PARTICLE':
            # Disable, only shows "Brush" panel, which is already in the top-bar.
            # if tool.has_datablock:
            #     layout.popover_group(context=".paint_common", **popover_kw)
            pass
        elif tool_mode == 'PAINT_GPENCIL':
            if is_valid_context:
                brush = context.tool_settings.gpencil_paint.brush
                if brush:
                    if brush.gpencil_tool != 'ERASE':
                        if brush.gpencil_tool != 'TINT':
                            layout.popover("VIEW3D_PT_tools_grease_pencil_brush_advanced")

                        if brush.gpencil_tool not in {'FILL', 'TINT'}:
                            layout.popover("VIEW3D_PT_tools_grease_pencil_brush_stroke")

                    layout.popover("VIEW3D_PT_tools_grease_pencil_paint_appearance")
        elif tool_mode == 'PAINT_GREASE_PENCIL':
            if is_valid_context:
                brush = context.tool_settings.gpencil_paint.brush
                if brush:
                    if brush.gpencil_tool != 'ERASE':
                        if brush.gpencil_tool != 'TINT':
                            layout.popover("VIEW3D_PT_tools_grease_pencil_v3_brush_advanced")

                        if brush.gpencil_tool not in {'FILL', 'TINT'}:
                            layout.popover("VIEW3D_PT_tools_grease_pencil_v3_brush_stroke")
                    layout.popover("VIEW3D_PT_tools_grease_pencil_paint_appearance")
        elif tool_mode == 'SCULPT_GPENCIL':
            if is_valid_context:
                brush = context.tool_settings.gpencil_sculpt_paint.brush
                if brush:
                    tool = brush.gpencil_sculpt_tool
                    if tool in {'SMOOTH', 'RANDOMIZE'}:
                        layout.popover("VIEW3D_PT_tools_grease_pencil_sculpt_brush_popover")
                    layout.popover("VIEW3D_PT_tools_grease_pencil_sculpt_appearance")
        elif tool_mode == 'SCULPT_GREASE_PENCIL':
            if is_valid_context:
                brush = context.tool_settings.gpencil_sculpt_paint.brush
                if brush:
                    tool = brush.gpencil_sculpt_tool
                    if tool in {'SMOOTH', 'RANDOMIZE'}:
                        layout.popover("VIEW3D_PT_tools_grease_pencil_sculpt_brush_popover")
                    layout.popover("VIEW3D_PT_tools_grease_pencil_sculpt_appearance")
        elif tool_mode == 'WEIGHT_GPENCIL' or tool_mode == 'WEIGHT_GREASE_PENCIL':
            if is_valid_context:
                layout.popover("VIEW3D_PT_tools_grease_pencil_weight_appearance")
        elif tool_mode == 'VERTEX_GPENCIL':
            if is_valid_context:
                layout.popover("VIEW3D_PT_tools_grease_pencil_vertex_appearance")

    def draw_mode_settings(self, context):
        layout = self.layout
        mode_string = context.mode

        def row_for_mirror():
            row = layout.row(align=True)
            row.label(icon='MOD_MIRROR')
            sub = row.row(align=True)
            sub.scale_x = 0.6
            return row, sub

        if mode_string == 'EDIT_ARMATURE':
            ob = context.object
            _row, sub = row_for_mirror()
            sub.prop(ob.data, "use_mirror_x", text="X", toggle=True)
        elif mode_string == 'POSE':
            ob = context.object
            _row, sub = row_for_mirror()
            sub.prop(ob.pose, "use_mirror_x", text="X", toggle=True)
        elif mode_string in {'EDIT_MESH', 'PAINT_WEIGHT', 'SCULPT', 'PAINT_VERTEX', 'PAINT_TEXTURE'}:
            # Mesh Modes, Use Mesh Symmetry
            ob = context.object
            row, sub = row_for_mirror()
            sub.prop(ob, "use_mesh_mirror_x", text="X", toggle=True)
            sub.prop(ob, "use_mesh_mirror_y", text="Y", toggle=True)
            sub.prop(ob, "use_mesh_mirror_z", text="Z", toggle=True)
            if mode_string == 'EDIT_MESH':
                tool_settings = context.tool_settings
                layout.prop(tool_settings, "use_mesh_automerge", text="")
            elif mode_string == 'PAINT_WEIGHT':
                row.popover(panel="VIEW3D_PT_tools_weightpaint_symmetry_for_topbar", text="")
            elif mode_string == 'SCULPT':
                row.popover(panel="VIEW3D_PT_sculpt_symmetry_for_topbar", text="")
            elif mode_string == 'PAINT_VERTEX':
                row.popover(panel="VIEW3D_PT_tools_vertexpaint_symmetry_for_topbar", text="")
        elif mode_string == 'SCULPT_CURVES':
            ob = context.object
            _row, sub = row_for_mirror()
            sub.prop(ob.data, "use_mirror_x", text="X", toggle=True)
            sub.prop(ob.data, "use_mirror_y", text="Y", toggle=True)
            sub.prop(ob.data, "use_mirror_z", text="Z", toggle=True)

            layout.prop(ob.data, "use_sculpt_collision", icon='MOD_PHYSICS', icon_only=True, toggle=True)

        # Expand panels from the side-bar as popovers.
        popover_kw = {"space_type": 'VIEW_3D', "region_type": 'UI', "category": "Tool"}

        if mode_string == 'SCULPT':
            layout.popover_group(context=".sculpt_mode", **popover_kw)
        elif mode_string == 'PAINT_VERTEX':
            layout.popover_group(context=".vertexpaint", **popover_kw)
        elif mode_string == 'PAINT_WEIGHT':
            layout.popover_group(context=".weightpaint", **popover_kw)
        elif mode_string == 'PAINT_TEXTURE':
            layout.popover_group(context=".imagepaint", **popover_kw)
        elif mode_string == 'EDIT_TEXT':
            layout.popover_group(context=".text_edit", **popover_kw)
        elif mode_string == 'EDIT_ARMATURE':
            layout.popover_group(context=".armature_edit", **popover_kw)
        elif mode_string == 'EDIT_METABALL':
            layout.popover_group(context=".mball_edit", **popover_kw)
        elif mode_string == 'EDIT_LATTICE':
            layout.popover_group(context=".lattice_edit", **popover_kw)
        elif mode_string == 'EDIT_CURVE':
            layout.popover_group(context=".curve_edit", **popover_kw)
        elif mode_string == 'EDIT_MESH':
            layout.popover_group(context=".mesh_edit", **popover_kw)
        elif mode_string == 'POSE':
            layout.popover_group(context=".posemode", **popover_kw)
        elif mode_string == 'PARTICLE':
            layout.popover_group(context=".particlemode", **popover_kw)
        elif mode_string == 'OBJECT':
            layout.popover_group(context=".objectmode", **popover_kw)
        elif mode_string in {'PAINT_GPENCIL', 'EDIT_GPENCIL', 'SCULPT_GPENCIL', 'WEIGHT_GPENCIL'}:
            # Grease pencil layer.
            gpl = context.active_gpencil_layer
            if gpl and gpl.info is not None:
                text = gpl.info
                maxw = 25
                if len(text) > maxw:
                    text = text[:maxw - 5] + '..' + text[-3:]
            else:
                text = ""

            layout.label(text="Layer:")
            sub = layout.row()
            sub.popover(
                panel="TOPBAR_PT_gpencil_layers",
                text=text,
            )


class _draw_tool_settings_context_mode:
    @staticmethod
    def SCULPT(context, layout, tool):
        if (tool is None) or (not tool.has_datablock):
            return False

        paint = context.tool_settings.sculpt
        brush = paint.brush

        BrushAssetShelf.draw_popup_selector(layout, context, brush)

        if brush is None:
            return False

        tool_settings = context.tool_settings
        capabilities = brush.sculpt_capabilities

        ups = tool_settings.unified_paint_settings

        if capabilities.has_color:
            row = layout.row(align=True)
            row.ui_units_x = 4
            UnifiedPaintPanel.prop_unified_color(row, context, brush, "color", text="")
            UnifiedPaintPanel.prop_unified_color(row, context, brush, "secondary_color", text="")
            row.separator()
            layout.prop(brush, "blend", text="", expand=False)

        size = "size"
        size_owner = ups if ups.use_unified_size else brush
        if size_owner.use_locked_size == 'SCENE':
            size = "unprojected_radius"

        UnifiedPaintPanel.prop_unified(
            layout,
            context,
            brush,
            size,
            pressure_name="use_pressure_size",
            unified_name="use_unified_size",
            text="Radius",
            slider=True,
            header=True,
        )

        # strength, use_strength_pressure
        pressure_name = "use_pressure_strength" if capabilities.has_strength_pressure else None
        UnifiedPaintPanel.prop_unified(
            layout,
            context,
            brush,
            "strength",
            pressure_name=pressure_name,
            unified_name="use_unified_strength",
            text="Strength",
            header=True,
        )

        # direction
        if not capabilities.has_direction:
            layout.row().prop(brush, "direction", expand=True, text="")

        return True

    @staticmethod
    def PAINT_TEXTURE(context, layout, tool):
        if (tool is None) or (not tool.has_datablock):
            return False

        paint = context.tool_settings.image_paint
        brush = paint.brush

        BrushAssetShelf.draw_popup_selector(layout, context, brush)

        if brush is None:
            return False

        brush_basic_texpaint_settings(layout, context, brush, compact=True)

        return True

    @staticmethod
    def PAINT_VERTEX(context, layout, tool):
        if (tool is None) or (not tool.has_datablock):
            return False

        paint = context.tool_settings.vertex_paint
        brush = paint.brush

        BrushAssetShelf.draw_popup_selector(layout, context, brush)

        if brush is None:
            return False

        brush_basic_texpaint_settings(layout, context, brush, compact=True)

        return True

    @staticmethod
    def PAINT_WEIGHT(context, layout, tool):
        if (tool is None) or (not tool.has_datablock):
            return False

        paint = context.tool_settings.weight_paint
        brush = paint.brush

        BrushAssetShelf.draw_popup_selector(layout, context, brush)

        if brush is None:
            return False

        capabilities = brush.weight_paint_capabilities
        if capabilities.has_weight:
            UnifiedPaintPanel.prop_unified(
                layout,
                context,
                brush,
                "weight",
                unified_name="use_unified_weight",
                slider=True,
                header=True,
            )

        UnifiedPaintPanel.prop_unified(
            layout,
            context,
            brush,
            "size",
            pressure_name="use_pressure_size",
            unified_name="use_unified_size",
            slider=True,
            text="Radius",
            header=True,
        )
        UnifiedPaintPanel.prop_unified(
            layout,
            context,
            brush,
            "strength",
            pressure_name="use_pressure_strength",
            unified_name="use_unified_strength",
            header=True,
        )

        return True

    @staticmethod
    def PAINT_GPENCIL(context, layout, tool):
        if tool is None:
            return False

        if tool.idname == "builtin.cutter":
            row = layout.row(align=True)
            row.prop(context.tool_settings.gpencil_sculpt, "intersection_threshold")
            return False
        elif not tool.has_datablock:
            return False

        tool_settings = context.tool_settings
        paint = tool_settings.gpencil_paint
        brush = paint.brush
        if brush is None:
            return False

        ob = context.object
        gp_settings = brush.gpencil_settings

        row = layout.row(align=True)
        settings = tool_settings.gpencil_paint

        BrushAssetShelf.draw_popup_selector(layout, context, brush)

        if ob and brush.gpencil_tool in {'FILL', 'DRAW'}:
            from bl_ui.properties_paint_common import (
                brush_basic__draw_color_selector,
            )
            brush_basic__draw_color_selector(context, layout, brush, gp_settings, None)

        if ob and brush.gpencil_tool == 'TINT':
            row.separator(factor=0.4)
            row.prop_with_popover(brush, "color", text="", panel="TOPBAR_PT_gpencil_vertexcolor")

        from bl_ui.properties_paint_common import (
            brush_basic_gpencil_paint_settings,
        )
        brush_basic_gpencil_paint_settings(layout, context, brush, compact=True)

        return True

    @staticmethod
    def SCULPT_GPENCIL(context, layout, tool):
        if (tool is None) or (not tool.has_datablock):
            return False

        tool_settings = context.tool_settings
        paint = tool_settings.gpencil_sculpt_paint
        brush = paint.brush

        BrushAssetShelf.draw_popup_selector(layout, context, brush)

        from bl_ui.properties_paint_common import (
            brush_basic_gpencil_sculpt_settings,
        )
        brush_basic_gpencil_sculpt_settings(layout, context, brush, compact=True)

        return True

    @staticmethod
    def SCULPT_GREASE_PENCIL(context, layout, tool):
        if (tool is None) or (not tool.has_datablock):
            return False

        paint = context.tool_settings.gpencil_sculpt_paint
        brush = paint.brush
        if brush is None:
            return False

        BrushAssetShelf.draw_popup_selector(layout, context, brush)

        tool_settings = context.tool_settings
        capabilities = brush.sculpt_capabilities

        ups = tool_settings.unified_paint_settings

        size = "size"
        size_owner = ups if ups.use_unified_size else brush
        if size_owner.use_locked_size == 'SCENE':
            size = "unprojected_radius"

        UnifiedPaintPanel.prop_unified(
            layout,
            context,
            brush,
            size,
            pressure_name="use_pressure_size",
            unified_name="use_unified_size",
            text="Radius",
            slider=True,
            header=True,
        )

        # strength, use_strength_pressure
        pressure_name = "use_pressure_strength" if capabilities.has_strength_pressure else None
        UnifiedPaintPanel.prop_unified(
            layout,
            context,
            brush,
            "strength",
            pressure_name=pressure_name,
            unified_name="use_unified_strength",
            text="Strength",
            header=True,
        )

        # direction
        if brush.gpencil_sculpt_tool in {'THICKNESS', 'STRENGTH', 'PINCH', 'TWIST'}:
            layout.row().prop(brush, "direction", expand=True, text="")

        # Brush falloff
        layout.popover("VIEW3D_PT_tools_brush_falloff")

        # Active layer only switch
        layout.prop(brush.gpencil_settings, "use_active_layer_only")
        return True

    @staticmethod
    def WEIGHT_GPENCIL(context, layout, tool):
        if (tool is None) or (not tool.has_datablock):
            return False

        tool_settings = context.tool_settings
        paint = tool_settings.gpencil_weight_paint
        brush = paint.brush

        BrushAssetShelf.draw_popup_selector(layout, context, brush)

        brush_basic_gpencil_weight_settings(layout, context, brush, compact=True)

        layout.popover("VIEW3D_PT_tools_grease_pencil_weight_options", text="Options")
        layout.popover("VIEW3D_PT_tools_grease_pencil_brush_weight_falloff", text="Falloff")

        return True

    @staticmethod
    def WEIGHT_GREASE_PENCIL(context, layout, tool):
        if (tool is None) or (not tool.has_datablock):
            return False

        paint = context.tool_settings.gpencil_weight_paint
        brush = paint.brush
        if brush is None:
            return False

        BrushAssetShelf.draw_popup_selector(layout, context, brush)

        brush_basic_grease_pencil_weight_settings(layout, context, brush, compact=True)

        layout.popover("VIEW3D_PT_tools_grease_pencil_weight_options", text="Options")
        layout.popover("VIEW3D_PT_tools_grease_pencil_brush_weight_falloff", text="Falloff")

        return True

    @staticmethod
    def VERTEX_GPENCIL(context, layout, tool):
        if (tool is None) or (not tool.has_datablock):
            return False

        tool_settings = context.tool_settings
        paint = tool_settings.gpencil_vertex_paint
        brush = paint.brush

        row = layout.row(align=True)
        settings = tool_settings.gpencil_vertex_paint

        BrushAssetShelf.draw_popup_selector(layout, context, brush)

        if brush.gpencil_vertex_tool not in {'BLUR', 'AVERAGE', 'SMEAR'}:
            row.separator(factor=0.4)
            row.prop_with_popover(brush, "color", text="", panel="TOPBAR_PT_gpencil_vertexcolor")

        from bl_ui.properties_paint_common import (
            brush_basic_gpencil_vertex_settings,
        )

        brush_basic_gpencil_vertex_settings(layout, context, brush, compact=True)

        return True

    @staticmethod
    def PARTICLE(context, layout, tool):
        if (tool is None) or (not tool.has_datablock):
            return False

        # See: `VIEW3D_PT_tools_brush`, basically a duplicate
        tool_settings = context.tool_settings
        settings = tool_settings.particle_edit
        brush = settings.brush
        tool = settings.tool
        if tool == 'NONE':
            return False

        layout.prop(brush, "size", slider=True)
        if tool == 'ADD':
            layout.prop(brush, "count")

            layout.prop(settings, "use_default_interpolate")
            layout.prop(brush, "steps", slider=True)
            layout.prop(settings, "default_key_count", slider=True)
        else:
            layout.prop(brush, "strength", slider=True)

            if tool == 'LENGTH':
                layout.row().prop(brush, "length_mode", expand=True)
            elif tool == 'PUFF':
                layout.row().prop(brush, "puff_mode", expand=True)
                layout.prop(brush, "use_puff_volume")
            elif tool == 'COMB':
                row = layout.row()
                row.active = settings.is_editable
                row.prop(settings, "use_emitter_deflect", text="Deflect Emitter")
                sub = row.row(align=True)
                sub.active = settings.use_emitter_deflect
                sub.prop(settings, "emitter_distance", text="Distance")

        return True

    @staticmethod
    def SCULPT_CURVES(context, layout, tool):
        if (tool is None) or (not tool.has_datablock):
            return False

        tool_settings = context.tool_settings
        paint = tool_settings.curves_sculpt

        brush = paint.brush
        if brush is None:
            return False

        UnifiedPaintPanel.prop_unified(
            layout,
            context,
            brush,
            "size",
            unified_name="use_unified_size",
            pressure_name="use_pressure_size",
            text="Radius",
            slider=True,
            header=True,
        )

        if brush.curves_sculpt_tool not in {'ADD', 'DELETE'}:
            UnifiedPaintPanel.prop_unified(
                layout,
                context,
                brush,
                "strength",
                unified_name="use_unified_strength",
                pressure_name="use_pressure_strength",
                header=True,
            )

        curves_tool = brush.curves_sculpt_tool

        if curves_tool == 'COMB':
            layout.prop(brush, "falloff_shape", expand=True)
            layout.popover("VIEW3D_PT_tools_brush_falloff", text="Brush Falloff")
            layout.popover("VIEW3D_PT_curves_sculpt_parameter_falloff", text="Curve Falloff")
        elif curves_tool == 'ADD':
            layout.prop(brush, "falloff_shape", expand=True)
            layout.prop(brush.curves_sculpt_settings, "add_amount")
            layout.popover("VIEW3D_PT_curves_sculpt_add_shape", text="Curve Shape")
            layout.prop(brush, "use_frontface", text="Front Faces Only")
        elif curves_tool == 'GROW_SHRINK':
            layout.prop(brush, "direction", expand=True, text="")
            layout.prop(brush, "falloff_shape", expand=True)
            layout.popover("VIEW3D_PT_curves_sculpt_grow_shrink_scaling", text="Scaling")
            layout.popover("VIEW3D_PT_tools_brush_falloff")
        elif curves_tool == 'SNAKE_HOOK':
            layout.prop(brush, "falloff_shape", expand=True)
            layout.popover("VIEW3D_PT_tools_brush_falloff")
        elif curves_tool == 'DELETE':
            layout.prop(brush, "falloff_shape", expand=True)
        elif curves_tool == 'SELECTION_PAINT':
            layout.prop(brush, "direction", expand=True, text="")
            layout.prop(brush, "falloff_shape", expand=True)
            layout.popover("VIEW3D_PT_tools_brush_falloff")
        elif curves_tool == 'PINCH':
            layout.prop(brush, "direction", expand=True, text="")
            layout.prop(brush, "falloff_shape", expand=True)
            layout.popover("VIEW3D_PT_tools_brush_falloff")
        elif curves_tool == 'SMOOTH':
            layout.prop(brush, "falloff_shape", expand=True)
            layout.popover("VIEW3D_PT_tools_brush_falloff")
        elif curves_tool == 'PUFF':
            layout.prop(brush, "falloff_shape", expand=True)
            layout.popover("VIEW3D_PT_tools_brush_falloff")
        elif curves_tool == 'DENSITY':
            layout.prop(brush, "falloff_shape", expand=True)
            row = layout.row(align=True)
            row.prop(brush.curves_sculpt_settings, "density_mode", text="", expand=True)
            row = layout.row(align=True)
            row.prop(brush.curves_sculpt_settings, "minimum_distance", text="Distance Min")
            row.operator_context = 'INVOKE_REGION_WIN'
            row.operator("sculpt_curves.min_distance_edit", text="", icon='DRIVER_DISTANCE')
            row = layout.row(align=True)
            row.enabled = brush.curves_sculpt_settings.density_mode != 'REMOVE'
            row.prop(brush.curves_sculpt_settings, "density_add_attempts", text="Count Max")
            layout.popover("VIEW3D_PT_tools_brush_falloff")
            layout.popover("VIEW3D_PT_curves_sculpt_add_shape", text="Curve Shape")
        elif curves_tool == 'SLIDE':
            layout.popover("VIEW3D_PT_tools_brush_falloff")

        return True

    @staticmethod
    def PAINT_GREASE_PENCIL(context, layout, tool):
        if (tool is None) or (not tool.has_datablock):
            return False

        tool_settings = context.tool_settings
        paint = tool_settings.gpencil_paint

        brush = paint.brush
        if brush is None:
            return False

        row = layout.row(align=True)

        BrushAssetShelf.draw_popup_selector(layout, context, brush)

        grease_pencil_tool = brush.gpencil_tool

        if grease_pencil_tool in {'DRAW', 'FILL'}:
            from bl_ui.properties_paint_common import (
                brush_basic__draw_color_selector,
            )
            brush_basic__draw_color_selector(context, layout, brush, brush.gpencil_settings, None)

        if grease_pencil_tool == 'TINT':
            row.separator(factor=0.4)
            row.prop_with_popover(brush, "color", text="", panel="TOPBAR_PT_gpencil_vertexcolor")

        from bl_ui.properties_paint_common import (
            brush_basic_grease_pencil_paint_settings,
        )

        brush_basic_grease_pencil_paint_settings(layout, context, brush, compact=True)

        return True


class VIEW3D_HT_header(Header):
    bl_space_type = 'VIEW_3D'

    @staticmethod
    def draw_xform_template(layout, context):
        obj = context.active_object
        object_mode = 'OBJECT' if obj is None else obj.mode
        has_pose_mode = (
            (object_mode == 'POSE') or
            (object_mode == 'WEIGHT_PAINT' and context.pose_object is not None)
        )

        tool_settings = context.tool_settings

        # Mode & Transform Settings
        scene = context.scene

        # Orientation
        if object_mode in {'OBJECT', 'EDIT', 'EDIT_GPENCIL'} or has_pose_mode:
            orient_slot = scene.transform_orientation_slots[0]
            row = layout.row(align=True)

            sub = row.row()
            sub.prop_with_popover(
                orient_slot,
                "type",
                text="",
                panel="VIEW3D_PT_transform_orientations",
            )

        # Pivot
        if object_mode in {'OBJECT', 'EDIT', 'EDIT_GPENCIL', 'SCULPT_GPENCIL'} or has_pose_mode:
            layout.prop(tool_settings, "transform_pivot_point", text="", icon_only=True)

        # Snap
        show_snap = False
        if obj is None:
            show_snap = True
        else:
            if (object_mode not in {
                    'SCULPT', 'SCULPT_CURVES', 'VERTEX_PAINT', 'WEIGHT_PAINT', 'TEXTURE_PAINT',
                    'PAINT_GPENCIL', 'SCULPT_GPENCIL', 'WEIGHT_GPENCIL', 'VERTEX_GPENCIL',
            }) or has_pose_mode:
                show_snap = True
            else:

                paint_settings = UnifiedPaintPanel.paint_settings(context)

                if paint_settings:
                    brush = paint_settings.brush
                    if brush and hasattr(brush, "stroke_method") and brush.stroke_method == 'CURVE':
                        show_snap = True

        if show_snap:
            snap_items = bpy.types.ToolSettings.bl_rna.properties["snap_elements"].enum_items
            snap_elements = tool_settings.snap_elements
            if len(snap_elements) == 1:
                text = ""
                for elem in snap_elements:
                    icon = snap_items[elem].icon
                    break
            else:
                text = iface_("Mix", i18n_contexts.editor_view3d)
                icon = 'NONE'
            del snap_items, snap_elements

            row = layout.row(align=True)
            row.prop(tool_settings, "use_snap", text="")

            sub = row.row(align=True)
            sub.popover(
                panel="VIEW3D_PT_snapping",
                icon=icon,
                text=text,
                translate=False,
            )

        # Proportional editing
        if object_mode in {
            'EDIT',
            'PARTICLE_EDIT',
            'SCULPT_GPENCIL',
            'EDIT_GPENCIL',
            'OBJECT',
        } and context.mode != 'EDIT_ARMATURE':
            row = layout.row(align=True)
            kw = {}
            if object_mode == 'OBJECT':
                attr = "use_proportional_edit_objects"
            else:
                attr = "use_proportional_edit"

                if tool_settings.use_proportional_edit:
                    if tool_settings.use_proportional_connected:
                        kw["icon"] = 'PROP_CON'
                    elif tool_settings.use_proportional_projected:
                        kw["icon"] = 'PROP_PROJECTED'
                    else:
                        kw["icon"] = 'PROP_ON'
                else:
                    kw["icon"] = 'PROP_OFF'

            row.prop(tool_settings, attr, icon_only=True, **kw)
            sub = row.row(align=True)
            sub.active = getattr(tool_settings, attr)
            sub.prop_with_popover(
                tool_settings,
                "proportional_edit_falloff",
                text="",
                icon_only=True,
                panel="VIEW3D_PT_proportional_edit",
            )

    def draw(self, context):
        layout = self.layout

        tool_settings = context.tool_settings
        view = context.space_data
        shading = view.shading

        layout.row(align=True).template_header()

        row = layout.row(align=True)
        obj = context.active_object
        mode_string = context.mode
        object_mode = 'OBJECT' if obj is None else obj.mode
        has_pose_mode = (
            (object_mode == 'POSE') or
            (object_mode == 'WEIGHT_PAINT' and context.pose_object is not None)
        )

        # Note: This is actually deadly in case enum_items have to be dynamically generated
        #       (because internal RNA array iterator will free everything immediately...).
        # XXX This is an RNA internal issue, not sure how to fix it.
        # Note: Tried to add an accessor to get translated UI strings instead of manual call
        #       to pgettext_iface below, but this fails because translated enum-items
        #       are always dynamically allocated.
        act_mode_item = bpy.types.Object.bl_rna.properties["mode"].enum_items[object_mode]
        act_mode_i18n_context = bpy.types.Object.bl_rna.properties["mode"].translation_context

        sub = row.row(align=True)
        sub.operator_menu_enum(
            "object.mode_set", "mode",
            text=iface_(act_mode_item.name, act_mode_i18n_context),
            icon=act_mode_item.icon,
        )
        del act_mode_item

        layout.template_header_3D_mode()

        # Contains buttons like Mode, Pivot, Layer, Mesh Select Mode...
        if obj:
            # Particle edit
            if object_mode == 'PARTICLE_EDIT':
                row = layout.row()
                row.prop(tool_settings.particle_edit, "select_mode", text="", expand=True)
            elif object_mode in {'EDIT', 'SCULPT_CURVES'} and obj.type == 'CURVES':
                curves = obj.data

                row = layout.row(align=True)
                domain = curves.selection_domain
                row.operator(
                    "curves.set_selection_domain",
                    text="",
                    icon='CURVE_BEZCIRCLE',
                    depress=(domain == 'POINT'),
                ).domain = 'POINT'
                row.operator(
                    "curves.set_selection_domain",
                    text="",
                    icon='CURVE_PATH',
                    depress=(domain == 'CURVE'),
                ).domain = 'CURVE'

        # Grease Pencil v3
        if obj and obj.type == 'GREASEPENCIL':
            # Select mode for Editing
            if object_mode == 'EDIT':
                row = layout.row(align=True)
                row.operator(
                    "grease_pencil.set_selection_mode",
                    text="",
                    icon='GP_SELECT_POINTS',
                    depress=(tool_settings.gpencil_selectmode_edit == 'POINT'),
                ).mode = 'POINT'
                row.operator(
                    "grease_pencil.set_selection_mode",
                    text="",
                    icon='GP_SELECT_STROKES',
                    depress=(tool_settings.gpencil_selectmode_edit == 'STROKE'),
                ).mode = 'STROKE'

                # TODO: Segment selection

            if object_mode == 'PAINT_GPENCIL':
                row = layout.row(align=True)
                row.prop(tool_settings, "use_gpencil_draw_onback", text="", icon='MOD_OPACITY')
                row.separator(factor=0.4)
                row.prop(tool_settings, "use_gpencil_automerge_strokes", text="")
                row.separator(factor=0.4)
                row.prop(tool_settings, "use_gpencil_weight_data_add", text="", icon='WPAINT_HLT')
                row.separator(factor=0.4)
                row.prop(tool_settings, "use_gpencil_draw_additive", text="", icon='FREEZE')

            # Select mode for Sculpt
            if object_mode == 'SCULPT_GPENCIL':
                row = layout.row(align=True)
                row.prop(tool_settings, "use_gpencil_select_mask_point", text="")
                row.prop(tool_settings, "use_gpencil_select_mask_stroke", text="")
                row.prop(tool_settings, "use_gpencil_select_mask_segment", text="")

            if object_mode in {'PAINT_GPENCIL', 'EDIT', 'SCULPT_GPENCIL', 'WEIGHT_GPENCIL'}:
                row = layout.row(align=True)
                row.prop(tool_settings, "use_grease_pencil_multi_frame_editing", text="")

                if object_mode in {'EDIT', 'SCULPT_GPENCIL', 'WEIGHT_GPENCIL'}:
                    sub = row.row(align=True)
                    sub.enabled = tool_settings.use_grease_pencil_multi_frame_editing
                    sub.popover(
                        panel="VIEW3D_PT_grease_pencil_multi_frame",
                        text="Multiframe",
                    )

        # Grease Pencil (legacy)
        if obj and obj.type == 'GPENCIL' and context.gpencil_data:
            gpd = context.gpencil_data

            if gpd.is_stroke_paint_mode:
                row = layout.row()
                sub = row.row(align=True)
                sub.prop(tool_settings, "use_gpencil_draw_onback", text="", icon='MOD_OPACITY')
                sub.separator(factor=0.4)
                sub.prop(tool_settings, "use_gpencil_automerge_strokes", text="")
                sub.separator(factor=0.4)
                sub.prop(tool_settings, "use_gpencil_weight_data_add", text="", icon='WPAINT_HLT')
                sub.separator(factor=0.4)
                sub.prop(tool_settings, "use_gpencil_draw_additive", text="", icon='FREEZE')

            # Select mode for Editing
            if gpd.use_stroke_edit_mode:
                row = layout.row(align=True)
                row.prop_enum(tool_settings, "gpencil_selectmode_edit", text="", value='POINT')
                row.prop_enum(tool_settings, "gpencil_selectmode_edit", text="", value='STROKE')

                subrow = row.row(align=True)
                subrow.enabled = not gpd.use_curve_edit
                subrow.prop_enum(tool_settings, "gpencil_selectmode_edit", text="", value='SEGMENT')

                # Curve edit sub-mode.
                row = layout.row(align=True)
                row.prop(gpd, "use_curve_edit", text="", icon='IPO_BEZIER')
                sub = row.row(align=True)
                sub.active = gpd.use_curve_edit
                sub.popover(
                    panel="VIEW3D_PT_gpencil_curve_edit",
                    text="Curve Editing",
                )

            # Select mode for Sculpt
            if gpd.is_stroke_sculpt_mode:
                row = layout.row(align=True)
                row.prop(tool_settings, "use_gpencil_select_mask_point", text="")
                row.prop(tool_settings, "use_gpencil_select_mask_stroke", text="")
                row.prop(tool_settings, "use_gpencil_select_mask_segment", text="")

            # Select mode for Vertex Paint
            if gpd.is_stroke_vertex_mode:
                row = layout.row(align=True)
                row.prop(tool_settings, "use_gpencil_vertex_select_mask_point", text="")
                row.prop(tool_settings, "use_gpencil_vertex_select_mask_stroke", text="")
                row.prop(tool_settings, "use_gpencil_vertex_select_mask_segment", text="")

            if gpd.is_stroke_paint_mode:
                row = layout.row(align=True)
                row.prop(gpd, "use_multiedit", text="", icon='GP_MULTIFRAME_EDITING')

            if (
                    gpd.use_stroke_edit_mode or
                    gpd.is_stroke_sculpt_mode or
                    gpd.is_stroke_weight_mode or
                    gpd.is_stroke_vertex_mode
            ):
                row = layout.row(align=True)
                row.prop(gpd, "use_multiedit", text="", icon='GP_MULTIFRAME_EDITING')

                sub = row.row(align=True)
                sub.enabled = gpd.use_multiedit
                sub.popover(
                    panel="VIEW3D_PT_gpencil_multi_frame",
                    text="Multiframe",
                )

        overlay = view.overlay

        VIEW3D_MT_editor_menus.draw_collapsible(context, layout)

        layout.separator_spacer()

        if object_mode in {'PAINT_GPENCIL', 'SCULPT_GPENCIL'}:
            # Grease pencil
            if object_mode == 'PAINT_GPENCIL':
                sub = layout.row(align=True)
                sub.prop_with_popover(
                    tool_settings,
                    "gpencil_stroke_placement_view3d",
                    text="",
                    panel="VIEW3D_PT_gpencil_origin",
                )

            if object_mode in {'PAINT_GPENCIL', 'SCULPT_GPENCIL'}:
                sub = layout.row(align=True)
                sub.active = tool_settings.gpencil_stroke_placement_view3d != 'SURFACE'
                sub.prop_with_popover(
                    tool_settings.gpencil_sculpt,
                    "lock_axis",
                    text="",
                    panel="VIEW3D_PT_gpencil_lock",
                )

            if object_mode == 'PAINT_GPENCIL':
                # FIXME: this is bad practice!
                # Tool options are to be displayed in the top-bar.
                tool = context.workspace.tools.from_space_view3d_mode(object_mode)
                if tool and tool.idname == "builtin_brush.Draw":
                    settings = tool_settings.gpencil_sculpt.guide
                    row = layout.row(align=True)
                    row.prop(settings, "use_guide", text="", icon='GRID')
                    sub = row.row(align=True)
                    sub.active = settings.use_guide
                    sub.popover(
                        panel="VIEW3D_PT_gpencil_guide",
                        text="Guides",
                    )
            if object_mode == 'SCULPT_GPENCIL':
                layout.popover(
                    panel="VIEW3D_PT_gpencil_sculpt_automasking",
                    text="",
                    icon=VIEW3D_HT_header._gpencil_sculpt_automasking_icon(tool_settings.gpencil_sculpt),
                )

        elif object_mode == 'SCULPT':
            # If the active tool supports it, show the canvas selector popover.
            from bl_ui.space_toolsystem_common import ToolSelectPanelHelper
            tool = ToolSelectPanelHelper.tool_active_from_context(context)
            is_paint_tool = tool and tool.use_paint_canvas

            shading = VIEW3D_PT_shading.get_shading(context)
            color_type = shading.color_type

            row = layout.row()
            row.active = is_paint_tool and color_type == 'VERTEX'

            if context.preferences.experimental.use_sculpt_texture_paint:
                canvas_source = tool_settings.paint_mode.canvas_source
                icon = 'GROUP_VCOL' if canvas_source == 'COLOR_ATTRIBUTE' else canvas_source
                row.popover(panel="VIEW3D_PT_slots_paint_canvas", icon=icon)
            else:
                row.popover(panel="VIEW3D_PT_slots_color_attributes", icon='GROUP_VCOL')

            layout.popover(
                panel="VIEW3D_PT_sculpt_snapping",
                icon="SNAP_INCREMENT",
                text="",
                translate=False,
            )

            layout.popover(
                panel="VIEW3D_PT_sculpt_automasking",
                text="",
                icon=VIEW3D_HT_header._sculpt_automasking_icon(tool_settings.sculpt),
            )

        elif object_mode == 'VERTEX_PAINT':
            row = layout.row()
            row.popover(panel="VIEW3D_PT_slots_color_attributes", icon='GROUP_VCOL')

        elif object_mode == 'WEIGHT_PAINT':
            row = layout.row()
            row.popover(panel="VIEW3D_PT_slots_vertex_groups", icon='GROUP_VERTEX')

            layout.popover(
                panel="VIEW3D_PT_sculpt_snapping",
                icon="SNAP_INCREMENT",
                text="",
                translate=False,
            )

        elif object_mode == 'TEXTURE_PAINT':
            tool_mode = tool_settings.image_paint.mode
            icon = 'MATERIAL' if tool_mode == 'MATERIAL' else 'IMAGE_DATA'

            row = layout.row()
            row.popover(panel="VIEW3D_PT_slots_projectpaint", icon=icon)
            row.popover(
                panel="VIEW3D_PT_mask",
                icon=VIEW3D_HT_header._texture_mask_icon(tool_settings.image_paint),
                text="")
        else:
            # Transform settings depending on tool header visibility
            VIEW3D_HT_header.draw_xform_template(layout, context)

        layout.separator_spacer()

        # Viewport Settings
        layout.popover(
            panel="VIEW3D_PT_object_type_visibility",
            icon_value=view.icon_from_show_object_viewport,
            text="",
        )

        # Gizmo toggle & popover.
        row = layout.row(align=True)
        # FIXME: place-holder icon.
        row.prop(view, "show_gizmo", text="", toggle=True, icon='GIZMO')
        sub = row.row(align=True)
        sub.active = view.show_gizmo
        sub.popover(
            panel="VIEW3D_PT_gizmo_display",
            text="",
        )

        # Overlay toggle & popover.
        row = layout.row(align=True)
        row.prop(overlay, "show_overlays", icon='OVERLAY', text="")
        sub = row.row(align=True)
        sub.active = overlay.show_overlays
        sub.popover(panel="VIEW3D_PT_overlay", text="")

        if mode_string == 'EDIT_MESH':
            sub.popover(panel="VIEW3D_PT_overlay_edit_mesh", text="", icon='EDITMODE_HLT')
        if mode_string == 'EDIT_CURVE':
            sub.popover(panel="VIEW3D_PT_overlay_edit_curve", text="", icon='EDITMODE_HLT')
        elif mode_string == 'SCULPT':
            sub.popover(panel="VIEW3D_PT_overlay_sculpt", text="", icon='SCULPTMODE_HLT')
        elif mode_string == 'SCULPT_CURVES':
            sub.popover(panel="VIEW3D_PT_overlay_sculpt_curves", text="", icon='SCULPTMODE_HLT')
        elif mode_string == 'PAINT_WEIGHT':
            sub.popover(panel="VIEW3D_PT_overlay_weight_paint", text="", icon='WPAINT_HLT')
        elif mode_string == 'PAINT_TEXTURE':
            sub.popover(panel="VIEW3D_PT_overlay_texture_paint", text="", icon='TPAINT_HLT')
        elif mode_string == 'PAINT_VERTEX':
            sub.popover(panel="VIEW3D_PT_overlay_vertex_paint", text="", icon='VPAINT_HLT')
        elif obj is not None and obj.type == 'GPENCIL':
            sub.popover(panel="VIEW3D_PT_overlay_gpencil_options", text="", icon='OUTLINER_DATA_GREASEPENCIL')
        elif obj is not None and obj.type == 'GREASEPENCIL':
            sub.popover(panel="VIEW3D_PT_overlay_grease_pencil_options", text="", icon='OUTLINER_DATA_GREASEPENCIL')

        # Separate from `elif` chain because it may coexist with weight-paint.
        if (
            has_pose_mode or
            (object_mode in {'EDIT_ARMATURE', 'OBJECT'} and VIEW3D_PT_overlay_bones.is_using_wireframe(context))
        ):
            sub.popover(panel="VIEW3D_PT_overlay_bones", text="", icon='POSE_HLT')

        row = layout.row()
        row.active = (object_mode == 'EDIT') or (shading.type in {'WIREFRAME', 'SOLID'})

        # While exposing `shading.show_xray(_wireframe)` is correct.
        # this hides the key shortcut from users: #70433.
        if has_pose_mode:
            draw_depressed = overlay.show_xray_bone
        elif shading.type == 'WIREFRAME':
            draw_depressed = shading.show_xray_wireframe
        else:
            draw_depressed = shading.show_xray
        row.operator(
            "view3d.toggle_xray",
            text="",
            icon='XRAY',
            depress=draw_depressed,
        )

        row = layout.row(align=True)
        row.prop(shading, "type", text="", expand=True)
        sub = row.row(align=True)
        # TODO, currently render shading type ignores mesh two-side, until it's supported
        # show the shading popover which shows double-sided option.

        # sub.enabled = shading.type != 'RENDERED'
        sub.popover(panel="VIEW3D_PT_shading", text="")

    @staticmethod
    def _sculpt_automasking_icon(sculpt):
        automask_enabled = (
            sculpt.use_automasking_topology or
            sculpt.use_automasking_face_sets or
            sculpt.use_automasking_boundary_edges or
            sculpt.use_automasking_boundary_face_sets or
            sculpt.use_automasking_cavity or
            sculpt.use_automasking_cavity_inverted or
            sculpt.use_automasking_start_normal or
            sculpt.use_automasking_view_normal
        )

        return 'CLIPUV_DEHLT' if automask_enabled else 'CLIPUV_HLT'

    @staticmethod
    def _gpencil_sculpt_automasking_icon(gpencil_sculpt):
        automask_enabled = (
            gpencil_sculpt.use_automasking_stroke or
            gpencil_sculpt.use_automasking_layer_stroke or
            gpencil_sculpt.use_automasking_material_stroke or
            gpencil_sculpt.use_automasking_material_active or
            gpencil_sculpt.use_automasking_layer_active
        )

        return 'CLIPUV_DEHLT' if automask_enabled else 'CLIPUV_HLT'

    @staticmethod
    def _texture_mask_icon(ipaint):
        mask_enabled = ipaint.use_stencil_layer or ipaint.use_cavity
        return 'CLIPUV_DEHLT' if mask_enabled else 'CLIPUV_HLT'


class VIEW3D_MT_editor_menus(Menu):
    bl_label = ""

    def draw(self, context):
        layout = self.layout
        obj = context.active_object
        mode_string = context.mode
        edit_object = context.edit_object
        gp_edit = obj and obj.type == 'GPENCIL' and obj.mode in {
            'EDIT_GPENCIL',
            'PAINT_GPENCIL',
            'SCULPT_GPENCIL',
            'SCULPT_GREASE_PENCIL',
            'WEIGHT_GPENCIL',
            'VERTEX_GPENCIL',
        }
        tool_settings = context.tool_settings

        layout.menu("VIEW3D_MT_view")

        # Select Menu
        if gp_edit:
            use_gpencil_masking = (tool_settings.use_gpencil_select_mask_point or
                                   tool_settings.use_gpencil_select_mask_stroke or
                                   tool_settings.use_gpencil_select_mask_segment)
            if mode_string in {
                'EDIT_GPENCIL',
                'VERTEX_GPENCIL'} or (
                mode_string in {
                    'SCULPT_GPENCIL',
                    'SCULPT_GREASE_PENCIL'} and use_gpencil_masking):
                layout.menu("VIEW3D_MT_select_edit_gpencil")
        elif mode_string in {'PAINT_WEIGHT', 'PAINT_VERTEX', 'PAINT_TEXTURE'}:
            mesh = obj.data
            if mesh.use_paint_mask:
                layout.menu("VIEW3D_MT_select_paint_mask")
            elif mesh.use_paint_mask_vertex and mode_string in {'PAINT_WEIGHT', 'PAINT_VERTEX'}:
                layout.menu("VIEW3D_MT_select_paint_mask_vertex")
        elif mode_string not in {'SCULPT', 'SCULPT_CURVES', 'PAINT_GREASE_PENCIL', 'SCULPT_GREASE_PENCIL', 'WEIGHT_GREASE_PENCIL'}:
            layout.menu("VIEW3D_MT_select_" + mode_string.lower())

        if gp_edit:
            pass
        elif mode_string == 'OBJECT':
            layout.menu("VIEW3D_MT_add")
        elif mode_string == 'EDIT_MESH':
            layout.menu("VIEW3D_MT_mesh_add", text="Add", text_ctxt=i18n_contexts.operator_default)
        elif mode_string == 'EDIT_CURVE':
            layout.menu("VIEW3D_MT_curve_add", text="Add", text_ctxt=i18n_contexts.operator_default)
        elif mode_string == 'EDIT_CURVES':
            layout.menu("VIEW3D_MT_edit_curves_add", text="Add", text_ctxt=i18n_contexts.operator_default)
        elif mode_string == 'EDIT_SURFACE':
            layout.menu("VIEW3D_MT_surface_add", text="Add", text_ctxt=i18n_contexts.operator_default)
        elif mode_string == 'EDIT_METABALL':
            layout.menu("VIEW3D_MT_metaball_add", text="Add", text_ctxt=i18n_contexts.operator_default)
        elif mode_string == 'EDIT_ARMATURE':
            layout.menu("TOPBAR_MT_edit_armature_add", text="Add", text_ctxt=i18n_contexts.operator_default)

        if gp_edit:
            if obj and obj.mode == 'PAINT_GPENCIL':
                layout.menu("VIEW3D_MT_draw_gpencil")
            elif obj and obj.mode == 'EDIT_GPENCIL':
                layout.menu("VIEW3D_MT_edit_gpencil")
                layout.menu("VIEW3D_MT_edit_gpencil_stroke")
                layout.menu("VIEW3D_MT_edit_gpencil_point")
            elif obj and obj.mode == 'WEIGHT_GPENCIL':
                layout.menu("VIEW3D_MT_weight_gpencil")
            if obj and obj.mode == 'VERTEX_GPENCIL':
                layout.menu("VIEW3D_MT_paint_gpencil")

        elif edit_object:
            layout.menu("VIEW3D_MT_edit_" + edit_object.type.lower())

            if mode_string == 'EDIT_MESH':
                layout.menu("VIEW3D_MT_edit_mesh_vertices")
                layout.menu("VIEW3D_MT_edit_mesh_edges")
                layout.menu("VIEW3D_MT_edit_mesh_faces")
                layout.menu("VIEW3D_MT_uv_map", text="UV")
                layout.template_node_operator_asset_root_items()
            elif mode_string in {'EDIT_CURVE', 'EDIT_SURFACE'}:
                layout.menu("VIEW3D_MT_edit_curve_ctrlpoints")
                layout.menu("VIEW3D_MT_edit_curve_segments")
            elif mode_string in {'EDIT_CURVES', 'EDIT_POINT_CLOUD'}:
                layout.menu("VIEW3D_MT_edit_curves_control_points")
                layout.menu("VIEW3D_MT_edit_curves_segments")
                layout.template_node_operator_asset_root_items()
            elif mode_string == 'EDIT_GREASE_PENCIL':
                layout.menu("VIEW3D_MT_edit_greasepencil_point")
                layout.menu("VIEW3D_MT_edit_greasepencil_stroke")

        elif obj:
            if mode_string not in {'PAINT_TEXTURE', 'SCULPT_CURVES', 'SCULPT_GREASE_PENCIL'}:
                layout.menu("VIEW3D_MT_" + mode_string.lower())
            if mode_string == 'SCULPT':
                layout.menu("VIEW3D_MT_mask")
                layout.menu("VIEW3D_MT_face_sets")
                layout.template_node_operator_asset_root_items()
            elif mode_string == 'SCULPT_CURVES':
                layout.menu("VIEW3D_MT_select_sculpt_curves")
                layout.menu("VIEW3D_MT_sculpt_curves")
                layout.template_node_operator_asset_root_items()
            else:
                layout.template_node_operator_asset_root_items()

        else:
            layout.menu("VIEW3D_MT_object")
            layout.template_node_operator_asset_root_items()


# ********** Menu **********


# ********** Utilities **********


class ShowHideMenu:
    bl_label = "Show/Hide"
    _operator_name = ""

    def draw(self, _context):
        layout = self.layout

        layout.operator("{:s}.reveal".format(self._operator_name))
        layout.operator("{:s}.hide".format(self._operator_name), text="Hide Selected").unselected = False
        layout.operator("{:s}.hide".format(self._operator_name), text="Hide Unselected").unselected = True


# Standard transforms which apply to all cases (mix-in class, not used directly).
class VIEW3D_MT_transform_base:
    bl_label = "Transform"
    bl_category = "View"

    # TODO: get rid of the custom text strings?
    def draw(self, context):
        layout = self.layout

        layout.operator("transform.translate")
        layout.operator("transform.rotate")
        layout.operator("transform.resize", text="Scale")

        layout.separator()

        layout.operator("transform.tosphere", text="To Sphere")
        layout.operator("transform.shear", text="Shear")
        layout.operator("transform.bend", text="Bend")
        layout.operator("transform.push_pull", text="Push/Pull")

        if context.mode in {
                'EDIT_MESH', 'EDIT_ARMATURE', 'EDIT_SURFACE', 'EDIT_CURVE', 'EDIT_LATTICE', 'EDIT_METABALL',
        }:
            layout.operator("transform.vertex_warp", text="Warp")
            layout.operator_context = 'EXEC_REGION_WIN'
            layout.operator("transform.vertex_random", text="Randomize").offset = 0.1
            layout.operator_context = 'INVOKE_REGION_WIN'


# Generic transform menu - geometry types
class VIEW3D_MT_transform(VIEW3D_MT_transform_base, Menu):
    def draw(self, context):
        # base menu
        VIEW3D_MT_transform_base.draw(self, context)

        # generic...
        layout = self.layout
        if context.mode == 'EDIT_MESH':
            layout.operator("transform.shrink_fatten", text="Shrink/Fatten")
            layout.operator("transform.skin_resize")
        elif context.mode in ['EDIT_CURVE', 'EDIT_GREASE_PENCIL', 'EDIT_CURVES']:
            layout.operator("transform.transform", text="Radius").mode = 'CURVE_SHRINKFATTEN'

        if context.mode != 'EDIT_CURVES' and context.mode != 'EDIT_GREASE_PENCIL':
            layout.separator()
            props = layout.operator("transform.translate", text="Move Texture Space")
            props.texture_space = True
            props = layout.operator("transform.resize", text="Scale Texture Space")
            props.texture_space = True


# Object-specific extensions to Transform menu
class VIEW3D_MT_transform_object(VIEW3D_MT_transform_base, Menu):
    def draw(self, context):
        layout = self.layout

        # base menu
        VIEW3D_MT_transform_base.draw(self, context)

        # object-specific option follow...
        layout.separator()

        layout.operator("transform.translate", text="Move Texture Space").texture_space = True
        layout.operator("transform.resize", text="Scale Texture Space").texture_space = True

        layout.separator()

        layout.operator_context = 'EXEC_REGION_WIN'
        # XXX see alignmenu() in edit.c of b2.4x to get this working
        layout.operator("transform.transform", text="Align to Transform Orientation").mode = 'ALIGN'

        layout.separator()

        layout.operator("object.randomize_transform")
        layout.operator("object.align")

        # TODO: there is a strange context bug here.
        """
        layout.operator_context = 'INVOKE_REGION_WIN'
        layout.operator("object.transform_axis_target")
        """


# Armature EditMode extensions to Transform menu
class VIEW3D_MT_transform_armature(VIEW3D_MT_transform_base, Menu):
    def draw(self, context):
        layout = self.layout

        # base menu
        VIEW3D_MT_transform_base.draw(self, context)

        # armature specific extensions follow...
        obj = context.object
        if obj.type == 'ARMATURE' and obj.mode in {'EDIT', 'POSE'}:
            if obj.data.display_type == 'BBONE':
                layout.separator()

                layout.operator("transform.transform", text="Scale BBone").mode = 'BONE_SIZE'
            elif obj.data.display_type == 'ENVELOPE':
                layout.separator()

                layout.operator("transform.transform", text="Scale Envelope Distance").mode = 'BONE_SIZE'
                layout.operator("transform.transform", text="Scale Radius").mode = 'BONE_ENVELOPE'

        if context.edit_object and context.edit_object.type == 'ARMATURE':
            layout.separator()

            layout.operator("armature.align")


class VIEW3D_MT_mirror(Menu):
    bl_label = "Mirror"

    def draw(self, _context):
        layout = self.layout

        layout.operator("transform.mirror", text="Interactive Mirror")

        layout.separator()

        layout.operator_context = 'EXEC_REGION_WIN'

        for (space_name, space_id) in (("Global", 'GLOBAL'), ("Local", 'LOCAL')):
            for axis_index, axis_name in enumerate("XYZ"):
                props = layout.operator("transform.mirror",
                                        text="{:s} {:s}".format(axis_name, iface_(space_name)),
                                        translate=False)
                props.constraint_axis[axis_index] = True
                props.orient_type = space_id

            if space_id == 'GLOBAL':
                layout.separator()


class VIEW3D_MT_snap(Menu):
    bl_label = "Snap"

    def draw(self, _context):
        layout = self.layout

        layout.operator("view3d.snap_selected_to_grid", text="Selection to Grid")
        layout.operator("view3d.snap_selected_to_cursor", text="Selection to Cursor").use_offset = False
        layout.operator("view3d.snap_selected_to_cursor", text="Selection to Cursor (Keep Offset)").use_offset = True
        layout.operator("view3d.snap_selected_to_active", text="Selection to Active")

        layout.separator()

        layout.operator("view3d.snap_cursor_to_selected", text="Cursor to Selected")
        layout.operator("view3d.snap_cursor_to_center", text="Cursor to World Origin")
        layout.operator("view3d.snap_cursor_to_grid", text="Cursor to Grid")
        layout.operator("view3d.snap_cursor_to_active", text="Cursor to Active")


class VIEW3D_MT_uv_map(Menu):
    bl_label = "UV Mapping"

    def draw(self, _context):
        layout = self.layout

        layout.operator("uv.unwrap")

        layout.separator()

        layout.operator_context = 'INVOKE_DEFAULT'
        layout.operator("uv.smart_project")
        layout.operator("uv.lightmap_pack")
        layout.operator("uv.follow_active_quads")

        layout.separator()

        layout.operator_context = 'EXEC_REGION_WIN'
        layout.operator("uv.cube_project")
        layout.operator("uv.cylinder_project")
        layout.operator("uv.sphere_project")

        layout.separator()

        layout.operator_context = 'INVOKE_REGION_WIN'
        layout.operator("uv.project_from_view").scale_to_bounds = False
        layout.operator("uv.project_from_view", text="Project from View (Bounds)").scale_to_bounds = True

        layout.separator()

        layout.operator("mesh.mark_seam").clear = False
        layout.operator("mesh.mark_seam", text="Clear Seam").clear = True

        layout.separator()

        layout.operator("uv.reset")

        layout.template_node_operator_asset_menu_items(catalog_path="UV")


# ********** View menus **********


class VIEW3D_MT_view(Menu):
    bl_label = "View"

    def draw(self, context):
        layout = self.layout
        view = context.space_data

        layout.prop(view, "show_region_toolbar")
        layout.prop(view, "show_region_ui")
        layout.prop(view, "show_region_tool_header")
        layout.prop(view, "show_region_asset_shelf")
        layout.prop(view, "show_region_hud")

        layout.separator()

        layout.operator("view3d.view_selected", text="Frame Selected").use_all_regions = False
        if view.region_quadviews:
            layout.operator("view3d.view_selected", text="Frame Selected (Quad View)").use_all_regions = True

        layout.operator("view3d.view_all").center = False
        layout.operator("view3d.view_persportho", text="Perspective/Orthographic")
        layout.menu("VIEW3D_MT_view_local")
        layout.prop(view, "show_viewer", text="Viewer Node")

        layout.separator()

        layout.menu("VIEW3D_MT_view_cameras", text="Cameras")

        layout.separator()
        layout.menu("VIEW3D_MT_view_viewpoint")
        layout.menu("VIEW3D_MT_view_navigation")
        layout.menu("VIEW3D_MT_view_align")

        layout.separator()

        layout.operator_context = 'INVOKE_REGION_WIN'
        layout.menu("VIEW3D_MT_view_regions", text="View Regions")

        layout.separator()

        layout.operator("screen.animation_play", text="Play Animation")

        layout.separator()

        layout.operator(
            "render.opengl",
            text="Viewport Render Image",
            icon='RENDER_STILL',
        )
        layout.operator(
            "render.opengl",
            text="Viewport Render Animation",
            icon='RENDER_ANIMATION',
        ).animation = True
        props = layout.operator(
            "render.opengl",
            text="Viewport Render Keyframes",
            icon='RENDER_ANIMATION',
        )
        props.animation = True
        props.render_keyed_only = True

        layout.separator()

        layout.menu("INFO_MT_area")


class VIEW3D_MT_view_local(Menu):
    bl_label = "Local View"

    def draw(self, _context):
        layout = self.layout

        layout.operator("view3d.localview", text="Toggle Local View")
        layout.operator("view3d.localview_remove_from")


class VIEW3D_MT_view_cameras(Menu):
    bl_label = "Cameras"

    def draw(self, _context):
        layout = self.layout

        layout.operator("view3d.object_as_camera")
        layout.operator("view3d.view_camera", text="Active Camera")
        layout.operator("view3d.view_center_camera")


class VIEW3D_MT_view_viewpoint(Menu):
    bl_label = "Viewpoint"

    def draw(self, _context):
        layout = self.layout

        layout.operator("view3d.view_camera", text="Camera", text_ctxt=i18n_contexts.editor_view3d)

        layout.separator()

        layout.operator("view3d.view_axis", text="Top", text_ctxt=i18n_contexts.editor_view3d).type = 'TOP'
        layout.operator("view3d.view_axis", text="Bottom", text_ctxt=i18n_contexts.editor_view3d).type = 'BOTTOM'

        layout.separator()

        layout.operator("view3d.view_axis", text="Front", text_ctxt=i18n_contexts.editor_view3d).type = 'FRONT'
        layout.operator("view3d.view_axis", text="Back", text_ctxt=i18n_contexts.editor_view3d).type = 'BACK'

        layout.separator()

        layout.operator("view3d.view_axis", text="Right", text_ctxt=i18n_contexts.editor_view3d).type = 'RIGHT'
        layout.operator("view3d.view_axis", text="Left", text_ctxt=i18n_contexts.editor_view3d).type = 'LEFT'


class VIEW3D_MT_view_navigation(Menu):
    bl_label = "Navigation"

    def draw(self, _context):
        from math import pi
        layout = self.layout

        layout.operator_enum("view3d.view_orbit", "type")
        props = layout.operator("view3d.view_orbit", text="Orbit Opposite")
        props.type = 'ORBITRIGHT'
        props.angle = pi

        layout.separator()

        layout.operator("view3d.view_roll", text="Roll Left").type = 'LEFT'
        layout.operator("view3d.view_roll", text="Roll Right").type = 'RIGHT'

        layout.separator()

        layout.operator_enum("view3d.view_pan", "type")

        layout.separator()

        layout.operator("view3d.zoom", text="Zoom In").delta = 1
        layout.operator("view3d.zoom", text="Zoom Out").delta = -1
        layout.operator("view3d.zoom_border", text="Zoom Region...")
        layout.operator("view3d.dolly", text="Dolly View...")
        layout.operator("view3d.zoom_camera_1_to_1", text="Zoom Camera 1:1")

        layout.separator()

        layout.operator("view3d.fly")
        layout.operator("view3d.walk")


class VIEW3D_MT_view_align(Menu):
    bl_label = "Align View"

    def draw(self, _context):
        layout = self.layout

        layout.menu("VIEW3D_MT_view_align_selected")

        layout.separator()

        layout.operator("view3d.camera_to_view", text="Align Active Camera to View")
        layout.operator("view3d.camera_to_view_selected", text="Align Active Camera to Selected")

        layout.separator()

        layout.operator("view3d.view_all", text="Center Cursor and Frame All").center = True
        layout.operator("view3d.view_center_cursor")

        layout.separator()

        layout.operator("view3d.view_lock_to_active")
        layout.operator("view3d.view_lock_clear")


class VIEW3D_MT_view_align_selected(Menu):
    bl_label = "Align View to Active"

    def draw(self, _context):
        layout = self.layout

        props = layout.operator("view3d.view_axis", text="Top", text_ctxt=i18n_contexts.editor_view3d)
        props.align_active = True
        props.type = 'TOP'

        props = layout.operator("view3d.view_axis", text="Bottom", text_ctxt=i18n_contexts.editor_view3d)
        props.align_active = True
        props.type = 'BOTTOM'

        layout.separator()

        props = layout.operator("view3d.view_axis", text="Front", text_ctxt=i18n_contexts.editor_view3d)
        props.align_active = True
        props.type = 'FRONT'

        props = layout.operator("view3d.view_axis", text="Back", text_ctxt=i18n_contexts.editor_view3d)
        props.align_active = True
        props.type = 'BACK'

        layout.separator()

        props = layout.operator("view3d.view_axis", text="Right", text_ctxt=i18n_contexts.editor_view3d)
        props.align_active = True
        props.type = 'RIGHT'

        props = layout.operator("view3d.view_axis", text="Left", text_ctxt=i18n_contexts.editor_view3d)
        props.align_active = True
        props.type = 'LEFT'


class VIEW3D_MT_view_regions(Menu):
    bl_label = "View Regions"

    def draw(self, _context):
        layout = self.layout
        layout.operator("view3d.clip_border", text="Clipping Region...")
        layout.operator("view3d.render_border", text="Render Region...")

        layout.separator()

        layout.operator("view3d.clear_render_border")


# ********** Select menus, suffix from context.mode **********

class VIEW3D_MT_select_object_more_less(Menu):
    bl_label = "Select More/Less"

    def draw(self, _context):
        layout = self.layout

        layout.operator("object.select_more", text="More")
        layout.operator("object.select_less", text="Less")

        layout.separator()

        props = layout.operator("object.select_hierarchy", text="Parent", text_ctxt=i18n_contexts.default)
        props.extend = False
        props.direction = 'PARENT'

        props = layout.operator("object.select_hierarchy", text="Child")
        props.extend = False
        props.direction = 'CHILD'

        layout.separator()

        props = layout.operator("object.select_hierarchy", text="Extend Parent")
        props.extend = True
        props.direction = 'PARENT'

        props = layout.operator("object.select_hierarchy", text="Extend Child")
        props.extend = True
        props.direction = 'CHILD'


class VIEW3D_MT_select_object(Menu):
    bl_label = "Select"

    def draw(self, _context):
        layout = self.layout

        layout.operator("object.select_all", text="All").action = 'SELECT'
        layout.operator("object.select_all", text="None").action = 'DESELECT'
        layout.operator("object.select_all", text="Invert").action = 'INVERT'

        layout.separator()

        layout.operator("view3d.select_box")
        layout.operator("view3d.select_circle")
        layout.operator_menu_enum("view3d.select_lasso", "mode")

        layout.separator()

        layout.operator("object.select_camera", text="Select Active Camera")
        layout.operator("object.select_mirror")
        layout.operator("object.select_random", text="Select Random")

        layout.separator()

        layout.menu("VIEW3D_MT_select_object_more_less", text="More/Less")

        layout.separator()

        layout.operator_menu_enum("object.select_by_type", "type", text="Select All by Type")
        layout.operator_menu_enum("object.select_grouped", "type", text="Select Grouped")
        layout.operator_menu_enum("object.select_linked", "type", text="Select Linked")
        layout.operator("object.select_pattern", text="Select Pattern...")


class VIEW3D_MT_select_pose_more_less(Menu):
    bl_label = "Select More/Less"

    def draw(self, _context):
        layout = self.layout

        props = layout.operator("pose.select_hierarchy", text="Parent", text_ctxt=i18n_contexts.default)
        props.extend = False
        props.direction = 'PARENT'

        props = layout.operator("pose.select_hierarchy", text="Child")
        props.extend = False
        props.direction = 'CHILD'

        layout.separator()

        props = layout.operator("pose.select_hierarchy", text="Extend Parent")
        props.extend = True
        props.direction = 'PARENT'

        props = layout.operator("pose.select_hierarchy", text="Extend Child")
        props.extend = True
        props.direction = 'CHILD'


class VIEW3D_MT_select_pose(Menu):
    bl_label = "Select"

    def draw(self, _context):
        layout = self.layout

        layout.operator("pose.select_all", text="All").action = 'SELECT'
        layout.operator("pose.select_all", text="None").action = 'DESELECT'
        layout.operator("pose.select_all", text="Invert").action = 'INVERT'

        layout.separator()

        layout.operator("view3d.select_box")
        layout.operator("view3d.select_circle")
        layout.operator_menu_enum("view3d.select_lasso", "mode")

        layout.separator()

        layout.operator("pose.select_mirror")

        layout.separator()

        layout.menu("VIEW3D_MT_select_pose_more_less", text="More/Less")

        layout.separator()

        layout.operator_menu_enum("pose.select_grouped", "type", text="Select Grouped")
        layout.operator("pose.select_linked", text="Select Linked")
        layout.operator("object.select_pattern", text="Select Pattern...")

        layout.separator()

        layout.menu('POSE_MT_selection_sets_select', text="Bone Selection Set")
        layout.operator("pose.select_constraint_target", text="Constraint Target")


class VIEW3D_MT_select_particle(Menu):
    bl_label = "Select"

    def draw(self, _context):
        layout = self.layout

        layout.operator("particle.select_all", text="All").action = 'SELECT'
        layout.operator("particle.select_all", text="None").action = 'DESELECT'
        layout.operator("particle.select_all", text="Invert").action = 'INVERT'

        layout.separator()

        layout.operator("view3d.select_box")
        layout.operator("view3d.select_circle")
        layout.operator_menu_enum("view3d.select_lasso", "mode")

        layout.separator()

        layout.operator("particle.select_random")

        layout.separator()

        layout.operator("particle.select_more", text="More")
        layout.operator("particle.select_less", text="Less")

        layout.separator()

        layout.operator("particle.select_linked", text="Select Linked")

        layout.separator()

        layout.operator("particle.select_roots", text="Roots")
        layout.operator("particle.select_tips", text="Tips")


class VIEW3D_MT_edit_mesh_select_similar(Menu):
    bl_label = "Select Similar"

    def draw(self, _context):
        layout = self.layout

        layout.operator_enum("mesh.select_similar", "type")

        layout.separator()

        layout.operator("mesh.select_similar_region", text="Face Regions")


class VIEW3D_MT_edit_mesh_select_by_trait(Menu):
    bl_label = "Select All by Trait"

    def draw(self, context):
        layout = self.layout
        tool_settings = context.tool_settings

        if tool_settings.mesh_select_mode[2] is False:
            layout.operator("mesh.select_non_manifold", text="Non Manifold")
        layout.operator("mesh.select_loose", text="Loose Geometry")
        layout.operator("mesh.select_interior_faces", text="Interior Faces")
        layout.operator("mesh.select_face_by_sides", text="Faces by Sides")

        layout.separator()

        layout.operator("mesh.select_ungrouped", text="Ungrouped Vertices")


class VIEW3D_MT_edit_mesh_select_more_less(Menu):
    bl_label = "Select More/Less"

    def draw(self, _context):
        layout = self.layout

        layout.operator("mesh.select_more", text="More")
        layout.operator("mesh.select_less", text="Less")

        layout.separator()

        layout.operator("mesh.select_next_item", text="Next Active")
        layout.operator("mesh.select_prev_item", text="Previous Active")


class VIEW3D_MT_edit_mesh_select_linked(Menu):
    bl_label = "Select Linked"

    def draw(self, _context):
        layout = self.layout

        layout.operator("mesh.select_linked", text="Linked")
        layout.operator("mesh.shortest_path_select", text="Shortest Path")
        layout.operator("mesh.faces_select_linked_flat", text="Linked Flat Faces")


class VIEW3D_MT_edit_mesh_select_loops(Menu):
    bl_label = "Select Loops"

    def draw(self, _context):
        layout = self.layout

        layout.operator("mesh.loop_multi_select", text="Edge Loops").ring = False
        layout.operator("mesh.loop_multi_select", text="Edge Rings").ring = True

        layout.separator()

        layout.operator("mesh.loop_to_region")
        layout.operator("mesh.region_to_loop")


class VIEW3D_MT_select_edit_mesh(Menu):
    bl_label = "Select"

    def draw(self, _context):
        layout = self.layout

        # primitive
        layout.operator("mesh.select_all", text="All").action = 'SELECT'
        layout.operator("mesh.select_all", text="None").action = 'DESELECT'
        layout.operator("mesh.select_all", text="Invert").action = 'INVERT'

        # gesture
        layout.separator()
        layout.operator("view3d.select_box")
        layout.operator("view3d.select_circle")
        layout.operator_menu_enum("view3d.select_lasso", "mode")

        # numeric
        layout.separator()
        layout.operator("mesh.select_mirror")
        layout.operator("mesh.select_random", text="Select Random")
        layout.operator("mesh.select_nth")

        # more/less
        layout.separator()
        layout.menu("VIEW3D_MT_edit_mesh_select_more_less", text="More/Less")

        # grouped
        layout.separator()
        layout.menu("VIEW3D_MT_edit_mesh_select_similar")
        layout.menu("VIEW3D_MT_edit_mesh_select_by_trait")
        layout.menu("VIEW3D_MT_edit_mesh_select_linked")
        layout.menu("VIEW3D_MT_edit_mesh_select_loops")

        # geometric
        layout.separator()
        layout.operator("mesh.edges_select_sharp", text="Sharp Edges")
        layout.operator("mesh.select_axis", text="Side of Active")

        # attribute
        layout.separator()
        layout.operator("mesh.select_by_attribute", text="By Attribute")

        layout.template_node_operator_asset_menu_items(catalog_path=self.bl_label)


class VIEW3D_MT_select_edit_curve(Menu):
    bl_label = "Select"

    def draw(self, _context):
        layout = self.layout

        layout.operator("curve.select_all", text="All").action = 'SELECT'
        layout.operator("curve.select_all", text="None").action = 'DESELECT'
        layout.operator("curve.select_all", text="Invert").action = 'INVERT'

        layout.separator()

        layout.operator("view3d.select_box")
        layout.operator("view3d.select_circle")
        layout.operator_menu_enum("view3d.select_lasso", "mode")

        layout.separator()

        layout.operator("curve.select_random")
        layout.operator("curve.select_nth")

        layout.separator()

        layout.operator("curve.select_more", text="More")
        layout.operator("curve.select_less", text="Less")

        layout.separator()

        layout.operator("curve.select_linked", text="Select Linked")
        layout.operator_menu_enum("curve.select_similar", "type")

        layout.separator()

        layout.operator("curve.de_select_first")
        layout.operator("curve.de_select_last")
        layout.operator("curve.select_next")
        layout.operator("curve.select_previous")


class VIEW3D_MT_select_edit_surface(Menu):
    bl_label = "Select"

    def draw(self, _context):
        layout = self.layout

        layout.operator("curve.select_all", text="All").action = 'SELECT'
        layout.operator("curve.select_all", text="None").action = 'DESELECT'
        layout.operator("curve.select_all", text="Invert").action = 'INVERT'

        layout.separator()

        layout.operator("view3d.select_box")
        layout.operator("view3d.select_circle")
        layout.operator_menu_enum("view3d.select_lasso", "mode")

        layout.separator()

        layout.operator("curve.select_random")
        layout.operator("curve.select_nth")

        layout.separator()

        layout.operator("curve.select_more", text="More")
        layout.operator("curve.select_less", text="Less")

        layout.separator()

        layout.operator("curve.select_linked", text="Select Linked")
        layout.operator_menu_enum("curve.select_similar", "type")

        layout.separator()

        layout.operator("curve.select_row", text="Control Point Row")


class VIEW3D_MT_select_edit_text(Menu):
    bl_label = "Select"

    def draw(self, _context):
        layout = self.layout

        layout.operator("font.select_all", text="All")

        layout.separator()

        layout.operator("font.move_select", text="Top").type = 'TEXT_BEGIN'
        layout.operator("font.move_select", text="Bottom").type = 'TEXT_END'

        layout.separator()

        layout.operator("font.move_select", text="Previous Block").type = 'PREVIOUS_PAGE'
        layout.operator("font.move_select", text="Next Block").type = 'NEXT_PAGE'

        layout.separator()

        layout.operator("font.move_select", text="Line Begin").type = 'LINE_BEGIN'
        layout.operator("font.move_select", text="Line End").type = 'LINE_END'

        layout.separator()

        layout.operator("font.move_select", text="Previous Line").type = 'PREVIOUS_LINE'
        layout.operator("font.move_select", text="Next Line").type = 'NEXT_LINE'

        layout.separator()

        layout.operator("font.move_select", text="Previous Word").type = 'PREVIOUS_WORD'
        layout.operator("font.move_select", text="Next Word").type = 'NEXT_WORD'


class VIEW3D_MT_select_edit_metaball(Menu):
    bl_label = "Select"

    def draw(self, _context):
        layout = self.layout

        layout.operator("mball.select_all", text="All").action = 'SELECT'
        layout.operator("mball.select_all", text="None").action = 'DESELECT'
        layout.operator("mball.select_all", text="Invert").action = 'INVERT'

        layout.separator()

        layout.operator("view3d.select_box")
        layout.operator("view3d.select_circle")
        layout.operator_menu_enum("view3d.select_lasso", "mode")

        layout.separator()

        layout.operator("mball.select_random_metaelems")

        layout.separator()

        layout.operator_menu_enum("mball.select_similar", "type")


class VIEW3D_MT_edit_lattice_context_menu(Menu):
    bl_label = "Lattice"

    def draw(self, _context):
        layout = self.layout

        layout.menu("VIEW3D_MT_mirror")
        layout.operator_menu_enum("lattice.flip", "axis")
        layout.menu("VIEW3D_MT_snap")

        layout.separator()

        layout.operator("lattice.make_regular")


class VIEW3D_MT_select_edit_lattice(Menu):
    bl_label = "Select"

    def draw(self, _context):
        layout = self.layout

        layout.operator("lattice.select_all", text="All").action = 'SELECT'
        layout.operator("lattice.select_all", text="None").action = 'DESELECT'
        layout.operator("lattice.select_all", text="Invert").action = 'INVERT'

        layout.separator()

        layout.operator("view3d.select_box")
        layout.operator("view3d.select_circle")
        layout.operator_menu_enum("view3d.select_lasso", "mode")

        layout.separator()

        layout.operator("lattice.select_mirror")
        layout.operator("lattice.select_random")

        layout.separator()

        layout.operator("lattice.select_more", text="More")
        layout.operator("lattice.select_less", text="Less")

        layout.separator()

        layout.operator("lattice.select_ungrouped", text="Ungrouped Vertices")


class VIEW3D_MT_select_edit_armature(Menu):
    bl_label = "Select"

    def draw(self, _context):
        layout = self.layout

        layout.operator("armature.select_all", text="All").action = 'SELECT'
        layout.operator("armature.select_all", text="None").action = 'DESELECT'
        layout.operator("armature.select_all", text="Invert").action = 'INVERT'

        layout.separator()

        layout.operator("view3d.select_box")
        layout.operator("view3d.select_circle")
        layout.operator_menu_enum("view3d.select_lasso", "mode")

        layout.separator()

        layout.operator("armature.select_mirror")

        layout.separator()

        layout.operator("armature.select_more", text="More")
        layout.operator("armature.select_less", text="Less")

        layout.separator()

        layout.operator("armature.select_linked", text="Select Linked")
        layout.operator_menu_enum("armature.select_similar", "type")
        layout.operator("object.select_pattern", text="Select Pattern...")

        layout.separator()

        props = layout.operator("armature.select_hierarchy", text="Parent", text_ctxt=i18n_contexts.default)
        props.extend = False
        props.direction = 'PARENT'

        props = layout.operator("armature.select_hierarchy", text="Child")
        props.extend = False
        props.direction = 'CHILD'

        props = layout.operator("armature.select_hierarchy", text="Extend Parent")
        props.extend = True
        props.direction = 'PARENT'

        props = layout.operator("armature.select_hierarchy", text="Extend Child")
        props.extend = True
        props.direction = 'CHILD'


class VIEW3D_MT_select_edit_grease_pencil(Menu):
    bl_label = "Select"

    def draw(self, context):
        layout = self.layout

        layout.operator("grease_pencil.select_all", text="All").action = 'SELECT'
        layout.operator("grease_pencil.select_all", text="None").action = 'DESELECT'
        layout.operator("grease_pencil.select_all", text="Invert").action = 'INVERT'

        layout.separator()

        layout.operator("grease_pencil.select_random")
        layout.operator("grease_pencil.select_alternate")

        layout.separator()

        layout.operator("grease_pencil.select_more", text="More")
        layout.operator("grease_pencil.select_less", text="Less")

        layout.separator()

        layout.operator("grease_pencil.select_linked")

        layout.separator()

        props = layout.operator("grease_pencil.select_ends", text="First")
        props.amount_start = 1
        props.amount_end = 0
        props = layout.operator("grease_pencil.select_ends", text="Last")
        props.amount_start = 0
        props.amount_end = 1


class VIEW3D_MT_paint_grease_pencil(Menu):
    bl_label = "Draw"

    def draw(self, _context):
        layout = self.layout

        layout.menu("GREASE_PENCIL_MT_layer_active", text="Active Layer")

        layout.separator()

        layout.menu("VIEW3D_MT_edit_greasepencil_showhide")
        layout.menu("VIEW3D_MT_edit_greasepencil_cleanup")

        layout.separator()

        layout.operator("paint.sample_color")


class VIEW3D_MT_paint_gpencil(Menu):
    bl_label = "Paint"

    def draw(self, _context):
        layout = self.layout

        layout.operator("gpencil.vertex_color_set", text="Set Color Attribute")
        layout.operator("gpencil.stroke_reset_vertex_color")
        layout.separator()
        layout.operator("gpencil.vertex_color_invert", text="Invert")
        layout.operator("gpencil.vertex_color_levels", text="Levels")
        layout.operator("gpencil.vertex_color_hsv", text="Hue/Saturation/Value")
        layout.operator("gpencil.vertex_color_brightness_contrast", text="Brightness/Contrast")


class VIEW3D_MT_select_edit_gpencil(Menu):
    bl_label = "Select"

    def draw(self, context):
        layout = self.layout

        layout.operator("gpencil.select_all", text="All").action = 'SELECT'
        layout.operator("gpencil.select_all", text="None").action = 'DESELECT'
        layout.operator("gpencil.select_all", text="Invert").action = 'INVERT'

        layout.separator()

        layout.operator("gpencil.select_box")
        layout.operator("gpencil.select_circle")
        layout.operator_menu_enum("gpencil.select_lasso", "mode")

        layout.separator()

        layout.operator("gpencil.select_random", text="Select Random")
        layout.operator("gpencil.select_alternate", text="Select Alternated")

        layout.separator()

        layout.operator("gpencil.select_more", text="More")
        layout.operator("gpencil.select_less", text="Less")

        layout.separator()

        layout.operator_menu_enum("gpencil.select_grouped", "type")
        layout.operator("gpencil.select_linked")

        layout.separator()

        layout.operator("gpencil.select_first", text="First")
        layout.operator("gpencil.select_last", text="Last")


class VIEW3D_MT_select_paint_mask(Menu):
    bl_label = "Select"

    def draw(self, _context):
        layout = self.layout

        layout.operator("paint.face_select_all", text="All").action = 'SELECT'
        layout.operator("paint.face_select_all", text="None").action = 'DESELECT'
        layout.operator("paint.face_select_all", text="Invert").action = 'INVERT'

        layout.separator()

        layout.operator("view3d.select_box")
        layout.operator("view3d.select_circle")
        layout.operator_menu_enum("view3d.select_lasso", "mode")

        layout.separator()

        layout.operator("paint.face_select_more", text="More")
        layout.operator("paint.face_select_less", text="Less")

        layout.separator()

        layout.operator("paint.face_select_linked")


class VIEW3D_MT_select_paint_mask_vertex(Menu):
    bl_label = "Select"

    def draw(self, _context):
        layout = self.layout

        layout.operator("paint.vert_select_all", text="All").action = 'SELECT'
        layout.operator("paint.vert_select_all", text="None").action = 'DESELECT'
        layout.operator("paint.vert_select_all", text="Invert").action = 'INVERT'

        layout.separator()

        layout.operator("view3d.select_box")
        layout.operator("view3d.select_circle")
        layout.operator_menu_enum("view3d.select_lasso", "mode")

        layout.separator()

        layout.operator("paint.vert_select_more", text="More")
        layout.operator("paint.vert_select_less", text="Less")

        layout.separator()

        layout.operator("paint.vert_select_linked", text="Select Linked")

        layout.separator()

        layout.operator("paint.vert_select_ungrouped", text="Ungrouped Vertices")


class VIEW3D_MT_select_edit_point_cloud(Menu):
    bl_label = "Select"

    def draw(self, _context):
        layout = self.layout
        layout.template_node_operator_asset_menu_items(catalog_path=self.bl_label)


class VIEW3D_MT_edit_curves_select_more_less(Menu):
    bl_label = "Select More/Less"

    def draw(self, _context):
        layout = self.layout

        layout.operator("curves.select_more", text="More")
        layout.operator("curves.select_less", text="Less")


class VIEW3D_MT_select_edit_curves(Menu):
    bl_label = "Select"

    def draw(self, _context):
        layout = self.layout

        layout.operator("curves.select_all", text="All").action = 'SELECT'
        layout.operator("curves.select_all", text="None").action = 'DESELECT'
        layout.operator("curves.select_all", text="Invert").action = 'INVERT'

        layout.separator()

        layout.operator("curves.select_random")

        layout.separator()

        layout.menu("VIEW3D_MT_edit_curves_select_more_less", text="More/Less")

        layout.separator()

        layout.operator("curves.select_linked")

        layout.separator()

        layout.operator("curves.select_ends", text="Endpoints")

        layout.template_node_operator_asset_menu_items(catalog_path=self.bl_label)


class VIEW3D_MT_select_sculpt_curves(Menu):
    bl_label = "Select"

    def draw(self, _context):
        layout = self.layout

        layout.operator("curves.select_all", text="All").action = 'SELECT'
        layout.operator("curves.select_all", text="None").action = 'DESELECT'
        layout.operator("curves.select_all", text="Invert").action = 'INVERT'

        layout.separator()

        layout.operator("sculpt_curves.select_random")

        layout.separator()

        layout.operator("curves.select_ends", text="Endpoints")
        layout.operator("sculpt_curves.select_grow", text="Grow Selection")

        layout.template_node_operator_asset_menu_items(catalog_path="Select")


class VIEW3D_MT_mesh_add(Menu):
    bl_idname = "VIEW3D_MT_mesh_add"
    bl_label = "Mesh"
    bl_options = {'SEARCH_ON_KEY_PRESS'}

    def draw(self, _context):
        layout = self.layout

        layout.operator_context = 'INVOKE_REGION_WIN'

        layout.operator("mesh.primitive_plane_add", text="Plane", icon='MESH_PLANE')
        layout.operator("mesh.primitive_cube_add", text="Cube", icon='MESH_CUBE')
        layout.operator("mesh.primitive_circle_add", text="Circle", icon='MESH_CIRCLE')
        layout.operator("mesh.primitive_uv_sphere_add", text="UV Sphere", icon='MESH_UVSPHERE')
        layout.operator("mesh.primitive_ico_sphere_add", text="Ico Sphere", icon='MESH_ICOSPHERE')
        layout.operator("mesh.primitive_cylinder_add", text="Cylinder", icon='MESH_CYLINDER')
        layout.operator("mesh.primitive_cone_add", text="Cone", icon='MESH_CONE')
        layout.operator("mesh.primitive_torus_add", text="Torus", icon='MESH_TORUS')

        layout.separator()

        layout.operator("mesh.primitive_grid_add", text="Grid", icon='MESH_GRID')
        layout.operator("mesh.primitive_monkey_add", text="Monkey", icon='MESH_MONKEY')

        layout.template_node_operator_asset_menu_items(catalog_path="Add")


class VIEW3D_MT_curve_add(Menu):
    bl_idname = "VIEW3D_MT_curve_add"
    bl_label = "Curve"
    bl_options = {'SEARCH_ON_KEY_PRESS'}

    def draw(self, context):
        layout = self.layout

        layout.operator_context = 'INVOKE_REGION_WIN'

        layout.operator("curve.primitive_bezier_curve_add", text="Bézier", icon='CURVE_BEZCURVE')
        layout.operator("curve.primitive_bezier_circle_add", text="Circle", icon='CURVE_BEZCIRCLE')

        layout.separator()

        layout.operator("curve.primitive_nurbs_curve_add", text="Nurbs Curve", icon='CURVE_NCURVE')
        layout.operator("curve.primitive_nurbs_circle_add", text="Nurbs Circle", icon='CURVE_NCIRCLE')
        layout.operator("curve.primitive_nurbs_path_add", text="Path", icon='CURVE_PATH')

        layout.separator()

        layout.operator("object.curves_empty_hair_add", text="Empty Hair", icon='CURVES_DATA')
        layout.operator("object.quick_fur", text="Fur", icon='CURVES_DATA')

        experimental = context.preferences.experimental
        if experimental.use_new_curves_tools:
            layout.operator("object.curves_random_add", text="Random", icon='CURVES_DATA')


class VIEW3D_MT_surface_add(Menu):
    bl_idname = "VIEW3D_MT_surface_add"
    bl_label = "Surface"
    bl_options = {'SEARCH_ON_KEY_PRESS'}

    def draw(self, _context):
        layout = self.layout

        layout.operator_context = 'INVOKE_REGION_WIN'

        layout.operator("surface.primitive_nurbs_surface_curve_add", text="Nurbs Curve", icon='SURFACE_NCURVE')
        layout.operator("surface.primitive_nurbs_surface_circle_add", text="Nurbs Circle", icon='SURFACE_NCIRCLE')
        layout.operator("surface.primitive_nurbs_surface_surface_add", text="Nurbs Surface", icon='SURFACE_NSURFACE')
        layout.operator(
            "surface.primitive_nurbs_surface_cylinder_add",
            text="Nurbs Cylinder", icon='SURFACE_NCYLINDER',
        )
        layout.operator("surface.primitive_nurbs_surface_sphere_add", text="Nurbs Sphere", icon='SURFACE_NSPHERE')
        layout.operator("surface.primitive_nurbs_surface_torus_add", text="Nurbs Torus", icon='SURFACE_NTORUS')


class VIEW3D_MT_edit_metaball_context_menu(Menu):
    bl_label = "Metaball"

    def draw(self, _context):
        layout = self.layout

        layout.operator_context = 'INVOKE_REGION_WIN'

        # Add
        layout.operator("mball.duplicate_move")

        layout.separator()

        # Modify
        layout.menu("VIEW3D_MT_mirror")
        layout.menu("VIEW3D_MT_snap")

        layout.separator()

        # Remove
        layout.operator_context = 'EXEC_REGION_WIN'
        layout.operator("mball.delete_metaelems", text="Delete")


class VIEW3D_MT_metaball_add(Menu):
    bl_idname = "VIEW3D_MT_metaball_add"
    bl_label = "Metaball"
    bl_options = {'SEARCH_ON_KEY_PRESS'}

    def draw(self, _context):
        layout = self.layout

        layout.operator_context = 'INVOKE_REGION_WIN'
        layout.operator_enum("object.metaball_add", "type")


class TOPBAR_MT_edit_curve_add(Menu):
    bl_idname = "TOPBAR_MT_edit_curve_add"
    bl_label = "Add"
    bl_translation_context = i18n_contexts.operator_default
    bl_options = {'SEARCH_ON_KEY_PRESS'}

    def draw(self, context):
        layout = self.layout

        is_surf = context.active_object.type == 'SURFACE'

        layout.operator_context = 'EXEC_REGION_WIN'

        if is_surf:
            VIEW3D_MT_surface_add.draw(self, context)
        else:
            VIEW3D_MT_curve_add.draw(self, context)


class TOPBAR_MT_edit_armature_add(Menu):
    bl_idname = "TOPBAR_MT_edit_armature_add"
    bl_label = "Armature"
    bl_options = {'SEARCH_ON_KEY_PRESS'}

    def draw(self, _context):
        layout = self.layout

        layout.operator_context = 'EXEC_REGION_WIN'
        layout.operator("armature.bone_primitive_add", text="Single Bone", icon='BONE_DATA')


class VIEW3D_MT_armature_add(Menu):
    bl_idname = "VIEW3D_MT_armature_add"
    bl_label = "Armature"
    bl_options = {'SEARCH_ON_KEY_PRESS'}

    def draw(self, _context):
        layout = self.layout

        layout.operator_context = 'EXEC_REGION_WIN'
        layout.operator("object.armature_add", text="Single Bone", icon='BONE_DATA')


class VIEW3D_MT_light_add(Menu):
    bl_idname = "VIEW3D_MT_light_add"
    bl_context = i18n_contexts.id_light
    bl_label = "Light"
    bl_options = {'SEARCH_ON_KEY_PRESS'}

    def draw(self, _context):
        layout = self.layout

        layout.operator_context = 'INVOKE_REGION_WIN'
        layout.operator_enum("object.light_add", "type")


class VIEW3D_MT_lightprobe_add(Menu):
    bl_idname = "VIEW3D_MT_lightprobe_add"
    bl_label = "Light Probe"
    bl_options = {'SEARCH_ON_KEY_PRESS'}

    def draw(self, _context):
        layout = self.layout

        layout.operator_context = 'INVOKE_REGION_WIN'
        layout.operator_enum("object.lightprobe_add", "type")


class VIEW3D_MT_camera_add(Menu):
    bl_idname = "VIEW3D_MT_camera_add"
    bl_label = "Camera"
    bl_options = {'SEARCH_ON_KEY_PRESS'}

    def draw(self, _context):
        layout = self.layout
        layout.operator_context = 'EXEC_REGION_WIN'
        layout.operator("object.camera_add", text="Camera", icon='OUTLINER_OB_CAMERA')


class VIEW3D_MT_volume_add(Menu):
    bl_idname = "VIEW3D_MT_volume_add"
    bl_label = "Volume"
    bl_translation_context = i18n_contexts.id_id
    bl_options = {'SEARCH_ON_KEY_PRESS'}

    def draw(self, _context):
        layout = self.layout
        layout.operator("object.volume_import", text="Import OpenVDB...", icon='OUTLINER_DATA_VOLUME')
        layout.operator(
            "object.volume_add", text="Empty",
            text_ctxt=i18n_contexts.id_volume,
            icon='OUTLINER_DATA_VOLUME',
        )


class VIEW3D_MT_grease_pencil_add(Menu):
    bl_idname = "VIEW3D_MT_grease_pencil_add"
    bl_label = "Grease Pencil"
    bl_options = {'SEARCH_ON_KEY_PRESS'}

    def draw(self, _context):
        layout = self.layout
        layout.operator("object.grease_pencil_add", text="Empty", icon='EMPTY_AXIS').type = 'EMPTY'
        layout.operator("object.grease_pencil_add", text="Stroke", icon='STROKE').type = 'STROKE'
        layout.operator("object.grease_pencil_add", text="Suzanne", icon='MONKEY').type = 'MONKEY'
        layout.separator()
        layout.operator("object.grease_pencil_add", text="Scene Line Art", icon='SCENE').type = 'LINEART_SCENE'
        layout.operator(
            "object.grease_pencil_add",
            text="Collection Line Art",
            icon='GROUP').type = 'LINEART_COLLECTION'
        layout.operator("object.grease_pencil_add", text="Object Line Art", icon='CUBE').type = 'LINEART_OBJECT'


class VIEW3D_MT_add(Menu):
    bl_label = "Add"
    bl_translation_context = i18n_contexts.operator_default
    bl_options = {'SEARCH_ON_KEY_PRESS'}

    def draw(self, context):
        layout = self.layout

        if layout.operator_context == 'EXEC_REGION_WIN':
            layout.operator_context = 'INVOKE_REGION_WIN'
            layout.operator("WM_OT_search_single_menu", text="Search...", icon='VIEWZOOM').menu_idname = "VIEW3D_MT_add"
            layout.separator()

        # NOTE: don't use 'EXEC_SCREEN' or operators won't get the `v3d` context.

        # NOTE: was `EXEC_AREA`, but this context does not have the `rv3d`, which prevents
        #       "align_view" to work on first call (see #32719).
        layout.operator_context = 'EXEC_REGION_WIN'

        # layout.operator_menu_enum("object.mesh_add", "type", text="Mesh", icon='OUTLINER_OB_MESH')
        layout.menu("VIEW3D_MT_mesh_add", icon='OUTLINER_OB_MESH')

        # layout.operator_menu_enum("object.curve_add", "type", text="Curve", icon='OUTLINER_OB_CURVE')
        layout.menu("VIEW3D_MT_curve_add", icon='OUTLINER_OB_CURVE')
        # layout.operator_menu_enum("object.surface_add", "type", text="Surface", icon='OUTLINER_OB_SURFACE')
        layout.menu("VIEW3D_MT_surface_add", icon='OUTLINER_OB_SURFACE')
        layout.menu("VIEW3D_MT_metaball_add", text="Metaball", icon='OUTLINER_OB_META')
        layout.operator("object.text_add", text="Text", icon='OUTLINER_OB_FONT')
        if context.preferences.experimental.use_new_point_cloud_type:
            layout.operator("object.pointcloud_add", text="Point Cloud", icon='OUTLINER_OB_POINTCLOUD')
        layout.menu("VIEW3D_MT_volume_add", text="Volume", text_ctxt=i18n_contexts.id_id, icon='OUTLINER_OB_VOLUME')
        layout.menu("VIEW3D_MT_grease_pencil_add", text="Grease Pencil", icon='OUTLINER_OB_GREASEPENCIL')

        layout.separator()

        if VIEW3D_MT_armature_add.is_extended():
            layout.menu("VIEW3D_MT_armature_add", icon='OUTLINER_OB_ARMATURE')
        else:
            layout.operator("object.armature_add", text="Armature", icon='OUTLINER_OB_ARMATURE')

        layout.operator("object.add", text="Lattice", icon='OUTLINER_OB_LATTICE').type = 'LATTICE'

        layout.separator()

        layout.operator_menu_enum(
            "object.empty_add", "type", text="Empty",
            text_ctxt=i18n_contexts.id_id,
            icon='OUTLINER_OB_EMPTY',
        )
        layout.menu("VIEW3D_MT_image_add", text="Image", icon='OUTLINER_OB_IMAGE')

        layout.separator()

        layout.menu("VIEW3D_MT_light_add", icon='OUTLINER_OB_LIGHT')
        layout.menu("VIEW3D_MT_lightprobe_add", icon='OUTLINER_OB_LIGHTPROBE')

        layout.separator()

        if VIEW3D_MT_camera_add.is_extended():
            layout.menu("VIEW3D_MT_camera_add", icon='OUTLINER_OB_CAMERA')
        else:
            VIEW3D_MT_camera_add.draw(self, context)

        layout.separator()

        layout.operator("object.speaker_add", text="Speaker", icon='OUTLINER_OB_SPEAKER')

        layout.separator()

        layout.operator_menu_enum("object.effector_add", "type", text="Force Field", icon='OUTLINER_OB_FORCE_FIELD')

        layout.separator()

        has_collections = bool(bpy.data.collections)
        col = layout.column()
        col.enabled = has_collections

        if not has_collections or len(bpy.data.collections) > 10:
            col.operator_context = 'INVOKE_REGION_WIN'
            col.operator(
                "object.collection_instance_add",
                text="Collection Instance..." if has_collections else "No Collections to Instance",
                icon='OUTLINER_OB_GROUP_INSTANCE',
            )
        else:
            col.operator_menu_enum(
                "object.collection_instance_add",
                "collection",
                text="Collection Instance",
                icon='OUTLINER_OB_GROUP_INSTANCE',
            )


class VIEW3D_MT_image_add(Menu):
    bl_label = "Add Image"
    bl_options = {'SEARCH_ON_KEY_PRESS'}

    def draw(self, _context):
        layout = self.layout
        # Explicitly set background mode on/off as operator will try to
        # auto detect which mode to use otherwise.
        layout.operator("object.empty_image_add", text="Reference", icon='IMAGE_REFERENCE').background = False
        layout.operator("object.empty_image_add", text="Background", icon='IMAGE_BACKGROUND').background = True
        layout.operator("image.import_as_mesh_planes", text="Mesh Plane", icon='MESH_PLANE')


class VIEW3D_MT_object_relations(Menu):
    bl_label = "Relations"

    def draw(self, _context):
        layout = self.layout

        layout.operator("object.make_dupli_face")

        layout.separator()

        layout.operator_menu_enum("object.make_local", "type", text="Make Local...")
        layout.menu("VIEW3D_MT_make_single_user")


class VIEW3D_MT_object_liboverride(Menu):
    bl_label = "Library Override"

    def draw(self, _context):
        layout = self.layout

        layout.operator("object.make_override_library", text="Make")
        layout.operator("object.reset_override_library", text="Reset")
        layout.operator("object.clear_override_library", text="Clear")


class VIEW3D_MT_object(Menu):
    bl_context = "objectmode"
    bl_label = "Object"

    def draw(self, context):
        layout = self.layout

        ob = context.object

        layout.menu("VIEW3D_MT_transform_object")
        layout.operator_menu_enum("object.origin_set", text="Set Origin", property="type")
        layout.menu("VIEW3D_MT_mirror")
        layout.menu("VIEW3D_MT_object_clear")
        layout.menu("VIEW3D_MT_object_apply")
        layout.menu("VIEW3D_MT_snap")

        layout.separator()

        layout.operator("object.duplicate_move")
        layout.operator("object.duplicate_move_linked")
        layout.operator("object.join")

        layout.separator()

        layout.operator("view3d.copybuffer", text="Copy Objects", icon='COPYDOWN')
        layout.operator("view3d.pastebuffer", text="Paste Objects", icon='PASTEDOWN')

        layout.separator()

        layout.menu("VIEW3D_MT_object_asset", icon='ASSET_MANAGER')
        layout.menu("VIEW3D_MT_object_collection")

        layout.separator()

        layout.menu("VIEW3D_MT_object_liboverride", icon='LIBRARY_DATA_OVERRIDE')
        layout.menu("VIEW3D_MT_object_relations")
        layout.menu("VIEW3D_MT_object_parent")
        layout.menu("VIEW3D_MT_object_modifiers", icon='MODIFIER')
        layout.menu("VIEW3D_MT_object_constraints", icon='CONSTRAINT')
        layout.menu("VIEW3D_MT_object_track")
        layout.menu("VIEW3D_MT_make_links")

        layout.separator()

        layout.operator("object.shade_smooth")
        if ob and ob.type == 'MESH':
            layout.operator("object.shade_auto_smooth")
        layout.operator("object.shade_flat")

        layout.separator()

        layout.menu("VIEW3D_MT_object_animation")
        layout.menu("VIEW3D_MT_object_rigid_body")

        layout.separator()

        layout.menu("VIEW3D_MT_object_quick_effects")
        
        layout.separator()
        
        layout.menu("VIEW3D_MT_object_game")


        layout.separator()

        layout.menu("VIEW3D_MT_object_convert")

        layout.separator()

        layout.menu("VIEW3D_MT_object_showhide")
        layout.menu("VIEW3D_MT_object_cleanup")

        layout.separator()

        layout.operator_context = 'EXEC_REGION_WIN'
        layout.operator("object.delete", text="Delete").use_global = False
        layout.operator("object.delete", text="Delete Global").use_global = True

        layout.template_node_operator_asset_menu_items(catalog_path="Object")


class VIEW3D_MT_object_animation(Menu):
    bl_label = "Animation"

    def draw(self, _context):
        layout = self.layout

        layout.operator("anim.keyframe_insert", text="Insert Keyframe")
        layout.operator("anim.keyframe_insert_menu", text="Insert Keyframe with Keying Set").always_prompt = True
        layout.operator("anim.keyframe_delete_v3d", text="Delete Keyframes...")
        layout.operator("anim.keyframe_clear_v3d", text="Clear Keyframes...")
        layout.operator("anim.keying_set_active_set", text="Change Keying Set...")

        layout.separator()

        layout.operator("nla.bake", text="Bake Action...")
        layout.operator("gpencil.bake_mesh_animation", text="Bake Mesh to Grease Pencil...")
        layout.operator("gpencil.bake_grease_pencil_animation", text="Bake Object Transform to Grease Pencil...")


class VIEW3D_MT_object_rigid_body(Menu):
    bl_label = "Rigid Body"

    def draw(self, _context):
        layout = self.layout

        layout.operator("rigidbody.objects_add", text="Add Active").type = 'ACTIVE'
        layout.operator("rigidbody.objects_add", text="Add Passive").type = 'PASSIVE'

        layout.separator()

        layout.operator("rigidbody.objects_remove", text="Remove")

        layout.separator()

        layout.operator("rigidbody.shape_change", text="Change Shape")
        layout.operator("rigidbody.mass_calculate", text="Calculate Mass")
        layout.operator("rigidbody.object_settings_copy", text="Copy from Active")
        layout.operator("object.visual_transform_apply", text="Apply Transformation")
        layout.operator("rigidbody.bake_to_keyframes", text="Bake to Keyframes")

        layout.separator()

        layout.operator("rigidbody.connect", text="Connect")


class VIEW3D_MT_object_clear(Menu):
    bl_label = "Clear"

    def draw(self, _context):
        layout = self.layout

        layout.operator("object.location_clear", text="Location", text_ctxt=i18n_contexts.default).clear_delta = False
        layout.operator("object.rotation_clear", text="Rotation", text_ctxt=i18n_contexts.default).clear_delta = False
        layout.operator("object.scale_clear", text="Scale", text_ctxt=i18n_contexts.default).clear_delta = False

        layout.separator()

        layout.operator("object.origin_clear", text="Origin")


class VIEW3D_MT_object_context_menu(Menu):
    bl_label = "Object"

    def draw(self, context):
        layout = self.layout

        view = context.space_data

        obj = context.object

        selected_objects_len = len(context.selected_objects)

        # If nothing is selected
        # (disabled for now until it can be made more useful).
        '''
        if selected_objects_len == 0:

            layout.menu("VIEW3D_MT_add", text="Add", text_ctxt=i18n_contexts.operator_default)
            layout.operator("view3d.pastebuffer", text="Paste Objects", icon='PASTEDOWN')

            return
        '''

        # If something is selected

        # Individual object types.
        if obj is None:
            pass

        elif obj.type == 'CAMERA':
            layout.operator_context = 'INVOKE_REGION_WIN'

            layout.operator("view3d.object_as_camera", text="Set Active Camera")

            if obj.data.type == 'PERSP':
                props = layout.operator("wm.context_modal_mouse", text="Adjust Focal Length")
                props.data_path_iter = "selected_editable_objects"
                props.data_path_item = "data.lens"
                props.input_scale = 0.1
                if obj.data.lens_unit == 'MILLIMETERS':
                    props.header_text = rpt_("Camera Focal Length: %.1fmm")
                else:
                    props.header_text = rpt_("Camera Focal Length: %.1f\u00B0")

            else:
                props = layout.operator("wm.context_modal_mouse", text="Camera Lens Scale")
                props.data_path_iter = "selected_editable_objects"
                props.data_path_item = "data.ortho_scale"
                props.input_scale = 0.01
                props.header_text = rpt_("Camera Lens Scale: %.3f")

            if not obj.data.dof.focus_object:
                if view and view.camera == obj and view.region_3d.view_perspective == 'CAMERA':
                    props = layout.operator("ui.eyedropper_depth", text="DOF Distance (Pick)")
                else:
                    props = layout.operator("wm.context_modal_mouse", text="Adjust Focus Distance")
                    props.data_path_iter = "selected_editable_objects"
                    props.data_path_item = "data.dof.focus_distance"
                    props.input_scale = 0.02
                    props.header_text = rpt_("Focus Distance: %.3f")

            layout.separator()

        elif obj.type in {'CURVE', 'FONT'}:
            layout.operator_context = 'INVOKE_REGION_WIN'

            props = layout.operator("wm.context_modal_mouse", text="Adjust Extrusion")
            props.data_path_iter = "selected_editable_objects"
            props.data_path_item = "data.extrude"
            props.input_scale = 0.01
            props.header_text = rpt_("Extrude: %.3f")

            props = layout.operator("wm.context_modal_mouse", text="Adjust Offset")
            props.data_path_iter = "selected_editable_objects"
            props.data_path_item = "data.offset"
            props.input_scale = 0.01
            props.header_text = rpt_("Offset: %.3f")

            layout.separator()

        elif obj.type == 'EMPTY':
            layout.operator_context = 'INVOKE_REGION_WIN'

            props = layout.operator("wm.context_modal_mouse", text="Adjust Empty Display Size")
            props.data_path_iter = "selected_editable_objects"
            props.data_path_item = "empty_display_size"
            props.input_scale = 0.01
            props.header_text = rpt_("Empty Display Size: %.3f")

            layout.separator()

            if obj.empty_display_type == 'IMAGE':
                layout.operator("image.convert_to_mesh_plane", text="Convert to Mesh Plane")
                layout.operator("gpencil.trace_image")

                layout.separator()

        elif obj.type == 'LIGHT':
            light = obj.data

            layout.operator_context = 'INVOKE_REGION_WIN'

            props = layout.operator("wm.context_modal_mouse", text="Adjust Light Power")
            props.data_path_iter = "selected_editable_objects"
            props.data_path_item = "data.energy"
            props.input_scale = 1.0
            props.header_text = rpt_("Light Power: %.3f")

            if light.type == 'AREA':
                if light.shape in {'RECTANGLE', 'ELLIPSE'}:
                    props = layout.operator("wm.context_modal_mouse", text="Adjust Area Light X Size")
                    props.data_path_iter = "selected_editable_objects"
                    props.data_path_item = "data.size"
                    props.header_text = rpt_("Light Size X: %.3f")

                    props = layout.operator("wm.context_modal_mouse", text="Adjust Area Light Y Size")
                    props.data_path_iter = "selected_editable_objects"
                    props.data_path_item = "data.size_y"
                    props.header_text = rpt_("Light Size Y: %.3f")
                else:
                    props = layout.operator("wm.context_modal_mouse", text="Adjust Area Light Size")
                    props.data_path_iter = "selected_editable_objects"
                    props.data_path_item = "data.size"
                    props.header_text = rpt_("Light Size: %.3f")

            elif light.type in {'SPOT', 'POINT'}:
                props = layout.operator("wm.context_modal_mouse", text="Adjust Light Radius")
                props.data_path_iter = "selected_editable_objects"
                props.data_path_item = "data.shadow_soft_size"
                props.header_text = rpt_("Light Radius: %.3f")

            elif light.type == 'SUN':
                props = layout.operator("wm.context_modal_mouse", text="Adjust Sun Light Angle")
                props.data_path_iter = "selected_editable_objects"
                props.data_path_item = "data.angle"
                props.header_text = rpt_("Light Angle: %.3f")

            if light.type == 'SPOT':
                layout.separator()

                props = layout.operator("wm.context_modal_mouse", text="Adjust Spot Light Size")
                props.data_path_iter = "selected_editable_objects"
                props.data_path_item = "data.spot_size"
                props.input_scale = 0.01
                props.header_text = rpt_("Spot Size: %.2f")

                props = layout.operator("wm.context_modal_mouse", text="Adjust Spot Light Blend")
                props.data_path_iter = "selected_editable_objects"
                props.data_path_item = "data.spot_blend"
                props.input_scale = -0.01
                props.header_text = rpt_("Spot Blend: %.2f")

            layout.separator()

        # Shared among some object types.
        if obj is not None:
            if obj.type in {'MESH', 'CURVE', 'SURFACE'}:
                layout.operator("object.shade_smooth")
                if obj.type == 'MESH':
                    layout.operator("object.shade_auto_smooth")
                layout.operator("object.shade_flat")

                layout.separator()

            if obj.type in {'MESH', 'CURVE', 'SURFACE', 'ARMATURE', 'GPENCIL'}:
                if selected_objects_len > 1:
                    layout.operator("object.join")

            if obj.type in {'MESH', 'CURVE', 'CURVES', 'SURFACE', 'POINTCLOUD', 'META', 'FONT'}:
                layout.operator_menu_enum("object.convert", "target")

            if obj.type == 'GPENCIL':
                layout.operator_menu_enum("gpencil.convert", "type", text="Convert To")

            if (obj.type in {
                'MESH', 'CURVE', 'CURVES', 'SURFACE', 'GPENCIL', 'LATTICE', 'ARMATURE', 'META', 'FONT', 'POINTCLOUD',
            } or (obj.type == 'EMPTY' and obj.instance_collection is not None)):
                layout.operator_context = 'INVOKE_REGION_WIN'
                layout.operator_menu_enum("object.origin_set", text="Set Origin", property="type")
                layout.operator_context = 'INVOKE_DEFAULT'

                layout.separator()

        # Shared among all object types
        layout.operator("view3d.copybuffer", text="Copy Objects", icon='COPYDOWN')
        layout.operator("view3d.pastebuffer", text="Paste Objects", icon='PASTEDOWN')

        layout.separator()

        layout.operator("object.duplicate_move", icon='DUPLICATE')
        layout.operator("object.duplicate_move_linked")

        layout.separator()

        props = layout.operator("wm.call_panel", text="Rename Active Object...")
        props.name = "TOPBAR_PT_name"
        props.keep_open = False

        layout.separator()

        layout.menu("VIEW3D_MT_mirror")
        layout.menu("VIEW3D_MT_snap")
        layout.menu("VIEW3D_MT_object_parent")
        layout.operator_context = 'INVOKE_REGION_WIN'

        if view and view.local_view:
            layout.operator("view3d.localview_remove_from")
        else:
            layout.operator("object.move_to_collection")

        layout.separator()

        layout.operator("anim.keyframe_insert", text="Insert Keyframe")
        layout.operator("anim.keyframe_insert_menu", text="Insert Keyframe with Keying Set").always_prompt = True

        layout.separator()

        layout.operator_context = 'EXEC_REGION_WIN'
        layout.operator("object.delete", text="Delete").use_global = False

        layout.template_node_operator_asset_menu_items(catalog_path="Object")


class VIEW3D_MT_object_shading(Menu):
    # XXX, this menu is a place to store shading operator in object mode
    bl_label = "Shading"

    def draw(self, _context):
        layout = self.layout
        layout.operator("object.shade_smooth", text="Smooth")
        layout.operator("object.shade_flat", text="Flat")


class VIEW3D_MT_object_apply(Menu):
    bl_label = "Apply"

    def draw(self, _context):
        layout = self.layout

        # Need invoke for the popup confirming the multi-user data operation
        layout.operator_context = 'INVOKE_DEFAULT'

        props = layout.operator("object.transform_apply", text="Location", text_ctxt=i18n_contexts.default)
        props.location, props.rotation, props.scale = True, False, False

        props = layout.operator("object.transform_apply", text="Rotation", text_ctxt=i18n_contexts.default)
        props.location, props.rotation, props.scale = False, True, False

        props = layout.operator("object.transform_apply", text="Scale", text_ctxt=i18n_contexts.default)
        props.location, props.rotation, props.scale = False, False, True

        props = layout.operator("object.transform_apply", text="All Transforms", text_ctxt=i18n_contexts.default)
        props.location, props.rotation, props.scale = True, True, True

        props = layout.operator("object.transform_apply", text="Rotation & Scale", text_ctxt=i18n_contexts.default)
        props.location, props.rotation, props.scale = False, True, True

        layout.separator()

        layout.operator(
            "object.transforms_to_deltas",
            text="Location to Deltas",
            text_ctxt=i18n_contexts.default,
        ).mode = 'LOC'
        layout.operator(
            "object.transforms_to_deltas",
            text="Rotation to Deltas",
            text_ctxt=i18n_contexts.default,
        ).mode = 'ROT'
        layout.operator(
            "object.transforms_to_deltas",
            text="Scale to Deltas",
            text_ctxt=i18n_contexts.default,
        ).mode = 'SCALE'

        layout.operator(
            "object.transforms_to_deltas",
            text="All Transforms to Deltas",
            text_ctxt=i18n_contexts.default,
        ).mode = 'ALL'
        layout.operator("object.anim_transforms_to_deltas")

        layout.separator()

        layout.operator(
            "object.visual_transform_apply",
            text="Visual Transform",
            text_ctxt=i18n_contexts.default,
        )
        layout.operator(
            "object.convert",
            text="Visual Geometry to Mesh",
            text_ctxt=i18n_contexts.default,
        ).target = 'MESH'
        layout.operator("object.duplicates_make_real")
        layout.operator("object.parent_inverse_apply", text="Parent Inverse", text_ctxt=i18n_contexts.default)

        layout.template_node_operator_asset_menu_items(catalog_path="Object/Apply")


class VIEW3D_MT_object_parent(Menu):
    bl_label = "Parent"
    bl_translation_context = i18n_contexts.operator_default

    def draw(self, _context):
        from bl_ui_utils.layout import operator_context

        layout = self.layout

        layout.operator_enum("object.parent_set", "type")

        layout.separator()

        with operator_context(layout, 'EXEC_REGION_WIN'):
            layout.operator("object.parent_no_inverse_set").keep_transform = False
            props = layout.operator("object.parent_no_inverse_set", text="Make Parent without Inverse (Keep Transform)")
            props.keep_transform = True

        layout.separator()

        layout.operator_enum("object.parent_clear", "type")


class VIEW3D_MT_object_track(Menu):
    bl_label = "Track"
    bl_translation_context = i18n_contexts.constraint

    def draw(self, _context):
        layout = self.layout

        layout.operator_enum("object.track_set", "type")

        layout.separator()

        layout.operator_enum("object.track_clear", "type")


class VIEW3D_MT_object_collection(Menu):
    bl_label = "Collection"

    def draw(self, _context):
        layout = self.layout

        layout.operator("object.move_to_collection")
        layout.operator("object.link_to_collection")

        layout.separator()

        layout.operator("collection.create")
        # layout.operator_menu_enum("collection.objects_remove", "collection")  # BUGGY
        layout.operator("collection.objects_remove")
        layout.operator("collection.objects_remove_all")

        layout.separator()

        layout.operator("collection.objects_add_active")
        layout.operator("collection.objects_remove_active")


class VIEW3D_MT_object_constraints(Menu):
    bl_label = "Constraints"

    def draw(self, _context):
        layout = self.layout

        layout.operator("object.constraint_add_with_targets")
        layout.operator("object.constraints_copy")

        layout.separator()

        layout.operator("object.constraints_clear")


class VIEW3D_MT_object_modifiers(Menu):
    bl_label = "Modifiers"

    def draw(self, _context):
        active_object = bpy.context.active_object
        supported_types = {'MESH', 'CURVE', 'CURVES', 'SURFACE', 'FONT', 'VOLUME', 'GREASEPENCIL'}

        layout = self.layout

        if active_object:
            if active_object.type in supported_types:
                layout.menu("OBJECT_MT_modifier_add", text="Add Modifier")
            elif active_object.type == 'GPENCIL':
                layout.operator("object.gpencil_modifier_add", text="Add Modifier")

        layout.operator("object.modifiers_copy_to_selected", text="Copy Modifiers to Selected Objects")

        layout.separator()

        layout.operator("object.modifiers_clear")


class VIEW3D_MT_object_quick_effects(Menu):
    bl_label = "Quick Effects"

    def draw(self, _context):
        layout = self.layout

        layout.operator("object.quick_fur")
        layout.operator("object.quick_explode")
        layout.operator("object.quick_smoke")
        layout.operator("object.quick_liquid")
        layout.template_node_operator_asset_menu_items(catalog_path="Object/Quick Effects")


class VIEW3D_MT_object_showhide(Menu):
    bl_label = "Show/Hide"

    def draw(self, _context):
        layout = self.layout

        layout.operator("object.hide_view_clear")

        layout.separator()

        layout.operator("object.hide_view_set", text="Hide Selected").unselected = False
        layout.operator("object.hide_view_set", text="Hide Unselected").unselected = True


class VIEW3D_MT_object_cleanup(Menu):
    bl_label = "Clean Up"

    def draw(self, _context):
        layout = self.layout

        layout.operator("object.vertex_group_clean", text="Clean Vertex Group Weights").group_select_mode = 'ALL'
        layout.operator("object.vertex_group_limit_total", text="Limit Total Vertex Groups").group_select_mode = 'ALL'

        layout.separator()

        layout.operator("object.material_slot_remove_unused", text="Remove Unused Material Slots")


class VIEW3D_MT_object_asset(Menu):
    bl_label = "Asset"

    def draw(self, _context):
        layout = self.layout

        layout.operator("asset.mark")
        layout.operator("asset.clear", text="Clear Asset").set_fake_user = False
        layout.operator("asset.clear", text="Clear Asset (Set Fake User)").set_fake_user = True


class VIEW3D_MT_make_single_user(Menu):
    bl_label = "Make Single User"

    def draw(self, _context):
        layout = self.layout
        layout.operator_context = 'EXEC_REGION_WIN'

        props = layout.operator("object.make_single_user", text="Object")
        props.object = True
        props.obdata = props.material = props.animation = props.obdata_animation = False

        props = layout.operator("object.make_single_user", text="Object & Data")
        props.object = props.obdata = True
        props.material = props.animation = props.obdata_animation = False

        props = layout.operator("object.make_single_user", text="Object & Data & Materials")
        props.object = props.obdata = props.material = True
        props.animation = props.obdata_animation = False

        props = layout.operator("object.make_single_user", text="Materials")
        props.material = True
        props.object = props.obdata = props.animation = props.obdata_animation = False

        props = layout.operator("object.make_single_user", text="Object Animation")
        props.animation = True
        props.object = props.obdata = props.material = props.obdata_animation = False

        props = layout.operator("object.make_single_user", text="Object Data Animation")
        props.obdata_animation = props.obdata = True
        props.object = props.material = props.animation = False


class VIEW3D_MT_object_convert(Menu):
    bl_label = "Convert"

    def draw(self, context):
        layout = self.layout
        ob = context.active_object

        if ob and ob.type != "EMPTY":
            layout.operator_enum("object.convert", "target")

        else:
            # Potrace lib dependency.
            if bpy.app.build_options.potrace:
                layout.operator("image.convert_to_mesh_plane", text="Convert to Mesh Plane", icon='MESH_PLANE')
                layout.operator("gpencil.trace_image", icon='OUTLINER_OB_GREASEPENCIL')

        if ob and ob.type == 'CURVES':
            layout.operator("curves.convert_to_particle_system", text="Particle System")

        layout.template_node_operator_asset_menu_items(catalog_path="Object/Convert")


class VIEW3D_MT_make_links(Menu):
    bl_label = "Link/Transfer Data"

    def draw(self, _context):
        layout = self.layout
        operator_context_default = layout.operator_context

        if len(bpy.data.scenes) > 10:
            layout.operator_context = 'INVOKE_REGION_WIN'
            layout.operator("object.make_links_scene", text="Link Objects to Scene...", icon='OUTLINER_OB_EMPTY')
        else:
            layout.operator_context = 'EXEC_REGION_WIN'
            layout.operator_menu_enum("object.make_links_scene", "scene", text="Link Objects to Scene")

        layout.separator()

        layout.operator_context = operator_context_default

        layout.operator_enum("object.make_links_data", "type")  # inline

        layout.operator("object.join_uvs", text="Copy UV Maps")

        layout.separator()

        layout.operator("object.data_transfer")
        layout.operator("object.datalayout_transfer")


<<<<<<< HEAD
class VIEW3D_MT_object_game(Menu):
    bl_label = "Game"

    def draw(self, context):
        layout = self.layout

        layout.operator("object.logic_bricks_copy", text="Copy Logic Bricks")
        layout.operator("object.game_physics_copy", text="Copy Physics Properties")

        layout.separator()

        layout.operator("object.game_property_copy", text="Replace Properties").operation = 'REPLACE'
        layout.operator("object.game_property_copy", text="Merge Properties").operation = 'MERGE'
        layout.operator_menu_enum("object.game_property_copy", "property", text="Copy Properties...")

        layout.separator()

        layout.operator("object.game_property_clear")


class VIEW3D_MT_brush_paint_modes(Menu):
    bl_label = "Enabled Modes"

    def draw(self, context):
        layout = self.layout

        settings = UnifiedPaintPanel.paint_settings(context)
        brush = settings.brush

        layout.prop(brush, "use_paint_sculpt", text="Sculpt")
        layout.prop(brush, "use_paint_uv_sculpt", text="UV Sculpt")
        layout.prop(brush, "use_paint_vertex", text="Vertex Paint")
        layout.prop(brush, "use_paint_weight", text="Weight Paint")
        layout.prop(brush, "use_paint_image", text="Texture Paint")
        layout.prop(brush, "use_paint_sculpt_curves", text="Sculpt Curves")


=======
>>>>>>> bbcc720c
class VIEW3D_MT_paint_vertex(Menu):
    bl_label = "Paint"

    def draw(self, _context):
        layout = self.layout

        layout.operator("paint.vertex_color_smooth")
        layout.operator("paint.vertex_color_dirt")
        layout.operator("paint.vertex_color_from_weight")

        layout.separator()

        layout.operator("paint.vertex_color_invert", text="Invert")
        layout.operator("paint.vertex_color_levels", text="Levels")
        layout.operator("paint.vertex_color_hsv", text="Hue/Saturation/Value")
        layout.operator("paint.vertex_color_brightness_contrast", text="Brightness/Contrast")

        layout.separator()

        layout.operator("paint.vertex_color_set")
        layout.operator("paint.sample_color")


class VIEW3D_MT_hook(Menu):
    bl_label = "Hooks"

    def draw(self, context):
        layout = self.layout
        layout.operator_context = 'EXEC_AREA'
        layout.operator("object.hook_add_newob")
        layout.operator("object.hook_add_selob").use_bone = False
        layout.operator("object.hook_add_selob", text="Hook to Selected Object Bone").use_bone = True

        if any([mod.type == 'HOOK' for mod in context.active_object.modifiers]):
            layout.separator()

            layout.operator_menu_enum("object.hook_assign", "modifier")
            layout.operator_menu_enum("object.hook_remove", "modifier")

            layout.separator()

            layout.operator_menu_enum("object.hook_select", "modifier")
            layout.operator_menu_enum("object.hook_reset", "modifier")
            layout.operator_menu_enum("object.hook_recenter", "modifier")


class VIEW3D_MT_vertex_group(Menu):
    bl_label = "Vertex Groups"

    def draw(self, context):
        layout = self.layout

        layout.operator_context = 'EXEC_AREA'
        layout.operator("object.vertex_group_assign_new")

        ob = context.active_object
        if ob.mode == 'EDIT' or (ob.mode == 'WEIGHT_PAINT' and ob.type == 'MESH' and ob.data.use_paint_mask_vertex):
            if ob.vertex_groups.active:
                layout.separator()

                layout.operator("object.vertex_group_assign", text="Assign to Active Group")
                layout.operator(
                    "object.vertex_group_remove_from",
                    text="Remove from Active Group",
                ).use_all_groups = False
                layout.operator("object.vertex_group_remove_from", text="Remove from All").use_all_groups = True

        if ob.vertex_groups.active:
            layout.separator()

            layout.operator_menu_enum("object.vertex_group_set_active", "group", text="Set Active Group")
            layout.operator("object.vertex_group_remove", text="Remove Active Group").all = False
            layout.operator("object.vertex_group_remove", text="Remove All Groups").all = True


class VIEW3D_MT_gpencil_vertex_group(Menu):
    bl_label = "Vertex Groups"

    def draw(self, context):
        layout = self.layout

        layout.operator_context = 'EXEC_AREA'
        ob = context.active_object

        layout.operator("object.vertex_group_add", text="Add New Group")
        ob = context.active_object
        if ob.vertex_groups.active:
            layout.separator()

            layout.operator("gpencil.vertex_group_assign", text="Assign")
            layout.operator("gpencil.vertex_group_remove_from", text="Remove")

            layout.operator("gpencil.vertex_group_select", text="Select")
            layout.operator("gpencil.vertex_group_deselect", text="Deselect")


class VIEW3D_MT_greasepencil_vertex_group(Menu):
    bl_label = "Vertex Groups"

    def draw(self, context):
        layout = self.layout

        layout.operator_context = 'EXEC_AREA'
        ob = context.active_object

        layout.operator("object.vertex_group_add", text="Add New Group")
        ob = context.active_object


class VIEW3D_MT_paint_weight_lock(Menu):
    bl_label = "Vertex Group Locks"

    def draw(self, _context):
        layout = self.layout

        props = layout.operator("object.vertex_group_lock", icon='LOCKED', text="Lock All")
        props.action, props.mask = 'LOCK', 'ALL'

        props = layout.operator("object.vertex_group_lock", text="Lock Selected")
        props.action, props.mask = 'LOCK', 'SELECTED'

        props = layout.operator("object.vertex_group_lock", text="Lock Unselected")
        props.action, props.mask = 'LOCK', 'UNSELECTED'

        props = layout.operator("object.vertex_group_lock", text="Lock Only Selected")
        props.action, props.mask = 'LOCK', 'INVERT_UNSELECTED'

        props = layout.operator("object.vertex_group_lock", text="Lock Only Unselected")
        props.action, props.mask = 'UNLOCK', 'INVERT_UNSELECTED'

        layout.separator()

        props = layout.operator("object.vertex_group_lock", icon='UNLOCKED', text="Unlock All")
        props.action, props.mask = 'UNLOCK', 'ALL'

        props = layout.operator("object.vertex_group_lock", text="Unlock Selected")
        props.action, props.mask = 'UNLOCK', 'SELECTED'

        props = layout.operator("object.vertex_group_lock", text="Unlock Unselected")
        props.action, props.mask = 'UNLOCK', 'UNSELECTED'

        layout.separator()

        props = layout.operator("object.vertex_group_lock", icon='ARROW_LEFTRIGHT', text="Invert Locks")
        props.action, props.mask = 'INVERT', 'ALL'


class VIEW3D_MT_paint_weight(Menu):
    bl_label = "Weights"

    @staticmethod
    def draw_generic(layout, is_editmode=False):

        if not is_editmode:

            layout.operator("paint.weight_from_bones", text="Assign Automatic from Bones").type = 'AUTOMATIC'
            layout.operator("paint.weight_from_bones", text="Assign from Bone Envelopes").type = 'ENVELOPES'

            layout.separator()

        layout.operator("object.vertex_group_normalize_all", text="Normalize All")
        layout.operator("object.vertex_group_normalize", text="Normalize")

        layout.separator()

        layout.operator("object.vertex_group_mirror", text="Mirror")
        layout.operator("object.vertex_group_invert", text="Invert")
        layout.operator("object.vertex_group_clean", text="Clean")

        layout.separator()

        layout.operator("object.vertex_group_quantize", text="Quantize")
        layout.operator("object.vertex_group_levels", text="Levels")
        layout.operator("object.vertex_group_smooth", text="Smooth")

        if not is_editmode:
            props = layout.operator("object.data_transfer", text="Transfer Weights")
            props.use_reverse_transfer = True
            props.data_type = 'VGROUP_WEIGHTS'

        layout.operator("object.vertex_group_limit_total", text="Limit Total")

        if not is_editmode:
            layout.separator()

            # Primarily for shortcut discoverability.
            layout.operator("paint.weight_set")
            layout.operator("paint.weight_sample", text="Sample Weight")
            layout.operator("paint.weight_sample_group", text="Sample Group")

            layout.separator()

            # Primarily for shortcut discoverability.
            layout.operator("paint.weight_gradient", text="Gradient (Linear)").type = 'LINEAR'
            layout.operator("paint.weight_gradient", text="Gradient (Radial)").type = 'RADIAL'

        layout.separator()

        layout.menu("VIEW3D_MT_paint_weight_lock", text="Locks")

    def draw(self, _context):
        self.draw_generic(self.layout, is_editmode=False)


class VIEW3D_MT_sculpt(Menu):
    bl_label = "Sculpt"

    def draw(self, context):
        layout = self.layout

        layout.menu("VIEW3D_MT_sculpt_transform", text="Transform")

        layout.separator()

        props = layout.operator("sculpt.face_set_change_visibility", text="Toggle Visibility")
        props.mode = 'TOGGLE'

        props = layout.operator("sculpt.face_set_change_visibility", text="Hide Active Face Set")
        props.mode = 'HIDE_ACTIVE'

        props = layout.operator("paint.hide_show_all", text="Show All")
        props.action = 'SHOW'

        layout.operator("paint.visibility_invert", text="Invert Visible")

        props = layout.operator("paint.hide_show_masked", text="Hide Masked")
        props.action = 'HIDE'

        props = layout.operator("paint.visibility_filter", text="Grow Visibility")
        props.action = "GROW"

        props = layout.operator("paint.visibility_filter", text="Shrink Visibility")
        props.action = "SHRINK"

        layout.menu("VIEW3D_MT_sculpt_showhide", text="Show/Hide")

        layout.separator()

        # Fair Positions
        props = layout.operator("sculpt.face_set_edit", text="Fair Positions")
        props.mode = 'FAIR_POSITIONS'

        # Fair Tangency
        props = layout.operator("sculpt.face_set_edit", text="Fair Tangency")
        props.mode = 'FAIR_TANGENCY'

        # Project
        layout.operator("sculpt.project_line_gesture", text="Line Project")

        # Trim/Add
        layout.menu("VIEW3D_MT_sculpt_trim", text="Trim/Add")

        layout.separator()

        sculpt_filters_types = [
            ('SMOOTH', iface_("Smooth")),
            ('SURFACE_SMOOTH', iface_("Surface Smooth")),
            ('INFLATE', iface_("Inflate")),
            ('RELAX', iface_("Relax Topology")),
            ('RELAX_FACE_SETS', iface_("Relax Face Sets")),
            ('SHARPEN', iface_("Sharpen")),
            ('ENHANCE_DETAILS', iface_("Enhance Details")),
            ('ERASE_DISCPLACEMENT', iface_("Erase Multires Displacement")),
            ('RANDOM', iface_("Randomize")),
        ]

        for filter_type, ui_name in sculpt_filters_types:
            props = layout.operator("sculpt.mesh_filter", text=ui_name, translate=False)
            props.type = filter_type

        layout.separator()

        layout.operator("sculpt.sample_color", text="Sample Color")

        layout.separator()

        layout.menu("VIEW3D_MT_sculpt_set_pivot", text="Set Pivot")

        layout.separator()

        # Rebuild BVH
        layout.operator("sculpt.optimize")

        layout.operator(
            "sculpt.dynamic_topology_toggle", text="Dynamic Topology",
            icon='CHECKBOX_HLT' if context.sculpt_object.use_dynamic_topology_sculpting else 'CHECKBOX_DEHLT',
        )

        layout.separator()

        layout.operator("object.transfer_mode", text="Transfer Sculpt Mode")


class VIEW3D_MT_sculpt_transform(Menu):
    bl_label = "Transform"

    def draw(self, _context):
        layout = self.layout

        layout.operator("transform.translate")
        layout.operator("transform.rotate")
        layout.operator("transform.resize", text="Scale")

        layout.separator()
        props = layout.operator("sculpt.mesh_filter", text="To Sphere")
        props.type = 'SPHERE'


class VIEW3D_MT_sculpt_showhide(Menu):
    bl_label = "Show/Hide"

    def draw(self, _context):
        layout = self.layout

        props = layout.operator("paint.hide_show", text="Box Hide")
        props.action = 'HIDE'

        props = layout.operator("paint.hide_show_lasso_gesture", text="Lasso Hide")
        props.action = 'HIDE'

        props = layout.operator("paint.hide_show_line_gesture", text="Line Hide")
        props.action = 'HIDE'

        props = layout.operator("paint.hide_show_polyline_gesture", text="Polyline Hide")
        props.action = 'HIDE'

        layout.separator()

        props = layout.operator("paint.hide_show", text="Box Show")
        props.action = 'SHOW'

        props = layout.operator("paint.hide_show_lasso_gesture", text="Lasso Show")
        props.action = 'SHOW'

        props = layout.operator("paint.hide_show_line_gesture", text="Line Show")
        props.action = 'SHOW'

        props = layout.operator("paint.hide_show_polyline_gesture", text="Polyline Show")
        props.action = 'SHOW'


class VIEW3D_MT_sculpt_trim(Menu):
    bl_label = "Trim/Add"

    def draw(self, _context):
        layout = self.layout

        props = layout.operator("sculpt.trim_box_gesture", text="Box Trim")
        props.trim_mode = 'DIFFERENCE'

        props = layout.operator("sculpt.trim_lasso_gesture", text="Lasso Trim")
        props.trim_mode = 'DIFFERENCE'

        props = layout.operator("sculpt.trim_line_gesture", text="Line Trim")
        props.trim_mode = 'DIFFERENCE'

        props = layout.operator("sculpt.trim_polyline_gesture", text="Polyline Trim")
        props.trim_mode = 'DIFFERENCE'

        layout.separator()

        props = layout.operator("sculpt.trim_box_gesture", text="Box Add")
        props.trim_mode = 'JOIN'

        props = layout.operator("sculpt.trim_lasso_gesture", text="Lasso Add")
        props.trim_mode = 'JOIN'

        props = layout.operator("sculpt.trim_polyline_gesture", text="Polyline Add")
        props.trim_mode = 'JOIN'


class VIEW3D_MT_sculpt_curves(Menu):
    bl_label = "Curves"

    def draw(self, _context):
        layout = self.layout

        layout.operator("curves.snap_curves_to_surface", text="Snap to Deformed Surface").attach_mode = 'DEFORM'
        layout.operator("curves.snap_curves_to_surface", text="Snap to Nearest Surface").attach_mode = 'NEAREST'
        layout.separator()
        layout.operator("curves.convert_to_particle_system", text="Convert to Particle System")

        layout.template_node_operator_asset_menu_items(catalog_path="Curves")


class VIEW3D_MT_mask(Menu):
    bl_label = "Mask"

    def draw(self, _context):
        layout = self.layout

        props = layout.operator("paint.mask_flood_fill", text="Fill Mask")
        props.mode = 'VALUE'
        props.value = 1

        props = layout.operator("paint.mask_flood_fill", text="Clear Mask")
        props.mode = 'VALUE'
        props.value = 0

        props = layout.operator("paint.mask_flood_fill", text="Invert Mask")
        props.mode = 'INVERT'

        layout.separator()

        props = layout.operator("paint.mask_box_gesture", text="Box Mask")
        props.mode = 'VALUE'
        props.value = 0

        props = layout.operator("paint.mask_lasso_gesture", text="Lasso Mask")
        props = layout.operator("paint.mask_line_gesture", text="Line Mask")
        props = layout.operator("paint.mask_polyline_gesture", text="Polyline Mask")

        layout.separator()

        props = layout.operator("sculpt.mask_filter", text="Smooth Mask")
        props.filter_type = 'SMOOTH'

        props = layout.operator("sculpt.mask_filter", text="Sharpen Mask")
        props.filter_type = 'SHARPEN'

        props = layout.operator("sculpt.mask_filter", text="Grow Mask")
        props.filter_type = 'GROW'

        props = layout.operator("sculpt.mask_filter", text="Shrink Mask")
        props.filter_type = 'SHRINK'

        props = layout.operator("sculpt.mask_filter", text="Increase Contrast")
        props.filter_type = 'CONTRAST_INCREASE'
        props.auto_iteration_count = False

        props = layout.operator("sculpt.mask_filter", text="Decrease Contrast")
        props.filter_type = 'CONTRAST_DECREASE'
        props.auto_iteration_count = False

        layout.separator()

        props = layout.operator("sculpt.expand", text="Expand Mask by Topology")
        props.target = 'MASK'
        props.falloff_type = 'GEODESIC'
        props.invert = False
        props.use_auto_mask = False
        props.use_mask_preserve = True

        props = layout.operator("sculpt.expand", text="Expand Mask by Normals")
        props.target = 'MASK'
        props.falloff_type = 'NORMALS'
        props.invert = False
        props.use_mask_preserve = True

        layout.separator()

        props = layout.operator("mesh.paint_mask_extract", text="Mask Extract")

        layout.separator()

        props = layout.operator("mesh.paint_mask_slice", text="Mask Slice")
        props.fill_holes = False
        props.new_object = False
        props = layout.operator("mesh.paint_mask_slice", text="Mask Slice and Fill Holes")
        props.new_object = False
        props = layout.operator("mesh.paint_mask_slice", text="Mask Slice to New Object")

        layout.separator()

        props = layout.operator("sculpt.mask_from_cavity", text="Mask from Cavity")
        props.settings_source = 'OPERATOR'

        layout.separator()

        layout.menu("VIEW3D_MT_random_mask", text="Random Mask")

        layout.template_node_operator_asset_menu_items(catalog_path=self.bl_label)


class VIEW3D_MT_face_sets(Menu):
    bl_label = "Face Sets"

    def draw(self, _context):
        layout = self.layout

        props = layout.operator("sculpt.face_sets_create", text="Face Set from Masked")
        props.mode = 'MASKED'

        props = layout.operator("sculpt.face_sets_create", text="Face Set from Visible")
        props.mode = 'VISIBLE'

        props = layout.operator("sculpt.face_sets_create", text="Face Set from Edit Mode Selection")
        props.mode = 'SELECTION'

        layout.separator()

        layout.menu("VIEW3D_MT_face_sets_init", text="Initialize Face Sets")

        layout.separator()

        props = layout.operator("sculpt.face_set_edit", text="Grow Face Set")
        props.mode = 'GROW'

        props = layout.operator("sculpt.face_set_edit", text="Shrink Face Set")
        props.mode = 'SHRINK'

        layout.separator()

        props = layout.operator("sculpt.expand", text="Expand Face Set by Topology")
        props.target = 'FACE_SETS'
        props.falloff_type = 'GEODESIC'
        props.invert = False
        props.use_mask_preserve = False
        props.use_modify_active = False

        props = layout.operator("sculpt.expand", text="Expand Active Face Set")
        props.target = 'FACE_SETS'
        props.falloff_type = 'BOUNDARY_FACE_SET'
        props.invert = False
        props.use_mask_preserve = False
        props.use_modify_active = True

        layout.separator()

        props = layout.operator("mesh.face_set_extract", text="Extract Face Set")

        layout.separator()

        props = layout.operator("sculpt.face_sets_randomize_colors", text="Randomize Colors")

        layout.template_node_operator_asset_menu_items(catalog_path=self.bl_label)


class VIEW3D_MT_sculpt_set_pivot(Menu):
    bl_label = "Sculpt Set Pivot"

    def draw(self, _context):
        layout = self.layout

        props = layout.operator("sculpt.set_pivot_position", text="Pivot to Origin")
        props.mode = 'ORIGIN'

        props = layout.operator("sculpt.set_pivot_position", text="Pivot to Unmasked")
        props.mode = 'UNMASKED'

        props = layout.operator("sculpt.set_pivot_position", text="Pivot to Mask Border")
        props.mode = 'BORDER'

        props = layout.operator("sculpt.set_pivot_position", text="Pivot to Active Vertex")
        props.mode = 'ACTIVE'

        props = layout.operator("sculpt.set_pivot_position", text="Pivot to Surface Under Cursor")
        props.mode = 'SURFACE'


class VIEW3D_MT_face_sets_init(Menu):
    bl_label = "Face Sets Init"

    def draw(self, _context):
        layout = self.layout

        props = layout.operator("sculpt.face_sets_init", text="By Loose Parts")
        props.mode = 'LOOSE_PARTS'

        props = layout.operator("sculpt.face_sets_init", text="By Face Set Boundaries")
        props.mode = 'FACE_SET_BOUNDARIES'

        props = layout.operator("sculpt.face_sets_init", text="By Materials")
        props.mode = 'MATERIALS'

        props = layout.operator("sculpt.face_sets_init", text="By Normals")
        props.mode = 'NORMALS'

        props = layout.operator("sculpt.face_sets_init", text="By UV Seams")
        props.mode = 'UV_SEAMS'

        props = layout.operator("sculpt.face_sets_init", text="By Edge Creases")
        props.mode = 'CREASES'

        props = layout.operator("sculpt.face_sets_init", text="By Edge Bevel Weight")
        props.mode = 'BEVEL_WEIGHT'

        props = layout.operator("sculpt.face_sets_init", text="By Sharp Edges")
        props.mode = 'SHARP_EDGES'


class VIEW3D_MT_random_mask(Menu):
    bl_label = "Random Mask"

    def draw(self, _context):
        layout = self.layout

        props = layout.operator("sculpt.mask_init", text="Per Vertex")
        props.mode = 'RANDOM_PER_VERTEX'

        props = layout.operator("sculpt.mask_init", text="Per Face Set")
        props.mode = 'RANDOM_PER_FACE_SET'

        props = layout.operator("sculpt.mask_init", text="Per Loose Part")
        props.mode = 'RANDOM_PER_LOOSE_PART'


class VIEW3D_MT_particle(Menu):
    bl_label = "Particle"

    def draw(self, context):
        layout = self.layout
        tool_settings = context.tool_settings

        particle_edit = tool_settings.particle_edit

        layout.operator("particle.mirror")

        layout.operator("particle.remove_doubles")

        layout.separator()

        if particle_edit.select_mode == 'POINT':
            layout.operator("particle.subdivide")

        layout.operator("particle.unify_length")
        layout.operator("particle.rekey")
        layout.operator("particle.weight_set")

        layout.separator()

        layout.menu("VIEW3D_MT_particle_showhide")

        layout.separator()

        layout.operator("particle.delete")


class VIEW3D_MT_particle_context_menu(Menu):
    bl_label = "Particle"

    def draw(self, context):
        layout = self.layout
        tool_settings = context.tool_settings

        particle_edit = tool_settings.particle_edit

        layout.operator("particle.rekey")

        layout.separator()

        layout.operator("particle.delete")

        layout.separator()

        layout.operator("particle.remove_doubles")
        layout.operator("particle.unify_length")

        if particle_edit.select_mode == 'POINT':
            layout.operator("particle.subdivide")

        layout.operator("particle.weight_set")

        layout.separator()

        layout.operator("particle.mirror")

        if particle_edit.select_mode == 'POINT':
            layout.separator()

            layout.operator("particle.select_all", text="All").action = 'SELECT'
            layout.operator("particle.select_all", text="None").action = 'DESELECT'
            layout.operator("particle.select_all", text="Invert").action = 'INVERT'

            layout.separator()

            layout.operator("particle.select_roots")
            layout.operator("particle.select_tips")

            layout.separator()

            layout.operator("particle.select_random")

            layout.separator()

            layout.operator("particle.select_more")
            layout.operator("particle.select_less")

            layout.separator()

            layout.operator("particle.select_linked", text="Select Linked")


class VIEW3D_MT_particle_showhide(ShowHideMenu, Menu):
    _operator_name = "particle"


class VIEW3D_MT_pose(Menu):
    bl_label = "Pose"

    def draw(self, _context):
        layout = self.layout

        layout.menu("VIEW3D_MT_transform_armature")

        layout.menu("VIEW3D_MT_pose_transform")
        layout.menu("VIEW3D_MT_pose_apply")

        layout.menu("VIEW3D_MT_snap")

        layout.separator()

        layout.menu("VIEW3D_MT_object_animation")

        layout.separator()

        layout.menu("VIEW3D_MT_pose_slide")
        layout.menu("VIEW3D_MT_pose_propagate")

        layout.separator()

        layout.operator("pose.copy", icon='COPYDOWN')
        layout.operator("pose.paste", icon='PASTEDOWN').flipped = False
        layout.operator("pose.paste", icon='PASTEFLIPDOWN', text="Paste Pose Flipped").flipped = True

        layout.separator()

        layout.menu("VIEW3D_MT_pose_motion")
        layout.menu("VIEW3D_MT_bone_collections")

        layout.separator()

        layout.menu("VIEW3D_MT_object_parent")
        layout.menu("VIEW3D_MT_pose_ik")
        layout.menu("VIEW3D_MT_pose_constraints")

        layout.separator()

        layout.menu("VIEW3D_MT_pose_names")
        layout.operator("pose.quaternions_flip")

        layout.separator()

        layout.menu("VIEW3D_MT_pose_showhide")
        layout.menu("VIEW3D_MT_bone_options_toggle", text="Bone Settings")


class VIEW3D_MT_pose_transform(Menu):
    bl_label = "Clear Transform"

    def draw(self, _context):
        layout = self.layout

        layout.operator("pose.transforms_clear", text="All")

        layout.separator()

        layout.operator("pose.loc_clear", text="Location", text_ctxt=i18n_contexts.default)
        layout.operator("pose.rot_clear", text="Rotation", text_ctxt=i18n_contexts.default)
        layout.operator("pose.scale_clear", text="Scale", text_ctxt=i18n_contexts.default)

        layout.separator()

        layout.operator("pose.user_transforms_clear", text="Reset Unkeyed")


class VIEW3D_MT_pose_slide(Menu):
    bl_label = "In-Betweens"

    def draw(self, _context):
        layout = self.layout

        layout.operator("pose.blend_with_rest")
        layout.operator("pose.push")
        layout.operator("pose.relax")
        layout.operator("pose.breakdown")
        layout.operator("pose.blend_to_neighbor")


class VIEW3D_MT_pose_propagate(Menu):
    bl_label = "Propagate"

    def draw(self, _context):
        layout = self.layout

        layout.operator("pose.propagate", text="To Next Keyframe").mode = 'NEXT_KEY'
        layout.operator("pose.propagate", text="To Last Keyframe (Make Cyclic)").mode = 'LAST_KEY'

        layout.separator()

        layout.operator("pose.propagate", text="On Selected Keyframes").mode = 'SELECTED_KEYS'

        layout.separator()

        layout.operator("pose.propagate", text="On Selected Markers").mode = 'SELECTED_MARKERS'


class VIEW3D_MT_pose_motion(Menu):
    bl_label = "Motion Paths"

    def draw(self, _context):
        layout = self.layout

        layout.operator("pose.paths_calculate", text="Calculate")
        layout.operator("pose.paths_clear", text="Clear")


class VIEW3D_MT_bone_collections(Menu):
    bl_label = "Bone Collections"

    @classmethod
    def poll(cls, context):
        ob = context.object
        if not (ob and ob.type == 'ARMATURE'):
            return False
        if not ob.data.is_editable:
            return False
        return True

    def draw(self, context):
        layout = self.layout

        layout.operator("armature.move_to_collection")
        layout.operator("armature.assign_to_collection")

        layout.separator()

        layout.operator("armature.collection_show_all")
        props = layout.operator("armature.collection_create_and_assign", text="Assign to New Collection")
        props.name = "New Collection"


class VIEW3D_MT_pose_ik(Menu):
    bl_label = "Inverse Kinematics"

    def draw(self, _context):
        layout = self.layout

        layout.operator("pose.ik_add")
        layout.operator("pose.ik_clear")


class VIEW3D_MT_pose_constraints(Menu):
    bl_label = "Constraints"

    def draw(self, _context):
        layout = self.layout

        layout.operator("pose.constraint_add_with_targets", text="Add (with Targets)...")
        layout.operator("pose.constraints_copy")
        layout.operator("pose.constraints_clear")


class VIEW3D_MT_pose_names(Menu):
    bl_label = "Names"

    def draw(self, _context):
        layout = self.layout

        layout.operator_context = 'EXEC_REGION_WIN'
        layout.operator("pose.autoside_names", text="Auto-Name Left/Right").axis = 'XAXIS'
        layout.operator("pose.autoside_names", text="Auto-Name Front/Back").axis = 'YAXIS'
        layout.operator("pose.autoside_names", text="Auto-Name Top/Bottom").axis = 'ZAXIS'
        layout.operator("pose.flip_names")


class VIEW3D_MT_pose_showhide(ShowHideMenu, Menu):
    _operator_name = "pose"


class VIEW3D_MT_pose_apply(Menu):
    bl_label = "Apply"

    def draw(self, _context):
        layout = self.layout

        layout.operator("pose.armature_apply").selected = False
        layout.operator("pose.armature_apply", text="Apply Selected as Rest Pose").selected = True
        layout.operator("pose.visual_transform_apply")

        layout.separator()

        props = layout.operator("object.assign_property_defaults")
        props.process_bones = True


class VIEW3D_MT_pose_context_menu(Menu):
    bl_label = "Pose"

    def draw(self, _context):
        layout = self.layout

        layout.operator_context = 'INVOKE_REGION_WIN'

        layout.operator("anim.keyframe_insert", text="Insert Keyframe")
        layout.operator("anim.keyframe_insert_menu", text="Insert Keyframe with Keying Set").always_prompt = True

        layout.separator()

        layout.operator("pose.copy", icon='COPYDOWN')
        layout.operator("pose.paste", icon='PASTEDOWN').flipped = False
        layout.operator("pose.paste", icon='PASTEFLIPDOWN', text="Paste X-Flipped Pose").flipped = True

        layout.separator()

        props = layout.operator("wm.call_panel", text="Rename Active Bone...")
        props.name = "TOPBAR_PT_name"
        props.keep_open = False

        layout.separator()

        layout.operator("pose.push")
        layout.operator("pose.relax")
        layout.operator("pose.breakdown")
        layout.operator("pose.blend_to_neighbor")

        layout.separator()

        layout.operator("pose.paths_calculate", text="Calculate Motion Paths")
        layout.operator("pose.paths_clear", text="Clear Motion Paths")
        layout.operator("pose.paths_update", text="Update Armature Motion Paths")
        layout.operator("object.paths_update_visible", text="Update All Motion Paths")

        layout.separator()

        layout.operator("pose.hide").unselected = False
        layout.operator("pose.reveal")

        layout.separator()

        layout.operator("pose.user_transforms_clear")


class BoneOptions:
    def draw(self, context):
        layout = self.layout

        options = [
            "show_wire",
            "use_deform",
            "use_envelope_multiply",
            "use_inherit_rotation",
        ]

        if context.mode == 'EDIT_ARMATURE':
            bone_props = bpy.types.EditBone.bl_rna.properties
            data_path_iter = "selected_bones"
            opt_suffix = ""
            options.append("lock")
        else:  # pose-mode
            bone_props = bpy.types.Bone.bl_rna.properties
            data_path_iter = "selected_pose_bones"
            opt_suffix = "bone."

        for opt in options:
            props = layout.operator("wm.context_collection_boolean_set", text=bone_props[opt].name,
                                    text_ctxt=i18n_contexts.default)
            props.data_path_iter = data_path_iter
            props.data_path_item = opt_suffix + opt
            props.type = self.type


class VIEW3D_MT_bone_options_toggle(Menu, BoneOptions):
    bl_label = "Toggle Bone Options"
    type = 'TOGGLE'


class VIEW3D_MT_bone_options_enable(Menu, BoneOptions):
    bl_label = "Enable Bone Options"
    type = 'ENABLE'


class VIEW3D_MT_bone_options_disable(Menu, BoneOptions):
    bl_label = "Disable Bone Options"
    type = 'DISABLE'


# ********** Edit Menus, suffix from ob.type **********


class VIEW3D_MT_edit_mesh(Menu):
    bl_label = "Mesh"

    def draw(self, _context):
        layout = self.layout

        with_bullet = bpy.app.build_options.bullet

        layout.menu("VIEW3D_MT_transform")
        layout.menu("VIEW3D_MT_mirror")
        layout.menu("VIEW3D_MT_snap")

        layout.separator()

        layout.operator("mesh.duplicate_move", text="Duplicate")
        layout.menu("VIEW3D_MT_edit_mesh_extrude")

        layout.separator()

        layout.menu("VIEW3D_MT_edit_mesh_merge", text="Merge")
        layout.menu("VIEW3D_MT_edit_mesh_split", text="Split")
        layout.operator_menu_enum("mesh.separate", "type")

        layout.separator()

        layout.operator("mesh.bisect")
        layout.operator("mesh.knife_project")
        layout.operator("mesh.knife_tool")

        if with_bullet:
            layout.operator("mesh.convex_hull")

        layout.separator()

        layout.operator("mesh.symmetrize")
        layout.operator("mesh.symmetry_snap")

        layout.separator()

        layout.menu("VIEW3D_MT_edit_mesh_normals")
        layout.menu("VIEW3D_MT_edit_mesh_shading")
        layout.menu("VIEW3D_MT_edit_mesh_weights")
        layout.operator("mesh.attribute_set")
        layout.operator_menu_enum("mesh.sort_elements", "type", text="Sort Elements...")

        layout.separator()

        layout.menu("VIEW3D_MT_edit_mesh_showhide")
        layout.menu("VIEW3D_MT_edit_mesh_clean")

        layout.separator()

        layout.menu("VIEW3D_MT_edit_mesh_delete")

        layout.template_node_operator_asset_menu_items(catalog_path=self.bl_label)


class VIEW3D_MT_edit_mesh_context_menu(Menu):
    bl_label = ""

    def draw(self, context):

        def count_selected_items_for_objects_in_mode():
            selected_verts_len = 0
            selected_edges_len = 0
            selected_faces_len = 0
            for ob in context.objects_in_mode_unique_data:
                v, e, f = ob.data.count_selected_items()
                selected_verts_len += v
                selected_edges_len += e
                selected_faces_len += f
            return (selected_verts_len, selected_edges_len, selected_faces_len)

        is_vert_mode, is_edge_mode, is_face_mode = context.tool_settings.mesh_select_mode
        selected_verts_len, selected_edges_len, selected_faces_len = count_selected_items_for_objects_in_mode()

        del count_selected_items_for_objects_in_mode

        layout = self.layout

        with_freestyle = bpy.app.build_options.freestyle

        layout.operator_context = 'INVOKE_REGION_WIN'

        # If nothing is selected
        # (disabled for now until it can be made more useful).
        '''
        # If nothing is selected
        if not (selected_verts_len or selected_edges_len or selected_faces_len):
            layout.menu("VIEW3D_MT_mesh_add", text="Add", text_ctxt=i18n_contexts.operator_default)

            return
        '''

        # Else something is selected

        row = layout.row()

        if is_vert_mode:
            col = row.column(align=True)

            col.label(text="Vertex", icon='VERTEXSEL')
            col.separator()

            # Additive Operators
            col.operator("mesh.subdivide", text="Subdivide")

            col.separator()

            col.operator("mesh.extrude_vertices_move", text="Extrude Vertices")
            col.operator("mesh.bevel", text="Bevel Vertices").affect = 'VERTICES'

            if selected_verts_len > 1:
                col.separator()
                col.operator("mesh.edge_face_add", text="New Edge/Face from Vertices")
                col.operator("mesh.vert_connect_path", text="Connect Vertex Path")
                col.operator("mesh.vert_connect", text="Connect Vertex Pairs")

            col.separator()

            # Deform Operators
            col.operator("transform.push_pull", text="Push/Pull")
            col.operator("transform.shrink_fatten", text="Shrink/Fatten")
            col.operator("transform.shear", text="Shear")
            col.operator("transform.vert_slide", text="Slide Vertices")
            col.operator_context = 'EXEC_REGION_WIN'
            col.operator("transform.vertex_random", text="Randomize Vertices").offset = 0.1
            col.operator("mesh.vertices_smooth", text="Smooth Vertices").factor = 0.5
            col.operator_context = 'INVOKE_REGION_WIN'
            col.operator("mesh.vertices_smooth_laplacian", text="Smooth Laplacian")

            col.separator()

            col.menu("VIEW3D_MT_mirror", text="Mirror Vertices")
            col.menu("VIEW3D_MT_snap", text="Snap Vertices")

            col.separator()

            col.operator("transform.vert_crease")

            col.separator()

            # Removal Operators
            if selected_verts_len > 1:
                col.menu("VIEW3D_MT_edit_mesh_merge", text="Merge Vertices")
            col.operator("mesh.split")
            col.operator_menu_enum("mesh.separate", "type")
            col.operator("mesh.dissolve_verts")
            col.operator("mesh.delete", text="Delete Vertices").type = 'VERT'

        if is_edge_mode:
            col = row.column(align=True)
            col.label(text="Edge", icon='EDGESEL')
            col.separator()

            # Additive Operators
            col.operator("mesh.subdivide", text="Subdivide")

            col.separator()

            col.operator("mesh.extrude_edges_move", text="Extrude Edges")
            col.operator("mesh.bevel", text="Bevel Edges").affect = 'EDGES'
            if selected_edges_len >= 2:
                col.operator("mesh.bridge_edge_loops")
            if selected_edges_len >= 1:
                col.operator("mesh.edge_face_add", text="New Face from Edges")
            if selected_edges_len >= 2:
                col.operator("mesh.fill")

            col.separator()

            props = col.operator("mesh.loopcut_slide")
            props.TRANSFORM_OT_edge_slide.release_confirm = False
            col.operator("mesh.offset_edge_loops_slide")

            col.separator()

            col.operator("mesh.knife_tool")
            col.operator("mesh.bisect")

            col.separator()

            # Deform Operators
            col.operator("mesh.edge_rotate", text="Rotate Edge CW").use_ccw = False
            col.operator("transform.edge_slide")
            col.operator("mesh.edge_split")

            col.separator()

            # Edge Flags
            col.operator("transform.edge_crease")
            col.operator("transform.edge_bevelweight")

            col.separator()

            col.operator("mesh.mark_seam").clear = False
            col.operator("mesh.mark_seam", text="Clear Seam").clear = True

            col.separator()

            col.operator("mesh.mark_sharp")
            col.operator("mesh.mark_sharp", text="Clear Sharp").clear = True
            col.operator("mesh.set_sharpness_by_angle")

            if with_freestyle:
                col.separator()

                col.operator("mesh.mark_freestyle_edge").clear = False
                col.operator("mesh.mark_freestyle_edge", text="Clear Freestyle Edge").clear = True

            col.separator()

            # Removal Operators
            col.operator("mesh.unsubdivide")
            col.operator("mesh.split")
            col.operator_menu_enum("mesh.separate", "type")
            col.operator("mesh.dissolve_edges")
            col.operator("mesh.delete", text="Delete Edges").type = 'EDGE'

        if is_face_mode:
            col = row.column(align=True)

            col.label(text="Face", icon='FACESEL')
            col.separator()

            # Additive Operators
            col.operator("mesh.subdivide", text="Subdivide")

            col.separator()

            col.operator("view3d.edit_mesh_extrude_move_normal", text="Extrude Faces")
            col.operator("view3d.edit_mesh_extrude_move_shrink_fatten", text="Extrude Faces Along Normals")
            col.operator("mesh.extrude_faces_move", text="Extrude Individual Faces")

            col.operator("mesh.inset")
            col.operator("mesh.poke")

            if selected_faces_len >= 2:
                col.operator("mesh.bridge_edge_loops", text="Bridge Faces")

            col.separator()

            # Modify Operators
            col.menu("VIEW3D_MT_uv_map", text="UV Unwrap Faces")

            col.separator()

            props = col.operator("mesh.quads_convert_to_tris")
            props.quad_method = props.ngon_method = 'BEAUTY'
            col.operator("mesh.tris_convert_to_quads")

            col.separator()

            col.operator("mesh.faces_shade_smooth")
            col.operator("mesh.faces_shade_flat")

            col.separator()

            # Removal Operators
            col.operator("mesh.unsubdivide")
            col.operator("mesh.split")
            col.operator_menu_enum("mesh.separate", "type")
            col.operator("mesh.dissolve_faces")
            col.operator("mesh.delete", text="Delete Faces").type = 'FACE'


class VIEW3D_MT_edit_mesh_select_mode(Menu):
    bl_label = "Mesh Select Mode"

    def draw(self, _context):
        layout = self.layout

        layout.operator_context = 'INVOKE_REGION_WIN'
        layout.operator("mesh.select_mode", text="Vertex", icon='VERTEXSEL').type = 'VERT'
        layout.operator("mesh.select_mode", text="Edge", icon='EDGESEL').type = 'EDGE'
        layout.operator("mesh.select_mode", text="Face", icon='FACESEL').type = 'FACE'


class VIEW3D_MT_edit_mesh_extrude(Menu):
    bl_label = "Extrude"

    def draw(self, context):
        from math import pi

        layout = self.layout
        layout.operator_context = 'INVOKE_REGION_WIN'

        tool_settings = context.tool_settings
        select_mode = tool_settings.mesh_select_mode
        ob = context.object
        mesh = ob.data

        if mesh.total_face_sel:
            layout.operator("view3d.edit_mesh_extrude_move_normal", text="Extrude Faces")
            layout.operator("view3d.edit_mesh_extrude_move_shrink_fatten", text="Extrude Faces Along Normals")
            layout.operator("mesh.extrude_faces_move", text="Extrude Individual Faces")
            layout.operator("view3d.edit_mesh_extrude_manifold_normal", text="Extrude Manifold")

        if mesh.total_edge_sel and (select_mode[0] or select_mode[1]):
            layout.operator("mesh.extrude_edges_move", text="Extrude Edges")

        if mesh.total_vert_sel and select_mode[0]:
            layout.operator("mesh.extrude_vertices_move", text="Extrude Vertices")

        layout.separator()

        layout.operator("mesh.extrude_repeat")
        layout.operator("mesh.spin").angle = pi * 2
        layout.template_node_operator_asset_menu_items(catalog_path="Mesh/Extrude")


class VIEW3D_MT_edit_mesh_vertices(Menu):
    bl_label = "Vertex"

    def draw(self, _context):
        layout = self.layout
        layout.operator_context = 'INVOKE_REGION_WIN'

        layout.operator("mesh.extrude_vertices_move", text="Extrude Vertices")
        layout.operator("mesh.dupli_extrude_cursor").rotate_source = True
        layout.operator("mesh.bevel", text="Bevel Vertices").affect = 'VERTICES'

        layout.separator()

        layout.operator("mesh.edge_face_add", text="New Edge/Face from Vertices")
        layout.operator("mesh.vert_connect_path", text="Connect Vertex Path")
        layout.operator("mesh.vert_connect", text="Connect Vertex Pairs")

        layout.separator()

        props = layout.operator("mesh.rip_move", text="Rip Vertices")
        props.MESH_OT_rip.use_fill = False
        props = layout.operator("mesh.rip_move", text="Rip Vertices and Fill")
        props.MESH_OT_rip.use_fill = True
        layout.operator("mesh.rip_edge_move", text="Rip Vertices and Extend")

        layout.separator()

        layout.operator("transform.vert_slide", text="Slide Vertices")
        layout.operator_context = 'EXEC_REGION_WIN'
        layout.operator("mesh.vertices_smooth", text="Smooth Vertices").factor = 0.5
        layout.operator("mesh.vertices_smooth_laplacian", text="Smooth Vertices (Laplacian)")
        layout.operator_context = 'INVOKE_REGION_WIN'

        layout.separator()

        layout.operator("transform.vert_crease")

        layout.separator()

        layout.operator("mesh.blend_from_shape")
        layout.operator("mesh.shape_propagate_to_all", text="Propagate to Shapes")

        layout.separator()

        layout.menu("VIEW3D_MT_vertex_group")
        layout.menu("VIEW3D_MT_hook")

        layout.separator()

        layout.operator("object.vertex_parent_set")

        layout.template_node_operator_asset_menu_items(catalog_path=self.bl_label)


class VIEW3D_MT_edit_mesh_edges(Menu):
    bl_label = "Edge"

    def draw(self, _context):
        layout = self.layout

        with_freestyle = bpy.app.build_options.freestyle

        layout.operator_context = 'INVOKE_REGION_WIN'

        layout.operator("mesh.extrude_edges_move", text="Extrude Edges")
        layout.operator("mesh.bevel", text="Bevel Edges").affect = 'EDGES'
        layout.operator("mesh.bridge_edge_loops")
        layout.operator("mesh.screw")

        layout.separator()

        layout.operator("mesh.subdivide")
        layout.operator("mesh.subdivide_edgering")
        layout.operator("mesh.unsubdivide")

        layout.separator()

        layout.operator("mesh.edge_rotate", text="Rotate Edge CW").use_ccw = False
        layout.operator("mesh.edge_rotate", text="Rotate Edge CCW").use_ccw = True

        layout.separator()

        layout.operator("transform.edge_slide")
        props = layout.operator("mesh.loopcut_slide")
        props.TRANSFORM_OT_edge_slide.release_confirm = False
        layout.operator("mesh.offset_edge_loops_slide")

        layout.separator()

        layout.operator("transform.edge_crease")
        layout.operator("transform.edge_bevelweight")

        layout.separator()

        layout.operator("mesh.mark_seam").clear = False
        layout.operator("mesh.mark_seam", text="Clear Seam").clear = True

        layout.separator()

        layout.operator("mesh.mark_sharp")
        layout.operator("mesh.mark_sharp", text="Clear Sharp").clear = True

        layout.operator("mesh.mark_sharp", text="Mark Sharp from Vertices").use_verts = True
        props = layout.operator("mesh.mark_sharp", text="Clear Sharp from Vertices")
        props.use_verts = True
        props.clear = True

        layout.operator("mesh.set_sharpness_by_angle")

        if with_freestyle:
            layout.separator()

            layout.operator("mesh.mark_freestyle_edge").clear = False
            layout.operator("mesh.mark_freestyle_edge", text="Clear Freestyle Edge").clear = True

        layout.template_node_operator_asset_menu_items(catalog_path=self.bl_label)


class VIEW3D_MT_edit_mesh_faces_data(Menu):
    bl_label = "Face Data"

    def draw(self, _context):
        layout = self.layout

        with_freestyle = bpy.app.build_options.freestyle

        layout.operator_context = 'INVOKE_REGION_WIN'

        layout.operator("mesh.colors_rotate")
        layout.operator("mesh.colors_reverse")

        layout.separator()

        layout.operator("mesh.uvs_rotate")
        layout.operator("mesh.uvs_reverse")

        layout.separator()

        layout.operator("mesh.flip_quad_tessellation")

        if with_freestyle:
            layout.separator()
            layout.operator("mesh.mark_freestyle_face").clear = False
            layout.operator("mesh.mark_freestyle_face", text="Clear Freestyle Face").clear = True
        layout.template_node_operator_asset_menu_items(catalog_path="Face/Face Data")


class VIEW3D_MT_edit_mesh_faces(Menu):
    bl_label = "Face"
    bl_idname = "VIEW3D_MT_edit_mesh_faces"

    def draw(self, context):
        layout = self.layout

        layout.operator_context = 'INVOKE_REGION_WIN'

        layout.operator("view3d.edit_mesh_extrude_move_normal", text="Extrude Faces")
        layout.operator("view3d.edit_mesh_extrude_move_shrink_fatten", text="Extrude Faces Along Normals")
        layout.operator("mesh.extrude_faces_move", text="Extrude Individual Faces")

        layout.separator()

        layout.operator("mesh.inset")
        layout.operator("mesh.poke")
        props = layout.operator("mesh.quads_convert_to_tris")
        props.quad_method = props.ngon_method = 'BEAUTY'
        layout.operator("mesh.tris_convert_to_quads")
        layout.operator("mesh.solidify", text="Solidify Faces")
        layout.operator("mesh.wireframe")

        layout.separator()

        layout.operator("mesh.fill")
        layout.operator("mesh.fill_grid")
        layout.operator("mesh.beautify_fill")

        layout.separator()

        layout.operator("mesh.intersect")
        layout.operator("mesh.intersect_boolean")

        layout.separator()

        layout.operator("mesh.face_split_by_edges")

        layout.separator()

        layout.operator("mesh.faces_shade_smooth")
        layout.operator("mesh.faces_shade_flat")

        layout.separator()

        layout.menu("VIEW3D_MT_edit_mesh_faces_data")

        layout.template_node_operator_asset_menu_items(catalog_path=self.bl_label)


class VIEW3D_MT_edit_mesh_normals_select_strength(Menu):
    bl_label = "Select by Face Strength"

    def draw(self, _context):
        layout = self.layout

        props = layout.operator("mesh.mod_weighted_strength", text="Weak")
        props.set = False
        props.face_strength = 'WEAK'

        props = layout.operator("mesh.mod_weighted_strength", text="Medium")
        props.set = False
        props.face_strength = 'MEDIUM'

        props = layout.operator("mesh.mod_weighted_strength", text="Strong")
        props.set = False
        props.face_strength = 'STRONG'


class VIEW3D_MT_edit_mesh_normals_set_strength(Menu):
    bl_label = "Set Face Strength"

    def draw(self, _context):
        layout = self.layout

        props = layout.operator("mesh.mod_weighted_strength", text="Weak")
        props.set = True
        props.face_strength = 'WEAK'

        props = layout.operator("mesh.mod_weighted_strength", text="Medium")
        props.set = True
        props.face_strength = 'MEDIUM'

        props = layout.operator("mesh.mod_weighted_strength", text="Strong")
        props.set = True
        props.face_strength = 'STRONG'


class VIEW3D_MT_edit_mesh_normals_average(Menu):
    bl_label = "Average"

    def draw(self, _context):
        layout = self.layout

        layout.operator("mesh.average_normals", text="Custom Normal").average_type = 'CUSTOM_NORMAL'
        layout.operator("mesh.average_normals", text="Face Area").average_type = 'FACE_AREA'
        layout.operator("mesh.average_normals", text="Corner Angle").average_type = 'CORNER_ANGLE'


class VIEW3D_MT_edit_mesh_normals(Menu):
    bl_label = "Normals"

    def draw(self, _context):
        layout = self.layout

        layout.operator("mesh.flip_normals", text="Flip")
        layout.operator("mesh.normals_make_consistent", text="Recalculate Outside").inside = False
        layout.operator("mesh.normals_make_consistent", text="Recalculate Inside").inside = True

        layout.separator()

        layout.operator("mesh.set_normals_from_faces", text="Set from Faces")

        layout.operator_context = 'INVOKE_REGION_WIN'
        layout.operator("transform.rotate_normal", text="Rotate...")
        layout.operator("mesh.point_normals", text="Point to Target...")
        layout.operator_context = 'EXEC_REGION_WIN'

        layout.operator("mesh.merge_normals", text="Merge")
        layout.operator("mesh.split_normals", text="Split")
        layout.menu("VIEW3D_MT_edit_mesh_normals_average", text="Average")

        layout.separator()

        layout.operator("mesh.normals_tools", text="Copy Vector").mode = 'COPY'
        layout.operator("mesh.normals_tools", text="Paste Vector").mode = 'PASTE'

        layout.operator("mesh.smooth_normals", text="Smooth Vectors")
        layout.operator("mesh.normals_tools", text="Reset Vectors").mode = 'RESET'

        layout.separator()

        layout.menu("VIEW3D_MT_edit_mesh_normals_select_strength")
        layout.menu("VIEW3D_MT_edit_mesh_normals_set_strength")
        layout.template_node_operator_asset_menu_items(catalog_path="Mesh/Normals")


class VIEW3D_MT_edit_mesh_shading(Menu):
    bl_label = "Shading"

    def draw(self, _context):
        layout = self.layout

        layout.operator("mesh.faces_shade_smooth", text="Smooth Faces")
        layout.operator("mesh.faces_shade_flat", text="Flat Faces")

        layout.separator()

        layout.operator("mesh.mark_sharp", text="Smooth Edges").clear = True
        layout.operator("mesh.mark_sharp", text="Sharp Edges")

        layout.separator()

        props = layout.operator("mesh.mark_sharp", text="Smooth Vertices")
        props.use_verts = True
        props.clear = True

        layout.operator("mesh.mark_sharp", text="Sharp Vertices").use_verts = True
        layout.template_node_operator_asset_menu_items(catalog_path="Mesh/Shading")


class VIEW3D_MT_edit_mesh_weights(Menu):
    bl_label = "Weights"

    def draw(self, _context):
        layout = self.layout
        VIEW3D_MT_paint_weight.draw_generic(layout, is_editmode=True)
        layout.template_node_operator_asset_menu_items(catalog_path="Mesh/Weights")


class VIEW3D_MT_edit_mesh_clean(Menu):
    bl_label = "Clean Up"

    def draw(self, _context):
        layout = self.layout

        layout.operator("mesh.delete_loose")

        layout.separator()

        layout.operator("mesh.decimate")
        layout.operator("mesh.dissolve_degenerate")
        layout.operator("mesh.dissolve_limited")
        layout.operator("mesh.face_make_planar")

        layout.separator()

        layout.operator("mesh.vert_connect_nonplanar")
        layout.operator("mesh.vert_connect_concave")
        layout.operator("mesh.remove_doubles")
        layout.operator("mesh.fill_holes")

        layout.template_node_operator_asset_menu_items(catalog_path="Mesh/Clean Up")


class VIEW3D_MT_edit_mesh_delete(Menu):
    bl_label = "Delete"

    def draw(self, _context):
        layout = self.layout

        layout.operator_enum("mesh.delete", "type")

        layout.separator()

        layout.operator("mesh.dissolve_verts")
        layout.operator("mesh.dissolve_edges")
        layout.operator("mesh.dissolve_faces")

        layout.separator()

        layout.operator("mesh.dissolve_limited")

        layout.separator()

        layout.operator("mesh.edge_collapse")
        layout.operator("mesh.delete_edgeloop", text="Edge Loops")

        layout.template_node_operator_asset_menu_items(catalog_path="Mesh/Delete")


class VIEW3D_MT_edit_mesh_merge(Menu):
    bl_label = "Merge"

    def draw(self, _context):
        layout = self.layout

        layout.operator_enum("mesh.merge", "type")

        layout.separator()

        layout.operator("mesh.remove_doubles", text="By Distance")

        layout.template_node_operator_asset_menu_items(catalog_path="Mesh/Merge")


class VIEW3D_MT_edit_mesh_split(Menu):
    bl_label = "Split"

    def draw(self, _context):
        layout = self.layout

        layout.operator("mesh.split", text="Selection")

        layout.separator()

        layout.operator_enum("mesh.edge_split", "type")

        layout.template_node_operator_asset_menu_items(catalog_path="Mesh/Split")


class VIEW3D_MT_edit_mesh_showhide(ShowHideMenu, Menu):
    _operator_name = "mesh"


class VIEW3D_MT_edit_gpencil_delete(Menu):
    bl_label = "Delete"

    def draw(self, _context):
        layout = self.layout

        layout.operator_enum("gpencil.delete", "type")

        layout.separator()

        layout.operator_enum("gpencil.dissolve", "type")

        layout.separator()

        layout.operator("gpencil.delete", text="Delete Active Keyframe (Active Layer)").type = 'FRAME'
        layout.operator("gpencil.active_frames_delete_all", text="Delete Active Keyframes (All Layers)")


class VIEW3D_MT_edit_greasepencil_delete(Menu):
    bl_label = "Delete"

    def draw(self, _context):
        layout = self.layout

        layout.operator("grease_pencil.delete")

        layout.separator()

        layout.operator_enum("grease_pencil.dissolve", "type")

        layout.separator()

        layout.operator(
            "grease_pencil.delete_frame",
            text="Delete Active Keyframe (Active Layer)",
        ).type = 'ACTIVE_FRAME'
        layout.operator(
            "grease_pencil.delete_frame",
            text="Delete Active Keyframes (All Layers)",
        ).type = 'ALL_FRAMES'


# Edit Curve
# draw_curve is used by VIEW3D_MT_edit_curve and VIEW3D_MT_edit_surface


def draw_curve(self, _context):
    layout = self.layout

    layout.menu("VIEW3D_MT_transform")
    layout.menu("VIEW3D_MT_mirror")
    layout.menu("VIEW3D_MT_snap")

    layout.separator()

    layout.operator("curve.spin")
    layout.operator("curve.duplicate_move")

    layout.separator()

    layout.operator("curve.split")
    layout.operator("curve.separate")

    layout.separator()

    layout.operator("curve.cyclic_toggle")
    layout.operator_menu_enum("curve.spline_type_set", "type")

    layout.separator()

    layout.menu("VIEW3D_MT_edit_curve_showhide")
    layout.menu("VIEW3D_MT_edit_curve_clean")
    layout.menu("VIEW3D_MT_edit_curve_delete")


class VIEW3D_MT_edit_curve(Menu):
    bl_label = "Curve"

    draw = draw_curve


class VIEW3D_MT_edit_curve_ctrlpoints(Menu):
    bl_label = "Control Points"

    def draw(self, context):
        layout = self.layout

        edit_object = context.edit_object

        if edit_object.type in {'CURVE', 'SURFACE'}:
            layout.operator("curve.extrude_move")
            layout.operator("curve.vertex_add")

            layout.separator()

            layout.operator("curve.make_segment")

            layout.separator()

            if edit_object.type == 'CURVE':
                layout.operator("transform.tilt")
                layout.operator("curve.tilt_clear")

                layout.separator()

                layout.operator_menu_enum("curve.handle_type_set", "type")
                layout.operator("curve.normals_make_consistent")

                layout.separator()

            layout.operator("curve.smooth")
            if edit_object.type == 'CURVE':
                layout.operator("curve.smooth_tilt")
                layout.operator("curve.smooth_radius")
                layout.operator("curve.smooth_weight")

            layout.separator()

        layout.menu("VIEW3D_MT_hook")

        layout.separator()

        layout.operator("object.vertex_parent_set")


class VIEW3D_MT_edit_curve_segments(Menu):
    bl_label = "Segments"

    def draw(self, _context):
        layout = self.layout

        layout.operator("curve.subdivide")
        layout.operator("curve.switch_direction")


class VIEW3D_MT_edit_curve_clean(Menu):
    bl_label = "Clean Up"

    def draw(self, _context):
        layout = self.layout

        layout.operator("curve.decimate")


class VIEW3D_MT_edit_curve_context_menu(Menu):
    bl_label = "Curve"

    def draw(self, _context):
        # TODO(campbell): match mesh vertex menu.

        layout = self.layout

        layout.operator_context = 'INVOKE_DEFAULT'

        # Add
        layout.operator("curve.subdivide")
        layout.operator("curve.extrude_move")
        layout.operator("curve.make_segment")
        layout.operator("curve.duplicate_move")

        layout.separator()

        # Transform
        layout.operator("transform.transform", text="Radius").mode = 'CURVE_SHRINKFATTEN'
        layout.operator("transform.tilt")
        layout.operator("curve.tilt_clear")
        layout.operator("curve.smooth")
        layout.operator("curve.smooth_tilt")
        layout.operator("curve.smooth_radius")

        layout.separator()

        layout.menu("VIEW3D_MT_mirror")
        layout.menu("VIEW3D_MT_snap")

        layout.separator()

        # Modify
        layout.operator_menu_enum("curve.spline_type_set", "type")
        layout.operator_menu_enum("curve.handle_type_set", "type")
        layout.operator("curve.cyclic_toggle")
        layout.operator("curve.switch_direction")

        layout.separator()

        layout.operator("curve.normals_make_consistent")
        layout.operator("curve.spline_weight_set")
        layout.operator("curve.radius_set")

        layout.separator()

        # Remove
        layout.operator("curve.split")
        layout.operator("curve.decimate")
        layout.operator("curve.separate")
        layout.operator("curve.dissolve_verts")
        layout.operator("curve.delete", text="Delete Segment").type = 'SEGMENT'
        layout.operator("curve.delete", text="Delete Point").type = 'VERT'


class VIEW3D_MT_edit_curve_delete(Menu):
    bl_label = "Delete"

    def draw(self, _context):
        layout = self.layout

        layout.operator_enum("curve.delete", "type")

        layout.separator()

        layout.operator("curve.dissolve_verts")


class VIEW3D_MT_edit_curve_showhide(ShowHideMenu, Menu):
    _operator_name = "curve"


class VIEW3D_MT_edit_surface(Menu):
    bl_label = "Surface"

    draw = draw_curve


class VIEW3D_MT_edit_font_chars(Menu):
    bl_label = "Special Characters"

    def draw(self, _context):
        layout = self.layout

        layout.operator("font.text_insert", text="Copyright \u00A9").text = "\u00A9"
        layout.operator("font.text_insert", text="Registered Trademark \u00AE").text = "\u00AE"

        layout.separator()

        layout.operator("font.text_insert", text="Degree \u00B0").text = "\u00B0"
        layout.operator("font.text_insert", text="Multiplication \u00D7").text = "\u00D7"
        layout.operator("font.text_insert", text="Circle \u2022").text = "\u2022"

        layout.separator()

        layout.operator("font.text_insert", text="Superscript \u00B9").text = "\u00B9"
        layout.operator("font.text_insert", text="Superscript \u00B2").text = "\u00B2"
        layout.operator("font.text_insert", text="Superscript \u00B3").text = "\u00B3"

        layout.separator()

        layout.operator("font.text_insert", text="Guillemet \u00BB").text = "\u00BB"
        layout.operator("font.text_insert", text="Guillemet \u00AB").text = "\u00AB"
        layout.operator("font.text_insert", text="Per Mille \u2030").text = "\u2030"

        layout.separator()

        layout.operator("font.text_insert", text="Euro \u20AC").text = "\u20AC"
        layout.operator("font.text_insert", text="Florin \u0192").text = "\u0192"
        layout.operator("font.text_insert", text="Pound \u00A3").text = "\u00A3"
        layout.operator("font.text_insert", text="Yen \u00A5").text = "\u00A5"

        layout.separator()

        layout.operator("font.text_insert", text="German Eszett \u00DF").text = "\u00DF"
        layout.operator("font.text_insert", text="Inverted Question Mark \u00BF").text = "\u00BF"
        layout.operator("font.text_insert", text="Inverted Exclamation Mark \u00A1").text = "\u00A1"


class VIEW3D_MT_edit_font_kerning(Menu):
    bl_label = "Kerning"

    def draw(self, context):
        layout = self.layout

        ob = context.active_object
        text = ob.data
        kerning = text.edit_format.kerning

        layout.operator("font.change_spacing", text="Decrease Kerning").delta = -1.0
        layout.operator("font.change_spacing", text="Increase Kerning").delta = 1.0
        layout.operator("font.change_spacing", text="Reset Kerning").delta = -kerning


class VIEW3D_MT_edit_font_delete(Menu):
    bl_label = "Delete"

    def draw(self, _context):
        layout = self.layout

        layout.operator("font.delete", text="Previous Character").type = 'PREVIOUS_CHARACTER'
        layout.operator("font.delete", text="Next Character").type = 'NEXT_CHARACTER'
        layout.operator("font.delete", text="Previous Word").type = 'PREVIOUS_WORD'
        layout.operator("font.delete", text="Next Word").type = 'NEXT_WORD'


class VIEW3D_MT_edit_font(Menu):
    bl_label = "Text"

    def draw(self, _context):
        layout = self.layout

        layout.operator("font.text_cut", text="Cut")
        layout.operator("font.text_copy", text="Copy", icon='COPYDOWN')
        layout.operator("font.text_paste", text="Paste", icon='PASTEDOWN')

        layout.separator()

        layout.operator("font.text_paste_from_file")

        layout.separator()

        layout.operator("font.case_set", text="To Uppercase").case = 'UPPER'
        layout.operator("font.case_set", text="To Lowercase").case = 'LOWER'

        layout.separator()

        layout.operator("FONT_OT_text_insert_unicode")
        layout.menu("VIEW3D_MT_edit_font_chars")

        layout.separator()

        layout.operator("font.style_toggle", text="Toggle Bold", icon='BOLD').style = 'BOLD'
        layout.operator("font.style_toggle", text="Toggle Italic", icon='ITALIC').style = 'ITALIC'
        layout.operator("font.style_toggle", text="Toggle Underline", icon='UNDERLINE').style = 'UNDERLINE'
        layout.operator("font.style_toggle", text="Toggle Small Caps", icon='SMALL_CAPS').style = 'SMALL_CAPS'

        layout.menu("VIEW3D_MT_edit_font_kerning")

        layout.separator()

        layout.menu("VIEW3D_MT_edit_font_delete")


class VIEW3D_MT_edit_font_context_menu(Menu):
    bl_label = "Text"

    def draw(self, _context):
        layout = self.layout

        layout.operator_context = 'INVOKE_DEFAULT'

        layout.operator("font.text_cut", text="Cut")
        layout.operator("font.text_copy", text="Copy", icon='COPYDOWN')
        layout.operator("font.text_paste", text="Paste", icon='PASTEDOWN')

        layout.separator()

        layout.operator("font.select_all")

        layout.separator()

        layout.menu("VIEW3D_MT_edit_font")


class VIEW3D_MT_edit_meta(Menu):
    bl_label = "Metaball"

    def draw(self, _context):
        layout = self.layout

        layout.menu("VIEW3D_MT_transform")
        layout.menu("VIEW3D_MT_mirror")
        layout.menu("VIEW3D_MT_snap")

        layout.separator()

        layout.operator("mball.duplicate_metaelems")

        layout.separator()

        layout.menu("VIEW3D_MT_edit_meta_showhide")

        layout.operator_context = 'EXEC_REGION_WIN'
        layout.operator("mball.delete_metaelems", text="Delete")


class VIEW3D_MT_edit_meta_showhide(Menu):
    bl_label = "Show/Hide"

    def draw(self, _context):
        layout = self.layout

        layout.operator("mball.reveal_metaelems")
        layout.operator("mball.hide_metaelems", text="Hide Selected").unselected = False
        layout.operator("mball.hide_metaelems", text="Hide Unselected").unselected = True


class VIEW3D_MT_edit_lattice(Menu):
    bl_label = "Lattice"

    def draw(self, _context):
        layout = self.layout

        layout.separator()

        layout.menu("VIEW3D_MT_transform")
        layout.menu("VIEW3D_MT_mirror")
        layout.menu("VIEW3D_MT_snap")
        layout.operator_menu_enum("lattice.flip", "axis")

        layout.separator()

        layout.operator("lattice.make_regular")

        layout.separator()

        layout.operator("object.vertex_parent_set")


class VIEW3D_MT_edit_armature(Menu):
    bl_label = "Armature"

    def draw(self, context):
        layout = self.layout

        edit_object = context.edit_object
        arm = edit_object.data

        layout.menu("VIEW3D_MT_transform_armature")
        layout.menu("VIEW3D_MT_mirror")
        layout.menu("VIEW3D_MT_snap")
        layout.menu("VIEW3D_MT_edit_armature_roll")

        layout.separator()

        layout.operator("armature.extrude_move")
        layout.operator("armature.click_extrude")

        if arm.use_mirror_x:
            layout.operator("armature.extrude_forked")

        layout.operator("armature.duplicate_move")
        layout.operator("armature.fill")

        layout.separator()

        layout.operator("armature.split")
        layout.operator("armature.separate")

        layout.separator()

        layout.operator("armature.subdivide", text="Subdivide")
        layout.operator("armature.switch_direction", text="Switch Direction")

        layout.separator()

        layout.operator("armature.symmetrize")
        layout.menu("VIEW3D_MT_edit_armature_names")

        layout.separator()

        layout.operator_context = 'INVOKE_DEFAULT'
        layout.operator("armature.move_to_collection", text="Move to Bone Collection")
        layout.menu("VIEW3D_MT_bone_collections")

        layout.separator()

        layout.menu("VIEW3D_MT_edit_armature_parent")

        layout.separator()

        layout.menu("VIEW3D_MT_bone_options_toggle", text="Bone Settings")

        layout.separator()

        layout.menu("VIEW3D_MT_edit_armature_delete")


class VIEW3D_MT_armature_context_menu(Menu):
    bl_label = "Armature"

    def draw(self, context):
        layout = self.layout

        edit_object = context.edit_object
        arm = edit_object.data

        layout.operator_context = 'INVOKE_REGION_WIN'

        # Add
        layout.operator("armature.subdivide", text="Subdivide")
        layout.operator("armature.duplicate_move", text="Duplicate")
        layout.operator("armature.extrude_move")
        if arm.use_mirror_x:
            layout.operator("armature.extrude_forked")

        layout.separator()

        layout.operator("armature.fill")

        layout.separator()

        # Modify
        layout.menu("VIEW3D_MT_mirror")
        layout.menu("VIEW3D_MT_snap")
        layout.operator("armature.symmetrize")
        layout.operator("armature.switch_direction", text="Switch Direction")
        layout.menu("VIEW3D_MT_edit_armature_names")

        layout.separator()

        layout.menu("VIEW3D_MT_edit_armature_parent")

        layout.separator()

        # Remove
        layout.operator("armature.split")
        layout.operator("armature.separate")
        layout.operator("armature.dissolve")
        layout.operator("armature.delete")


class VIEW3D_MT_edit_armature_names(Menu):
    bl_label = "Names"

    def draw(self, _context):
        layout = self.layout

        layout.operator_context = 'EXEC_REGION_WIN'
        layout.operator("armature.autoside_names", text="Auto-Name Left/Right").type = 'XAXIS'
        layout.operator("armature.autoside_names", text="Auto-Name Front/Back").type = 'YAXIS'
        layout.operator("armature.autoside_names", text="Auto-Name Top/Bottom").type = 'ZAXIS'
        layout.operator("armature.flip_names", text="Flip Names")


class VIEW3D_MT_edit_armature_parent(Menu):
    bl_label = "Parent"
    bl_translation_context = i18n_contexts.operator_default

    def draw(self, _context):
        layout = self.layout

        layout.operator("armature.parent_set", text="Make")
        layout.operator("armature.parent_clear", text="Clear")


class VIEW3D_MT_edit_armature_roll(Menu):
    bl_label = "Bone Roll"

    def draw(self, _context):
        layout = self.layout

        layout.operator_menu_enum("armature.calculate_roll", "type")

        layout.separator()

        layout.operator("transform.transform", text="Set Roll").mode = 'BONE_ROLL'
        layout.operator("armature.roll_clear")


class VIEW3D_MT_edit_armature_delete(Menu):
    bl_label = "Delete"

    def draw(self, _context):
        layout = self.layout
        layout.operator_context = 'EXEC_AREA'

        layout.operator("armature.delete", text="Bones")

        layout.separator()

        layout.operator("armature.dissolve", text="Dissolve Bones")


# ********** Grease Pencil menus **********
class VIEW3D_MT_gpencil_autoweights(Menu):
    bl_label = "Generate Weights"

    def draw(self, _context):
        layout = self.layout
        layout.operator("gpencil.generate_weights", text="With Empty Groups").mode = 'NAME'
        layout.operator("gpencil.generate_weights", text="With Automatic Weights").mode = 'AUTO'


class VIEW3D_MT_gpencil_simplify(Menu):
    bl_label = "Simplify"

    def draw(self, _context):
        layout = self.layout
        layout.operator("gpencil.stroke_simplify_fixed", text="Fixed")
        layout.operator("gpencil.stroke_simplify", text="Adaptive")
        layout.operator("gpencil.stroke_sample", text="Sample")


class VIEW3D_MT_draw_gpencil(Menu):
    bl_label = "Draw"

    def draw(self, _context):

        layout = self.layout

        layout.menu("GPENCIL_MT_layer_active", text="Active Layer")

        layout.separator()

        layout.menu("VIEW3D_MT_gpencil_animation")
        layout.operator("gpencil.interpolate_sequence", text="Interpolate Sequence")

        layout.separator()

        layout.menu("VIEW3D_MT_edit_gpencil_showhide")
        layout.menu("GPENCIL_MT_cleanup")


class VIEW3D_MT_assign_material(Menu):
    bl_label = "Assign Material"

    def draw(self, context):
        layout = self.layout
        ob = context.active_object
        mat_active = ob.active_material

        for slot in ob.material_slots:
            mat = slot.material
            if mat:
                layout.operator("gpencil.stroke_change_color", text=mat.name,
                                icon='LAYER_ACTIVE' if mat == mat_active else 'BLANK1').material = mat.name


class VIEW3D_MT_edit_gpencil(Menu):
    bl_label = "Grease Pencil"

    def draw(self, _context):
        layout = self.layout

        layout.menu("VIEW3D_MT_edit_gpencil_transform")
        layout.menu("VIEW3D_MT_mirror")
        layout.menu("GPENCIL_MT_snap")

        layout.separator()

        layout.menu("GPENCIL_MT_layer_active", text="Active Layer")

        layout.separator()

        layout.menu("VIEW3D_MT_gpencil_animation")
        layout.operator("gpencil.interpolate_sequence", text="Interpolate Sequence")

        layout.separator()

        # Cut, Copy, Paste
        layout.operator("gpencil.duplicate_move", text="Duplicate")
        layout.operator("gpencil.stroke_split", text="Split")
        layout.operator("gpencil.copy", text="Copy", icon='COPYDOWN')
        layout.operator("gpencil.paste", text="Paste", icon='PASTEDOWN').type = 'ACTIVE'
        layout.operator("gpencil.paste", text="Paste by Layer").type = 'LAYER'

        layout.separator()

        layout.menu("VIEW3D_MT_weight_gpencil")

        layout.separator()

        layout.menu("VIEW3D_MT_edit_gpencil_showhide")

        layout.operator_menu_enum("gpencil.stroke_separate", "mode", text="Separate")
        layout.menu("GPENCIL_MT_cleanup")

        layout.separator()

        # Remove
        layout.menu("VIEW3D_MT_edit_gpencil_delete")


class VIEW3D_MT_edit_gpencil_stroke(Menu):
    bl_label = "Stroke"

    def draw(self, context):
        layout = self.layout

        tool_settings = context.tool_settings
        settings = tool_settings.gpencil_sculpt

        layout.operator("gpencil.stroke_subdivide", text="Subdivide").only_selected = False
        layout.menu("VIEW3D_MT_gpencil_simplify")
        layout.operator("gpencil.stroke_trim", text="Trim")
        layout.operator("gpencil.stroke_outline", text="Outline")

        layout.separator()

        layout.operator_menu_enum("gpencil.stroke_join", "type", text="Join", text_ctxt=i18n_contexts.id_gpencil)

        layout.separator()

        layout.menu("GPENCIL_MT_move_to_layer")
        layout.menu("VIEW3D_MT_assign_material")
        layout.operator("gpencil.set_active_material", text="Set as Active Material")
        layout.operator_menu_enum("gpencil.stroke_arrange", "direction", text="Arrange")

        layout.separator()

        # Convert
        props = layout.operator("gpencil.stroke_cyclical_set", text="Close")
        props.type = 'CLOSE'
        props.geometry = True
        layout.operator("gpencil.stroke_cyclical_set", text="Toggle Cyclic").type = 'TOGGLE'
        layout.operator_menu_enum("gpencil.stroke_caps_set", text="Toggle Caps", property="type")
        layout.operator("gpencil.stroke_flip", text="Switch Direction")
        layout.operator("gpencil.stroke_start_set", text="Set Start Point")

        layout.separator()
        layout.operator("gpencil.stroke_normalize", text="Normalize Thickness").mode = 'THICKNESS'
        layout.operator("gpencil.stroke_normalize", text="Normalize Opacity").mode = 'OPACITY'
        layout.prop(settings, "use_scale_thickness", text="Scale Thickness")

        layout.separator()
        layout.operator("gpencil.reset_transform_fill", text="Reset Fill Transform")


class VIEW3D_MT_edit_gpencil_point(Menu):
    bl_label = "Point"

    def draw(self, _context):
        layout = self.layout

        layout.operator("gpencil.extrude_move", text="Extrude")

        layout.separator()

        layout.operator("gpencil.stroke_smooth", text="Smooth").only_selected = True

        layout.separator()

        layout.operator("gpencil.stroke_merge", text="Merge")

        # TODO: add new RIP operator

        layout.separator()

        layout.menu("VIEW3D_MT_gpencil_vertex_group")


class VIEW3D_MT_weight_gpencil(Menu):
    bl_label = "Weights"

    def draw(self, _context):
        layout = self.layout

        layout.operator("gpencil.weight_sample", text="Sample Weight")

        layout.separator()

        layout.operator("gpencil.vertex_group_normalize_all", text="Normalize All")
        layout.operator("gpencil.vertex_group_normalize", text="Normalize")

        layout.separator()

        layout.operator("gpencil.vertex_group_invert", text="Invert")
        layout.operator("gpencil.vertex_group_smooth", text="Smooth")

        layout.separator()

        layout.menu("VIEW3D_MT_gpencil_autoweights")


class VIEW3D_MT_weight_grease_pencil(Menu):
    bl_label = "Weights"

    def draw(self, _context):
        pass


class VIEW3D_MT_gpencil_animation(Menu):
    bl_label = "Animation"

    @classmethod
    def poll(cls, context):
        ob = context.active_object
        return ob and ob.type == 'GPENCIL' and ob.mode != 'OBJECT'

    def draw(self, _context):
        layout = self.layout

        layout.operator("gpencil.blank_frame_add", text="Insert Blank Keyframe (Active Layer)")
        layout.operator("gpencil.blank_frame_add", text="Insert Blank Keyframe (All Layers)").all_layers = True

        layout.separator()

        layout.operator("gpencil.frame_duplicate", text="Duplicate Active Keyframe (Active Layer)")
        layout.operator("gpencil.frame_duplicate", text="Duplicate Active Keyframe (All Layers)").mode = 'ALL'

        layout.separator()

        layout.operator("gpencil.delete", text="Delete Active Keyframe (Active Layer)").type = 'FRAME'
        layout.operator("gpencil.active_frames_delete_all", text="Delete Active Keyframes (All Layers)")


class VIEW3D_MT_edit_greasepencil_animation(Menu):
    bl_label = "Animation"

    def draw(self, context):
        layout = self.layout
        layout.operator("grease_pencil.insert_blank_frame", text="Insert Blank Keyframe (Active Layer)")
        layout.operator("grease_pencil.insert_blank_frame", text="Insert Blank Keyframe (All Layers)").all_layers = True


class VIEW3D_MT_edit_gpencil_transform(Menu):
    bl_label = "Transform"

    def draw(self, _context):
        layout = self.layout

        layout.operator("transform.translate")
        layout.operator("transform.rotate")
        layout.operator("transform.resize", text="Scale")

        layout.separator()

        layout.operator("transform.bend", text="Bend")
        layout.operator("transform.shear", text="Shear")
        layout.operator("transform.tosphere", text="To Sphere")
        layout.operator("transform.transform", text="Shrink/Fatten").mode = 'GPENCIL_SHRINKFATTEN'


class VIEW3D_MT_edit_gpencil_showhide(Menu):
    bl_label = "Show/Hide"

    def draw(self, _context):
        layout = self.layout

        layout.operator("gpencil.reveal", text="Show All Layers")

        layout.separator()

        layout.operator("gpencil.hide", text="Hide Active Layer").unselected = False
        layout.operator("gpencil.hide", text="Hide Inactive Layers").unselected = True


class VIEW3D_MT_edit_greasepencil_showhide(Menu):
    bl_label = "Show/Hide"

    def draw(self, _context):
        layout = self.layout

        layout.operator("grease_pencil.layer_reveal", text="Show All Layers")

        layout.separator()

        layout.operator("grease_pencil.layer_hide", text="Hide Active Layer").unselected = False
        layout.operator("grease_pencil.layer_hide", text="Hide Inactive Layers").unselected = True


class VIEW3D_MT_edit_greasepencil_cleanup(Menu):
    bl_label = "Cleanup"

    def draw(self, context):
        ob = context.object

        layout = self.layout

        layout.operator("grease_pencil.clean_loose")
        layout.operator("grease_pencil.frame_clean_duplicate")

        if ob.mode != 'PAINT_GREASE_PENCIL':
            layout.operator("grease_pencil.stroke_merge_by_distance", text="Merge by Distance")


class VIEW3D_MT_edit_greasepencil(Menu):
    bl_label = "Grease Pencil"

    def draw(self, _context):
        layout = self.layout
        layout.menu("VIEW3D_MT_transform")
        layout.menu("VIEW3D_MT_mirror")
        layout.menu("GREASE_PENCIL_MT_snap")

        layout.separator()

        layout.menu("GREASE_PENCIL_MT_layer_active", text="Active Layer")

        layout.separator()

        layout.operator("grease_pencil.duplicate_move", text="Duplicate")

        layout.separator()

        layout.operator("grease_pencil.copy", text="Copy", icon='COPYDOWN')
        layout.operator("grease_pencil.paste", text="Paste", icon='PASTEDOWN')

        layout.separator()

        layout.menu("VIEW3D_MT_edit_greasepencil_showhide")
        layout.operator_menu_enum("grease_pencil.separate", "mode", text="Separate")
        layout.menu("VIEW3D_MT_edit_greasepencil_cleanup")

        layout.separator()

        layout.menu("VIEW3D_MT_edit_greasepencil_delete")


class VIEW3D_MT_edit_greasepencil_stroke(Menu):
    bl_label = "Stroke"

    def draw(self, _context):
        layout = self.layout
        layout.operator("grease_pencil.stroke_subdivide", text="Subdivide")
        layout.operator("grease_pencil.stroke_subdivide_smooth", text="Subdivide and Smooth")
        layout.operator("grease_pencil.stroke_simplify", text="Simplify")

        layout.separator()

        layout.menu("GREASE_PENCIL_MT_move_to_layer")
        layout.menu("VIEW3D_MT_grease_pencil_assign_material")
        layout.operator("grease_pencil.set_active_material")
        layout.operator_menu_enum("grease_pencil.reorder", text="Arrange", property="direction")

        layout.separator()

        layout.operator("grease_pencil.cyclical_set", text="Close").type = 'CLOSE'
        layout.operator("grease_pencil.cyclical_set", text="Toggle Cyclic").type = 'TOGGLE'
        layout.operator_menu_enum("grease_pencil.caps_set", text="Set Caps", property="type")
        layout.operator("grease_pencil.stroke_switch_direction")

        layout.separator()

        layout.operator("grease_pencil.set_uniform_thickness")
        layout.operator("grease_pencil.set_uniform_opacity")

        layout.separator()

        layout.operator_menu_enum("grease_pencil.set_curve_type", property="type")


class VIEW3D_MT_edit_greasepencil_point(Menu):
    bl_label = "Point"

    def draw(self, _context):
        layout = self.layout

        layout.operator("grease_pencil.extrude_move", text="Extrude")

        layout.separator()

        layout.operator("grease_pencil.stroke_smooth", text="Smooth")

        layout.separator()

        layout.menu("VIEW3D_MT_greasepencil_vertex_group")

        layout.separator()

        layout.operator_menu_enum("grease_pencil.set_handle_type", property="type")


class VIEW3D_MT_edit_curves_add(Menu):
    bl_label = "Add"
    bl_translation_context = i18n_contexts.operator_default

    def draw(self, _context):
        layout = self.layout

        layout.operator("curves.add_bezier", text="Bezier", icon='CURVE_BEZCURVE')
        layout.operator("curves.add_circle", text="Circle", icon='CURVE_BEZCIRCLE')


class VIEW3D_MT_edit_curves(Menu):
    bl_label = "Curves"

    def draw(self, _context):
        layout = self.layout

        layout.menu("VIEW3D_MT_transform")
        layout.separator()
        layout.operator("curves.duplicate_move")
        layout.separator()
        layout.operator("curves.attribute_set")
        layout.operator("curves.delete")
        layout.operator("curves.cyclic_toggle")
        layout.operator_menu_enum("curves.curve_type_set", "type")
        layout.template_node_operator_asset_menu_items(catalog_path=self.bl_label)


class VIEW3D_MT_edit_curves_control_points(Menu):
    bl_label = "Control Points"

    def draw(self, _context):
        layout = self.layout

        layout.operator("curves.extrude_move")
        layout.operator_menu_enum("curves.handle_type_set", "type")


class VIEW3D_MT_edit_curves_segments(Menu):
    bl_label = "Segments"

    def draw(self, _context):
        layout = self.layout

        layout.operator("curves.subdivide")
        layout.operator("curves.switch_direction")


class VIEW3D_MT_edit_curves_context_menu(Menu):
    bl_label = "Curves"

    def draw(self, _context):
        layout = self.layout

        layout.operator_context = 'INVOKE_DEFAULT'

        layout.operator("curves.subdivide")
        layout.operator("curves.extrude_move")


class VIEW3D_MT_edit_pointcloud(Menu):
    bl_label = "Point Cloud"

    def draw(self, context):
        layout = self.layout
        layout.template_node_operator_asset_menu_items(catalog_path=self.bl_label)


class VIEW3D_MT_object_mode_pie(Menu):
    bl_label = "Mode"

    def draw(self, _context):
        layout = self.layout

        pie = layout.menu_pie()
        pie.operator_enum("object.mode_set", "mode")


class VIEW3D_MT_view_pie(Menu):
    bl_label = "View"
    bl_idname = "VIEW3D_MT_view_pie"

    def draw(self, _context):
        layout = self.layout

        pie = layout.menu_pie()
        pie.operator_enum("view3d.view_axis", "type")
        pie.operator("view3d.view_camera", text="View Camera", icon='CAMERA_DATA')
        pie.operator("view3d.view_selected", text="View Selected", icon='ZOOM_SELECTED')


class VIEW3D_MT_transform_gizmo_pie(Menu):
    bl_label = "View"

    def draw(self, context):
        layout = self.layout

        pie = layout.menu_pie()
        # 1: Left
        pie.operator("view3d.transform_gizmo_set", text="Move").type = {'TRANSLATE'}
        # 2: Right
        pie.operator("view3d.transform_gizmo_set", text="Rotate").type = {'ROTATE'}
        # 3: Down
        pie.operator("view3d.transform_gizmo_set", text="Scale").type = {'SCALE'}
        # 4: Up
        pie.prop(context.space_data, "show_gizmo", text="Show Gizmos", icon='GIZMO')
        # 5: Up/Left
        pie.operator("view3d.transform_gizmo_set", text="All").type = {'TRANSLATE', 'ROTATE', 'SCALE'}


class VIEW3D_MT_shading_pie(Menu):
    bl_label = "Shading"

    def draw(self, context):
        layout = self.layout
        pie = layout.menu_pie()

        view = context.space_data

        pie.prop(view.shading, "type", expand=True)


class VIEW3D_MT_shading_ex_pie(Menu):
    bl_label = "Shading"

    def draw(self, context):
        layout = self.layout
        pie = layout.menu_pie()

        view = context.space_data

        pie.prop_enum(view.shading, "type", value='WIREFRAME')
        pie.prop_enum(view.shading, "type", value='SOLID')

        # Note this duplicates "view3d.toggle_xray" logic, so we can see the active item: #58661.
        if context.pose_object:
            pie.prop(view.overlay, "show_xray_bone", icon='XRAY')
        else:
            xray_active = (
                (context.mode == 'EDIT_MESH') or
                (view.shading.type in {'SOLID', 'WIREFRAME'})
            )
            if xray_active:
                sub = pie
            else:
                sub = pie.row()
                sub.active = False
            sub.prop(
                view.shading,
                "show_xray_wireframe" if (view.shading.type == 'WIREFRAME') else "show_xray",
                text="Toggle X-Ray",
                icon='XRAY',
            )

        pie.prop(view.overlay, "show_overlays", text="Toggle Overlays", icon='OVERLAY')

        pie.prop_enum(view.shading, "type", value='MATERIAL')
        pie.prop_enum(view.shading, "type", value='RENDERED')


class VIEW3D_MT_pivot_pie(Menu):
    bl_label = "Pivot Point"

    def draw(self, context):
        layout = self.layout
        pie = layout.menu_pie()

        tool_settings = context.tool_settings
        obj = context.active_object
        mode = context.mode

        pie.prop_enum(tool_settings, "transform_pivot_point", value='BOUNDING_BOX_CENTER')
        pie.prop_enum(tool_settings, "transform_pivot_point", value='CURSOR')
        pie.prop_enum(tool_settings, "transform_pivot_point", value='INDIVIDUAL_ORIGINS')
        pie.prop_enum(tool_settings, "transform_pivot_point", value='MEDIAN_POINT')
        pie.prop_enum(tool_settings, "transform_pivot_point", value='ACTIVE_ELEMENT')
        if (obj is None) or (mode in {'OBJECT', 'POSE', 'WEIGHT_PAINT'}):
            pie.prop(tool_settings, "use_transform_pivot_point_align")
        if mode == 'EDIT_GPENCIL':
            pie.prop(tool_settings.gpencil_sculpt, "use_scale_thickness")


class VIEW3D_MT_orientations_pie(Menu):
    bl_label = "Orientation"

    def draw(self, context):
        layout = self.layout
        pie = layout.menu_pie()
        scene = context.scene

        pie.prop(scene.transform_orientation_slots[0], "type", expand=True)


class VIEW3D_MT_snap_pie(Menu):
    bl_label = "Snap"

    def draw(self, _context):
        layout = self.layout
        pie = layout.menu_pie()

        pie.operator("view3d.snap_cursor_to_grid", text="Cursor to Grid", icon='CURSOR')
        pie.operator("view3d.snap_selected_to_grid", text="Selection to Grid", icon='RESTRICT_SELECT_OFF')
        pie.operator("view3d.snap_cursor_to_selected", text="Cursor to Selected", icon='CURSOR')
        pie.operator(
            "view3d.snap_selected_to_cursor",
            text="Selection to Cursor",
            icon='RESTRICT_SELECT_OFF',
        ).use_offset = False
        pie.operator(
            "view3d.snap_selected_to_cursor",
            text="Selection to Cursor (Keep Offset)",
            icon='RESTRICT_SELECT_OFF',
        ).use_offset = True
        pie.operator("view3d.snap_selected_to_active", text="Selection to Active", icon='RESTRICT_SELECT_OFF')
        pie.operator("view3d.snap_cursor_to_center", text="Cursor to World Origin", icon='CURSOR')
        pie.operator("view3d.snap_cursor_to_active", text="Cursor to Active", icon='CURSOR')


class VIEW3D_MT_proportional_editing_falloff_pie(Menu):
    bl_label = "Proportional Editing Falloff"

    def draw(self, context):
        layout = self.layout
        pie = layout.menu_pie()

        tool_settings = context.scene.tool_settings

        pie.prop(tool_settings, "proportional_edit_falloff", expand=True)


class VIEW3D_MT_sculpt_mask_edit_pie(Menu):
    bl_label = "Mask Edit"

    def draw(self, _context):
        layout = self.layout
        pie = layout.menu_pie()

        props = pie.operator("paint.mask_flood_fill", text="Invert Mask")
        props.mode = 'INVERT'
        props = pie.operator("paint.mask_flood_fill", text="Clear Mask")
        props.mode = 'VALUE'
        props.value = 0.0
        props = pie.operator("sculpt.mask_filter", text="Smooth Mask")
        props.filter_type = 'SMOOTH'
        props = pie.operator("sculpt.mask_filter", text="Sharpen Mask")
        props.filter_type = 'SHARPEN'
        props = pie.operator("sculpt.mask_filter", text="Grow Mask")
        props.filter_type = 'GROW'
        props = pie.operator("sculpt.mask_filter", text="Shrink Mask")
        props.filter_type = 'SHRINK'
        props = pie.operator("sculpt.mask_filter", text="Increase Contrast")
        props.filter_type = 'CONTRAST_INCREASE'
        props.auto_iteration_count = False
        props = pie.operator("sculpt.mask_filter", text="Decrease Contrast")
        props.filter_type = 'CONTRAST_DECREASE'
        props.auto_iteration_count = False


class VIEW3D_MT_sculpt_automasking_pie(Menu):
    bl_label = "Automasking"

    def draw(self, context):
        layout = self.layout
        pie = layout.menu_pie()

        tool_settings = context.tool_settings
        sculpt = tool_settings.sculpt

        pie.prop(sculpt, "use_automasking_topology", text="Topology")
        pie.prop(sculpt, "use_automasking_face_sets", text="Face Sets")
        pie.prop(sculpt, "use_automasking_boundary_edges", text="Mesh Boundary")
        pie.prop(sculpt, "use_automasking_boundary_face_sets", text="Face Sets Boundary")
        pie.prop(sculpt, "use_automasking_cavity", text="Cavity")
        pie.prop(sculpt, "use_automasking_cavity_inverted", text="Cavity (Inverted)")
        pie.prop(sculpt, "use_automasking_start_normal", text="Area Normal")
        pie.prop(sculpt, "use_automasking_view_normal", text="View Normal")


class VIEW3D_MT_sculpt_gpencil_automasking_pie(Menu):
    bl_label = "Automasking"

    def draw(self, context):
        layout = self.layout
        pie = layout.menu_pie()

        tool_settings = context.tool_settings

        pie.prop(tool_settings.gpencil_sculpt, "use_automasking_stroke", text="Stroke")
        pie.prop(tool_settings.gpencil_sculpt, "use_automasking_layer_stroke", text="Layer")
        pie.prop(tool_settings.gpencil_sculpt, "use_automasking_material_stroke", text="Material")
        pie.prop(tool_settings.gpencil_sculpt, "use_automasking_layer_active", text="Active Layer")
        pie.prop(tool_settings.gpencil_sculpt, "use_automasking_material_active", text="Active Material")


class VIEW3D_MT_sculpt_face_sets_edit_pie(Menu):

    bl_label = "Face Sets Edit"

    def draw(self, _context):
        layout = self.layout
        pie = layout.menu_pie()

        props = pie.operator("sculpt.face_sets_create", text="Face Set from Masked")
        props.mode = 'MASKED'

        props = pie.operator("sculpt.face_sets_create", text="Face Set from Visible")
        props.mode = 'VISIBLE'

        pie.operator("paint.visibility_invert", text="Invert Visible")

        props = pie.operator("paint.hide_show_all", text="Show All")
        props.action = 'SHOW'


class VIEW3D_MT_wpaint_vgroup_lock_pie(Menu):
    bl_label = "Vertex Group Locks"

    def draw(self, _context):
        layout = self.layout
        pie = layout.menu_pie()

        # 1: Left
        props = pie.operator("object.vertex_group_lock", icon='LOCKED', text="Lock All")
        props.action, props.mask = 'LOCK', 'ALL'
        # 2: Right
        props = pie.operator("object.vertex_group_lock", icon='UNLOCKED', text="Unlock All")
        props.action, props.mask = 'UNLOCK', 'ALL'
        # 3: Down
        props = pie.operator("object.vertex_group_lock", icon='UNLOCKED', text="Unlock Selected")
        props.action, props.mask = 'UNLOCK', 'SELECTED'
        # 4: Up
        props = pie.operator("object.vertex_group_lock", icon='LOCKED', text="Lock Selected")
        props.action, props.mask = 'LOCK', 'SELECTED'
        # 5: Up/Left
        props = pie.operator("object.vertex_group_lock", icon='LOCKED', text="Lock Unselected")
        props.action, props.mask = 'LOCK', 'UNSELECTED'
        # 6: Up/Right
        props = pie.operator("object.vertex_group_lock", text="Lock Only Selected")
        props.action, props.mask = 'LOCK', 'INVERT_UNSELECTED'
        # 7: Down/Left
        props = pie.operator("object.vertex_group_lock", text="Lock Only Unselected")
        props.action, props.mask = 'UNLOCK', 'INVERT_UNSELECTED'
        # 8: Down/Right
        props = pie.operator("object.vertex_group_lock", text="Invert Locks")
        props.action, props.mask = 'INVERT', 'ALL'


# ********** Panel **********


class VIEW3D_PT_active_tool(Panel, ToolActivePanelHelper):
    bl_space_type = 'VIEW_3D'
    bl_region_type = 'UI'
    bl_category = "Tool"
    # See comment below.
    # bl_options = {'HIDE_HEADER'}

    # Don't show in properties editor.
    @classmethod
    def poll(cls, context):
        return context.area.type == 'VIEW_3D'


# FIXME(campbell): remove this second panel once 'HIDE_HEADER' works with category tabs,
# Currently pinning allows ordering headerless panels below panels with headers.
class VIEW3D_PT_active_tool_duplicate(Panel, ToolActivePanelHelper):
    bl_space_type = 'VIEW_3D'
    bl_region_type = 'UI'
    bl_category = "Tool"
    bl_options = {'HIDE_HEADER'}

    # Only show in properties editor.
    @classmethod
    def poll(cls, context):
        return context.area.type != 'VIEW_3D'


class VIEW3D_PT_view3d_properties(Panel):
    bl_space_type = 'VIEW_3D'
    bl_region_type = 'UI'
    bl_category = "View"
    bl_label = "View"

    def draw(self, context):
        layout = self.layout

        view = context.space_data

        layout.use_property_split = True
        layout.use_property_decorate = False  # No animation.

        col = layout.column()

        subcol = col.column()
        subcol.active = bool(view.region_3d.view_perspective != 'CAMERA' or view.region_quadviews)
        subcol.prop(view, "lens", text="Focal Length")

        subcol = col.column(align=True)
        subcol.prop(view, "clip_start", text="Clip Start")
        subcol.prop(view, "clip_end", text="End")

        layout.separator()

        col = layout.column(align=False, heading="Local Camera")
        col.use_property_decorate = False
        row = col.row(align=True)
        sub = row.row(align=True)
        sub.prop(view, "use_local_camera", text="")
        sub = sub.row(align=True)
        sub.enabled = view.use_local_camera
        sub.prop(view, "camera", text="")

        sub = col.row()
        sub.active = view.region_3d.view_perspective == 'CAMERA'
        sub.prop(view.overlay, "show_camera_passepartout", text="Passepartout")

        layout.separator()

        col = layout.column(align=True)
        col.prop(view, "use_render_border")
        col.active = view.region_3d.view_perspective != 'CAMERA'


class VIEW3D_PT_view3d_lock(Panel):
    bl_space_type = 'VIEW_3D'
    bl_region_type = 'UI'
    bl_category = "View"
    bl_label = "View Lock"
    bl_parent_id = "VIEW3D_PT_view3d_properties"

    def draw(self, context):
        layout = self.layout

        layout.use_property_split = True
        layout.use_property_decorate = False  # No animation.

        view = context.space_data

        col = layout.column(align=True)
        sub = col.column()
        sub.active = bool(view.region_3d.view_perspective != 'CAMERA' or view.region_quadviews)

        sub.prop(view, "lock_object")
        lock_object = view.lock_object
        if lock_object:
            if lock_object.type == 'ARMATURE':
                sub.prop_search(
                    view, "lock_bone", lock_object.data,
                    "edit_bones" if lock_object.mode == 'EDIT'
                    else "bones",
                    text="Bone",
                )

        col = layout.column(heading="Lock", align=True)
        if not lock_object:
            col.prop(view, "lock_cursor", text="To 3D Cursor")
        col.prop(view, "lock_camera", text="Camera to View")


class VIEW3D_PT_view3d_cursor(Panel):
    bl_space_type = 'VIEW_3D'
    bl_region_type = 'UI'
    bl_category = "View"
    bl_label = "3D Cursor"

    def draw(self, context):
        layout = self.layout

        cursor = context.scene.cursor

        layout.column().prop(cursor, "location", text="Location")
        rotation_mode = cursor.rotation_mode
        if rotation_mode == 'QUATERNION':
            layout.column().prop(cursor, "rotation_quaternion", text="Rotation")
        elif rotation_mode == 'AXIS_ANGLE':
            layout.column().prop(cursor, "rotation_axis_angle", text="Rotation")
        else:
            layout.column().prop(cursor, "rotation_euler", text="Rotation")
        layout.prop(cursor, "rotation_mode", text="")


class VIEW3D_PT_collections(Panel):
    bl_space_type = 'VIEW_3D'
    bl_region_type = 'UI'
    bl_category = "View"
    bl_label = "Collections"
    bl_options = {'DEFAULT_CLOSED'}

    def _draw_collection(self, layout, view_layer, use_local_collections, collection, index):
        need_separator = index
        for child in collection.children:
            index += 1

            if child.exclude:
                continue

            if child.collection.hide_viewport:
                continue

            if need_separator:
                layout.separator()
                need_separator = False

            icon = 'BLANK1'
            # has_objects = True
            if child.has_selected_objects(view_layer):
                icon = 'LAYER_ACTIVE'
            elif child.has_objects():
                icon = 'LAYER_USED'
            else:
                # has_objects = False
                pass

            row = layout.row()
            row.use_property_decorate = False
            sub = row.split(factor=0.98)
            subrow = sub.row()
            subrow.alignment = 'LEFT'
            subrow.operator(
                "object.hide_collection", text=child.name, icon=icon, emboss=False,
            ).collection_index = index

            sub = row.split()
            subrow = sub.row(align=True)
            subrow.alignment = 'RIGHT'
            if not use_local_collections:
                subrow.active = collection.is_visible  # Parent collection runtime visibility
                subrow.prop(child, "hide_viewport", text="", emboss=False)
            else:
                subrow.active = collection.visible_get()  # Parent collection runtime visibility
                icon = 'HIDE_OFF' if child.visible_get() else 'HIDE_ON'
                props = subrow.operator("object.hide_collection", text="", icon=icon, emboss=False)
                props.collection_index = index
                props.toggle = True

        for child in collection.children:
            index = self._draw_collection(layout, view_layer, use_local_collections, child, index)

        return index

    def draw(self, context):
        layout = self.layout
        layout.use_property_split = False

        view = context.space_data
        view_layer = context.view_layer

        layout.use_property_split = True
        layout.prop(view, "use_local_collections")
        layout.separator()

        # We pass index 0 here because the index is increased
        # so the first real index is 1
        # And we start with index as 1 because we skip the master collection
        self._draw_collection(layout, view_layer, view.use_local_collections, view_layer.layer_collection, 0)


class VIEW3D_PT_object_type_visibility(Panel):
    bl_space_type = 'VIEW_3D'
    bl_region_type = 'HEADER'
    bl_label = "Selectability & Visibility"
    bl_ui_units_x = 8

    # Allows derived classes to pass view data other than context.space_data.
    # This is used by the official VR add-on, which passes XrSessionSettings
    # since VR has a 3D view that only exists for the duration of the VR session.
    def draw_ex(self, _context, view, show_select):
        layout = self.layout
        layout.use_property_split = True
        layout.use_property_decorate = False

        layout.label(text="Selectability & Visibility")
        layout.separator()
        col = layout.column(align=True)

        attr_object_types = (
            ("mesh", "Mesh", 'OUTLINER_OB_MESH'),
            ("curve", "Curve", 'OUTLINER_OB_CURVE'),
            ("surf", "Surface", 'OUTLINER_OB_SURFACE'),
            ("meta", "Meta", 'OUTLINER_OB_META'),
            ("font", "Text", 'OUTLINER_OB_FONT'),
            ("curves", "Hair Curves", 'OUTLINER_OB_CURVES'),
            ("pointcloud", "Point Cloud", 'OUTLINER_OB_POINTCLOUD'),
            ("volume", "Volume", 'OUTLINER_OB_VOLUME'),
            ("grease_pencil", "Grease Pencil", 'OUTLINER_OB_GREASEPENCIL'),
            ("armature", "Armature", 'OUTLINER_OB_ARMATURE'),
            ("lattice", "Lattice", 'OUTLINER_OB_LATTICE'),
            ("empty", "Empty", 'OUTLINER_OB_EMPTY'),
            ("light", "Light", 'OUTLINER_OB_LIGHT'),
            ("light_probe", "Light Probe", 'OUTLINER_OB_LIGHTPROBE'),
            ("camera", "Camera", 'OUTLINER_OB_CAMERA'),
            ("speaker", "Speaker", 'OUTLINER_OB_SPEAKER'),
        )

        for attr, attr_name, attr_icon in attr_object_types:
            if attr is None:
                col.separator()
                continue

            if attr == "curves" and not hasattr(bpy.data, "hair_curves"):
                continue
            elif attr == "pointcloud" and not hasattr(bpy.data, "pointclouds"):
                continue

            attr_v = "show_object_viewport_" + attr
            icon_v = 'HIDE_OFF' if getattr(view, attr_v) else 'HIDE_ON'

            row = col.row(align=True)
            row.label(text=attr_name, icon=attr_icon)

            if show_select:
                attr_s = "show_object_select_" + attr
                icon_s = 'RESTRICT_SELECT_OFF' if getattr(view, attr_s) else 'RESTRICT_SELECT_ON'

                rowsub = row.row(align=True)
                rowsub.active = getattr(view, attr_v)
                rowsub.prop(view, attr_s, text="", icon=icon_s, emboss=False)

            row.prop(view, attr_v, text="", icon=icon_v, emboss=False)

    def draw(self, context):
        view = context.space_data
        self.draw_ex(context, view, True)


class VIEW3D_PT_shading(Panel):
    bl_space_type = 'VIEW_3D'
    bl_region_type = 'HEADER'
    bl_label = "Shading"
    bl_ui_units_x = 12

    @classmethod
    def get_shading(cls, context):
        # Get settings from 3D viewport or OpenGL render engine
        view = context.space_data
        if view.type == 'VIEW_3D':
            return view.shading
        else:
            return context.scene.display.shading

    def draw(self, _context):
        layout = self.layout
        layout.label(text="Viewport Shading")


class VIEW3D_PT_shading_lighting(Panel):
    bl_space_type = 'VIEW_3D'
    bl_region_type = 'HEADER'
    bl_label = "Lighting"
    bl_parent_id = "VIEW3D_PT_shading"

    @classmethod
    def poll(cls, context):
        shading = VIEW3D_PT_shading.get_shading(context)
        if shading.type in {'SOLID', 'MATERIAL'}:
            return True
        if shading.type == 'RENDERED':
            engine = context.scene.render.engine
            if engine in {'BLENDER_EEVEE', 'BLENDER_EEVEE_NEXT'}:
                return True
        return False

    def draw(self, context):
        layout = self.layout
        shading = VIEW3D_PT_shading.get_shading(context)

        col = layout.column()
        split = col.split(factor=0.9)

        if shading.type == 'SOLID':
            split.row().prop(shading, "light", expand=True)
            col = split.column()

            split = layout.split(factor=0.9)
            col = split.column()
            sub = col.row()

            if shading.light == 'STUDIO':
                prefs = context.preferences
                system = prefs.system

                if not system.use_studio_light_edit:
                    sub.scale_y = 0.6  # Smaller studio-light preview.
                    sub.template_icon_view(shading, "studio_light", scale_popup=3.0)
                else:
                    sub.prop(
                        system,
                        "use_studio_light_edit",
                        text="Disable Studio Light Edit",
                        icon='NONE',
                        toggle=True,
                    )

                col = split.column()
                col.operator("screen.userpref_show", emboss=False, text="", icon='PREFERENCES').section = 'LIGHTS'

                split = layout.split(factor=0.9)
                col = split.column()

                row = col.row()
                row.prop(shading, "use_world_space_lighting", text="", icon='WORLD', toggle=True)
                row = row.row()
                row.active = shading.use_world_space_lighting
                row.prop(shading, "studiolight_rotate_z", text="Rotation")
                col = split.column()  # to align properly with above

            elif shading.light == 'MATCAP':
                sub.scale_y = 0.6  # smaller matcap preview
                sub.template_icon_view(shading, "studio_light", scale_popup=3.0)

                col = split.column()
                col.operator("screen.userpref_show", emboss=False, text="", icon='PREFERENCES').section = 'LIGHTS'
                col.operator("view3d.toggle_matcap_flip", emboss=False, text="", icon='ARROW_LEFTRIGHT')

        elif shading.type == 'MATERIAL':
            col.prop(shading, "use_scene_lights")
            col.prop(shading, "use_scene_world")
            col = layout.column()
            split = col.split(factor=0.9)

            if not shading.use_scene_world:
                col = split.column()
                sub = col.row()
                sub.scale_y = 0.6
                sub.template_icon_view(shading, "studio_light", scale_popup=3)

                col = split.column()
                col.operator("screen.userpref_show", emboss=False, text="", icon='PREFERENCES').section = 'LIGHTS'

                split = layout.split(factor=0.9)
                col = split.column()

                engine = context.scene.render.engine
                row = col.row()
                if engine != 'BLENDER_EEVEE_NEXT':
                    row.prop(shading, "use_studiolight_view_rotation", text="", icon='WORLD', toggle=True)
                    row = row.row()
                row.prop(shading, "studiolight_rotate_z", text="Rotation")

                col.prop(shading, "studiolight_intensity")
                col.prop(shading, "studiolight_background_alpha")
                col.prop(shading, "studiolight_background_blur")
                col = split.column()  # to align properly with above

        elif shading.type == 'RENDERED':
            col.prop(shading, "use_scene_lights_render")
            col.prop(shading, "use_scene_world_render")

            if not shading.use_scene_world_render:
                col = layout.column()
                split = col.split(factor=0.9)

                col = split.column()
                sub = col.row()
                sub.scale_y = 0.6
                sub.template_icon_view(shading, "studio_light", scale_popup=3)

                col = split.column()
                col.operator("screen.userpref_show", emboss=False, text="", icon='PREFERENCES').section = 'LIGHTS'

                split = layout.split(factor=0.9)
                col = split.column()
                col.prop(shading, "studiolight_rotate_z", text="Rotation")
                col.prop(shading, "studiolight_intensity")
                col.prop(shading, "studiolight_background_alpha")
                engine = context.scene.render.engine
                col.prop(shading, "studiolight_background_blur")
                col = split.column()  # to align properly with above


class VIEW3D_PT_shading_color(Panel):
    bl_space_type = 'VIEW_3D'
    bl_region_type = 'HEADER'
    bl_label = "Wire Color"
    bl_parent_id = "VIEW3D_PT_shading"

    def _draw_color_type(self, context):
        layout = self.layout
        shading = VIEW3D_PT_shading.get_shading(context)

        layout.grid_flow(columns=3, align=True).prop(shading, "color_type", expand=True)
        if shading.color_type == 'SINGLE':
            layout.row().prop(shading, "single_color", text="")

    def _draw_background_color(self, context):
        layout = self.layout
        shading = VIEW3D_PT_shading.get_shading(context)

        layout.row().label(text="Background")
        layout.row().prop(shading, "background_type", expand=True)
        if shading.background_type == 'VIEWPORT':
            layout.row().prop(shading, "background_color", text="")

    def draw(self, context):
        layout = self.layout
        shading = VIEW3D_PT_shading.get_shading(context)

        self.layout.row().prop(shading, "wireframe_color_type", expand=True)
        self.layout.separator()

        if shading.type == 'SOLID':
            layout.row().label(text="Color")
            self._draw_color_type(context)
            self.layout.separator()
            self._draw_background_color(context)
        elif shading.type == 'WIREFRAME':
            self._draw_background_color(context)


class VIEW3D_PT_shading_options(Panel):
    bl_space_type = 'VIEW_3D'
    bl_region_type = 'HEADER'
    bl_label = "Options"
    bl_parent_id = "VIEW3D_PT_shading"

    @classmethod
    def poll(cls, context):
        shading = VIEW3D_PT_shading.get_shading(context)
        return shading.type in {'WIREFRAME', 'SOLID'}

    def draw(self, context):
        layout = self.layout

        shading = VIEW3D_PT_shading.get_shading(context)

        col = layout.column()

        if shading.type == 'SOLID':
            col.prop(shading, "show_backface_culling")

        row = col.row(align=True)

        if shading.type == 'WIREFRAME':
            row.prop(shading, "show_xray_wireframe", text="")
            sub = row.row()
            sub.active = shading.show_xray_wireframe
            sub.prop(shading, "xray_alpha_wireframe", text="X-Ray")
        elif shading.type == 'SOLID':
            row.prop(shading, "show_xray", text="")
            sub = row.row()
            sub.active = shading.show_xray
            sub.prop(shading, "xray_alpha", text="X-Ray")
            # X-ray mode is off when alpha is 1.0
            xray_active = shading.show_xray and shading.xray_alpha != 1

            row = col.row(align=True)
            row.prop(shading, "show_shadows", text="")
            row.active = not xray_active
            sub = row.row(align=True)
            sub.active = shading.show_shadows
            sub.prop(shading, "shadow_intensity", text="Shadow")
            sub.popover(
                panel="VIEW3D_PT_shading_options_shadow",
                icon='PREFERENCES',
                text="",
            )

            col = layout.column()

            row = col.row()
            row.active = not xray_active
            row.prop(shading, "show_cavity")

            if shading.show_cavity and not xray_active:
                row.prop(shading, "cavity_type", text="Type")

                if shading.cavity_type in {'WORLD', 'BOTH'}:
                    col.label(text="World Space")
                    sub = col.row(align=True)
                    sub.prop(shading, "cavity_ridge_factor", text="Ridge")
                    sub.prop(shading, "cavity_valley_factor", text="Valley")
                    sub.popover(
                        panel="VIEW3D_PT_shading_options_ssao",
                        icon='PREFERENCES',
                        text="",
                    )

                if shading.cavity_type in {'SCREEN', 'BOTH'}:
                    col.label(text="Screen Space")
                    sub = col.row(align=True)
                    sub.prop(shading, "curvature_ridge_factor", text="Ridge")
                    sub.prop(shading, "curvature_valley_factor", text="Valley")

            row = col.row()
            row.active = not xray_active
            row.prop(shading, "use_dof", text="Depth of Field")

        if shading.type in {'WIREFRAME', 'SOLID'}:
            row = layout.split()
            row.prop(shading, "show_object_outline")
            sub = row.row()
            sub.active = shading.show_object_outline
            sub.prop(shading, "object_outline_color", text="")

        if shading.type == 'SOLID':
            col = layout.column()
            if shading.light in {'STUDIO', 'MATCAP'}:
                col.active = shading.selected_studio_light.has_specular_highlight_pass
                col.prop(shading, "show_specular_highlight", text="Specular Lighting")


class VIEW3D_PT_shading_options_shadow(Panel):
    bl_label = "Shadow Settings"
    bl_space_type = 'VIEW_3D'
    bl_region_type = 'HEADER'

    def draw(self, context):
        layout = self.layout
        layout.use_property_split = True
        scene = context.scene

        col = layout.column()
        col.prop(scene.display, "light_direction")
        col.prop(scene.display, "shadow_shift")
        col.prop(scene.display, "shadow_focus")


class VIEW3D_PT_shading_options_ssao(Panel):
    bl_label = "SSAO Settings"
    bl_space_type = 'VIEW_3D'
    bl_region_type = 'HEADER'

    def draw(self, context):
        layout = self.layout
        layout.use_property_split = True
        scene = context.scene

        col = layout.column(align=True)
        col.prop(scene.display, "matcap_ssao_samples")
        col.prop(scene.display, "matcap_ssao_distance")
        col.prop(scene.display, "matcap_ssao_attenuation")


class VIEW3D_PT_shading_render_pass(Panel):
    bl_space_type = 'VIEW_3D'
    bl_region_type = 'HEADER'
    bl_label = "Render Pass"
    bl_parent_id = "VIEW3D_PT_shading"
    COMPAT_ENGINES = {'BLENDER_EEVEE', 'BLENDER_EEVEE_NEXT'}

    @classmethod
    def poll(cls, context):
        return (
            (context.space_data.shading.type == 'MATERIAL') or
            (context.engine in cls.COMPAT_ENGINES and context.space_data.shading.type == 'RENDERED')
        )

    def draw(self, context):
        shading = context.space_data.shading

        layout = self.layout
        layout.prop(shading, "render_pass", text="")


class VIEW3D_PT_shading_compositor(Panel):
    bl_space_type = 'VIEW_3D'
    bl_region_type = 'HEADER'
    bl_label = "Compositor"
    bl_parent_id = "VIEW3D_PT_shading"
    bl_order = 10

    @classmethod
    def poll(cls, context):
        return context.space_data.shading.type in {'MATERIAL', 'RENDERED'}

    def draw(self, context):
        shading = context.space_data.shading
        row = self.layout.row()
        row.prop(shading, "use_compositor", expand=True)


class VIEW3D_PT_gizmo_display(Panel):
    bl_space_type = 'VIEW_3D'
    bl_region_type = 'HEADER'
    bl_label = "Gizmos"
    bl_ui_units_x = 8

    def draw(self, context):
        layout = self.layout

        scene = context.scene
        view = context.space_data

        col = layout.column()
        col.label(text="Viewport Gizmos")
        col.separator()

        col.active = view.show_gizmo
        colsub = col.column()
        colsub.prop(view, "show_gizmo_navigate", text="Navigate")
        colsub.prop(view, "show_gizmo_tool", text="Active Tools")
        colsub.prop(view, "show_gizmo_context", text="Active Object")

        layout.separator()

        col = layout.column()
        col.active = view.show_gizmo and view.show_gizmo_context
        col.label(text="Object Gizmos")
        col.prop(scene.transform_orientation_slots[1], "type", text="")
        col.prop(view, "show_gizmo_object_translate", text="Move", text_ctxt=i18n_contexts.operator_default)
        col.prop(view, "show_gizmo_object_rotate", text="Rotate", text_ctxt=i18n_contexts.operator_default)
        col.prop(view, "show_gizmo_object_scale", text="Scale", text_ctxt=i18n_contexts.operator_default)

        layout.separator()

        # Match order of object type visibility
        col = layout.column()
        col.active = view.show_gizmo
        col.label(text="Empty")
        col.prop(view, "show_gizmo_empty_image", text="Image")
        col.prop(view, "show_gizmo_empty_force_field", text="Force Field")
        col.label(text="Light")
        col.prop(view, "show_gizmo_light_size", text="Size")
        col.prop(view, "show_gizmo_light_look_at", text="Look At")
        col.label(text="Camera")
        col.prop(view, "show_gizmo_camera_lens", text="Lens")
        col.prop(view, "show_gizmo_camera_dof_distance", text="Focus Distance")


class VIEW3D_PT_overlay(Panel):
    bl_space_type = 'VIEW_3D'
    bl_region_type = 'HEADER'
    bl_label = "Overlays"
    bl_ui_units_x = 13

    def draw(self, _context):
        layout = self.layout
        layout.label(text="Viewport Overlays")


class VIEW3D_PT_overlay_guides(Panel):
    bl_space_type = 'VIEW_3D'
    bl_region_type = 'HEADER'
    bl_parent_id = "VIEW3D_PT_overlay"
    bl_label = "Guides"

    def draw(self, context):
        layout = self.layout

        view = context.space_data
        scene = context.scene

        overlay = view.overlay
        shading = view.shading
        display_all = overlay.show_overlays

        col = layout.column()
        col.active = display_all

        split = col.split()
        sub = split.column()

        row = sub.row()
        row_el = row.column()
        row_el.prop(overlay, "show_ortho_grid", text="Grid")
        grid_active = bool(
            view.region_quadviews or
            (view.region_3d.is_orthographic_side_view and not view.region_3d.is_perspective)
        )
        row_el.active = grid_active
        row.prop(overlay, "show_floor", text="Floor", text_ctxt=i18n_contexts.editor_view3d)

        if overlay.show_floor or overlay.show_ortho_grid:
            sub = col.row(align=True)
            sub.active = (
                (overlay.show_floor and not view.region_3d.is_orthographic_side_view) or
                (overlay.show_ortho_grid and grid_active)
            )
            sub.prop(overlay, "grid_scale", text="Scale")
            sub = sub.row(align=True)
            sub.active = scene.unit_settings.system == 'NONE'
            sub.prop(overlay, "grid_subdivisions", text="Subdivisions")

        sub = split.column()
        row = sub.row()
        row.label(text="Axes")

        subrow = row.row(align=True)
        subrow.prop(overlay, "show_axis_x", text="X", toggle=True)
        subrow.prop(overlay, "show_axis_y", text="Y", toggle=True)
        subrow.prop(overlay, "show_axis_z", text="Z", toggle=True)

        split = col.split()
        sub = split.column()
        sub.prop(overlay, "show_text", text="Text Info")
        sub.prop(overlay, "show_stats", text="Statistics")
        if view.region_3d.view_perspective == 'CAMERA':
            sub.prop(overlay, "show_camera_guides", text="Camera Guides")

        sub = split.column()
        sub.prop(overlay, "show_cursor", text="3D Cursor")
        sub.prop(overlay, "show_annotation", text="Annotations")

        if shading.type == 'MATERIAL':
            row = col.row()
            row.active = shading.render_pass == 'COMBINED'
            row.prop(overlay, "show_look_dev")


class VIEW3D_PT_overlay_object(Panel):
    bl_space_type = 'VIEW_3D'
    bl_region_type = 'HEADER'
    bl_parent_id = "VIEW3D_PT_overlay"
    bl_label = "Objects"

    def draw(self, context):
        shading = VIEW3D_PT_shading.get_shading(context)

        layout = self.layout
        view = context.space_data
        overlay = view.overlay
        display_all = overlay.show_overlays

        col = layout.column(align=True)
        col.active = display_all

        split = col.split()

        sub = split.column(align=True)
        sub.prop(overlay, "show_extras", text="Extras")
        subsub = sub.column()
        subsub.active = overlay.show_extras
        subsub.prop(overlay, "show_light_colors")
        sub.prop(overlay, "show_relationship_lines")
        sub.prop(overlay, "show_outline_selected")

        sub = split.column(align=True)
        sub.prop(overlay, "show_bones", text="Bones")
        sub.prop(overlay, "show_motion_paths")
        sub.prop(overlay, "show_object_origins", text="Origins")
        subsub = sub.column()
        subsub.active = overlay.show_object_origins
        subsub.prop(overlay, "show_object_origins_all", text="Origins (All)")

        if shading.type == 'WIREFRAME' or shading.show_xray:
            layout.separator()
            layout.prop(overlay, "bone_wire_alpha")


class VIEW3D_PT_overlay_geometry(Panel):
    bl_space_type = 'VIEW_3D'
    bl_region_type = 'HEADER'
    bl_parent_id = "VIEW3D_PT_overlay"
    bl_label = "Geometry"

    def draw(self, context):
        layout = self.layout
        view = context.space_data
        overlay = view.overlay
        display_all = overlay.show_overlays
        is_wireframes = view.shading.type == 'WIREFRAME'

        col = layout.column()
        col.active = display_all

        row = col.row(align=True)
        if not is_wireframes:
            row.prop(overlay, "show_wireframes", text="")
        sub = row.row()
        sub.active = overlay.show_wireframes or is_wireframes
        sub.prop(overlay, "wireframe_threshold", text="Wireframe")
        sub.prop(overlay, "wireframe_opacity", text="Opacity")

        row = col.row(align=True)

        # These properties should be always available in the UI for all modes
        # other than Object.
        # Even when the Fade Inactive Geometry overlay is not affecting the
        # current active object depending on its mode, it will always affect
        # the rest of the scene.
        if context.mode != 'OBJECT':
            row.prop(overlay, "show_fade_inactive", text="")
            sub = row.row()
            sub.active = overlay.show_fade_inactive
            sub.prop(overlay, "fade_inactive_alpha", text="Fade Inactive Geometry")

        col = layout.column(align=True)
        col.active = display_all

        col.prop(overlay, "show_face_orientation")

        # sub.prop(overlay, "show_onion_skins")


class VIEW3D_PT_overlay_viewer_node(Panel):
    bl_space_type = 'VIEW_3D'
    bl_region_type = 'HEADER'
    bl_parent_id = "VIEW3D_PT_overlay"
    bl_label = "Viewer Node"

    def draw(self, context):
        layout = self.layout
        view = context.space_data
        overlay = view.overlay
        display_all = overlay.show_overlays

        col = layout.column()
        col.active = display_all

        row = col.row(align=True)
        row.active = view.show_viewer
        row.prop(overlay, "show_viewer_attribute", text="")
        subrow = row.row(align=True)
        subrow.active = overlay.show_viewer_attribute
        subrow.prop(overlay, "viewer_attribute_opacity", text="Color Opacity")

        row = col.row(align=True)
        row.active = view.show_viewer
        row.prop(overlay, "show_viewer_text", text="Attribute Text")


class VIEW3D_PT_overlay_motion_tracking(Panel):
    bl_space_type = 'VIEW_3D'
    bl_region_type = 'HEADER'
    bl_parent_id = "VIEW3D_PT_overlay"
    bl_label = "Motion Tracking"

    def draw_header(self, context):
        layout = self.layout
        view = context.space_data
        overlay = view.overlay
        display_all = overlay.show_overlays
        layout.active = display_all
        layout.prop(view, "show_reconstruction", text=self.bl_label)

    def draw(self, context):
        layout = self.layout
        view = context.space_data
        overlay = view.overlay
        display_all = overlay.show_overlays

        col = layout.column()
        col.active = display_all

        if view.show_reconstruction:
            split = col.split()

            sub = split.column(align=True)
            sub.active = view.show_reconstruction
            sub.prop(view, "show_camera_path", text="Camera Path")

            sub = split.column()
            sub.prop(view, "show_bundle_names", text="Marker Names")

            col = layout.column()
            col.active = display_all
            col.label(text="Tracks")
            row = col.row(align=True)
            row.prop(view, "tracks_display_type", text="")
            row.prop(view, "tracks_display_size", text="Size")


class VIEW3D_PT_overlay_edit_mesh(Panel):
    bl_space_type = 'VIEW_3D'
    bl_region_type = 'HEADER'
    bl_label = "Mesh Edit Mode"
    bl_ui_units_x = 12

    @classmethod
    def poll(cls, context):
        return context.mode == 'EDIT_MESH'

    def draw(self, context):
        layout = self.layout
        layout.label(text="Mesh Edit Mode Overlays")

        view = context.space_data
        shading = view.shading
        overlay = view.overlay
        display_all = overlay.show_overlays

        is_any_solid_shading = not (shading.show_xray or (shading.type == 'WIREFRAME'))

        col = layout.column()
        col.active = display_all

        split = col.split()

        sub = split.column()
        sub.prop(overlay, "show_faces", text="Faces")
        sub = split.column()
        sub.active = is_any_solid_shading
        sub.prop(overlay, "show_face_center", text="Center")

        row = col.row(align=True)
        row.prop(overlay, "show_edge_crease", text="Creases", toggle=True)
        row.prop(overlay, "show_edge_sharp", text="Sharp", text_ctxt=i18n_contexts.plural, toggle=True)
        row.prop(overlay, "show_edge_bevel_weight", text="Bevel", toggle=True)
        row.prop(overlay, "show_edge_seams", text="Seams", toggle=True)

        if context.preferences.view.show_developer_ui:
            col.label(text="Developer")
            col.prop(overlay, "show_extra_indices", text="Indices")


class VIEW3D_PT_overlay_edit_mesh_shading(Panel):
    bl_space_type = 'VIEW_3D'
    bl_region_type = 'HEADER'
    bl_parent_id = "VIEW3D_PT_overlay_edit_mesh"
    bl_label = "Shading"

    @classmethod
    def poll(cls, context):
        return context.mode == 'EDIT_MESH'

    def draw(self, context):
        layout = self.layout

        view = context.space_data
        shading = view.shading
        overlay = view.overlay
        tool_settings = context.tool_settings
        display_all = overlay.show_overlays
        statvis = tool_settings.statvis

        col = layout.column()
        col.active = display_all

        row = col.row(align=True)
        row.prop(overlay, "show_retopology", text="")
        sub = row.row()
        sub.active = overlay.show_retopology
        sub.prop(overlay, "retopology_offset", text="Retopology")

        col.prop(overlay, "show_weight", text="Vertex Group Weights")
        if overlay.show_weight:
            row = col.split(factor=0.33)
            row.label(text="Zero Weights")
            sub = row.row()
            sub.prop(tool_settings, "vertex_group_user", expand=True)

        if shading.type == 'WIREFRAME':
            xray = shading.show_xray_wireframe and shading.xray_alpha_wireframe < 1.0
        elif shading.type == 'SOLID':
            xray = shading.show_xray and shading.xray_alpha < 1.0
        else:
            xray = False
        statvis_active = not xray
        row = col.row()
        row.active = statvis_active
        row.prop(overlay, "show_statvis")
        if overlay.show_statvis:
            col = col.column()
            col.active = statvis_active

            sub = col.split()
            sub.label(text="Type")
            sub.prop(statvis, "type", text="")

            statvis_type = statvis.type
            if statvis_type == 'OVERHANG':
                row = col.row(align=True)
                row.prop(statvis, "overhang_min", text="Minimum")
                row.prop(statvis, "overhang_max", text="Maximum")
                col.row().prop(statvis, "overhang_axis", expand=True)
            elif statvis_type == 'THICKNESS':
                row = col.row(align=True)
                row.prop(statvis, "thickness_min", text="Minimum")
                row.prop(statvis, "thickness_max", text="Maximum")
                col.prop(statvis, "thickness_samples")
            elif statvis_type == 'INTERSECT':
                pass
            elif statvis_type == 'DISTORT':
                row = col.row(align=True)
                row.prop(statvis, "distort_min", text="Minimum")
                row.prop(statvis, "distort_max", text="Maximum")
            elif statvis_type == 'SHARP':
                row = col.row(align=True)
                row.prop(statvis, "sharp_min", text="Minimum")
                row.prop(statvis, "sharp_max", text="Maximum")


class VIEW3D_PT_overlay_edit_mesh_measurement(Panel):
    bl_space_type = 'VIEW_3D'
    bl_region_type = 'HEADER'
    bl_parent_id = "VIEW3D_PT_overlay_edit_mesh"
    bl_label = "Measurement"

    @classmethod
    def poll(cls, context):
        return context.mode == 'EDIT_MESH'

    def draw(self, context):
        layout = self.layout

        view = context.space_data
        overlay = view.overlay
        display_all = overlay.show_overlays

        col = layout.column()
        col.active = display_all

        split = col.split()

        sub = split.column()
        sub.prop(overlay, "show_extra_edge_length", text="Edge Length")
        sub.prop(overlay, "show_extra_edge_angle", text="Edge Angle")

        sub = split.column()
        sub.prop(overlay, "show_extra_face_area", text="Face Area")
        sub.prop(overlay, "show_extra_face_angle", text="Face Angle")


class VIEW3D_PT_overlay_edit_mesh_normals(Panel):
    bl_space_type = 'VIEW_3D'
    bl_region_type = 'HEADER'
    bl_parent_id = "VIEW3D_PT_overlay_edit_mesh"
    bl_label = "Normals"

    @classmethod
    def poll(cls, context):
        return context.mode == 'EDIT_MESH'

    def draw(self, context):
        layout = self.layout

        view = context.space_data
        overlay = view.overlay
        display_all = overlay.show_overlays

        col = layout.column()
        col.active = display_all

        row = col.row(align=True)
        row.prop(overlay, "show_vertex_normals", text="", icon='NORMALS_VERTEX')
        row.prop(overlay, "show_split_normals", text="", icon='NORMALS_VERTEX_FACE')
        row.prop(overlay, "show_face_normals", text="", icon='NORMALS_FACE')

        sub = row.row(align=True)
        sub.active = overlay.show_vertex_normals or overlay.show_face_normals or overlay.show_split_normals
        if overlay.use_normals_constant_screen_size:
            sub.prop(overlay, "normals_constant_screen_size", text="Size")
        else:
            sub.prop(overlay, "normals_length", text="Size")

        row.prop(overlay, "use_normals_constant_screen_size", text="", icon='FIXED_SIZE')


class VIEW3D_PT_overlay_edit_mesh_freestyle(Panel):
    bl_space_type = 'VIEW_3D'
    bl_region_type = 'HEADER'
    bl_parent_id = "VIEW3D_PT_overlay_edit_mesh"
    bl_label = "Freestyle"

    @classmethod
    def poll(cls, context):
        return context.mode == 'EDIT_MESH' and bpy.app.build_options.freestyle

    def draw(self, context):
        layout = self.layout

        view = context.space_data
        overlay = view.overlay
        display_all = overlay.show_overlays

        col = layout.column()
        col.active = display_all

        row = col.row()
        row.prop(overlay, "show_freestyle_edge_marks", text="Edge Marks")
        row.prop(overlay, "show_freestyle_face_marks", text="Face Marks")


class VIEW3D_PT_overlay_edit_curve(Panel):
    bl_space_type = 'VIEW_3D'
    bl_region_type = 'HEADER'
    bl_label = "Curve Edit Mode"

    @classmethod
    def poll(cls, context):
        return context.mode == 'EDIT_CURVE'

    def draw(self, context):
        layout = self.layout
        view = context.space_data
        overlay = view.overlay
        display_all = overlay.show_overlays

        layout.label(text="Curve Edit Mode Overlays")

        col = layout.column()
        col.active = display_all

        row = col.row()
        row.prop(overlay, "display_handle", text="Handles")

        row = col.row()
        row.prop(overlay, "show_curve_normals", text="")
        sub = row.row()
        sub.active = overlay.show_curve_normals
        sub.prop(overlay, "normals_length", text="Normals")


class VIEW3D_PT_overlay_sculpt(Panel):
    bl_space_type = 'VIEW_3D'
    bl_context = ".sculpt_mode"
    bl_region_type = 'HEADER'
    bl_label = "Sculpt"

    @classmethod
    def poll(cls, context):
        return context.mode == 'SCULPT'

    def draw(self, context):
        layout = self.layout

        view = context.space_data
        overlay = view.overlay

        layout.label(text="Sculpt Mode Overlays")

        row = layout.row(align=True)
        row.prop(overlay, "show_sculpt_mask", text="")
        sub = row.row()
        sub.active = overlay.show_sculpt_mask
        sub.prop(overlay, "sculpt_mode_mask_opacity", text="Mask")

        row = layout.row(align=True)
        row.prop(overlay, "show_sculpt_face_sets", text="")
        sub = row.row()
        sub.active = overlay.show_sculpt_face_sets
        row.prop(overlay, "sculpt_mode_face_sets_opacity", text="Face Sets")


class VIEW3D_PT_overlay_sculpt_curves(Panel):
    bl_space_type = 'VIEW_3D'
    bl_context = ".curves_sculpt"
    bl_region_type = 'HEADER'
    bl_label = "Sculpt"

    @classmethod
    def poll(cls, context):
        return context.mode == 'SCULPT_CURVES'

    def draw(self, context):
        layout = self.layout

        view = context.space_data
        overlay = view.overlay

        layout.label(text="Curve Sculpt Overlays")

        row = layout.row(align=True)
        row.active = overlay.show_overlays
        row.prop(overlay, "sculpt_mode_mask_opacity", text="Selection Opacity")

        row = layout.row(align=True)
        row.active = overlay.show_overlays
        row.prop(overlay, "show_sculpt_curves_cage", text="")
        subrow = row.row(align=True)
        subrow.active = overlay.show_sculpt_curves_cage
        subrow.prop(overlay, "sculpt_curves_cage_opacity", text="Cage Opacity")


class VIEW3D_PT_overlay_bones(Panel):
    bl_space_type = 'VIEW_3D'
    bl_region_type = 'HEADER'
    bl_label = "Bones"

    @staticmethod
    def is_using_wireframe(context):
        mode = context.mode

        if mode in {'POSE', 'PAINT_WEIGHT'}:
            armature = context.pose_object
        elif mode == 'EDIT_ARMATURE':
            armature = context.edit_object
        else:
            return False

        return armature and armature.display_type == 'WIRE'

    @classmethod
    def poll(cls, context):
        mode = context.mode
        return (
            (mode == 'POSE') or
            (mode == 'PAINT_WEIGHT' and context.pose_object) or
            (mode == 'EDIT_ARMATURE' and
             VIEW3D_PT_overlay_bones.is_using_wireframe(context))
        )

    def draw(self, context):
        layout = self.layout
        view = context.space_data
        mode = context.mode
        overlay = view.overlay
        display_all = overlay.show_overlays

        layout.label(text="Armature Overlays")

        col = layout.column()
        col.active = display_all

        if mode == 'POSE':
            row = col.row()
            row.prop(overlay, "show_xray_bone", text="")
            sub = row.row()
            sub.active = display_all and overlay.show_xray_bone
            sub.prop(overlay, "xray_alpha_bone", text="Fade Geometry")
        elif mode == 'PAINT_WEIGHT':
            row = col.row()
            row.prop(overlay, "show_xray_bone")


class VIEW3D_PT_overlay_texture_paint(Panel):
    bl_space_type = 'VIEW_3D'
    bl_region_type = 'HEADER'
    bl_label = "Texture Paint"

    @classmethod
    def poll(cls, context):
        return context.mode == 'PAINT_TEXTURE'

    def draw(self, context):
        layout = self.layout
        view = context.space_data
        overlay = view.overlay
        display_all = overlay.show_overlays

        layout.label(text="Texture Paint Overlays")

        col = layout.column()
        col.active = display_all
        col.prop(overlay, "texture_paint_mode_opacity")


class VIEW3D_PT_overlay_vertex_paint(Panel):
    bl_space_type = 'VIEW_3D'
    bl_region_type = 'HEADER'
    bl_label = "Vertex Paint"

    @classmethod
    def poll(cls, context):
        return context.mode == 'PAINT_VERTEX'

    def draw(self, context):
        layout = self.layout
        view = context.space_data
        overlay = view.overlay
        display_all = overlay.show_overlays

        layout.label(text="Vertex Paint Overlays")

        col = layout.column()
        col.active = display_all

        col.prop(overlay, "vertex_paint_mode_opacity")
        col.prop(overlay, "show_paint_wire")


class VIEW3D_PT_overlay_weight_paint(Panel):
    bl_space_type = 'VIEW_3D'
    bl_region_type = 'HEADER'
    bl_label = "Weight Paint"
    bl_ui_units_x = 12

    @classmethod
    def poll(cls, context):
        return context.mode == 'PAINT_WEIGHT'

    def draw(self, context):
        layout = self.layout
        view = context.space_data
        overlay = view.overlay
        display_all = overlay.show_overlays
        tool_settings = context.tool_settings

        layout.label(text="Weight Paint Overlays")

        col = layout.column()
        col.active = display_all

        col.prop(overlay, "weight_paint_mode_opacity", text="Opacity")
        row = col.split(factor=0.33)
        row.label(text="Zero Weights")
        sub = row.row()
        sub.prop(tool_settings, "vertex_group_user", expand=True)

        col.prop(overlay, "show_wpaint_contours")
        col.prop(overlay, "show_paint_wire")


class VIEW3D_PT_snapping(Panel):
    bl_space_type = 'VIEW_3D'
    bl_region_type = 'HEADER'
    bl_label = "Snapping"

    def draw(self, context):
        tool_settings = context.tool_settings
        obj = context.active_object
        object_mode = 'OBJECT' if obj is None else obj.mode

        layout = self.layout
        col = layout.column()

        col.label(text="Snap Base")
        row = col.row(align=True)
        row.prop(tool_settings, "snap_target", expand=True)

        col.label(text="Snap Target")
        col.prop(tool_settings, "snap_elements_base", expand=True)

        col.label(text="Snap Target for Individual Elements")
        col.prop(tool_settings, "snap_elements_individual", expand=True)

        col.separator()

        if 'VOLUME' in tool_settings.snap_elements:
            col.prop(tool_settings, "use_snap_peel_object")

        if 'FACE_NEAREST' in tool_settings.snap_elements:
            col.prop(tool_settings, "use_snap_to_same_target")
            if object_mode == 'EDIT':
                col.prop(tool_settings, "snap_face_nearest_steps")

        col.separator()

        col.prop(tool_settings, "use_snap_align_rotation")
        col.prop(tool_settings, "use_snap_backface_culling")

        col.separator()

        if obj:
            col.label(text="Target Selection")
            col_targetsel = col.column(align=True)
            if object_mode == 'EDIT' and obj.type not in {'LATTICE', 'META', 'FONT'}:
                col_targetsel.prop(
                    tool_settings,
                    "use_snap_self",
                    text="Include Active",
                    icon='EDITMODE_HLT',
                )
                col_targetsel.prop(
                    tool_settings,
                    "use_snap_edit",
                    text="Include Edited",
                    icon='OUTLINER_DATA_MESH',
                )
                col_targetsel.prop(
                    tool_settings,
                    "use_snap_nonedit",
                    text="Include Non-Edited",
                    icon='OUTLINER_OB_MESH',
                )
            col_targetsel.prop(
                tool_settings,
                "use_snap_selectable",
                text="Exclude Non-Selectable",
                icon='RESTRICT_SELECT_OFF',
            )

        col.label(text="Affect")
        row = col.row(align=True)
        row.prop(
            tool_settings,
            "use_snap_translate",
            text="Move",
            text_ctxt=i18n_contexts.operator_default,
            toggle=True)
        row.prop(tool_settings, "use_snap_rotate", text="Rotate", text_ctxt=i18n_contexts.operator_default, toggle=True)
        row.prop(tool_settings, "use_snap_scale", text="Scale", text_ctxt=i18n_contexts.operator_default, toggle=True)
        col.label(text="Rotation Increment")
        row = col.row(align=True)
        row.prop(tool_settings, "snap_angle_increment_3d", text="")
        row.prop(tool_settings, "snap_angle_increment_3d_precision", text="")


class VIEW3D_PT_sculpt_snapping(Panel):
    bl_space_type = 'VIEW_3D'
    bl_region_type = 'HEADER'
    bl_label = "Snapping"

    def draw(self, context):
        layout = self.layout
        tool_settings = context.tool_settings
        col = layout.column()

        col.label(text="Rotation Increment")
        row = col.row(align=True)
        row.prop(tool_settings, "snap_angle_increment_3d", text="")


class VIEW3D_PT_proportional_edit(Panel):
    bl_space_type = 'VIEW_3D'
    bl_region_type = 'HEADER'
    bl_label = "Proportional Editing"
    bl_ui_units_x = 8

    def draw(self, context):
        layout = self.layout
        tool_settings = context.tool_settings
        col = layout.column()
        col.active = (tool_settings.use_proportional_edit_objects if context.mode == 'OBJECT'
                      else tool_settings.use_proportional_edit)

        if context.mode != 'OBJECT':
            col.prop(tool_settings, "use_proportional_connected")
            sub = col.column()
            sub.active = not tool_settings.use_proportional_connected
            sub.prop(tool_settings, "use_proportional_projected")
            col.separator()

        col.prop(tool_settings, "proportional_edit_falloff", expand=True)
        col.prop(tool_settings, "proportional_distance")


class VIEW3D_PT_transform_orientations(Panel):
    bl_space_type = 'VIEW_3D'
    bl_region_type = 'HEADER'
    bl_label = "Transform Orientations"
    bl_ui_units_x = 8

    def draw(self, context):
        layout = self.layout
        layout.label(text="Transform Orientations")

        scene = context.scene
        orient_slot = scene.transform_orientation_slots[0]
        orientation = orient_slot.custom_orientation

        row = layout.row()
        col = row.column()
        col.prop(orient_slot, "type", expand=True)
        row.operator("transform.create_orientation", text="", icon='ADD', emboss=False).use = True

        if orientation:
            row = layout.row(align=False)
            row.prop(orientation, "name", text="", icon='OBJECT_ORIGIN')
            row.operator("transform.delete_orientation", text="", icon='X', emboss=False)


class VIEW3D_PT_gpencil_origin(Panel):
    bl_space_type = 'VIEW_3D'
    bl_region_type = 'HEADER'
    bl_label = "Stroke Placement"

    def draw(self, context):
        layout = self.layout
        tool_settings = context.tool_settings
        gpd = context.gpencil_data

        layout.label(text="Stroke Placement")

        row = layout.row()
        col = row.column()
        col.prop(tool_settings, "gpencil_stroke_placement_view3d", expand=True)

        if tool_settings.gpencil_stroke_placement_view3d == 'SURFACE':
            row = layout.row()
            row.label(text="Offset")
            row = layout.row()
            row.prop(tool_settings, "gpencil_surface_offset", text="")
            row = layout.row()
            row.prop(tool_settings, "use_gpencil_project_only_selected")

        if tool_settings.gpencil_stroke_placement_view3d == 'STROKE':
            row = layout.row()
            row.label(text="Target")
            row = layout.row()
            row.prop(tool_settings, "gpencil_stroke_snap_mode", expand=True)


class VIEW3D_PT_gpencil_lock(Panel):
    bl_space_type = 'VIEW_3D'
    bl_region_type = 'HEADER'
    bl_label = "Drawing Plane"

    def draw(self, context):
        layout = self.layout
        tool_settings = context.tool_settings

        layout.label(text="Drawing Plane")

        row = layout.row()
        col = row.column()
        col.prop(tool_settings.gpencil_sculpt, "lock_axis", expand=True)


class VIEW3D_PT_gpencil_guide(Panel):
    bl_space_type = 'VIEW_3D'
    bl_region_type = 'HEADER'
    bl_label = "Guides"

    def draw(self, context):
        settings = context.tool_settings.gpencil_sculpt.guide

        layout = self.layout
        layout.label(text="Guides")

        col = layout.column()
        col.active = settings.use_guide
        col.prop(settings, "type", expand=True)

        if settings.type in {'ISO', 'PARALLEL', 'RADIAL'}:
            col.prop(settings, "angle")
            row = col.row(align=True)

        col.prop(settings, "use_snapping")
        if settings.use_snapping:

            if settings.type == 'RADIAL':
                col.prop(settings, "angle_snap")
            else:
                col.prop(settings, "spacing")

        if settings.type in {'CIRCULAR', 'RADIAL'} or settings.use_snapping:
            col.label(text="Reference Point")
            row = col.row(align=True)
            row.prop(settings, "reference_point", expand=True)
            if settings.reference_point == 'CUSTOM':
                col.prop(settings, "location", text="Custom Location")
            elif settings.reference_point == 'OBJECT':
                col.prop(settings, "reference_object", text="Object Location")
                if not settings.reference_object:
                    col.label(text="No object selected, using cursor")


class VIEW3D_PT_overlay_gpencil_options(Panel):
    bl_space_type = 'VIEW_3D'
    bl_region_type = 'HEADER'
    bl_label = ""
    bl_ui_units_x = 13

    @classmethod
    def poll(cls, context):
        ob = context.object
        return ob and ob.type == 'GPENCIL'

    def draw(self, context):
        layout = self.layout
        view = context.space_data
        overlay = view.overlay

        ob = context.object

        layout.label(text={
            'PAINT_GPENCIL': iface_("Draw Grease Pencil"),
            'EDIT_GPENCIL': iface_("Edit Grease Pencil"),
            'SCULPT_GPENCIL': iface_("Sculpt Grease Pencil"),
            'WEIGHT_GPENCIL': iface_("Weight Grease Pencil"),
            'VERTEX_GPENCIL': iface_("Vertex Grease Pencil"),
            'OBJECT': iface_("Grease Pencil"),
        }[context.mode], translate=False)

        layout.prop(overlay, "use_gpencil_onion_skin", text="Onion Skin")

        col = layout.column()
        row = col.row()
        row.prop(overlay, "use_gpencil_grid", text="")
        sub = row.row(align=True)
        sub.active = overlay.use_gpencil_grid
        sub.prop(overlay, "gpencil_grid_opacity", text="Canvas", slider=True)
        sub.prop(overlay, "use_gpencil_canvas_xray", text="", icon='XRAY')

        row = col.row()
        row.prop(overlay, "use_gpencil_fade_layers", text="")
        sub = row.row()
        sub.active = overlay.use_gpencil_fade_layers
        sub.prop(overlay, "gpencil_fade_layer", text="Fade Inactive Layers", slider=True)

        row = col.row()
        row.prop(overlay, "use_gpencil_fade_objects", text="")
        sub = row.row(align=True)
        sub.active = overlay.use_gpencil_fade_objects
        sub.prop(overlay, "gpencil_fade_objects", text="Fade Inactive Objects", slider=True)
        sub.prop(overlay, "use_gpencil_fade_gp_objects", text="", icon='OUTLINER_OB_GREASEPENCIL')

        if ob.mode in {'EDIT_GPENCIL', 'SCULPT_GPENCIL', 'WEIGHT_GPENCIL', 'VERTEX_GPENCIL'}:
            split = layout.split()
            col = split.column()
            col.prop(overlay, "use_gpencil_edit_lines", text="Edit Lines")
            col = split.column()
            col.prop(overlay, "use_gpencil_multiedit_line_only", text="Only in Multiframe")

            if ob.mode == 'EDIT_GPENCIL':
                gpd = ob.data
                split = layout.split()
                col = split.column()
                col.prop(overlay, "use_gpencil_show_directions")
                col = split.column()
                col.prop(overlay, "use_gpencil_show_material_name", text="Material Name")

                if not gpd.use_curve_edit:
                    layout.prop(overlay, "vertex_opacity", text="Vertex Opacity", slider=True)
                else:
                    # Handles for Curve Edit
                    layout.prop(overlay, "display_handle", text="Handles")

        if ob.mode == 'SCULPT_GPENCIL':
            layout.prop(overlay, "vertex_opacity", text="Vertex Opacity", slider=True)

        if ob.mode in {'PAINT_GPENCIL', 'VERTEX_GPENCIL'}:
            layout.label(text="Vertex Paint")
            row = layout.row()
            shading = VIEW3D_PT_shading.get_shading(context)
            row.enabled = shading.type not in {'WIREFRAME', 'RENDERED'}
            row.prop(overlay, "gpencil_vertex_paint_opacity", text="Opacity", slider=True)


class VIEW3D_PT_overlay_grease_pencil_options(Panel):
    bl_space_type = 'VIEW_3D'
    bl_region_type = 'HEADER'
    bl_label = ""
    bl_ui_units_x = 13

    @classmethod
    def poll(cls, context):
        ob = context.object
        return ob and ob.type == 'GREASEPENCIL'

    def draw(self, context):
        layout = self.layout
        view = context.space_data
        overlay = view.overlay

        ob = context.object

        layout.label(text={
            'PAINT_GREASE_PENCIL': iface_("Draw Grease Pencil"),
            'EDIT_GREASE_PENCIL': iface_("Edit Grease Pencil"),
            'WEIGHT_GREASE_PENCIL': iface_("Weight Grease Pencil"),
            'OBJECT': iface_("Grease Pencil"),
            'SCULPT_GREASE_PENCIL': iface_("Sculpt Grease Pencil"),
        }[context.mode], translate=False)

        layout.prop(overlay, "use_gpencil_onion_skin", text="Onion Skin")

        if ob.mode in {'EDIT'}:
            split = layout.split()
            col = split.column()
            col.prop(overlay, "use_gpencil_edit_lines", text="Edit Lines")


class VIEW3D_PT_quad_view(Panel):
    bl_space_type = 'VIEW_3D'
    bl_region_type = 'UI'
    bl_category = "View"
    bl_label = "Quad View"
    bl_options = {'DEFAULT_CLOSED'}

    @classmethod
    def poll(cls, context):
        view = context.space_data
        return view.region_quadviews

    def draw(self, context):
        layout = self.layout

        view = context.space_data

        region = view.region_quadviews[2]
        col = layout.column()
        col.prop(region, "lock_rotation")
        row = col.row()
        row.enabled = region.lock_rotation
        row.prop(region, "show_sync_view")
        row = col.row()
        row.enabled = region.lock_rotation and region.show_sync_view
        row.prop(region, "use_box_clip")


# Annotation properties
class VIEW3D_PT_grease_pencil(AnnotationDataPanel, Panel):
    bl_space_type = 'VIEW_3D'
    bl_region_type = 'UI'
    bl_category = "View"

    # NOTE: this is just a wrapper around the generic GP Panel


class VIEW3D_PT_annotation_onion(AnnotationOnionSkin, Panel):
    bl_space_type = 'VIEW_3D'
    bl_region_type = 'UI'
    bl_category = "View"
    bl_parent_id = "VIEW3D_PT_grease_pencil"

    # NOTE: this is just a wrapper around the generic GP Panel


class TOPBAR_PT_annotation_layers(Panel, AnnotationDataPanel):
    bl_space_type = 'VIEW_3D'
    bl_region_type = 'HEADER'
    bl_label = "Layers"
    bl_ui_units_x = 14


class VIEW3D_PT_view3d_stereo(Panel):
    bl_space_type = 'VIEW_3D'
    bl_region_type = 'UI'
    bl_category = "View"
    bl_label = "Stereoscopy"
    bl_options = {'DEFAULT_CLOSED'}

    @classmethod
    def poll(cls, context):
        scene = context.scene

        multiview = scene.render.use_multiview
        return multiview

    def draw(self, context):
        layout = self.layout
        view = context.space_data

        basic_stereo = context.scene.render.views_format == 'STEREO_3D'

        col = layout.column()
        col.row().prop(view, "stereo_3d_camera", expand=True)

        col.label(text="Display")
        row = col.row()
        row.active = basic_stereo
        row.prop(view, "show_stereo_3d_cameras")
        row = col.row()
        row.active = basic_stereo
        split = row.split()
        split.prop(view, "show_stereo_3d_convergence_plane")
        split = row.split()
        split.prop(view, "stereo_3d_convergence_plane_alpha", text="Alpha")
        split.active = view.show_stereo_3d_convergence_plane
        row = col.row()
        split = row.split()
        split.prop(view, "show_stereo_3d_volume")
        split = row.split()
        split.active = view.show_stereo_3d_volume
        split.prop(view, "stereo_3d_volume_alpha", text="Alpha")


class VIEW3D_PT_context_properties(Panel):
    bl_space_type = 'VIEW_3D'
    bl_region_type = 'UI'
    bl_category = "Item"
    bl_label = "Properties"
    bl_options = {'DEFAULT_CLOSED'}

    @staticmethod
    def _active_context_member(context):
        obj = context.object
        if obj:
            object_mode = obj.mode
            if object_mode == 'POSE':
                return "active_pose_bone"
            elif object_mode == 'EDIT' and obj.type == 'ARMATURE':
                return "active_bone"
            else:
                return "object"

        return ""

    @classmethod
    def poll(cls, context):
        import rna_prop_ui
        member = cls._active_context_member(context)

        if member:
            context_member, member = rna_prop_ui.rna_idprop_context_value(context, member, object)
            return context_member and rna_prop_ui.rna_idprop_has_properties(context_member)

        return False

    def draw(self, context):
        import rna_prop_ui
        member = VIEW3D_PT_context_properties._active_context_member(context)

        if member:
            # Draw with no edit button
            rna_prop_ui.draw(self.layout, context, member, object, use_edit=False)


# Grease Pencil Object - Multi-frame falloff tools.
class VIEW3D_PT_gpencil_multi_frame(Panel):
    bl_space_type = 'VIEW_3D'
    bl_region_type = 'HEADER'
    bl_label = "Multi Frame"

    def draw(self, context):
        layout = self.layout
        tool_settings = context.tool_settings

        gpd = context.gpencil_data
        settings = tool_settings.gpencil_sculpt

        col = layout.column(align=True)
        col.prop(settings, "use_multiframe_falloff")

        # Falloff curve
        if gpd.use_multiedit and settings.use_multiframe_falloff:
            layout.template_curve_mapping(settings, "multiframe_falloff_curve", brush=True)


class VIEW3D_PT_grease_pencil_multi_frame(Panel):
    bl_space_type = 'VIEW_3D'
    bl_region_type = 'HEADER'
    bl_label = "Multi Frame"

    def draw(self, context):
        layout = self.layout
        tool_settings = context.tool_settings

        settings = tool_settings.gpencil_sculpt

        col = layout.column(align=True)
        col.prop(settings, "use_multiframe_falloff")

        # Falloff curve
        if settings.use_multiframe_falloff:
            layout.template_curve_mapping(settings, "multiframe_falloff_curve", brush=True)


# Grease Pencil Object - Curve Editing tools
class VIEW3D_PT_gpencil_curve_edit(Panel):
    bl_space_type = 'VIEW_3D'
    bl_region_type = 'HEADER'
    bl_label = "Curve Editing"

    def draw(self, context):
        layout = self.layout

        gpd = context.gpencil_data
        col = layout.column(align=True)
        col.prop(gpd, "edit_curve_resolution")
        col.prop(gpd, "curve_edit_threshold")
        col.prop(gpd, "curve_edit_corner_angle")
        col.prop(gpd, "use_adaptive_curve_resolution")


class VIEW3D_MT_gpencil_edit_context_menu(Menu):
    bl_label = ""

    def draw(self, context):
        layout = self.layout
        tool_settings = context.tool_settings

        is_point_mode = tool_settings.gpencil_selectmode_edit == 'POINT'
        is_stroke_mode = tool_settings.gpencil_selectmode_edit == 'STROKE'
        is_segment_mode = tool_settings.gpencil_selectmode_edit == 'SEGMENT'

        layout.operator_context = 'INVOKE_REGION_WIN'

        row = layout.row()

        if is_point_mode or is_segment_mode:
            col = row.column(align=True)

            col.label(text="Point", icon='GP_SELECT_POINTS')
            col.separator()

            # Additive Operators
            col.operator("gpencil.stroke_subdivide", text="Subdivide").only_selected = True

            col.separator()

            col.operator("gpencil.extrude_move", text="Extrude")

            col.separator()

            # Deform Operators
            col.operator("gpencil.stroke_smooth", text="Smooth").only_selected = True
            col.operator("transform.bend", text="Bend")
            col.operator("transform.shear", text="Shear")
            col.operator("transform.tosphere", text="To Sphere")
            col.operator("transform.transform", text="Shrink/Fatten").mode = 'GPENCIL_SHRINKFATTEN'
            col.operator("gpencil.stroke_start_set", text="Set Start Point")

            col.separator()

            col.menu("VIEW3D_MT_mirror", text="Mirror")
            col.menu("GPENCIL_MT_snap", text="Snap")

            col.separator()

            # Duplicate operators
            col.operator("gpencil.duplicate_move", text="Duplicate")
            col.operator("gpencil.copy", text="Copy", icon='COPYDOWN')
            col.operator("gpencil.paste", text="Paste", icon='PASTEDOWN').type = 'ACTIVE'
            col.operator("gpencil.paste", text="Paste by Layer").type = 'LAYER'

            col.separator()

            # Removal Operators
            col.operator("gpencil.stroke_merge", text="Merge")
            col.operator("gpencil.stroke_merge_by_distance").use_unselected = False
            col.operator("gpencil.stroke_split", text="Split")
            col.operator("gpencil.stroke_separate", text="Separate").mode = 'POINT'

            col.separator()

            col.operator("gpencil.delete", text="Delete").type = 'POINTS'
            col.operator("gpencil.dissolve", text="Dissolve").type = 'POINTS'
            col.operator("gpencil.dissolve", text="Dissolve Between").type = 'BETWEEN'
            col.operator("gpencil.dissolve", text="Dissolve Unselected").type = 'UNSELECT'

        if is_stroke_mode:

            col = row.column(align=True)
            col.label(text="Stroke", icon='GP_SELECT_STROKES')
            col.separator()

            # Main Strokes Operators
            col.operator("gpencil.stroke_subdivide", text="Subdivide").only_selected = False
            col.menu("VIEW3D_MT_gpencil_simplify")
            col.operator("gpencil.stroke_trim", text="Trim")

            col.separator()

            col.operator("gpencil.stroke_smooth", text="Smooth").only_selected = False
            col.operator("transform.transform", text="Shrink/Fatten").mode = 'GPENCIL_SHRINKFATTEN'

            col.separator()

            # Layer and Materials operators
            col.menu("GPENCIL_MT_move_to_layer")
            col.menu("VIEW3D_MT_assign_material")
            col.operator("gpencil.set_active_material", text="Set as Active Material")
            col.operator_menu_enum("gpencil.stroke_arrange", "direction", text="Arrange")

            col.separator()

            col.menu("VIEW3D_MT_mirror", text="Mirror")
            col.menu("VIEW3D_MT_snap", text="Snap")

            col.separator()

            # Duplicate operators
            col.operator("gpencil.duplicate_move", text="Duplicate")
            col.operator("gpencil.copy", text="Copy", icon='COPYDOWN')
            col.operator("gpencil.paste", text="Paste", icon='PASTEDOWN').type = 'ACTIVE'
            col.operator("gpencil.paste", text="Paste by Layer").type = 'LAYER'

            col.separator()

            # Removal Operators
            col.operator("gpencil.stroke_merge_by_distance").use_unselected = True
            col.operator_menu_enum("gpencil.stroke_join", "type", text="Join", text_ctxt=i18n_contexts.id_gpencil)

            col.operator("gpencil.stroke_split", text="Split")
            col.operator("gpencil.stroke_separate", text="Separate").mode = 'STROKE'

            col.separator()

            col.operator("gpencil.delete", text="Delete").type = 'STROKES'

            col.separator()

            col.operator("gpencil.reproject", text="Reproject")


class VIEW3D_MT_greasepencil_material_active(Menu):
    bl_label = "Active Material"

    @classmethod
    def poll(cls, context):
        ob = context.active_object
        if ob is None or len(ob.material_slots) == 0:
            return False

        return True

    def draw(self, context):
        layout = self.layout
        layout.operator_context = 'INVOKE_REGION_WIN'
        ob = context.active_object

        for slot in ob.material_slots:
            mat = slot.material
            if not mat:
                continue
            mat.id_data.preview_ensure()
            if mat and mat.id_data and mat.id_data.preview:
                icon = mat.id_data.preview.icon_id
                layout.operator("grease_pencil.set_material", text=mat.name, icon_value=icon).slot = mat.name


class VIEW3D_MT_grease_pencil_assign_material(Menu):
    bl_label = "Assign Material"

    def draw(self, context):
        layout = self.layout
        ob = context.active_object
        mat_active = ob.active_material

        if len(ob.material_slots) == 0:
            row = layout.row()
            row.label(text="No Materials")
            row.enabled = False
            return

        for slot in ob.material_slots:
            mat = slot.material
            if mat:
                layout.operator("grease_pencil.stroke_material_set", text=mat.name,
                                icon='LAYER_ACTIVE' if mat == mat_active else 'BLANK1').material = mat.name


class VIEW3D_MT_greasepencil_edit_context_menu(Menu):
    bl_label = ""

    def draw(self, context):
        layout = self.layout
        tool_settings = context.tool_settings

        is_point_mode = tool_settings.gpencil_selectmode_edit == 'POINT'
        is_stroke_mode = tool_settings.gpencil_selectmode_edit == 'STROKE'

        layout.operator_context = 'INVOKE_REGION_WIN'

        row = layout.row()

        if is_point_mode:
            col = row.column(align=True)
            col.label(text="Point", icon='GP_SELECT_POINTS')

            col.separator()

            # Main Strokes Operators
            col.operator("grease_pencil.stroke_subdivide", text="Subdivide")
            col.operator("grease_pencil.stroke_subdivide_smooth", text="Subdivide and Smooth")
            col.operator("grease_pencil.stroke_simplify", text="Simplify")

            col.separator()

            # Deform Operators
            col.operator("transform.tosphere", text="To Sphere")
            col.operator("transform.shear", text="Shear")
            col.operator("transform.bend", text="Bend")
            col.operator("transform.push_pull", text="Push/Pull")
            col.operator("transform.transform", text="Radius").mode = 'GPENCIL_SHRINKFATTEN'
            col.operator("grease_pencil.stroke_smooth", text="Smooth Points")

            col.separator()

            col.menu("VIEW3D_MT_mirror", text="Mirror")

            col.separator()

            # Copy/paste
            col.operator("grease_pencil.copy", text="Copy", icon='COPYDOWN')
            col.operator("grease_pencil.paste", text="Paste", icon='PASTEDOWN')
            col.operator("grease_pencil.duplicate_move", text="Duplicate")

            col.separator()

            col.operator("grease_pencil.extrude_move", text="Extrude")

            col.separator()

            col.operator("grease_pencil.separate", text="Separate").mode = 'SELECTED'

            # Removal Operators
            col.separator()

            col.operator_enum("grease_pencil.dissolve", "type")

        if is_stroke_mode:
            col = row.column(align=True)
            col.label(text="Stroke", icon='GP_SELECT_STROKES')

            col.separator()

            # Main Strokes Operators
            col.operator("grease_pencil.stroke_subdivide", text="Subdivide")
            col.operator("grease_pencil.stroke_subdivide_smooth", text="Subdivide and Smooth")
            col.operator("grease_pencil.stroke_simplify", text="Simplify")

            col.separator()

            # Deform Operators
            col.operator("grease_pencil.stroke_smooth", text="Smooth")
            col.operator("transform.transform", text="Radius").mode = 'CURVE_SHRINKFATTEN'

            col.separator()

            col.menu("GREASE_PENCIL_MT_move_to_layer")
            col.menu("VIEW3D_MT_grease_pencil_assign_material")
            col.operator("grease_pencil.set_active_material", text="Set as Active Material")
            col.operator_menu_enum("grease_pencil.reorder", text="Arrange", property="direction")

            col.separator()

            col.menu("VIEW3D_MT_mirror")

            col.separator()

            # Copy/paste
            col.operator("grease_pencil.copy", text="Copy", icon='COPYDOWN')
            col.operator("grease_pencil.paste", text="Paste", icon='PASTEDOWN')
            col.operator("grease_pencil.duplicate_move", text="Duplicate")

            col.separator()

            col.operator("grease_pencil.extrude_move", text="Extrude")

            col.separator()

            col.operator("grease_pencil.separate", text="Separate").mode = 'SELECTED'


def draw_gpencil_layer_active(context, layout):
    gpl = context.active_gpencil_layer
    if gpl:
        layout.label(text="Active Layer")
        row = layout.row(align=True)
        row.operator_context = 'EXEC_REGION_WIN'
        row.operator_menu_enum("gpencil.layer_change", "layer", text="", icon='GREASEPENCIL')
        row.prop(gpl, "info", text="")
        row.operator("gpencil.layer_remove", text="", icon='X')


def draw_gpencil_material_active(context, layout):
    ob = context.active_object
    if ob and len(ob.material_slots) > 0 and ob.active_material_index >= 0:
        ma = ob.material_slots[ob.active_material_index].material
        if ma:
            layout.label(text="Active Material")
            row = layout.row(align=True)
            row.operator_context = 'EXEC_REGION_WIN'
            row.operator_menu_enum("gpencil.material_set", "slot", text="", icon='MATERIAL')
            row.prop(ma, "name", text="")


class VIEW3D_PT_gpencil_sculpt_automasking(Panel):
    bl_space_type = 'VIEW_3D'
    bl_region_type = 'HEADER'
    bl_label = "Auto-masking"
    bl_ui_units_x = 10

    def draw(self, context):
        layout = self.layout
        tool_settings = context.scene.tool_settings

        layout.label(text="Auto-masking")

        col = layout.column(align=True)
        col.prop(tool_settings.gpencil_sculpt, "use_automasking_stroke", text="Stroke")
        col.prop(tool_settings.gpencil_sculpt, "use_automasking_layer_stroke", text="Layer")
        col.prop(tool_settings.gpencil_sculpt, "use_automasking_material_stroke", text="Material")
        col.separator()
        col.prop(tool_settings.gpencil_sculpt, "use_automasking_layer_active", text="Active Layer")
        col.prop(tool_settings.gpencil_sculpt, "use_automasking_material_active", text="Active Material")


class VIEW3D_PT_gpencil_sculpt_context_menu(Panel):
    bl_space_type = 'VIEW_3D'
    bl_region_type = 'WINDOW'
    bl_label = "Sculpt"
    bl_ui_units_x = 12

    def draw(self, context):
        layout = self.layout
        tool_settings = context.tool_settings

        settings = tool_settings.gpencil_sculpt_paint
        brush = settings.brush

        layout.prop(brush, "size", slider=True)
        layout.prop(brush, "strength")

        # Layers
        draw_gpencil_layer_active(context, layout)


class VIEW3D_PT_gpencil_weight_context_menu(Panel):
    bl_space_type = 'VIEW_3D'
    bl_region_type = 'WINDOW'
    bl_label = "Weight Paint"
    bl_ui_units_x = 12

    def draw(self, context):
        tool_settings = context.tool_settings
        settings = tool_settings.gpencil_weight_paint
        brush = settings.brush
        layout = self.layout

        # Weight settings
        if context.mode == 'WEIGHT_GPENCIL':
            brush_basic_gpencil_weight_settings(layout, context, brush)
        else:
            # Grease Pencil v3
            brush_basic_grease_pencil_weight_settings(layout, context, brush)

        # Layers
        draw_gpencil_layer_active(context, layout)


class VIEW3D_PT_gpencil_draw_context_menu(Panel):
    bl_space_type = 'VIEW_3D'
    bl_region_type = 'WINDOW'
    bl_label = "Draw"
    bl_ui_units_x = 12

    def draw(self, context):
        layout = self.layout
        tool_settings = context.tool_settings
        settings = tool_settings.gpencil_paint
        brush = settings.brush
        gp_settings = brush.gpencil_settings

        is_pin_vertex = gp_settings.brush_draw_mode == 'VERTEXCOLOR'
        is_vertex = settings.color_mode == 'VERTEXCOLOR' or brush.gpencil_tool == 'TINT' or is_pin_vertex

        if brush.gpencil_tool not in {'ERASE', 'CUTTER', 'EYEDROPPER'} and is_vertex:
            split = layout.split(factor=0.1)
            split.prop(brush, "color", text="")
            split.template_color_picker(brush, "color", value_slider=True)

            col = layout.column()
            col.separator()
            col.prop_menu_enum(gp_settings, "vertex_mode", text="Mode")
            col.separator()

        if brush.gpencil_tool not in {'FILL', 'CUTTER'}:
            layout.prop(brush, "size", slider=True)
        if brush.gpencil_tool not in {'ERASE', 'FILL', 'CUTTER'}:
            layout.prop(gp_settings, "pen_strength")

        # Layers
        draw_gpencil_layer_active(context, layout)
        # Material
        if not is_vertex:
            draw_gpencil_material_active(context, layout)


class VIEW3D_PT_gpencil_vertex_context_menu(Panel):
    bl_space_type = 'VIEW_3D'
    bl_region_type = 'WINDOW'
    bl_label = "Vertex Paint"
    bl_ui_units_x = 12

    def draw(self, context):
        layout = self.layout
        tool_settings = context.tool_settings
        settings = tool_settings.gpencil_vertex_paint
        brush = settings.brush
        gp_settings = brush.gpencil_settings

        col = layout.column()

        if brush.gpencil_vertex_tool in {'DRAW', 'REPLACE'}:
            split = layout.split(factor=0.1)
            split.prop(brush, "color", text="")
            split.template_color_picker(brush, "color", value_slider=True)

            col = layout.column()
            col.separator()
            col.prop_menu_enum(gp_settings, "vertex_mode", text="Mode")
            col.separator()

        row = col.row(align=True)
        row.prop(brush, "size", text="Radius")
        row.prop(gp_settings, "use_pressure", text="", icon='STYLUS_PRESSURE')

        if brush.gpencil_vertex_tool in {'DRAW', 'BLUR', 'SMEAR'}:
            row = layout.row(align=True)
            row.prop(gp_settings, "pen_strength", slider=True)
            row.prop(gp_settings, "use_strength_pressure", text="", icon='STYLUS_PRESSURE')

        # Layers
        draw_gpencil_layer_active(context, layout)


class VIEW3D_PT_paint_vertex_context_menu(Panel):
    # Only for popover, these are dummy values.
    bl_space_type = 'VIEW_3D'
    bl_region_type = 'WINDOW'
    bl_label = "Vertex Paint"

    def draw(self, context):
        layout = self.layout

        brush = context.tool_settings.vertex_paint.brush
        capabilities = brush.vertex_paint_capabilities

        if capabilities.has_color:
            split = layout.split(factor=0.1)
            UnifiedPaintPanel.prop_unified_color(split, context, brush, "color", text="")
            UnifiedPaintPanel.prop_unified_color_picker(split, context, brush, "color", value_slider=True)
            layout.prop(brush, "blend", text="")

        UnifiedPaintPanel.prop_unified(
            layout,
            context,
            brush,
            "size",
            unified_name="use_unified_size",
            pressure_name="use_pressure_size",
            slider=True,
        )
        UnifiedPaintPanel.prop_unified(
            layout,
            context,
            brush,
            "strength",
            unified_name="use_unified_strength",
            pressure_name="use_pressure_strength",
            slider=True,
        )


class VIEW3D_PT_paint_texture_context_menu(Panel):
    # Only for popover, these are dummy values.
    bl_space_type = 'VIEW_3D'
    bl_region_type = 'WINDOW'
    bl_label = "Texture Paint"

    def draw(self, context):
        layout = self.layout

        brush = context.tool_settings.image_paint.brush
        capabilities = brush.image_paint_capabilities

        if capabilities.has_color:
            split = layout.split(factor=0.1)
            UnifiedPaintPanel.prop_unified_color(split, context, brush, "color", text="")
            UnifiedPaintPanel.prop_unified_color_picker(split, context, brush, "color", value_slider=True)
            layout.prop(brush, "blend", text="")

        if capabilities.has_radius:
            UnifiedPaintPanel.prop_unified(
                layout,
                context,
                brush,
                "size",
                unified_name="use_unified_size",
                pressure_name="use_pressure_size",
                slider=True,
            )
            UnifiedPaintPanel.prop_unified(
                layout,
                context,
                brush,
                "strength",
                unified_name="use_unified_strength",
                pressure_name="use_pressure_strength",
                slider=True,
            )


class VIEW3D_PT_paint_weight_context_menu(Panel):
    # Only for popover, these are dummy values.
    bl_space_type = 'VIEW_3D'
    bl_region_type = 'WINDOW'
    bl_label = "Weights"

    def draw(self, context):
        layout = self.layout

        brush = context.tool_settings.weight_paint.brush
        UnifiedPaintPanel.prop_unified(
            layout,
            context,
            brush,
            "weight",
            unified_name="use_unified_weight",
            slider=True,
        )
        UnifiedPaintPanel.prop_unified(
            layout,
            context,
            brush,
            "size",
            unified_name="use_unified_size",
            pressure_name="use_pressure_size",
            slider=True,
        )
        UnifiedPaintPanel.prop_unified(
            layout,
            context,
            brush,
            "strength",
            unified_name="use_unified_strength",
            pressure_name="use_pressure_strength",
            slider=True,
        )


class VIEW3D_PT_sculpt_automasking(Panel):
    bl_space_type = 'VIEW_3D'
    bl_region_type = 'HEADER'
    bl_label = "Auto-Masking"
    bl_ui_units_x = 10

    def draw(self, context):
        layout = self.layout

        tool_settings = context.tool_settings
        sculpt = tool_settings.sculpt
        layout.label(text="Auto-Masking")

        col = layout.column(align=True)
        col.prop(sculpt, "use_automasking_topology", text="Topology")
        col.prop(sculpt, "use_automasking_face_sets", text="Face Sets")

        col.separator()

        col = layout.column(align=True)
        col.prop(sculpt, "use_automasking_boundary_edges", text="Mesh Boundary")
        col.prop(sculpt, "use_automasking_boundary_face_sets", text="Face Sets Boundary")

        if sculpt.use_automasking_boundary_edges or sculpt.use_automasking_boundary_face_sets:
            col.prop(sculpt, "automasking_boundary_edges_propagation_steps")

        col.separator()

        col = layout.column(align=True)
        row = col.row()
        row.prop(sculpt, "use_automasking_cavity", text="Cavity")

        is_cavity_active = sculpt.use_automasking_cavity or sculpt.use_automasking_cavity_inverted

        if is_cavity_active:
            props = row.operator("sculpt.mask_from_cavity", text="Create Mask")
            props.settings_source = 'SCENE'

        col.prop(sculpt, "use_automasking_cavity_inverted", text="Cavity (inverted)")

        if is_cavity_active:
            col = layout.column(align=True)
            col.prop(sculpt, "automasking_cavity_factor", text="Factor")
            col.prop(sculpt, "automasking_cavity_blur_steps", text="Blur")

            col = layout.column()
            col.prop(sculpt, "use_automasking_custom_cavity_curve", text="Custom Curve")

            if sculpt.use_automasking_custom_cavity_curve:
                col.template_curve_mapping(sculpt, "automasking_cavity_curve")

        col.separator()

        col = layout.column(align=True)
        col.prop(sculpt, "use_automasking_view_normal", text="View Normal")

        if sculpt.use_automasking_view_normal:
            col.prop(sculpt, "use_automasking_view_occlusion", text="Occlusion")
            subcol = col.column(align=True)
            subcol.active = not sculpt.use_automasking_view_occlusion
            subcol.prop(sculpt, "automasking_view_normal_limit", text="Limit")
            subcol.prop(sculpt, "automasking_view_normal_falloff", text="Falloff")

        col = layout.column()
        col.prop(sculpt, "use_automasking_start_normal", text="Area Normal")

        if sculpt.use_automasking_start_normal:
            col = layout.column(align=True)
            col.prop(sculpt, "automasking_start_normal_limit", text="Limit")
            col.prop(sculpt, "automasking_start_normal_falloff", text="Falloff")


class VIEW3D_PT_sculpt_context_menu(Panel):
    # Only for popover, these are dummy values.
    bl_space_type = 'VIEW_3D'
    bl_region_type = 'WINDOW'
    bl_label = "Sculpt"

    def draw(self, context):
        layout = self.layout

        brush = context.tool_settings.sculpt.brush
        capabilities = brush.sculpt_capabilities

        if capabilities.has_color:
            split = layout.split(factor=0.1)
            UnifiedPaintPanel.prop_unified_color(split, context, brush, "color", text="")
            UnifiedPaintPanel.prop_unified_color_picker(split, context, brush, "color", value_slider=True)
            layout.prop(brush, "blend", text="")

        ups = context.tool_settings.unified_paint_settings
        size = "size"
        size_owner = ups if ups.use_unified_size else brush
        if size_owner.use_locked_size == 'SCENE':
            size = "unprojected_radius"

        UnifiedPaintPanel.prop_unified(
            layout,
            context,
            brush,
            size,
            unified_name="use_unified_size",
            pressure_name="use_pressure_size",
            text="Radius",
            slider=True,
        )
        UnifiedPaintPanel.prop_unified(
            layout,
            context,
            brush,
            "strength",
            unified_name="use_unified_strength",
            pressure_name="use_pressure_strength",
            slider=True,
        )

        if capabilities.has_auto_smooth:
            layout.prop(brush, "auto_smooth_factor", slider=True)

        if capabilities.has_normal_weight:
            layout.prop(brush, "normal_weight", slider=True)

        if capabilities.has_pinch_factor:
            text = "Pinch"
            if brush.sculpt_tool in {'BLOB', 'SNAKE_HOOK'}:
                text = "Magnify"
            layout.prop(brush, "crease_pinch_factor", slider=True, text=text)

        if capabilities.has_rake_factor:
            layout.prop(brush, "rake_factor", slider=True)

        if capabilities.has_plane_offset:
            layout.prop(brush, "plane_offset", slider=True)
            layout.prop(brush, "plane_trim", slider=True, text="Distance")

        if capabilities.has_height:
            layout.prop(brush, "height", slider=True, text="Height")


class TOPBAR_PT_gpencil_materials(GreasePencilMaterialsPanel, Panel):
    bl_space_type = 'VIEW_3D'
    bl_region_type = 'HEADER'
    bl_label = "Materials"
    bl_ui_units_x = 14

    @classmethod
    def poll(cls, context):
        ob = context.object
        return ob and ob.type in {'GPENCIL', 'GREASEPENCIL'}


class TOPBAR_PT_gpencil_vertexcolor(GreasePencilVertexcolorPanel, Panel):
    bl_space_type = 'VIEW_3D'
    bl_region_type = 'HEADER'
    bl_label = "Color Attribute"
    bl_ui_units_x = 10

    @classmethod
    def poll(cls, context):
        ob = context.object
        return ob and ob.type == 'GPENCIL'


class VIEW3D_PT_curves_sculpt_add_shape(Panel):
    # Only for popover, these are dummy values.
    bl_space_type = 'VIEW_3D'
    bl_region_type = 'WINDOW'
    bl_label = "Curves Sculpt Add Curve Options"

    def draw(self, context):
        layout = self.layout

        layout.use_property_split = True
        layout.use_property_decorate = False  # No animation.

        settings = UnifiedPaintPanel.paint_settings(context)
        brush = settings.brush

        col = layout.column(heading="Interpolate", align=True)
        col.prop(brush.curves_sculpt_settings, "use_length_interpolate", text="Length")
        col.prop(brush.curves_sculpt_settings, "use_radius_interpolate", text="Radius")
        col.prop(brush.curves_sculpt_settings, "use_shape_interpolate", text="Shape")
        col.prop(brush.curves_sculpt_settings, "use_point_count_interpolate", text="Point Count")

        col = layout.column()
        col.active = not brush.curves_sculpt_settings.use_length_interpolate
        col.prop(brush.curves_sculpt_settings, "curve_length", text="Length")

        col = layout.column()
        col.active = not brush.curves_sculpt_settings.use_radius_interpolate
        col.prop(brush.curves_sculpt_settings, "curve_radius", text="Radius")

        col = layout.column()
        col.active = not brush.curves_sculpt_settings.use_point_count_interpolate
        col.prop(brush.curves_sculpt_settings, "points_per_curve", text="Points")


class VIEW3D_PT_curves_sculpt_parameter_falloff(Panel):
    # Only for popover, these are dummy values.
    bl_space_type = 'VIEW_3D'
    bl_region_type = 'WINDOW'
    bl_label = "Curves Sculpt Parameter Falloff"

    def draw(self, context):
        layout = self.layout

        settings = UnifiedPaintPanel.paint_settings(context)
        brush = settings.brush

        layout.template_curve_mapping(brush.curves_sculpt_settings, "curve_parameter_falloff")
        row = layout.row(align=True)
        row.operator("brush.sculpt_curves_falloff_preset", icon='SMOOTHCURVE', text="").shape = 'SMOOTH'
        row.operator("brush.sculpt_curves_falloff_preset", icon='SPHERECURVE', text="").shape = 'ROUND'
        row.operator("brush.sculpt_curves_falloff_preset", icon='ROOTCURVE', text="").shape = 'ROOT'
        row.operator("brush.sculpt_curves_falloff_preset", icon='SHARPCURVE', text="").shape = 'SHARP'
        row.operator("brush.sculpt_curves_falloff_preset", icon='LINCURVE', text="").shape = 'LINE'
        row.operator("brush.sculpt_curves_falloff_preset", icon='NOCURVE', text="").shape = 'MAX'


class VIEW3D_PT_curves_sculpt_grow_shrink_scaling(Panel):
    # Only for popover, these are dummy values.
    bl_space_type = 'VIEW_3D'
    bl_region_type = 'WINDOW'
    bl_label = "Curves Grow/Shrink Scaling"
    bl_ui_units_x = 12

    def draw(self, context):
        layout = self.layout

        layout.use_property_split = True
        layout.use_property_decorate = False  # No animation.

        settings = UnifiedPaintPanel.paint_settings(context)
        brush = settings.brush

        layout.prop(brush.curves_sculpt_settings, "use_uniform_scale")
        layout.prop(brush.curves_sculpt_settings, "minimum_length")


class VIEW3D_PT_viewport_debug(Panel):
    bl_space_type = 'VIEW_3D'
    bl_region_type = 'HEADER'
    bl_parent_id = "VIEW3D_PT_overlay"
    bl_label = "Viewport Debug"

    @classmethod
    def poll(cls, context):
        prefs = context.preferences
        return prefs.experimental.use_viewport_debug

    def draw(self, context):
        layout = self.layout
        view = context.space_data
        overlay = view.overlay

        layout.prop(overlay, "use_debug_freeze_view_culling")


class View3DAssetShelf(BrushAssetShelf):
    bl_space_type = "VIEW_3D"


class VIEW3D_AST_brush_sculpt(View3DAssetShelf, bpy.types.AssetShelf):
    mode = 'SCULPT'
    mode_prop = "use_paint_sculpt"


class VIEW3D_AST_brush_sculpt_curves(View3DAssetShelf, bpy.types.AssetShelf):
    mode = 'SCULPT_CURVES'
    mode_prop = "use_paint_sculpt_curves"


class VIEW3D_AST_brush_vertex_paint(View3DAssetShelf, bpy.types.AssetShelf):
    mode = 'VERTEX_PAINT'
    mode_prop = "use_paint_vertex"


class VIEW3D_AST_brush_weight_paint(View3DAssetShelf, bpy.types.AssetShelf):
    mode = 'WEIGHT_PAINT'
    mode_prop = "use_paint_weight"


class VIEW3D_AST_brush_texture_paint(View3DAssetShelf, bpy.types.AssetShelf):
    mode = 'TEXTURE_PAINT'
    mode_prop = "use_paint_image"


class VIEW3D_AST_brush_gpencil_paint(View3DAssetShelf, bpy.types.AssetShelf):
    mode = 'PAINT_GPENCIL'
    mode_prop = "use_paint_grease_pencil"


class VIEW3D_AST_brush_grease_pencil_paint(View3DAssetShelf, bpy.types.AssetShelf):
    mode = 'PAINT_GREASE_PENCIL'
    mode_prop = "use_paint_grease_pencil"


class VIEW3D_AST_brush_gpencil_sculpt(View3DAssetShelf, bpy.types.AssetShelf):
    mode = 'SCULPT_GPENCIL'
    mode_prop = "use_sculpt_grease_pencil"


class VIEW3D_AST_brush_gpencil_vertex(View3DAssetShelf, bpy.types.AssetShelf):
    mode = 'VERTEX_GPENCIL'
    mode_prop = "use_vertex_grease_pencil"


class VIEW3D_AST_brush_gpencil_weight(View3DAssetShelf, bpy.types.AssetShelf):
    mode = 'WEIGHT_GPENCIL'
    mode_prop = "use_weight_grease_pencil"


classes = (
    VIEW3D_HT_header,
    VIEW3D_HT_tool_header,
    VIEW3D_MT_editor_menus,
    VIEW3D_MT_transform,
    VIEW3D_MT_transform_object,
    VIEW3D_MT_transform_armature,
    VIEW3D_MT_mirror,
    VIEW3D_MT_snap,
    VIEW3D_MT_uv_map,
    VIEW3D_MT_view,
    VIEW3D_MT_view_local,
    VIEW3D_MT_view_cameras,
    VIEW3D_MT_view_navigation,
    VIEW3D_MT_view_align,
    VIEW3D_MT_view_align_selected,
    VIEW3D_MT_view_viewpoint,
    VIEW3D_MT_view_regions,
    VIEW3D_MT_select_object,
    VIEW3D_MT_select_object_more_less,
    VIEW3D_MT_select_pose,
    VIEW3D_MT_select_pose_more_less,
    VIEW3D_MT_select_particle,
    VIEW3D_MT_edit_mesh,
    VIEW3D_MT_edit_mesh_select_similar,
    VIEW3D_MT_edit_mesh_select_by_trait,
    VIEW3D_MT_edit_mesh_select_more_less,
    VIEW3D_MT_select_edit_mesh,
    VIEW3D_MT_select_edit_curve,
    VIEW3D_MT_select_edit_surface,
    VIEW3D_MT_select_edit_text,
    VIEW3D_MT_select_edit_metaball,
    VIEW3D_MT_edit_lattice_context_menu,
    VIEW3D_MT_select_edit_lattice,
    VIEW3D_MT_select_edit_armature,
    VIEW3D_MT_select_edit_grease_pencil,
    VIEW3D_MT_select_edit_gpencil,
    VIEW3D_MT_select_paint_mask,
    VIEW3D_MT_select_paint_mask_vertex,
    VIEW3D_MT_select_edit_point_cloud,
    VIEW3D_MT_edit_curves_select_more_less,
    VIEW3D_MT_select_edit_curves,
    VIEW3D_MT_select_sculpt_curves,
    VIEW3D_MT_mesh_add,
    VIEW3D_MT_curve_add,
    VIEW3D_MT_surface_add,
    VIEW3D_MT_edit_metaball_context_menu,
    VIEW3D_MT_metaball_add,
    TOPBAR_MT_edit_curve_add,
    TOPBAR_MT_edit_armature_add,
    VIEW3D_MT_armature_add,
    VIEW3D_MT_light_add,
    VIEW3D_MT_lightprobe_add,
    VIEW3D_MT_camera_add,
    VIEW3D_MT_volume_add,
    VIEW3D_MT_grease_pencil_add,
    VIEW3D_MT_add,
    VIEW3D_MT_image_add,
    VIEW3D_MT_object,
    VIEW3D_MT_object_animation,
    VIEW3D_MT_object_asset,
    VIEW3D_MT_object_rigid_body,
    VIEW3D_MT_object_clear,
    VIEW3D_MT_object_context_menu,
    VIEW3D_MT_object_convert,
    VIEW3D_MT_object_shading,
    VIEW3D_MT_object_apply,
    VIEW3D_MT_object_relations,
    VIEW3D_MT_object_liboverride,
    VIEW3D_MT_object_parent,
    VIEW3D_MT_object_track,
    VIEW3D_MT_object_collection,
    VIEW3D_MT_object_constraints,
    VIEW3D_MT_object_modifiers,
    VIEW3D_MT_object_quick_effects,
    VIEW3D_MT_object_showhide,
    VIEW3D_MT_object_cleanup,
    VIEW3D_MT_make_single_user,
    VIEW3D_MT_make_links,
<<<<<<< HEAD
    VIEW3D_MT_object_game,
    VIEW3D_MT_brush_paint_modes,
=======
>>>>>>> bbcc720c
    VIEW3D_MT_paint_vertex,
    VIEW3D_MT_hook,
    VIEW3D_MT_vertex_group,
    VIEW3D_MT_gpencil_vertex_group,
    VIEW3D_MT_greasepencil_vertex_group,
    VIEW3D_MT_paint_weight,
    VIEW3D_MT_paint_weight_lock,
    VIEW3D_MT_sculpt,
    VIEW3D_MT_sculpt_set_pivot,
    VIEW3D_MT_sculpt_transform,
    VIEW3D_MT_sculpt_showhide,
    VIEW3D_MT_sculpt_trim,
    VIEW3D_MT_mask,
    VIEW3D_MT_face_sets,
    VIEW3D_MT_face_sets_init,
    VIEW3D_MT_random_mask,
    VIEW3D_MT_particle,
    VIEW3D_MT_particle_context_menu,
    VIEW3D_MT_particle_showhide,
    VIEW3D_MT_pose,
    VIEW3D_MT_pose_transform,
    VIEW3D_MT_pose_slide,
    VIEW3D_MT_pose_propagate,
    VIEW3D_MT_pose_motion,
    VIEW3D_MT_bone_collections,
    VIEW3D_MT_pose_ik,
    VIEW3D_MT_pose_constraints,
    VIEW3D_MT_pose_names,
    VIEW3D_MT_pose_showhide,
    VIEW3D_MT_pose_apply,
    VIEW3D_MT_pose_context_menu,
    VIEW3D_MT_bone_options_toggle,
    VIEW3D_MT_bone_options_enable,
    VIEW3D_MT_bone_options_disable,
    VIEW3D_MT_edit_mesh_context_menu,
    VIEW3D_MT_edit_mesh_select_mode,
    VIEW3D_MT_edit_mesh_select_linked,
    VIEW3D_MT_edit_mesh_select_loops,
    VIEW3D_MT_edit_mesh_extrude,
    VIEW3D_MT_edit_mesh_vertices,
    VIEW3D_MT_edit_mesh_edges,
    VIEW3D_MT_edit_mesh_faces,
    VIEW3D_MT_edit_mesh_faces_data,
    VIEW3D_MT_edit_mesh_normals,
    VIEW3D_MT_edit_mesh_normals_select_strength,
    VIEW3D_MT_edit_mesh_normals_set_strength,
    VIEW3D_MT_edit_mesh_normals_average,
    VIEW3D_MT_edit_mesh_shading,
    VIEW3D_MT_edit_mesh_weights,
    VIEW3D_MT_edit_mesh_clean,
    VIEW3D_MT_edit_mesh_delete,
    VIEW3D_MT_edit_mesh_merge,
    VIEW3D_MT_edit_mesh_split,
    VIEW3D_MT_edit_mesh_showhide,
    VIEW3D_MT_greasepencil_material_active,
    VIEW3D_MT_paint_grease_pencil,
    VIEW3D_MT_paint_gpencil,
    VIEW3D_MT_draw_gpencil,
    VIEW3D_MT_assign_material,
    VIEW3D_MT_edit_gpencil,
    VIEW3D_MT_edit_gpencil_stroke,
    VIEW3D_MT_edit_gpencil_point,
    VIEW3D_MT_edit_gpencil_delete,
    VIEW3D_MT_edit_gpencil_showhide,
    VIEW3D_MT_edit_greasepencil_showhide,
    VIEW3D_MT_edit_greasepencil_cleanup,
    VIEW3D_MT_weight_grease_pencil,
    VIEW3D_MT_weight_gpencil,
    VIEW3D_MT_gpencil_animation,
    VIEW3D_MT_gpencil_simplify,
    VIEW3D_MT_gpencil_autoweights,
    VIEW3D_MT_gpencil_edit_context_menu,
    VIEW3D_MT_greasepencil_edit_context_menu,
    VIEW3D_MT_grease_pencil_assign_material,
    VIEW3D_MT_edit_greasepencil,
    VIEW3D_MT_edit_greasepencil_delete,
    VIEW3D_MT_edit_greasepencil_stroke,
    VIEW3D_MT_edit_greasepencil_point,
    VIEW3D_MT_edit_greasepencil_animation,
    VIEW3D_MT_edit_curve,
    VIEW3D_MT_edit_curve_ctrlpoints,
    VIEW3D_MT_edit_curve_segments,
    VIEW3D_MT_edit_curve_clean,
    VIEW3D_MT_edit_curve_context_menu,
    VIEW3D_MT_edit_curve_delete,
    VIEW3D_MT_edit_curve_showhide,
    VIEW3D_MT_edit_surface,
    VIEW3D_MT_edit_font,
    VIEW3D_MT_edit_font_chars,
    VIEW3D_MT_edit_font_kerning,
    VIEW3D_MT_edit_font_delete,
    VIEW3D_MT_edit_font_context_menu,
    VIEW3D_MT_edit_meta,
    VIEW3D_MT_edit_meta_showhide,
    VIEW3D_MT_edit_lattice,
    VIEW3D_MT_edit_armature,
    VIEW3D_MT_armature_context_menu,
    VIEW3D_MT_edit_armature_parent,
    VIEW3D_MT_edit_armature_roll,
    VIEW3D_MT_edit_armature_names,
    VIEW3D_MT_edit_armature_delete,
    VIEW3D_MT_edit_gpencil_transform,
    VIEW3D_MT_edit_curves,
    VIEW3D_MT_edit_curves_add,
    VIEW3D_MT_edit_curves_segments,
    VIEW3D_MT_edit_curves_control_points,
    VIEW3D_MT_edit_curves_context_menu,
    VIEW3D_MT_edit_pointcloud,
    VIEW3D_MT_object_mode_pie,
    VIEW3D_MT_view_pie,
    VIEW3D_MT_transform_gizmo_pie,
    VIEW3D_MT_shading_pie,
    VIEW3D_MT_shading_ex_pie,
    VIEW3D_MT_pivot_pie,
    VIEW3D_MT_snap_pie,
    VIEW3D_MT_orientations_pie,
    VIEW3D_MT_proportional_editing_falloff_pie,
    VIEW3D_MT_sculpt_mask_edit_pie,
    VIEW3D_MT_sculpt_automasking_pie,
    VIEW3D_MT_sculpt_gpencil_automasking_pie,
    VIEW3D_MT_wpaint_vgroup_lock_pie,
    VIEW3D_MT_sculpt_face_sets_edit_pie,
    VIEW3D_MT_sculpt_curves,
    VIEW3D_PT_active_tool,
    VIEW3D_PT_active_tool_duplicate,
    VIEW3D_PT_view3d_properties,
    VIEW3D_PT_view3d_lock,
    VIEW3D_PT_view3d_cursor,
    VIEW3D_PT_collections,
    VIEW3D_PT_object_type_visibility,
    VIEW3D_PT_grease_pencil,
    VIEW3D_PT_annotation_onion,
    VIEW3D_PT_gpencil_multi_frame,
    VIEW3D_PT_grease_pencil_multi_frame,
    VIEW3D_PT_gpencil_curve_edit,
    VIEW3D_PT_gpencil_sculpt_automasking,
    VIEW3D_PT_quad_view,
    VIEW3D_PT_view3d_stereo,
    VIEW3D_PT_shading,
    VIEW3D_PT_shading_lighting,
    VIEW3D_PT_shading_color,
    VIEW3D_PT_shading_options,
    VIEW3D_PT_shading_options_shadow,
    VIEW3D_PT_shading_options_ssao,
    VIEW3D_PT_shading_render_pass,
    VIEW3D_PT_shading_compositor,
    VIEW3D_PT_gizmo_display,
    VIEW3D_PT_overlay,
    VIEW3D_PT_overlay_guides,
    VIEW3D_PT_overlay_object,
    VIEW3D_PT_overlay_geometry,
    VIEW3D_PT_overlay_viewer_node,
    VIEW3D_PT_overlay_motion_tracking,
    VIEW3D_PT_overlay_edit_mesh,
    VIEW3D_PT_overlay_edit_mesh_shading,
    VIEW3D_PT_overlay_edit_mesh_measurement,
    VIEW3D_PT_overlay_edit_mesh_normals,
    VIEW3D_PT_overlay_edit_mesh_freestyle,
    VIEW3D_PT_overlay_edit_curve,
    VIEW3D_PT_overlay_texture_paint,
    VIEW3D_PT_overlay_vertex_paint,
    VIEW3D_PT_overlay_weight_paint,
    VIEW3D_PT_overlay_bones,
    VIEW3D_PT_overlay_sculpt,
    VIEW3D_PT_overlay_sculpt_curves,
    VIEW3D_PT_snapping,
    VIEW3D_PT_sculpt_snapping,
    VIEW3D_PT_proportional_edit,
    VIEW3D_PT_gpencil_origin,
    VIEW3D_PT_gpencil_lock,
    VIEW3D_PT_gpencil_guide,
    VIEW3D_PT_transform_orientations,
    VIEW3D_PT_overlay_gpencil_options,
    VIEW3D_PT_overlay_grease_pencil_options,
    VIEW3D_PT_context_properties,
    VIEW3D_PT_paint_vertex_context_menu,
    VIEW3D_PT_paint_texture_context_menu,
    VIEW3D_PT_paint_weight_context_menu,
    VIEW3D_PT_gpencil_vertex_context_menu,
    VIEW3D_PT_gpencil_sculpt_context_menu,
    VIEW3D_PT_gpencil_weight_context_menu,
    VIEW3D_PT_gpencil_draw_context_menu,
    VIEW3D_PT_sculpt_automasking,
    VIEW3D_PT_sculpt_context_menu,
    TOPBAR_PT_gpencil_materials,
    TOPBAR_PT_gpencil_vertexcolor,
    TOPBAR_PT_annotation_layers,
    VIEW3D_PT_curves_sculpt_add_shape,
    VIEW3D_PT_curves_sculpt_parameter_falloff,
    VIEW3D_PT_curves_sculpt_grow_shrink_scaling,
    VIEW3D_PT_viewport_debug,
    VIEW3D_AST_brush_sculpt,
    VIEW3D_AST_brush_sculpt_curves,
    VIEW3D_AST_brush_vertex_paint,
    VIEW3D_AST_brush_weight_paint,
    VIEW3D_AST_brush_texture_paint,
    VIEW3D_AST_brush_gpencil_paint,
    VIEW3D_AST_brush_grease_pencil_paint,
    VIEW3D_AST_brush_gpencil_sculpt,
    VIEW3D_AST_brush_gpencil_vertex,
    VIEW3D_AST_brush_gpencil_weight,
)


if __name__ == "__main__":  # only for live edit.
    from bpy.utils import register_class
    for cls in classes:
        register_class(cls)<|MERGE_RESOLUTION|>--- conflicted
+++ resolved
@@ -3553,7 +3553,6 @@
         layout.operator("object.datalayout_transfer")
 
 
-<<<<<<< HEAD
 class VIEW3D_MT_object_game(Menu):
     bl_label = "Game"
 
@@ -3574,25 +3573,6 @@
         layout.operator("object.game_property_clear")
 
 
-class VIEW3D_MT_brush_paint_modes(Menu):
-    bl_label = "Enabled Modes"
-
-    def draw(self, context):
-        layout = self.layout
-
-        settings = UnifiedPaintPanel.paint_settings(context)
-        brush = settings.brush
-
-        layout.prop(brush, "use_paint_sculpt", text="Sculpt")
-        layout.prop(brush, "use_paint_uv_sculpt", text="UV Sculpt")
-        layout.prop(brush, "use_paint_vertex", text="Vertex Paint")
-        layout.prop(brush, "use_paint_weight", text="Weight Paint")
-        layout.prop(brush, "use_paint_image", text="Texture Paint")
-        layout.prop(brush, "use_paint_sculpt_curves", text="Sculpt Curves")
-
-
-=======
->>>>>>> bbcc720c
 class VIEW3D_MT_paint_vertex(Menu):
     bl_label = "Paint"
 
@@ -9383,11 +9363,7 @@
     VIEW3D_MT_object_cleanup,
     VIEW3D_MT_make_single_user,
     VIEW3D_MT_make_links,
-<<<<<<< HEAD
     VIEW3D_MT_object_game,
-    VIEW3D_MT_brush_paint_modes,
-=======
->>>>>>> bbcc720c
     VIEW3D_MT_paint_vertex,
     VIEW3D_MT_hook,
     VIEW3D_MT_vertex_group,
