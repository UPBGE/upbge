--- conflicted
+++ resolved
@@ -392,18 +392,6 @@
 
         self.draw_assets_for_catalog(layout, self.menu_path)
 
-###########UPBGE###########
-class NODE_MT_shader_node_upbge_base(node_add_menu.NodeMenu):
-    bl_label = "UPBGE"
-
-    def draw(self, _context):
-        layout = self.layout
-
-        self.node_operator(layout, "ShaderNodeSpritesAnimation")
-
-        self.draw_assets_for_catalog(layout, self.bl_label)
-############################
-
 
 class NODE_MT_shader_node_displacement_base(node_add_menu.NodeMenu):
     bl_label = "Displacement"
@@ -416,7 +404,18 @@
         self.node_operator(layout, "ShaderNodeNormalMap")
         self.node_operator(layout, "ShaderNodeVectorDisplacement")
 
-        self.draw_assets_for_catalog(layout, self.bl_label)
+
+###########UPBGE###########
+class NODE_MT_shader_node_upbge_base(node_add_menu.NodeMenu):
+    bl_label = "UPBGE"
+
+    def draw(self, _context):
+        layout = self.layout
+
+        self.node_operator(layout, "ShaderNodeSpritesAnimation")
+
+        self.draw_assets_for_catalog(layout, self.bl_label)
+############################
 
 
 class NODE_MT_shader_node_utilities_base(node_add_menu.NodeMenu):
@@ -482,12 +481,8 @@
     "NODE_MT_category_shader_texture": NODE_MT_shader_node_texture_base,
     "NODE_MT_category_shader_displacement": NODE_MT_shader_node_displacement_base,
     "NODE_MT_category_shader_vector": NODE_MT_shader_node_vector_base,
-<<<<<<< HEAD
-    "NODE_MT_category_shader_script": NODE_MT_shader_node_script_base,
+    "NODE_MT_category_shader_math": NODE_MT_shader_node_math_base,
     "NODE_MT_category_shader_upbge": NODE_MT_shader_node_upbge_base,
-=======
-    "NODE_MT_category_shader_math": NODE_MT_shader_node_math_base,
->>>>>>> c989add4
     "NODE_MT_category_shader_utilities": NODE_MT_shader_node_utilities_base,
     "NODE_MT_shader_node_add_all": NODE_MT_shader_node_all_base,
 }
