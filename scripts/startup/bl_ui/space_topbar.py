--- conflicted
+++ resolved
@@ -692,8 +692,7 @@
         layout = self.layout
 
         show_developer = context.preferences.view.show_developer_ui
-
-<<<<<<< HEAD
+        
         layout.operator(
             "wm.url_open", text="Manual", icon='HELP',
         ).url = "https://upbge.org/docs/latest/manual/index.html"
@@ -701,35 +700,13 @@
         layout.operator(
             "wm.url_open", text="Tutorials", icon='URL',
         ).url = "https://upbge.org/docs/latest/manual/manual/tutorials/index.html"
-        layout.operator(
-            "wm.url_open", text="Support", icon='URL',
-        ).url = "https://www.blender.org/support"
-
-        layout.separator()
-
-        layout.operator(
-            "wm.url_open", text="User Communities", icon='URL',
-        ).url = "https://www.blender.org/community/"
-        layout.operator(
-            "wm.url_open", text="Developer Community", icon='URL',
-        ).url = "https://devtalk.blender.org"
-
-        layout.separator()
-
-        layout.operator(
-            "wm.url_open", text="Python API Reference", icon='URL',
-        ).url = "https://upbge.org/docs/latest/api/index.html"
-
-=======
-        layout.operator("wm.url_open_preset", text="Manual", icon='URL').type = 'MANUAL'
+
         layout.operator("wm.url_open_preset", text="Release Notes").type = 'RELEASE_NOTES'
-        layout.operator("wm.url_open", text="Tutorials").url = "https://www.blender.org/tutorials"
         layout.operator("wm.url_open", text="Support").url = "https://www.blender.org/support"
         layout.operator("wm.url_open", text="User Communities").url = "https://www.blender.org/community/"
 
         layout.separator()
 
->>>>>>> 30de3d7c
         if show_developer:
             layout.operator(
                 "wm.url_open",
@@ -741,6 +718,10 @@
             layout.operator("wm.operator_cheat_sheet", icon='TEXT')
 
         layout.separator()
+
+        layout.operator(
+            "wm.url_open", text="Python API Reference", icon='URL',
+        ).url = "https://upbge.org/docs/latest/api/index.html"
 
         layout.operator("wm.url_open_preset", text="Report a Bug", icon='URL').type = 'BUG'
         layout.operator("wm.sysinfo")
