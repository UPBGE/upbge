--- conflicted
+++ resolved
@@ -609,11 +609,7 @@
             "wm.url_open", text="Tutorials", icon='URL',
         ).url = "https://upbge.org/docs/latest/manual/manual/tutorials/index.html"
 
-<<<<<<< HEAD
-        layout.operator("wm.url_open_preset", text="Release Notes").type = 'RELEASE_NOTES'
-=======
-        layout.operator("wm.url_open_preset", text="Manual", icon='URL').type = 'MANUAL'
->>>>>>> 60325c7a
+
         layout.operator("wm.url_open", text="Support").url = "https://www.blender.org/support"
         layout.operator("wm.url_open", text="User Communities").url = "https://www.blender.org/community/"
         layout.operator("wm.url_open", text="Get Involved").url = "https://www.blender.org/get-involved/"
