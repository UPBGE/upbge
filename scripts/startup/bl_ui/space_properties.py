# SPDX-FileCopyrightText: 2009-2023 Blender Authors
#
# SPDX-License-Identifier: GPL-2.0-or-later

from bpy.types import Header, Panel
from rna_prop_ui import PropertyPanel
from bl_ui import anim
from bpy.app.translations import (
    pgettext_iface as iface_,
)


tabs_attr_infos = (
    ("show_properties_tool", "Tool", 'TOOL_SETTINGS'),
    ("show_properties_render", "Render", 'SCENE'),
    ("show_properties_output", "Output", 'OUTPUT'),
    ("show_properties_view_layer", "View Layer", 'RENDERLAYERS'),
    ("show_properties_scene", "Scene", 'SCENE_DATA'),
    ("show_properties_world", "World", 'WORLD'),
    ("show_properties_collection", "Collection", 'OUTLINER_COLLECTION'),
    ("show_properties_object", "Object", 'OBJECT_DATA'),
    ("show_properties_modifiers", "Modifiers", 'MODIFIER'),
    ("show_properties_effects", "Effects", 'SHADERFX'),
    ("show_properties_particles", "Particles", 'PARTICLES'),
    ("show_properties_physics", "Physics", 'PHYSICS'),
    ("show_properties_constraints", "Constraints", 'CONSTRAINT'),
    ("show_properties_data", "Data", 'MESH_DATA'),
    ("show_properties_bone", "Bone", 'BONE_DATA'),
    ("show_properties_bone_constraints", "Bone Constraints", 'CONSTRAINT_BONE'),
    ("show_properties_material", "Material", 'MATERIAL'),
    ("show_properties_texture", "Texture", 'TEXTURE'),
    ("show_properties_strip", "Strip", 'SEQ_SEQUENCER'),
    ("show_properties_strip_modifier", "Strip Modifiers", 'SEQ_STRIP_MODIFIER'),
)


class PROPERTIES_HT_header(Header):
    bl_space_type = 'PROPERTIES'

    @staticmethod
    def _search_poll(space):
<<<<<<< HEAD
        return (space.show_properties_tool or
                space.show_properties_render or
                space.show_properties_output or
                space.show_properties_view_layer or
                space.show_properties_scene or
                space.show_properties_world or
                space.show_properties_collection or
                space.show_properties_object or
                space.show_properties_modifiers or
                space.show_properties_effects or
                space.show_properties_particles or
                space.show_properties_physics or
                space.show_properties_constraints or
                space.show_properties_data or
                space.show_properties_bone or
                space.show_properties_bone_constraints or
                space.show_properties_game or
                space.show_properties_material or
                space.show_properties_texture or
                space.show_properties_strip or
                space.show_properties_strip_modifier
                )
=======
        return any(getattr(space, tab_info[0]) for tab_info in tabs_attr_infos)
>>>>>>> a7bd0847

    def draw(self, context):
        layout = self.layout
        view = context.space_data
        region = context.region
        ui_scale = context.preferences.system.ui_scale

        layout.template_header()

        layout.separator_spacer()

        if self._search_poll(context.space_data):
            # The following is an ugly attempt to make the search button center-align better visually.
            # A dummy icon is inserted that has to be scaled as the available width changes.
            content_size_est = 160 * ui_scale
            layout_scale = min(1, max(0, (region.width / content_size_est) - 1))
            if layout_scale > 0:
                row = layout.row()
                row.scale_x = layout_scale
                row.label(icon='BLANK1')

            layout.prop(view, "search_filter", icon='VIEWZOOM', text="")

        layout.separator_spacer()

        layout.popover(panel="PROPERTIES_PT_options", text="")


def has_hidden_tabs(space):
    return not all(getattr(space, tab_info[0]) for tab_info in tabs_attr_infos)


class PROPERTIES_PT_navigation_bar(Panel):
    bl_space_type = 'PROPERTIES'
    bl_region_type = 'NAVIGATION_BAR'
    bl_label = "Navigation Bar"
    bl_options = {'HIDE_HEADER'}

    def draw(self, context):
        layout = self.layout

        view = context.space_data

        layout.scale_x = 1.4
        layout.scale_y = 1.4
        if view.search_filter:
            layout.prop_tabs_enum(
                view, "context", data_highlight=view,
                property_highlight="tab_search_results", icon_only=True,
            )
        else:
            layout.prop_tabs_enum(view, "context", icon_only=True)

        # Scale sub layout to make the popover button smaller and use separator to
        # offset it, such that it is centered.
        sub = layout.row(align=True)
        sub.alignment = 'CENTER'
        sub.emboss = 'NONE'
        sub.scale_x = 0.8
        sub.scale_y = 0.8
        sub.separator(factor=0.7)
        sub.popover(panel="PROPERTIES_PT_visibility", text="")
        sub.active = has_hidden_tabs(view)


class PROPERTIES_PT_options(Panel):
    """Show options for the properties editor"""
    bl_space_type = 'PROPERTIES'
    bl_region_type = 'HEADER'
    bl_label = "Options"

    def draw(self, context):
        layout = self.layout

        space = context.space_data

        col = layout.column()
        col.label(text="Sync with Outliner")
        col.row().prop(space, "outliner_sync", expand=True)

<<<<<<< HEAD
        layout.separator()

        layout.use_property_decorate = False

        visible_tabs = [
            ("show_properties_tool", "Tool", 'TOOL_SETTINGS'),
            ("show_properties_render", "Render", 'SCENE'),
            ("show_properties_output", "Output", 'OUTPUT'),
            ("show_properties_view_layer", "View Layer", 'RENDERLAYERS'),
            ("show_properties_scene", "Scene", 'SCENE_DATA'),
            ("show_properties_world", "World", 'WORLD'),
            ("show_properties_collection", "Collection", 'OUTLINER_COLLECTION'),
            ("show_properties_object", "Object", 'OBJECT_DATA'),
            ("show_properties_modifiers", "Modifiers", 'MODIFIER'),
            ("show_properties_effects", "Effects", 'SHADERFX'),
            ("show_properties_particles", "Particles", 'PARTICLES'),
            ("show_properties_physics", "Physics", 'PHYSICS'),
            ("show_properties_constraints", "Constraints", 'CONSTRAINT'),
            ("show_properties_data", "Data", 'MESH_DATA'),
            ("show_properties_bone", "Bone", 'BONE_DATA'),
            ("show_properties_bone_constraints", "Bone Constraints", 'CONSTRAINT_BONE'),
            ("show_properties_game", "Game Components", 'SCRIPT'),
            ("show_properties_material", "Material", 'MATERIAL'),
            ("show_properties_texture", "Texture", 'TEXTURE'),
            ("show_properties_strip", "Strip", 'SEQ_SEQUENCER'),
            ("show_properties_strip_modifier", "Strip Modifiers", 'SEQ_STRIP_MODIFIER')
        ]

        col = layout.column(align=True)
        col.label(text="Visible Tabs")
        for prop, name, icon in visible_tabs:
            row = col.row(align=True)
            row.label(text=iface_(name), icon=icon)
            row.prop(space, prop, text="")

=======
>>>>>>> a7bd0847

class PropertiesAnimationMixin:
    """Mix-in class for Animation panels.

    This class can be used to show a generic 'Animation' panel for IDs shown in
    the properties editor. Specific ID types need specific subclasses.

    For an example, see DATA_PT_camera_animation in properties_data_camera.py
    """
    bl_space_type = 'PROPERTIES'
    bl_region_type = 'WINDOW'
    bl_context = "data"
    bl_label = "Animation"
    bl_options = {'DEFAULT_CLOSED'}
    bl_order = PropertyPanel.bl_order - 1  # Order just above the Custom Properties.

    _animated_id_context_property = ""
    """context.{_animatable_id_context_property} is used to find the animated ID."""

    @classmethod
    def _animated_id(cls, context):
        assert cls._animated_id_context_property, "set _animated_id_context_property on {!r}".format(cls)

        # If the pinned ID is of a different type, there could still be an ID
        # for which to show this panel. For example, a camera object can be
        # pinned, and then this panel can be shown for its camera data.
        return getattr(context, cls._animated_id_context_property, None)

    @classmethod
    def poll(cls, context):
        animated_id = cls._animated_id(context)
        return animated_id is not None

    def draw(self, context):
        layout = self.layout

        col = layout.column(align=True)
        col.use_property_split = True
        col.use_property_decorate = False
        self.draw_action_and_slot_selector(context, col, self._animated_id(context))

    @classmethod
    def draw_action_and_slot_selector(cls, context, layout, animated_id):
        if not animated_id:
            class_list = [c.__name__ for c in cls.mro()]
            print("PropertiesAnimationMixin: no animatable data-block, this is a bug "
                  "in one of these classes: {!r}".format(class_list))
            layout.label(text="No animatable data-block, please report as bug", icon='ERROR')
            return

        anim.draw_action_and_slot_selector_for_id(layout, animated_id)


class PROPERTIES_PT_visibility(Panel):
    """Choose visibility of tabs in the properties editor"""
    bl_space_type = 'PROPERTIES'
    bl_region_type = 'HEADER'
    bl_label = "Visibility"

    def draw(self, context):
        space = context.space_data
        layout = self.layout
        layout.use_property_decorate = False

        col = layout.column(align=True)
        col.label(text="Visible Tabs")
        for prop, name, icon in tabs_attr_infos:
            row = col.row(align=True)
            row.label(text=iface_(name), icon=icon)
            row.prop(space, prop, text="")


classes = (
    PROPERTIES_HT_header,
    PROPERTIES_PT_navigation_bar,
    PROPERTIES_PT_options,
    PROPERTIES_PT_visibility,
)

if __name__ == "__main__":  # only for live edit.
    from bpy.utils import register_class
    for cls in classes:
        register_class(cls)<|MERGE_RESOLUTION|>--- conflicted
+++ resolved
@@ -27,6 +27,7 @@
     ("show_properties_data", "Data", 'MESH_DATA'),
     ("show_properties_bone", "Bone", 'BONE_DATA'),
     ("show_properties_bone_constraints", "Bone Constraints", 'CONSTRAINT_BONE'),
+    ("show_properties_game", "Game Components", 'SCRIPT'),
     ("show_properties_material", "Material", 'MATERIAL'),
     ("show_properties_texture", "Texture", 'TEXTURE'),
     ("show_properties_strip", "Strip", 'SEQ_SEQUENCER'),
@@ -39,32 +40,7 @@
 
     @staticmethod
     def _search_poll(space):
-<<<<<<< HEAD
-        return (space.show_properties_tool or
-                space.show_properties_render or
-                space.show_properties_output or
-                space.show_properties_view_layer or
-                space.show_properties_scene or
-                space.show_properties_world or
-                space.show_properties_collection or
-                space.show_properties_object or
-                space.show_properties_modifiers or
-                space.show_properties_effects or
-                space.show_properties_particles or
-                space.show_properties_physics or
-                space.show_properties_constraints or
-                space.show_properties_data or
-                space.show_properties_bone or
-                space.show_properties_bone_constraints or
-                space.show_properties_game or
-                space.show_properties_material or
-                space.show_properties_texture or
-                space.show_properties_strip or
-                space.show_properties_strip_modifier
-                )
-=======
         return any(getattr(space, tab_info[0]) for tab_info in tabs_attr_infos)
->>>>>>> a7bd0847
 
     def draw(self, context):
         layout = self.layout
@@ -145,44 +121,6 @@
         col.label(text="Sync with Outliner")
         col.row().prop(space, "outliner_sync", expand=True)
 
-<<<<<<< HEAD
-        layout.separator()
-
-        layout.use_property_decorate = False
-
-        visible_tabs = [
-            ("show_properties_tool", "Tool", 'TOOL_SETTINGS'),
-            ("show_properties_render", "Render", 'SCENE'),
-            ("show_properties_output", "Output", 'OUTPUT'),
-            ("show_properties_view_layer", "View Layer", 'RENDERLAYERS'),
-            ("show_properties_scene", "Scene", 'SCENE_DATA'),
-            ("show_properties_world", "World", 'WORLD'),
-            ("show_properties_collection", "Collection", 'OUTLINER_COLLECTION'),
-            ("show_properties_object", "Object", 'OBJECT_DATA'),
-            ("show_properties_modifiers", "Modifiers", 'MODIFIER'),
-            ("show_properties_effects", "Effects", 'SHADERFX'),
-            ("show_properties_particles", "Particles", 'PARTICLES'),
-            ("show_properties_physics", "Physics", 'PHYSICS'),
-            ("show_properties_constraints", "Constraints", 'CONSTRAINT'),
-            ("show_properties_data", "Data", 'MESH_DATA'),
-            ("show_properties_bone", "Bone", 'BONE_DATA'),
-            ("show_properties_bone_constraints", "Bone Constraints", 'CONSTRAINT_BONE'),
-            ("show_properties_game", "Game Components", 'SCRIPT'),
-            ("show_properties_material", "Material", 'MATERIAL'),
-            ("show_properties_texture", "Texture", 'TEXTURE'),
-            ("show_properties_strip", "Strip", 'SEQ_SEQUENCER'),
-            ("show_properties_strip_modifier", "Strip Modifiers", 'SEQ_STRIP_MODIFIER')
-        ]
-
-        col = layout.column(align=True)
-        col.label(text="Visible Tabs")
-        for prop, name, icon in visible_tabs:
-            row = col.row(align=True)
-            row.label(text=iface_(name), icon=icon)
-            row.prop(space, prop, text="")
-
-=======
->>>>>>> a7bd0847
 
 class PropertiesAnimationMixin:
     """Mix-in class for Animation panels.
