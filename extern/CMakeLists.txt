--- conflicted
+++ resolved
@@ -61,21 +61,9 @@
   add_subdirectory(binreloc)
 endif()
 
-<<<<<<< HEAD
 if(WITH_GAMEENGINE)
 	add_subdirectory(recastnavigation)
 endif()
-
-if(WITH_LZO AND NOT WITH_SYSTEM_LZO)
-  add_subdirectory(lzo)
-endif()
-
-if(WITH_LZMA)
-  add_subdirectory(lzma)
-endif()
-
-=======
->>>>>>> 96ce5ee0
 if(WITH_CYCLES OR WITH_OPENSUBDIV)
   if((WITH_CYCLES_DEVICE_CUDA OR WITH_CYCLES_DEVICE_OPTIX) AND WITH_CUDA_DYNLOAD)
     add_subdirectory(cuew)
