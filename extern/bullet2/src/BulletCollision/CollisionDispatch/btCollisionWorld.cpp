--- conflicted
+++ resolved
@@ -1330,164 +1330,6 @@
 				break;
 			}
 
-<<<<<<< HEAD
-        switch (shape->getShapeType())
-        {
-
-        case BOX_SHAPE_PROXYTYPE:
-            {
-                const btBoxShape* boxShape = static_cast<const btBoxShape*>(shape);
-                btVector3 halfExtents = boxShape->getHalfExtentsWithMargin();
-                getDebugDrawer()->drawBox(-halfExtents,halfExtents,worldTransform,color);
-                break;
-            }
-
-        case SPHERE_SHAPE_PROXYTYPE:
-            {
-                const btSphereShape* sphereShape = static_cast<const btSphereShape*>(shape);
-                btScalar radius = sphereShape->getMargin();//radius doesn't include the margin, so draw with margin
-
-                getDebugDrawer()->drawSphere(radius, worldTransform, color);
-                break;
-            }
-        case MULTI_SPHERE_SHAPE_PROXYTYPE:
-            {
-                const btMultiSphereShape* multiSphereShape = static_cast<const btMultiSphereShape*>(shape);
-
-                btTransform childTransform;
-                childTransform.setIdentity();
-
-                for (int i = multiSphereShape->getSphereCount()-1; i>=0;i--)
-                {
-                    childTransform.setOrigin(multiSphereShape->getSpherePosition(i));
-                    getDebugDrawer()->drawSphere(multiSphereShape->getSphereRadius(i), worldTransform*childTransform, color);
-                }
-
-                break;
-            }
-        case CAPSULE_SHAPE_PROXYTYPE:
-            {
-                const btCapsuleShape* capsuleShape = static_cast<const btCapsuleShape*>(shape);
-
-                btScalar radius = capsuleShape->getRadius();
-                btScalar extend = capsuleShape->getExtend();
-
-                int upAxis = capsuleShape->getUpAxis();
-                getDebugDrawer()->drawCapsule(radius, extend, upAxis, worldTransform, color);
-                break;
-            }
-        case CONE_SHAPE_PROXYTYPE:
-            {
-                const btConeShape* coneShape = static_cast<const btConeShape*>(shape);
-                btScalar radius = coneShape->getRadius();//+coneShape->getMargin();
-                btScalar height = coneShape->getHeight();//+coneShape->getMargin();
-
-                int upAxis= coneShape->getConeUpIndex();
-                getDebugDrawer()->drawCone(radius, height, upAxis, worldTransform, color);
-                break;
-
-            }
-        case CYLINDER_SHAPE_PROXYTYPE:
-            {
-                const btCylinderShape* cylinder = static_cast<const btCylinderShape*>(shape);
-                int upAxis = cylinder->getUpAxis();
-                btScalar radius = cylinder->getRadius();
-                btScalar halfHeight = cylinder->getHalfExtentsWithMargin()[upAxis];
-                getDebugDrawer()->drawCylinder(radius, halfHeight, upAxis, worldTransform, color);
-                break;
-            }
-
-        case STATIC_PLANE_PROXYTYPE:
-            {
-                const btStaticPlaneShape* staticPlaneShape = static_cast<const btStaticPlaneShape*>(shape);
-                btScalar planeConst = staticPlaneShape->getPlaneConstant();
-                const btVector3& planeNormal = staticPlaneShape->getPlaneNormal();
-                getDebugDrawer()->drawPlane(planeNormal, planeConst,worldTransform, color);
-                break;
-
-            }
-        default:
-            {
-
-                /// for polyhedral shapes
-                if (shape->isPolyhedral())
-                {
-                    btPolyhedralConvexShape* polyshape = (btPolyhedralConvexShape*) shape;
-                    
-                    int i;
-                    if (polyshape->getConvexPolyhedron())
-                    {
-                        const btConvexPolyhedron* poly = polyshape->getConvexPolyhedron();
-                        for (i=0;i<poly->m_faces.size();i++)
-                        {
-                            btVector3 centroid(0,0,0);
-                            int numVerts = poly->m_faces[i].m_indices.size();
-                            if (numVerts)
-                            {
-                                int lastV = poly->m_faces[i].m_indices[numVerts-1];
-                                for (int v=0;v<poly->m_faces[i].m_indices.size();v++)
-                                {
-                                    int curVert = poly->m_faces[i].m_indices[v];
-                                    centroid+=poly->m_vertices[curVert];
-                                    getDebugDrawer()->drawLine(worldTransform*poly->m_vertices[lastV],worldTransform*poly->m_vertices[curVert],color);
-                                    lastV = curVert;
-                                }
-                            }
-                            centroid*= btScalar(1.f)/btScalar(numVerts);
-                            if (getDebugDrawer()->getDebugMode() & btIDebugDraw::DBG_DrawNormals)
-                            {
-                                btVector3 normalColor(1,1,0);
-                                btVector3 faceNormal(poly->m_faces[i].m_plane[0],poly->m_faces[i].m_plane[1],poly->m_faces[i].m_plane[2]);
-                                getDebugDrawer()->drawLine(worldTransform*centroid,worldTransform*(centroid+faceNormal),normalColor);
-                            }
-                            
-                        }
-                        
-                        
-                    } else
-                    {
-                        for (i=0;i<polyshape->getNumEdges();i++)
-                        {
-                            btVector3 a,b;
-                            polyshape->getEdge(i,a,b);
-                            btVector3 wa = worldTransform * a;
-                            btVector3 wb = worldTransform * b;
-                            getDebugDrawer()->drawLine(wa,wb,color);
-                        }
-                    }
-                    
-                    
-                }
-                    
-                if (shape->isConcave())
-                {
-                    btConcaveShape* concaveMesh = (btConcaveShape*) shape;
-
-                    ///@todo pass camera, for some culling? no -> we are not a graphics lib
-                    btVector3 aabbMax(btScalar(BT_LARGE_FLOAT),btScalar(BT_LARGE_FLOAT),btScalar(BT_LARGE_FLOAT));
-                    btVector3 aabbMin(btScalar(-BT_LARGE_FLOAT),btScalar(-BT_LARGE_FLOAT),btScalar(-BT_LARGE_FLOAT));
-
-                    DebugDrawcallback drawCallback(getDebugDrawer(),worldTransform,color);
-                    concaveMesh->processAllTriangles(&drawCallback,aabbMin,aabbMax);
-
-                }
-
-                if (shape->getShapeType() == CONVEX_TRIANGLEMESH_SHAPE_PROXYTYPE)
-                {
-                    btConvexTriangleMeshShape* convexMesh = (btConvexTriangleMeshShape*) shape;
-                    //todo: pass camera for some culling			
-                    btVector3 aabbMax(btScalar(BT_LARGE_FLOAT),btScalar(BT_LARGE_FLOAT),btScalar(BT_LARGE_FLOAT));
-                    btVector3 aabbMin(btScalar(-BT_LARGE_FLOAT),btScalar(-BT_LARGE_FLOAT),btScalar(-BT_LARGE_FLOAT));
-                    //DebugDrawcallback drawCallback;
-                    DebugDrawcallback drawCallback(getDebugDrawer(),worldTransform,color);
-                    convexMesh->getMeshInterface()->InternalProcessAllTriangles(&drawCallback,aabbMin,aabbMax);
-                }
-
-
-                
-            }
-       
-=======
 			case SPHERE_SHAPE_PROXYTYPE:
 			{
 				const btSphereShape* sphereShape = static_cast<const btSphereShape*>(shape);
@@ -1621,7 +1463,6 @@
 					convexMesh->getMeshInterface()->InternalProcessAllTriangles(&drawCallback, aabbMin, aabbMax);
 				}
 			}
->>>>>>> 89cdf4f7
 		}
 	}
 }
