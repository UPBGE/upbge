/*
Bullet Continuous Collision Detection and Physics Library
Copyright (c) 2003-2009 Erwin Coumans  http://bulletphysics.org

This software is provided 'as-is', without any express or implied warranty.
In no event will the authors be held liable for any damages arising from the use of this software.
Permission is granted to anyone to use this software for any purpose, 
including commercial applications, and to alter it and redistribute it freely, 
subject to the following restrictions:

1. The origin of this software must not be misrepresented; you must not claim that you wrote the original software. If you use this software in a product, an acknowledgment in the product documentation would be appreciated but is not required.
2. Altered source versions must be plainly marked as such, and must not be misrepresented as being the original software.
3. This notice may not be removed or altered from any source distribution.
*/

#ifndef BT_CAPSULE_SHAPE_H
#define BT_CAPSULE_SHAPE_H

#include "btConvexInternalShape.h"
#include "BulletCollision/BroadphaseCollision/btBroadphaseProxy.h"  // for the types

///The btCapsuleShape represents a capsule around the Y axis, there is also the btCapsuleShapeX aligned around the X axis and btCapsuleShapeZ around the Z axis.
///The total height is height+2*radius, so the height is just the height between the center of each 'sphere' of the capsule caps.
///The btCapsuleShape is a convex hull of two spheres. The btMultiSphereShape is a more general collision shape that takes the convex hull of multiple sphere, so it can also represent a capsule when just using two spheres.
ATTRIBUTE_ALIGNED16(class)
btCapsuleShape : public btConvexInternalShape
{
protected:
	int m_upAxis;

protected:
	///only used for btCapsuleShapeZ and btCapsuleShapeX subclasses.
	btCapsuleShape() : btConvexInternalShape() { m_shapeType = CAPSULE_SHAPE_PROXYTYPE; };

public:
	BT_DECLARE_ALIGNED_ALLOCATOR();

	btCapsuleShape(btScalar radius, btScalar height);

	///CollisionShape Interface
	virtual void calculateLocalInertia(btScalar mass, btVector3 & inertia) const;

	/// btConvexShape Interface
	virtual btVector3 localGetSupportingVertexWithoutMargin(const btVector3& vec) const;

	virtual void batchedUnitVectorGetSupportingVertexWithoutMargin(const btVector3* vectors, btVector3* supportVerticesOut, int numVectors) const;

	virtual void setMargin(btScalar collisionMargin)
	{
<<<<<<< HEAD
		//correct the m_implicitShapeDimensions for the margin
		btVector3 oldMargin(getMargin(),getMargin(),getMargin());
		btVector3 implicitShapeDimensionsWithMargin = m_implicitShapeDimensions+oldMargin;
		
		btConvexInternalShape::setMargin(collisionMargin);
		btVector3 newMargin(getMargin(),getMargin(),getMargin());
		m_implicitShapeDimensions = implicitShapeDimensionsWithMargin - newMargin;
=======
		//don't override the margin for capsules, their entire radius == margin
		(void)collisionMargin;
>>>>>>> 89cdf4f7
	}

	virtual void getAabb(const btTransform& t, btVector3& aabbMin, btVector3& aabbMax) const
	{
<<<<<<< HEAD
			btVector3 halfExtents(getRadius(),getRadius(),getRadius());
			halfExtents[m_upAxis] += getExtend();
			halfExtents += btVector3(getMargin(),getMargin(),getMargin());
			btMatrix3x3 abs_b = t.getBasis().absolute();  
			btVector3 center = t.getOrigin();
            btVector3 extent = halfExtents.dot3(abs_b[0], abs_b[1], abs_b[2]);
        
			aabbMin = center - extent;
			aabbMax = center + extent;
=======
		btVector3 halfExtents(getRadius(), getRadius(), getRadius());
		halfExtents[m_upAxis] = getRadius() + getHalfHeight();
		btMatrix3x3 abs_b = t.getBasis().absolute();
		btVector3 center = t.getOrigin();
		btVector3 extent = halfExtents.dot3(abs_b[0], abs_b[1], abs_b[2]);

		aabbMin = center - extent;
		aabbMax = center + extent;
>>>>>>> 89cdf4f7
	}

	virtual const char* getName() const
	{
		return "CapsuleShape";
	}

	int getUpAxis() const
	{
		return m_upAxis;
	}

	btScalar getRadius() const
	{
		int radiusAxis = (m_upAxis + 2) % 3;
		return m_implicitShapeDimensions[radiusAxis];
	}

	btScalar getHalfHeight() const
	{
		return m_implicitShapeDimensions[m_upAxis];
	}

<<<<<<< HEAD
	btScalar getExtend() const
	{
		return getHalfHeight() - getRadius();
	}

	virtual void	setLocalScaling(const btVector3& scaling)
	{
		const unsigned short r1 = (m_upAxis + 1) % 3;
		const unsigned short r2 = (m_upAxis + 2) % 3;

		const float margin = getMargin();
		const float halfHeight = m_implicitShapeDimensions[m_upAxis];
		float radius = m_implicitShapeDimensions[r2];
		float radiusWithMargin = radius + margin;
		const float halfHeightWithMargin = halfHeight + margin;

		const btVector3 scaleRatio = scaling / m_localScaling;
		m_implicitShapeDimensions[r2] = radiusWithMargin * (scaleRatio[r1] + scaleRatio[r2]) / 2.0f - margin;

		m_implicitShapeDimensions[m_upAxis] = halfHeightWithMargin * scaleRatio[m_upAxis] - margin;
		btConvexInternalShape::setLocalScaling(scaling);
=======
	virtual void setLocalScaling(const btVector3& scaling)
	{
		btVector3 unScaledImplicitShapeDimensions = m_implicitShapeDimensions / m_localScaling;
		btConvexInternalShape::setLocalScaling(scaling);
		m_implicitShapeDimensions = (unScaledImplicitShapeDimensions * scaling);
		//update m_collisionMargin, since entire radius==margin
		int radiusAxis = (m_upAxis + 2) % 3;
		m_collisionMargin = m_implicitShapeDimensions[radiusAxis];
>>>>>>> 89cdf4f7
	}

	virtual btVector3 getAnisotropicRollingFrictionDirection() const
	{
		btVector3 aniDir(0, 0, 0);
		aniDir[getUpAxis()] = 1;
		return aniDir;
	}

	virtual int calculateSerializeBufferSize() const;

	///fills the dataBuffer and returns the struct name (and 0 on failure)
	virtual const char* serialize(void* dataBuffer, btSerializer* serializer) const;

	SIMD_FORCE_INLINE void deSerializeFloat(struct btCapsuleShapeData * dataBuffer);
};

///btCapsuleShapeX represents a capsule around the Z axis
///the total height is height+2*radius, so the height is just the height between the center of each 'sphere' of the capsule caps.
class btCapsuleShapeX : public btCapsuleShape
{
public:
	btCapsuleShapeX(btScalar radius, btScalar height);

	//debugging
	virtual const char* getName() const
	{
		return "CapsuleX";
	}
};

///btCapsuleShapeZ represents a capsule around the Z axis
///the total height is height+2*radius, so the height is just the height between the center of each 'sphere' of the capsule caps.
class btCapsuleShapeZ : public btCapsuleShape
{
public:
	btCapsuleShapeZ(btScalar radius, btScalar height);

	//debugging
	virtual const char* getName() const
	{
		return "CapsuleZ";
	}
};

///do not change those serialization structures, it requires an updated sBulletDNAstr/sBulletDNAstr64
struct btCapsuleShapeData
{
	btConvexInternalShapeData m_convexInternalShapeData;

	int m_upAxis;

	char m_padding[4];
};

SIMD_FORCE_INLINE int btCapsuleShape::calculateSerializeBufferSize() const
{
	return sizeof(btCapsuleShapeData);
}

///fills the dataBuffer and returns the struct name (and 0 on failure)
SIMD_FORCE_INLINE const char* btCapsuleShape::serialize(void* dataBuffer, btSerializer* serializer) const
{
	btCapsuleShapeData* shapeData = (btCapsuleShapeData*)dataBuffer;

	btConvexInternalShape::serialize(&shapeData->m_convexInternalShapeData, serializer);

	shapeData->m_upAxis = m_upAxis;

	// Fill padding with zeros to appease msan.
	shapeData->m_padding[0] = 0;
	shapeData->m_padding[1] = 0;
	shapeData->m_padding[2] = 0;
	shapeData->m_padding[3] = 0;

	return "btCapsuleShapeData";
}

SIMD_FORCE_INLINE void btCapsuleShape::deSerializeFloat(btCapsuleShapeData* dataBuffer)
{
	m_implicitShapeDimensions.deSerializeFloat(dataBuffer->m_convexInternalShapeData.m_implicitShapeDimensions);
	m_collisionMargin = dataBuffer->m_convexInternalShapeData.m_collisionMargin;
	m_localScaling.deSerializeFloat(dataBuffer->m_convexInternalShapeData.m_localScaling);
	//it is best to already pre-allocate the matching btCapsuleShape*(X/Z) version to match m_upAxis
	m_upAxis = dataBuffer->m_upAxis;
}

#endif  //BT_CAPSULE_SHAPE_H<|MERGE_RESOLUTION|>--- conflicted
+++ resolved
@@ -47,33 +47,12 @@
 
 	virtual void setMargin(btScalar collisionMargin)
 	{
-<<<<<<< HEAD
-		//correct the m_implicitShapeDimensions for the margin
-		btVector3 oldMargin(getMargin(),getMargin(),getMargin());
-		btVector3 implicitShapeDimensionsWithMargin = m_implicitShapeDimensions+oldMargin;
-		
-		btConvexInternalShape::setMargin(collisionMargin);
-		btVector3 newMargin(getMargin(),getMargin(),getMargin());
-		m_implicitShapeDimensions = implicitShapeDimensionsWithMargin - newMargin;
-=======
 		//don't override the margin for capsules, their entire radius == margin
 		(void)collisionMargin;
->>>>>>> 89cdf4f7
 	}
 
 	virtual void getAabb(const btTransform& t, btVector3& aabbMin, btVector3& aabbMax) const
 	{
-<<<<<<< HEAD
-			btVector3 halfExtents(getRadius(),getRadius(),getRadius());
-			halfExtents[m_upAxis] += getExtend();
-			halfExtents += btVector3(getMargin(),getMargin(),getMargin());
-			btMatrix3x3 abs_b = t.getBasis().absolute();  
-			btVector3 center = t.getOrigin();
-            btVector3 extent = halfExtents.dot3(abs_b[0], abs_b[1], abs_b[2]);
-        
-			aabbMin = center - extent;
-			aabbMax = center + extent;
-=======
 		btVector3 halfExtents(getRadius(), getRadius(), getRadius());
 		halfExtents[m_upAxis] = getRadius() + getHalfHeight();
 		btMatrix3x3 abs_b = t.getBasis().absolute();
@@ -82,7 +61,6 @@
 
 		aabbMin = center - extent;
 		aabbMax = center + extent;
->>>>>>> 89cdf4f7
 	}
 
 	virtual const char* getName() const
@@ -106,29 +84,6 @@
 		return m_implicitShapeDimensions[m_upAxis];
 	}
 
-<<<<<<< HEAD
-	btScalar getExtend() const
-	{
-		return getHalfHeight() - getRadius();
-	}
-
-	virtual void	setLocalScaling(const btVector3& scaling)
-	{
-		const unsigned short r1 = (m_upAxis + 1) % 3;
-		const unsigned short r2 = (m_upAxis + 2) % 3;
-
-		const float margin = getMargin();
-		const float halfHeight = m_implicitShapeDimensions[m_upAxis];
-		float radius = m_implicitShapeDimensions[r2];
-		float radiusWithMargin = radius + margin;
-		const float halfHeightWithMargin = halfHeight + margin;
-
-		const btVector3 scaleRatio = scaling / m_localScaling;
-		m_implicitShapeDimensions[r2] = radiusWithMargin * (scaleRatio[r1] + scaleRatio[r2]) / 2.0f - margin;
-
-		m_implicitShapeDimensions[m_upAxis] = halfHeightWithMargin * scaleRatio[m_upAxis] - margin;
-		btConvexInternalShape::setLocalScaling(scaling);
-=======
 	virtual void setLocalScaling(const btVector3& scaling)
 	{
 		btVector3 unScaledImplicitShapeDimensions = m_implicitShapeDimensions / m_localScaling;
@@ -137,7 +92,6 @@
 		//update m_collisionMargin, since entire radius==margin
 		int radiusAxis = (m_upAxis + 2) % 3;
 		m_collisionMargin = m_implicitShapeDimensions[radiusAxis];
->>>>>>> 89cdf4f7
 	}
 
 	virtual btVector3 getAnisotropicRollingFrictionDirection() const
