/*
Bullet Continuous Collision Detection and Physics Library
Copyright (c) 2003-2009 Erwin Coumans  http://bulletphysics.org

This software is provided 'as-is', without any express or implied warranty.
In no event will the authors be held liable for any damages arising from the use of this software.
Permission is granted to anyone to use this software for any purpose, 
including commercial applications, and to alter it and redistribute it freely, 
subject to the following restrictions:

1. The origin of this software must not be misrepresented; you must not claim that you wrote the original software. If you use this software in a product, an acknowledgment in the product documentation would be appreciated but is not required.
2. Altered source versions must be plainly marked as such, and must not be misrepresented as being the original software.
3. This notice may not be removed or altered from any source distribution.
*/

#if defined(_WIN32) || defined(__i386__)
#define BT_USE_SSE_IN_API
#endif

#include "btConvexShape.h"
#include "btTriangleShape.h"
#include "btSphereShape.h"
#include "btCylinderShape.h"
#include "btConeShape.h"
#include "btCapsuleShape.h"
#include "btConvexHullShape.h"
#include "btConvexPointCloudShape.h"

///not supported on IBM SDK, until we fix the alignment of btVector3
#if defined(__CELLOS_LV2__) && defined(__SPU__)
#include <spu_intrinsics.h>
static inline vec_float4 vec_dot3(vec_float4 vec0, vec_float4 vec1)
{
	vec_float4 result;
	result = spu_mul(vec0, vec1);
	result = spu_madd(spu_rlqwbyte(vec0, 4), spu_rlqwbyte(vec1, 4), result);
	return spu_madd(spu_rlqwbyte(vec0, 8), spu_rlqwbyte(vec1, 8), result);
}
#endif  //__SPU__

btConvexShape::btConvexShape()
{
}

btConvexShape::~btConvexShape()
{
}

void btConvexShape::project(const btTransform& trans, const btVector3& dir, btScalar& min, btScalar& max, btVector3& witnesPtMin, btVector3& witnesPtMax) const
{
	btVector3 localAxis = dir * trans.getBasis();
	btVector3 vtx1 = trans(localGetSupportingVertex(localAxis));
	btVector3 vtx2 = trans(localGetSupportingVertex(-localAxis));

	min = vtx1.dot(dir);
	max = vtx2.dot(dir);
	witnesPtMax = vtx2;
	witnesPtMin = vtx1;

	if (min > max)
	{
		btScalar tmp = min;
		min = max;
		max = tmp;
		witnesPtMax = vtx1;
		witnesPtMin = vtx2;
	}
}

static btVector3 convexHullSupport(const btVector3& localDirOrg, const btVector3* points, int numPoints, const btVector3& localScaling)
{
	btVector3 vec = localDirOrg * localScaling;

#if defined(__CELLOS_LV2__) && defined(__SPU__)

	btVector3 localDir = vec;

	vec_float4 v_distMax = {-FLT_MAX, 0, 0, 0};
	vec_int4 v_idxMax = {-999, 0, 0, 0};
	int v = 0;
	int numverts = numPoints;

	for (; v < (int)numverts - 4; v += 4)
	{
		vec_float4 p0 = vec_dot3(points[v].get128(), localDir.get128());
		vec_float4 p1 = vec_dot3(points[v + 1].get128(), localDir.get128());
		vec_float4 p2 = vec_dot3(points[v + 2].get128(), localDir.get128());
		vec_float4 p3 = vec_dot3(points[v + 3].get128(), localDir.get128());
		const vec_int4 i0 = {v, 0, 0, 0};
		const vec_int4 i1 = {v + 1, 0, 0, 0};
		const vec_int4 i2 = {v + 2, 0, 0, 0};
		const vec_int4 i3 = {v + 3, 0, 0, 0};
		vec_uint4 retGt01 = spu_cmpgt(p0, p1);
		vec_float4 pmax01 = spu_sel(p1, p0, retGt01);
		vec_int4 imax01 = spu_sel(i1, i0, retGt01);
		vec_uint4 retGt23 = spu_cmpgt(p2, p3);
		vec_float4 pmax23 = spu_sel(p3, p2, retGt23);
		vec_int4 imax23 = spu_sel(i3, i2, retGt23);
		vec_uint4 retGt0123 = spu_cmpgt(pmax01, pmax23);
		vec_float4 pmax0123 = spu_sel(pmax23, pmax01, retGt0123);
		vec_int4 imax0123 = spu_sel(imax23, imax01, retGt0123);
		vec_uint4 retGtMax = spu_cmpgt(v_distMax, pmax0123);
		v_distMax = spu_sel(pmax0123, v_distMax, retGtMax);
		v_idxMax = spu_sel(imax0123, v_idxMax, retGtMax);
	}
	for (; v < (int)numverts; v++)
	{
		vec_float4 p = vec_dot3(points[v].get128(), localDir.get128());
		const vec_int4 i = {v, 0, 0, 0};
		vec_uint4 retGtMax = spu_cmpgt(v_distMax, p);
		v_distMax = spu_sel(p, v_distMax, retGtMax);
		v_idxMax = spu_sel(i, v_idxMax, retGtMax);
	}
	int ptIndex = spu_extract(v_idxMax, 0);
	const btVector3& supVec = points[ptIndex] * localScaling;
	return supVec;
#else

	btScalar maxDot;
	long ptIndex = vec.maxDot(points, numPoints, maxDot);
	btAssert(ptIndex >= 0);
	if (ptIndex < 0)
	{
		ptIndex = 0;
	}
	btVector3 supVec = points[ptIndex] * localScaling;
	return supVec;
#endif  //__SPU__
}

btVector3 btConvexShape::localGetSupportVertexWithoutMarginNonVirtual(const btVector3& localDir) const
{
	switch (m_shapeType)
	{
		case SPHERE_SHAPE_PROXYTYPE:
		{
			return btVector3(0, 0, 0);
		}
		case BOX_SHAPE_PROXYTYPE:
		{
			btBoxShape* convexShape = (btBoxShape*)this;
			const btVector3& halfExtents = convexShape->getImplicitShapeDimensions();

#if defined(__APPLE__) && (defined(BT_USE_SSE) || defined(BT_USE_NEON))
#if defined(BT_USE_SSE)
			return btVector3(_mm_xor_ps(_mm_and_ps(localDir.mVec128, (__m128){-0.0f, -0.0f, -0.0f, -0.0f}), halfExtents.mVec128));
#elif defined(BT_USE_NEON)
			return btVector3((float32x4_t)(((uint32x4_t)localDir.mVec128 & (uint32x4_t){0x80000000, 0x80000000, 0x80000000, 0x80000000}) ^ (uint32x4_t)halfExtents.mVec128));
#else
#error unknown vector arch
#endif
#else
			return btVector3(btFsels(localDir.x(), halfExtents.x(), -halfExtents.x()),
							 btFsels(localDir.y(), halfExtents.y(), -halfExtents.y()),
							 btFsels(localDir.z(), halfExtents.z(), -halfExtents.z()));
#endif
		}
		case TRIANGLE_SHAPE_PROXYTYPE:
		{
			btTriangleShape* triangleShape = (btTriangleShape*)this;
			btVector3 dir(localDir.getX(), localDir.getY(), localDir.getZ());
			btVector3* vertices = &triangleShape->m_vertices1[0];
			btVector3 dots = dir.dot3(vertices[0], vertices[1], vertices[2]);
			btVector3 sup = vertices[dots.maxAxis()];
			return btVector3(sup.getX(), sup.getY(), sup.getZ());
		}
		case CYLINDER_SHAPE_PROXYTYPE:
		{
			btCylinderShape* cylShape = (btCylinderShape*)this;
			//mapping of halfextents/dimension onto radius/height depends on how cylinder local orientation is (upAxis)

			btVector3 halfExtents = cylShape->getImplicitShapeDimensions();
			btVector3 v(localDir.getX(), localDir.getY(), localDir.getZ());
			int cylinderUpAxis = cylShape->getUpAxis();
			int XX(1), YY(0), ZZ(2);

			switch (cylinderUpAxis)
			{
				case 0:
				{
					XX = 1;
					YY = 0;
					ZZ = 2;
				}
				break;
				case 1:
				{
					XX = 0;
					YY = 1;
					ZZ = 2;
				}
				break;
				case 2:
				{
					XX = 0;
					YY = 2;
					ZZ = 1;
				}
				break;
				default:
					btAssert(0);
					break;
			};

			btScalar radius = halfExtents[XX];
			btScalar halfHeight = halfExtents[cylinderUpAxis];

			btVector3 tmp;
			btScalar d;

			btScalar s = btSqrt(v[XX] * v[XX] + v[ZZ] * v[ZZ]);
			if (s != btScalar(0.0))
			{
				d = radius / s;
				tmp[XX] = v[XX] * d;
				tmp[YY] = v[YY] < 0.0 ? -halfHeight : halfHeight;
				tmp[ZZ] = v[ZZ] * d;
				return btVector3(tmp.getX(), tmp.getY(), tmp.getZ());
			}
			else
			{
				tmp[XX] = radius;
				tmp[YY] = v[YY] < 0.0 ? -halfHeight : halfHeight;
				tmp[ZZ] = btScalar(0.0);
				return btVector3(tmp.getX(), tmp.getY(), tmp.getZ());
			}
		}
		case CAPSULE_SHAPE_PROXYTYPE:
		{
			btVector3 vec0(localDir.getX(), localDir.getY(), localDir.getZ());

<<<<<<< HEAD
		btCapsuleShape* capsuleShape = (btCapsuleShape*)this;
		btScalar extend = capsuleShape->getExtend();
		int capsuleUpAxis = capsuleShape->getUpAxis();
=======
			btCapsuleShape* capsuleShape = (btCapsuleShape*)this;
			btScalar halfHeight = capsuleShape->getHalfHeight();
			int capsuleUpAxis = capsuleShape->getUpAxis();
>>>>>>> 89cdf4f7

			btVector3 supVec(0, 0, 0);

			btScalar maxDot(btScalar(-BT_LARGE_FLOAT));

<<<<<<< HEAD
		btVector3 vec = vec0;
		btScalar lenSqr = vec.length2();
		if (lenSqr < btScalar(0.0001))
		{
			vec.setValue(1,0,0);
		} else
		{
			btScalar rlen = btScalar(1.) / btSqrt(lenSqr );
			vec *= rlen;
		}
		btVector3 vtx;
		btScalar newDot;
		{
			btVector3 pos(0,0,0);
			pos[capsuleUpAxis] = extend;

			vtx = pos +vec*(radius);
			newDot = vec.dot(vtx);
			
=======
			btVector3 vec = vec0;
			btScalar lenSqr = vec.length2();
			if (lenSqr < SIMD_EPSILON * SIMD_EPSILON)
			{
				vec.setValue(1, 0, 0);
			}
			else
			{
				btScalar rlen = btScalar(1.) / btSqrt(lenSqr);
				vec *= rlen;
			}
			btVector3 vtx;
			btScalar newDot;
			{
				btVector3 pos(0, 0, 0);
				pos[capsuleUpAxis] = halfHeight;

				vtx = pos;
				newDot = vec.dot(vtx);
>>>>>>> 89cdf4f7

				if (newDot > maxDot)
				{
					maxDot = newDot;
					supVec = vtx;
				}
			}
			{
				btVector3 pos(0, 0, 0);
				pos[capsuleUpAxis] = -halfHeight;

				vtx = pos;
				newDot = vec.dot(vtx);
				if (newDot > maxDot)
				{
					maxDot = newDot;
					supVec = vtx;
				}
			}
			return btVector3(supVec.getX(), supVec.getY(), supVec.getZ());
		}
		case CONVEX_POINT_CLOUD_SHAPE_PROXYTYPE:
		{
<<<<<<< HEAD
			btVector3 pos(0,0,0);
			pos[capsuleUpAxis] = -extend;

			vtx = pos +vec*(radius);
			newDot = vec.dot(vtx);
			if (newDot > maxDot)
			{
				maxDot = newDot;
				supVec = vtx;
			}
=======
			btConvexPointCloudShape* convexPointCloudShape = (btConvexPointCloudShape*)this;
			btVector3* points = convexPointCloudShape->getUnscaledPoints();
			int numPoints = convexPointCloudShape->getNumPoints();
			return convexHullSupport(localDir, points, numPoints, convexPointCloudShape->getLocalScalingNV());
>>>>>>> 89cdf4f7
		}
		case CONVEX_HULL_SHAPE_PROXYTYPE:
		{
			btConvexHullShape* convexHullShape = (btConvexHullShape*)this;
			btVector3* points = convexHullShape->getUnscaledPoints();
			int numPoints = convexHullShape->getNumPoints();
			return convexHullSupport(localDir, points, numPoints, convexHullShape->getLocalScalingNV());
		}
		default:
#ifndef __SPU__
			return this->localGetSupportingVertexWithoutMargin(localDir);
#else
			btAssert(0);
#endif
	}

	// should never reach here
	btAssert(0);
	return btVector3(btScalar(0.0f), btScalar(0.0f), btScalar(0.0f));
}

btVector3 btConvexShape::localGetSupportVertexNonVirtual(const btVector3& localDir) const
{
	btVector3 localDirNorm = localDir;
	if (localDirNorm.length2() < (SIMD_EPSILON * SIMD_EPSILON))
	{
		localDirNorm.setValue(btScalar(-1.), btScalar(-1.), btScalar(-1.));
	}
	localDirNorm.normalize();

	return localGetSupportVertexWithoutMarginNonVirtual(localDirNorm) + getMarginNonVirtual() * localDirNorm;
}

/* TODO: This should be bumped up to btCollisionShape () */
btScalar btConvexShape::getMarginNonVirtual() const
{
	switch (m_shapeType)
	{
		case SPHERE_SHAPE_PROXYTYPE:
		{
			btSphereShape* sphereShape = (btSphereShape*)this;
			return sphereShape->getRadius();
		}
		case BOX_SHAPE_PROXYTYPE:
		{
			btBoxShape* convexShape = (btBoxShape*)this;
			return convexShape->getMarginNV();
		}
		case TRIANGLE_SHAPE_PROXYTYPE:
		{
			btTriangleShape* triangleShape = (btTriangleShape*)this;
			return triangleShape->getMarginNV();
		}
		case CYLINDER_SHAPE_PROXYTYPE:
		{
			btCylinderShape* cylShape = (btCylinderShape*)this;
			return cylShape->getMarginNV();
		}
		case CONE_SHAPE_PROXYTYPE:
		{
			btConeShape* conShape = (btConeShape*)this;
			return conShape->getMarginNV();
		}
		case CAPSULE_SHAPE_PROXYTYPE:
		{
			btCapsuleShape* capsuleShape = (btCapsuleShape*)this;
			return capsuleShape->getMarginNV();
		}
		case CONVEX_POINT_CLOUD_SHAPE_PROXYTYPE:
		/* fall through */
		case CONVEX_HULL_SHAPE_PROXYTYPE:
		{
			btPolyhedralConvexShape* convexHullShape = (btPolyhedralConvexShape*)this;
			return convexHullShape->getMarginNV();
		}
		default:
#ifndef __SPU__
			return this->getMargin();
#else
			btAssert(0);
#endif
	}

	// should never reach here
	btAssert(0);
	return btScalar(0.0f);
}
#ifndef __SPU__
void btConvexShape::getAabbNonVirtual(const btTransform& t, btVector3& aabbMin, btVector3& aabbMax) const
{
	switch (m_shapeType)
	{
		case SPHERE_SHAPE_PROXYTYPE:
		{
			btSphereShape* sphereShape = (btSphereShape*)this;
			btScalar radius = sphereShape->getImplicitShapeDimensions().getX();  // * convexShape->getLocalScaling().getX();
			btScalar margin = radius + sphereShape->getMarginNonVirtual();
			const btVector3& center = t.getOrigin();
			btVector3 extent(margin, margin, margin);
			aabbMin = center - extent;
			aabbMax = center + extent;
		}
		break;
		case CYLINDER_SHAPE_PROXYTYPE:
		/* fall through */
		case BOX_SHAPE_PROXYTYPE:
		{
			btBoxShape* convexShape = (btBoxShape*)this;
			btScalar margin = convexShape->getMarginNonVirtual();
			btVector3 halfExtents = convexShape->getImplicitShapeDimensions();
			halfExtents += btVector3(margin, margin, margin);
			btMatrix3x3 abs_b = t.getBasis().absolute();
			btVector3 center = t.getOrigin();
			btVector3 extent = halfExtents.dot3(abs_b[0], abs_b[1], abs_b[2]);

			aabbMin = center - extent;
			aabbMax = center + extent;
			break;
		}
		case TRIANGLE_SHAPE_PROXYTYPE:
		{
			btTriangleShape* triangleShape = (btTriangleShape*)this;
			btScalar margin = triangleShape->getMarginNonVirtual();
			for (int i = 0; i < 3; i++)
			{
				btVector3 vec(btScalar(0.), btScalar(0.), btScalar(0.));
				vec[i] = btScalar(1.);

				btVector3 sv = localGetSupportVertexWithoutMarginNonVirtual(vec * t.getBasis());

<<<<<<< HEAD
			btVector3 tmp = t(sv);
			aabbMax[i] = tmp[i]+margin;
			vec[i] = btScalar(-1.);
			tmp = t(localGetSupportVertexWithoutMarginNonVirtual(vec*t.getBasis()));
			aabbMin[i] = tmp[i]-margin;
		}	
	}
	break;
	case CAPSULE_SHAPE_PROXYTYPE:
	{
		btCapsuleShape* capsuleShape = (btCapsuleShape*)this;
		btVector3 halfExtents(capsuleShape->getRadius(),capsuleShape->getRadius(),capsuleShape->getRadius());
		int m_upAxis = capsuleShape->getUpAxis();
		halfExtents[m_upAxis] += capsuleShape->getExtend();
		halfExtents += btVector3(capsuleShape->getMarginNonVirtual(),capsuleShape->getMarginNonVirtual(),capsuleShape->getMarginNonVirtual());
		btMatrix3x3 abs_b = t.getBasis().absolute();  
		btVector3 center = t.getOrigin();
        btVector3 extent = halfExtents.dot3(abs_b[0], abs_b[1], abs_b[2]);    
		aabbMin = center - extent;
		aabbMax = center + extent;
	}
	break;
	case CONVEX_POINT_CLOUD_SHAPE_PROXYTYPE:
	case CONVEX_HULL_SHAPE_PROXYTYPE:
	{
		btPolyhedralConvexAabbCachingShape* convexHullShape = (btPolyhedralConvexAabbCachingShape*)this;
		btScalar margin = convexHullShape->getMarginNonVirtual();
		convexHullShape->getNonvirtualAabb (t, aabbMin, aabbMax, margin);
	}
	break;
    default:
=======
				btVector3 tmp = t(sv);
				aabbMax[i] = tmp[i] + margin;
				vec[i] = btScalar(-1.);
				tmp = t(localGetSupportVertexWithoutMarginNonVirtual(vec * t.getBasis()));
				aabbMin[i] = tmp[i] - margin;
			}
		}
		break;
		case CAPSULE_SHAPE_PROXYTYPE:
		{
			btCapsuleShape* capsuleShape = (btCapsuleShape*)this;
			btVector3 halfExtents(capsuleShape->getRadius(), capsuleShape->getRadius(), capsuleShape->getRadius());
			int m_upAxis = capsuleShape->getUpAxis();
			halfExtents[m_upAxis] = capsuleShape->getRadius() + capsuleShape->getHalfHeight();
			btMatrix3x3 abs_b = t.getBasis().absolute();
			btVector3 center = t.getOrigin();
			btVector3 extent = halfExtents.dot3(abs_b[0], abs_b[1], abs_b[2]);
			aabbMin = center - extent;
			aabbMax = center + extent;
		}
		break;
		case CONVEX_POINT_CLOUD_SHAPE_PROXYTYPE:
		case CONVEX_HULL_SHAPE_PROXYTYPE:
		{
			btPolyhedralConvexAabbCachingShape* convexHullShape = (btPolyhedralConvexAabbCachingShape*)this;
			btScalar margin = convexHullShape->getMarginNonVirtual();
			convexHullShape->getNonvirtualAabb(t, aabbMin, aabbMax, margin);
		}
		break;
		default:
>>>>>>> 89cdf4f7
#ifndef __SPU__
			this->getAabb(t, aabbMin, aabbMax);
#else
			btAssert(0);
#endif
			break;
	}

	// should never reach here
	btAssert(0);
}

#endif  //__SPU__<|MERGE_RESOLUTION|>--- conflicted
+++ resolved
@@ -229,41 +229,14 @@
 		{
 			btVector3 vec0(localDir.getX(), localDir.getY(), localDir.getZ());
 
-<<<<<<< HEAD
-		btCapsuleShape* capsuleShape = (btCapsuleShape*)this;
-		btScalar extend = capsuleShape->getExtend();
-		int capsuleUpAxis = capsuleShape->getUpAxis();
-=======
 			btCapsuleShape* capsuleShape = (btCapsuleShape*)this;
 			btScalar halfHeight = capsuleShape->getHalfHeight();
 			int capsuleUpAxis = capsuleShape->getUpAxis();
->>>>>>> 89cdf4f7
 
 			btVector3 supVec(0, 0, 0);
 
 			btScalar maxDot(btScalar(-BT_LARGE_FLOAT));
 
-<<<<<<< HEAD
-		btVector3 vec = vec0;
-		btScalar lenSqr = vec.length2();
-		if (lenSqr < btScalar(0.0001))
-		{
-			vec.setValue(1,0,0);
-		} else
-		{
-			btScalar rlen = btScalar(1.) / btSqrt(lenSqr );
-			vec *= rlen;
-		}
-		btVector3 vtx;
-		btScalar newDot;
-		{
-			btVector3 pos(0,0,0);
-			pos[capsuleUpAxis] = extend;
-
-			vtx = pos +vec*(radius);
-			newDot = vec.dot(vtx);
-			
-=======
 			btVector3 vec = vec0;
 			btScalar lenSqr = vec.length2();
 			if (lenSqr < SIMD_EPSILON * SIMD_EPSILON)
@@ -283,7 +256,6 @@
 
 				vtx = pos;
 				newDot = vec.dot(vtx);
->>>>>>> 89cdf4f7
 
 				if (newDot > maxDot)
 				{
@@ -307,23 +279,10 @@
 		}
 		case CONVEX_POINT_CLOUD_SHAPE_PROXYTYPE:
 		{
-<<<<<<< HEAD
-			btVector3 pos(0,0,0);
-			pos[capsuleUpAxis] = -extend;
-
-			vtx = pos +vec*(radius);
-			newDot = vec.dot(vtx);
-			if (newDot > maxDot)
-			{
-				maxDot = newDot;
-				supVec = vtx;
-			}
-=======
 			btConvexPointCloudShape* convexPointCloudShape = (btConvexPointCloudShape*)this;
 			btVector3* points = convexPointCloudShape->getUnscaledPoints();
 			int numPoints = convexPointCloudShape->getNumPoints();
 			return convexHullSupport(localDir, points, numPoints, convexPointCloudShape->getLocalScalingNV());
->>>>>>> 89cdf4f7
 		}
 		case CONVEX_HULL_SHAPE_PROXYTYPE:
 		{
@@ -454,39 +413,6 @@
 
 				btVector3 sv = localGetSupportVertexWithoutMarginNonVirtual(vec * t.getBasis());
 
-<<<<<<< HEAD
-			btVector3 tmp = t(sv);
-			aabbMax[i] = tmp[i]+margin;
-			vec[i] = btScalar(-1.);
-			tmp = t(localGetSupportVertexWithoutMarginNonVirtual(vec*t.getBasis()));
-			aabbMin[i] = tmp[i]-margin;
-		}	
-	}
-	break;
-	case CAPSULE_SHAPE_PROXYTYPE:
-	{
-		btCapsuleShape* capsuleShape = (btCapsuleShape*)this;
-		btVector3 halfExtents(capsuleShape->getRadius(),capsuleShape->getRadius(),capsuleShape->getRadius());
-		int m_upAxis = capsuleShape->getUpAxis();
-		halfExtents[m_upAxis] += capsuleShape->getExtend();
-		halfExtents += btVector3(capsuleShape->getMarginNonVirtual(),capsuleShape->getMarginNonVirtual(),capsuleShape->getMarginNonVirtual());
-		btMatrix3x3 abs_b = t.getBasis().absolute();  
-		btVector3 center = t.getOrigin();
-        btVector3 extent = halfExtents.dot3(abs_b[0], abs_b[1], abs_b[2]);    
-		aabbMin = center - extent;
-		aabbMax = center + extent;
-	}
-	break;
-	case CONVEX_POINT_CLOUD_SHAPE_PROXYTYPE:
-	case CONVEX_HULL_SHAPE_PROXYTYPE:
-	{
-		btPolyhedralConvexAabbCachingShape* convexHullShape = (btPolyhedralConvexAabbCachingShape*)this;
-		btScalar margin = convexHullShape->getMarginNonVirtual();
-		convexHullShape->getNonvirtualAabb (t, aabbMin, aabbMax, margin);
-	}
-	break;
-    default:
-=======
 				btVector3 tmp = t(sv);
 				aabbMax[i] = tmp[i] + margin;
 				vec[i] = btScalar(-1.);
@@ -517,7 +443,6 @@
 		}
 		break;
 		default:
->>>>>>> 89cdf4f7
 #ifndef __SPU__
 			this->getAabb(t, aabbMin, aabbMax);
 #else
