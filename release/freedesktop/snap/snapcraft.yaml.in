name: UPBGE
summary: UPBGE is a free and open source 3D Game Engine integrated in Blender.
description: |
    UPBGE is an open-source 3D game engine forked from old Blender Game Engine,
    deployed with Blender itself. This unified workflow is its main strength as
    you can make your game from start to end without leave UPBGE.

    This way you will be able to increase your productivity incredibly.
    You will be a one man army!!!

    The standard snap channels are used in the following way:

           stable - Latest stable release.
        candidate - Test builds for the upcoming stable release.

icon: ../icons/scalable/apps/upbge.svg

passthrough:
    license: GPL-3.0

confinement: classic

apps:
    blender:
<<<<<<< HEAD
        command: ./blender
        desktop: ./upbge.desktop
=======
        command: ./blender-wrapper
        desktop: ./blender.desktop
>>>>>>> 429841e5

version: '@VERSION@'
grade: @GRADE@

parts:
    blender:
        plugin: dump
        source: @URL@
        build-attributes: [keep-execstack, no-patchelf]
        override-build: |
            snapcraftctl build
            sed -i 's|Icon=upbge|Icon=${SNAP}/upbge.svg|' ${SNAPCRAFT_PART_INSTALL}/upbge.desktop
        stage-packages:
            - libxcb1
            - libxext6
            - libx11-6
            - libxi6
            - libxfixes3
            - libxrender1
            - libxxf86vm1
    wrapper:
        plugin: copy
        source: .
        files:
            blender-wrapper: blender-wrapper<|MERGE_RESOLUTION|>--- conflicted
+++ resolved
@@ -22,13 +22,8 @@
 
 apps:
     blender:
-<<<<<<< HEAD
-        command: ./blender
+        command: ./blender-wrapper
         desktop: ./upbge.desktop
-=======
-        command: ./blender-wrapper
-        desktop: ./blender.desktop
->>>>>>> 429841e5
 
 version: '@VERSION@'
 grade: @GRADE@
