--- conflicted
+++ resolved
@@ -23,12 +23,8 @@
 apps:
     blender:
         command: ./blender-wrapper
-<<<<<<< HEAD
         desktop: ./upbge.desktop
-=======
-        desktop: ./blender.desktop
         common-id: org.blender.Blender
->>>>>>> 68766e73
 
 base: core20
 version: '@VERSION@'
