--- conflicted
+++ resolved
@@ -1066,19 +1066,8 @@
         op_panel("VIEW3D_PT_snapping", {"type": 'TAB', "value": 'PRESS', "shift": True, "ctrl": True}, [("keep_open", False)]),
         ("object.transform_axis_target", {"type": 'T', "value": 'PRESS', "shift": True}, None),
         ("transform.skin_resize", {"type": 'A', "value": 'PRESS', "ctrl": True}, None),
-<<<<<<< HEAD
 		# Game start
         ("view3d.game_start", {"type": 'P', "value": 'PRESS'}, None),
-        ("object.hide_collection", {"type": 'H', "value": 'PRESS', "ctrl": True}, None),
-        *(
-            (("object.hide_collection",
-              {"type": NUMBERS_1[i], "value": 'PRESS', "any": True},
-              {"properties": [("collection_index", i + 1)]})
-             for i in range(10)
-             )
-        ),
-=======
->>>>>>> 7454fa92
     ])
 
     if params.apple:
