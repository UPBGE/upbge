--- conflicted
+++ resolved
@@ -1217,13 +1217,9 @@
          {"properties": [("data_path", 'tool_settings.use_snap')]}),
         op_panel("VIEW3D_PT_snapping", {"type": 'TAB', "value": 'PRESS', "shift": True, "ctrl": True}, [("keep_open", False)]),
         ("object.transform_axis_target", {"type": 'T', "value": 'PRESS', "shift": True}, None),
-<<<<<<< HEAD
-        ("transform.skin_resize", {"type": 'A', "value": 'PRESS', "ctrl": True, "repeat": False}, None),
+        ("transform.skin_resize", {"type": 'A', "value": 'PRESS', "ctrl": True}, None),
         # Game start
         ("view3d.game_start", {"type": 'P', "value": 'PRESS'}, None),
-=======
-        ("transform.skin_resize", {"type": 'A', "value": 'PRESS', "ctrl": True}, None),
->>>>>>> f5080c82
     ])
 
     if not params.legacy:
