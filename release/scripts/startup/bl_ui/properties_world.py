--- conflicted
+++ resolved
@@ -83,11 +83,7 @@
 
 
 class WORLD_PT_custom_props(WorldButtonsPanel, PropertyPanel, Panel):
-<<<<<<< HEAD
-    COMPAT_ENGINES = {'BLENDER_RENDER', 'BLENDER_GAME', 'BLENDER_EEVEE'}
-=======
     COMPAT_ENGINES = {'BLENDER_RENDER', 'BLENDER_EEVEE', 'BLENDER_OPENGL'}
->>>>>>> 644fadf2
     _context_path = "world"
     _property_type = bpy.types.World
 
