--- conflicted
+++ resolved
@@ -75,25 +75,14 @@
 class PARTICLE_PT_context_particles(ParticleButtonsPanel, Panel):
     bl_label = ""
     bl_options = {'HIDE_HEADER'}
-    # COMPAT_ENGINES = {'BLENDER_RENDER'}
-
-    @classmethod
-    def poll(cls, context):
-<<<<<<< HEAD
+    COMPAT_ENGINES = {'BLENDER_RENDER'}
+
+    @classmethod
+    def poll(cls, context):
         return (context.particle_system or context.object or context.space_data.pin_id)
-=======
-        engine = context.scene.render.engine
-        return (context.particle_system or context.object or context.space_data.pin_id)# and (engine in cls.COMPAT_ENGINES)
->>>>>>> c49cdf5e
 
     def draw(self, context):
         layout = self.layout
-        
-        if context.scene.render.engine == "BLENDER_GAME":
-            layout.label("The Blender particle system is")
-            layout.label("not available for use in the")
-            layout.label("Blender Game Engine")
-            return
 
         ob = context.object
         psys = context.particle_system
