# ##### BEGIN GPL LICENSE BLOCK #####
#
#  This program is free software; you can redistribute it and/or
#  modify it under the terms of the GNU General Public License
#  as published by the Free Software Foundation; either version 2
#  of the License, or (at your option) any later version.
#
#  This program is distributed in the hope that it will be useful,
#  but WITHOUT ANY WARRANTY; without even the implied warranty of
#  MERCHANTABILITY or FITNESS FOR A PARTICULAR PURPOSE.  See the
#  GNU General Public License for more details.
#
#  You should have received a copy of the GNU General Public License
#  along with this program; if not, write to the Free Software Foundation,
#  Inc., 51 Franklin Street, Fifth Floor, Boston, MA 02110-1301, USA.
#
# ##### END GPL LICENSE BLOCK #####

# <pep8 compliant>
import bpy
from bpy.types import (
    Header,
    Menu,
    Panel,
)
from bl_ui.properties_paint_common import (
    UnifiedPaintPanel,
)
from bl_ui.properties_grease_pencil_common import (
    AnnotationDataPanel,
    AnnotationOnionSkin,
    GreasePencilMaterialsPanel,
)
from bl_ui.space_toolsystem_common import (
    ToolActivePanelHelper,
)
from bpy.app.translations import contexts as i18n_contexts


class VIEW3D_HT_tool_header(Header):
    bl_space_type = 'VIEW_3D'
    bl_region_type = 'TOOL_HEADER'

    def draw(self, context):
        layout = self.layout

        layout.row(align=True).template_header()

        self.draw_tool_settings(context)

        layout.separator_spacer()

        VIEW3D_HT_header.draw_xform_template(layout, context)

        layout.separator_spacer()

        self.draw_mode_settings(context)

    def draw_tool_settings(self, context):
        layout = self.layout
        tool_mode = context.mode

        # Active Tool
        # -----------
        from bl_ui.space_toolsystem_common import ToolSelectPanelHelper
        tool = ToolSelectPanelHelper.draw_active_tool_header(
            context, layout,
            tool_key=('VIEW_3D', tool_mode),
        )

        # Object Mode Options
        # -------------------

        # Example of how tool_settings can be accessed as pop-overs.

        # TODO(campbell): editing options should be after active tool options
        # (obviously separated for from the users POV)
        draw_fn = getattr(_draw_tool_settings_context_mode, tool_mode, None)
        if draw_fn is not None:
            draw_fn(context, layout, tool)

        popover_kw = {"space_type": 'VIEW_3D', "region_type": 'UI', "category": "Tool"}

        # Note: general mode options should be added to 'draw_mode_settings'.
        if tool_mode == 'SCULPT':
            if (tool is not None) and tool.has_datablock:
                layout.popover_group(context=".paint_common", **popover_kw)
        elif tool_mode == 'PAINT_VERTEX':
            if (tool is not None) and tool.has_datablock:
                layout.popover_group(context=".paint_common", **popover_kw)
        elif tool_mode == 'PAINT_WEIGHT':
            if (tool is not None) and tool.has_datablock:
                layout.popover_group(context=".paint_common", **popover_kw)
        elif tool_mode == 'PAINT_TEXTURE':
            if (tool is not None) and tool.has_datablock:
                layout.popover_group(context=".paint_common", **popover_kw)
        elif tool_mode == 'EDIT_ARMATURE':
            pass
        elif tool_mode == 'EDIT_CURVE':
            pass
        elif tool_mode == 'EDIT_MESH':
            pass
        elif tool_mode == 'POSE':
            pass
        elif tool_mode == 'PARTICLE':
            # Disable, only shows "Brush" panel, which is already in the top-bar.
            # if tool.has_datablock:
            #     layout.popover_group(context=".paint_common", **popover_kw)
            pass
        elif tool_mode == 'PAINT_GPENCIL':
            if (tool is not None) and tool.has_datablock:
                layout.popover_group(context=".greasepencil_paint", **popover_kw)
        elif tool_mode == 'SCULPT_GPENCIL':
            layout.popover_group(context=".greasepencil_sculpt", **popover_kw)
        elif tool_mode == 'WEIGHT_GPENCIL':
            layout.popover_group(context=".greasepencil_weight", **popover_kw)

    def draw_mode_settings(self, context):
        layout = self.layout
        mode_string = context.mode

        def row_for_mirror():
            row = layout.row(align=True)
            row.label(icon='MOD_MIRROR')
            sub = row.row(align=True)
            sub.scale_x = 0.6
            return row, sub

        if mode_string == 'EDIT_MESH':
            _row, sub = row_for_mirror()
            sub.prop(context.object.data, "use_mirror_x", text="X", toggle=True)
            tool_settings = context.tool_settings
            layout.prop(tool_settings, "use_mesh_automerge", text="")
        elif mode_string == 'EDIT_ARMATURE':
            _row, sub = row_for_mirror()
            sub.prop(context.object.data, "use_mirror_x", text="X", toggle=True)
        elif mode_string == 'POSE':
            _row, sub = row_for_mirror()
            sub.prop(context.object.pose, "use_mirror_x", text="X", toggle=True)
        elif mode_string == 'PAINT_WEIGHT':
            row, sub = row_for_mirror()
            sub.prop(context.object.data, "use_mirror_x", text="X", toggle=True)
            row.popover(panel="VIEW3D_PT_tools_weightpaint_symmetry_for_topbar", text="")
        elif mode_string == 'SCULPT':
            row, sub = row_for_mirror()
            sculpt = context.tool_settings.sculpt
            sub.prop(sculpt, "use_symmetry_x", text="X", toggle=True)
            sub.prop(sculpt, "use_symmetry_y", text="Y", toggle=True)
            sub.prop(sculpt, "use_symmetry_z", text="Z", toggle=True)
            row.popover(panel="VIEW3D_PT_sculpt_symmetry_for_topbar", text="")
        elif mode_string == 'PAINT_TEXTURE':
            _row, sub = row_for_mirror()
            ipaint = context.tool_settings.image_paint
            sub.prop(ipaint, "use_symmetry_x", text="X", toggle=True)
            sub.prop(ipaint, "use_symmetry_y", text="Y", toggle=True)
            sub.prop(ipaint, "use_symmetry_z", text="Z", toggle=True)
            # No need for a popover, the panel only has these options.
        elif mode_string == 'PAINT_VERTEX':
            row, sub = row_for_mirror()
            vpaint = context.tool_settings.vertex_paint
            sub.prop(vpaint, "use_symmetry_x", text="X", toggle=True)
            sub.prop(vpaint, "use_symmetry_y", text="Y", toggle=True)
            sub.prop(vpaint, "use_symmetry_z", text="Z", toggle=True)
            row.popover(panel="VIEW3D_PT_tools_vertexpaint_symmetry_for_topbar", text="")

        # Expand panels from the side-bar as popovers.
        popover_kw = {"space_type": 'VIEW_3D', "region_type": 'UI', "category": "Tool"}

        if mode_string == 'SCULPT':
            layout.popover_group(context=".sculpt_mode", **popover_kw)
        elif mode_string == 'PAINT_VERTEX':
            layout.popover_group(context=".vertexpaint", **popover_kw)
        elif mode_string == 'PAINT_WEIGHT':
            layout.popover_group(context=".weightpaint", **popover_kw)
        elif mode_string == 'PAINT_TEXTURE':
            layout.popover_group(context=".imagepaint", **popover_kw)
        elif mode_string == 'EDIT_TEXT':
            layout.popover_group(context=".text_edit", **popover_kw)
        elif mode_string == 'EDIT_ARMATURE':
            layout.popover_group(context=".armature_edit", **popover_kw)
        elif mode_string == 'EDIT_METABALL':
            layout.popover_group(context=".mball_edit", **popover_kw)
        elif mode_string == 'EDIT_LATTICE':
            layout.popover_group(context=".lattice_edit", **popover_kw)
        elif mode_string == 'EDIT_CURVE':
            layout.popover_group(context=".curve_edit", **popover_kw)
        elif mode_string == 'EDIT_MESH':
            layout.popover_group(context=".mesh_edit", **popover_kw)
        elif mode_string == 'POSE':
            layout.popover_group(context=".posemode", **popover_kw)
        elif mode_string == 'PARTICLE':
            layout.popover_group(context=".particlemode", **popover_kw)
        elif mode_string == 'OBJECT':
            layout.popover_group(context=".objectmode", **popover_kw)
        elif mode_string in {'PAINT_GPENCIL', 'EDIT_GPENCIL', 'SCULPT_GPENCIL', 'WEIGHT_GPENCIL'}:
            # Grease pencil layer.
            gpl = context.active_gpencil_layer
            if gpl and gpl.info is not None:
                text = gpl.info
                maxw = 25
                if len(text) > maxw:
                    text = text[:maxw - 5] + '..' + text[-3:]
            else:
                text = ""

            layout.label(text="Layer:")
            sub = layout.row()
            sub.ui_units_x = 8
            sub.popover(
                panel="TOPBAR_PT_gpencil_layers",
                text=text,
            )


class _draw_tool_settings_context_mode:
    @staticmethod
    def SCULPT(context, layout, tool):
        if (tool is None) or (not tool.has_datablock):
            return

        paint = context.tool_settings.sculpt
        layout.template_ID_preview(paint, "brush", rows=3, cols=8, hide_buttons=True)

        brush = paint.brush
        if brush is None:
            return

        from bl_ui.properties_paint_common import (
            brush_basic_sculpt_settings,
        )
        brush_basic_sculpt_settings(layout, context, brush, compact=True)

    @staticmethod
    def PAINT_TEXTURE(context, layout, tool):
        if (tool is None) or (not tool.has_datablock):
            return

        paint = context.tool_settings.image_paint
        layout.template_ID_preview(paint, "brush", rows=3, cols=8, hide_buttons=True)

        brush = paint.brush
        if brush is None:
            return

        from bl_ui.properties_paint_common import (
            UnifiedPaintPanel,
            brush_basic_texpaint_settings,
        )
        capabilities = brush.image_paint_capabilities
        if capabilities.has_color:
            UnifiedPaintPanel.prop_unified_color(layout, context, brush, "color", text="")
        brush_basic_texpaint_settings(layout, context, brush, compact=True)

    @staticmethod
    def PAINT_VERTEX(context, layout, tool):
        if (tool is None) or (not tool.has_datablock):
            return

        paint = context.tool_settings.vertex_paint
        layout.template_ID_preview(paint, "brush", rows=3, cols=8, hide_buttons=True)

        brush = paint.brush
        if brush is None:
            return

        from bl_ui.properties_paint_common import (
            UnifiedPaintPanel,
            brush_basic_vpaint_settings,
        )
        capabilities = brush.vertex_paint_capabilities
        if capabilities.has_color:
            UnifiedPaintPanel.prop_unified_color(layout, context, brush, "color", text="")
        brush_basic_vpaint_settings(layout, context, brush, compact=True)

    @staticmethod
    def PAINT_WEIGHT(context, layout, tool):
        if (tool is None) or (not tool.has_datablock):
            return

        paint = context.tool_settings.weight_paint
        layout.template_ID_preview(paint, "brush", rows=3, cols=8, hide_buttons=True)
        brush = paint.brush
        if brush is None:
            return

        from bl_ui.properties_paint_common import brush_basic_wpaint_settings
        brush_basic_wpaint_settings(layout, context, brush, compact=True)

    @staticmethod
    def PAINT_GPENCIL(context, layout, tool):
        if tool is None:
            return

        # is_paint = True
        # FIXME: tools must use their own UI drawing!
        if tool.idname in {"builtin.line", "builtin.box", "builtin.circle", "builtin.arc", "builtin.curve"}:
            # is_paint = False
            pass
        elif tool.idname == "Cutter":
            row = layout.row(align=True)
            row.prop(context.tool_settings.gpencil_sculpt, "intersection_threshold")
            return
        elif not tool.has_datablock:
            return

        paint = context.tool_settings.gpencil_paint
        brush = paint.brush
        if brush is None:
            return

        gp_settings = brush.gpencil_settings

        def draw_color_selector():
            ma = gp_settings.material
            row = layout.row(align=True)
            if not gp_settings.use_material_pin:
                ma = context.object.active_material
            icon_id = 0
            if ma:
                icon_id = ma.id_data.preview.icon_id
                txt_ma = ma.name
                maxw = 25
                if len(txt_ma) > maxw:
                    txt_ma = txt_ma[:maxw - 5] + '..' + txt_ma[-3:]
            else:
                txt_ma = ""

            sub = row.row()
            sub.ui_units_x = 8
            sub.popover(
                panel="TOPBAR_PT_gpencil_materials",
                text=txt_ma,
                icon_value=icon_id,
            )

            row.prop(gp_settings, "use_material_pin", text="")

        row = layout.row(align=True)
        tool_settings = context.scene.tool_settings
        settings = tool_settings.gpencil_paint
        row.template_ID_preview(settings, "brush", rows=3, cols=8, hide_buttons=True)

        if context.object and brush.gpencil_tool in {'FILL', 'DRAW'}:
            draw_color_selector()

        from bl_ui.properties_paint_common import (
            brush_basic_gpencil_paint_settings,
        )
        brush_basic_gpencil_paint_settings(layout, context, brush, compact=True)

        # FIXME: tools must use their own UI drawing!
        if tool.idname in {"builtin.arc", "builtin.curve", "builtin.line", "builtin.box", "builtin.circle"}:
            settings = context.tool_settings.gpencil_sculpt
            row = layout.row(align=True)
            row.prop(settings, "use_thickness_curve", text="", icon='CURVE_DATA')
            sub = row.row(align=True)
            sub.active = settings.use_thickness_curve
            sub.popover(
                panel="TOPBAR_PT_gpencil_primitive",
                text="Thickness Profile",
            )

        if brush.gpencil_tool == 'FILL':
            settings = context.tool_settings.gpencil_sculpt
            row = layout.row(align=True)
            sub = row.row(align=True)
            sub.popover(
                panel="TOPBAR_PT_gpencil_fill",
                text="Fill Options",
            )

    @staticmethod
    def SCULPT_GPENCIL(context, layout, tool):
        if (tool is None) or (not tool.has_datablock):
            return
        tool_settings = context.tool_settings
        settings = tool_settings.gpencil_sculpt
        brush = settings.brush

        from bl_ui.properties_paint_common import (
            brush_basic_gpencil_sculpt_settings,
        )
        brush_basic_gpencil_sculpt_settings(layout, context, brush, compact=True)

    @staticmethod
    def WEIGHT_GPENCIL(context, layout, tool):
        if (tool is None) or (not tool.has_datablock):
            return
        tool_settings = context.tool_settings
        settings = tool_settings.gpencil_sculpt
        brush = settings.brush

        from bl_ui.properties_paint_common import (
            brush_basic_gpencil_weight_settings,
        )
        brush_basic_gpencil_weight_settings(layout, context, brush, compact=True)

    @staticmethod
    def PARTICLE(context, layout, tool):
        if (tool is None) or (not tool.has_datablock):
            return

        # See: 'VIEW3D_PT_tools_brush', basically a duplicate
        settings = context.tool_settings.particle_edit
        brush = settings.brush
        tool = settings.tool
        if tool != 'NONE':
            layout.prop(brush, "size", slider=True)
            if tool == 'ADD':
                layout.prop(brush, "count")

                layout.prop(settings, "use_default_interpolate")
                layout.prop(brush, "steps", slider=True)
                layout.prop(settings, "default_key_count", slider=True)
            else:
                layout.prop(brush, "strength", slider=True)

                if tool == 'LENGTH':
                    layout.row().prop(brush, "length_mode", expand=True)
                elif tool == 'PUFF':
                    layout.row().prop(brush, "puff_mode", expand=True)
                    layout.prop(brush, "use_puff_volume")
                elif tool == 'COMB':
                    row = layout.row()
                    row.active = settings.is_editable
                    row.prop(settings, "use_emitter_deflect", text="Deflect Emitter")
                    sub = row.row(align=True)
                    sub.active = settings.use_emitter_deflect
                    sub.prop(settings, "emitter_distance", text="Distance")


class VIEW3D_HT_header(Header):
    bl_space_type = 'VIEW_3D'

    @staticmethod
    def draw_xform_template(layout, context):
        obj = context.active_object
        object_mode = 'OBJECT' if obj is None else obj.mode
        has_pose_mode = (
            (object_mode == 'POSE') or
            (object_mode == 'WEIGHT_PAINT' and context.pose_object is not None)
        )

        tool_settings = context.tool_settings

        # Mode & Transform Settings
        scene = context.scene

        # Orientation
        if object_mode in {'OBJECT', 'EDIT', 'EDIT_GPENCIL'} or has_pose_mode:
            orient_slot = scene.transform_orientation_slots[0]
            row = layout.row(align=True)

            sub = row.row()
            sub.ui_units_x = 4
            sub.prop_with_popover(
                orient_slot,
                "type",
                text="",
                panel="VIEW3D_PT_transform_orientations",
            )

        # Pivot
        if object_mode in {'OBJECT', 'EDIT', 'EDIT_GPENCIL', 'SCULPT_GPENCIL'} or has_pose_mode:
            layout.prop_with_popover(
                tool_settings,
                "transform_pivot_point",
                text="",
                icon_only=True,
                panel="VIEW3D_PT_pivot_point",
            )

        # Snap
        show_snap = False
        if obj is None:
            show_snap = True
        else:
            if (object_mode not in {
                    'SCULPT', 'VERTEX_PAINT', 'WEIGHT_PAINT', 'TEXTURE_PAINT',
                    'PAINT_GPENCIL', 'SCULPT_GPENCIL', 'WEIGHT_GPENCIL'
            }) or has_pose_mode:
                show_snap = True
            else:

                from bl_ui.properties_paint_common import UnifiedPaintPanel
                paint_settings = UnifiedPaintPanel.paint_settings(context)

                if paint_settings:
                    brush = paint_settings.brush
                    if brush and brush.stroke_method == 'CURVE':
                        show_snap = True

        if show_snap:
            snap_items = bpy.types.ToolSettings.bl_rna.properties["snap_elements"].enum_items
            snap_elements = tool_settings.snap_elements
            if len(snap_elements) == 1:
                text = ""
                for elem in snap_elements:
                    icon = snap_items[elem].icon
                    break
            else:
                text = "Mix"
                icon = 'NONE'
            del snap_items, snap_elements

            row = layout.row(align=True)
            row.prop(tool_settings, "use_snap", text="")

            sub = row.row(align=True)
            sub.popover(
                panel="VIEW3D_PT_snapping",
                icon=icon,
                text=text,
            )

        # Proportional editing
        if object_mode in {'EDIT', 'PARTICLE_EDIT', 'SCULPT_GPENCIL', 'EDIT_GPENCIL', 'OBJECT'}:
            row = layout.row(align=True)
            kw = {}
            if object_mode == 'OBJECT':
                attr = "use_proportional_edit_objects"
            else:
                attr = "use_proportional_edit"

                if tool_settings.use_proportional_edit:
                    if tool_settings.use_proportional_connected:
                        kw["icon"] = 'PROP_CON'
                    elif tool_settings.use_proportional_projected:
                        kw["icon"] = 'PROP_PROJECTED'
                    else:
                        kw["icon"] = 'PROP_ON'
                else:
                    kw["icon"] = 'PROP_OFF'

            row.prop(tool_settings, attr, icon_only=True, **kw)
            sub = row.row(align=True)
            sub.active = getattr(tool_settings, attr)
            sub.prop_with_popover(
                tool_settings,
                "proportional_edit_falloff",
                text="",
                icon_only=True,
                panel="VIEW3D_PT_proportional_edit",
            )

    def draw(self, context):
        layout = self.layout

        tool_settings = context.tool_settings
        view = context.space_data
        shading = view.shading
        # mode_string = context.mode
        obj = context.active_object
        show_region_tool_header = view.show_region_tool_header

        if not show_region_tool_header:
            layout.row(align=True).template_header()

        row = layout.row(align=True)
        object_mode = 'OBJECT' if obj is None else obj.mode

        # Note: This is actually deadly in case enum_items have to be dynamically generated
        #       (because internal RNA array iterator will free everything immediately...).
        # XXX This is an RNA internal issue, not sure how to fix it.
        # Note: Tried to add an accessor to get translated UI strings instead of manual call
        #       to pgettext_iface below, but this fails because translated enumitems
        #       are always dynamically allocated.
        act_mode_item = bpy.types.Object.bl_rna.properties["mode"].enum_items[object_mode]
        act_mode_i18n_context = bpy.types.Object.bl_rna.properties["mode"].translation_context

        sub = row.row(align=True)
        sub.ui_units_x = 5.5
        sub.operator_menu_enum(
            "object.mode_set", "mode",
            text=bpy.app.translations.pgettext_iface(act_mode_item.name, act_mode_i18n_context),
            icon=act_mode_item.icon,
        )
        del act_mode_item

        layout.template_header_3D_mode()

        # Contains buttons like Mode, Pivot, Layer, Mesh Select Mode...
        if obj:
            # Particle edit
            if object_mode == 'PARTICLE_EDIT':
                row = layout.row()
                row.prop(tool_settings.particle_edit, "select_mode", text="", expand=True)

        # Grease Pencil
        if obj and obj.type == 'GPENCIL' and context.gpencil_data:
            gpd = context.gpencil_data

            if gpd.is_stroke_paint_mode:
                row = layout.row()
                sub = row.row(align=True)
                sub.prop(tool_settings, "use_gpencil_draw_onback", text="", icon='MOD_OPACITY')
                sub.separator(factor=0.4)
                sub.prop(tool_settings, "use_gpencil_weight_data_add", text="", icon='WPAINT_HLT')
                sub.separator(factor=0.4)
                sub.prop(tool_settings, "use_gpencil_draw_additive", text="", icon='FREEZE')

            # Select mode for Editing
            if gpd.use_stroke_edit_mode:
                row = layout.row(align=True)
                row.prop(tool_settings, "gpencil_selectmode_edit", text="", expand=True)

            # Select mode for Sculpt
            if gpd.is_stroke_sculpt_mode:
                row = layout.row(align=True)
                row.prop(tool_settings, "use_gpencil_select_mask_point", text="")
                row.prop(tool_settings, "use_gpencil_select_mask_stroke", text="")
                row.prop(tool_settings, "use_gpencil_select_mask_segment", text="")

            if gpd.use_stroke_edit_mode or gpd.is_stroke_sculpt_mode or gpd.is_stroke_weight_mode:
                row = layout.row(align=True)
                row.prop(gpd, "use_multiedit", text="", icon='GP_MULTIFRAME_EDITING')

                sub = row.row(align=True)
                sub.active = gpd.use_multiedit
                sub.popover(
                    panel="VIEW3D_PT_gpencil_multi_frame",
                    text="Multiframe",
                )

            if gpd.use_stroke_edit_mode:
                row = layout.row(align=True)
                row.popover(
                    panel="VIEW3D_PT_tools_grease_pencil_interpolate",
                    text="Interpolate",
                )

        overlay = view.overlay

        VIEW3D_MT_editor_menus.draw_collapsible(context, layout)

        layout.separator_spacer()

        if object_mode in {'PAINT_GPENCIL', 'SCULPT_GPENCIL'}:
            # Grease pencil
            if object_mode == 'PAINT_GPENCIL':
                layout.prop_with_popover(
                    tool_settings,
                    "gpencil_stroke_placement_view3d",
                    text="",
                    panel="VIEW3D_PT_gpencil_origin",
                )

            if object_mode in {'PAINT_GPENCIL', 'SCULPT_GPENCIL'}:
                layout.prop_with_popover(
                    tool_settings.gpencil_sculpt,
                    "lock_axis",
                    text="",
                    panel="VIEW3D_PT_gpencil_lock",
                )

            if object_mode == 'PAINT_GPENCIL':
                # FIXME: this is bad practice!
                # Tool options are to be displayed in the topbar.
                if context.workspace.tools.from_space_view3d_mode(object_mode).idname == "builtin_brush.Draw":
                    settings = tool_settings.gpencil_sculpt.guide
                    row = layout.row(align=True)
                    row.prop(settings, "use_guide", text="", icon='GRID')
                    sub = row.row(align=True)
                    sub.active = settings.use_guide
                    sub.popover(
                        panel="VIEW3D_PT_gpencil_guide",
                        text="Guides",
                    )

            layout.separator_spacer()
        elif not show_region_tool_header:
            # Transform settings depending on tool header visibility
            VIEW3D_HT_header.draw_xform_template(layout, context)

            layout.separator_spacer()

        # Viewport Settings
        layout.popover(
            panel="VIEW3D_PT_object_type_visibility",
            icon_value=view.icon_from_show_object_viewport,
            text="",
        )

        # Gizmo toggle & popover.
        row = layout.row(align=True)
        # FIXME: place-holder icon.
        row.prop(view, "show_gizmo", text="", toggle=True, icon='GIZMO')
        sub = row.row(align=True)
        sub.active = view.show_gizmo
        sub.popover(
            panel="VIEW3D_PT_gizmo_display",
            text="",
        )

        # Overlay toggle & popover.
        row = layout.row(align=True)
        row.prop(overlay, "show_overlays", icon='OVERLAY', text="")
        sub = row.row(align=True)
        sub.active = overlay.show_overlays
        sub.popover(panel="VIEW3D_PT_overlay", text="")

        row = layout.row()
        row.active = (object_mode == 'EDIT') or (shading.type in {'WIREFRAME', 'SOLID'})

        if shading.type == 'WIREFRAME':
            row.prop(shading, "show_xray_wireframe", text="", icon='XRAY')
        else:
            row.prop(shading, "show_xray", text="", icon='XRAY')

        row = layout.row(align=True)
        row.prop(shading, "type", text="", expand=True)
        sub = row.row(align=True)
        # TODO, currently render shading type ignores mesh two-side, until it's supported
        # show the shading popover which shows double-sided option.

        # sub.enabled = shading.type != 'RENDERED'
        sub.popover(panel="VIEW3D_PT_shading", text="")


class VIEW3D_MT_editor_menus(Menu):
    bl_label = ""

    def draw(self, context):
        layout = self.layout
        obj = context.active_object
        mode_string = context.mode
        edit_object = context.edit_object
        gp_edit = obj and obj.mode in {'EDIT_GPENCIL', 'PAINT_GPENCIL', 'SCULPT_GPENCIL', 'WEIGHT_GPENCIL'}
        ts = context.scene.tool_settings

        layout.menu("VIEW3D_MT_view")

        # Select Menu
        if gp_edit:
            if mode_string not in {'PAINT_GPENCIL', 'WEIGHT_GPENCIL'}:
                if mode_string == 'SCULPT_GPENCIL' and \
                    (ts.use_gpencil_select_mask_point or
                     ts.use_gpencil_select_mask_stroke or
                     ts.use_gpencil_select_mask_segment):
                    layout.menu("VIEW3D_MT_select_gpencil")
                elif mode_string == 'EDIT_GPENCIL':
                    layout.menu("VIEW3D_MT_select_gpencil")
        elif mode_string in {'PAINT_WEIGHT', 'PAINT_VERTEX', 'PAINT_TEXTURE'}:
            mesh = obj.data
            if mesh.use_paint_mask:
                layout.menu("VIEW3D_MT_select_paint_mask")
            elif mesh.use_paint_mask_vertex and mode_string in {'PAINT_WEIGHT', 'PAINT_VERTEX'}:
                layout.menu("VIEW3D_MT_select_paint_mask_vertex")
        elif mode_string != 'SCULPT':
            layout.menu("VIEW3D_MT_select_%s" % mode_string.lower())

        if gp_edit:
            pass
        elif mode_string == 'OBJECT':
            layout.menu("VIEW3D_MT_add", text="Add", text_ctxt=i18n_contexts.operator_default)
        elif mode_string == 'EDIT_MESH':
            layout.menu("VIEW3D_MT_mesh_add", text="Add", text_ctxt=i18n_contexts.operator_default)
        elif mode_string == 'EDIT_CURVE':
            layout.menu("VIEW3D_MT_curve_add", text="Add", text_ctxt=i18n_contexts.operator_default)
        elif mode_string == 'EDIT_SURFACE':
            layout.menu("VIEW3D_MT_surface_add", text="Add", text_ctxt=i18n_contexts.operator_default)
        elif mode_string == 'EDIT_METABALL':
            layout.menu("VIEW3D_MT_metaball_add", text="Add", text_ctxt=i18n_contexts.operator_default)
        elif mode_string == 'EDIT_ARMATURE':
            layout.menu("TOPBAR_MT_edit_armature_add", text="Add", text_ctxt=i18n_contexts.operator_default)

        if gp_edit:
            if obj and obj.mode == 'PAINT_GPENCIL':
                layout.menu("VIEW3D_MT_paint_gpencil")
            elif obj and obj.mode == 'EDIT_GPENCIL':
                layout.menu("VIEW3D_MT_edit_gpencil")
                layout.menu("VIEW3D_MT_edit_gpencil_stroke")
                layout.menu("VIEW3D_MT_edit_gpencil_point")
            elif obj and obj.mode == 'WEIGHT_GPENCIL':
                layout.menu("VIEW3D_MT_weight_gpencil")

        elif edit_object:
            layout.menu("VIEW3D_MT_edit_%s" % edit_object.type.lower())

            if mode_string == 'EDIT_MESH':
                layout.menu("VIEW3D_MT_edit_mesh_vertices")
                layout.menu("VIEW3D_MT_edit_mesh_edges")
                layout.menu("VIEW3D_MT_edit_mesh_faces")
                layout.menu("VIEW3D_MT_uv_map", text="UV")
            elif mode_string in {'EDIT_CURVE', 'EDIT_SURFACE'}:
                layout.menu("VIEW3D_MT_edit_curve_ctrlpoints")
                layout.menu("VIEW3D_MT_edit_curve_segments")

        elif obj:
            if mode_string != 'PAINT_TEXTURE':
                layout.menu("VIEW3D_MT_%s" % mode_string.lower())

        else:
            layout.menu("VIEW3D_MT_object")


# ********** Menu **********


# ********** Utilities **********


class ShowHideMenu:
    bl_label = "Show/Hide"
    _operator_name = ""

    def draw(self, _context):
        layout = self.layout

        layout.operator("%s.reveal" % self._operator_name)
        layout.operator("%s.hide" % self._operator_name, text="Hide Selected").unselected = False
        layout.operator("%s.hide" % self._operator_name, text="Hide Unselected").unselected = True


# Standard transforms which apply to all cases
# NOTE: this doesn't seem to be able to be used directly
class VIEW3D_MT_transform_base(Menu):
    bl_label = "Transform"
    bl_category = "View"

    # TODO: get rid of the custom text strings?
    def draw(self, context):
        layout = self.layout

        layout.operator("transform.translate")
        layout.operator("transform.rotate")
        layout.operator("transform.resize", text="Scale")

        layout.separator()

        layout.operator("transform.tosphere", text="To Sphere")
        layout.operator("transform.shear", text="Shear")
        layout.operator("transform.bend", text="Bend")
        layout.operator("transform.push_pull", text="Push/Pull")

        if context.mode != 'OBJECT':
            layout.operator("transform.vertex_warp", text="Warp")
            layout.operator("transform.vertex_random", text="Randomize")


# Generic transform menu - geometry types
class VIEW3D_MT_transform(VIEW3D_MT_transform_base):
    def draw(self, context):
        # base menu
        VIEW3D_MT_transform_base.draw(self, context)

        # generic...
        layout = self.layout
        if context.mode == 'EDIT_MESH':
            layout.operator("transform.shrink_fatten", text="Shrink Fatten")
        elif context.mode == 'EDIT_CURVE':
            layout.operator("transform.transform", text="Radius").mode = 'CURVE_SHRINKFATTEN'

        layout.separator()

        layout.operator("transform.translate", text="Move Texture Space").texture_space = True
        layout.operator("transform.resize", text="Scale Texture Space").texture_space = True


# Object-specific extensions to Transform menu
class VIEW3D_MT_transform_object(VIEW3D_MT_transform_base):
    def draw(self, context):
        layout = self.layout

        # base menu
        VIEW3D_MT_transform_base.draw(self, context)

        # object-specific option follow...
        layout.separator()

        layout.operator("transform.translate", text="Move Texture Space").texture_space = True
        layout.operator("transform.resize", text="Scale Texture Space").texture_space = True

        layout.separator()

        layout.operator_context = 'EXEC_REGION_WIN'
        # XXX see alignmenu() in edit.c of b2.4x to get this working
        layout.operator("transform.transform", text="Align to Transform Orientation").mode = 'ALIGN'

        layout.separator()

        layout.operator("object.randomize_transform")
        layout.operator("object.align")

        # TODO: there is a strange context bug here.
        """
        layout.operator_context = 'INVOKE_REGION_WIN'
        layout.operator("object.transform_axis_target")
        """


# Armature EditMode extensions to Transform menu
class VIEW3D_MT_transform_armature(VIEW3D_MT_transform_base):
    def draw(self, context):
        layout = self.layout

        # base menu
        VIEW3D_MT_transform_base.draw(self, context)

        # armature specific extensions follow...
        obj = context.object
        if obj.type == 'ARMATURE' and obj.mode in {'EDIT', 'POSE'}:
            if obj.data.display_type == 'BBONE':
                layout.separator()

                layout.operator("transform.transform", text="Scale BBone").mode = 'BONE_SIZE'
            elif obj.data.display_type == 'ENVELOPE':
                layout.separator()

                layout.operator("transform.transform", text="Scale Envelope Distance").mode = 'BONE_SIZE'
                layout.operator("transform.transform", text="Scale Radius").mode = 'BONE_ENVELOPE'

        if context.edit_object and context.edit_object.type == 'ARMATURE':
            layout.separator()

            layout.operator("armature.align")


class VIEW3D_MT_mirror(Menu):
    bl_label = "Mirror"

    def draw(self, _context):
        layout = self.layout

        layout.operator("transform.mirror", text="Interactive Mirror")

        layout.separator()

        layout.operator_context = 'EXEC_REGION_WIN'

        for (space_name, space_id) in (("Global", 'GLOBAL'), ("Local", 'LOCAL')):
            for axis_index, axis_name in enumerate("XYZ"):
                props = layout.operator("transform.mirror", text=f"{axis_name!s} {space_name!s}")
                props.constraint_axis[axis_index] = True
                props.orient_type = 'GLOBAL'

            if space_id == 'GLOBAL':
                layout.separator()


class VIEW3D_MT_snap(Menu):
    bl_label = "Snap"

    def draw(self, _context):
        layout = self.layout

        layout.operator("view3d.snap_selected_to_grid", text="Selection to Grid")
        layout.operator("view3d.snap_selected_to_cursor", text="Selection to Cursor").use_offset = False
        layout.operator("view3d.snap_selected_to_cursor", text="Selection to Cursor (Keep Offset)").use_offset = True
        layout.operator("view3d.snap_selected_to_active", text="Selection to Active")

        layout.separator()

        layout.operator("view3d.snap_cursor_to_selected", text="Cursor to Selected")
        layout.operator("view3d.snap_cursor_to_center", text="Cursor to World Origin")
        layout.operator("view3d.snap_cursor_to_grid", text="Cursor to Grid")
        layout.operator("view3d.snap_cursor_to_active", text="Cursor to Active")


class VIEW3D_MT_uv_map(Menu):
    bl_label = "UV Mapping"

    def draw(self, context):
        layout = self.layout

        tool_settings = context.tool_settings

        layout.operator("uv.unwrap")
        layout.prop(tool_settings, "use_edge_path_live_unwrap")

        layout.separator()

        layout.operator_context = 'INVOKE_DEFAULT'
        layout.operator("uv.smart_project")
        layout.operator("uv.lightmap_pack")
        layout.operator("uv.follow_active_quads")

        layout.separator()

        layout.operator_context = 'EXEC_REGION_WIN'
        layout.operator("uv.cube_project")
        layout.operator("uv.cylinder_project")
        layout.operator("uv.sphere_project")

        layout.separator()

        layout.operator_context = 'INVOKE_REGION_WIN'
        layout.operator("uv.project_from_view").scale_to_bounds = False
        layout.operator("uv.project_from_view", text="Project from View (Bounds)").scale_to_bounds = True

        layout.separator()

        layout.operator("mesh.mark_seam").clear = False
        layout.operator("mesh.mark_seam", text="Clear Seam").clear = True

        layout.separator()

        layout.operator("uv.reset")


# ********** View menus **********


class VIEW3D_MT_view(Menu):
    bl_label = "View"

    def draw(self, context):
        layout = self.layout
        view = context.space_data

        layout.prop(view, "show_region_toolbar")
        layout.prop(view, "show_region_ui")
        layout.prop(view, "show_region_tool_header")
        layout.prop(view, "show_region_hud")

        layout.separator()

        layout.operator("view3d.view_selected", text="Frame Selected").use_all_regions = False
        if view.region_quadviews:
            layout.operator("view3d.view_selected", text="Frame Selected (Quad View)").use_all_regions = True

        layout.operator("view3d.view_all", text="Frame All").center = False
        layout.operator("view3d.view_persportho", text="Perspective/Orthographic")
        layout.menu("VIEW3D_MT_view_local")

        layout.separator()

        layout.menu("VIEW3D_MT_view_cameras", text="Cameras")

        layout.separator()
        layout.menu("VIEW3D_MT_view_viewpoint")
        layout.menu("VIEW3D_MT_view_navigation")
        layout.menu("VIEW3D_MT_view_align")

        layout.separator()

        layout.operator_context = 'INVOKE_REGION_WIN'
        layout.menu("VIEW3D_MT_view_regions", text="View Regions")

        layout.separator()

        layout.operator("screen.animation_play", text="Play Animation")

        layout.separator()

        layout.operator("render.opengl", text="Viewport Render Image", icon='RENDER_STILL')
        layout.operator("render.opengl", text="Viewport Render Animation", icon='RENDER_ANIMATION').animation = True

        layout.separator()

        layout.menu("INFO_MT_area")


class VIEW3D_MT_view_local(Menu):
    bl_label = "Local View"

    def draw(self, _context):
        layout = self.layout

        layout.operator("view3d.localview", text="Toggle Local View")
        layout.operator("view3d.localview_remove_from")


class VIEW3D_MT_view_cameras(Menu):
    bl_label = "Cameras"

    def draw(self, _context):
        layout = self.layout

        layout.operator("view3d.object_as_camera")
        layout.operator("view3d.view_camera", text="Active Camera")


class VIEW3D_MT_view_viewpoint(Menu):
    bl_label = "Viewpoint"

    def draw(self, _context):
        layout = self.layout

        layout.operator("view3d.view_camera", text="Camera")

        layout.separator()

        layout.operator("view3d.view_axis", text="Top").type = 'TOP'
        layout.operator("view3d.view_axis", text="Bottom").type = 'BOTTOM'

        layout.separator()

        layout.operator("view3d.view_axis", text="Front").type = 'FRONT'
        layout.operator("view3d.view_axis", text="Back").type = 'BACK'

        layout.separator()

        layout.operator("view3d.view_axis", text="Right").type = 'RIGHT'
        layout.operator("view3d.view_axis", text="Left").type = 'LEFT'


class VIEW3D_MT_view_navigation(Menu):
    bl_label = "Navigation"

    def draw(self, _context):
        from math import pi
        layout = self.layout

        layout.operator_enum("view3d.view_orbit", "type")
        props = layout.operator("view3d.view_orbit", text="Orbit Opposite")
        props.type = 'ORBITRIGHT'
        props.angle = pi

        layout.separator()

        layout.operator("view3d.view_roll", text="Roll Left").type = 'LEFT'
        layout.operator("view3d.view_roll", text="Roll Right").type = 'RIGHT'

        layout.separator()

        layout.operator_enum("view3d.view_pan", "type")

        layout.separator()

        layout.operator("view3d.zoom", text="Zoom In").delta = 1
        layout.operator("view3d.zoom", text="Zoom Out").delta = -1
        layout.operator("view3d.zoom_border", text="Zoom Region...")
        layout.operator("view3d.zoom_camera_1_to_1", text="Zoom Camera 1:1")

        layout.separator()

        layout.operator("view3d.fly")
        layout.operator("view3d.walk")


class VIEW3D_MT_view_align(Menu):
    bl_label = "Align View"

    def draw(self, _context):
        layout = self.layout

        layout.menu("VIEW3D_MT_view_align_selected")

        layout.separator()

        layout.operator("view3d.camera_to_view", text="Align Active Camera to View")
        layout.operator("view3d.camera_to_view_selected", text="Align Active Camera to Selected")

        layout.separator()

        layout.operator("view3d.view_all", text="Center Cursor and View All").center = True
        layout.operator("view3d.view_center_cursor")

        layout.separator()

        layout.operator("view3d.view_lock_to_active")
        layout.operator("view3d.view_lock_clear")


class VIEW3D_MT_view_align_selected(Menu):
    bl_label = "Align View to Active"

    def draw(self, _context):
        layout = self.layout

        props = layout.operator("view3d.view_axis", text="Top")
        props.align_active = True
        props.type = 'TOP'

        props = layout.operator("view3d.view_axis", text="Bottom")
        props.align_active = True
        props.type = 'BOTTOM'

        layout.separator()

        props = layout.operator("view3d.view_axis", text="Front")
        props.align_active = True
        props.type = 'FRONT'

        props = layout.operator("view3d.view_axis", text="Back")
        props.align_active = True
        props.type = 'BACK'

        layout.separator()

        props = layout.operator("view3d.view_axis", text="Right")
        props.align_active = True
        props.type = 'RIGHT'

        props = layout.operator("view3d.view_axis", text="Left")
        props.align_active = True
        props.type = 'LEFT'


class VIEW3D_MT_view_regions(Menu):
    bl_label = "View Regions"

    def draw(self, _context):
        layout = self.layout
        layout.operator("view3d.clip_border", text="Clipping Region...")
        layout.operator("view3d.render_border", text="Render Region...")

        layout.separator()

        layout.operator("view3d.clear_render_border")


# ********** Select menus, suffix from context.mode **********

class VIEW3D_MT_select_object_more_less(Menu):
    bl_label = "Select More/Less"

    def draw(self, _context):
        layout = self.layout

        layout = self.layout

        layout.operator("object.select_more", text="More")
        layout.operator("object.select_less", text="Less")

        layout.separator()

        props = layout.operator("object.select_hierarchy", text="Parent")
        props.extend = False
        props.direction = 'PARENT'

        props = layout.operator("object.select_hierarchy", text="Child")
        props.extend = False
        props.direction = 'CHILD'

        layout.separator()

        props = layout.operator("object.select_hierarchy", text="Extend Parent")
        props.extend = True
        props.direction = 'PARENT'

        props = layout.operator("object.select_hierarchy", text="Extend Child")
        props.extend = True
        props.direction = 'CHILD'


class VIEW3D_MT_select_object(Menu):
    bl_label = "Select"

    def draw(self, _context):
        layout = self.layout

        layout.operator("object.select_all", text="All").action = 'SELECT'
        layout.operator("object.select_all", text="None").action = 'DESELECT'
        layout.operator("object.select_all", text="Invert").action = 'INVERT'

        layout.separator()

        layout.operator("view3d.select_box")
        layout.operator("view3d.select_circle")

        layout.separator()

        layout.operator_menu_enum("object.select_by_type", "type", text="Select All by Type...")
        layout.operator("object.select_camera", text="Select Active Camera")
        layout.operator("object.select_mirror", text="Mirror Selection")
        layout.operator("object.select_random", text="Select Random")

        layout.separator()

        layout.menu("VIEW3D_MT_select_object_more_less")

        layout.separator()

        layout.operator_menu_enum("object.select_grouped", "type", text="Select Grouped")
        layout.operator_menu_enum("object.select_linked", "type", text="Select Linked")
        layout.operator("object.select_pattern", text="Select Pattern...")


class VIEW3D_MT_select_pose_more_less(Menu):
    bl_label = "Select More/Less"

    def draw(self, _context):
        layout = self.layout

        layout = self.layout

        props = layout.operator("pose.select_hierarchy", text="Parent")
        props.extend = False
        props.direction = 'PARENT'

        props = layout.operator("pose.select_hierarchy", text="Child")
        props.extend = False
        props.direction = 'CHILD'

        layout.separator()

        props = layout.operator("pose.select_hierarchy", text="Extend Parent")
        props.extend = True
        props.direction = 'PARENT'

        props = layout.operator("pose.select_hierarchy", text="Extend Child")
        props.extend = True
        props.direction = 'CHILD'


class VIEW3D_MT_select_pose(Menu):
    bl_label = "Select"

    def draw(self, _context):
        layout = self.layout

        layout.operator("pose.select_all", text="All").action = 'SELECT'
        layout.operator("pose.select_all", text="None").action = 'DESELECT'
        layout.operator("pose.select_all", text="Invert").action = 'INVERT'

        layout.separator()

        layout.operator("view3d.select_box")
        layout.operator("view3d.select_circle")

        layout.separator()

        layout.operator("pose.select_mirror", text="Flip Active")

        layout.separator()

        layout.operator("pose.select_constraint_target", text="Constraint Target")
        layout.operator("pose.select_linked", text="Linked")

        layout.separator()

        layout.menu("VIEW3D_MT_select_pose_more_less")

        layout.separator()

        layout.operator_menu_enum("pose.select_grouped", "type", text="Grouped")
        layout.operator("object.select_pattern", text="Select Pattern...")


class VIEW3D_MT_select_particle(Menu):
    bl_label = "Select"

    def draw(self, _context):
        layout = self.layout

        layout.operator("particle.select_all", text="All").action = 'SELECT'
        layout.operator("particle.select_all", text="None").action = 'DESELECT'
        layout.operator("particle.select_all", text="Invert").action = 'INVERT'

        layout.separator()

        layout.operator("view3d.select_box")
        layout.operator("view3d.select_circle")

        layout.separator()

        layout.operator("particle.select_linked")

        layout.separator()

        layout.operator("particle.select_more")
        layout.operator("particle.select_less")

        layout.separator()

        layout.operator("particle.select_random")

        layout.separator()

        layout.operator("particle.select_roots", text="Roots")
        layout.operator("particle.select_tips", text="Tips")


class VIEW3D_MT_edit_mesh_select_similar(Menu):
    bl_label = "Select Similar"

    def draw(self, _context):
        layout = self.layout

        layout.operator_enum("mesh.select_similar", "type")

        layout.separator()

        layout.operator("mesh.select_similar_region", text="Face Regions")


class VIEW3D_MT_edit_mesh_select_by_trait(Menu):
    bl_label = "Select All by Trait"

    def draw(self, context):
        layout = self.layout
        tool_settings = context.tool_settings
        if tool_settings.mesh_select_mode[2] is False:
            layout.operator("mesh.select_non_manifold", text="Non Manifold")
        layout.operator("mesh.select_loose", text="Loose Geometry")
        layout.operator("mesh.select_interior_faces", text="Interior Faces")
        layout.operator("mesh.select_face_by_sides", text="Faces by Sides")

        layout.separator()

        layout.operator("mesh.select_ungrouped", text="Ungrouped Verts")


class VIEW3D_MT_edit_mesh_select_more_less(Menu):
    bl_label = "Select More/Less"

    def draw(self, _context):
        layout = self.layout

        layout.operator("mesh.select_more", text="More")
        layout.operator("mesh.select_less", text="Less")

        layout.separator()

        layout.operator("mesh.select_next_item", text="Next Active")
        layout.operator("mesh.select_prev_item", text="Previous Active")


class VIEW3D_MT_edit_mesh_select_linked(Menu):
    bl_label = "Select Linked"

    def draw(self, _context):
        layout = self.layout

        layout.operator("mesh.select_linked", text="Linked")
        layout.operator("mesh.shortest_path_select", text="Shortest Path")
        layout.operator("mesh.faces_select_linked_flat", text="Linked Flat Faces")


class VIEW3D_MT_edit_mesh_select_loops(Menu):
    bl_label = "Select Loops"

    def draw(self, _context):
        layout = self.layout

        layout.operator("mesh.loop_multi_select", text="Edge Loops").ring = False
        layout.operator("mesh.loop_multi_select", text="Edge Rings").ring = True

        layout.separator()

        layout.operator("mesh.loop_to_region")
        layout.operator("mesh.region_to_loop")


class VIEW3D_MT_select_edit_mesh(Menu):
    bl_label = "Select"

    def draw(self, _context):
        layout = self.layout

        # primitive
        layout.operator("mesh.select_all", text="All").action = 'SELECT'
        layout.operator("mesh.select_all", text="None").action = 'DESELECT'
        layout.operator("mesh.select_all", text="Invert").action = 'INVERT'

        layout.separator()

        layout.operator("view3d.select_box")
        layout.operator("view3d.select_circle")

        layout.separator()

        # numeric
        layout.operator("mesh.select_random", text="Select Random")
        layout.operator("mesh.select_nth")

        layout.separator()

        # geometric
        layout.operator("mesh.edges_select_sharp", text="Select Sharp Edges")

        layout.separator()

        # other ...
        layout.menu("VIEW3D_MT_edit_mesh_select_similar")

        layout.separator()

        layout.menu("VIEW3D_MT_edit_mesh_select_by_trait")

        layout.separator()

        layout.menu("VIEW3D_MT_edit_mesh_select_more_less")

        layout.separator()

        layout.menu("VIEW3D_MT_edit_mesh_select_loops")

        layout.separator()

        layout.menu("VIEW3D_MT_edit_mesh_select_linked")

        layout.separator()

        layout.operator("mesh.select_axis", text="Side of Active")
        layout.operator("mesh.select_mirror", text="Mirror Selection")


class VIEW3D_MT_select_edit_curve(Menu):
    bl_label = "Select"

    def draw(self, _context):
        layout = self.layout

        layout.operator("curve.select_all", text="All").action = 'SELECT'
        layout.operator("curve.select_all", text="None").action = 'DESELECT'
        layout.operator("curve.select_all", text="Invert").action = 'INVERT'

        layout.separator()

        layout.operator("view3d.select_box")
        layout.operator("view3d.select_circle")

        layout.separator()

        layout.operator("curve.select_random")
        layout.operator("curve.select_nth")
        layout.operator("curve.select_linked", text="Select Linked")
        layout.operator("curve.select_similar", text="Select Similar")

        layout.separator()

        layout.operator("curve.de_select_first")
        layout.operator("curve.de_select_last")
        layout.operator("curve.select_next")
        layout.operator("curve.select_previous")

        layout.separator()

        layout.operator("curve.select_more")
        layout.operator("curve.select_less")


class VIEW3D_MT_select_edit_surface(Menu):
    bl_label = "Select"

    def draw(self, _context):
        layout = self.layout

        layout.operator("curve.select_all", text="All").action = 'SELECT'
        layout.operator("curve.select_all", text="None").action = 'DESELECT'
        layout.operator("curve.select_all", text="Invert").action = 'INVERT'

        layout.separator()

        layout.operator("view3d.select_box")
        layout.operator("view3d.select_circle")

        layout.separator()

        layout.operator("curve.select_random")
        layout.operator("curve.select_nth")
        layout.operator("curve.select_linked", text="Select Linked")
        layout.operator("curve.select_similar", text="Select Similar")

        layout.separator()

        layout.operator("curve.select_row")

        layout.separator()

        layout.operator("curve.select_more")
        layout.operator("curve.select_less")


class VIEW3D_MT_edit_text_context_menu(Menu):
    bl_label = "Text Context Menu"

    def draw(self, _context):
        layout = self.layout

        layout.operator_context = 'INVOKE_DEFAULT'

        layout.operator("font.text_cut", text="Cut")
        layout.operator("font.text_copy", text="Copy", icon='COPYDOWN')
        layout.operator("font.text_paste", text="Paste", icon='PASTEDOWN')

        layout.separator()

        layout.operator("font.select_all")

        layout.separator()

        layout.menu("VIEW3D_MT_edit_font")


class VIEW3D_MT_select_edit_text(Menu):
    # intentional name mismatch
    # select menu for 3d-text doesn't make sense
    bl_label = "Edit"

    def draw(self, _context):
        layout = self.layout

        layout.operator("ed.undo")
        layout.operator("ed.redo")

        layout.separator()

        layout.operator("font.text_cut", text="Cut")
        layout.operator("font.text_copy", text="Copy", icon='COPYDOWN')
        layout.operator("font.text_paste", text="Paste", icon='PASTEDOWN')

        layout.separator()

        layout.operator("font.text_paste_from_file")

        layout.separator()

        layout.operator("font.select_all")

        layout.separator()

        layout.operator("font.case_set", text="To Uppercase").case = 'UPPER'
        layout.operator("font.case_set", text="To Lowercase").case = 'LOWER'

        layout.separator()

        layout.menu("VIEW3D_MT_edit_text_chars")


class VIEW3D_MT_select_edit_metaball(Menu):
    bl_label = "Select"

    def draw(self, _context):
        layout = self.layout

        layout.operator("mball.select_all", text="All").action = 'SELECT'
        layout.operator("mball.select_all", text="None").action = 'DESELECT'
        layout.operator("mball.select_all", text="Invert").action = 'INVERT'

        layout.separator()

        layout.operator("view3d.select_box")
        layout.operator("view3d.select_circle")

        layout.separator()

        layout.operator("mball.select_random_metaelems")

        layout.separator()

        layout.operator_menu_enum("mball.select_similar", "type", text="Similar")


class VIEW3D_MT_edit_lattice_context_menu(Menu):
    bl_label = "Lattice Context Menu"

    def draw(self, _context):
        layout = self.layout

        layout = self.layout

        layout.menu("VIEW3D_MT_mirror")
        layout.operator_menu_enum("lattice.flip", "axis")
        layout.menu("VIEW3D_MT_snap")

        layout.separator()

        layout.operator("lattice.make_regular")


class VIEW3D_MT_select_edit_lattice(Menu):
    bl_label = "Select"

    def draw(self, _context):
        layout = self.layout

        layout.operator("lattice.select_all", text="All").action = 'SELECT'
        layout.operator("lattice.select_all", text="None").action = 'DESELECT'
        layout.operator("lattice.select_all", text="Invert").action = 'INVERT'

        layout.separator()

        layout.operator("view3d.select_box")
        layout.operator("view3d.select_circle")

        layout.separator()

        layout.operator("lattice.select_mirror")
        layout.operator("lattice.select_random")

        layout.separator()

        layout.operator("lattice.select_more")
        layout.operator("lattice.select_less")

        layout.separator()

        layout.operator("lattice.select_ungrouped", text="Ungrouped Verts")


class VIEW3D_MT_select_edit_armature(Menu):
    bl_label = "Select"

    def draw(self, _context):
        layout = self.layout

        layout.operator("armature.select_all", text="All").action = 'SELECT'
        layout.operator("armature.select_all", text="None").action = 'DESELECT'
        layout.operator("armature.select_all", text="Invert").action = 'INVERT'

        layout.separator()

        layout.operator("view3d.select_box")
        layout.operator("view3d.select_circle")

        layout.separator()

        layout.operator("armature.select_mirror", text="Mirror").extend = False

        layout.separator()

        layout.operator("armature.select_more", text="More")
        layout.operator("armature.select_less", text="Less")

        layout.separator()

        props = layout.operator("armature.select_hierarchy", text="Parent")
        props.extend = False
        props.direction = 'PARENT'

        props = layout.operator("armature.select_hierarchy", text="Child")
        props.extend = False
        props.direction = 'CHILD'

        layout.separator()

        props = layout.operator("armature.select_hierarchy", text="Extend Parent")
        props.extend = True
        props.direction = 'PARENT'

        props = layout.operator("armature.select_hierarchy", text="Extend Child")
        props.extend = True
        props.direction = 'CHILD'

        layout.operator_menu_enum("armature.select_similar", "type", text="Similar")
        layout.operator("object.select_pattern", text="Select Pattern...")


class VIEW3D_MT_select_gpencil(Menu):
    bl_label = "Select"

    def draw(self, _context):
        layout = self.layout

        layout.operator("gpencil.select_all", text="All").action = 'SELECT'
        layout.operator("gpencil.select_all", text="None").action = 'DESELECT'
        layout.operator("gpencil.select_all", text="Invert").action = 'INVERT'

        layout.separator()

        layout.operator("gpencil.select_box")
        layout.operator("gpencil.select_circle")

        layout.separator()

        layout.operator("gpencil.select_linked", text="Linked")
        layout.operator("gpencil.select_alternate")
        layout.operator_menu_enum("gpencil.select_grouped", "type", text="Grouped")

        layout.separator()

        layout.operator("gpencil.select_first")
        layout.operator("gpencil.select_last")

        layout.separator()

        layout.operator("gpencil.select_more")
        layout.operator("gpencil.select_less")


class VIEW3D_MT_select_paint_mask(Menu):
    bl_label = "Select"

    def draw(self, _context):
        layout = self.layout

        layout.operator("paint.face_select_all", text="All").action = 'SELECT'
        layout.operator("paint.face_select_all", text="None").action = 'DESELECT'
        layout.operator("paint.face_select_all", text="Invert").action = 'INVERT'

        layout.separator()

        layout.operator("view3d.select_box")
        layout.operator("view3d.select_circle")

        layout.separator()

        layout.operator("paint.face_select_linked", text="Linked")


class VIEW3D_MT_select_paint_mask_vertex(Menu):
    bl_label = "Select"

    def draw(self, _context):
        layout = self.layout

        layout.operator("paint.vert_select_all", text="All").action = 'SELECT'
        layout.operator("paint.vert_select_all", text="None").action = 'DESELECT'
        layout.operator("paint.vert_select_all", text="Invert").action = 'INVERT'

        layout.separator()

        layout.operator("view3d.select_box")
        layout.operator("view3d.select_circle")

        layout.separator()

        layout.operator("paint.vert_select_ungrouped", text="Ungrouped Verts")


class VIEW3D_MT_angle_control(Menu):
    bl_label = "Angle Control"

    @classmethod
    def poll(cls, context):
        settings = UnifiedPaintPanel.paint_settings(context)
        if not settings:
            return False

        brush = settings.brush
        tex_slot = brush.texture_slot

        return tex_slot.has_texture_angle and tex_slot.has_texture_angle_source

    def draw(self, context):
        layout = self.layout

        settings = UnifiedPaintPanel.paint_settings(context)
        brush = settings.brush

        sculpt = (context.sculpt_object is not None)

        tex_slot = brush.texture_slot

        layout.prop(tex_slot, "use_rake", text="Rake")

        if brush.brush_capabilities.has_random_texture_angle and tex_slot.has_random_texture_angle:
            if sculpt:
                if brush.sculpt_capabilities.has_random_texture_angle:
                    layout.prop(tex_slot, "use_random", text="Random")
            else:
                layout.prop(tex_slot, "use_random", text="Random")


class VIEW3D_MT_mesh_add(Menu):
    bl_idname = "VIEW3D_MT_mesh_add"
    bl_label = "Mesh"

    def draw(self, _context):
        layout = self.layout

        layout.operator_context = 'INVOKE_REGION_WIN'

        layout.operator("mesh.primitive_plane_add", text="Plane", icon='MESH_PLANE')
        layout.operator("mesh.primitive_cube_add", text="Cube", icon='MESH_CUBE')
        layout.operator("mesh.primitive_circle_add", text="Circle", icon='MESH_CIRCLE')
        layout.operator("mesh.primitive_uv_sphere_add", text="UV Sphere", icon='MESH_UVSPHERE')
        layout.operator("mesh.primitive_ico_sphere_add", text="Ico Sphere", icon='MESH_ICOSPHERE')
        layout.operator("mesh.primitive_cylinder_add", text="Cylinder", icon='MESH_CYLINDER')
        layout.operator("mesh.primitive_cone_add", text="Cone", icon='MESH_CONE')
        layout.operator("mesh.primitive_torus_add", text="Torus", icon='MESH_TORUS')

        layout.separator()

        layout.operator("mesh.primitive_grid_add", text="Grid", icon='MESH_GRID')
        layout.operator("mesh.primitive_monkey_add", text="Monkey", icon='MESH_MONKEY')


class VIEW3D_MT_curve_add(Menu):
    bl_idname = "VIEW3D_MT_curve_add"
    bl_label = "Curve"

    def draw(self, _context):
        layout = self.layout

        layout.operator_context = 'INVOKE_REGION_WIN'

        layout.operator("curve.primitive_bezier_curve_add", text="Bezier", icon='CURVE_BEZCURVE')
        layout.operator("curve.primitive_bezier_circle_add", text="Circle", icon='CURVE_BEZCIRCLE')

        layout.separator()

        layout.operator("curve.primitive_nurbs_curve_add", text="Nurbs Curve", icon='CURVE_NCURVE')
        layout.operator("curve.primitive_nurbs_circle_add", text="Nurbs Circle", icon='CURVE_NCIRCLE')
        layout.operator("curve.primitive_nurbs_path_add", text="Path", icon='CURVE_PATH')


class VIEW3D_MT_surface_add(Menu):
    bl_idname = "VIEW3D_MT_surface_add"
    bl_label = "Surface"

    def draw(self, _context):
        layout = self.layout

        layout.operator_context = 'INVOKE_REGION_WIN'

        layout.operator("surface.primitive_nurbs_surface_curve_add", text="Nurbs Curve", icon='SURFACE_NCURVE')
        layout.operator("surface.primitive_nurbs_surface_circle_add", text="Nurbs Circle", icon='SURFACE_NCIRCLE')
        layout.operator("surface.primitive_nurbs_surface_surface_add", text="Nurbs Surface", icon='SURFACE_NSURFACE')
        layout.operator("surface.primitive_nurbs_surface_cylinder_add",
                        text="Nurbs Cylinder", icon='SURFACE_NCYLINDER')
        layout.operator("surface.primitive_nurbs_surface_sphere_add", text="Nurbs Sphere", icon='SURFACE_NSPHERE')
        layout.operator("surface.primitive_nurbs_surface_torus_add", text="Nurbs Torus", icon='SURFACE_NTORUS')


class VIEW3D_MT_edit_metaball_context_menu(Menu):
    bl_label = "Metaball Context Menu"

    def draw(self, _context):
        layout = self.layout

        layout.operator_context = 'INVOKE_REGION_WIN'

        # Add
        layout.operator("mball.duplicate_move")

        layout.separator()

        # Modify
        layout.menu("VIEW3D_MT_mirror")
        layout.menu("VIEW3D_MT_snap")

        layout.separator()

        # Remove
        layout.operator_context = 'EXEC_DEFAULT'
        layout.operator("mball.delete_metaelems", text="Delete")


class VIEW3D_MT_metaball_add(Menu):
    bl_idname = "VIEW3D_MT_metaball_add"
    bl_label = "Metaball"

    def draw(self, _context):
        layout = self.layout

        layout.operator_context = 'INVOKE_REGION_WIN'
        layout.operator_enum("object.metaball_add", "type")


class TOPBAR_MT_edit_curve_add(Menu):
    bl_idname = "TOPBAR_MT_edit_curve_add"
    bl_label = "Add"
    bl_translation_context = i18n_contexts.operator_default

    def draw(self, context):
        is_surf = context.active_object.type == 'SURFACE'

        layout = self.layout
        layout.operator_context = 'EXEC_REGION_WIN'

        if is_surf:
            VIEW3D_MT_surface_add.draw(self, context)
        else:
            VIEW3D_MT_curve_add.draw(self, context)


class TOPBAR_MT_edit_armature_add(Menu):
    bl_idname = "TOPBAR_MT_edit_armature_add"
    bl_label = "Armature"

    def draw(self, _context):
        layout = self.layout

        layout.operator_context = 'EXEC_REGION_WIN'
        layout.operator("armature.bone_primitive_add", text="Single Bone", icon='BONE_DATA')


class VIEW3D_MT_armature_add(Menu):
    bl_idname = "VIEW3D_MT_armature_add"
    bl_label = "Armature"

    def draw(self, _context):
        layout = self.layout

        layout.operator_context = 'EXEC_REGION_WIN'
        layout.operator("object.armature_add", text="Single Bone", icon='BONE_DATA')


class VIEW3D_MT_light_add(Menu):
    bl_idname = "VIEW3D_MT_light_add"
    bl_label = "Light"

    def draw(self, _context):
        layout = self.layout

        layout.operator_context = 'INVOKE_REGION_WIN'
        layout.operator_enum("object.light_add", "type")


class VIEW3D_MT_lightprobe_add(Menu):
    bl_idname = "VIEW3D_MT_lightprobe_add"
    bl_label = "Light Probe"

    def draw(self, _context):
        layout = self.layout

        layout.operator_context = 'INVOKE_REGION_WIN'
        layout.operator_enum("object.lightprobe_add", "type")


class VIEW3D_MT_camera_add(Menu):
    bl_idname = "VIEW3D_MT_camera_add"
    bl_label = "Camera"

    def draw(self, _context):
        layout = self.layout
        layout.operator_context = 'EXEC_REGION_WIN'
        layout.operator("object.camera_add", text="Camera", icon='OUTLINER_OB_CAMERA')


class VIEW3D_MT_add(Menu):
    bl_label = "Add"
    bl_translation_context = i18n_contexts.operator_default

    def draw(self, context):
        layout = self.layout

        # note, don't use 'EXEC_SCREEN' or operators won't get the 'v3d' context.

        # Note: was EXEC_AREA, but this context does not have the 'rv3d', which prevents
        #       "align_view" to work on first call (see [#32719]).
        layout.operator_context = 'EXEC_REGION_WIN'

        # layout.operator_menu_enum("object.mesh_add", "type", text="Mesh", icon='OUTLINER_OB_MESH')
        layout.menu("VIEW3D_MT_mesh_add", icon='OUTLINER_OB_MESH')

        # layout.operator_menu_enum("object.curve_add", "type", text="Curve", icon='OUTLINER_OB_CURVE')
        layout.menu("VIEW3D_MT_curve_add", icon='OUTLINER_OB_CURVE')
        # layout.operator_menu_enum("object.surface_add", "type", text="Surface", icon='OUTLINER_OB_SURFACE')
        layout.menu("VIEW3D_MT_surface_add", icon='OUTLINER_OB_SURFACE')
        layout.menu("VIEW3D_MT_metaball_add", text="Metaball", icon='OUTLINER_OB_META')
        layout.operator("object.text_add", text="Text", icon='OUTLINER_OB_FONT')
        layout.operator_menu_enum("object.gpencil_add", "type", text="Grease Pencil", icon='OUTLINER_OB_GREASEPENCIL')

        layout.separator()

        if VIEW3D_MT_armature_add.is_extended():
            layout.menu("VIEW3D_MT_armature_add", icon='OUTLINER_OB_ARMATURE')
        else:
            layout.operator("object.armature_add", text="Armature", icon='OUTLINER_OB_ARMATURE')

        layout.operator("object.add", text="Lattice", icon='OUTLINER_OB_LATTICE').type = 'LATTICE'

        layout.separator()

        layout.operator_menu_enum("object.empty_add", "type", text="Empty", icon='OUTLINER_OB_EMPTY')
        layout.menu("VIEW3D_MT_image_add", text="Image", icon='OUTLINER_OB_IMAGE')

        layout.separator()

        layout.menu("VIEW3D_MT_light_add", icon='OUTLINER_OB_LIGHT')
        layout.menu("VIEW3D_MT_lightprobe_add", icon='OUTLINER_OB_LIGHTPROBE')

        layout.separator()

        if VIEW3D_MT_camera_add.is_extended():
            layout.menu("VIEW3D_MT_camera_add", icon='OUTLINER_OB_CAMERA')
        else:
            VIEW3D_MT_camera_add.draw(self, context)

        layout.separator()

        layout.operator("object.speaker_add", text="Speaker", icon='OUTLINER_OB_SPEAKER')

        layout.separator()

        layout.operator_menu_enum("object.effector_add", "type", text="Force Field", icon='OUTLINER_OB_FORCE_FIELD')

        layout.separator()

        has_collections = bool(bpy.data.collections)
        col = layout.column()
        col.enabled = has_collections

        if not has_collections or len(bpy.data.collections) > 10:
            col.operator_context = 'INVOKE_REGION_WIN'
            col.operator(
                "object.collection_instance_add",
                text="Collection Instance..." if has_collections else "No Collections to Instance",
                icon='OUTLINER_OB_GROUP_INSTANCE',
            )
        else:
            col.operator_menu_enum(
                "object.collection_instance_add",
                "collection",
                text="Collection Instance",
                icon='OUTLINER_OB_GROUP_INSTANCE',
            )


class VIEW3D_MT_image_add(Menu):
    bl_label = "Add Image"

    def draw(self, _context):
        layout = self.layout
        layout.operator("object.load_reference_image", text="Reference", icon='IMAGE_REFERENCE')
        layout.operator("object.load_background_image", text="Background", icon='IMAGE_BACKGROUND')


class VIEW3D_MT_object_relations(Menu):
    bl_label = "Relations"

    def draw(self, _context):
        layout = self.layout

        layout.operator("object.proxy_make", text="Make Proxy...")

        if bpy.app.use_override_library:
            layout.operator("object.make_override_library", text="Make Library Override...")

        layout.operator("object.make_dupli_face")

        layout.separator()

        layout.operator_menu_enum("object.make_local", "type", text="Make Local...")
        layout.menu("VIEW3D_MT_make_single_user")

        layout.separator()

        layout.operator("object.data_transfer")
        layout.operator("object.datalayout_transfer")


class VIEW3D_MT_object(Menu):
    bl_context = "objectmode"
    bl_label = "Object"

    def draw(self, context):
        layout = self.layout

        layout.menu("VIEW3D_MT_transform_object")
        layout.operator_menu_enum("object.origin_set", text="Set Origin", property="type")
        layout.menu("VIEW3D_MT_mirror")
        layout.menu("VIEW3D_MT_object_clear")
        layout.menu("VIEW3D_MT_object_apply")
        layout.menu("VIEW3D_MT_snap")

        layout.separator()

        layout.operator("object.duplicate_move")
        layout.operator("object.duplicate_move_linked")
        layout.operator("object.join")

        layout.separator()

        layout.operator("view3d.copybuffer", text="Copy Objects", icon='COPYDOWN')
        layout.operator("view3d.pastebuffer", text="Paste Objects", icon='PASTEDOWN')

        layout.separator()

        layout.menu("VIEW3D_MT_object_parent")
        layout.menu("VIEW3D_MT_object_collection")
        layout.menu("VIEW3D_MT_object_relations")
        layout.menu("VIEW3D_MT_object_constraints")
        layout.menu("VIEW3D_MT_object_track")
        layout.menu("VIEW3D_MT_make_links", text="Make Links")

        layout.separator()

        layout.operator("object.shade_smooth")
        layout.operator("object.shade_flat")

        layout.separator()

        layout.menu("VIEW3D_MT_object_animation")
        layout.menu("VIEW3D_MT_object_rigid_body")

        layout.separator()

        layout.menu("VIEW3D_MT_object_quick_effects")
        
        layout.separator()
        
        layout.menu("VIEW3D_MT_object_game")


        layout.separator()

        ob = context.active_object
        if ob and ob.type == 'GPENCIL' and context.gpencil_data:
            layout.operator_menu_enum("gpencil.convert", "type", text="Convert to")
        else:
            layout.operator_menu_enum("object.convert", "target")

        layout.separator()

        layout.menu("VIEW3D_MT_object_showhide")

        layout.separator()

        layout.operator_context = 'EXEC_DEFAULT'
        layout.operator("object.delete", text="Delete").use_global = False
        layout.operator("object.delete", text="Delete Global").use_global = True


class VIEW3D_MT_object_animation(Menu):
    bl_label = "Animation"

    def draw(self, _context):
        layout = self.layout

        layout.operator("anim.keyframe_insert_menu", text="Insert Keyframe...")
        layout.operator("anim.keyframe_delete_v3d", text="Delete Keyframes...")
        layout.operator("anim.keyframe_clear_v3d", text="Clear Keyframes...")
        layout.operator("anim.keying_set_active_set", text="Change Keying Set...")

        layout.separator()

        layout.operator("nla.bake", text="Bake Action...")


class VIEW3D_MT_object_rigid_body(Menu):
    bl_label = "Rigid Body"

    def draw(self, _context):
        layout = self.layout

        layout.operator("rigidbody.objects_add", text="Add Active").type = 'ACTIVE'
        layout.operator("rigidbody.objects_add", text="Add Passive").type = 'PASSIVE'

        layout.separator()

        layout.operator("rigidbody.objects_remove", text="Remove")

        layout.separator()

        layout.operator("rigidbody.shape_change", text="Change Shape")
        layout.operator("rigidbody.mass_calculate", text="Calculate Mass")
        layout.operator("rigidbody.object_settings_copy", text="Copy from Active")
        layout.operator("object.visual_transform_apply", text="Apply Transformation")
        layout.operator("rigidbody.bake_to_keyframes", text="Bake To Keyframes")

        layout.separator()

        layout.operator("rigidbody.connect", text="Connect")


class VIEW3D_MT_object_clear(Menu):
    bl_label = "Clear"

    def draw(self, _context):
        layout = self.layout

        layout.operator("object.location_clear", text="Location").clear_delta = False
        layout.operator("object.rotation_clear", text="Rotation").clear_delta = False
        layout.operator("object.scale_clear", text="Scale").clear_delta = False

        layout.separator()

        layout.operator("object.origin_clear", text="Origin")


class VIEW3D_MT_object_context_menu(Menu):
    bl_label = "Object Context Menu"

    def draw(self, context):

        layout = self.layout
        view = context.space_data

        obj = context.object

        selected_objects_len = len(context.selected_objects)

        # If nothing is selected
        # (disabled for now until it can be made more useful).
        '''
        if selected_objects_len == 0:

            layout.menu("VIEW3D_MT_add", text="Add", text_ctxt=i18n_contexts.operator_default)
            layout.operator("view3d.pastebuffer", text="Paste Objects", icon='PASTEDOWN')

            return
        '''

        # If something is selected
        if obj is not None and obj.type in {'MESH', 'CURVE', 'SURFACE'}:
            layout.operator("object.shade_smooth", text="Shade Smooth")
            layout.operator("object.shade_flat", text="Shade Flat")

            layout.separator()

        if obj is None:
            pass
        elif obj.type == 'MESH':
            layout.operator_context = 'INVOKE_REGION_WIN'
            layout.operator_menu_enum("object.origin_set", text="Set Origin", property="type")

            layout.operator_context = 'INVOKE_DEFAULT'
            # If more than one object is selected
            if selected_objects_len > 1:
                layout.operator("object.join")

            layout.separator()

        elif obj.type == 'CAMERA':
            layout.operator_context = 'INVOKE_REGION_WIN'

            if obj.data.type == 'PERSP':
                props = layout.operator("wm.context_modal_mouse", text="Camera Lens Angle")
                props.data_path_iter = "selected_editable_objects"
                props.data_path_item = "data.lens"
                props.input_scale = 0.1
                if obj.data.lens_unit == 'MILLIMETERS':
                    props.header_text = "Camera Lens Angle: %.1fmm"
                else:
                    props.header_text = "Camera Lens Angle: %.1f\u00B0"

            else:
                props = layout.operator("wm.context_modal_mouse", text="Camera Lens Scale")
                props.data_path_iter = "selected_editable_objects"
                props.data_path_item = "data.ortho_scale"
                props.input_scale = 0.01
                props.header_text = "Camera Lens Scale: %.3f"

            if not obj.data.dof.focus_object:
                if view and view.camera == obj and view.region_3d.view_perspective == 'CAMERA':
                    props = layout.operator("ui.eyedropper_depth", text="DOF Distance (Pick)")
                else:
                    props = layout.operator("wm.context_modal_mouse", text="DOF Distance")
                    props.data_path_iter = "selected_editable_objects"
                    props.data_path_item = "data.dof.focus_distance"
                    props.input_scale = 0.02
                    props.header_text = "DOF Distance: %.3f"

            layout.separator()

        elif obj.type in {'CURVE', 'FONT'}:
            layout.operator_context = 'INVOKE_REGION_WIN'

            props = layout.operator("wm.context_modal_mouse", text="Extrude Size")
            props.data_path_iter = "selected_editable_objects"
            props.data_path_item = "data.extrude"
            props.input_scale = 0.01
            props.header_text = "Extrude Size: %.3f"

            props = layout.operator("wm.context_modal_mouse", text="Width Size")
            props.data_path_iter = "selected_editable_objects"
            props.data_path_item = "data.offset"
            props.input_scale = 0.01
            props.header_text = "Width Size: %.3f"

            layout.separator()

            layout.operator("object.convert", text="Convert to Mesh").target = 'MESH'
            layout.operator("object.convert", text="Convert to Grease Pencil").target = 'GPENCIL'
            layout.operator_menu_enum("object.origin_set", text="Set Origin", property="type")

            layout.separator()

        elif obj.type == 'GPENCIL':
            layout.operator("gpencil.convert", text="Convert to Path").type = 'PATH'
            layout.operator("gpencil.convert", text="Convert to Bezier Curves").type = 'CURVE'
            layout.operator("gpencil.convert", text="Convert to Mesh").type = 'POLY'

            layout.operator_menu_enum("object.origin_set", text="Set Origin", property="type")

            layout.separator()

        elif obj.type == 'EMPTY':
            layout.operator_context = 'INVOKE_REGION_WIN'

            props = layout.operator("wm.context_modal_mouse", text="Empty Draw Size")
            props.data_path_iter = "selected_editable_objects"
            props.data_path_item = "empty_display_size"
            props.input_scale = 0.01
            props.header_text = "Empty Draw Size: %.3f"

            layout.separator()

        elif obj.type == 'LIGHT':
            light = obj.data

            layout.operator_context = 'INVOKE_REGION_WIN'

            props = layout.operator("wm.context_modal_mouse", text="Power")
            props.data_path_iter = "selected_editable_objects"
            props.data_path_item = "data.energy"
            props.header_text = "Light Power: %.3f"

            if light.type == 'AREA':
                props = layout.operator("wm.context_modal_mouse", text="Size X")
                props.data_path_iter = "selected_editable_objects"
                props.data_path_item = "data.size"
                props.header_text = "Light Size X: %.3f"

                if light.shape in {'RECTANGLE', 'ELLIPSE'}:
                    props = layout.operator("wm.context_modal_mouse", text="Size Y")
                    props.data_path_iter = "selected_editable_objects"
                    props.data_path_item = "data.size_y"
                    props.header_text = "Light Size Y: %.3f"

            elif light.type in {'SPOT', 'POINT'}:
                props = layout.operator("wm.context_modal_mouse", text="Radius")
                props.data_path_iter = "selected_editable_objects"
                props.data_path_item = "data.shadow_soft_size"
                props.header_text = "Light Radius: %.3f"

            elif light.type == 'SUN':
                props = layout.operator("wm.context_modal_mouse", text="Angle")
                props.data_path_iter = "selected_editable_objects"
                props.data_path_item = "data.angle"
                props.header_text = "Light Angle: %.3f"

            if light.type == 'SPOT':
                layout.separator()

                props = layout.operator("wm.context_modal_mouse", text="Spot Size")
                props.data_path_iter = "selected_editable_objects"
                props.data_path_item = "data.spot_size"
                props.input_scale = 0.01
                props.header_text = "Spot Size: %.2f"

                props = layout.operator("wm.context_modal_mouse", text="Spot Blend")
                props.data_path_iter = "selected_editable_objects"
                props.data_path_item = "data.spot_blend"
                props.input_scale = -0.01
                props.header_text = "Spot Blend: %.2f"

            layout.separator()

        layout.operator("view3d.copybuffer", text="Copy Objects", icon='COPYDOWN')
        layout.operator("view3d.pastebuffer", text="Paste Objects", icon='PASTEDOWN')

        layout.separator()

        layout.operator("object.duplicate_move", icon='DUPLICATE')
        layout.operator("object.duplicate_move_linked")

        layout.separator()

        props = layout.operator("wm.call_panel", text="Rename Active Object...")
        props.name = "TOPBAR_PT_name"
        props.keep_open = False

        layout.separator()

        layout.menu("VIEW3D_MT_mirror")
        layout.menu("VIEW3D_MT_snap")
        layout.menu("VIEW3D_MT_object_parent")
        layout.operator_context = 'INVOKE_REGION_WIN'

        if view and view.local_view:
            layout.operator("view3d.localview_remove_from")
        else:
            layout.operator("object.move_to_collection")

        layout.separator()

        layout.operator("anim.keyframe_insert_menu", text="Insert Keyframe...")

        layout.separator()

        layout.operator_context = 'EXEC_DEFAULT'
        layout.operator("object.delete", text="Delete").use_global = False


class VIEW3D_MT_object_shading(Menu):
    # XXX, this menu is a place to store shading operator in object mode
    bl_label = "Shading"

    def draw(self, _context):
        layout = self.layout
        layout.operator("object.shade_smooth", text="Smooth")
        layout.operator("object.shade_flat", text="Flat")


class VIEW3D_MT_object_apply(Menu):
    bl_label = "Apply"

    def draw(self, _context):
        layout = self.layout

        props = layout.operator("object.transform_apply", text="Location", text_ctxt=i18n_contexts.default)
        props.location, props.rotation, props.scale = True, False, False

        props = layout.operator("object.transform_apply", text="Rotation", text_ctxt=i18n_contexts.default)
        props.location, props.rotation, props.scale = False, True, False

        props = layout.operator("object.transform_apply", text="Scale", text_ctxt=i18n_contexts.default)
        props.location, props.rotation, props.scale = False, False, True

        props = layout.operator("object.transform_apply", text="All Transforms", text_ctxt=i18n_contexts.default)
        props.location, props.rotation, props.scale = True, True, True

        props = layout.operator("object.transform_apply", text="Rotation & Scale", text_ctxt=i18n_contexts.default)
        props.location, props.rotation, props.scale = False, True, True

        layout.separator()

        layout.operator(
            "object.transforms_to_deltas",
            text="Location to Deltas",
            text_ctxt=i18n_contexts.default,
        ).mode = 'LOC'
        layout.operator(
            "object.transforms_to_deltas",
            text="Rotation to Deltas",
            text_ctxt=i18n_contexts.default,
        ).mode = 'ROT'
        layout.operator(
            "object.transforms_to_deltas",
            text="Scale to Deltas",
            text_ctxt=i18n_contexts.default,
        ).mode = 'SCALE'

        layout.operator(
            "object.transforms_to_deltas",
            text="All Transforms to Deltas",
            text_ctxt=i18n_contexts.default,
        ).mode = 'ALL'
        layout.operator("object.anim_transforms_to_deltas")

        layout.separator()

        layout.operator(
            "object.visual_transform_apply",
            text="Visual Transform",
            text_ctxt=i18n_contexts.default,
        )
        layout.operator(
            "object.convert",
            text="Visual Geometry to Mesh",
            text_ctxt=i18n_contexts.default,
        ).target = 'MESH'
        layout.operator("object.duplicates_make_real")


class VIEW3D_MT_object_parent(Menu):
    bl_label = "Parent"

    def draw(self, _context):
        layout = self.layout

        layout.operator_enum("object.parent_set", "type")

        layout.separator()

        layout.operator_enum("object.parent_clear", "type")


class VIEW3D_MT_object_track(Menu):
    bl_label = "Track"

    def draw(self, _context):
        layout = self.layout

        layout.operator_enum("object.track_set", "type")

        layout.separator()

        layout.operator_enum("object.track_clear", "type")


class VIEW3D_MT_object_collection(Menu):
    bl_label = "Collection"

    def draw(self, _context):
        layout = self.layout

        layout.operator("object.move_to_collection")
        layout.operator("object.link_to_collection")

        layout.separator()

        layout.operator("collection.create")
        # layout.operator_menu_enum("collection.objects_remove", "collection")  # BUGGY
        layout.operator("collection.objects_remove")
        layout.operator("collection.objects_remove_all")

        layout.separator()

        layout.operator("collection.objects_add_active")
        layout.operator("collection.objects_remove_active")


class VIEW3D_MT_object_constraints(Menu):
    bl_label = "Constraints"

    def draw(self, _context):
        layout = self.layout

        layout.operator("object.constraint_add_with_targets")
        layout.operator("object.constraints_copy")

        layout.separator()

        layout.operator("object.constraints_clear")


class VIEW3D_MT_object_quick_effects(Menu):
    bl_label = "Quick Effects"

    def draw(self, _context):
        layout = self.layout

        layout.operator("object.quick_fur")
        layout.operator("object.quick_explode")
        layout.operator("object.quick_smoke")
        layout.operator("object.quick_fluid")


class VIEW3D_MT_object_showhide(Menu):
    bl_label = "Show/Hide"

    def draw(self, _context):
        layout = self.layout

        layout.operator("object.hide_view_clear")

        layout.separator()

        layout.operator("object.hide_view_set", text="Hide Selected").unselected = False
        layout.operator("object.hide_view_set", text="Hide Unselected").unselected = True


class VIEW3D_MT_make_single_user(Menu):
    bl_label = "Make Single User"

    def draw(self, _context):
        layout = self.layout

        props = layout.operator("object.make_single_user", text="Object")
        props.object = True
        props.obdata = props.material = props.animation = False

        props = layout.operator("object.make_single_user", text="Object & Data")
        props.object = props.obdata = True
        props.material = props.animation = False

        props = layout.operator("object.make_single_user", text="Object & Data & Materials")
        props.object = props.obdata = props.material = True
        props.animation = False

        props = layout.operator("object.make_single_user", text="Materials")
        props.material = True
        props.object = props.obdata = props.animation = False

        props = layout.operator("object.make_single_user", text="Object Animation")
        props.animation = True
        props.object = props.obdata = props.material = False


class VIEW3D_MT_make_links(Menu):
    bl_label = "Make Links"

    def draw(self, _context):
        layout = self.layout
        operator_context_default = layout.operator_context

        if len(bpy.data.scenes) > 10:
            layout.operator_context = 'INVOKE_REGION_WIN'
            layout.operator("object.make_links_scene", text="Objects to Scene...", icon='OUTLINER_OB_EMPTY')
        else:
            layout.operator_context = 'EXEC_REGION_WIN'
            layout.operator_menu_enum("object.make_links_scene", "scene", text="Objects to Scene")

        layout.separator()

        layout.operator_context = operator_context_default

        layout.operator_enum("object.make_links_data", "type")  # inline

        layout.operator("object.join_uvs")  # stupid place to add this!


<<<<<<< HEAD
class VIEW3D_MT_object_game(Menu):
    bl_label = "Game"

    def draw(self, context):
        layout = self.layout

        layout.operator("object.logic_bricks_copy", text="Copy Logic Bricks")
        layout.operator("object.game_physics_copy", text="Copy Physics Properties")

        layout.separator()

        layout.operator("object.game_property_copy", text="Replace Properties").operation = 'REPLACE'
        layout.operator("object.game_property_copy", text="Merge Properties").operation = 'MERGE'
        layout.operator_menu_enum("object.game_property_copy", "property", text="Copy Properties...")

        layout.separator()

        layout.operator("object.game_property_clear")


=======
>>>>>>> 3e81c1c1
class VIEW3D_MT_brush_paint_modes(Menu):
    bl_label = "Enabled Modes"

    def draw(self, context):
        layout = self.layout

        settings = UnifiedPaintPanel.paint_settings(context)
        brush = settings.brush

        layout.prop(brush, "use_paint_sculpt", text="Sculpt")
        layout.prop(brush, "use_paint_uv_sculpt", text="UV Sculpt")
        layout.prop(brush, "use_paint_vertex", text="Vertex Paint")
        layout.prop(brush, "use_paint_weight", text="Weight Paint")
        layout.prop(brush, "use_paint_image", text="Texture Paint")


class VIEW3D_MT_paint_vertex(Menu):
    bl_label = "Paint"

    def draw(self, _context):
        layout = self.layout

        layout.operator("paint.vertex_color_set")
        layout.operator("paint.vertex_color_smooth")
        layout.operator("paint.vertex_color_dirt")
        layout.operator("paint.vertex_color_from_weight")

        layout.separator()

        layout.operator("paint.vertex_color_invert", text="Invert")
        layout.operator("paint.vertex_color_levels", text="Levels")
        layout.operator("paint.vertex_color_hsv", text="Hue Saturation Value")
        layout.operator("paint.vertex_color_brightness_contrast", text="Bright/Contrast")


class VIEW3D_MT_hook(Menu):
    bl_label = "Hooks"

    def draw(self, context):
        layout = self.layout
        layout.operator_context = 'EXEC_AREA'
        layout.operator("object.hook_add_newob")
        layout.operator("object.hook_add_selob").use_bone = False
        layout.operator("object.hook_add_selob", text="Hook to Selected Object Bone").use_bone = True

        if any([mod.type == 'HOOK' for mod in context.active_object.modifiers]):
            layout.separator()

            layout.operator_menu_enum("object.hook_assign", "modifier")
            layout.operator_menu_enum("object.hook_remove", "modifier")

            layout.separator()

            layout.operator_menu_enum("object.hook_select", "modifier")
            layout.operator_menu_enum("object.hook_reset", "modifier")
            layout.operator_menu_enum("object.hook_recenter", "modifier")


class VIEW3D_MT_vertex_group(Menu):
    bl_label = "Vertex Groups"

    def draw(self, context):
        layout = self.layout

        layout.operator_context = 'EXEC_AREA'
        layout.operator("object.vertex_group_assign_new")

        ob = context.active_object
        if ob.mode == 'EDIT' or (ob.mode == 'WEIGHT_PAINT' and ob.type == 'MESH' and ob.data.use_paint_mask_vertex):
            if ob.vertex_groups.active:
                layout.separator()

                layout.operator("object.vertex_group_assign", text="Assign to Active Group")
                layout.operator(
                    "object.vertex_group_remove_from",
                    text="Remove from Active Group",
                ).use_all_groups = False
                layout.operator("object.vertex_group_remove_from", text="Remove from All").use_all_groups = True

        if ob.vertex_groups.active:
            layout.separator()

            layout.operator_menu_enum("object.vertex_group_set_active", "group", text="Set Active Group")
            layout.operator("object.vertex_group_remove", text="Remove Active Group").all = False
            layout.operator("object.vertex_group_remove", text="Remove All Groups").all = True


class VIEW3D_MT_gpencil_vertex_group(Menu):
    bl_label = "Vertex Groups"

    def draw(self, context):
        layout = self.layout

        layout.operator_context = 'EXEC_AREA'
        ob = context.active_object

        layout.operator("object.vertex_group_add", text="Add New Group")
        ob = context.active_object
        if ob.vertex_groups.active:
            layout.separator()

            layout.operator("gpencil.vertex_group_assign", text="Assign")
            layout.operator("gpencil.vertex_group_remove_from", text="Remove")

            layout.operator("gpencil.vertex_group_select", text="Select")
            layout.operator("gpencil.vertex_group_deselect", text="Deselect")


class VIEW3D_MT_paint_weight(Menu):
    bl_label = "Weights"

    @staticmethod
    def draw_generic(layout, is_editmode=False):

        if not is_editmode:

            layout.operator("paint.weight_from_bones", text="Assign Automatic From Bones").type = 'AUTOMATIC'
            layout.operator("paint.weight_from_bones", text="Assign From Bone Envelopes").type = 'ENVELOPES'

            layout.separator()

        layout.operator("object.vertex_group_normalize_all", text="Normalize All")
        layout.operator("object.vertex_group_normalize", text="Normalize")

        layout.separator()

        layout.operator("object.vertex_group_mirror", text="Mirror")
        layout.operator("object.vertex_group_invert", text="Invert")
        layout.operator("object.vertex_group_clean", text="Clean")

        layout.separator()

        layout.operator("object.vertex_group_quantize", text="Quantize")
        layout.operator("object.vertex_group_levels", text="Levels")
        layout.operator("object.vertex_group_smooth", text="Smooth")

        if not is_editmode:
            props = layout.operator("object.data_transfer", text="Transfer Weights")
            props.use_reverse_transfer = True
            props.data_type = 'VGROUP_WEIGHTS'

        layout.operator("object.vertex_group_limit_total", text="Limit Total")
        layout.operator("object.vertex_group_fix", text="Fix Deforms")

        if not is_editmode:
            layout.separator()

            layout.operator("paint.weight_set")

    def draw(self, _context):
        self.draw_generic(self.layout, is_editmode=False)


class VIEW3D_MT_sculpt(Menu):
    bl_label = "Sculpt"

    def draw(self, context):
        layout = self.layout

        props = layout.operator("paint.hide_show", text="Show All")
        props.action = 'SHOW'
        props.area = 'ALL'

        props = layout.operator("paint.hide_show", text="Hide Bounding Box")
        props.action = 'HIDE'
        props.area = 'INSIDE'

        props = layout.operator("paint.hide_show", text="Show Bounding Box")
        props.action = 'SHOW'
        props.area = 'INSIDE'

        props = layout.operator("paint.hide_show", text="Hide Masked")
        props.area = 'MASKED'

        layout.separator()

        props = layout.operator("paint.mask_flood_fill", text="Invert Mask")
        props.mode = 'INVERT'

        props = layout.operator("paint.mask_flood_fill", text="Fill Mask")
        props.mode = 'VALUE'
        props.value = 1

        props = layout.operator("paint.mask_flood_fill", text="Clear Mask")
        props.mode = 'VALUE'
        props.value = 0

        props = layout.operator("view3d.select_box", text="Box Mask")
        props = layout.operator("paint.mask_lasso_gesture", text="Lasso Mask")

        layout.separator()

        props = layout.operator("sculpt.mask_filter", text='Smooth Mask')
        props.filter_type = 'SMOOTH'
        props.auto_iteration_count = True

        props = layout.operator("sculpt.mask_filter", text='Sharpen Mask')
        props.filter_type = 'SHARPEN'
        props.auto_iteration_count = True

        props = layout.operator("sculpt.mask_filter", text='Grow Mask')
        props.filter_type = 'GROW'
        props.auto_iteration_count = True

        props = layout.operator("sculpt.mask_filter", text='Shrink Mask')
        props.filter_type = 'SHRINK'
        props.auto_iteration_count = True

        props = layout.operator("sculpt.mask_filter", text='Increase Contrast')
        props.filter_type = 'CONTRAST_INCREASE'
        props.auto_iteration_count = False

        props = layout.operator("sculpt.mask_filter", text='Decrease Contrast')
        props.filter_type = 'CONTRAST_DECREASE'
        props.auto_iteration_count = False

        layout.separator()

        props = layout.operator("sculpt.dirty_mask", text='Dirty Mask')


class VIEW3D_MT_particle(Menu):
    bl_label = "Particle"

    def draw(self, context):
        layout = self.layout
        tool_settings = context.tool_settings

        particle_edit = tool_settings.particle_edit

        layout.operator("particle.mirror")

        layout.operator("particle.remove_doubles")

        layout.separator()

        if particle_edit.select_mode == 'POINT':
            layout.operator("particle.subdivide")

        layout.operator("particle.unify_length")
        layout.operator("particle.rekey")
        layout.operator("particle.weight_set")

        layout.separator()

        layout.menu("VIEW3D_MT_particle_showhide")

        layout.separator()

        layout.operator("particle.delete")


class VIEW3D_MT_particle_context_menu(Menu):
    bl_label = "Particle Context Menu"

    def draw(self, context):
        layout = self.layout
        tool_settings = context.tool_settings

        particle_edit = tool_settings.particle_edit

        layout.operator("particle.rekey")

        layout.separator()

        layout.operator("particle.delete")

        layout.separator()

        layout.operator("particle.remove_doubles")
        layout.operator("particle.unify_length")

        if particle_edit.select_mode == 'POINT':
            layout.operator("particle.subdivide")

        layout.operator("particle.weight_set")

        layout.separator()

        layout.operator("particle.mirror")

        if particle_edit.select_mode == 'POINT':
            layout.separator()

            layout.operator("particle.select_all", text="All").action = 'SELECT'
            layout.operator("particle.select_all", text="None").action = 'DESELECT'
            layout.operator("particle.select_all", text="Invert").action = 'INVERT'

            layout.separator()

            layout.operator("particle.select_roots")
            layout.operator("particle.select_tips")

            layout.separator()

            layout.operator("particle.select_random")

            layout.separator()

            layout.operator("particle.select_more")
            layout.operator("particle.select_less")

            layout.separator()

            layout.operator("particle.select_linked")


class VIEW3D_MT_particle_showhide(ShowHideMenu, Menu):
    _operator_name = "particle"


class VIEW3D_MT_pose(Menu):
    bl_label = "Pose"

    def draw(self, _context):
        layout = self.layout

        layout.menu("VIEW3D_MT_transform_armature")

        layout.menu("VIEW3D_MT_pose_transform")
        layout.menu("VIEW3D_MT_pose_apply")

        layout.menu("VIEW3D_MT_snap")

        layout.separator()

        layout.menu("VIEW3D_MT_object_animation")

        layout.separator()

        layout.menu("VIEW3D_MT_pose_slide")
        layout.menu("VIEW3D_MT_pose_propagate")

        layout.separator()

        layout.operator("pose.copy", icon='COPYDOWN')
        layout.operator("pose.paste", icon='PASTEDOWN').flipped = False
        layout.operator("pose.paste", icon='PASTEFLIPDOWN', text="Paste Pose Flipped").flipped = True

        layout.separator()

        layout.menu("VIEW3D_MT_pose_library")
        layout.menu("VIEW3D_MT_pose_motion")
        layout.menu("VIEW3D_MT_pose_group")

        layout.separator()

        layout.menu("VIEW3D_MT_object_parent")
        layout.menu("VIEW3D_MT_pose_ik")
        layout.menu("VIEW3D_MT_pose_constraints")

        layout.separator()

        layout.operator_context = 'EXEC_AREA'
        layout.operator("pose.autoside_names", text="AutoName Left/Right").axis = 'XAXIS'
        layout.operator("pose.autoside_names", text="AutoName Front/Back").axis = 'YAXIS'
        layout.operator("pose.autoside_names", text="AutoName Top/Bottom").axis = 'ZAXIS'

        layout.operator("pose.flip_names")

        layout.operator("pose.quaternions_flip")

        layout.separator()

        layout.operator_context = 'INVOKE_AREA'
        layout.operator("armature.armature_layers", text="Change Armature Layers...")
        layout.operator("pose.bone_layers", text="Change Bone Layers...")

        layout.separator()

        layout.menu("VIEW3D_MT_pose_showhide")
        layout.menu("VIEW3D_MT_bone_options_toggle", text="Bone Settings")


class VIEW3D_MT_pose_transform(Menu):
    bl_label = "Clear Transform"

    def draw(self, _context):
        layout = self.layout

        layout.operator("pose.transforms_clear", text="All")

        layout.separator()

        layout.operator("pose.loc_clear", text="Location")
        layout.operator("pose.rot_clear", text="Rotation")
        layout.operator("pose.scale_clear", text="Scale")

        layout.separator()

        layout.operator("pose.user_transforms_clear", text="Reset Unkeyed")


class VIEW3D_MT_pose_slide(Menu):
    bl_label = "In-Betweens"

    def draw(self, _context):
        layout = self.layout

        layout.operator("pose.push_rest")
        layout.operator("pose.relax_rest")
        layout.operator("pose.push")
        layout.operator("pose.relax")
        layout.operator("pose.breakdown")


class VIEW3D_MT_pose_propagate(Menu):
    bl_label = "Propagate"

    def draw(self, _context):
        layout = self.layout

        layout.operator("pose.propagate").mode = 'WHILE_HELD'

        layout.separator()

        layout.operator("pose.propagate", text="To Next Keyframe").mode = 'NEXT_KEY'
        layout.operator("pose.propagate", text="To Last Keyframe (Make Cyclic)").mode = 'LAST_KEY'

        layout.separator()

        layout.operator("pose.propagate", text="On Selected Keyframes").mode = 'SELECTED_KEYS'

        layout.separator()

        layout.operator("pose.propagate", text="On Selected Markers").mode = 'SELECTED_MARKERS'


class VIEW3D_MT_pose_library(Menu):
    bl_label = "Pose Library"

    def draw(self, _context):
        layout = self.layout

        layout.operator("poselib.browse_interactive", text="Browse Poses...")

        layout.separator()

        layout.operator("poselib.pose_add", text="Add Pose...")
        layout.operator("poselib.pose_rename", text="Rename Pose...")
        layout.operator("poselib.pose_remove", text="Remove Pose...")


class VIEW3D_MT_pose_motion(Menu):
    bl_label = "Motion Paths"

    def draw(self, _context):
        layout = self.layout

        layout.operator("pose.paths_calculate", text="Calculate")
        layout.operator("pose.paths_clear", text="Clear")


class VIEW3D_MT_pose_group(Menu):
    bl_label = "Bone Groups"

    def draw(self, context):
        layout = self.layout

        pose = context.active_object.pose

        layout.operator_context = 'EXEC_AREA'
        layout.operator("pose.group_assign", text="Assign to New Group").type = 0

        if pose.bone_groups:
            active_group = pose.bone_groups.active_index + 1
            layout.operator("pose.group_assign", text="Assign to Group").type = active_group

            layout.separator()

            # layout.operator_context = 'INVOKE_AREA'
            layout.operator("pose.group_unassign")
            layout.operator("pose.group_remove")


class VIEW3D_MT_pose_ik(Menu):
    bl_label = "Inverse Kinematics"

    def draw(self, _context):
        layout = self.layout

        layout.operator("pose.ik_add")
        layout.operator("pose.ik_clear")


class VIEW3D_MT_pose_constraints(Menu):
    bl_label = "Constraints"

    def draw(self, _context):
        layout = self.layout

        layout.operator("pose.constraint_add_with_targets", text="Add (With Targets)...")
        layout.operator("pose.constraints_copy")
        layout.operator("pose.constraints_clear")


class VIEW3D_MT_pose_showhide(ShowHideMenu, Menu):
    _operator_name = "pose"


class VIEW3D_MT_pose_apply(Menu):
    bl_label = "Apply"

    def draw(self, _context):
        layout = self.layout

        layout.operator("pose.armature_apply").selected = False
        layout.operator("pose.armature_apply", text="Apply Selected as Rest Pose").selected = True
        layout.operator("pose.visual_transform_apply")

        layout.separator()

        props = layout.operator("object.assign_property_defaults")
        props.process_bones = True


class VIEW3D_MT_pose_context_menu(Menu):
    bl_label = "Pose Context Menu"

    def draw(self, _context):
        layout = self.layout

        layout.operator_context = 'INVOKE_REGION_WIN'

        layout.operator("anim.keyframe_insert_menu", text="Insert Keyframe...")

        layout.separator()

        layout.operator("pose.copy", icon='COPYDOWN')
        layout.operator("pose.paste", icon='PASTEDOWN').flipped = False
        layout.operator("pose.paste", icon='PASTEFLIPDOWN', text="Paste X-Flipped Pose").flipped = True

        layout.separator()

        props = layout.operator("wm.call_panel", text="Rename Active Bone...")
        props.name = "TOPBAR_PT_name"
        props.keep_open = False

        layout.separator()

        layout.operator("pose.push")
        layout.operator("pose.relax")
        layout.operator("pose.breakdown")

        layout.separator()

        layout.operator("pose.paths_calculate", text="Calculate Motion Paths")
        layout.operator("pose.paths_clear", text="Clear Motion Paths")

        layout.separator()

        layout.operator("pose.hide").unselected = False
        layout.operator("pose.reveal")

        layout.separator()

        layout.operator("pose.user_transforms_clear")


class BoneOptions:
    def draw(self, context):
        layout = self.layout

        options = [
            "show_wire",
            "use_deform",
            "use_envelope_multiply",
            "use_inherit_rotation",
            "inherit_scale",
        ]

        if context.mode == 'EDIT_ARMATURE':
            bone_props = bpy.types.EditBone.bl_rna.properties
            data_path_iter = "selected_bones"
            opt_suffix = ""
            options.append("lock")
        else:  # pose-mode
            bone_props = bpy.types.Bone.bl_rna.properties
            data_path_iter = "selected_pose_bones"
            opt_suffix = "bone."

        for opt in options:
            props = layout.operator("wm.context_collection_boolean_set", text=bone_props[opt].name,
                                    text_ctxt=i18n_contexts.default)
            props.data_path_iter = data_path_iter
            props.data_path_item = opt_suffix + opt
            props.type = self.type


class VIEW3D_MT_bone_options_toggle(Menu, BoneOptions):
    bl_label = "Toggle Bone Options"
    type = 'TOGGLE'


class VIEW3D_MT_bone_options_enable(Menu, BoneOptions):
    bl_label = "Enable Bone Options"
    type = 'ENABLE'


class VIEW3D_MT_bone_options_disable(Menu, BoneOptions):
    bl_label = "Disable Bone Options"
    type = 'DISABLE'


# ********** Edit Menus, suffix from ob.type **********


class VIEW3D_MT_edit_mesh(Menu):
    bl_label = "Mesh"

    def draw(self, _context):
        layout = self.layout

        with_bullet = bpy.app.build_options.bullet

        layout.menu("VIEW3D_MT_transform")
        layout.menu("VIEW3D_MT_mirror")
        layout.menu("VIEW3D_MT_snap")

        layout.separator()

        layout.operator("mesh.duplicate_move", text="Duplicate")
        layout.menu("VIEW3D_MT_edit_mesh_extrude")
        layout.operator("mesh.split")
        layout.operator("mesh.bisect")
        layout.operator("mesh.knife_project")

        if with_bullet:
            layout.operator("mesh.convex_hull")

        layout.separator()

        layout.operator("mesh.symmetrize")
        layout.operator("mesh.symmetry_snap")

        layout.separator()

        layout.menu("VIEW3D_MT_edit_mesh_normals")
        layout.menu("VIEW3D_MT_edit_mesh_shading")
        layout.menu("VIEW3D_MT_edit_mesh_weights")
        layout.operator_menu_enum("mesh.sort_elements", "type", text="Sort Elements...")

        layout.separator()

        layout.menu("VIEW3D_MT_edit_mesh_showhide")
        layout.operator_menu_enum("mesh.separate", "type")
        layout.menu("VIEW3D_MT_edit_mesh_clean")

        layout.separator()

        layout.menu("VIEW3D_MT_edit_mesh_delete")


class VIEW3D_MT_edit_mesh_context_menu(Menu):
    bl_label = ""

    def draw(self, context):

        def count_selected_items_for_objects_in_mode():
            selected_verts_len = 0
            selected_edges_len = 0
            selected_faces_len = 0
            for ob in context.objects_in_mode_unique_data:
                v, e, f = ob.data.count_selected_items()
                selected_verts_len += v
                selected_edges_len += e
                selected_faces_len += f
            return (selected_verts_len, selected_edges_len, selected_faces_len)

        is_vert_mode, is_edge_mode, is_face_mode = context.tool_settings.mesh_select_mode
        selected_verts_len, selected_edges_len, selected_faces_len = count_selected_items_for_objects_in_mode()

        del count_selected_items_for_objects_in_mode

        layout = self.layout

        layout.operator_context = 'INVOKE_REGION_WIN'

        # If nothing is selected
        # (disabled for now until it can be made more useful).
        '''
        # If nothing is selected
        if not (selected_verts_len or selected_edges_len or selected_faces_len):
            layout.menu("VIEW3D_MT_mesh_add", text="Add", text_ctxt=i18n_contexts.operator_default)

            return
        '''

        # Else something is selected

        row = layout.row()

        if is_vert_mode:
            col = row.column()

            col.label(text="Vertex Context Menu", icon='VERTEXSEL')
            col.separator()

            # Additive Operators
            col.operator("mesh.subdivide", text="Subdivide")

            col.separator()

            col.operator("mesh.extrude_vertices_move", text="Extrude Vertices")
            col.operator("mesh.bevel", text="Bevel Vertices").vertex_only = True

            if selected_verts_len > 1:
                col.separator()
                col.operator("mesh.edge_face_add", text="New Edge/Face from Vertices")
                col.operator("mesh.vert_connect_path", text="Connect Vertex Path")
                col.operator("mesh.vert_connect", text="Connect Vertex Pairs")

            col.separator()

            # Deform Operators
            col.operator("transform.push_pull", text="Push/Pull")
            col.operator("transform.shrink_fatten", text="Shrink/Fatten")
            col.operator("transform.shear", text="Shear")
            col.operator("transform.vert_slide", text="Slide Vertices")
            col.operator("transform.vertex_random", text="Randomize Vertices")
            col.operator("mesh.vertices_smooth", text="Smooth Vertices")
            col.operator("mesh.vertices_smooth_laplacian", text="Smooth Laplacian")

            col.separator()

            col.menu("VIEW3D_MT_mirror", text="Mirror Vertices")
            col.menu("VIEW3D_MT_snap", text="Snap Vertices")

            col.separator()

            # Removal Operators
            if selected_verts_len > 1:
                col.menu("VIEW3D_MT_edit_mesh_merge", text="Merge Vertices")
            col.operator("mesh.split")
            col.operator_menu_enum("mesh.separate", "type")
            col.operator("mesh.dissolve_verts")
            col.operator("mesh.delete", text="Delete Vertices").type = 'VERT'

        if is_edge_mode:
            render = context.scene.render

            col = row.column()
            col.label(text="Edge Context Menu", icon='EDGESEL')
            col.separator()

            # Additive Operators
            col.operator("mesh.subdivide", text="Subdivide")

            col.separator()

            col.operator("mesh.extrude_edges_move", text="Extrude Edges")
            col.operator("mesh.bevel", text="Bevel Edges").vertex_only = False
            if selected_edges_len >= 2:
                col.operator("mesh.bridge_edge_loops")
            if selected_edges_len >= 1:
                col.operator("mesh.edge_face_add", text="New Face from Edges")
            if selected_edges_len >= 2:
                col.operator("mesh.fill")

            col.separator()

            col.operator("mesh.loopcut_slide")
            col.operator("mesh.offset_edge_loops_slide")
            col.operator("mesh.knife_tool")
            col.operator("mesh.bisect")
            col.operator("mesh.bridge_edge_loops", text="Bridge Edge Loops")

            col.separator()

            # Deform Operators
            col.operator("mesh.edge_rotate", text="Rotate Edge CW").use_ccw = False
            col.operator("transform.edge_slide")
            col.operator("mesh.edge_split")

            col.separator()

            # Edge Flags
            col.operator("transform.edge_crease")
            col.operator("transform.edge_bevelweight")

            col.separator()

            col.operator("mesh.mark_seam").clear = False
            col.operator("mesh.mark_seam", text="Clear Seam").clear = True

            col.separator()

            col.operator("mesh.mark_sharp")
            col.operator("mesh.mark_sharp", text="Clear Sharp").clear = True

            if render.use_freestyle:
                col.separator()

                col.operator("mesh.mark_freestyle_edge").clear = False
                col.operator("mesh.mark_freestyle_edge", text="Clear Freestyle Edge").clear = True

            col.separator()

            # Removal Operators
            col.operator("mesh.unsubdivide")
            col.operator("mesh.split")
            col.operator_menu_enum("mesh.separate", "type")
            col.operator("mesh.dissolve_edges")
            col.operator("mesh.delete", text="Delete Edges").type = 'EDGE'

        if is_face_mode:
            col = row.column()

            col.label(text="Face Context Menu", icon='FACESEL')
            col.separator()

            # Additive Operators
            col.operator("mesh.subdivide", text="Subdivide")

            col.separator()

            col.operator("view3d.edit_mesh_extrude_move_normal", text="Extrude Faces")
            col.operator("view3d.edit_mesh_extrude_move_shrink_fatten", text="Extrude Faces Along Normals")
            col.operator("mesh.extrude_faces_move", text="Extrude Individual Faces")

            col.operator("mesh.inset")
            col.operator("mesh.poke")

            if selected_faces_len >= 2:
                col.operator("mesh.bridge_edge_loops", text="Bridge Faces")

            col.separator()

            # Modify Operators
            col.menu("VIEW3D_MT_uv_map", text="UV Unwrap Faces")

            col.separator()

            props = col.operator("mesh.quads_convert_to_tris")
            props.quad_method = props.ngon_method = 'BEAUTY'
            col.operator("mesh.tris_convert_to_quads")

            col.separator()

            col.operator("mesh.faces_shade_smooth")
            col.operator("mesh.faces_shade_flat")

            col.separator()

            # Removal Operators
            col.operator("mesh.unsubdivide")
            col.operator("mesh.split")
            col.operator_menu_enum("mesh.separate", "type")
            col.operator("mesh.dissolve_faces")
            col.operator("mesh.delete", text="Delete Faces").type = 'FACE'


class VIEW3D_MT_edit_mesh_select_mode(Menu):
    bl_label = "Mesh Select Mode"

    def draw(self, _context):
        layout = self.layout

        layout.operator_context = 'INVOKE_REGION_WIN'
        layout.operator("mesh.select_mode", text="Vertex", icon='VERTEXSEL').type = 'VERT'
        layout.operator("mesh.select_mode", text="Edge", icon='EDGESEL').type = 'EDGE'
        layout.operator("mesh.select_mode", text="Face", icon='FACESEL').type = 'FACE'


class VIEW3D_MT_edit_mesh_extrude(Menu):
    bl_label = "Extrude"

    _extrude_funcs = {
        'VERT': lambda layout:
        layout.operator("mesh.extrude_vertices_move", text="Extrude Vertices"),
        'EDGE': lambda layout:
        layout.operator("mesh.extrude_edges_move", text="Extrude Edges"),
        'REGION': lambda layout:
        layout.operator("view3d.edit_mesh_extrude_move_normal", text="Extrude Faces"),
        'REGION_VERT_NORMAL': lambda layout:
        layout.operator("view3d.edit_mesh_extrude_move_shrink_fatten", text="Extrude Faces Along Normals"),
        'FACE': lambda layout:
        layout.operator("mesh.extrude_faces_move", text="Extrude Individual Faces"),
    }

    @staticmethod
    def extrude_options(context):
        tool_settings = context.tool_settings
        select_mode = tool_settings.mesh_select_mode
        mesh = context.object.data

        menu = []
        if mesh.total_face_sel:
            menu += ['REGION', 'REGION_VERT_NORMAL', 'FACE']
        if mesh.total_edge_sel and (select_mode[0] or select_mode[1]):
            menu += ['EDGE']
        if mesh.total_vert_sel and select_mode[0]:
            menu += ['VERT']

        # should never get here
        return menu

    def draw(self, context):
        layout = self.layout
        layout.operator_context = 'INVOKE_REGION_WIN'

        for menu_id in self.extrude_options(context):
            self._extrude_funcs[menu_id](layout)


class VIEW3D_MT_edit_mesh_vertices(Menu):
    bl_label = "Vertex"

    def draw(self, _context):
        layout = self.layout
        layout.operator_context = 'INVOKE_REGION_WIN'

        layout.operator("mesh.extrude_vertices_move", text="Extrude Vertices")
        layout.operator("mesh.bevel", text="Bevel Vertices").vertex_only = True

        layout.separator()

        layout.operator("mesh.edge_face_add", text="New Edge/Face from Vertices")
        layout.operator("mesh.vert_connect_path", text="Connect Vertex Path")
        layout.operator("mesh.vert_connect", text="Connect Vertex Pairs")

        layout.separator()

        props = layout.operator("mesh.rip_move", text="Rip Vertices")
        props.MESH_OT_rip.use_fill = False
        props = layout.operator("mesh.rip_move", text="Rip Vertices and Fill")
        props.MESH_OT_rip.use_fill = True
        layout.operator("mesh.rip_edge_move", text="Rip Vertices and Extend")

        layout.separator()

        layout.operator("transform.vert_slide", text="Slide Vertices")
        layout.operator("mesh.vertices_smooth", text="Smooth Vertices")

        layout.separator()

        layout.operator("mesh.blend_from_shape")
        layout.operator("mesh.shape_propagate_to_all", text="Propagate to Shapes")

        layout.separator()

        layout.menu("VIEW3D_MT_edit_mesh_merge", text="Merge Vertices")

        layout.separator()

        layout.menu("VIEW3D_MT_vertex_group")
        layout.menu("VIEW3D_MT_hook")

        layout.separator()

        layout.operator("object.vertex_parent_set")


class VIEW3D_MT_edit_mesh_edges_data(Menu):
    bl_label = "Edge Data"

    def draw(self, context):
        layout = self.layout

        render = context.scene.render

        layout.operator_context = 'INVOKE_REGION_WIN'

        layout.operator("transform.edge_crease")
        layout.operator("transform.edge_bevelweight")

        layout.separator()

        layout.operator("mesh.mark_seam").clear = False
        layout.operator("mesh.mark_seam", text="Clear Seam").clear = True

        layout.separator()

        layout.operator("mesh.mark_sharp")
        layout.operator("mesh.mark_sharp", text="Clear Sharp").clear = True

        layout.operator("mesh.mark_sharp", text="Mark Sharp from Vertices").use_verts = True
        props = layout.operator("mesh.mark_sharp", text="Clear Sharp from Vertices")
        props.use_verts = True
        props.clear = True

        if render.use_freestyle:
            layout.separator()

            layout.operator("mesh.mark_freestyle_edge").clear = False
            layout.operator("mesh.mark_freestyle_edge", text="Clear Freestyle Edge").clear = True


class VIEW3D_MT_edit_mesh_edges(Menu):
    bl_label = "Edge"

    def draw(self, _context):
        layout = self.layout

        with_freestyle = bpy.app.build_options.freestyle

        layout.operator_context = 'INVOKE_REGION_WIN'

        layout.operator("mesh.extrude_edges_move", text="Extrude Edges")
        layout.operator("mesh.bevel", text="Bevel Edges").vertex_only = False
        layout.operator("mesh.bridge_edge_loops")

        layout.separator()

        layout.operator("mesh.subdivide")
        layout.operator("mesh.subdivide_edgering")
        layout.operator("mesh.unsubdivide")

        layout.separator()

        layout.operator("mesh.edge_rotate", text="Rotate Edge CW").use_ccw = False
        layout.operator("mesh.edge_rotate", text="Rotate Edge CCW").use_ccw = True

        layout.separator()

        layout.operator("transform.edge_slide")
        layout.operator("mesh.edge_split")

        layout.separator()

        layout.operator("transform.edge_crease")
        layout.operator("transform.edge_bevelweight")

        layout.separator()

        layout.operator("mesh.mark_seam").clear = False
        layout.operator("mesh.mark_seam", text="Clear Seam").clear = True

        layout.separator()

        layout.operator("mesh.mark_sharp")
        layout.operator("mesh.mark_sharp", text="Clear Sharp").clear = True

        layout.operator("mesh.mark_sharp", text="Mark Sharp from Vertices").use_verts = True
        props = layout.operator("mesh.mark_sharp", text="Clear Sharp from Vertices")
        props.use_verts = True
        props.clear = True

        if with_freestyle:
            layout.separator()

            layout.operator("mesh.mark_freestyle_edge").clear = False
            layout.operator("mesh.mark_freestyle_edge", text="Clear Freestyle Edge").clear = True


class VIEW3D_MT_edit_mesh_faces_data(Menu):
    bl_label = "Face Data"

    def draw(self, _context):
        layout = self.layout

        with_freestyle = bpy.app.build_options.freestyle

        layout.operator_context = 'INVOKE_REGION_WIN'

        layout.operator("mesh.colors_rotate")
        layout.operator("mesh.colors_reverse")

        layout.separator()

        layout.operator("mesh.uvs_rotate")
        layout.operator("mesh.uvs_reverse")

        layout.separator()

        if with_freestyle:
            layout.operator("mesh.mark_freestyle_face").clear = False
            layout.operator("mesh.mark_freestyle_face", text="Clear Freestyle Face").clear = True


class VIEW3D_MT_edit_mesh_faces(Menu):
    bl_label = "Face"
    bl_idname = "VIEW3D_MT_edit_mesh_faces"

    def draw(self, _context):
        layout = self.layout

        layout.operator_context = 'INVOKE_REGION_WIN'

        layout.operator("view3d.edit_mesh_extrude_move_normal", text="Extrude Faces")
        layout.operator("view3d.edit_mesh_extrude_move_shrink_fatten", text="Extrude Faces Along Normals")
        layout.operator("mesh.extrude_faces_move", text="Extrude Individual Faces")

        layout.separator()

        layout.operator("mesh.inset")
        layout.operator("mesh.poke")
        props = layout.operator("mesh.quads_convert_to_tris")
        props.quad_method = props.ngon_method = 'BEAUTY'
        layout.operator("mesh.tris_convert_to_quads")
        layout.operator("mesh.solidify", text="Solidify Faces")
        layout.operator("mesh.wireframe")

        layout.separator()

        layout.operator("mesh.fill")
        layout.operator("mesh.fill_grid")
        layout.operator("mesh.beautify_fill")

        layout.separator()

        layout.operator("mesh.intersect")
        layout.operator("mesh.intersect_boolean")

        layout.separator()

        layout.operator("mesh.face_split_by_edges")

        layout.separator()

        layout.operator("mesh.faces_shade_smooth")
        layout.operator("mesh.faces_shade_flat")

        layout.separator()

        layout.menu("VIEW3D_MT_edit_mesh_faces_data")


class VIEW3D_MT_edit_mesh_normals_select_strength(Menu):
    bl_label = "Select by Face Strength"

    def draw(self, _context):
        layout = self.layout

        op = layout.operator("mesh.mod_weighted_strength", text="Weak")
        op.set = False
        op.face_strength = 'WEAK'

        op = layout.operator("mesh.mod_weighted_strength", text="Medium")
        op.set = False
        op.face_strength = 'MEDIUM'

        op = layout.operator("mesh.mod_weighted_strength", text="Strong")
        op.set = False
        op.face_strength = 'STRONG'


class VIEW3D_MT_edit_mesh_normals_set_strength(Menu):
    bl_label = "Select by Face Strength"

    def draw(self, _context):
        layout = self.layout

        op = layout.operator("mesh.mod_weighted_strength", text="Weak")
        op.set = True
        op.face_strength = 'WEAK'

        op = layout.operator("mesh.mod_weighted_strength", text="Medium")
        op.set = True
        op.face_strength = 'MEDIUM'

        op = layout.operator("mesh.mod_weighted_strength", text="Strong")
        op.set = True
        op.face_strength = 'STRONG'


class VIEW3D_MT_edit_mesh_normals_average(Menu):
    bl_label = "Average"

    def draw(self, _context):
        layout = self.layout

        layout.operator("mesh.average_normals", text="Custom Normal").average_type = 'CUSTOM_NORMAL'
        layout.operator("mesh.average_normals", text="Face Area").average_type = 'FACE_AREA'
        layout.operator("mesh.average_normals", text="Corner Angle").average_type = 'CORNER_ANGLE'


class VIEW3D_MT_edit_mesh_normals(Menu):
    bl_label = "Normals"

    def draw(self, _context):
        layout = self.layout

        layout.operator("mesh.flip_normals", text="Flip")
        layout.operator("mesh.normals_make_consistent", text="Recalculate Outside").inside = False
        layout.operator("mesh.normals_make_consistent", text="Recalculate Inside").inside = True

        layout.separator()

        layout.operator("mesh.set_normals_from_faces", text="Set From Faces")

        layout.operator_context = 'INVOKE_REGION_WIN'
        layout.operator("transform.rotate_normal", text="Rotate...")
        layout.operator("mesh.point_normals", text="Point to Target...")
        layout.operator_context = 'EXEC_DEFAULT'

        layout.operator("mesh.merge_normals", text="Merge")
        layout.operator("mesh.split_normals", text="Split")
        layout.menu("VIEW3D_MT_edit_mesh_normals_average", text="Average")

        layout.separator()

        layout.operator("mesh.normals_tools", text="Copy Vectors").mode = 'COPY'
        layout.operator("mesh.normals_tools", text="Paste Vectors").mode = 'PASTE'

        layout.operator("mesh.smoothen_normals", text="Smoothen Vectors")
        layout.operator("mesh.normals_tools", text="Reset Vectors").mode = 'RESET'

        layout.separator()

        layout.menu("VIEW3D_MT_edit_mesh_normals_select_strength", text="Select by Face Strength")
        layout.menu("VIEW3D_MT_edit_mesh_normals_set_strength", text="Set Face Strength")


class VIEW3D_MT_edit_mesh_shading(Menu):
    bl_label = "Shading"

    def draw(self, _context):
        layout = self.layout

        layout.operator("mesh.faces_shade_smooth", text="Smooth Faces")
        layout.operator("mesh.faces_shade_flat", text="Flat Faces")

        layout.separator()

        layout.operator("mesh.mark_sharp", text="Smooth Edges").clear = True
        layout.operator("mesh.mark_sharp", text="Sharp Edges")

        layout.separator()

        props = layout.operator("mesh.mark_sharp", text="Smooth Vertices")
        props.use_verts = True
        props.clear = True

        layout.operator("mesh.mark_sharp", text="Sharp Vertices").use_verts = True


class VIEW3D_MT_edit_mesh_weights(Menu):
    bl_label = "Weights"

    def draw(self, _context):
        VIEW3D_MT_paint_weight.draw_generic(self.layout, is_editmode=True)


class VIEW3D_MT_edit_mesh_clean(Menu):
    bl_label = "Clean Up"

    def draw(self, _context):
        layout = self.layout

        layout.operator("mesh.delete_loose")

        layout.separator()

        layout.operator("mesh.decimate")
        layout.operator("mesh.dissolve_degenerate")
        layout.operator("mesh.dissolve_limited")
        layout.operator("mesh.face_make_planar")

        layout.separator()

        layout.operator("mesh.vert_connect_nonplanar")
        layout.operator("mesh.vert_connect_concave")
        layout.operator("mesh.remove_doubles")
        layout.operator("mesh.fill_holes")


class VIEW3D_MT_edit_mesh_delete(Menu):
    bl_label = "Delete"

    def draw(self, _context):
        layout = self.layout

        layout.operator_enum("mesh.delete", "type")

        layout.separator()

        layout.operator("mesh.dissolve_verts")
        layout.operator("mesh.dissolve_edges")
        layout.operator("mesh.dissolve_faces")

        layout.separator()

        layout.operator("mesh.dissolve_limited")

        layout.separator()

        layout.operator("mesh.edge_collapse")
        layout.operator("mesh.delete_edgeloop", text="Edge Loops")


class VIEW3D_MT_edit_mesh_merge(Menu):
    bl_label = "Merge"

    def draw(self, _context):
        layout = self.layout

        layout.operator_enum("mesh.merge", "type")

        layout.separator()

        layout.operator("mesh.remove_doubles", text="By Distance")


class VIEW3D_MT_edit_mesh_showhide(ShowHideMenu, Menu):
    _operator_name = "mesh"


class VIEW3D_MT_edit_gpencil_delete(Menu):
    bl_label = "Delete"

    def draw(self, _context):
        layout = self.layout

        layout.operator_enum("gpencil.delete", "type")

        layout.separator()

        layout.operator_enum("gpencil.dissolve", "type")

        layout.separator()

        layout.operator("gpencil.delete", text="Delete Active Keyframe (Active Layer)").type = 'FRAME'
        layout.operator("gpencil.active_frames_delete_all", text="Delete Active Keyframes (All Layers)")

# Edit Curve
# draw_curve is used by VIEW3D_MT_edit_curve and VIEW3D_MT_edit_surface


def draw_curve(self, _context):
    layout = self.layout

    layout.menu("VIEW3D_MT_transform")
    layout.menu("VIEW3D_MT_mirror")
    layout.menu("VIEW3D_MT_snap")

    layout.separator()

    layout.operator("curve.spin")
    layout.operator("curve.duplicate_move")

    layout.separator()

    layout.operator("curve.split")
    layout.operator("curve.separate")
    layout.operator("curve.cyclic_toggle")
    layout.operator_menu_enum("curve.spline_type_set", "type")

    layout.separator()

    layout.menu("VIEW3D_MT_edit_curve_showhide")
    layout.menu("VIEW3D_MT_edit_curve_clean")
    layout.menu("VIEW3D_MT_edit_curve_delete")


class VIEW3D_MT_edit_curve(Menu):
    bl_label = "Curve"

    draw = draw_curve


class VIEW3D_MT_edit_curve_ctrlpoints(Menu):
    bl_label = "Control Points"

    def draw(self, context):
        layout = self.layout

        edit_object = context.edit_object

        if edit_object.type in {'CURVE', 'SURFACE'}:
            layout.operator("curve.extrude_move")

            layout.separator()

            layout.operator("curve.make_segment")

            layout.separator()

            if edit_object.type == 'CURVE':
                layout.operator("transform.tilt")
                layout.operator("curve.tilt_clear")

                layout.separator()

                layout.operator_menu_enum("curve.handle_type_set", "type")
                layout.operator("curve.normals_make_consistent")

                layout.separator()

            layout.operator("curve.smooth")
            if edit_object.type == 'CURVE':
                layout.operator("curve.smooth_tilt")
                layout.operator("curve.smooth_radius")
                layout.operator("curve.smooth_weight")

            layout.separator()

        layout.menu("VIEW3D_MT_hook")

        layout.separator()

        layout.operator("object.vertex_parent_set")


class VIEW3D_MT_edit_curve_segments(Menu):
    bl_label = "Segments"

    def draw(self, _context):
        layout = self.layout

        layout.operator("curve.subdivide")
        layout.operator("curve.switch_direction")


class VIEW3D_MT_edit_curve_clean(Menu):
    bl_label = "Clean Up"

    def draw(self, _context):
        layout = self.layout

        layout.operator("curve.decimate")


class VIEW3D_MT_edit_curve_context_menu(Menu):
    bl_label = "Curve Context Menu"

    def draw(self, _context):
        # TODO(campbell): match mesh vertex menu.

        layout = self.layout

        layout.operator_context = 'INVOKE_DEFAULT'

        # Add
        layout.operator("curve.subdivide")
        layout.operator("curve.extrude_move")
        layout.operator("curve.make_segment")
        layout.operator("curve.duplicate_move")

        layout.separator()

        # Transform
        layout.operator("transform.transform", text="Radius").mode = 'CURVE_SHRINKFATTEN'
        layout.operator("transform.tilt")
        layout.operator("curve.tilt_clear")
        layout.operator("curve.smooth")
        layout.operator("curve.smooth_tilt")
        layout.operator("curve.smooth_radius")

        layout.separator()

        layout.menu("VIEW3D_MT_mirror")
        layout.menu("VIEW3D_MT_snap")

        layout.separator()

        # Modify
        layout.operator_menu_enum("curve.spline_type_set", "type")
        layout.operator_menu_enum("curve.handle_type_set", "type")
        layout.operator("curve.cyclic_toggle")
        layout.operator("curve.switch_direction")

        layout.separator()

        layout.operator("curve.normals_make_consistent")
        layout.operator("curve.spline_weight_set")
        layout.operator("curve.radius_set")

        layout.separator()

        # Remove
        layout.operator("curve.split")
        layout.operator("curve.decimate")
        layout.operator("curve.dissolve_verts")
        layout.operator("curve.delete", text="Delete Segment").type = 'SEGMENT'
        layout.operator("curve.delete", text="Delete Point").type = 'VERT'


class VIEW3D_MT_edit_curve_delete(Menu):
    bl_label = "Delete"

    def draw(self, _context):
        layout = self.layout

        layout.operator_enum("curve.delete", "type")

        layout.separator()

        layout.operator("curve.dissolve_verts")


class VIEW3D_MT_edit_curve_showhide(ShowHideMenu, Menu):
    _operator_name = "curve"


class VIEW3D_MT_edit_surface(Menu):
    bl_label = "Surface"

    draw = draw_curve


class VIEW3D_MT_edit_font(Menu):
    bl_label = "Font"

    def draw(self, _context):
        layout = self.layout

        layout.operator("font.style_toggle", text="Toggle Bold", icon='BOLD').style = 'BOLD'
        layout.operator("font.style_toggle", text="Toggle Italic", icon='ITALIC').style = 'ITALIC'
        layout.operator("font.style_toggle", text="Toggle Underline", icon='UNDERLINE').style = 'UNDERLINE'
        layout.operator("font.style_toggle", text="Toggle Small Caps", icon='SMALL_CAPS').style = 'SMALL_CAPS'


class VIEW3D_MT_edit_text_chars(Menu):
    bl_label = "Special Characters"

    def draw(self, _context):
        layout = self.layout

        layout.operator("font.text_insert", text="Copyright").text = "\u00A9"
        layout.operator("font.text_insert", text="Registered Trademark").text = "\u00AE"

        layout.separator()

        layout.operator("font.text_insert", text="Degree Sign").text = "\u00B0"
        layout.operator("font.text_insert", text="Multiplication Sign").text = "\u00D7"
        layout.operator("font.text_insert", text="Circle").text = "\u008A"

        layout.separator()

        layout.operator("font.text_insert", text="Superscript 1").text = "\u00B9"
        layout.operator("font.text_insert", text="Superscript 2").text = "\u00B2"
        layout.operator("font.text_insert", text="Superscript 3").text = "\u00B3"

        layout.separator()

        layout.operator("font.text_insert", text="Double >>").text = "\u00BB"
        layout.operator("font.text_insert", text="Double <<").text = "\u00AB"
        layout.operator("font.text_insert", text="Promillage").text = "\u2030"

        layout.separator()

        layout.operator("font.text_insert", text="Dutch Florin").text = "\u00A4"
        layout.operator("font.text_insert", text="British Pound").text = "\u00A3"
        layout.operator("font.text_insert", text="Japanese Yen").text = "\u00A5"

        layout.separator()

        layout.operator("font.text_insert", text="German S").text = "\u00DF"
        layout.operator("font.text_insert", text="Spanish Question Mark").text = "\u00BF"
        layout.operator("font.text_insert", text="Spanish Exclamation Mark").text = "\u00A1"


class VIEW3D_MT_edit_meta(Menu):
    bl_label = "Metaball"

    def draw(self, _context):
        layout = self.layout

        layout.menu("VIEW3D_MT_transform")
        layout.menu("VIEW3D_MT_mirror")
        layout.menu("VIEW3D_MT_snap")

        layout.separator()

        layout.operator("mball.duplicate_metaelems")

        layout.separator()

        layout.menu("VIEW3D_MT_edit_meta_showhide")

        layout.operator_context = 'EXEC_DEFAULT'
        layout.operator("mball.delete_metaelems", text="Delete")


class VIEW3D_MT_edit_meta_showhide(Menu):
    bl_label = "Show/Hide"

    def draw(self, _context):
        layout = self.layout

        layout.operator("mball.reveal_metaelems")
        layout.operator("mball.hide_metaelems", text="Hide Selected").unselected = False
        layout.operator("mball.hide_metaelems", text="Hide Unselected").unselected = True


class VIEW3D_MT_edit_lattice(Menu):
    bl_label = "Lattice"

    def draw(self, _context):
        layout = self.layout

        layout.separator()

        layout.menu("VIEW3D_MT_transform")
        layout.menu("VIEW3D_MT_mirror")
        layout.menu("VIEW3D_MT_snap")
        layout.operator_menu_enum("lattice.flip", "axis")

        layout.separator()

        layout.operator("lattice.make_regular")

        layout.separator()

        layout.operator("object.vertex_parent_set")


class VIEW3D_MT_edit_armature(Menu):
    bl_label = "Armature"

    def draw(self, context):
        layout = self.layout

        edit_object = context.edit_object
        arm = edit_object.data

        layout.menu("VIEW3D_MT_transform_armature")
        layout.menu("VIEW3D_MT_mirror")
        layout.menu("VIEW3D_MT_snap")
        layout.menu("VIEW3D_MT_edit_armature_roll")

        layout.separator()

        layout.operator("armature.extrude_move")

        if arm.use_mirror_x:
            layout.operator("armature.extrude_forked")

        layout.operator("armature.duplicate_move")
        layout.operator("armature.merge")
        layout.operator("armature.fill")
        layout.operator("armature.split")
        layout.operator("armature.separate")

        layout.separator()

        layout.operator("armature.subdivide", text="Subdivide")
        layout.operator("armature.switch_direction", text="Switch Direction")

        layout.separator()

        layout.operator("armature.symmetrize")
        layout.menu("VIEW3D_MT_edit_armature_names")

        layout.separator()

        layout.operator_context = 'INVOKE_DEFAULT'
        layout.operator("armature.armature_layers")
        layout.operator("armature.bone_layers")

        layout.separator()

        layout.menu("VIEW3D_MT_edit_armature_parent")

        layout.separator()

        layout.menu("VIEW3D_MT_bone_options_toggle", text="Bone Settings")

        layout.separator()

        layout.menu("VIEW3D_MT_edit_armature_delete")


class VIEW3D_MT_armature_context_menu(Menu):
    bl_label = "Armature Context Menu"

    def draw(self, context):
        layout = self.layout

        edit_object = context.edit_object
        arm = edit_object.data

        layout.operator_context = 'INVOKE_REGION_WIN'

        # Add
        layout.operator("armature.subdivide", text="Subdivide")
        layout.operator("armature.duplicate_move", text="Duplicate")
        layout.operator("armature.extrude_move")
        if arm.use_mirror_x:
            layout.operator("armature.extrude_forked")

        layout.separator()

        layout.operator("armature.fill")

        layout.separator()

        # Modify
        layout.menu("VIEW3D_MT_mirror")
        layout.menu("VIEW3D_MT_snap")
        layout.operator("armature.symmetrize")
        layout.operator("armature.switch_direction", text="Switch Direction")
        layout.menu("VIEW3D_MT_edit_armature_names")

        layout.separator()

        layout.menu("VIEW3D_MT_edit_armature_parent")

        layout.separator()

        # Remove
        layout.operator("armature.split")
        layout.operator("armature.merge")
        layout.operator("armature.dissolve")
        layout.operator("armature.delete")


class VIEW3D_MT_edit_armature_names(Menu):
    bl_label = "Names"

    def draw(self, _context):
        layout = self.layout

        layout.operator_context = 'EXEC_REGION_WIN'
        layout.operator("armature.autoside_names", text="AutoName Left/Right").type = 'XAXIS'
        layout.operator("armature.autoside_names", text="AutoName Front/Back").type = 'YAXIS'
        layout.operator("armature.autoside_names", text="AutoName Top/Bottom").type = 'ZAXIS'
        layout.operator("armature.flip_names", text="Flip Names")


class VIEW3D_MT_edit_armature_parent(Menu):
    bl_label = "Parent"

    def draw(self, _context):
        layout = self.layout

        layout.operator("armature.parent_set", text="Make")
        layout.operator("armature.parent_clear", text="Clear")


class VIEW3D_MT_edit_armature_roll(Menu):
    bl_label = "Bone Roll"

    def draw(self, _context):
        layout = self.layout

        layout.operator_menu_enum("armature.calculate_roll", "type")

        layout.separator()

        layout.operator("transform.transform", text="Set Roll").mode = 'BONE_ROLL'
        layout.operator("armature.roll_clear")


class VIEW3D_MT_edit_armature_delete(Menu):
    bl_label = "Delete"

    def draw(self, _context):
        layout = self.layout
        layout.operator_context = 'EXEC_AREA'

        layout.operator("armature.delete", text="Bones")

        layout.separator()

        layout.operator("armature.dissolve", text="Dissolve Bones")


# ********** Grease Pencil menus **********
class VIEW3D_MT_gpencil_autoweights(Menu):
    bl_label = "Generate Weights"

    def draw(self, _context):
        layout = self.layout
        layout.operator("gpencil.generate_weights", text="With Empty Groups").mode = 'NAME'
        layout.operator("gpencil.generate_weights", text="With Automatic Weights").mode = 'AUTO'


class VIEW3D_MT_gpencil_simplify(Menu):
    bl_label = "Simplify"

    def draw(self, _context):
        layout = self.layout
        layout.operator("gpencil.stroke_simplify_fixed", text="Fixed")
        layout.operator("gpencil.stroke_simplify", text="Adaptive")
        layout.operator("gpencil.stroke_sample", text="Sample")


class VIEW3D_MT_paint_gpencil(Menu):
    bl_label = "Draw"

    def draw(self, _context):

        layout = self.layout

        layout.menu("VIEW3D_MT_gpencil_animation")
        layout.menu("VIEW3D_MT_edit_gpencil_interpolate")

        layout.separator()

        layout.menu("VIEW3D_MT_edit_gpencil_showhide")
        layout.menu("GPENCIL_MT_cleanup")


class VIEW3D_MT_assign_material(Menu):
    bl_label = "Assign Material"

    def draw(self, context):
        layout = self.layout
        ob = context.active_object

        for slot in ob.material_slots:
            mat = slot.material
            if mat:
                layout.operator("gpencil.stroke_change_color", text=mat.name).material = mat.name


class VIEW3D_MT_gpencil_copy_layer(Menu):
    bl_label = "Copy Layer to Object"

    def draw(self, context):
        layout = self.layout
        view_layer = context.view_layer
        obact = context.active_object
        gpl = context.active_gpencil_layer

        done = False
        if gpl is not None:
            for ob in view_layer.objects:
                if ob.type == 'GPENCIL' and ob != obact:
                    layout.operator("gpencil.layer_duplicate_object", text=ob.name).object = ob.name
                    done = True

            if done is False:
                layout.label(text="No destination object", icon='ERROR')
        else:
            layout.label(text="No layer to copy", icon='ERROR')


class VIEW3D_MT_edit_gpencil(Menu):
    bl_label = "Grease Pencil"

    def draw(self, _context):
        layout = self.layout

        layout.menu("VIEW3D_MT_edit_gpencil_transform")
        layout.menu("VIEW3D_MT_mirror")
        layout.menu("GPENCIL_MT_snap")

        layout.separator()

        layout.menu("VIEW3D_MT_gpencil_animation")
        layout.menu("VIEW3D_MT_edit_gpencil_interpolate")

        layout.separator()

        # Cut, Copy, Paste
        layout.operator("gpencil.duplicate_move", text="Duplicate")
        layout.operator("gpencil.stroke_split", text="Split")
        layout.operator("gpencil.copy", text="Copy", icon='COPYDOWN')
        layout.operator("gpencil.paste", text="Paste", icon='PASTEDOWN').type = 'ACTIVE'
        layout.operator("gpencil.paste", text="Paste by Layer").type = 'LAYER'

        layout.separator()

        layout.menu("VIEW3D_MT_weight_gpencil")

        layout.separator()

        layout.menu("VIEW3D_MT_edit_gpencil_showhide")

        layout.operator_menu_enum("gpencil.stroke_separate", "mode")
        layout.menu("GPENCIL_MT_cleanup")

        layout.separator()

        # Remove
        layout.menu("VIEW3D_MT_edit_gpencil_delete")


class VIEW3D_MT_edit_gpencil_stroke(Menu):
    bl_label = "Stroke"

    def draw(self, _context):
        layout = self.layout

        layout.operator("gpencil.stroke_subdivide", text="Subdivide").only_selected = False
        layout.menu("VIEW3D_MT_gpencil_simplify")
        layout.operator("gpencil.stroke_trim", text="Trim")

        layout.separator()

        layout.operator_menu_enum("gpencil.stroke_join", "type", text="Join")

        layout.separator()

        layout.menu("GPENCIL_MT_move_to_layer")
        layout.menu("VIEW3D_MT_assign_material")
        layout.operator("gpencil.set_active_material", text="Set as Active Material")
        layout.operator_menu_enum("gpencil.stroke_arrange", "direction", text="Arrange Strokes")

        layout.separator()

        # Convert
        op = layout.operator("gpencil.stroke_cyclical_set", text="Close")
        op.type = 'CLOSE'
        op.geometry = True
        layout.operator("gpencil.stroke_cyclical_set", text="Toggle Cyclic").type = 'TOGGLE'
        layout.operator_menu_enum("gpencil.stroke_caps_set", text="Toggle Caps", property="type")
        layout.operator("gpencil.stroke_flip", text="Switch Direction")


class VIEW3D_MT_edit_gpencil_point(Menu):
    bl_label = "Point"

    def draw(self, _context):
        layout = self.layout

        layout.operator("gpencil.extrude_move", text="Extrude Points")

        layout.separator()

        layout.operator("gpencil.stroke_smooth", text="Smooth Points").only_selected = True

        layout.separator()

        layout.operator("gpencil.stroke_merge", text="Merge Points")

        # TODO: add new RIP operator

        layout.separator()

        layout.menu("VIEW3D_MT_gpencil_vertex_group")


class VIEW3D_MT_weight_gpencil(Menu):
    bl_label = "Weights"

    def draw(self, _context):
        layout = self.layout

        layout.operator("gpencil.vertex_group_normalize_all", text="Normalize All")
        layout.operator("gpencil.vertex_group_normalize", text="Normalize")

        layout.separator()

        layout.operator("gpencil.vertex_group_invert", text="Invert")
        layout.operator("gpencil.vertex_group_smooth", text="Smooth")

        layout.separator()

        layout.menu("VIEW3D_MT_gpencil_autoweights")


class VIEW3D_MT_gpencil_animation(Menu):
    bl_label = "Animation"

    @classmethod
    def poll(cls, context):
        ob = context.active_object
        return ob and ob.type == 'GPENCIL' and ob.mode != 'OBJECT'

    def draw(self, _context):
        layout = self.layout

        layout.operator("gpencil.blank_frame_add", text="Insert Blank Keyframe (Active Layer)")
        layout.operator("gpencil.blank_frame_add", text="Insert Blank Keyframe (All Layers)").all_layers = True

        layout.separator()

        layout.operator("gpencil.frame_duplicate", text="Duplicate Active Keyframe (Active Layer)")
        layout.operator("gpencil.frame_duplicate", text="Duplicate Active Keyframe (All Layers)").mode = 'ALL'

        layout.separator()

        layout.operator("gpencil.delete", text="Delete Active Keyframe (Active Layer)").type = 'FRAME'
        layout.operator("gpencil.active_frames_delete_all", text="Delete Active Keyframes (All Layers)")


class VIEW3D_MT_edit_gpencil_transform(Menu):
    bl_label = "Transform"

    def draw(self, _context):
        layout = self.layout

        layout.operator("transform.translate")
        layout.operator("transform.rotate")
        layout.operator("transform.resize", text="Scale")

        layout.separator()

        layout.operator("transform.bend", text="Bend")
        layout.operator("transform.shear", text="Shear")
        layout.operator("transform.tosphere", text="To Sphere")
        layout.operator("transform.transform", text="Shrink Fatten").mode = 'GPENCIL_SHRINKFATTEN'


class VIEW3D_MT_edit_gpencil_showhide(Menu):
    bl_label = "Show/hide"

    def draw(self, _context):
        layout = self.layout

        layout.operator("gpencil.reveal", text="Show All Layers")

        layout.separator()

        layout.operator("gpencil.hide", text="Hide Active Layer").unselected = False
        layout.operator("gpencil.hide", text="Hide Inactive Layers").unselected = True


class VIEW3D_MT_edit_gpencil_interpolate(Menu):
    bl_label = "Interpolate"

    def draw(self, _context):
        layout = self.layout

        layout.operator("gpencil.interpolate", text="Interpolate")
        layout.operator("gpencil.interpolate_sequence", text="Sequence")


class VIEW3D_MT_object_mode_pie(Menu):
    bl_label = "Mode"

    def draw(self, _context):
        layout = self.layout

        pie = layout.menu_pie()
        pie.operator_enum("object.mode_set", "mode")


class VIEW3D_MT_view_pie(Menu):
    bl_label = "View"
    bl_idname = "VIEW3D_MT_view_pie"

    def draw(self, _context):
        layout = self.layout

        pie = layout.menu_pie()
        pie.operator_enum("view3d.view_axis", "type")
        pie.operator("view3d.view_camera", text="View Camera", icon='CAMERA_DATA')
        pie.operator("view3d.view_selected", text="View Selected", icon='ZOOM_SELECTED')


class VIEW3D_MT_transform_gizmo_pie(Menu):
    bl_label = "View"

    def draw(self, context):
        layout = self.layout

        pie = layout.menu_pie()
        # 1: Left
        pie.operator("view3d.transform_gizmo_set", text="Move").type = {'TRANSLATE'}
        # 2: Right
        pie.operator("view3d.transform_gizmo_set", text="Rotate").type = {'ROTATE'}
        # 3: Down
        pie.operator("view3d.transform_gizmo_set", text="Scale").type = {'SCALE'}
        # 4: Up
        pie.prop(context.space_data, "show_gizmo", text="Show Gizmos", icon='GIZMO')
        # 5: Up/Left
        pie.operator("view3d.transform_gizmo_set", text="All").type = {'TRANSLATE', 'ROTATE', 'SCALE'}


class VIEW3D_MT_shading_pie(Menu):
    bl_label = "Shading"

    def draw(self, context):
        layout = self.layout
        pie = layout.menu_pie()

        view = context.space_data

        pie.prop(view.shading, "type", expand=True)


class VIEW3D_MT_shading_ex_pie(Menu):
    bl_label = "Shading"

    def draw(self, context):
        layout = self.layout
        pie = layout.menu_pie()

        view = context.space_data

        pie.prop_enum(view.shading, "type", value='WIREFRAME')
        pie.prop_enum(view.shading, "type", value='SOLID')

        # Note this duplicates "view3d.toggle_xray" logic, so we can see the active item: T58661.
        if context.pose_object:
            pie.prop(view.overlay, "show_xray_bone", icon='XRAY')
        else:
            xray_active = (
                (context.mode == 'EDIT_MESH') or
                (view.shading.type in {'SOLID', 'WIREFRAME'})
            )
            if xray_active:
                sub = pie
            else:
                sub = pie.row()
                sub.active = False
            sub.prop(
                view.shading,
                "show_xray_wireframe" if (view.shading.type == 'WIREFRAME') else "show_xray",
                text="Toggle X-Ray",
                icon='XRAY',
            )

        pie.prop(view.overlay, "show_overlays", text="Toggle Overlays", icon='OVERLAY')

        pie.prop_enum(view.shading, "type", value='MATERIAL')
        pie.prop_enum(view.shading, "type", value='RENDERED')


class VIEW3D_MT_pivot_pie(Menu):
    bl_label = "Pivot Point"

    def draw(self, context):
        layout = self.layout
        pie = layout.menu_pie()
        obj = context.active_object
        mode = context.mode

        pie.prop_enum(context.scene.tool_settings, "transform_pivot_point", value='BOUNDING_BOX_CENTER')
        pie.prop_enum(context.scene.tool_settings, "transform_pivot_point", value='CURSOR')
        pie.prop_enum(context.scene.tool_settings, "transform_pivot_point", value='INDIVIDUAL_ORIGINS')
        pie.prop_enum(context.scene.tool_settings, "transform_pivot_point", value='MEDIAN_POINT')
        pie.prop_enum(context.scene.tool_settings, "transform_pivot_point", value='ACTIVE_ELEMENT')
        if (obj is None) or (mode in {'OBJECT', 'POSE', 'WEIGHT_PAINT'}):
            pie.prop(context.scene.tool_settings, "use_transform_pivot_point_align")


class VIEW3D_MT_orientations_pie(Menu):
    bl_label = "Orientation"

    def draw(self, context):
        layout = self.layout
        pie = layout.menu_pie()
        scene = context.scene

        pie.prop(scene.transform_orientation_slots[0], "type", expand=True)


class VIEW3D_MT_snap_pie(Menu):
    bl_label = "Snap"

    def draw(self, _context):
        layout = self.layout
        pie = layout.menu_pie()

        pie.operator("view3d.snap_cursor_to_grid", text="Cursor to Grid", icon='CURSOR')
        pie.operator("view3d.snap_selected_to_grid", text="Selection to Grid", icon='RESTRICT_SELECT_OFF')
        pie.operator("view3d.snap_cursor_to_selected", text="Cursor to Selected", icon='CURSOR')
        pie.operator(
            "view3d.snap_selected_to_cursor",
            text="Selection to Cursor",
            icon='RESTRICT_SELECT_OFF',
        ).use_offset = False
        pie.operator(
            "view3d.snap_selected_to_cursor",
            text="Selection to Cursor (Keep Offset)",
            icon='RESTRICT_SELECT_OFF',
        ).use_offset = True
        pie.operator("view3d.snap_selected_to_active", text="Selection to Active", icon='RESTRICT_SELECT_OFF')
        pie.operator("view3d.snap_cursor_to_center", text="Cursor to World Origin", icon='CURSOR')
        pie.operator("view3d.snap_cursor_to_active", text="Cursor to Active", icon='CURSOR')


class VIEW3D_MT_proportional_editing_falloff_pie(Menu):
    bl_label = "Proportional Editing Falloff"

    def draw(self, context):
        layout = self.layout
        pie = layout.menu_pie()
        tool_settings = context.scene.tool_settings

        pie.prop(tool_settings, "proportional_edit_falloff", expand=True)


class VIEW3D_MT_sculpt_mask_edit_pie(Menu):
    bl_label = "Mask Edit"

    def draw(self, _context):
        layout = self.layout
        pie = layout.menu_pie()

        op = pie.operator("paint.mask_flood_fill", text='Invert Mask')
        op.mode = 'INVERT'
        op = pie.operator("paint.mask_flood_fill", text='Clear Mask')
        op.mode = 'VALUE'
        op = pie.operator("sculpt.mask_filter", text='Smooth Mask')
        op.filter_type = 'SMOOTH'
        op.auto_iteration_count = True
        op = pie.operator("sculpt.mask_filter", text='Sharpen Mask')
        op.filter_type = 'SHARPEN'
        op.auto_iteration_count = True
        op = pie.operator("sculpt.mask_filter", text='Grow Mask')
        op.filter_type = 'GROW'
        op.auto_iteration_count = True
        op = pie.operator("sculpt.mask_filter", text='Shrink Mask')
        op.filter_type = 'SHRINK'
        op.auto_iteration_count = True
        op = pie.operator("sculpt.mask_filter", text='Increase Contrast')
        op.filter_type = 'CONTRAST_INCREASE'
        op.auto_iteration_count = False
        op = pie.operator("sculpt.mask_filter", text='Decrease Contrast')
        op.filter_type = 'CONTRAST_DECREASE'
        op.auto_iteration_count = False


# ********** Panel **********


class VIEW3D_PT_active_tool(Panel, ToolActivePanelHelper):
    bl_space_type = 'VIEW_3D'
    bl_region_type = 'UI'
    bl_category = "Tool"
    # See comment below.
    # bl_options = {'HIDE_HEADER'}

    # Don't show in properties editor.
    @classmethod
    def poll(cls, context):
        return context.area.type == 'VIEW_3D'


# FIXME(campbell): remove this second panel once 'HIDE_HEADER' works with category tabs,
# Currently pinning allows ordering headerless panels below panels with headers.
class VIEW3D_PT_active_tool_duplicate(Panel, ToolActivePanelHelper):
    bl_space_type = 'VIEW_3D'
    bl_region_type = 'UI'
    bl_category = "Tool"
    bl_options = {'HIDE_HEADER'}

    # Only show in properties editor.
    @classmethod
    def poll(cls, context):
        return context.area.type != 'VIEW_3D'


class VIEW3D_PT_view3d_properties(Panel):
    bl_space_type = 'VIEW_3D'
    bl_region_type = 'UI'
    bl_category = "View"
    bl_label = "View"

    def draw(self, context):
        layout = self.layout

        view = context.space_data

        layout.use_property_split = True
        layout.use_property_decorate = False  # No animation.

        flow = layout.grid_flow(row_major=True, columns=0, even_columns=False, even_rows=False, align=True)
        col = flow.column()

        subcol = col.column()
        subcol.active = bool(view.region_3d.view_perspective != 'CAMERA' or view.region_quadviews)
        subcol.prop(view, "lens", text="Focal Length")

        subcol = col.column(align=True)
        subcol.prop(view, "clip_start", text="Clip Start")
        subcol.prop(view, "clip_end", text="End")

        subcol.separator()

        col = flow.column()

        subcol = col.column()
        subcol.prop(view, "use_local_camera")

        subcol = col.column()
        subcol.enabled = view.use_local_camera
        subcol.prop(view, "camera", text="Local Camera")

        subcol = col.column(align=True)
        subcol.prop(view, "use_render_border")
        subcol.active = view.region_3d.view_perspective != 'CAMERA'


class VIEW3D_PT_view3d_lock(Panel):
    bl_space_type = 'VIEW_3D'
    bl_region_type = 'UI'
    bl_category = "View"
    bl_label = "View Lock"
    bl_parent_id = "VIEW3D_PT_view3d_properties"

    def draw(self, context):
        layout = self.layout

        layout.use_property_split = True
        layout.use_property_decorate = False  # No animation.

        view = context.space_data

        col = layout.column(align=True)
        subcol = col.column()
        subcol.active = bool(view.region_3d.view_perspective != 'CAMERA' or view.region_quadviews)

        subcol.prop(view, "lock_object")
        lock_object = view.lock_object
        if lock_object:
            if lock_object.type == 'ARMATURE':
                subcol.prop_search(
                    view, "lock_bone", lock_object.data,
                    "edit_bones" if lock_object.mode == 'EDIT'
                    else "bones",
                    text="",
                )
        else:
            subcol.prop(view, "lock_cursor", text="Lock to 3D Cursor")

        col.prop(view, "lock_camera")


class VIEW3D_PT_view3d_cursor(Panel):
    bl_space_type = 'VIEW_3D'
    bl_region_type = 'UI'
    bl_category = "View"
    bl_label = "3D Cursor"

    def draw(self, context):
        layout = self.layout

        cursor = context.scene.cursor

        layout.column().prop(cursor, "location", text="Location")
        rotation_mode = cursor.rotation_mode
        if rotation_mode == 'QUATERNION':
            layout.column().prop(cursor, "rotation_quaternion", text="Rotation")
        elif rotation_mode == 'AXIS_ANGLE':
            layout.column().prop(cursor, "rotation_axis_angle", text="Rotation")
        else:
            layout.column().prop(cursor, "rotation_euler", text="Rotation")
        layout.prop(cursor, "rotation_mode", text="")


class VIEW3D_PT_collections(Panel):
    bl_space_type = 'VIEW_3D'
    bl_region_type = 'UI'
    bl_category = "View"
    bl_label = "Collections"
    bl_options = {'DEFAULT_CLOSED'}

    def _draw_collection(self, layout, view_layer, collection, index):
        need_separator = index
        for child in collection.children:
            index += 1

            if child.exclude:
                continue

            if child.collection.hide_viewport:
                continue

            if need_separator:
                layout.separator()
                need_separator = False

            icon = 'BLANK1'
            # has_objects = True
            if child.has_selected_objects(view_layer):
                icon = 'LAYER_ACTIVE'
            elif child.has_objects():
                icon = 'LAYER_USED'
            else:
                # has_objects = False
                pass

            row = layout.row()
            sub = row.split(factor=0.98)
            subrow = sub.row()
            subrow.alignment = 'LEFT'
            subrow.operator(
                "object.hide_collection", text=child.name, icon=icon, emboss=False,
            ).collection_index = index

            sub = row.split()
            subrow = sub.row(align=True)
            subrow.alignment = 'RIGHT'
            subrow.active = collection.is_visible  # Parent collection runtime visibility
            subrow.prop(child, "hide_viewport", text="", emboss=False)

        for child in collection.children:
            index = self._draw_collection(layout, view_layer, child, index)

        return index

    def draw(self, context):
        layout = self.layout
        layout.use_property_split = False

        view_layer = context.view_layer
        # We pass index 0 here because the index is increased
        # so the first real index is 1
        # And we start with index as 1 because we skip the master collection
        self._draw_collection(layout, view_layer, view_layer.layer_collection, 0)


class VIEW3D_PT_object_type_visibility(Panel):
    bl_space_type = 'VIEW_3D'
    bl_region_type = 'HEADER'
    bl_label = "View Object Types"
    bl_ui_units_x = 6

    def draw(self, context):
        layout = self.layout
        layout.use_property_split = True

        view = context.space_data

        layout.label(text="Object Types Visibility")
        col = layout.column()

        attr_object_types = (
            # Geometry
            ("mesh", "Mesh"),
            ("curve", "Curve"),
            ("surf", "Surface"),
            ("meta", "Meta"),
            ("font", "Text"),
            ("grease_pencil", "Grease Pencil"),
            (None, None),
            # Other
            ("armature", "Armature"),
            ("lattice", "Lattice"),
            ("empty", "Empty"),
            ("light", "Light"),
            ("light_probe", "Light Probe"),
            ("camera", "Camera"),
            ("speaker", "Speaker"),
        )

        for attr, attr_name in attr_object_types:
            if attr is None:
                col.separator()
                continue

            attr_v = "show_object_viewport_" f"{attr:s}"
            attr_s = "show_object_select_" f"{attr:s}"

            icon_v = 'HIDE_OFF' if getattr(view, attr_v) else 'HIDE_ON'
            icon_s = 'RESTRICT_SELECT_OFF' if getattr(view, attr_s) else 'RESTRICT_SELECT_ON'

            row = col.row(align=True)
            row.alignment = 'RIGHT'

            row.label(text=attr_name)
            row.prop(view, attr_v, text="", icon=icon_v, emboss=False)
            rowsub = row.row(align=True)
            rowsub.active = getattr(view, attr_v)
            rowsub.prop(view, attr_s, text="", icon=icon_s, emboss=False)


class VIEW3D_PT_shading(Panel):
    bl_space_type = 'VIEW_3D'
    bl_region_type = 'HEADER'
    bl_label = "Shading"
    bl_ui_units_x = 12

    @classmethod
    def get_shading(cls, context):
        # Get settings from 3D viewport or OpenGL render engine
        view = context.space_data
        if view.type == 'VIEW_3D':
            return view.shading
        else:
            return context.scene.display.shading

    def draw(self, _context):
        layout = self.layout
        layout.label(text="Viewport Shading")


class VIEW3D_PT_shading_lighting(Panel):
    bl_space_type = 'VIEW_3D'
    bl_region_type = 'HEADER'
    bl_label = "Lighting"
    bl_parent_id = 'VIEW3D_PT_shading'

    @classmethod
    def poll(cls, context):
        shading = VIEW3D_PT_shading.get_shading(context)
        engine = context.scene.render.engine
        return shading.type in {'SOLID', 'MATERIAL'} or engine == 'BLENDER_EEVEE' and shading.type == 'RENDERED'

    def draw(self, context):
        layout = self.layout
        shading = VIEW3D_PT_shading.get_shading(context)

        col = layout.column()
        split = col.split(factor=0.9)

        if shading.type == 'SOLID':
            split.row().prop(shading, "light", expand=True)
            col = split.column()

            split = layout.split(factor=0.9)
            col = split.column()
            sub = col.row()

            if shading.light == 'STUDIO':
                prefs = context.preferences
                system = prefs.system

                if not system.use_studio_light_edit:
                    sub.scale_y = 0.6  # smaller studiolight preview
                    sub.template_icon_view(shading, "studio_light", scale_popup=3.0)
                else:
                    sub.prop(
                        system,
                        "use_studio_light_edit",
                        text="Disable Studio Light Edit",
                        icon='NONE',
                        toggle=True,
                    )

                col = split.column()
                col.operator("preferences.studiolight_show", emboss=False, text="", icon='PREFERENCES')

                split = layout.split(factor=0.9)
                col = split.column()

                row = col.row()
                row.prop(shading, "use_world_space_lighting", text="", icon='WORLD', toggle=True)
                row = row.row()
                row.active = shading.use_world_space_lighting
                row.prop(shading, "studiolight_rotate_z", text="Rotation")
                col = split.column()  # to align properly with above

            elif shading.light == 'MATCAP':
                sub.scale_y = 0.6  # smaller matcap preview
                sub.template_icon_view(shading, "studio_light", scale_popup=3.0)

                col = split.column()
                col.operator("preferences.studiolight_show", emboss=False, text="", icon='PREFERENCES')
                col.operator("view3d.toggle_matcap_flip", emboss=False, text="", icon='ARROW_LEFTRIGHT')

        elif shading.type == 'MATERIAL':
            col.prop(shading, "use_scene_lights")
            col.prop(shading, "use_scene_world")
            col = layout.column()
            split = col.split(factor=0.9)

            if not shading.use_scene_world:
                col = split.column()
                sub = col.row()
                sub.scale_y = 0.6
                sub.template_icon_view(shading, "studio_light", scale_popup=3)

                col = split.column()
                col.operator("preferences.studiolight_show", emboss=False, text="", icon='PREFERENCES')

                split = layout.split(factor=0.9)
                col = split.column()
                col.prop(shading, "studiolight_rotate_z", text="Rotation")
                col.prop(shading, "studiolight_intensity")
                col.prop(shading, "studiolight_background_alpha")
                col = split.column()  # to align properly with above

        elif shading.type == 'RENDERED':
            col.prop(shading, "use_scene_lights_render")
            col.prop(shading, "use_scene_world_render")

            if not shading.use_scene_world_render:
                col = layout.column()
                split = col.split(factor=0.9)

                col = split.column()
                sub = col.row()
                sub.scale_y = 0.6
                sub.template_icon_view(shading, "studio_light", scale_popup=3)

                col = split.column()
                col.operator("preferences.studiolight_show", emboss=False, text="", icon='PREFERENCES')

                split = layout.split(factor=0.9)
                col = split.column()
                col.prop(shading, "studiolight_rotate_z", text="Rotation")
                col.prop(shading, "studiolight_intensity")
                col.prop(shading, "studiolight_background_alpha")
                col = split.column()  # to align properly with above


class VIEW3D_PT_shading_color(Panel):
    bl_space_type = 'VIEW_3D'
    bl_region_type = 'HEADER'
    bl_label = "Color"
    bl_parent_id = 'VIEW3D_PT_shading'

    @classmethod
    def poll(cls, context):
        shading = VIEW3D_PT_shading.get_shading(context)
        return shading.type in {'WIREFRAME', 'SOLID'}

    def _draw_color_type(self, context):
        layout = self.layout
        shading = VIEW3D_PT_shading.get_shading(context)

        layout.grid_flow(columns=3, align=True).prop(shading, "color_type", expand=True)
        if shading.color_type == 'SINGLE':
            layout.row().prop(shading, "single_color", text="")

    def _draw_background_color(self, context):
        layout = self.layout
        shading = VIEW3D_PT_shading.get_shading(context)

        layout.row().label(text="Background")
        layout.row().prop(shading, "background_type", expand=True)
        if shading.background_type == 'VIEWPORT':
            layout.row().prop(shading, "background_color", text="")

    def draw(self, context):
        shading = VIEW3D_PT_shading.get_shading(context)
        if shading.type == 'WIREFRAME':
            self.layout.row().prop(shading, "wireframe_color_type", expand=True)
        else:
            self._draw_color_type(context)
            self.layout.separator()
        self._draw_background_color(context)


class VIEW3D_PT_shading_options(Panel):
    bl_space_type = 'VIEW_3D'
    bl_region_type = 'HEADER'
    bl_label = "Options"
    bl_parent_id = 'VIEW3D_PT_shading'

    @classmethod
    def poll(cls, context):
        shading = VIEW3D_PT_shading.get_shading(context)
        return shading.type in {'WIREFRAME', 'SOLID'}

    def draw(self, context):
        layout = self.layout

        shading = VIEW3D_PT_shading.get_shading(context)

        col = layout.column()

        if shading.type == 'SOLID':
            col.prop(shading, "show_backface_culling")

        row = col.row(align=True)

        if shading.type == 'WIREFRAME':
            row.prop(shading, "show_xray_wireframe", text="")
            sub = row.row()
            sub.active = shading.show_xray_wireframe
            sub.prop(shading, "xray_alpha_wireframe", text="X-Ray")
        elif shading.type == 'SOLID':
            row.prop(shading, "show_xray", text="")
            sub = row.row()
            sub.active = shading.show_xray
            sub.prop(shading, "xray_alpha", text="X-Ray")
            # X-ray mode is off when alpha is 1.0
            xray_active = shading.show_xray and shading.xray_alpha != 1

            row = col.row(align=True)
            row.prop(shading, "show_shadows", text="")
            row.active = not xray_active
            sub = row.row(align=True)
            sub.active = shading.show_shadows
            sub.prop(shading, "shadow_intensity", text="Shadow")
            sub.popover(
                panel="VIEW3D_PT_shading_options_shadow",
                icon='PREFERENCES',
                text="",
            )

            col = layout.column()

            row = col.row()
            row.active = not xray_active
            row.prop(shading, "show_cavity")

            if shading.show_cavity and not xray_active:
                row.prop(shading, "cavity_type", text="Type")

                if shading.cavity_type in {'WORLD', 'BOTH'}:
                    col.label(text="World Space")
                    sub = col.row(align=True)
                    sub.prop(shading, "cavity_ridge_factor", text="Ridge")
                    sub.prop(shading, "cavity_valley_factor", text="Valley")
                    sub.popover(
                        panel="VIEW3D_PT_shading_options_ssao",
                        icon='PREFERENCES',
                        text="",
                    )

                if shading.cavity_type in {'SCREEN', 'BOTH'}:
                    col.label(text="Screen Space")
                    sub = col.row(align=True)
                    sub.prop(shading, "curvature_ridge_factor", text="Ridge")
                    sub.prop(shading, "curvature_valley_factor", text="Valley")

            row = col.row()
            row.active = not xray_active
            row.prop(shading, "use_dof", text="Depth Of Field")

        if shading.type in {'WIREFRAME', 'SOLID'}:
            row = layout.split()
            row.prop(shading, "show_object_outline")
            sub = row.row()
            sub.active = shading.show_object_outline
            sub.prop(shading, "object_outline_color", text="")

        if shading.type == 'SOLID':
            col = layout.column()
            if shading.light in {'STUDIO', 'MATCAP'}:
                col.active = shading.selected_studio_light.has_specular_highlight_pass
                col.prop(shading, "show_specular_highlight", text="Specular Lighting")


class VIEW3D_PT_shading_options_shadow(Panel):
    bl_label = "Shadow Settings"
    bl_space_type = 'VIEW_3D'
    bl_region_type = 'HEADER'

    def draw(self, context):
        layout = self.layout
        layout.use_property_split = True
        scene = context.scene

        col = layout.column()
        col.prop(scene.display, "light_direction")
        col.prop(scene.display, "shadow_shift")
        col.prop(scene.display, "shadow_focus")


class VIEW3D_PT_shading_options_ssao(Panel):
    bl_label = "SSAO Settings"
    bl_space_type = 'VIEW_3D'
    bl_region_type = 'HEADER'

    def draw(self, context):
        layout = self.layout
        layout.use_property_split = True
        scene = context.scene

        col = layout.column(align=True)
        col.prop(scene.display, "matcap_ssao_samples")
        col.prop(scene.display, "matcap_ssao_distance")
        col.prop(scene.display, "matcap_ssao_attenuation")


class VIEW3D_PT_gizmo_display(Panel):
    bl_space_type = 'VIEW_3D'
    bl_region_type = 'HEADER'
    bl_label = "Gizmo"

    def draw(self, context):
        layout = self.layout

        scene = context.scene
        view = context.space_data

        col = layout.column()
        col.label(text="Viewport Gizmos")

        col.active = view.show_gizmo
        colsub = col.column()
        colsub.prop(view, "show_gizmo_navigate", text="Navigate")
        colsub.prop(view, "show_gizmo_tool", text="Active Tools")
        colsub.prop(view, "show_gizmo_context", text="Active Object")

        layout.separator()

        col = layout.column()
        col.active = view.show_gizmo_context
        col.label(text="Object Gizmos")
        col.prop(scene.transform_orientation_slots[1], "type", text="")
        col.prop(view, "show_gizmo_object_translate", text="Move")
        col.prop(view, "show_gizmo_object_rotate", text="Rotate")
        col.prop(view, "show_gizmo_object_scale", text="Scale")

        layout.separator()

        # Match order of object type visibility
        col = layout.column()
        col.label(text="Empty")
        col.prop(view, "show_gizmo_empty_image", text="Image")
        col.prop(view, "show_gizmo_empty_force_field", text="Force Field")
        col.label(text="Light")
        col.prop(view, "show_gizmo_light_size", text="Size")
        col.prop(view, "show_gizmo_light_look_at", text="Look At")
        col.label(text="Camera")
        col.prop(view, "show_gizmo_camera_lens", text="Lens")
        col.prop(view, "show_gizmo_camera_dof_distance", text="Focus Distance")


class VIEW3D_PT_overlay(Panel):
    bl_space_type = 'VIEW_3D'
    bl_region_type = 'HEADER'
    bl_label = "Overlays"
    bl_ui_units_x = 13

    def draw(self, _context):
        layout = self.layout
        layout.label(text="Viewport Overlays")


class VIEW3D_PT_overlay_guides(Panel):
    bl_space_type = 'VIEW_3D'
    bl_region_type = 'HEADER'
    bl_parent_id = 'VIEW3D_PT_overlay'
    bl_label = "Guides"

    def draw(self, context):
        layout = self.layout

        view = context.space_data
        scene = context.scene

        overlay = view.overlay
        shading = view.shading
        display_all = overlay.show_overlays

        col = layout.column()
        col.active = display_all

        split = col.split()
        sub = split.column()

        row = sub.row()
        row_el = row.column()
        row_el.prop(overlay, "show_ortho_grid", text="Grid")
        grid_active = (
            view.region_quadviews or
            (view.region_3d.is_orthographic_side_view and not view.region_3d.is_perspective)
        )
        row_el.active = grid_active
        row.prop(overlay, "show_floor", text="Floor")

        if overlay.show_floor or overlay.show_ortho_grid:
            sub = col.row(align=True)
            sub.active = (
                (overlay.show_floor and not view.region_3d.is_orthographic_side_view) or
                (overlay.show_ortho_grid and grid_active)
            )
            sub.prop(overlay, "grid_scale", text="Scale")
            sub = sub.row(align=True)
            sub.active = scene.unit_settings.system == 'NONE'
            sub.prop(overlay, "grid_subdivisions", text="Subdivisions")

        sub = split.column()
        row = sub.row()
        row.label(text="Axes")

        subrow = row.row(align=True)
        subrow.prop(overlay, "show_axis_x", text="X", toggle=True)
        subrow.prop(overlay, "show_axis_y", text="Y", toggle=True)
        subrow.prop(overlay, "show_axis_z", text="Z", toggle=True)

        split = col.split()
        sub = split.column()
        sub.prop(overlay, "show_text", text="Text Info")
        sub = split.column()
        sub.prop(overlay, "show_cursor", text="3D Cursor")

        if shading.type == 'MATERIAL':
            col.prop(overlay, "show_look_dev")

        col.prop(overlay, "show_annotation", text="Annotations")


class VIEW3D_PT_overlay_object(Panel):
    bl_space_type = 'VIEW_3D'
    bl_region_type = 'HEADER'
    bl_parent_id = 'VIEW3D_PT_overlay'
    bl_label = "Objects"

    def draw(self, context):
        layout = self.layout
        view = context.space_data
        overlay = view.overlay
        display_all = overlay.show_overlays

        col = layout.column(align=True)
        col.active = display_all

        split = col.split()

        sub = split.column(align=True)
        sub.prop(overlay, "show_extras", text="Extras")
        sub.prop(overlay, "show_relationship_lines")
        sub.prop(overlay, "show_outline_selected")

        sub = split.column(align=True)
        sub.prop(overlay, "show_bones", text="Bones")
        sub.prop(overlay, "show_motion_paths")
        sub.prop(overlay, "show_object_origins", text="Origins")
        subsub = sub.column()
        subsub.active = overlay.show_object_origins
        subsub.prop(overlay, "show_object_origins_all", text="Origins (All)")


class VIEW3D_PT_overlay_geometry(Panel):
    bl_space_type = 'VIEW_3D'
    bl_region_type = 'HEADER'
    bl_parent_id = 'VIEW3D_PT_overlay'
    bl_label = "Geometry"

    def draw(self, context):
        layout = self.layout
        view = context.space_data
        overlay = view.overlay
        display_all = overlay.show_overlays
        is_wireframes = view.shading.type == 'WIREFRAME'

        col = layout.column()
        col.active = display_all

        row = col.row(align=True)
        if not is_wireframes:
            row.prop(overlay, "show_wireframes", text="")
        sub = row.row()
        sub.active = overlay.show_wireframes or is_wireframes
        sub.prop(overlay, "wireframe_threshold", text="Wireframe")

        col = layout.column(align=True)
        col.active = display_all

        col.prop(overlay, "show_face_orientation")

        # sub.prop(overlay, "show_onion_skins")


class VIEW3D_PT_overlay_motion_tracking(Panel):
    bl_space_type = 'VIEW_3D'
    bl_region_type = 'HEADER'
    bl_parent_id = 'VIEW3D_PT_overlay'
    bl_label = "Motion Tracking"

    def draw_header(self, context):
        view = context.space_data
        self.layout.prop(view, "show_reconstruction", text="")

    def draw(self, context):
        layout = self.layout
        view = context.space_data
        overlay = view.overlay
        display_all = overlay.show_overlays

        col = layout.column()
        col.active = display_all

        if view.show_reconstruction:
            split = col.split()

            sub = split.column(align=True)
            sub.active = view.show_reconstruction
            sub.prop(view, "show_camera_path", text="Camera Path")

            sub = split.column()
            sub.prop(view, "show_bundle_names", text="Marker Names")

            col = layout.column()
            col.label(text="Tracks:")
            row = col.row(align=True)
            row.prop(view, "tracks_display_type", text="")
            row.prop(view, "tracks_display_size", text="Size")


class VIEW3D_PT_overlay_edit_mesh(Panel):
    bl_space_type = 'VIEW_3D'
    bl_region_type = 'HEADER'
    bl_parent_id = 'VIEW3D_PT_overlay'
    bl_label = "Mesh Edit Mode"

    @classmethod
    def poll(cls, context):
        return context.mode == 'EDIT_MESH'

    def draw(self, context):
        layout = self.layout

        view = context.space_data
        shading = view.shading
        overlay = view.overlay
        display_all = overlay.show_overlays

        col = layout.column()
        col.active = display_all

        split = col.split()

        sub = split.column()
        sub.active = not ((shading.type == 'WIREFRAME') or shading.show_xray)
        sub.prop(overlay, "show_edges", text="Edges")
        sub = split.column()
        sub.prop(overlay, "show_faces", text="Faces")
        sub = split.column()
        sub.prop(overlay, "show_face_center", text="Center")

        row = col.row(align=True)
        row.prop(overlay, "show_edge_crease", text="Creases", toggle=True)
        row.prop(overlay, "show_edge_sharp", text="Sharp", text_ctxt=i18n_contexts.plural, toggle=True)
        row.prop(overlay, "show_edge_bevel_weight", text="Bevel", toggle=True)
        row.prop(overlay, "show_edge_seams", text="Seams", toggle=True)

        if context.preferences.view.show_developer_ui:
            col.label(text="Developer")
            col.prop(overlay, "show_extra_indices", text="Indices")


class VIEW3D_PT_overlay_edit_mesh_shading(Panel):
    bl_space_type = 'VIEW_3D'
    bl_region_type = 'HEADER'
    bl_parent_id = 'VIEW3D_PT_overlay_edit_mesh'
    bl_label = "Shading"

    @classmethod
    def poll(cls, context):
        return context.mode == 'EDIT_MESH'

    def draw(self, context):
        layout = self.layout

        view = context.space_data
        shading = view.shading
        overlay = view.overlay
        tool_settings = context.tool_settings
        display_all = overlay.show_overlays
        statvis = tool_settings.statvis

        col = layout.column()
        col.active = display_all

        col.prop(overlay, "show_occlude_wire")

        col.prop(overlay, "show_weight", text="Vertex Group Weights")
        if overlay.show_weight:
            row = col.split(factor=0.33)
            row.label(text="Zero Weights")
            sub = row.row()
            sub.prop(tool_settings, "vertex_group_user", expand=True)

        if shading.type == 'WIREFRAME':
            xray = shading.show_xray_wireframe and shading.xray_alpha_wireframe < 1.0
        elif shading.type == 'SOLID':
            xray = shading.show_xray and shading.xray_alpha < 1.0
        else:
            xray = False
        statvis_active = not xray
        row = col.row()
        row.active = statvis_active
        row.prop(overlay, "show_statvis", text="Mesh Analysis")
        if overlay.show_statvis:
            col = col.column()
            col.active = statvis_active

            sub = col.split()
            sub.label(text="Type")
            sub.prop(statvis, "type", text="")

            statvis_type = statvis.type
            if statvis_type == 'OVERHANG':
                row = col.row(align=True)
                row.prop(statvis, "overhang_min", text="Minimum")
                row.prop(statvis, "overhang_max", text="Maximum")
                col.row().prop(statvis, "overhang_axis", expand=True)
            elif statvis_type == 'THICKNESS':
                row = col.row(align=True)
                row.prop(statvis, "thickness_min", text="Minimum")
                row.prop(statvis, "thickness_max", text="Maximum")
                col.prop(statvis, "thickness_samples")
            elif statvis_type == 'INTERSECT':
                pass
            elif statvis_type == 'DISTORT':
                row = col.row(align=True)
                row.prop(statvis, "distort_min", text="Minimum")
                row.prop(statvis, "distort_max", text="Maximum")
            elif statvis_type == 'SHARP':
                row = col.row(align=True)
                row.prop(statvis, "sharp_min", text="Minimum")
                row.prop(statvis, "sharp_max", text="Maximum")


class VIEW3D_PT_overlay_edit_mesh_measurement(Panel):
    bl_space_type = 'VIEW_3D'
    bl_region_type = 'HEADER'
    bl_parent_id = 'VIEW3D_PT_overlay_edit_mesh'
    bl_label = "Measurement"

    @classmethod
    def poll(cls, context):
        return context.mode == 'EDIT_MESH'

    def draw(self, context):
        layout = self.layout

        view = context.space_data
        overlay = view.overlay
        display_all = overlay.show_overlays

        col = layout.column()
        col.active = display_all

        split = col.split()

        sub = split.column()
        sub.prop(overlay, "show_extra_edge_length", text="Edge Length")
        sub.prop(overlay, "show_extra_edge_angle", text="Edge Angle")

        sub = split.column()
        sub.prop(overlay, "show_extra_face_area", text="Face Area")
        sub.prop(overlay, "show_extra_face_angle", text="Face Angle")


class VIEW3D_PT_overlay_edit_mesh_normals(Panel):
    bl_space_type = 'VIEW_3D'
    bl_region_type = 'HEADER'
    bl_parent_id = 'VIEW3D_PT_overlay_edit_mesh'
    bl_label = "Normals"

    @classmethod
    def poll(cls, context):
        return context.mode == 'EDIT_MESH'

    def draw(self, context):
        layout = self.layout

        view = context.space_data
        overlay = view.overlay
        display_all = overlay.show_overlays

        col = layout.column()
        col.active = display_all

        row = col.row(align=True)
        row.prop(overlay, "show_vertex_normals", text="", icon='NORMALS_VERTEX')
        row.prop(overlay, "show_split_normals", text="", icon='NORMALS_VERTEX_FACE')
        row.prop(overlay, "show_face_normals", text="", icon='NORMALS_FACE')

        sub = row.row(align=True)
        sub.active = overlay.show_vertex_normals or overlay.show_face_normals or overlay.show_split_normals
        sub.prop(overlay, "normals_length", text="Size")


class VIEW3D_PT_overlay_edit_mesh_freestyle(Panel):
    bl_space_type = 'VIEW_3D'
    bl_region_type = 'HEADER'
    bl_parent_id = 'VIEW3D_PT_overlay'
    bl_label = "Freestyle"

    @classmethod
    def poll(cls, context):
        return context.mode == 'EDIT_MESH' and bpy.app.build_options.freestyle

    def draw(self, context):
        layout = self.layout

        view = context.space_data
        overlay = view.overlay
        display_all = overlay.show_overlays

        col = layout.column()
        col.active = display_all

        row = col.row()
        row.prop(overlay, "show_freestyle_edge_marks", text="Edge Marks")
        row.prop(overlay, "show_freestyle_face_marks", text="Face Marks")


class VIEW3D_PT_overlay_edit_curve(Panel):
    bl_space_type = 'VIEW_3D'
    bl_region_type = 'HEADER'
    bl_parent_id = 'VIEW3D_PT_overlay'
    bl_label = "Curve Edit Mode"

    @classmethod
    def poll(cls, context):
        return context.mode == 'EDIT_CURVE'

    def draw(self, context):
        layout = self.layout
        view = context.space_data
        overlay = view.overlay
        display_all = overlay.show_overlays

        col = layout.column()
        col.active = display_all

        row = col.row()
        row.prop(overlay, "show_curve_handles", text="Handles")

        row = col.row()
        row.prop(overlay, "show_curve_normals", text="")
        sub = row.row()
        sub.active = overlay.show_curve_normals
        sub.prop(overlay, "normals_length", text="Normals")


class VIEW3D_PT_overlay_sculpt(Panel):
    bl_space_type = 'VIEW_3D'
    bl_context = ".sculpt_mode"
    bl_region_type = 'HEADER'
    bl_parent_id = 'VIEW3D_PT_overlay'
    bl_label = "Sculpt"

    @classmethod
    def poll(cls, context):
        return (
            context.mode == 'SCULPT' and
            (context.sculpt_object and context.tool_settings.sculpt)
        )

    def draw(self, context):
        layout = self.layout
        tool_settings = context.tool_settings
        sculpt = tool_settings.sculpt

        view = context.space_data
        overlay = view.overlay

        row = layout.row(align=True)
        row.prop(sculpt, "show_mask", text="")
        sub = row.row()
        sub.active = sculpt.show_mask
        sub.prop(overlay, "sculpt_mode_mask_opacity", text="Mask")


class VIEW3D_PT_overlay_pose(Panel):
    bl_space_type = 'VIEW_3D'
    bl_region_type = 'HEADER'
    bl_parent_id = 'VIEW3D_PT_overlay'
    bl_label = "Pose Mode"

    @classmethod
    def poll(cls, context):
        mode = context.mode
        return (
            (mode == 'POSE') or
            (mode == 'PAINT_WEIGHT' and context.pose_object)
        )

    def draw(self, context):
        layout = self.layout
        view = context.space_data
        mode = context.mode
        overlay = view.overlay
        display_all = overlay.show_overlays

        col = layout.column()
        col.active = display_all

        if mode == 'POSE':
            row = col.row()
            row.prop(overlay, "show_xray_bone", text="")
            sub = row.row()
            sub.active = display_all and overlay.show_xray_bone
            sub.prop(overlay, "xray_alpha_bone", text="Fade Geometry")
        else:
            row = col.row()
            row.prop(overlay, "show_xray_bone")


class VIEW3D_PT_overlay_texture_paint(Panel):
    bl_space_type = 'VIEW_3D'
    bl_region_type = 'HEADER'
    bl_parent_id = 'VIEW3D_PT_overlay'
    bl_label = "Texture Paint"

    @classmethod
    def poll(cls, context):
        return context.mode == 'PAINT_TEXTURE'

    def draw(self, context):
        layout = self.layout
        view = context.space_data
        overlay = view.overlay
        display_all = overlay.show_overlays

        col = layout.column()
        col.active = display_all
        col.prop(overlay, "texture_paint_mode_opacity")


class VIEW3D_PT_overlay_vertex_paint(Panel):
    bl_space_type = 'VIEW_3D'
    bl_region_type = 'HEADER'
    bl_parent_id = 'VIEW3D_PT_overlay'
    bl_label = "Vertex Paint"

    @classmethod
    def poll(cls, context):
        return context.mode == 'PAINT_VERTEX'

    def draw(self, context):
        layout = self.layout
        view = context.space_data
        overlay = view.overlay
        display_all = overlay.show_overlays

        col = layout.column()
        col.active = display_all

        col.prop(overlay, "vertex_paint_mode_opacity", text="Opacity")
        col.prop(overlay, "show_paint_wire")


class VIEW3D_PT_overlay_weight_paint(Panel):
    bl_space_type = 'VIEW_3D'
    bl_region_type = 'HEADER'
    bl_parent_id = 'VIEW3D_PT_overlay'
    bl_label = "Weight Paint"

    @classmethod
    def poll(cls, context):
        return context.mode == 'PAINT_WEIGHT'

    def draw(self, context):
        layout = self.layout
        view = context.space_data
        overlay = view.overlay
        display_all = overlay.show_overlays

        col = layout.column()
        col.active = display_all

        col.prop(overlay, "weight_paint_mode_opacity", text="Opacity")
        row = col.split(factor=0.33)
        row.label(text="Zero Weights")
        sub = row.row()
        sub.prop(context.tool_settings, "vertex_group_user", expand=True)

        col.prop(overlay, "show_wpaint_contours")
        col.prop(overlay, "show_paint_wire")


class VIEW3D_PT_pivot_point(Panel):
    bl_space_type = 'VIEW_3D'
    bl_region_type = 'HEADER'
    bl_label = "Pivot Point"
    bl_ui_units_x = 8

    def draw(self, context):
        tool_settings = context.tool_settings
        obj = context.active_object
        mode = context.mode

        layout = self.layout
        col = layout.column()
        col.label(text="Pivot Point")
        col.prop(tool_settings, "transform_pivot_point", expand=True)

        if (obj is None) or (mode in {'OBJECT', 'POSE', 'WEIGHT_PAINT'}):
            col.separator()

            col.label(text="Affect Only")
            col.prop(tool_settings, "use_transform_data_origin", text="Origins")
            col.prop(tool_settings, "use_transform_pivot_point_align", text="Locations")
            col.prop(tool_settings, "use_transform_skip_children", text="Parents (Skip Children)")


class VIEW3D_PT_snapping(Panel):
    bl_space_type = 'VIEW_3D'
    bl_region_type = 'HEADER'
    bl_label = "Snapping"

    def draw(self, context):
        tool_settings = context.tool_settings
        snap_elements = tool_settings.snap_elements
        obj = context.active_object
        object_mode = 'OBJECT' if obj is None else obj.mode

        layout = self.layout
        col = layout.column()
        col.label(text="Snap to")
        col.prop(tool_settings, "snap_elements", expand=True)

        col.separator()
        if 'INCREMENT' in snap_elements:
            col.prop(tool_settings, "use_snap_grid_absolute")

        if snap_elements != {'INCREMENT'}:
            col.label(text="Snap with")
            row = col.row(align=True)
            row.prop(tool_settings, "snap_target", expand=True)

            if obj:
                if object_mode == 'EDIT':
                    col.prop(tool_settings, "use_snap_self")
                if object_mode in {'OBJECT', 'POSE', 'EDIT', 'WEIGHT_PAINT'}:
                    col.prop(tool_settings, "use_snap_align_rotation")

            if 'FACE' in snap_elements:
                col.prop(tool_settings, "use_snap_project")

            if 'VOLUME' in snap_elements:
                col.prop(tool_settings, "use_snap_peel_object")

        col.label(text="Affect")
        row = col.row(align=True)
        row.prop(tool_settings, "use_snap_translate", text="Move", toggle=True)
        row.prop(tool_settings, "use_snap_rotate", text="Rotate", toggle=True)
        row.prop(tool_settings, "use_snap_scale", text="Scale", toggle=True)


class VIEW3D_PT_proportional_edit(Panel):
    bl_space_type = 'VIEW_3D'
    bl_region_type = 'HEADER'
    bl_label = "Proportional Editing"
    bl_ui_units_x = 8

    def draw(self, context):
        layout = self.layout
        tool_settings = context.tool_settings
        col = layout.column()

        if context.mode != 'OBJECT':
            col.prop(tool_settings, "use_proportional_connected")
            sub = col.column()
            sub.active = not tool_settings.use_proportional_connected
            sub.prop(tool_settings, "use_proportional_projected")
            col.separator()

        col.prop(tool_settings, "proportional_edit_falloff", expand=True)


class VIEW3D_PT_transform_orientations(Panel):
    bl_space_type = 'VIEW_3D'
    bl_region_type = 'HEADER'
    bl_label = "Transform Orientations"
    bl_ui_units_x = 8

    def draw(self, context):
        layout = self.layout
        layout.label(text="Transform Orientations")

        scene = context.scene
        orient_slot = scene.transform_orientation_slots[0]
        orientation = orient_slot.custom_orientation

        row = layout.row()
        col = row.column()
        col.prop(orient_slot, "type", expand=True)
        row.operator("transform.create_orientation", text="", icon='ADD', emboss=False).use = True

        if orientation:
            row = layout.row(align=False)
            row.prop(orientation, "name", text="", icon='OBJECT_ORIGIN')
            row.operator("transform.delete_orientation", text="", icon='X', emboss=False)


class VIEW3D_PT_gpencil_origin(Panel):
    bl_space_type = 'VIEW_3D'
    bl_region_type = 'HEADER'
    bl_label = "Stroke Placement"

    def draw(self, context):
        layout = self.layout
        tool_settings = context.tool_settings
        gpd = context.gpencil_data

        layout.label(text="Stroke Placement")

        row = layout.row()
        col = row.column()
        col.prop(tool_settings, "gpencil_stroke_placement_view3d", expand=True)

        if tool_settings.gpencil_stroke_placement_view3d == 'SURFACE':
            row = layout.row()
            row.label(text="Offset")
            row = layout.row()
            row.prop(gpd, "zdepth_offset", text="")

        if tool_settings.gpencil_stroke_placement_view3d == 'STROKE':
            row = layout.row()
            row.label(text="Target")
            row = layout.row()
            row.prop(tool_settings, "gpencil_stroke_snap_mode", expand=True)


class VIEW3D_PT_gpencil_lock(Panel):
    bl_space_type = 'VIEW_3D'
    bl_region_type = 'HEADER'
    bl_label = "Drawing Plane"

    def draw(self, context):
        layout = self.layout
        layout.label(text="Drawing Plane")

        row = layout.row()
        col = row.column()
        col.prop(context.tool_settings.gpencil_sculpt, "lock_axis", expand=True)


class VIEW3D_PT_gpencil_guide(Panel):
    bl_space_type = 'VIEW_3D'
    bl_region_type = 'HEADER'
    bl_label = "Guides"

    def draw(self, context):
        settings = context.tool_settings.gpencil_sculpt.guide

        layout = self.layout
        layout.label(text="Guides")

        col = layout.column()
        col.active = settings.use_guide
        col.prop(settings, "type", expand=True)

        if settings.type in {'ISO', 'PARALLEL', 'RADIAL'}:
            col.prop(settings, "angle")
            row = col.row(align=True)

        col.prop(settings, "use_snapping")
        if settings.use_snapping:

            if settings.type == 'RADIAL':
                col.prop(settings, "angle_snap")
            else:
                col.prop(settings, "spacing")

        if settings.type in {'CIRCULAR', 'RADIAL'} or settings.use_snapping:
            col.label(text="Reference Point")
            row = col.row(align=True)
            row.prop(settings, "reference_point", expand=True)
            if settings.reference_point == 'CUSTOM':
                col.prop(settings, "location", text="Custom Location")
            elif settings.reference_point == 'OBJECT':
                col.prop(settings, "reference_object", text="Object Location")
                if not settings.reference_object:
                    col.label(text="No object selected, using cursor")


class VIEW3D_PT_overlay_gpencil_options(Panel):
    bl_space_type = 'VIEW_3D'
    bl_region_type = 'HEADER'
    bl_parent_id = 'VIEW3D_PT_overlay'
    bl_label = ""

    @classmethod
    def poll(cls, context):
        return context.object and context.object.type == 'GPENCIL'

    def draw_header(self, context):
        layout = self.layout
        layout.label(text={
            'PAINT_GPENCIL': "Draw Grease Pencil",
            'EDIT_GPENCIL': "Edit Grease Pencil",
            'SCULPT_GPENCIL': "Sculpt Grease Pencil",
            'WEIGHT_GPENCIL': "Weight Grease Pencil",
            'OBJECT': "Grease Pencil",
        }[context.mode])

    def draw(self, context):
        layout = self.layout
        view = context.space_data
        overlay = view.overlay

        layout.prop(overlay, "use_gpencil_onion_skin", text="Onion Skin")

        col = layout.column()
        row = col.row()
        row.prop(overlay, "use_gpencil_grid", text="")
        sub = row.row()
        sub.active = overlay.use_gpencil_grid
        sub.prop(overlay, "gpencil_grid_opacity", text="Canvas", slider=True)

        row = col.row()
        row.prop(overlay, "use_gpencil_fade_layers", text="")
        sub = row.row()
        sub.active = overlay.use_gpencil_fade_layers
        sub.prop(overlay, "gpencil_fade_layer", text="Fade Layers", slider=True)

        row = col.row()
        row.prop(overlay, "use_gpencil_paper", text="")
        sub = row.row(align=True)
        sub.active = overlay.use_gpencil_paper
        sub.prop(overlay, "gpencil_paper_opacity", text="Fade Objects", slider=True)
        sub.prop(overlay, "use_gpencil_fade_objects", text="", icon='OUTLINER_OB_GREASEPENCIL')

        if context.object.mode in {'EDIT_GPENCIL', 'SCULPT_GPENCIL', 'WEIGHT_GPENCIL'}:
            layout.prop(overlay, "use_gpencil_edit_lines", text="Edit Lines")
            layout.prop(overlay, "use_gpencil_multiedit_line_only", text="Show Edit Lines only in multiframe")
            layout.prop(overlay, "vertex_opacity", text="Vertex Opacity", slider=True)


class VIEW3D_PT_quad_view(Panel):
    bl_space_type = 'VIEW_3D'
    bl_region_type = 'UI'
    bl_category = "View"
    bl_label = "Quad View"
    bl_options = {'DEFAULT_CLOSED'}

    @classmethod
    def poll(cls, context):
        view = context.space_data
        return view.region_quadviews

    def draw(self, context):
        layout = self.layout

        view = context.space_data

        region = view.region_quadviews[2]
        col = layout.column()
        col.prop(region, "lock_rotation")
        row = col.row()
        row.enabled = region.lock_rotation
        row.prop(region, "show_sync_view")
        row = col.row()
        row.enabled = region.lock_rotation and region.show_sync_view
        row.prop(region, "use_box_clip")


# Annotation properties
class VIEW3D_PT_grease_pencil(AnnotationDataPanel, Panel):
    bl_space_type = 'VIEW_3D'
    bl_region_type = 'UI'
    bl_category = "View"

    # NOTE: this is just a wrapper around the generic GP Panel


class VIEW3D_PT_annotation_onion(AnnotationOnionSkin, Panel):
    bl_space_type = 'VIEW_3D'
    bl_region_type = 'UI'
    bl_category = "View"
    bl_parent_id = 'VIEW3D_PT_grease_pencil'

    # NOTE: this is just a wrapper around the generic GP Panel


class TOPBAR_PT_annotation_layers(Panel, AnnotationDataPanel):
    bl_space_type = 'VIEW_3D'
    bl_region_type = 'HEADER'
    bl_label = "Layers"
    bl_ui_units_x = 14


class VIEW3D_PT_view3d_stereo(Panel):
    bl_space_type = 'VIEW_3D'
    bl_region_type = 'UI'
    bl_category = "View"
    bl_label = "Stereoscopy"
    bl_options = {'DEFAULT_CLOSED'}

    @classmethod
    def poll(cls, context):
        scene = context.scene

        multiview = scene.render.use_multiview
        return multiview

    def draw(self, context):
        layout = self.layout
        view = context.space_data

        basic_stereo = context.scene.render.views_format == 'STEREO_3D'

        col = layout.column()
        col.row().prop(view, "stereo_3d_camera", expand=True)

        col.label(text="Display:")
        row = col.row()
        row.active = basic_stereo
        row.prop(view, "show_stereo_3d_cameras")
        row = col.row()
        row.active = basic_stereo
        split = row.split()
        split.prop(view, "show_stereo_3d_convergence_plane")
        split = row.split()
        split.prop(view, "stereo_3d_convergence_plane_alpha", text="Alpha")
        split.active = view.show_stereo_3d_convergence_plane
        row = col.row()
        split = row.split()
        split.prop(view, "show_stereo_3d_volume")
        split = row.split()
        split.active = view.show_stereo_3d_volume
        split.prop(view, "stereo_3d_volume_alpha", text="Alpha")


class VIEW3D_PT_context_properties(Panel):
    bl_space_type = 'VIEW_3D'
    bl_region_type = 'UI'
    bl_category = "Item"
    bl_label = "Properties"
    bl_options = {'DEFAULT_CLOSED'}

    @staticmethod
    def _active_context_member(context):
        obj = context.object
        if obj:
            object_mode = obj.mode
            if object_mode == 'POSE':
                return "active_pose_bone"
            elif object_mode == 'EDIT' and obj.type == 'ARMATURE':
                return "active_bone"
            else:
                return "object"

        return ""

    @classmethod
    def poll(cls, context):
        import rna_prop_ui
        member = cls._active_context_member(context)

        if member:
            context_member, member = rna_prop_ui.rna_idprop_context_value(context, member, object)
            return context_member and rna_prop_ui.rna_idprop_has_properties(context_member)

        return False

    def draw(self, context):
        import rna_prop_ui
        member = VIEW3D_PT_context_properties._active_context_member(context)

        if member:
            # Draw with no edit button
            rna_prop_ui.draw(self.layout, context, member, object, False)


# Grease Pencil Object - Multiframe falloff tools
class VIEW3D_PT_gpencil_multi_frame(Panel):
    bl_space_type = 'VIEW_3D'
    bl_region_type = 'HEADER'
    bl_label = "Multi Frame"

    def draw(self, context):
        gpd = context.gpencil_data
        settings = context.tool_settings.gpencil_sculpt

        layout = self.layout
        col = layout.column(align=True)
        col.prop(settings, "use_multiframe_falloff")

        # Falloff curve
        if gpd.use_multiedit and settings.use_multiframe_falloff:
            layout.template_curve_mapping(settings, "multiframe_falloff_curve", brush=True)


class VIEW3D_MT_gpencil_edit_context_menu(Menu):
    bl_label = ""

    def draw(self, context):

        is_point_mode = context.tool_settings.gpencil_selectmode_edit == 'POINT'
        is_stroke_mode = context.tool_settings.gpencil_selectmode_edit == 'STROKE'
        is_segment_mode = context.tool_settings.gpencil_selectmode_edit == 'SEGMENT'

        is_3d_view = context.space_data.type == 'VIEW_3D'

        layout = self.layout

        layout.operator_context = 'INVOKE_REGION_WIN'

        row = layout.row()

        if is_point_mode or is_segment_mode:
            col = row.column()

            col.label(text="Point Context Menu", icon='GP_SELECT_POINTS')
            col.separator()

            # Additive Operators
            col.operator("gpencil.stroke_subdivide", text="Subdivide").only_selected = True

            col.separator()

            col.operator("gpencil.extrude_move", text="Extrude Points")

            col.separator()

            # Deform Operators
            col.operator("gpencil.stroke_smooth", text="Smooth Points").only_selected = True
            col.operator("transform.bend", text="Bend")
            col.operator("transform.shear", text="Shear")
            col.operator("transform.tosphere", text="To Sphere")
            col.operator("transform.transform", text="Shrink Fatten").mode = 'GPENCIL_SHRINKFATTEN'

            col.separator()

            col.menu("VIEW3D_MT_mirror", text="Mirror Points")
            col.menu("VIEW3D_MT_snap", text="Snap Points")

            col.separator()

            # Duplicate operators
            col.operator("gpencil.duplicate_move", text="Duplicate")
            col.operator("gpencil.copy", text="Copy", icon='COPYDOWN')
            col.operator("gpencil.paste", text="Paste", icon='PASTEDOWN').type = 'ACTIVE'
            col.operator("gpencil.paste", text="Paste by Layer").type = 'LAYER'

            col.separator()

            # Removal Operators
            col.operator("gpencil.stroke_merge", text="Merge Points")
            col.operator("gpencil.stroke_merge_by_distance").use_unselected = False
            col.operator("gpencil.stroke_split", text="Split")
            col.operator("gpencil.stroke_separate", text="Separate").mode = 'POINT'

            col.separator()

            col.operator("gpencil.delete", text="Delete Points").type = 'POINTS'
            col.operator("gpencil.dissolve", text="Dissolve Points").type = 'POINTS'
            col.operator("gpencil.dissolve", text="Dissolve Between").type = 'BETWEEN'
            col.operator("gpencil.dissolve", text="Dissolve Unselected").type = 'UNSELECT'

        if is_stroke_mode:

            col = row.column()
            col.label(text="Stroke Context Menu", icon='GP_SELECT_STROKES')
            col.separator()

            # Main Strokes Operators
            col.operator("gpencil.stroke_subdivide", text="Subdivide").only_selected = False
            col.menu("VIEW3D_MT_gpencil_simplify")
            col.operator("gpencil.stroke_trim", text="Trim")

            col.separator()

            col.operator("gpencil.stroke_smooth", text="Smooth Stroke").only_selected = False
            col.operator("transform.transform", text="Shrink Fatten").mode = 'GPENCIL_SHRINKFATTEN'

            col.separator()

            # Layer and Materials operators
            col.menu("GPENCIL_MT_move_to_layer")
            col.menu("VIEW3D_MT_assign_material")
            col.operator("gpencil.set_active_material", text="Set as Active Material")
            col.operator_menu_enum("gpencil.stroke_arrange", "direction", text="Arrange Strokes")

            col.separator()

            col.menu("VIEW3D_MT_mirror", text="Mirror Stroke")
            col.menu("VIEW3D_MT_snap", text="Snap Stroke")

            col.separator()

            # Duplicate operators
            col.operator("gpencil.duplicate_move", text="Duplicate")
            col.operator("gpencil.copy", text="Copy", icon='COPYDOWN')
            col.operator("gpencil.paste", text="Paste", icon='PASTEDOWN').type = 'ACTIVE'
            col.operator("gpencil.paste", text="Paste by Layer").type = 'LAYER'

            col.separator()

            # Removal Operators
            col.operator("gpencil.stroke_merge_by_distance").use_unselected = True
            col.operator_menu_enum("gpencil.stroke_join", "type", text="Join")
            col.operator("gpencil.stroke_split", text="Split")
            col.operator("gpencil.stroke_separate", text="Separate").mode = 'STROKE'

            col.separator()

            col.operator("gpencil.delete", text="Delete Strokes").type = 'STROKES'

            col.separator()

            col.operator("gpencil.reproject", text="Reproject Strokes")


class VIEW3D_PT_gpencil_sculpt_context_menu(Panel):
    bl_space_type = 'VIEW_3D'
    bl_region_type = 'WINDOW'
    bl_label = "Sculpt Context Menu"

    def draw(self, context):
        brush = context.tool_settings.gpencil_sculpt.brush

        layout = self.layout

        if context.mode == 'WEIGHT_GPENCIL':
            layout.prop(brush, "weight")
        layout.prop(brush, "size", slider=True)
        layout.prop(brush, "strength")

        layout.separator()

        # Frames
        layout.label(text="Frames:")

        layout.operator_context = 'INVOKE_REGION_WIN'

        layout.operator("gpencil.blank_frame_add", text="Insert Blank in Active Layer", icon='ADD')
        layout.operator("gpencil.blank_frame_add", text="Insert Blank in All Layers", icon='ADD').all_layers = True

        layout.separator()

        layout.operator("gpencil.frame_duplicate", text="Duplicate Active Layer", icon='DUPLICATE')
        layout.operator("gpencil.frame_duplicate", text="Duplicate All Layers", icon='DUPLICATE').mode = 'ALL'

        layout.separator()

        layout.operator("gpencil.delete", text="Delete Active Layer", icon='REMOVE').type = 'FRAME'
        layout.operator("gpencil.active_frames_delete_all", text="Delete All Layers", icon='REMOVE')


class VIEW3D_PT_gpencil_draw_context_menu(Panel):
    bl_space_type = 'VIEW_3D'
    bl_region_type = 'WINDOW'
    bl_label = "Draw Context Menu"

    def draw(self, context):
        brush = context.tool_settings.gpencil_paint.brush
        gp_settings = brush.gpencil_settings

        layout = self.layout

        if brush.gpencil_tool not in {'FILL', 'CUTTER'}:
            layout.prop(brush, "size", slider=True)
        if brush.gpencil_tool not in {'ERASE', 'FILL', 'CUTTER'}:
            layout.prop(gp_settings, "pen_strength")

        layout.separator()

        # Frames
        layout.label(text="Frames:")

        layout.operator_context = 'INVOKE_REGION_WIN'

        layout.operator("gpencil.blank_frame_add", text="Insert Blank in Active Layer", icon='ADD')
        layout.operator("gpencil.blank_frame_add", text="Insert Blank in All Layers", icon='ADD').all_layers = True

        layout.separator()

        layout.operator("gpencil.frame_duplicate", text="Duplicate Active Layer", icon='DUPLICATE')
        layout.operator("gpencil.frame_duplicate", text="Duplicate All Layers", icon='DUPLICATE').mode = 'ALL'

        layout.separator()

        layout.operator("gpencil.delete", text="Delete Active Layer", icon='REMOVE').type = 'FRAME'
        layout.operator("gpencil.active_frames_delete_all", text="Delete All Layers", icon='REMOVE')


class VIEW3D_PT_paint_vertex_context_menu(Panel):
    # Only for popover, these are dummy values.
    bl_space_type = 'VIEW_3D'
    bl_region_type = 'WINDOW'
    bl_label = "Vertex Paint Context Menu"

    def draw(self, context):
        layout = self.layout
        brush = context.tool_settings.vertex_paint.brush
        capabilities = brush.vertex_paint_capabilities

        if capabilities.has_color:
            split = layout.split(factor=0.1)
            UnifiedPaintPanel.prop_unified_color(split, context, brush, "color", text="")
            UnifiedPaintPanel.prop_unified_color_picker(split, context, brush, "color", value_slider=True)
            layout.prop(brush, "blend", text="")

        UnifiedPaintPanel.prop_unified_size(layout, context, brush, "size", slider=True)
        UnifiedPaintPanel.prop_unified_strength(layout, context, brush, "strength")


class VIEW3D_PT_paint_texture_context_menu(Panel):
    # Only for popover, these are dummy values.
    bl_space_type = 'VIEW_3D'
    bl_region_type = 'WINDOW'
    bl_label = "Texture Paint Context Menu"

    def draw(self, context):
        layout = self.layout
        brush = context.tool_settings.image_paint.brush
        capabilities = brush.image_paint_capabilities

        if capabilities.has_color:
            split = layout.split(factor=0.1)
            UnifiedPaintPanel.prop_unified_color(split, context, brush, "color", text="")
            UnifiedPaintPanel.prop_unified_color_picker(split, context, brush, "color", value_slider=True)
            layout.prop(brush, "blend", text="")

        if capabilities.has_radius:
            UnifiedPaintPanel.prop_unified_size(layout, context, brush, "size", slider=True)
        UnifiedPaintPanel.prop_unified_strength(layout, context, brush, "strength")


class VIEW3D_PT_paint_weight_context_menu(Panel):
    # Only for popover, these are dummy values.
    bl_space_type = 'VIEW_3D'
    bl_region_type = 'WINDOW'
    bl_label = "Weights Context Menu"

    def draw(self, context):
        layout = self.layout

        brush = context.tool_settings.weight_paint.brush
        UnifiedPaintPanel.prop_unified_weight(layout, context, brush, "weight", slider=True)
        UnifiedPaintPanel.prop_unified_size(layout, context, brush, "size", slider=True)
        UnifiedPaintPanel.prop_unified_strength(layout, context, brush, "strength")


class VIEW3D_PT_sculpt_context_menu(Panel):
    # Only for popover, these are dummy values.
    bl_space_type = 'VIEW_3D'
    bl_region_type = 'WINDOW'
    bl_label = "Sculpt Context Menu"

    def draw(self, context):
        layout = self.layout

        brush = context.tool_settings.sculpt.brush
        capabilities = brush.sculpt_capabilities

        UnifiedPaintPanel.prop_unified_size(layout, context, brush, "size", slider=True)
        UnifiedPaintPanel.prop_unified_strength(layout, context, brush, "strength")

        if capabilities.has_auto_smooth:
            layout.prop(brush, "auto_smooth_factor", slider=True)

        if capabilities.has_normal_weight:
            layout.prop(brush, "normal_weight", slider=True)

        if capabilities.has_pinch_factor:
            layout.prop(brush, "crease_pinch_factor", slider=True, text="Pinch")

        if capabilities.has_rake_factor:
            layout.prop(brush, "rake_factor", slider=True)

        if capabilities.has_plane_offset:
            layout.prop(brush, "plane_offset", slider=True)
            layout.prop(brush, "plane_trim", slider=True, text="Distance")

        if capabilities.has_height:
            layout.prop(brush, "height", slider=True, text="Height")


class TOPBAR_PT_gpencil_materials(GreasePencilMaterialsPanel, Panel):
    bl_space_type = 'VIEW_3D'
    bl_region_type = 'HEADER'
    bl_label = "Materials"
    bl_ui_units_x = 14

    @classmethod
    def poll(cls, context):
        ob = context.object
        return ob and ob.type == 'GPENCIL'


classes = (
    VIEW3D_HT_header,
    VIEW3D_HT_tool_header,
    VIEW3D_MT_editor_menus,
    VIEW3D_MT_transform,
    VIEW3D_MT_transform_base,
    VIEW3D_MT_transform_object,
    VIEW3D_MT_transform_armature,
    VIEW3D_MT_mirror,
    VIEW3D_MT_snap,
    VIEW3D_MT_uv_map,
    VIEW3D_MT_view,
    VIEW3D_MT_view_local,
    VIEW3D_MT_view_cameras,
    VIEW3D_MT_view_navigation,
    VIEW3D_MT_view_align,
    VIEW3D_MT_view_align_selected,
    VIEW3D_MT_view_viewpoint,
    VIEW3D_MT_view_regions,
    VIEW3D_MT_select_object,
    VIEW3D_MT_select_object_more_less,
    VIEW3D_MT_select_pose,
    VIEW3D_MT_select_pose_more_less,
    VIEW3D_MT_select_particle,
    VIEW3D_MT_edit_mesh,
    VIEW3D_MT_edit_mesh_select_similar,
    VIEW3D_MT_edit_mesh_select_by_trait,
    VIEW3D_MT_edit_mesh_select_more_less,
    VIEW3D_MT_select_edit_mesh,
    VIEW3D_MT_select_edit_curve,
    VIEW3D_MT_select_edit_surface,
    VIEW3D_MT_edit_text_context_menu,
    VIEW3D_MT_select_edit_text,
    VIEW3D_MT_select_edit_metaball,
    VIEW3D_MT_edit_lattice_context_menu,
    VIEW3D_MT_select_edit_lattice,
    VIEW3D_MT_select_edit_armature,
    VIEW3D_MT_select_gpencil,
    VIEW3D_MT_select_paint_mask,
    VIEW3D_MT_select_paint_mask_vertex,
    VIEW3D_MT_angle_control,
    VIEW3D_MT_mesh_add,
    VIEW3D_MT_curve_add,
    VIEW3D_MT_surface_add,
    VIEW3D_MT_edit_metaball_context_menu,
    VIEW3D_MT_metaball_add,
    TOPBAR_MT_edit_curve_add,
    TOPBAR_MT_edit_armature_add,
    VIEW3D_MT_armature_add,
    VIEW3D_MT_light_add,
    VIEW3D_MT_lightprobe_add,
    VIEW3D_MT_camera_add,
    VIEW3D_MT_add,
    VIEW3D_MT_image_add,
    VIEW3D_MT_object,
    VIEW3D_MT_object_animation,
    VIEW3D_MT_object_rigid_body,
    VIEW3D_MT_object_clear,
    VIEW3D_MT_object_context_menu,
    VIEW3D_MT_object_shading,
    VIEW3D_MT_object_apply,
    VIEW3D_MT_object_relations,
    VIEW3D_MT_object_parent,
    VIEW3D_MT_object_track,
    VIEW3D_MT_object_collection,
    VIEW3D_MT_object_constraints,
    VIEW3D_MT_object_quick_effects,
    VIEW3D_MT_object_showhide,
    VIEW3D_MT_make_single_user,
    VIEW3D_MT_make_links,
    VIEW3D_MT_object_game,
    VIEW3D_MT_brush_paint_modes,
    VIEW3D_MT_paint_vertex,
    VIEW3D_MT_hook,
    VIEW3D_MT_vertex_group,
    VIEW3D_MT_gpencil_vertex_group,
    VIEW3D_MT_paint_weight,
    VIEW3D_MT_sculpt,
    VIEW3D_MT_particle,
    VIEW3D_MT_particle_context_menu,
    VIEW3D_MT_particle_showhide,
    VIEW3D_MT_pose,
    VIEW3D_MT_pose_transform,
    VIEW3D_MT_pose_slide,
    VIEW3D_MT_pose_propagate,
    VIEW3D_MT_pose_library,
    VIEW3D_MT_pose_motion,
    VIEW3D_MT_pose_group,
    VIEW3D_MT_pose_ik,
    VIEW3D_MT_pose_constraints,
    VIEW3D_MT_pose_showhide,
    VIEW3D_MT_pose_apply,
    VIEW3D_MT_pose_context_menu,
    VIEW3D_MT_bone_options_toggle,
    VIEW3D_MT_bone_options_enable,
    VIEW3D_MT_bone_options_disable,
    VIEW3D_MT_edit_mesh_context_menu,
    VIEW3D_MT_edit_mesh_select_mode,
    VIEW3D_MT_edit_mesh_select_linked,
    VIEW3D_MT_edit_mesh_select_loops,
    VIEW3D_MT_edit_mesh_extrude,
    VIEW3D_MT_edit_mesh_vertices,
    VIEW3D_MT_edit_mesh_edges,
    VIEW3D_MT_edit_mesh_edges_data,
    VIEW3D_MT_edit_mesh_faces,
    VIEW3D_MT_edit_mesh_faces_data,
    VIEW3D_MT_edit_mesh_normals,
    VIEW3D_MT_edit_mesh_normals_select_strength,
    VIEW3D_MT_edit_mesh_normals_set_strength,
    VIEW3D_MT_edit_mesh_normals_average,
    VIEW3D_MT_edit_mesh_shading,
    VIEW3D_MT_edit_mesh_weights,
    VIEW3D_MT_edit_mesh_clean,
    VIEW3D_MT_edit_mesh_delete,
    VIEW3D_MT_edit_mesh_merge,
    VIEW3D_MT_edit_mesh_showhide,
    VIEW3D_MT_paint_gpencil,
    VIEW3D_MT_assign_material,
    VIEW3D_MT_edit_gpencil,
    VIEW3D_MT_edit_gpencil_stroke,
    VIEW3D_MT_edit_gpencil_point,
    VIEW3D_MT_edit_gpencil_delete,
    VIEW3D_MT_edit_gpencil_showhide,
    VIEW3D_MT_weight_gpencil,
    VIEW3D_MT_gpencil_animation,
    VIEW3D_MT_gpencil_simplify,
    VIEW3D_MT_gpencil_copy_layer,
    VIEW3D_MT_gpencil_autoweights,
    VIEW3D_MT_gpencil_edit_context_menu,
    VIEW3D_MT_edit_curve,
    VIEW3D_MT_edit_curve_ctrlpoints,
    VIEW3D_MT_edit_curve_segments,
    VIEW3D_MT_edit_curve_clean,
    VIEW3D_MT_edit_curve_context_menu,
    VIEW3D_MT_edit_curve_delete,
    VIEW3D_MT_edit_curve_showhide,
    VIEW3D_MT_edit_surface,
    VIEW3D_MT_edit_font,
    VIEW3D_MT_edit_text_chars,
    VIEW3D_MT_edit_meta,
    VIEW3D_MT_edit_meta_showhide,
    VIEW3D_MT_edit_lattice,
    VIEW3D_MT_edit_armature,
    VIEW3D_MT_armature_context_menu,
    VIEW3D_MT_edit_armature_parent,
    VIEW3D_MT_edit_armature_roll,
    VIEW3D_MT_edit_armature_names,
    VIEW3D_MT_edit_armature_delete,
    VIEW3D_MT_edit_gpencil_transform,
    VIEW3D_MT_edit_gpencil_interpolate,
    VIEW3D_MT_object_mode_pie,
    VIEW3D_MT_view_pie,
    VIEW3D_MT_transform_gizmo_pie,
    VIEW3D_MT_shading_pie,
    VIEW3D_MT_shading_ex_pie,
    VIEW3D_MT_pivot_pie,
    VIEW3D_MT_snap_pie,
    VIEW3D_MT_orientations_pie,
    VIEW3D_MT_proportional_editing_falloff_pie,
    VIEW3D_MT_sculpt_mask_edit_pie,
    VIEW3D_PT_active_tool,
    VIEW3D_PT_active_tool_duplicate,
    VIEW3D_PT_view3d_properties,
    VIEW3D_PT_view3d_lock,
    VIEW3D_PT_view3d_cursor,
    VIEW3D_PT_collections,
    VIEW3D_PT_object_type_visibility,
    VIEW3D_PT_grease_pencil,
    VIEW3D_PT_annotation_onion,
    VIEW3D_PT_gpencil_multi_frame,
    VIEW3D_PT_quad_view,
    VIEW3D_PT_view3d_stereo,
    VIEW3D_PT_shading,
    VIEW3D_PT_shading_lighting,
    VIEW3D_PT_shading_color,
    VIEW3D_PT_shading_options,
    VIEW3D_PT_shading_options_shadow,
    VIEW3D_PT_shading_options_ssao,
    VIEW3D_PT_gizmo_display,
    VIEW3D_PT_overlay,
    VIEW3D_PT_overlay_guides,
    VIEW3D_PT_overlay_object,
    VIEW3D_PT_overlay_geometry,
    VIEW3D_PT_overlay_motion_tracking,
    VIEW3D_PT_overlay_edit_mesh,
    VIEW3D_PT_overlay_edit_mesh_shading,
    VIEW3D_PT_overlay_edit_mesh_measurement,
    VIEW3D_PT_overlay_edit_mesh_normals,
    VIEW3D_PT_overlay_edit_mesh_freestyle,
    VIEW3D_PT_overlay_edit_curve,
    VIEW3D_PT_overlay_texture_paint,
    VIEW3D_PT_overlay_vertex_paint,
    VIEW3D_PT_overlay_weight_paint,
    VIEW3D_PT_overlay_pose,
    VIEW3D_PT_overlay_sculpt,
    VIEW3D_PT_pivot_point,
    VIEW3D_PT_snapping,
    VIEW3D_PT_proportional_edit,
    VIEW3D_PT_gpencil_origin,
    VIEW3D_PT_gpencil_lock,
    VIEW3D_PT_gpencil_guide,
    VIEW3D_PT_transform_orientations,
    VIEW3D_PT_overlay_gpencil_options,
    VIEW3D_PT_context_properties,
    VIEW3D_PT_paint_vertex_context_menu,
    VIEW3D_PT_paint_texture_context_menu,
    VIEW3D_PT_paint_weight_context_menu,
    VIEW3D_PT_gpencil_sculpt_context_menu,
    VIEW3D_PT_gpencil_draw_context_menu,
    VIEW3D_PT_sculpt_context_menu,
    TOPBAR_PT_gpencil_materials,
    TOPBAR_PT_annotation_layers,
)


if __name__ == "__main__":  # only for live edit.
    from bpy.utils import register_class
    for cls in classes:
        register_class(cls)<|MERGE_RESOLUTION|>--- conflicted
+++ resolved
@@ -2659,7 +2659,6 @@
         layout.operator("object.join_uvs")  # stupid place to add this!
 
 
-<<<<<<< HEAD
 class VIEW3D_MT_object_game(Menu):
     bl_label = "Game"
 
@@ -2680,8 +2679,6 @@
         layout.operator("object.game_property_clear")
 
 
-=======
->>>>>>> 3e81c1c1
 class VIEW3D_MT_brush_paint_modes(Menu):
     bl_label = "Enabled Modes"
 
