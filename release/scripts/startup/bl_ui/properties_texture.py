# ##### BEGIN GPL LICENSE BLOCK #####
#
#  This program is free software; you can redistribute it and/or
#  modify it under the terms of the GNU General Public License
#  as published by the Free Software Foundation; either version 2
#  of the License, or (at your option) any later version.
#
#  This program is distributed in the hope that it will be useful,
#  but WITHOUT ANY WARRANTY; without even the implied warranty of
#  MERCHANTABILITY or FITNESS FOR A PARTICULAR PURPOSE.  See the
#  GNU General Public License for more details.
#
#  You should have received a copy of the GNU General Public License
#  along with this program; if not, write to the Free Software Foundation,
#  Inc., 51 Franklin Street, Fifth Floor, Boston, MA 02110-1301, USA.
#
# ##### END GPL LICENSE BLOCK #####

# <pep8 compliant>
import bpy
from bpy.types import Menu, Panel, UIList

from bpy.types import (
    Brush,
    FreestyleLineStyle,
    Object,
    ParticleSettings,
    Texture,
)

from rna_prop_ui import PropertyPanel

from .properties_paint_common import brush_texture_settings


class TEXTURE_MT_specials(Menu):
    bl_label = "Texture Specials"
    COMPAT_ENGINES = {'BLENDER_RENDER', 'BLENDER_GAME'}

    def draw(self, context):
        layout = self.layout

        layout.operator("texture.slot_copy", icon='COPYDOWN')
        layout.operator("texture.slot_paste", icon='PASTEDOWN')


<<<<<<< HEAD
class TEXTURE_MT_envmap_specials(Menu):
    bl_label = "Environment Map Specials"
    COMPAT_ENGINES = {'BLENDER_RENDER', 'BLENDER_GAME'}

    def draw(self, context):
        layout = self.layout

        layout.operator("texture.envmap_save", icon='IMAGEFILE')
        layout.operator("texture.envmap_clear", icon='FILE_REFRESH')
        layout.operator("texture.envmap_clear_all", icon='FILE_REFRESH')


=======
>>>>>>> bca7563d
class TEXTURE_UL_texslots(UIList):

    def draw_item(self, context, layout, data, item, icon, active_data, active_propname, index):
        ma = data
        slot = item
        tex = slot.texture if slot else None
        if self.layout_type in {'DEFAULT', 'COMPACT'}:
            if tex:
                layout.prop(tex, "name", text="", emboss=False, icon_value=icon)
            else:
                layout.label(text="", icon_value=icon)
        elif self.layout_type == 'GRID':
            layout.alignment = 'CENTER'
            layout.label(text="", icon_value=icon)

def context_tex_datablock(context):
    idblock = context.brush
    if idblock:
        return idblock

    idblock = context.line_style
    if idblock:
        return idblock

    if context.particle_system:
        idblock = context.particle_system.settings

    return idblock


class TextureButtonsPanel:
    bl_space_type = 'PROPERTIES'
    bl_region_type = 'WINDOW'
    bl_context = "texture"


class TEXTURE_PT_preview(TextureButtonsPanel, Panel):
    bl_label = "Preview"
    COMPAT_ENGINES = {'BLENDER_RENDER', 'BLENDER_EEVEE'}

    @classmethod
    def poll(cls, context):
        tex = context.texture
        return tex and (tex.type != 'NONE' or tex.use_nodes) and (context.engine in cls.COMPAT_ENGINES)

    def draw(self, context):
        layout = self.layout

        tex = context.texture
        slot = getattr(context, "texture_slot", None)
        idblock = context_tex_datablock(context)

        if idblock:
            layout.template_preview(tex, parent=idblock, slot=slot)
        else:
            layout.template_preview(tex, slot=slot)

        # Show Alpha Button for Brush Textures, see #29502
        idblock = context_tex_datablock(context)
        if isinstance(idblock, Brush):
            layout.prop(tex, "use_preview_alpha")

class TEXTURE_PT_context(TextureButtonsPanel, Panel):
    bl_label = ""
    bl_context = "texture"
    bl_options = {'HIDE_HEADER'}
<<<<<<< HEAD
    COMPAT_ENGINES = {'BLENDER_RENDER', 'BLENDER_GAME'}

    @classmethod
    def poll(cls, context):
        engine = context.engine
        # if not (hasattr(context, "texture_slot") or hasattr(context, "texture_node")):
        #     return False
        return ((context.material or
                 context.world or
                 context.lamp or
                 context.texture or
                 context.line_style or
                 context.particle_system or
                 isinstance(context.space_data.pin_id, ParticleSettings) or
                 context.texture_user) and
                (engine in cls.COMPAT_ENGINES))
=======
    COMPAT_ENGINES = {'BLENDER_RENDER', 'BLENDER_EEVEE'}
>>>>>>> bca7563d

    def draw(self, context):
        layout = self.layout

        tex = context.texture
        space = context.space_data
        pin_id = space.pin_id
        use_pin_id = space.use_pin_id
        user = context.texture_user

        if not (use_pin_id and isinstance(pin_id, bpy.types.Texture)):
            pin_id = None

        if not pin_id:
            layout.template_texture_user()

        if user or pin_id:
            layout.separator()

            split = layout.split(percentage=0.65)
            col = split.column()

            if pin_id:
                col.template_ID(space, "pin_id")
            else:
                propname = context.texture_user_property.identifier
                col.template_ID(user, propname, new="texture.new")

            if tex:
                split = layout.split(percentage=0.2)
                split.label(text="Type:")
                split.prop(tex, "type", text="")


<<<<<<< HEAD
class TEXTURE_PT_preview(TextureButtonsPanel, Panel):
    bl_label = "Preview"
    COMPAT_ENGINES = {'BLENDER_RENDER', 'BLENDER_GAME'}
=======
class TEXTURE_PT_node(TextureButtonsPanel, Panel):
    bl_label = "Node"
    bl_context = "texture"
    COMPAT_ENGINES = {'BLENDER_RENDER', 'BLENDER_EEVEE'}

    @classmethod
    def poll(cls, context):
        node = context.texture_node
        return node and (context.engine in cls.COMPAT_ENGINES)
>>>>>>> bca7563d

    def draw(self, context):
        layout = self.layout

        node = context.texture_node
        ntree = node.id_data
        layout.template_node_view(ntree, node, None)


class TEXTURE_PT_node_mapping(TextureButtonsPanel, Panel):
    bl_label = "Mapping"
    bl_context = "texture"
    COMPAT_ENGINES = {'BLENDER_RENDER', 'BLENDER_EEVEE'}

    @classmethod
    def poll(cls, context):
        node = context.texture_node
        # TODO(sergey): perform a faster/nicer check?
        return node and hasattr(node, 'texture_mapping') and (context.engine in cls.COMPAT_ENGINES)

    def draw(self, context):
        layout = self.layout

        node = context.texture_node

        mapping = node.texture_mapping

        layout.prop(mapping, "vector_type", expand=True)

        row = layout.row()

        row.column().prop(mapping, "translation")
        row.column().prop(mapping, "rotation")
        row.column().prop(mapping, "scale")

        layout.label(text="Projection:")

        row = layout.row()
        row.prop(mapping, "mapping_x", text="")
        row.prop(mapping, "mapping_y", text="")
        row.prop(mapping, "mapping_z", text="")


class TEXTURE_PT_colors(TextureButtonsPanel, Panel):
    bl_label = "Colors"
    bl_options = {'DEFAULT_CLOSED'}
<<<<<<< HEAD
    COMPAT_ENGINES = {'BLENDER_RENDER', 'BLENDER_GAME'}
=======
    COMPAT_ENGINES = {'BLENDER_RENDER', 'BLENDER_EEVEE'}

    @classmethod
    def poll(cls, context):
        tex = context.texture
        return tex and (tex.type != 'NONE' or tex.use_nodes) and (context.engine in cls.COMPAT_ENGINES)
>>>>>>> bca7563d

    def draw(self, context):
        layout = self.layout

        tex = context.texture

        layout.prop(tex, "use_color_ramp", text="Ramp")
        if tex.use_color_ramp:
            layout.template_color_ramp(tex, "color_ramp", expand=True)

        split = layout.split()

        col = split.column()
        col.label(text="RGB Multiply:")
        sub = col.column(align=True)
        sub.prop(tex, "factor_red", text="R")
        sub.prop(tex, "factor_green", text="G")
        sub.prop(tex, "factor_blue", text="B")

        col = split.column()
        col.label(text="Adjust:")
        col.prop(tex, "intensity")
        col.prop(tex, "contrast")
        col.prop(tex, "saturation")

        col = layout.column()
        col.prop(tex, "use_clamp", text="Clamp")

<<<<<<< HEAD
# Texture Slot Panels #


class TextureSlotPanel(TextureButtonsPanel):
    COMPAT_ENGINES = {'BLENDER_RENDER', 'BLENDER_GAME'}

    @classmethod
    def poll(cls, context):
        if not hasattr(context, "texture_slot"):
            return False

        engine = context.engine
        return TextureButtonsPanel.poll(cls, context) and (engine in cls.COMPAT_ENGINES)


# Texture Type Panels #

=======
>>>>>>> bca7563d

class TextureTypePanel(TextureButtonsPanel):

    @classmethod
    def poll(cls, context):
        tex = context.texture
        engine = context.engine
        return tex and ((tex.type == cls.tex_type and not tex.use_nodes) and (engine in cls.COMPAT_ENGINES))


class TEXTURE_PT_clouds(TextureTypePanel, Panel):
    bl_label = "Clouds"
    tex_type = 'CLOUDS'
<<<<<<< HEAD
    COMPAT_ENGINES = {'BLENDER_RENDER', 'BLENDER_GAME'}
=======
    COMPAT_ENGINES = {'BLENDER_RENDER', 'BLENDER_EEVEE'}
>>>>>>> bca7563d

    def draw(self, context):
        layout = self.layout

        tex = context.texture

        layout.row().prop(tex, "cloud_type", expand=True)
        layout.label(text="Noise:")
        layout.row().prop(tex, "noise_type", text="Type", expand=True)
        layout.prop(tex, "noise_basis", text="Basis")

        split = layout.split()

        col = split.column()
        col.prop(tex, "noise_scale", text="Size")
        col.prop(tex, "noise_depth", text="Depth")

        split.prop(tex, "nabla", text="Nabla")


class TEXTURE_PT_wood(TextureTypePanel, Panel):
    bl_label = "Wood"
    tex_type = 'WOOD'
<<<<<<< HEAD
    COMPAT_ENGINES = {'BLENDER_RENDER', 'BLENDER_GAME'}
=======
    COMPAT_ENGINES = {'BLENDER_RENDER', 'BLENDER_EEVEE'}
>>>>>>> bca7563d

    def draw(self, context):
        layout = self.layout

        tex = context.texture

        layout.row().prop(tex, "noise_basis_2", expand=True)
        layout.row().prop(tex, "wood_type", expand=True)

        col = layout.column()
        col.active = tex.wood_type in {'RINGNOISE', 'BANDNOISE'}
        col.label(text="Noise:")
        col.row().prop(tex, "noise_type", text="Type", expand=True)
        layout.prop(tex, "noise_basis", text="Basis")

        split = layout.split()
        split.active = tex.wood_type in {'RINGNOISE', 'BANDNOISE'}

        col = split.column()
        col.prop(tex, "noise_scale", text="Size")
        col.prop(tex, "turbulence")

        split.prop(tex, "nabla")


class TEXTURE_PT_marble(TextureTypePanel, Panel):
    bl_label = "Marble"
    tex_type = 'MARBLE'
<<<<<<< HEAD
    COMPAT_ENGINES = {'BLENDER_RENDER', 'BLENDER_GAME'}
=======
    COMPAT_ENGINES = {'BLENDER_RENDER', 'BLENDER_EEVEE'}
>>>>>>> bca7563d

    def draw(self, context):
        layout = self.layout

        tex = context.texture

        layout.row().prop(tex, "marble_type", expand=True)
        layout.row().prop(tex, "noise_basis_2", expand=True)
        layout.label(text="Noise:")
        layout.row().prop(tex, "noise_type", text="Type", expand=True)
        layout.prop(tex, "noise_basis", text="Basis")

        split = layout.split()

        col = split.column()
        col.prop(tex, "noise_scale", text="Size")
        col.prop(tex, "noise_depth", text="Depth")

        col = split.column()
        col.prop(tex, "turbulence")
        col.prop(tex, "nabla")


class TEXTURE_PT_magic(TextureTypePanel, Panel):
    bl_label = "Magic"
    tex_type = 'MAGIC'
<<<<<<< HEAD
    COMPAT_ENGINES = {'BLENDER_RENDER', 'BLENDER_GAME'}
=======
    COMPAT_ENGINES = {'BLENDER_RENDER', 'BLENDER_EEVEE'}
>>>>>>> bca7563d

    def draw(self, context):
        layout = self.layout

        tex = context.texture

        row = layout.row()
        row.prop(tex, "noise_depth", text="Depth")
        row.prop(tex, "turbulence")


class TEXTURE_PT_blend(TextureTypePanel, Panel):
    bl_label = "Blend"
    tex_type = 'BLEND'
<<<<<<< HEAD
    COMPAT_ENGINES = {'BLENDER_RENDER', 'BLENDER_GAME'}
=======
    COMPAT_ENGINES = {'BLENDER_RENDER', 'BLENDER_EEVEE'}
>>>>>>> bca7563d

    def draw(self, context):
        layout = self.layout

        tex = context.texture

        layout.prop(tex, "progression")

        sub = layout.row()

        sub.active = (tex.progression in {'LINEAR', 'QUADRATIC', 'EASING', 'RADIAL'})
        sub.prop(tex, "use_flip_axis", expand=True)


class TEXTURE_PT_stucci(TextureTypePanel, Panel):
    bl_label = "Stucci"
    tex_type = 'STUCCI'
<<<<<<< HEAD
    COMPAT_ENGINES = {'BLENDER_RENDER', 'BLENDER_GAME'}
=======
    COMPAT_ENGINES = {'BLENDER_RENDER', 'BLENDER_EEVEE'}
>>>>>>> bca7563d

    def draw(self, context):
        layout = self.layout

        tex = context.texture

        layout.row().prop(tex, "stucci_type", expand=True)
        layout.label(text="Noise:")
        layout.row().prop(tex, "noise_type", text="Type", expand=True)
        layout.prop(tex, "noise_basis", text="Basis")

        row = layout.row()
        row.prop(tex, "noise_scale", text="Size")
        row.prop(tex, "turbulence")


class TEXTURE_PT_image(TextureTypePanel, Panel):
    bl_label = "Image"
    tex_type = 'IMAGE'
<<<<<<< HEAD
    COMPAT_ENGINES = {'BLENDER_RENDER', 'BLENDER_GAME'}
=======
    COMPAT_ENGINES = {'BLENDER_RENDER', 'BLENDER_EEVEE'}
>>>>>>> bca7563d

    def draw(self, context):
        layout = self.layout

        tex = context.texture

        layout.template_image(tex, "image", tex.image_user)


def texture_filter_common(tex, layout):
    layout.label(text="Filter:")
    layout.prop(tex, "filter_type", text="")
    if tex.use_mipmap and tex.filter_type in {'AREA', 'EWA', 'FELINE'}:
        if tex.filter_type == 'FELINE':
            layout.prop(tex, "filter_lightprobes", text="Light Probes")
        else:
            layout.prop(tex, "filter_eccentricity", text="Eccentricity")

    layout.prop(tex, "filter_size")
    layout.prop(tex, "use_filter_size_min")


class TEXTURE_PT_image_sampling(TextureTypePanel, Panel):
    bl_label = "Image Sampling"
    bl_options = {'DEFAULT_CLOSED'}
    tex_type = 'IMAGE'
<<<<<<< HEAD
    COMPAT_ENGINES = {'BLENDER_RENDER', 'BLENDER_GAME'}
=======
    COMPAT_ENGINES = {'BLENDER_RENDER', 'BLENDER_EEVEE'}
>>>>>>> bca7563d

    def draw(self, context):
        if context.engine == 'BLENDER_GAME':
            self.draw_bge(context)
        else:
            self.draw_bi(context)

    def draw_bi(self, context):
        layout = self.layout

        idblock = context_tex_datablock(context)
        tex = context.texture
        slot = getattr(context, "texture_slot", None)

        split = layout.split()

        col = split.column()
        col.label(text="Alpha:")
        row = col.row()
        row.active = bool(tex.image and tex.image.use_alpha)
        row.prop(tex, "use_alpha", text="Use")
        col.prop(tex, "use_calculate_alpha", text="Calculate")
        col.prop(tex, "invert_alpha", text="Invert")
        col.separator()
        col.prop(tex, "use_flip_axis", text="Flip X/Y Axis")

        col = split.column()

        col.prop(tex, "use_mipmap")
        row = col.row()
        row.active = tex.use_mipmap
        row.prop(tex, "use_mipmap_gauss")
        col.prop(tex, "use_interpolation")

        texture_filter_common(tex, col)

    def draw_bge(self, context):
        layout = self.layout

        idblock = context_tex_datablock(context)
        tex = context.texture
        slot = getattr(context, "texture_slot", None)

        split = layout.split()

        col = split.column()
        col.label(text="Alpha:")
        col.prop(tex, "use_calculate_alpha", text="Calculate")
        col.prop(tex, "invert_alpha", text="Invert")

        col = split.column()

        # Only for Material based textures, not for Lamp/World...
        if slot and isinstance(idblock, Material):
            col.prop(tex, "use_normal_map")
            row = col.row()
            row.active = tex.use_normal_map
            row.prop(slot, "normal_map_space", text="")

            row = col.row()
            row.active = not tex.use_normal_map
            row.prop(tex, "use_derivative_map")


class TEXTURE_PT_image_mapping(TextureTypePanel, Panel):
    bl_label = "Image Mapping"
    bl_options = {'DEFAULT_CLOSED'}
    tex_type = 'IMAGE'
<<<<<<< HEAD
    COMPAT_ENGINES = {'BLENDER_RENDER', 'BLENDER_GAME'}
=======
    COMPAT_ENGINES = {'BLENDER_RENDER', 'BLENDER_EEVEE'}
>>>>>>> bca7563d

    def draw(self, context):
        layout = self.layout

        tex = context.texture

        layout.prop(tex, "extension")

        split = layout.split()

        if tex.extension == 'REPEAT':
            col = split.column(align=True)
            col.label(text="Repeat:")
            col.prop(tex, "repeat_x", text="X")
            col.prop(tex, "repeat_y", text="Y")

            col = split.column(align=True)
            col.label(text="Mirror:")
            row = col.row(align=True)
            row.prop(tex, "use_mirror_x", text="X")
            row.active = (tex.repeat_x > 1)
            row = col.row(align=True)
            row.prop(tex, "use_mirror_y", text="Y")
            row.active = (tex.repeat_y > 1)
            layout.separator()

        elif tex.extension == 'CHECKER':
            col = split.column(align=True)
            row = col.row(align=True)
            row.prop(tex, "use_checker_even", text="Even")
            row.prop(tex, "use_checker_odd", text="Odd")

            col = split.column()
            col.prop(tex, "checker_distance", text="Distance")

            layout.separator()

        split = layout.split()

        col = split.column(align=True)
        # col.prop(tex, "crop_rectangle")
        col.label(text="Crop Minimum:")
        col.prop(tex, "crop_min_x", text="X")
        col.prop(tex, "crop_min_y", text="Y")

        col = split.column(align=True)
        col.label(text="Crop Maximum:")
        col.prop(tex, "crop_max_x", text="X")
        col.prop(tex, "crop_max_y", text="Y")


<<<<<<< HEAD
class TEXTURE_PT_envmap(TextureTypePanel, Panel):
    bl_label = "Environment Map"
    tex_type = 'ENVIRONMENT_MAP'
    COMPAT_ENGINES = {'BLENDER_RENDER', 'BLENDER_GAME'}

    def draw(self, context):
        layout = self.layout

        tex = context.texture
        env = tex.environment_map

        row = layout.row()
        row.prop(env, "source", expand=True)
        row.menu("TEXTURE_MT_envmap_specials", icon='DOWNARROW_HLT', text="")

        if env.source == 'IMAGE_FILE':
            layout.template_ID(tex, "image", open="image.open")
            layout.template_image(tex, "image", tex.image_user, compact=True)
        else:
            layout.prop(env, "mapping")
            if env.mapping == 'PLANE':
                layout.prop(env, "zoom")
            layout.prop(env, "viewpoint_object")

            split = layout.split()

            col = split.column()
            col.prop(env, "layers_ignore")
            col.prop(env, "resolution")
            col.prop(env, "depth")

            col = split.column(align=True)

            col.label(text="Clipping:")
            col.prop(env, "clip_start", text="Start")
            col.prop(env, "clip_end", text="End")


class TEXTURE_PT_envmap_sampling(TextureTypePanel, Panel):
    bl_label = "Environment Map Sampling"
    bl_options = {'DEFAULT_CLOSED'}
    tex_type = 'ENVIRONMENT_MAP'
    COMPAT_ENGINES = {'BLENDER_RENDER', 'BLENDER_GAME'}

    def draw(self, context):
        layout = self.layout

        tex = context.texture

        texture_filter_common(tex, layout)


class TEXTURE_PT_musgrave(TextureTypePanel, Panel):
    bl_label = "Musgrave"
    tex_type = 'MUSGRAVE'
    COMPAT_ENGINES = {'BLENDER_RENDER', 'BLENDER_GAME'}
=======
class TEXTURE_PT_musgrave(TextureTypePanel, Panel):
    bl_label = "Musgrave"
    tex_type = 'MUSGRAVE'
    COMPAT_ENGINES = {'BLENDER_RENDER', 'BLENDER_EEVEE'}
>>>>>>> bca7563d

    def draw(self, context):
        layout = self.layout

        tex = context.texture

        layout.prop(tex, "musgrave_type")

        split = layout.split()

        col = split.column()
        col.prop(tex, "dimension_max", text="Dimension")
        col.prop(tex, "lacunarity")
        col.prop(tex, "octaves")

        musgrave_type = tex.musgrave_type
        col = split.column()
        if musgrave_type in {'HETERO_TERRAIN', 'RIDGED_MULTIFRACTAL', 'HYBRID_MULTIFRACTAL'}:
            col.prop(tex, "offset")
        col.prop(tex, "noise_intensity", text="Intensity")
        if musgrave_type in {'RIDGED_MULTIFRACTAL', 'HYBRID_MULTIFRACTAL'}:
            col.prop(tex, "gain")

        layout.label(text="Noise:")

        layout.prop(tex, "noise_basis", text="Basis")

        row = layout.row()
        row.prop(tex, "noise_scale", text="Size")
        row.prop(tex, "nabla")


class TEXTURE_PT_voronoi(TextureTypePanel, Panel):
    bl_label = "Voronoi"
    tex_type = 'VORONOI'
<<<<<<< HEAD
    COMPAT_ENGINES = {'BLENDER_RENDER', 'BLENDER_GAME'}
=======
    COMPAT_ENGINES = {'BLENDER_RENDER', 'BLENDER_EEVEE'}
>>>>>>> bca7563d

    def draw(self, context):
        layout = self.layout

        tex = context.texture

        split = layout.split()

        col = split.column()
        col.label(text="Distance Metric:")
        col.prop(tex, "distance_metric", text="")
        sub = col.column()
        sub.active = tex.distance_metric == 'MINKOVSKY'
        sub.prop(tex, "minkovsky_exponent", text="Exponent")
        col.label(text="Coloring:")
        col.prop(tex, "color_mode", text="")
        col.prop(tex, "noise_intensity", text="Intensity")

        col = split.column()
        sub = col.column(align=True)
        sub.label(text="Feature Weights:")
        sub.prop(tex, "weight_1", text="1", slider=True)
        sub.prop(tex, "weight_2", text="2", slider=True)
        sub.prop(tex, "weight_3", text="3", slider=True)
        sub.prop(tex, "weight_4", text="4", slider=True)

        layout.label(text="Noise:")
        row = layout.row()
        row.prop(tex, "noise_scale", text="Size")
        row.prop(tex, "nabla")


class TEXTURE_PT_distortednoise(TextureTypePanel, Panel):
    bl_label = "Distorted Noise"
    tex_type = 'DISTORTED_NOISE'
<<<<<<< HEAD
    COMPAT_ENGINES = {'BLENDER_RENDER', 'BLENDER_GAME'}
=======
    COMPAT_ENGINES = {'BLENDER_RENDER', 'BLENDER_EEVEE'}
>>>>>>> bca7563d

    def draw(self, context):
        layout = self.layout

        tex = context.texture

        layout.prop(tex, "noise_distortion")
        layout.prop(tex, "noise_basis", text="Basis")

        split = layout.split()

        col = split.column()
        col.prop(tex, "distortion", text="Distortion")
        col.prop(tex, "noise_scale", text="Size")

        split.prop(tex, "nabla")


<<<<<<< HEAD
class TEXTURE_PT_voxeldata(TextureButtonsPanel, Panel):
    bl_label = "Voxel Data"
    COMPAT_ENGINES = {'BLENDER_RENDER', 'BLENDER_GAME'}

    @classmethod
    def poll(cls, context):
        tex = context.texture
        engine = context.engine
        return tex and (tex.type == 'VOXEL_DATA' and (engine in cls.COMPAT_ENGINES))

    def draw(self, context):
        layout = self.layout

        tex = context.texture
        vd = tex.voxel_data

        layout.prop(vd, "file_format")
        if vd.file_format in {'BLENDER_VOXEL', 'RAW_8BIT'}:
            layout.prop(vd, "filepath")
        if vd.file_format == 'RAW_8BIT':
            layout.prop(vd, "resolution")
        elif vd.file_format == 'SMOKE':
            layout.prop(vd, "domain_object")
            layout.prop(vd, "smoke_data_type")
        elif vd.file_format == 'HAIR':
            layout.prop(vd, "domain_object")
            layout.prop(vd, "hair_data_type")
        elif vd.file_format == 'IMAGE_SEQUENCE':
            layout.template_ID(tex, "image", open="image.open")
            layout.template_image(tex, "image", tex.image_user, compact=True)
            # layout.prop(vd, "frame_duration")

        if vd.file_format in {'BLENDER_VOXEL', 'RAW_8BIT'}:
            layout.prop(vd, "use_still_frame")
            row = layout.row()
            row.active = vd.use_still_frame
            row.prop(vd, "still_frame")

        layout.prop(vd, "interpolation")
        layout.prop(vd, "extension")
        layout.prop(vd, "intensity")


class TEXTURE_PT_pointdensity(TextureButtonsPanel, Panel):
    bl_label = "Point Density"
    COMPAT_ENGINES = {'BLENDER_RENDER', 'BLENDER_GAME'}

    @classmethod
    def poll(cls, context):
        tex = context.texture
        engine = context.engine
        return tex and (tex.type == 'POINT_DENSITY' and (engine in cls.COMPAT_ENGINES))

    def draw(self, context):
        layout = self.layout

        tex = context.texture
        pd = tex.point_density

        layout.row().prop(pd, "point_source", expand=True)

        split = layout.split()

        col = split.column()
        if pd.point_source == 'PARTICLE_SYSTEM':
            col.label(text="Object:")
            col.prop(pd, "object", text="")

            sub = col.column()
            sub.enabled = bool(pd.object)
            if pd.object:
                sub.label(text="System:")
                sub.prop_search(pd, "particle_system", pd.object, "particle_systems", text="")
            sub.label(text="Cache:")
            sub.prop(pd, "particle_cache_space", text="")
        else:
            col.label(text="Object:")
            col.prop(pd, "object", text="")
            col.label(text="Cache:")
            col.prop(pd, "vertex_cache_space", text="")

        col.separator()

        col.label(text="Color Source:")
        if pd.point_source == 'PARTICLE_SYSTEM':
            col.prop(pd, "particle_color_source", text="")
            if pd.particle_color_source in {'PARTICLE_SPEED', 'PARTICLE_VELOCITY'}:
                col.prop(pd, "speed_scale")
            if pd.particle_color_source in {'PARTICLE_SPEED', 'PARTICLE_AGE'}:
                layout.template_color_ramp(pd, "color_ramp", expand=True)
        else:
            col.prop(pd, "vertex_color_source", text="")
            if pd.vertex_color_source == 'VERTEX_COLOR':
                if pd.object and pd.object.data:
                    col.prop_search(pd, "vertex_attribute_name", pd.object.data, "vertex_colors", text="")
            if pd.vertex_color_source == 'VERTEX_WEIGHT':
                if pd.object:
                    col.prop_search(pd, "vertex_attribute_name", pd.object, "vertex_groups", text="")
                layout.template_color_ramp(pd, "color_ramp", expand=True)

        col = split.column()
        col.label()
        col.prop(pd, "radius")
        col.label(text="Falloff:")
        col.prop(pd, "falloff", text="")
        if pd.falloff == 'SOFT':
            col.prop(pd, "falloff_soft")
        if pd.falloff == 'PARTICLE_VELOCITY':
            col.prop(pd, "falloff_speed_scale")

        col.prop(pd, "use_falloff_curve")

        if pd.use_falloff_curve:
            col = layout.column()
            col.label(text="Falloff Curve")
            col.template_curve_mapping(pd, "falloff_curve", brush=False)


class TEXTURE_PT_pointdensity_turbulence(TextureButtonsPanel, Panel):
    bl_label = "Turbulence"
    COMPAT_ENGINES = {'BLENDER_RENDER', 'BLENDER_GAME'}

    @classmethod
    def poll(cls, context):
        tex = context.texture
        engine = context.engine
        return tex and (tex.type == 'POINT_DENSITY' and (engine in cls.COMPAT_ENGINES))

    def draw_header(self, context):
        pd = context.texture.point_density

        self.layout.prop(pd, "use_turbulence", text="")

    def draw(self, context):
        layout = self.layout

        tex = context.texture
        pd = tex.point_density
        layout.active = pd.use_turbulence

        split = layout.split()

        col = split.column()
        col.label(text="Influence:")
        col.prop(pd, "turbulence_influence", text="")
        col.label(text="Noise Basis:")
        col.prop(pd, "noise_basis", text="")

        col = split.column()
        col.label()
        col.prop(pd, "turbulence_scale")
        col.prop(pd, "turbulence_depth")
        col.prop(pd, "turbulence_strength")


class TEXTURE_PT_ocean(TextureTypePanel, Panel):
    bl_label = "Ocean"
    tex_type = 'OCEAN'
    COMPAT_ENGINES = {'BLENDER_RENDER', 'BLENDER_GAME'}

    def draw(self, context):
        layout = self.layout

        tex = context.texture
        ot = tex.ocean
=======
class TextureSlotPanel(TextureButtonsPanel):
    COMPAT_ENGINES = {'BLENDER_RENDER', 'BLENDER_EEVEE'}

    @classmethod
    def poll(cls, context):
        if not hasattr(context, "texture_slot"):
            return False
>>>>>>> bca7563d

        return (context.engine in cls.COMPAT_ENGINES)


class TEXTURE_PT_mapping(TextureSlotPanel, Panel):
    bl_label = "Mapping"
<<<<<<< HEAD
    COMPAT_ENGINES = {'BLENDER_RENDER', 'BLENDER_GAME'}
=======
    COMPAT_ENGINES = {'BLENDER_RENDER', 'BLENDER_EEVEE'}
>>>>>>> bca7563d

    @classmethod
    def poll(cls, context):
        idblock = context_tex_datablock(context)
        if isinstance(idblock, Brush) and not context.sculpt_object:
            return False

        if not getattr(context, "texture_slot", None):
            return False

        engine = context.engine
        return (engine in cls.COMPAT_ENGINES)

    def draw(self, context):
        layout = self.layout

        idblock = context_tex_datablock(context)

        tex = context.texture_slot

        if not isinstance(idblock, Brush):
            split = layout.split(percentage=0.3)
            col = split.column()
            col.label(text="Coordinates:")
            col = split.column()
            col.prop(tex, "texture_coords", text="")

            if tex.texture_coords == 'ORCO':
                """
                ob = context.object
                if ob and ob.type == 'MESH':
                    split = layout.split(percentage=0.3)
                    split.label(text="Mesh:")
                    split.prop(ob.data, "texco_mesh", text="")
                """
            elif tex.texture_coords == 'UV':
                split = layout.split(percentage=0.3)
                split.label(text="Map:")
                ob = context.object
                if ob and ob.type == 'MESH':
                    split.prop_search(tex, "uv_layer", ob.data, "uv_layers", text="")
                else:
                    split.prop(tex, "uv_layer", text="")

            elif tex.texture_coords == 'OBJECT':
                split = layout.split(percentage=0.3)
                split.label(text="Object:")
                split.prop(tex, "object", text="")

            elif tex.texture_coords == 'ALONG_STROKE':
                split = layout.split(percentage=0.3)
                split.label(text="Use Tips:")
                split.prop(tex, "use_tips", text="")

        if isinstance(idblock, Brush):
            if context.sculpt_object or context.image_paint_object:
                brush_texture_settings(layout, idblock, context.sculpt_object)
        else:
            if isinstance(idblock, FreestyleLineStyle):
                split = layout.split(percentage=0.3)
                split.label(text="Projection:")
                split.prop(tex, "mapping", text="")

                split = layout.split(percentage=0.3)
                split.separator()
                row = split.row()
                row.prop(tex, "mapping_x", text="")
                row.prop(tex, "mapping_y", text="")
                row.prop(tex, "mapping_z", text="")

            row = layout.row()
            row.column().prop(tex, "offset")
            row.column().prop(tex, "scale")


class TEXTURE_PT_influence(TextureSlotPanel, Panel):
    bl_label = "Influence"
<<<<<<< HEAD
    COMPAT_ENGINES = {'BLENDER_RENDER', 'BLENDER_GAME'}
=======
    COMPAT_ENGINES = {'BLENDER_RENDER', 'BLENDER_EEVEE'}
>>>>>>> bca7563d

    @classmethod
    def poll(cls, context):
        idblock = context_tex_datablock(context)
        if isinstance(idblock, Brush):
            return False

        if not getattr(context, "texture_slot", None):
            return False

        engine = context.engine
        return (engine in cls.COMPAT_ENGINES)

    def draw(self, context):

        layout = self.layout

        idblock = context_tex_datablock(context)

        tex = context.texture_slot

        def factor_but(layout, toggle, factor, name):
            row = layout.row(align=True)
            row.prop(tex, toggle, text="")
            sub = row.row(align=True)
            sub.active = getattr(tex, toggle)
            sub.prop(tex, factor, text=name, slider=True)
            return sub  # XXX, temp. use_map_normal needs to override.

        if isinstance(idblock, ParticleSettings):
            split = layout.split()

            col = split.column()
            col.label(text="General:")
            factor_but(col, "use_map_time", "time_factor", "Time")
            factor_but(col, "use_map_life", "life_factor", "Lifetime")
            factor_but(col, "use_map_density", "density_factor", "Density")
            factor_but(col, "use_map_size", "size_factor", "Size")

            col = split.column()
            col.label(text="Physics:")
            factor_but(col, "use_map_velocity", "velocity_factor", "Velocity")
            factor_but(col, "use_map_damp", "damp_factor", "Damp")
            factor_but(col, "use_map_gravity", "gravity_factor", "Gravity")
            factor_but(col, "use_map_field", "field_factor", "Force Fields")

            layout.label(text="Hair:")

            split = layout.split()

            col = split.column()
            factor_but(col, "use_map_length", "length_factor", "Length")
            factor_but(col, "use_map_clump", "clump_factor", "Clump")
            factor_but(col, "use_map_twist", "twist_factor", "Twist")

            col = split.column()
            factor_but(col, "use_map_kink_amp", "kink_amp_factor", "Kink Amplitude")
            factor_but(col, "use_map_kink_freq", "kink_freq_factor", "Kink Frequency")
            factor_but(col, "use_map_rough", "rough_factor", "Rough")

        elif isinstance(idblock, FreestyleLineStyle):
            split = layout.split()

            col = split.column()
            factor_but(col, "use_map_color_diffuse", "diffuse_color_factor", "Color")
            col = split.column()
            factor_but(col, "use_map_alpha", "alpha_factor", "Alpha")

        layout.separator()

        if not isinstance(idblock, ParticleSettings):
            split = layout.split()

            col = split.column()
            col.prop(tex, "blend_type", text="Blend")
            col.prop(tex, "use_rgb_to_intensity")
            # color is used on gray-scale textures even when use_rgb_to_intensity is disabled.
            col.prop(tex, "color", text="")

            col = split.column()
            col.prop(tex, "invert", text="Negative")
            col.prop(tex, "use_stencil")


class TEXTURE_PT_custom_props(TextureButtonsPanel, PropertyPanel, Panel):
<<<<<<< HEAD
    COMPAT_ENGINES = {'BLENDER_RENDER', 'BLENDER_GAME'}
=======
    COMPAT_ENGINES = {'BLENDER_RENDER', 'BLENDER_EEVEE'}
>>>>>>> bca7563d
    _context_path = "texture"
    _property_type = Texture

    @classmethod
    def poll(cls, context):
        return context.texture and (context.engine in cls.COMPAT_ENGINES)


classes = (
    TEXTURE_MT_specials,
    TEXTURE_UL_texslots,
    TEXTURE_PT_preview,
    TEXTURE_PT_context,
    TEXTURE_PT_node,
    TEXTURE_PT_node_mapping,
    TEXTURE_PT_mapping,
    TEXTURE_PT_influence,
    TEXTURE_PT_colors,
    TEXTURE_PT_clouds,
    TEXTURE_PT_wood,
    TEXTURE_PT_marble,
    TEXTURE_PT_magic,
    TEXTURE_PT_blend,
    TEXTURE_PT_stucci,
    TEXTURE_PT_image,
    TEXTURE_PT_image_sampling,
    TEXTURE_PT_image_mapping,
    TEXTURE_PT_musgrave,
    TEXTURE_PT_voronoi,
    TEXTURE_PT_distortednoise,
    TEXTURE_PT_custom_props,
)

if __name__ == "__main__":  # only for live edit.
    from bpy.utils import register_class
    for cls in classes:
        register_class(cls)<|MERGE_RESOLUTION|>--- conflicted
+++ resolved
@@ -44,21 +44,6 @@
         layout.operator("texture.slot_paste", icon='PASTEDOWN')
 
 
-<<<<<<< HEAD
-class TEXTURE_MT_envmap_specials(Menu):
-    bl_label = "Environment Map Specials"
-    COMPAT_ENGINES = {'BLENDER_RENDER', 'BLENDER_GAME'}
-
-    def draw(self, context):
-        layout = self.layout
-
-        layout.operator("texture.envmap_save", icon='IMAGEFILE')
-        layout.operator("texture.envmap_clear", icon='FILE_REFRESH')
-        layout.operator("texture.envmap_clear_all", icon='FILE_REFRESH')
-
-
-=======
->>>>>>> bca7563d
 class TEXTURE_UL_texslots(UIList):
 
     def draw_item(self, context, layout, data, item, icon, active_data, active_propname, index):
@@ -125,26 +110,7 @@
     bl_label = ""
     bl_context = "texture"
     bl_options = {'HIDE_HEADER'}
-<<<<<<< HEAD
-    COMPAT_ENGINES = {'BLENDER_RENDER', 'BLENDER_GAME'}
-
-    @classmethod
-    def poll(cls, context):
-        engine = context.engine
-        # if not (hasattr(context, "texture_slot") or hasattr(context, "texture_node")):
-        #     return False
-        return ((context.material or
-                 context.world or
-                 context.lamp or
-                 context.texture or
-                 context.line_style or
-                 context.particle_system or
-                 isinstance(context.space_data.pin_id, ParticleSettings) or
-                 context.texture_user) and
-                (engine in cls.COMPAT_ENGINES))
-=======
-    COMPAT_ENGINES = {'BLENDER_RENDER', 'BLENDER_EEVEE'}
->>>>>>> bca7563d
+    COMPAT_ENGINES = {'BLENDER_RENDER', 'BLENDER_EEVEE'}
 
     def draw(self, context):
         layout = self.layout
@@ -179,11 +145,6 @@
                 split.prop(tex, "type", text="")
 
 
-<<<<<<< HEAD
-class TEXTURE_PT_preview(TextureButtonsPanel, Panel):
-    bl_label = "Preview"
-    COMPAT_ENGINES = {'BLENDER_RENDER', 'BLENDER_GAME'}
-=======
 class TEXTURE_PT_node(TextureButtonsPanel, Panel):
     bl_label = "Node"
     bl_context = "texture"
@@ -193,7 +154,6 @@
     def poll(cls, context):
         node = context.texture_node
         return node and (context.engine in cls.COMPAT_ENGINES)
->>>>>>> bca7563d
 
     def draw(self, context):
         layout = self.layout
@@ -240,16 +200,12 @@
 class TEXTURE_PT_colors(TextureButtonsPanel, Panel):
     bl_label = "Colors"
     bl_options = {'DEFAULT_CLOSED'}
-<<<<<<< HEAD
-    COMPAT_ENGINES = {'BLENDER_RENDER', 'BLENDER_GAME'}
-=======
     COMPAT_ENGINES = {'BLENDER_RENDER', 'BLENDER_EEVEE'}
 
     @classmethod
     def poll(cls, context):
         tex = context.texture
         return tex and (tex.type != 'NONE' or tex.use_nodes) and (context.engine in cls.COMPAT_ENGINES)
->>>>>>> bca7563d
 
     def draw(self, context):
         layout = self.layout
@@ -278,26 +234,6 @@
         col = layout.column()
         col.prop(tex, "use_clamp", text="Clamp")
 
-<<<<<<< HEAD
-# Texture Slot Panels #
-
-
-class TextureSlotPanel(TextureButtonsPanel):
-    COMPAT_ENGINES = {'BLENDER_RENDER', 'BLENDER_GAME'}
-
-    @classmethod
-    def poll(cls, context):
-        if not hasattr(context, "texture_slot"):
-            return False
-
-        engine = context.engine
-        return TextureButtonsPanel.poll(cls, context) and (engine in cls.COMPAT_ENGINES)
-
-
-# Texture Type Panels #
-
-=======
->>>>>>> bca7563d
 
 class TextureTypePanel(TextureButtonsPanel):
 
@@ -311,11 +247,7 @@
 class TEXTURE_PT_clouds(TextureTypePanel, Panel):
     bl_label = "Clouds"
     tex_type = 'CLOUDS'
-<<<<<<< HEAD
-    COMPAT_ENGINES = {'BLENDER_RENDER', 'BLENDER_GAME'}
-=======
-    COMPAT_ENGINES = {'BLENDER_RENDER', 'BLENDER_EEVEE'}
->>>>>>> bca7563d
+    COMPAT_ENGINES = {'BLENDER_RENDER', 'BLENDER_EEVEE'}
 
     def draw(self, context):
         layout = self.layout
@@ -339,11 +271,7 @@
 class TEXTURE_PT_wood(TextureTypePanel, Panel):
     bl_label = "Wood"
     tex_type = 'WOOD'
-<<<<<<< HEAD
-    COMPAT_ENGINES = {'BLENDER_RENDER', 'BLENDER_GAME'}
-=======
-    COMPAT_ENGINES = {'BLENDER_RENDER', 'BLENDER_EEVEE'}
->>>>>>> bca7563d
+    COMPAT_ENGINES = {'BLENDER_RENDER', 'BLENDER_EEVEE'}
 
     def draw(self, context):
         layout = self.layout
@@ -372,11 +300,7 @@
 class TEXTURE_PT_marble(TextureTypePanel, Panel):
     bl_label = "Marble"
     tex_type = 'MARBLE'
-<<<<<<< HEAD
-    COMPAT_ENGINES = {'BLENDER_RENDER', 'BLENDER_GAME'}
-=======
-    COMPAT_ENGINES = {'BLENDER_RENDER', 'BLENDER_EEVEE'}
->>>>>>> bca7563d
+    COMPAT_ENGINES = {'BLENDER_RENDER', 'BLENDER_EEVEE'}
 
     def draw(self, context):
         layout = self.layout
@@ -403,11 +327,7 @@
 class TEXTURE_PT_magic(TextureTypePanel, Panel):
     bl_label = "Magic"
     tex_type = 'MAGIC'
-<<<<<<< HEAD
-    COMPAT_ENGINES = {'BLENDER_RENDER', 'BLENDER_GAME'}
-=======
-    COMPAT_ENGINES = {'BLENDER_RENDER', 'BLENDER_EEVEE'}
->>>>>>> bca7563d
+    COMPAT_ENGINES = {'BLENDER_RENDER', 'BLENDER_EEVEE'}
 
     def draw(self, context):
         layout = self.layout
@@ -422,11 +342,7 @@
 class TEXTURE_PT_blend(TextureTypePanel, Panel):
     bl_label = "Blend"
     tex_type = 'BLEND'
-<<<<<<< HEAD
-    COMPAT_ENGINES = {'BLENDER_RENDER', 'BLENDER_GAME'}
-=======
-    COMPAT_ENGINES = {'BLENDER_RENDER', 'BLENDER_EEVEE'}
->>>>>>> bca7563d
+    COMPAT_ENGINES = {'BLENDER_RENDER', 'BLENDER_EEVEE'}
 
     def draw(self, context):
         layout = self.layout
@@ -444,11 +360,7 @@
 class TEXTURE_PT_stucci(TextureTypePanel, Panel):
     bl_label = "Stucci"
     tex_type = 'STUCCI'
-<<<<<<< HEAD
-    COMPAT_ENGINES = {'BLENDER_RENDER', 'BLENDER_GAME'}
-=======
-    COMPAT_ENGINES = {'BLENDER_RENDER', 'BLENDER_EEVEE'}
->>>>>>> bca7563d
+    COMPAT_ENGINES = {'BLENDER_RENDER', 'BLENDER_EEVEE'}
 
     def draw(self, context):
         layout = self.layout
@@ -468,11 +380,7 @@
 class TEXTURE_PT_image(TextureTypePanel, Panel):
     bl_label = "Image"
     tex_type = 'IMAGE'
-<<<<<<< HEAD
-    COMPAT_ENGINES = {'BLENDER_RENDER', 'BLENDER_GAME'}
-=======
-    COMPAT_ENGINES = {'BLENDER_RENDER', 'BLENDER_EEVEE'}
->>>>>>> bca7563d
+    COMPAT_ENGINES = {'BLENDER_RENDER', 'BLENDER_EEVEE'}
 
     def draw(self, context):
         layout = self.layout
@@ -499,19 +407,9 @@
     bl_label = "Image Sampling"
     bl_options = {'DEFAULT_CLOSED'}
     tex_type = 'IMAGE'
-<<<<<<< HEAD
-    COMPAT_ENGINES = {'BLENDER_RENDER', 'BLENDER_GAME'}
-=======
-    COMPAT_ENGINES = {'BLENDER_RENDER', 'BLENDER_EEVEE'}
->>>>>>> bca7563d
-
-    def draw(self, context):
-        if context.engine == 'BLENDER_GAME':
-            self.draw_bge(context)
-        else:
-            self.draw_bi(context)
-
-    def draw_bi(self, context):
+    COMPAT_ENGINES = {'BLENDER_RENDER', 'BLENDER_EEVEE'}
+
+    def draw(self, context):
         layout = self.layout
 
         idblock = context_tex_datablock(context)
@@ -540,43 +438,12 @@
 
         texture_filter_common(tex, col)
 
-    def draw_bge(self, context):
-        layout = self.layout
-
-        idblock = context_tex_datablock(context)
-        tex = context.texture
-        slot = getattr(context, "texture_slot", None)
-
-        split = layout.split()
-
-        col = split.column()
-        col.label(text="Alpha:")
-        col.prop(tex, "use_calculate_alpha", text="Calculate")
-        col.prop(tex, "invert_alpha", text="Invert")
-
-        col = split.column()
-
-        # Only for Material based textures, not for Lamp/World...
-        if slot and isinstance(idblock, Material):
-            col.prop(tex, "use_normal_map")
-            row = col.row()
-            row.active = tex.use_normal_map
-            row.prop(slot, "normal_map_space", text="")
-
-            row = col.row()
-            row.active = not tex.use_normal_map
-            row.prop(tex, "use_derivative_map")
-
 
 class TEXTURE_PT_image_mapping(TextureTypePanel, Panel):
     bl_label = "Image Mapping"
     bl_options = {'DEFAULT_CLOSED'}
     tex_type = 'IMAGE'
-<<<<<<< HEAD
-    COMPAT_ENGINES = {'BLENDER_RENDER', 'BLENDER_GAME'}
-=======
-    COMPAT_ENGINES = {'BLENDER_RENDER', 'BLENDER_EEVEE'}
->>>>>>> bca7563d
+    COMPAT_ENGINES = {'BLENDER_RENDER', 'BLENDER_EEVEE'}
 
     def draw(self, context):
         layout = self.layout
@@ -628,69 +495,10 @@
         col.prop(tex, "crop_max_y", text="Y")
 
 
-<<<<<<< HEAD
-class TEXTURE_PT_envmap(TextureTypePanel, Panel):
-    bl_label = "Environment Map"
-    tex_type = 'ENVIRONMENT_MAP'
-    COMPAT_ENGINES = {'BLENDER_RENDER', 'BLENDER_GAME'}
-
-    def draw(self, context):
-        layout = self.layout
-
-        tex = context.texture
-        env = tex.environment_map
-
-        row = layout.row()
-        row.prop(env, "source", expand=True)
-        row.menu("TEXTURE_MT_envmap_specials", icon='DOWNARROW_HLT', text="")
-
-        if env.source == 'IMAGE_FILE':
-            layout.template_ID(tex, "image", open="image.open")
-            layout.template_image(tex, "image", tex.image_user, compact=True)
-        else:
-            layout.prop(env, "mapping")
-            if env.mapping == 'PLANE':
-                layout.prop(env, "zoom")
-            layout.prop(env, "viewpoint_object")
-
-            split = layout.split()
-
-            col = split.column()
-            col.prop(env, "layers_ignore")
-            col.prop(env, "resolution")
-            col.prop(env, "depth")
-
-            col = split.column(align=True)
-
-            col.label(text="Clipping:")
-            col.prop(env, "clip_start", text="Start")
-            col.prop(env, "clip_end", text="End")
-
-
-class TEXTURE_PT_envmap_sampling(TextureTypePanel, Panel):
-    bl_label = "Environment Map Sampling"
-    bl_options = {'DEFAULT_CLOSED'}
-    tex_type = 'ENVIRONMENT_MAP'
-    COMPAT_ENGINES = {'BLENDER_RENDER', 'BLENDER_GAME'}
-
-    def draw(self, context):
-        layout = self.layout
-
-        tex = context.texture
-
-        texture_filter_common(tex, layout)
-
-
 class TEXTURE_PT_musgrave(TextureTypePanel, Panel):
     bl_label = "Musgrave"
     tex_type = 'MUSGRAVE'
-    COMPAT_ENGINES = {'BLENDER_RENDER', 'BLENDER_GAME'}
-=======
-class TEXTURE_PT_musgrave(TextureTypePanel, Panel):
-    bl_label = "Musgrave"
-    tex_type = 'MUSGRAVE'
-    COMPAT_ENGINES = {'BLENDER_RENDER', 'BLENDER_EEVEE'}
->>>>>>> bca7563d
+    COMPAT_ENGINES = {'BLENDER_RENDER', 'BLENDER_EEVEE'}
 
     def draw(self, context):
         layout = self.layout
@@ -726,11 +534,7 @@
 class TEXTURE_PT_voronoi(TextureTypePanel, Panel):
     bl_label = "Voronoi"
     tex_type = 'VORONOI'
-<<<<<<< HEAD
-    COMPAT_ENGINES = {'BLENDER_RENDER', 'BLENDER_GAME'}
-=======
-    COMPAT_ENGINES = {'BLENDER_RENDER', 'BLENDER_EEVEE'}
->>>>>>> bca7563d
+    COMPAT_ENGINES = {'BLENDER_RENDER', 'BLENDER_EEVEE'}
 
     def draw(self, context):
         layout = self.layout
@@ -766,11 +570,7 @@
 class TEXTURE_PT_distortednoise(TextureTypePanel, Panel):
     bl_label = "Distorted Noise"
     tex_type = 'DISTORTED_NOISE'
-<<<<<<< HEAD
-    COMPAT_ENGINES = {'BLENDER_RENDER', 'BLENDER_GAME'}
-=======
-    COMPAT_ENGINES = {'BLENDER_RENDER', 'BLENDER_EEVEE'}
->>>>>>> bca7563d
+    COMPAT_ENGINES = {'BLENDER_RENDER', 'BLENDER_EEVEE'}
 
     def draw(self, context):
         layout = self.layout
@@ -789,173 +589,6 @@
         split.prop(tex, "nabla")
 
 
-<<<<<<< HEAD
-class TEXTURE_PT_voxeldata(TextureButtonsPanel, Panel):
-    bl_label = "Voxel Data"
-    COMPAT_ENGINES = {'BLENDER_RENDER', 'BLENDER_GAME'}
-
-    @classmethod
-    def poll(cls, context):
-        tex = context.texture
-        engine = context.engine
-        return tex and (tex.type == 'VOXEL_DATA' and (engine in cls.COMPAT_ENGINES))
-
-    def draw(self, context):
-        layout = self.layout
-
-        tex = context.texture
-        vd = tex.voxel_data
-
-        layout.prop(vd, "file_format")
-        if vd.file_format in {'BLENDER_VOXEL', 'RAW_8BIT'}:
-            layout.prop(vd, "filepath")
-        if vd.file_format == 'RAW_8BIT':
-            layout.prop(vd, "resolution")
-        elif vd.file_format == 'SMOKE':
-            layout.prop(vd, "domain_object")
-            layout.prop(vd, "smoke_data_type")
-        elif vd.file_format == 'HAIR':
-            layout.prop(vd, "domain_object")
-            layout.prop(vd, "hair_data_type")
-        elif vd.file_format == 'IMAGE_SEQUENCE':
-            layout.template_ID(tex, "image", open="image.open")
-            layout.template_image(tex, "image", tex.image_user, compact=True)
-            # layout.prop(vd, "frame_duration")
-
-        if vd.file_format in {'BLENDER_VOXEL', 'RAW_8BIT'}:
-            layout.prop(vd, "use_still_frame")
-            row = layout.row()
-            row.active = vd.use_still_frame
-            row.prop(vd, "still_frame")
-
-        layout.prop(vd, "interpolation")
-        layout.prop(vd, "extension")
-        layout.prop(vd, "intensity")
-
-
-class TEXTURE_PT_pointdensity(TextureButtonsPanel, Panel):
-    bl_label = "Point Density"
-    COMPAT_ENGINES = {'BLENDER_RENDER', 'BLENDER_GAME'}
-
-    @classmethod
-    def poll(cls, context):
-        tex = context.texture
-        engine = context.engine
-        return tex and (tex.type == 'POINT_DENSITY' and (engine in cls.COMPAT_ENGINES))
-
-    def draw(self, context):
-        layout = self.layout
-
-        tex = context.texture
-        pd = tex.point_density
-
-        layout.row().prop(pd, "point_source", expand=True)
-
-        split = layout.split()
-
-        col = split.column()
-        if pd.point_source == 'PARTICLE_SYSTEM':
-            col.label(text="Object:")
-            col.prop(pd, "object", text="")
-
-            sub = col.column()
-            sub.enabled = bool(pd.object)
-            if pd.object:
-                sub.label(text="System:")
-                sub.prop_search(pd, "particle_system", pd.object, "particle_systems", text="")
-            sub.label(text="Cache:")
-            sub.prop(pd, "particle_cache_space", text="")
-        else:
-            col.label(text="Object:")
-            col.prop(pd, "object", text="")
-            col.label(text="Cache:")
-            col.prop(pd, "vertex_cache_space", text="")
-
-        col.separator()
-
-        col.label(text="Color Source:")
-        if pd.point_source == 'PARTICLE_SYSTEM':
-            col.prop(pd, "particle_color_source", text="")
-            if pd.particle_color_source in {'PARTICLE_SPEED', 'PARTICLE_VELOCITY'}:
-                col.prop(pd, "speed_scale")
-            if pd.particle_color_source in {'PARTICLE_SPEED', 'PARTICLE_AGE'}:
-                layout.template_color_ramp(pd, "color_ramp", expand=True)
-        else:
-            col.prop(pd, "vertex_color_source", text="")
-            if pd.vertex_color_source == 'VERTEX_COLOR':
-                if pd.object and pd.object.data:
-                    col.prop_search(pd, "vertex_attribute_name", pd.object.data, "vertex_colors", text="")
-            if pd.vertex_color_source == 'VERTEX_WEIGHT':
-                if pd.object:
-                    col.prop_search(pd, "vertex_attribute_name", pd.object, "vertex_groups", text="")
-                layout.template_color_ramp(pd, "color_ramp", expand=True)
-
-        col = split.column()
-        col.label()
-        col.prop(pd, "radius")
-        col.label(text="Falloff:")
-        col.prop(pd, "falloff", text="")
-        if pd.falloff == 'SOFT':
-            col.prop(pd, "falloff_soft")
-        if pd.falloff == 'PARTICLE_VELOCITY':
-            col.prop(pd, "falloff_speed_scale")
-
-        col.prop(pd, "use_falloff_curve")
-
-        if pd.use_falloff_curve:
-            col = layout.column()
-            col.label(text="Falloff Curve")
-            col.template_curve_mapping(pd, "falloff_curve", brush=False)
-
-
-class TEXTURE_PT_pointdensity_turbulence(TextureButtonsPanel, Panel):
-    bl_label = "Turbulence"
-    COMPAT_ENGINES = {'BLENDER_RENDER', 'BLENDER_GAME'}
-
-    @classmethod
-    def poll(cls, context):
-        tex = context.texture
-        engine = context.engine
-        return tex and (tex.type == 'POINT_DENSITY' and (engine in cls.COMPAT_ENGINES))
-
-    def draw_header(self, context):
-        pd = context.texture.point_density
-
-        self.layout.prop(pd, "use_turbulence", text="")
-
-    def draw(self, context):
-        layout = self.layout
-
-        tex = context.texture
-        pd = tex.point_density
-        layout.active = pd.use_turbulence
-
-        split = layout.split()
-
-        col = split.column()
-        col.label(text="Influence:")
-        col.prop(pd, "turbulence_influence", text="")
-        col.label(text="Noise Basis:")
-        col.prop(pd, "noise_basis", text="")
-
-        col = split.column()
-        col.label()
-        col.prop(pd, "turbulence_scale")
-        col.prop(pd, "turbulence_depth")
-        col.prop(pd, "turbulence_strength")
-
-
-class TEXTURE_PT_ocean(TextureTypePanel, Panel):
-    bl_label = "Ocean"
-    tex_type = 'OCEAN'
-    COMPAT_ENGINES = {'BLENDER_RENDER', 'BLENDER_GAME'}
-
-    def draw(self, context):
-        layout = self.layout
-
-        tex = context.texture
-        ot = tex.ocean
-=======
 class TextureSlotPanel(TextureButtonsPanel):
     COMPAT_ENGINES = {'BLENDER_RENDER', 'BLENDER_EEVEE'}
 
@@ -963,18 +596,13 @@
     def poll(cls, context):
         if not hasattr(context, "texture_slot"):
             return False
->>>>>>> bca7563d
 
         return (context.engine in cls.COMPAT_ENGINES)
 
 
 class TEXTURE_PT_mapping(TextureSlotPanel, Panel):
     bl_label = "Mapping"
-<<<<<<< HEAD
-    COMPAT_ENGINES = {'BLENDER_RENDER', 'BLENDER_GAME'}
-=======
-    COMPAT_ENGINES = {'BLENDER_RENDER', 'BLENDER_EEVEE'}
->>>>>>> bca7563d
+    COMPAT_ENGINES = {'BLENDER_RENDER', 'BLENDER_EEVEE'}
 
     @classmethod
     def poll(cls, context):
@@ -1052,11 +680,7 @@
 
 class TEXTURE_PT_influence(TextureSlotPanel, Panel):
     bl_label = "Influence"
-<<<<<<< HEAD
-    COMPAT_ENGINES = {'BLENDER_RENDER', 'BLENDER_GAME'}
-=======
-    COMPAT_ENGINES = {'BLENDER_RENDER', 'BLENDER_EEVEE'}
->>>>>>> bca7563d
+    COMPAT_ENGINES = {'BLENDER_RENDER', 'BLENDER_EEVEE'}
 
     @classmethod
     def poll(cls, context):
@@ -1142,11 +766,7 @@
 
 
 class TEXTURE_PT_custom_props(TextureButtonsPanel, PropertyPanel, Panel):
-<<<<<<< HEAD
-    COMPAT_ENGINES = {'BLENDER_RENDER', 'BLENDER_GAME'}
-=======
-    COMPAT_ENGINES = {'BLENDER_RENDER', 'BLENDER_EEVEE'}
->>>>>>> bca7563d
+    COMPAT_ENGINES = {'BLENDER_RENDER', 'BLENDER_EEVEE'}
     _context_path = "texture"
     _property_type = Texture
 
