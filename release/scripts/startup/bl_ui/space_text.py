# ##### BEGIN GPL LICENSE BLOCK #####
#
#  This program is free software; you can redistribute it and/or
#  modify it under the terms of the GNU General Public License
#  as published by the Free Software Foundation; either version 2
#  of the License, or (at your option) any later version.
#
#  This program is distributed in the hope that it will be useful,
#  but WITHOUT ANY WARRANTY; without even the implied warranty of
#  MERCHANTABILITY or FITNESS FOR A PARTICULAR PURPOSE.  See the
#  GNU General Public License for more details.
#
#  You should have received a copy of the GNU General Public License
#  along with this program; if not, write to the Free Software Foundation,
#  Inc., 51 Franklin Street, Fifth Floor, Boston, MA 02110-1301, USA.
#
# ##### END GPL LICENSE BLOCK #####

# <pep8-80 compliant>
import bpy
<<<<<<< HEAD
from blf import gettext as _
=======
from bpy.types import Header, Menu, Panel
>>>>>>> 2365c640


class TEXT_HT_header(Header):
    bl_space_type = 'TEXT_EDITOR'

    def draw(self, context):
        layout = self.layout

        st = context.space_data
        text = st.text

        row = layout.row(align=True)
        row.template_header()

        if context.area.show_menus:
            row.menu("TEXT_MT_view")
            row.menu("TEXT_MT_text")

            if text:
                row.menu("TEXT_MT_edit")
                row.menu("TEXT_MT_format")

            row.menu("TEXT_MT_templates")

        if text and text.is_modified:
            sub = row.row()
            sub.alert = True
            sub.operator("text.resolve_conflict", text="", icon='HELP')

        row.template_ID(st, "text", new="text.new", unlink="text.unlink")

        row = layout.row(align=True)
        row.prop(st, "show_line_numbers", text="")
        row.prop(st, "show_word_wrap", text="")
        row.prop(st, "show_syntax_highlight", text="")

        if text:
            row = layout.row()
            row.operator("text.run_script")

            row = layout.row()
            row.active = text.name.endswith(".py")
            row.prop(text, "use_module")

            row = layout.row()
            if text.filepath:
                if text.is_dirty:
                    row.label(text=_("File")+": *%r " % text.filepath+_("(unsaved)"))
                else:
                    row.label(text=_("File")+": %r" % text.filepath)
            else:
                row.label(text=_("Text: External")
                          if text.library
                          else _("Text: Internal"))


class TEXT_PT_properties(Panel):
    bl_space_type = 'TEXT_EDITOR'
    bl_region_type = 'UI'
    bl_label = _("Properties")

    def draw(self, context):
        layout = self.layout

        st = context.space_data

        flow = layout.column_flow()
        flow.prop(st, "show_line_numbers")
        flow.prop(st, "show_word_wrap")
        flow.prop(st, "show_syntax_highlight")
        flow.prop(st, "show_line_highlight")
        flow.prop(st, "use_live_edit")

        flow = layout.column_flow()
        flow.prop(st, "font_size")
        flow.prop(st, "tab_width")

        text = st.text
        if text:
            flow.prop(text, "use_tabs_as_spaces")

        flow.prop(st, "show_margin")
        col = flow.column()
        col.active = st.show_margin
        col.prop(st, "margin_column")


class TEXT_PT_find(Panel):
    bl_space_type = 'TEXT_EDITOR'
    bl_region_type = 'UI'
    bl_label = _("Find")

    def draw(self, context):
        layout = self.layout

        st = context.space_data

        # find
        col = layout.column(align=True)
        row = col.row()
        row.prop(st, "find_text", text="")
        row.operator("text.find_set_selected", text="", icon='TEXT')
        col.operator("text.find")

        # replace
        col = layout.column(align=True)
        row = col.row()
        row.prop(st, "replace_text", text="")
        row.operator("text.replace_set_selected", text="", icon='TEXT')
        col.operator("text.replace")

        # mark
        layout.operator("text.mark_all")

        # settings
        layout.prop(st, "use_match_case")
        row = layout.row()
        row.prop(st, "use_find_wrap", text=_("Wrap"))
        row.prop(st, "use_find_all", text=_("All"))


<<<<<<< HEAD
class TEXT_MT_view(bpy.types.Menu):
    bl_label = _("View")
=======
class TEXT_MT_view(Menu):
    bl_label = "View"
>>>>>>> 2365c640

    def draw(self, context):
        layout = self.layout

        layout.operator("text.properties", icon='MENU_PANEL')

        layout.separator()

        layout.operator("screen.area_dupli")
        layout.operator("screen.screen_full_area")

        layout.separator()

        layout.operator("text.move",
                        text=_("Top of File"),
                        ).type = 'FILE_TOP'
        layout.operator("text.move",
                        text=_("Bottom of File"),
                        ).type = 'FILE_BOTTOM'


<<<<<<< HEAD
class TEXT_MT_text(bpy.types.Menu):
    bl_label = _("Text")
=======
class TEXT_MT_text(Menu):
    bl_label = "Text"
>>>>>>> 2365c640

    def draw(self, context):
        layout = self.layout

        st = context.space_data
        text = st.text

        layout.operator_context = 'EXEC_AREA'
        layout.operator("text.new")
        layout.operator_context = 'INVOKE_AREA'
        layout.operator("text.open")

        if text:
            layout.operator("text.reload")

            layout.column()
            layout.operator("text.save")
            layout.operator("text.save_as")

            if text.filepath:
                layout.operator("text.make_internal")

            layout.column()
            layout.operator("text.run_script")


<<<<<<< HEAD

class TEXT_MT_templates(bpy.types.Menu):
    bl_label = _("Templates")
=======
class TEXT_MT_templates(Menu):
    bl_label = "Templates"
>>>>>>> 2365c640

    def draw(self, context):
        self.path_menu(bpy.utils.script_paths("templates"),
                       "text.open",
                       {"internal": True},
                       )


<<<<<<< HEAD
class TEXT_MT_edit_select(bpy.types.Menu):
    bl_label = _("Select")
=======
class TEXT_MT_edit_select(Menu):
    bl_label = "Select"
>>>>>>> 2365c640

    def draw(self, context):
        layout = self.layout

        layout.operator("text.select_all")
        layout.operator("text.select_line")


<<<<<<< HEAD
class TEXT_MT_edit_markers(bpy.types.Menu):
    bl_label = _("Markers")
=======
class TEXT_MT_edit_markers(Menu):
    bl_label = "Markers"
>>>>>>> 2365c640

    def draw(self, context):
        layout = self.layout

        layout.operator("text.markers_clear")
        layout.operator("text.next_marker")
        layout.operator("text.previous_marker")


<<<<<<< HEAD
class TEXT_MT_format(bpy.types.Menu):
    bl_label = _("Format")
=======
class TEXT_MT_format(Menu):
    bl_label = "Format"
>>>>>>> 2365c640

    def draw(self, context):
        layout = self.layout

        layout.operator("text.indent")
        layout.operator("text.unindent")

        layout.separator()

        layout.operator("text.comment")
        layout.operator("text.uncomment")

        layout.separator()

        layout.operator_menu_enum("text.convert_whitespace", "type")


<<<<<<< HEAD
class TEXT_MT_edit_to3d(bpy.types.Menu):
    bl_label = _("Text To 3D Object")
=======
class TEXT_MT_edit_to3d(Menu):
    bl_label = "Text To 3D Object"
>>>>>>> 2365c640

    def draw(self, context):
        layout = self.layout

        layout.operator("text.to_3d_object",
                        text=_("One Object"),
                        ).split_lines = False
        layout.operator("text.to_3d_object",
                        text=_("One Object Per Line"),
                        ).split_lines = True


<<<<<<< HEAD
class TEXT_MT_edit(bpy.types.Menu):
    bl_label = _("Edit")
=======
class TEXT_MT_edit(Menu):
    bl_label = "Edit"
>>>>>>> 2365c640

    @classmethod
    def poll(cls, context):
        return (context.space_data.text)

    def draw(self, context):
        layout = self.layout

        layout.operator("ed.undo")
        layout.operator("ed.redo")

        layout.separator()

        layout.operator("text.cut")
        layout.operator("text.copy")
        layout.operator("text.paste")

        layout.separator()

        layout.menu("TEXT_MT_edit_select")
        layout.menu("TEXT_MT_edit_markers")

        layout.separator()

        layout.operator("text.jump")
        layout.operator("text.properties", text=_("Find..."))

        layout.separator()

        layout.menu("TEXT_MT_edit_to3d")


class TEXT_MT_toolbox(Menu):
    bl_label = ""

    def draw(self, context):
        layout = self.layout
        layout.operator_context = 'INVOKE_DEFAULT'

        layout.operator("text.cut")
        layout.operator("text.copy")
        layout.operator("text.paste")

        layout.separator()

        layout.operator("text.run_script")

if __name__ == "__main__":  # only for live edit.
    bpy.utils.register_module(__name__)<|MERGE_RESOLUTION|>--- conflicted
+++ resolved
@@ -18,11 +18,8 @@
 
 # <pep8-80 compliant>
 import bpy
-<<<<<<< HEAD
+from bpy.types import Header, Menu, Panel
 from blf import gettext as _
-=======
-from bpy.types import Header, Menu, Panel
->>>>>>> 2365c640
 
 
 class TEXT_HT_header(Header):
@@ -144,13 +141,8 @@
         row.prop(st, "use_find_all", text=_("All"))
 
 
-<<<<<<< HEAD
-class TEXT_MT_view(bpy.types.Menu):
+class TEXT_MT_view(Menu):
     bl_label = _("View")
-=======
-class TEXT_MT_view(Menu):
-    bl_label = "View"
->>>>>>> 2365c640
 
     def draw(self, context):
         layout = self.layout
@@ -172,13 +164,8 @@
                         ).type = 'FILE_BOTTOM'
 
 
-<<<<<<< HEAD
-class TEXT_MT_text(bpy.types.Menu):
+class TEXT_MT_text(Menu):
     bl_label = _("Text")
-=======
-class TEXT_MT_text(Menu):
-    bl_label = "Text"
->>>>>>> 2365c640
 
     def draw(self, context):
         layout = self.layout
@@ -205,14 +192,8 @@
             layout.operator("text.run_script")
 
 
-<<<<<<< HEAD
-
-class TEXT_MT_templates(bpy.types.Menu):
+class TEXT_MT_templates(Menu):
     bl_label = _("Templates")
-=======
-class TEXT_MT_templates(Menu):
-    bl_label = "Templates"
->>>>>>> 2365c640
 
     def draw(self, context):
         self.path_menu(bpy.utils.script_paths("templates"),
@@ -221,13 +202,8 @@
                        )
 
 
-<<<<<<< HEAD
-class TEXT_MT_edit_select(bpy.types.Menu):
+class TEXT_MT_edit_select(Menu):
     bl_label = _("Select")
-=======
-class TEXT_MT_edit_select(Menu):
-    bl_label = "Select"
->>>>>>> 2365c640
 
     def draw(self, context):
         layout = self.layout
@@ -236,13 +212,8 @@
         layout.operator("text.select_line")
 
 
-<<<<<<< HEAD
-class TEXT_MT_edit_markers(bpy.types.Menu):
+class TEXT_MT_edit_markers(Menu):
     bl_label = _("Markers")
-=======
-class TEXT_MT_edit_markers(Menu):
-    bl_label = "Markers"
->>>>>>> 2365c640
 
     def draw(self, context):
         layout = self.layout
@@ -252,13 +223,8 @@
         layout.operator("text.previous_marker")
 
 
-<<<<<<< HEAD
-class TEXT_MT_format(bpy.types.Menu):
+class TEXT_MT_format(Menu):
     bl_label = _("Format")
-=======
-class TEXT_MT_format(Menu):
-    bl_label = "Format"
->>>>>>> 2365c640
 
     def draw(self, context):
         layout = self.layout
@@ -276,13 +242,8 @@
         layout.operator_menu_enum("text.convert_whitespace", "type")
 
 
-<<<<<<< HEAD
-class TEXT_MT_edit_to3d(bpy.types.Menu):
+class TEXT_MT_edit_to3d(Menu):
     bl_label = _("Text To 3D Object")
-=======
-class TEXT_MT_edit_to3d(Menu):
-    bl_label = "Text To 3D Object"
->>>>>>> 2365c640
 
     def draw(self, context):
         layout = self.layout
@@ -295,13 +256,8 @@
                         ).split_lines = True
 
 
-<<<<<<< HEAD
-class TEXT_MT_edit(bpy.types.Menu):
+class TEXT_MT_edit(Menu):
     bl_label = _("Edit")
-=======
-class TEXT_MT_edit(Menu):
-    bl_label = "Edit"
->>>>>>> 2365c640
 
     @classmethod
     def poll(cls, context):
