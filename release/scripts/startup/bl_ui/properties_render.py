--- conflicted
+++ resolved
@@ -419,7 +419,7 @@
         layout.active = props.use_volumetric_shadows
         layout.prop(props, "volumetric_shadow_samples", text="Samples")
 
-# Game engine transition
+# UPBGE
 class RENDER_PT_eevee_volumetric_blending(RenderButtonsPanel, Panel):
     bl_label = "Volumetric Blending"
     bl_parent_id = "RENDER_PT_eevee_volumetric"
@@ -431,7 +431,7 @@
         self.layout.prop(props, "use_volumetric_blending", text="")
     def draw(self, context):
         pass
-# End of Game engine transition
+######
 
 
 class RENDER_PT_eevee_subsurface_scattering(RenderButtonsPanel, Panel):
@@ -907,11 +907,8 @@
     RENDER_PT_game_resolution, # UPBGE
     RENDER_PT_game_debug, # UPBGE
     RENDER_PT_eevee_sampling,
-<<<<<<< HEAD
     RENDER_PT_eevee_sampling_smaa, # UPBGE
-=======
     RENDER_PT_eevee_next_sampling,
->>>>>>> 84b16071
     RENDER_PT_eevee_ambient_occlusion,
     RENDER_PT_eevee_bloom,
     RENDER_PT_eevee_depth_of_field,
