--- conflicted
+++ resolved
@@ -45,7 +45,7 @@
 
 class RENDER_PT_game_resolution(RenderButtonsPanel, Panel):
     bl_label = "Game Resolution"
-    COMPAT_ENGINES = {'BLENDER_EEVEE', 'BLENDER_WORKBENCH'}
+    COMPAT_ENGINES = {'BLENDER_EEVEE', 'BLENDER_WORKBENCH', 'BLENDER_EEVEE_NEXT'}
 
     def draw(self, context):
         import sys
@@ -86,7 +86,7 @@
 
 class RENDER_PT_game_debug(RenderButtonsPanel, Panel):
     bl_label = "Game Debug"
-    COMPAT_ENGINES = {'BLENDER_EEVEE', 'BLENDER_WORKBENCH'}
+    COMPAT_ENGINES = {'BLENDER_EEVEE', 'BLENDER_WORKBENCH', 'BLENDER_EEVEE_NEXT'}
 
     def draw(self, context):
         layout = self.layout
@@ -365,7 +365,7 @@
 class RENDER_PT_eevee_volumetric_blending(RenderButtonsPanel, Panel):
     bl_label = "Volumetric Blending"
     bl_parent_id = "RENDER_PT_eevee_volumetric"
-    COMPAT_ENGINES = {'BLENDER_EEVEE'}
+    COMPAT_ENGINES = {'BLENDER_EEVEE', 'BLENDER_WORKBENCH', 'BLENDER_EEVEE_NEXT'}
 
     def draw_header(self, context):
         scene = context.scene
@@ -833,20 +833,16 @@
 class RENDER_PT_simplify_greasepencil(RenderButtonsPanel, Panel, GreasePencilSimplifyPanel):
     bl_label = "Grease Pencil"
     bl_parent_id = "RENDER_PT_simplify"
-<<<<<<< HEAD
-    COMPAT_ENGINES = {'BLENDER_RENDER', 'BLENDER_EEVEE', 'BLENDER_WORKBENCH'}
-=======
     COMPAT_ENGINES = {'BLENDER_RENDER', 'BLENDER_GAME', 'BLENDER_CLAY', 'BLENDER_EEVEE', 'BLENDER_EEVEE_NEXT', 'BLENDER_WORKBENCH'}
->>>>>>> 462f99bf
     bl_options = {'DEFAULT_CLOSED'}
 
 
 classes = (
     RENDER_PT_context,
-    RENDER_PT_game_resolution,
-    RENDER_PT_game_debug,
+    RENDER_PT_game_resolution, # UPBGE
+    RENDER_PT_game_debug, # UPBGE
     RENDER_PT_eevee_sampling,
-    RENDER_PT_eevee_sampling_smaa,
+    RENDER_PT_eevee_sampling_smaa, # UPBGE
     RENDER_PT_eevee_ambient_occlusion,
     RENDER_PT_eevee_bloom,
     RENDER_PT_eevee_depth_of_field,
@@ -856,7 +852,7 @@
     RENDER_PT_eevee_volumetric,
     RENDER_PT_eevee_volumetric_lighting,
     RENDER_PT_eevee_volumetric_shadows,
-    RENDER_PT_eevee_volumetric_blending, # Game engine transition
+    RENDER_PT_eevee_volumetric_blending, # UPBGE
     RENDER_PT_eevee_performance,
     RENDER_PT_eevee_hair,
     RENDER_PT_eevee_shadows,
