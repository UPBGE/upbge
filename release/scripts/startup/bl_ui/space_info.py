# ##### BEGIN GPL LICENSE BLOCK #####
#
#  This program is free software; you can redistribute it and/or
#  modify it under the terms of the GNU General Public License
#  as published by the Free Software Foundation; either version 2
#  of the License, or (at your option) any later version.
#
#  This program is distributed in the hope that it will be useful,
#  but WITHOUT ANY WARRANTY; without even the implied warranty of
#  MERCHANTABILITY or FITNESS FOR A PARTICULAR PURPOSE.  See the
#  GNU General Public License for more details.
#
#  You should have received a copy of the GNU General Public License
#  along with this program; if not, write to the Free Software Foundation,
#  Inc., 51 Franklin Street, Fifth Floor, Boston, MA 02110-1301, USA.
#
# ##### END GPL LICENSE BLOCK #####

# <pep8 compliant>
import bpy
from bpy.types import Header, Menu


class INFO_HT_header(Header):
    bl_space_type = 'INFO'

    def draw(self, context):
        layout = self.layout

        window = context.window
        scene = context.scene
        rd = scene.render

        row = layout.row(align=True)
        row.template_header()

        INFO_MT_editor_menus.draw_collapsible(context, layout)

        if window.screen.show_fullscreen:
            layout.operator("screen.back_to_previous", icon='SCREEN_BACK', text="Back to Previous")
            layout.separator()
        else:
            layout.template_ID(context.window, "screen", new="screen.new", unlink="screen.delete")
            layout.template_ID(context.screen, "scene", new="scene.new", unlink="scene.delete")

        layout.separator()

        if rd.has_multiple_engines:
            layout.prop(rd, "engine", text="")

        layout.separator()

        layout.template_running_jobs()

        layout.template_reports_banner()

        row = layout.row(align=True)

        if bpy.app.autoexec_fail is True and bpy.app.autoexec_fail_quiet is False:
            row.label("Auto-run disabled", icon='ERROR')
            if bpy.data.is_saved:
                props = row.operator("wm.revert_mainfile", icon='SCREEN_BACK', text="Reload Trusted")
                props.use_scripts = True

            row.operator("script.autoexec_warn_clear", text="Ignore")

            # include last so text doesn't push buttons out of the header
            row.label(bpy.app.autoexec_fail_message)
            return

        row.operator("wm.splash", text="", icon='BLENDER', emboss=False)
        row.label(text=scene.statistics(), translate=False)


class INFO_MT_editor_menus(Menu):
    bl_idname = "INFO_MT_editor_menus"
    bl_label = ""

    def draw(self, context):
        self.draw_menus(self.layout, context)

    @staticmethod
    def draw_menus(layout, context):
        scene = context.scene
        rd = scene.render

        layout.menu("INFO_MT_file")

        if rd.use_game_engine:
            layout.menu("INFO_MT_game")
        else:
            layout.menu("INFO_MT_render")

        layout.menu("INFO_MT_window")
        layout.menu("INFO_MT_help")


class INFO_MT_file(Menu):
    bl_label = "File"

    def draw(self, context):
        layout = self.layout

        layout.operator_context = 'INVOKE_AREA'
        layout.operator("wm.read_homefile", text="New", icon='NEW')
        layout.operator("wm.open_mainfile", text="Open...", icon='FILE_FOLDER')
        layout.menu("INFO_MT_file_open_recent", icon='OPEN_RECENT')
        layout.operator("wm.revert_mainfile", icon='FILE_REFRESH')
        layout.operator("wm.recover_last_session", icon='RECOVER_LAST')
        layout.operator("wm.recover_auto_save", text="Recover Auto Save...", icon='RECOVER_AUTO')

        layout.separator()

        layout.operator_context = 'EXEC_AREA' if context.blend_data.is_saved else 'INVOKE_AREA'
        layout.operator("wm.save_mainfile", text="Save", icon='FILE_TICK')

        layout.operator_context = 'INVOKE_AREA'
        layout.operator("wm.save_as_mainfile", text="Save As...", icon='SAVE_AS')
        layout.operator_context = 'INVOKE_AREA'
        layout.operator("wm.save_as_mainfile", text="Save Copy...", icon='SAVE_COPY').copy = True

        layout.separator()

        layout.operator("screen.userpref_show", text="User Preferences...", icon='PREFERENCES')

        layout.operator_context = 'INVOKE_AREA'
        layout.operator("wm.save_homefile", icon='SAVE_PREFS')
        layout.operator("wm.read_factory_settings", icon='LOAD_FACTORY')

        layout.separator()

        layout.operator_context = 'INVOKE_AREA'
        layout.operator("wm.link", text="Link", icon='LINK_BLEND')
        layout.operator("wm.append", text="Append", icon='APPEND_BLEND')
        layout.menu("INFO_MT_file_previews")

        layout.separator()

        layout.menu("INFO_MT_file_import", icon='IMPORT')
        layout.menu("INFO_MT_file_export", icon='EXPORT')

        layout.separator()

        layout.menu("INFO_MT_file_external_data", icon='EXTERNAL_DATA')

        layout.separator()

        layout.operator_context = 'EXEC_AREA'
        if bpy.data.is_dirty and context.user_preferences.view.use_quit_dialog:
            layout.operator_context = 'INVOKE_SCREEN'  # quit dialog
        layout.operator("wm.quit_blender", text="Quit", icon='QUIT')


class INFO_MT_file_import(Menu):
    bl_idname = "INFO_MT_file_import"
    bl_label = "Import"

    def draw(self, context):
        if bpy.app.build_options.collada:
            self.layout.operator("wm.collada_import", text="Collada (Default) (.dae)")


class INFO_MT_file_export(Menu):
    bl_idname = "INFO_MT_file_export"
    bl_label = "Export"

    def draw(self, context):
        if bpy.app.build_options.collada:
            self.layout.operator("wm.collada_export", text="Collada (Default) (.dae)")


class INFO_MT_file_external_data(Menu):
    bl_label = "External Data"

    def draw(self, context):
        layout = self.layout

        icon = 'CHECKBOX_HLT' if bpy.data.use_autopack else 'CHECKBOX_DEHLT'
        layout.operator("file.autopack_toggle", icon=icon)

        layout.separator()

        pack_all = layout.row()
        pack_all.operator("file.pack_all")
        pack_all.active = not bpy.data.use_autopack

        unpack_all = layout.row()
        unpack_all.operator("file.unpack_all")
        unpack_all.active = not bpy.data.use_autopack

        layout.separator()

        layout.operator("file.make_paths_relative")
        layout.operator("file.make_paths_absolute")
        layout.operator("file.report_missing_files")
        layout.operator("file.find_missing_files")


class INFO_MT_file_previews(Menu):
    bl_label = "Data Previews"

    def draw(self, context):
        layout = self.layout

        layout.operator("wm.previews_ensure")
        layout.operator("wm.previews_batch_generate")

        layout.separator()

        layout.operator("wm.previews_clear")
        layout.operator("wm.previews_batch_clear")


class INFO_MT_game(Menu):
    bl_label = "Game"

    def draw(self, context):
        layout = self.layout

        gs = context.scene.game_settings

        layout.operator("view3d.game_start")

        layout.separator()

        layout.prop(gs, "show_debug_properties")
        layout.prop(gs, "show_framerate_profile")
        layout.prop(gs, "show_physics_visualization")
        layout.prop(gs, "show_bounding_box")
        layout.prop(gs, "show_armatures")
        layout.prop(gs, "use_deprecation_warnings")
        layout.separator()
        layout.prop(gs, "use_auto_start")


class INFO_MT_render(Menu):
    bl_label = "Render"

    def draw(self, context):
        layout = self.layout

        layout.operator("render.render", text="Render Image", icon='RENDER_STILL').use_viewport = True
        props = layout.operator("render.render", text="Render Animation", icon='RENDER_ANIMATION')
        props.animation = True
        props.use_viewport = True

        layout.separator()

        layout.operator("render.opengl", text="OpenGL Render Image")
        layout.operator("render.opengl", text="OpenGL Render Animation").animation = True
        layout.menu("INFO_MT_opengl_render")

        layout.separator()

        layout.operator("render.view_show")
        layout.operator("render.play_rendered_anim", icon='PLAY')


class INFO_MT_opengl_render(Menu):
    bl_label = "OpenGL Render Options"

    def draw(self, context):
        layout = self.layout

        rd = context.scene.render
        layout.prop(rd, "use_antialiasing")
        layout.prop(rd, "use_full_sample")

        layout.prop_menu_enum(rd, "antialiasing_samples")
        layout.prop_menu_enum(rd, "alpha_mode")


class INFO_MT_window(Menu):
    bl_label = "Window"

    def draw(self, context):
        import sys

        layout = self.layout

        layout.operator("wm.window_duplicate")
        layout.operator("wm.window_fullscreen_toggle", icon='FULLSCREEN_ENTER')

        layout.separator()

        layout.operator("screen.screenshot")
        layout.operator("screen.screencast")

        if sys.platform[:3] == "win":
            layout.separator()
            layout.operator("wm.console_toggle", icon='CONSOLE')

        if context.scene.render.use_multiview:
            layout.separator()
            layout.operator("wm.set_stereo_3d", icon='CAMERA_STEREO')


class INFO_MT_help(Menu):
    bl_label = "Help"

    def draw(self, context):
        layout = self.layout

        layout.operator(
                "wm.url_open", text="Manual", icon='HELP',
                ).url = "https://www.blender.org/manual"
        layout.operator(
                "wm.url_open", text="Release Log", icon='URL',
                ).url = "http://wiki.blender.org/index.php/Dev:Ref/Release_Notes/%d.%d" % bpy.app.version[:2]
        layout.separator()

        layout.operator(
                "wm.url_open", text="Blender Website", icon='URL',
                ).url = "https://www.blender.org"
        layout.operator(
                "wm.url_open", text="Blender Store", icon='URL',
                ).url = "https://store.blender.org"
        layout.operator(
                "wm.url_open", text="Developer Community", icon='URL',
                ).url = "https://www.blender.org/get-involved/"
        layout.operator(
                "wm.url_open", text="User Community", icon='URL',
                ).url = "https://www.blender.org/support/user-community"
        layout.separator()
        layout.operator(
                "wm.url_open", text="Report a Bug", icon='URL',
                ).url = "https://developer.blender.org/maniphest/task/edit/form/1"
        layout.separator()

<<<<<<< HEAD
        layout.operator("wm.url_open", text="Python API Reference", icon='URL').url = "https://pythonapi.upbge.fr/"
=======
        layout.operator(
                "wm.url_open", text="Python API Reference", icon='URL',
                ).url = bpy.types.WM_OT_doc_view._prefix

>>>>>>> 4d79fa83
        layout.operator("wm.operator_cheat_sheet", icon='TEXT')
        layout.operator("wm.sysinfo", icon='TEXT')
        layout.separator()

        layout.operator("wm.splash", icon='BLENDER')

if __name__ == "__main__":  # only for live edit.
    bpy.utils.register_module(__name__)<|MERGE_RESOLUTION|>--- conflicted
+++ resolved
@@ -327,14 +327,7 @@
                 ).url = "https://developer.blender.org/maniphest/task/edit/form/1"
         layout.separator()
 
-<<<<<<< HEAD
         layout.operator("wm.url_open", text="Python API Reference", icon='URL').url = "https://pythonapi.upbge.fr/"
-=======
-        layout.operator(
-                "wm.url_open", text="Python API Reference", icon='URL',
-                ).url = bpy.types.WM_OT_doc_view._prefix
-
->>>>>>> 4d79fa83
         layout.operator("wm.operator_cheat_sheet", icon='TEXT')
         layout.operator("wm.sysinfo", icon='TEXT')
         layout.separator()
