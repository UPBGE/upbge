--- conflicted
+++ resolved
@@ -214,12 +214,8 @@
 
 class DATA_PT_camera_dof(CameraButtonsPanel, Panel):
     bl_label = "Depth of Field"
-<<<<<<< HEAD
-    COMPAT_ENGINES = {'BLENDER_RENDER', 'BLENDER_GAME', 'BLENDER_CLAY', 'BLENDER_EEVEE'}
-=======
     bl_options = {'DEFAULT_CLOSED'}
-    COMPAT_ENGINES = {'BLENDER_RENDER', 'BLENDER_CLAY', 'BLENDER_EEVEE'}
->>>>>>> 8433ed76
+    COMPAT_ENGINES = {'BLENDER_RENDER', 'BLENDER_GAME', 'BLENDER_CLAY', 'BLENDER_EEVEE'}
 
     def draw(self, context):
         layout = self.layout
@@ -359,12 +355,8 @@
 
 class DATA_PT_camera_display(CameraButtonsPanel, Panel):
     bl_label = "Display"
-<<<<<<< HEAD
-    COMPAT_ENGINES = {'BLENDER_RENDER', 'BLENDER_GAME', 'BLENDER_CLAY', 'BLENDER_EEVEE'}
-=======
     bl_options = {'DEFAULT_CLOSED'}
-    COMPAT_ENGINES = {'BLENDER_RENDER', 'BLENDER_CLAY', 'BLENDER_EEVEE'}
->>>>>>> 8433ed76
+    COMPAT_ENGINES = {'BLENDER_RENDER', 'BLENDER_GAME', 'BLENDER_CLAY', 'BLENDER_EEVEE'}
 
     def draw(self, context):
         layout = self.layout
