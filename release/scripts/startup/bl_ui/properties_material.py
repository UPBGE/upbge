# ##### BEGIN GPL LICENSE BLOCK #####
#
#  This program is free software; you can redistribute it and/or
#  modify it under the terms of the GNU General Public License
#  as published by the Free Software Foundation; either version 2
#  of the License, or (at your option) any later version.
#
#  This program is distributed in the hope that it will be useful,
#  but WITHOUT ANY WARRANTY; without even the implied warranty of
#  MERCHANTABILITY or FITNESS FOR A PARTICULAR PURPOSE.  See the
#  GNU General Public License for more details.
#
#  You should have received a copy of the GNU General Public License
#  along with this program; if not, write to the Free Software Foundation,
#  Inc., 51 Franklin Street, Fifth Floor, Boston, MA 02110-1301, USA.
#
# ##### END GPL LICENSE BLOCK #####

# <pep8 compliant>
import bpy
from bpy.types import Menu, Panel, UIList
from rna_prop_ui import PropertyPanel
from bpy.app.translations import pgettext_iface as iface_
from bpy_extras.node_utils import find_node_input, find_output_node

def active_node_mat(mat):
    # TODO, 2.4x has a pipeline section, for 2.5 we need to communicate
    # which settings from node-materials are used
    if mat is not None:
        mat_node = mat.active_node_material
        if mat_node:
            return mat_node
        else:
            return mat

    return None


def check_material(mat):
    if mat is not None:
        if mat.use_nodes:
            if mat.active_node_material is not None:
                return True
            return False
        return True
    return False


def simple_material(mat):
    if (mat is not None) and (not mat.use_nodes):
        return True
    return False


class MATERIAL_MT_sss_presets(Menu):
    bl_label = "SSS Presets"
    preset_subdir = "sss"
    preset_operator = "script.execute_preset"
    draw = Menu.draw_preset


class MATERIAL_MT_specials(Menu):
    bl_label = "Material Specials"

    def draw(self, context):
        layout = self.layout

        layout.operator("object.material_slot_copy", icon='COPY_ID')
        layout.operator("material.copy", icon='COPYDOWN')
        layout.operator("material.paste", icon='PASTEDOWN')


class MATERIAL_UL_matslots(UIList):

    def draw_item(self, context, layout, data, item, icon, active_data, active_propname, index):
        # assert(isinstance(item, bpy.types.MaterialSlot)
        # ob = data
        slot = item
        ma = slot.material
        if self.layout_type in {'DEFAULT', 'COMPACT'}:
            if ma:
                layout.prop(ma, "name", text="", emboss=False, icon_value=icon)
            else:
                layout.label(text="", icon_value=icon)
            if ma and not context.scene.render.use_shading_nodes:
                manode = ma.active_node_material
                if manode:
                    layout.label(text=iface_("Node %s") % manode.name, translate=False, icon_value=layout.icon(manode))
                elif ma.use_nodes:
                    layout.label(text="Node <none>")
        elif self.layout_type == 'GRID':
            layout.alignment = 'CENTER'
            layout.label(text="", icon_value=icon)


class MaterialButtonsPanel:
    bl_space_type = 'PROPERTIES'
    bl_region_type = 'WINDOW'
    bl_context = "material"
    # COMPAT_ENGINES must be defined in each subclass, external engines can add themselves here

    @classmethod
    def poll(cls, context):
        return context.material and (context.scene.render.engine in cls.COMPAT_ENGINES)


class MATERIAL_PT_context_material(MaterialButtonsPanel, Panel):
    bl_label = ""
    bl_options = {'HIDE_HEADER'}
    COMPAT_ENGINES = {'BLENDER_RENDER', 'BLENDER_GAME'}

    @classmethod
    def poll(cls, context):
        # An exception, don't call the parent poll func because
        # this manages materials for all engine types

        engine = context.scene.render.engine
        return (context.material or context.object) and (engine in cls.COMPAT_ENGINES)

    def draw(self, context):
        layout = self.layout

        mat = context.material
        ob = context.object
        slot = context.material_slot
        space = context.space_data
        is_sortable = (len(ob.material_slots) > 1)

        if ob:
            rows = 1
            if is_sortable:
                rows = 4

            row = layout.row()

            row.template_list("MATERIAL_UL_matslots", "", ob, "material_slots", ob, "active_material_index", rows=rows)

            col = row.column(align=True)
            col.operator("object.material_slot_add", icon='ZOOMIN', text="")
            col.operator("object.material_slot_remove", icon='ZOOMOUT', text="")

            col.menu("MATERIAL_MT_specials", icon='DOWNARROW_HLT', text="")

            if is_sortable:
                col.separator()

                col.operator("object.material_slot_move", icon='TRIA_UP', text="").direction = 'UP'
                col.operator("object.material_slot_move", icon='TRIA_DOWN', text="").direction = 'DOWN'

            if ob.mode == 'EDIT':
                row = layout.row(align=True)
                row.operator("object.material_slot_assign", text="Assign")
                row.operator("object.material_slot_select", text="Select")
                row.operator("object.material_slot_deselect", text="Deselect")

        split = layout.split(percentage=0.65)

        if ob:
            split.template_ID(ob, "active_material", new="material.new")
            row = split.row()
            if mat:
                row.prop(mat, "use_nodes", icon='NODETREE', text="")

            if slot:
                row.prop(slot, "link", text="")
            else:
                row.label()
        elif mat:
            split.template_ID(space, "pin_id")
            split.separator()

        if mat:
            layout.row().prop(mat, "type", expand=True)
            if mat.use_nodes:
                row = layout.row()
                row.label(text="", icon='NODETREE')
                if mat.active_node_material:
                    row.prop(mat.active_node_material, "name", text="")
                else:
                    row.label(text="No material node selected")


class MATERIAL_PT_preview(MaterialButtonsPanel, Panel):
    bl_label = "Preview"
    COMPAT_ENGINES = {'BLENDER_RENDER', 'BLENDER_GAME'}

    def draw(self, context):
        self.layout.template_preview(context.material)


class MATERIAL_PT_pipeline(MaterialButtonsPanel, Panel):
    bl_label = "Render Pipeline Options"
    bl_options = {'DEFAULT_CLOSED'}
    COMPAT_ENGINES = {'BLENDER_RENDER', 'BLENDER_GAME'}

    @classmethod
    def poll(cls, context):
        mat = context.material
        engine = context.scene.render.engine
        return mat and (not simple_material(mat)) and (mat.type in {'SURFACE', 'WIRE', 'VOLUME'}) and (engine in cls.COMPAT_ENGINES)

    def draw(self, context):
        layout = self. layout

        mat = context.material
        mat_type = mat.type in {'SURFACE', 'WIRE'}

        row = layout.row()
        row.active = mat_type
        row.prop(mat, "use_transparency")
        sub = row.column()
        sub.prop(mat, "offset_z")

        sub.active = mat_type and mat.use_transparency and mat.transparency_method == 'Z_TRANSPARENCY'

        row = layout.row()
        row.active = mat.use_transparency or not mat_type
        row.prop(mat, "transparency_method", expand=True)

        layout.separator()

        split = layout.split()
        col = split.column()

        col.prop(mat, "use_raytrace")
        col.prop(mat, "use_full_oversampling")
        sub = col.column()
        sub.active = mat_type
        sub.prop(mat, "use_sky")
        sub.prop(mat, "invert_z")
        col.prop(mat, "pass_index")

        col = split.column()
        col.active = mat_type

        col.prop(mat, "use_cast_shadows", text="Cast")
        col.prop(mat, "use_cast_shadows_only", text="Cast Only")
        col.prop(mat, "use_cast_buffer_shadows")
        sub = col.column()
        sub.active = mat.use_cast_buffer_shadows
        sub.prop(mat, "shadow_cast_alpha", text="Casting Alpha")
        col.prop(mat, "use_cast_approximate")


class MATERIAL_PT_diffuse(MaterialButtonsPanel, Panel):
    bl_label = "Diffuse"
    COMPAT_ENGINES = {'BLENDER_RENDER', 'BLENDER_GAME'}

    @classmethod
    def poll(cls, context):
        mat = context.material
        engine = context.scene.render.engine
        return check_material(mat) and (mat.type in {'SURFACE', 'WIRE'}) and (engine in cls.COMPAT_ENGINES)

    def draw(self, context):
        layout = self.layout

        mat = active_node_mat(context.material)

        split = layout.split()

        col = split.column()
        col.prop(mat, "diffuse_color", text="")
        sub = col.column()
        sub.active = (not mat.use_shadeless)
        sub.prop(mat, "diffuse_intensity", text="Intensity")

        col = split.column()
        col.active = (not mat.use_shadeless)
        col.prop(mat, "diffuse_shader", text="")
        col.prop(mat, "use_diffuse_ramp", text="Ramp")

        col = layout.column()
        col.active = (not mat.use_shadeless)
        if mat.diffuse_shader == 'OREN_NAYAR':
            col.prop(mat, "roughness")
        elif mat.diffuse_shader == 'MINNAERT':
            col.prop(mat, "darkness")
        elif mat.diffuse_shader == 'TOON':
            row = col.row()
            row.prop(mat, "diffuse_toon_size", text="Size")
            row.prop(mat, "diffuse_toon_smooth", text="Smooth")
        elif mat.diffuse_shader == 'FRESNEL':
            row = col.row()
            row.prop(mat, "diffuse_fresnel", text="Fresnel")
            row.prop(mat, "diffuse_fresnel_factor", text="Factor")

        if mat.use_diffuse_ramp:
            col = layout.column()
            col.active = (not mat.use_shadeless)
            col.separator()
            col.template_color_ramp(mat, "diffuse_ramp", expand=True)
            col.separator()

            row = col.row()
            row.prop(mat, "diffuse_ramp_input", text="Input")
            row.prop(mat, "diffuse_ramp_blend", text="Blend")

            col.prop(mat, "diffuse_ramp_factor", text="Factor")


class MATERIAL_PT_specular(MaterialButtonsPanel, Panel):
    bl_label = "Specular"
    COMPAT_ENGINES = {'BLENDER_RENDER', 'BLENDER_GAME'}

    @classmethod
    def poll(cls, context):
        mat = context.material
        engine = context.scene.render.engine
        return check_material(mat) and (mat.type in {'SURFACE', 'WIRE'}) and (engine in cls.COMPAT_ENGINES)

    def draw(self, context):
        layout = self.layout

        mat = active_node_mat(context.material)

        layout.active = (not mat.use_shadeless)

        split = layout.split()

        col = split.column()
        col.prop(mat, "specular_color", text="")
        col.prop(mat, "specular_intensity", text="Intensity")

        col = split.column()
        col.prop(mat, "specular_shader", text="")
        col.prop(mat, "use_specular_ramp", text="Ramp")

        col = layout.column()
        if mat.specular_shader in {'COOKTORR', 'PHONG'}:
            col.prop(mat, "specular_hardness", text="Hardness")
        elif mat.specular_shader == 'BLINN':
            row = col.row()
            row.prop(mat, "specular_hardness", text="Hardness")
            row.prop(mat, "specular_ior", text="IOR")
        elif mat.specular_shader == 'WARDISO':
            col.prop(mat, "specular_slope", text="Slope")
        elif mat.specular_shader == 'TOON':
            row = col.row()
            row.prop(mat, "specular_toon_size", text="Size")
            row.prop(mat, "specular_toon_smooth", text="Smooth")

        if mat.use_specular_ramp:
            layout.separator()
            layout.template_color_ramp(mat, "specular_ramp", expand=True)
            layout.separator()

            row = layout.row()
            row.prop(mat, "specular_ramp_input", text="Input")
            row.prop(mat, "specular_ramp_blend", text="Blend")

            layout.prop(mat, "specular_ramp_factor", text="Factor")


class MATERIAL_PT_shading(MaterialButtonsPanel, Panel):
    bl_label = "Shading"
    COMPAT_ENGINES = {'BLENDER_RENDER', 'BLENDER_GAME'}

    @classmethod
    def poll(cls, context):
        mat = context.material
        engine = context.scene.render.engine
        return check_material(mat) and (mat.type in {'SURFACE', 'WIRE'}) and (engine in cls.COMPAT_ENGINES)

    def draw(self, context):
        layout = self.layout

        mat = active_node_mat(context.material)

        if mat.type in {'SURFACE', 'WIRE'}:
            split = layout.split()

            col = split.column()
            sub = col.column()
            sub.active = not mat.use_shadeless
            sub.prop(mat, "emit")
            sub.prop(mat, "ambient")
            sub = col.column()
            sub.prop(mat, "translucency")

            col = split.column()
            col.prop(mat, "use_shadeless")
            sub = col.column()
            sub.active = not mat.use_shadeless
            sub.prop(mat, "use_tangent_shading")
            sub.prop(mat, "use_cubic")


class MATERIAL_PT_transp(MaterialButtonsPanel, Panel):
    bl_label = "Transparency"
    COMPAT_ENGINES = {'BLENDER_RENDER'}

    @classmethod
    def poll(cls, context):
        mat = context.material
        engine = context.scene.render.engine
        return check_material(mat) and (mat.type in {'SURFACE', 'WIRE'}) and (engine in cls.COMPAT_ENGINES)

    def draw_header(self, context):
        mat = context.material

        if simple_material(mat):
            self.layout.prop(mat, "use_transparency", text="")

    def draw(self, context):
        layout = self.layout

        base_mat = context.material
        mat = active_node_mat(context.material)
        rayt = mat.raytrace_transparency

        if simple_material(base_mat):
            row = layout.row()
            row.active = mat.use_transparency
            row.prop(mat, "transparency_method", expand=True)

        split = layout.split()
        split.active = base_mat.use_transparency

        col = split.column()
        col.prop(mat, "alpha")
        row = col.row()
        row.active = (base_mat.transparency_method != 'MASK') and (not mat.use_shadeless)
        row.prop(mat, "specular_alpha", text="Specular")

        col = split.column()
        col.active = (not mat.use_shadeless)
        col.prop(rayt, "fresnel")
        sub = col.column()
        sub.active = (rayt.fresnel > 0.0)
        sub.prop(rayt, "fresnel_factor", text="Blend")

        if base_mat.transparency_method == 'RAYTRACE':
            layout.separator()
            split = layout.split()
            split.active = base_mat.use_transparency

            col = split.column()
            col.prop(rayt, "ior")
            col.prop(rayt, "filter")
            col.prop(rayt, "falloff")
            col.prop(rayt, "depth_max")
            col.prop(rayt, "depth")

            col = split.column()
            col.label(text="Gloss:")
            col.prop(rayt, "gloss_factor", text="Amount")
            sub = col.column()
            sub.active = rayt.gloss_factor < 1.0
            sub.prop(rayt, "gloss_threshold", text="Threshold")
            sub.prop(rayt, "gloss_samples", text="Samples")


class MATERIAL_PT_mirror(MaterialButtonsPanel, Panel):
    bl_label = "Mirror"
    bl_options = {'DEFAULT_CLOSED'}
    COMPAT_ENGINES = {'BLENDER_RENDER'}

    @classmethod
    def poll(cls, context):
        mat = context.material
        engine = context.scene.render.engine
        return check_material(mat) and (mat.type in {'SURFACE', 'WIRE'}) and (engine in cls.COMPAT_ENGINES)

    def draw_header(self, context):
        raym = active_node_mat(context.material).raytrace_mirror

        self.layout.prop(raym, "use", text="")

    def draw(self, context):
        layout = self.layout

        mat = active_node_mat(context.material)
        raym = mat.raytrace_mirror

        layout.active = raym.use

        split = layout.split()

        col = split.column()
        col.prop(raym, "reflect_factor")
        col.prop(mat, "mirror_color", text="")

        col = split.column()
        col.prop(raym, "fresnel")
        sub = col.column()
        sub.active = (raym.fresnel > 0.0)
        sub.prop(raym, "fresnel_factor", text="Blend")

        split = layout.split()

        col = split.column()
        col.separator()
        col.prop(raym, "depth")
        col.prop(raym, "distance", text="Max Dist")
        col.separator()
        sub = col.split(percentage=0.4)
        sub.active = (raym.distance > 0.0)
        sub.label(text="Fade To:")
        sub.prop(raym, "fade_to", text="")

        col = split.column()
        col.label(text="Gloss:")
        col.prop(raym, "gloss_factor", text="Amount")
        sub = col.column()
        sub.active = (raym.gloss_factor < 1.0)
        sub.prop(raym, "gloss_threshold", text="Threshold")
        sub.prop(raym, "gloss_samples", text="Samples")
        sub.prop(raym, "gloss_anisotropic", text="Anisotropic")


class MATERIAL_PT_sss(MaterialButtonsPanel, Panel):
    bl_label = "Subsurface Scattering"
    bl_options = {'DEFAULT_CLOSED'}
    COMPAT_ENGINES = {'BLENDER_RENDER', 'BLENDER_GAME'}

    @classmethod
    def poll(cls, context):
        mat = context.material
        engine = context.scene.render.engine
        return check_material(mat) and (mat.type in {'SURFACE', 'WIRE'}) and (engine in cls.COMPAT_ENGINES)

    def draw_header(self, context):
        mat = active_node_mat(context.material)
        sss = mat.subsurface_scattering

        self.layout.active = (not mat.use_shadeless)
        self.layout.prop(sss, "use", text="")

    def draw(self, context):
        layout = self.layout

        mat = active_node_mat(context.material)
        sss = mat.subsurface_scattering

        layout.active = (sss.use) and (not mat.use_shadeless)

        row = layout.row().split()
        sub = row.row(align=True).split(align=True, percentage=0.75)
        sub.menu("MATERIAL_MT_sss_presets", text=bpy.types.MATERIAL_MT_sss_presets.bl_label)
        sub.operator("material.sss_preset_add", text="", icon='ZOOMIN')
        sub.operator("material.sss_preset_add", text="", icon='ZOOMOUT').remove_active = True

        split = layout.split()

        if context.scene.render.engine != 'BLENDER_GAME':
            col = split.column()
            col.prop(sss, "ior")
            col.prop(sss, "scale")
            col.prop(sss, "color", text="")
            col.prop(sss, "radius", text="RGB Radius", expand=True)
            col = split.column()
            sub = col.column(align=True)
            sub.label(text="Blend:")
            sub.prop(sss, "color_factor", text="Color")
            sub.prop(sss, "texture_factor", text="Texture")
            sub.label(text="Scattering Weight:")
            sub.prop(sss, "front")
            sub.prop(sss, "back")
            col.separator()
            col.prop(sss, "error_threshold", text="Error")
        else:
            col = split.column()
            col.prop(sss, "scale")
            col.prop(sss, "radius", text="RGB Radius", expand=True)


class MATERIAL_PT_halo(MaterialButtonsPanel, Panel):
    bl_label = "Halo"
    COMPAT_ENGINES = {'BLENDER_RENDER'}

    @classmethod
    def poll(cls, context):
        mat = context.material
        engine = context.scene.render.engine
        return mat and (mat.type == 'HALO') and (engine in cls.COMPAT_ENGINES)

    def draw(self, context):
        layout = self.layout

        mat = context.material  # don't use node material
        halo = mat.halo

        def number_but(layout, toggle, number, name, color):
            row = layout.row(align=True)
            row.prop(halo, toggle, text="")
            sub = row.column(align=True)
            sub.active = getattr(halo, toggle)
            sub.prop(halo, number, text=name, translate=False)
            if not color == "":
                sub.prop(mat, color, text="")

        split = layout.split()

        col = split.column()
        col.prop(mat, "alpha")
        col.prop(mat, "diffuse_color", text="")
        col.prop(halo, "seed")

        col = split.column()
        col.prop(halo, "size")
        col.prop(halo, "hardness")
        col.prop(halo, "add")

        layout.label(text="Options:")

        split = layout.split()
        col = split.column()
        col.prop(halo, "use_texture")
        col.prop(halo, "use_vertex_normal")
        col.prop(halo, "use_extreme_alpha")
        col.prop(halo, "use_shaded")
        col.prop(halo, "use_soft")

        col = split.column()
        number_but(col, "use_ring", "ring_count", iface_("Rings"), "mirror_color")
        number_but(col, "use_lines", "line_count", iface_("Lines"), "specular_color")
        number_but(col, "use_star", "star_tip_count", iface_("Star Tips"), "")


class MATERIAL_PT_flare(MaterialButtonsPanel, Panel):
    bl_label = "Flare"
    COMPAT_ENGINES = {'BLENDER_RENDER'}

    @classmethod
    def poll(cls, context):
        mat = context.material
        engine = context.scene.render.engine
        return mat and (mat.type == 'HALO') and (engine in cls.COMPAT_ENGINES)

    def draw_header(self, context):
        halo = context.material.halo

        self.layout.prop(halo, "use_flare_mode", text="")

    def draw(self, context):
        layout = self.layout

        mat = context.material  # don't use node material
        halo = mat.halo

        layout.active = halo.use_flare_mode

        split = layout.split()

        col = split.column()
        col.prop(halo, "flare_size", text="Size")
        col.prop(halo, "flare_boost", text="Boost")
        col.prop(halo, "flare_seed", text="Seed")

        col = split.column()
        col.prop(halo, "flare_subflare_count", text="Subflares")
        col.prop(halo, "flare_subflare_size", text="Subsize")


class MATERIAL_PT_game_settings(MaterialButtonsPanel, Panel):
    bl_label = "Game Settings"
    COMPAT_ENGINES = {'BLENDER_GAME'}

    @classmethod
    def poll(cls, context):
        return context.material and (context.scene.render.engine in cls.COMPAT_ENGINES)

    def draw(self, context):
        layout = self.layout
        mat = context.material
        game = mat.game_settings  # don't use node material

        split = layout.split()

        col = split.column()
        col.prop(game, "use_backface_culling")
        col.prop(game, "invisible")
        col.prop(game, "physics")
        col.label(text="Face Orientation:")
        col.prop(game, "face_orientation", text="")
        col.label(text="Alpha Blend:")
        col.prop(game, "alpha_blend", text="")

        col = split.column()
        col.label(text="Constant Values:")
        col.prop(mat, "use_constant_material")
        col.prop(mat, "use_constant_lamp")
        col.prop(mat, "use_constant_texture")
        col.prop(mat, "use_constant_texture_uv")
        col.prop(mat, "use_constant_world")
        col.prop(mat, "use_constant_mist")

class MATERIAL_PT_strand(MaterialButtonsPanel, Panel):
    bl_label = "Strand"
    bl_options = {'DEFAULT_CLOSED'}
    COMPAT_ENGINES = {'BLENDER_RENDER'}

    @classmethod
    def poll(cls, context):
        mat = context.material
        engine = context.scene.render.engine
        return mat and (mat.type in {'SURFACE', 'WIRE', 'HALO'}) and (engine in cls.COMPAT_ENGINES)

    def draw(self, context):
        layout = self.layout

        mat = context.material  # don't use node material
        tan = mat.strand

        split = layout.split()

        col = split.column()
        sub = col.column(align=True)
        sub.label(text="Size:")
        sub.prop(tan, "root_size", text="Root")
        sub.prop(tan, "tip_size", text="Tip")
        sub.prop(tan, "size_min", text="Minimum")
        sub.prop(tan, "use_blender_units")
        sub = col.column()
        sub.active = (not mat.use_shadeless)
        sub.prop(tan, "use_tangent_shading")
        col.prop(tan, "shape")

        col = split.column()
        col.label(text="Shading:")
        col.prop(tan, "width_fade")
        ob = context.object
        if ob and ob.type == 'MESH':
            col.prop_search(tan, "uv_layer", ob.data, "uv_layers", text="")
        else:
            col.prop(tan, "uv_layer", text="")
        col.separator()
        sub = col.column()
        sub.active = (not mat.use_shadeless)
        sub.label("Surface diffuse:")
        sub = col.column()
        sub.prop(tan, "blend_distance", text="Distance")


class MATERIAL_PT_options(MaterialButtonsPanel, Panel):
    bl_label = "Options"
    COMPAT_ENGINES = {'BLENDER_RENDER'}

    @classmethod
    def poll(cls, context):
        mat = context.material
        engine = context.scene.render.engine
        return check_material(mat) and (mat.type in {'SURFACE', 'WIRE'}) and (engine in cls.COMPAT_ENGINES)

    def draw(self, context):
        layout = self.layout

        base_mat = context.material
        mat = active_node_mat(base_mat)

        split = layout.split()

        col = split.column()
        if simple_material(base_mat):
            col.prop(mat, "use_raytrace")
            col.prop(mat, "use_full_oversampling")
            col.prop(mat, "use_sky")
        col.prop(mat, "use_mist")
        if simple_material(base_mat):
            col.prop(mat, "invert_z")
            sub = col.row()
            sub.prop(mat, "offset_z")
            sub.active = mat.use_transparency and mat.transparency_method == 'Z_TRANSPARENCY'
        sub = col.column(align=True)
        sub.label(text="Light Group:")
        sub.prop(mat, "light_group", text="")
        row = sub.row(align=True)
        row.active = bool(mat.light_group)
        row.prop(mat, "use_light_group_exclusive", text="Exclusive")
        row.prop(mat, "use_light_group_local", text="Local")

        col = split.column()
        col.prop(mat, "use_vertex_color_paint")
        col.prop(mat, "use_vertex_color_light")
        col.prop(mat, "use_object_color")
        col.prop(mat, "use_uv_project")
        if simple_material(base_mat):
            col.prop(mat, "pass_index")

<<<<<<< HEAD
class MATERIAL_PT_game_options(MaterialButtonsPanel, Panel):
    bl_label = "Options"
    COMPAT_ENGINES = {'BLENDER_GAME'}

    @classmethod
    def poll(cls, context):
        mat = context.material
        engine = context.scene.render.engine
        return check_material(mat) and (mat.type in {'SURFACE', 'WIRE'}) and (engine in cls.COMPAT_ENGINES)

    def draw(self, context):
        layout = self.layout

        base_mat = context.material
        mat = active_node_mat(base_mat)

        split = layout.split()

        col = split.column()
        if simple_material(base_mat):
            col.prop(mat, "invert_z")
            sub = col.row()
            sub.prop(mat, "offset_z")
            sub.active = mat.use_transparency and mat.transparency_method == 'Z_TRANSPARENCY'
        sub = col.column(align=True)
        sub.label(text="Light Group:")
        sub.prop(mat, "light_group", text="")
        row = sub.row(align=True)
        row.active = bool(mat.light_group)
        row.prop(mat, "use_light_group_exclusive", text="Exclusive")
        row.prop(mat, "use_light_group_local", text="Local")

        col = split.column()
        col.prop(mat, "use_mist")
        col.prop(mat, "use_vertex_color_paint")
        col.prop(mat, "use_vertex_color_light")
        col.prop(mat, "use_object_color")
        col.prop(mat, "use_instancing")
=======
        col.label("Edit Image")
        col.template_ID(mat, "edit_image")

>>>>>>> a5b3df75

class MATERIAL_PT_shadow(MaterialButtonsPanel, Panel):
    bl_label = "Shadow"
    bl_options = {'DEFAULT_CLOSED'}
    COMPAT_ENGINES = {'BLENDER_RENDER'}

    @classmethod
    def poll(cls, context):
        mat = context.material
        engine = context.scene.render.engine
        return check_material(mat) and (mat.type in {'SURFACE', 'WIRE'}) and (engine in cls.COMPAT_ENGINES)

    def draw(self, context):
        layout = self.layout

        base_mat = context.material
        mat = active_node_mat(base_mat)

        split = layout.split()

        col = split.column()
        col.prop(mat, "use_shadows", text="Receive")
        col.prop(mat, "use_transparent_shadows", text="Receive Transparent")
        col.prop(mat, "use_only_shadow", text="Shadows Only")
        sub = col.column()
        sub.active = mat.use_only_shadow
        sub.prop(mat, "shadow_only_type", text="")

        if not simple_material(base_mat):
            col = split.column()

        col.prop(mat, "use_ray_shadow_bias", text="Auto Ray Bias")
        sub = col.column()
        sub.active = (not mat.use_ray_shadow_bias)
        sub.prop(mat, "shadow_ray_bias", text="Ray Bias")

        if simple_material(base_mat):
            col = split.column()

            col.prop(mat, "use_cast_shadows", text="Cast")
            col.prop(mat, "use_cast_shadows_only", text="Cast Only")
            col.prop(mat, "use_cast_buffer_shadows")
        sub = col.column()
        sub.active = mat.use_cast_buffer_shadows
        if simple_material(base_mat):
            sub.prop(mat, "shadow_cast_alpha", text="Casting Alpha")
        sub.prop(mat, "shadow_buffer_bias", text="Buffer Bias")
        if simple_material(base_mat):
            col.prop(mat, "use_cast_approximate")

class MATERIAL_PT_game_shadow(MaterialButtonsPanel, Panel):
    bl_label = "Shadow"
    bl_options = {'DEFAULT_CLOSED'}
    COMPAT_ENGINES = {'BLENDER_GAME'}

    @classmethod
    def poll(cls, context):
        mat = context.material
        engine = context.scene.render.engine
        return check_material(mat) and (mat.type in {'SURFACE', 'WIRE'}) and (engine in cls.COMPAT_ENGINES)

    def draw(self, context):
        layout = self.layout

        base_mat = context.material
        mat = active_node_mat(base_mat)

        split = layout.split()

        if simple_material(base_mat):
            col = split.column()

            col.prop(mat, "use_cast_shadows", text="Cast")
            col.prop(mat, "use_cast_shadows_only", text="Cast Only")

        col = split.column()
        col.prop(mat, "use_shadows", text="Receive")

class MATERIAL_PT_transp_game(MaterialButtonsPanel, Panel):
    bl_label = "Transparency"
    bl_options = {'DEFAULT_CLOSED'}
    COMPAT_ENGINES = {'BLENDER_GAME'}

    @classmethod
    def poll(cls, context):
        mat = context.material
        engine = context.scene.render.engine
        return check_material(mat) and (engine in cls.COMPAT_ENGINES)

    def draw_header(self, context):
        mat = context.material

        if simple_material(mat):
            self.layout.prop(mat, "use_transparency", text="")

    def draw(self, context):
        layout = self.layout
        base_mat = context.material
        mat = active_node_mat(base_mat)

        layout.active = mat.use_transparency

        split = layout.split()
        col = split.column()
        col.active = mat.use_depth_transparency
        col.prop(mat, "depth_transp_factor", text="Depth Factor")
        col = split.column()
        col.prop(mat, "use_depth_transparency")

        if simple_material(base_mat):
            row = layout.row()
            row.prop(mat, "transparency_method", expand=True)

        layout.prop(mat, "alpha")
        layout.prop(mat, "specular_alpha", text="Specular")


class VolumeButtonsPanel:
    bl_space_type = 'PROPERTIES'
    bl_region_type = 'WINDOW'
    bl_context = "material"
    COMPAT_ENGINES = {'BLENDER_RENDER'}

    @classmethod
    def poll(cls, context):
        mat = context.material
        engine = context.scene.render.engine
        return mat and (mat.type == 'VOLUME') and (engine in cls.COMPAT_ENGINES)


class MATERIAL_PT_volume_density(VolumeButtonsPanel, Panel):
    bl_label = "Density"
    COMPAT_ENGINES = {'BLENDER_RENDER'}

    def draw(self, context):
        layout = self.layout

        vol = context.material.volume  # don't use node material

        row = layout.row()
        row.prop(vol, "density")
        row.prop(vol, "density_scale")


class MATERIAL_PT_volume_shading(VolumeButtonsPanel, Panel):
    bl_label = "Shading"
    COMPAT_ENGINES = {'BLENDER_RENDER'}

    def draw(self, context):
        layout = self.layout

        vol = context.material.volume  # don't use node material

        split = layout.split()

        col = split.column()
        col.prop(vol, "scattering")
        col.prop(vol, "asymmetry")
        col.prop(vol, "transmission_color")

        col = split.column()
        sub = col.column(align=True)
        sub.prop(vol, "emission")
        sub.prop(vol, "emission_color", text="")
        sub = col.column(align=True)
        sub.prop(vol, "reflection")
        sub.prop(vol, "reflection_color", text="")


class MATERIAL_PT_volume_lighting(VolumeButtonsPanel, Panel):
    bl_label = "Lighting"
    COMPAT_ENGINES = {'BLENDER_RENDER'}

    def draw(self, context):
        layout = self.layout

        vol = context.material.volume  # don't use node material

        split = layout.split()

        col = split.column()
        col.prop(vol, "light_method", text="")

        col = split.column()

        if vol.light_method == 'SHADED':
            col.prop(vol, "use_external_shadows")
            col.prop(vol, "use_light_cache")
            sub = col.column()
            sub.active = vol.use_light_cache
            sub.prop(vol, "cache_resolution")
        elif vol.light_method in {'MULTIPLE_SCATTERING', 'SHADED_PLUS_MULTIPLE_SCATTERING'}:
            sub = col.column()
            sub.enabled = True
            sub.active = False
            sub.label("Light Cache Enabled")
            col.prop(vol, "cache_resolution")

            sub = col.column(align=True)
            sub.prop(vol, "ms_diffusion")
            sub.prop(vol, "ms_spread")
            sub.prop(vol, "ms_intensity")


class MATERIAL_PT_volume_transp(VolumeButtonsPanel, Panel):
    bl_label = "Transparency"
    COMPAT_ENGINES = {'BLENDER_RENDER'}

    @classmethod
    def poll(cls, context):
        mat = context.material
        engine = context.scene.render.engine
        return mat and simple_material(mat) and (mat.type == 'VOLUME') and (engine in cls.COMPAT_ENGINES)

    def draw(self, context):
        layout = self.layout

        mat = context.material  # don't use node material

        layout.row().prop(mat, "transparency_method", expand=True)


class MATERIAL_PT_volume_integration(VolumeButtonsPanel, Panel):
    bl_label = "Integration"
    COMPAT_ENGINES = {'BLENDER_RENDER'}

    def draw(self, context):
        layout = self.layout

        vol = context.material.volume  # don't use node material

        split = layout.split()

        col = split.column()
        col.label(text="Step Calculation:")
        col.prop(vol, "step_method", text="")
        col = col.column(align=True)
        col.prop(vol, "step_size")

        col = split.column()
        col.label()
        col.prop(vol, "depth_threshold")


class MATERIAL_PT_volume_options(VolumeButtonsPanel, Panel):
    bl_label = "Options"
    COMPAT_ENGINES = {'BLENDER_RENDER', 'BLENDER_GAME'}
    bl_options = {'DEFAULT_CLOSED'}

    @classmethod
    def poll(cls, context):
        mat = context.material
        engine = context.scene.render.engine
        return check_material(mat) and (mat.type == 'VOLUME') and (engine in cls.COMPAT_ENGINES)

    def draw(self, context):
        layout = self.layout

        mat = active_node_mat(context.material)

        split = layout.split()

        col = split.column()
        if simple_material(context.material):
            col.prop(mat, "use_raytrace")
            col.prop(mat, "use_full_oversampling")
        col.prop(mat, "use_mist")

        col = split.column()
        col.label(text="Light Group:")
        col.prop(mat, "light_group", text="")
        row = col.row()
        row.active = bool(mat.light_group)
        row.prop(mat, "use_light_group_exclusive", text="Exclusive")


class MATERIAL_PT_custom_props(MaterialButtonsPanel, PropertyPanel, Panel):
    COMPAT_ENGINES = {'BLENDER_RENDER', 'BLENDER_GAME'}
    _context_path = "material"
    _property_type = bpy.types.Material


class EEVEE_MATERIAL_PT_context_material(MaterialButtonsPanel, Panel):
    bl_label = ""
    bl_context = "material"
    bl_options = {'HIDE_HEADER'}
    COMPAT_ENGINES = {'BLENDER_EEVEE'}

    @classmethod
    def poll(cls, context):
        engine = context.scene.render.engine
        return (context.material or context.object) and (engine in cls.COMPAT_ENGINES)

    def draw(self, context):
        layout = self.layout

        mat = context.material
        ob = context.object
        slot = context.material_slot
        space = context.space_data

        if ob:
            is_sortable = len(ob.material_slots) > 1
            rows = 1
            if (is_sortable):
                rows = 4

            row = layout.row()

            row.template_list("MATERIAL_UL_matslots", "", ob, "material_slots", ob, "active_material_index", rows=rows)

            col = row.column(align=True)
            col.operator("object.material_slot_add", icon='ZOOMIN', text="")
            col.operator("object.material_slot_remove", icon='ZOOMOUT', text="")

            col.menu("MATERIAL_MT_specials", icon='DOWNARROW_HLT', text="")

            if is_sortable:
                col.separator()

                col.operator("object.material_slot_move", icon='TRIA_UP', text="").direction = 'UP'
                col.operator("object.material_slot_move", icon='TRIA_DOWN', text="").direction = 'DOWN'

            if ob.mode == 'EDIT':
                row = layout.row(align=True)
                row.operator("object.material_slot_assign", text="Assign")
                row.operator("object.material_slot_select", text="Select")
                row.operator("object.material_slot_deselect", text="Deselect")

        split = layout.split(percentage=0.65)

        if ob:
            split.template_ID(ob, "active_material", new="material.new")
            row = split.row()

            if slot:
                row.prop(slot, "link", text="")
            else:
                row.label()
        elif mat:
            split.template_ID(space, "pin_id")
            split.separator()


<<<<<<< HEAD
=======
def panel_node_draw(layout, ntree, output_type):
    node = find_output_node(ntree, output_type)

    if node:
        def display_input(layout, ntree, node, input_name):
            input = find_node_input(node, input_name)
            layout.template_node_view(ntree, node, input)

        display_input(layout, ntree, node, 'Base Color')
        if output_type == 'OUTPUT_METALLIC':
            display_input(layout, ntree, node, 'Metallic')
        display_input(layout, ntree, node, 'Specular')
        display_input(layout, ntree, node, 'Roughness')
        display_input(layout, ntree, node, 'Emissive Color')
        display_input(layout, ntree, node, 'Transparency')
        display_input(layout, ntree, node, 'Normal')
        display_input(layout, ntree, node, 'Ambient Occlusion')
        return True

    return False


>>>>>>> a5b3df75
class EEVEE_MATERIAL_PT_surface(MaterialButtonsPanel, Panel):
    bl_label = "Surface"
    bl_context = "material"
    COMPAT_ENGINES = {'BLENDER_EEVEE'}

    @classmethod
    def poll(cls, context):
        engine = context.scene.render.engine
        return context.material and (engine in cls.COMPAT_ENGINES)

    def draw(self, context):
        layout = self.layout

        mat = context.material

<<<<<<< HEAD
        layout.prop(mat, "diffuse_color", text="Diffuse")
        layout.prop(mat, "specular_color", text="Specular")
        layout.prop(mat, "specular_hardness", text="Glossiness")
=======
        layout.prop(mat, "use_nodes", icon='NODETREE')
        layout.separator()

        if mat.use_nodes:
            if not panel_node_draw(layout, mat.node_tree, 'OUTPUT_METALLIC'):
                if not panel_node_draw(layout, mat.node_tree, 'OUTPUT_SPECULAR'):
                    layout.label(text="No output node")
        else:
            raym = mat.raytrace_mirror
            layout.prop(mat, "diffuse_color", text="Base Color")
            layout.prop(raym, "reflect_factor", text="Metallic")
            layout.prop(mat, "specular_intensity", text="Specular")
            layout.prop(raym, "gloss_factor", text="Roughness")
>>>>>>> a5b3df75


classes = (
    MATERIAL_MT_sss_presets,
    MATERIAL_MT_specials,
    MATERIAL_UL_matslots,
    MATERIAL_PT_context_material,
    MATERIAL_PT_preview,
    MATERIAL_PT_pipeline,
    MATERIAL_PT_diffuse,
    MATERIAL_PT_specular,
    MATERIAL_PT_shading,
    MATERIAL_PT_transp,
    MATERIAL_PT_mirror,
    MATERIAL_PT_sss,
    MATERIAL_PT_halo,
    MATERIAL_PT_flare,
    MATERIAL_PT_game_settings,
    MATERIAL_PT_strand,
    MATERIAL_PT_options,
    MATERIAL_PT_game_options,
    MATERIAL_PT_shadow,
    MATERIAL_PT_game_shadow,
    MATERIAL_PT_transp_game,
    MATERIAL_PT_volume_density,
    MATERIAL_PT_volume_shading,
    MATERIAL_PT_volume_lighting,
    MATERIAL_PT_volume_transp,
    MATERIAL_PT_volume_integration,
    MATERIAL_PT_volume_options,
    MATERIAL_PT_custom_props,
    EEVEE_MATERIAL_PT_context_material,
    EEVEE_MATERIAL_PT_surface,
)

if __name__ == "__main__":  # only for live edit.
    from bpy.utils import register_class
    for cls in classes:
        register_class(cls)<|MERGE_RESOLUTION|>--- conflicted
+++ resolved
@@ -778,7 +778,9 @@
         if simple_material(base_mat):
             col.prop(mat, "pass_index")
 
-<<<<<<< HEAD
+        col.label("Edit Image")
+        col.template_ID(mat, "edit_image")
+
 class MATERIAL_PT_game_options(MaterialButtonsPanel, Panel):
     bl_label = "Options"
     COMPAT_ENGINES = {'BLENDER_GAME'}
@@ -817,11 +819,6 @@
         col.prop(mat, "use_vertex_color_light")
         col.prop(mat, "use_object_color")
         col.prop(mat, "use_instancing")
-=======
-        col.label("Edit Image")
-        col.template_ID(mat, "edit_image")
-
->>>>>>> a5b3df75
 
 class MATERIAL_PT_shadow(MaterialButtonsPanel, Panel):
     bl_label = "Shadow"
@@ -1166,8 +1163,6 @@
             split.separator()
 
 
-<<<<<<< HEAD
-=======
 def panel_node_draw(layout, ntree, output_type):
     node = find_output_node(ntree, output_type)
 
@@ -1190,7 +1185,6 @@
     return False
 
 
->>>>>>> a5b3df75
 class EEVEE_MATERIAL_PT_surface(MaterialButtonsPanel, Panel):
     bl_label = "Surface"
     bl_context = "material"
@@ -1206,11 +1200,6 @@
 
         mat = context.material
 
-<<<<<<< HEAD
-        layout.prop(mat, "diffuse_color", text="Diffuse")
-        layout.prop(mat, "specular_color", text="Specular")
-        layout.prop(mat, "specular_hardness", text="Glossiness")
-=======
         layout.prop(mat, "use_nodes", icon='NODETREE')
         layout.separator()
 
@@ -1224,7 +1213,6 @@
             layout.prop(raym, "reflect_factor", text="Metallic")
             layout.prop(mat, "specular_intensity", text="Specular")
             layout.prop(raym, "gloss_factor", text="Roughness")
->>>>>>> a5b3df75
 
 
 classes = (
