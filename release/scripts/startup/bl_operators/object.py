# ##### BEGIN GPL LICENSE BLOCK #####
#
#  This program is free software; you can redistribute it and/or
#  modify it under the terms of the GNU General Public License
#  as published by the Free Software Foundation; either version 2
#  of the License, or (at your option) any later version.
#
#  This program is distributed in the hope that it will be useful,
#  but WITHOUT ANY WARRANTY; without even the implied warranty of
#  MERCHANTABILITY or FITNESS FOR A PARTICULAR PURPOSE.  See the
#  GNU General Public License for more details.
#
#  You should have received a copy of the GNU General Public License
#  along with this program; if not, write to the Free Software Foundation,
#  Inc., 51 Franklin Street, Fifth Floor, Boston, MA 02110-1301, USA.
#
# ##### END GPL LICENSE BLOCK #####

# <pep8-80 compliant>

import bpy
from bpy.types import Operator
from bpy.props import (
    BoolProperty,
    EnumProperty,
    FloatProperty,
    IntProperty,
    StringProperty,
)


class SelectPattern(Operator):
    """Select objects matching a naming pattern"""
    bl_idname = "object.select_pattern"
    bl_label = "Select Pattern"
    bl_options = {'REGISTER', 'UNDO'}

    pattern: StringProperty(
        name="Pattern",
        description="Name filter using '*', '?' and "
        "'[abc]' unix style wildcards",
        maxlen=64,
        default="*",
    )
    case_sensitive: BoolProperty(
        name="Case Sensitive",
        description="Do a case sensitive compare",
        default=False,
    )
    extend: BoolProperty(
        name="Extend",
        description="Extend the existing selection",
        default=True,
    )

    def execute(self, context):

        import fnmatch

        if self.case_sensitive:
            pattern_match = fnmatch.fnmatchcase
        else:
            pattern_match = (lambda a, b:
                             fnmatch.fnmatchcase(a.upper(), b.upper()))
        is_ebone = False
        obj = context.object
        if obj and obj.mode == 'POSE':
            items = obj.data.bones
            if not self.extend:
                bpy.ops.pose.select_all(action='DESELECT')
        elif obj and obj.type == 'ARMATURE' and obj.mode == 'EDIT':
            items = obj.data.edit_bones
            if not self.extend:
                bpy.ops.armature.select_all(action='DESELECT')
            is_ebone = True
        else:
            items = context.visible_objects
            if not self.extend:
                bpy.ops.object.select_all(action='DESELECT')

        # Can be pose bones or objects
        for item in items:
            if pattern_match(item.name, self.pattern):

                # hrmf, perhaps there should be a utility function for this.
                if is_ebone:
                    item.select = True
                    item.select_head = True
                    item.select_tail = True
                    if item.use_connect:
                        item_parent = item.parent
                        if item_parent is not None:
                            item_parent.select_tail = True
                else:
                    item.select_set(True)

        return {'FINISHED'}

    def invoke(self, context, event):
        wm = context.window_manager
        return wm.invoke_props_popup(self, event)

    def draw(self, context):
        layout = self.layout

        layout.prop(self, "pattern")
        row = layout.row()
        row.prop(self, "case_sensitive")
        row.prop(self, "extend")


class SelectCamera(Operator):
    """Select the active camera"""
    bl_idname = "object.select_camera"
    bl_label = "Select Camera"
    bl_options = {'REGISTER', 'UNDO'}

    extend: BoolProperty(
        name="Extend",
        description="Extend the selection",
        default=False
    )

    def execute(self, context):
        scene = context.scene
        view_layer = context.view_layer
        view = context.space_data
        if view.type == 'VIEW_3D' and not view.lock_camera_and_layers:
            camera = view.camera
        else:
            camera = scene.camera

        if camera is None:
            self.report({'WARNING'}, "No camera found")
        elif camera.name not in scene.objects:
            self.report({'WARNING'}, "Active camera is not in this scene")
        else:
            if not self.extend:
                bpy.ops.object.select_all(action='DESELECT')
            view_layer.objects.active = camera
            # camera.hide = False  # XXX TODO where is this now?
            camera.select_set(True)
            return {'FINISHED'}

        return {'CANCELLED'}


class SelectHierarchy(Operator):
    """Select object relative to the active object's position """ \
        """in the hierarchy"""
    bl_idname = "object.select_hierarchy"
    bl_label = "Select Hierarchy"
    bl_options = {'REGISTER', 'UNDO'}

    direction: EnumProperty(
        items=(('PARENT', "Parent", ""),
               ('CHILD', "Child", ""),
               ),
        name="Direction",
        description="Direction to select in the hierarchy",
        default='PARENT',
    )
    extend: BoolProperty(
        name="Extend",
        description="Extend the existing selection",
        default=False,
    )

    @classmethod
    def poll(cls, context):
        return context.object

    def execute(self, context):
        view_layer = context.view_layer
        select_new = []
        act_new = None

        selected_objects = context.selected_objects
        obj_act = context.object

        if context.object not in selected_objects:
            selected_objects.append(context.object)

        if self.direction == 'PARENT':
            for obj in selected_objects:
                parent = obj.parent

                if parent:
                    if obj_act == obj:
                        act_new = parent

                    select_new.append(parent)

        else:
            for obj in selected_objects:
                select_new.extend(obj.children)

            if select_new:
                select_new.sort(key=lambda obj_iter: obj_iter.name)
                act_new = select_new[0]

        # don't edit any object settings above this
        if select_new:
            if not self.extend:
                bpy.ops.object.select_all(action='DESELECT')

            for obj in select_new:
                obj.select_set(True)

            view_layer.objects.active = act_new
            return {'FINISHED'}

        return {'CANCELLED'}


class SubdivisionSet(Operator):
    """Sets a Subdivision Surface Level (1-5)"""

    bl_idname = "object.subdivision_set"
    bl_label = "Subdivision Set"
    bl_options = {'REGISTER', 'UNDO'}

    level: IntProperty(
        name="Level",
        min=-100, max=100,
        soft_min=-6, soft_max=6,
        default=1,
    )
    relative: BoolProperty(
        name="Relative",
        description=("Apply the subsurf level as an offset "
                     "relative to the current level"),
        default=False,
    )

    @classmethod
    def poll(cls, context):
        obs = context.selected_editable_objects
        return (obs is not None)

    def execute(self, context):
        level = self.level
        relative = self.relative

        if relative and level == 0:
            return {'CANCELLED'}  # nothing to do

        if not relative and level < 0:
            self.level = level = 0

        def set_object_subd(obj):
            for mod in obj.modifiers:
                if mod.type == 'MULTIRES':
                    if not relative:
                        if level > mod.total_levels:
                            sub = level - mod.total_levels
                            for _ in range(sub):
                                bpy.ops.object.multires_subdivide(modifier="Multires")

                        if obj.mode == 'SCULPT':
                            if mod.sculpt_levels != level:
                                mod.sculpt_levels = level
                        elif obj.mode == 'OBJECT':
                            if mod.levels != level:
                                mod.levels = level
                        return
                    else:
                        if obj.mode == 'SCULPT':
                            if mod.sculpt_levels + level <= mod.total_levels:
                                mod.sculpt_levels += level
                        elif obj.mode == 'OBJECT':
                            if mod.levels + level <= mod.total_levels:
                                mod.levels += level
                        return

                elif mod.type == 'SUBSURF':
                    if relative:
                        mod.levels += level
                    else:
                        if mod.levels != level:
                            mod.levels = level

                    return

            # add a new modifier
            try:
                if obj.mode == 'SCULPT':
                    mod = obj.modifiers.new("Multires", 'MULTIRES')
                    if level > 0:
                        for _ in range(level):
                            bpy.ops.object.multires_subdivide(modifier="Multires")
                else:
                    mod = obj.modifiers.new("Subsurf", 'SUBSURF')
                    mod.levels = level
            except:
                self.report({'WARNING'},
                            "Modifiers cannot be added to object: " + obj.name)

        for obj in context.selected_editable_objects:
            set_object_subd(obj)

        return {'FINISHED'}


class ShapeTransfer(Operator):
    """Copy another selected objects active shape to this one by """ \
        """applying the relative offsets"""

    bl_idname = "object.shape_key_transfer"
    bl_label = "Transfer Shape Key"
    bl_options = {'REGISTER', 'UNDO'}

    mode: EnumProperty(
        items=(('OFFSET',
                "Offset",
                "Apply the relative positional offset",
                ),
               ('RELATIVE_FACE',
                "Relative Face",
                "Calculate relative position (using faces)",
                ),
               ('RELATIVE_EDGE',
                "Relative Edge",
                "Calculate relative position (using edges)",
                ),
               ),
        name="Transformation Mode",
        description="Relative shape positions to the new shape method",
        default='OFFSET',
    )
    use_clamp: BoolProperty(
        name="Clamp Offset",
        description=("Clamp the transformation to the distance each "
                     "vertex moves in the original shape"),
        default=False,
    )

    def _main(self, ob_act, objects, mode='OFFSET', use_clamp=False):

        def me_nos(verts):
            return [v.normal.copy() for v in verts]

        def me_cos(verts):
            return [v.co.copy() for v in verts]

        def ob_add_shape(ob, name):
            me = ob.data
            key = ob.shape_key_add(from_mix=False)
            if len(me.shape_keys.key_blocks) == 1:
                key.name = "Basis"
                key = ob.shape_key_add(from_mix=False)  # we need a rest
            key.name = name
            ob.active_shape_key_index = len(me.shape_keys.key_blocks) - 1
            ob.show_only_shape_key = True

        from mathutils.geometry import barycentric_transform
        from mathutils import Vector

        if use_clamp and mode == 'OFFSET':
            use_clamp = False

        me = ob_act.data
        orig_key_name = ob_act.active_shape_key.name

        orig_shape_coords = me_cos(ob_act.active_shape_key.data)

        orig_normals = me_nos(me.vertices)
        # actual mesh vertex location isn't as reliable as the base shape :S
        # orig_coords = me_cos(me.vertices)
        orig_coords = me_cos(me.shape_keys.key_blocks[0].data)

        for ob_other in objects:
            if ob_other.type != 'MESH':
                self.report({'WARNING'},
                            ("Skipping '%s', "
                             "not a mesh") % ob_other.name)
                continue
            me_other = ob_other.data
            if len(me_other.vertices) != len(me.vertices):
                self.report({'WARNING'},
                            ("Skipping '%s', "
                             "vertex count differs") % ob_other.name)
                continue

            target_normals = me_nos(me_other.vertices)
            if me_other.shape_keys:
                target_coords = me_cos(me_other.shape_keys.key_blocks[0].data)
            else:
                target_coords = me_cos(me_other.vertices)

            ob_add_shape(ob_other, orig_key_name)

            # editing the final coords, only list that stores wrapped coords
            target_shape_coords = [v.co for v in
                                   ob_other.active_shape_key.data]

            median_coords = [[] for i in range(len(me.vertices))]

            # Method 1, edge
            if mode == 'OFFSET':
                for i, vert_cos in enumerate(median_coords):
                    vert_cos.append(target_coords[i] +
                                    (orig_shape_coords[i] - orig_coords[i]))

            elif mode == 'RELATIVE_FACE':
                for poly in me.polygons:
                    idxs = poly.vertices[:]
                    v_before = idxs[-2]
                    v = idxs[-1]
                    for v_after in idxs:
                        pt = barycentric_transform(orig_shape_coords[v],
                                                   orig_coords[v_before],
                                                   orig_coords[v],
                                                   orig_coords[v_after],
                                                   target_coords[v_before],
                                                   target_coords[v],
                                                   target_coords[v_after],
                                                   )
                        median_coords[v].append(pt)
                        v_before = v
                        v = v_after

            elif mode == 'RELATIVE_EDGE':
                for ed in me.edges:
                    i1, i2 = ed.vertices
                    v1, v2 = orig_coords[i1], orig_coords[i2]
                    edge_length = (v1 - v2).length
                    n1loc = v1 + orig_normals[i1] * edge_length
                    n2loc = v2 + orig_normals[i2] * edge_length

                    # now get the target nloc's
                    v1_to, v2_to = target_coords[i1], target_coords[i2]
                    edlen_to = (v1_to - v2_to).length
                    n1loc_to = v1_to + target_normals[i1] * edlen_to
                    n2loc_to = v2_to + target_normals[i2] * edlen_to

                    pt = barycentric_transform(orig_shape_coords[i1],
                                               v2, v1, n1loc,
                                               v2_to, v1_to, n1loc_to)
                    median_coords[i1].append(pt)

                    pt = barycentric_transform(orig_shape_coords[i2],
                                               v1, v2, n2loc,
                                               v1_to, v2_to, n2loc_to)
                    median_coords[i2].append(pt)

            # apply the offsets to the new shape
            from functools import reduce
            VectorAdd = Vector.__add__

            for i, vert_cos in enumerate(median_coords):
                if vert_cos:
                    co = reduce(VectorAdd, vert_cos) / len(vert_cos)

                    if use_clamp:
                        # clamp to the same movement as the original
                        # breaks copy between different scaled meshes.
                        len_from = (orig_shape_coords[i] -
                                    orig_coords[i]).length
                        ofs = co - target_coords[i]
                        ofs.length = len_from
                        co = target_coords[i] + ofs

                    target_shape_coords[i][:] = co

        return {'FINISHED'}

    @classmethod
    def poll(cls, context):
        obj = context.active_object
        return (obj and obj.mode != 'EDIT')

    def execute(self, context):
        ob_act = context.active_object
        objects = [ob for ob in context.selected_editable_objects
                   if ob != ob_act]

        if 1:  # swap from/to, means we can't copy to many at once.
            if len(objects) != 1:
                self.report({'ERROR'},
                            ("Expected one other selected "
                             "mesh object to copy from"))

                return {'CANCELLED'}
            ob_act, objects = objects[0], [ob_act]

        if ob_act.type != 'MESH':
            self.report({'ERROR'}, "Other object is not a mesh")
            return {'CANCELLED'}

        if ob_act.active_shape_key is None:
            self.report({'ERROR'}, "Other object has no shape key")
            return {'CANCELLED'}
        return self._main(ob_act, objects, self.mode, self.use_clamp)


class JoinUVs(Operator):
    """Transfer UV Maps from active to selected objects """ \
        """(needs matching geometry)"""
    bl_idname = "object.join_uvs"
    bl_label = "Transfer UV Maps"
    bl_options = {'REGISTER', 'UNDO'}

    @classmethod
    def poll(cls, context):
        obj = context.active_object
        return (obj and obj.type == 'MESH')

    def _main(self, context):
        import array
        obj = context.active_object
        mesh = obj.data

        is_editmode = (obj.mode == 'EDIT')
        if is_editmode:
            bpy.ops.object.mode_set(mode='OBJECT', toggle=False)

        if not mesh.uv_layers:
            self.report({'WARNING'},
                        "Object: %s, Mesh: '%s' has no UVs"
                        % (obj.name, mesh.name))
        else:
            nbr_loops = len(mesh.loops)

            # seems to be the fastest way to create an array
            uv_array = array.array('f', [0.0] * 2) * nbr_loops
            mesh.uv_layers.active.data.foreach_get("uv", uv_array)

            objects = context.selected_editable_objects[:]

            for obj_other in objects:
                if obj_other.type == 'MESH':
                    obj_other.data.tag = False

            for obj_other in objects:
                if obj_other != obj and obj_other.type == 'MESH':
                    mesh_other = obj_other.data
                    if mesh_other != mesh:
                        if mesh_other.tag is False:
                            mesh_other.tag = True

                            if len(mesh_other.loops) != nbr_loops:
                                self.report({'WARNING'}, "Object: %s, Mesh: "
                                            "'%s' has %d loops (for %d faces),"
                                            " expected %d\n"
                                            % (obj_other.name,
                                               mesh_other.name,
                                               len(mesh_other.loops),
                                               len(mesh_other.polygons),
                                               nbr_loops,
                                               ),
                                            )
                            else:
                                uv_other = mesh_other.uv_layers.active
                                if not uv_other:
                                    mesh_other.uv_layers.new()
                                    uv_other = mesh_other.uv_layers.active
                                    if not uv_other:
                                        self.report({'ERROR'}, "Could not add "
                                                    "a new UV map tp object "
                                                    "'%s' (Mesh '%s')\n"
                                                    % (obj_other.name,
                                                       mesh_other.name,
                                                       ),
                                                    )

                                # finally do the copy
                                uv_other.data.foreach_set("uv", uv_array)

        if is_editmode:
            bpy.ops.object.mode_set(mode='EDIT', toggle=False)

    def execute(self, context):
        self._main(context)
        return {'FINISHED'}


class MakeDupliFace(Operator):
    """Convert objects into dupli-face instanced"""
    bl_idname = "object.make_dupli_face"
    bl_label = "Make Dupli-Face"
    bl_options = {'REGISTER', 'UNDO'}

    @staticmethod
    def _main(context):
        from mathutils import Vector

        SCALE_FAC = 0.01
        offset = 0.5 * SCALE_FAC
        base_tri = (Vector((-offset, -offset, 0.0)),
                    Vector((+offset, -offset, 0.0)),
                    Vector((+offset, +offset, 0.0)),
                    Vector((-offset, +offset, 0.0)),
                    )

        def matrix_to_quad(matrix):
            # scale = matrix.median_scale
            trans = matrix.to_translation()
            rot = matrix.to_3x3()  # also contains scale

            return [(rot @ b) + trans for b in base_tri]
        scene = context.scene
        linked = {}
        for obj in context.selected_objects:
            data = obj.data
            if data:
                linked.setdefault(data, []).append(obj)

        for data, objects in linked.items():
            face_verts = [axis for obj in objects
                          for v in matrix_to_quad(obj.matrix_world)
                          for axis in v]
            nbr_verts = len(face_verts) // 3
            nbr_faces = nbr_verts // 4

            faces = list(range(nbr_verts))

            mesh = bpy.data.meshes.new(data.name + "_dupli")

            mesh.vertices.add(nbr_verts)
            mesh.loops.add(nbr_faces * 4)  # Safer than nbr_verts.
            mesh.polygons.add(nbr_faces)

            mesh.vertices.foreach_set("co", face_verts)
            mesh.loops.foreach_set("vertex_index", faces)
            mesh.polygons.foreach_set("loop_start", range(0, nbr_faces * 4, 4))
            mesh.polygons.foreach_set("loop_total", (4,) * nbr_faces)
            mesh.update()  # generates edge data

            # pick an object to use
            obj = objects[0]

            ob_new = bpy.data.objects.new(mesh.name, mesh)
            base = scene.objects.link(ob_new)
            base.layers[:] = obj.layers

            ob_inst = bpy.data.objects.new(data.name, data)
            base = scene.objects.link(ob_inst)
            base.layers[:] = obj.layers

            for obj in objects:
                scene.objects.unlink(obj)

            ob_new.dupli_type = 'FACES'
            ob_inst.parent = ob_new
            ob_new.use_dupli_faces_scale = True
            ob_new.dupli_faces_scale = 1.0 / SCALE_FAC

            ob_inst.select_set(True)
            ob_new.select_set(True)

    def execute(self, context):
        self._main(context)
        return {'FINISHED'}


class IsolateTypeRender(Operator):
    """Hide unselected render objects of same type as active """ \
        """by setting the hide render flag"""
    bl_idname = "object.isolate_type_render"
    bl_label = "Restrict Render Unselected"
    bl_options = {'REGISTER', 'UNDO'}

    def execute(self, context):
        act_type = context.object.type

        for obj in context.visible_objects:

            if obj.select_get():
                obj.hide_render = False
            else:
                if obj.type == act_type:
                    obj.hide_render = True

        return {'FINISHED'}


class ClearAllRestrictRender(Operator):
    """Reveal all render objects by setting the hide render flag"""
    bl_idname = "object.hide_render_clear_all"
    bl_label = "Clear All Restrict Render"
    bl_options = {'REGISTER', 'UNDO'}

    def execute(self, context):
        for obj in context.scene.objects:
            obj.hide_render = False
        return {'FINISHED'}


class TransformsToDeltas(Operator):
    """Convert normal object transforms to delta transforms, """ \
        """any existing delta transforms will be included as well"""
    bl_idname = "object.transforms_to_deltas"
    bl_label = "Transforms to Deltas"
    bl_options = {'REGISTER', 'UNDO'}

    mode: EnumProperty(
        items=(
            ('ALL', "All Transforms", "Transfer location, rotation, and scale transforms"),
            ('LOC', "Location", "Transfer location transforms only"),
            ('ROT', "Rotation", "Transfer rotation transforms only"),
            ('SCALE', "Scale", "Transfer scale transforms only"),
        ),
        name="Mode",
        description="Which transforms to transfer",
        default='ALL',
    )
    reset_values: BoolProperty(
        name="Reset Values",
        description=("Clear transform values after transferring to deltas"),
        default=True,
    )

    @classmethod
    def poll(cls, context):
        obs = context.selected_editable_objects
        return (obs is not None)

    def execute(self, context):
        for obj in context.selected_editable_objects:
            if self.mode in {'ALL', 'LOC'}:
                self.transfer_location(obj)

            if self.mode in {'ALL', 'ROT'}:
                self.transfer_rotation(obj)

            if self.mode in {'ALL', 'SCALE'}:
                self.transfer_scale(obj)

        return {'FINISHED'}

    def transfer_location(self, obj):
        obj.delta_location += obj.location

        if self.reset_values:
            obj.location.zero()

    def transfer_rotation(self, obj):
        # TODO: add transforms together...
        if obj.rotation_mode == 'QUATERNION':
            obj.delta_rotation_quaternion += obj.rotation_quaternion

            if self.reset_values:
                obj.rotation_quaternion.identity()
        elif obj.rotation_mode == 'AXIS_ANGLE':
            pass  # Unsupported
        else:
            delta = obj.delta_rotation_euler.copy()
            obj.delta_rotation_euler = obj.rotation_euler
            obj.delta_rotation_euler.rotate(delta)

            if self.reset_values:
                obj.rotation_euler.zero()

    def transfer_scale(self, obj):
        obj.delta_scale[0] *= obj.scale[0]
        obj.delta_scale[1] *= obj.scale[1]
        obj.delta_scale[2] *= obj.scale[2]

        if self.reset_values:
            obj.scale[:] = (1, 1, 1)


class TransformsToDeltasAnim(Operator):
    """Convert object animation for normal transforms to delta transforms"""
    bl_idname = "object.anim_transforms_to_deltas"
    bl_label = "Animated Transforms to Deltas"
    bl_options = {'REGISTER', 'UNDO'}

    @classmethod
    def poll(cls, context):
        obs = context.selected_editable_objects
        return (obs is not None)

    def execute(self, context):
        # map from standard transform paths to "new" transform paths
        STANDARD_TO_DELTA_PATHS = {
            "location": "delta_location",
            "rotation_euler": "delta_rotation_euler",
            "rotation_quaternion": "delta_rotation_quaternion",
            # "rotation_axis_angle" : "delta_rotation_axis_angle",
            "scale": "delta_scale"
        }
        DELTA_PATHS = STANDARD_TO_DELTA_PATHS.values()

        # try to apply on each selected object
        for obj in context.selected_editable_objects:
            adt = obj.animation_data
            if (adt is None) or (adt.action is None):
                self.report({'WARNING'},
                            "No animation data to convert on object: %r" %
                            obj.name)
                continue

            # first pass over F-Curves: ensure that we don't have conflicting
            # transforms already (e.g. if this was applied already) [#29110]
            existingFCurves = {}
            for fcu in adt.action.fcurves:
                # get "delta" path - i.e. the final paths which may clash
                path = fcu.data_path
                if path in STANDARD_TO_DELTA_PATHS:
                    # to be converted - conflicts may exist...
                    dpath = STANDARD_TO_DELTA_PATHS[path]
                elif path in DELTA_PATHS:
                    # already delta - check for conflicts...
                    dpath = path
                else:
                    # non-transform - ignore
                    continue

                # a delta path like this for the same index shouldn't
                # exist already, otherwise we've got a conflict
                if dpath in existingFCurves:
                    # ensure that this index hasn't occurred before
                    if fcu.array_index in existingFCurves[dpath]:
                        # conflict
                        self.report({'ERROR'},
                                    "Object '%r' already has '%r' F-Curve(s). "
                                    "Remove these before trying again" %
                                    (obj.name, dpath))
                        return {'CANCELLED'}
                    else:
                        # no conflict here
                        existingFCurves[dpath] += [fcu.array_index]
                else:
                    # no conflict yet
                    existingFCurves[dpath] = [fcu.array_index]

            # if F-Curve uses standard transform path
            # just append "delta_" to this path
            for fcu in adt.action.fcurves:
                if fcu.data_path == "location":
                    fcu.data_path = "delta_location"
                    obj.location.zero()
                elif fcu.data_path == "rotation_euler":
                    fcu.data_path = "delta_rotation_euler"
                    obj.rotation_euler.zero()
                elif fcu.data_path == "rotation_quaternion":
                    fcu.data_path = "delta_rotation_quaternion"
                    obj.rotation_quaternion.identity()
                # XXX: currently not implemented
                # ~ elif fcu.data_path == "rotation_axis_angle":
                # ~    fcu.data_path = "delta_rotation_axis_angle"
                elif fcu.data_path == "scale":
                    fcu.data_path = "delta_scale"
                    obj.scale = 1.0, 1.0, 1.0

        # hack: force animsys flush by changing frame, so that deltas get run
        context.scene.frame_set(context.scene.frame_current)

        return {'FINISHED'}


class DupliOffsetFromCursor(Operator):
    """Set offset used for collection instances based on cursor position"""
    bl_idname = "object.dupli_offset_from_cursor"
    bl_label = "Set Offset From Cursor"
    bl_options = {'INTERNAL', 'UNDO'}

    @classmethod
    def poll(cls, context):
        return (context.active_object is not None)

    def execute(self, context):
        scene = context.scene
        collection = context.collection

        collection.dupli_offset = scene.cursor_location

        return {'FINISHED'}

class LodByName(Operator):
    """Add levels of detail to this object based on object names"""
    bl_idname = "object.lod_by_name"
    bl_label = "Setup Levels of Detail By Name"
    bl_options = {'REGISTER', 'UNDO'}

    @classmethod
    def poll(cls, context):
        return (context.active_object is not None)

    def execute(self, context):
        ob = context.active_object

        prefix = ""
        suffix = ""
        name = ""
        if ob.name.lower().startswith("lod0"):
            prefix = ob.name[:4]
            name = ob.name[4:]
        elif ob.name.lower().endswith("lod0"):
            name = ob.name[:-4]
            suffix = ob.name[-4:]
        else:
            return {'CANCELLED'}

        level = 0
        while True:
            level += 1

            if prefix:
                prefix = prefix[:3] + str(level)
            if suffix:
                suffix = suffix[:3] + str(level)

            lod = None
            try:
                lod = bpy.data.objects[prefix + name + suffix]
            except KeyError:
                break

            try:
                ob.lod_levels[level]
            except IndexError:
                bpy.ops.object.lod_add()

            ob.lod_levels[level].object = lod

        return {'FINISHED'}


class LodClearAll(Operator):
    """Remove all levels of detail from this object"""
    bl_idname = "object.lod_clear_all"
    bl_label = "Clear All Levels of Detail"
    bl_options = {'REGISTER', 'UNDO'}

    @classmethod
    def poll(cls, context):
        return (context.active_object is not None)

    def execute(self, context):
        ob = context.active_object

        if ob.lod_levels:
            while 'CANCELLED' not in bpy.ops.object.lod_remove():
                pass

        return {'FINISHED'}


class LodGenerate(Operator):
    """Generate levels of detail using the decimate modifier"""
    bl_idname = "object.lod_generate"
    bl_label = "Generate Levels of Detail"
    bl_options = {'REGISTER', 'UNDO'}

    count: IntProperty(
        name="Count",
        default=3,
    )
    target: FloatProperty(
        name="Target Size",
        min=0.0, max=1.0,
        default=0.1,
    )
    package: BoolProperty(
        name="Package into Group",
        default=False,
    )

    @classmethod
    def poll(cls, context):
        return (context.active_object is not None)

    def execute(self, context):
        scene = context.scene
        ob = context.active_object

        lod_name = ob.name
        lod_suffix = "lod"
        lod_prefix = ""
        if lod_name.lower().endswith("lod0"):
            lod_suffix = lod_name[-3:-1]
            lod_name = lod_name[:-3]
        elif lod_name.lower().startswith("lod0"):
            lod_suffix = ""
            lod_prefix = lod_name[:3]
            lod_name = lod_name[4:]

        group_name = lod_name.strip(' ._')
        if self.package:
            try:
                bpy.ops.object.group_link(group=group_name)
            except TypeError:
                bpy.ops.group.create(name=group_name)

        step = (1.0 - self.target) / (self.count - 1)
        for i in range(1, self.count):
            context.view_layer.objects.active = ob
            bpy.ops.object.duplicate()
            lod = context.selected_objects[0]

            context.view_layer.objects.active = ob
            bpy.ops.object.lod_add()
            context.view_layer.objects.active = lod

            if lod_prefix:
                lod.name = lod_prefix + str(i) + lod_name
            else:
                lod.name = lod_name + lod_suffix + str(i)

            lod.location.y = ob.location.y + 3.0 * i

            if i == 1:
                modifier = lod.modifiers.new("lod_decimate", 'DECIMATE')
            else:
                modifier = lod.modifiers[-1]

            modifier.ratio = 1.0 - step * i

            ob.lod_levels[i].object = lod

            if self.package:
                bpy.ops.object.group_link(group=group_name)
                lod.parent = ob

        if self.package:
            for level in ob.lod_levels[1:]:
                level.object.hide = level.object.hide_render = True

        lod.select = False
        ob.select = True
        context.view_layer.objects.active = ob

        return {'FINISHED'}


class LoadImageAsEmpty:
    bl_options = {'REGISTER', 'UNDO'}

    filepath: StringProperty(
        subtype='FILE_PATH'
    )

    filter_image: BoolProperty(default=True, options={'HIDDEN', 'SKIP_SAVE'})
    filter_folder: BoolProperty(default=True, options={'HIDDEN', 'SKIP_SAVE'})

    view_align: BoolProperty(
        name="Align to view",
        default=True
    )

    def invoke(self, context, event):
        context.window_manager.fileselect_add(self)
        return {'RUNNING_MODAL'}

    def execute(self, context):
        scene = context.scene
        space = context.space_data
        cursor = (space if space and space.type == 'VIEW_3D' else scene).cursor_location

        try:
            image = bpy.data.images.load(self.filepath, check_existing=True)
        except RuntimeError as ex:
            self.report({"ERROR"}, str(ex))
            return {"CANCELLED"}

        bpy.ops.object.empty_add(
            'INVOKE_REGION_WIN',
            type='IMAGE',
            location=cursor,
            view_align=self.view_align,
        )

        obj = context.active_object
        obj.data = image
        obj.empty_display_size = 5.0
        self.set_settings(context, obj)
        return {'FINISHED'}

    def set_settings(self, context, obj):
        pass


class LoadBackgroundImage(LoadImageAsEmpty, Operator):
    """Add a reference image into the background behind objects"""
    bl_idname = "object.load_background_image"
    bl_label = "Load Background Image"

    def set_settings(self, context, obj):
        obj.empty_image_depth = "BACK"
        obj.show_empty_image_backside = False

        if context.space_data.type == "VIEW_3D":
            if context.space_data.region_3d.is_perspective:
                obj.show_empty_image_orthographic = False
            else:
                obj.show_empty_image_perspective = False


class LoadReferenceImage(LoadImageAsEmpty, Operator):
    """Add a reference image into the scene between objects"""
    bl_idname = "object.load_reference_image"
    bl_label = "Load Reference Image"

    def set_settings(self, context, obj):
        pass


class LodByName(Operator):
    """Add levels of detail to this object based on object names"""
    bl_idname = "object.lod_by_name"
    bl_label = "Setup Levels of Detail By Name"
    bl_options = {'REGISTER', 'UNDO'}

    @classmethod
    def poll(cls, context):
        return (context.active_object is not None)

    def execute(self, context):
        ob = context.active_object

        prefix = ""
        suffix = ""
        name = ""
        if ob.name.lower().startswith("lod0"):
            prefix = ob.name[:4]
            name = ob.name[4:]
        elif ob.name.lower().endswith("lod0"):
            name = ob.name[:-4]
            suffix = ob.name[-4:]
        else:
            return {'CANCELLED'}

        level = 0
        while True:
            level += 1

            if prefix:
                prefix = prefix[:3] + str(level)
            if suffix:
                suffix = suffix[:3] + str(level)

            lod = None
            try:
                lod = bpy.data.objects[prefix + name + suffix]
            except KeyError:
                break

            try:
                ob.lod_levels[level]
            except IndexError:
                bpy.ops.object.lod_add()

            ob.lod_levels[level].object = lod

        return {'FINISHED'}


class LodClearAll(Operator):
    """Remove all levels of detail from this object"""
    bl_idname = "object.lod_clear_all"
    bl_label = "Clear All Levels of Detail"
    bl_options = {'REGISTER', 'UNDO'}

    @classmethod
    def poll(cls, context):
        return (context.active_object is not None)

    def execute(self, context):
        ob = context.active_object

        if ob.lod_levels:
            while 'CANCELLED' not in bpy.ops.object.lod_remove():
                pass

        return {'FINISHED'}


class LodGenerate(Operator):
    """Generate levels of detail using the decimate modifier"""
    bl_idname = "object.lod_generate"
    bl_label = "Generate Levels of Detail"
    bl_options = {'REGISTER', 'UNDO'}

    count = IntProperty(
            name="Count",
            default=3,
            )
    target = FloatProperty(
            name="Target Size",
            min=0.0, max=1.0,
            default=0.1,
            )
    package = BoolProperty(
            name="Package into Group",
            default=False,
            )

    @classmethod
    def poll(cls, context):
        return (context.active_object is not None)

    def execute(self, context):
        scene = context.scene
        ob = context.active_object

        lod_name = ob.name
        lod_suffix = "lod"
        lod_prefix = ""
        if lod_name.lower().endswith("lod0"):
            lod_suffix = lod_name[-3:-1]
            lod_name = lod_name[:-3]
        elif lod_name.lower().startswith("lod0"):
            lod_suffix = ""
            lod_prefix = lod_name[:3]
            lod_name = lod_name[4:]

        group_name = lod_name.strip(' ._')
        if self.package:
            try:
                bpy.ops.object.group_link(group=group_name)
            except TypeError:
                bpy.ops.group.create(name=group_name)

        step = (1.0 - self.target) / (self.count - 1)
        for i in range(1, self.count):
            context.view_layer.objects.active = ob
            bpy.ops.object.duplicate()
            lod = context.selected_objects[0]

            context.view_layer.objects.active = ob
            bpy.ops.object.lod_add()
            context.view_layer.objects.active = lod

            if lod_prefix:
                lod.name = lod_prefix + str(i) + lod_name
            else:
                lod.name = lod_name + lod_suffix + str(i)

            lod.location.y = ob.location.y + 3.0 * i

            if i == 1:
                modifier = lod.modifiers.new("lod_decimate", 'DECIMATE')
            else:
                modifier = lod.modifiers[-1]

            modifier.ratio = 1.0 - step * i

            ob.lod_levels[i].object = lod

            if self.package:
                bpy.ops.object.group_link(group=group_name)
                lod.parent = ob

        if self.package:
            for level in ob.lod_levels[1:]:
                level.object.hide = level.object.hide_render = True

        lod.select_set(action='DESELECT')
        ob.select_set(action='SELECT')
        context.view_layer.objects.active = ob

        return {'FINISHED'}


classes = (
    ClearAllRestrictRender,
    DupliOffsetFromCursor,
    IsolateTypeRender,
    JoinUVs,
<<<<<<< HEAD
    LoadImageAsEmpty,
    LodByName,
    LodClearAll,
    LodGenerate,
=======
    LoadBackgroundImage,
    LoadReferenceImage,
>>>>>>> 3a13b892
    MakeDupliFace,
    SelectCamera,
    SelectHierarchy,
    SelectPattern,
    ShapeTransfer,
    SubdivisionSet,
    TransformsToDeltas,
    TransformsToDeltasAnim,
)<|MERGE_RESOLUTION|>--- conflicted
+++ resolved
@@ -1260,15 +1260,11 @@
     DupliOffsetFromCursor,
     IsolateTypeRender,
     JoinUVs,
-<<<<<<< HEAD
-    LoadImageAsEmpty,
+    LoadBackgroundImage,
+    LoadReferenceImage,
     LodByName,
     LodClearAll,
     LodGenerate,
-=======
-    LoadBackgroundImage,
-    LoadReferenceImage,
->>>>>>> 3a13b892
     MakeDupliFace,
     SelectCamera,
     SelectHierarchy,
