# ##### BEGIN GPL LICENSE BLOCK #####
#
#  This program is free software; you can redistribute it and/or
#  modify it under the terms of the GNU General Public License
#  as published by the Free Software Foundation; either version 2
#  of the License, or (at your option) any later version.
#
#  This program is distributed in the hope that it will be useful,
#  but WITHOUT ANY WARRANTY; without even the implied warranty of
#  MERCHANTABILITY or FITNESS FOR A PARTICULAR PURPOSE.  See the
#  GNU General Public License for more details.
#
#  You should have received a copy of the GNU General Public License
#  along with this program; if not, write to the Free Software Foundation,
#  Inc., 51 Franklin Street, Fifth Floor, Boston, MA 02110-1301, USA.
#
# ##### END GPL LICENSE BLOCK #####

# <pep8 compliant>

import bpy
from bpy.types import (
    Menu,
    Operator,
    OperatorFileListElement
)
from bpy.props import (
    BoolProperty,
    EnumProperty,
    FloatProperty,
    IntProperty,
    StringProperty,
    CollectionProperty,
)

from bpy.app.translations import pgettext_tip as tip_

# FIXME, we need a way to detect key repeat events.
# unfortunately checking event previous values isn't reliable.
use_toolbar_release_hack = True


rna_path_prop = StringProperty(
    name="Context Attributes",
    description="RNA context string",
    maxlen=1024,
)

rna_reverse_prop = BoolProperty(
    name="Reverse",
    description="Cycle backwards",
    default=False,
)

rna_wrap_prop = BoolProperty(
    name="Wrap",
    description="Wrap back to the first/last values",
    default=False,
)

rna_relative_prop = BoolProperty(
    name="Relative",
    description="Apply relative to the current value (delta)",
    default=False,
)

rna_space_type_prop = EnumProperty(
    name="Type",
    items=tuple(
        (e.identifier, e.name, "", e. value)
        for e in bpy.types.Space.bl_rna.properties["type"].enum_items
    ),
    default='EMPTY',
)


def context_path_validate(context, data_path):
    try:
        value = eval("context.%s" % data_path) if data_path else Ellipsis
    except AttributeError as ex:
        if str(ex).startswith("'NoneType'"):
            # One of the items in the rna path is None, just ignore this
            value = Ellipsis
        else:
            # We have a real error in the rna path, don't ignore that
            raise

    return value


def operator_value_is_undo(value):
    if value in {None, Ellipsis}:
        return False

    # typical properties or objects
    id_data = getattr(value, "id_data", Ellipsis)

    if id_data is None:
        return False
    elif id_data is Ellipsis:
        # handle mathutils types
        id_data = getattr(getattr(value, "owner", None), "id_data", None)

        if id_data is None:
            return False

    # return True if its a non window ID type
    return (isinstance(id_data, bpy.types.ID) and
            (not isinstance(id_data, (bpy.types.WindowManager,
                                      bpy.types.Screen,
                                      bpy.types.Brush,
                                      ))))


def operator_path_is_undo(context, data_path):
    # note that if we have data paths that use strings this could fail
    # luckily we don't do this!
    #
    # When we can't find the data owner assume no undo is needed.
    data_path_head = data_path.rpartition(".")[0]

    if not data_path_head:
        return False

    value = context_path_validate(context, data_path_head)

    return operator_value_is_undo(value)


def operator_path_undo_return(context, data_path):
    return {'FINISHED'} if operator_path_is_undo(context, data_path) else {'CANCELLED'}


def operator_value_undo_return(value):
    return {'FINISHED'} if operator_value_is_undo(value) else {'CANCELLED'}


def execute_context_assign(self, context):
    data_path = self.data_path
    if context_path_validate(context, data_path) is Ellipsis:
        return {'PASS_THROUGH'}

    if getattr(self, "relative", False):
        exec("context.%s += self.value" % data_path)
    else:
        exec("context.%s = self.value" % data_path)

    return operator_path_undo_return(context, data_path)


def module_filesystem_remove(path_base, module_name):
    import os
    module_name = os.path.splitext(module_name)[0]
    for f in os.listdir(path_base):
        f_base = os.path.splitext(f)[0]
        if f_base == module_name:
            f_full = os.path.join(path_base, f)

            if os.path.isdir(f_full):
                os.rmdir(f_full)
            else:
                os.remove(f_full)


class BRUSH_OT_active_index_set(Operator):
    """Set active sculpt/paint brush from it's number"""
    bl_idname = "brush.active_index_set"
    bl_label = "Set Brush Number"

    mode: StringProperty(
        name="Mode",
        description="Paint mode to set brush for",
        maxlen=1024,
    )
    index: IntProperty(
        name="Number",
        description="Brush number",
    )

    _attr_dict = {
        "sculpt": "use_paint_sculpt",
        "vertex_paint": "use_paint_vertex",
        "weight_paint": "use_paint_weight",
        "image_paint": "use_paint_image",
    }

    def execute(self, context):
        attr = self._attr_dict.get(self.mode)
        if attr is None:
            return {'CANCELLED'}

        toolsettings = context.tool_settings
        for i, brush in enumerate((cur for cur in bpy.data.brushes if getattr(cur, attr))):
            if i == self.index:
                getattr(toolsettings, self.mode).brush = brush
                return {'FINISHED'}

        return {'CANCELLED'}


class WM_OT_context_set_boolean(Operator):
    """Set a context value"""
    bl_idname = "wm.context_set_boolean"
    bl_label = "Context Set Boolean"
    bl_options = {'UNDO', 'INTERNAL'}

    data_path: rna_path_prop
    value: BoolProperty(
        name="Value",
        description="Assignment value",
        default=True,
    )

    execute = execute_context_assign


class WM_OT_context_set_int(Operator):  # same as enum
    """Set a context value"""
    bl_idname = "wm.context_set_int"
    bl_label = "Context Set"
    bl_options = {'UNDO', 'INTERNAL'}

    data_path: rna_path_prop
    value: IntProperty(
        name="Value",
        description="Assign value",
        default=0,
    )
    relative: rna_relative_prop

    execute = execute_context_assign


class WM_OT_context_scale_float(Operator):
    """Scale a float context value"""
    bl_idname = "wm.context_scale_float"
    bl_label = "Context Scale Float"
    bl_options = {'UNDO', 'INTERNAL'}

    data_path: rna_path_prop
    value: FloatProperty(
        name="Value",
        description="Assign value",
        default=1.0,
    )

    def execute(self, context):
        data_path = self.data_path
        if context_path_validate(context, data_path) is Ellipsis:
            return {'PASS_THROUGH'}

        value = self.value

        if value == 1.0:  # nothing to do
            return {'CANCELLED'}

        exec("context.%s *= value" % data_path)

        return operator_path_undo_return(context, data_path)


class WM_OT_context_scale_int(Operator):
    """Scale an int context value"""
    bl_idname = "wm.context_scale_int"
    bl_label = "Context Scale Int"
    bl_options = {'UNDO', 'INTERNAL'}

    data_path: rna_path_prop
    value: FloatProperty(
        name="Value",
        description="Assign value",
        default=1.0,
    )
    always_step: BoolProperty(
        name="Always Step",
        description="Always adjust the value by a minimum of 1 when 'value' is not 1.0",
        default=True,
    )

    def execute(self, context):
        data_path = self.data_path
        if context_path_validate(context, data_path) is Ellipsis:
            return {'PASS_THROUGH'}

        value = self.value

        if value == 1.0:  # nothing to do
            return {'CANCELLED'}

        if getattr(self, "always_step", False):
            if value > 1.0:
                add = "1"
                func = "max"
            else:
                add = "-1"
                func = "min"
            exec("context.%s = %s(round(context.%s * value), context.%s + %s)" %
                 (data_path, func, data_path, data_path, add))
        else:
            exec("context.%s *= value" % data_path)

        return operator_path_undo_return(context, data_path)


class WM_OT_context_set_float(Operator):  # same as enum
    """Set a context value"""
    bl_idname = "wm.context_set_float"
    bl_label = "Context Set Float"
    bl_options = {'UNDO', 'INTERNAL'}

    data_path: rna_path_prop
    value: FloatProperty(
        name="Value",
        description="Assignment value",
        default=0.0,
    )
    relative: rna_relative_prop

    execute = execute_context_assign


class WM_OT_context_set_string(Operator):  # same as enum
    """Set a context value"""
    bl_idname = "wm.context_set_string"
    bl_label = "Context Set String"
    bl_options = {'UNDO', 'INTERNAL'}

    data_path: rna_path_prop
    value: StringProperty(
        name="Value",
        description="Assign value",
        maxlen=1024,
    )

    execute = execute_context_assign


class WM_OT_context_set_enum(Operator):
    """Set a context value"""
    bl_idname = "wm.context_set_enum"
    bl_label = "Context Set Enum"
    bl_options = {'UNDO', 'INTERNAL'}

    data_path: rna_path_prop
    value: StringProperty(
        name="Value",
        description="Assignment value (as a string)",
        maxlen=1024,
    )

    execute = execute_context_assign


class WM_OT_context_set_value(Operator):
    """Set a context value"""
    bl_idname = "wm.context_set_value"
    bl_label = "Context Set Value"
    bl_options = {'UNDO', 'INTERNAL'}

    data_path: rna_path_prop
    value: StringProperty(
        name="Value",
        description="Assignment value (as a string)",
        maxlen=1024,
    )

    def execute(self, context):
        data_path = self.data_path
        if context_path_validate(context, data_path) is Ellipsis:
            return {'PASS_THROUGH'}
        exec("context.%s = %s" % (data_path, self.value))
        return operator_path_undo_return(context, data_path)


class WM_OT_context_toggle(Operator):
    """Toggle a context value"""
    bl_idname = "wm.context_toggle"
    bl_label = "Context Toggle"
    bl_options = {'UNDO', 'INTERNAL'}

    data_path: rna_path_prop

    def execute(self, context):
        data_path = self.data_path

        if context_path_validate(context, data_path) is Ellipsis:
            return {'PASS_THROUGH'}

        exec("context.%s = not (context.%s)" % (data_path, data_path))

        return operator_path_undo_return(context, data_path)


class WM_OT_context_toggle_enum(Operator):
    """Toggle a context value"""
    bl_idname = "wm.context_toggle_enum"
    bl_label = "Context Toggle Values"
    bl_options = {'UNDO', 'INTERNAL'}

    data_path: rna_path_prop
    value_1: StringProperty(
        name="Value",
        description="Toggle enum",
        maxlen=1024,
    )
    value_2: StringProperty(
        name="Value",
        description="Toggle enum",
        maxlen=1024,
    )

    def execute(self, context):
        data_path = self.data_path

        if context_path_validate(context, data_path) is Ellipsis:
            return {'PASS_THROUGH'}

        # failing silently is not ideal, but we don't want errors for shortcut
        # keys that some values that are only available in a particular context
        try:
            exec("context.%s = ('%s', '%s')[context.%s != '%s']" %
                 (data_path, self.value_1,
                  self.value_2, data_path,
                  self.value_2,
                  ))
        except:
            return {'PASS_THROUGH'}

        return operator_path_undo_return(context, data_path)


class WM_OT_context_cycle_int(Operator):
    """Set a context value (useful for cycling active material, """ \
        """vertex keys, groups, etc.)"""
    bl_idname = "wm.context_cycle_int"
    bl_label = "Context Int Cycle"
    bl_options = {'UNDO', 'INTERNAL'}

    data_path: rna_path_prop
    reverse: rna_reverse_prop
    wrap: rna_wrap_prop

    def execute(self, context):
        data_path = self.data_path
        value = context_path_validate(context, data_path)
        if value is Ellipsis:
            return {'PASS_THROUGH'}

        if self.reverse:
            value -= 1
        else:
            value += 1

        exec("context.%s = value" % data_path)

        if self.wrap:
            if value != eval("context.%s" % data_path):
                # relies on rna clamping integers out of the range
                if self.reverse:
                    value = (1 << 31) - 1
                else:
                    value = -1 << 31

                exec("context.%s = value" % data_path)

        return operator_path_undo_return(context, data_path)


class WM_OT_context_cycle_enum(Operator):
    """Toggle a context value"""
    bl_idname = "wm.context_cycle_enum"
    bl_label = "Context Enum Cycle"
    bl_options = {'UNDO', 'INTERNAL'}

    data_path: rna_path_prop
    reverse: rna_reverse_prop
    wrap: rna_wrap_prop

    def execute(self, context):
        data_path = self.data_path
        value = context_path_validate(context, data_path)
        if value is Ellipsis:
            return {'PASS_THROUGH'}

        orig_value = value

        # Have to get rna enum values
        rna_struct_str, rna_prop_str = data_path.rsplit('.', 1)
        i = rna_prop_str.find('[')

        # just in case we get "context.foo.bar[0]"
        if i != -1:
            rna_prop_str = rna_prop_str[0:i]

        rna_struct = eval("context.%s.rna_type" % rna_struct_str)

        rna_prop = rna_struct.properties[rna_prop_str]

        if type(rna_prop) != bpy.types.EnumProperty:
            raise Exception("expected an enum property")

        enums = rna_struct.properties[rna_prop_str].enum_items.keys()
        orig_index = enums.index(orig_value)

        # Have the info we need, advance to the next item.
        #
        # When wrap's disabled we may set the value to its self,
        # this is done to ensure update callbacks run.
        if self.reverse:
            if orig_index == 0:
                advance_enum = enums[-1] if self.wrap else enums[0]
            else:
                advance_enum = enums[orig_index - 1]
        else:
            if orig_index == len(enums) - 1:
                advance_enum = enums[0] if self.wrap else enums[-1]
            else:
                advance_enum = enums[orig_index + 1]

        # set the new value
        exec("context.%s = advance_enum" % data_path)
        return operator_path_undo_return(context, data_path)


class WM_OT_context_cycle_array(Operator):
    """Set a context array value """ \
        """(useful for cycling the active mesh edit mode)"""
    bl_idname = "wm.context_cycle_array"
    bl_label = "Context Array Cycle"
    bl_options = {'UNDO', 'INTERNAL'}

    data_path: rna_path_prop
    reverse: rna_reverse_prop

    def execute(self, context):
        data_path = self.data_path
        value = context_path_validate(context, data_path)
        if value is Ellipsis:
            return {'PASS_THROUGH'}

        def cycle(array):
            if self.reverse:
                array.insert(0, array.pop())
            else:
                array.append(array.pop(0))
            return array

        exec("context.%s = cycle(context.%s[:])" % (data_path, data_path))

        return operator_path_undo_return(context, data_path)


class WM_OT_context_menu_enum(Operator):
    bl_idname = "wm.context_menu_enum"
    bl_label = "Context Enum Menu"
    bl_options = {'UNDO', 'INTERNAL'}

    data_path: rna_path_prop

    def execute(self, context):
        data_path = self.data_path
        value = context_path_validate(context, data_path)

        if value is Ellipsis:
            return {'PASS_THROUGH'}

        base_path, prop_string = data_path.rsplit(".", 1)
        value_base = context_path_validate(context, base_path)
        prop = value_base.bl_rna.properties[prop_string]

        def draw_cb(self, context):
            layout = self.layout
            layout.prop(value_base, prop_string, expand=True)

        context.window_manager.popup_menu(draw_func=draw_cb, title=prop.name, icon=prop.icon)

        return {'FINISHED'}


class WM_OT_context_pie_enum(Operator):
    bl_idname = "wm.context_pie_enum"
    bl_label = "Context Enum Pie"
    bl_options = {'UNDO', 'INTERNAL'}

    data_path: rna_path_prop

    def invoke(self, context, event):
        wm = context.window_manager
        data_path = self.data_path
        value = context_path_validate(context, data_path)

        if value is Ellipsis:
            return {'PASS_THROUGH'}

        base_path, prop_string = data_path.rsplit(".", 1)
        value_base = context_path_validate(context, base_path)
        prop = value_base.bl_rna.properties[prop_string]

        def draw_cb(self, context):
            layout = self.layout
            layout.prop(value_base, prop_string, expand=True)

        wm.popup_menu_pie(draw_func=draw_cb, title=prop.name, icon=prop.icon, event=event)

        return {'FINISHED'}


class WM_OT_operator_pie_enum(Operator):
    bl_idname = "wm.operator_pie_enum"
    bl_label = "Operator Enum Pie"
    bl_options = {'UNDO', 'INTERNAL'}

    data_path: StringProperty(
        name="Operator",
        description="Operator name (in python as string)",
        maxlen=1024,
    )
    prop_string: StringProperty(
        name="Property",
        description="Property name (as a string)",
        maxlen=1024,
    )

    def invoke(self, context, event):
        wm = context.window_manager

        data_path = self.data_path
        prop_string = self.prop_string

        # same as eval("bpy.ops." + data_path)
        op_mod_str, ob_id_str = data_path.split(".", 1)
        op = getattr(getattr(bpy.ops, op_mod_str), ob_id_str)
        del op_mod_str, ob_id_str

        try:
            op_rna = op.get_rna_type()
        except KeyError:
            self.report({'ERROR'}, "Operator not found: bpy.ops.%s" % data_path)
            return {'CANCELLED'}

        def draw_cb(self, context):
            layout = self.layout
            pie = layout.menu_pie()
            pie.operator_enum(data_path, prop_string)

        wm.popup_menu_pie(draw_func=draw_cb, title=op_rna.name, event=event)

        return {'FINISHED'}


class WM_OT_context_set_id(Operator):
    """Set a context value to an ID data-block"""
    bl_idname = "wm.context_set_id"
    bl_label = "Set Library ID"
    bl_options = {'UNDO', 'INTERNAL'}

    data_path: rna_path_prop
    value: StringProperty(
        name="Value",
        description="Assign value",
        maxlen=1024,
    )

    def execute(self, context):
        value = self.value
        data_path = self.data_path

        # match the pointer type from the target property to bpy.data.*
        # so we lookup the correct list.
        data_path_base, data_path_prop = data_path.rsplit(".", 1)
        data_prop_rna = eval("context.%s" % data_path_base).rna_type.properties[data_path_prop]
        data_prop_rna_type = data_prop_rna.fixed_type

        id_iter = None

        for prop in bpy.data.rna_type.properties:
            if prop.rna_type.identifier == "CollectionProperty":
                if prop.fixed_type == data_prop_rna_type:
                    id_iter = prop.identifier
                    break

        if id_iter:
            value_id = getattr(bpy.data, id_iter).get(value)
            exec("context.%s = value_id" % data_path)

        return operator_path_undo_return(context, data_path)


doc_id = StringProperty(
    name="Doc ID",
    maxlen=1024,
    options={'HIDDEN'},
)

data_path_iter = StringProperty(
    description="The data path relative to the context, must point to an iterable")

data_path_item = StringProperty(
    description="The data path from each iterable to the value (int or float)")


class WM_OT_context_collection_boolean_set(Operator):
    """Set boolean values for a collection of items"""
    bl_idname = "wm.context_collection_boolean_set"
    bl_label = "Context Collection Boolean Set"
    bl_options = {'UNDO', 'REGISTER', 'INTERNAL'}

    data_path_iter: data_path_iter
    data_path_item: data_path_item

    type: EnumProperty(
        name="Type",
        items=(('TOGGLE', "Toggle", ""),
               ('ENABLE', "Enable", ""),
               ('DISABLE', "Disable", ""),
               ),
    )

    def execute(self, context):
        data_path_iter = self.data_path_iter
        data_path_item = self.data_path_item

        items = list(getattr(context, data_path_iter))
        items_ok = []
        is_set = False
        for item in items:
            try:
                value_orig = eval("item." + data_path_item)
            except:
                continue

            if value_orig is True:
                is_set = True
            elif value_orig is False:
                pass
            else:
                self.report({'WARNING'}, "Non boolean value found: %s[ ].%s" %
                            (data_path_iter, data_path_item))
                return {'CANCELLED'}

            items_ok.append(item)

        # avoid undo push when nothing to do
        if not items_ok:
            return {'CANCELLED'}

        if self.type == 'ENABLE':
            is_set = True
        elif self.type == 'DISABLE':
            is_set = False
        else:
            is_set = not is_set

        exec_str = "item.%s = %s" % (data_path_item, is_set)
        for item in items_ok:
            exec(exec_str)

        return operator_value_undo_return(item)


class WM_OT_context_modal_mouse(Operator):
    """Adjust arbitrary values with mouse input"""
    bl_idname = "wm.context_modal_mouse"
    bl_label = "Context Modal Mouse"
    bl_options = {'GRAB_CURSOR', 'BLOCKING', 'UNDO', 'INTERNAL'}

    data_path_iter: data_path_iter
    data_path_item: data_path_item
    header_text: StringProperty(
        name="Header Text",
        description="Text to display in header during scale",
    )

    input_scale: FloatProperty(
        description="Scale the mouse movement by this value before applying the delta",
        default=0.01,
    )
    invert: BoolProperty(
        description="Invert the mouse input",
        default=False,
    )
    initial_x: IntProperty(options={'HIDDEN'})

    def _values_store(self, context):
        data_path_iter = self.data_path_iter
        data_path_item = self.data_path_item

        self._values = values = {}

        for item in getattr(context, data_path_iter):
            try:
                value_orig = eval("item." + data_path_item)
            except:
                continue

            # check this can be set, maybe this is library data.
            try:
                exec("item.%s = %s" % (data_path_item, value_orig))
            except:
                continue

            values[item] = value_orig

    def _values_delta(self, delta):
        delta *= self.input_scale
        if self.invert:
            delta = - delta

        data_path_item = self.data_path_item
        for item, value_orig in self._values.items():
            if type(value_orig) == int:
                exec("item.%s = int(%d)" % (data_path_item, round(value_orig + delta)))
            else:
                exec("item.%s = %f" % (data_path_item, value_orig + delta))

    def _values_restore(self):
        data_path_item = self.data_path_item
        for item, value_orig in self._values.items():
            exec("item.%s = %s" % (data_path_item, value_orig))

        self._values.clear()

    def _values_clear(self):
        self._values.clear()

    def modal(self, context, event):
        event_type = event.type

        if event_type == 'MOUSEMOVE':
            delta = event.mouse_x - self.initial_x
            self._values_delta(delta)
            header_text = self.header_text
            if header_text:
                if len(self._values) == 1:
                    (item, ) = self._values.keys()
                    header_text = header_text % eval("item.%s" % self.data_path_item)
                else:
                    header_text = (self.header_text % delta) + " (delta)"
                context.area.header_text_set(header_text)

        elif 'LEFTMOUSE' == event_type:
            item = next(iter(self._values.keys()))
            self._values_clear()
            context.area.header_text_set(None)
            return operator_value_undo_return(item)

        elif event_type in {'RIGHTMOUSE', 'ESC'}:
            self._values_restore()
            context.area.header_text_set(None)
            return {'CANCELLED'}

        return {'RUNNING_MODAL'}

    def invoke(self, context, event):
        self._values_store(context)

        if not self._values:
            self.report({'WARNING'}, "Nothing to operate on: %s[ ].%s" %
                        (self.data_path_iter, self.data_path_item))

            return {'CANCELLED'}
        else:
            self.initial_x = event.mouse_x

            context.window_manager.modal_handler_add(self)
            return {'RUNNING_MODAL'}


class WM_OT_url_open(Operator):
    """Open a website in the web-browser"""
    bl_idname = "wm.url_open"
    bl_label = ""
    bl_options = {'INTERNAL'}

    url: StringProperty(
        name="URL",
        description="URL to open",
    )

    def execute(self, context):
        import webbrowser
        webbrowser.open(self.url)
        return {'FINISHED'}


class WM_OT_path_open(Operator):
    """Open a path in a file browser"""
    bl_idname = "wm.path_open"
    bl_label = ""
    bl_options = {'INTERNAL'}

    filepath: StringProperty(
        subtype='FILE_PATH',
        options={'SKIP_SAVE'},
    )

    def execute(self, context):
        import sys
        import os
        import subprocess

        filepath = self.filepath

        if not filepath:
            self.report({'ERROR'}, "File path was not set")
            return {'CANCELLED'}

        filepath = bpy.path.abspath(filepath)
        filepath = os.path.normpath(filepath)

        if not os.path.exists(filepath):
            self.report({'ERROR'}, "File '%s' not found" % filepath)
            return {'CANCELLED'}

        if sys.platform[:3] == "win":
            os.startfile(filepath)
        elif sys.platform == "darwin":
            subprocess.check_call(["open", filepath])
        else:
            try:
                subprocess.check_call(["xdg-open", filepath])
            except:
                # xdg-open *should* be supported by recent Gnome, KDE, Xfce
                import traceback
                traceback.print_exc()

        return {'FINISHED'}


def _wm_doc_get_id(doc_id, do_url=True, url_prefix=""):

    def operator_exists_pair(a, b):
        # Not fast, this is only for docs.
        return b in dir(getattr(bpy.ops, a))

    def operator_exists_single(a):
        a, b = a.partition("_OT_")[::2]
        return operator_exists_pair(a.lower(), b)

    id_split = doc_id.split(".")
    url = rna = None

    if len(id_split) == 1:  # rna, class
        if do_url:
            url = "%s/bpy.types.%s.html" % (url_prefix, id_split[0])
        else:
            rna = "bpy.types.%s" % id_split[0]

    elif len(id_split) == 2:  # rna, class.prop
        class_name, class_prop = id_split

        # an operator (common case - just button referencing an op)
        if operator_exists_pair(class_name, class_prop):
            if do_url:
                url = (
                    "%s/bpy.ops.%s.html#bpy.ops.%s.%s" %
                    (url_prefix, class_name, class_name, class_prop)
                )
            else:
                rna = "bpy.ops.%s.%s" % (class_name, class_prop)
        elif operator_exists_single(class_name):
            # note: ignore the prop name since we don't have a way to link into it
            class_name, class_prop = class_name.split("_OT_", 1)
            class_name = class_name.lower()
            if do_url:
                url = (
                    "%s/bpy.ops.%s.html#bpy.ops.%s.%s" %
                    (url_prefix, class_name, class_name, class_prop)
                )
            else:
                rna = "bpy.ops.%s.%s" % (class_name, class_prop)
        else:
            # an RNA setting, common case
            rna_class = getattr(bpy.types, class_name)

            # detect if this is a inherited member and use that name instead
            rna_parent = rna_class.bl_rna
            rna_prop = rna_parent.properties.get(class_prop)
            if rna_prop:
                rna_parent = rna_parent.base
                while rna_parent and rna_prop == rna_parent.properties.get(class_prop):
                    class_name = rna_parent.identifier
                    rna_parent = rna_parent.base

                if do_url:
                    url = (
                        "%s/bpy.types.%s.html#bpy.types.%s.%s" %
                        (url_prefix, class_name, class_name, class_prop)
                    )
                else:
                    rna = "bpy.types.%s.%s" % (class_name, class_prop)
            else:
                # We assume this is custom property, only try to generate generic url/rna_id...
                if do_url:
                    url = ("%s/bpy.types.bpy_struct.html#bpy.types.bpy_struct.items" % (url_prefix,))
                else:
                    rna = "bpy.types.bpy_struct"

    return url if do_url else rna


class WM_OT_doc_view_manual(Operator):
    """Load online manual"""
    bl_idname = "wm.doc_view_manual"
    bl_label = "View Manual"

    doc_id: doc_id

    @staticmethod
    def _find_reference(rna_id, url_mapping, verbose=True):
        if verbose:
            print("online manual check for: '%s'... " % rna_id)
        from fnmatch import fnmatchcase
        # XXX, for some reason all RNA ID's are stored lowercase
        # Adding case into all ID's isn't worth the hassle so force lowercase.
        rna_id = rna_id.lower()
        for pattern, url_suffix in url_mapping:
            if fnmatchcase(rna_id, pattern):
                if verbose:
                    print("            match found: '%s' --> '%s'" % (pattern, url_suffix))
                return url_suffix
        if verbose:
            print("match not found")
        return None

    @staticmethod
    def _lookup_rna_url(rna_id, verbose=True):
        for prefix, url_manual_mapping in bpy.utils.manual_map():
            rna_ref = WM_OT_doc_view_manual._find_reference(rna_id, url_manual_mapping, verbose=verbose)
            if rna_ref is not None:
                url = prefix + rna_ref
                return url

    def execute(self, context):
        rna_id = _wm_doc_get_id(self.doc_id, do_url=False)
        if rna_id is None:
            return {'PASS_THROUGH'}

        url = self._lookup_rna_url(rna_id)

        if url is None:
            self.report(
                {'WARNING'},
                "No reference available %r, "
                "Update info in 'rna_manual_reference.py' "
                "or callback to bpy.utils.manual_map()" %
                self.doc_id
            )
            return {'CANCELLED'}
        else:
            import webbrowser
            webbrowser.open(url)
            return {'FINISHED'}


class WM_OT_doc_view(Operator):
    """Load online reference docs"""
    bl_idname = "wm.doc_view"
    bl_label = "View Documentation"

    doc_id: doc_id
    if bpy.app.version_cycle == "release":
        _prefix = ("https://docs.blender.org/api/blender_python_api_current")
    else:
        _prefix = ("https://docs.blender.org/api/blender_python_api_master")

    def execute(self, context):
        url = _wm_doc_get_id(self.doc_id, do_url=True, url_prefix=self._prefix)
        if url is None:
            return {'PASS_THROUGH'}

        import webbrowser
        webbrowser.open(url)

        return {'FINISHED'}


rna_path = StringProperty(
    name="Property Edit",
    description="Property data_path edit",
    maxlen=1024,
    options={'HIDDEN'},
)

rna_value = StringProperty(
    name="Property Value",
    description="Property value edit",
    maxlen=1024,
)

rna_property = StringProperty(
    name="Property Name",
    description="Property name edit",
    maxlen=1024,
)

rna_min = FloatProperty(
    name="Min",
    default=-10000.0,
    precision=3,
)

rna_max = FloatProperty(
    name="Max",
    default=10000.0,
    precision=3,
)

rna_use_soft_limits = BoolProperty(
    name="Use Soft Limits",
)

rna_is_overridable_static = BoolProperty(
    name="Is Statically Overridable",
    default=False,
)


class WM_OT_properties_edit(Operator):
    bl_idname = "wm.properties_edit"
    bl_label = "Edit Property"
    # register only because invoke_props_popup requires.
    bl_options = {'REGISTER', 'INTERNAL'}

    data_path: rna_path
    property: rna_property
    value: rna_value
    min: rna_min
    max: rna_max
    use_soft_limits: rna_use_soft_limits
    is_overridable_static: rna_is_overridable_static
    soft_min: rna_min
    soft_max: rna_max
    description: StringProperty(
        name="Tooltip",
    )

    def _cmp_props_get(self):
        # Changing these properties will refresh the UI
        return {
            "use_soft_limits": self.use_soft_limits,
            "soft_range": (self.soft_min, self.soft_max),
            "hard_range": (self.min, self.max),
        }

    def execute(self, context):
        from rna_prop_ui import (
            rna_idprop_ui_prop_get,
            rna_idprop_ui_prop_clear,
            rna_idprop_ui_prop_update,
        )

        data_path = self.data_path
        value = self.value
        prop = self.property

        prop_old = getattr(self, "_last_prop", [None])[0]

        if prop_old is None:
            self.report({'ERROR'}, "Direct execution not supported")
            return {'CANCELLED'}

        try:
            value_eval = eval(value)
            # assert else None -> None, not "None", see [#33431]
            assert(type(value_eval) in {str, float, int, bool, tuple, list})
        except:
            value_eval = value

        # First remove
        item = eval("context.%s" % data_path)
        prop_type_old = type(item[prop_old])

        rna_idprop_ui_prop_clear(item, prop_old)
        exec_str = "del item[%r]" % prop_old
        # print(exec_str)
        exec(exec_str)

        # Reassign
        exec_str = "item[%r] = %s" % (prop, repr(value_eval))
        # print(exec_str)
        exec(exec_str)

        exec_str = "item.property_overridable_static_set('[\"%s\"]', %s)" % (prop, self.is_overridable_static)
        exec(exec_str)

        rna_idprop_ui_prop_update(item, prop)

        self._last_prop[:] = [prop]

        prop_type = type(item[prop])

        prop_ui = rna_idprop_ui_prop_get(item, prop)

        if prop_type in {float, int}:
            prop_ui["min"] = prop_type(self.min)
            prop_ui["max"] = prop_type(self.max)

            if self.use_soft_limits:
                prop_ui["soft_min"] = prop_type(self.soft_min)
                prop_ui["soft_max"] = prop_type(self.soft_max)
            else:
                prop_ui["soft_min"] = prop_type(self.min)
                prop_ui["soft_max"] = prop_type(self.max)

        prop_ui["description"] = self.description

        # If we have changed the type of the property, update its potential anim curves!
        if prop_type_old != prop_type:
            data_path = '["%s"]' % bpy.utils.escape_identifier(prop)
            done = set()

            def _update(fcurves):
                for fcu in fcurves:
                    if fcu not in done and fcu.data_path == data_path:
                        fcu.update_autoflags(item)
                        done.add(fcu)

            def _update_strips(strips):
                for st in strips:
                    if st.type == 'CLIP' and st.action:
                        _update(st.action.fcurves)
                    elif st.type == 'META':
                        _update_strips(st.strips)

            adt = getattr(item, "animation_data", None)
            if adt is not None:
                if adt.action:
                    _update(adt.action.fcurves)
                if adt.drivers:
                    _update(adt.drivers)
                if adt.nla_tracks:
                    for nt in adt.nla_tracks:
                        _update_strips(nt.strips)

        # otherwise existing buttons which reference freed
        # memory may crash blender [#26510]
        # context.area.tag_redraw()
        for win in context.window_manager.windows:
            for area in win.screen.areas:
                area.tag_redraw()

        return {'FINISHED'}

    def invoke(self, context, event):
        from rna_prop_ui import rna_idprop_ui_prop_get

        data_path = self.data_path

        if not data_path:
            self.report({'ERROR'}, "Data path not set")
            return {'CANCELLED'}

        self._last_prop = [self.property]

        item = eval("context.%s" % data_path)

        # setup defaults
        prop_ui = rna_idprop_ui_prop_get(item, self.property, False)  # don't create
        if prop_ui:
            self.min = prop_ui.get("min", -1000000000)
            self.max = prop_ui.get("max", 1000000000)
            self.description = prop_ui.get("description", "")

            self.soft_min = prop_ui.get("soft_min", self.min)
            self.soft_max = prop_ui.get("soft_max", self.max)
            self.use_soft_limits = (
                self.min != self.soft_min or
                self.max != self.soft_max
            )

        # store for comparison
        self._cmp_props = self._cmp_props_get()

        wm = context.window_manager
        return wm.invoke_props_dialog(self)

    def check(self, context):
        cmp_props = self._cmp_props_get()
        changed = False
        if self._cmp_props != cmp_props:
            if cmp_props["use_soft_limits"]:
                if cmp_props["soft_range"] != self._cmp_props["soft_range"]:
                    self.min = min(self.min, self.soft_min)
                    self.max = max(self.max, self.soft_max)
                    changed = True
                if cmp_props["hard_range"] != self._cmp_props["hard_range"]:
                    self.soft_min = max(self.min, self.soft_min)
                    self.soft_max = min(self.max, self.soft_max)
                    changed = True
            else:
                if cmp_props["soft_range"] != cmp_props["hard_range"]:
                    self.soft_min = self.min
                    self.soft_max = self.max
                    changed = True

            changed |= (cmp_props["use_soft_limits"] != self._cmp_props["use_soft_limits"])

            if changed:
                cmp_props = self._cmp_props_get()

            self._cmp_props = cmp_props

        return changed

    def draw(self, context):
        layout = self.layout
        layout.prop(self, "property")
        layout.prop(self, "value")
        row = layout.row(align=True)
        row.prop(self, "min")
        row.prop(self, "max")

        row = layout.row()
        row.prop(self, "use_soft_limits")
        row.prop(self, "is_overridable_static")

        row = layout.row(align=True)
        row.enabled = self.use_soft_limits
        row.prop(self, "soft_min", text="Soft Min")
        row.prop(self, "soft_max", text="Soft Max")
        layout.prop(self, "description")


class WM_OT_properties_add(Operator):
    bl_idname = "wm.properties_add"
    bl_label = "Add Property"
    bl_options = {'UNDO', 'INTERNAL'}

    data_path: rna_path

    def execute(self, context):
        from rna_prop_ui import (
            rna_idprop_ui_prop_get,
            rna_idprop_ui_prop_update,
        )

        data_path = self.data_path
        item = eval("context.%s" % data_path)

        def unique_name(names):
            prop = "prop"
            prop_new = prop
            i = 1
            while prop_new in names:
                prop_new = prop + str(i)
                i += 1

            return prop_new

        prop = unique_name({
            *item.keys(),
            *type(item).bl_rna.properties.keys(),
        })

        item[prop] = 1.0
        rna_idprop_ui_prop_update(item, prop)

        # not essential, but without this we get [#31661]
        prop_ui = rna_idprop_ui_prop_get(item, prop)
        prop_ui["soft_min"] = prop_ui["min"] = 0.0
        prop_ui["soft_max"] = prop_ui["max"] = 1.0

        return {'FINISHED'}


class WM_OT_properties_context_change(Operator):
    """Jump to a different tab inside the properties editor"""
    bl_idname = "wm.properties_context_change"
    bl_label = ""
    bl_options = {'INTERNAL'}

    context: StringProperty(
        name="Context",
        maxlen=64,
    )

    def execute(self, context):
        context.space_data.context = self.context
        return {'FINISHED'}


class WM_OT_properties_remove(Operator):
    """Internal use (edit a property data_path)"""
    bl_idname = "wm.properties_remove"
    bl_label = "Remove Property"
    bl_options = {'UNDO', 'INTERNAL'}

    data_path: rna_path
    property: rna_property

    def execute(self, context):
        from rna_prop_ui import (
            rna_idprop_ui_prop_clear,
            rna_idprop_ui_prop_update,
        )
        data_path = self.data_path
        item = eval("context.%s" % data_path)
        prop = self.property
        rna_idprop_ui_prop_update(item, prop)
        del item[prop]
        rna_idprop_ui_prop_clear(item, prop)

        return {'FINISHED'}


class WM_OT_keyconfig_activate(Operator):
    bl_idname = "wm.keyconfig_activate"
    bl_label = "Activate Keyconfig"

    filepath: StringProperty(
        subtype='FILE_PATH',
    )

    def execute(self, context):
        if bpy.utils.keyconfig_set(self.filepath, report=self.report):
            return {'FINISHED'}
        else:
            return {'CANCELLED'}


class WM_OT_sysinfo(Operator):
    """Generate system information, saved into a text file"""

    bl_idname = "wm.sysinfo"
    bl_label = "Save System Info"

    filepath: StringProperty(
        subtype='FILE_PATH',
        options={'SKIP_SAVE'},
    )

    def execute(self, context):
        import sys_info
        sys_info.write_sysinfo(self.filepath)
        return {'FINISHED'}

    def invoke(self, context, event):
        import os

        if not self.filepath:
            self.filepath = os.path.join(
                os.path.expanduser("~"), "system-info.txt")

        wm = context.window_manager
        wm.fileselect_add(self)
        return {'RUNNING_MODAL'}


class WM_OT_copy_prev_settings(Operator):
    """Copy settings from previous version"""
    bl_idname = "wm.copy_prev_settings"
    bl_label = "Copy Previous Settings"

    @staticmethod
    def previous_version():
        ver = bpy.app.version
        ver_old = ((ver[0] * 100) + ver[1]) - 1
        return ver_old // 100, ver_old % 100

    @staticmethod
    def _old_path():
        ver = bpy.app.version
        ver_old = ((ver[0] * 100) + ver[1]) - 1
        return bpy.utils.resource_path('USER', ver_old // 100, ver_old % 100)

    @staticmethod
    def _new_path():
        return bpy.utils.resource_path('USER')

    @classmethod
    def poll(cls, context):
        import os

        old = cls._old_path()
        new = cls._new_path()
        if os.path.isdir(old) and not os.path.isdir(new):
            return True

        old_userpref = os.path.join(old, "config", "userpref.blend")
        new_userpref = os.path.join(new, "config", "userpref.blend")
        return os.path.isfile(old_userpref) and not os.path.isfile(new_userpref)

    def execute(self, context):
        import shutil

        shutil.copytree(self._old_path(), self._new_path(), symlinks=True)

        # reload recent-files.txt
        bpy.ops.wm.read_history()

        # don't loose users work if they open the splash later.
        if bpy.data.is_saved is bpy.data.is_dirty is False:
            bpy.ops.wm.read_homefile()
        else:
            self.report({'INFO'}, "Reload Start-Up file to restore settings")

        return {'FINISHED'}


class WM_OT_blenderplayer_start(Operator):
    """Launch the blender-player with the current blend-file"""
    bl_idname = "wm.blenderplayer_start"
    bl_label = "Start Game In Player"

    def execute(self, context):
        import os
        import sys
        import subprocess

        gs = context.scene.game_settings

        # these remain the same every execution
        blender_bin_path = bpy.app.binary_path
        blender_bin_dir = os.path.dirname(blender_bin_path)
        ext = os.path.splitext(blender_bin_path)[-1]
        player_path = os.path.join(blender_bin_dir, "blenderplayer" + ext)
        # done static vars

        if sys.platform == "darwin":
            player_path = os.path.join(blender_bin_dir, "../../../blenderplayer.app/Contents/MacOS/blenderplayer")

        if not os.path.exists(player_path):
            self.report({'ERROR'}, "Player path: %r not found" % player_path)
            return {'CANCELLED'}

        filepath = bpy.data.filepath + '~' if bpy.data.is_saved else os.path.join(bpy.app.tempdir, "game.blend")
        bpy.ops.wm.save_as_mainfile('EXEC_DEFAULT', filepath=filepath, copy=True)

        # start the command line call with the player path
        args = [player_path]

        # handle some UI options as command line arguments
        args.extend([
            "-g", "show_framerate", "=", "%d" % gs.show_framerate_profile,
            "-g", "show_profile", "=", "%d" % gs.show_framerate_profile,
            "-g", "show_properties", "=", "%d" % gs.show_debug_properties,
            "-g", "ignore_deprecation_warnings", "=", "%d" % (not gs.use_deprecation_warnings),
        ])

        # finish the call with the path to the blend file
        args.append(filepath)

        subprocess.call(args)
        os.remove(filepath)
        return {'FINISHED'}


class WM_OT_keyconfig_test(Operator):
    """Test key-config for conflicts"""
    bl_idname = "wm.keyconfig_test"
    bl_label = "Test Key Configuration for Conflicts"

    def execute(self, context):
        from bpy_extras import keyconfig_utils

        wm = context.window_manager
        kc = wm.keyconfigs.default

        if keyconfig_utils.keyconfig_test(kc):
            print("CONFLICT")

        return {'FINISHED'}


class WM_OT_keyconfig_import(Operator):
    """Import key configuration from a python script"""
    bl_idname = "wm.keyconfig_import"
    bl_label = "Import Key Configuration..."

    filepath: StringProperty(
        subtype='FILE_PATH',
        default="keymap.py",
    )
    filter_folder: BoolProperty(
        name="Filter folders",
        default=True,
        options={'HIDDEN'},
    )
    filter_text: BoolProperty(
        name="Filter text",
        default=True,
        options={'HIDDEN'},
    )
    filter_python: BoolProperty(
        name="Filter python",
        default=True,
        options={'HIDDEN'},
    )
    keep_original: BoolProperty(
        name="Keep original",
        description="Keep original file after copying to configuration folder",
        default=True,
    )

    def execute(self, context):
        import os
        from os.path import basename
        import shutil

        if not self.filepath:
            self.report({'ERROR'}, "Filepath not set")
            return {'CANCELLED'}

        config_name = basename(self.filepath)

        path = bpy.utils.user_resource('SCRIPTS', os.path.join("presets", "keyconfig"), create=True)
        path = os.path.join(path, config_name)

        try:
            if self.keep_original:
                shutil.copy(self.filepath, path)
            else:
                shutil.move(self.filepath, path)
        except Exception as ex:
            self.report({'ERROR'}, "Installing keymap failed: %s" % ex)
            return {'CANCELLED'}

        # sneaky way to check we're actually running the code.
        if bpy.utils.keyconfig_set(path, report=self.report):
            return {'FINISHED'}
        else:
            return {'CANCELLED'}

    def invoke(self, context, event):
        wm = context.window_manager
        wm.fileselect_add(self)
        return {'RUNNING_MODAL'}

# This operator is also used by interaction presets saving - AddPresetBase


class WM_OT_keyconfig_export(Operator):
    """Export key configuration to a python script"""
    bl_idname = "wm.keyconfig_export"
    bl_label = "Export Key Configuration..."

    all: BoolProperty(
        name="All Keymaps",
        default=False,
        description="Write all keymaps (not just user modified)",
    )
    filepath: StringProperty(
        subtype='FILE_PATH',
        default="keymap.py",
    )
    filter_folder: BoolProperty(
        name="Filter folders",
        default=True,
        options={'HIDDEN'},
    )
    filter_text: BoolProperty(
        name="Filter text",
        default=True,
        options={'HIDDEN'},
    )
    filter_python: BoolProperty(
        name="Filter python",
        default=True,
        options={'HIDDEN'},
    )

    def execute(self, context):
        from bl_keymap_utils.io import keyconfig_export_as_data

        if not self.filepath:
            raise Exception("Filepath not set")

        if not self.filepath.endswith(".py"):
            self.filepath += ".py"

        wm = context.window_manager

        keyconfig_export_as_data(
            wm,
            wm.keyconfigs.active,
            self.filepath,
            all_keymaps=self.all,
        )

        return {'FINISHED'}

    def invoke(self, context, event):
        wm = context.window_manager
        wm.fileselect_add(self)
        return {'RUNNING_MODAL'}


class WM_OT_keymap_restore(Operator):
    """Restore key map(s)"""
    bl_idname = "wm.keymap_restore"
    bl_label = "Restore Key Map(s)"

    all: BoolProperty(
        name="All Keymaps",
        description="Restore all keymaps to default",
    )

    def execute(self, context):
        wm = context.window_manager

        if self.all:
            for km in wm.keyconfigs.user.keymaps:
                km.restore_to_default()
        else:
            km = context.keymap
            km.restore_to_default()

        return {'FINISHED'}


class WM_OT_keyitem_restore(Operator):
    """Restore key map item"""
    bl_idname = "wm.keyitem_restore"
    bl_label = "Restore Key Map Item"

    item_id: IntProperty(
        name="Item Identifier",
        description="Identifier of the item to remove",
    )

    @classmethod
    def poll(cls, context):
        keymap = getattr(context, "keymap", None)
        return keymap

    def execute(self, context):
        km = context.keymap
        kmi = km.keymap_items.from_id(self.item_id)

        if (not kmi.is_user_defined) and kmi.is_user_modified:
            km.restore_item_to_default(kmi)

        return {'FINISHED'}


class WM_OT_keyitem_add(Operator):
    """Add key map item"""
    bl_idname = "wm.keyitem_add"
    bl_label = "Add Key Map Item"

    def execute(self, context):
        km = context.keymap

        if km.is_modal:
            km.keymap_items.new_modal("", 'A', 'PRESS')
        else:
            km.keymap_items.new("none", 'A', 'PRESS')

        # clear filter and expand keymap so we can see the newly added item
        if context.space_data.filter_text != "":
            context.space_data.filter_text = ""
            km.show_expanded_items = True
            km.show_expanded_children = True

        return {'FINISHED'}


class WM_OT_keyitem_remove(Operator):
    """Remove key map item"""
    bl_idname = "wm.keyitem_remove"
    bl_label = "Remove Key Map Item"

    item_id: IntProperty(
        name="Item Identifier",
        description="Identifier of the item to remove",
    )

    @classmethod
    def poll(cls, context):
        return hasattr(context, "keymap")

    def execute(self, context):
        km = context.keymap
        kmi = km.keymap_items.from_id(self.item_id)
        km.keymap_items.remove(kmi)
        return {'FINISHED'}


class WM_OT_keyconfig_remove(Operator):
    """Remove key config"""
    bl_idname = "wm.keyconfig_remove"
    bl_label = "Remove Key Config"

    @classmethod
    def poll(cls, context):
        wm = context.window_manager
        keyconf = wm.keyconfigs.active
        return keyconf and keyconf.is_user_defined

    def execute(self, context):
        wm = context.window_manager
        keyconfig = wm.keyconfigs.active
        wm.keyconfigs.remove(keyconfig)
        return {'FINISHED'}


class WM_OT_operator_cheat_sheet(Operator):
    """List all the Operators in a text-block, useful for scripting"""
    bl_idname = "wm.operator_cheat_sheet"
    bl_label = "Operator Cheat Sheet"

    def execute(self, context):
        op_strings = []
        tot = 0
        for op_module_name in dir(bpy.ops):
            op_module = getattr(bpy.ops, op_module_name)
            for op_submodule_name in dir(op_module):
                op = getattr(op_module, op_submodule_name)
                text = repr(op)
                if text.split("\n")[-1].startswith("bpy.ops."):
                    op_strings.append(text)
                    tot += 1

            op_strings.append('')

        textblock = bpy.data.texts.new("OperatorList.txt")
        textblock.write('# %d Operators\n\n' % tot)
        textblock.write('\n'.join(op_strings))
        self.report({'INFO'}, "See OperatorList.txt textblock")
        return {'FINISHED'}


# -----------------------------------------------------------------------------
# Add-on Operators

class WM_OT_addon_enable(Operator):
    """Enable an add-on"""
    bl_idname = "wm.addon_enable"
    bl_label = "Enable Add-on"

    module: StringProperty(
        name="Module",
        description="Module name of the add-on to enable",
    )

    def execute(self, context):
        import addon_utils

        err_str = ""

        def err_cb(ex):
            import traceback
            nonlocal err_str
            err_str = traceback.format_exc()
            print(err_str)

        mod = addon_utils.enable(self.module, default_set=True, handle_error=err_cb)

        if mod:
            info = addon_utils.module_bl_info(mod)

            info_ver = info.get("blender", (0, 0, 0))

            if info_ver > bpy.app.version:
                self.report(
                    {'WARNING'},
                    "This script was written Blender "
                    "version %d.%d.%d and might not "
                    "function (correctly), "
                    "though it is enabled" %
                    info_ver
                )
            return {'FINISHED'}
        else:

            if err_str:
                self.report({'ERROR'}, err_str)

            return {'CANCELLED'}


class WM_OT_addon_disable(Operator):
    """Disable an add-on"""
    bl_idname = "wm.addon_disable"
    bl_label = "Disable Add-on"

    module: StringProperty(
        name="Module",
        description="Module name of the add-on to disable",
    )

    def execute(self, context):
        import addon_utils

        err_str = ""

        def err_cb(ex):
            import traceback
            nonlocal err_str
            err_str = traceback.format_exc()
            print(err_str)

        addon_utils.disable(self.module, default_set=True, handle_error=err_cb)

        if err_str:
            self.report({'ERROR'}, err_str)

        return {'FINISHED'}


class WM_OT_owner_enable(Operator):
    """Enable workspace owner ID"""
    bl_idname = "wm.owner_enable"
    bl_label = "Enable Add-on"

    owner_id: StringProperty(
        name="UI Tag",
    )

    def execute(self, context):
        workspace = context.workspace
        workspace.owner_ids.new(self.owner_id)
        return {'FINISHED'}


class WM_OT_owner_disable(Operator):
    """Enable workspace owner ID"""
    bl_idname = "wm.owner_disable"
    bl_label = "Disable UI Tag"

    owner_id: StringProperty(
        name="UI Tag",
    )

    def execute(self, context):
        workspace = context.workspace
        owner_id = workspace.owner_ids[self.owner_id]
        workspace.owner_ids.remove(owner_id)
        return {'FINISHED'}


class WM_OT_theme_install(Operator):
    """Load and apply a Blender XML theme file"""
    bl_idname = "wm.theme_install"
    bl_label = "Install Theme..."

    overwrite: BoolProperty(
        name="Overwrite",
        description="Remove existing theme file if exists",
        default=True,
    )
    filepath: StringProperty(
        subtype='FILE_PATH',
    )
    filter_folder: BoolProperty(
        name="Filter folders",
        default=True,
        options={'HIDDEN'},
    )
    filter_glob: StringProperty(
        default="*.xml",
        options={'HIDDEN'},
    )

    def execute(self, context):
        import os
        import shutil
        import traceback

        xmlfile = self.filepath

        path_themes = bpy.utils.user_resource('SCRIPTS', "presets/interface_theme", create=True)

        if not path_themes:
            self.report({'ERROR'}, "Failed to get themes path")
            return {'CANCELLED'}

        path_dest = os.path.join(path_themes, os.path.basename(xmlfile))

        if not self.overwrite:
            if os.path.exists(path_dest):
                self.report({'WARNING'}, "File already installed to %r\n" % path_dest)
                return {'CANCELLED'}

        try:
            shutil.copyfile(xmlfile, path_dest)
            bpy.ops.script.execute_preset(
                filepath=path_dest,
                menu_idname="USERPREF_MT_interface_theme_presets",
            )

        except:
            traceback.print_exc()
            return {'CANCELLED'}

        return {'FINISHED'}

    def invoke(self, context, event):
        wm = context.window_manager
        wm.fileselect_add(self)
        return {'RUNNING_MODAL'}


class WM_OT_addon_refresh(Operator):
    """Scan add-on directories for new modules"""
    bl_idname = "wm.addon_refresh"
    bl_label = "Refresh"

    def execute(self, context):
        import addon_utils

        addon_utils.modules_refresh()

        return {'FINISHED'}


# Note: shares some logic with WM_OT_app_template_install
# but not enough to de-duplicate. Fixed here may apply to both.
class WM_OT_addon_install(Operator):
    """Install an add-on"""
    bl_idname = "wm.addon_install"
    bl_label = "Install Add-on from File..."

    overwrite: BoolProperty(
        name="Overwrite",
        description="Remove existing add-ons with the same ID",
        default=True,
    )
    target: EnumProperty(
        name="Target Path",
        items=(('DEFAULT', "Default", ""),
               ('PREFS', "User Prefs", "")),
    )

    filepath: StringProperty(
        subtype='FILE_PATH',
    )
    filter_folder: BoolProperty(
        name="Filter folders",
        default=True,
        options={'HIDDEN'},
    )
    filter_python: BoolProperty(
        name="Filter python",
        default=True,
        options={'HIDDEN'},
    )
    filter_glob: StringProperty(
        default="*.py;*.zip",
        options={'HIDDEN'},
    )

    def execute(self, context):
        import addon_utils
        import traceback
        import zipfile
        import shutil
        import os

        pyfile = self.filepath

        if self.target == 'DEFAULT':
            # don't use bpy.utils.script_paths("addons") because we may not be able to write to it.
            path_addons = bpy.utils.user_resource('SCRIPTS', "addons", create=True)
        else:
            path_addons = context.user_preferences.filepaths.script_directory
            if path_addons:
                path_addons = os.path.join(path_addons, "addons")

        if not path_addons:
            self.report({'ERROR'}, "Failed to get add-ons path")
            return {'CANCELLED'}

        if not os.path.isdir(path_addons):
            try:
                os.makedirs(path_addons, exist_ok=True)
            except:
                traceback.print_exc()

        # Check if we are installing from a target path,
        # doing so causes 2+ addons of same name or when the same from/to
        # location is used, removal of the file!
        addon_path = ""
        pyfile_dir = os.path.dirname(pyfile)
        for addon_path in addon_utils.paths():
            if os.path.samefile(pyfile_dir, addon_path):
                self.report({'ERROR'}, "Source file is in the add-on search path: %r" % addon_path)
                return {'CANCELLED'}
        del addon_path
        del pyfile_dir
        # done checking for exceptional case

        addons_old = {mod.__name__ for mod in addon_utils.modules()}

        # check to see if the file is in compressed format (.zip)
        if zipfile.is_zipfile(pyfile):
            try:
                file_to_extract = zipfile.ZipFile(pyfile, 'r')
            except:
                traceback.print_exc()
                return {'CANCELLED'}

            if self.overwrite:
                for f in file_to_extract.namelist():
                    module_filesystem_remove(path_addons, f)
            else:
                for f in file_to_extract.namelist():
                    path_dest = os.path.join(path_addons, os.path.basename(f))
                    if os.path.exists(path_dest):
                        self.report({'WARNING'}, "File already installed to %r\n" % path_dest)
                        return {'CANCELLED'}

            try:  # extract the file to "addons"
                file_to_extract.extractall(path_addons)
            except:
                traceback.print_exc()
                return {'CANCELLED'}

        else:
            path_dest = os.path.join(path_addons, os.path.basename(pyfile))

            if self.overwrite:
                module_filesystem_remove(path_addons, os.path.basename(pyfile))
            elif os.path.exists(path_dest):
                self.report({'WARNING'}, "File already installed to %r\n" % path_dest)
                return {'CANCELLED'}

            # if not compressed file just copy into the addon path
            try:
                shutil.copyfile(pyfile, path_dest)
            except:
                traceback.print_exc()
                return {'CANCELLED'}

        addons_new = {mod.__name__ for mod in addon_utils.modules()} - addons_old
        addons_new.discard("modules")

        # disable any addons we may have enabled previously and removed.
        # this is unlikely but do just in case. bug [#23978]
        for new_addon in addons_new:
            addon_utils.disable(new_addon, default_set=True)

        # possible the zip contains multiple addons, we could disallow this
        # but for now just use the first
        for mod in addon_utils.modules(refresh=False):
            if mod.__name__ in addons_new:
                info = addon_utils.module_bl_info(mod)

                # show the newly installed addon.
                context.window_manager.addon_filter = 'All'
                context.window_manager.addon_search = info["name"]
                break

        # in case a new module path was created to install this addon.
        bpy.utils.refresh_script_paths()

        # print message
        msg = (
            tip_("Modules Installed (%s) from %r into %r") %
            (", ".join(sorted(addons_new)), pyfile, path_addons)
        )
        print(msg)
        self.report({'INFO'}, msg)

        return {'FINISHED'}

    def invoke(self, context, event):
        wm = context.window_manager
        wm.fileselect_add(self)
        return {'RUNNING_MODAL'}


class WM_OT_addon_remove(Operator):
    """Delete the add-on from the file system"""
    bl_idname = "wm.addon_remove"
    bl_label = "Remove Add-on"

    module: StringProperty(
        name="Module",
        description="Module name of the add-on to remove",
    )

    @staticmethod
    def path_from_addon(module):
        import os
        import addon_utils

        for mod in addon_utils.modules():
            if mod.__name__ == module:
                filepath = mod.__file__
                if os.path.exists(filepath):
                    if os.path.splitext(os.path.basename(filepath))[0] == "__init__":
                        return os.path.dirname(filepath), True
                    else:
                        return filepath, False
        return None, False

    def execute(self, context):
        import addon_utils
        import os

        path, isdir = WM_OT_addon_remove.path_from_addon(self.module)
        if path is None:
            self.report({'WARNING'}, "Add-on path %r could not be found" % path)
            return {'CANCELLED'}

        # in case its enabled
        addon_utils.disable(self.module, default_set=True)

        import shutil
        if isdir:
            shutil.rmtree(path)
        else:
            os.remove(path)

        addon_utils.modules_refresh()

        context.area.tag_redraw()
        return {'FINISHED'}

    # lame confirmation check
    def draw(self, context):
        self.layout.label(text="Remove Add-on: %r?" % self.module)
        path, _isdir = WM_OT_addon_remove.path_from_addon(self.module)
        self.layout.label(text="Path: %r" % path)

    def invoke(self, context, event):
        wm = context.window_manager
        return wm.invoke_props_dialog(self, width=600)


class WM_OT_addon_expand(Operator):
    """Display information and preferences for this add-on"""
    bl_idname = "wm.addon_expand"
    bl_label = ""
    bl_options = {'INTERNAL'}

    module: StringProperty(
        name="Module",
        description="Module name of the add-on to expand",
    )

    def execute(self, context):
        import addon_utils

        module_name = self.module

        mod = addon_utils.addons_fake_modules.get(module_name)
        if mod is not None:
            info = addon_utils.module_bl_info(mod)
            info["show_expanded"] = not info["show_expanded"]

        return {'FINISHED'}


class WM_OT_addon_userpref_show(Operator):
    """Show add-on user preferences"""
    bl_idname = "wm.addon_userpref_show"
    bl_label = ""
    bl_options = {'INTERNAL'}

    module: StringProperty(
        name="Module",
        description="Module name of the add-on to expand",
    )

    def execute(self, context):
        import addon_utils

        module_name = self.module

        modules = addon_utils.modules(refresh=False)
        mod = addon_utils.addons_fake_modules.get(module_name)
        if mod is not None:
            info = addon_utils.module_bl_info(mod)
            info["show_expanded"] = True

            context.user_preferences.active_section = 'ADDONS'
            context.window_manager.addon_filter = 'All'
            context.window_manager.addon_search = info["name"]
            bpy.ops.screen.userpref_show('INVOKE_DEFAULT')

        return {'FINISHED'}


# Note: shares some logic with WM_OT_addon_install
# but not enough to de-duplicate. Fixes here may apply to both.
class WM_OT_app_template_install(Operator):
    """Install an application-template"""
    bl_idname = "wm.app_template_install"
    bl_label = "Install Template from File..."

    overwrite: BoolProperty(
        name="Overwrite",
        description="Remove existing template with the same ID",
        default=True,
    )

    filepath: StringProperty(
        subtype='FILE_PATH',
    )
    filter_folder: BoolProperty(
        name="Filter folders",
        default=True,
        options={'HIDDEN'},
    )
    filter_glob: StringProperty(
        default="*.zip",
        options={'HIDDEN'},
    )

    def execute(self, context):
        import traceback
        import zipfile
        import os

        filepath = self.filepath

        path_app_templates = bpy.utils.user_resource(
            'SCRIPTS', os.path.join("startup", "bl_app_templates_user"),
            create=True,
        )

        if not path_app_templates:
            self.report({'ERROR'}, "Failed to get add-ons path")
            return {'CANCELLED'}

        if not os.path.isdir(path_app_templates):
            try:
                os.makedirs(path_app_templates, exist_ok=True)
            except:
                traceback.print_exc()

        app_templates_old = set(os.listdir(path_app_templates))

        # check to see if the file is in compressed format (.zip)
        if zipfile.is_zipfile(filepath):
            try:
                file_to_extract = zipfile.ZipFile(filepath, 'r')
            except:
                traceback.print_exc()
                return {'CANCELLED'}

            if self.overwrite:
                for f in file_to_extract.namelist():
                    module_filesystem_remove(path_app_templates, f)
            else:
                for f in file_to_extract.namelist():
                    path_dest = os.path.join(path_app_templates, os.path.basename(f))
                    if os.path.exists(path_dest):
                        self.report({'WARNING'}, "File already installed to %r\n" % path_dest)
                        return {'CANCELLED'}

            try:  # extract the file to "bl_app_templates_user"
                file_to_extract.extractall(path_app_templates)
            except:
                traceback.print_exc()
                return {'CANCELLED'}

        else:
            # Only support installing zipfiles
            self.report({'WARNING'}, "Expected a zip-file %r\n" % filepath)
            return {'CANCELLED'}

        app_templates_new = set(os.listdir(path_app_templates)) - app_templates_old

        # in case a new module path was created to install this addon.
        bpy.utils.refresh_script_paths()

        # print message
        msg = (
            tip_("Template Installed (%s) from %r into %r") %
            (", ".join(sorted(app_templates_new)), filepath, path_app_templates)
        )
        print(msg)
        self.report({'INFO'}, msg)

        return {'FINISHED'}

    def invoke(self, context, event):
        wm = context.window_manager
        wm.fileselect_add(self)
        return {'RUNNING_MODAL'}


class WM_OT_tool_set_by_name(Operator):
    """Set the tool by name (for keymaps)"""
    bl_idname = "wm.tool_set_by_name"
    bl_label = "Set Tool By Name"

    name: StringProperty(
        name="Text",
        description="Display name of the tool",
    )
    cycle: BoolProperty(
        name="Cycle",
        description="Cycle through tools in this group",
        default=False,
        options={'SKIP_SAVE'},
    )

    space_type: rna_space_type_prop

    if use_toolbar_release_hack:
        def invoke(self, context, event):
            # Hack :S
            if not self.properties.is_property_set("name"):
                WM_OT_toolbar._key_held = False
                return {'PASS_THROUGH'}
            elif (WM_OT_toolbar._key_held == event.type) and (event.value != 'RELEASE'):
                return {'PASS_THROUGH'}
            WM_OT_toolbar._key_held = None

            return self.execute(context)

    def execute(self, context):
        from bl_ui.space_toolsystem_common import (
            activate_by_name,
            activate_by_name_or_cycle,
        )

        if self.properties.is_property_set("space_type"):
            space_type = self.space_type
        else:
            space_type = context.space_data.type

        fn = activate_by_name_or_cycle if self.cycle else activate_by_name
        if fn(context, space_type, self.name):
            return {'FINISHED'}
        else:
            self.report({'WARNING'}, f"Tool {self.name!r:s} not found for space {space_type!r:s}.")
            return {'CANCELLED'}


class WM_OT_toolbar(Operator):
    bl_idname = "wm.toolbar"
    bl_label = "Toolbar"

    @classmethod
    def poll(cls, context):
        return context.space_data is not None

    if use_toolbar_release_hack:
        _key_held = None
        def invoke(self, context, event):
            WM_OT_toolbar._key_held = event.type
            return self.execute(context)

    def execute(self, context):
        from bl_ui.space_toolsystem_common import ToolSelectPanelHelper
        from bl_keymap_utils import keymap_from_toolbar

        space_type = context.space_data.type
        cls = ToolSelectPanelHelper._tool_class_from_space_type(space_type)
        if cls is None:
            return {'CANCELLED'}

        wm = context.window_manager
        keymap = keymap_from_toolbar.generate(context, space_type)

        def draw_menu(popover, context):
            layout = popover.layout
            layout.operator_context = 'INVOKE_REGION_WIN'
            cls.draw_cls(layout, context, detect_layout=False, scale_y=1.0)

        wm.popover(draw_menu, ui_units_x=8, keymap=keymap)
        return {'FINISHED'}


# Studio Light operations
class WM_OT_studiolight_install(Operator):
    """Install a user defined studio light"""
    bl_idname = "wm.studiolight_install"
    bl_label = "Install Custom Studio Light"

    files: CollectionProperty(
        name="File Path",
        type=OperatorFileListElement,
    )
    directory: StringProperty(
        subtype='DIR_PATH',
    )
    filter_folder: BoolProperty(
        name="Filter folders",
        default=True,
        options={'HIDDEN'},
    )
    filter_glob: StringProperty(
        default="*.png;*.jpg;*.hdr;*.exr",
        options={'HIDDEN'},
    )
    orientation: EnumProperty(
        items=(
            ('MATCAP', "MatCap", ""),
            ('WORLD', "World", ""),
            ('CAMERA', "Camera", ""),
        )
    )

    def execute(self, context):
        import traceback
        import shutil
        import pathlib
        userpref = context.user_preferences

        filepaths = [pathlib.Path(self.directory, e.name) for e in self.files]
        path_studiolights = bpy.utils.user_resource('DATAFILES')

        if not path_studiolights:
            self.report({'ERROR'}, "Failed to get Studio Light path")
            return {'CANCELLED'}

        path_studiolights = pathlib.Path(path_studiolights, "studiolights", self.orientation.lower())
        if not path_studiolights.exists():
            try:
                path_studiolights.mkdir(parents=True, exist_ok=True)
            except:
                traceback.print_exc()

        for filepath in filepaths:
            shutil.copy(str(filepath), str(path_studiolights))
            userpref.studio_lights.new(str(path_studiolights.joinpath(filepath.name)), self.orientation)

        # print message
        msg = (
            tip_("StudioLight Installed %r into %r") %
            (", ".join(str(x.name) for x in self.files), str(path_studiolights))
        )
        print(msg)
        self.report({'INFO'}, msg)
        return {'FINISHED'}

    def invoke(self, context, event):
        wm = context.window_manager
        wm.fileselect_add(self)
        return {'RUNNING_MODAL'}


class WM_OT_studiolight_uninstall(Operator):
    bl_idname = 'wm.studiolight_uninstall'
    bl_label = "Uninstall Studio Light"
    index: bpy.props.IntProperty()

    def _remove_path(self, path):
        if path.exists():
            path.unlink()

    def execute(self, context):
        import pathlib
        userpref = context.user_preferences
        for studio_light in userpref.studio_lights:
            if studio_light.index == self.index:
                if studio_light.path:
                    self._remove_path(pathlib.Path(studio_light.path))
                if studio_light.path_irr_cache:
                    self._remove_path(pathlib.Path(studio_light.path_irr_cache))
                if studio_light.path_sh_cache:
                    self._remove_path(pathlib.Path(studio_light.path_sh_cache))
                userpref.studio_lights.remove(studio_light)
                return {'FINISHED'}
        return {'CANCELLED'}


class WM_OT_studiolight_userpref_show(Operator):
    """Show light user preferences"""
    bl_idname = "wm.studiolight_userpref_show"
    bl_label = ""
    bl_options = {'INTERNAL'}

    def execute(self, context):
        context.user_preferences.active_section = 'LIGHTS'
        bpy.ops.screen.userpref_show('INVOKE_DEFAULT')
        return {'FINISHED'}


class WM_MT_splash(Menu):
    bl_label = "Splash"

    def draw_setup(self, context):
        wm = context.window_manager
        userpref = context.user_preferences

        layout = self.layout

        layout.operator_context = 'EXEC_DEFAULT'

        layout.label(text="Quick Setup")

        split = layout.split(factor=0.25)
        split.label()
        split = split.split(factor=2.0 / 3.0)

        col = split.column()

        col.label()

        sub = col.split(factor=0.35)
        row = sub.row()
        row.alignment = 'RIGHT'
        row.label(text="Shortcuts")
        text = bpy.path.display_name(wm.keyconfigs.active.name)
        if not text:
            text = "Blender"
        sub.menu("USERPREF_MT_keyconfigs", text=text)

        kc = wm.keyconfigs.active
        kc_prefs = kc.preferences
        has_select_mouse = hasattr(kc_prefs, "select_mouse")
        if has_select_mouse:
            sub = col.split(factor=0.35)
            row = sub.row()
            row.alignment = 'RIGHT'
            row.label(text="Select With")
            sub.row().prop(kc_prefs, 'select_mouse', expand=True)
            has_select_mouse = True


        col.separator()

        sub = col.split(factor=0.35)
        row = sub.row()
        row.alignment = 'RIGHT'
        row.label(text="Theme")
        label = bpy.types.USERPREF_MT_interface_theme_presets.bl_label
        if label == "Presets":
            label = "Blender Dark"
        sub.menu("USERPREF_MT_interface_theme_presets", text=label)

        # We need to make switching to a language easier first
        #sub = col.split(factor=0.35)
        #row = sub.row()
        #row.alignment = 'RIGHT'
        #row.label(text="Language:")
        #userpref = context.user_preferences
        #sub.prop(userpref.system, "language", text="")

        # Keep height constant
        if not has_select_mouse:
            col.label()

        layout.label()

        row = layout.row()

        sub = row.row()
        if bpy.types.WM_OT_copy_prev_settings.poll(context):
            old_version = bpy.types.WM_OT_copy_prev_settings.previous_version()
            sub.operator("wm.copy_prev_settings", text="Load %d.%d Settings" % old_version)
            sub.operator("wm.save_userpref", text="Save New Settings")
        else:
            sub.label()
            sub.label()
            sub.operator("wm.save_userpref", text="Next")

        layout.separator()

    def draw(self, context):
        # Draw setup screen if no user preferences have been saved yet.
        import os

        user_path = bpy.utils.resource_path('USER')
        userdef_path = os.path.join(user_path, "config", "userpref.blend")

        if not os.path.isfile(userdef_path):
            self.draw_setup(context)
            return

        # Pass
        layout = self.layout
        layout.operator_context = 'EXEC_DEFAULT'
        layout.emboss = 'PULLDOWN_MENU'

        split = layout.split()

        # Templates
        col1 = split.column()
        col1.label(text="New File")

        bpy.types.TOPBAR_MT_file_new.draw_ex(col1, context, use_splash=True)

        # Recent
        col2 = split.column()
        col2_title = col2.row()

        found_recent = col2.template_recent_files()

        if found_recent:
            col2_title.label(text="Recent Files")
        else:
            # Links if no recent files
            col2_title.label(text="Getting Started")

            col2.operator(
                "wm.url_open", text="Manual", icon='URL'
            ).url = "https://docs.blender.org/manual/en/dev/"
            col2.operator(
                "wm.url_open", text="Release Notes", icon='URL',
            ).url = "https://www.blender.org/download/releases/%d-%d/" % bpy.app.version[:2]
            col2.operator(
                "wm.url_open", text="Blender Website", icon='URL',
            ).url = "https://www.blender.org"
            col2.operator(
                "wm.url_open", text="Credits", icon='URL',
            ).url = "https://www.blender.org/about/credits/"

        layout.separator()

        split = layout.split()

        col1 = split.column()
        sub = col1.row()
        sub.operator_context = 'INVOKE_DEFAULT'
        sub.operator("wm.open_mainfile", text="Open...", icon='FILE_FOLDER')
        col1.operator("wm.recover_last_session", icon='RECOVER_LAST')

        col2 = split.column()
        if found_recent:
            col2.operator(
                "wm.url_open", text="Release Notes", icon='URL',
            ).url = "https://www.blender.org/download/releases/%d-%d/" % bpy.app.version[:2]
            col2.operator(
                "wm.url_open", text="Development Fund", icon='URL'
            ).url = "https://fund.blender.org"
        else:
            col2.operator(
                "wm.url_open", text="Development Fund", icon='URL'
            ).url = "https://fund.blender.org"
            col2.operator(
                "wm.url_open", text="Donate", icon='URL'
            ).url = "https://www.blender.org/foundation/donation-payment/"

        layout.separator()


class WM_OT_drop_blend_file(Operator):
    bl_idname = "wm.drop_blend_file"
    bl_label = "Handle dropped .blend file"
    bl_options = {'INTERNAL'}

    filepath: StringProperty()

    def invoke(self, context, event):
        context.window_manager.popup_menu(self.draw_menu, title=bpy.path.basename(self.filepath), icon='QUESTION')
        return {"FINISHED"}

    def draw_menu(self, menu, context):
        layout = menu.layout

        col = layout.column()
        col.operator_context = 'EXEC_DEFAULT'
        col.operator("wm.open_mainfile", text="Open", icon='FILE_FOLDER').filepath = self.filepath

        layout.separator()
        col = layout.column()
        col.operator_context = 'INVOKE_DEFAULT'
        col.operator("wm.link", text="Link...", icon='LINK_BLEND').filepath = self.filepath
        col.operator("wm.append", text="Append...", icon='APPEND_BLEND').filepath = self.filepath

classes = (
    BRUSH_OT_active_index_set,
    WM_OT_addon_disable,
    WM_OT_addon_enable,
    WM_OT_addon_expand,
    WM_OT_addon_install,
    WM_OT_addon_refresh,
    WM_OT_addon_remove,
    WM_OT_addon_userpref_show,
    WM_OT_app_template_install,
<<<<<<< HEAD
    WM_OT_appconfig_activate,
    WM_OT_appconfig_default,
    WM_OT_blenderplayer_start,
=======
>>>>>>> 3a13b892
    WM_OT_context_collection_boolean_set,
    WM_OT_context_cycle_array,
    WM_OT_context_cycle_enum,
    WM_OT_context_cycle_int,
    WM_OT_context_menu_enum,
    WM_OT_context_modal_mouse,
    WM_OT_context_pie_enum,
    WM_OT_context_scale_float,
    WM_OT_context_scale_int,
    WM_OT_context_set_boolean,
    WM_OT_context_set_enum,
    WM_OT_context_set_float,
    WM_OT_context_set_id,
    WM_OT_context_set_int,
    WM_OT_context_set_string,
    WM_OT_context_set_value,
    WM_OT_context_toggle,
    WM_OT_context_toggle_enum,
    WM_OT_copy_prev_settings,
    WM_OT_doc_view,
    WM_OT_doc_view_manual,
    WM_OT_drop_blend_file,
    WM_OT_keyconfig_activate,
    WM_OT_keyconfig_export,
    WM_OT_keyconfig_import,
    WM_OT_keyconfig_remove,
    WM_OT_keyconfig_test,
    WM_OT_keyitem_add,
    WM_OT_keyitem_remove,
    WM_OT_keyitem_restore,
    WM_OT_keymap_restore,
    WM_OT_operator_cheat_sheet,
    WM_OT_operator_pie_enum,
    WM_OT_path_open,
    WM_OT_properties_add,
    WM_OT_properties_context_change,
    WM_OT_properties_edit,
    WM_OT_properties_remove,
    WM_OT_sysinfo,
    WM_OT_theme_install,
    WM_OT_owner_disable,
    WM_OT_owner_enable,
    WM_OT_url_open,
    WM_OT_studiolight_install,
    WM_OT_studiolight_uninstall,
    WM_OT_studiolight_userpref_show,
    WM_OT_tool_set_by_name,
    WM_OT_toolbar,
    WM_MT_splash,
)<|MERGE_RESOLUTION|>--- conflicted
+++ resolved
@@ -2757,12 +2757,7 @@
     WM_OT_addon_remove,
     WM_OT_addon_userpref_show,
     WM_OT_app_template_install,
-<<<<<<< HEAD
-    WM_OT_appconfig_activate,
-    WM_OT_appconfig_default,
     WM_OT_blenderplayer_start,
-=======
->>>>>>> 3a13b892
     WM_OT_context_collection_boolean_set,
     WM_OT_context_cycle_array,
     WM_OT_context_cycle_enum,
