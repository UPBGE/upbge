# ##### BEGIN GPL LICENSE BLOCK #####
#
#  This program is free software; you can redistribute it and/or
#  modify it under the terms of the GNU General Public License
#  as published by the Free Software Foundation; either version 2
#  of the License, or (at your option) any later version.
#
#  This program is distributed in the hope that it will be useful,
#  but WITHOUT ANY WARRANTY; without even the implied warranty of
#  MERCHANTABILITY or FITNESS FOR A PARTICULAR PURPOSE.  See the
#  GNU General Public License for more details.
#
#  You should have received a copy of the GNU General Public License
#  along with this program; if not, write to the Free Software Foundation,
#  Inc., 51 Franklin Street, Fifth Floor, Boston, MA 02110-1301, USA.
#
# ##### END GPL LICENSE BLOCK #####

# <pep8 compliant>

import bpy
from bpy.types import (
    Menu,
    Operator,
)
from bpy.props import (
    BoolProperty,
    EnumProperty,
    FloatProperty,
    IntProperty,
    StringProperty,
)

# FIXME, we need a way to detect key repeat events.
# unfortunately checking event previous values isn't reliable.
use_toolbar_release_hack = True


rna_path_prop = StringProperty(
    name="Context Attributes",
    description="RNA context string",
    maxlen=1024,
)

rna_reverse_prop = BoolProperty(
    name="Reverse",
    description="Cycle backwards",
    default=False,
)

rna_wrap_prop = BoolProperty(
    name="Wrap",
    description="Wrap back to the first/last values",
    default=False,
)

rna_relative_prop = BoolProperty(
    name="Relative",
    description="Apply relative to the current value (delta)",
    default=False,
)

rna_space_type_prop = EnumProperty(
    name="Type",
    items=tuple(
        (e.identifier, e.name, "", e. value)
        for e in bpy.types.Space.bl_rna.properties["type"].enum_items
    ),
    default='EMPTY',
)


def context_path_validate(context, data_path):
    try:
        value = eval("context.%s" % data_path) if data_path else Ellipsis
    except AttributeError as ex:
        if str(ex).startswith("'NoneType'"):
            # One of the items in the rna path is None, just ignore this
            value = Ellipsis
        else:
            # We have a real error in the rna path, don't ignore that
            raise

    return value


def operator_value_is_undo(value):
    if value in {None, Ellipsis}:
        return False

    # typical properties or objects
    id_data = getattr(value, "id_data", Ellipsis)

    if id_data is None:
        return False
    elif id_data is Ellipsis:
        # handle mathutils types
        id_data = getattr(getattr(value, "owner", None), "id_data", None)

        if id_data is None:
            return False

    # return True if its a non window ID type
    return (isinstance(id_data, bpy.types.ID) and
            (not isinstance(id_data, (bpy.types.WindowManager,
                                      bpy.types.Screen,
                                      bpy.types.Brush,
                                      ))))


def operator_path_is_undo(context, data_path):
    # note that if we have data paths that use strings this could fail
    # luckily we don't do this!
    #
    # When we can't find the data owner assume no undo is needed.
    data_path_head = data_path.rpartition(".")[0]

    if not data_path_head:
        return False

    value = context_path_validate(context, data_path_head)

    return operator_value_is_undo(value)


def operator_path_undo_return(context, data_path):
    return {'FINISHED'} if operator_path_is_undo(context, data_path) else {'CANCELLED'}


def operator_value_undo_return(value):
    return {'FINISHED'} if operator_value_is_undo(value) else {'CANCELLED'}


def execute_context_assign(self, context):
    data_path = self.data_path
    if context_path_validate(context, data_path) is Ellipsis:
        return {'PASS_THROUGH'}

    if getattr(self, "relative", False):
        exec("context.%s += self.value" % data_path)
    else:
        exec("context.%s = self.value" % data_path)

    return operator_path_undo_return(context, data_path)


class WM_OT_context_set_boolean(Operator):
    """Set a context value"""
    bl_idname = "wm.context_set_boolean"
    bl_label = "Context Set Boolean"
    bl_options = {'UNDO', 'INTERNAL'}

    data_path: rna_path_prop
    value: BoolProperty(
        name="Value",
        description="Assignment value",
        default=True,
    )

    execute = execute_context_assign


class WM_OT_context_set_int(Operator):  # same as enum
    """Set a context value"""
    bl_idname = "wm.context_set_int"
    bl_label = "Context Set"
    bl_options = {'UNDO', 'INTERNAL'}

    data_path: rna_path_prop
    value: IntProperty(
        name="Value",
        description="Assign value",
        default=0,
    )
    relative: rna_relative_prop

    execute = execute_context_assign


class WM_OT_context_scale_float(Operator):
    """Scale a float context value"""
    bl_idname = "wm.context_scale_float"
    bl_label = "Context Scale Float"
    bl_options = {'UNDO', 'INTERNAL'}

    data_path: rna_path_prop
    value: FloatProperty(
        name="Value",
        description="Assign value",
        default=1.0,
    )

    def execute(self, context):
        data_path = self.data_path
        if context_path_validate(context, data_path) is Ellipsis:
            return {'PASS_THROUGH'}

        value = self.value

        if value == 1.0:  # nothing to do
            return {'CANCELLED'}

        exec("context.%s *= value" % data_path)

        return operator_path_undo_return(context, data_path)


class WM_OT_context_scale_int(Operator):
    """Scale an int context value"""
    bl_idname = "wm.context_scale_int"
    bl_label = "Context Scale Int"
    bl_options = {'UNDO', 'INTERNAL'}

    data_path: rna_path_prop
    value: FloatProperty(
        name="Value",
        description="Assign value",
        default=1.0,
    )
    always_step: BoolProperty(
        name="Always Step",
        description="Always adjust the value by a minimum of 1 when 'value' is not 1.0",
        default=True,
    )

    def execute(self, context):
        data_path = self.data_path
        if context_path_validate(context, data_path) is Ellipsis:
            return {'PASS_THROUGH'}

        value = self.value

        if value == 1.0:  # nothing to do
            return {'CANCELLED'}

        if getattr(self, "always_step", False):
            if value > 1.0:
                add = "1"
                func = "max"
            else:
                add = "-1"
                func = "min"
            exec("context.%s = %s(round(context.%s * value), context.%s + %s)" %
                 (data_path, func, data_path, data_path, add))
        else:
            exec("context.%s *= value" % data_path)

        return operator_path_undo_return(context, data_path)


class WM_OT_context_set_float(Operator):  # same as enum
    """Set a context value"""
    bl_idname = "wm.context_set_float"
    bl_label = "Context Set Float"
    bl_options = {'UNDO', 'INTERNAL'}

    data_path: rna_path_prop
    value: FloatProperty(
        name="Value",
        description="Assignment value",
        default=0.0,
    )
    relative: rna_relative_prop

    execute = execute_context_assign


class WM_OT_context_set_string(Operator):  # same as enum
    """Set a context value"""
    bl_idname = "wm.context_set_string"
    bl_label = "Context Set String"
    bl_options = {'UNDO', 'INTERNAL'}

    data_path: rna_path_prop
    value: StringProperty(
        name="Value",
        description="Assign value",
        maxlen=1024,
    )

    execute = execute_context_assign


class WM_OT_context_set_enum(Operator):
    """Set a context value"""
    bl_idname = "wm.context_set_enum"
    bl_label = "Context Set Enum"
    bl_options = {'UNDO', 'INTERNAL'}

    data_path: rna_path_prop
    value: StringProperty(
        name="Value",
        description="Assignment value (as a string)",
        maxlen=1024,
    )

    execute = execute_context_assign


class WM_OT_context_set_value(Operator):
    """Set a context value"""
    bl_idname = "wm.context_set_value"
    bl_label = "Context Set Value"
    bl_options = {'UNDO', 'INTERNAL'}

    data_path: rna_path_prop
    value: StringProperty(
        name="Value",
        description="Assignment value (as a string)",
        maxlen=1024,
    )

    def execute(self, context):
        data_path = self.data_path
        if context_path_validate(context, data_path) is Ellipsis:
            return {'PASS_THROUGH'}
        exec("context.%s = %s" % (data_path, self.value))
        return operator_path_undo_return(context, data_path)


class WM_OT_context_toggle(Operator):
    """Toggle a context value"""
    bl_idname = "wm.context_toggle"
    bl_label = "Context Toggle"
    bl_options = {'UNDO', 'INTERNAL'}

    data_path: rna_path_prop

    def execute(self, context):
        data_path = self.data_path

        if context_path_validate(context, data_path) is Ellipsis:
            return {'PASS_THROUGH'}

        exec("context.%s = not (context.%s)" % (data_path, data_path))

        return operator_path_undo_return(context, data_path)


class WM_OT_context_toggle_enum(Operator):
    """Toggle a context value"""
    bl_idname = "wm.context_toggle_enum"
    bl_label = "Context Toggle Values"
    bl_options = {'UNDO', 'INTERNAL'}

    data_path: rna_path_prop
    value_1: StringProperty(
        name="Value",
        description="Toggle enum",
        maxlen=1024,
    )
    value_2: StringProperty(
        name="Value",
        description="Toggle enum",
        maxlen=1024,
    )

    def execute(self, context):
        data_path = self.data_path

        if context_path_validate(context, data_path) is Ellipsis:
            return {'PASS_THROUGH'}

        # failing silently is not ideal, but we don't want errors for shortcut
        # keys that some values that are only available in a particular context
        try:
            exec("context.%s = ('%s', '%s')[context.%s != '%s']" %
                 (data_path, self.value_1,
                  self.value_2, data_path,
                  self.value_2,
                  ))
        except:
            return {'PASS_THROUGH'}

        return operator_path_undo_return(context, data_path)


class WM_OT_context_cycle_int(Operator):
    """Set a context value (useful for cycling active material, """ \
        """vertex keys, groups, etc.)"""
    bl_idname = "wm.context_cycle_int"
    bl_label = "Context Int Cycle"
    bl_options = {'UNDO', 'INTERNAL'}

    data_path: rna_path_prop
    reverse: rna_reverse_prop
    wrap: rna_wrap_prop

    def execute(self, context):
        data_path = self.data_path
        value = context_path_validate(context, data_path)
        if value is Ellipsis:
            return {'PASS_THROUGH'}

        if self.reverse:
            value -= 1
        else:
            value += 1

        exec("context.%s = value" % data_path)

        if self.wrap:
            if value != eval("context.%s" % data_path):
                # relies on rna clamping integers out of the range
                if self.reverse:
                    value = (1 << 31) - 1
                else:
                    value = -1 << 31

                exec("context.%s = value" % data_path)

        return operator_path_undo_return(context, data_path)


class WM_OT_context_cycle_enum(Operator):
    """Toggle a context value"""
    bl_idname = "wm.context_cycle_enum"
    bl_label = "Context Enum Cycle"
    bl_options = {'UNDO', 'INTERNAL'}

    data_path: rna_path_prop
    reverse: rna_reverse_prop
    wrap: rna_wrap_prop

    def execute(self, context):
        data_path = self.data_path
        value = context_path_validate(context, data_path)
        if value is Ellipsis:
            return {'PASS_THROUGH'}

        orig_value = value

        # Have to get rna enum values
        rna_struct_str, rna_prop_str = data_path.rsplit('.', 1)
        i = rna_prop_str.find('[')

        # just in case we get "context.foo.bar[0]"
        if i != -1:
            rna_prop_str = rna_prop_str[0:i]

        rna_struct = eval("context.%s.rna_type" % rna_struct_str)

        rna_prop = rna_struct.properties[rna_prop_str]

        if type(rna_prop) != bpy.types.EnumProperty:
            raise Exception("expected an enum property")

        enums = rna_struct.properties[rna_prop_str].enum_items.keys()
        orig_index = enums.index(orig_value)

        # Have the info we need, advance to the next item.
        #
        # When wrap's disabled we may set the value to its self,
        # this is done to ensure update callbacks run.
        if self.reverse:
            if orig_index == 0:
                advance_enum = enums[-1] if self.wrap else enums[0]
            else:
                advance_enum = enums[orig_index - 1]
        else:
            if orig_index == len(enums) - 1:
                advance_enum = enums[0] if self.wrap else enums[-1]
            else:
                advance_enum = enums[orig_index + 1]

        # set the new value
        exec("context.%s = advance_enum" % data_path)
        return operator_path_undo_return(context, data_path)


class WM_OT_context_cycle_array(Operator):
    """Set a context array value """ \
        """(useful for cycling the active mesh edit mode)"""
    bl_idname = "wm.context_cycle_array"
    bl_label = "Context Array Cycle"
    bl_options = {'UNDO', 'INTERNAL'}

    data_path: rna_path_prop
    reverse: rna_reverse_prop

    def execute(self, context):
        data_path = self.data_path
        value = context_path_validate(context, data_path)
        if value is Ellipsis:
            return {'PASS_THROUGH'}

        def cycle(array):
            if self.reverse:
                array.insert(0, array.pop())
            else:
                array.append(array.pop(0))
            return array

        exec("context.%s = cycle(context.%s[:])" % (data_path, data_path))

        return operator_path_undo_return(context, data_path)


class WM_OT_context_menu_enum(Operator):
    bl_idname = "wm.context_menu_enum"
    bl_label = "Context Enum Menu"
    bl_options = {'UNDO', 'INTERNAL'}

    data_path: rna_path_prop

    def execute(self, context):
        data_path = self.data_path
        value = context_path_validate(context, data_path)

        if value is Ellipsis:
            return {'PASS_THROUGH'}

        base_path, prop_string = data_path.rsplit(".", 1)
        value_base = context_path_validate(context, base_path)
        prop = value_base.bl_rna.properties[prop_string]

        def draw_cb(self, context):
            layout = self.layout
            layout.prop(value_base, prop_string, expand=True)

        context.window_manager.popup_menu(draw_func=draw_cb, title=prop.name, icon=prop.icon)

        return {'FINISHED'}


class WM_OT_context_pie_enum(Operator):
    bl_idname = "wm.context_pie_enum"
    bl_label = "Context Enum Pie"
    bl_options = {'UNDO', 'INTERNAL'}

    data_path: rna_path_prop

    def invoke(self, context, event):
        wm = context.window_manager
        data_path = self.data_path
        value = context_path_validate(context, data_path)

        if value is Ellipsis:
            return {'PASS_THROUGH'}

        base_path, prop_string = data_path.rsplit(".", 1)
        value_base = context_path_validate(context, base_path)
        prop = value_base.bl_rna.properties[prop_string]

        def draw_cb(self, context):
            layout = self.layout
            layout.prop(value_base, prop_string, expand=True)

        wm.popup_menu_pie(draw_func=draw_cb, title=prop.name, icon=prop.icon, event=event)

        return {'FINISHED'}


class WM_OT_operator_pie_enum(Operator):
    bl_idname = "wm.operator_pie_enum"
    bl_label = "Operator Enum Pie"
    bl_options = {'UNDO', 'INTERNAL'}

    data_path: StringProperty(
        name="Operator",
        description="Operator name (in python as string)",
        maxlen=1024,
    )
    prop_string: StringProperty(
        name="Property",
        description="Property name (as a string)",
        maxlen=1024,
    )

    def invoke(self, context, event):
        wm = context.window_manager

        data_path = self.data_path
        prop_string = self.prop_string

        # same as eval("bpy.ops." + data_path)
        op_mod_str, ob_id_str = data_path.split(".", 1)
        op = getattr(getattr(bpy.ops, op_mod_str), ob_id_str)
        del op_mod_str, ob_id_str

        try:
            op_rna = op.get_rna_type()
        except KeyError:
            self.report({'ERROR'}, "Operator not found: bpy.ops.%s" % data_path)
            return {'CANCELLED'}

        def draw_cb(self, context):
            layout = self.layout
            pie = layout.menu_pie()
            pie.operator_enum(data_path, prop_string)

        wm.popup_menu_pie(draw_func=draw_cb, title=op_rna.name, event=event)

        return {'FINISHED'}


class WM_OT_context_set_id(Operator):
    """Set a context value to an ID data-block"""
    bl_idname = "wm.context_set_id"
    bl_label = "Set Library ID"
    bl_options = {'UNDO', 'INTERNAL'}

    data_path: rna_path_prop
    value: StringProperty(
        name="Value",
        description="Assign value",
        maxlen=1024,
    )

    def execute(self, context):
        value = self.value
        data_path = self.data_path

        # match the pointer type from the target property to bpy.data.*
        # so we lookup the correct list.
        data_path_base, data_path_prop = data_path.rsplit(".", 1)
        data_prop_rna = eval("context.%s" % data_path_base).rna_type.properties[data_path_prop]
        data_prop_rna_type = data_prop_rna.fixed_type

        id_iter = None

        for prop in bpy.data.rna_type.properties:
            if prop.rna_type.identifier == "CollectionProperty":
                if prop.fixed_type == data_prop_rna_type:
                    id_iter = prop.identifier
                    break

        if id_iter:
            value_id = getattr(bpy.data, id_iter).get(value)
            exec("context.%s = value_id" % data_path)

        return operator_path_undo_return(context, data_path)


doc_id = StringProperty(
    name="Doc ID",
    maxlen=1024,
    options={'HIDDEN'},
)

data_path_iter = StringProperty(
    description="The data path relative to the context, must point to an iterable")

data_path_item = StringProperty(
    description="The data path from each iterable to the value (int or float)")


class WM_OT_context_collection_boolean_set(Operator):
    """Set boolean values for a collection of items"""
    bl_idname = "wm.context_collection_boolean_set"
    bl_label = "Context Collection Boolean Set"
    bl_options = {'UNDO', 'REGISTER', 'INTERNAL'}

    data_path_iter: data_path_iter
    data_path_item: data_path_item

    type: EnumProperty(
        name="Type",
        items=(
            ('TOGGLE', "Toggle", ""),
            ('ENABLE', "Enable", ""),
            ('DISABLE', "Disable", ""),
        ),
    )

    def execute(self, context):
        data_path_iter = self.data_path_iter
        data_path_item = self.data_path_item

        items = list(getattr(context, data_path_iter))
        items_ok = []
        is_set = False
        for item in items:
            try:
                value_orig = eval("item." + data_path_item)
            except:
                continue

            if value_orig is True:
                is_set = True
            elif value_orig is False:
                pass
            else:
                self.report({'WARNING'}, "Non boolean value found: %s[ ].%s" %
                            (data_path_iter, data_path_item))
                return {'CANCELLED'}

            items_ok.append(item)

        # avoid undo push when nothing to do
        if not items_ok:
            return {'CANCELLED'}

        if self.type == 'ENABLE':
            is_set = True
        elif self.type == 'DISABLE':
            is_set = False
        else:
            is_set = not is_set

        exec_str = "item.%s = %s" % (data_path_item, is_set)
        for item in items_ok:
            exec(exec_str)

        return operator_value_undo_return(item)


class WM_OT_context_modal_mouse(Operator):
    """Adjust arbitrary values with mouse input"""
    bl_idname = "wm.context_modal_mouse"
    bl_label = "Context Modal Mouse"
    bl_options = {'GRAB_CURSOR', 'BLOCKING', 'UNDO', 'INTERNAL'}

    data_path_iter: data_path_iter
    data_path_item: data_path_item
    header_text: StringProperty(
        name="Header Text",
        description="Text to display in header during scale",
    )

    input_scale: FloatProperty(
        description="Scale the mouse movement by this value before applying the delta",
        default=0.01,
    )
    invert: BoolProperty(
        description="Invert the mouse input",
        default=False,
    )
    initial_x: IntProperty(options={'HIDDEN'})

    def _values_store(self, context):
        data_path_iter = self.data_path_iter
        data_path_item = self.data_path_item

        self._values = values = {}

        for item in getattr(context, data_path_iter):
            try:
                value_orig = eval("item." + data_path_item)
            except:
                continue

            # check this can be set, maybe this is library data.
            try:
                exec("item.%s = %s" % (data_path_item, value_orig))
            except:
                continue

            values[item] = value_orig

    def _values_delta(self, delta):
        delta *= self.input_scale
        if self.invert:
            delta = - delta

        data_path_item = self.data_path_item
        for item, value_orig in self._values.items():
            if type(value_orig) == int:
                exec("item.%s = int(%d)" % (data_path_item, round(value_orig + delta)))
            else:
                exec("item.%s = %f" % (data_path_item, value_orig + delta))

    def _values_restore(self):
        data_path_item = self.data_path_item
        for item, value_orig in self._values.items():
            exec("item.%s = %s" % (data_path_item, value_orig))

        self._values.clear()

    def _values_clear(self):
        self._values.clear()

    def modal(self, context, event):
        event_type = event.type

        if event_type == 'MOUSEMOVE':
            delta = event.mouse_x - self.initial_x
            self._values_delta(delta)
            header_text = self.header_text
            if header_text:
                if len(self._values) == 1:
                    (item, ) = self._values.keys()
                    header_text = header_text % eval("item.%s" % self.data_path_item)
                else:
                    header_text = (self.header_text % delta) + " (delta)"
                context.area.header_text_set(header_text)

        elif 'LEFTMOUSE' == event_type:
            item = next(iter(self._values.keys()))
            self._values_clear()
            context.area.header_text_set(None)
            return operator_value_undo_return(item)

        elif event_type in {'RIGHTMOUSE', 'ESC'}:
            self._values_restore()
            context.area.header_text_set(None)
            return {'CANCELLED'}

        return {'RUNNING_MODAL'}

    def invoke(self, context, event):
        self._values_store(context)

        if not self._values:
            self.report({'WARNING'}, "Nothing to operate on: %s[ ].%s" %
                        (self.data_path_iter, self.data_path_item))

            return {'CANCELLED'}
        else:
            self.initial_x = event.mouse_x

            context.window_manager.modal_handler_add(self)
            return {'RUNNING_MODAL'}


class WM_OT_url_open(Operator):
    """Open a website in the web-browser"""
    bl_idname = "wm.url_open"
    bl_label = ""
    bl_options = {'INTERNAL'}

    url: StringProperty(
        name="URL",
        description="URL to open",
    )

    def execute(self, context):
        import webbrowser
        webbrowser.open(self.url)
        return {'FINISHED'}


class WM_OT_path_open(Operator):
    """Open a path in a file browser"""
    bl_idname = "wm.path_open"
    bl_label = ""
    bl_options = {'INTERNAL'}

    filepath: StringProperty(
        subtype='FILE_PATH',
        options={'SKIP_SAVE'},
    )

    def execute(self, context):
        import sys
        import os
        import subprocess

        filepath = self.filepath

        if not filepath:
            self.report({'ERROR'}, "File path was not set")
            return {'CANCELLED'}

        filepath = bpy.path.abspath(filepath)
        filepath = os.path.normpath(filepath)

        if not os.path.exists(filepath):
            self.report({'ERROR'}, "File '%s' not found" % filepath)
            return {'CANCELLED'}

        if sys.platform[:3] == "win":
            os.startfile(filepath)
        elif sys.platform == "darwin":
            subprocess.check_call(["open", filepath])
        else:
            try:
                subprocess.check_call(["xdg-open", filepath])
            except:
                # xdg-open *should* be supported by recent Gnome, KDE, Xfce
                import traceback
                traceback.print_exc()

        return {'FINISHED'}


def _wm_doc_get_id(doc_id, do_url=True, url_prefix=""):

    def operator_exists_pair(a, b):
        # Not fast, this is only for docs.
        return b in dir(getattr(bpy.ops, a))

    def operator_exists_single(a):
        a, b = a.partition("_OT_")[::2]
        return operator_exists_pair(a.lower(), b)

    id_split = doc_id.split(".")
    url = rna = None

    if len(id_split) == 1:  # rna, class
        if do_url:
            url = "%s/bpy.types.%s.html" % (url_prefix, id_split[0])
        else:
            rna = "bpy.types.%s" % id_split[0]

    elif len(id_split) == 2:  # rna, class.prop
        class_name, class_prop = id_split

        # an operator (common case - just button referencing an op)
        if operator_exists_pair(class_name, class_prop):
            if do_url:
                url = (
                    "%s/bpy.ops.%s.html#bpy.ops.%s.%s" %
                    (url_prefix, class_name, class_name, class_prop)
                )
            else:
                rna = "bpy.ops.%s.%s" % (class_name, class_prop)
        elif operator_exists_single(class_name):
            # note: ignore the prop name since we don't have a way to link into it
            class_name, class_prop = class_name.split("_OT_", 1)
            class_name = class_name.lower()
            if do_url:
                url = (
                    "%s/bpy.ops.%s.html#bpy.ops.%s.%s" %
                    (url_prefix, class_name, class_name, class_prop)
                )
            else:
                rna = "bpy.ops.%s.%s" % (class_name, class_prop)
        else:
            # an RNA setting, common case
            rna_class = getattr(bpy.types, class_name)

            # detect if this is a inherited member and use that name instead
            rna_parent = rna_class.bl_rna
            rna_prop = rna_parent.properties.get(class_prop)
            if rna_prop:
                rna_parent = rna_parent.base
                while rna_parent and rna_prop == rna_parent.properties.get(class_prop):
                    class_name = rna_parent.identifier
                    rna_parent = rna_parent.base

                if do_url:
                    url = (
                        "%s/bpy.types.%s.html#bpy.types.%s.%s" %
                        (url_prefix, class_name, class_name, class_prop)
                    )
                else:
                    rna = "bpy.types.%s.%s" % (class_name, class_prop)
            else:
                # We assume this is custom property, only try to generate generic url/rna_id...
                if do_url:
                    url = ("%s/bpy.types.bpy_struct.html#bpy.types.bpy_struct.items" % (url_prefix,))
                else:
                    rna = "bpy.types.bpy_struct"

    return url if do_url else rna


class WM_OT_doc_view_manual(Operator):
    """Load online manual"""
    bl_idname = "wm.doc_view_manual"
    bl_label = "View Manual"

    doc_id: doc_id

    @staticmethod
    def _find_reference(rna_id, url_mapping, verbose=True):
        if verbose:
            print("online manual check for: '%s'... " % rna_id)
        from fnmatch import fnmatchcase
        # XXX, for some reason all RNA ID's are stored lowercase
        # Adding case into all ID's isn't worth the hassle so force lowercase.
        rna_id = rna_id.lower()
        for pattern, url_suffix in url_mapping:
            if fnmatchcase(rna_id, pattern):
                if verbose:
                    print("            match found: '%s' --> '%s'" % (pattern, url_suffix))
                return url_suffix
        if verbose:
            print("match not found")
        return None

    @staticmethod
    def _lookup_rna_url(rna_id, verbose=True):
        for prefix, url_manual_mapping in bpy.utils.manual_map():
            rna_ref = WM_OT_doc_view_manual._find_reference(rna_id, url_manual_mapping, verbose=verbose)
            if rna_ref is not None:
                url = prefix + rna_ref
                return url

    def execute(self, context):
        rna_id = _wm_doc_get_id(self.doc_id, do_url=False)
        if rna_id is None:
            return {'PASS_THROUGH'}

        url = self._lookup_rna_url(rna_id)

        if url is None:
            self.report(
                {'WARNING'},
                "No reference available %r, "
                "Update info in 'rna_manual_reference.py' "
                "or callback to bpy.utils.manual_map()" %
                self.doc_id
            )
            return {'CANCELLED'}
        else:
            import webbrowser
            webbrowser.open(url)
            return {'FINISHED'}


class WM_OT_doc_view(Operator):
    """Load online reference docs"""
    bl_idname = "wm.doc_view"
    bl_label = "View Documentation"

    doc_id: doc_id
    if bpy.app.version_cycle == "release":
        _prefix = ("https://docs.blender.org/api/current")
    else:
        _prefix = ("https://docs.blender.org/api/master")

    def execute(self, context):
        url = _wm_doc_get_id(self.doc_id, do_url=True, url_prefix=self._prefix)
        if url is None:
            return {'PASS_THROUGH'}

        import webbrowser
        webbrowser.open(url)

        return {'FINISHED'}


rna_path = StringProperty(
    name="Property Edit",
    description="Property data_path edit",
    maxlen=1024,
    options={'HIDDEN'},
)

rna_value = StringProperty(
    name="Property Value",
    description="Property value edit",
    maxlen=1024,
)

rna_default = StringProperty(
    name="Default Value",
    description="Default value of the property. Important for NLA mixing",
    maxlen=1024,
)

rna_property = StringProperty(
    name="Property Name",
    description="Property name edit",
    maxlen=1024,
)

rna_min = FloatProperty(
    name="Min",
    default=-10000.0,
    precision=3,
)

rna_max = FloatProperty(
    name="Max",
    default=10000.0,
    precision=3,
)

rna_use_soft_limits = BoolProperty(
    name="Use Soft Limits",
)

rna_is_overridable_static = BoolProperty(
    name="Is Statically Overridable",
    default=False,
)


class WM_OT_properties_edit(Operator):
    bl_idname = "wm.properties_edit"
    bl_label = "Edit Property"
    # register only because invoke_props_popup requires.
    bl_options = {'REGISTER', 'INTERNAL'}

    data_path: rna_path
    property: rna_property
    value: rna_value
    default: rna_default
    min: rna_min
    max: rna_max
    use_soft_limits: rna_use_soft_limits
    is_overridable_static: rna_is_overridable_static
    soft_min: rna_min
    soft_max: rna_max
    description: StringProperty(
        name="Tooltip",
    )

    def _cmp_props_get(self):
        # Changing these properties will refresh the UI
        return {
            "use_soft_limits": self.use_soft_limits,
            "soft_range": (self.soft_min, self.soft_max),
            "hard_range": (self.min, self.max),
        }

    def get_value_eval(self):
        try:
            value_eval = eval(self.value)
            # assert else None -> None, not "None", see [#33431]
            assert(type(value_eval) in {str, float, int, bool, tuple, list})
        except:
            value_eval = self.value

        return value_eval

    def get_default_eval(self):
        try:
            default_eval = eval(self.default)
            # assert else None -> None, not "None", see [#33431]
            assert(type(default_eval) in {str, float, int, bool, tuple, list})
        except:
            default_eval = self.default

        return default_eval

    def execute(self, context):
        from rna_prop_ui import (
            rna_idprop_ui_prop_get,
            rna_idprop_ui_prop_clear,
            rna_idprop_ui_prop_update,
        )

        data_path = self.data_path
        prop = self.property

        prop_old = getattr(self, "_last_prop", [None])[0]

        if prop_old is None:
            self.report({'ERROR'}, "Direct execution not supported")
            return {'CANCELLED'}

        value_eval = self.get_value_eval()
        default_eval = self.get_default_eval()

        # First remove
        item = eval("context.%s" % data_path)
        prop_type_old = type(item[prop_old])

        rna_idprop_ui_prop_clear(item, prop_old)
        exec_str = "del item[%r]" % prop_old
        # print(exec_str)
        exec(exec_str)

        # Reassign
        exec_str = "item[%r] = %s" % (prop, repr(value_eval))
        # print(exec_str)
        exec(exec_str)

        exec_str = "item.property_overridable_static_set('[\"%s\"]', %s)" % (prop, self.is_overridable_static)
        exec(exec_str)

        rna_idprop_ui_prop_update(item, prop)

        self._last_prop[:] = [prop]

        prop_type = type(item[prop])

        prop_ui = rna_idprop_ui_prop_get(item, prop)

        if prop_type in {float, int}:
            prop_ui["min"] = prop_type(self.min)
            prop_ui["max"] = prop_type(self.max)
            if type(default_eval) in {float, int} and default_eval != 0:
                prop_ui["default"] = prop_type(default_eval)

            if self.use_soft_limits:
                prop_ui["soft_min"] = prop_type(self.soft_min)
                prop_ui["soft_max"] = prop_type(self.soft_max)
            else:
                prop_ui["soft_min"] = prop_type(self.min)
                prop_ui["soft_max"] = prop_type(self.max)

        prop_ui["description"] = self.description

        # If we have changed the type of the property, update its potential anim curves!
        if prop_type_old != prop_type:
            data_path = '["%s"]' % bpy.utils.escape_identifier(prop)
            done = set()

            def _update(fcurves):
                for fcu in fcurves:
                    if fcu not in done and fcu.data_path == data_path:
                        fcu.update_autoflags(item)
                        done.add(fcu)

            def _update_strips(strips):
                for st in strips:
                    if st.type == 'CLIP' and st.action:
                        _update(st.action.fcurves)
                    elif st.type == 'META':
                        _update_strips(st.strips)

            adt = getattr(item, "animation_data", None)
            if adt is not None:
                if adt.action:
                    _update(adt.action.fcurves)
                if adt.drivers:
                    _update(adt.drivers)
                if adt.nla_tracks:
                    for nt in adt.nla_tracks:
                        _update_strips(nt.strips)

        # otherwise existing buttons which reference freed
        # memory may crash blender [#26510]
        # context.area.tag_redraw()
        for win in context.window_manager.windows:
            for area in win.screen.areas:
                area.tag_redraw()

        return {'FINISHED'}

    def invoke(self, context, event):
        from rna_prop_ui import rna_idprop_ui_prop_get

        data_path = self.data_path

        if not data_path:
            self.report({'ERROR'}, "Data path not set")
            return {'CANCELLED'}

        self._last_prop = [self.property]

        item = eval("context.%s" % data_path)

        # retrieve overridable static
        exec_str = "item.is_property_overridable_static('[\"%s\"]')" % (self.property)
        self.is_overridable_static = bool(eval(exec_str))

        # default default value
        prop_type = type(self.get_value_eval())
        if prop_type in {int, float}:
            self.default = str(prop_type(0))
        else:
            self.default = ""

        # setup defaults
        prop_ui = rna_idprop_ui_prop_get(item, self.property, False)  # don't create
        if prop_ui:
            self.min = prop_ui.get("min", -1000000000)
            self.max = prop_ui.get("max", 1000000000)
            self.description = prop_ui.get("description", "")

            defval = prop_ui.get("default", None)
            if defval is not None:
                self.default = str(defval)

            self.soft_min = prop_ui.get("soft_min", self.min)
            self.soft_max = prop_ui.get("soft_max", self.max)
            self.use_soft_limits = (
                self.min != self.soft_min or
                self.max != self.soft_max
            )

        # store for comparison
        self._cmp_props = self._cmp_props_get()

        wm = context.window_manager
        return wm.invoke_props_dialog(self)

    def check(self, context):
        cmp_props = self._cmp_props_get()
        changed = False
        if self._cmp_props != cmp_props:
            if cmp_props["use_soft_limits"]:
                if cmp_props["soft_range"] != self._cmp_props["soft_range"]:
                    self.min = min(self.min, self.soft_min)
                    self.max = max(self.max, self.soft_max)
                    changed = True
                if cmp_props["hard_range"] != self._cmp_props["hard_range"]:
                    self.soft_min = max(self.min, self.soft_min)
                    self.soft_max = min(self.max, self.soft_max)
                    changed = True
            else:
                if cmp_props["soft_range"] != cmp_props["hard_range"]:
                    self.soft_min = self.min
                    self.soft_max = self.max
                    changed = True

            changed |= (cmp_props["use_soft_limits"] != self._cmp_props["use_soft_limits"])

            if changed:
                cmp_props = self._cmp_props_get()

            self._cmp_props = cmp_props

        return changed

    def draw(self, context):
        layout = self.layout
        layout.prop(self, "property")
        layout.prop(self, "value")

        row = layout.row()
        row.enabled = type(self.get_value_eval()) in {int, float}
        row.prop(self, "default")

        row = layout.row(align=True)
        row.prop(self, "min")
        row.prop(self, "max")

        row = layout.row()
        row.prop(self, "use_soft_limits")
        row.prop(self, "is_overridable_static")

        row = layout.row(align=True)
        row.enabled = self.use_soft_limits
        row.prop(self, "soft_min", text="Soft Min")
        row.prop(self, "soft_max", text="Soft Max")
        layout.prop(self, "description")


class WM_OT_properties_add(Operator):
    bl_idname = "wm.properties_add"
    bl_label = "Add Property"
    bl_options = {'UNDO', 'INTERNAL'}

    data_path: rna_path

    def execute(self, context):
        from rna_prop_ui import (
            rna_idprop_ui_prop_get,
            rna_idprop_ui_prop_update,
        )

        data_path = self.data_path
        item = eval("context.%s" % data_path)

        def unique_name(names):
            prop = "prop"
            prop_new = prop
            i = 1
            while prop_new in names:
                prop_new = prop + str(i)
                i += 1

            return prop_new

        prop = unique_name({
            *item.keys(),
            *type(item).bl_rna.properties.keys(),
        })

        item[prop] = 1.0
        rna_idprop_ui_prop_update(item, prop)

        # not essential, but without this we get [#31661]
        prop_ui = rna_idprop_ui_prop_get(item, prop)
        prop_ui["soft_min"] = prop_ui["min"] = 0.0
        prop_ui["soft_max"] = prop_ui["max"] = 1.0

        return {'FINISHED'}


class WM_OT_properties_context_change(Operator):
    """Jump to a different tab inside the properties editor"""
    bl_idname = "wm.properties_context_change"
    bl_label = ""
    bl_options = {'INTERNAL'}

    context: StringProperty(
        name="Context",
        maxlen=64,
    )

    def execute(self, context):
        context.space_data.context = self.context
        return {'FINISHED'}


class WM_OT_properties_remove(Operator):
    """Internal use (edit a property data_path)"""
    bl_idname = "wm.properties_remove"
    bl_label = "Remove Property"
    bl_options = {'UNDO', 'INTERNAL'}

    data_path: rna_path
    property: rna_property

    def execute(self, context):
        from rna_prop_ui import (
            rna_idprop_ui_prop_clear,
            rna_idprop_ui_prop_update,
        )
        data_path = self.data_path
        item = eval("context.%s" % data_path)
        prop = self.property
        rna_idprop_ui_prop_update(item, prop)
        del item[prop]
        rna_idprop_ui_prop_clear(item, prop)

        return {'FINISHED'}


class WM_OT_sysinfo(Operator):
    """Generate system information, saved into a text file"""

    bl_idname = "wm.sysinfo"
    bl_label = "Save System Info"

    filepath: StringProperty(
        subtype='FILE_PATH',
        options={'SKIP_SAVE'},
    )

    def execute(self, context):
        import sys_info
        sys_info.write_sysinfo(self.filepath)
        return {'FINISHED'}

    def invoke(self, context, event):
        import os

        if not self.filepath:
            self.filepath = os.path.join(
                os.path.expanduser("~"), "system-info.txt")

        wm = context.window_manager
        wm.fileselect_add(self)
        return {'RUNNING_MODAL'}


<<<<<<< HEAD
class WM_OT_blenderplayer_start(Operator):
    """Launch the blender-player with the current blend-file"""
    bl_idname = "wm.blenderplayer_start"
    bl_label = "Start Game In Player"

    def execute(self, context):
        import os
        import sys
        import subprocess

        gs = context.scene.game_settings

        # these remain the same every execution
        blender_bin_path = bpy.app.binary_path
        blender_bin_dir = os.path.dirname(blender_bin_path)
        ext = os.path.splitext(blender_bin_path)[-1]
        player_path = os.path.join(blender_bin_dir, "blenderplayer" + ext)
        # done static vars

        if sys.platform == "darwin":
            player_path = os.path.join(blender_bin_dir, "../../../blenderplayer.app/Contents/MacOS/blenderplayer")

        if not os.path.exists(player_path):
            self.report({'ERROR'}, "Player path: %r not found" % player_path)
            return {'CANCELLED'}

        filepath = bpy.data.filepath + '~' if bpy.data.is_saved else os.path.join(bpy.app.tempdir, "game.blend")
        bpy.ops.wm.save_as_mainfile('EXEC_DEFAULT', filepath=filepath, copy=True)

        # start the command line call with the player path
        args = [player_path]

        # handle some UI options as command line arguments
        args.extend([
            "-g", "show_framerate", "=", "%d" % gs.show_framerate_profile,
            "-g", "show_profile", "=", "%d" % gs.show_framerate_profile,
            "-g", "show_properties", "=", "%d" % gs.show_debug_properties,
            "-g", "ignore_deprecation_warnings", "=", "%d" % (not gs.use_deprecation_warnings),
        ])

        # finish the call with the path to the blend file
        args.append(filepath)

        subprocess.call(args)
        os.remove(filepath)
        return {'FINISHED'}

=======
>>>>>>> 009dbc2b
class WM_OT_operator_cheat_sheet(Operator):
    """List all the Operators in a text-block, useful for scripting"""
    bl_idname = "wm.operator_cheat_sheet"
    bl_label = "Operator Cheat Sheet"

    def execute(self, context):
        op_strings = []
        tot = 0
        for op_module_name in dir(bpy.ops):
            op_module = getattr(bpy.ops, op_module_name)
            for op_submodule_name in dir(op_module):
                op = getattr(op_module, op_submodule_name)
                text = repr(op)
                if text.split("\n")[-1].startswith("bpy.ops."):
                    op_strings.append(text)
                    tot += 1

            op_strings.append('')

        textblock = bpy.data.texts.new("OperatorList.txt")
        textblock.write('# %d Operators\n\n' % tot)
        textblock.write('\n'.join(op_strings))
        self.report({'INFO'}, "See OperatorList.txt textblock")
        return {'FINISHED'}


# -----------------------------------------------------------------------------
# Add-on Operators

class WM_OT_owner_enable(Operator):
    """Enable workspace owner ID"""
    bl_idname = "wm.owner_enable"
    bl_label = "Enable Add-on"

    owner_id: StringProperty(
        name="UI Tag",
    )

    def execute(self, context):
        workspace = context.workspace
        workspace.owner_ids.new(self.owner_id)
        return {'FINISHED'}


class WM_OT_owner_disable(Operator):
    """Enable workspace owner ID"""
    bl_idname = "wm.owner_disable"
    bl_label = "Disable UI Tag"

    owner_id: StringProperty(
        name="UI Tag",
    )

    def execute(self, context):
        workspace = context.workspace
        owner_id = workspace.owner_ids[self.owner_id]
        workspace.owner_ids.remove(owner_id)
        return {'FINISHED'}


class WM_OT_tool_set_by_id(Operator):
    """Set the tool by name (for keymaps)"""
    bl_idname = "wm.tool_set_by_id"
    bl_label = "Set Tool By Name"

    name: StringProperty(
        name="Identifier",
        description="Identifier of the tool",
    )
    cycle: BoolProperty(
        name="Cycle",
        description="Cycle through tools in this group",
        default=False,
        options={'SKIP_SAVE'},
    )

    space_type: rna_space_type_prop

    if use_toolbar_release_hack:
        def invoke(self, context, event):
            # Hack :S
            if not self.properties.is_property_set("name"):
                WM_OT_toolbar._key_held = False
                return {'PASS_THROUGH'}
            elif (WM_OT_toolbar._key_held == event.type) and (event.value != 'RELEASE'):
                return {'PASS_THROUGH'}
            WM_OT_toolbar._key_held = None

            return self.execute(context)

    def execute(self, context):
        from bl_ui.space_toolsystem_common import (
            activate_by_id,
            activate_by_id_or_cycle,
        )

        if self.properties.is_property_set("space_type"):
            space_type = self.space_type
        else:
            space_type = context.space_data.type

        fn = activate_by_id_or_cycle if self.cycle else activate_by_id
        if fn(context, space_type, self.name):
            return {'FINISHED'}
        else:
            self.report({'WARNING'}, f"Tool {self.name!r:s} not found for space {space_type!r:s}.")
            return {'CANCELLED'}


class WM_OT_toolbar(Operator):
    bl_idname = "wm.toolbar"
    bl_label = "Toolbar"

    @classmethod
    def poll(cls, context):
        return context.space_data is not None

    if use_toolbar_release_hack:
        _key_held = None

        def invoke(self, context, event):
            WM_OT_toolbar._key_held = event.type
            return self.execute(context)

    def execute(self, context):
        from bl_ui.space_toolsystem_common import ToolSelectPanelHelper
        from bl_keymap_utils import keymap_from_toolbar

        space_type = context.space_data.type
        cls = ToolSelectPanelHelper._tool_class_from_space_type(space_type)
        if cls is None:
            return {'CANCELLED'}

        wm = context.window_manager
        keymap = keymap_from_toolbar.generate(context, space_type)

        def draw_menu(popover, context):
            layout = popover.layout
            layout.operator_context = 'INVOKE_REGION_WIN'
            cls.draw_cls(layout, context, detect_layout=False, scale_y=1.0)

        wm.popover(draw_menu, ui_units_x=8, keymap=keymap)
        return {'FINISHED'}


class WM_MT_splash(Menu):
    bl_label = "Splash"

    def draw_setup(self, context):
        wm = context.window_manager
        # prefs = context.preferences

        layout = self.layout

        layout.operator_context = 'EXEC_DEFAULT'

        layout.label(text="Quick Setup")

        split = layout.split(factor=0.25)
        split.label()
        split = split.split(factor=2.0 / 3.0)

        col = split.column()

        col.label()

        sub = col.split(factor=0.35)
        row = sub.row()
        row.alignment = 'RIGHT'
        row.label(text="Shortcuts")
        text = bpy.path.display_name(wm.keyconfigs.active.name)
        if not text:
            text = "Blender"
        sub.menu("USERPREF_MT_keyconfigs", text=text)

        kc = wm.keyconfigs.active
        kc_prefs = kc.preferences
        has_select_mouse = hasattr(kc_prefs, "select_mouse")
        if has_select_mouse:
            sub = col.split(factor=0.35)
            row = sub.row()
            row.alignment = 'RIGHT'
            row.label(text="Select With")
            sub.row().prop(kc_prefs, "select_mouse", expand=True)
            has_select_mouse = True

        has_spacebar_action = hasattr(kc_prefs, "spacebar_action")
        if has_spacebar_action:
            sub = col.split(factor=0.35)
            row = sub.row()
            row.alignment = 'RIGHT'
            row.label(text="Spacebar")
            sub.row().prop(kc_prefs, "spacebar_action", expand=True)
            has_select_mouse = True

        col.separator()

        sub = col.split(factor=0.35)
        row = sub.row()
        row.alignment = 'RIGHT'
        row.label(text="Theme")
        label = bpy.types.USERPREF_MT_interface_theme_presets.bl_label
        if label == "Presets":
            label = "Blender Dark"
        sub.menu("USERPREF_MT_interface_theme_presets", text=label)

        # We need to make switching to a language easier first
        #sub = col.split(factor=0.35)
        #row = sub.row()
        #row.alignment = 'RIGHT'
        # row.label(text="Language:")
        #prefs = context.preferences
        #sub.prop(prefs.system, "language", text="")

        # Keep height constant
        if not has_select_mouse:
            col.label()
        if not has_spacebar_action:
            col.label()

        layout.label()

        row = layout.row()

        sub = row.row()
        if bpy.types.PREFERENCES_OT_copy_prev.poll(context):
            old_version = bpy.types.PREFERENCES_OT_copy_prev.previous_version()
            sub.operator("preferences.copy_prev", text="Load %d.%d Settings" % old_version)
            sub.operator("wm.save_userpref", text="Save New Settings")
        else:
            sub.label()
            sub.label()
            sub.operator("wm.save_userpref", text="Next")

        layout.separator()
        layout.separator()

    def draw(self, context):
        # Draw setup screen if no preferences have been saved yet.
        import os

        userconfig_path = bpy.utils.user_resource('CONFIG')
        userdef_path = os.path.join(userconfig_path, "userpref.blend")

        if not os.path.isfile(userdef_path):
            self.draw_setup(context)
            return

        # Pass
        layout = self.layout
        layout.operator_context = 'EXEC_DEFAULT'
        layout.emboss = 'PULLDOWN_MENU'

        split = layout.split()

        # Templates
        col1 = split.column()
        col1.label(text="New File")

        bpy.types.TOPBAR_MT_file_new.draw_ex(col1, context, use_splash=True)

        # Recent
        col2 = split.column()
        col2_title = col2.row()

        found_recent = col2.template_recent_files()

        if found_recent:
            col2_title.label(text="Recent Files")
        else:
            # Links if no recent files
            col2_title.label(text="Getting Started")

            col2.operator(
                "wm.url_open", text="Manual", icon='URL'
            ).url = "https://docs.blender.org/manual/en/dev/"
            col2.operator(
                "wm.url_open", text="Release Notes", icon='URL',
            ).url = "https://www.blender.org/download/releases/%d-%d/" % bpy.app.version[:2]
            col2.operator(
                "wm.url_open", text="Blender Website", icon='URL',
            ).url = "https://www.blender.org"
            col2.operator(
                "wm.url_open", text="Credits", icon='URL',
            ).url = "https://www.blender.org/about/credits/"

        layout.separator()

        split = layout.split()

        col1 = split.column()
        sub = col1.row()
        sub.operator_context = 'INVOKE_DEFAULT'
        sub.operator("wm.open_mainfile", text="Open...", icon='FILE_FOLDER')
        col1.operator("wm.recover_last_session", icon='RECOVER_LAST')

        col2 = split.column()
        if found_recent:
            col2.operator(
                "wm.url_open", text="Release Notes", icon='URL',
            ).url = "https://www.blender.org/download/releases/%d-%d/" % bpy.app.version[:2]
            col2.operator(
                "wm.url_open", text="Development Fund", icon='URL'
            ).url = "https://fund.blender.org"
        else:
            col2.operator(
                "wm.url_open", text="Development Fund", icon='URL'
            ).url = "https://fund.blender.org"
            col2.operator(
                "wm.url_open", text="Donate", icon='URL'
            ).url = "https://www.blender.org/foundation/donation-payment/"

        layout.separator()
        layout.separator()


class WM_OT_drop_blend_file(Operator):
    bl_idname = "wm.drop_blend_file"
    bl_label = "Handle dropped .blend file"
    bl_options = {'INTERNAL'}

    filepath: StringProperty()

    def invoke(self, context, event):
        context.window_manager.popup_menu(self.draw_menu, title=bpy.path.basename(self.filepath), icon='QUESTION')
        return {'FINISHED'}

    def draw_menu(self, menu, context):
        layout = menu.layout

        col = layout.column()
        col.operator_context = 'EXEC_DEFAULT'
        col.operator("wm.open_mainfile", text="Open", icon='FILE_FOLDER').filepath = self.filepath

        layout.separator()
        col = layout.column()
        col.operator_context = 'INVOKE_DEFAULT'
        col.operator("wm.link", text="Link...", icon='LINK_BLEND').filepath = self.filepath
        col.operator("wm.append", text="Append...", icon='APPEND_BLEND').filepath = self.filepath


classes = (
    WM_OT_blenderplayer_start,
    WM_OT_context_collection_boolean_set,
    WM_OT_context_cycle_array,
    WM_OT_context_cycle_enum,
    WM_OT_context_cycle_int,
    WM_OT_context_menu_enum,
    WM_OT_context_modal_mouse,
    WM_OT_context_pie_enum,
    WM_OT_context_scale_float,
    WM_OT_context_scale_int,
    WM_OT_context_set_boolean,
    WM_OT_context_set_enum,
    WM_OT_context_set_float,
    WM_OT_context_set_id,
    WM_OT_context_set_int,
    WM_OT_context_set_string,
    WM_OT_context_set_value,
    WM_OT_context_toggle,
    WM_OT_context_toggle_enum,
    WM_OT_doc_view,
    WM_OT_doc_view_manual,
    WM_OT_drop_blend_file,
    WM_OT_operator_cheat_sheet,
    WM_OT_operator_pie_enum,
    WM_OT_path_open,
    WM_OT_properties_add,
    WM_OT_properties_context_change,
    WM_OT_properties_edit,
    WM_OT_properties_remove,
    WM_OT_sysinfo,
    WM_OT_owner_disable,
    WM_OT_owner_enable,
    WM_OT_url_open,
    WM_OT_tool_set_by_id,
    WM_OT_toolbar,
    WM_MT_splash,
)<|MERGE_RESOLUTION|>--- conflicted
+++ resolved
@@ -1423,7 +1423,6 @@
         return {'RUNNING_MODAL'}
 
 
-<<<<<<< HEAD
 class WM_OT_blenderplayer_start(Operator):
     """Launch the blender-player with the current blend-file"""
     bl_idname = "wm.blenderplayer_start"
@@ -1471,8 +1470,6 @@
         os.remove(filepath)
         return {'FINISHED'}
 
-=======
->>>>>>> 009dbc2b
 class WM_OT_operator_cheat_sheet(Operator):
     """List all the Operators in a text-block, useful for scripting"""
     bl_idname = "wm.operator_cheat_sheet"
