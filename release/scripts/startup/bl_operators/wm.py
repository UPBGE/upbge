--- conflicted
+++ resolved
@@ -2693,28 +2693,6 @@
         layout = self.layout
         layout.operator_context = 'EXEC_DEFAULT'
 
-<<<<<<< HEAD
-        layout.label(text="UPBGE is free software")
-        layout.label(text="Licensed under the GNU General Public License")
-        layout.separator()
-        layout.separator()
-
-        split = layout.split()
-        split.emboss = 'PULLDOWN_MENU'
-        split.scale_y = 1.3
-
-        col1 = split.column()
-
-        col1.operator("wm.url_open", text="Release Notes", icon='URL').url = "https://github.com/UPBGE/upbge/wiki/Release-notes"
-        col1.operator("wm.url_open_preset", text="Credits", icon='URL').type = 'CREDITS'
-        col1.operator("wm.url_open", text="License", icon='URL').url = "https://www.blender.org/about/license/"
-
-        col2 = split.column()
-
-        col2.operator("wm.url_open", text="UPBGE Website", icon='URL').url = "https://upbge.org"
-        col2.operator("wm.url_open", text="Blender Store", icon='URL').url = "https://store.blender.org"
-        col2.operator("wm.url_open_preset", text="Development Fund", icon='FUND').type = 'FUND'
-=======
         split = layout.split(factor=0.65)
 
         col = split.column(align=True)
@@ -2726,18 +2704,17 @@
         col.label(text=iface_("Hash: %s") % bpy.app.build_hash.decode('ascii'), translate=False)
         col.label(text=iface_("Branch: %s") % bpy.app.build_branch.decode('utf-8', 'replace'), translate=False)
         col.separator(factor=2.0)
-        col.label(text="Blender is free software")
+        col.label(text="UPBGE is free software")
         col.label(text="Licensed under the GNU General Public License")
 
         col = split.column(align=True)
         col.emboss = 'PULLDOWN_MENU'
-        col.operator("wm.url_open_preset", text="Release Notes", icon='URL').type = 'RELEASE_NOTES'
+        col.operator("wm.url_open_preset", text="Release Notes", icon='URL').url = "https://github.com/UPBGE/upbge/wiki/Release-notes"
         col.operator("wm.url_open_preset", text="Credits", icon='URL').type = 'CREDITS'
         col.operator("wm.url_open", text="License", icon='URL').url = "https://www.blender.org/about/license/"
-        col.operator("wm.url_open_preset", text="Blender Website", icon='URL').type = 'BLENDER'
+        col.operator("wm.url_open_preset", text="UPBGE Website", icon='URL').url = "https://upbge.org"
         col.operator("wm.url_open", text="Blender Store", icon='URL').url = "https://store.blender.org"
         col.operator("wm.url_open_preset", text="Development Fund", icon='FUND').type = 'FUND'
->>>>>>> 29fb12da
 
 
 class WM_OT_drop_blend_file(Operator):
