--- conflicted
+++ resolved
@@ -27,11 +27,7 @@
   license can be found in license/.
 
   The complete overview of copyright and licenses of third-party libraries used
-<<<<<<< HEAD
-  by UPBGE can be found in THIRD-PARTY-LICENSES.txt.
-=======
-  by Blender can be found in license/license.md.
->>>>>>> 47492c7a
+  by UPBGE can be found in license/license.md.
 
   http://upbge.org
   upbge_team@upbge.org
