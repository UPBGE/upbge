--- conflicted
+++ resolved
@@ -448,15 +448,10 @@
 		}
 		wc.hCursor = ::LoadCursor(0, IDC_ARROW);
 		wc.hbrBackground =
-<<<<<<< HEAD
 #ifdef WIN32_COMPOSITING
 			(HBRUSH)CreateSolidBrush(0x00000000);
 #else
 			(HBRUSH)GetStockBrush(BLACK_BRUSH);
-=======
-#ifdef INW32_COMPISITING
-			(HBRUSH)CreateSolidBrush
->>>>>>> 36e82b77
 #endif
 		wc.lpszMenuName = 0;
 		wc.lpszClassName = L"GHOST_WindowClass";
