/*
 * This program is free software; you can redistribute it and/or
 * modify it under the terms of the GNU General Public License
 * as published by the Free Software Foundation; either version 2
 * of the License, or (at your option) any later version.
 *
 * This program is distributed in the hope that it will be useful,
 * but WITHOUT ANY WARRANTY; without even the implied warranty of
 * MERCHANTABILITY or FITNESS FOR A PARTICULAR PURPOSE.  See the
 * GNU General Public License for more details.
 *
 * You should have received a copy of the GNU General Public License
 * along with this program; if not, write to the Free Software Foundation,
 * Inc., 51 Franklin Street, Fifth Floor, Boston, MA 02110-1301, USA.
 *
 * The Original Code is Copyright (C) 2001-2002 by NaN Holding BV.
 * All rights reserved.
 */

/** \file
 * \ingroup GHOST
 */

#include "GHOST_SystemWin32.h"
#include "GHOST_ContextD3D.h"
#include "GHOST_EventDragnDrop.h"

#ifndef _WIN32_IE
#  define _WIN32_IE 0x0501 /* shipped before XP, so doesn't impose additional requirements */
#endif

#include <commctrl.h>
#include <psapi.h>
#include <shellapi.h>
#include <shlobj.h>
#include <tlhelp32.h>
#include <windowsx.h>

#include "utf_winfunc.h"
#include "utfconv.h"

#include "GHOST_DisplayManagerWin32.h"
#include "GHOST_EventButton.h"
#include "GHOST_EventCursor.h"
#include "GHOST_EventKey.h"
#include "GHOST_EventWheel.h"
#include "GHOST_TimerManager.h"
#include "GHOST_TimerTask.h"
#include "GHOST_WindowManager.h"
#include "GHOST_WindowWin32.h"

#if defined(WITH_GL_EGL)
#  include "GHOST_ContextEGL.h"
#else
#  include "GHOST_ContextWGL.h"
#endif

#ifdef WITH_INPUT_NDOF
#  include "GHOST_NDOFManagerWin32.h"
#endif

// Key code values not found in winuser.h
#ifndef VK_MINUS
#  define VK_MINUS 0xBD
#endif  // VK_MINUS
#ifndef VK_SEMICOLON
#  define VK_SEMICOLON 0xBA
#endif  // VK_SEMICOLON
#ifndef VK_PERIOD
#  define VK_PERIOD 0xBE
#endif  // VK_PERIOD
#ifndef VK_COMMA
#  define VK_COMMA 0xBC
#endif  // VK_COMMA
#ifndef VK_QUOTE
#  define VK_QUOTE 0xDE
#endif  // VK_QUOTE
#ifndef VK_BACK_QUOTE
#  define VK_BACK_QUOTE 0xC0
#endif  // VK_BACK_QUOTE
#ifndef VK_SLASH
#  define VK_SLASH 0xBF
#endif  // VK_SLASH
#ifndef VK_BACK_SLASH
#  define VK_BACK_SLASH 0xDC
#endif  // VK_BACK_SLASH
#ifndef VK_EQUALS
#  define VK_EQUALS 0xBB
#endif  // VK_EQUALS
#ifndef VK_OPEN_BRACKET
#  define VK_OPEN_BRACKET 0xDB
#endif  // VK_OPEN_BRACKET
#ifndef VK_CLOSE_BRACKET
#  define VK_CLOSE_BRACKET 0xDD
#endif  // VK_CLOSE_BRACKET
#ifndef VK_GR_LESS
#  define VK_GR_LESS 0xE2
#endif  // VK_GR_LESS

#ifndef VK_MEDIA_NEXT_TRACK
#  define VK_MEDIA_NEXT_TRACK 0xB0
#endif  // VK_MEDIA_NEXT_TRACK
#ifndef VK_MEDIA_PREV_TRACK
#  define VK_MEDIA_PREV_TRACK 0xB1
#endif  // VK_MEDIA_PREV_TRACK
#ifndef VK_MEDIA_STOP
#  define VK_MEDIA_STOP 0xB2
#endif  // VK_MEDIA_STOP
#ifndef VK_MEDIA_PLAY_PAUSE
#  define VK_MEDIA_PLAY_PAUSE 0xB3
#endif  // VK_MEDIA_PLAY_PAUSE

// Window message newer than Windows 7
#ifndef WM_DPICHANGED
#  define WM_DPICHANGED 0x02E0
#endif  // WM_DPICHANGED

// WM_POINTER API messages minimum Windows 7
#ifndef WM_POINTERENTER
#  define WM_POINTERENTER 0x0249
#endif  // WM_POINTERENTER
#ifndef WM_POINTERDOWN
#  define WM_POINTERDOWN 0x0246
#endif  // WM_POINTERDOWN
#ifndef WM_POINTERUPDATE
#  define WM_POINTERUPDATE 0x0245
#endif  // WM_POINTERUPDATE
#ifndef WM_POINTERUP
#  define WM_POINTERUP 0x0247
#endif  // WM_POINTERUP
#ifndef WM_POINTERLEAVE
#  define WM_POINTERLEAVE 0x024A
#endif  // WM_POINTERLEAVE

/* Workaround for some laptop touchpads, some of which seems to
 * have driver issues which makes it so window function receives
 * the message, but PeekMessage doesn't pick those messages for
 * some reason.
 *
 * We send a dummy WM_USER message to force PeekMessage to receive
 * something, making it so blender's window manager sees the new
 * messages coming in.
 */
#define BROKEN_PEEK_TOUCHPAD

static void initRawInput()
{
#ifdef WITH_INPUT_NDOF
#  define DEVICE_COUNT 2
#else
#  define DEVICE_COUNT 1
#endif

  RAWINPUTDEVICE devices[DEVICE_COUNT];
  memset(devices, 0, DEVICE_COUNT * sizeof(RAWINPUTDEVICE));

  // Initiates WM_INPUT messages from keyboard
  // That way GHOST can retrieve true keys
  devices[0].usUsagePage = 0x01;
  devices[0].usUsage = 0x06; /* http://msdn.microsoft.com/en-us/windows/hardware/gg487473.aspx */

#ifdef WITH_INPUT_NDOF
  // multi-axis mouse (SpaceNavigator, etc.)
  devices[1].usUsagePage = 0x01;
  devices[1].usUsage = 0x08;
#endif

  if (RegisterRawInputDevices(devices, DEVICE_COUNT, sizeof(RAWINPUTDEVICE)))
    ;  // yay!
  else
    GHOST_PRINTF("could not register for RawInput: %d\n", (int)GetLastError());

#undef DEVICE_COUNT
}

#ifndef DPI_ENUMS_DECLARED
typedef enum PROCESS_DPI_AWARENESS {
  PROCESS_DPI_UNAWARE = 0,
  PROCESS_SYSTEM_DPI_AWARE = 1,
  PROCESS_PER_MONITOR_DPI_AWARE = 2
} PROCESS_DPI_AWARENESS;

typedef enum MONITOR_DPI_TYPE {
  MDT_EFFECTIVE_DPI = 0,
  MDT_ANGULAR_DPI = 1,
  MDT_RAW_DPI = 2,
  MDT_DEFAULT = MDT_EFFECTIVE_DPI
} MONITOR_DPI_TYPE;

#  define USER_DEFAULT_SCREEN_DPI 96

#  define DPI_ENUMS_DECLARED
#endif
typedef HRESULT(API *GHOST_WIN32_SetProcessDpiAwareness)(PROCESS_DPI_AWARENESS);
typedef BOOL(API *GHOST_WIN32_EnableNonClientDpiScaling)(HWND);

GHOST_SystemWin32::GHOST_SystemWin32()
    : m_hasPerformanceCounter(false), m_freq(0), m_start(0), m_lfstart(0)
{
  m_displayManager = new GHOST_DisplayManagerWin32();
  GHOST_ASSERT(m_displayManager, "GHOST_SystemWin32::GHOST_SystemWin32(): m_displayManager==0\n");
  m_displayManager->initialize();

  m_consoleStatus = 1;

  // Tell Windows we are per monitor DPI aware. This disables the default
  // blurry scaling and enables WM_DPICHANGED to allow us to draw at proper DPI.
  HMODULE m_shcore = ::LoadLibrary("Shcore.dll");
  if (m_shcore) {
    GHOST_WIN32_SetProcessDpiAwareness fpSetProcessDpiAwareness =
        (GHOST_WIN32_SetProcessDpiAwareness)::GetProcAddress(m_shcore, "SetProcessDpiAwareness");

    if (fpSetProcessDpiAwareness) {
      fpSetProcessDpiAwareness(PROCESS_PER_MONITOR_DPI_AWARE);
    }
  }

  // Check if current keyboard layout uses AltGr and save keylayout ID for
  // specialized handling if keys like VK_OEM_*. I.e. french keylayout
  // generates VK_OEM_8 for their exclamation key (key left of right shift)
  this->handleKeyboardChange();
  // Require COM for GHOST_DropTargetWin32 created in GHOST_WindowWin32.
  OleInitialize(0);

#ifdef WITH_INPUT_NDOF
  m_ndofManager = new GHOST_NDOFManagerWin32(*this);
#endif

  getCursorPosition(m_mousePosX, m_mousePosY);
  m_mouseTimestamp = ::GetTickCount();
}

GHOST_SystemWin32::~GHOST_SystemWin32()
{
  // Shutdown COM
  OleUninitialize();
  toggleConsole(1);
}

GHOST_TUns64 GHOST_SystemWin32::performanceCounterToMillis(__int64 perf_ticks) const
{
  // Calculate the time passed since system initialization.
  __int64 delta = (perf_ticks - m_start) * 1000;

  GHOST_TUns64 t = (GHOST_TUns64)(delta / m_freq);
  return t;
}

GHOST_TUns64 GHOST_SystemWin32::tickCountToMillis(__int64 ticks) const
{
  return ticks - m_lfstart;
}

GHOST_TUns64 GHOST_SystemWin32::getMilliSeconds() const
{
  // Hardware does not support high resolution timers. We will use GetTickCount instead then.
  if (!m_hasPerformanceCounter) {
    return tickCountToMillis(::GetTickCount());
  }

  // Retrieve current count
  __int64 count = 0;
  ::QueryPerformanceCounter((LARGE_INTEGER *)&count);

  return performanceCounterToMillis(count);
}

GHOST_TUns8 GHOST_SystemWin32::getNumDisplays() const
{
  GHOST_ASSERT(m_displayManager, "GHOST_SystemWin32::getNumDisplays(): m_displayManager==0\n");
  GHOST_TUns8 numDisplays;
  m_displayManager->getNumDisplays(numDisplays);
  return numDisplays;
}

void GHOST_SystemWin32::getMainDisplayDimensions(GHOST_TUns32 &width, GHOST_TUns32 &height) const
{
  width = ::GetSystemMetrics(SM_CXSCREEN);
  height = ::GetSystemMetrics(SM_CYSCREEN);
}

void GHOST_SystemWin32::getAllDisplayDimensions(GHOST_TUns32 &width, GHOST_TUns32 &height) const
{
  width = ::GetSystemMetrics(SM_CXVIRTUALSCREEN);
  height = ::GetSystemMetrics(SM_CYVIRTUALSCREEN);
}

GHOST_IWindow *GHOST_SystemWin32::createWindow(const char *title,
                                               GHOST_TInt32 left,
                                               GHOST_TInt32 top,
                                               GHOST_TUns32 width,
                                               GHOST_TUns32 height,
                                               GHOST_TWindowState state,
                                               GHOST_TDrawingContextType type,
                                               GHOST_GLSettings glSettings,
                                               const bool exclusive,
                                               const bool is_dialog,
                                               const GHOST_IWindow *parentWindow)
{
  GHOST_WindowWin32 *window = new GHOST_WindowWin32(
      this,
      title,
      left,
      top,
      width,
      height,
      state,
      type,
      ((glSettings.flags & GHOST_glStereoVisual) != 0),
      ((glSettings.flags & GHOST_glAlphaBackground) != 0),
      (GHOST_WindowWin32 *)parentWindow,
      ((glSettings.flags & GHOST_glDebugContext) != 0),
      is_dialog);

  if (window->getValid()) {
    // Store the pointer to the window
    m_windowManager->addWindow(window);
    m_windowManager->setActiveWindow(window);
  }
  else {
    GHOST_PRINT("GHOST_SystemWin32::createWindow(): window invalid\n");
    delete window;
    window = NULL;
  }

  return window;
}

/**
 * Create a new offscreen context.
 * Never explicitly delete the window, use #disposeContext() instead.
 * \return The new context (or 0 if creation failed).
 */
GHOST_IContext *GHOST_SystemWin32::createOffscreenContext(GHOST_GLSettings glSettings)
{
  const bool debug_context = (glSettings.flags & GHOST_glDebugContext) != 0;

  GHOST_Context *context;

  HWND wnd = CreateWindowA("STATIC",
                           "BlenderGLEW",
                           WS_OVERLAPPEDWINDOW | WS_CLIPSIBLINGS | WS_CLIPCHILDREN,
                           0,
                           0,
                           64,
                           64,
                           NULL,
                           NULL,
                           GetModuleHandle(NULL),
                           NULL);

  HDC mHDC = GetDC(wnd);
  HDC prev_hdc = wglGetCurrentDC();
  HGLRC prev_context = wglGetCurrentContext();
#if defined(WITH_GL_PROFILE_CORE)
  for (int minor = 5; minor >= 0; --minor) {
    context = new GHOST_ContextWGL(false,
                                   true,
                                   wnd,
                                   mHDC,
                                   WGL_CONTEXT_CORE_PROFILE_BIT_ARB,
                                   4,
                                   minor,
                                   (debug_context ? WGL_CONTEXT_DEBUG_BIT_ARB : 0),
                                   GHOST_OPENGL_WGL_RESET_NOTIFICATION_STRATEGY);

    if (context->initializeDrawingContext()) {
      goto finished;
    }
    else {
      delete context;
    }
  }

  context = new GHOST_ContextWGL(false,
                                 true,
                                 wnd,
                                 mHDC,
                                 WGL_CONTEXT_CORE_PROFILE_BIT_ARB,
                                 3,
                                 3,
                                 (debug_context ? WGL_CONTEXT_DEBUG_BIT_ARB : 0),
                                 GHOST_OPENGL_WGL_RESET_NOTIFICATION_STRATEGY);

  if (context->initializeDrawingContext()) {
    goto finished;
  }
  else {
    delete context;
    return NULL;
  }

#elif defined(WITH_GL_PROFILE_COMPAT)
  // ask for 2.1 context, driver gives any GL version >= 2.1
  // (hopefully the latest compatibility profile)
  // 2.1 ignores the profile bit & is incompatible with core profile
  context = new GHOST_ContextWGL(false,
                                 true,
                                 NULL,
                                 NULL,
                                 0,  // no profile bit
                                 2,
                                 1,
                                 (debug_context ? WGL_CONTEXT_DEBUG_BIT_ARB : 0),
                                 GHOST_OPENGL_WGL_RESET_NOTIFICATION_STRATEGY);

  if (context->initializeDrawingContext()) {
    return context;
  }
  else {
    delete context;
  }
#else
#  error  // must specify either core or compat at build time
#endif
finished:
  wglMakeCurrent(prev_hdc, prev_context);
  return context;
}

/**
 * Dispose of a context.
 * \param context: Pointer to the context to be disposed.
 * \return Indication of success.
 */
GHOST_TSuccess GHOST_SystemWin32::disposeContext(GHOST_IContext *context)
{
  delete context;

  return GHOST_kSuccess;
}

/**
 * Create a new offscreen DirectX 11 context.
 * Never explicitly delete the window, use #disposeContext() instead.
 * \return The new context (or 0 if creation failed).
 */
GHOST_ContextD3D *GHOST_SystemWin32::createOffscreenContextD3D()
{
  GHOST_ContextD3D *context;

  HWND wnd = CreateWindowA("STATIC",
                           "Blender XR",
                           WS_OVERLAPPEDWINDOW | WS_CLIPSIBLINGS | WS_CLIPCHILDREN,
                           0,
                           0,
                           64,
                           64,
                           NULL,
                           NULL,
                           GetModuleHandle(NULL),
                           NULL);

  context = new GHOST_ContextD3D(false, wnd);
  if (context->initializeDrawingContext() == GHOST_kFailure) {
    delete context;
  }

  return context;
}

GHOST_TSuccess GHOST_SystemWin32::disposeContextD3D(GHOST_ContextD3D *context)
{
  delete context;

  return GHOST_kSuccess;
}

bool GHOST_SystemWin32::processEvents(bool waitForEvent)
{
  MSG msg;
  bool hasEventHandled = false;

  do {
    GHOST_TimerManager *timerMgr = getTimerManager();

    if (waitForEvent && !::PeekMessage(&msg, NULL, 0, 0, PM_NOREMOVE)) {
#if 1
      ::Sleep(1);
#else
      GHOST_TUns64 next = timerMgr->nextFireTime();
      GHOST_TInt64 maxSleep = next - getMilliSeconds();

      if (next == GHOST_kFireTimeNever) {
        ::WaitMessage();
      }
      else if (maxSleep >= 0.0) {
        ::SetTimer(NULL, 0, maxSleep, NULL);
        ::WaitMessage();
        ::KillTimer(NULL, 0);
      }
#endif
    }

    if (timerMgr->fireTimers(getMilliSeconds())) {
      hasEventHandled = true;
    }

    // Process all the events waiting for us
    while (::PeekMessageW(&msg, NULL, 0, 0, PM_REMOVE) != 0) {
      // TranslateMessage doesn't alter the message, and doesn't change our raw keyboard data.
      // Needed for MapVirtualKey or if we ever need to get chars from wm_ime_char or similar.
      ::TranslateMessage(&msg);
      ::DispatchMessageW(&msg);
      hasEventHandled = true;
    }

    /* PeekMessage above is allowed to dispatch messages to the wndproc without us
     * noticing, so we need to check the event manager here to see if there are
     * events waiting in the queue.
     */
    hasEventHandled |= this->m_eventManager->getNumEvents() > 0;

  } while (waitForEvent && !hasEventHandled);

  return hasEventHandled;
}

GHOST_TSuccess GHOST_SystemWin32::getCursorPosition(GHOST_TInt32 &x, GHOST_TInt32 &y) const
{
  POINT point;
  if (::GetCursorPos(&point)) {
    x = point.x;
    y = point.y;
    return GHOST_kSuccess;
  }
  return GHOST_kFailure;
}

GHOST_TSuccess GHOST_SystemWin32::setCursorPosition(GHOST_TInt32 x, GHOST_TInt32 y)
{
  if (!::GetActiveWindow())
    return GHOST_kFailure;

  INPUT input;
  input.type = INPUT_MOUSE;
  input.mi.mouseData = 0;
  input.mi.time = ::GetTickCount();
  /* Map from virtual screen to 0-65535 inclusive. */
  input.mi.dx = (x - GetSystemMetrics(SM_XVIRTUALSCREEN)) * 65535 /
                (GetSystemMetrics(SM_CXVIRTUALSCREEN) - 1);
  input.mi.dy = (y - GetSystemMetrics(SM_YVIRTUALSCREEN)) * 65535 /
                (GetSystemMetrics(SM_CYVIRTUALSCREEN) - 1);
  input.mi.dwFlags = MOUSEEVENTF_MOVE | MOUSEEVENTF_ABSOLUTE | MOUSEEVENTF_VIRTUALDESK;
  SendInput(1, &input, sizeof(input));

  return GHOST_kSuccess;
}

GHOST_TSuccess GHOST_SystemWin32::getModifierKeys(GHOST_ModifierKeys &keys) const
{
  bool down = HIBYTE(::GetKeyState(VK_LSHIFT)) != 0;
  keys.set(GHOST_kModifierKeyLeftShift, down);
  down = HIBYTE(::GetKeyState(VK_RSHIFT)) != 0;
  keys.set(GHOST_kModifierKeyRightShift, down);

  down = HIBYTE(::GetKeyState(VK_LMENU)) != 0;
  keys.set(GHOST_kModifierKeyLeftAlt, down);
  down = HIBYTE(::GetKeyState(VK_RMENU)) != 0;
  keys.set(GHOST_kModifierKeyRightAlt, down);

  down = HIBYTE(::GetKeyState(VK_LCONTROL)) != 0;
  keys.set(GHOST_kModifierKeyLeftControl, down);
  down = HIBYTE(::GetKeyState(VK_RCONTROL)) != 0;
  keys.set(GHOST_kModifierKeyRightControl, down);

  bool lwindown = HIBYTE(::GetKeyState(VK_LWIN)) != 0;
  bool rwindown = HIBYTE(::GetKeyState(VK_RWIN)) != 0;
  if (lwindown || rwindown)
    keys.set(GHOST_kModifierKeyOS, true);
  else
    keys.set(GHOST_kModifierKeyOS, false);
  return GHOST_kSuccess;
}

GHOST_TSuccess GHOST_SystemWin32::getButtons(GHOST_Buttons &buttons) const
{
  /* Check for swapped buttons (left-handed mouse buttons)
   * GetAsyncKeyState() will give back the state of the physical mouse buttons.
   */
  bool swapped = ::GetSystemMetrics(SM_SWAPBUTTON) == TRUE;

  bool down = HIBYTE(::GetAsyncKeyState(VK_LBUTTON)) != 0;
  buttons.set(swapped ? GHOST_kButtonMaskRight : GHOST_kButtonMaskLeft, down);

  down = HIBYTE(::GetAsyncKeyState(VK_MBUTTON)) != 0;
  buttons.set(GHOST_kButtonMaskMiddle, down);

  down = HIBYTE(::GetAsyncKeyState(VK_RBUTTON)) != 0;
  buttons.set(swapped ? GHOST_kButtonMaskLeft : GHOST_kButtonMaskRight, down);
  return GHOST_kSuccess;
}

GHOST_TSuccess GHOST_SystemWin32::init()
{
  GHOST_TSuccess success = GHOST_System::init();
  InitCommonControls();

  /* Disable scaling on high DPI displays on Vista */
  HMODULE
  user32 = ::LoadLibraryA("user32.dll");
  typedef BOOL(WINAPI * LPFNSETPROCESSDPIAWARE)();
  LPFNSETPROCESSDPIAWARE SetProcessDPIAware = (LPFNSETPROCESSDPIAWARE)GetProcAddress(
      user32, "SetProcessDPIAware");
  if (SetProcessDPIAware)
    SetProcessDPIAware();
  FreeLibrary(user32);
  initRawInput();

  m_lfstart = ::GetTickCount();
  // Determine whether this system has a high frequency performance counter. */
  m_hasPerformanceCounter = ::QueryPerformanceFrequency((LARGE_INTEGER *)&m_freq) == TRUE;
  if (m_hasPerformanceCounter) {
    GHOST_PRINT("GHOST_SystemWin32::init: High Frequency Performance Timer available\n");
    ::QueryPerformanceCounter((LARGE_INTEGER *)&m_start);
  }
  else {
    GHOST_PRINT("GHOST_SystemWin32::init: High Frequency Performance Timer not available\n");
  }

  if (success) {
    WNDCLASSW wc = {0};
    wc.style = CS_HREDRAW | CS_VREDRAW;
    wc.lpfnWndProc = s_wndProc;
    wc.cbClsExtra = 0;
    wc.cbWndExtra = 0;
    wc.hInstance = ::GetModuleHandle(0);
    wc.hIcon = ::LoadIcon(wc.hInstance, "APPICON");

    if (!wc.hIcon) {
      ::LoadIcon(NULL, IDI_APPLICATION);
    }
    wc.hCursor = ::LoadCursor(0, IDC_ARROW);
    wc.hbrBackground =
#ifdef INW32_COMPISITING
        (HBRUSH)CreateSolidBrush
#endif
        (0x00000000);
    wc.lpszMenuName = 0;
    wc.lpszClassName = L"GHOST_WindowClass";

    // Use RegisterClassEx for setting small icon
    if (::RegisterClassW(&wc) == 0) {
      success = GHOST_kFailure;
    }
  }

  return success;
}

GHOST_TSuccess GHOST_SystemWin32::exit()
{
  return GHOST_System::exit();
}

GHOST_TKey GHOST_SystemWin32::hardKey(RAWINPUT const &raw,
                                      bool *r_keyDown,
                                      bool *r_is_repeated_modifier)
{
  bool is_repeated_modifier = false;

  GHOST_SystemWin32 *system = (GHOST_SystemWin32 *)getSystem();
  GHOST_TKey key = GHOST_kKeyUnknown;
  GHOST_ModifierKeys modifiers;
  system->retrieveModifierKeys(modifiers);

  // RI_KEY_BREAK doesn't work for sticky keys release, so we also
  // check for the up message
  unsigned int msg = raw.data.keyboard.Message;
  *r_keyDown = !(raw.data.keyboard.Flags & RI_KEY_BREAK) && msg != WM_KEYUP && msg != WM_SYSKEYUP;

  key = this->convertKey(raw.data.keyboard.VKey,
                         raw.data.keyboard.MakeCode,
                         (raw.data.keyboard.Flags & (RI_KEY_E1 | RI_KEY_E0)));

  // extra handling of modifier keys: don't send repeats out from GHOST
  if (key >= GHOST_kKeyLeftShift && key <= GHOST_kKeyRightAlt) {
    bool changed = false;
    GHOST_TModifierKeyMask modifier;
    switch (key) {
      case GHOST_kKeyLeftShift: {
        changed = (modifiers.get(GHOST_kModifierKeyLeftShift) != *r_keyDown);
        modifier = GHOST_kModifierKeyLeftShift;
        break;
      }
      case GHOST_kKeyRightShift: {
        changed = (modifiers.get(GHOST_kModifierKeyRightShift) != *r_keyDown);
        modifier = GHOST_kModifierKeyRightShift;
        break;
      }
      case GHOST_kKeyLeftControl: {
        changed = (modifiers.get(GHOST_kModifierKeyLeftControl) != *r_keyDown);
        modifier = GHOST_kModifierKeyLeftControl;
        break;
      }
      case GHOST_kKeyRightControl: {
        changed = (modifiers.get(GHOST_kModifierKeyRightControl) != *r_keyDown);
        modifier = GHOST_kModifierKeyRightControl;
        break;
      }
      case GHOST_kKeyLeftAlt: {
        changed = (modifiers.get(GHOST_kModifierKeyLeftAlt) != *r_keyDown);
        modifier = GHOST_kModifierKeyLeftAlt;
        break;
      }
      case GHOST_kKeyRightAlt: {
        changed = (modifiers.get(GHOST_kModifierKeyRightAlt) != *r_keyDown);
        modifier = GHOST_kModifierKeyRightAlt;
        break;
      }
      default:
        break;
    }

    if (changed) {
      modifiers.set(modifier, *r_keyDown);
      system->storeModifierKeys(modifiers);
    }
    else {
      is_repeated_modifier = true;
    }
  }

  *r_is_repeated_modifier = is_repeated_modifier;
  return key;
}

/**
 * \note this function can be extended to include other exotic cases as they arise.
 *
 * This function was added in response to bug T25715.
 * This is going to be a long list T42426.
 */
GHOST_TKey GHOST_SystemWin32::processSpecialKey(short vKey, short scanCode) const
{
  GHOST_TKey key = GHOST_kKeyUnknown;
  switch (PRIMARYLANGID(m_langId)) {
    case LANG_FRENCH:
      if (vKey == VK_OEM_8)
        key = GHOST_kKeyF13;  // oem key; used purely for shortcuts .
      break;
    case LANG_ENGLISH:
      if (SUBLANGID(m_langId) == SUBLANG_ENGLISH_UK && vKey == VK_OEM_8)  // "`¬"
        key = GHOST_kKeyAccentGrave;
      break;
  }

  return key;
}

GHOST_TKey GHOST_SystemWin32::convertKey(short vKey, short scanCode, short extend) const
{
  GHOST_TKey key;

  if ((vKey >= '0') && (vKey <= '9')) {
    // VK_0 thru VK_9 are the same as ASCII '0' thru '9' (0x30 - 0x39)
    key = (GHOST_TKey)(vKey - '0' + GHOST_kKey0);
  }
  else if ((vKey >= 'A') && (vKey <= 'Z')) {
    // VK_A thru VK_Z are the same as ASCII 'A' thru 'Z' (0x41 - 0x5A)
    key = (GHOST_TKey)(vKey - 'A' + GHOST_kKeyA);
  }
  else if ((vKey >= VK_F1) && (vKey <= VK_F24)) {
    key = (GHOST_TKey)(vKey - VK_F1 + GHOST_kKeyF1);
  }
  else {
    switch (vKey) {
      case VK_RETURN:
        key = (extend) ? GHOST_kKeyNumpadEnter : GHOST_kKeyEnter;
        break;

      case VK_BACK:
        key = GHOST_kKeyBackSpace;
        break;
      case VK_TAB:
        key = GHOST_kKeyTab;
        break;
      case VK_ESCAPE:
        key = GHOST_kKeyEsc;
        break;
      case VK_SPACE:
        key = GHOST_kKeySpace;
        break;

      case VK_INSERT:
      case VK_NUMPAD0:
        key = (extend) ? GHOST_kKeyInsert : GHOST_kKeyNumpad0;
        break;
      case VK_END:
      case VK_NUMPAD1:
        key = (extend) ? GHOST_kKeyEnd : GHOST_kKeyNumpad1;
        break;
      case VK_DOWN:
      case VK_NUMPAD2:
        key = (extend) ? GHOST_kKeyDownArrow : GHOST_kKeyNumpad2;
        break;
      case VK_NEXT:
      case VK_NUMPAD3:
        key = (extend) ? GHOST_kKeyDownPage : GHOST_kKeyNumpad3;
        break;
      case VK_LEFT:
      case VK_NUMPAD4:
        key = (extend) ? GHOST_kKeyLeftArrow : GHOST_kKeyNumpad4;
        break;
      case VK_CLEAR:
      case VK_NUMPAD5:
        key = (extend) ? GHOST_kKeyUnknown : GHOST_kKeyNumpad5;
        break;
      case VK_RIGHT:
      case VK_NUMPAD6:
        key = (extend) ? GHOST_kKeyRightArrow : GHOST_kKeyNumpad6;
        break;
      case VK_HOME:
      case VK_NUMPAD7:
        key = (extend) ? GHOST_kKeyHome : GHOST_kKeyNumpad7;
        break;
      case VK_UP:
      case VK_NUMPAD8:
        key = (extend) ? GHOST_kKeyUpArrow : GHOST_kKeyNumpad8;
        break;
      case VK_PRIOR:
      case VK_NUMPAD9:
        key = (extend) ? GHOST_kKeyUpPage : GHOST_kKeyNumpad9;
        break;
      case VK_DECIMAL:
      case VK_DELETE:
        key = (extend) ? GHOST_kKeyDelete : GHOST_kKeyNumpadPeriod;
        break;

      case VK_SNAPSHOT:
        key = GHOST_kKeyPrintScreen;
        break;
      case VK_PAUSE:
        key = GHOST_kKeyPause;
        break;
      case VK_MULTIPLY:
        key = GHOST_kKeyNumpadAsterisk;
        break;
      case VK_SUBTRACT:
        key = GHOST_kKeyNumpadMinus;
        break;
      case VK_DIVIDE:
        key = GHOST_kKeyNumpadSlash;
        break;
      case VK_ADD:
        key = GHOST_kKeyNumpadPlus;
        break;

      case VK_SEMICOLON:
        key = GHOST_kKeySemicolon;
        break;
      case VK_EQUALS:
        key = GHOST_kKeyEqual;
        break;
      case VK_COMMA:
        key = GHOST_kKeyComma;
        break;
      case VK_MINUS:
        key = GHOST_kKeyMinus;
        break;
      case VK_PERIOD:
        key = GHOST_kKeyPeriod;
        break;
      case VK_SLASH:
        key = GHOST_kKeySlash;
        break;
      case VK_BACK_QUOTE:
        key = GHOST_kKeyAccentGrave;
        break;
      case VK_OPEN_BRACKET:
        key = GHOST_kKeyLeftBracket;
        break;
      case VK_BACK_SLASH:
        key = GHOST_kKeyBackslash;
        break;
      case VK_CLOSE_BRACKET:
        key = GHOST_kKeyRightBracket;
        break;
      case VK_QUOTE:
        key = GHOST_kKeyQuote;
        break;
      case VK_GR_LESS:
        key = GHOST_kKeyGrLess;
        break;

      case VK_SHIFT:
        /* Check single shift presses */
        if (scanCode == 0x36) {
          key = GHOST_kKeyRightShift;
        }
        else if (scanCode == 0x2a) {
          key = GHOST_kKeyLeftShift;
        }
        else {
          /* Must be a combination SHIFT (Left or Right) + a Key
           * Ignore this as the next message will contain
           * the desired "Key" */
          key = GHOST_kKeyUnknown;
        }
        break;
      case VK_CONTROL:
        key = (extend) ? GHOST_kKeyRightControl : GHOST_kKeyLeftControl;
        break;
      case VK_MENU:
        key = (extend) ? GHOST_kKeyRightAlt : GHOST_kKeyLeftAlt;
        break;
      case VK_LWIN:
      case VK_RWIN:
        key = GHOST_kKeyOS;
        break;
      case VK_APPS:
        key = GHOST_kKeyApp;
        break;
      case VK_NUMLOCK:
        key = GHOST_kKeyNumLock;
        break;
      case VK_SCROLL:
        key = GHOST_kKeyScrollLock;
        break;
      case VK_CAPITAL:
        key = GHOST_kKeyCapsLock;
        break;
      case VK_OEM_8:
        key = ((GHOST_SystemWin32 *)getSystem())->processSpecialKey(vKey, scanCode);
        break;
      case VK_MEDIA_PLAY_PAUSE:
        key = GHOST_kKeyMediaPlay;
        break;
      case VK_MEDIA_STOP:
        key = GHOST_kKeyMediaStop;
        break;
      case VK_MEDIA_PREV_TRACK:
        key = GHOST_kKeyMediaFirst;
        break;
      case VK_MEDIA_NEXT_TRACK:
        key = GHOST_kKeyMediaLast;
        break;
      default:
        key = GHOST_kKeyUnknown;
        break;
    }
  }

  return key;
}

GHOST_EventButton *GHOST_SystemWin32::processButtonEvent(GHOST_TEventType type,
                                                         GHOST_WindowWin32 *window,
                                                         GHOST_TButtonMask mask)
{
  GHOST_SystemWin32 *system = (GHOST_SystemWin32 *)getSystem();

  GHOST_TabletData td = GHOST_TABLET_DATA_NONE;

<<<<<<< HEAD
  /* Move mouse to button event position. */
  if (!window->m_tabletInRange) {
    processCursorEvent(window);
  }
  else {
    /* Tablet should be handling in between mouse moves, only move to event position. */
=======
  if (window->m_tabletInRange) {
    td = window->getTabletData();

    /* Check if tablet cursor position is in sync with Win32 cursor position, if not then move
     * cursor to position where button event occurred. */
>>>>>>> 2e81f2c0
    DWORD msgPos = ::GetMessagePos();
    int msgPosX = GET_X_LPARAM(msgPos);
    int msgPosY = GET_Y_LPARAM(msgPos);
    if (msgPosX != system->m_mousePosX || msgPosY != system->m_mousePosY) {
      system->pushEvent(new GHOST_EventCursor(
          ::GetMessageTime(), GHOST_kEventCursorMove, window, msgPosX, msgPosY, td));
    }
  }

  return new GHOST_EventButton(system->getMilliSeconds(), type, window, mask, td);
}

void GHOST_SystemWin32::processPointerEvent(
    UINT type, GHOST_WindowWin32 *window, WPARAM wParam, LPARAM lParam, bool &eventHandled)
{
  /* Pointer events might fire when changing windows for a device which is set to use Wintab, even
   * when when Wintab is left enabled but set to the bottom of Wintab overlap order. */
  if (!window->useTabletAPI(GHOST_kTabletNative)) {
    return;
  }

  GHOST_SystemWin32 *system = (GHOST_SystemWin32 *)getSystem();
  std::vector<GHOST_PointerInfoWin32> pointerInfo;

  if (window->getPointerInfo(pointerInfo, wParam, lParam) != GHOST_kSuccess) {
    return;
  }

  if (!pointerInfo[0].isPrimary) {
    eventHandled = true;
    return;  // For multi-touch displays we ignore these events
  }

  switch (type) {
    case WM_POINTERENTER:
      window->m_tabletInRange = true;
      system->pushEvent(new GHOST_EventCursor(pointerInfo[0].time,
                                              GHOST_kEventCursorMove,
                                              window,
                                              pointerInfo[0].pixelLocation.x,
                                              pointerInfo[0].pixelLocation.y,
                                              pointerInfo[0].tabletData));
      break;
    case WM_POINTERDOWN:
      /* Move cursor to point of contact because GHOST_EventButton does not include position. */
      system->pushEvent(new GHOST_EventCursor(pointerInfo[0].time,
                                              GHOST_kEventCursorMove,
                                              window,
                                              pointerInfo[0].pixelLocation.x,
                                              pointerInfo[0].pixelLocation.y,
                                              pointerInfo[0].tabletData));
      system->pushEvent(new GHOST_EventButton(pointerInfo[0].time,
                                              GHOST_kEventButtonDown,
                                              window,
                                              pointerInfo[0].buttonMask,
                                              pointerInfo[0].tabletData));
      window->updateMouseCapture(MousePressed);
      break;
    case WM_POINTERUPDATE:
      /* Coalesced pointer events are reverse chronological order, reorder chronologically.
       * Only contiguous move events are coalesced. */
      for (GHOST_TUns32 i = pointerInfo.size(); i-- > 0;) {
        system->pushEvent(new GHOST_EventCursor(pointerInfo[i].time,
                                                GHOST_kEventCursorMove,
                                                window,
                                                pointerInfo[i].pixelLocation.x,
                                                pointerInfo[i].pixelLocation.y,
                                                pointerInfo[i].tabletData));
      }
      break;
    case WM_POINTERUP:
      system->pushEvent(new GHOST_EventButton(pointerInfo[0].time,
                                              GHOST_kEventButtonUp,
                                              window,
                                              pointerInfo[0].buttonMask,
                                              pointerInfo[0].tabletData));
      window->updateMouseCapture(MouseReleased);
      break;
    case WM_POINTERLEAVE:
      window->m_tabletInRange = false;
      break;
    default:
      break;
  }

  eventHandled = true;
  system->setCursorPosition(pointerInfo[0].pixelLocation.x, pointerInfo[0].pixelLocation.y);
}

void GHOST_SystemWin32::processCursorEvent(GHOST_WindowWin32 *window)
{
  if (window->m_tabletInRange && window->useTabletAPI(GHOST_kTabletNative)) {
    /* Tablet input handled in WM_POINTER* events. WM_MOUSEMOVE events in response to tablet
     * input aren't normally generated when using WM_POINTER events, but manually moving the
     * system cursor as we do in WM_POINTER handling does. */
    return;
  }

  GHOST_SystemWin32 *system = (GHOST_SystemWin32 *)getSystem();
  GHOST_TabletData td = window->getTabletData();

  DWORD msgPos = ::GetMessagePos();
  LONG msgTime = ::GetMessageTime();

  /* GetMessagePointsEx processes points as 16 bit integers and can fail or return erroneous values
   * if negative input is not truncated. */
  int msgPosX = GET_X_LPARAM(msgPos) & 0x0000FFFF;
  int msgPosY = GET_Y_LPARAM(msgPos) & 0x0000FFFF;

  const int maxPoints = 64;
  MOUSEMOVEPOINT currentPoint = {msgPosX, msgPosY, (DWORD)msgTime, 0};
  MOUSEMOVEPOINT points[maxPoints] = {0};
  /* GetMouseMovePointsEx returns the number of points returned that are less than or equal to the
   * requested point. If the requested point is the most recent, this returns up to 64 requested
   * points. */
  int numPoints = ::GetMouseMovePointsEx(
      sizeof(MOUSEMOVEPOINT), &currentPoint, points, maxPoints, GMMP_USE_DISPLAY_POINTS);

  if (numPoints == -1) {
    /* Points at edge of screen are often not in the queue, use the message's point instead. */
    numPoints = 1;
    points[0] = currentPoint;
  }

  GHOST_TInt32 x_accum = 0, y_accum = 0;
  window->getCursorGrabAccum(x_accum, y_accum);

  /* Points are in reverse chronological order. Find least recent, unprocessed mouse move. */
  int i;
  for (i = 0; i < numPoints; i++) {
    if (points[i].time < system->m_mouseTimestamp) {
      break;
    }

    /* GetMouseMovePointsEx returns 16 bit number as 32 bit. If negative, we need to sign extend.
     */
    points[i].x = points[i].x > 32767 ? points[i].x | 0xFFFF0000 : points[i].x;
    points[i].y = points[i].y > 32767 ? points[i].y | 0xFFFF0000 : points[i].y;

    if (points[i].time == system->m_mouseTimestamp && points[i].x == system->m_mousePosX &&
        points[i].y == system->m_mousePosY) {
      break;
    }
  }
  while (--i >= 0) {
    system->pushEvent(new GHOST_EventCursor(system->getMilliSeconds(),
                                            GHOST_kEventCursorMove,
                                            window,
                                            points[i].x + x_accum,
                                            points[i].y + y_accum,
                                            td));
  }

  DWORD lastTimestamp = points[0].time;

  /* Check if we need to wrap the cursor. */
  if (window->getCursorGrabModeIsWarp() && !window->m_tabletInRange) {
    /* Wrap based on current cursor position in case Win32 mouse move queue is out of order due to
     * prior wrap. */
    POINT point;
    ::GetCursorPos(&point);
    GHOST_TInt32 x_current = point.x;
    GHOST_TInt32 y_current = point.y;
    GHOST_TInt32 x_wrap = point.x;
    GHOST_TInt32 y_wrap = point.y;
    GHOST_Rect bounds;

    /* Fallback to window bounds. */
    if (window->getCursorGrabBounds(bounds) == GHOST_kFailure) {
      window->getClientBounds(bounds);
    }

    /* Could also clamp to screen bounds wrap with a window outside the view will fail atm.
     * Use offset of 8 in case the window is at screen bounds. */
    bounds.wrapPoint(x_wrap, y_wrap, 2, window->getCursorGrabAxis());

    if (x_wrap != x_current || y_wrap != y_current) {
      system->setCursorPosition(x_wrap, y_wrap);
      window->setCursorGrabAccum(x_accum + (x_current - x_wrap), y_accum + (y_current - y_wrap));

      /* First message after SendInput wrap is invalid for unknown reasons, skip events until one
       * tick after SendInput event time. */
      lastTimestamp = ::GetTickCount() + 1;
    }
  }

  system->m_mousePosX = points[0].x;
  system->m_mousePosY = points[0].y;
  /* Use latest time, checking for overflow. */
  if (lastTimestamp > system->m_mouseTimestamp || ::GetTickCount() < system->m_mouseTimestamp) {
    system->m_mouseTimestamp = lastTimestamp;
  }
}

void GHOST_SystemWin32::processWheelEvent(GHOST_WindowWin32 *window, WPARAM wParam, LPARAM lParam)
{
  GHOST_SystemWin32 *system = (GHOST_SystemWin32 *)getSystem();

  int acc = system->m_wheelDeltaAccum;
  int delta = GET_WHEEL_DELTA_WPARAM(wParam);

  if (acc * delta < 0) {
    // scroll direction reversed.
    acc = 0;
  }
  acc += delta;
  int direction = (acc >= 0) ? 1 : -1;
  acc = abs(acc);

  while (acc >= WHEEL_DELTA) {
    system->pushEvent(new GHOST_EventWheel(system->getMilliSeconds(), window, direction));
    acc -= WHEEL_DELTA;
  }
  system->m_wheelDeltaAccum = acc * direction;
}

GHOST_EventKey *GHOST_SystemWin32::processKeyEvent(GHOST_WindowWin32 *window, RAWINPUT const &raw)
{
  bool keyDown = false;
  bool is_repeated_modifier = false;
  GHOST_SystemWin32 *system = (GHOST_SystemWin32 *)getSystem();
  GHOST_TKey key = system->hardKey(raw, &keyDown, &is_repeated_modifier);
  GHOST_EventKey *event;

  /* We used to check `if (key != GHOST_kKeyUnknown)`, but since the message
   * values `WM_SYSKEYUP`, `WM_KEYUP` and `WM_CHAR` are ignored, we capture
   * those events here as well. */
  if (!is_repeated_modifier) {
    char vk = raw.data.keyboard.VKey;
    char utf8_char[6] = {0};
    char ascii = 0;
    bool is_repeat = false;

    /* Unlike on Linux, not all keys can send repeat events. E.g. modifier keys don't. */
    if (keyDown) {
      if (system->m_keycode_last_repeat_key == vk) {
        is_repeat = true;
      }
      system->m_keycode_last_repeat_key = vk;
    }
    else {
      if (system->m_keycode_last_repeat_key == vk) {
        system->m_keycode_last_repeat_key = 0;
      }
    }

    wchar_t utf16[3] = {0};
    BYTE state[256] = {0};
    int r;
    GetKeyboardState((PBYTE)state);
    bool ctrl_pressed = state[VK_CONTROL] & 0x80;
    bool alt_pressed = state[VK_MENU] & 0x80;

    /* No text with control key pressed (Alt can be used to insert special characters though!). */
    if (ctrl_pressed && !alt_pressed) {
      utf8_char[0] = '\0';
    }
    // Don't call ToUnicodeEx on dead keys as it clears the buffer and so won't allow diacritical
    // composition.
    else if (MapVirtualKeyW(vk, 2) != 0) {
      // todo: ToUnicodeEx can respond with up to 4 utf16 chars (only 2 here).
      // Could be up to 24 utf8 bytes.
      if ((r = ToUnicodeEx(
               vk, raw.data.keyboard.MakeCode, state, utf16, 2, 0, system->m_keylayout))) {
        if ((r > 0 && r < 3)) {
          utf16[r] = 0;
          conv_utf_16_to_8(utf16, utf8_char, 6);
        }
        else if (r == -1) {
          utf8_char[0] = '\0';
        }
      }
    }

    if (!keyDown) {
      utf8_char[0] = '\0';
      ascii = '\0';
    }
    else {
      ascii = utf8_char[0] & 0x80 ? '?' : utf8_char[0];
    }

    event = new GHOST_EventKey(system->getMilliSeconds(),
                               keyDown ? GHOST_kEventKeyDown : GHOST_kEventKeyUp,
                               window,
                               key,
                               ascii,
                               utf8_char,
                               is_repeat);

    // GHOST_PRINTF("%c\n", ascii); // we already get this info via EventPrinter
  }
  else {
    event = NULL;
  }

  return event;
}

GHOST_Event *GHOST_SystemWin32::processWindowEvent(GHOST_TEventType type,
                                                   GHOST_WindowWin32 *window)
{
  GHOST_SystemWin32 *system = (GHOST_SystemWin32 *)getSystem();

  if (type == GHOST_kEventWindowActivate) {
    system->getWindowManager()->setActiveWindow(window);
    window->bringTabletContextToFront();
  }

  return new GHOST_Event(system->getMilliSeconds(), type, window);
}

#ifdef WITH_INPUT_IME
GHOST_Event *GHOST_SystemWin32::processImeEvent(GHOST_TEventType type,
                                                GHOST_WindowWin32 *window,
                                                GHOST_TEventImeData *data)
{
  GHOST_SystemWin32 *system = (GHOST_SystemWin32 *)getSystem();
  return new GHOST_EventIME(system->getMilliSeconds(), type, window, data);
}
#endif

GHOST_TSuccess GHOST_SystemWin32::pushDragDropEvent(GHOST_TEventType eventType,
                                                    GHOST_TDragnDropTypes draggedObjectType,
                                                    GHOST_WindowWin32 *window,
                                                    int mouseX,
                                                    int mouseY,
                                                    void *data)
{
  GHOST_SystemWin32 *system = (GHOST_SystemWin32 *)getSystem();
  return system->pushEvent(new GHOST_EventDragnDrop(
      system->getMilliSeconds(), eventType, draggedObjectType, window, mouseX, mouseY, data));
}

void GHOST_SystemWin32::processMinMaxInfo(MINMAXINFO *minmax)
{
  minmax->ptMinTrackSize.x = 320;
  minmax->ptMinTrackSize.y = 240;
}

#ifdef WITH_INPUT_NDOF
bool GHOST_SystemWin32::processNDOF(RAWINPUT const &raw)
{
  bool eventSent = false;
  GHOST_TUns64 now = getMilliSeconds();

  static bool firstEvent = true;
  if (firstEvent) {  // determine exactly which device is plugged in
    RID_DEVICE_INFO info;
    unsigned infoSize = sizeof(RID_DEVICE_INFO);
    info.cbSize = infoSize;

    GetRawInputDeviceInfo(raw.header.hDevice, RIDI_DEVICEINFO, &info, &infoSize);
    if (info.dwType == RIM_TYPEHID)
      m_ndofManager->setDevice(info.hid.dwVendorId, info.hid.dwProductId);
    else
      GHOST_PRINT("<!> not a HID device... mouse/kb perhaps?\n");

    firstEvent = false;
  }

  // The NDOF manager sends button changes immediately, and *pretends* to
  // send motion. Mark as 'sent' so motion will always get dispatched.
  eventSent = true;

  BYTE const *data = raw.data.hid.bRawData;

  BYTE packetType = data[0];
  switch (packetType) {
    case 1:  // translation
    {
      const short *axis = (short *)(data + 1);
      // massage into blender view coords (same goes for rotation)
      const int t[3] = {axis[0], -axis[2], axis[1]};
      m_ndofManager->updateTranslation(t, now);

      if (raw.data.hid.dwSizeHid == 13) {
        // this report also includes rotation
        const int r[3] = {-axis[3], axis[5], -axis[4]};
        m_ndofManager->updateRotation(r, now);

        // I've never gotten one of these, has anyone else?
        GHOST_PRINT("ndof: combined T + R\n");
      }
      break;
    }
    case 2:  // rotation
    {
      const short *axis = (short *)(data + 1);
      const int r[3] = {-axis[0], axis[2], -axis[1]};
      m_ndofManager->updateRotation(r, now);
      break;
    }
    case 3:  // buttons
    {
      int button_bits;
      memcpy(&button_bits, data + 1, sizeof(button_bits));
      m_ndofManager->updateButtons(button_bits, now);
      break;
    }
  }
  return eventSent;
}
#endif  // WITH_INPUT_NDOF

LRESULT WINAPI GHOST_SystemWin32::s_wndProc(HWND hwnd, UINT msg, WPARAM wParam, LPARAM lParam)
{
  GHOST_Event *event = NULL;
  bool eventHandled = false;

  LRESULT lResult = 0;
  GHOST_SystemWin32 *system = (GHOST_SystemWin32 *)getSystem();
#ifdef WITH_INPUT_IME
  GHOST_EventManager *eventManager = system->getEventManager();
#endif
  GHOST_ASSERT(system, "GHOST_SystemWin32::s_wndProc(): system not initialized");

  if (hwnd) {

    if (msg == WM_NCCREATE) {
      // Tell Windows to automatically handle scaling of non-client areas
      // such as the caption bar. EnableNonClientDpiScaling was introduced in Windows 10
      HMODULE m_user32 = ::LoadLibrary("User32.dll");
      if (m_user32) {
        GHOST_WIN32_EnableNonClientDpiScaling fpEnableNonClientDpiScaling =
            (GHOST_WIN32_EnableNonClientDpiScaling)::GetProcAddress(m_user32,
                                                                    "EnableNonClientDpiScaling");
        if (fpEnableNonClientDpiScaling) {
          fpEnableNonClientDpiScaling(hwnd);
        }
      }
    }

    GHOST_WindowWin32 *window = (GHOST_WindowWin32 *)::GetWindowLongPtr(hwnd, GWLP_USERDATA);
    if (window) {
      switch (msg) {
        // we need to check if new key layout has AltGr
        case WM_INPUTLANGCHANGE: {
          system->handleKeyboardChange();
#ifdef WITH_INPUT_IME
          window->getImeInput()->SetInputLanguage();
#endif
          break;
        }
        ////////////////////////////////////////////////////////////////////////
        // Keyboard events, processed
        ////////////////////////////////////////////////////////////////////////
        case WM_INPUT: {
          RAWINPUT raw;
          RAWINPUT *raw_ptr = &raw;
          UINT rawSize = sizeof(RAWINPUT);

          GetRawInputData((HRAWINPUT)lParam, RID_INPUT, raw_ptr, &rawSize, sizeof(RAWINPUTHEADER));

          switch (raw.header.dwType) {
            case RIM_TYPEKEYBOARD:
              event = processKeyEvent(window, raw);
              if (!event) {
                GHOST_PRINT("GHOST_SystemWin32::wndProc: key event ");
                GHOST_PRINT(msg);
                GHOST_PRINT(" key ignored\n");
              }
              break;
#ifdef WITH_INPUT_NDOF
            case RIM_TYPEHID:
              if (system->processNDOF(raw)) {
                eventHandled = true;
              }
              break;
#endif
          }
          break;
        }
#ifdef WITH_INPUT_IME
        ////////////////////////////////////////////////////////////////////////
        // IME events, processed, read more in GHOST_IME.h
        ////////////////////////////////////////////////////////////////////////
        case WM_IME_SETCONTEXT: {
          GHOST_ImeWin32 *ime = window->getImeInput();
          ime->SetInputLanguage();
          ime->CreateImeWindow(hwnd);
          ime->CleanupComposition(hwnd);
          ime->CheckFirst(hwnd);
          break;
        }
        case WM_IME_STARTCOMPOSITION: {
          GHOST_ImeWin32 *ime = window->getImeInput();
          eventHandled = true;
          /* remove input event before start comp event, avoid redundant input */
          eventManager->removeTypeEvents(GHOST_kEventKeyDown, window);
          ime->CreateImeWindow(hwnd);
          ime->ResetComposition(hwnd);
          event = processImeEvent(GHOST_kEventImeCompositionStart, window, &ime->eventImeData);
          break;
        }
        case WM_IME_COMPOSITION: {
          GHOST_ImeWin32 *ime = window->getImeInput();
          eventHandled = true;
          ime->UpdateImeWindow(hwnd);
          ime->UpdateInfo(hwnd);
          if (ime->eventImeData.result_len) {
            /* remove redundant IME event */
            eventManager->removeTypeEvents(GHOST_kEventImeComposition, window);
          }
          event = processImeEvent(GHOST_kEventImeComposition, window, &ime->eventImeData);
          break;
        }
        case WM_IME_ENDCOMPOSITION: {
          GHOST_ImeWin32 *ime = window->getImeInput();
          eventHandled = true;
          /* remove input event after end comp event, avoid redundant input */
          eventManager->removeTypeEvents(GHOST_kEventKeyDown, window);
          ime->ResetComposition(hwnd);
          ime->DestroyImeWindow(hwnd);
          event = processImeEvent(GHOST_kEventImeCompositionEnd, window, &ime->eventImeData);
          break;
        }
#endif /* WITH_INPUT_IME */
        ////////////////////////////////////////////////////////////////////////
        // Keyboard events, ignored
        ////////////////////////////////////////////////////////////////////////
        case WM_KEYDOWN:
        case WM_SYSKEYDOWN:
        case WM_KEYUP:
        case WM_SYSKEYUP:
        /* These functions were replaced by WM_INPUT*/
        case WM_CHAR:
        /* The WM_CHAR message is posted to the window with the keyboard focus when
         * a WM_KEYDOWN message is translated by the TranslateMessage function. WM_CHAR
         * contains the character code of the key that was pressed.
         */
        case WM_DEADCHAR:
          /* The WM_DEADCHAR message is posted to the window with the keyboard focus when a
           * WM_KEYUP message is translated by the TranslateMessage function. WM_DEADCHAR
           * specifies a character code generated by a dead key. A dead key is a key that
           * generates a character, such as the umlaut (double-dot), that is combined with
           * another character to form a composite character. For example, the umlaut-O
           * character (Ö) is generated by typing the dead key for the umlaut character, and
           * then typing the O key.
           */
          break;
        case WM_SYSDEADCHAR:
        /* The WM_SYSDEADCHAR message is sent to the window with the keyboard focus when
         * a WM_SYSKEYDOWN message is translated by the TranslateMessage function.
         * WM_SYSDEADCHAR specifies the character code of a system dead key - that is,
         * a dead key that is pressed while holding down the alt key.
         */
        case WM_SYSCHAR:
          /* The WM_SYSCHAR message is sent to the window with the keyboard focus when
           * a WM_SYSCHAR message is translated by the TranslateMessage function.
           * WM_SYSCHAR specifies the character code of a dead key - that is,
           * a dead key that is pressed while holding down the alt key.
           * To prevent the sound, DefWindowProc must be avoided by return
           */
          break;
        case WM_SYSCOMMAND:
          /* The WM_SYSCHAR message is sent to the window when system commands such as
           * maximize, minimize  or close the window are triggered. Also it is sent when ALT
           * button is press for menu. To prevent this we must return preventing DefWindowProc.
           */
          if (wParam == SC_KEYMENU) {
            eventHandled = true;
          }
          break;
        ////////////////////////////////////////////////////////////////////////
        // Wintab events, processed
        ////////////////////////////////////////////////////////////////////////
        case WT_INFOCHANGE:
          window->processWintabInfoChangeEvent(lParam);
          eventHandled = true;
          break;
        case WT_PACKET:
          window->processWin32TabletEvent(wParam, lParam);
          break;
        case WT_CSRCHANGE:
        case WT_PROXIMITY:
          window->processWin32TabletInitEvent();
          break;
        ////////////////////////////////////////////////////////////////////////
        // Pointer events, processed
        ////////////////////////////////////////////////////////////////////////
        case WM_POINTERENTER:
        case WM_POINTERDOWN:
        case WM_POINTERUPDATE:
        case WM_POINTERUP:
        case WM_POINTERLEAVE:
          processPointerEvent(msg, window, wParam, lParam, eventHandled);
          break;
        ////////////////////////////////////////////////////////////////////////
        // Mouse events, processed
        ////////////////////////////////////////////////////////////////////////
        case WM_LBUTTONDOWN:
          window->updateMouseCapture(MousePressed);
          event = processButtonEvent(GHOST_kEventButtonDown, window, GHOST_kButtonMaskLeft);
          break;
        case WM_MBUTTONDOWN:
          window->updateMouseCapture(MousePressed);
          event = processButtonEvent(GHOST_kEventButtonDown, window, GHOST_kButtonMaskMiddle);
          break;
        case WM_RBUTTONDOWN:
          window->updateMouseCapture(MousePressed);
          event = processButtonEvent(GHOST_kEventButtonDown, window, GHOST_kButtonMaskRight);
          break;
        case WM_XBUTTONDOWN:
          if ((short)HIWORD(wParam) == XBUTTON1) {
            window->updateMouseCapture(MousePressed);
            event = processButtonEvent(GHOST_kEventButtonDown, window, GHOST_kButtonMaskButton4);
          }
          else if ((short)HIWORD(wParam) == XBUTTON2) {
            window->updateMouseCapture(MousePressed);
            event = processButtonEvent(GHOST_kEventButtonDown, window, GHOST_kButtonMaskButton5);
          }
          break;
        case WM_LBUTTONUP:
          window->updateMouseCapture(MouseReleased);
          event = processButtonEvent(GHOST_kEventButtonUp, window, GHOST_kButtonMaskLeft);
          break;
        case WM_MBUTTONUP:
          window->updateMouseCapture(MouseReleased);
          event = processButtonEvent(GHOST_kEventButtonUp, window, GHOST_kButtonMaskMiddle);
          break;
        case WM_RBUTTONUP:
          window->updateMouseCapture(MouseReleased);
          event = processButtonEvent(GHOST_kEventButtonUp, window, GHOST_kButtonMaskRight);
          break;
        case WM_XBUTTONUP:
          if ((short)HIWORD(wParam) == XBUTTON1) {
            window->updateMouseCapture(MouseReleased);
            event = processButtonEvent(GHOST_kEventButtonUp, window, GHOST_kButtonMaskButton4);
          }
          else if ((short)HIWORD(wParam) == XBUTTON2) {
            window->updateMouseCapture(MouseReleased);
            event = processButtonEvent(GHOST_kEventButtonUp, window, GHOST_kButtonMaskButton5);
          }
          break;
        case WM_MOUSEMOVE:
          processCursorEvent(window);
          eventHandled = true;
          break;
        case WM_MOUSEWHEEL: {
          /* The WM_MOUSEWHEEL message is sent to the focus window
           * when the mouse wheel is rotated. The DefWindowProc
           * function propagates the message to the window's parent.
           * There should be no internal forwarding of the message,
           * since DefWindowProc propagates it up the parent chain
           * until it finds a window that processes it.
           */

          /* Get the window under the mouse and send event to its queue. */
          POINT mouse_pos = {GET_X_LPARAM(lParam), GET_Y_LPARAM(lParam)};
          HWND mouse_hwnd = ChildWindowFromPoint(HWND_DESKTOP, mouse_pos);
          GHOST_WindowWin32 *mouse_window = (GHOST_WindowWin32 *)::GetWindowLongPtr(mouse_hwnd,
                                                                                    GWLP_USERDATA);

          processWheelEvent(mouse_window ? mouse_window : window, wParam, lParam);
          eventHandled = true;
#ifdef BROKEN_PEEK_TOUCHPAD
          PostMessage(hwnd, WM_USER, 0, 0);
#endif
          break;
        }
        case WM_SETCURSOR:
          /* The WM_SETCURSOR message is sent to a window if the mouse causes the cursor
           * to move within a window and mouse input is not captured.
           * This means we have to set the cursor shape every time the mouse moves!
           * The DefWindowProc function uses this message to set the cursor to an
           * arrow if it is not in the client area.
           */
          if (LOWORD(lParam) == HTCLIENT) {
            // Load the current cursor
            window->loadCursor(window->getCursorVisibility(), window->getCursorShape());
            // Bypass call to DefWindowProc
            return 0;
          }
          else {
            // Outside of client area show standard cursor
            window->loadCursor(true, GHOST_kStandardCursorDefault);
          }
          break;

        ////////////////////////////////////////////////////////////////////////
        // Mouse events, ignored
        ////////////////////////////////////////////////////////////////////////
        case WM_NCMOUSEMOVE:
        /* The WM_NCMOUSEMOVE message is posted to a window when the cursor is moved
         * within the non-client area of the window. This message is posted to the window that
         * contains the cursor. If a window has captured the mouse, this message is not posted.
         */
        case WM_NCHITTEST:
          /* The WM_NCHITTEST message is sent to a window when the cursor moves, or
           * when a mouse button is pressed or released. If the mouse is not captured,
           * the message is sent to the window beneath the cursor. Otherwise, the message
           * is sent to the window that has captured the mouse.
           */
          break;

        ////////////////////////////////////////////////////////////////////////
        // Window events, processed
        ////////////////////////////////////////////////////////////////////////
        case WM_CLOSE:
          /* The WM_CLOSE message is sent as a signal that a window
           * or an application should terminate. Restore if minimized. */
          if (IsIconic(hwnd)) {
            ShowWindow(hwnd, SW_RESTORE);
          }
          event = processWindowEvent(GHOST_kEventWindowClose, window);
          break;
        case WM_ACTIVATE:
          /* The WM_ACTIVATE message is sent to both the window being activated and the window
           * being deactivated. If the windows use the same input queue, the message is sent
           * synchronously, first to the window procedure of the top-level window being
           * deactivated, then to the window procedure of the top-level window being activated.
           * If the windows use different input queues, the message is sent asynchronously,
           * so the window is activated immediately. */
          {
            GHOST_ModifierKeys modifiers;
            modifiers.clear();
            system->storeModifierKeys(modifiers);
            system->m_wheelDeltaAccum = 0;
            system->m_keycode_last_repeat_key = 0;
            event = processWindowEvent(LOWORD(wParam) ? GHOST_kEventWindowActivate :
                                                        GHOST_kEventWindowDeactivate,
                                       window);
            /* WARNING: Let DefWindowProc handle WM_ACTIVATE, otherwise WM_MOUSEWHEEL
             * will not be dispatched to OUR active window if we minimize one of OUR windows. */
            if (LOWORD(wParam) == WA_INACTIVE)
              window->lostMouseCapture();
            window->processWin32TabletActivateEvent(GET_WM_ACTIVATE_STATE(wParam, lParam));
            lResult = ::DefWindowProc(hwnd, msg, wParam, lParam);
            break;
          }
        case WM_ENTERSIZEMOVE:
          /* The WM_ENTERSIZEMOVE message is sent one time to a window after it enters the moving
           * or sizing modal loop. The window enters the moving or sizing modal loop when the user
           * clicks the window's title bar or sizing border, or when the window passes the
           * WM_SYSCOMMAND message to the DefWindowProc function and the wParam parameter of the
           * message specifies the SC_MOVE or SC_SIZE value. The operation is complete when
           * DefWindowProc returns.
           */
          window->m_inLiveResize = 1;
          break;
        case WM_EXITSIZEMOVE:
          window->m_inLiveResize = 0;
          break;
        case WM_PAINT:
          /* An application sends the WM_PAINT message when the system or another application
           * makes a request to paint a portion of an application's window. The message is sent
           * when the UpdateWindow or RedrawWindow function is called, or by the DispatchMessage
           * function when the application obtains a WM_PAINT message by using the GetMessage or
           * PeekMessage function.
           */
          if (!window->m_inLiveResize) {
            event = processWindowEvent(GHOST_kEventWindowUpdate, window);
            ::ValidateRect(hwnd, NULL);
          }
          else {
            eventHandled = true;
          }
          break;
        case WM_GETMINMAXINFO:
          /* The WM_GETMINMAXINFO message is sent to a window when the size or
           * position of the window is about to change. An application can use
           * this message to override the window's default maximized size and
           * position, or its default minimum or maximum tracking size.
           */
          processMinMaxInfo((MINMAXINFO *)lParam);
          /* Let DefWindowProc handle it. */
          break;
        case WM_SIZING:
        case WM_SIZE:
          /* The WM_SIZE message is sent to a window after its size has changed.
           * The WM_SIZE and WM_MOVE messages are not sent if an application handles the
           * WM_WINDOWPOSCHANGED message without calling DefWindowProc. It is more efficient
           * to perform any move or size change processing during the WM_WINDOWPOSCHANGED
           * message without calling DefWindowProc.
           */
          /* we get first WM_SIZE before we fully init.
           * So, do not dispatch before we continuously resizing. */
          if (window->m_inLiveResize) {
            system->pushEvent(processWindowEvent(GHOST_kEventWindowSize, window));
            system->dispatchEvents();
          }
          else {
            event = processWindowEvent(GHOST_kEventWindowSize, window);
          }
          break;
        case WM_CAPTURECHANGED:
          window->lostMouseCapture();
          break;
        case WM_MOVING:
          /* The WM_MOVING message is sent to a window that the user is moving. By processing
           * this message, an application can monitor the size and position of the drag rectangle
           * and, if needed, change its size or position.
           */
        case WM_MOVE:
          /* The WM_SIZE and WM_MOVE messages are not sent if an application handles the
           * WM_WINDOWPOSCHANGED message without calling DefWindowProc. It is more efficient
           * to perform any move or size change processing during the WM_WINDOWPOSCHANGED
           * message without calling DefWindowProc.
           */
          /* see WM_SIZE comment*/
          if (window->m_inLiveResize) {
            system->pushEvent(processWindowEvent(GHOST_kEventWindowMove, window));
            system->dispatchEvents();
          }
          else {
            event = processWindowEvent(GHOST_kEventWindowMove, window);
          }

          break;
        case WM_DPICHANGED:
          /* The WM_DPICHANGED message is sent when the effective dots per inch (dpi) for a
           * window has changed. The DPI is the scale factor for a window. There are multiple
           * events that can cause the DPI to change such as when the window is moved to a monitor
           * with a different DPI.
           */
          {
            // The suggested new size and position of the window.
            RECT *const suggestedWindowRect = (RECT *)lParam;

            // Push DPI change event first
            system->pushEvent(processWindowEvent(GHOST_kEventWindowDPIHintChanged, window));
            system->dispatchEvents();
            eventHandled = true;

            // Then move and resize window
            SetWindowPos(hwnd,
                         NULL,
                         suggestedWindowRect->left,
                         suggestedWindowRect->top,
                         suggestedWindowRect->right - suggestedWindowRect->left,
                         suggestedWindowRect->bottom - suggestedWindowRect->top,
                         SWP_NOZORDER | SWP_NOACTIVATE);
          }
          break;
        ////////////////////////////////////////////////////////////////////////
        // Window events, ignored
        ////////////////////////////////////////////////////////////////////////
        case WM_WINDOWPOSCHANGED:
        /* The WM_WINDOWPOSCHANGED message is sent to a window whose size, position, or place
         * in the Z order has changed as a result of a call to the SetWindowPos function or
         * another window-management function.
         * The WM_SIZE and WM_MOVE messages are not sent if an application handles the
         * WM_WINDOWPOSCHANGED message without calling DefWindowProc. It is more efficient
         * to perform any move or size change processing during the WM_WINDOWPOSCHANGED
         * message without calling DefWindowProc.
         */
        case WM_ERASEBKGND:
        /* An application sends the WM_ERASEBKGND message when the window background must be
         * erased (for example, when a window is resized). The message is sent to prepare an
         * invalidated portion of a window for painting.
         */
        case WM_NCPAINT:
        /* An application sends the WM_NCPAINT message to a window
         * when its frame must be painted. */
        case WM_NCACTIVATE:
        /* The WM_NCACTIVATE message is sent to a window when its non-client area needs to be
         * changed to indicate an active or inactive state. */
        case WM_DESTROY:
        /* The WM_DESTROY message is sent when a window is being destroyed. It is sent to the
         * window procedure of the window being destroyed after the window is removed from the
         * screen. This message is sent first to the window being destroyed and then to the child
         * windows (if any) as they are destroyed. During the processing of the message, it can
         * be assumed that all child windows still exist. */
        case WM_NCDESTROY:
          /* The WM_NCDESTROY message informs a window that its non-client area is being
           * destroyed. The DestroyWindow function sends the WM_NCDESTROY message to the window
           * following the WM_DESTROY message. WM_DESTROY is used to free the allocated memory
           * object associated with the window.
           */
          break;
        case WM_KILLFOCUS:
          /* The WM_KILLFOCUS message is sent to a window immediately before it loses the
           * keyboard focus. We want to prevent this if a window is still active and it loses
           * focus to nowhere. */
          if (!wParam && hwnd == ::GetActiveWindow())
            ::SetFocus(hwnd);
        case WM_SHOWWINDOW:
        /* The WM_SHOWWINDOW message is sent to a window when the window is
         * about to be hidden or shown. */
        case WM_WINDOWPOSCHANGING:
        /* The WM_WINDOWPOSCHANGING message is sent to a window whose size, position, or place in
         * the Z order is about to change as a result of a call to the SetWindowPos function or
         * another window-management function.
         */
        case WM_SETFOCUS:
          /* The WM_SETFOCUS message is sent to a window after it has gained the keyboard focus. */
          break;
        ////////////////////////////////////////////////////////////////////////
        // Other events
        ////////////////////////////////////////////////////////////////////////
        case WM_GETTEXT:
        /* An application sends a WM_GETTEXT message to copy the text that
         * corresponds to a window into a buffer provided by the caller.
         */
        case WM_ACTIVATEAPP:
        /* The WM_ACTIVATEAPP message is sent when a window belonging to a
         * different application than the active window is about to be activated.
         * The message is sent to the application whose window is being activated
         * and to the application whose window is being deactivated.
         */
        case WM_TIMER:
          /* The WIN32 docs say:
           * The WM_TIMER message is posted to the installing thread's message queue
           * when a timer expires. You can process the message by providing a WM_TIMER
           * case in the window procedure. Otherwise, the default window procedure will
           * call the TimerProc callback function specified in the call to the SetTimer
           * function used to install the timer.
           *
           * In GHOST, we let DefWindowProc call the timer callback.
           */
          break;
      }
    }
    else {
      // Event found for a window before the pointer to the class has been set.
      GHOST_PRINT("GHOST_SystemWin32::wndProc: GHOST window event before creation\n");
      /* These are events we typically miss at this point:
       * WM_GETMINMAXINFO 0x24
       * WM_NCCREATE          0x81
       * WM_NCCALCSIZE        0x83
       * WM_CREATE            0x01
       * We let DefWindowProc do the work.
       */
    }
  }
  else {
    // Events without valid hwnd
    GHOST_PRINT("GHOST_SystemWin32::wndProc: event without window\n");
  }

  if (event) {
    system->pushEvent(event);
    eventHandled = true;
  }

  if (!eventHandled)
    lResult = ::DefWindowProcW(hwnd, msg, wParam, lParam);

  return lResult;
}

GHOST_TUns8 *GHOST_SystemWin32::getClipboard(bool selection) const
{
  char *temp_buff;

  if (IsClipboardFormatAvailable(CF_UNICODETEXT) && OpenClipboard(NULL)) {
    wchar_t *buffer;
    HANDLE hData = GetClipboardData(CF_UNICODETEXT);
    if (hData == NULL) {
      CloseClipboard();
      return NULL;
    }
    buffer = (wchar_t *)GlobalLock(hData);
    if (!buffer) {
      CloseClipboard();
      return NULL;
    }

    temp_buff = alloc_utf_8_from_16(buffer, 0);

    /* Buffer mustn't be accessed after CloseClipboard
     * it would like accessing free-d memory */
    GlobalUnlock(hData);
    CloseClipboard();

    return (GHOST_TUns8 *)temp_buff;
  }
  else if (IsClipboardFormatAvailable(CF_TEXT) && OpenClipboard(NULL)) {
    char *buffer;
    size_t len = 0;
    HANDLE hData = GetClipboardData(CF_TEXT);
    if (hData == NULL) {
      CloseClipboard();
      return NULL;
    }
    buffer = (char *)GlobalLock(hData);
    if (!buffer) {
      CloseClipboard();
      return NULL;
    }

    len = strlen(buffer);
    temp_buff = (char *)malloc(len + 1);
    strncpy(temp_buff, buffer, len);
    temp_buff[len] = '\0';

    /* Buffer mustn't be accessed after CloseClipboard
     * it would like accessing free-d memory */
    GlobalUnlock(hData);
    CloseClipboard();

    return (GHOST_TUns8 *)temp_buff;
  }
  else {
    return NULL;
  }
}

void GHOST_SystemWin32::putClipboard(GHOST_TInt8 *buffer, bool selection) const
{
  if (selection) {
    return;
  }  // for copying the selection, used on X11

  if (OpenClipboard(NULL)) {
    HLOCAL clipbuffer;
    wchar_t *data;

    if (buffer) {
      size_t len = count_utf_16_from_8(buffer);
      EmptyClipboard();

      clipbuffer = LocalAlloc(LMEM_FIXED, sizeof(wchar_t) * len);
      data = (wchar_t *)GlobalLock(clipbuffer);

      conv_utf_8_to_16(buffer, data, len);

      LocalUnlock(clipbuffer);
      SetClipboardData(CF_UNICODETEXT, clipbuffer);
    }
    CloseClipboard();
  }
  else {
    return;
  }
}

/* -------------------------------------------------------------------- */
/** \name Message Box
 * \{ */
GHOST_TSuccess GHOST_SystemWin32::showMessageBox(const char *title,
                                                 const char *message,
                                                 const char *help_label,
                                                 const char *continue_label,
                                                 const char *link,
                                                 GHOST_DialogOptions dialog_options) const
{
  const wchar_t *title_16 = alloc_utf16_from_8(title, 0);
  const wchar_t *message_16 = alloc_utf16_from_8(message, 0);
  const wchar_t *help_label_16 = alloc_utf16_from_8(help_label, 0);
  const wchar_t *continue_label_16 = alloc_utf16_from_8(continue_label, 0);

  int nButtonPressed = 0;
  TASKDIALOGCONFIG config = {0};
  const TASKDIALOG_BUTTON buttons[] = {{IDOK, help_label_16}, {IDCONTINUE, continue_label_16}};

  config.cbSize = sizeof(config);
  config.hInstance = 0;
  config.dwCommonButtons = 0;
  config.pszMainIcon = (dialog_options & GHOST_DialogError ?
                            TD_ERROR_ICON :
                            dialog_options & GHOST_DialogWarning ? TD_WARNING_ICON :
                                                                   TD_INFORMATION_ICON);
  config.pszWindowTitle = L"Blender";
  config.pszMainInstruction = title_16;
  config.pszContent = message_16;
  config.pButtons = (link) ? buttons : buttons + 1;
  config.cButtons = (link) ? 2 : 1;

  TaskDialogIndirect(&config, &nButtonPressed, NULL, NULL);
  switch (nButtonPressed) {
    case IDOK:
      ShellExecute(NULL, "open", link, NULL, NULL, SW_SHOWNORMAL);
      break;
    case IDCONTINUE:
      break;
    default:
      break;  // should never happen
  }

  free((void *)title_16);
  free((void *)message_16);
  free((void *)help_label_16);
  free((void *)continue_label_16);

  return GHOST_kSuccess;
}
/* \} */

static DWORD GetParentProcessID(void)
{
  HANDLE snapshot;
  PROCESSENTRY32 pe32 = {0};
  DWORD ppid = 0, pid = GetCurrentProcessId();
  snapshot = CreateToolhelp32Snapshot(TH32CS_SNAPPROCESS, 0);
  if (snapshot == INVALID_HANDLE_VALUE) {
    return -1;
  }
  pe32.dwSize = sizeof(pe32);
  if (!Process32First(snapshot, &pe32)) {
    CloseHandle(snapshot);
    return -1;
  }
  do {
    if (pe32.th32ProcessID == pid) {
      ppid = pe32.th32ParentProcessID;
      break;
    }
  } while (Process32Next(snapshot, &pe32));
  CloseHandle(snapshot);
  return ppid;
}

static bool getProcessName(int pid, char *buffer, int max_len)
{
  bool result = false;
  HANDLE handle = OpenProcess(PROCESS_QUERY_INFORMATION | PROCESS_VM_READ, FALSE, pid);
  if (handle) {
    GetModuleFileNameEx(handle, 0, buffer, max_len);
    result = true;
  }
  CloseHandle(handle);
  return result;
}

static bool isStartedFromCommandPrompt()
{
  HWND hwnd = GetConsoleWindow();

  if (hwnd) {
    DWORD pid = (DWORD)-1;
    DWORD ppid = GetParentProcessID();
    char parent_name[MAX_PATH];
    bool start_from_launcher = false;

    GetWindowThreadProcessId(hwnd, &pid);
    if (getProcessName(ppid, parent_name, sizeof(parent_name))) {
      char *filename = strrchr(parent_name, '\\');
      if (filename != NULL) {
        start_from_launcher = strstr(filename, "blender.exe") != NULL;
      }
    }

    /* When we're starting from a wrapper we need to compare with parent process ID. */
    if (pid != (start_from_launcher ? ppid : GetCurrentProcessId()))
      return true;
  }

  return false;
}

int GHOST_SystemWin32::toggleConsole(int action)
{
  HWND wnd = GetConsoleWindow();

  switch (action) {
    case 3:  // startup: hide if not started from command prompt
    {
      if (!isStartedFromCommandPrompt()) {
        ShowWindow(wnd, SW_HIDE);
        m_consoleStatus = 0;
      }
      break;
    }
    case 0:  // hide
      ShowWindow(wnd, SW_HIDE);
      m_consoleStatus = 0;
      break;
    case 1:  // show
      ShowWindow(wnd, SW_SHOW);
      if (!isStartedFromCommandPrompt()) {
        DeleteMenu(GetSystemMenu(wnd, FALSE), SC_CLOSE, MF_BYCOMMAND);
      }
      m_consoleStatus = 1;
      break;
    case 2:  // toggle
      ShowWindow(wnd, m_consoleStatus ? SW_HIDE : SW_SHOW);
      m_consoleStatus = !m_consoleStatus;
      if (m_consoleStatus && !isStartedFromCommandPrompt()) {
        DeleteMenu(GetSystemMenu(wnd, FALSE), SC_CLOSE, MF_BYCOMMAND);
      }
      break;
  }

  return m_consoleStatus;
}<|MERGE_RESOLUTION|>--- conflicted
+++ resolved
@@ -952,20 +952,11 @@
 
   GHOST_TabletData td = GHOST_TABLET_DATA_NONE;
 
-<<<<<<< HEAD
-  /* Move mouse to button event position. */
-  if (!window->m_tabletInRange) {
-    processCursorEvent(window);
-  }
-  else {
-    /* Tablet should be handling in between mouse moves, only move to event position. */
-=======
   if (window->m_tabletInRange) {
     td = window->getTabletData();
 
     /* Check if tablet cursor position is in sync with Win32 cursor position, if not then move
      * cursor to position where button event occurred. */
->>>>>>> 2e81f2c0
     DWORD msgPos = ::GetMessagePos();
     int msgPosX = GET_X_LPARAM(msgPos);
     int msgPosY = GET_Y_LPARAM(msgPos);
