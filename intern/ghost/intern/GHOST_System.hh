--- conflicted
+++ resolved
@@ -399,7 +399,6 @@
    */
   GHOST_TSuccess exit() override;
 
-<<<<<<< HEAD
   /**
    * Creates a full-screen window.
    * \param window: The window created.
@@ -409,11 +408,7 @@
                                         const GHOST_DisplaySetting &settings,
                                         const GHOST_GPUSettings &gpu_settings);
 
-  /** The display manager (platform dependent). */
-  GHOST_DisplayManager *m_displayManager;
-
-=======
->>>>>>> 2f96afb4
+
   /** The timer manager. */
   GHOST_TimerManager *m_timerManager;
 
