--- conflicted
+++ resolved
@@ -104,43 +104,6 @@
   bool validWindow(GHOST_IWindow *window) override;
 
   /**
-<<<<<<< HEAD
-   * Begins full screen mode.
-   * \param setting: The new setting of the display.
-   * \param window: Window displayed in full screen.
-   * \param stereoVisual: Stereo visual for quad buffered stereo.
-   * This window is invalid after full screen has been ended.
-   * \return Indication of success.
-   */
-  GHOST_TSuccess beginFullScreen(const GHOST_DisplaySetting &setting,
-                                 GHOST_IWindow **window,
-                                 const GHOST_GPUSettings &gpu_settings) override;
-
-  /**
-   * Updates the resolution while in full-screen mode.
-   * \param setting: The new setting of the display.
-   * \param window: Window displayed in full screen.
-   *
-   * \return Indication of success.
-   */
-  GHOST_TSuccess updateFullScreen(const GHOST_DisplaySetting &setting,
-                                  GHOST_IWindow **window) override;
-
-  /**
-   * Ends full screen mode.
-   * \return Indication of success.
-   */
-  GHOST_TSuccess endFullScreen() override;
-
-  /**
-   * Returns current full screen mode status.
-   * \return The current status.
-   */
-  bool getFullScreen() override;
-
-  /**
-=======
->>>>>>> 93deafd4
    * Native pixel size support (MacBook 'retina').
    * \return The pixel size in float.
    */
@@ -403,18 +366,6 @@
    */
   GHOST_TSuccess exit() override;
 
-<<<<<<< HEAD
-  /**
-   * Creates a full-screen window.
-   * \param window: The window created.
-   * \return Indication of success.
-   */
-  GHOST_TSuccess createFullScreenWindow(GHOST_Window **window,
-                                        const GHOST_DisplaySetting &settings,
-                                        const GHOST_GPUSettings &gpu_settings);
-
-=======
->>>>>>> 93deafd4
   /** The display manager (platform dependent). */
   GHOST_DisplayManager *m_displayManager;
 
