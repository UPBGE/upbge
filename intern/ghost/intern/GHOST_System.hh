/* SPDX-FileCopyrightText: 2001-2002 NaN Holding BV. All rights reserved.
 *
 * SPDX-License-Identifier: GPL-2.0-or-later */

/** \file
 * \ingroup GHOST
 * Declaration of GHOST_System class.
 */

#pragma once

#include "GHOST_ISystem.hh"

#include "GHOST_Buttons.hh"
#include "GHOST_Debug.hh"
#include "GHOST_EventManager.hh"
#include "GHOST_ModifierKeys.hh"
#ifdef WITH_GHOST_DEBUG
#  include "GHOST_EventPrinter.hh"
#endif  // WITH_GHOST_DEBUG

class GHOST_Event;
class GHOST_TimerManager;
class GHOST_Window;
class GHOST_WindowManager;
#ifdef WITH_INPUT_NDOF
class GHOST_NDOFManager;
#endif

/**
 * Implementation of platform independent functionality of the GHOST_ISystem
 * interface.
 * GHOST_System is an abstract class because not all methods of GHOST_ISystem
 * are implemented.
 * \see GHOST_ISystem.
 */
class GHOST_System : public GHOST_ISystem {
 protected:
  /**
   * Constructor.
   * Protected default constructor to force use of static createSystem member.
   */
  GHOST_System();

  /**
   * Destructor.
   * Protected default constructor to force use of static dispose member.
   */
  ~GHOST_System() override;

 public:
  /***************************************************************************************
   * Time(r) functionality
   ***************************************************************************************/

  /** \copydoc #GHOST_ISystem::installTimer */
  GHOST_ITimerTask *installTimer(uint64_t delay,
                                 uint64_t interval,
                                 GHOST_TimerProcPtr timerProc,
                                 GHOST_TUserDataPtr userData = nullptr) override;
  /** \copydoc #GHOST_ISystem::removeTimer */
  GHOST_TSuccess removeTimer(GHOST_ITimerTask *timerTask) override;

  /***************************************************************************************
   * Display/window management functionality
   ***************************************************************************************/

  /** \copydoc #GHOST_ISystem::disposeWindow */
  GHOST_TSuccess disposeWindow(GHOST_IWindow *window) override;

  /** \copydoc #GHOST_ISystem::createOffscreenContext */
  GHOST_IContext *createOffscreenContext(GHOST_GPUSettings gpuSettings) override = 0;

  /** \copydoc #GHOST_ISystem::validWindow */
  bool validWindow(GHOST_IWindow *window) override;

<<<<<<< HEAD
  /**
   * Begins full screen mode.
   * \param setting: The new setting of the display.
   * \param window: Window displayed in full screen.
   * \param stereoVisual: Stereo visual for quad buffered stereo.
   * This window is invalid after full screen has been ended.
   * \return Indication of success.
   */
  GHOST_TSuccess beginFullScreen(GHOST_IWindow **window,
                                 const GHOST_DisplaySettings &settings,
                                 const GHOST_GPUSettings &gpu_settings) override;

  /**
   * Updates the resolution while in full-screen mode.
   * \param setting: The new setting of the display.
   * \param window: Window displayed in full screen.
   *
   * \return Indication of success.
   */
  GHOST_TSuccess updateFullScreen(GHOST_IWindow **window,
                                  const GHOST_DisplaySettings &settings) override;

  /**
   * Ends full screen mode.
   * \return Indication of success.
   */
  GHOST_TSuccess endFullScreen() override;

  /**
   * Returns current full screen mode status.
   * \return The current status.
   */
  bool getFullScreen() override;

  /**
   * Native pixel size support (MacBook 'retina').
   * \return The pixel size in float.
   */
=======
  /** \copydoc #GHOST_ISystem::useNativePixel */
>>>>>>> 2683c876
  bool useNativePixel() override;
  bool m_nativePixel;

  /** \copydoc #GHOST_ISystem::useWindowFocus */
  void useWindowFocus(const bool use_focus) override;

  bool m_windowFocus;

  /** \copydoc #GHOST_ISystem::setAutoFocus */
  void setAutoFocus(const bool auto_focus) override;
  bool m_autoFocus;

  /** \copydoc #GHOST_ISystem::getWindowUnderCursor */
  GHOST_IWindow *getWindowUnderCursor(int32_t x, int32_t y) override;

  /***************************************************************************************
   * Event management functionality
   ***************************************************************************************/

  /**
   * Inherited from GHOST_ISystem but left pure virtual
   *
   * <pre>
   * virtual bool processEvents(bool waitForEvent) = 0;
   * </pre>
   */

  /** \copydoc #GHOST_ISystem::dispatchEvents */
  void dispatchEvents() override;
  /** \copydoc #GHOST_ISystem::addEventConsumer */
  GHOST_TSuccess addEventConsumer(GHOST_IEventConsumer *consumer) override;
  /** \copydoc #GHOST_ISystem::removeEventConsumer */
  GHOST_TSuccess removeEventConsumer(GHOST_IEventConsumer *consumer) override;

  /***************************************************************************************
   * Cursor management functionality
   ***************************************************************************************/

  /* Client relative functions use a default implementation
   * that converts from screen-coordinates to client coordinates.
   * Implementations may override. */

  /** \copydoc #GHOST_ISystem::getCursorPositionClientRelative */
  GHOST_TSuccess getCursorPositionClientRelative(const GHOST_IWindow *window,
                                                 int32_t &x,
                                                 int32_t &y) const override;
  /** \copydoc #GHOST_ISystem::setCursorPositionClientRelative */
  GHOST_TSuccess setCursorPositionClientRelative(GHOST_IWindow *window,
                                                 int32_t x,
                                                 int32_t y) override;

  /** \copydoc #GHOST_ISystem::getCursorPreferredLogicalSize */
  uint32_t getCursorPreferredLogicalSize() const override;

  /**
   * Inherited from GHOST_ISystem but left pure virtual
   * <pre>
   * GHOST_TSuccess getCursorPosition(int32_t& x, int32_t& y) const = 0;
   * GHOST_TSuccess setCursorPosition(int32_t x, int32_t y)
   * </pre>
   */

  /***************************************************************************************
   * Access to mouse button and keyboard states.
   ***************************************************************************************/

  /** \copydoc #GHOST_ISystem::getModifierKeyState */
  GHOST_TSuccess getModifierKeyState(GHOST_TModifierKey mask, bool &isDown) const override;

  /** \copydoc #GHOST_ISystem::getButtonState */
  GHOST_TSuccess getButtonState(GHOST_TButton mask, bool &isDown) const override;

  /** \copydoc #GHOST_ISystem::setMultitouchGestures */
  void setMultitouchGestures(const bool use) override;

  /** \copydoc #GHOST_ISystem::setTabletAPI */
  void setTabletAPI(GHOST_TTabletAPI api) override;
  GHOST_TTabletAPI getTabletAPI();

  /** \copydoc #GHOST_ISystem::getPixelAtCursor */
  GHOST_TSuccess getPixelAtCursor(float r_color[3]) const override;

#ifdef WITH_INPUT_NDOF
  /***************************************************************************************
   * Access to 3D mouse.
   ***************************************************************************************/

  /** \copydoc #GHOST_ISystem::setNDOFDeadZone */
  void setNDOFDeadZone(float deadzone) override;
#endif

  /***************************************************************************************
   * Access to the Clipboard
   ***************************************************************************************/

  /** \copydoc #GHOST_ISystem::getClipboard */
  char *getClipboard(bool selection) const override = 0;
  /** \copydoc #GHOST_ISystem::putClipboard */
  void putClipboard(const char *buffer, bool selection) const override = 0;
  /** \copydoc #GHOST_ISystem::hasClipboardImage */
  GHOST_TSuccess hasClipboardImage() const override;
  /** \copydoc #GHOST_ISystem::getClipboardImage */
  uint *getClipboardImage(int *r_width, int *r_height) const override;
  /** \copydoc #GHOST_ISystem::putClipboardImage */
  GHOST_TSuccess putClipboardImage(uint *rgba, int width, int height) const override;

  /** \copydoc #GHOST_ISystem::showMessageBox */
  GHOST_TSuccess showMessageBox(const char * /*title*/,
                                const char * /*message*/,
                                const char * /*help_label*/,
                                const char * /*continue_label*/,
                                const char * /*link*/,
                                GHOST_DialogOptions /*dialog_options*/) const override
  {
    return GHOST_kFailure;
  };

  /***************************************************************************************
   * Other (internal) functionality.
   ***************************************************************************************/

  /**
   * Pushes an event on the stack.
   * To dispatch it, call dispatchEvent() or dispatchEvents().
   * Do not delete the event!
   * \param event: The event to push on the stack.
   */
  GHOST_TSuccess pushEvent(const GHOST_IEvent *event);

  /**
   * \return The timer manager.
   */
  inline GHOST_TimerManager *getTimerManager() const;

  /**
   * \return A pointer to our event manager.
   */
  inline GHOST_EventManager *getEventManager() const;

  /**
   * \return A pointer to our window manager.
   */
  inline GHOST_WindowManager *getWindowManager() const;

#ifdef WITH_INPUT_NDOF
  /**
   * \return A pointer to our n-degree of freedom manager.
   */
  inline GHOST_NDOFManager *getNDOFManager() const;
#endif

  /**
   * Returns the state of all modifier keys.
   * \param keys: The state of all modifier keys (true == pressed).
   * \return Indication of success.
   */
  virtual GHOST_TSuccess getModifierKeys(GHOST_ModifierKeys &keys) const = 0;

  /**
   * Returns the state of the mouse buttons (outside the message queue).
   * \param buttons: The state of the buttons.
   * \return Indication of success.
   */
  virtual GHOST_TSuccess getButtons(GHOST_Buttons &buttons) const = 0;

  /***************************************************************************************
   * Debugging
   ***************************************************************************************/

  /** \copydoc #GHOST_ISystem::initDebug */
  void initDebug(GHOST_Debug debug) override;

  /** \copydoc #GHOST_ISystem::isDebugEnabled */
  bool isDebugEnabled() override;

 protected:
  /** \copydoc #GHOST_ISystem::init */
  GHOST_TSuccess init() override;
  /** \copydoc #GHOST_ISystem::exit */
  GHOST_TSuccess exit() override;

  /**
   * Creates a full-screen window.
   * \param window: The window created.
   * \return Indication of success.
   */
  GHOST_TSuccess createFullScreenWindow(GHOST_Window **window,
                                        const GHOST_DisplaySettings &settings,
                                        const GHOST_GPUSettings &gpu_settings);


  /** The timer manager. */
  GHOST_TimerManager *m_timerManager;

  /** The window manager. */
  GHOST_WindowManager *m_windowManager;

  /** The event manager. */
  GHOST_EventManager *m_eventManager;

#ifdef WITH_INPUT_NDOF
  /** The N-degree of freedom device manager */
  GHOST_NDOFManager *m_ndofManager;
#endif

#ifdef WITH_GHOST_DEBUG
  /** Prints all the events. */
  GHOST_EventPrinter *m_eventPrinter;
#endif  // WITH_GHOST_DEBUG

  /** Use multi-touch gestures. */
  bool m_multitouchGestures;

  /** Which tablet API to use. */
  GHOST_TTabletAPI m_tabletAPI;

  bool m_is_debug_enabled;
};

inline GHOST_TimerManager *GHOST_System::getTimerManager() const
{
  return m_timerManager;
}

inline GHOST_EventManager *GHOST_System::getEventManager() const
{
  return m_eventManager;
}

inline GHOST_WindowManager *GHOST_System::getWindowManager() const
{
  return m_windowManager;
}

#ifdef WITH_INPUT_NDOF
inline GHOST_NDOFManager *GHOST_System::getNDOFManager() const
{
  return m_ndofManager;
}
#endif<|MERGE_RESOLUTION|>--- conflicted
+++ resolved
@@ -74,7 +74,22 @@
   /** \copydoc #GHOST_ISystem::validWindow */
   bool validWindow(GHOST_IWindow *window) override;
 
-<<<<<<< HEAD
+  /** \copydoc #GHOST_ISystem::useNativePixel */
+  bool useNativePixel() override;
+  bool m_nativePixel;
+
+  /** \copydoc #GHOST_ISystem::useWindowFocus */
+  void useWindowFocus(const bool use_focus) override;
+
+  bool m_windowFocus;
+
+  /** \copydoc #GHOST_ISystem::setAutoFocus */
+  void setAutoFocus(const bool auto_focus) override;
+  bool m_autoFocus;
+
+  /** \copydoc #GHOST_ISystem::getWindowUnderCursor */
+  GHOST_IWindow *getWindowUnderCursor(int32_t x, int32_t y) override;
+
   /**
    * Begins full screen mode.
    * \param setting: The new setting of the display.
@@ -108,28 +123,6 @@
    * \return The current status.
    */
   bool getFullScreen() override;
-
-  /**
-   * Native pixel size support (MacBook 'retina').
-   * \return The pixel size in float.
-   */
-=======
-  /** \copydoc #GHOST_ISystem::useNativePixel */
->>>>>>> 2683c876
-  bool useNativePixel() override;
-  bool m_nativePixel;
-
-  /** \copydoc #GHOST_ISystem::useWindowFocus */
-  void useWindowFocus(const bool use_focus) override;
-
-  bool m_windowFocus;
-
-  /** \copydoc #GHOST_ISystem::setAutoFocus */
-  void setAutoFocus(const bool auto_focus) override;
-  bool m_autoFocus;
-
-  /** \copydoc #GHOST_ISystem::getWindowUnderCursor */
-  GHOST_IWindow *getWindowUnderCursor(int32_t x, int32_t y) override;
 
   /***************************************************************************************
    * Event management functionality
