--- conflicted
+++ resolved
@@ -91,15 +91,9 @@
   /*
    * Remove all pending events for the window.
    */
-<<<<<<< HEAD
-  if (m_windowManager->getWindowFound(window)) {
-    m_eventManager->removeWindowEvents(window);  
-    success = m_windowManager->removeWindow(window);
-=======
   if (window_manager_->getWindowFound(window)) {
     event_manager_->removeWindowEvents(window);
     success = window_manager_->removeWindow(window);
->>>>>>> 990f0863
     if (success) {
       delete window;
     }
@@ -360,14 +354,9 @@
   }
   /** WARNING: exit() may run more than once, since it may need to be called from a derived class
    * destructor. Take it into account when modifying this function. */
-<<<<<<< HEAD
-  delete m_windowManager;
-  m_windowManager = nullptr;
-=======
 
   delete window_manager_;
   window_manager_ = nullptr;
->>>>>>> 990f0863
 
   delete timer_manager_;
   timer_manager_ = nullptr;
