--- conflicted
+++ resolved
@@ -113,86 +113,6 @@
   return m_windowManager->getWindowFound(window);
 }
 
-<<<<<<< HEAD
-GHOST_TSuccess GHOST_System::beginFullScreen(const GHOST_DisplaySetting &setting,
-                                             GHOST_IWindow **window,
-                                             const GHOST_GPUSettings &gpu_settings)
-{
-  GHOST_TSuccess success = GHOST_kFailure;
-  GHOST_ASSERT(m_windowManager, "GHOST_System::beginFullScreen(): invalid window manager");
-  if (m_displayManager) {
-    if (!m_windowManager->getFullScreen()) {
-      m_displayManager->getCurrentDisplaySetting(GHOST_DisplayManager::kMainDisplay,
-                                                 m_preFullScreenSetting);
-
-      // GHOST_PRINT("GHOST_System::beginFullScreen(): activating new display settings\n");
-      success = m_displayManager->setCurrentDisplaySetting(GHOST_DisplayManager::kMainDisplay,
-                                                           setting);
-      if (success == GHOST_kSuccess) {
-        // GHOST_PRINT("GHOST_System::beginFullScreen(): creating full-screen window\n");
-        success = createFullScreenWindow((GHOST_Window **)window, setting, gpu_settings);
-        if (success == GHOST_kSuccess) {
-          m_windowManager->beginFullScreen(*window, (gpu_settings.flags & GHOST_gpuStereoVisual) != 0);
-        }
-        else {
-          m_displayManager->setCurrentDisplaySetting(GHOST_DisplayManager::kMainDisplay,
-                                                     m_preFullScreenSetting);
-        }
-      }
-    }
-  }
-  if (success == GHOST_kFailure) {
-    GHOST_PRINT("GHOST_System::beginFullScreen(): could not enter full-screen mode\n");
-  }
-  return success;
-}
-
-GHOST_TSuccess GHOST_System::updateFullScreen(const GHOST_DisplaySetting &setting,
-                                              GHOST_IWindow ** /*window*/)
-{
-  GHOST_TSuccess success = GHOST_kFailure;
-  GHOST_ASSERT(m_windowManager, "GHOST_System::updateFullScreen(): invalid window manager");
-  if (m_displayManager) {
-    if (m_windowManager->getFullScreen()) {
-      success = m_displayManager->setCurrentDisplaySetting(GHOST_DisplayManager::kMainDisplay,
-                                                           setting);
-    }
-  }
-
-  return success;
-}
-
-GHOST_TSuccess GHOST_System::endFullScreen()
-{
-  GHOST_TSuccess success = GHOST_kFailure;
-  GHOST_ASSERT(m_windowManager, "GHOST_System::endFullScreen(): invalid window manager");
-  if (m_windowManager->getFullScreen()) {
-    // GHOST_IWindow* window = m_windowManager->getFullScreenWindow();
-    // GHOST_PRINT("GHOST_System::endFullScreen(): leaving window manager full-screen mode\n");
-    if (m_windowManager->endFullScreen() == GHOST_kSuccess) {
-      GHOST_ASSERT(m_displayManager, "GHOST_System::endFullScreen(): invalid display manager");
-      // GHOST_PRINT("GHOST_System::endFullScreen(): leaving full-screen mode\n");
-      success = m_displayManager->setCurrentDisplaySetting(GHOST_DisplayManager::kMainDisplay,
-                                                           m_preFullScreenSetting);
-    }
-  }
-  return success;
-}
-
-bool GHOST_System::getFullScreen()
-{
-  bool fullScreen;
-  if (m_windowManager) {
-    fullScreen = m_windowManager->getFullScreen();
-  }
-  else {
-    fullScreen = false;
-  }
-  return fullScreen;
-}
-
-=======
->>>>>>> 93deafd4
 GHOST_IWindow *GHOST_System::getWindowUnderCursor(int32_t x, int32_t y)
 {
   /* TODO: This solution should follow the order of the activated windows (Z-order).
@@ -392,29 +312,6 @@
   return GHOST_kSuccess;
 }
 
-<<<<<<< HEAD
-GHOST_TSuccess GHOST_System::createFullScreenWindow(GHOST_Window **window,
-                                                    const GHOST_DisplaySetting &settings,
-                                                    const GHOST_GPUSettings &gpu_settings)
-{
-  /* NOTE: don't use #getCurrentDisplaySetting() because on X11 we may
-   * be zoomed in and the desktop may be bigger than the viewport. */
-  GHOST_ASSERT(m_displayManager,
-               "GHOST_System::createFullScreenWindow(): invalid display manager");
-  // GHOST_PRINT("GHOST_System::createFullScreenWindow(): creating full-screen window\n");
-  *window = (GHOST_Window *)createWindow("",
-                                         0,
-                                         0,
-                                         settings.xPixels,
-                                         settings.yPixels,
-                                         GHOST_kWindowStateNormal,
-                                         gpu_settings,
-                                         true /*exclusive*/);
-  return (*window == nullptr) ? GHOST_kFailure : GHOST_kSuccess;
-}
-
-=======
->>>>>>> 93deafd4
 bool GHOST_System::useNativePixel()
 {
   m_nativePixel = true;
