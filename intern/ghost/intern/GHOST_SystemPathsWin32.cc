--- conflicted
+++ resolved
@@ -32,12 +32,7 @@
 
   if (hResult == S_OK) {
     conv_utf_16_to_8(knownpath_16, knownpath, MAX_PATH * 3);
-<<<<<<< HEAD
-    CoTaskMemFree(knownpath_16);
     strcat(knownpath, "\\UPBGE\\Blender\\");
-=======
-    strcat(knownpath, "\\Blender Foundation\\Blender\\");
->>>>>>> 33718b2d
     strcat(knownpath, versionstr);
     system_dir = knownpath;
   }
@@ -58,12 +53,7 @@
 
   if (hResult == S_OK) {
     conv_utf_16_to_8(knownpath_16, knownpath, MAX_PATH * 3);
-<<<<<<< HEAD
-    CoTaskMemFree(knownpath_16);
     strcat(knownpath, "\\UPBGE\\Blender\\");
-=======
-    strcat(knownpath, "\\Blender Foundation\\Blender\\");
->>>>>>> 33718b2d
     strcat(knownpath, versionstr);
     user_dir = knownpath;
   }
