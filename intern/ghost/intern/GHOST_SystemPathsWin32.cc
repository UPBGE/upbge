/* SPDX-FileCopyrightText: 2011 Blender Authors
 *
 * SPDX-License-Identifier: GPL-2.0-or-later */

/** \file
 * \ingroup GHOST
 */

#include "GHOST_SystemPathsWin32.hh"
#include "GHOST_Debug.hh"

#ifndef _WIN32_IE
#  define _WIN32_IE 0x0501
#endif
#include "utfconv.h"
#include <shlobj.h>

GHOST_SystemPathsWin32::GHOST_SystemPathsWin32() {}

GHOST_SystemPathsWin32::~GHOST_SystemPathsWin32() {}

const char *GHOST_SystemPathsWin32::getSystemDir(int, const char *versionstr) const
{
  /* 1 utf-16 might translate into 3 utf-8. 2 utf-16 translates into 4 utf-8. */
  static char knownpath[MAX_PATH * 3 + 128] = {0};
  PWSTR knownpath_16 = nullptr;

  HRESULT hResult = SHGetKnownFolderPath(
      FOLDERID_ProgramData, KF_FLAG_DEFAULT, nullptr, &knownpath_16);

  if (hResult == S_OK) {
    conv_utf_16_to_8(knownpath_16, knownpath, MAX_PATH * 3);
    CoTaskMemFree(knownpath_16);
<<<<<<< HEAD
    strcat(knownpath, "\\UPBGE\\Blender\\");
=======
    strcat(knownpath, "\\Blender Authors\\Blender\\");
>>>>>>> 077db816
    strcat(knownpath, versionstr);
    return knownpath;
  }

  return nullptr;
}

const char *GHOST_SystemPathsWin32::getUserDir(int, const char *versionstr) const
{
  static char knownpath[MAX_PATH * 3 + 128] = {0};
  PWSTR knownpath_16 = nullptr;

  HRESULT hResult = SHGetKnownFolderPath(
      FOLDERID_RoamingAppData, KF_FLAG_DEFAULT, nullptr, &knownpath_16);

  if (hResult == S_OK) {
    conv_utf_16_to_8(knownpath_16, knownpath, MAX_PATH * 3);
    CoTaskMemFree(knownpath_16);
<<<<<<< HEAD
    strcat(knownpath, "\\UPBGE\\Blender\\");
=======
    strcat(knownpath, "\\Blender Authors\\Blender\\");
>>>>>>> 077db816
    strcat(knownpath, versionstr);
    return knownpath;
  }

  return nullptr;
}

const char *GHOST_SystemPathsWin32::getUserSpecialDir(GHOST_TUserSpecialDirTypes type) const
{
  GUID folderid;

  switch (type) {
    case GHOST_kUserSpecialDirDesktop:
      folderid = FOLDERID_Desktop;
      break;
    case GHOST_kUserSpecialDirDocuments:
      folderid = FOLDERID_Documents;
      break;
    case GHOST_kUserSpecialDirDownloads:
      folderid = FOLDERID_Downloads;
      break;
    case GHOST_kUserSpecialDirMusic:
      folderid = FOLDERID_Music;
      break;
    case GHOST_kUserSpecialDirPictures:
      folderid = FOLDERID_Pictures;
      break;
    case GHOST_kUserSpecialDirVideos:
      folderid = FOLDERID_Videos;
      break;
    case GHOST_kUserSpecialDirCaches:
      folderid = FOLDERID_LocalAppData;
      break;
    default:
      GHOST_ASSERT(
          false,
          "GHOST_SystemPathsWin32::getUserSpecialDir(): Invalid enum value for type parameter");
      return nullptr;
  }

  static char knownpath[MAX_PATH * 3] = {0};
  PWSTR knownpath_16 = nullptr;
  HRESULT hResult = SHGetKnownFolderPath(folderid, KF_FLAG_DEFAULT, nullptr, &knownpath_16);

  if (hResult == S_OK) {
    conv_utf_16_to_8(knownpath_16, knownpath, MAX_PATH * 3);
    CoTaskMemFree(knownpath_16);
    return knownpath;
  }

  CoTaskMemFree(knownpath_16);
  return nullptr;
}

const char *GHOST_SystemPathsWin32::getBinaryDir() const
{
  static char fullname[MAX_PATH * 3] = {0};
  wchar_t fullname_16[MAX_PATH * 3];

  if (GetModuleFileNameW(0, fullname_16, MAX_PATH)) {
    conv_utf_16_to_8(fullname_16, fullname, MAX_PATH * 3);
    return fullname;
  }

  return nullptr;
}

void GHOST_SystemPathsWin32::addToSystemRecentFiles(const char *filepath) const
{
  UTF16_ENCODE(filepath);
  UTF16_ENCODE(BLENDER_WIN_APPID);
  SHARDAPPIDINFO info;
  IShellItem *shell_item;

  HRESULT hr = CoInitializeEx(nullptr, COINIT_APARTMENTTHREADED | COINIT_DISABLE_OLE1DDE);
  if (!SUCCEEDED(hr))
    return;

  hr = SHCreateItemFromParsingName(filepath_16, nullptr, IID_PPV_ARGS(&shell_item));
  if (SUCCEEDED(hr)) {
    info.psi = shell_item;
    info.pszAppID = BLENDER_WIN_APPID_16;
    SHAddToRecentDocs(SHARD_APPIDINFO, &info);
  }

  CoUninitialize();
  UTF16_UN_ENCODE(BLENDER_WIN_APPID);
  UTF16_UN_ENCODE(filepath);
}<|MERGE_RESOLUTION|>--- conflicted
+++ resolved
@@ -31,11 +31,7 @@
   if (hResult == S_OK) {
     conv_utf_16_to_8(knownpath_16, knownpath, MAX_PATH * 3);
     CoTaskMemFree(knownpath_16);
-<<<<<<< HEAD
     strcat(knownpath, "\\UPBGE\\Blender\\");
-=======
-    strcat(knownpath, "\\Blender Authors\\Blender\\");
->>>>>>> 077db816
     strcat(knownpath, versionstr);
     return knownpath;
   }
@@ -54,11 +50,7 @@
   if (hResult == S_OK) {
     conv_utf_16_to_8(knownpath_16, knownpath, MAX_PATH * 3);
     CoTaskMemFree(knownpath_16);
-<<<<<<< HEAD
     strcat(knownpath, "\\UPBGE\\Blender\\");
-=======
-    strcat(knownpath, "\\Blender Authors\\Blender\\");
->>>>>>> 077db816
     strcat(knownpath, versionstr);
     return knownpath;
   }
