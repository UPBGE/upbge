--- conflicted
+++ resolved
@@ -75,30 +75,17 @@
   if (user_path.empty() || last_version != version) {
     const char *home = getenv("XDG_CONFIG_HOME");
 
-<<<<<<< HEAD
-      if (home) {
-        user_path = string(home) + "/upbge/" + versionstr;
-      }
-      else {
-        home = getenv("HOME");
-
-        if (home == NULL)
-          home = getpwuid(getuid())->pw_dir;
-
-        user_path = string(home) + "/.config/upbge/" + versionstr;
-=======
     last_version = version;
 
     if (home) {
-      user_path = string(home) + "/blender/" + versionstr;
+      user_path = string(home) + "/upbge/" + versionstr;
     }
     else {
       home = getenv("HOME");
       if (home == nullptr) {
         home = getpwuid(getuid())->pw_dir;
->>>>>>> 218f2393
       }
-      user_path = string(home) + "/.config/blender/" + versionstr;
+      user_path = string(home) + "/.config/upbge/" + versionstr;
     }
   }
 
