/* SPDX-FileCopyrightText: 2001-2002 NaN Holding BV. All rights reserved.
 *
 * SPDX-License-Identifier: GPL-2.0-or-later */

/** \file
 * \ingroup GHOST
 * Declaration of GHOST_WindowX11 class.
 */

#pragma once

#include "GHOST_Window.hh"
#include <X11/Xlib.h>
#include <X11/Xutil.h>
/* For tablets. */
#ifdef WITH_X11_XINPUT
#  include <X11/extensions/XInput.h>
#endif

#include <map>

class GHOST_SystemX11;

#ifdef WITH_XDND
class GHOST_DropTargetX11;
#endif

/**
 * X11 implementation of GHOST_IWindow.
 * Dimensions are given in screen coordinates that are
 * relative to the upper-left corner of the screen.
 */
class GHOST_WindowX11 : public GHOST_Window {
 public:
  /**
   * Constructor.
   * Creates a new window and opens it.
   * To check if the window was created properly, use the getValid() method.
   * \param title: The text shown in the title bar of the window.
   * \param left: The coordinate of the left edge of the window.
   * \param top: The coordinate of the top edge of the window.
   * \param width: The width the window.
   * \param height: The height the window.
   * \param state: The state the window is initially opened with.
   * \param parent_window: Parent (embedder) window.
   * \param type: The type of drawing context installed in this window.
   * \param context_params: Parameters to use when initializing the context.
   * \param preferred_device: Preferred device to use when new device will be created.
   */
  GHOST_WindowX11(GHOST_SystemX11 *system,
                  Display *display,
                  const char *title,
                  int32_t left,
                  int32_t top,
                  uint32_t width,
                  uint32_t height,
                  GHOST_TWindowState state,
                  GHOST_WindowX11 *parent_window,
                  GHOST_TDrawingContextType type,
                  const bool is_dialog,
                  const GHOST_ContextParams &context_params,
                  const bool exclusive,
                  const GHOST_GPUDevice &preferred_device);

  bool getValid() const override;

  void setTitle(const char *title) override;

  std::string getTitle() const override;

  void getWindowBounds(GHOST_Rect &bounds) const override;

  void getClientBounds(GHOST_Rect &bounds) const override;

  bool isDialog() const override;

  GHOST_TSuccess setClientWidth(uint32_t width) override;

  GHOST_TSuccess setClientHeight(uint32_t height) override;

  GHOST_TSuccess setClientSize(uint32_t width, uint32_t height) override;

  void screenToClient(int32_t inX, int32_t inY, int32_t &outX, int32_t &outY) const override;

  void clientToScreen(int32_t inX, int32_t inY, int32_t &outX, int32_t &outY) const override;

  GHOST_TWindowState getState() const override;

  GHOST_TSuccess setState(GHOST_TWindowState state) override;

  GHOST_TSuccess setOrder(GHOST_TWindowOrder order) override;

  GHOST_TSuccess invalidate() override;

  GHOST_TSuccess setProgressBar(float progress) override;
  GHOST_TSuccess endProgressBar() override;

  /**
   * Destructor.
   * Closes the window and disposes resources allocated.
   */
  ~GHOST_WindowX11() override;

  /**
   * \section x11specific X11 system specific calls
   */

  /**
   * The reverse of invalidate! Tells this window
   * that all events for it have been pushed into
   * the GHOST event queue.
   */

  void validate();

  /**
   * Return a handle to the x11 window type.
   */
  Window getXWindow();

  GHOST_TabletData &GetTabletData()
  {
    return tablet_data_;
  }

#if defined(WITH_X11_XINPUT) && defined(X_HAVE_UTF8_STRING)
  XIC getX11_XIC()
  {
    return xic_;
  }

  bool createX11_XIC();
#endif

#ifdef WITH_X11_XINPUT
  void refreshXInputDevices();
#endif

#ifdef WITH_XDND
  GHOST_DropTargetX11 *getDropTarget()
  {
    return drop_target_;
  }
#endif

  /*
   * Need this in case that we want start the window
   * in FullScree or Maximized state.
   * Check GHOST_WindowX11.cc
   */
  bool post_init_;
  GHOST_TWindowState post_state_;

<<<<<<< HEAD
  GHOST_TSuccess beginFullScreen() const override;

  GHOST_TSuccess endFullScreen() const override;

  GHOST_TSuccess setDialogHints(GHOST_WindowX11 *parentWindow);
=======
  GHOST_TSuccess setDialogHints(GHOST_WindowX11 *parent_window);
>>>>>>> 990f0863

  uint16_t getDPIHint() override;

 protected:
  /**
   * \param type: The type of rendering context create.
   * \return Indication of success.
   */
  GHOST_Context *newDrawingContext(GHOST_TDrawingContextType type) override;

  /**
   * Sets the cursor visibility on the window using
   * native window system calls.
   */
  GHOST_TSuccess setWindowCursorVisibility(bool visible) override;

  /**
   * Sets the cursor grab on the window using
   * native window system calls.
   */
  GHOST_TSuccess setWindowCursorGrab(GHOST_TGrabCursorMode mode) override;

  GHOST_TGrabCursorMode getWindowCursorGrab() const;

  /**
   * Sets the cursor shape on the window using
   * native window system calls.
   */
  GHOST_TSuccess setWindowCursorShape(GHOST_TStandardCursor shape) override;
  GHOST_TSuccess hasCursorShape(GHOST_TStandardCursor shape) override;

  /**
   * Sets the cursor shape on the window using
   * native window system calls (Arbitrary size/color).
   */
  GHOST_TSuccess setWindowCustomCursorShape(const uint8_t *bitmap,
                                            const uint8_t *mask,
                                            const int size[2],
                                            const int hot_spot[2],
                                            bool can_invert_color) override;

 private:
  /* Force use of public constructor. */

  GHOST_WindowX11();

  GHOST_WindowX11(const GHOST_WindowX11 &);

  GHOST_TSuccess getStandardCursor(GHOST_TStandardCursor g_cursor, Cursor &xcursor);

  Cursor getEmptyCursor();

  Window window_;
  Display *display_;
  XVisualInfo *visual_info_;
  void *fbconfig_;

  GHOST_TWindowState normal_state_;

  /** A pointer to the typed system class. */
  GHOST_SystemX11 *system_;

  /** Used to concatenate calls to invalidate() on this window. */
  bool invalid_window_;

  /** XCursor structure of an empty (blank) cursor */
  Cursor empty_cursor_;

  /** XCursor structure of the custom cursor */
  Cursor custom_cursor_;

  /** XCursor to show when cursor is visible */
  Cursor visible_cursor_;

  /** Cache of XC_* ID's to XCursor structures */
  std::map<uint, Cursor> standard_cursors_;

#ifdef WITH_XDND
  GHOST_DropTargetX11 *drop_target_;
#endif

  GHOST_TabletData tablet_data_;

#if defined(WITH_X11_XINPUT) && defined(X_HAVE_UTF8_STRING)
  XIC xic_;
#endif

  bool valid_setup_;
  GHOST_GPUDevice preferred_device_;

  void icccmSetState(int state);
  int icccmGetState() const;

  void netwmMaximized(bool set);
  bool netwmIsMaximized() const;

  void netwmFullScreen(bool set);
  bool netwmIsFullScreen() const;

  void motifFullScreen(bool set);
  bool motifIsFullScreen() const;
};<|MERGE_RESOLUTION|>--- conflicted
+++ resolved
@@ -151,15 +151,11 @@
   bool post_init_;
   GHOST_TWindowState post_state_;
 
-<<<<<<< HEAD
   GHOST_TSuccess beginFullScreen() const override;
 
   GHOST_TSuccess endFullScreen() const override;
 
-  GHOST_TSuccess setDialogHints(GHOST_WindowX11 *parentWindow);
-=======
   GHOST_TSuccess setDialogHints(GHOST_WindowX11 *parent_window);
->>>>>>> 990f0863
 
   uint16_t getDPIHint() override;
 
