/* SPDX-FileCopyrightText: 2001-2002 NaN Holding BV. All rights reserved.
 *
 * SPDX-License-Identifier: GPL-2.0-or-later */

/** \file
 * \ingroup GHOST
 *
 * C Api for GHOST
 */

#include <cstdlib>
#include <cstring>

#include "GHOST_C-api.h"
#include "GHOST_IEvent.hh"
#include "GHOST_IEventConsumer.hh"
#include "GHOST_ISystem.hh"
#include "intern/GHOST_Debug.hh"
#ifdef WITH_XR_OPENXR
#  include "GHOST_IXrContext.hh"
#  include "intern/GHOST_XrSession.hh"
#endif
#include "intern/GHOST_CallbackEventConsumer.hh"
#include "intern/GHOST_XrException.hh"

GHOST_SystemHandle GHOST_CreateSystem()
{
  GHOST_ISystem::createSystem(true, false);
  GHOST_ISystem *system = GHOST_ISystem::getSystem();

  return (GHOST_SystemHandle)system;
}

GHOST_SystemHandle GHOST_CreateSystemBackground()
{
  GHOST_ISystem::createSystemBackground();
  GHOST_ISystem *system = GHOST_ISystem::getSystem();

  return (GHOST_SystemHandle)system;
}

void GHOST_SystemInitDebug(GHOST_SystemHandle systemhandle, GHOST_Debug debug)
{
  GHOST_ISystem *system = (GHOST_ISystem *)systemhandle;

  system->initDebug(debug);
}

GHOST_TSuccess GHOST_DisposeSystem(GHOST_SystemHandle /*systemhandle*/)
{
  return GHOST_ISystem::disposeSystem();
}

#if !(defined(WIN32) || defined(__APPLE__))
const char *GHOST_SystemBackend()
{
  return GHOST_ISystem::getSystemBackend();
}
#endif

void GHOST_ShowMessageBox(GHOST_SystemHandle systemhandle,
                          const char *title,
                          const char *message,
                          const char *help_label,
                          const char *continue_label,
                          const char *link,
                          GHOST_DialogOptions dialog_options)
{
  const GHOST_ISystem *system = (const GHOST_ISystem *)systemhandle;
  system->showMessageBox(title, message, help_label, continue_label, link, dialog_options);
}

GHOST_EventConsumerHandle GHOST_CreateEventConsumer(GHOST_EventCallbackProcPtr eventCallback,
                                                    GHOST_TUserDataPtr user_data)
{
  return (GHOST_EventConsumerHandle) new GHOST_CallbackEventConsumer(eventCallback, user_data);
}

GHOST_TSuccess GHOST_DisposeEventConsumer(GHOST_EventConsumerHandle consumerhandle)
{
  delete ((GHOST_CallbackEventConsumer *)consumerhandle);
  return GHOST_kSuccess;
}

uint64_t GHOST_GetMilliSeconds(GHOST_SystemHandle systemhandle)
{
  const GHOST_ISystem *system = (const GHOST_ISystem *)systemhandle;

  return system->getMilliSeconds();
}

GHOST_TimerTaskHandle GHOST_InstallTimer(GHOST_SystemHandle systemhandle,
                                         uint64_t delay,
                                         uint64_t interval,
                                         GHOST_TimerProcPtr timerproc,
                                         GHOST_TUserDataPtr user_data)
{
  GHOST_ISystem *system = (GHOST_ISystem *)systemhandle;

  return (GHOST_TimerTaskHandle)system->installTimer(delay, interval, timerproc, user_data);
}

GHOST_TSuccess GHOST_RemoveTimer(GHOST_SystemHandle systemhandle,
                                 GHOST_TimerTaskHandle timertaskhandle)
{
  GHOST_ISystem *system = (GHOST_ISystem *)systemhandle;
  GHOST_ITimerTask *timertask = (GHOST_ITimerTask *)timertaskhandle;

  return system->removeTimer(timertask);
}

uint8_t GHOST_GetNumDisplays(GHOST_SystemHandle systemhandle)
{
  const GHOST_ISystem *system = (const GHOST_ISystem *)systemhandle;

  return system->getNumDisplays();
}

GHOST_TSuccess GHOST_GetMainDisplayDimensions(GHOST_SystemHandle systemhandle,
                                              uint32_t *r_width,
                                              uint32_t *r_height)
{
  const GHOST_ISystem *system = (const GHOST_ISystem *)systemhandle;
  *r_width = 0;
  *r_height = 0;
  system->getMainDisplayDimensions(*r_width, *r_height);
  return (*r_width == 0 && *r_height == 0) ? GHOST_kFailure : GHOST_kSuccess;
}

GHOST_TSuccess GHOST_GetAllDisplayDimensions(GHOST_SystemHandle systemhandle,
                                             uint32_t *r_width,
                                             uint32_t *r_height)
{
  const GHOST_ISystem *system = (const GHOST_ISystem *)systemhandle;
  *r_width = 0;
  *r_height = 0;
  system->getAllDisplayDimensions(*r_width, *r_height);
  return (*r_width == 0 && *r_height == 0) ? GHOST_kFailure : GHOST_kSuccess;
}

GHOST_ContextHandle GHOST_CreateGPUContext(GHOST_SystemHandle systemhandle,
                                           GHOST_GPUSettings gpuSettings)
{
  GHOST_ISystem *system = (GHOST_ISystem *)systemhandle;

  return (GHOST_ContextHandle)system->createOffscreenContext(gpuSettings);
}

GHOST_TSuccess GHOST_DisposeGPUContext(GHOST_SystemHandle systemhandle,
                                       GHOST_ContextHandle contexthandle)
{
  GHOST_ISystem *system = (GHOST_ISystem *)systemhandle;
  GHOST_IContext *context = (GHOST_IContext *)contexthandle;

  return system->disposeContext(context);
}

GHOST_WindowHandle GHOST_CreateWindow(GHOST_SystemHandle systemhandle,
                                      GHOST_WindowHandle parent_windowhandle,
                                      const char *title,
                                      int32_t left,
                                      int32_t top,
                                      uint32_t width,
                                      uint32_t height,
                                      GHOST_TWindowState state,
                                      bool is_dialog,
                                      GHOST_GPUSettings gpuSettings)
{
  GHOST_ISystem *system = (GHOST_ISystem *)systemhandle;

  return (GHOST_WindowHandle)system->createWindow(title,
                                                  left,
                                                  top,
                                                  width,
                                                  height,
                                                  state,
                                                  gpuSettings,
                                                  false,
                                                  is_dialog,
                                                  (GHOST_IWindow *)parent_windowhandle);
}

GHOST_TUserDataPtr GHOST_GetWindowUserData(GHOST_WindowHandle windowhandle)
{
  const GHOST_IWindow *window = (const GHOST_IWindow *)windowhandle;

  return window->getUserData();
}
void GHOST_SetWindowUserData(GHOST_WindowHandle windowhandle, GHOST_TUserDataPtr user_data)
{
  GHOST_IWindow *window = (GHOST_IWindow *)windowhandle;

  window->setUserData(user_data);
}

bool GHOST_IsDialogWindow(GHOST_WindowHandle windowhandle)
{
  const GHOST_IWindow *window = (const GHOST_IWindow *)windowhandle;

  return window->isDialog();
}

GHOST_TSuccess GHOST_DisposeWindow(GHOST_SystemHandle systemhandle,
                                   GHOST_WindowHandle windowhandle)
{
  GHOST_ISystem *system = (GHOST_ISystem *)systemhandle;
  GHOST_IWindow *window = (GHOST_IWindow *)windowhandle;

  return system->disposeWindow(window);
}

bool GHOST_ValidWindow(GHOST_SystemHandle systemhandle, GHOST_WindowHandle windowhandle)
{
  GHOST_ISystem *system = (GHOST_ISystem *)systemhandle;
  GHOST_IWindow *window = (GHOST_IWindow *)windowhandle;

  return system->validWindow(window);
}

<<<<<<< HEAD
GHOST_WindowHandle GHOST_BeginFullScreen(GHOST_SystemHandle systemhandle,
                                         const GHOST_DisplaySetting *setting,
                                         const bool stereoVisual)
{
  GHOST_ISystem *system = (GHOST_ISystem *)systemhandle;
  GHOST_IWindow *window = nullptr;
  GHOST_GPUSettings gpu_settings = {0};
  if (stereoVisual) {
    gpu_settings.flags |= GHOST_gpuStereoVisual;
  }
  /* temp: upbge, hardcoded because unused */
  gpu_settings.context_type = GHOST_kDrawingContextTypeOpenGL;

  system->beginFullScreen(*setting, &window, gpu_settings);

  return (GHOST_WindowHandle)window;
}

GHOST_TSuccess GHOST_EndFullScreen(GHOST_SystemHandle systemhandle)
{
  GHOST_ISystem *system = (GHOST_ISystem *)systemhandle;

  return system->endFullScreen();
}

bool GHOST_GetFullScreen(GHOST_SystemHandle systemhandle)
{
  GHOST_ISystem *system = (GHOST_ISystem *)systemhandle;

  return system->getFullScreen();
}

=======
>>>>>>> 93deafd4
GHOST_WindowHandle GHOST_GetWindowUnderCursor(GHOST_SystemHandle systemhandle,
                                              int32_t x,
                                              int32_t y)
{
  GHOST_ISystem *system = (GHOST_ISystem *)systemhandle;
  GHOST_IWindow *window = system->getWindowUnderCursor(x, y);

  return (GHOST_WindowHandle)window;
}

bool GHOST_ProcessEvents(GHOST_SystemHandle systemhandle, bool waitForEvent)
{
  GHOST_ISystem *system = (GHOST_ISystem *)systemhandle;

  return system->processEvents(waitForEvent);
}

void GHOST_DispatchEvents(GHOST_SystemHandle systemhandle)
{
  GHOST_ISystem *system = (GHOST_ISystem *)systemhandle;

  system->dispatchEvents();
}

GHOST_TSuccess GHOST_AddEventConsumer(GHOST_SystemHandle systemhandle,
                                      GHOST_EventConsumerHandle consumerhandle)
{
  GHOST_ISystem *system = (GHOST_ISystem *)systemhandle;

  return system->addEventConsumer((GHOST_CallbackEventConsumer *)consumerhandle);
}

GHOST_TSuccess GHOST_RemoveEventConsumer(GHOST_SystemHandle systemhandle,
                                         GHOST_EventConsumerHandle consumerhandle)
{
  GHOST_ISystem *system = (GHOST_ISystem *)systemhandle;

  return system->removeEventConsumer((GHOST_CallbackEventConsumer *)consumerhandle);
}

GHOST_TSuccess GHOST_SetProgressBar(GHOST_WindowHandle windowhandle, float progress)
{
  GHOST_IWindow *window = (GHOST_IWindow *)windowhandle;

  return window->setProgressBar(progress);
}

GHOST_TSuccess GHOST_EndProgressBar(GHOST_WindowHandle windowhandle)
{
  GHOST_IWindow *window = (GHOST_IWindow *)windowhandle;

  return window->endProgressBar();
}

GHOST_TStandardCursor GHOST_GetCursorShape(GHOST_WindowHandle windowhandle)
{
  const GHOST_IWindow *window = (const GHOST_IWindow *)windowhandle;

  return window->getCursorShape();
}

GHOST_TSuccess GHOST_SetCursorShape(GHOST_WindowHandle windowhandle,
                                    GHOST_TStandardCursor cursorshape)
{
  GHOST_IWindow *window = (GHOST_IWindow *)windowhandle;

  return window->setCursorShape(cursorshape);
}

GHOST_TSuccess GHOST_HasCursorShape(GHOST_WindowHandle windowhandle,
                                    GHOST_TStandardCursor cursorshape)
{
  GHOST_IWindow *window = (GHOST_IWindow *)windowhandle;

  return window->hasCursorShape(cursorshape);
}

GHOST_TSuccess GHOST_SetCustomCursorShape(GHOST_WindowHandle windowhandle,
                                          uint8_t *bitmap,
                                          uint8_t *mask,
                                          int sizex,
                                          int sizey,
                                          int hotX,
                                          int hotY,
                                          bool canInvertColor)
{
  GHOST_IWindow *window = (GHOST_IWindow *)windowhandle;

  return window->setCustomCursorShape(bitmap, mask, sizex, sizey, hotX, hotY, canInvertColor);
}

GHOST_TSuccess GHOST_GetCursorBitmap(GHOST_WindowHandle windowhandle,
                                     GHOST_CursorBitmapRef *bitmap)
{
  GHOST_IWindow *window = (GHOST_IWindow *)windowhandle;

  return window->getCursorBitmap(bitmap);
}

bool GHOST_GetCursorVisibility(GHOST_WindowHandle windowhandle)
{
  const GHOST_IWindow *window = (const GHOST_IWindow *)windowhandle;

  return window->getCursorVisibility();
}

GHOST_TSuccess GHOST_SetCursorVisibility(GHOST_WindowHandle windowhandle, bool visible)
{
  GHOST_IWindow *window = (GHOST_IWindow *)windowhandle;

  return window->setCursorVisibility(visible);
}

/* Unused, can expose again if needed although WAYLAND
 * can only properly use client relative coordinates, so leave disabled if possible. */
#if 0
GHOST_TSuccess GHOST_GetCursorPositionScreenCoords(GHOST_SystemHandle systemhandle,
                                                   int32_t *x,
                                                   int32_t *y)
{
  GHOST_ISystem *system = (GHOST_ISystem *)systemhandle;

  return system->getCursorPosition(*x, *y);
}

GHOST_TSuccess GHOST_SetCursorPositionScreenCoords(GHOST_SystemHandle systemhandle,
                                                   int32_t x,
                                                   int32_t y)
{
  GHOST_ISystem *system = (GHOST_ISystem *)systemhandle;

  return system->setCursorPosition(x, y);
}
#endif

GHOST_TSuccess GHOST_GetCursorPosition(const GHOST_SystemHandle systemhandle,
                                       const GHOST_WindowHandle windowhandle,
                                       int32_t *x,
                                       int32_t *y)
{
  const GHOST_ISystem *system = (const GHOST_ISystem *)systemhandle;
  const GHOST_IWindow *window = (const GHOST_IWindow *)windowhandle;

  return system->getCursorPositionClientRelative(window, *x, *y);
}

GHOST_TSuccess GHOST_SetCursorPosition(GHOST_SystemHandle systemhandle,
                                       GHOST_WindowHandle windowhandle,
                                       int32_t x,
                                       int32_t y)
{
  GHOST_ISystem *system = (GHOST_ISystem *)systemhandle;
  GHOST_IWindow *window = (GHOST_IWindow *)windowhandle;

  return system->setCursorPositionClientRelative(window, x, y);
}

GHOST_TSuccess GHOST_SetCursorGrab(GHOST_WindowHandle windowhandle,
                                   GHOST_TGrabCursorMode mode,
                                   GHOST_TAxisFlag wrap_axis,
                                   const int bounds[4],
                                   const int mouse_ungrab_xy[2])
{
  GHOST_IWindow *window = (GHOST_IWindow *)windowhandle;
  GHOST_Rect bounds_rect;
  int32_t mouse_xy[2];

  if (bounds) {
    bounds_rect = GHOST_Rect(bounds[0], bounds[1], bounds[2], bounds[3]);
  }
  if (mouse_ungrab_xy) {
    mouse_xy[0] = mouse_ungrab_xy[0];
    mouse_xy[1] = mouse_ungrab_xy[1];
  }

  return window->setCursorGrab(
      mode, wrap_axis, bounds ? &bounds_rect : nullptr, mouse_ungrab_xy ? mouse_xy : nullptr);
}

void GHOST_GetCursorGrabState(GHOST_WindowHandle windowhandle,
                              GHOST_TGrabCursorMode *r_mode,
                              GHOST_TAxisFlag *r_axis_flag,
                              int r_bounds[4],
                              bool *r_use_software_cursor)
{
  GHOST_IWindow *window = (GHOST_IWindow *)windowhandle;
  GHOST_Rect bounds_rect;
  bool use_software_cursor;
  window->getCursorGrabState(*r_mode, *r_axis_flag, bounds_rect, use_software_cursor);
  r_bounds[0] = bounds_rect.m_l;
  r_bounds[1] = bounds_rect.m_t;
  r_bounds[2] = bounds_rect.m_r;
  r_bounds[3] = bounds_rect.m_b;
  *r_use_software_cursor = use_software_cursor;
}

GHOST_TSuccess GHOST_GetModifierKeyState(GHOST_SystemHandle systemhandle,
                                         GHOST_TModifierKey mask,
                                         bool *r_is_down)
{
  const GHOST_ISystem *system = (const GHOST_ISystem *)systemhandle;
  GHOST_TSuccess result;
  bool is_down = false;

  result = system->getModifierKeyState(mask, is_down);
  *r_is_down = is_down;

  return result;
}

GHOST_TSuccess GHOST_GetButtonState(GHOST_SystemHandle systemhandle,
                                    GHOST_TButton mask,
                                    bool *r_is_down)
{
  const GHOST_ISystem *system = (const GHOST_ISystem *)systemhandle;
  GHOST_TSuccess result;
  bool is_down = false;

  result = system->getButtonState(mask, is_down);
  *r_is_down = is_down;

  return result;
}

#ifdef WITH_INPUT_NDOF
void GHOST_setNDOFDeadZone(float deadzone)
{
  GHOST_ISystem *system = GHOST_ISystem::getSystem();
  system->setNDOFDeadZone(deadzone);
}
#endif

void GHOST_setAcceptDragOperation(GHOST_WindowHandle windowhandle, bool can_accept)
{
  GHOST_IWindow *window = (GHOST_IWindow *)windowhandle;

  window->setAcceptDragOperation(can_accept);
}

GHOST_TEventType GHOST_GetEventType(GHOST_EventHandle eventhandle)
{
  const GHOST_IEvent *event = (const GHOST_IEvent *)eventhandle;

  return event->getType();
}

uint64_t GHOST_GetEventTime(GHOST_EventHandle eventhandle)
{
  const GHOST_IEvent *event = (const GHOST_IEvent *)eventhandle;

  return event->getTime();
}

GHOST_WindowHandle GHOST_GetEventWindow(GHOST_EventHandle eventhandle)
{
  const GHOST_IEvent *event = (const GHOST_IEvent *)eventhandle;

  return (GHOST_WindowHandle)event->getWindow();
}

GHOST_TEventDataPtr GHOST_GetEventData(GHOST_EventHandle eventhandle)
{
  const GHOST_IEvent *event = (const GHOST_IEvent *)eventhandle;

  return event->getData();
}

GHOST_TimerProcPtr GHOST_GetTimerProc(GHOST_TimerTaskHandle timertaskhandle)
{
  const GHOST_ITimerTask *timertask = (const GHOST_ITimerTask *)timertaskhandle;

  return timertask->getTimerProc();
}

void GHOST_SetTimerProc(GHOST_TimerTaskHandle timertaskhandle, GHOST_TimerProcPtr timerproc)
{
  GHOST_ITimerTask *timertask = (GHOST_ITimerTask *)timertaskhandle;

  timertask->setTimerProc(timerproc);
}

GHOST_TUserDataPtr GHOST_GetTimerTaskUserData(GHOST_TimerTaskHandle timertaskhandle)
{
  const GHOST_ITimerTask *timertask = (const GHOST_ITimerTask *)timertaskhandle;

  return timertask->getUserData();
}

void GHOST_SetTimerTaskUserData(GHOST_TimerTaskHandle timertaskhandle,
                                GHOST_TUserDataPtr user_data)
{
  GHOST_ITimerTask *timertask = (GHOST_ITimerTask *)timertaskhandle;

  timertask->setUserData(user_data);
}

bool GHOST_GetValid(GHOST_WindowHandle windowhandle)
{
  const GHOST_IWindow *window = (const GHOST_IWindow *)windowhandle;

  return window->getValid();
}

GHOST_TDrawingContextType GHOST_GetDrawingContextType(GHOST_WindowHandle windowhandle)
{
  GHOST_IWindow *window = (GHOST_IWindow *)windowhandle;

  return window->getDrawingContextType();
}

GHOST_TSuccess GHOST_SetDrawingContextType(GHOST_WindowHandle windowhandle,
                                           GHOST_TDrawingContextType type)
{
  GHOST_IWindow *window = (GHOST_IWindow *)windowhandle;

  return window->setDrawingContextType(type);
}

GHOST_ContextHandle GHOST_GetDrawingContext(GHOST_WindowHandle windowhandle)
{
  GHOST_IWindow *window = (GHOST_IWindow *)windowhandle;
  return (GHOST_ContextHandle)window->getDrawingContext();
}

void GHOST_SetTitle(GHOST_WindowHandle windowhandle, const char *title)
{
  GHOST_IWindow *window = (GHOST_IWindow *)windowhandle;

  window->setTitle(title);
}

char *GHOST_GetTitle(GHOST_WindowHandle windowhandle)
{
  const GHOST_IWindow *window = (const GHOST_IWindow *)windowhandle;
  std::string title = window->getTitle();

  const size_t ctitle_size = title.size() + 1;
  char *ctitle = (char *)malloc(ctitle_size);

  if (ctitle == nullptr) {
    return nullptr;
  }

  memcpy(ctitle, title.c_str(), ctitle_size);

  return ctitle;
}

GHOST_TSuccess GHOST_SetPath(GHOST_WindowHandle windowhandle, const char *filepath)
{
  GHOST_IWindow *window = (GHOST_IWindow *)windowhandle;

  return window->setPath(filepath);
}

GHOST_TWindowDecorationStyleFlags GHOST_GetWindowDecorationStyleFlags(
    GHOST_WindowHandle windowhandle)
{
  GHOST_IWindow *window = (GHOST_IWindow *)windowhandle;
  return window->getWindowDecorationStyleFlags();
}

void GHOST_SetWindowDecorationStyleFlags(GHOST_WindowHandle windowhandle,
                                         GHOST_TWindowDecorationStyleFlags styleFlags)
{
  GHOST_IWindow *window = (GHOST_IWindow *)windowhandle;
  window->setWindowDecorationStyleFlags(styleFlags);
}

void GHOST_SetWindowDecorationStyleSettings(GHOST_WindowHandle windowhandle,
                                            GHOST_WindowDecorationStyleSettings decorationSettings)
{
  GHOST_IWindow *window = (GHOST_IWindow *)windowhandle;
  window->setWindowDecorationStyleSettings(decorationSettings);
}

GHOST_TSuccess GHOST_ApplyWindowDecorationStyle(GHOST_WindowHandle windowhandle)
{
  GHOST_IWindow *window = (GHOST_IWindow *)windowhandle;
  return window->applyWindowDecorationStyle();
}

GHOST_RectangleHandle GHOST_GetWindowBounds(GHOST_WindowHandle windowhandle)
{
  const GHOST_IWindow *window = (const GHOST_IWindow *)windowhandle;
  GHOST_Rect *rectangle = nullptr;

  rectangle = new GHOST_Rect();
  window->getWindowBounds(*rectangle);

  return (GHOST_RectangleHandle)rectangle;
}

GHOST_RectangleHandle GHOST_GetClientBounds(GHOST_WindowHandle windowhandle)
{
  const GHOST_IWindow *window = (const GHOST_IWindow *)windowhandle;
  GHOST_Rect *rectangle = nullptr;

  rectangle = new GHOST_Rect();
  window->getClientBounds(*rectangle);

  return (GHOST_RectangleHandle)rectangle;
}

void GHOST_DisposeRectangle(GHOST_RectangleHandle rectanglehandle)
{
  delete (GHOST_Rect *)rectanglehandle;
}

GHOST_TSuccess GHOST_SetClientWidth(GHOST_WindowHandle windowhandle, uint32_t width)
{
  GHOST_IWindow *window = (GHOST_IWindow *)windowhandle;

  return window->setClientWidth(width);
}

GHOST_TSuccess GHOST_SetClientHeight(GHOST_WindowHandle windowhandle, uint32_t height)
{
  GHOST_IWindow *window = (GHOST_IWindow *)windowhandle;

  return window->setClientHeight(height);
}

GHOST_TSuccess GHOST_SetClientSize(GHOST_WindowHandle windowhandle,
                                   uint32_t width,
                                   uint32_t height)
{
  GHOST_IWindow *window = (GHOST_IWindow *)windowhandle;

  return window->setClientSize(width, height);
}

void GHOST_ScreenToClient(
    GHOST_WindowHandle windowhandle, int32_t inX, int32_t inY, int32_t *outX, int32_t *outY)
{
  const GHOST_IWindow *window = (const GHOST_IWindow *)windowhandle;

  window->screenToClient(inX, inY, *outX, *outY);
}

void GHOST_ClientToScreen(
    GHOST_WindowHandle windowhandle, int32_t inX, int32_t inY, int32_t *outX, int32_t *outY)
{
  const GHOST_IWindow *window = (const GHOST_IWindow *)windowhandle;

  window->clientToScreen(inX, inY, *outX, *outY);
}

GHOST_TWindowState GHOST_GetWindowState(GHOST_WindowHandle windowhandle)
{
  const GHOST_IWindow *window = (const GHOST_IWindow *)windowhandle;

  return window->getState();
}

GHOST_TSuccess GHOST_SetWindowState(GHOST_WindowHandle windowhandle, GHOST_TWindowState state)
{
  GHOST_IWindow *window = (GHOST_IWindow *)windowhandle;

  return window->setState(state);
}

GHOST_TSuccess GHOST_SetWindowModifiedState(GHOST_WindowHandle windowhandle, bool isUnsavedChanges)
{
  GHOST_IWindow *window = (GHOST_IWindow *)windowhandle;

  return window->setModifiedState(isUnsavedChanges);
}

GHOST_TSuccess GHOST_SetWindowOrder(GHOST_WindowHandle windowhandle, GHOST_TWindowOrder order)
{
  GHOST_IWindow *window = (GHOST_IWindow *)windowhandle;

  return window->setOrder(order);
}

GHOST_TSuccess GHOST_SwapWindowBuffers(GHOST_WindowHandle windowhandle)
{
  GHOST_IWindow *window = (GHOST_IWindow *)windowhandle;

  return window->swapBuffers();
}

GHOST_TSuccess GHOST_SetSwapInterval(GHOST_WindowHandle windowhandle, int interval)
{
  GHOST_IWindow *window = (GHOST_IWindow *)windowhandle;

  return window->setSwapInterval(interval);
}

GHOST_TSuccess GHOST_GetSwapInterval(GHOST_WindowHandle windowhandle, int *r_interval)
{
  GHOST_IWindow *window = (GHOST_IWindow *)windowhandle;

  return window->getSwapInterval(*r_interval);
}

GHOST_TSuccess GHOST_ActivateWindowDrawingContext(GHOST_WindowHandle windowhandle)
{
  GHOST_IWindow *window = (GHOST_IWindow *)windowhandle;

  return window->activateDrawingContext();
}

GHOST_TSuccess GHOST_ActivateGPUContext(GHOST_ContextHandle contexthandle)
{
  GHOST_IContext *context = (GHOST_IContext *)contexthandle;
  if (context) {
    return context->activateDrawingContext();
  }
  GHOST_PRINTF("%s: Context not valid\n", __func__);
  return GHOST_kFailure;
}

GHOST_TSuccess GHOST_ReleaseGPUContext(GHOST_ContextHandle contexthandle)
{
  GHOST_IContext *context = (GHOST_IContext *)contexthandle;

  return context->releaseDrawingContext();
}

GHOST_ContextHandle GHOST_GetActiveGPUContext()
{
  return (GHOST_ContextHandle)GHOST_IContext::getActiveDrawingContext();
}

uint GHOST_GetContextDefaultGPUFramebuffer(GHOST_ContextHandle contexthandle)
{
  GHOST_IContext *context = (GHOST_IContext *)contexthandle;

  return context->getDefaultFramebuffer();
}

uint GHOST_GetDefaultGPUFramebuffer(GHOST_WindowHandle windowhandle)
{
  GHOST_IWindow *window = (GHOST_IWindow *)windowhandle;

  return window->getDefaultFramebuffer();
}

GHOST_TSuccess GHOST_InvalidateWindow(GHOST_WindowHandle windowhandle)
{
  GHOST_IWindow *window = (GHOST_IWindow *)windowhandle;

  return window->invalidate();
}

void GHOST_SetMultitouchGestures(GHOST_SystemHandle systemhandle, const bool use)
{
  GHOST_ISystem *system = (GHOST_ISystem *)systemhandle;
  system->setMultitouchGestures(use);
}

void GHOST_SetTabletAPI(GHOST_SystemHandle systemhandle, GHOST_TTabletAPI api)
{
  GHOST_ISystem *system = (GHOST_ISystem *)systemhandle;
  system->setTabletAPI(api);
}

GHOST_TSuccess GHOST_GetPixelAtCursor(float r_color[3])
{
  const GHOST_ISystem *system = GHOST_ISystem::getSystem();
  return system->getPixelAtCursor(r_color);
}

int32_t GHOST_GetWidthRectangle(GHOST_RectangleHandle rectanglehandle)
{
  return ((GHOST_Rect *)rectanglehandle)->getWidth();
}

int32_t GHOST_GetHeightRectangle(GHOST_RectangleHandle rectanglehandle)
{
  return ((GHOST_Rect *)rectanglehandle)->getHeight();
}

void GHOST_GetRectangle(
    GHOST_RectangleHandle rectanglehandle, int32_t *l, int32_t *t, int32_t *r, int32_t *b)
{
  const GHOST_Rect *rect = (GHOST_Rect *)rectanglehandle;

  *l = rect->m_l;
  *t = rect->m_t;
  *r = rect->m_r;
  *b = rect->m_b;
}

void GHOST_SetRectangle(
    GHOST_RectangleHandle rectanglehandle, int32_t l, int32_t t, int32_t r, int32_t b)
{
  ((GHOST_Rect *)rectanglehandle)->set(l, t, r, b);
}

GHOST_TSuccess GHOST_IsEmptyRectangle(GHOST_RectangleHandle rectanglehandle)
{
  GHOST_TSuccess result = GHOST_kFailure;

  if (((GHOST_Rect *)rectanglehandle)->isEmpty()) {
    result = GHOST_kSuccess;
  }
  return result;
}

GHOST_TSuccess GHOST_IsValidRectangle(GHOST_RectangleHandle rectanglehandle)
{
  GHOST_TSuccess result = GHOST_kFailure;

  if (((GHOST_Rect *)rectanglehandle)->isValid()) {
    result = GHOST_kSuccess;
  }
  return result;
}

void GHOST_InsetRectangle(GHOST_RectangleHandle rectanglehandle, int32_t i)
{
  ((GHOST_Rect *)rectanglehandle)->inset(i);
}

void GHOST_UnionRectangle(GHOST_RectangleHandle rectanglehandle,
                          GHOST_RectangleHandle anotherrectanglehandle)
{
  ((GHOST_Rect *)rectanglehandle)->unionRect(*(GHOST_Rect *)anotherrectanglehandle);
}

void GHOST_UnionPointRectangle(GHOST_RectangleHandle rectanglehandle, int32_t x, int32_t y)
{
  ((GHOST_Rect *)rectanglehandle)->unionPoint(x, y);
}

GHOST_TSuccess GHOST_IsInsideRectangle(GHOST_RectangleHandle rectanglehandle, int32_t x, int32_t y)
{
  GHOST_TSuccess result = GHOST_kFailure;

  if (((GHOST_Rect *)rectanglehandle)->isInside(x, y)) {
    result = GHOST_kSuccess;
  }
  return result;
}

GHOST_TVisibility GHOST_GetRectangleVisibility(GHOST_RectangleHandle rectanglehandle,
                                               GHOST_RectangleHandle anotherrectanglehandle)
{
  GHOST_TVisibility visible = GHOST_kNotVisible;

  visible = ((GHOST_Rect *)rectanglehandle)->getVisibility(*(GHOST_Rect *)anotherrectanglehandle);

  return visible;
}

void GHOST_SetCenterRectangle(GHOST_RectangleHandle rectanglehandle, int32_t cx, int32_t cy)
{
  ((GHOST_Rect *)rectanglehandle)->setCenter(cx, cy);
}

void GHOST_SetRectangleCenter(
    GHOST_RectangleHandle rectanglehandle, int32_t cx, int32_t cy, int32_t w, int32_t h)
{
  ((GHOST_Rect *)rectanglehandle)->setCenter(cx, cy, w, h);
}

GHOST_TSuccess GHOST_ClipRectangle(GHOST_RectangleHandle rectanglehandle,
                                   GHOST_RectangleHandle anotherrectanglehandle)
{
  GHOST_TSuccess result = GHOST_kFailure;

  if (((GHOST_Rect *)rectanglehandle)->clip(*(GHOST_Rect *)anotherrectanglehandle)) {
    result = GHOST_kSuccess;
  }
  return result;
}

char *GHOST_getClipboard(bool selection)
{
  const GHOST_ISystem *system = GHOST_ISystem::getSystem();
  return system->getClipboard(selection);
}

void GHOST_putClipboard(const char *buffer, bool selection)
{
  const GHOST_ISystem *system = GHOST_ISystem::getSystem();
  system->putClipboard(buffer, selection);
}

GHOST_TSuccess GHOST_hasClipboardImage()
{
  const GHOST_ISystem *system = GHOST_ISystem::getSystem();
  return system->hasClipboardImage();
}

uint *GHOST_getClipboardImage(int *r_width, int *r_height)
{
  const GHOST_ISystem *system = GHOST_ISystem::getSystem();
  return system->getClipboardImage(r_width, r_height);
}

GHOST_TSuccess GHOST_putClipboardImage(uint *rgba, int width, int height)
{
  const GHOST_ISystem *system = GHOST_ISystem::getSystem();
  return system->putClipboardImage(rgba, width, height);
}

bool GHOST_setConsoleWindowState(GHOST_TConsoleWindowState action)
{
  GHOST_ISystem *system = GHOST_ISystem::getSystem();
  return system->setConsoleWindowState(action);
}

bool GHOST_UseNativePixels()
{
  GHOST_ISystem *system = GHOST_ISystem::getSystem();
  return system->useNativePixel();
}

GHOST_TCapabilityFlag GHOST_GetCapabilities()
{
  const GHOST_ISystem *system = GHOST_ISystem::getSystem();
  return system->getCapabilities();
}

void GHOST_SetBacktraceHandler(GHOST_TBacktraceFn backtrace_fn)
{
  GHOST_ISystem::setBacktraceFn(backtrace_fn);
}

void GHOST_UseWindowFocus(bool use_focus)
{
  GHOST_ISystem *system = GHOST_ISystem::getSystem();
  system->useWindowFocus(use_focus);
}

void GHOST_SetAutoFocus(bool auto_focus)
{
  GHOST_ISystem *system = GHOST_ISystem::getSystem();
  system->setAutoFocus(auto_focus);
}

float GHOST_GetNativePixelSize(GHOST_WindowHandle windowhandle)
{
  GHOST_IWindow *window = (GHOST_IWindow *)windowhandle;
  if (window) {
    return window->getNativePixelSize();
  }
  return 1.0f;
}

uint16_t GHOST_GetDPIHint(GHOST_WindowHandle windowhandle)
{
  GHOST_IWindow *window = (GHOST_IWindow *)windowhandle;
  return window->getDPIHint();
}

#ifdef WITH_INPUT_IME

void GHOST_BeginIME(
    GHOST_WindowHandle windowhandle, int32_t x, int32_t y, int32_t w, int32_t h, bool complete)
{
  GHOST_IWindow *window = (GHOST_IWindow *)windowhandle;
  window->beginIME(x, y, w, h, complete);
}

void GHOST_EndIME(GHOST_WindowHandle windowhandle)
{
  GHOST_IWindow *window = (GHOST_IWindow *)windowhandle;
  window->endIME();
}

#endif /* WITH_INPUT_IME */

#ifdef WITH_XR_OPENXR

#  define GHOST_XR_CAPI_CALL(call, ctx) \
    try { \
      call; \
    } \
    catch (GHOST_XrException & e) { \
      (ctx)->dispatchErrorMessage(&e); \
    }

#  define GHOST_XR_CAPI_CALL_RET(call, ctx) \
    try { \
      return call; \
    } \
    catch (GHOST_XrException & e) { \
      (ctx)->dispatchErrorMessage(&e); \
    }

void GHOST_XrSessionStart(GHOST_XrContextHandle xr_contexthandle,
                          const GHOST_XrSessionBeginInfo *begin_info)
{
  GHOST_IXrContext *xr_context = (GHOST_IXrContext *)xr_contexthandle;
  GHOST_XR_CAPI_CALL(xr_context->startSession(begin_info), xr_context);
}

void GHOST_XrSessionEnd(GHOST_XrContextHandle xr_contexthandle)
{
  GHOST_IXrContext *xr_context = (GHOST_IXrContext *)xr_contexthandle;
  GHOST_XR_CAPI_CALL(xr_context->endSession(), xr_context);
}

void GHOST_XrSessionDrawViews(GHOST_XrContextHandle xr_contexthandle, void *draw_customdata)
{
  GHOST_IXrContext *xr_context = (GHOST_IXrContext *)xr_contexthandle;
  GHOST_XR_CAPI_CALL(xr_context->drawSessionViews(draw_customdata), xr_context);
}

int GHOST_XrSessionIsRunning(const GHOST_XrContextHandle xr_contexthandle)
{
  const GHOST_IXrContext *xr_context = (const GHOST_IXrContext *)xr_contexthandle;
  GHOST_XR_CAPI_CALL_RET(xr_context->isSessionRunning(), xr_context);
  return 0; /* Only reached if exception is thrown. */
}

void GHOST_XrGraphicsContextBindFuncs(GHOST_XrContextHandle xr_contexthandle,
                                      GHOST_XrGraphicsContextBindFn bind_fn,
                                      GHOST_XrGraphicsContextUnbindFn unbind_fn)
{
  GHOST_IXrContext *xr_context = (GHOST_IXrContext *)xr_contexthandle;
  GHOST_XR_CAPI_CALL(xr_context->setGraphicsContextBindFuncs(bind_fn, unbind_fn), xr_context);
}

void GHOST_XrDrawViewFunc(GHOST_XrContextHandle xr_contexthandle, GHOST_XrDrawViewFn draw_view_fn)
{
  GHOST_IXrContext *xr_context = (GHOST_IXrContext *)xr_contexthandle;
  GHOST_XR_CAPI_CALL(xr_context->setDrawViewFunc(draw_view_fn), xr_context);
}

void GHOST_XrPassthroughEnabledFunc(GHOST_XrContextHandle xr_contexthandle,
                                    GHOST_XrPassthroughEnabledFn passthrough_enabled_fn)
{
  GHOST_IXrContext *xr_context = (GHOST_IXrContext *)xr_contexthandle;
  GHOST_XR_CAPI_CALL(xr_context->setPassthroughEnabledFunc(passthrough_enabled_fn), xr_context);
}

void GHOST_XrDisablePassthroughFunc(GHOST_XrContextHandle xr_contexthandle,
                                    GHOST_XrDisablePassthroughFn disable_passthrough_fn)
{
  GHOST_IXrContext *xr_context = (GHOST_IXrContext *)xr_contexthandle;
  GHOST_XR_CAPI_CALL(xr_context->setDisablePassthroughFunc(disable_passthrough_fn), xr_context);
}

int GHOST_XrSessionNeedsUpsideDownDrawing(const GHOST_XrContextHandle xr_contexthandle)
{
  const GHOST_IXrContext *xr_context = (const GHOST_IXrContext *)xr_contexthandle;

  GHOST_XR_CAPI_CALL_RET(xr_context->needsUpsideDownDrawing(), xr_context);
  return 0; /* Only reached if exception is thrown. */
}

int GHOST_XrCreateActionSet(GHOST_XrContextHandle xr_contexthandle,
                            const GHOST_XrActionSetInfo *info)
{
  GHOST_IXrContext *xr_context = (GHOST_IXrContext *)xr_contexthandle;
  GHOST_XrSession *xr_session = xr_context->getSession();
  GHOST_XR_CAPI_CALL_RET(xr_session->createActionSet(*info), xr_context);
  return 0;
}

void GHOST_XrDestroyActionSet(GHOST_XrContextHandle xr_contexthandle, const char *action_set_name)
{
  GHOST_IXrContext *xr_context = (GHOST_IXrContext *)xr_contexthandle;
  GHOST_XrSession *xr_session = xr_context->getSession();
  GHOST_XR_CAPI_CALL(xr_session->destroyActionSet(action_set_name), xr_context);
}

int GHOST_XrCreateActions(GHOST_XrContextHandle xr_contexthandle,
                          const char *action_set_name,
                          uint32_t count,
                          const GHOST_XrActionInfo *infos)
{
  GHOST_IXrContext *xr_context = (GHOST_IXrContext *)xr_contexthandle;
  GHOST_XrSession *xr_session = xr_context->getSession();
  GHOST_XR_CAPI_CALL_RET(xr_session->createActions(action_set_name, count, infos), xr_context);
  return 0;
}

void GHOST_XrDestroyActions(GHOST_XrContextHandle xr_contexthandle,
                            const char *action_set_name,
                            uint32_t count,
                            const char *const *action_names)
{
  GHOST_IXrContext *xr_context = (GHOST_IXrContext *)xr_contexthandle;
  GHOST_XrSession *xr_session = xr_context->getSession();
  GHOST_XR_CAPI_CALL(xr_session->destroyActions(action_set_name, count, action_names), xr_context);
}

int GHOST_XrCreateActionBindings(GHOST_XrContextHandle xr_contexthandle,
                                 const char *action_set_name,
                                 uint32_t count,
                                 const GHOST_XrActionProfileInfo *infos)
{
  GHOST_IXrContext *xr_context = (GHOST_IXrContext *)xr_contexthandle;
  GHOST_XrSession *xr_session = xr_context->getSession();
  GHOST_XR_CAPI_CALL_RET(xr_session->createActionBindings(action_set_name, count, infos),
                         xr_context);
  return 0;
}

void GHOST_XrDestroyActionBindings(GHOST_XrContextHandle xr_contexthandle,
                                   const char *action_set_name,
                                   uint32_t count,
                                   const char *const *action_names,
                                   const char *const *profile_paths)
{
  GHOST_IXrContext *xr_context = (GHOST_IXrContext *)xr_contexthandle;
  GHOST_XrSession *xr_session = xr_context->getSession();
  GHOST_XR_CAPI_CALL(
      xr_session->destroyActionBindings(action_set_name, count, action_names, profile_paths),
      xr_context);
}

int GHOST_XrAttachActionSets(GHOST_XrContextHandle xr_contexthandle)
{
  GHOST_IXrContext *xr_context = (GHOST_IXrContext *)xr_contexthandle;
  GHOST_XrSession *xr_session = xr_context->getSession();
  GHOST_XR_CAPI_CALL_RET(xr_session->attachActionSets(), xr_context);
  return 0;
}

int GHOST_XrSyncActions(GHOST_XrContextHandle xr_contexthandle, const char *action_set_name)
{
  GHOST_IXrContext *xr_context = (GHOST_IXrContext *)xr_contexthandle;
  GHOST_XrSession *xr_session = xr_context->getSession();
  GHOST_XR_CAPI_CALL_RET(xr_session->syncActions(action_set_name), xr_context);
  return 0;
}

int GHOST_XrApplyHapticAction(GHOST_XrContextHandle xr_contexthandle,
                              const char *action_set_name,
                              const char *action_name,
                              const char *subaction_path,
                              const int64_t *duration,
                              const float *frequency,
                              const float *amplitude)
{
  GHOST_IXrContext *xr_context = (GHOST_IXrContext *)xr_contexthandle;
  GHOST_XrSession *xr_session = xr_context->getSession();
  GHOST_XR_CAPI_CALL_RET(
      xr_session->applyHapticAction(
          action_set_name, action_name, subaction_path, *duration, *frequency, *amplitude),
      xr_context);
  return 0;
}

void GHOST_XrStopHapticAction(GHOST_XrContextHandle xr_contexthandle,
                              const char *action_set_name,
                              const char *action_name,
                              const char *subaction_path)
{
  GHOST_IXrContext *xr_context = (GHOST_IXrContext *)xr_contexthandle;
  GHOST_XrSession *xr_session = xr_context->getSession();
  GHOST_XR_CAPI_CALL(xr_session->stopHapticAction(action_set_name, action_name, subaction_path),
                     xr_context);
}

void *GHOST_XrGetActionSetCustomdata(GHOST_XrContextHandle xr_contexthandle,
                                     const char *action_set_name)
{
  GHOST_IXrContext *xr_context = (GHOST_IXrContext *)xr_contexthandle;
  GHOST_XrSession *xr_session = xr_context->getSession();
  GHOST_XR_CAPI_CALL_RET(xr_session->getActionSetCustomdata(action_set_name), xr_context);
  return nullptr;
}

void *GHOST_XrGetActionCustomdata(GHOST_XrContextHandle xr_contexthandle,
                                  const char *action_set_name,
                                  const char *action_name)
{
  GHOST_IXrContext *xr_context = (GHOST_IXrContext *)xr_contexthandle;
  GHOST_XrSession *xr_session = xr_context->getSession();
  GHOST_XR_CAPI_CALL_RET(xr_session->getActionCustomdata(action_set_name, action_name),
                         xr_context);
  return nullptr;
}

uint GHOST_XrGetActionCount(GHOST_XrContextHandle xr_contexthandle, const char *action_set_name)
{
  GHOST_IXrContext *xr_context = (GHOST_IXrContext *)xr_contexthandle;
  GHOST_XrSession *xr_session = xr_context->getSession();
  GHOST_XR_CAPI_CALL_RET(xr_session->getActionCount(action_set_name), xr_context);
  return 0;
}

void GHOST_XrGetActionCustomdataArray(GHOST_XrContextHandle xr_contexthandle,
                                      const char *action_set_name,
                                      void **r_customdata_array)
{
  GHOST_IXrContext *xr_context = (GHOST_IXrContext *)xr_contexthandle;
  GHOST_XrSession *xr_session = xr_context->getSession();
  GHOST_XR_CAPI_CALL(xr_session->getActionCustomdataArray(action_set_name, r_customdata_array),
                     xr_context);
}

int GHOST_XrLoadControllerModel(GHOST_XrContextHandle xr_contexthandle, const char *subaction_path)
{
  GHOST_IXrContext *xr_context = (GHOST_IXrContext *)xr_contexthandle;
  GHOST_XrSession *xr_session = xr_context->getSession();
  GHOST_XR_CAPI_CALL_RET(xr_session->loadControllerModel(subaction_path), xr_context);
  return 0;
}

void GHOST_XrUnloadControllerModel(GHOST_XrContextHandle xr_contexthandle,
                                   const char *subaction_path)
{
  GHOST_IXrContext *xr_context = (GHOST_IXrContext *)xr_contexthandle;
  GHOST_XrSession *xr_session = xr_context->getSession();
  GHOST_XR_CAPI_CALL(xr_session->unloadControllerModel(subaction_path), xr_context);
}

int GHOST_XrUpdateControllerModelComponents(GHOST_XrContextHandle xr_contexthandle,
                                            const char *subaction_path)
{
  GHOST_IXrContext *xr_context = (GHOST_IXrContext *)xr_contexthandle;
  GHOST_XrSession *xr_session = xr_context->getSession();
  GHOST_XR_CAPI_CALL_RET(xr_session->updateControllerModelComponents(subaction_path), xr_context);
  return 0;
}

int GHOST_XrGetControllerModelData(GHOST_XrContextHandle xr_contexthandle,
                                   const char *subaction_path,
                                   GHOST_XrControllerModelData *r_data)
{
  GHOST_IXrContext *xr_context = (GHOST_IXrContext *)xr_contexthandle;
  GHOST_XrSession *xr_session = xr_context->getSession();
  GHOST_XR_CAPI_CALL_RET(xr_session->getControllerModelData(subaction_path, *r_data), xr_context);
  return 0;
}

#endif /* WITH_XR_OPENXR */

#ifdef WITH_VULKAN_BACKEND

void GHOST_GetVulkanHandles(GHOST_ContextHandle contexthandle, GHOST_VulkanHandles *r_handles)
{
  GHOST_IContext *context = (GHOST_IContext *)contexthandle;
  context->getVulkanHandles(*r_handles);
}

void GHOST_SetVulkanSwapBuffersCallbacks(
    GHOST_ContextHandle contexthandle,
    void (*swap_buffers_pre_callback)(const GHOST_VulkanSwapChainData *),
    void (*swap_buffers_post_callback)(void),
    void (*openxr_acquire_image_callback)(GHOST_VulkanOpenXRData *),
    void (*openxr_release_image_callback)(GHOST_VulkanOpenXRData *))
{
  GHOST_IContext *context = (GHOST_IContext *)contexthandle;
  context->setVulkanSwapBuffersCallbacks(swap_buffers_pre_callback,
                                         swap_buffers_post_callback,
                                         openxr_acquire_image_callback,
                                         openxr_release_image_callback);
}

void GHOST_GetVulkanSwapChainFormat(GHOST_WindowHandle windowhandle,
                                    GHOST_VulkanSwapChainData *r_swap_chain_data)
{
  GHOST_IWindow *window = (GHOST_IWindow *)windowhandle;
  window->getVulkanSwapChainFormat(r_swap_chain_data);
}

#endif /* WITH_VULKAN_BACKEND */<|MERGE_RESOLUTION|>--- conflicted
+++ resolved
@@ -217,41 +217,6 @@
   return system->validWindow(window);
 }
 
-<<<<<<< HEAD
-GHOST_WindowHandle GHOST_BeginFullScreen(GHOST_SystemHandle systemhandle,
-                                         const GHOST_DisplaySetting *setting,
-                                         const bool stereoVisual)
-{
-  GHOST_ISystem *system = (GHOST_ISystem *)systemhandle;
-  GHOST_IWindow *window = nullptr;
-  GHOST_GPUSettings gpu_settings = {0};
-  if (stereoVisual) {
-    gpu_settings.flags |= GHOST_gpuStereoVisual;
-  }
-  /* temp: upbge, hardcoded because unused */
-  gpu_settings.context_type = GHOST_kDrawingContextTypeOpenGL;
-
-  system->beginFullScreen(*setting, &window, gpu_settings);
-
-  return (GHOST_WindowHandle)window;
-}
-
-GHOST_TSuccess GHOST_EndFullScreen(GHOST_SystemHandle systemhandle)
-{
-  GHOST_ISystem *system = (GHOST_ISystem *)systemhandle;
-
-  return system->endFullScreen();
-}
-
-bool GHOST_GetFullScreen(GHOST_SystemHandle systemhandle)
-{
-  GHOST_ISystem *system = (GHOST_ISystem *)systemhandle;
-
-  return system->getFullScreen();
-}
-
-=======
->>>>>>> 93deafd4
 GHOST_WindowHandle GHOST_GetWindowUnderCursor(GHOST_SystemHandle systemhandle,
                                               int32_t x,
                                               int32_t y)
