/* SPDX-FileCopyrightText: 2001-2002 NaN Holding BV. All rights reserved.
 *
 * SPDX-License-Identifier: GPL-2.0-or-later */

/** \file
 * \ingroup GHOST
 */

/**
 * Copyright (C) 2001 NaN Technologies B.V.
 */

#include "GHOST_WindowManager.hh"
#include "GHOST_Debug.hh"
#include "GHOST_Window.hh"
#include <algorithm>

GHOST_WindowManager::GHOST_WindowManager() : m_activeWindow(nullptr) {}

/* m_windows is freed by GHOST_System::disposeWindow */
GHOST_WindowManager::~GHOST_WindowManager() = default;

GHOST_TSuccess GHOST_WindowManager::addWindow(GHOST_IWindow *window)
{
  GHOST_TSuccess success = GHOST_kFailure;
  if (window) {
    if (!getWindowFound(window)) {
      /* Store the pointer to the window. */
      m_windows.push_back(window);
      success = GHOST_kSuccess;
    }
  }
  return success;
}

GHOST_TSuccess GHOST_WindowManager::removeWindow(const GHOST_IWindow *window)
{
  GHOST_TSuccess success = GHOST_kFailure;
  if (window) {
    std::vector<GHOST_IWindow *>::iterator result = find(
        m_windows.begin(), m_windows.end(), window);
    if (result != m_windows.end()) {
      setWindowInactive(window);
      m_windows.erase(result);
      success = GHOST_kSuccess;
    }
  }
  return success;
}

bool GHOST_WindowManager::getWindowFound(const GHOST_IWindow *window) const
{
  bool found = false;
  if (window) {
    std::vector<GHOST_IWindow *>::const_iterator result = find(
        m_windows.begin(), m_windows.end(), window);
    if (result != m_windows.end()) {
      found = true;
    }
  }
  return found;
}

<<<<<<< HEAD
bool GHOST_WindowManager::getFullScreen() const
{
  return m_fullScreenWindow != nullptr;
}

GHOST_IWindow *GHOST_WindowManager::getFullScreenWindow() const
{
  return m_fullScreenWindow;
}

GHOST_TSuccess GHOST_WindowManager::beginFullScreen(GHOST_IWindow *window, bool /*stereoVisual*/)
{
  GHOST_TSuccess success = GHOST_kFailure;
  GHOST_ASSERT(window, "GHOST_WindowManager::beginFullScreen(): invalid window");
  GHOST_ASSERT(window->getValid(), "GHOST_WindowManager::beginFullScreen(): invalid window");
  if (!getFullScreen()) {
    m_fullScreenWindow = window;
    m_activeWindowBeforeFullScreen = getActiveWindow();
    setActiveWindow(m_fullScreenWindow);
    m_fullScreenWindow->beginFullScreen();
    success = GHOST_kSuccess;
  }
  return success;
}

GHOST_TSuccess GHOST_WindowManager::endFullScreen()
{
  GHOST_TSuccess success = GHOST_kFailure;
  if (getFullScreen()) {
    if (m_fullScreenWindow != nullptr) {
      // GHOST_PRINT("GHOST_WindowManager::endFullScreen(): deleting full-screen window\n");
      setWindowInactive(m_fullScreenWindow);
      m_fullScreenWindow->endFullScreen();
      m_windows.erase(std::find(m_windows.begin(), m_windows.end(), m_fullScreenWindow));
      delete m_fullScreenWindow;
      // GHOST_PRINT("GHOST_WindowManager::endFullScreen(): done\n");
      m_fullScreenWindow = nullptr;
      if (m_activeWindowBeforeFullScreen) {
        setActiveWindow(m_activeWindowBeforeFullScreen);
      }
    }
    success = GHOST_kSuccess;
  }
  return success;
}

=======
>>>>>>> 93deafd4
GHOST_TSuccess GHOST_WindowManager::setActiveWindow(GHOST_IWindow *window)
{
  GHOST_TSuccess success = GHOST_kSuccess;
  if (window != m_activeWindow) {
    if (getWindowFound(window)) {
      m_activeWindow = window;
    }
    else {
      success = GHOST_kFailure;
    }
  }
  return success;
}

GHOST_IWindow *GHOST_WindowManager::getActiveWindow() const
{
  return m_activeWindow;
}

void GHOST_WindowManager::setWindowInactive(const GHOST_IWindow *window)
{
  if (window == m_activeWindow) {
    m_activeWindow = nullptr;
  }
}

const std::vector<GHOST_IWindow *> &GHOST_WindowManager::getWindows() const
{
  return m_windows;
}

GHOST_IWindow *GHOST_WindowManager::getWindowAssociatedWithOSWindow(const void *osWindow)
{
  std::vector<GHOST_IWindow *>::iterator iter;

  for (iter = m_windows.begin(); iter != m_windows.end(); ++iter) {
    if ((*iter)->getOSWindow() == osWindow) {
      return *iter;
    }
  }
  return nullptr;
}<|MERGE_RESOLUTION|>--- conflicted
+++ resolved
@@ -61,55 +61,6 @@
   return found;
 }
 
-<<<<<<< HEAD
-bool GHOST_WindowManager::getFullScreen() const
-{
-  return m_fullScreenWindow != nullptr;
-}
-
-GHOST_IWindow *GHOST_WindowManager::getFullScreenWindow() const
-{
-  return m_fullScreenWindow;
-}
-
-GHOST_TSuccess GHOST_WindowManager::beginFullScreen(GHOST_IWindow *window, bool /*stereoVisual*/)
-{
-  GHOST_TSuccess success = GHOST_kFailure;
-  GHOST_ASSERT(window, "GHOST_WindowManager::beginFullScreen(): invalid window");
-  GHOST_ASSERT(window->getValid(), "GHOST_WindowManager::beginFullScreen(): invalid window");
-  if (!getFullScreen()) {
-    m_fullScreenWindow = window;
-    m_activeWindowBeforeFullScreen = getActiveWindow();
-    setActiveWindow(m_fullScreenWindow);
-    m_fullScreenWindow->beginFullScreen();
-    success = GHOST_kSuccess;
-  }
-  return success;
-}
-
-GHOST_TSuccess GHOST_WindowManager::endFullScreen()
-{
-  GHOST_TSuccess success = GHOST_kFailure;
-  if (getFullScreen()) {
-    if (m_fullScreenWindow != nullptr) {
-      // GHOST_PRINT("GHOST_WindowManager::endFullScreen(): deleting full-screen window\n");
-      setWindowInactive(m_fullScreenWindow);
-      m_fullScreenWindow->endFullScreen();
-      m_windows.erase(std::find(m_windows.begin(), m_windows.end(), m_fullScreenWindow));
-      delete m_fullScreenWindow;
-      // GHOST_PRINT("GHOST_WindowManager::endFullScreen(): done\n");
-      m_fullScreenWindow = nullptr;
-      if (m_activeWindowBeforeFullScreen) {
-        setActiveWindow(m_activeWindowBeforeFullScreen);
-      }
-    }
-    success = GHOST_kSuccess;
-  }
-  return success;
-}
-
-=======
->>>>>>> 93deafd4
 GHOST_TSuccess GHOST_WindowManager::setActiveWindow(GHOST_IWindow *window)
 {
   GHOST_TSuccess success = GHOST_kSuccess;
