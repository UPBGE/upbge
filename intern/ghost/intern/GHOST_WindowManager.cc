--- conflicted
+++ resolved
@@ -15,14 +15,7 @@
 #include "GHOST_Window.hh"
 #include <algorithm>
 
-<<<<<<< HEAD
-GHOST_WindowManager::GHOST_WindowManager()
-    : m_fullScreenWindow(nullptr), m_activeWindow(nullptr), m_activeWindowBeforeFullScreen(nullptr)
-{
-}
-=======
-GHOST_WindowManager::GHOST_WindowManager() : active_window_(nullptr) {}
->>>>>>> 990f0863
+GHOST_WindowManager::GHOST_WindowManager() : m_fullScreenWindow(nullptr), active_window_(nullptr), m_activeWindowBeforeFullScreen(nullptr) {}
 
 /* windows_ is freed by GHOST_System::disposeWindow */
 GHOST_WindowManager::~GHOST_WindowManager() = default;
@@ -44,25 +37,16 @@
 {
   GHOST_TSuccess success = GHOST_kFailure;
   if (window) {
-<<<<<<< HEAD
     if (window == m_fullScreenWindow) {
       endFullScreen();
     }
     else {
-      std::vector<GHOST_IWindow *>::iterator result = find(
-          m_windows.begin(), m_windows.end(), window);
-      if (result != m_windows.end()) {
+      std::vector<GHOST_IWindow *>::iterator result = find(windows_.begin(), windows_.end(), window);
+      if (result != windows_.end()) {
         setWindowInactive(window);
-        m_windows.erase(result);
+        windows_.erase(result);
         success = GHOST_kSuccess;
       }
-=======
-    std::vector<GHOST_IWindow *>::iterator result = find(windows_.begin(), windows_.end(), window);
-    if (result != windows_.end()) {
-      setWindowInactive(window);
-      windows_.erase(result);
-      success = GHOST_kSuccess;
->>>>>>> 990f0863
     }
   }
   return success;
@@ -72,19 +56,13 @@
 {
   bool found = false;
   if (window) {
-<<<<<<< HEAD
     if (getFullScreen() && (window == m_fullScreenWindow)) {
-=======
-    std::vector<GHOST_IWindow *>::const_iterator result = find(
-        windows_.begin(), windows_.end(), window);
-    if (result != windows_.end()) {
->>>>>>> 990f0863
       found = true;
     }
     else {
       std::vector<GHOST_IWindow *>::const_iterator result = find(
-          m_windows.begin(), m_windows.end(), window);
-      if (result != m_windows.end()) {
+          windows_.begin(), windows_.end(), window);
+      if (result != windows_.end()) {
         found = true;
       }
     }
