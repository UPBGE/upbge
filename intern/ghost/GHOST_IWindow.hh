--- conflicted
+++ resolved
@@ -360,16 +360,12 @@
     return GHOST_kSuccess;
   }
 
-<<<<<<< HEAD
-  /** */
   virtual GHOST_TSuccess beginFullScreen() const = 0;
   virtual GHOST_TSuccess endFullScreen() const = 0;
 
-=======
   /**
    * If this window was opened using native pixel size, return the scaling factor.
    */
->>>>>>> 2683c876
   virtual float getNativePixelSize() = 0;
 
   /**
