--- conflicted
+++ resolved
@@ -385,45 +385,26 @@
   ~Application();
   virtual bool processEvent(GHOST_IEvent *event);
 
-<<<<<<< HEAD
-  GHOST_ISystem *m_system;
-  GHOST_IWindow *m_mainWindow;
-  GHOST_IWindow *m_secondaryWindow;
-  GHOST_IWindow *m_fullScreenWindow;
-  GHOST_ITimerTask *m_gearsTimer, *m_testTimer;
-  GHOST_TStandardCursor m_cursor;
-  bool m_exitRequested;
-=======
   GHOST_ISystem *system_;
   GHOST_IWindow *main_window_;
   GHOST_IWindow *secondary_window_;
+  GHOST_IWindow *m_fullScreenWindow;
   GHOST_ITimerTask *gears_timer_, *test_timer_;
   GHOST_TStandardCursor cursor_;
   bool exit_requested_;
->>>>>>> 990f0863
 
   bool stereo;
 };
 
 Application::Application(GHOST_ISystem *system)
-<<<<<<< HEAD
-    : m_system(system),
-      m_mainWindow(0),
-      m_secondaryWindow(0),
-      m_fullScreenWindow(0),
-      m_gearsTimer(0),
-      m_testTimer(0),
-      m_cursor(GHOST_kStandardCursorFirstCursor),
-      m_exitRequested(false),
-=======
     : system_(system),
       main_window_(0),
       secondary_window_(0),
+      m_fullScreenWindow(0),
       gears_timer_(0),
       test_timer_(0),
       cursor_(GHOST_kStandardCursorFirstCursor),
       exit_requested_(false),
->>>>>>> 990f0863
       stereo(false)
 {
   GHOST_GPUSettings gpu_settings = {0};
@@ -562,15 +543,11 @@
         }
 
         case GHOST_kKeyQ:
-<<<<<<< HEAD
           if (m_system->getFullScreen()) {
             m_system->endFullScreen();
             m_fullScreenWindow = 0;
           }
-          m_exitRequested = true;
-=======
           exit_requested_ = true;
->>>>>>> 990f0863
           break;
 
         case GHOST_kKeyS:  // toggle mono and stereo
