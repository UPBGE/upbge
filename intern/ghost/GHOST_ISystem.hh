/* SPDX-FileCopyrightText: 2001-2002 NaN Holding BV. All rights reserved.
 *
 * SPDX-License-Identifier: GPL-2.0-or-later */

/** \file
 * \ingroup GHOST
 * %Main interface file for C++ Api with declaration of GHOST_ISystem interface
 * class.
 * Contains the DOXYGEN documentation main page.
 */

#pragma once

#include <cstdlib>

#include "GHOST_IContext.hh"
#include "GHOST_ITimerTask.hh"
#include "GHOST_IWindow.hh"
#include "GHOST_Types.h"

class GHOST_IEventConsumer;

/**
 * \page GHOSTPage GHOST
 *
 * \section intro Introduction
 *
 * GHOST is yet another acronym. It stands for "Generic Handy Operating System
 * Toolkit". It has been created to replace the OpenGL utility tool kit
 * <a href="http://www.opengl.org/resources/libraries/glut/">GLUT</a>.
 * GLUT was used in <a href="http://www.blender3d.com">Blender</a> until the
 * point that Blender needed to be ported to Apple's Mac OSX. Blender needed a
 * number of modifications in GLUT to work but the GLUT sources for OSX were
 * unavailable at the time. The decision was made to build our own replacement
 * for GLUT. In those days, NaN Technologies BV was the company that developed
 * Blender.
 * <br><br>
 * Enough history. What does GHOST have to offer?<br>
 * In short: everything that Blender needed from GLUT to run on all its supported
 * operating systems and some extra's.
 * This includes :
 *
 * - Time(r) management.
 * - Display/window management (windows are only created on the main display).
 * - Event management.
 * - Cursor shape management (no custom cursors for now).
 * - Access to the state of the mouse buttons and the keyboard.
 * - Menus for windows with events generated when they are accessed (this is
 *   work in progress).
 * - Video mode switching.
 * - Copy/Paste buffers.
 * - System paths.
 *
 * Font management has been moved to a separate library.
 *
 * \section platforms Platforms
 *
 * GHOST supports the following platforms:
 *
 * - OSX Cocoa.
 * - Windows.
 * - X11.
 * - SDL2 (experimental).
 * - null (headless mode).
 *
 * \section Building GHOST
 *
 * GHOST is not build standalone however there are tests in intern/ghost/test
 *
 * \section interface Interface
 * GHOST has two programming interfaces:
 *
 * - The C-API. For programs written in C.
 * - The C++-API. For programs written in C++.
 *
 * GHOST itself is written in C++ and the C-API is a wrapper around the C++
 * API.
 *
 * \subsection cplusplus_api The C++ API consists of the following files:
 *
 * - GHOST_IEvent.hh
 * - GHOST_IEventConsumer.hh
 * - GHOST_ISystem.hh
 * - GHOST_ITimerTask.hh
 * - GHOST_IWindow.hh
 * - GHOST_Rect.hh
 * - GHOST_Types.h
 *
 * For an example of using the C++-API, have a look at the GHOST_C-Test.cpp
 * program in the ?/ghost/test/gears/ directory.
 *
 * \subsection c_api The C-API
 * To use GHOST in programs written in C, include the file GHOST_C-API.h in
 * your program. This file includes the GHOST_Types.h file for all GHOST types
 * and defines functions that give you access to the same functionality present
 * in the C++ API.<br>
 * For an example of using the C-API, have a look at the GHOST_C-Test.c program
 * in the ?/ghost/test/gears/ directory.
 *
 * \section work Work in progress
 * \todo write WIP section
 */

/** \interface GHOST_ISystem
 * Interface for classes that provide access to the operating system.
 * There should be only one system class in an application.
 * Therefore, the routines to create and dispose the system are static.
 * Provides:
 *  -# Time(r) management.
 *  -# Display/window management (windows are only created on the main display).
 *  -# Event management.
 *  -# Cursor shape management (no custom cursors for now).
 *  -# Access to the state of the mouse buttons and the keyboard.
 *  -# Menus for windows with events generated when they are accessed (this is
 *     work in progress).
 */
class GHOST_ISystem {
 public:
  /**
   * Creates the one and only system.
   * \param verbose: report back-ends that were attempted no back-end could be loaded.
   * \param background: loading the system for background rendering (no visible windows).
   * \return An indication of success.
   */

  static GHOST_TSuccess createSystem(bool verbose, bool background);
  static GHOST_TSuccess createSystemBackground();

  /**
   * Disposes the one and only system.
   * \return An indication of success.
   */
  static GHOST_TSuccess disposeSystem();

  /**
   * Returns a pointer to the one and only system (nil if it hasn't been created).
   * \return A pointer to the system.
   */
  static GHOST_ISystem *getSystem();
  /**
   * Return an identifier for the one and only system.
   * \warning while it may be tempting this should never be used to check for supported features,
   * in that case, the GHOST API should be extended to query capabilities.
   * This is needed for X11/WAYLAND on Unix, without this - there is no convenient way for users to
   * check if WAYLAND or XWAYLAND are in use since they are dynamically selected at startup.
   * When dynamically switching between X11/WAYLAND is removed, this function can go too.
   */
  static const char *getSystemBackend();

  static GHOST_TBacktraceFn getBacktraceFn();
  static void setBacktraceFn(GHOST_TBacktraceFn backtrace_fn);

 protected:
  /**
   * Constructor.
   * Protected default constructor to force use of static createSystem member.
   */
  GHOST_ISystem() {}

  /**
   * Destructor.
   * Protected default constructor to force use of static dispose member.
   */
  virtual ~GHOST_ISystem() = default;

 public:
  /***************************************************************************************
   * Time(r) functionality
   ***************************************************************************************/

  /**
   * Returns the system time.
   * Returns the number of milliseconds since the start of the system.
   * \note The exact method used is platform dependent however monotonic methods should be used
   * instead of wall-clock time.
   *
   * \return The number of milliseconds.
   */
  virtual uint64_t getMilliSeconds() const = 0;

  /**
   * Installs a timer.
   * Note that, on most operating systems, messages need to be processed in order
   * for the timer callbacks to be invoked.
   * \param delay: The time to wait for the first call to the timerProc (in milliseconds).
   * \param interval: The interval between calls to the timerProc (in milliseconds).
   * \param timerProc: The callback invoked when the interval expires.
   * \param userData: Placeholder for user data.
   * \return A timer task (0 if timer task installation failed).
   */
  virtual GHOST_ITimerTask *installTimer(uint64_t delay,
                                         uint64_t interval,
                                         GHOST_TimerProcPtr timerProc,
                                         GHOST_TUserDataPtr userData = nullptr) = 0;

  /**
   * Removes a timer.
   * \param timerTask: Timer task to be removed.
   * \return Indication of success.
   */
  virtual GHOST_TSuccess removeTimer(GHOST_ITimerTask *timerTask) = 0;

  /***************************************************************************************
   * Display/window management functionality
   ***************************************************************************************/

  /**
   * Returns the number of displays on this system.
   * \return The number of displays.
   */
  virtual uint8_t getNumDisplays() const = 0;

  /**
   * Returns the dimensions of the main display on this system.
   * \return The dimension of the main display.
   */
  virtual void getMainDisplayDimensions(uint32_t &width, uint32_t &height) const = 0;

  /**
   * Returns the combine dimensions of all monitors.
   * \return The dimension of the workspace.
   */
  virtual void getAllDisplayDimensions(uint32_t &width, uint32_t &height) const = 0;

  /**
   * Create a new window.
   * The new window is added to the list of windows managed.
   * Never explicitly delete the window, use disposeWindow() instead.
   * \param title: The name of the window
   * (displayed in the title bar of the window if the OS supports it).
   * \param left: The coordinate of the left edge of the window.
   * \param top: The coordinate of the top edge of the window.
   * \param width: The width the window.
   * \param height: The height the window.
   * \param state: The state of the window when opened.
   * \param gpuSettings: Misc GPU settings.
   * \param exclusive: Use to show the window on top and ignore others (used full-screen).
   * \param is_dialog: Stay on top of parent window, no icon in taskbar, can't be minimized.
   * \param parentWindow: Parent (embedder) window
   * \return The new window (or 0 if creation failed).
   */
  virtual GHOST_IWindow *createWindow(const char *title,
                                      int32_t left,
                                      int32_t top,
                                      uint32_t width,
                                      uint32_t height,
                                      GHOST_TWindowState state,
                                      GHOST_GPUSettings gpuSettings,
                                      const bool exclusive = false,
                                      const bool is_dialog = false,
                                      const GHOST_IWindow *parentWindow = nullptr) = 0;

  /**
   * Dispose a window.
   * \param window: Pointer to the window to be disposed.
   * \return Indication of success.
   */
  virtual GHOST_TSuccess disposeWindow(GHOST_IWindow *window) = 0;

  /**
   * Create a new off-screen context.
   * Never explicitly delete the context, use #disposeContext() instead.
   * \return The new context (or 0 if creation failed).
   */
  virtual GHOST_IContext *createOffscreenContext(GHOST_GPUSettings gpuSettings) = 0;

  /**
   * Dispose of a context.
   * \param context: Pointer to the context to be disposed.
   * \return Indication of success.
   */
  virtual GHOST_TSuccess disposeContext(GHOST_IContext *context) = 0;

  /**
   * Returns whether a window is valid.
   * \param window: Pointer to the window to be checked.
   * \return Indication of validity.
   */
  virtual bool validWindow(GHOST_IWindow *window) = 0;

  /**
<<<<<<< HEAD
   * Begins full screen mode.
   * \param setting: The new setting of the display.
   * \param window: Window displayed in full screen.
   *                  This window is invalid after full screen has been ended.
   * \return Indication of success.
   */
  virtual GHOST_TSuccess beginFullScreen(const GHOST_DisplaySetting &setting,
                                         GHOST_IWindow **window,
                                         const GHOST_GPUSettings &gpu_settings) = 0;

  /**
   * Updates the resolution while in full-screen mode.
   * \param setting: The new setting of the display.
   * \param window: Window displayed in full screen.
   *
   * \return Indication of success.
   */
  virtual GHOST_TSuccess updateFullScreen(const GHOST_DisplaySetting &setting,
                                          GHOST_IWindow **window) = 0;

  /**
   * Ends full screen mode.
   * \return Indication of success.
   */
  virtual GHOST_TSuccess endFullScreen() = 0;

  /**
   * Returns current full screen mode status.
   * \return The current status.
   */
  virtual bool getFullScreen() = 0;

  /**
=======
>>>>>>> 93deafd4
   * Native pixel size support (MacBook 'retina').
   */
  virtual bool useNativePixel() = 0;

  /**
   * Return features supported by the system back-end.
   *
   * The resulting value doesn't change at run-time.
   */
  virtual GHOST_TCapabilityFlag getCapabilities() const = 0;

  /**
   * Focus window after opening, or put them in the background.
   */
  virtual void useWindowFocus(const bool use_focus) = 0;

  /**
   * Focus and raise windows on mouse hover.
   */
  virtual void setAutoFocus(const bool auto_focus) = 0;

  /**
   * Get the Window under the cursor. Although coordinates of the mouse are supplied, platform-
   * specific implementations are free to ignore these and query the mouse location themselves, due
   * to them possibly being incorrect under certain conditions, for example when using multiple
   * monitors that vary in scale and/or DPI.
   * \param x: The x-coordinate of the cursor.
   * \param y: The y-coordinate of the cursor.
   * \return The window under the cursor or nullptr if none.
   */
  virtual GHOST_IWindow *getWindowUnderCursor(int32_t x, int32_t y) = 0;

  /***************************************************************************************
   * Event management functionality
   ***************************************************************************************/

  /**
   * Retrieves events from the system and stores them in the queue.
   * \param waitForEvent: Flag to wait for an event (or return immediately).
   * \return Indication of the presence of events.
   */
  virtual bool processEvents(bool waitForEvent) = 0;

  /**
   * Retrieves events from the queue and send them to the event consumers.
   */
  virtual void dispatchEvents() = 0;

  /**
   * Adds the given event consumer to our list.
   * \param consumer: The event consumer to add.
   * \return Indication of success.
   */
  virtual GHOST_TSuccess addEventConsumer(GHOST_IEventConsumer *consumer) = 0;

  /**
   * Removes the given event consumer to our list.
   * \param consumer: The event consumer to remove.
   * \return Indication of success.
   */
  virtual GHOST_TSuccess removeEventConsumer(GHOST_IEventConsumer *consumer) = 0;

  /***************************************************************************************
   * Cursor management functionality
   ***************************************************************************************/

  /**
   * Returns the current location of the cursor (location in window coordinates)
   * \param x: The x-coordinate of the cursor.
   * \param y: The y-coordinate of the cursor.
   * \return Indication of success.
   */
  virtual GHOST_TSuccess getCursorPositionClientRelative(const GHOST_IWindow *window,
                                                         int32_t &x,
                                                         int32_t &y) const = 0;
  /**
   * Updates the location of the cursor (location in window coordinates).
   * \param x: The x-coordinate of the cursor.
   * \param y: The y-coordinate of the cursor.
   * \return Indication of success.
   */
  virtual GHOST_TSuccess setCursorPositionClientRelative(GHOST_IWindow *window,
                                                         int32_t x,
                                                         int32_t y) = 0;

  /**
   * Returns the current location of the cursor (location in screen coordinates)
   * \param x: The x-coordinate of the cursor.
   * \param y: The y-coordinate of the cursor.
   * \return Indication of success.
   */
  virtual GHOST_TSuccess getCursorPosition(int32_t &x, int32_t &y) const = 0;

  /**
   * Updates the location of the cursor (location in screen coordinates).
   * Not all operating systems allow the cursor to be moved (without the input device being moved).
   * \param x: The x-coordinate of the cursor.
   * \param y: The y-coordinate of the cursor.
   * \return Indication of success.
   */
  virtual GHOST_TSuccess setCursorPosition(int32_t x, int32_t y) = 0;

  /***************************************************************************************
   * Access to mouse button and keyboard states.
   ***************************************************************************************/

  /**
   * Returns the state of a modifier key (outside the message queue).
   * \param mask: The modifier key state to retrieve.
   * \param isDown: The state of a modifier key (true == pressed).
   * \return Indication of success.
   */
  virtual GHOST_TSuccess getModifierKeyState(GHOST_TModifierKey mask, bool &isDown) const = 0;

  /**
   * Returns the state of a mouse button (outside the message queue).
   * \param mask: The button state to retrieve.
   * \param isDown: Button state.
   * \return Indication of success.
   */
  virtual GHOST_TSuccess getButtonState(GHOST_TButton mask, bool &isDown) const = 0;

  /**
   * Enable multi-touch gestures if supported.
   * \param use: Enable or disable.
   */
  virtual void setMultitouchGestures(const bool use) = 0;

  /**
   * Set which tablet API to use. Only affects Windows, other platforms have a single API.
   * \param api: Enum indicating which API to use.
   */
  virtual void setTabletAPI(GHOST_TTabletAPI api) = 0;

  /**
   * Get the color of the pixel at the current mouse cursor location
   * \param r_color: returned sRGB float colors
   * \return Success value (true == successful and supported by platform)
   */
  virtual GHOST_TSuccess getPixelAtCursor(float r_color[3]) const = 0;

#ifdef WITH_INPUT_NDOF
  /**
   * Sets 3D mouse deadzone
   * \param deadzone: Dead-zone of the 3D mouse (both for rotation and pan) relative to full range
   */
  virtual void setNDOFDeadZone(float deadzone) = 0;
#endif

  /**
   * Set the Console State
   * \param action: console state
   * \return current status (true: visible, 0: hidden)
   */
  virtual bool setConsoleWindowState(GHOST_TConsoleWindowState action) = 0;

  /***************************************************************************************
   * Access to clipboard.
   ***************************************************************************************/

  /**
   * Returns the selection buffer
   * \return "unsigned char" from X11 XA_CUT_BUFFER0 buffer
   */
  virtual char *getClipboard(bool selection) const = 0;

  /**
   * Put data to the Clipboard
   */
  virtual void putClipboard(const char *buffer, bool selection) const = 0;

  /**
   * Returns GHOST_kSuccess if the clipboard contains an image.
   */
  virtual GHOST_TSuccess hasClipboardImage() const = 0;

  /**
   * Get image data from the Clipboard
   * \param r_width: the returned image width in pixels.
   * \param r_height: the returned image height in pixels.
   * \return pointer uint array in RGBA byte order. Caller must free.
   */
  virtual uint *getClipboardImage(int *r_width, int *r_height) const = 0;

  /**
   * Put image data to the Clipboard
   * \param rgba: uint array in RGBA byte order.
   * \param width: the image width in pixels.
   * \param height: the image height in pixels.
   */
  virtual GHOST_TSuccess putClipboardImage(uint *rgba, int width, int height) const = 0;

  /***************************************************************************************
   * System Message Box.
   ***************************************************************************************/

  /**
   * Show a system message box
   *
   * \param title: The title of the message box.
   * \param message: The message to display.
   * \param help_label: Help button label.
   * \param continue_label: Continue button label.
   * \param link: An optional hyperlink.
   * \param dialog_options: Options  how to display the message.
   */
  virtual GHOST_TSuccess showMessageBox(const char * /*title*/,
                                        const char * /*message*/,
                                        const char * /*help_label*/,
                                        const char * /*continue_label*/,
                                        const char * /*link*/,
                                        GHOST_DialogOptions /*dialog_options*/) const = 0;

  /***************************************************************************************
   * Debugging
   ***************************************************************************************/

  /**
   * Specify whether debug messages are to be shown.
   * \param debug: Flag for systems to debug.
   */
  virtual void initDebug(GHOST_Debug debug) = 0;

  /**
   * Check whether debug messages are to be shown.
   */
  virtual bool isDebugEnabled() = 0;

 protected:
  /**
   * Initialize the system.
   * \return Indication of success.
   */
  virtual GHOST_TSuccess init() = 0;

  /**
   * Shut the system down.
   * \return Indication of success.
   */
  virtual GHOST_TSuccess exit() = 0;

  /** The one and only system */
  static GHOST_ISystem *m_system;
  static const char *m_system_backend_id;

  /** Function to call that sets the back-trace. */
  static GHOST_TBacktraceFn m_backtrace_fn;

  MEM_CXX_CLASS_ALLOC_FUNCS("GHOST:GHOST_ISystem")
};<|MERGE_RESOLUTION|>--- conflicted
+++ resolved
@@ -279,42 +279,6 @@
   virtual bool validWindow(GHOST_IWindow *window) = 0;
 
   /**
-<<<<<<< HEAD
-   * Begins full screen mode.
-   * \param setting: The new setting of the display.
-   * \param window: Window displayed in full screen.
-   *                  This window is invalid after full screen has been ended.
-   * \return Indication of success.
-   */
-  virtual GHOST_TSuccess beginFullScreen(const GHOST_DisplaySetting &setting,
-                                         GHOST_IWindow **window,
-                                         const GHOST_GPUSettings &gpu_settings) = 0;
-
-  /**
-   * Updates the resolution while in full-screen mode.
-   * \param setting: The new setting of the display.
-   * \param window: Window displayed in full screen.
-   *
-   * \return Indication of success.
-   */
-  virtual GHOST_TSuccess updateFullScreen(const GHOST_DisplaySetting &setting,
-                                          GHOST_IWindow **window) = 0;
-
-  /**
-   * Ends full screen mode.
-   * \return Indication of success.
-   */
-  virtual GHOST_TSuccess endFullScreen() = 0;
-
-  /**
-   * Returns current full screen mode status.
-   * \return The current status.
-   */
-  virtual bool getFullScreen() = 0;
-
-  /**
-=======
->>>>>>> 93deafd4
    * Native pixel size support (MacBook 'retina').
    */
   virtual bool useNativePixel() = 0;
