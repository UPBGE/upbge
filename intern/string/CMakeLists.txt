# ***** BEGIN GPL LICENSE BLOCK *****
#
# This program is free software; you can redistribute it and/or
# modify it under the terms of the GNU General Public License
# as published by the Free Software Foundation; either version 2
# of the License, or (at your option) any later version.
#
# This program is distributed in the hope that it will be useful,
# but WITHOUT ANY WARRANTY; without even the implied warranty of
# MERCHANTABILITY or FITNESS FOR A PARTICULAR PURPOSE.  See the
# GNU General Public License for more details.
#
# You should have received a copy of the GNU General Public License
# along with this program; if not, write to the Free Software Foundation,
# Inc., 51 Franklin Street, Fifth Floor, Boston, MA 02110-1301, USA.
#
# The Original Code is Copyright (C) 2006, Blender Foundation
# All rights reserved.
# ***** END GPL LICENSE BLOCK *****

set(INC
  .
)

set(INC_SYS

)

set(SRC
  intern/STR_String.cpp

<<<<<<< HEAD
	STR_HashedString.h
	STR_String.h
=======
  STR_String.h
>>>>>>> c8fc23fd
)

set(LIB
)

blender_add_lib(bf_intern_string "${SRC}" "${INC}" "${INC_SYS}" "${LIB}")<|MERGE_RESOLUTION|>--- conflicted
+++ resolved
@@ -29,12 +29,8 @@
 set(SRC
   intern/STR_String.cpp
 
-<<<<<<< HEAD
 	STR_HashedString.h
 	STR_String.h
-=======
-  STR_String.h
->>>>>>> c8fc23fd
 )
 
 set(LIB
