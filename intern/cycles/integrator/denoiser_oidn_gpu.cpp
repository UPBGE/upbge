/* SPDX-FileCopyrightText: 2011-2022 Blender Foundation
 *
 * SPDX-License-Identifier: Apache-2.0 */

#if defined(WITH_OPENIMAGEDENOISE)

#  include "integrator/denoiser_oidn_gpu.h"

#  include <array>

#  include "device/device.h"
#  include "device/oneapi/device_impl.h"
#  include "device/queue.h"
#  include "integrator/pass_accessor_cpu.h"
#  include "session/buffers.h"
#  include "util/array.h"
#  include "util/log.h"
#  include "util/openimagedenoise.h"

#  include "kernel/device/cpu/compat.h"
#  include "kernel/device/cpu/kernel.h"

#  if OIDN_VERSION_MAJOR < 2
#    define oidnSetFilterBool oidnSetFilter1b
#    define oidnSetFilterInt oidnSetFilter1i
#    define oidnExecuteFilterAsync oidnExecuteFilter
#  endif

CCL_NAMESPACE_BEGIN

static const char *oidn_device_type_to_string(const OIDNDeviceType type)
{
  switch (type) {
    case OIDN_DEVICE_TYPE_DEFAULT:
      return "DEFAULT";
    case OIDN_DEVICE_TYPE_CPU:
      return "CPU";

      /* The initial GPU support was added in OIDN 2.0. */
#  if OIDN_VERSION_MAJOR >= 2
    case OIDN_DEVICE_TYPE_SYCL:
      return "SYCL";
    case OIDN_DEVICE_TYPE_CUDA:
      return "CUDA";
    case OIDN_DEVICE_TYPE_HIP:
      return "HIP";
#  endif

      /* The Metal support was added in OIDN 2.2.*/
#  if (OIDN_VERSION_MAJOR > 2) || ((OIDN_VERSION_MAJOR == 2) && (OIDN_VERSION_MINOR >= 2))
    case OIDN_DEVICE_TYPE_METAL:
      return "METAL";
#  endif
  }
  return "UNKNOWN";
}

bool OIDNDenoiserGPU::is_device_supported(const DeviceInfo &device)
{
<<<<<<< HEAD
  VLOG_DEBUG << "Checking device " << device.description << " (" << device.id
             << ") for OIDN GPU support";
=======
  if (device.type == DEVICE_MULTI) {
    for (const DeviceInfo &multi_device : device.multi_devices) {
      if (multi_device.type != DEVICE_CPU && is_device_supported(multi_device)) {
        return true;
      }
    }
  }
>>>>>>> 9bebd391

  int device_type = OIDN_DEVICE_TYPE_DEFAULT;
  switch (device.type) {
#  ifdef OIDN_DEVICE_SYCL
    case DEVICE_ONEAPI:
      device_type = OIDN_DEVICE_TYPE_SYCL;
      break;
#  endif
#  ifdef OIDN_DEVICE_HIP
    case DEVICE_HIP:
      device_type = OIDN_DEVICE_TYPE_HIP;
      break;
#  endif
#  ifdef OIDN_DEVICE_CUDA
    case DEVICE_CUDA:
    case DEVICE_OPTIX:
      device_type = OIDN_DEVICE_TYPE_CUDA;
      break;
#  endif
#  ifdef OIDN_DEVICE_METAL
    case DEVICE_METAL: {
      const int num_devices = oidnGetNumPhysicalDevices();
      VLOG_DEBUG << "Found " << num_devices << " OIDN device(s)";
      for (int i = 0; i < num_devices; i++) {
        const int type = oidnGetPhysicalDeviceInt(i, "type");
        const char *name = oidnGetPhysicalDeviceString(i, "name");
        VLOG_DEBUG << "OIDN device " << i << ": name=\"" << name
                   << "\", type=" << oidn_device_type_to_string(OIDNDeviceType(type));
        if (type == OIDN_DEVICE_TYPE_METAL) {
          if (device.id.find(name) != std::string::npos) {
            VLOG_DEBUG << "OIDN device name matches the Cycles device name";
            return true;
          }
        }
      }
      VLOG_DEBUG << "No matched OIDN device found";
      return false;
    }
#  endif
    case DEVICE_CPU:
      /* This is the GPU denoiser - CPU devices shouldn't end up here. */
      assert(0);
    default:
      return false;
  }

  /* Match GPUs by their PCI ID. */
  const int num_devices = oidnGetNumPhysicalDevices();
  VLOG_DEBUG << "Found " << num_devices << " OIDN device(s)";
  for (int i = 0; i < num_devices; i++) {
    const int type = oidnGetPhysicalDeviceInt(i, "type");
    const char *name = oidnGetPhysicalDeviceString(i, "name");
    VLOG_DEBUG << "OIDN device " << i << ": name=\"" << name
               << "\" type=" << oidn_device_type_to_string(OIDNDeviceType(type));
    if (type == device_type) {
      if (oidnGetPhysicalDeviceBool(i, "pciAddressSupported")) {
        unsigned int pci_domain = oidnGetPhysicalDeviceInt(i, "pciDomain");
        unsigned int pci_bus = oidnGetPhysicalDeviceInt(i, "pciBus");
        unsigned int pci_device = oidnGetPhysicalDeviceInt(i, "pciDevice");
        string pci_id = string_printf("%04x:%02x:%02x", pci_domain, pci_bus, pci_device);
        VLOG_INFO << "OIDN device PCI-e identifier: " << pci_id;
        if (device.id.find(pci_id) != string::npos) {
          VLOG_DEBUG << "OIDN device PCI-e identifier matches the Cycles device ID";
          return true;
        }
      }
      else {
        VLOG_DEBUG << "Device does not support pciAddressSupported";
      }
    }
  }
  VLOG_DEBUG << "No matched OIDN device found";
  return false;
}

OIDNDenoiserGPU::OIDNDenoiserGPU(Device *path_trace_device, const DenoiseParams &params)
    : DenoiserGPU(path_trace_device, params)
{
  DCHECK_EQ(params.type, DENOISER_OPENIMAGEDENOISE);
}

OIDNDenoiserGPU::~OIDNDenoiserGPU()
{
  release_all_resources();
}

bool OIDNDenoiserGPU::denoise_buffer(const BufferParams &buffer_params,
                                     RenderBuffers *render_buffers,
                                     const int num_samples,
                                     bool allow_inplace_modification)
{
  return DenoiserGPU::denoise_buffer(
      buffer_params, render_buffers, num_samples, allow_inplace_modification);
}

uint OIDNDenoiserGPU::get_device_type_mask() const
{
  uint device_mask = 0;
#  ifdef OIDN_DEVICE_SYCL
  device_mask |= DEVICE_MASK_ONEAPI;
#  endif
#  ifdef OIDN_DEVICE_METAL
  device_mask |= DEVICE_MASK_METAL;
#  endif
#  ifdef OIDN_DEVICE_CUDA
  device_mask |= DEVICE_MASK_CUDA;
  device_mask |= DEVICE_MASK_OPTIX;
#  endif
#  ifdef OIDN_DEVICE_HIP
  device_mask |= DEVICE_MASK_HIP;
#  endif
  return device_mask;
}

OIDNFilter OIDNDenoiserGPU::create_filter()
{
  const char *error_message = nullptr;
  OIDNFilter filter = oidnNewFilter(oidn_device_, "RT");
  if (filter == nullptr) {
    OIDNError err = oidnGetDeviceError(oidn_device_, (const char **)&error_message);
    if (OIDN_ERROR_NONE != err) {
      LOG(ERROR) << "OIDN error: " << error_message;
      denoiser_device_->set_error(error_message);
    }
  }

#  if OIDN_VERSION_MAJOR >= 2
  switch (quality_) {
    case DENOISER_QUALITY_BALANCED:
      oidnSetFilterInt(filter, "quality", OIDN_QUALITY_BALANCED);
      break;
    case DENOISER_QUALITY_HIGH:
    default:
      oidnSetFilterInt(filter, "quality", OIDN_QUALITY_HIGH);
  }
#  endif

  return filter;
}

bool OIDNDenoiserGPU::commit_and_execute_filter(OIDNFilter filter, ExecMode mode)
{
  const char *error_message = nullptr;
  OIDNError err = OIDN_ERROR_NONE;

  for (;;) {
    oidnCommitFilter(filter);
    if (mode == ExecMode::ASYNC) {
      oidnExecuteFilterAsync(filter);
    }
    else {
      oidnExecuteFilter(filter);
    }

    /* If OIDN runs out of memory, reduce mem limit and retry */
    err = oidnGetDeviceError(oidn_device_, (const char **)&error_message);
    if (err != OIDN_ERROR_OUT_OF_MEMORY || max_mem_ < 200) {
      break;
    }
    max_mem_ = max_mem_ / 2;
    oidnSetFilterInt(filter, "maxMemoryMB", max_mem_);
  }

  if (err != OIDN_ERROR_NONE) {
    if (error_message == nullptr) {
      error_message = "Unspecified OIDN error";
    }
    LOG(ERROR) << "OIDN error: " << error_message;
    denoiser_device_->set_error(error_message);
    return false;
  }
  return true;
}

bool OIDNDenoiserGPU::denoise_create_if_needed(DenoiseContext &context)
{
  const bool recreate_denoiser = (oidn_device_ == nullptr) || (oidn_filter_ == nullptr) ||
                                 (use_pass_albedo_ != context.use_pass_albedo) ||
                                 (use_pass_normal_ != context.use_pass_normal) ||
                                 (quality_ != params_.quality);
  if (!recreate_denoiser) {
    return true;
  }

  /* Destroy existing handles before creating new ones. */
  release_all_resources();

  switch (denoiser_device_->info.type) {
#  if defined(OIDN_DEVICE_SYCL) && defined(WITH_ONEAPI)
    case DEVICE_ONEAPI:
      oidn_device_ = oidnNewSYCLDevice(
          (const sycl::queue *)reinterpret_cast<OneapiDevice *>(denoiser_device_)->sycl_queue(),
          1);
      break;
#  endif
#  if defined(OIDN_DEVICE_METAL) && defined(WITH_METAL)
    case DEVICE_METAL: {
      denoiser_queue_->init_execution();
      const MTLCommandQueue_id queue = (const MTLCommandQueue_id)denoiser_queue_->native_queue();
      oidn_device_ = oidnNewMetalDevice(&queue, 1);
    } break;
#  endif
#  if defined(OIDN_DEVICE_CUDA) && defined(WITH_CUDA)
    case DEVICE_CUDA:
    case DEVICE_OPTIX: {
      /* Directly using the stream from the DeviceQueue returns "invalid resource handle". */
      cudaStream_t stream = nullptr;
      oidn_device_ = oidnNewCUDADevice(&denoiser_device_->info.num, &stream, 1);
      break;
    }
#  endif
#  if defined(OIDN_DEVICE_HIP) && defined(WITH_HIP)
    case DEVICE_HIP: {
      hipStream_t stream = nullptr;
      oidn_device_ = oidnNewHIPDevice(&denoiser_device_->info.num, &stream, 1);
      break;
    }
#  endif
    default:
      break;
  }

  if (!oidn_device_) {
    denoiser_device_->set_error("Failed to create OIDN device");
    return false;
  }

  if (denoiser_queue_) {
    denoiser_queue_->init_execution();
  }

  oidnCommitDevice(oidn_device_);

  quality_ = params_.quality;

  oidn_filter_ = create_filter();
  if (oidn_filter_ == nullptr) {
    return false;
  }

  oidnSetFilterBool(oidn_filter_, "hdr", true);
  oidnSetFilterBool(oidn_filter_, "srgb", false);

  if (context.use_pass_albedo) {
    albedo_filter_ = create_filter();
    if (albedo_filter_ == nullptr) {
      return false;
    }
  }

  if (context.use_pass_normal) {
    normal_filter_ = create_filter();
    if (normal_filter_ == nullptr) {
      return false;
    }
  }

  /* OIDN denoiser handle was created with the requested number of input passes. */
  use_pass_albedo_ = context.use_pass_albedo;
  use_pass_normal_ = context.use_pass_normal;

  /* OIDN denoiser has been created, but it needs configuration. */
  is_configured_ = false;
  return true;
}

bool OIDNDenoiserGPU::denoise_configure_if_needed(DenoiseContext &context)
{
  /* Limit maximum tile size denoiser can be invoked with. */
  const int2 size = make_int2(context.buffer_params.width, context.buffer_params.height);

  if (is_configured_ && (configured_size_.x == size.x && configured_size_.y == size.y)) {
    return true;
  }

  is_configured_ = true;
  configured_size_ = size;

  return true;
}

bool OIDNDenoiserGPU::denoise_run(const DenoiseContext &context, const DenoisePass &pass)
{
  /* Color pass. */
  const int64_t pass_stride_in_bytes = context.buffer_params.pass_stride * sizeof(float);

  set_filter_pass(oidn_filter_,
                  "color",
                  context.render_buffers->buffer.device_pointer,
                  OIDN_FORMAT_FLOAT3,
                  context.buffer_params.width,
                  context.buffer_params.height,
                  pass.denoised_offset * sizeof(float),
                  pass_stride_in_bytes,
                  pass_stride_in_bytes * context.buffer_params.stride);

  set_filter_pass(oidn_filter_,
                  "output",
                  context.render_buffers->buffer.device_pointer,
                  OIDN_FORMAT_FLOAT3,
                  context.buffer_params.width,
                  context.buffer_params.height,
                  pass.denoised_offset * sizeof(float),
                  pass_stride_in_bytes,
                  pass_stride_in_bytes * context.buffer_params.stride);

  /* Optional albedo and color passes. */
  if (context.num_input_passes > 1) {
    const device_ptr d_guiding_buffer = context.guiding_params.device_pointer;
    const int64_t pixel_stride_in_bytes = context.guiding_params.pass_stride * sizeof(float);
    const int64_t row_stride_in_bytes = context.guiding_params.stride * pixel_stride_in_bytes;

    if (context.use_pass_albedo) {
      set_filter_pass(oidn_filter_,
                      "albedo",
                      d_guiding_buffer,
                      OIDN_FORMAT_FLOAT3,
                      context.buffer_params.width,
                      context.buffer_params.height,
                      context.guiding_params.pass_albedo * sizeof(float),
                      pixel_stride_in_bytes,
                      row_stride_in_bytes);

      if (params_.prefilter == DENOISER_PREFILTER_ACCURATE) {
        set_filter_pass(albedo_filter_,
                        "albedo",
                        d_guiding_buffer,
                        OIDN_FORMAT_FLOAT3,
                        context.buffer_params.width,
                        context.buffer_params.height,
                        context.guiding_params.pass_albedo * sizeof(float),
                        pixel_stride_in_bytes,
                        row_stride_in_bytes);

        set_filter_pass(albedo_filter_,
                        "output",
                        d_guiding_buffer,
                        OIDN_FORMAT_FLOAT3,
                        context.buffer_params.width,
                        context.buffer_params.height,
                        context.guiding_params.pass_albedo * sizeof(float),
                        pixel_stride_in_bytes,
                        row_stride_in_bytes);

        if (!commit_and_execute_filter(albedo_filter_, ExecMode::ASYNC)) {
          return false;
        }
      }
    }

    if (context.use_pass_normal) {
      set_filter_pass(oidn_filter_,
                      "normal",
                      d_guiding_buffer,
                      OIDN_FORMAT_FLOAT3,
                      context.buffer_params.width,
                      context.buffer_params.height,
                      context.guiding_params.pass_normal * sizeof(float),
                      pixel_stride_in_bytes,
                      row_stride_in_bytes);

      if (params_.prefilter == DENOISER_PREFILTER_ACCURATE) {
        set_filter_pass(normal_filter_,
                        "normal",
                        d_guiding_buffer,
                        OIDN_FORMAT_FLOAT3,
                        context.buffer_params.width,
                        context.buffer_params.height,
                        context.guiding_params.pass_normal * sizeof(float),
                        pixel_stride_in_bytes,
                        row_stride_in_bytes);

        set_filter_pass(normal_filter_,
                        "output",
                        d_guiding_buffer,
                        OIDN_FORMAT_FLOAT3,
                        context.buffer_params.width,
                        context.buffer_params.height,
                        context.guiding_params.pass_normal * sizeof(float),
                        pixel_stride_in_bytes,
                        row_stride_in_bytes);

        if (!commit_and_execute_filter(normal_filter_, ExecMode::ASYNC)) {
          return false;
        }
      }
    }
  }

  oidnSetFilterInt(oidn_filter_, "cleanAux", params_.prefilter != DENOISER_PREFILTER_FAST);
  return commit_and_execute_filter(oidn_filter_);
}

void OIDNDenoiserGPU::set_filter_pass(OIDNFilter filter,
                                      const char *name,
                                      device_ptr ptr,
                                      int format,
                                      int width,
                                      int height,
                                      size_t offset_in_bytes,
                                      size_t pixel_stride_in_bytes,
                                      size_t row_stride_in_bytes)
{
#  if defined(OIDN_DEVICE_METAL) && defined(WITH_METAL)
  if (denoiser_device_->info.type == DEVICE_METAL) {
    void *mtl_buffer = denoiser_device_->get_native_buffer(ptr);
    OIDNBuffer oidn_buffer = oidnNewSharedBufferFromMetal(oidn_device_, mtl_buffer);

    oidnSetFilterImage(filter,
                       name,
                       oidn_buffer,
                       (OIDNFormat)format,
                       width,
                       height,
                       offset_in_bytes,
                       pixel_stride_in_bytes,
                       row_stride_in_bytes);

    oidnReleaseBuffer(oidn_buffer);
  }
  else
#  endif
  {
    oidnSetSharedFilterImage(filter,
                             name,
                             (void *)ptr,
                             (OIDNFormat)format,
                             width,
                             height,
                             offset_in_bytes,
                             pixel_stride_in_bytes,
                             row_stride_in_bytes);
  }
}

void OIDNDenoiserGPU::release_all_resources()
{
  if (albedo_filter_) {
    oidnReleaseFilter(albedo_filter_);
    albedo_filter_ = nullptr;
  }
  if (normal_filter_) {
    oidnReleaseFilter(normal_filter_);
    normal_filter_ = nullptr;
  }
  if (oidn_filter_) {
    oidnReleaseFilter(oidn_filter_);
    oidn_filter_ = nullptr;
  }
  if (oidn_device_) {
    oidnReleaseDevice(oidn_device_);
    oidn_device_ = nullptr;
  }
}

CCL_NAMESPACE_END

#endif<|MERGE_RESOLUTION|>--- conflicted
+++ resolved
@@ -57,18 +57,18 @@
 
 bool OIDNDenoiserGPU::is_device_supported(const DeviceInfo &device)
 {
-<<<<<<< HEAD
-  VLOG_DEBUG << "Checking device " << device.description << " (" << device.id
-             << ") for OIDN GPU support";
-=======
   if (device.type == DEVICE_MULTI) {
     for (const DeviceInfo &multi_device : device.multi_devices) {
       if (multi_device.type != DEVICE_CPU && is_device_supported(multi_device)) {
         return true;
       }
     }
-  }
->>>>>>> 9bebd391
+
+    return false;
+  }
+
+  VLOG_DEBUG << "Checking device " << device.description << " (" << device.id
+             << ") for OIDN GPU support";
 
   int device_type = OIDN_DEVICE_TYPE_DEFAULT;
   switch (device.type) {
@@ -526,4 +526,4 @@
 
 CCL_NAMESPACE_END
 
-#endif+#endif
