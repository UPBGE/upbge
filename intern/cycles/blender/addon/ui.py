--- conflicted
+++ resolved
@@ -1096,7 +1096,6 @@
 
     @classmethod
     def poll(cls, context):
-<<<<<<< HEAD
         return (
             context.light and
             not (
@@ -1105,12 +1104,6 @@
             ) and
             CyclesButtonsPanel.poll(context)
         )
-=======
-        return context.lamp and \
-            not (context.lamp.type == 'AREA' and
-                 context.lamp.cycles.is_portal) \
-            and CyclesButtonsPanel.poll(context)
->>>>>>> 0108ce1f
 
     def draw(self, context):
         self.layout.template_preview(context.light)
@@ -1175,13 +1168,8 @@
 
     @classmethod
     def poll(cls, context):
-<<<<<<< HEAD
         return context.light and not (context.light.type == 'AREA' and
-                                     context.light.cycles.is_portal) and \
-=======
-        return context.lamp and not (context.lamp.type == 'AREA' and
-                                     context.lamp.cycles.is_portal) and \
->>>>>>> 0108ce1f
+                                      context.light.cycles.is_portal) and \
             CyclesButtonsPanel.poll(context)
 
     def draw(self, context):
@@ -1355,6 +1343,7 @@
         # cscene = context.scene.cycles
 
         col = layout.column()
+
 
 class CYCLES_WORLD_PT_settings_surface(CyclesButtonsPanel, Panel):
     bl_label = "Surface"
@@ -1540,8 +1529,6 @@
         col.prop(cmat, "homogeneous_volume", text="Homogeneous")
 
 
-
-
 class CYCLES_RENDER_PT_bake(CyclesButtonsPanel, Panel):
     bl_label = "Bake"
     bl_context = "render"
@@ -1769,7 +1756,6 @@
         sub = col.column()
         sub.active = cscene.use_distance_cull
         sub.prop(cscene, "distance_cull_margin", text="Distance")
-
 
 
 def draw_device(self, context):
@@ -1811,17 +1797,6 @@
         'VIEWLAYER_PT_layer_passes',
         'RENDER_PT_post_processing',
         'SCENE_PT_simplify',
-<<<<<<< HEAD
-=======
-        'TEXTURE_PT_context_texture',
-        'WORLD_PT_ambient_occlusion',
-        'WORLD_PT_environment_lighting',
-        'WORLD_PT_gather',
-        'WORLD_PT_indirect_lighting',
-        'WORLD_PT_mist',
-        'WORLD_PT_preview',
-        'WORLD_PT_world'
->>>>>>> 0108ce1f
     }
 
     panels = []
