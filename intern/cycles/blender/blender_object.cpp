/*
 * Copyright 2011-2013 Blender Foundation
 *
 * Licensed under the Apache License, Version 2.0 (the "License");
 * you may not use this file except in compliance with the License.
 * You may obtain a copy of the License at
 *
 * http://www.apache.org/licenses/LICENSE-2.0
 *
 * Unless required by applicable law or agreed to in writing, software
 * distributed under the License is distributed on an "AS IS" BASIS,
 * WITHOUT WARRANTIES OR CONDITIONS OF ANY KIND, either express or implied.
 * See the License for the specific language governing permissions and
 * limitations under the License.
 */

#include "render/camera.h"
#include "render/integrator.h"
#include "render/graph.h"
#include "render/light.h"
#include "render/mesh.h"
#include "render/object.h"
#include "render/scene.h"
#include "render/nodes.h"
#include "render/particles.h"
#include "render/shader.h"

#include "blender/blender_object_cull.h"
#include "blender/blender_sync.h"
#include "blender/blender_util.h"

#include "util/util_foreach.h"
#include "util/util_hash.h"
#include "util/util_logging.h"

CCL_NAMESPACE_BEGIN

/* Utilities */

bool BlenderSync::BKE_object_is_modified(BL::Object& b_ob)
{
	/* test if we can instance or if the object is modified */
	if(b_ob.type() == BL::Object::type_META) {
		/* multi-user and dupli metaballs are fused, can't instance */
		return true;
	}
	else if(ccl::BKE_object_is_modified(b_ob, b_scene, preview)) {
		/* modifiers */
		return true;
	}
	else {
		/* object level material links */
		BL::Object::material_slots_iterator slot;
		for(b_ob.material_slots.begin(slot); slot != b_ob.material_slots.end(); ++slot)
			if(slot->link() == BL::MaterialSlot::link_OBJECT)
				return true;
	}

	return false;
}

bool BlenderSync::object_is_mesh(BL::Object& b_ob)
{
	BL::ID b_ob_data = b_ob.data();

	if(!b_ob_data) {
		return false;
	}

	if(b_ob.type() == BL::Object::type_CURVE) {
		/* Skip exporting curves without faces, overhead can be
		 * significant if there are many for path animation. */
		BL::Curve b_curve(b_ob.data());

		return (b_curve.bevel_object() ||
		        b_curve.extrude() != 0.0f ||
		        b_curve.bevel_depth() != 0.0f ||
		        b_curve.dimensions() == BL::Curve::dimensions_2D ||
		        b_ob.modifiers.length());
	}
	else {
		return (b_ob_data.is_a(&RNA_Mesh) ||
		        b_ob_data.is_a(&RNA_Curve) ||
		        b_ob_data.is_a(&RNA_MetaBall));
	}
}

bool BlenderSync::object_is_light(BL::Object& b_ob)
{
	BL::ID b_ob_data = b_ob.data();

	return (b_ob_data && b_ob_data.is_a(&RNA_Lamp));
}

static uint object_ray_visibility(BL::Object& b_ob)
{
	PointerRNA cvisibility = RNA_pointer_get(&b_ob.ptr, "cycles_visibility");
	uint flag = 0;

	flag |= get_boolean(cvisibility, "camera")? PATH_RAY_CAMERA: 0;
	flag |= get_boolean(cvisibility, "diffuse")? PATH_RAY_DIFFUSE: 0;
	flag |= get_boolean(cvisibility, "glossy")? PATH_RAY_GLOSSY: 0;
	flag |= get_boolean(cvisibility, "transmission")? PATH_RAY_TRANSMIT: 0;
	flag |= get_boolean(cvisibility, "shadow")? PATH_RAY_SHADOW: 0;
	flag |= get_boolean(cvisibility, "scatter")? PATH_RAY_VOLUME_SCATTER: 0;

	return flag;
}

/* Light */

void BlenderSync::sync_light(BL::Object& b_parent,
                             int persistent_id[OBJECT_PERSISTENT_ID_SIZE],
                             BL::Object& b_ob,
                             BL::Object& b_ob_instance,
                             int random_id,
                             Transform& tfm,
                             bool *use_portal)
{
	/* test if we need to sync */
	Light *light;
	ObjectKey key(b_parent, persistent_id, b_ob_instance);

	if(!light_map.sync(&light, b_ob, b_parent, key)) {
		if(light->is_portal)
			*use_portal = true;
		return;
	}

	BL::Lamp b_lamp(b_ob.data());

	/* type */
	switch(b_lamp.type()) {
		case BL::Lamp::type_POINT: {
			BL::PointLamp b_point_lamp(b_lamp);
			light->size = b_point_lamp.shadow_soft_size();
			light->type = LIGHT_POINT;
			break;
		}
		case BL::Lamp::type_SPOT: {
			BL::SpotLamp b_spot_lamp(b_lamp);
			light->size = b_spot_lamp.shadow_soft_size();
			light->type = LIGHT_SPOT;
			light->spot_angle = b_spot_lamp.spot_size();
			light->spot_smooth = b_spot_lamp.spot_blend();
			break;
		}
		case BL::Lamp::type_HEMI: {
			light->type = LIGHT_DISTANT;
			light->size = 0.0f;
			break;
		}
		case BL::Lamp::type_SUN: {
			BL::SunLamp b_sun_lamp(b_lamp);
			light->size = b_sun_lamp.shadow_soft_size();
			light->type = LIGHT_DISTANT;
			break;
		}
		case BL::Lamp::type_AREA: {
			BL::AreaLamp b_area_lamp(b_lamp);
			light->size = 1.0f;
			light->axisu = transform_get_column(&tfm, 0);
			light->axisv = transform_get_column(&tfm, 1);
			light->sizeu = b_area_lamp.size();
			switch(b_area_lamp.shape()) {
				case BL::AreaLamp::shape_SQUARE:
					light->sizev = light->sizeu;
					light->round = false;
					break;
				case BL::AreaLamp::shape_RECTANGLE:
					light->sizev = b_area_lamp.size_y();
					light->round = false;
					break;
				case BL::AreaLamp::shape_DISK:
					light->sizev = light->sizeu;
					light->round = true;
					break;
				case BL::AreaLamp::shape_ELLIPSE:
					light->sizev = b_area_lamp.size_y();
					light->round = true;
					break;
			}
			light->type = LIGHT_AREA;
			break;
		}
	}

	/* location and (inverted!) direction */
	light->co = transform_get_column(&tfm, 3);
	light->dir = -transform_get_column(&tfm, 2);
	light->tfm = tfm;

	/* shader */
	vector<Shader*> used_shaders;
	find_shader(b_lamp, used_shaders, scene->default_light);
	light->shader = used_shaders[0];

	/* shadow */
	PointerRNA cscene = RNA_pointer_get(&b_scene.ptr, "cycles");
	PointerRNA clamp = RNA_pointer_get(&b_lamp.ptr, "cycles");
	light->cast_shadow = get_boolean(clamp, "cast_shadow");
	light->use_mis = get_boolean(clamp, "use_multiple_importance_sampling");

	int samples = get_int(clamp, "samples");
	if(get_boolean(cscene, "use_square_samples"))
		light->samples = samples * samples;
	else
		light->samples = samples;

	light->max_bounces = get_int(clamp, "max_bounces");

	if(b_ob != b_ob_instance) {
		light->random_id = random_id;
	}
	else {
		light->random_id = hash_int_2d(hash_string(b_ob.name().c_str()), 0);
	}

	if(light->type == LIGHT_AREA)
		light->is_portal = get_boolean(clamp, "is_portal");
	else
		light->is_portal = false;

	if(light->is_portal)
		*use_portal = true;

	/* visibility */
	uint visibility = object_ray_visibility(b_ob);
	light->use_diffuse = (visibility & PATH_RAY_DIFFUSE) != 0;
	light->use_glossy = (visibility & PATH_RAY_GLOSSY) != 0;
	light->use_transmission = (visibility & PATH_RAY_TRANSMIT) != 0;
	light->use_scatter = (visibility & PATH_RAY_VOLUME_SCATTER) != 0;

	/* tag */
	light->tag_update(scene);
}

void BlenderSync::sync_background_light(bool use_portal)
{
	BL::World b_world = b_scene.world();

	if(b_world) {
		PointerRNA cscene = RNA_pointer_get(&b_scene.ptr, "cycles");
		PointerRNA cworld = RNA_pointer_get(&b_world.ptr, "cycles");

		enum SamplingMethod {
			SAMPLING_NONE = 0,
			SAMPLING_AUTOMATIC,
			SAMPLING_MANUAL,
			SAMPLING_NUM
		};
		int sampling_method = get_enum(cworld, "sampling_method", SAMPLING_NUM, SAMPLING_AUTOMATIC);
		bool sample_as_light = (sampling_method != SAMPLING_NONE);

		if(sample_as_light || use_portal) {
			/* test if we need to sync */
			Light *light;
			ObjectKey key(b_world, 0, b_world);

			if(light_map.sync(&light, b_world, b_world, key) ||
			    world_recalc ||
			    b_world.ptr.data != world_map)
			{
				light->type = LIGHT_BACKGROUND;
				if(sampling_method == SAMPLING_MANUAL) {
					light->map_resolution = get_int(cworld, "sample_map_resolution");
				}
				else {
					light->map_resolution = 0;
				}
				light->shader = scene->default_background;
				light->use_mis = sample_as_light;
				light->max_bounces = get_int(cworld, "max_bounces");

				int samples = get_int(cworld, "samples");
				if(get_boolean(cscene, "use_square_samples"))
					light->samples = samples * samples;
				else
					light->samples = samples;

				light->tag_update(scene);
				light_map.set_recalc(b_world);
			}
		}
	}

	world_map = b_world.ptr.data;
	world_recalc = false;
}

/* Object */

Object *BlenderSync::sync_object(BL::Depsgraph& b_depsgraph,
                                 BL::DepsgraphObjectInstance& b_instance,
                                 uint layer_flag,
                                 float motion_time,
                                 bool hide_tris,
                                 BlenderObjectCulling& culling,
                                 bool *use_portal)
{
<<<<<<< HEAD
	const bool is_instance = b_instance.is_instance();
	BL::Object b_ob = b_instance.object();
	BL::Object b_parent = is_instance ? b_instance.parent()
	                                  : b_instance.object();
	BL::Object b_ob_instance = is_instance ? b_instance.instance_object()
	                                       : b_ob;
	const bool motion = motion_time != 0.0f;
	/*const*/ Transform tfm = get_transform(b_ob.matrix_world());
	int *persistent_id = NULL;
	BL::Array<int, OBJECT_PERSISTENT_ID_SIZE> persistent_id_array;
	if(is_instance) {
		persistent_id_array = b_instance.persistent_id();
		persistent_id = persistent_id_array.data;
	}
=======
	BL::Object b_ob = (b_dupli_ob ? b_dupli_ob.object() : b_parent);
	bool motion = motion_time != 0.0f;
>>>>>>> 1daa20ad

	/* light is handled separately */
	if(object_is_light(b_ob)) {
		/* don't use lamps for excluded layers used as mask layer */
		if(!motion && !((layer_flag & view_layer.holdout_layer) &&
		                (layer_flag & view_layer.exclude_layer)))
		{
			sync_light(b_parent,
			           persistent_id,
			           b_ob,
			           b_ob_instance,
			           is_instance ? b_instance.random_id() : 0,
			           tfm,
			           use_portal);
		}

		return NULL;
	}

	/* only interested in object that we can create meshes from */
	if(!object_is_mesh(b_ob)) {
		return NULL;
	}

	/* Perform object culling. */
	if(culling.test(scene, b_ob, tfm)) {
		return NULL;
	}

	/* Visibility flags for both parent and child. */
	PointerRNA cobject = RNA_pointer_get(&b_ob.ptr, "cycles");
	bool use_holdout = (layer_flag & view_layer.holdout_layer) != 0 ||
	                   get_boolean(cobject, "is_holdout");
	uint visibility = object_ray_visibility(b_ob) & PATH_RAY_ALL_VISIBILITY;

	if(b_parent.ptr.data != b_ob.ptr.data) {
		visibility &= object_ray_visibility(b_parent);
	}

	/* Make holdout objects on excluded layer invisible for non-camera rays. */
	if(use_holdout && (layer_flag & view_layer.exclude_layer)) {
		visibility &= ~(PATH_RAY_ALL_VISIBILITY - PATH_RAY_CAMERA);
	}

	/* Hide objects not on render layer from camera rays. */
	if(!(layer_flag & view_layer.layer)) {
		visibility &= ~PATH_RAY_CAMERA;
	}

	/* Don't export completely invisible objects. */
	if(visibility == 0) {
		return NULL;
	}

	/* key to lookup object */
	ObjectKey key(b_parent, persistent_id, b_ob_instance);
	Object *object;

	/* motion vector case */
	if(motion) {
		object = object_map.find(key);

		if(object && object->use_motion()) {
			/* Set transform at matching motion time step. */
			int time_index = object->motion_step(motion_time);
			if(time_index >= 0) {
				object->motion[time_index] = tfm;
			}

			/* mesh deformation */
			if(object->mesh)
				sync_mesh_motion(b_depsgraph, b_ob, object, motion_time);
		}

		return object;
	}

	/* test if we need to sync */
	bool object_updated = false;

	if(object_map.sync(&object, b_ob, b_parent, key))
		object_updated = true;

	/* mesh sync */
	object->mesh = sync_mesh(b_depsgraph, b_ob, b_ob_instance, object_updated, hide_tris);

	/* special case not tracked by object update flags */

	/* holdout */
	if(use_holdout != object->use_holdout) {
		object->use_holdout = use_holdout;
		scene->object_manager->tag_update(scene);
		object_updated = true;
	}

	if(visibility != object->visibility) {
		object->visibility = visibility;
		object_updated = true;
	}

	bool is_shadow_catcher = get_boolean(cobject, "is_shadow_catcher");
	if(is_shadow_catcher != object->is_shadow_catcher) {
		object->is_shadow_catcher = is_shadow_catcher;
		object_updated = true;
	}

	/* object sync
	 * transform comparison should not be needed, but duplis don't work perfect
	 * in the depsgraph and may not signal changes, so this is a workaround */
	if(object_updated || (object->mesh && object->mesh->need_update) || tfm != object->tfm) {
		object->name = b_ob.name().c_str();
		object->pass_id = b_ob.pass_index();
		object->tfm = tfm;
		object->motion.clear();

		/* motion blur */
		Scene::MotionType need_motion = scene->need_motion();
		if(need_motion != Scene::MOTION_NONE && object->mesh) {
			Mesh *mesh = object->mesh;
			mesh->use_motion_blur = false;
			mesh->motion_steps = 0;

			uint motion_steps;

			if(scene->need_motion() == Scene::MOTION_BLUR) {
				motion_steps = object_motion_steps(b_parent, b_ob);
				if(motion_steps && object_use_deform_motion(b_parent, b_ob)) {
					mesh->motion_steps = motion_steps;
					mesh->use_motion_blur = true;
				}
			}
			else {
				motion_steps = 3;
				mesh->motion_steps = motion_steps;
			}

			object->motion.clear();
			object->motion.resize(motion_steps, transform_empty());

			if(motion_steps) {
				object->motion[motion_steps/2] = tfm;

				for(size_t step = 0; step < motion_steps; step++) {
					motion_times.insert(object->motion_time(step));
				}
			}
		}

		/* dupli texture coordinates and random_id */
		if(is_instance) {
			object->dupli_generated = 0.5f*get_float3(b_instance.orco()) - make_float3(0.5f, 0.5f, 0.5f);
			object->dupli_uv = get_float2(b_instance.uv());
			object->random_id = b_instance.random_id();

			/* Sync possible particle data. */
			sync_dupli_particle(b_ob, b_instance, object);
		}
		else {
			object->dupli_generated = make_float3(0.0f, 0.0f, 0.0f);
			object->dupli_uv = make_float2(0.0f, 0.0f);
			object->random_id =  hash_int_2d(hash_string(object->name.c_str()), 0);
		}

		object->tag_update(scene);
	}

	return object;
}

static bool object_render_hide_original(BL::Object::type_enum ob_type,
                                        BL::Object::dupli_type_enum dupli_type)
{
	/* metaball exception, they duplicate self */
	if(ob_type == BL::Object::type_META)
		return false;

	return (dupli_type == BL::Object::dupli_type_VERTS ||
	        dupli_type == BL::Object::dupli_type_FACES ||
	        dupli_type == BL::Object::dupli_type_FRAMES);
}

static bool object_render_hide(BL::Object& b_ob,
                               bool top_level,
                               bool parent_hide,
                               bool& hide_triangles,
                               BL::Depsgraph::mode_enum depsgraph_mode)
{
	/* check if we should render or hide particle emitter */
	BL::Object::particle_systems_iterator b_psys;

	bool hair_present = false;
	bool has_particles = false;
	bool show_emitter = false;
	bool hide_emitter = false;
	bool hide_as_dupli_parent = false;
	bool hide_as_dupli_child_original = false;

	for(b_ob.particle_systems.begin(b_psys); b_psys != b_ob.particle_systems.end(); ++b_psys) {
		if((b_psys->settings().render_type() == BL::ParticleSettings::render_type_PATH) &&
		   (b_psys->settings().type()==BL::ParticleSettings::type_HAIR))
			hair_present = true;
		has_particles = true;
	}

	/* Both mode_PREVIEW and mode_VIEWPORT are treated the same here.*/
	const bool show_duplicator = depsgraph_mode == BL::Depsgraph::mode_RENDER
	                             ? b_ob.show_duplicator_for_render()
	                             : b_ob.show_duplicator_for_viewport();

	if(has_particles) {
		show_emitter = show_duplicator;
		hide_emitter = !show_emitter;
	} else if(b_ob.is_duplicator()) {
		if(top_level || show_duplicator) {
			hide_as_dupli_parent = true;
		}
	}

	/* hide original object for duplis */
	BL::Object parent = b_ob.parent();
	while(parent) {
		if(object_render_hide_original(b_ob.type(),
		                               parent.dupli_type()))
		{
			if(parent_hide) {
				hide_as_dupli_child_original = true;
				break;
			}
		}
		parent = parent.parent();
	}

	hide_triangles = hide_emitter;

	if(show_emitter) {
		return false;
	}
	else if(hair_present) {
		return hide_as_dupli_child_original;
	}
	else {
		return (hide_as_dupli_parent || hide_as_dupli_child_original);
	}
}

/* Object Loop */

void BlenderSync::sync_objects(BL::Depsgraph& b_depsgraph, float motion_time)
{
	/* layer data */
	bool motion = motion_time != 0.0f;

	if(!motion) {
		/* prepare for sync */
		light_map.pre_sync();
		mesh_map.pre_sync();
		object_map.pre_sync();
		particle_system_map.pre_sync();
		motion_times.clear();
	}
	else {
		mesh_motion_synced.clear();
	}

	/* initialize culling */
	BlenderObjectCulling culling(scene, b_scene);

	/* object loop */
	bool cancel = false;
	bool use_portal = false;

	BL::Depsgraph::mode_enum depsgraph_mode = b_depsgraph.mode();

	BL::Depsgraph::object_instances_iterator b_instance_iter;
	for(b_depsgraph.object_instances.begin(b_instance_iter);
	    b_instance_iter != b_depsgraph.object_instances.end() && !cancel;
	    ++b_instance_iter)
	{
		BL::DepsgraphObjectInstance b_instance = *b_instance_iter;
		BL::Object b_ob = b_instance.object();

		progress.set_sync_status("Synchronizing object", b_ob.name());

		/* load per-object culling data */
		culling.init_object(scene, b_ob);

		/* test if object needs to be hidden */
		bool hide_tris;

		 if(!object_render_hide(b_ob, true, true, hide_tris, depsgraph_mode)) {
			/* object itself */
			sync_object(b_depsgraph,
			            b_instance,
			            ~(0), /* until we get rid of layers */
			            motion_time,
			            hide_tris,
			            culling,
			            &use_portal);
		 }

		cancel = progress.get_cancel();
	}

	progress.set_sync_status("");

	if(!cancel && !motion) {
		sync_background_light(use_portal);

		/* handle removed data and modified pointers */
		if(light_map.post_sync())
			scene->light_manager->tag_update(scene);
		if(mesh_map.post_sync())
			scene->mesh_manager->tag_update(scene);
		if(object_map.post_sync())
			scene->object_manager->tag_update(scene);
		if(particle_system_map.post_sync())
			scene->particle_system_manager->tag_update(scene);
	}

	if(motion)
		mesh_motion_synced.clear();
}

void BlenderSync::sync_motion(BL::RenderSettings& b_render,
                              BL::Depsgraph& b_depsgraph,
                              BL::Object& b_override,
                              int width, int height,
                              void **python_thread_state)
{
	if(scene->need_motion() == Scene::MOTION_NONE)
		return;

	/* get camera object here to deal with camera switch */
	BL::Object b_cam = b_scene.camera();
	if(b_override)
		b_cam = b_override;

	Camera prevcam = *(scene->camera);

	int frame_center = b_scene.frame_current();
	float subframe_center = b_scene.frame_subframe();
	float frame_center_delta = 0.0f;

	if(scene->need_motion() != Scene::MOTION_PASS &&
	   scene->camera->motion_position != Camera::MOTION_POSITION_CENTER)
	{
		float shuttertime = scene->camera->shuttertime;
		if(scene->camera->motion_position == Camera::MOTION_POSITION_END) {
			frame_center_delta = -shuttertime * 0.5f;
		}
		else {
			assert(scene->camera->motion_position == Camera::MOTION_POSITION_START);
			frame_center_delta = shuttertime * 0.5f;
		}

		float time = frame_center + subframe_center + frame_center_delta;
		int frame = (int)floorf(time);
		float subframe = time - frame;
		python_thread_state_restore(python_thread_state);
		b_engine.frame_set(frame, subframe);
		python_thread_state_save(python_thread_state);
		sync_camera_motion(b_render, b_cam, width, height, 0.0f);
		sync_objects(b_depsgraph, 0.0f);
	}

	/* always sample these times for camera motion */
	motion_times.insert(-1.0f);
	motion_times.insert(1.0f);

	/* note iteration over motion_times set happens in sorted order */
	foreach(float relative_time, motion_times) {
		/* center time is already handled. */
		if(relative_time == 0.0f) {
			continue;
		}

		VLOG(1) << "Synchronizing motion for the relative time "
		        << relative_time << ".";

		/* fixed shutter time to get previous and next frame for motion pass */
		float shuttertime = scene->motion_shutter_time();

		/* compute frame and subframe time */
		float time = frame_center + subframe_center + frame_center_delta + relative_time * shuttertime * 0.5f;
		int frame = (int)floorf(time);
		float subframe = time - frame;

		/* change frame */
		python_thread_state_restore(python_thread_state);
		b_engine.frame_set(frame, subframe);
		python_thread_state_save(python_thread_state);

		/* sync camera, only supports two times at the moment */
		if(relative_time == -1.0f || relative_time == 1.0f) {
			sync_camera_motion(b_render,
			                   b_cam,
			                   width, height,
			                   relative_time);
		}

		/* sync object */
		sync_objects(b_depsgraph, relative_time);
	}

	/* we need to set the python thread state again because this
	 * function assumes it is being executed from python and will
	 * try to save the thread state */
	python_thread_state_restore(python_thread_state);
	b_engine.frame_set(frame_center, subframe_center);
	python_thread_state_save(python_thread_state);

	/* tag camera for motion update */
	if(scene->camera->motion_modified(prevcam))
		scene->camera->tag_update();
}

CCL_NAMESPACE_END<|MERGE_RESOLUTION|>--- conflicted
+++ resolved
@@ -298,7 +298,6 @@
                                  BlenderObjectCulling& culling,
                                  bool *use_portal)
 {
-<<<<<<< HEAD
 	const bool is_instance = b_instance.is_instance();
 	BL::Object b_ob = b_instance.object();
 	BL::Object b_parent = is_instance ? b_instance.parent()
@@ -313,10 +312,6 @@
 		persistent_id_array = b_instance.persistent_id();
 		persistent_id = persistent_id_array.data;
 	}
-=======
-	BL::Object b_ob = (b_dupli_ob ? b_dupli_ob.object() : b_parent);
-	bool motion = motion_time != 0.0f;
->>>>>>> 1daa20ad
 
 	/* light is handled separately */
 	if(object_is_light(b_ob)) {
