--- conflicted
+++ resolved
@@ -55,15 +55,11 @@
   add_subdirectory(rigidbody)
 endif()
 
-<<<<<<< HEAD
-add_subdirectory(utfconv)
-add_subdirectory(gpudirect)
-=======
 # only windows needs utf16 converter
 if(WIN32)
   add_subdirectory(utfconv)
+  add_subdirectory(gpudirect)
 endif()
->>>>>>> f3c11118
 
 if(WITH_MOD_FLUID)
   add_subdirectory(mantaflow)
