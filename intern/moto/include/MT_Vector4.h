--- conflicted
+++ resolved
@@ -55,8 +55,6 @@
 class MT_Vector4
 {
 public:
-<<<<<<< HEAD
-    virtual ~MT_Vector4() {}
     explicit MT_Vector4() {}
     template <typename T>
     explicit MT_Vector4(const T *v) { setValue(v); }
@@ -102,13 +100,6 @@
     void setValue(MT_Scalar xx, MT_Scalar yy, MT_Scalar zz, MT_Scalar ww) {
         m_co[0] = xx; m_co[1] = yy; m_co[2] = zz; m_co[3] = ww;
     }
-=======
-    MT_Vector4() {}
-    MT_Vector4(const float *v) : MT_Tuple4(v) {}
-    MT_Vector4(const double *v) : MT_Tuple4(v) {}
-    MT_Vector4(MT_Scalar xx, MT_Scalar yy, MT_Scalar zz, MT_Scalar ww) : 
-        MT_Tuple4(xx, yy, zz, ww) {}
->>>>>>> facc127e
   
     MT_Vector4& operator+=(const MT_Vector4& v);
     MT_Vector4& operator-=(const MT_Vector4& v);
