*******************
GPU functions (gpu)
*******************

.. module:: gpu

Functions for GPU offscreen rendering, matrix stacks and selection.

Submodules:

.. toctree::
   :maxdepth: 1

   gpu.offscreen.rst


Intro
=====

<<<<<<< HEAD
Module to provide functions concerning the GPU implementation in Blender, in particular
the GLSL shaders that blender generates automatically to render materials in the 3D view
and in the game engine.

.. warning::

   The API provided by this module is subject to change.
   The data exposed by the API are are closely related to Blender's internal GLSL code
   and may change if the GLSL code is modified (e.g. new uniform type).


Constants
=========

GLSL Data Type
--------------

.. _data-type:

Type of GLSL data.
For shader uniforms, the data type determines which ``glUniform`` function
variant to use to send the uniform value to the GPU.
For vertex attributes, the data type determines which ``glVertexAttrib`` function
variant to use to send the vertex attribute to the GPU.

See export_shader_

.. data:: GPU_DATA_1I

   one integer

.. data:: GPU_DATA_1F

   one float

.. data:: GPU_DATA_2F

   two floats

.. data:: GPU_DATA_3F

   three floats

.. data:: GPU_DATA_4F

   four floats

.. data:: GPU_DATA_9F

   matrix 3x3 in column-major order

.. data:: GPU_DATA_16F

   matrix 4x4 in column-major order

.. data:: GPU_DATA_4UB

   four unsigned byte


GLSL Uniform Types
------------------

.. _uniform-type:

Constants that specify the type of uniform used in a GLSL shader.
The uniform type determines the data type, origin and method
of calculation used by Blender to compute the uniform value.

The calculation of some of the uniforms is based on matrices available in the scene:

   .. _mat4_cam_to_world:
   .. _mat4_world_to_cam:

   ``mat4_cam_to_world``
     Model matrix of the camera. OpenGL 4x4 matrix that converts
     camera local coordinates to world coordinates. In blender this is obtained from the
     'matrix_world' attribute of the camera object.

     Some uniform will need the *mat4_world_to_cam*
     matrix computed as the inverse of this matrix.

   .. _mat4_object_to_world:
   .. _mat4_world_to_object:

   ``mat4_object_to_world``
     Model matrix of the object that is being rendered. OpenGL 4x4 matric that converts
     object local coordinates to world coordinates. In blender this is obtained from the
     'matrix_world' attribute of the object.

     Some uniform will need the *mat4_world_to_object* matrix, computed as the inverse of this matrix.

   .. _mat4_lamp_to_world:
   .. _mat4_world_to_lamp:

   ``mat4_lamp_to_world``
     Model matrix of the lamp lighting the object. OpenGL 4x4 matrix that converts lamp
     local coordinates to world coordinates. In blender this is obtained from the
     'matrix_world' attribute of the lamp object.

     Some uniform will need the *mat4_world_to_lamp* matrix
     computed as the inverse of this matrix.


.. note::

   Any uniforms used for view projections or transformations (object, lamp matrices for eg),
   can only be set once per frame.


GLSL Object Uniforms
^^^^^^^^^^^^^^^^^^^^

.. note::

   - Object transformations and color must be set before drawing the object.
   - There is at most one uniform of these types per shader.

.. data:: GPU_DYNAMIC_OBJECT_VIEWMAT

   A matrix that converts world coordinates to camera coordinates (see mat4_world_to_cam_).

   :type: matrix4x4

.. data:: GPU_DYNAMIC_OBJECT_MAT

   A matrix that converts object coordinates to world coordinates (see mat4_object_to_world_).

   :type: matrix4x4

.. data:: GPU_DYNAMIC_OBJECT_VIEWIMAT

   The uniform is a 4x4 GL matrix that converts coordinates
   in camera space to world coordinates (see mat4_cam_to_world_).

   :type: matrix4x4

.. data:: GPU_DYNAMIC_OBJECT_IMAT

   The uniform is a 4x4 GL matrix that converts world coodinates
   to object coordinates (see mat4_world_to_object_).

   :type: matrix4x4

.. data:: GPU_DYNAMIC_OBJECT_COLOR

   An RGB color + alpha defined at object level.
   Each values between 0.0 and 1.0.

   See :class:`bpy.types.Object.color`.

   :type: float4

.. data:: GPU_DYNAMIC_OBJECT_AUTOBUMPSCALE

   Multiplier for bump-map scaling.

   :type: float


GLSL Lamp Uniforms
^^^^^^^^^^^^^^^^^^

.. note::

   There is one uniform of that type per lamp lighting the material.

.. data:: GPU_DYNAMIC_LAMP_DYNVEC

   Represents the direction of light in camera space.

   Computed as:
      mat4_world_to_cam_ * (-vec3_lamp_Z_axis)

   .. note::

      - The lamp Z axis points to the opposite direction of light.
      - The norm of the vector should be unit length.

   :type: float3

.. data:: GPU_DYNAMIC_LAMP_DYNCO

   Represents the position of the light in camera space.

   Computed as:
      mat4_world_to_cam_ * vec3_lamp_pos

   :type: float3

.. data:: GPU_DYNAMIC_LAMP_DYNIMAT

   Matrix that converts vector in camera space to lamp space.

   Computed as:
      mat4_world_to_lamp_ * mat4_cam_to_world_

   :type: matrix4x4

.. data:: GPU_DYNAMIC_LAMP_DYNPERSMAT

   Matrix that converts a vector in camera space to shadow buffer depth space.

   Computed as:
      mat4_perspective_to_depth_ * mat4_lamp_to_perspective_ * mat4_world_to_lamp_ * mat4_cam_to_world_.

   .. _mat4_perspective_to_depth:

   ``mat4_perspective_to_depth`` is a fixed matrix defined as follow::

      0.5 0.0 0.0 0.5
      0.0 0.5 0.0 0.5
      0.0 0.0 0.5 0.5
      0.0 0.0 0.0 1.0

   .. note::

      - There is one uniform of that type per lamp casting shadow in the scene.

   :type: matrix4x4

.. data:: GPU_DYNAMIC_LAMP_DYNENERGY

   See :class:`bpy.types.Lamp.energy`.

   :type: float

.. data:: GPU_DYNAMIC_LAMP_DYNCOL

   See :class:`bpy.types.Lamp.color`.

   :type: float3

.. data:: GPU_DYNAMIC_LAMP_DISTANCE

   See :class:`bpy.types.Lamp.distance`.

   :type: float

.. data:: GPU_DYNAMIC_LAMP_ATT1

   See
   :class:`bpy.types.PointLamp.linear_attenuation`,
   :class:`bpy.types.SpotLamp.linear_attenuation`.

   :type: float

.. data:: GPU_DYNAMIC_LAMP_ATT2

   See
   :class:`bpy.types.PointLamp.quadratic_attenuation`,
   :class:`bpy.types.SpotLamp.quadratic_attenuation`.

   :type: float

.. data:: GPU_DYNAMIC_LAMP_SPOTSIZE

   See :class:`bpy.types.SpotLamp.spot_size`.

   :type: float

.. data:: GPU_DYNAMIC_LAMP_SPOTBLEND

   See :class:`bpy.types.SpotLamp.spot_blend`.

   :type: float

.. data:: GPU_DYNAMIC_LAMP_SPOTSCALE

   Represents the SpotLamp local scale.

   :type: float2


GLSL Sampler Uniforms
^^^^^^^^^^^^^^^^^^^^^

.. data:: GPU_DYNAMIC_SAMPLER_2DBUFFER

   Represents an internal texture used for certain effect
   (color band, etc).

   :type: integer

.. data:: GPU_DYNAMIC_SAMPLER_2DIMAGE

   Represents a texture loaded from an image file.

   :type: integer

.. data:: GPU_DYNAMIC_SAMPLER_2DSHADOW

   Represents a texture loaded from a shadow buffer file.

   :type: integer


GLSL Mist Uniforms
^^^^^^^^^^^^^^^^^^

.. data:: GPU_DYNAMIC_MIST_ENABLE:

   See :class:`bpy.types.WorldMistSettings.use_mist`.

   :type: float (0 or 1)

.. data:: GPU_DYNAMIC_MIST_START

   See :class:`bpy.types.WorldMistSettings.start`.

   :type: float

   See :class:`bpy.types.WorldMistSettings.depth`.

.. data:: GPU_DYNAMIC_MIST_DISTANCE

   :type: float

   See :class:`bpy.types.WorldMistSettings.intensity`.

.. data:: GPU_DYNAMIC_MIST_INTENSITY

   :type: float

.. data:: GPU_DYNAMIC_MIST_TYPE

   See :class:`bpy.types.WorldMistSettings.falloff`.

   :type: float (used as an index into the type)

.. data:: GPU_DYNAMIC_MIST_COLOR


GLSL World Uniforms
^^^^^^^^^^^^^^^^^^^

.. data:: GPU_DYNAMIC_HORIZON_COLOR

   See :class:`bpy.types.World.horizon_color`.

   :type: float3

.. data:: GPU_DYNAMIC_AMBIENT_COLOR

   See :class:`bpy.types.World.ambient_color`.

   :type: float3


GLSL Material Uniforms
^^^^^^^^^^^^^^^^^^^^^^

.. data:: GPU_DYNAMIC_MAT_DIFFRGB

   See :class:`bpy.types.Material.diffuse_color`.

   :type: float3

.. data:: GPU_DYNAMIC_MAT_REF

   See :class:`bpy.types.Material.diffuse_intensity`.

   :type: float

.. data:: GPU_DYNAMIC_MAT_SPECRGB

   See :class:`bpy.types.Material.specular_color`.

   :type: float3

.. data:: GPU_DYNAMIC_MAT_SPEC

   See :class:`bpy.types.Material.specular_intensity`.

   :type: float

.. data:: GPU_DYNAMIC_MAT_HARD

   See :class:`bpy.types.Material.specular_hardness`.

   :type: float

.. data:: GPU_DYNAMIC_MAT_EMIT

   See :class:`bpy.types.Material.emit`.

   :type: float

.. data:: GPU_DYNAMIC_MAT_AMB

   See :class:`bpy.types.Material.ambient`.

   :type: float

.. data:: GPU_DYNAMIC_MAT_ALPHA

   See :class:`bpy.types.Material.alpha`.

   :type: float



GLSL Attribute Type
-------------------

.. _attribute-type:

Type of the vertex attribute used in the GLSL shader. Determines the mesh custom data
layer that contains the vertex attribute.

.. data:: CD_MTFACE

   Vertex attribute is a UV Map. Data type is vector of 2 float.

   There can be more than one attribute of that type, they are differenciated by name.
   In blender, you can retrieve the attribute data with:

   .. code-block:: python

      mesh.uv_layers[attribute["name"]]

.. data:: CD_MCOL

   Vertex attribute is color layer. Data type is vector 4 unsigned byte (RGBA).

   There can be more than one attribute of that type, they are differenciated by name.
   In blender you can retrieve the attribute data with:

   .. code-block:: python

      mesh.vertex_colors[attribute["name"]]

.. data:: CD_ORCO

   Vertex attribute is original coordinates. Data type is vector 3 float.

   There can be only 1 attribute of that type per shader.
   In blender you can retrieve the attribute data with:

   .. code-block:: python

      mesh.vertices

.. data:: CD_TANGENT

   Vertex attribute is the tangent vector. Data type is vector 4 float.

   There can be only 1 attribute of that type per shader.
   There is currently no way to retrieve this attribute data via the RNA API but a standalone
   C function to compute the tangent layer from the other layers can be obtained from
   blender.org.


Functions
=========

.. _export_shader:

.. function:: export_shader(scene,material)

   Extracts the GLSL shader producing the visual effect of material in scene for the purpose of
   reusing the shader in an external engine.

   This function is meant to be used in material exporter
   so that the GLSL shader can be exported entirely.

   The return value is a dictionary containing the
   shader source code and all associated data.

   :arg scene: the scene in which the material in rendered.
   :type scene: :class:`bpy.types.Scene`
   :arg material: the material that you want to export the GLSL shader
   :type material: :class:`bpy.types.Material`
   :return: the shader source code and all associated data in a dictionary
   :rtype: dictionary

   The dictionary contains the following elements:

   - ``["fragment"]``: string
      fragment shader source code.

   - ``["vertex"]``: string
      vertex shader source code.

   - ``["uniforms"]``: sequence
      list of uniforms used in fragment shader, can be empty list. Each element of the
      sequence is a dictionary with the following elements:

      - ``["varname"]``: string
         name of the uniform in the fragment shader. Always of the form 'unf<number>'.

      - ``["datatype"]``: integer
         data type of the uniform variable. Can be one of the following:

         .. hlist::
            :columns: 2

            - :data:`gpu.GPU_DATA_1I` : use ``glUniform1i``
            - :data:`gpu.GPU_DATA_1F` : use ``glUniform1fv``
            - :data:`gpu.GPU_DATA_2F` : use ``glUniform2fv``
            - :data:`gpu.GPU_DATA_3F` : use ``glUniform3fv``
            - :data:`gpu.GPU_DATA_4F` : use ``glUniform4fv``
            - :data:`gpu.GPU_DATA_9F` : use ``glUniformMatrix3fv``
            - :data:`gpu.GPU_DATA_16F` : use ``glUniformMatrix4fv``

      - ``["type"]``: integer
         type of uniform, determines the origin and method of calculation. See uniform-type_.
         Depending on the type, more elements will be be present.

      - ``["lamp"]``: :class:`bpy.types.Object`
         Reference to the lamp object from which the uniforms value are extracted.
         Set for the following uniforms types:

         .. hlist::
            :columns: 2

            - :data:`gpu.GPU_DYNAMIC_LAMP_DYNVEC`
            - :data:`gpu.GPU_DYNAMIC_LAMP_DYNCO`
            - :data:`gpu.GPU_DYNAMIC_LAMP_DYNIMAT`
            - :data:`gpu.GPU_DYNAMIC_LAMP_DYNPERSMAT`
            - :data:`gpu.GPU_DYNAMIC_LAMP_DYNENERGY`
            - :data:`gpu.GPU_DYNAMIC_LAMP_DYNCOL`
            - :data:`gpu.GPU_DYNAMIC_SAMPLER_2DSHADOW`

         Notes:

         - The uniforms
           :data:`gpu.GPU_DYNAMIC_LAMP_DYNVEC`,
           :data:`gpu.GPU_DYNAMIC_LAMP_DYNCO`,
           :data:`gpu.GPU_DYNAMIC_LAMP_DYNIMAT` and
           :data:`gpu.GPU_DYNAMIC_LAMP_DYNPERSMAT`
           refer to the lamp object position and orientation,
           both of can be derived from the object world matrix:

            .. code-block:: python

               obmat = uniform["lamp"].matrix_world

            where obmat is the mat4_lamp_to_world_ matrix of the lamp as a 2 dimensional array,
            the lamp world location location is in ``obmat[3]``.

         - The uniform types
           :data:`gpu.GPU_DYNAMIC_LAMP_DYNENERGY` and
           :data:`gpu.GPU_DYNAMIC_LAMP_DYNCOL`
           refer to the lamp data bloc that you get from:

            .. code-block:: python

               la = uniform["lamp"].data

            from which you get ``lamp.energy`` and ``lamp.color``

         - Lamp duplication is not supported: if you have duplicated lamps in your scene
            (i.e. lamp that are instantiated by dupligroup, etc), this element will only
            give you a reference to the orignal lamp and you will not know which instance
            of the lamp it is refering too. You can still handle that case in the exporter
            by distributing the uniforms amongst the duplicated lamps.

      - ``["image"]``: :class:`bpy.types.Image`
         Reference to the image databloc.
         Set for uniform type
         :data:`gpu.GPU_DYNAMIC_SAMPLER_2DIMAGE`.
         You can get the image data from:

         .. code-block:: python

            # full path to image file
            uniform["image"].filepath
            # image size as a 2-dimensional array of int
            uniform["image"].size

      - ``["texnumber"]``: integer
         Channel number to which the texture is bound when drawing the object.
         Set for uniform types
         :data:`gpu.GPU_DYNAMIC_SAMPLER_2DBUFFER`,
         :data:`gpu.GPU_DYNAMIC_SAMPLER_2DIMAGE` and
         :data:`gpu.GPU_DYNAMIC_SAMPLER_2DSHADOW`.

         This is provided for information only: when reusing the shader outside blencer,
         you are free to assign the textures to the channel of your choice and to pass
         that number channel to the GPU in the uniform.

      - ``["texpixels"]``: byte array
         texture data for uniform type :data:`gpu.GPU_DYNAMIC_SAMPLER_2DBUFFER`.
         Although the corresponding uniform is a 2D sampler,
         the texture is always a 1D texture of n x 1 pixel.
         The texture size n is provided in ["texsize"] element.
         These texture are only used for computer generated texture (colorband, etc).
         The texture data is provided so that you can make a real image out of it in the exporter.

      - ``["texsize"]``: integer
         horizontal size of texture for uniform type :data:`gpu.GPU_DYNAMIC_SAMPLER_2DBUFFER`.
         The texture data is in ["texpixels"].

   - ``["attributes"]``: sequence
      list of attributes used in vertex shader, can be empty. Blender doesn't use
      standard attributes except for vertex position and normal. All other vertex
      attributes must be passed using the generic ``glVertexAttrib`` functions.
      The attribute data can be found in the derived mesh custom data using RNA.
      Each element of the sequence is a dictionary containing the following elements:

      - ``["varname"]``: string
         name of the uniform in the vertex shader. Always of the form 'att<number>'.

      - ``["datatype"]``: integer
         data type of vertex attribute, can be one of the following:

         - :data:`gpu.GPU_DATA_2F`: use ``glVertexAttrib2fv``
         - :data:`gpu.GPU_DATA_3F`: use ``glVertexAttrib3fv``
         - :data:`gpu.GPU_DATA_4F`: use ``glVertexAttrib4fv``
         - :data:`gpu.GPU_DATA_4UB`: use ``glVertexAttrib4ubv``

      - ``["number"]``: integer
         Generic attribute number. This is provided for information only.
         Blender doesn't use ``glBindAttribLocation`` to place generic attributes at specific location,
         it lets the shader compiler place the attributes automatically and query the
         placement with ``glGetAttribLocation``.
         The result of this placement is returned in this element.

         When using this shader in a render engine, you should either use
         ``glBindAttribLocation`` to force the attribute at this location or use
         ``glGetAttribLocation`` to get the placement chosen by the compiler of your GPU.

      - ``["type"]``: integer
         type of the mesh custom data from which the vertex attribute is loaded.
         See attribute-type_.

      - ``["name"]``: string or integer
         custom data layer name, used for attribute type :data:`gpu.CD_MTFACE` and :data:`gpu.CD_MCOL`.

   Example:

   .. code-block:: python

      import gpu
      # get GLSL shader of material Mat.001 in scene Scene.001
      scene = bpy.data.scenes["Scene.001"]
      material = bpy.data.materials["Mat.001"]
      shader = gpu.export_shader(scene,material)
      # scan the uniform list and find the images used in the shader
      for uniform in shader["uniforms"]:
          if uniform["type"] == gpu.GPU_DYNAMIC_SAMPLER_2DIMAGE:
              print("uniform {0} is using image {1}".format(uniform["varname"], uniform["image"].filepath))
      # scan the attribute list and find the UV Map used in the shader
      for attribute in shader["attributes"]:
          if attribute["type"] == gpu.CD_MTFACE:
              print("attribute {0} is using UV Map {1}".format(attribute["varname"], attribute["name"]))


Notes
=====

.. _mat4_lamp_to_perspective:

#. Calculation of the ``mat4_lamp_to_perspective`` matrix for a spot lamp.

   The following pseudo code shows how the ``mat4_lamp_to_perspective`` matrix is computed
   in blender for uniforms of :data:`gpu.GPU_DYNAMIC_LAMP_DYNPERSMAT` type:

   .. code-block:: python

      # Get the lamp datablock with:
      lamp = bpy.data.objects[uniform["lamp"]].data

      # Compute the projection matrix:
      #  You will need these lamp attributes:
      #  lamp.clipsta : near clip plane in world unit
      #  lamp.clipend : far clip plane in world unit
      #  lamp.spotsize : angle in degree of the spot light

      # The size of the projection plane is computed with the usual formula:
      wsize = lamp.clista * tan(lamp.spotsize/2)

      # And the projection matrix:
      mat4_lamp_to_perspective = glFrustum(-wsize, wsize, -wsize, wsize, lamp.clista, lamp.clipend)

#. Creation of the shadow map for a spot lamp.

   The shadow map is the depth buffer of a render performed by placing the camera at the
   spot light position. The size of the shadow map is given by the attribute ``lamp.bufsize``:
   shadow map size in pixel, same size in both dimensions.
=======
Module to provide functions concerning the GPU implementation in Blender.
>>>>>>> bca7563d
<|MERGE_RESOLUTION|>--- conflicted
+++ resolved
@@ -17,688 +17,4 @@
 Intro
 =====
 
-<<<<<<< HEAD
-Module to provide functions concerning the GPU implementation in Blender, in particular
-the GLSL shaders that blender generates automatically to render materials in the 3D view
-and in the game engine.
-
-.. warning::
-
-   The API provided by this module is subject to change.
-   The data exposed by the API are are closely related to Blender's internal GLSL code
-   and may change if the GLSL code is modified (e.g. new uniform type).
-
-
-Constants
-=========
-
-GLSL Data Type
---------------
-
-.. _data-type:
-
-Type of GLSL data.
-For shader uniforms, the data type determines which ``glUniform`` function
-variant to use to send the uniform value to the GPU.
-For vertex attributes, the data type determines which ``glVertexAttrib`` function
-variant to use to send the vertex attribute to the GPU.
-
-See export_shader_
-
-.. data:: GPU_DATA_1I
-
-   one integer
-
-.. data:: GPU_DATA_1F
-
-   one float
-
-.. data:: GPU_DATA_2F
-
-   two floats
-
-.. data:: GPU_DATA_3F
-
-   three floats
-
-.. data:: GPU_DATA_4F
-
-   four floats
-
-.. data:: GPU_DATA_9F
-
-   matrix 3x3 in column-major order
-
-.. data:: GPU_DATA_16F
-
-   matrix 4x4 in column-major order
-
-.. data:: GPU_DATA_4UB
-
-   four unsigned byte
-
-
-GLSL Uniform Types
-------------------
-
-.. _uniform-type:
-
-Constants that specify the type of uniform used in a GLSL shader.
-The uniform type determines the data type, origin and method
-of calculation used by Blender to compute the uniform value.
-
-The calculation of some of the uniforms is based on matrices available in the scene:
-
-   .. _mat4_cam_to_world:
-   .. _mat4_world_to_cam:
-
-   ``mat4_cam_to_world``
-     Model matrix of the camera. OpenGL 4x4 matrix that converts
-     camera local coordinates to world coordinates. In blender this is obtained from the
-     'matrix_world' attribute of the camera object.
-
-     Some uniform will need the *mat4_world_to_cam*
-     matrix computed as the inverse of this matrix.
-
-   .. _mat4_object_to_world:
-   .. _mat4_world_to_object:
-
-   ``mat4_object_to_world``
-     Model matrix of the object that is being rendered. OpenGL 4x4 matric that converts
-     object local coordinates to world coordinates. In blender this is obtained from the
-     'matrix_world' attribute of the object.
-
-     Some uniform will need the *mat4_world_to_object* matrix, computed as the inverse of this matrix.
-
-   .. _mat4_lamp_to_world:
-   .. _mat4_world_to_lamp:
-
-   ``mat4_lamp_to_world``
-     Model matrix of the lamp lighting the object. OpenGL 4x4 matrix that converts lamp
-     local coordinates to world coordinates. In blender this is obtained from the
-     'matrix_world' attribute of the lamp object.
-
-     Some uniform will need the *mat4_world_to_lamp* matrix
-     computed as the inverse of this matrix.
-
-
-.. note::
-
-   Any uniforms used for view projections or transformations (object, lamp matrices for eg),
-   can only be set once per frame.
-
-
-GLSL Object Uniforms
-^^^^^^^^^^^^^^^^^^^^
-
-.. note::
-
-   - Object transformations and color must be set before drawing the object.
-   - There is at most one uniform of these types per shader.
-
-.. data:: GPU_DYNAMIC_OBJECT_VIEWMAT
-
-   A matrix that converts world coordinates to camera coordinates (see mat4_world_to_cam_).
-
-   :type: matrix4x4
-
-.. data:: GPU_DYNAMIC_OBJECT_MAT
-
-   A matrix that converts object coordinates to world coordinates (see mat4_object_to_world_).
-
-   :type: matrix4x4
-
-.. data:: GPU_DYNAMIC_OBJECT_VIEWIMAT
-
-   The uniform is a 4x4 GL matrix that converts coordinates
-   in camera space to world coordinates (see mat4_cam_to_world_).
-
-   :type: matrix4x4
-
-.. data:: GPU_DYNAMIC_OBJECT_IMAT
-
-   The uniform is a 4x4 GL matrix that converts world coodinates
-   to object coordinates (see mat4_world_to_object_).
-
-   :type: matrix4x4
-
-.. data:: GPU_DYNAMIC_OBJECT_COLOR
-
-   An RGB color + alpha defined at object level.
-   Each values between 0.0 and 1.0.
-
-   See :class:`bpy.types.Object.color`.
-
-   :type: float4
-
-.. data:: GPU_DYNAMIC_OBJECT_AUTOBUMPSCALE
-
-   Multiplier for bump-map scaling.
-
-   :type: float
-
-
-GLSL Lamp Uniforms
-^^^^^^^^^^^^^^^^^^
-
-.. note::
-
-   There is one uniform of that type per lamp lighting the material.
-
-.. data:: GPU_DYNAMIC_LAMP_DYNVEC
-
-   Represents the direction of light in camera space.
-
-   Computed as:
-      mat4_world_to_cam_ * (-vec3_lamp_Z_axis)
-
-   .. note::
-
-      - The lamp Z axis points to the opposite direction of light.
-      - The norm of the vector should be unit length.
-
-   :type: float3
-
-.. data:: GPU_DYNAMIC_LAMP_DYNCO
-
-   Represents the position of the light in camera space.
-
-   Computed as:
-      mat4_world_to_cam_ * vec3_lamp_pos
-
-   :type: float3
-
-.. data:: GPU_DYNAMIC_LAMP_DYNIMAT
-
-   Matrix that converts vector in camera space to lamp space.
-
-   Computed as:
-      mat4_world_to_lamp_ * mat4_cam_to_world_
-
-   :type: matrix4x4
-
-.. data:: GPU_DYNAMIC_LAMP_DYNPERSMAT
-
-   Matrix that converts a vector in camera space to shadow buffer depth space.
-
-   Computed as:
-      mat4_perspective_to_depth_ * mat4_lamp_to_perspective_ * mat4_world_to_lamp_ * mat4_cam_to_world_.
-
-   .. _mat4_perspective_to_depth:
-
-   ``mat4_perspective_to_depth`` is a fixed matrix defined as follow::
-
-      0.5 0.0 0.0 0.5
-      0.0 0.5 0.0 0.5
-      0.0 0.0 0.5 0.5
-      0.0 0.0 0.0 1.0
-
-   .. note::
-
-      - There is one uniform of that type per lamp casting shadow in the scene.
-
-   :type: matrix4x4
-
-.. data:: GPU_DYNAMIC_LAMP_DYNENERGY
-
-   See :class:`bpy.types.Lamp.energy`.
-
-   :type: float
-
-.. data:: GPU_DYNAMIC_LAMP_DYNCOL
-
-   See :class:`bpy.types.Lamp.color`.
-
-   :type: float3
-
-.. data:: GPU_DYNAMIC_LAMP_DISTANCE
-
-   See :class:`bpy.types.Lamp.distance`.
-
-   :type: float
-
-.. data:: GPU_DYNAMIC_LAMP_ATT1
-
-   See
-   :class:`bpy.types.PointLamp.linear_attenuation`,
-   :class:`bpy.types.SpotLamp.linear_attenuation`.
-
-   :type: float
-
-.. data:: GPU_DYNAMIC_LAMP_ATT2
-
-   See
-   :class:`bpy.types.PointLamp.quadratic_attenuation`,
-   :class:`bpy.types.SpotLamp.quadratic_attenuation`.
-
-   :type: float
-
-.. data:: GPU_DYNAMIC_LAMP_SPOTSIZE
-
-   See :class:`bpy.types.SpotLamp.spot_size`.
-
-   :type: float
-
-.. data:: GPU_DYNAMIC_LAMP_SPOTBLEND
-
-   See :class:`bpy.types.SpotLamp.spot_blend`.
-
-   :type: float
-
-.. data:: GPU_DYNAMIC_LAMP_SPOTSCALE
-
-   Represents the SpotLamp local scale.
-
-   :type: float2
-
-
-GLSL Sampler Uniforms
-^^^^^^^^^^^^^^^^^^^^^
-
-.. data:: GPU_DYNAMIC_SAMPLER_2DBUFFER
-
-   Represents an internal texture used for certain effect
-   (color band, etc).
-
-   :type: integer
-
-.. data:: GPU_DYNAMIC_SAMPLER_2DIMAGE
-
-   Represents a texture loaded from an image file.
-
-   :type: integer
-
-.. data:: GPU_DYNAMIC_SAMPLER_2DSHADOW
-
-   Represents a texture loaded from a shadow buffer file.
-
-   :type: integer
-
-
-GLSL Mist Uniforms
-^^^^^^^^^^^^^^^^^^
-
-.. data:: GPU_DYNAMIC_MIST_ENABLE:
-
-   See :class:`bpy.types.WorldMistSettings.use_mist`.
-
-   :type: float (0 or 1)
-
-.. data:: GPU_DYNAMIC_MIST_START
-
-   See :class:`bpy.types.WorldMistSettings.start`.
-
-   :type: float
-
-   See :class:`bpy.types.WorldMistSettings.depth`.
-
-.. data:: GPU_DYNAMIC_MIST_DISTANCE
-
-   :type: float
-
-   See :class:`bpy.types.WorldMistSettings.intensity`.
-
-.. data:: GPU_DYNAMIC_MIST_INTENSITY
-
-   :type: float
-
-.. data:: GPU_DYNAMIC_MIST_TYPE
-
-   See :class:`bpy.types.WorldMistSettings.falloff`.
-
-   :type: float (used as an index into the type)
-
-.. data:: GPU_DYNAMIC_MIST_COLOR
-
-
-GLSL World Uniforms
-^^^^^^^^^^^^^^^^^^^
-
-.. data:: GPU_DYNAMIC_HORIZON_COLOR
-
-   See :class:`bpy.types.World.horizon_color`.
-
-   :type: float3
-
-.. data:: GPU_DYNAMIC_AMBIENT_COLOR
-
-   See :class:`bpy.types.World.ambient_color`.
-
-   :type: float3
-
-
-GLSL Material Uniforms
-^^^^^^^^^^^^^^^^^^^^^^
-
-.. data:: GPU_DYNAMIC_MAT_DIFFRGB
-
-   See :class:`bpy.types.Material.diffuse_color`.
-
-   :type: float3
-
-.. data:: GPU_DYNAMIC_MAT_REF
-
-   See :class:`bpy.types.Material.diffuse_intensity`.
-
-   :type: float
-
-.. data:: GPU_DYNAMIC_MAT_SPECRGB
-
-   See :class:`bpy.types.Material.specular_color`.
-
-   :type: float3
-
-.. data:: GPU_DYNAMIC_MAT_SPEC
-
-   See :class:`bpy.types.Material.specular_intensity`.
-
-   :type: float
-
-.. data:: GPU_DYNAMIC_MAT_HARD
-
-   See :class:`bpy.types.Material.specular_hardness`.
-
-   :type: float
-
-.. data:: GPU_DYNAMIC_MAT_EMIT
-
-   See :class:`bpy.types.Material.emit`.
-
-   :type: float
-
-.. data:: GPU_DYNAMIC_MAT_AMB
-
-   See :class:`bpy.types.Material.ambient`.
-
-   :type: float
-
-.. data:: GPU_DYNAMIC_MAT_ALPHA
-
-   See :class:`bpy.types.Material.alpha`.
-
-   :type: float
-
-
-
-GLSL Attribute Type
--------------------
-
-.. _attribute-type:
-
-Type of the vertex attribute used in the GLSL shader. Determines the mesh custom data
-layer that contains the vertex attribute.
-
-.. data:: CD_MTFACE
-
-   Vertex attribute is a UV Map. Data type is vector of 2 float.
-
-   There can be more than one attribute of that type, they are differenciated by name.
-   In blender, you can retrieve the attribute data with:
-
-   .. code-block:: python
-
-      mesh.uv_layers[attribute["name"]]
-
-.. data:: CD_MCOL
-
-   Vertex attribute is color layer. Data type is vector 4 unsigned byte (RGBA).
-
-   There can be more than one attribute of that type, they are differenciated by name.
-   In blender you can retrieve the attribute data with:
-
-   .. code-block:: python
-
-      mesh.vertex_colors[attribute["name"]]
-
-.. data:: CD_ORCO
-
-   Vertex attribute is original coordinates. Data type is vector 3 float.
-
-   There can be only 1 attribute of that type per shader.
-   In blender you can retrieve the attribute data with:
-
-   .. code-block:: python
-
-      mesh.vertices
-
-.. data:: CD_TANGENT
-
-   Vertex attribute is the tangent vector. Data type is vector 4 float.
-
-   There can be only 1 attribute of that type per shader.
-   There is currently no way to retrieve this attribute data via the RNA API but a standalone
-   C function to compute the tangent layer from the other layers can be obtained from
-   blender.org.
-
-
-Functions
-=========
-
-.. _export_shader:
-
-.. function:: export_shader(scene,material)
-
-   Extracts the GLSL shader producing the visual effect of material in scene for the purpose of
-   reusing the shader in an external engine.
-
-   This function is meant to be used in material exporter
-   so that the GLSL shader can be exported entirely.
-
-   The return value is a dictionary containing the
-   shader source code and all associated data.
-
-   :arg scene: the scene in which the material in rendered.
-   :type scene: :class:`bpy.types.Scene`
-   :arg material: the material that you want to export the GLSL shader
-   :type material: :class:`bpy.types.Material`
-   :return: the shader source code and all associated data in a dictionary
-   :rtype: dictionary
-
-   The dictionary contains the following elements:
-
-   - ``["fragment"]``: string
-      fragment shader source code.
-
-   - ``["vertex"]``: string
-      vertex shader source code.
-
-   - ``["uniforms"]``: sequence
-      list of uniforms used in fragment shader, can be empty list. Each element of the
-      sequence is a dictionary with the following elements:
-
-      - ``["varname"]``: string
-         name of the uniform in the fragment shader. Always of the form 'unf<number>'.
-
-      - ``["datatype"]``: integer
-         data type of the uniform variable. Can be one of the following:
-
-         .. hlist::
-            :columns: 2
-
-            - :data:`gpu.GPU_DATA_1I` : use ``glUniform1i``
-            - :data:`gpu.GPU_DATA_1F` : use ``glUniform1fv``
-            - :data:`gpu.GPU_DATA_2F` : use ``glUniform2fv``
-            - :data:`gpu.GPU_DATA_3F` : use ``glUniform3fv``
-            - :data:`gpu.GPU_DATA_4F` : use ``glUniform4fv``
-            - :data:`gpu.GPU_DATA_9F` : use ``glUniformMatrix3fv``
-            - :data:`gpu.GPU_DATA_16F` : use ``glUniformMatrix4fv``
-
-      - ``["type"]``: integer
-         type of uniform, determines the origin and method of calculation. See uniform-type_.
-         Depending on the type, more elements will be be present.
-
-      - ``["lamp"]``: :class:`bpy.types.Object`
-         Reference to the lamp object from which the uniforms value are extracted.
-         Set for the following uniforms types:
-
-         .. hlist::
-            :columns: 2
-
-            - :data:`gpu.GPU_DYNAMIC_LAMP_DYNVEC`
-            - :data:`gpu.GPU_DYNAMIC_LAMP_DYNCO`
-            - :data:`gpu.GPU_DYNAMIC_LAMP_DYNIMAT`
-            - :data:`gpu.GPU_DYNAMIC_LAMP_DYNPERSMAT`
-            - :data:`gpu.GPU_DYNAMIC_LAMP_DYNENERGY`
-            - :data:`gpu.GPU_DYNAMIC_LAMP_DYNCOL`
-            - :data:`gpu.GPU_DYNAMIC_SAMPLER_2DSHADOW`
-
-         Notes:
-
-         - The uniforms
-           :data:`gpu.GPU_DYNAMIC_LAMP_DYNVEC`,
-           :data:`gpu.GPU_DYNAMIC_LAMP_DYNCO`,
-           :data:`gpu.GPU_DYNAMIC_LAMP_DYNIMAT` and
-           :data:`gpu.GPU_DYNAMIC_LAMP_DYNPERSMAT`
-           refer to the lamp object position and orientation,
-           both of can be derived from the object world matrix:
-
-            .. code-block:: python
-
-               obmat = uniform["lamp"].matrix_world
-
-            where obmat is the mat4_lamp_to_world_ matrix of the lamp as a 2 dimensional array,
-            the lamp world location location is in ``obmat[3]``.
-
-         - The uniform types
-           :data:`gpu.GPU_DYNAMIC_LAMP_DYNENERGY` and
-           :data:`gpu.GPU_DYNAMIC_LAMP_DYNCOL`
-           refer to the lamp data bloc that you get from:
-
-            .. code-block:: python
-
-               la = uniform["lamp"].data
-
-            from which you get ``lamp.energy`` and ``lamp.color``
-
-         - Lamp duplication is not supported: if you have duplicated lamps in your scene
-            (i.e. lamp that are instantiated by dupligroup, etc), this element will only
-            give you a reference to the orignal lamp and you will not know which instance
-            of the lamp it is refering too. You can still handle that case in the exporter
-            by distributing the uniforms amongst the duplicated lamps.
-
-      - ``["image"]``: :class:`bpy.types.Image`
-         Reference to the image databloc.
-         Set for uniform type
-         :data:`gpu.GPU_DYNAMIC_SAMPLER_2DIMAGE`.
-         You can get the image data from:
-
-         .. code-block:: python
-
-            # full path to image file
-            uniform["image"].filepath
-            # image size as a 2-dimensional array of int
-            uniform["image"].size
-
-      - ``["texnumber"]``: integer
-         Channel number to which the texture is bound when drawing the object.
-         Set for uniform types
-         :data:`gpu.GPU_DYNAMIC_SAMPLER_2DBUFFER`,
-         :data:`gpu.GPU_DYNAMIC_SAMPLER_2DIMAGE` and
-         :data:`gpu.GPU_DYNAMIC_SAMPLER_2DSHADOW`.
-
-         This is provided for information only: when reusing the shader outside blencer,
-         you are free to assign the textures to the channel of your choice and to pass
-         that number channel to the GPU in the uniform.
-
-      - ``["texpixels"]``: byte array
-         texture data for uniform type :data:`gpu.GPU_DYNAMIC_SAMPLER_2DBUFFER`.
-         Although the corresponding uniform is a 2D sampler,
-         the texture is always a 1D texture of n x 1 pixel.
-         The texture size n is provided in ["texsize"] element.
-         These texture are only used for computer generated texture (colorband, etc).
-         The texture data is provided so that you can make a real image out of it in the exporter.
-
-      - ``["texsize"]``: integer
-         horizontal size of texture for uniform type :data:`gpu.GPU_DYNAMIC_SAMPLER_2DBUFFER`.
-         The texture data is in ["texpixels"].
-
-   - ``["attributes"]``: sequence
-      list of attributes used in vertex shader, can be empty. Blender doesn't use
-      standard attributes except for vertex position and normal. All other vertex
-      attributes must be passed using the generic ``glVertexAttrib`` functions.
-      The attribute data can be found in the derived mesh custom data using RNA.
-      Each element of the sequence is a dictionary containing the following elements:
-
-      - ``["varname"]``: string
-         name of the uniform in the vertex shader. Always of the form 'att<number>'.
-
-      - ``["datatype"]``: integer
-         data type of vertex attribute, can be one of the following:
-
-         - :data:`gpu.GPU_DATA_2F`: use ``glVertexAttrib2fv``
-         - :data:`gpu.GPU_DATA_3F`: use ``glVertexAttrib3fv``
-         - :data:`gpu.GPU_DATA_4F`: use ``glVertexAttrib4fv``
-         - :data:`gpu.GPU_DATA_4UB`: use ``glVertexAttrib4ubv``
-
-      - ``["number"]``: integer
-         Generic attribute number. This is provided for information only.
-         Blender doesn't use ``glBindAttribLocation`` to place generic attributes at specific location,
-         it lets the shader compiler place the attributes automatically and query the
-         placement with ``glGetAttribLocation``.
-         The result of this placement is returned in this element.
-
-         When using this shader in a render engine, you should either use
-         ``glBindAttribLocation`` to force the attribute at this location or use
-         ``glGetAttribLocation`` to get the placement chosen by the compiler of your GPU.
-
-      - ``["type"]``: integer
-         type of the mesh custom data from which the vertex attribute is loaded.
-         See attribute-type_.
-
-      - ``["name"]``: string or integer
-         custom data layer name, used for attribute type :data:`gpu.CD_MTFACE` and :data:`gpu.CD_MCOL`.
-
-   Example:
-
-   .. code-block:: python
-
-      import gpu
-      # get GLSL shader of material Mat.001 in scene Scene.001
-      scene = bpy.data.scenes["Scene.001"]
-      material = bpy.data.materials["Mat.001"]
-      shader = gpu.export_shader(scene,material)
-      # scan the uniform list and find the images used in the shader
-      for uniform in shader["uniforms"]:
-          if uniform["type"] == gpu.GPU_DYNAMIC_SAMPLER_2DIMAGE:
-              print("uniform {0} is using image {1}".format(uniform["varname"], uniform["image"].filepath))
-      # scan the attribute list and find the UV Map used in the shader
-      for attribute in shader["attributes"]:
-          if attribute["type"] == gpu.CD_MTFACE:
-              print("attribute {0} is using UV Map {1}".format(attribute["varname"], attribute["name"]))
-
-
-Notes
-=====
-
-.. _mat4_lamp_to_perspective:
-
-#. Calculation of the ``mat4_lamp_to_perspective`` matrix for a spot lamp.
-
-   The following pseudo code shows how the ``mat4_lamp_to_perspective`` matrix is computed
-   in blender for uniforms of :data:`gpu.GPU_DYNAMIC_LAMP_DYNPERSMAT` type:
-
-   .. code-block:: python
-
-      # Get the lamp datablock with:
-      lamp = bpy.data.objects[uniform["lamp"]].data
-
-      # Compute the projection matrix:
-      #  You will need these lamp attributes:
-      #  lamp.clipsta : near clip plane in world unit
-      #  lamp.clipend : far clip plane in world unit
-      #  lamp.spotsize : angle in degree of the spot light
-
-      # The size of the projection plane is computed with the usual formula:
-      wsize = lamp.clista * tan(lamp.spotsize/2)
-
-      # And the projection matrix:
-      mat4_lamp_to_perspective = glFrustum(-wsize, wsize, -wsize, wsize, lamp.clista, lamp.clipend)
-
-#. Creation of the shadow map for a spot lamp.
-
-   The shadow map is the depth buffer of a render performed by placing the camera at the
-   spot light position. The size of the shadow map is given by the attribute ``lamp.bufsize``:
-   shadow map size in pixel, same size in both dimensions.
-=======
-Module to provide functions concerning the GPU implementation in Blender.
->>>>>>> bca7563d
+Module to provide functions concerning the GPU implementation in Blender.