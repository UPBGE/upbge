"""
Basic Operator Example
++++++++++++++++++++++

This script shows simple operator which prints a message.

Since the operator only has an :class:`Operator.execute` function it takes no
user input.

The function should return ``{'FINISHED'}`` or ``{'CANCELLED'}``, the latter
meaning that operator execution was aborted without making any changes, and
<<<<<<< HEAD
saving an undo entry isn't necessary. If an error is detected after some changes
have already been made, use the ``{'FINISHED'}`` return code, or the behavior
of undo will be confusing for the user.
=======
that no undo step will created (see next example for more info about undo).
>>>>>>> 406f2599

.. note::

   Operator subclasses must be registered before accessing them from blender.

"""
import bpy


class HelloWorldOperator(bpy.types.Operator):
    bl_idname = "wm.hello_world"
    bl_label = "Minimal Operator"

    def execute(self, context):
        print("Hello World")
        return {'FINISHED'}


# Only needed if you want to add into a dynamic menu.
def menu_func(self, context):
    self.layout.operator(HelloWorldOperator.bl_idname, text="Hello World Operator")


# Register and add to the view menu (required to also use F3 search "Hello World Operator" for quick access).
bpy.utils.register_class(HelloWorldOperator)
bpy.types.VIEW3D_MT_view.append(menu_func)

# Test call to the newly defined operator.
bpy.ops.wm.hello_world()<|MERGE_RESOLUTION|>--- conflicted
+++ resolved
@@ -9,13 +9,7 @@
 
 The function should return ``{'FINISHED'}`` or ``{'CANCELLED'}``, the latter
 meaning that operator execution was aborted without making any changes, and
-<<<<<<< HEAD
-saving an undo entry isn't necessary. If an error is detected after some changes
-have already been made, use the ``{'FINISHED'}`` return code, or the behavior
-of undo will be confusing for the user.
-=======
 that no undo step will created (see next example for more info about undo).
->>>>>>> 406f2599
 
 .. note::
 
