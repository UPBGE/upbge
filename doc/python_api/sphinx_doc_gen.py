# ##### BEGIN GPL LICENSE BLOCK #####
#
#  This program is free software; you can redistribute it and/or
#  modify it under the terms of the GNU General Public License
#  as published by the Free Software Foundation; either version 2
#  of the License, or (at your option) any later version.
#
#  This program is distributed in the hope that it will be useful,
#  but WITHOUT ANY WARRANTY; without even the implied warranty of
#  MERCHANTABILITY or FITNESS FOR A PARTICULAR PURPOSE.  See the
#  GNU General Public License for more details.
#
#  You should have received a copy of the GNU General Public License
#  along with this program; if not, write to the Free Software Foundation,
#  Inc., 51 Franklin Street, Fifth Floor, Boston, MA 02110-1301, USA.
#
# ##### END GPL LICENSE BLOCK #####

# <pep8 compliant>

SCRIPT_HELP_MSG = """

API dump in RST files
---------------------
  Run this script from Blender's root path once you have compiled Blender

    blender --background --factory-startup -noaudio --python doc/python_api/sphinx_doc_gen.py

  This will generate python files in doc/python_api/sphinx-in/
  providing ./blender is or links to the blender executable

  To choose sphinx-in directory:
    blender --background --factory-startup --python doc/python_api/sphinx_doc_gen.py -- --output ../python_api

  For quick builds:
    blender --background --factory-startup --python doc/python_api/sphinx_doc_gen.py -- --partial bmesh.*


Sphinx: HTML generation
-----------------------
  After you have built doc/python_api/sphinx-in (see above),
  generate html docs by running:

    sphinx-build doc/python_api/sphinx-in doc/python_api/sphinx-out


Sphinx: PDF generation
----------------------
  After you have built doc/python_api/sphinx-in (see above),
  generate the pdf doc by running:

    sphinx-build -b latex doc/python_api/sphinx-in doc/python_api/sphinx-out
    cd doc/python_api/sphinx-out
    make

"""

try:
    import bpy  # Blender module
except ImportError:
    print("\nERROR: this script must run from inside Blender")
    print(SCRIPT_HELP_MSG)
    import sys
    sys.exit()

import rna_info  # Blender module


def rna_info_BuildRNAInfo_cache():
    if rna_info_BuildRNAInfo_cache.ret is None:
        rna_info_BuildRNAInfo_cache.ret = rna_info.BuildRNAInfo()
    return rna_info_BuildRNAInfo_cache.ret


rna_info_BuildRNAInfo_cache.ret = None
# --- end rna_info cache

import os
import sys
import inspect
import shutil
import logging
import warnings

from textwrap import indent

from platform import platform
PLATFORM = platform().split('-')[0].lower()  # 'linux', 'darwin', 'windows'

SCRIPT_DIR = os.path.abspath(os.path.dirname(__file__))

# For now, ignore add-ons and internal subclasses of 'bpy.types.PropertyGroup'.
#
# Besides disabling this line, the main change will be to add a
# 'toctree' to 'write_rst_index' which contains the generated rst files.
# This 'toctree' can be generated automatically.
#
# See: D6261 for reference.
USE_ONLY_BUILTIN_RNA_TYPES = True


def handle_args():
    '''
    Parse the args passed to Blender after "--", ignored by Blender
    '''
    import argparse

    # When --help is given, print the usage text
    parser = argparse.ArgumentParser(
        formatter_class=argparse.RawTextHelpFormatter,
        usage=SCRIPT_HELP_MSG
    )

    # optional arguments
    parser.add_argument("-p", "--partial",
                        dest="partial",
                        type=str,
                        default="",
                        help="Use a wildcard to only build specific module(s)\n"
                             "Example: --partial bmesh*\n",
                        required=False)

    parser.add_argument("-f", "--fullrebuild",
                        dest="full_rebuild",
                        default=False,
                        action='store_true',
                        help="Rewrite all rst files in sphinx-in/ "
                             "(default=False)",
                        required=False)

    parser.add_argument("-b", "--bpy",
                        dest="bpy",
                        default=False,
                        action='store_true',
                        help="Write the rst file of the bpy module "
                             "(default=False)",
                        required=False)

    parser.add_argument("-o", "--output",
                        dest="output_dir",
                        type=str,
                        default=SCRIPT_DIR,
                        help="Path of the API docs (default=<script dir>)",
                        required=False)

    parser.add_argument("-B", "--sphinx-build",
                        dest="sphinx_build",
                        default=False,
                        action='store_true',
                        help="Build the html docs by running:\n"
                             "sphinx-build SPHINX_IN SPHINX_OUT\n"
                             "(default=False; does not depend on -P)",
                        required=False)

    parser.add_argument("-P", "--sphinx-build-pdf",
                        dest="sphinx_build_pdf",
                        default=False,
                        action='store_true',
                        help="Build the pdf by running:\n"
                             "sphinx-build -b latex SPHINX_IN SPHINX_OUT_PDF\n"
                             "(default=False; does not depend on -B)",
                        required=False)

    parser.add_argument("-R", "--pack-reference",
                        dest="pack_reference",
                        default=False,
                        action='store_true',
                        help="Pack all necessary files in the deployed dir.\n"
                             "(default=False; use with -B and -P)",
                        required=False)

    parser.add_argument("-l", "--log",
                        dest="log",
                        default=False,
                        action='store_true',
                        help="Log the output of the API dump and sphinx|latex "
                             "warnings and errors (default=False).\n"
                             "If given, save logs in:\n"
                             "* OUTPUT_DIR/.bpy.log\n"
                             "* OUTPUT_DIR/.sphinx-build.log\n"
                             "* OUTPUT_DIR/.sphinx-build_pdf.log\n"
                             "* OUTPUT_DIR/.latex_make.log",
                        required=False)

    # parse only the args passed after '--'
    argv = []
    if "--" in sys.argv:
        argv = sys.argv[sys.argv.index("--") + 1:]  # get all args after "--"

    return parser.parse_args(argv)


ARGS = handle_args()

# ----------------------------------BPY-----------------------------------------

BPY_LOGGER = logging.getLogger('bpy')
BPY_LOGGER.setLevel(logging.DEBUG)

"""
# for quick rebuilds
rm -rf /b/doc/python_api/sphinx-* && \
./blender -b -noaudio --factory-startup -P doc/python_api/sphinx_doc_gen.py && \
sphinx-build doc/python_api/sphinx-in doc/python_api/sphinx-out

or

./blender -b -noaudio --factory-startup -P doc/python_api/sphinx_doc_gen.py -- -f -B
"""

# Switch for quick testing so doc-builds don't take so long
if not ARGS.partial:
    # full build
    FILTER_BPY_OPS = None
    FILTER_BPY_TYPES = None
    EXCLUDE_INFO_DOCS = False
    EXCLUDE_MODULES = []

else:
    # can manually edit this too:
    # FILTER_BPY_OPS = ("import.scene", )  # allow
    # FILTER_BPY_TYPES = ("bpy_struct", "Operator", "ID")  # allow
    EXCLUDE_INFO_DOCS = True
    EXCLUDE_MODULES = [
        "aud",
        "bge",
        "bge.app"
        "bge.constraints",
        "bge.events",
        "bge.logic",
        "bge.render",
        "bge.texture",
        "bge.types",
        "bgl",
        "blf",
        "bl_math",
        "imbuf",
        "imbuf.types",
        "bmesh",
        "bmesh.ops",
        "bmesh.types",
        "bmesh.utils",
        "bmesh.geometry",
        "bpy.app",
        "bpy.app.handlers",
        "bpy.app.timers",
        "bpy.app.translations",
        "bpy.context",
        "bpy.data",
        "bpy.ops",  # supports filtering
        "bpy.path",
        "bpy.props",
        "bpy.types",  # supports filtering
        "bpy.utils",
        "bpy.utils.previews",
        "bpy.utils.units",
        "bpy_extras",
        "gpu",
        "gpu.types",
        "gpu.matrix",
        "gpu.select",
        "gpu.shader",
        "gpu.state",
        "gpu.texture",
        "gpu.platform",
        "gpu.capabilities",
        "gpu_extras",
        "idprop.types",
        "mathutils",
        "mathutils.bvhtree",
        "mathutils.geometry",
        "mathutils.interpolate",
        "mathutils.kdtree",
        "mathutils.noise",
        "freestyle",
        "freestyle.chainingiterators",
        "freestyle.functions",
        "freestyle.predicates",
        "freestyle.shaders",
        "freestyle.types",
        "freestyle.utils",
    ]

    # ------
    # Filter
    #
    # TODO, support bpy.ops and bpy.types filtering
    import fnmatch
    m = None
    EXCLUDE_MODULES = [m for m in EXCLUDE_MODULES if not fnmatch.fnmatchcase(m, ARGS.partial)]

    # special support for bpy.types.XXX
    FILTER_BPY_OPS = tuple([m[8:] for m in ARGS.partial.split(":") if m.startswith("bpy.ops.")])
    if FILTER_BPY_OPS:
        EXCLUDE_MODULES.remove("bpy.ops")

    FILTER_BPY_TYPES = tuple([m[10:] for m in ARGS.partial.split(":") if m.startswith("bpy.types.")])
    if FILTER_BPY_TYPES:
        EXCLUDE_MODULES.remove("bpy.types")

    print(FILTER_BPY_TYPES)

    EXCLUDE_INFO_DOCS = (not fnmatch.fnmatchcase("info", ARGS.partial))

    del m
    del fnmatch

    BPY_LOGGER.debug(
        "Partial Doc Build, Skipping: %s\n" %
        "\n                             ".join(sorted(EXCLUDE_MODULES)))

    #
    # done filtering
    # --------------

try:
    __import__("aud")
except ImportError:
    BPY_LOGGER.debug("Warning: Built without 'aud' module, docs incomplete...")
    EXCLUDE_MODULES.append("aud")

try:
    __import__("freestyle")
except ImportError:
    BPY_LOGGER.debug("Warning: Built without 'freestyle' module, docs incomplete...")
    EXCLUDE_MODULES.extend([
        "freestyle",
        "freestyle.chainingiterators",
        "freestyle.functions",
        "freestyle.predicates",
        "freestyle.shaders",
        "freestyle.types",
        "freestyle.utils",
    ])

# Source files we use, and need to copy to the OUTPUT_DIR
# to have working out-of-source builds.
# Note that ".." is replaced by "__" in the RST files,
# to avoid having to match Blender's source tree.
EXTRA_SOURCE_FILES = (
    "../../../release/scripts/templates_py/bmesh_simple.py",
    "../../../release/scripts/templates_py/gizmo_operator.py",
    "../../../release/scripts/templates_py/gizmo_operator_target.py",
    "../../../release/scripts/templates_py/gizmo_simple.py",
    "../../../release/scripts/templates_py/operator_simple.py",
    "../../../release/scripts/templates_py/ui_panel_simple.py",
    "../../../release/scripts/templates_py/ui_previews_custom_icon.py",
    "../examples/bmesh.ops.1.py",
    "../examples/bpy.app.translations.py",
)


# examples
EXAMPLES_DIR = os.path.abspath(os.path.join(SCRIPT_DIR, "examples"))
EXAMPLE_SET = set()
for f in os.listdir(EXAMPLES_DIR):
    if f.endswith(".py"):
        EXAMPLE_SET.add(os.path.splitext(f)[0])
EXAMPLE_SET_USED = set()

# rst files dir
RST_DIR = os.path.abspath(os.path.join(SCRIPT_DIR, "rst"))

# extra info, not api reference docs
# stored in ./rst/info_*
INFO_DOCS = (
    ("info_quickstart.rst",
     "Quickstart: New to Blender or scripting and want to get your feet wet?"),
    ("info_overview.rst",
     "API Overview: A more complete explanation of Python integration"),
    ("info_api_reference.rst",
     "API Reference Usage: examples of how to use the API reference docs"),
    ("info_best_practice.rst",
     "Best Practice: Conventions to follow for writing good scripts"),
    ("info_tips_and_tricks.rst",
     "Tips and Tricks: Hints to help you while writing scripts for Blender"),
    ("info_gotcha.rst",
     "Gotcha's: Some of the problems you may encounter when writing scripts"),
    ("change_log.rst", "Change Log: List of changes since last Blender release"),
)

# only support for properties atm.
RNA_BLACKLIST = {
    # XXX messes up PDF!, really a bug but for now just workaround.
    "PreferencesSystem": {"language", }
}

MODULE_GROUPING = {
    "bmesh.types": (
        ("Base Mesh Type", '-'),
        "BMesh",
        ("Mesh Elements", '-'),
        "BMVert",
        "BMEdge",
        "BMFace",
        "BMLoop",
        ("Sequence Accessors", '-'),
        "BMElemSeq",
        "BMVertSeq",
        "BMEdgeSeq",
        "BMFaceSeq",
        "BMLoopSeq",
        "BMIter",
        ("Selection History", '-'),
        "BMEditSelSeq",
        "BMEditSelIter",
        ("Custom-Data Layer Access", '-'),
        "BMLayerAccessVert",
        "BMLayerAccessEdge",
        "BMLayerAccessFace",
        "BMLayerAccessLoop",
        "BMLayerCollection",
        "BMLayerItem",
        ("Custom-Data Layer Types", '-'),
        "BMLoopUV",
        "BMDeformVert"
    )
}

# --------------------configure compile time options----------------------------

# -------------------------------BLENDER----------------------------------------

# converting bytes to strings, due to T30154
BLENDER_REVISION = str(bpy.app.build_hash, 'utf_8')

# '2.83.0 Beta' or '2.83.0' or '2.83.1'
BLENDER_VERSION_DOTS = bpy.app.version_string

if BLENDER_REVISION != "Unknown":
    # SHA1 Git hash
    BLENDER_VERSION_HASH = BLENDER_REVISION
else:
    # Fallback: Should not be used
    BLENDER_VERSION_HASH = "Hash Unknown"

# '2_83'
BLENDER_VERSION_PATH = "%d_%d" % (bpy.app.version[0], bpy.app.version[1])

# --------------------------DOWNLOADABLE FILES----------------------------------

REFERENCE_NAME = "blender_python_reference_%s" % BLENDER_VERSION_PATH
REFERENCE_PATH = os.path.join(ARGS.output_dir, REFERENCE_NAME)
BLENDER_PDF_FILENAME = "%s.pdf" % REFERENCE_NAME
BLENDER_ZIP_FILENAME = "%s.zip" % REFERENCE_NAME

# -------------------------------SPHINX-----------------------------------------

SPHINX_IN = os.path.join(ARGS.output_dir, "sphinx-in")
SPHINX_IN_TMP = SPHINX_IN + "-tmp"
SPHINX_OUT = os.path.join(ARGS.output_dir, "sphinx-out")

# html build
if ARGS.sphinx_build:
    SPHINX_BUILD = ["sphinx-build", SPHINX_IN, SPHINX_OUT]

    if ARGS.log:
        SPHINX_BUILD_LOG = os.path.join(ARGS.output_dir, ".sphinx-build.log")
        SPHINX_BUILD = [
            "sphinx-build",
            "-w", SPHINX_BUILD_LOG,
            SPHINX_IN, SPHINX_OUT,
        ]

# pdf build
if ARGS.sphinx_build_pdf:
    SPHINX_OUT_PDF = os.path.join(ARGS.output_dir, "sphinx-out_pdf")
    SPHINX_BUILD_PDF = [
        "sphinx-build",
        "-b", "latex",
        SPHINX_IN, SPHINX_OUT_PDF,
    ]
    SPHINX_MAKE_PDF = ["make", "-C", SPHINX_OUT_PDF]
    SPHINX_MAKE_PDF_STDOUT = None

    if ARGS.log:
        SPHINX_BUILD_PDF_LOG = os.path.join(ARGS.output_dir, ".sphinx-build_pdf.log")
        SPHINX_BUILD_PDF = [
            "sphinx-build", "-b", "latex",
            "-w", SPHINX_BUILD_PDF_LOG,
            SPHINX_IN, SPHINX_OUT_PDF,
        ]
        sphinx_make_pdf_log = os.path.join(ARGS.output_dir, ".latex_make.log")
        SPHINX_MAKE_PDF_STDOUT = open(sphinx_make_pdf_log, "w", encoding="utf-8")

# --------------------------------API DUMP--------------------------------------

# lame, python won't give some access
ClassMethodDescriptorType = type(dict.__dict__['fromkeys'])
MethodDescriptorType = type(dict.get)
GetSetDescriptorType = type(int.real)
StaticMethodType = type(staticmethod(lambda: None))
from types import (
    MemberDescriptorType,
    MethodType,
    FunctionType,
)

_BPY_STRUCT_FAKE = "bpy_struct"
_BPY_PROP_COLLECTION_FAKE = "bpy_prop_collection"

if _BPY_PROP_COLLECTION_FAKE:
    _BPY_PROP_COLLECTION_ID = ":class:`%s`" % _BPY_PROP_COLLECTION_FAKE
else:
    _BPY_PROP_COLLECTION_ID = "collection"

if _BPY_STRUCT_FAKE:
    bpy_struct = bpy.types.bpy_struct
else:
    bpy_struct = None


def import_value_from_module(module_name, import_name):
    ns = {}
    exec_str = "from %s import %s as value" % (module_name, import_name)
    exec(exec_str, ns, ns)
    return ns["value"]


def escape_rst(text):
    """ Escape plain text which may contain characters used by RST.
    """
    return text.translate(escape_rst.trans)


escape_rst.trans = str.maketrans({
    "`": "\\`",
    "|": "\\|",
    "*": "\\*",
    "\\": "\\\\",
})


def is_struct_seq(value):
    return isinstance(value, tuple) and type(tuple) != tuple and hasattr(value, "n_fields")


def undocumented_message(module_name, type_name, identifier):
    return "Undocumented, consider `contributing <https://developer.blender.org/T51061>`__."


def range_str(val):
    '''
    Converts values to strings for the range directive.
    (unused function it seems)
    '''
    if val < -10000000:
        return '-inf'
    elif val > 10000000:
        return 'inf'
    elif type(val) == float:
        return '%g' % val
    else:
        return str(val)


def example_extract_docstring(filepath):
    '''
    Return (text, line_no, line_no_has_content) where:
    - ``text`` is the doc-string text.
    - ``line_no`` is the line the doc-string text ends.
    - ``line_no_has_content`` when False, this file only contains a doc-string.
      There is no need to include the remainder.
    '''
    file = open(filepath, "r", encoding="utf-8")
    line = file.readline()
    line_no = 0
    text = []
    if line.startswith('"""'):  # assume nothing here
        line_no += 1
    else:
        file.close()
        return "", 0, True

    for line in file:
        line_no += 1
        if line.startswith('"""'):
            break
        else:
            text.append(line.rstrip())

    line_no += 1
    line_no_has_content = False

    # Skip over blank lines so the Python code doesn't have blank lines at the top.
    for line in file:
        if line.strip():
            line_no_has_content = True
            break
        line_no += 1

    file.close()
    return "\n".join(text), line_no, line_no_has_content


def title_string(text, heading_char, double=False):
    filler = len(text) * heading_char

    if double:
        return "%s\n%s\n%s\n\n" % (filler, text, filler)
    else:
        return "%s\n%s\n\n" % (text, filler)


def write_example_ref(ident, fw, example_id, ext="py"):
    if example_id in EXAMPLE_SET:

        # extract the comment
        filepath = os.path.join("..", "examples", "%s.%s" % (example_id, ext))
        filepath_full = os.path.join(os.path.dirname(fw.__self__.name), filepath)

        text, line_no, line_no_has_content = example_extract_docstring(filepath_full)

        for line in text.split("\n"):
            fw("%s\n" % (ident + line).rstrip())
        fw("\n")

        # Some files only contain a doc-string.
        if line_no_has_content:
            fw("%s.. literalinclude:: %s\n" % (ident, filepath))
            if line_no > 0:
                fw("%s   :lines: %d-\n" % (ident, line_no))
            fw("\n")
        EXAMPLE_SET_USED.add(example_id)
    else:
        if bpy.app.debug:
            BPY_LOGGER.debug("\tskipping example: " + example_id)

    # Support for numbered files bpy.types.Operator -> bpy.types.Operator.1.py
    i = 1
    while True:
        example_id_num = "%s.%d" % (example_id, i)
        if example_id_num in EXAMPLE_SET:
            write_example_ref(ident, fw, example_id_num, ext)
            i += 1
        else:
            break


def write_indented_lines(ident, fn, text, strip=True):
    '''
    Apply same indentation to all lines in a multilines text.
    '''
    if text is None:
        return

    lines = text.split("\n")

    # strip empty lines from the start/end
    while lines and not lines[0].strip():
        del lines[0]
    while lines and not lines[-1].strip():
        del lines[-1]

    if strip:
        # set indentation to <indent>
        ident_strip = 1000
        for l in lines:
            if l.strip():
                ident_strip = min(ident_strip, len(l) - len(l.lstrip()))
        for l in lines:
            fn(ident + l[ident_strip:] + "\n")
    else:
        # add <indent> number of blanks to the current indentation
        for l in lines:
            fn(ident + l + "\n")


def pymethod2sphinx(ident, fw, identifier, py_func):
    '''
    class method to sphinx
    '''
    arg_str = inspect.formatargspec(*inspect.getargspec(py_func))
    if arg_str.startswith("(self, "):
        arg_str = "(" + arg_str[7:]
        func_type = "method"
    elif arg_str.startswith("(cls, "):
        arg_str = "(" + arg_str[6:]
        func_type = "classmethod"
    else:
        func_type = "staticmethod"

    fw(ident + ".. %s:: %s%s\n\n" % (func_type, identifier, arg_str))
    if py_func.__doc__:
        write_indented_lines(ident + "   ", fw, py_func.__doc__)
        fw("\n")


def pyfunc2sphinx(ident, fw, module_name, type_name, identifier, py_func, is_class=True):
    '''
    function or class method to sphinx
    '''

    if type(py_func) == MethodType:
        return

    arg_str = str(inspect.signature(py_func))

    if not is_class:
        func_type = "function"

        # the rest are class methods
    elif arg_str.startswith("(self, ") or arg_str == "(self)":
        arg_str = "()" if (arg_str == "(self)") else ("(" + arg_str[7:])
        func_type = "method"
    elif arg_str.startswith("(cls, "):
        arg_str = "()" if (arg_str == "(cls)") else ("(" + arg_str[6:])
        func_type = "classmethod"
    else:
        func_type = "staticmethod"

    doc = py_func.__doc__
    if (not doc) or (not doc.startswith(".. %s:: " % func_type)):
        fw(ident + ".. %s:: %s%s\n\n" % (func_type, identifier, arg_str))
        ident_temp = ident + "   "
    else:
        ident_temp = ident

    if doc:
        write_indented_lines(ident_temp, fw, doc)
        fw("\n")
    del doc, ident_temp

    if is_class:
        write_example_ref(ident + "   ", fw, module_name + "." + type_name + "." + identifier)
    else:
        write_example_ref(ident + "   ", fw, module_name + "." + identifier)


def py_descr2sphinx(ident, fw, descr, module_name, type_name, identifier):
    if identifier.startswith("_"):
        return

    doc = descr.__doc__
    if not doc:
        doc = undocumented_message(module_name, type_name, identifier)

    if type(descr) == GetSetDescriptorType:
        fw(ident + ".. attribute:: %s\n\n" % identifier)
        write_indented_lines(ident + "   ", fw, doc, False)
        fw("\n")
    elif type(descr) == MemberDescriptorType:  # same as above but use 'data'
        fw(ident + ".. data:: %s\n\n" % identifier)
        write_indented_lines(ident + "   ", fw, doc, False)
        fw("\n")
    elif type(descr) in {MethodDescriptorType, ClassMethodDescriptorType}:
        write_indented_lines(ident, fw, doc, False)
        fw("\n")
    else:
        raise TypeError("type was not GetSetDescriptorType, MethodDescriptorType or ClassMethodDescriptorType")

    write_example_ref(ident + "   ", fw, module_name + "." + type_name + "." + identifier)
    fw("\n")


def py_c_func2sphinx(ident, fw, module_name, type_name, identifier, py_func, is_class=True):
    '''
    c defined function to sphinx.
    '''

    # dump the docstring, assume its formatted correctly
    if py_func.__doc__:
        write_indented_lines(ident, fw, py_func.__doc__, False)
        fw("\n")
    else:
        fw(ident + ".. function:: %s()\n\n" % identifier)
        fw(ident + "   " + undocumented_message(module_name, type_name, identifier))

    if is_class:
        write_example_ref(ident + "   ", fw, module_name + "." + type_name + "." + identifier)
    else:
        write_example_ref(ident + "   ", fw, module_name + "." + identifier)

    fw("\n")


def pyprop2sphinx(ident, fw, identifier, py_prop):
    '''
    Python property to sphinx
    '''
    # readonly properties use "data" directive, variables use "attribute" directive
    if py_prop.fset is None:
        fw(ident + ".. data:: %s\n\n" % identifier)
    else:
        fw(ident + ".. attribute:: %s\n\n" % identifier)
    write_indented_lines(ident + "   ", fw, py_prop.__doc__)
    fw("\n")
    if py_prop.fset is None:
        fw(ident + "   (readonly)\n\n")


def pymodule2sphinx(basepath, module_name, module, title, module_all_extra):
    import types
    attribute_set = set()
    filepath = os.path.join(basepath, module_name + ".rst")

    module_all = getattr(module, "__all__", None)
    module_dir = sorted(dir(module))

    if module_all:
        module_dir = module_all

    # TODO - currently only used for classes
    # grouping support
    module_grouping = MODULE_GROUPING.get(module_name)

    def module_grouping_index(name):
        if module_grouping is not None:
            try:
                return module_grouping.index(name)
            except ValueError:
                pass
        return -1

    def module_grouping_heading(name):
        if module_grouping is not None:
            i = module_grouping_index(name) - 1
            if i >= 0 and type(module_grouping[i]) == tuple:
                return module_grouping[i]
        return None, None

    def module_grouping_sort_key(name):
        return module_grouping_index(name)
    # done grouping support

    file = open(filepath, "w", encoding="utf-8")

    fw = file.write

    fw(title_string("%s (%s)" % (title, module_name), "="))

    fw(".. module:: %s\n\n" % module_name)

    if module.__doc__:
        # Note, may contain sphinx syntax, don't mangle!
        fw(module.__doc__.strip())
        fw("\n\n")

    # write submodules
    # we could also scan files but this ensures __all__ is used correctly
    if module_all or module_all_extra:
        submod_name = None
        submod = None
        submod_ls = []
        for submod_name in (module_all or ()):
            submod = import_value_from_module(module_name, submod_name)
            if type(submod) == types.ModuleType:
                submod_ls.append((submod_name, submod))

        for submod_name in module_all_extra:
            if submod_name in attribute_set:
                continue
            submod = import_value_from_module(module_name, submod_name)
            # No type checks, since there are non-module types we treat as modules
            # such as `bpy.app.translations` & `bpy.app.handlers`.
            submod_ls.append((submod_name, submod))

        del submod_name
        del submod

        if submod_ls:
            fw(".. toctree::\n")
            fw("   :maxdepth: 1\n")
            fw("   :caption: Submodules\n\n")

            for submod_name, submod in submod_ls:
                submod_name_full = "%s.%s" % (module_name, submod_name)
                fw("   %s.rst\n" % submod_name_full)

                pymodule2sphinx(basepath, submod_name_full, submod, "%s submodule" % module_name, ())
            fw("\n")
        del submod_ls
    # done writing submodules!

    write_example_ref("", fw, module_name)

    # write members of the module
    # only tested with PyStructs which are not exactly modules
    for key, descr in sorted(type(module).__dict__.items()):
        if key.startswith("__"):
            continue
        if key in module_all_extra:
            continue
        # naughty, we also add getset's into PyStructs, this is not typical py but also not incorrect.

        # type_name is only used for examples and messages
        # "<class 'bpy.app.handlers'>" --> bpy.app.handlers
        type_name = str(type(module)).strip("<>").split(" ", 1)[-1][1:-1]
        if type(descr) == types.GetSetDescriptorType:
            py_descr2sphinx("", fw, descr, module_name, type_name, key)
            attribute_set.add(key)
    descr_sorted = []
    for key, descr in sorted(type(module).__dict__.items()):
        if key.startswith("__"):
            continue

        if type(descr) == MemberDescriptorType:
            if descr.__doc__:
                value = getattr(module, key, None)

                value_type = type(value)
                descr_sorted.append((key, descr, value, type(value)))
    # sort by the valye type
    descr_sorted.sort(key=lambda descr_data: str(descr_data[3]))
    for key, descr, value, value_type in descr_sorted:
        if key in module_all_extra:
            continue

        # must be documented as a submodule
        if is_struct_seq(value):
            continue

        type_name = value_type.__name__
        py_descr2sphinx("", fw, descr, module_name, type_name, key)

        attribute_set.add(key)

    del key, descr, descr_sorted

    classes = []
    submodules = []

    # use this list so we can sort by type
    module_dir_value_type = []

    for attribute in module_dir:
        if attribute.startswith("_"):
            continue

        if attribute in attribute_set:
            continue

        if attribute.startswith("n_"):  # annoying exception, needed for bpy.app
            continue

        # workaround for bpy.app documenting .index() and .count()
        if isinstance(module, tuple) and hasattr(tuple, attribute):
            continue

        value = getattr(module, attribute)

        module_dir_value_type.append((attribute, value, type(value)))

    # sort by str of each type
    # this way lists, functions etc are grouped.
    module_dir_value_type.sort(key=lambda triple: str(triple[2]))

    for attribute, value, value_type in module_dir_value_type:
        if attribute in module_all_extra:
            continue

        if value_type == FunctionType:
            pyfunc2sphinx("", fw, module_name, None, attribute, value, is_class=False)
        # both the same at the moment but to be future proof
        elif value_type in {types.BuiltinMethodType, types.BuiltinFunctionType}:
            # note: can't get args from these, so dump the string as is
            # this means any module used like this must have fully formatted docstrings.
            py_c_func2sphinx("", fw, module_name, None, attribute, value, is_class=False)
        elif value_type == type:
            classes.append((attribute, value))
        elif issubclass(value_type, types.ModuleType):
            submodules.append((attribute, value))
        elif issubclass(value_type, (bool, int, float, str, tuple)):
            # constant, not much fun we can do here except to list it.
            # TODO, figure out some way to document these!
            fw(".. data:: %s\n\n" % attribute)
            write_indented_lines("   ", fw, "Constant value %s" % repr(value), False)
            fw("\n")
        else:
            BPY_LOGGER.debug("\tnot documenting %s.%s of %r type" % (module_name, attribute, value_type.__name__))
            continue

        attribute_set.add(attribute)
        # TODO, more types...
    del module_dir_value_type

    # TODO, bpy_extras does this already, mathutils not.
    '''
    if submodules:
        fw("\n"
           "**********\n"
           "Submodules\n"
           "**********\n"
           "\n"
           )
        for attribute, submod in submodules:
            fw("* :mod:`%s.%s`\n" % (module_name, attribute))
        fw("\n")
    '''

    if module_grouping is not None:
        classes.sort(key=lambda pair: module_grouping_sort_key(pair[0]))

    # write collected classes now
    for (type_name, value) in classes:

        if module_grouping is not None:
            heading, heading_char = module_grouping_heading(type_name)
            if heading:
                fw(title_string(heading, heading_char))

        # May need to be its own function
        if value.__doc__:
            if value.__doc__.startswith(".. class::"):
                fw(value.__doc__)
            else:
                fw(".. class:: %s\n\n" % type_name)
                write_indented_lines("   ", fw, value.__doc__, True)
        else:
            fw(".. class:: %s\n\n" % type_name)
        fw("\n")

        write_example_ref("   ", fw, module_name + "." + type_name)

        descr_items = [(key, descr) for key, descr in sorted(value.__dict__.items()) if not key.startswith("_")]

        for key, descr in descr_items:
            if type(descr) == ClassMethodDescriptorType:
                py_descr2sphinx("   ", fw, descr, module_name, type_name, key)

        # needed for pure Python classes
        for key, descr in descr_items:
            if type(descr) == FunctionType:
                pyfunc2sphinx("   ", fw, module_name, type_name, key, descr, is_class=True)

        for key, descr in descr_items:
            if type(descr) == MethodDescriptorType:
                py_descr2sphinx("   ", fw, descr, module_name, type_name, key)

        for key, descr in descr_items:
            if type(descr) == GetSetDescriptorType:
                py_descr2sphinx("   ", fw, descr, module_name, type_name, key)

        for key, descr in descr_items:
            if type(descr) == StaticMethodType:
                descr = getattr(value, key)
                write_indented_lines("   ", fw, descr.__doc__ or "Undocumented", False)
                fw("\n")

        fw("\n\n")

    file.close()


# Changes in Blender will force errors here
context_type_map = {
    # context_member: (RNA type, is_collection)
    "active_annotation_layer": ("GPencilLayer", False),
    "active_bone": ("EditBone", False),
    "active_file": ("FileSelectEntry", False),
    "active_gpencil_frame": ("GreasePencilLayer", True),
    "active_gpencil_layer": ("GPencilLayer", True),
    "active_node": ("Node", False),
    "active_object": ("Object", False),
    "active_operator": ("Operator", False),
    "active_pose_bone": ("PoseBone", False),
    "active_sequence_strip": ("Sequence", False),
    "active_editable_fcurve": ("FCurve", False),
    "active_nla_strip": ("NlaStrip", False),
    "active_nla_track": ("NlaTrack", False),
    "annotation_data": ("GreasePencil", False),
    "annotation_data_owner": ("ID", False),
    "armature": ("Armature", False),
    "asset_library_ref": ("AssetLibraryReference", False),
    "bone": ("Bone", False),
    "brush": ("Brush", False),
    "camera": ("Camera", False),
    "cloth": ("ClothModifier", False),
    "collection": ("LayerCollection", False),
    "collision": ("CollisionModifier", False),
    "curve": ("Curve", False),
    "dynamic_paint": ("DynamicPaintModifier", False),
    "edit_bone": ("EditBone", False),
    "edit_image": ("Image", False),
    "edit_mask": ("Mask", False),
    "edit_movieclip": ("MovieClip", False),
    "edit_object": ("Object", False),
    "edit_text": ("Text", False),
    "editable_bones": ("EditBone", True),
    "editable_gpencil_layers": ("GPencilLayer", True),
    "editable_gpencil_strokes": ("GPencilStroke", True),
    "editable_objects": ("Object", True),
    "editable_fcurves": ("FCurve", True),
    "fluid": ("FluidSimulationModifier", False),
    "gpencil": ("GreasePencil", False),
    "gpencil_data": ("GreasePencil", False),
    "gpencil_data_owner": ("ID", False),
    "hair": ("Hair", False),
    "id": ("ID", False),
    "image_paint_object": ("Object", False),
    "lattice": ("Lattice", False),
    "light": ("Light", False),
    "lightprobe": ("LightProbe", False),
    "line_style": ("FreestyleLineStyle", False),
    "material": ("Material", False),
    "material_slot": ("MaterialSlot", False),
    "mesh": ("Mesh", False),
    "meta_ball": ("MetaBall", False),
    "object": ("Object", False),
    "objects_in_mode": ("Object", True),
    "objects_in_mode_unique_data": ("Object", True),
    "particle_edit_object": ("Object", False),
    "particle_settings": ("ParticleSettings", False),
    "particle_system": ("ParticleSystem", False),
    "particle_system_editable": ("ParticleSystem", False),
    "pointcloud": ("PointCloud", False),
    "pose_bone": ("PoseBone", False),
    "pose_object": ("Object", False),
    "scene": ("Scene", False),
    "sculpt_object": ("Object", False),
    "selectable_objects": ("Object", True),
    "selected_asset_files": ("FileSelectEntry", True),
    "selected_bones": ("EditBone", True),
    "selected_editable_actions": ("Action", True),
    "selected_editable_bones": ("EditBone", True),
    "selected_editable_fcurves": ("FCurve", True),
    "selected_editable_keyframes": ("Keyframe", True),
    "selected_editable_objects": ("Object", True),
    "selected_editable_sequences": ("Sequence", True),
    "selected_ids": ("ID", True),
    "selected_files": ("FileSelectEntry", True),
    "selected_ids": ("ID", True),
    "selected_nla_strips": ("NlaStrip", True),
    "selected_movieclip_tracks": ("MovieTrackingTrack", True),
    "selected_nodes": ("Node", True),
    "selected_objects": ("Object", True),
    "selected_pose_bones": ("PoseBone", True),
    "selected_pose_bones_from_active_object": ("PoseBone", True),
    "selected_sequences": ("Sequence", True),
    "selected_visible_actions": ("Action", True),
    "selected_visible_fcurves": ("FCurve", True),
    "sequences": ("Sequence", True),
    "soft_body": ("SoftBodyModifier", False),
    "speaker": ("Speaker", False),
    "texture": ("Texture", False),
    "texture_slot": ("TextureSlot", False),
    "texture_user": ("ID", False),
    "texture_user_property": ("Property", False),
    "ui_list": ("UIList", False),
    "vertex_paint_object": ("Object", False),
    "view_layer": ("ViewLayer", False),
    "visible_bones": ("EditBone", True),
    "visible_gpencil_layers": ("GPencilLayer", True),
    "visible_objects": ("Object", True),
    "visible_pose_bones": ("PoseBone", True),
    "visible_fcurves": ("FCurve", True),
    "weight_paint_object": ("Object", False),
    "volume": ("Volume", False),
    "world": ("World", False),
}


def pycontext2sphinx(basepath):
    # Only use once. very irregular

    filepath = os.path.join(basepath, "bpy.context.rst")
    file = open(filepath, "w", encoding="utf-8")
    fw = file.write
    fw(title_string("Context Access (bpy.context)", "="))
    fw(".. module:: bpy.context\n")
    fw("\n")
    fw("The context members available depend on the area of Blender which is currently being accessed.\n")
    fw("\n")
    fw("Note that all context values are readonly,\n")
    fw("but may be modified through the data API or by running operators\n\n")

    def write_contex_cls():

        fw(title_string("Global Context", "-"))
        fw("These properties are available in any contexts.\n\n")

        # very silly. could make these global and only access once.
        # structs, funcs, ops, props = rna_info.BuildRNAInfo()
        structs, funcs, ops, props = rna_info_BuildRNAInfo_cache()
        struct = structs[("", "Context")]
        struct_blacklist = RNA_BLACKLIST.get(struct.identifier, ())
        del structs, funcs, ops, props

        sorted_struct_properties = struct.properties[:]
        sorted_struct_properties.sort(key=lambda prop: prop.identifier)

        # First write RNA
        for prop in sorted_struct_properties:
            # support blacklisting props
            if prop.identifier in struct_blacklist:
                continue

            type_descr = prop.get_type_description(
                class_fmt=":class:`bpy.types.%s`", collection_id=_BPY_PROP_COLLECTION_ID)
            fw(".. data:: %s\n\n" % prop.identifier)
            if prop.description:
                fw("   %s\n\n" % prop.description)

            # special exception, can't use generic code here for enums
            if prop.type == "enum":
                enum_text = pyrna_enum2sphinx(prop)
                if enum_text:
                    write_indented_lines("   ", fw, enum_text)
                    fw("\n")
                del enum_text
            # end enum exception

            fw("   :type: %s\n\n" % type_descr)

    write_contex_cls()
    del write_contex_cls
    # end

    # nasty, get strings directly from Blender because there is no other way to get it
    import ctypes

    context_strings = (
        "screen_context_dir",
        "view3d_context_dir",
        "buttons_context_dir",
        "image_context_dir",
        "node_context_dir",
        "text_context_dir",
        "clip_context_dir",
        "sequencer_context_dir",
        "file_context_dir",
    )

    unique = set()
    blend_cdll = ctypes.CDLL("")
    for ctx_str in context_strings:
        subsection = "%s Context" % ctx_str.split("_")[0].title()
        fw("\n%s\n%s\n\n" % (subsection, (len(subsection) * '-')))

        attr = ctypes.addressof(getattr(blend_cdll, ctx_str))
        c_char_p_p = ctypes.POINTER(ctypes.c_char_p)
        char_array = c_char_p_p.from_address(attr)
        i = 0
        while char_array[i] is not None:
            member = ctypes.string_at(char_array[i]).decode(encoding="ascii")
            fw(".. data:: %s\n\n" % member)
            try:
                member_type, is_seq = context_type_map[member]
            except KeyError:
                raise SystemExit("Error: context key %r not found in context_type_map; update %s" % (member, __file__)) from None
            fw("   :type: %s :class:`bpy.types.%s`\n\n" % ("sequence of " if is_seq else "", member_type))
            unique.add(member)
            i += 1

    # generate typemap...
    # for member in sorted(unique):
    #     print('        "%s": ("", False),' % member)
    if len(context_type_map) > len(unique):
        warnings.warn(
            "Some types are not used: %s" %
            str([member for member in context_type_map if member not in unique]))
    else:
        pass  # will have raised an error above

    file.close()


def pyrna_enum2sphinx(prop, use_empty_descriptions=False):
    """ write a bullet point list of enum + descriptions
    """

    if use_empty_descriptions:
        ok = True
    else:
        ok = False
        for identifier, name, description in prop.enum_items:
            if description:
                ok = True
                break

    if ok:
        return "".join([
            "* ``%s``\n"
            "%s.\n" % (
                identifier,
                # Account for multi-line enum descriptions, allowing this to be a block of text.
                indent(" -- ".join(escape_rst(val) for val in (name, description) if val) or "Undocumented", "  "),
            )
            for identifier, name, description in prop.enum_items
        ])
    else:
        return ""


def pyrna2sphinx(basepath):
    """ bpy.types and bpy.ops
    """
    # structs, funcs, ops, props = rna_info.BuildRNAInfo()
    structs, funcs, ops, props = rna_info_BuildRNAInfo_cache()

    if USE_ONLY_BUILTIN_RNA_TYPES:
        # Ignore properties that use non 'bpy.types' properties.
        structs_blacklist = {
            v.identifier for v in structs.values()
            if v.module_name != "bpy.types"
        }
        for k, v in structs.items():
            for p in v.properties:
                for identifier in (
                        getattr(p.srna, "identifier", None),
                        getattr(p.fixed_type, "identifier", None),
                ):
                    if identifier is not None:
                        if identifier in structs_blacklist:
                            RNA_BLACKLIST.setdefault(k, set()).add(identifier)
        del structs_blacklist

        structs = {
            k: v for k, v in structs.items()
            if v.module_name == "bpy.types"
        }

    if FILTER_BPY_TYPES is not None:
        structs = {
            k: v for k, v in structs.items()
            if k[1] in FILTER_BPY_TYPES
            if v.module_name == "bpy.types"
        }

    if FILTER_BPY_OPS is not None:
        ops = {k: v for k, v in ops.items() if v.module_name in FILTER_BPY_OPS}

    def write_param(ident, fw, prop, is_return=False):
        if is_return:
            id_name = "return"
            id_type = "rtype"
            kwargs = {"as_ret": True}
            identifier = ""
        else:
            id_name = "arg"
            id_type = "type"
            kwargs = {"as_arg": True}
            identifier = " %s" % prop.identifier

        kwargs["class_fmt"] = ":class:`%s`"

        kwargs["collection_id"] = _BPY_PROP_COLLECTION_ID

        type_descr = prop.get_type_description(**kwargs)

        enum_text = pyrna_enum2sphinx(prop)

        if prop.name or prop.description or enum_text:
            fw(ident + ":%s%s:\n\n" % (id_name, identifier))

            if prop.name or prop.description:
                fw(indent(", ".join(val for val in (prop.name, prop.description) if val), ident + "   ") + "\n\n")

            # special exception, can't use generic code here for enums
            if enum_text:
                write_indented_lines(ident + "   ", fw, enum_text)
                fw("\n")
            del enum_text
            # end enum exception

        fw(ident + ":%s%s: %s\n" % (id_type, identifier, type_descr))

    def write_struct(struct):
        # if not struct.identifier.startswith("Sc") and not struct.identifier.startswith("I"):
        #     return

        # if not struct.identifier == "Object":
        #     return

        struct_module_name = struct.module_name
        if USE_ONLY_BUILTIN_RNA_TYPES:
            assert(struct_module_name == "bpy.types")
        filepath = os.path.join(basepath, "%s.%s.rst" % (struct_module_name, struct.identifier))
        file = open(filepath, "w", encoding="utf-8")
        fw = file.write

        base_id = getattr(struct.base, "identifier", "")
        struct_id = struct.identifier

        if _BPY_STRUCT_FAKE:
            if not base_id:
                base_id = _BPY_STRUCT_FAKE

        if base_id:
            title = "%s(%s)" % (struct_id, base_id)
        else:
            title = struct_id

        fw(title_string(title, "="))

        fw(".. currentmodule:: %s\n\n" % struct_module_name)

        # docs first?, ok
        write_example_ref("", fw, "%s.%s" % (struct_module_name, struct_id))

        base_ids = [base.identifier for base in struct.get_bases()]

        if _BPY_STRUCT_FAKE:
            base_ids.append(_BPY_STRUCT_FAKE)

        base_ids.reverse()

        if base_ids:
            if len(base_ids) > 1:
                fw("base classes --- ")
            else:
                fw("base class --- ")

            fw(", ".join((":class:`%s`" % base_id) for base_id in base_ids))
            fw("\n\n")

        subclass_ids = [
            s.identifier for s in structs.values()
            if s.base is struct
            if not rna_info.rna_id_ignore(s.identifier)
        ]
        subclass_ids.sort()
        if subclass_ids:
            fw("subclasses --- \n" + ", ".join((":class:`%s`" % s) for s in subclass_ids) + "\n\n")

        base_id = getattr(struct.base, "identifier", "")

        if _BPY_STRUCT_FAKE:
            if not base_id:
                base_id = _BPY_STRUCT_FAKE

        if base_id:
            fw(".. class:: %s(%s)\n\n" % (struct_id, base_id))
        else:
            fw(".. class:: %s\n\n" % struct_id)

        fw("   %s\n\n" % struct.description)

        # properties sorted in alphabetical order
        sorted_struct_properties = struct.properties[:]
        sorted_struct_properties.sort(key=lambda prop: prop.identifier)

        # support blacklisting props
        struct_blacklist = RNA_BLACKLIST.get(struct_id, ())

        for prop in sorted_struct_properties:

            # support blacklisting props
            if prop.identifier in struct_blacklist:
                continue

            type_descr = prop.get_type_description(class_fmt=":class:`%s`", collection_id=_BPY_PROP_COLLECTION_ID)
            # readonly properties use "data" directive, variables properties use "attribute" directive
            if 'readonly' in type_descr:
                fw("   .. data:: %s\n\n" % prop.identifier)
            else:
                fw("   .. attribute:: %s\n\n" % prop.identifier)
            if prop.description:
                write_indented_lines("      ", fw, prop.description, False)
                fw("\n")

            # special exception, can't use generic code here for enums
            if prop.type == "enum":
                enum_text = pyrna_enum2sphinx(prop)
                if enum_text:
                    write_indented_lines("      ", fw, enum_text)
                    fw("\n")
                del enum_text
            # end enum exception

            fw("      :type: %s\n\n" % type_descr)

        # Python attributes
        py_properties = struct.get_py_properties()
        py_prop = None
        for identifier, py_prop in py_properties:
            pyprop2sphinx("   ", fw, identifier, py_prop)
        del py_properties, py_prop

        for func in struct.functions:
            args_str = ", ".join(prop.get_arg_default(force=False) for prop in func.args)

            fw("   .. %s:: %s(%s)\n\n" %
               ("classmethod" if func.is_classmethod else "method", func.identifier, args_str))
            fw("      %s\n\n" % func.description)

            for prop in func.args:
                write_param("      ", fw, prop)

            if len(func.return_values) == 1:
                write_param("      ", fw, func.return_values[0], is_return=True)
            elif func.return_values:  # multiple return values
                fw("      :return (%s):\n" % ", ".join(prop.identifier for prop in func.return_values))
                for prop in func.return_values:
                    # TODO, pyrna_enum2sphinx for multiple return values... actually don't
                    # think we even use this but still!!!
                    type_descr = prop.get_type_description(
                        as_ret=True, class_fmt=":class:`%s`", collection_id=_BPY_PROP_COLLECTION_ID)
                    descr = prop.description
                    if not descr:
                        descr = prop.name
                    # In rare cases descr may be empty
                    fw("         `%s`, %s\n\n" %
                       (prop.identifier,
                        ", ".join((val for val in (descr, type_descr) if val))))

            write_example_ref("      ", fw, struct_module_name + "." + struct_id + "." + func.identifier)

            fw("\n")

        # Python methods
        py_funcs = struct.get_py_functions()
        py_func = None

        for identifier, py_func in py_funcs:
            pyfunc2sphinx("   ", fw, "bpy.types", struct_id, identifier, py_func, is_class=True)
        del py_funcs, py_func

        py_funcs = struct.get_py_c_functions()
        py_func = None

        for identifier, py_func in py_funcs:
            py_c_func2sphinx("   ", fw, "bpy.types", struct_id, identifier, py_func, is_class=True)

        lines = []

        if struct.base or _BPY_STRUCT_FAKE:
            bases = list(reversed(struct.get_bases()))

            # props
            del lines[:]

            if _BPY_STRUCT_FAKE:
                descr_items = [
                    (key, descr) for key, descr in sorted(bpy_struct.__dict__.items())
                    if not key.startswith("__")
                ]

            if _BPY_STRUCT_FAKE:
                for key, descr in descr_items:
                    if type(descr) == GetSetDescriptorType:
                        lines.append("   * :class:`%s.%s`\n" % (_BPY_STRUCT_FAKE, key))

            for base in bases:
                for prop in base.properties:
                    lines.append("   * :class:`%s.%s`\n" % (base.identifier, prop.identifier))

                for identifier, py_prop in base.get_py_properties():
                    lines.append("   * :class:`%s.%s`\n" % (base.identifier, identifier))

            if lines:
                fw(".. rubric:: Inherited Properties\n\n")

                fw(".. hlist::\n")
                fw("   :columns: 2\n\n")

                for line in lines:
                    fw(line)
                fw("\n")

            # funcs
            del lines[:]

            if _BPY_STRUCT_FAKE:
                for key, descr in descr_items:
                    if type(descr) == MethodDescriptorType:
                        lines.append("   * :class:`%s.%s`\n" % (_BPY_STRUCT_FAKE, key))

            for base in bases:
                for func in base.functions:
                    lines.append("   * :class:`%s.%s`\n" % (base.identifier, func.identifier))
                for identifier, py_func in base.get_py_functions():
                    lines.append("   * :class:`%s.%s`\n" % (base.identifier, identifier))
                for identifier, py_func in base.get_py_c_functions():
                    lines.append("   * :class:`%s.%s`\n" % (base.identifier, identifier))

            if lines:
                fw(".. rubric:: Inherited Functions\n\n")

                fw(".. hlist::\n")
                fw("   :columns: 2\n\n")

                for line in lines:
                    fw(line)
                fw("\n")

            del lines[:]

        if struct.references:
            # use this otherwise it gets in the index for a normal heading.
            fw(".. rubric:: References\n\n")

            fw(".. hlist::\n")
            fw("   :columns: 2\n\n")

            # Context does its own thing.
            # "active_object": ("Object", False),
            for ref_attr, (ref_type, ref_is_seq) in sorted(context_type_map.items()):
                if ref_type == struct_id:
                    fw("   * :mod:`bpy.context.%s`\n" % ref_attr)
            del ref_attr, ref_type, ref_is_seq

            for ref in struct.references:
                ref_split = ref.split(".")
                if len(ref_split) > 2:
                    ref = ref_split[-2] + "." + ref_split[-1]
                fw("   * :class:`%s`\n" % ref)
            fw("\n")

        # docs last?, disable for now
        # write_example_ref("", fw, "bpy.types.%s" % struct_id)
        file.close()

    if "bpy.types" not in EXCLUDE_MODULES:
        for struct in structs.values():
            # TODO, rna_info should filter these out!
            if "_OT_" in struct.identifier:
                continue
            write_struct(struct)

        def fake_bpy_type(class_module_name, class_value, class_name, descr_str, use_subclasses=True):
            filepath = os.path.join(basepath, "%s.%s.rst" % (class_module_name, class_name))
            file = open(filepath, "w", encoding="utf-8")
            fw = file.write

            fw(title_string(class_name, "="))

            fw(".. currentmodule:: %s\n\n" % class_module_name)

            if use_subclasses:
                subclass_ids = [
                    s.identifier for s in structs.values()
                    if s.base is None
                    if not rna_info.rna_id_ignore(s.identifier)
                ]
                if subclass_ids:
                    fw("subclasses --- \n" + ", ".join((":class:`%s`" % s) for s in sorted(subclass_ids)) + "\n\n")

            fw(".. class:: %s\n\n" % class_name)
            fw("   %s\n\n" % descr_str)
            fw("   .. note::\n\n")
            fw("      Note that :class:`%s.%s` is not actually available from within Blender,\n"
               "      it only exists for the purpose of documentation.\n\n" % (class_module_name, class_name))

            descr_items = [
                (key, descr) for key, descr in sorted(class_value.__dict__.items())
                if not key.startswith("__")
            ]

            for key, descr in descr_items:
                # GetSetDescriptorType, GetSetDescriptorType's are not documented yet
                if type(descr) == MethodDescriptorType:
                    py_descr2sphinx("   ", fw, descr, "bpy.types", class_name, key)

            for key, descr in descr_items:
                if type(descr) == GetSetDescriptorType:
                    py_descr2sphinx("   ", fw, descr, "bpy.types", class_name, key)
            file.close()

        # write fake classes
        if _BPY_STRUCT_FAKE:
            class_value = bpy_struct
            fake_bpy_type(
                "bpy.types", class_value, _BPY_STRUCT_FAKE,
                "built-in base class for all classes in bpy.types.", use_subclasses=True,
            )

        if _BPY_PROP_COLLECTION_FAKE:
            class_value = bpy.data.objects.__class__
            fake_bpy_type(
                "bpy.types", class_value, _BPY_PROP_COLLECTION_FAKE,
                "built-in class used for all collections.", use_subclasses=False,
            )

    # operators
    def write_ops():
        API_BASEURL = "https://developer.blender.org/diffusion/B/browse/master/release/scripts"
        API_BASEURL_ADDON = "https://developer.blender.org/diffusion/BA"
        API_BASEURL_ADDON_CONTRIB = "https://developer.blender.org/diffusion/BAC"

        op_modules = {}
        for op in ops.values():
            op_modules.setdefault(op.module_name, []).append(op)
        del op

        for op_module_name, ops_mod in op_modules.items():
            filepath = os.path.join(basepath, "bpy.ops.%s.rst" % op_module_name)
            file = open(filepath, "w", encoding="utf-8")
            fw = file.write

            title = "%s Operators" % op_module_name.replace("_", " ").title()

            fw(title_string(title, "="))

            fw(".. module:: bpy.ops.%s\n\n" % op_module_name)

            ops_mod.sort(key=lambda op: op.func_name)

            for op in ops_mod:
                args_str = ", ".join(prop.get_arg_default(force=True) for prop in op.args)
                fw(".. function:: %s(%s)\n\n" % (op.func_name, args_str))

                # if the description isn't valid, we output the standard warning
                # with a link to the wiki so that people can help
                if not op.description or op.description == "(undocumented operator)":
                    operator_description = undocumented_message('bpy.ops', op.module_name, op.func_name)
                else:
                    operator_description = op.description

                fw("   %s\n\n" % operator_description)
                for prop in op.args:
                    write_param("   ", fw, prop)
                if op.args:
                    fw("\n")

                location = op.get_location()
                if location != (None, None):
                    if location[0].startswith("addons_contrib" + os.sep):
                        url_base = API_BASEURL_ADDON_CONTRIB
                    elif location[0].startswith("addons" + os.sep):
                        url_base = API_BASEURL_ADDON
                    else:
                        url_base = API_BASEURL

                    fw("   :file: `%s\\:%d <%s/%s$%d>`_\n\n" %
                       (location[0], location[1], url_base, location[0], location[1]))

            file.close()

    if "bpy.ops" not in EXCLUDE_MODULES:
        write_ops()


def write_sphinx_conf_py(basepath):
    '''
    Write sphinx's conf.py
    '''
    filepath = os.path.join(basepath, "conf.py")
    file = open(filepath, "w", encoding="utf-8")
    fw = file.write

    fw("import sys, os\n\n")
    fw("extensions = ['sphinx.ext.intersphinx']\n\n")
    fw("intersphinx_mapping = {'blender_manual': ('https://docs.blender.org/manual/en/dev/', None)}\n\n")
    fw("project = 'UPBGE 0.3 + Blender %s Python API'\n" % BLENDER_VERSION_DOTS)
    fw("master_doc = 'index'\n")
    fw("copyright = u'Blender Foundation'\n")
    fw("version = '%s'\n" % BLENDER_VERSION_HASH)
    fw("release = '%s'\n" % BLENDER_VERSION_HASH)

    # Quiet file not in table-of-contents warnings.
    fw("exclude_patterns = [\n")
    fw("    'include__bmesh.rst',\n")
    fw("]\n\n")

    fw("html_title = 'Blender Python API'\n")

    fw("html_theme = 'default'\n")
    # The theme 'sphinx_rtd_theme' is no longer distributed with sphinx by default, only use when available.
    fw(r"""
try:
    __import__('sphinx_rtd_theme')
    html_theme = 'sphinx_rtd_theme'
except ModuleNotFoundError:
    pass
""")

    fw("if html_theme == 'sphinx_rtd_theme':\n")
    fw("    html_theme_options = {\n")
    # fw("        'analytics_id': '',\n")
    # fw("        'collapse_navigation': True,\n")
    fw("        'sticky_navigation': False,\n")
    fw("        'navigation_depth': 1,\n")
    # fw("        'includehidden': True,\n")
    # fw("        'titles_only': False\n")
    fw("    }\n\n")

    # not helpful since the source is generated, adds to upload size.
    fw("html_copy_source = False\n")
    fw("html_show_sphinx = False\n")
<<<<<<< HEAD
    fw("html_baseurl = 'https://upbge.org/docs/latest/api/'\n")
    fw("html_use_opensearch = 'https://upbge.org/docs/latest/api'\n")
=======
    fw("html_baseurl = 'https://docs.blender.org/api/current/'\n")
    fw("html_use_opensearch = 'https://docs.blender.org/api/current'\n")
    fw("html_show_search_summary = True\n")
>>>>>>> e1ae95f6
    fw("html_split_index = True\n")
    fw("html_static_path = ['static']\n")
    fw("html_extra_path = ['static/favicon.ico', 'static/upbge_logo.png']\n")
    fw("html_favicon = 'static/favicon.ico'\n")
    fw("html_logo = 'static/upbge_logo.png'\n")
    fw("html_last_updated_fmt = '%m/%d/%Y'\n\n")

    # needed for latex, pdf gen
    fw("latex_elements = {\n")
    fw("  'papersize': 'a4paper',\n")
    fw("}\n\n")

    fw("latex_documents = [ ('contents', 'contents.tex', 'Blender Index', 'Blender Foundation', 'manual'), ]\n")

    # Workaround for useless links leading to compile errors
    # See https://github.com/sphinx-doc/sphinx/issues/3866
    fw(r"""
from sphinx.domains.python import PythonDomain

class PatchedPythonDomain(PythonDomain):
    def resolve_xref(self, env, fromdocname, builder, typ, target, node, contnode):
        if 'refspecific' in node:
            del node['refspecific']
        return super(PatchedPythonDomain, self).resolve_xref(
            env, fromdocname, builder, typ, target, node, contnode)
""")
    # end workaround

    fw("def setup(app):\n")
    fw("    app.add_css_file('css/theme_overrides.css')\n")
    fw("    app.add_domain(PatchedPythonDomain, override=True)\n\n")

    file.close()


def execfile(filepath):
    global_namespace = {"__file__": filepath, "__name__": "__main__"}
    file_handle = open(filepath)
    exec(compile(file_handle.read(), filepath, 'exec'), global_namespace)
    file_handle.close()


def write_rst_index(basepath):
    '''
    Write the rst file of the main page, needed for sphinx (index.html)
    '''
    filepath = os.path.join(basepath, "index.rst")
    file = open(filepath, "w", encoding="utf-8")
    fw = file.write

    fw(title_string("UPBGE 0.3 + Blender %s Python API Documentation" % BLENDER_VERSION_DOTS, "%", double=True))
    fw("\n")
    fw("Welcome to the Python API documentation for `UPBGE <https://upbge.org>`__ and `Blender <https://www.blender.org>`__, ")
    fw("the free and open source 3D creation suite + integrated game engine.\n")
    fw("\n")

    # fw("`A PDF version of this document is also available <%s>`_\n" % BLENDER_PDF_FILENAME)
    fw("This site can be used offline: `Download the full documentation (zipped HTML files) <https://upbge.org/docs/latest/api/upbge-api-reference.zip>`__\n")
    fw("\n")

    if not EXCLUDE_INFO_DOCS:
        fw(".. toctree::\n")
        fw("   :maxdepth: 1\n")
        fw("   :caption: Documentation\n\n")
        for info, info_desc in INFO_DOCS:
            fw("   %s <%s>\n" % (info_desc, info))
        fw("\n")

    fw(".. toctree::\n")
    fw("   :maxdepth: 1\n")
    fw("   :caption: Application Modules\n\n")

    app_modules = (
        "bpy.context",  # note: not actually a module
        "bpy.data",     # note: not actually a module
        "bpy.msgbus",   # note: not actually a module
        "bpy.ops",
        "bpy.types",

        # py modules
        "bpy.utils",
        "bpy.path",
        "bpy.app",

        # C modules
        "bpy.props",
    )

    for mod in app_modules:
        if mod not in EXCLUDE_MODULES:
            fw("   %s\n" % mod)
    fw("\n")

    fw(".. toctree::\n")
    fw("   :maxdepth: 1\n")
    fw("   :caption: Game Engine Modules\n\n")

    game_engine_modules = (
        # submodules are added in parent page
        "bge.types",
        "bge.logic",
        "bge.render",
        "bge.texture",
        "bge.events",
        "bge.constraints",
        "bge.app",
    )

    for mod in game_engine_modules:
        if mod not in EXCLUDE_MODULES:
            fw("   %s\n" % mod)
    fw("\n")

    fw(".. toctree::\n")
    fw("   :maxdepth: 1\n")
    fw("   :caption: Standalone Modules\n\n")

    standalone_modules = (
        # submodules are added in parent page
        "aud",
        "bgl",
        "bl_math",
        "blf",
        "bmesh",
        "bpy_extras",
        "freestyle",
        "gpu",
        "gpu_extras",
        "idprop.types",
        "imbuf",
        "mathutils",
    )

    for mod in standalone_modules:
        if mod not in EXCLUDE_MODULES:
            fw("   %s\n" % mod)
    fw("\n")

    fw(title_string("Indices", "="))
    fw("* :ref:`genindex`\n")
    fw("* :ref:`modindex`\n\n")

    # special case, this 'bmesh.ops.rst' is extracted from C source
    if "bmesh.ops" not in EXCLUDE_MODULES:
        execfile(os.path.join(SCRIPT_DIR, "rst_from_bmesh_opdefines.py"))

    file.close()


def write_rst_bpy(basepath):
    '''
    Write rst file of bpy module (disabled by default)
    '''
    if ARGS.bpy:
        filepath = os.path.join(basepath, "bpy.rst")
        file = open(filepath, "w", encoding="utf-8")
        fw = file.write

        fw("\n")

        title = ":mod:`bpy` --- Blender Python Module"

        fw(title_string(title, "="))

        fw(".. module:: bpy.types\n\n")
        file.close()


def write_rst_types_index(basepath):
    '''
    Write the rst file of bpy.types module (index)
    '''
    if "bpy.types" not in EXCLUDE_MODULES:
        filepath = os.path.join(basepath, "bpy.types.rst")
        file = open(filepath, "w", encoding="utf-8")
        fw = file.write
        fw(title_string("Types (bpy.types)", "="))
        fw(".. module:: bpy.types\n\n")
        fw(".. toctree::\n")
        fw("   :glob:\n\n")
        fw("   bpy.types.*\n\n")
        file.close()


def write_rst_ops_index(basepath):
    '''
    Write the rst file of bpy.ops module (index)
    '''
    if "bpy.ops" not in EXCLUDE_MODULES:
        filepath = os.path.join(basepath, "bpy.ops.rst")
        file = open(filepath, "w", encoding="utf-8")
        fw = file.write
        fw(title_string("Operators (bpy.ops)", "="))
        fw(".. module:: bpy.ops\n\n")
        write_example_ref("", fw, "bpy.ops")
        fw(".. toctree::\n")
        fw("   :caption: Submodules\n")
        fw("   :glob:\n\n")
        fw("   bpy.ops.*\n\n")
        file.close()


def write_rst_msgbus(basepath):
    """
    Write the rst files of bpy.msgbus module
    """
    if 'bpy.msgbus' in EXCLUDE_MODULES:
        return

    # Write the index.
    filepath = os.path.join(basepath, "bpy.msgbus.rst")
    file = open(filepath, "w", encoding="utf-8")
    fw = file.write
    fw(title_string("Message Bus (bpy.msgbus)", "="))
    write_example_ref("", fw, "bpy.msgbus")
    fw(".. toctree::\n")
    fw("   :glob:\n\n")
    fw("   bpy.msgbus.*\n\n")
    file.close()

    # Write the contents.
    pymodule2sphinx(basepath, 'bpy.msgbus', bpy.msgbus, 'Message Bus', ())
    EXAMPLE_SET_USED.add("bpy.msgbus")


def write_rst_data(basepath):
    '''
    Write the rst file of bpy.data module
    '''
    if "bpy.data" not in EXCLUDE_MODULES:
        # not actually a module, only write this file so we
        # can reference in the TOC
        filepath = os.path.join(basepath, "bpy.data.rst")
        file = open(filepath, "w", encoding="utf-8")
        fw = file.write
        fw(title_string("Data Access (bpy.data)", "="))
        fw(".. module:: bpy.data\n")
        fw("\n")
        fw("This module is used for all Blender/Python access.\n")
        fw("\n")
        fw(".. data:: data\n")
        fw("\n")
        fw("   Access to Blender's internal data\n")
        fw("\n")
        fw("   :type: :class:`bpy.types.BlendData`\n")
        fw("\n")
        fw(".. literalinclude:: ../examples/bpy.data.py\n")
        file.close()

        EXAMPLE_SET_USED.add("bpy.data")


def write_rst_importable_modules(basepath):
    '''
    Write the rst files of importable modules
    '''
    importable_modules = {
        # Python_modules
        "bpy.path": "Path Utilities",
        "bpy.utils": "Utilities",
        "bpy_extras": "Extra Utilities",
        "gpu_extras": "GPU Utilities",

        # C_modules
        "aud": "Audio System",
        "blf": "Font Drawing",
        "imbuf": "Image Buffer",
        "imbuf.types": "Image Buffer Types",
        "gpu": "GPU Module",
        "gpu.types": "GPU Types",
        "gpu.matrix": "GPU Matrix Utilities",
        "gpu.select": "GPU Select Utilities",
        "gpu.shader": "GPU Shader Utilities",
        "gpu.state": "GPU State Utilities",
        "gpu.texture": "GPU Texture Utilities",
        "gpu.platform": "GPU Platform Utilities",
        "gpu.capabilities": "GPU Capabilities Utilities",
        "bmesh": "BMesh Module",
        "bmesh.ops": "BMesh Operators",
        "bmesh.types": "BMesh Types",
        "bmesh.utils": "BMesh Utilities",
        "bmesh.geometry": "BMesh Geometry Utilities",
        "bpy.app": "Application Data",
        "bpy.app.handlers": "Application Handlers",
        "bpy.app.translations": "Application Translations",
        "bpy.app.icons": "Application Icons",
        "bpy.app.timers": "Application Timers",
        "bpy.props": "Property Definitions",
        "idprop.types": "ID Property Access",
        "mathutils": "Math Types & Utilities",
        "mathutils.geometry": "Geometry Utilities",
        "mathutils.bvhtree": "BVHTree Utilities",
        "mathutils.kdtree": "KDTree Utilities",
        "mathutils.interpolate": "Interpolation Utilities",
        "mathutils.noise": "Noise Utilities",
        "bl_math": "Additional Math Functions",
        "freestyle": "Freestyle Module",
        "freestyle.types": "Freestyle Types",
        "freestyle.predicates": "Freestyle Predicates",
        "freestyle.functions": "Freestyle Functions",
        "freestyle.chainingiterators": "Freestyle Chaining Iterators",
        "freestyle.shaders": "Freestyle Shaders",
        "freestyle.utils": "Freestyle Utilities",
    }

    # This is needed since some of the sub-modules listed above are not actual modules.
    # Examples include `bpy.app.translations` & `bpy.app.handlers`.
    #
    # Most of these are `PyStructSequence` internally,
    # however we don't want to document all of these as modules since some only contain
    # a few values (version number for e.g).
    #
    # If we remove this logic and document all `PyStructSequence` as sub-modules it means
    # `bpy.app.timers` for example would be presented on the same level as library information
    # access such as `bpy.app.sdl` which doesn't seem useful since it hides more useful
    # module-like objects among library data access.
    importable_modules_parent_map = {}
    for mod_name in importable_modules.keys():
        if mod_name in EXCLUDE_MODULES:
            continue
        if "." in mod_name:
            mod_name, submod_name = mod_name.rsplit(".", 1)
            importable_modules_parent_map.setdefault(mod_name, []).append(submod_name)

    for mod_name, mod_descr in importable_modules.items():
        if mod_name in EXCLUDE_MODULES:
            continue
        module_all_extra = importable_modules_parent_map.get(mod_name, ())
        module = __import__(mod_name, fromlist=[mod_name.rsplit(".", 1)[-1]])
        pymodule2sphinx(basepath, mod_name, module, mod_descr, module_all_extra)


def copy_handwritten_rsts(basepath):

    # info docs
    if not EXCLUDE_INFO_DOCS:
        for info, info_desc in INFO_DOCS:
            shutil.copy2(os.path.join(RST_DIR, info), basepath)

    # TODO put this docs in Blender's code and use import as per modules above
    handwritten_modules = [
        "bge.logic",
        "bge.render",
        "bge.texture",
        "bge.events",
        "bge.constraints",
        "bge.app",
        "bgl",  # "Blender OpenGl wrapper"
        "bmesh.ops",  # generated by rst_from_bmesh_opdefines.py

        # includes...
        "include__bmesh",
    ]

    for mod_name in handwritten_modules:
        if mod_name not in EXCLUDE_MODULES:
            # copy2 keeps time/date stamps
            shutil.copy2(os.path.join(RST_DIR, "%s.rst" % mod_name), basepath)

    if "bge.types" not in EXCLUDE_MODULES:
        shutil.copy2(os.path.join(RST_DIR, "bge.types.rst"), basepath)

        bge_types_dir = os.path.join(RST_DIR, "bge_types")

        for i in os.listdir(bge_types_dir):
            if i.startswith("."):
                # Avoid things like .svn dir...
                continue
            shutil.copy2(os.path.join(bge_types_dir, i), basepath)

    # changelog
    shutil.copy2(os.path.join(RST_DIR, "change_log.rst"), basepath)

    # copy images, could be smarter but just glob for now.
    for f in os.listdir(RST_DIR):
        if f.endswith(".png"):
            shutil.copy2(os.path.join(RST_DIR, f), basepath)


def copy_handwritten_extra(basepath):
    for f_src in EXTRA_SOURCE_FILES:
        if os.sep != "/":
            f_src = os.sep.join(f_src.split("/"))

        f_dst = f_src.replace("..", "__")

        f_src = os.path.join(RST_DIR, f_src)
        f_dst = os.path.join(basepath, f_dst)

        os.makedirs(os.path.dirname(f_dst), exist_ok=True)

        shutil.copy2(f_src, f_dst)


def copy_theme_assets(basepath):
    shutil.copytree(os.path.join(SCRIPT_DIR, "static"),
                    os.path.join(basepath, "static"),
                    copy_function=shutil.copy)


def rna2sphinx(basepath):

    try:
        os.mkdir(basepath)
    except:
        pass

    # sphinx setup
    write_sphinx_conf_py(basepath)

    # main page
    write_rst_index(basepath)

    # context
    if "bpy.context" not in EXCLUDE_MODULES:
        # one of a kind, context doc (uses ctypes to extract info!)
        # doesn't work on mac and windows
        if PLATFORM not in {"darwin", "windows"}:
            pycontext2sphinx(basepath)

    # internal modules
    write_rst_bpy(basepath)                 # bpy, disabled by default
    write_rst_types_index(basepath)         # bpy.types
    write_rst_ops_index(basepath)           # bpy.ops
    write_rst_msgbus(basepath)              # bpy.msgbus
    pyrna2sphinx(basepath)                  # bpy.types.* and bpy.ops.*
    write_rst_data(basepath)                # bpy.data
    write_rst_importable_modules(basepath)

    # copy the other rsts
    copy_handwritten_rsts(basepath)

    # copy source files referenced
    copy_handwritten_extra(basepath)

    # copy extra files needed for theme
    copy_theme_assets(basepath)


def align_sphinx_in_to_sphinx_in_tmp(dir_src, dir_dst):
    '''
    Move changed files from SPHINX_IN_TMP to SPHINX_IN
    '''
    import filecmp

    # possible the dir doesn't exist when running recursively
    os.makedirs(dir_dst, exist_ok=True)

    sphinx_dst_files = set(os.listdir(dir_dst))
    sphinx_src_files = set(os.listdir(dir_src))

    # remove deprecated files that have been removed
    for f in sorted(sphinx_dst_files):
        if f not in sphinx_src_files:
            BPY_LOGGER.debug("\tdeprecated: %s" % f)
            f_dst = os.path.join(dir_dst, f)
            if os.path.isdir(f_dst):
                shutil.rmtree(f_dst, True)
            else:
                os.remove(f_dst)

    # freshen with new files.
    for f in sorted(sphinx_src_files):
        f_src = os.path.join(dir_src, f)
        f_dst = os.path.join(dir_dst, f)

        if os.path.isdir(f_src):
            align_sphinx_in_to_sphinx_in_tmp(f_src, f_dst)
        else:
            do_copy = True
            if f in sphinx_dst_files:
                if filecmp.cmp(f_src, f_dst):
                    do_copy = False

            if do_copy:
                BPY_LOGGER.debug("\tupdating: %s" % f)
                shutil.copy(f_src, f_dst)


def refactor_sphinx_log(sphinx_logfile):
    refactored_log = []
    with open(sphinx_logfile, "r", encoding="utf-8") as original_logfile:
        lines = set(original_logfile.readlines())
        for line in lines:
            if 'warning' in line.lower() or 'error' in line.lower():
                line = line.strip().split(None, 2)
                if len(line) == 3:
                    location, kind, msg = line
                    location = os.path.relpath(location, start=SPHINX_IN)
                    refactored_log.append((kind, location, msg))
    with open(sphinx_logfile, "w", encoding="utf-8") as refactored_logfile:
        for log in sorted(refactored_log):
            refactored_logfile.write("%-12s %s\n             %s\n" % log)


def setup_monkey_patch():
    filepath = os.path.join(SCRIPT_DIR, "sphinx_doc_gen_monkeypatch.py")
    global_namespace = {"__file__": filepath, "__name__": "__main__"}
    file = open(filepath, 'rb')
    exec(compile(file.read(), filepath, 'exec'), global_namespace)
    file.close()


# Avoid adding too many changes here.
def setup_blender():
    import bpy

    # Remove handlers since the functions get included
    # in the doc-string and don't have meaningful names.
    lists_to_restore = []
    for var in bpy.app.handlers:
        if isinstance(var, list):
            lists_to_restore.append((var[:], var))
            var.clear()

    return {
        "lists_to_restore": lists_to_restore,
    }


def teardown_blender(setup_data):
    for var_src, var_dst in setup_data["lists_to_restore"]:
        var_dst[:] = var_src


def main():

    # First monkey patch to load in fake members.
    setup_monkey_patch()

    # Perform changes to Blender itself.
    setup_data = setup_blender()

    # eventually, create the dirs
    for dir_path in [ARGS.output_dir, SPHINX_IN]:
        if not os.path.exists(dir_path):
            os.mkdir(dir_path)

    # eventually, log in files
    if ARGS.log:
        bpy_logfile = os.path.join(ARGS.output_dir, ".bpy.log")
        bpy_logfilehandler = logging.FileHandler(bpy_logfile, mode="w")
        bpy_logfilehandler.setLevel(logging.DEBUG)
        BPY_LOGGER.addHandler(bpy_logfilehandler)

        # using a FileHandler seems to disable the stdout, so we add a StreamHandler
        bpy_log_stdout_handler = logging.StreamHandler(stream=sys.stdout)
        bpy_log_stdout_handler.setLevel(logging.DEBUG)
        BPY_LOGGER.addHandler(bpy_log_stdout_handler)

    # in case of out-of-source build, copy the needed dirs
    if ARGS.output_dir != SCRIPT_DIR:
        # examples dir
        examples_dir_copy = os.path.join(ARGS.output_dir, "examples")
        if os.path.exists(examples_dir_copy):
            shutil.rmtree(examples_dir_copy, True)
        shutil.copytree(EXAMPLES_DIR,
                        examples_dir_copy,
                        ignore=shutil.ignore_patterns(*(".svn",)),
                        copy_function=shutil.copy)

    # dump the api in rst files
    if os.path.exists(SPHINX_IN_TMP):
        shutil.rmtree(SPHINX_IN_TMP, True)

    rna2sphinx(SPHINX_IN_TMP)

    if ARGS.full_rebuild:
        # only for full updates
        shutil.rmtree(SPHINX_IN, True)
        shutil.copytree(SPHINX_IN_TMP,
                        SPHINX_IN,
                        copy_function=shutil.copy)
        if ARGS.sphinx_build and os.path.exists(SPHINX_OUT):
            shutil.rmtree(SPHINX_OUT, True)
        if ARGS.sphinx_build_pdf and os.path.exists(SPHINX_OUT_PDF):
            shutil.rmtree(SPHINX_OUT_PDF, True)
    else:
        # move changed files in SPHINX_IN
        align_sphinx_in_to_sphinx_in_tmp(SPHINX_IN_TMP, SPHINX_IN)

    # report which example files weren't used
    EXAMPLE_SET_UNUSED = EXAMPLE_SET - EXAMPLE_SET_USED
    if EXAMPLE_SET_UNUSED:
        BPY_LOGGER.debug("\nUnused examples found in '%s'..." % EXAMPLES_DIR)
        for f in sorted(EXAMPLE_SET_UNUSED):
            BPY_LOGGER.debug("    %s.py" % f)
        BPY_LOGGER.debug("  %d total\n" % len(EXAMPLE_SET_UNUSED))

    # eventually, build the html docs
    if ARGS.sphinx_build:
        import subprocess
        subprocess.call(SPHINX_BUILD)

        # sphinx-build log cleanup+sort
        if ARGS.log:
            if os.stat(SPHINX_BUILD_LOG).st_size:
                refactor_sphinx_log(SPHINX_BUILD_LOG)

    # eventually, build the pdf docs
    if ARGS.sphinx_build_pdf:
        import subprocess
        subprocess.call(SPHINX_BUILD_PDF)
        subprocess.call(SPHINX_MAKE_PDF, stdout=SPHINX_MAKE_PDF_STDOUT)

        # sphinx-build log cleanup+sort
        if ARGS.log:
            if os.stat(SPHINX_BUILD_PDF_LOG).st_size:
                refactor_sphinx_log(SPHINX_BUILD_PDF_LOG)

    # eventually, prepare the dir to be deployed online (REFERENCE_PATH)
    if ARGS.pack_reference:

        if ARGS.sphinx_build:
            # delete REFERENCE_PATH
            if os.path.exists(REFERENCE_PATH):
                shutil.rmtree(REFERENCE_PATH, True)

            # copy SPHINX_OUT to the REFERENCE_PATH
            ignores = ('.doctrees', '.buildinfo')
            shutil.copytree(SPHINX_OUT,
                            REFERENCE_PATH,
                            ignore=shutil.ignore_patterns(*ignores))

            # zip REFERENCE_PATH
            basename = os.path.join(ARGS.output_dir, REFERENCE_NAME)
            tmp_path = shutil.make_archive(basename, 'zip',
                                           root_dir=ARGS.output_dir,
                                           base_dir=REFERENCE_NAME)
            final_path = os.path.join(REFERENCE_PATH, BLENDER_ZIP_FILENAME)
            os.rename(tmp_path, final_path)

        if ARGS.sphinx_build_pdf:
            # copy the pdf to REFERENCE_PATH
            shutil.copy(os.path.join(SPHINX_OUT_PDF, "contents.pdf"),
                        os.path.join(REFERENCE_PATH, BLENDER_PDF_FILENAME))

    teardown_blender(setup_data)

    sys.exit()


if __name__ == '__main__':
    main()<|MERGE_RESOLUTION|>--- conflicted
+++ resolved
@@ -1768,14 +1768,9 @@
     # not helpful since the source is generated, adds to upload size.
     fw("html_copy_source = False\n")
     fw("html_show_sphinx = False\n")
-<<<<<<< HEAD
     fw("html_baseurl = 'https://upbge.org/docs/latest/api/'\n")
     fw("html_use_opensearch = 'https://upbge.org/docs/latest/api'\n")
-=======
-    fw("html_baseurl = 'https://docs.blender.org/api/current/'\n")
-    fw("html_use_opensearch = 'https://docs.blender.org/api/current'\n")
     fw("html_show_search_summary = True\n")
->>>>>>> e1ae95f6
     fw("html_split_index = True\n")
     fw("html_static_path = ['static']\n")
     fw("html_extra_path = ['static/favicon.ico', 'static/upbge_logo.png']\n")
