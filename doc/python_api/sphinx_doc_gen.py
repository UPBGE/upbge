--- conflicted
+++ resolved
@@ -1820,15 +1820,9 @@
     fw("import sys, os\n\n")
     fw("extensions = ['sphinx.ext.intersphinx']\n\n")
     fw("intersphinx_mapping = {'blender_manual': ('https://docs.blender.org/manual/en/dev/', None)}\n\n")
-<<<<<<< HEAD
     fw("project = 'UPBGE 0.33 + Blender %s Python API'\n" % BLENDER_VERSION_STRING)
-    fw("master_doc = 'index'\n")
-    fw("copyright = u'Blender Foundation'\n")
-=======
-    fw("project = 'Blender %s Python API'\n" % BLENDER_VERSION_STRING)
     fw("root_doc = 'index'\n")
     fw("copyright = 'Blender Foundation'\n")
->>>>>>> 049e42ef
     fw("version = '%s'\n" % BLENDER_VERSION_DOTS)
     fw("release = '%s'\n" % BLENDER_VERSION_DOTS)
 
