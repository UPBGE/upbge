--- conflicted
+++ resolved
@@ -88,13 +88,10 @@
         "mathutils",
         "mathutils.geometry",
         "mathutils.noise",
-<<<<<<< HEAD
-        "Freestyle",
-=======
         #"bmesh",
         #"bmesh.types",
         #"bmesh.utils",
->>>>>>> 2d8227f2
+        "Freestyle",
     )
 
     FILTER_BPY_TYPES = ("bpy_struct", "Operator", "ID")  # allow
@@ -1210,12 +1207,9 @@
         fw("   mathutils.geometry.rst\n\n")
     if "mathutils.noise" not in EXCLUDE_MODULES:
         fw("   mathutils.noise.rst\n\n")
-<<<<<<< HEAD
+    # misc
     if "Freestyle" not in EXCLUDE_MODULES:
         fw("   Freestyle.rst\n\n")
-=======
-    # misc
->>>>>>> 2d8227f2
     if "bgl" not in EXCLUDE_MODULES:
         fw("   bgl.rst\n\n")
     if "blf" not in EXCLUDE_MODULES:
@@ -1366,23 +1360,21 @@
         import mathutils.noise as module
         pymodule2sphinx(BASEPATH, "mathutils.noise", module, "Noise Utilities")
 
-<<<<<<< HEAD
+    if "bmesh" not in EXCLUDE_MODULES:
+        import bmesh as module
+        pymodule2sphinx(BASEPATH, "bmesh", module, "BMesh Module")
+
+    if "bmesh.types" not in EXCLUDE_MODULES:
+        import bmesh.types as module
+        pymodule2sphinx(BASEPATH, "bmesh.types", module, "BMesh Types")
+
+    if "bmesh.utils" not in EXCLUDE_MODULES:
+        import bmesh.utils as module
+        pymodule2sphinx(BASEPATH, "bmesh.utils", module, "BMesh Utilities")
+
     if "Freestyle" not in EXCLUDE_MODULES:
         import Freestyle as module
         pymodule2sphinx(BASEPATH, "Freestyle", module, "Freestyle Data Types & Operators")
-=======
-    if "bmesh" not in EXCLUDE_MODULES:
-        import bmesh as module
-        pymodule2sphinx(BASEPATH, "bmesh", module, "BMesh Module")
-
-    if "bmesh.types" not in EXCLUDE_MODULES:
-        import bmesh.types as module
-        pymodule2sphinx(BASEPATH, "bmesh.types", module, "BMesh Types")
-
-    if "bmesh.utils" not in EXCLUDE_MODULES:
-        import bmesh.utils as module
-        pymodule2sphinx(BASEPATH, "bmesh.utils", module, "BMesh Utilities")
->>>>>>> 2d8227f2
 
     if "blf" not in EXCLUDE_MODULES:
         import blf as module
