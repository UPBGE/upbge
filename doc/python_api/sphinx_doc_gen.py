# SPDX-License-Identifier: GPL-2.0-or-later

# <pep8 compliant>

SCRIPT_HELP_MSG = """

API dump in RST files
---------------------
  Run this script from Blender's root path once you have compiled Blender

    blender --background --factory-startup -noaudio --python doc/python_api/sphinx_doc_gen.py

  This will generate python files in doc/python_api/sphinx-in/
  providing ./blender is or links to the blender executable

  To choose sphinx-in directory:
    blender --background --factory-startup --python doc/python_api/sphinx_doc_gen.py -- --output ../python_api

  For quick builds:
    blender --background --factory-startup --python doc/python_api/sphinx_doc_gen.py -- --partial bmesh.*


Sphinx: HTML generation
-----------------------
  After you have built doc/python_api/sphinx-in (see above),
  generate html docs by running:

    sphinx-build doc/python_api/sphinx-in doc/python_api/sphinx-out


Sphinx: PDF generation
----------------------
  After you have built doc/python_api/sphinx-in (see above),
  generate the pdf doc by running:

    sphinx-build -b latex doc/python_api/sphinx-in doc/python_api/sphinx-out
    cd doc/python_api/sphinx-out
    make

"""

try:
    import bpy  # Blender module
except ImportError:
    print("\nERROR: this script must run from inside Blender")
    print(SCRIPT_HELP_MSG)
    import sys
    sys.exit()

import rna_info  # Blender module


def rna_info_BuildRNAInfo_cache():
    if rna_info_BuildRNAInfo_cache.ret is None:
        rna_info_BuildRNAInfo_cache.ret = rna_info.BuildRNAInfo()
    return rna_info_BuildRNAInfo_cache.ret


rna_info_BuildRNAInfo_cache.ret = None
# --- end rna_info cache

import os
import sys
import inspect
import shutil
import time
import logging
import warnings

from textwrap import indent

from platform import platform
PLATFORM = platform().split('-')[0].lower()  # 'linux', 'darwin', 'windows'

SCRIPT_DIR = os.path.abspath(os.path.dirname(__file__))

# For now, ignore add-ons and internal subclasses of 'bpy.types.PropertyGroup'.
#
# Besides disabling this line, the main change will be to add a
# 'toctree' to 'write_rst_index' which contains the generated rst files.
# This 'toctree' can be generated automatically.
#
# See: D6261 for reference.
USE_ONLY_BUILTIN_RNA_TYPES = True


def handle_args():
    '''
    Parse the args passed to Blender after "--", ignored by Blender
    '''
    import argparse

    # When --help is given, print the usage text
    parser = argparse.ArgumentParser(
        formatter_class=argparse.RawTextHelpFormatter,
        usage=SCRIPT_HELP_MSG
    )

    # optional arguments
    parser.add_argument("-p", "--partial",
                        dest="partial",
                        type=str,
                        default="",
                        help="Use a wildcard to only build specific module(s)\n"
                             "Example: --partial bmesh*\n",
                        required=False)

    parser.add_argument("-f", "--fullrebuild",
                        dest="full_rebuild",
                        default=False,
                        action='store_true',
                        help="Rewrite all rst files in sphinx-in/ "
                             "(default=False)",
                        required=False)

    parser.add_argument("-b", "--bpy",
                        dest="bpy",
                        default=False,
                        action='store_true',
                        help="Write the rst file of the bpy module "
                             "(default=False)",
                        required=False)

    parser.add_argument("-o", "--output",
                        dest="output_dir",
                        type=str,
                        default=SCRIPT_DIR,
                        help="Path of the API docs (default=<script dir>)",
                        required=False)

    parser.add_argument("-B", "--sphinx-build",
                        dest="sphinx_build",
                        default=False,
                        action='store_true',
                        help="Build the html docs by running:\n"
                             "sphinx-build SPHINX_IN SPHINX_OUT\n"
                             "(default=False; does not depend on -P)",
                        required=False)

    parser.add_argument("-P", "--sphinx-build-pdf",
                        dest="sphinx_build_pdf",
                        default=False,
                        action='store_true',
                        help="Build the pdf by running:\n"
                             "sphinx-build -b latex SPHINX_IN SPHINX_OUT_PDF\n"
                             "(default=False; does not depend on -B)",
                        required=False)

    parser.add_argument("-R", "--pack-reference",
                        dest="pack_reference",
                        default=False,
                        action='store_true',
                        help="Pack all necessary files in the deployed dir.\n"
                             "(default=False; use with -B and -P)",
                        required=False)

    parser.add_argument("-l", "--log",
                        dest="log",
                        default=False,
                        action='store_true',
                        help="Log the output of the API dump and sphinx|latex "
                             "warnings and errors (default=False).\n"
                             "If given, save logs in:\n"
                             "* OUTPUT_DIR/.bpy.log\n"
                             "* OUTPUT_DIR/.sphinx-build.log\n"
                             "* OUTPUT_DIR/.sphinx-build_pdf.log\n"
                             "* OUTPUT_DIR/.latex_make.log",
                        required=False)

    # parse only the args passed after '--'
    argv = []
    if "--" in sys.argv:
        argv = sys.argv[sys.argv.index("--") + 1:]  # get all args after "--"

    return parser.parse_args(argv)


ARGS = handle_args()

# ----------------------------------BPY-----------------------------------------

BPY_LOGGER = logging.getLogger('bpy')
BPY_LOGGER.setLevel(logging.DEBUG)

"""
# for quick rebuilds
rm -rf /b/doc/python_api/sphinx-* && \
./blender -b -noaudio --factory-startup -P doc/python_api/sphinx_doc_gen.py && \
sphinx-build doc/python_api/sphinx-in doc/python_api/sphinx-out

or

./blender -b -noaudio --factory-startup -P doc/python_api/sphinx_doc_gen.py -- -f -B
"""

# Switch for quick testing so doc-builds don't take so long
if not ARGS.partial:
    # full build
    FILTER_BPY_OPS = None
    FILTER_BPY_TYPES = None
    EXCLUDE_INFO_DOCS = False
    EXCLUDE_MODULES = []

else:
    # can manually edit this too:
    # FILTER_BPY_OPS = ("import.scene", )  # allow
    # FILTER_BPY_TYPES = ("bpy_struct", "Operator", "ID")  # allow
    EXCLUDE_INFO_DOCS = True
    EXCLUDE_MODULES = [
        "aud",
        "bge",
        "bge.app"
        "bge.constraints",
        "bge.events",
        "bge.logic",
        "bge.render",
        "bge.texture",
        "bge.types",
        "bgl",
        "blf",
        "bl_math",
        "imbuf",
        "imbuf.types",
        "bmesh",
        "bmesh.ops",
        "bmesh.types",
        "bmesh.utils",
        "bmesh.geometry",
        "bpy.app",
        "bpy.app.handlers",
        "bpy.app.timers",
        "bpy.app.translations",
        "bpy.context",
        "bpy.data",
        "bpy.ops",  # supports filtering
        "bpy.path",
        "bpy.props",
        "bpy.types",  # supports filtering
        "bpy.utils",
        "bpy.utils.previews",
        "bpy.utils.units",
        "bpy_extras",
        "gpu",
        "gpu.types",
        "gpu.matrix",
        "gpu.select",
        "gpu.shader",
        "gpu.state",
        "gpu.texture",
        "gpu.platform",
        "gpu.capabilities",
        "gpu_extras",
        "idprop.types",
        "mathutils",
        "mathutils.bvhtree",
        "mathutils.geometry",
        "mathutils.interpolate",
        "mathutils.kdtree",
        "mathutils.noise",
        "freestyle",
        "freestyle.chainingiterators",
        "freestyle.functions",
        "freestyle.predicates",
        "freestyle.shaders",
        "freestyle.types",
        "freestyle.utils",
    ]

    # ------
    # Filter
    #
    # TODO, support bpy.ops and bpy.types filtering
    import fnmatch
    m = None
    EXCLUDE_MODULES = [m for m in EXCLUDE_MODULES if not fnmatch.fnmatchcase(m, ARGS.partial)]

    # special support for bpy.types.XXX
    FILTER_BPY_OPS = tuple([m[8:] for m in ARGS.partial.split(":") if m.startswith("bpy.ops.")])
    if FILTER_BPY_OPS:
        EXCLUDE_MODULES.remove("bpy.ops")

    FILTER_BPY_TYPES = tuple([m[10:] for m in ARGS.partial.split(":") if m.startswith("bpy.types.")])
    if FILTER_BPY_TYPES:
        EXCLUDE_MODULES.remove("bpy.types")

    print(FILTER_BPY_TYPES)

    EXCLUDE_INFO_DOCS = (not fnmatch.fnmatchcase("info", ARGS.partial))

    del m
    del fnmatch

    BPY_LOGGER.debug(
        "Partial Doc Build, Skipping: %s\n" %
        "\n                             ".join(sorted(EXCLUDE_MODULES)))

    #
    # done filtering
    # --------------

try:
    __import__("aud")
except ImportError:
    BPY_LOGGER.debug("Warning: Built without 'aud' module, docs incomplete...")
    EXCLUDE_MODULES.append("aud")

try:
    __import__("freestyle")
except ImportError:
    BPY_LOGGER.debug("Warning: Built without 'freestyle' module, docs incomplete...")
    EXCLUDE_MODULES.extend([
        "freestyle",
        "freestyle.chainingiterators",
        "freestyle.functions",
        "freestyle.predicates",
        "freestyle.shaders",
        "freestyle.types",
        "freestyle.utils",
    ])

# Source files we use, and need to copy to the OUTPUT_DIR
# to have working out-of-source builds.
# Note that ".." is replaced by "__" in the RST files,
# to avoid having to match Blender's source tree.
EXTRA_SOURCE_FILES = (
    "../../../release/scripts/templates_py/bmesh_simple.py",
    "../../../release/scripts/templates_py/gizmo_operator.py",
    "../../../release/scripts/templates_py/gizmo_operator_target.py",
    "../../../release/scripts/templates_py/gizmo_simple.py",
    "../../../release/scripts/templates_py/operator_simple.py",
    "../../../release/scripts/templates_py/ui_panel_simple.py",
    "../../../release/scripts/templates_py/ui_previews_custom_icon.py",
    "../examples/bmesh.ops.1.py",
    "../examples/bpy.app.translations.py",
)


# examples
EXAMPLES_DIR = os.path.abspath(os.path.join(SCRIPT_DIR, "examples"))
EXAMPLE_SET = set()
for f in os.listdir(EXAMPLES_DIR):
    if f.endswith(".py"):
        EXAMPLE_SET.add(os.path.splitext(f)[0])
EXAMPLE_SET_USED = set()

# rst files dir
RST_DIR = os.path.abspath(os.path.join(SCRIPT_DIR, "rst"))

# extra info, not api reference docs
# stored in ./rst/info_*
INFO_DOCS = (
    ("info_quickstart.rst",
     "Quickstart: New to Blender or scripting and want to get your feet wet?"),
    ("info_overview.rst",
     "API Overview: A more complete explanation of Python integration"),
    ("info_api_reference.rst",
     "API Reference Usage: examples of how to use the API reference docs"),
    ("info_best_practice.rst",
     "Best Practice: Conventions to follow for writing good scripts"),
    ("info_tips_and_tricks.rst",
     "Tips and Tricks: Hints to help you while writing scripts for Blender"),
    ("info_gotcha.rst",
     "Gotcha's: Some of the problems you may encounter when writing scripts"),
    ("change_log.rst", "Change Log: List of changes since last Blender release"),
)

# only support for properties atm.
RNA_BLACKLIST = {
    # XXX messes up PDF!, really a bug but for now just workaround.
    "PreferencesSystem": {"language", }
}

MODULE_GROUPING = {
    "bmesh.types": (
        ("Base Mesh Type", '-'),
        "BMesh",
        ("Mesh Elements", '-'),
        "BMVert",
        "BMEdge",
        "BMFace",
        "BMLoop",
        ("Sequence Accessors", '-'),
        "BMElemSeq",
        "BMVertSeq",
        "BMEdgeSeq",
        "BMFaceSeq",
        "BMLoopSeq",
        "BMIter",
        ("Selection History", '-'),
        "BMEditSelSeq",
        "BMEditSelIter",
        ("Custom-Data Layer Access", '-'),
        "BMLayerAccessVert",
        "BMLayerAccessEdge",
        "BMLayerAccessFace",
        "BMLayerAccessLoop",
        "BMLayerCollection",
        "BMLayerItem",
        ("Custom-Data Layer Types", '-'),
        "BMLoopUV",
        "BMDeformVert"
    )
}

# --------------------configure compile time options----------------------------

# -------------------------------BLENDER----------------------------------------

# converting bytes to strings, due to T30154
BLENDER_REVISION = str(bpy.app.build_hash, 'utf_8')
BLENDER_REVISION_TIMESTAMP = bpy.app.build_commit_timestamp

# '2.83.0 Beta' or '2.83.0' or '2.83.1'
BLENDER_VERSION_STRING = bpy.app.version_string
BLENDER_VERSION_DOTS = "%d.%d" % (bpy.app.version[0], bpy.app.version[1])

if BLENDER_REVISION != "Unknown":
    # SHA1 Git hash
    BLENDER_VERSION_HASH = BLENDER_REVISION
    BLENDER_VERSION_HASH_HTML_LINK = "<a href=https://developer.blender.org/rB%s>%s</a>" % (BLENDER_VERSION_HASH, BLENDER_VERSION_HASH)
    BLENDER_VERSION_DATE = time.strftime("%d/%m/%Y", time.localtime(BLENDER_REVISION_TIMESTAMP))
else:
    # Fallback: Should not be used
    BLENDER_VERSION_HASH = "Hash Unknown"
    BLENDER_VERSION_HASH_HTML_LINK = BLENDER_VERSION_HASH
    BLENDER_VERSION_DATE = time.strftime("%Y-%m-%d")

# '2_83'
BLENDER_VERSION_PATH = "%d_%d" % (bpy.app.version[0], bpy.app.version[1])

# --------------------------DOWNLOADABLE FILES----------------------------------

REFERENCE_NAME = "blender_python_reference_%s" % BLENDER_VERSION_PATH
REFERENCE_PATH = os.path.join(ARGS.output_dir, REFERENCE_NAME)
BLENDER_PDF_FILENAME = "%s.pdf" % REFERENCE_NAME
BLENDER_ZIP_FILENAME = "%s.zip" % REFERENCE_NAME

# -------------------------------SPHINX-----------------------------------------

SPHINX_IN = os.path.join(ARGS.output_dir, "sphinx-in")
SPHINX_IN_TMP = SPHINX_IN + "-tmp"
SPHINX_OUT = os.path.join(ARGS.output_dir, "sphinx-out")

# html build
if ARGS.sphinx_build:
    SPHINX_BUILD = ["sphinx-build", SPHINX_IN, SPHINX_OUT]

    if ARGS.log:
        SPHINX_BUILD_LOG = os.path.join(ARGS.output_dir, ".sphinx-build.log")
        SPHINX_BUILD = [
            "sphinx-build",
            "-w", SPHINX_BUILD_LOG,
            SPHINX_IN, SPHINX_OUT,
        ]

# pdf build
if ARGS.sphinx_build_pdf:
    SPHINX_OUT_PDF = os.path.join(ARGS.output_dir, "sphinx-out_pdf")
    SPHINX_BUILD_PDF = [
        "sphinx-build",
        "-b", "latex",
        SPHINX_IN, SPHINX_OUT_PDF,
    ]
    SPHINX_MAKE_PDF = ["make", "-C", SPHINX_OUT_PDF]
    SPHINX_MAKE_PDF_STDOUT = None

    if ARGS.log:
        SPHINX_BUILD_PDF_LOG = os.path.join(ARGS.output_dir, ".sphinx-build_pdf.log")
        SPHINX_BUILD_PDF = [
            "sphinx-build", "-b", "latex",
            "-w", SPHINX_BUILD_PDF_LOG,
            SPHINX_IN, SPHINX_OUT_PDF,
        ]
        sphinx_make_pdf_log = os.path.join(ARGS.output_dir, ".latex_make.log")
        SPHINX_MAKE_PDF_STDOUT = open(sphinx_make_pdf_log, "w", encoding="utf-8")

# --------------------------------API DUMP--------------------------------------

# lame, python won't give some access
ClassMethodDescriptorType = type(dict.__dict__['fromkeys'])
MethodDescriptorType = type(dict.get)
GetSetDescriptorType = type(int.real)
StaticMethodType = type(staticmethod(lambda: None))
from types import (
    MemberDescriptorType,
    MethodType,
    FunctionType,
)

_BPY_STRUCT_FAKE = "bpy_struct"
_BPY_PROP_COLLECTION_FAKE = "bpy_prop_collection"

if _BPY_PROP_COLLECTION_FAKE:
    _BPY_PROP_COLLECTION_ID = ":class:`%s`" % _BPY_PROP_COLLECTION_FAKE
else:
    _BPY_PROP_COLLECTION_ID = "collection"

if _BPY_STRUCT_FAKE:
    bpy_struct = bpy.types.bpy_struct
else:
    bpy_struct = None


def import_value_from_module(module_name, import_name):
    ns = {}
    exec_str = "from %s import %s as value" % (module_name, import_name)
    exec(exec_str, ns, ns)
    return ns["value"]


def escape_rst(text):
    """ Escape plain text which may contain characters used by RST.
    """
    return text.translate(escape_rst.trans)


escape_rst.trans = str.maketrans({
    "`": "\\`",
    "|": "\\|",
    "*": "\\*",
    "\\": "\\\\",
})


def is_struct_seq(value):
    return isinstance(value, tuple) and type(tuple) != tuple and hasattr(value, "n_fields")


def undocumented_message(module_name, type_name, identifier):
    return "Undocumented, consider `contributing <https://developer.blender.org/T51061>`__."


def range_str(val):
    '''
    Converts values to strings for the range directive.
    (unused function it seems)
    '''
    if val < -10000000:
        return '-inf'
    elif val > 10000000:
        return 'inf'
    elif type(val) == float:
        return '%g' % val
    else:
        return str(val)


def example_extract_docstring(filepath):
    '''
    Return (text, line_no, line_no_has_content) where:
    - ``text`` is the doc-string text.
    - ``line_no`` is the line the doc-string text ends.
    - ``line_no_has_content`` when False, this file only contains a doc-string.
      There is no need to include the remainder.
    '''
    file = open(filepath, "r", encoding="utf-8")
    line = file.readline()
    line_no = 0
    text = []
    if line.startswith('"""'):  # assume nothing here
        line_no += 1
    else:
        file.close()
        return "", 0, True

    for line in file:
        line_no += 1
        if line.startswith('"""'):
            break
        else:
            text.append(line.rstrip())

    line_no += 1
    line_no_has_content = False

    # Skip over blank lines so the Python code doesn't have blank lines at the top.
    for line in file:
        if line.strip():
            line_no_has_content = True
            break
        line_no += 1

    file.close()
    return "\n".join(text), line_no, line_no_has_content


def title_string(text, heading_char, double=False):
    filler = len(text) * heading_char

    if double:
        return "%s\n%s\n%s\n\n" % (filler, text, filler)
    else:
        return "%s\n%s\n\n" % (text, filler)


def write_example_ref(ident, fw, example_id, ext="py"):
    if example_id in EXAMPLE_SET:

        # extract the comment
        filepath = os.path.join("..", "examples", "%s.%s" % (example_id, ext))
        filepath_full = os.path.join(os.path.dirname(fw.__self__.name), filepath)

        text, line_no, line_no_has_content = example_extract_docstring(filepath_full)

        for line in text.split("\n"):
            fw("%s\n" % (ident + line).rstrip())
        fw("\n")

        # Some files only contain a doc-string.
        if line_no_has_content:
            fw("%s.. literalinclude:: %s\n" % (ident, filepath))
            if line_no > 0:
                fw("%s   :lines: %d-\n" % (ident, line_no))
            fw("\n")
        EXAMPLE_SET_USED.add(example_id)
    else:
        if bpy.app.debug:
            BPY_LOGGER.debug("\tskipping example: " + example_id)

    # Support for numbered files bpy.types.Operator -> bpy.types.Operator.1.py
    i = 1
    while True:
        example_id_num = "%s.%d" % (example_id, i)
        if example_id_num in EXAMPLE_SET:
            write_example_ref(ident, fw, example_id_num, ext)
            i += 1
        else:
            break


def write_indented_lines(ident, fn, text, strip=True):
    '''
    Apply same indentation to all lines in a multilines text.
    '''
    if text is None:
        return

    lines = text.split("\n")

    # strip empty lines from the start/end
    while lines and not lines[0].strip():
        del lines[0]
    while lines and not lines[-1].strip():
        del lines[-1]

    if strip:
        # set indentation to <indent>
        ident_strip = 1000
        for l in lines:
            if l.strip():
                ident_strip = min(ident_strip, len(l) - len(l.lstrip()))
        for l in lines:
            fn(ident + l[ident_strip:] + "\n")
    else:
        # add <indent> number of blanks to the current indentation
        for l in lines:
            fn(ident + l + "\n")


def pymethod2sphinx(ident, fw, identifier, py_func):
    '''
    class method to sphinx
    '''
    arg_str = inspect.formatargspec(*inspect.getargspec(py_func))
    if arg_str.startswith("(self, "):
        arg_str = "(" + arg_str[7:]
        func_type = "method"
    elif arg_str.startswith("(cls, "):
        arg_str = "(" + arg_str[6:]
        func_type = "classmethod"
    else:
        func_type = "staticmethod"

    fw(ident + ".. %s:: %s%s\n\n" % (func_type, identifier, arg_str))
    if py_func.__doc__:
        write_indented_lines(ident + "   ", fw, py_func.__doc__)
        fw("\n")


def pyfunc2sphinx(ident, fw, module_name, type_name, identifier, py_func, is_class=True):
    '''
    function or class method to sphinx
    '''

    if type(py_func) == MethodType:
        return

    arg_str = str(inspect.signature(py_func))

    if not is_class:
        func_type = "function"

        # the rest are class methods
    elif arg_str.startswith("(self, ") or arg_str == "(self)":
        arg_str = "()" if (arg_str == "(self)") else ("(" + arg_str[7:])
        func_type = "method"
    elif arg_str.startswith("(cls, "):
        arg_str = "()" if (arg_str == "(cls)") else ("(" + arg_str[6:])
        func_type = "classmethod"
    else:
        func_type = "staticmethod"

    doc = py_func.__doc__
    if (not doc) or (not doc.startswith(".. %s:: " % func_type)):
        fw(ident + ".. %s:: %s%s\n\n" % (func_type, identifier, arg_str))
        ident_temp = ident + "   "
    else:
        ident_temp = ident

    if doc:
        write_indented_lines(ident_temp, fw, doc)
        fw("\n")
    del doc, ident_temp

    if is_class:
        write_example_ref(ident + "   ", fw, module_name + "." + type_name + "." + identifier)
    else:
        write_example_ref(ident + "   ", fw, module_name + "." + identifier)


def py_descr2sphinx(ident, fw, descr, module_name, type_name, identifier):
    if identifier.startswith("_"):
        return

    doc = descr.__doc__
    if not doc:
        doc = undocumented_message(module_name, type_name, identifier)

    if type(descr) == GetSetDescriptorType:
        fw(ident + ".. attribute:: %s\n\n" % identifier)
        write_indented_lines(ident + "   ", fw, doc, False)
        fw("\n")
    elif type(descr) == MemberDescriptorType:  # same as above but use 'data'
        fw(ident + ".. data:: %s\n\n" % identifier)
        write_indented_lines(ident + "   ", fw, doc, False)
        fw("\n")
    elif type(descr) in {MethodDescriptorType, ClassMethodDescriptorType}:
        write_indented_lines(ident, fw, doc, False)
        fw("\n")
    else:
        raise TypeError("type was not GetSetDescriptorType, MethodDescriptorType or ClassMethodDescriptorType")

    write_example_ref(ident + "   ", fw, module_name + "." + type_name + "." + identifier)
    fw("\n")


def py_c_func2sphinx(ident, fw, module_name, type_name, identifier, py_func, is_class=True):
    '''
    c defined function to sphinx.
    '''

    # dump the docstring, assume its formatted correctly
    if py_func.__doc__:
        write_indented_lines(ident, fw, py_func.__doc__, False)
        fw("\n")
    else:
        fw(ident + ".. function:: %s()\n\n" % identifier)
        fw(ident + "   " + undocumented_message(module_name, type_name, identifier))

    if is_class:
        write_example_ref(ident + "   ", fw, module_name + "." + type_name + "." + identifier)
    else:
        write_example_ref(ident + "   ", fw, module_name + "." + identifier)

    fw("\n")


def pyprop2sphinx(ident, fw, identifier, py_prop):
    '''
    Python property to sphinx
    '''
    # readonly properties use "data" directive, variables use "attribute" directive
    if py_prop.fset is None:
        fw(ident + ".. data:: %s\n\n" % identifier)
    else:
        fw(ident + ".. attribute:: %s\n\n" % identifier)
    write_indented_lines(ident + "   ", fw, py_prop.__doc__)
    fw("\n")
    if py_prop.fset is None:
        fw(ident + "   (readonly)\n\n")


def pymodule2sphinx(basepath, module_name, module, title, module_all_extra):
    import types
    attribute_set = set()
    filepath = os.path.join(basepath, module_name + ".rst")

    module_all = getattr(module, "__all__", None)
    module_dir = sorted(dir(module))

    if module_all:
        module_dir = module_all

    # TODO - currently only used for classes
    # grouping support
    module_grouping = MODULE_GROUPING.get(module_name)

    def module_grouping_index(name):
        if module_grouping is not None:
            try:
                return module_grouping.index(name)
            except ValueError:
                pass
        return -1

    def module_grouping_heading(name):
        if module_grouping is not None:
            i = module_grouping_index(name) - 1
            if i >= 0 and type(module_grouping[i]) == tuple:
                return module_grouping[i]
        return None, None

    def module_grouping_sort_key(name):
        return module_grouping_index(name)
    # done grouping support

    file = open(filepath, "w", encoding="utf-8")

    fw = file.write

    fw(title_string("%s (%s)" % (title, module_name), "="))

    fw(".. module:: %s\n\n" % module_name)

    if module.__doc__:
        # Note, may contain sphinx syntax, don't mangle!
        fw(module.__doc__.strip())
        fw("\n\n")

    # write submodules
    # we could also scan files but this ensures __all__ is used correctly
    if module_all or module_all_extra:
        submod_name = None
        submod = None
        submod_ls = []
        for submod_name in (module_all or ()):
            submod = import_value_from_module(module_name, submod_name)
            if type(submod) == types.ModuleType:
                submod_ls.append((submod_name, submod))

        for submod_name in module_all_extra:
            if submod_name in attribute_set:
                continue
            submod = import_value_from_module(module_name, submod_name)
            # No type checks, since there are non-module types we treat as modules
            # such as `bpy.app.translations` & `bpy.app.handlers`.
            submod_ls.append((submod_name, submod))

        del submod_name
        del submod

        if submod_ls:
            fw(".. toctree::\n")
            fw("   :maxdepth: 1\n")
            fw("   :caption: Submodules\n\n")

            for submod_name, submod in submod_ls:
                submod_name_full = "%s.%s" % (module_name, submod_name)
                fw("   %s.rst\n" % submod_name_full)

                pymodule2sphinx(basepath, submod_name_full, submod, "%s submodule" % module_name, ())
            fw("\n")
        del submod_ls
    # done writing submodules!

    write_example_ref("", fw, module_name)

    # write members of the module
    # only tested with PyStructs which are not exactly modules
    for key, descr in sorted(type(module).__dict__.items()):
        if key.startswith("__"):
            continue
        if key in module_all_extra:
            continue
        # naughty, we also add getset's into PyStructs, this is not typical py but also not incorrect.

        # type_name is only used for examples and messages
        # "<class 'bpy.app.handlers'>" --> bpy.app.handlers
        type_name = str(type(module)).strip("<>").split(" ", 1)[-1][1:-1]
        if type(descr) == types.GetSetDescriptorType:
            py_descr2sphinx("", fw, descr, module_name, type_name, key)
            attribute_set.add(key)
    descr_sorted = []
    for key, descr in sorted(type(module).__dict__.items()):
        if key.startswith("__"):
            continue

        if type(descr) == MemberDescriptorType:
            if descr.__doc__:
                value = getattr(module, key, None)

                value_type = type(value)
                descr_sorted.append((key, descr, value, type(value)))
    # sort by the valye type
    descr_sorted.sort(key=lambda descr_data: str(descr_data[3]))
    for key, descr, value, value_type in descr_sorted:
        if key in module_all_extra:
            continue

        # must be documented as a submodule
        if is_struct_seq(value):
            continue

        type_name = value_type.__name__
        py_descr2sphinx("", fw, descr, module_name, type_name, key)

        attribute_set.add(key)

    del key, descr, descr_sorted

    classes = []
    submodules = []

    # use this list so we can sort by type
    module_dir_value_type = []

    for attribute in module_dir:
        if attribute.startswith("_"):
            continue

        if attribute in attribute_set:
            continue

        if attribute.startswith("n_"):  # annoying exception, needed for bpy.app
            continue

        # workaround for bpy.app documenting .index() and .count()
        if isinstance(module, tuple) and hasattr(tuple, attribute):
            continue

        value = getattr(module, attribute)

        module_dir_value_type.append((attribute, value, type(value)))

    # sort by str of each type
    # this way lists, functions etc are grouped.
    module_dir_value_type.sort(key=lambda triple: str(triple[2]))

    for attribute, value, value_type in module_dir_value_type:
        if attribute in module_all_extra:
            continue

        if value_type == FunctionType:
            pyfunc2sphinx("", fw, module_name, None, attribute, value, is_class=False)
        # both the same at the moment but to be future proof
        elif value_type in {types.BuiltinMethodType, types.BuiltinFunctionType}:
            # note: can't get args from these, so dump the string as is
            # this means any module used like this must have fully formatted docstrings.
            py_c_func2sphinx("", fw, module_name, None, attribute, value, is_class=False)
        elif value_type == type:
            classes.append((attribute, value))
        elif issubclass(value_type, types.ModuleType):
            submodules.append((attribute, value))
        elif issubclass(value_type, (bool, int, float, str, tuple)):
            # constant, not much fun we can do here except to list it.
            # TODO, figure out some way to document these!
            fw(".. data:: %s\n\n" % attribute)
            write_indented_lines("   ", fw, "Constant value %s" % repr(value), False)
            fw("\n")
        else:
            BPY_LOGGER.debug("\tnot documenting %s.%s of %r type" % (module_name, attribute, value_type.__name__))
            continue

        attribute_set.add(attribute)
        # TODO, more types...
    del module_dir_value_type

    # TODO, bpy_extras does this already, mathutils not.
    '''
    if submodules:
        fw("\n"
           "**********\n"
           "Submodules\n"
           "**********\n"
           "\n"
           )
        for attribute, submod in submodules:
            fw("* :mod:`%s.%s`\n" % (module_name, attribute))
        fw("\n")
    '''

    if module_grouping is not None:
        classes.sort(key=lambda pair: module_grouping_sort_key(pair[0]))

    # write collected classes now
    for (type_name, value) in classes:

        if module_grouping is not None:
            heading, heading_char = module_grouping_heading(type_name)
            if heading:
                fw(title_string(heading, heading_char))

        # May need to be its own function
        if value.__doc__:
            if value.__doc__.startswith(".. class::"):
                fw(value.__doc__)
            else:
                fw(".. class:: %s\n\n" % type_name)
                write_indented_lines("   ", fw, value.__doc__, True)
        else:
            fw(".. class:: %s\n\n" % type_name)
        fw("\n")

        write_example_ref("   ", fw, module_name + "." + type_name)

        descr_items = [(key, descr) for key, descr in sorted(value.__dict__.items()) if not key.startswith("_")]

        for key, descr in descr_items:
            if type(descr) == ClassMethodDescriptorType:
                py_descr2sphinx("   ", fw, descr, module_name, type_name, key)

        # needed for pure Python classes
        for key, descr in descr_items:
            if type(descr) == FunctionType:
                pyfunc2sphinx("   ", fw, module_name, type_name, key, descr, is_class=True)

        for key, descr in descr_items:
            if type(descr) == MethodDescriptorType:
                py_descr2sphinx("   ", fw, descr, module_name, type_name, key)

        for key, descr in descr_items:
            if type(descr) == GetSetDescriptorType:
                py_descr2sphinx("   ", fw, descr, module_name, type_name, key)

        for key, descr in descr_items:
            if type(descr) == StaticMethodType:
                descr = getattr(value, key)
                write_indented_lines("   ", fw, descr.__doc__ or "Undocumented", False)
                fw("\n")

        fw("\n\n")

    file.close()


# Changes in Blender will force errors here
context_type_map = {
    # context_member: (RNA type, is_collection)
    "active_annotation_layer": ("GPencilLayer", False),
    "active_bone": ("EditBone", False),
    "active_file": ("FileSelectEntry", False),
    "active_gpencil_frame": ("GreasePencilLayer", True),
    "active_gpencil_layer": ("GPencilLayer", True),
    "active_node": ("Node", False),
    "active_object": ("Object", False),
    "active_operator": ("Operator", False),
    "active_pose_bone": ("PoseBone", False),
    "active_sequence_strip": ("Sequence", False),
    "active_editable_fcurve": ("FCurve", False),
    "active_nla_strip": ("NlaStrip", False),
    "active_nla_track": ("NlaTrack", False),
    "annotation_data": ("GreasePencil", False),
    "annotation_data_owner": ("ID", False),
    "armature": ("Armature", False),
    "asset_library_ref": ("AssetLibraryReference", False),
    "bone": ("Bone", False),
    "brush": ("Brush", False),
    "camera": ("Camera", False),
    "cloth": ("ClothModifier", False),
    "collection": ("LayerCollection", False),
    "collision": ("CollisionModifier", False),
    "curve": ("Curve", False),
    "dynamic_paint": ("DynamicPaintModifier", False),
    "edit_bone": ("EditBone", False),
    "edit_image": ("Image", False),
    "edit_mask": ("Mask", False),
    "edit_movieclip": ("MovieClip", False),
    "edit_object": ("Object", False),
    "edit_text": ("Text", False),
    "editable_bones": ("EditBone", True),
    "editable_gpencil_layers": ("GPencilLayer", True),
    "editable_gpencil_strokes": ("GPencilStroke", True),
    "editable_objects": ("Object", True),
    "editable_fcurves": ("FCurve", True),
    "fluid": ("FluidSimulationModifier", False),
    "gpencil": ("GreasePencil", False),
    "gpencil_data": ("GreasePencil", False),
    "gpencil_data_owner": ("ID", False),
    "curves": ("Hair Curves", False),
    "id": ("ID", False),
    "image_paint_object": ("Object", False),
    "lattice": ("Lattice", False),
    "light": ("Light", False),
    "lightprobe": ("LightProbe", False),
    "line_style": ("FreestyleLineStyle", False),
    "material": ("Material", False),
    "material_slot": ("MaterialSlot", False),
    "mesh": ("Mesh", False),
    "meta_ball": ("MetaBall", False),
    "object": ("Object", False),
    "objects_in_mode": ("Object", True),
    "objects_in_mode_unique_data": ("Object", True),
    "particle_edit_object": ("Object", False),
    "particle_settings": ("ParticleSettings", False),
    "particle_system": ("ParticleSystem", False),
    "particle_system_editable": ("ParticleSystem", False),
    "pointcloud": ("PointCloud", False),
    "pose_bone": ("PoseBone", False),
    "pose_object": ("Object", False),
    "scene": ("Scene", False),
    "sculpt_object": ("Object", False),
    "selectable_objects": ("Object", True),
    "selected_asset_files": ("FileSelectEntry", True),
    "selected_bones": ("EditBone", True),
    "selected_editable_actions": ("Action", True),
    "selected_editable_bones": ("EditBone", True),
    "selected_editable_fcurves": ("FCurve", True),
    "selected_editable_keyframes": ("Keyframe", True),
    "selected_editable_objects": ("Object", True),
    "selected_editable_sequences": ("Sequence", True),
    "selected_ids": ("ID", True),
    "selected_files": ("FileSelectEntry", True),
    "selected_ids": ("ID", True),
    "selected_nla_strips": ("NlaStrip", True),
    "selected_movieclip_tracks": ("MovieTrackingTrack", True),
    "selected_nodes": ("Node", True),
    "selected_objects": ("Object", True),
    "selected_pose_bones": ("PoseBone", True),
    "selected_pose_bones_from_active_object": ("PoseBone", True),
    "selected_sequences": ("Sequence", True),
    "selected_visible_actions": ("Action", True),
    "selected_visible_fcurves": ("FCurve", True),
    "sequences": ("Sequence", True),
    "soft_body": ("SoftBodyModifier", False),
    "speaker": ("Speaker", False),
    "texture": ("Texture", False),
    "texture_slot": ("TextureSlot", False),
    "texture_user": ("ID", False),
    "texture_user_property": ("Property", False),
    "ui_list": ("UIList", False),
    "vertex_paint_object": ("Object", False),
    "view_layer": ("ViewLayer", False),
    "visible_bones": ("EditBone", True),
    "visible_gpencil_layers": ("GPencilLayer", True),
    "visible_objects": ("Object", True),
    "visible_pose_bones": ("PoseBone", True),
    "visible_fcurves": ("FCurve", True),
    "weight_paint_object": ("Object", False),
    "volume": ("Volume", False),
    "world": ("World", False),
}


def pycontext2sphinx(basepath):
    # Only use once. very irregular

    filepath = os.path.join(basepath, "bpy.context.rst")
    file = open(filepath, "w", encoding="utf-8")
    fw = file.write
    fw(title_string("Context Access (bpy.context)", "="))
    fw(".. module:: bpy.context\n")
    fw("\n")
    fw("The context members available depend on the area of Blender which is currently being accessed.\n")
    fw("\n")
    fw("Note that all context values are readonly,\n")
    fw("but may be modified through the data API or by running operators\n\n")

    def write_contex_cls():

        fw(title_string("Global Context", "-"))
        fw("These properties are available in any contexts.\n\n")

        # very silly. could make these global and only access once.
        # structs, funcs, ops, props = rna_info.BuildRNAInfo()
        structs, funcs, ops, props = rna_info_BuildRNAInfo_cache()
        struct = structs[("", "Context")]
        struct_blacklist = RNA_BLACKLIST.get(struct.identifier, ())
        del structs, funcs, ops, props

        sorted_struct_properties = struct.properties[:]
        sorted_struct_properties.sort(key=lambda prop: prop.identifier)

        # First write RNA
        for prop in sorted_struct_properties:
            # support blacklisting props
            if prop.identifier in struct_blacklist:
                continue

            type_descr = prop.get_type_description(
                class_fmt=":class:`bpy.types.%s`", collection_id=_BPY_PROP_COLLECTION_ID)
            fw(".. data:: %s\n\n" % prop.identifier)
            if prop.description:
                fw("   %s\n\n" % prop.description)

            # special exception, can't use generic code here for enums
            if prop.type == "enum":
                enum_text = pyrna_enum2sphinx(prop)
                if enum_text:
                    write_indented_lines("   ", fw, enum_text)
                    fw("\n")
                del enum_text
            # end enum exception

            fw("   :type: %s\n\n" % type_descr)

    write_contex_cls()
    del write_contex_cls
    # end

    # nasty, get strings directly from Blender because there is no other way to get it
    import ctypes

    context_strings = (
        "screen_context_dir",
        "view3d_context_dir",
        "buttons_context_dir",
        "image_context_dir",
        "node_context_dir",
        "text_context_dir",
        "clip_context_dir",
        "sequencer_context_dir",
        "file_context_dir",
    )

    unique = set()
    blend_cdll = ctypes.CDLL("")
    for ctx_str in context_strings:
        subsection = "%s Context" % ctx_str.split("_")[0].title()
        fw("\n%s\n%s\n\n" % (subsection, (len(subsection) * '-')))

        attr = ctypes.addressof(getattr(blend_cdll, ctx_str))
        c_char_p_p = ctypes.POINTER(ctypes.c_char_p)
        char_array = c_char_p_p.from_address(attr)
        i = 0
        while char_array[i] is not None:
            member = ctypes.string_at(char_array[i]).decode(encoding="ascii")
            fw(".. data:: %s\n\n" % member)
            try:
                member_type, is_seq = context_type_map[member]
            except KeyError:
                raise SystemExit("Error: context key %r not found in context_type_map; update %s" % (member, __file__)) from None
            fw("   :type: %s :class:`bpy.types.%s`\n\n" % ("sequence of " if is_seq else "", member_type))
            unique.add(member)
            i += 1

    # generate typemap...
    # for member in sorted(unique):
    #     print('        "%s": ("", False),' % member)
    if len(context_type_map) > len(unique):
        warnings.warn(
            "Some types are not used: %s" %
            str([member for member in context_type_map if member not in unique]))
    else:
        pass  # will have raised an error above

    file.close()


def pyrna_enum2sphinx(prop, use_empty_descriptions=False):
    """ write a bullet point list of enum + descriptions
    """

    if use_empty_descriptions:
        ok = True
    else:
        ok = False
        for identifier, name, description in prop.enum_items:
            if description:
                ok = True
                break

    if ok:
        return "".join([
            "* ``%s``\n"
            "%s.\n" % (
                identifier,
                # Account for multi-line enum descriptions, allowing this to be a block of text.
                indent(" -- ".join(escape_rst(val) for val in (name, description) if val) or "Undocumented", "  "),
            )
            for identifier, name, description in prop.enum_items
        ])
    else:
        return ""


def pyrna2sphinx(basepath):
    """ bpy.types and bpy.ops
    """
    # structs, funcs, ops, props = rna_info.BuildRNAInfo()
    structs, funcs, ops, props = rna_info_BuildRNAInfo_cache()

    if USE_ONLY_BUILTIN_RNA_TYPES:
        # Ignore properties that use non 'bpy.types' properties.
        structs_blacklist = {
            v.identifier for v in structs.values()
            if v.module_name != "bpy.types"
        }
        for k, v in structs.items():
            for p in v.properties:
                for identifier in (
                        getattr(p.srna, "identifier", None),
                        getattr(p.fixed_type, "identifier", None),
                ):
                    if identifier is not None:
                        if identifier in structs_blacklist:
                            RNA_BLACKLIST.setdefault(k, set()).add(identifier)
        del structs_blacklist

        structs = {
            k: v for k, v in structs.items()
            if v.module_name == "bpy.types"
        }

    if FILTER_BPY_TYPES is not None:
        structs = {
            k: v for k, v in structs.items()
            if k[1] in FILTER_BPY_TYPES
            if v.module_name == "bpy.types"
        }

    if FILTER_BPY_OPS is not None:
        ops = {k: v for k, v in ops.items() if v.module_name in FILTER_BPY_OPS}

    def write_param(ident, fw, prop, is_return=False):
        if is_return:
            id_name = "return"
            id_type = "rtype"
            kwargs = {"as_ret": True}
            identifier = ""
        else:
            id_name = "arg"
            id_type = "type"
            kwargs = {"as_arg": True}
            identifier = " %s" % prop.identifier

        kwargs["class_fmt"] = ":class:`%s`"

        kwargs["collection_id"] = _BPY_PROP_COLLECTION_ID

        type_descr = prop.get_type_description(**kwargs)

        enum_text = pyrna_enum2sphinx(prop)

        if prop.name or prop.description or enum_text:
            fw(ident + ":%s%s:\n\n" % (id_name, identifier))

            if prop.name or prop.description:
                fw(indent(", ".join(val for val in (prop.name, prop.description) if val), ident + "   ") + "\n\n")

            # special exception, can't use generic code here for enums
            if enum_text:
                write_indented_lines(ident + "   ", fw, enum_text)
                fw("\n")
            del enum_text
            # end enum exception

        fw(ident + ":%s%s: %s\n" % (id_type, identifier, type_descr))

    def write_struct(struct):
        # if not struct.identifier.startswith("Sc") and not struct.identifier.startswith("I"):
        #     return

        # if not struct.identifier == "Object":
        #     return

        struct_module_name = struct.module_name
        if USE_ONLY_BUILTIN_RNA_TYPES:
            assert(struct_module_name == "bpy.types")
        filepath = os.path.join(basepath, "%s.%s.rst" % (struct_module_name, struct.identifier))
        file = open(filepath, "w", encoding="utf-8")
        fw = file.write

        base_id = getattr(struct.base, "identifier", "")
        struct_id = struct.identifier

        if _BPY_STRUCT_FAKE:
            if not base_id:
                base_id = _BPY_STRUCT_FAKE

        if base_id:
            title = "%s(%s)" % (struct_id, base_id)
        else:
            title = struct_id

        fw(title_string(title, "="))

        fw(".. currentmodule:: %s\n\n" % struct_module_name)

        # docs first?, ok
        write_example_ref("", fw, "%s.%s" % (struct_module_name, struct_id))

        base_ids = [base.identifier for base in struct.get_bases()]

        if _BPY_STRUCT_FAKE:
            base_ids.append(_BPY_STRUCT_FAKE)

        base_ids.reverse()

        if base_ids:
            if len(base_ids) > 1:
                fw("base classes --- ")
            else:
                fw("base class --- ")

            fw(", ".join((":class:`%s`" % base_id) for base_id in base_ids))
            fw("\n\n")

        subclass_ids = [
            s.identifier for s in structs.values()
            if s.base is struct
            if not rna_info.rna_id_ignore(s.identifier)
        ]
        subclass_ids.sort()
        if subclass_ids:
            fw("subclasses --- \n" + ", ".join((":class:`%s`" % s) for s in subclass_ids) + "\n\n")

        base_id = getattr(struct.base, "identifier", "")

        if _BPY_STRUCT_FAKE:
            if not base_id:
                base_id = _BPY_STRUCT_FAKE

        if base_id:
            fw(".. class:: %s(%s)\n\n" % (struct_id, base_id))
        else:
            fw(".. class:: %s\n\n" % struct_id)

        fw("   %s\n\n" % struct.description)

        # properties sorted in alphabetical order
        sorted_struct_properties = struct.properties[:]
        sorted_struct_properties.sort(key=lambda prop: prop.identifier)

        # support blacklisting props
        struct_blacklist = RNA_BLACKLIST.get(struct_id, ())

        for prop in sorted_struct_properties:

            # support blacklisting props
            if prop.identifier in struct_blacklist:
                continue

            type_descr = prop.get_type_description(class_fmt=":class:`%s`", collection_id=_BPY_PROP_COLLECTION_ID)
            # readonly properties use "data" directive, variables properties use "attribute" directive
            if 'readonly' in type_descr:
                fw("   .. data:: %s\n\n" % prop.identifier)
            else:
                fw("   .. attribute:: %s\n\n" % prop.identifier)
            if prop.description:
                write_indented_lines("      ", fw, prop.description, False)
                fw("\n")

            # special exception, can't use generic code here for enums
            if prop.type == "enum":
                enum_text = pyrna_enum2sphinx(prop)
                if enum_text:
                    write_indented_lines("      ", fw, enum_text)
                    fw("\n")
                del enum_text
            # end enum exception

            fw("      :type: %s\n\n" % type_descr)

        # Python attributes
        py_properties = struct.get_py_properties()
        py_prop = None
        for identifier, py_prop in py_properties:
            pyprop2sphinx("   ", fw, identifier, py_prop)
        del py_properties, py_prop

        for func in struct.functions:
            args_str = ", ".join(prop.get_arg_default(force=False) for prop in func.args)

            fw("   .. %s:: %s(%s)\n\n" %
               ("classmethod" if func.is_classmethod else "method", func.identifier, args_str))
            fw("      %s\n\n" % func.description)

            for prop in func.args:
                write_param("      ", fw, prop)

            if len(func.return_values) == 1:
                write_param("      ", fw, func.return_values[0], is_return=True)
            elif func.return_values:  # multiple return values
                fw("      :return (%s):\n" % ", ".join(prop.identifier for prop in func.return_values))
                for prop in func.return_values:
                    # TODO, pyrna_enum2sphinx for multiple return values... actually don't
                    # think we even use this but still!!!
                    type_descr = prop.get_type_description(
                        as_ret=True, class_fmt=":class:`%s`", collection_id=_BPY_PROP_COLLECTION_ID)
                    descr = prop.description
                    if not descr:
                        descr = prop.name
                    # In rare cases descr may be empty
                    fw("         `%s`, %s\n\n" %
                       (prop.identifier,
                        ", ".join((val for val in (descr, type_descr) if val))))

            write_example_ref("      ", fw, struct_module_name + "." + struct_id + "." + func.identifier)

            fw("\n")

        # Python methods
        py_funcs = struct.get_py_functions()
        py_func = None

        for identifier, py_func in py_funcs:
            pyfunc2sphinx("   ", fw, "bpy.types", struct_id, identifier, py_func, is_class=True)
        del py_funcs, py_func

        py_funcs = struct.get_py_c_functions()
        py_func = None

        for identifier, py_func in py_funcs:
            py_c_func2sphinx("   ", fw, "bpy.types", struct_id, identifier, py_func, is_class=True)

        lines = []

        if struct.base or _BPY_STRUCT_FAKE:
            bases = list(reversed(struct.get_bases()))

            # props
            del lines[:]

            if _BPY_STRUCT_FAKE:
                descr_items = [
                    (key, descr) for key, descr in sorted(bpy_struct.__dict__.items())
                    if not key.startswith("__")
                ]

            if _BPY_STRUCT_FAKE:
                for key, descr in descr_items:
                    if type(descr) == GetSetDescriptorType:
                        lines.append("   * :class:`%s.%s`\n" % (_BPY_STRUCT_FAKE, key))

            for base in bases:
                for prop in base.properties:
                    lines.append("   * :class:`%s.%s`\n" % (base.identifier, prop.identifier))

                for identifier, py_prop in base.get_py_properties():
                    lines.append("   * :class:`%s.%s`\n" % (base.identifier, identifier))

            if lines:
                fw(".. rubric:: Inherited Properties\n\n")

                fw(".. hlist::\n")
                fw("   :columns: 2\n\n")

                for line in lines:
                    fw(line)
                fw("\n")

            # funcs
            del lines[:]

            if _BPY_STRUCT_FAKE:
                for key, descr in descr_items:
                    if type(descr) == MethodDescriptorType:
                        lines.append("   * :class:`%s.%s`\n" % (_BPY_STRUCT_FAKE, key))

            for base in bases:
                for func in base.functions:
                    lines.append("   * :class:`%s.%s`\n" % (base.identifier, func.identifier))
                for identifier, py_func in base.get_py_functions():
                    lines.append("   * :class:`%s.%s`\n" % (base.identifier, identifier))
                for identifier, py_func in base.get_py_c_functions():
                    lines.append("   * :class:`%s.%s`\n" % (base.identifier, identifier))

            if lines:
                fw(".. rubric:: Inherited Functions\n\n")

                fw(".. hlist::\n")
                fw("   :columns: 2\n\n")

                for line in lines:
                    fw(line)
                fw("\n")

            del lines[:]

        if struct.references:
            # use this otherwise it gets in the index for a normal heading.
            fw(".. rubric:: References\n\n")

            fw(".. hlist::\n")
            fw("   :columns: 2\n\n")

            # Context does its own thing.
            # "active_object": ("Object", False),
            for ref_attr, (ref_type, ref_is_seq) in sorted(context_type_map.items()):
                if ref_type == struct_id:
                    fw("   * :mod:`bpy.context.%s`\n" % ref_attr)
            del ref_attr, ref_type, ref_is_seq

            for ref in struct.references:
                ref_split = ref.split(".")
                if len(ref_split) > 2:
                    ref = ref_split[-2] + "." + ref_split[-1]
                fw("   * :class:`%s`\n" % ref)
            fw("\n")

        # docs last?, disable for now
        # write_example_ref("", fw, "bpy.types.%s" % struct_id)
        file.close()

    if "bpy.types" not in EXCLUDE_MODULES:
        for struct in structs.values():
            # TODO, rna_info should filter these out!
            if "_OT_" in struct.identifier:
                continue
            write_struct(struct)

        def fake_bpy_type(class_module_name, class_value, class_name, descr_str, use_subclasses=True):
            filepath = os.path.join(basepath, "%s.%s.rst" % (class_module_name, class_name))
            file = open(filepath, "w", encoding="utf-8")
            fw = file.write

            fw(title_string(class_name, "="))

            fw(".. currentmodule:: %s\n\n" % class_module_name)

            if use_subclasses:
                subclass_ids = [
                    s.identifier for s in structs.values()
                    if s.base is None
                    if not rna_info.rna_id_ignore(s.identifier)
                ]
                if subclass_ids:
                    fw("subclasses --- \n" + ", ".join((":class:`%s`" % s) for s in sorted(subclass_ids)) + "\n\n")

            fw(".. class:: %s\n\n" % class_name)
            fw("   %s\n\n" % descr_str)
            fw("   .. note::\n\n")
            fw("      Note that :class:`%s.%s` is not actually available from within Blender,\n"
               "      it only exists for the purpose of documentation.\n\n" % (class_module_name, class_name))

            descr_items = [
                (key, descr) for key, descr in sorted(class_value.__dict__.items())
                if not key.startswith("__")
            ]

            for key, descr in descr_items:
                # GetSetDescriptorType, GetSetDescriptorType's are not documented yet
                if type(descr) == MethodDescriptorType:
                    py_descr2sphinx("   ", fw, descr, "bpy.types", class_name, key)

            for key, descr in descr_items:
                if type(descr) == GetSetDescriptorType:
                    py_descr2sphinx("   ", fw, descr, "bpy.types", class_name, key)
            file.close()

        # write fake classes
        if _BPY_STRUCT_FAKE:
            class_value = bpy_struct
            fake_bpy_type(
                "bpy.types", class_value, _BPY_STRUCT_FAKE,
                "built-in base class for all classes in bpy.types.", use_subclasses=True,
            )

        if _BPY_PROP_COLLECTION_FAKE:
            class_value = bpy.data.objects.__class__
            fake_bpy_type(
                "bpy.types", class_value, _BPY_PROP_COLLECTION_FAKE,
                "built-in class used for all collections.", use_subclasses=False,
            )

    # operators
    def write_ops():
        API_BASEURL = "https://developer.blender.org/diffusion/B/browse/master/release/scripts"
        API_BASEURL_ADDON = "https://developer.blender.org/diffusion/BA"
        API_BASEURL_ADDON_CONTRIB = "https://developer.blender.org/diffusion/BAC"

        op_modules = {}
        for op in ops.values():
            op_modules.setdefault(op.module_name, []).append(op)
        del op

        for op_module_name, ops_mod in op_modules.items():
            filepath = os.path.join(basepath, "bpy.ops.%s.rst" % op_module_name)
            file = open(filepath, "w", encoding="utf-8")
            fw = file.write

            title = "%s Operators" % op_module_name.replace("_", " ").title()

            fw(title_string(title, "="))

            fw(".. module:: bpy.ops.%s\n\n" % op_module_name)

            ops_mod.sort(key=lambda op: op.func_name)

            for op in ops_mod:
                args_str = ", ".join(prop.get_arg_default(force=True) for prop in op.args)
                fw(".. function:: %s(%s)\n\n" % (op.func_name, args_str))

                # if the description isn't valid, we output the standard warning
                # with a link to the wiki so that people can help
                if not op.description or op.description == "(undocumented operator)":
                    operator_description = undocumented_message('bpy.ops', op.module_name, op.func_name)
                else:
                    operator_description = op.description

                fw("   %s\n\n" % operator_description)
                for prop in op.args:
                    write_param("   ", fw, prop)
                if op.args:
                    fw("\n")

                location = op.get_location()
                if location != (None, None):
                    if location[0].startswith("addons_contrib" + os.sep):
                        url_base = API_BASEURL_ADDON_CONTRIB
                    elif location[0].startswith("addons" + os.sep):
                        url_base = API_BASEURL_ADDON
                    else:
                        url_base = API_BASEURL

                    fw("   :file: `%s\\:%d <%s/%s$%d>`_\n\n" %
                       (location[0], location[1], url_base, location[0], location[1]))

            file.close()

    if "bpy.ops" not in EXCLUDE_MODULES:
        write_ops()


def write_sphinx_conf_py(basepath):
    '''
    Write sphinx's conf.py
    '''
    filepath = os.path.join(basepath, "conf.py")
    file = open(filepath, "w", encoding="utf-8")
    fw = file.write

    fw("import sys, os\n\n")
    fw("extensions = ['sphinx.ext.intersphinx']\n\n")
    fw("intersphinx_mapping = {'blender_manual': ('https://docs.blender.org/manual/en/dev/', None)}\n\n")
    fw("project = 'UPBGE 0.32 + Blender %s Python API'\n" % BLENDER_VERSION_STRING)
    fw("master_doc = 'index'\n")
    fw("copyright = u'Blender Foundation'\n")
    fw("version = '%s'\n" % BLENDER_VERSION_DOTS)
    fw("release = '%s'\n" % BLENDER_VERSION_DOTS)

    # Quiet file not in table-of-contents warnings.
    fw("exclude_patterns = [\n")
    fw("    'include__bmesh.rst',\n")
    fw("]\n\n")

    fw("html_title = 'Blender Python API'\n")

    fw("html_theme = 'default'\n")
    # The theme 'sphinx_rtd_theme' is no longer distributed with sphinx by default, only use when available.
    fw(r"""
try:
    __import__('sphinx_rtd_theme')
    html_theme = 'sphinx_rtd_theme'
except ModuleNotFoundError:
    pass
""")

    fw("if html_theme == 'sphinx_rtd_theme':\n")
    fw("    html_theme_options = {\n")
    fw("        'display_version': False,\n")
    # fw("        'analytics_id': '',\n")
    # fw("        'collapse_navigation': True,\n")
    fw("        'sticky_navigation': False,\n")
    fw("        'navigation_depth': 1,\n")
    # fw("        'includehidden': True,\n")
    # fw("        'titles_only': False\n")
    fw("    }\n\n")

    # not helpful since the source is generated, adds to upload size.
    fw("html_copy_source = False\n")
    fw("html_show_sphinx = False\n")
    fw("html_baseurl = 'https://upbge.org/docs/latest/api/'\n")
    fw("html_use_opensearch = 'https://upbge.org/docs/latest/api'\n")
    fw("html_show_search_summary = True\n")
    fw("html_split_index = True\n")
    fw("html_static_path = ['static']\n")
    fw("templates_path = ['templates']\n")
<<<<<<< HEAD
    fw("html_context = {'commit': '%s'}\n" % BLENDER_VERSION_HASH)
    fw("html_extra_path = ['static/favicon.ico', 'static/upbge_logo.png']\n")
    fw("html_favicon = 'static/favicon.ico'\n")
    fw("html_logo = 'static/upbge_logo.png'\n")
    fw("html_last_updated_fmt = '%m/%d/%Y'\n\n")
=======
    fw("html_context = {'commit': '%s - %s'}\n" % (BLENDER_VERSION_HASH_HTML_LINK, BLENDER_VERSION_DATE))
    fw("html_extra_path = ['static/favicon.ico', 'static/blender_logo.svg']\n")
    fw("html_favicon = 'static/favicon.ico'\n")
    fw("html_logo = 'static/blender_logo.svg'\n")
    # Disable default `last_updated` value, since this is the date of doc generation, not the one of the source commit.
    fw("html_last_updated_fmt = None\n\n")
>>>>>>> 81ec3dce
    fw("if html_theme == 'sphinx_rtd_theme':\n")
    fw("    html_css_files = ['css/version_switch.css']\n")
    fw("    html_js_files = ['js/version_switch.js']\n")

    # needed for latex, pdf gen
    fw("latex_elements = {\n")
    fw("  'papersize': 'a4paper',\n")
    fw("}\n\n")

    fw("latex_documents = [ ('contents', 'contents.tex', 'Blender Index', 'Blender Foundation', 'manual'), ]\n")

    # Workaround for useless links leading to compile errors
    # See https://github.com/sphinx-doc/sphinx/issues/3866
    fw(r"""
from sphinx.domains.python import PythonDomain

class PatchedPythonDomain(PythonDomain):
    def resolve_xref(self, env, fromdocname, builder, typ, target, node, contnode):
        if 'refspecific' in node:
            del node['refspecific']
        return super(PatchedPythonDomain, self).resolve_xref(
            env, fromdocname, builder, typ, target, node, contnode)
""")
    # end workaround

    fw("def setup(app):\n")
    fw("    app.add_css_file('css/theme_overrides.css')\n")
    fw("    app.add_domain(PatchedPythonDomain, override=True)\n\n")

    file.close()


def execfile(filepath):
    global_namespace = {"__file__": filepath, "__name__": "__main__"}
    file_handle = open(filepath)
    exec(compile(file_handle.read(), filepath, 'exec'), global_namespace)
    file_handle.close()


def write_rst_index(basepath):
    '''
    Write the rst file of the main page, needed for sphinx (index.html)
    '''
    filepath = os.path.join(basepath, "index.rst")
    file = open(filepath, "w", encoding="utf-8")
    fw = file.write

    fw(title_string("UPBGE 0.32 + Blender %s Python API Documentation" % BLENDER_VERSION_DOTS, "%", double=True))
    fw("\n")
    fw("Welcome to the Python API documentation for `UPBGE <https://upbge.org>`__ and `Blender <https://www.blender.org>`__, ")
    fw("the free and open source 3D creation suite + integrated game engine.\n")
    fw("\n")

    # fw("`A PDF version of this document is also available <%s>`_\n" % BLENDER_PDF_FILENAME)
    fw("This site can be used offline: `Download the full documentation (zipped HTML files) <https://upbge.org/docs/latest/api/upbge-api-reference.zip>`__\n")
    fw("\n")

    if not EXCLUDE_INFO_DOCS:
        fw(".. toctree::\n")
        fw("   :maxdepth: 1\n")
        fw("   :caption: Documentation\n\n")
        for info, info_desc in INFO_DOCS:
            fw("   %s <%s>\n" % (info_desc, info))
        fw("\n")

    fw(".. toctree::\n")
    fw("   :maxdepth: 1\n")
    fw("   :caption: Application Modules\n\n")

    app_modules = (
        "bpy.context",  # note: not actually a module
        "bpy.data",     # note: not actually a module
        "bpy.msgbus",   # note: not actually a module
        "bpy.ops",
        "bpy.types",

        # py modules
        "bpy.utils",
        "bpy.path",
        "bpy.app",

        # C modules
        "bpy.props",
    )

    for mod in app_modules:
        if mod not in EXCLUDE_MODULES:
            fw("   %s\n" % mod)
    fw("\n")

    fw(".. toctree::\n")
    fw("   :maxdepth: 1\n")
    fw("   :caption: Game Engine Modules\n\n")

    game_engine_modules = (
        # submodules are added in parent page
        "bge.types",
        "bge.logic",
        "bge.render",
        "bge.texture",
        "bge.events",
        "bge.constraints",
        "bge.app",
    )

    for mod in game_engine_modules:
        if mod not in EXCLUDE_MODULES:
            fw("   %s\n" % mod)
    fw("\n")

    fw(".. toctree::\n")
    fw("   :maxdepth: 1\n")
    fw("   :caption: Standalone Modules\n\n")

    standalone_modules = (
        # submodules are added in parent page
        "aud",
        "bgl",
        "bl_math",
        "blf",
        "bmesh",
        "bpy_extras",
        "freestyle",
        "gpu",
        "gpu_extras",
        "idprop.types",
        "imbuf",
        "mathutils",
    )

    for mod in standalone_modules:
        if mod not in EXCLUDE_MODULES:
            fw("   %s\n" % mod)
    fw("\n")

    fw(title_string("Indices", "="))
    fw("* :ref:`genindex`\n")
    fw("* :ref:`modindex`\n\n")

    # special case, this 'bmesh.ops.rst' is extracted from C source
    if "bmesh.ops" not in EXCLUDE_MODULES:
        execfile(os.path.join(SCRIPT_DIR, "rst_from_bmesh_opdefines.py"))

    file.close()


def write_rst_bpy(basepath):
    '''
    Write rst file of bpy module (disabled by default)
    '''
    if ARGS.bpy:
        filepath = os.path.join(basepath, "bpy.rst")
        file = open(filepath, "w", encoding="utf-8")
        fw = file.write

        fw("\n")

        title = ":mod:`bpy` --- Blender Python Module"

        fw(title_string(title, "="))

        fw(".. module:: bpy.types\n\n")
        file.close()


def write_rst_types_index(basepath):
    '''
    Write the rst file of bpy.types module (index)
    '''
    if "bpy.types" not in EXCLUDE_MODULES:
        filepath = os.path.join(basepath, "bpy.types.rst")
        file = open(filepath, "w", encoding="utf-8")
        fw = file.write
        fw(title_string("Types (bpy.types)", "="))
        fw(".. module:: bpy.types\n\n")
        fw(".. toctree::\n")
        fw("   :glob:\n\n")
        fw("   bpy.types.*\n\n")
        file.close()


def write_rst_ops_index(basepath):
    '''
    Write the rst file of bpy.ops module (index)
    '''
    if "bpy.ops" not in EXCLUDE_MODULES:
        filepath = os.path.join(basepath, "bpy.ops.rst")
        file = open(filepath, "w", encoding="utf-8")
        fw = file.write
        fw(title_string("Operators (bpy.ops)", "="))
        fw(".. module:: bpy.ops\n\n")
        write_example_ref("", fw, "bpy.ops")
        fw(".. toctree::\n")
        fw("   :caption: Submodules\n")
        fw("   :glob:\n\n")
        fw("   bpy.ops.*\n\n")
        file.close()


def write_rst_msgbus(basepath):
    """
    Write the rst files of bpy.msgbus module
    """
    if 'bpy.msgbus' in EXCLUDE_MODULES:
        return

    # Write the index.
    filepath = os.path.join(basepath, "bpy.msgbus.rst")
    file = open(filepath, "w", encoding="utf-8")
    fw = file.write
    fw(title_string("Message Bus (bpy.msgbus)", "="))
    write_example_ref("", fw, "bpy.msgbus")
    fw(".. toctree::\n")
    fw("   :glob:\n\n")
    fw("   bpy.msgbus.*\n\n")
    file.close()

    # Write the contents.
    pymodule2sphinx(basepath, 'bpy.msgbus', bpy.msgbus, 'Message Bus', ())
    EXAMPLE_SET_USED.add("bpy.msgbus")


def write_rst_data(basepath):
    '''
    Write the rst file of bpy.data module
    '''
    if "bpy.data" not in EXCLUDE_MODULES:
        # not actually a module, only write this file so we
        # can reference in the TOC
        filepath = os.path.join(basepath, "bpy.data.rst")
        file = open(filepath, "w", encoding="utf-8")
        fw = file.write
        fw(title_string("Data Access (bpy.data)", "="))
        fw(".. module:: bpy.data\n")
        fw("\n")
        fw("This module is used for all Blender/Python access.\n")
        fw("\n")
        fw(".. data:: data\n")
        fw("\n")
        fw("   Access to Blender's internal data\n")
        fw("\n")
        fw("   :type: :class:`bpy.types.BlendData`\n")
        fw("\n")
        fw(".. literalinclude:: ../examples/bpy.data.py\n")
        file.close()

        EXAMPLE_SET_USED.add("bpy.data")


def write_rst_importable_modules(basepath):
    '''
    Write the rst files of importable modules
    '''
    importable_modules = {
        # Python_modules
        "bpy.path": "Path Utilities",
        "bpy.utils": "Utilities",
        "bpy_extras": "Extra Utilities",
        "gpu_extras": "GPU Utilities",

        # C_modules
        "aud": "Audio System",
        "blf": "Font Drawing",
        "imbuf": "Image Buffer",
        "imbuf.types": "Image Buffer Types",
        "gpu": "GPU Module",
        "gpu.types": "GPU Types",
        "gpu.matrix": "GPU Matrix Utilities",
        "gpu.select": "GPU Select Utilities",
        "gpu.shader": "GPU Shader Utilities",
        "gpu.state": "GPU State Utilities",
        "gpu.texture": "GPU Texture Utilities",
        "gpu.platform": "GPU Platform Utilities",
        "gpu.capabilities": "GPU Capabilities Utilities",
        "bmesh": "BMesh Module",
        "bmesh.ops": "BMesh Operators",
        "bmesh.types": "BMesh Types",
        "bmesh.utils": "BMesh Utilities",
        "bmesh.geometry": "BMesh Geometry Utilities",
        "bpy.app": "Application Data",
        "bpy.app.handlers": "Application Handlers",
        "bpy.app.translations": "Application Translations",
        "bpy.app.icons": "Application Icons",
        "bpy.app.timers": "Application Timers",
        "bpy.props": "Property Definitions",
        "idprop.types": "ID Property Access",
        "mathutils": "Math Types & Utilities",
        "mathutils.geometry": "Geometry Utilities",
        "mathutils.bvhtree": "BVHTree Utilities",
        "mathutils.kdtree": "KDTree Utilities",
        "mathutils.interpolate": "Interpolation Utilities",
        "mathutils.noise": "Noise Utilities",
        "bl_math": "Additional Math Functions",
        "freestyle": "Freestyle Module",
        "freestyle.types": "Freestyle Types",
        "freestyle.predicates": "Freestyle Predicates",
        "freestyle.functions": "Freestyle Functions",
        "freestyle.chainingiterators": "Freestyle Chaining Iterators",
        "freestyle.shaders": "Freestyle Shaders",
        "freestyle.utils": "Freestyle Utilities",
    }

    # This is needed since some of the sub-modules listed above are not actual modules.
    # Examples include `bpy.app.translations` & `bpy.app.handlers`.
    #
    # Most of these are `PyStructSequence` internally,
    # however we don't want to document all of these as modules since some only contain
    # a few values (version number for e.g).
    #
    # If we remove this logic and document all `PyStructSequence` as sub-modules it means
    # `bpy.app.timers` for example would be presented on the same level as library information
    # access such as `bpy.app.sdl` which doesn't seem useful since it hides more useful
    # module-like objects among library data access.
    importable_modules_parent_map = {}
    for mod_name in importable_modules.keys():
        if mod_name in EXCLUDE_MODULES:
            continue
        if "." in mod_name:
            mod_name, submod_name = mod_name.rsplit(".", 1)
            importable_modules_parent_map.setdefault(mod_name, []).append(submod_name)

    for mod_name, mod_descr in importable_modules.items():
        if mod_name in EXCLUDE_MODULES:
            continue
        module_all_extra = importable_modules_parent_map.get(mod_name, ())
        module = __import__(mod_name, fromlist=[mod_name.rsplit(".", 1)[-1]])
        pymodule2sphinx(basepath, mod_name, module, mod_descr, module_all_extra)


def copy_handwritten_rsts(basepath):

    # info docs
    if not EXCLUDE_INFO_DOCS:
        for info, info_desc in INFO_DOCS:
            shutil.copy2(os.path.join(RST_DIR, info), basepath)

    # TODO put this docs in Blender's code and use import as per modules above
    handwritten_modules = [
        "bge.logic",
        "bge.render",
        "bge.texture",
        "bge.events",
        "bge.constraints",
        "bge.app",
        "bgl",  # "Blender OpenGl wrapper"
        "bmesh.ops",  # generated by rst_from_bmesh_opdefines.py

        # includes...
        "include__bmesh",
    ]

    for mod_name in handwritten_modules:
        if mod_name not in EXCLUDE_MODULES:
            # copy2 keeps time/date stamps
            shutil.copy2(os.path.join(RST_DIR, "%s.rst" % mod_name), basepath)

    if "bge.types" not in EXCLUDE_MODULES:
        shutil.copy2(os.path.join(RST_DIR, "bge.types.rst"), basepath)

        bge_types_dir = os.path.join(RST_DIR, "bge_types")

        for i in os.listdir(bge_types_dir):
            if i.startswith("."):
                # Avoid things like .svn dir...
                continue
            shutil.copy2(os.path.join(bge_types_dir, i), basepath)

    # changelog
    shutil.copy2(os.path.join(RST_DIR, "change_log.rst"), basepath)

    # copy images, could be smarter but just glob for now.
    for f in os.listdir(RST_DIR):
        if f.endswith(".png"):
            shutil.copy2(os.path.join(RST_DIR, f), basepath)


def copy_handwritten_extra(basepath):
    for f_src in EXTRA_SOURCE_FILES:
        if os.sep != "/":
            f_src = os.sep.join(f_src.split("/"))

        f_dst = f_src.replace("..", "__")

        f_src = os.path.join(RST_DIR, f_src)
        f_dst = os.path.join(basepath, f_dst)

        os.makedirs(os.path.dirname(f_dst), exist_ok=True)

        shutil.copy2(f_src, f_dst)


def copy_theme_assets(basepath):
    shutil.copytree(os.path.join(SCRIPT_DIR, "static"),
                    os.path.join(basepath, "static"),
                    copy_function=shutil.copy)
    shutil.copytree(os.path.join(SCRIPT_DIR, "templates"),
                    os.path.join(basepath, "templates"),
                    copy_function=shutil.copy)


def rna2sphinx(basepath):

    try:
        os.mkdir(basepath)
    except:
        pass

    # sphinx setup
    write_sphinx_conf_py(basepath)

    # main page
    write_rst_index(basepath)

    # context
    if "bpy.context" not in EXCLUDE_MODULES:
        # one of a kind, context doc (uses ctypes to extract info!)
        # doesn't work on mac and windows
        if PLATFORM not in {"darwin", "windows"}:
            pycontext2sphinx(basepath)

    # internal modules
    write_rst_bpy(basepath)                 # bpy, disabled by default
    write_rst_types_index(basepath)         # bpy.types
    write_rst_ops_index(basepath)           # bpy.ops
    write_rst_msgbus(basepath)              # bpy.msgbus
    pyrna2sphinx(basepath)                  # bpy.types.* and bpy.ops.*
    write_rst_data(basepath)                # bpy.data
    write_rst_importable_modules(basepath)

    # copy the other rsts
    copy_handwritten_rsts(basepath)

    # copy source files referenced
    copy_handwritten_extra(basepath)

    # copy extra files needed for theme
    copy_theme_assets(basepath)


def align_sphinx_in_to_sphinx_in_tmp(dir_src, dir_dst):
    '''
    Move changed files from SPHINX_IN_TMP to SPHINX_IN
    '''
    import filecmp

    # possible the dir doesn't exist when running recursively
    os.makedirs(dir_dst, exist_ok=True)

    sphinx_dst_files = set(os.listdir(dir_dst))
    sphinx_src_files = set(os.listdir(dir_src))

    # remove deprecated files that have been removed
    for f in sorted(sphinx_dst_files):
        if f not in sphinx_src_files:
            BPY_LOGGER.debug("\tdeprecated: %s" % f)
            f_dst = os.path.join(dir_dst, f)
            if os.path.isdir(f_dst):
                shutil.rmtree(f_dst, True)
            else:
                os.remove(f_dst)

    # freshen with new files.
    for f in sorted(sphinx_src_files):
        f_src = os.path.join(dir_src, f)
        f_dst = os.path.join(dir_dst, f)

        if os.path.isdir(f_src):
            align_sphinx_in_to_sphinx_in_tmp(f_src, f_dst)
        else:
            do_copy = True
            if f in sphinx_dst_files:
                if filecmp.cmp(f_src, f_dst):
                    do_copy = False

            if do_copy:
                BPY_LOGGER.debug("\tupdating: %s" % f)
                shutil.copy(f_src, f_dst)


def refactor_sphinx_log(sphinx_logfile):
    refactored_log = []
    with open(sphinx_logfile, "r", encoding="utf-8") as original_logfile:
        lines = set(original_logfile.readlines())
        for line in lines:
            if 'warning' in line.lower() or 'error' in line.lower():
                line = line.strip().split(None, 2)
                if len(line) == 3:
                    location, kind, msg = line
                    location = os.path.relpath(location, start=SPHINX_IN)
                    refactored_log.append((kind, location, msg))
    with open(sphinx_logfile, "w", encoding="utf-8") as refactored_logfile:
        for log in sorted(refactored_log):
            refactored_logfile.write("%-12s %s\n             %s\n" % log)


def setup_monkey_patch():
    filepath = os.path.join(SCRIPT_DIR, "sphinx_doc_gen_monkeypatch.py")
    global_namespace = {"__file__": filepath, "__name__": "__main__"}
    file = open(filepath, 'rb')
    exec(compile(file.read(), filepath, 'exec'), global_namespace)
    file.close()


# Avoid adding too many changes here.
def setup_blender():
    import bpy

    # Remove handlers since the functions get included
    # in the doc-string and don't have meaningful names.
    lists_to_restore = []
    for var in bpy.app.handlers:
        if isinstance(var, list):
            lists_to_restore.append((var[:], var))
            var.clear()

    return {
        "lists_to_restore": lists_to_restore,
    }


def teardown_blender(setup_data):
    for var_src, var_dst in setup_data["lists_to_restore"]:
        var_dst[:] = var_src


def main():

    # First monkey patch to load in fake members.
    setup_monkey_patch()

    # Perform changes to Blender itself.
    setup_data = setup_blender()

    # eventually, create the dirs
    for dir_path in [ARGS.output_dir, SPHINX_IN]:
        if not os.path.exists(dir_path):
            os.mkdir(dir_path)

    # eventually, log in files
    if ARGS.log:
        bpy_logfile = os.path.join(ARGS.output_dir, ".bpy.log")
        bpy_logfilehandler = logging.FileHandler(bpy_logfile, mode="w")
        bpy_logfilehandler.setLevel(logging.DEBUG)
        BPY_LOGGER.addHandler(bpy_logfilehandler)

        # using a FileHandler seems to disable the stdout, so we add a StreamHandler
        bpy_log_stdout_handler = logging.StreamHandler(stream=sys.stdout)
        bpy_log_stdout_handler.setLevel(logging.DEBUG)
        BPY_LOGGER.addHandler(bpy_log_stdout_handler)

    # in case of out-of-source build, copy the needed dirs
    if ARGS.output_dir != SCRIPT_DIR:
        # examples dir
        examples_dir_copy = os.path.join(ARGS.output_dir, "examples")
        if os.path.exists(examples_dir_copy):
            shutil.rmtree(examples_dir_copy, True)
        shutil.copytree(EXAMPLES_DIR,
                        examples_dir_copy,
                        ignore=shutil.ignore_patterns(*(".svn",)),
                        copy_function=shutil.copy)

    # dump the api in rst files
    if os.path.exists(SPHINX_IN_TMP):
        shutil.rmtree(SPHINX_IN_TMP, True)

    rna2sphinx(SPHINX_IN_TMP)

    if ARGS.full_rebuild:
        # only for full updates
        shutil.rmtree(SPHINX_IN, True)
        shutil.copytree(SPHINX_IN_TMP,
                        SPHINX_IN,
                        copy_function=shutil.copy)
        if ARGS.sphinx_build and os.path.exists(SPHINX_OUT):
            shutil.rmtree(SPHINX_OUT, True)
        if ARGS.sphinx_build_pdf and os.path.exists(SPHINX_OUT_PDF):
            shutil.rmtree(SPHINX_OUT_PDF, True)
    else:
        # move changed files in SPHINX_IN
        align_sphinx_in_to_sphinx_in_tmp(SPHINX_IN_TMP, SPHINX_IN)

    # report which example files weren't used
    EXAMPLE_SET_UNUSED = EXAMPLE_SET - EXAMPLE_SET_USED
    if EXAMPLE_SET_UNUSED:
        BPY_LOGGER.debug("\nUnused examples found in '%s'..." % EXAMPLES_DIR)
        for f in sorted(EXAMPLE_SET_UNUSED):
            BPY_LOGGER.debug("    %s.py" % f)
        BPY_LOGGER.debug("  %d total\n" % len(EXAMPLE_SET_UNUSED))

    # eventually, build the html docs
    if ARGS.sphinx_build:
        import subprocess
        subprocess.call(SPHINX_BUILD)

        # sphinx-build log cleanup+sort
        if ARGS.log:
            if os.stat(SPHINX_BUILD_LOG).st_size:
                refactor_sphinx_log(SPHINX_BUILD_LOG)

    # eventually, build the pdf docs
    if ARGS.sphinx_build_pdf:
        import subprocess
        subprocess.call(SPHINX_BUILD_PDF)
        subprocess.call(SPHINX_MAKE_PDF, stdout=SPHINX_MAKE_PDF_STDOUT)

        # sphinx-build log cleanup+sort
        if ARGS.log:
            if os.stat(SPHINX_BUILD_PDF_LOG).st_size:
                refactor_sphinx_log(SPHINX_BUILD_PDF_LOG)

    # eventually, prepare the dir to be deployed online (REFERENCE_PATH)
    if ARGS.pack_reference:

        if ARGS.sphinx_build:
            # delete REFERENCE_PATH
            if os.path.exists(REFERENCE_PATH):
                shutil.rmtree(REFERENCE_PATH, True)

            # copy SPHINX_OUT to the REFERENCE_PATH
            ignores = ('.doctrees', '.buildinfo')
            shutil.copytree(SPHINX_OUT,
                            REFERENCE_PATH,
                            ignore=shutil.ignore_patterns(*ignores))

            # zip REFERENCE_PATH
            basename = os.path.join(ARGS.output_dir, REFERENCE_NAME)
            tmp_path = shutil.make_archive(basename, 'zip',
                                           root_dir=ARGS.output_dir,
                                           base_dir=REFERENCE_NAME)
            final_path = os.path.join(REFERENCE_PATH, BLENDER_ZIP_FILENAME)
            os.rename(tmp_path, final_path)

        if ARGS.sphinx_build_pdf:
            # copy the pdf to REFERENCE_PATH
            shutil.copy(os.path.join(SPHINX_OUT_PDF, "contents.pdf"),
                        os.path.join(REFERENCE_PATH, BLENDER_PDF_FILENAME))

    teardown_blender(setup_data)

    sys.exit()


if __name__ == '__main__':
    main()<|MERGE_RESOLUTION|>--- conflicted
+++ resolved
@@ -1766,20 +1766,12 @@
     fw("html_split_index = True\n")
     fw("html_static_path = ['static']\n")
     fw("templates_path = ['templates']\n")
-<<<<<<< HEAD
-    fw("html_context = {'commit': '%s'}\n" % BLENDER_VERSION_HASH)
+    fw("html_context = {'commit': '%s - %s'}\n" % (BLENDER_VERSION_HASH_HTML_LINK, BLENDER_VERSION_DATE))
     fw("html_extra_path = ['static/favicon.ico', 'static/upbge_logo.png']\n")
     fw("html_favicon = 'static/favicon.ico'\n")
     fw("html_logo = 'static/upbge_logo.png'\n")
-    fw("html_last_updated_fmt = '%m/%d/%Y'\n\n")
-=======
-    fw("html_context = {'commit': '%s - %s'}\n" % (BLENDER_VERSION_HASH_HTML_LINK, BLENDER_VERSION_DATE))
-    fw("html_extra_path = ['static/favicon.ico', 'static/blender_logo.svg']\n")
-    fw("html_favicon = 'static/favicon.ico'\n")
-    fw("html_logo = 'static/blender_logo.svg'\n")
     # Disable default `last_updated` value, since this is the date of doc generation, not the one of the source commit.
     fw("html_last_updated_fmt = None\n\n")
->>>>>>> 81ec3dce
     fw("if html_theme == 'sphinx_rtd_theme':\n")
     fw("    html_css_files = ['css/version_switch.css']\n")
     fw("    html_js_files = ['js/version_switch.js']\n")
