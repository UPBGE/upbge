--- conflicted
+++ resolved
@@ -1733,11 +1733,7 @@
     fw("import sys, os\n\n")
     fw("extensions = ['sphinx.ext.intersphinx']\n\n")
     fw("intersphinx_mapping = {'blender_manual': ('https://docs.blender.org/manual/en/dev/', None)}\n\n")
-<<<<<<< HEAD
-    fw("project = 'UPBGE 0.3 + Blender %s Python API'\n" % BLENDER_VERSION_DOTS)
-=======
-    fw("project = 'Blender %s Python API'\n" % BLENDER_VERSION_STRING)
->>>>>>> cbd23a73
+    fw("project = 'UPBGE 0.32 + Blender %s Python API'\n" % BLENDER_VERSION_STRING)
     fw("master_doc = 'index'\n")
     fw("copyright = u'Blender Foundation'\n")
     fw("version = '%s'\n" % BLENDER_VERSION_DOTS)
@@ -1779,13 +1775,9 @@
     fw("html_show_search_summary = True\n")
     fw("html_split_index = True\n")
     fw("html_static_path = ['static']\n")
-<<<<<<< HEAD
-    fw("html_extra_path = ['static/favicon.ico', 'static/upbge_logo.png']\n")
-=======
     fw("templates_path = ['templates']\n")
     fw("html_context = {'commit': '%s'}\n" % BLENDER_VERSION_HASH)
-    fw("html_extra_path = ['static/favicon.ico', 'static/blender_logo.svg']\n")
->>>>>>> cbd23a73
+    fw("html_extra_path = ['static/favicon.ico', 'static/upbge_logo.png']\n")
     fw("html_favicon = 'static/favicon.ico'\n")
     fw("html_logo = 'static/upbge_logo.png'\n")
     fw("html_last_updated_fmt = '%m/%d/%Y'\n\n")
