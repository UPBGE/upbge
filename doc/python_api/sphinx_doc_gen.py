--- conflicted
+++ resolved
@@ -1905,25 +1905,16 @@
     file = open(filepath, "w", encoding="utf-8")
     fw = file.write
 
-<<<<<<< HEAD
-    fw(title_string("UPBGE 0.4+ + Blender %s Python API Documentation" % BLENDER_VERSION_DOTS, "%", double=True))
-=======
-    fw(title_string("Blender {:s} Python API Documentation".format(BLENDER_VERSION_DOTS), "%", double=True))
->>>>>>> e5a921ad
+    fw(title_string("UPBGE 0.4+ + Blender {:s} Python API Documentation".format(BLENDER_VERSION_DOTS), "%", double=True))
     fw("\n")
     fw("Welcome to the Python API documentation for `UPBGE <https://upbge.org>`__ and `Blender <https://www.blender.org>`__, ")
     fw("the free and open source 3D creation suite + integrated game engine.\n")
     fw("\n")
 
-<<<<<<< HEAD
-    # fw("`A PDF version of this document is also available <%s>`_\n" % BLENDER_PDF_FILENAME)
-    fw("This site can be used offline: `Download the full documentation (zipped HTML files) <https://upbge.org/docs/latest/api/upbge-api-reference.zip>`__\n")
-=======
     # fw("`A PDF version of this document is also available <{:s}>`_\n".format(BLENDER_PDF_FILENAME))
-    fw("This site can be used offline: `Download the full documentation (zipped HTML files) <{:s}>`__\n".format(
+    fw("This site can be used offline: `Download the full documentation (zipped HTML files) <https://upbge.org/docs/latest/api/upbge-api-reference.zip>`__\n".format(
         BLENDER_ZIP_FILENAME,
     ))
->>>>>>> e5a921ad
     fw("\n")
 
     if not EXCLUDE_INFO_DOCS:
