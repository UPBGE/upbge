--- conflicted
+++ resolved
@@ -671,6 +671,7 @@
 		bf_imbuf_dds
 		bf_collada
 		bf_blenfont
+		bf_gpu  # duplicate for blenfont
 		bf_blentranslation
 
 		bf_intern_ghost
@@ -703,22 +704,10 @@
 		extern_wcwidth
 		extern_sdlew
 
-<<<<<<< HEAD
-=======
-		bf_blenfont
-		bf_gpu  # duplicate for blenfont
-		bf_blentranslation
-		bf_intern_audaspace
-		audaspace
-		audaspace-py
-		bf_intern_mikktspace
-		bf_intern_dualcon
-		bf_intern_cycles
-		cycles_device
->>>>>>> 95150b84
 		cycles_render
 		cycles_graph
 		cycles_bvh
+		cycles_device
 		cycles_kernel
 		cycles_util
 		cycles_subd
