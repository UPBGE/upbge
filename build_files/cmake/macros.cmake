# ***** BEGIN GPL LICENSE BLOCK *****
#
# This program is free software; you can redistribute it and/or
# modify it under the terms of the GNU General Public License
# as published by the Free Software Foundation; either version 2
# of the License, or (at your option) any later version.
#
# This program is distributed in the hope that it will be useful,
# but WITHOUT ANY WARRANTY; without even the implied warranty of
# MERCHANTABILITY or FITNESS FOR A PARTICULAR PURPOSE.  See the
# GNU General Public License for more details.
#
# You should have received a copy of the GNU General Public License
# along with this program; if not, write to the Free Software Foundation,
# Inc., 51 Franklin Street, Fifth Floor, Boston, MA 02110-1301, USA.
#
# The Original Code is Copyright (C) 2006, Blender Foundation
# All rights reserved.
#
# The Original Code is: all of this file.
#
# Contributor(s): Jacques Beaurain.
#
# ***** END GPL LICENSE BLOCK *****

macro(list_insert_after
	list_id item_check item_add
	)
	set(_index)
	list(FIND "${list_id}" "${item_check}" _index)
	if("${_index}" MATCHES "-1")
		message(FATAL_ERROR "'${list_id}' doesn't contain '${item_check}'")
	endif()
	math(EXPR _index "${_index} + 1")
	list(INSERT ${list_id} "${_index}" ${item_add})
	unset(_index)
endmacro()

macro(list_insert_before
	list_id item_check item_add
	)
	set(_index)
	list(FIND "${list_id}" "${item_check}" _index)
	if("${_index}" MATCHES "-1")
		message(FATAL_ERROR "'${list_id}' doesn't contain '${item_check}'")
	endif()
	list(INSERT ${list_id} "${_index}" ${item_add})
	unset(_index)
endmacro()

function(list_assert_duplicates
	list_id
	)

	# message(STATUS "list data: ${list_id}")

	list(LENGTH list_id _len_before)
	list(REMOVE_DUPLICATES list_id)
	list(LENGTH list_id _len_after)
	# message(STATUS "list size ${_len_before} -> ${_len_after}")
	if(NOT _len_before EQUAL _len_after)
		message(FATAL_ERROR "duplicate found in list which should not contain duplicates: ${list_id}")
	endif()
	unset(_len_before)
	unset(_len_after)
endfunction()


# foo_bar.spam --> foo_barMySuffix.spam
macro(file_suffix
	file_name_new file_name file_suffix
	)

	get_filename_component(_file_name_PATH ${file_name} PATH)
	get_filename_component(_file_name_NAME_WE ${file_name} NAME_WE)
	get_filename_component(_file_name_EXT ${file_name} EXT)
	set(${file_name_new} "${_file_name_PATH}/${_file_name_NAME_WE}${file_suffix}${_file_name_EXT}")

	unset(_file_name_PATH)
	unset(_file_name_NAME_WE)
	unset(_file_name_EXT)
endmacro()

# useful for adding debug suffix to library lists:
# /somepath/foo.lib --> /somepath/foo_d.lib
macro(file_list_suffix
	fp_list_new fp_list fn_suffix
	)

	# incase of empty list
	set(_fp)
	set(_fp_suffixed)

	set(fp_list_new)

	foreach(_fp ${fp_list})
		file_suffix(_fp_suffixed "${_fp}" "${fn_suffix}")
		list(APPEND "${fp_list_new}" "${_fp_suffixed}")
	endforeach()

	unset(_fp)
	unset(_fp_suffixed)

endmacro()

if(UNIX AND NOT APPLE)
	macro(find_package_static)
		set(_cmake_find_library_suffixes_back ${CMAKE_FIND_LIBRARY_SUFFIXES})
		set(CMAKE_FIND_LIBRARY_SUFFIXES .a ${CMAKE_FIND_LIBRARY_SUFFIXES})
		find_package(${ARGV})
		set(CMAKE_FIND_LIBRARY_SUFFIXES ${_cmake_find_library_suffixes_back})
		unset(_cmake_find_library_suffixes_back)
	endmacro()

	macro(find_library_static)
		set(_cmake_find_library_suffixes_back ${CMAKE_FIND_LIBRARY_SUFFIXES})
		set(CMAKE_FIND_LIBRARY_SUFFIXES .a ${CMAKE_FIND_LIBRARY_SUFFIXES})
		find_library(${ARGV})
		set(CMAKE_FIND_LIBRARY_SUFFIXES ${_cmake_find_library_suffixes_back})
		unset(_cmake_find_library_suffixes_back)
	endmacro()
endif()

function(target_link_libraries_optimized
	TARGET
	LIBS
	)

	foreach(_LIB ${LIBS})
		target_link_libraries(${TARGET} optimized "${_LIB}")
	endforeach()
endfunction()

function(target_link_libraries_debug
	TARGET
	LIBS
	)

	foreach(_LIB ${LIBS})
		target_link_libraries(${TARGET} debug "${_LIB}")
	endforeach()
endfunction()

# Nicer makefiles with -I/1/foo/ instead of -I/1/2/3/../../foo/
# use it instead of include_directories()
function(blender_include_dirs
	includes
	)

	set(_ALL_INCS "")
	foreach(_INC ${ARGV})
		get_filename_component(_ABS_INC ${_INC} ABSOLUTE)
		list(APPEND _ALL_INCS ${_ABS_INC})
		# for checking for invalid includes, disable for regular use
		##if(NOT EXISTS "${_ABS_INC}/")
		##	message(FATAL_ERROR "Include not found: ${_ABS_INC}/")
		##endif()
	endforeach()
	include_directories(${_ALL_INCS})
endfunction()

function(blender_include_dirs_sys
	includes
	)

	set(_ALL_INCS "")
	foreach(_INC ${ARGV})
		get_filename_component(_ABS_INC ${_INC} ABSOLUTE)
		list(APPEND _ALL_INCS ${_ABS_INC})
		##if(NOT EXISTS "${_ABS_INC}/")
		##	message(FATAL_ERROR "Include not found: ${_ABS_INC}/")
		##endif()
	endforeach()
	include_directories(SYSTEM ${_ALL_INCS})
endfunction()

function(blender_source_group
	sources
	)

	# Group by location on disk
	source_group("Source Files" FILES CMakeLists.txt)

	foreach(_SRC ${sources})
		get_filename_component(_SRC_EXT ${_SRC} EXT)
		if((${_SRC_EXT} MATCHES ".h") OR
		   (${_SRC_EXT} MATCHES ".hpp") OR
		   (${_SRC_EXT} MATCHES ".hh"))

			set(GROUP_ID "Header Files")
		else()
			set(GROUP_ID "Source Files")
		endif()
		source_group("${GROUP_ID}" FILES ${_SRC})
	endforeach()
endfunction()


# Support per-target CMake flags
# Read from: CMAKE_C_FLAGS_**** (made upper case) when set.
#
# 'name' should always match the target name,
# use this macro before add_library or add_executable.
#
# Optionally takes an arg passed to set(), eg PARENT_SCOPE.
macro(add_cc_flags_custom_test
	name
	)

	string(TOUPPER ${name} _name_upper)
	if(DEFINED CMAKE_C_FLAGS_${_name_upper})
		message(STATUS "Using custom CFLAGS: CMAKE_C_FLAGS_${_name_upper} in \"${CMAKE_CURRENT_SOURCE_DIR}\"")
		set(CMAKE_C_FLAGS "${CMAKE_C_FLAGS} ${CMAKE_C_FLAGS_${_name_upper}}" ${ARGV1})
	endif()
	if(DEFINED CMAKE_CXX_FLAGS_${_name_upper})
		message(STATUS "Using custom CXXFLAGS: CMAKE_CXX_FLAGS_${_name_upper} in \"${CMAKE_CURRENT_SOURCE_DIR}\"")
		set(CMAKE_CXX_FLAGS "${CMAKE_CXX_FLAGS} ${CMAKE_CXX_FLAGS_${_name_upper}}" ${ARGV1})
	endif()
	unset(_name_upper)

endmacro()


# only MSVC uses SOURCE_GROUP
function(blender_add_lib__impl
	name
	sources
	includes
	includes_sys
	)

	# message(STATUS "Configuring library ${name}")

	# include_directories(${includes})
	# include_directories(SYSTEM ${includes_sys})
	blender_include_dirs("${includes}")
	blender_include_dirs_sys("${includes_sys}")

	add_library(${name} ${sources})

	# works fine without having the includes
	# listed is helpful for IDE's (QtCreator/MSVC)
	blender_source_group("${sources}")

	#if enabled, set the FOLDER property for visual studio projects
	if(WINDOWS_USE_VISUAL_STUDIO_FOLDERS)
		get_filename_component(FolderDir ${CMAKE_CURRENT_SOURCE_DIR} DIRECTORY)
		string(REPLACE ${CMAKE_SOURCE_DIR} "" FolderDir ${FolderDir})
		set_target_properties(${name} PROPERTIES FOLDER ${FolderDir})
	endif()

	list_assert_duplicates("${sources}")
	list_assert_duplicates("${includes}")
	# Not for system includes because they can resolve to the same path
	# list_assert_duplicates("${includes_sys}")

endfunction()


function(blender_add_lib_nolist
	name
	sources
	includes
	includes_sys
	)

	add_cc_flags_custom_test(${name} PARENT_SCOPE)

	blender_add_lib__impl(${name} "${sources}" "${includes}" "${includes_sys}")
endfunction()

function(blender_add_lib
	name
	sources
	includes
	includes_sys
	)

	add_cc_flags_custom_test(${name} PARENT_SCOPE)

	blender_add_lib__impl(${name} "${sources}" "${includes}" "${includes_sys}")

	set_property(GLOBAL APPEND PROPERTY BLENDER_LINK_LIBS ${name})
endfunction()


function(SETUP_LIBDIRS)

	# NOTE: For all new libraries, use absolute library paths.
	# This should eventually be phased out.

	if(NOT MSVC)
		link_directories(${JPEG_LIBPATH} ${PNG_LIBPATH} ${ZLIB_LIBPATH} ${FREETYPE_LIBPATH})

		if(WITH_PYTHON)  #  AND NOT WITH_PYTHON_MODULE  # WIN32 needs
			link_directories(${PYTHON_LIBPATH})
		endif()
		if(WITH_SDL AND NOT WITH_SDL_DYNLOAD)
			link_directories(${SDL_LIBPATH})
		endif()
		if(WITH_CODEC_FFMPEG)
			link_directories(${FFMPEG_LIBPATH})
		endif()
		if(WITH_IMAGE_OPENEXR)
			link_directories(${OPENEXR_LIBPATH})
		endif()
		if(WITH_IMAGE_TIFF)
			link_directories(${TIFF_LIBPATH})
		endif()
		if(WITH_BOOST)
			link_directories(${BOOST_LIBPATH})
		endif()
		if(WITH_OPENIMAGEIO)
			link_directories(${OPENIMAGEIO_LIBPATH})
		endif()
		if(WITH_OPENCOLORIO)
			link_directories(${OPENCOLORIO_LIBPATH})
		endif()
		if(WITH_OPENVDB)
			link_directories(${OPENVDB_LIBPATH})
		endif()
		if(WITH_OPENAL)
			link_directories(${OPENAL_LIBPATH})
		endif()
		if(WITH_JACK AND NOT WITH_JACK_DYNLOAD)
			link_directories(${JACK_LIBPATH})
		endif()
		if(WITH_CODEC_SNDFILE)
			link_directories(${LIBSNDFILE_LIBPATH})
		endif()
		if(WITH_FFTW3)
			link_directories(${FFTW3_LIBPATH})
		endif()
		if(WITH_OPENCOLLADA)
			link_directories(${OPENCOLLADA_LIBPATH})
			## Never set
			# link_directories(${PCRE_LIBPATH})
			# link_directories(${EXPAT_LIBPATH})
		endif()
		if(WITH_LLVM)
			link_directories(${LLVM_LIBPATH})
		endif()

		if(WITH_ALEMBIC)
			link_directories(${ALEMBIC_LIBPATH})
			link_directories(${HDF5_LIBPATH})
		endif()

		if(WIN32 AND NOT UNIX)
			link_directories(${PTHREADS_LIBPATH})
		endif()
	endif()
endfunction()

macro(setup_platform_linker_flags)
	set(CMAKE_EXE_LINKER_FLAGS "${CMAKE_EXE_LINKER_FLAGS} ${PLATFORM_LINKFLAGS}")
	set(CMAKE_EXE_LINKER_FLAGS_DEBUG "${CMAKE_EXE_LINKER_FLAGS_DEBUG} ${PLATFORM_LINKFLAGS_DEBUG}")
endmacro()

function(setup_liblinks
	target
	)

	set(CMAKE_EXE_LINKER_FLAGS "${CMAKE_EXE_LINKER_FLAGS} ${PLATFORM_LINKFLAGS}" PARENT_SCOPE)
	set(CMAKE_EXE_LINKER_FLAGS_DEBUG "${CMAKE_EXE_LINKER_FLAGS_DEBUG} ${PLATFORM_LINKFLAGS_DEBUG}" PARENT_SCOPE)

	set(CMAKE_SHARED_LINKER_FLAGS "${CMAKE_SHARED_LINKER_FLAGS} ${PLATFORM_LINKFLAGS}" PARENT_SCOPE)
	set(CMAKE_SHARED_LINKER_FLAGS_DEBUG "${CMAKE_SHARED_LINKER_FLAGS_DEBUG} ${PLATFORM_LINKFLAGS_DEBUG}" PARENT_SCOPE)

	set(CMAKE_MODULE_LINKER_FLAGS "${CMAKE_MODULE_LINKER_FLAGS} ${PLATFORM_LINKFLAGS}" PARENT_SCOPE)
	set(CMAKE_MODULE_LINKER_FLAGS_DEBUG "${CMAKE_MODULE_LINKER_FLAGS_DEBUG} ${PLATFORM_LINKFLAGS_DEBUG}" PARENT_SCOPE)

	# jemalloc must be early in the list, to be before pthread (see T57998)
	if(WITH_MEM_JEMALLOC)
		target_link_libraries(${target} ${JEMALLOC_LIBRARIES})
	endif()

	target_link_libraries(
		${target}
		${PNG_LIBRARIES}
		${FREETYPE_LIBRARY}
	)

	# since we are using the local libs for python when compiling msvc projects, we need to add _d when compiling debug versions
	if(WITH_PYTHON)  # AND NOT WITH_PYTHON_MODULE  # WIN32 needs
		target_link_libraries(${target} ${PYTHON_LINKFLAGS})

		if(WIN32 AND NOT UNIX)
			file_list_suffix(PYTHON_LIBRARIES_DEBUG "${PYTHON_LIBRARIES}" "_d")
			target_link_libraries_debug(${target} "${PYTHON_LIBRARIES_DEBUG}")
			target_link_libraries_optimized(${target} "${PYTHON_LIBRARIES}")
			unset(PYTHON_LIBRARIES_DEBUG)
		else()
			target_link_libraries(${target} ${PYTHON_LIBRARIES})
		endif()
	endif()

	if(WITH_LZO AND WITH_SYSTEM_LZO)
		target_link_libraries(${target} ${LZO_LIBRARIES})
	endif()
	if(WITH_SYSTEM_GLEW)
		target_link_libraries(${target} ${BLENDER_GLEW_LIBRARIES})
	endif()
	if(WITH_BULLET AND WITH_SYSTEM_BULLET)
		target_link_libraries(${target} ${BULLET_LIBRARIES})
	endif()
	if(WITH_AUDASPACE AND WITH_SYSTEM_AUDASPACE)
		target_link_libraries(${target} ${AUDASPACE_C_LIBRARIES} ${AUDASPACE_PY_LIBRARIES})
	endif()
	if(WITH_OPENAL)
		target_link_libraries(${target} ${OPENAL_LIBRARY})
	endif()
	if(WITH_FFTW3)
		target_link_libraries(${target} ${FFTW3_LIBRARIES})
	endif()
	if(WITH_JACK AND NOT WITH_JACK_DYNLOAD)
		target_link_libraries(${target} ${JACK_LIBRARIES})
	endif()
	if(WITH_CODEC_SNDFILE)
		target_link_libraries(${target} ${LIBSNDFILE_LIBRARIES})
	endif()
	if(WITH_SDL AND NOT WITH_SDL_DYNLOAD)
		target_link_libraries(${target} ${SDL_LIBRARY})
	endif()
	if(WITH_IMAGE_TIFF)
		target_link_libraries(${target} ${TIFF_LIBRARY})
	endif()
	if(WITH_OPENIMAGEIO)
		target_link_libraries(${target} ${OPENIMAGEIO_LIBRARIES})
	endif()
	if(WITH_OPENCOLORIO)
		target_link_libraries(${target} ${OPENCOLORIO_LIBRARIES})
	endif()
	if(WITH_OPENSUBDIV)
			target_link_libraries(${target} ${OPENSUBDIV_LIBRARIES})
	endif()
	if(WITH_OPENVDB)
		target_link_libraries(${target} ${OPENVDB_LIBRARIES} ${TBB_LIBRARIES} ${BLOSC_LIBRARIES})
	endif()
	if(WITH_CYCLES_OSL)
		target_link_libraries(${target} ${OSL_LIBRARIES})
	endif()
	if(WITH_CYCLES_EMBREE)
		target_link_libraries(${target} ${EMBREE_LIBRARIES})
	endif()
	if(WITH_BOOST)
		target_link_libraries(${target} ${BOOST_LIBRARIES})
		if(Boost_USE_STATIC_LIBS AND Boost_USE_ICU)
			target_link_libraries(${target} ${ICU_LIBRARIES})
		endif()
	endif()
	target_link_libraries(${target} ${JPEG_LIBRARIES})
	if(WITH_ALEMBIC)
		target_link_libraries(${target} ${ALEMBIC_LIBRARIES} ${HDF5_LIBRARIES})
	endif()
	if(WITH_IMAGE_OPENEXR)
		target_link_libraries(${target} ${OPENEXR_LIBRARIES})
	endif()
	if(WITH_IMAGE_OPENJPEG)
		target_link_libraries(${target} ${OPENJPEG_LIBRARIES})
	endif()
	if(WITH_CODEC_FFMPEG)
		target_link_libraries(${target} ${FFMPEG_LIBRARIES})
	endif()
	if(WITH_OPENCOLLADA)
		if(WIN32 AND NOT UNIX)
			file_list_suffix(OPENCOLLADA_LIBRARIES_DEBUG "${OPENCOLLADA_LIBRARIES}" "_d")
			target_link_libraries_debug(${target} "${OPENCOLLADA_LIBRARIES_DEBUG}")
			target_link_libraries_optimized(${target} "${OPENCOLLADA_LIBRARIES}")
			unset(OPENCOLLADA_LIBRARIES_DEBUG)

			file_list_suffix(PCRE_LIBRARIES_DEBUG "${PCRE_LIBRARIES}" "_d")
			target_link_libraries_debug(${target} "${PCRE_LIBRARIES_DEBUG}")
			target_link_libraries_optimized(${target} "${PCRE_LIBRARIES}")
			unset(PCRE_LIBRARIES_DEBUG)

			if(EXPAT_LIB)
				file_list_suffix(EXPAT_LIB_DEBUG "${EXPAT_LIB}" "_d")
				target_link_libraries_debug(${target} "${EXPAT_LIB_DEBUG}")
				target_link_libraries_optimized(${target} "${EXPAT_LIB}")
				unset(EXPAT_LIB_DEBUG)
			endif()
		else()
			target_link_libraries(
				${target}
				${OPENCOLLADA_LIBRARIES}
				${PCRE_LIBRARIES}
				${XML2_LIBRARIES}
				${EXPAT_LIB}
			)
		endif()
	endif()
	if(WITH_MOD_CLOTH_ELTOPO)
		target_link_libraries(${target} ${LAPACK_LIBRARIES})
	endif()
	if(WITH_LLVM)
		target_link_libraries(${target} ${LLVM_LIBRARY})
	endif()
	if(WIN32 AND NOT UNIX)
		target_link_libraries(${target} ${PTHREADS_LIBRARIES})
	endif()
	if(UNIX AND NOT APPLE)
		if(WITH_OPENMP_STATIC)
			target_link_libraries(${target} ${OpenMP_LIBRARIES})
		endif()
		if(WITH_INPUT_NDOF)
			target_link_libraries(${target} ${NDOF_LIBRARIES})
		endif()
	endif()
	if(WITH_SYSTEM_GLOG)
		target_link_libraries(${target} ${GLOG_LIBRARIES})
	endif()
	if(WITH_SYSTEM_GFLAGS)
		target_link_libraries(${target} ${GFLAGS_LIBRARIES})
	endif()

	# We put CLEW and CUEW here because OPENSUBDIV_LIBRARIES depends on them..
	if(WITH_CYCLES OR WITH_COMPOSITOR OR WITH_OPENSUBDIV)
		target_link_libraries(${target} "extern_clew")
		if(WITH_CUDA_DYNLOAD)
			target_link_libraries(${target} "extern_cuew")
		else()
			target_link_libraries(${target} ${CUDA_CUDA_LIBRARY})
		endif()
	endif()

	target_link_libraries(
		${target}
		${ZLIB_LIBRARIES}
	)

	#system libraries with no dependencies such as platform link libs or opengl should go last
	target_link_libraries(${target}
			${BLENDER_GL_LIBRARIES})

	#target_link_libraries(${target} ${PLATFORM_LINKLIBS} ${CMAKE_DL_LIBS})
	target_link_libraries(${target} ${PLATFORM_LINKLIBS})
endfunction()


function(SETUP_BLENDER_SORTED_LIBS)

	get_property(BLENDER_LINK_LIBS GLOBAL PROPERTY BLENDER_LINK_LIBS)

	list(APPEND BLENDER_LINK_LIBS
		bf_windowmanager
		bf_render
	)

	if(WITH_MOD_FLUID)
		list(APPEND BLENDER_LINK_LIBS bf_intern_elbeem)
	endif()

	if(WITH_CYCLES)
		list(APPEND BLENDER_LINK_LIBS
			cycles_render
			cycles_graph
			cycles_bvh
			cycles_device
			cycles_kernel
			cycles_util
			cycles_subd)
		if(WITH_CYCLES_OSL)
			list(APPEND BLENDER_LINK_LIBS cycles_kernel_osl)
		endif()
	endif()

	if(WITH_AUDASPACE AND NOT WITH_SYSTEM_AUDASPACE)
		list(APPEND BLENDER_LINK_LIBS
			audaspace
			audaspace-py)
	endif()

	# Sort libraries
	set(BLENDER_SORTED_LIBS
		bf_windowmanager

		bf_editor_undo

		bf_editor_space_api
		bf_editor_space_action
		bf_editor_space_buttons
		bf_editor_space_console
		bf_editor_space_file
		bf_editor_space_graph
		bf_editor_space_image
		bf_editor_space_info
		bf_editor_space_logic
		bf_editor_space_nla
		bf_editor_space_node
		bf_editor_space_outliner
		bf_editor_space_script
		bf_editor_space_sequencer
		bf_editor_space_statusbar
		bf_editor_space_text
		bf_editor_space_time
		bf_editor_space_topbar
		bf_editor_space_userpref
		bf_editor_space_view3d
		bf_editor_space_clip

		bf_editor_transform
		bf_editor_uvedit
		bf_editor_curve
		bf_editor_interface
		bf_editor_gizmo_library
		bf_editor_mesh
		bf_editor_metaball
		bf_editor_object
		bf_editor_gpencil
		bf_editor_lattice
		bf_editor_armature
		bf_editor_physics
		bf_editor_render
		bf_editor_scene
		bf_editor_screen
		bf_editor_sculpt_paint
		bf_editor_sound
		bf_editor_animation
		bf_editor_datafiles
		bf_editor_mask
		bf_editor_io
		bf_editor_util

		bf_render
		bf_python
		bf_python_ext
		bf_python_mathutils
		bf_python_gpu
		bf_python_bmesh
		bf_freestyle
		bf_ikplugin
		bf_modifiers
		bf_gpencil_modifiers
		bf_alembic
		bf_bmesh
		bf_gpu
		bf_draw
		bf_blenloader
		bf_blenkernel
		bf_shader_fx
		bf_gpencil_modifiers
		bf_physics
		bf_nodes
		bf_rna
		bf_editor_gizmo_library  # rna -> gizmo bad-level calls
		bf_python
		bf_imbuf
		bf_blenlib
		bf_depsgraph
		bf_intern_ghost
		bf_intern_string
		bf_avi
		bf_imbuf_cineon
		bf_imbuf_openexr
		bf_imbuf_openimageio
		bf_imbuf_dds
		bf_collada
		bf_intern_elbeem
		bf_intern_memutil
		bf_intern_guardedalloc
		bf_intern_ctr
		bf_intern_utfconv
		bf_intern_smoke
		extern_lzma
		extern_curve_fit_nd
		bf_intern_moto
		extern_openjpeg
		bf_dna

		bf_blenfont
		bf_gpu  # duplicate for blenfont
		bf_blentranslation
		bf_intern_audaspace
		audaspace
		audaspace-py
		bf_intern_mikktspace
		bf_intern_dualcon
		bf_intern_cycles
		cycles_device
		cycles_render
		cycles_graph
		cycles_bvh
		cycles_kernel
		cycles_util
		cycles_subd
		bf_intern_opencolorio
		bf_intern_gawain
		bf_intern_eigen
		extern_rangetree
		extern_wcwidth
		bf_intern_libmv
		extern_sdlew

		bf_intern_glew_mx
		bf_intern_clog
<<<<<<< HEAD
		bf_intern_opensubdiv
=======
		bf_intern_numaapi
>>>>>>> ce927e15
	)

	if(NOT WITH_SYSTEM_GLOG)
		list(APPEND BLENDER_SORTED_LIBS extern_glog)
	endif()

	if(NOT WITH_SYSTEM_GFLAGS)
		list(APPEND BLENDER_SORTED_LIBS extern_gflags)
	endif()

	if(WITH_COMPOSITOR)
		# added for opencl compositor
		list_insert_before(BLENDER_SORTED_LIBS "bf_blenkernel" "bf_compositor")
		list_insert_after(BLENDER_SORTED_LIBS "bf_compositor" "bf_intern_opencl")
	endif()

	if(WITH_LIBMV)
		list(APPEND BLENDER_SORTED_LIBS extern_ceres)
	endif()

	if(WITH_MOD_CLOTH_ELTOPO)
		list(APPEND BLENDER_SORTED_LIBS extern_eltopo)
	endif()

	if(NOT WITH_SYSTEM_LZO)
		list(APPEND BLENDER_SORTED_LIBS extern_minilzo)
	endif()

	if(NOT WITH_SYSTEM_GLEW)
		list(APPEND BLENDER_SORTED_LIBS ${BLENDER_GLEW_LIBRARIES})
	endif()

	if(WITH_BINRELOC)
		list(APPEND BLENDER_SORTED_LIBS extern_binreloc)
	endif()

	if(WITH_CXX_GUARDEDALLOC)
		list(APPEND BLENDER_SORTED_LIBS bf_intern_guardedalloc_cpp)
	endif()

	if(WITH_IK_SOLVER)
		list_insert_after(BLENDER_SORTED_LIBS "bf_intern_elbeem" "bf_intern_iksolver")
	endif()

	if(WITH_IK_ITASC)
		list(APPEND BLENDER_SORTED_LIBS bf_intern_itasc)
	endif()

	if(WITH_GHOST_XDND)
		list(APPEND BLENDER_SORTED_LIBS extern_xdnd)
	endif()

	if(WITH_CYCLES_OSL)
		list_insert_after(BLENDER_SORTED_LIBS "cycles_kernel" "cycles_kernel_osl")
	endif()

	if(WITH_INTERNATIONAL)
		list(APPEND BLENDER_SORTED_LIBS bf_intern_locale)
	endif()

	if(WITH_BULLET)
		list_insert_after(BLENDER_SORTED_LIBS "bf_blenkernel" "bf_intern_rigidbody")
	endif()

	if(WITH_BULLET AND NOT WITH_SYSTEM_BULLET)
		list_insert_after(BLENDER_SORTED_LIBS "extern_openjpeg" "extern_bullet")
	endif()

	if(WIN32)
		list(APPEND BLENDER_SORTED_LIBS bf_intern_gpudirect)
	endif()

	if(WITH_OPENVDB)
		list(APPEND BLENDER_SORTED_LIBS bf_intern_openvdb)
	endif()

	foreach(SORTLIB ${BLENDER_SORTED_LIBS})
		set(REMLIB ${SORTLIB})
		foreach(SEARCHLIB ${BLENDER_LINK_LIBS})
			if(${SEARCHLIB} STREQUAL ${SORTLIB})
				set(REMLIB "")
			endif()
		endforeach()
		if(REMLIB)
			# message(STATUS "Removing library ${REMLIB} from blender linking because: not configured")
			list(APPEND REM_MSG ${REMLIB})
			list(REMOVE_ITEM BLENDER_SORTED_LIBS ${REMLIB})
		endif()
	endforeach()
	if(REM_MSG)
		list(SORT REM_MSG)
		message(STATUS "Blender Skipping: (${REM_MSG})")
	endif()


	set(BLENDER_SORTED_LIBS ${BLENDER_SORTED_LIBS} PARENT_SCOPE)

	# for top-level tests
	set_property(GLOBAL PROPERTY BLENDER_SORTED_LIBS_PROP ${BLENDER_SORTED_LIBS})
endfunction()

macro(TEST_SSE_SUPPORT
	_sse_flags
	_sse2_flags)

	include(CheckCSourceRuns)

	# message(STATUS "Detecting SSE support")
	if(CMAKE_COMPILER_IS_GNUCC OR (CMAKE_C_COMPILER_ID MATCHES "Clang"))
		set(${_sse_flags} "-msse")
		set(${_sse2_flags} "-msse2")
	elseif(MSVC)
		# x86_64 has this auto enabled
		if("${CMAKE_SIZEOF_VOID_P}" EQUAL "8")
			set(${_sse_flags} "")
			set(${_sse2_flags} "")
		else()
			set(${_sse_flags} "/arch:SSE")
			set(${_sse2_flags} "/arch:SSE2")
		endif()
	elseif(CMAKE_C_COMPILER_ID MATCHES "Intel")
		set(${_sse_flags} "")  # icc defaults to -msse
		set(${_sse2_flags} "")  # icc defaults to -msse2
	else()
		message(WARNING "SSE flags for this compiler: '${CMAKE_C_COMPILER_ID}' not known")
		set(${_sse_flags})
		set(${_sse2_flags})
	endif()

	set(CMAKE_REQUIRED_FLAGS "${${_sse_flags}} ${${_sse2_flags}}")

	if(NOT DEFINED SUPPORT_SSE_BUILD)
		# result cached
		check_c_source_runs("
			#include <xmmintrin.h>
			int main(void) { __m128 v = _mm_setzero_ps(); return 0; }"
		SUPPORT_SSE_BUILD)

		if(SUPPORT_SSE_BUILD)
			message(STATUS "SSE Support: detected.")
		else()
			message(STATUS "SSE Support: missing.")
		endif()
	endif()

	if(NOT DEFINED SUPPORT_SSE2_BUILD)
		# result cached
		check_c_source_runs("
			#include <emmintrin.h>
			int main(void) { __m128d v = _mm_setzero_pd(); return 0; }"
		SUPPORT_SSE2_BUILD)

		if(SUPPORT_SSE2_BUILD)
			message(STATUS "SSE2 Support: detected.")
		else()
			message(STATUS "SSE2 Support: missing.")
		endif()
	endif()

	unset(CMAKE_REQUIRED_FLAGS)
endmacro()

# Only print message if running CMake first time
macro(message_first_run)
	if(FIRST_RUN)
		message(${ARGV})
	endif()
endmacro()

# when we have warnings as errors applied globally this
# needs to be removed for some external libs which we dont maintain.

# utility macro
macro(remove_cc_flag
	_flag)

	foreach(flag ${ARGV})
		string(REGEX REPLACE ${flag} "" CMAKE_C_FLAGS "${CMAKE_C_FLAGS}")
		string(REGEX REPLACE ${flag} "" CMAKE_C_FLAGS_DEBUG "${CMAKE_C_FLAGS_DEBUG}")
		string(REGEX REPLACE ${flag} "" CMAKE_C_FLAGS_RELEASE "${CMAKE_C_FLAGS_RELEASE}")
		string(REGEX REPLACE ${flag} "" CMAKE_C_FLAGS_MINSIZEREL "${CMAKE_C_FLAGS_MINSIZEREL}")
		string(REGEX REPLACE ${flag} "" CMAKE_C_FLAGS_RELWITHDEBINFO "${CMAKE_C_FLAGS_RELWITHDEBINFO}")

		string(REGEX REPLACE ${flag} "" CMAKE_CXX_FLAGS "${CMAKE_CXX_FLAGS}")
		string(REGEX REPLACE ${flag} "" CMAKE_CXX_FLAGS_DEBUG "${CMAKE_CXX_FLAGS_DEBUG}")
		string(REGEX REPLACE ${flag} "" CMAKE_CXX_FLAGS_RELEASE "${CMAKE_CXX_FLAGS_RELEASE}")
		string(REGEX REPLACE ${flag} "" CMAKE_CXX_FLAGS_MINSIZEREL "${CMAKE_CXX_FLAGS_MINSIZEREL}")
		string(REGEX REPLACE ${flag} "" CMAKE_CXX_FLAGS_RELWITHDEBINFO "${CMAKE_CXX_FLAGS_RELWITHDEBINFO}")
	endforeach()
	unset(flag)

endmacro()

macro(add_c_flag
	flag)

	set(CMAKE_C_FLAGS "${CMAKE_C_FLAGS} ${flag}")
	set(CMAKE_CXX_FLAGS "${CMAKE_CXX_FLAGS} ${flag}")
endmacro()

macro(add_cxx_flag
	flag)

	set(CMAKE_CXX_FLAGS "${CMAKE_CXX_FLAGS} ${flag}")
endmacro()

macro(remove_strict_flags)

	if(CMAKE_COMPILER_IS_GNUCC)
		remove_cc_flag(
			"-Wstrict-prototypes"
			"-Wmissing-prototypes"
			"-Wmissing-declarations"
			"-Wmissing-format-attribute"
			"-Wunused-local-typedefs"
			"-Wunused-macros"
			"-Wunused-parameter"
			"-Wwrite-strings"
			"-Wredundant-decls"
			"-Wundef"
			"-Wshadow"
			"-Wdouble-promotion"
			"-Wold-style-definition"
			"-Werror=[^ ]+"
			"-Werror"
		)

		# negate flags implied by '-Wall'
		add_c_flag("${C_REMOVE_STRICT_FLAGS}")
		add_cxx_flag("${CXX_REMOVE_STRICT_FLAGS}")
	endif()

	if(CMAKE_C_COMPILER_ID MATCHES "Clang")
		remove_cc_flag(
			"-Wunused-parameter"
			"-Wunused-variable"
			"-Werror=[^ ]+"
			"-Werror"
		)

		# negate flags implied by '-Wall'
		add_c_flag("${C_REMOVE_STRICT_FLAGS}")
		add_cxx_flag("${CXX_REMOVE_STRICT_FLAGS}")
	endif()

	if(MSVC)
		# TODO
	endif()

endmacro()

macro(remove_extra_strict_flags)
	if(CMAKE_COMPILER_IS_GNUCC)
		remove_cc_flag(
			"-Wunused-parameter"
		)
	endif()

	if(CMAKE_C_COMPILER_ID MATCHES "Clang")
		remove_cc_flag(
			"-Wunused-parameter"
		)
	endif()

	if(MSVC)
		# TODO
	endif()
endmacro()

# note, we can only append flags on a single file so we need to negate the options.
# at the moment we cant shut up ffmpeg deprecations, so use this, but will
# probably add more removals here.
macro(remove_strict_c_flags_file
	filenames)
	foreach(_SOURCE ${ARGV})
		if(CMAKE_COMPILER_IS_GNUCC OR
		   (CMAKE_C_COMPILER_ID MATCHES "Clang"))
			set_source_files_properties(${_SOURCE}
				PROPERTIES
					COMPILE_FLAGS "${C_REMOVE_STRICT_FLAGS}"
			)
		endif()
		if(MSVC)
			# TODO
		endif()
	endforeach()
	unset(_SOURCE)
endmacro()

macro(remove_strict_cxx_flags_file
	filenames)
	remove_strict_c_flags_file(${filenames} ${ARHV})
	foreach(_SOURCE ${ARGV})
		if(CMAKE_COMPILER_IS_GNUCC OR
		   (CMAKE_CXX_COMPILER_ID MATCHES "Clang"))
			set_source_files_properties(${_SOURCE}
				PROPERTIES
					COMPILE_FLAGS "${CXX_REMOVE_STRICT_FLAGS}"
			)
		endif()
		if(MSVC)
			# TODO
		endif()
	endforeach()
	unset(_SOURCE)
endmacro()

# External libs may need 'signed char' to be default.
macro(remove_cc_flag_unsigned_char)
	if(CMAKE_COMPILER_IS_GNUCC OR
	   (CMAKE_C_COMPILER_ID MATCHES "Clang") OR
	   (CMAKE_C_COMPILER_ID MATCHES "Intel"))
		remove_cc_flag("-funsigned-char")
	elseif(MSVC)
		remove_cc_flag("/J")
	else()
		message(WARNING
			"Compiler '${CMAKE_C_COMPILER_ID}' failed to disable 'unsigned char' flag."
			"Build files need updating."
		)
	endif()
endmacro()

function(ADD_CHECK_C_COMPILER_FLAG
	_CFLAGS
	_CACHE_VAR
	_FLAG
	)

	include(CheckCCompilerFlag)

	CHECK_C_COMPILER_FLAG("${_FLAG}" "${_CACHE_VAR}")
	if(${_CACHE_VAR})
		# message(STATUS "Using CFLAG: ${_FLAG}")
		set(${_CFLAGS} "${${_CFLAGS}} ${_FLAG}" PARENT_SCOPE)
	else()
		message(STATUS "Unsupported CFLAG: ${_FLAG}")
	endif()
endfunction()

function(ADD_CHECK_CXX_COMPILER_FLAG
	_CXXFLAGS
	_CACHE_VAR
	_FLAG
	)

	include(CheckCXXCompilerFlag)

	CHECK_CXX_COMPILER_FLAG("${_FLAG}" "${_CACHE_VAR}")
	if(${_CACHE_VAR})
		# message(STATUS "Using CXXFLAG: ${_FLAG}")
		set(${_CXXFLAGS} "${${_CXXFLAGS}} ${_FLAG}" PARENT_SCOPE)
	else()
		message(STATUS "Unsupported CXXFLAG: ${_FLAG}")
	endif()
endfunction()

function(get_blender_version)
	# extracts header vars and defines them in the parent scope:
	#
	# - BLENDER_VERSION (major.minor)
	# - BLENDER_VERSION_MAJOR
	# - BLENDER_VERSION_MINOR
	# - BLENDER_SUBVERSION (used for internal versioning mainly)
	# - BLENDER_VERSION_CHAR (a, b, c, ...or empty string)
	# - BLENDER_VERSION_CYCLE (alpha, beta, rc, release)

	# So cmake depends on BKE_blender.h, beware of inf-loops!
	CONFIGURE_FILE(${CMAKE_SOURCE_DIR}/source/blender/blenkernel/BKE_blender_version.h
	               ${CMAKE_BINARY_DIR}/source/blender/blenkernel/BKE_blender_version.h.done)

	file(STRINGS ${CMAKE_SOURCE_DIR}/source/blender/blenkernel/BKE_blender_version.h _contents REGEX "^#define[ \t]+BLENDER_.*$")

	string(REGEX REPLACE ".*#define[ \t]+BLENDER_VERSION[ \t]+([0-9]+).*" "\\1" _out_version "${_contents}")
	string(REGEX REPLACE ".*#define[ \t]+BLENDER_SUBVERSION[ \t]+([0-9]+).*" "\\1" _out_subversion "${_contents}")
	string(REGEX REPLACE ".*#define[ \t]+BLENDER_VERSION_CHAR[ \t]+([a-z]+).*" "\\1" _out_version_char "${_contents}")
	string(REGEX REPLACE ".*#define[ \t]+BLENDER_VERSION_CYCLE[ \t]+([a-z]+).*" "\\1" _out_version_cycle "${_contents}")

	if(NOT ${_out_version} MATCHES "[0-9]+")
		message(FATAL_ERROR "Version parsing failed for BLENDER_VERSION")
	endif()

	if(NOT ${_out_subversion} MATCHES "[0-9]+")
		message(FATAL_ERROR "Version parsing failed for BLENDER_SUBVERSION")
	endif()

	# clumsy regex, only single char are ok but it could be unset

	string(LENGTH "${_out_version_char}" _out_version_char_len)
	if(NOT _out_version_char_len EQUAL 1)
		set(_out_version_char "")
	elseif(NOT ${_out_version_char} MATCHES "[a-z]+")
		message(FATAL_ERROR "Version parsing failed for BLENDER_VERSION_CHAR")
	endif()

	if(NOT ${_out_version_cycle} MATCHES "[a-z]+")
		message(FATAL_ERROR "Version parsing failed for BLENDER_VERSION_CYCLE")
	endif()

	math(EXPR _out_version_major "${_out_version} / 100")
	math(EXPR _out_version_minor "${_out_version} % 100")

	# for packaging, alpha to numbers
	string(COMPARE EQUAL "${_out_version_char}" "" _out_version_char_empty)
	if(${_out_version_char_empty})
		set(_out_version_char_index "0")
	else()
		set(_char_ls a b c d e f g h i j k l m n o p q r s t u v w x y z)
		list(FIND _char_ls ${_out_version_char} _out_version_char_index)
		math(EXPR _out_version_char_index "${_out_version_char_index} + 1")
	endif()

	# output vars
	set(BLENDER_VERSION "${_out_version_major}.${_out_version_minor}" PARENT_SCOPE)
	set(BLENDER_VERSION_MAJOR "${_out_version_major}" PARENT_SCOPE)
	set(BLENDER_VERSION_MINOR "${_out_version_minor}" PARENT_SCOPE)
	set(BLENDER_SUBVERSION "${_out_subversion}" PARENT_SCOPE)
	set(BLENDER_VERSION_CHAR "${_out_version_char}" PARENT_SCOPE)
	set(BLENDER_VERSION_CHAR_INDEX "${_out_version_char_index}" PARENT_SCOPE)
	set(BLENDER_VERSION_CYCLE "${_out_version_cycle}" PARENT_SCOPE)

endfunction()


# hacks to override initial project settings
# these macros must be called directly before/after project(Blender)
macro(blender_project_hack_pre)
	# ------------------
	# GCC -O3 HACK START
	# needed because O3 can cause problems but
	# allow the builder to set O3 manually after.
	if(DEFINED CMAKE_C_FLAGS_RELEASE)
		set(_reset_standard_cflags_rel OFF)
	else()
		set(_reset_standard_cflags_rel ON)
	endif()
	if(DEFINED CMAKE_CXX_FLAGS_RELEASE)
		set(_reset_standard_cxxflags_rel OFF)
	else()
		set(_reset_standard_cxxflags_rel ON)
	endif()
endmacro()


macro(blender_project_hack_post)
	# ----------------
	# GCC -O3 HACK END
	if(_reset_standard_cflags_rel)
		string(REGEX REPLACE "-O3" "-O2" CMAKE_C_FLAGS_RELEASE "${CMAKE_C_FLAGS_RELEASE}")
		set(CMAKE_C_FLAGS_RELEASE "${CMAKE_C_FLAGS_RELEASE}" CACHE STRING "" FORCE)
		mark_as_advanced(CMAKE_C_FLAGS_RELEASE)
	endif()

	if(_reset_standard_cxxflags_rel)
		string(REGEX REPLACE "-O3" "-O2" CMAKE_CXX_FLAGS_RELEASE "${CMAKE_CXX_FLAGS_RELEASE}")
		set(CMAKE_CXX_FLAGS_RELEASE "${CMAKE_CXX_FLAGS_RELEASE}" CACHE STRING "" FORCE)
		mark_as_advanced(CMAKE_CXX_FLAGS_RELEASE)
	endif()

	unset(_reset_standard_cflags_rel)
	unset(_reset_standard_cxxflags_rel)

	# ------------------------------------------------------------------
	# workaround for omission in cmake 2.8.4's GNU.cmake, fixed in 2.8.5
	if(CMAKE_COMPILER_IS_GNUCC)
		if(NOT DARWIN)
			set(CMAKE_INCLUDE_SYSTEM_FLAG_C "-isystem ")
		endif()
	endif()

endmacro()

# pair of macros to allow libraries to be specify files to install, but to
# only install them at the end so the directories don't get cleared with
# the files in them. used by cycles to install addon.
function(delayed_install
	base
	files
	destination)

	foreach(f ${files})
		if(IS_ABSOLUTE ${f})
			set_property(GLOBAL APPEND PROPERTY DELAYED_INSTALL_FILES ${f})
		else()
			set_property(GLOBAL APPEND PROPERTY DELAYED_INSTALL_FILES ${base}/${f})
		endif()
		set_property(GLOBAL APPEND PROPERTY DELAYED_INSTALL_DESTINATIONS ${destination})
	endforeach()
endfunction()

# note this is a function instead of a macro so that ${BUILD_TYPE} in targetdir
# does not get expanded in calling but is preserved
function(delayed_do_install
	targetdir)

	get_property(files GLOBAL PROPERTY DELAYED_INSTALL_FILES)
	get_property(destinations GLOBAL PROPERTY DELAYED_INSTALL_DESTINATIONS)

	if(files)
		list(LENGTH files n)
		math(EXPR n "${n}-1")

		foreach(i RANGE ${n})
			list(GET files ${i} f)
			list(GET destinations ${i} d)
			if(NOT IS_ABSOLUTE ${d})
				install(FILES ${f} DESTINATION ${targetdir}/${d})
			else()
				install(FILES ${f} DESTINATION ${d})
			endif()
		endforeach()
	endif()
endfunction()


function(data_to_c
	file_from file_to
	list_to_add
	)

	list(APPEND ${list_to_add} ${file_to})
	set(${list_to_add} ${${list_to_add}} PARENT_SCOPE)

	get_filename_component(_file_to_path ${file_to} PATH)

	add_custom_command(
		OUTPUT ${file_to}
		COMMAND ${CMAKE_COMMAND} -E make_directory ${_file_to_path}
		COMMAND "$<TARGET_FILE:datatoc>" ${file_from} ${file_to}
		DEPENDS ${file_from} datatoc)

	set_source_files_properties(${file_to} PROPERTIES GENERATED TRUE)
endfunction()


# same as above but generates the var name and output automatic.
function(data_to_c_simple
	file_from
	list_to_add
	)

	# remove ../'s
	get_filename_component(_file_from ${CMAKE_CURRENT_SOURCE_DIR}/${file_from}   REALPATH)
	get_filename_component(_file_to   ${CMAKE_CURRENT_BINARY_DIR}/${file_from}.c REALPATH)

	list(APPEND ${list_to_add} ${_file_to})
	source_group(Generated FILES ${_file_to})
	list(APPEND ${list_to_add} ${file_from})
	set(${list_to_add} ${${list_to_add}} PARENT_SCOPE)

	get_filename_component(_file_to_path ${_file_to} PATH)

	add_custom_command(
		OUTPUT  ${_file_to}
		COMMAND ${CMAKE_COMMAND} -E make_directory ${_file_to_path}
		COMMAND "$<TARGET_FILE:datatoc>" ${_file_from} ${_file_to}
		DEPENDS ${_file_from} datatoc)

	set_source_files_properties(${_file_to} PROPERTIES GENERATED TRUE)
endfunction()

# macro for converting pixmap directory to a png and then a c file
function(data_to_c_simple_icons
	path_from icon_prefix icon_names
	list_to_add
	)

	# Conversion steps
	#  path_from  ->  _file_from  ->  _file_to
	#  foo/*.dat  ->  foo.png     ->  foo.png.c

	get_filename_component(_path_from_abs ${path_from} ABSOLUTE)
	# remove ../'s
	get_filename_component(_file_from ${CMAKE_CURRENT_BINARY_DIR}/${path_from}.png   REALPATH)
	get_filename_component(_file_to   ${CMAKE_CURRENT_BINARY_DIR}/${path_from}.png.c REALPATH)

	list(APPEND ${list_to_add} ${_file_to})
	set(${list_to_add} ${${list_to_add}} PARENT_SCOPE)

	get_filename_component(_file_to_path ${_file_to} PATH)

	# Construct a list of absolute paths from input
	set(_icon_files)
	foreach(_var ${icon_names})
		list(APPEND _icon_files "${_path_from_abs}/${icon_prefix}${_var}.dat")
	endforeach()

	add_custom_command(
		OUTPUT  ${_file_from} ${_file_to}
		COMMAND ${CMAKE_COMMAND} -E make_directory ${_file_to_path}
		#COMMAND python3 ${CMAKE_SOURCE_DIR}/source/blender/datatoc/datatoc_icon.py ${_path_from_abs} ${_file_from}
		COMMAND "$<TARGET_FILE:datatoc_icon>" ${_path_from_abs} ${_file_from}
		COMMAND "$<TARGET_FILE:datatoc>" ${_file_from} ${_file_to}
		DEPENDS
			${_icon_files}
			datatoc_icon
			datatoc
			# could be an arg but for now we only create icons depending on UI_icons.h
			${CMAKE_SOURCE_DIR}/source/blender/editors/include/UI_icons.h
		)

	set_source_files_properties(${_file_from} ${_file_to} PROPERTIES GENERATED TRUE)
endfunction()

# XXX Not used for now...
function(svg_to_png
	file_from
	file_to
	dpi
	list_to_add
	)

	# remove ../'s
	get_filename_component(_file_from ${CMAKE_CURRENT_SOURCE_DIR}/${file_from} REALPATH)
	get_filename_component(_file_to   ${CMAKE_CURRENT_SOURCE_DIR}/${file_to}   REALPATH)

	list(APPEND ${list_to_add} ${_file_to})
	set(${list_to_add} ${${list_to_add}} PARENT_SCOPE)

	find_program(INKSCAPE_EXE inkscape)
	mark_as_advanced(INKSCAPE_EXE)

	if(INKSCAPE_EXE)
		if(APPLE)
			# in OS X app bundle, the binary is a shim that doesn't take any
			# command line arguments, replace it with the actual binary
			string(REPLACE "MacOS/Inkscape" "Resources/bin/inkscape" INKSCAPE_REAL_EXE ${INKSCAPE_EXE})
			if(EXISTS "${INKSCAPE_REAL_EXE}")
				set(INKSCAPE_EXE ${INKSCAPE_REAL_EXE})
			endif()
		endif()

		add_custom_command(
			OUTPUT  ${_file_to}
			COMMAND ${INKSCAPE_EXE} ${_file_from} --export-dpi=${dpi}  --without-gui --export-png=${_file_to}
			DEPENDS ${_file_from} ${INKSCAPE_EXE}
		)
	else()
		message(WARNING "Inkscape not found, could not re-generate ${_file_to} from ${_file_from}!")
	endif()
endfunction()

function(msgfmt_simple
	file_from
	list_to_add
	)

	# remove ../'s
	get_filename_component(_file_from_we ${file_from} NAME_WE)

	get_filename_component(_file_from ${file_from} REALPATH)
	get_filename_component(_file_to ${CMAKE_CURRENT_BINARY_DIR}/${_file_from_we}.mo REALPATH)

	list(APPEND ${list_to_add} ${_file_to})
	set(${list_to_add} ${${list_to_add}} PARENT_SCOPE)

	get_filename_component(_file_to_path ${_file_to} PATH)

	add_custom_command(
		OUTPUT  ${_file_to}
		COMMAND ${CMAKE_COMMAND} -E make_directory ${_file_to_path}
		COMMAND "$<TARGET_FILE:msgfmt>" ${_file_from} ${_file_to}
		DEPENDS msgfmt ${_file_from})

	set_source_files_properties(${_file_to} PROPERTIES GENERATED TRUE)
endfunction()

function(find_python_package
	package
	)

	string(TOUPPER ${package} _upper_package)

	# set but invalid
	if((NOT ${PYTHON_${_upper_package}_PATH} STREQUAL "") AND
	   (NOT ${PYTHON_${_upper_package}_PATH} MATCHES NOTFOUND))
#		if(NOT EXISTS "${PYTHON_${_upper_package}_PATH}/${package}")
#			message(WARNING "PYTHON_${_upper_package}_PATH is invalid, ${package} not found in '${PYTHON_${_upper_package}_PATH}' "
#			                "WITH_PYTHON_INSTALL_${_upper_package} option will be ignored when installing python")
#			set(WITH_PYTHON_INSTALL${_upper_package} OFF)
#		endif()
	# not set, so initialize
	else()
		string(REPLACE "." ";" _PY_VER_SPLIT "${PYTHON_VERSION}")
		list(GET _PY_VER_SPLIT 0 _PY_VER_MAJOR)

		# re-cache
		unset(PYTHON_${_upper_package}_PATH CACHE)
		find_path(PYTHON_${_upper_package}_PATH
		  NAMES
		    ${package}
		  HINTS
		    "${PYTHON_LIBPATH}/"
		    "${PYTHON_LIBPATH}/python${PYTHON_VERSION}/"
		    "${PYTHON_LIBPATH}/python${_PY_VER_MAJOR}/"
		  PATH_SUFFIXES
		    site-packages
		    dist-packages
		    vendor-packages
		   NO_DEFAULT_PATH
		)

		 if(NOT EXISTS "${PYTHON_${_upper_package}_PATH}")
			message(WARNING
				"Python package '${package}' path could not be found in:\n"
				"'${PYTHON_LIBPATH}/python${PYTHON_VERSION}/site-packages/${package}', "
				"'${PYTHON_LIBPATH}/python${_PY_VER_MAJOR}/site-packages/${package}', "
				"'${PYTHON_LIBPATH}/python${PYTHON_VERSION}/dist-packages/${package}', "
				"'${PYTHON_LIBPATH}/python${_PY_VER_MAJOR}/dist-packages/${package}', "
				"'${PYTHON_LIBPATH}/python${PYTHON_VERSION}/vendor-packages/${package}', "
				"'${PYTHON_LIBPATH}/python${_PY_VER_MAJOR}/vendor-packages/${package}', "
				"\n"
				"The 'WITH_PYTHON_INSTALL_${_upper_package}' option will be ignored when installing Python.\n"
				"The build will be usable, only add-ons that depend on this package won't be functional."
			)
			set(WITH_PYTHON_INSTALL_${_upper_package} OFF PARENT_SCOPE)
		else()
			message(STATUS "${package} found at '${PYTHON_${_upper_package}_PATH}'")
		endif()
	endif()
endfunction()

# like Python's 'print(dir())'
function(print_all_vars)
	get_cmake_property(_vars VARIABLES)
	foreach(_var ${_vars})
		message("${_var}=${${_var}}")
	endforeach()
endfunction()

macro(openmp_delayload
	projectname
	)
		if(MSVC)
			if(WITH_OPENMP)
				if(MSVC_VERSION EQUAL 1800)
					set(OPENMP_DLL_NAME "vcomp120")
				else()
					set(OPENMP_DLL_NAME "vcomp140")
				endif()
				SET_TARGET_PROPERTIES(${projectname} PROPERTIES LINK_FLAGS_RELEASE "/DELAYLOAD:${OPENMP_DLL_NAME}.dll delayimp.lib")
				SET_TARGET_PROPERTIES(${projectname} PROPERTIES LINK_FLAGS_DEBUG "/DELAYLOAD:${OPENMP_DLL_NAME}d.dll delayimp.lib")
				SET_TARGET_PROPERTIES(${projectname} PROPERTIES LINK_FLAGS_RELWITHDEBINFO "/DELAYLOAD:${OPENMP_DLL_NAME}.dll delayimp.lib")
				SET_TARGET_PROPERTIES(${projectname} PROPERTIES LINK_FLAGS_MINSIZEREL "/DELAYLOAD:${OPENMP_DLL_NAME}.dll delayimp.lib")
			endif()
		endif()
endmacro()

macro(WINDOWS_SIGN_TARGET target)
	if(WITH_WINDOWS_CODESIGN)
		if(!SIGNTOOL_EXE)
			error("Codesigning is enabled, but signtool is not found")
		else()
			if(WINDOWS_CODESIGN_PFX_PASSWORD)
				set(CODESIGNPASSWORD /p ${WINDOWS_CODESIGN_PFX_PASSWORD})
			else()
				if($ENV{PFXPASSWORD})
					set(CODESIGNPASSWORD /p $ENV{PFXPASSWORD})
				else()
					message(FATAL_ERROR "WITH_WINDOWS_CODESIGN is on but WINDOWS_CODESIGN_PFX_PASSWORD not set, and environment variable PFXPASSWORD not found, unable to sign code.")
				endif()
			endif()
			add_custom_command(TARGET ${target}
				POST_BUILD
				COMMAND ${SIGNTOOL_EXE} sign /f ${WINDOWS_CODESIGN_PFX} ${CODESIGNPASSWORD} $<TARGET_FILE:${target}>
				VERBATIM
			)
		endif()
	endif()
endmacro()<|MERGE_RESOLUTION|>--- conflicted
+++ resolved
@@ -694,11 +694,8 @@
 
 		bf_intern_glew_mx
 		bf_intern_clog
-<<<<<<< HEAD
 		bf_intern_opensubdiv
-=======
 		bf_intern_numaapi
->>>>>>> ce927e15
 	)
 
 	if(NOT WITH_SYSTEM_GLOG)
