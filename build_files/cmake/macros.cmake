# ***** BEGIN GPL LICENSE BLOCK *****
#
# This program is free software; you can redistribute it and/or
# modify it under the terms of the GNU General Public License
# as published by the Free Software Foundation; either version 2
# of the License, or (at your option) any later version.
#
# This program is distributed in the hope that it will be useful,
# but WITHOUT ANY WARRANTY; without even the implied warranty of
# MERCHANTABILITY or FITNESS FOR A PARTICULAR PURPOSE.  See the
# GNU General Public License for more details.
#
# You should have received a copy of the GNU General Public License
# along with this program; if not, write to the Free Software Foundation,
# Inc., 51 Franklin Street, Fifth Floor, Boston, MA 02110-1301, USA.
#
# The Original Code is Copyright (C) 2006, Blender Foundation
# All rights reserved.
# ***** END GPL LICENSE BLOCK *****

macro(list_insert_after
  list_id item_check item_add
  )
  set(_index)
  list(FIND "${list_id}" "${item_check}" _index)
  if("${_index}" MATCHES "-1")
    message(FATAL_ERROR "'${list_id}' doesn't contain '${item_check}'")
  endif()
  math(EXPR _index "${_index} + 1")
  list(INSERT ${list_id} "${_index}" ${item_add})
  unset(_index)
endmacro()

macro(list_insert_before
  list_id item_check item_add
  )
  set(_index)
  list(FIND "${list_id}" "${item_check}" _index)
  if("${_index}" MATCHES "-1")
    message(FATAL_ERROR "'${list_id}' doesn't contain '${item_check}'")
  endif()
  list(INSERT ${list_id} "${_index}" ${item_add})
  unset(_index)
endmacro()

function(list_assert_duplicates
  list_id
  )

  # message(STATUS "list data: ${list_id}")

  list(LENGTH list_id _len_before)
  list(REMOVE_DUPLICATES list_id)
  list(LENGTH list_id _len_after)
  # message(STATUS "list size ${_len_before} -> ${_len_after}")
  if(NOT _len_before EQUAL _len_after)
    message(FATAL_ERROR "duplicate found in list which should not contain duplicates: ${list_id}")
  endif()
  unset(_len_before)
  unset(_len_after)
endfunction()


# foo_bar.spam --> foo_barMySuffix.spam
macro(file_suffix
  file_name_new file_name file_suffix
  )

  get_filename_component(_file_name_PATH ${file_name} PATH)
  get_filename_component(_file_name_NAME_WE ${file_name} NAME_WE)
  get_filename_component(_file_name_EXT ${file_name} EXT)
  set(${file_name_new} "${_file_name_PATH}/${_file_name_NAME_WE}${file_suffix}${_file_name_EXT}")

  unset(_file_name_PATH)
  unset(_file_name_NAME_WE)
  unset(_file_name_EXT)
endmacro()

# useful for adding debug suffix to library lists:
# /somepath/foo.lib --> /somepath/foo_d.lib
macro(file_list_suffix
  fp_list_new fp_list fn_suffix
  )

  # incase of empty list
  set(_fp)
  set(_fp_suffixed)

  set(fp_list_new)

  foreach(_fp ${fp_list})
    file_suffix(_fp_suffixed "${_fp}" "${fn_suffix}")
    list(APPEND "${fp_list_new}" "${_fp_suffixed}")
  endforeach()

  unset(_fp)
  unset(_fp_suffixed)

endmacro()

if(UNIX AND NOT APPLE)
  macro(find_package_static)
    set(_cmake_find_library_suffixes_back ${CMAKE_FIND_LIBRARY_SUFFIXES})
    set(CMAKE_FIND_LIBRARY_SUFFIXES .a ${CMAKE_FIND_LIBRARY_SUFFIXES})
    find_package(${ARGV})
    set(CMAKE_FIND_LIBRARY_SUFFIXES ${_cmake_find_library_suffixes_back})
    unset(_cmake_find_library_suffixes_back)
  endmacro()

  macro(find_library_static)
    set(_cmake_find_library_suffixes_back ${CMAKE_FIND_LIBRARY_SUFFIXES})
    set(CMAKE_FIND_LIBRARY_SUFFIXES .a ${CMAKE_FIND_LIBRARY_SUFFIXES})
    find_library(${ARGV})
    set(CMAKE_FIND_LIBRARY_SUFFIXES ${_cmake_find_library_suffixes_back})
    unset(_cmake_find_library_suffixes_back)
  endmacro()
endif()

function(target_link_libraries_optimized
  TARGET
  LIBS
  )

  foreach(_LIB ${LIBS})
    target_link_libraries(${TARGET} optimized "${_LIB}")
  endforeach()
endfunction()

function(target_link_libraries_debug
  TARGET
  LIBS
  )

  foreach(_LIB ${LIBS})
    target_link_libraries(${TARGET} debug "${_LIB}")
  endforeach()
endfunction()

# Nicer makefiles with -I/1/foo/ instead of -I/1/2/3/../../foo/
# use it instead of include_directories()
function(blender_include_dirs
  includes
  )

  set(_ALL_INCS "")
  foreach(_INC ${ARGV})
    get_filename_component(_ABS_INC ${_INC} ABSOLUTE)
    list(APPEND _ALL_INCS ${_ABS_INC})
    # for checking for invalid includes, disable for regular use
    ##if(NOT EXISTS "${_ABS_INC}/")
    ##  message(FATAL_ERROR "Include not found: ${_ABS_INC}/")
    ##endif()
  endforeach()
  include_directories(${_ALL_INCS})
endfunction()

function(blender_include_dirs_sys
  includes
  )

  set(_ALL_INCS "")
  foreach(_INC ${ARGV})
    get_filename_component(_ABS_INC ${_INC} ABSOLUTE)
    list(APPEND _ALL_INCS ${_ABS_INC})
    ##if(NOT EXISTS "${_ABS_INC}/")
    ##  message(FATAL_ERROR "Include not found: ${_ABS_INC}/")
    ##endif()
  endforeach()
  include_directories(SYSTEM ${_ALL_INCS})
endfunction()

function(blender_source_group
  sources
  )

  #if enabled, use the sources directories as filters.
  if(WINDOWS_USE_VISUAL_STUDIO_SOURCE_FOLDERS)
    foreach(_SRC ${sources})
      # remove ../'s
      get_filename_component(_SRC_DIR ${_SRC} REALPATH)
      get_filename_component(_SRC_DIR ${_SRC_DIR} DIRECTORY)
      string(FIND ${_SRC_DIR} "${CMAKE_CURRENT_SOURCE_DIR}/" _pos)
      if(NOT _pos EQUAL -1)
        string(REPLACE "${CMAKE_CURRENT_SOURCE_DIR}/" "" GROUP_ID ${_SRC_DIR})
        string(REPLACE "/" "\\" GROUP_ID ${GROUP_ID})
        source_group("${GROUP_ID}" FILES ${_SRC})
      endif()
      unset(_pos)
    endforeach()
  else()
    # Group by location on disk
    source_group("Source Files" FILES CMakeLists.txt)
    foreach(_SRC ${sources})
      get_filename_component(_SRC_EXT ${_SRC} EXT)
      if((${_SRC_EXT} MATCHES ".h") OR
         (${_SRC_EXT} MATCHES ".hpp") OR
         (${_SRC_EXT} MATCHES ".hh"))

        set(GROUP_ID "Header Files")
      elseif(${_SRC_EXT} MATCHES ".glsl$")
        set(GROUP_ID "Shaders")
      else()
        set(GROUP_ID "Source Files")
      endif()
      source_group("${GROUP_ID}" FILES ${_SRC})
    endforeach()
  endif()
endfunction()


# Support per-target CMake flags
# Read from: CMAKE_C_FLAGS_**** (made upper case) when set.
#
# 'name' should always match the target name,
# use this macro before add_library or add_executable.
#
# Optionally takes an arg passed to set(), eg PARENT_SCOPE.
macro(add_cc_flags_custom_test
  name
  )

  string(TOUPPER ${name} _name_upper)
  if(DEFINED CMAKE_C_FLAGS_${_name_upper})
    message(STATUS "Using custom CFLAGS: CMAKE_C_FLAGS_${_name_upper} in \"${CMAKE_CURRENT_SOURCE_DIR}\"")
    set(CMAKE_C_FLAGS "${CMAKE_C_FLAGS} ${CMAKE_C_FLAGS_${_name_upper}}" ${ARGV1})
  endif()
  if(DEFINED CMAKE_CXX_FLAGS_${_name_upper})
    message(STATUS "Using custom CXXFLAGS: CMAKE_CXX_FLAGS_${_name_upper} in \"${CMAKE_CURRENT_SOURCE_DIR}\"")
    set(CMAKE_CXX_FLAGS "${CMAKE_CXX_FLAGS} ${CMAKE_CXX_FLAGS_${_name_upper}}" ${ARGV1})
  endif()
  unset(_name_upper)

endmacro()


# only MSVC uses SOURCE_GROUP
function(blender_add_lib__impl
  name
  sources
  includes
  includes_sys
  library_deps
  )

  # message(STATUS "Configuring library ${name}")

  # include_directories(${includes})
  # include_directories(SYSTEM ${includes_sys})
  blender_include_dirs("${includes}")
  blender_include_dirs_sys("${includes_sys}")

  add_library(${name} ${sources})

<<<<<<< HEAD
	# Use for testing 'BLENDER_SORTED_LIBS' removal.
	if(DEFINED WITHOUT_SORTED_LIBS AND WITHOUT_SORTED_LIBS)
		if (NOT "${library_deps}" STREQUAL "")
			target_link_libraries(${name} "${library_deps}")
		endif()
	endif()
=======
  if(NOT "${library_deps}" STREQUAL "")
    target_link_libraries(${name} INTERFACE "${library_deps}")
  endif()
>>>>>>> c2ad2939

  # works fine without having the includes
  # listed is helpful for IDE's (QtCreator/MSVC)
  blender_source_group("${sources}")

  #if enabled, set the FOLDER property for visual studio projects
  if(WINDOWS_USE_VISUAL_STUDIO_PROJECT_FOLDERS)
    get_filename_component(FolderDir ${CMAKE_CURRENT_SOURCE_DIR} DIRECTORY)
    string(REPLACE ${CMAKE_SOURCE_DIR} "" FolderDir ${FolderDir})
    set_target_properties(${name} PROPERTIES FOLDER ${FolderDir})
  endif()

  list_assert_duplicates("${sources}")
  list_assert_duplicates("${includes}")
  # Not for system includes because they can resolve to the same path
  # list_assert_duplicates("${includes_sys}")

endfunction()


function(blender_add_lib_nolist
  name
  sources
  includes
  includes_sys
  library_deps
  )

  add_cc_flags_custom_test(${name} PARENT_SCOPE)

  blender_add_lib__impl(${name} "${sources}" "${includes}" "${includes_sys}" "${library_deps}")
endfunction()

function(blender_add_lib
  name
  sources
  includes
  includes_sys
  library_deps
  )

  add_cc_flags_custom_test(${name} PARENT_SCOPE)

  blender_add_lib__impl(${name} "${sources}" "${includes}" "${includes_sys}" "${library_deps}")

  set_property(GLOBAL APPEND PROPERTY BLENDER_LINK_LIBS ${name})
endfunction()

# Ninja only: assign 'heavy pool' to some targets that are especially RAM-consuming to build.
function(setup_heavy_lib_pool)
  if(WITH_NINJA_POOL_JOBS AND NINJA_MAX_NUM_PARALLEL_COMPILE_HEAVY_JOBS)
    if(WITH_CYCLES)
      list(APPEND _HEAVY_LIBS "cycles_device" "cycles_kernel")
    endif()
    if(WITH_LIBMV)
      list(APPEND _HEAVY_LIBS "bf_intern_libmv")
    endif()
    if(WITH_OPENVDB)
      list(APPEND _HEAVY_LIBS "bf_intern_openvdb")
    endif()

    foreach(TARGET ${_HEAVY_LIBS})
      if(TARGET ${TARGET})
        set_property(TARGET ${TARGET} PROPERTY JOB_POOL_COMPILE compile_heavy_job_pool)
      endif()
    endforeach()
  endif()
endfunction()

function(SETUP_LIBDIRS)

  # NOTE: For all new libraries, use absolute library paths.
  # This should eventually be phased out.

  if(NOT MSVC)
    link_directories(${JPEG_LIBPATH} ${PNG_LIBPATH} ${ZLIB_LIBPATH} ${FREETYPE_LIBPATH})

    if(WITH_PYTHON)  #  AND NOT WITH_PYTHON_MODULE  # WIN32 needs
      link_directories(${PYTHON_LIBPATH})
    endif()
    if(WITH_SDL AND NOT WITH_SDL_DYNLOAD)
      link_directories(${SDL_LIBPATH})
    endif()
    if(WITH_CODEC_FFMPEG)
      link_directories(${FFMPEG_LIBPATH})
    endif()
    if(WITH_IMAGE_OPENEXR)
      link_directories(${OPENEXR_LIBPATH})
    endif()
    if(WITH_IMAGE_TIFF)
      link_directories(${TIFF_LIBPATH})
    endif()
    if(WITH_BOOST)
      link_directories(${BOOST_LIBPATH})
    endif()
    if(WITH_OPENIMAGEIO)
      link_directories(${OPENIMAGEIO_LIBPATH})
    endif()
    if(WITH_OPENCOLORIO)
      link_directories(${OPENCOLORIO_LIBPATH})
    endif()
    if(WITH_OPENVDB)
      link_directories(${OPENVDB_LIBPATH})
    endif()
    if(WITH_OPENAL)
      link_directories(${OPENAL_LIBPATH})
    endif()
    if(WITH_JACK AND NOT WITH_JACK_DYNLOAD)
      link_directories(${JACK_LIBPATH})
    endif()
    if(WITH_CODEC_SNDFILE)
      link_directories(${LIBSNDFILE_LIBPATH})
    endif()
    if(WITH_FFTW3)
      link_directories(${FFTW3_LIBPATH})
    endif()
    if(WITH_OPENCOLLADA)
      link_directories(${OPENCOLLADA_LIBPATH})
      ## Never set
      # link_directories(${PCRE_LIBPATH})
      # link_directories(${EXPAT_LIBPATH})
    endif()
    if(WITH_LLVM)
      link_directories(${LLVM_LIBPATH})
    endif()

    if(WITH_ALEMBIC)
      link_directories(${ALEMBIC_LIBPATH})
      link_directories(${HDF5_LIBPATH})
    endif()

    if(WIN32 AND NOT UNIX)
      link_directories(${PTHREADS_LIBPATH})
    endif()
  endif()
endfunction()

macro(setup_platform_linker_flags)
  set(CMAKE_EXE_LINKER_FLAGS "${CMAKE_EXE_LINKER_FLAGS} ${PLATFORM_LINKFLAGS}")
  set(CMAKE_EXE_LINKER_FLAGS_DEBUG "${CMAKE_EXE_LINKER_FLAGS_DEBUG} ${PLATFORM_LINKFLAGS_DEBUG}")
endmacro()

function(setup_liblinks
  target
  )

  set(CMAKE_EXE_LINKER_FLAGS "${CMAKE_EXE_LINKER_FLAGS} ${PLATFORM_LINKFLAGS}" PARENT_SCOPE)
  set(CMAKE_EXE_LINKER_FLAGS_DEBUG "${CMAKE_EXE_LINKER_FLAGS_DEBUG} ${PLATFORM_LINKFLAGS_DEBUG}" PARENT_SCOPE)

  set(CMAKE_SHARED_LINKER_FLAGS "${CMAKE_SHARED_LINKER_FLAGS} ${PLATFORM_LINKFLAGS}" PARENT_SCOPE)
  set(CMAKE_SHARED_LINKER_FLAGS_DEBUG "${CMAKE_SHARED_LINKER_FLAGS_DEBUG} ${PLATFORM_LINKFLAGS_DEBUG}" PARENT_SCOPE)

  set(CMAKE_MODULE_LINKER_FLAGS "${CMAKE_MODULE_LINKER_FLAGS} ${PLATFORM_LINKFLAGS}" PARENT_SCOPE)
  set(CMAKE_MODULE_LINKER_FLAGS_DEBUG "${CMAKE_MODULE_LINKER_FLAGS_DEBUG} ${PLATFORM_LINKFLAGS_DEBUG}" PARENT_SCOPE)

  # jemalloc must be early in the list, to be before pthread (see T57998)
  if(WITH_MEM_JEMALLOC)
    target_link_libraries(${target} ${JEMALLOC_LIBRARIES})
  endif()

  target_link_libraries(
    ${target}
    ${PNG_LIBRARIES}
    ${FREETYPE_LIBRARY}
  )

	# since we are using the local libs for python when compiling msvc projects, we need to add _d when compiling debug versions
	if(WITH_PYTHON)  # AND NOT WITH_PYTHON_MODULE  # WIN32 needs
		target_link_libraries(${target} ${PYTHON_LINKFLAGS})

		if(WIN32 AND NOT UNIX)
			file_list_suffix(PYTHON_LIBRARIES_DEBUG "${PYTHON_LIBRARIES}" "_d")
			target_link_libraries_debug(${target} "${PYTHON_LIBRARIES_DEBUG}")
			target_link_libraries_optimized(${target} "${PYTHON_LIBRARIES}")
			unset(PYTHON_LIBRARIES_DEBUG)
		else()
			target_link_libraries(${target} ${PYTHON_LIBRARIES})
		endif()
	endif()

  if(WITH_LZO AND WITH_SYSTEM_LZO)
    target_link_libraries(${target} ${LZO_LIBRARIES})
  endif()
  if(WITH_SYSTEM_GLEW)
    target_link_libraries(${target} ${BLENDER_GLEW_LIBRARIES})
  endif()
  if(WITH_BULLET AND WITH_SYSTEM_BULLET)
    target_link_libraries(${target} ${BULLET_LIBRARIES})
  endif()
  if(WITH_AUDASPACE AND WITH_SYSTEM_AUDASPACE)
    target_link_libraries(${target} ${AUDASPACE_C_LIBRARIES} ${AUDASPACE_PY_LIBRARIES})
  endif()
  if(WITH_OPENAL)
    target_link_libraries(${target} ${OPENAL_LIBRARY})
  endif()
  if(WITH_FFTW3)
    target_link_libraries(${target} ${FFTW3_LIBRARIES})
  endif()
  if(WITH_JACK AND NOT WITH_JACK_DYNLOAD)
    target_link_libraries(${target} ${JACK_LIBRARIES})
  endif()
  if(WITH_CODEC_SNDFILE)
    target_link_libraries(${target} ${LIBSNDFILE_LIBRARIES})
  endif()
  if(WITH_SDL AND NOT WITH_SDL_DYNLOAD)
    target_link_libraries(${target} ${SDL_LIBRARY})
  endif()
  if(WITH_CYCLES_OSL)
    target_link_libraries(${target} ${OSL_LIBRARIES})
  endif()
  if(WITH_OPENVDB)
    target_link_libraries(${target} ${OPENVDB_LIBRARIES} ${TBB_LIBRARIES} ${BLOSC_LIBRARIES})
  endif()
  if(WITH_OPENIMAGEIO)
    target_link_libraries(${target} ${OPENIMAGEIO_LIBRARIES})
  endif()
  if(WITH_OPENCOLORIO)
    target_link_libraries(${target} ${OPENCOLORIO_LIBRARIES})
  endif()
  if(WITH_OPENSUBDIV)
      target_link_libraries(${target} ${OPENSUBDIV_LIBRARIES})
  endif()
  if(WITH_CYCLES_EMBREE)
    target_link_libraries(${target} ${EMBREE_LIBRARIES})
  endif()
  if(WITH_BOOST)
    target_link_libraries(${target} ${BOOST_LIBRARIES})
    if(Boost_USE_STATIC_LIBS AND Boost_USE_ICU)
      target_link_libraries(${target} ${ICU_LIBRARIES})
    endif()
  endif()
  target_link_libraries(${target} ${JPEG_LIBRARIES})
  if(WITH_ALEMBIC)
    target_link_libraries(${target} ${ALEMBIC_LIBRARIES} ${HDF5_LIBRARIES})
  endif()
  if(WITH_IMAGE_TIFF)
    target_link_libraries(${target} ${TIFF_LIBRARY})
  endif()
  if(WITH_IMAGE_OPENEXR)
    target_link_libraries(${target} ${OPENEXR_LIBRARIES})
  endif()
  if(WITH_IMAGE_OPENJPEG)
    target_link_libraries(${target} ${OPENJPEG_LIBRARIES})
  endif()
  if(WITH_CODEC_FFMPEG)
    target_link_libraries(${target} ${FFMPEG_LIBRARIES})
  endif()
  if(WITH_OPENCOLLADA)
    if(WIN32 AND NOT UNIX)
      file_list_suffix(OPENCOLLADA_LIBRARIES_DEBUG "${OPENCOLLADA_LIBRARIES}" "_d")
      target_link_libraries_debug(${target} "${OPENCOLLADA_LIBRARIES_DEBUG}")
      target_link_libraries_optimized(${target} "${OPENCOLLADA_LIBRARIES}")
      unset(OPENCOLLADA_LIBRARIES_DEBUG)

      file_list_suffix(PCRE_LIBRARIES_DEBUG "${PCRE_LIBRARIES}" "_d")
      target_link_libraries_debug(${target} "${PCRE_LIBRARIES_DEBUG}")
      target_link_libraries_optimized(${target} "${PCRE_LIBRARIES}")
      unset(PCRE_LIBRARIES_DEBUG)

      if(EXPAT_LIB)
        file_list_suffix(EXPAT_LIB_DEBUG "${EXPAT_LIB}" "_d")
        target_link_libraries_debug(${target} "${EXPAT_LIB_DEBUG}")
        target_link_libraries_optimized(${target} "${EXPAT_LIB}")
        unset(EXPAT_LIB_DEBUG)
      endif()
    else()
      target_link_libraries(
        ${target}
        ${OPENCOLLADA_LIBRARIES}
        ${PCRE_LIBRARIES}
        ${XML2_LIBRARIES}
        ${EXPAT_LIB}
      )
    endif()
  endif()
  if(WITH_MOD_CLOTH_ELTOPO)
    target_link_libraries(${target} ${LAPACK_LIBRARIES})
  endif()
  if(WITH_LLVM)
    target_link_libraries(${target} ${LLVM_LIBRARY})
  endif()
  if(WIN32 AND NOT UNIX)
    target_link_libraries(${target} ${PTHREADS_LIBRARIES})
  endif()
  if(UNIX AND NOT APPLE)
    if(WITH_OPENMP_STATIC)
      target_link_libraries(${target} ${OpenMP_LIBRARIES})
    endif()
    if(WITH_INPUT_NDOF)
      target_link_libraries(${target} ${NDOF_LIBRARIES})
    endif()
  endif()
  if(WITH_SYSTEM_GLOG)
    target_link_libraries(${target} ${GLOG_LIBRARIES})
  endif()
  if(WITH_SYSTEM_GFLAGS)
    target_link_libraries(${target} ${GFLAGS_LIBRARIES})
  endif()

  # We put CLEW and CUEW here because OPENSUBDIV_LIBRARIES depends on them..
  if(WITH_CYCLES OR WITH_COMPOSITOR OR WITH_OPENSUBDIV)
    target_link_libraries(${target} "extern_clew")
    if(WITH_CUDA_DYNLOAD)
      target_link_libraries(${target} "extern_cuew")
    else()
      target_link_libraries(${target} ${CUDA_CUDA_LIBRARY})
    endif()
  endif()

  target_link_libraries(
    ${target}
    ${ZLIB_LIBRARIES}
  )

  #system libraries with no dependencies such as platform link libs or opengl should go last
  target_link_libraries(${target}
      ${BLENDER_GL_LIBRARIES})

	#target_link_libraries(${target} ${PLATFORM_LINKLIBS} ${CMAKE_DL_LIBS})
	target_link_libraries(${target} ${PLATFORM_LINKLIBS})
endfunction()


function(SETUP_BLENDER_SORTED_LIBS)

	get_property(BLENDER_LINK_LIBS GLOBAL PROPERTY BLENDER_LINK_LIBS)

	list(APPEND BLENDER_LINK_LIBS
		bf_windowmanager
		bf_render
	)

	if(WITH_MOD_FLUID)
		list(APPEND BLENDER_LINK_LIBS bf_intern_elbeem)
	endif()

	if(WITH_CYCLES)
		list(APPEND BLENDER_LINK_LIBS
			cycles_render
			cycles_graph
			cycles_bvh
			cycles_device
			cycles_kernel
			cycles_util
			cycles_subd)
		if(WITH_CYCLES_OSL)
			list(APPEND BLENDER_LINK_LIBS cycles_kernel_osl)
		endif()
	endif()

	if(WITH_AUDASPACE AND NOT WITH_SYSTEM_AUDASPACE)
		list(APPEND BLENDER_LINK_LIBS
			audaspace
			audaspace-py)
	endif()

	# Sort libraries
	set(BLENDER_SORTED_LIBS
		bf_windowmanager

		bf_editor_undo

		bf_editor_space_api
		bf_editor_space_action
		bf_editor_space_buttons
		bf_editor_space_console
		bf_editor_space_file
		bf_editor_space_graph
		bf_editor_space_image
		bf_editor_space_info
		bf_editor_space_logic
		bf_editor_space_nla
		bf_editor_space_node
		bf_editor_space_outliner
		bf_editor_space_script
		bf_editor_space_sequencer
		bf_editor_space_statusbar
		bf_editor_space_text
		bf_editor_space_time
		bf_editor_space_topbar
		bf_editor_space_userpref
		bf_editor_space_view3d
		bf_editor_space_clip

		bf_editor_transform
		bf_editor_uvedit
		bf_editor_curve
		bf_editor_interface
		bf_editor_gizmo_library
		bf_editor_mesh
		bf_editor_metaball
		bf_editor_object
		bf_editor_gpencil
		bf_editor_lattice
		bf_editor_armature
		bf_editor_physics
		bf_editor_render
		bf_editor_scene
		bf_editor_screen
		bf_editor_sculpt_paint
		bf_editor_sound
		bf_editor_animation
		bf_editor_datafiles
		bf_editor_mask
		bf_editor_io
		bf_editor_util

		ge_blen_routines
		ge_launcher
		ge_blen_routines
		ge_logic_ketsji
		ge_converter
		ge_phys_dummy
		ge_phys_bullet
		ge_logic_ketsji
		ge_logic
		ge_device
		ge_rasterizer
		ge_oglrasterizer
		ge_common
		ge_logic_expressions
		ge_scenegraph
		ge_logic_network
		ge_videotex

		bf_render
		bf_python
		bf_python_ext
		bf_python_mathutils
		bf_python_gpu
		bf_python_bmesh
		bf_freestyle
		bf_ikplugin
		bf_modifiers
		bf_gpencil_modifiers
		bf_alembic
		bf_bmesh
		bf_gpu
		bf_draw
		bf_blenloader
		bf_blenkernel
		bf_shader_fx
		bf_gpencil_modifiers
		bf_physics
		bf_nodes
		bf_rna
		bf_editor_gizmo_library  # rna -> gizmo bad-level calls
		bf_python
		bf_dna
		bf_imbuf
		bf_blenlib
		bf_depsgraph
		bf_intern_ghost
		bf_intern_string
		bf_avi
		bf_imbuf_cineon
		bf_imbuf_openexr
		bf_imbuf_openimageio
		bf_imbuf_dds
		bf_collada
		bf_blenfont
		bf_gpu  # duplicate for blenfont
		bf_blentranslation

		bf_intern_ghost
		bf_intern_string
		bf_intern_audaspace
		audaspace
		audaspace-py
		bf_intern_mikktspace
		bf_intern_dualcon
		bf_intern_cycles
		bf_intern_elbeem
		bf_intern_memutil
		bf_intern_guardedalloc
		bf_intern_ctr
		bf_intern_utfconv
		bf_intern_smoke
		bf_intern_moto
		bf_intern_opencolorio
		bf_intern_gawain
		bf_intern_eigen
		bf_intern_libmv
		bf_intern_glew_mx

		extern_lzma
		extern_curve_fit_nd
		extern_recastnavigation
		bf_intern_moto
		extern_openjpeg
		extern_rangetree
		extern_wcwidth
		extern_sdlew

		cycles_render
		cycles_graph
		cycles_bvh
		cycles_device
		cycles_kernel
		cycles_util
		cycles_subd
		bf_intern_opencolorio
		bf_intern_gawain
		bf_intern_eigen
		extern_rangetree
		extern_wcwidth
		bf_intern_libmv
		extern_sdlew

		bf_intern_glew_mx
		bf_intern_clog
		bf_intern_opensubdiv
		bf_intern_numaapi
	)

	if(NOT WITH_SYSTEM_GLOG)
		list(APPEND BLENDER_SORTED_LIBS extern_glog)
	endif()

	if(NOT WITH_SYSTEM_GFLAGS)
		list(APPEND BLENDER_SORTED_LIBS extern_gflags)
	endif()

	if(WITH_COMPOSITOR)
		# added for opencl compositor
		list_insert_before(BLENDER_SORTED_LIBS "bf_blenkernel" "bf_compositor")
		list_insert_after(BLENDER_SORTED_LIBS "bf_compositor" "bf_intern_opencl")
	endif()

	if(WITH_LIBMV)
		list(APPEND BLENDER_SORTED_LIBS extern_ceres)
	endif()

	if(WITH_MOD_CLOTH_ELTOPO)
		list(APPEND BLENDER_SORTED_LIBS extern_eltopo)
	endif()

	if(NOT WITH_SYSTEM_LZO)
		list(APPEND BLENDER_SORTED_LIBS extern_minilzo)
	endif()

	if(NOT WITH_SYSTEM_GLEW)
		list(APPEND BLENDER_SORTED_LIBS ${BLENDER_GLEW_LIBRARIES})
	endif()

	if(WITH_BINRELOC)
		list(APPEND BLENDER_SORTED_LIBS extern_binreloc)
	endif()

	if(WITH_CXX_GUARDEDALLOC)
		list(APPEND BLENDER_SORTED_LIBS bf_intern_guardedalloc_cpp)
	endif()

	if(WITH_IK_SOLVER)
		list_insert_after(BLENDER_SORTED_LIBS "bf_intern_elbeem" "bf_intern_iksolver")
	endif()

	if(WITH_IK_ITASC)
		list(APPEND BLENDER_SORTED_LIBS bf_intern_itasc)
	endif()

	if(WITH_MOD_BOOLEAN)
		list(APPEND BLENDER_SORTED_LIBS extern_carve)
	endif()

	if(WITH_GHOST_XDND)
		list(APPEND BLENDER_SORTED_LIBS extern_xdnd)
	endif()

	if(WITH_CYCLES_OSL)
		list_insert_after(BLENDER_SORTED_LIBS "cycles_kernel" "cycles_kernel_osl")
	endif()

	if(WITH_INTERNATIONAL)
		list(APPEND BLENDER_SORTED_LIBS bf_intern_locale)
	endif()

	if(WITH_BULLET)
		list_insert_after(BLENDER_SORTED_LIBS "bf_blenkernel" "bf_intern_rigidbody")
	endif()

	if(WITH_BULLET AND NOT WITH_SYSTEM_BULLET)
		list_insert_after(BLENDER_SORTED_LIBS "ge_logic_network" "extern_bullet")
		list_insert_after(BLENDER_SORTED_LIBS "extern_openjpeg" "extern_bullet")
	endif()

	if(WITH_GAMEENGINE_DECKLINK)
		list(APPEND BLENDER_SORTED_LIBS bf_intern_decklink)
	endif()

	if(WITH_GAMEENGINE_BPPLAYER)
		list(APPEND BLENDER_SORTED_LIBS bf_intern_spindle)
	endif()

	if(WIN32)
		list(APPEND BLENDER_SORTED_LIBS bf_intern_gpudirect)
	endif()

	if(WITH_OPENVDB)
		list(APPEND BLENDER_SORTED_LIBS bf_intern_openvdb)
	endif()

	foreach(SORTLIB ${BLENDER_SORTED_LIBS})
		set(REMLIB ${SORTLIB})
		foreach(SEARCHLIB ${BLENDER_LINK_LIBS})
			if(${SEARCHLIB} STREQUAL ${SORTLIB})
				set(REMLIB "")
			endif()
		endforeach()
		if(REMLIB)
			# message(STATUS "Removing library ${REMLIB} from blender linking because: not configured")
			list(APPEND REM_MSG ${REMLIB})
			list(REMOVE_ITEM BLENDER_SORTED_LIBS ${REMLIB})
		endif()
	endforeach()
	if(REM_MSG)
		list(SORT REM_MSG)
		message(STATUS "Blender Skipping: (${REM_MSG})")
	endif()


	set(BLENDER_SORTED_LIBS ${BLENDER_SORTED_LIBS} PARENT_SCOPE)

	# for top-level tests
	set_property(GLOBAL PROPERTY BLENDER_SORTED_LIBS_PROP ${BLENDER_SORTED_LIBS})
endfunction()

macro(TEST_SSE_SUPPORT
  _sse_flags
  _sse2_flags)

  include(CheckCSourceRuns)

  # message(STATUS "Detecting SSE support")
  if(CMAKE_COMPILER_IS_GNUCC OR (CMAKE_C_COMPILER_ID MATCHES "Clang"))
    set(${_sse_flags} "-msse")
    set(${_sse2_flags} "-msse2")
  elseif(MSVC)
    # x86_64 has this auto enabled
    if("${CMAKE_SIZEOF_VOID_P}" EQUAL "8")
      set(${_sse_flags} "")
      set(${_sse2_flags} "")
    else()
      set(${_sse_flags} "/arch:SSE")
      set(${_sse2_flags} "/arch:SSE2")
    endif()
  elseif(CMAKE_C_COMPILER_ID MATCHES "Intel")
    set(${_sse_flags} "")  # icc defaults to -msse
    set(${_sse2_flags} "")  # icc defaults to -msse2
  else()
    message(WARNING "SSE flags for this compiler: '${CMAKE_C_COMPILER_ID}' not known")
    set(${_sse_flags})
    set(${_sse2_flags})
  endif()

  set(CMAKE_REQUIRED_FLAGS "${${_sse_flags}} ${${_sse2_flags}}")

  if(NOT DEFINED SUPPORT_SSE_BUILD)
    # result cached
    check_c_source_runs("
      #include <xmmintrin.h>
      int main(void) { __m128 v = _mm_setzero_ps(); return 0; }"
    SUPPORT_SSE_BUILD)

    if(SUPPORT_SSE_BUILD)
      message(STATUS "SSE Support: detected.")
    else()
      message(STATUS "SSE Support: missing.")
    endif()
  endif()

  if(NOT DEFINED SUPPORT_SSE2_BUILD)
    # result cached
    check_c_source_runs("
      #include <emmintrin.h>
      int main(void) { __m128d v = _mm_setzero_pd(); return 0; }"
    SUPPORT_SSE2_BUILD)

    if(SUPPORT_SSE2_BUILD)
      message(STATUS "SSE2 Support: detected.")
    else()
      message(STATUS "SSE2 Support: missing.")
    endif()
  endif()

  unset(CMAKE_REQUIRED_FLAGS)
endmacro()

# Only print message if running CMake first time
macro(message_first_run)
  if(FIRST_RUN)
    message(${ARGV})
  endif()
endmacro()

# when we have warnings as errors applied globally this
# needs to be removed for some external libs which we dont maintain.

# utility macro
macro(remove_cc_flag
  _flag)

  foreach(flag ${ARGV})
    string(REGEX REPLACE ${flag} "" CMAKE_C_FLAGS "${CMAKE_C_FLAGS}")
    string(REGEX REPLACE ${flag} "" CMAKE_C_FLAGS_DEBUG "${CMAKE_C_FLAGS_DEBUG}")
    string(REGEX REPLACE ${flag} "" CMAKE_C_FLAGS_RELEASE "${CMAKE_C_FLAGS_RELEASE}")
    string(REGEX REPLACE ${flag} "" CMAKE_C_FLAGS_MINSIZEREL "${CMAKE_C_FLAGS_MINSIZEREL}")
    string(REGEX REPLACE ${flag} "" CMAKE_C_FLAGS_RELWITHDEBINFO "${CMAKE_C_FLAGS_RELWITHDEBINFO}")

    string(REGEX REPLACE ${flag} "" CMAKE_CXX_FLAGS "${CMAKE_CXX_FLAGS}")
    string(REGEX REPLACE ${flag} "" CMAKE_CXX_FLAGS_DEBUG "${CMAKE_CXX_FLAGS_DEBUG}")
    string(REGEX REPLACE ${flag} "" CMAKE_CXX_FLAGS_RELEASE "${CMAKE_CXX_FLAGS_RELEASE}")
    string(REGEX REPLACE ${flag} "" CMAKE_CXX_FLAGS_MINSIZEREL "${CMAKE_CXX_FLAGS_MINSIZEREL}")
    string(REGEX REPLACE ${flag} "" CMAKE_CXX_FLAGS_RELWITHDEBINFO "${CMAKE_CXX_FLAGS_RELWITHDEBINFO}")
  endforeach()
  unset(flag)

endmacro()

macro(add_c_flag
  flag)

  set(CMAKE_C_FLAGS "${CMAKE_C_FLAGS} ${flag}")
  set(CMAKE_CXX_FLAGS "${CMAKE_CXX_FLAGS} ${flag}")
endmacro()

macro(add_cxx_flag
  flag)

  set(CMAKE_CXX_FLAGS "${CMAKE_CXX_FLAGS} ${flag}")
endmacro()

macro(remove_strict_flags)

  if(CMAKE_COMPILER_IS_GNUCC)
    remove_cc_flag(
      "-Wstrict-prototypes"
      "-Wmissing-prototypes"
      "-Wmissing-declarations"
      "-Wmissing-format-attribute"
      "-Wunused-local-typedefs"
      "-Wunused-macros"
      "-Wunused-parameter"
      "-Wwrite-strings"
      "-Wredundant-decls"
      "-Wundef"
      "-Wshadow"
      "-Wdouble-promotion"
      "-Wold-style-definition"
      "-Werror=[^ ]+"
      "-Werror"
    )

    # negate flags implied by '-Wall'
    add_c_flag("${C_REMOVE_STRICT_FLAGS}")
    add_cxx_flag("${CXX_REMOVE_STRICT_FLAGS}")
  endif()

  if(CMAKE_C_COMPILER_ID MATCHES "Clang")
    remove_cc_flag(
      "-Wunused-parameter"
      "-Wunused-variable"
      "-Werror=[^ ]+"
      "-Werror"
    )

    # negate flags implied by '-Wall'
    add_c_flag("${C_REMOVE_STRICT_FLAGS}")
    add_cxx_flag("${CXX_REMOVE_STRICT_FLAGS}")
  endif()

  if(MSVC)
    # TODO
  endif()

endmacro()

macro(remove_extra_strict_flags)
  if(CMAKE_COMPILER_IS_GNUCC)
    remove_cc_flag(
      "-Wunused-parameter"
    )
  endif()

  if(CMAKE_C_COMPILER_ID MATCHES "Clang")
    remove_cc_flag(
      "-Wunused-parameter"
    )
  endif()

  if(MSVC)
    # TODO
  endif()
endmacro()

# note, we can only append flags on a single file so we need to negate the options.
# at the moment we cant shut up ffmpeg deprecations, so use this, but will
# probably add more removals here.
macro(remove_strict_c_flags_file
  filenames)
  foreach(_SOURCE ${ARGV})
    if(CMAKE_COMPILER_IS_GNUCC OR
       (CMAKE_C_COMPILER_ID MATCHES "Clang"))
      set_source_files_properties(${_SOURCE}
        PROPERTIES
          COMPILE_FLAGS "${C_REMOVE_STRICT_FLAGS}"
      )
    endif()
    if(MSVC)
      # TODO
    endif()
  endforeach()
  unset(_SOURCE)
endmacro()

macro(remove_strict_cxx_flags_file
  filenames)
  remove_strict_c_flags_file(${filenames} ${ARHV})
  foreach(_SOURCE ${ARGV})
    if(CMAKE_COMPILER_IS_GNUCC OR
       (CMAKE_CXX_COMPILER_ID MATCHES "Clang"))
      set_source_files_properties(${_SOURCE}
        PROPERTIES
          COMPILE_FLAGS "${CXX_REMOVE_STRICT_FLAGS}"
      )
    endif()
    if(MSVC)
      # TODO
    endif()
  endforeach()
  unset(_SOURCE)
endmacro()

# External libs may need 'signed char' to be default.
macro(remove_cc_flag_unsigned_char)
  if(CMAKE_COMPILER_IS_GNUCC OR
     (CMAKE_C_COMPILER_ID MATCHES "Clang") OR
     (CMAKE_C_COMPILER_ID MATCHES "Intel"))
    remove_cc_flag("-funsigned-char")
  elseif(MSVC)
    remove_cc_flag("/J")
  else()
    message(WARNING
      "Compiler '${CMAKE_C_COMPILER_ID}' failed to disable 'unsigned char' flag."
      "Build files need updating."
    )
  endif()
endmacro()

function(ADD_CHECK_C_COMPILER_FLAG
  _CFLAGS
  _CACHE_VAR
  _FLAG
  )

  include(CheckCCompilerFlag)

  CHECK_C_COMPILER_FLAG("${_FLAG}" "${_CACHE_VAR}")
  if(${_CACHE_VAR})
    # message(STATUS "Using CFLAG: ${_FLAG}")
    set(${_CFLAGS} "${${_CFLAGS}} ${_FLAG}" PARENT_SCOPE)
  else()
    message(STATUS "Unsupported CFLAG: ${_FLAG}")
  endif()
endfunction()

function(ADD_CHECK_CXX_COMPILER_FLAG
  _CXXFLAGS
  _CACHE_VAR
  _FLAG
  )

  include(CheckCXXCompilerFlag)

  CHECK_CXX_COMPILER_FLAG("${_FLAG}" "${_CACHE_VAR}")
  if(${_CACHE_VAR})
    # message(STATUS "Using CXXFLAG: ${_FLAG}")
    set(${_CXXFLAGS} "${${_CXXFLAGS}} ${_FLAG}" PARENT_SCOPE)
  else()
    message(STATUS "Unsupported CXXFLAG: ${_FLAG}")
  endif()
endfunction()

function(get_blender_version)
  # extracts header vars and defines them in the parent scope:
  #
  # - BLENDER_VERSION (major.minor)
  # - BLENDER_VERSION_MAJOR
  # - BLENDER_VERSION_MINOR
  # - BLENDER_SUBVERSION (used for internal versioning mainly)
  # - BLENDER_VERSION_CHAR (a, b, c, ...or empty string)
  # - BLENDER_VERSION_CYCLE (alpha, beta, rc, release)

  # So cmake depends on BKE_blender.h, beware of inf-loops!
  CONFIGURE_FILE(${CMAKE_SOURCE_DIR}/source/blender/blenkernel/BKE_blender_version.h
                 ${CMAKE_BINARY_DIR}/source/blender/blenkernel/BKE_blender_version.h.done)

  file(STRINGS ${CMAKE_SOURCE_DIR}/source/blender/blenkernel/BKE_blender_version.h _contents REGEX "^#define[ \t]+BLENDER_.*$")

  string(REGEX REPLACE ".*#define[ \t]+BLENDER_VERSION[ \t]+([0-9]+).*" "\\1" _out_version "${_contents}")
  string(REGEX REPLACE ".*#define[ \t]+BLENDER_SUBVERSION[ \t]+([0-9]+).*" "\\1" _out_subversion "${_contents}")
  string(REGEX REPLACE ".*#define[ \t]+BLENDER_VERSION_CHAR[ \t]+([a-z]+).*" "\\1" _out_version_char "${_contents}")
  string(REGEX REPLACE ".*#define[ \t]+BLENDER_VERSION_CYCLE[ \t]+([a-z]+).*" "\\1" _out_version_cycle "${_contents}")

  if(NOT ${_out_version} MATCHES "[0-9]+")
    message(FATAL_ERROR "Version parsing failed for BLENDER_VERSION")
  endif()

  if(NOT ${_out_subversion} MATCHES "[0-9]+")
    message(FATAL_ERROR "Version parsing failed for BLENDER_SUBVERSION")
  endif()

  # clumsy regex, only single char are ok but it could be unset

  string(LENGTH "${_out_version_char}" _out_version_char_len)
  if(NOT _out_version_char_len EQUAL 1)
    set(_out_version_char "")
  elseif(NOT ${_out_version_char} MATCHES "[a-z]+")
    message(FATAL_ERROR "Version parsing failed for BLENDER_VERSION_CHAR")
  endif()

  if(NOT ${_out_version_cycle} MATCHES "[a-z]+")
    message(FATAL_ERROR "Version parsing failed for BLENDER_VERSION_CYCLE")
  endif()

  math(EXPR _out_version_major "${_out_version} / 100")
  math(EXPR _out_version_minor "${_out_version} % 100")

  # for packaging, alpha to numbers
  string(COMPARE EQUAL "${_out_version_char}" "" _out_version_char_empty)
  if(${_out_version_char_empty})
    set(_out_version_char_index "0")
  else()
    set(_char_ls a b c d e f g h i j k l m n o p q r s t u v w x y z)
    list(FIND _char_ls ${_out_version_char} _out_version_char_index)
    math(EXPR _out_version_char_index "${_out_version_char_index} + 1")
  endif()

  # output vars
  set(BLENDER_VERSION "${_out_version_major}.${_out_version_minor}" PARENT_SCOPE)
  set(BLENDER_VERSION_MAJOR "${_out_version_major}" PARENT_SCOPE)
  set(BLENDER_VERSION_MINOR "${_out_version_minor}" PARENT_SCOPE)
  set(BLENDER_SUBVERSION "${_out_subversion}" PARENT_SCOPE)
  set(BLENDER_VERSION_CHAR "${_out_version_char}" PARENT_SCOPE)
  set(BLENDER_VERSION_CHAR_INDEX "${_out_version_char_index}" PARENT_SCOPE)
  set(BLENDER_VERSION_CYCLE "${_out_version_cycle}" PARENT_SCOPE)

endfunction()


# hacks to override initial project settings
# these macros must be called directly before/after project(Blender)
macro(blender_project_hack_pre)
  # ------------------
  # GCC -O3 HACK START
  # needed because O3 can cause problems but
  # allow the builder to set O3 manually after.
  if(DEFINED CMAKE_C_FLAGS_RELEASE)
    set(_reset_standard_cflags_rel OFF)
  else()
    set(_reset_standard_cflags_rel ON)
  endif()
  if(DEFINED CMAKE_CXX_FLAGS_RELEASE)
    set(_reset_standard_cxxflags_rel OFF)
  else()
    set(_reset_standard_cxxflags_rel ON)
  endif()
endmacro()


macro(blender_project_hack_post)
  # ----------------
  # GCC -O3 HACK END
  if(_reset_standard_cflags_rel)
    string(REGEX REPLACE "-O3" "-O2" CMAKE_C_FLAGS_RELEASE "${CMAKE_C_FLAGS_RELEASE}")
    set(CMAKE_C_FLAGS_RELEASE "${CMAKE_C_FLAGS_RELEASE}" CACHE STRING "" FORCE)
    mark_as_advanced(CMAKE_C_FLAGS_RELEASE)
  endif()

  if(_reset_standard_cxxflags_rel)
    string(REGEX REPLACE "-O3" "-O2" CMAKE_CXX_FLAGS_RELEASE "${CMAKE_CXX_FLAGS_RELEASE}")
    set(CMAKE_CXX_FLAGS_RELEASE "${CMAKE_CXX_FLAGS_RELEASE}" CACHE STRING "" FORCE)
    mark_as_advanced(CMAKE_CXX_FLAGS_RELEASE)
  endif()

  unset(_reset_standard_cflags_rel)
  unset(_reset_standard_cxxflags_rel)

  # ------------------------------------------------------------------
  # workaround for omission in cmake 2.8.4's GNU.cmake, fixed in 2.8.5
  if(CMAKE_COMPILER_IS_GNUCC)
    if(NOT DARWIN)
      set(CMAKE_INCLUDE_SYSTEM_FLAG_C "-isystem ")
    endif()
  endif()

endmacro()

# pair of macros to allow libraries to be specify files to install, but to
# only install them at the end so the directories don't get cleared with
# the files in them. used by cycles to install addon.
function(delayed_install
  base
  files
  destination)

  foreach(f ${files})
    if(IS_ABSOLUTE ${f})
      set_property(GLOBAL APPEND PROPERTY DELAYED_INSTALL_FILES ${f})
    else()
      set_property(GLOBAL APPEND PROPERTY DELAYED_INSTALL_FILES ${base}/${f})
    endif()
    set_property(GLOBAL APPEND PROPERTY DELAYED_INSTALL_DESTINATIONS ${destination})
  endforeach()
  unset(f)
endfunction()

# note this is a function instead of a macro so that ${BUILD_TYPE} in targetdir
# does not get expanded in calling but is preserved
function(delayed_do_install
  targetdir)

  get_property(files GLOBAL PROPERTY DELAYED_INSTALL_FILES)
  get_property(destinations GLOBAL PROPERTY DELAYED_INSTALL_DESTINATIONS)

  if(files)
    list(LENGTH files n)
    math(EXPR n "${n}-1")

    foreach(i RANGE ${n})
      list(GET files ${i} f)
      list(GET destinations ${i} d)
      if(NOT IS_ABSOLUTE ${d})
        install(FILES ${f} DESTINATION ${targetdir}/${d})
      else()
        install(FILES ${f} DESTINATION ${d})
      endif()
    endforeach()
  endif()
endfunction()


function(data_to_c
  file_from file_to
  list_to_add
  )

  list(APPEND ${list_to_add} ${file_to})
  set(${list_to_add} ${${list_to_add}} PARENT_SCOPE)

  get_filename_component(_file_to_path ${file_to} PATH)

  add_custom_command(
    OUTPUT ${file_to}
    COMMAND ${CMAKE_COMMAND} -E make_directory ${_file_to_path}
    COMMAND "$<TARGET_FILE:datatoc>" ${file_from} ${file_to}
    DEPENDS ${file_from} datatoc)

  set_source_files_properties(${file_to} PROPERTIES GENERATED TRUE)
endfunction()


# same as above but generates the var name and output automatic.
function(data_to_c_simple
  file_from
  list_to_add
  )

  # remove ../'s
  get_filename_component(_file_from ${CMAKE_CURRENT_SOURCE_DIR}/${file_from}   REALPATH)
  get_filename_component(_file_to   ${CMAKE_CURRENT_BINARY_DIR}/${file_from}.c REALPATH)

  list(APPEND ${list_to_add} ${_file_to})
  source_group(Generated FILES ${_file_to})
  list(APPEND ${list_to_add} ${file_from})
  set(${list_to_add} ${${list_to_add}} PARENT_SCOPE)

  get_filename_component(_file_to_path ${_file_to} PATH)

  add_custom_command(
    OUTPUT  ${_file_to}
    COMMAND ${CMAKE_COMMAND} -E make_directory ${_file_to_path}
    COMMAND "$<TARGET_FILE:datatoc>" ${_file_from} ${_file_to}
    DEPENDS ${_file_from} datatoc)

  set_source_files_properties(${_file_to} PROPERTIES GENERATED TRUE)
endfunction()

# macro for converting pixmap directory to a png and then a c file
function(data_to_c_simple_icons
  path_from icon_prefix icon_names
  list_to_add
  )

  # Conversion steps
  #  path_from  ->  _file_from  ->  _file_to
  #  foo/*.dat  ->  foo.png     ->  foo.png.c

  get_filename_component(_path_from_abs ${path_from} ABSOLUTE)
  # remove ../'s
  get_filename_component(_file_from ${CMAKE_CURRENT_BINARY_DIR}/${path_from}.png   REALPATH)
  get_filename_component(_file_to   ${CMAKE_CURRENT_BINARY_DIR}/${path_from}.png.c REALPATH)

  list(APPEND ${list_to_add} ${_file_to})
  set(${list_to_add} ${${list_to_add}} PARENT_SCOPE)

  get_filename_component(_file_to_path ${_file_to} PATH)

  # Construct a list of absolute paths from input
  set(_icon_files)
  foreach(_var ${icon_names})
    list(APPEND _icon_files "${_path_from_abs}/${icon_prefix}${_var}.dat")
  endforeach()

  add_custom_command(
    OUTPUT  ${_file_from} ${_file_to}
    COMMAND ${CMAKE_COMMAND} -E make_directory ${_file_to_path}
    #COMMAND python3 ${CMAKE_SOURCE_DIR}/source/blender/datatoc/datatoc_icon.py ${_path_from_abs} ${_file_from}
    COMMAND "$<TARGET_FILE:datatoc_icon>" ${_path_from_abs} ${_file_from}
    COMMAND "$<TARGET_FILE:datatoc>" ${_file_from} ${_file_to}
    DEPENDS
      ${_icon_files}
      datatoc_icon
      datatoc
      # could be an arg but for now we only create icons depending on UI_icons.h
      ${CMAKE_SOURCE_DIR}/source/blender/editors/include/UI_icons.h
    )

  set_source_files_properties(${_file_from} ${_file_to} PROPERTIES GENERATED TRUE)
endfunction()

# XXX Not used for now...
function(svg_to_png
  file_from
  file_to
  dpi
  list_to_add
  )

  # remove ../'s
  get_filename_component(_file_from ${CMAKE_CURRENT_SOURCE_DIR}/${file_from} REALPATH)
  get_filename_component(_file_to   ${CMAKE_CURRENT_SOURCE_DIR}/${file_to}   REALPATH)

  list(APPEND ${list_to_add} ${_file_to})
  set(${list_to_add} ${${list_to_add}} PARENT_SCOPE)

  find_program(INKSCAPE_EXE inkscape)
  mark_as_advanced(INKSCAPE_EXE)

  if(INKSCAPE_EXE)
    if(APPLE)
      # in OS X app bundle, the binary is a shim that doesn't take any
      # command line arguments, replace it with the actual binary
      string(REPLACE "MacOS/Inkscape" "Resources/bin/inkscape" INKSCAPE_REAL_EXE ${INKSCAPE_EXE})
      if(EXISTS "${INKSCAPE_REAL_EXE}")
        set(INKSCAPE_EXE ${INKSCAPE_REAL_EXE})
      endif()
    endif()

    add_custom_command(
      OUTPUT  ${_file_to}
      COMMAND ${INKSCAPE_EXE} ${_file_from} --export-dpi=${dpi}  --without-gui --export-png=${_file_to}
      DEPENDS ${_file_from} ${INKSCAPE_EXE}
    )
  else()
    message(WARNING "Inkscape not found, could not re-generate ${_file_to} from ${_file_from}!")
  endif()
endfunction()

function(msgfmt_simple
  file_from
  list_to_add
  )

  # remove ../'s
  get_filename_component(_file_from_we ${file_from} NAME_WE)

  get_filename_component(_file_from ${file_from} REALPATH)
  get_filename_component(_file_to ${CMAKE_CURRENT_BINARY_DIR}/${_file_from_we}.mo REALPATH)

  list(APPEND ${list_to_add} ${_file_to})
  set(${list_to_add} ${${list_to_add}} PARENT_SCOPE)

  get_filename_component(_file_to_path ${_file_to} PATH)

  add_custom_command(
    OUTPUT  ${_file_to}
    COMMAND ${CMAKE_COMMAND} -E make_directory ${_file_to_path}
    COMMAND "$<TARGET_FILE:msgfmt>" ${_file_from} ${_file_to}
    DEPENDS msgfmt ${_file_from})

  set_source_files_properties(${_file_to} PROPERTIES GENERATED TRUE)
endfunction()

function(find_python_package
  package
  )

  string(TOUPPER ${package} _upper_package)

  # set but invalid
  if((NOT ${PYTHON_${_upper_package}_PATH} STREQUAL "") AND
     (NOT ${PYTHON_${_upper_package}_PATH} MATCHES NOTFOUND))
#       if(NOT EXISTS "${PYTHON_${_upper_package}_PATH}/${package}")
#           message(WARNING "PYTHON_${_upper_package}_PATH is invalid, ${package} not found in '${PYTHON_${_upper_package}_PATH}' "
#                           "WITH_PYTHON_INSTALL_${_upper_package} option will be ignored when installing python")
#           set(WITH_PYTHON_INSTALL${_upper_package} OFF)
#       endif()
  # not set, so initialize
  else()
    string(REPLACE "." ";" _PY_VER_SPLIT "${PYTHON_VERSION}")
    list(GET _PY_VER_SPLIT 0 _PY_VER_MAJOR)

    # re-cache
    unset(PYTHON_${_upper_package}_PATH CACHE)
    find_path(PYTHON_${_upper_package}_PATH
      NAMES
        ${package}
      HINTS
        "${PYTHON_LIBPATH}/"
        "${PYTHON_LIBPATH}/python${PYTHON_VERSION}/"
        "${PYTHON_LIBPATH}/python${_PY_VER_MAJOR}/"
      PATH_SUFFIXES
        site-packages
        dist-packages
        vendor-packages
       NO_DEFAULT_PATH
    )

    if(NOT EXISTS "${PYTHON_${_upper_package}_PATH}")
      message(WARNING
        "Python package '${package}' path could not be found in:\n"
        "'${PYTHON_LIBPATH}/python${PYTHON_VERSION}/site-packages/${package}', "
        "'${PYTHON_LIBPATH}/python${_PY_VER_MAJOR}/site-packages/${package}', "
        "'${PYTHON_LIBPATH}/python${PYTHON_VERSION}/dist-packages/${package}', "
        "'${PYTHON_LIBPATH}/python${_PY_VER_MAJOR}/dist-packages/${package}', "
        "'${PYTHON_LIBPATH}/python${PYTHON_VERSION}/vendor-packages/${package}', "
        "'${PYTHON_LIBPATH}/python${_PY_VER_MAJOR}/vendor-packages/${package}', "
        "\n"
        "The 'WITH_PYTHON_INSTALL_${_upper_package}' option will be ignored when installing Python.\n"
        "The build will be usable, only add-ons that depend on this package won't be functional."
      )
      set(WITH_PYTHON_INSTALL_${_upper_package} OFF PARENT_SCOPE)
    else()
      message(STATUS "${package} found at '${PYTHON_${_upper_package}_PATH}'")
    endif()
  endif()
endfunction()

# like Python's 'print(dir())'
function(print_all_vars)
  get_cmake_property(_vars VARIABLES)
  foreach(_var ${_vars})
    message("${_var}=${${_var}}")
  endforeach()
endfunction()

macro(openmp_delayload
  projectname
  )
    if(MSVC)
      if(WITH_OPENMP)
        if(MSVC_VERSION EQUAL 1800)
          set(OPENMP_DLL_NAME "vcomp120")
        else()
          set(OPENMP_DLL_NAME "vcomp140")
        endif()
        SET_TARGET_PROPERTIES(${projectname} PROPERTIES LINK_FLAGS_RELEASE "/DELAYLOAD:${OPENMP_DLL_NAME}.dll delayimp.lib")
        SET_TARGET_PROPERTIES(${projectname} PROPERTIES LINK_FLAGS_DEBUG "/DELAYLOAD:${OPENMP_DLL_NAME}d.dll delayimp.lib")
        SET_TARGET_PROPERTIES(${projectname} PROPERTIES LINK_FLAGS_RELWITHDEBINFO "/DELAYLOAD:${OPENMP_DLL_NAME}.dll delayimp.lib")
        SET_TARGET_PROPERTIES(${projectname} PROPERTIES LINK_FLAGS_MINSIZEREL "/DELAYLOAD:${OPENMP_DLL_NAME}.dll delayimp.lib")
      endif()
    endif()
endmacro()

macro(WINDOWS_SIGN_TARGET target)
  if(WITH_WINDOWS_CODESIGN)
    if(!SIGNTOOL_EXE)
      error("Codesigning is enabled, but signtool is not found")
    else()
      if(WINDOWS_CODESIGN_PFX_PASSWORD)
        set(CODESIGNPASSWORD /p ${WINDOWS_CODESIGN_PFX_PASSWORD})
      else()
        if($ENV{PFXPASSWORD})
          set(CODESIGNPASSWORD /p $ENV{PFXPASSWORD})
        else()
          message(FATAL_ERROR "WITH_WINDOWS_CODESIGN is on but WINDOWS_CODESIGN_PFX_PASSWORD not set, and environment variable PFXPASSWORD not found, unable to sign code.")
        endif()
      endif()
      add_custom_command(TARGET ${target}
        POST_BUILD
        COMMAND ${SIGNTOOL_EXE} sign /f ${WINDOWS_CODESIGN_PFX} ${CODESIGNPASSWORD} $<TARGET_FILE:${target}>
        VERBATIM
      )
    endif()
  endif()
endmacro()

macro(blender_precompile_headers target cpp header)
  if(MSVC)
    # get the name for the pch output file
    get_filename_component( pchbase ${cpp} NAME_WE )
    set( pchfinal "${CMAKE_CURRENT_BINARY_DIR}/${pchbase}.pch" )

    # mark the cpp as the one outputting the pch
    set_property(SOURCE ${cpp} APPEND PROPERTY OBJECT_OUTPUTS "${pchfinal}")

    # get all sources for the target
    get_target_property(sources ${target} SOURCES)

    # make all sources depend on the pch to enforce the build order
    foreach(src ${sources})
      set_property(SOURCE ${src} APPEND PROPERTY OBJECT_DEPENDS "${pchfinal}")
    endforeach()

    target_sources(${target} PRIVATE ${cpp} ${header})
    set_target_properties(${target} PROPERTIES COMPILE_FLAGS "/Yu${header} /Fp${pchfinal} /FI${header}")
    set_source_files_properties(${cpp} PROPERTIES COMPILE_FLAGS "/Yc${header} /Fp${pchfinal}")
  endif()
endmacro()<|MERGE_RESOLUTION|>--- conflicted
+++ resolved
@@ -251,18 +251,12 @@
 
   add_library(${name} ${sources})
 
-<<<<<<< HEAD
-	# Use for testing 'BLENDER_SORTED_LIBS' removal.
-	if(DEFINED WITHOUT_SORTED_LIBS AND WITHOUT_SORTED_LIBS)
-		if (NOT "${library_deps}" STREQUAL "")
-			target_link_libraries(${name} "${library_deps}")
-		endif()
-	endif()
-=======
-  if(NOT "${library_deps}" STREQUAL "")
-    target_link_libraries(${name} INTERFACE "${library_deps}")
-  endif()
->>>>>>> c2ad2939
+  # Use for testing 'BLENDER_SORTED_LIBS' removal.
+  if(DEFINED WITHOUT_SORTED_LIBS AND WITHOUT_SORTED_LIBS)
+    if (NOT "${library_deps}" STREQUAL "")
+      target_link_libraries(${name} "${library_deps}")
+    endif()
+  endif()
 
   # works fine without having the includes
   # listed is helpful for IDE's (QtCreator/MSVC)
