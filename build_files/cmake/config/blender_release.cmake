--- conflicted
+++ resolved
@@ -48,14 +48,9 @@
 set(WITH_OPENSUBDIV          ON  CACHE BOOL "" FORCE)
 set(WITH_OPENVDB             ON  CACHE BOOL "" FORCE)
 set(WITH_OPENVDB_BLOSC       ON  CACHE BOOL "" FORCE)
+set(WITH_PLAYER              ON  CACHE BOOL "" FORCE)
 set(WITH_POTRACE             ON  CACHE BOOL "" FORCE)
 set(WITH_PUGIXML             ON  CACHE BOOL "" FORCE)
-<<<<<<< HEAD
-set(WITH_NANOVDB             ON  CACHE BOOL "" FORCE)
-set(WITH_PLAYER              ON  CACHE BOOL "" FORCE)
-set(WITH_POTRACE             ON  CACHE BOOL "" FORCE)
-=======
->>>>>>> 3ea17793
 set(WITH_PYTHON_INSTALL      ON  CACHE BOOL "" FORCE)
 set(WITH_QUADRIFLOW          ON  CACHE BOOL "" FORCE)
 set(WITH_SDL                 ON  CACHE BOOL "" FORCE)
