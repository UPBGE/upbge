--- conflicted
+++ resolved
@@ -59,12 +59,8 @@
     bits = 64
 
     # Config file to be used (relative to blender's sources root)
-<<<<<<< HEAD
-    cmake_config_file = "build_files/cmake/config/blender_full.cmake"
-    cmake_player_config_file = None
-=======
     cmake_config_file = "build_files/cmake/config/blender_release.cmake"
->>>>>>> b6f0f8a5
+	cmake_player_config_file = None
     cmake_cuda_config_file = None
 
     # Set build options.
