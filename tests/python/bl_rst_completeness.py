# SPDX-FileCopyrightText: 2012-2022 Blender Authors
#
# SPDX-License-Identifier: GPL-2.0-or-later

# run this script in the game engine.
# or on the command line with...
<<<<<<< HEAD
#  ./blender.bin --background -noaudio --python tests/python/bl_rst_completeness.py

# Paste this into the bge and run on an always actuator.
=======
#  ./blender.bin --background --python tests/python/bl_rst_completeness.py
>>>>>>> 7b77c2eb
'''
filepath = "/src/blender/tests/python/bl_rst_completeness.py"
exec(compile(open(filepath).read(), filepath, 'exec'))
'''

import os

THIS_DIR = os.path.dirname(__file__)
RST_DIR = os.path.normpath(os.path.join(THIS_DIR, "..", "..", "doc", "python_api", "rst"))

import sys
sys.path.append(THIS_DIR)

import rst_to_doctree_mini

try:
    import bge
except:
    bge = None

# (file, module)
modules = (
    ("bge.constraints.rst", "bge.constraints", False),
    ("bge.events.rst", "bge.events", False),
    ("bge.logic.rst", "bge.logic", False),
    ("bge.render.rst", "bge.render", False),
    ("bge.texture.rst", "bge.texture", False),
    ("bge.types.rst", "bge.types", False),

    ("bgl.rst", "bgl", True),
    ("gpu.rst", "gpu", False),
)


def is_directive_pydata(filepath, directive):
    if directive.type in {"function", "method", "class", "attribute", "data"}:
        return True
    elif directive.type in {"module", "note", "warning", "code-block", "hlist", "seealso"}:
        return False
    elif directive.type == "literalinclude":  # TODO
        return False
    else:
        print(directive_to_str(filepath, directive), end=" ")
        print("unknown directive type %r" % directive.type)
        return False


def directive_to_str(filepath, directive):
    return "%s:%d:%d:" % (filepath, directive.line + 1, directive.indent)


def directive_members_dict(filepath, directive_members):
    return {directive.value_strip: directive for directive in directive_members
            if is_directive_pydata(filepath, directive)}


def module_validate(filepath, mod, mod_name, doctree, partial_ok):
    # RST member missing from MODULE ???
    for directive in doctree:
        # print(directive.type)
        if is_directive_pydata(filepath, directive):
            attr = directive.value_strip
            has_attr = hasattr(mod, attr)
            ok = False
            if not has_attr:
                # so we can have glNormal docs cover glNormal3f
                if partial_ok:
                    for s in dir(mod):
                        if s.startswith(attr):
                            ok = True
                            break

                if not ok:
                    print(directive_to_str(filepath, directive), end=" ")
                    print("rst contains non existing member %r" % attr)

            # if its a class, scan down the class...
            # print(directive.type)
            if has_attr:
                if directive.type == "class":
                    cls = getattr(mod, attr)
                    # print("directive:      ", directive)
                    for directive_child in directive.members:
                        # print("directive_child: ", directive_child)
                        if is_directive_pydata(filepath, directive_child):
                            attr_child = directive_child.value_strip
                            if attr_child not in cls.__dict__:
                                attr_id = "%s.%s" % (attr, attr_child)
                                print(directive_to_str(filepath, directive_child), end=" ")
                                print("rst contains non existing class member %r" % attr_id)

    # MODULE member missing from RST ???
    doctree_dict = directive_members_dict(filepath, doctree)
    for attr in dir(mod):
        if attr.startswith("_"):
            continue

        directive = doctree_dict.get(attr)
        if directive is None:
            print("module contains undocumented member %r from %r" % ("%s.%s" % (mod_name, attr), filepath))
        else:
            if directive.type == "class":
                directive_dict = directive_members_dict(filepath, directive.members)
                cls = getattr(mod, attr)
                for attr_child in cls.__dict__.keys():
                    if attr_child.startswith("_"):
                        continue
                    if attr_child not in directive_dict:
                        attr_id = "%s.%s.%s" % (mod_name, attr, attr_child), filepath
                        print("module contains undocumented member %r from %r" % attr_id)


def main():

    if bge is None:
        print("Skipping BGE modules!")

    for filename, modname, partial_ok in modules:
        if bge is None and modname.startswith("bge"):
            continue

        filepath = os.path.join(RST_DIR, filename)
        if not os.path.exists(filepath):
            raise Exception("%r not found" % filepath)

        doctree = rst_to_doctree_mini.parse_rst_py(filepath)
        __import__(modname)
        mod = sys.modules[modname]

        module_validate(filepath, mod, modname, doctree, partial_ok)


if __name__ == "__main__":
    main()<|MERGE_RESOLUTION|>--- conflicted
+++ resolved
@@ -4,13 +4,7 @@
 
 # run this script in the game engine.
 # or on the command line with...
-<<<<<<< HEAD
-#  ./blender.bin --background -noaudio --python tests/python/bl_rst_completeness.py
-
-# Paste this into the bge and run on an always actuator.
-=======
 #  ./blender.bin --background --python tests/python/bl_rst_completeness.py
->>>>>>> 7b77c2eb
 '''
 filepath = "/src/blender/tests/python/bl_rst_completeness.py"
 exec(compile(open(filepath).read(), filepath, 'exec'))
