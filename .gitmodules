[submodule "release/scripts/addons"]
<<<<<<< HEAD
	path = release/scripts/addons
	url = https://github.com/UPBGE/blender-addons.git
	branch = master
	ignore = all
[submodule "release/scripts/addons_contrib"]
	path = release/scripts/addons_contrib
	url = https://github.com/UPBGE/blender-addons-contrib.git
	branch = master
	ignore = all
[submodule "release/datafiles/locale"]
	path = release/datafiles/locale
	url = https://github.com/UPBGE/blender-translations.git
	branch = master
	ignore = all
[submodule "source/tools"]
	path = source/tools
	url = https://github.com/UPBGE/blender-dev-tools.git
	branch = master
	ignore = all
=======
        path = release/scripts/addons
        url = https://github.com/UPBGE/blender-addons.git
        ignore = all
        branch = master
[submodule "release/scripts/addons_contrib"]
        path = release/scripts/addons_contrib
        url = https://git.blender.org/blender-addons-contrib.git
        ignore = all
        branch = master
[submodule "release/datafiles/locale"]
        path = release/datafiles/locale
        url = https://git.blender.org/blender-translations.git
        ignore = all
        branch = master
[submodule "source/tools"]
        path = source/tools
        url = https://git.blender.org/blender-dev-tools.git
        ignore = all
        branch = master
>>>>>>> 707a2550
<|MERGE_RESOLUTION|>--- conflicted
+++ resolved
@@ -1,5 +1,4 @@
 [submodule "release/scripts/addons"]
-<<<<<<< HEAD
 	path = release/scripts/addons
 	url = https://github.com/UPBGE/blender-addons.git
 	branch = master
@@ -18,25 +17,4 @@
 	path = source/tools
 	url = https://github.com/UPBGE/blender-dev-tools.git
 	branch = master
-	ignore = all
-=======
-        path = release/scripts/addons
-        url = https://github.com/UPBGE/blender-addons.git
-        ignore = all
-        branch = master
-[submodule "release/scripts/addons_contrib"]
-        path = release/scripts/addons_contrib
-        url = https://git.blender.org/blender-addons-contrib.git
-        ignore = all
-        branch = master
-[submodule "release/datafiles/locale"]
-        path = release/datafiles/locale
-        url = https://git.blender.org/blender-translations.git
-        ignore = all
-        branch = master
-[submodule "source/tools"]
-        path = source/tools
-        url = https://git.blender.org/blender-dev-tools.git
-        ignore = all
-        branch = master
->>>>>>> 707a2550
+	ignore = all