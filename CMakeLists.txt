--- conflicted
+++ resolved
@@ -528,7 +528,6 @@
 	mark_as_advanced(WITH_LINKER_GOLD)
 endif()
 
-<<<<<<< HEAD
 # GCCFilter, if appliciable
 if(CMAKE_COMPILER_IS_GNUCC)
   option(WITH_COLOR_GCC "Use GCCFilter to color compiler output messages" OFF)
@@ -539,7 +538,6 @@
   endif()
 endif()
 
-=======
 if(CMAKE_COMPILER_IS_GNUCC OR CMAKE_C_COMPILER_ID MATCHES "Clang")
 	option(WITH_COMPILER_ASAN "Build and link against address sanitizer (only for Debug & RelWithDebInfo targets)." OFF)
 	mark_as_advanced(WITH_COMPILER_ASAN)
@@ -579,7 +577,6 @@
 option(WITH_LEGACY_DEPSGRAPH "Build Blender with legacy dependency graph" ON)
 mark_as_advanced(WITH_LEGACY_DEPSGRAPH)
 
->>>>>>> 6a64556b
 if(WIN32)
 	# Use hardcoded paths or find_package to find externals
 	option(WITH_WINDOWS_FIND_MODULES "Use find_package to locate libraries" OFF)
