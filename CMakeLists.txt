--- conflicted
+++ resolved
@@ -335,7 +335,6 @@
 
 option(WITH_GMP "Enable features depending on GMP (Exact Boolean)" ON)
 
-<<<<<<< HEAD
 option(WITH_GAMEENGINE    "Enable Game Engine" ON)
 
 option(WITH_GAMEENGINE_SECURITY "Disable game engine python debugging tools" OFF)
@@ -351,11 +350,6 @@
 mark_as_advanced(WITH_GAMEENGINE_BPPLAYER)
 
 option(WITH_PLAYER        "Build Player" ON)
-
-# Compositor
-option(WITH_COMPOSITOR_CPU "Enable the Full-Frame CPU nodal compositor" ON)
-=======
->>>>>>> 8b853e46
 option(WITH_OPENIMAGEDENOISE "Enable the OpenImageDenoise compositing node" ON)
 
 option(WITH_OPENSUBDIV "Enable OpenSubdiv for surface subdivision" ON)
