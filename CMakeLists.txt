# ***** BEGIN GPL LICENSE BLOCK *****
#
# This program is free software; you can redistribute it and/or
# modify it under the terms of the GNU General Public License
# as published by the Free Software Foundation; either version 2
# of the License, or (at your option) any later version.
#
# This program is distributed in the hope that it will be useful,
# but WITHOUT ANY WARRANTY; without even the implied warranty of
# MERCHANTABILITY or FITNESS FOR A PARTICULAR PURPOSE.  See the
# GNU General Public License for more details.
#
# You should have received a copy of the GNU General Public License
# along with this program; if not, write to the Free Software Foundation,
# Inc., 51 Franklin Street, Fifth Floor, Boston, MA 02110-1301, USA.
#
# The Original Code is Copyright (C) 2006, Blender Foundation
# All rights reserved.
#
# ***** END GPL LICENSE BLOCK *****

#-----------------------------------------------------------------------------
# We don't allow in-source builds. This causes no end of troubles because
# all out-of-source builds will use the CMakeCache.txt file there and even
# build the libs and objects in it.

if(${CMAKE_SOURCE_DIR} STREQUAL ${CMAKE_BINARY_DIR})
  if(NOT DEFINED WITH_IN_SOURCE_BUILD)
    message(FATAL_ERROR
      "CMake generation for blender is not allowed within the source directory!"
      "\n Remove \"${CMAKE_SOURCE_DIR}/CMakeCache.txt\" and try again from another folder, e.g.:"
      "\n "
      "\n rm CMakeCache.txt"
      "\n cd .."
      "\n mkdir cmake-make"
      "\n cd cmake-make"
      "\n cmake ../blender"
      "\n "
      "\n Alternately define WITH_IN_SOURCE_BUILD to force this option (not recommended!)"
    )
  endif()
endif()

cmake_minimum_required(VERSION 3.10)

# Prefer LEGACY OpenGL to be compatible with all the existing releases and
# platforms which don't have GLVND yet. Only do it if preference was not set
# externally.
if(NOT DEFINED OpenGL_GL_PREFERENCE)
  set(OpenGL_GL_PREFERENCE "LEGACY")
endif()

if(NOT EXECUTABLE_OUTPUT_PATH)
  set(FIRST_RUN TRUE)
else()
  set(FIRST_RUN FALSE)
endif()

# this starts out unset
list(APPEND CMAKE_MODULE_PATH "${CMAKE_SOURCE_DIR}/build_files/cmake/Modules")
list(APPEND CMAKE_MODULE_PATH "${CMAKE_SOURCE_DIR}/build_files/cmake/platform")

# avoid having empty buildtype
if(NOT DEFINED CMAKE_BUILD_TYPE_INIT)
  set(CMAKE_BUILD_TYPE_INIT "Release")
  # Internal logic caches this variable, avoid showing it by default
  # since it's easy to accidentally set instead of the build type.
  mark_as_advanced(CMAKE_BUILD_TYPE_INIT)
endif()

# Omit superfluous "Up-to-date" messages.
if(NOT DEFINED CMAKE_INSTALL_MESSAGE)
  set(CMAKE_INSTALL_MESSAGE "LAZY")
endif()

# quiet output for Makefiles, 'make -s' helps too
# set_property(GLOBAL PROPERTY RULE_MESSAGES OFF)

# global compile definitions since add_definitions() adds for all.
set_property(DIRECTORY APPEND PROPERTY COMPILE_DEFINITIONS
  $<$<CONFIG:Debug>:DEBUG;_DEBUG>
  $<$<CONFIG:Release>:NDEBUG>
  $<$<CONFIG:MinSizeRel>:NDEBUG>
  $<$<CONFIG:RelWithDebInfo>:NDEBUG>
)

#-----------------------------------------------------------------------------
# Set policy

# see "cmake --help-policy CMP0003"
# So library linking is more sane
cmake_policy(SET CMP0003 NEW)

# So BUILDINFO and BLENDERPATH strings are automatically quoted
cmake_policy(SET CMP0005 NEW)

# So syntax problems are errors
cmake_policy(SET CMP0010 NEW)

# Input directories must have CMakeLists.txt
cmake_policy(SET CMP0014 NEW)

# Silence draco warning on macOS, new policy works fine.
if(POLICY CMP0068)
  cmake_policy(SET CMP0068 NEW)
endif()

# find_package() uses <PackageName>_ROOT variables.
if(POLICY CMP0074)
  cmake_policy(SET CMP0074 NEW)
endif()

#-----------------------------------------------------------------------------
# Load some macros.
include(build_files/cmake/macros.cmake)


#-----------------------------------------------------------------------------
# Initialize project.

blender_project_hack_pre()

project(Blender)

blender_project_hack_post()

enable_testing()

#-----------------------------------------------------------------------------
# Redirect output files

set(EXECUTABLE_OUTPUT_PATH ${CMAKE_BINARY_DIR}/bin CACHE INTERNAL "" FORCE)
set(LIBRARY_OUTPUT_PATH ${CMAKE_BINARY_DIR}/lib CACHE INTERNAL "" FORCE)

get_property(GENERATOR_IS_MULTI_CONFIG GLOBAL PROPERTY GENERATOR_IS_MULTI_CONFIG)
if(GENERATOR_IS_MULTI_CONFIG)
  set(TESTS_OUTPUT_DIR ${EXECUTABLE_OUTPUT_PATH}/tests/$<CONFIG>/ CACHE INTERNAL "" FORCE)
else()
  set(TESTS_OUTPUT_DIR ${EXECUTABLE_OUTPUT_PATH}/tests/ CACHE INTERNAL "" FORCE)
endif()

#-----------------------------------------------------------------------------
# Set default config options

get_blender_version()


#-----------------------------------------------------------------------------
# Options

# Blender internal features
option(WITH_BLENDER "Build blender (disable to build only the blender player)" ON)
mark_as_advanced(WITH_BLENDER)

option(WITH_INTERNATIONAL "Enable I18N (International fonts and text)" ON)

option(WITH_PYTHON        "Enable Embedded Python API  (only disable for development)" ON)
option(WITH_PYTHON_SECURITY "Disables execution of scripts within blend files by default" ON)
mark_as_advanced(WITH_PYTHON)  # don't want people disabling this unless they really know what they are doing.
mark_as_advanced(WITH_PYTHON_SECURITY)  # some distributions see this as a security issue, rather than have them patch it, make a build option.

option(WITH_PYTHON_SAFETY "Enable internal API error checking to track invalid data to prevent crash on access (at the expense of some efficiency, only enable for development)." OFF)
mark_as_advanced(WITH_PYTHON_SAFETY)
option(WITH_PYTHON_MODULE "Enable building as a python module which runs without a user interface, like running regular blender in background mode (experimental, only enable for development), installs to PYTHON_SITE_PACKAGES (or CMAKE_INSTALL_PREFIX if WITH_INSTALL_PORTABLE is enabled)." OFF)
if(APPLE)
  option(WITH_PYTHON_FRAMEWORK "Enable building using the Python available in the framework (OSX only)" OFF)
endif()

option(WITH_BUILDINFO     "Include extra build details (only disable for development & faster builds)" ON)
set(BUILDINFO_OVERRIDE_DATE "" CACHE STRING "Use instead of the current date for reproducible builds (empty string disables this option)")
set(BUILDINFO_OVERRIDE_TIME "" CACHE STRING "Use instead of the current time for reproducible builds (empty string disables this option)")
set(CPACK_OVERRIDE_PACKAGENAME "" CACHE STRING "Use instead of the standard packagename (empty string disables this option)")
mark_as_advanced(CPACK_OVERRIDE_PACKAGENAME)
mark_as_advanced(BUILDINFO_OVERRIDE_DATE)
mark_as_advanced(BUILDINFO_OVERRIDE_TIME)

option(WITH_IK_ITASC      "Enable ITASC IK solver (only disable for development & for incompatible C++ compilers)" ON)
option(WITH_IK_SOLVER     "Enable Legacy IK solver (only disable for development)" ON)
option(WITH_FFTW3         "Enable FFTW3 support (Used for smoke, ocean sim, and audio effects)" ON)
option(WITH_PUGIXML       "Enable PugiXML support (Used for OpenImageIO, Grease Pencil SVG export)" ON)
option(WITH_BULLET        "Enable Bullet (Physics Engine)" ON)
option(WITH_SYSTEM_BULLET "Use the systems bullet library (currently unsupported due to missing features in upstream!)" )
mark_as_advanced(WITH_SYSTEM_BULLET)
option(WITH_OPENCOLORIO   "Enable OpenColorIO color management" ON)
if(APPLE)
  # There's no OpenXR runtime in sight for macOS, neither is code well
  # tested there -> disable it by default.
  option(WITH_XR_OPENXR   "Enable VR features through the OpenXR specification" OFF)
  mark_as_advanced(WITH_XR_OPENXR)
else()
  option(WITH_XR_OPENXR   "Enable VR features through the OpenXR specification" ON)
endif()
option(WITH_GMP "Enable features depending on GMP (Exact Boolean)" ON)

option(WITH_GAMEENGINE    "Enable Game Engine" ON)

option(WITH_GAMEENGINE_SECURITY "Disable game engine python debugging tools" OFF)
mark_as_advanced(WITH_GAMEENGINE_SECURITY)

if(APPLE)
	set(WITH_GAMEENGINE_DECKLINK OFF)
else()
	option(WITH_GAMEENGINE_DECKLINK "Support BlackMagicDesign DeckLink cards in the Game Engine" ON)
endif()

option(WITH_GAMEENGINE_BPPLAYER "Enable Blend encrypted (from BPPlayer application) reading capabilities" ON)
mark_as_advanced(WITH_GAMEENGINE_BPPLAYER)

option(WITH_PLAYER        "Build Player" ON)

# Compositor
option(WITH_COMPOSITOR         "Enable the tile based nodal compositor" ON)
option(WITH_OPENIMAGEDENOISE   "Enable the OpenImageDenoise compositing node" ON)

option(WITH_OPENSUBDIV    "Enable OpenSubdiv for surface subdivision" ON)

option(WITH_POTRACE       "Enable features relying on potrace" ON)
option(WITH_OPENVDB       "Enable features relying on OpenVDB" ON)
option(WITH_OPENVDB_BLOSC "Enable blosc compression for OpenVDB, only enable if OpenVDB was built with blosc support" ON)
option(WITH_OPENVDB_3_ABI_COMPATIBLE "Assume OpenVDB library has been compiled with version 3 ABI compatibility" OFF)
mark_as_advanced(WITH_OPENVDB_3_ABI_COMPATIBLE)
option(WITH_NANOVDB       "Enable usage of NanoVDB data structure for rendering on the GPU" ON)
option(WITH_HARU          "Enable features relying on Libharu (Grease pencil PDF export)" ON)

# GHOST Windowing Library Options
option(WITH_GHOST_DEBUG   "Enable debugging output for the GHOST library" OFF)
mark_as_advanced(WITH_GHOST_DEBUG)

option(WITH_GHOST_SDL    "Enable building Blender against SDL for windowing rather than the native APIs" OFF)
mark_as_advanced(WITH_GHOST_SDL)

if(UNIX AND NOT (APPLE OR HAIKU))
  option(WITH_GHOST_X11 "Enable building Blender against X11 for windowing" ON)
  mark_as_advanced(WITH_GHOST_X11)

  option(WITH_GHOST_WAYLAND "Enable building Blender against Wayland for windowing (under development)" OFF)
  mark_as_advanced(WITH_GHOST_WAYLAND)
endif()

if(WITH_GHOST_X11)
  option(WITH_GHOST_XDND    "Enable drag'n'drop support on X11 using XDND protocol" ON)
endif()

# Misc...
option(WITH_HEADLESS      "Build without graphical support (renderfarm, server mode only)" OFF)
mark_as_advanced(WITH_HEADLESS)

option(WITH_QUADRIFLOW    "Build with quadriflow remesher support" ON)

option(WITH_AUDASPACE    "Build with blenders audio library (only disable if you know what you're doing!)" ON)
option(WITH_SYSTEM_AUDASPACE "Build with external audaspace library installed on the system (only enable if you know what you're doing!)" OFF)
mark_as_advanced(WITH_AUDASPACE)
mark_as_advanced(WITH_SYSTEM_AUDASPACE)

if(NOT WITH_AUDASPACE)
  set(WITH_SYSTEM_AUDASPACE OFF)
endif()

option(WITH_OPENMP        "Enable OpenMP (has to be supported by the compiler)" ON)
if(UNIX AND NOT APPLE)
  option(WITH_OPENMP_STATIC "Link OpenMP statically (only used by the release environment)" OFF)
  mark_as_advanced(WITH_OPENMP_STATIC)
endif()

if(WITH_GHOST_X11)
  option(WITH_X11_XINPUT    "Enable X11 Xinput (tablet support and unicode input)"  ON)
  option(WITH_X11_XINERAMA  "Enable multi-monitor support"                          ON)
  option(WITH_X11_XF86VMODE "Enable X11 video mode switching"                       ON)
  option(WITH_X11_XFIXES    "Enable X11 XWayland cursor warping workaround"         ON)
  option(WITH_X11_ALPHA     "Enable X11 transparent background"                     ON)
endif()

if(UNIX AND NOT APPLE)
  option(WITH_SYSTEM_GLEW "Use GLEW OpenGL wrapper library provided by the operating system" OFF)
  option(WITH_SYSTEM_GLES "Use OpenGL ES library provided by the operating system"           ON)
else()
  # not an option for other OS's
  set(WITH_SYSTEM_GLEW OFF)
  set(WITH_SYSTEM_GLES OFF)
endif()


if(UNIX AND NOT APPLE)
  option(WITH_SYSTEM_EIGEN3 "Use the systems Eigen3 library" OFF)
endif()


# Modifiers
option(WITH_MOD_FLUID           "Enable Mantaflow Fluid Simulation Framework" ON)
option(WITH_MOD_REMESH          "Enable Remesh Modifier" ON)
option(WITH_MOD_OCEANSIM        "Enable Ocean Modifier" ON)

# Image format support
option(WITH_OPENIMAGEIO         "Enable OpenImageIO Support (http://www.openimageio.org)" ON)
option(WITH_IMAGE_OPENEXR       "Enable OpenEXR Support (http://www.openexr.com)" ON)
option(WITH_IMAGE_OPENJPEG      "Enable OpenJpeg Support (http://www.openjpeg.org)" ON)
option(WITH_IMAGE_TIFF          "Enable LibTIFF Support" ON)
option(WITH_IMAGE_DDS           "Enable DDS Image Support" ON)
option(WITH_IMAGE_CINEON        "Enable CINEON and DPX Image Support" ON)
option(WITH_IMAGE_HDR           "Enable HDR Image Support" ON)

# Audio/Video format support
option(WITH_CODEC_AVI           "Enable Blenders own AVI file support (raw/jpeg)" ON)
option(WITH_CODEC_FFMPEG        "Enable FFMPeg Support (http://ffmpeg.org)" ON)
option(WITH_CODEC_SNDFILE       "Enable libsndfile Support (http://www.mega-nerd.com/libsndfile)" ON)

# Alembic support
option(WITH_ALEMBIC             "Enable Alembic Support" ON)

# Universal Scene Description support
option(WITH_USD                 "Enable Universal Scene Description (USD) Support" ON)

# 3D format support
# Disable opencollada when we don't have precompiled libs
option(WITH_OPENCOLLADA   "Enable OpenCollada Support (http://www.opencollada.org)" ON)

# Sound output
option(WITH_SDL           "Enable SDL for sound and joystick support" ON)
option(WITH_OPENAL        "Enable OpenAL Support (http://www.openal.org)" ON)
if(APPLE)
  option(WITH_COREAUDIO    "Enable CoreAudio for audio support on macOS" ON)
else()
  set(WITH_COREAUDIO OFF)
endif()
if(NOT WIN32)
  option(WITH_JACK          "Enable JACK Support (http://www.jackaudio.org)" ON)
  if(UNIX AND NOT APPLE)
    option(WITH_JACK_DYNLOAD  "Enable runtime dynamic JACK libraries loading" OFF)
  endif()
else()
  set(WITH_JACK OFF)
endif()
if(UNIX AND NOT APPLE)
  option(WITH_SDL_DYNLOAD  "Enable runtime dynamic SDL libraries loading" OFF)
endif()
if(UNIX AND NOT APPLE)
  option(WITH_PULSEAUDIO   "Enable PulseAudio for audio support on Linux" ON)
  option(WITH_PULSEAUDIO_DYNLOAD  "Enable runtime dynamic PulseAudio libraries loading" OFF)
else()
  set(WITH_PULSEAUDIO OFF)
endif()
if(WIN32)
  option(WITH_WASAPI      "Enable Windows Audio Sessions API for audio support on Windows" ON)
else()
  set(WITH_WASAPI OFF)
endif()

# Compression
option(WITH_LZO           "Enable fast LZO compression (used for pointcache)" ON)
option(WITH_LZMA          "Enable best LZMA compression, (used for pointcache)" ON)
if(UNIX AND NOT APPLE)
  option(WITH_SYSTEM_LZO    "Use the system LZO library" OFF)
endif()
option(WITH_DRACO         "Enable Draco mesh compression Python module (used for glTF)" ON)

# Camera/motion tracking
option(WITH_LIBMV         "Enable Libmv structure from motion library" ON)
option(WITH_LIBMV_SCHUR_SPECIALIZATIONS "Enable fixed-size schur specializations." ON)
mark_as_advanced(WITH_LIBMV_SCHUR_SPECIALIZATIONS)

# Logging/unbit test libraries.
option(WITH_SYSTEM_GFLAGS   "Use system-wide Gflags instead of a bundled one" OFF)
option(WITH_SYSTEM_GLOG     "Use system-wide Glog instead of a bundled one" OFF)
mark_as_advanced(WITH_SYSTEM_GFLAGS)
mark_as_advanced(WITH_SYSTEM_GLOG)

# Freestyle
option(WITH_FREESTYLE     "Enable Freestyle (advanced edges rendering)" ON)

# Misc
if(WIN32)
  option(WITH_INPUT_IME "Enable Input Method Editor (IME) for complex Asian character input" ON)
endif()
option(WITH_INPUT_NDOF "Enable NDOF input devices (SpaceNavigator and friends)" ON)
if(UNIX AND NOT APPLE)
  option(WITH_INSTALL_PORTABLE "Install redistributeable runtime, otherwise install into CMAKE_INSTALL_PREFIX" ON)
  option(WITH_STATIC_LIBS "Try to link with static libraries, as much as possible, to make blender more portable across distributions" OFF)
  if(WITH_STATIC_LIBS)
    option(WITH_BOOST_ICU "Boost uses ICU library (required for linking with static Boost built with libicu)." OFF)
    mark_as_advanced(WITH_BOOST_ICU)
  endif()
endif()

option(WITH_PYTHON_INSTALL       "Copy system python into the blender install folder" ON)

if((WITH_AUDASPACE AND NOT WITH_SYSTEM_AUDASPACE) OR WITH_MOD_FLUID)
  option(WITH_PYTHON_NUMPY "Include NumPy in Blender (used by Audaspace and Mantaflow)"  ON)
endif()

if(WIN32 OR APPLE)
  # Windows and macOS have this bundled with Python libraries.
elseif(WITH_PYTHON_INSTALL OR WITH_PYTHON_NUMPY)
  set(PYTHON_NUMPY_PATH            "" CACHE PATH "Path to python site-packages or dist-packages containing 'numpy' module")
  mark_as_advanced(PYTHON_NUMPY_PATH)
  set(PYTHON_NUMPY_INCLUDE_DIRS    "" CACHE PATH "Path to the include directory of the NumPy module")
  mark_as_advanced(PYTHON_NUMPY_INCLUDE_DIRS)
endif()
if(WITH_PYTHON_INSTALL)
  option(WITH_PYTHON_INSTALL_NUMPY "Copy system NumPy into the blender install folder"  ON)

  if(UNIX AND NOT APPLE)
    option(WITH_PYTHON_INSTALL_REQUESTS "Copy system requests into the blender install folder" ON)
    set(PYTHON_REQUESTS_PATH "" CACHE PATH "Path to python site-packages or dist-packages containing 'requests' module")
    mark_as_advanced(PYTHON_REQUESTS_PATH)
  endif()
endif()

option(WITH_CPU_SIMD              "Enable SIMD instruction if they're detected on the host machine" ON)
mark_as_advanced(WITH_CPU_SIMD)

# Cycles
option(WITH_CYCLES                  "Enable Cycles Render Engine" ON)
option(WITH_CYCLES_STANDALONE       "Build Cycles standalone application" OFF)
option(WITH_CYCLES_STANDALONE_GUI   "Build Cycles standalone with GUI" OFF)
option(WITH_CYCLES_OSL              "Build Cycles with OSL support" ON)
option(WITH_CYCLES_EMBREE           "Build Cycles with Embree support" ON)
option(WITH_CYCLES_CUDA_BINARIES    "Build Cycles CUDA binaries" OFF)
option(WITH_CYCLES_CUBIN_COMPILER   "Build cubins with nvrtc based compiler instead of nvcc" OFF)
option(WITH_CYCLES_CUDA_BUILD_SERIAL "Build cubins one after another (useful on machines with limited RAM)" OFF)
mark_as_advanced(WITH_CYCLES_CUDA_BUILD_SERIAL)
set(CYCLES_TEST_DEVICES CPU CACHE STRING "Run regression tests on the specified device types (CPU CUDA OPTIX OPENCL)" )
set(CYCLES_CUDA_BINARIES_ARCH sm_30 sm_35 sm_37 sm_50 sm_52 sm_60 sm_61 sm_70 sm_75 sm_86 compute_75 CACHE STRING "CUDA architectures to build binaries for")
mark_as_advanced(CYCLES_CUDA_BINARIES_ARCH)
unset(PLATFORM_DEFAULT)
option(WITH_CYCLES_LOGGING  "Build Cycles with logging support" ON)
option(WITH_CYCLES_DEBUG    "Build Cycles with extra debug capabilities" OFF)
option(WITH_CYCLES_NATIVE_ONLY  "Build Cycles with native kernel only (which fits current CPU, use for development only)" OFF)
option(WITH_CYCLES_KERNEL_ASAN  "Build Cycles kernels with address sanitizer when WITH_COMPILER_ASAN is on, even if it's very slow" OFF)
mark_as_advanced(WITH_CYCLES_KERNEL_ASAN)
mark_as_advanced(WITH_CYCLES_CUBIN_COMPILER)
mark_as_advanced(WITH_CYCLES_LOGGING)
mark_as_advanced(WITH_CYCLES_DEBUG)
mark_as_advanced(WITH_CYCLES_NATIVE_ONLY)

option(WITH_CYCLES_DEVICE_CUDA              "Enable Cycles CUDA compute support" ON)
option(WITH_CYCLES_DEVICE_OPTIX             "Enable Cycles OptiX support" OFF)
option(WITH_CYCLES_DEVICE_OPENCL            "Enable Cycles OpenCL compute support" ON)
option(WITH_CYCLES_NETWORK              "Enable Cycles compute over network support (EXPERIMENTAL and unfinished)" OFF)
mark_as_advanced(WITH_CYCLES_DEVICE_CUDA)
mark_as_advanced(WITH_CYCLES_DEVICE_OPENCL)
mark_as_advanced(WITH_CYCLES_NETWORK)

option(WITH_CUDA_DYNLOAD "Dynamically load CUDA libraries at runtime" ON)
mark_as_advanced(WITH_CUDA_DYNLOAD)

# LLVM
option(WITH_LLVM                    "Use LLVM" OFF)
if(APPLE)
  option(LLVM_STATIC                  "Link with LLVM static libraries" ON) # we prefer static llvm build on Apple, dyn build possible though
else()
  option(LLVM_STATIC                  "Link with LLVM static libraries" OFF)
endif()
mark_as_advanced(LLVM_STATIC)
option(WITH_CLANG                   "Use Clang" OFF)

# disable for now, but plan to support on all platforms eventually
option(WITH_MEM_JEMALLOC   "Enable malloc replacement (http://www.canonware.com/jemalloc)" ON)
mark_as_advanced(WITH_MEM_JEMALLOC)

# currently only used for BLI_mempool
option(WITH_MEM_VALGRIND "Enable extended valgrind support for better reporting" OFF)
mark_as_advanced(WITH_MEM_VALGRIND)

# Debug
option(WITH_CXX_GUARDEDALLOC "Enable GuardedAlloc for C++ memory allocation tracking (only enable for development)" OFF)
mark_as_advanced(WITH_CXX_GUARDEDALLOC)

option(WITH_ASSERT_ABORT "Call abort() when raising an assertion through BLI_assert()" ON)
mark_as_advanced(WITH_ASSERT_ABORT)

if((UNIX AND NOT APPLE) OR (CMAKE_GENERATOR MATCHES "^Visual Studio.+"))
  option(WITH_CLANG_TIDY "Use Clang Tidy to analyze the source code (only enable for development on Linux using Clang, or Windows using the Visual Studio IDE)" OFF)
  mark_as_advanced(WITH_CLANG_TIDY)
endif()

option(WITH_BOOST "Enable features depending on boost" ON)
option(WITH_TBB   "Enable features depending on TBB (OpenVDB, OpenImageDenoise, sculpt multithreading)" ON)

# TBB malloc is only supported on for windows currently
if(WIN32)
  option(WITH_TBB_MALLOC_PROXY "Enable the TBB malloc replacement" ON)
endif()

# This should be turned off when Blender enter beta/rc/release
if("${BLENDER_VERSION_CYCLE}" STREQUAL "release" OR
   "${BLENDER_VERSION_CYCLE}" STREQUAL "rc")
  set(WITH_EXPERIMENTAL_FEATURES OFF)
else()
  set(WITH_EXPERIMENTAL_FEATURES ON)
endif()

# Unit testsing
option(WITH_GTESTS "Enable GTest unit testing" OFF)
option(WITH_OPENGL_RENDER_TESTS "Enable OpenGL render related unit testing (Experimental)" OFF)
option(WITH_OPENGL_DRAW_TESTS "Enable OpenGL UI drawing related unit testing (Experimental)" OFF)
set(TEST_PYTHON_EXE "" CACHE PATH "Python executable to run unit tests")
mark_as_advanced(TEST_PYTHON_EXE)

# Documentation
if(UNIX AND NOT APPLE)
  option(WITH_DOC_MANPAGE "Create a manual page (Unix manpage)" OFF)
endif()


# OpenGL

option(WITH_OPENGL              "When off limits visibility of the opengl headers to just bf_gpu and gawain (temporary option for development purposes)" ON)
option(WITH_GLEW_ES             "Switches to experimental copy of GLEW that has support for OpenGL ES. (temporary option for development purposes)" OFF)
option(WITH_GL_EGL              "Use the EGL OpenGL system library instead of the platform specific OpenGL system library (CGL, glX, or WGL)"       OFF)
option(WITH_GL_PROFILE_ES20     "Support using OpenGL ES 2.0. (through either EGL or the AGL/WGL/XGL 'es20' profile)"                               OFF)

mark_as_advanced(
  WITH_OPENGL
  WITH_GLEW_ES
  WITH_GL_EGL
  WITH_GL_PROFILE_ES20
)

if(WIN32)
  option(WITH_GL_ANGLE "Link with the ANGLE library, an OpenGL ES 2.0 implementation based on Direct3D, instead of the system OpenGL library." OFF)
  mark_as_advanced(WITH_GL_ANGLE)
endif()

if(WITH_GLEW_ES AND WITH_SYSTEM_GLEW)
  message(WARNING Ignoring WITH_SYSTEM_GLEW and using WITH_GLEW_ES)
  set(WITH_SYSTEM_GLEW OFF)
endif()

if(WIN32)
  getDefaultWindowsPrefixBase(CMAKE_GENERIC_PROGRAM_FILES)
  set(CPACK_INSTALL_PREFIX ${CMAKE_GENERIC_PROGRAM_FILES}/${})
endif()

# Compiler toolchain
if(CMAKE_COMPILER_IS_GNUCC)
  option(WITH_LINKER_GOLD "Use ld.gold linker which is usually faster than ld.bfd" ON)
  mark_as_advanced(WITH_LINKER_GOLD)
  option(WITH_LINKER_LLD "Use ld.lld linker which is usually faster than ld.gold" OFF)
  mark_as_advanced(WITH_LINKER_LLD)
endif()

<<<<<<< HEAD
# GCCFilter, if appliciable
if(CMAKE_COMPILER_IS_GNUCC)
  option(WITH_COLOR_GCC "Use GCCFilter to color compiler output messages" OFF)
  set(COLOR_GCC_OPTIONS "-c -r -w" CACHE STRING "Arguments that are passed to gccfilter when output coloring is switchend on. Defaults to -c -r -w.")
  mark_as_advanced(COLOR_GCC_OPTIONS)
  if(WITH_COLOR_GCC)
    set_property(GLOBAL PROPERTY RULE_LAUNCH_COMPILE "${CMAKE_SOURCE_DIR}/build_files/utils/gccfilter ${COLOR_GCC_OPTIONS}")
  endif()
endif()

if(CMAKE_COMPILER_IS_GNUCC OR CMAKE_C_COMPILER_ID MATCHES "Clang")
  option(WITH_COMPILER_ASAN "Build and link against address sanitizer (only for Debug & RelWithDebInfo targets)." OFF)
  mark_as_advanced(WITH_COMPILER_ASAN)
=======
option(WITH_COMPILER_ASAN "Build and link against address sanitizer (only for Debug & RelWithDebInfo targets)." OFF)
mark_as_advanced(WITH_COMPILER_ASAN)
>>>>>>> f9eaf93d

if(CMAKE_COMPILER_IS_GNUCC OR CMAKE_C_COMPILER_ID MATCHES "Clang")
  if(WITH_COMPILER_ASAN)
    set(_asan_defaults "\
-fsanitize=address \
-fsanitize=bool \
-fsanitize=bounds \
-fsanitize=enum \
-fsanitize=float-cast-overflow \
-fsanitize=float-divide-by-zero \
-fsanitize=nonnull-attribute \
-fsanitize=returns-nonnull-attribute \
-fsanitize=signed-integer-overflow \
-fsanitize=undefined \
-fsanitize=vla-bound \
-fno-sanitize=alignment \
")

    if(MSVC)
      # clang-cl doesn't support all sanitizers, but leak and object-size give errors/warnings.
      set(_asan_defaults "${_asan_defaults}")
    elseif(APPLE)
      # AppleClang doesn't support all sanitizers, but leak gives error.
      # Build type is not known for multi-config generator, so don't add object-size sanitizer.
      if(CMAKE_BUILD_TYPE MATCHES "Debug" OR GENERATOR_IS_MULTI_CONFIG)
        # Silence the warning that object-size is not effective in -O0.
        set(_asan_defaults "${_asan_defaults}")
      else()
        string(APPEND _asan_defaults " -fsanitize=object-size")
      endif()
    else()
      string(APPEND _asan_defaults " -fsanitize=leak -fsanitize=object-size")
    endif()

    set(COMPILER_ASAN_CFLAGS "${_asan_defaults}" CACHE STRING "C flags for address sanitizer")
    mark_as_advanced(COMPILER_ASAN_CFLAGS)
    set(COMPILER_ASAN_CXXFLAGS "${_asan_defaults}" CACHE STRING "C++ flags for address sanitizer")
    mark_as_advanced(COMPILER_ASAN_CXXFLAGS)

    unset(_asan_defaults)

    if(MSVC)
        find_library(
          COMPILER_ASAN_LIBRARY NAMES clang_rt.asan-x86_64
        PATHS
        [HKEY_LOCAL_MACHINE\\SOFTWARE\\Wow6432Node\\LLVM\\LLVM;]/lib/clang/7.0.0/lib/windows
        [HKEY_LOCAL_MACHINE\\SOFTWARE\\Wow6432Node\\LLVM\\LLVM;]/lib/clang/6.0.0/lib/windows
      )
    elseif(APPLE)
      execute_process(COMMAND ${CMAKE_CXX_COMPILER}
        -print-file-name=lib
        OUTPUT_VARIABLE CLANG_LIB_DIR
      )
      string(STRIP "${CLANG_LIB_DIR}" CLANG_LIB_DIR)
      find_library(
        COMPILER_ASAN_LIBRARY
        NAMES
          libclang_rt.asan_osx_dynamic.dylib
        PATHS
          "${CLANG_LIB_DIR}/darwin/"
      )
      unset(CLANG_LIB_DIR)
    else()
      find_library(
        COMPILER_ASAN_LIBRARY asan ${CMAKE_C_IMPLICIT_LINK_DIRECTORIES}
      )
    endif()

    mark_as_advanced(COMPILER_ASAN_LIBRARY)
  endif()
endif()

if(CMAKE_COMPILER_IS_GNUCC OR CMAKE_C_COMPILER_ID MATCHES "Clang")
  option(WITH_COMPILER_SHORT_FILE_MACRO "Make paths in macros like __FILE__ relative to top level source and build directories." ON)
  mark_as_advanced(WITH_COMPILER_SHORT_FILE_MACRO)
endif()

if(WIN32)
  # Use hardcoded paths or find_package to find externals
  option(WITH_WINDOWS_FIND_MODULES "Use find_package to locate libraries" OFF)
  mark_as_advanced(WITH_WINDOWS_FIND_MODULES)

  option(WINDOWS_USE_VISUAL_STUDIO_PROJECT_FOLDERS "Organize the visual studio projects according to source folder structure." ON)
  mark_as_advanced(WINDOWS_USE_VISUAL_STUDIO_PROJECT_FOLDERS)

  option(WINDOWS_USE_VISUAL_STUDIO_SOURCE_FOLDERS "Organize the source files in filters matching the source folders." ON)
  mark_as_advanced(WINDOWS_USE_VISUAL_STUDIO_SOURCE_FOLDERS)

  option(WINDOWS_PYTHON_DEBUG "Include the files needed for debugging python scripts with visual studio 2017+." OFF)
  mark_as_advanced(WINDOWS_PYTHON_DEBUG)

  option(WITH_WINDOWS_BUNDLE_CRT "Bundle the C runtime for install free distribution." ON)
  mark_as_advanced(WITH_WINDOWS_BUNDLE_CRT)

  option(WITH_WINDOWS_SCCACHE "Use sccache to speed up builds (Ninja builder only)" OFF)
  mark_as_advanced(WITH_WINDOWS_SCCACHE)

  option(WITH_WINDOWS_PDB "Generate a pdb file for client side stacktraces" ON)
  mark_as_advanced(WITH_WINDOWS_PDB)

  option(WITH_WINDOWS_STRIPPED_PDB "Use a stripped PDB file" On)
  mark_as_advanced(WITH_WINDOWS_STRIPPED_PDB)

endif()

if(UNIX)
  # See WITH_WINDOWS_SCCACHE for Windows.
  option(WITH_COMPILER_CCACHE "Use ccache to improve rebuild times (Works with Ninja, Makefiles and Xcode)" OFF)
  mark_as_advanced(WITH_COMPILER_CCACHE)
endif()

# The following only works with the Ninja generator in CMake >= 3.0.
if("${CMAKE_GENERATOR}" MATCHES "Ninja")
  option(WITH_NINJA_POOL_JOBS
         "Enable Ninja pools of jobs, to try to ease building on machines with 16GB of RAM or less (if not yet defined, will try to set best values based on detected machine specifications)."
         OFF)
  mark_as_advanced(WITH_NINJA_POOL_JOBS)
endif()

if(UNIX AND NOT APPLE)
  option(WITH_CXX11_ABI "Use native C++11 ABI of compiler" ON)
  mark_as_advanced(WITH_CXX11_ABI)
endif()

# Installation process.
option(POSTINSTALL_SCRIPT "Run given CMake script after installation process" OFF)
mark_as_advanced(POSTINSTALL_SCRIPT)

# end option(...)



# By default we want to install to the directory we are compiling our executables
# unless specified otherwise, which we currently do not allow
if(CMAKE_INSTALL_PREFIX_INITIALIZED_TO_DEFAULT)
  if(WIN32)
    set(CMAKE_INSTALL_PREFIX ${EXECUTABLE_OUTPUT_PATH}/\${BUILD_TYPE} CACHE PATH "default install path" FORCE)
  elseif(APPLE)
    set(CMAKE_INSTALL_PREFIX ${EXECUTABLE_OUTPUT_PATH}/\${BUILD_TYPE} CACHE PATH "default install path" FORCE)
  else()
    if(WITH_INSTALL_PORTABLE)
      set(CMAKE_INSTALL_PREFIX ${EXECUTABLE_OUTPUT_PATH} CACHE PATH "default install path" FORCE)
    endif()
  endif()
endif()



# Apple

if(APPLE)
  include(platform_apple_xcode)
endif()


#-----------------------------------------------------------------------------
# Check for conflicting/unsupported configurations

if(NOT WITH_BLENDER AND NOT WITH_PLAYER AND NOT WITH_CYCLES_STANDALONE)
	message(FATAL_ERROR
		"At least one of WITH_BLENDER or WITH_CYCLES_STANDALONE "
		"must be enabled, nothing to do!"
	)
endif()

set_and_warn_dependency(WITH_AUDASPACE WITH_OPENAL OFF)
set_and_warn_dependency(WITH_AUDASPACE WITH_COREAUDIO OFF)
set_and_warn_dependency(WITH_AUDASPACE WITH_JACK OFF)
set_and_warn_dependency(WITH_AUDASPACE WITH_PULSEAUDIO OFF)
set_and_warn_dependency(WITH_AUDASPACE WITH_WASAPI OFF)

if(NOT WITH_GAMEENGINE AND WITH_PLAYER)
	message(FATAL_ERROR "WITH_PLAYER requires WITH_GAMEENGINE")
endif()

if(NOT WITH_AUDASPACE)
	if(WITH_GAMEENGINE)
		message(FATAL_ERROR "WITH_GAMEENGINE requires WITH_AUDASPACE")
	endif()
endif()

if(NOT WITH_SDL AND WITH_GHOST_SDL)
  message(FATAL_ERROR "WITH_GHOST_SDL requires WITH_SDL")
endif()

# python module, needs some different options
if(WITH_PYTHON_MODULE AND WITH_PLAYER)
	message(FATAL_ERROR "WITH_PYTHON_MODULE requires WITH_PLAYER to be OFF")
endif()

if(WITH_PYTHON_MODULE AND WITH_PYTHON_INSTALL)
  message(FATAL_ERROR "WITH_PYTHON_MODULE requires WITH_PYTHON_INSTALL to be OFF")
endif()

if(NOT WITH_PYTHON)
  set(WITH_CYCLES OFF)
  set(WITH_DRACO OFF)
endif()

if(WITH_DRACO AND NOT WITH_PYTHON_INSTALL)
  message(STATUS "WITH_DRACO requires WITH_PYTHON_INSTALL to be ON, disabling WITH_DRACO for now")
  set(WITH_DRACO OFF)
endif()

# enable boost for cycles, audaspace or i18n
# otherwise if the user disabled

set_and_warn_dependency(WITH_BOOST WITH_CYCLES         OFF)
set_and_warn_dependency(WITH_BOOST WITH_INTERNATIONAL  OFF)
set_and_warn_dependency(WITH_BOOST WITH_OPENVDB        OFF)
set_and_warn_dependency(WITH_BOOST WITH_OPENCOLORIO    OFF)
set_and_warn_dependency(WITH_BOOST WITH_QUADRIFLOW     OFF)
set_and_warn_dependency(WITH_BOOST WITH_USD            OFF)
set_and_warn_dependency(WITH_BOOST WITH_ALEMBIC        OFF)
set_and_warn_dependency(WITH_PUGIXML WITH_CYCLES_OSL   OFF)
set_and_warn_dependency(WITH_PUGIXML WITH_OPENIMAGEIO  OFF)

if(WITH_BOOST AND NOT (WITH_CYCLES OR WITH_OPENIMAGEIO OR WITH_INTERNATIONAL OR
   WITH_OPENVDB OR WITH_OPENCOLORIO OR WITH_USD OR WITH_ALEMBIC))
  message(STATUS "No dependencies need 'WITH_BOOST' forcing WITH_BOOST=OFF")
  set(WITH_BOOST OFF)
endif()

set_and_warn_dependency(WITH_TBB WITH_CYCLES            OFF)
set_and_warn_dependency(WITH_TBB WITH_USD               OFF)
set_and_warn_dependency(WITH_TBB WITH_OPENIMAGEDENOISE  OFF)
set_and_warn_dependency(WITH_TBB WITH_OPENVDB           OFF)
set_and_warn_dependency(WITH_TBB WITH_MOD_FLUID         OFF)

# NanoVDB requires OpenVDB to convert the data structure
set_and_warn_dependency(WITH_OPENVDB WITH_NANOVDB       OFF)

# OpenVDB and OpenColorIO uses 'half' type from OpenEXR
set_and_warn_dependency(WITH_IMAGE_OPENEXR WITH_OPENVDB OFF)
set_and_warn_dependency(WITH_IMAGE_OPENEXR WITH_OPENCOLORIO  OFF)

# Haru needs `TIFFFaxBlackCodes` & `TIFFFaxWhiteCodes` symbols from TIFF.
set_and_warn_dependency(WITH_IMAGE_TIFF WITH_HARU       OFF)

# auto enable openimageio for cycles
if(WITH_CYCLES)
  set(WITH_OPENIMAGEIO ON)

  # auto enable llvm for cycles_osl
  if(WITH_CYCLES_OSL)
    set(WITH_LLVM ON CACHE BOOL "" FORCE)
    set(WITH_CLANG ON CACHE BOOL "" FORCE)
  endif()
else()
  set(WITH_CYCLES_OSL OFF)
endif()

# auto enable openimageio linking dependencies
if(WITH_OPENIMAGEIO)
  set(WITH_IMAGE_OPENEXR ON)
  set(WITH_IMAGE_TIFF ON)
endif()

# auto enable alembic linking dependencies
if(WITH_ALEMBIC)
  set(WITH_IMAGE_OPENEXR ON)
endif()

# don't store paths to libs for portable distribution
if(WITH_INSTALL_PORTABLE)
  set(CMAKE_SKIP_BUILD_RPATH TRUE)
endif()

if(WITH_GHOST_SDL OR WITH_HEADLESS)
  set(WITH_GHOST_WAYLAND OFF)
  set(WITH_GHOST_X11     OFF)
  set(WITH_X11_XINPUT    OFF)
  set(WITH_X11_XINERAMA  OFF)
  set(WITH_X11_XF86VMODE OFF)
  set(WITH_X11_XFIXES    OFF)
  set(WITH_X11_ALPHA     OFF)
  set(WITH_GHOST_XDND    OFF)
  set(WITH_INPUT_IME     OFF)
  set(WITH_XR_OPENXR     OFF)
endif()

if(WITH_BUILDINFO)
  find_package(Git)
  if(NOT GIT_FOUND)
    message(WARNING "Git was not found, disabling WITH_BUILDINFO")
    set(WITH_BUILDINFO OFF)
  endif()
endif()

if(WITH_AUDASPACE)
  if(NOT WITH_SYSTEM_AUDASPACE)
    set(AUDASPACE_C_INCLUDE_DIRS "${CMAKE_SOURCE_DIR}/extern/audaspace/bindings/C" "${CMAKE_BINARY_DIR}/extern/audaspace")
    set(AUDASPACE_PY_INCLUDE_DIRS "${CMAKE_SOURCE_DIR}/extern/audaspace/bindings")
  endif()
endif()

# Auto-enable CUDA dynload if toolkit is not found.
if(NOT WITH_CUDA_DYNLOAD)
  find_package(CUDA)
  if(NOT CUDA_FOUND)
    message("CUDA toolkit not found, using dynamic runtime loading of libraries instead")
    set(WITH_CUDA_DYNLOAD ON)
  endif()
endif()

#-----------------------------------------------------------------------------
# Check check if submodules are cloned

if(WITH_INTERNATIONAL)
  file(GLOB RESULT "${CMAKE_SOURCE_DIR}/release/datafiles/locale")
  list(LENGTH RESULT DIR_LEN)
  if(DIR_LEN EQUAL 0)
    message(WARNING
      "Translation path '${CMAKE_SOURCE_DIR}/release/datafiles/locale' is missing, "
      "This is a 'git submodule', which are known not to work with bridges to other version "
      "control systems, disabling 'WITH_INTERNATIONAL'."
    )
    set(WITH_INTERNATIONAL OFF)
  endif()
endif()

if(WITH_PYTHON)
  # While we have this as an '#error' in 'bpy_capi_utils.h',
  # upgrading Python tends to cause confusion for users who build.
  # Give the error message early to make this more obvious.
  #
  # Do this before main 'platform_*' checks,
  # because UNIX will search for the old Python paths which may not exist.
  # giving errors about missing paths before this case is met.
  if(DEFINED PYTHON_VERSION AND "${PYTHON_VERSION}" VERSION_LESS "3.9")
    message(FATAL_ERROR "At least Python 3.9 is required to build")
  endif()

  file(GLOB RESULT "${CMAKE_SOURCE_DIR}/release/scripts/addons")
  list(LENGTH RESULT DIR_LEN)
  if(DIR_LEN EQUAL 0)
    message(WARNING
      "Addons path '${CMAKE_SOURCE_DIR}/release/scripts/addons' is missing, "
      "This is a 'git submodule', which are known not to work with bridges to other version "
      "control systems: * CONTINUING WITHOUT ADDONS *"
    )
  endif()
endif()

#-----------------------------------------------------------------------------
# Initialize un-cached vars, avoid unused warning

# linux only, not cached
set(WITH_BINRELOC OFF)

# MACOSX only, set to avoid uninitialized
set(EXETYPE "")

# C/C++ flags
set(PLATFORM_CFLAGS)

# these are added to later on.
set(C_WARNINGS)
set(CXX_WARNINGS)

# for gcc -Wno-blah-blah
set(C_REMOVE_STRICT_FLAGS)
set(CXX_REMOVE_STRICT_FLAGS)

# Libraries to link to targets in setup_platform_linker_libs
set(PLATFORM_LINKLIBS "")

# Added to target linker flags in setup_platform_linker_flags
# - CMAKE_EXE_LINKER_FLAGS
# - CMAKE_EXE_LINKER_FLAGS_DEBUG
set(PLATFORM_LINKFLAGS "")
set(PLATFORM_LINKFLAGS_DEBUG "")

if(NOT CMAKE_BUILD_TYPE MATCHES "Release")
  if(WITH_COMPILER_ASAN)
    if(NOT APPLE)
      # Avoid passing address sanitizer compiler flags to `try_compile`.
      # Since linker flags are not set, all compiler checks and `find_package`
      # calls that rely on `try_compile` will fail.
      # See CMP0066 also.
      string(APPEND CMAKE_C_FLAGS_DEBUG " ${COMPILER_ASAN_CFLAGS}")
      string(APPEND CMAKE_C_FLAGS_RELWITHDEBINFO " ${COMPILER_ASAN_CFLAGS}")

      string(APPEND CMAKE_CXX_FLAGS_DEBUG " ${COMPILER_ASAN_CXXFLAGS}")
      string(APPEND CMAKE_CXX_FLAGS_RELWITHDEBINFO " ${COMPILER_ASAN_CXXFLAGS}")
    endif()
    if(MSVC)
      set(COMPILER_ASAN_LINKER_FLAGS "/FUNCTIONPADMIN:6")
    endif()

    if(APPLE AND COMPILER_ASAN_LIBRARY)
      string(REPLACE " " ";" _list_COMPILER_ASAN_CFLAGS ${COMPILER_ASAN_CFLAGS})
      set(_is_CONFIG_DEBUG "$<OR:$<CONFIG:Debug>,$<CONFIG:RelWithDebInfo>>")
      add_compile_options("$<${_is_CONFIG_DEBUG}:${_list_COMPILER_ASAN_CFLAGS}>")
      add_link_options("$<${_is_CONFIG_DEBUG}:-fno-omit-frame-pointer;-fsanitize=address>")
      unset(_list_COMPILER_ASAN_CFLAGS)
      unset(_is_CONFIG_DEBUG)
    elseif(COMPILER_ASAN_LIBRARY)
      set(PLATFORM_LINKLIBS "${PLATFORM_LINKLIBS};${COMPILER_ASAN_LIBRARY}")
      set(PLATFORM_LINKFLAGS "${COMPILER_ASAN_LIBRARY} ${COMPILER_ASAN_LINKER_FLAGS}")
      set(PLATFORM_LINKFLAGS_DEBUG "${COMPILER_ASAN_LIBRARY} ${COMPILER_ASAN_LINKER_FLAGS}")
    endif()
  endif()
endif()

# Test SIMD support, before platform includes to determine if sse2neon is needed.
if(WITH_CPU_SIMD)
  set(COMPILER_SSE_FLAG)
  set(COMPILER_SSE2_FLAG)

  # Test Neon first since macOS Arm can compile and run x86-64 SSE binaries.
  TEST_NEON_SUPPORT()
  if(NOT SUPPORT_NEON_BUILD)
    TEST_SSE_SUPPORT(COMPILER_SSE_FLAG COMPILER_SSE2_FLAG)
  endif()
endif()

if(WITH_X11)
  find_package(X11 REQUIRED)

  find_path(X11_XF86keysym_INCLUDE_PATH X11/XF86keysym.h ${X11_INC_SEARCH_PATH})
  mark_as_advanced(X11_XF86keysym_INCLUDE_PATH)

	list(APPEND PLATFORM_LINKLIBS ${X11_X11_LIB})

  if(WITH_X11_XINPUT)
    if(X11_Xinput_LIB)
      list(APPEND PLATFORM_LINKLIBS ${X11_Xinput_LIB})
    else()
      message(FATAL_ERROR "LibXi not found. Disable WITH_X11_XINPUT if you
      want to build without tablet support")
    endif()
  endif()

  if(WITH_X11_XINERAMA)
    if(X11_Xinerama_LIB)
      list(APPEND PLATFORM_LINKLIBS ${X11_Xinerama_LIB})
    else()
      set(WITH_X11_XINERAMA OFF)
    endif()
  endif()

  if(WITH_X11_XF86VMODE)
    # XXX, why doesn't cmake make this available?
    find_library(X11_Xxf86vmode_LIB Xxf86vm   ${X11_LIB_SEARCH_PATH})
    mark_as_advanced(X11_Xxf86vmode_LIB)
    if(X11_Xxf86vmode_LIB)
      list(APPEND PLATFORM_LINKLIBS ${X11_Xxf86vmode_LIB})
    else()
      message(FATAL_ERROR "libXxf86vm not found. Disable WITH_X11_XF86VMODE if you
      want to build without")
    endif()
  endif()

  if(WITH_X11_XFIXES)
    if(X11_Xfixes_LIB)
      list(APPEND PLATFORM_LINKLIBS ${X11_Xfixes_LIB})
    else()
      message(FATAL_ERROR "libXfixes not found. Disable WITH_X11_XFIXES if you
      want to build without")
    endif()
  endif()

  if(WITH_X11_ALPHA)
    find_library(X11_Xrender_LIB Xrender  ${X11_LIB_SEARCH_PATH})
    mark_as_advanced(X11_Xrender_LIB)
    if(X11_Xrender_LIB)
      list(APPEND PLATFORM_LINKLIBS ${X11_Xrender_LIB})
    else()
      message(FATAL_ERROR "libXrender not found. Disable WITH_X11_ALPHA if you
      want to build without")
    endif()
  endif()

endif()

# ----------------------------------------------------------------------------
# Main Platform Checks
#
# - UNIX
# - WIN32
# - APPLE

if(UNIX AND NOT APPLE)
  include(platform_unix)
elseif(WIN32)
  include(platform_win32)
elseif(APPLE)
  include(platform_apple)
endif()

#-----------------------------------------------------------------------------
# Common.

if(NOT WITH_FFTW3 AND WITH_MOD_OCEANSIM)
  message(FATAL_ERROR "WITH_MOD_OCEANSIM requires WITH_FFTW3 to be ON")
endif()

if(WITH_CYCLES)
  if(NOT WITH_OPENIMAGEIO)
    message(FATAL_ERROR
      "Cycles requires WITH_OPENIMAGEIO, the library may not have been found. "
      "Configure OIIO or disable WITH_CYCLES"
    )
  endif()
  if(NOT WITH_BOOST)
    message(FATAL_ERROR
      "Cycles requires WITH_BOOST, the library may not have been found. "
      "Configure BOOST or disable WITH_CYCLES"
    )
  endif()

  if(WITH_CYCLES_OSL)
    if(NOT WITH_LLVM)
      message(FATAL_ERROR
        "Cycles OSL requires WITH_LLVM, the library may not have been found. "
        "Configure LLVM or disable WITH_CYCLES_OSL"
      )
    endif()
  endif()
endif()

if(WITH_INTERNATIONAL)
  if(NOT WITH_BOOST)
    message(FATAL_ERROR
      "Internationalization requires WITH_BOOST, the library may not have been found. "
      "Configure BOOST or disable WITH_INTERNATIONAL"
    )
  endif()
endif()

# Enable SIMD support if detected by TEST_SSE_SUPPORT() or TEST_NEON_SUPPORT().
#
# This is done globally, so that all modules can use it if available, and
# because these are used in headers used by many modules.
if(WITH_CPU_SIMD)
  if(SUPPORT_NEON_BUILD)
    # Neon
    if(SSE2NEON_FOUND)
      blender_include_dirs_sys("${SSE2NEON_INCLUDE_DIRS}")
      add_definitions(-DWITH_SSE2NEON)
    endif()
  else()
    # SSE
    if(SUPPORT_SSE_BUILD)
      string(PREPEND PLATFORM_CFLAGS "${COMPILER_SSE_FLAG} ")
      add_definitions(-D__SSE__ -D__MMX__)
    endif()
    if(SUPPORT_SSE2_BUILD)
      string(APPEND PLATFORM_CFLAGS " ${COMPILER_SSE2_FLAG}")
      add_definitions(-D__SSE2__)
      if(NOT SUPPORT_SSE_BUILD) # don't double up
        add_definitions(-D__MMX__)
      endif()
    endif()
  endif()

  # Print instructions used
  if(SUPPORT_NEON_BUILD)
    if(SSE2NEON_FOUND)
      message(STATUS "Neon SIMD instructions enabled")
    else()
      message(STATUS "Neon SIMD instructions detected but unused, requires sse2neon")
    endif()
  elseif(SUPPORT_SSE2_BUILD)
    message(STATUS "SSE2 SIMD instructions enabled")
  elseif(SUPPORT_SSE_BUILD)
    message(STATUS "SSE SIMD instructions enabled")
  else()
    message(STATUS "No SIMD instructions detected")
  endif()
else()
  message(STATUS "SIMD instructions disabled")
endif()

# set the endian define
if(MSVC)
  # for some reason this fails on msvc
  add_definitions(-D__LITTLE_ENDIAN__)

  # OSX-Note: as we do cross-compiling with specific set architecture,
  # endianess-detection and auto-setting is counterproductive
  # so we just set endianness according CMAKE_OSX_ARCHITECTURES

elseif(CMAKE_OSX_ARCHITECTURES MATCHES i386 OR CMAKE_OSX_ARCHITECTURES MATCHES x86_64 OR CMAKE_OSX_ARCHITECTURES MATCHES arm64)
  add_definitions(-D__LITTLE_ENDIAN__)
elseif(CMAKE_OSX_ARCHITECTURES MATCHES ppc OR CMAKE_OSX_ARCHITECTURES MATCHES ppc64)
  add_definitions(-D__BIG_ENDIAN__)

else()
  include(TestBigEndian)
  test_big_endian(_SYSTEM_BIG_ENDIAN)
  if(_SYSTEM_BIG_ENDIAN)
    add_definitions(-D__BIG_ENDIAN__)
  else()
    add_definitions(-D__LITTLE_ENDIAN__)
  endif()
  unset(_SYSTEM_BIG_ENDIAN)
endif()
if(WITH_IMAGE_OPENJPEG)
  # Special handling of Windows platform where openjpeg is always static.
  if(WIN32)
    set(OPENJPEG_DEFINES "-DOPJ_STATIC")
  else()
    set(OPENJPEG_DEFINES "")
  endif()
endif()

if(NOT WITH_SYSTEM_EIGEN3)
  set(EIGEN3_INCLUDE_DIRS ${CMAKE_SOURCE_DIR}/extern/Eigen3)
endif()

if(WITH_OPENVDB)
  list(APPEND OPENVDB_DEFINITIONS -DWITH_OPENVDB)

  if(WITH_OPENVDB_3_ABI_COMPATIBLE)
    list(APPEND OPENVDB_DEFINITIONS -DOPENVDB_3_ABI_COMPATIBLE)
  endif()

  # OpenVDB headers use deprecated TBB headers, silence warning.
  list(APPEND OPENVDB_DEFINITIONS -DTBB_SUPPRESS_DEPRECATED_MESSAGES=1)

  list(APPEND OPENVDB_INCLUDE_DIRS
    ${BOOST_INCLUDE_DIR}
    ${TBB_INCLUDE_DIRS}
    ${OPENEXR_INCLUDE_DIRS})

  list(APPEND OPENVDB_LIBRARIES ${OPENEXR_LIBRARIES} ${ZLIB_LIBRARIES})

  if(WITH_OPENVDB_BLOSC)
    list(APPEND OPENVDB_DEFINITIONS -DWITH_OPENVDB_BLOSC)
    list(APPEND OPENVDB_LIBRARIES ${BLOSC_LIBRARIES} ${ZLIB_LIBRARIES})
  endif()

  list(APPEND OPENVDB_LIBRARIES ${BOOST_LIBRARIES} ${TBB_LIBRARIES})
endif()

#-----------------------------------------------------------------------------
# Configure OpenGL.

find_package(OpenGL)
blender_include_dirs_sys("${OPENGL_INCLUDE_DIR}")

if(WITH_OPENGL)
  add_definitions(-DWITH_OPENGL)
endif()

if(WITH_SYSTEM_GLES)
  find_package_wrapper(OpenGLES)
endif()

if(WITH_GL_PROFILE_ES20)
  if(WITH_SYSTEM_GLES)
    if(NOT OPENGLES_LIBRARY)
      message(FATAL_ERROR
        "Unable to find OpenGL ES libraries. "
        "Install them or disable WITH_SYSTEM_GLES."
      )
    endif()

    list(APPEND BLENDER_GL_LIBRARIES "${OPENGLES_LIBRARY}")

  else()
    set(OPENGLES_LIBRARY "" CACHE FILEPATH "OpenGL ES 2.0 library file")
    mark_as_advanced(OPENGLES_LIBRARY)

    list(APPEND BLENDER_GL_LIBRARIES "${OPENGLES_LIBRARY}")

    if(NOT OPENGLES_LIBRARY)
      message(FATAL_ERROR
        "To compile WITH_GL_EGL you need to set OPENGLES_LIBRARY "
        "to the file path of an OpenGL ES 2.0 library."
      )
    endif()

  endif()

  if(WIN32)
    # Setup paths to files needed to install and redistribute Windows Blender with OpenGL ES

    set(OPENGLES_DLL "" CACHE FILEPATH "OpenGL ES 2.0 redistributable DLL file")
    mark_as_advanced(OPENGLES_DLL)

    if(NOT OPENGLES_DLL)
      message(FATAL_ERROR
        "To compile WITH_GL_PROFILE_ES20 you need to set OPENGLES_DLL to the file "
        "path of an OpenGL ES 2.0 runtime dynamic link library (DLL)."
      )
    endif()

    if(WITH_GL_ANGLE)
      list(APPEND GL_DEFINITIONS -DWITH_ANGLE)

      set(D3DCOMPILER_DLL "" CACHE FILEPATH "Direct3D Compiler redistributable DLL file (needed by ANGLE)")

      get_filename_component(D3DCOMPILER_FILENAME "${D3DCOMPILER_DLL}" NAME)
      list(APPEND GL_DEFINITIONS "-DD3DCOMPILER=\"\\\"${D3DCOMPILER_FILENAME}\\\"\"")

      mark_as_advanced(D3DCOMPILER_DLL)

      if(D3DCOMPILER_DLL STREQUAL "")
        message(FATAL_ERROR
          "To compile WITH_GL_ANGLE you need to set D3DCOMPILER_DLL to the file "
          "path of a copy of the DirectX redistributable DLL file: D3DCompiler_46.dll"
        )
      endif()

    endif()

  endif()

else()
  if(OpenGL_GL_PREFERENCE STREQUAL "LEGACY" AND OPENGL_gl_LIBRARY)
    list(APPEND BLENDER_GL_LIBRARIES ${OPENGL_gl_LIBRARY})
  else()
    list(APPEND BLENDER_GL_LIBRARIES ${OPENGL_opengl_LIBRARY} ${OPENGL_glx_LIBRARY})
  endif()
endif()

if(WITH_GL_EGL)
  find_package(OpenGL REQUIRED EGL)
  list(APPEND BLENDER_GL_LIBRARIES OpenGL::EGL)

  list(APPEND GL_DEFINITIONS -DWITH_GL_EGL -DGLEW_EGL -DGLEW_INC_EGL)

  if(WITH_SYSTEM_GLES)
    if(NOT OPENGLES_EGL_LIBRARY)
      message(FATAL_ERROR
        "Unable to find OpenGL ES libraries. "
        "Install them or disable WITH_SYSTEM_GLES."
      )
    endif()

    list(APPEND BLENDER_GL_LIBRARIES ${OPENGLES_EGL_LIBRARY})

  else()
    set(OPENGLES_EGL_LIBRARY "" CACHE FILEPATH "EGL library file")
    mark_as_advanced(OPENGLES_EGL_LIBRARY)

    list(APPEND BLENDER_GL_LIBRARIES "${OPENGLES_LIBRARY}" "${OPENGLES_EGL_LIBRARY}")

    if(NOT OPENGLES_EGL_LIBRARY)
      message(FATAL_ERROR
        "To compile WITH_GL_EGL you need to set OPENGLES_EGL_LIBRARY "
        "to the file path of an EGL library."
      )
    endif()

  endif()

  if(WIN32)
    # Setup paths to files needed to install and redistribute Windows Blender with OpenGL ES

    set(OPENGLES_EGL_DLL "" CACHE FILEPATH "EGL redistributable DLL file")
    mark_as_advanced(OPENGLES_EGL_DLL)

    if(NOT OPENGLES_EGL_DLL)
      message(FATAL_ERROR
        "To compile WITH_GL_EGL you need to set OPENGLES_EGL_DLL "
        "to the file path of an EGL runtime dynamic link library (DLL)."
      )
    endif()

  endif()

endif()

if(WITH_GL_PROFILE_ES20)
  list(APPEND GL_DEFINITIONS -DWITH_GL_PROFILE_ES20)
else()
  list(APPEND GL_DEFINITIONS -DWITH_GL_PROFILE_CORE)
endif()

#-----------------------------------------------------------------------------
# Configure OpenMP.
if(WITH_OPENMP)
  if(NOT OPENMP_CUSTOM)
    find_package(OpenMP)
  endif()

  if(OPENMP_FOUND)
    if(NOT WITH_OPENMP_STATIC)
      string(APPEND CMAKE_C_FLAGS " ${OpenMP_C_FLAGS}")
      string(APPEND CMAKE_CXX_FLAGS " ${OpenMP_CXX_FLAGS}")
      string(APPEND CMAKE_EXE_LINKER_FLAGS " ${OpenMP_LINKER_FLAGS}")
      string(APPEND CMAKE_MODULE_LINKER_FLAGS " ${OpenMP_LINKER_FLAGS}")
    else()
      # Typically avoid adding flags as defines but we can't
      # pass OpenMP flags to the linker for static builds, meaning
      # we can't add any OpenMP related flags to CFLAGS variables
      # since they're passed to the linker as well.
      add_definitions("${OpenMP_C_FLAGS}")

      find_library_static(OpenMP_LIBRARIES gomp ${CMAKE_CXX_IMPLICIT_LINK_DIRECTORIES})
    endif()
  else()
    set(WITH_OPENMP OFF)
  endif()

  mark_as_advanced(
    OpenMP_C_FLAGS
    OpenMP_CXX_FLAGS
  )
endif()

#-----------------------------------------------------------------------------
# Configure GLEW

if(WITH_SYSTEM_GLEW)
  find_package(GLEW)

  # Note: There is an assumption here that the system GLEW is not a static library.

  if(NOT GLEW_FOUND)
    message(FATAL_ERROR "GLEW is required to build Blender. Install it or disable WITH_SYSTEM_GLEW.")
  endif()

  set(GLEW_INCLUDE_PATH "${GLEW_INCLUDE_DIR}")
  set(BLENDER_GLEW_LIBRARIES ${GLEW_LIBRARY})
else()
  if(WITH_GLEW_ES)
    set(GLEW_INCLUDE_PATH "${CMAKE_SOURCE_DIR}/extern/glew-es/include")

    list(APPEND GL_DEFINITIONS -DGLEW_STATIC -DWITH_GLEW_ES)

    # These definitions remove APIs from glew.h, making GLEW smaller, and catching unguarded API usage
    if(WITH_GL_PROFILE_ES20)
      list(APPEND GL_DEFINITIONS -DGLEW_ES_ONLY)
    else()
      # No ES functions are needed
      list(APPEND GL_DEFINITIONS -DGLEW_NO_ES)
    endif()

    if(WITH_GL_PROFILE_ES20)
      if(WITH_GL_EGL)
        list(APPEND GL_DEFINITIONS -DGLEW_USE_LIB_ES20)
      endif()

      # ToDo: This is an experiment to eliminate ES 1 symbols,
      # GLEW doesn't really properly provide this level of control
      # (for example, without modification it eliminates too many symbols)
      # so there are lots of modifications to GLEW to make this work,
      # and no attempt to make it work beyond Blender at this point.
      list(APPEND GL_DEFINITIONS -DGL_ES_VERSION_1_0=0 -DGL_ES_VERSION_CL_1_1=0 -DGL_ES_VERSION_CM_1_1=0)
    endif()

    set(BLENDER_GLEW_LIBRARIES extern_glew_es bf_intern_glew_mx)

  else()
    set(GLEW_INCLUDE_PATH "${CMAKE_SOURCE_DIR}/extern/glew/include")

    list(APPEND GL_DEFINITIONS -DGLEW_STATIC)

    # This won't affect the non-experimental glew library,
    # but is used for conditional compilation elsewhere.
    list(APPEND GL_DEFINITIONS -DGLEW_NO_ES)

    set(BLENDER_GLEW_LIBRARIES extern_glew)

  endif()

endif()

list(APPEND GL_DEFINITIONS -DGLEW_NO_GLU)

#-----------------------------------------------------------------------------
# Configure Bullet

if(WITH_BULLET AND WITH_SYSTEM_BULLET)
  find_package(Bullet)
  if(NOT BULLET_FOUND)
    set(WITH_BULLET OFF)
  endif()
else()
  set(BULLET_INCLUDE_DIRS "${CMAKE_SOURCE_DIR}/extern/bullet2/src")
  # set(BULLET_LIBRARIES "")
endif()

#-----------------------------------------------------------------------------
# Configure Python.

if(WITH_PYTHON_MODULE)
  add_definitions(-DPy_ENABLE_SHARED)
endif()

#-----------------------------------------------------------------------------
# Configure GLog/GFlags

if(WITH_LIBMV OR WITH_GTESTS OR (WITH_CYCLES AND WITH_CYCLES_LOGGING))
  if(WITH_SYSTEM_GFLAGS)
    find_package(Gflags)
    if(NOT GFLAGS_FOUND)
      message(FATAL_ERROR "System wide Gflags is requested but was not found")
    endif()
    # FindGflags does not define this, and we are not even sure what to use here.
    set(GFLAGS_DEFINES)
  else()
    set(GFLAGS_DEFINES
      -DGFLAGS_DLL_DEFINE_FLAG=
      -DGFLAGS_DLL_DECLARE_FLAG=
      -DGFLAGS_DLL_DECL=
    )
    set(GFLAGS_NAMESPACE "gflags")
    set(GFLAGS_LIBRARIES extern_gflags)
    set(GFLAGS_INCLUDE_DIRS "${PROJECT_SOURCE_DIR}/extern/gflags/src")
  endif()

  if(WITH_SYSTEM_GLOG)
    find_package(Glog)
    if(NOT GLOG_FOUND)
      message(FATAL_ERROR "System wide Glog is requested but was not found")
    endif()
    # FindGlog does not define this, and we are not even sure what to use here.
    set(GLOG_DEFINES)
  else()
    set(GLOG_DEFINES
      -DGOOGLE_GLOG_DLL_DECL=
    )
    set(GLOG_LIBRARIES extern_glog)
    if(WIN32)
      set(GLOG_INCLUDE_DIRS ${CMAKE_SOURCE_DIR}/extern/glog/src/windows)
    else()
      set(GLOG_INCLUDE_DIRS ${CMAKE_SOURCE_DIR}/extern/glog/include)
    endif()
  endif()
endif()

#-----------------------------------------------------------------------------
# Configure Ceres

if(WITH_LIBMV)
  # We always have C++11 which includes unordered_map.
  set(CERES_DEFINES "-DCERES_STD_UNORDERED_MAP;-DCERES_USE_CXX_THREADS")
endif()

#-----------------------------------------------------------------------------
# Extra limits to number of jobs running in parallel for some kind os tasks.
# Only supported by Ninja build system currently.
if("${CMAKE_GENERATOR}" MATCHES "Ninja" AND WITH_NINJA_POOL_JOBS)
  if(NOT NINJA_MAX_NUM_PARALLEL_COMPILE_JOBS AND
     NOT NINJA_MAX_NUM_PARALLEL_COMPILE_HEAVY_JOBS AND
     NOT NINJA_MAX_NUM_PARALLEL_LINK_JOBS)
    # Try to define good default values.
    # Max mem of heavy cpp files compilation: about 2.5GB
    # Max mem during linking: about 3.3GB
    cmake_host_system_information(RESULT _NUM_CORES QUERY NUMBER_OF_LOGICAL_CORES)
    # Note: this gives mem in MB.
    cmake_host_system_information(RESULT _TOT_MEM QUERY TOTAL_PHYSICAL_MEMORY)

    # Heuristics... the more cores we have, the more free mem we have to keep for the non-heavy tasks too.
    if(${_TOT_MEM} LESS 8000 AND ${_NUM_CORES} GREATER 2)
      set(_compile_heavy_jobs "1")
    elseif(${_TOT_MEM} LESS 16000 AND ${_NUM_CORES} GREATER 4)
      set(_compile_heavy_jobs "2")
    elseif(${_TOT_MEM} LESS 24000 AND ${_NUM_CORES} GREATER 8)
      set(_compile_heavy_jobs "3")
    elseif(${_TOT_MEM} LESS 32000 AND ${_NUM_CORES} GREATER 16)
      set(_compile_heavy_jobs "4")
    elseif(${_TOT_MEM} LESS 64000 AND ${_NUM_CORES} GREATER 32)
      set(_compile_heavy_jobs "8")
    else()
      set(_compile_heavy_jobs "")
    endif()

    set(NINJA_MAX_NUM_PARALLEL_COMPILE_HEAVY_JOBS "${_compile_heavy_jobs}" CACHE STRING
        "Define the maximum number of concurrent heavy compilation jobs, for ninja build system (used for some targets which cpp files can take several GB each during compilation)." FORCE)
    mark_as_advanced(NINJA_MAX_NUM_PARALLEL_COMPILE_HEAVY_JOBS)
    set(_compile_heavy_jobs)

    # Only set regular compile jobs if we set heavy jobs, otherwise default (using all cores) if fine.
    if(NINJA_MAX_NUM_PARALLEL_COMPILE_HEAVY_JOBS)
      math(EXPR _compile_jobs "${_NUM_CORES} - 1")
    else()
      set(_compile_jobs "")
    endif()
    set(NINJA_MAX_NUM_PARALLEL_COMPILE_JOBS "${_compile_jobs}" CACHE STRING
        "Define the maximum number of concurrent compilation jobs, for ninja build system." FORCE)
    mark_as_advanced(NINJA_MAX_NUM_PARALLEL_COMPILE_JOBS)
    set(_compile_jobs)

    # In practice, even when there is RAM available, this proves to be quicker than running in parallel
    # (due to slow disks accesses).
    set(NINJA_MAX_NUM_PARALLEL_LINK_JOBS "1" CACHE STRING
        "Define the maximum number of concurrent link jobs, for ninja build system." FORCE)
    mark_as_advanced(NINJA_MAX_NUM_PARALLEL_LINK_JOBS)

    set(_NUM_CORES)
    set(_TOT_MEM)
  endif()

  if(NINJA_MAX_NUM_PARALLEL_COMPILE_JOBS)
    set_property(GLOBAL APPEND PROPERTY JOB_POOLS compile_job_pool=${NINJA_MAX_NUM_PARALLEL_COMPILE_JOBS})
    set(CMAKE_JOB_POOL_COMPILE compile_job_pool)
  endif()

  if(NINJA_MAX_NUM_PARALLEL_COMPILE_HEAVY_JOBS)
    set_property(GLOBAL APPEND PROPERTY JOB_POOLS compile_heavy_job_pool=${NINJA_MAX_NUM_PARALLEL_COMPILE_HEAVY_JOBS})
  endif()

  if(NINJA_MAX_NUM_PARALLEL_LINK_JOBS)
    set_property(GLOBAL APPEND PROPERTY JOB_POOLS link_job_pool=${NINJA_MAX_NUM_PARALLEL_LINK_JOBS})
    set(CMAKE_JOB_POOL_LINK link_job_pool)
  endif()
endif()

#-----------------------------------------------------------------------------
# Extra compile flags

if(CMAKE_COMPILER_IS_GNUCC)

  ADD_CHECK_C_COMPILER_FLAG(C_WARNINGS C_WARN_ALL -Wall)
  ADD_CHECK_C_COMPILER_FLAG(C_WARNINGS C_WARN_CAST_ALIGN -Wcast-align)
  ADD_CHECK_C_COMPILER_FLAG(C_WARNINGS C_WARN_ERROR_IMPLICIT_FUNCTION_DECLARATION -Werror=implicit-function-declaration)
  ADD_CHECK_C_COMPILER_FLAG(C_WARNINGS C_WARN_ERROR_RETURN_TYPE  -Werror=return-type)
  ADD_CHECK_C_COMPILER_FLAG(C_WARNINGS C_WARN_ERROR_VLA -Werror=vla)
  # system headers sometimes do this, disable for now, was: -Werror=strict-prototypes
  ADD_CHECK_C_COMPILER_FLAG(C_WARNINGS C_WARN_STRICT_PROTOTYPES  -Wstrict-prototypes)
  ADD_CHECK_C_COMPILER_FLAG(C_WARNINGS C_WARN_MISSING_PROTOTYPES -Wmissing-prototypes)
  ADD_CHECK_C_COMPILER_FLAG(C_WARNINGS C_WARN_NO_CHAR_SUBSCRIPTS -Wno-char-subscripts)
  ADD_CHECK_C_COMPILER_FLAG(C_WARNINGS C_WARN_NO_UNKNOWN_PRAGMAS -Wno-unknown-pragmas)
  ADD_CHECK_C_COMPILER_FLAG(C_WARNINGS C_WARN_POINTER_ARITH -Wpointer-arith)
  ADD_CHECK_C_COMPILER_FLAG(C_WARNINGS C_WARN_UNUSED_PARAMETER -Wunused-parameter)
  ADD_CHECK_C_COMPILER_FLAG(C_WARNINGS C_WARN_WRITE_STRINGS -Wwrite-strings)
  ADD_CHECK_C_COMPILER_FLAG(C_WARNINGS C_WARN_LOGICAL_OP -Wlogical-op)
  ADD_CHECK_C_COMPILER_FLAG(C_WARNINGS C_WARN_UNDEF -Wundef)
  ADD_CHECK_C_COMPILER_FLAG(C_WARNINGS C_WARN_INIT_SELF -Winit-self)  # needs -Wuninitialized
  ADD_CHECK_C_COMPILER_FLAG(C_WARNINGS C_WARN_MISSING_INCLUDE_DIRS -Wmissing-include-dirs)
  ADD_CHECK_C_COMPILER_FLAG(C_WARNINGS C_WARN_NO_DIV_BY_ZERO -Wno-div-by-zero)
  ADD_CHECK_C_COMPILER_FLAG(C_WARNINGS C_WARN_TYPE_LIMITS -Wtype-limits)
  ADD_CHECK_C_COMPILER_FLAG(C_WARNINGS C_WARN_FORMAT_SIGN -Wformat-signedness)
  ADD_CHECK_C_COMPILER_FLAG(C_WARNINGS C_WARN_RESTRICT -Wrestrict)

  # C-only.
  ADD_CHECK_C_COMPILER_FLAG(C_WARNINGS C_WARN_NO_NULL -Wnonnull)
  ADD_CHECK_C_COMPILER_FLAG(C_WARNINGS C_WARN_ABSOLUTE_VALUE -Wabsolute-value)

  # gcc 4.2 gives annoying warnings on every file with this
  if(NOT "${CMAKE_C_COMPILER_VERSION}" VERSION_LESS "4.3")
    ADD_CHECK_C_COMPILER_FLAG(C_WARNINGS C_WARN_UNINITIALIZED -Wuninitialized)
    ADD_CHECK_CXX_COMPILER_FLAG(CXX_WARNINGS CXX_WARN_UNINITIALIZED -Wuninitialized)
  endif()

  # versions before gcc4.6 give many BLI_math warnings
  if(NOT "${CMAKE_C_COMPILER_VERSION}" VERSION_LESS "4.6")
    ADD_CHECK_C_COMPILER_FLAG(C_WARNINGS C_WARN_REDUNDANT_DECLS       -Wredundant-decls)
    ADD_CHECK_CXX_COMPILER_FLAG(CXX_WARNINGS CXX_WARN_REDUNDANT_DECLS -Wredundant-decls)
  endif()

  # versions before gcc4.8 include global name-space.
  if(NOT "${CMAKE_C_COMPILER_VERSION}" VERSION_LESS "4.8")
    ADD_CHECK_C_COMPILER_FLAG(C_WARNINGS C_WARN_SHADOW -Wshadow)
  endif()

  # disable because it gives warnings for printf() & friends.
  # ADD_CHECK_C_COMPILER_FLAG(C_WARNINGS C_WARN_DOUBLE_PROMOTION -Wdouble-promotion -Wno-error=double-promotion)

  if(NOT APPLE)
    ADD_CHECK_C_COMPILER_FLAG(C_WARNINGS C_WARN_NO_ERROR_UNUSED_BUT_SET_VARIABLE -Wno-error=unused-but-set-variable)
  endif()

  ADD_CHECK_CXX_COMPILER_FLAG(CXX_WARNINGS CXX_WARN_ALL -Wall)
  ADD_CHECK_CXX_COMPILER_FLAG(CXX_WARNINGS CXX_WARN_NO_INVALID_OFFSETOF -Wno-invalid-offsetof)
  ADD_CHECK_CXX_COMPILER_FLAG(CXX_WARNINGS CXX_WARN_NO_SIGN_COMPARE -Wno-sign-compare)
  ADD_CHECK_CXX_COMPILER_FLAG(CXX_WARNINGS CXX_WARN_LOGICAL_OP -Wlogical-op)
  ADD_CHECK_CXX_COMPILER_FLAG(CXX_WARNINGS CXX_WARN_INIT_SELF -Winit-self)  # needs -Wuninitialized
  ADD_CHECK_CXX_COMPILER_FLAG(CXX_WARNINGS CXX_WARN_MISSING_INCLUDE_DIRS -Wmissing-include-dirs)
  ADD_CHECK_CXX_COMPILER_FLAG(CXX_WARNINGS CXX_WARN_NO_DIV_BY_ZERO -Wno-div-by-zero)
  ADD_CHECK_CXX_COMPILER_FLAG(CXX_WARNINGS CXX_WARN_TYPE_LIMITS -Wtype-limits)
  ADD_CHECK_CXX_COMPILER_FLAG(CXX_WARNINGS CXX_WARN_ERROR_RETURN_TYPE  -Werror=return-type)
  ADD_CHECK_CXX_COMPILER_FLAG(CXX_WARNINGS CXX_WARN_NO_CHAR_SUBSCRIPTS -Wno-char-subscripts)
  ADD_CHECK_CXX_COMPILER_FLAG(CXX_WARNINGS CXX_WARN_NO_UNKNOWN_PRAGMAS -Wno-unknown-pragmas)
  ADD_CHECK_CXX_COMPILER_FLAG(CXX_WARNINGS CXX_WARN_POINTER_ARITH -Wpointer-arith)
  ADD_CHECK_CXX_COMPILER_FLAG(CXX_WARNINGS CXX_WARN_UNUSED_PARAMETER -Wunused-parameter)
  ADD_CHECK_CXX_COMPILER_FLAG(CXX_WARNINGS CXX_WARN_WRITE_STRINGS -Wwrite-strings)
  ADD_CHECK_CXX_COMPILER_FLAG(CXX_WARNINGS CXX_WARN_UNDEF -Wundef)
  ADD_CHECK_CXX_COMPILER_FLAG(CXX_WARNINGS CXX_WARN_FORMAT_SIGN -Wformat-signedness)
  ADD_CHECK_CXX_COMPILER_FLAG(CXX_WARNINGS CXX_WARN_RESTRICT -Wrestrict)

  # gcc 4.2 gives annoying warnings on every file with this
  if(NOT "${CMAKE_C_COMPILER_VERSION}" VERSION_LESS "4.3")
    ADD_CHECK_CXX_COMPILER_FLAG(CXX_WARNINGS CXX_WARN_UNINITIALIZED -Wuninitialized)
  endif()

  # causes too many warnings
  if(NOT APPLE)
    ADD_CHECK_CXX_COMPILER_FLAG(CXX_WARNINGS CXX_WARN_UNDEF -Wundef)
    ADD_CHECK_CXX_COMPILER_FLAG(CXX_WARNINGS CXX_WARN_MISSING_DECLARATIONS -Wmissing-declarations)
  endif()

  # Use 'ATTR_FALLTHROUGH' macro to suppress.
  if(CMAKE_COMPILER_IS_GNUCC AND (NOT "${CMAKE_C_COMPILER_VERSION}" VERSION_LESS "7.0"))
    ADD_CHECK_C_COMPILER_FLAG(C_WARNINGS C_WARN_IMPLICIT_FALLTHROUGH -Wimplicit-fallthrough=5)
    ADD_CHECK_CXX_COMPILER_FLAG(CXX_WARNINGS CXX_WARN_IMPLICIT_FALLTHROUGH -Wimplicit-fallthrough=5)
  endif()

  # flags to undo strict flags
  ADD_CHECK_C_COMPILER_FLAG(C_REMOVE_STRICT_FLAGS C_WARN_NO_DEPRECATED_DECLARATIONS -Wno-deprecated-declarations)
  ADD_CHECK_C_COMPILER_FLAG(C_REMOVE_STRICT_FLAGS C_WARN_NO_UNUSED_PARAMETER        -Wno-unused-parameter)
  ADD_CHECK_C_COMPILER_FLAG(C_REMOVE_STRICT_FLAGS C_WARN_NO_UNUSED_FUNCTION         -Wno-unused-function)
  ADD_CHECK_C_COMPILER_FLAG(C_REMOVE_STRICT_FLAGS C_WARN_NO_TYPE_LIMITS             -Wno-type-limits)
  ADD_CHECK_C_COMPILER_FLAG(C_REMOVE_STRICT_FLAGS C_WARN_NO_INT_IN_BOOL_CONTEXT     -Wno-int-in-bool-context)
  ADD_CHECK_C_COMPILER_FLAG(C_REMOVE_STRICT_FLAGS C_WARN_NO_FORMAT                  -Wno-format)
  ADD_CHECK_C_COMPILER_FLAG(C_REMOVE_STRICT_FLAGS C_WARN_NO_SWITCH                  -Wno-switch)
  ADD_CHECK_C_COMPILER_FLAG(C_REMOVE_STRICT_FLAGS C_WARN_NO_UNUSED_VARIABLE         -Wno-unused-variable)
  ADD_CHECK_C_COMPILER_FLAG(C_REMOVE_STRICT_FLAGS C_WARN_NO_UNUSED_VARIABLE         -Wno-uninitialized)

  ADD_CHECK_CXX_COMPILER_FLAG(CXX_REMOVE_STRICT_FLAGS CXX_WARN_NO_CLASS_MEMACCESS     -Wno-class-memaccess)
  ADD_CHECK_CXX_COMPILER_FLAG(CXX_REMOVE_STRICT_FLAGS CXX_WARN_NO_COMMENT             -Wno-comment)
  ADD_CHECK_CXX_COMPILER_FLAG(CXX_REMOVE_STRICT_FLAGS CXX_WARN_NO_UNUSED_TYPEDEFS     -Wno-unused-local-typedefs)
  ADD_CHECK_CXX_COMPILER_FLAG(CXX_REMOVE_STRICT_FLAGS CXX_WARN_NO_UNUSED_VARIABLE     -Wno-unused-variable)
  ADD_CHECK_CXX_COMPILER_FLAG(CXX_REMOVE_STRICT_FLAGS CXX_WARN_NO_UNUSED_VARIABLE     -Wno-uninitialized)

  if(CMAKE_COMPILER_IS_GNUCC AND (NOT "${CMAKE_C_COMPILER_VERSION}" VERSION_LESS "7.0"))
    ADD_CHECK_C_COMPILER_FLAG(C_REMOVE_STRICT_FLAGS C_WARN_NO_IMPLICIT_FALLTHROUGH    -Wno-implicit-fallthrough)
  endif()

  if(NOT APPLE)
    ADD_CHECK_C_COMPILER_FLAG(C_REMOVE_STRICT_FLAGS C_WARN_NO_ERROR_UNUSED_BUT_SET_VARIABLE -Wno-error=unused-but-set-variable)
  endif()

elseif(CMAKE_C_COMPILER_ID MATCHES "Clang")

  # strange, clang complains these are not supported, but then uses them.
  ADD_CHECK_C_COMPILER_FLAG(C_WARNINGS C_WARN_ALL -Wall)
  ADD_CHECK_C_COMPILER_FLAG(C_WARNINGS C_WARN_ERROR_IMPLICIT_FUNCTION_DECLARATION -Werror=implicit-function-declaration)
  ADD_CHECK_C_COMPILER_FLAG(C_WARNINGS C_WARN_ERROR_RETURN_TYPE  -Werror=return-type)
  ADD_CHECK_C_COMPILER_FLAG(C_WARNINGS C_WARN_NO_AUTOLOGICAL_COMPARE -Wno-tautological-compare)
  ADD_CHECK_C_COMPILER_FLAG(C_WARNINGS C_WARN_NO_UNKNOWN_PRAGMAS -Wno-unknown-pragmas)
  ADD_CHECK_C_COMPILER_FLAG(C_WARNINGS C_WARN_NO_CHAR_SUBSCRIPTS -Wno-char-subscripts)
  ADD_CHECK_C_COMPILER_FLAG(C_WARNINGS C_WARN_STRICT_PROTOTYPES  -Wstrict-prototypes)
  ADD_CHECK_C_COMPILER_FLAG(C_WARNINGS C_WARN_MISSING_PROTOTYPES -Wmissing-prototypes)
  ADD_CHECK_C_COMPILER_FLAG(C_WARNINGS C_WARN_UNUSED_PARAMETER -Wunused-parameter)

  ADD_CHECK_CXX_COMPILER_FLAG(CXX_WARNINGS CXX_WARN_ALL -Wall)
  ADD_CHECK_CXX_COMPILER_FLAG(CXX_WARNINGS CXX_WARN_NO_AUTOLOGICAL_COMPARE -Wno-tautological-compare)
  ADD_CHECK_CXX_COMPILER_FLAG(CXX_WARNINGS CXX_WARN_NO_UNKNOWN_PRAGMAS     -Wno-unknown-pragmas)
  ADD_CHECK_CXX_COMPILER_FLAG(CXX_WARNINGS CXX_WARN_NO_CHAR_SUBSCRIPTS     -Wno-char-subscripts)
  ADD_CHECK_CXX_COMPILER_FLAG(CXX_WARNINGS CXX_WARN_NO_OVERLOADED_VIRTUAL  -Wno-overloaded-virtual)  # we get a lot of these, if its a problem a dev needs to look into it.
  ADD_CHECK_CXX_COMPILER_FLAG(CXX_WARNINGS CXX_WARN_NO_SIGN_COMPARE        -Wno-sign-compare)
  ADD_CHECK_CXX_COMPILER_FLAG(CXX_WARNINGS CXX_WARN_NO_INVALID_OFFSETOF    -Wno-invalid-offsetof)

  # gives too many unfixable warnings
  # ADD_CHECK_C_COMPILER_FLAG(C_WARNINGS C_WARN_UNUSED_MACROS      -Wunused-macros)
  # ADD_CHECK_CXX_COMPILER_FLAG(CXX_WARNINGS CXX_WARN_UNUSED_MACROS          -Wunused-macros)

  # flags to undo strict flags
  ADD_CHECK_C_COMPILER_FLAG(C_REMOVE_STRICT_FLAGS C_WARN_NO_UNUSED_PARAMETER -Wno-unused-parameter)
  ADD_CHECK_C_COMPILER_FLAG(C_REMOVE_STRICT_FLAGS C_WARN_NO_UNUSED_VARIABLE  -Wno-unused-variable)
  ADD_CHECK_C_COMPILER_FLAG(C_REMOVE_STRICT_FLAGS C_WARN_NO_UNUSED_MACROS    -Wno-unused-macros)
  ADD_CHECK_C_COMPILER_FLAG(C_REMOVE_STRICT_FLAGS C_WARN_NO_MISLEADING_INDENTATION    -Wno-misleading-indentation)

  ADD_CHECK_C_COMPILER_FLAG(C_REMOVE_STRICT_FLAGS C_WARN_NO_MISSING_VARIABLE_DECLARATIONS -Wno-missing-variable-declarations)
  ADD_CHECK_C_COMPILER_FLAG(C_REMOVE_STRICT_FLAGS C_WARN_NO_INCOMPAT_PTR_DISCARD_QUAL -Wno-incompatible-pointer-types-discards-qualifiers)
  ADD_CHECK_C_COMPILER_FLAG(C_REMOVE_STRICT_FLAGS C_WARN_NO_UNUSED_FUNCTION -Wno-unused-function)
  ADD_CHECK_C_COMPILER_FLAG(C_REMOVE_STRICT_FLAGS C_WARN_NO_INT_TO_VOID_POINTER_CAST -Wno-int-to-void-pointer-cast)
  ADD_CHECK_C_COMPILER_FLAG(C_REMOVE_STRICT_FLAGS C_WARN_NO_MISSING_PROTOTYPES -Wno-missing-prototypes)
  ADD_CHECK_C_COMPILER_FLAG(C_REMOVE_STRICT_FLAGS C_WARN_NO_DUPLICATE_ENUM -Wno-duplicate-enum)
  ADD_CHECK_C_COMPILER_FLAG(C_REMOVE_STRICT_FLAGS C_WARN_NO_UNDEF -Wno-undef)
  ADD_CHECK_C_COMPILER_FLAG(C_REMOVE_STRICT_FLAGS C_WARN_NO_MISSING_NORETURN -Wno-missing-noreturn)

  ADD_CHECK_CXX_COMPILER_FLAG(CXX_REMOVE_STRICT_FLAGS CXX_WARN_NO_UNUSED_PARAMETER -Wno-unused-parameter)
  ADD_CHECK_CXX_COMPILER_FLAG(CXX_REMOVE_STRICT_FLAGS CXX_WARN_NO_UNUSED_PRIVATE_FIELD -Wno-unused-private-field)
  ADD_CHECK_CXX_COMPILER_FLAG(CXX_REMOVE_STRICT_FLAGS CXX_WARN_NO_CXX11_NARROWING -Wno-c++11-narrowing)
  ADD_CHECK_CXX_COMPILER_FLAG(CXX_REMOVE_STRICT_FLAGS CXX_WARN_NO_NON_VIRTUAL_DTOR -Wno-non-virtual-dtor)
  ADD_CHECK_CXX_COMPILER_FLAG(CXX_REMOVE_STRICT_FLAGS CXX_WARN_NO_UNUSED_MACROS -Wno-unused-macros)
  ADD_CHECK_CXX_COMPILER_FLAG(CXX_REMOVE_STRICT_FLAGS CXX_WARN_NO_UNUSED_VARIABLE  -Wno-unused-variable)
  ADD_CHECK_CXX_COMPILER_FLAG(CXX_REMOVE_STRICT_FLAGS CXX_WARN_NO_REORDER -Wno-reorder)
  ADD_CHECK_CXX_COMPILER_FLAG(CXX_REMOVE_STRICT_FLAGS CXX_WARN_NO_COMMENT -Wno-comment)
  ADD_CHECK_CXX_COMPILER_FLAG(CXX_REMOVE_STRICT_FLAGS CXX_WARN_NO_UNUSED_TYPEDEFS -Wno-unused-local-typedefs)
  ADD_CHECK_CXX_COMPILER_FLAG(CXX_REMOVE_STRICT_FLAGS CXX_WARN_NO_UNDEFINED_VAR_TEMPLATE -Wno-undefined-var-template)
  ADD_CHECK_CXX_COMPILER_FLAG(CXX_REMOVE_STRICT_FLAGS CXX_WARN_NO_INSTANTIATION_AFTER_SPECIALIZATION -Wno-instantiation-after-specialization)
  ADD_CHECK_CXX_COMPILER_FLAG(CXX_REMOVE_STRICT_FLAGS CXX_WARN_NO_MISLEADING_INDENTATION    -Wno-misleading-indentation)

elseif(CMAKE_C_COMPILER_ID MATCHES "Intel")

  ADD_CHECK_C_COMPILER_FLAG(C_WARNINGS C_WARN_ALL -Wall)
  ADD_CHECK_C_COMPILER_FLAG(C_WARNINGS C_WARN_POINTER_ARITH -Wpointer-arith)
  ADD_CHECK_C_COMPILER_FLAG(C_WARNINGS C_WARN_NO_UNKNOWN_PRAGMAS -Wno-unknown-pragmas)

  ADD_CHECK_CXX_COMPILER_FLAG(CXX_WARNINGS CXX_WARN_ALL -Wall)
  ADD_CHECK_CXX_COMPILER_FLAG(CXX_WARNINGS CXX_WARN_NO_INVALID_OFFSETOF -Wno-invalid-offsetof)
  ADD_CHECK_CXX_COMPILER_FLAG(CXX_WARNINGS CXX_WARN_NO_SIGN_COMPARE -Wno-sign-compare)

  # disable numbered, false positives
  string(APPEND C_WARNINGS " -wd188,186,144,913,556,858,597,177,1292,167,279,592,94,2722,3199")
  string(APPEND CXX_WARNINGS " -wd188,186,144,913,556,858,597,177,1292,167,279,592,94,2722,3199")
elseif(CMAKE_C_COMPILER_ID MATCHES "MSVC")
  # most msvc warnings are C & C++
  set(_WARNINGS
    # warning level:
    "/W3"
    "/w34062"  # switch statement contains 'default' but no 'case' labels
    "/w34115"  # 'type' : named type definition in parentheses
    "/w34189"  # local variable is initialized but not referenced
    # disable:
    "/wd4018"  # signed/unsigned mismatch
    "/wd4146"  # unary minus operator applied to unsigned type, result still unsigned
    "/wd4065"  # switch statement contains 'default' but no 'case' labels
    "/wd4127"  # conditional expression is constant
    "/wd4181"  # qualifier applied to reference type; ignored
    "/wd4200"  # zero-sized array in struct/union
    "/wd4244"  # conversion from 'type1' to 'type2', possible loss of data
    "/wd4267"  # conversion from 'size_t' to 'type', possible loss of data
    "/wd4305"  # truncation from 'type1' to 'type2'
    "/wd4800"  # forcing value to bool 'true' or 'false'
    "/wd4828"  # The file contains a character that is illegal
    "/wd4996"  # identifier was declared deprecated
    "/wd4661"  # no suitable definition provided for explicit template instantiation request
    # errors:
    "/we4013"  # 'function' undefined; assuming extern returning int
    "/we4133"  # incompatible pointer types
    "/we4431"  # missing type specifier - int assumed
  )

  if(MSVC_VERSION GREATER_EQUAL 1911)
    # see https://docs.microsoft.com/en-us/cpp/error-messages/compiler-warnings/c5038?view=vs-2017
    string(APPEND _WARNINGS " /w35038") # order of initialization in c++ constructors
  endif()

  string(REPLACE ";" " " _WARNINGS "${_WARNINGS}")
  set(C_WARNINGS "${_WARNINGS}")
  set(CXX_WARNINGS "${_WARNINGS}")
  unset(_WARNINGS)
endif()

# ensure python header is found since detection can fail, this could happen
# with _any_ library but since we used a fixed python version this tends to
# be most problematic.
if(WITH_PYTHON)
  if(NOT EXISTS "${PYTHON_INCLUDE_DIR}/Python.h")
    message(FATAL_ERROR
      "Missing: \"${PYTHON_INCLUDE_DIR}/Python.h\",\n"
      "Set the cache entry 'PYTHON_INCLUDE_DIR' to point "
      "to a valid python include path. Containing "
      "Python.h for python version \"${PYTHON_VERSION}\""
    )
  endif()

  if(WIN32 OR APPLE)
    # Windows and macOS have this bundled with Python libraries.
  elseif((WITH_PYTHON_INSTALL AND WITH_PYTHON_INSTALL_NUMPY) OR WITH_PYTHON_NUMPY)
    if(("${PYTHON_NUMPY_PATH}" STREQUAL "") OR (${PYTHON_NUMPY_PATH} MATCHES NOTFOUND))
      find_python_package(numpy "core/include")
    endif()
  endif()

  if(WIN32 OR APPLE)
    # pass, we have this in lib/python/site-packages
  elseif(WITH_PYTHON_INSTALL_REQUESTS)
    find_python_package(requests "")
  endif()
endif()

if(MSVC)
  string(APPEND CMAKE_CXX_FLAGS " /std:c++17")
  # Make MSVC properly report the value of the __cplusplus preprocessor macro
  # Available MSVC 15.7 (1914) and up, without this it reports 199711L regardless
  # of the C++ standard chosen above
  if(MSVC_VERSION GREATER 1913)
    string(APPEND CMAKE_CXX_FLAGS " /Zc:__cplusplus")
  endif()
elseif(
  CMAKE_COMPILER_IS_GNUCC OR
  CMAKE_C_COMPILER_ID MATCHES "Clang" OR
  CMAKE_C_COMPILER_ID MATCHES "Intel"
)
  string(APPEND CMAKE_CXX_FLAGS " -std=c++17")
else()
  message(FATAL_ERROR "Unknown compiler ${CMAKE_C_COMPILER_ID}, can't enable C++17 build")
endif()

# Visual Studio has all standards it supports available by default
# Clang on windows copies this behavior and does not support these switches
if(
  CMAKE_COMPILER_IS_GNUCC OR
  (CMAKE_C_COMPILER_ID MATCHES "Clang" AND (NOT MSVC)) OR
  (CMAKE_C_COMPILER_ID MATCHES "Intel")
)
  # Use C11 + GNU extensions, works with GCC, Clang, ICC
  string(APPEND CMAKE_C_FLAGS " -std=gnu11")
endif()

if(UNIX AND NOT APPLE)
  if(NOT WITH_CXX11_ABI)
    string(APPEND PLATFORM_CFLAGS " -D_GLIBCXX_USE_CXX11_ABI=0")
  endif()
endif()

if(WITH_COMPILER_SHORT_FILE_MACRO)
  # Use '-fmacro-prefix-map' for Clang and GCC (MSVC doesn't support this).
  ADD_CHECK_C_COMPILER_FLAG(C_PREFIX_MAP_FLAGS C_MACRO_PREFIX_MAP -fmacro-prefix-map=foo=bar)
  ADD_CHECK_CXX_COMPILER_FLAG(CXX_PREFIX_MAP_FLAGS CXX_MACRO_PREFIX_MAP -fmacro-prefix-map=foo=bar)
  if(C_MACRO_PREFIX_MAP AND CXX_MACRO_PREFIX_MAP)
    if(APPLE)
      if(XCODE AND ${XCODE_VERSION} VERSION_LESS 12.0)
      # Developers may have say LLVM Clang-10.0.1 toolchain (which supports the flag)
      # with Xcode-11 (the Clang of which doesn't support the flag).
        message(WARNING
          "-fmacro-prefix-map flag is NOT supported by Clang shipped with Xcode-${XCODE_VERSION}."
          " Some Xcode functionality in Product menu may not work. Disabling WITH_COMPILER_SHORT_FILE_MACRO."
        )
        set(WITH_COMPILER_SHORT_FILE_MACRO OFF)
      endif()
    endif()
    if(WITH_COMPILER_SHORT_FILE_MACRO)
      path_ensure_trailing_slash(_src_dir "${CMAKE_SOURCE_DIR}")
      path_ensure_trailing_slash(_bin_dir "${CMAKE_BINARY_DIR}")
      # Keep this variable so it can be stripped from build-info.
      set(PLATFORM_CFLAGS_FMACRO_PREFIX_MAP
        "-fmacro-prefix-map=\"${_src_dir}\"=\"\" -fmacro-prefix-map=\"${_bin_dir}\"=\"\"")
      string(APPEND PLATFORM_CFLAGS " ${PLATFORM_CFLAGS_FMACRO_PREFIX_MAP}")
      unset(_src_dir)
      unset(_bin_dir)
    endif()
  else()
    message(WARNING
      "-fmacro-prefix-map flag is NOT supported by C/C++ compiler."
      " Disabling WITH_COMPILER_SHORT_FILE_MACRO."
    )
    set(WITH_COMPILER_SHORT_FILE_MACRO OFF)
  endif()
endif()

# Include warnings first, so its possible to disable them with user defined flags
# eg: -Wno-uninitialized
set(CMAKE_C_FLAGS "${C_WARNINGS} ${CMAKE_C_FLAGS} ${PLATFORM_CFLAGS}")
set(CMAKE_CXX_FLAGS "${CXX_WARNINGS} ${CMAKE_CXX_FLAGS} ${PLATFORM_CFLAGS}")

# defined above, platform specific but shared names
mark_as_advanced(
  CYCLES_OSL
  OSL_LIB_EXEC
  OSL_COMPILER
  OSL_LIB_COMP
  OSL_LIB_QUERY
  OSL_INCLUDE_DIR
)

mark_as_advanced(
  LLVM_CONFIG
  LLVM_ROOT_DIR
  LLVM_LIBRARY
  LLVM_VERSION
)

#-------------------------------------------------------------------------------
# Global Defines

# better not set includes here but this debugging option is off by default.
if(WITH_CXX_GUARDEDALLOC)
  include_directories(${CMAKE_SOURCE_DIR}/intern/guardedalloc)
  add_definitions(-DWITH_CXX_GUARDEDALLOC)
endif()

if(WITH_ASSERT_ABORT)
  add_definitions(-DWITH_ASSERT_ABORT)
endif()

# message(STATUS "Using CFLAGS: ${CMAKE_C_FLAGS}")
# message(STATUS "Using CXXFLAGS: ${CMAKE_CXX_FLAGS}")

#-----------------------------------------------------------------------------
# Libraries

if(WITH_BLENDER OR WITH_PLAYER)
  add_subdirectory(intern)
  add_subdirectory(extern)

  # source after intern and extern to gather all
  # internal and external library information first, for test linking
  add_subdirectory(source)
elseif(WITH_CYCLES_STANDALONE)
  add_subdirectory(intern/glew-mx)
  add_subdirectory(intern/guardedalloc)
  add_subdirectory(intern/libc_compat)
  add_subdirectory(intern/numaapi)
  add_subdirectory(intern/sky)

  add_subdirectory(intern/cycles)
  add_subdirectory(extern/clew)
  if(WITH_CYCLES_LOGGING)
    if(NOT WITH_SYSTEM_GFLAGS)
      add_subdirectory(extern/gflags)
    endif()
    add_subdirectory(extern/glog)
  endif()
  if(WITH_CUDA_DYNLOAD)
    add_subdirectory(extern/cuew)
  endif()
  if(NOT WITH_SYSTEM_GLEW)
    add_subdirectory(extern/glew)
  endif()
endif()

#-----------------------------------------------------------------------------
# Testing
add_subdirectory(tests)

#-----------------------------------------------------------------------------
# Blender Application
if(WITH_BLENDER)
  add_subdirectory(source/creator)
endif()


#-----------------------------------------------------------------------------
# Blender Player
if(WITH_PLAYER)
  add_subdirectory(source/blenderplayer)
endif()


#-----------------------------------------------------------------------------
# Define 'heavy' submodules (for Ninja builder when using pools).
setup_heavy_lib_pool()


#-----------------------------------------------------------------------------
# CPack for generating packages
include(build_files/cmake/packaging.cmake)

#-----------------------------------------------------------------------------
# Use dynamic loading for OpenMP
if(WITH_BLENDER)
  openmp_delayload(blender)
endif()
if(WITH_PLAYER)
  openmp_delayload(blenderplayer)
endif()

#-----------------------------------------------------------------------------
# Print Final Configuration

if(FIRST_RUN)

  set(_config_msg "\nBlender Configuration\n=====================")

  function(info_cfg_option
    _setting
    )

    set(_msg "  - ${_setting}")
    string(LENGTH "${_msg}" _len)
    while("32" GREATER "${_len}")
      string(APPEND _msg " ")
      math(EXPR _len "${_len} + 1")
    endwhile()

    set(_config_msg "${_config_msg}\n${_msg}${${_setting}}" PARENT_SCOPE)
  endfunction()

  function(info_cfg_text
    _text
    )

    set(_config_msg "${_config_msg}\n\n  ${_text}" PARENT_SCOPE)
  endfunction()

  message(STATUS "C Compiler:   \"${CMAKE_C_COMPILER_ID}\"")
  message(STATUS "C++ Compiler: \"${CMAKE_CXX_COMPILER_ID}\"")

  info_cfg_text("Build Options:")
  info_cfg_option(WITH_ALEMBIC)
  info_cfg_option(WITH_GAMEENGINE)
  info_cfg_option(WITH_GAMEENGINE_SECURITY)
  info_cfg_option(WITH_PLAYER)
  info_cfg_option(WITH_BULLET)
  info_cfg_option(WITH_CLANG)
  info_cfg_option(WITH_CYCLES)
  info_cfg_option(WITH_FFTW3)
  info_cfg_option(WITH_FREESTYLE)
  info_cfg_option(WITH_GMP)
  info_cfg_option(WITH_HARU)
  info_cfg_option(WITH_IK_ITASC)
  info_cfg_option(WITH_IK_SOLVER)
  info_cfg_option(WITH_INPUT_NDOF)
  info_cfg_option(WITH_INTERNATIONAL)
  info_cfg_option(WITH_OPENCOLLADA)
  info_cfg_option(WITH_OPENCOLORIO)
  info_cfg_option(WITH_OPENIMAGEDENOISE)
  info_cfg_option(WITH_OPENVDB)
  info_cfg_option(WITH_POTRACE)
  info_cfg_option(WITH_PUGIXML)
  info_cfg_option(WITH_QUADRIFLOW)
  info_cfg_option(WITH_TBB)
  info_cfg_option(WITH_USD)
  info_cfg_option(WITH_XR_OPENXR)

  info_cfg_text("Compiler Options:")
  info_cfg_option(WITH_BUILDINFO)
  info_cfg_option(WITH_OPENMP)

  info_cfg_text("System Options:")
  info_cfg_option(WITH_INSTALL_PORTABLE)
  info_cfg_option(WITH_MEM_JEMALLOC)
  info_cfg_option(WITH_MEM_VALGRIND)
  info_cfg_option(WITH_SYSTEM_GLEW)
  info_cfg_option(WITH_X11_ALPHA)
  info_cfg_option(WITH_X11_XF86VMODE)
  info_cfg_option(WITH_X11_XFIXES)
  info_cfg_option(WITH_X11_XINPUT)
  info_cfg_option(WITH_X11_XINERAMA)

  info_cfg_text("Image Formats:")
  info_cfg_option(WITH_IMAGE_CINEON)
  info_cfg_option(WITH_IMAGE_DDS)
  info_cfg_option(WITH_IMAGE_HDR)
  info_cfg_option(WITH_IMAGE_OPENEXR)
  info_cfg_option(WITH_IMAGE_OPENJPEG)
  info_cfg_option(WITH_IMAGE_TIFF)
  info_cfg_option(WITH_OPENIMAGEIO)

  info_cfg_text("Audio:")
  info_cfg_option(WITH_CODEC_AVI)
  info_cfg_option(WITH_CODEC_FFMPEG)
  info_cfg_option(WITH_CODEC_SNDFILE)
  info_cfg_option(WITH_COREAUDIO)
  info_cfg_option(WITH_JACK)
  info_cfg_option(WITH_JACK_DYNLOAD)
  info_cfg_option(WITH_OPENAL)
  info_cfg_option(WITH_PULSEAUDIO)
  info_cfg_option(WITH_PULSEAUDIO_DYNLOAD)
  info_cfg_option(WITH_SDL)
  info_cfg_option(WITH_SDL_DYNLOAD)
  info_cfg_option(WITH_WASAPI)

  info_cfg_text("Compression:")
  info_cfg_option(WITH_LZMA)
  info_cfg_option(WITH_LZO)

  info_cfg_text("Python:")
  if(APPLE)
    info_cfg_option(WITH_PYTHON_FRAMEWORK)
  endif()
  info_cfg_option(WITH_PYTHON_INSTALL)
  info_cfg_option(WITH_PYTHON_INSTALL_NUMPY)
  info_cfg_option(WITH_PYTHON_MODULE)
  info_cfg_option(WITH_PYTHON_SAFETY)

  info_cfg_text("Modifiers:")
  info_cfg_option(WITH_MOD_FLUID)
  info_cfg_option(WITH_MOD_OCEANSIM)
  info_cfg_option(WITH_MOD_REMESH)

  info_cfg_text("OpenGL:")
  if(WIN32)
    info_cfg_option(WITH_GL_ANGLE)
  endif()
  info_cfg_option(WITH_GL_EGL)
  info_cfg_option(WITH_GL_PROFILE_ES20)
  info_cfg_option(WITH_GLEW_ES)

  info_cfg_text("")

  message("${_config_msg}")
endif()

if(0)
  print_all_vars()
endif()<|MERGE_RESOLUTION|>--- conflicted
+++ resolved
@@ -539,7 +539,9 @@
   mark_as_advanced(WITH_LINKER_LLD)
 endif()
 
-<<<<<<< HEAD
+option(WITH_COMPILER_ASAN "Build and link against address sanitizer (only for Debug & RelWithDebInfo targets)." OFF)
+mark_as_advanced(WITH_COMPILER_ASAN)
+
 # GCCFilter, if appliciable
 if(CMAKE_COMPILER_IS_GNUCC)
   option(WITH_COLOR_GCC "Use GCCFilter to color compiler output messages" OFF)
@@ -549,14 +551,6 @@
     set_property(GLOBAL PROPERTY RULE_LAUNCH_COMPILE "${CMAKE_SOURCE_DIR}/build_files/utils/gccfilter ${COLOR_GCC_OPTIONS}")
   endif()
 endif()
-
-if(CMAKE_COMPILER_IS_GNUCC OR CMAKE_C_COMPILER_ID MATCHES "Clang")
-  option(WITH_COMPILER_ASAN "Build and link against address sanitizer (only for Debug & RelWithDebInfo targets)." OFF)
-  mark_as_advanced(WITH_COMPILER_ASAN)
-=======
-option(WITH_COMPILER_ASAN "Build and link against address sanitizer (only for Debug & RelWithDebInfo targets)." OFF)
-mark_as_advanced(WITH_COMPILER_ASAN)
->>>>>>> f9eaf93d
 
 if(CMAKE_COMPILER_IS_GNUCC OR CMAKE_C_COMPILER_ID MATCHES "Clang")
   if(WITH_COMPILER_ASAN)
