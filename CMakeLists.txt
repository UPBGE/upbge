# ***** BEGIN GPL LICENSE BLOCK *****
#
# This program is free software; you can redistribute it and/or
# modify it under the terms of the GNU General Public License
# as published by the Free Software Foundation; either version 2
# of the License, or (at your option) any later version.
#
# This program is distributed in the hope that it will be useful,
# but WITHOUT ANY WARRANTY; without even the implied warranty of
# MERCHANTABILITY or FITNESS FOR A PARTICULAR PURPOSE.  See the
# GNU General Public License for more details.
#
# You should have received a copy of the GNU General Public License
# along with this program; if not, write to the Free Software Foundation,
# Inc., 51 Franklin Street, Fifth Floor, Boston, MA 02110-1301, USA.
#
# The Original Code is Copyright (C) 2006, Blender Foundation
# All rights reserved.
# ***** END GPL LICENSE BLOCK *****

#-----------------------------------------------------------------------------
# We don't allow in-source builds. This causes no end of troubles because
# all out-of-source builds will use the CMakeCache.txt file there and even
# build the libs and objects in it.

if(${CMAKE_SOURCE_DIR} STREQUAL ${CMAKE_BINARY_DIR})
  if(NOT DEFINED WITH_IN_SOURCE_BUILD)
    message(FATAL_ERROR
      "CMake generation for blender is not allowed within the source directory!"
      "\n Remove \"${CMAKE_SOURCE_DIR}/CMakeCache.txt\" and try again from another folder, e.g.:"
      "\n "
      "\n rm CMakeCache.txt"
      "\n cd .."
      "\n mkdir cmake-make"
      "\n cd cmake-make"
      "\n cmake ../blender"
      "\n "
      "\n Alternately define WITH_IN_SOURCE_BUILD to force this option (not recommended!)"
    )
  endif()
endif()

cmake_minimum_required(VERSION 3.5)

# Prever LEGACY OpenGL to eb compatible with all the existing releases and
# platforms which don't hare GLVND yet. Only do it if preference was not set
# externally.
if(NOT DEFINED OpenGL_GL_PREFERENCE)
  set(OpenGL_GL_PREFERENCE "LEGACY")
endif()

if(NOT EXECUTABLE_OUTPUT_PATH)
  set(FIRST_RUN TRUE)
else()
  set(FIRST_RUN FALSE)
endif()

# this starts out unset
list(APPEND CMAKE_MODULE_PATH "${CMAKE_SOURCE_DIR}/build_files/cmake/Modules")
list(APPEND CMAKE_MODULE_PATH "${CMAKE_SOURCE_DIR}/build_files/cmake/platform")

# avoid having empty buildtype
if(NOT DEFINED CMAKE_BUILD_TYPE_INIT)
  set(CMAKE_BUILD_TYPE_INIT "Release")
endif()

# Omit superfluous "Up-to-date" messages.
if(NOT DEFINED CMAKE_INSTALL_MESSAGE)
  set(CMAKE_INSTALL_MESSAGE "LAZY")
endif()

# quiet output for Makefiles, 'make -s' helps too
# set_property(GLOBAL PROPERTY RULE_MESSAGES OFF)

# global compile definitions since add_definitions() adds for all.
set_property(DIRECTORY APPEND PROPERTY COMPILE_DEFINITIONS
  $<$<CONFIG:Debug>:DEBUG;_DEBUG>
  $<$<CONFIG:Release>:NDEBUG>
  $<$<CONFIG:MinSizeRel>:NDEBUG>
  $<$<CONFIG:RelWithDebInfo>:NDEBUG>
)

#-----------------------------------------------------------------------------
# Set policy

# see "cmake --help-policy CMP0003"
# So library linking is more sane
cmake_policy(SET CMP0003 NEW)

# So BUILDINFO and BLENDERPATH strings are automatically quoted
cmake_policy(SET CMP0005 NEW)

# So syntax problems are errors
cmake_policy(SET CMP0010 NEW)

# Input directories must have CMakeLists.txt
cmake_policy(SET CMP0014 NEW)

#-----------------------------------------------------------------------------
# Load some macros.
include(build_files/cmake/macros.cmake)


#-----------------------------------------------------------------------------
# Initialize project.

blender_project_hack_pre()

project(Blender)

blender_project_hack_post()

enable_testing()

#-----------------------------------------------------------------------------
# Redirect output files

set(EXECUTABLE_OUTPUT_PATH ${CMAKE_BINARY_DIR}/bin CACHE INTERNAL "" FORCE)
set(LIBRARY_OUTPUT_PATH ${CMAKE_BINARY_DIR}/lib CACHE INTERNAL "" FORCE)
if(MSVC)
  set(TESTS_OUTPUT_DIR ${EXECUTABLE_OUTPUT_PATH}/tests/$<CONFIG>/ CACHE INTERNAL "" FORCE)
else()
  set(TESTS_OUTPUT_DIR ${EXECUTABLE_OUTPUT_PATH}/tests/ CACHE INTERNAL "" FORCE)
endif()

#-----------------------------------------------------------------------------
# Set default config options

get_blender_version()


#-----------------------------------------------------------------------------
# Platform Specific Defaults

# list of var-names
set(_init_vars)

# initialize to ON
macro(option_defaults_init)
  foreach(_var ${ARGV})
    set(${_var} ON)
    list(APPEND _init_vars "${_var}")
  endforeach()
  unset(_var)
endmacro()

# remove from namespace
macro(option_defaults_clear)
  foreach(_var ${_init_vars})
    unset(${_var})
  endforeach()
  unset(_var)
  unset(_init_vars)
endmacro()


# values to initialize WITH_****
option_defaults_init(
<<<<<<< HEAD
	_init_BUILDINFO
	_init_CODEC_FFMPEG
	_init_CYCLES_OSL
	_init_IMAGE_OPENEXR
	_init_INPUT_NDOF
	_init_JACK
	_init_OPENCOLLADA
	_init_OPENCOLORIO
	_init_SDL
	_init_FFTW3
	_init_GAMEENGINE
	_init_OPENSUBDIV
=======
  _init_BUILDINFO
  _init_CODEC_FFMPEG
  _init_CYCLES_OSL
  _init_IMAGE_OPENEXR
  _init_INPUT_NDOF
  _init_JACK
  _init_OPENCOLLADA
  _init_OPENCOLORIO
  _init_SDL
  _init_FFTW3
  _init_OPENSUBDIV
>>>>>>> c8fc23fd
)

# customize...
if(UNIX AND NOT APPLE)
  # some of these libraries are problematic on Linux
  # disable less important dependencies by default
  set(_init_CODEC_FFMPEG                   OFF)
  set(_init_CYCLES_OSL                     OFF)
  set(_init_IMAGE_OPENEXR                  OFF)
  set(_init_JACK                           OFF)
  set(_init_OPENCOLLADA                    OFF)
  set(_init_OPENCOLORIO                    OFF)
  set(_init_SDL                            OFF)
  set(_init_FFTW3                          OFF)
  set(_init_OPENSUBDIV                     OFF)
elseif(WIN32)
  set(_init_JACK                           OFF)
elseif(APPLE)
  set(_init_JACK                           OFF)
endif()


#-----------------------------------------------------------------------------
# Options

# First platform specific non-cached vars
if(UNIX AND NOT (APPLE OR HAIKU))
  set(WITH_X11 ON)
endif()

# Blender internal features
option(WITH_BLENDER "Build blender (disable to build only the blender player)" ON)
mark_as_advanced(WITH_BLENDER)

option(WITH_INTERNATIONAL "Enable I18N (International fonts and text)" ON)

option(WITH_PYTHON        "Enable Embedded Python API  (only disable for development)" ON)
option(WITH_PYTHON_SECURITY "Disables execution of scripts within blend files by default" ON)
mark_as_advanced(WITH_PYTHON)  # don't want people disabling this unless they really know what they are doing.
mark_as_advanced(WITH_PYTHON_SECURITY)  # some distributions see this as a security issue, rather than have them patch it, make a build option.

option(WITH_PYTHON_SAFETY "Enable internal API error checking to track invalid data to prevent crash on access (at the expense of some efficiency, only enable for development)." OFF)
mark_as_advanced(WITH_PYTHON_SAFETY)
option(WITH_PYTHON_MODULE "Enable building as a python module which runs without a user interface, like running regular blender in background mode (experimental, only enable for development), installs to PYTHON_SITE_PACKAGES (or CMAKE_INSTALL_PREFIX if WITH_INSTALL_PORTABLE is enabled)." OFF)
if(APPLE)
  option(WITH_PYTHON_FRAMEWORK "Enable building using the Python available in the framework (OSX only)" OFF)
endif()

option(WITH_BUILDINFO     "Include extra build details (only disable for development & faster builds)" ${_init_BUILDINFO})
if(${CMAKE_VERSION} VERSION_LESS 2.8.8)
  # add_library OBJECT arg unsupported
  set(WITH_BUILDINFO OFF)
endif()
set(BUILDINFO_OVERRIDE_DATE "" CACHE STRING "Use instead of the current date for reproducible builds (empty string disables this option)")
set(BUILDINFO_OVERRIDE_TIME "" CACHE STRING "Use instead of the current time for reproducible builds (empty string disables this option)")
set(CPACK_OVERRIDE_PACKAGENAME "" CACHE STRING "Use instead of the standard packagename (empty string disables this option)")
mark_as_advanced(CPACK_OVERRIDE_PACKAGENAME)
mark_as_advanced(BUILDINFO_OVERRIDE_DATE)
mark_as_advanced(BUILDINFO_OVERRIDE_TIME)

option(WITH_IK_ITASC      "Enable ITASC IK solver (only disable for development & for incompatible C++ compilers)" ON)
option(WITH_IK_SOLVER     "Enable Legacy IK solver (only disable for development)" ON)
option(WITH_FFTW3         "Enable FFTW3 support (Used for smoke, ocean sim, and audio effects)" ${_init_FFTW3})
option(WITH_BULLET        "Enable Bullet (Physics Engine)" ON)
option(WITH_SYSTEM_BULLET "Use the systems bullet library (currently unsupported due to missing features in upstream!)" )
mark_as_advanced(WITH_SYSTEM_BULLET)
option(WITH_GAMEENGINE    "Enable Game Engine" ${_init_GAMEENGINE})

option(WITH_GAMEENGINE_SECURITY "Disable game engine python debugging tools" OFF)
mark_as_advanced(WITH_GAMEENGINE_SECURITY)

if(APPLE)
	set(WITH_GAMEENGINE_DECKLINK OFF)
else()
	option(WITH_GAMEENGINE_DECKLINK "Support BlackMagicDesign DeckLink cards in the Game Engine" ON)
endif()

option(WITH_GAMEENGINE_BPPLAYER "Enable Blend encrypted (from BPPlayer application) reading capabilities" ON)
mark_as_advanced(WITH_GAMEENGINE_BPPLAYER)

option(WITH_PLAYER        "Build Player" ON)
option(WITH_OPENCOLORIO   "Enable OpenColorIO color management" ${_init_OPENCOLORIO})

# Compositor
option(WITH_COMPOSITOR         "Enable the tile based nodal compositor" ON)

option(WITH_OPENSUBDIV    "Enable OpenSubdiv for surface subdivision" ${_init_OPENSUBDIV})

option(WITH_OPENVDB       "Enable features relying on OpenVDB" OFF)
option(WITH_OPENVDB_BLOSC "Enable blosc compression for OpenVDB, only enable if OpenVDB was built with blosc support" OFF)
option(WITH_OPENVDB_3_ABI_COMPATIBLE "Assume OpenVDB library has been compiled with version 3 ABI compatibility" OFF)
mark_as_advanced(WITH_OPENVDB_3_ABI_COMPATIBLE)

# GHOST Windowing Library Options
option(WITH_GHOST_DEBUG   "Enable debugging output for the GHOST library" OFF)
mark_as_advanced(WITH_GHOST_DEBUG)

option(WITH_GHOST_SDL    "Enable building Blender against SDL for windowing rather than the native APIs" OFF)
mark_as_advanced(WITH_GHOST_SDL)

if(WITH_X11)
  option(WITH_GHOST_XDND    "Enable drag'n'drop support on X11 using XDND protocol" ON)
endif()

# Misc...
option(WITH_HEADLESS      "Build without graphical support (renderfarm, server mode only)" OFF)
mark_as_advanced(WITH_HEADLESS)

option(WITH_AUDASPACE    "Build with blenders audio library (only disable if you know what you're doing!)" ON)
option(WITH_SYSTEM_AUDASPACE "Build with external audaspace library installed on the system (only enable if you know what you're doing!)" OFF)
mark_as_advanced(WITH_AUDASPACE)
mark_as_advanced(WITH_SYSTEM_AUDASPACE)

if(NOT WITH_AUDASPACE)
  set(WITH_SYSTEM_AUDASPACE OFF)
endif()

option(WITH_OPENMP        "Enable OpenMP (has to be supported by the compiler)" ON)
if(UNIX AND NOT APPLE)
  option(WITH_OPENMP_STATIC "Link OpenMP statically (only used by the release environment)" OFF)
  mark_as_advanced(WITH_OPENMP_STATIC)
endif()

if(WITH_X11)
<<<<<<< HEAD
	option(WITH_X11_XINPUT    "Enable X11 Xinput (tablet support and unicode input)"  ON)
	option(WITH_X11_XINERAMA  "Enable multi-monitor support"                          ON)
	option(WITH_X11_XF86VMODE "Enable X11 video mode switching"                       ON)
	option(WITH_X11_XFIXES    "Enable X11 XWayland cursor warping workaround"         ON)
	option(WITH_X11_ALPHA     "Enable X11 transparent background"                     ON)
=======
  option(WITH_X11_XINPUT    "Enable X11 Xinput (tablet support and unicode input)"  ON)
  option(WITH_X11_XF86VMODE "Enable X11 video mode switching"                       ON)
  option(WITH_X11_XFIXES    "Enable X11 XWayland cursor warping workaround"         ON)
  option(WITH_X11_ALPHA     "Enable X11 transparent background"                     ON)
>>>>>>> c8fc23fd
endif()

if(UNIX AND NOT APPLE)
  option(WITH_SYSTEM_GLEW "Use GLEW OpenGL wrapper library provided by the operating system" OFF)
  option(WITH_SYSTEM_GLES "Use OpenGL ES library provided by the operating system"           ON)
else()
  # not an option for other OS's
  set(WITH_SYSTEM_GLEW OFF)
  set(WITH_SYSTEM_GLES OFF)
endif()


if(UNIX AND NOT APPLE)
  option(WITH_SYSTEM_EIGEN3 "Use the systems Eigen3 library" OFF)
endif()


# Modifiers
option(WITH_MOD_FLUID           "Enable Elbeem Modifier (Fluid Simulation)" ON)
option(WITH_MOD_SMOKE           "Enable Smoke Modifier (Smoke Simulation)" ON)
option(WITH_MOD_REMESH          "Enable Remesh Modifier" ON)
# option(WITH_MOD_CLOTH_ELTOPO    "Enable Experimental cloth solver" OFF)  # this is now only available in a branch
# mark_as_advanced(WITH_MOD_CLOTH_ELTOPO)
option(WITH_MOD_OCEANSIM        "Enable Ocean Modifier" OFF)

# Image format support
option(WITH_OPENIMAGEIO         "Enable OpenImageIO Support (http://www.openimageio.org)" ON)
option(WITH_IMAGE_OPENEXR       "Enable OpenEXR Support (http://www.openexr.com)" ${_init_IMAGE_OPENEXR})
option(WITH_IMAGE_OPENJPEG      "Enable OpenJpeg Support (http://www.openjpeg.org)" ON)
option(WITH_IMAGE_TIFF          "Enable LibTIFF Support" ON)
option(WITH_IMAGE_DDS           "Enable DDS Image Support" ON)
option(WITH_IMAGE_CINEON        "Enable CINEON and DPX Image Support" ON)
option(WITH_IMAGE_HDR           "Enable HDR Image Support" ON)

# Audio/Video format support
option(WITH_CODEC_AVI           "Enable Blenders own AVI file support (raw/jpeg)" ON)
option(WITH_CODEC_FFMPEG        "Enable FFMPeg Support (http://ffmpeg.org)" ${_init_CODEC_FFMPEG})
option(WITH_CODEC_SNDFILE       "Enable libsndfile Support (http://www.mega-nerd.com/libsndfile)" OFF)

# Alembic support
option(WITH_ALEMBIC             "Enable Alembic Support" OFF)
option(WITH_ALEMBIC_HDF5        "Enable Legacy Alembic Support (not officially supported)" OFF)

# 3D format support
# Disable opencollada when we don't have precompiled libs
option(WITH_OPENCOLLADA   "Enable OpenCollada Support (http://www.opencollada.org)" ${_init_OPENCOLLADA})

# Sound output
option(WITH_SDL           "Enable SDL for sound and joystick support" ${_init_SDL})
option(WITH_OPENAL        "Enable OpenAL Support (http://www.openal.org)" ON)
option(WITH_JACK          "Enable JACK Support (http://www.jackaudio.org)" ${_init_JACK})
if(UNIX AND NOT APPLE)
  option(WITH_JACK_DYNLOAD  "Enable runtime dynamic JACK libraries loading" OFF)
endif()
if(UNIX AND NOT APPLE)
  option(WITH_SDL_DYNLOAD  "Enable runtime dynamic SDL libraries loading" OFF)
endif()

# Compression
option(WITH_LZO           "Enable fast LZO compression (used for pointcache)" ON)
option(WITH_LZMA          "Enable best LZMA compression, (used for pointcache)" ON)
if(UNIX AND NOT APPLE)
  option(WITH_SYSTEM_LZO    "Use the system LZO library" OFF)
endif()
option(WITH_DRACO         "Enable Draco mesh compression Python module (used for glTF)" ON)

# Camera/motion tracking
option(WITH_LIBMV         "Enable Libmv structure from motion library" ON)
option(WITH_LIBMV_SCHUR_SPECIALIZATIONS "Enable fixed-size schur specializations." OFF)
mark_as_advanced(WITH_LIBMV_SCHUR_SPECIALIZATIONS)

# Logging/unbit test libraries.
option(WITH_SYSTEM_GFLAGS   "Use system-wide Gflags instead of a bundled one" OFF)
option(WITH_SYSTEM_GLOG     "Use system-wide Glog instead of a bundled one" OFF)
mark_as_advanced(WITH_SYSTEM_GFLAGS)
mark_as_advanced(WITH_SYSTEM_GLOG)

# Freestyle
option(WITH_FREESTYLE     "Enable Freestyle (advanced edges rendering)" ON)

# Misc
if(WIN32)
  option(WITH_INPUT_IME "Enable Input Method Editor (IME) for complex Asian character input" ON)
endif()
option(WITH_INPUT_NDOF "Enable NDOF input devices (SpaceNavigator and friends)" ${_init_INPUT_NDOF})
option(WITH_RAYOPTIMIZATION "Enable use of SIMD (SSE) optimizations for the raytracer" ON)
if(UNIX AND NOT APPLE)
  option(WITH_INSTALL_PORTABLE "Install redistributeable runtime, otherwise install into CMAKE_INSTALL_PREFIX" ON)
  option(WITH_STATIC_LIBS "Try to link with static libraries, as much as possible, to make blender more portable across distributions" OFF)
  if(WITH_STATIC_LIBS)
    option(WITH_BOOST_ICU "Boost uses ICU library (required for linking with static Boost built with libicu)." OFF)
    mark_as_advanced(WITH_BOOST_ICU)
  endif()
endif()

option(WITH_PYTHON_INSTALL       "Copy system python into the blender install folder" ON)
if(WIN32 OR APPLE)
  # Windows and macOS have this bundled with Python libraries.
elseif(WITH_PYTHON_INSTALL OR (WITH_AUDASPACE AND NOT WITH_SYSTEM_AUDASPACE))
  set(PYTHON_NUMPY_PATH            "" CACHE PATH "Path to python site-packages or dist-packages containing 'numpy' module")
  mark_as_advanced(PYTHON_NUMPY_PATH)
  set(PYTHON_NUMPY_INCLUDE_DIRS ${PYTHON_NUMPY_PATH}/numpy/core/include CACHE PATH "Path to the include directory of the numpy module")
  mark_as_advanced(PYTHON_NUMPY_INCLUDE_DIRS)
endif()
if(WITH_PYTHON_INSTALL)
  option(WITH_PYTHON_INSTALL_NUMPY "Copy system numpy into the blender install folder"  ON)

  if(UNIX AND NOT APPLE)
    option(WITH_PYTHON_INSTALL_REQUESTS "Copy system requests into the blender install folder" ON)
    set(PYTHON_REQUESTS_PATH "" CACHE PATH "Path to python site-packages or dist-packages containing 'requests' module")
    mark_as_advanced(PYTHON_REQUESTS_PATH)
  endif()
endif()

option(WITH_CPU_SSE              "Enable SIMD instruction if they're detected on the host machine" ON)
mark_as_advanced(WITH_CPU_SSE)

# Cycles
option(WITH_CYCLES                  "Enable Cycles Render Engine" ON)
option(WITH_CYCLES_STANDALONE       "Build Cycles standalone application" OFF)
option(WITH_CYCLES_STANDALONE_GUI   "Build Cycles standalone with GUI" OFF)
option(WITH_CYCLES_OSL              "Build Cycles with OSL support" ${_init_CYCLES_OSL})
option(WITH_CYCLES_EMBREE           "Build Cycles with Embree support" OFF)
option(WITH_CYCLES_CUDA_BINARIES    "Build Cycles CUDA binaries" OFF)
option(WITH_CYCLES_CUBIN_COMPILER   "Build cubins with nvrtc based compiler instead of nvcc" OFF)
option(WITH_CYCLES_CUDA_BUILD_SERIAL "Build cubins one after another (useful on machines with limited RAM)" OFF)
mark_as_advanced(WITH_CYCLES_CUDA_BUILD_SERIAL)
set(CYCLES_CUDA_BINARIES_ARCH sm_30 sm_35 sm_37 sm_50 sm_52 sm_60 sm_61 sm_70 sm_75 CACHE STRING "CUDA architectures to build binaries for")
mark_as_advanced(CYCLES_CUDA_BINARIES_ARCH)
unset(PLATFORM_DEFAULT)
option(WITH_CYCLES_LOGGING  "Build Cycles with logging support" ON)
option(WITH_CYCLES_DEBUG    "Build Cycles with extra debug capabilities" OFF)
option(WITH_CYCLES_NATIVE_ONLY  "Build Cycles with native kernel only (which fits current CPU, use for development only)" OFF)
mark_as_advanced(WITH_CYCLES_CUBIN_COMPILER)
mark_as_advanced(WITH_CYCLES_LOGGING)
mark_as_advanced(WITH_CYCLES_DEBUG)
mark_as_advanced(WITH_CYCLES_NATIVE_ONLY)

option(WITH_CYCLES_DEVICE_CUDA              "Enable Cycles CUDA compute support" ON)
option(WITH_CYCLES_DEVICE_OPENCL            "Enable Cycles OpenCL compute support" ON)
option(WITH_CYCLES_NETWORK              "Enable Cycles compute over network support (EXPERIMENTAL and unfinished)" OFF)
mark_as_advanced(WITH_CYCLES_DEVICE_CUDA)
mark_as_advanced(WITH_CYCLES_DEVICE_OPENCL)
mark_as_advanced(WITH_CYCLES_NETWORK)

option(WITH_CUDA_DYNLOAD "Dynamically load CUDA libraries at runtime" ON)
mark_as_advanced(WITH_CUDA_DYNLOAD)

# LLVM
option(WITH_LLVM                    "Use LLVM" OFF)
if(APPLE)
  option(LLVM_STATIC                  "Link with LLVM static libraries" ON) # we prefer static llvm build on Apple, dyn build possible though
else()
  option(LLVM_STATIC                  "Link with LLVM static libraries" OFF)
endif()
mark_as_advanced(LLVM_STATIC)

# disable for now, but plan to support on all platforms eventually
option(WITH_MEM_JEMALLOC   "Enable malloc replacement (http://www.canonware.com/jemalloc)" ON)
mark_as_advanced(WITH_MEM_JEMALLOC)

# currently only used for BLI_mempool
option(WITH_MEM_VALGRIND "Enable extended valgrind support for better reporting" OFF)
mark_as_advanced(WITH_MEM_VALGRIND)

# Debug
option(WITH_CXX_GUARDEDALLOC "Enable GuardedAlloc for C++ memory allocation tracking (only enable for development)" OFF)
mark_as_advanced(WITH_CXX_GUARDEDALLOC)

option(WITH_ASSERT_ABORT "Call abort() when raising an assertion through BLI_assert()" ON)
mark_as_advanced(WITH_ASSERT_ABORT)

option(WITH_BOOST                   "Enable features depending on boost" ON)

# Unit testsing
option(WITH_GTESTS "Enable GTest unit testing" OFF)
option(WITH_OPENGL_RENDER_TESTS "Enable OpenGL render related unit testing (Experimental)" OFF)
option(WITH_OPENGL_DRAW_TESTS "Enable OpenGL UI drawing related unit testing (Experimental)" OFF)


# Documentation
if(UNIX AND NOT APPLE)
  option(WITH_DOC_MANPAGE "Create a manual page (Unix manpage)" OFF)
endif()


# OpenGL

option(WITH_OPENGL              "When off limits visibility of the opengl headers to just bf_gpu and gawain (temporary option for development purposes)" ON)
option(WITH_GLEW_ES             "Switches to experimental copy of GLEW that has support for OpenGL ES. (temporary option for development purposes)" OFF)
option(WITH_GL_EGL              "Use the EGL OpenGL system library instead of the platform specific OpenGL system library (CGL, glX, or WGL)"       OFF)
option(WITH_GL_PROFILE_ES20     "Support using OpenGL ES 2.0. (thru either EGL or the AGL/WGL/XGL 'es20' profile)"                                  OFF)

mark_as_advanced(
  WITH_OPENGL
  WITH_GLEW_ES
  WITH_GL_EGL
  WITH_GL_PROFILE_ES20
)

if(WIN32)
  option(WITH_GL_ANGLE "Link with the ANGLE library, an OpenGL ES 2.0 implementation based on Direct3D, instead of the system OpenGL library." OFF)
  mark_as_advanced(WITH_GL_ANGLE)
endif()

if(WITH_GLEW_ES AND WITH_SYSTEM_GLEW)
  message(WARNING Ignoring WITH_SYSTEM_GLEW and using WITH_GLEW_ES)
  set(WITH_SYSTEM_GLEW OFF)
endif()

if(WIN32)
  getDefaultWindowsPrefixBase(CMAKE_GENERIC_PROGRAM_FILES)
  set(CPACK_INSTALL_PREFIX ${CMAKE_GENERIC_PROGRAM_FILES}/${})
endif()

# Compiler toolchain
if(CMAKE_COMPILER_IS_GNUCC)
  option(WITH_LINKER_GOLD "Use ld.gold linker which is usually faster than ld.bfd" ON)
  mark_as_advanced(WITH_LINKER_GOLD)
endif()

# GCCFilter, if appliciable
if(CMAKE_COMPILER_IS_GNUCC)
  option(WITH_COLOR_GCC "Use GCCFilter to color compiler output messages" OFF)
  set(COLOR_GCC_OPTIONS "-c -r -w" CACHE STRING "Arguments that are passed to gccfilter when output coloring is switchend on. Defaults to -c -r -w.")
  mark_as_advanced(COLOR_GCC_OPTIONS)
  if(WITH_COLOR_GCC)
    set_property(GLOBAL PROPERTY RULE_LAUNCH_COMPILE "${CMAKE_SOURCE_DIR}/build_files/utils/gccfilter ${COLOR_GCC_OPTIONS}")
  endif()
endif()

if(CMAKE_COMPILER_IS_GNUCC OR CMAKE_C_COMPILER_ID MATCHES "Clang")
  option(WITH_COMPILER_ASAN "Build and link against address sanitizer (only for Debug & RelWithDebInfo targets)." OFF)
  mark_as_advanced(WITH_COMPILER_ASAN)

  if(WITH_COMPILER_ASAN)
    set(_asan_defaults "\
-fsanitize=address \
-fsanitize=bool \
-fsanitize=bounds \
-fsanitize=enum \
-fsanitize=float-cast-overflow \
-fsanitize=float-divide-by-zero \
-fsanitize=nonnull-attribute \
-fsanitize=returns-nonnull-attribute \
-fsanitize=signed-integer-overflow \
-fsanitize=undefined \
-fsanitize=vla-bound \
-fno-sanitize=alignment \
")

    if(NOT MSVC) # not all sanitizers are supported with clang-cl, these two however are very vocal about it
      set(_asan_defaults "${_asan_defaults} -fsanitize=leak -fsanitize=object-size" )
    endif()
    set(COMPILER_ASAN_CFLAGS "${_asan_defaults}" CACHE STRING "C flags for address sanitizer")
    mark_as_advanced(COMPILER_ASAN_CFLAGS)
    set(COMPILER_ASAN_CXXFLAGS "${_asan_defaults}" CACHE STRING "C++ flags for address sanitizer")
    mark_as_advanced(COMPILER_ASAN_CXXFLAGS)

    unset(_asan_defaults)

    if(NOT MSVC)
      find_library(COMPILER_ASAN_LIBRARY asan ${CMAKE_C_IMPLICIT_LINK_DIRECTORIES})
    else()
      find_library( COMPILER_ASAN_LIBRARY NAMES clang_rt.asan-x86_64
        PATHS
        [HKEY_LOCAL_MACHINE\\SOFTWARE\\Wow6432Node\\LLVM\\LLVM;]/lib/clang/7.0.0/lib/windows
        [HKEY_LOCAL_MACHINE\\SOFTWARE\\Wow6432Node\\LLVM\\LLVM;]/lib/clang/6.0.0/lib/windows
      )
    endif()
    mark_as_advanced(COMPILER_ASAN_LIBRARY)
  endif()
endif()

if(WIN32)
  # Use hardcoded paths or find_package to find externals
  option(WITH_WINDOWS_FIND_MODULES "Use find_package to locate libraries" OFF)
  mark_as_advanced(WITH_WINDOWS_FIND_MODULES)

  option(WITH_WINDOWS_CODESIGN "Use signtool to sign the final binary." OFF)
  mark_as_advanced(WITH_WINDOWS_CODESIGN)

  set(WINDOWS_CODESIGN_PFX CACHE FILEPATH  "Path to pfx file to use for codesigning.")
  mark_as_advanced(WINDOWS_CODESIGN_PFX)

  set(WINDOWS_CODESIGN_PFX_PASSWORD CACHE STRING  "password for pfx file used for codesigning.")
  mark_as_advanced(WINDOWS_CODESIGN_PFX_PASSWORD)

  option(WINDOWS_USE_VISUAL_STUDIO_FOLDERS "Organize the visual studio project according to source folders." ON)
  mark_as_advanced(WINDOWS_USE_VISUAL_STUDIO_FOLDERS)

  option(WINDOWS_PYTHON_DEBUG "Include the files needed for debugging python scripts with visual studio 2017+." OFF)
  mark_as_advanced(WINDOWS_PYTHON_DEBUG)
endif()

# avoid using again
option_defaults_clear()

# end option(...)



# By default we want to install to the directory we are compiling our executables
# unless specified otherwise, which we currently do not allow
if(CMAKE_INSTALL_PREFIX_INITIALIZED_TO_DEFAULT)
  if(WIN32)
    set(CMAKE_INSTALL_PREFIX ${EXECUTABLE_OUTPUT_PATH}/\${BUILD_TYPE} CACHE PATH "default install path" FORCE)
  elseif(APPLE)
    set(CMAKE_INSTALL_PREFIX ${EXECUTABLE_OUTPUT_PATH}/\${BUILD_TYPE} CACHE PATH "default install path" FORCE)
  else()
    if(WITH_INSTALL_PORTABLE)
      set(CMAKE_INSTALL_PREFIX ${EXECUTABLE_OUTPUT_PATH} CACHE PATH "default install path" FORCE)
    endif()
  endif()
endif()



# Apple

if(APPLE)
  include(platform_apple_xcode)
endif()


#-----------------------------------------------------------------------------
# Check for conflicting/unsupported configurations

<<<<<<< HEAD
if(NOT WITH_BLENDER AND NOT WITH_PLAYER AND NOT WITH_CYCLES_STANDALONE)
	message(FATAL_ERROR
		"At least one of WITH_BLENDER or WITH_CYCLES_STANDALONE "
		"must be enabled, nothing to do!"
	)
=======
if(NOT WITH_BLENDER AND NOT WITH_CYCLES_STANDALONE)
  message(FATAL_ERROR
    "At least one of WITH_BLENDER or WITH_CYCLES_STANDALONE "
    "must be enabled, nothing to do!"
  )
>>>>>>> c8fc23fd
endif()

if(NOT WITH_GAMEENGINE AND WITH_PLAYER)
	message(FATAL_ERROR "WITH_PLAYER requires WITH_GAMEENGINE")
endif()

if(NOT WITH_AUDASPACE)
<<<<<<< HEAD
	if(WITH_OPENAL)
		message(WARNING "WITH_OPENAL requires WITH_AUDASPACE which is disabled")
		set(WITH_OPENAL OFF)
	endif()
	if(WITH_JACK)
		message(WARNING "WITH_JACK requires WITH_AUDASPACE which is disabled")
		set(WITH_JACK OFF)
	endif()
	if(WITH_GAMEENGINE)
		message(FATAL_ERROR "WITH_GAMEENGINE requires WITH_AUDASPACE")
	endif()
=======
  if(WITH_OPENAL)
    message(WARNING "WITH_OPENAL requires WITH_AUDASPACE which is disabled")
    set(WITH_OPENAL OFF)
  endif()
  if(WITH_JACK)
    message(WARNING "WITH_JACK requires WITH_AUDASPACE which is disabled")
    set(WITH_JACK OFF)
  endif()
>>>>>>> c8fc23fd
endif()

if(NOT WITH_SDL AND WITH_GHOST_SDL)
  message(FATAL_ERROR "WITH_GHOST_SDL requires WITH_SDL")
endif()

# python module, needs some different options
if(WITH_PYTHON_MODULE AND WITH_PLAYER)
	message(FATAL_ERROR "WITH_PYTHON_MODULE requires WITH_PLAYER to be OFF")
endif()

if(WITH_PYTHON_MODULE AND WITH_PYTHON_INSTALL)
  message(FATAL_ERROR "WITH_PYTHON_MODULE requires WITH_PYTHON_INSTALL to be OFF")
endif()


# may as well build python module without a UI
if(WITH_PYTHON_MODULE)
  set(WITH_HEADLESS ON)
endif()

if(NOT WITH_PYTHON)
  set(WITH_CYCLES OFF)
  set(WITH_DRACO OFF)
endif()

if(WITH_DRACO AND NOT WITH_PYTHON_INSTALL)
  message(STATUS "WITH_DRACO requires WITH_PYTHON_INSTALL to be ON, disabling WITH_DRACO for now")
  set(WITH_DRACO OFF)
endif()

# enable boost for cycles, audaspace or i18n
# otherwise if the user disabled
if(NOT WITH_BOOST)
  # Explicitly disabled. so disable all deps.
  macro(set_and_warn
    _setting _val)
    if(${${_setting}})
      message(STATUS "'WITH_BOOST' is disabled: forcing 'set(${_setting} ${_val})'")
    endif()
    set(${_setting} ${_val})
  endmacro()

  set_and_warn(WITH_CYCLES         OFF)
  set_and_warn(WITH_INTERNATIONAL  OFF)
  set_and_warn(WITH_OPENVDB        OFF)
  set_and_warn(WITH_OPENCOLORIO    OFF)
elseif(WITH_CYCLES OR WITH_OPENIMAGEIO OR WITH_INTERNATIONAL OR
       WITH_OPENVDB OR WITH_OPENCOLORIO)
  # Keep enabled
else()
  # Disable boost if not needed.
  set(WITH_BOOST OFF)
endif()

# auto enable openimageio for cycles
if(WITH_CYCLES)
  set(WITH_OPENIMAGEIO ON)

  # auto enable llvm for cycles_osl
  if(WITH_CYCLES_OSL)
    set(WITH_LLVM ON CACHE BOOL "" FORCE)
  endif()
else()
  set(WITH_CYCLES_OSL OFF)
endif()

# auto enable openimageio linking dependencies
if(WITH_OPENIMAGEIO)
  set(WITH_IMAGE_OPENEXR ON)
  set(WITH_IMAGE_TIFF ON)
endif()

# auto enable alembic linking dependencies
if(WITH_ALEMBIC)
  set(WITH_IMAGE_OPENEXR ON)
endif()

# don't store paths to libs for portable distribution
if(WITH_INSTALL_PORTABLE)
  set(CMAKE_SKIP_BUILD_RPATH TRUE)
endif()

if(WITH_GHOST_SDL OR WITH_HEADLESS)
<<<<<<< HEAD
	set(WITH_X11           OFF)
	set(WITH_X11_XINPUT    OFF)
	set(WITH_X11_XINERAMA  OFF)
	set(WITH_X11_XF86VMODE OFF)
	set(WITH_X11_XFIXES    OFF)
	set(WITH_X11_ALPHA     OFF)
	set(WITH_GHOST_XDND    OFF)
	set(WITH_INPUT_IME     OFF)
=======
  set(WITH_X11           OFF)
  set(WITH_X11_XINPUT    OFF)
  set(WITH_X11_XF86VMODE OFF)
  set(WITH_X11_XFIXES    OFF)
  set(WITH_X11_ALPHA     OFF)
  set(WITH_GHOST_XDND    OFF)
  set(WITH_INPUT_IME     OFF)
>>>>>>> c8fc23fd
endif()

if(WITH_CPU_SSE)
  TEST_SSE_SUPPORT(COMPILER_SSE_FLAG COMPILER_SSE2_FLAG)
else()
  message(STATUS "SSE and SSE2 optimizations are DISABLED!")
  set(COMPILER_SSE_FLAG)
  set(COMPILER_SSE2_FLAG)
endif()

if(WITH_BUILDINFO)
  find_package(Git)
  if(NOT GIT_FOUND)
    message(WARNING "Git was not found, disabling WITH_BUILDINFO")
    set(WITH_BUILDINFO OFF)
  endif()
endif()

if(WITH_AUDASPACE)
  if(NOT WITH_SYSTEM_AUDASPACE)
    set(AUDASPACE_C_INCLUDE_DIRS "${CMAKE_SOURCE_DIR}/extern/audaspace/bindings/C" "${CMAKE_BINARY_DIR}/extern/audaspace")
    set(AUDASPACE_PY_INCLUDE_DIRS "${CMAKE_SOURCE_DIR}/extern/audaspace/bindings")
  endif()
endif()

# Auto-enable CUDA dynload if toolkit is not found.
if(NOT WITH_CUDA_DYNLOAD)
  find_package(CUDA)
  if (NOT CUDA_FOUND)
    message("CUDA toolkit not found, using dynamic runtime loading of libraries instead")
    set(WITH_CUDA_DYNLOAD ON)
  endif()
endif()

#-----------------------------------------------------------------------------
# Check for valid directories
# ... a partial checkout may cause this.
#
# note: we need to check for a known subdir in both cases.
#       since uninitialized git submodules will give blank dirs

if(WITH_INTERNATIONAL)
  if(NOT EXISTS "${CMAKE_SOURCE_DIR}/release/datafiles/locale/languages")
    message(WARNING
      "Translation path '${CMAKE_SOURCE_DIR}/release/datafiles/locale' is missing, "
      "This is a 'git submodule', which are known not to work with bridges to other version "
      "control systems, disabling 'WITH_INTERNATIONAL'."
    )
    set(WITH_INTERNATIONAL OFF)
  endif()
endif()

if(WITH_PYTHON)
  # While we have this as an '#error' in 'bpy_capi_utils.h',
  # upgrading Python tends to cause confusion for users who build.
  # Give the error message early to make this more obvious.
  #
  # Do this before main 'platform_*' checks,
  # because UNIX will search for the old Python paths which may not exist.
  # giving errors about missing paths before this case is met.
  if(DEFINED PYTHON_VERSION AND "${PYTHON_VERSION}" VERSION_LESS "3.7")
    message(FATAL_ERROR "At least Python 3.7 is required to build")
  endif()

  if(NOT EXISTS "${CMAKE_SOURCE_DIR}/release/scripts/addons/modules")
    message(WARNING
      "Addons path '${CMAKE_SOURCE_DIR}/release/scripts/addons' is missing, "
      "This is a 'git submodule', which are known not to work with bridges to other version "
      "control systems: * CONTINUING WITHOUT ADDONS *"
    )
  endif()
endif()

#-----------------------------------------------------------------------------
# Initialize un-cached vars, avoid unused warning

# linux only, not cached
set(WITH_BINRELOC OFF)

# MACOSX only, set to avoid uninitialized
set(EXETYPE "")

# C/C++ flags
set(PLATFORM_CFLAGS)

# these are added to later on.
set(C_WARNINGS)
set(CXX_WARNINGS)

# for gcc -Wno-blah-blah
set(C_REMOVE_STRICT_FLAGS)
set(CXX_REMOVE_STRICT_FLAGS)

# libraries to link the binary with passed to target_link_libraries()
# known as LLIBS to scons
set(PLATFORM_LINKLIBS "")

# Added to linker flags in setup_liblinks
# - CMAKE_EXE_LINKER_FLAGS
# - CMAKE_EXE_LINKER_FLAGS_DEBUG
set(PLATFORM_LINKFLAGS "")
set(PLATFORM_LINKFLAGS_DEBUG "")

if (NOT CMAKE_BUILD_TYPE MATCHES "Release")
  if(WITH_COMPILER_ASAN)
    set(CMAKE_C_FLAGS_DEBUG "${CMAKE_C_FLAGS_DEBUG} ${COMPILER_ASAN_CFLAGS}")
    set(CMAKE_C_FLAGS_RELWITHDEBINFO "${CMAKE_C_FLAGS_RELWITHDEBINFO} ${COMPILER_ASAN_CFLAGS}")

    set(CMAKE_CXX_FLAGS_DEBUG "${CMAKE_CXX_FLAGS_DEBUG} ${COMPILER_ASAN_CXXFLAGS}")
    set(CMAKE_CXX_FLAGS_RELWITHDEBINFO "${CMAKE_CXX_FLAGS_RELWITHDEBINFO} ${COMPILER_ASAN_CXXFLAGS}")
    if(MSVC)
      set(COMPILER_ASAN_LINKER_FLAGS "/FUNCTIONPADMIN:6")
    endif()
    set(PLATFORM_LINKLIBS "${PLATFORM_LINKLIBS};${COMPILER_ASAN_LIBRARY}")
    set(PLATFORM_LINKFLAGS "${COMPILER_ASAN_LIBRARY} ${COMPILER_ASAN_LINKER_FLAGS}")
    set(PLATFORM_LINKFLAGS_DEBUG "${COMPILER_ASAN_LIBRARY} ${COMPILER_ASAN_LINKER_FLAGS}")
  endif()
endif()

#-----------------------------------------------------------------------------
#Platform specifics

if(WITH_X11)
<<<<<<< HEAD
	find_package(X11 REQUIRED)

	find_path(X11_XF86keysym_INCLUDE_PATH X11/XF86keysym.h ${X11_INC_SEARCH_PATH})
	mark_as_advanced(X11_XF86keysym_INCLUDE_PATH)

	list(APPEND PLATFORM_LINKLIBS ${X11_X11_LIB})

	if(WITH_X11_XINPUT)
		if(X11_Xinput_LIB)
			list(APPEND PLATFORM_LINKLIBS ${X11_Xinput_LIB})
		else()
			set(WITH_X11_XINPUT OFF)
		endif()
	endif()

	if(WITH_X11_XINERAMA)
		if(X11_Xinerama_LIB)
			list(APPEND PLATFORM_LINKLIBS ${X11_Xinerama_LIB})
		else()
			set(WITH_X11_XINERAMA OFF)
		endif()
	endif()

	if(WITH_X11_XF86VMODE)
		# XXX, why doesn't cmake make this available?
		find_library(X11_Xxf86vmode_LIB Xxf86vm   ${X11_LIB_SEARCH_PATH})
		mark_as_advanced(X11_Xxf86vmode_LIB)
		if(X11_Xxf86vmode_LIB)
			list(APPEND PLATFORM_LINKLIBS ${X11_Xxf86vmode_LIB})
		else()
			set(WITH_X11_XF86VMODE OFF)
		endif()
	endif()

	if(WITH_X11_XFIXES)
		if(X11_Xfixes_LIB)
			list(APPEND PLATFORM_LINKLIBS ${X11_Xfixes_LIB})
		else()
			set(WITH_X11_XFIXES OFF)
		endif()
	endif()

	if(WITH_X11_ALPHA)
		find_library(X11_Xrender_LIB Xrender  ${X11_LIB_SEARCH_PATH})
		mark_as_advanced(X11_Xrender_LIB)
		if(X11_Xrender_LIB)
			list(APPEND PLATFORM_LINKLIBS ${X11_Xrender_LIB})
		else()
			set(WITH_X11_ALPHA OFF)
		endif()
	endif()
=======
  find_package(X11 REQUIRED)

  find_path(X11_XF86keysym_INCLUDE_PATH X11/XF86keysym.h ${X11_INC_SEARCH_PATH})
  mark_as_advanced(X11_XF86keysym_INCLUDE_PATH)

  list(APPEND PLATFORM_LINKLIBS ${X11_X11_LIB})

  if(WITH_X11_XINPUT)
    if(X11_Xinput_LIB)
      list(APPEND PLATFORM_LINKLIBS ${X11_Xinput_LIB})
    else()
      set(WITH_X11_XINPUT OFF)
    endif()
  endif()

  if(WITH_X11_XF86VMODE)
    # XXX, why doesn't cmake make this available?
    find_library(X11_Xxf86vmode_LIB Xxf86vm   ${X11_LIB_SEARCH_PATH})
    mark_as_advanced(X11_Xxf86vmode_LIB)
    if(X11_Xxf86vmode_LIB)
      list(APPEND PLATFORM_LINKLIBS ${X11_Xxf86vmode_LIB})
    else()
      set(WITH_X11_XF86VMODE OFF)
    endif()
  endif()

  if(WITH_X11_XFIXES)
    if(X11_Xfixes_LIB)
      list(APPEND PLATFORM_LINKLIBS ${X11_Xfixes_LIB})
    else()
      set(WITH_X11_XFIXES OFF)
    endif()
  endif()

  if(WITH_X11_ALPHA)
    find_library(X11_Xrender_LIB Xrender  ${X11_LIB_SEARCH_PATH})
    mark_as_advanced(X11_Xrender_LIB)
    if(X11_Xrender_LIB)
      list(APPEND PLATFORM_LINKLIBS ${X11_Xrender_LIB})
    else()
      set(WITH_X11_ALPHA OFF)
    endif()
  endif()
>>>>>>> c8fc23fd

endif()


# ----------------------------------------------------------------------------
# Main Platform Checks
#
# - UNIX
# - WIN32
# - APPLE

if(UNIX AND NOT APPLE)
  include(platform_unix)
elseif(WIN32)
  include(platform_win32)
elseif(APPLE)
  include(platform_apple)
endif()

#-----------------------------------------------------------------------------
# Common.

if(NOT WITH_FFTW3 AND WITH_MOD_OCEANSIM)
  message(FATAL_ERROR "WITH_MOD_OCEANSIM requires WITH_FFTW3 to be ON")
endif()

if(WITH_CYCLES)
  if(NOT WITH_OPENIMAGEIO)
    message(FATAL_ERROR
      "Cycles requires WITH_OPENIMAGEIO, the library may not have been found. "
      "Configure OIIO or disable WITH_CYCLES"
    )
  endif()
  if(NOT WITH_BOOST)
    message(FATAL_ERROR
      "Cycles requires WITH_BOOST, the library may not have been found. "
      "Configure BOOST or disable WITH_CYCLES"
    )
  endif()

  if(WITH_CYCLES_OSL)
    if(NOT WITH_LLVM)
      message(FATAL_ERROR
        "Cycles OSL requires WITH_LLVM, the library may not have been found. "
        "Configure LLVM or disable WITH_CYCLES_OSL"
      )
    endif()
  endif()
endif()

if(WITH_INTERNATIONAL)
  if(NOT WITH_BOOST)
    message(FATAL_ERROR
      "Internationalization requires WITH_BOOST, the library may not have been found. "
      "Configure BOOST or disable WITH_INTERNATIONAL"
    )
  endif()
endif()

# See TEST_SSE_SUPPORT() for how this is defined.

# Do it globally, SSE2 is required for quite some time now.
# Doing it now allows to use SSE/SSE2 in inline headers.
if(SUPPORT_SSE_BUILD)
  set(PLATFORM_CFLAGS " ${COMPILER_SSE_FLAG} ${PLATFORM_CFLAGS}")
  add_definitions(-D__SSE__ -D__MMX__)
endif()
if(SUPPORT_SSE2_BUILD)
  set(PLATFORM_CFLAGS " ${PLATFORM_CFLAGS} ${COMPILER_SSE2_FLAG}")
  add_definitions(-D__SSE2__)
  if(NOT SUPPORT_SSE_BUILD) # don't double up
    add_definitions(-D__MMX__)
  endif()
endif()


# set the endian define
if(MSVC)
  # for some reason this fails on msvc
  add_definitions(-D__LITTLE_ENDIAN__)

# OSX-Note: as we do cross-compiling with specific set architecture,
# endianess-detection and auto-setting is counterproductive
# so we just set endianness according CMAKE_OSX_ARCHITECTURES

elseif(CMAKE_OSX_ARCHITECTURES MATCHES i386 OR CMAKE_OSX_ARCHITECTURES MATCHES x86_64)
  add_definitions(-D__LITTLE_ENDIAN__)
elseif(CMAKE_OSX_ARCHITECTURES MATCHES ppc OR CMAKE_OSX_ARCHITECTURES MATCHES ppc64)
  add_definitions(-D__BIG_ENDIAN__)

else()
  include(TestBigEndian)
  test_big_endian(_SYSTEM_BIG_ENDIAN)
  if(_SYSTEM_BIG_ENDIAN)
    add_definitions(-D__BIG_ENDIAN__)
  else()
    add_definitions(-D__LITTLE_ENDIAN__)
  endif()
  unset(_SYSTEM_BIG_ENDIAN)
endif()
if(WITH_IMAGE_OPENJPEG)
  # Special handling of Windows platform where openjpeg is always static.
  if(WIN32)
    set(OPENJPEG_DEFINES "-DOPJ_STATIC")
  else()
    set(OPENJPEG_DEFINES "")
  endif()
endif()

if(NOT WITH_SYSTEM_EIGEN3)
  set(EIGEN3_INCLUDE_DIRS ${CMAKE_SOURCE_DIR}/extern/Eigen3)
endif()

#-----------------------------------------------------------------------------
# Configure OpenGL.

find_package(OpenGL)
blender_include_dirs_sys("${OPENGL_INCLUDE_DIR}")

if(WITH_OPENGL)
  add_definitions(-DWITH_OPENGL)
endif()

if(WITH_SYSTEM_GLES)
  find_package_wrapper(OpenGLES)
endif()

if(WITH_GL_PROFILE_ES20)
  if(WITH_SYSTEM_GLES)
    if(NOT OPENGLES_LIBRARY)
      message(FATAL_ERROR
        "Unable to find OpenGL ES libraries. "
        "Install them or disable WITH_SYSTEM_GLES."
      )
    endif()

    list(APPEND BLENDER_GL_LIBRARIES OPENGLES_LIBRARY)

  else()
    set(OPENGLES_LIBRARY "" CACHE FILEPATH "OpenGL ES 2.0 library file")
    mark_as_advanced(OPENGLES_LIBRARY)

    list(APPEND BLENDER_GL_LIBRARIES "${OPENGLES_LIBRARY}")

    if(NOT OPENGLES_LIBRARY)
      message(FATAL_ERROR
        "To compile WITH_GL_EGL you need to set OPENGLES_LIBRARY "
        "to the file path of an OpenGL ES 2.0 library."
      )
    endif()

  endif()

  if(WIN32)
    # Setup paths to files needed to install and redistribute Windows Blender with OpenGL ES

    set(OPENGLES_DLL "" CACHE FILEPATH "OpenGL ES 2.0 redistributable DLL file")
    mark_as_advanced(OPENGLES_DLL)

    if(NOT OPENGLES_DLL)
      message(FATAL_ERROR
        "To compile WITH_GL_PROFILE_ES20 you need to set OPENGLES_DLL to the file "
        "path of an OpenGL ES 2.0 runtime dynamic link library (DLL)."
      )
    endif()

    if(WITH_GL_ANGLE)
      list(APPEND GL_DEFINITIONS -DWITH_ANGLE)

      set(D3DCOMPILER_DLL "" CACHE FILEPATH "Direct3D Compiler redistributable DLL file (needed by ANGLE)")

      get_filename_component(D3DCOMPILER_FILENAME "${D3DCOMPILER_DLL}" NAME)
      list(APPEND GL_DEFINITIONS "-DD3DCOMPILER=\"\\\"${D3DCOMPILER_FILENAME}\\\"\"")

      mark_as_advanced(D3DCOMPILER_DLL)

      if(D3DCOMPILER_DLL STREQUAL "")
        message(FATAL_ERROR
          "To compile WITH_GL_ANGLE you need to set D3DCOMPILER_DLL to the file "
          "path of a copy of the DirectX redistributable DLL file: D3DCompiler_46.dll"
        )
      endif()

    endif()

  endif()

else()
  if(OpenGL_GL_PREFERENCE STREQUAL "LEGACY" AND OPENGL_gl_LIBRARY)
    list(APPEND BLENDER_GL_LIBRARIES ${OPENGL_gl_LIBRARY})
  else()
    list(APPEND BLENDER_GL_LIBRARIES ${OPENGL_opengl_LIBRARY} ${OPENGL_glx_LIBRARY})
  endif()
endif()

if(WITH_GL_EGL)
  list(APPEND GL_DEFINITIONS -DWITH_GL_EGL)

  if(WITH_SYSTEM_GLES)
    if(NOT OPENGLES_EGL_LIBRARY)
      message(FATAL_ERROR
        "Unable to find OpenGL ES libraries. "
        "Install them or disable WITH_SYSTEM_GLES."
      )
    endif()

    list(APPEND BLENDER_GL_LIBRARIES OPENGLES_EGL_LIBRARY)

  else()
    set(OPENGLES_EGL_LIBRARY "" CACHE FILEPATH "EGL library file")
    mark_as_advanced(OPENGLES_EGL_LIBRARY)

    list(APPEND BLENDER_GL_LIBRARIES "${OPENGLES_LIBRARY}" "${OPENGLES_EGL_LIBRARY}")

    if(NOT OPENGLES_EGL_LIBRARY)
      message(FATAL_ERROR
        "To compile WITH_GL_EGL you need to set OPENGLES_EGL_LIBRARY "
        "to the file path of an EGL library."
      )
    endif()

  endif()

  if(WIN32)
    # Setup paths to files needed to install and redistribute Windows Blender with OpenGL ES

    set(OPENGLES_EGL_DLL "" CACHE FILEPATH "EGL redistributable DLL file")
    mark_as_advanced(OPENGLES_EGL_DLL)

    if(NOT OPENGLES_EGL_DLL)
      message(FATAL_ERROR
        "To compile WITH_GL_EGL you need to set OPENGLES_EGL_DLL "
        "to the file path of an EGL runtime dynamic link library (DLL)."
      )
    endif()

  endif()

endif()

if(WITH_GL_PROFILE_ES20)
  list(APPEND GL_DEFINITIONS -DWITH_GL_PROFILE_ES20)
else()
  list(APPEND GL_DEFINITIONS -DWITH_GL_PROFILE_CORE)
endif()

if(WITH_GL_EGL)
  list(APPEND GL_DEFINITIONS -DWITH_EGL)
endif()

#-----------------------------------------------------------------------------
# Configure OpenMP.
if(WITH_OPENMP)
  if(NOT OPENMP_CUSTOM)
    find_package(OpenMP)
  endif()

  if(OPENMP_FOUND)
    if(NOT WITH_OPENMP_STATIC)
      set(CMAKE_C_FLAGS "${CMAKE_C_FLAGS} ${OpenMP_C_FLAGS}")
      set(CMAKE_CXX_FLAGS "${CMAKE_CXX_FLAGS} ${OpenMP_CXX_FLAGS}")
    else()
      # Typically avoid adding flags as defines but we can't
      # pass OpenMP flags to the linker for static builds, meaning
      # we can't add any OpenMP related flags to CFLAGS variables
      # since they're passed to the linker as well.
      add_definitions("${OpenMP_C_FLAGS}")

      find_library_static(OpenMP_LIBRARIES gomp ${CMAKE_CXX_IMPLICIT_LINK_DIRECTORIES})
    endif()
  else()
    set(WITH_OPENMP OFF)
  endif()

  mark_as_advanced(
    OpenMP_C_FLAGS
    OpenMP_CXX_FLAGS
  )
endif()

#-----------------------------------------------------------------------------
# Configure GLEW

if(WITH_SYSTEM_GLEW)
  find_package(GLEW)

  # Note: There is an assumption here that the system GLEW is not a static library.

  if(NOT GLEW_FOUND)
    message(FATAL_ERROR "GLEW is required to build Blender. Install it or disable WITH_SYSTEM_GLEW.")
  endif()

  set(BLENDER_GLEW_LIBRARIES ${GLEW_LIBRARY})
else()
  if(WITH_GLEW_ES)
    set(GLEW_INCLUDE_PATH "${CMAKE_SOURCE_DIR}/extern/glew-es/include")

    list(APPEND GL_DEFINITIONS -DGLEW_STATIC -DWITH_GLEW_ES)

    # These definitions remove APIs from glew.h, making GLEW smaller, and catching unguarded API usage
    if(WITH_GL_PROFILE_ES20)
      list(APPEND GL_DEFINITIONS -DGLEW_ES_ONLY)
    else()
      # No ES functions are needed
      list(APPEND GL_DEFINITIONS -DGLEW_NO_ES)
    endif()

    if(WITH_GL_PROFILE_ES20)
      if(WITH_GL_EGL)
        list(APPEND GL_DEFINITIONS -DGLEW_USE_LIB_ES20)
      endif()

      # ToDo: This is an experiment to eliminate ES 1 symbols,
      # GLEW doesn't really properly provide this level of control
      # (for example, without modification it eliminates too many symbols)
      # so there are lots of modifications to GLEW to make this work,
      # and no attempt to make it work beyond Blender at this point.
      list(APPEND GL_DEFINITIONS -DGL_ES_VERSION_1_0=0 -DGL_ES_VERSION_CL_1_1=0 -DGL_ES_VERSION_CM_1_1=0)
    endif()

    if(WITH_GL_EGL)
      list(APPEND GL_DEFINITIONS -DGLEW_INC_EGL)
    endif()

    set(BLENDER_GLEW_LIBRARIES extern_glew_es bf_intern_glew_mx)

  else()
    set(GLEW_INCLUDE_PATH "${CMAKE_SOURCE_DIR}/extern/glew/include")

    list(APPEND GL_DEFINITIONS -DGLEW_STATIC)

    # This won't affect the non-experimental glew library,
    # but is used for conditional compilation elsewhere.
    list(APPEND GL_DEFINITIONS -DGLEW_NO_ES)

    set(BLENDER_GLEW_LIBRARIES extern_glew)

  endif()

endif()

list(APPEND GL_DEFINITIONS -DGLEW_NO_GLU)

#-----------------------------------------------------------------------------
# Configure Bullet

if(WITH_BULLET AND WITH_SYSTEM_BULLET)
  find_package(Bullet)
  if(NOT BULLET_FOUND)
    set(WITH_BULLET OFF)
  endif()
else()
  set(BULLET_INCLUDE_DIRS "${CMAKE_SOURCE_DIR}/extern/bullet2/src")
  # set(BULLET_LIBRARIES "")
endif()

#-----------------------------------------------------------------------------
# Configure Python.

if(WITH_PYTHON_MODULE)
  add_definitions(-DPy_ENABLE_SHARED)
endif()

#-----------------------------------------------------------------------------
# Configure GLog/GFlags

if(WITH_LIBMV OR WITH_GTESTS OR (WITH_CYCLES AND WITH_CYCLES_LOGGING))
  if(WITH_SYSTEM_GFLAGS)
    find_package(Gflags)
    if(NOT GFLAGS_FOUND)
      message(FATAL_ERROR "System wide Gflags is requested but was not found")
    endif()
    # FindGflags does not define this, and we are not even sure what to use here.
    set(GFLAGS_DEFINES)
  else()
    set(GFLAGS_DEFINES
      -DGFLAGS_DLL_DEFINE_FLAG=
      -DGFLAGS_DLL_DECLARE_FLAG=
      -DGFLAGS_DLL_DECL=
    )
    set(GFLAGS_NAMESPACE "gflags")
    set(GFLAGS_LIBRARIES extern_gflags)
    set(GFLAGS_INCLUDE_DIRS "${PROJECT_SOURCE_DIR}/extern/gflags/src")
  endif()

  if(WITH_SYSTEM_GLOG)
    find_package(Glog)
    if(NOT GLOG_FOUND)
      message(FATAL_ERROR "System wide Glog is requested but was not found")
    endif()
    # FindGlog does not define this, and we are not even sure what to use here.
    set(GLOG_DEFINES)
  else()
    set(GLOG_DEFINES
      -DGOOGLE_GLOG_DLL_DECL=
    )
    set(GLOG_LIBRARIES extern_glog)
    if(WIN32)
      set(GLOG_INCLUDE_DIRS ${CMAKE_SOURCE_DIR}/extern/glog/src/windows)
    else()
      set(GLOG_INCLUDE_DIRS ${CMAKE_SOURCE_DIR}/extern/glog/include)
    endif()
  endif()
endif()

#-----------------------------------------------------------------------------
# Configure Ceres

if(WITH_LIBMV)
  # We always have C++11 which includes unordered_map.
  set(CERES_DEFINES -DCERES_STD_UNORDERED_MAP)
endif()

#-----------------------------------------------------------------------------
# Extra compile flags

if(CMAKE_COMPILER_IS_GNUCC)

  ADD_CHECK_C_COMPILER_FLAG(C_WARNINGS C_WARN_ALL -Wall)
  ADD_CHECK_C_COMPILER_FLAG(C_WARNINGS C_WARN_CAST_ALIGN -Wcast-align)
  ADD_CHECK_C_COMPILER_FLAG(C_WARNINGS C_WARN_ERROR_IMPLICIT_FUNCTION_DECLARATION -Werror=implicit-function-declaration)
  ADD_CHECK_C_COMPILER_FLAG(C_WARNINGS C_WARN_ERROR_RETURN_TYPE  -Werror=return-type)
  ADD_CHECK_C_COMPILER_FLAG(C_WARNINGS C_WARN_ERROR_VLA -Werror=vla)
  # system headers sometimes do this, disable for now, was: -Werror=strict-prototypes
  ADD_CHECK_C_COMPILER_FLAG(C_WARNINGS C_WARN_STRICT_PROTOTYPES  -Wstrict-prototypes)
  ADD_CHECK_C_COMPILER_FLAG(C_WARNINGS C_WARN_MISSING_PROTOTYPES -Wmissing-prototypes)
  ADD_CHECK_C_COMPILER_FLAG(C_WARNINGS C_WARN_NO_CHAR_SUBSCRIPTS -Wno-char-subscripts)
  ADD_CHECK_C_COMPILER_FLAG(C_WARNINGS C_WARN_NO_UNKNOWN_PRAGMAS -Wno-unknown-pragmas)
  ADD_CHECK_C_COMPILER_FLAG(C_WARNINGS C_WARN_POINTER_ARITH -Wpointer-arith)
  ADD_CHECK_C_COMPILER_FLAG(C_WARNINGS C_WARN_UNUSED_PARAMETER -Wunused-parameter)
  ADD_CHECK_C_COMPILER_FLAG(C_WARNINGS C_WARN_WRITE_STRINGS -Wwrite-strings)
  ADD_CHECK_C_COMPILER_FLAG(C_WARNINGS C_WARN_LOGICAL_OP -Wlogical-op)
  ADD_CHECK_C_COMPILER_FLAG(C_WARNINGS C_WARN_UNDEF -Wundef)
  ADD_CHECK_C_COMPILER_FLAG(C_WARNINGS C_WARN_INIT_SELF -Winit-self)  # needs -Wuninitialized
  ADD_CHECK_C_COMPILER_FLAG(C_WARNINGS C_WARN_NO_NULL -Wnonnull)  # C only
  ADD_CHECK_C_COMPILER_FLAG(C_WARNINGS C_WARN_MISSING_INCLUDE_DIRS -Wmissing-include-dirs)
  ADD_CHECK_C_COMPILER_FLAG(C_WARNINGS C_WARN_NO_DIV_BY_ZERO -Wno-div-by-zero)
  ADD_CHECK_C_COMPILER_FLAG(C_WARNINGS C_WARN_TYPE_LIMITS -Wtype-limits)
  ADD_CHECK_C_COMPILER_FLAG(C_WARNINGS C_WARN_FORMAT_SIGN -Wformat-signedness)
  ADD_CHECK_C_COMPILER_FLAG(C_WARNINGS C_WARN_RESTRICT -Wrestrict)

  # gcc 4.2 gives annoying warnings on every file with this
  if(NOT "${CMAKE_C_COMPILER_VERSION}" VERSION_LESS "4.3")
    ADD_CHECK_C_COMPILER_FLAG(C_WARNINGS C_WARN_UNINITIALIZED -Wuninitialized)
  endif()

  # versions before gcc4.6 give many BLI_math warnings
  if(NOT "${CMAKE_C_COMPILER_VERSION}" VERSION_LESS "4.6")
    ADD_CHECK_C_COMPILER_FLAG(C_WARNINGS C_WARN_REDUNDANT_DECLS       -Wredundant-decls)
    ADD_CHECK_CXX_COMPILER_FLAG(CXX_WARNINGS CXX_WARN_REDUNDANT_DECLS -Wredundant-decls)
  endif()

  # versions before gcc4.8 include global name-space.
  if(NOT "${CMAKE_C_COMPILER_VERSION}" VERSION_LESS "4.8")
    ADD_CHECK_C_COMPILER_FLAG(C_WARNINGS C_WARN_SHADOW -Wshadow)
  endif()

  # disable because it gives warnings for printf() & friends.
  # ADD_CHECK_C_COMPILER_FLAG(C_WARNINGS C_WARN_DOUBLE_PROMOTION -Wdouble-promotion -Wno-error=double-promotion)

  if(NOT APPLE)
    ADD_CHECK_C_COMPILER_FLAG(C_WARNINGS C_WARN_NO_ERROR_UNUSED_BUT_SET_VARIABLE -Wno-error=unused-but-set-variable)
  endif()

  ADD_CHECK_CXX_COMPILER_FLAG(CXX_WARNINGS CXX_WARN_ALL -Wall)
  ADD_CHECK_CXX_COMPILER_FLAG(CXX_WARNINGS CXX_WARN_NO_INVALID_OFFSETOF -Wno-invalid-offsetof)
  ADD_CHECK_CXX_COMPILER_FLAG(CXX_WARNINGS CXX_WARN_NO_SIGN_COMPARE -Wno-sign-compare)
  ADD_CHECK_CXX_COMPILER_FLAG(CXX_WARNINGS CXX_WARN_LOGICAL_OP -Wlogical-op)
  ADD_CHECK_CXX_COMPILER_FLAG(CXX_WARNINGS CXX_WARN_INIT_SELF -Winit-self)  # needs -Wuninitialized
  ADD_CHECK_CXX_COMPILER_FLAG(CXX_WARNINGS CXX_WARN_MISSING_INCLUDE_DIRS -Wmissing-include-dirs)
  ADD_CHECK_CXX_COMPILER_FLAG(CXX_WARNINGS CXX_WARN_NO_DIV_BY_ZERO -Wno-div-by-zero)
  ADD_CHECK_CXX_COMPILER_FLAG(CXX_WARNINGS CXX_WARN_TYPE_LIMITS -Wtype-limits)
  ADD_CHECK_CXX_COMPILER_FLAG(CXX_WARNINGS CXX_WARN_ERROR_RETURN_TYPE  -Werror=return-type)
  ADD_CHECK_CXX_COMPILER_FLAG(CXX_WARNINGS CXX_WARN_ERROR_IMPLICIT_FUNCTION_DECLARATION -Werror=implicit-function-declaration)
  ADD_CHECK_CXX_COMPILER_FLAG(CXX_WARNINGS CXX_WARN_NO_CHAR_SUBSCRIPTS -Wno-char-subscripts)
  ADD_CHECK_CXX_COMPILER_FLAG(CXX_WARNINGS CXX_WARN_NO_UNKNOWN_PRAGMAS -Wno-unknown-pragmas)
  ADD_CHECK_CXX_COMPILER_FLAG(CXX_WARNINGS CXX_WARN_POINTER_ARITH -Wpointer-arith)
  ADD_CHECK_CXX_COMPILER_FLAG(CXX_WARNINGS CXX_WARN_UNUSED_PARAMETER -Wunused-parameter)
  ADD_CHECK_CXX_COMPILER_FLAG(CXX_WARNINGS CXX_WARN_WRITE_STRINGS -Wwrite-strings)
  ADD_CHECK_CXX_COMPILER_FLAG(CXX_WARNINGS CXX_WARN_UNDEF -Wundef)
  ADD_CHECK_CXX_COMPILER_FLAG(CXX_WARNINGS CXX_WARN_FORMAT_SIGN -Wformat-signedness)
  ADD_CHECK_CXX_COMPILER_FLAG(CXX_WARNINGS CXX_WARN_RESTRICT -Wrestrict)

  # gcc 4.2 gives annoying warnings on every file with this
  if(NOT "${CMAKE_C_COMPILER_VERSION}" VERSION_LESS "4.3")
    ADD_CHECK_CXX_COMPILER_FLAG(CXX_WARNINGS CXX_WARN_UNINITIALIZED -Wuninitialized)
  endif()

  # causes too many warnings
  if(NOT APPLE)
    ADD_CHECK_CXX_COMPILER_FLAG(CXX_WARNINGS CXX_WARN_UNDEF -Wundef)
    ADD_CHECK_CXX_COMPILER_FLAG(CXX_WARNINGS CXX_WARN_MISSING_DECLARATIONS -Wmissing-declarations)
  endif()

  # Use 'ATTR_FALLTHROUGH' macro to suppress.
  if(CMAKE_COMPILER_IS_GNUCC AND (NOT "${CMAKE_C_COMPILER_VERSION}" VERSION_LESS "7.0"))
    ADD_CHECK_C_COMPILER_FLAG(C_WARNINGS C_WARN_IMPLICIT_FALLTHROUGH -Wimplicit-fallthrough=5)
    ADD_CHECK_CXX_COMPILER_FLAG(CXX_WARNINGS CXX_WARN_IMPLICIT_FALLTHROUGH -Wimplicit-fallthrough=5)
  endif()

  # flags to undo strict flags
  ADD_CHECK_C_COMPILER_FLAG(C_REMOVE_STRICT_FLAGS C_WARN_NO_DEPRECATED_DECLARATIONS -Wno-deprecated-declarations)
  ADD_CHECK_C_COMPILER_FLAG(C_REMOVE_STRICT_FLAGS C_WARN_NO_UNUSED_PARAMETER        -Wno-unused-parameter)
  ADD_CHECK_C_COMPILER_FLAG(C_REMOVE_STRICT_FLAGS C_WARN_NO_UNUSED_FUNCTION         -Wno-unused-function)
  ADD_CHECK_C_COMPILER_FLAG(C_REMOVE_STRICT_FLAGS C_WARN_NO_TYPE_LIMITS             -Wno-type-limits)
  ADD_CHECK_C_COMPILER_FLAG(C_REMOVE_STRICT_FLAGS C_WARN_NO_INT_IN_BOOL_CONTEXT     -Wno-int-in-bool-context)
  ADD_CHECK_C_COMPILER_FLAG(C_REMOVE_STRICT_FLAGS C_WARN_NO_FORMAT                  -Wno-format)
  ADD_CHECK_C_COMPILER_FLAG(C_REMOVE_STRICT_FLAGS C_WARN_NO_SWITCH                  -Wno-switch)

  ADD_CHECK_CXX_COMPILER_FLAG(CXX_REMOVE_STRICT_FLAGS CXX_WARN_NO_CLASS_MEMACCESS     -Wno-class-memaccess)
  ADD_CHECK_CXX_COMPILER_FLAG(CXX_REMOVE_STRICT_FLAGS CXX_WARN_NO_COMMENT             -Wno-comment)
  ADD_CHECK_CXX_COMPILER_FLAG(CXX_REMOVE_STRICT_FLAGS CXX_WARN_NO_UNUSED_TYPEDEFS     -Wno-unused-local-typedefs)

  if(CMAKE_COMPILER_IS_GNUCC AND (NOT "${CMAKE_C_COMPILER_VERSION}" VERSION_LESS "7.0"))
    ADD_CHECK_C_COMPILER_FLAG(C_REMOVE_STRICT_FLAGS C_WARN_NO_IMPLICIT_FALLTHROUGH    -Wno-implicit-fallthrough)
  endif()

  if(NOT APPLE)
    ADD_CHECK_C_COMPILER_FLAG(C_REMOVE_STRICT_FLAGS C_WARN_NO_ERROR_UNUSED_BUT_SET_VARIABLE -Wno-error=unused-but-set-variable)
  endif()

elseif(CMAKE_C_COMPILER_ID MATCHES "Clang")

  # strange, clang complains these are not supported, but then uses them.
  ADD_CHECK_C_COMPILER_FLAG(C_WARNINGS C_WARN_ALL -Wall)
  ADD_CHECK_C_COMPILER_FLAG(C_WARNINGS C_WARN_ERROR_IMPLICIT_FUNCTION_DECLARATION -Werror=implicit-function-declaration)
  ADD_CHECK_C_COMPILER_FLAG(C_WARNINGS C_WARN_ERROR_RETURN_TYPE  -Werror=return-type)
  ADD_CHECK_C_COMPILER_FLAG(C_WARNINGS C_WARN_NO_AUTOLOGICAL_COMPARE -Wno-tautological-compare)
  ADD_CHECK_C_COMPILER_FLAG(C_WARNINGS C_WARN_NO_UNKNOWN_PRAGMAS -Wno-unknown-pragmas)
  ADD_CHECK_C_COMPILER_FLAG(C_WARNINGS C_WARN_NO_CHAR_SUBSCRIPTS -Wno-char-subscripts)
  ADD_CHECK_C_COMPILER_FLAG(C_WARNINGS C_WARN_STRICT_PROTOTYPES  -Wstrict-prototypes)
  ADD_CHECK_C_COMPILER_FLAG(C_WARNINGS C_WARN_MISSING_PROTOTYPES -Wmissing-prototypes)
  ADD_CHECK_C_COMPILER_FLAG(C_WARNINGS C_WARN_UNUSED_PARAMETER -Wunused-parameter)

  ADD_CHECK_CXX_COMPILER_FLAG(CXX_WARNINGS CXX_WARN_ALL -Wall)
  ADD_CHECK_CXX_COMPILER_FLAG(CXX_WARNINGS CXX_WARN_NO_AUTOLOGICAL_COMPARE -Wno-tautological-compare)
  ADD_CHECK_CXX_COMPILER_FLAG(CXX_WARNINGS CXX_WARN_NO_UNKNOWN_PRAGMAS     -Wno-unknown-pragmas)
  ADD_CHECK_CXX_COMPILER_FLAG(CXX_WARNINGS CXX_WARN_NO_CHAR_SUBSCRIPTS     -Wno-char-subscripts)
  ADD_CHECK_CXX_COMPILER_FLAG(CXX_WARNINGS CXX_WARN_NO_OVERLOADED_VIRTUAL  -Wno-overloaded-virtual)  # we get a lot of these, if its a problem a dev needs to look into it.
  ADD_CHECK_CXX_COMPILER_FLAG(CXX_WARNINGS CXX_WARN_NO_SIGN_COMPARE        -Wno-sign-compare)
  ADD_CHECK_CXX_COMPILER_FLAG(CXX_WARNINGS CXX_WARN_NO_INVALID_OFFSETOF    -Wno-invalid-offsetof)

  # gives too many unfixable warnings
  # ADD_CHECK_C_COMPILER_FLAG(C_WARNINGS C_WARN_UNUSED_MACROS      -Wunused-macros)
  # ADD_CHECK_CXX_COMPILER_FLAG(CXX_WARNINGS CXX_WARN_UNUSED_MACROS          -Wunused-macros)

  # flags to undo strict flags
  ADD_CHECK_C_COMPILER_FLAG(C_REMOVE_STRICT_FLAGS C_WARN_NO_UNUSED_PARAMETER -Wno-unused-parameter)
  ADD_CHECK_C_COMPILER_FLAG(C_REMOVE_STRICT_FLAGS C_WARN_NO_UNUSED_MACROS    -Wno-unused-macros)

  ADD_CHECK_C_COMPILER_FLAG(C_REMOVE_STRICT_FLAGS C_WARN_NO_MISSING_VARIABLE_DECLARATIONS -Wno-missing-variable-declarations)
  ADD_CHECK_C_COMPILER_FLAG(C_REMOVE_STRICT_FLAGS C_WARN_NO_INCOMPAT_PTR_DISCARD_QUAL -Wno-incompatible-pointer-types-discards-qualifiers)
  ADD_CHECK_C_COMPILER_FLAG(C_REMOVE_STRICT_FLAGS C_WARN_NO_UNUSED_FUNCTION -Wno-unused-function)
  ADD_CHECK_C_COMPILER_FLAG(C_REMOVE_STRICT_FLAGS C_WARN_NO_INT_TO_VOID_POINTER_CAST -Wno-int-to-void-pointer-cast)
  ADD_CHECK_C_COMPILER_FLAG(C_REMOVE_STRICT_FLAGS C_WARN_NO_MISSING_PROTOTYPES -Wno-missing-prototypes)
  ADD_CHECK_C_COMPILER_FLAG(C_REMOVE_STRICT_FLAGS C_WARN_NO_DUPLICATE_ENUM -Wno-duplicate-enum)
  ADD_CHECK_C_COMPILER_FLAG(C_REMOVE_STRICT_FLAGS C_WARN_NO_UNDEF -Wno-undef)
  ADD_CHECK_C_COMPILER_FLAG(C_REMOVE_STRICT_FLAGS C_WARN_NO_MISSING_NORETURN -Wno-missing-noreturn)

  ADD_CHECK_CXX_COMPILER_FLAG(CXX_REMOVE_STRICT_FLAGS CXX_WARN_NO_UNUSED_PRIVATE_FIELD -Wno-unused-private-field)
  ADD_CHECK_CXX_COMPILER_FLAG(CXX_REMOVE_STRICT_FLAGS CXX_WARN_NO_CXX11_NARROWING -Wno-c++11-narrowing)
  ADD_CHECK_CXX_COMPILER_FLAG(CXX_REMOVE_STRICT_FLAGS CXX_WARN_NO_NON_VIRTUAL_DTOR -Wno-non-virtual-dtor)
  ADD_CHECK_CXX_COMPILER_FLAG(CXX_REMOVE_STRICT_FLAGS CXX_WARN_NO_UNUSED_MACROS -Wno-unused-macros)
  ADD_CHECK_CXX_COMPILER_FLAG(CXX_REMOVE_STRICT_FLAGS CXX_WARN_NO_REORDER -Wno-reorder)
  ADD_CHECK_CXX_COMPILER_FLAG(CXX_REMOVE_STRICT_FLAGS CXX_WARN_NO_COMMENT -Wno-comment)
  ADD_CHECK_CXX_COMPILER_FLAG(CXX_REMOVE_STRICT_FLAGS CXX_WARN_NO_UNUSED_TYPEDEFS -Wno-unused-local-typedefs)

elseif(CMAKE_C_COMPILER_ID MATCHES "Intel")

  ADD_CHECK_C_COMPILER_FLAG(C_WARNINGS C_WARN_ALL -Wall)
  ADD_CHECK_C_COMPILER_FLAG(C_WARNINGS C_WARN_POINTER_ARITH -Wpointer-arith)
  ADD_CHECK_C_COMPILER_FLAG(C_WARNINGS C_WARN_NO_UNKNOWN_PRAGMAS -Wno-unknown-pragmas)

  ADD_CHECK_CXX_COMPILER_FLAG(CXX_WARNINGS CXX_WARN_ALL -Wall)
  ADD_CHECK_CXX_COMPILER_FLAG(CXX_WARNINGS CXX_WARN_NO_INVALID_OFFSETOF -Wno-invalid-offsetof)
  ADD_CHECK_CXX_COMPILER_FLAG(CXX_WARNINGS CXX_WARN_NO_SIGN_COMPARE -Wno-sign-compare)

  # disable numbered, false positives
  set(C_WARNINGS "${C_WARNINGS} -wd188,186,144,913,556,858,597,177,1292,167,279,592,94,2722,3199")
  set(CXX_WARNINGS "${CXX_WARNINGS} -wd188,186,144,913,556,858,597,177,1292,167,279,592,94,2722,3199")
elseif(CMAKE_C_COMPILER_ID MATCHES "MSVC")
  # most msvc warnings are C & C++
  set(_WARNINGS
    # warning level:
    "/W3"
    "/w34062"  # switch statement contains 'default' but no 'case' labels
    "/w34115"  # 'type' : named type definition in parentheses
    "/w34189"  # local variable is initialized but not referenced
    # disable:
    "/wd4018"  # signed/unsigned mismatch
    "/wd4146"  # unary minus operator applied to unsigned type, result still unsigned
    "/wd4065"  # switch statement contains 'default' but no 'case' labels
    "/wd4127"  # conditional expression is constant
    "/wd4181"  # qualifier applied to reference type; ignored
    "/wd4200"  # zero-sized array in struct/union
    "/wd4244"  # conversion from 'type1' to 'type2', possible loss of data
    "/wd4267"  # conversion from 'size_t' to 'type', possible loss of data
    "/wd4305"  # truncation from 'type1' to 'type2'
    "/wd4800"  # forcing value to bool 'true' or 'false'
    "/wd4828"  # The file contains a character that is illegal
    "/wd4996"  # identifier was declared deprecated
    # errors:
    "/we4013"  # 'function' undefined; assuming extern returning int
    "/we4133"  # incompatible pointer types
    "/we4431"  # missing type specifier - int assumed
  )

  if(MSVC_VERSION GREATER_EQUAL 1911)
    # see https://docs.microsoft.com/en-us/cpp/error-messages/compiler-warnings/c5038?view=vs-2017
    set(_WARNINGS "${_WARNINGS} /w35038") #order of initialisation in c++ constructors
  endif()

  string(REPLACE ";" " " _WARNINGS "${_WARNINGS}")
  set(C_WARNINGS "${_WARNINGS}")
  set(CXX_WARNINGS "${_WARNINGS}")
  unset(_WARNINGS)
endif()

# ensure python header is found since detection can fail, this could happen
# with _any_ library but since we used a fixed python version this tends to
# be most problematic.
if(WITH_PYTHON)
  if(NOT EXISTS "${PYTHON_INCLUDE_DIR}/Python.h")
    message(FATAL_ERROR
      "Missing: \"${PYTHON_INCLUDE_DIR}/Python.h\",\n"
      "Set the cache entry 'PYTHON_INCLUDE_DIR' to point "
      "to a valid python include path. Containing "
      "Python.h for python version \"${PYTHON_VERSION}\""
    )
  endif()

  if(WIN32 OR APPLE)
    # Windows and macOS have this bundled with Python libraries.
  elseif((WITH_PYTHON_INSTALL AND WITH_PYTHON_INSTALL_NUMPY) OR (WITH_AUDASPACE AND NOT WITH_SYSTEM_AUDASPACE))
    if(("${PYTHON_NUMPY_PATH}" STREQUAL "") OR (${PYTHON_NUMPY_PATH} MATCHES NOTFOUND))
      find_python_package(numpy)
      unset(PYTHON_NUMPY_INCLUDE_DIRS CACHE)
      set(PYTHON_NUMPY_INCLUDE_DIRS ${PYTHON_NUMPY_PATH}/numpy/core/include CACHE PATH "Path to the include directory of the numpy module")
      mark_as_advanced(PYTHON_NUMPY_INCLUDE_DIRS)
    endif()
  endif()

  if(WIN32 OR APPLE)
    # pass, we have this in lib/python/site-packages
  elseif(WITH_PYTHON_INSTALL_REQUESTS)
    find_python_package(requests)
  endif()
endif()

if(
  CMAKE_COMPILER_IS_GNUCC OR
  CMAKE_C_COMPILER_ID MATCHES "Clang" OR
  CMAKE_C_COMPILER_ID MATCHES "Intel"
)
  # TODO(sergey): Do we want c++11 or gnu-c++11 here?
  set(CMAKE_CXX_FLAGS "${CMAKE_CXX_FLAGS} -std=c++11")
elseif(MSVC)
  # Nothing special is needed, C++11 features are available by default.
else()
  message(FATAL_ERROR "Unknown compiler ${CMAKE_C_COMPILER_ID}, can't enable C++11 build")
endif()

# Visual Studio has all standards it supports available by default
# Clang on windows copies this behavior and does not support these switches
if(
  CMAKE_COMPILER_IS_GNUCC OR
  (CMAKE_C_COMPILER_ID MATCHES "Clang" AND (NOT MSVC)) OR
  (CMAKE_C_COMPILER_ID MATCHES "Intel")
)
  # Use C11 + GNU extensions, works with GCC, Clang, ICC
  set(CMAKE_C_FLAGS "${CMAKE_C_FLAGS} -std=gnu11")
endif()

# Include warnings first, so its possible to disable them with user defined flags
# eg: -Wno-uninitialized
set(CMAKE_C_FLAGS "${C_WARNINGS} ${CMAKE_C_FLAGS} ${PLATFORM_CFLAGS}")
set(CMAKE_CXX_FLAGS "${CXX_WARNINGS} ${CMAKE_CXX_FLAGS} ${PLATFORM_CFLAGS}")

# defined above, platform specific but shared names
mark_as_advanced(
  CYCLES_OSL
  OSL_LIB_EXEC
  OSL_COMPILER
  OSL_LIB_COMP
  OSL_LIB_QUERY
  OSL_INCLUDE_DIR
)

mark_as_advanced(
  LLVM_CONFIG
  LLVM_ROOT_DIR
  LLVM_LIBRARY
  LLVM_VERSION
)

#-------------------------------------------------------------------------------
# Global Defines

# better not set includes here but this debugging option is off by default.
if(WITH_CXX_GUARDEDALLOC)
  include_directories(${CMAKE_SOURCE_DIR}/intern/guardedalloc)
  add_definitions(-DWITH_CXX_GUARDEDALLOC)
endif()

if(WITH_ASSERT_ABORT)
  add_definitions(-DWITH_ASSERT_ABORT)
endif()

# message(STATUS "Using CFLAGS: ${CMAKE_C_FLAGS}")
# message(STATUS "Using CXXFLAGS: ${CMAKE_CXX_FLAGS}")

#-----------------------------------------------------------------------------
# Libraries

if(WITH_GTESTS)
  include(GTestTesting)
endif()

<<<<<<< HEAD
if(WITH_BLENDER OR WITH_PLAYER)
	add_subdirectory(intern)
	add_subdirectory(extern)
=======
if(WITH_BLENDER)
  add_subdirectory(intern)
  add_subdirectory(extern)
>>>>>>> c8fc23fd

  # source after intern and extern to gather all
  # internal and external library information first, for test linking
  add_subdirectory(source)
elseif(WITH_CYCLES_STANDALONE)
  add_subdirectory(intern/cycles)
  add_subdirectory(extern/clew)
  if(WITH_CUDA_DYNLOAD)
    add_subdirectory(extern/cuew)
  endif()
  if(NOT WITH_SYSTEM_GLEW)
    add_subdirectory(extern/glew)
  endif()
endif()

#-----------------------------------------------------------------------------
# Blender Application
if(WITH_BLENDER)
  add_subdirectory(source/creator)
endif()


#-----------------------------------------------------------------------------
# Blender Player
if(WITH_PLAYER)
	add_subdirectory(source/blenderplayer)
endif()


#-----------------------------------------------------------------------------
# Testing
add_subdirectory(tests)


#-----------------------------------------------------------------------------
# CPack for generating packages
include(build_files/cmake/packaging.cmake)

#-----------------------------------------------------------------------------
# Use dynamic loading for OpenMP
if(WITH_BLENDER)
  openmp_delayload(blender)
endif()
if(WITH_PLAYER)
	openmp_delayload(blenderplayer)
endif()

#-----------------------------------------------------------------------------
# Print Final Configuration

if(FIRST_RUN)

<<<<<<< HEAD
	set(_config_msg "\nBlender Configuration\n=====================")

	function(info_cfg_option
		_setting
		)

		set(_msg "  - ${_setting}")
		string(LENGTH "${_msg}" _len)
		while("32" GREATER "${_len}")
			set(_msg "${_msg} ")
			math(EXPR _len "${_len} + 1")
		endwhile()

		set(_config_msg "${_config_msg}\n${_msg}${${_setting}}" PARENT_SCOPE)
	endfunction()

	function(info_cfg_text
		_text
		)

		set(_config_msg "${_config_msg}\n\n  ${_text}" PARENT_SCOPE)
	endfunction()

	message(STATUS "C Compiler:   \"${CMAKE_C_COMPILER_ID}\"")
	message(STATUS "C++ Compiler: \"${CMAKE_CXX_COMPILER_ID}\"")

	info_cfg_text("Build Options:")
	info_cfg_option(WITH_GAMEENGINE)
	info_cfg_option(WITH_GAMEENGINE_SECURITY)
	info_cfg_option(WITH_PLAYER)
	info_cfg_option(WITH_BULLET)
	info_cfg_option(WITH_IK_SOLVER)
	info_cfg_option(WITH_IK_ITASC)
	info_cfg_option(WITH_OPENCOLLADA)
	info_cfg_option(WITH_FFTW3)
	info_cfg_option(WITH_INTERNATIONAL)
	info_cfg_option(WITH_INPUT_NDOF)
	info_cfg_option(WITH_CYCLES)
	info_cfg_option(WITH_FREESTYLE)
	info_cfg_option(WITH_OPENCOLORIO)
	info_cfg_option(WITH_OPENVDB)
	info_cfg_option(WITH_ALEMBIC)

	info_cfg_text("Compiler Options:")
	info_cfg_option(WITH_BUILDINFO)
	info_cfg_option(WITH_OPENMP)
	info_cfg_option(WITH_RAYOPTIMIZATION)

	info_cfg_text("System Options:")
	info_cfg_option(WITH_INSTALL_PORTABLE)
	info_cfg_option(WITH_X11_ALPHA)
	info_cfg_option(WITH_X11_XF86VMODE)
	info_cfg_option(WITH_X11_XFIXES)
	info_cfg_option(WITH_X11_XINPUT)
	info_cfg_option(WITH_X11_XINERAMA)
	info_cfg_option(WITH_MEM_JEMALLOC)
	info_cfg_option(WITH_MEM_VALGRIND)
	info_cfg_option(WITH_SYSTEM_GLEW)

	info_cfg_text("Image Formats:")
	info_cfg_option(WITH_OPENIMAGEIO)
	info_cfg_option(WITH_IMAGE_CINEON)
	info_cfg_option(WITH_IMAGE_DDS)
	info_cfg_option(WITH_IMAGE_HDR)
	info_cfg_option(WITH_IMAGE_OPENEXR)
	info_cfg_option(WITH_IMAGE_OPENJPEG)
	info_cfg_option(WITH_IMAGE_TIFF)

	info_cfg_text("Audio:")
	info_cfg_option(WITH_OPENAL)
	info_cfg_option(WITH_SDL)
	info_cfg_option(WITH_SDL_DYNLOAD)
	info_cfg_option(WITH_JACK)
	info_cfg_option(WITH_JACK_DYNLOAD)
	info_cfg_option(WITH_CODEC_AVI)
	info_cfg_option(WITH_CODEC_FFMPEG)
	info_cfg_option(WITH_CODEC_SNDFILE)

	info_cfg_text("Compression:")
	info_cfg_option(WITH_LZMA)
	info_cfg_option(WITH_LZO)

	info_cfg_text("Python:")
	info_cfg_option(WITH_PYTHON_INSTALL)
	info_cfg_option(WITH_PYTHON_INSTALL_NUMPY)
	info_cfg_option(WITH_PYTHON_MODULE)
	info_cfg_option(WITH_PYTHON_SAFETY)
	if(APPLE)
		info_cfg_option(WITH_PYTHON_FRAMEWORK)
	endif()

	info_cfg_text("Modifiers:")
	info_cfg_option(WITH_MOD_REMESH)
	info_cfg_option(WITH_MOD_FLUID)
	info_cfg_option(WITH_MOD_OCEANSIM)

	info_cfg_text("OpenGL:")
	info_cfg_option(WITH_GLEW_ES)
	info_cfg_option(WITH_GL_EGL)
	info_cfg_option(WITH_GL_PROFILE_ES20)
	if(WIN32)
		info_cfg_option(WITH_GL_ANGLE)
	endif()

	info_cfg_text("")

	message("${_config_msg}")
=======
  set(_config_msg "\nBlender Configuration\n=====================")

  function(info_cfg_option
    _setting
    )

    set(_msg "  - ${_setting}")
    string(LENGTH "${_msg}" _len)
    while("32" GREATER "${_len}")
      set(_msg "${_msg} ")
      math(EXPR _len "${_len} + 1")
    endwhile()

    set(_config_msg "${_config_msg}\n${_msg}${${_setting}}" PARENT_SCOPE)
  endfunction()

  function(info_cfg_text
    _text
    )

    set(_config_msg "${_config_msg}\n\n  ${_text}" PARENT_SCOPE)
  endfunction()

  message(STATUS "C Compiler:   \"${CMAKE_C_COMPILER_ID}\"")
  message(STATUS "C++ Compiler: \"${CMAKE_CXX_COMPILER_ID}\"")

  info_cfg_text("Build Options:")
  info_cfg_option(WITH_BULLET)
  info_cfg_option(WITH_IK_SOLVER)
  info_cfg_option(WITH_IK_ITASC)
  info_cfg_option(WITH_OPENCOLLADA)
  info_cfg_option(WITH_FFTW3)
  info_cfg_option(WITH_INTERNATIONAL)
  info_cfg_option(WITH_INPUT_NDOF)
  info_cfg_option(WITH_CYCLES)
  info_cfg_option(WITH_FREESTYLE)
  info_cfg_option(WITH_OPENCOLORIO)
  info_cfg_option(WITH_OPENVDB)
  info_cfg_option(WITH_ALEMBIC)

  info_cfg_text("Compiler Options:")
  info_cfg_option(WITH_BUILDINFO)
  info_cfg_option(WITH_OPENMP)
  info_cfg_option(WITH_RAYOPTIMIZATION)

  info_cfg_text("System Options:")
  info_cfg_option(WITH_INSTALL_PORTABLE)
  info_cfg_option(WITH_X11_ALPHA)
  info_cfg_option(WITH_X11_XF86VMODE)
  info_cfg_option(WITH_X11_XFIXES)
  info_cfg_option(WITH_X11_XINPUT)
  info_cfg_option(WITH_MEM_JEMALLOC)
  info_cfg_option(WITH_MEM_VALGRIND)
  info_cfg_option(WITH_SYSTEM_GLEW)

  info_cfg_text("Image Formats:")
  info_cfg_option(WITH_OPENIMAGEIO)
  info_cfg_option(WITH_IMAGE_CINEON)
  info_cfg_option(WITH_IMAGE_DDS)
  info_cfg_option(WITH_IMAGE_HDR)
  info_cfg_option(WITH_IMAGE_OPENEXR)
  info_cfg_option(WITH_IMAGE_OPENJPEG)
  info_cfg_option(WITH_IMAGE_TIFF)

  info_cfg_text("Audio:")
  info_cfg_option(WITH_OPENAL)
  info_cfg_option(WITH_SDL)
  info_cfg_option(WITH_SDL_DYNLOAD)
  info_cfg_option(WITH_JACK)
  info_cfg_option(WITH_JACK_DYNLOAD)
  info_cfg_option(WITH_CODEC_AVI)
  info_cfg_option(WITH_CODEC_FFMPEG)
  info_cfg_option(WITH_CODEC_SNDFILE)

  info_cfg_text("Compression:")
  info_cfg_option(WITH_LZMA)
  info_cfg_option(WITH_LZO)

  info_cfg_text("Python:")
  info_cfg_option(WITH_PYTHON_INSTALL)
  info_cfg_option(WITH_PYTHON_INSTALL_NUMPY)
  info_cfg_option(WITH_PYTHON_MODULE)
  info_cfg_option(WITH_PYTHON_SAFETY)
  if(APPLE)
    info_cfg_option(WITH_PYTHON_FRAMEWORK)
  endif()

  info_cfg_text("Modifiers:")
  info_cfg_option(WITH_MOD_REMESH)
  info_cfg_option(WITH_MOD_FLUID)
  info_cfg_option(WITH_MOD_OCEANSIM)

  info_cfg_text("OpenGL:")
  info_cfg_option(WITH_GLEW_ES)
  info_cfg_option(WITH_GL_EGL)
  info_cfg_option(WITH_GL_PROFILE_ES20)
  if(WIN32)
    info_cfg_option(WITH_GL_ANGLE)
  endif()

  info_cfg_text("")

  message("${_config_msg}")
>>>>>>> c8fc23fd
endif()

if(0)
  print_all_vars()
endif()<|MERGE_RESOLUTION|>--- conflicted
+++ resolved
@@ -156,7 +156,6 @@
 
 # values to initialize WITH_****
 option_defaults_init(
-<<<<<<< HEAD
 	_init_BUILDINFO
 	_init_CODEC_FFMPEG
 	_init_CYCLES_OSL
@@ -169,19 +168,6 @@
 	_init_FFTW3
 	_init_GAMEENGINE
 	_init_OPENSUBDIV
-=======
-  _init_BUILDINFO
-  _init_CODEC_FFMPEG
-  _init_CYCLES_OSL
-  _init_IMAGE_OPENEXR
-  _init_INPUT_NDOF
-  _init_JACK
-  _init_OPENCOLLADA
-  _init_OPENCOLORIO
-  _init_SDL
-  _init_FFTW3
-  _init_OPENSUBDIV
->>>>>>> c8fc23fd
 )
 
 # customize...
@@ -306,18 +292,11 @@
 endif()
 
 if(WITH_X11)
-<<<<<<< HEAD
 	option(WITH_X11_XINPUT    "Enable X11 Xinput (tablet support and unicode input)"  ON)
 	option(WITH_X11_XINERAMA  "Enable multi-monitor support"                          ON)
 	option(WITH_X11_XF86VMODE "Enable X11 video mode switching"                       ON)
 	option(WITH_X11_XFIXES    "Enable X11 XWayland cursor warping workaround"         ON)
 	option(WITH_X11_ALPHA     "Enable X11 transparent background"                     ON)
-=======
-  option(WITH_X11_XINPUT    "Enable X11 Xinput (tablet support and unicode input)"  ON)
-  option(WITH_X11_XF86VMODE "Enable X11 video mode switching"                       ON)
-  option(WITH_X11_XFIXES    "Enable X11 XWayland cursor warping workaround"         ON)
-  option(WITH_X11_ALPHA     "Enable X11 transparent background"                     ON)
->>>>>>> c8fc23fd
 endif()
 
 if(UNIX AND NOT APPLE)
@@ -646,19 +625,11 @@
 #-----------------------------------------------------------------------------
 # Check for conflicting/unsupported configurations
 
-<<<<<<< HEAD
 if(NOT WITH_BLENDER AND NOT WITH_PLAYER AND NOT WITH_CYCLES_STANDALONE)
 	message(FATAL_ERROR
 		"At least one of WITH_BLENDER or WITH_CYCLES_STANDALONE "
 		"must be enabled, nothing to do!"
 	)
-=======
-if(NOT WITH_BLENDER AND NOT WITH_CYCLES_STANDALONE)
-  message(FATAL_ERROR
-    "At least one of WITH_BLENDER or WITH_CYCLES_STANDALONE "
-    "must be enabled, nothing to do!"
-  )
->>>>>>> c8fc23fd
 endif()
 
 if(NOT WITH_GAMEENGINE AND WITH_PLAYER)
@@ -666,7 +637,6 @@
 endif()
 
 if(NOT WITH_AUDASPACE)
-<<<<<<< HEAD
 	if(WITH_OPENAL)
 		message(WARNING "WITH_OPENAL requires WITH_AUDASPACE which is disabled")
 		set(WITH_OPENAL OFF)
@@ -678,16 +648,6 @@
 	if(WITH_GAMEENGINE)
 		message(FATAL_ERROR "WITH_GAMEENGINE requires WITH_AUDASPACE")
 	endif()
-=======
-  if(WITH_OPENAL)
-    message(WARNING "WITH_OPENAL requires WITH_AUDASPACE which is disabled")
-    set(WITH_OPENAL OFF)
-  endif()
-  if(WITH_JACK)
-    message(WARNING "WITH_JACK requires WITH_AUDASPACE which is disabled")
-    set(WITH_JACK OFF)
-  endif()
->>>>>>> c8fc23fd
 endif()
 
 if(NOT WITH_SDL AND WITH_GHOST_SDL)
@@ -772,7 +732,6 @@
 endif()
 
 if(WITH_GHOST_SDL OR WITH_HEADLESS)
-<<<<<<< HEAD
 	set(WITH_X11           OFF)
 	set(WITH_X11_XINPUT    OFF)
 	set(WITH_X11_XINERAMA  OFF)
@@ -781,15 +740,6 @@
 	set(WITH_X11_ALPHA     OFF)
 	set(WITH_GHOST_XDND    OFF)
 	set(WITH_INPUT_IME     OFF)
-=======
-  set(WITH_X11           OFF)
-  set(WITH_X11_XINPUT    OFF)
-  set(WITH_X11_XF86VMODE OFF)
-  set(WITH_X11_XFIXES    OFF)
-  set(WITH_X11_ALPHA     OFF)
-  set(WITH_GHOST_XDND    OFF)
-  set(WITH_INPUT_IME     OFF)
->>>>>>> c8fc23fd
 endif()
 
 if(WITH_CPU_SSE)
@@ -913,7 +863,6 @@
 #Platform specifics
 
 if(WITH_X11)
-<<<<<<< HEAD
 	find_package(X11 REQUIRED)
 
 	find_path(X11_XF86keysym_INCLUDE_PATH X11/XF86keysym.h ${X11_INC_SEARCH_PATH})
@@ -965,51 +914,6 @@
 			set(WITH_X11_ALPHA OFF)
 		endif()
 	endif()
-=======
-  find_package(X11 REQUIRED)
-
-  find_path(X11_XF86keysym_INCLUDE_PATH X11/XF86keysym.h ${X11_INC_SEARCH_PATH})
-  mark_as_advanced(X11_XF86keysym_INCLUDE_PATH)
-
-  list(APPEND PLATFORM_LINKLIBS ${X11_X11_LIB})
-
-  if(WITH_X11_XINPUT)
-    if(X11_Xinput_LIB)
-      list(APPEND PLATFORM_LINKLIBS ${X11_Xinput_LIB})
-    else()
-      set(WITH_X11_XINPUT OFF)
-    endif()
-  endif()
-
-  if(WITH_X11_XF86VMODE)
-    # XXX, why doesn't cmake make this available?
-    find_library(X11_Xxf86vmode_LIB Xxf86vm   ${X11_LIB_SEARCH_PATH})
-    mark_as_advanced(X11_Xxf86vmode_LIB)
-    if(X11_Xxf86vmode_LIB)
-      list(APPEND PLATFORM_LINKLIBS ${X11_Xxf86vmode_LIB})
-    else()
-      set(WITH_X11_XF86VMODE OFF)
-    endif()
-  endif()
-
-  if(WITH_X11_XFIXES)
-    if(X11_Xfixes_LIB)
-      list(APPEND PLATFORM_LINKLIBS ${X11_Xfixes_LIB})
-    else()
-      set(WITH_X11_XFIXES OFF)
-    endif()
-  endif()
-
-  if(WITH_X11_ALPHA)
-    find_library(X11_Xrender_LIB Xrender  ${X11_LIB_SEARCH_PATH})
-    mark_as_advanced(X11_Xrender_LIB)
-    if(X11_Xrender_LIB)
-      list(APPEND PLATFORM_LINKLIBS ${X11_Xrender_LIB})
-    else()
-      set(WITH_X11_ALPHA OFF)
-    endif()
-  endif()
->>>>>>> c8fc23fd
 
 endif()
 
@@ -1728,15 +1632,9 @@
   include(GTestTesting)
 endif()
 
-<<<<<<< HEAD
 if(WITH_BLENDER OR WITH_PLAYER)
 	add_subdirectory(intern)
 	add_subdirectory(extern)
-=======
-if(WITH_BLENDER)
-  add_subdirectory(intern)
-  add_subdirectory(extern)
->>>>>>> c8fc23fd
 
   # source after intern and extern to gather all
   # internal and external library information first, for test linking
@@ -1789,7 +1687,6 @@
 
 if(FIRST_RUN)
 
-<<<<<<< HEAD
 	set(_config_msg "\nBlender Configuration\n=====================")
 
 	function(info_cfg_option
@@ -1897,111 +1794,6 @@
 	info_cfg_text("")
 
 	message("${_config_msg}")
-=======
-  set(_config_msg "\nBlender Configuration\n=====================")
-
-  function(info_cfg_option
-    _setting
-    )
-
-    set(_msg "  - ${_setting}")
-    string(LENGTH "${_msg}" _len)
-    while("32" GREATER "${_len}")
-      set(_msg "${_msg} ")
-      math(EXPR _len "${_len} + 1")
-    endwhile()
-
-    set(_config_msg "${_config_msg}\n${_msg}${${_setting}}" PARENT_SCOPE)
-  endfunction()
-
-  function(info_cfg_text
-    _text
-    )
-
-    set(_config_msg "${_config_msg}\n\n  ${_text}" PARENT_SCOPE)
-  endfunction()
-
-  message(STATUS "C Compiler:   \"${CMAKE_C_COMPILER_ID}\"")
-  message(STATUS "C++ Compiler: \"${CMAKE_CXX_COMPILER_ID}\"")
-
-  info_cfg_text("Build Options:")
-  info_cfg_option(WITH_BULLET)
-  info_cfg_option(WITH_IK_SOLVER)
-  info_cfg_option(WITH_IK_ITASC)
-  info_cfg_option(WITH_OPENCOLLADA)
-  info_cfg_option(WITH_FFTW3)
-  info_cfg_option(WITH_INTERNATIONAL)
-  info_cfg_option(WITH_INPUT_NDOF)
-  info_cfg_option(WITH_CYCLES)
-  info_cfg_option(WITH_FREESTYLE)
-  info_cfg_option(WITH_OPENCOLORIO)
-  info_cfg_option(WITH_OPENVDB)
-  info_cfg_option(WITH_ALEMBIC)
-
-  info_cfg_text("Compiler Options:")
-  info_cfg_option(WITH_BUILDINFO)
-  info_cfg_option(WITH_OPENMP)
-  info_cfg_option(WITH_RAYOPTIMIZATION)
-
-  info_cfg_text("System Options:")
-  info_cfg_option(WITH_INSTALL_PORTABLE)
-  info_cfg_option(WITH_X11_ALPHA)
-  info_cfg_option(WITH_X11_XF86VMODE)
-  info_cfg_option(WITH_X11_XFIXES)
-  info_cfg_option(WITH_X11_XINPUT)
-  info_cfg_option(WITH_MEM_JEMALLOC)
-  info_cfg_option(WITH_MEM_VALGRIND)
-  info_cfg_option(WITH_SYSTEM_GLEW)
-
-  info_cfg_text("Image Formats:")
-  info_cfg_option(WITH_OPENIMAGEIO)
-  info_cfg_option(WITH_IMAGE_CINEON)
-  info_cfg_option(WITH_IMAGE_DDS)
-  info_cfg_option(WITH_IMAGE_HDR)
-  info_cfg_option(WITH_IMAGE_OPENEXR)
-  info_cfg_option(WITH_IMAGE_OPENJPEG)
-  info_cfg_option(WITH_IMAGE_TIFF)
-
-  info_cfg_text("Audio:")
-  info_cfg_option(WITH_OPENAL)
-  info_cfg_option(WITH_SDL)
-  info_cfg_option(WITH_SDL_DYNLOAD)
-  info_cfg_option(WITH_JACK)
-  info_cfg_option(WITH_JACK_DYNLOAD)
-  info_cfg_option(WITH_CODEC_AVI)
-  info_cfg_option(WITH_CODEC_FFMPEG)
-  info_cfg_option(WITH_CODEC_SNDFILE)
-
-  info_cfg_text("Compression:")
-  info_cfg_option(WITH_LZMA)
-  info_cfg_option(WITH_LZO)
-
-  info_cfg_text("Python:")
-  info_cfg_option(WITH_PYTHON_INSTALL)
-  info_cfg_option(WITH_PYTHON_INSTALL_NUMPY)
-  info_cfg_option(WITH_PYTHON_MODULE)
-  info_cfg_option(WITH_PYTHON_SAFETY)
-  if(APPLE)
-    info_cfg_option(WITH_PYTHON_FRAMEWORK)
-  endif()
-
-  info_cfg_text("Modifiers:")
-  info_cfg_option(WITH_MOD_REMESH)
-  info_cfg_option(WITH_MOD_FLUID)
-  info_cfg_option(WITH_MOD_OCEANSIM)
-
-  info_cfg_text("OpenGL:")
-  info_cfg_option(WITH_GLEW_ES)
-  info_cfg_option(WITH_GL_EGL)
-  info_cfg_option(WITH_GL_PROFILE_ES20)
-  if(WIN32)
-    info_cfg_option(WITH_GL_ANGLE)
-  endif()
-
-  info_cfg_text("")
-
-  message("${_config_msg}")
->>>>>>> c8fc23fd
 endif()
 
 if(0)
