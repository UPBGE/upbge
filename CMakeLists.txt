--- conflicted
+++ resolved
@@ -1265,16 +1265,14 @@
 set_and_warn_dependency(WITH_PYTHON WITH_DRACO         OFF)
 set_and_warn_dependency(WITH_PYTHON WITH_MOD_FLUID     OFF)
 
-<<<<<<< HEAD
 set_and_warn_dependency(WITH_PYTHON WITH_FREESTYLE     OFF) #UPBGE
-=======
+
 if(NOT WITH_PYTHON_MODULE)
   if(WITH_DRACO AND NOT WITH_PYTHON_INSTALL)
     message(STATUS "WITH_DRACO requires WITH_PYTHON_INSTALL to be ON, disabling WITH_DRACO for now")
     set(WITH_DRACO OFF)
   endif()
 endif()
->>>>>>> e0454712
 
 # enable boost for cycles, audaspace or i18n
 # otherwise if the user disabled
