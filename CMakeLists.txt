# SPDX-FileCopyrightText: 2006 Blender Authors
#
# SPDX-License-Identifier: GPL-2.0-or-later

# -----------------------------------------------------------------------------
# Early Initialization

# NOTE: We don't allow in-source builds. This causes no end of troubles because
# all out-of-source builds will use the CMakeCache.txt file there and even
# build the libs and objects in it.
if(${CMAKE_SOURCE_DIR} STREQUAL ${CMAKE_BINARY_DIR})
  if(NOT DEFINED WITH_IN_SOURCE_BUILD)
    message(FATAL_ERROR
      "CMake generation for blender is not allowed within the source directory!"
      "\n Remove \"${CMAKE_SOURCE_DIR}/CMakeCache.txt\""
      "\n then try again from another directory, e.g.:"
      "\n "
      "\n rm -rf CMakeCache.txt CMakeFiles"
      "\n cd .."
      "\n mkdir cmake-make"
      "\n cd cmake-make"
      "\n cmake ../blender"
      "\n "
      "\n Alternately define WITH_IN_SOURCE_BUILD to force this option (not recommended!)"
    )
  endif()
endif()

cmake_minimum_required(VERSION 3.10)

if(NOT EXECUTABLE_OUTPUT_PATH)
  set(FIRST_RUN TRUE)
else()
  set(FIRST_RUN FALSE)
endif()

# this starts out unset
list(APPEND CMAKE_MODULE_PATH "${CMAKE_SOURCE_DIR}/build_files/cmake/Modules")
list(APPEND CMAKE_MODULE_PATH "${CMAKE_SOURCE_DIR}/build_files/cmake/platform")

# Avoid having an empty `CMAKE_BUILD_TYPE`.
if(NOT DEFINED CMAKE_BUILD_TYPE_INIT)
  set(CMAKE_BUILD_TYPE_INIT "Release")
  # Internal logic caches this variable, avoid showing it by default
  # since it's easy to accidentally set instead of the build type.
endif()
mark_as_advanced(CMAKE_BUILD_TYPE_INIT)

# Omit superfluous "Up-to-date" messages.
if(NOT DEFINED CMAKE_INSTALL_MESSAGE)
  set(CMAKE_INSTALL_MESSAGE "LAZY")
endif()

# quiet output for Makefiles, 'make -s' helps too
# set_property(GLOBAL PROPERTY RULE_MESSAGES OFF)

# -----------------------------------------------------------------------------
# Set policy

# see "cmake --help-policy CMP0003"
# So library linking is more sane
cmake_policy(SET CMP0003 NEW)

# So BUILDINFO and BLENDERPATH strings are automatically quoted
cmake_policy(SET CMP0005 NEW)

# So syntax problems are errors
cmake_policy(SET CMP0010 NEW)

# Input directories must have CMakeLists.txt
cmake_policy(SET CMP0014 NEW)

# Silence draco warning on macOS, new policy works fine.
if(POLICY CMP0068)
  cmake_policy(SET CMP0068 NEW)
endif()

# find_package() uses <PackageName>_ROOT variables.
if(POLICY CMP0074)
  cmake_policy(SET CMP0074 NEW)
endif()

# find_package() uses uppercase <PackageName>_ROOT variables.
if(POLICY CMP0144)
  cmake_policy(SET CMP0144 NEW)
endif()

# Install CODE|SCRIPT allow the use of generator expressions.
if(POLICY CMP0087)
  cmake_policy(SET CMP0087 NEW)
endif()

# Allow to specify language per file.
if(POLICY CMP0119)
  cmake_policy(SET CMP0119 NEW)
endif()

# Install DESTINATION paths are normalized.
if(POLICY CMP0177)
  cmake_policy(SET CMP0177 NEW)
endif()

# -----------------------------------------------------------------------------
# Load Blender's Local Macros

include(build_files/cmake/macros.cmake)

# -----------------------------------------------------------------------------
# Initialize Project

blender_project_hack_pre()

project(Blender)

blender_project_hack_post()

enable_testing()


# -----------------------------------------------------------------------------
# Test Compiler Support
#
# Keep in sync with: https://developer.blender.org/docs/handbook/building_blender/

if(CMAKE_COMPILER_IS_GNUCC)
  if("${CMAKE_C_COMPILER_VERSION}" VERSION_LESS "11.0.0")
    message(FATAL_ERROR "\
The minimum supported version of GCC is 11.0.0, found C compiler: ${CMAKE_C_COMPILER_VERSION}"
    )
  endif()
  if("${CMAKE_CXX_COMPILER_VERSION}" VERSION_LESS "11.0.0")
    message(FATAL_ERROR "\
The minimum supported version of GCC is 11.0.0, found C++ compiler${CMAKE_CXX_COMPILER_VERSION}"
    )
  endif()
elseif(CMAKE_C_COMPILER_ID MATCHES "Clang")
  if(CMAKE_COMPILER_IS_GNUCC)
    if("${CMAKE_C_COMPILER_VERSION}" VERSION_LESS "8.0")
      message(FATAL_ERROR "\
The minimum supported version of CLANG is 8.0, found C compiler ${CMAKE_C_COMPILER_VERSION}"
      )
    endif()
    if("${CMAKE_CXX_COMPILER_VERSION}" VERSION_LESS "8.0")
      message(FATAL_ERROR "\
The minimum supported version of CLANG is 8.0, found C++ compiler ${CMAKE_CXX_COMPILER_VERSION}"
      )
    endif()
  endif()
elseif(CMAKE_CXX_COMPILER_ID STREQUAL "MSVC")
  if(MSVC_VERSION VERSION_LESS "1928")
    # MSVC_VERSION is an internal version number, it doesn't map to something
    # the end user would recognize as a version. Because of this, for MSVC we do
    # not show the found number. When using our make.bat the actual VS version
    # will be displayed on the console before starting the build, anyway.
    message(FATAL_ERROR "The minimum supported version of MSVC is 2019 (16.9.16)")
  endif()
endif()

# -----------------------------------------------------------------------------
# Test Compiler/Library Features

include(build_files/cmake/have_features.cmake)


# -----------------------------------------------------------------------------
# Redirect Output Files

set(EXECUTABLE_OUTPUT_PATH ${CMAKE_BINARY_DIR}/bin CACHE INTERNAL "" FORCE)
set(LIBRARY_OUTPUT_PATH ${CMAKE_BINARY_DIR}/lib CACHE INTERNAL "" FORCE)

get_property(GENERATOR_IS_MULTI_CONFIG GLOBAL PROPERTY GENERATOR_IS_MULTI_CONFIG)
if(GENERATOR_IS_MULTI_CONFIG)
  set(TESTS_OUTPUT_DIR ${EXECUTABLE_OUTPUT_PATH}/tests/$<CONFIG>/ CACHE INTERNAL "" FORCE)
else()
  set(TESTS_OUTPUT_DIR ${EXECUTABLE_OUTPUT_PATH}/tests/ CACHE INTERNAL "" FORCE)
endif()


# -----------------------------------------------------------------------------
# Set Default Configuration Options

get_blender_version()

if(WIN32)
  add_definitions(
    # This is the app ID used for file registration, given it's used from several modules
    # there really is no nice way to get this information consistent without a global define.
    -DBLENDER_WIN_APPID="blender.${BLENDER_VERSION_MAJOR}.${BLENDER_VERSION_MINOR}"
    # This is the name that will be shown in the taskbar and OpenWith windows UI
    -DBLENDER_WIN_APPID_FRIENDLY_NAME="Blender ${BLENDER_VERSION_MAJOR}.${BLENDER_VERSION_MINOR}"
  )
endif()


if(${CMAKE_VERSION} VERSION_GREATER_EQUAL "3.19")
  # This changes the default value from Off to On, but will still allow people to manually change
  # this setting through their CMakeCache.txt if they desire to do so.
  set(CMAKE_OPTIMIZE_DEPENDENCIES ON CACHE INTERNAL "")
endif()

# -----------------------------------------------------------------------------
# Declare Options

# Blender internal features
option(WITH_BLENDER "Build blender (disable to build only Cycles stand-alone)." ON)
mark_as_advanced(WITH_BLENDER)

if(WIN32)
  option(WITH_BLENDER_THUMBNAILER "\
Build \"BlendThumb.dll\" helper for Windows explorer integration to support extracting \
thumbnails from `.blend` files."
    ON
  )
elseif(UNIX AND NOT APPLE)
  option(WITH_BLENDER_THUMBNAILER "\
Build stand-alone \"blender-thumbnailer\" command-line thumbnail extraction utility, \
intended for use by file-managers to extract PNG images from `.blend` files."
    ON
  )
elseif(APPLE)
  option(WITH_BLENDER_THUMBNAILER "\
Build \"blender-thumbnailer.appex\" extension for macOS Finder/ QuickLook to support viewing \
thumbnails from `.blend` files."
    ON
  )
endif()

option(WITH_INTERNATIONAL "Enable I18N (International fonts and text)" ON)

option(WITH_PYTHON "Enable Embedded Python API (only disable for development)" ON)
option(WITH_PYTHON_SECURITY "Disables execution of scripts within blend files by default" ON)
# Don't want people disabling this unless they really know what they are doing.
mark_as_advanced(WITH_PYTHON)
# Some distributions see this as a security issue, rather than have them patch it,
# make a build option.
mark_as_advanced(WITH_PYTHON_SECURITY)

option(WITH_PYTHON_SAFETY "\
Enable internal API error checking to track invalid data to prevent crash on access \
(at the expense of some efficiency, only enable for development)."
  OFF
)
mark_as_advanced(WITH_PYTHON_SAFETY)
option(WITH_PYTHON_MODULE "\
Enable building as a python module which runs without a user interface, \
like running regular blender in background mode (only enable for development), \
installs to PYTHON_SITE_PACKAGES (or CMAKE_INSTALL_PREFIX if WITH_INSTALL_PORTABLE is enabled)."
  OFF
)

option(WITH_BUILDINFO "\
Include extra build details (only disable for development & faster builds)"
  ON
)
set(BUILDINFO_OVERRIDE_DATE "" CACHE STRING "\
Use instead of the current date for reproducible builds (empty string disables this option)"
)
set(BUILDINFO_OVERRIDE_TIME "" CACHE STRING "\
Use instead of the current time for reproducible builds (empty string disables this option)"
)
set(CPACK_OVERRIDE_PACKAGENAME "" CACHE STRING "\
Use instead of the standard packagename (empty string disables this option)"
)
mark_as_advanced(CPACK_OVERRIDE_PACKAGENAME)
mark_as_advanced(BUILDINFO_OVERRIDE_DATE)
mark_as_advanced(BUILDINFO_OVERRIDE_TIME)

# CMAKE 3.28.2 has issues with the combination of PCH and unity builds, disable for now.
# upstream ticket https://gitlab.kitware.com/cmake/cmake/-/issues/25650
if(${CMAKE_VERSION} VERSION_GREATER_EQUAL "3.16" AND NOT ${CMAKE_VERSION} VERSION_EQUAL "3.28.2")
  option(WITH_UNITY_BUILD "\
Enable unity build for modules that support it to improve compile times.\n\
WARNING: this option allows files to be built without all necessary headers!\n
This option should be disabled before manipulating or removing headers."
    ON
  )
  mark_as_advanced(WITH_UNITY_BUILD)
else()
  set(WITH_UNITY_BUILD OFF)
endif()

if(COMMAND target_precompile_headers)
  # Disabling is needed for `./tools/utils_maintenance/code_clean.py` to function.
  option(WITH_COMPILER_PRECOMPILED_HEADERS "\
Use pre-compiled headers to speed up compilation."
    ON
  )
  mark_as_advanced(WITH_COMPILER_PRECOMPILED_HEADERS)

  if(WITH_CLANG_TIDY AND (CMAKE_COMPILER_IS_GNUCC OR APPLE))
    if(WITH_COMPILER_PRECOMPILED_HEADERS)
      message(STATUS
        "Clang-Tidy and the current compiler's precompiled headers are incompatible, disabling precompiled headers."
      )
      set(WITH_COMPILER_PRECOMPILED_HEADERS OFF)
    endif()
  endif()

  if(NOT WITH_COMPILER_PRECOMPILED_HEADERS)
    set(CMAKE_DISABLE_PRECOMPILE_HEADERS ON)
  endif()
endif()

option(WITH_IK_ITASC "\
Enable ITASC IK solver (only disable for development & for incompatible C++ compilers)"
  ON
)
option(WITH_IK_SOLVER "\
Enable Legacy IK solver (only disable for development)"
  ON
)
option(WITH_FFTW3 "Enable FFTW3 support (Used for smoke, ocean sim, glare, and audio effects)" ON)
option(WITH_PUGIXML "Enable PugiXML support (Used for OpenImageIO, Grease Pencil SVG export)" ON)
option(WITH_BULLET "Enable Bullet (Physics Engine)" ON)
option(WITH_SYSTEM_BULLET "\
Use the systems bullet library (currently unsupported due to missing features in upstream!)"
  OFF
)
mark_as_advanced(WITH_SYSTEM_BULLET)
option(WITH_OPENCOLORIO "Enable OpenColorIO color management" ON)

set(_option_default ON)
if(APPLE)
  # There's no OpenXR runtime in sight for macOS, neither is code well
  # tested there -> disable it by default.
  set(_option_default OFF)
endif()
option(WITH_XR_OPENXR "Enable VR features through the OpenXR specification" ${_option_default})
if(APPLE)
  mark_as_advanced(WITH_XR_OPENXR)
endif()
unset(_option_default)

option(WITH_GMP "Enable features depending on GMP (Exact Boolean)" ON)

option(WITH_GAMEENGINE    "Enable Game Engine" ON)

option(WITH_GAMEENGINE_SECURITY "Disable game engine python debugging tools" OFF)
mark_as_advanced(WITH_GAMEENGINE_SECURITY)

if(APPLE)
  set(WITH_GAMEENGINE_DECKLINK OFF)
else()
  option(WITH_GAMEENGINE_DECKLINK "Support BlackMagicDesign DeckLink cards in the Game Engine" ON)
endif()

option(WITH_GAMEENGINE_BPPLAYER "Enable Blend encrypted (from BPPlayer application) reading capabilities" ON)
mark_as_advanced(WITH_GAMEENGINE_BPPLAYER)

option(WITH_PLAYER        "Build Player" ON)
option(WITH_OPENIMAGEDENOISE "Enable the OpenImageDenoise compositing node" ON)

option(WITH_OPENSUBDIV "Enable OpenSubdiv for surface subdivision" ON)

option(WITH_POTRACE "Enable features relying on potrace" ON)
option(WITH_OPENVDB "Enable features relying on OpenVDB" ON)
option(WITH_OPENVDB_BLOSC "\
Enable blosc compression for OpenVDB, only enable if OpenVDB was built with blosc support"
  ON
)
option(WITH_OPENVDB_3_ABI_COMPATIBLE "\
Assume OpenVDB library has been compiled with version 3 ABI compatibility"
  OFF
)
mark_as_advanced(WITH_OPENVDB_3_ABI_COMPATIBLE)
option(WITH_NANOVDB "Enable usage of NanoVDB data structure for rendering on the GPU" ON)
option(WITH_HARU "Enable features relying on Libharu (Grease pencil PDF export)" ON)

# GHOST Windowing Library Options
option(WITH_GHOST_DEBUG "Enable debugging output for the GHOST library" OFF)
mark_as_advanced(WITH_GHOST_DEBUG)

option(WITH_GHOST_SDL "\
Enable building Blender against SDL for windowing rather than the native APIs"
  OFF
)
mark_as_advanced(WITH_GHOST_SDL)

if(UNIX AND NOT (APPLE OR HAIKU))
  option(WITH_GHOST_X11 "Enable building Blender against X11 for windowing" ON)
  mark_as_advanced(WITH_GHOST_X11)

  option(WITH_GHOST_WAYLAND "Enable building Blender against Wayland for windowing" ON)
  mark_as_advanced(WITH_GHOST_WAYLAND)

  if(WITH_GHOST_WAYLAND)
    option(WITH_GHOST_WAYLAND_LIBDECOR "Optionally build with LibDecor window decorations" ON)
    mark_as_advanced(WITH_GHOST_WAYLAND_LIBDECOR)

    option(WITH_GHOST_WAYLAND_DYNLOAD "Enable runtime dynamic WAYLAND libraries loading" ON)
    mark_as_advanced(WITH_GHOST_WAYLAND_DYNLOAD)

    set(WITH_GHOST_WAYLAND_APP_ID "" CACHE STRING "\
The application ID used for Blender (use default when an empty string), \
this can be used to differentiate Blender instances by version or branch for example."
    )
    mark_as_advanced(WITH_GHOST_WAYLAND_APP_ID)
  endif()
endif()

if(WITH_GHOST_X11)
  option(WITH_GHOST_XDND "Enable drag'n'drop support on X11 using XDND protocol" ON)
endif()

# Misc...
option(WITH_HEADLESS "Build without graphical support (renderfarm, server mode only)" OFF)
mark_as_advanced(WITH_HEADLESS)

option(WITH_QUADRIFLOW "Build with quadriflow remesher support" ON)

option(WITH_AUDASPACE "\
Build with blenders audio library (only disable if you know what you're doing!)"
  ON
)
option(WITH_SYSTEM_AUDASPACE "\
Build with external audaspace library installed on the system \
(only enable if you know what you're doing!)"
  OFF
)
mark_as_advanced(WITH_AUDASPACE)
mark_as_advanced(WITH_SYSTEM_AUDASPACE)

set_and_warn_dependency(WITH_AUDASPACE WITH_SYSTEM_AUDASPACE OFF)

option(WITH_OPENMP "Enable OpenMP (has to be supported by the compiler)" ON)
if(UNIX AND NOT APPLE)
  option(WITH_OPENMP_STATIC "Link OpenMP statically (only used by the release environment)" OFF)
  mark_as_advanced(WITH_OPENMP_STATIC)
elseif(WIN32 AND CMAKE_C_COMPILER_ID MATCHES "Clang" AND CMAKE_SYSTEM_PROCESSOR STREQUAL "ARM64")
  # At time of testing (LLVM 18.1.6) OMP is not included in public LLVM builds for Windows ARM64
  set(WITH_OPENMP OFF)
  set(WITH_OPENMP_STATIC OFF)
endif()

if(WITH_GHOST_X11)
  option(WITH_X11_XINPUT "Enable X11 Xinput (tablet support and unicode input)" ON)
  option(WITH_X11_XINERAMA  "Enable multi-monitor support" ON)
  option(WITH_X11_XF86VMODE "Enable X11 video mode switching" ON)
  option(WITH_X11_XFIXES "Enable X11 XWayland cursor warping workaround" ON)
endif()

if(UNIX AND NOT APPLE)
  option(WITH_SYSTEM_FREETYPE "Use the freetype library provided by the operating system" OFF)
  option(WITH_SYSTEM_EIGEN3 "Use the systems Eigen3 library" OFF)
else()
  set(WITH_SYSTEM_FREETYPE OFF)
  set(WITH_SYSTEM_EIGEN3 OFF)
endif()

if((NOT WITH_PYTHON_MODULE) AND (
      (WIN32 AND (CMAKE_SYSTEM_PROCESSOR STREQUAL "AMD64")) OR
      ((UNIX AND NOT APPLE) AND (CMAKE_SYSTEM_PROCESSOR STREQUAL "x86_64"))))
  option(WITH_CPU_CHECK "\
Report when a CPU is not compatible on startup \
instead of failing to start with an inscrutable error."
    ON
  )
  mark_as_advanced(WITH_CPU_CHECK)
else()
  set(WITH_CPU_CHECK OFF)
endif()

# Modifiers
option(WITH_MOD_FLUID "Enable Mantaflow Fluid Simulation Framework" ON)
option(WITH_MOD_REMESH "Enable Remesh Modifier" ON)
option(WITH_MOD_OCEANSIM "Enable Ocean Modifier" ON)

# UV solvers.
option(WITH_UV_SLIM "SLIM UV unwrapping solver" ON)

# Image format support
option(WITH_IMAGE_OPENEXR "Enable OpenEXR Support (http://www.openexr.com)" ON)
option(WITH_IMAGE_OPENJPEG "Enable OpenJpeg Support (http://www.openjpeg.org)" ON)
option(WITH_IMAGE_CINEON "Enable CINEON and DPX Image Support" ON)
option(WITH_IMAGE_WEBP "Enable WebP Image Support" ON)

# Audio/Video format support
option(WITH_CODEC_FFMPEG "Enable FFMPeg Support (http://ffmpeg.org)" ON)
option(WITH_CODEC_SNDFILE "Enable libsndfile Support (http://www.mega-nerd.com/libsndfile)" ON)

# Alembic support
option(WITH_ALEMBIC "Enable Alembic Support" ON)

# Universal Scene Description support
option(WITH_USD "Enable Universal Scene Description (USD) Support" ON)

# MaterialX
option(WITH_MATERIALX "Enable MaterialX Support" ON)

# Hydra render engine
option(WITH_HYDRA "Enable Hydra render engine" ON)

# RTL Languages, Complex Shaping, OpenType Features
option(WITH_FRIBIDI "Enable features relying on fribidi" OFF)
option(WITH_HARFBUZZ "Enable features relying on harfbuzz" OFF)

# 3D format support
# Disable opencollada when we don't have precompiled libs
option(WITH_OPENCOLLADA "Enable OpenCollada Support (http://www.opencollada.org)" ON)
option(WITH_IO_WAVEFRONT_OBJ "Enable Wavefront-OBJ 3D file format support (*.obj)" ON)
option(WITH_IO_PLY "Enable PLY 3D file format support (*.ply)" ON)
option(WITH_IO_STL "Enable STL 3D file format support (*.stl)" ON)
option(WITH_IO_GREASE_PENCIL "Enable grease-pencil file format IO (*.svg, *.pdf)" ON)

<<<<<<< HEAD
# Sound output/Joysticks
option(WITH_SDL "Enable SDL for sound/joysticks" ON)
=======
# Csv support
option(WITH_IO_CSV "Enable CSV file format support (*.csv)" ON)

# Sound output
option(WITH_SDL "Enable SDL for sound" OFF)
>>>>>>> ad4eb66f
option(WITH_OPENAL "Enable OpenAL Support (http://www.openal.org)" ON)
if(APPLE)
  option(WITH_COREAUDIO "Enable CoreAudio for audio support on macOS" ON)
else()
  set(WITH_COREAUDIO OFF)
endif()
if(NOT WIN32)
  set(_option_default ON)
  if(APPLE)
    set(_option_default OFF)
  endif()
  option(WITH_JACK "Enable JACK Support (http://www.jackaudio.org)" ${_option_default})
  unset(_option_default)
  option(WITH_JACK_DYNLOAD "Enable runtime dynamic JACK libraries loading" OFF)
else()
  set(WITH_JACK OFF)
endif()
if(UNIX AND NOT APPLE)
  option(WITH_PULSEAUDIO "Enable PulseAudio for audio support on Linux" ON)
  option(WITH_PULSEAUDIO_DYNLOAD "Enable runtime dynamic PulseAudio libraries loading" OFF)
  option(WITH_PIPEWIRE "Enable Pipewire for audio support on Linux" ON)
  option(WITH_PIPEWIRE_DYNLOAD "Enable runtime dynamic Pipewire libraries loading" OFF)
else()
  set(WITH_PULSEAUDIO OFF)
  set(WITH_PIPEWIRE OFF)
endif()
if(WIN32)
  option(WITH_WASAPI "Enable Windows Audio Sessions API for audio support on Windows" ON)
else()
  set(WITH_WASAPI OFF)
endif()

# Compression
option(WITH_LZO "Enable fast LZO compression (used for pointcache)" ON)
option(WITH_LZMA "Enable best LZMA compression, (used for pointcache)" ON)
if(UNIX AND NOT APPLE)
  option(WITH_SYSTEM_LZO "Use the system LZO library" OFF)
endif()
option(WITH_DRACO "Enable Draco mesh compression Python module (used for glTF)" ON)

# Camera/motion tracking
option(WITH_LIBMV "Enable Libmv structure from motion library" ON)
option(WITH_LIBMV_SCHUR_SPECIALIZATIONS "Enable fixed-size schur specializations." ON)
mark_as_advanced(WITH_LIBMV_SCHUR_SPECIALIZATIONS)

# Logging/unbit test libraries.
option(WITH_SYSTEM_GFLAGS "Use system-wide Gflags instead of a bundled one" OFF)
option(WITH_SYSTEM_GLOG "Use system-wide Glog instead of a bundled one" OFF)
mark_as_advanced(WITH_SYSTEM_GFLAGS)
mark_as_advanced(WITH_SYSTEM_GLOG)

# Freestyle
option(WITH_FREESTYLE "Enable Freestyle (advanced edges rendering)" ON)

# Libraries.
if(UNIX AND NOT APPLE)
  # Optionally build without pre-compiled libraries.
  # NOTE: this could be supported on all platforms however in practice UNIX is the only platform
  # that has good support for detecting installed libraries.
  option(WITH_LIBS_PRECOMPILED "\
Detect and link against pre-compiled libraries (typically found under \"../lib/\"). \
Disabling this option will use the system libraries although cached paths \
that point to pre-compiled libraries will be left as-is."
    ON
  )
  mark_as_advanced(WITH_LIBS_PRECOMPILED)

  option(WITH_STATIC_LIBS "\
Try to link with static libraries, as much as possible, \
to make blender more portable across distributions"
    OFF
  )
endif()

# Misc
if(WIN32 OR APPLE OR ((UNIX AND (NOT HAIKU)) AND WITH_GHOST_WAYLAND))
  option(WITH_INPUT_IME "Enable Input Method Editor (IME) for complex Asian character input" ON)
else()
  set(WITH_INPUT_IME OFF)
endif()
option(WITH_INPUT_NDOF "Enable NDOF input devices (SpaceNavigator and friends)" ON)
# On Windows and for the Blender application on macOS, portable install
# is the only supported installation type, so there is no option.
if(UNIX AND (NOT APPLE OR WITH_PYTHON_MODULE))
  option(WITH_INSTALL_PORTABLE "\
Install redistributable runtime, otherwise install into CMAKE_INSTALL_PREFIX"
    ON
  )
endif()

option(WITH_PYTHON_INSTALL "Copy system python into the blender install directory" ON)

option(WITH_INSTALL_COPYRIGHT "\
Copy the official Blender Authors's copyright.txt into the Blender install directory"
  OFF
)
mark_as_advanced(WITH_INSTALL_COPYRIGHT)

if((WITH_AUDASPACE AND NOT WITH_SYSTEM_AUDASPACE) OR WITH_MOD_FLUID)
  option(WITH_PYTHON_NUMPY "Include NumPy in Blender (used by Audaspace and Mantaflow)" ON)
endif()

if(WIN32 OR APPLE)
  # Windows and macOS have this bundled with Python libraries.
elseif(WITH_PYTHON_INSTALL OR WITH_PYTHON_NUMPY)
  set(PYTHON_NUMPY_PATH "" CACHE PATH "\
Path to python site-packages or dist-packages containing 'numpy' module"
  )
  mark_as_advanced(PYTHON_NUMPY_PATH)
  set(PYTHON_NUMPY_INCLUDE_DIRS "" CACHE PATH "Path to the include directory of the NumPy module")
  mark_as_advanced(PYTHON_NUMPY_INCLUDE_DIRS)
endif()
if(WITH_PYTHON_INSTALL)
  option(WITH_PYTHON_INSTALL_NUMPY "Copy system NumPy into the blender install directory" ON)

  if(UNIX AND NOT APPLE)
    option(WITH_PYTHON_INSTALL_REQUESTS "\
Copy system requests into the blender install directory"
      ON
    )
    set(PYTHON_REQUESTS_PATH "" CACHE PATH "\
Path to python site-packages or dist-packages containing 'requests' module"
    )
    mark_as_advanced(PYTHON_REQUESTS_PATH)
  endif()

  option(WITH_PYTHON_INSTALL_ZSTANDARD "Copy zstandard into the blender install directory" ON)
  set(PYTHON_ZSTANDARD_PATH "" CACHE PATH "\
Path to python site-packages or dist-packages containing 'zstandard' module"
  )
  mark_as_advanced(PYTHON_ZSTANDARD_PATH)
endif()

option(WITH_CPU_SIMD "Enable SIMD instruction if they're detected on the host machine" ON)
mark_as_advanced(WITH_CPU_SIMD)

# Cycles
option(WITH_CYCLES "Enable Cycles Render Engine" ON)
option(WITH_CYCLES_OSL "Build Cycles with OpenShadingLanguage support" ON)
option(WITH_CYCLES_PATH_GUIDING "Build Cycles with path guiding support" ON)
option(WITH_CYCLES_EMBREE "Build Cycles with Embree support" ON)
option(WITH_CYCLES_LOGGING "Build Cycles with logging support" ON)
option(WITH_CYCLES_DEBUG "Build Cycles with options useful for debugging (e.g., MIS)" OFF)

option(WITH_CYCLES_STANDALONE "Build Cycles standalone application" OFF)
option(WITH_CYCLES_STANDALONE_GUI "Build Cycles standalone with GUI" OFF)
option(WITH_CYCLES_PRECOMPUTE "Build Cycles data precomputation tool" OFF)

option(WITH_CYCLES_HYDRA_RENDER_DELEGATE "Build Cycles Hydra render delegate" OFF)

option(WITH_CYCLES_DEBUG_NAN "\
Build Cycles with additional asserts for detecting NaNs and invalid values"
  OFF
)
option(WITH_CYCLES_NATIVE_ONLY "\
Build Cycles with native kernel only (which fits current CPU, use for development only)"
  OFF
)
option(WITH_CYCLES_KERNEL_ASAN "\
Build Cycles kernels with address sanitizer when WITH_COMPILER_ASAN is on, even if it's very slow"
  OFF
)
set(CYCLES_TEST_DEVICES CPU CACHE STRING "\
Run regression tests on the specified device types (CPU CUDA OPTIX HIP HIP-RT METAL METAL-RT ONEAPI ONEAPI-RT)"
)
option(WITH_CYCLES_TEST_OSL "\
Run additional Cycles test with OSL enabled"
  OFF
)
mark_as_advanced(WITH_CYCLES_KERNEL_ASAN)
mark_as_advanced(WITH_CYCLES_LOGGING)
mark_as_advanced(WITH_CYCLES_DEBUG_NAN)
mark_as_advanced(WITH_CYCLES_NATIVE_ONLY)
mark_as_advanced(WITH_CYCLES_PRECOMPUTE)
mark_as_advanced(CYCLES_TEST_DEVICES)
mark_as_advanced(WITH_CYCLES_TEST_OSL)

# NVIDIA CUDA & OptiX
if(NOT APPLE AND NOT (WIN32 AND CMAKE_SYSTEM_PROCESSOR STREQUAL "ARM64"))
  option(WITH_CYCLES_DEVICE_CUDA "Enable Cycles NVIDIA CUDA compute support" ON)
  option(WITH_CYCLES_DEVICE_OPTIX "Enable Cycles NVIDIA OptiX support" ON)
  mark_as_advanced(WITH_CYCLES_DEVICE_CUDA)

  option(WITH_CYCLES_CUDA_BINARIES "Build Cycles NVIDIA CUDA binaries" OFF)
  set(CYCLES_CUDA_BINARIES_ARCH
    sm_30 sm_35 sm_37 sm_50 sm_52 sm_60 sm_61 sm_70 sm_75 sm_86 sm_89 sm_120 compute_75
    CACHE STRING "CUDA architectures to build binaries for"
  )
  option(WITH_CYCLES_CUDA_BUILD_SERIAL "\
Build cubins one after another (useful on machines with limited RAM)"
    OFF
  )
  option(WITH_CUDA_DYNLOAD "\
Dynamically load CUDA libraries at runtime (for developers, makes cuda-gdb work)"
    ON
  )

  set(OPTIX_ROOT_DIR "" CACHE PATH "\
Path to the OptiX SDK root directory, for building Cycles OptiX kernels."
  )
  set(CYCLES_RUNTIME_OPTIX_ROOT_DIR "" CACHE PATH "\
Path to the OptiX SDK root directory. \
When set, this path will be used at runtime to compile OptiX kernels."
  )

  mark_as_advanced(CYCLES_CUDA_BINARIES_ARCH)
  mark_as_advanced(WITH_CYCLES_CUDA_BUILD_SERIAL)
  mark_as_advanced(WITH_CUDA_DYNLOAD)
  mark_as_advanced(OPTIX_ROOT_DIR)
  mark_as_advanced(CYCLES_RUNTIME_OPTIX_ROOT_DIR)
endif()

# AMD HIP
if(NOT APPLE AND NOT (WIN32 AND CMAKE_SYSTEM_PROCESSOR STREQUAL "ARM64"))
  option(WITH_CYCLES_DEVICE_HIP "Enable Cycles AMD HIP support" ON)
  option(WITH_CYCLES_HIP_BINARIES "Build Cycles AMD HIP binaries" OFF)
  # We only support RDNA1 (gfx101X) and newer. Vega and older generations have rendering artifacts and crashing issues.
  set(CYCLES_HIP_BINARIES_ARCH
    gfx1010 gfx1011 gfx1012
    gfx1030 gfx1031 gfx1032 gfx1034 gfx1035 gfx1036
    gfx1100 gfx1101 gfx1102 gfx1103 gfx1150 gfx1151
    CACHE STRING "AMD HIP architectures to build binaries for"
  )
  mark_as_advanced(WITH_CYCLES_DEVICE_HIP)
  mark_as_advanced(CYCLES_HIP_BINARIES_ARCH)

  option(WITH_CYCLES_DEVICE_HIPRT "Enable Cycles AMD HIPRT support" OFF)
  mark_as_advanced(WITH_CYCLES_DEVICE_HIPRT)
endif()

# Apple Metal
if(APPLE)
  option(WITH_CYCLES_DEVICE_METAL "Enable Cycles Apple Metal compute support" ON)
endif()

# oneAPI
if(NOT APPLE AND NOT (WIN32 AND CMAKE_SYSTEM_PROCESSOR STREQUAL "ARM64"))
  option(WITH_CYCLES_DEVICE_ONEAPI "Enable Cycles oneAPI compute support" OFF)
  option(WITH_CYCLES_ONEAPI_BINARIES "\
Enable Ahead-Of-Time compilation for Cycles oneAPI device"
    OFF
  )
  option(WITH_CYCLES_ONEAPI_HOST_TASK_EXECUTION "\
Switch target of oneAPI implementation from SYCL devices to Host Task (single thread on CPU). \
This option is only for debugging purposes."
    OFF
  )

  # https://www.intel.com/content/www/us/en/develop/documentation/oneapi-dpcpp-cpp-compiler-dev-guide-and-reference/top/compilation/ahead-of-time-compilation.html
  # The supported devices can be retrieved from `ocloc` output when running
  # `ocloc compile --help`.
  set(CYCLES_ONEAPI_INTEL_BINARIES_ARCH dg2 mtl lnl bmg CACHE STRING "\
oneAPI Intel GPU architectures to build binaries for"
  )
  set(CYCLES_ONEAPI_SYCL_TARGETS spir64 spir64_gen CACHE STRING "\
oneAPI targets to build AOT binaries for"
  )

  mark_as_advanced(WITH_CYCLES_ONEAPI_HOST_TASK_EXECUTION)
  mark_as_advanced(CYCLES_ONEAPI_INTEL_BINARIES_ARCH)
  mark_as_advanced(CYCLES_ONEAPI_SYCL_TARGETS)
endif()

# Draw Manager
option(WITH_DRAW_DEBUG "Add extra debug capabilities to Draw Manager" OFF)
mark_as_advanced(WITH_DRAW_DEBUG)

# LLVM
option(WITH_LLVM "Use LLVM" OFF)
option(LLVM_STATIC "Link with LLVM static libraries" OFF)
mark_as_advanced(LLVM_STATIC)
option(WITH_CLANG "Use Clang" OFF)

# disable for now, but plan to support on all platforms eventually
option(WITH_MEM_JEMALLOC "Enable malloc replacement (http://www.canonware.com/jemalloc)" ON)
mark_as_advanced(WITH_MEM_JEMALLOC)

# currently only used for BLI_mempool
option(WITH_MEM_VALGRIND "Enable extended valgrind support for better reporting" OFF)
mark_as_advanced(WITH_MEM_VALGRIND)

option(WITH_ASSERT_ABORT "Call abort() when raising an assertion through BLI_assert()" ON)
mark_as_advanced(WITH_ASSERT_ABORT)

option(WITH_ASSERT_RELEASE "Build with asserts enabled even for non-debug configurations" OFF)
mark_as_advanced(WITH_ASSERT_RELEASE)

if(UNIX OR (CMAKE_GENERATOR MATCHES "^Visual Studio.+"))
  option(WITH_CLANG_TIDY "\
Use Clang Tidy to analyze the source code \
(only enable for development on Linux using Clang, or Windows using the Visual Studio IDE)"
    OFF
  )
  mark_as_advanced(WITH_CLANG_TIDY)
endif()

option(WITH_BOOST "Enable features depending on boost" ON)
option(WITH_TBB "\
Enable multi-threading. TBB is also required for features such as Cycles, OpenVDB and USD"
  ON
)

# TBB malloc is only supported on for windows currently
if(WIN32 AND NOT CMAKE_SYSTEM_PROCESSOR STREQUAL "ARM64")
  option(WITH_TBB_MALLOC_PROXY "Enable the TBB malloc replacement" ON)
endif()

option(WITH_EXPERIMENTAL_FEATURES "Enable experimental features" ON)

# This should be turned off when Blender enter beta/rc/release
if("${BLENDER_VERSION_CYCLE}" STREQUAL "alpha" AND WITH_EXPERIMENTAL_FEATURES)
  set(WITH_EXPERIMENTAL_FEATURES ON)
else()
  set(WITH_EXPERIMENTAL_FEATURES OFF)
endif()

# Unit testing
option(WITH_GTESTS "Enable GTest unit testing" OFF)
option(WITH_GPU_RENDER_TESTS "\
Enable GPU render related unit testing (EEVEE, Workbench and Grease Pencil)"
  OFF
)
option(WITH_GPU_RENDER_TESTS_VULKAN "\
Enable GPU render related unit testing using Vulkan"
  OFF
)
mark_as_advanced(WITH_GPU_RENDER_TESTS_VULKAN)
option(WITH_GPU_RENDER_TESTS_SILENT "\
Run GPU render tests silently (finished tests will pass). \
Generated report will show failing tests"
  ON
)
option(WITH_GPU_BACKEND_TESTS "\
Enable GPU backend related unit testing"
  OFF
)
option(WITH_GPU_DRAW_TESTS "\
Enable GPU drawing related unit testing (draw manager)"
  OFF
)
option(WITH_GPU_COMPOSITOR_TESTS "Enable regression testing for GPU compositor" OFF)
if(UNIX AND NOT (APPLE OR HAIKU))
  option(WITH_UI_TESTS "\
Enable user-interface tests using a headless display server. \
Currently this depends on WITH_GHOST_WAYLAND and the weston compositor \
(Experimental)"
    OFF
  )
  option(WITH_LINUX_OFFICIAL_RELEASE_TESTS "\
Enable sanity check tests for the linux official release. \
These test are only relevant for checking that our offical Linux releases are portable and \
packaged properly. For example that we don't link to any unexpected system libraries."
    OFF
  )
else()
  # TODO: support running GUI tests on other platforms.
  set(WITH_UI_TESTS OFF)
  # TODO: We should probaby add more sanity checks for Windows and Mac as well
  set(WITH_LINUX_OFFICIAL_RELEASE_TESTS OFF)
endif()

# Enabled by default for typical use cases to speed up development cycles. However, when looking
# into threading or memory related issues (in dependency graph, out-of-bounds, etc) forcing single
# test per Blender instance could give much better clues about the root of the problem.
option(WITH_TESTS_BATCHED "\
Run multiple tests in a single Blender invocation, for faster test execution"
  ON
)
mark_as_advanced(WITH_TESTS_BATCHED)

option(WITH_TESTS_SINGLE_BINARY "\
Link GTest tests into a single binary. \
For faster overall build and less disk space, but slower individual test build"
  ON
)
mark_as_advanced(WITH_TESTS_SINGLE_BINARY)

# NOTE: All callers of this must add `TEST_PYTHON_EXE_EXTRA_ARGS` before any other arguments.
set(TEST_PYTHON_EXE "" CACHE PATH "Python executable to run unit tests")
mark_as_advanced(TEST_PYTHON_EXE)


# System python tests.
option(WITH_SYSTEM_PYTHON_TESTS "\
Enable tests validating some build-related scripts against the 'system' version of Python \
(buildbots currently can use significantly older versions of Python than Blender's)"
  OFF
)
mark_as_advanced(WITH_SYSTEM_PYTHON_TESTS)
# We could use `find_package (Python3 COMPONENTS Interpreter)` to set that value automatically.
# However, on some buildbots this will give the default python version of the current virtual environment,
# which may differ from the OS default python version.
# And it would set that global 'python3 exec path' CMake value for all CMake scripts, which could have
# unexpected and dangerous side effects.
# So this has to be set explicitly for all builders.
set(TEST_SYSTEM_PYTHON_EXE "" CACHE PATH "Python executable used to run 'system python' tests")
mark_as_advanced(TEST_SYSTEM_PYTHON_EXE)


# Documentation
if(UNIX AND NOT APPLE)
  option(WITH_DOC_MANPAGE "Create a manual page (Unix manpage)" OFF)
endif()


# GPU Module
option(WITH_RENDERDOC "Use Renderdoc API to capture frames" OFF)

option(WITH_GPU_SHADER_ASSERT "\
Globally enable in-shader asserts.
(Requires a debug build or setting GPU_FORCE_ENABLE_SHADER_PRINTF to 1)"
  OFF
)

mark_as_advanced(
  WITH_RENDERDOC
  WITH_GPU_SHADER_ASSERT
)

if(POLICY CMP0119)
  option(WITH_GPU_SHADER_CPP_COMPILATION "\
  Compiler shaders using C++. \
  Allows testing Metal compilation on other platform and enable C++ IDE support for shader code"
    OFF
  )
  mark_as_advanced(WITH_GPU_SHADER_CPP_COMPILATION)
else()
  set(WITH_GPU_SHADER_CPP_COMPILATION OFF)
endif()


# OpenGL
if(NOT APPLE)
  option(WITH_OPENGL_BACKEND "Enable OpenGL support as graphic backend" ON)
  mark_as_advanced(WITH_OPENGL_BACKEND)
else()
  set(WITH_OPENGL_BACKEND OFF)
endif()

# Vulkan
option(WITH_VULKAN_BACKEND "Enable Vulkan as graphics backend (experimental)" ON)
mark_as_advanced(WITH_VULKAN_BACKEND)
if(APPLE)
  option(WITH_VULKAN_MOLTENVK "Enable Vulkan over MoltenVK (development option)" OFF)
  mark_as_advanced(WITH_VULKAN_MOLTENVK)
endif()

if(APPLE AND NOT WITH_VULKAN_MOLTENVK)
  set(WITH_VULKAN_BACKEND OFF)
endif()
if(NOT WITH_EXPERIMENTAL_FEATURES)
  if(APPLE)
    set(WITH_VULKAN_MOLTENVK OFF)
    set(WITH_VULKAN_BACKEND OFF)
  endif()
endif()

# Metal
if(APPLE)
  option(WITH_METAL_BACKEND "\
Use Metal for graphics instead of (or as well as) OpenGL on macOS."
    ON
  )
  mark_as_advanced(WITH_METAL_BACKEND)
else()
  set(WITH_METAL_BACKEND OFF)
endif()

if(WIN32)
  getDefaultWindowsPrefixBase(CMAKE_GENERIC_PROGRAM_FILES)
  set(CPACK_INSTALL_PREFIX ${CMAKE_GENERIC_PROGRAM_FILES}/${})
endif()

option(WITH_STRSIZE_DEBUG "\
Ensure string operations on fixed size buffers \
(works well with with \"WITH_COMPILER_ASAN\" & valgrind to detect incorrect buffer size arguments)"
  OFF)
mark_as_advanced(WITH_STRSIZE_DEBUG)

# Compiler tool-chain.
if(UNIX AND NOT APPLE)
  if(CMAKE_COMPILER_IS_GNUCC)
    option(WITH_LINKER_GOLD "Use ld.gold linker which is usually faster than ld.bfd" ON)
    mark_as_advanced(WITH_LINKER_GOLD)
  endif()
  if(CMAKE_COMPILER_IS_GNUCC OR CMAKE_C_COMPILER_ID MATCHES "Clang")
    option(WITH_LINKER_LLD "Use ld.lld linker which is usually faster than ld.gold" OFF)
    mark_as_advanced(WITH_LINKER_LLD)
    option(WITH_LINKER_MOLD "Use ld.mold linker which is usually faster than ld.gold & ld.lld" OFF)
    mark_as_advanced(WITH_LINKER_MOLD)
  endif()
endif()

option(WITH_COMPILER_ASAN "\
Build and link against address sanitizer (only for Debug & RelWithDebInfo targets)."
  OFF
)
mark_as_advanced(WITH_COMPILER_ASAN)
option(WITH_COMPILER_ASAN_EXTERN "\
Build `extern` dependencies with address sanitizer when WITH_COMPILER_ASAN is on. \
Can cause linking issues due to too large binary size."
  OFF
)
mark_as_advanced(WITH_COMPILER_ASAN_EXTERN)
set_and_warn_incompatible(WITH_COMPILER_ASAN WITH_MEM_JEMALLOC OFF)
set_and_warn_incompatible(WITH_COMPILER_ASAN WITH_MEM_VALGRIND OFF)
set_and_warn_incompatible(WITH_COMPILER_ASAN_EXTERN WITH_MEM_JEMALLOC OFF)
set_and_warn_incompatible(WITH_COMPILER_ASAN_EXTERN WITH_MEM_VALGRIND OFF)

option(WITH_COMPILER_CODE_COVERAGE "\
Build and link with code coverage support (only for Debug targets)."
  OFF
)
mark_as_advanced(WITH_COMPILER_CODE_COVERAGE)

if(WITH_COMPILER_CODE_COVERAGE)
  if(NOT CMAKE_COMPILER_IS_GNUCC)
    message("WITH_COMPILER_CODE_COVERAGE only works with GCC currently.")
    set(WITH_COMPILER_CODE_COVERAGE OFF)
  endif()
endif()

if(WITH_COMPILER_CODE_COVERAGE)
  set(_code_coverage_defaults "--coverage")
  set(COMPILER_CODE_COVERAGE_CFLAGS ${_code_coverage_defaults} CACHE STRING "C flags for code coverage")
  mark_as_advanced(COMPILER_CODE_COVERAGE_CFLAGS)
  set(COMPILER_CODE_COVERAGE_CXXFLAGS ${_code_coverage_defaults} CACHE STRING "C++ flags for code coverage")
  mark_as_advanced(COMPILER_CODE_COVERAGE_CXXFLAGS)
  unset(_code_coverage_defaults)
endif()

if(CMAKE_COMPILER_IS_GNUCC OR CMAKE_C_COMPILER_ID MATCHES "Clang")
  if(WITH_COMPILER_ASAN)
    set(_asan_defaults "\
-fsanitize=address \
-fsanitize=bool \
-fsanitize=bounds \
-fsanitize=enum \
-fsanitize=float-cast-overflow \
-fsanitize=float-divide-by-zero \
-fsanitize=nonnull-attribute \
-fsanitize=returns-nonnull-attribute \
-fsanitize=signed-integer-overflow \
-fsanitize=undefined \
-fsanitize=vla-bound \
-fno-sanitize=alignment \
")

    if(MSVC)
      # clang-cl doesn't support all sanitizers, but leak and object-size give errors/warnings.
      set(_asan_defaults "${_asan_defaults}")
    elseif(APPLE)
      # AppleClang doesn't support all sanitizers, but leak gives error.
      # Build type is not known for multi-config generator, so don't add object-size sanitizer.
      if(CMAKE_BUILD_TYPE MATCHES "Debug" OR GENERATOR_IS_MULTI_CONFIG)
        # Silence the warning that object-size is not effective in -O0.
        set(_asan_defaults "${_asan_defaults}")
      else()
        string(APPEND _asan_defaults " -fsanitize=object-size")
      endif()
    elseif(CMAKE_COMPILER_IS_GNUCC)
      string(APPEND _asan_defaults " -fsanitize=leak -fsanitize=object-size")
    else()
      string(APPEND _asan_defaults " -fsanitize=leak")
    endif()

    set(COMPILER_ASAN_CFLAGS "${_asan_defaults}" CACHE STRING "C flags for address sanitizer")
    mark_as_advanced(COMPILER_ASAN_CFLAGS)
    set(COMPILER_ASAN_CXXFLAGS "${_asan_defaults}" CACHE STRING "C++ flags for address sanitizer")
    mark_as_advanced(COMPILER_ASAN_CXXFLAGS)

    unset(_asan_defaults)

    if(MSVC)
      find_library(
        COMPILER_ASAN_LIBRARY NAMES clang_rt.asan-x86_64
        PATHS
        [HKEY_LOCAL_MACHINE\\SOFTWARE\\Wow6432Node\\LLVM\\LLVM;]/lib/clang/7.0.0/lib/windows
        [HKEY_LOCAL_MACHINE\\SOFTWARE\\Wow6432Node\\LLVM\\LLVM;]/lib/clang/6.0.0/lib/windows
      )
      mark_as_advanced(COMPILER_ASAN_LIBRARY)
    elseif(APPLE)
      execute_process(COMMAND ${CMAKE_CXX_COMPILER}
        -print-file-name=lib
        OUTPUT_VARIABLE CLANG_LIB_DIR
      )
      string(STRIP "${CLANG_LIB_DIR}" CLANG_LIB_DIR)
      find_library(
        COMPILER_ASAN_LIBRARY
        NAMES
          libclang_rt.asan_osx_dynamic.dylib
        PATHS
          "${CLANG_LIB_DIR}/darwin/"
      )
      unset(CLANG_LIB_DIR)
      mark_as_advanced(COMPILER_ASAN_LIBRARY)
    elseif(CMAKE_COMPILER_IS_GNUCC)
      find_library(
        COMPILER_ASAN_LIBRARY asan ${CMAKE_C_IMPLICIT_LINK_DIRECTORIES}
      )
      mark_as_advanced(COMPILER_ASAN_LIBRARY)
    endif()

  endif()
endif()

if(CMAKE_COMPILER_IS_GNUCC OR CMAKE_C_COMPILER_ID MATCHES "Clang")
  option(WITH_COMPILER_SHORT_FILE_MACRO "\
Make paths in macros like __FILE__ relative to top level source and build directories."
    ON
  )
  mark_as_advanced(WITH_COMPILER_SHORT_FILE_MACRO)
endif()

if(WIN32)
  # Use hardcoded paths or find_package to find externals
  option(WITH_WINDOWS_FIND_MODULES "Use find_package to locate libraries" OFF)
  mark_as_advanced(WITH_WINDOWS_FIND_MODULES)

  # The python debugger in Visual Studio for has been broken for years
  # but the upstream project over at https://github.com/microsoft/PTVS
  # show hopeful signs of life once in a while, so there is hope that
  # at one point this will start working again. That being said people
  # do keep turning this option on and end up disappointed it isn't
  # working and they spend a whole bunch of time on trying to get it to
  # work. So for now rather than removing this functionality
  # completely, just disable it.

  if(WINDOWS_PYTHON_DEBUG)
    # No need for a python version check here, anything over python 3.6 isn't working.
    message(WARNING "Unsupported python version for VS debugger, disabling WINDOWS_PYTHON_DEBUG")
    set(WINDOWS_PYTHON_DEBUG OFF)
  endif()

  # option(WINDOWS_PYTHON_DEBUG "\
  # Include the files needed for debugging python scripts with visual studio 2017+."
  #   OFF
  # )
  # mark_as_advanced(WINDOWS_PYTHON_DEBUG)

  option(WITH_WINDOWS_BUNDLE_CRT "Bundle the C runtime for install free distribution." ON)
  mark_as_advanced(WITH_WINDOWS_BUNDLE_CRT)

  option(WITH_WINDOWS_EXTERNAL_MANIFEST "Use external manifest files" OFF)
  mark_as_advanced(WITH_WINDOWS_EXTERNAL_MANIFEST)

  option(WITH_WINDOWS_SCCACHE "Use sccache to speed up builds (Ninja builder only)" OFF)
  mark_as_advanced(WITH_WINDOWS_SCCACHE)

  option(WITH_WINDOWS_RELEASE_PDB "\
Generate a pdb file for client side stacktraces for release builds"
    ON
  )
  mark_as_advanced(WITH_WINDOWS_RELEASE_PDB)

  option(WITH_WINDOWS_RELEASE_STRIPPED_PDB "Use a stripped PDB file for release builds" ON)
  mark_as_advanced(WITH_WINDOWS_RELEASE_STRIPPED_PDB)

  option(WITH_WINDOWS_7 "The executable supports Windows 7. It needs additional libraries" OFF)
  mark_as_advanced(WITH_WINDOWS_7)
endif()

if(WIN32 OR XCODE)
  option(IDE_GROUP_SOURCES_IN_FOLDERS "\
Organize the source files in filters matching the source directory."
    ON
  )
  mark_as_advanced(IDE_GROUP_SOURCES_IN_FOLDERS)

  option(IDE_GROUP_PROJECTS_IN_FOLDERS "\
Organize the projects according to source directory structure."
    ON
  )
  mark_as_advanced(IDE_GROUP_PROJECTS_IN_FOLDERS)

  if(IDE_GROUP_PROJECTS_IN_FOLDERS)
    set_property(GLOBAL PROPERTY USE_FOLDERS ON)
  endif()
endif()

if(UNIX)
  # See WITH_WINDOWS_SCCACHE for Windows.
  option(WITH_COMPILER_CCACHE "\
Use ccache to improve rebuild times (Works with Ninja, Makefiles and Xcode)"
    OFF
  )
  mark_as_advanced(WITH_COMPILER_CCACHE)
endif()

# The following only works with the Ninja generator in CMake >= 3.0.
if("${CMAKE_GENERATOR}" MATCHES "Ninja")
  option(WITH_NINJA_POOL_JOBS "\
Enable Ninja pools of jobs, to try to ease building on machines with 16GB of RAM or less \
(if not yet defined, will try to set best values based on detected machine specifications)."
    ON
  )
  mark_as_advanced(WITH_NINJA_POOL_JOBS)
endif()

# Installation process.
set(POSTINSTALL_SCRIPT "" CACHE FILEPATH "Run given CMake script after installation process")
mark_as_advanced(POSTINSTALL_SCRIPT)

set(POSTCONFIGURE_SCRIPT "" CACHE FILEPATH "\
Run given CMake script as the last step of CMake configuration"
)
mark_as_advanced(POSTCONFIGURE_SCRIPT)

# end option(...)



# By default we want to install to the directory we are compiling our executables
# unless specified otherwise, which we currently do not allow
if(CMAKE_INSTALL_PREFIX_INITIALIZED_TO_DEFAULT)
  if(WIN32)
    set(CMAKE_INSTALL_PREFIX ${EXECUTABLE_OUTPUT_PATH}/\${BUILD_TYPE} CACHE PATH "\
default install path"
      FORCE
    )
  elseif(APPLE)
    set(CMAKE_INSTALL_PREFIX ${EXECUTABLE_OUTPUT_PATH}/\${BUILD_TYPE} CACHE PATH "\
default install path"
      FORCE
    )
  else()
    if(WITH_INSTALL_PORTABLE)
      set(CMAKE_INSTALL_PREFIX ${EXECUTABLE_OUTPUT_PATH} CACHE PATH "default install path" FORCE)
    endif()
  endif()
endif()

# Effective install path including config directory, as a generator expression.
get_property(GENERATOR_IS_MULTI_CONFIG GLOBAL PROPERTY GENERATOR_IS_MULTI_CONFIG)
if(GENERATOR_IS_MULTI_CONFIG)
  string(
    REPLACE "\${BUILD_TYPE}" "$<CONFIG>"
    CMAKE_INSTALL_PREFIX_WITH_CONFIG ${CMAKE_INSTALL_PREFIX}
  )
else()
  string(
    REPLACE "\${BUILD_TYPE}" ""
    CMAKE_INSTALL_PREFIX_WITH_CONFIG ${CMAKE_INSTALL_PREFIX}
  )
endif()

if(WIN32 AND WITH_WINDOWS_7)
  # UPBGE modification for Windows 7
  set(CMAKE_SYSTEM_VERSION 10.0 (latest installed version))
endif ()

# Apple

if(APPLE)
  include(platform_apple_xcode)
endif()


# -----------------------------------------------------------------------------
# Check for Conflicting/Unsupported Configurations

option(WITH_STRICT_BUILD_OPTIONS "\
When requirements for a build option are not met, error instead of disabling the option."
  OFF
)

if(NOT WITH_BLENDER AND NOT WITH_PLAYER AND NOT WITH_CYCLES_STANDALONE AND NOT WITH_CYCLES_HYDRA_RENDER_DELEGATE)
  message(FATAL_ERROR
    "At least one of WITH_BLENDER or WITH_CYCLES_STANDALONE "
    "or WITH_CYCLES_HYDRA_RENDER_DELEGATE "
    "must be enabled, nothing to do!"
  )
endif()

set_and_warn_dependency(WITH_AUDASPACE WITH_OPENAL OFF)
set_and_warn_dependency(WITH_AUDASPACE WITH_COREAUDIO OFF)
set_and_warn_dependency(WITH_AUDASPACE WITH_JACK OFF)
set_and_warn_dependency(WITH_AUDASPACE WITH_PULSEAUDIO OFF)
set_and_warn_dependency(WITH_AUDASPACE WITH_WASAPI OFF)

if(NOT WITH_GAMEENGINE AND WITH_PLAYER)
	message(FATAL_ERROR "WITH_PLAYER requires WITH_GAMEENGINE")
endif()

if(NOT WITH_AUDASPACE)
	if(WITH_GAMEENGINE)
		message(FATAL_ERROR "WITH_GAMEENGINE requires WITH_AUDASPACE")
	endif()
endif()

if(NOT WITH_SDL AND WITH_GHOST_SDL)
  message(FATAL_ERROR "WITH_GHOST_SDL requires WITH_SDL")
endif()

# python module, needs some different options
if(WITH_PYTHON_MODULE AND WITH_PLAYER)
	message(FATAL_ERROR "WITH_PYTHON_MODULE requires WITH_PLAYER to be OFF")
endif()

if(WITH_PYTHON_MODULE AND WITH_PYTHON_INSTALL)
  message(FATAL_ERROR "WITH_PYTHON_MODULE requires WITH_PYTHON_INSTALL to be OFF")
endif()

set_and_warn_dependency(WITH_PYTHON WITH_CYCLES        OFF)
set_and_warn_dependency(WITH_PYTHON WITH_DRACO         OFF)
set_and_warn_dependency(WITH_PYTHON WITH_MOD_FLUID     OFF)

set_and_warn_dependency(WITH_PYTHON WITH_FREESTYLE     OFF) #UPBGE

# enable boost for cycles, audaspace or i18n
# otherwise if the user disabled

set_and_warn_dependency(WITH_BOOST WITH_OPENVDB        OFF)
set_and_warn_dependency(WITH_BOOST WITH_USD            OFF)
if(WITH_CYCLES)
  set_and_warn_dependency(WITH_BOOST   WITH_CYCLES_OSL          OFF)
  set_and_warn_dependency(WITH_PUGIXML WITH_CYCLES_OSL          OFF)
  set_and_warn_dependency(WITH_PUGIXML WITH_CYCLES_STANDALONE   OFF)
  set_and_warn_dependency(WITH_CYCLES_OSL WITH_CYCLES_TEST_OSL  OFF)
endif()

set_and_warn_dependency(WITH_TBB WITH_CYCLES            OFF)
set_and_warn_dependency(WITH_TBB WITH_USD               OFF)
set_and_warn_dependency(WITH_TBB WITH_OPENVDB           OFF)
set_and_warn_dependency(WITH_TBB WITH_MOD_FLUID         OFF)

# NanoVDB requires OpenVDB to convert the data structure
set_and_warn_dependency(WITH_OPENVDB WITH_NANOVDB       OFF)

# OpenVDB, Alembic and OSL uses 'half' or 'imath' from OpenEXR
set_and_warn_dependency(WITH_IMAGE_OPENEXR WITH_OPENVDB OFF)
set_and_warn_dependency(WITH_IMAGE_OPENEXR WITH_ALEMBIC OFF)
set_and_warn_dependency(WITH_IMAGE_OPENEXR WITH_CYCLES_OSL OFF)

# Hydra requires USD.
set_and_warn_dependency(WITH_USD WITH_HYDRA OFF)

# The Ocean modifier requires FFTW3.
set_and_warn_dependency(WITH_FFTW3 WITH_MOD_OCEANSIM OFF)

if(NOT WITH_CYCLES)
  set(WITH_CYCLES_OSL OFF)
endif()

# don't store paths to libs for portable distribution
if(WITH_INSTALL_PORTABLE)
  set(CMAKE_SKIP_BUILD_RPATH TRUE)
endif()

if(UNIX AND NOT (APPLE OR HAIKU))
  set_and_warn_incompatible(WITH_HEADLESS WITH_GHOST_WAYLAND OFF)
  set_and_warn_incompatible(WITH_HEADLESS WITH_GHOST_X11 OFF)
endif()
set_and_warn_incompatible(WITH_HEADLESS WITH_GHOST_SDL OFF)

if(WITH_INPUT_IME)
  set_and_warn_incompatible(WITH_HEADLESS WITH_INPUT_IME OFF)
  set_and_warn_incompatible(WITH_GHOST_SDL WITH_INPUT_IME OFF)
endif()

set_and_warn_incompatible(WITH_HEADLESS WITH_XR_OPENXR OFF)
set_and_warn_incompatible(WITH_GHOST_SDL WITH_XR_OPENXR OFF)

if(WITH_UI_TESTS)
  set_and_warn_dependency(WITH_GHOST_WAYLAND WITH_UI_TESTS OFF)
endif()

if(WITH_BUILDINFO)
  find_package(Git)
  set_and_warn_library_found("Git" GIT_FOUND WITH_BUILDINFO)
endif()

if(WITH_AUDASPACE)
  if(NOT WITH_SYSTEM_AUDASPACE)
    set(AUDASPACE_C_INCLUDE_DIRS
      "${CMAKE_SOURCE_DIR}/extern/audaspace/bindings/C"
      "${CMAKE_BINARY_DIR}/extern/audaspace"
    )
    set(AUDASPACE_PY_INCLUDE_DIRS
      "${CMAKE_SOURCE_DIR}/extern/audaspace/bindings"
    )
  endif()
endif()

# Auto-enable CUDA dynload if toolkit is not found.
if(WITH_CYCLES AND WITH_CYCLES_DEVICE_CUDA AND NOT WITH_CUDA_DYNLOAD)
  find_package(CUDA)
  if(NOT CUDA_FOUND)
    message(
      STATUS
      "CUDA toolkit not found, "
      "using dynamic runtime loading of libraries (WITH_CUDA_DYNLOAD) instead"
    )
    set(WITH_CUDA_DYNLOAD ON)
  endif()
endif()

if(WITH_CYCLES_DEVICE_HIP)
  # Currently HIP must be dynamically loaded, this may change in future toolkits
  set(WITH_HIP_DYNLOAD ON)
endif()


# -----------------------------------------------------------------------------
# Check if Sub-modules are Cloned

if(WITH_PYTHON)
  # While we have this as an '#error' in 'bpy_capi_utils.hh',
  # upgrading Python tends to cause confusion for users who build.
  # Give the error message early to make this more obvious.
  #
  # Do this before main 'platform_*' checks,
  # because UNIX will search for the old Python paths which may not exist.
  # giving errors about missing paths before this case is met.
  if(DEFINED PYTHON_VERSION AND "${PYTHON_VERSION}" VERSION_LESS "3.11")
    message(
      FATAL_ERROR
      "At least Python 3.11 is required to build, but found Python ${PYTHON_VERSION}"
    )
  endif()
endif()


# -----------------------------------------------------------------------------
# InitialIze Un-cached Vars, Avoid Unused Warning

# linux only, not cached
set(WITH_BINRELOC OFF)

# MACOSX only, set to avoid uninitialized
set(EXETYPE "")

# C/C++ flags
set(PLATFORM_CFLAGS)

# these are added to later on.
set(C_WARNINGS)
set(CXX_WARNINGS)

# NOTE: These flags are intended for situations where where it's impractical to
# suppress warnings by modifying the code or for code which is maintained externally.
# For GCC this typically means adding `-Wno-*` arguments to negate warnings
# that are useful in the general case.
set(C_REMOVE_STRICT_FLAGS)
set(CXX_REMOVE_STRICT_FLAGS)

# Libraries to link to targets in setup_platform_linker_libs
set(PLATFORM_LINKLIBS "")

# Added to target linker flags in setup_platform_linker_flags
# - CMAKE_EXE_LINKER_FLAGS
# - CMAKE_EXE_LINKER_FLAGS_DEBUG
set(PLATFORM_LINKFLAGS "")
set(PLATFORM_LINKFLAGS_DEBUG "")
set(PLATFORM_LINKFLAGS_RELEASE "")
set(PLATFORM_LINKFLAGS_EXECUTABLE "")

if(WITH_COMPILER_CODE_COVERAGE)
  string(APPEND CMAKE_C_FLAGS_DEBUG " ${COMPILER_CODE_COVERAGE_CFLAGS}")
  string(APPEND CMAKE_CXX_FLAGS_DEBUG " ${COMPILER_CODE_COVERAGE_CXXFLAGS}")
endif()

if(NOT CMAKE_BUILD_TYPE MATCHES "Release")
  if(WITH_COMPILER_ASAN)
    if(NOT APPLE)
      # Avoid passing address sanitizer compiler flags to `try_compile`.
      # Since linker flags are not set, all compiler checks and `find_package`
      # calls that rely on `try_compile` will fail.
      # See CMP0066 also.
      string(APPEND CMAKE_C_FLAGS_DEBUG " ${COMPILER_ASAN_CFLAGS}")
      string(APPEND CMAKE_C_FLAGS_RELWITHDEBINFO " ${COMPILER_ASAN_CFLAGS}")

      string(APPEND CMAKE_CXX_FLAGS_DEBUG " ${COMPILER_ASAN_CXXFLAGS}")
      string(APPEND CMAKE_CXX_FLAGS_RELWITHDEBINFO " ${COMPILER_ASAN_CXXFLAGS}")
    endif()
    if(MSVC)
      set(COMPILER_ASAN_LINKER_FLAGS "/FUNCTIONPADMIN:6")
    endif()

    if(APPLE AND COMPILER_ASAN_LIBRARY)
      string(REPLACE " " ";" _list_COMPILER_ASAN_CFLAGS ${COMPILER_ASAN_CFLAGS})
      set(_is_CONFIG_DEBUG "$<OR:$<CONFIG:Debug>,$<CONFIG:RelWithDebInfo>>")
      add_compile_options("$<${_is_CONFIG_DEBUG}:${_list_COMPILER_ASAN_CFLAGS}>")

      # Skip generation of the unwind tables, as they might require a lot of space when sanitizers
      # are enabled and not fit into the .eh_frame section. Disabling the unwind tables might have
      # side effects on code which does frame walking, such as
      #   - backtrace()
      #   - __attribute__((__cleanup__(f)))
      #   - __builtin_return_address(n), for n > 0
      #   - pthread_cleanup_push when it is implemented using __attribute__((__cleanup__(f)))
      # It should not have affect on debugging, since it uses -g flag which generates debugging
      # tables in the .debug_frame section.
      # At the time of adding these flags calling backtrace() from C code on Apple M2 did not
      # affect on the printed backtrace, and exception handling was correct as well.
      #
      # Related discussion:
      #  https://stackoverflow.com/questions/26300819
      add_compile_options("$<${_is_CONFIG_DEBUG}:-fno-unwind-tables>")
      add_compile_options("$<${_is_CONFIG_DEBUG}:-fno-asynchronous-unwind-tables>")

      add_compile_options("$<${_is_CONFIG_DEBUG}:-fno-omit-frame-pointer>")
      add_link_options("$<${_is_CONFIG_DEBUG}:-fno-omit-frame-pointer;-fsanitize=address>")
      unset(_list_COMPILER_ASAN_CFLAGS)
      unset(_is_CONFIG_DEBUG)
    elseif(COMPILER_ASAN_LIBRARY)
      set(PLATFORM_LINKLIBS "${PLATFORM_LINKLIBS};${COMPILER_ASAN_LIBRARY}")
      set(PLATFORM_LINKFLAGS "${COMPILER_ASAN_LIBRARY}")
      set(PLATFORM_LINKFLAGS_DEBUG "${COMPILER_ASAN_LIBRARY}")
      if(DEFINED COMPILER_ASAN_LINKER_FLAGS)
        set(PLATFORM_LINKFLAGS "${PLATFORM_LINKFLAGS} ${COMPILER_ASAN_LINKER_FLAGS}")
        set(PLATFORM_LINKFLAGS_DEBUG "${PLATFORM_LINKFLAGS_DEBUG} ${COMPILER_ASAN_LINKER_FLAGS}")
      endif()
    endif()
  endif()
endif()

# Test SIMD support, before platform includes to determine if sse2neon is needed.
if(WITH_CPU_SIMD)
  set(COMPILER_SSE42_FLAG)

  # Test Neon first since macOS Arm can compile and run x86-64 SSE binaries.
  test_neon_support()
  if(NOT SUPPORT_NEON_BUILD)
    test_sse_support(COMPILER_SSE42_FLAG)
  endif()
endif()


# ----------------------------------------------------------------------------
# Main Platform Checks
#
# - UNIX
# - WIN32
# - APPLE

if(UNIX AND NOT APPLE)
  include(platform_unix)
elseif(WIN32)
  include(platform_win32)
elseif(APPLE)
  include(platform_apple)
endif()


# -----------------------------------------------------------------------------
# Common Checks for Compatible Options

# Enable SIMD support if detected by `test_sse_support()` or `test_neon_support()`.
#
if(WITH_CPU_SIMD)
  if(SUPPORT_NEON_BUILD)
    # Neon
    if(SSE2NEON_FOUND)
      include_directories(SYSTEM "${SSE2NEON_INCLUDE_DIRS}")
      add_definitions(-DWITH_SSE2NEON)
    endif()
  else()
    # SSE
    if(SUPPORT_SSE42_BUILD)
      string(APPEND CMAKE_CXX_FLAGS " ${COMPILER_SSE42_FLAG}")
      string(APPEND CMAKE_C_FLAGS " ${COMPILER_SSE42_FLAG}")
      # MSVC doesn't define any of these and only does the AVX and higher flags.
      # For consistency we define these flags for MSVC.
      if(WIN32)
        add_compile_definitions(
          __MMX__
          __SSE__
          __SSE2__
          __SSE3__
          __SSE4_1__
          __SSE4_2__
        )
      endif()
    endif()
  endif()
endif()

# Print instructions used on first run.
if(FIRST_RUN)
  if(WITH_CPU_SIMD)
    if(SUPPORT_NEON_BUILD)
      if(SSE2NEON_FOUND)
        message(STATUS "Neon SIMD instructions enabled")
      else()
        message(STATUS "Neon SIMD instructions detected but unused, requires sse2neon")
      endif()
    elseif(SUPPORT_SSE42_BUILD)
      message(STATUS "SSE42 SIMD instructions enabled")
    else()
      message(STATUS "No SIMD instructions detected")
    endif()
  else()
    message(STATUS "SIMD instructions disabled")
  endif()
endif()

# set the endian define
if(MSVC)
  # for some reason this fails on msvc
  add_definitions(-D__LITTLE_ENDIAN__)

  # OSX-Note: as we do cross-compiling with specific set architecture,
  # endianness-detection and auto-setting is counterproductive
  # so we just set endianness according CMAKE_OSX_ARCHITECTURES

elseif(CMAKE_OSX_ARCHITECTURES MATCHES i386 OR
       CMAKE_OSX_ARCHITECTURES MATCHES x86_64 OR
       CMAKE_OSX_ARCHITECTURES MATCHES arm64)
  add_definitions(-D__LITTLE_ENDIAN__)
elseif(CMAKE_OSX_ARCHITECTURES MATCHES ppc OR CMAKE_OSX_ARCHITECTURES MATCHES ppc64)
  add_definitions(-D__BIG_ENDIAN__)

else()
  include(TestBigEndian)
  test_big_endian(_SYSTEM_BIG_ENDIAN)
  if(_SYSTEM_BIG_ENDIAN)
    add_definitions(-D__BIG_ENDIAN__)
  else()
    add_definitions(-D__LITTLE_ENDIAN__)
  endif()
  unset(_SYSTEM_BIG_ENDIAN)
endif()
if(WITH_IMAGE_OPENJPEG)
  # Special handling of Windows platform where openjpeg is always static.
  if(WIN32)
    set(OPENJPEG_DEFINES "-DOPJ_STATIC")
  else()
    set(OPENJPEG_DEFINES "")
  endif()
endif()

if(NOT WITH_SYSTEM_EIGEN3)
  set(EIGEN3_INCLUDE_DIRS ${CMAKE_SOURCE_DIR}/extern/Eigen3)
endif()

if(WITH_OPENVDB)
  list(APPEND OPENVDB_DEFINITIONS -DWITH_OPENVDB)

  if(WITH_OPENVDB_3_ABI_COMPATIBLE)
    list(APPEND OPENVDB_DEFINITIONS -DOPENVDB_3_ABI_COMPATIBLE)
  endif()

  # OpenVDB headers use deprecated TBB headers, silence warning.
  list(APPEND OPENVDB_DEFINITIONS -DTBB_SUPPRESS_DEPRECATED_MESSAGES=1)

  list(APPEND OPENVDB_INCLUDE_DIRS
    ${BOOST_INCLUDE_DIR}
    ${TBB_INCLUDE_DIRS}
    ${OPENEXR_INCLUDE_DIRS}
  )

  if(WITH_OPENVDB_BLOSC)
    list(APPEND OPENVDB_DEFINITIONS -DWITH_OPENVDB_BLOSC)
  endif()
endif()

# -----------------------------------------------------------------------------
# Configure Metal

if(WITH_METAL_BACKEND)
  add_definitions(-DWITH_METAL_BACKEND)

  # No need to add frameworks here, all the ones we need for Metal and
  # Metal-OpenGL Interop are already being added by
  # build_files/cmake/platform/platform_apple.cmake
endif()


# -----------------------------------------------------------------------------
# Configure OpenMP

if(WITH_OPENMP)
  if(NOT OPENMP_CUSTOM)
    find_package(OpenMP)
  endif()

  set_and_warn_library_found("OpenMP" OPENMP_FOUND WITH_OPENMP)

  if(OPENMP_FOUND)
    if(NOT WITH_OPENMP_STATIC)
      string(APPEND CMAKE_C_FLAGS " ${OpenMP_C_FLAGS}")
      string(APPEND CMAKE_CXX_FLAGS " ${OpenMP_CXX_FLAGS}")
      if(DEFINED OpenMP_LINKER_FLAGS)
        string(APPEND CMAKE_EXE_LINKER_FLAGS " ${OpenMP_LINKER_FLAGS}")
        string(APPEND CMAKE_MODULE_LINKER_FLAGS " ${OpenMP_LINKER_FLAGS}")
      endif()
    else()
      # Typically avoid adding flags as defines but we can't
      # pass OpenMP flags to the linker for static builds, meaning
      # we can't add any OpenMP related flags to CFLAGS variables
      # since they're passed to the linker as well.
      add_definitions("${OpenMP_C_FLAGS}")

      find_library_static(OpenMP_LIBRARIES gomp ${CMAKE_CXX_IMPLICIT_LINK_DIRECTORIES})
      mark_as_advanced(
        OpenMP_LIBRARIES
      )
    endif()
  endif()

  mark_as_advanced(
    OpenMP_C_FLAGS
    OpenMP_CXX_FLAGS
  )
endif()


# -----------------------------------------------------------------------------
# Configure Bullet

if(WITH_BULLET)
  if(WITH_SYSTEM_BULLET)
    find_package(Bullet)
    set_and_warn_library_found("Bullet" BULLET_FOUND WITH_BULLET)
  else()
    set(BULLET_INCLUDE_DIRS "${CMAKE_SOURCE_DIR}/extern/bullet2/src")
    set(BULLET_LIBRARIES "extern_bullet")
  endif()
endif()


# -----------------------------------------------------------------------------
# Configure Python

# Not currently supported due to different required Python link flags.
set_and_warn_incompatible(WITH_PYTHON_MODULE WITH_GTESTS OFF)


# -----------------------------------------------------------------------------
# Configure `GLog/GFlags`

if(WITH_LIBMV OR WITH_GTESTS OR (WITH_CYCLES AND WITH_CYCLES_LOGGING))
  if(WITH_SYSTEM_GFLAGS)
    find_package(Gflags)
    if(NOT GFLAGS_FOUND)
      message(FATAL_ERROR "System wide Gflags is requested but was not found")
    endif()
    # `FindGflags` does not define this, and we are not even sure what to use here.
    set(GFLAGS_DEFINES)
  else()
    set(GFLAGS_DEFINES
      -DGFLAGS_DLL_DEFINE_FLAG=
      -DGFLAGS_DLL_DECLARE_FLAG=
      -DGFLAGS_DLL_DECL=
    )
    set(GFLAGS_NAMESPACE "gflags")
    set(GFLAGS_LIBRARIES extern_gflags)
    set(GFLAGS_INCLUDE_DIRS "${PROJECT_SOURCE_DIR}/extern/gflags/src")
  endif()

  if(WITH_SYSTEM_GLOG)
    find_package(Glog)
    if(NOT GLOG_FOUND)
      message(FATAL_ERROR "System wide Glog is requested but was not found")
    endif()
    # `FindGlog` does not define this, and we are not even sure what to use here.
    set(GLOG_DEFINES)
  else()
    set(GLOG_DEFINES
      -DGOOGLE_GLOG_DLL_DECL=
    )
    set(GLOG_LIBRARIES extern_glog)
    if(WIN32)
      set(GLOG_INCLUDE_DIRS ${CMAKE_SOURCE_DIR}/extern/glog/src/windows)
    else()
      set(GLOG_INCLUDE_DIRS ${CMAKE_SOURCE_DIR}/extern/glog/include)
    endif()
  endif()
endif()

# -----------------------------------------------------------------------------
# Common dependency targets

include(dependency_targets)

# -----------------------------------------------------------------------------
# Ninja Job Limiting

# Extra limits to number of jobs running in parallel for some kind os tasks.
# Only supported by Ninja build system currently.

if("${CMAKE_GENERATOR}" MATCHES "Ninja" AND WITH_NINJA_POOL_JOBS)
  if(NOT NINJA_MAX_NUM_PARALLEL_COMPILE_JOBS AND
     NOT NINJA_MAX_NUM_PARALLEL_COMPILE_HEAVY_JOBS AND
     NOT NINJA_MAX_NUM_PARALLEL_LINK_JOBS)
    # Try to define good default values.
    # Max mem of heavy cpp files compilation: about 2.5GB
    # Max mem during linking: about 3.3GB
    cmake_host_system_information(RESULT _NUM_CORES QUERY NUMBER_OF_LOGICAL_CORES)
    # Note: this gives mem in MB.
    cmake_host_system_information(RESULT _TOT_MEM QUERY TOTAL_PHYSICAL_MEMORY)

    # Heuristics: Assume 8Gb of RAM is needed per heavy compile job.
    # Typical RAM peak usage of these is actually less than 3GB currently,
    # but this also accounts for the part of the physical RAM being used by other unrelated
    # processes on the system, and the part being used by the 'regular' compile and linking jobs.
    #
    # Also always cap heavy jobs amount to `number of available threads - 1`,
    # to ensure that even if there would be enough RAM, the machine never ends up
    # handling only heavy jobs at some point.
    # This can have annoying sides effects, like lack of output in the console for several
    # minutes, which can lead to a wrong detection of 'unresponsive' state by the build-bots e.g.
    #
    # Currently, these settings applied to a 64GB/16threads linux machine will use,
    # for a full build:
    #   - release build:
    #      * RAM: typically less than 20%, with some peaks at 25%.
    #      * CPU: over 90% of usage on average over the whole build time.
    #   - debug with ASAN build:
    #      * RAM: typically less than 40%, with some peaks at 50%.
    #      * CPU: over 90% of usage on average over the whole build time.
    math(EXPR _compile_heavy_jobs "${_TOT_MEM} / 8000")
    math(EXPR _compile_heavy_jobs_max "${_NUM_CORES} - 1")
    if(${_compile_heavy_jobs} GREATER ${_compile_heavy_jobs_max})
      set(_compile_heavy_jobs ${_compile_heavy_jobs_max})
    elseif(${_compile_heavy_jobs} LESS 1)
      set(_compile_heavy_jobs 1)
    endif()
    set(NINJA_MAX_NUM_PARALLEL_COMPILE_HEAVY_JOBS "${_compile_heavy_jobs}" CACHE STRING "\
Define the maximum number of concurrent heavy compilation jobs, for ninja build system \
(used for some targets which cpp files can take several GB each during compilation)."
      FORCE
    )
    mark_as_advanced(NINJA_MAX_NUM_PARALLEL_COMPILE_HEAVY_JOBS)
    set(_compile_heavy_jobs)
    set(_compile_heavy_jobs_max)

    # Heuristics: Assume 2Gb of RAM is needed per heavy compile job.
    # Typical RAM peak usage of these is actually way less than 1GB usually,
    # but this also accounts for the part of the physical RAM being used by other unrelated
    # processes on the system, and the part being used by the 'heavy' compile and linking jobs.
    #
    # If there are 'enough' cores available, cap the maximum number of regular jobs to
    # `number of cores - 1`, otherwise allow using all cores if there is enough RAM available.
    # This allows to ensure that the heavy jobs won't get starved by too many normal jobs,
    # since the former usually take a long time to process.
    math(EXPR _compile_jobs "${_TOT_MEM} / 2000")
    if(${_NUM_CORES} GREATER 3)
      math(EXPR _compile_jobs_max "${_NUM_CORES} - 1")
    else()
      set(_compile_jobs_max ${_NUM_CORES})
    endif()
    if(${_compile_jobs} GREATER ${_compile_jobs_max})
      set(_compile_jobs ${_compile_jobs_max})
    elseif(${_compile_jobs} LESS 1)
      set(_compile_jobs 1)
    endif()
    set(NINJA_MAX_NUM_PARALLEL_COMPILE_JOBS "${_compile_jobs}" CACHE STRING
        "Define the maximum number of concurrent compilation jobs, for ninja build system." FORCE)
    mark_as_advanced(NINJA_MAX_NUM_PARALLEL_COMPILE_JOBS)
    set(_compile_jobs)
    set(_compile_jobs_max)

    # In practice, even when there is RAM available,
    # this proves to be quicker than running in parallel (due to slow disks accesses).
    set(NINJA_MAX_NUM_PARALLEL_LINK_JOBS "1" CACHE STRING
        "Define the maximum number of concurrent link jobs, for ninja build system." FORCE)
    mark_as_advanced(NINJA_MAX_NUM_PARALLEL_LINK_JOBS)

    set(_NUM_CORES)
    set(_TOT_MEM)
  endif()

  if(NINJA_MAX_NUM_PARALLEL_COMPILE_JOBS)
    set_property(
      GLOBAL APPEND PROPERTY
      JOB_POOLS compile_job_pool=${NINJA_MAX_NUM_PARALLEL_COMPILE_JOBS}
    )
    set(CMAKE_JOB_POOL_COMPILE compile_job_pool)
  endif()

  if(NINJA_MAX_NUM_PARALLEL_COMPILE_HEAVY_JOBS)
    set_property(
      GLOBAL APPEND PROPERTY
      JOB_POOLS compile_heavy_job_pool=${NINJA_MAX_NUM_PARALLEL_COMPILE_HEAVY_JOBS}
    )
  endif()

  if(NINJA_MAX_NUM_PARALLEL_LINK_JOBS)
    set_property(
      GLOBAL APPEND PROPERTY
      JOB_POOLS link_job_pool=${NINJA_MAX_NUM_PARALLEL_LINK_JOBS}
    )
    set(CMAKE_JOB_POOL_LINK link_job_pool)
  endif()
endif()


# -----------------------------------------------------------------------------
# Extra Compile Flags

if(CMAKE_COMPILER_IS_GNUCC)

  add_check_c_compiler_flags(
    C_WARNINGS

    C_WARN_ALL -Wall
    C_WARN_ERROR_IMPLICIT_FUNCTION_DECLARATION -Werror=implicit-function-declaration

    # System headers sometimes do this, disable for now, was: `-Werror=strict-prototypes`.
    C_WARN_STRICT_PROTOTYPES -Wstrict-prototypes

    C_WARN_ERROR_RETURN_TYPE -Werror=return-type
    C_WARN_ERROR_VLA -Werror=vla
    C_WARN_MISSING_PROTOTYPES -Wmissing-prototypes
    C_WARN_NO_CHAR_SUBSCRIPTS -Wno-char-subscripts
    C_WARN_NO_UNKNOWN_PRAGMAS -Wno-unknown-pragmas
    C_WARN_POINTER_ARITH -Wpointer-arith
    C_WARN_UNUSED_PARAMETER -Wunused-parameter
    C_WARN_WRITE_STRINGS -Wwrite-strings
    C_WARN_LOGICAL_OP -Wlogical-op
    C_WARN_UNDEF -Wundef

    # Needs: `-Wuninitialized`.
    C_WARN_INIT_SELF -Winit-self

    C_WARN_MISSING_INCLUDE_DIRS -Wmissing-include-dirs
    C_WARN_NO_DIV_BY_ZERO -Wno-div-by-zero
    C_WARN_TYPE_LIMITS -Wtype-limits
    C_WARN_FORMAT_SIGN -Wformat-signedness
    C_WARN_RESTRICT -Wrestrict

    # Useful but too many false positives and inconvenient to suppress each occurrence.
    C_WARN_NO_STRINGOP_OVERREAD -Wno-stringop-overread
    C_WARN_NO_STRINGOP_OVERFLOW -Wno-stringop-overflow

    # C-only.
    C_WARN_NO_NULL -Wnonnull
    C_WARN_ABSOLUTE_VALUE -Wabsolute-value

    C_WARN_UNINITIALIZED -Wuninitialized
    C_WARN_REDUNDANT_DECLS -Wredundant-decls
    C_WARN_SHADOW -Wshadow

    # Disable because it gives warnings for printf() & friends.
    # C_WARN_DOUBLE_PROMOTION "-Wdouble-promotion -Wno-error=double-promotion"

    # Use `ATTR_FALLTHROUGH` macro to suppress.
    C_WARN_IMPLICIT_FALLTHROUGH -Wimplicit-fallthrough=5
  )

  if(NOT APPLE)
    add_check_c_compiler_flags(
      C_WARNINGS
      C_WARN_NO_ERROR_UNUSED_BUT_SET_VARIABLE -Wno-error=unused-but-set-variable
    )
  endif()

  add_check_cxx_compiler_flags(
    CXX_WARNINGS

    CXX_WARN_UNINITIALIZED -Wuninitialized
    CXX_WARN_REDUNDANT_DECLS -Wredundant-decls

    CXX_WARN_ALL -Wall
    CXX_WARN_NO_INVALID_OFFSETOF -Wno-invalid-offsetof
    CXX_WARN_NO_SIGN_COMPARE -Wno-sign-compare
    CXX_WARN_LOGICAL_OP -Wlogical-op

    # Needs: `-Wuninitialized`.
    CXX_WARN_INIT_SELF -Winit-self

    CXX_WARN_MISSING_INCLUDE_DIRS -Wmissing-include-dirs
    CXX_WARN_NO_DIV_BY_ZERO -Wno-div-by-zero
    CXX_WARN_TYPE_LIMITS -Wtype-limits
    CXX_WARN_ERROR_RETURN_TYPE -Werror=return-type
    CXX_WARN_NO_CHAR_SUBSCRIPTS -Wno-char-subscripts
    CXX_WARN_NO_UNKNOWN_PRAGMAS -Wno-unknown-pragmas
    CXX_WARN_POINTER_ARITH -Wpointer-arith
    CXX_WARN_UNUSED_PARAMETER -Wunused-parameter
    CXX_WARN_WRITE_STRINGS -Wwrite-strings
    CXX_WARN_UNDEF -Wundef
    CXX_WARN_COMMA_SUBSCRIPT -Wcomma-subscript
    CXX_WARN_FORMAT_SIGN -Wformat-signedness
    CXX_WARN_RESTRICT -Wrestrict
    CXX_WARN_NO_SUGGEST_OVERRIDE -Wno-suggest-override
    CXX_WARN_UNINITIALIZED -Wuninitialized

    # NOTE(@ideasman42): In GCC 13.2.1 on Linux this causes internal compiler errors.
    # The crashes can be resolved by disabling the flag per module (but not via pragmas).
    # However this also causes a type mix-up FreeStyle  (Blender & FreeStyle's `Curve`)
    # so it seems to impact GCC's the internal state enough that it's too risky to enable.
    # When this is resolved the check can be enabled for fixed GCC versions.
    #
    # Prevents linking errors with MSVC.
    # `CXX_WARN_MISMATCHED_TAGS -Wmismatched-tags`

    # Useful but too many false positives and inconvenient to suppress each occurrence.
    CXX_WARN_NO_STRINGOP_OVERREAD -Wno-stringop-overread
    CXX_WARN_NO_STRINGOP_OVERFLOW -Wno-stringop-overflow

    # Use `[[fallthrough]]` or `ATTR_FALLTHROUGH` macro to suppress.
    CXX_WARN_IMPLICIT_FALLTHROUGH -Wimplicit-fallthrough=5
  )

  # causes too many warnings
  if(NOT APPLE)
    add_check_cxx_compiler_flags(
      CXX_WARNINGS
      CXX_WARN_UNDEF -Wundef
      CXX_WARN_MISSING_DECLARATIONS -Wmissing-declarations
    )
  endif()

  # ---------------------
  # Suppress Strict Flags
  #
  # Exclude the following warnings from this list:
  # - `-Wno-address`:
  #   This can give useful hints that point to bugs/misleading logic.
  # - `-Wno-strict-prototypes`:
  #   No need to support older C-style prototypes.
  #
  # If code in `./extern/` needs to suppress these flags that can be done on a case-by-case basis.

  # flags to undo strict flags
  add_check_c_compiler_flags(
    C_REMOVE_STRICT_FLAGS

    C_WARN_NO_DEPRECATED_DECLARATIONS -Wno-deprecated-declarations
    C_WARN_NO_UNUSED_PARAMETER -Wno-unused-parameter
    C_WARN_NO_UNUSED_FUNCTION -Wno-unused-function
    C_WARN_NO_TYPE_LIMITS -Wno-type-limits
    C_WARN_NO_INT_IN_BOOL_CONTEXT -Wno-int-in-bool-context
    C_WARN_NO_FORMAT -Wno-format
    C_WARN_NO_SWITCH -Wno-switch
    C_WARN_NO_UNUSED_VARIABLE -Wno-unused-variable
    C_WARN_NO_UNUSED_VARIABLE -Wno-uninitialized
    C_WARN_NO_IMPLICIT_FALLTHROUGH -Wno-implicit-fallthrough
  )


  add_check_cxx_compiler_flags(
    CXX_REMOVE_STRICT_FLAGS

    CXX_WARN_NO_CLASS_MEMACCESS -Wno-class-memaccess
    CXX_WARN_NO_COMMENT -Wno-comment
    CXX_WARN_NO_UNUSED_TYPEDEFS -Wno-unused-local-typedefs
    CXX_WARN_NO_UNUSED_VARIABLE -Wno-unused-variable
    CXX_WARN_NO_UNUSED_VARIABLE -Wno-uninitialized
  )


  if(NOT APPLE)
    add_check_c_compiler_flags(
      C_REMOVE_STRICT_FLAGS
      C_WARN_NO_ERROR_UNUSED_BUT_SET_VARIABLE -Wno-error=unused-but-set-variable
    )
  endif()

elseif(CMAKE_C_COMPILER_ID MATCHES "Clang")
  # Matches both "Clang" & "AppleClang" on macOS.

  add_check_c_compiler_flags(
    C_WARNINGS

    # Strange, clang complains these are not supported, but then uses them.
    C_WARN_ALL -Wall
    C_WARN_ERROR_IMPLICIT_FUNCTION_DECLARATION -Werror=implicit-function-declaration
    C_WARN_ERROR_RETURN_TYPE -Werror=return-type
    C_WARN_NO_AUTOLOGICAL_COMPARE -Wno-tautological-compare
    C_WARN_NO_UNKNOWN_PRAGMAS -Wno-unknown-pragmas
    C_WARN_NO_CHAR_SUBSCRIPTS -Wno-char-subscripts
    C_WARN_STRICT_PROTOTYPES -Wstrict-prototypes
    C_WARN_MISSING_PROTOTYPES -Wmissing-prototypes
    C_WARN_UNUSED_PARAMETER -Wunused-parameter
    C_WARN_UNDEF -Wundef
    C_WARN_UNDEF_PREFIX -Wundef-prefix

    C_WARN_ERROR_UNGUARDED_AVAILABILITY_NEW -Werror=unguarded-availability-new
  )

  add_check_cxx_compiler_flags(
    CXX_WARNINGS

    CXX_WARN_ALL -Wall
    # Using C++20 features while having C++17 as the project language isn't allowed by MSVC.
    CXX_CXX20_DESIGNATOR -Wc++20-designator

    CXX_WARN_NO_AUTOLOGICAL_COMPARE -Wno-tautological-compare
    CXX_WARN_NO_UNKNOWN_PRAGMAS -Wno-unknown-pragmas
    CXX_WARN_NO_CHAR_SUBSCRIPTS -Wno-char-subscripts

    # We get a lot of these, if its a problem a dev needs to look into it.
    CXX_WARN_NO_OVERLOADED_VIRTUAL -Wno-overloaded-virtual

    CXX_WARN_NO_SIGN_COMPARE -Wno-sign-compare
    CXX_WARN_NO_INVALID_OFFSETOF -Wno-invalid-offsetof

    # Apple Clang (tested on version 12) doesn't support this flag while LLVM Clang 11 does.
    CXX_WARN_NO_SUGGEST_OVERRIDE -Wno-suggest-override

    CXX_WARN_UNDEF -Wundef
    CXX_WARN_UNDEF_PREFIX -Wundef-prefix
    CXX_WARN_UNUSED_PARAMETER -Wunused-parameter

    # Prevents linking errors with MSVC.
    CXX_WARN_MISMATCHED_TAGS -Wmismatched-tags

    # Gives too many unfixable warnings.
    # `C_WARN_UNUSED_MACROS -Wunused-macros`
    # `CXX_WARN_UNUSED_MACROS -Wunused-macros`

    CXX_WARN_ERROR_UNGUARDED_AVAILABILITY_NEW -Werror=unguarded-availability-new
  )
  if(MSVC_CLANG)
    # clang-cl produces an unhealthy ammount of warnings in its default
    # configuration as it for reasons unknown decided to enable all
    # warnings known to mankind. Resulting in a 5.5GB build log containing
    # well over 11 million warnings. The code below disables every single
    # one of them indiscriminately. Someone with time on their hands,
    # could/should go over these and either fix them or describe why we
    # would want to disable the warning. The list below contains both C
    # and C++ warnings for all warnings since clang has seemingly no
    # easy way to tell if something is a C or C++ specific warning and
    # manually auditing every single one of them just isn't in the cards
    # right now.

    # /W3 is being removed, then added back again, this is because order
    # matters for clang and these flags are being placed before the
    # CMAKE_[LANGUAGE]_FLAGS which normally contain /W3, so we would
    # disable certain warings here only for them to be re-enabled by /W3
    # later on.
    remove_cc_flag("/W3")

    add_check_c_compiler_flags(
      C_WARNINGS
      C_WARN_CLANG_CL_W3 /W3
      # The number behind each warn is the number of unique warning were
      # generated on 2024-04-24 (d2be9cecc28a03ff1f799e8c63f1f9f8eda7cce3)
      # especially the ones in the single and low double digits are likely
      # genuine problems that can be investigated.
      C_WARN_CLANG_CL_C++98_COMPAT -Wno-c++98-compat # 352692
      C_WARN_CLANG_CL_OLD_STYLE_CAST -Wno-old-style-cast # 178608
      C_WARN_CLANG_CL_UNSAFE_BUFFER_USAGE -Wno-unsafe-buffer-usage # 89032
      C_WARN_CLANG_CL_MISSING_PROTOTYPES -Wno-missing-prototypes # 25587
      C_WARN_CLANG_CL_SIGN_CONVERSION -Wno-sign-conversion # 20109
      C_WARN_CLANG_CL_MISSING_FIELD_INITIALIZERS -Wno-missing-field-initializers # 20060
      C_WARN_CLANG_CL_EXTRA_SEMI -Wno-extra-semi # 12513
      C_WARN_CLANG_CL_LANGUAGE_EXTENSION_TOKEN -Wno-language-extension-token # 11032
      C_WARN_CLANG_CL_IMPLICIT_FLOAT_CONVERSION -Wno-implicit-float-conversion # 11003
      C_WARN_CLANG_CL_C++98_COMPAT_PEDANTIC -Wno-c++98-compat-pedantic # 10336
      C_WARN_CLANG_CL_IMPLICIT_INT_FLOAT_CONVERSION -Wno-implicit-int-float-conversion # 7354
      C_WARN_CLANG_CL_DOUBLE_PROMOTION -Wno-double-promotion # 7350
      C_WARN_CLANG_CL_PRE_C++17_COMPAT -Wno-pre-c++17-compat # 7303
      C_WARN_CLANG_CL_SHORTEN_64_TO_32 -Wno-shorten-64-to-32 # 7085
      C_WARN_CLANG_CL_C++98_COMPAT_LOCAL_TYPE_TEMPLATE_ARGS -Wno-c++98-compat-local-type-template-args # 6906
      C_WARN_CLANG_CL_RESERVED_IDENTIFIER -Wno-reserved-identifier # 5886
      C_WARN_CLANG_CL_CAST_ALIGN -Wno-cast-align # 5513
      C_WARN_CLANG_CL_DOCUMENTATION -Wno-documentation # 5107
      C_WARN_CLANG_CL_DISABLED_MACRO_EXPANSION -Wno-disabled-macro-expansion # 4449
      C_WARN_CLANG_CL_EXTRA_SEMI_STMT -Wno-extra-semi-stmt # 4349
      C_WARN_CLANG_CL_ZERO_AS_NULL_POINTER_CONSTANT -Wno-zero-as-null-pointer-constant # 3209
      C_WARN_CLANG_CL_FLOAT_CONVERSION -Wno-float-conversion # 2869
      C_WARN_CLANG_CL_RESERVED_MACRO_IDENTIFIER -Wno-reserved-macro-identifier # 2862
      C_WARN_CLANG_CL_CAST_FUNCTION_TYPE_STRICT -Wno-cast-function-type-strict # 2663
      C_WARN_CLANG_CL_FLOAT_EQUAL -Wno-float-equal # 2153
      C_WARN_CLANG_CL_IMPLICIT_INT_CONVERSION -Wno-implicit-int-conversion # 2117
      C_WARN_CLANG_CL_SHADOW -Wno-shadow # 2068
      C_WARN_CLANG_CL_SHADOW_FIELD_IN_CONSTRUCTOR -Wno-shadow-field-in-constructor # 1829
      C_WARN_CLANG_CL_CAST_QUAL -Wno-cast-qual # 1742
      C_WARN_CLANG_CL_PRE_C++14_COMPAT -Wno-pre-c++14-compat # 1569
      C_WARN_CLANG_CL_GLOBAL_CONSTRUCTORS -Wno-global-constructors # 1402
      C_WARN_CLANG_CL_SWITCH_ENUM -Wno-switch-enum # 973
      C_WARN_CLANG_CL_EXIT_TIME_DESTRUCTORS -Wno-exit-time-destructors # 940
      C_WARN_CLANG_CL_CTAD_MAYBE_UNSUPPORTED -Wno-ctad-maybe-unsupported # 891
      C_WARN_CLANG_CL_UNDEFINED_FUNC_TEMPLATE -Wno-undefined-func-template # 863
      C_WARN_CLANG_CL_C++98_COMPAT_EXTRA_SEMI -Wno-c++98-compat-extra-semi # 848
      C_WARN_CLANG_CL_CAST_FUNCTION_TYPE -Wno-cast-function-type # 807
      C_WARN_CLANG_CL_NULLABILITY_EXTENSION -Wno-nullability-extension # 602
      C_WARN_CLANG_CL_SHADOW_FIELD -Wno-shadow-field # 585
      C_WARN_CLANG_CL_CONDITIONAL_UNINITIALIZED -Wno-conditional-uninitialized # 555
      C_WARN_CLANG_CL_UNUSED_PARAMETER -Wno-unused-parameter # 539
      C_WARN_CLANG_CL_SUGGEST_DESTRUCTOR_OVERRIDE -Wno-suggest-destructor-override # 356
      C_WARN_CLANG_CL_SHADOW_UNCAPTURED_LOCAL -Wno-shadow-uncaptured-local # 355
      C_WARN_CLANG_CL_UNUSED_MACROS -Wno-unused-macros # 289
      C_WARN_CLANG_CL_COVERED_SWITCH_DEFAULT -Wno-covered-switch-default # 233
      C_WARN_CLANG_CL_SIGNED_ENUM_BITFIELD -Wno-signed-enum-bitfield # 229
      C_WARN_CLANG_CL_DECLARATION_AFTER_STATEMENT -Wno-declaration-after-statement # 228
      C_WARN_CLANG_CL_IMPLICIT_FALLTHROUGH -Wno-implicit-fallthrough # 164
      C_WARN_CLANG_CL_NON_VIRTUAL_DTOR -Wno-non-virtual-dtor # 161
      C_WARN_CLANG_CL_NESTED_ANON_TYPES -Wno-nested-anon-types # 140
      C_WARN_CLANG_CL_GNU_ZERO_VARIADIC_MACRO_ARGUMENTS -Wno-gnu-zero-variadic-macro-arguments # 132
      C_WARN_CLANG_CL_UNREACHABLE_CODE_BREAK -Wno-unreachable-code-break # 115
      C_WARN_CLANG_CL_INCONSISTENT_MISSING_DESTRUCTOR_OVERRIDE -Wno-inconsistent-missing-destructor-override # 104
      C_WARN_CLANG_CL_FORMAT_PEDANTIC -Wno-format-pedantic # 97
      C_WARN_CLANG_CL_NONPORTABLE_SYSTEM_INCLUDE_PATH -Wno-nonportable-system-include-path # 95
      C_WARN_CLANG_CL_UNDEF -Wno-undef # 94
      C_WARN_CLANG_CL_IGNORED_QUALIFIERS -Wno-ignored-qualifiers # 93
      C_WARN_CLANG_CL_USED_BUT_MARKED_UNUSED -Wno-used-but-marked-unused # 83
      C_WARN_CLANG_CL_HEADER_HYGIENE -Wno-header-hygiene # 79
      C_WARN_CLANG_CL_CHAR_SUBSCRIPTS -Wno-char-subscripts # 76
      C_WARN_CLANG_CL_UNREACHABLE_CODE_RETURN -Wno-unreachable-code-return # 71
      C_WARN_CLANG_CL_UNUSED_TEMPLATE -Wno-unused-template # 66
      C_WARN_CLANG_CL_GNU_ANONYMOUS_STRUCT -Wno-gnu-anonymous-struct # 63
      C_WARN_CLANG_CL_DEPRECATED_COPY_WITH_USER_PROVIDED_DTOR -Wno-deprecated-copy-with-user-provided-dtor # 62
      C_WARN_CLANG_CL_INCONSISTENT_MISSING_OVERRIDE -Wno-inconsistent-missing-override # 54
      C_WARN_CLANG_CL_UNREACHABLE_CODE -Wno-unreachable-code # 52
      C_WARN_CLANG_CL_DEPRECATED_DYNAMIC_EXCEPTION_SPEC -Wno-deprecated-dynamic-exception-spec # 51
      C_WARN_CLANG_CL_BAD_FUNCTION_CAST -Wno-bad-function-cast # 50
      C_WARN_CLANG_CL_MICROSOFT_ENUM_VALUE -Wno-microsoft-enum-value # 47
      C_WARN_CLANG_CL_DEPRECATED_COPY_WITH_USER_PROVIDED_COPY -Wno-deprecated-copy-with-user-provided-copy # 41
      C_WARN_CLANG_CL_ZERO_LENGTH_ARRAY -Wno-zero-length-array # 39
      C_WARN_CLANG_CL_UNUSED_FUNCTION -Wno-unused-function # 38
      C_WARN_CLANG_CL_PEDANTIC -Wno-pedantic # 38
      C_WARN_CLANG_CL_DEPRECATED_COPY_WITH_DTOR -Wno-deprecated-copy-with-dtor # 37
      C_WARN_CLANG_CL_DOCUMENTATION_UNKNOWN_COMMAND -Wno-documentation-unknown-command # 34
      C_WARN_CLANG_CL_UNDEFINED_REINTERPRET_CAST -Wno-undefined-reinterpret-cast # 33
      C_WARN_CLANG_CL_FORMAT_NONLITERAL -Wno-format-nonliteral # 29
      C_WARN_CLANG_CL_COMMA -Wno-comma # 27
      C_WARN_CLANG_CL_DOCUMENTATION_DEPRECATED_SYNC -Wno-documentation-deprecated-sync # 26
      C_WARN_CLANG_CL_SHIFT_SIGN_OVERFLOW -Wno-shift-sign-overflow # 24
      C_WARN_CLANG_CL_PRE_C++17_COMPAT_PEDANTIC -Wno-pre-c++17-compat-pedantic # 24
      C_WARN_CLANG_CL_C++98_COMPAT_UNNAMED_TYPE_TEMPLATE_ARGS -Wno-c++98-compat-unnamed-type-template-args # 22
      C_WARN_CLANG_CL_SIGN_COMPARE -Wno-sign-compare # 21
      C_WARN_CLANG_CL_FORMAT -Wno-format # 21
      C_WARN_CLANG_CL_C++98_COMPAT_BIND_TO_TEMPORARY_COPY -Wno-c++98-compat-bind-to-temporary-copy # 21
      C_WARN_CLANG_CL_ENUM_ENUM_CONVERSION -Wno-enum-enum-conversion # 20
      C_WARN_CLANG_CL_ANON_ENUM_ENUM_CONVERSION -Wno-anon-enum-enum-conversion # 14
      C_WARN_CLANG_CL_RANGE_LOOP_BIND_REFERENCE -Wno-range-loop-bind-reference # 14
      C_WARN_CLANG_CL_ENUM_FLOAT_CONVERSION -Wno-enum-float-conversion # 12
      C_WARN_CLANG_CL_KEYWORD_MACRO -Wno-keyword-macro # 10
      C_WARN_CLANG_CL_DEPRECATED_COPY -Wno-deprecated-copy # 10
      C_WARN_CLANG_CL_UNUSED_MEMBER_FUNCTION -Wno-unused-member-function # 9
      C_WARN_CLANG_CL_MISSING_NORETURN -Wno-missing-noreturn # 8
      C_WARN_CLANG_CL_MISSING_VARIABLE_DECLARATIONS -Wno-missing-variable-declarations # 8
      C_WARN_CLANG_CL_DOCUMENTATION_HTML -Wno-documentation-html # 6
      C_WARN_CLANG_CL_GNU_REDECLARED_ENUM -Wno-gnu-redeclared-enum # 6
      C_WARN_CLANG_CL_DEPRECATED_DECLARATIONS -Wno-deprecated-declarations # 6
      C_WARN_CLANG_CL_OVERLOADED_VIRTUAL -Wno-overloaded-virtual # 5
      C_WARN_CLANG_CL_C++98_C++11_COMPAT_BINARY_LITERAL -Wno-c++98-c++11-compat-binary-literal # 4
      C_WARN_CLANG_CL_DEPRECATED_REDUNDANT_CONSTEXPR_STATIC_DEF -Wno-deprecated-redundant-constexpr-static-def # 4
      C_WARN_CLANG_CL_MISSING_BRACES -Wno-missing-braces # 4
      C_WARN_CLANG_CL_C99_EXTENSIONS -Wno-c99-extensions # 4
      C_WARN_CLANG_CL_STRICT_PROTOTYPES -Wno-strict-prototypes # 4
      C_WARN_CLANG_CL_UNREACHABLE_CODE_LOOP_INCREMENT -Wno-unreachable-code-loop-increment # 4
      C_WARN_CLANG_CL_GNU_CASE_RANGE -Wno-gnu-case-range # 4
      C_WARN_CLANG_CL_DUPLICATE_ENUM -Wno-duplicate-enum # 3
      C_WARN_CLANG_CL_NULL_POINTER_SUBTRACTION -Wno-null-pointer-subtraction # 2
      C_WARN_CLANG_CL_DEPRECATED_LITERAL_OPERATOR -Wno-deprecated-literal-operator # 2
      C_WARN_CLANG_CL_NEWLINE_EOF -Wno-newline-eof # 2
      C_WARN_CLANG_CL_MICROSOFT_CAST -Wno-microsoft-cast # 2
      C_WARN_CLANG_CL_DATE_TIME -Wno-date-time # 2
      C_WARN_CLANG_CL_DELETE_NON_ABSTRACT_NON_VIRTUAL_DTOR -Wno-delete-non-abstract-non-virtual-dtor # 2
      C_WARN_CLANG_CL_UNUSED_PRIVATE_FIELD -Wno-unused-private-field # 2
      C_WARN_CLANG_CL_FLEXIBLE_ARRAY_EXTENSIONS -Wno-flexible-array-extensions # 2
      C_WARN_CLANG_CL_STRING_CONVERSION -Wno-string-conversion # 2
      C_WARN_CLANG_CL_FINAL_DTOR_NON_FINAL_CLASS -Wno-final-dtor-non-final-class # 2
      C_WARN_CLANG_CL_MICROSOFT_UNQUALIFIED_FRIEND -Wno-microsoft-unqualified-friend # 2
      C_WARN_CLANG_CL_INVALID_NORETURN -Wno-invalid-noreturn # 1
      C_WARN_CLANG_CL_INVALID_UTF8 -Wno-invalid-utf8 # 1
      C_WARN_CLANG_CL_FOUR_CHAR_CONSTANTS -Wno-four-char-constants # 1
      C_WARN_CLANG_CL_PARENTHESES -Wno-parentheses # 1
      C_WARN_CLANG_CL_PESSIMIZING_MOVE -Wno-pessimizing-move # 1
      C_WARN_CLANG_CL_DEPRECATED_NON_PROTOTYPE -Wno-deprecated-non-prototype # 1
      C_WARN_CLANG_CL_BITFIELD_ENUM_CONVERSION -Wno-bitfield-enum-conversion # 1
      C_WARN_CLANG_CL_UNUSED_LAMBDA_CAPTURE -Wno-unused-lambda-capture # 1
      C_WARN_CLANG_CL_SHADOW_FIELD_IN_CONSTRUCTOR_MODIFIED -Wno-shadow-field-in-constructor-modified # 1
      # And some additional ones that came up when using LLVM 18.1.8 on Windows ARM64
      C_WARN_CLANG_CL_SWITCH_DEFAULT -Wno-switch-default
      C_WARN_CLANG_CL_NAN_INFINITY_DISABLED -Wno-nan-infinity-disabled
    )

    add_check_cxx_compiler_flags(
      CXX_WARNINGS
      CXX_WARN_CLANG_CL_W3 /W3
      CXX_WARN_CLANG_CL_C++98_COMPAT -Wno-c++98-compat # 352692
      CXX_WARN_CLANG_CL_OLD_STYLE_CAST -Wno-old-style-cast # 178608
      CXX_WARN_CLANG_CL_UNSAFE_BUFFER_USAGE -Wno-unsafe-buffer-usage # 89032
      CXX_WARN_CLANG_CL_MISSING_PROTOTYPES -Wno-missing-prototypes # 25587
      CXX_WARN_CLANG_CL_SIGN_CONVERSION -Wno-sign-conversion # 20109
      CXX_WARN_CLANG_CL_MISSING_FIELD_INITIALIZERS -Wno-missing-field-initializers # 20060
      CXX_WARN_CLANG_CL_EXTRA_SEMI -Wno-extra-semi # 12513
      CXX_WARN_CLANG_CL_LANGUAGE_EXTENSION_TOKEN -Wno-language-extension-token # 11032
      CXX_WARN_CLANG_CL_IMPLICIT_FLOAT_CONVERSION -Wno-implicit-float-conversion # 11003
      CXX_WARN_CLANG_CL_C++98_COMPAT_PEDANTIC -Wno-c++98-compat-pedantic # 10336
      CXX_WARN_CLANG_CL_IMPLICIT_INT_FLOAT_CONVERSION -Wno-implicit-int-float-conversion # 7354
      CXX_WARN_CLANG_CL_DOUBLE_PROMOTION -Wno-double-promotion # 7350
      CXX_WARN_CLANG_CL_PRE_C++17_COMPAT -Wno-pre-c++17-compat # 7303
      CXX_WARN_CLANG_CL_SHORTEN_64_TO_32 -Wno-shorten-64-to-32 # 7085
      CXX_WARN_CLANG_CL_C++98_COMPAT_LOCAL_TYPE_TEMPLATE_ARGS -Wno-c++98-compat-local-type-template-args # 6906
      CXX_WARN_CLANG_CL_RESERVED_IDENTIFIER -Wno-reserved-identifier # 5886
      CXX_WARN_CLANG_CL_CAST_ALIGN -Wno-cast-align # 5513
      CXX_WARN_CLANG_CL_DOCUMENTATION -Wno-documentation # 5107
      CXX_WARN_CLANG_CL_DISABLED_MACRO_EXPANSION -Wno-disabled-macro-expansion # 4449
      CXX_WARN_CLANG_CL_EXTRA_SEMI_STMT -Wno-extra-semi-stmt # 4349
      CXX_WARN_CLANG_CL_ZERO_AS_NULL_POINTER_CONSTANT -Wno-zero-as-null-pointer-constant # 3209
      CXX_WARN_CLANG_CL_FLOAT_CONVERSION -Wno-float-conversion # 2869
      CXX_WARN_CLANG_CL_RESERVED_MACRO_IDENTIFIER -Wno-reserved-macro-identifier # 2862
      CXX_WARN_CLANG_CL_CAST_FUNCTION_TYPE_STRICT -Wno-cast-function-type-strict # 2663
      CXX_WARN_CLANG_CL_FLOAT_EQUAL -Wno-float-equal # 2153
      CXX_WARN_CLANG_CL_IMPLICIT_INT_CONVERSION -Wno-implicit-int-conversion # 2117
      CXX_WARN_CLANG_CL_SHADOW -Wno-shadow # 2068
      CXX_WARN_CLANG_CL_SHADOW_FIELD_IN_CONSTRUCTOR -Wno-shadow-field-in-constructor # 1829
      CXX_WARN_CLANG_CL_CAST_QUAL -Wno-cast-qual # 1742
      CXX_WARN_CLANG_CL_PRE_C++14_COMPAT -Wno-pre-c++14-compat # 1569
      CXX_WARN_CLANG_CL_GLOBAL_CONSTRUCTORS -Wno-global-constructors # 1402
      CXX_WARN_CLANG_CL_SWITCH_ENUM -Wno-switch-enum # 973
      CXX_WARN_CLANG_CL_EXIT_TIME_DESTRUCTORS -Wno-exit-time-destructors # 940
      CXX_WARN_CLANG_CL_CTAD_MAYBE_UNSUPPORTED -Wno-ctad-maybe-unsupported # 891
      CXX_WARN_CLANG_CL_UNDEFINED_FUNC_TEMPLATE -Wno-undefined-func-template # 863
      CXX_WARN_CLANG_CL_C++98_COMPAT_EXTRA_SEMI -Wno-c++98-compat-extra-semi # 848
      CXX_WARN_CLANG_CL_CAST_FUNCTION_TYPE -Wno-cast-function-type # 807
      CXX_WARN_CLANG_CL_NULLABILITY_EXTENSION -Wno-nullability-extension # 602
      CXX_WARN_CLANG_CL_SHADOW_FIELD -Wno-shadow-field # 585
      CXX_WARN_CLANG_CL_CONDITIONAL_UNINITIALIZED -Wno-conditional-uninitialized # 555
      CXX_WARN_CLANG_CL_UNUSED_PARAMETER -Wno-unused-parameter # 539
      CXX_WARN_CLANG_CL_SUGGEST_DESTRUCTOR_OVERRIDE -Wno-suggest-destructor-override # 356
      CXX_WARN_CLANG_CL_SHADOW_UNCAPTURED_LOCAL -Wno-shadow-uncaptured-local # 355
      CXX_WARN_CLANG_CL_UNUSED_MACROS -Wno-unused-macros # 289
      CXX_WARN_CLANG_CL_COVERED_SWITCH_DEFAULT -Wno-covered-switch-default # 233
      CXX_WARN_CLANG_CL_SIGNED_ENUM_BITFIELD -Wno-signed-enum-bitfield # 229
      CXX_WARN_CLANG_CL_DECLARATION_AFTER_STATEMENT -Wno-declaration-after-statement # 228
      CXX_WARN_CLANG_CL_IMPLICIT_FALLTHROUGH -Wno-implicit-fallthrough # 164
      CXX_WARN_CLANG_CL_NON_VIRTUAL_DTOR -Wno-non-virtual-dtor # 161
      CXX_WARN_CLANG_CL_NESTED_ANON_TYPES -Wno-nested-anon-types # 140
      CXX_WARN_CLANG_CL_GNU_ZERO_VARIADIC_MACRO_ARGUMENTS -Wno-gnu-zero-variadic-macro-arguments # 132
      CXX_WARN_CLANG_CL_UNREACHABLE_CODE_BREAK -Wno-unreachable-code-break # 115
      CXX_WARN_CLANG_CL_INCONSISTENT_MISSING_DESTRUCTOR_OVERRIDE -Wno-inconsistent-missing-destructor-override # 104
      CXX_WARN_CLANG_CL_FORMAT_PEDANTIC -Wno-format-pedantic # 97
      CXX_WARN_CLANG_CL_NONPORTABLE_SYSTEM_INCLUDE_PATH -Wno-nonportable-system-include-path # 95
      CXX_WARN_CLANG_CL_UNDEF -Wno-undef # 94
      CXX_WARN_CLANG_CL_IGNORED_QUALIFIERS -Wno-ignored-qualifiers # 93
      CXX_WARN_CLANG_CL_USED_BUT_MARKED_UNUSED -Wno-used-but-marked-unused # 83
      CXX_WARN_CLANG_CL_HEADER_HYGIENE -Wno-header-hygiene # 79
      CXX_WARN_CLANG_CL_CHAR_SUBSCRIPTS -Wno-char-subscripts # 76
      CXX_WARN_CLANG_CL_UNREACHABLE_CODE_RETURN -Wno-unreachable-code-return # 71
      CXX_WARN_CLANG_CL_UNUSED_TEMPLATE -Wno-unused-template # 66
      CXX_WARN_CLANG_CL_GNU_ANONYMOUS_STRUCT -Wno-gnu-anonymous-struct # 63
      CXX_WARN_CLANG_CL_DEPRECATED_COPY_WITH_USER_PROVIDED_DTOR -Wno-deprecated-copy-with-user-provided-dtor # 62
      CXX_WARN_CLANG_CL_INCONSISTENT_MISSING_OVERRIDE -Wno-inconsistent-missing-override # 54
      CXX_WARN_CLANG_CL_UNREACHABLE_CODE -Wno-unreachable-code # 52
      CXX_WARN_CLANG_CL_DEPRECATED_DYNAMIC_EXCEPTION_SPEC -Wno-deprecated-dynamic-exception-spec # 51
      CXX_WARN_CLANG_CL_BAD_FUNCTION_CAST -Wno-bad-function-cast # 50
      CXX_WARN_CLANG_CL_MICROSOFT_ENUM_VALUE -Wno-microsoft-enum-value # 47
      CXX_WARN_CLANG_CL_DEPRECATED_COPY_WITH_USER_PROVIDED_COPY -Wno-deprecated-copy-with-user-provided-copy # 41
      CXX_WARN_CLANG_CL_ZERO_LENGTH_ARRAY -Wno-zero-length-array # 39
      CXX_WARN_CLANG_CL_UNUSED_FUNCTION -Wno-unused-function # 38
      CXX_WARN_CLANG_CL_PEDANTIC -Wno-pedantic # 38
      CXX_WARN_CLANG_CL_DEPRECATED_COPY_WITH_DTOR -Wno-deprecated-copy-with-dtor # 37
      CXX_WARN_CLANG_CL_DOCUMENTATION_UNKNOWN_COMMAND -Wno-documentation-unknown-command # 34
      CXX_WARN_CLANG_CL_UNDEFINED_REINTERPRET_CAST -Wno-undefined-reinterpret-cast # 33
      CXX_WARN_CLANG_CL_FORMAT_NONLITERAL -Wno-format-nonliteral # 29
      CXX_WARN_CLANG_CL_COMMA -Wno-comma # 27
      CXX_WARN_CLANG_CL_DOCUMENTATION_DEPRECATED_SYNC -Wno-documentation-deprecated-sync # 26
      CXX_WARN_CLANG_CL_SHIFT_SIGN_OVERFLOW -Wno-shift-sign-overflow # 24
      CXX_WARN_CLANG_CL_PRE_C++17_COMPAT_PEDANTIC -Wno-pre-c++17-compat-pedantic # 24
      CXX_WARN_CLANG_CL_C++98_COMPAT_UNNAMED_TYPE_TEMPLATE_ARGS -Wno-c++98-compat-unnamed-type-template-args # 22
      CXX_WARN_CLANG_CL_SIGN_COMPARE -Wno-sign-compare # 21
      CXX_WARN_CLANG_CL_FORMAT -Wno-format # 21
      CXX_WARN_CLANG_CL_C++98_COMPAT_BIND_TO_TEMPORARY_COPY -Wno-c++98-compat-bind-to-temporary-copy # 21
      CXX_WARN_CLANG_CL_ENUM_ENUM_CONVERSION -Wno-enum-enum-conversion # 20
      CXX_WARN_CLANG_CL_ANON_ENUM_ENUM_CONVERSION -Wno-anon-enum-enum-conversion # 14
      CXX_WARN_CLANG_CL_RANGE_LOOP_BIND_REFERENCE -Wno-range-loop-bind-reference # 14
      CXX_WARN_CLANG_CL_ENUM_FLOAT_CONVERSION -Wno-enum-float-conversion # 12
      CXX_WARN_CLANG_CL_KEYWORD_MACRO -Wno-keyword-macro # 10
      CXX_WARN_CLANG_CL_DEPRECATED_COPY -Wno-deprecated-copy # 10
      CXX_WARN_CLANG_CL_UNUSED_MEMBER_FUNCTION -Wno-unused-member-function # 9
      CXX_WARN_CLANG_CL_MISSING_NORETURN -Wno-missing-noreturn # 8
      CXX_WARN_CLANG_CL_MISSING_VARIABLE_DECLARATIONS -Wno-missing-variable-declarations # 8
      CXX_WARN_CLANG_CL_DOCUMENTATION_HTML -Wno-documentation-html # 6
      CXX_WARN_CLANG_CL_GNU_REDECLARED_ENUM -Wno-gnu-redeclared-enum # 6
      CXX_WARN_CLANG_CL_DEPRECATED_DECLARATIONS -Wno-deprecated-declarations # 6
      CXX_WARN_CLANG_CL_OVERLOADED_VIRTUAL -Wno-overloaded-virtual # 5
      CXX_WARN_CLANG_CL_C++98_C++11_COMPAT_BINARY_LITERAL -Wno-c++98-c++11-compat-binary-literal # 4
      CXX_WARN_CLANG_CL_DEPRECATED_REDUNDANT_CONSTEXPR_STATIC_DEF -Wno-deprecated-redundant-constexpr-static-def # 4
      CXX_WARN_CLANG_CL_MISSING_BRACES -Wno-missing-braces # 4
      CXX_WARN_CLANG_CL_C99_EXTENSIONS -Wno-c99-extensions # 4
      CXX_WARN_CLANG_CL_STRICT_PROTOTYPES -Wno-strict-prototypes # 4
      CXX_WARN_CLANG_CL_UNREACHABLE_CODE_LOOP_INCREMENT -Wno-unreachable-code-loop-increment # 4
      CXX_WARN_CLANG_CL_GNU_CASE_RANGE -Wno-gnu-case-range # 4
      CXX_WARN_CLANG_CL_DUPLICATE_ENUM -Wno-duplicate-enum # 3
      CXX_WARN_CLANG_CL_NULL_POINTER_SUBTRACTION -Wno-null-pointer-subtraction # 2
      CXX_WARN_CLANG_CL_DEPRECATED_LITERAL_OPERATOR -Wno-deprecated-literal-operator # 2
      CXX_WARN_CLANG_CL_NEWLINE_EOF -Wno-newline-eof # 2
      CXX_WARN_CLANG_CL_MICROSOFT_CAST -Wno-microsoft-cast # 2
      CXX_WARN_CLANG_CL_DATE_TIME -Wno-date-time # 2
      CXX_WARN_CLANG_CL_DELETE_NON_ABSTRACT_NON_VIRTUAL_DTOR -Wno-delete-non-abstract-non-virtual-dtor # 2
      CXX_WARN_CLANG_CL_UNUSED_PRIVATE_FIELD -Wno-unused-private-field # 2
      CXX_WARN_CLANG_CL_FLEXIBLE_ARRAY_EXTENSIONS -Wno-flexible-array-extensions # 2
      CXX_WARN_CLANG_CL_STRING_CONVERSION -Wno-string-conversion # 2
      CXX_WARN_CLANG_CL_FINAL_DTOR_NON_FINAL_CLASS -Wno-final-dtor-non-final-class # 2
      CXX_WARN_CLANG_CL_MICROSOFT_UNQUALIFIED_FRIEND -Wno-microsoft-unqualified-friend # 2
      CXX_WARN_CLANG_CL_INVALID_NORETURN -Wno-invalid-noreturn # 1
      CXX_WARN_CLANG_CL_INVALID_UTF8 -Wno-invalid-utf8 # 1
      CXX_WARN_CLANG_CL_FOUR_CHAR_CONSTANTS -Wno-four-char-constants # 1
      CXX_WARN_CLANG_CL_PARENTHESES -Wno-parentheses # 1
      CXX_WARN_CLANG_CL_PESSIMIZING_MOVE -Wno-pessimizing-move # 1
      CXX_WARN_CLANG_CL_DEPRECATED_NON_PROTOTYPE -Wno-deprecated-non-prototype # 1
      CXX_WARN_CLANG_CL_BITFIELD_ENUM_CONVERSION -Wno-bitfield-enum-conversion # 1
      CXX_WARN_CLANG_CL_UNUSED_LAMBDA_CAPTURE -Wno-unused-lambda-capture # 1
      CXX_WARN_CLANG_CL_SHADOW_FIELD_IN_CONSTRUCTOR_MODIFIED -Wno-shadow-field-in-constructor-modified # 1
      # And some additional ones that came up when using LLVM 18.1.8 on Windows ARM64
      CXX_WARN_CLANG_CL_SWITCH_DEFAULT -Wno-switch-default
      CXX_WARN_CLANG_CL_NAN_INFINITY_DISABLED -Wno-nan-infinity-disabled
    )
  endif()


  # ---------------------
  # Suppress Strict Flags

  # flags to undo strict flags

  add_check_c_compiler_flags(
    C_REMOVE_STRICT_FLAGS

    C_WARN_NO_UNUSED_PARAMETER -Wno-unused-parameter
    C_WARN_NO_UNUSED_VARIABLE -Wno-unused-variable
    C_WARN_NO_UNUSED_MACROS -Wno-unused-macros
    C_WARN_NO_MISLEADING_INDENTATION -Wno-misleading-indentation

    C_WARN_NO_MISSING_VARIABLE_DECLARATIONS -Wno-missing-variable-declarations
    C_WARN_NO_INCOMPAT_PTR_DISCARD_QUAL -Wno-incompatible-pointer-types-discards-qualifiers
    C_WARN_NO_UNUSED_FUNCTION -Wno-unused-function
    C_WARN_NO_INT_TO_VOID_POINTER_CAST -Wno-int-to-void-pointer-cast
    C_WARN_NO_MISSING_PROTOTYPES -Wno-missing-prototypes
    C_WARN_NO_DUPLICATE_ENUM -Wno-duplicate-enum
    C_WARN_NO_UNDEF -Wno-undef
    C_WARN_NO_MISSING_NORETURN -Wno-missing-noreturn
    C_WARN_NO_UNUSED_BUT_SET_VARIABLE -Wno-unused-but-set-variable
    C_WARN_NO_DEPRECATED_DECLARATIONS -Wno-deprecated-declarations
    C_WARN_NO_STRICT_PROTOTYPES -Wno-strict-prototypes
    C_WARN_NO_BITWISE_INSTEAD_OF_LOGICAL -Wno-bitwise-instead-of-logical
    C_WARN_NO_IMPLICIT_CONST_INT_FLOAT_CONVERSION -Wno-implicit-const-int-float-conversion
    C_WARN_NO_SINGLE_BIT_BITFIELD_CONSTANT_CONVERSION -Wno-single-bit-bitfield-constant-conversion
  )

  add_check_cxx_compiler_flags(
    CXX_REMOVE_STRICT_FLAGS

    CXX_WARN_NO_UNUSED_PARAMETER -Wno-unused-parameter
    CXX_WARN_NO_UNUSED_PRIVATE_FIELD -Wno-unused-private-field
    CXX_WARN_NO_CXX11_NARROWING -Wno-c++11-narrowing
    CXX_WARN_NO_NON_VIRTUAL_DTOR -Wno-non-virtual-dtor
    CXX_WARN_NO_UNUSED_MACROS -Wno-unused-macros
    CXX_WARN_NO_UNUSED_VARIABLE -Wno-unused-variable
    CXX_WARN_NO_REORDER -Wno-reorder
    CXX_WARN_NO_COMMENT -Wno-comment
    CXX_WARN_NO_UNUSED_TYPEDEFS -Wno-unused-local-typedefs
    CXX_WARN_NO_UNDEFINED_VAR_TEMPLATE -Wno-undefined-var-template
    CXX_WARN_NO_INSTANTIATION_AFTER_SPECIALIZATION -Wno-instantiation-after-specialization
    CXX_WARN_NO_MISLEADING_INDENTATION -Wno-misleading-indentation
    CXX_WARN_NO_BITWISE_INSTEAD_OF_LOGICAL -Wno-bitwise-instead-of-logical
    CXX_WARN_NO_IMPLICIT_CONST_INT_FLOAT_CONVERSION -Wno-implicit-const-int-float-conversion
    CXX_WARN_NO_UNDEF -Wno-undef
    CXX_WARN_NO_UNDEF_PREFIX -Wno-undef-prefix
  )

elseif(CMAKE_C_COMPILER_ID STREQUAL "Intel")

  add_check_c_compiler_flags(
    C_WARNINGS

    C_WARN_ALL -Wall
    C_WARN_POINTER_ARITH -Wpointer-arith
    C_WARN_NO_UNKNOWN_PRAGMAS -Wno-unknown-pragmas
  )

  add_check_cxx_compiler_flags(
    CXX_WARNINGS

    CXX_WARN_ALL -Wall
    CXX_WARN_NO_INVALID_OFFSETOF -Wno-invalid-offsetof
    CXX_WARN_NO_SIGN_COMPARE -Wno-sign-compare
  )

  # Disable numbered, false positives.
  string(APPEND C_WARNINGS " -wd188,186,144,913,556,858,597,177,1292,167,279,592,94,2722,3199")
  string(APPEND CXX_WARNINGS " -wd188,186,144,913,556,858,597,177,1292,167,279,592,94,2722,3199")
elseif(CMAKE_C_COMPILER_ID STREQUAL "MSVC")
  # most msvc warnings are C & C++
  set(_WARNINGS
    # warning level:
    "/W3"
    "/w34062"  # switch statement contains 'default' but no 'case' labels
    "/w34100"  # 'identifier' : unreferenced formal parameter
    "/w34115"  # 'type' : named type definition in parentheses
    "/w34189"  # local variable is initialized but not referenced
    # see https://docs.microsoft.com/en-us/cpp/error-messages/compiler-warnings/c5038?view=vs-2017
    "/w35038"  # order of initialization in c++ constructors
    # disable:
    "/wd4018"  # signed/unsigned mismatch
    "/wd4146"  # unary minus operator applied to unsigned type, result still unsigned
    "/wd4065"  # switch statement contains 'default' but no 'case' labels
    "/wd4127"  # conditional expression is constant
    "/wd4181"  # qualifier applied to reference type; ignored
    "/wd4200"  # zero-sized array in struct/union
    "/wd4244"  # conversion from 'type1' to 'type2', possible loss of data
    "/wd4267"  # conversion from 'size_t' to 'type', possible loss of data
    "/wd4305"  # truncation from 'type1' to 'type2'
    "/wd4800"  # forcing value to bool 'true' or 'false'
    "/wd4828"  # The file contains a character that is illegal
    "/wd4996"  # identifier was declared deprecated
    "/wd4661"  # no suitable definition provided for explicit template instantiation request
    "/wd4848"  # 'no_unique_address' is a vendor extension in C++17
    # errors:
    "/we4013"  # 'function' undefined; assuming extern returning int
    "/we4133"  # incompatible pointer types
    "/we4431"  # missing type specifier - int assumed
    "/we4033"  # 'function' must return a value
  )

  string(REPLACE ";" " " _WARNINGS "${_WARNINGS}")
  set(C_WARNINGS "${_WARNINGS}")
  set(CXX_WARNINGS "${_WARNINGS}")
  unset(_WARNINGS)
endif()

# Xcode enables additional warning flags by default. Disable some to match
# command line build and other platforms more closely.
if(XCODE)
  set(CMAKE_XCODE_ATTRIBUTE_GCC_WARN_64_TO_32_BIT_CONVERSION NO)
endif()

# ensure python header is found since detection can fail, this could happen
# with _any_ library but since we used a fixed python version this tends to
# be most problematic.
if(WITH_PYTHON)
  if(NOT EXISTS "${PYTHON_INCLUDE_DIR}/Python.h")
    message(
      FATAL_ERROR
      "Missing: \"${PYTHON_INCLUDE_DIR}/Python.h\",\n"
      "Set the cache entry 'PYTHON_INCLUDE_DIR' to point "
      "to a valid python include path. Containing "
      "Python.h for python version \"${PYTHON_VERSION}\""
    )
  endif()

  if(WIN32)
    # Always use numpy bundled in precompiled libs.
  elseif((WITH_PYTHON_INSTALL AND WITH_PYTHON_INSTALL_NUMPY) OR WITH_PYTHON_NUMPY)
    if(("${PYTHON_NUMPY_PATH}" STREQUAL "") OR (${PYTHON_NUMPY_PATH} MATCHES NOTFOUND))
      find_python_package(numpy "core/include")
    endif()
  endif()

  if(WIN32 OR APPLE)
    # Always copy from precompiled libs.
  elseif(WITH_PYTHON_INSTALL_REQUESTS)
    find_python_package(requests "")
  endif()

  if(WIN32 OR APPLE)
    # Always copy from precompiled libs.
  elseif(WITH_PYTHON_INSTALL_ZSTANDARD)
    find_python_package(zstandard "")
  endif()
endif()

# Select C++17 as the standard for C++ projects.
set(CMAKE_CXX_STANDARD 17)
# If C++17 is not available, downgrading to an earlier standard is NOT OK.
set(CMAKE_CXX_STANDARD_REQUIRED ON)
# Do not enable compiler specific language extensions.
set(CMAKE_CXX_EXTENSIONS OFF)

# Visual Studio has all standards it supports available by default
# Clang on windows copies this behavior and does not support these switches
if(CMAKE_COMPILER_IS_GNUCC OR
   (CMAKE_C_COMPILER_ID MATCHES "Clang" AND (NOT MSVC)) OR
   (CMAKE_C_COMPILER_ID STREQUAL "Intel"))

  # Use C11 + GNU extensions, works with GCC, Clang, ICC
  string(APPEND CMAKE_C_FLAGS " -std=gnu11")
endif()

if(WITH_COMPILER_SHORT_FILE_MACRO)
  # Use '-fmacro-prefix-map' for Clang and GCC (MSVC doesn't support this).
  set(C_PREFIX_MAP_FLAGS "")
  set(CXX_PREFIX_MAP_FLAGS "")
  add_check_c_compiler_flags(
    C_PREFIX_MAP_FLAGS
    C_MACRO_PREFIX_MAP -fmacro-prefix-map=foo=bar
  )
  add_check_cxx_compiler_flags(
    CXX_PREFIX_MAP_FLAGS
    CXX_MACRO_PREFIX_MAP -fmacro-prefix-map=foo=bar
  )
  if(C_MACRO_PREFIX_MAP AND CXX_MACRO_PREFIX_MAP)
    if(APPLE)
      if(XCODE AND ${XCODE_VERSION} VERSION_LESS 12.0)
        # Developers may have say LLVM Clang-10.0.1 toolchain (which supports the flag)
        # with Xcode-11 (the Clang of which doesn't support the flag).
        message(
          WARNING
          "-fmacro-prefix-map flag is NOT supported by Clang shipped with Xcode-${XCODE_VERSION}."
          " Some Xcode functionality in Product menu may not work. "
          "Disabling WITH_COMPILER_SHORT_FILE_MACRO."
        )
        set(WITH_COMPILER_SHORT_FILE_MACRO OFF)
      endif()
    endif()
    if(WITH_COMPILER_SHORT_FILE_MACRO)
      path_ensure_trailing_slash(_src_dir "${CMAKE_SOURCE_DIR}")
      path_ensure_trailing_slash(_bin_dir "${CMAKE_BINARY_DIR}")
      # Keep this variable so it can be stripped from build-info.
      set(PLATFORM_CFLAGS_FMACRO_PREFIX_MAP
        "-fmacro-prefix-map=\"${_src_dir}\"=\"\" -fmacro-prefix-map=\"${_bin_dir}\"=\"\"")
      string(APPEND PLATFORM_CFLAGS " ${PLATFORM_CFLAGS_FMACRO_PREFIX_MAP}")
      unset(_src_dir)
      unset(_bin_dir)
    endif()
  else()
    message(
      WARNING
      "-fmacro-prefix-map flag is NOT supported by C/C++ compiler."
      " Disabling WITH_COMPILER_SHORT_FILE_MACRO."
    )
    set(WITH_COMPILER_SHORT_FILE_MACRO OFF)
  endif()
  unset(C_PREFIX_MAP_FLAGS)
  unset(CXX_PREFIX_MAP_FLAGS)
endif()

# Include warnings first, so its possible to disable them with user defined flags
# eg: -Wno-uninitialized
set(CMAKE_C_FLAGS "${C_WARNINGS} ${CMAKE_C_FLAGS} ${PLATFORM_CFLAGS}")
set(CMAKE_CXX_FLAGS "${CXX_WARNINGS} ${CMAKE_CXX_FLAGS} ${PLATFORM_CFLAGS}")

# defined above, platform specific but shared names
mark_as_advanced(
  CYCLES_OSL
  OSL_LIB_EXEC
  OSL_COMPILER
  OSL_LIB_COMP
  OSL_LIB_QUERY
  OSL_INCLUDE_DIR
)

mark_as_advanced(
  LLVM_CONFIG
  LLVM_ROOT_DIR
  LLVM_LIBRARY
  LLVM_VERSION
)


# -------------------------------------------------------------------------------
# Global Defines

if(WITH_ASSERT_ABORT)
  add_definitions(-DWITH_ASSERT_ABORT)
endif()

# NDEBUG is the standard C define to disable asserts.
if(WITH_ASSERT_RELEASE)
  # CMake seemingly be setting the NDEBUG flag on its own already on some configurations
  # therefore we need to remove the flags if they happen to be set.
  remove_cc_flag("-DNDEBUG") # GCC/CLang
  remove_cc_flag("/DNDEBUG") # MSVC
else()
  set_property(DIRECTORY APPEND PROPERTY COMPILE_DEFINITIONS
    $<$<CONFIG:Release>:NDEBUG>
    $<$<CONFIG:MinSizeRel>:NDEBUG>
    $<$<CONFIG:RelWithDebInfo>:NDEBUG>
  )
endif()

# message(STATUS "Using CFLAGS: ${CMAKE_C_FLAGS}")
# message(STATUS "Using CXXFLAGS: ${CMAKE_CXX_FLAGS}")

# -----------------------------------------------------------------------------
# Testing Functions

include(build_files/cmake/testing.cmake)

# -----------------------------------------------------------------------------
# Add Sub-Directories

if(WITH_BLENDER OR WITH_PLAYER)
  add_subdirectory(intern)
  add_subdirectory(extern)

  # source after intern and extern to gather all
  # internal and external library information first, for test linking
  add_subdirectory(source)
elseif(WITH_CYCLES_STANDALONE OR WITH_CYCLES_HYDRA_RENDER_DELEGATE)
  add_subdirectory(intern/atomic)
  add_subdirectory(intern/guardedalloc)
  add_subdirectory(intern/libc_compat)
  add_subdirectory(intern/sky)

  add_subdirectory(intern/cycles)
  if(WITH_CYCLES_LOGGING)
    if(NOT WITH_SYSTEM_GFLAGS)
      add_subdirectory(extern/gflags)
    endif()
    add_subdirectory(extern/glog)
  endif()
  if(WITH_CUDA_DYNLOAD)
    add_subdirectory(extern/cuew)
  endif()
  if(WITH_HIP_DYNLOAD)
    add_subdirectory(extern/hipew)
  endif()
endif()


# -----------------------------------------------------------------------------
# Add Testing Directory

add_subdirectory(tests)


# -----------------------------------------------------------------------------
# Add Blender Application

if(WITH_BLENDER)
  add_subdirectory(source/creator)
endif()

#-----------------------------------------------------------------------------
# Blender Player
if(WITH_PLAYER)
  add_subdirectory(source/blenderplayer)
endif()


# -----------------------------------------------------------------------------
# Define 'heavy' sub-modules (for Ninja builder when using pools)
setup_heavy_lib_pool()


# -----------------------------------------------------------------------------
# CPack for generating packages

include(build_files/cmake/packaging.cmake)


# -----------------------------------------------------------------------------
# Use Dynamic Loading for OpenMP

if(WITH_BLENDER)
  openmp_delayload(blender)
endif()
if(WITH_PLAYER)
  openmp_delayload(blenderplayer)
endif()


# -----------------------------------------------------------------------------
# Print Final Configuration

if(FIRST_RUN)

  set(_config_msg "\nBlender Configuration\n=====================")

  function(info_cfg_option
    _setting
    )

    set(_msg "  - ${_setting}")
    string(LENGTH "${_msg}" _len)
    while("36" GREATER "${_len}")
      string(APPEND _msg " ")
      math(EXPR _len "${_len} + 1")
    endwhile()

    set(_config_msg "${_config_msg}\n${_msg}${${_setting}}" PARENT_SCOPE)
  endfunction()

  function(info_cfg_text
    _text
    )

    set(_config_msg "${_config_msg}\n\n  ${_text}" PARENT_SCOPE)
  endfunction()

  message(STATUS "C Compiler:   \"${CMAKE_C_COMPILER_ID}\"")
  message(STATUS "C++ Compiler: \"${CMAKE_CXX_COMPILER_ID}\"")

  info_cfg_text("Build Options:")
  info_cfg_option(WITH_ALEMBIC)
  info_cfg_option(WITH_GAMEENGINE)
  info_cfg_option(WITH_GAMEENGINE_SECURITY)
  info_cfg_option(WITH_PLAYER)
  info_cfg_option(WITH_BULLET)
  info_cfg_option(WITH_CLANG)
  info_cfg_option(WITH_CYCLES)
  info_cfg_option(WITH_FFTW3)
  info_cfg_option(WITH_FREESTYLE)
  info_cfg_option(WITH_GMP)
  info_cfg_option(WITH_HARU)
  info_cfg_option(WITH_IK_ITASC)
  info_cfg_option(WITH_IK_SOLVER)
  info_cfg_option(WITH_INPUT_NDOF)
  info_cfg_option(WITH_INPUT_IME)
  info_cfg_option(WITH_INTERNATIONAL)
  info_cfg_option(WITH_OPENCOLLADA)
  info_cfg_option(WITH_OPENCOLORIO)
  info_cfg_option(WITH_OPENIMAGEDENOISE)
  info_cfg_option(WITH_OPENSUBDIV)
  info_cfg_option(WITH_OPENVDB)
  info_cfg_option(WITH_POTRACE)
  info_cfg_option(WITH_PUGIXML)
  info_cfg_option(WITH_QUADRIFLOW)
  info_cfg_option(WITH_TBB)
  info_cfg_option(WITH_USD)
  info_cfg_option(WITH_MATERIALX)
  info_cfg_option(WITH_XR_OPENXR)

  info_cfg_text("Compiler Options:")
  info_cfg_option(WITH_BUILDINFO)
  info_cfg_option(WITH_OPENMP)

  info_cfg_text("System Options:")
  info_cfg_option(WITH_INSTALL_PORTABLE)
  info_cfg_option(WITH_MEM_JEMALLOC)
  info_cfg_option(WITH_MEM_VALGRIND)

  info_cfg_text("GHOST Options:")
  info_cfg_option(WITH_GHOST_DEBUG)
  info_cfg_option(WITH_GHOST_SDL)
  if(UNIX AND NOT APPLE)
    info_cfg_option(WITH_GHOST_X11)
    info_cfg_option(WITH_GHOST_WAYLAND)
    if(WITH_GHOST_X11)
      info_cfg_option(WITH_GHOST_XDND)
      info_cfg_option(WITH_X11_XF86VMODE)
      info_cfg_option(WITH_X11_XFIXES)
      info_cfg_option(WITH_X11_XINPUT)
      info_cfg_option(WITH_X11_XINERAMA)
    endif()
    if(WITH_GHOST_WAYLAND)
      info_cfg_option(WITH_GHOST_WAYLAND_DYNLOAD)
      info_cfg_option(WITH_GHOST_WAYLAND_LIBDECOR)
    endif()
  endif()

  info_cfg_text("Image Formats:")
  info_cfg_option(WITH_IMAGE_CINEON)
  info_cfg_option(WITH_IMAGE_OPENEXR)
  info_cfg_option(WITH_IMAGE_OPENJPEG)

  info_cfg_text("Audio:")
  info_cfg_option(WITH_AUDASPACE)
  info_cfg_option(WITH_CODEC_FFMPEG)
  info_cfg_option(WITH_CODEC_SNDFILE)
  info_cfg_option(WITH_COREAUDIO)
  info_cfg_option(WITH_JACK)
  info_cfg_option(WITH_JACK_DYNLOAD)
  info_cfg_option(WITH_OPENAL)
  info_cfg_option(WITH_PULSEAUDIO)
  info_cfg_option(WITH_PULSEAUDIO_DYNLOAD)
  info_cfg_option(WITH_SDL)
  info_cfg_option(WITH_WASAPI)

  info_cfg_text("Compression:")
  info_cfg_option(WITH_LZMA)
  info_cfg_option(WITH_LZO)

  if(WITH_PYTHON)
    info_cfg_text("Python:")
    info_cfg_option(WITH_PYTHON_INSTALL)
    info_cfg_option(WITH_PYTHON_INSTALL_NUMPY)
    info_cfg_option(WITH_PYTHON_INSTALL_ZSTANDARD)
    info_cfg_option(WITH_PYTHON_MODULE)
    info_cfg_option(WITH_PYTHON_SAFETY)
  endif()

  info_cfg_text("Modifiers:")
  info_cfg_option(WITH_MOD_FLUID)
  info_cfg_option(WITH_MOD_OCEANSIM)
  info_cfg_option(WITH_MOD_REMESH)

  info_cfg_text("Rendering:")
  info_cfg_option(WITH_HYDRA)

  if(WITH_CYCLES)
    info_cfg_text("Rendering (Cycles):")
    info_cfg_option(WITH_CYCLES_OSL)
    info_cfg_option(WITH_CYCLES_EMBREE)
    info_cfg_option(WITH_CYCLES_PATH_GUIDING)
    if(NOT APPLE)
      info_cfg_option(WITH_CYCLES_DEVICE_OPTIX)
      info_cfg_option(WITH_CYCLES_DEVICE_CUDA)
      info_cfg_option(WITH_CYCLES_CUDA_BINARIES)
      info_cfg_option(WITH_CYCLES_DEVICE_ONEAPI)
      info_cfg_option(WITH_CYCLES_ONEAPI_BINARIES)
      info_cfg_option(WITH_CYCLES_DEVICE_HIP)
      info_cfg_option(WITH_CYCLES_HIP_BINARIES)
      info_cfg_option(WITH_CYCLES_DEVICE_HIPRT)
    endif()
  endif()

  info_cfg_text("")

  message("${_config_msg}")
endif()

if(0)
  print_all_vars()
endif()

# Should be the last step of configuration.
if(POSTCONFIGURE_SCRIPT)
  include(${POSTCONFIGURE_SCRIPT})
endif()<|MERGE_RESOLUTION|>--- conflicted
+++ resolved
@@ -502,16 +502,11 @@
 option(WITH_IO_STL "Enable STL 3D file format support (*.stl)" ON)
 option(WITH_IO_GREASE_PENCIL "Enable grease-pencil file format IO (*.svg, *.pdf)" ON)
 
-<<<<<<< HEAD
+# Csv support
+option(WITH_IO_CSV "Enable CSV file format support (*.csv)" ON)
+
 # Sound output/Joysticks
 option(WITH_SDL "Enable SDL for sound/joysticks" ON)
-=======
-# Csv support
-option(WITH_IO_CSV "Enable CSV file format support (*.csv)" ON)
-
-# Sound output
-option(WITH_SDL "Enable SDL for sound" OFF)
->>>>>>> ad4eb66f
 option(WITH_OPENAL "Enable OpenAL Support (http://www.openal.org)" ON)
 if(APPLE)
   option(WITH_COREAUDIO "Enable CoreAudio for audio support on macOS" ON)
