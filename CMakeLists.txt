# SPDX-FileCopyrightText: 2006 Blender Foundation
#
# SPDX-License-Identifier: GPL-2.0-or-later

# -----------------------------------------------------------------------------
# Early Initialization

# NOTE: We don't allow in-source builds. This causes no end of troubles because
# all out-of-source builds will use the CMakeCache.txt file there and even
# build the libs and objects in it.
if(${CMAKE_SOURCE_DIR} STREQUAL ${CMAKE_BINARY_DIR})
  if(NOT DEFINED WITH_IN_SOURCE_BUILD)
    message(FATAL_ERROR
      "CMake generation for blender is not allowed within the source directory!"
      "\n Remove \"${CMAKE_SOURCE_DIR}/CMakeCache.txt\" and try again from another folder, e.g.:"
      "\n "
      "\n rm -rf CMakeCache.txt CMakeFiles"
      "\n cd .."
      "\n mkdir cmake-make"
      "\n cd cmake-make"
      "\n cmake ../blender"
      "\n "
      "\n Alternately define WITH_IN_SOURCE_BUILD to force this option (not recommended!)"
    )
  endif()
endif()

cmake_minimum_required(VERSION 3.10)

if(NOT EXECUTABLE_OUTPUT_PATH)
  set(FIRST_RUN TRUE)
else()
  set(FIRST_RUN FALSE)
endif()

# this starts out unset
list(APPEND CMAKE_MODULE_PATH "${CMAKE_SOURCE_DIR}/build_files/cmake/Modules")
list(APPEND CMAKE_MODULE_PATH "${CMAKE_SOURCE_DIR}/build_files/cmake/platform")

# Avoid having an empty `CMAKE_BUILD_TYPE`.
if(NOT DEFINED CMAKE_BUILD_TYPE_INIT)
  set(CMAKE_BUILD_TYPE_INIT "Release")
  # Internal logic caches this variable, avoid showing it by default
  # since it's easy to accidentally set instead of the build type.
  mark_as_advanced(CMAKE_BUILD_TYPE_INIT)
endif()

# Omit superfluous "Up-to-date" messages.
if(NOT DEFINED CMAKE_INSTALL_MESSAGE)
  set(CMAKE_INSTALL_MESSAGE "LAZY")
endif()

# quiet output for Makefiles, 'make -s' helps too
# set_property(GLOBAL PROPERTY RULE_MESSAGES OFF)

# global compile definitions since add_definitions() adds for all.
set_property(DIRECTORY APPEND PROPERTY COMPILE_DEFINITIONS
  $<$<CONFIG:Debug>:DEBUG;_DEBUG>
  $<$<CONFIG:Release>:NDEBUG>
  $<$<CONFIG:MinSizeRel>:NDEBUG>
  $<$<CONFIG:RelWithDebInfo>:NDEBUG>
)


# -----------------------------------------------------------------------------
# Set policy

# see "cmake --help-policy CMP0003"
# So library linking is more sane
cmake_policy(SET CMP0003 NEW)

# So BUILDINFO and BLENDERPATH strings are automatically quoted
cmake_policy(SET CMP0005 NEW)

# So syntax problems are errors
cmake_policy(SET CMP0010 NEW)

# Input directories must have CMakeLists.txt
cmake_policy(SET CMP0014 NEW)

# Silence draco warning on macOS, new policy works fine.
if(POLICY CMP0068)
  cmake_policy(SET CMP0068 NEW)
endif()

# find_package() uses <PackageName>_ROOT variables.
if(POLICY CMP0074)
  cmake_policy(SET CMP0074 NEW)
endif()

# Install CODE|SCRIPT allow the use of generator expressions.
if(POLICY CMP0087)
  cmake_policy(SET CMP0087 NEW)
endif()


# -----------------------------------------------------------------------------
# Load Blender's Local Macros

include(build_files/cmake/macros.cmake)


# -----------------------------------------------------------------------------
# Initialize Project

blender_project_hack_pre()

project(Blender)

blender_project_hack_post()

enable_testing()


# -----------------------------------------------------------------------------
# Test Compiler Support
#
# Keep in sync with: https://wiki.blender.org/wiki/Building_Blender

if(CMAKE_COMPILER_IS_GNUCC)
  if("${CMAKE_C_COMPILER_VERSION}" VERSION_LESS "11.0.0")
    message(FATAL_ERROR "\
The minimum supported version of GCC is 11.0.0, found ${CMAKE_C_COMPILER_VERSION}"
    )
  endif()
elseif(CMAKE_C_COMPILER_ID MATCHES "Clang")
  if(CMAKE_COMPILER_IS_GNUCC AND ("${CMAKE_C_COMPILER_VERSION}" VERSION_LESS "8.0"))
    message(FATAL_ERROR "\
The minimum supported version of CLANG is 8.0, found ${CMAKE_C_COMPILER_VERSION}"
    )
  endif()
elseif(CMAKE_CXX_COMPILER_ID MATCHES MSVC)
  if(MSVC_VERSION VERSION_LESS "1928")
    # MSVC_VERSION is an internal version number, it doesn't map to something
    # the end user would recognize as a version. Because of this, for MSVC we do
    # not show the found number. When using our make.bat the actual VS version
    # will be displayed on the console before starting the build, anyway.
    message(FATAL_ERROR "The minimum supported version of MSVC is 2019 (16.9.16)")
  endif()
endif()

# -----------------------------------------------------------------------------
# Test Compiler/Library Features

include(build_files/cmake/have_features.cmake)


# -----------------------------------------------------------------------------
# Redirect Output Files

set(EXECUTABLE_OUTPUT_PATH ${CMAKE_BINARY_DIR}/bin CACHE INTERNAL "" FORCE)
set(LIBRARY_OUTPUT_PATH ${CMAKE_BINARY_DIR}/lib CACHE INTERNAL "" FORCE)

get_property(GENERATOR_IS_MULTI_CONFIG GLOBAL PROPERTY GENERATOR_IS_MULTI_CONFIG)
if(GENERATOR_IS_MULTI_CONFIG)
  set(TESTS_OUTPUT_DIR ${EXECUTABLE_OUTPUT_PATH}/tests/$<CONFIG>/ CACHE INTERNAL "" FORCE)
else()
  set(TESTS_OUTPUT_DIR ${EXECUTABLE_OUTPUT_PATH}/tests/ CACHE INTERNAL "" FORCE)
endif()


# -----------------------------------------------------------------------------
# Set Default Configuration Options

get_blender_version()

if(WIN32)
  add_definitions(
    # This is the app ID used for file registration, given it's used from several modules
    # there really is no nice way to get this information consistent without a global define.
    -DBLENDER_WIN_APPID="blender.${BLENDER_VERSION_MAJOR}.${BLENDER_VERSION_MINOR}"
    # This is the name that will be shown in the taskbar and OpenWith windows UI
    -DBLENDER_WIN_APPID_FRIENDLY_NAME="Blender ${BLENDER_VERSION_MAJOR}.${BLENDER_VERSION_MINOR}"
  )
endif()


if(${CMAKE_VERSION} VERSION_GREATER_EQUAL "3.19")
  # This changes the default value from Off to On, but will still allow people to manually change
  # this setting through their CMakeCache.txt if they desire to do so.
  set(CMAKE_OPTIMIZE_DEPENDENCIES ON CACHE INTERNAL "")
endif()

# -----------------------------------------------------------------------------
# Declare Options

# Blender internal features
option(WITH_BLENDER "Build blender (disable to build only Cycles stand-alone)." ON)
mark_as_advanced(WITH_BLENDER)

if(WIN32)
  option(WITH_BLENDER_THUMBNAILER "\
Build \"BlendThumb.dll\" helper for Windows explorer integration to support extracting \
thumbnails from `.blend` files."
    ON
  )
else()
  set(_option_default ON)
  if(APPLE)
    # In future, can be used with `quicklookthumbnailing/qlthumbnailreply`
    # to create file thumbnails for say Finder.
    # Turn it off for now, even though it can build on APPLE, it's not likely to be useful.
    set(_option_default OFF)
  endif()
  option(WITH_BLENDER_THUMBNAILER "\
Build stand-alone \"blender-thumbnailer\" command-line thumbnail extraction utility, \
intended for use by file-managers to extract PNG images from `.blend` files."
    ${_option_default}
  )
  unset(_option_default)
endif()

option(WITH_INTERNATIONAL "Enable I18N (International fonts and text)" ON)

option(WITH_PYTHON "Enable Embedded Python API (only disable for development)" ON)
option(WITH_PYTHON_SECURITY "Disables execution of scripts within blend files by default" ON)
# Don't want people disabling this unless they really know what they are doing.
mark_as_advanced(WITH_PYTHON)
# Some distributions see this as a security issue, rather than have them patch it,
# make a build option.
mark_as_advanced(WITH_PYTHON_SECURITY)

option(WITH_PYTHON_SAFETY "\
Enable internal API error checking to track invalid data to prevent crash on access \
(at the expense of some efficiency, only enable for development)."
  OFF
)
mark_as_advanced(WITH_PYTHON_SAFETY)
option(WITH_PYTHON_MODULE "\
Enable building as a python module which runs without a user interface, \
like running regular blender in background mode (only enable for development), \
installs to PYTHON_SITE_PACKAGES (or CMAKE_INSTALL_PREFIX if WITH_INSTALL_PORTABLE is enabled)."
  OFF
)

option(WITH_BUILDINFO "\
Include extra build details (only disable for development & faster builds)"
  ON
)
set(BUILDINFO_OVERRIDE_DATE "" CACHE STRING "\
Use instead of the current date for reproducible builds (empty string disables this option)"
)
set(BUILDINFO_OVERRIDE_TIME "" CACHE STRING "\
Use instead of the current time for reproducible builds (empty string disables this option)"
)
set(CPACK_OVERRIDE_PACKAGENAME "" CACHE STRING "\
Use instead of the standard packagename (empty string disables this option)"
)
mark_as_advanced(CPACK_OVERRIDE_PACKAGENAME)
mark_as_advanced(BUILDINFO_OVERRIDE_DATE)
mark_as_advanced(BUILDINFO_OVERRIDE_TIME)

if(${CMAKE_VERSION} VERSION_GREATER_EQUAL "3.16")
  option(WITH_UNITY_BUILD "\
Enable unity build for modules that support it to improve compile times"
    ON
  )
  mark_as_advanced(WITH_UNITY_BUILD)
else()
  set(WITH_UNITY_BUILD OFF)
endif()

option(WITH_IK_ITASC "\
Enable ITASC IK solver (only disable for development & for incompatible C++ compilers)"
  ON
)
option(WITH_IK_SOLVER "\
Enable Legacy IK solver (only disable for development)"
  ON
)
option(WITH_FFTW3 "Enable FFTW3 support (Used for smoke, ocean sim, and audio effects)" ON)
option(WITH_PUGIXML "Enable PugiXML support (Used for OpenImageIO, Grease Pencil SVG export)" ON)
option(WITH_BULLET "Enable Bullet (Physics Engine)" ON)
option(WITH_SYSTEM_BULLET "\
Use the systems bullet library (currently unsupported due to missing features in upstream!)"
  OFF
)
mark_as_advanced(WITH_SYSTEM_BULLET)
option(WITH_OPENCOLORIO "Enable OpenColorIO color management" ON)

set(_option_default ON)
if(APPLE)
  # There's no OpenXR runtime in sight for macOS, neither is code well
  # tested there -> disable it by default.
  set(_option_default OFF)
endif()
option(WITH_XR_OPENXR "Enable VR features through the OpenXR specification" ${_option_default})
if(APPLE)
  mark_as_advanced(WITH_XR_OPENXR)
endif()
unset(_option_default)

option(WITH_GMP "Enable features depending on GMP (Exact Boolean)" ON)

option(WITH_GAMEENGINE    "Enable Game Engine" ON)

option(WITH_GAMEENGINE_SECURITY "Disable game engine python debugging tools" OFF)
mark_as_advanced(WITH_GAMEENGINE_SECURITY)

if(APPLE)
  set(WITH_GAMEENGINE_DECKLINK OFF)
else()
  option(WITH_GAMEENGINE_DECKLINK "Support BlackMagicDesign DeckLink cards in the Game Engine" ON)
endif()

option(WITH_GAMEENGINE_BPPLAYER "Enable Blend encrypted (from BPPlayer application) reading capabilities" ON)
mark_as_advanced(WITH_GAMEENGINE_BPPLAYER)

option(WITH_PLAYER        "Build Player" ON)

# Compositor
option(WITH_COMPOSITOR_CPU "Enable the tile based CPU nodal compositor" ON)
option(WITH_OPENIMAGEDENOISE "Enable the OpenImageDenoise compositing node" ON)

option(WITH_OPENSUBDIV "Enable OpenSubdiv for surface subdivision" ON)

option(WITH_POTRACE "Enable features relying on potrace" ON)
option(WITH_OPENVDB "Enable features relying on OpenVDB" ON)
option(WITH_OPENVDB_BLOSC "\
Enable blosc compression for OpenVDB, only enable if OpenVDB was built with blosc support"
  ON
)
option(WITH_OPENVDB_3_ABI_COMPATIBLE "\
Assume OpenVDB library has been compiled with version 3 ABI compatibility"
  OFF
)
mark_as_advanced(WITH_OPENVDB_3_ABI_COMPATIBLE)
option(WITH_NANOVDB "Enable usage of NanoVDB data structure for rendering on the GPU" ON)
option(WITH_HARU "Enable features relying on Libharu (Grease pencil PDF export)" ON)

# GHOST Windowing Library Options
option(WITH_GHOST_DEBUG "Enable debugging output for the GHOST library" OFF)
mark_as_advanced(WITH_GHOST_DEBUG)

option(WITH_GHOST_SDL "\
Enable building Blender against SDL for windowing rather than the native APIs"
  OFF
)
mark_as_advanced(WITH_GHOST_SDL)

if(UNIX AND NOT (APPLE OR HAIKU))
  option(WITH_GHOST_X11 "Enable building Blender against X11 for windowing" ON)
  mark_as_advanced(WITH_GHOST_X11)

  option(WITH_GHOST_WAYLAND "Enable building Blender against Wayland for windowing" ON)
  mark_as_advanced(WITH_GHOST_WAYLAND)

  if(WITH_GHOST_WAYLAND)
    option(WITH_GHOST_WAYLAND_LIBDECOR "Optionally build with LibDecor window decorations" ON)
    mark_as_advanced(WITH_GHOST_WAYLAND_LIBDECOR)

    option(WITH_GHOST_WAYLAND_DBUS "\
Optionally build with DBUS support (used for Cursor themes). \
May hang on startup systems where DBUS is not used."
      OFF
    )
    mark_as_advanced(WITH_GHOST_WAYLAND_DBUS)

    option(WITH_GHOST_WAYLAND_DYNLOAD "Enable runtime dynamic WAYLAND libraries loading" ON)
    mark_as_advanced(WITH_GHOST_WAYLAND_DYNLOAD)

    set(WITH_GHOST_WAYLAND_APP_ID "" CACHE STRING "\
The application ID used for Blender (use default when an empty string), \
this can be used to differentiate Blender instances by version or branch for example."
    )
    mark_as_advanced(WITH_GHOST_WAYLAND_APP_ID)
  endif()
endif()

if(WITH_GHOST_X11)
  option(WITH_GHOST_XDND "Enable drag'n'drop support on X11 using XDND protocol" ON)
endif()

# Misc...
option(WITH_HEADLESS "Build without graphical support (renderfarm, server mode only)" OFF)
mark_as_advanced(WITH_HEADLESS)

option(WITH_QUADRIFLOW "Build with quadriflow remesher support" ON)

option(WITH_AUDASPACE "\
Build with blenders audio library (only disable if you know what you're doing!)"
  ON
)
option(WITH_SYSTEM_AUDASPACE "\
Build with external audaspace library installed on the system \
(only enable if you know what you're doing!)"
  OFF
)
mark_as_advanced(WITH_AUDASPACE)
mark_as_advanced(WITH_SYSTEM_AUDASPACE)

set_and_warn_dependency(WITH_AUDASPACE WITH_SYSTEM_AUDASPACE OFF)

option(WITH_OPENMP "Enable OpenMP (has to be supported by the compiler)" ON)
if(UNIX AND NOT APPLE)
  option(WITH_OPENMP_STATIC "Link OpenMP statically (only used by the release environment)" OFF)
  mark_as_advanced(WITH_OPENMP_STATIC)
endif()

if(WITH_GHOST_X11)
<<<<<<< HEAD
  option(WITH_X11_XINPUT    "Enable X11 Xinput (tablet support and unicode input)"  ON)
  option(WITH_X11_XINERAMA  "Enable multi-monitor support"                          ON)
  option(WITH_X11_XF86VMODE "Enable X11 video mode switching"                       ON)
  option(WITH_X11_XFIXES    "Enable X11 XWayland cursor warping workaround"         ON)
=======
  option(WITH_X11_XINPUT "Enable X11 Xinput (tablet support and unicode input)" ON)
  option(WITH_X11_XF86VMODE "Enable X11 video mode switching" ON)
  option(WITH_X11_XFIXES "Enable X11 XWayland cursor warping workaround" ON)
>>>>>>> 735273f5
endif()

if(UNIX AND NOT APPLE)
  option(WITH_SYSTEM_FREETYPE "Use the freetype library provided by the operating system" OFF)
  option(WITH_SYSTEM_EIGEN3 "Use the systems Eigen3 library" OFF)
else()
  set(WITH_SYSTEM_FREETYPE OFF)
  set(WITH_SYSTEM_EIGEN3 OFF)
endif()


# Modifiers
option(WITH_MOD_FLUID "Enable Mantaflow Fluid Simulation Framework" ON)
option(WITH_MOD_REMESH "Enable Remesh Modifier" ON)
option(WITH_MOD_OCEANSIM "Enable Ocean Modifier" ON)

# Image format support
option(WITH_IMAGE_OPENEXR "Enable OpenEXR Support (http://www.openexr.com)" ON)
option(WITH_IMAGE_OPENJPEG "Enable OpenJpeg Support (http://www.openjpeg.org)" ON)
option(WITH_IMAGE_CINEON "Enable CINEON and DPX Image Support" ON)
option(WITH_IMAGE_WEBP "Enable WebP Image Support" ON)

# Audio/Video format support
option(WITH_CODEC_AVI "Enable Blenders own AVI file support (raw/jpeg)" ON)
option(WITH_CODEC_FFMPEG "Enable FFMPeg Support (http://ffmpeg.org)" ON)
option(WITH_CODEC_SNDFILE "Enable libsndfile Support (http://www.mega-nerd.com/libsndfile)" ON)

# Alembic support
option(WITH_ALEMBIC "Enable Alembic Support" ON)

# Universal Scene Description support
option(WITH_USD "Enable Universal Scene Description (USD) Support" ON)

# MaterialX
option(WITH_MATERIALX "Enable MaterialX Support" ON)

# Hydra render engine
option(WITH_HYDRA "Enable Hydra render engine" ON)

# 3D format support
# Disable opencollada when we don't have precompiled libs
option(WITH_OPENCOLLADA "Enable OpenCollada Support (http://www.opencollada.org)" ON)
option(WITH_IO_WAVEFRONT_OBJ "Enable Wavefront-OBJ 3D file format support (*.obj)" ON)
option(WITH_IO_PLY "Enable PLY 3D file format support (*.ply)" ON)
option(WITH_IO_STL "Enable STL 3D file format support (*.stl)" ON)
option(WITH_IO_GPENCIL "Enable grease-pencil file format IO (*.svg, *.pdf)" ON)

# Sound output
option(WITH_SDL "Enable SDL for sound" ON)
option(WITH_OPENAL "Enable OpenAL Support (http://www.openal.org)" ON)
if(APPLE)
  option(WITH_COREAUDIO "Enable CoreAudio for audio support on macOS" ON)
else()
  set(WITH_COREAUDIO OFF)
endif()
if(NOT WIN32)
  set(_option_default ON)
  if(APPLE)
    set(_option_default OFF)
  endif()
  option(WITH_JACK "Enable JACK Support (http://www.jackaudio.org)" ${_option_default})
  unset(_option_default)
  option(WITH_JACK_DYNLOAD "Enable runtime dynamic JACK libraries loading" OFF)
else()
  set(WITH_JACK OFF)
endif()
if(UNIX AND NOT APPLE)
  option(WITH_SDL_DYNLOAD "Enable runtime dynamic SDL libraries loading" OFF)
endif()
if(UNIX AND NOT APPLE)
  option(WITH_PULSEAUDIO "Enable PulseAudio for audio support on Linux" ON)
  option(WITH_PULSEAUDIO_DYNLOAD "Enable runtime dynamic PulseAudio libraries loading" OFF)
else()
  set(WITH_PULSEAUDIO OFF)
endif()
if(WIN32)
  option(WITH_WASAPI "Enable Windows Audio Sessions API for audio support on Windows" ON)
else()
  set(WITH_WASAPI OFF)
endif()

# Compression
option(WITH_LZO "Enable fast LZO compression (used for pointcache)" ON)
option(WITH_LZMA "Enable best LZMA compression, (used for pointcache)" ON)
if(UNIX AND NOT APPLE)
  option(WITH_SYSTEM_LZO "Use the system LZO library" OFF)
endif()
option(WITH_DRACO "Enable Draco mesh compression Python module (used for glTF)" ON)

# Camera/motion tracking
option(WITH_LIBMV "Enable Libmv structure from motion library" ON)
option(WITH_LIBMV_SCHUR_SPECIALIZATIONS "Enable fixed-size schur specializations." ON)
mark_as_advanced(WITH_LIBMV_SCHUR_SPECIALIZATIONS)

# Logging/unbit test libraries.
option(WITH_SYSTEM_GFLAGS "Use system-wide Gflags instead of a bundled one" OFF)
option(WITH_SYSTEM_GLOG "Use system-wide Glog instead of a bundled one" OFF)
mark_as_advanced(WITH_SYSTEM_GFLAGS)
mark_as_advanced(WITH_SYSTEM_GLOG)

# Freestyle
option(WITH_FREESTYLE "Enable Freestyle (advanced edges rendering)" ON)

# Libraries.
if(UNIX AND NOT APPLE)
  # Optionally build without pre-compiled libraries.
  # NOTE: this could be supported on all platforms however in practice UNIX is the only platform
  # that has good support for detecting installed libraries.
  option(WITH_LIBS_PRECOMPILED "\
Detect and link against pre-compiled libraries (typically found under \"../lib/\"). \
Disabling this option will use the system libraries although cached paths \
that point to pre-compiled libraries will be left as-is."
    ON
  )
  mark_as_advanced(WITH_LIBS_PRECOMPILED)

  option(WITH_STATIC_LIBS "\
Try to link with static libraries, as much as possible, \
to make blender more portable across distributions"
    OFF
  )
  if(WITH_STATIC_LIBS)
    option(WITH_BOOST_ICU "\
Boost uses ICU library (required for linking with static Boost built with libicu)."
      OFF
    )
    mark_as_advanced(WITH_BOOST_ICU)
  endif()
endif()

# Misc
if(WIN32 OR APPLE)
  option(WITH_INPUT_IME "Enable Input Method Editor (IME) for complex Asian character input" ON)
endif()
option(WITH_INPUT_NDOF "Enable NDOF input devices (SpaceNavigator and friends)" ON)
if(UNIX AND NOT APPLE)
  option(WITH_INSTALL_PORTABLE "\
Install redistributable runtime, otherwise install into CMAKE_INSTALL_PREFIX"
    ON
  )
endif()

option(WITH_PYTHON_INSTALL "Copy system python into the blender install folder" ON)

option(WITH_INSTALL_COPYRIGHT "\
Copy the official Blender Foundation's copyright.txt into the Blender install folder"
  OFF
)
mark_as_advanced(WITH_INSTALL_COPYRIGHT)

if((WITH_AUDASPACE AND NOT WITH_SYSTEM_AUDASPACE) OR WITH_MOD_FLUID)
  option(WITH_PYTHON_NUMPY "Include NumPy in Blender (used by Audaspace and Mantaflow)" ON)
endif()

if(WIN32 OR APPLE)
  # Windows and macOS have this bundled with Python libraries.
elseif(WITH_PYTHON_INSTALL OR WITH_PYTHON_NUMPY)
  set(PYTHON_NUMPY_PATH "" CACHE PATH "\
Path to python site-packages or dist-packages containing 'numpy' module"
  )
  mark_as_advanced(PYTHON_NUMPY_PATH)
  set(PYTHON_NUMPY_INCLUDE_DIRS "" CACHE PATH "Path to the include directory of the NumPy module")
  mark_as_advanced(PYTHON_NUMPY_INCLUDE_DIRS)
endif()
if(WITH_PYTHON_INSTALL)
  option(WITH_PYTHON_INSTALL_NUMPY "Copy system NumPy into the blender install folder" ON)

  if(UNIX AND NOT APPLE)
    option(WITH_PYTHON_INSTALL_REQUESTS "Copy system requests into the blender install folder" ON)
    set(PYTHON_REQUESTS_PATH "" CACHE PATH "\
Path to python site-packages or dist-packages containing 'requests' module"
    )
    mark_as_advanced(PYTHON_REQUESTS_PATH)
  endif()

  option(WITH_PYTHON_INSTALL_ZSTANDARD "Copy zstandard into the blender install folder" ON)
  set(PYTHON_ZSTANDARD_PATH "" CACHE PATH "\
Path to python site-packages or dist-packages containing 'zstandard' module"
  )
  mark_as_advanced(PYTHON_ZSTANDARD_PATH)
endif()

option(WITH_CPU_SIMD "Enable SIMD instruction if they're detected on the host machine" ON)
mark_as_advanced(WITH_CPU_SIMD)

# Cycles
option(WITH_CYCLES "Enable Cycles Render Engine" ON)
option(WITH_CYCLES_OSL "Build Cycles with OpenShadingLanguage support" ON)
option(WITH_CYCLES_PATH_GUIDING "Build Cycles with path guiding support" ON)
option(WITH_CYCLES_EMBREE "Build Cycles with Embree support" ON)
option(WITH_CYCLES_LOGGING "Build Cycles with logging support" ON)
option(WITH_CYCLES_DEBUG "Build Cycles with options useful for debugging (e.g., MIS)" OFF)

option(WITH_CYCLES_STANDALONE "Build Cycles standalone application" OFF)
option(WITH_CYCLES_STANDALONE_GUI "Build Cycles standalone with GUI" OFF)
option(WITH_CYCLES_PRECOMPUTE "Build Cycles data precomputation tool" OFF)

option(WITH_CYCLES_HYDRA_RENDER_DELEGATE "Build Cycles Hydra render delegate" OFF)

option(WITH_CYCLES_DEBUG_NAN "\
Build Cycles with additional asserts for detecting NaNs and invalid values"
  OFF
)
option(WITH_CYCLES_NATIVE_ONLY "\
Build Cycles with native kernel only (which fits current CPU, use for development only)"
  OFF
)
option(WITH_CYCLES_KERNEL_ASAN "\
Build Cycles kernels with address sanitizer when WITH_COMPILER_ASAN is on, even if it's very slow"
  OFF
)
set(CYCLES_TEST_DEVICES CPU CACHE STRING "\
Run regression tests on the specified device types (CPU CUDA OPTIX HIP)"
)
mark_as_advanced(WITH_CYCLES_KERNEL_ASAN)
mark_as_advanced(WITH_CYCLES_LOGGING)
mark_as_advanced(WITH_CYCLES_DEBUG_NAN)
mark_as_advanced(WITH_CYCLES_NATIVE_ONLY)
mark_as_advanced(WITH_CYCLES_PRECOMPUTE)
mark_as_advanced(CYCLES_TEST_DEVICES)

# NVIDIA CUDA & OptiX
if(NOT APPLE)
  option(WITH_CYCLES_DEVICE_CUDA "Enable Cycles NVIDIA CUDA compute support" ON)
  option(WITH_CYCLES_DEVICE_OPTIX "Enable Cycles NVIDIA OptiX support" ON)
  mark_as_advanced(WITH_CYCLES_DEVICE_CUDA)

  option(WITH_CYCLES_CUDA_BINARIES "Build Cycles NVIDIA CUDA binaries" OFF)
  set(CYCLES_CUDA_BINARIES_ARCH
    sm_30 sm_35 sm_37 sm_50 sm_52 sm_60 sm_61 sm_70 sm_75 sm_86 sm_89 compute_75
    CACHE STRING "CUDA architectures to build binaries for"
  )
  option(WITH_CYCLES_CUDA_BUILD_SERIAL "\
Build cubins one after another (useful on machines with limited RAM)"
    OFF
  )
  option(WITH_CUDA_DYNLOAD "\
Dynamically load CUDA libraries at runtime (for developers, makes cuda-gdb work)"
    ON
  )

  set(OPTIX_ROOT_DIR "" CACHE PATH "\
Path to the OptiX SDK root directory, for building Cycles OptiX kernels."
  )
  set(CYCLES_RUNTIME_OPTIX_ROOT_DIR "" CACHE PATH "\
Path to the OptiX SDK root directory. \
When set, this path will be used at runtime to compile OptiX kernels."
  )

  mark_as_advanced(CYCLES_CUDA_BINARIES_ARCH)
  mark_as_advanced(WITH_CYCLES_CUDA_BUILD_SERIAL)
  mark_as_advanced(WITH_CUDA_DYNLOAD)
  mark_as_advanced(OPTIX_ROOT_DIR)
  mark_as_advanced(CYCLES_RUNTIME_OPTIX_ROOT_DIR)
endif()

# AMD HIP
if(NOT APPLE)
  option(WITH_CYCLES_DEVICE_HIP "Enable Cycles AMD HIP support" ON)
  option(WITH_CYCLES_HIP_BINARIES "Build Cycles AMD HIP binaries" OFF)
  # Radeon VII (gfx906) not currently working with HIP SDK, so left out of the list.
  set(CYCLES_HIP_BINARIES_ARCH
    gfx900 gfx90c gfx902
    gfx1010 gfx1011 gfx1012 gfx1030 gfx1031 gfx1032 gfx1034 gfx1035
    gfx1100 gfx1101 gfx1102
    CACHE STRING "AMD HIP architectures to build binaries for"
  )
  mark_as_advanced(WITH_CYCLES_DEVICE_HIP)
  mark_as_advanced(CYCLES_HIP_BINARIES_ARCH)

  # HIPRT is only available on Windows for now.
  if(WIN32)
    option(WITH_CYCLES_DEVICE_HIPRT "Enable Cycles AMD HIPRT support" OFF)
    mark_as_advanced(WITH_CYCLES_DEVICE_HIPRT)
  endif()
endif()

# Apple Metal
if(APPLE)
  option(WITH_CYCLES_DEVICE_METAL "Enable Cycles Apple Metal compute support" ON)
endif()

# oneAPI
if(NOT APPLE)
  option(WITH_CYCLES_DEVICE_ONEAPI "Enable Cycles oneAPI compute support" OFF)
  option(WITH_CYCLES_ONEAPI_BINARIES "\
Enable Ahead-Of-Time compilation for Cycles oneAPI device"
    OFF
  )
  option(WITH_CYCLES_ONEAPI_HOST_TASK_EXECUTION "\
Switch target of oneAPI implementation from SYCL devices to Host Task (single thread on CPU). \
This option is only for debugging purposes."
    OFF
  )

  # https://www.intel.com/content/www/us/en/develop/documentation/oneapi-dpcpp-cpp-compiler-dev-guide-and-reference/top/compilation/ahead-of-time-compilation.html
  # acm-g10 is the target for the first Intel Arc Alchemist GPUs.
  set(CYCLES_ONEAPI_SPIR64_GEN_DEVICES "acm-g10" CACHE STRING "\
oneAPI Intel GPU architectures to build binaries for"
  )
  set(CYCLES_ONEAPI_SYCL_TARGETS spir64 spir64_gen CACHE STRING "\
oneAPI targets to build AOT binaries for"
  )

  mark_as_advanced(WITH_CYCLES_ONEAPI_HOST_TASK_EXECUTION)
  mark_as_advanced(CYCLES_ONEAPI_SPIR64_GEN_DEVICES)
  mark_as_advanced(CYCLES_ONEAPI_SYCL_TARGETS)
endif()

# Draw Manager
option(WITH_DRAW_DEBUG "Add extra debug capabilities to Draw Manager" OFF)
mark_as_advanced(WITH_DRAW_DEBUG)

# LLVM
option(WITH_LLVM "Use LLVM" OFF)
if(APPLE)
  # We prefer static llvm build on Apple, dyn build possible though.
  option(LLVM_STATIC "Link with LLVM static libraries" ON)
else()
  option(LLVM_STATIC "Link with LLVM static libraries" OFF)
endif()
mark_as_advanced(LLVM_STATIC)
option(WITH_CLANG "Use Clang" OFF)

# disable for now, but plan to support on all platforms eventually
option(WITH_MEM_JEMALLOC "Enable malloc replacement (http://www.canonware.com/jemalloc)" ON)
mark_as_advanced(WITH_MEM_JEMALLOC)

# currently only used for BLI_mempool
option(WITH_MEM_VALGRIND "Enable extended valgrind support for better reporting" OFF)
mark_as_advanced(WITH_MEM_VALGRIND)

# Debug
option(WITH_CXX_GUARDEDALLOC "\
Enable GuardedAlloc for C++ memory allocation tracking (only enable for development)"
  OFF
)
mark_as_advanced(WITH_CXX_GUARDEDALLOC)

option(WITH_ASSERT_ABORT "Call abort() when raising an assertion through BLI_assert()" ON)
mark_as_advanced(WITH_ASSERT_ABORT)

if((UNIX AND NOT APPLE) OR (CMAKE_GENERATOR MATCHES "^Visual Studio.+"))
  option(WITH_CLANG_TIDY "\
Use Clang Tidy to analyze the source code \
(only enable for development on Linux using Clang, or Windows using the Visual Studio IDE)"
    OFF
  )
  mark_as_advanced(WITH_CLANG_TIDY)
endif()

option(WITH_BOOST "Enable features depending on boost" ON)
option(WITH_TBB "\
Enable multi-threading. TBB is also required for features such as Cycles, OpenVDB and USD"
  ON
)

# TBB malloc is only supported on for windows currently
if(WIN32)
  option(WITH_TBB_MALLOC_PROXY "Enable the TBB malloc replacement" ON)
endif()

# This should be turned off when Blender enter beta/rc/release
if("${BLENDER_VERSION_CYCLE}" STREQUAL "alpha")
  set(WITH_EXPERIMENTAL_FEATURES ON)
else()
  set(WITH_EXPERIMENTAL_FEATURES OFF)
endif()

# Unit testing
option(WITH_GTESTS "Enable GTest unit testing" OFF)
option(WITH_OPENGL_RENDER_TESTS "Enable OpenGL render related unit testing (Experimental)" OFF)
option(WITH_OPENGL_DRAW_TESTS "Enable OpenGL UI drawing related unit testing (Experimental)" OFF)
# NOTE: All callers of this must add `TEST_PYTHON_EXE_EXTRA_ARGS` before any other arguments.
set(TEST_PYTHON_EXE "" CACHE PATH "Python executable to run unit tests")
mark_as_advanced(TEST_PYTHON_EXE)

# Documentation
if(UNIX AND NOT APPLE)
  option(WITH_DOC_MANPAGE "Create a manual page (Unix manpage)" OFF)
endif()


# GPU Module
option(WITH_GPU_BUILDTIME_SHADER_BUILDER "\
Shader builder is a developer option enabling linting on GLSL during compilation"
  OFF
)
option(WITH_RENDERDOC "Use Renderdoc API to capture frames" OFF)

mark_as_advanced(
  WITH_GPU_BUILDTIME_SHADER_BUILDER
  WITH_RENDERDOC
)

# OpenGL
if(NOT APPLE)
  option(WITH_OPENGL_BACKEND "Enable OpenGL support as graphic backend" ON)
  mark_as_advanced(WITH_OPENGL_BACKEND)
else()
  set(WITH_OPENGL_BACKEND OFF)
endif()

# Vulkan
option(WITH_VULKAN_BACKEND "Enable Vulkan as graphics backend (only for development)" OFF)
option(WITH_VULKAN_GUARDEDALLOC "\
Use guardedalloc for host allocations done inside Vulkan (development option)"
  OFF
)
mark_as_advanced(
  WITH_VULKAN_BACKEND
  WITH_VULKAN_GUARDEDALLOC
)

# Metal
if(APPLE)
  option(WITH_METAL_BACKEND "\
Use Metal for graphics instead of (or as well as) OpenGL on macOS."
    ON
  )
  mark_as_advanced(WITH_METAL_BACKEND)
else()
  set(WITH_METAL_BACKEND OFF)
endif()

if(WIN32)
  getDefaultWindowsPrefixBase(CMAKE_GENERIC_PROGRAM_FILES)
  set(CPACK_INSTALL_PREFIX ${CMAKE_GENERIC_PROGRAM_FILES}/${})
endif()

option(WITH_STRSIZE_DEBUG "\
Ensure string operations on fixed size buffers \
(works well with with \"WITH_COMPILER_ASAN\" & valgrind to detect incorrect buffer size arguments)"
  OFF)
mark_as_advanced(WITH_STRSIZE_DEBUG)

# Compiler tool-chain.
if(UNIX)
  if(CMAKE_COMPILER_IS_GNUCC)
    option(WITH_LINKER_GOLD "Use ld.gold linker which is usually faster than ld.bfd" ON)
    mark_as_advanced(WITH_LINKER_GOLD)
  endif()
  if(CMAKE_COMPILER_IS_GNUCC OR CMAKE_C_COMPILER_ID MATCHES "Clang")
    option(WITH_LINKER_LLD "Use ld.lld linker which is usually faster than ld.gold" OFF)
    mark_as_advanced(WITH_LINKER_LLD)
    option(WITH_LINKER_MOLD "Use ld.mold linker which is usually faster than ld.gold & ld.lld" OFF)
    mark_as_advanced(WITH_LINKER_MOLD)
  endif()
endif()

option(WITH_COMPILER_ASAN "\
Build and link against address sanitizer (only for Debug & RelWithDebInfo targets)."
  OFF
)
mark_as_advanced(WITH_COMPILER_ASAN)

# GCCFilter, if appliciable
if(CMAKE_COMPILER_IS_GNUCC)
  option(WITH_COLOR_GCC "Use GCCFilter to color compiler output messages" OFF)
  set(COLOR_GCC_OPTIONS "-c -r -w" CACHE STRING "Arguments that are passed to gccfilter when output coloring is switchend on. Defaults to -c -r -w.")
  mark_as_advanced(COLOR_GCC_OPTIONS)
  if(WITH_COLOR_GCC)
    set_property(GLOBAL PROPERTY RULE_LAUNCH_COMPILE "${CMAKE_SOURCE_DIR}/build_files/utils/gccfilter ${COLOR_GCC_OPTIONS}")
  endif()
endif()

if(CMAKE_COMPILER_IS_GNUCC OR CMAKE_C_COMPILER_ID MATCHES "Clang")
  if(WITH_COMPILER_ASAN)
    set(_asan_defaults "\
-fsanitize=address \
-fsanitize=bool \
-fsanitize=bounds \
-fsanitize=enum \
-fsanitize=float-cast-overflow \
-fsanitize=float-divide-by-zero \
-fsanitize=nonnull-attribute \
-fsanitize=returns-nonnull-attribute \
-fsanitize=signed-integer-overflow \
-fsanitize=undefined \
-fsanitize=vla-bound \
-fno-sanitize=alignment \
")

    if(MSVC)
      # clang-cl doesn't support all sanitizers, but leak and object-size give errors/warnings.
      set(_asan_defaults "${_asan_defaults}")
    elseif(APPLE)
      # AppleClang doesn't support all sanitizers, but leak gives error.
      # Build type is not known for multi-config generator, so don't add object-size sanitizer.
      if(CMAKE_BUILD_TYPE MATCHES "Debug" OR GENERATOR_IS_MULTI_CONFIG)
        # Silence the warning that object-size is not effective in -O0.
        set(_asan_defaults "${_asan_defaults}")
      else()
        string(APPEND _asan_defaults " -fsanitize=object-size")
      endif()
    elseif(CMAKE_COMPILER_IS_GNUCC)
      string(APPEND _asan_defaults " -fsanitize=leak -fsanitize=object-size")
    else()
      string(APPEND _asan_defaults " -fsanitize=leak")
    endif()

    set(COMPILER_ASAN_CFLAGS "${_asan_defaults}" CACHE STRING "C flags for address sanitizer")
    mark_as_advanced(COMPILER_ASAN_CFLAGS)
    set(COMPILER_ASAN_CXXFLAGS "${_asan_defaults}" CACHE STRING "C++ flags for address sanitizer")
    mark_as_advanced(COMPILER_ASAN_CXXFLAGS)

    unset(_asan_defaults)

    if(MSVC)
      find_library(
        COMPILER_ASAN_LIBRARY NAMES clang_rt.asan-x86_64
        PATHS
        [HKEY_LOCAL_MACHINE\\SOFTWARE\\Wow6432Node\\LLVM\\LLVM;]/lib/clang/7.0.0/lib/windows
        [HKEY_LOCAL_MACHINE\\SOFTWARE\\Wow6432Node\\LLVM\\LLVM;]/lib/clang/6.0.0/lib/windows
      )
      mark_as_advanced(COMPILER_ASAN_LIBRARY)
    elseif(APPLE)
      execute_process(COMMAND ${CMAKE_CXX_COMPILER}
        -print-file-name=lib
        OUTPUT_VARIABLE CLANG_LIB_DIR
      )
      string(STRIP "${CLANG_LIB_DIR}" CLANG_LIB_DIR)
      find_library(
        COMPILER_ASAN_LIBRARY
        NAMES
          libclang_rt.asan_osx_dynamic.dylib
        PATHS
          "${CLANG_LIB_DIR}/darwin/"
      )
      unset(CLANG_LIB_DIR)
      mark_as_advanced(COMPILER_ASAN_LIBRARY)
    elseif(CMAKE_COMPILER_IS_GNUCC)
      find_library(
        COMPILER_ASAN_LIBRARY asan ${CMAKE_C_IMPLICIT_LINK_DIRECTORIES}
      )
      mark_as_advanced(COMPILER_ASAN_LIBRARY)
    endif()

  endif()
endif()

if(CMAKE_COMPILER_IS_GNUCC OR CMAKE_C_COMPILER_ID MATCHES "Clang")
  option(WITH_COMPILER_SHORT_FILE_MACRO "\
Make paths in macros like __FILE__ relative to top level source and build directories."
    ON
  )
  mark_as_advanced(WITH_COMPILER_SHORT_FILE_MACRO)
endif()

if(WIN32)
  # Use hardcoded paths or find_package to find externals
  option(WITH_WINDOWS_FIND_MODULES "Use find_package to locate libraries" OFF)
  mark_as_advanced(WITH_WINDOWS_FIND_MODULES)

  option(WINDOWS_PYTHON_DEBUG "\
Include the files needed for debugging python scripts with visual studio 2017+."
    OFF
  )
  mark_as_advanced(WINDOWS_PYTHON_DEBUG)

  option(WITH_WINDOWS_BUNDLE_CRT "Bundle the C runtime for install free distribution." ON)
  mark_as_advanced(WITH_WINDOWS_BUNDLE_CRT)

  option(WITH_WINDOWS_SCCACHE "Use sccache to speed up builds (Ninja builder only)" OFF)
  mark_as_advanced(WITH_WINDOWS_SCCACHE)

  option(WITH_WINDOWS_PDB "Generate a pdb file for client side stacktraces" ON)
  mark_as_advanced(WITH_WINDOWS_PDB)

  option(WITH_WINDOWS_STRIPPED_PDB "Use a stripped PDB file" ON)
  mark_as_advanced(WITH_WINDOWS_STRIPPED_PDB)

  option(WITH_WINDOWS_7 "The executable supports Windows 7. It needs additional libraries" OFF)
  mark_as_advanced(WITH_WINDOWS_7)
endif()

if(WIN32 OR XCODE)
  option(IDE_GROUP_SOURCES_IN_FOLDERS "\
Organize the source files in filters matching the source folders."
    ON
  )
  mark_as_advanced(IDE_GROUP_SOURCES_IN_FOLDERS)

  option(IDE_GROUP_PROJECTS_IN_FOLDERS "\
Organize the projects according to source folder structure."
    ON
  )
  mark_as_advanced(IDE_GROUP_PROJECTS_IN_FOLDERS)

  if(IDE_GROUP_PROJECTS_IN_FOLDERS)
    set_property(GLOBAL PROPERTY USE_FOLDERS ON)
  endif()
endif()

if(UNIX)
  # See WITH_WINDOWS_SCCACHE for Windows.
  option(WITH_COMPILER_CCACHE "\
Use ccache to improve rebuild times (Works with Ninja, Makefiles and Xcode)"
    OFF
  )
  mark_as_advanced(WITH_COMPILER_CCACHE)
endif()

# The following only works with the Ninja generator in CMake >= 3.0.
if("${CMAKE_GENERATOR}" MATCHES "Ninja")
  option(WITH_NINJA_POOL_JOBS "\
Enable Ninja pools of jobs, to try to ease building on machines with 16GB of RAM or less \
(if not yet defined, will try to set best values based on detected machine specifications)."
    OFF
  )
  mark_as_advanced(WITH_NINJA_POOL_JOBS)
endif()

# Installation process.
set(POSTINSTALL_SCRIPT "" CACHE FILEPATH "Run given CMake script after installation process")
mark_as_advanced(POSTINSTALL_SCRIPT)

set(POSTCONFIGURE_SCRIPT "" CACHE FILEPATH "\
Run given CMake script as the last step of CMake configuration"
)
mark_as_advanced(POSTCONFIGURE_SCRIPT)

# end option(...)



# By default we want to install to the directory we are compiling our executables
# unless specified otherwise, which we currently do not allow
if(CMAKE_INSTALL_PREFIX_INITIALIZED_TO_DEFAULT)
  if(WIN32)
    set(CMAKE_INSTALL_PREFIX ${EXECUTABLE_OUTPUT_PATH}/\${BUILD_TYPE} CACHE PATH "\
default install path"
      FORCE
    )
  elseif(APPLE)
    set(CMAKE_INSTALL_PREFIX ${EXECUTABLE_OUTPUT_PATH}/\${BUILD_TYPE} CACHE PATH "\
default install path"
      FORCE
    )
  else()
    if(WITH_INSTALL_PORTABLE)
      set(CMAKE_INSTALL_PREFIX ${EXECUTABLE_OUTPUT_PATH} CACHE PATH "default install path" FORCE)
    endif()
  endif()
endif()

# Effective install path including config folder, as a generator expression.
get_property(GENERATOR_IS_MULTI_CONFIG GLOBAL PROPERTY GENERATOR_IS_MULTI_CONFIG)
if(GENERATOR_IS_MULTI_CONFIG)
  string(
    REPLACE "\${BUILD_TYPE}" "$<CONFIG>"
    CMAKE_INSTALL_PREFIX_WITH_CONFIG ${CMAKE_INSTALL_PREFIX}
  )
else()
  string(
    REPLACE "\${BUILD_TYPE}" ""
    CMAKE_INSTALL_PREFIX_WITH_CONFIG ${CMAKE_INSTALL_PREFIX}
  )
endif()

if(WIN32 AND WITH_WINDOWS_7)
  # UPBGE modification for Windows 7
  set(CMAKE_SYSTEM_VERSION 10.0 (latest installed version))
endif ()

# Apple

if(APPLE)
  include(platform_apple_xcode)
endif()


# -----------------------------------------------------------------------------
# Check for Conflicting/Unsupported Configurations

option(WITH_STRICT_BUILD_OPTIONS "\
When requirements for a build option are not met, error instead of disabling the option."
  OFF
)

if(NOT WITH_BLENDER AND NOT WITH_PLAYER AND NOT WITH_CYCLES_STANDALONE AND NOT WITH_CYCLES_HYDRA_RENDER_DELEGATE)
  message(FATAL_ERROR
    "At least one of WITH_BLENDER or WITH_CYCLES_STANDALONE "
    "or WITH_CYCLES_HYDRA_RENDER_DELEGATE "
    "must be enabled, nothing to do!"
  )
endif()

set_and_warn_dependency(WITH_AUDASPACE WITH_OPENAL OFF)
set_and_warn_dependency(WITH_AUDASPACE WITH_COREAUDIO OFF)
set_and_warn_dependency(WITH_AUDASPACE WITH_JACK OFF)
set_and_warn_dependency(WITH_AUDASPACE WITH_PULSEAUDIO OFF)
set_and_warn_dependency(WITH_AUDASPACE WITH_WASAPI OFF)

if(NOT WITH_GAMEENGINE AND WITH_PLAYER)
	message(FATAL_ERROR "WITH_PLAYER requires WITH_GAMEENGINE")
endif()

if(NOT WITH_AUDASPACE)
	if(WITH_GAMEENGINE)
		message(FATAL_ERROR "WITH_GAMEENGINE requires WITH_AUDASPACE")
	endif()
endif()

if(NOT WITH_SDL AND WITH_GHOST_SDL)
  message(FATAL_ERROR "WITH_GHOST_SDL requires WITH_SDL")
endif()

# python module, needs some different options
if(WITH_PYTHON_MODULE AND WITH_PLAYER)
	message(FATAL_ERROR "WITH_PYTHON_MODULE requires WITH_PLAYER to be OFF")
endif()

if(WITH_PYTHON_MODULE AND WITH_PYTHON_INSTALL)
  message(FATAL_ERROR "WITH_PYTHON_MODULE requires WITH_PYTHON_INSTALL to be OFF")
endif()

set_and_warn_dependency(WITH_PYTHON WITH_CYCLES        OFF)
set_and_warn_dependency(WITH_PYTHON WITH_DRACO         OFF)
set_and_warn_dependency(WITH_PYTHON WITH_MOD_FLUID     OFF)

set_and_warn_dependency(WITH_PYTHON WITH_FREESTYLE     OFF) #UPBGE

if(WITH_DRACO AND NOT WITH_PYTHON_INSTALL)
  message(STATUS "WITH_DRACO requires WITH_PYTHON_INSTALL to be ON, disabling WITH_DRACO for now")
  set(WITH_DRACO OFF)
endif()

# enable boost for cycles, audaspace or i18n
# otherwise if the user disabled

set_and_warn_dependency(WITH_BOOST WITH_INTERNATIONAL  OFF)
set_and_warn_dependency(WITH_BOOST WITH_OPENVDB        OFF)
set_and_warn_dependency(WITH_BOOST WITH_QUADRIFLOW     OFF)
set_and_warn_dependency(WITH_BOOST WITH_USD            OFF)
if(WITH_CYCLES)
  set_and_warn_dependency(WITH_BOOST   WITH_CYCLES_OSL   OFF)
  set_and_warn_dependency(WITH_PUGIXML WITH_CYCLES_OSL   OFF)
endif()

set_and_warn_dependency(WITH_TBB WITH_CYCLES            OFF)
set_and_warn_dependency(WITH_TBB WITH_USD               OFF)
set_and_warn_dependency(WITH_TBB WITH_OPENVDB           OFF)
set_and_warn_dependency(WITH_TBB WITH_MOD_FLUID         OFF)

# NanoVDB requires OpenVDB to convert the data structure
set_and_warn_dependency(WITH_OPENVDB WITH_NANOVDB       OFF)

# OpenVDB, Alembic and OSL uses 'half' or 'imath' from OpenEXR
set_and_warn_dependency(WITH_IMAGE_OPENEXR WITH_OPENVDB OFF)
set_and_warn_dependency(WITH_IMAGE_OPENEXR WITH_ALEMBIC OFF)
set_and_warn_dependency(WITH_IMAGE_OPENEXR WITH_CYCLES_OSL OFF)

# Hydra requires USD.
set_and_warn_dependency(WITH_USD WITH_HYDRA OFF)

# auto enable openimageio for cycles
if(WITH_CYCLES)
  # auto enable llvm for cycles_osl
  if(WITH_CYCLES_OSL)
    set(WITH_LLVM ON CACHE BOOL "" FORCE)
    set(WITH_CLANG ON CACHE BOOL "" FORCE)
  endif()
else()
  set(WITH_CYCLES_OSL OFF)
endif()

# don't store paths to libs for portable distribution
if(WITH_INSTALL_PORTABLE)
  set(CMAKE_SKIP_BUILD_RPATH TRUE)
endif()

if(WITH_GHOST_SDL OR WITH_HEADLESS)
  message(STATUS "Disabling Ghost Wayland, X11, Input IME, and OpenXR")
  set(WITH_GHOST_WAYLAND OFF)
  set(WITH_GHOST_X11     OFF)
  set(WITH_X11_XINPUT    OFF)
  set(WITH_X11_XINERAMA  OFF)
  set(WITH_X11_XF86VMODE OFF)
  set(WITH_X11_XFIXES    OFF)
  set(WITH_GHOST_XDND    OFF)
  set(WITH_INPUT_IME     OFF)
  set(WITH_XR_OPENXR     OFF)
endif()

if(WITH_BUILDINFO)
  find_package(Git)
  set_and_warn_library_found("Git" GIT_FOUND WITH_BUILDINFO)
endif()

if(WITH_AUDASPACE)
  if(NOT WITH_SYSTEM_AUDASPACE)
    set(AUDASPACE_C_INCLUDE_DIRS
      "${CMAKE_SOURCE_DIR}/extern/audaspace/bindings/C"
      "${CMAKE_BINARY_DIR}/extern/audaspace"
    )
    set(AUDASPACE_PY_INCLUDE_DIRS
      "${CMAKE_SOURCE_DIR}/extern/audaspace/bindings"
    )
  endif()
endif()

# Auto-enable CUDA dynload if toolkit is not found.
if(WITH_CYCLES AND WITH_CYCLES_DEVICE_CUDA AND NOT WITH_CUDA_DYNLOAD)
  find_package(CUDA)
  if(NOT CUDA_FOUND)
    message(
      STATUS
      "CUDA toolkit not found, "
      "using dynamic runtime loading of libraries (WITH_CUDA_DYNLOAD) instead"
    )
    set(WITH_CUDA_DYNLOAD ON)
  endif()
endif()

if(WITH_CYCLES_DEVICE_HIP)
  # Currently HIP must be dynamically loaded, this may change in future toolkits
  set(WITH_HIP_DYNLOAD ON)
endif()


# -----------------------------------------------------------------------------
# Check if Sub-modules are Cloned

if(WITH_PYTHON)
  # While we have this as an '#error' in 'bpy_capi_utils.h',
  # upgrading Python tends to cause confusion for users who build.
  # Give the error message early to make this more obvious.
  #
  # Do this before main 'platform_*' checks,
  # because UNIX will search for the old Python paths which may not exist.
  # giving errors about missing paths before this case is met.
  if(DEFINED PYTHON_VERSION AND "${PYTHON_VERSION}" VERSION_LESS "3.10")
    message(
      FATAL_ERROR
      "At least Python 3.10 is required to build, but found Python ${PYTHON_VERSION}"
    )
  endif()

  file(GLOB RESULT "${CMAKE_SOURCE_DIR}/scripts/addons")
  list(LENGTH RESULT DIR_LEN)
  if(DIR_LEN EQUAL 0)
    message(
      WARNING
      "Addons path '${CMAKE_SOURCE_DIR}/scripts/addons' is missing. "
      "This is an external repository which needs to be checked out. Use `make update` to do so. "
      "* CONTINUING WITHOUT ADDONS *"
    )
  endif()
endif()


# -----------------------------------------------------------------------------
# InitialIze Un-cached Vars, Avoid Unused Warning

# linux only, not cached
set(WITH_BINRELOC OFF)

# MACOSX only, set to avoid uninitialized
set(EXETYPE "")

# C/C++ flags
set(PLATFORM_CFLAGS)

# these are added to later on.
set(C_WARNINGS)
set(CXX_WARNINGS)

# NOTE: These flags are intended for situations where where it's impractical to
# suppress warnings by modifying the code or for code which is maintained externally.
# For GCC this typically means adding `-Wno-*` arguments to negate warnings
# that are useful in the general case.
set(C_REMOVE_STRICT_FLAGS)
set(CXX_REMOVE_STRICT_FLAGS)

# Libraries to link to targets in setup_platform_linker_libs
set(PLATFORM_LINKLIBS "")

# Added to target linker flags in setup_platform_linker_flags
# - CMAKE_EXE_LINKER_FLAGS
# - CMAKE_EXE_LINKER_FLAGS_DEBUG
set(PLATFORM_LINKFLAGS "")
set(PLATFORM_LINKFLAGS_DEBUG "")
set(PLATFORM_LINKFLAGS_RELEASE "")
set(PLATFORM_LINKFLAGS_EXECUTABLE "")

if(NOT CMAKE_BUILD_TYPE MATCHES "Release")
  if(WITH_COMPILER_ASAN)
    if(NOT APPLE)
      # Avoid passing address sanitizer compiler flags to `try_compile`.
      # Since linker flags are not set, all compiler checks and `find_package`
      # calls that rely on `try_compile` will fail.
      # See CMP0066 also.
      string(APPEND CMAKE_C_FLAGS_DEBUG " ${COMPILER_ASAN_CFLAGS}")
      string(APPEND CMAKE_C_FLAGS_RELWITHDEBINFO " ${COMPILER_ASAN_CFLAGS}")

      string(APPEND CMAKE_CXX_FLAGS_DEBUG " ${COMPILER_ASAN_CXXFLAGS}")
      string(APPEND CMAKE_CXX_FLAGS_RELWITHDEBINFO " ${COMPILER_ASAN_CXXFLAGS}")
    endif()
    if(MSVC)
      set(COMPILER_ASAN_LINKER_FLAGS "/FUNCTIONPADMIN:6")
    endif()

    if(APPLE AND COMPILER_ASAN_LIBRARY)
      string(REPLACE " " ";" _list_COMPILER_ASAN_CFLAGS ${COMPILER_ASAN_CFLAGS})
      set(_is_CONFIG_DEBUG "$<OR:$<CONFIG:Debug>,$<CONFIG:RelWithDebInfo>>")
      add_compile_options("$<${_is_CONFIG_DEBUG}:${_list_COMPILER_ASAN_CFLAGS}>")
      add_link_options("$<${_is_CONFIG_DEBUG}:-fno-omit-frame-pointer;-fsanitize=address>")
      unset(_list_COMPILER_ASAN_CFLAGS)
      unset(_is_CONFIG_DEBUG)
    elseif(COMPILER_ASAN_LIBRARY)
      set(PLATFORM_LINKLIBS "${PLATFORM_LINKLIBS};${COMPILER_ASAN_LIBRARY}")
      set(PLATFORM_LINKFLAGS "${COMPILER_ASAN_LIBRARY} ${COMPILER_ASAN_LINKER_FLAGS}")
      set(PLATFORM_LINKFLAGS_DEBUG "${COMPILER_ASAN_LIBRARY} ${COMPILER_ASAN_LINKER_FLAGS}")
    endif()
  endif()
endif()

# Test SIMD support, before platform includes to determine if sse2neon is needed.
if(WITH_CPU_SIMD)
  set(COMPILER_SSE_FLAG)
  set(COMPILER_SSE2_FLAG)

  # Test Neon first since macOS Arm can compile and run x86-64 SSE binaries.
  test_neon_support()
  if(NOT SUPPORT_NEON_BUILD)
    test_sse_support(COMPILER_SSE_FLAG COMPILER_SSE2_FLAG)
  endif()
endif()


# ----------------------------------------------------------------------------
# Main Platform Checks
#
# - UNIX
# - WIN32
# - APPLE

if(UNIX AND NOT APPLE)
  include(platform_unix)
elseif(WIN32)
  include(platform_win32)
elseif(APPLE)
  include(platform_apple)
endif()


# -----------------------------------------------------------------------------
# Common Checks for Compatible Options

if(NOT WITH_FFTW3 AND WITH_MOD_OCEANSIM)
  message(FATAL_ERROR "WITH_MOD_OCEANSIM requires WITH_FFTW3 to be ON")
endif()

if(WITH_CYCLES)
  if(WITH_CYCLES_OSL)
    if(NOT WITH_LLVM)
      message(
        FATAL_ERROR
        "Cycles OSL requires WITH_LLVM, the library may not have been found. "
        "Configure LLVM or disable WITH_CYCLES_OSL"
      )
    endif()
  endif()
endif()

if(WITH_INTERNATIONAL)
  if(NOT WITH_BOOST)
    message(
      FATAL_ERROR
      "Internationalization requires WITH_BOOST, the library may not have been found. "
      "Configure BOOST or disable WITH_INTERNATIONAL"
    )
  endif()
endif()

# Enable SIMD support if detected by `test_sse_support()` or `test_neon_support()`.
#
# This is done globally, so that all modules can use it if available, and
# because these are used in headers used by many modules.
if(WITH_CPU_SIMD)
  if(SUPPORT_NEON_BUILD)
    # Neon
    if(SSE2NEON_FOUND)
      include_directories(SYSTEM "${SSE2NEON_INCLUDE_DIRS}")
      add_definitions(-DWITH_SSE2NEON)
    endif()
  else()
    # SSE
    if(SUPPORT_SSE_BUILD)
      string(PREPEND PLATFORM_CFLAGS "${COMPILER_SSE_FLAG} ")
      add_definitions(-D__SSE__ -D__MMX__)
    endif()
    if(SUPPORT_SSE2_BUILD)
      string(APPEND PLATFORM_CFLAGS " ${COMPILER_SSE2_FLAG}")
      add_definitions(-D__SSE2__)
      if(NOT SUPPORT_SSE_BUILD) # don't double up
        add_definitions(-D__MMX__)
      endif()
    endif()
  endif()

  # Print instructions used
  if(SUPPORT_NEON_BUILD)
    if(SSE2NEON_FOUND)
      message(STATUS "Neon SIMD instructions enabled")
    else()
      message(STATUS "Neon SIMD instructions detected but unused, requires sse2neon")
    endif()
  elseif(SUPPORT_SSE2_BUILD)
    message(STATUS "SSE2 SIMD instructions enabled")
  elseif(SUPPORT_SSE_BUILD)
    message(STATUS "SSE SIMD instructions enabled")
  else()
    message(STATUS "No SIMD instructions detected")
  endif()
else()
  message(STATUS "SIMD instructions disabled")
endif()

# set the endian define
if(MSVC)
  # for some reason this fails on msvc
  add_definitions(-D__LITTLE_ENDIAN__)

  # OSX-Note: as we do cross-compiling with specific set architecture,
  # endianness-detection and auto-setting is counterproductive
  # so we just set endianness according CMAKE_OSX_ARCHITECTURES

elseif(CMAKE_OSX_ARCHITECTURES MATCHES i386 OR
       CMAKE_OSX_ARCHITECTURES MATCHES x86_64 OR
       CMAKE_OSX_ARCHITECTURES MATCHES arm64)
  add_definitions(-D__LITTLE_ENDIAN__)
elseif(CMAKE_OSX_ARCHITECTURES MATCHES ppc OR CMAKE_OSX_ARCHITECTURES MATCHES ppc64)
  add_definitions(-D__BIG_ENDIAN__)

else()
  include(TestBigEndian)
  test_big_endian(_SYSTEM_BIG_ENDIAN)
  if(_SYSTEM_BIG_ENDIAN)
    add_definitions(-D__BIG_ENDIAN__)
  else()
    add_definitions(-D__LITTLE_ENDIAN__)
  endif()
  unset(_SYSTEM_BIG_ENDIAN)
endif()
if(WITH_IMAGE_OPENJPEG)
  # Special handling of Windows platform where openjpeg is always static.
  if(WIN32)
    set(OPENJPEG_DEFINES "-DOPJ_STATIC")
  else()
    set(OPENJPEG_DEFINES "")
  endif()
endif()

if(NOT WITH_SYSTEM_EIGEN3)
  set(EIGEN3_INCLUDE_DIRS ${CMAKE_SOURCE_DIR}/extern/Eigen3)
endif()

if(WITH_OPENVDB)
  list(APPEND OPENVDB_DEFINITIONS -DWITH_OPENVDB)

  if(WITH_OPENVDB_3_ABI_COMPATIBLE)
    list(APPEND OPENVDB_DEFINITIONS -DOPENVDB_3_ABI_COMPATIBLE)
  endif()

  # OpenVDB headers use deprecated TBB headers, silence warning.
  list(APPEND OPENVDB_DEFINITIONS -DTBB_SUPPRESS_DEPRECATED_MESSAGES=1)

  list(APPEND OPENVDB_INCLUDE_DIRS
    ${BOOST_INCLUDE_DIR}
    ${TBB_INCLUDE_DIRS}
    ${OPENEXR_INCLUDE_DIRS}
  )

  list(APPEND OPENVDB_LIBRARIES ${OPENEXR_LIBRARIES} ${ZLIB_LIBRARIES})

  if(WITH_OPENVDB_BLOSC)
    list(APPEND OPENVDB_DEFINITIONS -DWITH_OPENVDB_BLOSC)
    list(APPEND OPENVDB_LIBRARIES ${BLOSC_LIBRARIES} ${ZLIB_LIBRARIES})
  endif()

  list(APPEND OPENVDB_LIBRARIES ${BOOST_LIBRARIES} ${TBB_LIBRARIES})
endif()

# -----------------------------------------------------------------------------
# Configure Metal

if(WITH_METAL_BACKEND)
  add_definitions(-DWITH_METAL_BACKEND)

  # No need to add frameworks here, all the ones we need for Metal and
  # Metal-OpenGL Interop are already being added by
  # build_files/cmake/platform/platform_apple.cmake
endif()


# -----------------------------------------------------------------------------
# Configure OpenMP

if(WITH_OPENMP)
  if(NOT OPENMP_CUSTOM)
    find_package(OpenMP)
  endif()

  set_and_warn_library_found("OpenMP" OPENMP_FOUND WITH_OPENMP)

  if(OPENMP_FOUND)
    if(NOT WITH_OPENMP_STATIC)
      string(APPEND CMAKE_C_FLAGS " ${OpenMP_C_FLAGS}")
      string(APPEND CMAKE_CXX_FLAGS " ${OpenMP_CXX_FLAGS}")
      string(APPEND CMAKE_EXE_LINKER_FLAGS " ${OpenMP_LINKER_FLAGS}")
      string(APPEND CMAKE_MODULE_LINKER_FLAGS " ${OpenMP_LINKER_FLAGS}")
    else()
      # Typically avoid adding flags as defines but we can't
      # pass OpenMP flags to the linker for static builds, meaning
      # we can't add any OpenMP related flags to CFLAGS variables
      # since they're passed to the linker as well.
      add_definitions("${OpenMP_C_FLAGS}")

      find_library_static(OpenMP_LIBRARIES gomp ${CMAKE_CXX_IMPLICIT_LINK_DIRECTORIES})
      mark_as_advanced(
        OpenMP_LIBRARIES
      )
    endif()
  endif()

  mark_as_advanced(
    OpenMP_C_FLAGS
    OpenMP_CXX_FLAGS
  )
endif()


# -----------------------------------------------------------------------------
# Configure Bullet

if(WITH_BULLET)
  if(WITH_SYSTEM_BULLET)
    find_package(Bullet)
    set_and_warn_library_found("Bullet" BULLET_FOUND WITH_BULLET)
  else()
    set(BULLET_INCLUDE_DIRS "${CMAKE_SOURCE_DIR}/extern/bullet2/src")
    set(BULLET_LIBRARIES "extern_bullet")
  endif()
endif()


# -----------------------------------------------------------------------------
# Configure Python

if(WITH_PYTHON_MODULE)
  # Not currently supported due to different required Python link flags.
  if(WITH_GTESTS)
    message(STATUS "GTests not compatible with Python module, disabling WITH_GTESTS")
    set(WITH_GTESTS OFF)
  endif()
endif()


# -----------------------------------------------------------------------------
# Configure `GLog/GFlags`

if(WITH_LIBMV OR WITH_GTESTS OR (WITH_CYCLES AND WITH_CYCLES_LOGGING))
  if(WITH_SYSTEM_GFLAGS)
    find_package(Gflags)
    if(NOT GFLAGS_FOUND)
      message(FATAL_ERROR "System wide Gflags is requested but was not found")
    endif()
    # `FindGflags` does not define this, and we are not even sure what to use here.
    set(GFLAGS_DEFINES)
  else()
    set(GFLAGS_DEFINES
      -DGFLAGS_DLL_DEFINE_FLAG=
      -DGFLAGS_DLL_DECLARE_FLAG=
      -DGFLAGS_DLL_DECL=
    )
    set(GFLAGS_NAMESPACE "gflags")
    set(GFLAGS_LIBRARIES extern_gflags)
    set(GFLAGS_INCLUDE_DIRS "${PROJECT_SOURCE_DIR}/extern/gflags/src")
  endif()

  if(WITH_SYSTEM_GLOG)
    find_package(Glog)
    if(NOT GLOG_FOUND)
      message(FATAL_ERROR "System wide Glog is requested but was not found")
    endif()
    # `FindGlog` does not define this, and we are not even sure what to use here.
    set(GLOG_DEFINES)
  else()
    set(GLOG_DEFINES
      -DGOOGLE_GLOG_DLL_DECL=
    )
    set(GLOG_LIBRARIES extern_glog)
    if(WIN32)
      set(GLOG_INCLUDE_DIRS ${CMAKE_SOURCE_DIR}/extern/glog/src/windows)
    else()
      set(GLOG_INCLUDE_DIRS ${CMAKE_SOURCE_DIR}/extern/glog/include)
    endif()
  endif()
endif()


# -----------------------------------------------------------------------------
# Ninja Job Limiting

# Extra limits to number of jobs running in parallel for some kind os tasks.
# Only supported by Ninja build system currently.

if("${CMAKE_GENERATOR}" MATCHES "Ninja" AND WITH_NINJA_POOL_JOBS)
  if(NOT NINJA_MAX_NUM_PARALLEL_COMPILE_JOBS AND
     NOT NINJA_MAX_NUM_PARALLEL_COMPILE_HEAVY_JOBS AND
     NOT NINJA_MAX_NUM_PARALLEL_LINK_JOBS)
    # Try to define good default values.
    # Max mem of heavy cpp files compilation: about 2.5GB
    # Max mem during linking: about 3.3GB
    cmake_host_system_information(RESULT _NUM_CORES QUERY NUMBER_OF_LOGICAL_CORES)
    # Note: this gives mem in MB.
    cmake_host_system_information(RESULT _TOT_MEM QUERY TOTAL_PHYSICAL_MEMORY)

    # Heuristics: the more cores we have, the more free memory we have to keep
    # for the non-heavy tasks too.
    if(${_TOT_MEM} LESS 8000 AND ${_NUM_CORES} GREATER 2)
      set(_compile_heavy_jobs "1")
    elseif(${_TOT_MEM} LESS 16000 AND ${_NUM_CORES} GREATER 4)
      set(_compile_heavy_jobs "2")
    elseif(${_TOT_MEM} LESS 24000 AND ${_NUM_CORES} GREATER 8)
      set(_compile_heavy_jobs "3")
    elseif(${_TOT_MEM} LESS 32000 AND ${_NUM_CORES} GREATER 16)
      set(_compile_heavy_jobs "4")
    elseif(${_TOT_MEM} LESS 64000 AND ${_NUM_CORES} GREATER 32)
      set(_compile_heavy_jobs "8")
    else()
      set(_compile_heavy_jobs "")
    endif()

    set(NINJA_MAX_NUM_PARALLEL_COMPILE_HEAVY_JOBS "${_compile_heavy_jobs}" CACHE STRING "\
Define the maximum number of concurrent heavy compilation jobs, for ninja build system \
(used for some targets which cpp files can take several GB each during compilation)."
      FORCE
    )
    mark_as_advanced(NINJA_MAX_NUM_PARALLEL_COMPILE_HEAVY_JOBS)
    set(_compile_heavy_jobs)

    # Only set regular compile jobs if we set heavy jobs,
    # otherwise default (using all cores) if fine.
    if(NINJA_MAX_NUM_PARALLEL_COMPILE_HEAVY_JOBS)
      math(EXPR _compile_jobs "${_NUM_CORES} - 1")
    else()
      set(_compile_jobs "")
    endif()
    set(NINJA_MAX_NUM_PARALLEL_COMPILE_JOBS "${_compile_jobs}" CACHE STRING
        "Define the maximum number of concurrent compilation jobs, for ninja build system." FORCE)
    mark_as_advanced(NINJA_MAX_NUM_PARALLEL_COMPILE_JOBS)
    set(_compile_jobs)

    # In practice, even when there is RAM available,
    # this proves to be quicker than running in parallel (due to slow disks accesses).
    set(NINJA_MAX_NUM_PARALLEL_LINK_JOBS "1" CACHE STRING
        "Define the maximum number of concurrent link jobs, for ninja build system." FORCE)
    mark_as_advanced(NINJA_MAX_NUM_PARALLEL_LINK_JOBS)

    set(_NUM_CORES)
    set(_TOT_MEM)
  endif()

  if(NINJA_MAX_NUM_PARALLEL_COMPILE_JOBS)
    set_property(
      GLOBAL APPEND PROPERTY
      JOB_POOLS compile_job_pool=${NINJA_MAX_NUM_PARALLEL_COMPILE_JOBS}
    )
    set(CMAKE_JOB_POOL_COMPILE compile_job_pool)
  endif()

  if(NINJA_MAX_NUM_PARALLEL_COMPILE_HEAVY_JOBS)
    set_property(
      GLOBAL APPEND PROPERTY
      JOB_POOLS compile_heavy_job_pool=${NINJA_MAX_NUM_PARALLEL_COMPILE_HEAVY_JOBS}
    )
  endif()

  if(NINJA_MAX_NUM_PARALLEL_LINK_JOBS)
    set_property(
      GLOBAL APPEND PROPERTY
      JOB_POOLS link_job_pool=${NINJA_MAX_NUM_PARALLEL_LINK_JOBS}
    )
    set(CMAKE_JOB_POOL_LINK link_job_pool)
  endif()
endif()


# -----------------------------------------------------------------------------
# Extra Compile Flags

if(CMAKE_COMPILER_IS_GNUCC)

  add_check_c_compiler_flags(
    C_WARNINGS

    C_WARN_ALL -Wall
    C_WARN_ERROR_IMPLICIT_FUNCTION_DECLARATION -Werror=implicit-function-declaration

    # System headers sometimes do this, disable for now, was: `-Werror=strict-prototypes`.
    C_WARN_STRICT_PROTOTYPES -Wstrict-prototypes

    C_WARN_ERROR_RETURN_TYPE -Werror=return-type
    C_WARN_ERROR_VLA -Werror=vla
    C_WARN_MISSING_PROTOTYPES -Wmissing-prototypes
    C_WARN_NO_CHAR_SUBSCRIPTS -Wno-char-subscripts
    C_WARN_NO_UNKNOWN_PRAGMAS -Wno-unknown-pragmas
    C_WARN_POINTER_ARITH -Wpointer-arith
    C_WARN_UNUSED_PARAMETER -Wunused-parameter
    C_WARN_WRITE_STRINGS -Wwrite-strings
    C_WARN_LOGICAL_OP -Wlogical-op
    C_WARN_UNDEF -Wundef

    # Needs: `-Wuninitialized`.
    C_WARN_INIT_SELF -Winit-self

    C_WARN_MISSING_INCLUDE_DIRS -Wmissing-include-dirs
    C_WARN_NO_DIV_BY_ZERO -Wno-div-by-zero
    C_WARN_TYPE_LIMITS -Wtype-limits
    C_WARN_FORMAT_SIGN -Wformat-signedness
    C_WARN_RESTRICT -Wrestrict

    # Useful but too many false positives and inconvenient to suppress each occurrence.
    C_WARN_NO_STRINGOP_OVERREAD -Wno-stringop-overread
    C_WARN_NO_STRINGOP_OVERFLOW -Wno-stringop-overflow

    # C-only.
    C_WARN_NO_NULL -Wnonnull
    C_WARN_ABSOLUTE_VALUE -Wabsolute-value

    C_WARN_UNINITIALIZED -Wuninitialized
    C_WARN_REDUNDANT_DECLS -Wredundant-decls
    C_WARN_SHADOW -Wshadow

    # Disable because it gives warnings for printf() & friends.
    # C_WARN_DOUBLE_PROMOTION "-Wdouble-promotion -Wno-error=double-promotion"

    # Use `ATTR_FALLTHROUGH` macro to suppress.
    C_WARN_IMPLICIT_FALLTHROUGH -Wimplicit-fallthrough=5
  )

  if(NOT APPLE)
    add_check_c_compiler_flags(
      C_WARNINGS
      C_WARN_NO_ERROR_UNUSED_BUT_SET_VARIABLE -Wno-error=unused-but-set-variable
    )
  endif()

  add_check_cxx_compiler_flags(
    CXX_WARNINGS

    CXX_WARN_UNINITIALIZED -Wuninitialized
    CXX_WARN_REDUNDANT_DECLS -Wredundant-decls

    CXX_WARN_ALL -Wall
    CXX_WARN_NO_INVALID_OFFSETOF -Wno-invalid-offsetof
    CXX_WARN_NO_SIGN_COMPARE -Wno-sign-compare
    CXX_WARN_LOGICAL_OP -Wlogical-op

    # Needs: `-Wuninitialized`.
    CXX_WARN_INIT_SELF -Winit-self

    CXX_WARN_MISSING_INCLUDE_DIRS -Wmissing-include-dirs
    CXX_WARN_NO_DIV_BY_ZERO -Wno-div-by-zero
    CXX_WARN_TYPE_LIMITS -Wtype-limits
    CXX_WARN_ERROR_RETURN_TYPE -Werror=return-type
    CXX_WARN_NO_CHAR_SUBSCRIPTS -Wno-char-subscripts
    CXX_WARN_NO_UNKNOWN_PRAGMAS -Wno-unknown-pragmas
    CXX_WARN_POINTER_ARITH -Wpointer-arith
    CXX_WARN_UNUSED_PARAMETER -Wunused-parameter
    CXX_WARN_WRITE_STRINGS -Wwrite-strings
    CXX_WARN_UNDEF -Wundef
    CXX_WARN_FORMAT_SIGN -Wformat-signedness
    CXX_WARN_RESTRICT -Wrestrict
    CXX_WARN_NO_SUGGEST_OVERRIDE -Wno-suggest-override
    CXX_WARN_UNINITIALIZED -Wuninitialized

    # Useful but too many false positives and inconvenient to suppress each occurrence.
    CXX_WARN_NO_STRINGOP_OVERREAD -Wno-stringop-overread
    CXX_WARN_NO_STRINGOP_OVERFLOW -Wno-stringop-overflow

    # Use `[[fallthrough]]` or `ATTR_FALLTHROUGH` macro to suppress.
    CXX_WARN_IMPLICIT_FALLTHROUGH -Wimplicit-fallthrough=5

  )

  # causes too many warnings
  if(NOT APPLE)
    add_check_cxx_compiler_flags(
      CXX_WARNINGS
      CXX_WARN_UNDEF -Wundef
      CXX_WARN_MISSING_DECLARATIONS -Wmissing-declarations
    )
  endif()

  # ---------------------
  # Suppress Strict Flags
  #
  # Exclude the following warnings from this list:
  # - `-Wno-address`:
  #   This can give useful hints that point to bugs/misleading logic.
  # - `-Wno-strict-prototypes`:
  #   No need to support older C-style prototypes.
  #
  # If code in `./extern/` needs to suppress these flags that can be done on a case-by-case basis.

  # flags to undo strict flags
  add_check_c_compiler_flags(
    C_REMOVE_STRICT_FLAGS

    C_WARN_NO_DEPRECATED_DECLARATIONS -Wno-deprecated-declarations
    C_WARN_NO_UNUSED_PARAMETER -Wno-unused-parameter
    C_WARN_NO_UNUSED_FUNCTION -Wno-unused-function
    C_WARN_NO_TYPE_LIMITS -Wno-type-limits
    C_WARN_NO_INT_IN_BOOL_CONTEXT -Wno-int-in-bool-context
    C_WARN_NO_FORMAT -Wno-format
    C_WARN_NO_SWITCH -Wno-switch
    C_WARN_NO_UNUSED_VARIABLE -Wno-unused-variable
    C_WARN_NO_UNUSED_VARIABLE -Wno-uninitialized
    C_WARN_NO_IMPLICIT_FALLTHROUGH -Wno-implicit-fallthrough
  )


  add_check_cxx_compiler_flags(
    CXX_REMOVE_STRICT_FLAGS

    CXX_WARN_NO_CLASS_MEMACCESS -Wno-class-memaccess
    CXX_WARN_NO_COMMENT -Wno-comment
    CXX_WARN_NO_UNUSED_TYPEDEFS -Wno-unused-local-typedefs
    CXX_WARN_NO_UNUSED_VARIABLE -Wno-unused-variable
    CXX_WARN_NO_UNUSED_VARIABLE -Wno-uninitialized
  )


  if(NOT APPLE)
    add_check_c_compiler_flags(
      C_REMOVE_STRICT_FLAGS
      C_WARN_NO_ERROR_UNUSED_BUT_SET_VARIABLE -Wno-error=unused-but-set-variable
    )
  endif()

elseif(CMAKE_C_COMPILER_ID MATCHES "Clang")

  add_check_c_compiler_flags(
    C_WARNINGS

    # Strange, clang complains these are not supported, but then uses them.
    C_WARN_ALL -Wall
    C_WARN_ERROR_IMPLICIT_FUNCTION_DECLARATION -Werror=implicit-function-declaration
    C_WARN_ERROR_RETURN_TYPE -Werror=return-type
    C_WARN_NO_AUTOLOGICAL_COMPARE -Wno-tautological-compare
    C_WARN_NO_UNKNOWN_PRAGMAS -Wno-unknown-pragmas
    C_WARN_NO_CHAR_SUBSCRIPTS -Wno-char-subscripts
    C_WARN_STRICT_PROTOTYPES -Wstrict-prototypes
    C_WARN_MISSING_PROTOTYPES -Wmissing-prototypes
    C_WARN_UNUSED_PARAMETER -Wunused-parameter
    C_WARN_UNDEF -Wundef
    C_WARN_UNDEF_PREFIX -Wundef-prefix

    C_WARN_ERROR_UNGUARDED_AVAILABILITY_NEW -Werror=unguarded-availability-new
  )

  add_check_cxx_compiler_flags(
    CXX_WARNINGS

    CXX_WARN_ALL -Wall
    # Using C++20 features while having C++17 as the project language isn't allowed by MSVC.
    CXX_CXX20_DESIGNATOR -Wc++20-designator

    CXX_WARN_NO_AUTOLOGICAL_COMPARE -Wno-tautological-compare
    CXX_WARN_NO_UNKNOWN_PRAGMAS -Wno-unknown-pragmas
    CXX_WARN_NO_CHAR_SUBSCRIPTS -Wno-char-subscripts

    # We get a lot of these, if its a problem a dev needs to look into it.
    CXX_WARN_NO_OVERLOADED_VIRTUAL -Wno-overloaded-virtual

    CXX_WARN_NO_SIGN_COMPARE -Wno-sign-compare
    CXX_WARN_NO_INVALID_OFFSETOF -Wno-invalid-offsetof

    # Apple Clang (tested on version 12) doesn't support this flag while LLVM Clang 11 does.
    CXX_WARN_NO_SUGGEST_OVERRIDE -Wno-suggest-override

    CXX_WARN_UNDEF -Wundef
    CXX_WARN_UNDEF_PREFIX -Wundef-prefix
    CXX_WARN_UNUSED_PARAMETER -Wunused-parameter

    # Gives too many unfixable warnings.
    # `C_WARN_UNUSED_MACROS -Wunused-macros`
    # `CXX_WARN_UNUSED_MACROS -Wunused-macros`

    CXX_WARN_ERROR_UNGUARDED_AVAILABILITY_NEW -Werror=unguarded-availability-new
  )




  # ---------------------
  # Suppress Strict Flags

  # flags to undo strict flags

  add_check_c_compiler_flags(
    C_REMOVE_STRICT_FLAGS

    C_WARN_NO_UNUSED_PARAMETER -Wno-unused-parameter
    C_WARN_NO_UNUSED_VARIABLE -Wno-unused-variable
    C_WARN_NO_UNUSED_MACROS -Wno-unused-macros
    C_WARN_NO_MISLEADING_INDENTATION -Wno-misleading-indentation

    C_WARN_NO_MISSING_VARIABLE_DECLARATIONS -Wno-missing-variable-declarations
    C_WARN_NO_INCOMPAT_PTR_DISCARD_QUAL -Wno-incompatible-pointer-types-discards-qualifiers
    C_WARN_NO_UNUSED_FUNCTION -Wno-unused-function
    C_WARN_NO_INT_TO_VOID_POINTER_CAST -Wno-int-to-void-pointer-cast
    C_WARN_NO_MISSING_PROTOTYPES -Wno-missing-prototypes
    C_WARN_NO_DUPLICATE_ENUM -Wno-duplicate-enum
    C_WARN_NO_UNDEF -Wno-undef
    C_WARN_NO_MISSING_NORETURN -Wno-missing-noreturn
    C_WARN_NO_UNUSED_BUT_SET_VARIABLE -Wno-unused-but-set-variable
    C_WARN_NO_DEPRECATED_DECLARATIONS -Wno-deprecated-declarations
    C_WARN_NO_STRICT_PROTOTYPES -Wno-strict-prototypes
    C_WARN_NO_BITWISE_INSTEAD_OF_LOGICAL -Wno-bitwise-instead-of-logical
    C_WARN_NO_IMPLICIT_CONST_INT_FLOAT_CONVERSION -Wno-implicit-const-int-float-conversion
  )

  add_check_cxx_compiler_flags(
    CXX_REMOVE_STRICT_FLAGS

    CXX_WARN_NO_UNUSED_PARAMETER -Wno-unused-parameter
    CXX_WARN_NO_UNUSED_PRIVATE_FIELD -Wno-unused-private-field
    CXX_WARN_NO_CXX11_NARROWING -Wno-c++11-narrowing
    CXX_WARN_NO_NON_VIRTUAL_DTOR -Wno-non-virtual-dtor
    CXX_WARN_NO_UNUSED_MACROS -Wno-unused-macros
    CXX_WARN_NO_UNUSED_VARIABLE -Wno-unused-variable
    CXX_WARN_NO_REORDER -Wno-reorder
    CXX_WARN_NO_COMMENT -Wno-comment
    CXX_WARN_NO_UNUSED_TYPEDEFS -Wno-unused-local-typedefs
    CXX_WARN_NO_UNDEFINED_VAR_TEMPLATE -Wno-undefined-var-template
    CXX_WARN_NO_INSTANTIATION_AFTER_SPECIALIZATION -Wno-instantiation-after-specialization
    CXX_WARN_NO_MISLEADING_INDENTATION -Wno-misleading-indentation
    CXX_WARN_NO_BITWISE_INSTEAD_OF_LOGICAL -Wno-bitwise-instead-of-logical
    CXX_WARN_NO_IMPLICIT_CONST_INT_FLOAT_CONVERSION -Wno-implicit-const-int-float-conversion
    CXX_WARN_NO_UNDEF -Wno-undef
    CXX_WARN_NO_UNDEF_PREFIX -Wno-undef-prefix
  )

elseif(CMAKE_C_COMPILER_ID MATCHES "Intel")

  add_check_c_compiler_flags(
    C_WARNINGS

    C_WARN_ALL -Wall
    C_WARN_POINTER_ARITH -Wpointer-arith
    C_WARN_NO_UNKNOWN_PRAGMAS -Wno-unknown-pragmas
  )

  add_check_cxx_compiler_flags(
    CXX_WARNINGS

    CXX_WARN_ALL -Wall
    CXX_WARN_NO_INVALID_OFFSETOF -Wno-invalid-offsetof
    CXX_WARN_NO_SIGN_COMPARE -Wno-sign-compare
  )

  # Disable numbered, false positives.
  string(APPEND C_WARNINGS " -wd188,186,144,913,556,858,597,177,1292,167,279,592,94,2722,3199")
  string(APPEND CXX_WARNINGS " -wd188,186,144,913,556,858,597,177,1292,167,279,592,94,2722,3199")
elseif(CMAKE_C_COMPILER_ID MATCHES "MSVC")
  # most msvc warnings are C & C++
  set(_WARNINGS
    # warning level:
    "/W3"
    "/w34062"  # switch statement contains 'default' but no 'case' labels
    "/w34100"  # 'identifier' : unreferenced formal parameter
    "/w34115"  # 'type' : named type definition in parentheses
    "/w34189"  # local variable is initialized but not referenced
    # see https://docs.microsoft.com/en-us/cpp/error-messages/compiler-warnings/c5038?view=vs-2017
    "/w35038"  # order of initialization in c++ constructors
    # disable:
    "/wd4018"  # signed/unsigned mismatch
    "/wd4146"  # unary minus operator applied to unsigned type, result still unsigned
    "/wd4065"  # switch statement contains 'default' but no 'case' labels
    "/wd4127"  # conditional expression is constant
    "/wd4181"  # qualifier applied to reference type; ignored
    "/wd4200"  # zero-sized array in struct/union
    "/wd4244"  # conversion from 'type1' to 'type2', possible loss of data
    "/wd4267"  # conversion from 'size_t' to 'type', possible loss of data
    "/wd4305"  # truncation from 'type1' to 'type2'
    "/wd4800"  # forcing value to bool 'true' or 'false'
    "/wd4828"  # The file contains a character that is illegal
    "/wd4996"  # identifier was declared deprecated
    "/wd4661"  # no suitable definition provided for explicit template instantiation request
    "/wd4848"  # 'no_unique_address' is a vendor extension in C++17
    # errors:
    "/we4013"  # 'function' undefined; assuming extern returning int
    "/we4133"  # incompatible pointer types
    "/we4431"  # missing type specifier - int assumed
    "/we4033"  # 'function' must return a value
  )

  string(REPLACE ";" " " _WARNINGS "${_WARNINGS}")
  set(C_WARNINGS "${_WARNINGS}")
  set(CXX_WARNINGS "${_WARNINGS}")
  unset(_WARNINGS)
endif()

# ensure python header is found since detection can fail, this could happen
# with _any_ library but since we used a fixed python version this tends to
# be most problematic.
if(WITH_PYTHON)
  if(NOT EXISTS "${PYTHON_INCLUDE_DIR}/Python.h")
    message(
      FATAL_ERROR
      "Missing: \"${PYTHON_INCLUDE_DIR}/Python.h\",\n"
      "Set the cache entry 'PYTHON_INCLUDE_DIR' to point "
      "to a valid python include path. Containing "
      "Python.h for python version \"${PYTHON_VERSION}\""
    )
  endif()

  if(WIN32)
    # Always use numpy bundled in precompiled libs.
  elseif((WITH_PYTHON_INSTALL AND WITH_PYTHON_INSTALL_NUMPY) OR WITH_PYTHON_NUMPY)
    if(("${PYTHON_NUMPY_PATH}" STREQUAL "") OR (${PYTHON_NUMPY_PATH} MATCHES NOTFOUND))
      find_python_package(numpy "core/include")
    endif()
  endif()

  if(WIN32 OR APPLE)
    # Always copy from precompiled libs.
  elseif(WITH_PYTHON_INSTALL_REQUESTS)
    find_python_package(requests "")
  endif()

  if(WIN32 OR APPLE)
    # Always copy from precompiled libs.
  elseif(WITH_PYTHON_INSTALL_ZSTANDARD)
    find_python_package(zstandard "")
  endif()
endif()

# Select C++17 as the standard for C++ projects.
set(CMAKE_CXX_STANDARD 17)
# If C++17 is not available, downgrading to an earlier standard is NOT OK.
set(CMAKE_CXX_STANDARD_REQUIRED ON)
# Do not enable compiler specific language extensions.
set(CMAKE_CXX_EXTENSIONS OFF)

# Make MSVC properly report the value of the __cplusplus preprocessor macro
# Available MSVC 15.7 (1914) and up, without this it reports 199711L regardless
# of the C++ standard chosen above.
if(MSVC)
  string(APPEND CMAKE_CXX_FLAGS " /Zc:__cplusplus")
endif()

# Visual Studio has all standards it supports available by default
# Clang on windows copies this behavior and does not support these switches
if(
  CMAKE_COMPILER_IS_GNUCC OR
  (CMAKE_C_COMPILER_ID MATCHES "Clang" AND (NOT MSVC)) OR
  (CMAKE_C_COMPILER_ID MATCHES "Intel")
)
  # Use C11 + GNU extensions, works with GCC, Clang, ICC
  string(APPEND CMAKE_C_FLAGS " -std=gnu11")
endif()

if(WITH_COMPILER_SHORT_FILE_MACRO)
  # Use '-fmacro-prefix-map' for Clang and GCC (MSVC doesn't support this).
  set(C_PREFIX_MAP_FLAGS "")
  set(CXX_PREFIX_MAP_FLAGS "")
  add_check_c_compiler_flags(
    C_PREFIX_MAP_FLAGS
    C_MACRO_PREFIX_MAP -fmacro-prefix-map=foo=bar
  )
  add_check_cxx_compiler_flags(
    CXX_PREFIX_MAP_FLAGS
    CXX_MACRO_PREFIX_MAP -fmacro-prefix-map=foo=bar
  )
  if(C_MACRO_PREFIX_MAP AND CXX_MACRO_PREFIX_MAP)
    if(APPLE)
      if(XCODE AND ${XCODE_VERSION} VERSION_LESS 12.0)
      # Developers may have say LLVM Clang-10.0.1 toolchain (which supports the flag)
      # with Xcode-11 (the Clang of which doesn't support the flag).
        message(
          WARNING
          "-fmacro-prefix-map flag is NOT supported by Clang shipped with Xcode-${XCODE_VERSION}."
          " Some Xcode functionality in Product menu may not work. "
          "Disabling WITH_COMPILER_SHORT_FILE_MACRO."
        )
        set(WITH_COMPILER_SHORT_FILE_MACRO OFF)
      endif()
    endif()
    if(WITH_COMPILER_SHORT_FILE_MACRO)
      path_ensure_trailing_slash(_src_dir "${CMAKE_SOURCE_DIR}")
      path_ensure_trailing_slash(_bin_dir "${CMAKE_BINARY_DIR}")
      # Keep this variable so it can be stripped from build-info.
      set(PLATFORM_CFLAGS_FMACRO_PREFIX_MAP
        "-fmacro-prefix-map=\"${_src_dir}\"=\"\" -fmacro-prefix-map=\"${_bin_dir}\"=\"\"")
      string(APPEND PLATFORM_CFLAGS " ${PLATFORM_CFLAGS_FMACRO_PREFIX_MAP}")
      unset(_src_dir)
      unset(_bin_dir)
    endif()
  else()
    message(
      WARNING
      "-fmacro-prefix-map flag is NOT supported by C/C++ compiler."
      " Disabling WITH_COMPILER_SHORT_FILE_MACRO."
    )
    set(WITH_COMPILER_SHORT_FILE_MACRO OFF)
  endif()
  unset(C_PREFIX_MAP_FLAGS)
  unset(CXX_PREFIX_MAP_FLAGS)
endif()

# Include warnings first, so its possible to disable them with user defined flags
# eg: -Wno-uninitialized
set(CMAKE_C_FLAGS "${C_WARNINGS} ${CMAKE_C_FLAGS} ${PLATFORM_CFLAGS}")
set(CMAKE_CXX_FLAGS "${CXX_WARNINGS} ${CMAKE_CXX_FLAGS} ${PLATFORM_CFLAGS}")

# defined above, platform specific but shared names
mark_as_advanced(
  CYCLES_OSL
  OSL_LIB_EXEC
  OSL_COMPILER
  OSL_LIB_COMP
  OSL_LIB_QUERY
  OSL_INCLUDE_DIR
)

mark_as_advanced(
  LLVM_CONFIG
  LLVM_ROOT_DIR
  LLVM_LIBRARY
  LLVM_VERSION
)


# -------------------------------------------------------------------------------
# Global Defines

# better not set includes here but this debugging option is off by default.
if(WITH_CXX_GUARDEDALLOC)
  include_directories(${CMAKE_SOURCE_DIR}/intern/guardedalloc)
  add_definitions(-DWITH_CXX_GUARDEDALLOC)
endif()

if(WITH_ASSERT_ABORT)
  add_definitions(-DWITH_ASSERT_ABORT)
endif()

# message(STATUS "Using CFLAGS: ${CMAKE_C_FLAGS}")
# message(STATUS "Using CXXFLAGS: ${CMAKE_CXX_FLAGS}")


# -----------------------------------------------------------------------------
# Add Sub-Directories

if(WITH_BLENDER OR WITH_PLAYER)
  add_subdirectory(intern)
  add_subdirectory(extern)

  # source after intern and extern to gather all
  # internal and external library information first, for test linking
  add_subdirectory(source)
elseif(WITH_CYCLES_STANDALONE OR WITH_CYCLES_HYDRA_RENDER_DELEGATE)
  add_subdirectory(intern/guardedalloc)
  add_subdirectory(intern/libc_compat)
  add_subdirectory(intern/sky)

  add_subdirectory(intern/cycles)
  if(WITH_CYCLES_LOGGING)
    if(NOT WITH_SYSTEM_GFLAGS)
      add_subdirectory(extern/gflags)
    endif()
    add_subdirectory(extern/glog)
  endif()
  if(WITH_CUDA_DYNLOAD)
    add_subdirectory(extern/cuew)
  endif()
  if(WITH_HIP_DYNLOAD)
    add_subdirectory(extern/hipew)
  endif()
endif()


# -----------------------------------------------------------------------------
# Add Testing Directory

add_subdirectory(tests)


# -----------------------------------------------------------------------------
# Add Blender Application

if(WITH_BLENDER)
  add_subdirectory(source/creator)
endif()

#-----------------------------------------------------------------------------
# Blender Player
if(WITH_PLAYER)
  add_subdirectory(source/blenderplayer)
endif()


# -----------------------------------------------------------------------------
# Define 'heavy' sub-modules (for Ninja builder when using pools)
setup_heavy_lib_pool()


# -----------------------------------------------------------------------------
# CPack for generating packages

include(build_files/cmake/packaging.cmake)


# -----------------------------------------------------------------------------
# Use Dynamic Loading for OpenMP

if(WITH_BLENDER)
  openmp_delayload(blender)
endif()
if(WITH_PLAYER)
  openmp_delayload(blenderplayer)
endif()


# -----------------------------------------------------------------------------
# Print Final Configuration

if(FIRST_RUN)

  set(_config_msg "\nBlender Configuration\n=====================")

  function(info_cfg_option
    _setting
    )

    set(_msg "  - ${_setting}")
    string(LENGTH "${_msg}" _len)
    while("36" GREATER "${_len}")
      string(APPEND _msg " ")
      math(EXPR _len "${_len} + 1")
    endwhile()

    set(_config_msg "${_config_msg}\n${_msg}${${_setting}}" PARENT_SCOPE)
  endfunction()

  function(info_cfg_text
    _text
    )

    set(_config_msg "${_config_msg}\n\n  ${_text}" PARENT_SCOPE)
  endfunction()

  message(STATUS "C Compiler:   \"${CMAKE_C_COMPILER_ID}\"")
  message(STATUS "C++ Compiler: \"${CMAKE_CXX_COMPILER_ID}\"")

  info_cfg_text("Build Options:")
  info_cfg_option(WITH_ALEMBIC)
  info_cfg_option(WITH_GAMEENGINE)
  info_cfg_option(WITH_GAMEENGINE_SECURITY)
  info_cfg_option(WITH_PLAYER)
  info_cfg_option(WITH_BULLET)
  info_cfg_option(WITH_CLANG)
  info_cfg_option(WITH_CYCLES)
  info_cfg_option(WITH_FFTW3)
  info_cfg_option(WITH_FREESTYLE)
  info_cfg_option(WITH_GMP)
  info_cfg_option(WITH_HARU)
  info_cfg_option(WITH_IK_ITASC)
  info_cfg_option(WITH_IK_SOLVER)
  info_cfg_option(WITH_INPUT_NDOF)
  info_cfg_option(WITH_INPUT_IME)
  info_cfg_option(WITH_INTERNATIONAL)
  info_cfg_option(WITH_OPENCOLLADA)
  info_cfg_option(WITH_OPENCOLORIO)
  info_cfg_option(WITH_OPENIMAGEDENOISE)
  info_cfg_option(WITH_OPENVDB)
  info_cfg_option(WITH_POTRACE)
  info_cfg_option(WITH_PUGIXML)
  info_cfg_option(WITH_QUADRIFLOW)
  info_cfg_option(WITH_TBB)
  info_cfg_option(WITH_USD)
  info_cfg_option(WITH_MATERIALX)
  info_cfg_option(WITH_XR_OPENXR)

  info_cfg_text("Compiler Options:")
  info_cfg_option(WITH_BUILDINFO)
  info_cfg_option(WITH_OPENMP)

  info_cfg_text("System Options:")
  info_cfg_option(WITH_INSTALL_PORTABLE)
  info_cfg_option(WITH_MEM_JEMALLOC)
  info_cfg_option(WITH_MEM_VALGRIND)

  info_cfg_text("GHOST Options:")
  info_cfg_option(WITH_GHOST_DEBUG)
  info_cfg_option(WITH_GHOST_SDL)
  if(UNIX AND NOT APPLE)
    info_cfg_option(WITH_GHOST_X11)
    info_cfg_option(WITH_GHOST_WAYLAND)
    if(WITH_GHOST_X11)
      info_cfg_option(WITH_GHOST_XDND)
      info_cfg_option(WITH_X11_XF86VMODE)
      info_cfg_option(WITH_X11_XFIXES)
      info_cfg_option(WITH_X11_XINPUT)
      info_cfg_option(WITH_X11_XINERAMA)
    endif()
    if(WITH_GHOST_WAYLAND)
      info_cfg_option(WITH_GHOST_WAYLAND_DYNLOAD)
      info_cfg_option(WITH_GHOST_WAYLAND_LIBDECOR)
      info_cfg_option(WITH_GHOST_WAYLAND_DBUS)
    endif()
  endif()

  info_cfg_text("Image Formats:")
  info_cfg_option(WITH_IMAGE_CINEON)
  info_cfg_option(WITH_IMAGE_OPENEXR)
  info_cfg_option(WITH_IMAGE_OPENJPEG)

  info_cfg_text("Audio:")
  info_cfg_option(WITH_CODEC_AVI)
  info_cfg_option(WITH_CODEC_FFMPEG)
  info_cfg_option(WITH_CODEC_SNDFILE)
  info_cfg_option(WITH_COREAUDIO)
  info_cfg_option(WITH_JACK)
  info_cfg_option(WITH_JACK_DYNLOAD)
  info_cfg_option(WITH_OPENAL)
  info_cfg_option(WITH_PULSEAUDIO)
  info_cfg_option(WITH_PULSEAUDIO_DYNLOAD)
  info_cfg_option(WITH_SDL)
  info_cfg_option(WITH_SDL_DYNLOAD)
  info_cfg_option(WITH_WASAPI)

  info_cfg_text("Compression:")
  info_cfg_option(WITH_LZMA)
  info_cfg_option(WITH_LZO)

  if(WITH_PYTHON)
    info_cfg_text("Python:")
    info_cfg_option(WITH_PYTHON_INSTALL)
    info_cfg_option(WITH_PYTHON_INSTALL_NUMPY)
    info_cfg_option(WITH_PYTHON_INSTALL_ZSTANDARD)
    info_cfg_option(WITH_PYTHON_MODULE)
    info_cfg_option(WITH_PYTHON_SAFETY)
  endif()

  info_cfg_text("Modifiers:")
  info_cfg_option(WITH_MOD_FLUID)
  info_cfg_option(WITH_MOD_OCEANSIM)
  info_cfg_option(WITH_MOD_REMESH)

  info_cfg_text("Rendering:")
  info_cfg_option(WITH_HYDRA)

  if(WITH_CYCLES)
    info_cfg_text("Rendering (Cycles):")
    info_cfg_option(WITH_CYCLES_OSL)
    info_cfg_option(WITH_CYCLES_EMBREE)
    info_cfg_option(WITH_CYCLES_PATH_GUIDING)
    if(NOT APPLE)
      info_cfg_option(WITH_CYCLES_DEVICE_OPTIX)
      info_cfg_option(WITH_CYCLES_DEVICE_CUDA)
      info_cfg_option(WITH_CYCLES_CUDA_BINARIES)
      info_cfg_option(WITH_CYCLES_DEVICE_ONEAPI)
      info_cfg_option(WITH_CYCLES_ONEAPI_BINARIES)
      info_cfg_option(WITH_CYCLES_DEVICE_HIP)
      info_cfg_option(WITH_CYCLES_HIP_BINARIES)
    endif()
    if(WIN32)
      info_cfg_option(WITH_CYCLES_DEVICE_HIPRT)
    endif()
  endif()

  info_cfg_text("")

  message("${_config_msg}")
endif()

if(0)
  print_all_vars()
endif()

# Should be the last step of configuration.
if(POSTCONFIGURE_SCRIPT)
  include(${POSTCONFIGURE_SCRIPT})
endif()<|MERGE_RESOLUTION|>--- conflicted
+++ resolved
@@ -398,16 +398,10 @@
 endif()
 
 if(WITH_GHOST_X11)
-<<<<<<< HEAD
-  option(WITH_X11_XINPUT    "Enable X11 Xinput (tablet support and unicode input)"  ON)
-  option(WITH_X11_XINERAMA  "Enable multi-monitor support"                          ON)
-  option(WITH_X11_XF86VMODE "Enable X11 video mode switching"                       ON)
-  option(WITH_X11_XFIXES    "Enable X11 XWayland cursor warping workaround"         ON)
-=======
   option(WITH_X11_XINPUT "Enable X11 Xinput (tablet support and unicode input)" ON)
+  option(WITH_X11_XINERAMA  "Enable multi-monitor support" ON)
   option(WITH_X11_XF86VMODE "Enable X11 video mode switching" ON)
   option(WITH_X11_XFIXES "Enable X11 XWayland cursor warping workaround" ON)
->>>>>>> 735273f5
 endif()
 
 if(UNIX AND NOT APPLE)
