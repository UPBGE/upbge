--- conflicted
+++ resolved
@@ -501,16 +501,8 @@
 option(WITH_IO_FBX "Enable FBX 3D file format support (*.fbx)" ON)
 option(WITH_IO_GREASE_PENCIL "Enable grease-pencil file format IO (*.svg, *.pdf)" ON)
 
-<<<<<<< HEAD
-# Csv support
-option(WITH_IO_CSV "Enable CSV file format support (*.csv)" ON)
-
 # Sound output/Joysticks
-option(WITH_SDL "Enable SDL for sound/joysticks" ON)
-=======
-# Sound output
-option(WITH_SDL "Enable SDL for sound" OFF)
->>>>>>> a6015e14
+option(WITH_SDL "Enable SDL for sound/Joysticks" ON)
 option(WITH_OPENAL "Enable OpenAL Support (http://www.openal.org)" ON)
 if(APPLE)
   option(WITH_COREAUDIO "Enable CoreAudio for audio support on macOS" ON)
