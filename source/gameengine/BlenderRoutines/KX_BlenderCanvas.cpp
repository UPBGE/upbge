/*
 * ***** BEGIN GPL LICENSE BLOCK *****
 *
 * This program is free software; you can redistribute it and/or
 * modify it under the terms of the GNU General Public License
 * as published by the Free Software Foundation; either version 2
 * of the License, or (at your option) any later version.
 *
 * This program is distributed in the hope that it will be useful,
 * but WITHOUT ANY WARRANTY; without even the implied warranty of
 * MERCHANTABILITY or FITNESS FOR A PARTICULAR PURPOSE.  See the
 * GNU General Public License for more details.
 *
 * You should have received a copy of the GNU General Public License
 * along with this program; if not, write to the Free Software Foundation,
 * Inc., 51 Franklin Street, Fifth Floor, Boston, MA 02110-1301, USA.
 *
 * The Original Code is Copyright (C) 2001-2002 by NaN Holding BV.
 * All rights reserved.
 *
 * The Original Code is: all of this file.
 *
 * Contributor(s): none yet.
 *
 * ***** END GPL LICENSE BLOCK *****
 */

/** \file gameengine/BlenderRoutines/KX_BlenderCanvas.cpp
 *  \ingroup blroutines
 */

#include "MEM_guardedalloc.h"

#include "KX_BlenderCanvas.h"
#include "KX_Globals.h"

#include "DNA_screen_types.h"
#include "DNA_scene_types.h"
#include "DNA_windowmanager_types.h"

#include "BLI_string.h"
#include "BLI_path_util.h"

#include "BKE_image.h"

#include "RAS_Rasterizer.h"

#include "GHOST_IWindow.h"

<<<<<<< HEAD
=======
#include "CM_Message.h"

>>>>>>> 8898edb3
extern "C" {
#  include "WM_api.h"
#  include "wm_cursors.h"
#  include "wm_window.h"
}

KX_BlenderCanvas::KX_BlenderCanvas(RAS_Rasterizer *rasty, wmWindowManager *wm, wmWindow *win, rcti *viewport, struct ARegion *ar)
	:RAS_ICanvas(rasty),
	m_wm(wm),
	m_win(win),
	m_ar(ar)
{
	m_frame = 1;

	m_viewportArea = RAS_Rect(viewport->xmin, viewport->ymin, viewport->xmax, viewport->ymax);
	m_windowArea = RAS_Rect(ar->winrct.xmin, ar->winrct.ymin, ar->winrct.xmax, ar->winrct.ymax);
	CM_Debug("viewport : " << m_viewportArea);
	CM_Debug("window : " << m_windowArea);
}

KX_BlenderCanvas::~KX_BlenderCanvas()
{
}

void KX_BlenderCanvas::Init()
{
}

void KX_BlenderCanvas::SwapBuffers()
{
	wm_window_swap_buffers(m_win);
}

void KX_BlenderCanvas::SetSwapInterval(int interval)
{
	wm_window_set_swap_interval(m_win, interval);
}

bool KX_BlenderCanvas::GetSwapInterval(int &intervalOut)
{
	return wm_window_get_swap_interval(m_win, &intervalOut);
}

void KX_BlenderCanvas::GetDisplayDimensions(int &width, int &height)
{
	wm_get_screensize(&width, &height);
}

void KX_BlenderCanvas::ResizeWindow(int width, int height)
{
	// Not implemented for the embedded player
}

void KX_BlenderCanvas::Resize(int width, int height)
{
	// Not implemented for the embedded player
}

void KX_BlenderCanvas::SetFullScreen(bool enable)
{
	// Not implemented for the embedded player
}

bool KX_BlenderCanvas::GetFullScreen()
{
	// Not implemented for the embedded player
	return false;
}

void KX_BlenderCanvas::BeginDraw()
{
	// in case of multi-window we need to ensure we are drawing to the correct
	// window always, because it may change in window event handling
	wm_window_make_drawable(m_wm, m_win);
}

void KX_BlenderCanvas::EndDraw()
{
	// nothing needs to be done here
}

void KX_BlenderCanvas::BeginFrame()
{
}

void KX_BlenderCanvas::EndFrame()
{
}

void KX_BlenderCanvas::ConvertMousePosition(int x, int y, int &r_x, int &r_y, bool screen)
{
	if (screen) {
		int _x, _y;
		((GHOST_IWindow *)m_win->ghostwin)->screenToClient(x, y, _x, _y);
		x = _x;
		y = _y;
	}

	r_x = x - m_viewportArea.GetLeft() - 1;
	r_y = -y + m_viewportArea.GetTop() - 1;
}

void KX_BlenderCanvas::SetMouseState(RAS_MouseState mousestate)
{
	m_mousestate = mousestate;

	switch (mousestate) {
		case MOUSE_INVISIBLE:
		{
			WM_cursor_set(m_win, CURSOR_NONE);
			break;
		}
		case MOUSE_WAIT:
		{
			WM_cursor_set(m_win, CURSOR_WAIT);
			break;
		}
		case MOUSE_NORMAL:
		{
			WM_cursor_set(m_win, CURSOR_STD);
			break;
		}
		default:
		{
		}
	}
}

//	(0,0) is top left, (width,height) is bottom right
void KX_BlenderCanvas::SetMousePosition(int x, int y)
{
	int winX = m_viewportArea.GetLeft();
	int winY = m_viewportArea.GetBottom();
	int winH = m_viewportArea.GetHeight();

	WM_cursor_warp(m_win, winX + x + 1, winY + (winH - y - 1));
}

void KX_BlenderCanvas::MakeScreenShot(const std::string& filename)
{
	bScreen *screen = m_win->screen;

	int x = m_viewportArea.GetLeft();
	int y = m_viewportArea.GetBottom();
	int width = m_viewportArea.GetWidth();
	int height = m_viewportArea.GetHeight();

	/* initialize image file format data */
	Scene *scene = (screen) ? screen->scene : nullptr;
	ImageFormatData *im_format = (ImageFormatData *)MEM_mallocN(sizeof(ImageFormatData), "im_format");

	if (scene) {
		*im_format = scene->r.im_format;
	}
	else {
		BKE_imformat_defaults(im_format);
	}

	// create file path
	char path[FILE_MAX];
	BLI_strncpy(path, filename.c_str(), FILE_MAX);
	BLI_path_abs(path, KX_GetMainPath().c_str());

	AddScreenshot(path, x, y, width, height, im_format);
}<|MERGE_RESOLUTION|>--- conflicted
+++ resolved
@@ -47,11 +47,6 @@
 
 #include "GHOST_IWindow.h"
 
-<<<<<<< HEAD
-=======
-#include "CM_Message.h"
-
->>>>>>> 8898edb3
 extern "C" {
 #  include "WM_api.h"
 #  include "wm_cursors.h"
@@ -68,8 +63,6 @@
 
 	m_viewportArea = RAS_Rect(viewport->xmin, viewport->ymin, viewport->xmax, viewport->ymax);
 	m_windowArea = RAS_Rect(ar->winrct.xmin, ar->winrct.ymin, ar->winrct.xmax, ar->winrct.ymax);
-	CM_Debug("viewport : " << m_viewportArea);
-	CM_Debug("window : " << m_windowArea);
 }
 
 KX_BlenderCanvas::~KX_BlenderCanvas()
