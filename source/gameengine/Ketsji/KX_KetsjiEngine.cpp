--- conflicted
+++ resolved
@@ -102,14 +102,8 @@
 double KX_KetsjiEngine::m_suspendedtime = 0.0;
 double KX_KetsjiEngine::m_suspendeddelta = 0.0;
 double KX_KetsjiEngine::m_average_framerate = 0.0;
-<<<<<<< HEAD
 bool KX_KetsjiEngine::m_restrict_anim_fps = false;
-short KX_KetsjiEngine::m_exitkey = 130;  //ESC Key
-=======
-bool   KX_KetsjiEngine::m_restrict_anim_fps = false;
-short  KX_KetsjiEngine::m_exitkey = 130; // ESC Key
-
->>>>>>> a3793f5e
+short KX_KetsjiEngine::m_exitkey = 130; // ESC Key
 
 /**
  * Constructor of the Ketsji Engine
@@ -284,21 +278,12 @@
 
 	KX_Scene *scene;
 
-<<<<<<< HEAD
-	int n_renders = m_dome->GetNumberRenders();// usually 4 or 6
+	int n_renders = m_dome->GetNumberRenders(); // usually 4 or 6
 	for (int i = 0; i < n_renders; i++) {
 		m_canvas->ClearBuffer(RAS_ICanvas::COLOR_BUFFER | RAS_ICanvas::DEPTH_BUFFER);
+		// for each scene, call the proceed functions
 		for (CListValue::iterator sceit = m_scenes->GetBegin(); sceit != m_scenes->GetEnd(); ++sceit) {
 			scene = (KX_Scene *)*sceit;
-=======
-	int n_renders=m_dome->GetNumberRenders(); // usually 4 or 6
-	for (int i=0;i<n_renders;i++) {
-		m_canvas->ClearBuffer(RAS_ICanvas::COLOR_BUFFER|RAS_ICanvas::DEPTH_BUFFER);
-		for (sceneit = m_scenes.begin();sceneit != m_scenes.end(); sceneit++)
-		// for each scene, call the proceed functions
-		{
-			scene = *sceneit;
->>>>>>> a3793f5e
 			KX_SetActiveScene(scene);
 			KX_Camera *cam = scene->GetActiveCamera();
 
@@ -309,27 +294,16 @@
 			if (i == 0) {
 				RenderShadowBuffers(scene);
 			}
-<<<<<<< HEAD
-			// Avoid drawing the scene with the active camera twice when it's viewport is enabled
+			// Avoid drawing the scene with the active camera twice when its viewport is enabled
 			if (cam && !cam->GetViewport()) {
-=======
-			// Avoid drawing the scene with the active camera twice when its viewport is enabled
-			if (cam && !cam->GetViewport())
-			{
->>>>>>> a3793f5e
 				if (scene->IsClearingZBuffer())
 					m_rasterizer->ClearDepthBuffer();
 
 				m_rasterizer->SetAuxilaryClientInfo(scene);
 
 				// do the rendering
-<<<<<<< HEAD
 				m_dome->RenderDomeFrame(scene, cam, i);
-				//render all the font objects for this scene
-=======
-				m_dome->RenderDomeFrame(scene,cam, i);
 				// render all the font objects for this scene
->>>>>>> a3793f5e
 				scene->RenderFonts();
 			}
 
@@ -345,13 +319,8 @@
 					m_rasterizer->SetAuxilaryClientInfo(scene);
 
 					// do the rendering
-<<<<<<< HEAD
 					m_dome->RenderDomeFrame(scene, (*it), i);
-					//render all the font objects for this scene
-=======
-					m_dome->RenderDomeFrame(scene, (*it),i);
 					// render all the font objects for this scene
->>>>>>> a3793f5e
 					scene->RenderFonts();
 				}
 
@@ -579,14 +548,8 @@
 	}
 
 	double deltatime = m_clockTime - m_frameTime;
-<<<<<<< HEAD
 	if (deltatime < 0.0) {
-		// We got here too quickly, which means there is nothing todo, just return and don't render.
-=======
-	if (deltatime<0.0)
-	{
 		// We got here too quickly, which means there is nothing to do, just return and don't render.
->>>>>>> a3793f5e
 		// Not sure if this is the best fix, but it seems to stop the jumping framerate issue (#33088)
 		return false;
 	}
@@ -631,29 +594,8 @@
 			m_sceneconverter->resetNoneDynamicObjectToIpo(); // this is for none dynamic objects with ipo
 
 			scene->UpdateObjectActivity();
-<<<<<<< HEAD
 
 			if (!scene->IsSuspended()) {
-=======
-	
-			if (!scene->IsSuspended())
-			{
-				// if the scene was suspended recalculate the delta tu "curtime"
-				m_suspendedtime = scene->getSuspendedTime();
-				if (scene->getSuspendedTime()!=0.0)
-					scene->setSuspendedDelta(scene->getSuspendedDelta()+m_clockTime-scene->getSuspendedTime());
-				m_suspendeddelta = scene->getSuspendedDelta();
-
-				
-				m_logger->StartLog(tc_network, m_kxsystem->GetTimeInSeconds(), true);
-				SG_SetActiveStage(SG_STAGE_NETWORK);
-				scene->GetNetworkScene()->proceed(m_frameTime);
-	
-				//m_logger->StartLog(tc_scenegraph, m_kxsystem->GetTimeInSeconds(), true);
-				//SG_SetActiveStage(SG_STAGE_NETWORK_UPDATE);
-				//scene->UpdateParents(m_frameTime);
-				
->>>>>>> a3793f5e
 				m_logger->StartLog(tc_physics, m_kxsystem->GetTimeInSeconds(), true);
 				SG_SetActiveStage(SG_STAGE_PHYSICS1);
 				// set Python hooks for each scene
@@ -820,23 +762,11 @@
 		// pass the scene's worldsettings to the rasterizer
 		scene->GetWorldInfo()->UpdateWorldSettings();
 
-<<<<<<< HEAD
 		// shadow buffers
 		RenderShadowBuffers(scene);
 
-		// Avoid drawing the scene with the active camera twice when it's viewport is enabled
+		// Avoid drawing the scene with the active camera twice when its viewport is enabled
 		if (cam && !cam->GetViewport()) {
-=======
-		// this is now done incrementally in KX_Scene::CalculateVisibleMeshes
-		//scene->UpdateMeshTransformations();
-
-		// shadow buffers
-		RenderShadowBuffers(scene);
-
-		// Avoid drawing the scene with the active camera twice when its viewport is enabled
-		if (cam && !cam->GetViewport())
-		{
->>>>>>> a3793f5e
 			if (scene->IsClearingZBuffer())
 				m_rasterizer->ClearDepthBuffer();
 
@@ -927,16 +857,9 @@
 
 int KX_KetsjiEngine::GetExitCode()
 {
-<<<<<<< HEAD
-	// if a gameactuator has set an exitcode or if there are no scenes left
+	// if a game actuator has set an exit code or if there are no scenes left
 	if (!m_exitcode) {
 		if (m_scenes->GetCount() == 0)
-=======
-	// if a game actuator has set an exit code or if there are no scenes left
-	if (!m_exitcode)
-	{
-		if (m_scenes.begin() == m_scenes.end())
->>>>>>> a3793f5e
 			m_exitcode = KX_EXIT_REQUEST_NO_SCENES_LEFT;
 	}
 
@@ -1314,17 +1237,10 @@
 }
 
 // Scene Management is able to switch between scenes
-<<<<<<< HEAD
-// and have several scene's running in parallel
+// and have several scenes running in parallel
 void KX_KetsjiEngine::AddScene(KX_Scene *scene)
 {
 	m_scenes->Add(scene->AddRef());
-=======
-// and have several scenes running in parallel
-void KX_KetsjiEngine::AddScene(KX_Scene* scene)
-{ 
-	m_scenes.push_back(scene);
->>>>>>> a3793f5e
 	PostProcessScene(scene);
 }
 
@@ -1335,16 +1251,9 @@
 	SG_SetActiveStage(SG_STAGE_SCENE);
 
 	// if there is no activecamera, or the camera is being
-<<<<<<< HEAD
-	// overridden we need to construct a temporarily camera
+	// overridden we need to construct a temporary camera
 	if (!scene->GetActiveCamera() || override_camera) {
 		KX_Camera *activecam = NULL;
-=======
-	// overridden we need to construct a temporary camera
-	if (!scene->GetActiveCamera() || override_camera)
-	{
-		KX_Camera* activecam = NULL;
->>>>>>> a3793f5e
 
 		RAS_CameraData camdata = RAS_CameraData();
 		if (override_camera) {
@@ -1356,11 +1265,7 @@
 		}
 		activecam = new KX_Camera(scene, KX_Scene::m_callbacks, camdata);
 		activecam->SetName("__default__cam__");
-<<<<<<< HEAD
-
-=======
-	
->>>>>>> a3793f5e
+
 		// set transformation
 		if (override_camera) {
 			const MT_CmMatrix4x4& cammatdata = m_overrideCamViewMat;
@@ -1752,14 +1657,8 @@
 void KX_KetsjiEngine::SetAnimRecordMode(bool animation_record, int startFrame)
 {
 	m_animation_record = animation_record;
-<<<<<<< HEAD
 	if (animation_record) {
-		//when recording physics keyframes, run at a variable (capped) frame rate (fixed time == full speed)
-=======
-	if (animation_record)
-	{
 		// when recording physics keyframes, run at a variable (capped) frame rate (fixed time == full speed)
->>>>>>> a3793f5e
 		m_bFixedTime = false;
 	}
 	m_currentFrame = startFrame;
@@ -2012,8 +1911,7 @@
 {
 	KX_SceneList::iterator sceneit;
 
-<<<<<<< HEAD
-	/* extended mode needs to recalculate camera frustrums when */
+	/* extended mode needs to recalculate camera frusta when */
 	KX_Scene *firstscene = (KX_Scene *)m_scenes->GetFront();
 	const RAS_FrameSettings &framesettings = firstscene->GetFramingType();
 
@@ -2021,15 +1919,6 @@
 		for (CListValue::iterator sceit = m_scenes->GetBegin(); sceit != m_scenes->GetEnd(); ++sceit) {
 			KX_Scene *scene = (KX_Scene *)*sceit;
 			KX_Camera *cam = scene->GetActiveCamera();
-=======
-	/* extended mode needs to recalculate camera frusta when */
-	KX_Scene* firstscene = *m_scenes.begin();
-	const RAS_FrameSettings &framesettings = firstscene->GetFramingType();
-
-	if (framesettings.FrameType() == RAS_FrameSettings::e_frame_extend) {
-		for (sceneit = m_scenes.begin(); sceneit != m_scenes.end(); sceneit++) {
-			KX_Camera* cam = ((KX_Scene *)*sceneit)->GetActiveCamera();
->>>>>>> a3793f5e
 			cam->InvalidateProjectionMatrix();
 		}
 	}
