/*
 * ***** BEGIN GPL LICENSE BLOCK *****
 *
 * This program is free software; you can redistribute it and/or
 * modify it under the terms of the GNU General Public License
 * as published by the Free Software Foundation; either version 2
 * of the License, or (at your option) any later version.
 *
 * This program is distributed in the hope that it will be useful,
 * but WITHOUT ANY WARRANTY; without even the implied warranty of
 * MERCHANTABILITY or FITNESS FOR A PARTICULAR PURPOSE.  See the
 * GNU General Public License for more details.
 *
 * You should have received a copy of the GNU General Public License
 * along with this program; if not, write to the Free Software Foundation,
 * Inc., 51 Franklin Street, Fifth Floor, Boston, MA 02110-1301, USA.
 *
 * The Original Code is Copyright (C) 2001-2002 by NaN Holding BV.
 * All rights reserved.
 *
 * The Original Code is: all of this file.
 *
 * Contributor(s): none yet.
 *
 * ***** END GPL LICENSE BLOCK *****
 * The engine ties all game modules together.
 */

/** \file gameengine/Ketsji/KX_KetsjiEngine.cpp
 *  \ingroup ketsji
 */

#ifdef _MSC_VER
#  pragma warning (disable:4786)
#endif

#include <iostream>
#include <stdio.h>

#include "BLI_task.h"

#include "KX_KetsjiEngine.h"

#include "EXP_ListValue.h"
#include "EXP_IntValue.h"
#include "EXP_VectorValue.h"
#include "EXP_BoolValue.h"
#include "EXP_FloatValue.h"

#include "RAS_BucketManager.h"
#include "RAS_Rect.h"
#include "RAS_IRasterizer.h"
#include "RAS_ICanvas.h"
#include "RAS_ILightObject.h"
#include "MT_Vector3.h"
#include "MT_Transform.h"
#include "SCA_IInputDevice.h"
#include "KX_Camera.h"
#include "KX_Dome.h"
#include "KX_Light.h"
#include "KX_PythonInit.h"
#include "KX_PyConstraintBinding.h"
#include "PHY_IPhysicsEnvironment.h"

#include "KX_NetworkMessageScene.h"

#include "KX_WorldInfo.h"
#include "KX_ISceneConverter.h"
#include "KX_TimeCategoryLogger.h"

#include "RAS_FramingManager.h"
#include "DNA_world_types.h"
#include "DNA_scene_types.h"

#include "KX_NavMeshObject.h"

#define DEFAULT_LOGIC_TIC_RATE 60.0

#ifdef FREE_WINDOWS /* XXX mingw64 (gcc 4.7.0) defines a macro for DrawText that translates to DrawTextA. Not good */
#  ifdef DrawText
#    undef DrawText
#  endif
#endif

const char KX_KetsjiEngine::m_profileLabels[tc_numCategories][15] = {
	"Physics:", // tc_physics
	"Logic:", // tc_logic
	"Animations:", // tc_animations
	"Network:", // tc_network
	"Scenegraph:", // tc_scenegraph
	"Rasterizer:", // tc_rasterizer
	"Services:", // tc_services
	"Overhead:", // tc_overhead
	"Outside:", // tc_outside
	"GPU Latency:" // tc_latency
};

double KX_KetsjiEngine::m_ticrate = DEFAULT_LOGIC_TIC_RATE;
int KX_KetsjiEngine::m_maxLogicFrame = 5;
int KX_KetsjiEngine::m_maxPhysicsFrame = 5;
double KX_KetsjiEngine::m_anim_framerate = 25.0;
double KX_KetsjiEngine::m_suspendedtime = 0.0;
double KX_KetsjiEngine::m_suspendeddelta = 0.0;
double KX_KetsjiEngine::m_average_framerate = 0.0;
bool KX_KetsjiEngine::m_restrict_anim_fps = false;
short KX_KetsjiEngine::m_exitkey = 130;  //ESC Key

/**
 * Constructor of the Ketsji Engine
 */
KX_KetsjiEngine::KX_KetsjiEngine(KX_ISystem *system)
	:m_canvas(NULL),
	m_rasterizer(NULL),
	m_kxsystem(system),
	m_sceneconverter(NULL),
#ifdef WITH_PYTHON
	m_pythondictionary(NULL),
#endif
	m_keyboarddevice(NULL),
	m_mousedevice(NULL),
	m_bInitialized(false),
	m_activecam(0),
	m_bFixedTime(false),
<<<<<<< HEAD
	m_firstframe(true),
	m_frameTime(0.0),
	m_clockTime(0.0),
	m_previousClockTime(0.0),
	m_previousAnimTime(0.0),
=======
	m_useExternalClock(false),
	
	m_firstframe(true),
	
	m_frameTime(0.f),
	m_clockTime(0.f),
	m_previousClockTime(0.f),
	m_previousAnimTime(0.f),
	m_timescale(1.0f),
	m_previousRealTime(0.0f),


>>>>>>> 46218dc9
	m_exitcode(KX_EXIT_REQUEST_NO_REQUEST),
	m_exitstring(""),
	m_cameraZoom(1.0f),
	m_overrideCam(false),
	m_overrideCamUseOrtho(false),
	m_overrideCamNear(0.0f),
	m_overrideCamFar(0.0f),
	m_overrideCamZoom(1.0f),
	m_stereo(false),
	m_curreye(0),
	m_logger(NULL),
	// Set up timing info display variables
	m_show_framerate(false),
	m_show_profile(false),
	m_showProperties(false),
	m_showBackground(false),
	m_show_debug_properties(false),
	m_autoAddDebugProperties(true),
	m_animation_record(false),
	// Default behavior is to hide the cursor every frame.
	m_hideCursor(false),
	m_showBoundingBox(false),
	m_showArmature(false),
	m_overrideFrameColor(false),
	m_overrideFrameColorR(0.0f),
	m_overrideFrameColorG(0.0f),
	m_overrideFrameColorB(0.0f),
	m_usedome(false)
{
	// Initialize the time logger
	m_logger = new KX_TimeCategoryLogger(25);

	for (int i = tc_first; i < tc_numCategories; i++)
		m_logger->AddCategory((KX_TimeCategory)i);

#ifdef WITH_PYTHON
	m_pyprofiledict = PyDict_New();
#endif

	m_taskscheduler = BLI_task_scheduler_create(TASK_SCHEDULER_AUTO_THREADS);

	m_scenes = new CListValue();
}

/**
 *	Destructor of the Ketsji Engine, release all memory
 */
KX_KetsjiEngine::~KX_KetsjiEngine()
{
	delete m_logger;
	if (m_usedome)
		delete m_dome;

#ifdef WITH_PYTHON
	Py_CLEAR(m_pyprofiledict);
#endif

	if (m_taskscheduler)
		BLI_task_scheduler_free(m_taskscheduler);

	m_scenes->Release();
}

void KX_KetsjiEngine::SetKeyboardDevice(SCA_IInputDevice *keyboarddevice)
{
	MT_assert(keyboarddevice);
	m_keyboarddevice = keyboarddevice;
}

void KX_KetsjiEngine::SetMouseDevice(SCA_IInputDevice *mousedevice)
{
	MT_assert(mousedevice);
	m_mousedevice = mousedevice;
}

void KX_KetsjiEngine::SetCanvas(RAS_ICanvas *canvas)
{
	MT_assert(canvas);
	m_canvas = canvas;
}

void KX_KetsjiEngine::SetRasterizer(RAS_IRasterizer *rasterizer)
{
	MT_assert(rasterizer);
	m_rasterizer = rasterizer;
}

#ifdef WITH_PYTHON
/*
 * At the moment the bge.logic module is imported into 'pythondictionary' after this function is called.
 * if this function ever changes to assign a copy, make sure the game logic module is imported into this dictionary before hand.
 */
void KX_KetsjiEngine::SetPyNamespace(PyObject *pythondictionary)
{
	MT_assert(pythondictionary);
	m_pythondictionary = pythondictionary;
}

PyObject *KX_KetsjiEngine::GetPyProfileDict()
{
	Py_INCREF(m_pyprofiledict);
	return m_pyprofiledict;
}
#endif

void KX_KetsjiEngine::SetSceneConverter(KX_ISceneConverter *sceneconverter)
{
	MT_assert(sceneconverter);
	m_sceneconverter = sceneconverter;
}

void KX_KetsjiEngine::InitDome(short res, short mode, short angle, float resbuf, short tilt, struct Text *text)
{
	m_dome = new KX_Dome(m_canvas, m_rasterizer, this, res, mode, angle, resbuf, tilt, text);
	m_usedome = true;
}

void KX_KetsjiEngine::RenderDome()
{
	const GLint *viewport = m_canvas->GetViewPort();

	m_dome->SetViewPort(viewport);

	KX_Scene *firstscene = (KX_Scene *)m_scenes->GetFront();
	const RAS_FrameSettings &framesettings = firstscene->GetFramingType();

	m_logger->StartLog(tc_rasterizer, m_kxsystem->GetTimeInSeconds(), true);

	// hiding mouse cursor each frame
	// (came back when going out of focus and then back in again)
	if (m_hideCursor)
		m_canvas->SetMouseState(RAS_ICanvas::MOUSE_INVISIBLE);

	// clear the entire game screen with the border color
	// only once per frame

	m_canvas->BeginDraw();

	// BeginFrame() sets the actual drawing area. You can use a part of the window
	if (!BeginFrame())
		return;

	KX_Scene *scene;

	int n_renders = m_dome->GetNumberRenders();// usually 4 or 6
	for (int i = 0; i < n_renders; i++) {
		m_canvas->ClearBuffer(RAS_ICanvas::COLOR_BUFFER | RAS_ICanvas::DEPTH_BUFFER);
		for (CListValue::iterator sceit = m_scenes->GetBegin(); sceit != m_scenes->GetEnd(); ++sceit) {
			scene = (KX_Scene *)*sceit;
			KX_SetActiveScene(scene);
			KX_Camera *cam = scene->GetActiveCamera();

			// pass the scene's worldsettings to the rasterizer
			scene->GetWorldInfo()->UpdateWorldSettings();

			// shadow buffers
			if (i == 0) {
				RenderShadowBuffers(scene);
			}
			// Avoid drawing the scene with the active camera twice when it's viewport is enabled
			if (cam && !cam->GetViewport()) {
				if (scene->IsClearingZBuffer())
					m_rasterizer->ClearDepthBuffer();

				m_rasterizer->SetAuxilaryClientInfo(scene);

				// do the rendering
				m_dome->RenderDomeFrame(scene, cam, i);
				//render all the font objects for this scene
				scene->RenderFonts();
			}

			list<class KX_Camera *> *cameras = scene->GetCameras();

			// Draw the scene once for each camera with an enabled viewport
			list<KX_Camera *>::iterator it = cameras->begin();
			while (it != cameras->end()) {
				if ((*it)->GetViewport()) {
					if (scene->IsClearingZBuffer())
						m_rasterizer->ClearDepthBuffer();

					m_rasterizer->SetAuxilaryClientInfo(scene);

					// do the rendering
					m_dome->RenderDomeFrame(scene, (*it), i);
					//render all the font objects for this scene
					scene->RenderFonts();
				}

				it++;
			}
			// Part of PostRenderScene()
			m_rasterizer->MotionBlur();
			scene->Render2DFilters(m_canvas);
			// no RunDrawingCallBacks
			// no FlushDebugLines
		}
		m_dome->BindImages(i);
	}

	m_canvas->EndFrame();//XXX do we really need that?

	m_canvas->SetViewPort(0, 0, m_canvas->GetWidth(), m_canvas->GetHeight());

	if (m_overrideFrameColor) {
		// Do not use the framing bar color set in the Blender scenes
		m_canvas->ClearColor(
		    m_overrideFrameColorR,
		    m_overrideFrameColorG,
		    m_overrideFrameColorB,
		    1.0f);
	}
	else {
		// Use the framing bar color set in the Blender scenes
		m_canvas->ClearColor(
		    framesettings.BarRed(),
		    framesettings.BarGreen(),
		    framesettings.BarBlue(),
		    1.0f);
	}
	m_dome->Draw();

	// Draw Callback for the last scene
#ifdef WITH_PYTHON
	PHY_SetActiveEnvironment(scene->GetPhysicsEnvironment());
	scene->RunDrawingCallbacks(scene->GetPostDrawCB());
#endif
	EndFrame();
}

/**
 * Ketsji Init(), Initializes data-structures and converts data from
 * Blender into Ketsji native (realtime) format also sets up the
 * graphics context
 */
void KX_KetsjiEngine::StartEngine(bool clearIpo)
{
	m_clockTime = m_kxsystem->GetTimeInSeconds();
	m_frameTime = m_kxsystem->GetTimeInSeconds();
	m_previousClockTime = m_kxsystem->GetTimeInSeconds();
	m_previousRealTime = m_kxsystem->GetTimeInSeconds();

	m_firstframe = true;
	m_bInitialized = true;
	// there is always one scene enabled at startup
	Scene *scene = ((KX_Scene *)m_scenes->GetFront())->GetBlenderScene();
	if (scene) {
		m_ticrate = scene->gm.ticrate ? scene->gm.ticrate : DEFAULT_LOGIC_TIC_RATE;
		m_maxLogicFrame = scene->gm.maxlogicstep ? scene->gm.maxlogicstep : 5;
		m_maxPhysicsFrame = scene->gm.maxphystep ? scene->gm.maxlogicstep : 5;
	}
	else {
		m_ticrate = DEFAULT_LOGIC_TIC_RATE;
		m_maxLogicFrame = 5;
		m_maxPhysicsFrame = 5;
	}

	if (m_animation_record) {
		m_sceneconverter->ResetPhysicsObjectsAnimationIpo(clearIpo);
		m_sceneconverter->WritePhysicsObjectToAnimationIpo(m_currentFrame);
	}
}

void KX_KetsjiEngine::ClearFrame()
{
	// clear unless we're drawing overlapping stereo
	if (m_rasterizer->InterlacedStereo() &&
	    m_rasterizer->GetEye() == RAS_IRasterizer::RAS_STEREO_RIGHTEYE)
		return;

	// clear the viewports with the background color of the first scene
	bool doclear = false;
	RAS_Rect clearvp, area, viewport;

	for (CListValue::iterator sceit = m_scenes->GetBegin(); sceit != m_scenes->GetEnd(); ++sceit) {
		KX_Scene *scene = (KX_Scene *)*sceit;
		//const RAS_FrameSettings &framesettings = scene->GetFramingType();
		list<class KX_Camera *> *cameras = scene->GetCameras();

		list<KX_Camera *>::iterator it;
		for (it = cameras->begin(); it != cameras->end(); it++) {
			GetSceneViewport(scene, (*it), area, viewport);

			if (!doclear) {
				clearvp = viewport;
				doclear = true;
			}
			else {
				if (viewport.GetLeft() < clearvp.GetLeft())
					clearvp.SetLeft(viewport.GetLeft());
				if (viewport.GetBottom() < clearvp.GetBottom())
					clearvp.SetBottom(viewport.GetBottom());
				if (viewport.GetRight() > clearvp.GetRight())
					clearvp.SetRight(viewport.GetRight());
				if (viewport.GetTop() > clearvp.GetTop())
					clearvp.SetTop(viewport.GetTop());
			}
		}
	}

	if (doclear) {
		KX_Scene *firstscene = (KX_Scene *)m_scenes->GetFront();
		firstscene->GetWorldInfo()->UpdateBackGround();

		m_canvas->SetViewPort(clearvp.GetLeft(), clearvp.GetBottom(), clearvp.GetRight(), clearvp.GetTop());
		m_rasterizer->ClearColorBuffer();
	}
}

bool KX_KetsjiEngine::BeginFrame()
{
	// set the area used for rendering (stereo can assign only a subset)
	m_rasterizer->SetRenderArea();

	if (m_canvas->BeginDraw()) {
		ClearFrame();

		m_rasterizer->BeginFrame(m_kxsystem->GetTimeInSeconds());

		return true;
	}

	return false;
}

void KX_KetsjiEngine::EndFrame()
{
	m_rasterizer->MotionBlur();

	// Show profiling info
	m_logger->StartLog(tc_overhead, m_kxsystem->GetTimeInSeconds(), true);
	if (m_show_framerate || m_show_profile || (m_show_debug_properties)) {
		RenderDebugProperties();
	}

	double tottime = m_logger->GetAverage();
	if (tottime < 1e-6)
		tottime = 1e-6;

#ifdef WITH_PYTHON
	for (int i = tc_first; i < tc_numCategories; ++i) {
		double time = m_logger->GetAverage((KX_TimeCategory)i);
		PyObject *val = PyTuple_New(2);
		PyTuple_SetItem(val, 0, PyFloat_FromDouble(time * 1000.0));
		PyTuple_SetItem(val, 1, PyFloat_FromDouble(time / tottime * 100.0));

		PyDict_SetItemString(m_pyprofiledict, m_profileLabels[i], val);
		Py_DECREF(val);
	}
#endif

	m_average_framerate = 1.0 / tottime;

	// Go to next profiling measurement, time spend after this call is shown in the next frame.
	m_logger->NextMeasurement(m_kxsystem->GetTimeInSeconds());

	m_logger->StartLog(tc_rasterizer, m_kxsystem->GetTimeInSeconds(), true);
	m_rasterizer->EndFrame();
	// swap backbuffer (drawing into this buffer) <-> front/visible buffer
	m_logger->StartLog(tc_latency, m_kxsystem->GetTimeInSeconds(), true);
	m_rasterizer->SwapBuffers();
	m_logger->StartLog(tc_rasterizer, m_kxsystem->GetTimeInSeconds(), true);

	m_canvas->EndDraw();
}

bool KX_KetsjiEngine::NextFrame()
{
<<<<<<< HEAD
	double timestep = 1.0 / m_ticrate;
=======
	double timestep =  m_timescale / m_ticrate;
>>>>>>> 46218dc9
	double framestep = timestep;

	m_logger->StartLog(tc_services, m_kxsystem->GetTimeInSeconds(), true);

<<<<<<< HEAD
	if (m_bFixedTime) {
		m_clockTime += timestep;
	}
	else {
		m_clockTime = m_kxsystem->GetTimeInSeconds();
=======
	/*
	 * Clock advancement. There is basically three case:
	 *   - m_useExternalClock is true, the user is responsible to advance the time
	 *   manually using setClockTime, so here, we do not do anything.
	 *   - m_useExternalClock is false, m_bFixedTime is true, we advance for one
	 *   timestep, which already handle the time scaling parameter
	 *   - m_useExternalClock is false, m_bFixedTime is false, we consider how much
	 *   time has elapsed since last call and we scale this time by the time
	 *   scaling parameter. If m_timescale is 1.0 (default value), the clock
	 *   corresponds to the computer clock.
	 *
	 * Once clockTime has been computed, we will compute how many logic frames
	 * will be executed before the next rendering phase (which will occur at "clockTime").
	 * The game time elapsing between two logic frames (called framestep)
	 * depends on several variables:
	 *   - ticrate 
	 *   - max_physic_frame
	 *   - max_logic_frame
	 * XXX The logic over computation framestep is definitively not clear (and
	 * I'm not even sure it is correct). If needed frame is strictly greater
	 * than max_physics_frame, we are doing a jump in game time, but keeping
	 * framestep = 1 / ticrate, while if frames is greater than
	 * max_logic_frame, we increase framestep.
	 *
	 * XXX render.fps is not considred anywhere.
	 */
	if (!m_useExternalClock) {
		if (m_bFixedTime) {
			m_clockTime += timestep;
		}
		else {
			double current_time = m_kxsystem->GetTimeInSeconds();
			double dt = current_time - m_previousRealTime;
			m_previousRealTime = current_time;
			// m_clockTime += dt;
			m_clockTime += dt * m_timescale;
		}
>>>>>>> 46218dc9
	}

	double deltatime = m_clockTime - m_frameTime;
	if (deltatime < 0.f)
	{
		// We got here too quickly, which means there is nothing todo, just return and don't render.
		// Not sure if this is the best fix, but it seems to stop the jumping framerate issue (#33088)
		return false;
	}

	// Compute the number of logic frames to do each update (fixed tic bricks)
<<<<<<< HEAD
	int frames = int(deltatime * m_ticrate + 1e-6);

=======
	int frames = int(deltatime * m_ticrate / m_timescale + 1e-6);
//	if (frames>1)
//		printf("****************************************");
//	printf("dt = %f, deltatime = %f, frames = %d\n",dt, deltatime,frames);
	
//	if (!frames)
//		PIL_sleep_ms(1);
>>>>>>> 46218dc9
	KX_SceneList::iterator sceneit;

	if (frames > m_maxPhysicsFrame) {
		m_frameTime += (frames - m_maxPhysicsFrame) * timestep;
		frames = m_maxPhysicsFrame;
	}

	bool doRender = frames > 0;

	if (frames > m_maxLogicFrame) {
		framestep = (frames * timestep) / m_maxLogicFrame;
		frames = m_maxLogicFrame;
	}

	while (frames) {
		m_frameTime += framestep;

		m_sceneconverter->MergeAsyncLoads();

		// for each scene, call the proceed functions
		for (CListValue::iterator sceit = m_scenes->GetBegin(); sceit != m_scenes->GetEnd(); ++sceit) {
			KX_Scene *scene = (KX_Scene *)*sceit;

			/* Suspension holds the physics and logic processing for an
			 * entire scene. Objects can be suspended individually, and
			 * the settings for that precede the logic and physics
			 * update. */
			m_logger->StartLog(tc_logic, m_kxsystem->GetTimeInSeconds(), true);

			m_sceneconverter->resetNoneDynamicObjectToIpo();//this is for none dynamic objects with ipo

			scene->UpdateObjectActivity();

			if (!scene->IsSuspended()) {
				m_logger->StartLog(tc_physics, m_kxsystem->GetTimeInSeconds(), true);
				SG_SetActiveStage(SG_STAGE_PHYSICS1);
				// set Python hooks for each scene
#ifdef WITH_PYTHON
				PHY_SetActiveEnvironment(scene->GetPhysicsEnvironment());
#endif
				KX_SetActiveScene(scene);

				scene->GetPhysicsEnvironment()->EndFrame();

				// Update scenegraph after physics step. This maps physics calculations
				// into node positions.
				//m_logger->StartLog(tc_scenegraph, m_kxsystem->GetTimeInSeconds(), true);
				//SG_SetActiveStage(SG_STAGE_PHYSICS1_UPDATE);
				//scene->UpdateParents(m_frameTime);

				// Process sensors, and controllers
				m_logger->StartLog(tc_logic, m_kxsystem->GetTimeInSeconds(), true);
				SG_SetActiveStage(SG_STAGE_CONTROLLER);
				scene->LogicBeginFrame(m_frameTime);

				// Scenegraph needs to be updated again, because Logic Controllers
				// can affect the local matrices.
				m_logger->StartLog(tc_scenegraph, m_kxsystem->GetTimeInSeconds(), true);
				SG_SetActiveStage(SG_STAGE_CONTROLLER_UPDATE);
				scene->UpdateParents(m_frameTime);

				// Process actuators

				// Do some cleanup work for this logic frame
				m_logger->StartLog(tc_logic, m_kxsystem->GetTimeInSeconds(), true);
				SG_SetActiveStage(SG_STAGE_ACTUATOR);
				scene->LogicUpdateFrame(m_frameTime, true);

				scene->LogicEndFrame();

				m_logger->StartLog(tc_network, m_kxsystem->GetTimeInSeconds(), true);
				SG_SetActiveStage(SG_STAGE_NETWORK);
				scene->GetNetworkMessageScene()->ClearMessages();

				// Actuators can affect the scenegraph
				m_logger->StartLog(tc_scenegraph, m_kxsystem->GetTimeInSeconds(), true);
				SG_SetActiveStage(SG_STAGE_ACTUATOR_UPDATE);
				scene->UpdateParents(m_frameTime);

				// update levels of detail
				scene->UpdateObjectLods();

				m_logger->StartLog(tc_physics, m_kxsystem->GetTimeInSeconds(), true);
				SG_SetActiveStage(SG_STAGE_PHYSICS2);
				scene->GetPhysicsEnvironment()->BeginFrame();

				// Perform physics calculations on the scene. This can involve
				// many iterations of the physics solver.
				scene->GetPhysicsEnvironment()->ProceedDeltaTime(m_frameTime, timestep, framestep);//m_deltatimerealDeltaTime);

				m_logger->StartLog(tc_scenegraph, m_kxsystem->GetTimeInSeconds(), true);
				SG_SetActiveStage(SG_STAGE_PHYSICS2_UPDATE);
				scene->UpdateParents(m_frameTime);


				if (m_animation_record) {
					m_sceneconverter->WritePhysicsObjectToAnimationIpo(++m_currentFrame);
				}
			}

			m_logger->StartLog(tc_services, m_kxsystem->GetTimeInSeconds(), true);
		}

		// update system devices
		m_logger->StartLog(tc_logic, m_kxsystem->GetTimeInSeconds(), true);
		if (m_keyboarddevice)
			m_keyboarddevice->NextFrame();

		if (m_mousedevice)
			m_mousedevice->NextFrame();

		UpdateSuspendedScenes();
		// scene management
		ProcessScheduledScenes();

		frames--;
	}

	// Start logging time spend outside main loop
	m_logger->StartLog(tc_outside, m_kxsystem->GetTimeInSeconds(), true);

	return doRender;
}

void KX_KetsjiEngine::UpdateSuspendedScenes()
{
	for (CListValue::iterator sceneit = m_scenes->GetBegin(); sceneit != m_scenes->GetEnd(); ++sceneit) {
		KX_Scene *scene = (KX_Scene *)*sceneit;
		if (scene->IsSuspended()) {
			if (scene->getSuspendedTime() == 0.0f) {
				scene->setSuspendedTime(m_clockTime);
			}
		}
		else {
			// if the scene was suspended recalcutlate the delta to "curtime"
			if (scene->getSuspendedTime() != 0.0f) {
				scene->setSuspendedDelta(scene->getSuspendedDelta() + m_clockTime - scene->getSuspendedTime());
			}
			scene->setSuspendedTime(0.0f);
		}
	}
}

void KX_KetsjiEngine::Render()
{
	if (m_usedome) {
		RenderDome();
		return;
	}
	KX_Scene *firstscene = (KX_Scene *)m_scenes->GetFront();
	const RAS_FrameSettings &framesettings = firstscene->GetFramingType();

	m_logger->StartLog(tc_rasterizer, m_kxsystem->GetTimeInSeconds(), true);
	SG_SetActiveStage(SG_STAGE_RENDER);

	// hiding mouse cursor each frame
	// (came back when going out of focus and then back in again)
	if (m_hideCursor)
		m_canvas->SetMouseState(RAS_ICanvas::MOUSE_INVISIBLE);

	// clear the entire game screen with the border color
	// only once per frame
	m_canvas->BeginDraw();
	if (m_rasterizer->GetDrawingMode() == RAS_IRasterizer::KX_TEXTURED) {
		m_canvas->SetViewPort(0, 0, m_canvas->GetWidth(), m_canvas->GetHeight());
		if (m_overrideFrameColor) {
			// Do not use the framing bar color set in the Blender scenes
			m_canvas->ClearColor(
			    m_overrideFrameColorR,
			    m_overrideFrameColorG,
			    m_overrideFrameColorB,
			    1.0f);
		}
		else {
			// Use the framing bar color set in the Blender scenes
			m_canvas->ClearColor(
			    framesettings.BarRed(),
			    framesettings.BarGreen(),
			    framesettings.BarBlue(),
			    1.0f);
		}
		// clear the -whole- viewport
		m_canvas->ClearBuffer(RAS_ICanvas::COLOR_BUFFER | RAS_ICanvas::DEPTH_BUFFER);
	}

	m_rasterizer->SetEye(RAS_IRasterizer::RAS_STEREO_LEFTEYE);

	// BeginFrame() sets the actual drawing area. You can use a part of the window
	if (!BeginFrame())
		return;

	// for each scene, call the proceed functions
	for (CListValue::iterator sceit = m_scenes->GetBegin(); sceit != m_scenes->GetEnd(); ++sceit) {
		KX_Scene *scene = (KX_Scene *)*sceit;
		KX_Camera *cam = scene->GetActiveCamera();
		// pass the scene's worldsettings to the rasterizer
		scene->GetWorldInfo()->UpdateWorldSettings();

		// shadow buffers
		RenderShadowBuffers(scene);

		// Avoid drawing the scene with the active camera twice when it's viewport is enabled
		if (cam && !cam->GetViewport()) {
			if (scene->IsClearingZBuffer())
				m_rasterizer->ClearDepthBuffer();

			m_rasterizer->SetAuxilaryClientInfo(scene);

			// do the rendering
			RenderFrame(scene, cam);
		}

		list<class KX_Camera *> *cameras = scene->GetCameras();

		// Draw the scene once for each camera with an enabled viewport
		list<KX_Camera *>::iterator it = cameras->begin();
		while (it != cameras->end()) {
			if ((*it)->GetViewport()) {
				if (scene->IsClearingZBuffer())
					m_rasterizer->ClearDepthBuffer();

				m_rasterizer->SetAuxilaryClientInfo(scene);

				// do the rendering
				RenderFrame(scene, (*it));
			}

			it++;
		}
		PostRenderScene(scene);
	}

	// only one place that checks for stereo
	if (m_rasterizer->Stereo()) {
		m_rasterizer->SetEye(RAS_IRasterizer::RAS_STEREO_RIGHTEYE);

		if (!BeginFrame())
			return;

		// for each scene, call the proceed functions
		for (CListValue::iterator sceit = m_scenes->GetBegin(); sceit != m_scenes->GetEnd(); ++sceit) {
			KX_Scene *scene = (KX_Scene *)*sceit;
			KX_Camera *cam = scene->GetActiveCamera();

			// pass the scene's worldsettings to the rasterizer
			scene->GetWorldInfo()->UpdateWorldSettings();

			if (scene->IsClearingZBuffer())
				m_rasterizer->ClearDepthBuffer();

			//pass the scene, for picking and raycasting (shadows)
			m_rasterizer->SetAuxilaryClientInfo(scene);

			// do the rendering
			//RenderFrame(scene);
			RenderFrame(scene, cam);

			list<class KX_Camera *> *cameras = scene->GetCameras();

			// Draw the scene once for each camera with an enabled viewport
			list<KX_Camera *>::iterator it = cameras->begin();
			while (it != cameras->end()) {
				if ((*it)->GetViewport()) {
					if (scene->IsClearingZBuffer())
						m_rasterizer->ClearDepthBuffer();

					m_rasterizer->SetAuxilaryClientInfo(scene);

					// do the rendering
					RenderFrame(scene, (*it));
				}

				it++;
			}
			PostRenderScene(scene);
		}
	}

	EndFrame();
}

void KX_KetsjiEngine::RequestExit(int exitrequestmode)
{
	m_exitcode = exitrequestmode;
}

void KX_KetsjiEngine::SetNameNextGame(const STR_String& nextgame)
{
	m_exitstring = nextgame;
}

int KX_KetsjiEngine::GetExitCode()
{
	// if a gameactuator has set an exitcode or if there are no scenes left
	if (!m_exitcode) {
		if (m_scenes->GetCount() == 0)
			m_exitcode = KX_EXIT_REQUEST_NO_SCENES_LEFT;
	}

	return m_exitcode;
}

const STR_String& KX_KetsjiEngine::GetExitString()
{
	return m_exitstring;
}

void KX_KetsjiEngine::EnableCameraOverride(const STR_String& forscene)
{
	m_overrideCam = true;
	m_overrideSceneName = forscene;
}

void KX_KetsjiEngine::SetCameraZoom(float camzoom)
{
	m_cameraZoom = camzoom;
}

void KX_KetsjiEngine::SetCameraOverrideUseOrtho(bool useOrtho)
{
	m_overrideCamUseOrtho = useOrtho;
}

void KX_KetsjiEngine::SetCameraOverrideProjectionMatrix(const MT_CmMatrix4x4& mat)
{
	m_overrideCamProjMat = mat;
}

void KX_KetsjiEngine::SetCameraOverrideViewMatrix(const MT_CmMatrix4x4& mat)
{
	m_overrideCamViewMat = mat;
}

void KX_KetsjiEngine::SetCameraOverrideClipping(float nearfrust, float farfrust)
{
	m_overrideCamNear = nearfrust;
	m_overrideCamFar = farfrust;
}

void KX_KetsjiEngine::SetCameraOverrideLens(float lens)
{
	m_overrideCamLens = lens;
}

void KX_KetsjiEngine::SetCameraOverrideZoom(float camzoom)
{
	m_overrideCamZoom = camzoom;
}

void KX_KetsjiEngine::GetSceneViewport(KX_Scene *scene, KX_Camera *cam, RAS_Rect& area, RAS_Rect& viewport)
{
	// In this function we make sure the rasterizer settings are upto
	// date. We compute the viewport so that logic
	// using this information is upto date.

	// Note we postpone computation of the projection matrix
	// so that we are using the latest camera position.
	if (cam->GetViewport()) {
		RAS_Rect userviewport;

		userviewport.SetLeft(cam->GetViewportLeft());
		userviewport.SetBottom(cam->GetViewportBottom());
		userviewport.SetRight(cam->GetViewportRight());
		userviewport.SetTop(cam->GetViewportTop());

		// Don't do bars on user specified viewport
		RAS_FrameSettings settings = scene->GetFramingType();
		if (settings.FrameType() == RAS_FrameSettings::e_frame_bars)
			settings.SetFrameType(RAS_FrameSettings::e_frame_extend);

		RAS_FramingManager::ComputeViewport(
		    scene->GetFramingType(),
		    userviewport,
		    viewport
		    );

		area = userviewport;
	}
	else if (!m_overrideCam || (scene->GetName() != m_overrideSceneName) ||  m_overrideCamUseOrtho) {
		RAS_FramingManager::ComputeViewport(
		    scene->GetFramingType(),
		    m_canvas->GetDisplayArea(),
		    viewport);

		area = m_canvas->GetDisplayArea();
	}
	else {
		viewport.SetLeft(0);
		viewport.SetBottom(0);
		viewport.SetRight(int(m_canvas->GetWidth()));
		viewport.SetTop(int(m_canvas->GetHeight()));

		area = m_canvas->GetDisplayArea();
	}
}

void KX_KetsjiEngine::UpdateAnimations(KX_Scene *scene)
{
	if (scene->IsSuspended()) {
		return;
	}

	// Set scene total pause duration, used for animations played on scene which was suspended.
	m_suspendeddelta = scene->getSuspendedDelta();
	// Handle the animations independently of the logic time step
	if (GetRestrictAnimationFPS()) {
		double anim_timestep = 1.0 / KX_GetActiveScene()->GetAnimationFPS();
		if (m_frameTime - m_previousAnimTime > anim_timestep || m_frameTime == m_previousAnimTime) {
			// Sanity/debug print to make sure we're actually going at the fps we want (should be close to anim_timestep)
			// printf("Anim fps: %f\n", 1.0/(m_frameTime - m_previousAnimTime));
			m_previousAnimTime = m_frameTime;
			for (CListValue::iterator sceneit = m_scenes->GetBegin(); sceneit != m_scenes->GetEnd(); ++sceneit)
				((KX_Scene *)*sceneit)->UpdateAnimations(m_frameTime);
		}
	}
	else
		scene->UpdateAnimations(m_frameTime);
}

void KX_KetsjiEngine::RenderShadowBuffers(KX_Scene *scene)
{
	CListValue *lightlist = scene->GetLightList();
	int i, drawmode;

	m_rasterizer->SetAuxilaryClientInfo(scene);

	for (i = 0; i < lightlist->GetCount(); i++) {
		KX_GameObject *gameobj = (KX_GameObject *)lightlist->GetValue(i);

		KX_LightObject *light = (KX_LightObject *)gameobj;
		RAS_ILightObject *raslight = light->GetLightData();

		raslight->Update();

		if (m_rasterizer->GetDrawingMode() == RAS_IRasterizer::KX_TEXTURED && raslight->HasShadowBuffer() && raslight->NeedShadowUpdate()) {
			/* make temporary camera */
			RAS_CameraData camdata = RAS_CameraData();
			KX_Camera *cam = new KX_Camera(scene, scene->m_callbacks, camdata, true, true);
			cam->SetName("__shadow__cam__");

			MT_Transform camtrans;

			/* switch drawmode for speed */
			drawmode = m_rasterizer->GetDrawingMode();
			m_rasterizer->SetDrawingMode(RAS_IRasterizer::KX_SHADOW);

			/* binds framebuffer object, sets up camera .. */
			raslight->BindShadowBuffer(m_canvas, cam, camtrans);

			/* update scene */
			scene->CalculateVisibleMeshes(m_rasterizer, cam, raslight->GetShadowLayer());

			m_logger->StartLog(tc_animations, m_kxsystem->GetTimeInSeconds(), true);
			SG_SetActiveStage(SG_STAGE_ANIMATION_UPDATE);
			UpdateAnimations(scene);
			m_logger->StartLog(tc_rasterizer, m_kxsystem->GetTimeInSeconds(), true);
			SG_SetActiveStage(SG_STAGE_RENDER);

			/* render */
			m_rasterizer->ClearDepthBuffer();
			m_rasterizer->ClearColorBuffer();
			scene->RenderBuckets(camtrans, m_rasterizer);

			/* unbind framebuffer object, restore drawmode, free camera */
			raslight->UnbindShadowBuffer();
			m_rasterizer->SetDrawingMode(drawmode);
			cam->Release();
		}
	}
}

// update graphics
void KX_KetsjiEngine::RenderFrame(KX_Scene *scene, KX_Camera *cam)
{
	bool override_camera;
	RAS_Rect viewport, area;
	float nearfrust, farfrust, focallength;

	if (!cam)
		return;

	KX_SetActiveScene(scene);

#ifdef WITH_PYTHON
	scene->RunDrawingCallbacks(scene->GetPreDrawSetupCB());
#endif

	GetSceneViewport(scene, cam, area, viewport);

	// store the computed viewport in the scene
	scene->SetSceneViewport(viewport);

	// set the viewport for this frame and scene
	m_canvas->SetViewPort(viewport.GetLeft(), viewport.GetBottom(),
	                      viewport.GetRight(), viewport.GetTop());

	// see KX_BlenderMaterial::Activate
	//m_rasterizer->SetAmbient();
	m_rasterizer->DisplayFog();

	override_camera = m_overrideCam && (scene->GetName() == m_overrideSceneName) &&
		(cam->GetName() == "__default__cam__");

	if (override_camera && m_overrideCamUseOrtho) {
		m_rasterizer->SetProjectionMatrix(m_overrideCamProjMat);
		if (!cam->hasValidProjectionMatrix()) {
			// needed to get frustrum planes for culling
			MT_Matrix4x4 projmat;
			projmat.setValue(m_overrideCamProjMat.getPointer());
			cam->SetProjectionMatrix(projmat);
		}
	}
	else if (cam->hasValidProjectionMatrix()) {
		m_rasterizer->SetProjectionMatrix(cam->GetProjectionMatrix());
	}
	else {
		RAS_FrameFrustum frustum;
		bool orthographic = !cam->GetCameraData()->m_perspective;
		nearfrust = cam->GetCameraNear();
		farfrust = cam->GetCameraFar();
		focallength = cam->GetFocalLength();
		MT_Matrix4x4 projmat;

		if (override_camera) {
			nearfrust = m_overrideCamNear;
			farfrust = m_overrideCamFar;
		}

		float camzoom = override_camera ? m_overrideCamZoom : m_cameraZoom;
		if (orthographic) {

			RAS_FramingManager::ComputeOrtho(
			    scene->GetFramingType(),
			    area,
			    viewport,
			    cam->GetScale(),
			    nearfrust,
			    farfrust,
			    cam->GetSensorFit(),
			    cam->GetShiftHorizontal(),
			    cam->GetShiftVertical(),
			    frustum);

			if (!cam->GetViewport()) {
				frustum.x1 *= camzoom;
				frustum.x2 *= camzoom;
				frustum.y1 *= camzoom;
				frustum.y2 *= camzoom;
			}
			projmat = m_rasterizer->GetOrthoMatrix(
			    frustum.x1, frustum.x2, frustum.y1, frustum.y2, frustum.camnear, frustum.camfar);

		}
		else {
			RAS_FramingManager::ComputeFrustum(
			    scene->GetFramingType(),
			    area,
			    viewport,
			    cam->GetLens(),
			    cam->GetSensorWidth(),
			    cam->GetSensorHeight(),
			    cam->GetSensorFit(),
			    cam->GetShiftHorizontal(),
			    cam->GetShiftVertical(),
			    nearfrust,
			    farfrust,
			    frustum);

			if (!cam->GetViewport()) {
				frustum.x1 *= camzoom;
				frustum.x2 *= camzoom;
				frustum.y1 *= camzoom;
				frustum.y2 *= camzoom;
			}
			projmat = m_rasterizer->GetFrustumMatrix(
			    frustum.x1, frustum.x2, frustum.y1, frustum.y2, frustum.camnear, frustum.camfar, focallength);
		}
		cam->SetProjectionMatrix(projmat);

		// Otherwise the projection matrix for each eye will be the same...
		if (!orthographic && m_rasterizer->Stereo())
			cam->InvalidateProjectionMatrix();
	}

	MT_Transform camtrans(cam->GetWorldToCamera());
	MT_Matrix4x4 viewmat(camtrans);

	m_rasterizer->SetViewMatrix(viewmat, cam->NodeGetWorldOrientation(), cam->NodeGetWorldPosition(), cam->GetCameraData()->m_perspective);
	cam->SetModelviewMatrix(viewmat);

	// The following actually reschedules all vertices to be
	// redrawn. There is a cache between the actual rescheduling
	// and this call though. Visibility is imparted when this call
	// runs through the individual objects.

	m_logger->StartLog(tc_scenegraph, m_kxsystem->GetTimeInSeconds(), true);
	SG_SetActiveStage(SG_STAGE_CULLING);

	scene->CalculateVisibleMeshes(m_rasterizer, cam);

	m_logger->StartLog(tc_animations, m_kxsystem->GetTimeInSeconds(), true);
	SG_SetActiveStage(SG_STAGE_ANIMATION_UPDATE);
	UpdateAnimations(scene);

	m_logger->StartLog(tc_rasterizer, m_kxsystem->GetTimeInSeconds(), true);
	SG_SetActiveStage(SG_STAGE_RENDER);

	if (m_showBoundingBox) {
		scene->DrawBoundingBox(m_rasterizer);
	}

#ifdef WITH_PYTHON
	PHY_SetActiveEnvironment(scene->GetPhysicsEnvironment());
	// Run any pre-drawing python callbacks
	scene->RunDrawingCallbacks(scene->GetPreDrawCB());
#endif

	scene->RenderBuckets(camtrans, m_rasterizer);

	//render all the font objects for this scene
	scene->RenderFonts();

	if (scene->GetPhysicsEnvironment())
		scene->GetPhysicsEnvironment()->DebugDrawWorld();
}

/*
 * To run once per scene
 */
void KX_KetsjiEngine::PostRenderScene(KX_Scene *scene)
{
	KX_SetActiveScene(scene);

	const RAS_Rect& viewport = scene->GetSceneViewport();
	// Set the scene viewport.
	m_rasterizer->FlushDebugShapes(scene);

	// We need to first make sure our viewport is correct (enabling multiple viewports can mess this up), only for filters.
	m_canvas->SetViewPort(0, 0, m_canvas->GetWidth(), m_canvas->GetHeight());
	scene->Render2DFilters(m_canvas);

#ifdef WITH_PYTHON
	// Set again the scene viewport.
	m_canvas->SetViewPort(viewport.GetLeft(), viewport.GetBottom(), viewport.GetRight(), viewport.GetTop());

	PHY_SetActiveEnvironment(scene->GetPhysicsEnvironment());
	scene->RunDrawingCallbacks(scene->GetPostDrawCB());

	// Python draw callback can also call debug draw functions, so we have to clear debug shapes.
	m_rasterizer->FlushDebugShapes(scene);
#endif
}

void KX_KetsjiEngine::StopEngine()
{
	if (m_bInitialized) {
		m_sceneconverter->FinalizeAsyncLoads();

		if (m_animation_record) {
			m_sceneconverter->TestHandlesPhysicsObjectToAnimationIpo();
		}

		while (m_scenes->GetCount() > 0) {
			KX_Scene *scene = (KX_Scene *)m_scenes->GetFront();
			m_sceneconverter->RemoveScene(scene);
			// WARNING: here the scene is a dangling pointer.
			m_scenes->Remove(0);
		}

		// cleanup all the stuff
		m_rasterizer->Exit();
	}
}

// Scene Management is able to switch between scenes
// and have several scene's running in parallel
void KX_KetsjiEngine::AddScene(KX_Scene *scene)
{
	m_scenes->Add(scene->AddRef());
	PostProcessScene(scene);
}

void KX_KetsjiEngine::PostProcessScene(KX_Scene *scene)
{
	bool override_camera = (m_overrideCam && (scene->GetName() == m_overrideSceneName));

	SG_SetActiveStage(SG_STAGE_SCENE);

	// if there is no activecamera, or the camera is being
	// overridden we need to construct a temporarily camera
	if (!scene->GetActiveCamera() || override_camera) {
		KX_Camera *activecam = NULL;

		RAS_CameraData camdata = RAS_CameraData();
		if (override_camera) {
			camdata.m_lens = m_overrideCamLens;
			camdata.m_clipstart = m_overrideCamNear;
			camdata.m_clipend = m_overrideCamFar;

			camdata.m_perspective = !m_overrideCamUseOrtho;
		}
		activecam = new KX_Camera(scene, KX_Scene::m_callbacks, camdata);
		activecam->SetName("__default__cam__");

		// set transformation
		if (override_camera) {
			const MT_CmMatrix4x4& cammatdata = m_overrideCamViewMat;
			MT_Transform trans = MT_Transform(cammatdata.getPointer());
			MT_Transform camtrans;
			camtrans.invert(trans);

			activecam->NodeSetLocalPosition(camtrans.getOrigin());
			activecam->NodeSetLocalOrientation(camtrans.getBasis());
			activecam->NodeUpdateGS(0.0f);
		}
		else {
			activecam->NodeSetLocalPosition(MT_Point3(0.0f, 0.0f, 0.0f));
			activecam->NodeSetLocalOrientation(MT_Vector3(0.0f, 0.0f, 0.0f));
			activecam->NodeUpdateGS(0.0f);
		}

		scene->AddCamera(activecam);
		scene->SetActiveCamera(activecam);
		scene->GetObjectList()->Add(activecam->AddRef());
		scene->GetRootParentList()->Add(activecam->AddRef());
		//done with activecam
		activecam->Release();
	}

	scene->UpdateParents(0.0f);
}

void KX_KetsjiEngine::RenderDebugProperties()
{
	STR_String debugtxt;
	int title_xmargin = -7;
	int title_y_top_margin = 4;
	int title_y_bottom_margin = 2;

	int const_xindent = 4;
	int const_ysize = 14;

	int xcoord = 12;    // mmmm, these constants were taken from blender source
	int ycoord = 17;    // to 'mimic' behavior

	int profile_indent = 72;

	float tottime = m_logger->GetAverage();
	if (tottime < 1e-6f) {
		tottime = 1e-6f;
	}

	// Set viewport to entire canvas
	RAS_Rect viewport;
	m_canvas->SetViewPort(0, 0, int(m_canvas->GetWidth()), int(m_canvas->GetHeight()));

	if (m_show_framerate || m_show_profile) {
		// Title for profiling("Profile")
		m_rasterizer->RenderText2D(RAS_IRasterizer::RAS_TEXT_PADDED,
		                           "Profile",
		                           xcoord + const_xindent + title_xmargin,  // Adds the constant x indent (0 for now) to the title x margin
		                           ycoord,
		                           m_canvas->GetWidth() /* RdV, TODO ?? */,
		                           m_canvas->GetHeight() /* RdV, TODO ?? */);

		// Increase the indent by default increase
		ycoord += const_ysize;
		// Add the title indent afterwards
		ycoord += title_y_bottom_margin;
	}

	// Framerate display
	if (m_show_framerate) {
		m_rasterizer->RenderText2D(RAS_IRasterizer::RAS_TEXT_PADDED,
		                           "Frametime :",
		                           xcoord + const_xindent,
		                           ycoord,
		                           m_canvas->GetWidth() /* RdV, TODO ?? */,
		                           m_canvas->GetHeight() /* RdV, TODO ?? */);

		debugtxt.Format("%5.1fms (%.1ffps)", tottime * 1000.0, 1.0 / tottime);
		m_rasterizer->RenderText2D(RAS_IRasterizer::RAS_TEXT_PADDED,
		                           debugtxt.ReadPtr(),
		                           xcoord + const_xindent + profile_indent,
		                           ycoord,
		                           m_canvas->GetWidth() /* RdV, TODO ?? */,
		                           m_canvas->GetHeight() /* RdV, TODO ?? */);
		// Increase the indent by default increase
		ycoord += const_ysize;
	}

	// Profile display
	if (m_show_profile) {
		for (int j = tc_first; j < tc_numCategories; j++) {
			m_rasterizer->RenderText2D(RAS_IRasterizer::RAS_TEXT_PADDED,
			                           m_profileLabels[j],
			                           xcoord + const_xindent,
			                           ycoord,
			                           m_canvas->GetWidth(),
			                           m_canvas->GetHeight());

			double time = m_logger->GetAverage((KX_TimeCategory)j);

			debugtxt.Format("%5.2fms | %d%%", time * 1000.0, (int)(time / tottime * 100.0));
			m_rasterizer->RenderText2D(RAS_IRasterizer::RAS_TEXT_PADDED,
			                           debugtxt.ReadPtr(),
			                           xcoord + const_xindent + profile_indent, ycoord,
			                           m_canvas->GetWidth(),
			                           m_canvas->GetHeight());

			m_rasterizer->RenderBox2D(xcoord + (int)(2.2 * profile_indent), ycoord, m_canvas->GetWidth(), m_canvas->GetHeight(), time / tottime);
			ycoord += const_ysize;
		}
	}
	// Add the ymargin for titles below the other section of debug info
	ycoord += title_y_top_margin;

	/* Property display*/
	if (m_show_debug_properties) {

		/* Title for debugging("Debug properties") */
		m_rasterizer->RenderText2D(RAS_IRasterizer::RAS_TEXT_PADDED,
		                           "Debug Properties",
		                           xcoord + const_xindent + title_xmargin,  // Adds the constant x indent (0 for now) to the title x margin
		                           ycoord,
		                           m_canvas->GetWidth() /* RdV, TODO ?? */,
		                           m_canvas->GetHeight() /* RdV, TODO ?? */);

		// Increase the indent by default increase
		ycoord += const_ysize;
		// Add the title indent afterwards
		ycoord += title_y_bottom_margin;

		/* Calculate amount of properties that can displayed. */
		unsigned propsAct = 0;
		unsigned propsMax = (m_canvas->GetHeight() - ycoord) / const_ysize;

		for (CListValue::iterator sceit = m_scenes->GetBegin(); sceit != m_scenes->GetEnd(); ++sceit) {
			KX_Scene *scene = (KX_Scene *)*sceit;
			/* the 'normal' debug props */
			vector<SCA_DebugProp *>& debugproplist = scene->GetDebugProperties();

			for (unsigned i = 0; i < debugproplist.size() && propsAct < propsMax; i++) {
				CValue *propobj = debugproplist[i]->m_obj;
				STR_String objname = propobj->GetName();
				STR_String propname = debugproplist[i]->m_name;
				propsAct++;
				if (propname == "__state__") {
					// reserve name for object state
					KX_GameObject *gameobj = static_cast<KX_GameObject *>(propobj);
					unsigned int state = gameobj->GetState();
					debugtxt = objname + "." + propname + " = ";
					bool first = true;
					for (int statenum = 1; state; state >>= 1, statenum++) {
						if (state & 1) {
							if (!first) {
								debugtxt += ",";
							}
							debugtxt += STR_String(statenum);
							first = false;
						}
					}
					m_rasterizer->RenderText2D(RAS_IRasterizer::RAS_TEXT_PADDED,
					                           debugtxt.ReadPtr(),
					                           xcoord + const_xindent,
					                           ycoord,
					                           m_canvas->GetWidth(),
					                           m_canvas->GetHeight());
					ycoord += const_ysize;
				}
				else {
					CValue *propval = propobj->GetProperty(propname);
					if (propval) {
						STR_String text = propval->GetText();
						debugtxt = objname + ": '" + propname + "' = " + text;
						m_rasterizer->RenderText2D(RAS_IRasterizer::RAS_TEXT_PADDED,
						                           debugtxt.ReadPtr(),
						                           xcoord + const_xindent,
						                           ycoord,
						                           m_canvas->GetWidth(),
						                           m_canvas->GetHeight());
						ycoord += const_ysize;
					}
				}
			}
		}
	}
}

CListValue *KX_KetsjiEngine::CurrentScenes()
{
	return m_scenes;
}

KX_Scene *KX_KetsjiEngine::FindScene(const STR_String& scenename)
{
	return (KX_Scene *)m_scenes->FindValue(scenename);
}

void KX_KetsjiEngine::ConvertAndAddScene(const STR_String& scenename, bool overlay)
{
	// only add scene when it doesn't exist!
	if (FindScene(scenename)) {
		printf("warning: scene %s already exists, not added!\n", scenename.ReadPtr());
	}
	else {
		if (overlay) {
			m_addingOverlayScenes.push_back(scenename);
		}
		else {
			m_addingBackgroundScenes.push_back(scenename);
		}
	}
}

void KX_KetsjiEngine::RemoveScene(const STR_String& scenename)
{
	if (FindScene(scenename)) {
		m_removingScenes.push_back(scenename);
	}
	else {
		std::cout << "warning: scene " << scenename << " does not exist, not removed!" << std::endl;
	}
}

void KX_KetsjiEngine::RemoveScheduledScenes()
{
	if (m_removingScenes.size()) {
		vector<STR_String>::iterator scenenameit;
		for (scenenameit = m_removingScenes.begin(); scenenameit != m_removingScenes.end(); scenenameit++) {
			STR_String scenename = *scenenameit;

			KX_Scene *scene = FindScene(scenename);
			if (scene) {
				m_sceneconverter->RemoveScene(scene);
				m_scenes->RemoveValue(scene);
				scene->Release();
			}
		}
		m_removingScenes.clear();
	}
}

KX_Scene *KX_KetsjiEngine::CreateScene(Scene *scene, bool libloading)
{
	KX_Scene *tmpscene = new KX_Scene(m_keyboarddevice,
	                                  m_mousedevice,
	                                  scene->id.name + 2,
	                                  scene,
	                                  m_canvas);

	m_sceneconverter->ConvertScene(tmpscene,
	                               m_rasterizer,
	                               m_canvas,
	                               libloading);

	return tmpscene;
}

KX_Scene *KX_KetsjiEngine::CreateScene(const STR_String& scenename)
{
	Scene *scene = m_sceneconverter->GetBlenderSceneForName(scenename);
	if (!scene)
		return NULL;

	return CreateScene(scene);
}

void KX_KetsjiEngine::AddScheduledScenes()
{
	vector<STR_String>::iterator scenenameit;

	if (m_addingOverlayScenes.size()) {
		for (scenenameit = m_addingOverlayScenes.begin();
		     scenenameit != m_addingOverlayScenes.end();
		     scenenameit++)
		{
			STR_String scenename = *scenenameit;
			KX_Scene *tmpscene = CreateScene(scenename);
			if (tmpscene) {
				m_scenes->Add(tmpscene->AddRef());
				PostProcessScene(tmpscene);
				tmpscene->Release();
			}
			else {
				printf("warning: scene %s could not be found, not added!\n", scenename.ReadPtr());
			}
		}
		m_addingOverlayScenes.clear();
	}

	if (m_addingBackgroundScenes.size()) {
		for (scenenameit = m_addingBackgroundScenes.begin();
		     scenenameit != m_addingBackgroundScenes.end();
		     scenenameit++)
		{
			STR_String scenename = *scenenameit;
			KX_Scene *tmpscene = CreateScene(scenename);
			if (tmpscene) {
				m_scenes->Insert(0, tmpscene->AddRef());
				PostProcessScene(tmpscene);
				tmpscene->Release();
			}
			else {
				printf("warning: scene %s could not be found, not added!\n", scenename.ReadPtr());
			}
		}
		m_addingBackgroundScenes.clear();
	}
}

bool KX_KetsjiEngine::ReplaceScene(const STR_String& oldscene, const STR_String& newscene)
{
	// Don't allow replacement if the new scene doesn't exists.
	// Allows smarter game design (used to have no check here).
	// Note that it creates a small backward compatbility issue
	// for a game that did a replace followed by a lib load with the
	// new scene in the lib => it won't work anymore, the lib
	// must be loaded before doing the replace.
	if (m_sceneconverter->GetBlenderSceneForName(newscene) != NULL) {
		m_replace_scenes.push_back(std::make_pair(oldscene, newscene));
		return true;
	}

	return false;
}

// replace scene is not the same as removing and adding because the
// scene must be in exact the same place (to maintain drawingorder)
// (nzc) - should that not be done with a scene-display list? It seems
// stupid to rely on the mem allocation order...
void KX_KetsjiEngine::ReplaceScheduledScenes()
{
	if (m_replace_scenes.size()) {
		vector<pair<STR_String, STR_String> >::iterator scenenameit;

		for (scenenameit = m_replace_scenes.begin();
		     scenenameit != m_replace_scenes.end();
		     scenenameit++)
		{
			STR_String oldscenename = (*scenenameit).first;
			STR_String newscenename = (*scenenameit).second;
			/* Scenes are not supposed to be included twice... I think */
			for (unsigned int sce_idx = 0; sce_idx < m_scenes->GetCount(); ++sce_idx) {
				KX_Scene *scene = (KX_Scene *)m_scenes->GetValue(sce_idx);
				if (scene->GetName() == oldscenename) {
					// avoid crash if the new scene doesn't exist, just do nothing
					Scene *blScene = m_sceneconverter->GetBlenderSceneForName(newscenename);
					if (blScene) {
						m_sceneconverter->RemoveScene(scene);
						scene->Release();

						KX_Scene *tmpscene = CreateScene(blScene);
						m_scenes->SetValue(sce_idx, tmpscene->AddRef());
						PostProcessScene(tmpscene);
					}
					else {
						printf("warning: scene %s could not be found, not replaced!\n", newscenename.ReadPtr());
					}
				}
			}
		}
		m_replace_scenes.clear();
	}
}

void KX_KetsjiEngine::SuspendScene(const STR_String& scenename)
{
	KX_Scene *scene = FindScene(scenename);
	if (scene) {
		scene->Suspend();
	}
}

void KX_KetsjiEngine::ResumeScene(const STR_String& scenename)
{
	KX_Scene *scene = FindScene(scenename);
	if (scene) {
		scene->Resume();
	}
}

void KX_KetsjiEngine::SetUseFixedTime(bool bUseFixedTime)
{
	m_bFixedTime = bUseFixedTime;
}

<<<<<<< HEAD
void KX_KetsjiEngine::SetAnimRecordMode(bool animation_record, int startFrame)
=======
void KX_KetsjiEngine::SetUseExternalClock(bool useExternalClock)
{
	m_useExternalClock = useExternalClock;
}

void	KX_KetsjiEngine::SetAnimRecordMode(bool animation_record, int startFrame)
>>>>>>> 46218dc9
{
	m_animation_record = animation_record;
	if (animation_record) {
		//when recording physics keyframes, run at a variable (capped) frame rate (fixed time == full speed)
		m_bFixedTime = false;
	}
	m_currentFrame = startFrame;
}

int KX_KetsjiEngine::getAnimRecordFrame() const
{
	return m_currentFrame;
}

void KX_KetsjiEngine::setAnimRecordFrame(int framenr)
{
	m_currentFrame = framenr;
}

bool KX_KetsjiEngine::GetUseFixedTime(void) const
{
	return m_bFixedTime;
}

bool KX_KetsjiEngine::GetUseExternalClock(void) const
{
	return m_useExternalClock;
}

double KX_KetsjiEngine::GetSuspendedDelta()
{
	return m_suspendeddelta;
}

double KX_KetsjiEngine::GetTicRate()
{
	return m_ticrate;
}

void KX_KetsjiEngine::SetTicRate(double ticrate)
{
	m_ticrate = ticrate;
}

double KX_KetsjiEngine::GetTimeScale() const
{
	return m_timescale;
}

void KX_KetsjiEngine::SetTimeScale(double timescale)
{
	m_timescale = timescale;
}

int KX_KetsjiEngine::GetMaxLogicFrame()
{
	return m_maxLogicFrame;
}

void KX_KetsjiEngine::SetMaxLogicFrame(int frame)
{
	m_maxLogicFrame = frame;
}

int KX_KetsjiEngine::GetMaxPhysicsFrame()
{
	return m_maxPhysicsFrame;
}

void KX_KetsjiEngine::SetMaxPhysicsFrame(int frame)
{
	m_maxPhysicsFrame = frame;
}

bool KX_KetsjiEngine::GetRestrictAnimationFPS()
{
	return m_restrict_anim_fps;
}

void KX_KetsjiEngine::SetRestrictAnimationFPS(bool bRestrictAnimFPS)
{
	m_restrict_anim_fps = bRestrictAnimFPS;
}

double KX_KetsjiEngine::GetAnimFrameRate()
{
	return m_anim_framerate;
}

double KX_KetsjiEngine::GetClockTime(void) const
{
	return m_clockTime;
}

void KX_KetsjiEngine::SetClockTime(double externalClockTime)
{
	m_clockTime = externalClockTime;
}

double KX_KetsjiEngine::GetFrameTime(void) const
{
	return m_frameTime;
}

double KX_KetsjiEngine::GetRealTime(void) const
{
	return m_kxsystem->GetTimeInSeconds();
}

void KX_KetsjiEngine::SetAnimFrameRate(double framerate)
{
	m_anim_framerate = framerate;
}

double KX_KetsjiEngine::GetAverageFrameRate()
{
	return m_average_framerate;
}

void KX_KetsjiEngine::SetExitKey(short key)
{
	m_exitkey = key;
}

short KX_KetsjiEngine::GetExitKey()
{
	return m_exitkey;
}

void KX_KetsjiEngine::SetShowFramerate(bool frameRate)
{
	m_show_framerate = frameRate;
}

bool KX_KetsjiEngine::GetShowFramerate()
{
	return m_show_framerate;
}

void KX_KetsjiEngine::SetShowProfile(bool profile)
{
	m_show_profile = profile;
}

bool KX_KetsjiEngine::GetShowProfile()
{
	return m_show_profile;
}

void KX_KetsjiEngine::SetShowProperties(bool properties)
{
	m_show_debug_properties = properties;
}

bool KX_KetsjiEngine::GetShowProperties()
{
	return m_show_debug_properties;
}

void KX_KetsjiEngine::SetAutoAddDebugProperties(bool add)
{
	m_autoAddDebugProperties = add;
}

bool KX_KetsjiEngine::GetAutoAddDebugProperties()
{
	return m_autoAddDebugProperties;
}

void KX_KetsjiEngine::SetTimingDisplay(bool frameRate, bool profile, bool properties)
{
	m_show_framerate = frameRate;
	m_show_profile = profile;
	m_show_debug_properties = properties;
}

void KX_KetsjiEngine::GetTimingDisplay(bool& frameRate, bool& profile, bool& properties) const
{
	frameRate = m_show_framerate;
	profile = m_show_profile;
	properties = m_show_debug_properties;
}

void KX_KetsjiEngine::ProcessScheduledScenes(void)
{
	// Check whether there will be changes to the list of scenes
	if (m_addingOverlayScenes.size() ||
	    m_addingBackgroundScenes.size() ||
	    m_replace_scenes.size() ||
	    m_removingScenes.size()) {

		// Change the scene list
		ReplaceScheduledScenes();
		RemoveScheduledScenes();
		AddScheduledScenes();
	}
}

void KX_KetsjiEngine::SetHideCursor(bool hideCursor)
{
	m_hideCursor = hideCursor;
}

bool KX_KetsjiEngine::GetHideCursor(void) const
{
	return m_hideCursor;
}

void KX_KetsjiEngine::SetShowBoundingBox(bool show)
{
	m_showBoundingBox = show;
}

bool KX_KetsjiEngine::GetShowBoundingBox() const
{
	return m_showBoundingBox;
}

void KX_KetsjiEngine::SetShowArmatures(bool show)
{
	m_showArmature = show;
}

bool KX_KetsjiEngine::GetShowArmatures() const
{
	return m_showArmature;
}

void KX_KetsjiEngine::SetUseOverrideFrameColor(bool overrideFrameColor)
{
	m_overrideFrameColor = overrideFrameColor;
}

bool KX_KetsjiEngine::GetUseOverrideFrameColor(void) const
{
	return m_overrideFrameColor;
}

void KX_KetsjiEngine::SetOverrideFrameColor(float r, float g, float b)
{
	m_overrideFrameColorR = r;
	m_overrideFrameColorG = g;
	m_overrideFrameColorB = b;
}

void KX_KetsjiEngine::GetOverrideFrameColor(float& r, float& g, float& b) const
{
	r = m_overrideFrameColorR;
	g = m_overrideFrameColorG;
	b = m_overrideFrameColorB;
}

void KX_KetsjiEngine::Resize()
{
	KX_SceneList::iterator sceneit;

	/* extended mode needs to recalculate camera frustrums when */
	KX_Scene *firstscene = (KX_Scene *)m_scenes->GetFront();
	const RAS_FrameSettings &framesettings = firstscene->GetFramingType();

	if (framesettings.FrameType() == RAS_FrameSettings::e_frame_extend) {
		for (CListValue::iterator sceit = m_scenes->GetBegin(); sceit != m_scenes->GetEnd(); ++sceit) {
			KX_Scene *scene = (KX_Scene *)*sceit;
			KX_Camera *cam = scene->GetActiveCamera();
			cam->InvalidateProjectionMatrix();
		}
	}
}

void KX_KetsjiEngine::SetGlobalSettings(GlobalSettings *gs)
{
	m_globalsettings.matmode = gs->matmode;
	m_globalsettings.glslflag = gs->glslflag;
}

GlobalSettings *KX_KetsjiEngine::GetGlobalSettings(void)
{
	return &m_globalsettings;
}<|MERGE_RESOLUTION|>--- conflicted
+++ resolved
@@ -121,26 +121,14 @@
 	m_bInitialized(false),
 	m_activecam(0),
 	m_bFixedTime(false),
-<<<<<<< HEAD
+	m_useExternalClock(false),
 	m_firstframe(true),
-	m_frameTime(0.0),
-	m_clockTime(0.0),
-	m_previousClockTime(0.0),
-	m_previousAnimTime(0.0),
-=======
-	m_useExternalClock(false),
-	
-	m_firstframe(true),
-	
-	m_frameTime(0.f),
-	m_clockTime(0.f),
-	m_previousClockTime(0.f),
-	m_previousAnimTime(0.f),
+	m_frameTime(0.0f),
+	m_clockTime(0.0f),
+	m_previousClockTime(0.0f),
+	m_previousAnimTime(0.0f),
 	m_timescale(1.0f),
 	m_previousRealTime(0.0f),
-
-
->>>>>>> 46218dc9
 	m_exitcode(KX_EXIT_REQUEST_NO_REQUEST),
 	m_exitstring(""),
 	m_cameraZoom(1.0f),
@@ -509,22 +497,11 @@
 
 bool KX_KetsjiEngine::NextFrame()
 {
-<<<<<<< HEAD
-	double timestep = 1.0 / m_ticrate;
-=======
-	double timestep =  m_timescale / m_ticrate;
->>>>>>> 46218dc9
+	double timestep = m_timescale / m_ticrate;
 	double framestep = timestep;
 
 	m_logger->StartLog(tc_services, m_kxsystem->GetTimeInSeconds(), true);
 
-<<<<<<< HEAD
-	if (m_bFixedTime) {
-		m_clockTime += timestep;
-	}
-	else {
-		m_clockTime = m_kxsystem->GetTimeInSeconds();
-=======
 	/*
 	 * Clock advancement. There is basically three case:
 	 *   - m_useExternalClock is true, the user is responsible to advance the time
@@ -562,22 +539,16 @@
 			// m_clockTime += dt;
 			m_clockTime += dt * m_timescale;
 		}
->>>>>>> 46218dc9
 	}
 
 	double deltatime = m_clockTime - m_frameTime;
-	if (deltatime < 0.f)
-	{
+	if (deltatime < 0.f) {
 		// We got here too quickly, which means there is nothing todo, just return and don't render.
 		// Not sure if this is the best fix, but it seems to stop the jumping framerate issue (#33088)
 		return false;
 	}
 
 	// Compute the number of logic frames to do each update (fixed tic bricks)
-<<<<<<< HEAD
-	int frames = int(deltatime * m_ticrate + 1e-6);
-
-=======
 	int frames = int(deltatime * m_ticrate / m_timescale + 1e-6);
 //	if (frames>1)
 //		printf("****************************************");
@@ -585,7 +556,6 @@
 	
 //	if (!frames)
 //		PIL_sleep_ms(1);
->>>>>>> 46218dc9
 	KX_SceneList::iterator sceneit;
 
 	if (frames > m_maxPhysicsFrame) {
@@ -1673,16 +1643,12 @@
 	m_bFixedTime = bUseFixedTime;
 }
 
-<<<<<<< HEAD
+void KX_KetsjiEngine::SetUseExternalClock(bool useExternalClock)
+{
+	m_useExternalClock = useExternalClock;
+}
+
 void KX_KetsjiEngine::SetAnimRecordMode(bool animation_record, int startFrame)
-=======
-void KX_KetsjiEngine::SetUseExternalClock(bool useExternalClock)
-{
-	m_useExternalClock = useExternalClock;
-}
-
-void	KX_KetsjiEngine::SetAnimRecordMode(bool animation_record, int startFrame)
->>>>>>> 46218dc9
 {
 	m_animation_record = animation_record;
 	if (animation_record) {
