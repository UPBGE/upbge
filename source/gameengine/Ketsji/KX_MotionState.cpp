/*
 * ***** BEGIN GPL LICENSE BLOCK *****
 *
 * This program is free software; you can redistribute it and/or
 * modify it under the terms of the GNU General Public License
 * as published by the Free Software Foundation; either version 2
 * of the License, or (at your option) any later version.
 *
 * This program is distributed in the hope that it will be useful,
 * but WITHOUT ANY WARRANTY; without even the implied warranty of
 * MERCHANTABILITY or FITNESS FOR A PARTICULAR PURPOSE.  See the
 * GNU General Public License for more details.
 *
 * You should have received a copy of the GNU General Public License
 * along with this program; if not, write to the Free Software Foundation,
 * Inc., 51 Franklin Street, Fifth Floor, Boston, MA 02110-1301, USA.
 *
 * The Original Code is Copyright (C) 2001-2002 by NaN Holding BV.
 * All rights reserved.
 *
 * The Original Code is: all of this file.
 *
 * Contributor(s): none yet.
 *
 * ***** END GPL LICENSE BLOCK *****
 */

/** \file gameengine/Ketsji/KX_MotionState.cpp
 *  \ingroup ketsji
 */

#include "KX_MotionState.h"
#include "SG_Node.h"

KX_MotionState::KX_MotionState(SG_Node *node)
	:m_node(node)
{
}

KX_MotionState::~KX_MotionState()
{
}

<<<<<<< HEAD
void KX_MotionState::GetWorldPosition(float& posX, float& posY, float& posZ)
{
	const MT_Vector3& pos = m_node->GetWorldPosition();
	posX = pos[0];
	posY = pos[1];
	posZ = pos[2];
}

void KX_MotionState::GetWorldScaling(float& scaleX, float& scaleY, float& scaleZ)
=======
MT_Vector3 KX_MotionState::GetWorldPosition() const
{
	return m_node->GetWorldPosition();
}

MT_Vector3 KX_MotionState::GetWorldScaling() const
>>>>>>> 4299351b
{
	return m_node->GetWorldScaling();
}

<<<<<<< HEAD
void KX_MotionState::GetWorldOrientation(float& quatIma0, float& quatIma1, float& quatIma2, float& quatReal)
{
	MT_Quaternion orn = m_node->GetWorldOrientation().getRotation();
	quatIma0 = orn[0];
	quatIma1 = orn[1];
	quatIma2 = orn[2];
	quatReal = orn[3];
}

void KX_MotionState::GetWorldOrientation(float *ori)
=======
MT_Matrix3x3 KX_MotionState::GetWorldOrientation() const
>>>>>>> 4299351b
{
	return m_node->GetWorldOrientation();
}

<<<<<<< HEAD
void KX_MotionState::SetWorldOrientation(const float *ori)
=======
void KX_MotionState::SetWorldOrientation(const MT_Matrix3x3& ori)
>>>>>>> 4299351b
{
	m_node->SetLocalOrientation(ori);
}

<<<<<<< HEAD
void KX_MotionState::SetWorldPosition(float posX, float posY, float posZ)
{
	m_node->SetLocalPosition(MT_Vector3(posX, posY, posZ));
	//m_node->SetWorldPosition(MT_Vector3(posX,posY,posZ));
}

void KX_MotionState::SetWorldOrientation(float quatIma0, float quatIma1, float quatIma2, float quatReal)
{
	MT_Quaternion orn;
	orn[0] = quatIma0;
	orn[1] = quatIma1;
	orn[2] = quatIma2;
	orn[3] = quatReal;

	m_node->SetLocalOrientation(MT_Matrix3x3(orn));
	//m_node->SetWorldOrientation(orn);

=======
void KX_MotionState::SetWorldPosition(const MT_Vector3& pos)
{
	m_node->SetLocalPosition(pos);
}

void KX_MotionState::SetWorldOrientation(const MT_Quaternion& quat)
{
	m_node->SetLocalOrientation(MT_Matrix3x3(quat));
>>>>>>> 4299351b
}

void KX_MotionState::CalculateWorldTransformations()
{
	//Not needed, will be done in KX_Scene::UpdateParents() after the physics simulation
	//bool parentUpdated = false;
	//m_node->ComputeWorldTransforms(nullptr, parentUpdated);
}

<|MERGE_RESOLUTION|>--- conflicted
+++ resolved
@@ -41,74 +41,26 @@
 {
 }
 
-<<<<<<< HEAD
-void KX_MotionState::GetWorldPosition(float& posX, float& posY, float& posZ)
-{
-	const MT_Vector3& pos = m_node->GetWorldPosition();
-	posX = pos[0];
-	posY = pos[1];
-	posZ = pos[2];
-}
-
-void KX_MotionState::GetWorldScaling(float& scaleX, float& scaleY, float& scaleZ)
-=======
 MT_Vector3 KX_MotionState::GetWorldPosition() const
 {
 	return m_node->GetWorldPosition();
 }
 
 MT_Vector3 KX_MotionState::GetWorldScaling() const
->>>>>>> 4299351b
 {
 	return m_node->GetWorldScaling();
 }
 
-<<<<<<< HEAD
-void KX_MotionState::GetWorldOrientation(float& quatIma0, float& quatIma1, float& quatIma2, float& quatReal)
-{
-	MT_Quaternion orn = m_node->GetWorldOrientation().getRotation();
-	quatIma0 = orn[0];
-	quatIma1 = orn[1];
-	quatIma2 = orn[2];
-	quatReal = orn[3];
-}
-
-void KX_MotionState::GetWorldOrientation(float *ori)
-=======
 MT_Matrix3x3 KX_MotionState::GetWorldOrientation() const
->>>>>>> 4299351b
 {
 	return m_node->GetWorldOrientation();
 }
 
-<<<<<<< HEAD
-void KX_MotionState::SetWorldOrientation(const float *ori)
-=======
 void KX_MotionState::SetWorldOrientation(const MT_Matrix3x3& ori)
->>>>>>> 4299351b
 {
 	m_node->SetLocalOrientation(ori);
 }
 
-<<<<<<< HEAD
-void KX_MotionState::SetWorldPosition(float posX, float posY, float posZ)
-{
-	m_node->SetLocalPosition(MT_Vector3(posX, posY, posZ));
-	//m_node->SetWorldPosition(MT_Vector3(posX,posY,posZ));
-}
-
-void KX_MotionState::SetWorldOrientation(float quatIma0, float quatIma1, float quatIma2, float quatReal)
-{
-	MT_Quaternion orn;
-	orn[0] = quatIma0;
-	orn[1] = quatIma1;
-	orn[2] = quatIma2;
-	orn[3] = quatReal;
-
-	m_node->SetLocalOrientation(MT_Matrix3x3(orn));
-	//m_node->SetWorldOrientation(orn);
-
-=======
 void KX_MotionState::SetWorldPosition(const MT_Vector3& pos)
 {
 	m_node->SetLocalPosition(pos);
@@ -117,7 +69,6 @@
 void KX_MotionState::SetWorldOrientation(const MT_Quaternion& quat)
 {
 	m_node->SetLocalOrientation(MT_Matrix3x3(quat));
->>>>>>> 4299351b
 }
 
 void KX_MotionState::CalculateWorldTransformations()
