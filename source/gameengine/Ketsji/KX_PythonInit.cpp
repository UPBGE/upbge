/*
 * This program is free software; you can redistribute it and/or
 * modify it under the terms of the GNU General Public License
 * as published by the Free Software Foundation; either version 2
 * of the License, or (at your option) any later version.
 *
 * This program is distributed in the hope that it will be useful,
 * but WITHOUT ANY WARRANTY; without even the implied warranty of
 * MERCHANTABILITY or FITNESS FOR A PARTICULAR PURPOSE.  See the
 * GNU General Public License for more details.
 *
 * You should have received a copy of the GNU General Public License
 * along with this program; if not, write to the Free Software Foundation,
 * Inc., 51 Franklin Street, Fifth Floor, Boston, MA 02110-1301, USA.
 *
 * The Original Code is Copyright (C) 2001-2002 by NaN Holding BV.
 * All rights reserved.
 * Initialize Python thingies.
 */

/** \file gameengine/Ketsji/KX_PythonInit.cpp
 *  \ingroup ketsji
 */

#ifdef _MSC_VER
#  pragma warning (disable:4786)
#endif

#ifdef WITH_PYTHON
#  ifdef   _XOPEN_SOURCE
#    undef _XOPEN_SOURCE
#  endif
#  include <Python.h>

extern "C" {
	#  include "BLI_utildefines.h"
	#  include "python_utildefines.h"
	#  include "bpy_internal_import.h"  /* from the blender python api, but we want to import text too! */
	#  include "py_capi_utils.h"
	#  include "mathutils.h" // 'mathutils' module copied here so the blenderlayer can use.
	#  include "bgl.h"
	#  include "bpy.h" // for bpy_sys_module_backup
	#  include "blf_py_api.h"

	#  include "marshal.h" /* python header for loading/saving dicts */
}

#ifdef WITH_AUDASPACE
#  include "../../../../intern/audaspace/intern/AUD_PyInit.h"
#endif  // WITH_AUDASPACE

#endif  /* WITH_PYTHON */

#include "KX_PythonInit.h"

// directory header for py function getBlendFileList
#ifndef WIN32
#  include <dirent.h>
#  include <stdlib.h>
#else
#  include <io.h>
#  include "BLI_winstuff.h"
#endif

//python physics binding
#include "KX_PyConstraintBinding.h"

#include "KX_KetsjiEngine.h"
#include "KX_RadarSensor.h"
#include "KX_RaySensor.h"
#include "KX_MovementSensor.h"
#include "KX_ArmatureSensor.h"
#include "KX_SceneActuator.h"
#include "KX_GameActuator.h"
#include "KX_ParentActuator.h"
#include "KX_DynamicActuator.h"
#include "KX_SteeringActuator.h"
#include "KX_NavMeshObject.h"
#include "KX_MouseActuator.h"
#include "KX_TrackToActuator.h"

#include "SCA_IInputDevice.h"
#include "SCA_PropertySensor.h"
#include "SCA_RandomActuator.h"
#include "SCA_JoystickManager.h" /* JOYINDEX_MAX */
#include "SCA_PythonJoystick.h"
#include "SCA_PythonKeyboard.h"
#include "SCA_PythonMouse.h"
#include "SCA_2DFilterActuator.h"
#include "KX_ConstraintActuator.h"
#include "KX_SoundActuator.h"
#include "KX_StateActuator.h"
#include "BL_ActionActuator.h"
#include "BL_ArmatureObject.h"
#include "RAS_Rasterizer.h"
#include "RAS_ICanvas.h"
#include "RAS_BucketManager.h"
#include "RAS_2DFilterManager.h"
#include "EXP_ListValue.h"
#include "EXP_InputParser.h"
#include "KX_Scene.h"
#include "KX_Globals.h"

#include "KX_NetworkMessageScene.h" //Needed for sendMessage()

#include "BL_Shader.h"
#include "BL_Action.h"

#include "KX_PyMath.h"

#include "EXP_PyObjectPlus.h"

#include "KX_PythonInitTypes.h"

#include "CM_Message.h"

/* we only need this to get a list of libraries from the main struct */
#include "DNA_ID.h"
#include "DNA_scene_types.h"

#include "PHY_IPhysicsEnvironment.h"

extern "C" {
#include "BKE_main.h"
#include "BKE_global.h"
#include "BKE_library.h"
#include "BKE_appdir.h"
#include "BKE_blender_version.h"
#include "BLI_blenlib.h"
#include "GPU_material.h"
#include "MEM_guardedalloc.h"
}

/* for converting new scenes */
#include "BL_Converter.h"
#include "KX_LibLoadStatus.h"
#include "KX_Mesh.h" /* for creating a new library of mesh objects */
extern "C" {
	#include "BKE_idcode.h"
}

// 'local' copy of canvas ptr, for window height/width python scripts

#ifdef WITH_PYTHON

static std::unique_ptr<SCA_PythonKeyboard> gp_PythonKeyboard;
static std::unique_ptr<SCA_PythonMouse> gp_PythonMouse;
static std::unique_ptr<SCA_PythonJoystick> gp_PythonJoysticks[JOYINDEX_MAX];

static struct {
	PyObject *path;
	PyObject *meta_path;
	PyObject *modules;
} gp_sys_backup = {nullptr};

/* Macro for building the keyboard translation */
//#define KX_MACRO_addToDict(dict, name) PyDict_SetItemString(dict, #name, PyLong_FromLong(SCA_IInputDevice::##name))
//#define KX_MACRO_addToDict(dict, name) PyDict_SetItemString(dict, #name, item=PyLong_FromLong(name)); Py_DECREF(item)
/* For the defines for types from logic bricks, we do stuff explicitly... */
#define KX_MACRO_addTypesToDict(dict, name, value) KX_MACRO_addTypesToDict_fn(dict, #name, value)
static void KX_MACRO_addTypesToDict_fn(PyObject *dict, const char *name, long value)
{
	PyObject *item;

	item = PyLong_FromLong(value);
	PyDict_SetItemString(dict, name, item);
	Py_DECREF(item);
}



// temporarily python stuff, will be put in another place later !
#include "EXP_Python.h"
#include "SCA_PythonController.h"
// List of methods defined in the module

static PyObject *ErrorObject;

PyDoc_STRVAR(gPyGetRandomFloat_doc,
             "getRandomFloat()\n"
             "returns a random floating point value in the range [0..1]"
             );
static PyObject *gPyGetRandomFloat(PyObject *)
{
	return PyFloat_FromDouble(mt::Random<float>());
}

static PyObject *gPySetGravity(PyObject *, PyObject *value)
{
	mt::vec3 vec;
	if (!PyVecTo(value, vec)) {
		return nullptr;
	}

	KX_Scene *scene = KX_GetActiveScene();
	if (scene) {
		scene->SetGravity(vec);
	}

	Py_RETURN_NONE;
}

PyDoc_STRVAR(gPyExpandPath_doc,
             "expandPath(path)\n"
             "Converts a blender internal path into a proper file system path.\n"
             " path - the string path to convert.\n"
             "Use / as directory separator in path\n"
             "You can use '//' at the start of the string to define a relative path."
             "Blender replaces that string by the directory of the current .blend or runtime file to make a full path name.\n"
             "The function also converts the directory separator to the local file system format."
             );
static PyObject *gPyExpandPath(PyObject *, PyObject *args)
{
	char expanded[FILE_MAX];
	char *filename;

	if (!PyArg_ParseTuple(args, "s:ExpandPath", &filename)) {
		return nullptr;
	}

	BLI_strncpy(expanded, filename, FILE_MAX);
	BLI_path_abs(expanded, KX_GetMainPath().c_str());
	return PyC_UnicodeFromByte(expanded);
}

PyDoc_STRVAR(gPyStartGame_doc,
             "startGame(blend)\n"
             "Loads the blend file"
             );
static PyObject *gPyStartGame(PyObject *, PyObject *args)
{
	char *blendfile;

	if (!PyArg_ParseTuple(args, "s:startGame", &blendfile)) {
		return nullptr;
	}

	KX_GetActiveEngine()->RequestExit(KX_ExitInfo::START_OTHER_GAME, blendfile);

	Py_RETURN_NONE;
}

PyDoc_STRVAR(gPyEndGame_doc,
             "endGame()\n"
             "Ends the current game"
             );
static PyObject *gPyEndGame(PyObject *)
{
	KX_GetActiveEngine()->RequestExit(KX_ExitInfo::QUIT_GAME);

	Py_RETURN_NONE;
}

PyDoc_STRVAR(gPyRestartGame_doc,
             "restartGame()\n"
             "Restarts the current game by reloading the .blend file"
             );
static PyObject *gPyRestartGame(PyObject *)
{
	KX_GetActiveEngine()->RequestExit(KX_ExitInfo::RESTART_GAME, KX_GetMainPath());

	Py_RETURN_NONE;
}

PyDoc_STRVAR(gPySaveGlobalDict_doc,
             "saveGlobalDict()\n"
             "Saves bge.logic.globalDict to a file"
             );
static PyObject *gPySaveGlobalDict(PyObject *)
{
	saveGamePythonConfig();

	Py_RETURN_NONE;
}

PyDoc_STRVAR(gPyLoadGlobalDict_doc,
             "LoadGlobalDict()\n"
             "Loads bge.logic.globalDict from a file"
             );
static PyObject *gPyLoadGlobalDict(PyObject *)
{
	loadGamePythonConfig();

	Py_RETURN_NONE;
}

PyDoc_STRVAR(gPyGetProfileInfo_doc,
             "getProfileInfo()\n"
             "returns a dictionary with profiling information"
             );
static PyObject *gPyGetProfileInfo(PyObject *)
{
	return KX_GetActiveEngine()->GetPyProfileDict();
}

PyDoc_STRVAR(gPySendMessage_doc,
             "sendMessage(subject, [body, to, from])\n"
             "sends a message in same manner as a message actuator"
             " subject = Subject of the message"
             " body = Message body"
             " to = Name of object to send the message to"
             " from = Name of object to send the string from"
             );
static PyObject *gPySendMessage(PyObject *, PyObject *args)
{
	char *subject;
	char *body = (char *)"";
	char *to = (char *)"";
	PyObject *pyfrom = Py_None;
	KX_GameObject *from = nullptr;
	KX_Scene *scene = KX_GetActiveScene();

	if (!PyArg_ParseTuple(args, "s|ssO:sendMessage", &subject, &body, &to, &pyfrom)) {
		return nullptr;
	}

	if (!ConvertPythonToGameObject(scene->GetLogicManager(), pyfrom, &from, true, "sendMessage(subject, [body, to, from]): \"from\" argument")) {
		return nullptr;
	}

	scene->GetNetworkMessageScene()->SendMessage(to, from, subject, body);

	Py_RETURN_NONE;
}

// this gets a pointer to an array filled with floats
static PyObject *gPyGetSpectrum(PyObject *)
{
	PyObject *resultlist = PyList_New(512);

	for (int index = 0; index < 512; index++)
	{
		PyList_SET_ITEM(resultlist, index, PyFloat_FromDouble(0.0));
	}

	return resultlist;
}

static PyObject *gPySetLogicTicRate(PyObject *, PyObject *args)
{
	float ticrate;
	if (!PyArg_ParseTuple(args, "f:setLogicTicRate", &ticrate)) {
		return nullptr;
	}

	KX_GetActiveEngine()->SetTicRate(ticrate);
	Py_RETURN_NONE;
}

static PyObject *gPyGetLogicTicRate(PyObject *)
{
	return PyFloat_FromDouble(KX_GetActiveEngine()->GetTicRate());
}

static PyObject *gPySetExitKey(PyObject *, PyObject *args)
{
	short exitkey;
	if (!PyArg_ParseTuple(args, "h:setExitKey", &exitkey)) {
		return nullptr;
	}
	KX_GetActiveEngine()->SetExitKey((SCA_IInputDevice::SCA_EnumInputs)exitkey);
	Py_RETURN_NONE;
}

static PyObject *gPyGetExitKey(PyObject *)
{
	return PyLong_FromLong(KX_GetActiveEngine()->GetExitKey());
}

static PyObject *gPySetRender(PyObject *, PyObject *args)
{
	int render;
	if (!PyArg_ParseTuple(args, "i:setRender", &render)) {
		return nullptr;
	}
	KX_GetActiveEngine()->SetRender(render);
	Py_RETURN_NONE;
}

static PyObject *gPyGetRender(PyObject *)
{
	return PyBool_FromLong(KX_GetActiveEngine()->GetRender());
}


static PyObject *gPySetMaxLogicFrame(PyObject *, PyObject *args)
{
	int frame;
	if (!PyArg_ParseTuple(args, "i:setMaxLogicFrame", &frame)) {
		return nullptr;
	}

	KX_GetActiveEngine()->SetMaxLogicFrame(frame);
	Py_RETURN_NONE;
}

static PyObject *gPyGetMaxLogicFrame(PyObject *)
{
	return PyLong_FromLong(KX_GetActiveEngine()->GetMaxLogicFrame());
}

static PyObject *gPySetMaxPhysicsFrame(PyObject *, PyObject *args)
{
	int frame;
	if (!PyArg_ParseTuple(args, "i:setMaxPhysicsFrame", &frame)) {
		return nullptr;
	}

	KX_GetActiveEngine()->SetMaxPhysicsFrame(frame);
	Py_RETURN_NONE;
}

static PyObject *gPyGetMaxPhysicsFrame(PyObject *)
{
	return PyLong_FromLong(KX_GetActiveEngine()->GetMaxPhysicsFrame());
}

static PyObject *gPySetPhysicsTicRate(PyObject *, PyObject *args)
{
	float ticrate;
	if (!PyArg_ParseTuple(args, "f:setPhysicsTicRate", &ticrate)) {
		return nullptr;
	}

	KX_GetPhysicsEnvironment()->SetFixedTimeStep(true, ticrate);
	Py_RETURN_NONE;
}
#if 0 // unused
static PyObject *gPySetPhysicsDebug(PyObject *, PyObject *args)
{
	int debugMode;
	if (!PyArg_ParseTuple(args, "i:setPhysicsDebug", &debugMode)) {
		return nullptr;
	}

	KX_GetPhysicsEnvironment()->setDebugMode(debugMode);
	Py_RETURN_NONE;
}
#endif


static PyObject *gPyGetPhysicsTicRate(PyObject *)
{
	return PyFloat_FromDouble(KX_GetPhysicsEnvironment()->GetFixedTimeStep());
}

static PyObject *gPyGetAverageFrameRate(PyObject *)
{
	return PyFloat_FromDouble(KX_GetActiveEngine()->GetAverageFrameRate());
}

static PyObject *gPyGetUseExternalClock(PyObject *)
{
	return PyBool_FromLong(KX_GetActiveEngine()->GetFlag(KX_KetsjiEngine::USE_EXTERNAL_CLOCK));
}

static PyObject *gPySetUseExternalClock(PyObject *, PyObject *args)
{
	int bUseExternalClock;

	if (!PyArg_ParseTuple(args, "p:setUseExternalClock", &bUseExternalClock)) {
		return nullptr;
	}

	KX_GetActiveEngine()->SetFlag(KX_KetsjiEngine::USE_EXTERNAL_CLOCK, (bool)bUseExternalClock);
	Py_RETURN_NONE;
}

static PyObject *gPyGetClockTime(PyObject *)
{
	return PyFloat_FromDouble(KX_GetActiveEngine()->GetClockTime());
}

static PyObject *gPySetClockTime(PyObject *, PyObject *args)
{
	double externalClockTime;

	if (!PyArg_ParseTuple(args, "d:setClockTime", &externalClockTime)) {
		return nullptr;
	}

	KX_GetActiveEngine()->SetClockTime(externalClockTime);
	Py_RETURN_NONE;
}

static PyObject *gPyGetFrameTime(PyObject *)
{
	return PyFloat_FromDouble(KX_GetActiveEngine()->GetFrameTime());
}

static PyObject *gPyGetRealTime(PyObject *)
{
	return PyFloat_FromDouble(KX_GetActiveEngine()->GetRealTime());
}

static PyObject *gPyGetTimeScale(PyObject *)
{
	return PyFloat_FromDouble(KX_GetActiveEngine()->GetTimeScale());
}

static PyObject *gPySetTimeScale(PyObject *, PyObject *args)
{
	double time_scale;

	if (!PyArg_ParseTuple(args, "d:setTimeScale", &time_scale)) {
		return nullptr;
	}

	KX_GetActiveEngine()->SetTimeScale(time_scale);
	Py_RETURN_NONE;
}

static PyObject *gPyGetBlendFileList(PyObject *, PyObject *args)
{
	char cpath[FILE_MAX];
	char *searchpath = nullptr;
	PyObject *list, *value;

	DIR *dp;
	struct dirent *dirp;

	if (!PyArg_ParseTuple(args, "|s:getBlendFileList", &searchpath)) {
		return nullptr;
	}

	list = PyList_New(0);

	if (searchpath) {
		BLI_strncpy(cpath, searchpath, FILE_MAX);
		BLI_path_abs(cpath, KX_GetMainPath().c_str());
	}
	else {
		/* Get the dir only */
		BLI_split_dir_part(KX_GetMainPath().c_str(), cpath, sizeof(cpath));
	}

	if ((dp  = opendir(cpath)) == nullptr) {
		/* todo, show the errno, this shouldnt happen anyway if the blendfile is readable */
		CM_Error("could not read directory (" << cpath << ") failed, code " << errno << " (" << strerror(errno) << ")");
		return list;
	}

	while ((dirp = readdir(dp)) != nullptr) {
		if (BLI_path_extension_check(dirp->d_name, ".blend")) {
			value = PyC_UnicodeFromByte(dirp->d_name);
			PyList_Append(list, value);
			Py_DECREF(value);
		}
	}

	closedir(dp);
	return list;
}

PyDoc_STRVAR(gPyAddScene_doc,
             "addScene(name, [overlay])\n"
             "Adds a scene to the game engine.\n"
             " name = Name of the scene\n"
             " overlay = Overlay or underlay"
             );
static PyObject *gPyAddScene(PyObject *, PyObject *args)
{
	char *name;
	int overlay = 1;

	if (!PyArg_ParseTuple(args, "s|i:addScene", &name, &overlay)) {
		return nullptr;
	}

	KX_GetActiveEngine()->ConvertAndAddScene(name, (overlay != 0));

	Py_RETURN_NONE;
}

PyDoc_STRVAR(gPyGetCurrentScene_doc,
             "getCurrentScene()\n"
             "Gets a reference to the current scene."
             );
static PyObject *gPyGetCurrentScene(PyObject *self)
{
	return KX_GetActiveScene()->GetProxy();
}

PyDoc_STRVAR(gPyGetSceneList_doc,
             "getSceneList()\n"
             "Return a list of converted scenes."
             );
static PyObject *gPyGetSceneList(PyObject *self)
{
	return KX_GetActiveEngine()->CurrentScenes()->GetProxy();
}

PyDoc_STRVAR(gPyGetInactiveSceneNames_doc,
             "getInactiveSceneNames()\n"
             "Get all inactive scenes names"
             );
static PyObject *gPyGetInactiveSceneNames(PyObject *self)
{
	EXP_ListValue<EXP_StringValue> *list = KX_GetActiveEngine()->GetConverter()->GetInactiveSceneNames();

	return list->NewProxy(true);
}



static PyObject *pyPrintStats(PyObject *, PyObject *, PyObject *)
{
	KX_GetActiveEngine()->GetConverter()->PrintStats();
	Py_RETURN_NONE;
}

static PyObject *pyPrintExt(PyObject *, PyObject *, PyObject *)
{
	RAS_Rasterizer *rasterizer = KX_GetActiveEngine()->GetRasterizer();
	if (rasterizer) {
		rasterizer->PrintHardwareInfo();
	}
	else {
		CM_Error("no rasterizer detected for PrintGLInfo!");
	}

	Py_RETURN_NONE;
}

static PyObject *gLibLoad(PyObject *, PyObject *args, PyObject *kwds)
{
	KX_Scene *kx_scene = nullptr;
	PyObject *pyscene = Py_None;
	char *path;
	char *group;
	Py_buffer py_buffer;
	py_buffer.buf = nullptr;
	char *err_str = nullptr;
	KX_LibLoadStatus *status = nullptr;

	short options = 0;
	int load_actions = 0, verbose = 0, load_scripts = 1, asynchronous = 0;

	if (!EXP_ParseTupleArgsAndKeywords(args, kwds, "ss|y*iiIiO:LibLoad",
	                                   {"path", "group", "buffer", "load_actions", "verbose", "load_scripts", "asynchronous", "scene", 0},
	                                   &path, &group, &py_buffer, &load_actions, &verbose, &load_scripts, &asynchronous, &pyscene)) {
		return nullptr;
	}

	if (!ConvertPythonToScene(pyscene, &kx_scene, true, "invalid scene")) {
		return nullptr;
	}
	if (!kx_scene) {
		kx_scene = KX_GetActiveScene();
	}

	/* setup options */
	if (load_actions != 0) {
		options |= BL_Converter::LIB_LOAD_LOAD_ACTIONS;
	}
	if (verbose != 0) {
		options |= BL_Converter::LIB_LOAD_VERBOSE;
	}
	if (load_scripts != 0) {
		options |= BL_Converter::LIB_LOAD_LOAD_SCRIPTS;
	}
	if (asynchronous != 0) {
		options |= BL_Converter::LIB_LOAD_ASYNC;
	}

	BL_Converter *converter = KX_GetActiveEngine()->GetConverter();

	if (!py_buffer.buf) {
		char abs_path[FILE_MAX];
		// Make the path absolute
		BLI_strncpy(abs_path, path, sizeof(abs_path));
		BLI_path_abs(abs_path, KX_GetMainPath().c_str());

		if ((status = converter->LinkBlendFilePath(abs_path, group, kx_scene, &err_str, options))) {
			return status->GetProxy();
		}
	}
	else {

		if ((status = converter->LinkBlendFileMemory(py_buffer.buf, py_buffer.len, path, group, kx_scene, &err_str, options))) {
			PyBuffer_Release(&py_buffer);
			return status->GetProxy();
		}

		PyBuffer_Release(&py_buffer);
	}

	if (err_str) {
		PyErr_SetString(PyExc_ValueError, err_str);
		return nullptr;
	}

	Py_RETURN_FALSE;
}

static PyObject *gLibNew(PyObject *, PyObject *args)
{
	KX_Scene *kx_scene = KX_GetActiveScene();
	char *path;
	char *group;
	const char *name;
	PyObject *names;
	int idcode;

	if (!PyArg_ParseTuple(args, "ssO!:LibNew", &path, &group, &PyList_Type, &names)) {
		return nullptr;
	}

	BL_Converter *converter = KX_GetActiveEngine()->GetConverter();

	if (converter->ExistLibrary(path)) {
		PyErr_SetString(PyExc_KeyError, "the name of the path given exists");
		return nullptr;
	}

	idcode = BKE_idcode_from_name(group);
	if (idcode == 0) {
		PyErr_Format(PyExc_ValueError, "invalid group given \"%s\"", group);
		return nullptr;
	}

	Main *maggie = converter->CreateLibrary(path);

	/* Copy the object into main */
	if (idcode == ID_ME) {
		PyObject *ret = PyList_New(0);
		for (Py_ssize_t i = 0; i < PyList_GET_SIZE(names); i++) {
			name = _PyUnicode_AsString(PyList_GET_ITEM(names, i));
			if (name) {
				KX_Mesh *mesh = converter->ConvertMeshSpecial(kx_scene, maggie, name);
				if (mesh) {
					PyList_Append(ret, mesh->GetProxy());
				}
			}
			else {
				PyErr_Clear(); /* wasnt a string, ignore for now */
			}
		}

		return ret;
	}
	else {
		PyErr_Format(PyExc_ValueError, "only \"Mesh\" group currently supported");
		return nullptr;
	}

	Py_RETURN_NONE;
}

static PyObject *gLibFree(PyObject *, PyObject *args)
{
	char *path;

	if (!PyArg_ParseTuple(args, "s:LibFree", &path)) {
		return nullptr;
	}

	if (KX_GetActiveEngine()->GetConverter()->FreeBlendFile(path)) {
		Py_RETURN_TRUE;
	}
	else {
		Py_RETURN_FALSE;
	}
}

static PyObject *gLibList(PyObject *, PyObject *args)
{
	const std::vector<std::string> names = KX_GetActiveEngine()->GetConverter()->GetLibraryNames();
	PyObject *list = PyList_New(names.size());

	for (unsigned short i = 0, size = names.size(); i < size; ++i) {
		PyList_SET_ITEM(list, i, PyUnicode_FromStdString(names[i]));
	}

	return list;
}

struct PyNextFrameState pynextframestate;
static PyObject *gPyNextFrame(PyObject *)
{
	if (pynextframestate.func == nullptr) {
		Py_RETURN_NONE;
	}
	if (pynextframestate.state == nullptr) {
		Py_RETURN_NONE;                                    //should never happen; raise exception instead?

	}
	if (pynextframestate.func(pynextframestate.state)) { //nonzero = stop
		Py_RETURN_TRUE;
	}
	else { // 0 = go on
		Py_RETURN_FALSE;
	}
}


static struct PyMethodDef game_methods[] = {
	{"expandPath", (PyCFunction)gPyExpandPath, METH_VARARGS, (const char *)gPyExpandPath_doc},
	{"startGame", (PyCFunction)gPyStartGame, METH_VARARGS, (const char *)gPyStartGame_doc},
	{"endGame", (PyCFunction)gPyEndGame, METH_NOARGS, (const char *)gPyEndGame_doc},
	{"restartGame", (PyCFunction)gPyRestartGame, METH_NOARGS, (const char *)gPyRestartGame_doc},
	{"saveGlobalDict", (PyCFunction)gPySaveGlobalDict, METH_NOARGS, (const char *)gPySaveGlobalDict_doc},
	{"loadGlobalDict", (PyCFunction)gPyLoadGlobalDict, METH_NOARGS, (const char *)gPyLoadGlobalDict_doc},
	{"sendMessage", (PyCFunction)gPySendMessage, METH_VARARGS, (const char *)gPySendMessage_doc},
	{"getCurrentController", (PyCFunction)SCA_PythonController::sPyGetCurrentController, METH_NOARGS, SCA_PythonController::sPyGetCurrentController__doc__},
	{"getCurrentScene", (PyCFunction)gPyGetCurrentScene, METH_NOARGS, gPyGetCurrentScene_doc},
	{"getInactiveSceneNames", (PyCFunction)gPyGetInactiveSceneNames, METH_NOARGS, (const char *)gPyGetInactiveSceneNames_doc},
	{"getSceneList", (PyCFunction)gPyGetSceneList, METH_NOARGS, (const char *)gPyGetSceneList_doc},
	{"addScene", (PyCFunction)gPyAddScene, METH_VARARGS, (const char *)gPyAddScene_doc},
	{"getRandomFloat", (PyCFunction)gPyGetRandomFloat, METH_NOARGS, (const char *)gPyGetRandomFloat_doc},
	{"setGravity", (PyCFunction)gPySetGravity, METH_O, (const char *)"set Gravitation"},
	{"getSpectrum", (PyCFunction)gPyGetSpectrum, METH_NOARGS, (const char *)"get audio spectrum"},
	{"getMaxLogicFrame", (PyCFunction)gPyGetMaxLogicFrame, METH_NOARGS, (const char *)"Gets the max number of logic frame per render frame"},
	{"setMaxLogicFrame", (PyCFunction)gPySetMaxLogicFrame, METH_VARARGS, (const char *)"Sets the max number of logic frame per render frame"},
	{"getMaxPhysicsFrame", (PyCFunction)gPyGetMaxPhysicsFrame, METH_NOARGS, (const char *)"Gets the max number of physics frame per render frame"},
	{"setMaxPhysicsFrame", (PyCFunction)gPySetMaxPhysicsFrame, METH_VARARGS, (const char *)"Sets the max number of physics farme per render frame"},
	{"getLogicTicRate", (PyCFunction)gPyGetLogicTicRate, METH_NOARGS, (const char *)"Gets the logic tic rate"},
	{"setLogicTicRate", (PyCFunction)gPySetLogicTicRate, METH_VARARGS, (const char *)"Sets the logic tic rate"},
	{"getPhysicsTicRate", (PyCFunction)gPyGetPhysicsTicRate, METH_NOARGS, (const char *)"Gets the physics tic rate"},
	{"setPhysicsTicRate", (PyCFunction)gPySetPhysicsTicRate, METH_VARARGS, (const char *)"Sets the physics tic rate"},
	{"getExitKey", (PyCFunction)gPyGetExitKey, METH_NOARGS, (const char *)"Gets the key used to exit the game engine"},
	{"setExitKey", (PyCFunction)gPySetExitKey, METH_VARARGS, (const char *)"Sets the key used to exit the game engine"},
	{"setRender", (PyCFunction)gPySetRender, METH_VARARGS, (const char *)"Set the global render flag"},
	{"getRender", (PyCFunction)gPyGetRender, METH_NOARGS, (const char *)"get the global render flag value"},
	{"getUseExternalClock", (PyCFunction)gPyGetUseExternalClock, METH_NOARGS, (const char *)"Get if we use the time provided by an external clock"},
	{"setUseExternalClock", (PyCFunction)gPySetUseExternalClock, METH_VARARGS, (const char *)"Set if we use the time provided by an external clock"},
	{"getClockTime", (PyCFunction)gPyGetClockTime, METH_NOARGS, (const char *)"Get the last BGE render time. "
	 "The BGE render time is the simulated time corresponding to the next scene that will be renderered"},
	{"setClockTime", (PyCFunction)gPySetClockTime, METH_VARARGS, (const char *)"Set the BGE render time. "
	 "The BGE render time is the simulated time corresponding to the next scene that will be rendered"},
	{"getFrameTime", (PyCFunction)gPyGetFrameTime, METH_NOARGS, (const char *)"Get the BGE last frametime. "
	 "The BGE frame time is the simulated time corresponding to the last call of the logic system"},
	{"getRealTime", (PyCFunction)gPyGetRealTime, METH_NOARGS, (const char *)"Get the real system time. "
	 "The real-time corresponds to the system time" },
	{"getAverageFrameRate", (PyCFunction)gPyGetAverageFrameRate, METH_NOARGS, (const char *)"Gets the estimated average frame rate"},
	{"getTimeScale", (PyCFunction)gPyGetTimeScale, METH_NOARGS, (const char *)"Get the time multiplier"},
	{"setTimeScale", (PyCFunction)gPySetTimeScale, METH_VARARGS, (const char *)"Set the time multiplier"},
	{"getBlendFileList", (PyCFunction)gPyGetBlendFileList, METH_VARARGS, (const char *)"Gets a list of blend files in the same directory as the current blend file"},
	{"PrintGLInfo", (PyCFunction)pyPrintExt, METH_NOARGS, (const char *)"Prints GL Extension Info"},
	{"PrintMemInfo", (PyCFunction)pyPrintStats, METH_NOARGS, (const char *)"Print engine statistics"},
	{"NextFrame", (PyCFunction)gPyNextFrame, METH_NOARGS, (const char *)"Render next frame (if Python has control)"},
	{"getProfileInfo", (PyCFunction)gPyGetProfileInfo, METH_NOARGS, gPyGetProfileInfo_doc},
	/* library functions */
	{"LibLoad", (PyCFunction)gLibLoad, METH_VARARGS | METH_KEYWORDS, (const char *)""},
	{"LibNew", (PyCFunction)gLibNew, METH_VARARGS, (const char *)""},
	{"LibFree", (PyCFunction)gLibFree, METH_VARARGS, (const char *)""},
	{"LibList", (PyCFunction)gLibList, METH_VARARGS, (const char *)""},

	{nullptr, (PyCFunction)nullptr, 0, nullptr }
};

static PyObject *gPyGetWindowHeight(PyObject *, PyObject *args)
{
	RAS_ICanvas *canvas = KX_GetActiveEngine()->GetCanvas();
	return PyLong_FromLong((canvas ? canvas->GetHeight() : 0));
}



static PyObject *gPyGetWindowWidth(PyObject *, PyObject *args)
{
	RAS_ICanvas *canvas = KX_GetActiveEngine()->GetCanvas();
	return PyLong_FromLong((canvas ? canvas->GetWidth() : 0));
}

static PyObject *gPySetBackgroundColor(PyObject *, PyObject *value)
{
	mt::vec4 vec;
	if (!PyVecTo(value, vec)) {
		return nullptr;
	}

	KX_WorldInfo *wi = KX_GetActiveScene()->GetWorldInfo();
	if (!wi->hasWorld()) {
		PyErr_SetString(PyExc_RuntimeError, "bge.render.SetBackgroundColor(color), World not available");
		return nullptr;
	}
	EXP_ShowDeprecationWarning("setBackgroundColor()", "KX_WorldInfo.horizonColor/zenithColor");
	wi->setHorizonColor(vec);
	wi->setZenithColor(vec);
	Py_RETURN_NONE;
}

static PyObject *gPyEnableVisibility(PyObject *, PyObject *args)
{
	int visible;
	if (!PyArg_ParseTuple(args, "i:enableVisibility", &visible)) {
		return nullptr;
	}

	// TODO
	Py_RETURN_NONE;
}



static PyObject *gPyShowMouse(PyObject *, PyObject *args)
{
	int visible;
	if (!PyArg_ParseTuple(args, "i:showMouse", &visible)) {
		return nullptr;
	}

	RAS_ICanvas *canvas = KX_GetActiveEngine()->GetCanvas();

	if (visible) {
		if (canvas) {
			canvas->SetMouseState(RAS_ICanvas::MOUSE_NORMAL);
		}
	}
	else {
		if (canvas) {
			canvas->SetMouseState(RAS_ICanvas::MOUSE_INVISIBLE);
		}
	}

	Py_RETURN_NONE;
}



static PyObject *gPySetMousePosition(PyObject *, PyObject *args)
{
	int x, y;
	if (!PyArg_ParseTuple(args, "ii:setMousePosition", &x, &y)) {
		return nullptr;
	}

	RAS_ICanvas *canvas = KX_GetActiveEngine()->GetCanvas();

	if (canvas) {
		canvas->SetMousePosition(x, y);
	}

	Py_RETURN_NONE;
}

static PyObject *gPySetEyeSeparation(PyObject *, PyObject *args)
{
	float sep;
	if (!PyArg_ParseTuple(args, "f:setEyeSeparation", &sep)) {
		return nullptr;
	}

	if (!KX_GetActiveEngine()->GetRasterizer()) {
		PyErr_SetString(PyExc_RuntimeError, "Rasterizer.setEyeSeparation(float), Rasterizer not available");
		return nullptr;
	}

	KX_GetActiveEngine()->GetRasterizer()->SetEyeSeparation(sep);

	Py_RETURN_NONE;
}

static PyObject *gPyGetEyeSeparation(PyObject *)
{
	if (!KX_GetActiveEngine()->GetRasterizer()) {
		PyErr_SetString(PyExc_RuntimeError, "Rasterizer.getEyeSeparation(), Rasterizer not available");
		return nullptr;
	}

	return PyFloat_FromDouble(KX_GetActiveEngine()->GetRasterizer()->GetEyeSeparation());
}

static PyObject *gPySetFocalLength(PyObject *, PyObject *args)
{
	float focus;
	if (!PyArg_ParseTuple(args, "f:setFocalLength", &focus)) {
		return nullptr;
	}

	if (!KX_GetActiveEngine()->GetRasterizer()) {
		PyErr_SetString(PyExc_RuntimeError, "Rasterizer.setFocalLength(float), Rasterizer not available");
		return nullptr;
	}

	KX_GetActiveEngine()->GetRasterizer()->SetFocalLength(focus);

	Py_RETURN_NONE;
}

static PyObject *gPyGetFocalLength(PyObject *, PyObject *, PyObject *)
{
	if (!KX_GetActiveEngine()->GetRasterizer()) {
		PyErr_SetString(PyExc_RuntimeError, "Rasterizer.getFocalLength(), Rasterizer not available");
		return nullptr;
	}

	return PyFloat_FromDouble(KX_GetActiveEngine()->GetRasterizer()->GetFocalLength());

	Py_RETURN_NONE;
}

static PyObject *gPyGetStereoEye(PyObject *, PyObject *, PyObject *)
{
	RAS_Rasterizer *rasterizer = KX_GetActiveEngine()->GetRasterizer();

	if (!rasterizer) {
		PyErr_SetString(PyExc_RuntimeError, "Rasterizer.getStereoEye(), Rasterizer not available");
		return nullptr;
	}

	int flag = rasterizer->GetEye();

	return PyLong_FromLong(flag);
}

static PyObject *gPyMakeScreenshot(PyObject *, PyObject *args)
{
	char *filename;
	if (!PyArg_ParseTuple(args, "s:makeScreenshot", &filename)) {
		return nullptr;
	}

	RAS_ICanvas *canvas = KX_GetActiveEngine()->GetCanvas();

	if (canvas) {
		canvas->MakeScreenShot(filename);
	}

	Py_RETURN_NONE;
}

static PyObject *gPyEnableMotionBlur(PyObject *, PyObject *args)
{
	float motionblurvalue;
	if (!PyArg_ParseTuple(args, "f:enableMotionBlur", &motionblurvalue)) {
		return nullptr;
	}

	if (!KX_GetActiveEngine()->GetRasterizer()) {
		PyErr_SetString(PyExc_RuntimeError, "Rasterizer.enableMotionBlur(float), Rasterizer not available");
		return nullptr;
	}

	KX_GetActiveEngine()->GetRasterizer()->EnableMotionBlur(motionblurvalue);

	Py_RETURN_NONE;
}

static PyObject *gPyDisableMotionBlur(PyObject *)
{
	if (!KX_GetActiveEngine()->GetRasterizer()) {
		PyErr_SetString(PyExc_RuntimeError, "Rasterizer.disableMotionBlur(), Rasterizer not available");
		return nullptr;
	}

	KX_GetActiveEngine()->GetRasterizer()->DisableMotionBlur();

	Py_RETURN_NONE;
}

static int getGLSLSettingFlag(const std::string& setting)
{
	if (setting == "lights") {
		return GAME_GLSL_NO_LIGHTS;
	}
	else if (setting == "shaders") {
		return GAME_GLSL_NO_SHADERS;
	}
	else if (setting == "shadows") {
		return GAME_GLSL_NO_SHADOWS;
	}
	else if (setting == "ramps") {
		return GAME_GLSL_NO_RAMPS;
	}
	else if (setting == "nodes") {
		return GAME_GLSL_NO_NODES;
	}
	else if (setting == "extra_textures") {
		return GAME_GLSL_NO_EXTRA_TEX;
	}
	else {
		return -1;
	}
}

static PyObject *gPySetGLSLMaterialSetting(PyObject *,
                                           PyObject *args,
                                           PyObject *)
{
	GlobalSettings *gs = KX_GetActiveEngine()->GetGlobalSettings();
	char *setting;
	int enable, flag, sceneflag;

	if (!PyArg_ParseTuple(args, "si:setGLSLMaterialSetting", &setting, &enable)) {
		return nullptr;
	}

	flag = getGLSLSettingFlag(setting);

	if (flag == -1) {
		PyErr_SetString(PyExc_ValueError, "Rasterizer.setGLSLMaterialSetting(string): glsl setting is not known");
		return nullptr;
	}

	sceneflag = gs->glslflag;

	if (enable) {
		gs->glslflag &= ~flag;
	}
	else {
		gs->glslflag |= flag;
	}

	/* display lists and GLSL materials need to be remade */
	if (sceneflag != gs->glslflag) {
		GPU_materials_free(G.main);
		if (KX_GetActiveEngine()) {
			EXP_ListValue<KX_Scene> *scenes = KX_GetActiveEngine()->CurrentScenes();

			for (KX_Scene *scene : scenes) {
				// temporarily store the glsl settings in the scene for the GLSL materials
				scene->GetBlenderScene()->gm.flag = gs->glslflag;
				if (scene->GetBucketManager()) {
					scene->GetBucketManager()->ReloadMaterials();
				}
			}
		}
	}

	Py_RETURN_NONE;
}

static PyObject *gPyGetGLSLMaterialSetting(PyObject *,
                                           PyObject *args,
                                           PyObject *)
{
	GlobalSettings *gs = KX_GetActiveEngine()->GetGlobalSettings();
	char *setting;
	int enabled = 0, flag;

	if (!PyArg_ParseTuple(args, "s:getGLSLMaterialSetting", &setting)) {
		return nullptr;
	}

	flag = getGLSLSettingFlag(setting);

	if (flag == -1) {
		PyErr_SetString(PyExc_ValueError, "Rasterizer.getGLSLMaterialSetting(string): glsl setting is not known");
		return nullptr;
	}

	enabled = ((gs->glslflag & flag) != 0);
	return PyLong_FromLong(enabled);
}

#define KX_BLENDER_MULTITEX_MATERIAL    1
#define KX_BLENDER_GLSL_MATERIAL        2

static PyObject *gPySetMaterialType(PyObject *,
                                    PyObject *args,
                                    PyObject *)
{
	EXP_ShowDeprecationWarning("setMaterialMode(mode)", "nothing");

	Py_RETURN_NONE;
}

static PyObject *gPyGetMaterialType(PyObject *)
{
	EXP_ShowDeprecationWarning("getMaterialMode()", "nothing");

	return PyLong_FromLong(0);
}

static PyObject *gPySetAnisotropicFiltering(PyObject *, PyObject *args)
{
	short level;

	if (!PyArg_ParseTuple(args, "h:setAnisotropicFiltering", &level)) {
		return nullptr;
	}

	if (level != 1 && level != 2 && level != 4 && level != 8 && level != 16) {
		PyErr_SetString(PyExc_ValueError, "Rasterizer.setAnisotropicFiltering(level): Expected value of 1, 2, 4, 8, or 16 for value");
		return nullptr;
	}

	KX_GetActiveEngine()->GetRasterizer()->SetAnisotropicFiltering(level);

	Py_RETURN_NONE;
}

static PyObject *gPyGetAnisotropicFiltering(PyObject *, PyObject *args)
{
	return PyLong_FromLong(KX_GetActiveEngine()->GetRasterizer()->GetAnisotropicFiltering());
}

static PyObject *gPyDrawLine(PyObject *, PyObject *args)
{
	PyObject *ob_from;
	PyObject *ob_to;
	PyObject *ob_color;

	if (!KX_GetActiveEngine()->GetRasterizer()) {
		PyErr_SetString(PyExc_RuntimeError, "Rasterizer.drawLine(obFrom, obTo, color): Rasterizer not available");
		return nullptr;
	}

	if (!PyArg_ParseTuple(args, "OOO:drawLine", &ob_from, &ob_to, &ob_color)) {
		return nullptr;
	}

	mt::vec3 from;
	mt::vec3 to;
	mt::vec3 color3;
	mt::vec4 color4;

	if (!PyVecTo(ob_from, from)) {
		return nullptr;
	}
	if (!PyVecTo(ob_to, to)) {
		return nullptr;
	}

	// Allow conversion from vector 3d.
	if (PyVecTo(ob_color, color3)) {
		KX_RasterizerDrawDebugLine(from, to, mt::vec4(color3.x, color3.y, color3.z, 1.0f));
		Py_RETURN_NONE;
	}
	else {
		// Clear error message of the conversion from vector3d.
		PyErr_Clear();
		if (PyVecTo(ob_color, color4)) {
			KX_RasterizerDrawDebugLine(from, to, color4);
		}
		Py_RETURN_NONE;
	}

	return nullptr;
}

static PyObject *gPySetWindowSize(PyObject *, PyObject *args)
{
	int width, height;
	if (!PyArg_ParseTuple(args, "ii:resize", &width, &height)) {
		return nullptr;
	}

	KX_GetActiveEngine()->GetCanvas()->ResizeWindow(width, height);
	Py_RETURN_NONE;
}

static PyObject *gPySetFullScreen(PyObject *, PyObject *value)
{
	KX_GetActiveEngine()->GetCanvas()->SetFullScreen(PyObject_IsTrue(value));
	Py_RETURN_NONE;
}

static PyObject *gPyGetFullScreen(PyObject *)
{
	return PyBool_FromLong(KX_GetActiveEngine()->GetCanvas()->GetFullScreen());
}

static PyObject *gPySetMipmapping(PyObject *, PyObject *args)
{
	int val = 0;

	if (!PyArg_ParseTuple(args, "i:setMipmapping", &val)) {
		return nullptr;
	}

	if (val < 0 || val > RAS_Rasterizer::RAS_MIPMAP_MAX) {
		PyErr_SetString(PyExc_ValueError, "Rasterizer.setMipmapping(val): invalid mipmaping option");
		return nullptr;
	}

	if (!KX_GetActiveEngine()->GetRasterizer()) {
		PyErr_SetString(PyExc_RuntimeError, "Rasterizer.setMipmapping(val): Rasterizer not available");
		return nullptr;
	}

	KX_GetActiveEngine()->GetRasterizer()->SetMipmapping((RAS_Rasterizer::MipmapOption)val);
	Py_RETURN_NONE;
}

static PyObject *gPyGetMipmapping(PyObject *)
{
	if (!KX_GetActiveEngine()->GetRasterizer()) {
		PyErr_SetString(PyExc_RuntimeError, "Rasterizer.getMipmapping(): Rasterizer not available");
		return nullptr;
	}
	return PyLong_FromLong(KX_GetActiveEngine()->GetRasterizer()->GetMipmapping());
}

static PyObject *gPySetVsync(PyObject *, PyObject *args)
{
	int control;

	if (!PyArg_ParseTuple(args, "i:setVsync", &control)) {
		return nullptr;
	}

	if (control < 0 || control >= RAS_ICanvas::SWAP_CONTROL_MAX) {
		PyErr_SetString(PyExc_ValueError, "Rasterizer.setVsync(value): value must be VSYNC_OFF, VSYNC_ON, or VSYNC_ADAPTIVE");
		return nullptr;
	}

	KX_GetActiveEngine()->GetCanvas()->SetSwapControl((RAS_ICanvas::SwapControl)control);
	Py_RETURN_NONE;
}

static PyObject *gPyGetVsync(PyObject *)
{
	return PyLong_FromLong(KX_GetActiveEngine()->GetCanvas()->GetSwapControl());
}

static PyObject *gPyShowFramerate(PyObject *, PyObject *args)
{
	int visible;
	if (!PyArg_ParseTuple(args, "i:showFramerate", &visible)) {
		return nullptr;
	}

	KX_GetActiveEngine()->SetFlag(KX_KetsjiEngine::SHOW_FRAMERATE, visible);
	Py_RETURN_NONE;
}

static PyObject *gPyShowProfile(PyObject *, PyObject *args)
{
	int visible;
	if (!PyArg_ParseTuple(args, "i:showProfile", &visible)) {
		return nullptr;
	}

	KX_GetActiveEngine()->SetFlag(KX_KetsjiEngine::SHOW_PROFILE, visible);
	Py_RETURN_NONE;
}

static PyObject *gPyShowProperties(PyObject *, PyObject *args)
{
	int visible;
	if (!PyArg_ParseTuple(args, "i:showProperties", &visible)) {
		return nullptr;
	}

	KX_GetActiveEngine()->SetFlag(KX_KetsjiEngine::SHOW_DEBUG_PROPERTIES, visible);
	Py_RETURN_NONE;
}

static PyObject *gPyAutoDebugList(PyObject *, PyObject *args)
{
	int add;
	if (!PyArg_ParseTuple(args, "i:autoAddProperties", &add)) {
		return nullptr;
	}

	KX_GetActiveEngine()->SetFlag(KX_KetsjiEngine::AUTO_ADD_DEBUG_PROPERTIES, add);
	Py_RETURN_NONE;
}

static PyObject *gPyClearDebugList(PyObject *)
{
	KX_Scene *scene = KX_GetActiveScene();
	if (scene) {
		scene->RemoveAllDebugProperties();
	}

	Py_RETURN_NONE;
}

static PyObject *gPyGetDisplayDimensions(PyObject *)
{
	PyObject *result;
	int width, height;

	KX_GetActiveEngine()->GetCanvas()->GetDisplayDimensions(width, height);

	result = PyTuple_New(2);
	PyTuple_SET_ITEMS(result,
	                  PyLong_FromLong(width),
	                  PyLong_FromLong(height));

	return result;
}

PyDoc_STRVAR(Rasterizer_module_documentation,
             "This is the Python API for the game engine of Rasterizer"
             );

static struct PyMethodDef rasterizer_methods[] = {
	{"getWindowWidth", (PyCFunction)gPyGetWindowWidth,
	 METH_VARARGS, "getWindowWidth doc"},
	{"getWindowHeight", (PyCFunction)gPyGetWindowHeight,
	 METH_VARARGS, "getWindowHeight doc"},
	{"makeScreenshot", (PyCFunction)gPyMakeScreenshot,
	 METH_VARARGS, "make Screenshot doc"},
	{"enableVisibility", (PyCFunction)gPyEnableVisibility,
	 METH_VARARGS, "enableVisibility doc"},
	{"showMouse", (PyCFunction)gPyShowMouse,
	 METH_VARARGS, "showMouse(bool visible)"},
	{"setMousePosition", (PyCFunction)gPySetMousePosition,
	 METH_VARARGS, "setMousePosition(int x,int y)"},
	{"setBackgroundColor", (PyCFunction)gPySetBackgroundColor, METH_O, "set Background Color (rgb)"},
	{"enableMotionBlur", (PyCFunction)gPyEnableMotionBlur, METH_VARARGS, "enable motion blur"},
	{"disableMotionBlur", (PyCFunction)gPyDisableMotionBlur, METH_NOARGS, "disable motion blur"},

	{"setEyeSeparation", (PyCFunction)gPySetEyeSeparation, METH_VARARGS, "set the eye separation for stereo mode"},
	{"getEyeSeparation", (PyCFunction)gPyGetEyeSeparation, METH_NOARGS, "get the eye separation for stereo mode"},
	{"setFocalLength", (PyCFunction)gPySetFocalLength, METH_VARARGS, "set the focal length for stereo mode"},
	{"getFocalLength", (PyCFunction)gPyGetFocalLength, METH_VARARGS, "get the focal length for stereo mode"},
	{"getStereoEye", (PyCFunction)gPyGetStereoEye, METH_VARARGS, "get the current stereoscopy eye being rendered"},
	{"setMaterialMode", (PyCFunction)gPySetMaterialType,
	 METH_VARARGS, "set the material mode to use for OpenGL rendering"},
	{"getMaterialMode", (PyCFunction)gPyGetMaterialType,
	 METH_NOARGS, "get the material mode being used for OpenGL rendering"},
	{"setGLSLMaterialSetting", (PyCFunction)gPySetGLSLMaterialSetting,
	 METH_VARARGS, "set the state of a GLSL material setting"},
	{"getGLSLMaterialSetting", (PyCFunction)gPyGetGLSLMaterialSetting,
	 METH_VARARGS, "get the state of a GLSL material setting"},
	{"setAnisotropicFiltering", (PyCFunction)gPySetAnisotropicFiltering,
	 METH_VARARGS, "set the anisotropic filtering level (must be one of 1, 2, 4, 8, 16)"},
	{"getAnisotropicFiltering", (PyCFunction)gPyGetAnisotropicFiltering,
	 METH_VARARGS, "get the anisotropic filtering level"},
	{"drawLine", (PyCFunction)gPyDrawLine,
	 METH_VARARGS, "draw a line on the screen"},
	{"setWindowSize", (PyCFunction)gPySetWindowSize, METH_VARARGS, ""},
	{"setFullScreen", (PyCFunction)gPySetFullScreen, METH_O, ""},
	{"getFullScreen", (PyCFunction)gPyGetFullScreen, METH_NOARGS, ""},
	{"getDisplayDimensions", (PyCFunction)gPyGetDisplayDimensions, METH_NOARGS,
	 "Get the actual dimensions, in pixels, of the physical display (e.g., the monitor)."},
	{"setMipmapping", (PyCFunction)gPySetMipmapping, METH_VARARGS, ""},
	{"getMipmapping", (PyCFunction)gPyGetMipmapping, METH_NOARGS, ""},
	{"setVsync", (PyCFunction)gPySetVsync, METH_VARARGS, ""},
	{"getVsync", (PyCFunction)gPyGetVsync, METH_NOARGS, ""},
	{"showFramerate", (PyCFunction)gPyShowFramerate, METH_VARARGS, "show or hide the framerate"},
	{"showProfile", (PyCFunction)gPyShowProfile, METH_VARARGS, "show or hide the profile"},
	{"showProperties", (PyCFunction)gPyShowProperties, METH_VARARGS, "show or hide the debug properties"},
	{"autoDebugList", (PyCFunction)gPyAutoDebugList, METH_VARARGS, "enable or disable auto adding debug properties to the debug  list"},
	{"clearDebugList", (PyCFunction)gPyClearDebugList, METH_NOARGS, "clears the debug property list"},
	{ nullptr, (PyCFunction)nullptr, 0, nullptr }
};



PyDoc_STRVAR(GameLogic_module_documentation,
             "This is the Python API for the game engine of bge.logic"
             );

static struct PyModuleDef GameLogic_module_def = {
	{}, /* m_base */
	"GameLogic",  /* m_name */
	GameLogic_module_documentation,  /* m_doc */
	0,  /* m_size */
	game_methods,  /* m_methods */
	0,  /* m_reload */
	0,  /* m_traverse */
	0,  /* m_clear */
	0,  /* m_free */
};

PyMODINIT_FUNC initGameLogicPythonBinding()
{
	PyObject *m;
	PyObject *d;
	PyObject *item; /* temp PyObject *storage */

	EXP_PyObjectPlus::ClearDeprecationWarning(); /* Not that nice to call here but makes sure warnings are reset between loading scenes */

	m = PyModule_Create(&GameLogic_module_def);
	PyDict_SetItemString(PySys_GetObject("modules"), GameLogic_module_def.m_name, m);


	// Add some symbolic constants to the module
	d = PyModule_GetDict(m);

	// can be overwritten later for gameEngine instances that can load new blend files and re-initialize this module
	// for now its safe to make sure it exists for other areas such as the web plugin

	PyDict_SetItemString(d, "globalDict", item = PyDict_New()); Py_DECREF(item);

	KX_KetsjiEngine *engine = KX_GetActiveEngine();

	// Add keyboard, mouse and joysticks attributes to this module
	BLI_assert(!gp_PythonKeyboard);
	gp_PythonKeyboard.reset(new SCA_PythonKeyboard(engine->GetInputDevice()));
	PyDict_SetItemString(d, "keyboard", gp_PythonKeyboard->GetProxy());

	BLI_assert(!gp_PythonMouse);
	gp_PythonMouse.reset(new SCA_PythonMouse(engine->GetInputDevice(), engine->GetCanvas()));
	PyDict_SetItemString(d, "mouse", gp_PythonMouse->GetProxy());

	PyObject *joylist = PyList_New(JOYINDEX_MAX);
	for (unsigned short i = 0; i < JOYINDEX_MAX; ++i) {
		PyList_SET_ITEM(joylist, i, Py_None);
	}
	PyDict_SetItemString(d, "joysticks", joylist);
	Py_DECREF(joylist);

	ErrorObject = PyUnicode_FromString("GameLogic.error");
	PyDict_SetItemString(d, "error", ErrorObject);
	Py_DECREF(ErrorObject);

	// XXXX Add constants here
	/* To use logic bricks, we need some sort of constants. Here, we associate */
	/* constants and sumbolic names. Add them to dictionary d.                 */

	/* 1. true and false: needed for everyone                                  */
	KX_MACRO_addTypesToDict(d, KX_TRUE,  SCA_ILogicBrick::KX_TRUE);
	KX_MACRO_addTypesToDict(d, KX_FALSE, SCA_ILogicBrick::KX_FALSE);

	/* 2. Property sensor                                                      */
	KX_MACRO_addTypesToDict(d, KX_PROPSENSOR_EQUAL,      SCA_PropertySensor::KX_PROPSENSOR_EQUAL);
	KX_MACRO_addTypesToDict(d, KX_PROPSENSOR_NOTEQUAL,   SCA_PropertySensor::KX_PROPSENSOR_NOTEQUAL);
	KX_MACRO_addTypesToDict(d, KX_PROPSENSOR_INTERVAL,   SCA_PropertySensor::KX_PROPSENSOR_INTERVAL);
	KX_MACRO_addTypesToDict(d, KX_PROPSENSOR_CHANGED,    SCA_PropertySensor::KX_PROPSENSOR_CHANGED);
	KX_MACRO_addTypesToDict(d, KX_PROPSENSOR_EXPRESSION, SCA_PropertySensor::KX_PROPSENSOR_EXPRESSION);
	KX_MACRO_addTypesToDict(d, KX_PROPSENSOR_LESSTHAN,   SCA_PropertySensor::KX_PROPSENSOR_LESSTHAN);
	KX_MACRO_addTypesToDict(d, KX_PROPSENSOR_GREATERTHAN, SCA_PropertySensor::KX_PROPSENSOR_GREATERTHAN);

	/* 3. Constraint actuator                                                  */
	KX_MACRO_addTypesToDict(d, KX_CONSTRAINTACT_LOCX, KX_ConstraintActuator::KX_ACT_CONSTRAINT_LOCX);
	KX_MACRO_addTypesToDict(d, KX_CONSTRAINTACT_LOCY, KX_ConstraintActuator::KX_ACT_CONSTRAINT_LOCY);
	KX_MACRO_addTypesToDict(d, KX_CONSTRAINTACT_LOCZ, KX_ConstraintActuator::KX_ACT_CONSTRAINT_LOCZ);
	KX_MACRO_addTypesToDict(d, KX_CONSTRAINTACT_ROTX, KX_ConstraintActuator::KX_ACT_CONSTRAINT_ROTX);
	KX_MACRO_addTypesToDict(d, KX_CONSTRAINTACT_ROTY, KX_ConstraintActuator::KX_ACT_CONSTRAINT_ROTY);
	KX_MACRO_addTypesToDict(d, KX_CONSTRAINTACT_ROTZ, KX_ConstraintActuator::KX_ACT_CONSTRAINT_ROTZ);
	KX_MACRO_addTypesToDict(d, KX_CONSTRAINTACT_DIRPX, KX_ConstraintActuator::KX_ACT_CONSTRAINT_DIRPX);
	KX_MACRO_addTypesToDict(d, KX_CONSTRAINTACT_DIRPY, KX_ConstraintActuator::KX_ACT_CONSTRAINT_DIRPY);
	KX_MACRO_addTypesToDict(d, KX_CONSTRAINTACT_DIRPZ, KX_ConstraintActuator::KX_ACT_CONSTRAINT_DIRPZ);
	KX_MACRO_addTypesToDict(d, KX_CONSTRAINTACT_DIRNX, KX_ConstraintActuator::KX_ACT_CONSTRAINT_DIRNX);
	KX_MACRO_addTypesToDict(d, KX_CONSTRAINTACT_DIRNY, KX_ConstraintActuator::KX_ACT_CONSTRAINT_DIRNY);
	KX_MACRO_addTypesToDict(d, KX_CONSTRAINTACT_DIRNZ, KX_ConstraintActuator::KX_ACT_CONSTRAINT_DIRNZ);
	KX_MACRO_addTypesToDict(d, KX_CONSTRAINTACT_ORIX, KX_ConstraintActuator::KX_ACT_CONSTRAINT_ORIX);
	KX_MACRO_addTypesToDict(d, KX_CONSTRAINTACT_ORIY, KX_ConstraintActuator::KX_ACT_CONSTRAINT_ORIY);
	KX_MACRO_addTypesToDict(d, KX_CONSTRAINTACT_ORIZ, KX_ConstraintActuator::KX_ACT_CONSTRAINT_ORIZ);
	KX_MACRO_addTypesToDict(d, KX_CONSTRAINTACT_FHPX, KX_ConstraintActuator::KX_ACT_CONSTRAINT_FHPX);
	KX_MACRO_addTypesToDict(d, KX_CONSTRAINTACT_FHPY, KX_ConstraintActuator::KX_ACT_CONSTRAINT_FHPY);
	KX_MACRO_addTypesToDict(d, KX_CONSTRAINTACT_FHPZ, KX_ConstraintActuator::KX_ACT_CONSTRAINT_FHPZ);
	KX_MACRO_addTypesToDict(d, KX_CONSTRAINTACT_FHNX, KX_ConstraintActuator::KX_ACT_CONSTRAINT_FHNX);
	KX_MACRO_addTypesToDict(d, KX_CONSTRAINTACT_FHNY, KX_ConstraintActuator::KX_ACT_CONSTRAINT_FHNY);
	KX_MACRO_addTypesToDict(d, KX_CONSTRAINTACT_FHNZ, KX_ConstraintActuator::KX_ACT_CONSTRAINT_FHNZ);
	KX_MACRO_addTypesToDict(d, KX_CONSTRAINTACT_NORMAL, KX_ConstraintActuator::KX_ACT_CONSTRAINT_NORMAL);
	KX_MACRO_addTypesToDict(d, KX_CONSTRAINTACT_MATERIAL, KX_ConstraintActuator::KX_ACT_CONSTRAINT_MATERIAL);
	KX_MACRO_addTypesToDict(d, KX_CONSTRAINTACT_PERMANENT, KX_ConstraintActuator::KX_ACT_CONSTRAINT_PERMANENT);
	KX_MACRO_addTypesToDict(d, KX_CONSTRAINTACT_DISTANCE, KX_ConstraintActuator::KX_ACT_CONSTRAINT_DISTANCE);
	KX_MACRO_addTypesToDict(d, KX_CONSTRAINTACT_LOCAL, KX_ConstraintActuator::KX_ACT_CONSTRAINT_LOCAL);
	KX_MACRO_addTypesToDict(d, KX_CONSTRAINTACT_DOROTFH, KX_ConstraintActuator::KX_ACT_CONSTRAINT_DOROTFH);

	/* 4. Random distribution types                                            */
	KX_MACRO_addTypesToDict(d, KX_RANDOMACT_BOOL_CONST,      SCA_RandomActuator::KX_RANDOMACT_BOOL_CONST);
	KX_MACRO_addTypesToDict(d, KX_RANDOMACT_BOOL_UNIFORM,    SCA_RandomActuator::KX_RANDOMACT_BOOL_UNIFORM);
	KX_MACRO_addTypesToDict(d, KX_RANDOMACT_BOOL_BERNOUILLI, SCA_RandomActuator::KX_RANDOMACT_BOOL_BERNOUILLI);
	KX_MACRO_addTypesToDict(d, KX_RANDOMACT_INT_CONST,       SCA_RandomActuator::KX_RANDOMACT_INT_CONST);
	KX_MACRO_addTypesToDict(d, KX_RANDOMACT_INT_UNIFORM,     SCA_RandomActuator::KX_RANDOMACT_INT_UNIFORM);
	KX_MACRO_addTypesToDict(d, KX_RANDOMACT_INT_POISSON,     SCA_RandomActuator::KX_RANDOMACT_INT_POISSON);
	KX_MACRO_addTypesToDict(d, KX_RANDOMACT_FLOAT_CONST,     SCA_RandomActuator::KX_RANDOMACT_FLOAT_CONST);
	KX_MACRO_addTypesToDict(d, KX_RANDOMACT_FLOAT_UNIFORM,   SCA_RandomActuator::KX_RANDOMACT_FLOAT_UNIFORM);
	KX_MACRO_addTypesToDict(d, KX_RANDOMACT_FLOAT_NORMAL,    SCA_RandomActuator::KX_RANDOMACT_FLOAT_NORMAL);
	KX_MACRO_addTypesToDict(d, KX_RANDOMACT_FLOAT_NEGATIVE_EXPONENTIAL, SCA_RandomActuator::KX_RANDOMACT_FLOAT_NEGATIVE_EXPONENTIAL);

	/* 5. Sound actuator                                                      */
	KX_MACRO_addTypesToDict(d, KX_SOUNDACT_PLAYSTOP,              KX_SoundActuator::KX_SOUNDACT_PLAYSTOP);
	KX_MACRO_addTypesToDict(d, KX_SOUNDACT_PLAYEND,               KX_SoundActuator::KX_SOUNDACT_PLAYEND);
	KX_MACRO_addTypesToDict(d, KX_SOUNDACT_LOOPSTOP,              KX_SoundActuator::KX_SOUNDACT_LOOPSTOP);
	KX_MACRO_addTypesToDict(d, KX_SOUNDACT_LOOPEND,               KX_SoundActuator::KX_SOUNDACT_LOOPEND);
	KX_MACRO_addTypesToDict(d, KX_SOUNDACT_LOOPBIDIRECTIONAL,     KX_SoundActuator::KX_SOUNDACT_LOOPBIDIRECTIONAL);
	KX_MACRO_addTypesToDict(d, KX_SOUNDACT_LOOPBIDIRECTIONAL_STOP,     KX_SoundActuator::KX_SOUNDACT_LOOPBIDIRECTIONAL_STOP);

	/* 6. Action actuator													   */
	KX_MACRO_addTypesToDict(d, KX_ACTIONACT_PLAY,        ACT_ACTION_PLAY);
	KX_MACRO_addTypesToDict(d, KX_ACTIONACT_PINGPONG,    ACT_ACTION_PINGPONG);
	KX_MACRO_addTypesToDict(d, KX_ACTIONACT_FLIPPER,     ACT_ACTION_FLIPPER);
	KX_MACRO_addTypesToDict(d, KX_ACTIONACT_LOOPSTOP,    ACT_ACTION_LOOP_STOP);
	KX_MACRO_addTypesToDict(d, KX_ACTIONACT_LOOPEND,     ACT_ACTION_LOOP_END);
	KX_MACRO_addTypesToDict(d, KX_ACTIONACT_PROPERTY,    ACT_ACTION_FROM_PROP);

	/* 7. GL_BlendFunc */
	KX_MACRO_addTypesToDict(d, BL_ZERO, RAS_Rasterizer::RAS_ZERO);
	KX_MACRO_addTypesToDict(d, BL_ONE, RAS_Rasterizer::RAS_ONE);
	KX_MACRO_addTypesToDict(d, BL_SRC_COLOR, RAS_Rasterizer::RAS_SRC_COLOR);
	KX_MACRO_addTypesToDict(d, BL_ONE_MINUS_SRC_COLOR, RAS_Rasterizer::RAS_ONE_MINUS_SRC_COLOR);
	KX_MACRO_addTypesToDict(d, BL_DST_COLOR, RAS_Rasterizer::RAS_DST_COLOR);
	KX_MACRO_addTypesToDict(d, BL_ONE_MINUS_DST_COLOR, RAS_Rasterizer::RAS_ONE_MINUS_DST_COLOR);
	KX_MACRO_addTypesToDict(d, BL_SRC_ALPHA, RAS_Rasterizer::RAS_SRC_ALPHA);
	KX_MACRO_addTypesToDict(d, BL_ONE_MINUS_SRC_ALPHA, RAS_Rasterizer::RAS_ONE_MINUS_SRC_ALPHA);
	KX_MACRO_addTypesToDict(d, BL_DST_ALPHA, RAS_Rasterizer::RAS_DST_ALPHA);
	KX_MACRO_addTypesToDict(d, BL_ONE_MINUS_DST_ALPHA, RAS_Rasterizer::RAS_ONE_MINUS_DST_ALPHA);
	KX_MACRO_addTypesToDict(d, BL_SRC_ALPHA_SATURATE, RAS_Rasterizer::RAS_SRC_ALPHA_SATURATE);


	/* 8. UniformTypes */
	KX_MACRO_addTypesToDict(d, SHD_TANGENT, BL_Shader::SHD_TANGENT);
	KX_MACRO_addTypesToDict(d, MODELVIEWMATRIX, RAS_Shader::MODELVIEWMATRIX);
	KX_MACRO_addTypesToDict(d, MODELVIEWMATRIX_TRANSPOSE, RAS_Shader::MODELVIEWMATRIX_TRANSPOSE);
	KX_MACRO_addTypesToDict(d, MODELVIEWMATRIX_INVERSE, RAS_Shader::MODELVIEWMATRIX_INVERSE);
	KX_MACRO_addTypesToDict(d, MODELVIEWMATRIX_INVERSETRANSPOSE, RAS_Shader::MODELVIEWMATRIX_INVERSETRANSPOSE);
	KX_MACRO_addTypesToDict(d, MODELMATRIX, RAS_Shader::MODELMATRIX);
	KX_MACRO_addTypesToDict(d, MODELMATRIX_TRANSPOSE, RAS_Shader::MODELMATRIX_TRANSPOSE);
	KX_MACRO_addTypesToDict(d, MODELMATRIX_INVERSE, RAS_Shader::MODELMATRIX_INVERSE);
	KX_MACRO_addTypesToDict(d, MODELMATRIX_INVERSETRANSPOSE, RAS_Shader::MODELMATRIX_INVERSETRANSPOSE);
	KX_MACRO_addTypesToDict(d, VIEWMATRIX, RAS_Shader::VIEWMATRIX);
	KX_MACRO_addTypesToDict(d, VIEWMATRIX_TRANSPOSE, RAS_Shader::VIEWMATRIX_TRANSPOSE);
	KX_MACRO_addTypesToDict(d, VIEWMATRIX_INVERSE, RAS_Shader::VIEWMATRIX_INVERSE);
	KX_MACRO_addTypesToDict(d, VIEWMATRIX_INVERSETRANSPOSE, RAS_Shader::VIEWMATRIX_INVERSETRANSPOSE);
	KX_MACRO_addTypesToDict(d, CAM_POS, RAS_Shader::CAM_POS);
	KX_MACRO_addTypesToDict(d, CONSTANT_TIMER, RAS_Shader::CONSTANT_TIMER);
	KX_MACRO_addTypesToDict(d, EYE, RAS_Shader::EYE);

	/* 9. state actuator */
	KX_MACRO_addTypesToDict(d, KX_STATE1, (1 << 0));
	KX_MACRO_addTypesToDict(d, KX_STATE2, (1 << 1));
	KX_MACRO_addTypesToDict(d, KX_STATE3, (1 << 2));
	KX_MACRO_addTypesToDict(d, KX_STATE4, (1 << 3));
	KX_MACRO_addTypesToDict(d, KX_STATE5, (1 << 4));
	KX_MACRO_addTypesToDict(d, KX_STATE6, (1 << 5));
	KX_MACRO_addTypesToDict(d, KX_STATE7, (1 << 6));
	KX_MACRO_addTypesToDict(d, KX_STATE8, (1 << 7));
	KX_MACRO_addTypesToDict(d, KX_STATE9, (1 << 8));
	KX_MACRO_addTypesToDict(d, KX_STATE10, (1 << 9));
	KX_MACRO_addTypesToDict(d, KX_STATE11, (1 << 10));
	KX_MACRO_addTypesToDict(d, KX_STATE12, (1 << 11));
	KX_MACRO_addTypesToDict(d, KX_STATE13, (1 << 12));
	KX_MACRO_addTypesToDict(d, KX_STATE14, (1 << 13));
	KX_MACRO_addTypesToDict(d, KX_STATE15, (1 << 14));
	KX_MACRO_addTypesToDict(d, KX_STATE16, (1 << 15));
	KX_MACRO_addTypesToDict(d, KX_STATE17, (1 << 16));
	KX_MACRO_addTypesToDict(d, KX_STATE18, (1 << 17));
	KX_MACRO_addTypesToDict(d, KX_STATE19, (1 << 18));
	KX_MACRO_addTypesToDict(d, KX_STATE20, (1 << 19));
	KX_MACRO_addTypesToDict(d, KX_STATE21, (1 << 20));
	KX_MACRO_addTypesToDict(d, KX_STATE22, (1 << 21));
	KX_MACRO_addTypesToDict(d, KX_STATE23, (1 << 22));
	KX_MACRO_addTypesToDict(d, KX_STATE24, (1 << 23));
	KX_MACRO_addTypesToDict(d, KX_STATE25, (1 << 24));
	KX_MACRO_addTypesToDict(d, KX_STATE26, (1 << 25));
	KX_MACRO_addTypesToDict(d, KX_STATE27, (1 << 26));
	KX_MACRO_addTypesToDict(d, KX_STATE28, (1 << 27));
	KX_MACRO_addTypesToDict(d, KX_STATE29, (1 << 28));
	KX_MACRO_addTypesToDict(d, KX_STATE30, (1 << 29));

	/* All Sensors */
	KX_MACRO_addTypesToDict(d, KX_SENSOR_JUST_ACTIVATED, SCA_ISensor::KX_SENSOR_JUST_ACTIVATED);
	KX_MACRO_addTypesToDict(d, KX_SENSOR_ACTIVE, SCA_ISensor::KX_SENSOR_ACTIVE);
	KX_MACRO_addTypesToDict(d, KX_SENSOR_JUST_DEACTIVATED, SCA_ISensor::KX_SENSOR_JUST_DEACTIVATED);
	KX_MACRO_addTypesToDict(d, KX_SENSOR_INACTIVE, SCA_ISensor::KX_SENSOR_INACTIVE);

	/* Radar Sensor */
	KX_MACRO_addTypesToDict(d, KX_RADAR_AXIS_POS_X, KX_RadarSensor::KX_RADAR_AXIS_POS_X);
	KX_MACRO_addTypesToDict(d, KX_RADAR_AXIS_POS_Y, KX_RadarSensor::KX_RADAR_AXIS_POS_Y);
	KX_MACRO_addTypesToDict(d, KX_RADAR_AXIS_POS_Z, KX_RadarSensor::KX_RADAR_AXIS_POS_Z);
	KX_MACRO_addTypesToDict(d, KX_RADAR_AXIS_NEG_X, KX_RadarSensor::KX_RADAR_AXIS_NEG_X);
	KX_MACRO_addTypesToDict(d, KX_RADAR_AXIS_NEG_Y, KX_RadarSensor::KX_RADAR_AXIS_NEG_Y);
	KX_MACRO_addTypesToDict(d, KX_RADAR_AXIS_NEG_Z, KX_RadarSensor::KX_RADAR_AXIS_NEG_Z);

	/* Ray Sensor */
	KX_MACRO_addTypesToDict(d, KX_RAY_AXIS_POS_X, KX_RaySensor::KX_RAY_AXIS_POS_X);
	KX_MACRO_addTypesToDict(d, KX_RAY_AXIS_POS_Y, KX_RaySensor::KX_RAY_AXIS_POS_Y);
	KX_MACRO_addTypesToDict(d, KX_RAY_AXIS_POS_Z, KX_RaySensor::KX_RAY_AXIS_POS_Z);
	KX_MACRO_addTypesToDict(d, KX_RAY_AXIS_NEG_X, KX_RaySensor::KX_RAY_AXIS_NEG_X);
	KX_MACRO_addTypesToDict(d, KX_RAY_AXIS_NEG_Y, KX_RaySensor::KX_RAY_AXIS_NEG_Y);
	KX_MACRO_addTypesToDict(d, KX_RAY_AXIS_NEG_Z, KX_RaySensor::KX_RAY_AXIS_NEG_Z);

	/* Movement Sensor */
	KX_MACRO_addTypesToDict(d, KX_MOVEMENT_AXIS_POS_X, KX_MovementSensor::KX_MOVEMENT_AXIS_POS_X);
	KX_MACRO_addTypesToDict(d, KX_MOVEMENT_AXIS_POS_Y, KX_MovementSensor::KX_MOVEMENT_AXIS_POS_Y);
	KX_MACRO_addTypesToDict(d, KX_MOVEMENT_AXIS_POS_Z, KX_MovementSensor::KX_MOVEMENT_AXIS_POS_Z);
	KX_MACRO_addTypesToDict(d, KX_MOVEMENT_AXIS_NEG_X, KX_MovementSensor::KX_MOVEMENT_AXIS_NEG_X);
	KX_MACRO_addTypesToDict(d, KX_MOVEMENT_AXIS_NEG_Y, KX_MovementSensor::KX_MOVEMENT_AXIS_NEG_Y);
	KX_MACRO_addTypesToDict(d, KX_MOVEMENT_AXIS_NEG_Z, KX_MovementSensor::KX_MOVEMENT_AXIS_NEG_Z);
	KX_MACRO_addTypesToDict(d, KX_MOVEMENT_ALL_AXIS, KX_MovementSensor::KX_MOVEMENT_ALL_AXIS);

	/* TrackTo Actuator */
	KX_MACRO_addTypesToDict(d, KX_TRACK_UPAXIS_POS_X, KX_TrackToActuator::KX_TRACK_UPAXIS_POS_X);
	KX_MACRO_addTypesToDict(d, KX_TRACK_UPAXIS_POS_Y, KX_TrackToActuator::KX_TRACK_UPAXIS_POS_Y);
	KX_MACRO_addTypesToDict(d, KX_TRACK_UPAXIS_POS_Z, KX_TrackToActuator::KX_TRACK_UPAXIS_POS_Z);
	KX_MACRO_addTypesToDict(d, KX_TRACK_TRAXIS_POS_X, KX_TrackToActuator::KX_TRACK_TRAXIS_POS_X);
	KX_MACRO_addTypesToDict(d, KX_TRACK_TRAXIS_POS_Y, KX_TrackToActuator::KX_TRACK_TRAXIS_POS_Y);
	KX_MACRO_addTypesToDict(d, KX_TRACK_TRAXIS_POS_Z, KX_TrackToActuator::KX_TRACK_TRAXIS_POS_Z);
	KX_MACRO_addTypesToDict(d, KX_TRACK_TRAXIS_NEG_X, KX_TrackToActuator::KX_TRACK_TRAXIS_NEG_X);
	KX_MACRO_addTypesToDict(d, KX_TRACK_TRAXIS_NEG_Y, KX_TrackToActuator::KX_TRACK_TRAXIS_NEG_Y);
	KX_MACRO_addTypesToDict(d, KX_TRACK_TRAXIS_NEG_Z, KX_TrackToActuator::KX_TRACK_TRAXIS_NEG_Z);

	/* Dynamic actuator */
	KX_MACRO_addTypesToDict(d, KX_DYN_RESTORE_DYNAMICS, KX_DynamicActuator::KX_DYN_RESTORE_DYNAMICS);
	KX_MACRO_addTypesToDict(d, KX_DYN_DISABLE_DYNAMICS, KX_DynamicActuator::KX_DYN_DISABLE_DYNAMICS);
	KX_MACRO_addTypesToDict(d, KX_DYN_ENABLE_RIGID_BODY, KX_DynamicActuator::KX_DYN_ENABLE_RIGID_BODY);
	KX_MACRO_addTypesToDict(d, KX_DYN_DISABLE_RIGID_BODY, KX_DynamicActuator::KX_DYN_DISABLE_RIGID_BODY);
	KX_MACRO_addTypesToDict(d, KX_DYN_SET_MASS, KX_DynamicActuator::KX_DYN_SET_MASS);

	/* Input & Mouse Sensor */
	KX_MACRO_addTypesToDict(d, KX_INPUT_NONE, SCA_InputEvent::NONE);
	KX_MACRO_addTypesToDict(d, KX_INPUT_JUST_ACTIVATED, SCA_InputEvent::JUSTACTIVATED);
	KX_MACRO_addTypesToDict(d, KX_INPUT_ACTIVE, SCA_InputEvent::ACTIVE);
	KX_MACRO_addTypesToDict(d, KX_INPUT_JUST_RELEASED, SCA_InputEvent::JUSTRELEASED);

	KX_MACRO_addTypesToDict(d, KX_MOUSE_BUT_LEFT, SCA_IInputDevice::LEFTMOUSE);
	KX_MACRO_addTypesToDict(d, KX_MOUSE_BUT_MIDDLE, SCA_IInputDevice::MIDDLEMOUSE);
	KX_MACRO_addTypesToDict(d, KX_MOUSE_BUT_RIGHT, SCA_IInputDevice::RIGHTMOUSE);

	/* 2D Filter Actuator */
	KX_MACRO_addTypesToDict(d, RAS_2DFILTER_ENABLED, RAS_2DFilterManager::FILTER_ENABLED);
	KX_MACRO_addTypesToDict(d, RAS_2DFILTER_DISABLED, RAS_2DFilterManager::FILTER_DISABLED);
	KX_MACRO_addTypesToDict(d, RAS_2DFILTER_NOFILTER, RAS_2DFilterManager::FILTER_NOFILTER);
	KX_MACRO_addTypesToDict(d, RAS_2DFILTER_MOTIONBLUR, RAS_2DFilterManager::FILTER_MOTIONBLUR);
	KX_MACRO_addTypesToDict(d, RAS_2DFILTER_BLUR, RAS_2DFilterManager::FILTER_BLUR);
	KX_MACRO_addTypesToDict(d, RAS_2DFILTER_SHARPEN, RAS_2DFilterManager::FILTER_SHARPEN);
	KX_MACRO_addTypesToDict(d, RAS_2DFILTER_DILATION, RAS_2DFilterManager::FILTER_DILATION);
	KX_MACRO_addTypesToDict(d, RAS_2DFILTER_EROSION, RAS_2DFilterManager::FILTER_EROSION);
	KX_MACRO_addTypesToDict(d, RAS_2DFILTER_LAPLACIAN, RAS_2DFilterManager::FILTER_LAPLACIAN);
	KX_MACRO_addTypesToDict(d, RAS_2DFILTER_SOBEL, RAS_2DFilterManager::FILTER_SOBEL);
	KX_MACRO_addTypesToDict(d, RAS_2DFILTER_PREWITT, RAS_2DFilterManager::FILTER_PREWITT);
	KX_MACRO_addTypesToDict(d, RAS_2DFILTER_GRAYSCALE, RAS_2DFilterManager::FILTER_GRAYSCALE);
	KX_MACRO_addTypesToDict(d, RAS_2DFILTER_SEPIA, RAS_2DFilterManager::FILTER_SEPIA);
	KX_MACRO_addTypesToDict(d, RAS_2DFILTER_INVERT, RAS_2DFilterManager::FILTER_INVERT);
	KX_MACRO_addTypesToDict(d, RAS_2DFILTER_CUSTOMFILTER, RAS_2DFilterManager::FILTER_CUSTOMFILTER);

	/* Sound Actuator */
	KX_MACRO_addTypesToDict(d, KX_SOUNDACT_PLAYSTOP, KX_SoundActuator::KX_SOUNDACT_PLAYSTOP);
	KX_MACRO_addTypesToDict(d, KX_SOUNDACT_PLAYEND, KX_SoundActuator::KX_SOUNDACT_PLAYEND);
	KX_MACRO_addTypesToDict(d, KX_SOUNDACT_LOOPSTOP, KX_SoundActuator::KX_SOUNDACT_LOOPSTOP);
	KX_MACRO_addTypesToDict(d, KX_SOUNDACT_LOOPEND, KX_SoundActuator:: KX_SOUNDACT_LOOPEND);
	KX_MACRO_addTypesToDict(d, KX_SOUNDACT_LOOPBIDIRECTIONAL, KX_SoundActuator::KX_SOUNDACT_LOOPBIDIRECTIONAL);
	KX_MACRO_addTypesToDict(d, KX_SOUNDACT_LOOPBIDIRECTIONAL_STOP, KX_SoundActuator::KX_SOUNDACT_LOOPBIDIRECTIONAL_STOP);

	/* State Actuator */
	KX_MACRO_addTypesToDict(d, KX_STATE_OP_CPY, KX_StateActuator::OP_CPY);
	KX_MACRO_addTypesToDict(d, KX_STATE_OP_SET, KX_StateActuator::OP_SET);
	KX_MACRO_addTypesToDict(d, KX_STATE_OP_CLR, KX_StateActuator::OP_CLR);
	KX_MACRO_addTypesToDict(d, KX_STATE_OP_NEG, KX_StateActuator::OP_NEG);

	/* Game Actuator Modes */
	KX_MACRO_addTypesToDict(d, KX_GAME_LOAD, KX_GameActuator::KX_GAME_LOAD);
	KX_MACRO_addTypesToDict(d, KX_GAME_START, KX_GameActuator::KX_GAME_START);
	KX_MACRO_addTypesToDict(d, KX_GAME_RESTART, KX_GameActuator::KX_GAME_RESTART);
	KX_MACRO_addTypesToDict(d, KX_GAME_QUIT, KX_GameActuator::KX_GAME_QUIT);
	KX_MACRO_addTypesToDict(d, KX_GAME_SAVECFG, KX_GameActuator::KX_GAME_SAVECFG);
	KX_MACRO_addTypesToDict(d, KX_GAME_LOADCFG, KX_GameActuator::KX_GAME_LOADCFG);
	KX_MACRO_addTypesToDict(d, KX_GAME_SCREENSHOT, KX_GameActuator::KX_GAME_SCREENSHOT);

	/* Scene Actuator Modes */
	KX_MACRO_addTypesToDict(d, KX_SCENE_RESTART, KX_SceneActuator::KX_SCENE_RESTART);
	KX_MACRO_addTypesToDict(d, KX_SCENE_SET_SCENE, KX_SceneActuator::KX_SCENE_SET_SCENE);
	KX_MACRO_addTypesToDict(d, KX_SCENE_SET_CAMERA, KX_SceneActuator::KX_SCENE_SET_CAMERA);
	KX_MACRO_addTypesToDict(d, KX_SCENE_ADD_FRONT_SCENE, KX_SceneActuator::KX_SCENE_ADD_FRONT_SCENE);
	KX_MACRO_addTypesToDict(d, KX_SCENE_ADD_BACK_SCENE, KX_SceneActuator::KX_SCENE_ADD_BACK_SCENE);
	KX_MACRO_addTypesToDict(d, KX_SCENE_REMOVE_SCENE, KX_SceneActuator::KX_SCENE_REMOVE_SCENE);
	KX_MACRO_addTypesToDict(d, KX_SCENE_SUSPEND, KX_SceneActuator::KX_SCENE_SUSPEND);
	KX_MACRO_addTypesToDict(d, KX_SCENE_RESUME, KX_SceneActuator::KX_SCENE_RESUME);

	/* Parent Actuator Modes */
	KX_MACRO_addTypesToDict(d, KX_PARENT_SET, KX_ParentActuator::KX_PARENT_SET);
	KX_MACRO_addTypesToDict(d, KX_PARENT_REMOVE, KX_ParentActuator::KX_PARENT_REMOVE);

	/* BL_ArmatureConstraint type */
	KX_MACRO_addTypesToDict(d, CONSTRAINT_TYPE_TRACKTO, CONSTRAINT_TYPE_TRACKTO);
	KX_MACRO_addTypesToDict(d, CONSTRAINT_TYPE_KINEMATIC, CONSTRAINT_TYPE_KINEMATIC);
	KX_MACRO_addTypesToDict(d, CONSTRAINT_TYPE_ROTLIKE, CONSTRAINT_TYPE_ROTLIKE);
	KX_MACRO_addTypesToDict(d, CONSTRAINT_TYPE_LOCLIKE, CONSTRAINT_TYPE_LOCLIKE);
	KX_MACRO_addTypesToDict(d, CONSTRAINT_TYPE_MINMAX, CONSTRAINT_TYPE_MINMAX);
	KX_MACRO_addTypesToDict(d, CONSTRAINT_TYPE_SIZELIKE, CONSTRAINT_TYPE_SIZELIKE);
	KX_MACRO_addTypesToDict(d, CONSTRAINT_TYPE_LOCKTRACK, CONSTRAINT_TYPE_LOCKTRACK);
	KX_MACRO_addTypesToDict(d, CONSTRAINT_TYPE_STRETCHTO, CONSTRAINT_TYPE_STRETCHTO);
	KX_MACRO_addTypesToDict(d, CONSTRAINT_TYPE_CLAMPTO, CONSTRAINT_TYPE_CLAMPTO);
	KX_MACRO_addTypesToDict(d, CONSTRAINT_TYPE_TRANSFORM, CONSTRAINT_TYPE_TRANSFORM);
	KX_MACRO_addTypesToDict(d, CONSTRAINT_TYPE_DISTLIMIT, CONSTRAINT_TYPE_DISTLIMIT);
	/* BL_ArmatureConstraint ik_type */
	KX_MACRO_addTypesToDict(d, CONSTRAINT_IK_COPYPOSE, CONSTRAINT_IK_COPYPOSE);
	KX_MACRO_addTypesToDict(d, CONSTRAINT_IK_DISTANCE, CONSTRAINT_IK_DISTANCE);
	/* BL_ArmatureConstraint ik_mode */
	KX_MACRO_addTypesToDict(d, CONSTRAINT_IK_MODE_INSIDE, LIMITDIST_INSIDE);
	KX_MACRO_addTypesToDict(d, CONSTRAINT_IK_MODE_OUTSIDE, LIMITDIST_OUTSIDE);
	KX_MACRO_addTypesToDict(d, CONSTRAINT_IK_MODE_ONSURFACE, LIMITDIST_ONSURFACE);
	/* BL_ArmatureConstraint ik_flag */
	KX_MACRO_addTypesToDict(d, CONSTRAINT_IK_FLAG_TIP, CONSTRAINT_IK_TIP);
	KX_MACRO_addTypesToDict(d, CONSTRAINT_IK_FLAG_ROT, CONSTRAINT_IK_ROT);
	KX_MACRO_addTypesToDict(d, CONSTRAINT_IK_FLAG_STRETCH, CONSTRAINT_IK_STRETCH);
	KX_MACRO_addTypesToDict(d, CONSTRAINT_IK_FLAG_POS, CONSTRAINT_IK_POS);
	/* KX_ArmatureSensor type */
	KX_MACRO_addTypesToDict(d, KX_ARMSENSOR_STATE_CHANGED, SENS_ARM_STATE_CHANGED);
	KX_MACRO_addTypesToDict(d, KX_ARMSENSOR_LIN_ERROR_BELOW, SENS_ARM_LIN_ERROR_BELOW);
	KX_MACRO_addTypesToDict(d, KX_ARMSENSOR_LIN_ERROR_ABOVE, SENS_ARM_LIN_ERROR_ABOVE);
	KX_MACRO_addTypesToDict(d, KX_ARMSENSOR_ROT_ERROR_BELOW, SENS_ARM_ROT_ERROR_BELOW);
	KX_MACRO_addTypesToDict(d, KX_ARMSENSOR_ROT_ERROR_ABOVE, SENS_ARM_ROT_ERROR_ABOVE);

	/* BL_ArmatureActuator type */
	KX_MACRO_addTypesToDict(d, KX_ACT_ARMATURE_RUN, ACT_ARM_RUN);
	KX_MACRO_addTypesToDict(d, KX_ACT_ARMATURE_ENABLE, ACT_ARM_ENABLE);
	KX_MACRO_addTypesToDict(d, KX_ACT_ARMATURE_DISABLE, ACT_ARM_DISABLE);
	KX_MACRO_addTypesToDict(d, KX_ACT_ARMATURE_SETTARGET, ACT_ARM_SETTARGET);
	KX_MACRO_addTypesToDict(d, KX_ACT_ARMATURE_SETWEIGHT, ACT_ARM_SETWEIGHT);
	KX_MACRO_addTypesToDict(d, KX_ACT_ARMATURE_SETINFLUENCE, ACT_ARM_SETINFLUENCE);

	/* BL_Armature Channel rotation_mode */
	KX_MACRO_addTypesToDict(d, ROT_MODE_QUAT, ROT_MODE_QUAT);
	KX_MACRO_addTypesToDict(d, ROT_MODE_XYZ, ROT_MODE_XYZ);
	KX_MACRO_addTypesToDict(d, ROT_MODE_XZY, ROT_MODE_XZY);
	KX_MACRO_addTypesToDict(d, ROT_MODE_YXZ, ROT_MODE_YXZ);
	KX_MACRO_addTypesToDict(d, ROT_MODE_YZX, ROT_MODE_YZX);
	KX_MACRO_addTypesToDict(d, ROT_MODE_ZXY, ROT_MODE_ZXY);
	KX_MACRO_addTypesToDict(d, ROT_MODE_ZYX, ROT_MODE_ZYX);

	/* Steering actuator */
	KX_MACRO_addTypesToDict(d, KX_STEERING_SEEK, KX_SteeringActuator::KX_STEERING_SEEK);
	KX_MACRO_addTypesToDict(d, KX_STEERING_FLEE, KX_SteeringActuator::KX_STEERING_FLEE);
	KX_MACRO_addTypesToDict(d, KX_STEERING_PATHFOLLOWING, KX_SteeringActuator::KX_STEERING_PATHFOLLOWING);

	/* KX_NavMeshObject render mode */
	KX_MACRO_addTypesToDict(d, RM_WALLS, KX_NavMeshObject::RM_WALLS);
	KX_MACRO_addTypesToDict(d, RM_POLYS, KX_NavMeshObject::RM_POLYS);
	KX_MACRO_addTypesToDict(d, RM_TRIS, KX_NavMeshObject::RM_TRIS);

	/* BL_Action play modes */
	KX_MACRO_addTypesToDict(d, KX_ACTION_MODE_PLAY, BL_Action::ACT_MODE_PLAY);
	KX_MACRO_addTypesToDict(d, KX_ACTION_MODE_LOOP, BL_Action::ACT_MODE_LOOP);
	KX_MACRO_addTypesToDict(d, KX_ACTION_MODE_PING_PONG, BL_Action::ACT_MODE_PING_PONG);

	/* BL_Action blend modes */
	KX_MACRO_addTypesToDict(d, KX_ACTION_BLEND_BLEND, BL_Action::ACT_BLEND_BLEND);
	KX_MACRO_addTypesToDict(d, KX_ACTION_BLEND_ADD, BL_Action::ACT_BLEND_ADD);

	/* Mouse Actuator object axis*/
	KX_MACRO_addTypesToDict(d, KX_ACT_MOUSE_OBJECT_AXIS_X, KX_MouseActuator::KX_ACT_MOUSE_OBJECT_AXIS_X);
	KX_MACRO_addTypesToDict(d, KX_ACT_MOUSE_OBJECT_AXIS_Y, KX_MouseActuator::KX_ACT_MOUSE_OBJECT_AXIS_Y);
	KX_MACRO_addTypesToDict(d, KX_ACT_MOUSE_OBJECT_AXIS_Z, KX_MouseActuator::KX_ACT_MOUSE_OBJECT_AXIS_Z);


	// Check for errors
	if (PyErr_Occurred()) {
		Py_FatalError("can't initialize module bge.logic");
	}

	return m;
}

/**
 * Explanation of
 *
 * - backupPySysObjects()       : stores sys.path in #gp_sys_backup
 * - initPySysObjects(main)     : initializes the blendfile and library paths
 * - restorePySysObjects()      : restores sys.path from #gp_sys_backup
 *
 * These exist so the current blend dir "//" can always be used to import modules from.
 * the reason we need a few functions for this is that python is not only used by the game engine
 * so we cant just add to sys.path all the time, it would leave pythons state in a mess.
 * It would also be incorrect since loading blend files for new levels etc would always add to sys.path
 *
 * To play nice with blenders python, the sys.path is backed up and the current blendfile along
 * with all its lib paths are added to the sys path.
 * When loading a new blendfile, the original sys.path is restored and the new paths are added over the top.
 */

/**
 * So we can have external modules mixed with our blend files.
 */
static void backupPySysObjects(void)
{
	PyObject *sys_path      = PySys_GetObject("path");
	PyObject *sys_meta_path = PySys_GetObject("meta_path");
	PyObject *sys_mods      = PySys_GetObject("modules");

	/* paths */
	Py_XDECREF(gp_sys_backup.path); /* just in case its set */
	gp_sys_backup.path = PyList_GetSlice(sys_path, 0, INT_MAX); /* copy the list */

	/* meta_paths */
	Py_XDECREF(gp_sys_backup.meta_path); /* just in case its set */
	gp_sys_backup.meta_path = PyList_GetSlice(sys_meta_path, 0, INT_MAX); /* copy the list */

	/* modules */
	Py_XDECREF(gp_sys_backup.modules); /* just in case its set */
	gp_sys_backup.modules = PyDict_Copy(sys_mods); /* copy the dict */

	if (bpy_sys_module_backup) {
		PyDict_Clear(sys_mods);
		// Load a clean generated modules dict from the blender begining.
		PyDict_Update(sys_mods, bpy_sys_module_backup);
	}
}

/* for initPySysObjects only,
 * takes a blend path and adds a scripts dir from it
 *
 * "/home/me/foo.blend" -> "/home/me/scripts"
 */
static void initPySysObjects__append(PyObject *sys_path, const char *filename)
{
	PyObject *item;
	char expanded[FILE_MAX];

	BLI_split_dir_part(filename, expanded, sizeof(expanded)); /* get the dir part of filename only */
	BLI_path_abs(expanded, KX_GetMainPath().c_str()); /* filename from lib->filename is (always?) absolute, so this may not be needed but it wont hurt */
	BLI_cleanup_file(KX_GetMainPath().c_str(), expanded); /* Don't use BLI_cleanup_dir because it adds a slash - BREAKS WIN32 ONLY */
	item = PyC_UnicodeFromByte(expanded);

	if (PySequence_Index(sys_path, item) == -1) {
		PyErr_Clear(); /* PySequence_Index sets a ValueError */
		PyList_Insert(sys_path, 0, item);
	}

	Py_DECREF(item);
}

static void initPySysObjects(Main *maggie)
{
	PyObject *sys_path      = PySys_GetObject("path");
	PyObject *sys_meta_path = PySys_GetObject("meta_path");

	if (gp_sys_backup.path == nullptr) {
		/* backup */
		backupPySysObjects();
	}
	else {
		/* get the original sys path when the BGE started */
		PyList_SetSlice(sys_path, 0, INT_MAX, gp_sys_backup.path);
		PyList_SetSlice(sys_meta_path, 0, INT_MAX, gp_sys_backup.meta_path);
	}

	Library *lib = (Library *)maggie->library.first;

	while (lib) {
		/* lib->name wont work in some cases (on win32),
		 * even when expanding with KX_GetMainPath(), using lib->filename is less trouble */
		initPySysObjects__append(sys_path, lib->filepath);
		lib = (Library *)lib->id.next;
	}

	initPySysObjects__append(sys_path, KX_GetMainPath().c_str());
}

static void restorePySysObjects(void)
{
	if (gp_sys_backup.path == nullptr) {
		return;
	}

	/* will never fail */
	PyObject *sys_path      = PySys_GetObject("path");
	PyObject *sys_meta_path = PySys_GetObject("meta_path");
	PyObject *sys_mods      = PySys_GetObject("modules");

	/* paths */
	PyList_SetSlice(sys_path, 0, INT_MAX, gp_sys_backup.path);
	Py_DECREF(gp_sys_backup.path);
	gp_sys_backup.path = nullptr;

	/* meta_path */
	PyList_SetSlice(sys_meta_path, 0, INT_MAX, gp_sys_backup.meta_path);
	Py_DECREF(gp_sys_backup.meta_path);
	gp_sys_backup.meta_path = nullptr;

	/* modules */
	PyDict_Clear(sys_mods);
	PyDict_Update(sys_mods, gp_sys_backup.modules);
	Py_DECREF(gp_sys_backup.modules);
	gp_sys_backup.modules = nullptr;
}

void appendPythonPath(const std::string& path)
{
	PyObject *sys_path = PySys_GetObject("path");
	initPySysObjects__append(sys_path, path.c_str());
}

void addImportMain(struct Main *maggie)
{
	bpy_import_main_extra_add(maggie);
}

void removeImportMain(struct Main *maggie)
{
	bpy_import_main_extra_remove(maggie);
}


PyDoc_STRVAR(BGE_module_documentation,
             "This module contains submodules for the Blender Game Engine.\n"
             );

static struct PyModuleDef BGE_module_def = {
	PyModuleDef_HEAD_INIT,
	"bge",  /* m_name */
	BGE_module_documentation,  /* m_doc */
	0,  /* m_size */
	nullptr,  /* m_methods */
	nullptr,  /* m_reload */
	nullptr,  /* m_traverse */
	nullptr,  /* m_clear */
	nullptr,  /* m_free */
};

static void addSubModule(PyObject *modules, PyObject *mod, PyObject *submod, const std::string& modname)
{
<<<<<<< HEAD
	/* PyModule_AddObject doesn't incref the sub module but PyDict_SetItemString increfs
	 * the item set. So no incref and decref are needed here. */
	PyModule_AddObject(mod, modname.substr(4).c_str(), submod);
	PyDict_SetItemString(modules, modname.c_str(), submod);
}
=======
	PyObject *mod;
	PyObject *submodule;
	PyObject *sys_modules = PyImport_GetModuleDict();
	const char *mod_full;

	mod = PyModule_Create(&BGE_module_def);

	/* skip "bge." */
#define SUBMOD (mod_full + 4)

	mod_full = "bge.app";
	PyModule_AddObject(mod, SUBMOD, (submodule = initApplicationPythonBinding()));
	PyDict_SetItemString(sys_modules, mod_full, submodule);
	Py_INCREF(submodule);

	mod_full = "bge.constraints";
	PyModule_AddObject(mod, SUBMOD, (submodule = initConstraintPythonBinding()));
	PyDict_SetItemString(sys_modules, mod_full, submodule);
	Py_INCREF(submodule);

	mod_full = "bge.events";
	PyModule_AddObject(mod, SUBMOD, (submodule = initGameKeysPythonBinding()));
	PyDict_SetItemString(sys_modules, mod_full, submodule);
	Py_INCREF(submodule);

	mod_full = "bge.logic";
	PyModule_AddObject(mod, SUBMOD, (submodule = initGameLogicPythonBinding()));
	PyDict_SetItemString(sys_modules, mod_full, submodule);
	Py_INCREF(submodule);

	mod_full = "bge.render";
	PyModule_AddObject(mod, SUBMOD, (submodule = initRasterizerPythonBinding()));
	PyDict_SetItemString(sys_modules, mod_full, submodule);
	Py_INCREF(submodule);
>>>>>>> 054dbb83

PyMODINIT_FUNC initBGE()
{
	PyObject *modules = PyThreadState_GET()->interp->modules;

	PyObject *mod = PyModule_Create(&BGE_module_def);

	addSubModule(modules, mod, initApplicationPythonBinding(), "bge.app");
	addSubModule(modules, mod, initConstraintPythonBinding(), "bge.constraints");
	addSubModule(modules, mod, initGameKeysPythonBinding(), "bge.events");
	addSubModule(modules, mod, initGameLogicPythonBinding(), "bge.logic");
	addSubModule(modules, mod, initRasterizerPythonBinding(), "bge.render");
	addSubModule(modules, mod, initGameTypesPythonBinding(), "bge.types");
	addSubModule(modules, mod, initVideoTexturePythonBinding(), "bge.texture");

	return mod;
}


/* minimal required blender modules to run blenderplayer */
static struct _inittab bge_internal_modules[] = {
	{"mathutils", PyInit_mathutils},
	{"bgl", BPyInit_bgl},
	{"blf", BPyInit_blf},
#ifdef WITH_AUDASPACE
	{"aud", AUD_initPython},
#endif  // WITH_AUDASPACE
	{nullptr, nullptr}
};

/**
 * Python is not initialized.
 * see bpy_interface.c's BPY_python_start() which shares the same functionality in blender.
 */
void initPlayerPython(int argc, char **argv)
{
	const char *const py_path_bundle = BKE_appdir_folder_id(BLENDER_SYSTEM_PYTHON, nullptr);

	// Not essential but nice to set our name, not that python holds a reference to program path string.
	static wchar_t program_path_wchar[FILE_MAX];
	BLI_strncpy_wchar_from_utf8(program_path_wchar, BKE_appdir_program_path(), ARRAY_SIZE(program_path_wchar));
	Py_SetProgramName(program_path_wchar);

	Py_FrozenFlag = 1;

	// Must run before python initializes.
	PyImport_ExtendInittab(bge_internal_modules);

	// Find local python installation.
	PyC_SetHomePath(py_path_bundle);

	/* without this the sys.stdout may be set to 'ascii'
	 * (it is on my system at least), where printing unicode values will raise
	 * an error, this is highly annoying, another stumbling block for devs,
	 * so use a more relaxed error handler and enforce utf-8 since the rest of
	 * blender is utf-8 too - campbell */
	Py_SetStandardStreamEncoding("utf-8", "surrogateescape");

	Py_Initialize();

	// Until python support ascii again, we use our own.
	PyObject *py_argv = PyList_New(argc);
	for (unsigned short i = 0; i < argc; ++i) {
		PyList_SET_ITEM(py_argv, i, PyC_UnicodeFromByte(argv[i]));
	}
	PySys_SetObject("argv", py_argv);
	Py_DECREF(py_argv);

	bpy_import_init(PyEval_GetBuiltins());

	/* The modules are imported to call their init functions to ensure the types they own are ready
	 * as they are used outside of the modules. */
	for (unsigned short i = 0; bge_internal_modules[i].name; ++i) {
		PyObject *mod = PyImport_ImportModuleLevel(bge_internal_modules[i].name, nullptr, nullptr, nullptr, 0);
		Py_DECREF(mod);
	}
}

void exitPlayerPython()
{
	Py_Finalize();
}

void initGamePython(Main *main, PyObject *pyGlobalDict)
{
	PyObject *modules = PyImport_GetModuleDict();

	bpy_import_main_set(main);
	initPySysObjects(main);

#ifdef WITH_AUDASPACE
	// Accessing a SoundActuator's sound results in a crash if aud is not initialized.
	{
		PyObject *mod = PyImport_ImportModuleLevel("aud", nullptr, nullptr, nullptr, 0);
		Py_DECREF(mod);
	}
#endif

	PyObject *mod = initBGE();
	PyDict_SetItemString(modules, "bge", mod);
	Py_DECREF(mod);

	EXP_PyObjectPlus::NullDeprecationWarning();

	PyObject *gameLogic = PyDict_GetItemString(modules, "GameLogic");
	PyModule_AddObject(gameLogic, "globalDict", pyGlobalDict);
	Py_INCREF(pyGlobalDict);
}

void exitGamePython()
{
	// Clean up the Python mouse and keyboard.
	gp_PythonKeyboard.reset(nullptr);
	gp_PythonMouse.reset(nullptr);
	for (unsigned short i = 0; i < JOYINDEX_MAX; ++i) {
		gp_PythonJoysticks[i].reset(nullptr);
	}

	// Get back the original sys.path and clear the backup.
	restorePySysObjects();

	bpy_import_main_set(nullptr);
	EXP_PyObjectPlus::ClearDeprecationWarning();
}

void createPythonConsole()
{
	// Use an external file, by this way the user can modify it.
	char filepath[FILE_MAX];
	BLI_strncpy(filepath, BKE_appdir_folder_id(BLENDER_SYSTEM_SCRIPTS, "bge"), sizeof(filepath));
	BLI_path_append(filepath, sizeof(filepath), "interpreter.py");

	// Use _Py_fopen to make sure we use the same fopen function as python use.
	FILE *fp = _Py_fopen(filepath, "r+");
	// Execute the file in python.
	PyRun_SimpleFile(fp, filepath);
}

void updatePythonJoysticks(short(&addrem)[JOYINDEX_MAX])
{
	PyObject *gameLogic = PyImport_ImportModule("GameLogic");
	PyObject *pythonJoyList = PyDict_GetItemString(PyModule_GetDict(gameLogic), "joysticks");

	for (unsigned short i = 0; i < JOYINDEX_MAX; ++i) {
		if (addrem[i] == 0) {
			continue;
		}

		PyObject *item = Py_None;

		if (addrem[i] == 1) {
			DEV_Joystick *joy = DEV_Joystick::GetInstance(i);
			if (joy && joy->Connected()) {
				gp_PythonJoysticks[i].reset(new SCA_PythonJoystick(joy, i));
				item = gp_PythonJoysticks[i]->GetProxy();
			}
		}
		else if (addrem[i] == 2) {
			gp_PythonJoysticks[i].reset(nullptr);
		}

		PyList_SetItem(pythonJoyList, i, item);
	}

	Py_DECREF(gameLogic);
}

static struct PyModuleDef Rasterizer_module_def = {
	PyModuleDef_HEAD_INIT,
	"Rasterizer",  /* m_name */
	Rasterizer_module_documentation,  /* m_doc */
	0,  /* m_size */
	rasterizer_methods,  /* m_methods */
	0,  /* m_reload */
	0,  /* m_traverse */
	0,  /* m_clear */
	0,  /* m_free */
};

PyMODINIT_FUNC initRasterizerPythonBinding()
{
	PyObject *m;
	PyObject *d;

	m = PyModule_Create(&Rasterizer_module_def);
	PyDict_SetItemString(PySys_GetObject("modules"), Rasterizer_module_def.m_name, m);


	// Add some symbolic constants to the module
	d = PyModule_GetDict(m);
	ErrorObject = PyUnicode_FromString("Rasterizer.error");
	PyDict_SetItemString(d, "error", ErrorObject);
	Py_DECREF(ErrorObject);

	/* needed for get/setMaterialType */
	KX_MACRO_addTypesToDict(d, KX_BLENDER_MULTITEX_MATERIAL, KX_BLENDER_MULTITEX_MATERIAL);
	KX_MACRO_addTypesToDict(d, KX_BLENDER_GLSL_MATERIAL, KX_BLENDER_GLSL_MATERIAL);

	KX_MACRO_addTypesToDict(d, RAS_MIPMAP_NONE, RAS_Rasterizer::RAS_MIPMAP_NONE);
	KX_MACRO_addTypesToDict(d, RAS_MIPMAP_NEAREST, RAS_Rasterizer::RAS_MIPMAP_NEAREST);
	KX_MACRO_addTypesToDict(d, RAS_MIPMAP_LINEAR, RAS_Rasterizer::RAS_MIPMAP_LINEAR);

	/* for get/setVsync */
	KX_MACRO_addTypesToDict(d, VSYNC_OFF, RAS_ICanvas::VSYNC_OFF);
	KX_MACRO_addTypesToDict(d, VSYNC_ON, RAS_ICanvas::VSYNC_ON);
	KX_MACRO_addTypesToDict(d, VSYNC_ADAPTIVE, RAS_ICanvas::VSYNC_ADAPTIVE);

	/* stereoscopy */
	KX_MACRO_addTypesToDict(d, LEFT_EYE, RAS_Rasterizer::RAS_STEREO_LEFTEYE);
	KX_MACRO_addTypesToDict(d, RIGHT_EYE, RAS_Rasterizer::RAS_STEREO_RIGHTEYE);

	// HDR
	KX_MACRO_addTypesToDict(d, HDR_NONE, RAS_Rasterizer::RAS_HDR_NONE);
	KX_MACRO_addTypesToDict(d, HDR_HALF_FLOAT, RAS_Rasterizer::RAS_HDR_HALF_FLOAT);
	KX_MACRO_addTypesToDict(d, HDR_FULL_FLOAT, RAS_Rasterizer::RAS_HDR_FULL_FLOAT);

	// XXXX Add constants here

	// Check for errors
	if (PyErr_Occurred()) {
		Py_FatalError("can't initialize module Rasterizer");
	}

	return m;
}



/* ------------------------------------------------------------------------- */
/* GameKeys: symbolic constants for key mapping                              */
/* ------------------------------------------------------------------------- */

PyDoc_STRVAR(GameKeys_module_documentation,
             "This modules provides defines for key-codes"
             );

PyDoc_STRVAR(gPyEventToString_doc,
             "EventToString(event)\n"
             "Take a valid event from the GameKeys module or Keyboard Sensor and return a name"
             );

static PyObject *gPyEventToString(PyObject *, PyObject *value)
{
	PyObject *mod, *dict, *key, *val, *ret = nullptr;
	Py_ssize_t pos = 0;

	mod = PyImport_ImportModule("GameKeys");
	if (!mod) {
		return nullptr;
	}

	dict = PyModule_GetDict(mod);

	while (PyDict_Next(dict, &pos, &key, &val)) {
		if (PyObject_RichCompareBool(value, val, Py_EQ)) {
			ret = key;
			break;
		}
	}

	PyErr_Clear(); // in case there was an error clearing
	Py_DECREF(mod);
	if (!ret) {
		PyErr_SetString(PyExc_ValueError, "GameKeys.EventToString(int): expected a valid int keyboard event");
	}
	else {
		Py_INCREF(ret);
	}

	return ret;
}


PyDoc_STRVAR(gPyEventToCharacter_doc,
             "EventToCharacter(event, is_shift)\n"
             "Take a valid event from the GameKeys module or Keyboard Sensor and return a character"
             );

static PyObject *gPyEventToCharacter(PyObject *, PyObject *args)
{
	int event, shift;
	if (!PyArg_ParseTuple(args, "ii:EventToCharacter", &event, &shift)) {
		return nullptr;
	}

	char character[2] = {SCA_IInputDevice::ConvertKeyToChar((SCA_IInputDevice::SCA_EnumInputs)event, (bool)shift), '\0'};
	return PyUnicode_FromString(character);
}


static struct PyMethodDef gamekeys_methods[] = {
	{"EventToCharacter", (PyCFunction)gPyEventToCharacter, METH_VARARGS, (const char *)gPyEventToCharacter_doc},
	{"EventToString", (PyCFunction)gPyEventToString, METH_O, (const char *)gPyEventToString_doc},
	{ nullptr, (PyCFunction)nullptr, 0, nullptr }
};

static struct PyModuleDef GameKeys_module_def = {
	PyModuleDef_HEAD_INIT,
	"GameKeys",  /* m_name */
	GameKeys_module_documentation,  /* m_doc */
	0,  /* m_size */
	gamekeys_methods,  /* m_methods */
	0,  /* m_reload */
	0,  /* m_traverse */
	0,  /* m_clear */
	0,  /* m_free */
};

PyMODINIT_FUNC initGameKeysPythonBinding()
{
	PyObject *m;
	PyObject *d;

	m = PyModule_Create(&GameKeys_module_def);
	PyDict_SetItemString(PySys_GetObject("modules"), GameKeys_module_def.m_name, m);

	// Add some symbolic constants to the module
	d = PyModule_GetDict(m);

	// XXXX Add constants here

	KX_MACRO_addTypesToDict(d, AKEY, SCA_IInputDevice::AKEY);
	KX_MACRO_addTypesToDict(d, BKEY, SCA_IInputDevice::BKEY);
	KX_MACRO_addTypesToDict(d, CKEY, SCA_IInputDevice::CKEY);
	KX_MACRO_addTypesToDict(d, DKEY, SCA_IInputDevice::DKEY);
	KX_MACRO_addTypesToDict(d, EKEY, SCA_IInputDevice::EKEY);
	KX_MACRO_addTypesToDict(d, FKEY, SCA_IInputDevice::FKEY);
	KX_MACRO_addTypesToDict(d, GKEY, SCA_IInputDevice::GKEY);
	KX_MACRO_addTypesToDict(d, HKEY, SCA_IInputDevice::HKEY_);
	KX_MACRO_addTypesToDict(d, IKEY, SCA_IInputDevice::IKEY);
	KX_MACRO_addTypesToDict(d, JKEY, SCA_IInputDevice::JKEY);
	KX_MACRO_addTypesToDict(d, KKEY, SCA_IInputDevice::KKEY);
	KX_MACRO_addTypesToDict(d, LKEY, SCA_IInputDevice::LKEY);
	KX_MACRO_addTypesToDict(d, MKEY, SCA_IInputDevice::MKEY);
	KX_MACRO_addTypesToDict(d, NKEY, SCA_IInputDevice::NKEY);
	KX_MACRO_addTypesToDict(d, OKEY, SCA_IInputDevice::OKEY);
	KX_MACRO_addTypesToDict(d, PKEY, SCA_IInputDevice::PKEY);
	KX_MACRO_addTypesToDict(d, QKEY, SCA_IInputDevice::QKEY);
	KX_MACRO_addTypesToDict(d, RKEY, SCA_IInputDevice::RKEY);
	KX_MACRO_addTypesToDict(d, SKEY, SCA_IInputDevice::SKEY);
	KX_MACRO_addTypesToDict(d, TKEY, SCA_IInputDevice::TKEY);
	KX_MACRO_addTypesToDict(d, UKEY, SCA_IInputDevice::UKEY);
	KX_MACRO_addTypesToDict(d, VKEY, SCA_IInputDevice::VKEY);
	KX_MACRO_addTypesToDict(d, WKEY, SCA_IInputDevice::WKEY);
	KX_MACRO_addTypesToDict(d, XKEY, SCA_IInputDevice::XKEY);
	KX_MACRO_addTypesToDict(d, YKEY, SCA_IInputDevice::YKEY);
	KX_MACRO_addTypesToDict(d, ZKEY, SCA_IInputDevice::ZKEY);

	KX_MACRO_addTypesToDict(d, ZEROKEY, SCA_IInputDevice::ZEROKEY);
	KX_MACRO_addTypesToDict(d, ONEKEY, SCA_IInputDevice::ONEKEY);
	KX_MACRO_addTypesToDict(d, TWOKEY, SCA_IInputDevice::TWOKEY);
	KX_MACRO_addTypesToDict(d, THREEKEY, SCA_IInputDevice::THREEKEY);
	KX_MACRO_addTypesToDict(d, FOURKEY, SCA_IInputDevice::FOURKEY);
	KX_MACRO_addTypesToDict(d, FIVEKEY, SCA_IInputDevice::FIVEKEY);
	KX_MACRO_addTypesToDict(d, SIXKEY, SCA_IInputDevice::SIXKEY);
	KX_MACRO_addTypesToDict(d, SEVENKEY, SCA_IInputDevice::SEVENKEY);
	KX_MACRO_addTypesToDict(d, EIGHTKEY, SCA_IInputDevice::EIGHTKEY);
	KX_MACRO_addTypesToDict(d, NINEKEY, SCA_IInputDevice::NINEKEY);

	KX_MACRO_addTypesToDict(d, CAPSLOCKKEY, SCA_IInputDevice::CAPSLOCKKEY);

	KX_MACRO_addTypesToDict(d, LEFTCTRLKEY, SCA_IInputDevice::LEFTCTRLKEY);
	KX_MACRO_addTypesToDict(d, LEFTALTKEY, SCA_IInputDevice::LEFTALTKEY);
	KX_MACRO_addTypesToDict(d, RIGHTALTKEY, SCA_IInputDevice::RIGHTALTKEY);
	KX_MACRO_addTypesToDict(d, RIGHTCTRLKEY, SCA_IInputDevice::RIGHTCTRLKEY);
	KX_MACRO_addTypesToDict(d, RIGHTSHIFTKEY, SCA_IInputDevice::RIGHTSHIFTKEY);
	KX_MACRO_addTypesToDict(d, LEFTSHIFTKEY, SCA_IInputDevice::LEFTSHIFTKEY);

	KX_MACRO_addTypesToDict(d, ESCKEY, SCA_IInputDevice::ESCKEY);
	KX_MACRO_addTypesToDict(d, TABKEY, SCA_IInputDevice::TABKEY);
	KX_MACRO_addTypesToDict(d, RETKEY, SCA_IInputDevice::RETKEY);
	KX_MACRO_addTypesToDict(d, ENTERKEY, SCA_IInputDevice::RETKEY);
	KX_MACRO_addTypesToDict(d, SPACEKEY, SCA_IInputDevice::SPACEKEY);
	KX_MACRO_addTypesToDict(d, LINEFEEDKEY, SCA_IInputDevice::LINEFEEDKEY);
	KX_MACRO_addTypesToDict(d, BACKSPACEKEY, SCA_IInputDevice::BACKSPACEKEY);
	KX_MACRO_addTypesToDict(d, DELKEY, SCA_IInputDevice::DELKEY);
	KX_MACRO_addTypesToDict(d, SEMICOLONKEY, SCA_IInputDevice::SEMICOLONKEY);
	KX_MACRO_addTypesToDict(d, PERIODKEY, SCA_IInputDevice::PERIODKEY);
	KX_MACRO_addTypesToDict(d, COMMAKEY, SCA_IInputDevice::COMMAKEY);
	KX_MACRO_addTypesToDict(d, QUOTEKEY, SCA_IInputDevice::QUOTEKEY);
	KX_MACRO_addTypesToDict(d, ACCENTGRAVEKEY, SCA_IInputDevice::ACCENTGRAVEKEY);
	KX_MACRO_addTypesToDict(d, MINUSKEY, SCA_IInputDevice::MINUSKEY);
	KX_MACRO_addTypesToDict(d, SLASHKEY, SCA_IInputDevice::SLASHKEY);
	KX_MACRO_addTypesToDict(d, BACKSLASHKEY, SCA_IInputDevice::BACKSLASHKEY);
	KX_MACRO_addTypesToDict(d, EQUALKEY, SCA_IInputDevice::EQUALKEY);
	KX_MACRO_addTypesToDict(d, LEFTBRACKETKEY, SCA_IInputDevice::LEFTBRACKETKEY);
	KX_MACRO_addTypesToDict(d, RIGHTBRACKETKEY, SCA_IInputDevice::RIGHTBRACKETKEY);

	KX_MACRO_addTypesToDict(d, LEFTARROWKEY, SCA_IInputDevice::LEFTARROWKEY);
	KX_MACRO_addTypesToDict(d, DOWNARROWKEY, SCA_IInputDevice::DOWNARROWKEY);
	KX_MACRO_addTypesToDict(d, RIGHTARROWKEY, SCA_IInputDevice::RIGHTARROWKEY);
	KX_MACRO_addTypesToDict(d, UPARROWKEY, SCA_IInputDevice::UPARROWKEY);

	KX_MACRO_addTypesToDict(d, PAD2, SCA_IInputDevice::PAD2);
	KX_MACRO_addTypesToDict(d, PAD4, SCA_IInputDevice::PAD4);
	KX_MACRO_addTypesToDict(d, PAD6, SCA_IInputDevice::PAD6);
	KX_MACRO_addTypesToDict(d, PAD8, SCA_IInputDevice::PAD8);

	KX_MACRO_addTypesToDict(d, PAD1, SCA_IInputDevice::PAD1);
	KX_MACRO_addTypesToDict(d, PAD3, SCA_IInputDevice::PAD3);
	KX_MACRO_addTypesToDict(d, PAD5, SCA_IInputDevice::PAD5);
	KX_MACRO_addTypesToDict(d, PAD7, SCA_IInputDevice::PAD7);
	KX_MACRO_addTypesToDict(d, PAD9, SCA_IInputDevice::PAD9);

	KX_MACRO_addTypesToDict(d, PADPERIOD, SCA_IInputDevice::PADPERIOD);
	KX_MACRO_addTypesToDict(d, PADSLASHKEY, SCA_IInputDevice::PADSLASHKEY);
	KX_MACRO_addTypesToDict(d, PADASTERKEY, SCA_IInputDevice::PADASTERKEY);


	KX_MACRO_addTypesToDict(d, PAD0, SCA_IInputDevice::PAD0);
	KX_MACRO_addTypesToDict(d, PADMINUS, SCA_IInputDevice::PADMINUS);
	KX_MACRO_addTypesToDict(d, PADENTER, SCA_IInputDevice::PADENTER);
	KX_MACRO_addTypesToDict(d, PADPLUSKEY, SCA_IInputDevice::PADPLUSKEY);


	KX_MACRO_addTypesToDict(d, F1KEY,  SCA_IInputDevice::F1KEY);
	KX_MACRO_addTypesToDict(d, F2KEY,  SCA_IInputDevice::F2KEY);
	KX_MACRO_addTypesToDict(d, F3KEY,  SCA_IInputDevice::F3KEY);
	KX_MACRO_addTypesToDict(d, F4KEY,  SCA_IInputDevice::F4KEY);
	KX_MACRO_addTypesToDict(d, F5KEY,  SCA_IInputDevice::F5KEY);
	KX_MACRO_addTypesToDict(d, F6KEY,  SCA_IInputDevice::F6KEY);
	KX_MACRO_addTypesToDict(d, F7KEY,  SCA_IInputDevice::F7KEY);
	KX_MACRO_addTypesToDict(d, F8KEY,  SCA_IInputDevice::F8KEY);
	KX_MACRO_addTypesToDict(d, F9KEY,  SCA_IInputDevice::F9KEY);
	KX_MACRO_addTypesToDict(d, F10KEY, SCA_IInputDevice::F10KEY);
	KX_MACRO_addTypesToDict(d, F11KEY, SCA_IInputDevice::F11KEY);
	KX_MACRO_addTypesToDict(d, F12KEY, SCA_IInputDevice::F12KEY);
	KX_MACRO_addTypesToDict(d, F13KEY, SCA_IInputDevice::F13KEY);
	KX_MACRO_addTypesToDict(d, F14KEY, SCA_IInputDevice::F14KEY);
	KX_MACRO_addTypesToDict(d, F15KEY, SCA_IInputDevice::F15KEY);
	KX_MACRO_addTypesToDict(d, F16KEY, SCA_IInputDevice::F16KEY);
	KX_MACRO_addTypesToDict(d, F17KEY, SCA_IInputDevice::F17KEY);
	KX_MACRO_addTypesToDict(d, F18KEY, SCA_IInputDevice::F18KEY);
	KX_MACRO_addTypesToDict(d, F19KEY, SCA_IInputDevice::F19KEY);

	KX_MACRO_addTypesToDict(d, OSKEY, SCA_IInputDevice::OSKEY);

	KX_MACRO_addTypesToDict(d, PAUSEKEY,  SCA_IInputDevice::PAUSEKEY);
	KX_MACRO_addTypesToDict(d, INSERTKEY, SCA_IInputDevice::INSERTKEY);
	KX_MACRO_addTypesToDict(d, HOMEKEY,   SCA_IInputDevice::HOMEKEY);
	KX_MACRO_addTypesToDict(d, PAGEUPKEY, SCA_IInputDevice::PAGEUPKEY);
	KX_MACRO_addTypesToDict(d, PAGEDOWNKEY, SCA_IInputDevice::PAGEDOWNKEY);
	KX_MACRO_addTypesToDict(d, ENDKEY, SCA_IInputDevice::ENDKEY);

	// MOUSE
	KX_MACRO_addTypesToDict(d, LEFTMOUSE, SCA_IInputDevice::LEFTMOUSE);
	KX_MACRO_addTypesToDict(d, MIDDLEMOUSE, SCA_IInputDevice::MIDDLEMOUSE);
	KX_MACRO_addTypesToDict(d, RIGHTMOUSE, SCA_IInputDevice::RIGHTMOUSE);
	KX_MACRO_addTypesToDict(d, WHEELUPMOUSE, SCA_IInputDevice::WHEELUPMOUSE);
	KX_MACRO_addTypesToDict(d, WHEELDOWNMOUSE, SCA_IInputDevice::WHEELDOWNMOUSE);
	KX_MACRO_addTypesToDict(d, MOUSEX, SCA_IInputDevice::MOUSEX);
	KX_MACRO_addTypesToDict(d, MOUSEY, SCA_IInputDevice::MOUSEY);

	// Check for errors
	if (PyErr_Occurred()) {
		Py_FatalError("can't initialize module GameKeys");
	}

	return m;
}



/* ------------------------------------------------------------------------- */
/* Application: application values that remain unchanged during runtime       */
/* ------------------------------------------------------------------------- */

PyDoc_STRVAR(Application_module_documentation,
             "This module contains application values that remain unchanged during runtime."
             );

static struct PyModuleDef Application_module_def = {
	PyModuleDef_HEAD_INIT,
	"bge.app",  /* m_name */
	Application_module_documentation,  /* m_doc */
	0,  /* m_size */
	nullptr,  /* m_methods */
	0,  /* m_reload */
	0,  /* m_traverse */
	0,  /* m_clear */
	0,  /* m_free */
};

PyMODINIT_FUNC initApplicationPythonBinding()
{
	PyObject *m;
	PyObject *d;

	m = PyModule_Create(&Application_module_def);

	// Add some symbolic constants to the module
	d = PyModule_GetDict(m);

	PyDict_SetItemString(d, "version", Py_BuildValue("(iii)",
	                                                 BLENDER_VERSION / 100, BLENDER_VERSION % 100, BLENDER_SUBVERSION));
	PyDict_SetItemString(d, "version_string", PyUnicode_FromFormat("%d.%02d (sub %d)",
	                                                               BLENDER_VERSION / 100, BLENDER_VERSION % 100, BLENDER_SUBVERSION));
	PyDict_SetItemString(d, "version_char", PyUnicode_FromString(
							 STRINGIFY(BLENDER_VERSION_CHAR)));
	PyDict_SetItemString(d, "upbge_version", Py_BuildValue("(iii)",
	                                                       UPBGE_VERSION / 100, UPBGE_VERSION % 100, UPBGE_SUBVERSION));
	PyDict_SetItemString(d, "upbge_version_string", PyUnicode_FromFormat("%d.%d (sub %d)",
	                                                                     UPBGE_VERSION / 100, UPBGE_VERSION % 100, UPBGE_SUBVERSION));

	PyDict_SetItemString(d, "has_texture_ffmpeg",
#ifdef WITH_FFMPEG
	                     Py_True
#else
	                     Py_False
#endif
	                     );
	PyDict_SetItemString(d, "has_joystick",
#ifdef WITH_SDL
	                     Py_True
#else
	                     Py_False
#endif
	                     );
	PyDict_SetItemString(d, "has_physics",
#ifdef WITH_BULLET
	                     Py_True
#else
	                     Py_False
#endif
	                     );

	// Check for errors
	if (PyErr_Occurred()) {
		PyErr_Print();
		PyErr_Clear();
	}

	return m;
}


// utility function for loading and saving the globalDict
void saveGamePythonConfig()
{
	char *marshal_buffer = nullptr;
	int marshal_length = 0;
	PyObject *gameLogic = PyImport_ImportModule("GameLogic");
	if (gameLogic) {
		PyObject *pyGlobalDict = PyDict_GetItemString(PyModule_GetDict(gameLogic), "globalDict"); // Same as importing the module
		if (pyGlobalDict) {
#ifdef Py_MARSHAL_VERSION
			PyObject *pyGlobalDictMarshal = PyMarshal_WriteObjectToString(pyGlobalDict, 2);   // Py_MARSHAL_VERSION == 2 as of Py2.5
#else
			PyObject *pyGlobalDictMarshal = PyMarshal_WriteObjectToString(pyGlobalDict);
#endif
			if (pyGlobalDictMarshal) {
				// for testing only
				// PyObject_Print(pyGlobalDictMarshal, stderr, 0);
				char *marshal_cstring;

				marshal_cstring = PyBytes_AsString(pyGlobalDictMarshal); // py3 uses byte arrays
				marshal_length = PyBytes_Size(pyGlobalDictMarshal);
				marshal_buffer = new char[marshal_length + 1];
				memcpy(marshal_buffer, marshal_cstring, marshal_length);
				Py_DECREF(pyGlobalDictMarshal);
			}
			else {
				CM_Error("bge.logic.globalDict could not be marshal'd");
			}
		}
		else {
			CM_Error("bge.logic.globalDict was removed");
		}
		Py_DECREF(gameLogic);
	}
	else {
		PyErr_Clear();
		CM_Error("bge.logic failed to import bge.logic.globalDict will be lost");
	}

	std::string marshal_path = pathGamePythonConfig();

	if (marshal_length && marshal_buffer) {
		FILE *fp = fopen(marshal_path.c_str(), "wb");

		if (fp) {
			if (fwrite(marshal_buffer, 1, marshal_length, fp) != marshal_length) {
				CM_Error("could not write marshal data");
			}

			fclose(fp);
		}
		else {
			CM_Error("could not open marshal file");
		}
	}
	else {
		CM_Error("could not create marshal buffer");
	}

	if (marshal_buffer) {
		delete[] marshal_buffer;
	}
}

void loadGamePythonConfig()
{
	std::string marshal_path = pathGamePythonConfig();

	FILE *fp = fopen(marshal_path.c_str(), "rb");

	if (fp) {
		// obtain file size:
		fseek(fp, 0, SEEK_END);
		size_t marshal_length = ftell(fp);
		if (marshal_length == -1) {
			CM_Error("could not read position of '" << marshal_path << "'");
			fclose(fp);
			return;
		}
		rewind(fp);

		char *marshal_buffer = (char *)malloc(sizeof(char) * marshal_length);

		int result = fread(marshal_buffer, 1, marshal_length, fp);

		if (result == marshal_length) {
			/* Restore the dict */
			PyObject *gameLogic = PyImport_ImportModule("GameLogic");

			if (gameLogic) {
				PyObject *pyGlobalDict = PyMarshal_ReadObjectFromString(marshal_buffer, marshal_length);
				if (pyGlobalDict) {
					PyObject *pyGlobalDict_orig = PyDict_GetItemString(PyModule_GetDict(gameLogic), "globalDict"); // Same as importing the module.
					if (pyGlobalDict_orig) {
						PyDict_Clear(pyGlobalDict_orig);
						PyDict_Update(pyGlobalDict_orig, pyGlobalDict);
					}
					else {
						/* this should not happen, but cant find the original globalDict, just assign it then */
						PyDict_SetItemString(PyModule_GetDict(gameLogic), "globalDict", pyGlobalDict); // Same as importing the module.
					}
					Py_DECREF(gameLogic);
					Py_DECREF(pyGlobalDict);
				}
				else {
					Py_DECREF(gameLogic);
					PyErr_Clear();
					CM_Error("could not marshall string");
				}
			}
			else {
				PyErr_Clear();
				CM_Error("bge.logic failed to import bge.logic.globalDict will be lost");
			}
		}
		else {
			CM_Error("could not read all of '" << marshal_path << "'");
		}

		free(marshal_buffer);
		fclose(fp);
	}
	else {
		CM_Error("could not open '" << marshal_path << "'");
	}
}

std::string pathGamePythonConfig()
{
	std::string path = KX_GetOrigPath();
	int len = path.size();

	/* replace extension */
	if (BLI_path_extension_check(path.c_str(), ".blend")) {
		path = path.substr(0, len - 6) + std::string(".bgeconf");
	}
	else {
		path += std::string(".bgeconf");
	}

	return path;
}

#endif // WITH_PYTHON<|MERGE_RESOLUTION|>--- conflicted
+++ resolved
@@ -1982,48 +1982,11 @@
 
 static void addSubModule(PyObject *modules, PyObject *mod, PyObject *submod, const std::string& modname)
 {
-<<<<<<< HEAD
 	/* PyModule_AddObject doesn't incref the sub module but PyDict_SetItemString increfs
 	 * the item set. So no incref and decref are needed here. */
 	PyModule_AddObject(mod, modname.substr(4).c_str(), submod);
 	PyDict_SetItemString(modules, modname.c_str(), submod);
 }
-=======
-	PyObject *mod;
-	PyObject *submodule;
-	PyObject *sys_modules = PyImport_GetModuleDict();
-	const char *mod_full;
-
-	mod = PyModule_Create(&BGE_module_def);
-
-	/* skip "bge." */
-#define SUBMOD (mod_full + 4)
-
-	mod_full = "bge.app";
-	PyModule_AddObject(mod, SUBMOD, (submodule = initApplicationPythonBinding()));
-	PyDict_SetItemString(sys_modules, mod_full, submodule);
-	Py_INCREF(submodule);
-
-	mod_full = "bge.constraints";
-	PyModule_AddObject(mod, SUBMOD, (submodule = initConstraintPythonBinding()));
-	PyDict_SetItemString(sys_modules, mod_full, submodule);
-	Py_INCREF(submodule);
-
-	mod_full = "bge.events";
-	PyModule_AddObject(mod, SUBMOD, (submodule = initGameKeysPythonBinding()));
-	PyDict_SetItemString(sys_modules, mod_full, submodule);
-	Py_INCREF(submodule);
-
-	mod_full = "bge.logic";
-	PyModule_AddObject(mod, SUBMOD, (submodule = initGameLogicPythonBinding()));
-	PyDict_SetItemString(sys_modules, mod_full, submodule);
-	Py_INCREF(submodule);
-
-	mod_full = "bge.render";
-	PyModule_AddObject(mod, SUBMOD, (submodule = initRasterizerPythonBinding()));
-	PyDict_SetItemString(sys_modules, mod_full, submodule);
-	Py_INCREF(submodule);
->>>>>>> 054dbb83
 
 PyMODINIT_FUNC initBGE()
 {
