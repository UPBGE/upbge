--- conflicted
+++ resolved
@@ -185,16 +185,13 @@
   Object *ob = GetBlenderObject();
 
   if (ob) {
-<<<<<<< HEAD
     Scene *sc = GetScene()->GetBlenderScene();
     ViewLayer *view_layer = BKE_view_layer_default_view(sc);
     Depsgraph *depsgraph = BKE_scene_get_depsgraph(
         KX_GetActiveEngine()->GetConverter()->GetMain(), sc, view_layer, false);
-=======
     if (ob->gameflag & OB_OVERLAY_COLLECTION) {
       ob->gameflag &= ~OB_OVERLAY_COLLECTION;
     }
->>>>>>> 760566ef
     copy_m4_m4(ob->obmat, m_savedObmat);
     invert_m4_m4(ob->imat, m_savedObmat);
     if (ob->parent) {
