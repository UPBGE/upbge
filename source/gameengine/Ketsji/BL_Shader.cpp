--- conflicted
+++ resolved
@@ -27,724 +27,17 @@
 #include "RAS_Texture.h" // for RAS_Texture::MaxUnits
 
 #include "KX_PyMath.h"
-<<<<<<< HEAD
-=======
 #include "KX_PythonInit.h"
-#include "MEM_guardedalloc.h"
-
-#include "RAS_MeshObject.h"
-#include "RAS_IRasterizer.h"
->>>>>>> b27322e7
 
 #include <iostream>
 #define spit(x) std::cout << x << std::endl;
 
-<<<<<<< HEAD
-=======
-#define SORT_UNIFORMS 1
-#define UNIFORM_MAX_LEN (int)sizeof(float) * 16
-#define MAX_LOG_LEN 262144 // bounds
-
-BL_Uniform::BL_Uniform(int data_size)
-	:
-	mLoc(-1),
-	mDirty(true),
-	mType(UNI_NONE),
-	mTranspose(0),
-	mDataLen(data_size)
-{
-#ifdef SORT_UNIFORMS
-	MT_assert((int)mDataLen <= UNIFORM_MAX_LEN);
-	mData = (void *)MEM_mallocN(mDataLen, "shader-uniform-alloc");
-#endif
-}
-
-BL_Uniform::~BL_Uniform()
-{
-#ifdef SORT_UNIFORMS
-	if (mData) {
-		MEM_freeN(mData);
-		mData = NULL;
-	}
-#endif
-}
-
-bool BL_Uniform::Apply(class BL_Shader *shader)
-{
-#ifdef SORT_UNIFORMS
-	RAS_IRasterizer *ras;
-	MT_assert(mType > UNI_NONE && mType < UNI_MAX && mData);
-
-	if (!mDirty)
-		return false;
-
-	mDirty = false;
-	switch (mType) {
-		case UNI_FLOAT:
-		{
-			float *f = (float *)mData;
-			glUniform1fARB(mLoc, (GLfloat)*f);
-			break;
-		}
-		case UNI_FLOAT_EYE:
-		{
-			float *f = (float*)mData;
-			ras = KX_GetActiveEngine()->GetRasterizer();
-			*f = (ras->GetEye() == RAS_IRasterizer::RAS_STEREO_LEFTEYE) ? 0.0f : 0.5f;
-			glUniform1fARB(mLoc, (GLfloat)*f);
-			mDirty = (ras->Stereo()) ? true : false;
-			break;
-		}
-		case UNI_INT:
-		{
-			int *f = (int *)mData;
-			glUniform1iARB(mLoc, (GLint)*f);
-			break;
-		}
-		case UNI_FLOAT2:
-		{
-			float *f = (float *)mData;
-			glUniform2fvARB(mLoc, 1, (GLfloat *)f);
-			break;
-		}
-		case UNI_FLOAT3:
-		{
-			float *f = (float *)mData;
-			glUniform3fvARB(mLoc, 1, (GLfloat *)f);
-			break;
-		}
-		case UNI_FLOAT4:
-		{
-			float *f = (float *)mData;
-			glUniform4fvARB(mLoc, 1, (GLfloat *)f);
-			break;
-		}
-		case UNI_INT2:
-		{
-			int *f = (int *)mData;
-			glUniform2ivARB(mLoc, 1, (GLint *)f);
-			break;
-		}
-		case UNI_INT3:
-		{
-			int *f = (int *)mData;
-			glUniform3ivARB(mLoc, 1, (GLint *)f);
-			break;
-		}
-		case UNI_INT4:
-		{
-			int *f = (int *)mData;
-			glUniform4ivARB(mLoc, 1, (GLint *)f);
-			break;
-		}
-		case UNI_MAT4:
-		{
-			float *f = (float *)mData;
-			glUniformMatrix4fvARB(mLoc, 1, mTranspose ? GL_TRUE : GL_FALSE, (GLfloat *)f);
-			break;
-		}
-		case UNI_MAT3:
-		{
-			float *f = (float *)mData;
-			glUniformMatrix3fvARB(mLoc, 1, mTranspose ? GL_TRUE : GL_FALSE, (GLfloat *)f);
-			break;
-		}
-	}
-	return mDirty;
-#endif
-}
-
-void BL_Uniform::SetData(int location, int type, bool transpose)
-{
-#ifdef SORT_UNIFORMS
-	mType = type;
-	mLoc = location;
-	mDirty = true;
-#endif
-}
-
-bool BL_Shader::Ok()const
-{
-	return (mShader != 0 && mOk && mUse);
-}
-
->>>>>>> b27322e7
 BL_Shader::BL_Shader()
 {
 }
 
 BL_Shader::~BL_Shader()
 {
-<<<<<<< HEAD
-=======
-	//for (int i=0; i<MAXTEX; i++) {
-	//	if (mSampler[i].mOwn) {
-	//		if (mSampler[i].mTexture)
-	//			mSampler[i].mTexture->DeleteTex();
-	//	}
-	//}
-	ClearUniforms();
-
-	if (mShader) {
-		glDeleteObjectARB(mShader);
-		mShader = 0;
-	}
-
-	vertProg = NULL;
-	fragProg = NULL;
-	mOk = 0;
-	glUseProgramObjectARB(0);
-}
-
-void BL_Shader::ClearUniforms()
-{
-	BL_UniformVec::iterator it = mUniforms.begin();
-	while (it != mUniforms.end()) {
-		delete *it;
-		it++;
-	}
-	mUniforms.clear();
-
-	BL_UniformVecDef::iterator itp = mPreDef.begin();
-	while (itp != mPreDef.end()) {
-		delete *itp;
-		itp++;
-	}
-	mPreDef.clear();
-}
-
-BL_Uniform *BL_Shader::FindUniform(const int location)
-{
-#ifdef SORT_UNIFORMS
-	BL_UniformVec::iterator it = mUniforms.begin();
-	while (it != mUniforms.end()) {
-		if ((*it)->GetLocation() == location) {
-			return *it;
-		}
-		it++;
-	}
-#endif
-	return NULL;
-}
-
-void BL_Shader::SetUniformfv(int location, int type, float *param, int size, bool transpose)
-{
-#ifdef SORT_UNIFORMS
-	BL_Uniform *uni = FindUniform(location);
-
-	if (uni) {
-		memcpy(uni->getData(), param, size);
-		uni->SetData(location, type, transpose);
-	}
-	else {
-		uni = new BL_Uniform(size);
-		memcpy(uni->getData(), param, size);
-		uni->SetData(location, type, transpose);
-		mUniforms.push_back(uni);
-	}
-
-	mDirty = true;
-#endif
-}
-
-void BL_Shader::SetUniformiv(int location, int type, int *param, int size, bool transpose)
-{
-#ifdef SORT_UNIFORMS
-	BL_Uniform *uni = FindUniform(location);
-
-	if (uni) {
-		memcpy(uni->getData(), param, size);
-		uni->SetData(location, type, transpose);
-	}
-	else {
-		uni = new BL_Uniform(size);
-		memcpy(uni->getData(), param, size);
-		uni->SetData(location, type, transpose);
-		mUniforms.push_back(uni);
-	}
-
-	mDirty = true;
-#endif
-}
-
-void BL_Shader::ApplyShader()
-{
-#ifdef SORT_UNIFORMS
-	if (!mDirty) {
-		return;
-	}
-
-	mDirty = false;
-	for (unsigned int i=0; i<mUniforms.size(); i++) {
-		mDirty |= mUniforms[i]->Apply(this);
-	}
-#endif
-}
-
-void BL_Shader::UnloadShader()
-{
-	//
-}
-
-bool BL_Shader::LinkProgram()
-{
-	int vertlen = 0, fraglen = 0, proglen = 0;
-	int vertstatus = 0, fragstatus = 0, progstatus = 0;
-	unsigned int tmpVert = 0, tmpFrag = 0, tmpProg = 0;
-	int char_len = 0;
-	char *logInf = NULL;
-
-	if (mError) {
-		goto programError;
-	}
-
-	if (!vertProg || !fragProg) {
-		spit("Invalid GLSL sources");
-		return false;
-	}
-
-	if (!GLEW_ARB_fragment_shader) {
-		spit("Fragment shaders not supported");
-		return false;
-	}
-
-	if (!GLEW_ARB_vertex_shader) {
-		spit("Vertex shaders not supported");
-		return false;
-	}
-
-	if (vertProg[0] != 0) {
-		// -- vertex shader ------------------
-		tmpVert = glCreateShaderObjectARB(GL_VERTEX_SHADER_ARB);
-		glShaderSourceARB(tmpVert, 1, (const char**)&vertProg, 0);
-		glCompileShaderARB(tmpVert);
-		glGetObjectParameterivARB(tmpVert, GL_OBJECT_INFO_LOG_LENGTH_ARB, (GLint*)&vertlen);
-
-		// print info if any
-		if (vertlen > 0 && vertlen < MAX_LOG_LEN) {
-			logInf = (char*)MEM_mallocN(vertlen, "vert-log");
-			glGetInfoLogARB(tmpVert, vertlen, (GLsizei*)&char_len, logInf);
-			if (char_len > 0) {
-				spit("---- Vertex Shader Error ----");
-				spit(logInf);
-			}
-			MEM_freeN(logInf);
-			logInf = 0;
-		}
-		// check for compile errors
-		glGetObjectParameterivARB(tmpVert, GL_OBJECT_COMPILE_STATUS_ARB, (GLint*)&vertstatus);
-		if (!vertstatus) {
-			spit("---- Vertex shader failed to compile ----");
-			goto programError;
-		}
-	}
-
-	if (fragProg[0] != 0) {
-		// -- fragment shader ----------------
-		tmpFrag = glCreateShaderObjectARB(GL_FRAGMENT_SHADER_ARB);
-		glShaderSourceARB(tmpFrag, 1, (const char**)&fragProg, 0);
-		glCompileShaderARB(tmpFrag);
-		glGetObjectParameterivARB(tmpFrag, GL_OBJECT_INFO_LOG_LENGTH_ARB, (GLint*)&fraglen);
-		if (fraglen > 0 && fraglen < MAX_LOG_LEN) {
-			logInf = (char*)MEM_mallocN(fraglen, "frag-log");
-			glGetInfoLogARB(tmpFrag, fraglen, (GLsizei*)&char_len, logInf);
-			if (char_len > 0) {
-				spit("---- Fragment Shader Error ----");
-				spit(logInf);
-			}
-			MEM_freeN(logInf);
-			logInf = 0;
-		}
-
-		glGetObjectParameterivARB(tmpFrag, GL_OBJECT_COMPILE_STATUS_ARB, (GLint*)&fragstatus);
-		if (!fragstatus) {
-			spit("---- Fragment shader failed to compile ----");
-			goto programError;
-		}
-	}
-	
-	if (!tmpFrag && !tmpVert) {
-		spit("---- No shader given ----");
-		goto programError;
-	}
-
-	// -- program ------------------------
-	// set compiled vert/frag shader & link
-	tmpProg = glCreateProgramObjectARB();
-	if (tmpVert) {
-		glAttachObjectARB(tmpProg, tmpVert);
-	}
-	if (tmpFrag) {
-		glAttachObjectARB(tmpProg, tmpFrag);
-	}
-	glLinkProgramARB(tmpProg);
-	glGetObjectParameterivARB(tmpProg, GL_OBJECT_INFO_LOG_LENGTH_ARB, (GLint *)&proglen);
-	glGetObjectParameterivARB(tmpProg, GL_OBJECT_LINK_STATUS_ARB, (GLint *)&progstatus);
-
-	if (proglen > 0 && proglen < MAX_LOG_LEN) {
-		logInf = (char *)MEM_mallocN(proglen, "prog-log");
-		glGetInfoLogARB(tmpProg, proglen, (GLsizei *)&char_len, logInf);
-
-		if (char_len > 0) {
-			spit("---- GLSL Program ----");
-			spit(logInf);
-		}
-
-		MEM_freeN(logInf);
-		logInf = 0;
-	}
-
-	if (!progstatus) {
-		spit("---- GLSL program failed to link ----");
-		goto programError;
-	}
-
-	// set
-	mShader = tmpProg;
-	if (tmpVert) {
-		glDeleteObjectARB(tmpVert);
-	}
-	if (tmpFrag) {
-		glDeleteObjectARB(tmpFrag);
-	}
-	mOk = 1;
-	mError = 0;
-	return true;
-
-programError:
-	if (tmpVert) {
-		glDeleteObjectARB(tmpVert);
-		tmpVert = 0;
-	}
-
-	if (tmpFrag) {
-		glDeleteObjectARB(tmpFrag);
-		tmpFrag = 0;
-	}
-
-	if (tmpProg) {
-		glDeleteObjectARB(tmpProg);
-		tmpProg = 0;
-	}
-
-	mOk = 0;
-	mUse = 0;
-	mError = 1;
-	return false;
-}
-
-const char *BL_Shader::GetVertPtr()
-{
-	return vertProg ? vertProg : NULL;
-}
-
-const char *BL_Shader::GetFragPtr()
-{
-	return fragProg ? fragProg : NULL;
-}
-
-void BL_Shader::SetVertPtr(char *vert)
-{
-	vertProg = vert;
-}
-
-void BL_Shader::SetFragPtr(char *frag)
-{
-	fragProg = frag;
-}
-
-unsigned int BL_Shader::GetProg()
-{
-	return mShader;
-}
-
-//const BL_Sampler *BL_Shader::GetSampler(int i)
-//{
-//	MT_assert(i<=MAXTEX);
-//	return &mSampler[i];
-//}
-
-void BL_Shader::SetSampler(int loc, int unit)
-{
-	if (GLEW_ARB_fragment_shader && GLEW_ARB_vertex_shader && GLEW_ARB_shader_objects) {
-		glUniform1iARB(loc, unit);
-	}
-}
-
-//void BL_Shader::InitializeSampler(int unit, BL_Texture *texture)
-//{
-//	MT_assert(unit <= MAXTEX);
-//	mSampler[unit].mTexture = texture;
-//	mSampler[unit].mLoc = -1;
-//	mSampler[unit].mOwn = 0;
-//}
-
-void BL_Shader::SetProg(bool enable)
-{
-	if (GLEW_ARB_fragment_shader && GLEW_ARB_vertex_shader && GLEW_ARB_shader_objects) {
-		if (mShader != 0 && mOk && enable) {
-			glUseProgramObjectARB(mShader);
-		}
-		else {
-			glUseProgramObjectARB(0);
-		}
-	}
-}
-
-void BL_Shader::Update(const RAS_MeshSlot &ms, RAS_IRasterizer *rasty)
-{
-	if (!Ok() || !mPreDef.size()) {
-		return;
-	}
-
-	if (GLEW_ARB_fragment_shader && GLEW_ARB_vertex_shader && GLEW_ARB_shader_objects) {
-		MT_Matrix4x4 model;
-		model.setValue(ms.m_OpenGLMatrix);
-		const MT_Matrix4x4 &view = rasty->GetViewMatrix();
-
-		if (mAttr == SHD_TANGENT) {
-			ms.m_mesh->SetMeshModified(true);
-		}
-
-		BL_UniformVecDef::iterator it;
-		for (it = mPreDef.begin(); it != mPreDef.end(); it++) {
-			BL_DefUniform *uni = (*it);
-
-			if (uni->mLoc == -1) {
-				continue;
-			}
-
-			switch (uni->mType) {
-				case MODELMATRIX:
-				{
-					SetUniform(uni->mLoc, model);
-					break;
-				}
-				case MODELMATRIX_TRANSPOSE:
-				{
-					SetUniform(uni->mLoc, model, true);
-					break;
-				}
-				case MODELMATRIX_INVERSE:
-				{
-					model.invert();
-					SetUniform(uni->mLoc, model);
-					break;
-				}
-				case MODELMATRIX_INVERSETRANSPOSE:
-				{
-					model.invert();
-					SetUniform(uni->mLoc, model, true);
-					break;
-				}
-				case MODELVIEWMATRIX:
-				{
-					SetUniform(uni->mLoc, view * model);
-					break;
-				}
-				case MODELVIEWMATRIX_TRANSPOSE:
-				{
-					MT_Matrix4x4 mat(view * model);
-					SetUniform(uni->mLoc, mat, true);
-					break;
-				}
-				case MODELVIEWMATRIX_INVERSE:
-				{
-					MT_Matrix4x4 mat(view * model);
-					mat.invert();
-					SetUniform(uni->mLoc, mat);
-					break;
-				}
-				case MODELVIEWMATRIX_INVERSETRANSPOSE:
-				{
-					MT_Matrix4x4 mat(view * model);
-					mat.invert();
-					SetUniform(uni->mLoc, mat, true);
-					break;
-				}
-				case CAM_POS:
-				{
-					MT_Point3 pos(rasty->GetCameraPosition());
-					SetUniform(uni->mLoc, pos);
-					break;
-				}
-				case VIEWMATRIX:
-				{
-					SetUniform(uni->mLoc, view);
-					break;
-				}
-				case VIEWMATRIX_TRANSPOSE:
-				{
-					SetUniform(uni->mLoc, view, true);
-					break;
-				}
-				case VIEWMATRIX_INVERSE:
-				{
-					MT_Matrix4x4 viewinv = view;
-					viewinv.invert();
-					SetUniform(uni->mLoc, view);
-					break;
-				}
-				case VIEWMATRIX_INVERSETRANSPOSE:
-				{
-					MT_Matrix4x4 viewinv = view;
-					viewinv.invert();
-					SetUniform(uni->mLoc, view, true);
-					break;
-				}
-				case CONSTANT_TIMER:
-				{
-					SetUniform(uni->mLoc, (float)rasty->GetTime());
-					break;
-				}
-				default:
-					break;
-			}
-		}
-	}
-}
-
-int BL_Shader::GetAttribLocation(const char *name)
-{
-	if (GLEW_ARB_fragment_shader && GLEW_ARB_vertex_shader && GLEW_ARB_shader_objects) {
-		return glGetAttribLocationARB(mShader, name);
-	}
-
-	return -1;
-}
-
-void BL_Shader::BindAttribute(const char *attr, int loc)
-{
-	if (GLEW_ARB_fragment_shader && GLEW_ARB_vertex_shader && GLEW_ARB_shader_objects) {
-		glBindAttribLocationARB(mShader, loc, attr);
-	}
-}
-
-int BL_Shader::GetUniformLocation(const char *name)
-{
-	if (GLEW_ARB_fragment_shader && GLEW_ARB_vertex_shader && GLEW_ARB_shader_objects) {
-		MT_assert(mShader != 0);
-		int location = glGetUniformLocationARB(mShader, name);
-
-		if (location == -1) {
-			spit("Invalid uniform value: " << name << ".");
-		}
-
-		return location;
-	}
-	return -1;
-}
-
-void BL_Shader::SetUniform(int uniform, const MT_Tuple2 &vec)
-{
-	if (GLEW_ARB_fragment_shader && GLEW_ARB_vertex_shader && GLEW_ARB_shader_objects) {
-		float value[2];
-		vec.getValue(value);
-		glUniform2fvARB(uniform, 1, value);
-	}
-}
-
-void BL_Shader::SetUniform(int uniform, const MT_Tuple3 &vec)
-{
-	if (GLEW_ARB_fragment_shader && GLEW_ARB_vertex_shader && GLEW_ARB_shader_objects) {
-		float value[3];
-		vec.getValue(value);
-		glUniform3fvARB(uniform, 1, value);
-	}
-}
-
-void BL_Shader::SetUniform(int uniform, const MT_Tuple4 &vec)
-{
-	if (GLEW_ARB_fragment_shader && GLEW_ARB_vertex_shader && GLEW_ARB_shader_objects) {
-		float value[4];
-		vec.getValue(value);
-		glUniform4fvARB(uniform, 1, value);
-	}
-}
-
-void BL_Shader::SetUniform(int uniform, const unsigned int &val)
-{
-	if (GLEW_ARB_fragment_shader && GLEW_ARB_vertex_shader && GLEW_ARB_shader_objects) {
-		glUniform1iARB(uniform, val);
-	}
-}
-
-void BL_Shader::SetUniform(int uniform, const int val)
-{
-	if (GLEW_ARB_fragment_shader && GLEW_ARB_vertex_shader && GLEW_ARB_shader_objects) {
-		glUniform1iARB(uniform, val);
-	}
-}
-
-void BL_Shader::SetUniform(int uniform, const float &val)
-{
-	if (GLEW_ARB_fragment_shader && GLEW_ARB_vertex_shader && GLEW_ARB_shader_objects) {
-		glUniform1fARB(uniform, val);
-	}
-}
-
-void BL_Shader::SetUniform(int uniform, const MT_Matrix4x4 &vec, bool transpose)
-{
-	if (GLEW_ARB_fragment_shader && GLEW_ARB_vertex_shader && GLEW_ARB_shader_objects) {
-		float value[16];
-		// note: getValue gives back column major as needed by OpenGL
-		vec.getValue(value);
-		glUniformMatrix4fvARB(uniform, 1, transpose ? GL_TRUE : GL_FALSE, value);
-	}
-}
-
-void BL_Shader::SetUniform(int uniform, const MT_Matrix3x3 &vec, bool transpose)
-{
-	if (GLEW_ARB_fragment_shader && GLEW_ARB_vertex_shader && GLEW_ARB_shader_objects) {
-		float value[9];
-		value[0] = (float)vec[0][0];
-		value[1] = (float)vec[1][0];
-		value[2] = (float)vec[2][0];
-		value[3] = (float)vec[0][1];
-		value[4] = (float)vec[1][1];
-		value[5] = (float)vec[2][1];
-		value[6] = (float)vec[0][2];
-		value[7] = (float)vec[1][2];
-		value[8] = (float)vec[2][2];
-		glUniformMatrix3fvARB(uniform, 1, transpose ? GL_TRUE : GL_FALSE, value);
-	}
-}
-
-void BL_Shader::SetUniform(int uniform, const float *val, int len)
-{
-	if (GLEW_ARB_fragment_shader && GLEW_ARB_vertex_shader && GLEW_ARB_shader_objects) {
-		if (len == 2) {
-			glUniform2fvARB(uniform, 1, (GLfloat *)val);
-		}
-		else if (len == 3) {
-			glUniform3fvARB(uniform, 1, (GLfloat *)val);
-		}
-		else if (len == 4) {
-			glUniform4fvARB(uniform, 1, (GLfloat *)val);
-		}
-		else {
-			MT_assert(0);
-		}
-	}
-}
-
-void BL_Shader::SetUniform(int uniform, const int *val, int len)
-{
-	if (GLEW_ARB_fragment_shader && GLEW_ARB_vertex_shader && GLEW_ARB_shader_objects) {
-		if (len == 2) {
-			glUniform2ivARB(uniform, 1, (GLint *)val);
-		}
-		else if (len == 3) {
-			glUniform3ivARB(uniform, 1, (GLint *)val);
-		}
-		else if (len == 4) {
-			glUniform4ivARB(uniform, 1, (GLint *)val);
-		}
-		else {
-			MT_assert(0);
-		}
-	}
->>>>>>> b27322e7
 }
 
 #ifdef WITH_PYTHON
@@ -1020,15 +313,28 @@
 		Py_RETURN_NONE;
 	}
 	const char *uniform;
-	float value = 0.0f;
 	if (PyArg_ParseTuple(args, "s:setUniformEyef", &uniform)) {
 		int loc = GetUniformLocation(uniform);
 		if (loc != -1) {
-#ifdef SORT_UNIFORMS
-			SetUniformfv(loc, BL_Uniform::UNI_FLOAT_EYE, &value, sizeof(float));
-#else
-			SetUniform(loc, (int)value);
-#endif
+			bool defined = false;
+			RAS_UniformVecDef::iterator it = mPreDef.begin();
+			while (it != mPreDef.end()) {
+				if ((*it)->mLoc == loc) {
+					defined = true;
+					break;
+				}
+				it++;
+			}
+
+			if (defined) {
+				Py_RETURN_NONE;
+			}
+
+			RAS_DefUniform *uni = new RAS_DefUniform();
+			uni->mLoc = loc;
+			uni->mType = EYE;
+			uni->mFlag = 0;
+			mPreDef.push_back(uni);
 		}
 		Py_RETURN_NONE;
 	}
