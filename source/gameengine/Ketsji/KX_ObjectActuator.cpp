/*
 * Do translation/rotation actions
 *
 *
 * ***** BEGIN GPL LICENSE BLOCK *****
 *
 * This program is free software; you can redistribute it and/or
 * modify it under the terms of the GNU General Public License
 * as published by the Free Software Foundation; either version 2
 * of the License, or (at your option) any later version.
 *
 * This program is distributed in the hope that it will be useful,
 * but WITHOUT ANY WARRANTY; without even the implied warranty of
 * MERCHANTABILITY or FITNESS FOR A PARTICULAR PURPOSE.  See the
 * GNU General Public License for more details.
 *
 * You should have received a copy of the GNU General Public License
 * along with this program; if not, write to the Free Software Foundation,
 * Inc., 51 Franklin Street, Fifth Floor, Boston, MA 02110-1301, USA.
 *
 * The Original Code is Copyright (C) 2001-2002 by NaN Holding BV.
 * All rights reserved.
 *
 * The Original Code is: all of this file.
 *
 * Contributor(s): none yet.
 *
 * ***** END GPL LICENSE BLOCK *****
 */

/** \file gameengine/Ketsji/KX_ObjectActuator.cpp
 *  \ingroup ketsji
 */

#include <stdio.h>

#include "KX_ObjectActuator.h"
#include "KX_GameObject.h"
#include "KX_PyMath.h" // For PyVecTo - should this include be put in PyObjectPlus?
#include "PHY_IPhysicsController.h"
#include "PHY_ICharacter.h"
#include "PHY_IPhysicsEnvironment.h"

/* ------------------------------------------------------------------------- */
/* Native functions                                                          */
/* ------------------------------------------------------------------------- */

KX_ObjectActuator::
KX_ObjectActuator(
	SCA_IObject* gameobj,
	KX_GameObject* refobj,
	const MT_Vector3& force,
	const MT_Vector3& torque,
	const MT_Vector3& dloc,
	const MT_Vector3& drot,
	const MT_Vector3& linV,
	const MT_Vector3& angV,
	const short damping,
	const KX_LocalFlags& flag
) : 
	SCA_IActuator(gameobj, KX_ACT_OBJECT),
	m_force(force),
	m_torque(torque),
	m_dloc(dloc),
	m_drot(drot),
	m_linear_velocity(linV),
	m_angular_velocity(angV),
	m_linear_length2(0.0f),
	m_current_linear_factor(0.0f),
	m_current_angular_factor(0.0f),
	m_damping(damping),
	m_previous_error(0.0f,0.0f,0.0f),
	m_error_accumulator(0.0f,0.0f,0.0f),
	m_bitLocalFlag (flag),
	m_reference(refobj),
	m_active_combined_velocity (false),
	m_linear_damping_active(false),
	m_angular_damping_active(false),
	m_jumping(false)
{
	if (m_bitLocalFlag.ServoControl)
	{
		// in servo motion, the force is local if the target velocity is local
		m_bitLocalFlag.Force = m_bitLocalFlag.LinearVelocity;

		m_pid = m_torque;
	}
	if (m_bitLocalFlag.CharacterMotion)
	{
		KX_GameObject *parent = static_cast<KX_GameObject *>(GetParent());
		PHY_ICharacter *character = parent->GetScene()->GetPhysicsEnvironment()->GetCharacterController(parent);

		if (!character)
		{
			printf("Character motion enabled on non-character object (%s), falling back to simple motion.\n", parent->GetName().Ptr());
			m_bitLocalFlag.CharacterMotion = false;
		}
	}
	if (m_reference)
		m_reference->RegisterActuator(this);
	UpdateFuzzyFlags();
}

KX_ObjectActuator::~KX_ObjectActuator()
{
	if (m_reference)
		m_reference->UnregisterActuator(this);
}

bool KX_ObjectActuator::Update()
{
	
	bool bNegativeEvent = IsNegativeEvent();
	RemoveAllEvents();
		
	KX_GameObject *parent = static_cast<KX_GameObject *>(GetParent()); 
	PHY_ICharacter *character = parent->GetScene()->GetPhysicsEnvironment()->GetCharacterController(parent);

	if (bNegativeEvent) {
		// If we previously set the linear velocity we now have to inform
		// the physics controller that we no longer wish to apply it and that
		// it should reconcile the externally set velocity with it's 
		// own velocity.
		if (m_active_combined_velocity) {
			if (parent)
				parent->ResolveCombinedVelocities(
						m_linear_velocity,
						m_angular_velocity,
						(m_bitLocalFlag.LinearVelocity) != 0,
						(m_bitLocalFlag.AngularVelocity) != 0
					);
			m_active_combined_velocity = false;
		}

		// Explicitly stop the movement if we're using character motion
		if (m_bitLocalFlag.CharacterMotion) {
			character->SetWalkDirection(MT_Vector3 (0.0f, 0.0f, 0.0f));
		}

		m_linear_damping_active = false;
		m_angular_damping_active = false;
		m_error_accumulator.setValue(0.0f,0.0f,0.0f);
		m_previous_error.setValue(0.0f,0.0f,0.0f);
		m_jumping = false;
		return false; 

	} else if (parent)
	{
		if (m_bitLocalFlag.ServoControl) 
		{
			// In this mode, we try to reach a target speed using force
			// As we don't know the friction, we must implement a generic 
			// servo control to achieve the speed in a configurable
			// v = current velocity
			// V = target velocity
			// e = V-v = speed error
			// dt = time interval since previous update
			// I = sum(e(t)*dt)
			// dv = e(t) - e(t-1)
			// KP, KD, KI : coefficient
			// F = KP*e+KI*I+KD*dv
			MT_Scalar mass = parent->GetMass();
			if (mass < MT_EPSILON)
				return false;
			MT_Vector3 v = parent->GetLinearVelocity(m_bitLocalFlag.LinearVelocity);
			if (m_reference)
			{
				const MT_Point3& mypos = parent->NodeGetWorldPosition();
				const MT_Point3& refpos = m_reference->NodeGetWorldPosition();
				MT_Point3 relpos;
				relpos = (mypos-refpos);
				MT_Vector3 vel= m_reference->GetVelocity(relpos);
				if (m_bitLocalFlag.LinearVelocity)
					// must convert in local space
					vel = parent->NodeGetWorldOrientation().transposed()*vel;
				v -= vel;
			}
			MT_Vector3 e = m_linear_velocity - v;
			MT_Vector3 dv = e - m_previous_error;
			MT_Vector3 I = m_error_accumulator + e;

			m_force = m_pid.x()*e+m_pid.y()*I+m_pid.z()*dv;
			// to automatically adapt the PID coefficient to mass;
			m_force *= mass;
			if (m_bitLocalFlag.Torque) 
			{
				if (m_force[0] > m_dloc[0])
				{
					m_force[0] = m_dloc[0];
					I[0] = m_error_accumulator[0];
				} else if (m_force[0] < m_drot[0])
				{
					m_force[0] = m_drot[0];
					I[0] = m_error_accumulator[0];
				}
			}
			if (m_bitLocalFlag.DLoc) 
			{
				if (m_force[1] > m_dloc[1])
				{
					m_force[1] = m_dloc[1];
					I[1] = m_error_accumulator[1];
				} else if (m_force[1] < m_drot[1])
				{
					m_force[1] = m_drot[1];
					I[1] = m_error_accumulator[1];
				}
			}
			if (m_bitLocalFlag.DRot) 
			{
				if (m_force[2] > m_dloc[2])
				{
					m_force[2] = m_dloc[2];
					I[2] = m_error_accumulator[2];
				} else if (m_force[2] < m_drot[2])
				{
					m_force[2] = m_drot[2];
					I[2] = m_error_accumulator[2];
				}
			}
			m_previous_error = e;
			m_error_accumulator = I;
			parent->ApplyForce(m_force,(m_bitLocalFlag.LinearVelocity) != 0);
		}
		else if (m_bitLocalFlag.CharacterMotion) {
			MT_Vector3 dir = m_dloc;

			if (m_bitLocalFlag.DLoc) {
				MT_Matrix3x3 basis = parent->GetPhysicsController()->GetOrientation();
				dir = basis * dir;
			}

			if (m_bitLocalFlag.AddOrSetCharLoc) {
				MT_Vector3 old_dir = character->GetWalkDirection();

				if (!old_dir.fuzzyZero()) {
					MT_Scalar mag = old_dir.length();

					dir = dir + old_dir;
					if (!dir.fuzzyZero())
						dir = dir.normalized() * mag;
				}
			}

			// We always want to set the walk direction since a walk direction of (0, 0, 0) should stop the character
			character->SetWalkDirection(dir/parent->GetScene()->GetPhysicsEnvironment()->GetNumTimeSubSteps());

			if (!m_bitLocalFlag.ZeroDRot)
			{
				parent->ApplyRotation(m_drot,(m_bitLocalFlag.DRot) != 0);
			}

			if (m_bitLocalFlag.CharacterJump) {
				if (!m_jumping) {
					character->Jump();
					m_jumping = true;
				}
				else if (character->OnGround())
					m_jumping = false;
			}
		}
		else {
			if (!m_bitLocalFlag.ZeroForce)
			{
				parent->ApplyForce(m_force,(m_bitLocalFlag.Force) != 0);
			}
			if (!m_bitLocalFlag.ZeroTorque)
			{
				parent->ApplyTorque(m_torque,(m_bitLocalFlag.Torque) != 0);
			}
			if (!m_bitLocalFlag.ZeroDLoc)
			{
				parent->ApplyMovement(m_dloc,(m_bitLocalFlag.DLoc) != 0);
			}
			if (!m_bitLocalFlag.ZeroDRot)
			{
				parent->ApplyRotation(m_drot,(m_bitLocalFlag.DRot) != 0);
			}
<<<<<<< HEAD

			if (m_bitLocalFlag.ZeroForce) {
				if (m_bitLocalFlag.ZeroLinearVelocity) {
					if (!m_bitLocalFlag.AddOrSetLinV) {
						/* No need to select local or world, as the velocity is zero anyway,
						* and setLinearVelocity() converts local to world first. We do need to
						* pass a true zero vector, as m_linear_velocity is only fuzzily zero. */
						parent->setLinearVelocity(MT_Vector3(0, 0, 0), false);
					}
				}
				else {
					if (m_bitLocalFlag.AddOrSetLinV) {
						parent->addLinearVelocity(m_linear_velocity,(m_bitLocalFlag.LinearVelocity) != 0);
					} else {
						m_active_combined_velocity = true;
						if (m_damping > 0) {
							MT_Vector3 linV;
							if (!m_linear_damping_active) {
								// delta and the start speed (depends on the existing speed in that direction)
								linV = parent->GetLinearVelocity(m_bitLocalFlag.LinearVelocity);
								// keep only the projection along the desired direction
								m_current_linear_factor = linV.dot(m_linear_velocity)/m_linear_length2;
								m_linear_damping_active = true;
							}
							if (m_current_linear_factor < 1.0)
								m_current_linear_factor += 1.0/m_damping;
							if (m_current_linear_factor > 1.0)
								m_current_linear_factor = 1.0;
							linV = m_current_linear_factor * m_linear_velocity;
							parent->setLinearVelocity(linV,(m_bitLocalFlag.LinearVelocity) != 0);
						} else {
							parent->setLinearVelocity(m_linear_velocity,(m_bitLocalFlag.LinearVelocity) != 0);
						}
					}
				}
			}
			if (m_bitLocalFlag.ZeroTorque) {
				if (m_bitLocalFlag.ZeroAngularVelocity) {
					/* No need to select local or world, as the velocity is zero anyway,
					* and setAngularVelocity() converts local to world first. We do need to
					* pass a true zero vector, as m_angular_velocity is only fuzzily zero. */
					parent->setAngularVelocity(MT_Vector3(0, 0, 0), false);
				}
				else {
=======
			if (!m_bitLocalFlag.ZeroLinearVelocity)
			{
				if (m_bitLocalFlag.AddOrSetLinV) {
					parent->addLinearVelocity(m_linear_velocity,(m_bitLocalFlag.LinearVelocity) != 0);
				} else {
>>>>>>> a3793f5e
					m_active_combined_velocity = true;
					if (m_damping > 0) {
						MT_Vector3 angV;
						if (!m_angular_damping_active) {
							// delta and the start speed (depends on the existing speed in that direction)
							angV = parent->GetAngularVelocity(m_bitLocalFlag.AngularVelocity);
							// keep only the projection along the desired direction
							m_current_angular_factor = angV.dot(m_angular_velocity)/m_angular_length2;
							m_angular_damping_active = true;
						}
						if (m_current_angular_factor < 1.0f)
							m_current_angular_factor += 1.0f/m_damping;
						if (m_current_angular_factor > 1.0f)
							m_current_angular_factor = 1.0f;
						angV = m_current_angular_factor * m_angular_velocity;
						parent->setAngularVelocity(angV,(m_bitLocalFlag.AngularVelocity) != 0);
					} else {
						parent->setAngularVelocity(m_angular_velocity,(m_bitLocalFlag.AngularVelocity) != 0);
					}
				}
			}
			if (!m_bitLocalFlag.ZeroAngularVelocity)
			{
				m_active_combined_velocity = true;
				if (m_damping > 0) {
					MT_Vector3 angV;
					if (!m_angular_damping_active) {
						// delta and the start speed (depends on the existing speed in that direction)
						angV = parent->GetAngularVelocity(m_bitLocalFlag.AngularVelocity);
						// keep only the projection along the desired direction
						m_current_angular_factor = angV.dot(m_angular_velocity)/m_angular_length2;
						m_angular_damping_active = true;
					}
					if (m_current_angular_factor < 1.0)
						m_current_angular_factor += 1.0/m_damping;
					if (m_current_angular_factor > 1.0)
						m_current_angular_factor = 1.0;
					angV = m_current_angular_factor * m_angular_velocity;
					parent->setAngularVelocity(angV,(m_bitLocalFlag.AngularVelocity) != 0);
				} else {
					parent->setAngularVelocity(m_angular_velocity,(m_bitLocalFlag.AngularVelocity) != 0);
				}
			}
		}
		
	}
	return true;
}



CValue* KX_ObjectActuator::GetReplica()
{
	KX_ObjectActuator* replica = new KX_ObjectActuator(*this);//m_float,GetName());
	replica->ProcessReplica();

	return replica;
}

void KX_ObjectActuator::ProcessReplica()
{
	SCA_IActuator::ProcessReplica();
	if (m_reference)
		m_reference->RegisterActuator(this);
}

bool KX_ObjectActuator::UnlinkObject(SCA_IObject* clientobj)
{
	if (clientobj == (SCA_IObject*)m_reference)
	{
		// this object is being deleted, we cannot continue to use it as reference.
		m_reference = NULL;
		return true;
	}
	return false;
}

void KX_ObjectActuator::Relink(CTR_Map<CTR_HashedPtr, void*> *obj_map)
{
	void **h_obj = (*obj_map)[m_reference];
	if (h_obj) {
		if (m_reference)
			m_reference->UnregisterActuator(this);
		m_reference = (KX_GameObject*)(*h_obj);
		m_reference->RegisterActuator(this);
	}
}

/* some 'standard' utilities... */
bool KX_ObjectActuator::isValid(KX_ObjectActuator::KX_OBJECT_ACT_VEC_TYPE type)
{
	bool res = false;
	res = (type > KX_OBJECT_ACT_NODEF) && (type < KX_OBJECT_ACT_MAX);
	return res;
}

#ifdef WITH_PYTHON

/* ------------------------------------------------------------------------- */
/* Python functions                                                          */
/* ------------------------------------------------------------------------- */

/* Integration hooks ------------------------------------------------------- */
PyTypeObject KX_ObjectActuator::Type = {
	PyVarObject_HEAD_INIT(NULL, 0)
	"KX_ObjectActuator",
	sizeof(PyObjectPlus_Proxy),
	0,
	py_base_dealloc,
	0,
	0,
	0,
	0,
	py_base_repr,
	0,0,0,0,0,0,0,0,0,
	Py_TPFLAGS_DEFAULT | Py_TPFLAGS_BASETYPE,
	0,0,0,0,0,0,0,
	Methods,
	0,
	0,
	&SCA_IActuator::Type,
	0,0,0,0,0,0,
	py_base_new
};

PyMethodDef KX_ObjectActuator::Methods[] = {
	{NULL,NULL} //Sentinel
};

PyAttributeDef KX_ObjectActuator::Attributes[] = {
	KX_PYATTRIBUTE_VECTOR_RW_CHECK("force", -1000, 1000, false, KX_ObjectActuator, m_force, PyUpdateFuzzyFlags),
	KX_PYATTRIBUTE_BOOL_RW("useLocalForce", KX_ObjectActuator, m_bitLocalFlag.Force),
	KX_PYATTRIBUTE_VECTOR_RW_CHECK("torque", -1000, 1000, false, KX_ObjectActuator, m_torque, PyUpdateFuzzyFlags),
	KX_PYATTRIBUTE_BOOL_RW("useLocalTorque", KX_ObjectActuator, m_bitLocalFlag.Torque),
	KX_PYATTRIBUTE_VECTOR_RW_CHECK("dLoc", -1000, 1000, false, KX_ObjectActuator, m_dloc, PyUpdateFuzzyFlags),
	KX_PYATTRIBUTE_BOOL_RW("useLocalDLoc", KX_ObjectActuator, m_bitLocalFlag.DLoc),
	KX_PYATTRIBUTE_VECTOR_RW_CHECK("dRot", -1000, 1000, false, KX_ObjectActuator, m_drot, PyUpdateFuzzyFlags),
	KX_PYATTRIBUTE_BOOL_RW("useLocalDRot", KX_ObjectActuator, m_bitLocalFlag.DRot),
#ifdef USE_MATHUTILS
	KX_PYATTRIBUTE_RW_FUNCTION("linV", KX_ObjectActuator, pyattr_get_linV, pyattr_set_linV),
	KX_PYATTRIBUTE_RW_FUNCTION("angV", KX_ObjectActuator, pyattr_get_angV, pyattr_set_angV),
#else
	KX_PYATTRIBUTE_VECTOR_RW_CHECK("linV", -1000, 1000, false, KX_ObjectActuator, m_linear_velocity, PyUpdateFuzzyFlags),
	KX_PYATTRIBUTE_VECTOR_RW_CHECK("angV", -1000, 1000, false, KX_ObjectActuator, m_angular_velocity, PyUpdateFuzzyFlags),
#endif
	KX_PYATTRIBUTE_BOOL_RW("useLocalLinV", KX_ObjectActuator, m_bitLocalFlag.LinearVelocity),
	KX_PYATTRIBUTE_BOOL_RW("useLocalAngV", KX_ObjectActuator, m_bitLocalFlag.AngularVelocity),
	KX_PYATTRIBUTE_SHORT_RW("damping", 0, 1000, false, KX_ObjectActuator, m_damping),
	KX_PYATTRIBUTE_RW_FUNCTION("forceLimitX", KX_ObjectActuator, pyattr_get_forceLimitX, pyattr_set_forceLimitX),
	KX_PYATTRIBUTE_RW_FUNCTION("forceLimitY", KX_ObjectActuator, pyattr_get_forceLimitY, pyattr_set_forceLimitY),
	KX_PYATTRIBUTE_RW_FUNCTION("forceLimitZ", KX_ObjectActuator, pyattr_get_forceLimitZ, pyattr_set_forceLimitZ),
	KX_PYATTRIBUTE_VECTOR_RW_CHECK("pid", -100, 200, true, KX_ObjectActuator, m_pid, PyCheckPid),
	KX_PYATTRIBUTE_RW_FUNCTION("reference", KX_ObjectActuator,pyattr_get_reference,pyattr_set_reference),
	{ NULL }	//Sentinel
};

/* Attribute get/set functions */

#ifdef USE_MATHUTILS

/* These require an SGNode */
#define MATHUTILS_VEC_CB_LINV 1
#define MATHUTILS_VEC_CB_ANGV 2

static unsigned char mathutils_kxobactu_vector_cb_index = -1; /* index for our callbacks */

static int mathutils_obactu_generic_check(BaseMathObject *bmo)
{
	KX_ObjectActuator* self = static_cast<KX_ObjectActuator*>BGE_PROXY_REF(bmo->cb_user);
	if (self == NULL)
		return -1;

	return 0;
}

static int mathutils_obactu_vector_get(BaseMathObject *bmo, int subtype)
{
	KX_ObjectActuator* self = static_cast<KX_ObjectActuator*>BGE_PROXY_REF(bmo->cb_user);
	if (self == NULL)
		return -1;

	switch (subtype) {
		case MATHUTILS_VEC_CB_LINV:
			self->m_linear_velocity.getValue(bmo->data);
			break;
		case MATHUTILS_VEC_CB_ANGV:
			self->m_angular_velocity.getValue(bmo->data);
			break;
	}

	return 0;
}

static int mathutils_obactu_vector_set(BaseMathObject *bmo, int subtype)
{
	KX_ObjectActuator* self = static_cast<KX_ObjectActuator*>BGE_PROXY_REF(bmo->cb_user);
	if (self == NULL)
		return -1;

	switch (subtype) {
		case MATHUTILS_VEC_CB_LINV:
			self->m_linear_velocity.setValue(bmo->data);
			break;
		case MATHUTILS_VEC_CB_ANGV:
			self->m_angular_velocity.setValue(bmo->data);
			break;
	}

	return 0;
}

static int mathutils_obactu_vector_get_index(BaseMathObject *bmo, int subtype, int index)
{
	/* lazy, avoid repeteing the case statement */
	if (mathutils_obactu_vector_get(bmo, subtype) == -1)
		return -1;
	return 0;
}

static int mathutils_obactu_vector_set_index(BaseMathObject *bmo, int subtype, int index)
{
	float f = bmo->data[index];

	/* lazy, avoid repeteing the case statement */
	if (mathutils_obactu_vector_get(bmo, subtype) == -1)
		return -1;

	bmo->data[index] = f;
	return mathutils_obactu_vector_set(bmo, subtype);
}

static Mathutils_Callback mathutils_obactu_vector_cb = {
	mathutils_obactu_generic_check,
	mathutils_obactu_vector_get,
	mathutils_obactu_vector_set,
	mathutils_obactu_vector_get_index,
	mathutils_obactu_vector_set_index
};

PyObject *KX_ObjectActuator::pyattr_get_linV(void *self_v, const KX_PYATTRIBUTE_DEF *attrdef)
{
	return Vector_CreatePyObject_cb(
	        BGE_PROXY_FROM_REF_BORROW(self_v), 3,
	        mathutils_kxobactu_vector_cb_index, MATHUTILS_VEC_CB_LINV);
}

int KX_ObjectActuator::pyattr_set_linV(void *self_v, const KX_PYATTRIBUTE_DEF *attrdef, PyObject *value)
{
	KX_ObjectActuator* self = static_cast<KX_ObjectActuator*>(self_v);
	if (!PyVecTo(value, self->m_linear_velocity))
		return PY_SET_ATTR_FAIL;

	self->UpdateFuzzyFlags();

	return PY_SET_ATTR_SUCCESS;
}

PyObject *KX_ObjectActuator::pyattr_get_angV(void *self_v, const KX_PYATTRIBUTE_DEF *attrdef)
{
	return Vector_CreatePyObject_cb(
	        BGE_PROXY_FROM_REF_BORROW(self_v), 3,
	        mathutils_kxobactu_vector_cb_index, MATHUTILS_VEC_CB_ANGV);
}

int KX_ObjectActuator::pyattr_set_angV(void *self_v, const KX_PYATTRIBUTE_DEF *attrdef, PyObject *value)
{
	KX_ObjectActuator* self = static_cast<KX_ObjectActuator*>(self_v);
	if (!PyVecTo(value, self->m_angular_velocity))
		return PY_SET_ATTR_FAIL;

	self->UpdateFuzzyFlags();

	return PY_SET_ATTR_SUCCESS;
}


void KX_ObjectActuator_Mathutils_Callback_Init(void)
{
	// register mathutils callbacks, ok to run more than once.
	mathutils_kxobactu_vector_cb_index = Mathutils_RegisterCallback(&mathutils_obactu_vector_cb);
}

#endif // USE_MATHUTILS

PyObject *KX_ObjectActuator::pyattr_get_forceLimitX(void *self_v, const KX_PYATTRIBUTE_DEF *attrdef)
{
	KX_ObjectActuator* self = reinterpret_cast<KX_ObjectActuator*>(self_v);
	PyObject *retVal = PyList_New(3);

	PyList_SET_ITEM(retVal, 0, PyFloat_FromDouble(self->m_drot[0]));
	PyList_SET_ITEM(retVal, 1, PyFloat_FromDouble(self->m_dloc[0]));
	PyList_SET_ITEM(retVal, 2, PyBool_FromLong(self->m_bitLocalFlag.Torque));
	
	return retVal;
}

int KX_ObjectActuator::pyattr_set_forceLimitX(void *self_v, const KX_PYATTRIBUTE_DEF *attrdef, PyObject *value)
{
	KX_ObjectActuator* self = reinterpret_cast<KX_ObjectActuator*>(self_v);

	PyObject *seq = PySequence_Fast(value, "");
	if (seq && PySequence_Fast_GET_SIZE(seq) == 3)
	{
		self->m_drot[0] = PyFloat_AsDouble(PySequence_Fast_GET_ITEM(value, 0));
		self->m_dloc[0] = PyFloat_AsDouble(PySequence_Fast_GET_ITEM(value, 1));
		self->m_bitLocalFlag.Torque = (PyLong_AsLong(PySequence_Fast_GET_ITEM(value, 2)) != 0);

		if (!PyErr_Occurred())
		{
			Py_DECREF(seq);
			return PY_SET_ATTR_SUCCESS;
		}
	}

	Py_XDECREF(seq);

	PyErr_SetString(PyExc_ValueError, "expected a sequence of 2 floats and a bool");
	return PY_SET_ATTR_FAIL;
}

PyObject *KX_ObjectActuator::pyattr_get_forceLimitY(void *self_v, const KX_PYATTRIBUTE_DEF *attrdef)
{
	KX_ObjectActuator* self = reinterpret_cast<KX_ObjectActuator*>(self_v);
	PyObject *retVal = PyList_New(3);

	PyList_SET_ITEM(retVal, 0, PyFloat_FromDouble(self->m_drot[1]));
	PyList_SET_ITEM(retVal, 1, PyFloat_FromDouble(self->m_dloc[1]));
	PyList_SET_ITEM(retVal, 2, PyBool_FromLong(self->m_bitLocalFlag.DLoc));
	
	return retVal;
}

int	KX_ObjectActuator::pyattr_set_forceLimitY(void *self_v, const KX_PYATTRIBUTE_DEF *attrdef, PyObject *value)
{
	KX_ObjectActuator* self = reinterpret_cast<KX_ObjectActuator*>(self_v);

	PyObject *seq = PySequence_Fast(value, "");
	if (seq && PySequence_Fast_GET_SIZE(seq) == 3)
	{
		self->m_drot[1] = PyFloat_AsDouble(PySequence_Fast_GET_ITEM(value, 0));
		self->m_dloc[1] = PyFloat_AsDouble(PySequence_Fast_GET_ITEM(value, 1));
		self->m_bitLocalFlag.DLoc = (PyLong_AsLong(PySequence_Fast_GET_ITEM(value, 2)) != 0);

		if (!PyErr_Occurred())
		{
			Py_DECREF(seq);
			return PY_SET_ATTR_SUCCESS;
		}
	}

	Py_XDECREF(seq);

	PyErr_SetString(PyExc_ValueError, "expected a sequence of 2 floats and a bool");
	return PY_SET_ATTR_FAIL;
}

PyObject *KX_ObjectActuator::pyattr_get_forceLimitZ(void *self_v, const KX_PYATTRIBUTE_DEF *attrdef)
{
	KX_ObjectActuator* self = reinterpret_cast<KX_ObjectActuator*>(self_v);
	PyObject *retVal = PyList_New(3);

	PyList_SET_ITEM(retVal, 0, PyFloat_FromDouble(self->m_drot[2]));
	PyList_SET_ITEM(retVal, 1, PyFloat_FromDouble(self->m_dloc[2]));
	PyList_SET_ITEM(retVal, 2, PyBool_FromLong(self->m_bitLocalFlag.DRot));
	
	return retVal;
}

int	KX_ObjectActuator::pyattr_set_forceLimitZ(void *self_v, const KX_PYATTRIBUTE_DEF *attrdef, PyObject *value)
{
	KX_ObjectActuator* self = reinterpret_cast<KX_ObjectActuator*>(self_v);

	PyObject *seq = PySequence_Fast(value, "");
	if (seq && PySequence_Fast_GET_SIZE(seq) == 3)
	{
		self->m_drot[2] = PyFloat_AsDouble(PySequence_Fast_GET_ITEM(value, 0));
		self->m_dloc[2] = PyFloat_AsDouble(PySequence_Fast_GET_ITEM(value, 1));
		self->m_bitLocalFlag.DRot = (PyLong_AsLong(PySequence_Fast_GET_ITEM(value, 2)) != 0);

		if (!PyErr_Occurred())
		{
			Py_DECREF(seq);
			return PY_SET_ATTR_SUCCESS;
		}
	}

	Py_XDECREF(seq);

	PyErr_SetString(PyExc_ValueError, "expected a sequence of 2 floats and a bool");
	return PY_SET_ATTR_FAIL;
}

PyObject *KX_ObjectActuator::pyattr_get_reference(void *self, const struct KX_PYATTRIBUTE_DEF *attrdef)
{
	KX_ObjectActuator* actuator = static_cast<KX_ObjectActuator*>(self);
	if (!actuator->m_reference)
		Py_RETURN_NONE;
	
	return actuator->m_reference->GetProxy();
}

int KX_ObjectActuator::pyattr_set_reference(void *self, const struct KX_PYATTRIBUTE_DEF *attrdef, PyObject *value)
{
	KX_ObjectActuator* actuator = static_cast<KX_ObjectActuator*>(self);
	KX_GameObject *refOb;
	
	if (!ConvertPythonToGameObject(value, &refOb, true, "actu.reference = value: KX_ObjectActuator"))
		return PY_SET_ATTR_FAIL;
	
	if (actuator->m_reference)
		actuator->m_reference->UnregisterActuator(actuator);
	
	if (refOb==NULL) {
		actuator->m_reference= NULL;
	}
	else {
		actuator->m_reference = refOb;
		actuator->m_reference->RegisterActuator(actuator);
	}
	
	return PY_SET_ATTR_SUCCESS;
}

#endif // WITH_PYTHON

/* eof */<|MERGE_RESOLUTION|>--- conflicted
+++ resolved
@@ -276,58 +276,11 @@
 			{
 				parent->ApplyRotation(m_drot,(m_bitLocalFlag.DRot) != 0);
 			}
-<<<<<<< HEAD
-
-			if (m_bitLocalFlag.ZeroForce) {
-				if (m_bitLocalFlag.ZeroLinearVelocity) {
-					if (!m_bitLocalFlag.AddOrSetLinV) {
-						/* No need to select local or world, as the velocity is zero anyway,
-						* and setLinearVelocity() converts local to world first. We do need to
-						* pass a true zero vector, as m_linear_velocity is only fuzzily zero. */
-						parent->setLinearVelocity(MT_Vector3(0, 0, 0), false);
-					}
-				}
-				else {
-					if (m_bitLocalFlag.AddOrSetLinV) {
-						parent->addLinearVelocity(m_linear_velocity,(m_bitLocalFlag.LinearVelocity) != 0);
-					} else {
-						m_active_combined_velocity = true;
-						if (m_damping > 0) {
-							MT_Vector3 linV;
-							if (!m_linear_damping_active) {
-								// delta and the start speed (depends on the existing speed in that direction)
-								linV = parent->GetLinearVelocity(m_bitLocalFlag.LinearVelocity);
-								// keep only the projection along the desired direction
-								m_current_linear_factor = linV.dot(m_linear_velocity)/m_linear_length2;
-								m_linear_damping_active = true;
-							}
-							if (m_current_linear_factor < 1.0)
-								m_current_linear_factor += 1.0/m_damping;
-							if (m_current_linear_factor > 1.0)
-								m_current_linear_factor = 1.0;
-							linV = m_current_linear_factor * m_linear_velocity;
-							parent->setLinearVelocity(linV,(m_bitLocalFlag.LinearVelocity) != 0);
-						} else {
-							parent->setLinearVelocity(m_linear_velocity,(m_bitLocalFlag.LinearVelocity) != 0);
-						}
-					}
-				}
-			}
-			if (m_bitLocalFlag.ZeroTorque) {
-				if (m_bitLocalFlag.ZeroAngularVelocity) {
-					/* No need to select local or world, as the velocity is zero anyway,
-					* and setAngularVelocity() converts local to world first. We do need to
-					* pass a true zero vector, as m_angular_velocity is only fuzzily zero. */
-					parent->setAngularVelocity(MT_Vector3(0, 0, 0), false);
-				}
-				else {
-=======
 			if (!m_bitLocalFlag.ZeroLinearVelocity)
 			{
 				if (m_bitLocalFlag.AddOrSetLinV) {
 					parent->addLinearVelocity(m_linear_velocity,(m_bitLocalFlag.LinearVelocity) != 0);
 				} else {
->>>>>>> a3793f5e
 					m_active_combined_velocity = true;
 					if (m_damping > 0) {
 						MT_Vector3 angV;
