--- conflicted
+++ resolved
@@ -9,102 +9,7 @@
 #include "EXP_PyObjectPlus.h"
 #include "RAS_Shader.h"
 
-<<<<<<< HEAD
 class BL_Shader : public PyObjectPlus, public virtual RAS_Shader
-=======
-/**
- * BL_Sampler
- * Sampler access
- */
-class BL_Sampler
-{
-public:
-	BL_Sampler()
-		:
-		mLoc(-1)
-	{
-	}
-
-	int mLoc; // Sampler location
-
-#ifdef WITH_CXX_GUARDEDALLOC
-	MEM_CXX_CLASS_ALLOC_FUNCS("GE:BL_Sampler")
-#endif
-};
-
-/**
- * BL_Uniform
- * uniform storage
- */
-class BL_Uniform
-{
-private:
-	int mLoc; // Uniform location
-	void *mData; // Memory allocated for variable
-	bool mDirty; // Caching variable
-	int mType; // Enum UniformTypes
-	bool mTranspose; // Transpose matrices
-	const int mDataLen; // Length of our data
-public:
-	BL_Uniform(int data_size);
-	~BL_Uniform();
-
-	enum UniformTypes {
-		UNI_NONE = 0,
-		UNI_INT,
-		UNI_FLOAT,
-		UNI_INT2,
-		UNI_FLOAT2,
-		UNI_INT3,
-		UNI_FLOAT3,
-		UNI_INT4,
-		UNI_FLOAT4,
-		UNI_MAT3,
-		UNI_MAT4,
-		UNI_FLOAT_EYE,
-		UNI_MAX
-	};
-
-	bool Apply(class BL_Shader *shader);
-	void SetData(int location, int type, bool transpose = false);
-	int GetLocation() { return mLoc; }
-	void *getData() { return mData; }
-
-#ifdef WITH_CXX_GUARDEDALLOC
-	MEM_CXX_CLASS_ALLOC_FUNCS("GE:BL_Uniform")
-#endif
-};
-
-/**
- * BL_DefUniform
- * pre defined uniform storage
- */
-class BL_DefUniform
-{
-public:
-	BL_DefUniform()
-		:
-		mType(0),
-		mLoc(0),
-		mFlag(0)
-	{
-	}
-
-	int mType;
-	int mLoc;
-	unsigned int mFlag;
-
-#ifdef WITH_CXX_GUARDEDALLOC
-	MEM_CXX_CLASS_ALLOC_FUNCS("GE:BL_DefUniform")
-#endif
-};
-
-/**
- * BL_Shader
- * shader access
- */
-class BL_Shader : public PyObjectPlus
->>>>>>> b27322e7
 {
 	Py_Header
 public:
