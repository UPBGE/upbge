--- conflicted
+++ resolved
@@ -1804,15 +1804,9 @@
 				 * Manhattan distance. */
 				MT_Point3 obpos = ob->NodeGetWorldPosition();
 				
-<<<<<<< HEAD
-				if ((fabs(camloc[0] - obpos[0]) > m_activity_box_radius) ||
-					(fabs(camloc[1] - obpos[1]) > m_activity_box_radius) ||
-					(fabs(camloc[2] - obpos[2]) > m_activity_box_radius) )
-=======
 				if ((fabsf(camloc[0] - obpos[0]) > m_activity_box_radius) ||
 				    (fabsf(camloc[1] - obpos[1]) > m_activity_box_radius) ||
 				    (fabsf(camloc[2] - obpos[2]) > m_activity_box_radius) )
->>>>>>> 88191f7f
 				{
 					ob->Suspend();
 				}
