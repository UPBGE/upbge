/*
 * ***** BEGIN GPL LICENSE BLOCK *****
 *
 * This program is free software; you can redistribute it and/or
 * modify it under the terms of the GNU General Public License
 * as published by the Free Software Foundation; either version 2
 * of the License, or (at your option) any later version.
 *
 * This program is distributed in the hope that it will be useful,
 * but WITHOUT ANY WARRANTY; without even the implied warranty of
 * MERCHANTABILITY or FITNESS FOR A PARTICULAR PURPOSE.  See the
 * GNU General Public License for more details.
 *
 * You should have received a copy of the GNU General Public License
 * along with this program; if not, write to the Free Software Foundation,
 * Inc., 51 Franklin Street, Fifth Floor, Boston, MA 02110-1301, USA.
 *
 * The Original Code is Copyright (C) 2001-2002 by NaN Holding BV.
 * All rights reserved.
 *
 * The Original Code is: all of this file.
 *
 * Contributor(s): none yet.
 *
 * ***** END GPL LICENSE BLOCK *****
 * Ketsji scene. Holds references to all scene data.
 */

/** \file gameengine/Ketsji/KX_Scene.cpp
 *  \ingroup ketsji
 */


#ifdef _MSC_VER
#  pragma warning (disable:4786)
#endif

#include "KX_Scene.h"
#include "KX_Globals.h"
#include "BLI_utildefines.h"
#include "KX_KetsjiEngine.h"
#include "KX_BlenderMaterial.h"
#include "KX_TextMaterial.h"
#include "KX_FontObject.h"
#include "RAS_IPolygonMaterial.h"
#include "EXP_ListValue.h"
#include "SCA_LogicManager.h"
#include "SCA_TimeEventManager.h"
#include "SCA_2DFilterActuator.h"
#include "SCA_PythonController.h"
#include "KX_CollisionEventManager.h"
#include "SCA_KeyboardManager.h"
#include "SCA_MouseManager.h"
#include "SCA_ActuatorEventManager.h"
#include "SCA_BasicEventManager.h"
#include "KX_Camera.h"
#include "SCA_JoystickManager.h"
#include "KX_PyMath.h"
#include "RAS_MeshObject.h"
#include "SCA_IScene.h"
#include "KX_LodManager.h"
#include "KX_CullingHandler.h"

#include "RAS_Rasterizer.h"
#include "RAS_ICanvas.h"
#include "RAS_2DFilterData.h"
#include "RAS_2DFilter.h"
#include "KX_2DFilterManager.h"
#include "RAS_BoundingBoxManager.h"
#include "RAS_BucketManager.h"
#include "GPU_framebuffer.h"

#include "EXP_FloatValue.h"
#include "SCA_IController.h"
#include "SCA_IActuator.h"
#include "SG_Node.h"
#include "SG_Controller.h"
#include "SG_Node.h"
#include "DNA_group_types.h"
#include "DNA_scene_types.h"
#include "DNA_property_types.h"
#include "DNA_lightprobe_types.h"

#include "GPU_texture.h"

#include "KX_SG_NodeRelationships.h"

#include "KX_NetworkMessageScene.h"
#include "PHY_IPhysicsEnvironment.h"
#include "PHY_IGraphicController.h"
#include "PHY_IPhysicsController.h"
#include "KX_BlenderConverter.h"
#include "KX_MotionState.h"

#include "BL_ModifierDeformer.h"
#include "BL_ShapeDeformer.h"
#include "BL_DeformableGameObject.h"
#include "KX_ObstacleSimulation.h"

#ifdef WITH_BULLET
#  include "KX_SoftBodyDeformer.h"
#endif

#ifdef WITH_PYTHON
#  include "EXP_PythonCallBack.h"
#endif

#include "KX_Light.h"

<<<<<<< HEAD
#include "BLI_math.h"
=======
#include "BKE_group.h"
>>>>>>> 46f518e9
#include "BLI_task.h"

#include "CM_Message.h"

/*******************************EEVEE INTEGRATION********************************/
#include "RAS_FrameBuffer.h"

extern "C" {
#  include "DRW_engine.h"
#  include "DRW_render.h"
#  include "BKE_layer.h"
#  include "BKE_camera.h"
#  include "BKE_main.h"
#  include "BKE_idprop.h"
#  include "MEM_guardedalloc.h"
#  include "BLI_rand.h"
}
/************************************END OF EEVEE INTEGRATION********************/

static void *KX_SceneReplicationFunc(SG_Node* node,void* gameobj,void* scene)
{
	KX_GameObject* replica = ((KX_Scene*)scene)->AddNodeReplicaObject(node,(KX_GameObject*)gameobj);

	if (replica)
		replica->Release();

	return (void*)replica;
}

static void *KX_SceneDestructionFunc(SG_Node* node,void* gameobj,void* scene)
{
	((KX_Scene*)scene)->RemoveNodeDestructObject(node,(KX_GameObject*)gameobj);

	return nullptr;
};

bool KX_Scene::KX_ScenegraphUpdateFunc(SG_Node* node,void* gameobj,void* scene)
{
	return node->Schedule(((KX_Scene*)scene)->m_sghead);
}

bool KX_Scene::KX_ScenegraphRescheduleFunc(SG_Node* node,void* gameobj,void* scene)
{
	return node->Reschedule(((KX_Scene*)scene)->m_sghead);
}

SG_Callbacks KX_Scene::m_callbacks = SG_Callbacks(
	KX_SceneReplicationFunc,
	KX_SceneDestructionFunc,
	KX_GameObject::UpdateTransformFunc,
	KX_Scene::KX_ScenegraphUpdateFunc,
	KX_Scene::KX_ScenegraphRescheduleFunc);

KX_Scene::KX_Scene(SCA_IInputDevice *inputDevice,
				   const std::string& sceneName,
				   Scene *scene,
    class RAS_ICanvas* canvas,
	KX_NetworkMessageManager *messageManager) :
	CValue(),
	m_keyboardmgr(nullptr),
	m_mousemgr(nullptr),
	m_physicsEnvironment(0),
	m_sceneName(sceneName),
	m_active_camera(nullptr),
	m_overrideCullingCamera(nullptr),
	m_ueberExecutionPriority(0),
	m_suspendeddelta(0.0),
	m_blenderScene(scene),
	m_isActivedHysteresis(false),
	m_lodHysteresisValue(0),
	m_dofInitialized(false),
	m_doingProbeUpdate(false),
	m_isLastScene(false),
	m_doingTAA(false),
	m_taaInitialized(false)
{

	m_dbvt_culling = false;
	m_dbvt_occlusion_res = 0;
	m_activity_culling = false;
	m_suspend = false;
	m_objectlist = new CListValue<KX_GameObject>();
	m_parentlist = new CListValue<KX_GameObject>();
	m_lightlist = new CListValue<KX_LightObject>();
	m_inactivelist = new CListValue<KX_GameObject>();
	m_cameralist = new CListValue<KX_Camera>();
	m_fontlist = new CListValue<KX_FontObject>();

	m_filterManager = new KX_2DFilterManager();
	m_logicmgr = new SCA_LogicManager();
	
	m_timemgr = new SCA_TimeEventManager(m_logicmgr);
	m_keyboardmgr = new SCA_KeyboardManager(m_logicmgr, inputDevice);
	m_mousemgr = new SCA_MouseManager(m_logicmgr,inputDevice);
	
	SCA_ActuatorEventManager* actmgr = new SCA_ActuatorEventManager(m_logicmgr);
	SCA_BasicEventManager* basicmgr = new SCA_BasicEventManager(m_logicmgr);

	m_logicmgr->RegisterEventManager(actmgr);
	m_logicmgr->RegisterEventManager(m_keyboardmgr);
	m_logicmgr->RegisterEventManager(m_mousemgr);
	m_logicmgr->RegisterEventManager(m_timemgr);
	m_logicmgr->RegisterEventManager(basicmgr);

	SCA_JoystickManager *joymgr = new SCA_JoystickManager(m_logicmgr);
	m_logicmgr->RegisterEventManager(joymgr);

	m_networkScene = new KX_NetworkMessageScene(messageManager);
	
	m_rootnode = nullptr;

	KX_TextMaterial *textMaterial = new KX_TextMaterial();
	m_bucketmanager=new RAS_BucketManager(textMaterial);
	m_boundingBoxManager = new RAS_BoundingBoxManager();
	
	bool showObstacleSimulation = (scene->gm.flag & GAME_SHOW_OBSTACLE_SIMULATION) != 0;
	switch (scene->gm.obstacleSimulation)
	{
	case OBSTSIMULATION_TOI_rays:
		m_obstacleSimulation = new KX_ObstacleSimulationTOI_rays((MT_Scalar)scene->gm.levelHeight, showObstacleSimulation);
		break;
	case OBSTSIMULATION_TOI_cells:
		m_obstacleSimulation = new KX_ObstacleSimulationTOI_cells((MT_Scalar)scene->gm.levelHeight, showObstacleSimulation);
		break;
	default:
		m_obstacleSimulation = nullptr;
	}

	m_animationPool = BLI_task_pool_create(KX_GetActiveEngine()->GetTaskScheduler(), &m_animationPoolData);

	/*************************************************EEVEE INTEGRATION***********************************************************/

	/* Normally we can remove that */
	SceneLayer *sl = BKE_scene_layer_from_scene_get(m_blenderScene);

	m_props = BKE_scene_layer_engine_evaluated_get(sl, COLLECTION_MODE_NONE, RE_engine_id_BLENDER_EEVEE);

	/* End of Normally we can remove that */

	EEVEE_PassList *psl = EEVEE_engine_data_get()->psl;

	InitScenePasses(psl);

	m_staticObjects = {};
	m_staticObjectsInsideFrustum = {};

	/******************************************************************************************************************************/

#ifdef WITH_PYTHON
	m_attr_dict = nullptr;

	for (unsigned short i = 0; i < MAX_DRAW_CALLBACK; ++i) {
		m_drawCallbacks[i] = nullptr;
	}
#endif
}



KX_Scene::~KX_Scene()
{
	// The release of debug properties used to be in SCA_IScene::~SCA_IScene
	// It's still there but we remove all properties here otherwise some
	// reference might be hanging and causing late release of objects
	RemoveAllDebugProperties();

	while (GetRootParentList()->GetCount() > 0) 
	{
		KX_GameObject* parentobj = GetRootParentList()->GetValue(0);
		this->RemoveObject(parentobj);
	}

	if (m_obstacleSimulation)
		delete m_obstacleSimulation;

	if (m_animationPool) {
		BLI_task_pool_free(m_animationPool);
	}

	if (m_objectlist)
		m_objectlist->Release();

	if (m_parentlist)
		m_parentlist->Release();
	
	if (m_inactivelist)
		m_inactivelist->Release();

	if (m_lightlist)
		m_lightlist->Release();

	if (m_cameralist) {
		m_cameralist->Release();
	}

	if (m_fontlist) {
		m_fontlist->Release();
	}

	if (m_filterManager) {
		delete m_filterManager;
	}

	if (m_logicmgr)
		delete m_logicmgr;

	if (m_physicsEnvironment)
		delete m_physicsEnvironment;

	if (m_networkScene)
		delete m_networkScene;

	if (m_bucketmanager)
	{
		delete m_bucketmanager;
	}

	if (m_boundingBoxManager) {
		delete m_boundingBoxManager;
	}

#ifdef WITH_PYTHON
	if (m_attr_dict) {
		PyDict_Clear(m_attr_dict);
		/* Py_CLEAR: Py_DECREF's and nullptr's */
		Py_CLEAR(m_attr_dict);
	}

	/* these may be nullptr but the macro checks */
	for (unsigned short i = 0; i < MAX_DRAW_CALLBACK; ++i) {
		Py_CLEAR(m_drawCallbacks[i]);
	}
#endif
}

/*******************EEVEE INTEGRATION******************/

void KX_Scene::InitScenePasses(EEVEE_PassList *psl)
{
	/* MATERIALS PASSES */

	// Default materials passes
	for (int i = 0; i < VAR_MAT_MAX; ++i) {
		if (psl->default_pass[i]) {
			DRWPass *defPass = psl->default_pass[i];
			m_materialPasses.push_back(defPass);
		}
	}

	m_materialPasses.push_back(psl->material_pass);
	m_materialPasses.push_back(psl->transparent_pass);
	m_materialPasses.push_back(psl->depth_pass);
	m_materialPasses.push_back(psl->depth_pass_clip);
	m_materialPasses.push_back(psl->depth_pass_cull);
	m_materialPasses.push_back(psl->depth_pass_clip_cull);
	m_materialPasses.push_back(psl->refract_depth_pass);
	m_materialPasses.push_back(psl->refract_depth_pass_clip);
	m_materialPasses.push_back(psl->refract_depth_pass_cull);
	m_materialPasses.push_back(psl->refract_depth_pass_clip_cull);
	/* END OF MATERIALS PASSES */
}

std::vector<DRWPass *>KX_Scene::GetMaterialPasses()
{
	return m_materialPasses;
}

void KX_Scene::SetIsLastScene(bool isLastScene)
{
	m_isLastScene = isLastScene;
}

bool KX_Scene::GetIsLastScene()
{
	return m_isLastScene;
}

void KX_Scene::AppendProbeList(KX_GameObject *probe)
{
	m_lightProbes.push_back(probe);
}

std::vector<KX_GameObject *>KX_Scene::GetProbeList()
{
	return m_lightProbes;
}

/******************End of EEVEE INTEGRATION****************************/

std::string KX_Scene::GetName()
{
	return m_sceneName;
}

/// Set the name of the value
void KX_Scene::SetName(const std::string& name)
{
	m_sceneName = name;
}

RAS_BucketManager* KX_Scene::GetBucketManager() const
{
	return m_bucketmanager;
}

RAS_BoundingBoxManager *KX_Scene::GetBoundingBoxManager() const
{
	return m_boundingBoxManager;
}

CListValue<KX_GameObject> *KX_Scene::GetObjectList() const
{
	return m_objectlist;
}

CListValue<KX_GameObject> *KX_Scene::GetRootParentList() const
{
	return m_parentlist;
}

CListValue<KX_GameObject> *KX_Scene::GetInactiveList() const
{
	return m_inactivelist;
}

CListValue<KX_LightObject> *KX_Scene::GetLightList() const
{
	return m_lightlist;
}

SCA_LogicManager* KX_Scene::GetLogicManager() const
{
	return m_logicmgr;
}

SCA_TimeEventManager* KX_Scene::GetTimeEventManager() const
{
	return m_timemgr;
}

CListValue<KX_Camera> *KX_Scene::GetCameraList() const
{
	return m_cameralist;
}

CListValue<KX_FontObject> *KX_Scene::GetFontList() const
{
	return m_fontlist;
}

void KX_Scene::SetFramingType(RAS_FrameSettings & frame_settings)
{
	m_frame_settings = frame_settings;
};

/**
 * Return a const reference to the framing 
 * type set by the above call.
 * The contents are not guaranteed to be sensible
 * if you don't call the above function.
 */
const RAS_FrameSettings& KX_Scene::GetFramingType() const 
{
	return m_frame_settings;
}

void KX_Scene::SetWorldInfo(class KX_WorldInfo* worldinfo)
{
	m_worldinfo = worldinfo;
}



class KX_WorldInfo* KX_Scene::GetWorldInfo()
{
	return m_worldinfo;
}

void KX_Scene::Suspend()
{
	m_suspend = true;
}

void KX_Scene::Resume()
{
	m_suspend = false;
}

void KX_Scene::SetActivityCulling(bool b)
{
	m_activity_culling = b;
}

bool KX_Scene::IsSuspended()
{
	return m_suspend;
}

void KX_Scene::AddObjectDebugProperties(class KX_GameObject* gameobj)
{
	Object* blenderobject = gameobj->GetBlenderObject();
	if (!blenderobject) {
		return;
	}

	bProperty* prop = (bProperty*)blenderobject->prop.first;

	while (prop) {
		if (prop->flag & PROP_DEBUG)
			AddDebugProperty(gameobj, prop->name);
		prop = prop->next;
	}	

	if (blenderobject->scaflag & OB_DEBUGSTATE)
		AddDebugProperty(gameobj, "__state__");
}

void KX_Scene::RemoveNodeDestructObject(SG_Node* node, KX_GameObject *gameobj)
{
	if (NewRemoveObject(gameobj)) {
		// object is not yet deleted because a reference is hanging somewhere.
		// This should not happen anymore since we use proxy object for Python.
		CM_Error("zombie object! name=" << gameobj->GetName());
		BLI_assert(false);
	}
	if (node)
		delete node;
}

KX_GameObject* KX_Scene::AddNodeReplicaObject(SG_Node* node, KX_GameObject *gameobj)
{
	// for group duplication, limit the duplication of the hierarchy to the
	// objects that are part of the group. 
	if (!IsObjectInGroup(gameobj))
		return nullptr;
	
	KX_GameObject* newobj = (KX_GameObject*)gameobj->GetReplica();
	m_map_gameobject_to_replica[gameobj] = newobj;

	// also register 'timers' (time properties) of the replica
	int numprops = newobj->GetPropertyCount();

	for (int i = 0; i < numprops; i++)
	{
		CValue* prop = newobj->GetProperty(i);

		if (prop->GetProperty("timer"))
			this->m_timemgr->AddTimeProperty(prop);
	}

	if (node)
	{
		newobj->SetSGNode(node);
	}
	else
	{
		m_rootnode = new SG_Node(newobj,this,KX_Scene::m_callbacks);
	
		// this fixes part of the scaling-added object bug
		SG_Node* orgnode = gameobj->GetSGNode();
		m_rootnode->SetLocalScale(orgnode->GetLocalScale());
		m_rootnode->SetLocalPosition(orgnode->GetLocalPosition());
		m_rootnode->SetLocalOrientation(orgnode->GetLocalOrientation());

		// define the relationship between this node and it's parent.
		KX_NormalParentRelation * parent_relation = 
			KX_NormalParentRelation::New();
		m_rootnode->SetParentRelation(parent_relation);

		newobj->SetSGNode(m_rootnode);
	}
	
	SG_Node* replicanode = newobj->GetSGNode();
//	SG_Node* rootnode = (replicanode == m_rootnode ? nullptr : m_rootnode);

	// Add the object in the obstacle simulation if needed.
	if (m_obstacleSimulation && gameobj->GetBlenderObject()->gameflag & OB_HASOBSTACLE) {
		m_obstacleSimulation->AddObstacleForObj(newobj);
	}

	replicanode->SetSGClientObject(newobj);

	// this is the list of object that are send to the graphics pipeline
	m_objectlist->Add(CM_AddRef(newobj));
	switch (newobj->GetGameObjectType()) {
		case SCA_IObject::OBJ_LIGHT:
		{
			m_lightlist->Add(CM_AddRef(static_cast<KX_LightObject *>(newobj)));
			break;
		}
		case SCA_IObject::OBJ_TEXT:
		{
			m_fontlist->Add(CM_AddRef(static_cast<KX_FontObject *>(newobj)));
			break;
		}
		case SCA_IObject::OBJ_CAMERA:
		{
			m_cameralist->Add(CM_AddRef(static_cast<KX_Camera *>(newobj)));
			break;
		}
		case SCA_IObject::OBJ_ARMATURE:
		{
			AddAnimatedObject(newobj);
			break;
		}
	}
	newobj->AddMeshUser();

	// logic cannot be replicated, until the whole hierarchy is replicated.
	m_logicHierarchicalGameObjects.push_back(newobj);
	//replicate controllers of this node
	SGControllerList	scenegraphcontrollers = gameobj->GetSGNode()->GetSGControllerList();
	replicanode->RemoveAllControllers();
	SGControllerList::iterator cit;
	//int numcont = scenegraphcontrollers.size();
	
	for (cit = scenegraphcontrollers.begin();!(cit==scenegraphcontrollers.end());++cit)
	{
		// controller replication is quite complicated
		// only replicate ipo controller for now

		SG_Controller* replicacontroller = (*cit)->GetReplica(replicanode);
		if (replicacontroller)
		{
			replicacontroller->SetNode(replicanode);
			replicanode->AddSGController(replicacontroller);
		}
	}
	// replicate graphic controller
	if (gameobj->GetGraphicController())
	{
		PHY_IMotionState* motionstate = new KX_MotionState(newobj->GetSGNode());
		PHY_IGraphicController* newctrl = gameobj->GetGraphicController()->GetReplica(motionstate);
		newctrl->SetNewClientInfo(newobj->getClientInfo());
		newobj->SetGraphicController(newctrl);
	}

	// replicate physics controller
	if (gameobj->GetPhysicsController())
	{
		PHY_IMotionState* motionstate = new KX_MotionState(newobj->GetSGNode());
		PHY_IPhysicsController* newctrl = gameobj->GetPhysicsController()->GetReplica();

		KX_GameObject *parent = newobj->GetParent();
		PHY_IPhysicsController* parentctrl = (parent) ? parent->GetPhysicsController() : nullptr;

		newctrl->SetNewClientInfo(newobj->getClientInfo());
		newobj->SetPhysicsController(newctrl);
		newctrl->PostProcessReplica(motionstate, parentctrl);

		// Child objects must be static
		if (parent)
			newctrl->SuspendDynamics();
	}

	// Always make sure that the bounding box is valid.
	newobj->UpdateBounds(true);

	return newobj;
}

// before calling this method KX_Scene::ReplicateLogic(), make sure to
// have called 'GameObject::ReParentLogic' for each object this
// hierarchy that's because first ALL bricks must exist in the new
// replica of the hierarchy in order to make cross-links work properly
// !
// It is VERY important that the order of sensors and actuators in
// the replicated object is preserved: it is used to reconnect the logic.
// This method is more robust then using the bricks name in case of complex 
// group replication. The replication of logic bricks is done in 
// SCA_IObject::ReParentLogic(), make sure it preserves the order of the bricks.
void KX_Scene::ReplicateLogic(KX_GameObject* newobj)
{
	/* add properties to debug list, for added objects and DupliGroups */
	if (KX_GetActiveEngine()->GetFlag(KX_KetsjiEngine::AUTO_ADD_DEBUG_PROPERTIES)) {
		AddObjectDebugProperties(newobj);
	}
	// also relink the controller to sensors/actuators
	SCA_ControllerList& controllers = newobj->GetControllers();
	//SCA_SensorList&     sensors     = newobj->GetSensors();
	//SCA_ActuatorList&   actuators   = newobj->GetActuators();

	for (SCA_ControllerList::iterator itc = controllers.begin(); !(itc==controllers.end());itc++)
	{
		SCA_IController* cont = (*itc);
		cont->SetUeberExecutePriority(m_ueberExecutionPriority);
		std::vector<SCA_ISensor*> linkedsensors = cont->GetLinkedSensors();
		std::vector<SCA_IActuator*> linkedactuators = cont->GetLinkedActuators();

		// disconnect the sensors and actuators
		// do it directly on the list at this controller is not connected to anything at this stage
		cont->GetLinkedSensors().clear();
		cont->GetLinkedActuators().clear();
		
		// now relink each sensor
		for (std::vector<SCA_ISensor*>::iterator its = linkedsensors.begin();!(its==linkedsensors.end());its++)
		{
			SCA_ISensor* oldsensor = (*its);
			SCA_IObject* oldsensorobj = oldsensor->GetParent();
			// the original owner of the sensor has been replicated?
			SCA_IObject* newsensorobj = m_map_gameobject_to_replica[oldsensorobj];

			if (!newsensorobj)
			{
				// no, then the sensor points outside the hierarchy, keep it the same
				if (m_objectlist->SearchValue(static_cast<KX_GameObject *>(oldsensorobj)))
					// only replicate links that points to active objects
					m_logicmgr->RegisterToSensor(cont,oldsensor);
			}
			else
			{
				// yes, then the new sensor has the same position
				SCA_SensorList& sensorlist = oldsensorobj->GetSensors();
				SCA_SensorList::iterator sit;
				SCA_ISensor* newsensor = nullptr;
				int sensorpos;

				for (sensorpos=0, sit=sensorlist.begin(); sit!=sensorlist.end(); sit++, sensorpos++)
				{
					if ((*sit) == oldsensor) 
					{
						newsensor = newsensorobj->GetSensors().at(sensorpos);
						break;
					}
				}
				BLI_assert(newsensor != nullptr);
				m_logicmgr->RegisterToSensor(cont,newsensor);
			}
		}
		
		// now relink each actuator
		for (std::vector<SCA_IActuator*>::iterator ita = linkedactuators.begin();!(ita==linkedactuators.end());ita++)
		{
			SCA_IActuator* oldactuator = (*ita);
			SCA_IObject* oldactuatorobj = oldactuator->GetParent();
			SCA_IObject* newactuatorobj = m_map_gameobject_to_replica[oldactuatorobj];

			if (!newactuatorobj)
			{
				// no, then the sensor points outside the hierarchy, keep it the same
				if (m_objectlist->SearchValue(static_cast<KX_GameObject *>(oldactuatorobj)))
					// only replicate links that points to active objects
					m_logicmgr->RegisterToActuator(cont,oldactuator);
			}
			else
			{
				// yes, then the new sensor has the same position
				SCA_ActuatorList& actuatorlist = oldactuatorobj->GetActuators();
				SCA_ActuatorList::iterator ait;
				SCA_IActuator* newactuator = nullptr;
				int actuatorpos;

				for (actuatorpos=0, ait=actuatorlist.begin(); ait!=actuatorlist.end(); ait++, actuatorpos++)
				{
					if ((*ait) == oldactuator) 
					{
						newactuator = newactuatorobj->GetActuators().at(actuatorpos);
						break;
					}
				}
				BLI_assert(newactuator != nullptr);
				m_logicmgr->RegisterToActuator(cont,newactuator);
				newactuator->SetUeberExecutePriority(m_ueberExecutionPriority);
			}
		}
	}
	// ready to set initial state
	newobj->ResetState();
}

void KX_Scene::DupliGroupRecurse(KX_GameObject *groupobj, int level)
{
	KX_GameObject* replica;
	KX_GameObject* gameobj;
	Object* blgroupobj = groupobj->GetBlenderObject();
	Group* group;
<<<<<<< HEAD
	GroupObject *go;
	std::vector<KX_GameObject*> duplilist;
=======
	vector<KX_GameObject*> duplilist;
>>>>>>> 46f518e9

	if (!groupobj->GetSGNode() ||
		!groupobj->IsDupliGroup() ||
		level>MAX_DUPLI_RECUR)
		return;

	// we will add one group at a time
	m_logicHierarchicalGameObjects.clear();
	m_map_gameobject_to_replica.clear();
	m_ueberExecutionPriority++;
	// for groups will do something special: 
	// we will force the creation of objects to those in the group only
	// Again, this is match what Blender is doing (it doesn't care of parent relationship)
	m_groupGameObjects.clear();

	group = blgroupobj->dup_group;
	FOREACH_GROUP_BASE(group, base)
	{
		Object *blenderobj = base->object;
		if (blgroupobj == blenderobj)
			// this check is also in group_duplilist()
			continue;

		gameobj = (KX_GameObject*)m_logicmgr->FindGameObjByBlendObj(blenderobj);
		if (gameobj == nullptr) 
		{
			// this object has not been converted!!!
			// Should not happen as dupli group are created automatically 
			continue;
		}

		gameobj->SetBlenderGroupObject(blgroupobj);

		if ((base->flag & BASE_VISIBLED) == 0) {
			// object is not visible in the 3D view, will not be instantiated
			continue;
		}
		m_groupGameObjects.insert(gameobj);
	}
	FOREACH_GROUP_BASE_END

	for (KX_GameObject *gameobj : m_groupGameObjects) {
		KX_GameObject *parent = gameobj->GetParent();
		if (parent != nullptr)
		{
			// this object is not a top parent. Either it is the child of another
			// object in the group and it will be added automatically when the parent
			// is added. Or it is the child of an object outside the group and the group
			// is inconsistent, skip it anyway
			continue;
		}
		replica = (KX_GameObject*) AddNodeReplicaObject(nullptr,gameobj);
		// add to 'rootparent' list (this is the list of top hierarchy objects, updated each frame)
		m_parentlist->Add(CM_AddRef(replica));

		// recurse replication into children nodes
		NodeList& children = gameobj->GetSGNode()->GetSGChildren();

		replica->GetSGNode()->ClearSGChildren();
		for (NodeList::iterator childit = children.begin();!(childit==children.end());++childit)
		{
			SG_Node* orgnode = (*childit);
			SG_Node* childreplicanode = orgnode->GetSGReplica();
			if (childreplicanode)
				replica->GetSGNode()->AddChild(childreplicanode);
		}
		// don't replicate logic now: we assume that the objects in the group can have
		// logic relationship, even outside parent relationship
		// In order to match 3D view, the position of groupobj is used as a 
		// transformation matrix instead of the new position. This means that 
		// the group reference point is 0,0,0

		// get the rootnode's scale
		MT_Vector3 newscale = groupobj->NodeGetWorldScaling();
		// set the replica's relative scale with the rootnode's scale
		replica->NodeSetRelativeScale(newscale);

		MT_Vector3 offset(group->dupli_ofs);
		MT_Vector3 newpos = groupobj->NodeGetWorldPosition() + 
			newscale*(groupobj->NodeGetWorldOrientation() * (gameobj->NodeGetWorldPosition()-offset));
		replica->NodeSetLocalPosition(newpos);
		// set the orientation after position for softbody!
		MT_Matrix3x3 newori = groupobj->NodeGetWorldOrientation() * gameobj->NodeGetWorldOrientation();
		replica->NodeSetLocalOrientation(newori);
		// update scenegraph for entire tree of children
		replica->GetSGNode()->UpdateWorldData(0);
		// we can now add the graphic controller to the physic engine
		replica->ActivateGraphicController(true);

		// done with replica
		replica->Release();
	}

	// the logic must be replicated first because we need
	// the new logic bricks before relinking
	for (KX_GameObject *gameobj : m_logicHierarchicalGameObjects) {
		gameobj->ReParentLogic();
	}
	
	//	relink any pointers as necessary, sort of a temporary solution
	for (KX_GameObject *gameobj : m_logicHierarchicalGameObjects) {
		// this will also relink the actuator to objects within the hierarchy
		gameobj->Relink(m_map_gameobject_to_replica);
		// add the object in the layer of the parent
		gameobj->SetLayer(groupobj->GetLayer());
	}

	// replicate crosslinks etc. between logic bricks
	for (KX_GameObject *gameobj : m_logicHierarchicalGameObjects) {
		ReplicateLogic(gameobj);
	}
	
	// now look if object in the hierarchy have dupli group and recurse
	for (KX_GameObject *gameobj : m_logicHierarchicalGameObjects) {
		/* Replicate all constraints. */
		if (gameobj->GetPhysicsController()) {
			gameobj->GetPhysicsController()->ReplicateConstraints(gameobj, m_logicHierarchicalGameObjects);
			gameobj->ClearConstraints();
		}

		if (gameobj != groupobj && gameobj->IsDupliGroup())
			// can't instantiate group immediately as it destroys m_logicHierarchicalGameObjects
			duplilist.push_back(gameobj);

		if (gameobj->GetBlenderGroupObject() == blgroupobj) {
			// set references for dupli-group
			// groupobj holds a list of all objects, that belongs to this group
			groupobj->AddInstanceObjects(gameobj);

			// every object gets the reference to its dupli-group object
			gameobj->SetDupliGroupObject(groupobj);
		}
	}

	for (KX_GameObject *gameobj : duplilist) {
		DupliGroupRecurse(gameobj, level+1);
	}
}


KX_GameObject *KX_Scene::AddReplicaObject(KX_GameObject *originalobject, KX_GameObject *referenceobject, float lifespan)
{
	m_logicHierarchicalGameObjects.clear();
	m_map_gameobject_to_replica.clear();
	m_groupGameObjects.clear();

	KX_GameObject* originalobj = (KX_GameObject*) originalobject;
	KX_GameObject* referenceobj = (KX_GameObject*) referenceobject;

	m_ueberExecutionPriority++;

	// lets create a replica
	KX_GameObject* replica = (KX_GameObject*) AddNodeReplicaObject(nullptr,originalobj);

	// add a timebomb to this object
	// lifespan of zero means 'this object lives forever'
	if (lifespan > 0.0f)
	{
		// for now, convert between so called frames and realtime
		m_tempObjectList.push_back(replica);
		// this convert the life from frames to sort-of seconds, hard coded 0.02 that assumes we have 50 frames per second
		// if you change this value, make sure you change it in KX_GameObject::pyattr_get_life property too
		CValue *fval = new CFloatValue(lifespan*0.02f);
		replica->SetProperty("::timebomb",fval);
		fval->Release();
	}

	// add to 'rootparent' list (this is the list of top hierarchy objects, updated each frame)
	m_parentlist->Add(CM_AddRef(replica));

	// recurse replication into children nodes

	NodeList& children = originalobj->GetSGNode()->GetSGChildren();

	replica->GetSGNode()->ClearSGChildren();
	for (NodeList::iterator childit = children.begin();!(childit==children.end());++childit)
	{
		SG_Node* orgnode = (*childit);
		SG_Node* childreplicanode = orgnode->GetSGReplica();
		if (childreplicanode)
			replica->GetSGNode()->AddChild(childreplicanode);
	}

	if (referenceobj) {
		// At this stage all the objects in the hierarchy have been duplicated,
		// we can update the scenegraph, we need it for the duplication of logic
		MT_Vector3 newpos = referenceobj->NodeGetWorldPosition();
		replica->NodeSetLocalPosition(newpos);

		MT_Matrix3x3 newori = referenceobj->NodeGetWorldOrientation();
		replica->NodeSetLocalOrientation(newori);

		// get the rootnode's scale
		MT_Vector3 newscale = referenceobj->GetSGNode()->GetRootSGParent()->GetLocalScale();
		// set the replica's relative scale with the rootnode's scale
		replica->NodeSetRelativeScale(newscale);
	}

	replica->GetSGNode()->UpdateWorldData(0);
	// the size is correct, we can add the graphic controller to the physic engine
	replica->ActivateGraphicController(true);

	// now replicate logic
	for (KX_GameObject *gameobj : m_logicHierarchicalGameObjects) {
		gameobj->ReParentLogic();
	}
	
	//	relink any pointers as necessary, sort of a temporary solution
	for (KX_GameObject *gameobj : m_logicHierarchicalGameObjects) {
		// this will also relink the actuators in the hierarchy
		gameobj->Relink(m_map_gameobject_to_replica);
		if (referenceobj) {
			// add the object in the layer of the reference object
			gameobj->SetLayer(referenceobj->GetLayer());
		}
		else {
			// We don't know what layer set, so we set all visible layers in the blender scene.
			gameobj->SetLayer(m_blenderScene->lay);
		}
	}

	// replicate crosslinks etc. between logic bricks
	for (KX_GameObject *gameobj : m_logicHierarchicalGameObjects) {
		ReplicateLogic(gameobj);
	}
	
	// check if there are objects with dupligroup in the hierarchy
	std::vector<KX_GameObject*> duplilist;
	for (KX_GameObject *gameobj : m_logicHierarchicalGameObjects) {
		if (gameobj->IsDupliGroup())
		{
			// separate list as m_logicHierarchicalGameObjects is also used by DupliGroupRecurse()
			duplilist.push_back(gameobj);
		}
	}
	for (KX_GameObject *gameobj : duplilist) {
		DupliGroupRecurse(gameobj, 0);
	}

	/* This is to duplicate gaiwan batches and add it to eevee psl
	 * Only useful if we choose to draw the scene with eevee render.
	 * I think in this case we'd need to remove graphic controller.
	 */
	if (replica->GetMaterialBatches().size() > 0) {
		float obmat[4][4];
		replica->NodeGetWorldTransform().getValue(&obmat[0][0]);
		replica->DuplicateMaterialBatches();
		replica->AddNewMaterialBatchesToPasses(obmat);
	}

	//	don't release replica here because we are returning it, not done with it...
	return replica;
}



void KX_Scene::RemoveObject(KX_GameObject *gameobj)
{
	// Discard geometry (gameobj gaiwan batches)
	gameobj->DiscardMaterialBatches();
	// disconnect child from parent
	SG_Node* node = gameobj->GetSGNode();

	if (node)
	{
		node->DisconnectFromParent();

		// recursively destruct
		node->Destruct();
	}
}

void KX_Scene::RemoveDupliGroup(KX_GameObject *gameobj)
{
	if (gameobj->IsDupliGroup()) {
		for (KX_GameObject *instance : gameobj->GetInstanceObjects()) {
			DelayedRemoveObject(instance);
		}
	}
}

void KX_Scene::DelayedRemoveObject(KX_GameObject *gameobj)
{
	RemoveDupliGroup(gameobj);

	if (std::find(m_euthanasyobjects.begin(), m_euthanasyobjects.end(), gameobj) == m_euthanasyobjects.end()) {
		m_euthanasyobjects.push_back(gameobj);
	}
}

bool KX_Scene::NewRemoveObject(KX_GameObject *gameobj)
{
	/* remove property from debug list */
	RemoveObjectDebugProperties(gameobj);

	/* Invalidate the python reference, since the object may exist in script lists
	 * its possible that it wont be automatically invalidated, so do it manually here,
	 * 
	 * if for some reason the object is added back into the scene python can always get a new Proxy
	 */
	gameobj->InvalidateProxy();

	// keep the blender->game object association up to date
	// note that all the replicas of an object will have the same
	// blender object, that's why we need to check the game object
	// as only the deletion of the original object must be recorded
	if (gameobj->GetBlenderObject()) {
		// In some case the game object can contains a nullptr blender object e.g default camera.
		m_logicmgr->UnregisterGameObj(gameobj->GetBlenderObject(), gameobj);
	}

	// remove all sensors/controllers/actuators from logicsystem...
	
	SCA_SensorList& sensors = gameobj->GetSensors();
	for (SCA_SensorList::iterator its = sensors.begin();
		 !(its==sensors.end());its++)
	{
		m_logicmgr->RemoveSensor(*its);
	}

	SCA_ControllerList& controllers = gameobj->GetControllers();
	for (SCA_ControllerList::iterator itc = controllers.begin();
		 !(itc==controllers.end());itc++)
	{
		m_logicmgr->RemoveController(*itc);
		(*itc)->ReParent(nullptr);
	}

	SCA_ActuatorList& actuators = gameobj->GetActuators();
	for (SCA_ActuatorList::iterator ita = actuators.begin();
		 !(ita==actuators.end());ita++)
	{
		m_logicmgr->RemoveActuator(*ita);
	}
	// the sensors/controllers/actuators must also be released, this is done in ~SCA_IObject

	// now remove the timer properties from the time manager
	int numprops = gameobj->GetPropertyCount();

	for (int i = 0; i < numprops; i++)
	{
		CValue* propval = gameobj->GetProperty(i);
		if (propval->GetProperty("timer"))
		{
			m_timemgr->RemoveTimeProperty(propval);
		}
	}

	// if the object is the dupligroup proxy, you have to cleanup all m_pDupliGroupObject's in all
	// instances refering to this group
	if (gameobj->GetInstanceObjects()) {
		for (KX_GameObject *instance : gameobj->GetInstanceObjects()) {
			instance->RemoveDupliGroupObject();
		}
	}

	// if this object was part of a group, make sure to remove it from that group's instance list
	KX_GameObject *group = gameobj->GetDupliGroupObject();
	if (group)
		group->RemoveInstanceObject(gameobj);

	if (m_obstacleSimulation) {
		m_obstacleSimulation->DestroyObstacleForObj(gameobj);
	}

	gameobj->RemoveMeshes();

	bool ret = true;
	if (gameobj->GetGameObjectType()==SCA_IObject::OBJ_LIGHT && m_lightlist->RemoveValue(static_cast<KX_LightObject *>(gameobj)))
		ret = (gameobj->Release() != nullptr);
	if (m_objectlist->RemoveValue(gameobj))
		ret = (gameobj->Release() != nullptr);
	if (m_parentlist->RemoveValue(gameobj))
		ret = (gameobj->Release() != nullptr);
	if (m_inactivelist->RemoveValue(gameobj))
		ret = (gameobj->Release() != nullptr);
	if (m_fontlist->RemoveValue(static_cast<KX_FontObject *>(gameobj))) {
		ret = (gameobj->Release() != nullptr);
	}
	if (m_cameralist->RemoveValue(static_cast<KX_Camera *>(gameobj))) {
		ret = (gameobj->Release() != nullptr);
	}

	/* Warning 'gameobj' maye be freed now, only compare, don't access */

	const std::vector<KX_GameObject *>::const_iterator animit = std::find(m_animatedlist.begin(), m_animatedlist.end(), gameobj);
	if (animit != m_animatedlist.end()) {
		m_animatedlist.erase(animit);
	}

	if (gameobj == m_active_camera)
	{
		//no AddRef done on m_active_camera so no Release
		//m_active_camera->Release();
		m_active_camera = nullptr;
	}

	if (gameobj == m_overrideCullingCamera) {
		m_overrideCullingCamera = nullptr;
	}

	// return value will be 0 if the object is actually deleted (all reference gone)
	
	return ret;
}



void KX_Scene::ReplaceMesh(KX_GameObject *gameobj, RAS_MeshObject *mesh, bool use_gfx, bool use_phys)
{
	if (!gameobj) {
		CM_FunctionWarning("invalid object, doing nothing");
		return;
	}

	if (use_gfx && mesh != nullptr)
	{
	gameobj->RemoveMeshes();
	gameobj->AddMesh(mesh);
	
	if (gameobj->IsDeformable())
	{
		BL_DeformableGameObject* newobj = static_cast<BL_DeformableGameObject*>( gameobj );
		
		if (newobj->GetDeformer())
		{
			delete newobj->GetDeformer();
			newobj->SetDeformer(nullptr);
		}

		if (mesh->GetMesh()) 
		{
			// we must create a new deformer but which one?
			KX_GameObject* parentobj = newobj->GetParent();
			// this always return the original game object (also for replicate)
			Object* blendobj = newobj->GetBlenderObject();
			// object that owns the new mesh
			Object* oldblendobj = static_cast<struct Object*>(m_logicmgr->FindBlendObjByGameMeshName(mesh->GetName()));
			Mesh* blendmesh = mesh->GetMesh();

			bool bHasModifier = BL_ModifierDeformer::HasCompatibleDeformer(blendobj);
			bool bHasShapeKey = blendmesh->key != nullptr && blendmesh->key->type==KEY_RELATIVE;
			bool bHasDvert = blendmesh->dvert != nullptr;
			bool bHasArmature = 
				BL_ModifierDeformer::HasArmatureDeformer(blendobj) &&
				parentobj &&								// current parent is armature
				parentobj->GetGameObjectType() == SCA_IObject::OBJ_ARMATURE &&
				oldblendobj &&								// needed for mesh deform
				blendobj->parent &&							// original object had armature (not sure this test is needed)
				blendobj->parent->type == OB_ARMATURE &&
				blendmesh->dvert!=nullptr;						// mesh has vertex group
#ifdef WITH_BULLET
			bool bHasSoftBody = (!parentobj && (blendobj->gameflag & OB_SOFT_BODY));
#endif
			
			if (oldblendobj==nullptr) {
				if (bHasModifier || bHasShapeKey || bHasDvert || bHasArmature) {
					CM_FunctionWarning("new mesh is not used in an object from the current scene, you will get incorrect behavior");
					bHasShapeKey= bHasDvert= bHasArmature=bHasModifier= false;
				}
			}
			
			if (bHasModifier)
			{
				BL_ModifierDeformer* modifierDeformer;
				if (bHasShapeKey || bHasArmature)
				{
					modifierDeformer = new BL_ModifierDeformer(
						newobj,
						m_blenderScene,
						oldblendobj, blendobj,
						mesh,
						true,
						static_cast<BL_ArmatureObject*>( parentobj->AddRef() )
					);
					modifierDeformer->LoadShapeDrivers(parentobj);
				}
				else
				{
					modifierDeformer = new BL_ModifierDeformer(
						newobj,
						m_blenderScene,
						oldblendobj, blendobj,
						mesh,
						false,
						nullptr
					);
				}
				newobj->SetDeformer(modifierDeformer);
			}
			else if (bHasShapeKey) {
				BL_ShapeDeformer* shapeDeformer;
				if (bHasArmature) 
				{
					shapeDeformer = new BL_ShapeDeformer(
						newobj,
						oldblendobj, blendobj,
						mesh,
						true,
						true,
						static_cast<BL_ArmatureObject*>( parentobj->AddRef() )
					);
					shapeDeformer->LoadShapeDrivers(parentobj);
				}
				else
				{
					shapeDeformer = new BL_ShapeDeformer(
						newobj,
						oldblendobj, blendobj,
						mesh,
						false,
						true,
						nullptr
					);
				}
				newobj->SetDeformer( shapeDeformer);
			}
			else if (bHasArmature) 
			{
				BL_SkinDeformer* skinDeformer = new BL_SkinDeformer(
					newobj,
					oldblendobj, blendobj,
					mesh,
					true,
					true,
					static_cast<BL_ArmatureObject*>( parentobj->AddRef() )
				);
				newobj->SetDeformer(skinDeformer);
			}
			else if (bHasDvert)
			{
				BL_MeshDeformer* meshdeformer = new BL_MeshDeformer(
					newobj, oldblendobj, mesh
				);
				newobj->SetDeformer(meshdeformer);
			}
#ifdef WITH_BULLET
			else if (bHasSoftBody)
			{
				KX_SoftBodyDeformer *softdeformer = new KX_SoftBodyDeformer(mesh, newobj);
				newobj->SetDeformer(softdeformer);
			}
#endif
		}
	}

	gameobj->AddMeshUser();
	}

	if (use_phys) { /* update the new assigned mesh with the physics mesh */
		if (gameobj->GetPhysicsController())
			gameobj->GetPhysicsController()->ReinstancePhysicsShape(nullptr, use_gfx?nullptr:mesh);
	}
	// Always make sure that the bounding box is updated to the new mesh.
	gameobj->UpdateBounds(true);
}


KX_Camera* KX_Scene::GetActiveCamera()
{
	// nullptr if not defined
	return m_active_camera;
}

void KX_Scene::SetActiveCamera(KX_Camera* cam)
{
	m_active_camera = cam;
}

KX_Camera *KX_Scene::GetOverrideCullingCamera() const
{
	return m_overrideCullingCamera;
}

void KX_Scene::SetOverrideCullingCamera(KX_Camera *cam)
{
	m_overrideCullingCamera = cam;
}

void KX_Scene::SetCameraOnTop(KX_Camera* cam)
{
	// no release and addref just change camera place
	m_cameralist->RemoveValue(cam);
	m_cameralist->Add(cam);
}

void KX_Scene::PhysicsCullingCallback(KX_ClientObjectInfo *objectInfo, void *cullingInfo)
{
	CullingInfo *info = static_cast<CullingInfo *>(cullingInfo);
	KX_GameObject* gameobj = objectInfo->m_gameobject;
	if (!gameobj->GetVisible() || !gameobj->UseCulling()) {
		// ideally, invisible objects should be removed from the culling tree temporarily
		return;
	}
	if (info->m_layer && !(gameobj->GetLayer() & info->m_layer)) {
		// used for shadow: object is not in shadow layer
		return;
	}

	// make object visible
	gameobj->SetCulled(false);
	info->m_nodes.push_back(gameobj->GetCullingNode());
}

void KX_Scene::CalculateVisibleMeshes(KX_CullingNodeList& nodes, KX_Camera *cam, int layer)
{
	if (!cam->GetFrustumCulling()) {
		for (KX_GameObject *gameobj : m_objectlist) {
			KX_CullingNode *node = gameobj->GetCullingNode();
			nodes.push_back(gameobj->GetCullingNode());
			node->SetCulled(false);
		}
		return;
	}

	CalculateVisibleMeshes(nodes, cam->GetFrustum(), layer);
}

void KX_Scene::CalculateVisibleMeshes(KX_CullingNodeList& nodes, const SG_Frustum& frustum, int layer)
{
	m_boundingBoxManager->Update(false);

	bool dbvt_culling = false;
	if (m_dbvt_culling) {
		for (KX_GameObject *gameobj : m_objectlist) {
			gameobj->SetCulled(true);
			/* Reset KX_GameObject m_culled to true before doing culling
			 * since DBVT culling will only set it to false.
			 */
			if (gameobj->GetDeformer()) {
				/** Update all the deformer, not only per material.
				 * One of the side effect is to clear some flags about AABB calculation.
				 * like in KX_SoftBodyDeformer.
				 */
				gameobj->GetDeformer()->UpdateBuckets();
			}
			// Update the object bounding volume box.
			gameobj->UpdateBounds(false);
		}

		// test culling through Bullet
		// get the clip planes
		const std::array<MT_Vector4, 6>& planes = frustum.GetPlanes();
		const MT_Matrix4x4& matrix = frustum.GetMatrix();
		int viewport[4];
		KX_GetActiveEngine()->GetCanvas()->GetViewportArea().Pack(viewport);

		CullingInfo info(layer, nodes);

		dbvt_culling = m_physicsEnvironment->CullingTest(PhysicsCullingCallback, &info, planes, m_dbvt_occlusion_res, viewport, matrix);
	}
	if (!dbvt_culling) {
		KX_CullingHandler handler(nodes, frustum);
		for (KX_GameObject *gameobj : m_objectlist) {
			if (gameobj->UseCulling() && gameobj->GetVisible() && (layer == 0 || gameobj->GetLayer() & layer)) {
				if (gameobj->GetDeformer()) {
					/** Update all the deformer, not only per material.
					 * One of the side effect is to clear some flags about AABB calculation.
					 * like in KX_SoftBodyDeformer.
					 */
					gameobj->GetDeformer()->UpdateBuckets();
				}
				// Update the object bounding volume box.
				gameobj->UpdateBounds(false);

				handler.Process(gameobj->GetCullingNode());
			}
		}
	}

	m_boundingBoxManager->ClearModified();
}

void KX_Scene::DrawDebug(RAS_DebugDraw& debugDraw, const KX_CullingNodeList& nodes)
{
	const KX_DebugOption showBoundingBox = KX_GetActiveEngine()->GetShowBoundingBox();
	if (showBoundingBox != KX_DebugOption::DISABLE) {
		for (KX_GameObject *gameobj : m_objectlist) {
			const MT_Vector3& scale = gameobj->NodeGetWorldScaling();
			const MT_Vector3& position = gameobj->NodeGetWorldPosition();
			const MT_Matrix3x3& orientation = gameobj->NodeGetWorldOrientation();
			const SG_BBox& box = gameobj->GetCullingNode()->GetAabb();
			const MT_Vector3& center = box.GetCenter();

			debugDraw.DrawAabb(position, orientation, box.GetMin() * scale, box.GetMax() * scale,
				MT_Vector4(1.0f, 0.0f, 1.0f, 1.0f));

			// Render center in red, green and blue.
			debugDraw.DrawLine(orientation * center * scale + position,
				orientation * (center + MT_Vector3(1.0f, 0.0f, 0.0f)) * scale + position,
				MT_Vector4(1.0f, 0.0f, 0.0f, 1.0f));
			debugDraw.DrawLine(orientation * center * scale + position,
				orientation * (center + MT_Vector3(0.0f, 1.0f, 0.0f)) * scale  + position,
				MT_Vector4(0.0f, 1.0f, 0.0f, 1.0f));
			debugDraw.DrawLine(orientation * center * scale + position,
				orientation * (center + MT_Vector3(0.0f, 0.0f, 1.0f)) * scale  + position,
				MT_Vector4(0.0f, 0.0f, 1.0f, 1.0f));
		}
	}

	const KX_DebugOption showArmatures = KX_GetActiveEngine()->GetShowArmatures();
	if (showArmatures != KX_DebugOption::DISABLE) {
		// The side effect of a armature is that it was added in the animated object list.
		for (KX_GameObject *gameobj : m_animatedlist) {
			if (gameobj->GetGameObjectType() == SCA_IObject::OBJ_ARMATURE) {
				BL_ArmatureObject *armature = (BL_ArmatureObject *)gameobj;
				if (showArmatures == KX_DebugOption::FORCE || armature->GetDrawDebug()) {
					armature->DrawDebug(debugDraw);
				}
			}
		}
	}
}

void KX_Scene::RenderDebugProperties(RAS_DebugDraw& debugDraw, int xindent, int ysize, int& xcoord, int& ycoord, unsigned short propsMax)
{
	static const MT_Vector4 white(1.0f, 1.0f, 1.0f, 1.0f);

	// The 'normal' debug props.
	const std::vector<SCA_DebugProp>& debugproplist = GetDebugProperties();

	unsigned short numprop = debugproplist.size();
	if (numprop > propsMax) {
		numprop = propsMax;
	}

	for (unsigned i = 0; i < numprop; ++i) {
		const SCA_DebugProp& debugProp = debugproplist[i];
		SCA_IObject *gameobj = debugProp.m_obj;
		const std::string objname = gameobj->GetName();
		const std::string& propname = debugProp.m_name;
		if (propname == "__state__") {
			// reserve name for object state
			unsigned int state = gameobj->GetState();
			std::string debugtxt = objname + "." + propname + " = ";
			bool first = true;
			for (int statenum = 1; state; state >>= 1, statenum++) {
				if (state & 1) {
					if (!first) {
						debugtxt += ",";
					}
					debugtxt += std::to_string(statenum);
					first = false;
				}
			}
			debugDraw.RenderText2D(debugtxt, MT_Vector2(xcoord + xindent, ycoord), white);
			ycoord += ysize;
		}
		else {
			CValue *propval = gameobj->GetProperty(propname);
			if (propval) {
				const std::string text = propval->GetText();
				const std::string debugtxt = objname + ": '" + propname + "' = " + text;
				debugDraw.RenderText2D(debugtxt, MT_Vector2(xcoord + xindent, ycoord), white);
				ycoord += ysize;
			}
		}
	}
}

// logic stuff
void KX_Scene::LogicBeginFrame(double curtime, double framestep)
{
	// have a look at temp objects ...
	for (std::vector<KX_GameObject *>::iterator it = m_tempObjectList.begin(); it != m_tempObjectList.end();) {
		KX_GameObject *gameobj = *it;
		CFloatValue* propval = (CFloatValue *)gameobj->GetProperty("::timebomb");
		
		if (propval)
		{
			float timeleft = propval->GetNumber() - framestep;
			
			if (timeleft > 0)
			{
				propval->SetFloat(timeleft);
				++it;
			}
			else
			{
				// remove obj
				DelayedRemoveObject(gameobj);
				it = m_tempObjectList.erase(it);
			}
		}
		else
		{
			// all object is the tempObjectList should have a clock
			BLI_assert(false);
		}
	}
	m_logicmgr->BeginFrame(curtime, framestep);
}

void KX_Scene::AddAnimatedObject(KX_GameObject *gameobj)
{
	const std::vector<KX_GameObject *>::const_iterator it = std::find(m_animatedlist.begin(), m_animatedlist.end(), gameobj);
	if (it == m_animatedlist.end()) {
		m_animatedlist.push_back(gameobj);
	}
}

static void update_anim_thread_func(TaskPool *pool, void *taskdata, int UNUSED(threadid))
{
	KX_GameObject *gameobj, *parent;
	CListValue<KX_GameObject> *children;
	bool needs_update;
	KX_Scene::AnimationPoolData *data = (KX_Scene::AnimationPoolData *)BLI_task_pool_userdata(pool);
	double curtime = data->curtime;

	gameobj = (KX_GameObject*)taskdata;

	// Non-armature updates are fast enough, so just update them
	needs_update = gameobj->GetGameObjectType() != SCA_IObject::OBJ_ARMATURE;

	if (!needs_update) {
		// If we got here, we're looking to update an armature, so check its children meshes
		// to see if we need to bother with a more expensive pose update
		children = gameobj->GetChildren();

		bool has_mesh = false, has_non_mesh = false;

		// Check for meshes that haven't been culled
		for (KX_GameObject *child : children) {
			if (!child->GetCulled()) {
				needs_update = true;
				break;
			}

			if (child->GetMeshCount() == 0)
				has_non_mesh = true;
			else
				has_mesh = true;
		}

		// If we didn't find a non-culled mesh, check to see
		// if we even have any meshes, and update if this
		// armature has only non-mesh children.
		if (!needs_update && !has_mesh && has_non_mesh)
			needs_update = true;

		children->Release();
	}

	// If the object is a culled armature, then we manage only the animation time and end of its animations.
	gameobj->UpdateActionManager(curtime, needs_update);

	if (needs_update) {
		children = gameobj->GetChildren();
		parent = gameobj->GetParent();

		// Only do deformers here if they are not parented to an armature, otherwise the armature will
		// handle updating its children
		if (gameobj->GetDeformer() && (!parent || parent->GetGameObjectType() != SCA_IObject::OBJ_ARMATURE))
			gameobj->GetDeformer()->Update();

		for (KX_GameObject *child : children) {
			if (child->GetDeformer()) {
				child->GetDeformer()->Update();
			}
		}

		children->Release();
	}
}

void KX_Scene::UpdateAnimations(double curtime)
{
	m_animationPoolData.curtime = curtime;

	for (KX_GameObject *gameobj : m_animatedlist) {
		BLI_task_pool_push(m_animationPool, update_anim_thread_func, gameobj, false, TASK_PRIORITY_LOW);
	}

	BLI_task_pool_work_and_wait(m_animationPool);
}

void KX_Scene::LogicUpdateFrame(double curtime)
{
	/* Update object components, we copy the object pointer in a second list to make sure that we iterate on a list
	 * which will not be modified, indeed components can add objects in theirs initialization.
	 */

	std::vector<KX_GameObject *> objects;
	for (KX_GameObject *gameobj : m_objectlist) {
		objects.push_back(gameobj);
	}

	m_logicmgr->UpdateFrame(curtime);
}

void KX_Scene::LogicEndFrame()
{
	m_logicmgr->EndFrame();

	for (KX_GameObject *gameobj : m_euthanasyobjects) {
		RemoveObject(gameobj);
	}
	m_euthanasyobjects.clear();

	//prepare obstacle simulation for new frame
	if (m_obstacleSimulation)
		m_obstacleSimulation->UpdateObstacles();

	for (KX_FontObject *font : m_fontlist) {
		font->UpdateTextFromProperty();
	}
}



/**
 * UpdateParents: SceneGraph transformation update.
 */
void KX_Scene::UpdateParents(double curtime)
{
	// we use the SG dynamic list
	SG_Node* node;

	while ((node = SG_Node::GetNextScheduled(m_sghead)) != nullptr)
	{
		node->UpdateWorldData(curtime);
	}

	// the list must be empty here
	BLI_assert(m_sghead.Empty());
	// some nodes may be ready for reschedule, move them to schedule list for next time
	while ((node = SG_Node::GetNextRescheduled(m_sghead)) != nullptr)
	{
		node->Schedule(m_sghead);
	}
}


RAS_MaterialBucket* KX_Scene::FindBucket(class RAS_IPolyMaterial* polymat, bool &bucketCreated)
{
	return m_bucketmanager->FindBucket(polymat, bucketCreated);
}

/***********************************************EEVEE INTEGRATION****************************************************/

/* EEVEE's render main loop (see eevee_engine.c) */
void KX_Scene::EEVEE_draw_scene()
{
	EEVEE_Data *vedata = EEVEE_engine_data_get();
	EEVEE_PassList *psl = ((EEVEE_Data *)vedata)->psl;
	EEVEE_StorageList *stl = ((EEVEE_Data *)vedata)->stl;
	EEVEE_FramebufferList *fbl = ((EEVEE_Data *)vedata)->fbl;
	EEVEE_SceneLayerData *sldata = EEVEE_scene_layer_data_get();

	/* Default framebuffer and texture */
	DefaultTextureList *dtxl = DRW_viewport_texture_list_get();

	/* Number of iteration: needed for all temporal effect (SSR, TAA)
	* when using opengl render. */
	int loop_ct = DRW_state_is_image_render() ? 4 : 1;

	static float rand = 0.0f;

	/* XXX temp for denoising render. TODO plug number of samples here */
	if (DRW_state_is_image_render()) {
		rand += 1.0f / 16.0f;
		rand = rand - floorf(rand);

		/* Set jitter offset */
		EEVEE_update_util_texture(rand);
	}
	else if (((stl->effects->enabled_effects & EFFECT_TAA) != 0) && (stl->effects->taa_current_sample > 1)) {
		double r;
		BLI_halton_1D(2, 0.0, stl->effects->taa_current_sample - 1, &r);

		/* Set jitter offset */
		/* PERF This is killing perf ! */
		EEVEE_update_util_texture((float)r);
	}

	while (loop_ct--) {

		/* Refresh Probes */
		DRW_stats_group_start("Probes Refresh");
		EEVEE_lightprobes_refresh(sldata, vedata);
		DRW_stats_group_end();

		/* Refresh shadows */
		DRW_stats_group_start("Shadows");
		EEVEE_draw_shadows(sldata, psl);
		DRW_stats_group_end();

		/* Attach depth to the hdr buffer and bind it */
		DRW_framebuffer_texture_detach(dtxl->depth);
		DRW_framebuffer_texture_attach(fbl->main, dtxl->depth, 0, 0);
		DRW_framebuffer_bind(fbl->main);
		DRW_framebuffer_clear(false, true, true, NULL, 1.0f);

		if ((((stl->effects->enabled_effects & EFFECT_TAA) != 0) && stl->effects->taa_current_sample > 1) || m_doingProbeUpdate) {
			DRW_viewport_matrix_override_set(stl->effects->overide_persmat, DRW_MAT_PERS);
			DRW_viewport_matrix_override_set(stl->effects->overide_persinv, DRW_MAT_PERSINV);
			DRW_viewport_matrix_override_set(stl->effects->overide_winmat, DRW_MAT_WIN);
			DRW_viewport_matrix_override_set(stl->effects->overide_wininv, DRW_MAT_WININV);
		}

		/* Depth prepass */
		DRW_stats_group_start("Prepass");
		DRW_draw_pass(psl->depth_pass);
		DRW_draw_pass(psl->depth_pass_cull);
		DRW_stats_group_end();

		/* Create minmax texture */
		DRW_stats_group_start("Main MinMax buffer");
		EEVEE_create_minmax_buffer(vedata, dtxl->depth, -1);
		DRW_stats_group_end();

		EEVEE_occlusion_compute(sldata, vedata);
		EEVEE_volumes_compute(sldata, vedata);

		/* Shading pass */
		DRW_stats_group_start("Shading");
		DRW_draw_pass(psl->background_pass);
		EEVEE_draw_default_passes(psl);
		DRW_draw_pass(psl->material_pass);
		EEVEE_subsurface_data_render(sldata, vedata);
		DRW_stats_group_end();

		/* Effects pre-transparency */
		EEVEE_subsurface_compute(sldata, vedata);
		EEVEE_reflection_compute(sldata, vedata);
		EEVEE_occlusion_draw_debug(sldata, vedata);
		DRW_draw_pass(psl->probe_display);
		EEVEE_refraction_compute(sldata, vedata);

		/* Opaque refraction */
		DRW_stats_group_start("Opaque Refraction");
		DRW_draw_pass(psl->refract_depth_pass);
		DRW_draw_pass(psl->refract_depth_pass_cull);
		DRW_draw_pass(psl->refract_pass);
		DRW_stats_group_end();

		/* Volumetrics Resolve Opaque */
		EEVEE_volumes_resolve(sldata, vedata);

		/* Transparent */
		DRW_pass_sort_shgroup_z(psl->transparent_pass);
		DRW_draw_pass(psl->transparent_pass);

		/* Post Process */
		DRW_stats_group_start("Post FX");
		EEVEE_draw_effects(vedata);
		DRW_stats_group_end();

		if (stl->effects->taa_current_sample > 1 || m_doingProbeUpdate) {
			DRW_viewport_matrix_override_unset(DRW_MAT_PERS);
			DRW_viewport_matrix_override_unset(DRW_MAT_PERSINV);
			DRW_viewport_matrix_override_unset(DRW_MAT_WIN);
			DRW_viewport_matrix_override_unset(DRW_MAT_WININV);
		}
	}

	EEVEE_volumes_free_smoke_textures();

	stl->g_data->view_updated = false;
}

/* Utils for TAA to check if nothing is moving inside view frustum (or anywhere when using probes) */
void KX_Scene::AppendToStaticObjects(KX_GameObject *gameobj)
{
	m_staticObjects.push_back(gameobj);
}

void KX_Scene::AppendToStaticObjectsInsideFrustum(KX_GameObject *gameobj)
{
	m_staticObjectsInsideFrustum.push_back(gameobj);
}

bool KX_Scene::ComputeTAA(const KX_CullingNodeList& nodes)
{
	if (m_lightProbes.size() > 0) {
		if (m_staticObjects.size() != GetObjectList()->GetCount()) {
			return false;
		}
	}
	if (m_staticObjectsInsideFrustum.size() != nodes.size()) {
		return false;
	}
	return true;
}
/* End of utils for TAA */
void KX_Scene::UpdateProbes()
{
	if (m_lightProbes.size() == 0) {
		return;
	}

	m_doingProbeUpdate = true;

	EEVEE_SceneLayerData *sldata = EEVEE_scene_layer_data_get();
	EEVEE_Data *vedata = EEVEE_engine_data_get();

	EEVEE_lightprobes_cache_init(sldata, vedata);
	for (KX_GameObject *kxprobe : GetProbeList()) {
		EEVEE_lightprobes_cache_add(sldata, kxprobe->GetBlenderObject());
	}

	EEVEE_lightprobes_cache_finish(sldata, vedata);
}

void KX_Scene::EeveePostProcessingHackBegin(const KX_CullingNodeList& nodes)
{
	EEVEE_Data *vedata = EEVEE_engine_data_get();
	EEVEE_EffectsInfo *effects = vedata->stl->effects;
	EEVEE_StorageList *stl = vedata->stl;
	SceneLayer *scene_layer = BKE_scene_layer_from_scene_get(GetBlenderScene());
	IDProperty *props = BKE_scene_layer_engine_evaluated_get(scene_layer, COLLECTION_MODE_NONE, RE_engine_id_BLENDER_EEVEE);
	KX_Camera *cam = GetActiveCamera();

	/* Update TAA when the view is not moving and nothing in the view frustum is moving */
	if (effects->enabled_effects & EFFECT_TAA) {

		const float *viewport_size = DRW_viewport_size_get();
		float persmat[4][4], viewmat[4][4];

		/* Until we support reprojection, we need to make sure
		* that the history buffer contains correct information. */
		bool view_is_valid = stl->g_data->valid_double_buffer;

		view_is_valid = view_is_valid && (stl->g_data->view_updated == false);

		effects->taa_total_sample = BKE_collection_engine_property_value_get_int(props, "taa_samples");
		MAX2(effects->taa_total_sample, 0);

		DRW_viewport_matrix_get(persmat, DRW_MAT_PERS);
		DRW_viewport_matrix_get(viewmat, DRW_MAT_VIEW);
		DRW_viewport_matrix_get(effects->overide_winmat, DRW_MAT_WIN);

		bool view_not_changed = compare_m4m4(persmat, effects->prev_drw_persmat, FLT_MIN);

		view_is_valid = view_is_valid && view_not_changed;
		copy_m4_m4(effects->prev_drw_persmat, persmat);

		/* Prevent ghosting from probe data. */
		view_is_valid = view_is_valid && (effects->prev_drw_support == DRW_state_draw_support());
		effects->prev_drw_support = DRW_state_draw_support();

		view_is_valid = view_is_valid && ComputeTAA(nodes);

		if (view_is_valid || !m_taaInitialized) {

			m_taaInitialized = true;

			effects->taa_current_sample += 1;

			if (effects->taa_current_sample < 50) {
				effects->taa_alpha = 1.0f / (float)(effects->taa_current_sample);
			}

			double ht_point[2];
			double ht_offset[2] = { 0.0, 0.0 };
			unsigned int ht_primes[2] = { 2, 3 };

			BLI_halton_2D(ht_primes, ht_offset, effects->taa_current_sample - 1, ht_point);

			window_translate_m4(
				effects->overide_winmat, persmat,
				((float)(ht_point[0]) * 2.0f - 1.0f) / viewport_size[0],
				((float)(ht_point[1]) * 2.0f - 1.0f) / viewport_size[1]);

			mul_m4_m4m4(effects->overide_persmat, effects->overide_winmat, viewmat);
			invert_m4_m4(effects->overide_persinv, effects->overide_persmat);
			invert_m4_m4(effects->overide_wininv, effects->overide_winmat);

			DRW_viewport_matrix_override_set(effects->overide_persmat, DRW_MAT_PERS);
			DRW_viewport_matrix_override_set(effects->overide_persinv, DRW_MAT_PERSINV);
			DRW_viewport_matrix_override_set(effects->overide_winmat, DRW_MAT_WIN);
			DRW_viewport_matrix_override_set(effects->overide_wininv, DRW_MAT_WININV);

			m_doingTAA = true;
		}
		else if (!view_is_valid && m_doingProbeUpdate) {

			effects->taa_current_sample = 1;

			mul_m4_m4m4(effects->overide_persmat, effects->overide_winmat, viewmat);
			invert_m4_m4(effects->overide_persinv, effects->overide_persmat);
			invert_m4_m4(effects->overide_wininv, effects->overide_winmat);

			DRW_viewport_matrix_override_set(effects->overide_persmat, DRW_MAT_PERS);
			DRW_viewport_matrix_override_set(effects->overide_persinv, DRW_MAT_PERSINV);
			DRW_viewport_matrix_override_set(effects->overide_winmat, DRW_MAT_WIN);
			DRW_viewport_matrix_override_set(effects->overide_wininv, DRW_MAT_WININV);

			m_doingTAA = false;
		}

		else {
			effects->taa_current_sample = 1;

			m_doingTAA = false;
		}
	}

	if (effects->enabled_effects & EFFECT_VOLUMETRIC) {

		EEVEE_VolumetricsInfo *volumetrics = EEVEE_scene_layer_data_get()->volumetrics;

		/* Temporal Super sampling jitter */
		double ht_point[3];
		double ht_offset[3] = { 0.0, 0.0 };
		unsigned int ht_primes[3] = { 3, 7, 2 };
		unsigned int current_sample = 0;

		/* If TAA is in use do not use the history buffer. */
		bool do_taa = ((effects->enabled_effects & EFFECT_TAA) != 0) && m_doingTAA;

		if (do_taa) {
			volumetrics->history_alpha = 0.0f;
			current_sample = effects->taa_current_sample - 1;
			effects->volume_current_sample = -1;
		}
		else {
			const unsigned int max_sample = (ht_primes[0] * ht_primes[1] * ht_primes[2]);
			current_sample = effects->volume_current_sample = max_sample; // Too much flickering in bge here if we keep eevee's code
																		  // eevee_volumes line 234

			if (current_sample != max_sample - 1) {
				DRW_viewport_request_redraw();
			}
		}
		BLI_halton_3D(ht_primes, ht_offset, current_sample, ht_point);

		volumetrics->jitter[0] = (float)ht_point[0];
		volumetrics->jitter[1] = (float)ht_point[1];
		volumetrics->jitter[2] = (float)ht_point[2];
	}

	if (effects->enabled_effects & EFFECT_DOF && !m_dofInitialized) {
		/* Depth Of Field */
		KX_Camera *cam = GetActiveCamera();
		float sensorSize = cam->GetCameraData()->m_sensor_x;
		/* Only update params that needs to be updated */
		float scaleCamera = 0.001f;
		float sensorScaled = scaleCamera * sensorSize;
		effects->dof_params[2] = (KX_GetActiveEngine()->GetCanvas()->GetWidth() + 1) / (1.0f * sensorScaled);
		m_dofInitialized = true;
	}

	/* Hack for motion blur */
	if (effects->enabled_effects & EFFECT_MOTION_BLUR) {
		float shutter = BKE_collection_engine_property_value_get_float(m_props, "motion_blur_shutter");
		float camToWorld[4][4];
		GetActiveCamera()->GetCameraToWorld().getValue(&camToWorld[0][0]);
		camToWorld[3][0] *= shutter;
		camToWorld[3][1] *= shutter;
		camToWorld[3][2] *= shutter;
		copy_m4_m4(effects->current_ndc_to_world, camToWorld);
	}
}

void KX_Scene::EeveePostProcessingHackEnd()
{
	EEVEE_Data *vedata = EEVEE_engine_data_get();
	EEVEE_EffectsInfo *effects = vedata->stl->effects;
	KX_Camera *cam = GetActiveCamera();

	/* Hack for motion blur */
	if (effects->enabled_effects & EFFECT_MOTION_BLUR) {
		float shutter = BKE_collection_engine_property_value_get_float(m_props, "motion_blur_shutter");
		float worldToCam[4][4];
		cam->GetWorldToCamera().getValue(&worldToCam[0][0]);
		worldToCam[3][0] *= shutter;
		worldToCam[3][1] *= shutter;
		worldToCam[3][2] *= shutter;
		copy_m4_m4(effects->past_world_to_ndc, worldToCam);
	}

	/* Hack for SSR : See eevee_screen_raytrace line 155 */
	if (effects->enabled_effects & EFFECT_SSR) {
		/* Reattach textures to the right buffer (because we are alternating between buffers) */
		/* TODO multiple FBO per texture!!!! */
		DRW_framebuffer_texture_detach(vedata->txl->ssr_specrough_input);
		DRW_framebuffer_texture_attach(vedata->fbl->main, vedata->txl->ssr_normal_input, 1, 0);
		DRW_framebuffer_texture_attach(vedata->fbl->main, vedata->txl->ssr_specrough_input, 2, 0);
	}
}

void KX_Scene::RenderBucketsNew(const KX_CullingNodeList& nodes, RAS_Rasterizer *rasty)
{
	/* Update blenderobjects matrix as we use it for eevee's shadows */
	for (KX_GameObject *gameobj : GetObjectList()) {
		gameobj->UpdateBlenderObjectMatrix(nullptr);
		gameobj->TagForUpdate();
		if (gameobj->GetCulled()) {
			gameobj->DiscardMaterialBatches();
			gameobj->m_wasculled = true; // TODO: replace with functions getter/setter
		}
		else {
			if (gameobj->m_wasculled) {
				float obmat[4][4];
				gameobj->NodeGetWorldTransform().getValue(&obmat[0][0]);
				gameobj->RestoreMaterialBatches(obmat);
				gameobj->m_wasculled = false;
			}
		}
	}

	KX_GetActiveEngine()->UpdateShadows(this);

	/* Update of eevee's post processing before scene rendering */
	EeveePostProcessingHackBegin(nodes);

	UpdateProbes();

	m_staticObjects.clear();
	m_staticObjectsInsideFrustum.clear();

	/* Start Drawing */
	DRW_state_reset();
	EEVEE_draw_scene();

	/* Update of eevee's post processing before after rendering */
	EeveePostProcessingHackEnd();

	KX_BlenderMaterial::EndFrame(rasty);
}

/*************************************End of EEVEE INTEGRATION***********************************************/

void KX_Scene::UpdateObjectLods(KX_Camera *cam, const KX_CullingNodeList& nodes)
{
	const MT_Vector3& cam_pos = cam->NodeGetWorldPosition();
	const float lodfactor = cam->GetLodDistanceFactor();

	for (KX_CullingNode *node : nodes) {
		node->GetObject()->UpdateLod(cam_pos, lodfactor);
	}
}

void KX_Scene::SetLodHysteresis(bool active)
{
	m_isActivedHysteresis = active;
}

bool KX_Scene::IsActivedLodHysteresis(void)
{
	return m_isActivedHysteresis;
}

void KX_Scene::SetLodHysteresisValue(int hysteresisvalue)
{
	m_lodHysteresisValue = hysteresisvalue;
}

int KX_Scene::GetLodHysteresisValue(void)
{
	return m_lodHysteresisValue;
}

void KX_Scene::UpdateObjectActivity(void) 
{
	if (m_activity_culling) {
		/* determine the activity criterium and set objects accordingly */
		MT_Vector3 camloc = GetActiveCamera()->NodeGetWorldPosition(); //GetCameraLocation();

		for (KX_GameObject *ob : *m_objectlist) {
			if (!ob->GetIgnoreActivityCulling()) {
				/* Simple test: more than 10 away from the camera, count
				 * Manhattan distance. */
				MT_Vector3 obpos = ob->NodeGetWorldPosition();
				
				if ((fabsf(camloc[0] - obpos[0]) > m_activity_box_radius) ||
				    (fabsf(camloc[1] - obpos[1]) > m_activity_box_radius) ||
				    (fabsf(camloc[2] - obpos[2]) > m_activity_box_radius) )
				{
					ob->Suspend();
				}
				else {
					ob->Resume();
				}
			}
		}
	}
}

void KX_Scene::SetActivityCullingRadius(float f)
{
	if (f < 0.5f)
		f = 0.5f;
	m_activity_box_radius = f;
}

KX_NetworkMessageScene* KX_Scene::GetNetworkMessageScene()
{
	return m_networkScene;
}

void KX_Scene::SetNetworkMessageScene(KX_NetworkMessageScene *newScene)
{
	m_networkScene = newScene;
}

void	KX_Scene::SetGravity(const MT_Vector3& gravity)
{
	GetPhysicsEnvironment()->SetGravity(gravity[0],gravity[1],gravity[2]);
}

MT_Vector3 KX_Scene::GetGravity()
{
	MT_Vector3 gravity;

	GetPhysicsEnvironment()->GetGravity(gravity);

	return gravity;
}

void KX_Scene::SetPhysicsEnvironment(class PHY_IPhysicsEnvironment* physEnv)
{
	m_physicsEnvironment = physEnv;
	if (m_physicsEnvironment) {
		KX_CollisionEventManager* collisionmgr = new KX_CollisionEventManager(m_logicmgr, physEnv);
		m_logicmgr->RegisterEventManager(collisionmgr);
	}
}
 
void KX_Scene::SetSuspendedDelta(double suspendeddelta)
{
	m_suspendeddelta = suspendeddelta;
}
double KX_Scene::GetSuspendedDelta() const
{
	return m_suspendeddelta;
}

short KX_Scene::GetAnimationFPS()
{
	return m_blenderScene->r.frs_sec;
}

static void MergeScene_LogicBrick(SCA_ILogicBrick* brick, KX_Scene *from, KX_Scene *to)
{
	SCA_LogicManager *logicmgr= to->GetLogicManager();

	brick->Replace_IScene(to);
	brick->Replace_NetworkScene(to->GetNetworkMessageScene());
	brick->SetLogicManager(to->GetLogicManager());

	// If we end up replacing a KX_CollisionEventManager, we need to make sure
	// physics controllers are properly in place. In other words, do this
	// after merging physics controllers!
	SCA_ISensor *sensor=  dynamic_cast<class SCA_ISensor *>(brick);
	if (sensor) {
		sensor->Replace_EventManager(logicmgr);
	}

	SCA_2DFilterActuator *filter_actuator = dynamic_cast<class SCA_2DFilterActuator*>(brick);
	if (filter_actuator) {
		filter_actuator->SetScene(to, to->Get2DFilterManager());
	}
}

static void MergeScene_GameObject(KX_GameObject* gameobj, KX_Scene *to, KX_Scene *from)
{
	{
		SCA_ActuatorList& actuators= gameobj->GetActuators();
		SCA_ActuatorList::iterator ita;

		for (ita = actuators.begin(); !(ita==actuators.end()); ++ita)
		{
			MergeScene_LogicBrick(*ita, from, to);
		}
	}


	{
		SCA_SensorList& sensors= gameobj->GetSensors();
		SCA_SensorList::iterator its;

		for (its = sensors.begin(); !(its==sensors.end()); ++its)
		{
			MergeScene_LogicBrick(*its, from, to);
		}
	}

	{
		SCA_ControllerList& controllers= gameobj->GetControllers();
		SCA_ControllerList::iterator itc;

		for (itc = controllers.begin(); !(itc==controllers.end()); ++itc)
		{
			SCA_IController *cont= *itc;
			MergeScene_LogicBrick(cont, from, to);
		}
	}

	/* graphics controller */
	PHY_IController *ctrl = gameobj->GetGraphicController();
	if (ctrl) {
		/* SHOULD update the m_cullingTree */
		ctrl->SetPhysicsEnvironment(to->GetPhysicsEnvironment());
	}

	ctrl = gameobj->GetPhysicsController();
	if (ctrl) {
		ctrl->SetPhysicsEnvironment(to->GetPhysicsEnvironment());
	}

	/* SG_Node can hold a scene reference */
	SG_Node *sg= gameobj->GetSGNode();
	if (sg) {
		if (sg->GetSGClientInfo() == from) {
			sg->SetSGClientInfo(to);

			/* Make sure to grab the children too since they might not be tied to a game object */
			NodeList children = sg->GetSGChildren();
			for (int i=0; i<children.size(); i++)
					children[i]->SetSGClientInfo(to);
		}
	}

	// All armatures should be in the animated object list to be umpdated.
	if (gameobj->GetGameObjectType() == SCA_IObject::OBJ_ARMATURE)
		to->AddAnimatedObject(gameobj);

	/* Add the object to the scene's logic manager */
	to->GetLogicManager()->RegisterGameObjectName(gameobj->GetName(), gameobj);
	to->GetLogicManager()->RegisterGameObj(gameobj->GetBlenderObject(), gameobj);

	for (int i = 0; i < gameobj->GetMeshCount(); ++i) {
		RAS_MeshObject *meshobj = gameobj->GetMesh(i);
		// Register the mesh object by name and blender object.
		to->GetLogicManager()->RegisterGameMeshName(meshobj->GetName(), gameobj->GetBlenderObject());
		to->GetLogicManager()->RegisterMeshName(meshobj->GetName(), meshobj);
	}
}

bool KX_Scene::MergeScene(KX_Scene *other)
{
	PHY_IPhysicsEnvironment *env = this->GetPhysicsEnvironment();
	PHY_IPhysicsEnvironment *env_other = other->GetPhysicsEnvironment();

	if ((env==nullptr) != (env_other==nullptr)) /* TODO - even when both scenes have NONE physics, the other is loaded with bullet enabled, ??? */
	{
		CM_FunctionError("physics scenes type differ, aborting\n\tsource " << (int)(env!=nullptr) << ", target " << (int)(env_other!=nullptr));
		return false;
	}

	GetBucketManager()->MergeBucketManager(other->GetBucketManager());
	GetBoundingBoxManager()->Merge(other->GetBoundingBoxManager());

	/* active + inactive == all ??? - lets hope so */
	for (KX_GameObject *gameobj : *other->GetObjectList()) {
		MergeScene_GameObject(gameobj, this, other);

		/* add properties to debug list for LibLoad objects */
		if (KX_GetActiveEngine()->GetFlag(KX_KetsjiEngine::AUTO_ADD_DEBUG_PROPERTIES)) {
			AddObjectDebugProperties(gameobj);
		}
	}

	for (KX_GameObject *gameobj : *other->GetInactiveList()) {
		MergeScene_GameObject(gameobj, this, other);
	}

	if (env) {
		env->MergeEnvironment(env_other);
		CListValue<KX_GameObject> *otherObjects = other->GetObjectList();

		// List of all physics objects to merge (needed by ReplicateConstraints).
		std::vector<KX_GameObject *> physicsObjects;
		for (KX_GameObject *gameobj : *otherObjects) {
			if (gameobj->GetPhysicsController()) {
				physicsObjects.push_back(gameobj);
			}
		}

		for (unsigned int i = 0; i < physicsObjects.size(); ++i) {
			KX_GameObject *gameobj = physicsObjects[i];
			// Replicate all constraints in the right physics environment.
			gameobj->GetPhysicsController()->ReplicateConstraints(gameobj, physicsObjects);
			gameobj->ClearConstraints();
		}
	}


	GetObjectList()->MergeList(other->GetObjectList());
	other->GetObjectList()->ReleaseAndRemoveAll();

	GetInactiveList()->MergeList(other->GetInactiveList());
	other->GetInactiveList()->ReleaseAndRemoveAll();

	GetRootParentList()->MergeList(other->GetRootParentList());
	other->GetRootParentList()->ReleaseAndRemoveAll();

	GetLightList()->MergeList(other->GetLightList());
	other->GetLightList()->ReleaseAndRemoveAll();

	GetCameraList()->MergeList(other->GetCameraList());
	other->GetCameraList()->ReleaseAndRemoveAll();

	GetFontList()->MergeList(other->GetFontList());
	other->GetFontList()->ReleaseAndRemoveAll();

	/* move materials across, assume they both use the same scene-converters
	 * Do this after lights are merged so materials can use the lights in shaders
	 */
	KX_GetActiveEngine()->GetConverter()->MergeScene(this, other);

	/* merge logic */
	{
		SCA_LogicManager *logicmgr=			GetLogicManager();
		SCA_LogicManager *logicmgr_other=	other->GetLogicManager();

		std::vector<class SCA_EventManager*>evtmgrs= logicmgr->GetEventManagers();
		//vector<class SCA_EventManager*>evtmgrs_others= logicmgr_other->GetEventManagers();

		//SCA_EventManager *evtmgr;
		SCA_EventManager *evtmgr_other;

		for (unsigned int i= 0; i < evtmgrs.size(); i++) {
			evtmgr_other= logicmgr_other->FindEventManager(evtmgrs[i]->GetType());

			if (evtmgr_other) /* unlikely but possible one scene has a joystick and not the other */
				evtmgr_other->Replace_LogicManager(logicmgr);

			/* when merging objects sensors are moved across into the new manager, don't need to do this here */
		}

		/* grab any timer properties from the other scene */
		SCA_TimeEventManager *timemgr=		GetTimeEventManager();
		SCA_TimeEventManager *timemgr_other=	other->GetTimeEventManager();
		std::vector<CValue*> times = timemgr_other->GetTimeValues();

		for (unsigned int i= 0; i < times.size(); i++) {
			timemgr->AddTimeProperty(times[i]);
		}
		
	}
	return true;
}

RAS_2DFilterManager *KX_Scene::Get2DFilterManager() const
{
	return m_filterManager;
}

RAS_FrameBuffer *KX_Scene::Render2DFilters(RAS_Rasterizer *rasty, RAS_ICanvas *canvas, RAS_FrameBuffer *inputfb, RAS_FrameBuffer *targetfb)
{
	return m_filterManager->RenderFilters(rasty, canvas, inputfb, targetfb, this);
}

#ifdef WITH_PYTHON

void KX_Scene::RunDrawingCallbacks(DrawingCallbackType callbackType, KX_Camera *camera)
{
	PyObject *list = m_drawCallbacks[callbackType];
	if (!list || PyList_GET_SIZE(list) == 0) {
		return;
	}

	if (camera) {
		PyObject *args[1] = {camera->GetProxy()};
		RunPythonCallBackList(list, args, 0, 1);
	}
	else {
		RunPythonCallBackList(list, nullptr, 0, 0);
	}
}

//----------------------------------------------------------------------------
//Python

PyTypeObject KX_Scene::Type = {
	PyVarObject_HEAD_INIT(nullptr, 0)
	"KX_Scene",
	sizeof(PyObjectPlus_Proxy),
	0,
	py_base_dealloc,
	0,
	0,
	0,
	0,
	py_base_repr,
	0,
	&Sequence,
	&Mapping,
	0,0,0,0,0,0,
	Py_TPFLAGS_DEFAULT | Py_TPFLAGS_BASETYPE,
	0,0,0,0,0,0,0,
	Methods,
	0,
	0,
	&CValue::Type,
	0,0,0,0,0,0,
	py_base_new
};

PyMethodDef KX_Scene::Methods[] = {
	KX_PYMETHODTABLE(KX_Scene, addObject),
	KX_PYMETHODTABLE(KX_Scene, end),
	KX_PYMETHODTABLE(KX_Scene, restart),
	KX_PYMETHODTABLE(KX_Scene, replace),
	KX_PYMETHODTABLE(KX_Scene, suspend),
	KX_PYMETHODTABLE(KX_Scene, resume),
	KX_PYMETHODTABLE(KX_Scene, drawObstacleSimulation),

	
	/* dict style access */
	KX_PYMETHODTABLE(KX_Scene, get),
	
	{nullptr,nullptr} //Sentinel
};
static PyObject *Map_GetItem(PyObject *self_v, PyObject *item)
{
	KX_Scene* self = static_cast<KX_Scene*>BGE_PROXY_REF(self_v);
	const char *attr_str= _PyUnicode_AsString(item);
	PyObject *pyconvert;
	
	if (self == nullptr) {
		PyErr_SetString(PyExc_SystemError, "val = scene[key]: KX_Scene, " BGE_PROXY_ERROR_MSG);
		return nullptr;
	}

	if (!self->m_attr_dict)
		self->m_attr_dict = PyDict_New();
	
	if (self->m_attr_dict && (pyconvert=PyDict_GetItem(self->m_attr_dict, item))) {
		
		if (attr_str)
			PyErr_Clear();
		Py_INCREF(pyconvert);
		return pyconvert;
	}
	else {
		if (attr_str)	PyErr_Format(PyExc_KeyError, "value = scene[key]: KX_Scene, key \"%s\" does not exist", attr_str);
		else			PyErr_SetString(PyExc_KeyError, "value = scene[key]: KX_Scene, key does not exist");
		return nullptr;
	}
		
}

static int Map_SetItem(PyObject *self_v, PyObject *key, PyObject *val)
{
	KX_Scene* self = static_cast<KX_Scene*>BGE_PROXY_REF(self_v);
	const char *attr_str= _PyUnicode_AsString(key);
	if (attr_str==nullptr)
		PyErr_Clear();
	
	if (self == nullptr) {
		PyErr_SetString(PyExc_SystemError, "scene[key] = value: KX_Scene, " BGE_PROXY_ERROR_MSG);
		return -1;
	}

	if (!self->m_attr_dict)
		self->m_attr_dict = PyDict_New();

	if (val==nullptr) { /* del ob["key"] */
		int del= 0;
		
		if (self->m_attr_dict)
			del |= (PyDict_DelItem(self->m_attr_dict, key)==0) ? 1:0;
		
		if (del==0) {
			if (attr_str)	PyErr_Format(PyExc_KeyError, "scene[key] = value: KX_Scene, key \"%s\" could not be set", attr_str);
			else			PyErr_SetString(PyExc_KeyError, "del scene[key]: KX_Scene, key could not be deleted");
			return -1;
		}
		else if (self->m_attr_dict) {
			PyErr_Clear(); /* PyDict_DelItem sets an error when it fails */
		}
	}
	else { /* ob["key"] = value */
		int set = 0;

		if (self->m_attr_dict==nullptr) /* lazy init */
			self->m_attr_dict= PyDict_New();
		
		
		if (PyDict_SetItem(self->m_attr_dict, key, val)==0)
			set= 1;
		else
			PyErr_SetString(PyExc_KeyError, "scene[key] = value: KX_Scene, key not be added to internal dictionary");
	
		if (set==0)
			return -1; /* pythons error value */
		
	}
	
	return 0; /* success */
}

static int Seq_Contains(PyObject *self_v, PyObject *value)
{
	KX_Scene* self = static_cast<KX_Scene*>BGE_PROXY_REF(self_v);
	
	if (self == nullptr) {
		PyErr_SetString(PyExc_SystemError, "val in scene: KX_Scene, " BGE_PROXY_ERROR_MSG);
		return -1;
	}

	if (!self->m_attr_dict)
		self->m_attr_dict = PyDict_New();

	if (self->m_attr_dict && PyDict_GetItem(self->m_attr_dict, value))
		return 1;
	
	return 0;
}

PyMappingMethods KX_Scene::Mapping = {
	(lenfunc)nullptr,                  /* inquiry mp_length */
	(binaryfunc)Map_GetItem,        /* binaryfunc mp_subscript */
	(objobjargproc)Map_SetItem,     /* objobjargproc mp_ass_subscript */
};

PySequenceMethods KX_Scene::Sequence = {
	nullptr,                       /* Cant set the len otherwise it can evaluate as false */
	nullptr,                       /* sq_concat */
	nullptr,                       /* sq_repeat */
	nullptr,                       /* sq_item */
	nullptr,                       /* sq_slice */
	nullptr,                       /* sq_ass_item */
	nullptr,                       /* sq_ass_slice */
	(objobjproc)Seq_Contains,   /* sq_contains */
	(binaryfunc) nullptr,          /* sq_inplace_concat */
	(ssizeargfunc) nullptr,        /* sq_inplace_repeat */
};

PyObject *KX_Scene::pyattr_get_name(PyObjectPlus *self_v, const KX_PYATTRIBUTE_DEF *attrdef)
{
	KX_Scene* self = static_cast<KX_Scene*>(self_v);
	return PyUnicode_FromStdString(self->GetName());
}

PyObject *KX_Scene::pyattr_get_objects(PyObjectPlus *self_v, const KX_PYATTRIBUTE_DEF *attrdef)
{
	KX_Scene* self = static_cast<KX_Scene*>(self_v);
	return self->GetObjectList()->GetProxy();
}

PyObject *KX_Scene::pyattr_get_objects_inactive(PyObjectPlus *self_v, const KX_PYATTRIBUTE_DEF *attrdef)
{
	KX_Scene* self = static_cast<KX_Scene*>(self_v);
	return self->GetInactiveList()->GetProxy();
}

PyObject *KX_Scene::pyattr_get_lights(PyObjectPlus *self_v, const KX_PYATTRIBUTE_DEF *attrdef)
{
	KX_Scene* self = static_cast<KX_Scene*>(self_v);
	return self->GetLightList()->GetProxy();
}

PyObject *KX_Scene::pyattr_get_filter_manager(PyObjectPlus *self_v, const KX_PYATTRIBUTE_DEF *attrdef)
{
	KX_Scene *self = static_cast<KX_Scene*>(self_v);
	KX_2DFilterManager *filterManager = (KX_2DFilterManager *)self->Get2DFilterManager();

	return filterManager->GetProxy();
}

PyObject *KX_Scene::pyattr_get_world(PyObjectPlus *self_v, const KX_PYATTRIBUTE_DEF *attrdef)
{
	KX_Scene* self = static_cast<KX_Scene*>(self_v);
	KX_WorldInfo *world = self->GetWorldInfo();

	if (world->GetName() != "") {
		return world->GetProxy();
	}
	else {
		Py_RETURN_NONE;
	}
}

PyObject *KX_Scene::pyattr_get_texts(PyObjectPlus *self_v, const KX_PYATTRIBUTE_DEF *attrdef)
{
	KX_Scene *self = static_cast<KX_Scene *>(self_v);
	return self->GetFontList()->GetProxy();
}

PyObject *KX_Scene::pyattr_get_cameras(PyObjectPlus *self_v, const KX_PYATTRIBUTE_DEF *attrdef)
{
	KX_Scene *self = static_cast<KX_Scene *>(self_v);
	return self->GetCameraList()->GetProxy();
}

PyObject *KX_Scene::pyattr_get_active_camera(PyObjectPlus *self_v, const KX_PYATTRIBUTE_DEF *attrdef)
{
	KX_Scene* self = static_cast<KX_Scene*>(self_v);
	KX_Camera* cam= self->GetActiveCamera();
	if (cam)
		return self->GetActiveCamera()->GetProxy();
	else
		Py_RETURN_NONE;
}

int KX_Scene::pyattr_set_active_camera(PyObjectPlus *self_v, const KX_PYATTRIBUTE_DEF *attrdef, PyObject *value)
{
	KX_Scene* self = static_cast<KX_Scene*>(self_v);
	KX_Camera *camOb;
	
	if (!ConvertPythonToCamera(self, value, &camOb, false, "scene.active_camera = value: KX_Scene"))
		return PY_SET_ATTR_FAIL;
	
	self->SetActiveCamera(camOb);
	return PY_SET_ATTR_SUCCESS;
}

PyObject *KX_Scene::pyattr_get_overrideCullingCamera(PyObjectPlus *self_v, const KX_PYATTRIBUTE_DEF *attrdef)
{
	KX_Scene *self = static_cast<KX_Scene*>(self_v);
	KX_Camera *cam = self->GetOverrideCullingCamera();
	return (cam) ? cam->GetProxy() : Py_None;
}

int KX_Scene::pyattr_set_overrideCullingCamera(PyObjectPlus *self_v, const KX_PYATTRIBUTE_DEF *attrdef, PyObject *value)
{
	KX_Scene *self = static_cast<KX_Scene*>(self_v);
	KX_Camera *cam;

	if (!ConvertPythonToCamera(self, value, &cam, true, "scene.active_camera = value: KX_Scene")) {
		return PY_SET_ATTR_FAIL;
	}

	self->SetOverrideCullingCamera(cam);
	return PY_SET_ATTR_SUCCESS;
}

static std::map<const std::string, KX_Scene::DrawingCallbackType> callbacksTable = {
	{"pre_draw", KX_Scene::PRE_DRAW},
	{"pre_draw_setup", KX_Scene::PRE_DRAW_SETUP},
	{"post_draw", KX_Scene::POST_DRAW}
};

PyObject *KX_Scene::pyattr_get_drawing_callback(PyObjectPlus *self_v, const KX_PYATTRIBUTE_DEF *attrdef)
{
	KX_Scene *self = static_cast<KX_Scene *>(self_v);

	const DrawingCallbackType type = callbacksTable[attrdef->m_name];
	if (!self->m_drawCallbacks[type]) {
		self->m_drawCallbacks[type] = PyList_New(0);
	}

	Py_INCREF(self->m_drawCallbacks[type]);

	return self->m_drawCallbacks[type];
}

int KX_Scene::pyattr_set_drawing_callback(PyObjectPlus *self_v, const KX_PYATTRIBUTE_DEF *attrdef, PyObject *value)
{
	KX_Scene *self = static_cast<KX_Scene *>(self_v);

	if (!PyList_CheckExact(value)) {
		PyErr_SetString(PyExc_ValueError, "Expected a list");
		return PY_SET_ATTR_FAIL;
	}

	const DrawingCallbackType type = callbacksTable[attrdef->m_name];

	Py_XDECREF(self->m_drawCallbacks[type]);

	Py_INCREF(value);
	self->m_drawCallbacks[type] = value;

	return PY_SET_ATTR_SUCCESS;
}

PyObject *KX_Scene::pyattr_get_gravity(PyObjectPlus *self_v, const KX_PYATTRIBUTE_DEF *attrdef)
{
	KX_Scene* self = static_cast<KX_Scene*>(self_v);

	return PyObjectFrom(self->GetGravity());
}

int KX_Scene::pyattr_set_gravity(PyObjectPlus *self_v, const KX_PYATTRIBUTE_DEF *attrdef, PyObject *value)
{
	KX_Scene* self = static_cast<KX_Scene*>(self_v);

	MT_Vector3 vec;
	if (!PyVecTo(value, vec))
		return PY_SET_ATTR_FAIL;

	self->SetGravity(vec);
	return PY_SET_ATTR_SUCCESS;
}

PyAttributeDef KX_Scene::Attributes[] = {
	KX_PYATTRIBUTE_RO_FUNCTION("name",				KX_Scene, pyattr_get_name),
	KX_PYATTRIBUTE_RO_FUNCTION("objects",			KX_Scene, pyattr_get_objects),
	KX_PYATTRIBUTE_RO_FUNCTION("objectsInactive",	KX_Scene, pyattr_get_objects_inactive),
	KX_PYATTRIBUTE_RO_FUNCTION("lights",			KX_Scene, pyattr_get_lights),
	KX_PYATTRIBUTE_RO_FUNCTION("texts",				KX_Scene, pyattr_get_texts),
	KX_PYATTRIBUTE_RO_FUNCTION("cameras",			KX_Scene, pyattr_get_cameras),
	KX_PYATTRIBUTE_RO_FUNCTION("filterManager",		KX_Scene, pyattr_get_filter_manager),
	KX_PYATTRIBUTE_RO_FUNCTION("world",				KX_Scene, pyattr_get_world),
	KX_PYATTRIBUTE_RW_FUNCTION("active_camera",		KX_Scene, pyattr_get_active_camera, pyattr_set_active_camera),
	KX_PYATTRIBUTE_RW_FUNCTION("overrideCullingCamera",KX_Scene, pyattr_get_overrideCullingCamera, pyattr_set_overrideCullingCamera),
	KX_PYATTRIBUTE_RW_FUNCTION("pre_draw",			KX_Scene, pyattr_get_drawing_callback, pyattr_set_drawing_callback),
	KX_PYATTRIBUTE_RW_FUNCTION("post_draw",			KX_Scene, pyattr_get_drawing_callback, pyattr_set_drawing_callback),
	KX_PYATTRIBUTE_RW_FUNCTION("pre_draw_setup",	KX_Scene, pyattr_get_drawing_callback, pyattr_set_drawing_callback),
	KX_PYATTRIBUTE_RW_FUNCTION("gravity",			KX_Scene, pyattr_get_gravity, pyattr_set_gravity),
	KX_PYATTRIBUTE_BOOL_RO("suspended",				KX_Scene, m_suspend),
	KX_PYATTRIBUTE_BOOL_RO("activity_culling",		KX_Scene, m_activity_culling),
	KX_PYATTRIBUTE_FLOAT_RW("activity_culling_radius", 0.5f, FLT_MAX, KX_Scene, m_activity_box_radius),
	KX_PYATTRIBUTE_BOOL_RO("dbvt_culling",			KX_Scene, m_dbvt_culling),
	KX_PYATTRIBUTE_NULL	//Sentinel
};

KX_PYMETHODDEF_DOC(KX_Scene, addObject,
"addObject(object, other, time=0)\n"
"Returns the added object.\n")
{
	PyObject *pyob, *pyreference = Py_None;
	KX_GameObject *ob, *reference;

	float time = 0.0f;

	if (!PyArg_ParseTuple(args, "O|Of:addObject", &pyob, &pyreference, &time))
		return nullptr;

	if (!ConvertPythonToGameObject(m_logicmgr, pyob, &ob, false, "scene.addObject(object, reference, time): KX_Scene (first argument)") ||
		!ConvertPythonToGameObject(m_logicmgr, pyreference, &reference, true, "scene.addObject(object, reference, time): KX_Scene (second argument)"))
		return nullptr;

	if (!m_inactivelist->SearchValue(ob)) {
		PyErr_Format(PyExc_ValueError, "scene.addObject(object, reference, time): KX_Scene (first argument): object must be in an inactive layer");
		return nullptr;
	}
	KX_GameObject *replica = AddReplicaObject(ob, reference, time);

	// release here because AddReplicaObject AddRef's
	// the object is added to the scene so we don't want python to own a reference
	replica->Release();
	return replica->GetProxy();
}

KX_PYMETHODDEF_DOC(KX_Scene, end,
"end()\n"
"Removes this scene from the game.\n")
{
	
	KX_GetActiveEngine()->RemoveScene(m_sceneName);
	
	Py_RETURN_NONE;
}

KX_PYMETHODDEF_DOC(KX_Scene, restart,
				   "restart()\n"
				   "Restarts this scene.\n")
{
	KX_GetActiveEngine()->ReplaceScene(m_sceneName, m_sceneName);
	
	Py_RETURN_NONE;
}

KX_PYMETHODDEF_DOC(KX_Scene, replace,
				   "replace(newScene)\n"
                   "Replaces this scene with another one.\n"
                   "Return True if the new scene exists and scheduled for replacement, False otherwise.\n")
{
	char* name;
	
	if (!PyArg_ParseTuple(args, "s:replace", &name))
		return nullptr;
	
    if (KX_GetActiveEngine()->ReplaceScene(m_sceneName, name))
        Py_RETURN_TRUE;
	
    Py_RETURN_FALSE;
}

KX_PYMETHODDEF_DOC(KX_Scene, suspend,
					"suspend()\n"
					"Suspends this scene.\n")
{
	Suspend();
	
	Py_RETURN_NONE;
}

KX_PYMETHODDEF_DOC(KX_Scene, resume,
					"resume()\n"
					"Resumes this scene.\n")
{
	Resume();
	
	Py_RETURN_NONE;
}

KX_PYMETHODDEF_DOC(KX_Scene, drawObstacleSimulation,
				   "drawObstacleSimulation()\n"
				   "Draw debug visualization of obstacle simulation.\n")
{
	if (GetObstacleSimulation())
		GetObstacleSimulation()->DrawObstacles();

	Py_RETURN_NONE;
}

/* Matches python dict.get(key, [default]) */
KX_PYMETHODDEF_DOC(KX_Scene, get, "")
{
	PyObject *key;
	PyObject *def = Py_None;
	PyObject *ret;

	if (!PyArg_ParseTuple(args, "O|O:get", &key, &def))
		return nullptr;
	
	if (m_attr_dict && (ret=PyDict_GetItem(m_attr_dict, key))) {
		Py_INCREF(ret);
		return ret;
	}
	
	Py_INCREF(def);
	return def;
}

bool ConvertPythonToScene(PyObject *value, KX_Scene **scene, bool py_none_ok, const char *error_prefix)
{
	if (value == nullptr) {
		PyErr_Format(PyExc_TypeError, "%s, python pointer nullptr, should never happen", error_prefix);
		*scene = nullptr;
		return false;
	}

	if (value == Py_None) {
		*scene = nullptr;

		if (py_none_ok) {
			return true;
		}
		else {
			PyErr_Format(PyExc_TypeError, "%s, expected KX_Scene or a KX_Scene name, None is invalid", error_prefix);
			return false;
		}
	}

	if (PyUnicode_Check(value)) {
		*scene = (KX_Scene *)KX_GetActiveEngine()->CurrentScenes()->FindValue(std::string(_PyUnicode_AsString(value)));

		if (*scene) {
			return true;
		}
		else {
			PyErr_Format(PyExc_ValueError, "%s, requested name \"%s\" did not match any in game", error_prefix, _PyUnicode_AsString(value));
			return false;
		}
	}

	if (PyObject_TypeCheck(value, &KX_Scene::Type)) {
		*scene = static_cast<KX_Scene *>BGE_PROXY_REF(value);

		// Sets the error.
		if (*scene == nullptr) {
			PyErr_Format(PyExc_SystemError, "%s, " BGE_PROXY_ERROR_MSG, error_prefix);
			return false;
		}

		return true;
	}

	*scene = nullptr;

	if (py_none_ok) {
		PyErr_Format(PyExc_TypeError, "%s, expect a KX_Scene, a string or None", error_prefix);
	}
	else {
		PyErr_Format(PyExc_TypeError, "%s, expect a KX_Scene or a string", error_prefix);
	}

	return false;
}

#endif // WITH_PYTHON<|MERGE_RESOLUTION|>--- conflicted
+++ resolved
@@ -107,11 +107,7 @@
 
 #include "KX_Light.h"
 
-<<<<<<< HEAD
 #include "BLI_math.h"
-=======
-#include "BKE_group.h"
->>>>>>> 46f518e9
 #include "BLI_task.h"
 
 #include "CM_Message.h"
@@ -245,9 +241,9 @@
 	/*************************************************EEVEE INTEGRATION***********************************************************/
 
 	/* Normally we can remove that */
-	SceneLayer *sl = BKE_scene_layer_from_scene_get(m_blenderScene);
-
-	m_props = BKE_scene_layer_engine_evaluated_get(sl, COLLECTION_MODE_NONE, RE_engine_id_BLENDER_EEVEE);
+	ViewLayer *view_layer = BKE_view_layer_from_scene_get(m_blenderScene);
+
+	m_props = BKE_view_layer_engine_evaluated_get(view_layer, COLLECTION_MODE_NONE, RE_engine_id_BLENDER_EEVEE);
 
 	/* End of Normally we can remove that */
 
@@ -788,12 +784,8 @@
 	KX_GameObject* gameobj;
 	Object* blgroupobj = groupobj->GetBlenderObject();
 	Group* group;
-<<<<<<< HEAD
 	GroupObject *go;
 	std::vector<KX_GameObject*> duplilist;
-=======
-	vector<KX_GameObject*> duplilist;
->>>>>>> 46f518e9
 
 	if (!groupobj->GetSGNode() ||
 		!groupobj->IsDupliGroup() ||
@@ -810,9 +802,9 @@
 	m_groupGameObjects.clear();
 
 	group = blgroupobj->dup_group;
-	FOREACH_GROUP_BASE(group, base)
+	for (go=(GroupObject*)group->gobject.first; go; go=(GroupObject*)go->next) 
 	{
-		Object *blenderobj = base->object;
+		Object* blenderobj = go->ob;
 		if (blgroupobj == blenderobj)
 			// this check is also in group_duplilist()
 			continue;
@@ -827,13 +819,13 @@
 
 		gameobj->SetBlenderGroupObject(blgroupobj);
 
-		if ((base->flag & BASE_VISIBLED) == 0) {
+		if ((blenderobj->lay & group->layer)==0)
+		{
 			// object is not visible in the 3D view, will not be instantiated
 			continue;
 		}
 		m_groupGameObjects.insert(gameobj);
 	}
-	FOREACH_GROUP_BASE_END
 
 	for (KX_GameObject *gameobj : m_groupGameObjects) {
 		KX_GameObject *parent = gameobj->GetParent();
@@ -1741,7 +1733,7 @@
 	EEVEE_PassList *psl = ((EEVEE_Data *)vedata)->psl;
 	EEVEE_StorageList *stl = ((EEVEE_Data *)vedata)->stl;
 	EEVEE_FramebufferList *fbl = ((EEVEE_Data *)vedata)->fbl;
-	EEVEE_SceneLayerData *sldata = EEVEE_scene_layer_data_get();
+	EEVEE_ViewLayerData *sldata = EEVEE_view_layer_data_ensure();
 
 	/* Default framebuffer and texture */
 	DefaultTextureList *dtxl = DRW_viewport_texture_list_get();
@@ -1887,7 +1879,7 @@
 
 	m_doingProbeUpdate = true;
 
-	EEVEE_SceneLayerData *sldata = EEVEE_scene_layer_data_get();
+	EEVEE_ViewLayerData *sldata = EEVEE_view_layer_data_get();
 	EEVEE_Data *vedata = EEVEE_engine_data_get();
 
 	EEVEE_lightprobes_cache_init(sldata, vedata);
@@ -1903,8 +1895,8 @@
 	EEVEE_Data *vedata = EEVEE_engine_data_get();
 	EEVEE_EffectsInfo *effects = vedata->stl->effects;
 	EEVEE_StorageList *stl = vedata->stl;
-	SceneLayer *scene_layer = BKE_scene_layer_from_scene_get(GetBlenderScene());
-	IDProperty *props = BKE_scene_layer_engine_evaluated_get(scene_layer, COLLECTION_MODE_NONE, RE_engine_id_BLENDER_EEVEE);
+	ViewLayer *view_layer = BKE_view_layer_from_scene_get(GetBlenderScene());
+	IDProperty *props = BKE_view_layer_engine_evaluated_get(view_layer, COLLECTION_MODE_NONE, RE_engine_id_BLENDER_EEVEE);
 	KX_Camera *cam = GetActiveCamera();
 
 	/* Update TAA when the view is not moving and nothing in the view frustum is moving */
@@ -1994,7 +1986,7 @@
 
 	if (effects->enabled_effects & EFFECT_VOLUMETRIC) {
 
-		EEVEE_VolumetricsInfo *volumetrics = EEVEE_scene_layer_data_get()->volumetrics;
+		EEVEE_VolumetricsInfo *volumetrics = EEVEE_view_layer_data_get()->volumetrics;
 
 		/* Temporal Super sampling jitter */
 		double ht_point[3];
