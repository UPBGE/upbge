/*
 * ***** BEGIN GPL LICENSE BLOCK *****
 *
 * This program is free software; you can redistribute it and/or
 * modify it under the terms of the GNU General Public License
 * as published by the Free Software Foundation; either version 2
 * of the License, or (at your option) any later version.
 *
 * This program is distributed in the hope that it will be useful,
 * but WITHOUT ANY WARRANTY; without even the implied warranty of
 * MERCHANTABILITY or FITNESS FOR A PARTICULAR PURPOSE.  See the
 * GNU General Public License for more details.
 *
 * You should have received a copy of the GNU General Public License
 * along with this program; if not, write to the Free Software Foundation,
 * Inc., 51 Franklin Street, Fifth Floor, Boston, MA 02110-1301, USA.
 *
 * ***** END GPL LICENSE BLOCK *****
 */

/** \file gameengine/Ketsji/BL_BlenderShader.cpp
 *  \ingroup ketsji
 */

#include "DNA_material_types.h"
#include "DNA_scene_types.h"

// #include "BKE_global.h"
// #include "BKE_main.h"
#include "BKE_DerivedMesh.h"

#include "GPU_material.h"
#include "GPU_shader.h"

#include "BL_BlenderShader.h"
#include "BL_Material.h"

#include "RAS_BucketManager.h"
#include "RAS_MeshObject.h"
#include "RAS_IRasterizer.h"

#include "KX_Scene.h"

BL_BlenderShader::BL_BlenderShader(KX_Scene *scene, struct Material *ma, BL_Material *blmat, int lightlayer)
	:m_mat(ma),
	m_blMaterial(blmat),
	m_lightLayer(lightlayer),
	m_GPUMat(NULL)
{
	m_blenderScene = scene->GetBlenderScene();
	m_alphaBlend = GPU_BLEND_SOLID;

	ReloadMaterial();
	ParseAttribs();
}

BL_BlenderShader::~BL_BlenderShader()
{
	if (m_GPUMat)
		GPU_material_unbind(m_GPUMat);
}

void BL_BlenderShader::ParseAttribs()
{
	GPUVertexAttribs attribs;
	GPU_material_vertex_attributes(m_GPUMat, &attribs);
	int numattrib = GetAttribNum();

	for (unsigned int i = 0; i < MAXTEX; ++i) {
		m_uvLayers[i] = -1; // only to find bug.
	}

	for (unsigned int i = 0; i < attribs.totlayer; ++i) {
		if (attribs.layer[i].glindex > numattrib) {
			continue;
		}

		if (attribs.layer[i].type == CD_MTFACE) {
			const char *attribname = attribs.layer[i].name;
			if (strlen(attribname) == 0) {
				// The attribut use the default UV = the first one.
				m_uvLayers[i] = 0;
				continue;
			}
			for (unsigned int j = 0; j < MAXTEX; ++j) {
				if (strcmp(m_blMaterial->uvsName[j], attribname) == 0) {
					m_uvLayers[i] = j;
					break;
				}
			}
		}
	}
}

void BL_BlenderShader::ReloadMaterial()
{
	m_GPUMat = (m_mat) ? GPU_material_from_blender(m_blenderScene, m_mat, false) : NULL;
}

void BL_BlenderShader::SetProg(bool enable, double time, RAS_IRasterizer *rasty)
{
	if (Ok()) {
		if (enable) {
			assert(rasty != NULL); // XXX Kinda hacky, but SetProg() should always have the rasterizer if enable is true

			float viewmat[4][4], viewinvmat[4][4];
			const MT_Matrix4x4& view = rasty->GetViewMatrix();
			const MT_Matrix4x4& viewinv = rasty->GetViewInvMatrix();
<<<<<<< HEAD
			view.getValue((float *)viewmat);
			viewinv.getValue((float *)viewinvmat);
=======
			view.getValue(&viewmat[0][0]);
			viewinv.getValue(&viewinvmat[0][0]);
>>>>>>> a3793f5e

			GPU_material_bind(m_GPUMat, m_lightLayer, m_blenderScene->lay, time, 1, viewmat, viewinvmat, NULL, false);
		}
		else
			GPU_material_unbind(m_GPUMat);
	}
}

int BL_BlenderShader::GetAttribNum()
{
	GPUVertexAttribs attribs;
	int i, enabled = 0;

	if (!Ok())
		return enabled;

	GPU_material_vertex_attributes(m_GPUMat, &attribs);

	for (i = 0; i < attribs.totlayer; i++)
		if (attribs.layer[i].glindex + 1 > enabled)
			enabled = attribs.layer[i].glindex + 1;

	if (enabled > BL_MAX_ATTRIB)
		enabled = BL_MAX_ATTRIB;

	return enabled;
}

void BL_BlenderShader::SetAttribs(RAS_IRasterizer *ras)
{
	GPUVertexAttribs attribs;
	GPUMaterial *gpumat;
	int i, attrib_num;

	ras->SetAttribNum(0);

	if (!Ok())
		return;

	gpumat = m_GPUMat;
	if (ras->GetDrawingMode() == RAS_IRasterizer::KX_TEXTURED || (ras->GetDrawingMode() == RAS_IRasterizer::KX_SHADOW &&
	                                                              m_blMaterial->alphablend != GEMAT_SOLID && !ras->GetUsingOverrideShader())) {
		GPU_material_vertex_attributes(gpumat, &attribs);
		attrib_num = GetAttribNum();

		ras->SetTexCoordNum(0);
		ras->SetAttribNum(attrib_num);
		for (i = 0; i < attrib_num; i++)
			ras->SetAttrib(RAS_IRasterizer::RAS_TEXCO_DISABLE, i);

		for (i = 0; i < attribs.totlayer; i++) {
			if (attribs.layer[i].glindex > attrib_num)
				continue;

			if (attribs.layer[i].type == CD_MTFACE)
				ras->SetAttrib(RAS_IRasterizer::RAS_TEXCO_UV, attribs.layer[i].glindex, m_uvLayers[i]);
			else if (attribs.layer[i].type == CD_TANGENT)
				ras->SetAttrib(RAS_IRasterizer::RAS_TEXTANGENT, attribs.layer[i].glindex);
			else if (attribs.layer[i].type == CD_ORCO)
				ras->SetAttrib(RAS_IRasterizer::RAS_TEXCO_ORCO, attribs.layer[i].glindex);
			else if (attribs.layer[i].type == CD_NORMAL)
				ras->SetAttrib(RAS_IRasterizer::RAS_TEXCO_NORM, attribs.layer[i].glindex);
			else if (attribs.layer[i].type == CD_MCOL)
				ras->SetAttrib(RAS_IRasterizer::RAS_TEXCO_VCOL, attribs.layer[i].glindex);
			else
				ras->SetAttrib(RAS_IRasterizer::RAS_TEXCO_DISABLE, attribs.layer[i].glindex);
		}
	}
}

void BL_BlenderShader::Update(RAS_MeshSlot *ms, RAS_IRasterizer *rasty)
{
	float obmat[4][4], viewmat[4][4], obcol[4];
	GPUMaterial *gpumat;

	gpumat = m_GPUMat;

	if (!gpumat || !GPU_material_bound(gpumat))
		return;

	MT_Matrix4x4 model;
	model.setValue(ms->m_OpenGLMatrix);

	// note: getValue gives back column major as needed by OpenGL
<<<<<<< HEAD
	model.getValue((float *)obmat);

	ms->m_RGBAcolor.getValue((float *)obcol);

	float auto_bump_scale = ms->m_pDerivedMesh != 0 ? ms->m_pDerivedMesh->auto_bump_scale : 1.0f;
	GPU_material_bind_uniforms(gpumat, obmat, obcol, auto_bump_scale, NULL);
=======
	model.getValue(&obmat[0][0]);

	if (ms.m_bObjectColor)
		ms.m_RGBAcolor.getValue(&obcol[0]);
	else
		obcol[0] = obcol[1] = obcol[2] = obcol[3] = 1.0f;

	rasty->GetViewMatrix().getValue(&viewmat[0][0]);
	float auto_bump_scale = ms.m_pDerivedMesh!=0 ? ms.m_pDerivedMesh->auto_bump_scale : 1.0f;
	GPU_material_bind_uniforms(gpumat, obmat, viewmat, obcol, auto_bump_scale, NULL);
>>>>>>> a3793f5e

	m_alphaBlend = GPU_material_alpha_blend(gpumat, obcol);
}

int BL_BlenderShader::GetAlphaBlend()
{
	return m_alphaBlend;
}<|MERGE_RESOLUTION|>--- conflicted
+++ resolved
@@ -106,13 +106,8 @@
 			float viewmat[4][4], viewinvmat[4][4];
 			const MT_Matrix4x4& view = rasty->GetViewMatrix();
 			const MT_Matrix4x4& viewinv = rasty->GetViewInvMatrix();
-<<<<<<< HEAD
 			view.getValue((float *)viewmat);
 			viewinv.getValue((float *)viewinvmat);
-=======
-			view.getValue(&viewmat[0][0]);
-			viewinv.getValue(&viewinvmat[0][0]);
->>>>>>> a3793f5e
 
 			GPU_material_bind(m_GPUMat, m_lightLayer, m_blenderScene->lay, time, 1, viewmat, viewinvmat, NULL, false);
 		}
@@ -197,25 +192,13 @@
 	model.setValue(ms->m_OpenGLMatrix);
 
 	// note: getValue gives back column major as needed by OpenGL
-<<<<<<< HEAD
 	model.getValue((float *)obmat);
 
 	ms->m_RGBAcolor.getValue((float *)obcol);
 
+	rasty->GetViewMatrix().getValue((float *)viewmat);
 	float auto_bump_scale = ms->m_pDerivedMesh != 0 ? ms->m_pDerivedMesh->auto_bump_scale : 1.0f;
-	GPU_material_bind_uniforms(gpumat, obmat, obcol, auto_bump_scale, NULL);
-=======
-	model.getValue(&obmat[0][0]);
-
-	if (ms.m_bObjectColor)
-		ms.m_RGBAcolor.getValue(&obcol[0]);
-	else
-		obcol[0] = obcol[1] = obcol[2] = obcol[3] = 1.0f;
-
-	rasty->GetViewMatrix().getValue(&viewmat[0][0]);
-	float auto_bump_scale = ms.m_pDerivedMesh!=0 ? ms.m_pDerivedMesh->auto_bump_scale : 1.0f;
 	GPU_material_bind_uniforms(gpumat, obmat, viewmat, obcol, auto_bump_scale, NULL);
->>>>>>> a3793f5e
 
 	m_alphaBlend = GPU_material_alpha_blend(gpumat, obcol);
 }
