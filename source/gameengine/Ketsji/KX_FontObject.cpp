/*
 * ***** BEGIN GPL LICENSE BLOCK *****
 *
 * This program is free software; you can redistribute it and/or
 * modify it under the terms of the GNU General Public License
 * as published by the Free Software Foundation; either version 2
 * of the License, or (at your option) any later version.
 *
 * This program is distributed in the hope that it will be useful,
 * but WITHOUT ANY WARRANTY; without even the implied warranty of
 * MERCHANTABILITY or FITNESS FOR A PARTICULAR PURPOSE.  See the
 * GNU General Public License for more details.
 *
 * You should have received a copy of the GNU General Public License
 * along with this program; if not, write to the Free Software Foundation,
 * Inc., 51 Franklin Street, Fifth Floor, Boston, MA 02110-1301, USA.
 *
 * The Original Code is Copyright (C) 2001-2002 by NaN Holding BV.
 * All rights reserved.
 *
 * The Original Code is: all of this file.
 *
 * Contributor(s): none yet.
 *
 * ***** END GPL LICENSE BLOCK *****
 */

/** \file gameengine/Ketsji/KX_FontObject.cpp
 *  \ingroup ketsji
 */

#include "KX_FontObject.h"
#include "DNA_curve_types.h"
#include "DNA_vfont_types.h"
#include "KX_Scene.h"
#include "KX_PythonInit.h"
#include "BLI_math.h"
#include "EXP_StringValue.h"
#include "RAS_IRasterizer.h"

/* paths needed for font load */
#include "BLI_blenlib.h"
#include "BKE_global.h"
#include "BKE_font.h"
#include "BKE_main.h"
#include "DNA_packedFile_types.h"

extern "C" {
#include "BLF_api.h"
}

#define BGE_FONT_RES 100

/* proptotype */
int GetFontId(VFont *font);

static std::vector<STR_String> split_string(STR_String str)
{
	std::vector<STR_String> text = std::vector<STR_String>();

	// Split the string upon new lines
	int begin = 0, end = 0;
	while (end < str.Length()) {
		if (str.GetAt(end) == '\n') {
			text.push_back(str.Mid(begin, end - begin));
			begin = end + 1;
		}
		end++;
	}
	// Now grab the last line
	text.push_back(str.Mid(begin, end - begin));

	return text;
}

KX_FontObject::KX_FontObject(void *sgReplicationInfo,
                             SG_Callbacks callbacks,
                             RAS_IRasterizer *rasterizer,
                             Object *ob,
                             bool do_color_management)
	:KX_GameObject(sgReplicationInfo, callbacks),
	m_object(ob),
	m_dpi(72),
	m_resolution(1.0f),
	m_rasterizer(rasterizer),
	m_do_color_management(do_color_management)
{
	Curve *text = static_cast<Curve *> (ob->data);
	m_text = split_string(text->str);
	m_fsize = text->fsize;
	m_line_spacing = text->linedist;
	m_offset = MT_Vector3(text->xof, text->yof, 0.0f);

	m_fontid = GetFontId(text->vfont);
}

KX_FontObject::~KX_FontObject()
{
	//remove font from the scene list
	//it's handled in KX_Scene::NewRemoveObject
}

CValue *KX_FontObject::GetReplica()
{
	KX_FontObject *replica = new KX_FontObject(*this);
	replica->ProcessReplica();
	return replica;
}

void KX_FontObject::ProcessReplica()
{
	KX_GameObject::ProcessReplica();
}

int GetFontId(VFont *vfont)
{
	PackedFile *packedfile = NULL;
	int fontid = -1;

	if (vfont->packedfile) {
		packedfile = vfont->packedfile;
		fontid = BLF_load_mem(vfont->name, (unsigned char *)packedfile->data, packedfile->size);

		if (fontid == -1) {
			printf("ERROR: packed font \"%s\" could not be loaded.\n", vfont->name);
			fontid = BLF_load("default");
		}
		return fontid;
	}

	// once we have packed working we can load the builtin font
	const char *filepath = vfont->name;
	if (BKE_vfont_is_builtin(vfont)) {
		fontid = BLF_load("default");

		/* XXX the following code is supposed to work (after you add get_builtin_packedfile to BKE_font.h )
		 * unfortunately it's crashing on blf_glyph.c:173 because gc->max_glyph_width is 0
		 */
		// packedfile=get_builtin_packedfile();
		// fontid= BLF_load_mem(font->name, (unsigned char*)packedfile->data, packedfile->size);
		// return fontid;

		return BLF_load("default");
	}

	// convert from absolute to relative
	char expanded[256]; // font names can be bigger than FILE_MAX (240)
	BLI_strncpy(expanded, filepath, 256);
	BLI_path_abs(expanded, G.main->name);

	fontid = BLF_load(expanded);

	// fallback
	if (fontid == -1)
		fontid = BLF_load("default");

	return fontid;
}

void KX_FontObject::DrawFontText()
{
	// Allow for some logic brick control
	if (GetProperty("Text"))
		m_text = split_string(GetProperty("Text")->GetText());

	// only draws the text if visible
	if (GetVisible() == 0) {
		return;
	}

	// update the animated color
	GetObjectColor().getValue(m_color);

	// Font Objects don't use the glsl shader, this color management code is copied from gpu_shader_material.glsl
	float color[4];
	if (m_do_color_management) {
		linearrgb_to_srgb_v4(color, m_color);
	}
	else {
		copy_v4_v4(color, m_color);
	}

	// HARDCODED MULTIPLICATION FACTOR - this will affect the render resolution directly
	const float RES = BGE_FONT_RES * m_resolution;

	const float size = m_fsize * NodeGetWorldScaling()[0] * RES;
	const float aspect = m_fsize / size;

	/* Get a working copy of the OpenGLMatrix to use */
	double mat[16];
<<<<<<< HEAD
	memcpy(mat, GetOpenGLMatrix(), sizeof(double) * 16);
=======
	float *origmat = GetOpenGLMatrix();
	for (unsigned short i = 0; i < 16; ++i) {
		mat[i] = (double)origmat[i];
	}
>>>>>>> 46218dc9

	/* Account for offset */
	MT_Vector3 offset = NodeGetWorldOrientation() * m_offset * NodeGetWorldScaling();
	mat[12] += offset[0]; mat[13] += offset[1]; mat[14] += offset[2];

	/* Orient the spacing vector */
	MT_Vector3 spacing = MT_Vector3(0, m_fsize * m_line_spacing, 0);
	spacing = NodeGetWorldOrientation() * spacing * NodeGetWorldScaling()[1];

	/* Draw each line, taking spacing into consideration */
	for (unsigned int i = 0; i < m_text.size(); ++i) {
		if (i != 0) {
			mat[12] -= spacing[0];
			mat[13] -= spacing[1];
			mat[14] -= spacing[2];
		}
		m_rasterizer->RenderText3D(m_fontid, m_text[i], int(size), m_dpi, color, mat, aspect);
	}
}

#ifdef WITH_PYTHON

/* ------------------------------------------------------------------------- */
/* Python Integration Hooks					                                 */
/* ------------------------------------------------------------------------- */

PyTypeObject KX_FontObject::Type = {
	PyVarObject_HEAD_INIT(NULL, 0)
	"KX_FontObject",
	sizeof(PyObjectPlus_Proxy),
	0,
	py_base_dealloc,
	0,
	0,
	0,
	0,
	py_base_repr,
	0,
	&KX_GameObject::Sequence,
	&KX_GameObject::Mapping,
	0, 0, 0,
	NULL,
	NULL,
	0,
	Py_TPFLAGS_DEFAULT | Py_TPFLAGS_BASETYPE,
	0, 0, 0, 0, 0, 0, 0,
	Methods,
	0,
	0,
	&KX_GameObject::Type,
	0, 0, 0, 0, 0, 0,
	py_base_new
};

PyMethodDef KX_FontObject::Methods[] = {
	{NULL, NULL} //Sentinel
};

PyAttributeDef KX_FontObject::Attributes[] = {
	//KX_PYATTRIBUTE_STRING_RW("text", 0, 280, false, KX_FontObject, m_text[0]), //arbitrary limit. 280 = 140 unicode chars in unicode
	KX_PYATTRIBUTE_RW_FUNCTION("text", KX_FontObject, pyattr_get_text, pyattr_set_text),
	KX_PYATTRIBUTE_FLOAT_RW("size", 0.0001f, 10000.0f, KX_FontObject, m_fsize),
	KX_PYATTRIBUTE_FLOAT_RW("resolution", 0.0001f, 10000.0f, KX_FontObject, m_resolution),
	/* KX_PYATTRIBUTE_INT_RW("dpi", 0, 10000, false, KX_FontObject, m_dpi), */// no real need for expose this I think
	{NULL}    //Sentinel
};

PyObject *KX_FontObject::pyattr_get_text(void *self_v, const KX_PYATTRIBUTE_DEF *attrdef)
{
	KX_FontObject *self = static_cast<KX_FontObject *>(self_v);
	STR_String str = STR_String();
	for (unsigned int i = 0; i < self->m_text.size(); ++i) {
		if (i != 0)
			str += '\n';
		str += self->m_text[i];
	}
	return PyUnicode_From_STR_String(str);
}

int KX_FontObject::pyattr_set_text(void *self_v, const KX_PYATTRIBUTE_DEF *attrdef, PyObject *value)
{
	KX_FontObject *self = static_cast<KX_FontObject *>(self_v);
	if (!PyUnicode_Check(value))
		return PY_SET_ATTR_FAIL;
	char *chars = _PyUnicode_AsString(value);

	/* Allow for some logic brick control */
	CValue *tprop = self->GetProperty("Text");
	if (tprop) {
		CValue *newstringprop = new CStringValue(STR_String(chars), "Text");
		self->SetProperty("Text", newstringprop);
		newstringprop->Release();
	}
	else {
		self->m_text = split_string(STR_String(chars));
	}

	return PY_SET_ATTR_SUCCESS;
}

#endif // WITH_PYTHON<|MERGE_RESOLUTION|>--- conflicted
+++ resolved
@@ -188,14 +188,10 @@
 
 	/* Get a working copy of the OpenGLMatrix to use */
 	double mat[16];
-<<<<<<< HEAD
-	memcpy(mat, GetOpenGLMatrix(), sizeof(double) * 16);
-=======
 	float *origmat = GetOpenGLMatrix();
 	for (unsigned short i = 0; i < 16; ++i) {
 		mat[i] = (double)origmat[i];
 	}
->>>>>>> 46218dc9
 
 	/* Account for offset */
 	MT_Vector3 offset = NodeGetWorldOrientation() * m_offset * NodeGetWorldScaling();
