--- conflicted
+++ resolved
@@ -162,16 +162,8 @@
 
 	if (m_physCtrl) {
 		PHY_IMotionState* motionState = m_physCtrl->GetMotionState();
-<<<<<<< HEAD
-		const MT_Vector3& pos = trans.getOrigin();
-		float ori[12];
-		trans.getBasis().getValue(ori);
-		motionState->SetWorldPosition(pos[0], pos[1], pos[2]);
-		motionState->SetWorldOrientation(ori);
-=======
 		motionState->SetWorldPosition(trans.getOrigin());
 		motionState->SetWorldOrientation(trans.getBasis());
->>>>>>> 4299351b
 		m_physCtrl->WriteMotionStateToDynamics(true);
 	}
 
