/*
 * ***** BEGIN GPL LICENSE BLOCK *****
 *
 * This program is free software; you can redistribute it and/or
 * modify it under the terms of the GNU General Public License
 * as published by the Free Software Foundation; either version 2
 * of the License, or (at your option) any later version.
 *
 * This program is distributed in the hope that it will be useful,
 * but WITHOUT ANY WARRANTY; without even the implied warranty of
 * MERCHANTABILITY or FITNESS FOR A PARTICULAR PURPOSE.  See the
 * GNU General Public License for more details.
 *
 * You should have received a copy of the GNU General Public License
 * along with this program; if not, write to the Free Software Foundation,
 * Inc., 51 Franklin Street, Fifth Floor, Boston, MA 02110-1301, USA.
 *
 * The Original Code is Copyright (C) 2001-2002 by NaN Holding BV.
 * All rights reserved.
 *
 * The Original Code is: all of this file.
 *
 * Contributor(s): none yet.
 *
 * ***** END GPL LICENSE BLOCK *****
 */

/** \file KX_MeshProxy.h
 *  \ingroup ketsji
 */

#ifndef __KX_MESHPROXY_H__
#define __KX_MESHPROXY_H__

#ifdef WITH_PYTHON

#include "SCA_IObject.h"

<<<<<<< HEAD
class RAS_MeshObject;
=======
class SCA_LogicManager;
/* utility conversion function */
bool ConvertPythonToMesh(SCA_LogicManager *logicmgr, PyObject *value, class RAS_MeshObject **object, bool py_none_ok, const char *error_prefix);
>>>>>>> facc127e

// utility conversion function
bool ConvertPythonToMesh(PyObject *value, RAS_MeshObject **object, bool py_none_ok, const char *error_prefix);

class KX_MeshProxy : public CValue
{
	Py_Header

	RAS_MeshObject *m_meshobj;

public:
	KX_MeshProxy(RAS_MeshObject *mesh);
	virtual ~KX_MeshProxy();

	void AppendModifiedFlag(short flag);

	// stuff for cvalue related things
	virtual CValue *Calc(VALUE_OPERATOR op, CValue *val);
	virtual CValue *CalcFinal(VALUE_DATA_TYPE dtype, VALUE_OPERATOR op, CValue *val);
	virtual const STR_String& GetText();
	virtual double GetNumber();
	virtual RAS_MeshObject *GetMesh()
	{
		return m_meshobj;
	}
	virtual STR_String& GetName();
	virtual void SetName(const char *name); // Set the name of the value
	virtual CValue *GetReplica();

// stuff for python integration

	KX_PYMETHOD(KX_MeshProxy, GetNumMaterials);  // Deprecated
	KX_PYMETHOD(KX_MeshProxy, GetMaterialName);
	KX_PYMETHOD(KX_MeshProxy, GetTextureName);
	KX_PYMETHOD_NOARGS(KX_MeshProxy, GetNumPolygons); // Deprecated

	// both take materialid (int)
	KX_PYMETHOD(KX_MeshProxy, GetVertexArrayLength);
	KX_PYMETHOD(KX_MeshProxy, GetVertex);
	KX_PYMETHOD(KX_MeshProxy, GetPolygon);
	KX_PYMETHOD(KX_MeshProxy, Transform);
	KX_PYMETHOD(KX_MeshProxy, TransformUV);

	static PyObject *pyattr_get_materials(void *self_v, const KX_PYATTRIBUTE_DEF *attrdef);
	static PyObject *pyattr_get_numMaterials(void *self, const KX_PYATTRIBUTE_DEF *attrdef);
	static PyObject *pyattr_get_numPolygons(void *self, const KX_PYATTRIBUTE_DEF *attrdef);
};

#endif  // WITH_PYTHON

#endif  // __KX_MESHPROXY_H__<|MERGE_RESOLUTION|>--- conflicted
+++ resolved
@@ -36,16 +36,11 @@
 
 #include "SCA_IObject.h"
 
-<<<<<<< HEAD
 class RAS_MeshObject;
-=======
 class SCA_LogicManager;
-/* utility conversion function */
-bool ConvertPythonToMesh(SCA_LogicManager *logicmgr, PyObject *value, class RAS_MeshObject **object, bool py_none_ok, const char *error_prefix);
->>>>>>> facc127e
 
 // utility conversion function
-bool ConvertPythonToMesh(PyObject *value, RAS_MeshObject **object, bool py_none_ok, const char *error_prefix);
+bool ConvertPythonToMesh(SCA_LogicManager *logicmgr, PyObject *value, RAS_MeshObject **object, bool py_none_ok, const char *error_prefix);
 
 class KX_MeshProxy : public CValue
 {
