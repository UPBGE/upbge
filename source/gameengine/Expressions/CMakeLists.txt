--- conflicted
+++ resolved
@@ -52,20 +52,11 @@
 	intern/IfExpr.cpp
 	intern/InputParser.cpp
 	intern/IntValue.cpp
-<<<<<<< HEAD
-=======
-	intern/ListValue.cpp
-	intern/ListWrapper.cpp
->>>>>>> 3b86c992
 	intern/Operator1Expr.cpp
 	intern/Operator2Expr.cpp
 	intern/PyObjectPlus.cpp
 	intern/StringValue.cpp
 	intern/Value.cpp
-<<<<<<< HEAD
-=======
-	intern/VectorValue.cpp
->>>>>>> 3b86c992
 
 	EXP_BaseListValue.h
 	EXP_BaseListWrapper.h
@@ -79,24 +70,13 @@
 	EXP_IfExpr.h
 	EXP_InputParser.h
 	EXP_IntValue.h
-<<<<<<< HEAD
-=======
-	EXP_ListValue.h
-	EXP_ListWrapper.h
->>>>>>> 3b86c992
 	EXP_Operator1Expr.h
 	EXP_Operator2Expr.h
 	EXP_PyObjectPlus.h
 	EXP_Python.h
 	EXP_StringValue.h
 	EXP_Value.h
-<<<<<<< HEAD
 	EXP_ListWrapper.h
-=======
-	EXP_VectorValue.h
-	EXP_VoidValue.h
-
->>>>>>> 3b86c992
 )
 
 if(WITH_PYTHON)
