/*
   Bullet Continuous Collision Detection and Physics Library
   Copyright (c) 2003-2006 Erwin Coumans  http://continuousphysics.com/Bullet/

   This software is provided 'as-is', without any express or implied warranty.
   In no event will the authors be held liable for any damages arising from the use of this software.
   Permission is granted to anyone to use this software for any purpose,
   including commercial applications, and to alter it and redistribute it freely,
   subject to the following restrictions:

   1. The origin of this software must not be misrepresented; you must not claim that you wrote the original software. If you use this software in a product, an acknowledgment in the product documentation would be appreciated but is not required.
   2. Altered source versions must be plainly marked as such, and must not be misrepresented as being the original software.
   3. This notice may not be removed or altered from any source distribution.
 */

/** \file CcdPhysicsController.h
 *  \ingroup physbullet
 */


#ifndef __CCDPHYSICSCONTROLLER_H__
#define __CCDPHYSICSCONTROLLER_H__

#include "CM_RefCount.h"

#include <vector>
#include <map>

#include "PHY_IPhysicsController.h"

#include "CcdMathUtils.h"

///	PHY_IPhysicsController is the abstract simplified Interface to a physical object.
///	It contains the IMotionState and IDeformableMesh Interfaces.
#include "btBulletDynamicsCommon.h"
#include "BulletDynamics/Character/btKinematicCharacterController.h"
#include "LinearMath/btTransform.h"

#include "PHY_IMotionState.h"
#include "PHY_ICharacter.h"

extern float gDeactivationTime;
extern float gLinearSleepingTreshold;
extern float gAngularSleepingTreshold;
extern bool gDisableDeactivation;
class CcdPhysicsEnvironment;
class CcdPhysicsController;
class btMotionState;
class RAS_MeshObject;
struct DerivedMesh;
class btCollisionShape;

#define CCD_BSB_SHAPE_MATCHING  2
#define CCD_BSB_BENDING_CONSTRAINTS 8
#define CCD_BSB_AERO_VPOINT 16 /* aero model, Vertex normals are oriented toward velocity*/
#define CCD_BSB_AERO_VTWOSIDE 32 /* aero model, Vertex normals are flipped to match velocity */

/* BulletSoftBody.collisionflags */
#define CCD_BSB_COL_SDF_RS  2 /* SDF based rigid vs soft */
#define CCD_BSB_COL_CL_RS   4 /* Cluster based rigid vs soft */
#define CCD_BSB_COL_CL_SS   8 /* Cluster based soft vs soft */
#define CCD_BSB_COL_VF_SS   16 /* Vertex/Face based soft vs soft */

// Shape contructor
// It contains all the information needed to create a simple bullet shape at runtime
class CcdShapeConstructionInfo : public CM_RefCount<CcdShapeConstructionInfo>
{
public:
	struct UVco
	{
		float uv[2];
	};

	static CcdShapeConstructionInfo *FindMesh(class RAS_MeshObject *mesh, struct DerivedMesh *dm, bool polytope);

	CcdShapeConstructionInfo() 
		:m_shapeType(PHY_SHAPE_NONE),
		m_radius(1.0f),
		m_height(1.0f),
		m_halfExtend(0.0f, 0.0f, 0.0f),
		m_childScale(1.0f, 1.0f, 1.0f),
		m_userData(nullptr),
		m_meshObject(nullptr),
		m_triangleIndexVertexArray(nullptr),
		m_forceReInstance(false),
		m_weldingThreshold1(0.0f),
		m_shapeProxy(nullptr)
	{
		m_childTrans.setIdentity();
	}

	~CcdShapeConstructionInfo();

	bool IsUnused(void)
	{
		return (m_meshObject == nullptr && m_shapeArray.size() == 0 && m_shapeProxy == nullptr);
	}

	void AddShape(CcdShapeConstructionInfo *shapeInfo);

	btStridingMeshInterface *GetMeshInterface()
	{
		return m_triangleIndexVertexArray;
	}

	CcdShapeConstructionInfo *GetChildShape(int i)
	{
		if (i < 0 || i >= (int)m_shapeArray.size())
			return nullptr;

		return m_shapeArray.at(i);
	}
	int FindChildShape(CcdShapeConstructionInfo *shapeInfo, void *userData)
	{
		if (shapeInfo == nullptr)
			return -1;
		for (int i = 0; i < (int)m_shapeArray.size(); i++) {
			CcdShapeConstructionInfo *childInfo = m_shapeArray.at(i);
			if ((userData == nullptr || userData == childInfo->m_userData) &&
			    (childInfo == shapeInfo ||
			    (childInfo->m_shapeType == PHY_SHAPE_PROXY &&
			    childInfo->m_shapeProxy == shapeInfo)))
			{
				return i;
			}
		}
		return -1;
	}

	bool RemoveChildShape(int i)
	{
		if (i < 0 || i >= (int)m_shapeArray.size())
			return false;
		m_shapeArray.at(i)->Release();
		if (i < (int)m_shapeArray.size() - 1)
			m_shapeArray[i] = m_shapeArray.back();
		m_shapeArray.pop_back();
		return true;
	}

	bool SetMesh(class RAS_MeshObject *mesh, struct DerivedMesh *dm, bool polytope);
	RAS_MeshObject *GetMesh(void)
	{
		return m_meshObject;
	}

	bool UpdateMesh(class KX_GameObject *gameobj, class RAS_MeshObject *mesh);

	CcdShapeConstructionInfo *GetReplica();

	void ProcessReplica();

	bool SetProxy(CcdShapeConstructionInfo *shapeInfo);
	CcdShapeConstructionInfo *GetProxy(void)
	{
		return m_shapeProxy;
	}

	btCollisionShape *CreateBulletShape(btScalar margin, bool useGimpact = false, bool useBvh = true);

	// member variables
	PHY_ShapeType m_shapeType;
	btScalar m_radius;
	btScalar m_height;
	btVector3 m_halfExtend;
	btTransform m_childTrans;
	btVector3 m_childScale;
	void *m_userData;
	/** Contains both vertex array for polytope shape and triangle array for concave mesh shape.
	 * Each vertex is 3 consecutive values. In this case a triangle is made of 3 consecutive points
	 */
	btAlignedObjectArray<btScalar> m_vertexArray;
	/** Contains the array of polygon index in the original mesh that correspond to shape triangles.
	 * only set for concave mesh shape.
	 */
	std::vector<int> m_polygonIndexArray;

	/// Contains an array of triplets of face indices quads turn into 2 tris
	std::vector<int> m_triFaceArray;

	/// Contains an array of pair of UV coordinate for each vertex of faces quads turn into 2 tris
	std::vector<UVco> m_triFaceUVcoArray;

	void setVertexWeldingThreshold1(float threshold)
	{
		m_weldingThreshold1  = threshold * threshold;
	}
protected:
	static std::map<RAS_MeshObject *, CcdShapeConstructionInfo *> m_meshShapeMap;
	/// Keep a pointer to the original mesh
	RAS_MeshObject *m_meshObject;
	/// The list of vertexes and indexes for the triangle mesh, shared between Bullet shape.
	btTriangleIndexVertexArray *m_triangleIndexVertexArray;
	/// for compound shapes
	std::vector<CcdShapeConstructionInfo *> m_shapeArray;
	///use gimpact for concave dynamic/moving collision detection
	bool m_forceReInstance;
	///welding closeby vertices together can improve softbody stability etc.
	float m_weldingThreshold1;
	/// only used for PHY_SHAPE_PROXY, pointer to actual shape info
	CcdShapeConstructionInfo *m_shapeProxy;
};

struct CcdConstructionInfo {

	/** CollisionFilterGroups provides some optional usage of basic collision filtering
	 * this is done during broadphase, so very early in the pipeline
	 * more advanced collision filtering should be done in btCollisionDispatcher::NeedsCollision
	 */
	enum CollisionFilterGroups
	{
		DefaultFilter = 1,
		StaticFilter = 2,
		KinematicFilter = 4,
		DebrisFilter = 8,
		SensorFilter = 16,
		CharacterFilter = 32,
		AllFilter = DefaultFilter | StaticFilter | KinematicFilter | DebrisFilter | SensorFilter | CharacterFilter,
	};

	CcdConstructionInfo()
		:m_localInertiaTensor(1.0f, 1.0f, 1.0f),
		m_gravity(0.0f, 0.0f, 0.0f),
		m_scaling(1.0f, 1.0f, 1.0f),
		m_linearFactor(0.0f, 0.0f, 0.0f),
		m_angularFactor(0.0f, 0.0f, 0.0f),
		m_mass(0.0f),
		m_clamp_vel_min(-1.0f),
		m_clamp_vel_max(-1.0f),
		m_clamp_angvel_min(0.0f),
		m_clamp_angvel_max(0.0f),
		m_restitution(0.1f),
		m_friction(0.5f),
		m_rollingFriction(0.0f),
		m_linearDamping(0.1f),
		m_angularDamping(0.1f),
		m_margin(0.06f),
		m_gamesoftFlag(0),
		m_soft_linStiff(1.0f),
		m_soft_angStiff(1.0f),
		m_soft_volume(1.0f),
		m_soft_viterations(0),
		m_soft_piterations(1),
		m_soft_diterations(0),
		m_soft_citerations(4),
		m_soft_kSRHR_CL(0.1f),
		m_soft_kSKHR_CL(1.0f),
		m_soft_kSSHR_CL(0.5f),
		m_soft_kSR_SPLT_CL(0.5f),
		m_soft_kSK_SPLT_CL(0.5f),
		m_soft_kSS_SPLT_CL(0.5f),
		m_soft_kVCF(1.0f),
		m_soft_kDP(0.0f),
		m_soft_kDG(0.0f),
		m_soft_kLF(0.0f),
		m_soft_kPR(0.0f),
		m_soft_kVC(0.0f),
		m_soft_kDF(0.2f),
		m_soft_kMT(0),
		m_soft_kCHR(1.0f),
		m_soft_kKHR(0.1f),
		m_soft_kSHR(1.0f),
		m_soft_kAHR(0.7f),
		m_collisionFlags(0),
		m_bDyna(false),
		m_bRigid(false),
		m_bSoft(false),
		m_bSensor(false),
		m_bCharacter(false),
		m_bGimpact(false),
		m_collisionFilterGroup(DefaultFilter),
		m_collisionFilterMask(AllFilter),
		m_collisionShape(nullptr),
		m_MotionState(nullptr),
		m_shapeInfo(nullptr),
		m_physicsEnv(nullptr),
		m_inertiaFactor(1.0f),
		m_do_anisotropic(false),
		m_anisotropicFriction(1.0f, 1.0f, 1.0f),
		m_do_fh(false),
		m_do_rot_fh(false),
		m_fh_spring(0.0f),
		m_fh_damping(0.0f),
		m_fh_distance(1.0f),
		m_fh_normal(false)
		// m_contactProcessingThreshold(1e10f)
	{
	}

	btVector3 m_localInertiaTensor;
	btVector3 m_gravity;
	btVector3 m_scaling;
	btVector3 m_linearFactor;
	btVector3 m_angularFactor;
	btScalar m_mass;
	btScalar m_clamp_vel_min;
	btScalar m_clamp_vel_max;
	/// Minimum angular velocity, in radians/sec.
	btScalar m_clamp_angvel_min;
	/// Maximum angular velocity, in radians/sec.
	btScalar m_clamp_angvel_max;
	btScalar m_restitution;
	btScalar m_friction;
	btScalar m_rollingFriction;
	btScalar m_linearDamping;
	btScalar m_angularDamping;
	btScalar m_margin;

	float m_stepHeight;
	float m_jumpSpeed;
	float m_fallSpeed;
	unsigned char m_maxJumps;

	int m_gamesoftFlag;
	/// linear stiffness 0..1
	float m_soft_linStiff;
	/// angular stiffness 0..1
	float m_soft_angStiff;
	///  volume preservation 0..1
	float m_soft_volume;

	/// Velocities solver iterations
	int m_soft_viterations;
	/// Positions solver iterations
	int m_soft_piterations;
	/// Drift solver iterations
	int m_soft_diterations;
	/// Cluster solver iterations
	int m_soft_citerations;

	/// Soft vs rigid hardness [0,1] (cluster only)
	float m_soft_kSRHR_CL;
	/// Soft vs kinetic hardness [0,1] (cluster only)
	float m_soft_kSKHR_CL;
	/// Soft vs soft hardness [0,1] (cluster only)
	float m_soft_kSSHR_CL;
	/// Soft vs rigid impulse split [0,1] (cluster only)
	float m_soft_kSR_SPLT_CL;
	/// Soft vs rigid impulse split [0,1] (cluster only)
	float m_soft_kSK_SPLT_CL;
	/// Soft vs rigid impulse split [0,1] (cluster only)
	float m_soft_kSS_SPLT_CL;
	/// Velocities correction factor (Baumgarte)
	float m_soft_kVCF;
	/// Damping coefficient [0,1]
	float m_soft_kDP;

	/// Drag coefficient [0,+inf]
	float m_soft_kDG;
	/// Lift coefficient [0,+inf]
	float m_soft_kLF;
	/// Pressure coefficient [-inf,+inf]
	float m_soft_kPR;
	/// Volume conversation coefficient [0,+inf]
	float m_soft_kVC;

	/// Dynamic friction coefficient [0,1]
	float m_soft_kDF;
	/// Pose matching coefficient [0,1]
	float m_soft_kMT;
	/// Rigid contacts hardness [0,1]
	float m_soft_kCHR;
	/// Kinetic contacts hardness [0,1]
	float m_soft_kKHR;

	/// Soft contacts hardness [0,1]
	float m_soft_kSHR;
	/// Anchors hardness [0,1]
	float m_soft_kAHR;
	/// Vertex/Face or Signed Distance Field(SDF) or Clusters, Soft versus Soft or Rigid
	int m_soft_collisionflags;
	/// number of iterations to refine collision clusters
	int m_soft_numclusteriterations;

	int m_collisionFlags;
	bool m_bDyna;
	bool m_bRigid;
	bool m_bSoft;
	bool m_bSensor;
	bool m_bCharacter;
	/// use Gimpact for mesh body
	bool m_bGimpact;

	/** optional use of collision group/mask:
	 * only collision with object goups that match the collision mask.
	 * this is very basic early out. advanced collision filtering should be
	 * done in the btCollisionDispatcher::NeedsCollision and NeedsResponse
	 * both values default to 1
	 */
	short int m_collisionFilterGroup;
	short int m_collisionFilterMask;

	/** these pointers are used as argument passing for the CcdPhysicsController constructor
	 * and not anymore after that
	 */
	class btCollisionShape *m_collisionShape;
	class PHY_IMotionState *m_MotionState;
	class CcdShapeConstructionInfo *m_shapeInfo;

	/// needed for self-replication
	CcdPhysicsEnvironment *m_physicsEnv;
	/// tweak the inertia (hooked up to Blender 'formfactor'
	float m_inertiaFactor;
	bool m_do_anisotropic;
	btVector3 m_anisotropicFriction;

	/// Should the object have a linear Fh spring?
	bool m_do_fh;
	/// Should the object have an angular Fh spring?
	bool m_do_rot_fh;
	/// Spring constant (both linear and angular)
	btScalar m_fh_spring;
	/// Damping factor (linear and angular) in range [0, 1]
	btScalar m_fh_damping;
	/// The range above the surface where Fh is active.
	btScalar m_fh_distance;
	/// Should the object slide off slopes?
	bool m_fh_normal;
	/// for fh backwards compatibility
	float m_radius;

	/** m_contactProcessingThreshold allows to process contact points with positive distance
	 * normally only contacts with negative distance (penetration) are solved
	 * however, rigid body stacking is more stable when positive contacts are still passed into the constraint solver
	 * this might sometimes lead to collisions with 'internal edges' such as a sliding character controller
	 * so disable/set m_contactProcessingThreshold to zero for sliding characters etc.
	 */
	// float		m_contactProcessingThreshold;///< Process contacts with positive distance in range [0..INF]
};

class btRigidBody;
class btCollisionObject;
class btSoftBody;
class btPairCachingGhostObject;

class BlenderBulletCharacterController : public btKinematicCharacterController, public PHY_ICharacter
{
private:
<<<<<<< HEAD
=======
	CcdPhysicsController *m_ctrl;
>>>>>>> 4299351b
	btMotionState *m_motionState;
	unsigned char m_jumps;
	unsigned char m_maxJumps;

public:
<<<<<<< HEAD
	BlenderBulletCharacterController(btMotionState *motionState, btPairCachingGhostObject *ghost, btConvexShape *shape, float stepHeight);
=======
	BlenderBulletCharacterController(CcdPhysicsController *ctrl, btMotionState *motionState, btPairCachingGhostObject *ghost, btConvexShape *shape, float stepHeight);
>>>>>>> 4299351b

	virtual void updateAction(btCollisionWorld *collisionWorld, btScalar dt);

	unsigned char getMaxJumps() const;

	void setMaxJumps(unsigned char maxJumps);

	unsigned char getJumpCount() const;

	virtual bool canJump() const;

	virtual void jump();

	const btVector3& getWalkDirection();

	void SetVelocity(const btVector3& vel, float time, bool local);

	// PHY_ICharacter interface
	virtual void Jump()
	{
		jump();
	}
	virtual bool OnGround()
	{
		return onGround();
	}
	virtual float GetGravity()
	{
		return getGravity();
	}
	virtual void SetGravity(float gravity)
	{
		setGravity(gravity);
	}
	virtual unsigned char GetMaxJumps()
	{
		return getMaxJumps();
	}
	virtual void SetMaxJumps(unsigned char maxJumps)
	{
		setMaxJumps(maxJumps);
	}
	virtual unsigned char GetJumpCount()
	{
		return getJumpCount();
	}
	virtual void SetWalkDirection(const MT_Vector3& dir)
	{
		setWalkDirection(ToBullet(dir));
	}

	virtual MT_Vector3 GetWalkDirection()
	{
		return ToMoto(getWalkDirection());
	}
<<<<<<< HEAD
=======

	virtual float GetFallSpeed() const;
	virtual void SetFallSpeed(float fallSpeed);

	virtual float GetJumpSpeed() const;
	virtual void SetJumpSpeed(float jumpSpeed);

	virtual void SetVelocity(const MT_Vector3& vel, float time, bool local);

	virtual void Reset();
>>>>>>> 4299351b
};

class CleanPairCallback : public btOverlapCallback
{
	btBroadphaseProxy *m_cleanProxy;
	btOverlappingPairCache *m_pairCache;
	btDispatcher *m_dispatcher;

public:
	CleanPairCallback(btBroadphaseProxy *cleanProxy, btOverlappingPairCache *pairCache, btDispatcher *dispatcher)
		:m_cleanProxy(cleanProxy),
		m_pairCache(pairCache),
		m_dispatcher(dispatcher)
	{
	}

	virtual bool processOverlap(btBroadphasePair &pair);
};

/// CcdPhysicsController is a physics object that supports continuous collision detection and time of impact based physics resolution.
class CcdPhysicsController : public PHY_IPhysicsController
{
public:
	/// Constraint user data.
	struct CcdConstraint
	{
		CcdConstraint(bool m_disableCollision);
		/// Disable collision between constrained objects?
		bool m_disableCollision;
		/// The constraint is added in dynamic world?
		bool m_active;
	};

protected:
	btCollisionObject *m_object;
	BlenderBulletCharacterController *m_characterController;

	class PHY_IMotionState *m_MotionState;
	btMotionState *m_bulletMotionState;
	class btCollisionShape *m_collisionShape;
	class CcdShapeConstructionInfo *m_shapeInfo;
	btCollisionShape *m_bulletChildShape;

	/// keep track of typed constraints referencing this rigid body
	btAlignedObjectArray<btTypedConstraint *> m_ccdConstraintRefs;
	/// needed when updating the controller
	friend class CcdPhysicsEnvironment;

	//some book keeping for replication
	bool m_softbodyMappingDone;
	bool m_softBodyTransformInitialized;
	bool m_prototypeTransformInitialized;
	btTransform m_softbodyStartTrans;

	void *m_newClientInfo;
	int m_registerCount;            // needed when multiple sensors use the same controller
	CcdConstructionInfo m_cci;//needed for replication

	CcdPhysicsController *m_parentCtrl;

	int m_savedCollisionFlags;
	short m_savedCollisionFilterGroup;
	short m_savedCollisionFilterMask;
	MT_Scalar m_savedMass;
	bool m_savedDyna;
	bool m_suspended;

	void GetWorldOrientation(btMatrix3x3& mat);

	void CreateRigidbody();
	bool CreateSoftbody();
	bool CreateCharacterController();

	bool Register()
	{
		return (m_registerCount++ == 0);
	}
	bool Unregister()
	{
		return (--m_registerCount == 0);
	}

	bool Registered() const
	{
		return (m_registerCount != 0);
	}

	void addCcdConstraintRef(btTypedConstraint *c);
	void removeCcdConstraintRef(btTypedConstraint *c);
	btTypedConstraint *getCcdConstraintRef(int index);
	int getNumCcdConstraintRefs() const;

	void SetWorldOrientation(const btMatrix3x3& mat);
	void ForceWorldTransform(const btMatrix3x3& mat, const btVector3& pos);

public:
	int m_collisionDelay;

	CcdPhysicsController(const CcdConstructionInfo& ci);

	/**
	 * Delete the current Bullet shape used in the rigid body.
	 */
	bool DeleteControllerShape();

	/**
	 * Delete the old Bullet shape and set the new Bullet shape : newShape
	 * \param newShape The new Bullet shape to set, if is nullptr we create a new Bullet shape
	 */
	bool ReplaceControllerShape(btCollisionShape *newShape);

	virtual ~CcdPhysicsController();

	CcdConstructionInfo& GetConstructionInfo()
	{
		return m_cci;
	}
	const CcdConstructionInfo& GetConstructionInfo() const
	{
		return m_cci;
	}

	btRigidBody *GetRigidBody();
	const btRigidBody *GetRigidBody() const;
	btCollisionObject *GetCollisionObject();
	btSoftBody *GetSoftBody();
	btKinematicCharacterController *GetCharacterController();

	CcdShapeConstructionInfo *GetShapeInfo()
	{
		return m_shapeInfo;
	}

	btCollisionShape *GetCollisionShape()
	{
		return m_object->getCollisionShape();
	}
	////////////////////////////////////
	// PHY_IPhysicsController interface
	////////////////////////////////////

	/**
	 * SynchronizeMotionStates ynchronizes dynas, kinematic and deformable entities (and do 'late binding')
	 */
	virtual bool SynchronizeMotionStates(float time);

	/**
	 * Called for every physics simulation step. Use this method for
	 * things like limiting linear and angular velocity.
	 */
	void SimulationTick(float timestep);

	/**
	 * WriteMotionStateToDynamics ynchronizes dynas, kinematic and deformable entities (and do 'late binding')
	 */
	virtual void WriteMotionStateToDynamics(bool nondynaonly);
	virtual void WriteDynamicsToMotionState();

	// controller replication
	virtual void PostProcessReplica(class PHY_IMotionState *motionstate, class PHY_IPhysicsController *parentctrl);
	virtual void SetPhysicsEnvironment(class PHY_IPhysicsEnvironment *env);

	// kinematic methods
	virtual void RelativeTranslate(const MT_Vector3& dloc, bool local);
	virtual void RelativeRotate(const MT_Matrix3x3&rotval, bool local);
	virtual MT_Matrix3x3 GetOrientation();
	virtual void SetOrientation(const MT_Matrix3x3& orn);
	virtual void SetPosition(const MT_Vector3& pos);
	virtual void GetPosition(MT_Vector3& pos) const;
	virtual void SetScaling(const MT_Vector3& scale);
	virtual void SetTransform();

	virtual MT_Scalar GetMass();
	virtual void SetMass(MT_Scalar newmass);

	// physics methods
	virtual void ApplyImpulse(const MT_Vector3& attach, const MT_Vector3& impulsein, bool local);
	virtual void ApplyTorque(const MT_Vector3& torque, bool local);
	virtual void ApplyForce(const MT_Vector3& force, bool local);
	virtual void SetAngularVelocity(const MT_Vector3& ang_vel, bool local);
	virtual void SetLinearVelocity(const MT_Vector3& lin_vel, bool local);
	virtual void Jump();
	virtual void SetActive(bool active);

	virtual float GetLinearDamping() const;
	virtual float GetAngularDamping() const;
	virtual void SetLinearDamping(float damping);
	virtual void SetAngularDamping(float damping);
	virtual void SetDamping(float linear, float angular);

	// reading out information from physics
	virtual MT_Vector3 GetLinearVelocity();
	virtual MT_Vector3 GetAngularVelocity();
	virtual MT_Vector3 GetVelocity(const MT_Vector3& posin);
	virtual MT_Vector3 GetLocalInertia();

	// dyna's that are rigidbody are free in orientation, dyna's with non-rigidbody are restricted
	virtual void SetRigidBody(bool rigid);

	virtual void ResolveCombinedVelocities(float linvelX, float linvelY, float linvelZ, float angVelX, float angVelY, float angVelZ);
	virtual void RefreshCollisions();
	virtual void SuspendPhysics(bool freeConstraints);
	virtual void RestorePhysics();
	virtual void SuspendDynamics(bool ghost);
	virtual void RestoreDynamics();

	// Shape control
	virtual void AddCompoundChild(PHY_IPhysicsController *child);
	virtual void RemoveCompoundChild(PHY_IPhysicsController *child);

	// clientinfo for raycasts for example
	virtual void *GetNewClientInfo();
	virtual void SetNewClientInfo(void *clientinfo);
	virtual PHY_IPhysicsController *GetReplica();
	virtual PHY_IPhysicsController *GetReplicaForSensors();

	///There should be no 'SetCollisionFilterGroup' method, as changing this during run-time is will result in errors
	short int GetCollisionFilterGroup() const
	{
		return m_cci.m_collisionFilterGroup;
	}
	///There should be no 'SetCollisionFilterGroup' method, as changing this during run-time is will result in errors
	short int GetCollisionFilterMask() const
	{
		return m_cci.m_collisionFilterMask;
	}

	virtual void CalcXform()
	{
	}
	virtual void SetMargin(float margin)
	{
		if (m_collisionShape) {
			m_collisionShape->setMargin(margin);
			// if the shape use a unscaled shape we have also to set the correct margin in it
			if (m_collisionShape->getShapeType() == SCALED_TRIANGLE_MESH_SHAPE_PROXYTYPE)
				((btScaledBvhTriangleMeshShape *)m_collisionShape)->getChildShape()->setMargin(margin);
		}
	}
	virtual float GetMargin() const
	{
		return (m_collisionShape) ? m_collisionShape->getMargin() : 0.0f;
	}
	virtual float GetRadius() const
	{
		// this is not the actual shape radius, it's only used for Fh support
		return m_cci.m_radius;
	}
	virtual void  SetRadius(float margin)
	{
		if (m_collisionShape && m_collisionShape->getShapeType() == SPHERE_SHAPE_PROXYTYPE) {
			btSphereShape *sphereShape = static_cast<btSphereShape *>(m_collisionShape);
			sphereShape->setUnscaledRadius(margin);
		}
		m_cci.m_radius = margin;
	}

	/// velocity clamping
	virtual void SetLinVelocityMin(float val)
	{
		m_cci.m_clamp_vel_min = val;
	}
	virtual float GetLinVelocityMin() const
	{
		return m_cci.m_clamp_vel_min;
	}
	virtual void SetLinVelocityMax(float val)
	{
		m_cci.m_clamp_vel_max = val;
	}
	virtual float GetLinVelocityMax() const
	{
		return m_cci.m_clamp_vel_max;
	}

	virtual void SetAngularVelocityMin(float val)
	{
		m_cci.m_clamp_angvel_min = val;
	}
	virtual float GetAngularVelocityMin() const
	{
		return m_cci.m_clamp_angvel_min;
	}
	virtual void SetAngularVelocityMax(float val)
	{
		m_cci.m_clamp_angvel_max = val;
	}
	virtual float GetAngularVelocityMax() const
	{
		return m_cci.m_clamp_angvel_max;
	}

	bool WantsSleeping();

	void UpdateDeactivation(float timeStep);

	void SetCenterOfMassTransform(btTransform& xform);

<<<<<<< HEAD
	static btTransform& GetTransformFromMotionState(PHY_IMotionState *motionState);
=======
	static btTransform GetTransformFromMotionState(PHY_IMotionState *motionState);
>>>>>>> 4299351b

	void setAabb(const btVector3& aabbMin, const btVector3& aabbMax);

	class PHY_IMotionState *GetMotionState()
	{
		return m_MotionState;
	}

	const class PHY_IMotionState *GetMotionState() const
	{
		return m_MotionState;
	}

	class CcdPhysicsEnvironment *GetPhysicsEnvironment()
	{
		return m_cci.m_physicsEnv;
	}

	void SetParentCtrl(CcdPhysicsController *parentCtrl)
	{
		m_parentCtrl = parentCtrl;
	}

	CcdPhysicsController *GetParentCtrl()
	{
		return m_parentCtrl;
	}

	const CcdPhysicsController *GetParentCtrl() const
	{
		return m_parentCtrl;
	}

	virtual bool IsDynamic()
	{
		return GetConstructionInfo().m_bDyna;
	}

	virtual bool IsDynamicsSuspended() const
	{
		return m_suspended;
	}

	virtual bool IsPhysicsSuspended();

	virtual bool IsCompound()
	{
		return GetConstructionInfo().m_shapeInfo->m_shapeType == PHY_SHAPE_COMPOUND;
	}

	virtual bool ReinstancePhysicsShape(KX_GameObject *from_gameobj, RAS_MeshObject *from_meshobj, bool dupli = false);
	virtual void ReplacePhysicsShape(PHY_IPhysicsController *phyctrl);

	/* Method to replicate rigid body joint contraints for group instances. */
	virtual void ReplicateConstraints(KX_GameObject *gameobj, std::vector<KX_GameObject *> constobj);
};

/// DefaultMotionState implements standard motionstate, using btTransform
class DefaultMotionState : public PHY_IMotionState
{
public:
	DefaultMotionState();

	virtual ~DefaultMotionState();

<<<<<<< HEAD
	virtual void GetWorldPosition(float& posX, float& posY, float& posZ);
	virtual void GetWorldScaling(float& scaleX, float& scaleY, float& scaleZ);
	virtual void GetWorldOrientation(float& quatIma0, float& quatIma1, float& quatIma2, float& quatReal);

	virtual void SetWorldPosition(float posX, float posY, float posZ);
	virtual void SetWorldOrientation(float quatIma0, float quatIma1, float quatIma2, float quatReal);
	virtual void GetWorldOrientation(float *ori);
	virtual void SetWorldOrientation(const float *ori);
=======
	virtual MT_Vector3 GetWorldPosition() const;
	virtual MT_Vector3 GetWorldScaling() const;
	virtual MT_Matrix3x3 GetWorldOrientation() const;

	virtual void SetWorldPosition(const MT_Vector3& pos);
	virtual void SetWorldOrientation(const MT_Matrix3x3& ori);
	virtual void SetWorldOrientation(const MT_Quaternion& quat);
>>>>>>> 4299351b

	virtual void CalculateWorldTransformations();

	btTransform m_worldTransform;
	btVector3 m_localScaling;
};

#endif  /* __CCDPHYSICSCONTROLLER_H__ */<|MERGE_RESOLUTION|>--- conflicted
+++ resolved
@@ -436,20 +436,13 @@
 class BlenderBulletCharacterController : public btKinematicCharacterController, public PHY_ICharacter
 {
 private:
-<<<<<<< HEAD
-=======
 	CcdPhysicsController *m_ctrl;
->>>>>>> 4299351b
 	btMotionState *m_motionState;
 	unsigned char m_jumps;
 	unsigned char m_maxJumps;
 
 public:
-<<<<<<< HEAD
-	BlenderBulletCharacterController(btMotionState *motionState, btPairCachingGhostObject *ghost, btConvexShape *shape, float stepHeight);
-=======
 	BlenderBulletCharacterController(CcdPhysicsController *ctrl, btMotionState *motionState, btPairCachingGhostObject *ghost, btConvexShape *shape, float stepHeight);
->>>>>>> 4299351b
 
 	virtual void updateAction(btCollisionWorld *collisionWorld, btScalar dt);
 
@@ -505,8 +498,6 @@
 	{
 		return ToMoto(getWalkDirection());
 	}
-<<<<<<< HEAD
-=======
 
 	virtual float GetFallSpeed() const;
 	virtual void SetFallSpeed(float fallSpeed);
@@ -517,7 +508,6 @@
 	virtual void SetVelocity(const MT_Vector3& vel, float time, bool local);
 
 	virtual void Reset();
->>>>>>> 4299351b
 };
 
 class CleanPairCallback : public btOverlapCallback
@@ -816,11 +806,7 @@
 
 	void SetCenterOfMassTransform(btTransform& xform);
 
-<<<<<<< HEAD
-	static btTransform& GetTransformFromMotionState(PHY_IMotionState *motionState);
-=======
 	static btTransform GetTransformFromMotionState(PHY_IMotionState *motionState);
->>>>>>> 4299351b
 
 	void setAabb(const btVector3& aabbMin, const btVector3& aabbMax);
 
@@ -886,16 +872,6 @@
 
 	virtual ~DefaultMotionState();
 
-<<<<<<< HEAD
-	virtual void GetWorldPosition(float& posX, float& posY, float& posZ);
-	virtual void GetWorldScaling(float& scaleX, float& scaleY, float& scaleZ);
-	virtual void GetWorldOrientation(float& quatIma0, float& quatIma1, float& quatIma2, float& quatReal);
-
-	virtual void SetWorldPosition(float posX, float posY, float posZ);
-	virtual void SetWorldOrientation(float quatIma0, float quatIma1, float quatIma2, float quatReal);
-	virtual void GetWorldOrientation(float *ori);
-	virtual void SetWorldOrientation(const float *ori);
-=======
 	virtual MT_Vector3 GetWorldPosition() const;
 	virtual MT_Vector3 GetWorldScaling() const;
 	virtual MT_Matrix3x3 GetWorldOrientation() const;
@@ -903,7 +879,6 @@
 	virtual void SetWorldPosition(const MT_Vector3& pos);
 	virtual void SetWorldOrientation(const MT_Matrix3x3& ori);
 	virtual void SetWorldOrientation(const MT_Quaternion& quat);
->>>>>>> 4299351b
 
 	virtual void CalculateWorldTransformations();
 
