/** \file gameengine/Physics/Bullet/CcdPhysicsEnvironment.cpp
 *  \ingroup physbullet
 */
/*
   Bullet Continuous Collision Detection and Physics Library
   Copyright (c) 2003-2006 Erwin Coumans  http://continuousphysics.com/Bullet/

   This software is provided 'as-is', without any express or implied warranty.
   In no event will the authors be held liable for any damages arising from the use of this software.
   Permission is granted to anyone to use this software for any purpose,
   including commercial applications, and to alter it and redistribute it freely,
   subject to the following restrictions:

   1. The origin of this software must not be misrepresented; you must not claim that you wrote the original software. If you use this software in a product, an acknowledgment in the product documentation would be appreciated but is not required.
   2. Altered source versions must be plainly marked as such, and must not be misrepresented as being the original software.
   3. This notice may not be removed or altered from any source distribution.
 */

#include "CcdPhysicsEnvironment.h"
#include "CcdPhysicsController.h"
#include "CcdGraphicController.h"
#include "CcdMathUtils.h"

#include <algorithm>
#include "btBulletDynamicsCommon.h"
#include "LinearMath/btIDebugDraw.h"
#include "BulletCollision/CollisionDispatch/btGhostObject.h"
#include "BulletCollision/CollisionDispatch/btSimulationIslandManager.h"
#include "BulletSoftBody/btSoftRigidDynamicsWorld.h"
#include "BulletSoftBody/btSoftBodyRigidBodyCollisionConfiguration.h"
#include "BulletCollision/Gimpact/btGImpactCollisionAlgorithm.h"
#include "BulletCollision/NarrowPhaseCollision/btRaycastCallback.h"

//profiling/timings
#include "LinearMath/btQuickprof.h"


#include "PHY_IMotionState.h"
#include "PHY_ICharacter.h"
#include "PHY_Pro.h"
#include "KX_GameObject.h"
#include "KX_Globals.h" // for KX_RasterizerDrawDebugLine
#include "KX_BlenderSceneConverter.h"
#include "RAS_MeshObject.h"
#include "RAS_Polygon.h"
#include "RAS_ITexVert.h"

#include "DNA_scene_types.h"
#include "DNA_world_types.h"
#include "DNA_object_types.h" // for OB_MAX_COL_MASKS
#include "DNA_object_force.h"

extern "C" {
	#include "BLI_utildefines.h"
	#include "BKE_object.h"
}

#define CCD_CONSTRAINT_DISABLE_LINKED_COLLISION 0x80

#ifdef NEW_BULLET_VEHICLE_SUPPORT
#include "BulletDynamics/Vehicle/btRaycastVehicle.h"
#include "BulletDynamics/Vehicle/btVehicleRaycaster.h"
#include "BulletDynamics/Vehicle/btWheelInfo.h"
#include "PHY_IVehicle.h"
static btRaycastVehicle::btVehicleTuning gTuning;

#endif //NEW_BULLET_VEHICLE_SUPPORT
#include "LinearMath/btAabbUtil2.h"
#include "MT_MinMax.h"

#ifdef WIN32
void DrawRasterizerLine(const float *from, const float *to, int color);
#endif


#include "BulletDynamics/ConstraintSolver/btContactConstraint.h"

#include "CM_Message.h"

// This was copied from the old KX_ConvertPhysicsObjects
#ifdef WIN32
#ifdef _MSC_VER
//only use SIMD Hull code under Win32
//#define TEST_HULL 1
#ifdef TEST_HULL
#define USE_HULL 1
//#define TEST_SIMD_HULL 1

#include "NarrowPhaseCollision/Hull.h"
#endif //#ifdef TEST_HULL

#endif //_MSC_VER
#endif //WIN32

#ifdef NEW_BULLET_VEHICLE_SUPPORT

class VehicleClosestRayResultCallback : public btCollisionWorld::ClosestRayResultCallback
{
private:
	const btCollisionShape *m_hitTriangleShape;
	short m_mask;

public:
	VehicleClosestRayResultCallback(const btVector3& rayFrom, const btVector3& rayTo, short mask)
		:btCollisionWorld::ClosestRayResultCallback(rayFrom, rayTo),
		m_mask(mask)
	{
	}

	virtual ~VehicleClosestRayResultCallback()
	{
	}

	virtual bool needsCollision(btBroadphaseProxy *proxy0) const
	{
		if (!btCollisionWorld::ClosestRayResultCallback::needsCollision(proxy0)) {
			return false;
		}
<<<<<<< HEAD

		btCollisionObject *object = (btCollisionObject *)proxy0->m_clientObject;
		CcdPhysicsController *phyCtrl = static_cast<CcdPhysicsController *>(object->getUserPointer());
		KX_GameObject *gameObj = KX_GameObject::GetClientObject((KX_ClientObjectInfo *)phyCtrl->GetNewClientInfo());

=======

		btCollisionObject *object = (btCollisionObject *)proxy0->m_clientObject;
		CcdPhysicsController *phyCtrl = static_cast<CcdPhysicsController *>(object->getUserPointer());
		KX_GameObject *gameObj = KX_GameObject::GetClientObject((KX_ClientObjectInfo *)phyCtrl->GetNewClientInfo());

>>>>>>> 4299351b
		if (gameObj->GetUserCollisionGroup() & m_mask) {
			return true;
		}

		return false;
	}
};

class BlenderVehicleRaycaster : public btDefaultVehicleRaycaster
{
private:
	btDynamicsWorld *m_dynamicsWorld;
	short m_mask;

public:
	BlenderVehicleRaycaster(btDynamicsWorld *world)
		:btDefaultVehicleRaycaster(world),
		m_dynamicsWorld(world),
		m_mask((1 << OB_MAX_COL_MASKS) - 1)
	{
	}
<<<<<<< HEAD

	virtual void *castRay(const btVector3& from, const btVector3& to, btVehicleRaycasterResult& result)
	{
		//	RayResultCallback& resultCallback;

		VehicleClosestRayResultCallback rayCallback(from, to, m_mask);

		// We override btDefaultVehicleRaycaster so we can set this flag, otherwise our
		// vehicles go crazy (http://bulletphysics.org/Bullet/phpBB3/viewtopic.php?t=9662)
		rayCallback.m_flags |= btTriangleRaycastCallback::kF_UseSubSimplexConvexCastRaytest;

		m_dynamicsWorld->rayTest(from, to, rayCallback);

=======

	virtual void *castRay(const btVector3& from, const btVector3& to, btVehicleRaycasterResult& result)
	{
		//	RayResultCallback& resultCallback;

		VehicleClosestRayResultCallback rayCallback(from, to, m_mask);

		// We override btDefaultVehicleRaycaster so we can set this flag, otherwise our
		// vehicles go crazy (http://bulletphysics.org/Bullet/phpBB3/viewtopic.php?t=9662)
		rayCallback.m_flags |= btTriangleRaycastCallback::kF_UseSubSimplexConvexCastRaytest;

		m_dynamicsWorld->rayTest(from, to, rayCallback);

>>>>>>> 4299351b
		if (rayCallback.hasHit()) {
			const btRigidBody *body = btRigidBody::upcast(rayCallback.m_collisionObject);
			if (body && body->hasContactResponse()) {
				result.m_hitPointInWorld = rayCallback.m_hitPointWorld;
				result.m_hitNormalInWorld = rayCallback.m_hitNormalWorld;
				result.m_hitNormalInWorld.normalize();
				result.m_distFraction = rayCallback.m_closestHitFraction;
				return (void *)body;
			}
		}
		return nullptr;
	}

	short GetRayCastMask() const
	{
		return m_mask;
	}

	void SetRayCastMask(short mask)
	{
		m_mask = mask;
	}
};

class WrapperVehicle : public PHY_IVehicle
{
	btRaycastVehicle *m_vehicle;
	BlenderVehicleRaycaster *m_raycaster;
	PHY_IPhysicsController *m_chassis;

public:
	WrapperVehicle(btRaycastVehicle *vehicle, BlenderVehicleRaycaster *raycaster, PHY_IPhysicsController *chassis)
		:m_vehicle(vehicle),
		m_raycaster(raycaster),
		m_chassis(chassis)
	{
	}

	~WrapperVehicle()
	{
		for (unsigned short i = 0, numWheels = GetNumWheels(); i < numWheels; ++i) {
			btWheelInfo& info = m_vehicle->getWheelInfo(i);
			PHY_IMotionState *motionState = (PHY_IMotionState *)info.m_clientInfo;
			delete motionState;
		}

		delete m_vehicle;
		delete m_raycaster;
	}

	btRaycastVehicle *GetVehicle()
	{
		return m_vehicle;
	}

	PHY_IPhysicsController *GetChassis()
	{
		return m_chassis;
	}

	virtual void AddWheel(
	    PHY_IMotionState *motionState,
	    MT_Vector3 connectionPoint,
	    MT_Vector3 downDirection,
	    MT_Vector3 axleDirection,
	    float suspensionRestLength,
	    float wheelRadius,
	    bool hasSteering)
	{
<<<<<<< HEAD
		btVector3 connectionPointCS0(connectionPoint[0], connectionPoint[1], connectionPoint[2]);
		btVector3 wheelDirectionCS0(downDirection[0], downDirection[1], downDirection[2]);
		btVector3 wheelAxle(axleDirection[0], axleDirection[1], axleDirection[2]);

		btWheelInfo& info = m_vehicle->addWheel(connectionPointCS0, wheelDirectionCS0, wheelAxle,
=======
		btWheelInfo& info = m_vehicle->addWheel(ToBullet(connectionPoint), ToBullet(downDirection), ToBullet(axleDirection),
>>>>>>> 4299351b
		                                        suspensionRestLength, wheelRadius, gTuning, hasSteering);
		info.m_clientInfo = motionState;
	}

	void SyncWheels()
	{
		int numWheels = GetNumWheels();
		int i;
		for (i = 0; i < numWheels; i++) {
			btWheelInfo& info = m_vehicle->getWheelInfo(i);
			PHY_IMotionState *motionState = (PHY_IMotionState *)info.m_clientInfo;
<<<<<<< HEAD
			//		m_vehicle->updateWheelTransformsWS(info,false);
			m_vehicle->updateWheelTransform(i, false);
			btTransform trans = m_vehicle->getWheelInfo(i).m_worldTransform;
			btQuaternion orn = trans.getRotation();
			const btVector3& pos = trans.getOrigin();
			motionState->SetWorldOrientation(orn.x(), orn.y(), orn.z(), orn[3]);
			motionState->SetWorldPosition(pos.x(), pos.y(), pos.z());
=======
			m_vehicle->updateWheelTransform(i, false);
			const btTransform trans = m_vehicle->getWheelInfo(i).m_worldTransform;
			motionState->SetWorldOrientation(ToMoto(trans.getRotation()));
			motionState->SetWorldPosition(ToMoto(trans.getOrigin()));
>>>>>>> 4299351b
		}
	}

	virtual int GetNumWheels() const
	{
		return m_vehicle->getNumWheels();
	}

<<<<<<< HEAD
	virtual void GetWheelPosition(int wheelIndex, float& posX, float& posY, float& posZ) const
	{
		if ((wheelIndex >= 0) && (wheelIndex < m_vehicle->getNumWheels())) {
			btVector3 origin = m_vehicle->getWheelTransformWS(wheelIndex).getOrigin();

			posX = origin.x();
			posY = origin.y();
			posZ = origin.z();
=======
	virtual MT_Vector3 GetWheelPosition(int wheelIndex) const
	{
		if ((wheelIndex >= 0) && (wheelIndex < m_vehicle->getNumWheels())) {
			const btVector3 origin = m_vehicle->getWheelTransformWS(wheelIndex).getOrigin();
			return ToMoto(origin);
>>>>>>> 4299351b
		}
		return MT_Vector3(0.0f, 0.0f, 0.0f);
	}

<<<<<<< HEAD
	virtual void GetWheelOrientationQuaternion(int wheelIndex, float& quatX, float& quatY, float& quatZ, float& quatW) const
	{
		if ((wheelIndex >= 0) && (wheelIndex < m_vehicle->getNumWheels())) {
			btQuaternion quat = m_vehicle->getWheelTransformWS(wheelIndex).getRotation();

			quatX = quat.x();
			quatY = quat.y();
			quatZ = quat.z();
			quatW = quat.w();
=======
	virtual MT_Quaternion GetWheelOrientationQuaternion(int wheelIndex) const
	{
		if ((wheelIndex >= 0) && (wheelIndex < m_vehicle->getNumWheels())) {
			const btQuaternion quat = m_vehicle->getWheelTransformWS(wheelIndex).getRotation();
			return ToMoto(quat);
>>>>>>> 4299351b
		}
		return MT_Quaternion(0.0f, 0.0f, 0.0f, 0.0f);
	}

	virtual float GetWheelRotation(int wheelIndex) const
	{
		float rotation = 0.0f;

		if ((wheelIndex >= 0) && (wheelIndex < m_vehicle->getNumWheels())) {
			btWheelInfo& info = m_vehicle->getWheelInfo(wheelIndex);
			rotation = info.m_rotation;
		}

		return rotation;
	}

	virtual int GetUserConstraintId() const
	{
		return m_vehicle->getUserConstraintId();
	}

	virtual int GetUserConstraintType() const
	{
		return m_vehicle->getUserConstraintType();
	}

	virtual void SetSteeringValue(float steering, int wheelIndex)
	{
		if ((wheelIndex >= 0) && (wheelIndex < m_vehicle->getNumWheels())) {
			m_vehicle->setSteeringValue(steering, wheelIndex);
		}
	}

	virtual void ApplyEngineForce(float force, int wheelIndex)
	{
		if ((wheelIndex >= 0) && (wheelIndex < m_vehicle->getNumWheels())) {
			m_vehicle->applyEngineForce(force, wheelIndex);
		}
	}

	virtual void ApplyBraking(float braking, int wheelIndex)
	{
		if ((wheelIndex >= 0) && (wheelIndex < m_vehicle->getNumWheels())) {
			btWheelInfo& info = m_vehicle->getWheelInfo(wheelIndex);
			info.m_brake = braking;
		}
	}

	virtual void SetWheelFriction(float friction, int wheelIndex)
	{
		if ((wheelIndex >= 0) && (wheelIndex < m_vehicle->getNumWheels())) {
			btWheelInfo& info = m_vehicle->getWheelInfo(wheelIndex);
			info.m_frictionSlip = friction;
		}
	}

	virtual void SetSuspensionStiffness(float suspensionStiffness, int wheelIndex)
	{
		if ((wheelIndex >= 0) && (wheelIndex < m_vehicle->getNumWheels())) {
			btWheelInfo& info = m_vehicle->getWheelInfo(wheelIndex);
			info.m_suspensionStiffness = suspensionStiffness;
		}
	}

	virtual void SetSuspensionDamping(float suspensionDamping, int wheelIndex)
	{
		if ((wheelIndex >= 0) && (wheelIndex < m_vehicle->getNumWheels())) {
			btWheelInfo& info = m_vehicle->getWheelInfo(wheelIndex);
			info.m_wheelsDampingRelaxation = suspensionDamping;
		}
	}

	virtual void SetSuspensionCompression(float suspensionCompression, int wheelIndex)
	{
		if ((wheelIndex >= 0) && (wheelIndex < m_vehicle->getNumWheels())) {
			btWheelInfo& info = m_vehicle->getWheelInfo(wheelIndex);
			info.m_wheelsDampingCompression = suspensionCompression;
		}
	}

	virtual void SetRollInfluence(float rollInfluence, int wheelIndex)
	{
		if ((wheelIndex >= 0) && (wheelIndex < m_vehicle->getNumWheels())) {
			btWheelInfo& info = m_vehicle->getWheelInfo(wheelIndex);
			info.m_rollInfluence = rollInfluence;
		}
	}

	virtual void SetCoordinateSystem(int rightIndex, int upIndex, int forwardIndex)
	{
		m_vehicle->setCoordinateSystem(rightIndex, upIndex, forwardIndex);
	}

	virtual void SetRayCastMask(short mask)
	{
		m_raycaster->SetRayCastMask(mask);
	}
	virtual short GetRayCastMask() const
	{
		return m_raycaster->GetRayCastMask();
	}
};

#endif //NEW_BULLET_VEHICLE_SUPPORT

class CcdOverlapFilterCallBack : public btOverlapFilterCallback
{
private:
	class CcdPhysicsEnvironment *m_physEnv;
public:
	CcdOverlapFilterCallBack(CcdPhysicsEnvironment *env) :
		m_physEnv(env)
	{
	}
	virtual ~CcdOverlapFilterCallBack()
	{
	}
	/// return true when pairs need collision
	virtual bool needBroadphaseCollision(btBroadphaseProxy *proxy0, btBroadphaseProxy *proxy1) const;
};


void CcdPhysicsEnvironment::SetDebugDrawer(btIDebugDraw *debugDrawer)
{
	if (debugDrawer && m_dynamicsWorld)
		m_dynamicsWorld->setDebugDrawer(debugDrawer);
	m_debugDrawer = debugDrawer;
}

<<<<<<< HEAD
#if 0
static void DrawAabb(btIDebugDraw *debugDrawer, const btVector3& from, const btVector3& to, const btVector3& color)
{
	btVector3 halfExtents = (to - from) * 0.5f;
	btVector3 center = (to + from) * 0.5f;
	int i, j;

	btVector3 edgecoord(1.f, 1.f, 1.f), pa, pb;
	for (i = 0; i < 4; i++)
	{
		for (j = 0; j < 3; j++)
		{
			pa = btVector3(edgecoord[0] * halfExtents[0], edgecoord[1] * halfExtents[1],
			               edgecoord[2] * halfExtents[2]);
			pa += center;

			int othercoord = j % 3;
			edgecoord[othercoord] *= -1.f;
			pb = btVector3(edgecoord[0] * halfExtents[0], edgecoord[1] * halfExtents[1],
			               edgecoord[2] * halfExtents[2]);
			pb += center;

			debugDrawer->drawLine(pa, pb, color);
		}
		edgecoord = btVector3(-1.f, -1.f, -1.f);
		if (i < 3)
			edgecoord[i] *= -1.f;
	}
}
#endif

=======
>>>>>>> 4299351b
CcdPhysicsEnvironment::CcdPhysicsEnvironment(bool useDbvtCulling, btDispatcher *dispatcher, btOverlappingPairCache *pairCache)
	:m_cullingCache(nullptr),
	m_cullingTree(nullptr),
	m_numIterations(10),
	m_numTimeSubSteps(1),
	m_ccdMode(0),
	m_solverType(-1),
	m_deactivationTime(2.0f),
	m_linearDeactivationThreshold(0.8f),
	m_angularDeactivationThreshold(1.0f),
	m_contactBreakingThreshold(0.02f),
	m_solver(nullptr),
	m_ownPairCache(nullptr),
	m_filterCallback(nullptr),
	m_ghostPairCallback(nullptr),
	m_ownDispatcher(nullptr)
{
	for (int i = 0; i < PHY_NUM_RESPONSE; i++) {
		m_triggerCallbacks[i] = nullptr;
	}

//	m_collisionConfiguration = new btDefaultCollisionConfiguration();
	m_collisionConfiguration = new btSoftBodyRigidBodyCollisionConfiguration();
	//m_collisionConfiguration->setConvexConvexMultipointIterations();

	if (!dispatcher) {
		btCollisionDispatcher *disp = new btCollisionDispatcher(m_collisionConfiguration);
		dispatcher = disp;
		btGImpactCollisionAlgorithm::registerAlgorithm(disp);
		m_ownDispatcher = dispatcher;
	}

	//m_broadphase = new btAxisSweep3(btVector3(-1000,-1000,-1000),btVector3(1000,1000,1000));
	//m_broadphase = new btSimpleBroadphase();
	m_broadphase = new btDbvtBroadphase();
	// avoid any collision in the culling tree
	if (useDbvtCulling) {
		m_cullingCache = new btNullPairCache();
		m_cullingTree = new btDbvtBroadphase(m_cullingCache);
	}

	m_filterCallback = new CcdOverlapFilterCallBack(this);
	m_ghostPairCallback = new btGhostPairCallback();
	m_broadphase->getOverlappingPairCache()->setOverlapFilterCallback(m_filterCallback);
	m_broadphase->getOverlappingPairCache()->setInternalGhostPairCallback(m_ghostPairCallback);

	SetSolverType(1);//issues with quickstep and memory allocations
//	m_dynamicsWorld = new btDiscreteDynamicsWorld(dispatcher,m_broadphase,m_solver,m_collisionConfiguration);
	m_dynamicsWorld = new btSoftRigidDynamicsWorld(dispatcher, m_broadphase, m_solver, m_collisionConfiguration);
	m_dynamicsWorld->setInternalTickCallback(&CcdPhysicsEnvironment::StaticSimulationSubtickCallback, this);
	//m_dynamicsWorld->getSolverInfo().m_linearSlop = 0.01f;
	//m_dynamicsWorld->getSolverInfo().m_solverMode=	SOLVER_USE_WARMSTARTING +	SOLVER_USE_2_FRICTION_DIRECTIONS +	SOLVER_RANDMIZE_ORDER +	SOLVER_USE_FRICTION_WARMSTARTING;

	m_debugDrawer = nullptr;
	SetGravity(0.0f, 0.0f, -9.81f);
}

void CcdPhysicsEnvironment::AddCcdPhysicsController(CcdPhysicsController *ctrl)
{
	// the controller is already added we do nothing
	if (!m_controllers.insert(ctrl).second) {
		return;
	}

	btRigidBody *body = ctrl->GetRigidBody();
	btCollisionObject *obj = ctrl->GetCollisionObject();

	//this m_userPointer is just used for triggers, see CallbackTriggers
	obj->setUserPointer(ctrl);
	if (body) {
		body->setGravity(m_gravity);
		body->setSleepingThresholds(m_linearDeactivationThreshold, m_angularDeactivationThreshold);
		//use explicit group/filter for finer control over collision in bullet => near/radar sensor
		m_dynamicsWorld->addRigidBody(body, ctrl->GetCollisionFilterGroup(), ctrl->GetCollisionFilterMask());

		// Restore constraints in case of physics restore.
		for (unsigned short i = 0, size = ctrl->getNumCcdConstraintRefs(); i < size; ++i) {
			btTypedConstraint *con = ctrl->getCcdConstraintRef(i);
			RestoreConstraint(ctrl, con);
		}

		// Handle potential vehicle constraints
		for (WrapperVehicle *wrapperVehicle : m_wrapperVehicles) {
			if (wrapperVehicle->GetChassis() == ctrl) {
				btRaycastVehicle *vehicle = wrapperVehicle->GetVehicle();
				m_dynamicsWorld->addVehicle(vehicle);
			}
		}
	}
	else {
		if (ctrl->GetSoftBody()) {
			btSoftBody *softBody = ctrl->GetSoftBody();
			m_dynamicsWorld->addSoftBody(softBody);
		}
		else {
			if (obj->getCollisionShape()) {
				m_dynamicsWorld->addCollisionObject(obj, ctrl->GetCollisionFilterGroup(), ctrl->GetCollisionFilterMask());
			}
			if (ctrl->GetCharacterController()) {
				m_dynamicsWorld->addAction(ctrl->GetCharacterController());
			}
		}
	}
	if (obj->isStaticOrKinematicObject()) {
		obj->setActivationState(ISLAND_SLEEPING);
	}

	BLI_assert(obj->getBroadphaseHandle());
}

void CcdPhysicsEnvironment::RemoveConstraint(btTypedConstraint *con, bool free)
{
	CcdPhysicsController::CcdConstraint *userData = (CcdPhysicsController::CcdConstraint *)con->getUserConstraintPtr();
	if (!userData->m_active) {
		return;
	}

	btRigidBody &rbA = con->getRigidBodyA();
	btRigidBody &rbB = con->getRigidBodyB();
	rbA.activate();
	rbB.activate();

	userData->m_active = false;
	m_dynamicsWorld->removeConstraint(con);

	if (free) {
		if (rbA.getUserPointer()) {
			((CcdPhysicsController *)rbA.getUserPointer())->removeCcdConstraintRef(con);
		}

		if (rbB.getUserPointer()) {
			((CcdPhysicsController *)rbB.getUserPointer())->removeCcdConstraintRef(con);
		}

		/* Since we remove the constraint in the onwer and the target, we can delete it,
		 * KX_ConstraintWrapper keep the constraint id not the pointer, so no problems. */
		delete userData;
		delete con;
<<<<<<< HEAD
	}
}

void CcdPhysicsEnvironment::RestoreConstraint(CcdPhysicsController *ctrl, btTypedConstraint *con)
{
	CcdPhysicsController::CcdConstraint *userData = (CcdPhysicsController::CcdConstraint *)con->getUserConstraintPtr();
	if (userData->m_active) {
		return;
=======
>>>>>>> 4299351b
	}
}

<<<<<<< HEAD
	btRigidBody &rbA = con->getRigidBodyA();
	btRigidBody &rbB = con->getRigidBodyB();

	CcdPhysicsController *other = nullptr;

	if (rbA.getUserPointer() && rbB.getUserPointer()) {
		CcdPhysicsController *ctrl0 = (CcdPhysicsController *)rbA.getUserPointer();
		CcdPhysicsController *ctrl1 = (CcdPhysicsController *)rbB.getUserPointer();
		other = (ctrl0 != ctrl) ? ctrl0 : ctrl1;
	}

=======
void CcdPhysicsEnvironment::RestoreConstraint(CcdPhysicsController *ctrl, btTypedConstraint *con)
{
	CcdPhysicsController::CcdConstraint *userData = (CcdPhysicsController::CcdConstraint *)con->getUserConstraintPtr();
	if (userData->m_active) {
		return;
	}

	btRigidBody &rbA = con->getRigidBodyA();
	btRigidBody &rbB = con->getRigidBodyB();

	CcdPhysicsController *other = nullptr;

	if (rbA.getUserPointer() && rbB.getUserPointer()) {
		CcdPhysicsController *ctrl0 = (CcdPhysicsController *)rbA.getUserPointer();
		CcdPhysicsController *ctrl1 = (CcdPhysicsController *)rbB.getUserPointer();
		other = (ctrl0 != ctrl) ? ctrl0 : ctrl1;
	}

>>>>>>> 4299351b
	BLI_assert(other != nullptr);

	// Avoid add constraint if one of the objects are not available.
	if (IsActiveCcdPhysicsController(other)) {
		userData->m_active = true;
		m_dynamicsWorld->addConstraint(con, userData->m_disableCollision);
	}
}

bool CcdPhysicsEnvironment::RemoveCcdPhysicsController(CcdPhysicsController *ctrl, bool freeConstraints)
{
	// if the physics controller is already removed we do nothing
	if (!m_controllers.erase(ctrl)) {
		return false;
	}

	//also remove constraint
	btRigidBody *body = ctrl->GetRigidBody();
	if (body) {
		btBroadphaseProxy *proxy = ctrl->GetCollisionObject()->getBroadphaseHandle();
		btDispatcher *dispatcher = m_dynamicsWorld->getDispatcher();
		btOverlappingPairCache *pairCache = m_dynamicsWorld->getPairCache();

		CleanPairCallback cleanPairs(proxy, pairCache, dispatcher);
		pairCache->processAllOverlappingPairs(&cleanPairs, dispatcher);

		for (int i = ctrl->getNumCcdConstraintRefs() - 1; i >= 0; i--) {
			btTypedConstraint *con = ctrl->getCcdConstraintRef(i);
			RemoveConstraint(con, freeConstraints);
		}
		m_dynamicsWorld->removeRigidBody(ctrl->GetRigidBody());

		// Handle potential vehicle constraints
		int numVehicles = m_wrapperVehicles.size();
		int vehicle_constraint = 0;
		for (int i = 0; i < numVehicles; i++) {
			WrapperVehicle *wrapperVehicle = m_wrapperVehicles[i];
			if (wrapperVehicle->GetChassis() == ctrl)
				vehicle_constraint = wrapperVehicle->GetVehicle()->getUserConstraintId();
		}

		if (vehicle_constraint > 0)
			RemoveConstraintById(vehicle_constraint, freeConstraints);
	}
	else {
		//if a softbody
		if (ctrl->GetSoftBody()) {
			m_dynamicsWorld->removeSoftBody(ctrl->GetSoftBody());
		}
		else {
			m_dynamicsWorld->removeCollisionObject(ctrl->GetCollisionObject());

			if (ctrl->GetCharacterController()) {
				m_dynamicsWorld->removeAction(ctrl->GetCharacterController());
			}
		}
	}

	return true;
}

void CcdPhysicsEnvironment::UpdateCcdPhysicsController(CcdPhysicsController *ctrl, btScalar newMass, int newCollisionFlags, short int newCollisionGroup, short int newCollisionMask)
{
	// this function is used when the collisionning group of a controller is changed
	// remove and add the collistioning object
	btRigidBody *body = ctrl->GetRigidBody();
	btSoftBody *softBody = ctrl->GetSoftBody();
	btCollisionObject* obj = ctrl->GetCollisionObject();
	if (obj)
	{
		btVector3 inertia(0.0,0.0,0.0);
		m_dynamicsWorld->removeCollisionObject(obj);
		obj->setCollisionFlags(newCollisionFlags);
		if (body) {
			if (newMass)
				body->getCollisionShape()->calculateLocalInertia(newMass, inertia);
			body->setMassProps(newMass, inertia);
			m_dynamicsWorld->addRigidBody(body, newCollisionGroup, newCollisionMask);
		}
		else if (softBody) {
			m_dynamicsWorld->addSoftBody(softBody);
		}
		else {
			m_dynamicsWorld->addCollisionObject(obj, newCollisionGroup, newCollisionMask);
		}
	}
	// to avoid nasty interaction, we must update the property of the controller as well
	ctrl->m_cci.m_mass = newMass;
	ctrl->m_cci.m_collisionFilterGroup = newCollisionGroup;
	ctrl->m_cci.m_collisionFilterMask = newCollisionMask;
	ctrl->m_cci.m_collisionFlags = newCollisionFlags;
}

void CcdPhysicsEnvironment::RefreshCcdPhysicsController(CcdPhysicsController *ctrl)
{
	btCollisionObject *obj = ctrl->GetCollisionObject();
	if (obj) {
		btBroadphaseProxy *proxy = obj->getBroadphaseHandle();
		if (proxy) {
			m_dynamicsWorld->getPairCache()->cleanProxyFromPairs(proxy, m_dynamicsWorld->getDispatcher());
		}
	}
}

bool CcdPhysicsEnvironment::IsActiveCcdPhysicsController(CcdPhysicsController *ctrl)
{
	return (m_controllers.find(ctrl) != m_controllers.end());
}

void CcdPhysicsEnvironment::AddCcdGraphicController(CcdGraphicController *ctrl)
{
	if (m_cullingTree && !ctrl->GetBroadphaseHandle()) {
		btVector3 minAabb;
		btVector3 maxAabb;
		ctrl->GetAabb(minAabb, maxAabb);

		ctrl->SetBroadphaseHandle(m_cullingTree->createProxy(
		                          minAabb,
		                          maxAabb,
		                          INVALID_SHAPE_PROXYTYPE, // this parameter is not used
		                          ctrl,
		                          0,    // this object does not collision with anything
		                          0,
		                          nullptr, // dispatcher => this parameter is not used
		                          0));

		BLI_assert(ctrl->GetBroadphaseHandle());
	}
}

void CcdPhysicsEnvironment::RemoveCcdGraphicController(CcdGraphicController *ctrl)
{
	if (m_cullingTree) {
		btBroadphaseProxy *bp = ctrl->GetBroadphaseHandle();
		if (bp) {
			m_cullingTree->destroyProxy(bp, nullptr);
			ctrl->SetBroadphaseHandle(nullptr);
		}
	}
}

void CcdPhysicsEnvironment::UpdateCcdPhysicsControllerShape(CcdShapeConstructionInfo *shapeInfo)
{
	for (std::set<CcdPhysicsController *>::iterator it = m_controllers.begin(); it != m_controllers.end(); ++it) {
		CcdPhysicsController *ctrl = *it;

		if (ctrl->GetShapeInfo() != shapeInfo)
			continue;

		ctrl->ReplaceControllerShape(nullptr);
		RefreshCcdPhysicsController(ctrl);
	}
}

void CcdPhysicsEnvironment::BeginFrame()
{
}

void CcdPhysicsEnvironment::DebugDrawWorld()
{
	if (m_dynamicsWorld->getDebugDrawer() &&  m_dynamicsWorld->getDebugDrawer()->getDebugMode() > 0)
		m_dynamicsWorld->debugDrawWorld();
}

void CcdPhysicsEnvironment::StaticSimulationSubtickCallback(btDynamicsWorld *world, btScalar timeStep)
{
	// Get the pointer to the CcdPhysicsEnvironment associated with this Bullet world.
	CcdPhysicsEnvironment *this_ = static_cast<CcdPhysicsEnvironment *>(world->getWorldUserInfo());
	this_->SimulationSubtickCallback(timeStep);
}

void CcdPhysicsEnvironment::SimulationSubtickCallback(btScalar timeStep)
{
	std::set<CcdPhysicsController *>::iterator it;

	for (it = m_controllers.begin(); it != m_controllers.end(); it++) {
		(*it)->SimulationTick(timeStep);
	}
}

bool CcdPhysicsEnvironment::ProceedDeltaTime(double curTime, float timeStep, float interval)
{
	std::set<CcdPhysicsController *>::iterator it;
	int i;

	// Update Bullet global variables.
	gDeactivationTime = m_deactivationTime;
	gContactBreakingThreshold = m_contactBreakingThreshold;

	for (it = m_controllers.begin(); it != m_controllers.end(); it++) {
		(*it)->SynchronizeMotionStates(timeStep);
	}

	float subStep = timeStep / float(m_numTimeSubSteps);
	i = m_dynamicsWorld->stepSimulation(interval, 25, subStep);//perform always a full simulation step
//uncomment next line to see where Bullet spend its time (printf in console)
//CProfileManager::dumpAll();

	ProcessFhSprings(curTime, i * subStep);

	for (it = m_controllers.begin(); it != m_controllers.end(); it++) {
		(*it)->SynchronizeMotionStates(timeStep);
	}

	//for (it=m_controllers.begin(); it!=m_controllers.end(); it++)
	//{
	//	(*it)->SynchronizeMotionStates(timeStep);
	//}

	for (i = 0; i < m_wrapperVehicles.size(); i++) {
		WrapperVehicle *veh = m_wrapperVehicles[i];
		veh->SyncWheels();
	}

	CallbackTriggers();

	return true;
}

class ClosestRayResultCallbackNotMe : public btCollisionWorld::ClosestRayResultCallback
{
	btCollisionObject *m_owner;
	btCollisionObject *m_parent;

public:
	ClosestRayResultCallbackNotMe(const btVector3& rayFromWorld, const btVector3& rayToWorld, btCollisionObject *owner, btCollisionObject *parent)
		:btCollisionWorld::ClosestRayResultCallback(rayFromWorld, rayToWorld),
		m_owner(owner),
		m_parent(parent)
	{
	}

	virtual bool needsCollision(btBroadphaseProxy *proxy0) const
	{
		//don't collide with self
		if (proxy0->m_clientObject == m_owner)
			return false;

		if (proxy0->m_clientObject == m_parent)
			return false;

		return btCollisionWorld::ClosestRayResultCallback::needsCollision(proxy0);
	}
};

void CcdPhysicsEnvironment::ProcessFhSprings(double curTime, float interval)
{
	std::set<CcdPhysicsController *>::iterator it;

	const float step = interval * KX_GetActiveEngine()->GetTicRate();

	for (it = m_controllers.begin(); it != m_controllers.end(); it++) {
		CcdPhysicsController *ctrl = (*it);
		btRigidBody *body = ctrl->GetRigidBody();

		if (body && (ctrl->GetConstructionInfo().m_do_fh || ctrl->GetConstructionInfo().m_do_rot_fh)) {
			//re-implement SM_FhObject.cpp using btCollisionWorld::rayTest and info from ctrl->getConstructionInfo()
			//send a ray from {0.0, 0.0, 0.0} towards {0.0, 0.0, -10.0}, in local coordinates
			CcdPhysicsController *parentCtrl = ctrl->GetParentCtrl();
			btRigidBody *parentBody = parentCtrl ? parentCtrl->GetRigidBody() : nullptr;
			btRigidBody *cl_object = parentBody ? parentBody : body;

			if (body->isStaticOrKinematicObject())
				continue;

			btVector3 rayDirLocal(0.0f, 0.0f, -10.0f);

			//m_dynamicsWorld
			//ctrl->GetRigidBody();
			btVector3 rayFromWorld = body->getCenterOfMassPosition();
			//btVector3	rayToWorld = rayFromWorld + body->getCenterOfMassTransform().getBasis() * rayDirLocal;
			//ray always points down the z axis in world space...
			btVector3 rayToWorld = rayFromWorld + rayDirLocal;

			ClosestRayResultCallbackNotMe resultCallback(rayFromWorld, rayToWorld, body, parentBody);

			m_dynamicsWorld->rayTest(rayFromWorld, rayToWorld, resultCallback);
			if (resultCallback.hasHit()) {
				//we hit this one: resultCallback.m_collisionObject;
				CcdPhysicsController *controller = static_cast<CcdPhysicsController *>(resultCallback.m_collisionObject->getUserPointer());

				if (controller) {
					if (controller->GetConstructionInfo().m_fh_distance < SIMD_EPSILON)
						continue;

					btRigidBody *hit_object = controller->GetRigidBody();
					if (!hit_object)
						continue;

					CcdConstructionInfo& hitObjShapeProps = controller->GetConstructionInfo();

					float distance = resultCallback.m_closestHitFraction * rayDirLocal.length() - ctrl->GetConstructionInfo().m_radius;
					if (distance >= hitObjShapeProps.m_fh_distance)
						continue;

					//btVector3 ray_dir = cl_object->getCenterOfMassTransform().getBasis()* rayDirLocal.normalized();
					btVector3 ray_dir = rayDirLocal.normalized();
					btVector3 normal = resultCallback.m_hitNormalWorld;
					normal.normalize();

					if (ctrl->GetConstructionInfo().m_do_fh) {
						btVector3 lspot = cl_object->getCenterOfMassPosition() +
						                  rayDirLocal * resultCallback.m_closestHitFraction;

						lspot -= hit_object->getCenterOfMassPosition();
						btVector3 rel_vel = cl_object->getLinearVelocity() - hit_object->getVelocityInLocalPoint(lspot);
						btScalar rel_vel_ray = ray_dir.dot(rel_vel);
						btScalar spring_extent = 1.0f - distance / hitObjShapeProps.m_fh_distance;

						btScalar i_spring = spring_extent * hitObjShapeProps.m_fh_spring;
						btScalar i_damp =   rel_vel_ray * hitObjShapeProps.m_fh_damping;

						cl_object->setLinearVelocity(cl_object->getLinearVelocity() + (-(i_spring + i_damp) * ray_dir) * step);
						if (hitObjShapeProps.m_fh_normal) {
							cl_object->setLinearVelocity(cl_object->getLinearVelocity() + (i_spring + i_damp) * (normal - normal.dot(ray_dir) * ray_dir) * step);
						}

						btVector3 lateral = rel_vel - rel_vel_ray * ray_dir;

						if (ctrl->GetConstructionInfo().m_do_anisotropic) {
							//Bullet basis contains no scaling/shear etc.
							const btMatrix3x3& lcs = cl_object->getCenterOfMassTransform().getBasis();
							btVector3 loc_lateral = lateral * lcs;
							const btVector3& friction_scaling = cl_object->getAnisotropicFriction();
							loc_lateral *= friction_scaling;
							lateral = lcs * loc_lateral;
						}

						btScalar rel_vel_lateral = lateral.length();

						if (rel_vel_lateral > SIMD_EPSILON) {
							btScalar friction_factor = hit_object->getFriction();//cl_object->getFriction();

							btScalar max_friction = friction_factor * btMax(btScalar(0.0), i_spring);
							
							btScalar rel_mom_lateral = rel_vel_lateral / cl_object->getInvMass();

							btVector3 friction = (rel_mom_lateral > max_friction) ?
							                     -lateral * (max_friction / rel_vel_lateral) :
							                     -lateral;

							cl_object->applyCentralImpulse(friction * step);
						}
					}


					if (ctrl->GetConstructionInfo().m_do_rot_fh) {
						btVector3 up2 = cl_object->getWorldTransform().getBasis().getColumn(2);

						btVector3 t_spring = up2.cross(normal) * hitObjShapeProps.m_fh_spring;
						btVector3 ang_vel = cl_object->getAngularVelocity();

						// only rotations that tilt relative to the normal are damped
						ang_vel -= ang_vel.dot(normal) * normal;

						btVector3 t_damp = ang_vel * hitObjShapeProps.m_fh_damping;

						cl_object->setAngularVelocity(cl_object->getAngularVelocity() + (t_spring - t_damp) * step);
					}
				}
			}
		}
	}
}

int CcdPhysicsEnvironment::GetDebugMode() const
{
	if (m_debugDrawer) {
		return m_debugDrawer->getDebugMode();
	}
	return 0;
}

void CcdPhysicsEnvironment::SetDebugMode(int debugMode)
{
	if (m_debugDrawer) {
		m_debugDrawer->setDebugMode(debugMode);
	}
}

void CcdPhysicsEnvironment::SetNumIterations(int numIter)
{
	m_numIterations = numIter;
}
void CcdPhysicsEnvironment::SetDeactivationTime(float dTime)
{
	m_deactivationTime = dTime;
}
void CcdPhysicsEnvironment::SetDeactivationLinearTreshold(float linTresh)
{
	m_linearDeactivationThreshold = linTresh;

	// Update from all controllers.
	for (std::set<CcdPhysicsController *>::iterator it = m_controllers.begin(); it != m_controllers.end(); it++) {
		if ((*it)->GetRigidBody())
			(*it)->GetRigidBody()->setSleepingThresholds(m_linearDeactivationThreshold, m_angularDeactivationThreshold);
	}
}
void CcdPhysicsEnvironment::SetDeactivationAngularTreshold(float angTresh)
{
	m_angularDeactivationThreshold = angTresh;

	// Update from all controllers.
	for (std::set<CcdPhysicsController *>::iterator it = m_controllers.begin(); it != m_controllers.end(); it++) {
		if ((*it)->GetRigidBody())
			(*it)->GetRigidBody()->setSleepingThresholds(m_linearDeactivationThreshold, m_angularDeactivationThreshold);
	}
}

void CcdPhysicsEnvironment::SetContactBreakingTreshold(float contactBreakingTreshold)
{
	m_contactBreakingThreshold = contactBreakingTreshold;
}

void CcdPhysicsEnvironment::SetCcdMode(int ccdMode)
{
	m_ccdMode = ccdMode;
}

void CcdPhysicsEnvironment::SetSolverSorConstant(float sor)
{
	m_dynamicsWorld->getSolverInfo().m_sor = sor;
}

void CcdPhysicsEnvironment::SetSolverTau(float tau)
{
	m_dynamicsWorld->getSolverInfo().m_tau = tau;
}
void CcdPhysicsEnvironment::SetSolverDamping(float damping)
{
	m_dynamicsWorld->getSolverInfo().m_damping = damping;
}

void CcdPhysicsEnvironment::SetLinearAirDamping(float damping)
{
	//gLinearAirDamping = damping;
}

void CcdPhysicsEnvironment::SetUseEpa(bool epa)
{
	//gUseEpa = epa;
}

void CcdPhysicsEnvironment::SetSolverType(int solverType)
{
	switch (solverType)
	{
		case 1:
		{
			if (m_solverType != solverType) {
				m_solver = new btSequentialImpulseConstraintSolver();
				break;
			}
		}

		case 0:
		default:
			if (m_solverType != solverType) {
//			m_solver = new OdeConstraintSolver();
				break;
			}
	};
	m_solverType = solverType;
}

void CcdPhysicsEnvironment::GetGravity(MT_Vector3& grav)
{
	const btVector3& gravity = m_dynamicsWorld->getGravity();
	grav[0] = gravity.getX();
	grav[1] = gravity.getY();
	grav[2] = gravity.getZ();
}

void CcdPhysicsEnvironment::SetGravity(float x, float y, float z)
{
	m_gravity = btVector3(x, y, z);
	m_dynamicsWorld->setGravity(m_gravity);
	m_dynamicsWorld->getWorldInfo().m_gravity.setValue(x, y, z);
}

static int gConstraintUid = 1;

void CcdPhysicsEnvironment::RemoveConstraintById(int constraintId, bool free)
{
	// For soft body constraints
	if (constraintId == 0)
		return;

	int i;
	int numConstraints = m_dynamicsWorld->getNumConstraints();
	for (i = 0; i < numConstraints; i++) {
		btTypedConstraint *constraint = m_dynamicsWorld->getConstraint(i);
		if (constraint->getUserConstraintId() == constraintId)
		{
			RemoveConstraint(constraint, free);
			break;
		}
	}

	WrapperVehicle *vehicle;
	if ((vehicle = (WrapperVehicle *)GetVehicleConstraint(constraintId)))
	{
		m_dynamicsWorld->removeVehicle(vehicle->GetVehicle());
		if (free) {
			m_wrapperVehicles.erase(std::remove(m_wrapperVehicles.begin(), m_wrapperVehicles.end(), vehicle));
			delete vehicle;
		}
	}
}

struct  FilterClosestRayResultCallback : public btCollisionWorld::ClosestRayResultCallback
{
	PHY_IRayCastFilterCallback& m_phyRayFilter;
	const btCollisionShape *m_hitTriangleShape;
	int m_hitTriangleIndex;

	FilterClosestRayResultCallback (PHY_IRayCastFilterCallback& phyRayFilter, const btVector3& rayFrom, const btVector3& rayTo)
		:btCollisionWorld::ClosestRayResultCallback(rayFrom, rayTo),
		m_phyRayFilter(phyRayFilter),
		m_hitTriangleShape(nullptr),
		m_hitTriangleIndex(0)
	{
	}

	virtual ~FilterClosestRayResultCallback()
	{
	}

	virtual bool needsCollision(btBroadphaseProxy *proxy0) const
	{
		if (!(proxy0->m_collisionFilterGroup & m_collisionFilterMask))
			return false;
		if (!(m_collisionFilterGroup & proxy0->m_collisionFilterMask))
			return false;
		btCollisionObject *object = (btCollisionObject *)proxy0->m_clientObject;
		CcdPhysicsController *phyCtrl = static_cast<CcdPhysicsController *>(object->getUserPointer());
		if (phyCtrl == m_phyRayFilter.m_ignoreController)
			return false;
		return m_phyRayFilter.needBroadphaseRayCast(phyCtrl);
	}

	virtual btScalar addSingleResult(btCollisionWorld::LocalRayResult& rayResult, bool normalInWorldSpace)
	{
		//CcdPhysicsController* curHit = static_cast<CcdPhysicsController*>(rayResult.m_collisionObject->getUserPointer());
		// save shape information as ClosestRayResultCallback::AddSingleResult() does not do it
		if (rayResult.m_localShapeInfo) {
			m_hitTriangleShape = rayResult.m_collisionObject->getCollisionShape();
			m_hitTriangleIndex = rayResult.m_localShapeInfo->m_triangleIndex;
		}
		else {
			m_hitTriangleShape = nullptr;
			m_hitTriangleIndex = 0;
		}
		return ClosestRayResultCallback::addSingleResult(rayResult, normalInWorldSpace);
	}
};

static bool GetHitTriangle(btCollisionShape *shape, CcdShapeConstructionInfo *shapeInfo, int hitTriangleIndex, btVector3 triangle[])
{
	// this code is copied from Bullet
	const unsigned char *vertexbase;
	int numverts;
	PHY_ScalarType type;
	int stride;
	const unsigned char *indexbase;
	int indexstride;
	int numfaces;
	PHY_ScalarType indicestype;
	btStridingMeshInterface *meshInterface = shapeInfo->GetMeshInterface();

	if (!meshInterface)
		return false;

	meshInterface->getLockedReadOnlyVertexIndexBase(
	    &vertexbase,
	    numverts,
	    type,
	    stride,
	    &indexbase,
	    indexstride,
	    numfaces,
	    indicestype,
	    0);

	unsigned int *gfxbase = (unsigned int *)(indexbase + hitTriangleIndex * indexstride);
	const btVector3& meshScaling = shape->getLocalScaling();
	for (int j = 2; j >= 0; j--) {
		int graphicsindex = (indicestype == PHY_SHORT) ? ((unsigned short *)gfxbase)[j] : gfxbase[j];

		btScalar *graphicsbase = (btScalar *)(vertexbase + graphicsindex * stride);

		triangle[j] = btVector3(graphicsbase[0] * meshScaling.getX(), graphicsbase[1] * meshScaling.getY(), graphicsbase[2] * meshScaling.getZ());
	}
	meshInterface->unLockReadOnlyVertexBase(0);
	return true;
}

PHY_IPhysicsController *CcdPhysicsEnvironment::RayTest(PHY_IRayCastFilterCallback &filterCallback, float fromX, float fromY, float fromZ, float toX, float toY, float toZ)
{
	btVector3 rayFrom(fromX, fromY, fromZ);
	btVector3 rayTo(toX, toY, toZ);

	btVector3 hitPointWorld, normalWorld;

	//Either Ray Cast with or without filtering

	//btCollisionWorld::ClosestRayResultCallback rayCallback(rayFrom,rayTo);
	FilterClosestRayResultCallback rayCallback(filterCallback, rayFrom, rayTo);

	PHY_RayCastResult result;
	memset(&result, 0, sizeof(result));

	// don't collision with sensor object
	rayCallback.m_collisionFilterMask = CcdConstructionInfo::AllFilter ^ CcdConstructionInfo::SensorFilter;
	// use faster (less accurate) ray callback, works better with 0 collision margins
	rayCallback.m_flags |= btTriangleRaycastCallback::kF_UseSubSimplexConvexCastRaytest;
	//, ,filterCallback.m_faceNormal);

	m_dynamicsWorld->rayTest(rayFrom, rayTo, rayCallback);
	if (rayCallback.hasHit()) {
		CcdPhysicsController *controller = static_cast<CcdPhysicsController *>(rayCallback.m_collisionObject->getUserPointer());
		result.m_controller = controller;
		result.m_hitPoint[0] = rayCallback.m_hitPointWorld.getX();
		result.m_hitPoint[1] = rayCallback.m_hitPointWorld.getY();
		result.m_hitPoint[2] = rayCallback.m_hitPointWorld.getZ();

		if (rayCallback.m_hitTriangleShape != nullptr) {
			// identify the mesh polygon
			CcdShapeConstructionInfo *shapeInfo = controller->m_shapeInfo;
			if (shapeInfo) {
				btCollisionShape *shape = controller->GetCollisionObject()->getCollisionShape();
				if (shape->isCompound()) {
					btCompoundShape *compoundShape = (btCompoundShape *)shape;
					CcdShapeConstructionInfo *compoundShapeInfo = shapeInfo;
					// need to search which sub-shape has been hit
					for (int i = 0; i < compoundShape->getNumChildShapes(); i++) {
						shapeInfo = compoundShapeInfo->GetChildShape(i);
						shape = compoundShape->getChildShape(i);
						if (shape == rayCallback.m_hitTriangleShape)
							break;
					}
				}
				if (shape == rayCallback.m_hitTriangleShape &&
				    rayCallback.m_hitTriangleIndex < shapeInfo->m_polygonIndexArray.size())
				{
					// save original collision shape triangle for soft body
					int hitTriangleIndex = rayCallback.m_hitTriangleIndex;

					result.m_meshObject = shapeInfo->GetMesh();
					if (shape->isSoftBody()) {
						// soft body using different face numbering because of randomization
						// hopefully we have stored the original face number in m_tag
						const btSoftBody *softBody = static_cast<const btSoftBody *>(rayCallback.m_collisionObject);
						if (softBody->m_faces[hitTriangleIndex].m_tag != 0) {
							rayCallback.m_hitTriangleIndex = (int)((uintptr_t)(softBody->m_faces[hitTriangleIndex].m_tag) - 1);
						}
					}
					// retrieve the original mesh polygon (in case of quad->tri conversion)
					result.m_polygon = shapeInfo->m_polygonIndexArray.at(rayCallback.m_hitTriangleIndex);
					// hit triangle in world coordinate, for face normal and UV coordinate
					btVector3 triangle[3];
					bool triangleOK = false;
					if (filterCallback.m_faceUV && (3 * rayCallback.m_hitTriangleIndex) < shapeInfo->m_triFaceUVcoArray.size()) {
						// interpolate the UV coordinate of the hit point
						CcdShapeConstructionInfo::UVco *uvCo = &shapeInfo->m_triFaceUVcoArray[3 * rayCallback.m_hitTriangleIndex];
						// 1. get the 3 coordinate of the triangle in world space
						btVector3 v1, v2, v3;
						if (shape->isSoftBody()) {
							// soft body give points directly in world coordinate
							const btSoftBody *softBody = static_cast<const btSoftBody *>(rayCallback.m_collisionObject);
							v1 = softBody->m_faces[hitTriangleIndex].m_n[0]->m_x;
							v2 = softBody->m_faces[hitTriangleIndex].m_n[1]->m_x;
							v3 = softBody->m_faces[hitTriangleIndex].m_n[2]->m_x;
						}
						else {
							// for rigid body we must apply the world transform
							triangleOK = GetHitTriangle(shape, shapeInfo, hitTriangleIndex, triangle);
							if (!triangleOK)
								// if we cannot get the triangle, no use to continue
								goto SKIP_UV_NORMAL;
							v1 = rayCallback.m_collisionObject->getWorldTransform()(triangle[0]);
							v2 = rayCallback.m_collisionObject->getWorldTransform()(triangle[1]);
							v3 = rayCallback.m_collisionObject->getWorldTransform()(triangle[2]);
						}
						// 2. compute barycentric coordinate of the hit point
						btVector3 v = v2 - v1;
						btVector3 w = v3 - v1;
						btVector3 u = v.cross(w);
						btScalar A = u.length();

						v = v2 - rayCallback.m_hitPointWorld;
						w = v3 - rayCallback.m_hitPointWorld;
						u = v.cross(w);
						btScalar A1 = u.length();

						v = rayCallback.m_hitPointWorld - v1;
						w = v3 - v1;
						u = v.cross(w);
						btScalar A2 = u.length();

						btVector3 baryCo;
						baryCo.setX(A1 / A);
						baryCo.setY(A2 / A);
						baryCo.setZ(1.0f - baryCo.getX() - baryCo.getY());
						// 3. compute UV coordinate
						result.m_hitUV[0] = baryCo.getX() * uvCo[0].uv[0] + baryCo.getY() * uvCo[1].uv[0] + baryCo.getZ() * uvCo[2].uv[0];
						result.m_hitUV[1] = baryCo.getX() * uvCo[0].uv[1] + baryCo.getY() * uvCo[1].uv[1] + baryCo.getZ() * uvCo[2].uv[1];
						result.m_hitUVOK = 1;
					}

					// Bullet returns the normal from "outside".
					// If the user requests the real normal, compute it now
					if (filterCallback.m_faceNormal) {
						if (shape->isSoftBody()) {
							// we can get the real normal directly from the body
							const btSoftBody *softBody = static_cast<const btSoftBody *>(rayCallback.m_collisionObject);
							rayCallback.m_hitNormalWorld = softBody->m_faces[hitTriangleIndex].m_normal;
						}
						else {
							if (!triangleOK)
								triangleOK = GetHitTriangle(shape, shapeInfo, hitTriangleIndex, triangle);
							if (triangleOK) {
								btVector3 triangleNormal;
								triangleNormal = (triangle[1] - triangle[0]).cross(triangle[2] - triangle[0]);
								rayCallback.m_hitNormalWorld = rayCallback.m_collisionObject->getWorldTransform().getBasis() * triangleNormal;
							}
						}
					}
SKIP_UV_NORMAL:
					;
				}
			}
		}
		if (rayCallback.m_hitNormalWorld.length2() > (SIMD_EPSILON * SIMD_EPSILON)) {
			rayCallback.m_hitNormalWorld.normalize();
		}
		else {
			rayCallback.m_hitNormalWorld.setValue(1.0f, 0.0f, 0.0f);
		}
		result.m_hitNormal[0] = rayCallback.m_hitNormalWorld.getX();
		result.m_hitNormal[1] = rayCallback.m_hitNormalWorld.getY();
		result.m_hitNormal[2] = rayCallback.m_hitNormalWorld.getZ();
		filterCallback.reportHit(&result);
	}

	return result.m_controller;
}

// Handles occlusion culling.
// The implementation is based on the CDTestFramework
struct OcclusionBuffer {
	struct WriteOCL {
		static inline bool Process(btScalar &q, btScalar v)
		{
			if (q < v) {
				q = v;
			}
			return false;
		}
		static inline void Occlusion(bool &flag)
		{
			flag = true;
		}
	};

	struct QueryOCL {
		static inline bool Process(btScalar &q, btScalar v)
		{
			return (q <= v);
		}
		static inline void Occlusion(bool &flag)
		{
		}
	};

	btScalar *m_buffer;
	size_t m_bufferSize;
	bool m_initialized;
	bool m_occlusion;
	int m_sizes[2];
	btScalar m_scales[2];
	btScalar m_offsets[2];
	btScalar m_wtc[16]; // world to clip transform
	btScalar m_mtc[16]; // model to clip transform
	// constructor: size=largest dimension of the buffer.
	// Buffer size depends on aspect ratio
	OcclusionBuffer()
	{
		m_initialized = false;
		m_occlusion = false;
		m_buffer = nullptr;
		m_bufferSize = 0;
	}
	// multiplication of column major matrices: m = m1 * m2
	template<typename T1, typename T2>
	void CMmat4mul(btScalar *m, const T1 *m1, const T2 *m2)
	{
		m[0] = btScalar(m1[0] * m2[0] + m1[4] * m2[1] + m1[8] * m2[2] + m1[12] * m2[3]);
		m[1] = btScalar(m1[1] * m2[0] + m1[5] * m2[1] + m1[9] * m2[2] + m1[13] * m2[3]);
		m[2] = btScalar(m1[2] * m2[0] + m1[6] * m2[1] + m1[10] * m2[2] + m1[14] * m2[3]);
		m[3] = btScalar(m1[3] * m2[0] + m1[7] * m2[1] + m1[11] * m2[2] + m1[15] * m2[3]);

		m[4] = btScalar(m1[0] * m2[4] + m1[4] * m2[5] + m1[8] * m2[6] + m1[12] * m2[7]);
		m[5] = btScalar(m1[1] * m2[4] + m1[5] * m2[5] + m1[9] * m2[6] + m1[13] * m2[7]);
		m[6] = btScalar(m1[2] * m2[4] + m1[6] * m2[5] + m1[10] * m2[6] + m1[14] * m2[7]);
		m[7] = btScalar(m1[3] * m2[4] + m1[7] * m2[5] + m1[11] * m2[6] + m1[15] * m2[7]);

		m[8] = btScalar(m1[0] * m2[8] + m1[4] * m2[9] + m1[8] * m2[10] + m1[12] * m2[11]);
		m[9] = btScalar(m1[1] * m2[8] + m1[5] * m2[9] + m1[9] * m2[10] + m1[13] * m2[11]);
		m[10] = btScalar(m1[2] * m2[8] + m1[6] * m2[9] + m1[10] * m2[10] + m1[14] * m2[11]);
		m[11] = btScalar(m1[3] * m2[8] + m1[7] * m2[9] + m1[11] * m2[10] + m1[15] * m2[11]);

		m[12] = btScalar(m1[0] * m2[12] + m1[4] * m2[13] + m1[8] * m2[14] + m1[12] * m2[15]);
		m[13] = btScalar(m1[1] * m2[12] + m1[5] * m2[13] + m1[9] * m2[14] + m1[13] * m2[15]);
		m[14] = btScalar(m1[2] * m2[12] + m1[6] * m2[13] + m1[10] * m2[14] + m1[14] * m2[15]);
		m[15] = btScalar(m1[3] * m2[12] + m1[7] * m2[13] + m1[11] * m2[14] + m1[15] * m2[15]);
	}

	void setup(int size, const int *view, float modelview[16], float projection[16])
	{
		m_initialized = false;
		m_occlusion = false;
		// compute the size of the buffer
		int maxsize = (view[2] > view[3]) ? view[2] : view[3];
		BLI_assert(maxsize > 0);
		double ratio = 1.0 / (2 * maxsize);
		// ensure even number
		m_sizes[0] = 2 * ((int)(size * view[2] * ratio + 0.5));
		m_sizes[1] = 2 * ((int)(size * view[3] * ratio + 0.5));
		m_scales[0] = btScalar(m_sizes[0] / 2);
		m_scales[1] = btScalar(m_sizes[1] / 2);
		m_offsets[0] = m_scales[0] + 0.5f;
		m_offsets[1] = m_scales[1] + 0.5f;
		// prepare matrix
		// at this time of the rendering, the modelview matrix is the
		// world to camera transformation and the projection matrix is
		// camera to clip transformation. combine both so that
		CMmat4mul(m_wtc, projection, modelview);
	}

	void initialize()
	{
		size_t newsize = (m_sizes[0] * m_sizes[1]) * sizeof(btScalar);
		if (m_buffer) {
			// see if we can reuse
			if (newsize > m_bufferSize) {
				free(m_buffer);
				m_buffer = nullptr;
				m_bufferSize = 0;
			}
		}
		if (!m_buffer) {
			m_buffer = (btScalar *)calloc(1, newsize);
			m_bufferSize = newsize;
		}
		else {
			// buffer exists already, just clears it
			memset(m_buffer, 0, newsize);
		}
		// memory allocate must succeed
		BLI_assert(m_buffer != nullptr);
		m_initialized = true;
		m_occlusion = false;
	}

	void SetModelMatrix(float *fl)
	{
		CMmat4mul(m_mtc, m_wtc, fl);
		if (!m_initialized) {
			initialize();
		}
	}

	// transform a segment in world coordinate to clip coordinate
	void transformW(const btVector3 &x, btVector4 &t)
	{
		t[0] = x[0] * m_wtc[0] + x[1] * m_wtc[4] + x[2] * m_wtc[8] + m_wtc[12];
		t[1] = x[0] * m_wtc[1] + x[1] * m_wtc[5] + x[2] * m_wtc[9] + m_wtc[13];
		t[2] = x[0] * m_wtc[2] + x[1] * m_wtc[6] + x[2] * m_wtc[10] + m_wtc[14];
		t[3] = x[0] * m_wtc[3] + x[1] * m_wtc[7] + x[2] * m_wtc[11] + m_wtc[15];
	}

	void transformM(const float *x, btVector4 &t)
	{
		t[0] = x[0] * m_mtc[0] + x[1] * m_mtc[4] + x[2] * m_mtc[8] + m_mtc[12];
		t[1] = x[0] * m_mtc[1] + x[1] * m_mtc[5] + x[2] * m_mtc[9] + m_mtc[13];
		t[2] = x[0] * m_mtc[2] + x[1] * m_mtc[6] + x[2] * m_mtc[10] + m_mtc[14];
		t[3] = x[0] * m_mtc[3] + x[1] * m_mtc[7] + x[2] * m_mtc[11] + m_mtc[15];
	}
	// convert polygon to device coordinates
	static bool project(btVector4 *p, int n)
	{
		for (int i = 0; i < n; ++i) {
			p[i][2] = 1 / p[i][3];
			p[i][0] *= p[i][2];
			p[i][1] *= p[i][2];
		}
		return true;
	}
	// pi: closed polygon in clip coordinate, NP = number of segments
	// po: same polygon with clipped segments removed
	template <const int NP>
	static int clip(const btVector4 *pi, btVector4 *po)
	{
		btScalar s[2 * NP];
		btVector4 pn[2 * NP];
		int i, j, m, n, ni;
		// deal with near clipping
		for (i = 0, m = 0; i < NP; ++i) {
			s[i] = pi[i][2] + pi[i][3];
			if (s[i] < 0) {
				m += 1 << i;
			}
		}
		if (m == ((1 << NP) - 1)) {
			return 0;
		}
		if (m != 0) {
			for (i = NP - 1, j = 0, n = 0; j < NP; i = j++) {
				const btVector4 &a = pi[i];
				const btVector4 &b = pi[j];
				const btScalar t = s[i] / (a[3] + a[2] - b[3] - b[2]);
				if ((t > 0) && (t < 1)) {
					pn[n][0] = a[0] + (b[0] - a[0]) * t;
					pn[n][1] = a[1] + (b[1] - a[1]) * t;
					pn[n][2] = a[2] + (b[2] - a[2]) * t;
					pn[n][3] = a[3] + (b[3] - a[3]) * t;
					++n;
				}
				if (s[j] > 0) {
					pn[n++] = b;
				}
			}
			// ready to test far clipping, start from the modified polygon
			pi = pn;
			ni = n;
		}
		else {
			// no clipping on the near plane, keep same vector
			ni = NP;
		}
		// now deal with far clipping
		for (i = 0, m = 0; i < ni; ++i) {
			s[i] = pi[i][2] - pi[i][3];
			if (s[i] > 0) {
				m += 1 << i;
			}
		}
		if (m == ((1 << ni) - 1)) {
			return 0;
		}
		if (m != 0) {
			for (i = ni - 1, j = 0, n = 0; j < ni; i = j++) {
				const btVector4 &a = pi[i];
				const btVector4 &b = pi[j];
				const btScalar t = s[i] / (a[2] - a[3] - b[2] + b[3]);
				if ((t > 0) && (t < 1)) {
					po[n][0] = a[0] + (b[0] - a[0]) * t;
					po[n][1] = a[1] + (b[1] - a[1]) * t;
					po[n][2] = a[2] + (b[2] - a[2]) * t;
					po[n][3] = a[3] + (b[3] - a[3]) * t;
					++n;
				}
				if (s[j] < 0) {
					po[n++] = b;
				}
			}
			return n;
		}
		for (int i = 0; i < ni; ++i) {
			po[i] = pi[i];
		}
		return ni;
	}
	// write or check a triangle to buffer. a,b,c in device coordinates (-1,+1)
	template <typename POLICY>
	inline bool draw(const btVector4 &a,
	                 const btVector4 &b,
	                 const btVector4 &c,
	                 const float face,
	                 const btScalar minarea)
	{
		const btScalar a2 = btCross(b - a, c - a)[2];
		if ((face * a2) < 0.0f || btFabs(a2) < minarea) {
			return false;
		}
		// further down we are normally going to write to the Zbuffer, mark it so
		POLICY::Occlusion(m_occlusion);

		int x[3], y[3], ib = 1, ic = 2;
		btScalar z[3];
		x[0] = (int)(a.x() * m_scales[0] + m_offsets[0]);
		y[0] = (int)(a.y() * m_scales[1] + m_offsets[1]);
		z[0] = a.z();
		if (a2 < 0.f) {
			// negative aire is possible with double face => must
			// change the order of b and c otherwise the algorithm doesn't work
			ib = 2;
			ic = 1;
		}
		x[ib] = (int)(b.x() * m_scales[0] + m_offsets[0]);
		x[ic] = (int)(c.x() * m_scales[0] + m_offsets[0]);
		y[ib] = (int)(b.y() * m_scales[1] + m_offsets[1]);
		y[ic] = (int)(c.y() * m_scales[1] + m_offsets[1]);
		z[ib] = b.z();
		z[ic] = c.z();
		const int mix = btMax(0, btMin(x[0], btMin(x[1], x[2])));
		const int mxx = btMin(m_sizes[0], 1 + btMax(x[0], btMax(x[1], x[2])));
		const int miy = btMax(0, btMin(y[0], btMin(y[1], y[2])));
		const int mxy = btMin(m_sizes[1], 1 + btMax(y[0], btMax(y[1], y[2])));
		const int width = mxx - mix;
		const int height = mxy - miy;
		if ((width * height) <= 1) {
			// degenerated in at most one single pixel
			btScalar *scan = &m_buffer[miy * m_sizes[0] + mix];
			// use for loop to detect the case where width or height == 0
			for (int iy = miy; iy < mxy; ++iy) {
				for (int ix = mix; ix < mxx; ++ix) {
					if (POLICY::Process(*scan, z[0])) {
						return true;
					}
					if (POLICY::Process(*scan, z[1])) {
						return true;
					}
					if (POLICY::Process(*scan, z[2])) {
						return true;
					}
				}
			}
		}
		else if (width == 1) {
			// Degenerated in at least 2 vertical lines
			// The algorithm below doesn't work when face has a single pixel width
			// We cannot use general formulas because the plane is degenerated.
			// We have to interpolate along the 3 edges that overlaps and process each pixel.
			// sort the y coord to make formula simpler
			int ytmp;
			btScalar ztmp;
			if (y[0] > y[1]) {
				ytmp = y[1];
				y[1] = y[0];
				y[0] = ytmp;
				ztmp = z[1];
				z[1] = z[0];
				z[0] = ztmp;
			}
			if (y[0] > y[2]) {
				ytmp = y[2];
				y[2] = y[0];
				y[0] = ytmp;
				ztmp = z[2];
				z[2] = z[0];
				z[0] = ztmp;
			}
			if (y[1] > y[2]) {
				ytmp = y[2];
				y[2] = y[1];
				y[1] = ytmp;
				ztmp = z[2];
				z[2] = z[1];
				z[1] = ztmp;
			}
			int dy[] = {y[0] - y[1],
				        y[1] - y[2],
				        y[2] - y[0]};
			btScalar dzy[3];
			dzy[0] = (dy[0]) ? (z[0] - z[1]) / dy[0] : btScalar(0.0f);
			dzy[1] = (dy[1]) ? (z[1] - z[2]) / dy[1] : btScalar(0.0f);
			dzy[2] = (dy[2]) ? (z[2] - z[0]) / dy[2] : btScalar(0.0f);
			btScalar v[3] = {dzy[0] * (miy - y[0]) + z[0],
				             dzy[1] * (miy - y[1]) + z[1],
				             dzy[2] * (miy - y[2]) + z[2]};
			dy[0] = y[1] - y[0];
			dy[1] = y[0] - y[1];
			dy[2] = y[2] - y[0];
			btScalar *scan = &m_buffer[miy * m_sizes[0] + mix];
			for (int iy = miy; iy < mxy; ++iy) {
				if (dy[0] >= 0 && POLICY::Process(*scan, v[0])) {
					return true;
				}
				if (dy[1] >= 0 && POLICY::Process(*scan, v[1])) {
					return true;
				}
				if (dy[2] >= 0 && POLICY::Process(*scan, v[2])) {
					return true;
				}
				scan += m_sizes[0];
				v[0] += dzy[0];
				v[1] += dzy[1];
				v[2] += dzy[2];
				dy[0]--;
				dy[1]++;
				dy[2]--;
			}
		}
		else if (height == 1) {
			// Degenerated in at least 2 horizontal lines
			// The algorithm below doesn't work when face has a single pixel width
			// We cannot use general formulas because the plane is degenerated.
			// We have to interpolate along the 3 edges that overlaps and process each pixel.
			int xtmp;
			btScalar ztmp;
			if (x[0] > x[1]) {
				xtmp = x[1];
				x[1] = x[0];
				x[0] = xtmp;
				ztmp = z[1];
				z[1] = z[0];
				z[0] = ztmp;
			}
			if (x[0] > x[2]) {
				xtmp = x[2];
				x[2] = x[0];
				x[0] = xtmp;
				ztmp = z[2];
				z[2] = z[0];
				z[0] = ztmp;
			}
			if (x[1] > x[2]) {
				xtmp = x[2];
				x[2] = x[1];
				x[1] = xtmp;
				ztmp = z[2];
				z[2] = z[1];
				z[1] = ztmp;
			}
			int dx[] = {x[0] - x[1],
				        x[1] - x[2],
				        x[2] - x[0]};
			btScalar dzx[3];
			dzx[0] = (dx[0]) ? (z[0] - z[1]) / dx[0] : btScalar(0.0f);
			dzx[1] = (dx[1]) ? (z[1] - z[2]) / dx[1] : btScalar(0.0f);
			dzx[2] = (dx[2]) ? (z[2] - z[0]) / dx[2] : btScalar(0.0f);
			btScalar v[3] = {dzx[0] * (mix - x[0]) + z[0],
				             dzx[1] * (mix - x[1]) + z[1],
				             dzx[2] * (mix - x[2]) + z[2]};
			dx[0] = x[1] - x[0];
			dx[1] = x[0] - x[1];
			dx[2] = x[2] - x[0];
			btScalar *scan = &m_buffer[miy * m_sizes[0] + mix];
			for (int ix = mix; ix < mxx; ++ix) {
				if (dx[0] >= 0 && POLICY::Process(*scan, v[0])) {
					return true;
				}
				if (dx[1] >= 0 && POLICY::Process(*scan, v[1])) {
					return true;
				}
				if (dx[2] >= 0 && POLICY::Process(*scan, v[2])) {
					return true;
				}
				scan++;
				v[0] += dzx[0];
				v[1] += dzx[1];
				v[2] += dzx[2];
				dx[0]--;
				dx[1]++;
				dx[2]--;
			}
		}
		else {
			// general case
			const int dx[] = {y[0] - y[1],
				              y[1] - y[2],
				              y[2] - y[0]};
			const int dy[] = {x[1] - x[0] - dx[0] * width,
				              x[2] - x[1] - dx[1] * width,
				              x[0] - x[2] - dx[2] * width};
			const int a = x[2] * y[0] + x[0] * y[1] - x[2] * y[1] - x[0] * y[2] + x[1] * y[2] - x[1] * y[0];
			const btScalar ia = 1 / (btScalar)a;
			const btScalar dzx = ia * (y[2] * (z[1] - z[0]) + y[1] * (z[0] - z[2]) + y[0] * (z[2] - z[1]));
			const btScalar dzy = ia * (x[2] * (z[0] - z[1]) + x[0] * (z[1] - z[2]) + x[1] * (z[2] - z[0])) - (dzx * width);
			int c[] = {miy *x[1] + mix * y[0] - x[1] * y[0] - mix * y[1] + x[0] * y[1] - miy * x[0],
				miy *x[2] + mix * y[1] - x[2] * y[1] - mix * y[2] + x[1] * y[2] - miy * x[1],
				miy *x[0] + mix * y[2] - x[0] * y[2] - mix * y[0] + x[2] * y[0] - miy * x[2]};
			btScalar v = ia * ((z[2] * c[0]) + (z[0] * c[1]) + (z[1] * c[2]));
			btScalar *scan = &m_buffer[miy * m_sizes[0]];

			for (int iy = miy; iy < mxy; ++iy) {
				for (int ix = mix; ix < mxx; ++ix) {
					if ((c[0] >= 0) && (c[1] >= 0) && (c[2] >= 0)) {
						if (POLICY::Process(scan[ix], v)) {
							return true;
						}
					}
					c[0] += dx[0]; c[1] += dx[1]; c[2] += dx[2]; v += dzx;
				}
				c[0] += dy[0]; c[1] += dy[1]; c[2] += dy[2]; v += dzy;
				scan += m_sizes[0];
			}
		}
		return false;
	}
	// clip than write or check a polygon
	template <const int NP, typename POLICY>
	inline bool clipDraw(const btVector4 *p,
	                     const float face,
	                     btScalar minarea)
	{
		btVector4 o[NP * 2];
		int n = clip<NP>(p, o);
		bool earlyexit = false;
		if (n) {
			project(o, n);
			for (int i = 2; i < n && !earlyexit; ++i) {
				earlyexit |= draw<POLICY>(o[0], o[i - 1], o[i], face, minarea);
			}
		}
		return earlyexit;
	}
	// add a triangle (in model coordinate)
	// face =  0.f if face is double side,
	//      =  1.f if face is single sided and scale is positive
	//      = -1.f if face is single sided and scale is negative
	void appendOccluderM(const float *a,
	                     const float *b,
	                     const float *c,
	                     const float face)
	{
		btVector4 p[3];
		transformM(a, p[0]);
		transformM(b, p[1]);
		transformM(c, p[2]);
		clipDraw<3, WriteOCL>(p, face, btScalar(0.0f));
	}
	// add a quad (in model coordinate)
	void appendOccluderM(const float *a,
	                     const float *b,
	                     const float *c,
	                     const float *d,
	                     const float face)
	{
		btVector4 p[4];
		transformM(a, p[0]);
		transformM(b, p[1]);
		transformM(c, p[2]);
		transformM(d, p[3]);
		clipDraw<4, WriteOCL>(p, face, btScalar(0.0f));
	}
	// query occluder for a box (c=center, e=extend) in world coordinate
	inline bool queryOccluderW(const btVector3 &c,
	                           const btVector3 &e)
	{
		if (!m_occlusion) {
			// no occlusion yet, no need to check
			return true;
		}
		btVector4 x[8];
		transformW(btVector3(c[0] - e[0], c[1] - e[1], c[2] - e[2]), x[0]);
		transformW(btVector3(c[0] + e[0], c[1] - e[1], c[2] - e[2]), x[1]);
		transformW(btVector3(c[0] + e[0], c[1] + e[1], c[2] - e[2]), x[2]);
		transformW(btVector3(c[0] - e[0], c[1] + e[1], c[2] - e[2]), x[3]);
		transformW(btVector3(c[0] - e[0], c[1] - e[1], c[2] + e[2]), x[4]);
		transformW(btVector3(c[0] + e[0], c[1] - e[1], c[2] + e[2]), x[5]);
		transformW(btVector3(c[0] + e[0], c[1] + e[1], c[2] + e[2]), x[6]);
		transformW(btVector3(c[0] - e[0], c[1] + e[1], c[2] + e[2]), x[7]);

		for (int i = 0; i < 8; ++i) {
			// the box is clipped, it's probably a large box, don't waste our time to check
			if ((x[i][2] + x[i][3]) <= 0) {
				return true;
			}
		}
		static const int d[] = {1, 0, 3, 2,
			                    4, 5, 6, 7,
			                    4, 7, 3, 0,
			                    6, 5, 1, 2,
			                    7, 6, 2, 3,
			                    5, 4, 0, 1};
		for (unsigned int i = 0; i < (sizeof(d) / sizeof(d[0])); ) {
			const btVector4 p[] = {x[d[i + 0]],
				                   x[d[i + 1]],
				                   x[d[i + 2]],
				                   x[d[i + 3]]};
			i += 4;
			if (clipDraw<4, QueryOCL>(p, 1.0f, 0.0f)) {
				return true;
			}
		}
		return false;
	}
};


struct  DbvtCullingCallback : btDbvt::ICollide {
	PHY_CullingCallback m_clientCallback;
	void *m_userData;
	OcclusionBuffer *m_ocb;

	DbvtCullingCallback(PHY_CullingCallback clientCallback, void *userData)
	{
		m_clientCallback = clientCallback;
		m_userData = userData;
		m_ocb = nullptr;
	}
	bool Descent(const btDbvtNode *node)
	{
		return(m_ocb->queryOccluderW(node->volume.Center(), node->volume.Extents()));
	}
	void Process(const btDbvtNode *node, btScalar depth)
	{
		Process(node);
	}
	void Process(const btDbvtNode *leaf)
	{
		btBroadphaseProxy *proxy = (btBroadphaseProxy *)leaf->data;
		// the client object is a graphic controller
		CcdGraphicController *ctrl = static_cast<CcdGraphicController *>(proxy->m_clientObject);
		KX_ClientObjectInfo *info = (KX_ClientObjectInfo *)ctrl->GetNewClientInfo();
		if (m_ocb) {
			// means we are doing occlusion culling. Check if this object is an occluders
			KX_GameObject *gameobj = KX_GameObject::GetClientObject(info);
			if (gameobj && gameobj->GetOccluder()) {
				float *fl = gameobj->GetOpenGLMatrixPtr()->getPointer();
				// this will create the occlusion buffer if not already done
				// and compute the transformation from model local space to clip space
				m_ocb->SetModelMatrix(fl);
				float face = (gameobj->IsNegativeScaling()) ? -1.0f : 1.0f;
				// walk through the meshes and for each add to buffer
				for (int i = 0; i < gameobj->GetMeshCount(); i++) {
					RAS_MeshObject *meshobj = gameobj->GetMesh(i);
					const float *v1, *v2, *v3, *v4;

					int polycount = meshobj->NumPolygons();
					for (int j = 0; j < polycount; j++) {
						RAS_Polygon *poly = meshobj->GetPolygon(j);
						switch (poly->VertexCount())
						{
							case 3:
								v1 = poly->GetVertex(0)->getXYZ();
								v2 = poly->GetVertex(1)->getXYZ();
								v3 = poly->GetVertex(2)->getXYZ();
								m_ocb->appendOccluderM(v1, v2, v3, ((poly->IsTwoside()) ? 0.f : face));
								break;
							case 4:
								v1 = poly->GetVertex(0)->getXYZ();
								v2 = poly->GetVertex(1)->getXYZ();
								v3 = poly->GetVertex(2)->getXYZ();
								v4 = poly->GetVertex(3)->getXYZ();
								m_ocb->appendOccluderM(v1, v2, v3, v4, ((poly->IsTwoside()) ? 0.f : face));
								break;
						}
					}
				}
			}
		}
		if (info)
			(*m_clientCallback)(info, m_userData);
	}
};

static OcclusionBuffer gOcb;
bool CcdPhysicsEnvironment::CullingTest(PHY_CullingCallback callback, void *userData, MT_Vector4 *planes, int nplanes, int occlusionRes, const int *viewport, float modelview[16], float projection[16])
{
	if (!m_cullingTree)
		return false;
	DbvtCullingCallback dispatcher(callback, userData);
	btVector3 planes_n[6];
	btScalar planes_o[6];
	if (nplanes > 6)
		nplanes = 6;
	for (int i = 0; i < nplanes; i++) {
<<<<<<< HEAD
		planes_n[i].setValue(planes[i][0], planes[i][1], planes[i][2]);
=======
		planes_n[i] = ToBullet(planes[i]);
>>>>>>> 4299351b
		planes_o[i] = planes[i][3];
	}
	// if occlusionRes != 0 => occlusion culling
	if (occlusionRes) {
		gOcb.setup(occlusionRes, viewport, modelview, projection);
		dispatcher.m_ocb = &gOcb;
		// occlusion culling, the direction of the view is taken from the first plan which MUST be the near plane
		btDbvt::collideOCL(m_cullingTree->m_sets[1].m_root, planes_n, planes_o, planes_n[0], nplanes, dispatcher);
		btDbvt::collideOCL(m_cullingTree->m_sets[0].m_root, planes_n, planes_o, planes_n[0], nplanes, dispatcher);
	}
	else {
		btDbvt::collideKDOP(m_cullingTree->m_sets[1].m_root, planes_n, planes_o, nplanes, dispatcher);
		btDbvt::collideKDOP(m_cullingTree->m_sets[0].m_root, planes_n, planes_o, nplanes, dispatcher);
	}
	return true;
}

int CcdPhysicsEnvironment::GetNumContactPoints()
{
	return 0;
}

void CcdPhysicsEnvironment::GetContactPoint(int i, float& hitX, float& hitY, float& hitZ, float& normalX, float& normalY, float& normalZ)
{
}

btBroadphaseInterface *CcdPhysicsEnvironment::GetBroadphase()
{
	return m_dynamicsWorld->getBroadphase();
}

btDispatcher *CcdPhysicsEnvironment::GetDispatcher()
{
	return m_dynamicsWorld->getDispatcher();
}

void CcdPhysicsEnvironment::MergeEnvironment(PHY_IPhysicsEnvironment *other_env)
{
	CcdPhysicsEnvironment *other = dynamic_cast<CcdPhysicsEnvironment *>(other_env);
	if (other == nullptr) {
		CM_Error("other scene is not using Bullet physics, not merging physics.");
		return;
	}

	std::set<CcdPhysicsController *>::iterator it;

	while (other->m_controllers.begin() != other->m_controllers.end()) {
		it = other->m_controllers.begin();
		CcdPhysicsController *ctrl = (*it);

		other->RemoveCcdPhysicsController(ctrl, true);
		this->AddCcdPhysicsController(ctrl);
	}
}

CcdPhysicsEnvironment::~CcdPhysicsEnvironment()
{
#ifdef NEW_BULLET_VEHICLE_SUPPORT
	m_wrapperVehicles.clear();
#endif //NEW_BULLET_VEHICLE_SUPPORT

	//m_broadphase->DestroyScene();
	//delete broadphase ? release reference on broadphase ?

	//first delete scene, then dispatcher, because pairs have to release manifolds on the dispatcher
	//delete m_dispatcher;
	delete m_dynamicsWorld;

	if (nullptr != m_ownPairCache)
		delete m_ownPairCache;

	if (nullptr != m_ownDispatcher)
		delete m_ownDispatcher;

	if (nullptr != m_solver)
		delete m_solver;

	if (nullptr != m_debugDrawer)
		delete m_debugDrawer;

	if (nullptr != m_filterCallback)
		delete m_filterCallback;

	if (nullptr != m_ghostPairCallback)
		delete m_ghostPairCallback;

	if (nullptr != m_collisionConfiguration)
		delete m_collisionConfiguration;

	if (nullptr != m_broadphase)
		delete m_broadphase;

	if (nullptr != m_cullingTree)
		delete m_cullingTree;

	if (nullptr != m_cullingCache)
		delete m_cullingCache;
}

float CcdPhysicsEnvironment::GetConstraintParam(int constraintId, int param)
{
	btTypedConstraint *typedConstraint = GetConstraintById(constraintId);
	if (!typedConstraint)
		return 0.0f;

	switch (typedConstraint->getUserConstraintType())
	{
		case PHY_GENERIC_6DOF_CONSTRAINT:
		{
			switch (param)
			{
				case 0: case 1: case 2:
				{
					//param = 0..2 are linear constraint values
					btGeneric6DofConstraint *genCons = (btGeneric6DofConstraint *)typedConstraint;
					genCons->calculateTransforms();
					return genCons->getRelativePivotPosition(param);
					break;
				}
				case 3: case 4: case 5:
				{
					//param = 3..5 are relative constraint (Euler) angles
					btGeneric6DofConstraint *genCons = (btGeneric6DofConstraint *)typedConstraint;
					genCons->calculateTransforms();
					return genCons->getAngle(param - 3);
					break;
				}
				default:
				{
				}
			}
			break;
		};
		default:
		{
		};
	};
	return 0.0f;
}

void CcdPhysicsEnvironment::SetConstraintParam(int constraintId, int param, float value0, float value1)
{
	btTypedConstraint *typedConstraint = GetConstraintById(constraintId);
	if (!typedConstraint)
		return;

	switch (typedConstraint->getUserConstraintType())
	{
		case PHY_GENERIC_6DOF_CONSTRAINT:
		{
			switch (param)
			{
				case 0: case 1: case 2: case 3: case 4: case 5:
				{
					//param = 0..5 are constraint limits, with low/high limit value
					btGeneric6DofConstraint *genCons = (btGeneric6DofConstraint *)typedConstraint;
					genCons->setLimit(param, value0, value1);
					break;
				}
				case 6: case 7: case 8:
				{
					//param = 6,7,8 are translational motors, with value0=target velocity, value1 = max motor force
					btGeneric6DofConstraint *genCons = (btGeneric6DofConstraint *)typedConstraint;
					int transMotorIndex = param - 6;
					btTranslationalLimitMotor *transMotor = genCons->getTranslationalLimitMotor();
					transMotor->m_targetVelocity[transMotorIndex] = value0;
					transMotor->m_maxMotorForce[transMotorIndex] = value1;
					transMotor->m_enableMotor[transMotorIndex] = (value1 > 0.0f);
					break;
				}
				case 9: case 10: case 11:
				{
					//param = 9,10,11 are rotational motors, with value0=target velocity, value1 = max motor force
					btGeneric6DofConstraint *genCons = (btGeneric6DofConstraint *)typedConstraint;
					int angMotorIndex = param - 9;
					btRotationalLimitMotor *rotMotor = genCons->getRotationalLimitMotor(angMotorIndex);
					rotMotor->m_enableMotor = (value1 > 0.0f);
					rotMotor->m_targetVelocity = value0;
					rotMotor->m_maxMotorForce = value1;
					break;
				}

				case 12: case 13: case 14: case 15: case 16: case 17:
				{
					//param 12-17 are for motorized springs on each of the degrees of freedom
					btGeneric6DofSpringConstraint *genCons = (btGeneric6DofSpringConstraint *)typedConstraint;
					int springIndex = param - 12;
					if (value0 != 0.0f) {
						bool springEnabled = true;
						genCons->setStiffness(springIndex, value0);
						genCons->setDamping(springIndex, value1);
						genCons->enableSpring(springIndex, springEnabled);
						genCons->setEquilibriumPoint(springIndex);
					}
					else {
						bool springEnabled = false;
						genCons->enableSpring(springIndex, springEnabled);
					}
					break;
				}

				default:
				{
				}
			};
			break;
		};
		case PHY_CONE_TWIST_CONSTRAINT:
		{
			switch (param)
			{
				case 3: case 4: case 5:
				{
					//param = 3,4,5 are constraint limits, high limit values
					btConeTwistConstraint *coneTwist = (btConeTwistConstraint *)typedConstraint;
					if (value1 < 0.0f)
						coneTwist->setLimit(param, btScalar(BT_LARGE_FLOAT));
					else
						coneTwist->setLimit(param, value1);
					break;
				}
				default:
				{
				}
			};
			break;
		};
		case PHY_ANGULAR_CONSTRAINT:
		case PHY_LINEHINGE_CONSTRAINT:
		{
			switch (param)
			{
				case 3:
				{
					//param = 3 is a constraint limit, with low/high limit value
					btHingeConstraint *hingeCons = (btHingeConstraint *)typedConstraint;
					hingeCons->setLimit(value0, value1);
					break;
				}
				default:
				{
				}
			}
			break;
		};
		default:
		{
		};
	};
}

btTypedConstraint *CcdPhysicsEnvironment::GetConstraintById(int constraintId)
{
	// For soft body constraints
	if (constraintId == 0)
		return nullptr;

	int numConstraints = m_dynamicsWorld->getNumConstraints();
	int i;
	for (i = 0; i < numConstraints; i++) {
		btTypedConstraint *constraint = m_dynamicsWorld->getConstraint(i);
		if (constraint->getUserConstraintId() == constraintId) {
			return constraint;
		}
	}
	return nullptr;
}

void CcdPhysicsEnvironment::AddSensor(PHY_IPhysicsController *ctrl)
{
	CcdPhysicsController *ctrl1 = (CcdPhysicsController *)ctrl;
	AddCcdPhysicsController(ctrl1);
}

bool CcdPhysicsEnvironment::RemoveCollisionCallback(PHY_IPhysicsController *ctrl)
{
	CcdPhysicsController *ccdCtrl = (CcdPhysicsController *)ctrl;
	return ccdCtrl->Unregister();
}

void CcdPhysicsEnvironment::RemoveSensor(PHY_IPhysicsController *ctrl)
{
	RemoveCcdPhysicsController((CcdPhysicsController *)ctrl, true);
}

void CcdPhysicsEnvironment::AddCollisionCallback(int response_class, PHY_ResponseCallback callback, void *user)
{
	m_triggerCallbacks[response_class] = callback;
	m_triggerCallbacksUserPtrs[response_class] = user;
}
bool CcdPhysicsEnvironment::RequestCollisionCallback(PHY_IPhysicsController *ctrl)
{
	CcdPhysicsController *ccdCtrl = static_cast<CcdPhysicsController *>(ctrl);
	return ccdCtrl->Register();
}

void CcdPhysicsEnvironment::CallbackTriggers()
{
	bool draw_contact_points = m_debugDrawer && (m_debugDrawer->getDebugMode() & btIDebugDraw::DBG_DrawContactPoints);

	if (!m_triggerCallbacks[PHY_OBJECT_RESPONSE] && !draw_contact_points)
		return;

	//walk over all overlapping pairs, and if one of the involved bodies is registered for trigger callback, perform callback
	btDispatcher *dispatcher = m_dynamicsWorld->getDispatcher();
	int numManifolds = dispatcher->getNumManifolds();
	for (int i = 0; i < numManifolds; i++) {
		bool colliding_ctrl0 = true;
		btPersistentManifold *manifold = dispatcher->getManifoldByIndexInternal(i);
		int numContacts = manifold->getNumContacts();
		if (!numContacts) {
			continue;
		}

		const btRigidBody *rb0 = static_cast<const btRigidBody *>(manifold->getBody0());
		const btRigidBody *rb1 = static_cast<const btRigidBody *>(manifold->getBody1());
		if (draw_contact_points) {
			for (int j = 0; j < numContacts; j++) {
				btVector3 color(1.0f, 1.0f, 0.0f);
				const btManifoldPoint& cp = manifold->getContactPoint(j);
				m_debugDrawer->drawContactPoint(cp.m_positionWorldOnB,
				                                cp.m_normalWorldOnB,
				                                cp.getDistance(),
				                                cp.getLifeTime(),
				                                color);
			}
		}

		//m_internalOwner is set in 'addPhysicsController'
		CcdPhysicsController *ctrl0 = static_cast<CcdPhysicsController *>(rb0->getUserPointer());
		CcdPhysicsController *ctrl1 = static_cast<CcdPhysicsController *>(rb1->getUserPointer());
		bool usecallback = false;

		// Test if one of the controller is registered and use collision callback.
		if (ctrl0->Registered())
			usecallback = true;
		else if (ctrl1->Registered()) {
			colliding_ctrl0 = false;
			usecallback = true;
		}

		if (usecallback) {
			const CcdCollData *coll_data = new CcdCollData(manifold);

			m_triggerCallbacks[PHY_OBJECT_RESPONSE](m_triggerCallbacksUserPtrs[PHY_OBJECT_RESPONSE],
				colliding_ctrl0 ? ctrl0 : ctrl1, colliding_ctrl0 ? ctrl1 : ctrl0, coll_data);
		}
		// Bullet does not refresh the manifold contact point for object without contact response
		// may need to remove this when a newer Bullet version is integrated
		if (!dispatcher->needsResponse(rb0, rb1)) {
			// Refresh algorithm fails sometimes when there is penetration
			// (usuall the case with ghost and sensor objects)
			// Let's just clear the manifold, in any case, it is recomputed on each frame.
			manifold->clearManifold(); //refreshContactPoints(rb0->getCenterOfMassTransform(),rb1->getCenterOfMassTransform());
		}
	}
}

// This call back is called before a pair is added in the cache
// Handy to remove objects that must be ignored by sensors
bool CcdOverlapFilterCallBack::needBroadphaseCollision(btBroadphaseProxy *proxy0, btBroadphaseProxy *proxy1) const
{
	btCollisionObject *colObj0, *colObj1;
	CcdPhysicsController *sensorCtrl, *objCtrl;

	KX_GameObject *kxObj0 = KX_GameObject::GetClientObject(
	    (KX_ClientObjectInfo *)
	    ((CcdPhysicsController *)
	     (((btCollisionObject *)proxy0->m_clientObject)->getUserPointer()))
	    ->GetNewClientInfo());
	KX_GameObject *kxObj1 = KX_GameObject::GetClientObject(
	    (KX_ClientObjectInfo *)
	    ((CcdPhysicsController *)
	     (((btCollisionObject *)proxy1->m_clientObject)->getUserPointer()))
	    ->GetNewClientInfo());

	// First check the filters. Note that this is called during scene
	// conversion, so we can't assume the KX_GameObject instances exist. This
	// may make some objects erroneously collide on the first frame, but the
	// alternative is to have them erroneously miss.
	bool collides;
	collides = (proxy0->m_collisionFilterGroup & proxy1->m_collisionFilterMask) != 0;
	collides = collides && (proxy1->m_collisionFilterGroup & proxy0->m_collisionFilterMask);
	if (kxObj0 && kxObj1) {
		collides = collides && kxObj0->CheckCollision(kxObj1);
		collides = collides && kxObj1->CheckCollision(kxObj0);
	}
	if (!collides)
		return false;

	// additional check for sensor object
	if (proxy0->m_collisionFilterGroup & btBroadphaseProxy::SensorTrigger) {
		// this is a sensor object, the other one can't be a sensor object because
		// they exclude each other in the above test
		BLI_assert(!(proxy1->m_collisionFilterGroup & btBroadphaseProxy::SensorTrigger));
		colObj0 = (btCollisionObject *)proxy0->m_clientObject;
		colObj1 = (btCollisionObject *)proxy1->m_clientObject;
	}
	else if (proxy1->m_collisionFilterGroup & btBroadphaseProxy::SensorTrigger) {
		colObj0 = (btCollisionObject *)proxy1->m_clientObject;
		colObj1 = (btCollisionObject *)proxy0->m_clientObject;
	}
	else {
		return true;
	}
	if (!colObj0 || !colObj1)
		return false;
	sensorCtrl = static_cast<CcdPhysicsController *>(colObj0->getUserPointer());
	objCtrl = static_cast<CcdPhysicsController *>(colObj1->getUserPointer());
	if (m_physEnv->m_triggerCallbacks[PHY_BROADPH_RESPONSE]) {
		return m_physEnv->m_triggerCallbacks[PHY_BROADPH_RESPONSE](m_physEnv->m_triggerCallbacksUserPtrs[PHY_BROADPH_RESPONSE], sensorCtrl, objCtrl, 0);
	}
	return true;
}

#ifdef NEW_BULLET_VEHICLE_SUPPORT

//complex constraint for vehicles
PHY_IVehicle *CcdPhysicsEnvironment::GetVehicleConstraint(int constraintId)
{
	int i;

	int numVehicles = m_wrapperVehicles.size();
	for (i = 0; i < numVehicles; i++) {
		WrapperVehicle *wrapperVehicle = m_wrapperVehicles[i];
		if (wrapperVehicle->GetVehicle()->getUserConstraintId() == constraintId)
			return wrapperVehicle;
	}

	return nullptr;
}

#endif //NEW_BULLET_VEHICLE_SUPPORT

PHY_ICharacter *CcdPhysicsEnvironment::GetCharacterController(KX_GameObject *ob)
{
	CcdPhysicsController *controller = (CcdPhysicsController *)ob->GetPhysicsController();
	return (controller) ? dynamic_cast<BlenderBulletCharacterController *>(controller->GetCharacterController()) : nullptr;
}


PHY_IPhysicsController *CcdPhysicsEnvironment::CreateSphereController(float radius, const MT_Vector3& position)
{
	CcdConstructionInfo cinfo;
	memset(&cinfo, 0, sizeof(cinfo)); // avoid uninitialized values
	cinfo.m_collisionShape = new btSphereShape(radius); // memory leak! The shape is not deleted by Bullet and we cannot add it to the KX_Scene.m_shapes list
	cinfo.m_MotionState = nullptr;
	cinfo.m_physicsEnv = this;
	// declare this object as Dyamic rather than static!!
	// The reason as it is designed to detect all type of object, including static object
	// It would cause static-static message to be printed on the console otherwise
	cinfo.m_collisionFlags |= btCollisionObject::CF_NO_CONTACT_RESPONSE | btCollisionObject::CF_STATIC_OBJECT;
	DefaultMotionState *motionState = new DefaultMotionState();
	cinfo.m_MotionState = motionState;
	// we will add later the possibility to select the filter from option
	cinfo.m_collisionFilterMask = CcdConstructionInfo::AllFilter ^ CcdConstructionInfo::SensorFilter;
	cinfo.m_collisionFilterGroup = CcdConstructionInfo::SensorFilter;
	cinfo.m_bSensor = true;
	motionState->m_worldTransform.setIdentity();
<<<<<<< HEAD
	motionState->m_worldTransform.setOrigin(btVector3(position[0], position[1], position[2]));
=======
	motionState->m_worldTransform.setOrigin(ToBullet(position));
>>>>>>> 4299351b

	CcdPhysicsController *sphereController = new CcdPhysicsController(cinfo);

	return sphereController;
}

int findClosestNode(btSoftBody *sb, const btVector3& worldPoint);
int findClosestNode(btSoftBody *sb, const btVector3& worldPoint)
{
	int node = -1;

	btSoftBody::tNodeArray&   nodes(sb->m_nodes);
	float maxDistSqr = 1e30f;

	for (int n = 0; n < nodes.size(); n++) {
		btScalar distSqr = (nodes[n].m_x - worldPoint).length2();
		if (distSqr < maxDistSqr)
		{
			maxDistSqr = distSqr;
			node = n;
		}
	}
	return node;
}

int CcdPhysicsEnvironment::CreateConstraint(class PHY_IPhysicsController *ctrl0, class PHY_IPhysicsController *ctrl1, PHY_ConstraintType type,
											float pivotX, float pivotY, float pivotZ,
											float axisX, float axisY, float axisZ,
											float axis1X, float axis1Y, float axis1Z,
											float axis2X, float axis2Y, float axis2Z, int flags)
{
	bool disableCollisionBetweenLinkedBodies = (0 != (flags & CCD_CONSTRAINT_DISABLE_LINKED_COLLISION));

	CcdPhysicsController *c0 = (CcdPhysicsController *)ctrl0;
	CcdPhysicsController *c1 = (CcdPhysicsController *)ctrl1;

	btRigidBody *rb0 = c0 ? c0->GetRigidBody() : nullptr;
	btRigidBody *rb1 = c1 ? c1->GetRigidBody() : nullptr;

	bool rb0static = rb0 ? rb0->isStaticOrKinematicObject() : true;
	bool rb1static = rb1 ? rb1->isStaticOrKinematicObject() : true;

	btCollisionObject *colObj0 = c0->GetCollisionObject();
	if (!colObj0) {
		return 0;
	}

	btVector3 pivotInA(pivotX, pivotY, pivotZ);

	//it might be a soft body, let's try
	btSoftBody *sb0 = c0 ? c0->GetSoftBody() : nullptr;
	btSoftBody *sb1 = c1 ? c1->GetSoftBody() : nullptr;
	if (sb0 && sb1)
	{
		//not between two soft bodies?
		return 0;
	}

	if (sb0) {
		//either cluster or node attach, let's find closest node first
		//the soft body doesn't have a 'real' world transform, so get its initial world transform for now
		btVector3 pivotPointSoftWorld = sb0->m_initialWorldTransform(pivotInA);
		int node = findClosestNode(sb0, pivotPointSoftWorld);
		if (node >= 0) {
			if (rb1) {
				sb0->appendAnchor(node, rb1, disableCollisionBetweenLinkedBodies);
			}
			else {
				sb0->setMass(node, 0.0f);
			}
		}
		return 0;//can't remove soft body anchors yet
	}

	if (sb1) {
		btVector3 pivotPointAWorld = colObj0->getWorldTransform()(pivotInA);
		int node = findClosestNode(sb1, pivotPointAWorld);
		if (node >= 0) {
			if (rb0) {
				sb1->appendAnchor(node, rb0, disableCollisionBetweenLinkedBodies);
			}
			else {
				sb1->setMass(node, 0.0f);
			}
		}
		return 0;//can't remove soft body anchors yet
	}

	if (rb0static && rb1static) {
		return 0;
	}


	if (!rb0)
		return 0;

<<<<<<< HEAD
	// If either of the controllers is missing, we can't do anything.
	if (!c0 || !c1) {
		return 0;
	}

	btTypedConstraint *con = nullptr;
=======
	btTypedConstraint *con = nullptr;
	btRaycastVehicle *vehicle = nullptr;
>>>>>>> 4299351b

	btVector3 pivotInB = rb1 ? rb1->getCenterOfMassTransform().inverse()(rb0->getCenterOfMassTransform()(pivotInA)) :
	                     rb0->getCenterOfMassTransform() * pivotInA;
	btVector3 axisInA(axisX, axisY, axisZ);


	bool angularOnly = false;

	switch (type)
	{
		case PHY_POINT2POINT_CONSTRAINT:
		{
<<<<<<< HEAD
=======
			// If either of the controllers is missing, we can't do anything.
			if (!c0 || !c1) {
				return 0;
			}

>>>>>>> 4299351b
			btPoint2PointConstraint *p2p = nullptr;

			if (rb1) {
				p2p = new btPoint2PointConstraint(*rb0, *rb1, pivotInA, pivotInB);
			}
			else {
				p2p = new btPoint2PointConstraint(*rb0, pivotInA);
			}

			con = p2p;

			break;
		}

		case PHY_GENERIC_6DOF_CONSTRAINT:
		{
<<<<<<< HEAD
=======
			// If either of the controllers is missing, we can't do anything.
			if (!c0 || !c1) {
				return 0;
			}

>>>>>>> 4299351b
			btGeneric6DofConstraint *genericConstraint = nullptr;

			if (rb1) {
				btTransform frameInA;
				btTransform frameInB;
				
				btVector3 axis1(axis1X,axis1Y,axis1Z), axis2(axis2X,axis2Y,axis2Z);
				if (axis1.length() == 0.0)
				{
					btPlaneSpace1( axisInA, axis1, axis2 );
				}

				frameInA.getBasis().setValue(axisInA.x(), axis1.x(), axis2.x(),
				                             axisInA.y(), axis1.y(), axis2.y(),
				                             axisInA.z(), axis1.z(), axis2.z());
				frameInA.setOrigin(pivotInA);

				btTransform inv = rb1->getCenterOfMassTransform().inverse();

				btTransform globalFrameA = rb0->getCenterOfMassTransform() * frameInA;

				frameInB = inv * globalFrameA;
				bool useReferenceFrameA = true;

				genericConstraint = new btGeneric6DofSpringConstraint(
				    *rb0, *rb1,
				    frameInA, frameInB, useReferenceFrameA);
			}
			else {
				static btRigidBody s_fixedObject2(0.0f, nullptr, nullptr);
				btTransform frameInA;
				btTransform frameInB;

				btVector3 axis1, axis2;
				btPlaneSpace1(axisInA, axis1, axis2);

				frameInA.getBasis().setValue(axisInA.x(), axis1.x(), axis2.x(),
				                             axisInA.y(), axis1.y(), axis2.y(),
				                             axisInA.z(), axis1.z(), axis2.z() );

				frameInA.setOrigin(pivotInA);

				///frameInB in worldspace
				frameInB = rb0->getCenterOfMassTransform() * frameInA;

				bool useReferenceFrameA = true;
				genericConstraint = new btGeneric6DofSpringConstraint(
				    *rb0, s_fixedObject2,
				    frameInA, frameInB, useReferenceFrameA);
			}

			con = genericConstraint;

			break;
		}
		case PHY_CONE_TWIST_CONSTRAINT:
		{
<<<<<<< HEAD
			btConeTwistConstraint *coneTwistContraint = nullptr;

=======
			// If either of the controllers is missing, we can't do anything.
			if (!c0 || !c1) {
				return 0;
			}

			btConeTwistConstraint *coneTwistContraint = nullptr;

>>>>>>> 4299351b
			if (rb1) {
				btTransform frameInA;
				btTransform frameInB;
				
				btVector3 axis1(axis1X,axis1Y,axis1Z), axis2(axis2X,axis2Y,axis2Z);
				if (axis1.length() == 0.0)
				{
					btPlaneSpace1( axisInA, axis1, axis2 );
				}

				frameInA.getBasis().setValue(axisInA.x(), axis1.x(), axis2.x(),
				                             axisInA.y(), axis1.y(), axis2.y(),
				                             axisInA.z(), axis1.z(), axis2.z() );
				frameInA.setOrigin(pivotInA);

				btTransform inv = rb1->getCenterOfMassTransform().inverse();

				btTransform globalFrameA = rb0->getCenterOfMassTransform() * frameInA;

				frameInB = inv * globalFrameA;

				coneTwistContraint = new btConeTwistConstraint(*rb0, *rb1,
				                                               frameInA, frameInB);
			}
			else {
				static btRigidBody s_fixedObject2(0.0f, nullptr, nullptr);
				btTransform frameInA;
				btTransform frameInB;

				btVector3 axis1, axis2;
				btPlaneSpace1(axisInA, axis1, axis2);

				frameInA.getBasis().setValue(axisInA.x(), axis1.x(), axis2.x(),
				                             axisInA.y(), axis1.y(), axis2.y(),
				                             axisInA.z(), axis1.z(), axis2.z() );

				frameInA.setOrigin(pivotInA);

				///frameInB in worldspace
				frameInB = rb0->getCenterOfMassTransform() * frameInA;

				coneTwistContraint = new btConeTwistConstraint(
				    *rb0, s_fixedObject2,
				    frameInA, frameInB);
			}

			con = coneTwistContraint;

			break;
		}
		case PHY_ANGULAR_CONSTRAINT:
			angularOnly = true;

		case PHY_LINEHINGE_CONSTRAINT:
		{
<<<<<<< HEAD
=======
			// If either of the controllers is missing, we can't do anything.
			if (!c0 || !c1) {
				return 0;
			}

>>>>>>> 4299351b
			btHingeConstraint *hinge = nullptr;

			if (rb1) {
				// We know the orientations so we should use them instead of
				// having btHingeConstraint fill in the blanks any way it wants to.
				btTransform frameInA;
				btTransform frameInB;

				btVector3 axis1(axis1X, axis1Y, axis1Z), axis2(axis2X, axis2Y, axis2Z);
				if (axis1.length() == 0.0f) {
					btPlaneSpace1(axisInA, axis1, axis2);
				}

				// Internally btHingeConstraint's hinge-axis is z
				frameInA.getBasis().setValue(axis1.x(), axis2.x(), axisInA.x(),
				                             axis1.y(), axis2.y(), axisInA.y(),
				                             axis1.z(), axis2.z(), axisInA.z() );

				frameInA.setOrigin(pivotInA);

				btTransform inv = rb1->getCenterOfMassTransform().inverse();

				btTransform globalFrameA = rb0->getCenterOfMassTransform() * frameInA;

				frameInB = inv  * globalFrameA;

				hinge = new btHingeConstraint(*rb0, *rb1, frameInA, frameInB);
			}
			else {
				static btRigidBody s_fixedObject2(0.0f, nullptr, nullptr);

				btTransform frameInA;
				btTransform frameInB;

				btVector3 axis1(axis1X, axis1Y, axis1Z), axis2(axis2X, axis2Y, axis2Z);
				if (axis1.length() == 0.0f) {
					btPlaneSpace1(axisInA, axis1, axis2);
				}

				// Internally btHingeConstraint's hinge-axis is z
				frameInA.getBasis().setValue(axis1.x(), axis2.x(), axisInA.x(),
				                             axis1.y(), axis2.y(), axisInA.y(),
				                             axis1.z(), axis2.z(), axisInA.z() );
				frameInA.setOrigin(pivotInA);
				frameInB = rb0->getCenterOfMassTransform() * frameInA;

				hinge = new btHingeConstraint(*rb0, s_fixedObject2, frameInA, frameInB);
			}
			hinge->setAngularOnly(angularOnly);

			con = hinge;

			break;
		}
#ifdef NEW_BULLET_VEHICLE_SUPPORT

		case PHY_VEHICLE_CONSTRAINT:
		{
			const btRaycastVehicle::btVehicleTuning tuning = btRaycastVehicle::btVehicleTuning();
			btRigidBody *chassis = rb0;
			BlenderVehicleRaycaster *raycaster = new BlenderVehicleRaycaster(m_dynamicsWorld);
<<<<<<< HEAD
			btRaycastVehicle *vehicle = new btRaycastVehicle(tuning, chassis, raycaster);
			WrapperVehicle *wrapperVehicle = new WrapperVehicle(vehicle, raycaster, ctrl0);
			m_wrapperVehicles.push_back(wrapperVehicle);
			m_dynamicsWorld->addVehicle(vehicle);
=======
			vehicle = new btRaycastVehicle(tuning, chassis, raycaster);
			WrapperVehicle *wrapperVehicle = new WrapperVehicle(vehicle, raycaster, ctrl0);
			m_wrapperVehicles.push_back(wrapperVehicle);
>>>>>>> 4299351b

			break;
		};
#endif //NEW_BULLET_VEHICLE_SUPPORT

		default:
		{
		}
	};

	if (con) {
		c0->addCcdConstraintRef(con);
		c1->addCcdConstraintRef(con);
		con->setUserConstraintId(gConstraintUid++);
		con->setUserConstraintType(type);
		CcdPhysicsController::CcdConstraint *userData = new CcdPhysicsController::CcdConstraint(disableCollisionBetweenLinkedBodies);
		con->setUserConstraintPtr(userData);
		userData->m_active = true;
		m_dynamicsWorld->addConstraint(con, disableCollisionBetweenLinkedBodies);
<<<<<<< HEAD
	}

	return 0;
}

=======

		return con->getUserConstraintId();
	}
	else if (vehicle) {
		m_dynamicsWorld->addVehicle(vehicle);

		vehicle->setUserConstraintId(gConstraintUid++);
		vehicle->setUserConstraintType(type);

		return vehicle->getUserConstraintId();
	}

	return 0;
}

>>>>>>> 4299351b
PHY_IPhysicsController *CcdPhysicsEnvironment::CreateConeController(float coneradius, float coneheight)
{
	CcdConstructionInfo cinfo;
	//don't memset cinfo: this is C++ and values should be set in the constructor!

	// we don't need a CcdShapeConstructionInfo for this shape:
	// it is simple enough for the standard copy constructor (see CcdPhysicsController::GetReplica)
	cinfo.m_collisionShape = new btConeShape(coneradius, coneheight);
	cinfo.m_MotionState = nullptr;
	cinfo.m_physicsEnv = this;
	cinfo.m_collisionFlags |= btCollisionObject::CF_NO_CONTACT_RESPONSE | btCollisionObject::CF_STATIC_OBJECT;
	DefaultMotionState *motionState = new DefaultMotionState();
	cinfo.m_MotionState = motionState;

	// we will add later the possibility to select the filter from option
	cinfo.m_collisionFilterMask = CcdConstructionInfo::AllFilter ^ CcdConstructionInfo::SensorFilter;
	cinfo.m_collisionFilterGroup = CcdConstructionInfo::SensorFilter;
	cinfo.m_bSensor = true;
	motionState->m_worldTransform.setIdentity();
//	motionState->m_worldTransform.setOrigin(btVector3(position[0],position[1],position[2]));

	CcdPhysicsController *sphereController = new CcdPhysicsController(cinfo);

	return sphereController;
}

float CcdPhysicsEnvironment::getAppliedImpulse(int constraintid)
{
	// For soft body constraints
	if (constraintid == 0)
		return 0.0f;

	int i;
	int numConstraints = m_dynamicsWorld->getNumConstraints();
	for (i = 0; i < numConstraints; i++) {
		btTypedConstraint *constraint = m_dynamicsWorld->getConstraint(i);
		if (constraint->getUserConstraintId() == constraintid) {
			return constraint->getAppliedImpulse();
		}
	}

	return 0.0f;
}

void CcdPhysicsEnvironment::ExportFile(const std::string& filename)
{
	btDefaultSerializer *serializer = new btDefaultSerializer();

	for (int i = 0; i < m_dynamicsWorld->getNumCollisionObjects(); i++) {
		btCollisionObject *colObj = m_dynamicsWorld->getCollisionObjectArray()[i];

		CcdPhysicsController *controller = static_cast<CcdPhysicsController *>(colObj->getUserPointer());
		if (controller) {
			const std::string name = KX_GameObject::GetClientObject((KX_ClientObjectInfo *)controller->GetNewClientInfo())->GetName();
			if (!name.empty()) {
				serializer->registerNameForPointer(colObj, name.c_str());
			}
		}
	}

	m_dynamicsWorld->serialize(serializer);

	FILE *file = fopen(filename.c_str(), "wb");
	if (file) {
		fwrite(serializer->getBufferPointer(), serializer->getCurrentBufferSize(), 1, file);
		fclose(file);
	}
}

struct BlenderDebugDraw : public btIDebugDraw
{
	BlenderDebugDraw()
		:m_debugMode(0)
	{
	}

	int m_debugMode;

	virtual void drawLine(const btVector3& from, const btVector3& to, const btVector3& color)
	{
		if (m_debugMode > 0) {
<<<<<<< HEAD
			MT_Vector3 kxfrom(from[0], from[1], from[2]);
			MT_Vector3 kxto(to[0], to[1], to[2]);
			MT_Vector4 kxcolor(color[0], color[1], color[2], 1.0f);

			KX_RasterizerDrawDebugLine(kxfrom, kxto, kxcolor);
=======
			KX_RasterizerDrawDebugLine(ToMoto(from), ToMoto(to), MT_Vector4(color.x(), color.y(), color.z(), 1.0f));
>>>>>>> 4299351b
		}
	}

	virtual void reportErrorWarning(const char *warningString)
	{
	}

	virtual void drawContactPoint(const btVector3& PointOnB, const btVector3& normalOnB, float distance, int lifeTime, const btVector3& color)
	{
		drawLine(PointOnB, PointOnB + normalOnB, color);
		drawSphere(PointOnB, 0.1f, color);
	}

	virtual void setDebugMode(int debugMode)
	{
		m_debugMode = debugMode;
	}
	virtual int getDebugMode() const
	{
		return m_debugMode;
	}
	///todo: find out if Blender can do this
	virtual void draw3dText(const btVector3& location, const char *textString)
	{
	}
};

CcdPhysicsEnvironment *CcdPhysicsEnvironment::Create(Scene *blenderscene, bool visualizePhysics)
{
	CcdPhysicsEnvironment *ccdPhysEnv = new CcdPhysicsEnvironment((blenderscene->gm.mode & WO_DBVT_CULLING) != 0);
	ccdPhysEnv->SetDebugDrawer(new BlenderDebugDraw());
	ccdPhysEnv->SetDeactivationLinearTreshold(blenderscene->gm.lineardeactthreshold);
	ccdPhysEnv->SetDeactivationAngularTreshold(blenderscene->gm.angulardeactthreshold);
	ccdPhysEnv->SetDeactivationTime(blenderscene->gm.deactivationtime);

	if (visualizePhysics)
		ccdPhysEnv->SetDebugMode(btIDebugDraw::DBG_DrawWireframe | btIDebugDraw::DBG_DrawAabb | btIDebugDraw::DBG_DrawContactPoints | btIDebugDraw::DBG_DrawText | btIDebugDraw::DBG_DrawConstraintLimits | btIDebugDraw::DBG_DrawConstraints);

	return ccdPhysEnv;
}

void CcdPhysicsEnvironment::ConvertObject(KX_BlenderSceneConverter& converter, KX_GameObject *gameobj, RAS_MeshObject *meshobj,
										  DerivedMesh *dm, KX_Scene *kxscene, PHY_ShapeProps *shapeprops, PHY_IMotionState *motionstate,
										  int activeLayerBitInfo, bool isCompoundChild, bool hasCompoundChildren)
{
	Object *blenderobject = gameobj->GetBlenderObject();

	bool isbulletdyna = (blenderobject->gameflag & OB_DYNAMIC) != 0;
	bool isbulletsensor = (blenderobject->gameflag & OB_SENSOR) != 0;
	bool isbulletchar = (blenderobject->gameflag & OB_CHARACTER) != 0;
	bool isbulletsoftbody = (blenderobject->gameflag & OB_SOFT_BODY) != 0;
	bool isbulletrigidbody = (blenderobject->gameflag & OB_RIGID_BODY) != 0;
	bool useGimpact = false;
	CcdConstructionInfo ci;
	class CcdShapeConstructionInfo *shapeInfo = new CcdShapeConstructionInfo();

	// get Root Parent of blenderobject
	Object *blenderparent = blenderobject->parent;
	while (blenderparent && blenderparent->parent) {
		blenderparent = blenderparent->parent;
	}

	KX_GameObject *parent = nullptr;
	if (blenderparent) {
		parent = converter.FindGameObject(blenderparent);
		isbulletsoftbody = false;
	}

	if (!isbulletdyna) {
		ci.m_collisionFlags |= btCollisionObject::CF_STATIC_OBJECT;
	}
	if ((blenderobject->gameflag & (OB_GHOST | OB_SENSOR | OB_CHARACTER)) != 0) {
		ci.m_collisionFlags |= btCollisionObject::CF_NO_CONTACT_RESPONSE;
	}

	ci.m_MotionState = motionstate;
	ci.m_gravity = btVector3(0.0f, 0.0f, 0.0f);
	ci.m_linearFactor = btVector3(((blenderobject->gameflag2 & OB_LOCK_RIGID_BODY_X_AXIS) != 0) ? 0.0f : 1.0f,
	                              ((blenderobject->gameflag2 & OB_LOCK_RIGID_BODY_Y_AXIS) != 0) ? 0.0f : 1.0f,
	                              ((blenderobject->gameflag2 & OB_LOCK_RIGID_BODY_Z_AXIS) != 0) ? 0.0f : 1.0f);
	ci.m_angularFactor = btVector3(((blenderobject->gameflag2 & OB_LOCK_RIGID_BODY_X_ROT_AXIS) != 0) ? 0.0f : 1.0f,
	                               ((blenderobject->gameflag2 & OB_LOCK_RIGID_BODY_Y_ROT_AXIS) != 0) ? 0.0f : 1.0f,
	                               ((blenderobject->gameflag2 & OB_LOCK_RIGID_BODY_Z_ROT_AXIS) != 0) ? 0.0f : 1.0f);
	ci.m_localInertiaTensor = btVector3(0.0f, 0.0f, 0.0f);
	ci.m_mass = isbulletdyna ? shapeprops->m_mass : 0.0f;
	ci.m_clamp_vel_min = shapeprops->m_clamp_vel_min;
	ci.m_clamp_vel_max = shapeprops->m_clamp_vel_max;
	ci.m_clamp_angvel_min = shapeprops->m_clamp_angvel_min;
	ci.m_clamp_angvel_max = shapeprops->m_clamp_angvel_max;
	ci.m_stepHeight = isbulletchar ? shapeprops->m_step_height : 0.0f;
	ci.m_jumpSpeed = isbulletchar ? shapeprops->m_jump_speed : 0.0f;
	ci.m_fallSpeed = isbulletchar ? shapeprops->m_fall_speed : 0.0f;
	ci.m_maxJumps = isbulletchar ? shapeprops->m_max_jumps : 0;

	//mmm, for now, take this for the size of the dynamicobject
	// Blender uses inertia for radius of dynamic object
	shapeInfo->m_radius = ci.m_radius = blenderobject->inertia;
	useGimpact = ((isbulletdyna || isbulletsensor) && !isbulletsoftbody);

	if (isbulletsoftbody) {
		if (blenderobject->bsoft) {
			ci.m_margin = blenderobject->bsoft->margin;
			ci.m_gamesoftFlag = blenderobject->bsoft->flag;

			ci.m_soft_linStiff = blenderobject->bsoft->linStiff;
			ci.m_soft_angStiff = blenderobject->bsoft->angStiff; // angular stiffness 0..1
			ci.m_soft_volume = blenderobject->bsoft->volume; // volume preservation 0..1

			ci.m_soft_viterations = blenderobject->bsoft->viterations; // Velocities solver iterations
			ci.m_soft_piterations = blenderobject->bsoft->piterations; // Positions solver iterations
			ci.m_soft_diterations = blenderobject->bsoft->diterations; // Drift solver iterations
			ci.m_soft_citerations = blenderobject->bsoft->citerations; // Cluster solver iterations

			ci.m_soft_kSRHR_CL = blenderobject->bsoft->kSRHR_CL; // Soft vs rigid hardness [0,1] (cluster only)
			ci.m_soft_kSKHR_CL = blenderobject->bsoft->kSKHR_CL; // Soft vs kinetic hardness [0,1] (cluster only)
			ci.m_soft_kSSHR_CL = blenderobject->bsoft->kSSHR_CL; // Soft vs soft hardness [0,1] (cluster only)
			ci.m_soft_kSR_SPLT_CL = blenderobject->bsoft->kSR_SPLT_CL; // Soft vs rigid impulse split [0,1] (cluster only)

			ci.m_soft_kSK_SPLT_CL = blenderobject->bsoft->kSK_SPLT_CL; // Soft vs rigid impulse split [0,1] (cluster only)
			ci.m_soft_kSS_SPLT_CL = blenderobject->bsoft->kSS_SPLT_CL; // Soft vs rigid impulse split [0,1] (cluster only)
			ci.m_soft_kVCF = blenderobject->bsoft->kVCF; // Velocities correction factor (Baumgarte)
			ci.m_soft_kDP = blenderobject->bsoft->kDP; // Damping coefficient [0,1]

			ci.m_soft_kDG = blenderobject->bsoft->kDG; // Drag coefficient [0,+inf]
			ci.m_soft_kLF = blenderobject->bsoft->kLF; // Lift coefficient [0,+inf]
			ci.m_soft_kPR = blenderobject->bsoft->kPR; // Pressure coefficient [-inf,+inf]
			ci.m_soft_kVC = blenderobject->bsoft->kVC; // Volume conversation coefficient [0,+inf]

			ci.m_soft_kDF = blenderobject->bsoft->kDF; // Dynamic friction coefficient [0,1]
			ci.m_soft_kMT = blenderobject->bsoft->kMT; // Pose matching coefficient [0,1]
			ci.m_soft_kCHR = blenderobject->bsoft->kCHR; // Rigid contacts hardness [0,1]
			ci.m_soft_kKHR = blenderobject->bsoft->kKHR; // Kinetic contacts hardness [0,1]

			ci.m_soft_kSHR = blenderobject->bsoft->kSHR; // Soft contacts hardness [0,1]
			ci.m_soft_kAHR = blenderobject->bsoft->kAHR; // Anchors hardness [0,1]
			ci.m_soft_collisionflags = blenderobject->bsoft->collisionflags; // Vertex/Face or Signed Distance Field(SDF) or Clusters, Soft versus Soft or Rigid
			ci.m_soft_numclusteriterations = blenderobject->bsoft->numclusteriterations; // number of iterations to refine collision clusters

		}
		else {
			ci.m_margin = 0.0f;
			ci.m_gamesoftFlag = OB_BSB_BENDING_CONSTRAINTS | OB_BSB_SHAPE_MATCHING | OB_BSB_AERO_VPOINT;

			ci.m_soft_linStiff = 0.5f;
			ci.m_soft_angStiff = 1.0f; // angular stiffness 0..1
			ci.m_soft_volume = 1.0f; // volume preservation 0..1

			ci.m_soft_viterations = 0;
			ci.m_soft_piterations = 1;
			ci.m_soft_diterations = 0;
			ci.m_soft_citerations = 4;

			ci.m_soft_kSRHR_CL = 0.1f;
			ci.m_soft_kSKHR_CL = 1.0f;
			ci.m_soft_kSSHR_CL = 0.5f;
			ci.m_soft_kSR_SPLT_CL = 0.5f;

			ci.m_soft_kSK_SPLT_CL = 0.5f;
			ci.m_soft_kSS_SPLT_CL = 0.5f;
			ci.m_soft_kVCF = 1;
			ci.m_soft_kDP = 0;

			ci.m_soft_kDG = 0;
			ci.m_soft_kLF = 0;
			ci.m_soft_kPR = 0;
			ci.m_soft_kVC = 0;

			ci.m_soft_kDF = 0.2f;
			ci.m_soft_kMT = 0.05f;
			ci.m_soft_kCHR = 1.0f;
			ci.m_soft_kKHR = 0.1f;

			ci.m_soft_kSHR = 1.0f;
			ci.m_soft_kAHR = 0.7f;
			ci.m_soft_collisionflags = OB_BSB_COL_SDF_RS + OB_BSB_COL_VF_SS;
			ci.m_soft_numclusteriterations = 16;
		}
	}
	else {
		ci.m_margin = blenderobject->margin;
	}

	ci.m_localInertiaTensor = btVector3(ci.m_mass / 3.0f, ci.m_mass / 3.0f, ci.m_mass / 3.0f);

	btCollisionShape *bm = nullptr;

	char bounds = isbulletdyna ? OB_BOUND_SPHERE : OB_BOUND_TRIANGLE_MESH;
	if (!(blenderobject->gameflag & OB_BOUNDS)) {
		if (blenderobject->gameflag & OB_SOFT_BODY)
			bounds = OB_BOUND_TRIANGLE_MESH;
		else if (blenderobject->gameflag & OB_CHARACTER)
			bounds = OB_BOUND_SPHERE;
	}
	else {
		if (ELEM(blenderobject->collision_boundtype, OB_BOUND_CONVEX_HULL, OB_BOUND_TRIANGLE_MESH)
		    && blenderobject->type != OB_MESH)
		{
			// Can't use triangle mesh or convex hull on a non-mesh object, fall-back to sphere
			bounds = OB_BOUND_SPHERE;
		}
		else
			bounds = blenderobject->collision_boundtype;
	}

	// Get bounds information
	float bounds_center[3], bounds_extends[3];
	BoundBox *bb = BKE_object_boundbox_get(blenderobject);
	if (bb == nullptr) {
		bounds_center[0] = bounds_center[1] = bounds_center[2] = 0.0f;
		bounds_extends[0] = bounds_extends[1] = bounds_extends[2] = 1.0f;
	}
	else {
		bounds_extends[0] = 0.5f * fabsf(bb->vec[0][0] - bb->vec[4][0]);
		bounds_extends[1] = 0.5f * fabsf(bb->vec[0][1] - bb->vec[2][1]);
		bounds_extends[2] = 0.5f * fabsf(bb->vec[0][2] - bb->vec[1][2]);

		bounds_center[0] = 0.5f * (bb->vec[0][0] + bb->vec[4][0]);
		bounds_center[1] = 0.5f * (bb->vec[0][1] + bb->vec[2][1]);
		bounds_center[2] = 0.5f * (bb->vec[0][2] + bb->vec[1][2]);
	}

	switch (bounds)
	{
		case OB_BOUND_SPHERE:
		{
			shapeInfo->m_shapeType = PHY_SHAPE_SPHERE;
			bm = shapeInfo->CreateBulletShape(ci.m_margin);
			break;
		}
		case OB_BOUND_BOX:
		{
			shapeInfo->m_halfExtend.setValue(
			    2.0f * bounds_extends[0],
			    2.0f * bounds_extends[1],
			    2.0f * bounds_extends[2]);

			shapeInfo->m_halfExtend /= 2.0f;
			shapeInfo->m_halfExtend = shapeInfo->m_halfExtend.absolute();
			shapeInfo->m_shapeType = PHY_SHAPE_BOX;
			bm = shapeInfo->CreateBulletShape(ci.m_margin);
			break;
		}
		case OB_BOUND_CYLINDER:
		{
			float radius = MT_max(bounds_extends[0], bounds_extends[1]);
			shapeInfo->m_halfExtend.setValue(
			    radius,
			    radius,
			    bounds_extends[2]
			    );
			shapeInfo->m_shapeType = PHY_SHAPE_CYLINDER;
			bm = shapeInfo->CreateBulletShape(ci.m_margin);
			break;
		}

		case OB_BOUND_CONE:
		{
			shapeInfo->m_radius = MT_max(bounds_extends[0], bounds_extends[1]);
			shapeInfo->m_height = 2.0f * bounds_extends[2];
			shapeInfo->m_shapeType = PHY_SHAPE_CONE;
			bm = shapeInfo->CreateBulletShape(ci.m_margin);
			break;
		}
		case OB_BOUND_CONVEX_HULL:
		{
			shapeInfo->SetMesh(meshobj, dm, true);
			bm = shapeInfo->CreateBulletShape(ci.m_margin);
			break;
		}
		case OB_BOUND_CAPSULE:
		{
			shapeInfo->m_radius = MT_max(bounds_extends[0], bounds_extends[1]);
			shapeInfo->m_height = 2.0f * (bounds_extends[2] - shapeInfo->m_radius);
			if (shapeInfo->m_height < 0.0f)
				shapeInfo->m_height = 0.0f;
			shapeInfo->m_shapeType = PHY_SHAPE_CAPSULE;
			bm = shapeInfo->CreateBulletShape(ci.m_margin);
			break;
		}
		case OB_BOUND_TRIANGLE_MESH:
		{
			// mesh shapes can be shared, check first if we already have a shape on that mesh
			class CcdShapeConstructionInfo *sharedShapeInfo = CcdShapeConstructionInfo::FindMesh(meshobj, dm, false);
			if (sharedShapeInfo != nullptr) {
				shapeInfo->Release();
				shapeInfo = sharedShapeInfo;
				shapeInfo->AddRef();
			}
			else {
				shapeInfo->SetMesh(meshobj, dm, false);
			}

			// Soft bodies can benefit from welding, don't do it on non-soft bodies
			if (isbulletsoftbody) {
				// disable welding: it doesn't bring any additional stability and it breaks the relation between soft body collision shape and graphic mesh
				// shapeInfo->setVertexWeldingThreshold1((blenderobject->bsoft) ? blenderobject->bsoft->welding ? 0.f);
				shapeInfo->setVertexWeldingThreshold1(0.0f); //todo: expose this to the UI
			}

			bm = shapeInfo->CreateBulletShape(ci.m_margin, useGimpact, !isbulletsoftbody);
			//should we compute inertia for dynamic shape?
			//bm->calculateLocalInertia(ci.m_mass,ci.m_localInertiaTensor);

			break;
		}
	}

	if (!bm) {
		delete motionstate;
		shapeInfo->Release();
		return;
	}

	if (isCompoundChild) {
		//find parent, compound shape and add to it
		//take relative transform into account!
		CcdPhysicsController *parentCtrl = (CcdPhysicsController *)parent->GetPhysicsController();
		BLI_assert(parentCtrl);

		// only makes compound shape if parent has a physics controller (i.e not an empty, etc)
		if (parentCtrl) {
			CcdShapeConstructionInfo *parentShapeInfo = parentCtrl->GetShapeInfo();
			btRigidBody *rigidbody = parentCtrl->GetRigidBody();
			btCollisionShape *colShape = rigidbody->getCollisionShape();
			BLI_assert(colShape->isCompound());
			btCompoundShape *compoundShape = (btCompoundShape *)colShape;

			// compute the local transform from parent, this may include several node in the chain
			SG_Node *gameNode = gameobj->GetSGNode();
			SG_Node *parentNode = parent->GetSGNode();
			// relative transform
			MT_Vector3 parentScale = parentNode->GetWorldScaling();
			parentScale[0] = MT_Scalar(1.0f) / parentScale[0];
			parentScale[1] = MT_Scalar(1.0f) / parentScale[1];
			parentScale[2] = MT_Scalar(1.0f) / parentScale[2];
			MT_Vector3 relativeScale = gameNode->GetWorldScaling() * parentScale;
			MT_Matrix3x3 parentInvRot = parentNode->GetWorldOrientation().transposed();
			MT_Vector3 relativePos = parentInvRot * ((gameNode->GetWorldPosition() - parentNode->GetWorldPosition()) * parentScale);
			MT_Matrix3x3 relativeRot = parentInvRot * gameNode->GetWorldOrientation();

<<<<<<< HEAD
			shapeInfo->m_childScale.setValue(relativeScale[0], relativeScale[1], relativeScale[2]);
			bm->setLocalScaling(shapeInfo->m_childScale);
			shapeInfo->m_childTrans.getOrigin().setValue(relativePos[0], relativePos[1], relativePos[2]);
			float rot[12];
			relativeRot.getValue(rot);
			shapeInfo->m_childTrans.getBasis().setFromOpenGLSubMatrix(rot);
=======
			shapeInfo->m_childScale = ToBullet(relativeScale);
			bm->setLocalScaling(shapeInfo->m_childScale);
			shapeInfo->m_childTrans.setOrigin(ToBullet(relativePos));
			shapeInfo->m_childTrans.setBasis(ToBullet(relativeRot));
>>>>>>> 4299351b

			parentShapeInfo->AddShape(shapeInfo);
			compoundShape->addChildShape(shapeInfo->m_childTrans, bm);
			//do some recalc?
			//recalc inertia for rigidbody
			if (!rigidbody->isStaticOrKinematicObject()) {
				btVector3 localInertia;
				float mass = 1.0f / rigidbody->getInvMass();
				compoundShape->calculateLocalInertia(mass, localInertia);
				rigidbody->setMassProps(mass, localInertia);
			}
			shapeInfo->Release();
			// delete motionstate as it's not used
			delete motionstate;
		}
		return;
	}

	if (hasCompoundChildren) {
		// create a compound shape info
		CcdShapeConstructionInfo *compoundShapeInfo = new CcdShapeConstructionInfo();
		compoundShapeInfo->m_shapeType = PHY_SHAPE_COMPOUND;
		compoundShapeInfo->AddShape(shapeInfo);
		// create the compound shape manually as we already have the child shape
		btCompoundShape *compoundShape = new btCompoundShape();
		compoundShape->addChildShape(shapeInfo->m_childTrans, bm);
		// now replace the shape
		bm = compoundShape;
		shapeInfo->Release();
		shapeInfo = compoundShapeInfo;
	}

#ifdef TEST_SIMD_HULL
	if (bm->IsPolyhedral()) {
		PolyhedralConvexShape *polyhedron = static_cast<PolyhedralConvexShape *>(bm);
		if (!polyhedron->m_optionalHull) {
			//first convert vertices in 'Point3' format
			int numPoints = polyhedron->GetNumVertices();
			Point3 *points = new Point3[numPoints + 1];
			//first 4 points should not be co-planar, so add central point to satisfy MakeHull
			points[0] = Point3(0.0f, 0.0f, 0.0f);

			btVector3 vertex;
			for (int p = 0; p < numPoints; p++) {
				polyhedron->GetVertex(p, vertex);
				points[p + 1] = Point3(vertex.getX(), vertex.getY(), vertex.getZ());
			}

			Hull *hull = Hull::MakeHull(numPoints + 1, points);
			polyhedron->m_optionalHull = hull;
		}
	}
#endif //TEST_SIMD_HULL


	ci.m_collisionShape = bm;
	ci.m_shapeInfo = shapeInfo;
	ci.m_friction = shapeprops->m_friction;//tweak the friction a bit, so the default 0.5 works nice
	ci.m_rollingFriction = shapeprops->m_rollingFriction;
	ci.m_restitution = shapeprops->m_restitution;
	ci.m_physicsEnv = this;
	// drag / damping is inverted
	ci.m_linearDamping = 1.0f - shapeprops->m_lin_drag;
	ci.m_angularDamping = 1.0f - shapeprops->m_ang_drag;
	//need a bit of damping, else system doesn't behave well
	ci.m_inertiaFactor = shapeprops->m_inertia / 0.4f;//defaults to 0.4, don't want to change behavior

	ci.m_do_anisotropic = shapeprops->m_do_anisotropic;
<<<<<<< HEAD
	ci.m_anisotropicFriction.setValue(shapeprops->m_friction_scaling[0], shapeprops->m_friction_scaling[1], shapeprops->m_friction_scaling[2]);
=======
	ci.m_anisotropicFriction = ToBullet(shapeprops->m_friction_scaling);
>>>>>>> 4299351b

	//do Fh, do Rot Fh
	ci.m_do_fh = shapeprops->m_do_fh;
	ci.m_do_rot_fh = shapeprops->m_do_rot_fh;
	ci.m_fh_damping = shapeprops->m_fh_damping;
	ci.m_fh_distance = shapeprops->m_fh_distance;
	ci.m_fh_normal = shapeprops->m_fh_normal;
	ci.m_fh_spring = shapeprops->m_fh_spring;

	ci.m_collisionFilterGroup =
	    (isbulletsensor) ? short(CcdConstructionInfo::SensorFilter) :
	    (isbulletdyna) ? short(CcdConstructionInfo::DefaultFilter) :
	    (isbulletchar) ? short(CcdConstructionInfo::CharacterFilter) :
	    short(CcdConstructionInfo::StaticFilter);
	ci.m_collisionFilterMask =
	    (isbulletsensor) ? short(CcdConstructionInfo::AllFilter ^ CcdConstructionInfo::SensorFilter) :
	    (isbulletdyna) ? short(CcdConstructionInfo::AllFilter) :
	    (isbulletchar) ? short(CcdConstructionInfo::AllFilter) :
	    short(CcdConstructionInfo::AllFilter ^ CcdConstructionInfo::StaticFilter);
	ci.m_bRigid = isbulletdyna && isbulletrigidbody;
	ci.m_bSoft = isbulletsoftbody;
	ci.m_bDyna = isbulletdyna;
	ci.m_bSensor = isbulletsensor;
	ci.m_bCharacter = isbulletchar;
	ci.m_bGimpact = useGimpact;
	MT_Vector3 scaling = gameobj->NodeGetWorldScaling();
	ci.m_scaling.setValue(scaling[0], scaling[1], scaling[2]);
	CcdPhysicsController *physicscontroller = new CcdPhysicsController(ci);
	// shapeInfo is reference counted, decrement now as we don't use it anymore
	if (shapeInfo)
		shapeInfo->Release();

	gameobj->SetPhysicsController(physicscontroller);

	physicscontroller->SetNewClientInfo(gameobj->getClientInfo());

	// don't add automatically sensor object, they are added when a collision sensor is registered
<<<<<<< HEAD
	if (!isbulletsensor && (blenderobject->base_flag & BASE_VISIBLED) != 0) {
=======
	if (!isbulletsensor && (blenderobject->lay & activeLayerBitInfo) != 0) {
>>>>>>> 4299351b
		this->AddCcdPhysicsController(physicscontroller);
	}

	{
		btRigidBody *rbody = physicscontroller->GetRigidBody();

		if (rbody) {
			rbody->setLinearFactor(ci.m_linearFactor);

			if (isbulletrigidbody) {
				rbody->setAngularFactor(ci.m_angularFactor);
			}

			if (rbody && (blenderobject->gameflag & OB_COLLISION_RESPONSE) != 0) {
				rbody->setActivationState(DISABLE_DEACTIVATION);
			}
		}
	}

	if (parent)
		physicscontroller->SuspendDynamics(false);

	CcdPhysicsController *parentCtrl = parent ? (CcdPhysicsController *)parent->GetPhysicsController() : 0;
	physicscontroller->SetParentCtrl(parentCtrl);
}

void CcdPhysicsEnvironment::SetupObjectConstraints(KX_GameObject *obj_src, KX_GameObject *obj_dest,
                                                   bRigidBodyJointConstraint *dat)
{
	PHY_IPhysicsController *phy_src = obj_src->GetPhysicsController();
	PHY_IPhysicsController *phy_dest = obj_dest->GetPhysicsController();
	PHY_IPhysicsEnvironment *phys_env = obj_src->GetScene()->GetPhysicsEnvironment();

	/* We need to pass a full constraint frame, not just axis. */
	MT_Matrix3x3 localCFrame(MT_Vector3(dat->axX, dat->axY, dat->axZ));
	MT_Vector3 axis0 = localCFrame.getColumn(0);
	MT_Vector3 axis1 = localCFrame.getColumn(1);
	MT_Vector3 axis2 = localCFrame.getColumn(2);
	MT_Vector3 scale = obj_src->NodeGetWorldScaling();

	/* Apply not only the pivot and axis values, but also take scale into count
	 * this is not working well, if only one or two axis are scaled, but works ok on
	 * homogeneous scaling. */
	int constraintId = phys_env->CreateConstraint(
	    phy_src, phy_dest, (PHY_ConstraintType)dat->type,
	    (float)(dat->pivX * scale.x()), (float)(dat->pivY * scale.y()), (float)(dat->pivZ * scale.z()),
	    (float)(axis0.x() * scale.x()), (float)(axis0.y() * scale.y()), (float)(axis0.z() * scale.z()),
	    (float)(axis1.x() * scale.x()), (float)(axis1.y() * scale.y()), (float)(axis1.z() * scale.z()),
	    (float)(axis2.x() * scale.x()), (float)(axis2.y() * scale.y()), (float)(axis2.z() * scale.z()),
	    dat->flag);

	/* PHY_POINT2POINT_CONSTRAINT = 1,
	 * PHY_LINEHINGE_CONSTRAINT = 2,
	 * PHY_ANGULAR_CONSTRAINT = 3,
	 * PHY_CONE_TWIST_CONSTRAINT = 4,
	 * PHY_VEHICLE_CONSTRAINT = 11,
	 * PHY_GENERIC_6DOF_CONSTRAINT = 12 */

	if (!constraintId)
		return;

	int dof = 0;
	int dof_max = 0;
	int dofbit = 0;

	switch (dat->type) {
		/* Set all the limits for generic 6DOF constraint. */
		case PHY_GENERIC_6DOF_CONSTRAINT:
			dof_max = 6;
			dofbit = 1;
			break;
		/* Set XYZ angular limits for cone twist constraint. */
		case PHY_CONE_TWIST_CONSTRAINT:
			dof = 3;
			dof_max = 6;
			dofbit = 1 << 3;
			break;
		/* Set only X angular limits for line hinge and angular constraint. */
		case PHY_LINEHINGE_CONSTRAINT:
		case PHY_ANGULAR_CONSTRAINT:
			dof = 3;
			dof_max = 4;
			dofbit = 1 << 3;
			break;
		default:
			break;
	}

	for (; dof < dof_max; dof++) {
		if (dat->flag & dofbit) {
			phys_env->SetConstraintParam(constraintId, dof, dat->minLimit[dof], dat->maxLimit[dof]);
		}
		else {
			/* minLimit > maxLimit means free (no limit) for this degree of freedom. */
			phys_env->SetConstraintParam(constraintId, dof, 1.0f, -1.0f);
		}
		dofbit <<= 1;
	}
}

CcdCollData::CcdCollData(const btPersistentManifold *manifoldPoint)
	:m_manifoldPoint(manifoldPoint)
{
}

CcdCollData::~CcdCollData()
{
}

unsigned int CcdCollData::GetNumContacts() const
{
	return m_manifoldPoint->getNumContacts();
}

MT_Vector3 CcdCollData::GetLocalPointA(unsigned int index, bool first) const
{
	const btManifoldPoint& point = m_manifoldPoint->getContactPoint(index);
	return MT_Vector3(first ? point.m_localPointA.m_floats : point.m_localPointB.m_floats);
}
<<<<<<< HEAD

MT_Vector3 CcdCollData::GetLocalPointB(unsigned int index, bool first) const
{
	const btManifoldPoint& point = m_manifoldPoint->getContactPoint(index);
	return MT_Vector3(first ? point.m_localPointB.m_floats : point.m_localPointA.m_floats);
}

=======

MT_Vector3 CcdCollData::GetLocalPointB(unsigned int index, bool first) const
{
	const btManifoldPoint& point = m_manifoldPoint->getContactPoint(index);
	return MT_Vector3(first ? point.m_localPointB.m_floats : point.m_localPointA.m_floats);
}

>>>>>>> 4299351b
MT_Vector3 CcdCollData::GetWorldPoint(unsigned int index, bool first) const
{
	const btManifoldPoint& point = m_manifoldPoint->getContactPoint(index);
	return MT_Vector3(point.m_positionWorldOnB.m_floats);
}

MT_Vector3 CcdCollData::GetNormal(unsigned int index, bool first) const
{
	const btManifoldPoint& point = m_manifoldPoint->getContactPoint(index);
	return MT_Vector3(first ? (-point.m_normalWorldOnB).m_floats : point.m_normalWorldOnB.m_floats);
}

float CcdCollData::GetCombinedFriction(unsigned int index, bool first) const
{
	const btManifoldPoint& point = m_manifoldPoint->getContactPoint(index);
	return point.m_combinedFriction;
}

<<<<<<< HEAD
=======
float CcdCollData::GetCombinedRollingFriction(unsigned int index, bool first) const
{
	const btManifoldPoint& point = m_manifoldPoint->getContactPoint(index);
	return point.m_combinedRollingFriction;
}

>>>>>>> 4299351b
float CcdCollData::GetCombinedRestitution(unsigned int index, bool first) const
{
	const btManifoldPoint& point = m_manifoldPoint->getContactPoint(index);
	return point.m_combinedRestitution;
}

float CcdCollData::GetAppliedImpulse(unsigned int index, bool first) const
{
	const btManifoldPoint& point = m_manifoldPoint->getContactPoint(index);
	return point.m_appliedImpulse;
}<|MERGE_RESOLUTION|>--- conflicted
+++ resolved
@@ -116,19 +116,11 @@
 		if (!btCollisionWorld::ClosestRayResultCallback::needsCollision(proxy0)) {
 			return false;
 		}
-<<<<<<< HEAD
 
 		btCollisionObject *object = (btCollisionObject *)proxy0->m_clientObject;
 		CcdPhysicsController *phyCtrl = static_cast<CcdPhysicsController *>(object->getUserPointer());
 		KX_GameObject *gameObj = KX_GameObject::GetClientObject((KX_ClientObjectInfo *)phyCtrl->GetNewClientInfo());
 
-=======
-
-		btCollisionObject *object = (btCollisionObject *)proxy0->m_clientObject;
-		CcdPhysicsController *phyCtrl = static_cast<CcdPhysicsController *>(object->getUserPointer());
-		KX_GameObject *gameObj = KX_GameObject::GetClientObject((KX_ClientObjectInfo *)phyCtrl->GetNewClientInfo());
-
->>>>>>> 4299351b
 		if (gameObj->GetUserCollisionGroup() & m_mask) {
 			return true;
 		}
@@ -150,7 +142,6 @@
 		m_mask((1 << OB_MAX_COL_MASKS) - 1)
 	{
 	}
-<<<<<<< HEAD
 
 	virtual void *castRay(const btVector3& from, const btVector3& to, btVehicleRaycasterResult& result)
 	{
@@ -164,21 +155,6 @@
 
 		m_dynamicsWorld->rayTest(from, to, rayCallback);
 
-=======
-
-	virtual void *castRay(const btVector3& from, const btVector3& to, btVehicleRaycasterResult& result)
-	{
-		//	RayResultCallback& resultCallback;
-
-		VehicleClosestRayResultCallback rayCallback(from, to, m_mask);
-
-		// We override btDefaultVehicleRaycaster so we can set this flag, otherwise our
-		// vehicles go crazy (http://bulletphysics.org/Bullet/phpBB3/viewtopic.php?t=9662)
-		rayCallback.m_flags |= btTriangleRaycastCallback::kF_UseSubSimplexConvexCastRaytest;
-
-		m_dynamicsWorld->rayTest(from, to, rayCallback);
-
->>>>>>> 4299351b
 		if (rayCallback.hasHit()) {
 			const btRigidBody *body = btRigidBody::upcast(rayCallback.m_collisionObject);
 			if (body && body->hasContactResponse()) {
@@ -248,15 +224,7 @@
 	    float wheelRadius,
 	    bool hasSteering)
 	{
-<<<<<<< HEAD
-		btVector3 connectionPointCS0(connectionPoint[0], connectionPoint[1], connectionPoint[2]);
-		btVector3 wheelDirectionCS0(downDirection[0], downDirection[1], downDirection[2]);
-		btVector3 wheelAxle(axleDirection[0], axleDirection[1], axleDirection[2]);
-
-		btWheelInfo& info = m_vehicle->addWheel(connectionPointCS0, wheelDirectionCS0, wheelAxle,
-=======
 		btWheelInfo& info = m_vehicle->addWheel(ToBullet(connectionPoint), ToBullet(downDirection), ToBullet(axleDirection),
->>>>>>> 4299351b
 		                                        suspensionRestLength, wheelRadius, gTuning, hasSteering);
 		info.m_clientInfo = motionState;
 	}
@@ -268,20 +236,10 @@
 		for (i = 0; i < numWheels; i++) {
 			btWheelInfo& info = m_vehicle->getWheelInfo(i);
 			PHY_IMotionState *motionState = (PHY_IMotionState *)info.m_clientInfo;
-<<<<<<< HEAD
-			//		m_vehicle->updateWheelTransformsWS(info,false);
-			m_vehicle->updateWheelTransform(i, false);
-			btTransform trans = m_vehicle->getWheelInfo(i).m_worldTransform;
-			btQuaternion orn = trans.getRotation();
-			const btVector3& pos = trans.getOrigin();
-			motionState->SetWorldOrientation(orn.x(), orn.y(), orn.z(), orn[3]);
-			motionState->SetWorldPosition(pos.x(), pos.y(), pos.z());
-=======
 			m_vehicle->updateWheelTransform(i, false);
 			const btTransform trans = m_vehicle->getWheelInfo(i).m_worldTransform;
 			motionState->SetWorldOrientation(ToMoto(trans.getRotation()));
 			motionState->SetWorldPosition(ToMoto(trans.getOrigin()));
->>>>>>> 4299351b
 		}
 	}
 
@@ -290,43 +248,20 @@
 		return m_vehicle->getNumWheels();
 	}
 
-<<<<<<< HEAD
-	virtual void GetWheelPosition(int wheelIndex, float& posX, float& posY, float& posZ) const
-	{
-		if ((wheelIndex >= 0) && (wheelIndex < m_vehicle->getNumWheels())) {
-			btVector3 origin = m_vehicle->getWheelTransformWS(wheelIndex).getOrigin();
-
-			posX = origin.x();
-			posY = origin.y();
-			posZ = origin.z();
-=======
 	virtual MT_Vector3 GetWheelPosition(int wheelIndex) const
 	{
 		if ((wheelIndex >= 0) && (wheelIndex < m_vehicle->getNumWheels())) {
 			const btVector3 origin = m_vehicle->getWheelTransformWS(wheelIndex).getOrigin();
 			return ToMoto(origin);
->>>>>>> 4299351b
 		}
 		return MT_Vector3(0.0f, 0.0f, 0.0f);
 	}
 
-<<<<<<< HEAD
-	virtual void GetWheelOrientationQuaternion(int wheelIndex, float& quatX, float& quatY, float& quatZ, float& quatW) const
-	{
-		if ((wheelIndex >= 0) && (wheelIndex < m_vehicle->getNumWheels())) {
-			btQuaternion quat = m_vehicle->getWheelTransformWS(wheelIndex).getRotation();
-
-			quatX = quat.x();
-			quatY = quat.y();
-			quatZ = quat.z();
-			quatW = quat.w();
-=======
 	virtual MT_Quaternion GetWheelOrientationQuaternion(int wheelIndex) const
 	{
 		if ((wheelIndex >= 0) && (wheelIndex < m_vehicle->getNumWheels())) {
 			const btQuaternion quat = m_vehicle->getWheelTransformWS(wheelIndex).getRotation();
 			return ToMoto(quat);
->>>>>>> 4299351b
 		}
 		return MT_Quaternion(0.0f, 0.0f, 0.0f, 0.0f);
 	}
@@ -456,40 +391,6 @@
 	m_debugDrawer = debugDrawer;
 }
 
-<<<<<<< HEAD
-#if 0
-static void DrawAabb(btIDebugDraw *debugDrawer, const btVector3& from, const btVector3& to, const btVector3& color)
-{
-	btVector3 halfExtents = (to - from) * 0.5f;
-	btVector3 center = (to + from) * 0.5f;
-	int i, j;
-
-	btVector3 edgecoord(1.f, 1.f, 1.f), pa, pb;
-	for (i = 0; i < 4; i++)
-	{
-		for (j = 0; j < 3; j++)
-		{
-			pa = btVector3(edgecoord[0] * halfExtents[0], edgecoord[1] * halfExtents[1],
-			               edgecoord[2] * halfExtents[2]);
-			pa += center;
-
-			int othercoord = j % 3;
-			edgecoord[othercoord] *= -1.f;
-			pb = btVector3(edgecoord[0] * halfExtents[0], edgecoord[1] * halfExtents[1],
-			               edgecoord[2] * halfExtents[2]);
-			pb += center;
-
-			debugDrawer->drawLine(pa, pb, color);
-		}
-		edgecoord = btVector3(-1.f, -1.f, -1.f);
-		if (i < 3)
-			edgecoord[i] *= -1.f;
-	}
-}
-#endif
-
-=======
->>>>>>> 4299351b
 CcdPhysicsEnvironment::CcdPhysicsEnvironment(bool useDbvtCulling, btDispatcher *dispatcher, btOverlappingPairCache *pairCache)
 	:m_cullingCache(nullptr),
 	m_cullingTree(nullptr),
@@ -628,7 +529,6 @@
 		 * KX_ConstraintWrapper keep the constraint id not the pointer, so no problems. */
 		delete userData;
 		delete con;
-<<<<<<< HEAD
 	}
 }
 
@@ -637,12 +537,8 @@
 	CcdPhysicsController::CcdConstraint *userData = (CcdPhysicsController::CcdConstraint *)con->getUserConstraintPtr();
 	if (userData->m_active) {
 		return;
-=======
->>>>>>> 4299351b
-	}
-}
-
-<<<<<<< HEAD
+	}
+
 	btRigidBody &rbA = con->getRigidBodyA();
 	btRigidBody &rbB = con->getRigidBodyB();
 
@@ -654,26 +550,6 @@
 		other = (ctrl0 != ctrl) ? ctrl0 : ctrl1;
 	}
 
-=======
-void CcdPhysicsEnvironment::RestoreConstraint(CcdPhysicsController *ctrl, btTypedConstraint *con)
-{
-	CcdPhysicsController::CcdConstraint *userData = (CcdPhysicsController::CcdConstraint *)con->getUserConstraintPtr();
-	if (userData->m_active) {
-		return;
-	}
-
-	btRigidBody &rbA = con->getRigidBodyA();
-	btRigidBody &rbB = con->getRigidBodyB();
-
-	CcdPhysicsController *other = nullptr;
-
-	if (rbA.getUserPointer() && rbB.getUserPointer()) {
-		CcdPhysicsController *ctrl0 = (CcdPhysicsController *)rbA.getUserPointer();
-		CcdPhysicsController *ctrl1 = (CcdPhysicsController *)rbB.getUserPointer();
-		other = (ctrl0 != ctrl) ? ctrl0 : ctrl1;
-	}
-
->>>>>>> 4299351b
 	BLI_assert(other != nullptr);
 
 	// Avoid add constraint if one of the objects are not available.
@@ -2035,11 +1911,7 @@
 	if (nplanes > 6)
 		nplanes = 6;
 	for (int i = 0; i < nplanes; i++) {
-<<<<<<< HEAD
-		planes_n[i].setValue(planes[i][0], planes[i][1], planes[i][2]);
-=======
 		planes_n[i] = ToBullet(planes[i]);
->>>>>>> 4299351b
 		planes_o[i] = planes[i][3];
 	}
 	// if occlusionRes != 0 => occlusion culling
@@ -2499,11 +2371,7 @@
 	cinfo.m_collisionFilterGroup = CcdConstructionInfo::SensorFilter;
 	cinfo.m_bSensor = true;
 	motionState->m_worldTransform.setIdentity();
-<<<<<<< HEAD
-	motionState->m_worldTransform.setOrigin(btVector3(position[0], position[1], position[2]));
-=======
 	motionState->m_worldTransform.setOrigin(ToBullet(position));
->>>>>>> 4299351b
 
 	CcdPhysicsController *sphereController = new CcdPhysicsController(cinfo);
 
@@ -2600,17 +2468,8 @@
 	if (!rb0)
 		return 0;
 
-<<<<<<< HEAD
-	// If either of the controllers is missing, we can't do anything.
-	if (!c0 || !c1) {
-		return 0;
-	}
-
-	btTypedConstraint *con = nullptr;
-=======
 	btTypedConstraint *con = nullptr;
 	btRaycastVehicle *vehicle = nullptr;
->>>>>>> 4299351b
 
 	btVector3 pivotInB = rb1 ? rb1->getCenterOfMassTransform().inverse()(rb0->getCenterOfMassTransform()(pivotInA)) :
 	                     rb0->getCenterOfMassTransform() * pivotInA;
@@ -2623,14 +2482,11 @@
 	{
 		case PHY_POINT2POINT_CONSTRAINT:
 		{
-<<<<<<< HEAD
-=======
 			// If either of the controllers is missing, we can't do anything.
 			if (!c0 || !c1) {
 				return 0;
 			}
 
->>>>>>> 4299351b
 			btPoint2PointConstraint *p2p = nullptr;
 
 			if (rb1) {
@@ -2647,14 +2503,11 @@
 
 		case PHY_GENERIC_6DOF_CONSTRAINT:
 		{
-<<<<<<< HEAD
-=======
 			// If either of the controllers is missing, we can't do anything.
 			if (!c0 || !c1) {
 				return 0;
 			}
 
->>>>>>> 4299351b
 			btGeneric6DofConstraint *genericConstraint = nullptr;
 
 			if (rb1) {
@@ -2712,10 +2565,6 @@
 		}
 		case PHY_CONE_TWIST_CONSTRAINT:
 		{
-<<<<<<< HEAD
-			btConeTwistConstraint *coneTwistContraint = nullptr;
-
-=======
 			// If either of the controllers is missing, we can't do anything.
 			if (!c0 || !c1) {
 				return 0;
@@ -2723,7 +2572,6 @@
 
 			btConeTwistConstraint *coneTwistContraint = nullptr;
 
->>>>>>> 4299351b
 			if (rb1) {
 				btTransform frameInA;
 				btTransform frameInB;
@@ -2779,14 +2627,11 @@
 
 		case PHY_LINEHINGE_CONSTRAINT:
 		{
-<<<<<<< HEAD
-=======
 			// If either of the controllers is missing, we can't do anything.
 			if (!c0 || !c1) {
 				return 0;
 			}
 
->>>>>>> 4299351b
 			btHingeConstraint *hinge = nullptr;
 
 			if (rb1) {
@@ -2848,16 +2693,9 @@
 			const btRaycastVehicle::btVehicleTuning tuning = btRaycastVehicle::btVehicleTuning();
 			btRigidBody *chassis = rb0;
 			BlenderVehicleRaycaster *raycaster = new BlenderVehicleRaycaster(m_dynamicsWorld);
-<<<<<<< HEAD
-			btRaycastVehicle *vehicle = new btRaycastVehicle(tuning, chassis, raycaster);
-			WrapperVehicle *wrapperVehicle = new WrapperVehicle(vehicle, raycaster, ctrl0);
-			m_wrapperVehicles.push_back(wrapperVehicle);
-			m_dynamicsWorld->addVehicle(vehicle);
-=======
 			vehicle = new btRaycastVehicle(tuning, chassis, raycaster);
 			WrapperVehicle *wrapperVehicle = new WrapperVehicle(vehicle, raycaster, ctrl0);
 			m_wrapperVehicles.push_back(wrapperVehicle);
->>>>>>> 4299351b
 
 			break;
 		};
@@ -2877,13 +2715,6 @@
 		con->setUserConstraintPtr(userData);
 		userData->m_active = true;
 		m_dynamicsWorld->addConstraint(con, disableCollisionBetweenLinkedBodies);
-<<<<<<< HEAD
-	}
-
-	return 0;
-}
-
-=======
 
 		return con->getUserConstraintId();
 	}
@@ -2899,7 +2730,6 @@
 	return 0;
 }
 
->>>>>>> 4299351b
 PHY_IPhysicsController *CcdPhysicsEnvironment::CreateConeController(float coneradius, float coneheight)
 {
 	CcdConstructionInfo cinfo;
@@ -2981,15 +2811,7 @@
 	virtual void drawLine(const btVector3& from, const btVector3& to, const btVector3& color)
 	{
 		if (m_debugMode > 0) {
-<<<<<<< HEAD
-			MT_Vector3 kxfrom(from[0], from[1], from[2]);
-			MT_Vector3 kxto(to[0], to[1], to[2]);
-			MT_Vector4 kxcolor(color[0], color[1], color[2], 1.0f);
-
-			KX_RasterizerDrawDebugLine(kxfrom, kxto, kxcolor);
-=======
 			KX_RasterizerDrawDebugLine(ToMoto(from), ToMoto(to), MT_Vector4(color.x(), color.y(), color.z(), 1.0f));
->>>>>>> 4299351b
 		}
 	}
 
@@ -3330,19 +3152,10 @@
 			MT_Vector3 relativePos = parentInvRot * ((gameNode->GetWorldPosition() - parentNode->GetWorldPosition()) * parentScale);
 			MT_Matrix3x3 relativeRot = parentInvRot * gameNode->GetWorldOrientation();
 
-<<<<<<< HEAD
-			shapeInfo->m_childScale.setValue(relativeScale[0], relativeScale[1], relativeScale[2]);
-			bm->setLocalScaling(shapeInfo->m_childScale);
-			shapeInfo->m_childTrans.getOrigin().setValue(relativePos[0], relativePos[1], relativePos[2]);
-			float rot[12];
-			relativeRot.getValue(rot);
-			shapeInfo->m_childTrans.getBasis().setFromOpenGLSubMatrix(rot);
-=======
 			shapeInfo->m_childScale = ToBullet(relativeScale);
 			bm->setLocalScaling(shapeInfo->m_childScale);
 			shapeInfo->m_childTrans.setOrigin(ToBullet(relativePos));
 			shapeInfo->m_childTrans.setBasis(ToBullet(relativeRot));
->>>>>>> 4299351b
 
 			parentShapeInfo->AddShape(shapeInfo);
 			compoundShape->addChildShape(shapeInfo->m_childTrans, bm);
@@ -3411,11 +3224,7 @@
 	ci.m_inertiaFactor = shapeprops->m_inertia / 0.4f;//defaults to 0.4, don't want to change behavior
 
 	ci.m_do_anisotropic = shapeprops->m_do_anisotropic;
-<<<<<<< HEAD
-	ci.m_anisotropicFriction.setValue(shapeprops->m_friction_scaling[0], shapeprops->m_friction_scaling[1], shapeprops->m_friction_scaling[2]);
-=======
 	ci.m_anisotropicFriction = ToBullet(shapeprops->m_friction_scaling);
->>>>>>> 4299351b
 
 	//do Fh, do Rot Fh
 	ci.m_do_fh = shapeprops->m_do_fh;
@@ -3453,11 +3262,7 @@
 	physicscontroller->SetNewClientInfo(gameobj->getClientInfo());
 
 	// don't add automatically sensor object, they are added when a collision sensor is registered
-<<<<<<< HEAD
 	if (!isbulletsensor && (blenderobject->base_flag & BASE_VISIBLED) != 0) {
-=======
-	if (!isbulletsensor && (blenderobject->lay & activeLayerBitInfo) != 0) {
->>>>>>> 4299351b
 		this->AddCcdPhysicsController(physicscontroller);
 	}
 
@@ -3577,7 +3382,6 @@
 	const btManifoldPoint& point = m_manifoldPoint->getContactPoint(index);
 	return MT_Vector3(first ? point.m_localPointA.m_floats : point.m_localPointB.m_floats);
 }
-<<<<<<< HEAD
 
 MT_Vector3 CcdCollData::GetLocalPointB(unsigned int index, bool first) const
 {
@@ -3585,15 +3389,6 @@
 	return MT_Vector3(first ? point.m_localPointB.m_floats : point.m_localPointA.m_floats);
 }
 
-=======
-
-MT_Vector3 CcdCollData::GetLocalPointB(unsigned int index, bool first) const
-{
-	const btManifoldPoint& point = m_manifoldPoint->getContactPoint(index);
-	return MT_Vector3(first ? point.m_localPointB.m_floats : point.m_localPointA.m_floats);
-}
-
->>>>>>> 4299351b
 MT_Vector3 CcdCollData::GetWorldPoint(unsigned int index, bool first) const
 {
 	const btManifoldPoint& point = m_manifoldPoint->getContactPoint(index);
@@ -3612,15 +3407,12 @@
 	return point.m_combinedFriction;
 }
 
-<<<<<<< HEAD
-=======
 float CcdCollData::GetCombinedRollingFriction(unsigned int index, bool first) const
 {
 	const btManifoldPoint& point = m_manifoldPoint->getContactPoint(index);
 	return point.m_combinedRollingFriction;
 }
 
->>>>>>> 4299351b
 float CcdCollData::GetCombinedRestitution(unsigned int index, bool first) const
 {
 	const btManifoldPoint& point = m_manifoldPoint->getContactPoint(index);
