/** \file gameengine/Physics/Bullet/CcdPhysicsEnvironment.cpp
 *  \ingroup physbullet
 */
/*
   Bullet Continuous Collision Detection and Physics Library
   Copyright (c) 2003-2006 Erwin Coumans  http://continuousphysics.com/Bullet/

   This software is provided 'as-is', without any express or implied warranty.
   In no event will the authors be held liable for any damages arising from the use of this software.
   Permission is granted to anyone to use this software for any purpose,
   including commercial applications, and to alter it and redistribute it freely,
   subject to the following restrictions:

   1. The origin of this software must not be misrepresented; you must not claim that you wrote the original software. If you use this software in a product, an acknowledgment in the product documentation would be appreciated but is not required.
   2. Altered source versions must be plainly marked as such, and must not be misrepresented as being the original software.
   3. This notice may not be removed or altered from any source distribution.
 */

#include "CcdPhysicsEnvironment.h"
#include "CcdPhysicsController.h"
#include "CcdGraphicController.h"

#include <algorithm>
#include "btBulletDynamicsCommon.h"
#include "LinearMath/btIDebugDraw.h"
#include "BulletCollision/CollisionDispatch/btGhostObject.h"
#include "BulletCollision/CollisionDispatch/btSimulationIslandManager.h"
#include "BulletSoftBody/btSoftRigidDynamicsWorld.h"
#include "BulletSoftBody/btSoftBodyRigidBodyCollisionConfiguration.h"
#include "BulletCollision/Gimpact/btGImpactCollisionAlgorithm.h"
#include "BulletCollision/NarrowPhaseCollision/btRaycastCallback.h"

//profiling/timings
#include "LinearMath/btQuickprof.h"


#include "PHY_IMotionState.h"
#include "PHY_ICharacter.h"
#include "PHY_Pro.h"
#include "KX_GameObject.h"
#include "KX_PythonInit.h" // for KX_RasterizerDrawDebugLine
#include "KX_BlenderSceneConverter.h"
#include "RAS_MeshObject.h"
#include "RAS_Polygon.h"
#include "RAS_TexVert.h"

#include "DNA_scene_types.h"
#include "DNA_world_types.h"
#include "DNA_object_force.h"

extern "C" {
	#include "BLI_utildefines.h"
	#include "BKE_object.h"
}

#define CCD_CONSTRAINT_DISABLE_LINKED_COLLISION 0x80

#ifdef NEW_BULLET_VEHICLE_SUPPORT
#include "BulletDynamics/Vehicle/btRaycastVehicle.h"
#include "BulletDynamics/Vehicle/btVehicleRaycaster.h"
#include "BulletDynamics/Vehicle/btWheelInfo.h"
#include "PHY_IVehicle.h"
static btRaycastVehicle::btVehicleTuning gTuning;

#endif //NEW_BULLET_VEHICLE_SUPPORT
#include "LinearMath/btAabbUtil2.h"
#include "MT_Matrix4x4.h"
#include "MT_Vector3.h"
#include "MT_MinMax.h"

#ifdef WIN32
void DrawRasterizerLine(const float *from, const float *to, int color);
#endif


#include "BulletDynamics/ConstraintSolver/btContactConstraint.h"


#include <stdio.h>
#include <string.h>     // for memset

// This was copied from the old KX_ConvertPhysicsObjects
#ifdef WIN32
#ifdef _MSC_VER
//only use SIMD Hull code under Win32
//#define TEST_HULL 1
#ifdef TEST_HULL
#define USE_HULL 1
//#define TEST_SIMD_HULL 1

#include "NarrowPhaseCollision/Hull.h"
#endif //#ifdef TEST_HULL

#endif //_MSC_VER
#endif //WIN32

#ifdef NEW_BULLET_VEHICLE_SUPPORT
class WrapperVehicle : public PHY_IVehicle
{
	btRaycastVehicle *m_vehicle;
	PHY_IPhysicsController *m_chassis;

public:
	WrapperVehicle(btRaycastVehicle *vehicle, PHY_IPhysicsController *chassis)
		:m_vehicle(vehicle),
		m_chassis(chassis)
	{
	}

	~WrapperVehicle()
	{
		delete m_vehicle;
	}

	btRaycastVehicle *GetVehicle()
	{
		return m_vehicle;
	}

	PHY_IPhysicsController *GetChassis()
	{
		return m_chassis;
	}

	virtual void AddWheel(
	    PHY_IMotionState *motionState,
	    MT_Vector3 connectionPoint,
	    MT_Vector3 downDirection,
	    MT_Vector3 axleDirection,
	    float suspensionRestLength,
	    float wheelRadius,
	    bool hasSteering)
	{
		btVector3 connectionPointCS0(connectionPoint[0], connectionPoint[1], connectionPoint[2]);
		btVector3 wheelDirectionCS0(downDirection[0], downDirection[1], downDirection[2]);
		btVector3 wheelAxle(axleDirection[0], axleDirection[1], axleDirection[2]);

		btWheelInfo& info = m_vehicle->addWheel(connectionPointCS0, wheelDirectionCS0, wheelAxle,
		                                        suspensionRestLength, wheelRadius, gTuning, hasSteering);
		info.m_clientInfo = motionState;
	}

	void SyncWheels()
	{
		int numWheels = GetNumWheels();
		int i;
		for (i = 0; i < numWheels; i++) {
			btWheelInfo& info = m_vehicle->getWheelInfo(i);
			PHY_IMotionState *motionState = (PHY_IMotionState *)info.m_clientInfo;
			//		m_vehicle->updateWheelTransformsWS(info,false);
			m_vehicle->updateWheelTransform(i, false);
			btTransform trans = m_vehicle->getWheelInfo(i).m_worldTransform;
			btQuaternion orn = trans.getRotation();
			const btVector3& pos = trans.getOrigin();
			motionState->SetWorldOrientation(orn.x(), orn.y(), orn.z(), orn[3]);
			motionState->SetWorldPosition(pos.x(), pos.y(), pos.z());
		}
	}

	virtual int GetNumWheels() const
	{
		return m_vehicle->getNumWheels();
	}

	virtual void GetWheelPosition(int wheelIndex, float& posX, float& posY, float& posZ) const
	{
		if ((wheelIndex >= 0) && (wheelIndex < m_vehicle->getNumWheels())) {
			btVector3 origin = m_vehicle->getWheelTransformWS(wheelIndex).getOrigin();

			posX = origin.x();
			posY = origin.y();
			posZ = origin.z();
		}
	}

	virtual void GetWheelOrientationQuaternion(int wheelIndex, float& quatX, float& quatY, float& quatZ, float& quatW) const
	{
		if ((wheelIndex >= 0) && (wheelIndex < m_vehicle->getNumWheels())) {
			btQuaternion quat = m_vehicle->getWheelTransformWS(wheelIndex).getRotation();

			quatX = quat.x();
			quatY = quat.y();
			quatZ = quat.z();
			quatW = quat.w();
		}
	}

	virtual float GetWheelRotation(int wheelIndex) const
	{
		float rotation = 0.0f;

		if ((wheelIndex >= 0) && (wheelIndex < m_vehicle->getNumWheels())) {
			btWheelInfo& info = m_vehicle->getWheelInfo(wheelIndex);
			rotation = info.m_rotation;
		}

		return rotation;
	}

	virtual int GetUserConstraintId() const
	{
		return m_vehicle->getUserConstraintId();
	}

	virtual int GetUserConstraintType() const
	{
		return m_vehicle->getUserConstraintType();
	}

	virtual void SetSteeringValue(float steering, int wheelIndex)
	{
		if ((wheelIndex >= 0) && (wheelIndex < m_vehicle->getNumWheels())) {
			m_vehicle->setSteeringValue(steering, wheelIndex);
		}
	}

	virtual void ApplyEngineForce(float force, int wheelIndex)
	{
		if ((wheelIndex >= 0) && (wheelIndex < m_vehicle->getNumWheels())) {
			m_vehicle->applyEngineForce(force, wheelIndex);
		}
	}

	virtual void ApplyBraking(float braking, int wheelIndex)
	{
		if ((wheelIndex >= 0) && (wheelIndex < m_vehicle->getNumWheels())) {
			btWheelInfo& info = m_vehicle->getWheelInfo(wheelIndex);
			info.m_brake = braking;
		}
	}

	virtual void SetWheelFriction(float friction, int wheelIndex)
	{
		if ((wheelIndex >= 0) && (wheelIndex < m_vehicle->getNumWheels())) {
			btWheelInfo& info = m_vehicle->getWheelInfo(wheelIndex);
			info.m_frictionSlip = friction;
		}
	}

	virtual void SetSuspensionStiffness(float suspensionStiffness, int wheelIndex)
	{
		if ((wheelIndex >= 0) && (wheelIndex < m_vehicle->getNumWheels())) {
			btWheelInfo& info = m_vehicle->getWheelInfo(wheelIndex);
			info.m_suspensionStiffness = suspensionStiffness;
		}
	}

	virtual void SetSuspensionDamping(float suspensionDamping, int wheelIndex)
	{
		if ((wheelIndex >= 0) && (wheelIndex < m_vehicle->getNumWheels())) {
			btWheelInfo& info = m_vehicle->getWheelInfo(wheelIndex);
			info.m_wheelsDampingRelaxation = suspensionDamping;
		}
	}

	virtual void SetSuspensionCompression(float suspensionCompression, int wheelIndex)
	{
		if ((wheelIndex >= 0) && (wheelIndex < m_vehicle->getNumWheels())) {
			btWheelInfo& info = m_vehicle->getWheelInfo(wheelIndex);
			info.m_wheelsDampingCompression = suspensionCompression;
		}
	}

	virtual void SetRollInfluence(float rollInfluence, int wheelIndex)
	{
		if ((wheelIndex >= 0) && (wheelIndex < m_vehicle->getNumWheels())) {
			btWheelInfo& info = m_vehicle->getWheelInfo(wheelIndex);
			info.m_rollInfluence = rollInfluence;
		}
	}

	virtual void SetCoordinateSystem(int rightIndex, int upIndex, int forwardIndex)
	{
		m_vehicle->setCoordinateSystem(rightIndex, upIndex, forwardIndex);
	}
};

class BlenderVehicleRaycaster : public btDefaultVehicleRaycaster
{
	btDynamicsWorld *m_dynamicsWorld;
public:
	BlenderVehicleRaycaster(btDynamicsWorld *world)
		:btDefaultVehicleRaycaster(world), m_dynamicsWorld(world)
	{
	}

	virtual void *castRay(const btVector3& from, const btVector3& to, btVehicleRaycasterResult& result)
	{
		//	RayResultCallback& resultCallback;

		btCollisionWorld::ClosestRayResultCallback rayCallback(from, to);

		// We override btDefaultVehicleRaycaster so we can set this flag, otherwise our
		// vehicles go crazy (http://bulletphysics.org/Bullet/phpBB3/viewtopic.php?t=9662)
		rayCallback.m_flags |= btTriangleRaycastCallback::kF_UseSubSimplexConvexCastRaytest;

		m_dynamicsWorld->rayTest(from, to, rayCallback);

		if (rayCallback.hasHit()) {
			const btRigidBody *body = btRigidBody::upcast(rayCallback.m_collisionObject);
			if (body && body->hasContactResponse()) {
				result.m_hitPointInWorld = rayCallback.m_hitPointWorld;
				result.m_hitNormalInWorld = rayCallback.m_hitNormalWorld;
				result.m_hitNormalInWorld.normalize();
				result.m_distFraction = rayCallback.m_closestHitFraction;
				return (void *)body;
			}
		}
		return NULL;
	}
};
#endif //NEW_BULLET_VEHICLE_SUPPORT

class CcdOverlapFilterCallBack : public btOverlapFilterCallback
{
private:
	class CcdPhysicsEnvironment *m_physEnv;
public:
	CcdOverlapFilterCallBack(CcdPhysicsEnvironment *env) :
		m_physEnv(env)
	{
	}
	virtual ~CcdOverlapFilterCallBack()
	{
	}
	/// return true when pairs need collision
	virtual bool needBroadphaseCollision(btBroadphaseProxy *proxy0, btBroadphaseProxy *proxy1) const;
};


void CcdPhysicsEnvironment::SetDebugDrawer(btIDebugDraw *debugDrawer)
{
	if (debugDrawer && m_dynamicsWorld)
		m_dynamicsWorld->setDebugDrawer(debugDrawer);
	m_debugDrawer = debugDrawer;
}

#if 0
static void DrawAabb(btIDebugDraw *debugDrawer, const btVector3& from, const btVector3& to, const btVector3& color)
{
	btVector3 halfExtents = (to - from) * 0.5f;
	btVector3 center = (to + from) * 0.5f;
	int i, j;

	btVector3 edgecoord(1.f, 1.f, 1.f), pa, pb;
	for (i = 0; i < 4; i++)
	{
		for (j = 0; j < 3; j++)
		{
			pa = btVector3(edgecoord[0] * halfExtents[0], edgecoord[1] * halfExtents[1],
			               edgecoord[2] * halfExtents[2]);
			pa += center;

			int othercoord = j % 3;
			edgecoord[othercoord] *= -1.f;
			pb = btVector3(edgecoord[0] * halfExtents[0], edgecoord[1] * halfExtents[1],
			               edgecoord[2] * halfExtents[2]);
			pb += center;

			debugDrawer->drawLine(pa, pb, color);
		}
		edgecoord = btVector3(-1.f, -1.f, -1.f);
		if (i < 3)
			edgecoord[i] *= -1.f;
	}
}
#endif

CcdPhysicsEnvironment::CcdPhysicsEnvironment(bool useDbvtCulling, btDispatcher *dispatcher, btOverlappingPairCache *pairCache)
	:m_cullingCache(NULL),
	m_cullingTree(NULL),
	m_numIterations(10),
	m_numTimeSubSteps(1),
	m_ccdMode(0),
	m_solverType(-1),
	m_profileTimings(0),
	m_enableSatCollisionDetection(false),
	m_deactivationTime(2.0f),
	m_linearDeactivationThreshold(0.8f),
	m_angularDeactivationThreshold(1.0f),
	m_contactBreakingThreshold(0.02f),
	m_solver(NULL),
	m_ownPairCache(NULL),
	m_filterCallback(NULL),
	m_ghostPairCallback(NULL),
	m_ownDispatcher(NULL),
	m_scalingPropagated(false)
{
	for (int i = 0; i < PHY_NUM_RESPONSE; i++) {
		m_triggerCallbacks[i] = NULL;
	}

//	m_collisionConfiguration = new btDefaultCollisionConfiguration();
	m_collisionConfiguration = new btSoftBodyRigidBodyCollisionConfiguration();
	//m_collisionConfiguration->setConvexConvexMultipointIterations();

	if (!dispatcher) {
		btCollisionDispatcher *disp = new btCollisionDispatcher(m_collisionConfiguration);
		dispatcher = disp;
		btGImpactCollisionAlgorithm::registerAlgorithm(disp);
		m_ownDispatcher = dispatcher;
	}

	//m_broadphase = new btAxisSweep3(btVector3(-1000,-1000,-1000),btVector3(1000,1000,1000));
	//m_broadphase = new btSimpleBroadphase();
	m_broadphase = new btDbvtBroadphase();
	// avoid any collision in the culling tree
	if (useDbvtCulling) {
		m_cullingCache = new btNullPairCache();
		m_cullingTree = new btDbvtBroadphase(m_cullingCache);
	}

	m_filterCallback = new CcdOverlapFilterCallBack(this);
	m_ghostPairCallback = new btGhostPairCallback();
	m_broadphase->getOverlappingPairCache()->setOverlapFilterCallback(m_filterCallback);
	m_broadphase->getOverlappingPairCache()->setInternalGhostPairCallback(m_ghostPairCallback);

	SetSolverType(1);//issues with quickstep and memory allocations
//	m_dynamicsWorld = new btDiscreteDynamicsWorld(dispatcher,m_broadphase,m_solver,m_collisionConfiguration);
	m_dynamicsWorld = new btSoftRigidDynamicsWorld(dispatcher, m_broadphase, m_solver, m_collisionConfiguration);
	m_dynamicsWorld->setInternalTickCallback(&CcdPhysicsEnvironment::StaticSimulationSubtickCallback, this);
	//m_dynamicsWorld->getSolverInfo().m_linearSlop = 0.01f;
	//m_dynamicsWorld->getSolverInfo().m_solverMode=	SOLVER_USE_WARMSTARTING +	SOLVER_USE_2_FRICTION_DIRECTIONS +	SOLVER_RANDMIZE_ORDER +	SOLVER_USE_FRICTION_WARMSTARTING;

	m_debugDrawer = NULL;
	SetGravity(0.0f, 0.0f, -9.81f);
}

void CcdPhysicsEnvironment::AddCcdPhysicsController(CcdPhysicsController *ctrl)
{
	// the controller is already added we do nothing
	if (!m_controllers.insert(ctrl).second) {
		return;
	}

	btRigidBody *body = ctrl->GetRigidBody();
	btCollisionObject *obj = ctrl->GetCollisionObject();

	//this m_userPointer is just used for triggers, see CallbackTriggers
	obj->setUserPointer(ctrl);
	if (body) {
		body->setGravity(m_gravity);
		body->setSleepingThresholds(m_linearDeactivationThreshold, m_angularDeactivationThreshold);
		//use explicit group/filter for finer control over collision in bullet => near/radar sensor
		m_dynamicsWorld->addRigidBody(body, ctrl->GetCollisionFilterGroup(), ctrl->GetCollisionFilterMask());
	}
	else {
		if (ctrl->GetSoftBody()) {
			btSoftBody *softBody = ctrl->GetSoftBody();
			m_dynamicsWorld->addSoftBody(softBody);
		}
		else {
			if (obj->getCollisionShape()) {
				m_dynamicsWorld->addCollisionObject(obj, ctrl->GetCollisionFilterGroup(), ctrl->GetCollisionFilterMask());
			}
			if (ctrl->GetCharacterController()) {
				m_dynamicsWorld->addAction(ctrl->GetCharacterController());
			}
		}
	}
	if (obj->isStaticOrKinematicObject()) {
		obj->setActivationState(ISLAND_SLEEPING);
	}

	assert(obj->getBroadphaseHandle());
}

void CcdPhysicsEnvironment::RemoveConstraint(btTypedConstraint *con)
{
	btRigidBody &rbA = con->getRigidBodyA();
	btRigidBody &rbB = con->getRigidBodyB();
	rbA.activate();
	rbB.activate();
	m_dynamicsWorld->removeConstraint(con);

	if (rbA.getUserPointer()) {
		((CcdPhysicsController *)rbA.getUserPointer())->removeCcdConstraintRef(con);
	}

	if (rbB.getUserPointer()) {
		((CcdPhysicsController *)rbB.getUserPointer())->removeCcdConstraintRef(con);
	}

	/* Since we remove the constraint in the onwer and the target, we can delete it,
	 * KX_ConstraintWrapper keep the constraint id not the pointer, so no problems. */
	delete con;
}

bool CcdPhysicsEnvironment::RemoveCcdPhysicsController(CcdPhysicsController *ctrl)
{
	// if the physics controller is already removed we do nothing
	if (!m_controllers.erase(ctrl)) {
		return false;
	}

	//also remove constraint
	btRigidBody *body = ctrl->GetRigidBody();
	if (body) {
		btBroadphaseProxy *proxy = ctrl->GetCollisionObject()->getBroadphaseHandle();
		btDispatcher *dispatcher = m_dynamicsWorld->getDispatcher();
		btOverlappingPairCache *pairCache = m_dynamicsWorld->getPairCache();

		CleanPairCallback cleanPairs(proxy, pairCache, dispatcher);
		pairCache->processAllOverlappingPairs(&cleanPairs, dispatcher);

		for (int i = ctrl->getNumCcdConstraintRefs() - 1; i >= 0; i--) {
			btTypedConstraint *con = ctrl->getCcdConstraintRef(i);
			RemoveConstraint(con);
		}
		m_dynamicsWorld->removeRigidBody(ctrl->GetRigidBody());

		// Handle potential vehicle constraints
		int numVehicles = m_wrapperVehicles.size();
		int vehicle_constraint = 0;
		for (int i = 0; i < numVehicles; i++) {
			WrapperVehicle *wrapperVehicle = m_wrapperVehicles[i];
			if (wrapperVehicle->GetChassis() == ctrl)
				vehicle_constraint = wrapperVehicle->GetVehicle()->getUserConstraintId();
		}

		if (vehicle_constraint > 0)
			RemoveConstraintById(vehicle_constraint);
	}
	else {
		//if a softbody
		if (ctrl->GetSoftBody()) {
			m_dynamicsWorld->removeSoftBody(ctrl->GetSoftBody());
		}
		else {
			m_dynamicsWorld->removeCollisionObject(ctrl->GetCollisionObject());

			if (ctrl->GetCharacterController()) {
				m_dynamicsWorld->removeAction(ctrl->GetCharacterController());
			}
		}
	}

	return true;
}

void CcdPhysicsEnvironment::UpdateCcdPhysicsController(CcdPhysicsController *ctrl, btScalar newMass, int newCollisionFlags, short int newCollisionGroup, short int newCollisionMask)
{
	// this function is used when the collisionning group of a controller is changed
	// remove and add the collistioning object
	btRigidBody *body = ctrl->GetRigidBody();
	btSoftBody *softBody = ctrl->GetSoftBody();
<<<<<<< HEAD
	btCollisionObject *obj = ctrl->GetCollisionObject();
	if (obj) {
		btVector3 inertia(0.0f, 0.0f, 0.0f);
=======
	btCollisionObject* obj = ctrl->GetCollisionObject();
	if (obj)
	{
		btVector3 inertia(0.0f,0.0f,0.0f);
>>>>>>> 88191f7f
		m_dynamicsWorld->removeCollisionObject(obj);
		obj->setCollisionFlags(newCollisionFlags);
		if (body) {
			if (newMass)
				body->getCollisionShape()->calculateLocalInertia(newMass, inertia);
			body->setMassProps(newMass, inertia);
			m_dynamicsWorld->addRigidBody(body, newCollisionGroup, newCollisionMask);
		}
		else if (softBody) {
			m_dynamicsWorld->addSoftBody(softBody);
		}
		else {
			m_dynamicsWorld->addCollisionObject(obj, newCollisionGroup, newCollisionMask);
		}
	}
	// to avoid nasty interaction, we must update the property of the controller as well
	ctrl->m_cci.m_mass = newMass;
	ctrl->m_cci.m_collisionFilterGroup = newCollisionGroup;
	ctrl->m_cci.m_collisionFilterMask = newCollisionMask;
	ctrl->m_cci.m_collisionFlags = newCollisionFlags;
}

void CcdPhysicsEnvironment::RefreshCcdPhysicsController(CcdPhysicsController *ctrl)
{
	btCollisionObject *obj = ctrl->GetCollisionObject();
	if (obj) {
		btBroadphaseProxy *proxy = obj->getBroadphaseHandle();
		if (proxy) {
			m_dynamicsWorld->getPairCache()->cleanProxyFromPairs(proxy, m_dynamicsWorld->getDispatcher());
		}
	}
}

bool CcdPhysicsEnvironment::IsActiveCcdPhysicsController(CcdPhysicsController *ctrl)
{
	return (m_controllers.find(ctrl) != m_controllers.end());
}

void CcdPhysicsEnvironment::AddCcdGraphicController(CcdGraphicController *ctrl)
{
	if (m_cullingTree && !ctrl->GetBroadphaseHandle()) {
		btVector3 minAabb;
		btVector3 maxAabb;
		ctrl->GetAabb(minAabb, maxAabb);

		ctrl->SetBroadphaseHandle(m_cullingTree->createProxy(
		                          minAabb,
		                          maxAabb,
		                          INVALID_SHAPE_PROXYTYPE, // this parameter is not used
		                          ctrl,
		                          0,    // this object does not collision with anything
		                          0,
		                          NULL, // dispatcher => this parameter is not used
		                          0));

		assert(ctrl->GetBroadphaseHandle());
	}
}

void CcdPhysicsEnvironment::RemoveCcdGraphicController(CcdGraphicController *ctrl)
{
	if (m_cullingTree) {
		btBroadphaseProxy *bp = ctrl->GetBroadphaseHandle();
		if (bp) {
			m_cullingTree->destroyProxy(bp, NULL);
			ctrl->SetBroadphaseHandle(NULL);
		}
	}
}

void CcdPhysicsEnvironment::UpdateCcdPhysicsControllerShape(CcdShapeConstructionInfo *shapeInfo)
{
	for (std::set<CcdPhysicsController *>::iterator it = m_controllers.begin(); it != m_controllers.end(); ++it) {
		CcdPhysicsController *ctrl = *it;

		if (ctrl->GetShapeInfo() != shapeInfo)
			continue;

		ctrl->ReplaceControllerShape(NULL);
		RefreshCcdPhysicsController(ctrl);
	}
}

void CcdPhysicsEnvironment::BeginFrame()
{
}

void CcdPhysicsEnvironment::DebugDrawWorld()
{
	if (m_dynamicsWorld->getDebugDrawer() &&  m_dynamicsWorld->getDebugDrawer()->getDebugMode() > 0)
		m_dynamicsWorld->debugDrawWorld();
}

void CcdPhysicsEnvironment::StaticSimulationSubtickCallback(btDynamicsWorld *world, btScalar timeStep)
{
	// Get the pointer to the CcdPhysicsEnvironment associated with this Bullet world.
	CcdPhysicsEnvironment *this_ = static_cast<CcdPhysicsEnvironment *>(world->getWorldUserInfo());
	this_->SimulationSubtickCallback(timeStep);
}

void CcdPhysicsEnvironment::SimulationSubtickCallback(btScalar timeStep)
{
	std::set<CcdPhysicsController *>::iterator it;

	for (it = m_controllers.begin(); it != m_controllers.end(); it++) {
		(*it)->SimulationTick(timeStep);
	}
}

bool CcdPhysicsEnvironment::ProceedDeltaTime(double curTime, float timeStep, float interval)
{
	std::set<CcdPhysicsController *>::iterator it;
	int i;

	// Update Bullet global variables.
	gDeactivationTime = m_deactivationTime;
	gContactBreakingThreshold = m_contactBreakingThreshold;

	for (it = m_controllers.begin(); it != m_controllers.end(); it++) {
		(*it)->SynchronizeMotionStates(timeStep);
	}

	float subStep = timeStep / float(m_numTimeSubSteps);
	i = m_dynamicsWorld->stepSimulation(interval, 25, subStep);//perform always a full simulation step
//uncomment next line to see where Bullet spend its time (printf in console)
//CProfileManager::dumpAll();

	ProcessFhSprings(curTime, i * subStep);

	for (it = m_controllers.begin(); it != m_controllers.end(); it++) {
		(*it)->SynchronizeMotionStates(timeStep);
	}

	//for (it=m_controllers.begin(); it!=m_controllers.end(); it++)
	//{
	//	(*it)->SynchronizeMotionStates(timeStep);
	//}

	for (i = 0; i < m_wrapperVehicles.size(); i++) {
		WrapperVehicle *veh = m_wrapperVehicles[i];
		veh->SyncWheels();
	}

	CallbackTriggers();

	return true;
}

class ClosestRayResultCallbackNotMe : public btCollisionWorld::ClosestRayResultCallback
{
	btCollisionObject *m_owner;
	btCollisionObject *m_parent;

public:
	ClosestRayResultCallbackNotMe(const btVector3& rayFromWorld, const btVector3& rayToWorld, btCollisionObject *owner, btCollisionObject *parent)
		:btCollisionWorld::ClosestRayResultCallback(rayFromWorld, rayToWorld),
		m_owner(owner),
		m_parent(parent)
	{
	}

	virtual bool needsCollision(btBroadphaseProxy *proxy0) const
	{
		//don't collide with self
		if (proxy0->m_clientObject == m_owner)
			return false;

		if (proxy0->m_clientObject == m_parent)
			return false;

		return btCollisionWorld::ClosestRayResultCallback::needsCollision(proxy0);
	}
};

void CcdPhysicsEnvironment::ProcessFhSprings(double curTime, float interval)
{
	std::set<CcdPhysicsController *>::iterator it;
	// Add epsilon to the tick rate for numerical stability
	int numIter = (int)(interval * (KX_KetsjiEngine::GetTicRate() + 0.001f));

	for (it = m_controllers.begin(); it != m_controllers.end(); it++) {
		CcdPhysicsController *ctrl = (*it);
		btRigidBody *body = ctrl->GetRigidBody();

		if (body && (ctrl->GetConstructionInfo().m_do_fh || ctrl->GetConstructionInfo().m_do_rot_fh)) {
			//printf("has Fh or RotFh\n");
			//re-implement SM_FhObject.cpp using btCollisionWorld::rayTest and info from ctrl->getConstructionInfo()
			//send a ray from {0.0, 0.0, 0.0} towards {0.0, 0.0, -10.0}, in local coordinates
			CcdPhysicsController *parentCtrl = ctrl->GetParentCtrl();
			btRigidBody *parentBody = parentCtrl ? parentCtrl->GetRigidBody() : NULL;
			btRigidBody *cl_object = parentBody ? parentBody : body;

			if (body->isStaticOrKinematicObject())
				continue;

			btVector3 rayDirLocal(0.0f, 0.0f, -10.0f);

			//m_dynamicsWorld
			//ctrl->GetRigidBody();
			btVector3 rayFromWorld = body->getCenterOfMassPosition();
			//btVector3	rayToWorld = rayFromWorld + body->getCenterOfMassTransform().getBasis() * rayDirLocal;
			//ray always points down the z axis in world space...
			btVector3 rayToWorld = rayFromWorld + rayDirLocal;

			ClosestRayResultCallbackNotMe resultCallback(rayFromWorld, rayToWorld, body, parentBody);

			m_dynamicsWorld->rayTest(rayFromWorld, rayToWorld, resultCallback);
			if (resultCallback.hasHit()) {
				//we hit this one: resultCallback.m_collisionObject;
				CcdPhysicsController *controller = static_cast<CcdPhysicsController *>(resultCallback.m_collisionObject->getUserPointer());

				if (controller) {
					if (controller->GetConstructionInfo().m_fh_distance < SIMD_EPSILON)
						continue;

					btRigidBody *hit_object = controller->GetRigidBody();
					if (!hit_object)
						continue;

					CcdConstructionInfo& hitObjShapeProps = controller->GetConstructionInfo();

					float distance = resultCallback.m_closestHitFraction * rayDirLocal.length() - ctrl->GetConstructionInfo().m_radius;
					if (distance >= hitObjShapeProps.m_fh_distance)
						continue;

					//btVector3 ray_dir = cl_object->getCenterOfMassTransform().getBasis()* rayDirLocal.normalized();
					btVector3 ray_dir = rayDirLocal.normalized();
					btVector3 normal = resultCallback.m_hitNormalWorld;
					normal.normalize();

					for (int i = 0; i < numIter; i++) {
						if (ctrl->GetConstructionInfo().m_do_fh) {
							btVector3 lspot = cl_object->getCenterOfMassPosition() +
							                  rayDirLocal * resultCallback.m_closestHitFraction;

							lspot -= hit_object->getCenterOfMassPosition();
							btVector3 rel_vel = cl_object->getLinearVelocity() - hit_object->getVelocityInLocalPoint(lspot);
							btScalar rel_vel_ray = ray_dir.dot(rel_vel);
							btScalar spring_extent = 1.0f - distance / hitObjShapeProps.m_fh_distance;

							btScalar i_spring = spring_extent * hitObjShapeProps.m_fh_spring;
							btScalar i_damp =   rel_vel_ray * hitObjShapeProps.m_fh_damping;

							cl_object->setLinearVelocity(cl_object->getLinearVelocity() + (-(i_spring + i_damp) * ray_dir));
							if (hitObjShapeProps.m_fh_normal) {
								cl_object->setLinearVelocity(cl_object->getLinearVelocity() + (i_spring + i_damp) * (normal - normal.dot(ray_dir) * ray_dir));
							}

							btVector3 lateral = rel_vel - rel_vel_ray * ray_dir;

							if (ctrl->GetConstructionInfo().m_do_anisotropic) {
								//Bullet basis contains no scaling/shear etc.
								const btMatrix3x3& lcs = cl_object->getCenterOfMassTransform().getBasis();
								btVector3 loc_lateral = lateral * lcs;
								const btVector3& friction_scaling = cl_object->getAnisotropicFriction();
								loc_lateral *= friction_scaling;
								lateral = lcs * loc_lateral;
							}

							btScalar rel_vel_lateral = lateral.length();

							if (rel_vel_lateral > SIMD_EPSILON) {
								btScalar friction_factor = hit_object->getFriction();//cl_object->getFriction();

								btScalar max_friction = friction_factor * btMax(btScalar(0.0f), i_spring);
<<<<<<< HEAD

=======
								
>>>>>>> 88191f7f
								btScalar rel_mom_lateral = rel_vel_lateral / cl_object->getInvMass();

								btVector3 friction = (rel_mom_lateral > max_friction) ?
								                     -lateral * (max_friction / rel_vel_lateral) :
								                     -lateral;

								cl_object->applyCentralImpulse(friction);
							}
						}


						if (ctrl->GetConstructionInfo().m_do_rot_fh) {
							btVector3 up2 = cl_object->getWorldTransform().getBasis().getColumn(2);

							btVector3 t_spring = up2.cross(normal) * hitObjShapeProps.m_fh_spring;
							btVector3 ang_vel = cl_object->getAngularVelocity();

							// only rotations that tilt relative to the normal are damped
							ang_vel -= ang_vel.dot(normal) * normal;

							btVector3 t_damp = ang_vel * hitObjShapeProps.m_fh_damping;

							cl_object->setAngularVelocity(cl_object->getAngularVelocity() + (t_spring - t_damp));
						}
					}
				}
			}
		}
	}
}

int CcdPhysicsEnvironment::GetDebugMode() const
{
	if (m_debugDrawer) {
		return m_debugDrawer->getDebugMode();
	}
	return 0;
}

void CcdPhysicsEnvironment::SetDebugMode(int debugMode)
{
	if (m_debugDrawer) {
		m_debugDrawer->setDebugMode(debugMode);
	}
}

void CcdPhysicsEnvironment::SetNumIterations(int numIter)
{
	m_numIterations = numIter;
}
void CcdPhysicsEnvironment::SetDeactivationTime(float dTime)
{
	m_deactivationTime = dTime;
}
void CcdPhysicsEnvironment::SetDeactivationLinearTreshold(float linTresh)
{
	m_linearDeactivationThreshold = linTresh;

	// Update from all controllers.
	for (std::set<CcdPhysicsController *>::iterator it = m_controllers.begin(); it != m_controllers.end(); it++) {
		if ((*it)->GetRigidBody())
			(*it)->GetRigidBody()->setSleepingThresholds(m_linearDeactivationThreshold, m_angularDeactivationThreshold);
	}
}
void CcdPhysicsEnvironment::SetDeactivationAngularTreshold(float angTresh)
{
	m_angularDeactivationThreshold = angTresh;

	// Update from all controllers.
	for (std::set<CcdPhysicsController *>::iterator it = m_controllers.begin(); it != m_controllers.end(); it++) {
		if ((*it)->GetRigidBody())
			(*it)->GetRigidBody()->setSleepingThresholds(m_linearDeactivationThreshold, m_angularDeactivationThreshold);
	}
}

void CcdPhysicsEnvironment::SetContactBreakingTreshold(float contactBreakingTreshold)
{
	m_contactBreakingThreshold = contactBreakingTreshold;
}

void CcdPhysicsEnvironment::SetCcdMode(int ccdMode)
{
	m_ccdMode = ccdMode;
}

void CcdPhysicsEnvironment::SetSolverSorConstant(float sor)
{
	m_dynamicsWorld->getSolverInfo().m_sor = sor;
}

void CcdPhysicsEnvironment::SetSolverTau(float tau)
{
	m_dynamicsWorld->getSolverInfo().m_tau = tau;
}
void CcdPhysicsEnvironment::SetSolverDamping(float damping)
{
	m_dynamicsWorld->getSolverInfo().m_damping = damping;
}

void CcdPhysicsEnvironment::SetLinearAirDamping(float damping)
{
	//gLinearAirDamping = damping;
}

void CcdPhysicsEnvironment::SetUseEpa(bool epa)
{
	//gUseEpa = epa;
}

void CcdPhysicsEnvironment::SetSolverType(int solverType)
{
	switch (solverType)
	{
		case 1:
		{
			if (m_solverType != solverType) {
				m_solver = new btSequentialImpulseConstraintSolver();
				break;
			}
		}

		case 0:
		default:
			if (m_solverType != solverType) {
//			m_solver = new OdeConstraintSolver();
				break;
			}
	};
	m_solverType = solverType;
}

void CcdPhysicsEnvironment::GetGravity(MT_Vector3& grav)
{
	const btVector3& gravity = m_dynamicsWorld->getGravity();
	grav[0] = gravity.getX();
	grav[1] = gravity.getY();
	grav[2] = gravity.getZ();
}

void CcdPhysicsEnvironment::SetGravity(float x, float y, float z)
{
	m_gravity = btVector3(x, y, z);
	m_dynamicsWorld->setGravity(m_gravity);
	m_dynamicsWorld->getWorldInfo().m_gravity.setValue(x, y, z);
}

static int gConstraintUid = 1;

//Following the COLLADA physics specification for constraints
int CcdPhysicsEnvironment::CreateUniversalD6Constraint(
			class PHY_IPhysicsController *ctrlRef, class PHY_IPhysicsController *ctrlOther,
			btTransform& frameInA,
			btTransform& frameInB,
			const btVector3& linearMinLimits,
			const btVector3& linearMaxLimits,
			const btVector3& angularMinLimits,
			const btVector3& angularMaxLimits, int flags)
{
	bool disableCollisionBetweenLinkedBodies = (0 != (flags & CCD_CONSTRAINT_DISABLE_LINKED_COLLISION));

	//we could either add some logic to recognize ball-socket and hinge, or let that up to the user
	//perhaps some warning or hint that hinge/ball-socket is more efficient?

	btGeneric6DofConstraint *genericConstraint = NULL;
	CcdPhysicsController *ctrl0 = (CcdPhysicsController *)ctrlRef;
	CcdPhysicsController *ctrl1 = (CcdPhysicsController *)ctrlOther;

	btRigidBody *rb0 = ctrl0->GetRigidBody();
	btRigidBody *rb1 = ctrl1->GetRigidBody();

	if (rb1) {
		bool useReferenceFrameA = true;
		genericConstraint = new btGeneric6DofSpringConstraint(
		    *rb0, *rb1,
		    frameInA, frameInB, useReferenceFrameA);
		genericConstraint->setLinearLowerLimit(linearMinLimits);
		genericConstraint->setLinearUpperLimit(linearMaxLimits);
		genericConstraint->setAngularLowerLimit(angularMinLimits);
		genericConstraint->setAngularUpperLimit(angularMaxLimits);
	}
	else {
		// TODO: Implement single body case...
		//No, we can use a fixed rigidbody in above code, rather than unnecessary duplation of code
	}

	if (genericConstraint) {
		//	m_constraints.push_back(genericConstraint);
		m_dynamicsWorld->addConstraint(genericConstraint, disableCollisionBetweenLinkedBodies);

		genericConstraint->setUserConstraintId(gConstraintUid++);
		genericConstraint->setUserConstraintType(PHY_GENERIC_6DOF_CONSTRAINT);
		//64 bit systems can't cast pointer to int. could use size_t instead.
		return genericConstraint->getUserConstraintId();
	}
	return 0;
}

void CcdPhysicsEnvironment::RemoveConstraintById(int constraintId)
{
	// For soft body constraints
	if (constraintId == 0)
		return;

	int i;
	int numConstraints = m_dynamicsWorld->getNumConstraints();
	for (i = 0; i < numConstraints; i++) {
		btTypedConstraint *constraint = m_dynamicsWorld->getConstraint(i);
		if (constraint->getUserConstraintId() == constraintId)
		{
			RemoveConstraint(constraint);
			break;
		}
	}

	WrapperVehicle *vehicle;
	if ((vehicle = (WrapperVehicle *)GetVehicleConstraint(constraintId)))
	{
		m_dynamicsWorld->removeVehicle(vehicle->GetVehicle());
		m_wrapperVehicles.erase(std::remove(m_wrapperVehicles.begin(), m_wrapperVehicles.end(), vehicle));
		delete vehicle;
	}
}

struct  FilterClosestRayResultCallback : public btCollisionWorld::ClosestRayResultCallback
{
	PHY_IRayCastFilterCallback& m_phyRayFilter;
	const btCollisionShape *m_hitTriangleShape;
	int m_hitTriangleIndex;

	FilterClosestRayResultCallback (PHY_IRayCastFilterCallback& phyRayFilter, const btVector3& rayFrom, const btVector3& rayTo)
		:btCollisionWorld::ClosestRayResultCallback(rayFrom, rayTo),
		m_phyRayFilter(phyRayFilter),
		m_hitTriangleShape(NULL),
		m_hitTriangleIndex(0)
	{
	}

	virtual ~FilterClosestRayResultCallback()
	{
	}

	virtual bool needsCollision(btBroadphaseProxy *proxy0) const
	{
		if (!(proxy0->m_collisionFilterGroup & m_collisionFilterMask))
			return false;
		if (!(m_collisionFilterGroup & proxy0->m_collisionFilterMask))
			return false;
		btCollisionObject *object = (btCollisionObject *)proxy0->m_clientObject;
		CcdPhysicsController *phyCtrl = static_cast<CcdPhysicsController *>(object->getUserPointer());
		if (phyCtrl == m_phyRayFilter.m_ignoreController)
			return false;
		return m_phyRayFilter.needBroadphaseRayCast(phyCtrl);
	}

	virtual btScalar addSingleResult(btCollisionWorld::LocalRayResult& rayResult, bool normalInWorldSpace)
	{
		//CcdPhysicsController* curHit = static_cast<CcdPhysicsController*>(rayResult.m_collisionObject->getUserPointer());
		// save shape information as ClosestRayResultCallback::AddSingleResult() does not do it
		if (rayResult.m_localShapeInfo) {
			m_hitTriangleShape = rayResult.m_collisionObject->getCollisionShape();
			m_hitTriangleIndex = rayResult.m_localShapeInfo->m_triangleIndex;
		}
		else {
			m_hitTriangleShape = NULL;
			m_hitTriangleIndex = 0;
		}
		return ClosestRayResultCallback::addSingleResult(rayResult, normalInWorldSpace);
	}
};

static bool GetHitTriangle(btCollisionShape *shape, CcdShapeConstructionInfo *shapeInfo, int hitTriangleIndex, btVector3 triangle[])
{
	// this code is copied from Bullet
	const unsigned char *vertexbase;
	int numverts;
	PHY_ScalarType type;
	int stride;
	const unsigned char *indexbase;
	int indexstride;
	int numfaces;
	PHY_ScalarType indicestype;
	btStridingMeshInterface *meshInterface = shapeInfo->GetMeshInterface();

	if (!meshInterface)
		return false;

	meshInterface->getLockedReadOnlyVertexIndexBase(
	    &vertexbase,
	    numverts,
	    type,
	    stride,
	    &indexbase,
	    indexstride,
	    numfaces,
	    indicestype,
	    0);

	unsigned int *gfxbase = (unsigned int *)(indexbase + hitTriangleIndex * indexstride);
	const btVector3& meshScaling = shape->getLocalScaling();
	for (int j = 2; j >= 0; j--) {
		int graphicsindex = (indicestype == PHY_SHORT) ? ((unsigned short *)gfxbase)[j] : gfxbase[j];

		btScalar *graphicsbase = (btScalar *)(vertexbase + graphicsindex * stride);

		triangle[j] = btVector3(graphicsbase[0] * meshScaling.getX(), graphicsbase[1] * meshScaling.getY(), graphicsbase[2] * meshScaling.getZ());
	}
	meshInterface->unLockReadOnlyVertexBase(0);
	return true;
}

PHY_IPhysicsController *CcdPhysicsEnvironment::RayTest(PHY_IRayCastFilterCallback &filterCallback, float fromX, float fromY, float fromZ, float toX, float toY, float toZ)
{
	btVector3 rayFrom(fromX, fromY, fromZ);
	btVector3 rayTo(toX, toY, toZ);

	btVector3 hitPointWorld, normalWorld;

	//Either Ray Cast with or without filtering

	//btCollisionWorld::ClosestRayResultCallback rayCallback(rayFrom,rayTo);
	FilterClosestRayResultCallback rayCallback(filterCallback, rayFrom, rayTo);

	PHY_RayCastResult result;
	memset(&result, 0, sizeof(result));

	// don't collision with sensor object
	rayCallback.m_collisionFilterMask = CcdConstructionInfo::AllFilter ^ CcdConstructionInfo::SensorFilter;
	// use faster (less accurate) ray callback, works better with 0 collision margins
	rayCallback.m_flags |= btTriangleRaycastCallback::kF_UseSubSimplexConvexCastRaytest;
	//, ,filterCallback.m_faceNormal);

	m_dynamicsWorld->rayTest(rayFrom, rayTo, rayCallback);
	if (rayCallback.hasHit()) {
		CcdPhysicsController *controller = static_cast<CcdPhysicsController *>(rayCallback.m_collisionObject->getUserPointer());
		result.m_controller = controller;
		result.m_hitPoint[0] = rayCallback.m_hitPointWorld.getX();
		result.m_hitPoint[1] = rayCallback.m_hitPointWorld.getY();
		result.m_hitPoint[2] = rayCallback.m_hitPointWorld.getZ();

		if (rayCallback.m_hitTriangleShape != NULL) {
			// identify the mesh polygon
			CcdShapeConstructionInfo *shapeInfo = controller->m_shapeInfo;
			if (shapeInfo) {
				btCollisionShape *shape = controller->GetCollisionObject()->getCollisionShape();
				if (shape->isCompound()) {
					btCompoundShape *compoundShape = (btCompoundShape *)shape;
					CcdShapeConstructionInfo *compoundShapeInfo = shapeInfo;
					// need to search which sub-shape has been hit
					for (int i = 0; i < compoundShape->getNumChildShapes(); i++) {
						shapeInfo = compoundShapeInfo->GetChildShape(i);
						shape = compoundShape->getChildShape(i);
						if (shape == rayCallback.m_hitTriangleShape)
							break;
					}
				}
				if (shape == rayCallback.m_hitTriangleShape &&
				    rayCallback.m_hitTriangleIndex < shapeInfo->m_polygonIndexArray.size())
				{
					// save original collision shape triangle for soft body
					int hitTriangleIndex = rayCallback.m_hitTriangleIndex;

					result.m_meshObject = shapeInfo->GetMesh();
					if (shape->isSoftBody()) {
						// soft body using different face numbering because of randomization
						// hopefully we have stored the original face number in m_tag
						const btSoftBody *softBody = static_cast<const btSoftBody *>(rayCallback.m_collisionObject);
						if (softBody->m_faces[hitTriangleIndex].m_tag != 0) {
							rayCallback.m_hitTriangleIndex = (int)((uintptr_t)(softBody->m_faces[hitTriangleIndex].m_tag) - 1);
						}
					}
					// retrieve the original mesh polygon (in case of quad->tri conversion)
					result.m_polygon = shapeInfo->m_polygonIndexArray.at(rayCallback.m_hitTriangleIndex);
					// hit triangle in world coordinate, for face normal and UV coordinate
					btVector3 triangle[3];
					bool triangleOK = false;
					if (filterCallback.m_faceUV && (3 * rayCallback.m_hitTriangleIndex) < shapeInfo->m_triFaceUVcoArray.size()) {
						// interpolate the UV coordinate of the hit point
						CcdShapeConstructionInfo::UVco *uvCo = &shapeInfo->m_triFaceUVcoArray[3 * rayCallback.m_hitTriangleIndex];
						// 1. get the 3 coordinate of the triangle in world space
						btVector3 v1, v2, v3;
						if (shape->isSoftBody()) {
							// soft body give points directly in world coordinate
							const btSoftBody *softBody = static_cast<const btSoftBody *>(rayCallback.m_collisionObject);
							v1 = softBody->m_faces[hitTriangleIndex].m_n[0]->m_x;
							v2 = softBody->m_faces[hitTriangleIndex].m_n[1]->m_x;
							v3 = softBody->m_faces[hitTriangleIndex].m_n[2]->m_x;
						}
						else {
							// for rigid body we must apply the world transform
							triangleOK = GetHitTriangle(shape, shapeInfo, hitTriangleIndex, triangle);
							if (!triangleOK)
								// if we cannot get the triangle, no use to continue
								goto SKIP_UV_NORMAL;
							v1 = rayCallback.m_collisionObject->getWorldTransform()(triangle[0]);
							v2 = rayCallback.m_collisionObject->getWorldTransform()(triangle[1]);
							v3 = rayCallback.m_collisionObject->getWorldTransform()(triangle[2]);
						}
						// 2. compute barycentric coordinate of the hit point
						btVector3 v = v2 - v1;
						btVector3 w = v3 - v1;
						btVector3 u = v.cross(w);
						btScalar A = u.length();

						v = v2 - rayCallback.m_hitPointWorld;
						w = v3 - rayCallback.m_hitPointWorld;
						u = v.cross(w);
						btScalar A1 = u.length();

						v = rayCallback.m_hitPointWorld - v1;
						w = v3 - v1;
						u = v.cross(w);
						btScalar A2 = u.length();

						btVector3 baryCo;
						baryCo.setX(A1 / A);
						baryCo.setY(A2 / A);
						baryCo.setZ(1.0f - baryCo.getX() - baryCo.getY());
						// 3. compute UV coordinate
						result.m_hitUV[0] = baryCo.getX() * uvCo[0].uv[0] + baryCo.getY() * uvCo[1].uv[0] + baryCo.getZ() * uvCo[2].uv[0];
						result.m_hitUV[1] = baryCo.getX() * uvCo[0].uv[1] + baryCo.getY() * uvCo[1].uv[1] + baryCo.getZ() * uvCo[2].uv[1];
						result.m_hitUVOK = 1;
					}

					// Bullet returns the normal from "outside".
					// If the user requests the real normal, compute it now
					if (filterCallback.m_faceNormal) {
						if (shape->isSoftBody()) {
							// we can get the real normal directly from the body
							const btSoftBody *softBody = static_cast<const btSoftBody *>(rayCallback.m_collisionObject);
							rayCallback.m_hitNormalWorld = softBody->m_faces[hitTriangleIndex].m_normal;
						}
						else {
							if (!triangleOK)
								triangleOK = GetHitTriangle(shape, shapeInfo, hitTriangleIndex, triangle);
							if (triangleOK) {
								btVector3 triangleNormal;
								triangleNormal = (triangle[1] - triangle[0]).cross(triangle[2] - triangle[0]);
								rayCallback.m_hitNormalWorld = rayCallback.m_collisionObject->getWorldTransform().getBasis() * triangleNormal;
							}
						}
					}
SKIP_UV_NORMAL:
					;
				}
			}
		}
		if (rayCallback.m_hitNormalWorld.length2() > (SIMD_EPSILON * SIMD_EPSILON)) {
			rayCallback.m_hitNormalWorld.normalize();
		}
		else {
			rayCallback.m_hitNormalWorld.setValue(1.0f, 0.0f, 0.0f);
		}
		result.m_hitNormal[0] = rayCallback.m_hitNormalWorld.getX();
		result.m_hitNormal[1] = rayCallback.m_hitNormalWorld.getY();
		result.m_hitNormal[2] = rayCallback.m_hitNormalWorld.getZ();
		filterCallback.reportHit(&result);
	}

	return result.m_controller;
}

// Handles occlusion culling.
// The implementation is based on the CDTestFramework
struct OcclusionBuffer {
	struct WriteOCL {
		static inline bool Process(btScalar &q, btScalar v)
		{
			if (q < v) {
				q = v;
			}
			return false;
		}
		static inline void Occlusion(bool &flag)
		{
			flag = true;
		}
	};

	struct QueryOCL {
		static inline bool Process(btScalar &q, btScalar v)
		{
			return (q <= v);
		}
		static inline void Occlusion(bool &flag)
		{
		}
	};

	btScalar *m_buffer;
	size_t m_bufferSize;
	bool m_initialized;
	bool m_occlusion;
	int m_sizes[2];
	btScalar m_scales[2];
	btScalar m_offsets[2];
	btScalar m_wtc[16]; // world to clip transform
	btScalar m_mtc[16]; // model to clip transform
	// constructor: size=largest dimension of the buffer.
	// Buffer size depends on aspect ratio
	OcclusionBuffer()
	{
		m_initialized = false;
		m_occlusion = false;
		m_buffer = NULL;
		m_bufferSize = 0;
	}
	// multiplication of column major matrices: m = m1 * m2
	template<typename T1, typename T2>
	void CMmat4mul(btScalar *m, const T1 *m1, const T2 *m2)
	{
		m[0] = btScalar(m1[0] * m2[0] + m1[4] * m2[1] + m1[8] * m2[2] + m1[12] * m2[3]);
		m[1] = btScalar(m1[1] * m2[0] + m1[5] * m2[1] + m1[9] * m2[2] + m1[13] * m2[3]);
		m[2] = btScalar(m1[2] * m2[0] + m1[6] * m2[1] + m1[10] * m2[2] + m1[14] * m2[3]);
		m[3] = btScalar(m1[3] * m2[0] + m1[7] * m2[1] + m1[11] * m2[2] + m1[15] * m2[3]);

		m[4] = btScalar(m1[0] * m2[4] + m1[4] * m2[5] + m1[8] * m2[6] + m1[12] * m2[7]);
		m[5] = btScalar(m1[1] * m2[4] + m1[5] * m2[5] + m1[9] * m2[6] + m1[13] * m2[7]);
		m[6] = btScalar(m1[2] * m2[4] + m1[6] * m2[5] + m1[10] * m2[6] + m1[14] * m2[7]);
		m[7] = btScalar(m1[3] * m2[4] + m1[7] * m2[5] + m1[11] * m2[6] + m1[15] * m2[7]);

		m[8] = btScalar(m1[0] * m2[8] + m1[4] * m2[9] + m1[8] * m2[10] + m1[12] * m2[11]);
		m[9] = btScalar(m1[1] * m2[8] + m1[5] * m2[9] + m1[9] * m2[10] + m1[13] * m2[11]);
		m[10] = btScalar(m1[2] * m2[8] + m1[6] * m2[9] + m1[10] * m2[10] + m1[14] * m2[11]);
		m[11] = btScalar(m1[3] * m2[8] + m1[7] * m2[9] + m1[11] * m2[10] + m1[15] * m2[11]);

		m[12] = btScalar(m1[0] * m2[12] + m1[4] * m2[13] + m1[8] * m2[14] + m1[12] * m2[15]);
		m[13] = btScalar(m1[1] * m2[12] + m1[5] * m2[13] + m1[9] * m2[14] + m1[13] * m2[15]);
		m[14] = btScalar(m1[2] * m2[12] + m1[6] * m2[13] + m1[10] * m2[14] + m1[14] * m2[15]);
		m[15] = btScalar(m1[3] * m2[12] + m1[7] * m2[13] + m1[11] * m2[14] + m1[15] * m2[15]);
	}

	void setup(int size, const int *view, float modelview[16], float projection[16])
	{
		m_initialized = false;
		m_occlusion = false;
		// compute the size of the buffer
		int maxsize = (view[2] > view[3]) ? view[2] : view[3];
		assert(maxsize > 0);
		double ratio = 1.0 / (2 * maxsize);
		// ensure even number
		m_sizes[0] = 2 * ((int)(size * view[2] * ratio + 0.5));
		m_sizes[1] = 2 * ((int)(size * view[3] * ratio + 0.5));
		m_scales[0] = btScalar(m_sizes[0] / 2);
		m_scales[1] = btScalar(m_sizes[1] / 2);
		m_offsets[0] = m_scales[0] + 0.5f;
		m_offsets[1] = m_scales[1] + 0.5f;
		// prepare matrix
		// at this time of the rendering, the modelview matrix is the
		// world to camera transformation and the projection matrix is
		// camera to clip transformation. combine both so that
		CMmat4mul(m_wtc, projection, modelview);
	}

	void initialize()
	{
		size_t newsize = (m_sizes[0] * m_sizes[1]) * sizeof(btScalar);
		if (m_buffer) {
			// see if we can reuse
			if (newsize > m_bufferSize) {
				free(m_buffer);
				m_buffer = NULL;
				m_bufferSize = 0;
			}
		}
		if (!m_buffer) {
			m_buffer = (btScalar *)calloc(1, newsize);
			m_bufferSize = newsize;
		}
		else {
			// buffer exists already, just clears it
			memset(m_buffer, 0, newsize);
		}
		// memory allocate must succeed
		assert(m_buffer != NULL);
		m_initialized = true;
		m_occlusion = false;
	}

	void SetModelMatrix(float *fl)
	{
		CMmat4mul(m_mtc, m_wtc, fl);
		if (!m_initialized) {
			initialize();
		}
	}

	// transform a segment in world coordinate to clip coordinate
	void transformW(const btVector3 &x, btVector4 &t)
	{
		t[0] = x[0] * m_wtc[0] + x[1] * m_wtc[4] + x[2] * m_wtc[8] + m_wtc[12];
		t[1] = x[0] * m_wtc[1] + x[1] * m_wtc[5] + x[2] * m_wtc[9] + m_wtc[13];
		t[2] = x[0] * m_wtc[2] + x[1] * m_wtc[6] + x[2] * m_wtc[10] + m_wtc[14];
		t[3] = x[0] * m_wtc[3] + x[1] * m_wtc[7] + x[2] * m_wtc[11] + m_wtc[15];
	}

	void transformM(const float *x, btVector4 &t)
	{
		t[0] = x[0] * m_mtc[0] + x[1] * m_mtc[4] + x[2] * m_mtc[8] + m_mtc[12];
		t[1] = x[0] * m_mtc[1] + x[1] * m_mtc[5] + x[2] * m_mtc[9] + m_mtc[13];
		t[2] = x[0] * m_mtc[2] + x[1] * m_mtc[6] + x[2] * m_mtc[10] + m_mtc[14];
		t[3] = x[0] * m_mtc[3] + x[1] * m_mtc[7] + x[2] * m_mtc[11] + m_mtc[15];
	}
	// convert polygon to device coordinates
	static bool project(btVector4 *p, int n)
	{
		for (int i = 0; i < n; ++i) {
			p[i][2] = 1 / p[i][3];
			p[i][0] *= p[i][2];
			p[i][1] *= p[i][2];
		}
		return true;
	}
	// pi: closed polygon in clip coordinate, NP = number of segments
	// po: same polygon with clipped segments removed
	template <const int NP>
	static int clip(const btVector4 *pi, btVector4 *po)
	{
		btScalar s[2 * NP];
		btVector4 pn[2 * NP];
		int i, j, m, n, ni;
		// deal with near clipping
		for (i = 0, m = 0; i < NP; ++i) {
			s[i] = pi[i][2] + pi[i][3];
			if (s[i] < 0) {
				m += 1 << i;
			}
		}
		if (m == ((1 << NP) - 1)) {
			return 0;
		}
		if (m != 0) {
			for (i = NP - 1, j = 0, n = 0; j < NP; i = j++) {
				const btVector4 &a = pi[i];
				const btVector4 &b = pi[j];
				const btScalar t = s[i] / (a[3] + a[2] - b[3] - b[2]);
				if ((t > 0) && (t < 1)) {
					pn[n][0] = a[0] + (b[0] - a[0]) * t;
					pn[n][1] = a[1] + (b[1] - a[1]) * t;
					pn[n][2] = a[2] + (b[2] - a[2]) * t;
					pn[n][3] = a[3] + (b[3] - a[3]) * t;
					++n;
				}
				if (s[j] > 0) {
					pn[n++] = b;
				}
			}
			// ready to test far clipping, start from the modified polygon
			pi = pn;
			ni = n;
		}
		else {
			// no clipping on the near plane, keep same vector
			ni = NP;
		}
		// now deal with far clipping
		for (i = 0, m = 0; i < ni; ++i) {
			s[i] = pi[i][2] - pi[i][3];
			if (s[i] > 0) {
				m += 1 << i;
			}
		}
		if (m == ((1 << ni) - 1)) {
			return 0;
		}
		if (m != 0) {
			for (i = ni - 1, j = 0, n = 0; j < ni; i = j++) {
				const btVector4 &a = pi[i];
				const btVector4 &b = pi[j];
				const btScalar t = s[i] / (a[2] - a[3] - b[2] + b[3]);
				if ((t > 0) && (t < 1)) {
					po[n][0] = a[0] + (b[0] - a[0]) * t;
					po[n][1] = a[1] + (b[1] - a[1]) * t;
					po[n][2] = a[2] + (b[2] - a[2]) * t;
					po[n][3] = a[3] + (b[3] - a[3]) * t;
					++n;
				}
				if (s[j] < 0) {
					po[n++] = b;
				}
			}
			return n;
		}
		for (int i = 0; i < ni; ++i) {
			po[i] = pi[i];
		}
		return ni;
	}
	// write or check a triangle to buffer. a,b,c in device coordinates (-1,+1)
	template <typename POLICY>
	inline bool draw(const btVector4 &a,
	                 const btVector4 &b,
	                 const btVector4 &c,
	                 const float face,
	                 const btScalar minarea)
	{
		const btScalar a2 = btCross(b - a, c - a)[2];
		if ((face * a2) < 0.0f || btFabs(a2) < minarea) {
			return false;
		}
		// further down we are normally going to write to the Zbuffer, mark it so
		POLICY::Occlusion(m_occlusion);

		int x[3], y[3], ib = 1, ic = 2;
		btScalar z[3];
		x[0] = (int)(a.x() * m_scales[0] + m_offsets[0]);
		y[0] = (int)(a.y() * m_scales[1] + m_offsets[1]);
		z[0] = a.z();
		if (a2 < 0.f) {
			// negative aire is possible with double face => must
			// change the order of b and c otherwise the algorithm doesn't work
			ib = 2;
			ic = 1;
		}
		x[ib] = (int)(b.x() * m_scales[0] + m_offsets[0]);
		x[ic] = (int)(c.x() * m_scales[0] + m_offsets[0]);
		y[ib] = (int)(b.y() * m_scales[1] + m_offsets[1]);
		y[ic] = (int)(c.y() * m_scales[1] + m_offsets[1]);
		z[ib] = b.z();
		z[ic] = c.z();
		const int mix = btMax(0, btMin(x[0], btMin(x[1], x[2])));
		const int mxx = btMin(m_sizes[0], 1 + btMax(x[0], btMax(x[1], x[2])));
		const int miy = btMax(0, btMin(y[0], btMin(y[1], y[2])));
		const int mxy = btMin(m_sizes[1], 1 + btMax(y[0], btMax(y[1], y[2])));
		const int width = mxx - mix;
		const int height = mxy - miy;
		if ((width * height) <= 1) {
			// degenerated in at most one single pixel
			btScalar *scan = &m_buffer[miy * m_sizes[0] + mix];
			// use for loop to detect the case where width or height == 0
			for (int iy = miy; iy < mxy; ++iy) {
				for (int ix = mix; ix < mxx; ++ix) {
					if (POLICY::Process(*scan, z[0])) {
						return true;
					}
					if (POLICY::Process(*scan, z[1])) {
						return true;
					}
					if (POLICY::Process(*scan, z[2])) {
						return true;
					}
				}
			}
		}
		else if (width == 1) {
			// Degenerated in at least 2 vertical lines
			// The algorithm below doesn't work when face has a single pixel width
			// We cannot use general formulas because the plane is degenerated.
			// We have to interpolate along the 3 edges that overlaps and process each pixel.
			// sort the y coord to make formula simpler
			int ytmp;
			btScalar ztmp;
			if (y[0] > y[1]) {
				ytmp = y[1];
				y[1] = y[0];
				y[0] = ytmp;
				ztmp = z[1];
				z[1] = z[0];
				z[0] = ztmp;
			}
			if (y[0] > y[2]) {
				ytmp = y[2];
				y[2] = y[0];
				y[0] = ytmp;
				ztmp = z[2];
				z[2] = z[0];
				z[0] = ztmp;
			}
			if (y[1] > y[2]) {
				ytmp = y[2];
				y[2] = y[1];
				y[1] = ytmp;
				ztmp = z[2];
				z[2] = z[1];
				z[1] = ztmp;
			}
			int dy[] = {y[0] - y[1],
				        y[1] - y[2],
				        y[2] - y[0]};
			btScalar dzy[3];
			dzy[0] = (dy[0]) ? (z[0] - z[1]) / dy[0] : btScalar(0.0f);
			dzy[1] = (dy[1]) ? (z[1] - z[2]) / dy[1] : btScalar(0.0f);
			dzy[2] = (dy[2]) ? (z[2] - z[0]) / dy[2] : btScalar(0.0f);
			btScalar v[3] = {dzy[0] * (miy - y[0]) + z[0],
				             dzy[1] * (miy - y[1]) + z[1],
				             dzy[2] * (miy - y[2]) + z[2]};
			dy[0] = y[1] - y[0];
			dy[1] = y[0] - y[1];
			dy[2] = y[2] - y[0];
			btScalar *scan = &m_buffer[miy * m_sizes[0] + mix];
			for (int iy = miy; iy < mxy; ++iy) {
				if (dy[0] >= 0 && POLICY::Process(*scan, v[0])) {
					return true;
				}
				if (dy[1] >= 0 && POLICY::Process(*scan, v[1])) {
					return true;
				}
				if (dy[2] >= 0 && POLICY::Process(*scan, v[2])) {
					return true;
				}
				scan += m_sizes[0];
				v[0] += dzy[0];
				v[1] += dzy[1];
				v[2] += dzy[2];
				dy[0]--;
				dy[1]++;
				dy[2]--;
			}
		}
		else if (height == 1) {
			// Degenerated in at least 2 horizontal lines
			// The algorithm below doesn't work when face has a single pixel width
			// We cannot use general formulas because the plane is degenerated.
			// We have to interpolate along the 3 edges that overlaps and process each pixel.
			int xtmp;
			btScalar ztmp;
			if (x[0] > x[1]) {
				xtmp = x[1];
				x[1] = x[0];
				x[0] = xtmp;
				ztmp = z[1];
				z[1] = z[0];
				z[0] = ztmp;
			}
			if (x[0] > x[2]) {
				xtmp = x[2];
				x[2] = x[0];
				x[0] = xtmp;
				ztmp = z[2];
				z[2] = z[0];
				z[0] = ztmp;
			}
			if (x[1] > x[2]) {
				xtmp = x[2];
				x[2] = x[1];
				x[1] = xtmp;
				ztmp = z[2];
				z[2] = z[1];
				z[1] = ztmp;
			}
			int dx[] = {x[0] - x[1],
				        x[1] - x[2],
				        x[2] - x[0]};
			btScalar dzx[3];
			dzx[0] = (dx[0]) ? (z[0] - z[1]) / dx[0] : btScalar(0.0f);
			dzx[1] = (dx[1]) ? (z[1] - z[2]) / dx[1] : btScalar(0.0f);
			dzx[2] = (dx[2]) ? (z[2] - z[0]) / dx[2] : btScalar(0.0f);
			btScalar v[3] = {dzx[0] * (mix - x[0]) + z[0],
				             dzx[1] * (mix - x[1]) + z[1],
				             dzx[2] * (mix - x[2]) + z[2]};
			dx[0] = x[1] - x[0];
			dx[1] = x[0] - x[1];
			dx[2] = x[2] - x[0];
			btScalar *scan = &m_buffer[miy * m_sizes[0] + mix];
			for (int ix = mix; ix < mxx; ++ix) {
				if (dx[0] >= 0 && POLICY::Process(*scan, v[0])) {
					return true;
				}
				if (dx[1] >= 0 && POLICY::Process(*scan, v[1])) {
					return true;
				}
				if (dx[2] >= 0 && POLICY::Process(*scan, v[2])) {
					return true;
				}
				scan++;
				v[0] += dzx[0];
				v[1] += dzx[1];
				v[2] += dzx[2];
				dx[0]--;
				dx[1]++;
				dx[2]--;
			}
		}
		else {
			// general case
			const int dx[] = {y[0] - y[1],
				              y[1] - y[2],
				              y[2] - y[0]};
			const int dy[] = {x[1] - x[0] - dx[0] * width,
				              x[2] - x[1] - dx[1] * width,
				              x[0] - x[2] - dx[2] * width};
			const int a = x[2] * y[0] + x[0] * y[1] - x[2] * y[1] - x[0] * y[2] + x[1] * y[2] - x[1] * y[0];
			const btScalar ia = 1 / (btScalar)a;
			const btScalar dzx = ia * (y[2] * (z[1] - z[0]) + y[1] * (z[0] - z[2]) + y[0] * (z[2] - z[1]));
			const btScalar dzy = ia * (x[2] * (z[0] - z[1]) + x[0] * (z[1] - z[2]) + x[1] * (z[2] - z[0])) - (dzx * width);
			int c[] = {miy *x[1] + mix * y[0] - x[1] * y[0] - mix * y[1] + x[0] * y[1] - miy * x[0],
				miy *x[2] + mix * y[1] - x[2] * y[1] - mix * y[2] + x[1] * y[2] - miy * x[1],
				miy *x[0] + mix * y[2] - x[0] * y[2] - mix * y[0] + x[2] * y[0] - miy * x[2]};
			btScalar v = ia * ((z[2] * c[0]) + (z[0] * c[1]) + (z[1] * c[2]));
			btScalar *scan = &m_buffer[miy * m_sizes[0]];

			for (int iy = miy; iy < mxy; ++iy) {
				for (int ix = mix; ix < mxx; ++ix) {
					if ((c[0] >= 0) && (c[1] >= 0) && (c[2] >= 0)) {
						if (POLICY::Process(scan[ix], v)) {
							return true;
						}
					}
					c[0] += dx[0]; c[1] += dx[1]; c[2] += dx[2]; v += dzx;
				}
				c[0] += dy[0]; c[1] += dy[1]; c[2] += dy[2]; v += dzy;
				scan += m_sizes[0];
			}
		}
		return false;
	}
	// clip than write or check a polygon
	template <const int NP, typename POLICY>
	inline bool clipDraw(const btVector4 *p,
	                     const float face,
	                     btScalar minarea)
	{
		btVector4 o[NP * 2];
		int n = clip<NP>(p, o);
		bool earlyexit = false;
		if (n) {
			project(o, n);
			for (int i = 2; i < n && !earlyexit; ++i) {
				earlyexit |= draw<POLICY>(o[0], o[i - 1], o[i], face, minarea);
			}
		}
		return earlyexit;
	}
	// add a triangle (in model coordinate)
	// face =  0.f if face is double side,
	//      =  1.f if face is single sided and scale is positive
	//      = -1.f if face is single sided and scale is negative
	void appendOccluderM(const float *a,
	                     const float *b,
	                     const float *c,
	                     const float face)
	{
		btVector4 p[3];
		transformM(a, p[0]);
		transformM(b, p[1]);
		transformM(c, p[2]);
		clipDraw<3, WriteOCL>(p, face, btScalar(0.0f));
	}
	// add a quad (in model coordinate)
	void appendOccluderM(const float *a,
	                     const float *b,
	                     const float *c,
	                     const float *d,
	                     const float face)
	{
		btVector4 p[4];
		transformM(a, p[0]);
		transformM(b, p[1]);
		transformM(c, p[2]);
		transformM(d, p[3]);
		clipDraw<4, WriteOCL>(p, face, btScalar(0.0f));
	}
	// query occluder for a box (c=center, e=extend) in world coordinate
	inline bool queryOccluderW(const btVector3 &c,
	                           const btVector3 &e)
	{
		if (!m_occlusion) {
			// no occlusion yet, no need to check
			return true;
		}
		btVector4 x[8];
		transformW(btVector3(c[0] - e[0], c[1] - e[1], c[2] - e[2]), x[0]);
		transformW(btVector3(c[0] + e[0], c[1] - e[1], c[2] - e[2]), x[1]);
		transformW(btVector3(c[0] + e[0], c[1] + e[1], c[2] - e[2]), x[2]);
		transformW(btVector3(c[0] - e[0], c[1] + e[1], c[2] - e[2]), x[3]);
		transformW(btVector3(c[0] - e[0], c[1] - e[1], c[2] + e[2]), x[4]);
		transformW(btVector3(c[0] + e[0], c[1] - e[1], c[2] + e[2]), x[5]);
		transformW(btVector3(c[0] + e[0], c[1] + e[1], c[2] + e[2]), x[6]);
		transformW(btVector3(c[0] - e[0], c[1] + e[1], c[2] + e[2]), x[7]);

		for (int i = 0; i < 8; ++i) {
			// the box is clipped, it's probably a large box, don't waste our time to check
			if ((x[i][2] + x[i][3]) <= 0) {
				return true;
			}
		}
		static const int d[] = {1, 0, 3, 2,
			                    4, 5, 6, 7,
			                    4, 7, 3, 0,
			                    6, 5, 1, 2,
			                    7, 6, 2, 3,
			                    5, 4, 0, 1};
		for (unsigned int i = 0; i < (sizeof(d) / sizeof(d[0])); ) {
			const btVector4 p[] = {x[d[i + 0]],
				                   x[d[i + 1]],
				                   x[d[i + 2]],
				                   x[d[i + 3]]};
			i += 4;
			if (clipDraw<4, QueryOCL>(p, 1.0f, 0.0f)) {
				return true;
			}
		}
		return false;
	}
};


struct  DbvtCullingCallback : btDbvt::ICollide {
	PHY_CullingCallback m_clientCallback;
	void *m_userData;
	OcclusionBuffer *m_ocb;

	DbvtCullingCallback(PHY_CullingCallback clientCallback, void *userData)
	{
		m_clientCallback = clientCallback;
		m_userData = userData;
		m_ocb = NULL;
	}
	bool Descent(const btDbvtNode *node)
	{
		return(m_ocb->queryOccluderW(node->volume.Center(), node->volume.Extents()));
	}
	void Process(const btDbvtNode *node, btScalar depth)
	{
		Process(node);
	}
	void Process(const btDbvtNode *leaf)
	{
		btBroadphaseProxy *proxy = (btBroadphaseProxy *)leaf->data;
		// the client object is a graphic controller
		CcdGraphicController *ctrl = static_cast<CcdGraphicController *>(proxy->m_clientObject);
		KX_ClientObjectInfo *info = (KX_ClientObjectInfo *)ctrl->GetNewClientInfo();
		if (m_ocb) {
			// means we are doing occlusion culling. Check if this object is an occluders
			KX_GameObject *gameobj = KX_GameObject::GetClientObject(info);
			if (gameobj && gameobj->GetOccluder()) {
				float *fl = gameobj->GetOpenGLMatrixPtr()->getPointer();
				// this will create the occlusion buffer if not already done
				// and compute the transformation from model local space to clip space
				m_ocb->SetModelMatrix(fl);
				float face = (gameobj->IsNegativeScaling()) ? -1.0f : 1.0f;
				// walk through the meshes and for each add to buffer
				for (int i = 0; i < gameobj->GetMeshCount(); i++) {
					RAS_MeshObject *meshobj = gameobj->GetMesh(i);
					const float *v1, *v2, *v3, *v4;

					int polycount = meshobj->NumPolygons();
					for (int j = 0; j < polycount; j++) {
						RAS_Polygon *poly = meshobj->GetPolygon(j);
						switch (poly->VertexCount())
						{
							case 3:
								v1 = poly->GetVertex(0)->getXYZ();
								v2 = poly->GetVertex(1)->getXYZ();
								v3 = poly->GetVertex(2)->getXYZ();
								m_ocb->appendOccluderM(v1, v2, v3, ((poly->IsTwoside()) ? 0.f : face));
								break;
							case 4:
								v1 = poly->GetVertex(0)->getXYZ();
								v2 = poly->GetVertex(1)->getXYZ();
								v3 = poly->GetVertex(2)->getXYZ();
								v4 = poly->GetVertex(3)->getXYZ();
								m_ocb->appendOccluderM(v1, v2, v3, v4, ((poly->IsTwoside()) ? 0.f : face));
								break;
						}
					}
				}
			}
		}
		if (info)
			(*m_clientCallback)(info, m_userData);
	}
};

static OcclusionBuffer gOcb;
bool CcdPhysicsEnvironment::CullingTest(PHY_CullingCallback callback, void *userData, MT_Vector4 *planes, int nplanes, int occlusionRes, const int *viewport, float modelview[16], float projection[16])
{
	if (!m_cullingTree)
		return false;
	DbvtCullingCallback dispatcher(callback, userData);
	btVector3 planes_n[6];
	btScalar planes_o[6];
	if (nplanes > 6)
		nplanes = 6;
	for (int i = 0; i < nplanes; i++) {
		planes_n[i].setValue(planes[i][0], planes[i][1], planes[i][2]);
		planes_o[i] = planes[i][3];
	}
	// if occlusionRes != 0 => occlusion culling
	if (occlusionRes) {
		gOcb.setup(occlusionRes, viewport, modelview, projection);
		dispatcher.m_ocb = &gOcb;
		// occlusion culling, the direction of the view is taken from the first plan which MUST be the near plane
		btDbvt::collideOCL(m_cullingTree->m_sets[1].m_root, planes_n, planes_o, planes_n[0], nplanes, dispatcher);
		btDbvt::collideOCL(m_cullingTree->m_sets[0].m_root, planes_n, planes_o, planes_n[0], nplanes, dispatcher);
	}
	else {
		btDbvt::collideKDOP(m_cullingTree->m_sets[1].m_root, planes_n, planes_o, nplanes, dispatcher);
		btDbvt::collideKDOP(m_cullingTree->m_sets[0].m_root, planes_n, planes_o, nplanes, dispatcher);
	}
	return true;
}

int CcdPhysicsEnvironment::GetNumContactPoints()
{
	return 0;
}

void CcdPhysicsEnvironment::GetContactPoint(int i, float& hitX, float& hitY, float& hitZ, float& normalX, float& normalY, float& normalZ)
{
}

btBroadphaseInterface *CcdPhysicsEnvironment::GetBroadphase()
{
	return m_dynamicsWorld->getBroadphase();
}

btDispatcher *CcdPhysicsEnvironment::GetDispatcher()
{
	return m_dynamicsWorld->getDispatcher();
}

void CcdPhysicsEnvironment::MergeEnvironment(PHY_IPhysicsEnvironment *other_env)
{
	CcdPhysicsEnvironment *other = dynamic_cast<CcdPhysicsEnvironment *>(other_env);
	if (other == NULL) {
		printf("KX_Scene::MergeScene: Other scene is not using Bullet physics, not merging physics.\n");
		return;
	}

	std::set<CcdPhysicsController *>::iterator it;

	while (other->m_controllers.begin() != other->m_controllers.end()) {
		it = other->m_controllers.begin();
		CcdPhysicsController *ctrl = (*it);

		other->RemoveCcdPhysicsController(ctrl);
		this->AddCcdPhysicsController(ctrl);
	}
}

CcdPhysicsEnvironment::~CcdPhysicsEnvironment()
{
#ifdef NEW_BULLET_VEHICLE_SUPPORT
	m_wrapperVehicles.clear();
#endif //NEW_BULLET_VEHICLE_SUPPORT

	//m_broadphase->DestroyScene();
	//delete broadphase ? release reference on broadphase ?

	//first delete scene, then dispatcher, because pairs have to release manifolds on the dispatcher
	//delete m_dispatcher;
	delete m_dynamicsWorld;

	if (NULL != m_ownPairCache)
		delete m_ownPairCache;

	if (NULL != m_ownDispatcher)
		delete m_ownDispatcher;

	if (NULL != m_solver)
		delete m_solver;

	if (NULL != m_debugDrawer)
		delete m_debugDrawer;

	if (NULL != m_filterCallback)
		delete m_filterCallback;

	if (NULL != m_ghostPairCallback)
		delete m_ghostPairCallback;

	if (NULL != m_collisionConfiguration)
		delete m_collisionConfiguration;

	if (NULL != m_broadphase)
		delete m_broadphase;

	if (NULL != m_cullingTree)
		delete m_cullingTree;

	if (NULL != m_cullingCache)
		delete m_cullingCache;
}

float CcdPhysicsEnvironment::GetConstraintParam(int constraintId, int param)
{
	btTypedConstraint *typedConstraint = GetConstraintById(constraintId);
	if (!typedConstraint)
		return 0.0f;

	switch (typedConstraint->getUserConstraintType())
	{
		case PHY_GENERIC_6DOF_CONSTRAINT:
		{
			switch (param)
			{
				case 0: case 1: case 2:
				{
					//param = 0..2 are linear constraint values
					btGeneric6DofConstraint *genCons = (btGeneric6DofConstraint *)typedConstraint;
					genCons->calculateTransforms();
					return genCons->getRelativePivotPosition(param);
					break;
				}
				case 3: case 4: case 5:
				{
					//param = 3..5 are relative constraint (Euler) angles
					btGeneric6DofConstraint *genCons = (btGeneric6DofConstraint *)typedConstraint;
					genCons->calculateTransforms();
					return genCons->getAngle(param - 3);
					break;
				}
				default:
				{
				}
			}
			break;
		};
		default:
		{
		};
	};
	return 0.0f;
}

void CcdPhysicsEnvironment::SetConstraintParam(int constraintId, int param, float value0, float value1)
{
	btTypedConstraint *typedConstraint = GetConstraintById(constraintId);
	if (!typedConstraint)
		return;

	switch (typedConstraint->getUserConstraintType())
	{
		case PHY_GENERIC_6DOF_CONSTRAINT:
		{
			switch (param)
			{
				case 0: case 1: case 2: case 3: case 4: case 5:
				{
					//param = 0..5 are constraint limits, with low/high limit value
					btGeneric6DofConstraint *genCons = (btGeneric6DofConstraint *)typedConstraint;
					genCons->setLimit(param, value0, value1);
					break;
				}
				case 6: case 7: case 8:
				{
					//param = 6,7,8 are translational motors, with value0=target velocity, value1 = max motor force
					btGeneric6DofConstraint *genCons = (btGeneric6DofConstraint *)typedConstraint;
					int transMotorIndex = param - 6;
					btTranslationalLimitMotor *transMotor = genCons->getTranslationalLimitMotor();
					transMotor->m_targetVelocity[transMotorIndex] = value0;
					transMotor->m_maxMotorForce[transMotorIndex] = value1;
					transMotor->m_enableMotor[transMotorIndex] = (value1 > 0.0f);
					break;
				}
				case 9: case 10: case 11:
				{
					//param = 9,10,11 are rotational motors, with value0=target velocity, value1 = max motor force
					btGeneric6DofConstraint *genCons = (btGeneric6DofConstraint *)typedConstraint;
					int angMotorIndex = param - 9;
					btRotationalLimitMotor *rotMotor = genCons->getRotationalLimitMotor(angMotorIndex);
					rotMotor->m_enableMotor = (value1 > 0.0f);
					rotMotor->m_targetVelocity = value0;
					rotMotor->m_maxMotorForce = value1;
					break;
				}

				case 12: case 13: case 14: case 15: case 16: case 17:
				{
					//param 12-17 are for motorized springs on each of the degrees of freedom
					btGeneric6DofSpringConstraint *genCons = (btGeneric6DofSpringConstraint *)typedConstraint;
					int springIndex = param - 12;
					if (value0 != 0.0f) {
						bool springEnabled = true;
						genCons->setStiffness(springIndex, value0);
						genCons->setDamping(springIndex, value1);
						genCons->enableSpring(springIndex, springEnabled);
						genCons->setEquilibriumPoint(springIndex);
					}
					else {
						bool springEnabled = false;
						genCons->enableSpring(springIndex, springEnabled);
					}
					break;
				}

				default:
				{
				}
			};
			break;
		};
		case PHY_CONE_TWIST_CONSTRAINT:
		{
			switch (param)
			{
				case 3: case 4: case 5:
				{
					//param = 3,4,5 are constraint limits, high limit values
					btConeTwistConstraint *coneTwist = (btConeTwistConstraint *)typedConstraint;
					if (value1 < 0.0f)
						coneTwist->setLimit(param, btScalar(BT_LARGE_FLOAT));
					else
						coneTwist->setLimit(param, value1);
					break;
				}
				default:
				{
				}
			};
			break;
		};
		case PHY_ANGULAR_CONSTRAINT:
		case PHY_LINEHINGE_CONSTRAINT:
		{
			switch (param)
			{
				case 3:
				{
					//param = 3 is a constraint limit, with low/high limit value
					btHingeConstraint *hingeCons = (btHingeConstraint *)typedConstraint;
					hingeCons->setLimit(value0, value1);
					break;
				}
				default:
				{
				}
			}
			break;
		};
		default:
		{
		};
	};
}

btTypedConstraint *CcdPhysicsEnvironment::GetConstraintById(int constraintId)
{
	// For soft body constraints
	if (constraintId == 0)
		return NULL;

	int numConstraints = m_dynamicsWorld->getNumConstraints();
	int i;
	for (i = 0; i < numConstraints; i++) {
		btTypedConstraint *constraint = m_dynamicsWorld->getConstraint(i);
		if (constraint->getUserConstraintId() == constraintId) {
			return constraint;
		}
	}
	return NULL;
}

void CcdPhysicsEnvironment::AddSensor(PHY_IPhysicsController *ctrl)
{
	CcdPhysicsController *ctrl1 = (CcdPhysicsController *)ctrl;
	AddCcdPhysicsController(ctrl1);
}

bool CcdPhysicsEnvironment::RemoveCollisionCallback(PHY_IPhysicsController *ctrl)
{
	CcdPhysicsController *ccdCtrl = (CcdPhysicsController *)ctrl;
	return ccdCtrl->Unregister();
}

void CcdPhysicsEnvironment::RemoveSensor(PHY_IPhysicsController *ctrl)
{
	RemoveCcdPhysicsController((CcdPhysicsController *)ctrl);
}

void CcdPhysicsEnvironment::AddTouchCallback(int response_class, PHY_ResponseCallback callback, void *user)
{
	m_triggerCallbacks[response_class] = callback;
	m_triggerCallbacksUserPtrs[response_class] = user;
}
bool CcdPhysicsEnvironment::RequestCollisionCallback(PHY_IPhysicsController *ctrl)
{
	CcdPhysicsController *ccdCtrl = static_cast<CcdPhysicsController *>(ctrl);
	return ccdCtrl->Register();
}

void CcdPhysicsEnvironment::CallbackTriggers()
{
	bool draw_contact_points = m_debugDrawer && (m_debugDrawer->getDebugMode() & btIDebugDraw::DBG_DrawContactPoints);

	if (!m_triggerCallbacks[PHY_OBJECT_RESPONSE] && !draw_contact_points)
		return;

	//walk over all overlapping pairs, and if one of the involved bodies is registered for trigger callback, perform callback
	btDispatcher *dispatcher = m_dynamicsWorld->getDispatcher();
	int numManifolds = dispatcher->getNumManifolds();
	for (int i = 0; i < numManifolds; i++) {
		bool colliding_ctrl0 = true;
		btPersistentManifold *manifold = dispatcher->getManifoldByIndexInternal(i);
		int numContacts = manifold->getNumContacts();
		if (!numContacts) {
			continue;
		}

		const btRigidBody *rb0 = static_cast<const btRigidBody *>(manifold->getBody0());
		const btRigidBody *rb1 = static_cast<const btRigidBody *>(manifold->getBody1());
		if (draw_contact_points) {
			for (int j = 0; j < numContacts; j++) {
				btVector3 color(1.0f, 1.0f, 0.0f);
				const btManifoldPoint& cp = manifold->getContactPoint(j);
				m_debugDrawer->drawContactPoint(cp.m_positionWorldOnB,
				                                cp.m_normalWorldOnB,
				                                cp.getDistance(),
				                                cp.getLifeTime(),
				                                color);
			}
		}

		//m_internalOwner is set in 'addPhysicsController'
		CcdPhysicsController *ctrl0 = static_cast<CcdPhysicsController *>(rb0->getUserPointer());
		CcdPhysicsController *ctrl1 = static_cast<CcdPhysicsController *>(rb1->getUserPointer());
		bool usecallback = false;

		// Test if one of the controller is registered and use collision callback.
		if (ctrl0->Registered())
			usecallback = true;
		else if (ctrl1->Registered()) {
			colliding_ctrl0 = false;
			usecallback = true;
		}

		if (usecallback) {
			static PHY_CollData coll_data;
			const btManifoldPoint &cp = manifold->getContactPoint(0);

			/* Make sure that "point1" is always on the object we report on, and
			 * "point2" on the other object. Also ensure the normal is oriented
			 * correctly. */
			btVector3 point1 = colliding_ctrl0 ? cp.m_positionWorldOnA : cp.m_positionWorldOnB;
			btVector3 point2 = colliding_ctrl0 ? cp.m_positionWorldOnB : cp.m_positionWorldOnA;
			btVector3 normal = colliding_ctrl0 ? -cp.m_normalWorldOnB : cp.m_normalWorldOnB;

			coll_data.m_point1 = MT_Vector3(point1.m_floats);
			coll_data.m_point2 = MT_Vector3(point2.m_floats);
			coll_data.m_normal = MT_Vector3(normal.m_floats);

			m_triggerCallbacks[PHY_OBJECT_RESPONSE](m_triggerCallbacksUserPtrs[PHY_OBJECT_RESPONSE],
			                                        ctrl0, ctrl1, &coll_data);
		}
		// Bullet does not refresh the manifold contact point for object without contact response
		// may need to remove this when a newer Bullet version is integrated
		if (!dispatcher->needsResponse(rb0, rb1)) {
			// Refresh algorithm fails sometimes when there is penetration
			// (usuall the case with ghost and sensor objects)
			// Let's just clear the manifold, in any case, it is recomputed on each frame.
			manifold->clearManifold(); //refreshContactPoints(rb0->getCenterOfMassTransform(),rb1->getCenterOfMassTransform());
		}
	}
}

// This call back is called before a pair is added in the cache
// Handy to remove objects that must be ignored by sensors
bool CcdOverlapFilterCallBack::needBroadphaseCollision(btBroadphaseProxy *proxy0, btBroadphaseProxy *proxy1) const
{
	btCollisionObject *colObj0, *colObj1;
	CcdPhysicsController *sensorCtrl, *objCtrl;

	KX_GameObject *kxObj0 = KX_GameObject::GetClientObject(
	    (KX_ClientObjectInfo *)
	    ((CcdPhysicsController *)
	     (((btCollisionObject *)proxy0->m_clientObject)->getUserPointer()))
	    ->GetNewClientInfo());
	KX_GameObject *kxObj1 = KX_GameObject::GetClientObject(
	    (KX_ClientObjectInfo *)
	    ((CcdPhysicsController *)
	     (((btCollisionObject *)proxy1->m_clientObject)->getUserPointer()))
	    ->GetNewClientInfo());

	// First check the filters. Note that this is called during scene
	// conversion, so we can't assume the KX_GameObject instances exist. This
	// may make some objects erroneously collide on the first frame, but the
	// alternative is to have them erroneously miss.
	bool collides;
	collides = (proxy0->m_collisionFilterGroup & proxy1->m_collisionFilterMask) != 0;
	collides = collides && (proxy1->m_collisionFilterGroup & proxy0->m_collisionFilterMask);
	if (kxObj0 && kxObj1) {
		collides = collides && kxObj0->CheckCollision(kxObj1);
		collides = collides && kxObj1->CheckCollision(kxObj0);
	}
	if (!collides)
		return false;

	// additional check for sensor object
	if (proxy0->m_collisionFilterGroup & btBroadphaseProxy::SensorTrigger) {
		// this is a sensor object, the other one can't be a sensor object because
		// they exclude each other in the above test
		assert(!(proxy1->m_collisionFilterGroup & btBroadphaseProxy::SensorTrigger));
		colObj0 = (btCollisionObject *)proxy0->m_clientObject;
		colObj1 = (btCollisionObject *)proxy1->m_clientObject;
	}
	else if (proxy1->m_collisionFilterGroup & btBroadphaseProxy::SensorTrigger) {
		colObj0 = (btCollisionObject *)proxy1->m_clientObject;
		colObj1 = (btCollisionObject *)proxy0->m_clientObject;
	}
	else {
		return true;
	}
	if (!colObj0 || !colObj1)
		return false;
	sensorCtrl = static_cast<CcdPhysicsController *>(colObj0->getUserPointer());
	objCtrl = static_cast<CcdPhysicsController *>(colObj1->getUserPointer());
	if (m_physEnv->m_triggerCallbacks[PHY_BROADPH_RESPONSE]) {
		return m_physEnv->m_triggerCallbacks[PHY_BROADPH_RESPONSE](m_physEnv->m_triggerCallbacksUserPtrs[PHY_BROADPH_RESPONSE], sensorCtrl, objCtrl, 0);
	}
	return true;
}

#ifdef NEW_BULLET_VEHICLE_SUPPORT

//complex constraint for vehicles
PHY_IVehicle *CcdPhysicsEnvironment::GetVehicleConstraint(int constraintId)
{
	int i;

	int numVehicles = m_wrapperVehicles.size();
	for (i = 0; i < numVehicles; i++) {
		WrapperVehicle *wrapperVehicle = m_wrapperVehicles[i];
		if (wrapperVehicle->GetVehicle()->getUserConstraintId() == constraintId)
			return wrapperVehicle;
	}

	return NULL;
}

#endif //NEW_BULLET_VEHICLE_SUPPORT

PHY_ICharacter *CcdPhysicsEnvironment::GetCharacterController(KX_GameObject *ob)
{
	CcdPhysicsController *controller = (CcdPhysicsController *)ob->GetPhysicsController();
	return (controller) ? dynamic_cast<BlenderBulletCharacterController *>(controller->GetCharacterController()) : NULL;
}


PHY_IPhysicsController *CcdPhysicsEnvironment::CreateSphereController(float radius, const MT_Vector3& position)
{
	CcdConstructionInfo cinfo;
	memset(&cinfo, 0, sizeof(cinfo)); // avoid uninitialized values
	cinfo.m_collisionShape = new btSphereShape(radius); // memory leak! The shape is not deleted by Bullet and we cannot add it to the KX_Scene.m_shapes list
	cinfo.m_MotionState = NULL;
	cinfo.m_physicsEnv = this;
	// declare this object as Dyamic rather than static!!
	// The reason as it is designed to detect all type of object, including static object
	// It would cause static-static message to be printed on the console otherwise
	cinfo.m_collisionFlags |= btCollisionObject::CF_NO_CONTACT_RESPONSE | btCollisionObject::CF_STATIC_OBJECT;
	DefaultMotionState *motionState = new DefaultMotionState();
	cinfo.m_MotionState = motionState;
	// we will add later the possibility to select the filter from option
	cinfo.m_collisionFilterMask = CcdConstructionInfo::AllFilter ^ CcdConstructionInfo::SensorFilter;
	cinfo.m_collisionFilterGroup = CcdConstructionInfo::SensorFilter;
	cinfo.m_bSensor = true;
	motionState->m_worldTransform.setIdentity();
	motionState->m_worldTransform.setOrigin(btVector3(position[0], position[1], position[2]));

	CcdPhysicsController *sphereController = new CcdPhysicsController(cinfo);

	return sphereController;
}

int findClosestNode(btSoftBody *sb, const btVector3& worldPoint);
int findClosestNode(btSoftBody *sb, const btVector3& worldPoint)
{
	int node = -1;

	btSoftBody::tNodeArray&   nodes(sb->m_nodes);
	float maxDistSqr = 1e30f;

	for (int n = 0; n < nodes.size(); n++) {
		btScalar distSqr = (nodes[n].m_x - worldPoint).length2();
		if (distSqr < maxDistSqr)
		{
			maxDistSqr = distSqr;
			node = n;
		}
	}
	return node;
}

int CcdPhysicsEnvironment::CreateConstraint(class PHY_IPhysicsController *ctrl0, class PHY_IPhysicsController *ctrl1, PHY_ConstraintType type,
											float pivotX, float pivotY, float pivotZ,
											float axisX, float axisY, float axisZ,
											float axis1X, float axis1Y, float axis1Z,
											float axis2X, float axis2Y, float axis2Z, int flags)
{
	bool disableCollisionBetweenLinkedBodies = (0 != (flags & CCD_CONSTRAINT_DISABLE_LINKED_COLLISION));

	CcdPhysicsController *c0 = (CcdPhysicsController *)ctrl0;
	CcdPhysicsController *c1 = (CcdPhysicsController *)ctrl1;

	btRigidBody *rb0 = c0 ? c0->GetRigidBody() : NULL;
	btRigidBody *rb1 = c1 ? c1->GetRigidBody() : NULL;

	bool rb0static = rb0 ? rb0->isStaticOrKinematicObject() : true;
	bool rb1static = rb1 ? rb1->isStaticOrKinematicObject() : true;

	btCollisionObject *colObj0 = c0->GetCollisionObject();
	if (!colObj0) {
		return 0;
	}

	btVector3 pivotInA(pivotX, pivotY, pivotZ);

	//it might be a soft body, let's try
	btSoftBody *sb0 = c0 ? c0->GetSoftBody() : NULL;
	btSoftBody *sb1 = c1 ? c1->GetSoftBody() : NULL;
	if (sb0 && sb1)
	{
		//not between two soft bodies?
		return 0;
	}

	if (sb0) {
		//either cluster or node attach, let's find closest node first
		//the soft body doesn't have a 'real' world transform, so get its initial world transform for now
		btVector3 pivotPointSoftWorld = sb0->m_initialWorldTransform(pivotInA);
		int node = findClosestNode(sb0, pivotPointSoftWorld);
		if (node >= 0) {
			if (rb1) {
				sb0->appendAnchor(node, rb1, disableCollisionBetweenLinkedBodies);
			}
			else {
				sb0->setMass(node, 0.0f);
			}
		}
		return 0;//can't remove soft body anchors yet
	}

	if (sb1) {
		btVector3 pivotPointAWorld = colObj0->getWorldTransform()(pivotInA);
		int node = findClosestNode(sb1, pivotPointAWorld);
		if (node >= 0) {
			if (rb0) {
				sb1->appendAnchor(node, rb0, disableCollisionBetweenLinkedBodies);
			}
			else {
				sb1->setMass(node, 0.0f);
			}
		}
		return 0;//can't remove soft body anchors yet
	}

	if (rb0static && rb1static) {
		return 0;
	}


	if (!rb0)
		return 0;

	btVector3 pivotInB = rb1 ? rb1->getCenterOfMassTransform().inverse()(rb0->getCenterOfMassTransform()(pivotInA)) :
	                     rb0->getCenterOfMassTransform() * pivotInA;
	btVector3 axisInA(axisX, axisY, axisZ);


	bool angularOnly = false;

	switch (type)
	{
		case PHY_POINT2POINT_CONSTRAINT:
		{
			// If either of the controllers is missing, we can't do anything.
			if (!c0 || !c1) {
				return 0;
			}

			btPoint2PointConstraint *p2p = NULL;

			if (rb1) {
				p2p = new btPoint2PointConstraint(*rb0, *rb1, pivotInA, pivotInB);
			}
			else {
				p2p = new btPoint2PointConstraint(*rb0, pivotInA);
			}

			c0->addCcdConstraintRef(p2p);
			c1->addCcdConstraintRef(p2p);
			m_dynamicsWorld->addConstraint(p2p, disableCollisionBetweenLinkedBodies);
//			m_constraints.push_back(p2p);

			p2p->setUserConstraintId(gConstraintUid++);
			p2p->setUserConstraintType(type);
			//64 bit systems can't cast pointer to int. could use size_t instead.
			return p2p->getUserConstraintId();

			break;
		}

		case PHY_GENERIC_6DOF_CONSTRAINT:
		{
			// If either of the controllers is missing, we can't do anything.
			if (!c0 || !c1) {
				return 0;
			}

			btGeneric6DofConstraint *genericConstraint = NULL;

			if (rb1) {
				btTransform frameInA;
				btTransform frameInB;
<<<<<<< HEAD

				btVector3 axis1(axis1X, axis1Y, axis1Z), axis2(axis2X, axis2Y, axis2Z);
				if (axis1.length() == 0.0f) {
					btPlaneSpace1(axisInA, axis1, axis2);
=======
				
				btVector3 axis1(axis1X,axis1Y,axis1Z), axis2(axis2X,axis2Y,axis2Z);
				if (axis1.length() == 0.0f)
				{
					btPlaneSpace1( axisInA, axis1, axis2 );
>>>>>>> 88191f7f
				}

				frameInA.getBasis().setValue(axisInA.x(), axis1.x(), axis2.x(),
				                             axisInA.y(), axis1.y(), axis2.y(),
				                             axisInA.z(), axis1.z(), axis2.z());
				frameInA.setOrigin(pivotInA);

				btTransform inv = rb1->getCenterOfMassTransform().inverse();

				btTransform globalFrameA = rb0->getCenterOfMassTransform() * frameInA;

				frameInB = inv * globalFrameA;
				bool useReferenceFrameA = true;

				genericConstraint = new btGeneric6DofSpringConstraint(
				    *rb0, *rb1,
				    frameInA, frameInB, useReferenceFrameA);
			}
			else {
				static btRigidBody s_fixedObject2(0.0f, NULL, NULL);
				btTransform frameInA;
				btTransform frameInB;

				btVector3 axis1, axis2;
				btPlaneSpace1(axisInA, axis1, axis2);

				frameInA.getBasis().setValue(axisInA.x(), axis1.x(), axis2.x(),
				                             axisInA.y(), axis1.y(), axis2.y(),
				                             axisInA.z(), axis1.z(), axis2.z() );

				frameInA.setOrigin(pivotInA);

				///frameInB in worldspace
				frameInB = rb0->getCenterOfMassTransform() * frameInA;

				bool useReferenceFrameA = true;
				genericConstraint = new btGeneric6DofSpringConstraint(
				    *rb0, s_fixedObject2,
				    frameInA, frameInB, useReferenceFrameA);
			}

			if (genericConstraint) {
				//m_constraints.push_back(genericConstraint);
				c0->addCcdConstraintRef(genericConstraint);
				c1->addCcdConstraintRef(genericConstraint);
				m_dynamicsWorld->addConstraint(genericConstraint, disableCollisionBetweenLinkedBodies);
				genericConstraint->setUserConstraintId(gConstraintUid++);
				genericConstraint->setUserConstraintType(type);
				//64 bit systems can't cast pointer to int. could use size_t instead.
				return genericConstraint->getUserConstraintId();
			}

			break;
		}
		case PHY_CONE_TWIST_CONSTRAINT:
		{
			// If either of the controllers is missing, we can't do anything.
			if (!c0 || !c1) {
				return 0;
			}

			btConeTwistConstraint *coneTwistContraint = NULL;

			if (rb1) {
				btTransform frameInA;
				btTransform frameInB;
<<<<<<< HEAD

				btVector3 axis1(axis1X, axis1Y, axis1Z), axis2(axis2X, axis2Y, axis2Z);
				if (axis1.length() == 0.0f) {
					btPlaneSpace1(axisInA, axis1, axis2);
=======
				
				btVector3 axis1(axis1X,axis1Y,axis1Z), axis2(axis2X,axis2Y,axis2Z);
				if (axis1.length() == 0.0f)
				{
					btPlaneSpace1( axisInA, axis1, axis2 );
>>>>>>> 88191f7f
				}

				frameInA.getBasis().setValue(axisInA.x(), axis1.x(), axis2.x(),
				                             axisInA.y(), axis1.y(), axis2.y(),
				                             axisInA.z(), axis1.z(), axis2.z() );
				frameInA.setOrigin(pivotInA);

				btTransform inv = rb1->getCenterOfMassTransform().inverse();

				btTransform globalFrameA = rb0->getCenterOfMassTransform() * frameInA;

				frameInB = inv * globalFrameA;

				coneTwistContraint = new btConeTwistConstraint(*rb0, *rb1,
				                                               frameInA, frameInB);
			}
			else {
				static btRigidBody s_fixedObject2(0.0f, NULL, NULL);
				btTransform frameInA;
				btTransform frameInB;

				btVector3 axis1, axis2;
				btPlaneSpace1(axisInA, axis1, axis2);

				frameInA.getBasis().setValue(axisInA.x(), axis1.x(), axis2.x(),
				                             axisInA.y(), axis1.y(), axis2.y(),
				                             axisInA.z(), axis1.z(), axis2.z() );

				frameInA.setOrigin(pivotInA);

				///frameInB in worldspace
				frameInB = rb0->getCenterOfMassTransform() * frameInA;

				coneTwistContraint = new btConeTwistConstraint(
				    *rb0, s_fixedObject2,
				    frameInA, frameInB);
			}

			if (coneTwistContraint) {
				//m_constraints.push_back(genericConstraint);
				c0->addCcdConstraintRef(coneTwistContraint);
				c1->addCcdConstraintRef(coneTwistContraint);
				m_dynamicsWorld->addConstraint(coneTwistContraint, disableCollisionBetweenLinkedBodies);
				coneTwistContraint->setUserConstraintId(gConstraintUid++);
				coneTwistContraint->setUserConstraintType(type);
				//64 bit systems can't cast pointer to int. could use size_t instead.
				return coneTwistContraint->getUserConstraintId();
			}

			break;
		}
		case PHY_ANGULAR_CONSTRAINT:
			angularOnly = true;

		case PHY_LINEHINGE_CONSTRAINT:
		{
			// If either of the controllers is missing, we can't do anything.
			if (!c0 || !c1) {
				return 0;
			}

			btHingeConstraint *hinge = NULL;

			if (rb1) {
				// We know the orientations so we should use them instead of
				// having btHingeConstraint fill in the blanks any way it wants to.
				btTransform frameInA;
				btTransform frameInB;
<<<<<<< HEAD

				btVector3 axis1(axis1X, axis1Y, axis1Z), axis2(axis2X, axis2Y, axis2Z);
				if (axis1.length() == 0.0f) {
					btPlaneSpace1(axisInA, axis1, axis2);
=======
				
				btVector3 axis1(axis1X,axis1Y,axis1Z), axis2(axis2X,axis2Y,axis2Z);
				if (axis1.length() == 0.0f)
				{
					btPlaneSpace1( axisInA, axis1, axis2 );
>>>>>>> 88191f7f
				}

				// Internally btHingeConstraint's hinge-axis is z
				frameInA.getBasis().setValue(axis1.x(), axis2.x(), axisInA.x(),
				                             axis1.y(), axis2.y(), axisInA.y(),
				                             axis1.z(), axis2.z(), axisInA.z() );

				frameInA.setOrigin(pivotInA);

				btTransform inv = rb1->getCenterOfMassTransform().inverse();

				btTransform globalFrameA = rb0->getCenterOfMassTransform() * frameInA;

				frameInB = inv  * globalFrameA;

				hinge = new btHingeConstraint(*rb0, *rb1, frameInA, frameInB);
			}
			else {
				static btRigidBody s_fixedObject2(0.0f, NULL, NULL);

				btTransform frameInA;
				btTransform frameInB;
<<<<<<< HEAD

				btVector3 axis1(axis1X, axis1Y, axis1Z), axis2(axis2X, axis2Y, axis2Z);
				if (axis1.length() == 0.0f) {
					btPlaneSpace1(axisInA, axis1, axis2);
=======
				
				btVector3 axis1(axis1X,axis1Y,axis1Z), axis2(axis2X,axis2Y,axis2Z);
				if (axis1.length() == 0.0f)
				{
					btPlaneSpace1( axisInA, axis1, axis2 );
>>>>>>> 88191f7f
				}

				// Internally btHingeConstraint's hinge-axis is z
				frameInA.getBasis().setValue(axis1.x(), axis2.x(), axisInA.x(),
				                             axis1.y(), axis2.y(), axisInA.y(),
				                             axis1.z(), axis2.z(), axisInA.z() );
				frameInA.setOrigin(pivotInA);
				frameInB = rb0->getCenterOfMassTransform() * frameInA;

				hinge = new btHingeConstraint(*rb0, s_fixedObject2, frameInA, frameInB);
			}
			hinge->setAngularOnly(angularOnly);

			//m_constraints.push_back(hinge);
			c0->addCcdConstraintRef(hinge);
			c1->addCcdConstraintRef(hinge);
			m_dynamicsWorld->addConstraint(hinge, disableCollisionBetweenLinkedBodies);
			hinge->setUserConstraintId(gConstraintUid++);
			hinge->setUserConstraintType(type);
			//64 bit systems can't cast pointer to int. could use size_t instead.
			return hinge->getUserConstraintId();
			break;
		}
#ifdef NEW_BULLET_VEHICLE_SUPPORT

		case PHY_VEHICLE_CONSTRAINT:
		{
			btRaycastVehicle::btVehicleTuning *tuning = new btRaycastVehicle::btVehicleTuning();
			btRigidBody *chassis = rb0;
			btDefaultVehicleRaycaster *raycaster = new BlenderVehicleRaycaster(m_dynamicsWorld);
			btRaycastVehicle *vehicle = new btRaycastVehicle(*tuning, chassis, raycaster);
			WrapperVehicle *wrapperVehicle = new WrapperVehicle(vehicle, ctrl0);
			m_wrapperVehicles.push_back(wrapperVehicle);
			m_dynamicsWorld->addVehicle(vehicle);
			vehicle->setUserConstraintId(gConstraintUid++);
			vehicle->setUserConstraintType(type);
			return vehicle->getUserConstraintId();

			break;
		};
#endif //NEW_BULLET_VEHICLE_SUPPORT

		default:
		{
		}
	};

	return 0;
}

PHY_IPhysicsController *CcdPhysicsEnvironment::CreateConeController(float coneradius, float coneheight)
{
	CcdConstructionInfo cinfo;
	//don't memset cinfo: this is C++ and values should be set in the constructor!

	// we don't need a CcdShapeConstructionInfo for this shape:
	// it is simple enough for the standard copy constructor (see CcdPhysicsController::GetReplica)
	cinfo.m_collisionShape = new btConeShape(coneradius, coneheight);
	cinfo.m_MotionState = NULL;
	cinfo.m_physicsEnv = this;
	cinfo.m_collisionFlags |= btCollisionObject::CF_NO_CONTACT_RESPONSE | btCollisionObject::CF_STATIC_OBJECT;
	DefaultMotionState *motionState = new DefaultMotionState();
	cinfo.m_MotionState = motionState;

	// we will add later the possibility to select the filter from option
	cinfo.m_collisionFilterMask = CcdConstructionInfo::AllFilter ^ CcdConstructionInfo::SensorFilter;
	cinfo.m_collisionFilterGroup = CcdConstructionInfo::SensorFilter;
	cinfo.m_bSensor = true;
	motionState->m_worldTransform.setIdentity();
//	motionState->m_worldTransform.setOrigin(btVector3(position[0],position[1],position[2]));

	CcdPhysicsController *sphereController = new CcdPhysicsController(cinfo);

	return sphereController;
}

float CcdPhysicsEnvironment::getAppliedImpulse(int constraintid)
{
	// For soft body constraints
	if (constraintid == 0)
		return 0.0f;

	int i;
	int numConstraints = m_dynamicsWorld->getNumConstraints();
	for (i = 0; i < numConstraints; i++) {
		btTypedConstraint *constraint = m_dynamicsWorld->getConstraint(i);
		if (constraint->getUserConstraintId() == constraintid) {
			return constraint->getAppliedImpulse();
		}
	}

	return 0.0f;
}

void CcdPhysicsEnvironment::ExportFile(const char *filename)
{
	btDefaultSerializer *serializer = new btDefaultSerializer();

	for (int i = 0; i < m_dynamicsWorld->getNumCollisionObjects(); i++) {
		btCollisionObject *colObj = m_dynamicsWorld->getCollisionObjectArray()[i];

		CcdPhysicsController *controller = static_cast<CcdPhysicsController *>(colObj->getUserPointer());
		if (controller) {
			const char *name = KX_GameObject::GetClientObject((KX_ClientObjectInfo *)controller->GetNewClientInfo())->GetName();
			if (name) {
				serializer->registerNameForPointer(colObj, name);
			}
		}
	}

	m_dynamicsWorld->serialize(serializer);

	FILE *file = fopen(filename, "wb");
	if (file) {
		fwrite(serializer->getBufferPointer(), serializer->getCurrentBufferSize(), 1, file);
		fclose(file);
	}
}

struct BlenderDebugDraw : public btIDebugDraw
{
	BlenderDebugDraw()
		:m_debugMode(0)
	{
	}

	int m_debugMode;

	virtual void drawLine(const btVector3& from, const btVector3& to, const btVector3& color)
	{
		if (m_debugMode > 0) {
			MT_Vector3 kxfrom(from[0], from[1], from[2]);
			MT_Vector3 kxto(to[0], to[1], to[2]);
			MT_Vector3 kxcolor(color[0], color[1], color[2]);

			KX_RasterizerDrawDebugLine(kxfrom, kxto, kxcolor);
		}
	}

	virtual void reportErrorWarning(const char *warningString)
	{
	}

	virtual void drawContactPoint(const btVector3& PointOnB, const btVector3& normalOnB, float distance, int lifeTime, const btVector3& color)
	{
		drawLine(PointOnB, PointOnB + normalOnB, color);
		drawSphere(PointOnB, 0.1f, color);
	}

	virtual void setDebugMode(int debugMode)
	{
		m_debugMode = debugMode;
	}
	virtual int getDebugMode() const
	{
		return m_debugMode;
	}
	///todo: find out if Blender can do this
	virtual void draw3dText(const btVector3& location, const char *textString)
	{
	}
};

CcdPhysicsEnvironment *CcdPhysicsEnvironment::Create(Scene *blenderscene, bool visualizePhysics)
{
	CcdPhysicsEnvironment *ccdPhysEnv = new CcdPhysicsEnvironment((blenderscene->gm.mode & WO_DBVT_CULLING) != 0);
	ccdPhysEnv->SetDebugDrawer(new BlenderDebugDraw());
	ccdPhysEnv->SetDeactivationLinearTreshold(blenderscene->gm.lineardeactthreshold);
	ccdPhysEnv->SetDeactivationAngularTreshold(blenderscene->gm.angulardeactthreshold);
	ccdPhysEnv->SetDeactivationTime(blenderscene->gm.deactivationtime);

	if (visualizePhysics)
		ccdPhysEnv->SetDebugMode(btIDebugDraw::DBG_DrawWireframe | btIDebugDraw::DBG_DrawAabb | btIDebugDraw::DBG_DrawContactPoints | btIDebugDraw::DBG_DrawText | btIDebugDraw::DBG_DrawConstraintLimits | btIDebugDraw::DBG_DrawConstraints);

	return ccdPhysEnv;
}

void CcdPhysicsEnvironment::ConvertObject(KX_GameObject *gameobj, RAS_MeshObject *meshobj, DerivedMesh *dm, KX_Scene *kxscene, PHY_ShapeProps *shapeprops, PHY_MaterialProps *smmaterial, PHY_IMotionState *motionstate, int activeLayerBitInfo, bool isCompoundChild, bool hasCompoundChildren)
{
	Object *blenderobject = gameobj->GetBlenderObject();

	bool isbulletdyna = (blenderobject->gameflag & OB_DYNAMIC) != 0;
	bool isbulletsensor = (blenderobject->gameflag & OB_SENSOR) != 0;
	bool isbulletchar = (blenderobject->gameflag & OB_CHARACTER) != 0;
	bool isbulletsoftbody = (blenderobject->gameflag & OB_SOFT_BODY) != 0;
	bool isbulletrigidbody = (blenderobject->gameflag & OB_RIGID_BODY) != 0;
	bool useGimpact = false;
	CcdConstructionInfo ci;
	class CcdShapeConstructionInfo *shapeInfo = new CcdShapeConstructionInfo();

	// get Root Parent of blenderobject
	Object *blenderparent = blenderobject->parent;
	while (blenderparent && blenderparent->parent) {
		blenderparent = blenderparent->parent;
	}

	KX_GameObject *parent = NULL;
	if (blenderparent) {
		KX_BlenderSceneConverter *converter = (KX_BlenderSceneConverter *)KX_GetActiveEngine()->GetSceneConverter();
		parent = converter->FindGameObject(blenderparent);
		isbulletsoftbody = false;
	}

	if (!isbulletdyna) {
		ci.m_collisionFlags |= btCollisionObject::CF_STATIC_OBJECT;
	}
	if ((blenderobject->gameflag & (OB_GHOST | OB_SENSOR | OB_CHARACTER)) != 0) {
		ci.m_collisionFlags |= btCollisionObject::CF_NO_CONTACT_RESPONSE;
	}

	ci.m_MotionState = motionstate;
	ci.m_gravity = btVector3(0.0f, 0.0f, 0.0f);
	ci.m_linearFactor = btVector3(((blenderobject->gameflag2 & OB_LOCK_RIGID_BODY_X_AXIS) != 0) ? 0.0f : 1.0f,
	                              ((blenderobject->gameflag2 & OB_LOCK_RIGID_BODY_Y_AXIS) != 0) ? 0.0f : 1.0f,
	                              ((blenderobject->gameflag2 & OB_LOCK_RIGID_BODY_Z_AXIS) != 0) ? 0.0f : 1.0f);
	ci.m_angularFactor = btVector3(((blenderobject->gameflag2 & OB_LOCK_RIGID_BODY_X_ROT_AXIS) != 0) ? 0.0f : 1.0f,
	                               ((blenderobject->gameflag2 & OB_LOCK_RIGID_BODY_Y_ROT_AXIS) != 0) ? 0.0f : 1.0f,
	                               ((blenderobject->gameflag2 & OB_LOCK_RIGID_BODY_Z_ROT_AXIS) != 0) ? 0.0f : 1.0f);
	ci.m_localInertiaTensor = btVector3(0.0f, 0.0f, 0.0f);
	ci.m_mass = isbulletdyna ? shapeprops->m_mass : 0.0f;
	ci.m_clamp_vel_min = shapeprops->m_clamp_vel_min;
	ci.m_clamp_vel_max = shapeprops->m_clamp_vel_max;
	ci.m_clamp_angvel_min = shapeprops->m_clamp_angvel_min;
	ci.m_clamp_angvel_max = shapeprops->m_clamp_angvel_max;
	ci.m_stepHeight = isbulletchar ? shapeprops->m_step_height : 0.0f;
	ci.m_jumpSpeed = isbulletchar ? shapeprops->m_jump_speed : 0.0f;
	ci.m_fallSpeed = isbulletchar ? shapeprops->m_fall_speed : 0.0f;
	ci.m_maxJumps = isbulletchar ? shapeprops->m_max_jumps : 0;

	//mmm, for now, take this for the size of the dynamicobject
	// Blender uses inertia for radius of dynamic object
	shapeInfo->m_radius = ci.m_radius = blenderobject->inertia;
	useGimpact = ((isbulletdyna || isbulletsensor) && !isbulletsoftbody);

	if (isbulletsoftbody) {
		if (blenderobject->bsoft) {
			ci.m_margin = blenderobject->bsoft->margin;
			ci.m_gamesoftFlag = blenderobject->bsoft->flag;

			ci.m_soft_linStiff = blenderobject->bsoft->linStiff;
			ci.m_soft_angStiff = blenderobject->bsoft->angStiff; // angular stiffness 0..1
			ci.m_soft_volume = blenderobject->bsoft->volume; // volume preservation 0..1

			ci.m_soft_viterations = blenderobject->bsoft->viterations; // Velocities solver iterations
			ci.m_soft_piterations = blenderobject->bsoft->piterations; // Positions solver iterations
			ci.m_soft_diterations = blenderobject->bsoft->diterations; // Drift solver iterations
			ci.m_soft_citerations = blenderobject->bsoft->citerations; // Cluster solver iterations

			ci.m_soft_kSRHR_CL = blenderobject->bsoft->kSRHR_CL; // Soft vs rigid hardness [0,1] (cluster only)
			ci.m_soft_kSKHR_CL = blenderobject->bsoft->kSKHR_CL; // Soft vs kinetic hardness [0,1] (cluster only)
			ci.m_soft_kSSHR_CL = blenderobject->bsoft->kSSHR_CL; // Soft vs soft hardness [0,1] (cluster only)
			ci.m_soft_kSR_SPLT_CL = blenderobject->bsoft->kSR_SPLT_CL; // Soft vs rigid impulse split [0,1] (cluster only)

			ci.m_soft_kSK_SPLT_CL = blenderobject->bsoft->kSK_SPLT_CL; // Soft vs rigid impulse split [0,1] (cluster only)
			ci.m_soft_kSS_SPLT_CL = blenderobject->bsoft->kSS_SPLT_CL; // Soft vs rigid impulse split [0,1] (cluster only)
			ci.m_soft_kVCF = blenderobject->bsoft->kVCF; // Velocities correction factor (Baumgarte)
			ci.m_soft_kDP = blenderobject->bsoft->kDP; // Damping coefficient [0,1]

			ci.m_soft_kDG = blenderobject->bsoft->kDG; // Drag coefficient [0,+inf]
			ci.m_soft_kLF = blenderobject->bsoft->kLF; // Lift coefficient [0,+inf]
			ci.m_soft_kPR = blenderobject->bsoft->kPR; // Pressure coefficient [-inf,+inf]
			ci.m_soft_kVC = blenderobject->bsoft->kVC; // Volume conversation coefficient [0,+inf]

			ci.m_soft_kDF = blenderobject->bsoft->kDF; // Dynamic friction coefficient [0,1]
			ci.m_soft_kMT = blenderobject->bsoft->kMT; // Pose matching coefficient [0,1]
			ci.m_soft_kCHR = blenderobject->bsoft->kCHR; // Rigid contacts hardness [0,1]
			ci.m_soft_kKHR = blenderobject->bsoft->kKHR; // Kinetic contacts hardness [0,1]

			ci.m_soft_kSHR = blenderobject->bsoft->kSHR; // Soft contacts hardness [0,1]
			ci.m_soft_kAHR = blenderobject->bsoft->kAHR; // Anchors hardness [0,1]
			ci.m_soft_collisionflags = blenderobject->bsoft->collisionflags; // Vertex/Face or Signed Distance Field(SDF) or Clusters, Soft versus Soft or Rigid
			ci.m_soft_numclusteriterations = blenderobject->bsoft->numclusteriterations; // number of iterations to refine collision clusters

		}
		else {
			ci.m_margin = 0.0f;
			ci.m_gamesoftFlag = OB_BSB_BENDING_CONSTRAINTS | OB_BSB_SHAPE_MATCHING | OB_BSB_AERO_VPOINT;

			ci.m_soft_linStiff = 0.5f;
<<<<<<< HEAD
			ci.m_soft_angStiff = 1.0f; // angular stiffness 0..1
			ci.m_soft_volume = 1.0f; // volume preservation 0..1
=======
			ci.m_soft_angStiff = 1.f;	/* angular stiffness 0..1 */
			ci.m_soft_volume = 1.f;	  /* volume preservation 0..1 */
>>>>>>> 88191f7f

			ci.m_soft_viterations = 0;
			ci.m_soft_piterations = 1;
			ci.m_soft_diterations = 0;
			ci.m_soft_citerations = 4;

			ci.m_soft_kSRHR_CL = 0.1f;
<<<<<<< HEAD
			ci.m_soft_kSKHR_CL = 1.0f;
=======
			ci.m_soft_kSKHR_CL = 1.f;
>>>>>>> 88191f7f
			ci.m_soft_kSSHR_CL = 0.5f;
			ci.m_soft_kSR_SPLT_CL = 0.5f;

			ci.m_soft_kSK_SPLT_CL = 0.5f;
			ci.m_soft_kSS_SPLT_CL = 0.5f;
			ci.m_soft_kVCF = 1;
			ci.m_soft_kDP = 0;

			ci.m_soft_kDG = 0;
			ci.m_soft_kLF = 0;
			ci.m_soft_kPR = 0;
			ci.m_soft_kVC = 0;

			ci.m_soft_kDF = 0.2f;
			ci.m_soft_kMT = 0.05f;
			ci.m_soft_kCHR = 1.0f;
			ci.m_soft_kKHR = 0.1f;

			ci.m_soft_kSHR = 1.0f;
			ci.m_soft_kAHR = 0.7f;
			ci.m_soft_collisionflags = OB_BSB_COL_SDF_RS + OB_BSB_COL_VF_SS;
			ci.m_soft_numclusteriterations = 16;
		}
	}
	else {
		ci.m_margin = blenderobject->margin;
	}

	ci.m_localInertiaTensor = btVector3(ci.m_mass / 3.0f, ci.m_mass / 3.0f, ci.m_mass / 3.0f);

	btCollisionShape *bm = NULL;

	char bounds = isbulletdyna ? OB_BOUND_SPHERE : OB_BOUND_TRIANGLE_MESH;
	if (!(blenderobject->gameflag & OB_BOUNDS)) {
		if (blenderobject->gameflag & OB_SOFT_BODY)
			bounds = OB_BOUND_TRIANGLE_MESH;
		else if (blenderobject->gameflag & OB_CHARACTER)
			bounds = OB_BOUND_SPHERE;
	}
	else {
		if (ELEM(blenderobject->collision_boundtype, OB_BOUND_CONVEX_HULL, OB_BOUND_TRIANGLE_MESH)
		    && blenderobject->type != OB_MESH)
		{
			// Can't use triangle mesh or convex hull on a non-mesh object, fall-back to sphere
			bounds = OB_BOUND_SPHERE;
		}
		else
			bounds = blenderobject->collision_boundtype;
	}

	// Get bounds information
	float bounds_center[3], bounds_extends[3];
<<<<<<< HEAD
	BoundBox *bb = BKE_object_boundbox_get(blenderobject);
	if (bb == NULL) {
=======
	BoundBox *bb= BKE_object_boundbox_get(blenderobject);
	if (bb==NULL)
	{
>>>>>>> 88191f7f
		bounds_center[0] = bounds_center[1] = bounds_center[2] = 0.0f;
		bounds_extends[0] = bounds_extends[1] = bounds_extends[2] = 1.0f;
	}
	else {
		bounds_extends[0] = 0.5f * fabsf(bb->vec[0][0] - bb->vec[4][0]);
		bounds_extends[1] = 0.5f * fabsf(bb->vec[0][1] - bb->vec[2][1]);
		bounds_extends[2] = 0.5f * fabsf(bb->vec[0][2] - bb->vec[1][2]);

		bounds_center[0] = 0.5f * (bb->vec[0][0] + bb->vec[4][0]);
		bounds_center[1] = 0.5f * (bb->vec[0][1] + bb->vec[2][1]);
		bounds_center[2] = 0.5f * (bb->vec[0][2] + bb->vec[1][2]);
	}

	switch (bounds)
	{
		case OB_BOUND_SPHERE:
		{
			//float radius = objprop->m_radius;
			//btVector3 inertiaHalfExtents (
			//	radius,
			//	radius,
			//	radius);

			//blender doesn't support multisphere, but for testing:

			//bm = new MultiSphereShape(inertiaHalfExtents,,&trans.getOrigin(),&radius,1);
			shapeInfo->m_shapeType = PHY_SHAPE_SPHERE;
			// XXX We calculated the radius but didn't use it?
			// objprop.m_boundobject.c.m_radius = MT_max(bb.m_extends[0], MT_max(bb.m_extends[1], bb.m_extends[2]));
			bm = shapeInfo->CreateBulletShape(ci.m_margin);
			break;
		}
		case OB_BOUND_BOX:
		{
			shapeInfo->m_halfExtend.setValue(
			    2.0f * bounds_extends[0],
			    2.0f * bounds_extends[1],
			    2.0f * bounds_extends[2]);

			shapeInfo->m_halfExtend /= 2.0f;
			shapeInfo->m_halfExtend = shapeInfo->m_halfExtend.absolute();
			shapeInfo->m_shapeType = PHY_SHAPE_BOX;
			bm = shapeInfo->CreateBulletShape(ci.m_margin);
			break;
		}
		case OB_BOUND_CYLINDER:
		{
			float radius = MT_max(bounds_extends[0], bounds_extends[1]);
			shapeInfo->m_halfExtend.setValue(
			    radius,
			    radius,
			    bounds_extends[2]
			    );
			shapeInfo->m_shapeType = PHY_SHAPE_CYLINDER;
			bm = shapeInfo->CreateBulletShape(ci.m_margin);
			break;
		}

		case OB_BOUND_CONE:
		{
			shapeInfo->m_radius = MT_max(bounds_extends[0], bounds_extends[1]);
			shapeInfo->m_height = 2.0f * bounds_extends[2];
			shapeInfo->m_shapeType = PHY_SHAPE_CONE;
			bm = shapeInfo->CreateBulletShape(ci.m_margin);
			break;
		}
		case OB_BOUND_CONVEX_HULL:
		{
			shapeInfo->SetMesh(meshobj, dm, true);
			bm = shapeInfo->CreateBulletShape(ci.m_margin);
			break;
		}
		case OB_BOUND_CAPSULE:
		{
			shapeInfo->m_radius = MT_max(bounds_extends[0], bounds_extends[1]);
			shapeInfo->m_height = 2.0f * (bounds_extends[2] - shapeInfo->m_radius);
			if (shapeInfo->m_height < 0.0f)
				shapeInfo->m_height = 0.0f;
			shapeInfo->m_shapeType = PHY_SHAPE_CAPSULE;
			bm = shapeInfo->CreateBulletShape(ci.m_margin);
			break;
		}
		case OB_BOUND_TRIANGLE_MESH:
		{
			// mesh shapes can be shared, check first if we already have a shape on that mesh
			class CcdShapeConstructionInfo *sharedShapeInfo = CcdShapeConstructionInfo::FindMesh(meshobj, dm, false);
			if (sharedShapeInfo != NULL) {
				shapeInfo->Release();
				shapeInfo = sharedShapeInfo;
				shapeInfo->AddRef();
			}
			else {
				shapeInfo->SetMesh(meshobj, dm, false);
			}

			// Soft bodies can benefit from welding, don't do it on non-soft bodies
			if (isbulletsoftbody) {
				// disable welding: it doesn't bring any additional stability and it breaks the relation between soft body collision shape and graphic mesh
				// shapeInfo->setVertexWeldingThreshold1((blenderobject->bsoft) ? blenderobject->bsoft->welding ? 0.f);
				shapeInfo->setVertexWeldingThreshold1(0.0f); //todo: expose this to the UI
			}

			bm = shapeInfo->CreateBulletShape(ci.m_margin, useGimpact, !isbulletsoftbody);
			//should we compute inertia for dynamic shape?
			//bm->calculateLocalInertia(ci.m_mass,ci.m_localInertiaTensor);

			break;
		}
	}

	if (!bm) {
		delete motionstate;
		shapeInfo->Release();
		return;
	}

<<<<<<< HEAD
	if (isCompoundChild) {
		//find parent, compound shape and add to it
		//take relative transform into account!
		CcdPhysicsController *parentCtrl = (CcdPhysicsController *)parent->GetPhysicsController();
		assert(parentCtrl);

		// only makes compound shape if parent has a physics controller (i.e not an empty, etc)
		if (parentCtrl) {
			CcdShapeConstructionInfo *parentShapeInfo = parentCtrl->GetShapeInfo();
			btRigidBody *rigidbody = parentCtrl->GetRigidBody();
			btCollisionShape *colShape = rigidbody->getCollisionShape();
			assert(colShape->isCompound());
			btCompoundShape *compoundShape = (btCompoundShape *)colShape;

			// compute the local transform from parent, this may include several node in the chain
			SG_Node *gameNode = gameobj->GetSGNode();
			SG_Node *parentNode = parent->GetSGNode();
			// relative transform
			MT_Vector3 parentScale = parentNode->GetWorldScaling();
			parentScale[0] = MT_Scalar(1.0f) / parentScale[0];
			parentScale[1] = MT_Scalar(1.0f) / parentScale[1];
			parentScale[2] = MT_Scalar(1.0f) / parentScale[2];
			MT_Vector3 relativeScale = gameNode->GetWorldScaling() * parentScale;
			MT_Matrix3x3 parentInvRot = parentNode->GetWorldOrientation().transposed();
			MT_Vector3 relativePos = parentInvRot * ((gameNode->GetWorldPosition() - parentNode->GetWorldPosition()) * parentScale);
			MT_Matrix3x3 relativeRot = parentInvRot * gameNode->GetWorldOrientation();

			shapeInfo->m_childScale.setValue(relativeScale[0], relativeScale[1], relativeScale[2]);
			bm->setLocalScaling(shapeInfo->m_childScale);
			shapeInfo->m_childTrans.getOrigin().setValue(relativePos[0], relativePos[1], relativePos[2]);
			float rot[12];
			relativeRot.getValue(rot);
			shapeInfo->m_childTrans.getBasis().setFromOpenGLSubMatrix(rot);

			parentShapeInfo->AddShape(shapeInfo);
			compoundShape->addChildShape(shapeInfo->m_childTrans, bm);
			//do some recalc?
			//recalc inertia for rigidbody
			if (!rigidbody->isStaticOrKinematicObject()) {
				btVector3 localInertia;
				float mass = 1.0f / rigidbody->getInvMass();
				compoundShape->calculateLocalInertia(mass, localInertia);
				rigidbody->setMassProps(mass, localInertia);
=======
	//bm->setMargin(ci.m_margin);


		if (isCompoundChild)
		{
			//find parent, compound shape and add to it
			//take relative transform into account!
			CcdPhysicsController* parentCtrl = (CcdPhysicsController*)parent->GetPhysicsController();
			assert(parentCtrl);

			// only makes compound shape if parent has a physics controller (i.e not an empty, etc)
			if (parentCtrl) {
				CcdShapeConstructionInfo* parentShapeInfo = parentCtrl->GetShapeInfo();
				btRigidBody* rigidbody = parentCtrl->GetRigidBody();
				btCollisionShape* colShape = rigidbody->getCollisionShape();
				assert(colShape->isCompound());
				btCompoundShape* compoundShape = (btCompoundShape*)colShape;

				// compute the local transform from parent, this may include several node in the chain
				SG_Node* gameNode = gameobj->GetSGNode();
				SG_Node* parentNode = parent->GetSGNode();
				// relative transform
				MT_Vector3 parentScale = parentNode->GetWorldScaling();
				parentScale[0] = MT_Scalar(1.0f)/parentScale[0];
				parentScale[1] = MT_Scalar(1.0f)/parentScale[1];
				parentScale[2] = MT_Scalar(1.0f)/parentScale[2];
				MT_Vector3 relativeScale = gameNode->GetWorldScaling() * parentScale;
				MT_Matrix3x3 parentInvRot = parentNode->GetWorldOrientation().transposed();
				MT_Vector3 relativePos = parentInvRot*((gameNode->GetWorldPosition()-parentNode->GetWorldPosition())*parentScale);
				MT_Matrix3x3 relativeRot = parentInvRot*gameNode->GetWorldOrientation();

				shapeInfo->m_childScale.setValue(relativeScale[0],relativeScale[1],relativeScale[2]);
				bm->setLocalScaling(shapeInfo->m_childScale);
				shapeInfo->m_childTrans.getOrigin().setValue(relativePos[0],relativePos[1],relativePos[2]);
				float rot[12];
				relativeRot.getValue(rot);
				shapeInfo->m_childTrans.getBasis().setFromOpenGLSubMatrix(rot);

				parentShapeInfo->AddShape(shapeInfo);
				compoundShape->addChildShape(shapeInfo->m_childTrans,bm);
				//do some recalc?
				//recalc inertia for rigidbody
				if (!rigidbody->isStaticOrKinematicObject())
				{
					btVector3 localInertia;
					float mass = 1.f/rigidbody->getInvMass();
					compoundShape->calculateLocalInertia(mass,localInertia);
					rigidbody->setMassProps(mass,localInertia);
				}
				shapeInfo->Release();
				// delete motionstate as it's not used
				delete motionstate;
>>>>>>> 88191f7f
			}
			shapeInfo->Release();
			// delete motionstate as it's not used
			delete motionstate;
		}
		return;
	}

	if (hasCompoundChildren) {
		// create a compound shape info
		CcdShapeConstructionInfo *compoundShapeInfo = new CcdShapeConstructionInfo();
		compoundShapeInfo->m_shapeType = PHY_SHAPE_COMPOUND;
		compoundShapeInfo->AddShape(shapeInfo);
		// create the compound shape manually as we already have the child shape
		btCompoundShape *compoundShape = new btCompoundShape();
		compoundShape->addChildShape(shapeInfo->m_childTrans, bm);
		// now replace the shape
		bm = compoundShape;
		shapeInfo->Release();
		shapeInfo = compoundShapeInfo;
	}

#ifdef TEST_SIMD_HULL
	if (bm->IsPolyhedral()) {
		PolyhedralConvexShape *polyhedron = static_cast<PolyhedralConvexShape *>(bm);
		if (!polyhedron->m_optionalHull) {
			//first convert vertices in 'Point3' format
			int numPoints = polyhedron->GetNumVertices();
			Point3 *points = new Point3[numPoints + 1];
			//first 4 points should not be co-planar, so add central point to satisfy MakeHull
			points[0] = Point3(0.0f, 0.0f, 0.0f);

			btVector3 vertex;
			for (int p = 0; p < numPoints; p++) {
				polyhedron->GetVertex(p, vertex);
				points[p + 1] = Point3(vertex.getX(), vertex.getY(), vertex.getZ());
			}

			Hull *hull = Hull::MakeHull(numPoints + 1, points);
			polyhedron->m_optionalHull = hull;
		}
	}
#endif //TEST_SIMD_HULL


	ci.m_collisionShape = bm;
	ci.m_shapeInfo = shapeInfo;
	ci.m_friction = smmaterial->m_friction;//tweak the friction a bit, so the default 0.5 works nice
	ci.m_restitution = smmaterial->m_restitution;
	ci.m_physicsEnv = this;
	// drag / damping is inverted
	ci.m_linearDamping = 1.0f - shapeprops->m_lin_drag;
	ci.m_angularDamping = 1.0f - shapeprops->m_ang_drag;
	//need a bit of damping, else system doesn't behave well
	ci.m_inertiaFactor = shapeprops->m_inertia / 0.4f;//defaults to 0.4, don't want to change behavior

	ci.m_do_anisotropic = shapeprops->m_do_anisotropic;
	ci.m_anisotropicFriction.setValue(shapeprops->m_friction_scaling[0], shapeprops->m_friction_scaling[1], shapeprops->m_friction_scaling[2]);

	//do Fh, do Rot Fh
	ci.m_do_fh = shapeprops->m_do_fh;
	ci.m_do_rot_fh = shapeprops->m_do_rot_fh;
	ci.m_fh_damping = smmaterial->m_fh_damping;
	ci.m_fh_distance = smmaterial->m_fh_distance;
	ci.m_fh_normal = smmaterial->m_fh_normal;
	ci.m_fh_spring = smmaterial->m_fh_spring;

	ci.m_collisionFilterGroup =
	    (isbulletsensor) ? short(CcdConstructionInfo::SensorFilter) :
	    (isbulletdyna) ? short(CcdConstructionInfo::DefaultFilter) :
	    (isbulletchar) ? short(CcdConstructionInfo::CharacterFilter) :
	    short(CcdConstructionInfo::StaticFilter);
	ci.m_collisionFilterMask =
	    (isbulletsensor) ? short(CcdConstructionInfo::AllFilter ^ CcdConstructionInfo::SensorFilter) :
	    (isbulletdyna) ? short(CcdConstructionInfo::AllFilter) :
	    (isbulletchar) ? short(CcdConstructionInfo::AllFilter) :
	    short(CcdConstructionInfo::AllFilter ^ CcdConstructionInfo::StaticFilter);
	ci.m_bRigid = isbulletdyna && isbulletrigidbody;
	ci.m_bSoft = isbulletsoftbody;
	ci.m_bDyna = isbulletdyna;
	ci.m_bSensor = isbulletsensor;
	ci.m_bCharacter = isbulletchar;
	ci.m_bGimpact = useGimpact;
	MT_Vector3 scaling = gameobj->NodeGetWorldScaling();
	ci.m_scaling.setValue(scaling[0], scaling[1], scaling[2]);
	CcdPhysicsController *physicscontroller = new CcdPhysicsController(ci);
	// shapeInfo is reference counted, decrement now as we don't use it anymore
	if (shapeInfo)
		shapeInfo->Release();

	gameobj->SetPhysicsController(physicscontroller, isbulletdyna);

	// record animation for dynamic objects
	if (isbulletdyna)
		gameobj->SetRecordAnimation(true);

	physicscontroller->SetNewClientInfo(gameobj->getClientInfo());

	// don't add automatically sensor object, they are added when a collision sensor is registered
	if (!isbulletsensor && (blenderobject->lay & activeLayerBitInfo) != 0) {
		this->AddCcdPhysicsController(physicscontroller);
	}

	{
		btRigidBody *rbody = physicscontroller->GetRigidBody();

		if (rbody) {
			rbody->setLinearFactor(ci.m_linearFactor);

			if (isbulletrigidbody) {
				rbody->setAngularFactor(ci.m_angularFactor);
			}

			if (rbody && (blenderobject->gameflag & OB_COLLISION_RESPONSE) != 0) {
				rbody->setActivationState(DISABLE_DEACTIVATION);
			}
		}
	}

	if (parent)
		physicscontroller->SuspendDynamics(false);

	CcdPhysicsController *parentCtrl = parent ? (CcdPhysicsController *)parent->GetPhysicsController() : 0;
	physicscontroller->SetParentCtrl(parentCtrl);
}

void CcdPhysicsEnvironment::SetupObjectConstraints(KX_GameObject *obj_src, KX_GameObject *obj_dest,
                                                   bRigidBodyJointConstraint *dat)
{
	PHY_IPhysicsController *phy_src = obj_src->GetPhysicsController();
	PHY_IPhysicsController *phy_dest = obj_dest->GetPhysicsController();
	PHY_IPhysicsEnvironment *phys_env = obj_src->GetScene()->GetPhysicsEnvironment();

	/* We need to pass a full constraint frame, not just axis. */
	MT_Matrix3x3 localCFrame(MT_Vector3(dat->axX, dat->axY, dat->axZ));
	MT_Vector3 axis0 = localCFrame.getColumn(0);
	MT_Vector3 axis1 = localCFrame.getColumn(1);
	MT_Vector3 axis2 = localCFrame.getColumn(2);
	MT_Vector3 scale = obj_src->NodeGetWorldScaling();

	/* Apply not only the pivot and axis values, but also take scale into count
	 * this is not working well, if only one or two axis are scaled, but works ok on
	 * homogeneous scaling. */
	int constraintId = phys_env->CreateConstraint(
	    phy_src, phy_dest, (PHY_ConstraintType)dat->type,
	    (float)(dat->pivX * scale.x()), (float)(dat->pivY * scale.y()), (float)(dat->pivZ * scale.z()),
	    (float)(axis0.x() * scale.x()), (float)(axis0.y() * scale.y()), (float)(axis0.z() * scale.z()),
	    (float)(axis1.x() * scale.x()), (float)(axis1.y() * scale.y()), (float)(axis1.z() * scale.z()),
	    (float)(axis2.x() * scale.x()), (float)(axis2.y() * scale.y()), (float)(axis2.z() * scale.z()),
	    dat->flag);

	/* PHY_POINT2POINT_CONSTRAINT = 1,
	 * PHY_LINEHINGE_CONSTRAINT = 2,
	 * PHY_ANGULAR_CONSTRAINT = 3,
	 * PHY_CONE_TWIST_CONSTRAINT = 4,
	 * PHY_VEHICLE_CONSTRAINT = 11,
	 * PHY_GENERIC_6DOF_CONSTRAINT = 12 */

	if (!constraintId)
		return;

	int dof = 0;
	int dof_max = 0;
	int dofbit = 0;

	switch (dat->type) {
		/* Set all the limits for generic 6DOF constraint. */
		case PHY_GENERIC_6DOF_CONSTRAINT:
			dof_max = 6;
			dofbit = 1;
			break;
		/* Set XYZ angular limits for cone twist constraint. */
		case PHY_CONE_TWIST_CONSTRAINT:
			dof = 3;
			dof_max = 6;
			dofbit = 1 << 3;
			break;
		/* Set only X angular limits for line hinge and angular constraint. */
		case PHY_LINEHINGE_CONSTRAINT:
		case PHY_ANGULAR_CONSTRAINT:
			dof = 3;
			dof_max = 4;
			dofbit = 1 << 3;
			break;
		default:
			break;
	}

	for (; dof < dof_max; dof++) {
		if (dat->flag & dofbit) {
			phys_env->SetConstraintParam(constraintId, dof, dat->minLimit[dof], dat->maxLimit[dof]);
		}
		else {
			/* minLimit > maxLimit means free (no limit) for this degree of freedom. */
			phys_env->SetConstraintParam(constraintId, dof, 1.0f, -1.0f);
		}
		dofbit <<= 1;
	}
}<|MERGE_RESOLUTION|>--- conflicted
+++ resolved
@@ -544,16 +544,10 @@
 	// remove and add the collistioning object
 	btRigidBody *body = ctrl->GetRigidBody();
 	btSoftBody *softBody = ctrl->GetSoftBody();
-<<<<<<< HEAD
-	btCollisionObject *obj = ctrl->GetCollisionObject();
-	if (obj) {
-		btVector3 inertia(0.0f, 0.0f, 0.0f);
-=======
 	btCollisionObject* obj = ctrl->GetCollisionObject();
 	if (obj)
 	{
-		btVector3 inertia(0.0f,0.0f,0.0f);
->>>>>>> 88191f7f
+		btVector3 inertia(0.0,0.0,0.0);
 		m_dynamicsWorld->removeCollisionObject(obj);
 		obj->setCollisionFlags(newCollisionFlags);
 		if (body) {
@@ -818,12 +812,8 @@
 							if (rel_vel_lateral > SIMD_EPSILON) {
 								btScalar friction_factor = hit_object->getFriction();//cl_object->getFriction();
 
-								btScalar max_friction = friction_factor * btMax(btScalar(0.0f), i_spring);
-<<<<<<< HEAD
-
-=======
+								btScalar max_friction = friction_factor * btMax(btScalar(0.0), i_spring);
 								
->>>>>>> 88191f7f
 								btScalar rel_mom_lateral = rel_vel_lateral / cl_object->getInvMass();
 
 								btVector3 friction = (rel_mom_lateral > max_friction) ?
@@ -2517,18 +2507,11 @@
 			if (rb1) {
 				btTransform frameInA;
 				btTransform frameInB;
-<<<<<<< HEAD
-
-				btVector3 axis1(axis1X, axis1Y, axis1Z), axis2(axis2X, axis2Y, axis2Z);
-				if (axis1.length() == 0.0f) {
-					btPlaneSpace1(axisInA, axis1, axis2);
-=======
 				
 				btVector3 axis1(axis1X,axis1Y,axis1Z), axis2(axis2X,axis2Y,axis2Z);
-				if (axis1.length() == 0.0f)
+				if (axis1.length() == 0.0)
 				{
 					btPlaneSpace1( axisInA, axis1, axis2 );
->>>>>>> 88191f7f
 				}
 
 				frameInA.getBasis().setValue(axisInA.x(), axis1.x(), axis2.x(),
@@ -2595,18 +2578,11 @@
 			if (rb1) {
 				btTransform frameInA;
 				btTransform frameInB;
-<<<<<<< HEAD
-
-				btVector3 axis1(axis1X, axis1Y, axis1Z), axis2(axis2X, axis2Y, axis2Z);
-				if (axis1.length() == 0.0f) {
-					btPlaneSpace1(axisInA, axis1, axis2);
-=======
 				
 				btVector3 axis1(axis1X,axis1Y,axis1Z), axis2(axis2X,axis2Y,axis2Z);
-				if (axis1.length() == 0.0f)
+				if (axis1.length() == 0.0)
 				{
 					btPlaneSpace1( axisInA, axis1, axis2 );
->>>>>>> 88191f7f
 				}
 
 				frameInA.getBasis().setValue(axisInA.x(), axis1.x(), axis2.x(),
@@ -2675,18 +2651,10 @@
 				// having btHingeConstraint fill in the blanks any way it wants to.
 				btTransform frameInA;
 				btTransform frameInB;
-<<<<<<< HEAD
 
 				btVector3 axis1(axis1X, axis1Y, axis1Z), axis2(axis2X, axis2Y, axis2Z);
 				if (axis1.length() == 0.0f) {
 					btPlaneSpace1(axisInA, axis1, axis2);
-=======
-				
-				btVector3 axis1(axis1X,axis1Y,axis1Z), axis2(axis2X,axis2Y,axis2Z);
-				if (axis1.length() == 0.0f)
-				{
-					btPlaneSpace1( axisInA, axis1, axis2 );
->>>>>>> 88191f7f
 				}
 
 				// Internally btHingeConstraint's hinge-axis is z
@@ -2709,18 +2677,10 @@
 
 				btTransform frameInA;
 				btTransform frameInB;
-<<<<<<< HEAD
 
 				btVector3 axis1(axis1X, axis1Y, axis1Z), axis2(axis2X, axis2Y, axis2Z);
 				if (axis1.length() == 0.0f) {
 					btPlaneSpace1(axisInA, axis1, axis2);
-=======
-				
-				btVector3 axis1(axis1X,axis1Y,axis1Z), axis2(axis2X,axis2Y,axis2Z);
-				if (axis1.length() == 0.0f)
-				{
-					btPlaneSpace1( axisInA, axis1, axis2 );
->>>>>>> 88191f7f
 				}
 
 				// Internally btHingeConstraint's hinge-axis is z
@@ -3000,13 +2960,8 @@
 			ci.m_gamesoftFlag = OB_BSB_BENDING_CONSTRAINTS | OB_BSB_SHAPE_MATCHING | OB_BSB_AERO_VPOINT;
 
 			ci.m_soft_linStiff = 0.5f;
-<<<<<<< HEAD
 			ci.m_soft_angStiff = 1.0f; // angular stiffness 0..1
 			ci.m_soft_volume = 1.0f; // volume preservation 0..1
-=======
-			ci.m_soft_angStiff = 1.f;	/* angular stiffness 0..1 */
-			ci.m_soft_volume = 1.f;	  /* volume preservation 0..1 */
->>>>>>> 88191f7f
 
 			ci.m_soft_viterations = 0;
 			ci.m_soft_piterations = 1;
@@ -3014,11 +2969,7 @@
 			ci.m_soft_citerations = 4;
 
 			ci.m_soft_kSRHR_CL = 0.1f;
-<<<<<<< HEAD
 			ci.m_soft_kSKHR_CL = 1.0f;
-=======
-			ci.m_soft_kSKHR_CL = 1.f;
->>>>>>> 88191f7f
 			ci.m_soft_kSSHR_CL = 0.5f;
 			ci.m_soft_kSR_SPLT_CL = 0.5f;
 
@@ -3071,14 +3022,8 @@
 
 	// Get bounds information
 	float bounds_center[3], bounds_extends[3];
-<<<<<<< HEAD
 	BoundBox *bb = BKE_object_boundbox_get(blenderobject);
 	if (bb == NULL) {
-=======
-	BoundBox *bb= BKE_object_boundbox_get(blenderobject);
-	if (bb==NULL)
-	{
->>>>>>> 88191f7f
 		bounds_center[0] = bounds_center[1] = bounds_center[2] = 0.0f;
 		bounds_extends[0] = bounds_extends[1] = bounds_extends[2] = 1.0f;
 	}
@@ -3195,7 +3140,6 @@
 		return;
 	}
 
-<<<<<<< HEAD
 	if (isCompoundChild) {
 		//find parent, compound shape and add to it
 		//take relative transform into account!
@@ -3239,60 +3183,6 @@
 				float mass = 1.0f / rigidbody->getInvMass();
 				compoundShape->calculateLocalInertia(mass, localInertia);
 				rigidbody->setMassProps(mass, localInertia);
-=======
-	//bm->setMargin(ci.m_margin);
-
-
-		if (isCompoundChild)
-		{
-			//find parent, compound shape and add to it
-			//take relative transform into account!
-			CcdPhysicsController* parentCtrl = (CcdPhysicsController*)parent->GetPhysicsController();
-			assert(parentCtrl);
-
-			// only makes compound shape if parent has a physics controller (i.e not an empty, etc)
-			if (parentCtrl) {
-				CcdShapeConstructionInfo* parentShapeInfo = parentCtrl->GetShapeInfo();
-				btRigidBody* rigidbody = parentCtrl->GetRigidBody();
-				btCollisionShape* colShape = rigidbody->getCollisionShape();
-				assert(colShape->isCompound());
-				btCompoundShape* compoundShape = (btCompoundShape*)colShape;
-
-				// compute the local transform from parent, this may include several node in the chain
-				SG_Node* gameNode = gameobj->GetSGNode();
-				SG_Node* parentNode = parent->GetSGNode();
-				// relative transform
-				MT_Vector3 parentScale = parentNode->GetWorldScaling();
-				parentScale[0] = MT_Scalar(1.0f)/parentScale[0];
-				parentScale[1] = MT_Scalar(1.0f)/parentScale[1];
-				parentScale[2] = MT_Scalar(1.0f)/parentScale[2];
-				MT_Vector3 relativeScale = gameNode->GetWorldScaling() * parentScale;
-				MT_Matrix3x3 parentInvRot = parentNode->GetWorldOrientation().transposed();
-				MT_Vector3 relativePos = parentInvRot*((gameNode->GetWorldPosition()-parentNode->GetWorldPosition())*parentScale);
-				MT_Matrix3x3 relativeRot = parentInvRot*gameNode->GetWorldOrientation();
-
-				shapeInfo->m_childScale.setValue(relativeScale[0],relativeScale[1],relativeScale[2]);
-				bm->setLocalScaling(shapeInfo->m_childScale);
-				shapeInfo->m_childTrans.getOrigin().setValue(relativePos[0],relativePos[1],relativePos[2]);
-				float rot[12];
-				relativeRot.getValue(rot);
-				shapeInfo->m_childTrans.getBasis().setFromOpenGLSubMatrix(rot);
-
-				parentShapeInfo->AddShape(shapeInfo);
-				compoundShape->addChildShape(shapeInfo->m_childTrans,bm);
-				//do some recalc?
-				//recalc inertia for rigidbody
-				if (!rigidbody->isStaticOrKinematicObject())
-				{
-					btVector3 localInertia;
-					float mass = 1.f/rigidbody->getInvMass();
-					compoundShape->calculateLocalInertia(mass,localInertia);
-					rigidbody->setMassProps(mass,localInertia);
-				}
-				shapeInfo->Release();
-				// delete motionstate as it's not used
-				delete motionstate;
->>>>>>> 88191f7f
 			}
 			shapeInfo->Release();
 			// delete motionstate as it's not used
