--- conflicted
+++ resolved
@@ -334,10 +334,7 @@
 	virtual MT_Vector3 GetWorldPoint(unsigned int index, bool first) const;
 	virtual MT_Vector3 GetNormal(unsigned int index, bool first) const;
 	virtual float GetCombinedFriction(unsigned int index, bool first) const;
-<<<<<<< HEAD
-=======
 	virtual float GetCombinedRollingFriction(unsigned int index, bool first) const;
->>>>>>> 4299351b
 	virtual float GetCombinedRestitution(unsigned int index, bool first) const;
 	virtual float GetAppliedImpulse(unsigned int index, bool first) const;
 };
