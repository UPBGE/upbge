/*
 * ***** BEGIN GPL LICENSE BLOCK *****
 *
 * This program is free software; you can redistribute it and/or
 * modify it under the terms of the GNU General Public License
 * as published by the Free Software Foundation; either version 2
 * of the License, or (at your option) any later version.
 *
 * This program is distributed in the hope that it will be useful,
 * but WITHOUT ANY WARRANTY; without even the implied warranty of
 * MERCHANTABILITY or FITNESS FOR A PARTICULAR PURPOSE.  See the
 * GNU General Public License for more details.
 *
 * You should have received a copy of the GNU General Public License
 * along with this program; if not, write to the Free Software Foundation,
 * Inc., 51 Franklin Street, Fifth Floor, Boston, MA 02110-1301, USA.
 *
 * The Original Code is Copyright (C) 2001-2002 by NaN Holding BV.
 * All rights reserved.
 *
 * The Original Code is: all of this file.
 *
 * Contributor(s): none yet.
 *
 * ***** END GPL LICENSE BLOCK *****
 */

/** \file gameengine/Rasterizer/RAS_Rasterizer.cpp
 *  \ingroup bgerastogl
 */

#include "RAS_Rasterizer.h"
#include "RAS_OpenGLRasterizer.h"
#include "RAS_IPolygonMaterial.h"
#include "RAS_DisplayArrayBucket.h"

#include "RAS_ICanvas.h"
#include "RAS_OffScreen.h"
#include "RAS_Rect.h"
#include "RAS_TextUser.h"
#include "RAS_Polygon.h"
#include "RAS_ILightObject.h"

#include "RAS_OpenGLLight.h"
#include "RAS_OpenGLSync.h"

#include "RAS_StorageVBO.h"

#include "GPU_draw.h"
#include "GPU_extensions.h"
#include "GPU_material.h"
#include "GPU_shader.h"
#include "GPU_framebuffer.h"
#include "GPU_texture.h"

#include "BLI_math_vector.h"

extern "C" {
#  include "BLF_api.h"
#  include "../gpu/intern/gpu_codegen.h"
}

#include "MEM_guardedalloc.h"

// XXX Clean these up <<<
#include "KX_RayCast.h"
#include "KX_GameObject.h"
// >>>

#include "CM_Message.h"

RAS_Rasterizer::OffScreens::OffScreens()
	:m_width(0),
	m_height(0),
	m_samples(0),
	m_hdr(RAS_HDR_NONE)
{
}

RAS_Rasterizer::OffScreens::~OffScreens()
{
}

inline void RAS_Rasterizer::OffScreens::Update(RAS_ICanvas *canvas)
{
	const unsigned int width = canvas->GetWidth() + 1;
	const unsigned int height = canvas->GetHeight() + 1;

	if (width == m_width && height == m_height) {
		// No resize detected.
		return;
	}

	m_width = width;
	m_height = height;
	m_samples = canvas->GetSamples();
	m_hdr = canvas->GetHdrType();

	// Destruct all off screens.
	for (unsigned short i = 0; i < RAS_Rasterizer::RAS_OFFSCREEN_MAX; ++i) {
		m_offScreens[i].reset(nullptr);
	}
}

inline RAS_OffScreen *RAS_Rasterizer::OffScreens::GetOffScreen(OffScreenType type)
{
	if (!m_offScreens[type]) {
		// The offscreen need to be created now.

		// Check if the off screen type can support samples.
		const bool sampleofs = type == RAS_OFFSCREEN_EYE_LEFT0 ||
							   type == RAS_OFFSCREEN_EYE_RIGHT0;

		/* Some GPUs doesn't support high multisample value with GL_RGBA16F or GL_RGBA32F.
		 * To avoid crashing we check if the off screen was created and if not decremente
		 * the multisample value and try to create the off screen to find a supported value.
		 */
		for (int samples = m_samples; samples >= 0; --samples) {
			// Get off screen mode : render buffer support for multisampled off screen.
			GPUOffScreenMode mode = GPU_OFFSCREEN_MODE_NONE;
			if (sampleofs && (samples > 0)) {
				mode = (GPUOffScreenMode)(GPU_OFFSCREEN_RENDERBUFFER_COLOR | GPU_OFFSCREEN_RENDERBUFFER_DEPTH);
			}

			// WARNING: Always respect the order from RAS_Rasterizer::HdrType.
			static const GPUTextureFormat dataTypeEnums[] = {
				GPU_RGBA8, // RAS_HDR_NONE
				GPU_RGBA16F, // RAS_HDR_HALF_FLOAT
				GPU_RGBA32F // RAS_HDR_FULL_FLOAT
			};

			RAS_OffScreen *ofs = new RAS_OffScreen(m_width, m_height, sampleofs ? samples : 0, dataTypeEnums[m_hdr], mode, nullptr, type);
			if (!ofs->GetValid()) {
				delete ofs;
				continue;
			}

			m_offScreens[type].reset(ofs);
			m_samples = samples;
			break;
		}

		/* Creating an off screen restore the default frame buffer object.
		 * We have to rebind the last off screen. */
		RAS_OffScreen *lastOffScreen = RAS_OffScreen::GetLastOffScreen();
		if (lastOffScreen) {
			lastOffScreen->Bind();
		}
	}

	return m_offScreens[type].get();
}

RAS_Rasterizer::OffScreenType RAS_Rasterizer::NextFilterOffScreen(RAS_Rasterizer::OffScreenType index)
{
	switch (index) {
		case RAS_OFFSCREEN_FILTER0:
		{
			return RAS_OFFSCREEN_FILTER1;
		}
		case RAS_OFFSCREEN_FILTER1:
		// Passing a non-filter frame buffer is allowed.
		default:
		{
			return RAS_OFFSCREEN_FILTER0;
		}
	}
}

RAS_Rasterizer::OffScreenType RAS_Rasterizer::NextRenderOffScreen(RAS_Rasterizer::OffScreenType index)
{
	switch (index) {
		case RAS_OFFSCREEN_EYE_LEFT0:
		{
			return RAS_OFFSCREEN_EYE_LEFT1;
		}
		case RAS_OFFSCREEN_EYE_LEFT1:
		{
			return RAS_OFFSCREEN_EYE_LEFT0;
		}
		case RAS_OFFSCREEN_EYE_RIGHT0:
		{
			return RAS_OFFSCREEN_EYE_RIGHT1;
		}
		case RAS_OFFSCREEN_EYE_RIGHT1:
		{
			return RAS_OFFSCREEN_EYE_RIGHT0;
		}
		// Passing a non-eye frame buffer is disallowed.
		default:
		{
			BLI_assert(false);
			return RAS_OFFSCREEN_EYE_LEFT0;
		}
	}
}

RAS_Rasterizer::RAS_Rasterizer()
	:m_fogenabled(false),
	m_time(0.0f),
	m_ambient(0.0f, 0.0f, 0.0f),
	m_campos(0.0f, 0.0f, 0.0f),
	m_camortho(false),
	m_camnegscale(false),
	m_stereomode(RAS_STEREO_NOSTEREO),
	m_curreye(RAS_STEREO_LEFTEYE),
	m_eyeseparation(0.0f),
	m_focallength(0.0f),
	m_setfocallength(false),
	m_noOfScanlines(32),
	m_motionblur(0),
	m_motionblurvalue(-1.0f),
	m_clientobject(nullptr),
	m_auxilaryClientInfo(nullptr),
	m_drawingmode(RAS_TEXTURED),
	m_shadowMode(RAS_SHADOW_NONE),
	m_invertFrontFace(false),
	m_last_frontface(true),
	m_overrideShader(RAS_OVERRIDE_SHADER_NONE)
{
	m_viewmatrix.setIdentity();
	m_viewinvmatrix.setIdentity();

	m_impl.reset(new RAS_OpenGLRasterizer(this));
	m_storage.reset(new RAS_StorageVBO(&m_storageAttribs));

	m_numgllights = m_impl->GetNumLights();
}

RAS_Rasterizer::~RAS_Rasterizer()
{
}

void RAS_Rasterizer::Enable(RAS_Rasterizer::EnableBit bit)
{
	m_impl->Enable(bit);
}

void RAS_Rasterizer::Disable(RAS_Rasterizer::EnableBit bit)
{
	m_impl->Disable(bit);
}

void RAS_Rasterizer::SetDepthFunc(RAS_Rasterizer::DepthFunc func)
{
	m_impl->SetDepthFunc(func);
}

void RAS_Rasterizer::SetBlendFunc(BlendFunc src, BlendFunc dst)
{
	m_impl->SetBlendFunc(src, dst);
}

void RAS_Rasterizer::SetAmbientColor(const MT_Vector3& color)
{
	m_ambient = color;
}

void RAS_Rasterizer::SetAmbient(float factor)
{
	m_impl->SetAmbient(m_ambient, factor);
}

void RAS_Rasterizer::SetFog(short type, float start, float dist, float intensity, const MT_Vector3& color)
{
	m_impl->SetFog(type, start, dist, intensity, color);
}

void RAS_Rasterizer::EnableFog(bool enable)
{
	m_fogenabled = enable;
}

void RAS_Rasterizer::DisplayFog()
{
	if ((m_drawingmode >= RAS_SOLID) && m_fogenabled) {
		Enable(RAS_FOG);
	}
	else {
		Disable(RAS_FOG);
	}
}

void RAS_Rasterizer::Init()
{
	GPU_state_init();

	Disable(RAS_BLEND);
	Disable(RAS_ALPHA_TEST);
	//m_last_alphablend = GPU_BLEND_SOLID;
	GPU_set_material_alpha_blend(GPU_BLEND_SOLID);

	SetFrontFace(true);

	SetColorMask(true, true, true, true);

	m_impl->Init();
}

void RAS_Rasterizer::Exit()
{
	Enable(RAS_CULL_FACE);
	Enable(RAS_DEPTH_TEST);

	SetClearDepth(1.0f);
	SetColorMask(true, true, true, true);

	SetClearColor(0.0f, 0.0f, 0.0f, 0.0f);

	Clear(RAS_COLOR_BUFFER_BIT | RAS_DEPTH_BUFFER_BIT);
	SetDepthMask(RAS_DEPTHMASK_ENABLED);
	SetDepthFunc(RAS_LEQUAL);
	SetBlendFunc(RAS_ONE, RAS_ZERO);

	Disable(RAS_POLYGON_STIPPLE);

	Disable(RAS_LIGHTING);
	m_impl->Exit();

	ResetGlobalDepthTexture();

	EndFrame();
}

void RAS_Rasterizer::BeginFrame(double time)
{
	m_time = time;

	// Blender camera routine destroys the settings
	if (m_drawingmode < RAS_SOLID) {
		Disable(RAS_CULL_FACE);
		Disable(RAS_DEPTH_TEST);
	}
	else {
		Enable(RAS_CULL_FACE);
		Enable(RAS_DEPTH_TEST);
	}

	Disable(RAS_BLEND);
	Disable(RAS_ALPHA_TEST);
	//m_last_alphablend = GPU_BLEND_SOLID;
	GPU_set_material_alpha_blend(GPU_BLEND_SOLID);

	SetFrontFace(true);

	m_impl->BeginFrame();

	Enable(RAS_MULTISAMPLE);

	Enable(RAS_SCISSOR_TEST);

	Enable(RAS_DEPTH_TEST);
	SetDepthFunc(RAS_LEQUAL);

	// Render Tools
	m_clientobject = nullptr;
	m_lastlightlayer = -1;
	m_lastauxinfo = nullptr;
	m_lastlighting = true; /* force disable in DisableLights() */

	DisableLights();
}

void RAS_Rasterizer::EndFrame()
{
	SetColorMask(true, true, true, true);

	Disable(RAS_MULTISAMPLE);

	Disable(RAS_FOG);
}

void RAS_Rasterizer::SetDrawingMode(RAS_Rasterizer::DrawType drawingmode)
{
	m_drawingmode = drawingmode;

	m_storage->SetDrawingMode(drawingmode);
}

RAS_Rasterizer::DrawType RAS_Rasterizer::GetDrawingMode()
{
	return m_drawingmode;
}

void RAS_Rasterizer::SetShadowMode(RAS_Rasterizer::ShadowType shadowmode)
{
	m_shadowMode = shadowmode;
}

RAS_Rasterizer::ShadowType RAS_Rasterizer::GetShadowMode()
{
	return m_shadowMode;
}

void RAS_Rasterizer::SetDepthMask(DepthMask depthmask)
{
	m_impl->SetDepthMask(depthmask);
}

unsigned int *RAS_Rasterizer::MakeScreenshot(int x, int y, int width, int height)
{
	return m_impl->MakeScreenshot(x, y, width, height);
}

void RAS_Rasterizer::Clear(int clearbit)
{
	m_impl->Clear(clearbit);
}

void RAS_Rasterizer::SetClearColor(float r, float g, float b, float a)
{
	m_impl->SetClearColor(r, g, b, a);
}

void RAS_Rasterizer::SetClearDepth(float d)
{
	m_impl->SetClearDepth(d);
}

void RAS_Rasterizer::SetColorMask(bool r, bool g, bool b, bool a)
{
	m_impl->SetColorMask(r, g, b, a);
}

void RAS_Rasterizer::DrawOverlayPlane()
{
	m_impl->DrawOverlayPlane();
}

RAS_DebugDraw& RAS_Rasterizer::GetDebugDraw(SCA_IScene *scene)
{
	return m_debugDraws[scene];
}

void RAS_Rasterizer::FlushDebugDraw(SCA_IScene *scene, RAS_ICanvas *canvas)
{
	m_debugDraws[scene].Flush(this, canvas);
}

void RAS_Rasterizer::UpdateOffScreens(RAS_ICanvas *canvas)
{
	m_offScreens.Update(canvas);
}

RAS_OffScreen *RAS_Rasterizer::GetOffScreen(OffScreenType type)
{
	return m_offScreens.GetOffScreen(type);
}

void RAS_Rasterizer::DrawOffScreen(RAS_OffScreen *srcOffScreen, RAS_OffScreen *dstOffScreen)
{
	if (srcOffScreen->GetSamples() > 0) {
		srcOffScreen->Blit(dstOffScreen, true, true);
	}
	else {
		srcOffScreen->BindColorTexture(0);

		GPUShader *shader = GPU_shader_get_builtin_shader(GPU_SHADER_DRAW_FRAME_BUFFER); //temp
		GPU_shader_bind(shader);

		GPU_shader_uniform_int(shader, GPU_shader_get_uniform(shader, "colortex"), 0);

		DrawOverlayPlane();

		GPU_shader_unbind();

		srcOffScreen->UnbindColorTexture();
	}
}

void RAS_Rasterizer::DrawOffScreen(RAS_ICanvas *canvas, RAS_OffScreen *offScreen)
{
	if (offScreen->GetSamples() > 0) {
		offScreen = offScreen->Blit(GetOffScreen(RAS_OFFSCREEN_EYE_LEFT1), true, false);
	}

	const int *viewport = canvas->GetViewPort();
	SetViewport(viewport[0], viewport[1], viewport[2], viewport[3]);
	SetScissor(viewport[0], viewport[1], viewport[2], viewport[3]);

	Disable(RAS_CULL_FACE);
	SetDepthFunc(RAS_ALWAYS);

	RAS_OffScreen::RestoreScreen();
	DrawOffScreen(offScreen, nullptr);

	SetDepthFunc(RAS_LEQUAL);
	Enable(RAS_CULL_FACE);
}

void RAS_Rasterizer::DrawStereoOffScreen(RAS_ICanvas *canvas, RAS_OffScreen *leftOffScreen, RAS_OffScreen *rightOffScreen)
{
	if (leftOffScreen->GetSamples() > 0) {
		// Then leftOffScreen == RAS_OFFSCREEN_EYE_LEFT0.
		leftOffScreen = leftOffScreen->Blit(GetOffScreen(RAS_OFFSCREEN_EYE_LEFT1), true, false);
	}

	if (rightOffScreen->GetSamples() > 0) {
		// Then rightOffScreen == RAS_OFFSCREEN_EYE_RIGHT0.
		rightOffScreen = rightOffScreen->Blit(GetOffScreen(RAS_OFFSCREEN_EYE_RIGHT1), true, false);
	}

	const int *viewport = canvas->GetViewPort();
	SetViewport(viewport[0], viewport[1], viewport[2], viewport[3]);
	SetScissor(viewport[0], viewport[1], viewport[2], viewport[3]);

	Disable(RAS_CULL_FACE);
	SetDepthFunc(RAS_ALWAYS);

	RAS_OffScreen::RestoreScreen();

	if (m_stereomode == RAS_STEREO_VINTERLACE || m_stereomode == RAS_STEREO_INTERLACED) {
		GPUShader *shader = GPU_shader_get_builtin_shader(GPU_SHADER_STEREO_STIPPLE);
		GPU_shader_bind(shader);

		rightOffScreen->BindColorTexture(1);

		GPU_shader_uniform_int(shader, GPU_shader_get_uniform(shader, "lefteyetex"), 0);
		GPU_shader_uniform_int(shader, GPU_shader_get_uniform(shader, "righteyetex"), 1);
		GPU_shader_uniform_int(shader, GPU_shader_get_uniform(shader, "stippleid"), (m_stereomode == RAS_STEREO_INTERLACED) ? 1 : 0);

		DrawOverlayPlane();

		GPU_shader_unbind();

		leftOffScreen->UnbindColorTexture();
		rightOffScreen->UnbindColorTexture();
	}
	else if (m_stereomode == RAS_STEREO_ANAGLYPH) {
		GPUShader *shader = GPU_shader_get_builtin_shader(GPU_SHADER_STEREO_ANAGLYPH);
		GPU_shader_bind(shader);

		leftOffScreen->BindColorTexture(0);
		rightOffScreen->BindColorTexture(1);

		GPU_shader_uniform_int(shader, GPU_shader_get_uniform(shader, "lefteyetex"), 0);
		GPU_shader_uniform_int(shader, GPU_shader_get_uniform(shader, "righteyetex"), 1);

		DrawOverlayPlane();

		GPU_shader_unbind();

		leftOffScreen->UnbindColorTexture();
		rightOffScreen->UnbindColorTexture();
	}

	SetDepthFunc(RAS_LEQUAL);
	Enable(RAS_CULL_FACE);
}

RAS_Rect RAS_Rasterizer::GetRenderArea(RAS_ICanvas *canvas, StereoEye eye)
{
	RAS_Rect area;
	// only above/below stereo method needs viewport adjustment
	switch (m_stereomode)
	{
		case RAS_STEREO_ABOVEBELOW:
		{
			switch (eye) {
				case RAS_STEREO_LEFTEYE:
				{
					// upper half of window
					area.SetLeft(0);
					area.SetBottom(canvas->GetHeight() -
								   int(canvas->GetHeight() - m_noOfScanlines) / 2);

					area.SetRight(int(canvas->GetWidth()));
					area.SetTop(int(canvas->GetHeight()));
					break;
				}
				case RAS_STEREO_RIGHTEYE:
				{
					// lower half of window
					area.SetLeft(0);
					area.SetBottom(0);
					area.SetRight(int(canvas->GetWidth()));
					area.SetTop(int(canvas->GetHeight() - m_noOfScanlines) / 2);
					break;
				}
			}
			break;
		}
		case RAS_STEREO_3DTVTOPBOTTOM:
		{
			switch (eye) {
				case RAS_STEREO_LEFTEYE:
				{
					// upper half of window
					area.SetLeft(0);
					area.SetBottom(canvas->GetHeight() -
								   canvas->GetHeight() / 2);

					area.SetRight(canvas->GetWidth());
					area.SetTop(canvas->GetHeight());
					break;
				}
				case RAS_STEREO_RIGHTEYE:
				{
					// lower half of window
					area.SetLeft(0);
					area.SetBottom(0);
					area.SetRight(canvas->GetWidth());
					area.SetTop(canvas->GetHeight() / 2);
					break;
				}
			}
			break;
		}
		case RAS_STEREO_SIDEBYSIDE:
		{
			switch (eye)
			{
				case RAS_STEREO_LEFTEYE:
				{
					// Left half of window
					area.SetLeft(0);
					area.SetBottom(0);
					area.SetRight(canvas->GetWidth() / 2);
					area.SetTop(canvas->GetHeight());
					break;
				}
				case RAS_STEREO_RIGHTEYE:
				{
					// Right half of window
					area.SetLeft(canvas->GetWidth() / 2);
					area.SetBottom(0);
					area.SetRight(canvas->GetWidth());
					area.SetTop(canvas->GetHeight());
					break;
				}
			}
			break;
		}
		default:
		{
			// every available pixel
			area.SetLeft(0);
			area.SetBottom(0);
			area.SetRight(int(canvas->GetWidth()));
			area.SetTop(int(canvas->GetHeight()));
			break;
		}
	}

	return area;
}

void RAS_Rasterizer::SetStereoMode(const StereoMode stereomode)
{
	m_stereomode = stereomode;
}

RAS_Rasterizer::StereoMode RAS_Rasterizer::GetStereoMode()
{
	return m_stereomode;
}

bool RAS_Rasterizer::Stereo()
{
	if (m_stereomode > RAS_STEREO_NOSTEREO) // > 0
		return true;
	else
		return false;
}

void RAS_Rasterizer::SetEye(const StereoEye eye)
{
	m_curreye = eye;
}

RAS_Rasterizer::StereoEye RAS_Rasterizer::GetEye()
{
	return m_curreye;
}

void RAS_Rasterizer::SetEyeSeparation(const float eyeseparation)
{
	m_eyeseparation = eyeseparation;
}

float RAS_Rasterizer::GetEyeSeparation()
{
	return m_eyeseparation;
}

void RAS_Rasterizer::SetFocalLength(const float focallength)
{
	m_focallength = focallength;
	m_setfocallength = true;
}

float RAS_Rasterizer::GetFocalLength()
{
	return m_focallength;
}

RAS_ISync *RAS_Rasterizer::CreateSync(int type)
{
	RAS_ISync *sync = new RAS_OpenGLSync();

	if (!sync->Create((RAS_ISync::RAS_SYNC_TYPE)type)) {
		delete sync;
		return nullptr;
	}
	return sync;
}
void RAS_Rasterizer::SwapBuffers(RAS_ICanvas *canvas)
{
	canvas->SwapBuffers();
}

const MT_Matrix4x4& RAS_Rasterizer::GetViewMatrix() const
{
	return m_viewmatrix;
}

const MT_Matrix4x4& RAS_Rasterizer::GetViewInvMatrix() const
{
	return m_viewinvmatrix;
}

void RAS_Rasterizer::IndexPrimitivesText(RAS_MeshSlot *ms)
{
	RAS_TextUser *textUser = (RAS_TextUser *)ms->m_meshUser;

	float mat[16];
	memcpy(mat, textUser->GetMatrix(), sizeof(float) * 16);

	const MT_Vector3& spacing = textUser->GetSpacing();
	const MT_Vector3& offset = textUser->GetOffset();

	mat[12] += offset[0];
	mat[13] += offset[1];
	mat[14] += offset[2];

	for (unsigned short int i = 0, size = textUser->GetTexts().size(); i < size; ++i) {
		if (i != 0) {
			mat[12] -= spacing[0];
			mat[13] -= spacing[1];
			mat[14] -= spacing[2];
		}
		RenderText3D(textUser->GetFontId(), textUser->GetTexts()[i], textUser->GetSize(), textUser->GetDpi(),
					 textUser->GetColor().getValue(), mat, textUser->GetAspect());
	}
}

void RAS_Rasterizer::ClearTexCoords()
{
	m_storageAttribs.texcos.clear();
}

void RAS_Rasterizer::ClearAttribs()
{
	m_storageAttribs.attribs.clear();
}

void RAS_Rasterizer::ClearAttribLayers()
{
	m_storageAttribs.layers.clear();
}

void RAS_Rasterizer::SetTexCoords(const TexCoGenList& texcos)
{
	m_storageAttribs.texcos = texcos;
}

void RAS_Rasterizer::SetAttribs(const TexCoGenList& attribs)
{
	m_storageAttribs.attribs = attribs;
}

void RAS_Rasterizer::SetAttribLayers(const RAS_Rasterizer::AttribLayerList& layers)
{
	m_storageAttribs.layers = layers;
}

RAS_IStorageInfo *RAS_Rasterizer::GetStorageInfo(RAS_IDisplayArray *array, bool instancing)
{
	return m_storage->GetStorageInfo(array, instancing);
}

void RAS_Rasterizer::BindPrimitives(RAS_IStorageInfo *storageInfo)
{
	m_storage->BindPrimitives(static_cast<VBO *>(storageInfo));
}

void RAS_Rasterizer::UnbindPrimitives(RAS_IStorageInfo *storageInfo)
{
<<<<<<< HEAD
	/* For blender shaders (not custom), we need
	 * to bind shader to update uniforms.
	 * In shadow pass for now, we don't update
	 * the ShaderInterface uniforms because
	 * GPUMaterial is not accessible (RenderShadowBuffer
	 * is called before main rendering and the GPUMaterial
	 * is bound only when we do the main rendering).
	 * Refs: - For drawing mode, rasterizer drawing mode is
	 * set to RAS_SHADOWS in KX_KetsjiEngine::RenderShadowBuffers(KX_Scene *scene)
	 * - To see the order of rendering operations, this is in
	 * KX_KetsjiEngine::Render() (RenderShadowBuffers is called
	 * at the begining of Render()
	 * (m_drawingmode != 0) is used to avoid crash when we press
	 * P while we are in wireframe viewport shading mode.
	 */
	GPUMaterial *gpumat = ms->GetGpuMat();
	if (gpumat && !(m_drawingmode & RAS_SHADOW) && (m_drawingmode != 0)) {
		GPUPass *pass = GPU_material_get_pass(gpumat);
		GPUShader *shader = GPU_pass_shader(pass);
		GPU_shader_bind(shader);
	}

	if (ms->m_pDerivedMesh) {
		m_impl->DrawDerivedMesh(ms, m_drawingmode);
	}
	else {
		m_storage->IndexPrimitives(ms);
	}
=======
	m_storage->UnbindPrimitives(static_cast<VBO *>(storageInfo));
>>>>>>> 9b7cdd5b
}

void RAS_Rasterizer::IndexPrimitives(RAS_IStorageInfo *storageInfo)
{
	m_storage->IndexPrimitives(static_cast<VBO *>(storageInfo));
}

void RAS_Rasterizer::IndexPrimitivesInstancing(RAS_IStorageInfo *storageInfo, unsigned int numslots)
{
	m_storage->IndexPrimitivesInstancing(static_cast<VBO *>(storageInfo), numslots);
}

void RAS_Rasterizer::IndexPrimitivesBatching(RAS_IStorageInfo *storageInfo, const std::vector<void *>& indices,
												   const std::vector<int>& counts)
{
	m_storage->IndexPrimitivesBatching(static_cast<VBO *>(storageInfo), indices, counts);
}

void RAS_Rasterizer::IndexPrimitivesDerivedMesh(RAS_MeshSlot *ms)
{
	m_impl->DrawDerivedMesh(ms, m_drawingmode);
}

void RAS_Rasterizer::SetProjectionMatrix(MT_CmMatrix4x4 &mat)
{
	SetMatrixMode(RAS_PROJECTION);
	float *matrix = &mat(0, 0);
	LoadMatrix(matrix);

	m_camortho = (mat(3, 3) != 0.0f);
}

void RAS_Rasterizer::SetProjectionMatrix(const MT_Matrix4x4 & mat)
{
	SetMatrixMode(RAS_PROJECTION);
	float matrix[16];
	/* Get into argument. Looks a bit dodgy, but it's ok. */
	mat.getValue(matrix);
	LoadMatrix(matrix);

	m_camortho = (mat[3][3] != 0.0f);
}

MT_Matrix4x4 RAS_Rasterizer::GetFrustumMatrix(
	StereoEye eye,
    float left,
    float right,
    float bottom,
    float top,
    float frustnear,
    float frustfar,
    float focallength,
    bool perspective)
{
	// correction for stereo
	if (Stereo()) {
		// if Rasterizer.setFocalLength is not called we use the camera focallength
		if (!m_setfocallength) {
			// if focallength is null we use a value known to be reasonable
			m_focallength = (focallength == 0.0f) ? m_eyeseparation * 30.0f
							: focallength;
		}

		const float near_div_focallength = frustnear / m_focallength;
		const float offset = 0.5f * m_eyeseparation * near_div_focallength;
		switch (eye) {
			case RAS_STEREO_LEFTEYE:
			{
				left += offset;
				right += offset;
				break;
			}
			case RAS_STEREO_RIGHTEYE:
			{
				left -= offset;
				right -= offset;
				break;
			}
		}
		// leave bottom and top untouched
		if (m_stereomode == RAS_STEREO_3DTVTOPBOTTOM) {
			// restore the vertical frustum because the 3DTV will
			// expand the top and bottom part to the full size of the screen
			bottom *= 2.0f;
			top *= 2.0f;
		}
	}

	float mat[4][4];
	perspective_m4(mat, left, right, bottom, top, frustnear, frustfar);

	return MT_Matrix4x4(&mat[0][0]);
}

MT_Matrix4x4 RAS_Rasterizer::GetOrthoMatrix(
    float left,
    float right,
    float bottom,
    float top,
    float frustnear,
    float frustfar)
{
	float mat[4][4];
	orthographic_m4(mat, left, right, bottom, top, frustnear, frustfar);

	return MT_Matrix4x4(&mat[0][0]);
}

// next arguments probably contain redundant info, for later...
MT_Matrix4x4 RAS_Rasterizer::GetViewMatrix(StereoEye eye, const MT_Transform &camtrans, bool perspective)
{
	// correction for stereo
	if (Stereo() && perspective) {
		static const MT_Vector3 unitViewDir(0.0f, -1.0f, 0.0f);  // minus y direction, Blender convention
		static const MT_Vector3 unitViewupVec(0.0f, 0.0f, 1.0f);

		const MT_Matrix3x3& camOrientMat3x3 = camtrans.getBasis().transposed();
		// actual viewDir
		const MT_Vector3 viewDir = camOrientMat3x3 * unitViewDir;  // this is the moto convention, vector on right hand side
		// actual viewup vec
		const MT_Vector3 viewupVec = camOrientMat3x3 * unitViewupVec;

		// vector between eyes
		const MT_Vector3 eyeline = viewDir.cross(viewupVec);

		MT_Transform trans = camtrans;
		switch (eye) {
			case RAS_STEREO_LEFTEYE:
			{
				// translate to left by half the eye distance
				MT_Transform transform = MT_Transform::Identity();
				transform.translate(-(eyeline * m_eyeseparation / 2.0f));
				trans *= transform;
				break;
			}
			case RAS_STEREO_RIGHTEYE:
			{
				// translate to right by half the eye distance
				MT_Transform transform = MT_Transform::Identity();
				transform.translate(eyeline * m_eyeseparation / 2.0f);
				trans *= transform;
				break;
			}
		}

		return trans.toMatrix();
	}

	return camtrans.toMatrix();
}

void RAS_Rasterizer::SetViewMatrix(const MT_Matrix4x4& viewmat, const MT_Vector3& pos, const MT_Vector3& scale)
{
	m_viewmatrix = viewmat;

	// Don't making variable negX/negY/negZ allow drastic time saving.
	if (scale[0] < 0.0f || scale[1] < 0.0f || scale[2] < 0.0f) {
		const bool negX = (scale[0] < 0.0f);
		const bool negY = (scale[1] < 0.0f);
		const bool negZ = (scale[2] < 0.0f);
		m_viewmatrix.tscale((negX) ? -1.0f : 1.0f, (negY) ? -1.0f : 1.0f, (negZ) ? -1.0f : 1.0f, 1.0f);
		m_camnegscale = negX ^ negY ^ negZ;
	}
	else {
		m_camnegscale = false;
	}

	m_viewinvmatrix = m_viewmatrix.inverse();
	m_campos = pos;

	// note: getValue gives back column major as needed by OpenGL
	float glviewmat[16];
	m_viewmatrix.getValue(glviewmat);

	SetMatrixMode(RAS_MODELVIEW);
	LoadMatrix(glviewmat);
}

void RAS_Rasterizer::SetViewport(int x, int y, int width, int height)
{
	m_impl->SetViewport(x, y, width, height);
}

void RAS_Rasterizer::GetViewport(int *rect)
{
	m_impl->GetViewport(rect);
}

void RAS_Rasterizer::SetScissor(int x, int y, int width, int height)
{
	m_impl->SetScissor(x, y, width, height);
}

const MT_Vector3& RAS_Rasterizer::GetCameraPosition()
{
	return m_campos;
}

bool RAS_Rasterizer::GetCameraOrtho()
{
	return m_camortho;
}

void RAS_Rasterizer::SetCullFace(bool enable)
{
	if (enable) {
		Enable(RAS_CULL_FACE);
	}
	else {
		Disable(RAS_CULL_FACE);
	}
}

void RAS_Rasterizer::EnableClipPlane(unsigned short index, const MT_Vector4& plane)
{
	m_impl->EnableClipPlane(index, plane);
}

void RAS_Rasterizer::DisableClipPlane(unsigned short index)
{
	m_impl->DisableClipPlane(index);
}

void RAS_Rasterizer::SetLines(bool enable)
{
	m_impl->SetLines(enable);
}

void RAS_Rasterizer::SetSpecularity(float specX,
                                          float specY,
                                          float specZ,
                                          float specval)
{
	m_impl->SetSpecularity(specX, specY, specZ, specval);
}

void RAS_Rasterizer::SetShinyness(float shiny)
{
	m_impl->SetShinyness(shiny);
}

void RAS_Rasterizer::SetDiffuse(float difX, float difY, float difZ, float diffuse)
{
	m_impl->SetDiffuse(difX, difY, difZ, diffuse);
}

void RAS_Rasterizer::SetEmissive(float eX, float eY, float eZ, float e)
{
	m_impl->SetEmissive(eX, eY, eZ, e);
}

double RAS_Rasterizer::GetTime()
{
	return m_time;
}

void RAS_Rasterizer::SetPolygonOffset(float mult, float add)
{
	m_impl->SetPolygonOffset(mult, add);
	EnableBit mode = RAS_POLYGON_OFFSET_FILL;
	if (m_drawingmode < RAS_TEXTURED) {
		mode = RAS_POLYGON_OFFSET_LINE;
	}
	if (mult != 0.0f || add != 0.0f) {
		Enable(mode);
	}
	else {
		Disable(mode);
	}
}

void RAS_Rasterizer::EnableMotionBlur(float motionblurvalue)
{
	/* don't just set m_motionblur to 1, but check if it is 0 so
	 * we don't reset a motion blur that is already enabled */
	if (m_motionblur == 0) {
		m_motionblur = 1;
	}
	m_motionblurvalue = motionblurvalue;
}

void RAS_Rasterizer::DisableMotionBlur()
{
	m_motionblur = 0;
	m_motionblurvalue = -1.0f;
}

void RAS_Rasterizer::SetMotionBlur(unsigned short state)
{
	m_motionblur = state;
}

void RAS_Rasterizer::SetAlphaBlend(int alphablend)
{
	GPU_set_material_alpha_blend(alphablend);
}

void RAS_Rasterizer::SetFrontFace(bool ccw)
{
	// Invert the front face if the camera has a negative scale or if we force to inverse the front face.
	ccw ^= (m_camnegscale || m_invertFrontFace);

	if (m_last_frontface == ccw) {
		return;
	}

	m_impl->SetFrontFace(ccw);

	m_last_frontface = ccw;
}

void RAS_Rasterizer::SetInvertFrontFace(bool invert)
{
	m_invertFrontFace = invert;
}

void RAS_Rasterizer::SetAnisotropicFiltering(short level)
{
	GPU_set_anisotropic((float)level);
}

short RAS_Rasterizer::GetAnisotropicFiltering()
{
	return (short)GPU_get_anisotropic();
}

void RAS_Rasterizer::SetMipmapping(MipmapOption val)
{
	if (val == RAS_Rasterizer::RAS_MIPMAP_LINEAR) {
		GPU_set_linear_mipmap(1);
		GPU_set_mipmap(1);
	}
	else if (val == RAS_Rasterizer::RAS_MIPMAP_NEAREST) {
		GPU_set_linear_mipmap(0);
		GPU_set_mipmap(1);
	}
	else {
		GPU_set_linear_mipmap(0);
		GPU_set_mipmap(0);
	}
}

RAS_Rasterizer::MipmapOption RAS_Rasterizer::GetMipmapping()
{
	if (GPU_get_mipmap()) {
		if (GPU_get_linear_mipmap()) {
			return RAS_Rasterizer::RAS_MIPMAP_LINEAR;
		}
		else {
			return RAS_Rasterizer::RAS_MIPMAP_NEAREST;
		}
	}
	else {
		return RAS_Rasterizer::RAS_MIPMAP_NONE;
	}
}

GPUShader *RAS_Rasterizer::GetOverrideGPUShader(OverrideShaderType type)
{
	GPUShader *shader = nullptr;
	switch (type) {
		case RAS_OVERRIDE_SHADER_NONE:
		{
			break;
		}
		case RAS_OVERRIDE_SHADER_BLACK:
		{
			shader = GPU_shader_get_builtin_shader(GPU_SHADER_BLACK);
			break;
		}
		case RAS_OVERRIDE_SHADER_BLACK_INSTANCING:
		{
			shader = GPU_shader_get_builtin_shader(GPU_SHADER_BLACK_INSTANCING);
			break;
		}
		case RAS_OVERRIDE_SHADER_SHADOW_VARIANCE:
		{
			shader = GPU_shader_get_builtin_shader(GPU_SHADER_VSM_STORE);
			break;
		}
		case RAS_OVERRIDE_SHADER_SHADOW_VARIANCE_INSTANCING:
		{
			shader = GPU_shader_get_builtin_shader(GPU_SHADER_VSM_STORE_INSTANCING);
			break;
		}
	}

	return shader;
}

void RAS_Rasterizer::SetOverrideShader(RAS_Rasterizer::OverrideShaderType type)
{
	if (type == m_overrideShader) {
		return;
	}

	GPUShader *shader = GetOverrideGPUShader(type);
	if (shader) {
		GPU_shader_bind(shader);
	}
	else {
		GPU_shader_unbind();
	}
	m_overrideShader = type;
}

RAS_Rasterizer::OverrideShaderType RAS_Rasterizer::GetOverrideShader()
{
	return m_overrideShader;
}

void RAS_Rasterizer::ActivateOverrideShaderInstancing(void *matrixoffset, void *positionoffset, unsigned int stride)
{
	GPUShader *shader = GetOverrideGPUShader(m_overrideShader);
	if (shader) {
		GPU_shader_bind_instancing_attrib(shader, matrixoffset, positionoffset, stride);
	}
}

void RAS_Rasterizer::DesactivateOverrideShaderInstancing()
{
	GPUShader *shader = GetOverrideGPUShader(m_overrideShader);
	if (shader) {
		GPU_shader_unbind_instancing_attrib(shader);
	}
}

/**
 * Render Tools
 */

/* ProcessLighting performs lighting on objects. the layer is a bitfield that
 * contains layer information. There are 20 'official' layers in blender. A
 * light is applied on an object only when they are in the same layer. OpenGL
 * has a maximum of 8 lights (simultaneous), so 20 * 8 lights are possible in
 * a scene. */

void RAS_Rasterizer::ProcessLighting(bool uselights, const MT_Transform& viewmat)
{
	bool enable = false;
	int layer = -1;

	/* find the layer */
	if (uselights) {
		if (m_clientobject) {
			layer = KX_GameObject::GetClientObject((KX_ClientObjectInfo *)m_clientobject)->GetLayer();
		}
	}

	/* avoid state switching */
	if (m_lastlightlayer == layer && m_lastauxinfo == m_auxilaryClientInfo) {
		return;
	}

	m_lastlightlayer = layer;
	m_lastauxinfo = m_auxilaryClientInfo;

	/* enable/disable lights as needed */
	if (layer >= 0) {
		//enable = ApplyLights(layer, viewmat);
		// taken from blender source, incompatibility between Blender Object / GameObject
		KX_Scene *kxscene = (KX_Scene *)m_auxilaryClientInfo;
		float glviewmat[16];
		unsigned int count;
		std::vector<RAS_OpenGLLight *>::iterator lit = m_lights.begin();

		for (count = 0; count < m_numgllights; count++) {
			m_impl->DisableLight(count);
		}

		viewmat.getValue(glviewmat);

		PushMatrix();
		LoadMatrix(glviewmat);
		for (lit = m_lights.begin(), count = 0; !(lit == m_lights.end()) && count < m_numgllights; ++lit) {
			RAS_OpenGLLight *light = (*lit);

			if (light->ApplyFixedFunctionLighting(kxscene, layer, count)) {
				count++;
			}
		}
		PopMatrix();

		enable = count > 0;
	}

	if (enable) {
		EnableLights();
	}
	else {
		DisableLights();
	}
}

void RAS_Rasterizer::EnableLights()
{
	if (m_lastlighting == true) {
		return;
	}

	Enable(RAS_Rasterizer::RAS_LIGHTING);
	Enable(RAS_Rasterizer::RAS_COLOR_MATERIAL);

	m_impl->EnableLights();

	m_lastlighting = true;
}

void RAS_Rasterizer::DisableLights()
{
	if (m_lastlighting == false)
		return;

	Disable(RAS_Rasterizer::RAS_LIGHTING);
	Disable(RAS_Rasterizer::RAS_COLOR_MATERIAL);

	m_lastlighting = false;
}

RAS_ILightObject *RAS_Rasterizer::CreateLight()
{
	return new RAS_OpenGLLight(this);
}

void RAS_Rasterizer::AddLight(RAS_ILightObject *lightobject)
{
	RAS_OpenGLLight *gllight = dynamic_cast<RAS_OpenGLLight *>(lightobject);
	BLI_assert(gllight);
	m_lights.push_back(gllight);
}

void RAS_Rasterizer::RemoveLight(RAS_ILightObject *lightobject)
{
	RAS_OpenGLLight *gllight = dynamic_cast<RAS_OpenGLLight *>(lightobject);
	BLI_assert(gllight);

	std::vector<RAS_OpenGLLight *>::iterator lit =
	    std::find(m_lights.begin(), m_lights.end(), gllight);

	if (lit != m_lights.end()) {
		m_lights.erase(lit);
	}
}

bool RAS_Rasterizer::RayHit(struct KX_ClientObjectInfo *client, KX_RayCast *result, RayCastTranform *raytransform)
{
	if (result->m_hitMesh) {
		RAS_Polygon *poly = result->m_hitMesh->GetPolygon(result->m_hitPolygon);
		if (!poly->IsVisible()) {
			return false;
		}

		float *origmat = raytransform->origmat;
		float *mat = raytransform->mat;
		const MT_Vector3& scale = raytransform->scale;
		const MT_Vector3& point = result->m_hitPoint;
		MT_Vector3 resultnormal(result->m_hitNormal);
		MT_Vector3 left(&origmat[0]);
		MT_Vector3 dir = -(left.cross(resultnormal)).safe_normalized();
		left = (dir.cross(resultnormal)).safe_normalized();
		// for the up vector, we take the 'resultnormal' returned by the physics

		// we found the "ground", but the cast matrix doesn't take
		// scaling in consideration, so we must apply the object scale
		left *= scale[0];
		dir *= scale[1];
		resultnormal *= scale[2];

		float tmpmat[16] = {
			left[0], left[1], left[2], 0.0f,
			dir[0], dir[1], dir[2], 0.0f,
			resultnormal[0], resultnormal[1], resultnormal[2], 0.0f,
			point[0], point[1], point[2], 1.0f,
		};
		memcpy(mat, tmpmat, sizeof(float) * 16);

		return true;
	}
	else {
		return false;
	}
}

bool RAS_Rasterizer::NeedRayCast(KX_ClientObjectInfo *UNUSED(info), void *UNUSED(data))
{
	return true;
}

void RAS_Rasterizer::GetTransform(float *origmat, int objectdrawmode, float mat[16])
{
	if (objectdrawmode & RAS_IPolyMaterial::BILLBOARD_SCREENALIGNED ||
	    objectdrawmode & RAS_IPolyMaterial::BILLBOARD_AXISALIGNED)
	{
		// rotate the billboard/halo
		//page 360/361 3D Game Engine Design, David Eberly for a discussion
		// on screen aligned and axis aligned billboards
		// assumed is that the preprocessor transformed all billboard polygons
		// so that their normal points into the positive x direction (1.0f, 0.0f, 0.0f)
		// when new parenting for objects is done, this rotation
		// will be moved into the object

		MT_Vector3 left;
		if (m_camortho) {
			left = m_viewmatrix[2].to3d().safe_normalized();
		}
		else {
			const MT_Vector3 objpos(&origmat[12]);
			const MT_Vector3& campos = GetCameraPosition();
			left = (campos - objpos).safe_normalized();
		}

		MT_Vector3 up = MT_Vector3(&origmat[8]).safe_normalized();

		// get scaling of halo object
		const MT_Vector3& scale = MT_Vector3(len_v3(&origmat[0]), len_v3(&origmat[4]), len_v3(&origmat[8]));

		if (objectdrawmode & RAS_IPolyMaterial::BILLBOARD_SCREENALIGNED) {
			up = (up - up.dot(left) * left).safe_normalized();
		}
		else {
			left = (left - up.dot(left) * up).safe_normalized();
		}

		MT_Vector3 dir = (up.cross(left)).normalized();

		// we have calculated the row vectors, now we keep
		// local scaling into account:

		left *= scale[0];
		dir *= scale[1];
		up *= scale[2];

		const float tmpmat[16] = {
			left[0], left[1], left[2], 0.0f,
			dir[0], dir[1], dir[2], 0.0f,
			up[0], up[1], up[2], 0.0f,
			origmat[12], origmat[13], origmat[14], 1.0f,
		};
		memcpy(mat, tmpmat, sizeof(float) * 16);
	}
	else if (objectdrawmode & RAS_IPolyMaterial::SHADOW) {
		// shadow must be cast to the ground, physics system needed here!
		const MT_Vector3 frompoint(&origmat[12]);
		KX_GameObject *gameobj = KX_GameObject::GetClientObject((KX_ClientObjectInfo *)m_clientobject);
		MT_Vector3 direction = MT_Vector3(0.0f, 0.0f, -1.0f);

		direction.normalize();
		direction *= 100000.0f;

		const MT_Vector3 topoint = frompoint + direction;

		KX_Scene *kxscene = (KX_Scene *)m_auxilaryClientInfo;
		PHY_IPhysicsEnvironment *physics_environment = kxscene->GetPhysicsEnvironment();
		PHY_IPhysicsController *physics_controller = gameobj->GetPhysicsController();

		KX_GameObject *parent = gameobj->GetParent();
		if (!physics_controller && parent) {
			physics_controller = parent->GetPhysicsController();
		}

		RayCastTranform raytransform;
		raytransform.origmat = origmat;
		// On success mat is written in the ray test.
		raytransform.mat = mat;
		raytransform.scale = gameobj->NodeGetWorldScaling();

		KX_RayCast::Callback<RAS_Rasterizer, RayCastTranform> callback(this, physics_controller, &raytransform);
		if (!KX_RayCast::RayTest(physics_environment, frompoint, topoint, callback)) {
			// couldn't find something to cast the shadow on...
			memcpy(mat, origmat, sizeof(float) * 16);
		}
	}
	else {
		// 'normal' object
		memcpy(mat, origmat, sizeof(float) * 16);
	}
}

void RAS_Rasterizer::DisableForText()
{
	SetAlphaBlend(GPU_BLEND_ALPHA);
	SetLines(false); /* needed for texture fonts otherwise they render as wireframe */

	Enable(RAS_CULL_FACE);

	DisableLights();

	m_impl->DisableForText();
}

void RAS_Rasterizer::RenderText3D(
        int fontid, const std::string& text, int size, int dpi,
        const float color[4], const float mat[16], float aspect)
{
	/* TEMP: DISABLE TEXT DRAWING in 2.8 WAITING FOR REFACTOR */
	m_impl->RenderText3D(fontid, text, size, dpi, color, mat, aspect);
}

void RAS_Rasterizer::PushMatrix()
{
	m_impl->PushMatrix();
}

void RAS_Rasterizer::PopMatrix()
{
	m_impl->PopMatrix();
}

void RAS_Rasterizer::SetMatrixMode(RAS_Rasterizer::MatrixMode mode)
{
	m_impl->SetMatrixMode(mode);
}

void RAS_Rasterizer::MultMatrix(const float mat[16])
{
	m_impl->MultMatrix(mat);
}

void RAS_Rasterizer::LoadMatrix(const float mat[16])
{
	m_impl->LoadMatrix(mat);
}

void RAS_Rasterizer::LoadIdentity()
{
	m_impl->LoadIdentity();
}

void RAS_Rasterizer::UpdateGlobalDepthTexture(RAS_OffScreen *offScreen)
{
	/* In case of multisamples the depth off screen must be blit to be used in shader.
	 * But the original off screen must be kept bound after the blit. */
	if (offScreen->GetSamples()) {
		RAS_OffScreen *dstOffScreen = GetOffScreen(RAS_Rasterizer::RAS_OFFSCREEN_BLIT_DEPTH);
		offScreen->Blit(dstOffScreen, false, true);
		// Restore original off screen.
		offScreen->Bind();
		offScreen = dstOffScreen;
	}

	GPU_texture_set_global_depth(offScreen->GetDepthTexture());
}

void RAS_Rasterizer::ResetGlobalDepthTexture()
{
	GPU_texture_set_global_depth(nullptr);
}

void RAS_Rasterizer::MotionBlur()
{
	m_impl->MotionBlur(m_motionblur, m_motionblurvalue);
}

void RAS_Rasterizer::SetClientObject(void *obj)
{
	m_clientobject = obj;
}

void RAS_Rasterizer::SetAuxilaryClientInfo(void *inf)
{
	m_auxilaryClientInfo = inf;
}

void RAS_Rasterizer::PrintHardwareInfo()
{
	m_impl->PrintHardwareInfo();
}<|MERGE_RESOLUTION|>--- conflicted
+++ resolved
@@ -57,7 +57,6 @@
 
 extern "C" {
 #  include "BLF_api.h"
-#  include "../gpu/intern/gpu_codegen.h"
 }
 
 #include "MEM_guardedalloc.h"
@@ -786,38 +785,7 @@
 
 void RAS_Rasterizer::UnbindPrimitives(RAS_IStorageInfo *storageInfo)
 {
-<<<<<<< HEAD
-	/* For blender shaders (not custom), we need
-	 * to bind shader to update uniforms.
-	 * In shadow pass for now, we don't update
-	 * the ShaderInterface uniforms because
-	 * GPUMaterial is not accessible (RenderShadowBuffer
-	 * is called before main rendering and the GPUMaterial
-	 * is bound only when we do the main rendering).
-	 * Refs: - For drawing mode, rasterizer drawing mode is
-	 * set to RAS_SHADOWS in KX_KetsjiEngine::RenderShadowBuffers(KX_Scene *scene)
-	 * - To see the order of rendering operations, this is in
-	 * KX_KetsjiEngine::Render() (RenderShadowBuffers is called
-	 * at the begining of Render()
-	 * (m_drawingmode != 0) is used to avoid crash when we press
-	 * P while we are in wireframe viewport shading mode.
-	 */
-	GPUMaterial *gpumat = ms->GetGpuMat();
-	if (gpumat && !(m_drawingmode & RAS_SHADOW) && (m_drawingmode != 0)) {
-		GPUPass *pass = GPU_material_get_pass(gpumat);
-		GPUShader *shader = GPU_pass_shader(pass);
-		GPU_shader_bind(shader);
-	}
-
-	if (ms->m_pDerivedMesh) {
-		m_impl->DrawDerivedMesh(ms, m_drawingmode);
-	}
-	else {
-		m_storage->IndexPrimitives(ms);
-	}
-=======
 	m_storage->UnbindPrimitives(static_cast<VBO *>(storageInfo));
->>>>>>> 9b7cdd5b
 }
 
 void RAS_Rasterizer::IndexPrimitives(RAS_IStorageInfo *storageInfo)
