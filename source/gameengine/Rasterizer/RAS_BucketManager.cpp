--- conflicted
+++ resolved
@@ -127,7 +127,6 @@
 	for (bit = buckets.begin(); bit != buckets.end(); ++bit)
 	{
 		RAS_MaterialBucket* bucket = *bit;
-<<<<<<< HEAD
 		RAS_DisplayArrayBucketList& displayArrayBucketList = (*bit)->GetDisplayArrayBucketList();
 		for (RAS_DisplayArrayBucketList::iterator dbit = displayArrayBucketList.begin(), dbend = displayArrayBucketList.end();
 			 dbit != dbend; ++dbit)
@@ -142,12 +141,6 @@
 				slots[i++].set(*it, bucket, pnorm);
 			}
 			displayArrayBucket->RemoveActiveMeshSlots();
-=======
-		RAS_MeshSlot* ms;
-		// remove the mesh slot from the list, it culls them automatically for next frame
-		while ((ms = bucket->GetNextActiveMeshSlot())) {
-			slots[i++].set(ms, bucket, pnorm);
->>>>>>> a3793f5e
 		}
 	}
 		
@@ -206,14 +199,8 @@
 		bucket->RenderMeshSlot(cameratrans, rasty, sit->m_ms);
 	}
 
-<<<<<<< HEAD
 	if (matactivated && lastMaterialBucket) {
 		lastMaterialBucket->DesactivateMaterial(rasty);
-=======
-		// make this mesh slot culled automatically for next frame
-		// it will be culled out by frustum culling
-		sit->m_ms->SetCulled(true);
->>>>>>> a3793f5e
 	}
 	rasty->UnbindPrimitives(lastDisplayArrayBucket);
 
@@ -226,53 +213,7 @@
 
 	for (BucketList::iterator bit = m_SolidBuckets.begin(); bit != m_SolidBuckets.end(); ++bit) {
 		RAS_MaterialBucket* bucket = *bit;
-<<<<<<< HEAD
 		bucket->RenderMeshSlots(cameratrans, rasty);
-=======
-		RAS_MeshSlot* ms;
-		// remove the mesh slot from the list, it culls them automatically for next frame
-		while ((ms = bucket->GetNextActiveMeshSlot())) {
-			rasty->SetClientObject(ms->m_clientObj);
-			while (bucket->ActivateMaterial(cameratrans, rasty))
-				bucket->RenderMeshSlot(cameratrans, rasty, *ms);
-
-			// make this mesh slot culled automatically for next frame
-			// it will be culled out by frustum culling
-			ms->SetCulled(true);
-		}
-#else
-		list<RAS_MeshSlot>::iterator mit;
-		for (mit = (*bit)->msBegin(); mit != (*bit)->msEnd(); ++mit) {
-			if (mit->IsCulled())
-				continue;
-
-			rasty->SetClientObject(rasty, mit->m_clientObj);
-
-			while ((*bit)->ActivateMaterial(cameratrans, rasty))
-				(*bit)->RenderMeshSlot(cameratrans, rasty, *mit);
-
-			// make this mesh slot culled automatically for next frame
-			// it will be culled out by frustum culling
-			mit->SetCulled(true);
-		}
-#endif
-	}
-	
-	/* this code draws meshes order front-to-back instead to reduce overdraw.
-	 * it turned out slower due to much material state switching, a more clever
-	 * algorithm might do better. */
-#if 0
-	vector<sortedmeshslot> slots;
-	vector<sortedmeshslot>::iterator sit;
-
-	OrderBuckets(cameratrans, m_SolidBuckets, slots, false);
-
-	for (sit=slots.begin(); sit!=slots.end(); ++sit) {
-		rendertools->SetClientObject(rasty, sit->m_ms->m_clientObj);
-
-		while (sit->m_bucket->ActivateMaterial(cameratrans, rasty))
-			sit->m_bucket->RenderMeshSlot(cameratrans, rasty, *(sit->m_ms));
->>>>>>> a3793f5e
 	}
 }
 
