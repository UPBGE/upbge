--- conflicted
+++ resolved
@@ -106,7 +106,36 @@
 	return m_hdrType;
 }
 
-<<<<<<< HEAD
+int RAS_ICanvas::GetWidth() const
+{
+	return m_viewportArea.GetWidth();
+}
+
+int RAS_ICanvas::GetHeight() const
+{
+	return m_viewportArea.GetHeight();
+}
+
+float RAS_ICanvas::GetMouseNormalizedX(int x)
+{
+	return float(x) / GetWidth();
+}
+
+float RAS_ICanvas::GetMouseNormalizedY(int y)
+{
+	return float(y) / GetHeight();
+}
+
+const RAS_Rect& RAS_ICanvas::GetWindowArea() const
+{
+	return m_windowArea;
+}
+
+const RAS_Rect& RAS_ICanvas::GetViewportArea() const
+{
+	return m_viewportArea;
+}
+
 void RAS_ICanvas::FlushScreenshots()
 {
 	for (const Screenshot& screenshot : m_screenshots) {
@@ -127,36 +156,6 @@
 	screenshot.format = format;
 
 	m_screenshots.push_back(screenshot);
-=======
-int RAS_ICanvas::GetWidth() const
-{
-	return m_viewportArea.GetWidth();
-}
-
-int RAS_ICanvas::GetHeight() const
-{
-	return m_viewportArea.GetHeight();
-}
-
-float RAS_ICanvas::GetMouseNormalizedX(int x)
-{
-	return float(x) / GetWidth();
-}
-
-float RAS_ICanvas::GetMouseNormalizedY(int y)
-{
-	return float(y) / GetHeight();
-}
-
-const RAS_Rect& RAS_ICanvas::GetWindowArea() const
-{
-	return m_windowArea;
-}
-
-const RAS_Rect& RAS_ICanvas::GetViewportArea() const
-{
-	return m_viewportArea;
->>>>>>> 8898edb3
 }
 
 void save_screenshot_thread_func(TaskPool *__restrict UNUSED(pool), void *taskdata, int UNUSED(threadid))
