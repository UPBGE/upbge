/*
 * ***** BEGIN GPL LICENSE BLOCK *****
 *
 * This program is free software; you can redistribute it and/or
 * modify it under the terms of the GNU General Public License
 * as published by the Free Software Foundation; either version 2
 * of the License, or (at your option) any later version.
 *
 * This program is distributed in the hope that it will be useful,
 * but WITHOUT ANY WARRANTY; without even the implied warranty of
 * MERCHANTABILITY or FITNESS FOR A PARTICULAR PURPOSE.  See the
 * GNU General Public License for more details.
 *
 * You should have received a copy of the GNU General Public License
 * along with this program; if not, write to the Free Software Foundation,
 * Inc., 51 Franklin Street, Fifth Floor, Boston, MA 02110-1301, USA.
 *
 * The Original Code is Copyright (C) 2001-2002 by NaN Holding BV.
 * All rights reserved.
 *
 * The Original Code is: all of this file.
 *
 * Contributor(s): Mitchell Stokes
 *
 * ***** END GPL LICENSE BLOCK *****
 */

#include "glew-mx.h"

#include <stdio.h>


#include "RAS_OpenGLLight.h"
#include "RAS_OpenGLRasterizer.h"
#include "RAS_ICanvas.h"

#include "MT_CmMatrix4x4.h"

#include "KX_Camera.h"
#include "KX_Light.h"
#include "KX_Scene.h"

#include "DNA_lamp_types.h"
#include "DNA_scene_types.h"

#include "GPU_material.h"

RAS_OpenGLLight::RAS_OpenGLLight(RAS_OpenGLRasterizer *ras)
	:m_rasterizer(ras)
{
}

RAS_OpenGLLight::~RAS_OpenGLLight()
{
	GPULamp *lamp;
	KX_LightObject *kxlight = (KX_LightObject *)m_light;
	Lamp *la = (Lamp *)kxlight->GetBlenderObject()->data;

	if ((lamp = GetGPULamp())) {
		float obmat[4][4] = {{0}};
		GPU_lamp_update(lamp, 0, 0, obmat);
		GPU_lamp_update_distance(lamp, la->dist, la->att1, la->att2, la->coeff_const, la->coeff_lin, la->coeff_quad);
		GPU_lamp_update_spot(lamp, la->spotsize, la->spotblend);
	}
}

bool RAS_OpenGLLight::ApplyFixedFunctionLighting(KX_Scene *kxscene, int oblayer, int slot)
{
	KX_Scene *lightscene = (KX_Scene *)m_scene;
	KX_LightObject *kxlight = (KX_LightObject *)m_light;
	float vec[4];
	int scenelayer = ~0;

	if (kxscene && kxscene->GetBlenderScene())
		scenelayer = kxscene->GetBlenderScene()->lay;

	/* only use lights in the same layer as the object */
	if (!(m_layer & oblayer))
		return false;
	/* only use lights in the same scene, and in a visible layer */
	if (kxscene != lightscene || !(m_layer & scenelayer))
		return false;

	// lights don't get their openGL matrix updated, do it now
	if (kxlight->GetSGNode()->IsDirty())
		kxlight->GetOpenGLMatrix();

	MT_CmMatrix4x4& worldmatrix = *kxlight->GetOpenGLMatrixPtr();

	vec[0] = worldmatrix(0, 3);
	vec[1] = worldmatrix(1, 3);
	vec[2] = worldmatrix(2, 3);
	vec[3] = 1.0f;

	if (m_type == RAS_ILightObject::LIGHT_SUN) {

		vec[0] = worldmatrix(0, 2);
		vec[1] = worldmatrix(1, 2);
		vec[2] = worldmatrix(2, 2);
		//vec[0] = base->object->obmat[2][0];
		//vec[1] = base->object->obmat[2][1];
		//vec[2] = base->object->obmat[2][2];
		vec[3] = 0.0f;
		glLightfv((GLenum)(GL_LIGHT0 + slot), GL_POSITION, vec);
	}
	else {
		//vec[3] = 1.0;
		glLightfv((GLenum)(GL_LIGHT0 + slot), GL_POSITION, vec);
		glLightf((GLenum)(GL_LIGHT0 + slot), GL_CONSTANT_ATTENUATION, 1.0f);
		glLightf((GLenum)(GL_LIGHT0 + slot), GL_LINEAR_ATTENUATION, m_att1 / m_distance);
		// without this next line it looks backward compatible.
		//attennuation still is acceptable
		glLightf((GLenum)(GL_LIGHT0 + slot), GL_QUADRATIC_ATTENUATION, m_att2 / (m_distance * m_distance));

		if (m_type == RAS_ILightObject::LIGHT_SPOT) {
			vec[0] = -worldmatrix(0, 2);
			vec[1] = -worldmatrix(1, 2);
			vec[2] = -worldmatrix(2, 2);
			//vec[0] = -base->object->obmat[2][0];
			//vec[1] = -base->object->obmat[2][1];
			//vec[2] = -base->object->obmat[2][2];
			glLightfv((GLenum)(GL_LIGHT0 + slot), GL_SPOT_DIRECTION, vec);
			glLightf((GLenum)(GL_LIGHT0 + slot), GL_SPOT_CUTOFF, m_spotsize / 2.0f);
			glLightf((GLenum)(GL_LIGHT0 + slot), GL_SPOT_EXPONENT, 128.0f * m_spotblend);
		}
		else {
			glLightf((GLenum)(GL_LIGHT0 + slot), GL_SPOT_CUTOFF, 180.0f);
		}
	}

	if (m_nodiffuse) {
		vec[0] = vec[1] = vec[2] = vec[3] = 0.0f;
	}
	else {
		vec[0] = m_energy * m_color[0];
		vec[1] = m_energy * m_color[1];
		vec[2] = m_energy * m_color[2];
		vec[3] = 1.0f;
	}

	glLightfv((GLenum)(GL_LIGHT0 + slot), GL_DIFFUSE, vec);
	if (m_nospecular) {
		vec[0] = vec[1] = vec[2] = vec[3] = 0.0f;
	}
	else if (m_nodiffuse) {
		vec[0] = m_energy * m_color[0];
		vec[1] = m_energy * m_color[1];
		vec[2] = m_energy * m_color[2];
		vec[3] = 1.0f;
	}

	glLightfv((GLenum)(GL_LIGHT0 + slot), GL_SPECULAR, vec);
	glEnable((GLenum)(GL_LIGHT0 + slot));

	return true;
}

GPULamp *RAS_OpenGLLight::GetGPULamp()
{
	KX_LightObject *kxlight = (KX_LightObject *)m_light;

	return GPU_lamp_from_blender(kxlight->GetScene()->GetBlenderScene(), kxlight->GetBlenderObject(), kxlight->GetBlenderGroupObject());
}

bool RAS_OpenGLLight::HasShadowBuffer()
{
	GPULamp *lamp;

	if ((lamp = GetGPULamp()))
		return GPU_lamp_has_shadow_buffer(lamp);
	else
		return false;
}


bool RAS_OpenGLLight::NeedShadowUpdate()
{
	if (!m_staticShadow)
		return true;
	return m_requestShadowUpdate;
}

int RAS_OpenGLLight::GetShadowBindCode()
{
	GPULamp *lamp;
	
	if ((lamp = GetGPULamp()))
		return GPU_lamp_shadow_bind_code(lamp);
	return -1;
}

MT_Matrix4x4 RAS_OpenGLLight::GetShadowMatrix()
{
	GPULamp *lamp;

	if ((lamp = GetGPULamp()))
		return MT_Matrix4x4(GPU_lamp_dynpersmat(lamp));
	MT_Matrix4x4 mat;
	mat.setIdentity();
	return mat;
}

int RAS_OpenGLLight::GetShadowLayer()
{
	GPULamp *lamp;

	if ((lamp = GetGPULamp()))
		return GPU_lamp_shadow_layer(lamp);
	else
		return 0;
}

void RAS_OpenGLLight::BindShadowBuffer(RAS_ICanvas *canvas, KX_Camera *cam, MT_Transform& camtrans)
{
	GPULamp *lamp;
	float viewmat[4][4], winmat[4][4];
	int winsize;

	/* bind framebuffer */
	lamp = GetGPULamp();
	GPU_lamp_shadow_buffer_bind(lamp, viewmat, &winsize, winmat);

	if (GPU_lamp_shadow_buffer_type(lamp) == LA_SHADMAP_VARIANCE) {
		m_rasterizer->SetShadowMode(RAS_IRasterizer::RAS_SHADOW_VARIANCE);
	}
	else {
		m_rasterizer->SetShadowMode(RAS_IRasterizer::RAS_SHADOW_SIMPLE);
	}

	/* GPU_lamp_shadow_buffer_bind() changes the viewport, so update the canvas */
	canvas->UpdateViewPort(0, 0, winsize, winsize);

	/* setup camera transformation */
	MT_Matrix4x4 modelviewmat((float *)viewmat);
	MT_Matrix4x4 projectionmat((float *)winmat);

	MT_Transform trans = MT_Transform((float *)viewmat);
	camtrans.invert(trans);

	cam->SetModelviewMatrix(modelviewmat);
	cam->SetProjectionMatrix(projectionmat);

	cam->NodeSetLocalPosition(camtrans.getOrigin());
	cam->NodeSetLocalOrientation(camtrans.getBasis());
	cam->NodeUpdateGS(0);

	/* setup rasterizer transformations */
	/* SetViewMatrix may use stereomode which we temporarily disable here */
	RAS_IRasterizer::StereoMode stereomode = m_rasterizer->GetStereoMode();
	m_rasterizer->SetStereoMode(RAS_IRasterizer::RAS_STEREO_NOSTEREO);
	m_rasterizer->SetProjectionMatrix(projectionmat);
	m_rasterizer->SetViewMatrix(modelviewmat, cam->NodeGetWorldOrientation(), cam->NodeGetWorldPosition(), cam->GetCameraData()->m_perspective);
	m_rasterizer->SetStereoMode(stereomode);
}

void RAS_OpenGLLight::UnbindShadowBuffer()
{
	GPULamp *lamp = GetGPULamp();
	GPU_lamp_shadow_buffer_unbind(lamp);

	m_rasterizer->SetShadowMode(RAS_IRasterizer::RAS_SHADOW_NONE);

	m_requestShadowUpdate = false;
}

Image *RAS_OpenGLLight::GetTextureImage(short texslot)
{
	KX_LightObject *kxlight = (KX_LightObject *)m_light;
	Lamp *la = (Lamp *)kxlight->GetBlenderObject()->data;

	if (texslot >= MAX_MTEX || texslot < 0) {
		printf("KX_LightObject::GetTextureImage(): texslot exceeds slot bounds (0-%d)\n", MAX_MTEX - 1);
		return NULL;
	}

	if (la->mtex[texslot])
		return la->mtex[texslot]->tex->ima;

	return NULL;
}

void RAS_OpenGLLight::Update()
{
	GPULamp *lamp;
	KX_LightObject *kxlight = (KX_LightObject *)m_light;

	if ((lamp = GetGPULamp()) != NULL && kxlight->GetSGNode()) {
		float obmat[4][4];
		// lights don't get their openGL matrix updated, do it now
		if (kxlight->GetSGNode()->IsDirty())
			kxlight->GetOpenGLMatrix();
		float *dobmat = kxlight->GetOpenGLMatrixPtr()->getPointer();

		for (int i = 0; i < 4; i++)
			for (int j = 0; j < 4; j++, dobmat++)
				obmat[i][j] = (float)*dobmat;
		int hide = kxlight->GetVisible() ? 0 : 1;
		GPU_lamp_update(lamp, m_layer, hide, obmat);
		GPU_lamp_update_colors(lamp, m_color[0], m_color[1],
<<<<<<< HEAD
		                       m_color[2], m_energy);
		GPU_lamp_update_distance(lamp, m_distance, m_att1, m_att2);
=======
			m_color[2], m_energy);
		GPU_lamp_update_distance(lamp, m_distance, m_att1, m_att2, m_coeff_const, m_coeff_lin, m_coeff_quad);
>>>>>>> f209529c
		GPU_lamp_update_spot(lamp, m_spotsize, m_spotblend);
	}
}
<|MERGE_RESOLUTION|>--- conflicted
+++ resolved
@@ -297,13 +297,8 @@
 		int hide = kxlight->GetVisible() ? 0 : 1;
 		GPU_lamp_update(lamp, m_layer, hide, obmat);
 		GPU_lamp_update_colors(lamp, m_color[0], m_color[1],
-<<<<<<< HEAD
 		                       m_color[2], m_energy);
-		GPU_lamp_update_distance(lamp, m_distance, m_att1, m_att2);
-=======
-			m_color[2], m_energy);
 		GPU_lamp_update_distance(lamp, m_distance, m_att1, m_att2, m_coeff_const, m_coeff_lin, m_coeff_quad);
->>>>>>> f209529c
 		GPU_lamp_update_spot(lamp, m_spotsize, m_spotblend);
 	}
 }
