/*
 * ***** BEGIN GPL LICENSE BLOCK *****
 *
 * This program is free software; you can redistribute it and/or
 * modify it under the terms of the GNU General Public License
 * as published by the Free Software Foundation; either version 2
 * of the License, or (at your option) any later version.
 *
 * This program is distributed in the hope that it will be useful,
 * but WITHOUT ANY WARRANTY; without even the implied warranty of
 * MERCHANTABILITY or FITNESS FOR A PARTICULAR PURPOSE.  See the
 * GNU General Public License for more details.
 *
 * You should have received a copy of the GNU General Public License
 * along with this program; if not, write to the Free Software Foundation,
 * Inc., 51 Franklin Street, Fifth Floor, Boston, MA 02110-1301, USA.
 *
 * The Original Code is Copyright (C) 2001-2002 by NaN Holding BV.
 * All rights reserved.
 *
 * The Original Code is: all of this file.
 *
 * Contributor(s): none yet.
 *
 * ***** END GPL LICENSE BLOCK *****
 */

/** \file gameengine/Rasterizer/RAS_OpenGLRasterizer/RAS_OpenGLRasterizer.cpp
 *  \ingroup bgerastogl
 */


#include <math.h>
#include <stdlib.h>

#include "RAS_OpenGLRasterizer.h"

#include "glew-mx.h"

#include "RAS_ICanvas.h"
#include "RAS_Rect.h"
#include "RAS_TexVert.h"
#include "RAS_MeshObject.h"
#include "RAS_Polygon.h"
#include "RAS_DisplayArray.h"
#include "RAS_ILightObject.h"
#include "MT_CmMatrix4x4.h"

#include "RAS_OpenGLLight.h"

#include "RAS_StorageVA.h"
#include "RAS_StorageVBO.h"

#include "GPU_draw.h"
#include "GPU_extensions.h"
#include "GPU_material.h"
#include "GPU_shader.h"

extern "C" {
	#include "BLF_api.h"
	#include "BKE_DerivedMesh.h"
}


// XXX Clean these up <<<
#include "EXP_Value.h"
#include "KX_Scene.h"
#include "KX_RayCast.h"
#include "KX_GameObject.h"
// >>>

#ifndef M_PI
#define M_PI        3.14159265358979323846
#endif

/**
 *  32x32 bit masks for vinterlace stereo mode
 */
static GLuint left_eye_vinterlace_mask[32];
static GLuint right_eye_vinterlace_mask[32];

/**
 *  32x32 bit masks for hinterlace stereo mode.
 *  Left eye = &hinterlace_mask[0]
 *  Right eye = &hinterlace_mask[1]
 */
static GLuint hinterlace_mask[33];

RAS_OpenGLRasterizer::RAS_OpenGLRasterizer(RAS_ICanvas* canvas, RAS_STORAGE_TYPE storage, int storageInfo)
	:RAS_IRasterizer(canvas),
	m_2DCanvas(canvas),
	m_fogenabled(false),
	m_time(0.0f),
	m_campos(0.0f, 0.0f, 0.0f),
	m_camortho(false),
	m_stereomode(RAS_STEREO_NOSTEREO),
	m_curreye(RAS_STEREO_LEFTEYE),
	m_eyeseparation(0.0f),
	m_focallength(0.0f),
	m_setfocallength(false),
	m_noOfScanlines(32),
	m_motionblur(0),
	m_motionblurvalue(-1.0f),
	m_usingoverrideshader(false),
	m_clientobject(NULL),
	m_auxilaryClientInfo(NULL),
	m_drawingmode(KX_TEXTURED),
	m_texco_num(0),
	m_attrib_num(0),
	//m_last_alphablend(GPU_BLEND_SOLID),
	m_last_frontface(true),
	m_storage_type(storage),
	m_storageInfo(storageInfo)
{
	m_viewmatrix.setIdentity();
	m_viewinvmatrix.setIdentity();

	for (int i = 0; i < 32; i++) {
		left_eye_vinterlace_mask[i] = 0x55555555;
		right_eye_vinterlace_mask[i] = 0xAAAAAAAA;
		hinterlace_mask[i] = (i & 1) * 0xFFFFFFFF;
	}
	hinterlace_mask[32] = 0;

	m_prevafvalue = GPU_get_anisotropic();

	if (m_storage_type == RAS_VBO /*|| m_storage_type == RAS_AUTO_STORAGE && GLEW_ARB_vertex_buffer_object*/) {
		m_storage = new RAS_StorageVBO(&m_texco_num, m_texco, &m_attrib_num, m_attrib, m_attrib_layer);
	}
	else if ((m_storage_type == RAS_VA) || (m_storage_type == RAS_AUTO_STORAGE)) {
		m_storage = new RAS_StorageVA(&m_texco_num, m_texco, &m_attrib_num, m_attrib, m_attrib_layer);
	}
	else {
		printf("Unknown rasterizer storage type, falling back to vertex arrays\n");
		m_storage = new RAS_StorageVA(&m_texco_num, m_texco, &m_attrib_num, m_attrib, m_attrib_layer);
	}

	glGetIntegerv(GL_MAX_LIGHTS, (GLint *)&m_numgllights);
	if (m_numgllights < 8)
		m_numgllights = 8;

	PrintHardwareInfo();
}

RAS_OpenGLRasterizer::~RAS_OpenGLRasterizer()
{
	// Restore the previous AF value
	GPU_set_anisotropic(m_prevafvalue);

	if (m_storage)
		delete m_storage;
}

bool RAS_OpenGLRasterizer::Init()
{
	bool storage_init;
	GPU_state_init();

	m_ambr = 0.0f;
	m_ambg = 0.0f;
	m_ambb = 0.0f;

	glDisable(GL_BLEND);
	glDisable(GL_ALPHA_TEST);
	//m_last_alphablend = GPU_BLEND_SOLID;
	GPU_set_material_alpha_blend(GPU_BLEND_SOLID);

	glFrontFace(GL_CCW);
	m_last_frontface = true;

	m_redback = 0.4375f;
	m_greenback = 0.4375f;
	m_blueback = 0.4375f;
	m_alphaback = 0.0f;

	glClearColor(m_redback, m_greenback, m_blueback, m_alphaback);
	glColorMask(GL_TRUE, GL_TRUE, GL_TRUE, GL_TRUE);
	glClear(GL_COLOR_BUFFER_BIT | GL_DEPTH_BUFFER_BIT);

	glShadeModel(GL_SMOOTH);

	storage_init = m_storage->Init();

	return (true && storage_init);
}

void RAS_OpenGLRasterizer::SetAmbientColor(float color[3])
{
	m_ambr = color[0];
	m_ambg = color[1];
	m_ambb = color[2];
}

void RAS_OpenGLRasterizer::SetAmbient(float factor)
{
	float ambient[] = {m_ambr *factor, m_ambg * factor, m_ambb * factor, 1.0f};
	glLightModelfv(GL_LIGHT_MODEL_AMBIENT, ambient);
}

void RAS_OpenGLRasterizer::SetBackColor(float color[3])
{
	m_redback = color[0];
	m_greenback = color[1];
	m_blueback = color[2];
	m_alphaback = 1.0f;
}

void RAS_OpenGLRasterizer::SetFog(short type, float start, float dist, float intensity, float color[3])
{
	float params[4] = {color[0], color[1], color[2], 1.0f};
	glFogi(GL_FOG_MODE, GL_LINEAR);
	glFogf(GL_FOG_DENSITY, intensity / 10.0f);
	glFogf(GL_FOG_START, start);
	glFogf(GL_FOG_END, start + dist);
	glFogfv(GL_FOG_COLOR, params);
}

void RAS_OpenGLRasterizer::EnableFog(bool enable)
{
	m_fogenabled = enable;
}

void RAS_OpenGLRasterizer::DisplayFog()
{
	if ((m_drawingmode >= KX_SOLID) && m_fogenabled) {
		glEnable(GL_FOG);
	}
	else {
		glDisable(GL_FOG);
	}
}

void RAS_OpenGLRasterizer::Exit()
{
	m_storage->Exit();

	glEnable(GL_CULL_FACE);
	glEnable(GL_DEPTH_TEST);
	glClearDepth(1.0f);
	glColorMask(GL_TRUE, GL_TRUE, GL_TRUE, GL_TRUE);
	glClearColor(m_redback, m_greenback, m_blueback, m_alphaback);
	glClear(GL_COLOR_BUFFER_BIT | GL_DEPTH_BUFFER_BIT);
	glDepthMask(GL_TRUE);
	glDepthFunc(GL_LEQUAL);
	glBlendFunc(GL_ONE, GL_ZERO);

	glDisable(GL_POLYGON_STIPPLE);

	glDisable(GL_LIGHTING);
	if (GLEW_EXT_separate_specular_color || GLEW_VERSION_1_2)
		glLightModeli(GL_LIGHT_MODEL_COLOR_CONTROL, GL_SINGLE_COLOR);

	EndFrame();
}

bool RAS_OpenGLRasterizer::BeginFrame(double time)
{
	m_time = time;

	// Blender camera routine destroys the settings
	if (m_drawingmode < KX_SOLID) {
		glDisable(GL_CULL_FACE);
		glDisable(GL_DEPTH_TEST);
	}
	else {
		glEnable(GL_DEPTH_TEST);
		glEnable(GL_CULL_FACE);
	}

	glDisable(GL_BLEND);
	glDisable(GL_ALPHA_TEST);
	//m_last_alphablend = GPU_BLEND_SOLID;
	GPU_set_material_alpha_blend(GPU_BLEND_SOLID);

	glFrontFace(GL_CCW);
	m_last_frontface = true;

	glShadeModel(GL_SMOOTH);

	glEnable(GL_MULTISAMPLE_ARB);

	m_2DCanvas->BeginFrame();

	// Render Tools
	m_clientobject = NULL;
	m_lastlightlayer = -1;
	m_lastauxinfo = NULL;
	m_lastlighting = true; /* force disable in DisableOpenGLLights() */
	DisableOpenGLLights();

	return true;
}

void RAS_OpenGLRasterizer::SetDrawingMode(RAS_IRasterizer::DrawType drawingmode)
{
	m_drawingmode = drawingmode;
	m_storage->SetDrawingMode(drawingmode);
}

RAS_IRasterizer::DrawType RAS_OpenGLRasterizer::GetDrawingMode()
{
	return m_drawingmode;
}

void RAS_OpenGLRasterizer::SetDepthMask(DepthMask depthmask)
{
	glDepthMask(depthmask == KX_DEPTHMASK_DISABLED ? GL_FALSE : GL_TRUE);
}

void RAS_OpenGLRasterizer::ClearColorBuffer()
{
	m_2DCanvas->ClearColor(m_redback, m_greenback, m_blueback, m_alphaback);
	m_2DCanvas->ClearBuffer(RAS_ICanvas::COLOR_BUFFER);
}

void RAS_OpenGLRasterizer::ClearDepthBuffer()
{
	m_2DCanvas->ClearBuffer(RAS_ICanvas::DEPTH_BUFFER);
}

void RAS_OpenGLRasterizer::FlushDebugShapes(SCA_IScene *scene)
{
	std::vector<OglDebugShape> &debugShapes = m_debugShapes[scene];
	if (debugShapes.empty())
		return;

	// DrawDebugLines
	GLboolean light, tex;

	light = glIsEnabled(GL_LIGHTING);
	tex = glIsEnabled(GL_TEXTURE_2D);

	if (light) {
		glDisable(GL_LIGHTING);
	}
	if (tex) {
		glDisable(GL_TEXTURE_2D);
	}

	// draw lines
	glBegin(GL_LINES);
	for (unsigned int i = 0; i < debugShapes.size(); i++) {
		if (debugShapes[i].m_type != OglDebugShape::LINE)
			continue;
		glColor4f(debugShapes[i].m_color[0], debugShapes[i].m_color[1], debugShapes[i].m_color[2], 1.0f);
		const MT_Scalar *fromPtr = &debugShapes[i].m_pos.x();
		const MT_Scalar *toPtr = &debugShapes[i].m_param.x();
		glVertex3fv(fromPtr);
		glVertex3fv(toPtr);
	}
	glEnd();

<<<<<<< HEAD
	glEnableClientState(GL_VERTEX_ARRAY);
	// Draw boxes
	for (unsigned int i = 0; i < debugShapes.size(); i++) {
		if (debugShapes[i].m_type != OglDebugShape::BOX) {
			continue;
		}
		glColor4f(debugShapes[i].m_color[0], debugShapes[i].m_color[1], debugShapes[i].m_color[2], 1.0f);

		const MT_Matrix3x3& rot = debugShapes[i].m_rot;
		const MT_Vector3& pos = debugShapes[i].m_pos;
		double mat[16] = {
			rot[0][0], rot[1][0], rot[2][0], 0.0,
			rot[0][1], rot[1][1], rot[2][1], 0.0,
			rot[0][2], rot[1][2], rot[2][2], 0.0,
			pos[0], pos[1], pos[2], 1.0
		};
		glPushMatrix();
		glMultMatrixd(mat);

		const MT_Vector3& min = debugShapes[i].m_param;
		const MT_Vector3& max = debugShapes[i].m_param2;

		float vertexes[24] = {
			(float)min[0], (float)min[1], (float)min[2],
			(float)max[0], (float)min[1], (float)min[2],
			(float)max[0], (float)max[1], (float)min[2],
			(float)min[0], (float)max[1], (float)min[2],
			(float)min[0], (float)min[1], (float)max[2],
			(float)max[0], (float)min[1], (float)max[2],
			(float)max[0], (float)max[1], (float)max[2],
			(float)min[0], (float)max[1], (float)max[2]
		};

		static unsigned short indexes[24] = {
			0, 1, 1, 2,
			2, 3, 3, 0,
			4, 5, 5, 6,
			6, 7, 7, 4,
			0, 4, 1, 5,
			2, 6, 3, 7
		};

		glVertexPointer(3, GL_FLOAT, 0, vertexes);
		glDrawElements(GL_LINES, 24, GL_UNSIGNED_SHORT, indexes);

		glPopMatrix();
	}
	glDisableClientState(GL_VERTEX_ARRAY);

	//draw circles
=======
	// draw circles
>>>>>>> a3793f5e
	for (unsigned int i = 0; i < debugShapes.size(); i++) {
		if (debugShapes[i].m_type != OglDebugShape::CIRCLE)
			continue;
		glBegin(GL_LINE_LOOP);
		glColor4f(debugShapes[i].m_color[0], debugShapes[i].m_color[1], debugShapes[i].m_color[2], 1.0f);

		static const MT_Vector3 worldUp(0.0f, 0.0f, 1.0f);
		MT_Vector3 norm = debugShapes[i].m_param;
		MT_Matrix3x3 tr;
		if (norm.fuzzyZero() || norm == worldUp) {
			tr.setIdentity();
		}
		else {
			MT_Vector3 xaxis, yaxis;
			xaxis = MT_cross(norm, worldUp);
			yaxis = MT_cross(xaxis, norm);
			tr.setValue(xaxis.x(), xaxis.y(), xaxis.z(),
			            yaxis.x(), yaxis.y(), yaxis.z(),
			            norm.x(), norm.y(), norm.z());
		}
		MT_Scalar rad = debugShapes[i].m_param2.x();
		int n = (int)debugShapes[i].m_param2.y();
		for (int j = 0; j < n; j++) {
			MT_Scalar theta = j * M_PI * 2 / n;
			MT_Vector3 pos(cosf(theta) * rad, sinf(theta) * rad, 0.0f);
			pos = pos * tr;
			pos += debugShapes[i].m_pos;
			const MT_Scalar *posPtr = &pos.x();
			glVertex3fv(posPtr);
		}
		glEnd();
	}

	if (light) {
		glEnable(GL_LIGHTING);
	}
	if (tex) {
		glEnable(GL_TEXTURE_2D);
	}

	debugShapes.clear();
}

void RAS_OpenGLRasterizer::EndFrame()
{
	glColorMask(GL_TRUE, GL_TRUE, GL_TRUE, GL_TRUE);

	glDisable(GL_MULTISAMPLE_ARB);

	m_2DCanvas->EndFrame();
}

void RAS_OpenGLRasterizer::SetRenderArea()
{
	RAS_Rect area;
	// only above/below stereo method needs viewport adjustment
	switch (m_stereomode)
	{
		case RAS_STEREO_ABOVEBELOW:
		{
			switch (m_curreye) {
				case RAS_STEREO_LEFTEYE:
				{
					// upper half of window
					area.SetLeft(0);
					area.SetBottom(m_2DCanvas->GetHeight() -
					               int(m_2DCanvas->GetHeight() - m_noOfScanlines) / 2);

					area.SetRight(int(m_2DCanvas->GetWidth()));
					area.SetTop(int(m_2DCanvas->GetHeight()));
					m_2DCanvas->SetDisplayArea(&area);
					break;
				}
				case RAS_STEREO_RIGHTEYE:
				{
					// lower half of window
					area.SetLeft(0);
					area.SetBottom(0);
					area.SetRight(int(m_2DCanvas->GetWidth()));
					area.SetTop(int(m_2DCanvas->GetHeight() - m_noOfScanlines) / 2);
					m_2DCanvas->SetDisplayArea(&area);
					break;
				}
			}
			break;
		}
		case RAS_STEREO_3DTVTOPBOTTOM:
		{
			switch (m_curreye) {
				case RAS_STEREO_LEFTEYE:
				{
					// upper half of window
					area.SetLeft(0);
					area.SetBottom(m_2DCanvas->GetHeight() -
					               m_2DCanvas->GetHeight() / 2);

					area.SetRight(m_2DCanvas->GetWidth());
					area.SetTop(m_2DCanvas->GetHeight());
					m_2DCanvas->SetDisplayArea(&area);
					break;
				}
				case RAS_STEREO_RIGHTEYE:
				{
					// lower half of window
					area.SetLeft(0);
					area.SetBottom(0);
					area.SetRight(m_2DCanvas->GetWidth());
					area.SetTop(m_2DCanvas->GetHeight() / 2);
					m_2DCanvas->SetDisplayArea(&area);
					break;
				}
			}
			break;
		}
		case RAS_STEREO_SIDEBYSIDE:
		{
			switch (m_curreye)
			{
				case RAS_STEREO_LEFTEYE:
				{
					// Left half of window
					area.SetLeft(0);
					area.SetBottom(0);
					area.SetRight(m_2DCanvas->GetWidth() / 2);
					area.SetTop(m_2DCanvas->GetHeight());
					m_2DCanvas->SetDisplayArea(&area);
					break;
				}
				case RAS_STEREO_RIGHTEYE:
				{
					// Right half of window
					area.SetLeft(m_2DCanvas->GetWidth() / 2);
					area.SetBottom(0);
					area.SetRight(m_2DCanvas->GetWidth());
					area.SetTop(m_2DCanvas->GetHeight());
					m_2DCanvas->SetDisplayArea(&area);
					break;
				}
			}
			break;
		}
		default:
		{
			// every available pixel
			area.SetLeft(0);
			area.SetBottom(0);
			area.SetRight(int(m_2DCanvas->GetWidth()));
			area.SetTop(int(m_2DCanvas->GetHeight()));
			m_2DCanvas->SetDisplayArea(&area);
			break;
		}
	}
}

void RAS_OpenGLRasterizer::SetStereoMode(const StereoMode stereomode)
{
	m_stereomode = stereomode;
}

RAS_IRasterizer::StereoMode RAS_OpenGLRasterizer::GetStereoMode()
{
	return m_stereomode;
}

bool RAS_OpenGLRasterizer::Stereo()
{
	if (m_stereomode > RAS_STEREO_NOSTEREO) // > 0
		return true;
	else
		return false;
}

bool RAS_OpenGLRasterizer::InterlacedStereo()
{
	return m_stereomode == RAS_STEREO_VINTERLACE || m_stereomode == RAS_STEREO_INTERLACED;
}

void RAS_OpenGLRasterizer::SetEye(const StereoEye eye)
{
	m_curreye = eye;
	switch (m_stereomode)
	{
		case RAS_STEREO_QUADBUFFERED:
		{
			glDrawBuffer(m_curreye == RAS_STEREO_LEFTEYE ? GL_BACK_LEFT : GL_BACK_RIGHT);
			break;
		}
		case RAS_STEREO_ANAGLYPH:
		{
			if (m_curreye == RAS_STEREO_LEFTEYE) {
				glColorMask(GL_TRUE, GL_FALSE, GL_FALSE, GL_FALSE);
			}
			else {
				//glAccum(GL_LOAD, 1.0f);
				glColorMask(GL_FALSE, GL_TRUE, GL_TRUE, GL_FALSE);
				ClearDepthBuffer();
			}
			break;
		}
		case RAS_STEREO_VINTERLACE:
		{
			// OpenGL stippling is deprecated, it is no longer possible to affect all shaders
			// this way, offscreen rendering and then compositing may be the better solution
			glEnable(GL_POLYGON_STIPPLE);
			glPolygonStipple((const GLubyte *)((m_curreye == RAS_STEREO_LEFTEYE) ? left_eye_vinterlace_mask : right_eye_vinterlace_mask));
			if (m_curreye == RAS_STEREO_RIGHTEYE)
				ClearDepthBuffer();
			break;
		}
		case RAS_STEREO_INTERLACED:
		{
			glEnable(GL_POLYGON_STIPPLE);
			glPolygonStipple((const GLubyte *)&hinterlace_mask[m_curreye == RAS_STEREO_LEFTEYE ? 0 : 1]);
			if (m_curreye == RAS_STEREO_RIGHTEYE)
				ClearDepthBuffer();
			break;
		}
		default:
			break;
	}
}

RAS_IRasterizer::StereoEye RAS_OpenGLRasterizer::GetEye()
{
	return m_curreye;
}

void RAS_OpenGLRasterizer::SetEyeSeparation(const float eyeseparation)
{
	m_eyeseparation = eyeseparation;
}

float RAS_OpenGLRasterizer::GetEyeSeparation()
{
	return m_eyeseparation;
}

void RAS_OpenGLRasterizer::SetFocalLength(const float focallength)
{
	m_focallength = focallength;
	m_setfocallength = true;
}

float RAS_OpenGLRasterizer::GetFocalLength()
{
	return m_focallength;
}

void RAS_OpenGLRasterizer::SwapBuffers()
{
	m_2DCanvas->SwapBuffers();
}

const MT_Matrix4x4& RAS_OpenGLRasterizer::GetViewMatrix() const
{
	return m_viewmatrix;
}

const MT_Matrix4x4& RAS_OpenGLRasterizer::GetViewInvMatrix() const
{
	return m_viewinvmatrix;
}

bool RAS_OpenGLRasterizer::UseDisplayLists() const
{
	return m_storageInfo & RAS_STORAGE_USE_DISPLAY_LIST;
}

void RAS_OpenGLRasterizer::IndexPrimitives_3DText(RAS_MeshSlot *ms, class RAS_IPolyMaterial *polymat)
{
	bool obcolor = polymat->UsesObjectColor();
	MT_Vector4& rgba = ms->m_RGBAcolor;

	const STR_String& mytext = ((CValue *)m_clientobject)->GetPropertyText("Text");

	// handle object color
	if (obcolor) {
		glDisableClientState(GL_COLOR_ARRAY);
		glColor4d(rgba[0], rgba[1], rgba[2], rgba[3]);
	}
	else
		glEnableClientState(GL_COLOR_ARRAY);

	RAS_TexVert *vertex;
	size_t i, j, numvert;

	RAS_DisplayArray *array = ms->GetDisplayArray();
	numvert = 3;

	// triangle and quad text drawing
	for (i = 0; i < array->m_index.size(); i += numvert) {
		float v[4][3];
		const float  *v_ptr[4] = {NULL};
		const float *uv_ptr[4] = {NULL};
		int glattrib, unit;

		for (j = 0; j < numvert; j++) {
			vertex = &array->m_vertex[array->m_index[i + j]];

			v[j][0] = vertex->getXYZ()[0];
			v[j][1] = vertex->getXYZ()[1];
			v[j][2] = vertex->getXYZ()[2];
			v_ptr[j] = v[j];

			uv_ptr[j] = vertex->getUV(0);
		}

		// find the right opengl attribute
		glattrib = -1;
		if (GLEW_ARB_vertex_program)
			for (unit = 0; unit < m_attrib_num; unit++)
				if (m_attrib[unit] == RAS_TEXCO_UV)
					glattrib = unit;

		GPU_render_text(
		    polymat->GetMTexPoly(), polymat->GetDrawingMode(), mytext, mytext.Length(), polymat->GetMCol(),
		    v_ptr, uv_ptr, glattrib);
	}

	glDisableClientState(GL_COLOR_ARRAY);
}

void RAS_OpenGLRasterizer::SetTexCoordNum(int num)
{
	m_texco_num = num;
	if (m_texco_num > RAS_MAX_TEXCO)
		m_texco_num = RAS_MAX_TEXCO;
}

void RAS_OpenGLRasterizer::SetAttribNum(int num)
{
	m_attrib_num = num;
	if (m_attrib_num > RAS_MAX_ATTRIB)
		m_attrib_num = RAS_MAX_ATTRIB;
}

void RAS_OpenGLRasterizer::SetTexCoord(TexCoGen coords, int unit)
{
	// this changes from material to material
	if (unit < RAS_MAX_TEXCO)
		m_texco[unit] = coords;
}

void RAS_OpenGLRasterizer::SetAttrib(TexCoGen coords, int unit, int layer)
{
	// this changes from material to material
	if (unit < RAS_MAX_ATTRIB) {
		m_attrib[unit] = coords;
		m_attrib_layer[unit] = layer;
	}
}

void RAS_OpenGLRasterizer::BindPrimitives(RAS_DisplayArrayBucket *arrayBucket)
{
	if (arrayBucket && arrayBucket->GetDisplayArray()) {
		m_storage->BindPrimitives(arrayBucket);
	}
}

void RAS_OpenGLRasterizer::UnbindPrimitives(RAS_DisplayArrayBucket *arrayBucket)
{
	if (arrayBucket && arrayBucket->GetDisplayArray()) {
		m_storage->UnbindPrimitives(arrayBucket);
	}
}

void RAS_OpenGLRasterizer::IndexPrimitives(RAS_MeshSlot *ms)
{
	if (ms->m_pDerivedMesh)
		DrawDerivedMesh(ms);
	else
		m_storage->IndexPrimitives(ms);
}

// Code for hooking into Blender's mesh drawing for derived meshes.
// If/when we use more of Blender's drawing code, we may be able to
// clean this up
static bool current_wireframe;
static RAS_MaterialBucket *current_bucket;
static RAS_IPolyMaterial *current_polymat;
static RAS_MeshSlot *current_ms;
static RAS_MeshObject *current_mesh;
static int current_blmat_nr;
static GPUVertexAttribs current_gpu_attribs;
static Image *current_image;
static int CheckMaterialDM(int matnr, void *attribs)
{
	// only draw the current material
	if (matnr != current_blmat_nr)
		return 0;
	GPUVertexAttribs *gattribs = (GPUVertexAttribs *)attribs;
	if (gattribs)
		memcpy(gattribs, &current_gpu_attribs, sizeof(GPUVertexAttribs));
	return 1;
}

static DMDrawOption CheckTexDM(MTexPoly *mtexpoly, const bool has_mcol, int matnr)
{

	// index is the original face index, retrieve the polygon
	if (matnr == current_blmat_nr &&
		(mtexpoly == NULL || mtexpoly->tpage == current_image)) {
		// must handle color.
		if (current_wireframe)
			return DM_DRAW_OPTION_NO_MCOL;
		if (current_polymat->UsesObjectColor()) {
			MT_Vector4& rgba = current_ms->m_RGBAcolor;
			glColor4d(rgba[0], rgba[1], rgba[2], rgba[3]);
			// don't use mcol
			return DM_DRAW_OPTION_NO_MCOL;
		}
		if (!has_mcol) {
			// we have to set the color from the material
			unsigned char rgba[4];
			current_polymat->GetMaterialRGBAColor(rgba);
			glColor4ubv((const GLubyte *)rgba);
			return DM_DRAW_OPTION_NORMAL;
		}
		return DM_DRAW_OPTION_NORMAL;
	}
	return DM_DRAW_OPTION_SKIP;
}

void RAS_OpenGLRasterizer::DrawDerivedMesh(RAS_MeshSlot *ms)
{
<<<<<<< HEAD
	// mesh data is in derived mesh,
	current_bucket = ms->m_bucket;
=======
	// mesh data is in derived mesh
	current_bucket = ms.m_bucket;
>>>>>>> a3793f5e
	current_polymat = current_bucket->GetPolyMaterial();
	current_ms = ms;
	current_mesh = ms->m_mesh;
	current_wireframe = m_drawingmode <= RAS_IRasterizer::KX_WIREFRAME;
	// MCol *mcol = (MCol*)ms->m_pDerivedMesh->getFaceDataArray(ms->m_pDerivedMesh, CD_MCOL); /* UNUSED */

	// handle two-side
	if (current_polymat->GetDrawingMode() & RAS_IRasterizer::KX_BACKCULL)
		this->SetCullFace(true);
	else
		this->SetCullFace(false);

	if (current_polymat->GetFlag() & RAS_BLENDERGLSL) {
		// GetMaterialIndex return the original mface material index,
		// increment by 1 to match what derived mesh is doing
		current_blmat_nr = current_mesh->GetBlenderMaterialId(current_bucket->GetPolyMaterial()) + 1;
		// For GLSL we need to retrieve the GPU material attribute
		Material* blmat = current_polymat->GetBlenderMaterial();
		Scene* blscene = current_polymat->GetBlenderScene();
		if (!current_wireframe && blscene && blmat)
			GPU_material_vertex_attributes(GPU_material_from_blender(blscene, blmat, false), &current_gpu_attribs);
		else
			memset(&current_gpu_attribs, 0, sizeof(current_gpu_attribs));
		// DM draw can mess up blending mode, restore at the end
		int current_blend_mode = GPU_get_material_alpha_blend();
		ms->m_pDerivedMesh->drawFacesGLSL(ms->m_pDerivedMesh, CheckMaterialDM);
		GPU_set_material_alpha_blend(current_blend_mode);
	} else {
		//ms->m_pDerivedMesh->drawMappedFacesTex(ms->m_pDerivedMesh, CheckTexfaceDM, mcol);
		current_blmat_nr = current_mesh->GetBlenderMaterialId(current_bucket->GetPolyMaterial());
		current_image = current_polymat->GetBlenderImage();
		ms->m_pDerivedMesh->drawFacesTex(ms->m_pDerivedMesh, CheckTexDM, NULL, NULL, DM_DRAW_USE_ACTIVE_UV);
	}
}

void RAS_OpenGLRasterizer::SetProjectionMatrix(MT_CmMatrix4x4 &mat)
{
	glMatrixMode(GL_PROJECTION);
	float *matrix = &mat(0, 0);
	glLoadMatrixf(matrix);

	m_camortho = (mat(3, 3) != 0.0f);
}

void RAS_OpenGLRasterizer::SetProjectionMatrix(const MT_Matrix4x4 & mat)
{
	glMatrixMode(GL_PROJECTION);
	float matrix[16];
	/* Get into argument. Looks a bit dodgy, but it's ok. */
	mat.getValue(matrix);
	glLoadMatrixf(matrix);

	m_camortho = (mat[3][3] != 0.0f);
}

MT_Matrix4x4 RAS_OpenGLRasterizer::GetFrustumMatrix(
    float left,
    float right,
    float bottom,
    float top,
    float frustnear,
    float frustfar,
    float focallength,
    bool perspective)
{
	MT_Matrix4x4 result;
	float mat[16];

	// correction for stereo
	if (Stereo()) {
		float near_div_focallength;
		float offset;

		// if Rasterizer.setFocalLength is not called we use the camera focallength
		if (!m_setfocallength) {
			// if focallength is null we use a value known to be reasonable
			m_focallength = (focallength == 0.0f) ? m_eyeseparation * 30.0f
							: focallength;
		}

		near_div_focallength = frustnear / m_focallength;
		offset = 0.5f * m_eyeseparation * near_div_focallength;
		switch (m_curreye) {
			case RAS_STEREO_LEFTEYE:
			{
				left += offset;
				right += offset;
				break;
			}
<<<<<<< HEAD
			case RAS_STEREO_RIGHTEYE:
			{
				left -= offset;
				right -= offset;
				break;
=======
			// leave bottom and top untouched
			if (m_stereomode == RAS_STEREO_3DTVTOPBOTTOM) {
				// restore the vertical frustum because the 3DTV will
				// expand the top and bottom part to the full size of the screen
				bottom *= 2.0f;
				top *= 2.0f;
>>>>>>> a3793f5e
			}
		}
		// leave bottom and top untouched
		if (m_stereomode == RAS_STEREO_3DTVTOPBOTTOM) {
			// restore the vertical frustrum because the 3DTV will
			// expande the top and bottom part to the full size of the screen
			bottom *= 2.0f;
			top *= 2.0f;
		}
	}

	glMatrixMode(GL_PROJECTION);
	glLoadIdentity();
	glFrustum(left, right, bottom, top, frustnear, frustfar);

	glGetFloatv(GL_PROJECTION_MATRIX, mat);
	result.setValue(mat);

	return result;
}

MT_Matrix4x4 RAS_OpenGLRasterizer::GetOrthoMatrix(
    float left,
    float right,
    float bottom,
    float top,
    float frustnear,
    float frustfar)
{
	MT_Matrix4x4 result;
	float mat[16];

	// stereo is meaningless for orthographic, disable it
	glMatrixMode(GL_PROJECTION);
	glLoadIdentity();
	glOrtho(left, right, bottom, top, frustnear, frustfar);

	glGetFloatv(GL_PROJECTION_MATRIX, mat);
	result.setValue(mat);

	return result;
}

// next arguments probably contain redundant info, for later...
void RAS_OpenGLRasterizer::SetViewMatrix(const MT_Matrix4x4 &mat,
                                         const MT_Matrix3x3 & camOrientMat3x3,
                                         const MT_Point3 & pos,
                                         bool perspective)
{
	m_viewmatrix = mat;

	// correction for stereo
	if (Stereo() && perspective) {
		MT_Vector3 unitViewDir(0.0f, -1.0f, 0.0f);  // minus y direction, Blender convention
		MT_Vector3 unitViewupVec(0.0f, 0.0f, 1.0f);
		MT_Vector3 viewDir, viewupVec;
		MT_Vector3 eyeline;

		// actual viewDir
		viewDir = camOrientMat3x3 * unitViewDir;  // this is the moto convention, vector on right hand side
		// actual viewup vec
		viewupVec = camOrientMat3x3 * unitViewupVec;

		// vector between eyes
		eyeline = viewDir.cross(viewupVec);

		switch (m_curreye) {
			case RAS_STEREO_LEFTEYE:
			{
				// translate to left by half the eye distance
				MT_Transform transform;
				transform.setIdentity();
				transform.translate(-(eyeline * m_eyeseparation / 2.0f));
				m_viewmatrix *= transform;
				break;
			}
			case RAS_STEREO_RIGHTEYE:
			{
				// translate to right by half the eye distance
				MT_Transform transform;
				transform.setIdentity();
				transform.translate(eyeline * m_eyeseparation / 2.0f);
				m_viewmatrix *= transform;
				break;
			}
		}
	}

	m_viewinvmatrix = m_viewmatrix;
	m_viewinvmatrix.invert();

	// note: getValue gives back column major as needed by OpenGL
	MT_Scalar glviewmat[16];
	m_viewmatrix.getValue(glviewmat);

	glMatrixMode(GL_MODELVIEW);
	glLoadMatrixf(glviewmat);
	m_campos = pos;
}

const MT_Point3& RAS_OpenGLRasterizer::GetCameraPosition()
{
	return m_campos;
}

bool RAS_OpenGLRasterizer::GetCameraOrtho()
{
	return m_camortho;
}

void RAS_OpenGLRasterizer::SetCullFace(bool enable)
{
	if (enable)
		glEnable(GL_CULL_FACE);
	else
		glDisable(GL_CULL_FACE);
}

void RAS_OpenGLRasterizer::SetLines(bool enable)
{
	if (enable)
		glPolygonMode(GL_FRONT_AND_BACK, GL_LINE);
	else
		glPolygonMode(GL_FRONT_AND_BACK, GL_FILL);
}

void RAS_OpenGLRasterizer::SetSpecularity(float specX,
                                          float specY,
                                          float specZ,
                                          float specval)
{
	GLfloat mat_specular[] = {specX, specY, specZ, specval};
	glMaterialfv(GL_FRONT_AND_BACK, GL_SPECULAR, mat_specular);
}

void RAS_OpenGLRasterizer::SetShinyness(float shiny)
{
	GLfloat mat_shininess[] = { shiny };
	glMaterialfv(GL_FRONT_AND_BACK, GL_SHININESS, mat_shininess);
}

void RAS_OpenGLRasterizer::SetDiffuse(float difX, float difY, float difZ, float diffuse)
{
	GLfloat mat_diffuse[] = {difX, difY, difZ, diffuse};
	glMaterialfv(GL_FRONT_AND_BACK, GL_DIFFUSE, mat_diffuse);
}

void RAS_OpenGLRasterizer::SetEmissive(float eX, float eY, float eZ, float e)
{
	GLfloat mat_emit[] = {eX, eY, eZ, e};
	glMaterialfv(GL_FRONT_AND_BACK, GL_EMISSION, mat_emit);
}

double RAS_OpenGLRasterizer::GetTime()
{
	return m_time;
}

void RAS_OpenGLRasterizer::SetPolygonOffset(float mult, float add)
{
	glPolygonOffset(mult, add);
	GLint mode = GL_POLYGON_OFFSET_FILL;
	if (m_drawingmode < KX_TEXTURED)
		mode = GL_POLYGON_OFFSET_LINE;
	if (mult != 0.0f || add != 0.0f)
		glEnable(mode);
	else
		glDisable(mode);
}

void RAS_OpenGLRasterizer::EnableMotionBlur(float motionblurvalue)
{
	/* don't just set m_motionblur to 1, but check if it is 0 so
	 * we don't reset a motion blur that is already enabled */
	if (m_motionblur == 0)
		m_motionblur = 1;
	m_motionblurvalue = motionblurvalue;
}

void RAS_OpenGLRasterizer::DisableMotionBlur()
{
	m_motionblur = 0;
	m_motionblurvalue = -1.0f;
}

void RAS_OpenGLRasterizer::SetAlphaBlend(int alphablend)
{
	/* Variance shadow maps don't handle alpha well, best to not allow it for now  */
	if (m_drawingmode == KX_SHADOW && m_usingoverrideshader)
		GPU_set_material_alpha_blend(GPU_BLEND_SOLID);
	else
		GPU_set_material_alpha_blend(alphablend);
}

void RAS_OpenGLRasterizer::SetFrontFace(bool ccw)
{
	if (m_last_frontface == ccw)
		return;

	if (ccw)
		glFrontFace(GL_CCW);
	else
		glFrontFace(GL_CW);

	m_last_frontface = ccw;
}

void RAS_OpenGLRasterizer::SetAnisotropicFiltering(short level)
{
	GPU_set_anisotropic((float)level);
}

short RAS_OpenGLRasterizer::GetAnisotropicFiltering()
{
	return (short)GPU_get_anisotropic();
}

void RAS_OpenGLRasterizer::SetMipmapping(MipmapOption val)
{
	if (val == RAS_IRasterizer::RAS_MIPMAP_LINEAR) {
		GPU_set_linear_mipmap(1);
		GPU_set_mipmap(1);
	}
	else if (val == RAS_IRasterizer::RAS_MIPMAP_NEAREST) {
		GPU_set_linear_mipmap(0);
		GPU_set_mipmap(1);
	}
	else {
		GPU_set_linear_mipmap(0);
		GPU_set_mipmap(0);
	}
}

RAS_IRasterizer::MipmapOption RAS_OpenGLRasterizer::GetMipmapping()
{
	if (GPU_get_mipmap()) {
		if (GPU_get_linear_mipmap()) {
			return RAS_IRasterizer::RAS_MIPMAP_LINEAR;
		}
		else {
			return RAS_IRasterizer::RAS_MIPMAP_NEAREST;
		}
	}
	else {
		return RAS_IRasterizer::RAS_MIPMAP_NONE;
	}
}

void RAS_OpenGLRasterizer::SetUsingOverrideShader(bool val)
{
	m_usingoverrideshader = val;
}

bool RAS_OpenGLRasterizer::GetUsingOverrideShader()
{
	return m_usingoverrideshader;
}

/**
 * Render Tools
 */

/* ProcessLighting performs lighting on objects. the layer is a bitfield that
 * contains layer information. There are 20 'official' layers in blender. A
 * light is applied on an object only when they are in the same layer. OpenGL
 * has a maximum of 8 lights (simultaneous), so 20 * 8 lights are possible in
 * a scene. */

void RAS_OpenGLRasterizer::ProcessLighting(bool uselights, const MT_Transform& viewmat)
{
	bool enable = false;
	int layer = -1;

	/* find the layer */
	if (uselights) {
		if (m_clientobject)
			layer = static_cast<KX_GameObject *>(m_clientobject)->GetLayer();
	}

	/* avoid state switching */
	if (m_lastlightlayer == layer && m_lastauxinfo == m_auxilaryClientInfo)
		return;

	m_lastlightlayer = layer;
	m_lastauxinfo = m_auxilaryClientInfo;

	/* enable/disable lights as needed */
	if (layer >= 0) {
		//enable = ApplyLights(layer, viewmat);
		// taken from blender source, incompatibility between Blender Object / GameObject
		KX_Scene *kxscene = (KX_Scene *)m_auxilaryClientInfo;
		float glviewmat[16];
		unsigned int count;
		std::vector<RAS_OpenGLLight *>::iterator lit = m_lights.begin();

		for (count = 0; count < m_numgllights; count++)
			glDisable((GLenum)(GL_LIGHT0 + count));

		viewmat.getValue(glviewmat);

		glPushMatrix();
		glLoadMatrixf(glviewmat);
		for (lit = m_lights.begin(), count = 0; !(lit == m_lights.end()) && count < m_numgllights; ++lit) {
			RAS_OpenGLLight *light = (*lit);

			if (light->ApplyFixedFunctionLighting(kxscene, layer, count))
				count++;
		}
		glPopMatrix();

		enable = count > 0;
	}

	if (enable)
		EnableOpenGLLights();
	else
		DisableOpenGLLights();
}

void RAS_OpenGLRasterizer::EnableOpenGLLights()
{
	if (m_lastlighting == true)
		return;

	glEnable(GL_LIGHTING);
	glEnable(GL_COLOR_MATERIAL);

	glColorMaterial(GL_FRONT_AND_BACK, GL_AMBIENT_AND_DIFFUSE);
	glLightModeli(GL_LIGHT_MODEL_TWO_SIDE, GL_TRUE);
	glLightModeli(GL_LIGHT_MODEL_LOCAL_VIEWER, (GetCameraOrtho()) ? GL_FALSE : GL_TRUE);
	if (GLEW_EXT_separate_specular_color || GLEW_VERSION_1_2)
		glLightModeli(GL_LIGHT_MODEL_COLOR_CONTROL, GL_SEPARATE_SPECULAR_COLOR);

	m_lastlighting = true;
}

void RAS_OpenGLRasterizer::DisableOpenGLLights()
{
	if (m_lastlighting == false)
		return;

	glDisable(GL_LIGHTING);
	glDisable(GL_COLOR_MATERIAL);

	m_lastlighting = false;
}

RAS_ILightObject *RAS_OpenGLRasterizer::CreateLight()
{
	return new RAS_OpenGLLight(this);
}

void RAS_OpenGLRasterizer::AddLight(RAS_ILightObject *lightobject)
{
	RAS_OpenGLLight *gllight = dynamic_cast<RAS_OpenGLLight *>(lightobject);
	assert(gllight);
	m_lights.push_back(gllight);
}

void RAS_OpenGLRasterizer::RemoveLight(RAS_ILightObject *lightobject)
{
	RAS_OpenGLLight *gllight = dynamic_cast<RAS_OpenGLLight *>(lightobject);
	assert(gllight);

	std::vector<RAS_OpenGLLight *>::iterator lit =
	    std::find(m_lights.begin(), m_lights.end(), gllight);

	if (!(lit == m_lights.end()))
		m_lights.erase(lit);
}

bool RAS_OpenGLRasterizer::RayHit(struct KX_ClientObjectInfo *client, KX_RayCast *result, float *oglmatrix)
{
	if (result->m_hitMesh) {
		RAS_Polygon *poly = result->m_hitMesh->GetPolygon(result->m_hitPolygon);
		if (!poly->IsVisible())
			return false;

		MT_Vector3 resultnormal(result->m_hitNormal);
		MT_Vector3 left(oglmatrix[0], oglmatrix[1], oglmatrix[2]);
		MT_Vector3 dir = -(left.cross(resultnormal)).safe_normalized();
		left = (dir.cross(resultnormal)).safe_normalized();
		// for the up vector, we take the 'resultnormal' returned by the physics

<<<<<<< HEAD
		float maat[16] = {left[0], left[1], left[2], 0.0f,
						  dir[0], dir[1], dir[2], 0.0f,
						  resultnormal[0], resultnormal[1], resultnormal[2], 0.0f,
						  0.0f, 0.0f, 0.0f, 1.0f};
=======
		float maat[16] = {left[0],         left[1],         left[2],         0,
			               dir[0],          dir[1],          dir[2],          0,
		                  resultnormal[0], resultnormal[1], resultnormal[2], 0,
		                  0,               0,               0,               1};
>>>>>>> a3793f5e

		glTranslatef(oglmatrix[12],oglmatrix[13],oglmatrix[14]);
		//glMultMatrixd(oglmatrix);
		glMultMatrixf(maat);
		return true;
	}
	else {
		return false;
	}
}

void RAS_OpenGLRasterizer::applyTransform(float *oglmatrix, int objectdrawmode)
{
	/* FIXME:
	   blender: intern/moto/include/MT_Vector3.inl:42: MT_Vector3 operator/(const
	   MT_Vector3&, double): Assertion `!MT_fuzzyZero(s)' failed.

	   Program received signal SIGABRT, Aborted.
	   [Switching to Thread 16384 (LWP 1519)]
	   0x40477571 in kill () from /lib/libc.so.6
	   (gdb) bt
	   #7  0x08334368 in MT_Vector3::normalized() const ()
	   #8  0x0833e6ec in RAS_OpenGLRasterizer::applyTransform(RAS_IRasterizer*, double*, int) ()
	 */

	if (objectdrawmode & RAS_IPolyMaterial::BILLBOARD_SCREENALIGNED ||
	    objectdrawmode & RAS_IPolyMaterial::BILLBOARD_AXISALIGNED)
	{
		// rotate the billboard/halo
		//page 360/361 3D Game Engine Design, David Eberly for a discussion
		// on screen aligned and axis aligned billboards
		// assumed is that the preprocessor transformed all billboard polygons
		// so that their normal points into the positive x direction (1.0f, 0.0f, 0.0f)
		// when new parenting for objects is done, this rotation
		// will be moved into the object

		MT_Point3 objpos(oglmatrix[12], oglmatrix[13], oglmatrix[14]);
		MT_Point3 campos = GetCameraPosition();
		MT_Vector3 dir = (campos - objpos).safe_normalized();
		MT_Vector3 up(0.0f, 0.0f, 1.0f);

		KX_GameObject *gameobj = (KX_GameObject *)m_clientobject;
		// get scaling of halo object
		MT_Vector3 size = gameobj->GetSGNode()->GetWorldScaling();

		bool screenaligned = (objectdrawmode & RAS_IPolyMaterial::BILLBOARD_SCREENALIGNED) != 0;//false; //either screen or axisaligned
		if (screenaligned) {
			up = (up - up.dot(dir) * dir).safe_normalized();
		}
		else {
			dir = (dir - up.dot(dir) * up).safe_normalized();
		}

		MT_Vector3 left = dir.normalized();
		dir = (up.cross(left)).normalized();

		// we have calculated the row vectors, now we keep
		// local scaling into account:

		left *= size[0];
		dir  *= size[1];
		up   *= size[2];

		float maat[16] = {left[0], left[1], left[2], 0.0f,
						  dir[0], dir[1], dir[2], 0.0f,
						  up[0], up[1], up[2], 0.0f,
						  0.0f, 0.0f, 0.0f, 1.0f};

		glTranslatef(objpos[0],objpos[1],objpos[2]);
		glMultMatrixf(maat);

	}
	else {
		if (objectdrawmode & RAS_IPolyMaterial::SHADOW) {
			// shadow must be cast to the ground, physics system needed here!
			MT_Point3 frompoint(oglmatrix[12], oglmatrix[13], oglmatrix[14]);
			KX_GameObject *gameobj = (KX_GameObject *)m_clientobject;
			MT_Vector3 direction = MT_Vector3(0.0f, 0.0f, -1.0f);

			direction.normalize();
			direction *= 100000.0f;

			MT_Point3 topoint = frompoint + direction;

			KX_Scene *kxscene = (KX_Scene *)m_auxilaryClientInfo;
			PHY_IPhysicsEnvironment *physics_environment = kxscene->GetPhysicsEnvironment();
			PHY_IPhysicsController *physics_controller = gameobj->GetPhysicsController();

			KX_GameObject *parent = gameobj->GetParent();
			if (!physics_controller && parent)
				physics_controller = parent->GetPhysicsController();

			KX_RayCast::Callback<RAS_OpenGLRasterizer, float> callback(this, physics_controller, oglmatrix);
			if (!KX_RayCast::RayTest(physics_environment, frompoint, topoint, callback)) {
				// couldn't find something to cast the shadow on...
				glMultMatrixf(oglmatrix);
			}
			else { // we found the "ground", but the cast matrix doesn't take
				   // scaling in consideration, so we must apply the object scale
				MT_Vector3 size = gameobj->GetSGNode()->GetLocalScale();
				glScalef(size[0], size[1], size[2]);
			}
		}
		else {
			// 'normal' object
			glMultMatrixf(oglmatrix);
		}
	}
}

static void DisableForText()
{
	glPolygonMode(GL_FRONT_AND_BACK, GL_FILL); /* needed for texture fonts otherwise they render as wireframe */

	glDisable(GL_BLEND);
	glDisable(GL_ALPHA_TEST);

	glDisable(GL_LIGHTING);
	glDisable(GL_COLOR_MATERIAL);

	if (GLEW_ARB_multitexture) {
		for (int i = 0; i < RAS_MAX_TEXCO; i++) {
			glActiveTextureARB(GL_TEXTURE0_ARB + i);

			if (GLEW_ARB_texture_cube_map) {
				glDisable(GL_TEXTURE_CUBE_MAP_ARB);
				glDisable(GL_TEXTURE_GEN_S);
				glDisable(GL_TEXTURE_GEN_T);
				glDisable(GL_TEXTURE_GEN_Q);
				glDisable(GL_TEXTURE_GEN_R);
			}
			glDisable(GL_TEXTURE_2D);
		}

		glActiveTextureARB(GL_TEXTURE0_ARB);
	}
	else {
		if (GLEW_ARB_texture_cube_map)
			glDisable(GL_TEXTURE_CUBE_MAP_ARB);

		glDisable(GL_TEXTURE_2D);
	}
}

void RAS_OpenGLRasterizer::RenderBox2D(int xco,
                                       int yco,
                                       int width,
                                       int height,
                                       float percentage)
{
	/* This is a rather important line :( The gl-mode hasn't been left
	 * behind quite as neatly as we'd have wanted to. I don't know
	 * what cause it, though :/ .*/
	glDisable(GL_DEPTH_TEST);

	glMatrixMode(GL_PROJECTION);
	glPushMatrix();
	glLoadIdentity();

	glOrtho(0, width, 0, height, -100, 100);

	glMatrixMode(GL_MODELVIEW);
	glPushMatrix();
	glLoadIdentity();

	yco = height - yco;
	int barsize = 50;

	/* draw in black first */
	glColor3ub(0, 0, 0);
	glBegin(GL_QUADS);
	glVertex2f(xco + 1 + 1 + barsize * percentage, yco - 1 + 10);
	glVertex2f(xco + 1, yco - 1 + 10);
	glVertex2f(xco + 1, yco - 1);
	glVertex2f(xco + 1 + 1 + barsize * percentage, yco - 1);
	glEnd();

	glColor3ub(255, 255, 255);
	glBegin(GL_QUADS);
	glVertex2f(xco + 1 + barsize * percentage, yco + 10);
	glVertex2f(xco, yco + 10);
	glVertex2f(xco, yco);
	glVertex2f(xco + 1 + barsize * percentage, yco);
	glEnd();

	glMatrixMode(GL_PROJECTION);
	glPopMatrix();
	glMatrixMode(GL_MODELVIEW);
	glPopMatrix();
	glEnable(GL_DEPTH_TEST);
}

void RAS_OpenGLRasterizer::RenderText3D(
        int fontid, const char *text, int size, int dpi,
        const float color[4], const float mat[16], float aspect)
{
	/* gl prepping */
	DisableForText();

	/* the actual drawing */
	glColor4fv(color);

	/* multiply the text matrix by the object matrix */
	BLF_enable(fontid, BLF_MATRIX | BLF_ASPECT);
	BLF_matrix(fontid, mat);

	/* aspect is the inverse scale that allows you to increase
	 * your resolution without sizing the final text size
	 * the bigger the size, the smaller the aspect */
	BLF_aspect(fontid, aspect, aspect, aspect);

	BLF_size(fontid, size, dpi);
	BLF_position(fontid, 0, 0, 0);
	BLF_draw(fontid, text, 65535);

	BLF_disable(fontid, BLF_MATRIX | BLF_ASPECT);
}

void RAS_OpenGLRasterizer::RenderText2D(
    RAS_TEXT_RENDER_MODE mode,
    const char *text,
    int xco, int yco,
    int width, int height)
{
	/* This is a rather important line :( The gl-mode hasn't been left
	 * behind quite as neatly as we'd have wanted to. I don't know
	 * what cause it, though :/ .*/
	DisableForText();
	glDisable(GL_DEPTH_TEST);

	glMatrixMode(GL_PROJECTION);
	glPushMatrix();
	glLoadIdentity();

	glOrtho(0, width, 0, height, -100, 100);

	glMatrixMode(GL_MODELVIEW);
	glPushMatrix();
	glLoadIdentity();

	if (mode == RAS_TEXT_PADDED) {
		/* draw in black first */
		glColor3ub(0, 0, 0);
		BLF_size(blf_mono_font, 11, 72);
		BLF_position(blf_mono_font, (float)xco + 1, (float)(height - yco - 1), 0.0f);
		BLF_draw(blf_mono_font, text, 65535); /* XXX, use real len */
	}

	/* the actual drawing */
	glColor3ub(255, 255, 255);
	BLF_size(blf_mono_font, 11, 72);
	BLF_position(blf_mono_font, (float)xco, (float)(height - yco), 0.0f);
	BLF_draw(blf_mono_font, text, 65535); /* XXX, use real len */

	glMatrixMode(GL_PROJECTION);
	glPopMatrix();
	glMatrixMode(GL_MODELVIEW);
	glPopMatrix();
	glEnable(GL_DEPTH_TEST);
}

void RAS_OpenGLRasterizer::PushMatrix()
{
	glPushMatrix();
}

void RAS_OpenGLRasterizer::PopMatrix()
{
	glPopMatrix();
}

void RAS_OpenGLRasterizer::MotionBlur()
{
	int state = GetMotionBlurState();
	float motionblurvalue;
	if (state) {
		motionblurvalue = GetMotionBlurValue();
<<<<<<< HEAD
		if (state == 1) {
			//bugfix:load color buffer into accum buffer for the first time(state=1)
=======
		if (state==1)
		{
			// bugfix:load color buffer into accum buffer for the first time(state=1)
>>>>>>> a3793f5e
			glAccum(GL_LOAD, 1.0f);
			SetMotionBlurState(2);
		}
		else if (motionblurvalue >= 0.0f && motionblurvalue <= 1.0f) {
			glAccum(GL_MULT, motionblurvalue);
			glAccum(GL_ACCUM, 1.0f - motionblurvalue);
			glAccum(GL_RETURN, 1.0f);
			glFlush();
		}
	}
}

void RAS_OpenGLRasterizer::SetClientObject(void *obj)
{
	if (m_clientobject != obj) {
		bool ccw = (obj == NULL || !((KX_GameObject *)obj)->IsNegativeScaling());
		SetFrontFace(ccw);

		m_clientobject = obj;
	}
}

void RAS_OpenGLRasterizer::SetAuxilaryClientInfo(void *inf)
{
	m_auxilaryClientInfo = inf;
}

void RAS_OpenGLRasterizer::PrintHardwareInfo()
{
	#define pprint(x) std::cout << x << std::endl;

	pprint("GL_VENDOR: " << glGetString(GL_VENDOR));
	pprint("GL_RENDERER: " << glGetString(GL_RENDERER));
	pprint("GL_VERSION:  " << glGetString(GL_VERSION));
	bool support=0;
	pprint("Supported Extensions...");
	pprint(" GL_ARB_shader_objects supported?       "<< (GLEW_ARB_shader_objects?"yes.":"no."));

	support= GLEW_ARB_vertex_shader;
	pprint(" GL_ARB_vertex_shader supported?        "<< (support?"yes.":"no."));
	if (support) {
		pprint(" ----------Details----------");
		int max=0;
		glGetIntegerv(GL_MAX_VERTEX_UNIFORM_COMPONENTS_ARB, (GLint*)&max);
		pprint("  Max uniform components." << max);

		glGetIntegerv(GL_MAX_VARYING_FLOATS_ARB, (GLint*)&max);
		pprint("  Max varying floats." << max);

		glGetIntegerv(GL_MAX_VERTEX_TEXTURE_IMAGE_UNITS_ARB, (GLint*)&max);
		pprint("  Max vertex texture units." << max);

		glGetIntegerv(GL_MAX_COMBINED_TEXTURE_IMAGE_UNITS_ARB, (GLint*)&max);
		pprint("  Max combined texture units." << max);
		pprint("");
	}

	support=GLEW_ARB_fragment_shader;
	pprint(" GL_ARB_fragment_shader supported?      "<< (support?"yes.":"no."));
	if (support) {
		pprint(" ----------Details----------");
		int max=0;
		glGetIntegerv(GL_MAX_FRAGMENT_UNIFORM_COMPONENTS_ARB, (GLint*)&max);
		pprint("  Max uniform components." << max);
		pprint("");
	}

	support = GLEW_ARB_texture_cube_map;
	pprint(" GL_ARB_texture_cube_map supported?     "<< (support?"yes.":"no."));
	if (support) {
		pprint(" ----------Details----------");
		int size=0;
		glGetIntegerv(GL_MAX_CUBE_MAP_TEXTURE_SIZE_ARB, (GLint*)&size);
		pprint("  Max cubemap size." << size);
		pprint("");
	}

	support = GLEW_ARB_multitexture;
	pprint(" GL_ARB_multitexture supported?         "<< (support?"yes.":"no."));
	if (support) {
		pprint(" ----------Details----------");
		int units=0;
		glGetIntegerv(GL_MAX_TEXTURE_UNITS_ARB, (GLint*)&units);
		pprint("  Max texture units available.  " << units);
		pprint("");
	}

	pprint(" GL_ARB_texture_env_combine supported?  "<< (GLEW_ARB_texture_env_combine?"yes.":"no."));

	pprint(" GL_ARB_texture_non_power_of_two supported  " << (GPU_full_non_power_of_two_support()?"yes.":"no."));
}
<|MERGE_RESOLUTION|>--- conflicted
+++ resolved
@@ -350,7 +350,6 @@
 	}
 	glEnd();
 
-<<<<<<< HEAD
 	glEnableClientState(GL_VERTEX_ARRAY);
 	// Draw boxes
 	for (unsigned int i = 0; i < debugShapes.size(); i++) {
@@ -400,10 +399,7 @@
 	}
 	glDisableClientState(GL_VERTEX_ARRAY);
 
-	//draw circles
-=======
 	// draw circles
->>>>>>> a3793f5e
 	for (unsigned int i = 0; i < debugShapes.size(); i++) {
 		if (debugShapes[i].m_type != OglDebugShape::CIRCLE)
 			continue;
@@ -829,13 +825,8 @@
 
 void RAS_OpenGLRasterizer::DrawDerivedMesh(RAS_MeshSlot *ms)
 {
-<<<<<<< HEAD
-	// mesh data is in derived mesh,
+	// mesh data is in derived mesh
 	current_bucket = ms->m_bucket;
-=======
-	// mesh data is in derived mesh
-	current_bucket = ms.m_bucket;
->>>>>>> a3793f5e
 	current_polymat = current_bucket->GetPolyMaterial();
 	current_ms = ms;
 	current_mesh = ms->m_mesh;
@@ -925,26 +916,17 @@
 				right += offset;
 				break;
 			}
-<<<<<<< HEAD
 			case RAS_STEREO_RIGHTEYE:
 			{
 				left -= offset;
 				right -= offset;
 				break;
-=======
-			// leave bottom and top untouched
-			if (m_stereomode == RAS_STEREO_3DTVTOPBOTTOM) {
-				// restore the vertical frustum because the 3DTV will
-				// expand the top and bottom part to the full size of the screen
-				bottom *= 2.0f;
-				top *= 2.0f;
->>>>>>> a3793f5e
 			}
 		}
 		// leave bottom and top untouched
 		if (m_stereomode == RAS_STEREO_3DTVTOPBOTTOM) {
-			// restore the vertical frustrum because the 3DTV will
-			// expande the top and bottom part to the full size of the screen
+			// restore the vertical frustum because the 3DTV will
+			// expand the top and bottom part to the full size of the screen
 			bottom *= 2.0f;
 			top *= 2.0f;
 		}
@@ -1323,17 +1305,10 @@
 		left = (dir.cross(resultnormal)).safe_normalized();
 		// for the up vector, we take the 'resultnormal' returned by the physics
 
-<<<<<<< HEAD
 		float maat[16] = {left[0], left[1], left[2], 0.0f,
 						  dir[0], dir[1], dir[2], 0.0f,
 						  resultnormal[0], resultnormal[1], resultnormal[2], 0.0f,
 						  0.0f, 0.0f, 0.0f, 1.0f};
-=======
-		float maat[16] = {left[0],         left[1],         left[2],         0,
-			               dir[0],          dir[1],          dir[2],          0,
-		                  resultnormal[0], resultnormal[1], resultnormal[2], 0,
-		                  0,               0,               0,               1};
->>>>>>> a3793f5e
 
 		glTranslatef(oglmatrix[12],oglmatrix[13],oglmatrix[14]);
 		//glMultMatrixd(oglmatrix);
@@ -1611,14 +1586,8 @@
 	float motionblurvalue;
 	if (state) {
 		motionblurvalue = GetMotionBlurValue();
-<<<<<<< HEAD
 		if (state == 1) {
-			//bugfix:load color buffer into accum buffer for the first time(state=1)
-=======
-		if (state==1)
-		{
 			// bugfix:load color buffer into accum buffer for the first time(state=1)
->>>>>>> a3793f5e
 			glAccum(GL_LOAD, 1.0f);
 			SetMotionBlurState(2);
 		}
