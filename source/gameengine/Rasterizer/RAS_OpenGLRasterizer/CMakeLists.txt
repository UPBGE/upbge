--- conflicted
+++ resolved
@@ -1,3 +1,4 @@
+
 # ***** BEGIN GPL LICENSE BLOCK *****
 #
 # This program is free software; you can redistribute it and/or
@@ -55,35 +56,19 @@
 set(SRC
 	RAS_OpenGLDebugDraw.cpp
 	RAS_OpenGLLight.cpp
-<<<<<<< HEAD
 	RAS_OpenGLQuery.cpp
 	RAS_OpenGLSync.cpp
 	RAS_OpenGLRasterizer.cpp
 	RAS_StorageVao.cpp
 	RAS_StorageVbo.cpp
-=======
-	RAS_OpenGLOffScreen.cpp
-	RAS_OpenGLRasterizer.cpp
-	RAS_OpenGLSync.cpp
-	RAS_StorageVA.cpp
-	RAS_StorageVBO.cpp
->>>>>>> 3b86c992
 
 	RAS_OpenGLDebugDraw.h
 	RAS_OpenGLLight.h
-<<<<<<< HEAD
 	RAS_OpenGLQuery.h
 	RAS_OpenGLSync.h
 	RAS_OpenGLRasterizer.h
 	RAS_StorageVao.h
 	RAS_StorageVbo.h
-=======
-	RAS_OpenGLOffScreen.h
-	RAS_OpenGLRasterizer.h
-	RAS_OpenGLSync.h
-	RAS_StorageVA.h
-	RAS_StorageVBO.h
->>>>>>> 3b86c992
 )
 
 add_definitions(${GL_DEFINITIONS})
