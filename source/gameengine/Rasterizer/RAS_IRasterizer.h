--- conflicted
+++ resolved
@@ -346,7 +346,7 @@
 	 * Create an offscreen render buffer that can be used as target for render.
 	 * For the time being, it is only used in VideoTexture for custom render.
 	 */
-	virtual RAS_IOffScreen *CreateOffScreen(int width, int height, int samples, int target) = 0;
+	virtual RAS_IOffScreen *CreateOffScreen(RAS_ICanvas *canvas, int width, int height, int samples, int target) = 0;
 
 	/**
 	 * Create a sync object
@@ -394,17 +394,13 @@
 	 * Sets the modelview matrix.
 	 */
 	virtual void SetViewMatrix(const MT_Matrix4x4 &mat, const MT_Matrix3x3 &ori,
-<<<<<<< HEAD
-	                           const MT_Vector3 &pos, bool perspective) = 0;
+	                           const MT_Vector3 &pos, const MT_Vector3 &scale, bool perspective) = 0;
 
 	/**
 	 * Get/Set viewport area
 	 */
 	virtual void SetViewport(int x, int y, int width, int height) = 0;
 	virtual void GetViewport(int *rect) = 0;
-=======
-	                           const MT_Point3 &pos, const MT_Vector3 &scale, bool perspective) = 0;
->>>>>>> b27322e7
 
 	/**
 	 * Set scissor mask
