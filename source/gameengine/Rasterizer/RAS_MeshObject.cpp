--- conflicted
+++ resolved
@@ -230,21 +230,12 @@
 	// add it to the bucket, this also adds new display arrays
 	RAS_MeshSlot *slot = meshmat->m_baseslot;
 	RAS_MaterialBucket *bucket = meshmat->m_bucket;
-<<<<<<< HEAD
 
 	// create a new polygon
 	RAS_IDisplayArray *darray = slot->GetDisplayArray();
 	RAS_Polygon *poly = new RAS_Polygon(bucket, darray, numverts);
 	m_polygons.push_back(poly);
 
-=======
-
-	// create a new polygon
-	RAS_IDisplayArray *darray = slot->GetDisplayArray();
-	RAS_Polygon *poly = new RAS_Polygon(bucket, darray, numverts);
-	m_polygons.push_back(poly);
-
->>>>>>> 4299351b
 	poly->SetVisible(visible);
 	poly->SetCollider(collider);
 	poly->SetTwoside(twoside);
@@ -330,7 +321,6 @@
 
 	RAS_MeshSlot *slot = mmat->m_baseslot;
 	RAS_IDisplayArray *array = slot->GetDisplayArray();
-<<<<<<< HEAD
 
 	return array;
 }
@@ -339,16 +329,6 @@
 {
 	RAS_IDisplayArray *array = GetDisplayArray(matid);
 
-=======
-
-	return array;
-}
-
-RAS_ITexVert *RAS_MeshObject::GetVertex(unsigned int matid, unsigned int index)
-{
-	RAS_IDisplayArray *array = GetDisplayArray(matid);
-
->>>>>>> 4299351b
 	if (index < array->GetVertexCount()) {
 		return array->GetVertex(index);
 	}
@@ -366,45 +346,10 @@
 RAS_BoundingBox *RAS_MeshObject::GetBoundingBox() const
 {
 	return m_boundingBox;
-<<<<<<< HEAD
 }
 
 RAS_MeshUser* RAS_MeshObject::AddMeshUser(void *clientobj, RAS_Deformer *deformer)
 {
-	RAS_MeshUser *meshUser = new RAS_MeshUser(clientobj);
-
-	RAS_BoundingBox *boundingBox = (deformer) ? deformer->GetBoundingBox() : m_boundingBox;
-	meshUser->SetBoundingBox(boundingBox);
-
-	for (std::vector<RAS_MeshMaterial *>::iterator it = m_materials.begin(); it != m_materials.end(); ++it) {
-		RAS_MeshMaterial *meshmat = *it;
-		RAS_MeshSlot *ms = meshmat->m_bucket->CopyMesh(meshmat->m_baseslot);
-		ms->SetMeshUser(meshUser);
-		ms->SetDeformer(deformer);
-		meshmat->m_slots[clientobj] = ms;
-		meshUser->AddMeshSlot(ms);
-	}
-	return meshUser;
-=======
->>>>>>> 4299351b
-}
-
-RAS_MeshUser* RAS_MeshObject::AddMeshUser(void *clientobj, RAS_Deformer *deformer)
-{
-<<<<<<< HEAD
-	for (std::vector<RAS_MeshMaterial *>::iterator it = m_materials.begin(); it != m_materials.end(); ++it) {
-		RAS_MeshMaterial *meshmat = *it;
-		std::map<void *, RAS_MeshSlot *>::iterator msit = meshmat->m_slots.find(clientobj);
-
-		if (msit == meshmat->m_slots.end()) {
-			continue;
-		}
-
-		RAS_MeshSlot *ms = msit->second;
-
-		meshmat->m_bucket->RemoveMesh(ms);
-		meshmat->m_slots.erase(clientobj);
-=======
 	RAS_MeshUser *meshUser = new RAS_MeshUser(clientobj);
 
 	RAS_BoundingBox *boundingBox = (deformer) ? deformer->GetBoundingBox() : m_boundingBox;
@@ -424,7 +369,6 @@
 {
 	for (RAS_MeshSlot *ms : meshUser->GetMeshSlots()) {
 		ms->m_bucket->RemoveMesh(ms);
->>>>>>> 4299351b
 	}
 }
 
