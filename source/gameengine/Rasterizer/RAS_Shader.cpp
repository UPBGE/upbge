--- conflicted
+++ resolved
@@ -310,18 +310,11 @@
 		return false;
 	}
 
-<<<<<<< HEAD
-	vert = m_progs[VERTEX_PROGRAM].c_str();
-	frag = m_progs[FRAGMENT_PROGRAM].c_str();
-	geom = (m_progs[GEOMETRY_PROGRAM].empty()) ? nullptr : m_progs[GEOMETRY_PROGRAM].c_str();
-	m_shader = GPU_shader_create_ex(vert, frag, geom, nullptr, nullptr, GPU_SHADER_FLAGS_SPECIAL_RESET_LINE);
-=======
 	vert = GetParsedProgram(VERTEX_PROGRAM);
 	frag = GetParsedProgram(FRAGMENT_PROGRAM);
 	geom = GetParsedProgram(GEOMETRY_PROGRAM);
 	m_shader = GPU_shader_create(vert.c_str(), frag.c_str(), geom.empty() ? nullptr : geom.c_str(),
-									nullptr, nullptr, 0, 0, 0);
->>>>>>> db6637c4
+									nullptr, nullptr);
 	if (!m_shader) {
 		goto program_error;
 	}
