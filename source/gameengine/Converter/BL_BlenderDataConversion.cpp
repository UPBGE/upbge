/*
 * ***** BEGIN GPL LICENSE BLOCK *****
 *
 * This program is free software; you can redistribute it and/or
 * modify it under the terms of the GNU General Public License
 * as published by the Free Software Foundation; either version 2
 * of the License, or (at your option) any later version.
 *
 * This program is distributed in the hope that it will be useful,
 * but WITHOUT ANY WARRANTY; without even the implied warranty of
 * MERCHANTABILITY or FITNESS FOR A PARTICULAR PURPOSE.  See the
 * GNU General Public License for more details.
 *
 * You should have received a copy of the GNU General Public License
 * along with this program; if not, write to the Free Software Foundation,
 * Inc., 51 Franklin Street, Fifth Floor, Boston, MA 02110-1301, USA.
 *
 * The Original Code is Copyright (C) 2001-2002 by NaN Holding BV.
 * All rights reserved.
 *
 * The Original Code is: all of this file.
 *
 * Contributor(s): none yet.
 *
 * ***** END GPL LICENSE BLOCK *****
 * Convert blender data to ketsji
 */

/** \file gameengine/Converter/BL_BlenderDataConversion.cpp
 *  \ingroup bgeconv
 */

#ifdef _MSC_VER
#  pragma warning (disable:4786)
#endif

/* Since threaded object update we've disabled in-place
 * curve evaluation (in cases when applying curve modifier
 * with target curve non-evaluated yet).
 *
 * This requires game engine to take care of DAG and object
 * evaluation (currently it's designed to export only objects
 * it able to render).
 *
 * This workaround will make sure that curve_cache for curves
 * is up-to-date.
 */
#define THREADED_DAG_WORKAROUND

#include <math.h>
#include <vector>
#include <algorithm>

#include "BL_BlenderDataConversion.h"

#include "MT_Transform.h"
#include "MT_MinMax.h"

#include "GPU_texture.h"

#include "PHY_Pro.h"
#include "PHY_IPhysicsEnvironment.h"

#include "RAS_MeshObject.h"
#include "RAS_Rasterizer.h"
#include "RAS_ILightObject.h"

#include "KX_ConvertActuators.h"
#include "KX_ConvertControllers.h"
#include "KX_ConvertSensors.h"
#include "SCA_LogicManager.h"
#include "SCA_TimeEventManager.h"

#include "KX_ClientObjectInfo.h"
#include "KX_Scene.h"
#include "KX_GameObject.h"
#include "KX_Light.h"
#include "KX_Camera.h"
#include "KX_EmptyObject.h"
#include "KX_FontObject.h"
#include "KX_LodManager.h"
#include "KX_PythonComponent.h"

#include "RAS_ICanvas.h"
#include "RAS_Polygon.h"
#include "RAS_TexVert.h"
#include "RAS_BucketManager.h"
#include "RAS_BoundingBoxManager.h"
#include "RAS_IPolygonMaterial.h"
#include "KX_BlenderMaterial.h"
#include "KX_TextureRendererManager.h"
#include "BL_Texture.h"

#include "BKE_main.h"
#include "BKE_global.h"
#include "BKE_object.h"
#include "BKE_python_component.h"
#include "BL_ModifierDeformer.h"
#include "BL_ShapeDeformer.h"
#include "BL_SkinDeformer.h"
#include "BL_MeshDeformer.h"
#include "KX_SoftBodyDeformer.h"
#include "BLI_utildefines.h"
#include "BLI_listbase.h"
#include "BLI_iterator.h"

#include "DEG_depsgraph.h"
#include "DEG_depsgraph_query.h"

#include "KX_WorldInfo.h"

#include "KX_KetsjiEngine.h"
#include "KX_BlenderSceneConverter.h"

#include "KX_Globals.h"
#include "KX_PyConstraintBinding.h"

/* This little block needed for linking to Blender... */
#ifdef WIN32
#include "BLI_winstuff.h"
#endif

/* This list includes only data type definitions */
#include "DNA_object_types.h"
#include "DNA_material_types.h"
#include "DNA_texture_types.h"
#include "DNA_image_types.h"
#include "DNA_lamp_types.h"
#include "DNA_group_types.h"
#include "DNA_scene_types.h"
#include "DNA_camera_types.h"
#include "DNA_property_types.h"
#include "DNA_text_types.h"
#include "DNA_sensor_types.h"
#include "DNA_controller_types.h"
#include "DNA_actuator_types.h"
#include "DNA_mesh_types.h"
#include "DNA_meshdata_types.h"
#include "DNA_view3d_types.h"
#include "DNA_world_types.h"
#include "DNA_sound_types.h"
#include "DNA_key_types.h"
#include "DNA_armature_types.h"
#include "DNA_action_types.h"
#include "DNA_object_force.h"
#include "DNA_constraint_types.h"
#include "DNA_python_component_types.h"

#include "MEM_guardedalloc.h"

#include "BKE_key.h"
#include "BKE_mesh.h"

#include "BLI_math.h"

extern "C" {
#include "BKE_scene.h"
#include "BKE_customdata.h"
#include "BKE_cdderivedmesh.h"
#include "BKE_DerivedMesh.h"
#include "BKE_material.h" /* give_current_material */
#include "BKE_image.h"
#include "IMB_imbuf_types.h"
#include "BKE_displist.h"

extern Material defmaterial;	/* material.c */
}

#include "wm_event_types.h"

/* end of blender include block */

#include "KX_ConvertProperties.h"

#include "SG_Node.h"
#include "SG_BBox.h"
#include "KX_SG_NodeRelationships.h"
#include "KX_SG_BoneParentNodeRelationship.h"

#ifdef WITH_BULLET
#include "CcdPhysicsEnvironment.h"
#include "CcdGraphicController.h"
#endif

#include "KX_MotionState.h"

#include "BL_ArmatureObject.h"
#include "BL_DeformableGameObject.h"

#include "KX_NavMeshObject.h"
#include "KX_ObstacleSimulation.h"

#include "CM_Message.h"

#include "BLI_threads.h"

static bool default_light_mode = 0;

static std::map<int, SCA_IInputDevice::SCA_EnumInputs> create_translate_table()
{
	std::map<int, SCA_IInputDevice::SCA_EnumInputs> m;
		
	/* The reverse table. In order to not confuse ourselves, we      */
	/* immediately convert all events that come in to KX codes.      */
	m[LEFTMOUSE			] =	SCA_IInputDevice::LEFTMOUSE;
	m[MIDDLEMOUSE		] =	SCA_IInputDevice::MIDDLEMOUSE;
	m[RIGHTMOUSE		] =	SCA_IInputDevice::RIGHTMOUSE;
	m[WHEELUPMOUSE		] =	SCA_IInputDevice::WHEELUPMOUSE;
	m[WHEELDOWNMOUSE	] =	SCA_IInputDevice::WHEELDOWNMOUSE;
	m[MOUSEX			] = SCA_IInputDevice::MOUSEX;
	m[MOUSEY			] =	SCA_IInputDevice::MOUSEY;

	// standard keyboard                                                                                       
		
	m[AKEY				] = SCA_IInputDevice::AKEY;                  
	m[BKEY				] = SCA_IInputDevice::BKEY;                  
	m[CKEY				] = SCA_IInputDevice::CKEY;                  
	m[DKEY				] = SCA_IInputDevice::DKEY;                  
	m[EKEY				] = SCA_IInputDevice::EKEY;                  
	m[FKEY				] = SCA_IInputDevice::FKEY;                  
	m[GKEY				] = SCA_IInputDevice::GKEY;                  
	m[HKEY				] = SCA_IInputDevice::HKEY_;                  
	m[IKEY				] = SCA_IInputDevice::IKEY;                  
	m[JKEY				] = SCA_IInputDevice::JKEY;                  
	m[KKEY				] = SCA_IInputDevice::KKEY;                  
	m[LKEY				] = SCA_IInputDevice::LKEY;                  
	m[MKEY				] = SCA_IInputDevice::MKEY;                  
	m[NKEY				] = SCA_IInputDevice::NKEY;                  
	m[OKEY				] = SCA_IInputDevice::OKEY;                  
	m[PKEY				] = SCA_IInputDevice::PKEY;                  
	m[QKEY				] = SCA_IInputDevice::QKEY;                  
	m[RKEY				] = SCA_IInputDevice::RKEY;                  
	m[SKEY				] = SCA_IInputDevice::SKEY;                  
	m[TKEY				] = SCA_IInputDevice::TKEY;                  
	m[UKEY				] = SCA_IInputDevice::UKEY;                  
	m[VKEY				] = SCA_IInputDevice::VKEY;                  
	m[WKEY				] = SCA_IInputDevice::WKEY;                  
	m[XKEY				] = SCA_IInputDevice::XKEY;                  
	m[YKEY				] = SCA_IInputDevice::YKEY;                  
	m[ZKEY				] = SCA_IInputDevice::ZKEY;                  
		
	m[ZEROKEY			] = SCA_IInputDevice::ZEROKEY;                  
	m[ONEKEY			] = SCA_IInputDevice::ONEKEY;                  
	m[TWOKEY			] = SCA_IInputDevice::TWOKEY;                  
	m[THREEKEY			] = SCA_IInputDevice::THREEKEY;                  
	m[FOURKEY			] = SCA_IInputDevice::FOURKEY;                  
	m[FIVEKEY			] = SCA_IInputDevice::FIVEKEY;                  
	m[SIXKEY			] = SCA_IInputDevice::SIXKEY;                  
	m[SEVENKEY			] = SCA_IInputDevice::SEVENKEY;                  
	m[EIGHTKEY			] = SCA_IInputDevice::EIGHTKEY;                  
	m[NINEKEY			] = SCA_IInputDevice::NINEKEY;                  
		
	m[CAPSLOCKKEY		] = SCA_IInputDevice::CAPSLOCKKEY;                  
		
	m[LEFTCTRLKEY		] = SCA_IInputDevice::LEFTCTRLKEY;                  
	m[LEFTALTKEY		] = SCA_IInputDevice::LEFTALTKEY;                  
	m[RIGHTALTKEY		] = SCA_IInputDevice::RIGHTALTKEY;                  
	m[RIGHTCTRLKEY		] = SCA_IInputDevice::RIGHTCTRLKEY;                  
	m[RIGHTSHIFTKEY		] = SCA_IInputDevice::RIGHTSHIFTKEY;                  
	m[LEFTSHIFTKEY		] = SCA_IInputDevice::LEFTSHIFTKEY;                  
		
	m[ESCKEY			] = SCA_IInputDevice::ESCKEY;                  
	m[TABKEY			] = SCA_IInputDevice::TABKEY;                  
	m[RETKEY			] = SCA_IInputDevice::RETKEY;                  
	m[SPACEKEY			] = SCA_IInputDevice::SPACEKEY;                  
	m[LINEFEEDKEY		] = SCA_IInputDevice::LINEFEEDKEY;                  
	m[BACKSPACEKEY		] = SCA_IInputDevice::BACKSPACEKEY;                  
	m[DELKEY			] = SCA_IInputDevice::DELKEY;                  
	m[SEMICOLONKEY		] = SCA_IInputDevice::SEMICOLONKEY;                  
	m[PERIODKEY			] = SCA_IInputDevice::PERIODKEY;                  
	m[COMMAKEY			] = SCA_IInputDevice::COMMAKEY;                  
	m[QUOTEKEY			] = SCA_IInputDevice::QUOTEKEY;                  
	m[ACCENTGRAVEKEY	] = SCA_IInputDevice::ACCENTGRAVEKEY;                  
	m[MINUSKEY			] = SCA_IInputDevice::MINUSKEY;                  
	m[SLASHKEY			] = SCA_IInputDevice::SLASHKEY;
	m[BACKSLASHKEY		] = SCA_IInputDevice::BACKSLASHKEY;                  
	m[EQUALKEY			] = SCA_IInputDevice::EQUALKEY;                  
	m[LEFTBRACKETKEY	] = SCA_IInputDevice::LEFTBRACKETKEY;                  
	m[RIGHTBRACKETKEY	] = SCA_IInputDevice::RIGHTBRACKETKEY;                  
		
	m[LEFTARROWKEY		] = SCA_IInputDevice::LEFTARROWKEY;                  
	m[DOWNARROWKEY		] = SCA_IInputDevice::DOWNARROWKEY;                  
	m[RIGHTARROWKEY		] = SCA_IInputDevice::RIGHTARROWKEY;                  
	m[UPARROWKEY		] = SCA_IInputDevice::UPARROWKEY;                  
		
	m[PAD2				] = SCA_IInputDevice::PAD2;                  
	m[PAD4				] = SCA_IInputDevice::PAD4;                  
	m[PAD6				] = SCA_IInputDevice::PAD6;                  
	m[PAD8				] = SCA_IInputDevice::PAD8;                  
		
	m[PAD1				] = SCA_IInputDevice::PAD1;                  
	m[PAD3				] = SCA_IInputDevice::PAD3;                  
	m[PAD5				] = SCA_IInputDevice::PAD5;                  
	m[PAD7				] = SCA_IInputDevice::PAD7;                  
	m[PAD9				] = SCA_IInputDevice::PAD9;                  
		
	m[PADPERIOD			] = SCA_IInputDevice::PADPERIOD;                  
	m[PADSLASHKEY		] = SCA_IInputDevice::PADSLASHKEY;                  
	m[PADASTERKEY		] = SCA_IInputDevice::PADASTERKEY;                  
		
	m[PAD0				] = SCA_IInputDevice::PAD0;                  
	m[PADMINUS			] = SCA_IInputDevice::PADMINUS;                  
	m[PADENTER			] = SCA_IInputDevice::PADENTER;                  
	m[PADPLUSKEY		] = SCA_IInputDevice::PADPLUSKEY;                  
		
		
	m[F1KEY				] = SCA_IInputDevice::F1KEY;                  
	m[F2KEY				] = SCA_IInputDevice::F2KEY;                  
	m[F3KEY				] = SCA_IInputDevice::F3KEY;                  
	m[F4KEY				] = SCA_IInputDevice::F4KEY;                  
	m[F5KEY				] = SCA_IInputDevice::F5KEY;                  
	m[F6KEY				] = SCA_IInputDevice::F6KEY;                  
	m[F7KEY				] = SCA_IInputDevice::F7KEY;                  
	m[F8KEY				] = SCA_IInputDevice::F8KEY;                  
	m[F9KEY				] = SCA_IInputDevice::F9KEY;                  
	m[F10KEY			] = SCA_IInputDevice::F10KEY;                  
	m[F11KEY			] = SCA_IInputDevice::F11KEY;                  
	m[F12KEY			] = SCA_IInputDevice::F12KEY;
	m[F13KEY			] = SCA_IInputDevice::F13KEY;
	m[F14KEY			] = SCA_IInputDevice::F14KEY;
	m[F15KEY			] = SCA_IInputDevice::F15KEY;
	m[F16KEY			] = SCA_IInputDevice::F16KEY;
	m[F17KEY			] = SCA_IInputDevice::F17KEY;
	m[F18KEY			] = SCA_IInputDevice::F18KEY;
	m[F19KEY			] = SCA_IInputDevice::F19KEY;

	m[OSKEY				] = SCA_IInputDevice::OSKEY;

	m[PAUSEKEY			] = SCA_IInputDevice::PAUSEKEY;                  
	m[INSERTKEY			] = SCA_IInputDevice::INSERTKEY;                  
	m[HOMEKEY			] = SCA_IInputDevice::HOMEKEY;                  
	m[PAGEUPKEY			] = SCA_IInputDevice::PAGEUPKEY;                  
	m[PAGEDOWNKEY		] = SCA_IInputDevice::PAGEDOWNKEY;                  
	m[ENDKEY			] = SCA_IInputDevice::ENDKEY;

	return m;
}

static std::map<int, SCA_IInputDevice::SCA_EnumInputs> gReverseKeyTranslateTable = create_translate_table();

SCA_IInputDevice::SCA_EnumInputs ConvertKeyCode(int key_code)
{
	return gReverseKeyTranslateTable[key_code];
}

/* Now the real converting starts... */
static unsigned int KX_Mcol2uint_new(MCol col)
{
	/* color has to be converted without endian sensitivity. So no shifting! */
	union
	{
		MCol col;
		unsigned int integer;
		unsigned char cp[4];
	} out_color, in_color;

	in_color.col = col;
	out_color.cp[0] = in_color.cp[3]; // red
	out_color.cp[1] = in_color.cp[2]; // green
	out_color.cp[2] = in_color.cp[1]; // blue
	out_color.cp[3] = in_color.cp[0]; // alpha
	
	return out_color.integer;
}

<<<<<<< HEAD
=======
static void SetDefaultLightMode(Scene* scene)
{
	default_light_mode = false;
	Scene *sce_iter;
	Base *base;

	for (SETLOOPER(scene, sce_iter, base))
	{
		if (base->object->type == OB_LAMP)
		{
			default_light_mode = true;
			return;
		}
	}
}

>>>>>>> 4299351b
static void GetRGB(
        MFace* mface,
		const RAS_MeshObject::LayerList& layers,
        unsigned int c[4][RAS_ITexVert::MAX_UNIT])
{
	for (RAS_MeshObject::LayerList::const_iterator it = layers.begin(), end = layers.end(); it != end; ++it) {
		const RAS_MeshObject::Layer& layer = *it;
		if (!layer.color) {
			continue;
		}

		c[0][layer.index] = KX_Mcol2uint_new(layer.color[0]);
		c[1][layer.index] = KX_Mcol2uint_new(layer.color[1]);
		c[2][layer.index] = KX_Mcol2uint_new(layer.color[2]);
		if (mface->v4) {
			c[3][layer.index] = KX_Mcol2uint_new(layer.color[3]);
		}
	}
}

static void GetUVs(const RAS_MeshObject::LayerList& layers, MFace *mface, MTFace *tface, MT_Vector2 uvs[4][RAS_Texture::MaxUnits])
{
	if (tface) {
		uvs[0][0].setValue(tface->uv[0]);
		uvs[1][0].setValue(tface->uv[1]);
		uvs[2][0].setValue(tface->uv[2]);

		if (mface->v4)
			uvs[3][0].setValue(tface->uv[3]);
	}
	else {
		uvs[0][0] = uvs[1][0] = uvs[2][0] = uvs[3][0] = MT_Vector2(0.0f, 0.0f);
	}

	for (RAS_MeshObject::LayerList::const_iterator it = layers.begin(), end = layers.end(); it != end; ++it) {
		const RAS_MeshObject::Layer& layer = *it;
		if (!layer.face) {
			continue;
		}

		uvs[0][layer.index].setValue(layer.face->uv[0]);
		uvs[1][layer.index].setValue(layer.face->uv[1]);
		uvs[2][layer.index].setValue(layer.face->uv[2]);

		if (mface->v4) {
			uvs[3][layer.index].setValue(layer.face->uv[3]);
		}
		else {
			uvs[3][layer.index].setValue(0.0f, 0.0f);
		}
	}
}

static KX_BlenderMaterial *ConvertMaterial(
	Material *mat,
	int lightlayer,
	KX_Scene *scene)
{
	std::string name = mat->id.name;
	// Always ensure that the name of a material start with "MA" prefix due to video texture name check.
	if (name.empty()) {
		name = "MA";
	}

	KX_BlenderMaterial *kx_blmat = new KX_BlenderMaterial(scene, mat, name, (mat ? &mat->game : nullptr), lightlayer);

	return kx_blmat;
}

/// Convert uv and color layers for a given vertex and material.
static void uvsRgbFromMesh(Material *ma, MFace *mface, MTFace *tface, const RAS_MeshObject::LayerList& layers,
	unsigned int rgb[4][RAS_ITexVert::MAX_UNIT], MT_Vector2 uvs[4][RAS_ITexVert::MAX_UNIT])
{
	if (mface) {
		GetRGB(mface, layers, rgb);

		GetUVs(layers, mface, tface, uvs);
	}
}

static RAS_MaterialBucket *material_from_mesh(Material *ma, int lightlayer, KX_Scene *scene, KX_BlenderSceneConverter& converter)
{
	KX_BlenderMaterial* mat = converter.FindMaterial(ma);

	if (!mat) {
		mat = ConvertMaterial(ma, lightlayer, scene);
		// this is needed to free up memory afterwards.
		converter.RegisterMaterial(mat, ma);
	}

	// see if a bucket was reused or a new one was created
	// this way only one KX_BlenderMaterial object has to exist per bucket
	bool bucketCreated;
	RAS_MaterialBucket* bucket = scene->FindBucket(mat, bucketCreated);

	return bucket;
}

/* blenderobj can be nullptr, make sure its checked for */
RAS_MeshObject* BL_ConvertMesh(Mesh* mesh, Object* blenderobj, KX_Scene* scene, KX_BlenderSceneConverter& converter, bool libloading)
{
	RAS_MeshObject *meshobj;
	int lightlayer = blenderobj ? blenderobj->lay:(1<<20)-1; // all layers if no object.

	// Without checking names, we get some reuse we don't want that can cause
	// problems with material LoDs.
	if (blenderobj && ((meshobj = converter.FindGameMesh(mesh/*, ob->lay*/)) != nullptr)) {
		const std::string bge_name = meshobj->GetName();
		const std::string blender_name = ((ID *)blenderobj->data)->name + 2;
		if (bge_name == blender_name) {
			return meshobj;
		}
	}

	// Get DerivedMesh data
	DerivedMesh *dm = CDDM_from_mesh(mesh);
	DM_ensure_tessface(dm);

	MVert *mvert = dm->getVertArray(dm);
	int totvert = dm->getNumVerts(dm);

	MFace *mface = dm->getTessFaceArray(dm);
	MTFace *tface = static_cast<MTFace*>(dm->getTessFaceDataArray(dm, CD_MTFACE));
	MPoly *mpolyarray = (MPoly *)dm->getPolyArray(dm);
	MLoop *mlooparray = (MLoop *)dm->getLoopArray(dm);
	MEdge *medgearray = (MEdge *)dm->getEdgeArray(dm);
	int *mfaceTompoly = (int *)dm->getTessFaceDataArray(dm, CD_ORIGINDEX);
	float (*tangent)[4] = nullptr;
	int totface = dm->getNumTessFaces(dm);

	/* needs to be rewritten for loopdata */
	if (tface) {
		if (CustomData_get_layer_index(&dm->faceData, CD_TANGENT) == -1) {
			bool generate_data = false;
			if (CustomData_get_layer_index(&dm->loopData, CD_TANGENT) == -1) {
				DM_calc_loop_tangents(dm, true, nullptr, 0);
				generate_data = true;
			}
			DM_generate_tangent_tessface_data(dm, generate_data);
		}
		tangent = (float(*)[4])dm->getTessFaceDataArray(dm, CD_TANGENT);
	}

	// Extract avaiable layers
	RAS_MeshObject::LayersInfo layersInfo;
<<<<<<< HEAD

	// Get the active color and uv layer.
	const short activeUv = CustomData_get_active_layer(&dm->faceData, CD_MTFACE);
	const short activeColor = CustomData_get_active_layer(&dm->faceData, CD_MCOL);

	layersInfo.activeUv = (activeUv == -1) ? 0 : activeUv;
	layersInfo.activeColor = (activeColor == -1) ? 0 : activeColor;

=======

	// Get the active color and uv layer.
	const short activeUv = CustomData_get_active_layer(&dm->faceData, CD_MTFACE);
	const short activeColor = CustomData_get_active_layer(&dm->faceData, CD_MCOL);

	layersInfo.activeUv = (activeUv == -1) ? 0 : activeUv;
	layersInfo.activeColor = (activeColor == -1) ? 0 : activeColor;

>>>>>>> 4299351b
	unsigned short uvLayers = 0;
	unsigned short colorLayers = 0;
	for (int i=0; i<dm->faceData.totlayer; i++)
	{
		if (dm->faceData.layers[i].type == CD_MTFACE || dm->faceData.layers[i].type == CD_MCOL)
		{
			if (uvLayers > MAX_MTFACE) {
				CM_Warning(__func__ << ": corrupted mesh " << mesh->id.name << " - too many CD_MTFACE layers");
				break;
			}

			if (colorLayers > MAX_MCOL) {
				CM_Warning(__func__ << ": corrupted mesh " << mesh->id.name << " - too many CD_MCOL layers");
				break;
			}

			RAS_MeshObject::Layer layer = {nullptr, nullptr, 0, dm->faceData.layers[i].name};

			if (dm->faceData.layers[i].type == CD_MCOL) {
				layer.color = (MCol *)(dm->faceData.layers[i].data);
				layer.index = colorLayers;
				++colorLayers;
			}
			else {
				layer.face = (MTFace*)(dm->faceData.layers[i].data);
				layer.index = uvLayers;
				++uvLayers;
			}

			layersInfo.layers.push_back(layer);
		}
	}

	meshobj = new RAS_MeshObject(mesh, layersInfo);

	meshobj->m_sharedvertex_map.resize(totvert);

	RAS_TexVertFormat vertformat;
	vertformat.uvSize = max_ii(1, uvLayers);
	vertformat.colorSize = max_ii(1, colorLayers);

	Material* ma = 0;
	MT_Vector2 uvs[4][RAS_ITexVert::MAX_UNIT];
	unsigned int rgb[4][RAS_ITexVert::MAX_UNIT];

	MT_Vector3 pt[4];
	MT_Vector3 no[4];
	MT_Vector4 tan[4];

	/* ugh, if there is a less annoying way to do this please use that.
	 * since these are converted from floats to floats, theres no real
	 * advantage to use MT_ types - campbell */
	for (unsigned int i = 0; i < 4; i++) {
		const float zero_vec[4] = {0.0f};
		pt[i].setValue(zero_vec);
		no[i].setValue(zero_vec);
		tan[i].setValue(zero_vec);
	}

	/* we need to manually initialize the uvs (MoTo doesn't do that) [#34550] */
	for (unsigned int i = 0; i < RAS_ITexVert::MAX_UNIT; i++) {
		uvs[0][i] = uvs[1][i] = uvs[2][i] = uvs[3][i] = MT_Vector2(0.f, 0.f);
		rgb[0][i] = rgb[1][i] = rgb[2][i] = rgb[3][i] = 0xffffffffL;
	}

	// Convert all the materials contained in the mesh.
	for (unsigned short i = 0, size = max_ii(mesh->totcol, 1); i < size; ++i) {
		ma = mesh->mat ? mesh->mat[i] : nullptr;
		// Check for blender material
		if (!ma) {
			ma = &defmaterial;
		}

		RAS_MaterialBucket *bucket = material_from_mesh(ma, lightlayer, scene, converter);
		meshobj->AddMaterial(bucket, i, vertformat);
	}

	for (int f=0;f<totface;f++,mface++)
	{
		/* get coordinates, normals and tangents */
		pt[0].setValue(mvert[mface->v1].co);
		pt[1].setValue(mvert[mface->v2].co);
		pt[2].setValue(mvert[mface->v3].co);
		if (mface->v4) pt[3].setValue(mvert[mface->v4].co);

		if (mface->flag & ME_SMOOTH) {
			float n0[3], n1[3], n2[3], n3[3];

			normal_short_to_float_v3(n0, mvert[mface->v1].no);
			normal_short_to_float_v3(n1, mvert[mface->v2].no);
			normal_short_to_float_v3(n2, mvert[mface->v3].no);
			no[0] = MT_Vector3(n0);
			no[1] = MT_Vector3(n1);
			no[2] = MT_Vector3(n2);

			if (mface->v4) {
				normal_short_to_float_v3(n3, mvert[mface->v4].no);
				no[3] = MT_Vector3(n3);
			}
		}
		else {
			float fno[3];

			if (mface->v4)
				normal_quad_v3(fno,mvert[mface->v1].co, mvert[mface->v2].co, mvert[mface->v3].co, mvert[mface->v4].co);
			else
				normal_tri_v3(fno,mvert[mface->v1].co, mvert[mface->v2].co, mvert[mface->v3].co);

			no[0] = no[1] = no[2] = no[3] = MT_Vector3(fno);
		}

		if (tangent) {
			tan[0] = MT_Vector4(tangent[f*4 + 0]);
			tan[1] = MT_Vector4(tangent[f*4 + 1]);
			tan[2] = MT_Vector4(tangent[f*4 + 2]);

			if (mface->v4)
				tan[3] = MT_Vector4(tangent[f*4 + 3]);
		}
		if (blenderobj)
			ma = give_current_material(blenderobj, mface->mat_nr+1);
		else
			ma = mesh->mat ? mesh->mat[mface->mat_nr]:nullptr;

		// Check for blender material
		if (ma == nullptr) {
			ma= &defmaterial;
		}

		{

			uvsRgbFromMesh(ma, mface, tface, layersInfo.layers, rgb, uvs);
			RAS_MeshMaterial *meshmat = meshobj->GetMeshMaterialBlenderIndex(mface->mat_nr);

			// set render flags
			bool visible = ((ma->game.flag & GEMAT_INVISIBLE)==0);
			bool twoside = ((ma->game.flag  & GEMAT_BACKCULL)==0);
			bool collider = ((ma->game.flag & GEMAT_NOPHYSICS)==0);

			/* mark face as flat, so vertices are split */
			bool flat = (mface->flag & ME_SMOOTH) == 0;
				
			int nverts = (mface->v4)? 4: 3;

			unsigned int indices[4]; // all indices of the poly, can be a tri or quad.

			indices[0] = meshobj->AddVertex(meshmat, pt[0], uvs[0], tan[0], rgb[0], no[0], flat, mface->v1);
			indices[1] = meshobj->AddVertex(meshmat, pt[1], uvs[1], tan[1], rgb[1], no[1], flat, mface->v2);
			indices[2] = meshobj->AddVertex(meshmat, pt[2], uvs[2], tan[2], rgb[2], no[2], flat, mface->v3);

			if (nverts == 4) {
				indices[3] = meshobj->AddVertex(meshmat, pt[3], uvs[3], tan[3], rgb[3], no[3], flat, mface->v4);
			}

			if (meshmat->m_bucket->IsWire() && visible) {
				// The fourth value can be uninitialized.
				unsigned int mfaceindices[4] = {mface->v1, mface->v2, mface->v3, mface->v4};
				MPoly *mpoly = mpolyarray + mfaceTompoly[f];
				unsigned int lpstart = mpoly->loopstart;
				unsigned int totlp = mpoly->totloop;
				// Iterate on all edges (=loops) of the MPoly which contains the current MFace.
				for (unsigned int i = lpstart; i < lpstart + totlp; ++i) {
					MLoop *mloop = mlooparray + i;
					// Get the edge.
					MEdge *medge = medgearray + mloop->e;
					// Iterate on all MFace vertices index.
					for (unsigned short j = (nverts - 1), k = 0; k < nverts; j = k++) {
						// If 2 vertices are the same as an edge, we add a line in the mesh.
						if (ELEM(medge->v1, mfaceindices[j], mfaceindices[k]) &&
							ELEM(medge->v2, mfaceindices[j], mfaceindices[k])) {
							meshobj->AddLine(meshmat, indices[j], indices[k]);
							break;
						}
					}
				}
			}
			meshobj->AddPolygon(meshmat, nverts, indices, visible, collider, twoside);
		}

		if (tface) 
			tface++;

		for (RAS_MeshObject::LayerList::iterator it = layersInfo.layers.begin(), end = layersInfo.layers.end(); it != end; ++it) {
			RAS_MeshObject::Layer &layer = *it;

			if (layer.face) {
				++layer.face;
			}
			if (layer.color) {
				layer.color += 4;
			}
		}
	}
	// keep meshobj->m_sharedvertex_map for reinstance phys mesh.
	// 2.49a and before it did: meshobj->m_sharedvertex_map.clear();
	// but this didnt save much ram. - Campbell
	meshobj->EndConversion(scene->GetBoundingBoxManager());

	// pre calculate texture generation
	// However, we want to delay this if we're libloading so we can make sure we have the right scene.
	if (!libloading) {
		for (std::vector<RAS_MeshMaterial *>::iterator mit = meshobj->GetFirstMaterial();
			mit != meshobj->GetLastMaterial(); ++ mit) {
			(*mit)->m_bucket->GetPolyMaterial()->OnConstruction();
		}
	}

	// Find attributes layer (currently only UVs) by materials for this mesh.
	meshobj->GenerateAttribLayers();

	dm->release(dm);

	converter.RegisterGameMesh(meshobj, mesh);
	return meshobj;
}

static PHY_ShapeProps *CreateShapePropsFromBlenderObject(struct Object* blenderobject)
{
	PHY_ShapeProps *shapeProps = new PHY_ShapeProps;
	
	BLI_assert(shapeProps);
		
	shapeProps->m_mass = blenderobject->mass;
	
//  This needs to be fixed in blender. For now, we use:
	
// in Blender, inertia stands for the size value which is equivalent to
// the sphere radius
	shapeProps->m_inertia = blenderobject->formfactor;
	
	BLI_assert(0.0f <= blenderobject->damping && blenderobject->damping <= 1.0f);
	BLI_assert(0.0f <= blenderobject->rdamping && blenderobject->rdamping <= 1.0f);
	
	shapeProps->m_lin_drag = 1.0f - blenderobject->damping;
	shapeProps->m_ang_drag = 1.0f - blenderobject->rdamping;
	
	shapeProps->m_friction_scaling = MT_Vector3(blenderobject->anisotropicFriction);
	shapeProps->m_do_anisotropic = ((blenderobject->gameflag & OB_ANISOTROPIC_FRICTION) != 0);
	
	shapeProps->m_do_fh     = (blenderobject->gameflag & OB_DO_FH) != 0; 
	shapeProps->m_do_rot_fh = (blenderobject->gameflag & OB_ROT_FH) != 0;
	
//	velocity clamping XXX
	shapeProps->m_clamp_vel_min = blenderobject->min_vel;
	shapeProps->m_clamp_vel_max = blenderobject->max_vel;
	shapeProps->m_clamp_angvel_min = blenderobject->min_angvel;
	shapeProps->m_clamp_angvel_max = blenderobject->max_angvel;

//  Character physics properties
	shapeProps->m_step_height = blenderobject->step_height;
	shapeProps->m_jump_speed = blenderobject->jump_speed;
	shapeProps->m_fall_speed = blenderobject->fall_speed;
	shapeProps->m_max_jumps = blenderobject->max_jumps;

	shapeProps->m_restitution = blenderobject->reflect;
	shapeProps->m_friction = blenderobject->friction;
	shapeProps->m_rollingFriction = blenderobject->rolling_friction;
	shapeProps->m_fh_spring = blenderobject->fh;
	shapeProps->m_fh_damping = blenderobject->xyfrict;
	shapeProps->m_fh_distance = blenderobject->fhdist;
	shapeProps->m_fh_normal = (blenderobject->dynamode & OB_FH_NOR) != 0;

	return shapeProps;
}

//////////////////////////////////////////////////////


static void BL_CreateGraphicObjectNew(KX_GameObject* gameobj,
                                      KX_Scene* kxscene,
                                      bool isActive,
                                      e_PhysicsEngine physics_engine)
{
	switch (physics_engine)
	{
#ifdef WITH_BULLET
	case UseBullet:
		{
			CcdPhysicsEnvironment* env = (CcdPhysicsEnvironment*)kxscene->GetPhysicsEnvironment();
			BLI_assert(env);
			PHY_IMotionState* motionstate = new KX_MotionState(gameobj->GetSGNode());
			CcdGraphicController* ctrl = new CcdGraphicController(env, motionstate);
			gameobj->SetGraphicController(ctrl);
			ctrl->SetNewClientInfo(gameobj->getClientInfo());
			if (isActive) {
				// add first, this will create the proxy handle, only if the object is visible
				if (gameobj->GetVisible())
					env->AddCcdGraphicController(ctrl);
			}
		}
		break;
#endif
	default:
		break;
	}
}

static void BL_CreatePhysicsObjectNew(KX_GameObject* gameobj,
                                      struct Object* blenderobject,
                                      RAS_MeshObject* meshobj,
                                      KX_Scene* kxscene,
                                      int activeLayerBitInfo,
                                      KX_BlenderSceneConverter& converter,
                                      bool processCompoundChildren
                                      )

{
	//SYS_SystemHandle syshandle = SYS_GetSystem(); /*unused*/
	//int userigidbody = SYS_GetCommandLineInt(syshandle,"norigidbody",0);
	//bool bRigidBody = (userigidbody == 0);

	// object has physics representation?
	if (!(blenderobject->gameflag & OB_COLLISION)) {
		// Respond to all collisions so that Near sensors work on No Collision
		// objects.
		gameobj->SetUserCollisionGroup(0xffff);
		gameobj->SetUserCollisionMask(0xffff);
		return;
	}

	gameobj->SetUserCollisionGroup(blenderobject->col_group);
	gameobj->SetUserCollisionMask(blenderobject->col_mask);

	// get Root Parent of blenderobject
	struct Object* parent= blenderobject->parent;
	while (parent && parent->parent) {
		parent= parent->parent;
	}

	bool isCompoundChild = false;
	bool hasCompoundChildren = !parent && (blenderobject->gameflag & OB_CHILD) && !(blenderobject->gameflag & OB_SOFT_BODY);

	/* When the parent is not OB_DYNAMIC and has no OB_COLLISION then it gets no bullet controller
	 * and cant be apart of the parents compound shape, same goes for OB_SOFT_BODY */
	if (parent && (parent->gameflag & (OB_DYNAMIC | OB_COLLISION))) {
		if ((parent->gameflag & OB_CHILD)!=0 && (blenderobject->gameflag & OB_CHILD) && !(parent->gameflag & OB_SOFT_BODY)) {
			isCompoundChild = true;
		}
	}
	if (processCompoundChildren != isCompoundChild)
		return;


	PHY_ShapeProps* shapeprops =
			CreateShapePropsFromBlenderObject(blenderobject);

	DerivedMesh* dm = nullptr;
	if (gameobj->GetDeformer())
		dm = gameobj->GetDeformer()->GetPhysicsMesh();

	class PHY_IMotionState* motionstate = new KX_MotionState(gameobj->GetSGNode());

	kxscene->GetPhysicsEnvironment()->ConvertObject(converter, gameobj, meshobj, dm, kxscene, shapeprops, motionstate, activeLayerBitInfo, isCompoundChild, hasCompoundChildren);

	bool isActor = (blenderobject->gameflag & OB_ACTOR)!=0;
	bool isSensor = (blenderobject->gameflag & OB_SENSOR) != 0;
	gameobj->getClientInfo()->m_type =
		(isSensor) ? ((isActor) ? KX_ClientObjectInfo::OBACTORSENSOR : KX_ClientObjectInfo::OBSENSOR) :
		(isActor) ? KX_ClientObjectInfo::ACTOR : KX_ClientObjectInfo::STATIC;

	delete shapeprops;
	if (dm) {
		dm->needsFree = 1;
		dm->release(dm);
	}
}

static KX_LodManager *lodmanager_from_blenderobject(Object *ob, KX_Scene *scene, KX_BlenderSceneConverter& converter, bool libloading)
{
	if (BLI_listbase_count_ex(&ob->lodlevels, 2) <= 1) {
		return nullptr;
	}

	KX_LodManager *lodManager = new KX_LodManager(ob, scene, converter, libloading);
	// The lod manager is useless ?
	if (lodManager->GetLevelCount() <= 1) {
		lodManager->Release();
		return nullptr;
	}

	return lodManager;
}

static KX_LightObject *gamelight_from_blamp(Object *ob, Lamp *la, unsigned int layerflag, KX_Scene *kxscene, RAS_Rasterizer *rasterizer, KX_BlenderSceneConverter& converter)
{
	RAS_ILightObject *lightobj = rasterizer->CreateLight();
	KX_LightObject *gamelight;
	
	lightobj->m_att1 = la->att1;
	lightobj->m_att2 = (la->mode & LA_QUAD) ? la->att2 : 0.0f;
	lightobj->m_coeff_const = la->coeff_const;
	lightobj->m_coeff_lin = la->coeff_lin;
	lightobj->m_coeff_quad = la->coeff_quad;
	lightobj->m_color[0] = la->r;
	lightobj->m_color[1] = la->g;
	lightobj->m_color[2] = la->b;
	lightobj->m_distance = la->dist;
	lightobj->m_energy = la->energy;
	lightobj->m_shadowclipstart = la->clipsta;
	lightobj->m_shadowclipend = la->clipend;
	lightobj->m_shadowbias = la->bias;
	lightobj->m_shadowbleedbias = la->bleedbias;
	lightobj->m_shadowmaptype = la->shadowmap_type;
	lightobj->m_shadowfrustumsize = la->shadow_frustum_size;
	lightobj->m_shadowcolor[0] = la->shdwr;
	lightobj->m_shadowcolor[1] = la->shdwg;
	lightobj->m_shadowcolor[2] = la->shdwb;
	lightobj->m_layer = layerflag;
	lightobj->m_spotblend = la->spotblend;
	lightobj->m_spotsize = la->spotsize;
	lightobj->m_staticShadow = la->mode & LA_STATIC_SHADOW;
	// Set to true to make at least one shadow render in static mode.
	lightobj->m_requestShadowUpdate = true;

	lightobj->m_nodiffuse = (la->mode & LA_NO_DIFF) != 0;
	lightobj->m_nospecular = (la->mode & LA_NO_SPEC) != 0;

	if (la->type == LA_SUN) {
		lightobj->m_type = RAS_ILightObject::LIGHT_SUN;
	}
	else if (la->type == LA_SPOT) {
		lightobj->m_type = RAS_ILightObject::LIGHT_SPOT;
	}
	else if (la->type == LA_HEMI) {
		lightobj->m_type = RAS_ILightObject::LIGHT_HEMI;
	}
	else {
		lightobj->m_type = RAS_ILightObject::LIGHT_NORMAL;
	}

	gamelight = new KX_LightObject(kxscene, KX_Scene::m_callbacks, rasterizer, lightobj);

	gamelight->SetShowShadowFrustum((la->mode & LA_SHOW_SHADOW_BOX) && (la->mode & LA_SHAD_RAY));

	return gamelight;
}

static KX_Camera *gamecamera_from_bcamera(Object *ob, KX_Scene *kxscene, KX_BlenderSceneConverter& converter)
{
	Camera* ca = static_cast<Camera*>(ob->data);
	RAS_CameraData camdata(ca->lens, ca->ortho_scale, ca->sensor_x, ca->sensor_y, ca->sensor_fit, ca->shiftx, ca->shifty, ca->clipsta, ca->clipend, ca->type == CAM_PERSP, ca->YF_dofdist);
	KX_Camera *gamecamera;
	
	gamecamera= new KX_Camera(kxscene, KX_Scene::m_callbacks, camdata);
	gamecamera->SetName(ca->id.name + 2);

	gamecamera->SetShowCameraFrustum(ca->gameflag & GAME_CAM_SHOW_FRUSTUM);
	gamecamera->SetLodDistanceFactor(ca->lodfactor);

	if (ca->gameflag & GAME_CAM_OVERRIDE_CULLING) {
		if (kxscene->GetOverrideCullingCamera()) {
			CM_Warning("\"" << gamecamera->GetName() << "\" sets for culling override whereas \""
				<< kxscene->GetOverrideCullingCamera()->GetName() << "\" is already used for culling override.");
		}
		else {
			kxscene->SetOverrideCullingCamera(gamecamera);
		}
	}

	return gamecamera;
}

static KX_GameObject *gameobject_from_blenderobject(
								Object *ob, 
								KX_Scene *kxscene, 
								RAS_Rasterizer *rendertools,
								KX_BlenderSceneConverter& converter,
								bool libloading) 
{
	KX_GameObject *gameobj = nullptr;
	Scene *blenderscene = kxscene->GetBlenderScene();
	
	switch (ob->type) {
	case OB_LAMP:
	{
		KX_LightObject* gamelight = gamelight_from_blamp(ob, static_cast<Lamp*>(ob->data), ob->lay, kxscene, rendertools, converter);
		gameobj = gamelight;
		gamelight->AddRef();
		kxscene->GetLightList()->Add(gamelight);

		break;
	}
	
	case OB_CAMERA:
	{
		KX_Camera* gamecamera = gamecamera_from_bcamera(ob, kxscene, converter);
		gameobj = gamecamera;
		
		//don't add a reference: the camera list in kxscene->m_cameras is not released at the end
		//gamecamera->AddRef();
		kxscene->GetCameraList()->Add(CM_AddRef(gamecamera));
		
		break;
	}
	
	case OB_MESH:
	{
		Mesh* mesh = static_cast<Mesh*>(ob->data);
		RAS_MeshObject* meshobj = BL_ConvertMesh(mesh,ob,kxscene,converter, libloading);
		
		// needed for python scripting
		kxscene->GetLogicManager()->RegisterMeshName(meshobj->GetName(),meshobj);

		if (ob->gameflag & OB_NAVMESH)
		{
			gameobj = new KX_NavMeshObject(kxscene,KX_Scene::m_callbacks);
			gameobj->AddMesh(meshobj);
			break;
		}

		gameobj = new BL_DeformableGameObject(ob,kxscene,KX_Scene::m_callbacks);
	
		// set transformation
		gameobj->AddMesh(meshobj);

		// gather levels of detail
		KX_LodManager *lodManager = lodmanager_from_blenderobject(ob, kxscene, converter, libloading);
		gameobj->SetLodManager(lodManager);
		if (lodManager) {
			lodManager->Release();
		}

		// for all objects: check whether they want to
		// respond to updates
		bool ignoreActivityCulling =  
			((ob->gameflag2 & OB_NEVER_DO_ACTIVITY_CULLING)!=0);
		gameobj->SetIgnoreActivityCulling(ignoreActivityCulling);
		gameobj->SetOccluder((ob->gameflag & OB_OCCLUDER) != 0, false);

		// two options exists for deform: shape keys and armature
		// only support relative shape key
		bool bHasShapeKey = mesh->key != nullptr && mesh->key->type==KEY_RELATIVE;
		bool bHasDvert = mesh->dvert != nullptr && ob->defbase.first;
		bool bHasArmature = (BL_ModifierDeformer::HasArmatureDeformer(ob) && ob->parent && ob->parent->type == OB_ARMATURE && bHasDvert);
		bool bHasModifier = BL_ModifierDeformer::HasCompatibleDeformer(ob);
#ifdef WITH_BULLET
		bool bHasSoftBody = (!ob->parent && (ob->gameflag & OB_SOFT_BODY));
#endif

		RAS_Deformer *deformer = nullptr;
		BL_DeformableGameObject *deformableGameObj = (BL_DeformableGameObject *)gameobj;

		if (bHasModifier) {
			deformer = new BL_ModifierDeformer(deformableGameObj, kxscene->GetBlenderScene(), ob, meshobj);
		}
		else if (bHasShapeKey) {
			// not that we can have shape keys without dvert! 
			deformer = new BL_ShapeDeformer(deformableGameObj, ob, meshobj);
		}
		else if (bHasArmature) {
			deformer = new BL_SkinDeformer(deformableGameObj, ob, meshobj);
		}
		else if (bHasDvert) {
			// this case correspond to a mesh that can potentially deform but not with the
			// object to which it is attached for the moment. A skin mesh was created in
			// BL_ConvertMesh() so must create a deformer too!
			deformer = new BL_MeshDeformer(deformableGameObj, ob, meshobj);
		}
#ifdef WITH_BULLET
		else if (bHasSoftBody) {
			deformer = new KX_SoftBodyDeformer(meshobj, deformableGameObj);
		}
#endif

		if (deformer) {
			deformableGameObj->SetDeformer(deformer);
		}
		break;
	}
	
	case OB_ARMATURE:
	{
		bArmature *arm = (bArmature*)ob->data;
		gameobj = new BL_ArmatureObject(
			kxscene,
			KX_Scene::m_callbacks,
			ob,
			kxscene->GetBlenderScene(), // handle
			arm->gevertdeformer
		);

		kxscene->AddAnimatedObject(gameobj);

		break;
	}
	
	case OB_EMPTY:
	{
		gameobj = new KX_EmptyObject(kxscene,KX_Scene::m_callbacks);
		// set transformation
		break;
	}

	case OB_FONT:
	{
		bool do_color_management = BKE_scene_check_color_management_enabled(blenderscene);
		/* font objects have no bounding box */
		KX_FontObject *fontobj = new KX_FontObject(kxscene,KX_Scene::m_callbacks, rendertools, kxscene->GetBoundingBoxManager(), ob, do_color_management);
		gameobj = fontobj;

		kxscene->GetFontList()->Add(CM_AddRef(fontobj));
		break;
	}

#ifdef THREADED_DAG_WORKAROUND
	case OB_CURVE:
	{
		if (ob->curve_cache == nullptr) {
			BKE_displist_make_curveTypes(blenderscene, ob, false);
		}
	}
#endif

	}
	if (gameobj) 
	{
		gameobj->SetLayer(ob->lay);
		gameobj->SetBlenderObject(ob);
		gameobj->SetObjectColor(MT_Vector4(ob->col));
		/* set the visibility state based on the objects render option in the outliner */
		if (ob->restrictflag & OB_RESTRICT_RENDER) gameobj->SetVisible(0, 0);
	}
	return gameobj;
}

struct parentChildLink {
	struct Object* m_blenderchild;
	SG_Node* m_gamechildnode;
};

static bPoseChannel *get_active_posechannel2(Object *ob)
{
	bArmature *arm= (bArmature*)ob->data;
	bPoseChannel *pchan;
	
	/* find active */
	for (pchan= (bPoseChannel *)ob->pose->chanbase.first; pchan; pchan= pchan->next) {
		if (pchan->bone && (pchan->bone == arm->act_bone) && (pchan->bone->layer & arm->layer))
			return pchan;
	}
	
	return nullptr;
}

static ListBase *get_active_constraints2(Object *ob)
{
	if (!ob)
		return nullptr;

  // XXX - shouldnt we care about the pose data and not the mode???
	if (ob->mode & OB_MODE_POSE) { 
		bPoseChannel *pchan;

		pchan = get_active_posechannel2(ob);
		if (pchan)
			return &pchan->constraints;
	}
	else 
		return &ob->constraints;

	return nullptr;
}

static void UNUSED_FUNCTION(print_active_constraints2)(Object *ob) //not used, use to debug
{
	bConstraint* curcon;
	ListBase* conlist = get_active_constraints2(ob);

	if (conlist) {
		for (curcon = (bConstraint *)conlist->first; curcon; curcon = (bConstraint *)curcon->next) {
			CM_Debug(curcon->type);
		}
	}
}

// Copy base layer to object layer like in BKE_scene_set_background
static void blenderSceneSetBackground(Scene *blenderscene)
{
	Scene *it;
	Base *base;

	for (SETLOOPER(blenderscene, it, base)) {
		base->object->lay = base->lay;
		BKE_scene_base_flag_sync_from_base(base);
	}
}

static void BL_ConvertComponentsObject(KX_GameObject *gameobj, Object *blenderobj)
{
#ifdef WITH_PYTHON
	PythonComponent *pc = (PythonComponent *)blenderobj->components.first;
	PyObject *arg_dict = nullptr, *args = nullptr, *mod = nullptr, *cls = nullptr, *pycomp = nullptr, *ret = nullptr;

	if (!pc) {
		return;
	}

	CListValue<KX_PythonComponent> *components = new CListValue<KX_PythonComponent>();

	while (pc) {
		// Make sure to clean out anything from previous loops
		Py_XDECREF(args);
		Py_XDECREF(arg_dict);
		Py_XDECREF(mod);
		Py_XDECREF(cls);
		Py_XDECREF(ret);
		Py_XDECREF(pycomp);
		args = arg_dict = mod = cls = pycomp = ret = nullptr;

		// Grab the module
		mod = PyImport_ImportModule(pc->module);

		if (mod == nullptr) {
			if (PyErr_Occurred()) {
				PyErr_Print();
			}
			CM_Error("coulding import the module '" << pc->module << "'");
			pc = pc->next;
			continue;
		}

		// Grab the class object
		cls = PyObject_GetAttrString(mod, pc->name);
		if (cls == nullptr) {
			if (PyErr_Occurred()) {
				PyErr_Print();
			}
			CM_Error("python module found, but failed to find the component '" << pc->name << "'");
			pc = pc->next;
			continue;
		}

		// Lastly make sure we have a class and it's an appropriate sub type
		if (!PyType_Check(cls) || !PyObject_IsSubclass(cls, (PyObject*)&KX_PythonComponent::Type)) {
			CM_Error(pc->module << "." << pc->name << " is not a KX_PythonComponent subclass");
			pc = pc->next;
			continue;
		}

		// Every thing checks out, now generate the args dictionary and init the component
		args = PyTuple_Pack(1, gameobj->GetProxy());

		pycomp = PyObject_Call(cls, args, nullptr);

		if (PyErr_Occurred()) {
			// The component is invalid, drop it
			PyErr_Print();
		}
		else {
			KX_PythonComponent *comp = static_cast<KX_PythonComponent *>(BGE_PROXY_REF(pycomp));
			comp->SetBlenderPythonComponent(pc);
			comp->SetGameObject(gameobj);
			components->Add(comp);
		}

		pc = pc->next;
	}

	Py_XDECREF(args);
	Py_XDECREF(mod);
	Py_XDECREF(cls);
	Py_XDECREF(pycomp);

	gameobj->SetComponents(components);
#endif  // WITH_PYTHON
}

/* helper for BL_ConvertBlenderObjects, avoids code duplication
 * note: all var names match args are passed from the caller */
static void bl_ConvertBlenderObject_Single(
        KX_BlenderSceneConverter& converter,
       Object *blenderobject,
        std::vector<parentChildLink> &vec_parent_child,
        CListValue<KX_GameObject> *logicbrick_conversionlist,
        CListValue<KX_GameObject> *objectlist, CListValue<KX_GameObject> *inactivelist,
		CListValue<KX_GameObject> *sumolist,
        KX_Scene* kxscene, KX_GameObject* gameobj,
        SCA_LogicManager* logicmgr, SCA_TimeEventManager* timemgr,
        bool isInActiveLayer
        )
{
	MT_Vector3 pos(
		blenderobject->loc[0]+blenderobject->dloc[0],
		blenderobject->loc[1]+blenderobject->dloc[1],
		blenderobject->loc[2]+blenderobject->dloc[2]
	);

	MT_Matrix3x3 rotation;
	float rotmat[3][3];
	BKE_object_rot_to_mat3(blenderobject, rotmat, false);
	rotation.setValue3x3((float*)rotmat);

	MT_Vector3 scale(blenderobject->size);

	gameobj->NodeSetLocalPosition(pos);
	gameobj->NodeSetLocalOrientation(rotation);
	gameobj->NodeSetLocalScale(scale);
	gameobj->NodeUpdateGS(0);

	sumolist->Add(CM_AddRef(gameobj));

	BL_ConvertProperties(blenderobject,gameobj,timemgr,kxscene,isInActiveLayer);

	gameobj->SetName(blenderobject->id.name + 2);

	// update children/parent hierarchy
	if (blenderobject->parent != 0)
	{
		// blender has an additional 'parentinverse' offset in each object
		SG_Callbacks callback(nullptr,nullptr,nullptr,KX_Scene::KX_ScenegraphUpdateFunc,KX_Scene::KX_ScenegraphRescheduleFunc);
		SG_Node* parentinversenode = new SG_Node(nullptr,kxscene,callback);

		// define a normal parent relationship for this node.
		KX_NormalParentRelation * parent_relation = KX_NormalParentRelation::New();
		parentinversenode->SetParentRelation(parent_relation);

		parentChildLink pclink;
		pclink.m_blenderchild = blenderobject;
		pclink.m_gamechildnode = parentinversenode;
		vec_parent_child.push_back(pclink);

		float* fl = (float*) blenderobject->parentinv;
		MT_Transform parinvtrans(fl);
		parentinversenode->SetLocalPosition(parinvtrans.getOrigin());
		// problem here: the parent inverse transform combines scaling and rotation
		// in the basis but the scenegraph needs separate rotation and scaling.
		// This is not important for OpenGL (it uses 4x4 matrix) but it is important
		// for the physic engine that needs a separate scaling
		//parentinversenode->SetLocalOrientation(parinvtrans.getBasis());

		// Extract the rotation and the scaling from the basis
		MT_Matrix3x3 ori(parinvtrans.getBasis());
		MT_Vector3 x(ori.getColumn(0));
		MT_Vector3 y(ori.getColumn(1));
		MT_Vector3 z(ori.getColumn(2));
		MT_Vector3 parscale(x.length(), y.length(), z.length());
		if (!MT_fuzzyZero(parscale[0]))
			x /= parscale[0];
		if (!MT_fuzzyZero(parscale[1]))
			y /= parscale[1];
		if (!MT_fuzzyZero(parscale[2]))
			z /= parscale[2];
		ori.setColumn(0, x);
		ori.setColumn(1, y);
		ori.setColumn(2, z);
		parentinversenode->SetLocalOrientation(ori);
		parentinversenode->SetLocalScale(parscale);

		parentinversenode->AddChild(gameobj->GetSGNode());
	}

	// needed for python scripting
	logicmgr->RegisterGameObjectName(gameobj->GetName(),gameobj);

	// needed for group duplication
	logicmgr->RegisterGameObj(blenderobject, gameobj);
	for (int i = 0; i < gameobj->GetMeshCount(); i++)
		logicmgr->RegisterGameMeshName(gameobj->GetMesh(i)->GetName(), blenderobject);

	converter.RegisterGameObject(gameobj, blenderobject);
	// this was put in rapidly, needs to be looked at more closely
	// only draw/use objects in active 'blender' layers

	logicbrick_conversionlist->Add(CM_AddRef(gameobj));

	if (isInActiveLayer)
	{
		objectlist->Add(CM_AddRef(gameobj));
		//tf.Add(gameobj->GetSGNode());

		gameobj->NodeUpdateGS(0);
		gameobj->AddMeshUser();
	}
	else
	{
		//we must store this object otherwise it will be deleted
		//at the end of this function if it is not a root object
		inactivelist->Add(CM_AddRef(gameobj));
	}
}


// convert blender objects into ketsji gameobjects
void BL_ConvertBlenderObjects(struct Main* maggie,
							  struct Depsgraph *depsgraph,
							  KX_Scene* kxscene,
							  KX_KetsjiEngine* ketsjiEngine,
							  e_PhysicsEngine	physics_engine,
							  RAS_Rasterizer* rendertools,
							  RAS_ICanvas* canvas,
							  KX_BlenderSceneConverter& converter,
							  bool alwaysUseExpandFraming,
							  bool libloading
							  )
{

#define BL_CONVERTBLENDEROBJECT_SINGLE                                 \
	bl_ConvertBlenderObject_Single(converter,                          \
	                               blenderobject,                      \
	                               vec_parent_child,                   \
	                               logicbrick_conversionlist,          \
	                               objectlist, inactivelist, sumolist, \
	                               kxscene, gameobj,                   \
	                               logicmgr, timemgr,                  \
	                               isInActiveLayer                     \
	                               )



	Scene *blenderscene = kxscene->GetBlenderScene();

	// Get the frame settings of the canvas.
	// Get the aspect ratio of the canvas as designed by the user.

	RAS_FrameSettings::RAS_FrameType frame_type;
	int aspect_width;
	int aspect_height;
	std::set<Group*> grouplist;	// list of groups to be converted
	std::set<Object*> allblobj;	// all objects converted
	std::set<Object*> groupobj;	// objects from groups (never in active layer)

	/* We have to ensure that group definitions are only converted once
	 * push all converted group members to this set.
	 * This will happen when a group instance is made from a linked group instance
	 * and both are on the active layer. */
	CListValue<KX_GameObject> *convertedlist = new CListValue<KX_GameObject>();

	if (alwaysUseExpandFraming) {
		frame_type = RAS_FrameSettings::e_frame_extend;
		aspect_width = canvas->GetWidth();
		aspect_height = canvas->GetHeight();
	} else {
		if (blenderscene->gm.framing.type == SCE_GAMEFRAMING_BARS) {
			frame_type = RAS_FrameSettings::e_frame_bars;
		} else if (blenderscene->gm.framing.type == SCE_GAMEFRAMING_EXTEND) {
			frame_type = RAS_FrameSettings::e_frame_extend;
		} else {
			frame_type = RAS_FrameSettings::e_frame_scale;
		}
		
		aspect_width  = (int)(blenderscene->r.xsch * blenderscene->r.xasp);
		aspect_height = (int)(blenderscene->r.ysch * blenderscene->r.yasp);
	}
	
	RAS_FrameSettings frame_settings(
		frame_type,
		blenderscene->gm.framing.col[0],
		blenderscene->gm.framing.col[1],
		blenderscene->gm.framing.col[2],
		aspect_width,
		aspect_height
	);
	kxscene->SetFramingType(frame_settings);

	kxscene->SetGravity(MT_Vector3(0,0, -blenderscene->gm.gravity));
	
	/* set activity culling parameters */
	kxscene->SetActivityCulling( (blenderscene->gm.mode & WO_ACTIVITY_CULLING) != 0);
	kxscene->SetActivityCullingRadius(blenderscene->gm.activityBoxRadius);
	kxscene->SetDbvtCulling((blenderscene->gm.mode & WO_DBVT_CULLING) != 0);
	
	// no occlusion culling by default
	kxscene->SetDbvtOcclusionRes(0);

	if (blenderscene->gm.lodflag & SCE_LOD_USE_HYST) {
		kxscene->SetLodHysteresis(true);
		kxscene->SetLodHysteresisValue(blenderscene->gm.scehysteresis);
	}

	// convert world
	KX_WorldInfo* worldinfo = new KX_WorldInfo(blenderscene, blenderscene->world);
	worldinfo->UpdateWorldSettings(rendertools);
	worldinfo->UpdateBackGround(rendertools);
	kxscene->SetWorldInfo(worldinfo);

	int activeLayerBitInfo = blenderscene->lay;
	
	// list of all object converted, active and inactive
	CListValue<KX_GameObject> *sumolist = new CListValue<KX_GameObject>();
	
	std::vector<parentChildLink> vec_parent_child;
	
	CListValue<KX_GameObject> *objectlist = kxscene->GetObjectList();
	CListValue<KX_GameObject> *inactivelist = kxscene->GetInactiveList();
	CListValue<KX_GameObject> *parentlist = kxscene->GetRootParentList();
	
	SCA_LogicManager* logicmgr = kxscene->GetLogicManager();
	SCA_TimeEventManager* timemgr = kxscene->GetTimeEventManager();
	
	CListValue<KX_GameObject> *logicbrick_conversionlist = new CListValue<KX_GameObject>();

	// Convert actions to actionmap
	bAction *curAct;
	for (curAct = (bAction*)maggie->action.first; curAct; curAct=(bAction*)curAct->id.next)
	{
		logicmgr->RegisterActionName(curAct->id.name + 2, curAct);
	}

	blenderSceneSetBackground(blenderscene);

	// Let's support scene set.
	// Beware of name conflict in linked data, it will not crash but will create confusion
	// in Python scripting and in certain actuators (replace mesh). Linked scene *should* have
	// no conflicting name for Object, Object data and Action.
	DEG_OBJECT_ITER(depsgraph, blenderobject, DEG_OBJECT_ITER_FLAG_ALL)
	{
		allblobj.insert(blenderobject);

		bool isInActiveLayer = (blenderobject->base_flag & BASE_VISIBLED) != 0;
		blenderobject->lay = (blenderobject->base_flag & BASE_VISIBLED) != 0;

		KX_GameObject* gameobj = gameobject_from_blenderobject(
										blenderobject,
										kxscene, 
										rendertools, 
										converter,
										libloading);

		if (gameobj)
		{
			/* macro calls object conversion funcs */
			BL_CONVERTBLENDEROBJECT_SINGLE;

			if (gameobj->IsDupliGroup()) {
				grouplist.insert(blenderobject->dup_group);
			}

			/* Note about memory leak issues:
			 * When a CValue derived class is created, m_refcount is initialized to 1
			 * so the class must be released after being used to make sure that it won't
			 * hang in memory. If the object needs to be stored for a long time,
			 * use AddRef() so that this Release() does not free the object.
			 * Make sure that for any AddRef() there is a Release()!!!!
			 * Do the same for any object derived from CValue, CExpression and NG_NetworkMessage
			 */
			gameobj->Release();
		}
	}
	DEG_OBJECT_ITER_END

	if (!grouplist.empty())
	{
		// now convert the group referenced by dupli group object
		// keep track of all groups already converted
		std::set<Group*> allgrouplist = grouplist;
		std::set<Group*> tempglist;
		// recurse
		while (!grouplist.empty())
		{
			std::set<Group*>::iterator git;
			tempglist.clear();
			tempglist.swap(grouplist);
			for (git=tempglist.begin(); git!=tempglist.end(); git++)
			{
				Group* group = *git;
				GroupObject* go;
				for (go=(GroupObject*)group->gobject.first; go; go=(GroupObject*)go->next)
				{
					Object* blenderobject = go->ob;
					if (converter.FindGameObject(blenderobject) == nullptr)
					{
						allblobj.insert(blenderobject);
						groupobj.insert(blenderobject);
						KX_GameObject* gameobj = gameobject_from_blenderobject(
														blenderobject, 
														kxscene, 
														rendertools, 
														converter,
														libloading);

						bool isInActiveLayer = false;
						if (gameobj) {
							/* Insert object to the constraint game object list
							 * so we can check later if there is a instance in the scene or
							 * an instance and its actual group definition. */
							convertedlist->Add((KX_GameObject*)gameobj->AddRef());

							/* macro calls object conversion funcs */
							BL_CONVERTBLENDEROBJECT_SINGLE;

							if (gameobj->IsDupliGroup())
							{
								if (allgrouplist.insert(blenderobject->dup_group).second)
								{
									grouplist.insert(blenderobject->dup_group);
								}
							}

							/* see comment above re: mem leaks */
							gameobj->Release();
						}
					}
				}
			}
		}
	}

	// non-camera objects not supported as camera currently
	if (blenderscene->camera && blenderscene->camera->type == OB_CAMERA) {
		KX_Camera *gamecamera= (KX_Camera*) converter.FindGameObject(blenderscene->camera);
		
		if (gamecamera)
			kxscene->SetActiveCamera(gamecamera);
	}

	//	Set up armatures
	std::set<Object*>::iterator oit;
	for (oit=allblobj.begin(); oit!=allblobj.end(); oit++)
	{
		Object* blenderobj = *oit;
		if (blenderobj->type==OB_MESH) {
			Mesh *me = (Mesh*)blenderobj->data;
	
			if (me->dvert) {
				BL_DeformableGameObject *obj = (BL_DeformableGameObject*)converter.FindGameObject(blenderobj);

				if (obj && BL_ModifierDeformer::HasArmatureDeformer(blenderobj) && blenderobj->parent && blenderobj->parent->type==OB_ARMATURE) {
					KX_GameObject *par = converter.FindGameObject(blenderobj->parent);
					if (par && obj->GetDeformer())
						((BL_SkinDeformer*)obj->GetDeformer())->SetArmature((BL_ArmatureObject*) par);
				}
			}
		}
	}
	
	// create hierarchy information
	std::vector<parentChildLink>::iterator pcit;
	
	for (pcit = vec_parent_child.begin();!(pcit==vec_parent_child.end());++pcit)
	{
	
		struct Object* blenderchild = pcit->m_blenderchild;
		struct Object* blenderparent = blenderchild->parent;
		KX_GameObject* parentobj = converter.FindGameObject(blenderparent);
		KX_GameObject* childobj = converter.FindGameObject(blenderchild);

		BLI_assert(childobj);

		if (!parentobj || objectlist->SearchValue(childobj) != objectlist->SearchValue(parentobj))
		{
			// special case: the parent and child object are not in the same layer. 
			// This weird situation is used in Apricot for test purposes.
			// Resolve it by not converting the child
			childobj->GetSGNode()->DisconnectFromParent();
			delete pcit->m_gamechildnode;
			// Now destroy the child object but also all its descendent that may already be linked
			// Remove the child reference in the local list!
			// Note: there may be descendents already if the children of the child were processed
			//       by this loop before the child. In that case, we must remove the children also
			CListValue<KX_GameObject> *childrenlist = childobj->GetChildrenRecursive();
			// The returned list by GetChildrenRecursive is not owned by anyone and must not own items, so no AddRef().
			childrenlist->Add(childobj);
			for (KX_GameObject *obj : childrenlist) {
				if (sumolist->RemoveValue(obj))
					obj->Release();
				if (logicbrick_conversionlist->RemoveValue(obj))
					obj->Release();
				if (convertedlist->RemoveValue(obj)) {
					obj->Release();
				}
			}
			childrenlist->Release();
			
			// now destroy recursively
			converter.UnregisterGameObject(childobj); // removing objects during conversion make sure this runs too
			kxscene->RemoveObject(childobj);
			
			continue;
		}

		switch (blenderchild->partype)
		{
			case PARVERT1:
			{
				// creat a new vertex parent relationship for this node.
				KX_VertexParentRelation * vertex_parent_relation = KX_VertexParentRelation::New();
				pcit->m_gamechildnode->SetParentRelation(vertex_parent_relation);
				break;
			}
			case PARSLOW:
			{
				// creat a new slow parent relationship for this node.
				KX_SlowParentRelation * slow_parent_relation = KX_SlowParentRelation::New(blenderchild->sf);
				pcit->m_gamechildnode->SetParentRelation(slow_parent_relation);
				break;
			}
			case PARBONE:
			{
				// parent this to a bone
				Bone *parent_bone = BKE_armature_find_bone_name(BKE_armature_from_object(blenderchild->parent),
				                                                blenderchild->parsubstr);

				if (parent_bone) {
					KX_BoneParentRelation *bone_parent_relation = KX_BoneParentRelation::New(parent_bone);
					pcit->m_gamechildnode->SetParentRelation(bone_parent_relation);
				}
			
				break;
			}
			case PARSKEL: // skinned - ignore
				break;
			case PAROBJECT:
			case PARVERT3:
			default:
				// unhandled
				break;
		}
	
		parentobj->	GetSGNode()->AddChild(pcit->m_gamechildnode);
	}
	vec_parent_child.clear();
	
	// find 'root' parents (object that has not parents in SceneGraph)
	for (KX_GameObject *gameobj : sumolist) {
		if (gameobj->GetSGNode()->GetSGParent() == 0) {
			parentlist->Add(CM_AddRef(gameobj));
			gameobj->NodeUpdateGS(0);
		}
	}

	// create graphic controller for culling
	if (kxscene->GetDbvtCulling())
	{
		bool occlusion = false;
		for (KX_GameObject *gameobj : sumolist) {
			// The object can be culled ?
			if (gameobj->GetMeshCount() || gameobj->GetGameObjectType() == SCA_IObject::OBJ_TEXT) {
				bool isactive = objectlist->SearchValue(gameobj);
				BL_CreateGraphicObjectNew(gameobj, kxscene, isactive, physics_engine);
				if (gameobj->GetOccluder())
					occlusion = true;
			}
		}
		if (occlusion)
			kxscene->SetDbvtOcclusionRes(blenderscene->gm.occlusionRes);
	}
	if (blenderscene->world)
		kxscene->GetPhysicsEnvironment()->SetNumTimeSubSteps(blenderscene->gm.physubstep);

	// now that the scenegraph is complete, let's instantiate the deformers.
	// We need that to create reusable derived mesh and physic shapes
	for (KX_GameObject *gameobj : sumolist) {
		if (gameobj->GetDeformer())
			gameobj->GetDeformer()->UpdateBuckets();
	}

	// Set up armature constraints and shapekey drivers
	for (KX_GameObject *gameobj : sumolist) {
		if (gameobj->GetGameObjectType() == SCA_IObject::OBJ_ARMATURE) {
			BL_ArmatureObject *armobj = (BL_ArmatureObject*)gameobj;
			armobj->LoadConstraints(converter);

			CListValue<KX_GameObject> *children = armobj->GetChildren();
			for (KX_GameObject *child : children) {
				BL_ShapeDeformer *deform = dynamic_cast<BL_ShapeDeformer*>(child->GetDeformer());
				if (deform)
					deform->LoadShapeDrivers(armobj);
			}

			children->Release();
		}
	}

	bool processCompoundChildren = false;
	// create physics information
	for (KX_GameObject *gameobj : sumolist) {
		struct Object* blenderobject = gameobj->GetBlenderObject();
		int nummeshes = gameobj->GetMeshCount();
		RAS_MeshObject* meshobj = 0;
		if (nummeshes > 0)
		{
			meshobj = gameobj->GetMesh(0);
		}
		int layerMask = (groupobj.find(blenderobject) == groupobj.end()) ? activeLayerBitInfo : 0;
		BL_CreatePhysicsObjectNew(gameobj,blenderobject,meshobj,kxscene,layerMask,converter,processCompoundChildren);
	}

	processCompoundChildren = true;
	// create physics information
	for (KX_GameObject *gameobj : sumolist) {
		struct Object* blenderobject = gameobj->GetBlenderObject();
		int nummeshes = gameobj->GetMeshCount();
		RAS_MeshObject* meshobj = 0;
		if (nummeshes > 0)
		{
			meshobj = gameobj->GetMesh(0);
		}
		int layerMask = (groupobj.find(blenderobject) == groupobj.end()) ? activeLayerBitInfo : 0;
		BL_CreatePhysicsObjectNew(gameobj,blenderobject,meshobj,kxscene,layerMask,converter,processCompoundChildren);
	}

	// Look at every material texture and ask to create realtime cube map.
	for (KX_GameObject *gameobj : sumolist) {
		for (unsigned short i = 0, meshcount = gameobj->GetMeshCount(); i < meshcount; ++i) {
			RAS_MeshObject *mesh = gameobj->GetMesh(i);

			for (unsigned short j = 0, matcount = mesh->NumMaterials(); j < matcount; ++j) {
				RAS_MeshMaterial *meshmat = mesh->GetMeshMaterial(j);
				RAS_IPolyMaterial *polymat = meshmat->m_bucket->GetPolyMaterial();

				for (unsigned short k = 0; k < RAS_Texture::MaxUnits; ++k) {
					RAS_Texture *tex = polymat->GetTexture(k);
					if (!tex || !tex->Ok()) {
						continue;
					}

					EnvMap *env = tex->GetTex()->env;
					if (!env || env->stype != ENV_REALT) {
						continue;
					}

					KX_GameObject *viewpoint = gameobj;
					if (env->object) {
						KX_GameObject *obj = converter.FindGameObject(env->object);
						if (obj) {
							viewpoint = obj;
						}
					}

					KX_TextureRendererManager::RendererType type = tex->IsCubeMap() ? KX_TextureRendererManager::CUBE : KX_TextureRendererManager::PLANAR;
					kxscene->GetTextureRendererManager()->AddRenderer(type, tex, viewpoint);
				}
			}
		}
	}

	// Create and set bounding volume.
	for (KX_GameObject *gameobj : sumolist) {
		Object *blenderobject = gameobj->GetBlenderObject();
		Mesh *predifinedBoundMesh = blenderobject->gamePredefinedBound;

		if (predifinedBoundMesh) {
			RAS_MeshObject *meshobj = converter.FindGameMesh(predifinedBoundMesh);
			// In case of mesh taken in a other scene.
			if (!meshobj) {
				continue;
			}

			gameobj->SetAutoUpdateBounds(false);

			// AABB Box : min/max.
			MT_Vector3 aabbMin;
			MT_Vector3 aabbMax;
			// Get the mesh bounding box for none deformer.
			RAS_BoundingBox *boundingBox = meshobj->GetBoundingBox();
			// Get the AABB.
			boundingBox->GetAabb(aabbMin, aabbMax);
			gameobj->SetBoundsAabb(aabbMin, aabbMax);
		}
		else {
			// The object allow AABB auto update only if there's no predefined bound.
			gameobj->SetAutoUpdateBounds(true);

			gameobj->UpdateBounds(true);
		}
	}

	// create physics joints
	for (KX_GameObject *gameobj : sumolist) {
		PHY_IPhysicsEnvironment *physEnv = kxscene->GetPhysicsEnvironment();
		struct Object *blenderobject = gameobj->GetBlenderObject();
		ListBase *conlist = get_active_constraints2(blenderobject);
		bConstraint *curcon;

		if (!conlist)
			continue;

		for (curcon = (bConstraint *)conlist->first; curcon; curcon = (bConstraint *)curcon->next) {
			if (curcon->type != CONSTRAINT_TYPE_RIGIDBODYJOINT)
				continue;

			bRigidBodyJointConstraint *dat = (bRigidBodyJointConstraint *)curcon->data;
					
			/* Skip if no target or a child object is selected or constraints are deactivated */
			if (!dat->tar || dat->child || (curcon->flag & CONSTRAINT_OFF))
				continue;

			/* Store constraints of grouped and instanced objects for all layers */
			gameobj->AddConstraint(dat);

			/** if it's during libload we only add constraints in the object but
			 * doesn't create it. Constraint will be replicated later in scene->MergeScene
			 */
			if (libloading)
				continue;

			/* Skipped already converted constraints. 
			 * This will happen when a group instance is made from a linked group instance
			 * and both are on the active layer. */
			if (convertedlist->FindValue(gameobj->GetName())) {
				continue;
			}

			KX_GameObject *gotar = sumolist->FindValue(dat->tar->id.name + 2);

			if (gotar && (gotar->GetLayer()&activeLayerBitInfo) && gotar->GetPhysicsController() &&
				(gameobj->GetLayer()&activeLayerBitInfo) && gameobj->GetPhysicsController())
			{
				physEnv->SetupObjectConstraints(gameobj, gotar, dat);
			}
		}
	}

	//create object representations for obstacle simulation
	KX_ObstacleSimulation* obssimulation = kxscene->GetObstacleSimulation();
	if (obssimulation)
	{
		for (KX_GameObject *gameobj : objectlist) {
			struct Object* blenderobject = gameobj->GetBlenderObject();
			if (blenderobject->gameflag & OB_HASOBSTACLE)
			{
				obssimulation->AddObstacleForObj(gameobj);
			}
		}
	}

	//process navigation mesh objects
	for (KX_GameObject *gameobj : objectlist) {
		struct Object* blenderobject = gameobj->GetBlenderObject();
		if (blenderobject->type==OB_MESH && (blenderobject->gameflag & OB_NAVMESH))
		{
			KX_NavMeshObject* navmesh = static_cast<KX_NavMeshObject*>(gameobj);
			navmesh->SetVisible(0, true);
			navmesh->BuildNavMesh();
			if (obssimulation)
				obssimulation->AddObstaclesForNavMesh(navmesh);
		}
	}
	for (KX_GameObject *gameobj : inactivelist) {
		struct Object* blenderobject = gameobj->GetBlenderObject();
		if (blenderobject->type==OB_MESH && (blenderobject->gameflag & OB_NAVMESH))
		{
			KX_NavMeshObject* navmesh = static_cast<KX_NavMeshObject*>(gameobj);
			navmesh->SetVisible(0, true);
		}
	}

	// convert logic bricks, sensors, controllers and actuators
	for (KX_GameObject *gameobj : logicbrick_conversionlist) {
		struct Object* blenderobj = gameobj->GetBlenderObject();
		int layerMask = (groupobj.find(blenderobj) == groupobj.end()) ? activeLayerBitInfo : 0;
		bool isInActiveLayer = (blenderobj->lay & layerMask)!=0;
		BL_ConvertActuators(maggie->name, blenderobj,gameobj,logicmgr,kxscene,ketsjiEngine,layerMask,isInActiveLayer,converter);
	}
	for (KX_GameObject *gameobj : logicbrick_conversionlist) {
		struct Object* blenderobj = gameobj->GetBlenderObject();
		int layerMask = (groupobj.find(blenderobj) == groupobj.end()) ? activeLayerBitInfo : 0;
		bool isInActiveLayer = (blenderobj->lay & layerMask)!=0;
		BL_ConvertControllers(blenderobj,gameobj,logicmgr, layerMask,isInActiveLayer,converter, libloading);
	}
	for (KX_GameObject *gameobj : logicbrick_conversionlist) {
		struct Object* blenderobj = gameobj->GetBlenderObject();
		int layerMask = (groupobj.find(blenderobj) == groupobj.end()) ? activeLayerBitInfo : 0;
		bool isInActiveLayer = (blenderobj->lay & layerMask)!=0;
		BL_ConvertSensors(blenderobj,gameobj,logicmgr,kxscene,ketsjiEngine,layerMask,isInActiveLayer,canvas,converter);
		// set the init state to all objects
		gameobj->SetInitState((blenderobj->init_state)?blenderobj->init_state:blenderobj->state);
	}
	// apply the initial state to controllers, only on the active objects as this registers the sensors
	for (KX_GameObject *gameobj : objectlist) {
		gameobj->ResetState();
	}

	// Convert the python components of each object.
	for (KX_GameObject *gameobj : sumolist) {
		Object *blenderobj = gameobj->GetBlenderObject();
		BL_ConvertComponentsObject(gameobj, blenderobj);
	}

	// cleanup converted set of group objects
	convertedlist->Release();
	sumolist->Release();
	logicbrick_conversionlist->Release();
	
	// Calculate the scene btree -
	// too slow - commented out.
	//kxscene->SetNodeTree(tf.MakeTree());

	// instantiate dupli group, we will loop trough the object
	// that are in active layers. Note that duplicating group
	// has the effect of adding objects at the end of objectlist.
	// Only loop through the first part of the list.
	int objcount = objectlist->GetCount();
	for (unsigned int i = 0; i < objcount; ++i) {
		KX_GameObject* gameobj = objectlist->GetValue(i);
		if (gameobj->IsDupliGroup())
		{
			kxscene->DupliGroupRecurse(gameobj, 0);
		}
	}
}
<|MERGE_RESOLUTION|>--- conflicted
+++ resolved
@@ -363,25 +363,6 @@
 	return out_color.integer;
 }
 
-<<<<<<< HEAD
-=======
-static void SetDefaultLightMode(Scene* scene)
-{
-	default_light_mode = false;
-	Scene *sce_iter;
-	Base *base;
-
-	for (SETLOOPER(scene, sce_iter, base))
-	{
-		if (base->object->type == OB_LAMP)
-		{
-			default_light_mode = true;
-			return;
-		}
-	}
-}
-
->>>>>>> 4299351b
 static void GetRGB(
         MFace* mface,
 		const RAS_MeshObject::LayerList& layers,
@@ -527,7 +508,6 @@
 
 	// Extract avaiable layers
 	RAS_MeshObject::LayersInfo layersInfo;
-<<<<<<< HEAD
 
 	// Get the active color and uv layer.
 	const short activeUv = CustomData_get_active_layer(&dm->faceData, CD_MTFACE);
@@ -536,16 +516,6 @@
 	layersInfo.activeUv = (activeUv == -1) ? 0 : activeUv;
 	layersInfo.activeColor = (activeColor == -1) ? 0 : activeColor;
 
-=======
-
-	// Get the active color and uv layer.
-	const short activeUv = CustomData_get_active_layer(&dm->faceData, CD_MTFACE);
-	const short activeColor = CustomData_get_active_layer(&dm->faceData, CD_MCOL);
-
-	layersInfo.activeUv = (activeUv == -1) ? 0 : activeUv;
-	layersInfo.activeColor = (activeColor == -1) ? 0 : activeColor;
-
->>>>>>> 4299351b
 	unsigned short uvLayers = 0;
 	unsigned short colorLayers = 0;
 	for (int i=0; i<dm->faceData.totlayer; i++)
