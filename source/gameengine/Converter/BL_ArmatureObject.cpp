--- conflicted
+++ resolved
@@ -420,7 +420,6 @@
 
 static void compute_bendy_bones_matrices(Object *armOb)
 {
-<<<<<<< HEAD
   /* ============================================================
    * UPDATE BENDY BONES SEGMENTS CACHE FOR BGE
    * ============================================================
@@ -433,261 +432,6 @@
       /* Only update bendy bones (segments > 1) */
       if (pchan->bone && pchan->bone->segments > 1) {
         BKE_pchan_bbone_segments_cache_compute(pchan);
-=======
-  if (!m_skinStatic) {
-    m_skinStatic = new BGE_SkinStaticBuffers();
-  }
-  if (m_skinStatic->in_indices.empty()) {
-    bContext *C = KX_GetActiveEngine()->GetContext();
-    Depsgraph *depsgraph = CTX_data_depsgraph_pointer(C);
-    Object *deformed_eval = DEG_get_evaluated(depsgraph, m_deformedObj);
-    Mesh *mesh = static_cast<Mesh *>(deformed_eval->data);
-
-    const ListBase *defbase = nullptr;
-    if (mesh) {
-      defbase = BKE_id_defgroup_list_get(&mesh->id);
-    }
-    const ID *id_target = static_cast<const ID *>(m_deformedObj->data);
-    if (BKE_id_supports_vertex_groups(id_target)) {
-      defbase = BKE_id_defgroup_list_get(id_target);
-    }
-
-    blender::Span<MDeformVert> dverts = mesh->deform_verts();
-    const auto corner_verts = mesh->corner_verts();
-    const int verts_num = mesh->verts_num;
-
-    // 1) Build the ordered list of deforming bones and a name->index map.
-    std::vector<std::string> bone_names;
-    std::map<std::string, int> bone_name_to_index;
-    if (m_objArma && m_objArma->pose) {
-      int idx = 0;
-      for (bPoseChannel *pchan = (bPoseChannel *)m_objArma->pose->chanbase.first; pchan;
-           pchan = pchan->next)
-      {
-        if (!(pchan->bone->flag & BONE_NO_DEFORM)) {
-          std::string name(pchan->name);
-          bone_names.push_back(name);
-          bone_name_to_index[name] = idx++;
-        }
-      }
-    }
-
-    // 2) Get the vertex group names in mesh order.
-    std::vector<std::string> group_names;
-    if (defbase) {
-      for (bDeformGroup *dg = (bDeformGroup *)defbase->first; dg; dg = dg->next) {
-        group_names.push_back(dg->name);
-      }
-    }
-
-    // 3) Fill index and weight buffers (max 4 influences per corner) in parallel.
-    m_skinStatic->in_indices.resize(verts_num * 4, 0);
-    m_skinStatic->in_weights.resize(verts_num * 4, 0.0f);
-    constexpr float kContribThreshold = 1e-4f;
-
-    blender::threading::parallel_for(
-        blender::IndexRange(verts_num), 4096, [&](const blender::IndexRange range) {
-          for (int v : range) {
-            const MDeformVert &dvert = dverts[v];
-
-            struct Influence {
-              int bone_idx;
-              float weight;
-            };
-            std::map<int, float> bone_weight_map;
-            for (int j = 0; j < dvert.totweight; ++j) {
-              const int def_nr = dvert.dw[j].def_nr;
-              if (def_nr >= 0 && def_nr < (int)group_names.size()) {
-                const std::string &group_name = group_names[def_nr];
-                auto it = bone_name_to_index.find(group_name);
-                if (it != bone_name_to_index.end()) {
-                  bone_weight_map[it->second] += dvert.dw[j].weight;
-                }
-              }
-            }
-
-            std::vector<Influence> influences;
-            influences.reserve(bone_weight_map.size());
-            float total_raw = 0.0f;
-            for (const auto &kv : bone_weight_map) {
-              influences.push_back({kv.first, kv.second});
-              total_raw += kv.second;
-            }
-
-            if (total_raw <= kContribThreshold || influences.empty()) {
-              for (int j = 0; j < 4; ++j) {
-                m_skinStatic->in_indices[v * 4 + j] = 0;
-                m_skinStatic->in_weights[v * 4 + j] = 0.0f;
-              }
-              continue;
-            }
-
-            std::sort(influences.begin(),
-                      influences.end(),
-                      [](const Influence &a, const Influence &b) { return a.weight > b.weight; });
-
-            float total = 0.0f;
-            for (const auto &inf : influences) {
-              total += inf.weight;
-            }
-            if (total > 0.0f) {
-              for (auto &inf : influences) {
-                inf.weight /= total;
-              }
-            }
-
-            for (int j = 0; j < 4; ++j) {
-              if (j < (int)influences.size()) {
-                m_skinStatic->in_indices[v * 4 + j] = influences[j].bone_idx;
-                m_skinStatic->in_weights[v * 4 + j] = influences[j].weight;
-              }
-              else {
-                m_skinStatic->in_indices[v * 4 + j] = 0;
-                m_skinStatic->in_weights[v * 4 + j] = 0.0f;
-              }
-            }
-          }
-        });
-
-    // 4) Upload SSBOs for influences.
-    if (!m_skinStatic->ssbo_in_idx) {
-      m_skinStatic->ssbo_in_idx = GPU_storagebuf_create(sizeof(int) * verts_num * 4);
-      GPU_storagebuf_update(m_skinStatic->ssbo_in_idx, m_skinStatic->in_indices.data());
-    }
-    if (!m_skinStatic->ssbo_in_wgt) {
-      m_skinStatic->ssbo_in_wgt = GPU_storagebuf_create(sizeof(float) * verts_num * 4);
-      GPU_storagebuf_update(m_skinStatic->ssbo_in_wgt, m_skinStatic->in_weights.data());
-    }
-
-    // 5) Pack topology into a single buffer.
-
-    // face_offsets
-    auto face_offsets = mesh->face_offsets();
-
-    // corner_to_face
-    auto corner_to_face = mesh->corner_to_face_map();
-
-    // corner_verts
-    std::vector<int> corner_verts_vec(corner_verts.begin(), corner_verts.end());
-
-    // vert_to_face_offsets and vert_to_face (CSR)
-    const blender::OffsetIndices<int> v2f_off = mesh->vert_to_face_map_offsets();
-    const blender::GroupedSpan<int> v2f = mesh->vert_to_face_map();
-
-    const int v2f_offsets_size = v2f_off.size();
-    std::vector<int> v2f_offsets(v2f_offsets_size, 0);
-
-    for (int v = 0; v < v2f_offsets_size; ++v) {
-      v2f_offsets[v] = v2f_off.data()[v];
-    }
-    const int total_v2f = v2f_offsets.back();
-
-    std::vector<int> v2f_indices;
-    v2f_indices.resize(std::max(total_v2f, 0));
-    blender::threading::parallel_for(
-        blender::IndexRange(v2f_offsets_size - 1), 4096, [&](const blender::IndexRange range) {
-          for (int v : range) {
-            const blender::Span<int> faces_v = v2f[v];
-            const int dst = v2f_off.data()[v];
-            if (!faces_v.is_empty()) {
-              std::copy(faces_v.begin(), faces_v.end(), v2f_indices.begin() + dst);
-            }
-          }
-        });
-
-    // Offsets for each sub-array in the packed buffer.
-    m_skinStatic->face_offsets_offset = 0;
-    m_skinStatic->corner_to_face_offset = m_skinStatic->face_offsets_offset +
-                                          int(face_offsets.size());
-    m_skinStatic->corner_verts_offset = m_skinStatic->corner_to_face_offset +
-                                        int(corner_to_face.size());
-    m_skinStatic->vert_to_face_offsets_offset = m_skinStatic->corner_verts_offset +
-                                                int(corner_verts_vec.size());
-    m_skinStatic->vert_to_face_offset = m_skinStatic->vert_to_face_offsets_offset +
-                                        int(v2f_offsets.size());
-    int topo_total_size = m_skinStatic->vert_to_face_offset + v2f_indices.size();
-
-    // Final packing.
-    std::vector<int> topo;
-    topo.reserve(topo_total_size);
-    topo.insert(topo.end(), face_offsets.begin(), face_offsets.end());
-    topo.insert(topo.end(), corner_to_face.begin(), corner_to_face.end());
-    topo.insert(topo.end(), corner_verts_vec.begin(), corner_verts_vec.end());
-    topo.insert(topo.end(), v2f_offsets.begin(), v2f_offsets.end());
-    topo.insert(topo.end(), v2f_indices.begin(), v2f_indices.end());
-
-    // Create and upload the unique SSBO.
-    if (!m_skinStatic->ssbo_topology) {
-      m_skinStatic->ssbo_topology = GPU_storagebuf_create(sizeof(int) * topo_total_size);
-      GPU_storagebuf_update(m_skinStatic->ssbo_topology, topo.data());
-    }
-
-    blender::Span<blender::float3> vert_positions = mesh->vert_positions();
-    blender::Array<blender::float4> rest_positions = blender::Array<blender::float4>(verts_num);
-    blender::threading::parallel_for(
-        blender::IndexRange(verts_num), 4096, [&](const blender::IndexRange range) {
-          for (int i : range) {
-            const blender::float3 &pos = vert_positions[i];
-            rest_positions[i] = blender::float4(pos.x, pos.y, pos.z, 1.0f);
-          }
-        });
-
-    if (!m_skinStatic->ssbo_rest_positions) {
-      m_skinStatic->ssbo_rest_positions = GPU_storagebuf_create(sizeof(blender::float4) *
-                                                                verts_num);
-      GPU_storagebuf_update(m_skinStatic->ssbo_rest_positions, rest_positions.data());
-    }
-    if (!m_skinStatic->ssbo_skinned_vert_positions) {
-      m_skinStatic->ssbo_skinned_vert_positions = GPU_storagebuf_create(sizeof(blender::float4) *
-                                                                        verts_num);
-    }
-  }
-}
-
-void BL_ArmatureObject::RemapParentChildren()
-{
-  /* Remapping parent/children */
-  if (!m_deformedObj) {
-    for (KX_GameObject *child : GetChildren()) {
-      Object *child_ob = child->GetBlenderObject();
-      if (!child_ob) {
-        continue;
-      }
-      for (ModifierData *md = (ModifierData *)child_ob->modifiers.first; md; md = md->next) {
-        if (md->type == eModifierType_Armature) {
-          ArmatureModifierData *amd = (ArmatureModifierData *)md;
-          if (amd && amd->object == m_previousArmature) {
-            amd->object = m_objArma;
-          }
-        }
-      }
-    }
-  }
-}
-
-void BL_ArmatureObject::GetGpuDeformedObj()
-{
-  if (!m_deformedObj) {
-    /* Get Armature modifier deformedObj */
-    std::vector<KX_GameObject *> children = GetChildren();
-    for (KX_GameObject *child : children) {
-      bool is_bone_parented = child->GetBlenderObject()->partype == PARBONE;
-      if (is_bone_parented || child->GetBlenderObject()->type != OB_MESH) {
-        continue;
-      }
-      for (ModifierData *md = (ModifierData *)child->GetBlenderObject()->modifiers.first; md; md = md->next) {
-        if (md->type == eModifierType_Armature) {
-          ArmatureModifierData *amd = (ArmatureModifierData *)md;
-          if (amd && amd->object == this->GetBlenderObject()) {
-            m_deformedObj = child->GetBlenderObject();
-            m_useGPUDeform = (amd->upbge_deformflag & ARM_DEF_GPU) != 0 &&
-                             !child->IsDupliInstance() && !m_is_dupli_instance;
-          }
-        }
-      }
-      if (m_deformedObj) {
-        break;
->>>>>>> 68786343
       }
     }
   }
