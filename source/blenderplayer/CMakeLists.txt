# ***** BEGIN GPL LICENSE BLOCK *****
#
# This program is free software; you can redistribute it and/or
# modify it under the terms of the GNU General Public License
# as published by the Free Software Foundation; either version 2
# of the License, or (at your option) any later version.
#
# This program is distributed in the hope that it will be useful,
# but WITHOUT ANY WARRANTY; without even the implied warranty of
# MERCHANTABILITY or FITNESS FOR A PARTICULAR PURPOSE.  See the
# GNU General Public License for more details.
#
# You should have received a copy of the GNU General Public License
# along with this program; if not, write to the Free Software Foundation,
# Inc., 51 Franklin Street, Fifth Floor, Boston, MA 02110-1301, USA.
#
# The Original Code is Copyright (C) 2006, Blender Foundation
# All rights reserved.
#
# The Original Code is: all of this file.
#
# Contributor(s): Jacques Beaurain.
#
# ***** END GPL LICENSE BLOCK *****

# message(STATUS "Configuring blenderplayer")

setup_libdirs()

if(WITH_CODEC_QUICKTIME)
	add_definitions(-DWITH_QUICKTIME)
endif()

if(WIN32 AND NOT UNIX)
	string(SUBSTRING ${BLENDER_VERSION} 0 1 bver1)
	string(SUBSTRING ${BLENDER_VERSION} 2 1 bver2)
	string(SUBSTRING ${BLENDER_VERSION} 3 1 bver3)
	add_definitions(
		-DBLEN_VER_RC_STR=${BLENDER_VERSION}
		-DBLEN_VER_RC_1=${bver1}
		-DBLEN_VER_RC_2=${bver2}
		-DBLEN_VER_RC_3=${bver3}
		-DBLEN_VER_RC_4=0
	)

	add_executable(
			blenderplayer ${EXETYPE}
			bad_level_call_stubs/stubs.c
			${CMAKE_SOURCE_DIR}/release/windows/icons/winblender.rc)
	WINDOWS_SIGN_TARGET(blenderplayer)
	install(TARGETS blenderplayer
			COMPONENT Blenderplayer
			DESTINATION ".")

add_cc_flags_custom_test(blenderplayer)

elseif(APPLE)
	add_executable(blenderplayer ${EXETYPE} bad_level_call_stubs/stubs.c)
	# setup Info.plist
	execute_process(COMMAND date "+%Y-%m-%d" OUTPUT_VARIABLE BLENDER_DATE OUTPUT_STRIP_TRAILING_WHITESPACE)
	set(PLAYER_SOURCEDIR ${CMAKE_SOURCE_DIR}/release/darwin/blenderplayer.app)
	set(PLAYER_SOURCEINFO ${PLAYER_SOURCEDIR}/Contents/Info.plist)
	set_target_properties(blenderplayer PROPERTIES
		MACOSX_BUNDLE_INFO_PLIST ${PLAYER_SOURCEINFO}
		MACOSX_BUNDLE_SHORT_VERSION_STRING ${BLENDER_VERSION}
		MACOSX_BUNDLE_LONG_VERSION_STRING "${BLENDER_VERSION} ${BLENDER_DATE}")

else()
	add_executable(blenderplayer bad_level_call_stubs/stubs.c)

	if(NOT WITH_INSTALL_PORTABLE)
		install(
			TARGETS blenderplayer
			DESTINATION bin
		)
	else()
		install(
			TARGETS blenderplayer
			DESTINATION "."
		)
	endif()
endif()

add_dependencies(blenderplayer makesdna)

get_property(BLENDER_LINK_LIBS GLOBAL PROPERTY BLENDER_LINK_LIBS)

list(APPEND BLENDER_LINK_LIBS
	ge_player
	blenkernel_blc
)

if(WITH_AUDASPACE AND NOT WITH_SYSTEM_AUDASPACE)
	list(APPEND BLENDER_LINK_LIBS
		audaspace
		audaspace-py)
endif()

if(CMAKE_SYSTEM_NAME MATCHES "Linux")
	list(APPEND BLENDER_LINK_LIBS extern_binreloc)
endif()

# if(UNIX)
	# Sort libraries
	set(BLENDER_SORTED_LIBS
		ge_player
		ge_launcher
		ge_player
		ge_logic_ketsji
		ge_converter
		ge_logic_ketsji
		ge_phys_bullet
		ge_phys_dummy
		ge_logic
		ge_device
		ge_rasterizer
		ge_oglrasterizer
		ge_logic_expressions
		ge_common
		ge_scenegraph
		ge_logic_network
		ge_videotex

		bf_editor_datafiles

		bf_rna
		bf_blenloader
		bf_modifiers
		bf_draw
		bf_gpu
		bf_blenkernel
		bf_physics
		bf_depsgraph
		bf_ikplugin
		bf_nodes
		bf_intern_gawain
		bf_imbuf
		bf_avi
		bf_python_ext
		bf_python_mathutils
		bf_python_bmesh
		bf_imbuf_cineon
		bf_imbuf_openexr
		bf_imbuf_openimageio
		bf_imbuf_dds
		bf_dna
		bf_blenfont
		bf_blentranslation
<<<<<<< HEAD
=======
		bf_intern_audaspace
		audaspace
		audaspace-py
		blenkernel_blc
>>>>>>> 76444a13
		bf_bmesh
		bf_blenlib
		blenkernel_blc

		bf_intern_string
		bf_intern_ghost
		bf_intern_rigidbody
		bf_intern_itasc
		bf_intern_iksolver
		bf_intern_smoke
		bf_intern_moto
		bf_intern_guardedalloc
		bf_intern_memutil
		bf_intern_utfconv
		bf_intern_mikktspace
		bf_intern_opencolorio
		bf_intern_glew_mx
		bf_intern_gawain
		bf_intern_eigen
		bf_intern_libmv
		bf_intern_audaspace

		extern_bullet
		extern_openjpeg
		extern_binreloc
		extern_minilzo
		extern_recastnavigation
		extern_rangetree
		extern_wcwidth
		extern_sdlew
	)

	if(NOT WITH_SYSTEM_GLOG)
		list(APPEND BLENDER_SORTED_LIBS extern_glog)
	endif()

	if(NOT WITH_SYSTEM_GFLAGS)
		list(APPEND BLENDER_SORTED_LIBS extern_gflags)
	endif()

	if(WITH_MOD_CLOTH_ELTOPO)
		list(APPEND BLENDER_SORTED_LIBS extern_eltopo)
	endif()

	if(NOT WITH_SYSTEM_GLEW)
		list(APPEND BLENDER_SORTED_LIBS ${BLENDER_GLEW_LIBRARIES})
	endif()

	if(WITH_LZMA)
		list(APPEND BLENDER_SORTED_LIBS extern_lzma)
	endif()

	if(WITH_LIBMV)
		list(APPEND BLENDER_SORTED_LIBS extern_ceres)
	endif()

	if(WITH_MOD_BOOLEAN)
		list(APPEND BLENDER_SORTED_LIBS extern_carve)
	endif()

	if(WITH_GHOST_XDND)
		list(APPEND BLENDER_SORTED_LIBS extern_xdnd)
	endif()

	if(WITH_CODEC_QUICKTIME)
		list(APPEND BLENDER_SORTED_LIBS bf_quicktime)
	endif()

	if(WITH_CXX_GUARDEDALLOC)
		list(APPEND BLENDER_SORTED_LIBS bf_intern_guardedalloc_cpp)
	endif()

	if(WITH_INTERNATIONAL)
		list(APPEND BLENDER_SORTED_LIBS bf_intern_locale)
	endif()

	if(WITH_GAMEENGINE_DECKLINK)
		list(APPEND BLENDER_SORTED_LIBS bf_intern_decklink)
	endif()

	if(WITH_GAMEENGINE_BPPLAYER)
		list(APPEND BLENDER_SORTED_LIBS bf_intern_spindle)
	endif()

	if(WIN32)
		list(APPEND BLENDER_SORTED_LIBS bf_intern_gpudirect)
	endif()

	if(WITH_OPENSUBDIV)
		list(APPEND BLENDER_SORTED_LIBS bf_intern_opensubdiv)
	endif()

	if(WITH_OPENVDB)
		list(APPEND BLENDER_SORTED_LIBS bf_intern_openvdb)
	endif()

	if(WITH_ALEMBIC)
		list(APPEND BLENDER_SORTED_LIBS bf_alembic)
	endif()

	foreach(SORTLIB ${BLENDER_SORTED_LIBS})
		set(REMLIB ${SORTLIB})
		foreach(SEARCHLIB ${BLENDER_LINK_LIBS})
			if(${SEARCHLIB} STREQUAL ${SORTLIB})
				set(REMLIB "")
			endif()
		endforeach()
		if(REMLIB)
			# message(STATUS "Removing library ${REMLIB} from blenderplayer linking because: not configured")
			list(APPEND REM_MSG ${REMLIB})
			list(REMOVE_ITEM BLENDER_SORTED_LIBS ${REMLIB})
		endif()
	endforeach()
	if(REM_MSG)
		list(SORT REM_MSG)
		message(STATUS "Player Skipping: (${REM_MSG})")
	endif()
	target_link_libraries(blenderplayer ${BLENDER_SORTED_LIBS})

	unset(SEARCHLIB)
	unset(SORTLIB)
	unset(REMLIB)
	unset(REM_MSG)

# else()
# 	target_link_libraries(blenderplayer ${BLENDER_LINK_LIBS})
# endif()

if(WITH_PLAYER)
	add_subdirectory(bad_level_call_stubs)
endif()

setup_liblinks(blenderplayer)

# We put CLEW and CUEW here because OPENSUBDIV_LIBRARIES dpeends on them..
if(WITH_CYCLES OR WITH_COMPOSITOR OR WITH_OPENSUBDIV)
	target_link_libraries(blenderplayer "extern_clew")
	if(WITH_CUDA_DYNLOAD)
		target_link_libraries(blenderplayer "extern_cuew")
	else()
		target_link_libraries(${target} ${CUDA_CUDA_LIBRARY})
	endif()
endif()<|MERGE_RESOLUTION|>--- conflicted
+++ resolved
@@ -131,28 +131,48 @@
 		bf_blenkernel
 		bf_physics
 		bf_depsgraph
+		bf_physics
+		bf_intern_rigidbody
+		bf_blenloader
+		ge_blen_routines
+		bf_editor_datafiles
+		ge_converter 
+		ge_logic_ketsji 
+		ge_phys_bullet 
+		ge_phys_dummy
+		ge_logic 
+		ge_rasterizer 
+		ge_oglrasterizer 
+		ge_logic_expressions 
+		ge_scenegraph
 		bf_ikplugin
+		bf_intern_itasc
+		bf_intern_iksolver
+		bf_intern_smoke
+		bf_modifiers
+		bf_intern_moto 
 		bf_nodes
+		bf_gpu
 		bf_intern_gawain
 		bf_imbuf
 		bf_avi
 		bf_python_ext
 		bf_python_mathutils
 		bf_python_bmesh
+		bf_intern_utfconv
 		bf_imbuf_cineon
 		bf_imbuf_openexr
 		bf_imbuf_openimageio
+		extern_openjpeg
 		bf_imbuf_dds
 		bf_dna
+		ge_videotex
 		bf_blenfont
 		bf_blentranslation
-<<<<<<< HEAD
-=======
 		bf_intern_audaspace
 		audaspace
 		audaspace-py
 		blenkernel_blc
->>>>>>> 76444a13
 		bf_bmesh
 		bf_blenlib
 		blenkernel_blc
@@ -167,7 +187,12 @@
 		bf_intern_guardedalloc
 		bf_intern_memutil
 		bf_intern_utfconv
+		extern_binreloc
+		extern_minilzo
+		bf_intern_ghost # duplicate for linking
+		bf_blenkernel # duplicate for linking
 		bf_intern_mikktspace
+		extern_recastnavigation
 		bf_intern_opencolorio
 		bf_intern_glew_mx
 		bf_intern_gawain
@@ -182,6 +207,7 @@
 		extern_recastnavigation
 		extern_rangetree
 		extern_wcwidth
+		bf_intern_libmv
 		extern_sdlew
 	)
 
