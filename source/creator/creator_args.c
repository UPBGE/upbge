--- conflicted
+++ resolved
@@ -561,7 +561,7 @@
 
   printf("\n");
   printf("Game Engine Specific Options:\n");
-  BLI_argsPrintArgDoc(ba, "-g");
+  BLI_args_print_arg_doc(ba, "-g");
 
   printf("\n");
 
@@ -2341,41 +2341,14 @@
   BLI_args_add(ba, NULL, "--no-native-pixels", CB(arg_handle_native_pixels_set), ba);
 
   /* Pass: Disabling Things & Forcing Settings. */
-<<<<<<< HEAD
-  BLI_argsPassSet(ba, ARG_PASS_SETTINGS_FORCE);
-  BLI_argsAddCase(ba, "-noaudio", 1, NULL, 0, CB(arg_handle_audio_disable), NULL);
-  BLI_argsAddCase(ba, "-setaudio", 1, NULL, 0, CB(arg_handle_audio_set), NULL);
-  BLI_argsAddCase(ba, "-nojoystick", 1, NULL, 0, CB(arg_handle_joystick_disable), syshandle);
-
-  /* Pass: Processing Arguments. */
-  BLI_argsPassSet(ba, ARG_PASS_FINAL);
-  BLI_argsAdd(ba, "-g", NULL, CB(arg_handle_ge_parameters_set), syshandle);
-  BLI_argsAdd(ba, "-f", "--render-frame", CB(arg_handle_render_frame), C);
-  BLI_argsAdd(ba, "-a", "--render-anim", CB(arg_handle_render_animation), C);
-  BLI_argsAdd(ba, "-S", "--scene", CB(arg_handle_scene_set), C);
-  BLI_argsAdd(ba, "-s", "--frame-start", CB(arg_handle_frame_start_set), C);
-  BLI_argsAdd(ba, "-e", "--frame-end", CB(arg_handle_frame_end_set), C);
-  BLI_argsAdd(ba, "-j", "--frame-jump", CB(arg_handle_frame_skip_set), C);
-  BLI_argsAdd(ba, "-P", "--python", CB(arg_handle_python_file_run), C);
-  BLI_argsAdd(ba, NULL, "--python-text", CB(arg_handle_python_text_run), C);
-  BLI_argsAdd(ba, NULL, "--python-expr", CB(arg_handle_python_expr_run), C);
-  BLI_argsAdd(ba, NULL, "--python-console", CB(arg_handle_python_console_run), C);
-  BLI_argsAdd(ba, NULL, "--python-exit-code", CB(arg_handle_python_exit_code_set), NULL);
-  BLI_argsAdd(ba, NULL, "--addons", CB(arg_handle_addons_set), C);
-
-  BLI_argsAdd(ba, "-o", "--render-output", CB(arg_handle_output_set), C);
-  BLI_argsAdd(ba, "-E", "--engine", CB(arg_handle_engine_set), C);
-
-  BLI_argsAdd(ba, "-F", "--render-format", CB(arg_handle_image_type_set), C);
-  BLI_argsAdd(ba, "-t", "--threads", CB(arg_handle_threads_set), NULL);
-  BLI_argsAdd(ba, "-x", "--use-extension", CB(arg_handle_extension_set), C);
-=======
   BLI_args_pass_set(ba, ARG_PASS_SETTINGS_FORCE);
   BLI_args_add_case(ba, "-noaudio", 1, NULL, 0, CB(arg_handle_audio_disable), NULL);
   BLI_args_add_case(ba, "-setaudio", 1, NULL, 0, CB(arg_handle_audio_set), NULL);
+  BLI_args_add_case(ba, "-nojoystick", 1, NULL, 0, CB(arg_handle_joystick_disable), syshandle);
 
   /* Pass: Processing Arguments. */
   BLI_args_pass_set(ba, ARG_PASS_FINAL);
+  BLI_args_add(ba, "-g", NULL, CB(arg_handle_ge_parameters_set), syshandle);
   BLI_args_add(ba, "-f", "--render-frame", CB(arg_handle_render_frame), C);
   BLI_args_add(ba, "-a", "--render-anim", CB(arg_handle_render_animation), C);
   BLI_args_add(ba, "-S", "--scene", CB(arg_handle_scene_set), C);
@@ -2393,8 +2366,8 @@
   BLI_args_add(ba, "-E", "--engine", CB(arg_handle_engine_set), C);
 
   BLI_args_add(ba, "-F", "--render-format", CB(arg_handle_image_type_set), C);
+  BLI_args_add(ba, "-t", "--threads", CB(arg_handle_threads_set), NULL);
   BLI_args_add(ba, "-x", "--use-extension", CB(arg_handle_extension_set), C);
->>>>>>> d2c10206
 
 #  undef CB
 #  undef CB_EX
