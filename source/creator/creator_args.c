/*
 * This program is free software; you can redistribute it and/or
 * modify it under the terms of the GNU General Public License
 * as published by the Free Software Foundation; either version 2
 * of the License, or (at your option) any later version.
 *
 * This program is distributed in the hope that it will be useful,
 * but WITHOUT ANY WARRANTY; without even the implied warranty of
 * MERCHANTABILITY or FITNESS FOR A PARTICULAR PURPOSE.  See the
 * GNU General Public License for more details.
 *
 * You should have received a copy of the GNU General Public License
 * along with this program; if not, write to the Free Software Foundation,
 * Inc., 51 Franklin Street, Fifth Floor, Boston, MA 02110-1301, USA.
 */

/** \file
 * \ingroup creator
 */

#ifndef WITH_PYTHON_MODULE

#  include <errno.h>
#  include <stdlib.h>
#  include <string.h>

#  include "MEM_guardedalloc.h"

#  include "CLG_log.h"

#  ifdef WIN32
#    include "BLI_winstuff.h"
#  endif

#  include "BLI_args.h"
#  include "BLI_fileops.h"
#  include "BLI_listbase.h"
#  include "BLI_mempool.h"
#  include "BLI_path_util.h"
#  include "BLI_string.h"
#  include "BLI_string_utf8.h"
#  include "BLI_system.h"
#  include "BLI_threads.h"
#  include "BLI_utildefines.h"

#  include "BLO_readfile.h" /* only for BLO_has_bfile_extension */

#  include "BKE_blender_version.h"
#  include "BKE_context.h"

#  include "BKE_global.h"
#  include "BKE_image.h"
#  include "BKE_lib_id.h"
#  include "BKE_main.h"
#  include "BKE_report.h"
#  include "BKE_scene.h"
#  include "BKE_sound.h"

#  ifdef WITH_FFMPEG
#    include "IMB_imbuf.h"
#  endif

#  ifdef WITH_PYTHON
#    include "BPY_extern_python.h"
#    include "BPY_extern_run.h"
#  endif

#  include "RE_engine.h"
#  include "RE_pipeline.h"

#  include "ED_datafiles.h"

#  include "WM_api.h"

/* for passing information between creator and gameengine */
#  ifdef WITH_GAMEENGINE
#    include "LA_SystemCommandLine.h"
#  else /* dummy */
#    define SYS_SystemHandle int
#  endif

#  ifdef WITH_LIBMV
#    include "libmv-capi.h"
#  endif

#  ifdef WITH_CYCLES_LOGGING
#    include "CCL_api.h"
#  endif

#  include "DEG_depsgraph.h"
#  include "DEG_depsgraph_build.h"
#  include "DEG_depsgraph_debug.h"

#  include "creator_intern.h" /* own include */

/* -------------------------------------------------------------------- */
/** \name Utility String Parsing
 * \{ */

static bool parse_int_relative(const char *str,
                               const char *str_end_test,
                               int pos,
                               int neg,
                               int *r_value,
                               const char **r_err_msg)
{
  char *str_end = NULL;
  long value;

  errno = 0;

  switch (*str) {
    case '+':
      value = pos + strtol(str + 1, &str_end, 10);
      break;
    case '-':
      value = (neg - strtol(str + 1, &str_end, 10)) + 1;
      break;
    default:
      value = strtol(str, &str_end, 10);
      break;
  }

  if (*str_end != '\0' && (str_end != str_end_test)) {
    static const char *msg = "not a number";
    *r_err_msg = msg;
    return false;
  }
  else if ((errno == ERANGE) || ((value < INT_MIN || value > INT_MAX))) {
    static const char *msg = "exceeds range";
    *r_err_msg = msg;
    return false;
  }
  else {
    *r_value = (int)value;
    return true;
  }
}

static const char *parse_int_range_sep_search(const char *str, const char *str_end_test)
{
  const char *str_end_range = NULL;
  if (str_end_test) {
    str_end_range = memchr(str, '.', (str_end_test - str) - 1);
    if (str_end_range && (str_end_range[1] != '.')) {
      str_end_range = NULL;
    }
  }
  else {
    str_end_range = strstr(str, "..");
    if (str_end_range && (str_end_range[2] == '\0')) {
      str_end_range = NULL;
    }
  }
  return str_end_range;
}

/**
 * Parse a number as a range, eg: `1..4`.
 *
 * The \a str_end_range argument is a result of #parse_int_range_sep_search.
 */
static bool parse_int_range_relative(const char *str,
                                     const char *str_end_range,
                                     const char *str_end_test,
                                     int pos,
                                     int neg,
                                     int r_value_range[2],
                                     const char **r_err_msg)
{
  if (parse_int_relative(str, str_end_range, pos, neg, &r_value_range[0], r_err_msg) &&
      parse_int_relative(
          str_end_range + 2, str_end_test, pos, neg, &r_value_range[1], r_err_msg)) {
    return true;
  }
  else {
    return false;
  }
}

static bool parse_int_relative_clamp(const char *str,
                                     const char *str_end_test,
                                     int pos,
                                     int neg,
                                     int min,
                                     int max,
                                     int *r_value,
                                     const char **r_err_msg)
{
  if (parse_int_relative(str, str_end_test, pos, neg, r_value, r_err_msg)) {
    CLAMP(*r_value, min, max);
    return true;
  }
  else {
    return false;
  }
}

static bool parse_int_range_relative_clamp(const char *str,
                                           const char *str_end_range,
                                           const char *str_end_test,
                                           int pos,
                                           int neg,
                                           int min,
                                           int max,
                                           int r_value_range[2],
                                           const char **r_err_msg)
{
  if (parse_int_range_relative(
          str, str_end_range, str_end_test, pos, neg, r_value_range, r_err_msg)) {
    CLAMP(r_value_range[0], min, max);
    CLAMP(r_value_range[1], min, max);
    return true;
  }
  else {
    return false;
  }
}

/**
 * No clamping, fails with any number outside the range.
 */
static bool parse_int_strict_range(const char *str,
                                   const char *str_end_test,
                                   const int min,
                                   const int max,
                                   int *r_value,
                                   const char **r_err_msg)
{
  char *str_end = NULL;
  long value;

  errno = 0;
  value = strtol(str, &str_end, 10);

  if (*str_end != '\0' && (str_end != str_end_test)) {
    static const char *msg = "not a number";
    *r_err_msg = msg;
    return false;
  }
  else if ((errno == ERANGE) || ((value < min || value > max))) {
    static const char *msg = "exceeds range";
    *r_err_msg = msg;
    return false;
  }
  else {
    *r_value = (int)value;
    return true;
  }
}

static bool parse_int(const char *str,
                      const char *str_end_test,
                      int *r_value,
                      const char **r_err_msg)
{
  return parse_int_strict_range(str, str_end_test, INT_MIN, INT_MAX, r_value, r_err_msg);
}

static bool parse_int_clamp(const char *str,
                            const char *str_end_test,
                            int min,
                            int max,
                            int *r_value,
                            const char **r_err_msg)
{
  if (parse_int(str, str_end_test, r_value, r_err_msg)) {
    CLAMP(*r_value, min, max);
    return true;
  }
  else {
    return false;
  }
}

#  if 0
/**
 * Version of #parse_int_relative_clamp
 * that parses a comma separated list of numbers.
 */
static int *parse_int_relative_clamp_n(
    const char *str, int pos, int neg, int min, int max, int *r_value_len, const char **r_err_msg)
{
  const char sep = ',';
  int len = 1;
  for (int i = 0; str[i]; i++) {
    if (str[i] == sep) {
      len++;
    }
  }

  int *values = MEM_mallocN(sizeof(*values) * len, __func__);
  int i = 0;
  while (true) {
    const char *str_end = strchr(str, sep);
    if ((*str == sep) || (*str == '\0')) {
      static const char *msg = "incorrect comma use";
      *r_err_msg = msg;
      goto fail;
    }
    else if (parse_int_relative_clamp(str, str_end, pos, neg, min, max, &values[i], r_err_msg)) {
      i++;
    }
    else {
      goto fail; /* error message already set */
    }

    if (str_end) { /* next */
      str = str_end + 1;
    }
    else { /* finished */
      break;
    }
  }

  *r_value_len = i;
  return values;

fail:
  MEM_freeN(values);
  return NULL;
}

#  endif

/**
 * Version of #parse_int_relative_clamp & #parse_int_range_relative_clamp
 * that parses a comma separated list of numbers.
 *
 * \note single values are evaluated as a range with matching start/end.
 */
static int (*parse_int_range_relative_clamp_n(const char *str,
                                              int pos,
                                              int neg,
                                              int min,
                                              int max,
                                              int *r_value_len,
                                              const char **r_err_msg))[2]
{
  const char sep = ',';
  int len = 1;
  for (int i = 0; str[i]; i++) {
    if (str[i] == sep) {
      len++;
    }
  }

  int(*values)[2] = MEM_mallocN(sizeof(*values) * len, __func__);
  int i = 0;
  while (true) {
    const char *str_end_range;
    const char *str_end = strchr(str, sep);
    if ((*str == sep) || (*str == '\0')) {
      static const char *msg = "incorrect comma use";
      *r_err_msg = msg;
      goto fail;
    }
    else if ((str_end_range = parse_int_range_sep_search(str, str_end)) ?
                 parse_int_range_relative_clamp(
                     str, str_end_range, str_end, pos, neg, min, max, values[i], r_err_msg) :
                 parse_int_relative_clamp(
                     str, str_end, pos, neg, min, max, &values[i][0], r_err_msg)) {
      if (str_end_range == NULL) {
        values[i][1] = values[i][0];
      }
      i++;
    }
    else {
      goto fail; /* error message already set */
    }

    if (str_end) { /* next */
      str = str_end + 1;
    }
    else { /* finished */
      break;
    }
  }

  *r_value_len = i;
  return values;

fail:
  MEM_freeN(values);
  return NULL;
}

/** \} */

/* -------------------------------------------------------------------- */
/** \name Utilities Python Context Macro (#BPY_CTX_SETUP)
 * \{ */

#  ifdef WITH_PYTHON

struct BlendePyContextStore {
  wmWindowManager *wm;
  Scene *scene;
  wmWindow *win;
  bool has_win;
};

static void arg_py_context_backup(bContext *C,
                                  struct BlendePyContextStore *c_py,
                                  const char *script_id)
{
  c_py->wm = CTX_wm_manager(C);
  c_py->scene = CTX_data_scene(C);
  c_py->has_win = !BLI_listbase_is_empty(&c_py->wm->windows);
  if (c_py->has_win) {
    c_py->win = CTX_wm_window(C);
    CTX_wm_window_set(C, c_py->wm->windows.first);
  }
  else {
    c_py->win = NULL;
    fprintf(stderr,
            "Python script \"%s\" "
            "running with missing context data.\n",
            script_id);
  }
}

static void arg_py_context_restore(bContext *C, struct BlendePyContextStore *c_py)
{
  /* script may load a file, check old data is valid before using */
  if (c_py->has_win) {
    if ((c_py->win == NULL) || ((BLI_findindex(&G_MAIN->wm, c_py->wm) != -1) &&
                                (BLI_findindex(&c_py->wm->windows, c_py->win) != -1))) {
      CTX_wm_window_set(C, c_py->win);
    }
  }

  if ((c_py->scene == NULL) || BLI_findindex(&G_MAIN->scenes, c_py->scene) != -1) {
    CTX_data_scene_set(C, c_py->scene);
  }
}

/* macro for context setup/reset */
#    define BPY_CTX_SETUP(_cmd) \
      { \
        struct BlendePyContextStore py_c; \
        arg_py_context_backup(C, &py_c, argv[1]); \
        { \
          _cmd; \
        } \
        arg_py_context_restore(C, &py_c); \
      } \
      ((void)0)

#  endif /* WITH_PYTHON */

/** \} */

/* -------------------------------------------------------------------- */
/** \name Handle Argument Callbacks
 *
 * \note Doc strings here are used in differently:
 *
 * - The `--help` message.
 * - The man page (for Unix systems),
 *   see: `doc/manpage/blender.1.py`
 * - Parsed and extracted for the manual,
 *   which converts our ad-hoc formatting to reStructuredText.
 *   see: https://docs.blender.org/manual/en/dev/advanced/command_line.html
 *
 * \{ */

static void print_version_full(void)
{
  printf("Blender %s\n", BKE_blender_version_string());
#  ifdef BUILD_DATE
  printf("\tbuild date: %s\n", build_date);
  printf("\tbuild time: %s\n", build_time);
  printf("\tbuild commit date: %s\n", build_commit_date);
  printf("\tbuild commit time: %s\n", build_commit_time);
  printf("\tbuild hash: %s\n", build_hash);
  printf("\tbuild platform: %s\n", build_platform);
  printf("\tbuild type: %s\n", build_type);
  printf("\tbuild c flags: %s\n", build_cflags);
  printf("\tbuild c++ flags: %s\n", build_cxxflags);
  printf("\tbuild link flags: %s\n", build_linkflags);
  printf("\tbuild system: %s\n", build_system);
#  endif
}

static void print_version_short(void)
{
#  ifdef BUILD_DATE
  /* NOTE: We include built time since sometimes we need to tell broken from
   * working built of the same hash. */
  printf("Blender %s (hash %s built %s %s)\n",
         BKE_blender_version_string(),
         build_hash,
         build_date,
         build_time);
#  else
  printf("Blender %s\n", BKE_blender_version_string());
#  endif
}

static const char arg_handle_print_version_doc[] =
    "\n\t"
    "Print Blender version and exit.";
static int arg_handle_print_version(int UNUSED(argc),
                                    const char **UNUSED(argv),
                                    void *UNUSED(data))
{
  print_version_full();
  exit(0);
  return 0;
}

static const char arg_handle_print_help_doc[] =
    "\n\t"
    "Print this help text and exit.";
static const char arg_handle_print_help_doc_win32[] =
    "\n\t"
    "Print this help text and exit (windows only).";
static int arg_handle_print_help(int UNUSED(argc), const char **UNUSED(argv), void *data)
{
  bArgs *ba = (bArgs *)data;

  printf("Blender %s\n", BKE_blender_version_string());
  printf("Usage: blender [args ...] [file] [args ...]\n\n");

  printf("Render Options:\n");
  BLI_argsPrintArgDoc(ba, "--background");
  BLI_argsPrintArgDoc(ba, "--render-anim");
  BLI_argsPrintArgDoc(ba, "--scene");
  BLI_argsPrintArgDoc(ba, "--render-frame");
  BLI_argsPrintArgDoc(ba, "--frame-start");
  BLI_argsPrintArgDoc(ba, "--frame-end");
  BLI_argsPrintArgDoc(ba, "--frame-jump");
  BLI_argsPrintArgDoc(ba, "--render-output");
  BLI_argsPrintArgDoc(ba, "--engine");
  BLI_argsPrintArgDoc(ba, "--threads");

  printf("\n");
  printf("Format Options:\n");
  BLI_argsPrintArgDoc(ba, "--render-format");
  BLI_argsPrintArgDoc(ba, "--use-extension");

  printf("\n");
  printf("Animation Playback Options:\n");
  BLI_argsPrintArgDoc(ba, "-a");

  printf("\n");
  printf("Window Options:\n");
  BLI_argsPrintArgDoc(ba, "--window-border");
  BLI_argsPrintArgDoc(ba, "--window-fullscreen");
  BLI_argsPrintArgDoc(ba, "--window-geometry");
  BLI_argsPrintArgDoc(ba, "--window-maximized");
  BLI_argsPrintArgDoc(ba, "--start-console");
  BLI_argsPrintArgDoc(ba, "--no-native-pixels");
  BLI_argsPrintArgDoc(ba, "--no-window-focus");

  printf("\n");
  printf("Python Options:\n");
  BLI_argsPrintArgDoc(ba, "--enable-autoexec");
  BLI_argsPrintArgDoc(ba, "--disable-autoexec");

  printf("\n");
  printf("Game Engine Specific Options:\n");
  BLI_argsPrintArgDoc(ba, "-g");

  printf("\n");

  BLI_argsPrintArgDoc(ba, "--python");
  BLI_argsPrintArgDoc(ba, "--python-text");
  BLI_argsPrintArgDoc(ba, "--python-expr");
  BLI_argsPrintArgDoc(ba, "--python-console");
  BLI_argsPrintArgDoc(ba, "--python-exit-code");
  BLI_argsPrintArgDoc(ba, "--python-use-system-env");
  BLI_argsPrintArgDoc(ba, "--addons");

  printf("\n");
  printf("Logging Options:\n");
  BLI_argsPrintArgDoc(ba, "--log");
  BLI_argsPrintArgDoc(ba, "--log-level");
  BLI_argsPrintArgDoc(ba, "--log-show-basename");
  BLI_argsPrintArgDoc(ba, "--log-show-backtrace");
  BLI_argsPrintArgDoc(ba, "--log-show-timestamp");
  BLI_argsPrintArgDoc(ba, "--log-file");

  printf("\n");
  printf("Debug Options:\n");
  BLI_argsPrintArgDoc(ba, "--debug");
  BLI_argsPrintArgDoc(ba, "--debug-value");

  printf("\n");
  BLI_argsPrintArgDoc(ba, "--debug-events");
#  ifdef WITH_FFMPEG
  BLI_argsPrintArgDoc(ba, "--debug-ffmpeg");
#  endif
  BLI_argsPrintArgDoc(ba, "--debug-handlers");
#  ifdef WITH_LIBMV
  BLI_argsPrintArgDoc(ba, "--debug-libmv");
#  endif
#  ifdef WITH_CYCLES_LOGGING
  BLI_argsPrintArgDoc(ba, "--debug-cycles");
#  endif
  BLI_argsPrintArgDoc(ba, "--debug-memory");
  BLI_argsPrintArgDoc(ba, "--debug-jobs");
  BLI_argsPrintArgDoc(ba, "--debug-python");
  BLI_argsPrintArgDoc(ba, "--debug-depsgraph");
  BLI_argsPrintArgDoc(ba, "--debug-depsgraph-eval");
  BLI_argsPrintArgDoc(ba, "--debug-depsgraph-build");
  BLI_argsPrintArgDoc(ba, "--debug-depsgraph-tag");
  BLI_argsPrintArgDoc(ba, "--debug-depsgraph-no-threads");
  BLI_argsPrintArgDoc(ba, "--debug-depsgraph-time");
  BLI_argsPrintArgDoc(ba, "--debug-depsgraph-pretty");
  BLI_argsPrintArgDoc(ba, "--debug-gpu");
  BLI_argsPrintArgDoc(ba, "--debug-gpumem");
  BLI_argsPrintArgDoc(ba, "--debug-gpu-shaders");
  BLI_argsPrintArgDoc(ba, "--debug-gpu-force-workarounds");
  BLI_argsPrintArgDoc(ba, "--debug-wm");
#  ifdef WITH_XR_OPENXR
  BLI_argsPrintArgDoc(ba, "--debug-xr");
  BLI_argsPrintArgDoc(ba, "--debug-xr-time");
#  endif
  BLI_argsPrintArgDoc(ba, "--debug-all");
  BLI_argsPrintArgDoc(ba, "--debug-io");

  printf("\n");
  BLI_argsPrintArgDoc(ba, "--debug-fpe");
  BLI_argsPrintArgDoc(ba, "--disable-crash-handler");
  BLI_argsPrintArgDoc(ba, "--disable-abort-handler");

  printf("\n");
  printf("Misc Options:\n");
  BLI_argsPrintArgDoc(ba, "--app-template");
  BLI_argsPrintArgDoc(ba, "--factory-startup");
  BLI_argsPrintArgDoc(ba, "--enable-event-simulate");
  printf("\n");
  BLI_argsPrintArgDoc(ba, "--env-system-datafiles");
  BLI_argsPrintArgDoc(ba, "--env-system-scripts");
  BLI_argsPrintArgDoc(ba, "--env-system-python");
  printf("\n");
  BLI_argsPrintArgDoc(ba, "-noaudio");
  BLI_argsPrintArgDoc(ba, "-setaudio");

  printf("\n");

  BLI_argsPrintArgDoc(ba, "--help");

  /* WIN32 only (ignored for non-win32) */
  BLI_argsPrintArgDoc(ba, "-R");
  BLI_argsPrintArgDoc(ba, "-r");

  BLI_argsPrintArgDoc(ba, "--version");

  BLI_argsPrintArgDoc(ba, "--");

  // printf("\n");
  // printf("Experimental Features:\n");

  /* Other options _must_ be last (anything not handled will show here) */
  printf("\n");
  printf("Other Options:\n");
  BLI_argsPrintOtherDoc(ba);

  printf("\n");
  printf("Argument Parsing:\n");
  printf("\tArguments must be separated by white space, eg:\n");
  printf("\t# blender -ba test.blend\n");
  printf("\t...will exit since '-ba' is an unknown argument.\n");

  printf("Argument Order:\n");
  printf("\tArguments are executed in the order they are given. eg:\n");
  printf("\t# blender --background test.blend --render-frame 1 --render-output '/tmp'\n");
  printf(
      "\t...will not render to '/tmp' because '--render-frame 1' renders before the output path "
      "is set.\n");
  printf("\t# blender --background --render-output /tmp test.blend --render-frame 1\n");
  printf(
      "\t...will not render to '/tmp' because loading the blend-file overwrites the render output "
      "that was set.\n");
  printf("\t# blender --background test.blend --render-output /tmp --render-frame 1\n");
  printf("\t...works as expected.\n\n");

  printf("Environment Variables:\n");
  printf("  $BLENDER_USER_CONFIG      Directory for user configuration files.\n");
  printf("  $BLENDER_USER_SCRIPTS     Directory for user scripts.\n");
  printf("  $BLENDER_SYSTEM_SCRIPTS   Directory for system wide scripts.\n");
  printf("  $BLENDER_USER_DATAFILES   Directory for user data files (icons, translations, ..).\n");
  printf("  $BLENDER_SYSTEM_DATAFILES Directory for system wide data files.\n");
  printf("  $BLENDER_SYSTEM_PYTHON    Directory for system Python libraries.\n");
#  ifdef WIN32
  printf("  $TEMP                     Store temporary files here.\n");
#  else
  printf("  $TMP or $TMPDIR           Store temporary files here.\n");
#  endif
#  ifdef WITH_SDL
  printf("  $SDL_AUDIODRIVER          LibSDL audio driver - alsa, esd, dma.\n");
#  endif

  exit(0);

  return 0;
}

static const char arg_handle_arguments_end_doc[] =
    "\n\t"
    "End option processing, following arguments passed unchanged. Access via Python's "
    "'sys.argv'.";
static int arg_handle_arguments_end(int UNUSED(argc),
                                    const char **UNUSED(argv),
                                    void *UNUSED(data))
{
  return -1;
}

/* only to give help message */
#  ifndef WITH_PYTHON_SECURITY /* default */
#    define PY_ENABLE_AUTO ", (default)"
#    define PY_DISABLE_AUTO ""
#  else
#    define PY_ENABLE_AUTO ""
#    define PY_DISABLE_AUTO ", (compiled as non-standard default)"
#  endif

static const char arg_handle_python_set_doc_enable[] =
    "\n\t"
    "Enable automatic Python script execution" PY_ENABLE_AUTO ".";
static const char arg_handle_python_set_doc_disable[] =
    "\n\t"
    "Disable automatic Python script execution (pydrivers & startup scripts)" PY_DISABLE_AUTO ".";
#  undef PY_ENABLE_AUTO
#  undef PY_DISABLE_AUTO

static int arg_handle_python_set(int UNUSED(argc), const char **UNUSED(argv), void *data)
{
  if ((bool)data) {
    G.f |= G_FLAG_SCRIPT_AUTOEXEC;
  }
  else {
    G.f &= ~G_FLAG_SCRIPT_AUTOEXEC;
  }
  G.f |= G_FLAG_SCRIPT_OVERRIDE_PREF;
  return 0;
}

static const char arg_handle_crash_handler_disable_doc[] =
    "\n\t"
    "Disable the crash handler.";
static int arg_handle_crash_handler_disable(int UNUSED(argc),
                                            const char **UNUSED(argv),
                                            void *UNUSED(data))
{
  app_state.signal.use_crash_handler = false;
  return 0;
}

static const char arg_handle_abort_handler_disable_doc[] =
    "\n\t"
    "Disable the abort handler.";
static int arg_handle_abort_handler_disable(int UNUSED(argc),
                                            const char **UNUSED(argv),
                                            void *UNUSED(data))
{
  app_state.signal.use_abort_handler = false;
  return 0;
}

static void clog_abort_on_error_callback(void *fp)
{
  BLI_system_backtrace(fp);
  fflush(fp);
  abort();
}

static const char arg_handle_debug_exit_on_error_doc[] =
    "\n\t"
    "Immediately exit when internal errors are detected.";
static int arg_handle_debug_exit_on_error(int UNUSED(argc),
                                          const char **UNUSED(argv),
                                          void *UNUSED(data))
{
  MEM_enable_fail_on_memleak();
  CLG_error_fn_set(clog_abort_on_error_callback);
  return 0;
}

static const char arg_handle_background_mode_set_doc[] =
    "\n\t"
    "Run in background (often used for UI-less rendering).";
static int arg_handle_background_mode_set(int UNUSED(argc),
                                          const char **UNUSED(argv),
                                          void *UNUSED(data))
{
  print_version_short();
  G.background = 1;
  return 0;
}

static const char arg_handle_log_level_set_doc[] =
    "<level>\n"
    "\tSet the logging verbosity level (higher for more details) defaults to 1,\n"
    "\tuse -1 to log all levels.";
static int arg_handle_log_level_set(int argc, const char **argv, void *UNUSED(data))
{
  const char *arg_id = "--log-level";
  if (argc > 1) {
    const char *err_msg = NULL;
    if (!parse_int_clamp(argv[1], NULL, -1, INT_MAX, &G.log.level, &err_msg)) {
      printf("\nError: %s '%s %s'.\n", err_msg, arg_id, argv[1]);
    }
    else {
      if (G.log.level == -1) {
        G.log.level = INT_MAX;
      }
      CLG_level_set(G.log.level);
    }
    return 1;
  }
  else {
    printf("\nError: '%s' no args given.\n", arg_id);
    return 0;
  }
}

static const char arg_handle_log_show_basename_set_doc[] =
    "\n\t"
    "Only show file name in output (not the leading path).";
static int arg_handle_log_show_basename_set(int UNUSED(argc),
                                            const char **UNUSED(argv),
                                            void *UNUSED(data))
{
  CLG_output_use_basename_set(true);
  return 0;
}

static const char arg_handle_log_show_backtrace_set_doc[] =
    "\n\t"
    "Show a back trace for each log message (debug builds only).";
static int arg_handle_log_show_backtrace_set(int UNUSED(argc),
                                             const char **UNUSED(argv),
                                             void *UNUSED(data))
{
  /* Ensure types don't become incompatible. */
  void (*fn)(FILE * fp) = BLI_system_backtrace;
  CLG_backtrace_fn_set((void (*)(void *))fn);
  return 0;
}

static const char arg_handle_log_show_timestamp_set_doc[] =
    "\n\t"
    "Show a timestamp for each log message in seconds since start.";
static int arg_handle_log_show_timestamp_set(int UNUSED(argc),
                                             const char **UNUSED(argv),
                                             void *UNUSED(data))
{
  CLG_output_use_timestamp_set(true);
  return 0;
}

static const char arg_handle_log_file_set_doc[] =
    "<filename>\n"
    "\tSet a file to output the log to.";
static int arg_handle_log_file_set(int argc, const char **argv, void *UNUSED(data))
{
  const char *arg_id = "--log-file";
  if (argc > 1) {
    errno = 0;
    FILE *fp = BLI_fopen(argv[1], "w");
    if (fp == NULL) {
      const char *err_msg = errno ? strerror(errno) : "unknown";
      printf("\nError: %s '%s %s'.\n", err_msg, arg_id, argv[1]);
    }
    else {
      if (UNLIKELY(G.log.file != NULL)) {
        fclose(G.log.file);
      }
      G.log.file = fp;
      CLG_output_set(G.log.file);
    }
    return 1;
  }
  else {
    printf("\nError: '%s' no args given.\n", arg_id);
    return 0;
  }
}

static const char arg_handle_log_set_doc[] =
    "<match>\n"
    "\tEnable logging categories, taking a single comma separated argument.\n"
    "\tMultiple categories can be matched using a '.*' suffix,\n"
    "\tso '--log \"wm.*\"' logs every kind of window-manager message.\n"
    "\tUse \"^\" prefix to ignore, so '--log \"*,^wm.operator.*\"' logs all except for "
    "'wm.operators.*'\n"
    "\tUse \"*\" to log everything.";
static int arg_handle_log_set(int argc, const char **argv, void *UNUSED(data))
{
  const char *arg_id = "--log";
  if (argc > 1) {
    const char *str_step = argv[1];
    while (*str_step) {
      const char *str_step_end = strchr(str_step, ',');
      int str_step_len = str_step_end ? (str_step_end - str_step) : strlen(str_step);

      if (str_step[0] == '^') {
        CLG_type_filter_exclude(str_step + 1, str_step_len - 1);
      }
      else {
        CLG_type_filter_include(str_step, str_step_len);
      }

      if (str_step_end) {
        /* Typically only be one, but don't fail on multiple. */
        while (*str_step_end == ',') {
          str_step_end++;
        }
        str_step = str_step_end;
      }
      else {
        break;
      }
    }
    return 1;
  }
  else {
    printf("\nError: '%s' no args given.\n", arg_id);
    return 0;
  }
}

static const char arg_handle_debug_mode_set_doc[] =
    "\n"
    "\tTurn debugging on.\n"
    "\n"
    "\t* Enables memory error detection\n"
    "\t* Disables mouse grab (to interact with a debugger in some cases)\n"
    "\t* Keeps Python's 'sys.stdin' rather than setting it to None";
static int arg_handle_debug_mode_set(int UNUSED(argc), const char **UNUSED(argv), void *data)
{
  G.debug |= G_DEBUG; /* std output printf's */
  printf("Blender %s\n", BKE_blender_version_string());
  MEM_set_memory_debug();
#  ifndef NDEBUG
  BLI_mempool_set_memory_debug();
#  endif

#  ifdef WITH_BUILDINFO
  printf("Build: %s %s %s %s\n", build_date, build_time, build_platform, build_type);
#  endif

  BLI_argsPrint(data);
  return 0;
}

#  ifdef WITH_FFMPEG
static const char arg_handle_debug_mode_generic_set_doc_ffmpeg[] =
    "\n\t"
    "Enable debug messages from FFmpeg library.";
#  endif
#  ifdef WITH_FREESTYLE
static const char arg_handle_debug_mode_generic_set_doc_freestyle[] =
    "\n\t"
    "Enable debug messages for Freestyle.";
#  endif
static const char arg_handle_debug_mode_generic_set_doc_python[] =
    "\n\t"
    "Enable debug messages for Python.";
static const char arg_handle_debug_mode_generic_set_doc_events[] =
    "\n\t"
    "Enable debug messages for the event system.";
static const char arg_handle_debug_mode_generic_set_doc_handlers[] =
    "\n\t"
    "Enable debug messages for event handling.";
static const char arg_handle_debug_mode_generic_set_doc_wm[] =
    "\n\t"
    "Enable debug messages for the window manager, shows all operators in search, shows "
    "keymap errors.";
#  ifdef WITH_XR_OPENXR
static const char arg_handle_debug_mode_generic_set_doc_xr[] =
    "\n\t"
    "Enable debug messages for virtual reality contexts.\n"
    "\tEnables the OpenXR API validation layer, (OpenXR) debug messages and general information "
    "prints.";
static const char arg_handle_debug_mode_generic_set_doc_xr_time[] =
    "\n\t"
    "Enable debug messages for virtual reality frame rendering times.";
#  endif
static const char arg_handle_debug_mode_generic_set_doc_jobs[] =
    "\n\t"
    "Enable time profiling for background jobs.";
static const char arg_handle_debug_mode_generic_set_doc_gpu[] =
    "\n\t"
    "Enable GPU debug context and information for OpenGL 4.3+.";
static const char arg_handle_debug_mode_generic_set_doc_depsgraph[] =
    "\n\t"
    "Enable all debug messages from dependency graph.";
static const char arg_handle_debug_mode_generic_set_doc_depsgraph_build[] =
    "\n\t"
    "Enable debug messages from dependency graph related on graph construction.";
static const char arg_handle_debug_mode_generic_set_doc_depsgraph_tag[] =
    "\n\t"
    "Enable debug messages from dependency graph related on tagging.";
static const char arg_handle_debug_mode_generic_set_doc_depsgraph_time[] =
    "\n\t"
    "Enable debug messages from dependency graph related on timing.";
static const char arg_handle_debug_mode_generic_set_doc_depsgraph_eval[] =
    "\n\t"
    "Enable debug messages from dependency graph related on evaluation.";
static const char arg_handle_debug_mode_generic_set_doc_depsgraph_no_threads[] =
    "\n\t"
    "Switch dependency graph to a single threaded evaluation.";
static const char arg_handle_debug_mode_generic_set_doc_depsgraph_pretty[] =
    "\n\t"
    "Enable colors for dependency graph debug messages.";
static const char arg_handle_debug_mode_generic_set_doc_gpumem[] =
    "\n\t"
    "Enable GPU memory stats in status bar.";

static int arg_handle_debug_mode_generic_set(int UNUSED(argc),
                                             const char **UNUSED(argv),
                                             void *data)
{
  G.debug |= POINTER_AS_INT(data);
  return 0;
}

static const char arg_handle_debug_mode_io_doc[] =
    "\n\t"
    "Enable debug messages for I/O (Collada, ...).";
static int arg_handle_debug_mode_io(int UNUSED(argc),
                                    const char **UNUSED(argv),
                                    void *UNUSED(data))
{
  G.debug |= G_DEBUG_IO;
  return 0;
}

static const char arg_handle_debug_mode_all_doc[] =
    "\n\t"
    "Enable all debug messages.";
static int arg_handle_debug_mode_all(int UNUSED(argc),
                                     const char **UNUSED(argv),
                                     void *UNUSED(data))
{
  G.debug |= G_DEBUG_ALL;
#  ifdef WITH_LIBMV
  libmv_startDebugLogging();
#  endif
#  ifdef WITH_CYCLES_LOGGING
  CCL_start_debug_logging();
#  endif
  return 0;
}

#  ifdef WITH_LIBMV
static const char arg_handle_debug_mode_libmv_doc[] =
    "\n\t"
    "Enable debug messages from libmv library.";
static int arg_handle_debug_mode_libmv(int UNUSED(argc),
                                       const char **UNUSED(argv),
                                       void *UNUSED(data))
{
  libmv_startDebugLogging();

  return 0;
}
#  endif

#  ifdef WITH_CYCLES_LOGGING
static const char arg_handle_debug_mode_cycles_doc[] =
    "\n\t"
    "Enable debug messages from Cycles.";
static int arg_handle_debug_mode_cycles(int UNUSED(argc),
                                        const char **UNUSED(argv),
                                        void *UNUSED(data))
{
  CCL_start_debug_logging();
  return 0;
}
#  endif

static const char arg_handle_debug_mode_memory_set_doc[] =
    "\n\t"
    "Enable fully guarded memory allocation and debugging.";
static int arg_handle_debug_mode_memory_set(int UNUSED(argc),
                                            const char **UNUSED(argv),
                                            void *UNUSED(data))
{
  MEM_set_memory_debug();
  return 0;
}

static const char arg_handle_debug_value_set_doc[] =
    "<value>\n"
    "\tSet debug value of <value> on startup.";
static int arg_handle_debug_value_set(int argc, const char **argv, void *UNUSED(data))
{
  const char *arg_id = "--debug-value";
  if (argc > 1) {
    const char *err_msg = NULL;
    int value;
    if (!parse_int(argv[1], NULL, &value, &err_msg)) {
      printf("\nError: %s '%s %s'.\n", err_msg, arg_id, argv[1]);
      return 1;
    }

    G.debug_value = value;

    return 1;
  }
  else {
    printf("\nError: you must specify debug value to set.\n");
    return 0;
  }
}

static const char arg_handle_debug_fpe_set_doc[] =
    "\n\t"
    "Enable floating point exceptions.";
static int arg_handle_debug_fpe_set(int UNUSED(argc),
                                    const char **UNUSED(argv),
                                    void *UNUSED(data))
{
  main_signal_setup_fpe();
  return 0;
}

static const char arg_handle_app_template_doc[] =
    "<template>\n"
    "\tSet the application template (matching the directory name), use 'default' for none.";
static int arg_handle_app_template(int argc, const char **argv, void *UNUSED(data))
{
  if (argc > 1) {
    const char *app_template = STREQ(argv[1], "default") ? "" : argv[1];
    WM_init_state_app_template_set(app_template);
    return 1;
  }
  else {
    printf("\nError: App template must follow '--app-template'.\n");
    return 0;
  }
}

static const char arg_handle_factory_startup_set_doc[] =
    "\n\t"
    "Skip reading the " STRINGIFY(BLENDER_STARTUP_FILE) " in the users home directory.";
static int arg_handle_factory_startup_set(int UNUSED(argc),
                                          const char **UNUSED(argv),
                                          void *UNUSED(data))
{
  G.factory_startup = 1;
  G.f |= G_FLAG_USERPREF_NO_SAVE_ON_EXIT;
  return 0;
}

static const char arg_handle_enable_event_simulate_doc[] =
    "\n\t"
    "Enable event simulation testing feature 'bpy.types.Window.event_simulate'.";
static int arg_handle_enable_event_simulate(int UNUSED(argc),
                                            const char **UNUSED(argv),
                                            void *UNUSED(data))
{
  G.f |= G_FLAG_EVENT_SIMULATE;
  return 0;
}

static const char arg_handle_env_system_set_doc_datafiles[] =
    "\n\t"
    "Set the " STRINGIFY_ARG(BLENDER_SYSTEM_DATAFILES) " environment variable.";
static const char arg_handle_env_system_set_doc_scripts[] =
    "\n\t"
    "Set the " STRINGIFY_ARG(BLENDER_SYSTEM_SCRIPTS) " environment variable.";
static const char arg_handle_env_system_set_doc_python[] =
    "\n\t"
    "Set the " STRINGIFY_ARG(BLENDER_SYSTEM_PYTHON) " environment variable.";

static int arg_handle_env_system_set(int argc, const char **argv, void *UNUSED(data))
{
  /* "--env-system-scripts" --> "BLENDER_SYSTEM_SCRIPTS" */

  char env[64] = "BLENDER";
  char *ch_dst = env + 7;           /* skip BLENDER */
  const char *ch_src = argv[0] + 5; /* skip --env */

  if (argc < 2) {
    printf("%s requires one argument\n", argv[0]);
    exit(1);
  }

  for (; *ch_src; ch_src++, ch_dst++) {
    *ch_dst = (*ch_src == '-') ? '_' : (*ch_src) - 32; /* toupper() */
  }

  *ch_dst = '\0';
  BLI_setenv(env, argv[1]);
  return 1;
}

static const char arg_handle_playback_mode_doc[] =
    "<options> <file(s)>\n"
    "\tInstead of showing Blender's user interface, this runs Blender as an animation player,\n"
    "\tto view movies and image sequences rendered in Blender (ignored if '-b' is set).\n"
    "\n"
    "\tPlayback Arguments:\n"
    "\n"
    "\t-p <sx> <sy>\n"
    "\t\tOpen with lower left corner at <sx>, <sy>.\n"
    "\t-m\n"
    "\t\tRead from disk (Do not buffer).\n"
    "\t-f <fps> <fps-base>\n"
    "\t\tSpecify FPS to start with.\n"
    "\t-j <frame>\n"
    "\t\tSet frame step to <frame>.\n"
    "\t-s <frame>\n"
    "\t\tPlay from <frame>.\n"
    "\t-e <frame>\n"
    "\t\tPlay until <frame>.";
static int arg_handle_playback_mode(int argc, const char **argv, void *UNUSED(data))
{
  /* not if -b was given first */
  if (G.background == 0) {
#  ifdef WITH_FFMPEG
    /* Setup FFmpeg with current debug flags. */
    IMB_ffmpeg_init();
#  endif

    WM_main_playanim(argc, argv); /* not the same argc and argv as before */
    exit(0);                      /* 2.4x didn't do this */
  }

  return -2;
}

static const char arg_handle_window_geometry_doc[] =
    "<sx> <sy> <w> <h>\n"
    "\tOpen with lower left corner at <sx>, <sy> and width and height as <w>, <h>.";
static int arg_handle_window_geometry(int argc, const char **argv, void *UNUSED(data))
{
  const char *arg_id = "-p / --window-geometry";
  int params[4], i;

  if (argc < 5) {
    fprintf(stderr, "Error: requires four arguments '%s'\n", arg_id);
    exit(1);
  }

  for (i = 0; i < 4; i++) {
    const char *err_msg = NULL;
    if (!parse_int(argv[i + 1], NULL, &params[i], &err_msg)) {
      printf("\nError: %s '%s %s'.\n", err_msg, arg_id, argv[1]);
      exit(1);
    }
  }

  WM_init_state_size_set(UNPACK4(params));

  return 4;
}

static const char arg_handle_native_pixels_set_doc[] =
    "\n\t"
    "Do not use native pixel size, for high resolution displays (MacBook 'Retina').";
static int arg_handle_native_pixels_set(int UNUSED(argc),
                                        const char **UNUSED(argv),
                                        void *UNUSED(data))
{
  WM_init_native_pixels(false);
  return 0;
}

static const char arg_handle_with_borders_doc[] =
    "\n\t"
    "Force opening with borders.";
static int arg_handle_with_borders(int UNUSED(argc), const char **UNUSED(argv), void *UNUSED(data))
{
  WM_init_state_normal_set();
  return 0;
}

static const char arg_handle_without_borders_doc[] =
    "\n\t"
    "Force opening in fullscreen mode.";
static int arg_handle_without_borders(int UNUSED(argc),
                                      const char **UNUSED(argv),
                                      void *UNUSED(data))
{
  WM_init_state_fullscreen_set();
  return 0;
}

static const char arg_handle_window_maximized_doc[] =
    "\n\t"
    "Force opening maximized.";
static int arg_handle_window_maximized(int UNUSED(argc),
                                       const char **UNUSED(argv),
                                       void *UNUSED(data))
{
  WM_init_state_maximized_set();
  return 0;
}

static const char arg_handle_no_window_focus_doc[] =
    "\n\t"
    "Open behind other windows and without taking focus.";
static int arg_handle_no_window_focus(int UNUSED(argc),
                                      const char **UNUSED(argv),
                                      void *UNUSED(data))
{
  WM_init_window_focus_set(false);
  return 0;
}

static const char arg_handle_start_with_console_doc[] =
    "\n\t"
    "Start with the console window open (ignored if '-b' is set), (Windows only).";
static int arg_handle_start_with_console(int UNUSED(argc),
                                         const char **UNUSED(argv),
                                         void *UNUSED(data))
{
  WM_init_state_start_with_console_set(true);
  return 0;
}

static const char arg_handle_register_extension_doc[] =
    "\n\t"
    "Register blend-file extension, then exit (Windows only).";
static const char arg_handle_register_extension_doc_silent[] =
    "\n\t"
    "Silently register blend-file extension, then exit (Windows only).";
static int arg_handle_register_extension(int UNUSED(argc), const char **UNUSED(argv), void *data)
{
#  ifdef WIN32
  if (data) {
    G.background = 1;
  }
  BLI_windows_register_blend_extension(G.background);
#  else
  (void)data; /* unused */
#  endif
  return 0;
}

static const char arg_handle_joystick_disable_doc[] = "\n\tDisable joystick support.";
static int arg_handle_joystick_disable(int UNUSED(argc), const char **UNUSED(argv), void *data)
{
#  ifndef WITH_GAMEENGINE
  (void)data;
#  else
  SYS_SystemHandle *syshandle = data;

  /**
   * don't initialize joysticks if user doesn't want to use joysticks
   * failed joystick initialization delays over 5 seconds, before game engine start
   */
  SYS_WriteCommandLineInt(*syshandle, "nojoystick", 1);
  if (G.debug & G_DEBUG)
    printf("disabling nojoystick\n");
#  endif

  return 0;
}

static const char arg_handle_audio_disable_doc[] =
    "\n\t"
    "Force sound system to None.";
static int arg_handle_audio_disable(int UNUSED(argc),
                                    const char **UNUSED(argv),
                                    void *UNUSED(data))
{
  BKE_sound_force_device("Null");
  return 0;
}

static const char arg_handle_audio_set_doc[] =
    "\n\t"
    "Force sound system to a specific device."
    "\n\t"
    "'NULL' 'SDL' 'OPENAL' 'JACK'.";
static int arg_handle_audio_set(int argc, const char **argv, void *UNUSED(data))
{
  if (argc < 1) {
    fprintf(stderr, "-setaudio require one argument\n");
    exit(1);
  }

  BKE_sound_force_device(argv[1]);
  return 1;
}

static const char arg_handle_output_set_doc[] =
    "<path>\n"
    "\tSet the render path and file name.\n"
    "\tUse '//' at the start of the path to render relative to the blend-file.\n"
    "\n"
    "\tThe '#' characters are replaced by the frame number, and used to define zero padding.\n"
    "\n"
    "\t* 'animation_##_test.png' becomes 'animation_01_test.png'\n"
    "\t* 'test-######.png' becomes 'test-000001.png'\n"
    "\n"
    "\tWhen the filename does not contain '#', The suffix '####' is added to the filename.\n"
    "\n"
    "\tThe frame number will be added at the end of the filename, eg:\n"
    "\t# blender -b animation.blend -o //render_ -F PNG -x 1 -a\n"
    "\t'//render_' becomes '//render_####', writing frames as '//render_0001.png'";
static int arg_handle_output_set(int argc, const char **argv, void *data)
{
  bContext *C = data;
  if (argc > 1) {
    Scene *scene = CTX_data_scene(C);
    if (scene) {
      BLI_strncpy(scene->r.pic, argv[1], sizeof(scene->r.pic));
      DEG_id_tag_update(&scene->id, ID_RECALC_COPY_ON_WRITE);
    }
    else {
      printf("\nError: no blend loaded. cannot use '-o / --render-output'.\n");
    }
    return 1;
  }
  else {
    printf("\nError: you must specify a path after '-o  / --render-output'.\n");
    return 0;
  }
}

static const char arg_handle_engine_set_doc[] =
    "<engine>\n"
    "\tSpecify the render engine.\n"
    "\tUse '-E help' to list available engines.";
static int arg_handle_engine_set(int argc, const char **argv, void *data)
{
  bContext *C = data;
  if (argc >= 2) {
    if (STREQ(argv[1], "help")) {
      RenderEngineType *type = NULL;
      printf("Blender Engine Listing:\n");
      for (type = R_engines.first; type; type = type->next) {
        printf("\t%s\n", type->idname);
      }
      exit(0);
    }
    else {
      Scene *scene = CTX_data_scene(C);
      if (scene) {
        if (BLI_findstring(&R_engines, argv[1], offsetof(RenderEngineType, idname))) {
          BLI_strncpy_utf8(scene->r.engine, argv[1], sizeof(scene->r.engine));
          DEG_id_tag_update(&scene->id, ID_RECALC_COPY_ON_WRITE);
        }
        else {
          printf("\nError: engine not found '%s'\n", argv[1]);
          exit(1);
        }
      }
      else {
        printf(
            "\nError: no blend loaded. "
            "order the arguments so '-E / --engine' is after a blend is loaded.\n");
      }
    }

    return 1;
  }
  else {
    printf("\nEngine not specified, give 'help' for a list of available engines.\n");
    return 0;
  }
}

static const char arg_handle_image_type_set_doc[] =
    "<format>\n"
    "\tSet the render format.\n"
    "\tValid options are:\n"
    "\t'TGA' 'RAWTGA' 'JPEG' 'IRIS' 'IRIZ' 'AVIRAW' 'AVIJPEG' 'PNG' 'BMP'\n"
    "\n"
    "\tFormats that can be compiled into Blender, not available on all systems:\n"
    "\t'HDR' 'TIFF' 'OPEN_EXR' 'OPEN_EXR_MULTILAYER' 'MPEG' 'CINEON' 'DPX' 'DDS' 'JP2'";
static int arg_handle_image_type_set(int argc, const char **argv, void *data)
{
  bContext *C = data;
  if (argc > 1) {
    const char *imtype = argv[1];
    Scene *scene = CTX_data_scene(C);
    if (scene) {
      const char imtype_new = BKE_imtype_from_arg(imtype);

      if (imtype_new == R_IMF_IMTYPE_INVALID) {
        printf(
            "\nError: Format from '-F / --render-format' not known or not compiled in this "
            "release.\n");
      }
      else {
        scene->r.im_format.imtype = imtype_new;
        DEG_id_tag_update(&scene->id, ID_RECALC_COPY_ON_WRITE);
      }
    }
    else {
      printf(
          "\nError: no blend loaded. "
          "order the arguments so '-F  / --render-format' is after the blend is loaded.\n");
    }
    return 1;
  }
  else {
    printf("\nError: you must specify a format after '-F  / --render-format'.\n");
    return 0;
  }
}

static const char arg_handle_threads_set_doc[] =
    "<threads>\n"
    "\tUse amount of <threads> for rendering and other operations\n"
    "\t[1-" STRINGIFY(BLENDER_MAX_THREADS) "], 0 for systems processor count.";
static int arg_handle_threads_set(int argc, const char **argv, void *UNUSED(data))
{
  const char *arg_id = "-t / --threads";
  const int min = 0, max = BLENDER_MAX_THREADS;
  if (argc > 1) {
    const char *err_msg = NULL;
    int threads;
    if (!parse_int_strict_range(argv[1], NULL, min, max, &threads, &err_msg)) {
      printf("\nError: %s '%s %s', expected number in [%d..%d].\n",
             err_msg,
             arg_id,
             argv[1],
             min,
             max);
      return 1;
    }

    BLI_system_num_threads_override_set(threads);
    return 1;
  }
  else {
    printf("\nError: you must specify a number of threads in [%d..%d] '%s'.\n", min, max, arg_id);
    return 0;
  }
}

static const char arg_handle_verbosity_set_doc[] =
    "<verbose>\n"
    "\tSet the logging verbosity level for debug messages that support it.";
static int arg_handle_verbosity_set(int argc, const char **argv, void *UNUSED(data))
{
  const char *arg_id = "--verbose";
  if (argc > 1) {
    const char *err_msg = NULL;
    int level;
    if (!parse_int(argv[1], NULL, &level, &err_msg)) {
      printf("\nError: %s '%s %s'.\n", err_msg, arg_id, argv[1]);
    }

#  ifdef WITH_LIBMV
    libmv_setLoggingVerbosity(level);
#  elif defined(WITH_CYCLES_LOGGING)
    CCL_logging_verbosity_set(level);
#  else
    (void)level;
#  endif

    return 1;
  }
  else {
    printf("\nError: you must specify a verbosity level.\n");
    return 0;
  }
}

static const char arg_handle_extension_set_doc[] =
    "<bool>\n"
    "\tSet option to add the file extension to the end of the file.";
static int arg_handle_extension_set(int argc, const char **argv, void *data)
{
  bContext *C = data;
  if (argc > 1) {
    Scene *scene = CTX_data_scene(C);
    if (scene) {
      if (argv[1][0] == '0') {
        scene->r.scemode &= ~R_EXTENSION;
        DEG_id_tag_update(&scene->id, ID_RECALC_COPY_ON_WRITE);
      }
      else if (argv[1][0] == '1') {
        scene->r.scemode |= R_EXTENSION;
        DEG_id_tag_update(&scene->id, ID_RECALC_COPY_ON_WRITE);
      }
      else {
        printf("\nError: Use '-x 1 / -x 0' To set the extension option or '--use-extension'\n");
      }
    }
    else {
      printf(
          "\nError: no blend loaded. "
          "order the arguments so '-o ' is after '-x '.\n");
    }
    return 1;
  }
  else {
    printf("\nError: you must specify a path after '- '.\n");
    return 0;
  }
}

static const char arg_handle_ge_parameters_set_doc[] =
    "Game Engine specific options\n"
    "\n"
    "\t'fixedtime'\n"
    "\t\tRun on 50 hertz without dropping frames.\n"
    "\t'vertexarrays'\n"
    "\t\tUse Vertex Arrays for rendering (usually faster).\n"
    "\t\tNo Texture Mipmapping.\n"
    "\t'linearmipmap'\n"
    "\t\tLinear Texture Mipmapping instead of Nearest (default).";
static int arg_handle_ge_parameters_set(int argc, const char **argv, void *data)
{
  int a = 0;
#  ifdef WITH_GAMEENGINE
  SYS_SystemHandle syshandle = *(SYS_SystemHandle *)data;
#  else
  (void)data;
#  endif

  /**
   * gameengine parameters are automatically put into system
   * -g [paramname = value]
   * -g [boolparamname]
   * example:
   * -g novertexarrays
   * -g maxvertexarraysize = 512
   */

  if (argc >= 1) {
    const char *paramname = argv[a];
    /* check for single value versus assignment */
    if (a + 1 < argc && (*(argv[a + 1]) == '=')) {
      a++;
      if (a + 1 < argc) {
        a++;
        /* assignment */
#  ifdef WITH_GAMEENGINE
        SYS_WriteCommandLineString(syshandle, paramname, argv[a]);
#  endif
      }
      else {
        printf("Error: argument assignment (%s) without value.\n", paramname);
        return 0;
      }
      /* name arg eaten */
    }
    else {
#  ifdef WITH_GAMEENGINE
      SYS_WriteCommandLineInt(syshandle, argv[a], 1);
#  endif
    } /* if (*(argv[a + 1]) == '=') */
  }
  return a;
}

static const char arg_handle_render_frame_doc[] =
    "<frame>\n"
    "\tRender frame <frame> and save it.\n"
    "\n"
    "\t* +<frame> start frame relative, -<frame> end frame relative.\n"
    "\t* A comma separated list of frames can also be used (no spaces).\n"
    "\t* A range of frames can be expressed using '..' separator between the first and last "
    "frames (inclusive).\n";
static int arg_handle_render_frame(int argc, const char **argv, void *data)
{
  const char *arg_id = "-f / --render-frame";
  bContext *C = data;
  Scene *scene = CTX_data_scene(C);
  if (scene) {
    Main *bmain = CTX_data_main(C);

    if (argc > 1) {
      const char *err_msg = NULL;
      Render *re;
      ReportList reports;

      int(*frame_range_arr)[2], frames_range_len;
      if ((frame_range_arr = parse_int_range_relative_clamp_n(argv[1],
                                                              scene->r.sfra,
                                                              scene->r.efra,
                                                              MINAFRAME,
                                                              MAXFRAME,
                                                              &frames_range_len,
                                                              &err_msg)) == NULL) {
        printf("\nError: %s '%s %s'.\n", err_msg, arg_id, argv[1]);
        return 1;
      }

      re = RE_NewSceneRender(scene);
      BKE_reports_init(&reports, RPT_STORE);
      RE_SetReports(re, &reports);
      for (int i = 0; i < frames_range_len; i++) {
        /* We could pass in frame ranges,
         * but prefer having exact behavior as passing in multiple frames */
        if ((frame_range_arr[i][0] <= frame_range_arr[i][1]) == 0) {
          printf("\nWarning: negative range ignored '%s %s'.\n", arg_id, argv[1]);
        }

        for (int frame = frame_range_arr[i][0]; frame <= frame_range_arr[i][1]; frame++) {
          RE_RenderAnim(re, bmain, scene, NULL, NULL, frame, frame, scene->r.frame_step);
        }
      }
      RE_SetReports(re, NULL);
      BKE_reports_clear(&reports);
      MEM_freeN(frame_range_arr);
      return 1;
    }
    else {
      printf("\nError: frame number must follow '%s'.\n", arg_id);
      return 0;
    }
  }
  else {
    printf("\nError: no blend loaded. cannot use '%s'.\n", arg_id);
    return 0;
  }
}

static const char arg_handle_render_animation_doc[] =
    "\n\t"
    "Render frames from start to end (inclusive).";
static int arg_handle_render_animation(int UNUSED(argc), const char **UNUSED(argv), void *data)
{
  bContext *C = data;
  Scene *scene = CTX_data_scene(C);
  if (scene) {
    Main *bmain = CTX_data_main(C);
    Render *re = RE_NewSceneRender(scene);
    ReportList reports;
    BKE_reports_init(&reports, RPT_STORE);
    RE_SetReports(re, &reports);
    RE_RenderAnim(re, bmain, scene, NULL, NULL, scene->r.sfra, scene->r.efra, scene->r.frame_step);
    RE_SetReports(re, NULL);
    BKE_reports_clear(&reports);
  }
  else {
    printf("\nError: no blend loaded. cannot use '-a'.\n");
  }
  return 0;
}

static const char arg_handle_scene_set_doc[] =
    "<name>\n"
    "\tSet the active scene <name> for rendering.";
static int arg_handle_scene_set(int argc, const char **argv, void *data)
{
  if (argc > 1) {
    bContext *C = data;
    Scene *scene = BKE_scene_set_name(CTX_data_main(C), argv[1]);
    if (scene) {
      CTX_data_scene_set(C, scene);

      /* Set the scene of the first window, see: T55991,
       * otherwise scrips that run later won't get this scene back from the context. */
      wmWindow *win = CTX_wm_window(C);
      if (win == NULL) {
        win = CTX_wm_manager(C)->windows.first;
      }
      if (win != NULL) {
        WM_window_set_active_scene(CTX_data_main(C), C, win, scene);
      }
    }
    return 1;
  }
  else {
    printf("\nError: Scene name must follow '-S / --scene'.\n");
    return 0;
  }
}

static const char arg_handle_frame_start_set_doc[] =
    "<frame>\n"
    "\tSet start to frame <frame>, supports +/- for relative frames too.";
static int arg_handle_frame_start_set(int argc, const char **argv, void *data)
{
  const char *arg_id = "-s / --frame-start";
  bContext *C = data;
  Scene *scene = CTX_data_scene(C);
  if (scene) {
    if (argc > 1) {
      const char *err_msg = NULL;
      if (!parse_int_relative_clamp(argv[1],
                                    NULL,
                                    scene->r.sfra,
                                    scene->r.sfra - 1,
                                    MINAFRAME,
                                    MAXFRAME,
                                    &scene->r.sfra,
                                    &err_msg)) {
        printf("\nError: %s '%s %s'.\n", err_msg, arg_id, argv[1]);
      }
      else {
        DEG_id_tag_update(&scene->id, ID_RECALC_COPY_ON_WRITE);
      }
      return 1;
    }
    else {
      printf("\nError: frame number must follow '%s'.\n", arg_id);
      return 0;
    }
  }
  else {
    printf("\nError: no blend loaded. cannot use '%s'.\n", arg_id);
    return 0;
  }
}

static const char arg_handle_frame_end_set_doc[] =
    "<frame>\n"
    "\tSet end to frame <frame>, supports +/- for relative frames too.";
static int arg_handle_frame_end_set(int argc, const char **argv, void *data)
{
  const char *arg_id = "-e / --frame-end";
  bContext *C = data;
  Scene *scene = CTX_data_scene(C);
  if (scene) {
    if (argc > 1) {
      const char *err_msg = NULL;
      if (!parse_int_relative_clamp(argv[1],
                                    NULL,
                                    scene->r.efra,
                                    scene->r.efra - 1,
                                    MINAFRAME,
                                    MAXFRAME,
                                    &scene->r.efra,
                                    &err_msg)) {
        printf("\nError: %s '%s %s'.\n", err_msg, arg_id, argv[1]);
      }
      else {
        DEG_id_tag_update(&scene->id, ID_RECALC_COPY_ON_WRITE);
      }
      return 1;
    }
    else {
      printf("\nError: frame number must follow '%s'.\n", arg_id);
      return 0;
    }
  }
  else {
    printf("\nError: no blend loaded. cannot use '%s'.\n", arg_id);
    return 0;
  }
}

static const char arg_handle_frame_skip_set_doc[] =
    "<frames>\n"
    "\tSet number of frames to step forward after each rendered frame.";
static int arg_handle_frame_skip_set(int argc, const char **argv, void *data)
{
  const char *arg_id = "-j / --frame-jump";
  bContext *C = data;
  Scene *scene = CTX_data_scene(C);
  if (scene) {
    if (argc > 1) {
      const char *err_msg = NULL;
      if (!parse_int_clamp(argv[1], NULL, 1, MAXFRAME, &scene->r.frame_step, &err_msg)) {
        printf("\nError: %s '%s %s'.\n", err_msg, arg_id, argv[1]);
      }
      else {
        DEG_id_tag_update(&scene->id, ID_RECALC_COPY_ON_WRITE);
      }
      return 1;
    }
    else {
      printf("\nError: number of frames to step must follow '%s'.\n", arg_id);
      return 0;
    }
  }
  else {
    printf("\nError: no blend loaded. cannot use '%s'.\n", arg_id);
    return 0;
  }
}

static const char arg_handle_python_file_run_doc[] =
    "<filename>\n"
    "\tRun the given Python script file.";
static int arg_handle_python_file_run(int argc, const char **argv, void *data)
{
#  ifdef WITH_PYTHON
  bContext *C = data;

  /* workaround for scripts not getting a bpy.context.scene, causes internal errors elsewhere */
  if (argc > 1) {
    /* Make the path absolute because its needed for relative linked blends to be found */
    char filename[FILE_MAX];
    BLI_strncpy(filename, argv[1], sizeof(filename));
    BLI_path_abs_from_cwd(filename, sizeof(filename));

    bool ok;
    BPY_CTX_SETUP(ok = BPY_run_filepath(C, filename, NULL));
    if (!ok && app_state.exit_code_on_error.python) {
      printf("\nError: script failed, file: '%s', exiting.\n", argv[1]);
      BPY_python_end();
      exit(app_state.exit_code_on_error.python);
    }
    return 1;
  }
  else {
    printf("\nError: you must specify a filepath after '%s'.\n", argv[0]);
    return 0;
  }
#  else
  UNUSED_VARS(argc, argv, data);
  printf("This Blender was built without Python support\n");
  return 0;
#  endif /* WITH_PYTHON */
}

static const char arg_handle_python_text_run_doc[] =
    "<name>\n"
    "\tRun the given Python script text block.";
static int arg_handle_python_text_run(int argc, const char **argv, void *data)
{
#  ifdef WITH_PYTHON
  bContext *C = data;

  /* workaround for scripts not getting a bpy.context.scene, causes internal errors elsewhere */
  if (argc > 1) {
    Main *bmain = CTX_data_main(C);
    /* Make the path absolute because its needed for relative linked blends to be found */
    struct Text *text = (struct Text *)BKE_libblock_find_name(bmain, ID_TXT, argv[1]);
    bool ok;

    if (text) {
      BPY_CTX_SETUP(ok = BPY_run_text(C, text, NULL, false));
    }
    else {
      printf("\nError: text block not found %s.\n", argv[1]);
      ok = false;
    }

    if (!ok && app_state.exit_code_on_error.python) {
      printf("\nError: script failed, text: '%s', exiting.\n", argv[1]);
      BPY_python_end();
      exit(app_state.exit_code_on_error.python);
    }

    return 1;
  }
  else {
    printf("\nError: you must specify a text block after '%s'.\n", argv[0]);
    return 0;
  }
#  else
  UNUSED_VARS(argc, argv, data);
  printf("This Blender was built without Python support\n");
  return 0;
#  endif /* WITH_PYTHON */
}

static const char arg_handle_python_expr_run_doc[] =
    "<expression>\n"
    "\tRun the given expression as a Python script.";
static int arg_handle_python_expr_run(int argc, const char **argv, void *data)
{
#  ifdef WITH_PYTHON
  bContext *C = data;

  /* workaround for scripts not getting a bpy.context.scene, causes internal errors elsewhere */
  if (argc > 1) {
    bool ok;
    BPY_CTX_SETUP(ok = BPY_run_string_exec(C, NULL, argv[1]));
    if (!ok && app_state.exit_code_on_error.python) {
      printf("\nError: script failed, expr: '%s', exiting.\n", argv[1]);
      BPY_python_end();
      exit(app_state.exit_code_on_error.python);
    }
    return 1;
  }
  else {
    printf("\nError: you must specify a Python expression after '%s'.\n", argv[0]);
    return 0;
  }
#  else
  UNUSED_VARS(argc, argv, data);
  printf("This Blender was built without Python support\n");
  return 0;
#  endif /* WITH_PYTHON */
}

static const char arg_handle_python_console_run_doc[] =
    "\n\t"
    "Run Blender with an interactive console.";
static int arg_handle_python_console_run(int UNUSED(argc), const char **argv, void *data)
{
#  ifdef WITH_PYTHON
  bContext *C = data;

  BPY_CTX_SETUP(BPY_run_string_eval(C, (const char *[]){"code", NULL}, "code.interact()"));

  return 0;
#  else
  UNUSED_VARS(argv, data);
  printf("This Blender was built without python support\n");
  return 0;
#  endif /* WITH_PYTHON */
}

static const char arg_handle_python_exit_code_set_doc[] =
    "<code>\n"
    "\tSet the exit-code in [0..255] to exit if a Python exception is raised\n"
    "\t(only for scripts executed from the command line), zero disables.";
static int arg_handle_python_exit_code_set(int argc, const char **argv, void *UNUSED(data))
{
  const char *arg_id = "--python-exit-code";
  if (argc > 1) {
    const char *err_msg = NULL;
    const int min = 0, max = 255;
    int exit_code;
    if (!parse_int_strict_range(argv[1], NULL, min, max, &exit_code, &err_msg)) {
      printf("\nError: %s '%s %s', expected number in [%d..%d].\n",
             err_msg,
             arg_id,
             argv[1],
             min,
             max);
      return 1;
    }

    app_state.exit_code_on_error.python = (unsigned char)exit_code;
    return 1;
  }
  else {
    printf("\nError: you must specify an exit code number '%s'.\n", arg_id);
    return 0;
  }
}

static const char arg_handle_python_use_system_env_set_doc[] =
    "\n\t"
    "Allow Python to use system environment variables such as 'PYTHONPATH' and the user "
    "site-packages directory.";
static int arg_handle_python_use_system_env_set(int UNUSED(argc),
                                                const char **UNUSED(argv),
                                                void *UNUSED(data))
{
#  ifdef WITH_PYTHON
  BPY_python_use_system_env();
#  endif
  return 0;
}

static const char arg_handle_addons_set_doc[] =
    "<addon(s)>\n"
    "\tComma separated list of add-ons (no spaces).";
static int arg_handle_addons_set(int argc, const char **argv, void *data)
{
  /* workaround for scripts not getting a bpy.context.scene, causes internal errors elsewhere */
  if (argc > 1) {
#  ifdef WITH_PYTHON
    const char script_str[] =
        "from addon_utils import check, enable\n"
        "for m in '%s'.split(','):\n"
        "    if check(m)[1] is False:\n"
        "        enable(m, persistent=True)";
    const int slen = strlen(argv[1]) + (sizeof(script_str) - 2);
    char *str = malloc(slen);
    bContext *C = data;
    BLI_snprintf(str, slen, script_str, argv[1]);

    BLI_assert(strlen(str) + 1 == slen);
    BPY_CTX_SETUP(BPY_run_string_exec(C, NULL, str));
    free(str);
#  else
    UNUSED_VARS(argv, data);
#  endif /* WITH_PYTHON */
    return 1;
  }
  else {
    printf("\nError: you must specify a comma separated list after '--addons'.\n");
    return 0;
  }
}

static int arg_handle_load_file(int UNUSED(argc), const char **argv, void *data)
{
  bContext *C = data;
  ReportList reports;
  bool success;

  /* Make the path absolute because its needed for relative linked blends to be found */
  char filename[FILE_MAX];

  /* note, we could skip these, but so far we always tried to load these files */
  if (argv[0][0] == '-') {
    fprintf(stderr, "unknown argument, loading as file: %s\n", argv[0]);
  }

  BLI_strncpy(filename, argv[0], sizeof(filename));
  BLI_path_abs_from_cwd(filename, sizeof(filename));

  /* load the file */
  BKE_reports_init(&reports, RPT_PRINT);
  WM_file_autoexec_init(filename);
  success = WM_file_read(C, filename, &reports);
  BKE_reports_clear(&reports);

  if (success) {
    if (G.background) {
      /* ensuer we use 'C->data.scene' for background render */
      CTX_wm_window_set(C, NULL);
    }
  }
  else {
    /* failed to load file, stop processing arguments if running in background mode */
    if (G.background) {
      /* Set is_break if running in the background mode so
       * blender will return non-zero exit code which then
       * could be used in automated script to control how
       * good or bad things are.
       */
      G.is_break = true;
      return -1;
    }

    if (BLO_has_bfile_extension(filename)) {
      /* Just pretend a file was loaded, so the user can press Save and it'll
       * save at the filename from the CLI. */
      BLI_strncpy(G_MAIN->name, filename, FILE_MAX);
      G.relbase_valid = true;
      G.save_over = true;
      printf("... opened default scene instead; saving will write to: %s\n", filename);
    }
    else {
      printf(
          "Error: argument has no '.blend' file extension, not using as new file, exiting! %s\n",
          filename);
      G.is_break = true;
      WM_exit(C);
    }
  }

  G.file_loaded = 1;

  return 0;
}

void main_args_setup(bContext *C, bArgs *ba, SYS_SystemHandle *syshandle)
{

#  define CB(a) a##_doc, a
#  define CB_EX(a, b) a##_doc_##b, a

  // BLI_argsAdd(ba, pass, short_arg, long_arg, doc, cb, C);

  /* end argument processing after -- */
  BLI_argsAdd(ba, -1, "--", NULL, CB(arg_handle_arguments_end), NULL);

  /* Pass 0: Environment Setup
   *
   * It's important these run before any initialization is done, since they set up
   * the environment used to access data-files, which are be used when initializing
   * sub-systems such as color management. */
  BLI_argsAdd(
      ba, 0, NULL, "--python-use-system-env", CB(arg_handle_python_use_system_env_set), NULL);

  /* Note that we could add used environment variables too. */
  BLI_argsAdd(
      ba, 0, NULL, "--env-system-datafiles", CB_EX(arg_handle_env_system_set, datafiles), NULL);
  BLI_argsAdd(
      ba, 0, NULL, "--env-system-scripts", CB_EX(arg_handle_env_system_set, scripts), NULL);
  BLI_argsAdd(ba, 0, NULL, "--env-system-python", CB_EX(arg_handle_env_system_set, python), NULL);

  /* Pass 1: Background Mode & Settings
   *
   * Also and commands that exit after usage. */
  BLI_argsAdd(ba, 1, "-h", "--help", CB(arg_handle_print_help), ba);
  /* Windows only */
  BLI_argsAdd(ba, 1, "/?", NULL, CB_EX(arg_handle_print_help, win32), ba);

  BLI_argsAdd(ba, 1, "-v", "--version", CB(arg_handle_print_version), NULL);

  BLI_argsAdd(
      ba, 1, "-y", "--enable-autoexec", CB_EX(arg_handle_python_set, enable), (void *)true);
  BLI_argsAdd(
      ba, 1, "-Y", "--disable-autoexec", CB_EX(arg_handle_python_set, disable), (void *)false);

  BLI_argsAdd(ba, 1, NULL, "--disable-crash-handler", CB(arg_handle_crash_handler_disable), NULL);
  BLI_argsAdd(ba, 1, NULL, "--disable-abort-handler", CB(arg_handle_abort_handler_disable), NULL);

  BLI_argsAdd(ba, 1, "-b", "--background", CB(arg_handle_background_mode_set), NULL);

  BLI_argsAdd(ba, 1, "-a", NULL, CB(arg_handle_playback_mode), NULL);

  BLI_argsAdd(ba, 1, NULL, "--log", CB(arg_handle_log_set), ba);
  BLI_argsAdd(ba, 1, NULL, "--log-level", CB(arg_handle_log_level_set), ba);
  BLI_argsAdd(ba, 1, NULL, "--log-show-basename", CB(arg_handle_log_show_basename_set), ba);
  BLI_argsAdd(ba, 1, NULL, "--log-show-backtrace", CB(arg_handle_log_show_backtrace_set), ba);
  BLI_argsAdd(ba, 1, NULL, "--log-show-timestamp", CB(arg_handle_log_show_timestamp_set), ba);
  BLI_argsAdd(ba, 1, NULL, "--log-file", CB(arg_handle_log_file_set), ba);

  BLI_argsAdd(ba, 1, "-d", "--debug", CB(arg_handle_debug_mode_set), ba);

#  ifdef WITH_FFMPEG
  BLI_argsAdd(ba,
              1,
              NULL,
              "--debug-ffmpeg",
              CB_EX(arg_handle_debug_mode_generic_set, ffmpeg),
              (void *)G_DEBUG_FFMPEG);
#  endif

#  ifdef WITH_FREESTYLE
  BLI_argsAdd(ba,
              1,
              NULL,
              "--debug-freestyle",
              CB_EX(arg_handle_debug_mode_generic_set, freestyle),
              (void *)G_DEBUG_FREESTYLE);
#  endif

  BLI_argsAdd(ba,
              1,
              NULL,
              "--debug-python",
              CB_EX(arg_handle_debug_mode_generic_set, python),
              (void *)G_DEBUG_PYTHON);
  BLI_argsAdd(ba,
              1,
              NULL,
              "--debug-events",
              CB_EX(arg_handle_debug_mode_generic_set, events),
              (void *)G_DEBUG_EVENTS);
  BLI_argsAdd(ba,
              1,
              NULL,
              "--debug-handlers",
              CB_EX(arg_handle_debug_mode_generic_set, handlers),
              (void *)G_DEBUG_HANDLERS);
  BLI_argsAdd(
      ba, 1, NULL, "--debug-wm", CB_EX(arg_handle_debug_mode_generic_set, wm), (void *)G_DEBUG_WM);
#  ifdef WITH_XR_OPENXR
  BLI_argsAdd(
      ba, 1, NULL, "--debug-xr", CB_EX(arg_handle_debug_mode_generic_set, xr), (void *)G_DEBUG_XR);
  BLI_argsAdd(ba,
              1,
              NULL,
              "--debug-xr-time",
              CB_EX(arg_handle_debug_mode_generic_set, xr_time),
              (void *)G_DEBUG_XR_TIME);
#  endif
  BLI_argsAdd(ba,
              1,
              NULL,
              "--debug-ghost",
              CB_EX(arg_handle_debug_mode_generic_set, handlers),
              (void *)G_DEBUG_GHOST);
  BLI_argsAdd(ba, 1, NULL, "--debug-all", CB(arg_handle_debug_mode_all), NULL);

  BLI_argsAdd(ba, 1, NULL, "--debug-io", CB(arg_handle_debug_mode_io), NULL);

  BLI_argsAdd(ba, 1, NULL, "--debug-fpe", CB(arg_handle_debug_fpe_set), NULL);

#  ifdef WITH_LIBMV
  BLI_argsAdd(ba, 1, NULL, "--debug-libmv", CB(arg_handle_debug_mode_libmv), NULL);
#  endif
#  ifdef WITH_CYCLES_LOGGING
  BLI_argsAdd(ba, 1, NULL, "--debug-cycles", CB(arg_handle_debug_mode_cycles), NULL);
#  endif
  BLI_argsAdd(ba, 1, NULL, "--debug-memory", CB(arg_handle_debug_mode_memory_set), NULL);

  BLI_argsAdd(ba, 1, NULL, "--debug-value", CB(arg_handle_debug_value_set), NULL);
  BLI_argsAdd(ba,
              1,
              NULL,
              "--debug-jobs",
              CB_EX(arg_handle_debug_mode_generic_set, jobs),
              (void *)G_DEBUG_JOBS);
  BLI_argsAdd(ba,
              1,
              NULL,
              "--debug-gpu",
              CB_EX(arg_handle_debug_mode_generic_set, gpu),
              (void *)G_DEBUG_GPU);
  BLI_argsAdd(ba,
              1,
              NULL,
              "--debug-depsgraph",
              CB_EX(arg_handle_debug_mode_generic_set, depsgraph),
              (void *)G_DEBUG_DEPSGRAPH);
  BLI_argsAdd(ba,
              1,
              NULL,
              "--debug-depsgraph-build",
              CB_EX(arg_handle_debug_mode_generic_set, depsgraph_build),
              (void *)G_DEBUG_DEPSGRAPH_BUILD);
  BLI_argsAdd(ba,
              1,
              NULL,
              "--debug-depsgraph-eval",
              CB_EX(arg_handle_debug_mode_generic_set, depsgraph_eval),
              (void *)G_DEBUG_DEPSGRAPH_EVAL);
  BLI_argsAdd(ba,
              1,
              NULL,
              "--debug-depsgraph-tag",
              CB_EX(arg_handle_debug_mode_generic_set, depsgraph_tag),
              (void *)G_DEBUG_DEPSGRAPH_TAG);
  BLI_argsAdd(ba,
              1,
              NULL,
              "--debug-depsgraph-time",
              CB_EX(arg_handle_debug_mode_generic_set, depsgraph_time),
              (void *)G_DEBUG_DEPSGRAPH_TIME);
  BLI_argsAdd(ba,
              1,
              NULL,
              "--debug-depsgraph-no-threads",
              CB_EX(arg_handle_debug_mode_generic_set, depsgraph_no_threads),
              (void *)G_DEBUG_DEPSGRAPH_NO_THREADS);
  BLI_argsAdd(ba,
              1,
              NULL,
              "--debug-depsgraph-pretty",
              CB_EX(arg_handle_debug_mode_generic_set, depsgraph_pretty),
              (void *)G_DEBUG_DEPSGRAPH_PRETTY);
  BLI_argsAdd(ba,
              1,
              NULL,
              "--debug-depsgraph-uuid",
              CB_EX(arg_handle_debug_mode_generic_set, depsgraph_build),
              (void *)G_DEBUG_DEPSGRAPH_UUID);
  BLI_argsAdd(ba,
              1,
              NULL,
              "--debug-gpumem",
              CB_EX(arg_handle_debug_mode_generic_set, gpumem),
              (void *)G_DEBUG_GPU_MEM);
  BLI_argsAdd(ba,
              1,
              NULL,
              "--debug-gpu-shaders",
              CB_EX(arg_handle_debug_mode_generic_set, gpumem),
              (void *)G_DEBUG_GPU_SHADERS);
  BLI_argsAdd(ba,
              1,
              NULL,
              "--debug-gpu-force-workarounds",
              CB_EX(arg_handle_debug_mode_generic_set, gpumem),
              (void *)G_DEBUG_GPU_FORCE_WORKAROUNDS);
  BLI_argsAdd(ba, 1, NULL, "--debug-exit-on-error", CB(arg_handle_debug_exit_on_error), NULL);

  BLI_argsAdd(ba, 1, NULL, "--verbose", CB(arg_handle_verbosity_set), NULL);

  BLI_argsAdd(ba, 1, NULL, "--app-template", CB(arg_handle_app_template), NULL);
  BLI_argsAdd(ba, 1, NULL, "--factory-startup", CB(arg_handle_factory_startup_set), NULL);
  BLI_argsAdd(ba, 1, NULL, "--enable-event-simulate", CB(arg_handle_enable_event_simulate), NULL);

  /* Pass 2: Custom Window Stuff. */
  BLI_argsAdd(ba, 2, "-p", "--window-geometry", CB(arg_handle_window_geometry), NULL);
  BLI_argsAdd(ba, 2, "-w", "--window-border", CB(arg_handle_with_borders), NULL);
  BLI_argsAdd(ba, 2, "-W", "--window-fullscreen", CB(arg_handle_without_borders), NULL);
  BLI_argsAdd(ba, 2, "-M", "--window-maximized", CB(arg_handle_window_maximized), NULL);
  BLI_argsAdd(ba, 2, NULL, "--no-window-focus", CB(arg_handle_no_window_focus), NULL);
  BLI_argsAdd(ba, 2, "-con", "--start-console", CB(arg_handle_start_with_console), NULL);
  BLI_argsAdd(ba, 2, "-R", NULL, CB(arg_handle_register_extension), NULL);
  BLI_argsAdd(ba, 2, "-r", NULL, CB_EX(arg_handle_register_extension, silent), ba);
  BLI_argsAdd(ba, 2, NULL, "--no-native-pixels", CB(arg_handle_native_pixels_set), ba);

<<<<<<< HEAD
  /* third pass: disabling things and forcing settings */
  BLI_argsAddCase(ba, 3, "-nojoystick", 1, NULL, 0, CB(arg_handle_joystick_disable), syshandle);
  BLI_argsAddCase(ba, 3, "-noaudio", 1, NULL, 0, CB(arg_handle_audio_disable), NULL);
  BLI_argsAddCase(ba, 3, "-setaudio", 1, NULL, 0, CB(arg_handle_audio_set), NULL);

  /* fourth pass: processing arguments */
  BLI_argsAdd(ba, 4, "-g", NULL, CB(arg_handle_ge_parameters_set), syshandle);
=======
  /* Pass 3: Disabling Things & Forcing Settings. */
  BLI_argsAddCase(ba, 3, "-noaudio", 1, NULL, 0, CB(arg_handle_audio_disable), NULL);
  BLI_argsAddCase(ba, 3, "-setaudio", 1, NULL, 0, CB(arg_handle_audio_set), NULL);

  /* Pass 4: Processing Arguments. */
>>>>>>> c80594f5
  BLI_argsAdd(ba, 4, "-f", "--render-frame", CB(arg_handle_render_frame), C);
  BLI_argsAdd(ba, 4, "-a", "--render-anim", CB(arg_handle_render_animation), C);
  BLI_argsAdd(ba, 4, "-S", "--scene", CB(arg_handle_scene_set), C);
  BLI_argsAdd(ba, 4, "-s", "--frame-start", CB(arg_handle_frame_start_set), C);
  BLI_argsAdd(ba, 4, "-e", "--frame-end", CB(arg_handle_frame_end_set), C);
  BLI_argsAdd(ba, 4, "-j", "--frame-jump", CB(arg_handle_frame_skip_set), C);
  BLI_argsAdd(ba, 4, "-P", "--python", CB(arg_handle_python_file_run), C);
  BLI_argsAdd(ba, 4, NULL, "--python-text", CB(arg_handle_python_text_run), C);
  BLI_argsAdd(ba, 4, NULL, "--python-expr", CB(arg_handle_python_expr_run), C);
  BLI_argsAdd(ba, 4, NULL, "--python-console", CB(arg_handle_python_console_run), C);
  BLI_argsAdd(ba, 4, NULL, "--python-exit-code", CB(arg_handle_python_exit_code_set), NULL);
  BLI_argsAdd(ba, 4, NULL, "--addons", CB(arg_handle_addons_set), C);

  BLI_argsAdd(ba, 4, "-o", "--render-output", CB(arg_handle_output_set), C);
  BLI_argsAdd(ba, 4, "-E", "--engine", CB(arg_handle_engine_set), C);

  BLI_argsAdd(ba, 4, "-F", "--render-format", CB(arg_handle_image_type_set), C);
  BLI_argsAdd(ba, 1, "-t", "--threads", CB(arg_handle_threads_set), NULL);
  BLI_argsAdd(ba, 4, "-x", "--use-extension", CB(arg_handle_extension_set), C);

#  undef CB
#  undef CB_EX
}

/**
 * Needs to be added separately.
 */
void main_args_setup_post(bContext *C, bArgs *ba)
{
  BLI_argsParse(ba, 4, arg_handle_load_file, C);
}

/** \} */

#endif /* WITH_PYTHON_MODULE */<|MERGE_RESOLUTION|>--- conflicted
+++ resolved
@@ -2355,21 +2355,13 @@
   BLI_argsAdd(ba, 2, "-r", NULL, CB_EX(arg_handle_register_extension, silent), ba);
   BLI_argsAdd(ba, 2, NULL, "--no-native-pixels", CB(arg_handle_native_pixels_set), ba);
 
-<<<<<<< HEAD
-  /* third pass: disabling things and forcing settings */
-  BLI_argsAddCase(ba, 3, "-nojoystick", 1, NULL, 0, CB(arg_handle_joystick_disable), syshandle);
-  BLI_argsAddCase(ba, 3, "-noaudio", 1, NULL, 0, CB(arg_handle_audio_disable), NULL);
-  BLI_argsAddCase(ba, 3, "-setaudio", 1, NULL, 0, CB(arg_handle_audio_set), NULL);
-
-  /* fourth pass: processing arguments */
-  BLI_argsAdd(ba, 4, "-g", NULL, CB(arg_handle_ge_parameters_set), syshandle);
-=======
   /* Pass 3: Disabling Things & Forcing Settings. */
   BLI_argsAddCase(ba, 3, "-noaudio", 1, NULL, 0, CB(arg_handle_audio_disable), NULL);
   BLI_argsAddCase(ba, 3, "-setaudio", 1, NULL, 0, CB(arg_handle_audio_set), NULL);
+  BLI_argsAddCase(ba, 3, "-nojoystick", 1, NULL, 0, CB(arg_handle_joystick_disable), syshandle);
 
   /* Pass 4: Processing Arguments. */
->>>>>>> c80594f5
+  BLI_argsAdd(ba, 4, "-g", NULL, CB(arg_handle_ge_parameters_set), syshandle);
   BLI_argsAdd(ba, 4, "-f", "--render-frame", CB(arg_handle_render_frame), C);
   BLI_argsAdd(ba, 4, "-a", "--render-anim", CB(arg_handle_render_animation), C);
   BLI_argsAdd(ba, 4, "-S", "--scene", CB(arg_handle_scene_set), C);
