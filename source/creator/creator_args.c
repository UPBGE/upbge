--- conflicted
+++ resolved
@@ -582,10 +582,6 @@
 
 	printf("\n");
 	printf("Experimental Features:\n");
-<<<<<<< HEAD
-	BLI_argsPrintArgDoc(ba, "--enable-new-basic-shader-glsl");
-=======
->>>>>>> a5b3df75
 
 	/* Other options _must_ be last (anything not handled will show here) */
 	printf("\n");
