--- conflicted
+++ resolved
@@ -2082,9 +2082,6 @@
   return 0;
 }
 
-<<<<<<< HEAD
-void main_args_setup(bContext *C, bArgs *ba, SYS_SystemHandle *syshandle)
-=======
 static const char arg_handle_load_last_file_doc[] =
     "\n\t"
     "Open the most recently opened blend file, instead of the default startup file.";
@@ -2100,8 +2097,7 @@
   return arg_handle_load_file(1, fake_argv, data);
 }
 
-void main_args_setup(bContext *C, bArgs *ba)
->>>>>>> 8f2c3c63
+void main_args_setup(bContext *C, bArgs *ba, SYS_SystemHandle *syshandle)
 {
 
 #  define CB(a) a##_doc, a
