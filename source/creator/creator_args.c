--- conflicted
+++ resolved
@@ -621,15 +621,7 @@
   BLI_args_print_arg_doc(ba, "--enable-autoexec");
   BLI_args_print_arg_doc(ba, "--disable-autoexec");
 
-<<<<<<< HEAD
-  printf("\n");
-  printf("Game Engine Specific Options:\n");
-  BLI_args_print_arg_doc(ba, "-g");
-
-  printf("\n");
-=======
   PRINT("\n");
->>>>>>> c3b58b5f
 
   BLI_args_print_arg_doc(ba, "--python");
   BLI_args_print_arg_doc(ba, "--python-text");
@@ -638,6 +630,10 @@
   BLI_args_print_arg_doc(ba, "--python-exit-code");
   BLI_args_print_arg_doc(ba, "--python-use-system-env");
   BLI_args_print_arg_doc(ba, "--addons");
+
+  printf("\n");
+  printf("Game Engine Specific Options:\n");
+  BLI_args_print_arg_doc(ba, "-g");
 
   PRINT("\n");
   PRINT("Logging Options:\n");
@@ -2417,11 +2413,7 @@
   return 0;
 }
 
-<<<<<<< HEAD
-void main_args_setup(bContext *C, bArgs *ba, SYS_SystemHandle *syshandle)
-=======
-void main_args_setup(bContext *C, bArgs *ba, bool all)
->>>>>>> c3b58b5f
+void main_args_setup(bContext *C, bArgs *ba, bool all, SYS_SystemHandle *syshandle)
 {
   /** Expand the doc-string from the function. */
 #  define CB(a) a##_doc, a
