/* SPDX-License-Identifier: GPL-2.0-or-later */

#pragma once

/** \file
 * \ingroup creator
 *
 * Functionality for main() initialization.
 */

struct bArgs;
struct bContext;

#ifdef __cplusplus
extern "C" {
#endif

#ifndef WITH_PYTHON_MODULE

/* creator_args.c */

<<<<<<< HEAD
void main_args_setup(struct bContext *C, struct bArgs *ba, SYS_SystemHandle *syshandle);
void main_args_setup_post(struct bContext *C, struct bArgs *ba);
=======
/**
 * \param all: When enabled, all arguments are initialized
 * even for configurations that don't apply to the current system.
 * Used for documentation (see Python API: `bpy.app.help_text(all=True)`).
 */
void main_args_setup(struct bContext *C, struct bArgs *ba, bool all);
/**
 * Handler for loading blend files.
 * \note arguments that cannot be parsed are assumed to be blend files.
 */
int main_args_handle_load_file(int argc, const char **argv, void *data);
>>>>>>> c3b58b5f

/* creator_signals.c */

void main_signal_setup(void);
void main_signal_setup_background(void);
void main_signal_setup_fpe(void);

#endif /* WITH_PYTHON_MODULE */

/** Shared data for argument handlers to store state in. */
struct ApplicationState {
  struct {
    bool use_crash_handler;
    bool use_abort_handler;
  } signal;

  /* we may want to set different exit codes for other kinds of errors */
  struct {
    unsigned char python;
  } exit_code_on_error;
};
extern struct ApplicationState app_state; /* creator.c */

/**
 * Passes for use by #main_args_setup.
 * Keep in order of execution.
 */
enum {
  /** Run before sub-system initialization. */
  ARG_PASS_ENVIRONMENT = 1,
  /** General settings parsing, also animation player. */
  ARG_PASS_SETTINGS = 2,
  /** Windowing & graphical settings (ignored in background mode). */
  ARG_PASS_SETTINGS_GUI = 3,
  /** Currently use for audio devices. */
  ARG_PASS_SETTINGS_FORCE = 4,

  /** Actions & fall back to loading blend file. */
  ARG_PASS_FINAL = 5,
};

/* for the callbacks: */
#ifndef WITH_PYTHON_MODULE
#  define BLEND_VERSION_FMT "Blender %d.%d.%d"
#  define BLEND_VERSION_ARG (BLENDER_VERSION / 100), (BLENDER_VERSION % 100), BLENDER_VERSION_PATCH
#endif

#ifdef WITH_BUILDINFO_HEADER
#  define BUILD_DATE
#endif

/* From `buildinfo.c`. */
#ifdef BUILD_DATE
extern char build_date[];
extern char build_time[];
extern char build_hash[];
extern unsigned long build_commit_timestamp;

/* TODO(@sergey): ideally size need to be in sync with `buildinfo.c`. */
extern char build_commit_date[16];
extern char build_commit_time[16];

extern char build_branch[];
extern char build_platform[];
extern char build_type[];
extern char build_cflags[];
extern char build_cxxflags[];
extern char build_linkflags[];
extern char build_system[];
#endif /* BUILD_DATE */

#ifdef __cplusplus
}
#endif<|MERGE_RESOLUTION|>--- conflicted
+++ resolved
@@ -19,22 +19,17 @@
 
 /* creator_args.c */
 
-<<<<<<< HEAD
-void main_args_setup(struct bContext *C, struct bArgs *ba, SYS_SystemHandle *syshandle);
-void main_args_setup_post(struct bContext *C, struct bArgs *ba);
-=======
 /**
  * \param all: When enabled, all arguments are initialized
  * even for configurations that don't apply to the current system.
  * Used for documentation (see Python API: `bpy.app.help_text(all=True)`).
  */
-void main_args_setup(struct bContext *C, struct bArgs *ba, bool all);
+void main_args_setup(struct bContext *C, struct bArgs *ba, bool all, SYS_SystemHandle *syshandle);
 /**
  * Handler for loading blend files.
  * \note arguments that cannot be parsed are assumed to be blend files.
  */
 int main_args_handle_load_file(int argc, const char **argv, void *data);
->>>>>>> c3b58b5f
 
 /* creator_signals.c */
 
