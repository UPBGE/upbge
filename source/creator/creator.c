--- conflicted
+++ resolved
@@ -566,7 +566,6 @@
     WM_exit(C);
   }
   else {
-<<<<<<< HEAD
     if (G.fileflags & G_FILE_AUTOPLAY) {
       if (G.f & G_FLAG_SCRIPT_AUTOEXEC) {
         if (WM_init_game(C)) {
@@ -581,11 +580,8 @@
       }
     }
 
-    if (!G.file_loaded) {
-=======
     /* When no file is loaded, show the splash screen. */
     if (!G.relbase_valid) {
->>>>>>> ab9ec193
       WM_init_splash(C);
     }
     WM_main(C);
