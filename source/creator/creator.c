/* SPDX-License-Identifier: GPL-2.0-or-later
 * Copyright 2001-2002 NaN Holding BV. All rights reserved. */

/** \file
 * \ingroup creator
 */

#include <stdlib.h>
#include <string.h>

#ifdef WIN32
#  include "utfconv.h"
#  include <windows.h>
#endif

#if defined(WITH_TBB_MALLOC) && defined(_MSC_VER) && defined(NDEBUG)
#  pragma comment(lib, "tbbmalloc_proxy.lib")
#  pragma comment(linker, "/include:__TBB_malloc_proxy")
#endif

#include "MEM_guardedalloc.h"

#include "CLG_log.h"

#include "DNA_genfile.h"

#include "BLI_fileops.h"
#include "BLI_path_util.h"
#include "BLI_string.h"
#include "BLI_system.h"
#include "BLI_task.h"
#include "BLI_threads.h"
#include "BLI_utildefines.h"

/* Mostly initialization functions. */
#include "BKE_appdir.h"
#include "BKE_blender.h"
#include "BKE_brush.h"
#include "BKE_cachefile.h"
#include "BKE_callbacks.h"
#include "BKE_context.h"
#include "BKE_cpp_types.h"
#include "BKE_global.h"
#include "BKE_gpencil_modifier_legacy.h"
#include "BKE_idtype.h"
#include "BKE_main.h"
#include "BKE_material.h"
#include "BKE_modifier.h"
#include "BKE_node.h"
#include "BKE_particle.h"
#include "BKE_shader_fx.h"
#include "BKE_sound.h"
#include "BKE_vfont.h"
#include "BKE_volume.h"

#ifndef WITH_PYTHON_MODULE
#  include "BLI_args.h"
#endif

#include "DEG_depsgraph.h"

#include "IMB_imbuf.h" /* For #IMB_init. */

#include "RE_engine.h"
#include "RE_texture.h"

#include "ED_datafiles.h"

#include "WM_api.h"
#include "WM_toolsystem.h"

#include "RNA_define.h"

#ifdef WITH_FREESTYLE
#  include "FRS_freestyle.h"
#endif

/* for passing information between creator and gameengine */
#ifdef WITH_GAMEENGINE
#  include "LA_SystemCommandLine.h"
#else /* dummy */
#  define SYS_SystemHandle int
#endif

#include <signal.h>

#ifdef __FreeBSD__
#  include <floatingpoint.h>
#endif

#ifdef WITH_BINRELOC
#  include "binreloc.h"
#endif

#ifdef WITH_LIBMV
#  include "libmv-capi.h"
#endif

#ifdef WITH_CYCLES_LOGGING
#  include "CCL_api.h"
#endif

#ifdef WITH_SDL_DYNLOAD
#  include "sdlew.h"
#endif

#ifdef WITH_USD
#  include "usd.h"
#endif

#include "creator_intern.h" /* Own include. */

/* -------------------------------------------------------------------- */
/** \name Local Defines
 * \{ */

/* When building as a Python module, don't use special argument handling
 * so the module loading logic can control the `argv` & `argc`. */
#if defined(WIN32) && !defined(WITH_PYTHON_MODULE)
#  define USE_WIN32_UNICODE_ARGS
#endif

/** \} */

/* -------------------------------------------------------------------- */
/** \name Local Application State
 * \{ */

/* written to by 'creator_args.c' */
struct ApplicationState app_state = {
    .signal =
        {
            .use_crash_handler = true,
            .use_abort_handler = true,
        },
    .exit_code_on_error =
        {
            .python = 0,
        },
};

/** \} */

/* -------------------------------------------------------------------- */
/** \name Application Level Callbacks
 *
 * Initialize callbacks for the modules that need them.
 * \{ */

static void callback_mem_error(const char *errorStr)
{
  fputs(errorStr, stderr);
  fflush(stderr);
}

static void main_callback_setup(void)
{
  /* Error output from the guarded allocation routines. */
  MEM_set_error_callback(callback_mem_error);
}

/* free data on early exit (if Python calls 'sys.exit()' while parsing args for eg). */
struct CreatorAtExitData {
#ifndef WITH_PYTHON_MODULE
  bArgs *ba;
#endif

#ifdef USE_WIN32_UNICODE_ARGS
  const char **argv;
  int argv_num;
#endif

#if defined(WITH_PYTHON_MODULE) && !defined(USE_WIN32_UNICODE_ARGS)
  void *_empty; /* Prevent empty struct error with MSVC. */
#endif
};

static void callback_main_atexit(void *user_data)
{
  struct CreatorAtExitData *app_init_data = user_data;

#ifndef WITH_PYTHON_MODULE
  if (app_init_data->ba) {
    BLI_args_destroy(app_init_data->ba);
    app_init_data->ba = NULL;
  }
#else
  UNUSED_VARS(app_init_data); /* May be unused. */
#endif

#ifdef USE_WIN32_UNICODE_ARGS
  if (app_init_data->argv) {
    while (app_init_data->argv_num) {
      free((void *)app_init_data->argv[--app_init_data->argv_num]);
    }
    free((void *)app_init_data->argv);
    app_init_data->argv = NULL;
  }
#else
  UNUSED_VARS(app_init_data); /* May be unused. */
#endif
}

static void callback_clg_fatal(void *fp)
{
  BLI_system_backtrace(fp);
}

/** \} */

/* -------------------------------------------------------------------- */
/** \name Blender as a Stand-Alone Python Module (bpy)
 *
 * While not officially supported, this can be useful for Python developers.
 * See: https://wiki.blender.org/wiki/Building_Blender/Other/BlenderAsPyModule
 * \{ */

#ifdef WITH_PYTHON_MODULE

/* Called in `bpy_interface.c` when building as a Python module. */
int main_python_enter(int argc, const char **argv);
void main_python_exit(void);

/* Rename the 'main' function, allowing Python initialization to call it. */
#  define main main_python_enter
static void *evil_C = NULL;

#  ifdef __APPLE__
/* Environment is not available in macOS shared libraries. */
#    include <crt_externs.h>
char **environ = NULL;
#  endif /* __APPLE__ */

#endif /* WITH_PYTHON_MODULE */

/** \} */

/* -------------------------------------------------------------------- */
/** \name GMP Allocator Workaround
 * \{ */

#if (defined(WITH_TBB_MALLOC) && defined(_MSC_VER) && defined(NDEBUG) && defined(WITH_GMP)) || \
    defined(DOXYGEN)
#  include "gmp.h"
#  include "tbb/scalable_allocator.h"

void *gmp_alloc(size_t size)
{
  return scalable_malloc(size);
}
void *gmp_realloc(void *ptr, size_t UNUSED(old_size), size_t new_size)
{
  return scalable_realloc(ptr, new_size);
}

void gmp_free(void *ptr, size_t UNUSED(size))
{
  scalable_free(ptr);
}
/**
 * Use TBB's scalable_allocator on Windows.
 * `TBBmalloc` correctly captures all allocations already,
 * however, GMP is built with MINGW since it doesn't build with MSVC,
 * which TBB has issues hooking into automatically.
 */
void gmp_blender_init_allocator()
{
  mp_set_memory_functions(gmp_alloc, gmp_realloc, gmp_free);
}
#endif

/** \} */

/* -------------------------------------------------------------------- */
/** \name Main Function
 * \{ */

/**
 * Blender's main function responsibilities are:
 * - setup subsystems.
 * - handle arguments.
 * - run #WM_main() event loop,
 *   or exit immediately when running in background-mode.
 */
int main(int argc,
#ifdef USE_WIN32_UNICODE_ARGS
         const char **UNUSED(argv_c)
#else
         const char **argv
#endif
)
{
  bContext *C;
  SYS_SystemHandle syshandle;

#ifndef WITH_PYTHON_MODULE
  bArgs *ba;
#endif

#ifdef USE_WIN32_UNICODE_ARGS
  char **argv;
  int argv_num;
#endif

  /* --- end declarations --- */

  /* Ensure we free data on early-exit. */
  struct CreatorAtExitData app_init_data = {NULL};
  BKE_blender_atexit_register(callback_main_atexit, &app_init_data);

  /* Un-buffered `stdout` makes `stdout` and `stderr` better synchronized, and helps
   * when stepping through code in a debugger (prints are immediately
   * visible). However disabling buffering causes lock contention on windows
   * see #76767 for details, since this is a debugging aid, we do not enable
   * the un-buffered behavior for release builds. */
#ifndef NDEBUG
  setvbuf(stdout, NULL, _IONBF, 0);
#endif

#ifdef WIN32
  /* We delay loading of OPENMP so we can set the policy here. */
#  if defined(_MSC_VER)
  _putenv_s("OMP_WAIT_POLICY", "PASSIVE");
#  endif

#  ifdef USE_WIN32_UNICODE_ARGS
  /* Win32 Unicode Arguments. */
  {
    /* NOTE: Can't use `guardedalloc` allocation here, as it's not yet initialized
     * (it depends on the arguments passed in, which is what we're getting here!) */
    wchar_t **argv_16 = CommandLineToArgvW(GetCommandLineW(), &argc);
    argv = malloc(argc * sizeof(char *));
    for (argv_num = 0; argv_num < argc; argv_num++) {
      argv[argv_num] = alloc_utf_8_from_16(argv_16[argv_num], 0);
    }
    LocalFree(argv_16);

    /* free on early-exit */
    app_init_data.argv = argv;
    app_init_data.argv_num = argv_num;
  }
#  endif /* USE_WIN32_UNICODE_ARGS */
#endif   /* WIN32 */

  /* NOTE: Special exception for guarded allocator type switch:
   *       we need to perform switch from lock-free to fully
   *       guarded allocator before any allocation happened.
   */
  {
    int i;
    for (i = 0; i < argc; i++) {
      if (STR_ELEM(argv[i], "-d", "--debug", "--debug-memory", "--debug-all")) {
        printf("Switching to fully guarded memory allocator.\n");
        MEM_use_guarded_allocator();
        break;
      }
      if (STREQ(argv[i], "--")) {
        break;
      }
    }
    MEM_init_memleak_detection();
  }

#ifdef BUILD_DATE
  {
    time_t temp_time = build_commit_timestamp;
    struct tm *tm = gmtime(&temp_time);
    if (LIKELY(tm)) {
      strftime(build_commit_date, sizeof(build_commit_date), "%Y-%m-%d", tm);
      strftime(build_commit_time, sizeof(build_commit_time), "%H:%M", tm);
    }
    else {
      const char *unknown = "date-unknown";
      BLI_strncpy(build_commit_date, unknown, sizeof(build_commit_date));
      BLI_strncpy(build_commit_time, unknown, sizeof(build_commit_time));
    }
  }
#endif

#ifdef WITH_SDL_DYNLOAD
  sdlewInit();
#endif

  /* Initialize logging. */
  CLG_init();
  CLG_fatal_fn_set(callback_clg_fatal);

  C = CTX_create();

#ifdef WITH_PYTHON_MODULE
#  ifdef __APPLE__
  environ = *_NSGetEnviron();
#  endif

#  undef main
  evil_C = C;
#endif

#ifdef WITH_BINRELOC
  br_init(NULL);
#endif

#ifdef WITH_LIBMV
  libmv_initLogging(argv[0]);
#elif defined(WITH_CYCLES_LOGGING)
  CCL_init_logging(argv[0]);
#endif

#if defined(WITH_TBB_MALLOC) && defined(_MSC_VER) && defined(NDEBUG) && defined(WITH_GMP)
  gmp_blender_init_allocator();
#endif

  main_callback_setup();

#if defined(__APPLE__) && !defined(WITH_PYTHON_MODULE) && !defined(WITH_HEADLESS)
  /* Patch to ignore argument finder gives us (PID?) */
  if (argc == 2 && STRPREFIX(argv[1], "-psn_")) {
    extern int GHOST_HACK_getFirstFile(char buf[]);
    static char firstfilebuf[512];

    argc = 1;

    if (GHOST_HACK_getFirstFile(firstfilebuf)) {
      argc = 2;
      argv[1] = firstfilebuf;
    }
  }
#endif

#ifdef __FreeBSD__
  fpsetmask(0);
#endif

  /* Initialize path to executable. */
  BKE_appdir_program_path_init(argv[0]);

  BLI_threadapi_init();

  DNA_sdna_current_init();

  BKE_blender_globals_init(); /* blender.c */

  BKE_cpp_types_init();
  BKE_idtype_init();
  BKE_cachefiles_init();
  BKE_modifier_init();
  BKE_gpencil_modifier_init();
  BKE_shaderfx_init();
  BKE_volumes_init();
  DEG_register_node_types();

  BKE_brush_system_init();
  RE_texture_rng_init();

  BKE_callback_global_init();

#ifdef WITH_GAMEENGINE
  syshandle = SYS_GetSystem();
#else
  syshandle = 0;
#endif

  /* First test for background-mode (#Global.background) */
#ifndef WITH_PYTHON_MODULE
  ba = BLI_args_create(argc, (const char **)argv); /* skip binary path */

  /* Ensure we free on early exit. */
  app_init_data.ba = ba;

  main_args_setup(C, ba, &syshandle);

  /* Begin argument parsing, ignore leaks so arguments that call #exit
   * (such as '--version' & '--help') don't report leaks. */
  MEM_use_memleak_detection(false);

  /* Parse environment handling arguments. */
  BLI_args_parse(ba, ARG_PASS_ENVIRONMENT, NULL, NULL);

#else
  /* Using preferences or user startup makes no sense for #WITH_PYTHON_MODULE. */
  G.factory_startup = true;
  (void)syshandle;
#endif

  /* After parsing #ARG_PASS_ENVIRONMENT such as `--env-*`,
   * since they impact `BKE_appdir` behavior. */
  BKE_appdir_init();

  /* After parsing number of threads argument. */
  BLI_task_scheduler_init();

  /* Initialize sub-systems that use `BKE_appdir.h`. */
  IMB_init();

#ifdef WITH_USD
  USD_ensure_plugin_path_registered();
#endif

#ifndef WITH_PYTHON_MODULE
  /* First test for background-mode (#Global.background) */
  BLI_args_parse(ba, ARG_PASS_SETTINGS, NULL, NULL);

  main_signal_setup();
#endif

#ifdef WITH_FFMPEG
  /* Keep after #ARG_PASS_SETTINGS since debug flags are checked. */
  IMB_ffmpeg_init();
#endif

  /* After #ARG_PASS_SETTINGS arguments, this is so #WM_main_playanim skips #RNA_init. */
  RNA_init();

  RE_engines_init();
  BKE_node_system_init();
  BKE_particle_init_rng();
  /* End second initialization. */

#if defined(WITH_PYTHON_MODULE) || defined(WITH_HEADLESS)
  /* Python module mode ALWAYS runs in background-mode (for now). */
  G.background = true;
#else
  if (G.background) {
    main_signal_setup_background();
  }
#endif

  /* Background render uses this font too. */
  BKE_vfont_builtin_register(datatoc_bfont_pfb, datatoc_bfont_pfb_size);

  /* Initialize FFMPEG if built in, also needed for background-mode if videos are
   * rendered via FFMPEG. */
  BKE_sound_init_once();

  BKE_materials_init();

#ifndef WITH_PYTHON_MODULE
  if (G.background == 0) {
    BLI_args_parse(ba, ARG_PASS_SETTINGS_GUI, NULL, NULL);
  }
  BLI_args_parse(ba, ARG_PASS_SETTINGS_FORCE, NULL, NULL);
#endif

  WM_init(C, argc, (const char **)argv);

  /* Need to be after WM init so that userpref are loaded. */
  RE_engines_init_experimental();

#ifndef WITH_PYTHON
  printf(
      "\n* WARNING * - Blender compiled without Python!\n"
      "this is not intended for typical usage\n\n");
#endif

  CTX_py_init_set(C, true);
  WM_keyconfig_init(C);

#ifdef WITH_FREESTYLE
  /* Initialize Freestyle. */
  FRS_init();
  FRS_set_context(C);
#endif

  /* OK we are ready for it */
#ifndef WITH_PYTHON_MODULE
  /* Handles #ARG_PASS_FINAL. */
  main_args_setup_post(C, ba);
#endif

  /* Explicitly free data allocated for argument parsing:
   * - 'ba'
   * - 'argv' on WIN32.
   */
  callback_main_atexit(&app_init_data);
  BKE_blender_atexit_unregister(callback_main_atexit, &app_init_data);

  /* End argument parsing, allow memory leaks to be printed. */
  MEM_use_memleak_detection(true);

  /* Paranoid, avoid accidental re-use. */
#ifndef WITH_PYTHON_MODULE
  ba = NULL;
  (void)ba;
#endif

#ifdef USE_WIN32_UNICODE_ARGS
  argv = NULL;
  (void)argv;
#endif

#ifndef WITH_PYTHON_MODULE
  if (G.background) {
    /* Using window-manager API in background-mode is a bit odd, but works fine. */
    WM_exit(C);
  }
  else {
<<<<<<< HEAD
    if (G.fileflags & G_FILE_AUTOPLAY) {
      if (G.f & G_FLAG_SCRIPT_AUTOEXEC) {
        if (WM_init_game(C)) {
          return 0;
        }
      }
      else {
        if (!(G.f & G_FLAG_SCRIPT_AUTOEXEC_FAIL_QUIET)) {
          G.f |= G_FLAG_SCRIPT_AUTOEXEC_FAIL;
          BLI_snprintf(G.autoexec_fail, sizeof(G.autoexec_fail), "Game AutoStart");
        }
      }
    }

    /* When no file is loaded, show the splash screen. */
=======
    /* When no file is loaded or if there is no userprefs, show the splash screen. */
>>>>>>> b626f1fd
    const char *blendfile_path = BKE_main_blendfile_path_from_global();

    char userpref[FILE_MAX] = {0};
    const char *const cfgdir = BKE_appdir_folder_id(BLENDER_USER_CONFIG, NULL);
    if (cfgdir) {
      BLI_path_join(userpref, sizeof(userpref), cfgdir, BLENDER_USERPREF_FILE);
    }

    if (blendfile_path[0] == '\0' || !BLI_exists(userpref)) {
      WM_init_splash(C);
    }
    WM_main(C);
  }
  /* Neither #WM_exit, #WM_main return, this quiets CLANG's `unreachable-code-return` warning. */
  BLI_assert_unreachable();

#endif /* !WITH_PYTHON_MODULE */

  return 0;

} /* End of `int main(...)` function. */

#ifdef WITH_PYTHON_MODULE
void main_python_exit(void)
{
  WM_exit_ex((bContext *)evil_C, true);
  evil_C = NULL;
}
#endif

/** \} */<|MERGE_RESOLUTION|>--- conflicted
+++ resolved
@@ -594,7 +594,6 @@
     WM_exit(C);
   }
   else {
-<<<<<<< HEAD
     if (G.fileflags & G_FILE_AUTOPLAY) {
       if (G.f & G_FLAG_SCRIPT_AUTOEXEC) {
         if (WM_init_game(C)) {
@@ -609,10 +608,7 @@
       }
     }
 
-    /* When no file is loaded, show the splash screen. */
-=======
     /* When no file is loaded or if there is no userprefs, show the splash screen. */
->>>>>>> b626f1fd
     const char *blendfile_path = BKE_main_blendfile_path_from_global();
 
     char userpref[FILE_MAX] = {0};
