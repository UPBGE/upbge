--- conflicted
+++ resolved
@@ -592,7 +592,6 @@
     WM_exit(C);
   }
   else {
-<<<<<<< HEAD
     if (G.fileflags & G_FILE_AUTOPLAY) {
       if (G.f & G_FLAG_SCRIPT_AUTOEXEC) {
         if (WM_init_game(C)) {
@@ -606,13 +605,8 @@
         }
       }
     }
-
-    /* When no file is loaded or if there is no userprefs, show the splash screen. */
-    const char *blendfile_path = BKE_main_blendfile_path_from_global();
-=======
     /* Shows the splash as needed. */
     WM_init_splash_on_startup(C);
->>>>>>> 6d2351d2
 
     WM_main(C);
   }
