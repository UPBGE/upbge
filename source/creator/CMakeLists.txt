# SPDX-License-Identifier: GPL-2.0-or-later
# Copyright 2006 Blender Foundation. All rights reserved.

blender_include_dirs(
  ../../intern/clog
  ../../intern/guardedalloc
  ../blender/blenkernel
  ../blender/blenlib
  ../blender/blenloader
  ../blender/depsgraph
  ../blender/editors/include
  ../blender/gpu
  ../blender/imbuf
  ../blender/makesdna
  ../blender/makesrna
  ../blender/render
  ../blender/windowmanager
)

set(LIB
  bf_windowmanager
)

if(HAVE_FEENABLEEXCEPT)
  add_definitions(-DHAVE_FEENABLEEXCEPT)
endif()

if(WITH_TBB)
  # Force TBB libraries to be in front of MKL (part of `OpenImageDenoise`), so
  # that it is initialized before MKL and static library initialization order issues are avoided.
  #
  # This isn't fully robust but seems to work.
  list(INSERT LIB 0 ${TBB_LIBRARIES})
  list(INSERT LIB 0 bf_blenkernel)
endif()

# Compatibility with Windows 7
if(WIN32 AND WITH_WINDOWS_7)
  list(INSERT LIB 0 ${BCOMPAT7_LIBRARIES})
endif()

if(WIN32)
  blender_include_dirs(../../intern/utfconv)
endif()

if(WITH_LIBMV)
  blender_include_dirs(../../intern/libmv)
  add_definitions(-DWITH_LIBMV)
endif()

if(WITH_CYCLES)
  if(WITH_CYCLES_LOGGING)
    blender_include_dirs(../../intern/cycles/blender)
    add_definitions(-DWITH_CYCLES_LOGGING)
  endif()
endif()

if(WITH_CODEC_FFMPEG)
  add_definitions(-DWITH_FFMPEG)
endif()

if(WITH_TBB)
  blender_include_dirs(${TBB_INCLUDE_DIRS})
  if(WIN32)
    # For `pragma` that links `tbbmalloc_proxy.lib`.
    link_directories(${LIBDIR}/tbb/lib)
  endif()
endif()


if(WITH_PYTHON)
  blender_include_dirs(../blender/python)
  add_definitions(-DWITH_PYTHON)

  if(WITH_PYTHON_SECURITY)
    add_definitions(-DWITH_PYTHON_SECURITY)
  endif()
endif()

if(WITH_HEADLESS)
  add_definitions(-DWITH_HEADLESS)
endif()

if(WITH_GAMEENGINE)
  blender_include_dirs(../gameengine/BlenderRoutines)
  blender_include_dirs(../gameengine/Converter)
  blender_include_dirs(../gameengine/Launcher)

  add_definitions(-DWITH_GAMEENGINE)

  list(APPEND LIB
    ge_blender_routines
    ge_launcher
    ge_converter
  )
endif()

if(WITH_SDL)
  if(WITH_SDL_DYNLOAD)
    blender_include_dirs(../../extern/sdlew/include)
    add_definitions(-DWITH_SDL_DYNLOAD)
  endif()
  add_definitions(-DWITH_SDL)
endif()

if(WITH_BINRELOC)
  blender_include_dirs(${BINRELOC_INCLUDE_DIRS})
  add_definitions(-DWITH_BINRELOC)
endif()

if(WITH_FREESTYLE)
  blender_include_dirs(../blender/freestyle)
  add_definitions(-DWITH_FREESTYLE)
endif()

if(WITH_XR_OPENXR)
  add_definitions(-DWITH_XR_OPENXR)
endif()

if(WITH_GMP)
  blender_include_dirs(${GMP_INCLUDE_DIRS})
  add_definitions(-DWITH_GMP)
endif()

if(WITH_OPENCOLORIO)
  add_definitions(-DWITH_OCIO)
endif()

# Setup the EXE sources and `buildinfo`.
set(SRC
  creator.c
  creator_args.c
  creator_signals.c

  creator_intern.h
)

# MSVC 2010 gives linking errors with the manifest.
if(WIN32 AND NOT UNIX)
  add_definitions(
    -DBLEN_VER_RC_STR="${BLENDER_VERSION}"
    -DBLEN_VER_RC_1=${BLENDER_VERSION_MAJOR}
    -DBLEN_VER_RC_2=${BLENDER_VERSION_MINOR}
    -DBLEN_VER_RC_3=${BLENDER_VERSION_PATCH}
    -DBLEN_VER_RC_4=0
  )


  list(APPEND SRC
    ${CMAKE_SOURCE_DIR}/release/windows/icons/winblender.rc
    ${CMAKE_BINARY_DIR}/blender.exe.manifest
  )
endif()

if(WITH_BUILDINFO)
  add_definitions(-DWITH_BUILDINFO)
  # --------------------------------------------------------------------------
  # These defines could all be moved into the header below

  # Write strings into a separate header since we can escape C-strings
  # in a way that's not practical when passing defines.
  set(BUILD_PLATFORM "${CMAKE_SYSTEM_NAME}")
  set(BUILD_TYPE "${CMAKE_BUILD_TYPE}")
  set(BUILD_CFLAGS "${CMAKE_C_FLAGS}")
  set(BUILD_CXXFLAGS "${CMAKE_CXX_FLAGS}")
  set(BUILD_LINKFLAGS "${PLATFORM_LINKFLAGS}")
  set(BUILD_SYSTEM "CMake")

  if(WITH_COMPILER_SHORT_FILE_MACRO)
    # It's not necessary to include path information
    # about the system building Blender in the executable.
    string(REPLACE "${PLATFORM_CFLAGS_FMACRO_PREFIX_MAP}" " " BUILD_CFLAGS "${BUILD_CFLAGS}")
    string(REPLACE "${PLATFORM_CFLAGS_FMACRO_PREFIX_MAP}" " " BUILD_CXXFLAGS "${BUILD_CXXFLAGS}")
  endif()

  # Use `configure_file` instead of definitions since properly
  # escaping the multiple command line arguments which themselves
  # contain strings and spaces becomes overly error-prone & complicated.
  configure_file(
    "${CMAKE_SOURCE_DIR}/build_files/cmake/buildinfo_static.h.in"
    "${CMAKE_CURRENT_BINARY_DIR}/buildinfo_static.h"
    ESCAPE_QUOTES
    @ONLY
  )

  unset(BUILD_PLATFORM)
  unset(BUILD_TYPE)
  unset(BUILD_CFLAGS)
  unset(BUILD_CXXFLAGS)
  unset(BUILD_LINKFLAGS)
  unset(BUILD_SYSTEM)

  # --------------------------------------------------------------------------
  # Write header for values that change each build
  #
  # NOTE: generated file is in build directory `source/creator`
  # except when used as an include path.

  add_definitions(-DWITH_BUILDINFO_HEADER)

  # Include the output directory, where the `buildinfo.h` file is generated.
  include_directories(${CMAKE_CURRENT_BINARY_DIR})


  # XXX: `${buildinfo_h_fake}` is used here,
  # because we rely on that file being detected as missing
  # every build so that the real header `buildinfo.h` is updated.
  #
  # Keep this until we find a better way to resolve!

  set(buildinfo_h_real "${CMAKE_CURRENT_BINARY_DIR}/buildinfo.h")
  set(buildinfo_h_fake "${CMAKE_CURRENT_BINARY_DIR}/buildinfo.h_fake")

  if(EXISTS ${buildinfo_h_fake})
    message(
      FATAL_ERROR
      "File \"${buildinfo_h_fake}\" found, this should never be created, remove!"
    )
  endif()

  # From the CMAKE documentation "If the output of the custom command is not actually created as a
  # file on disk it should be marked with the SYMBOLIC source file property."
  #
  # Not doing this leads to build warnings for the not generated file on
  # MS-Windows when using `msbuild`.
  set_source_files_properties(${buildinfo_h_fake} PROPERTIES SYMBOLIC TRUE)

  # a custom target that is always built
  add_custom_target(
    buildinfo ALL
    DEPENDS ${buildinfo_h_fake}
  )

  # Creates `buildinfo.h` using CMAKE script.
  add_custom_command(
    OUTPUT
      ${buildinfo_h_fake}  # ensure we always run
      ${buildinfo_h_real}
    COMMAND
      ${CMAKE_COMMAND}
      -DSOURCE_DIR=${CMAKE_SOURCE_DIR}
      # Overrides only used when non-empty strings.
      -DBUILD_DATE=${BUILDINFO_OVERRIDE_DATE}
      -DBUILD_TIME=${BUILDINFO_OVERRIDE_TIME}
      -P ${CMAKE_SOURCE_DIR}/build_files/cmake/buildinfo.cmake
    )

  # `buildinfo.h` is a generated file.
  set_source_files_properties(
    ${buildinfo_h_real}
    PROPERTIES GENERATED TRUE
    HEADER_FILE_ONLY TRUE)

  unset(buildinfo_h_real)
  unset(buildinfo_h_fake)

  # Add dependencies below, after adding Blender
  # -------------- done with header values.

  list(APPEND SRC
    buildinfo.c
  )

  # make an object library so can load with it in tests
  add_library(buildinfoobj OBJECT buildinfo.c)
  add_dependencies(buildinfoobj buildinfo)
endif()

add_cc_flags_custom_test(blender)

# message(STATUS "Configuring blender")
if(WITH_PYTHON_MODULE)
  add_definitions(-DWITH_PYTHON_MODULE)

  # Creates `./bpy/__init__.so` which can be imported as a Python module.
  #
  # Note that 'SHARED' works on Linux and Windows, but not MACOS which _must_ be 'MODULE'.
  add_library(blender MODULE ${SRC})


  get_property(GENERATOR_IS_MULTI_CONFIG GLOBAL PROPERTY GENERATOR_IS_MULTI_CONFIG)
  if(GENERATOR_IS_MULTI_CONFIG)
    set(BPY_OUTPUT_DIRECTORY ${CMAKE_BINARY_DIR}/bin/$<CONFIG>/bpy)
  else()
    set(BPY_OUTPUT_DIRECTORY ${CMAKE_BINARY_DIR}/bin/bpy)
  endif()

  set_target_properties(
    blender
    PROPERTIES
      PREFIX ""
      OUTPUT_NAME __init__
      LIBRARY_OUTPUT_DIRECTORY ${BPY_OUTPUT_DIRECTORY}
      RUNTIME_OUTPUT_DIRECTORY ${BPY_OUTPUT_DIRECTORY}
  )
  unset(BPY_OUTPUT_DIRECTORY)

  if(APPLE)
    set_target_properties(blender PROPERTIES MACOSX_BUNDLE TRUE)
  endif()

  if(WIN32)
    # Python modules use this.
    set_target_properties(
      blender
      PROPERTIES
      SUFFIX ".pyd"
    )
  endif()

else()
  add_executable(blender ${EXETYPE} ${SRC})
  if(WIN32)
    add_executable(blender-launcher WIN32
      blender_launcher_win32.c
      ${CMAKE_SOURCE_DIR}/release/windows/icons/winblender.rc
      ${CMAKE_BINARY_DIR}/blender.exe.manifest
    )
    target_compile_definitions (blender-launcher PRIVATE -D_UNICODE -DUNICODE)
    target_link_libraries(blender-launcher Pathcch.lib)
  endif()
endif()

if(WITH_BUILDINFO)
  # Explicitly say that the executable depends on the `buildinfo`.
  add_dependencies(blender buildinfo)
endif()


set(BLENDER_TEXT_FILES
  ${CMAKE_SOURCE_DIR}/release/text/copyright.txt
  # Generate this file:
  # `${CMAKE_SOURCE_DIR}/release/text/readme.html`
)


# -----------------------------------------------------------------------------
# Platform specific target destinations
#
# Setup version directory, libraries, `bpy` & text files.

if(UNIX AND NOT APPLE)
  if(WITH_PYTHON_MODULE)
    if(WITH_INSTALL_PORTABLE)
      set(TARGETDIR_BPY bpy)
      set(TARGETDIR_VER bpy/${BLENDER_VERSION})
      set(TARGETDIR_LIB bpy/lib)
    else()
      set(TARGETDIR_BPY ${PYTHON_SITE_PACKAGES}/bpy)
      set(TARGETDIR_VER ${PYTHON_SITE_PACKAGES}/bpy/${BLENDER_VERSION})
      set(TARGETDIR_LIB ${PYTHON_SITE_PACKAGES}/bpy/lib)
    endif()
  else()
    if(WITH_INSTALL_PORTABLE)
      set(TARGETDIR_VER ${BLENDER_VERSION})
      set(TARGETDIR_TEXT .)
      set(TARGETDIR_LIB lib)
    else()
      set(TARGETDIR_VER share/upbge/${BLENDER_VERSION})
      set(TARGETDIR_TEXT share/doc/blender)
    endif()
  endif()

elseif(WIN32)
  if(WITH_PYTHON_MODULE)
    set(TARGETDIR_BPY $<TARGET_FILE_DIR:blender>)
    set(TARGETDIR_VER $<TARGET_FILE_DIR:blender>/${BLENDER_VERSION})
    # Important the DLL's are next to `__init__.pyd` otherwise it won't load.
    set(TARGETDIR_LIB $<TARGET_FILE_DIR:blender>)
  else()
    set(TARGETDIR_VER ${BLENDER_VERSION})
    set(TARGETDIR_TEXT .)
    set(TARGETDIR_LIB .)
  endif()
elseif(APPLE)
  if(WITH_PYTHON_MODULE)
    if(WITH_INSTALL_PORTABLE)
      set(TARGETDIR_BPY bpy)
      set(TARGETDIR_VER bpy/${BLENDER_VERSION})
      set(TARGETDIR_LIB bpy/lib)
    else()
      # Paths defined in terms of site-packages since the site-packages
      # directory can be a symlink (brew for example).
      set(TARGETDIR_BPY ${PYTHON_LIBPATH}/site-packages/bpy)
      set(TARGETDIR_VER ${PYTHON_LIBPATH}/site-packages/bpy/${BLENDER_VERSION})
      set(TARGETDIR_LIB ${PYTHON_LIBPATH}/site-packages/bpy/lib)
    endif()
  else()
    set(TARGETDIR_VER Blender.app/Contents/Resources/${BLENDER_VERSION})
    set(TARGETDIR_LIB Blender.app/Contents/Resources/lib)
    set(TARGETDIR_TEXT Blender.app/Contents/Resources/text)
  endif()

  # Skip re-linking on CPACK / install.
  set_target_properties(blender PROPERTIES BUILD_WITH_INSTALL_RPATH true)
endif()


# -----------------------------------------------------------------------------
# Install Targets (Generic, All Platforms)


# important to make a clean  install each time, else old scripts get loaded.
install(
  CODE
  "file(REMOVE_RECURSE ${TARGETDIR_VER})"
)

if(WITH_PYTHON)
  # install(CODE "message(\"copying blender scripts...\")")

  # exclude addons_contrib if release
  if("${BLENDER_VERSION_CYCLE}" STREQUAL "release" OR
     "${BLENDER_VERSION_CYCLE}" STREQUAL "rc")
    set(ADDON_EXCLUDE_CONDITIONAL "addons_contrib/*")
  else()
    set(ADDON_EXCLUDE_CONDITIONAL "_addons_contrib/*")  # Dummy, won't do anything.
  endif()

  # do not install freestyle dir if disabled
  if(NOT WITH_FREESTYLE)
    set(FREESTYLE_EXCLUDE_CONDITIONAL "freestyle/*")
  else()
    set(FREESTYLE_EXCLUDE_CONDITIONAL "_freestyle/*")  # Dummy, won't do anything.
  endif()

  install(
    DIRECTORY ${CMAKE_SOURCE_DIR}/release/scripts
    DESTINATION ${TARGETDIR_VER}
    PATTERN ".git" EXCLUDE
    PATTERN ".gitignore" EXCLUDE
    PATTERN ".arcconfig" EXCLUDE
    PATTERN "__pycache__" EXCLUDE
    PATTERN "${ADDON_EXCLUDE_CONDITIONAL}" EXCLUDE
    PATTERN "${FREESTYLE_EXCLUDE_CONDITIONAL}" EXCLUDE
  )

  unset(ADDON_EXCLUDE_CONDITIONAL)
  unset(FREESTYLE_EXCLUDE_CONDITIONAL)
endif()

# fonts
install(
  DIRECTORY ${CMAKE_SOURCE_DIR}/release/datafiles/fonts
  DESTINATION ${TARGETDIR_VER}/datafiles
)

# localization
if(WITH_INTERNATIONAL)
  set(_locale_dir "${CMAKE_SOURCE_DIR}/release/datafiles/locale")
  set(_locale_target_dir ${TARGETDIR_VER}/datafiles/locale)

  file(GLOB _po_files "${_locale_dir}/po/*.po")
  foreach(_po_file ${_po_files})
    msgfmt_simple(${_po_file} _all_mo_files)
  endforeach()

  # Create a custom target which will compile all `*.po` to `*.mo`.
  add_custom_target(
    locales
    DEPENDS ${_all_mo_files}
  )
  add_dependencies(blender locales)

  # Generate INSTALL rules.
  install(
    FILES ${_locale_dir}/languages
    DESTINATION ${_locale_target_dir}
  )

  foreach(_mo_file ${_all_mo_files})
    get_filename_component(_locale_name ${_mo_file} NAME_WE)
    install(
      FILES ${_mo_file}
      DESTINATION ${_locale_target_dir}/${_locale_name}/LC_MESSAGES
      RENAME blender.mo
    )
    unset(_locale_name)
  endforeach()

  unset(_all_mo_files)
  unset(_po_files)
  unset(_po_file)
  unset(_mo_file)
  unset(_locale_target_dir)

  unset(_locale_dir)
endif()

# Color management.
if(WITH_OPENCOLORIO)
  install(
    DIRECTORY ${CMAKE_SOURCE_DIR}/release/datafiles/colormanagement
    DESTINATION ${TARGETDIR_VER}/datafiles
  )
endif()

<<<<<<< HEAD
# game controller data base
if(WITH_GAMEENGINE AND WITH_SDL)
	install(
		DIRECTORY ${CMAKE_SOURCE_DIR}/release/datafiles/gamecontroller
		DESTINATION ${TARGETDIR_VER}/datafiles
	)
endif()

# helpful tip when using make
=======
# Helpful tip when using make.
>>>>>>> ded4604d
if("${CMAKE_GENERATOR}" MATCHES ".*Makefiles.*")
  # Message to display after building.
  add_custom_command(
    TARGET blender POST_BUILD MAIN_DEPENDENCY blender
    COMMAND
      ${CMAKE_COMMAND} -E
      echo 'now run: \"make install\" to copy runtime files and scripts to ${TARGETDIR_VER}'
  )
endif()


# -----------------------------------------------------------------------------
# Install Targets (Platform Specific)

if(UNIX AND NOT APPLE)

  if(NOT WITH_PYTHON_MODULE)
    if(WITH_DOC_MANPAGE)
      add_custom_target(
        blender_man_page ALL
        COMMAND
          ${CMAKE_SOURCE_DIR}/doc/manpage/blender.1.py
          --blender ${EXECUTABLE_OUTPUT_PATH}/blender
          --output ${CMAKE_CURRENT_BINARY_DIR}/blender.1
      )
      add_dependencies(blender_man_page blender)
    endif()
  endif()

  if(PLATFORM_BUNDLED_LIBRARIES AND TARGETDIR_LIB)
    install(
      FILES ${PLATFORM_BUNDLED_LIBRARIES}
      DESTINATION ${TARGETDIR_LIB}
    )
  endif()

  # There are a few differences between portable and system install.
  if(WITH_PYTHON_MODULE)
    if(WITH_INSTALL_PORTABLE)
      install(
        TARGETS blender
        DESTINATION ${TARGETDIR_BPY}
      )
    else()
      install(
        TARGETS blender
        LIBRARY DESTINATION ${TARGETDIR_BPY}
      )
    endif()
    # none of the other files are needed currently
  elseif(WITH_INSTALL_PORTABLE)
    install(
      TARGETS blender
      DESTINATION "."
    )

    if(WITH_DOC_MANPAGE)
      install(
        FILES ${CMAKE_CURRENT_BINARY_DIR}/blender.1
        DESTINATION "."
      )
    endif()
    install(
      FILES
        ${CMAKE_SOURCE_DIR}/release/freedesktop/upbge.desktop
        ${CMAKE_SOURCE_DIR}/release/freedesktop/icons/scalable/apps/upbge.svg
        ${CMAKE_SOURCE_DIR}/release/freedesktop/icons/symbolic/apps/upbge-symbolic.svg
      DESTINATION "."
    )

    if(WITH_BLENDER_THUMBNAILER)
      install(
        TARGETS blender-thumbnailer
        DESTINATION "."
      )
    endif()

    if(EXISTS ${LIBDIR}/mesa)
      install(DIRECTORY ${LIBDIR}/mesa/lib/ DESTINATION "lib/mesa/")

      install(
        PROGRAMS
        ${CMAKE_SOURCE_DIR}/release/bin/blender-softwaregl
        DESTINATION "."
      )

      # Remove from old location, so existing builds don't start with software
      # OpenGL now that the lib/ folder is used for other libraries.
      install(
        CODE
        "file(REMOVE ${CMAKE_BINARY_DIR}/bin/lib/libGL.so)\n
         file(REMOVE ${CMAKE_BINARY_DIR}/bin/lib/libGL.so.1)\n
         file(REMOVE ${CMAKE_BINARY_DIR}/bin/lib/libGL.so.1.5.0)\n
         file(REMOVE ${CMAKE_BINARY_DIR}/bin/lib/libGLU.so)\n
         file(REMOVE ${CMAKE_BINARY_DIR}/bin/lib/libGLU.so.1)\n
         file(REMOVE ${CMAKE_BINARY_DIR}/bin/lib/libGLU.so.1.3.1)\n
         file(REMOVE ${CMAKE_BINARY_DIR}/bin/lib/libglapi.so)\n
         file(REMOVE ${CMAKE_BINARY_DIR}/bin/lib/libglapi.so.0)\n
         file(REMOVE ${CMAKE_BINARY_DIR}/bin/lib/libglapi.so.0.0.0)\n
        "
      )
    endif()
  else()
    # main blender binary
    install(
      TARGETS blender
      DESTINATION bin
    )
    if(WITH_DOC_MANPAGE)
      # Manual page (only with `blender` binary).
      install(
        FILES ${CMAKE_CURRENT_BINARY_DIR}/blender.1
        DESTINATION share/man/man1
      )
    endif()

    # Misc files.
    install(
      FILES ${CMAKE_SOURCE_DIR}/release/freedesktop/upbge.desktop
      DESTINATION share/applications
    )
    install(
      FILES ${CMAKE_SOURCE_DIR}/release/freedesktop/icons/scalable/apps/upbge.svg
      DESTINATION share/icons/hicolor/scalable/apps
    )
    install(
      FILES ${CMAKE_SOURCE_DIR}/release/freedesktop/icons/symbolic/apps/upbge-symbolic.svg
      DESTINATION share/icons/hicolor/symbolic/apps
    )
    if(WITH_BLENDER_THUMBNAILER)
      install(
        TARGETS blender-thumbnailer
        DESTINATION bin
      )
    endif()
    set(BLENDER_TEXT_FILES_DESTINATION share/doc/upbge)
  endif()

  if(WITH_PYTHON)
    if(WITH_PYTHON_INSTALL)

      install(
        PROGRAMS ${PYTHON_EXECUTABLE}
        DESTINATION ${TARGETDIR_VER}/python/bin
      )

      # On some platforms (like openSUSE) Python is linked to be used from `lib64` directory.
      # determine this from Python's libraries path.
      # Ugh, its possible `lib64` is just a symlink to 'lib' which causes incorrect use of `lib64`.
      get_filename_component(_pypath_real ${PYTHON_LIBPATH} REALPATH)
      if(${_pypath_real} MATCHES "lib64$")
        set(_target_LIB "lib64")
      else()
        set(_target_LIB "lib")
      endif()
      unset(_pypath_real)

      # Copy the systems python into the install directory:
      # install(CODE "message(\"copying a subset of the systems python...\")")
      install(
        DIRECTORY ${PYTHON_LIBPATH}/python${PYTHON_VERSION}
        DESTINATION ${TARGETDIR_VER}/python/${_target_LIB}
        PATTERN "__pycache__" EXCLUDE               # * any cache *
        PATTERN "config-${PYTHON_VERSION}/*.a" EXCLUDE  # static lib
        PATTERN "lib2to3" EXCLUDE                   # ./lib2to3
        PATTERN "site-packages/*" EXCLUDE           # ./site-packages/*
        PATTERN "tkinter" EXCLUDE                   # ./tkinter
        PATTERN "lib-dynload/_tkinter.*" EXCLUDE    # ./lib-dynload/_tkinter.co
        PATTERN "idlelib" EXCLUDE                   # ./idlelib
        PATTERN "test" EXCLUDE                      # ./test
        PATTERN "turtledemo" EXCLUDE                # ./turtledemo
        PATTERN "turtle.py" EXCLUDE                 # ./turtle.py
        PATTERN "wininst*.exe" EXCLUDE              # from distutils, avoid malware false positive
      )

      # Needed for `distutils/pip`.
      # Get the last part of the include dir, will be `python{version}{abiflag}`.
      get_filename_component(_py_inc_suffix ${PYTHON_INCLUDE_DIR} NAME)
      install(
        FILES ${PYTHON_INCLUDE_DIR}/pyconfig.h
        DESTINATION ${TARGETDIR_VER}/python/include/${_py_inc_suffix}
      )
      unset(_py_inc_suffix)

      if(WITH_PYTHON_INSTALL_NUMPY)
        # Install to the same directory as the source, so debian-like
        # distributions are happy with their policy.
        set(_suffix "site-packages")
        if(${PYTHON_NUMPY_PATH} MATCHES "dist-packages")
          set(_suffix "dist-packages")
        endif()
        install(
          DIRECTORY ${PYTHON_NUMPY_PATH}/numpy
          DESTINATION ${TARGETDIR_VER}/python/${_target_LIB}/python${PYTHON_VERSION}/${_suffix}
          PATTERN ".svn" EXCLUDE
          PATTERN "__pycache__" EXCLUDE           # * any cache *
          PATTERN "*.pyc" EXCLUDE                 # * any cache *
          PATTERN "*.pyo" EXCLUDE                 # * any cache *
          PATTERN "oldnumeric" EXCLUDE            # ./oldnumeric
          PATTERN "doc" EXCLUDE                   # ./doc
          PATTERN "tests" EXCLUDE                 # ./tests
          PATTERN "f2py" EXCLUDE                  # ./f2py - fortran/python interface code, not for blender.
          PATTERN "include" EXCLUDE               # include dirs all over, we won't use NumPy/CAPI
          PATTERN "*.h" EXCLUDE                   # some includes are not in include dirs
          PATTERN "*.a" EXCLUDE                   # ./core/lib/libnpymath.a - for linking, we don't need.
        )
        install(
          DIRECTORY ${PYTHON_NUMPY_PATH}/Cython
          DESTINATION ${TARGETDIR_VER}/python/${_target_LIB}/python${PYTHON_VERSION}/${_suffix}
          PATTERN ".svn" EXCLUDE
          PATTERN "__pycache__" EXCLUDE           # * any cache *
          PATTERN "*.pyc" EXCLUDE                 # * any cache *
          PATTERN "*.pyo" EXCLUDE                 # * any cache *
        )
        install(
          FILES ${PYTHON_NUMPY_PATH}/cython.py
          DESTINATION ${TARGETDIR_VER}/python/${_target_LIB}/python${PYTHON_VERSION}/${_suffix}
        )
        unset(_suffix)
      endif()

      if(WITH_PYTHON_INSTALL_ZSTANDARD)
        # Install to the same directory as the source, so debian-like
        # distributions are happy with their policy.
        set(_suffix "site-packages")
        if(${PYTHON_ZSTANDARD_PATH} MATCHES "dist-packages")
          set(_suffix "dist-packages")
        endif()
        install(
          DIRECTORY ${PYTHON_ZSTANDARD_PATH}/zstandard
          DESTINATION ${TARGETDIR_VER}/python/${_target_LIB}/python${PYTHON_VERSION}/${_suffix}
          PATTERN ".svn" EXCLUDE
          PATTERN "__pycache__" EXCLUDE           # * any cache *
          PATTERN "*.pyc" EXCLUDE                 # * any cache *
          PATTERN "*.pyo" EXCLUDE                 # * any cache *
        )
        unset(_suffix)
      endif()

      # Copy requests, we need to generalize site-packages.
      if(WITH_PYTHON_INSTALL_REQUESTS)
        set(_suffix "site-packages")
        if(${PYTHON_REQUESTS_PATH} MATCHES "dist-packages")
          set(_suffix "dist-packages")
        endif()
        install(
          DIRECTORY ${PYTHON_REQUESTS_PATH}/requests
          DESTINATION ${TARGETDIR_VER}/python/${_target_LIB}/python${PYTHON_VERSION}/${_suffix}
          PATTERN ".svn" EXCLUDE
          PATTERN "__pycache__" EXCLUDE           # * any cache *
          PATTERN "*.pyc" EXCLUDE                 # * any cache *
          PATTERN "*.pyo" EXCLUDE                 # * any cache *
        )
        # On some platforms requests does have extra dependencies.
        #
        # Either `chardet` or `charset_normalizer` is used, depending on the version of Python.
        # The code below silently skips the one that's not available, so we can list both here.
        set(_requests_deps "certifi" "chardet" "charset_normalizer" "idna" "urllib3")
        foreach(_requests_dep ${_requests_deps})
          if(EXISTS ${PYTHON_REQUESTS_PATH}/${_requests_dep})
            install(
              DIRECTORY ${PYTHON_REQUESTS_PATH}/${_requests_dep}
              DESTINATION ${TARGETDIR_VER}/python/${_target_LIB}/python${PYTHON_VERSION}/${_suffix}
              PATTERN ".svn" EXCLUDE
              PATTERN "__pycache__" EXCLUDE           # * any cache *
              PATTERN "*.pyc" EXCLUDE                 # * any cache *
              PATTERN "*.pyo" EXCLUDE                 # * any cache *
            )
          endif()
        endforeach()
        if(EXISTS ${PYTHON_REQUESTS_PATH}/six.py)
          install(
            FILES ${PYTHON_REQUESTS_PATH}/six.py
            DESTINATION ${TARGETDIR_VER}/python/${_target_LIB}/python${PYTHON_VERSION}/${_suffix}
          )
        endif()
        unset(_requests_dep)
        unset(_requests_deps)
        unset(_suffix)
      endif()
      unset(_target_LIB)

    endif()
  endif()

  if(WITH_DRACO)
    install(
      PROGRAMS $<TARGET_FILE:extern_draco>
      DESTINATION ${TARGETDIR_VER}/python/lib/python${PYTHON_VERSION}/site-packages
    )
  endif()
elseif(WIN32)
  install(
    FILES ${LIBDIR}/epoxy/bin/epoxy-0.dll
    DESTINATION ${TARGETDIR_LIB}
  )

  if(WITH_OPENMP AND MSVC_CLANG)
    install(
      FILES ${CLANG_OPENMP_DLL}
      DESTINATION ${TARGETDIR_LIB}
    )
  endif()

  if(WITH_FFTW3)
    install(
      FILES ${LIBDIR}/fftw3/lib/libfftw3-3.dll
      DESTINATION ${TARGETDIR_LIB}
    )
  endif()
  if(MSVC_ASAN)
    # The ASAN DLL's can be found in the same folder as the compiler,
    # this is the easiest way to find these.
    string(REPLACE "cl.exe" "clang_rt.asan_dynamic-x86_64.dll" ASAN_DLL ${CMAKE_C_COMPILER})
    string(REPLACE "cl.exe" "clang_rt.asan_dbg_dynamic-x86_64.dll" ASAN_DEBUG_DLL ${CMAKE_C_COMPILER})
    if(NOT EXISTS "${ASAN_DLL}")
      message(
        FATAL_ERROR
        "ASAN is enabled, but the ASAN runtime is not detected, "
        "this is an optional component during the MSVC install, please install it"
      )
    endif()
    install(
      FILES ${ASAN_DLL}
      DESTINATION ${TARGETDIR_LIB}
      CONFIGURATIONS Release;RelWithDebInfo;MinSizeRel
    )
    install(
      FILES ${ASAN_DEBUG_DLL}
      DESTINATION ${TARGETDIR_LIB}
      CONFIGURATIONS Debug
    )
    unset(ASAN_DLL)
    unset(ASAN_DEBUG_DLL)
  endif()

  if(WITH_GMP)
    install(
      FILES ${LIBDIR}/gmp/lib/libgmp-10.dll
      DESTINATION ${TARGETDIR_LIB}
    )
    install(
      FILES ${LIBDIR}/gmp/lib/libgmpxx.dll
      DESTINATION ${TARGETDIR_LIB}
      CONFIGURATIONS Release;RelWithDebInfo;MinSizeRel
    )
    install(
      FILES ${LIBDIR}/gmp/lib/libgmpxx_d.dll
      DESTINATION ${TARGETDIR_LIB}
      CONFIGURATIONS Debug
    )
  endif()

  if(WITH_WINDOWS_PDB)
    if(WITH_WINDOWS_STRIPPED_PDB)
      # Icky hack for older CMAKE from https://stackoverflow.com/a/21198501
      # `$<CONFIG>` will work in newer CMAKE but the version currently (3.12)
      # on the build-bot does not support this endeavor.
      install(
        FILES ${CMAKE_CURRENT_BINARY_DIR}/\${CMAKE_INSTALL_CONFIG_NAME}/blender_public.pdb
        DESTINATION .
        RENAME blender.pdb
      )
    else()
      install(FILES $<TARGET_PDB_FILE:blender> DESTINATION . RENAME blender.pdb)
    endif()
  endif()

  if(WITH_OPENVDB)
    install(
      FILES ${LIBDIR}/openvdb/bin/openvdb.dll
      DESTINATION ${TARGETDIR_LIB}
      CONFIGURATIONS Release;RelWithDebInfo;MinSizeRel
    )
    install(
      FILES ${LIBDIR}/openvdb/bin/openvdb_d.dll
      DESTINATION ${TARGETDIR_LIB}
      CONFIGURATIONS Debug
    )
  endif()

  if(WITH_PYTHON)
    string(REPLACE "." "" _PYTHON_VERSION_NO_DOTS ${PYTHON_VERSION})

    if(NOT WITH_PYTHON_MODULE)
      if(NOT CMAKE_COMPILER_IS_GNUCC)
        install(
          FILES
            ${LIBDIR}/python/${_PYTHON_VERSION_NO_DOTS}/bin/python${_PYTHON_VERSION_NO_DOTS}.dll
            ${LIBDIR}/python/${_PYTHON_VERSION_NO_DOTS}/bin/python3.dll
          DESTINATION ${TARGETDIR_LIB}
          CONFIGURATIONS Release;RelWithDebInfo;MinSizeRel
        )

        install(
          FILES
            ${LIBDIR}/python/${_PYTHON_VERSION_NO_DOTS}/bin/python${_PYTHON_VERSION_NO_DOTS}_d.dll
            ${LIBDIR}/python/${_PYTHON_VERSION_NO_DOTS}/bin/python3_d.dll
          DESTINATION ${TARGETDIR_LIB}
          CONFIGURATIONS Debug
        )
      endif()
    endif()

    if(WITH_PYTHON_INSTALL)
      # NOTE: as far as python is concerned `RelWithDebInfo`
      # is not debug since its without debug flags.

      install(DIRECTORY DESTINATION ${TARGETDIR_VER}/python)
      install(DIRECTORY DESTINATION ${TARGETDIR_VER}/python/lib)

      install(
        DIRECTORY ${LIBDIR}/python/${_PYTHON_VERSION_NO_DOTS}/lib
        DESTINATION ${BLENDER_VERSION}/python/
        CONFIGURATIONS Release;RelWithDebInfo;MinSizeRel
        PATTERN ".svn" EXCLUDE
        PATTERN "*_d.*" EXCLUDE                 # * debug libraries *
        PATTERN "__pycache__" EXCLUDE           # * any cache *
        PATTERN "*.pyc" EXCLUDE                 # * any cache *
        PATTERN "*.pyo" EXCLUDE                 # * any cache *
      )

      install(
        DIRECTORY ${LIBDIR}/python/${_PYTHON_VERSION_NO_DOTS}/lib
        DESTINATION ${BLENDER_VERSION}/python/
        CONFIGURATIONS Debug
        PATTERN ".svn" EXCLUDE
        PATTERN "__pycache__" EXCLUDE           # * any cache *
        PATTERN "*.pyc" EXCLUDE                 # * any cache *
        PATTERN "*.pyo" EXCLUDE                 # * any cache *)
      )

      install(
        DIRECTORY ${LIBDIR}/python/${_PYTHON_VERSION_NO_DOTS}/DLLs
        DESTINATION ${BLENDER_VERSION}/python
        CONFIGURATIONS Release;RelWithDebInfo;MinSizeRel
        PATTERN "*.pdb" EXCLUDE
        PATTERN "*_d.*" EXCLUDE
      )

      install(
        DIRECTORY ${LIBDIR}/python/${_PYTHON_VERSION_NO_DOTS}/DLLs
        DESTINATION ${BLENDER_VERSION}/python
        CONFIGURATIONS Debug
      )

      install(
        FILES
          ${LIBDIR}/python/${_PYTHON_VERSION_NO_DOTS}/bin/python${_PYTHON_VERSION_NO_DOTS}.dll
          ${LIBDIR}/python/${_PYTHON_VERSION_NO_DOTS}/bin/python.exe
        DESTINATION ${BLENDER_VERSION}/python/bin
        CONFIGURATIONS Release;RelWithDebInfo;MinSizeRel
      )
      install(
        FILES
          ${LIBDIR}/python/${_PYTHON_VERSION_NO_DOTS}/bin/python${_PYTHON_VERSION_NO_DOTS}_d.dll
          ${LIBDIR}/python/${_PYTHON_VERSION_NO_DOTS}/bin/python_d.exe
        DESTINATION ${BLENDER_VERSION}/python/bin
        CONFIGURATIONS Debug
      )

      if(WINDOWS_PYTHON_DEBUG)
        install(
          FILES
            ${LIBDIR}/python/${_PYTHON_VERSION_NO_DOTS}/libs/python${_PYTHON_VERSION_NO_DOTS}.pdb
          DESTINATION ${TARGETDIR_LIB}
          CONFIGURATIONS Release;RelWithDebInfo;MinSizeRel
        )

        install(
          FILES
            ${LIBDIR}/python/${_PYTHON_VERSION_NO_DOTS}/libs/python${_PYTHON_VERSION_NO_DOTS}_d.pdb
          DESTINATION ${TARGETDIR_LIB}
          CONFIGURATIONS Debug
        )
      endif()
    endif()

    unset(_PYTHON_VERSION_NO_DOTS)
  endif()

  if(WITH_CODEC_FFMPEG)
    # Filenames change slightly between FFMPEG versions check both 5.0 and fallback to 4.4
    # to ease the transition between versions.
    if(EXISTS "${LIBDIR}/ffmpeg/lib/avcodec-59.dll")
      install(
        FILES
          ${LIBDIR}/ffmpeg/lib/avcodec-59.dll
          ${LIBDIR}/ffmpeg/lib/avformat-59.dll
          ${LIBDIR}/ffmpeg/lib/avdevice-59.dll
          ${LIBDIR}/ffmpeg/lib/avutil-57.dll
          ${LIBDIR}/ffmpeg/lib/swscale-6.dll
          ${LIBDIR}/ffmpeg/lib/swresample-4.dll
        DESTINATION ${TARGETDIR_LIB}
      )
    else()
      install(
        FILES
          ${LIBDIR}/ffmpeg/lib/avcodec-58.dll
          ${LIBDIR}/ffmpeg/lib/avformat-58.dll
          ${LIBDIR}/ffmpeg/lib/avdevice-58.dll
          ${LIBDIR}/ffmpeg/lib/avutil-56.dll
          ${LIBDIR}/ffmpeg/lib/swscale-5.dll
          ${LIBDIR}/ffmpeg/lib/swresample-3.dll
        DESTINATION ${TARGETDIR_LIB}
      )
    endif()
  endif()
  if(WITH_TBB)
    install(
      FILES
        ${LIBDIR}/tbb/bin/tbb.dll
      DESTINATION ${TARGETDIR_LIB}
      CONFIGURATIONS Release;RelWithDebInfo;MinSizeRel
    )
    install(
      FILES
        ${LIBDIR}/tbb/bin/tbb_debug.dll
      DESTINATION ${TARGETDIR_LIB}
      CONFIGURATIONS Debug
    )
  endif()
  if(WITH_TBB_MALLOC_PROXY)
    install(
      FILES
        ${LIBDIR}/tbb/bin/tbbmalloc.dll
        ${LIBDIR}/tbb/bin/tbbmalloc_proxy.dll
      DESTINATION ${TARGETDIR_LIB}
      CONFIGURATIONS Release;RelWithDebInfo;MinSizeRel
    )
    install(
      FILES
        ${LIBDIR}/tbb/bin/tbbmalloc_debug.dll
        ${LIBDIR}/tbb/bin/tbbmalloc_proxy_debug.dll
      DESTINATION ${TARGETDIR_LIB}
      CONFIGURATIONS Debug
    )
    list(APPEND LIB ${TBB_MALLOC_LIBRARIES})
  endif()

  if(WITH_CODEC_SNDFILE)
    install(
      FILES ${LIBDIR}/sndfile/lib/libsndfile-1.dll
      DESTINATION ${TARGETDIR_LIB}
    )
  endif()

  if(WITH_OPENAL)
    install(
      FILES
        ${LIBDIR}/openal/lib/OpenAL32.dll
      DESTINATION ${TARGETDIR_LIB}
    )
  endif()

  if(WITH_SDL)
    install(
      FILES ${LIBDIR}/sdl/lib/SDL2.dll
      DESTINATION ${TARGETDIR_LIB}
    )
  endif()

  if(WITH_SYSTEM_AUDASPACE)
    install(
      FILES
        ${LIBDIR}/audaspace/lib/audaspace.dll
        ${LIBDIR}/audaspace/lib/audaspace-c.dll
        ${LIBDIR}/audaspace/lib/audaspace-py.dll
      DESTINATION ${TARGETDIR_LIB}
    )
  endif()


  if(NOT WITH_PYTHON_MODULE)
    install(
      FILES
        ${CMAKE_SOURCE_DIR}/release/windows/batch/blender_debug_gpu.cmd
        ${CMAKE_SOURCE_DIR}/release/windows/batch/blender_debug_gpu_glitchworkaround.cmd
        ${CMAKE_SOURCE_DIR}/release/windows/batch/blender_debug_log.cmd
        ${CMAKE_SOURCE_DIR}/release/windows/batch/blender_factory_startup.cmd
        ${CMAKE_SOURCE_DIR}/release/windows/batch/blender_oculus.cmd
        ${CMAKE_SOURCE_DIR}/release/windows/batch/oculus.json
      DESTINATION ${TARGETDIR_LIB}
    )
  endif()

  if(WITH_BLENDER_THUMBNAILER)
    install(
      TARGETS BlendThumb
      DESTINATION "."
    )
  endif()

  if(WITH_DRACO)
    install(
      PROGRAMS $<TARGET_FILE:extern_draco>
      DESTINATION ${TARGETDIR_VER}/python/lib/site-packages
    )
  endif()

  # Custom game icon for windows deployment
  if(WITH_GAMEENGINE)
    install(
      DIRECTORY ${CMAKE_SOURCE_DIR}/release/windows/icons/rceditcustom/
      DESTINATION ${TARGETDIR_VER}/rceditcustom
    )
  endif()

  # Compatibility with Windows 7
  if(WITH_WINDOWS_7)
    install(
      FILES ${LIBDIR}/bcompat7/bin/bcompat7.dll
            ${LIBDIR}/bcompat7/bin/api-ms-win-core-path-l1-1-0.dll
      DESTINATION "."
      CONFIGURATIONS Release;RelWithDebInfo;MinSizeRel;Debug
    )
  endif()

elseif(APPLE)
  if(NOT WITH_PYTHON_MODULE)
    # Uppercase name for app bundle.
    set_target_properties(blender PROPERTIES OUTPUT_NAME Blender)
  endif()

  # Handy install macro to exclude files, we use \$ escape for the "to"
  # argument when calling so `${BUILD_TYPE}` does not get expanded.
  macro(install_dir from to)
    install(
      DIRECTORY ${from}
      DESTINATION ${to}
      PATTERN ".git" EXCLUDE
      PATTERN ".svn" EXCLUDE
      PATTERN "*.pyc" EXCLUDE
      PATTERN "*.pyo" EXCLUDE
      PATTERN "*.orig" EXCLUDE
      PATTERN "*.rej" EXCLUDE
      PATTERN "__pycache__" EXCLUDE
      PATTERN "__MACOSX" EXCLUDE
      PATTERN ".DS_Store" EXCLUDE
      PATTERN "config-${PYTHON_VERSION}/*.a" EXCLUDE  # static lib
      PATTERN "lib2to3" EXCLUDE                   # ./lib2to3
      PATTERN "tkinter" EXCLUDE                   # ./tkinter
      PATTERN "lib-dynload/_tkinter.*" EXCLUDE    # ./lib-dynload/_tkinter.co
      PATTERN "idlelib" EXCLUDE                   # ./idlelib
      PATTERN "test" EXCLUDE                      # ./test
      PATTERN "turtledemo" EXCLUDE                # ./turtledemo
      PATTERN "turtle.py" EXCLUDE                 # ./turtle.py
      PATTERN "wininst*.exe" EXCLUDE              # from distutils, avoid malware false positive
    )
  endmacro()

  set(OSX_APP_SOURCEDIR ${CMAKE_SOURCE_DIR}/release/darwin/Blender.app)

  # Setup `Info.plist`.
  execute_process(
    COMMAND date "+%Y-%m-%d"
    OUTPUT_VARIABLE BLENDER_DATE
    OUTPUT_STRIP_TRAILING_WHITESPACE
  )

  set_target_properties(blender PROPERTIES
    MACOSX_BUNDLE_INFO_PLIST ${OSX_APP_SOURCEDIR}/Contents/Info.plist
    MACOSX_BUNDLE_SHORT_VERSION_STRING "${BLENDER_VERSION}.${BLENDER_VERSION_PATCH}"
    MACOSX_BUNDLE_LONG_VERSION_STRING "${BLENDER_VERSION}.${BLENDER_VERSION_PATCH} ${BLENDER_DATE}"
  )

  # Gather the date in finder-style.
  execute_process(
    COMMAND date "+%m/%d/%Y/%H:%M"
    OUTPUT_VARIABLE SETFILE_DATE
    OUTPUT_STRIP_TRAILING_WHITESPACE
  )

  # Give the bundle actual creation/modification date.
  #
  # Note that the directory might not yet exist, which happens when CMAKE is first run.
  if(NOT EXISTS ${EXECUTABLE_OUTPUT_PATH}/Blender.app)
    file(MAKE_DIRECTORY ${EXECUTABLE_OUTPUT_PATH}/Blender.app)
  endif()
  execute_process(
    COMMAND SetFile -d ${SETFILE_DATE} -m ${SETFILE_DATE} ${EXECUTABLE_OUTPUT_PATH}/Blender.app
  )

  install(
    TARGETS blender
    DESTINATION "."
  )

  install(
    FILES ${OSX_APP_SOURCEDIR}/Contents/PkgInfo
    DESTINATION Blender.app/Contents
  )

  install_dir(
    ${OSX_APP_SOURCEDIR}/Contents/Resources
    Blender.app/Contents/
  )

  if(WITH_BLENDER_THUMBNAILER)
      install(
        TARGETS blender-thumbnailer
        DESTINATION Blender.app/Contents/MacOS/
      )
  endif()

  if(PLATFORM_BUNDLED_LIBRARIES AND TARGETDIR_LIB)
    install(
      FILES ${PLATFORM_BUNDLED_LIBRARIES}
      DESTINATION ${TARGETDIR_LIB}
    )
  endif()

  # Python.
  if(WITH_PYTHON AND NOT WITH_PYTHON_MODULE AND NOT WITH_PYTHON_FRAMEWORK)
    # Copy the python libraries into the install directory.
    install_dir(
      ${PYTHON_LIBPATH}
      ${TARGETDIR_VER}/python/lib
    )

    # Install Python executable.
    install(
      PROGRAMS ${PYTHON_EXECUTABLE}
      DESTINATION ${TARGETDIR_VER}/python/bin
    )

    # Needed for `distutils/pip`.
    # Get the last part of the include dir, will be `python{version}{abiflag}`.
    get_filename_component(_py_inc_suffix ${PYTHON_INCLUDE_DIR} NAME)
    install(
      FILES ${PYTHON_INCLUDE_DIR}/pyconfig.h
      DESTINATION ${TARGETDIR_VER}/python/include/${_py_inc_suffix}
    )
    unset(_py_inc_suffix)
  endif()

  if(WITH_PYTHON_MODULE AND TARGETDIR_BPY)
    install(
      TARGETS blender
      LIBRARY DESTINATION ${TARGETDIR_BPY}
    )
  endif()

  if(WITH_DRACO)
    install(
      PROGRAMS $<TARGET_FILE:extern_draco>
      DESTINATION ${TARGETDIR_VER}/python/lib/python${PYTHON_VERSION}/site-packages
    )
  endif()
endif()

# -----------------------------------------------------------------------------
# Generic Install, for all targets

if(DEFINED TARGETDIR_TEXT)

  configure_file(
    ${CMAKE_SOURCE_DIR}/release/text/readme.html
    ${CMAKE_BINARY_DIR}/release/text/readme.html
    @ONLY
  )
  list(APPEND BLENDER_TEXT_FILES
    ${CMAKE_BINARY_DIR}/release/text/readme.html
  )

  install(
    FILES ${BLENDER_TEXT_FILES}
    DESTINATION "${TARGETDIR_TEXT}"
  )

  install(
    DIRECTORY ${CMAKE_SOURCE_DIR}/release/license
    DESTINATION "${TARGETDIR_TEXT}"
)
endif()

# Install more files specified elsewhere.
delayed_do_install(${TARGETDIR_VER})

unset(BLENDER_TEXT_FILES)
unset(TARGETDIR_TEXT)


# -----------------------------------------------------------------------------
# Geometry Icons

# Geometry icons.
get_property(_icon_names GLOBAL PROPERTY ICON_GEOM_NAMES)
set(_icon_files)
foreach(_f ${_icon_names})
  list(APPEND _icon_files
    "${CMAKE_SOURCE_DIR}/release/datafiles/icons/${_f}.dat"
  )
endforeach()
install(
  FILES ${_icon_files}
  DESTINATION ${TARGETDIR_VER}/datafiles/icons
)

unset(_icon_names)
unset(_icon_files)
unset(_f)


# -----------------------------------------------------------------------------
# Studio Lights

install(
  DIRECTORY ${CMAKE_SOURCE_DIR}/release/datafiles/studiolights
  DESTINATION ${TARGETDIR_VER}/datafiles
)


# -----------------------------------------------------------------------------
# Setup link libraries

add_dependencies(blender makesdna)
target_link_libraries(blender ${LIB})
unset(LIB)

setup_platform_linker_flags(blender)
setup_platform_linker_libs(blender)

if(DEFINED PLATFORM_SYMBOLS_MAP)
  set_target_properties(blender PROPERTIES LINK_DEPENDS ${PLATFORM_SYMBOLS_MAP})
endif()


# -----------------------------------------------------------------------------
# USD registry.

# USD requires a set of JSON files that define the standard schemas.
# These files are required at runtime.
if(WITH_USD)
  add_definitions(-DWITH_USD)
  install(
    DIRECTORY ${USD_LIBRARY_DIR}/usd
    DESTINATION "${TARGETDIR_VER}/datafiles"
  )
endif()


# `vcpkg` substitutes our libraries with theirs, which will cause issues when you you run
# these builds on other systems due to missing DLL's. So we opt out the use of `vcpkg`.
if(WIN32)
  set_target_properties(blender PROPERTIES VS_GLOBAL_VcpkgEnabled "false")
  set_target_properties(blender PROPERTIES
    PDB_NAME "blender_private"
    PDB_OUTPUT_DIRECTORY "${CMAKE_CURRENT_BINARY_DIR}/$<CONFIG>"
  )
  if(WITH_WINDOWS_PDB AND WITH_WINDOWS_STRIPPED_PDB)
    # This is slightly messy, but single target generators like ninja will not have the
    # `CMAKE_CFG_INTDIR` variable and multi-target generators like `msbuild` will not have
    # `CMAKE_BUILD_TYPE`. This can be simplified by `target_link_options` and the `$<CONFIG>`
    # generator expression in newer CMAKE (2.13+) but until that time this fill have suffice.
    if(CMAKE_BUILD_TYPE)
      set_property(
        TARGET blender APPEND_STRING PROPERTY LINK_FLAGS
        " /PDBSTRIPPED:${CMAKE_CURRENT_BINARY_DIR}/${CMAKE_BUILD_TYPE}/blender_public.pdb"
      )
    else()
      set_property(
        TARGET blender APPEND_STRING PROPERTY LINK_FLAGS
        " /PDBSTRIPPED:${CMAKE_CURRENT_BINARY_DIR}/${CMAKE_CFG_INTDIR}/blender_public.pdb"
      )
    endif()
  endif()
endif()

# -----------------------------------------------------------------------------
# Setup launcher

if(WIN32 AND NOT WITH_PYTHON_MODULE)
  install(
    TARGETS blender blender-launcher
    COMPONENT Blender
    DESTINATION "."
  )
  set_target_properties(
    blender
    PROPERTIES
      VS_USER_PROPS "blender.Cpp.user.props"
  )
endif()

# -----------------------------------------------------------------------------
# Post-install script

if(POSTINSTALL_SCRIPT)
  install(SCRIPT ${POSTINSTALL_SCRIPT})
endif()<|MERGE_RESOLUTION|>--- conflicted
+++ resolved
@@ -495,7 +495,6 @@
   )
 endif()
 
-<<<<<<< HEAD
 # game controller data base
 if(WITH_GAMEENGINE AND WITH_SDL)
 	install(
@@ -504,10 +503,7 @@
 	)
 endif()
 
-# helpful tip when using make
-=======
 # Helpful tip when using make.
->>>>>>> ded4604d
 if("${CMAKE_GENERATOR}" MATCHES ".*Makefiles.*")
   # Message to display after building.
   add_custom_command(
