--- conflicted
+++ resolved
@@ -1105,20 +1105,16 @@
 
 setup_blender_sorted_libs()
 target_link_libraries(blender ${BLENDER_SORTED_LIBS})
-
+unset(LIB)
 
 setup_liblinks(blender)
 
-<<<<<<< HEAD
-unset(LIB)
-=======
 # vcpkg substitutes our libs with theirs, which will cause issues when you
 # you run these builds on other systems due to missing dlls. So we opt out
 # the use of vcpkg
 if (WIN32)
   set_target_properties(blender PROPERTIES VS_GLOBAL_VcpkgEnabled "false")
 endif()
->>>>>>> af4dcc60
 
 # -----------------------------------------------------------------------------
 # Setup launcher
