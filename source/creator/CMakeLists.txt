# SPDX-FileCopyrightText: 2006 Blender Authors
#
# SPDX-License-Identifier: GPL-2.0-or-later

set(INC
  ../../intern/clog
  ../blender/blenkernel
  ../blender/depsgraph
  ../blender/editors/include
  ../blender/gpu
  ../blender/imbuf
  ../blender/io/usd
  ../blender/bmesh
  ../blender/makesrna
  ../blender/render
  ../blender/windowmanager
)

set(LIB
  PRIVATE bf::blenlib
  PRIVATE bf::dna
  PRIVATE bf::intern::guardedalloc
  bf_windowmanager
)

if(HAVE_FEENABLEEXCEPT)
  add_definitions(-DHAVE_FEENABLEEXCEPT)
endif()

if(WITH_STRSIZE_DEBUG)
  add_definitions(-DWITH_STRSIZE_DEBUG)
endif()

if(WITH_TBB)
  # Force TBB libraries to be in front of MKL (part of `OpenImageDenoise`), so
  # that it is initialized before MKL and static library initialization order issues are avoided.
  #
  # This isn't fully robust but seems to work.
  list(INSERT LIB 0 ${TBB_LIBRARIES})
  list(INSERT LIB 0 bf_blenkernel)
endif()

# Compatibility with Windows 7
if(WIN32 AND WITH_WINDOWS_7)
  list(INSERT LIB 0 ${BCOMPAT7_LIBRARIES})
endif()

if(WIN32)
  list(APPEND INC ../../intern/utfconv)
endif()

if(WITH_LIBMV)
  list(APPEND INC ../../intern/libmv)
  add_definitions(-DWITH_LIBMV)
endif()

if(WITH_CYCLES)
  add_definitions(-DWITH_CYCLES)
  if(WITH_CYCLES_LOGGING)
    list(APPEND INC ../../intern/cycles/blender)
    add_definitions(-DWITH_CYCLES_LOGGING)
  endif()
endif()

if(WITH_OPENGL_BACKEND)
  add_definitions(-DWITH_OPENGL_BACKEND)
endif()

if(WITH_VULKAN_BACKEND)
  add_definitions(-DWITH_VULKAN_BACKEND)
endif()

if(WITH_RENDERDOC)
  add_definitions(-DWITH_RENDERDOC)
endif()

if(WITH_CODEC_FFMPEG)
  add_definitions(-DWITH_FFMPEG)
endif()

if(WITH_TBB)
  list(APPEND INC ${TBB_INCLUDE_DIRS})
  if(WIN32)
    # For `pragma` that links `tbbmalloc_proxy.lib`.
    link_directories(${LIBDIR}/tbb/lib)
  endif()
endif()

if(WIN32)
  # Windows.h will define min/max macros that will collide with the stl versions.
  add_definitions(-DNOMINMAX)
endif()

if(WITH_USD)
  # USD links libMaterialX, when using pre-compiled libraries
  # ensures `usd_ms` can find `MaterialXRender` and friends.
  #
  # NOTE: This is _only_ needed when linking blender before the install target runs.
  # Once MATERIALX libraries have been copied into `TARGETDIR_LIB` then Blender will link.
  # Don't rely on this though as failing on a fresh build is no good and the library
  # files could get outdated too.
  if(DEFINED LIBDIR)
    link_directories(${LIBDIR}/materialx/lib)
  endif()
endif()

if(WITH_PYTHON)
  list(APPEND INC ../blender/python)
  add_definitions(-DWITH_PYTHON)

  if(WITH_PYTHON_SECURITY)
    add_definitions(-DWITH_PYTHON_SECURITY)
  endif()
endif()

if(WITH_HEADLESS)
  add_definitions(-DWITH_HEADLESS)
endif()

if(WITH_GAMEENGINE)
  list(APPEND INC ../gameengine/BlenderRoutines)
  list(APPEND INC ../gameengine/Converter)
  list(APPEND INC ../gameengine/Launcher)

  add_definitions(-DWITH_GAMEENGINE)

  list(APPEND LIB
    ge_blender_routines
    ge_launcher
    ge_converter
  )
endif()

if(WITH_SDL)
  if(WITH_SDL_DYNLOAD)
    list(APPEND INC ../../extern/sdlew/include)
    add_definitions(-DWITH_SDL_DYNLOAD)
  endif()
  add_definitions(-DWITH_SDL)
endif()

if(WITH_BINRELOC)
  list(APPEND INC ${BINRELOC_INCLUDE_DIRS})
  add_definitions(-DWITH_BINRELOC)
endif()

if(WITH_FREESTYLE)
  list(APPEND INC ../blender/freestyle)
  add_definitions(-DWITH_FREESTYLE)
endif()

if(WITH_XR_OPENXR)
  add_definitions(-DWITH_XR_OPENXR)
endif()

if(WITH_GMP)
  list(APPEND INC ${GMP_INCLUDE_DIRS})
  add_definitions(-DWITH_GMP)
endif()

if(WITH_OPENCOLORIO)
  add_definitions(-DWITH_OCIO)
endif()

# Setup the EXE sources and `buildinfo`.
set(SRC
  creator.cc
  creator_args.cc
  creator_signals.cc

  creator_intern.h
)

# MSVC 2010 gives linking errors with the manifest.
if(WIN32 AND NOT UNIX)
  add_definitions(
    -DBLEN_VER_RC_STR="${BLENDER_VERSION}"
    -DBLEN_VER_RC_1=${BLENDER_VERSION_MAJOR}
    -DBLEN_VER_RC_2=${BLENDER_VERSION_MINOR}
    -DBLEN_VER_RC_3=${BLENDER_VERSION_PATCH}
    -DBLEN_VER_RC_4=0
  )


  list(APPEND SRC
    ${CMAKE_SOURCE_DIR}/release/windows/icons/winblender.rc
    ${CMAKE_BINARY_DIR}/blender.exe.manifest
  )
endif()

if(WITH_BUILDINFO)
  add_definitions(-DWITH_BUILDINFO)
  # --------------------------------------------------------------------------
  # These defines could all be moved into the header below

  # Write strings into a separate header since we can escape C-strings
  # in a way that's not practical when passing defines.
  set(BUILD_PLATFORM "${CMAKE_SYSTEM_NAME}")
  set(BUILD_TYPE "${CMAKE_BUILD_TYPE}")
  set(BUILD_CFLAGS "${CMAKE_C_FLAGS}")
  set(BUILD_CXXFLAGS "${CMAKE_CXX_FLAGS}")
  set(BUILD_LINKFLAGS "${PLATFORM_LINKFLAGS}")
  set(BUILD_SYSTEM "CMake")

  if(WITH_COMPILER_SHORT_FILE_MACRO)
    # It's not necessary to include path information
    # about the system building Blender in the executable.
    string(REPLACE "${PLATFORM_CFLAGS_FMACRO_PREFIX_MAP}" " " BUILD_CFLAGS "${BUILD_CFLAGS}")
    string(REPLACE "${PLATFORM_CFLAGS_FMACRO_PREFIX_MAP}" " " BUILD_CXXFLAGS "${BUILD_CXXFLAGS}")
  endif()

  # Use `configure_file` instead of definitions since properly
  # escaping the multiple command line arguments which themselves
  # contain strings and spaces becomes overly error-prone & complicated.
  configure_file(
    "${CMAKE_SOURCE_DIR}/build_files/cmake/buildinfo_static.h.in"
    "${CMAKE_CURRENT_BINARY_DIR}/buildinfo_static.h"
    ESCAPE_QUOTES
    @ONLY
  )

  unset(BUILD_PLATFORM)
  unset(BUILD_TYPE)
  unset(BUILD_CFLAGS)
  unset(BUILD_CXXFLAGS)
  unset(BUILD_LINKFLAGS)
  unset(BUILD_SYSTEM)

  # --------------------------------------------------------------------------
  # Write header for values that change each build
  #
  # NOTE: generated file is in build directory `source/creator`
  # except when used as an include path.

  add_definitions(-DWITH_BUILDINFO_HEADER)

  # Include the output directory, where the `buildinfo.h` file is generated.
  include_directories(${CMAKE_CURRENT_BINARY_DIR})


  # XXX: `${buildinfo_h_fake}` is used here,
  # because we rely on that file being detected as missing
  # every build so that the real header `buildinfo.h` is updated.
  #
  # Keep this until we find a better way to resolve!

  set(buildinfo_h_real "${CMAKE_CURRENT_BINARY_DIR}/buildinfo.h")
  set(buildinfo_h_fake "${CMAKE_CURRENT_BINARY_DIR}/buildinfo.h_fake")

  if(EXISTS ${buildinfo_h_fake})
    message(
      FATAL_ERROR
      "File \"${buildinfo_h_fake}\" found, this should never be created, remove!"
    )
  endif()

  # From the CMAKE documentation "If the output of the custom command is not actually created as a
  # file on disk it should be marked with the SYMBOLIC source file property."
  #
  # Not doing this leads to build warnings for the not generated file on
  # MS-Windows when using `msbuild`.
  set_source_files_properties(${buildinfo_h_fake} PROPERTIES SYMBOLIC TRUE)

  # a custom target that is always built
  add_custom_target(
    buildinfo ALL
    DEPENDS ${buildinfo_h_fake}
  )

  # Creates `buildinfo.h` using CMAKE script.
  add_custom_command(
    OUTPUT
      ${buildinfo_h_fake}  # ensure we always run
      ${buildinfo_h_real}
    COMMAND
      ${CMAKE_COMMAND}
      -DSOURCE_DIR=${CMAKE_SOURCE_DIR}
      # Overrides only used when non-empty strings.
      -DBUILD_DATE=${BUILDINFO_OVERRIDE_DATE}
      -DBUILD_TIME=${BUILDINFO_OVERRIDE_TIME}
      -P ${CMAKE_SOURCE_DIR}/build_files/cmake/buildinfo.cmake
    )

  # `buildinfo.h` is a generated file.
  set_source_files_properties(
    ${buildinfo_h_real}
    PROPERTIES GENERATED TRUE
    HEADER_FILE_ONLY TRUE)

  unset(buildinfo_h_real)
  unset(buildinfo_h_fake)

  # Add dependencies below, after adding Blender
  # -------------- done with header values.

  list(APPEND SRC
    buildinfo.c
  )

  # make an object library so can load with it in tests
  add_library(buildinfoobj OBJECT buildinfo.c)
  add_dependencies(buildinfoobj buildinfo)
endif()

add_cc_flags_custom_test(blender)

# message(STATUS "Configuring blender")
if(WITH_PYTHON_MODULE)
  add_definitions(-DWITH_PYTHON_MODULE)

  # Creates `./bpy/__init__.so` which can be imported as a Python module.
  #
  # Note that 'SHARED' works on Linux and Windows, but not MACOS which _must_ be 'MODULE'.
  add_library(blender MODULE ${SRC})


  get_property(GENERATOR_IS_MULTI_CONFIG GLOBAL PROPERTY GENERATOR_IS_MULTI_CONFIG)
  if(GENERATOR_IS_MULTI_CONFIG)
    set(BPY_OUTPUT_DIRECTORY ${CMAKE_BINARY_DIR}/bin/$<CONFIG>/bpy)
  else()
    set(BPY_OUTPUT_DIRECTORY ${CMAKE_BINARY_DIR}/bin/bpy)
  endif()

  set_target_properties(
    blender
    PROPERTIES
      PREFIX ""
      OUTPUT_NAME __init__
      LIBRARY_OUTPUT_DIRECTORY ${BPY_OUTPUT_DIRECTORY}
      RUNTIME_OUTPUT_DIRECTORY ${BPY_OUTPUT_DIRECTORY}
  )
  unset(BPY_OUTPUT_DIRECTORY)

  if(APPLE)
    set_target_properties(blender PROPERTIES MACOSX_BUNDLE TRUE)
  endif()

  if(WIN32)
    # Python modules use this.
    set_target_properties(
      blender
      PROPERTIES
      SUFFIX ".pyd"
    )
  endif()

else()
  add_executable(blender ${EXETYPE} ${SRC})
  if(WIN32)
    add_executable(blender-launcher WIN32
      blender_launcher_win32.c
      ${CMAKE_SOURCE_DIR}/release/windows/icons/winblender.rc
      ${CMAKE_BINARY_DIR}/blender.exe.manifest
    )
    target_compile_definitions (blender-launcher PRIVATE -D_UNICODE -DUNICODE)
    target_link_libraries(blender-launcher Pathcch.lib)
  endif()
endif()

if(WITH_BUILDINFO)
  # Explicitly say that the executable depends on the `buildinfo`.
  add_dependencies(blender buildinfo)
endif()


set(BLENDER_TEXT_FILES
  # Generate this file:
  # `${CMAKE_SOURCE_DIR}/release/text/readme.html`
)

if(WITH_INSTALL_COPYRIGHT)
  list(APPEND BLENDER_TEXT_FILES
    ${CMAKE_SOURCE_DIR}/release/text/copyright.txt
  )
endif()

# -----------------------------------------------------------------------------
# Platform specific target destinations
#
# Setup version directory, libraries, `bpy` & text files.

if(UNIX AND NOT APPLE)
  if(WITH_PYTHON_MODULE)
    if(WITH_INSTALL_PORTABLE)
      set(TARGETDIR_BPY "./bpy")
      set(TARGETDIR_VER "./bpy/${BLENDER_VERSION}")
      set(TARGETDIR_LIB "./bpy/lib")
    else()
      set(TARGETDIR_BPY ${PYTHON_SITE_PACKAGES}/bpy)
      set(TARGETDIR_VER ${PYTHON_SITE_PACKAGES}/bpy/${BLENDER_VERSION})
      set(TARGETDIR_LIB ${PYTHON_SITE_PACKAGES}/bpy/lib)
    endif()
  else()
    if(WITH_INSTALL_PORTABLE)
      set(TARGETDIR_VER "./${BLENDER_VERSION}")
      set(TARGETDIR_TEXT ".")
      set(TARGETDIR_LIB "./lib")
    else()
      set(TARGETDIR_VER "./share/upbge/${BLENDER_VERSION}")
      set(TARGETDIR_TEXT "./share/doc/upbge")
    endif()
  endif()

elseif(WIN32)
  if(WITH_PYTHON_MODULE)
    set(TARGETDIR_BPY ${CMAKE_INSTALL_PREFIX_WITH_CONFIG}/bpy)
    set(TARGETDIR_VER ${CMAKE_INSTALL_PREFIX_WITH_CONFIG}/bpy/${BLENDER_VERSION})
    # Important the DLL's are next to `__init__.pyd` otherwise it won't load.
    set(TARGETDIR_LIB ${CMAKE_INSTALL_PREFIX_WITH_CONFIG}/bpy)
    set(TARGETDIR_EXE ${CMAKE_INSTALL_PREFIX_WITH_CONFIG}/bpy)
  else()
    set(TARGETDIR_VER "./${BLENDER_VERSION}")
    set(TARGETDIR_TEXT ".")
    set(TARGETDIR_LIB "./blender.shared")
    set(TARGETDIR_EXE ".")
  endif()
elseif(APPLE)
  if(WITH_PYTHON_MODULE)
    if(WITH_INSTALL_PORTABLE)
      set(TARGETDIR_BPY "./bpy")
      set(TARGETDIR_VER "./bpy/${BLENDER_VERSION}")
      set(TARGETDIR_LIB "./bpy/lib")
    else()
      # Paths defined in terms of site-packages since the site-packages
      # directory can be a symlink (brew for example).
      set(TARGETDIR_BPY ${PYTHON_SITE_PACKAGES}/bpy)
      set(TARGETDIR_VER ${PYTHON_SITE_PACKAGES}/bpy/${BLENDER_VERSION})
      set(TARGETDIR_LIB ${PYTHON_SITE_PACKAGES}/bpy/lib)
    endif()
  else()
    set(TARGETDIR_VER "./Blender.app/Contents/Resources/${BLENDER_VERSION}")
    set(TARGETDIR_LIB "./Blender.app/Contents/Resources/lib")
    set(TARGETDIR_TEXT "./Blender.app/Contents/Resources/text")
  endif()
  # Skip re-linking on CPACK / install.
  set_target_properties(blender PROPERTIES BUILD_WITH_INSTALL_RPATH true)
endif()


# -----------------------------------------------------------------------------
# Install Targets (Generic, All Platforms)

if(WITH_PYTHON)
  # install(CODE "message(\"copying blender scripts...\")")

  # exclude addons_contrib if release branch
  if("${BLENDER_VERSION_CYCLE}" STREQUAL "release" OR
     "${BLENDER_VERSION_CYCLE}" STREQUAL "rc" OR
     "${BLENDER_VERSION_CYCLE}" STREQUAL "beta")
    set(ADDON_EXCLUDE_CONDITIONAL "addons_contrib/*")
  else()
    set(ADDON_EXCLUDE_CONDITIONAL "_addons_contrib/*")  # Dummy, won't do anything.
  endif()

  # do not install freestyle dir if disabled
  if(NOT WITH_FREESTYLE)
    set(FREESTYLE_EXCLUDE_CONDITIONAL "freestyle/*")
  else()
    set(FREESTYLE_EXCLUDE_CONDITIONAL "_freestyle/*")  # Dummy, won't do anything.
  endif()

  install(
    DIRECTORY ${CMAKE_SOURCE_DIR}/scripts
    DESTINATION ${TARGETDIR_VER}
    PATTERN ".git" EXCLUDE
    PATTERN ".gitignore" EXCLUDE
    PATTERN ".gitea" EXCLUDE
    PATTERN ".github" EXCLUDE
    PATTERN ".arcconfig" EXCLUDE
    PATTERN "__pycache__" EXCLUDE
    PATTERN "site" EXCLUDE
    PATTERN "${ADDON_EXCLUDE_CONDITIONAL}" EXCLUDE
    PATTERN "${FREESTYLE_EXCLUDE_CONDITIONAL}" EXCLUDE
  )

  if(WITH_PYTHON_INSTALL)
    if(WIN32)
      install(
        FILES ${CMAKE_SOURCE_DIR}/scripts/site/sitecustomize.py
        DESTINATION ${TARGETDIR_VER}/python/lib/site-packages
      )
    else()
      install(
        FILES ${CMAKE_SOURCE_DIR}/scripts/site/sitecustomize.py
        DESTINATION ${TARGETDIR_VER}/python/lib/python${PYTHON_VERSION}/site-packages
      )
    endif()
  endif()
  unset(ADDON_EXCLUDE_CONDITIONAL)
  unset(FREESTYLE_EXCLUDE_CONDITIONAL)
endif()

# fonts
install(
  DIRECTORY ${CMAKE_SOURCE_DIR}/release/datafiles/fonts
  DESTINATION ${TARGETDIR_VER}/datafiles
)

# localization
if(WITH_INTERNATIONAL)
  set(_locale_dir "${CMAKE_SOURCE_DIR}/locale")
  set(_locale_target_dir ${TARGETDIR_VER}/datafiles/locale)

  file(GLOB _po_files "${_locale_dir}/po/*.po")
  foreach(_po_file ${_po_files})
    msgfmt_simple(${_po_file} _all_mo_files)
  endforeach()

  # Create a custom target which will compile all `*.po` to `*.mo`.
  add_custom_target(
    locales
    DEPENDS ${_all_mo_files}
  )
  add_dependencies(blender locales)

  # Generate INSTALL rules.
  install(
    FILES ${_locale_dir}/languages
    DESTINATION ${_locale_target_dir}
  )

  foreach(_mo_file ${_all_mo_files})
    get_filename_component(_locale_name ${_mo_file} NAME_WE)
    install(
      FILES ${_mo_file}
      DESTINATION ${_locale_target_dir}/${_locale_name}/LC_MESSAGES
      RENAME blender.mo
    )
    unset(_locale_name)
  endforeach()

  unset(_all_mo_files)
  unset(_po_files)
  unset(_po_file)
  unset(_mo_file)
  unset(_locale_target_dir)

  unset(_locale_dir)
endif()

# Color management.
if(WITH_OPENCOLORIO)
  install(
    DIRECTORY ${CMAKE_SOURCE_DIR}/release/datafiles/colormanagement
    DESTINATION ${TARGETDIR_VER}/datafiles
  )
endif()
if(WIN32)
  if(EXISTS ${LIBDIR}/opencolorio/bin/opencolorio_2_2.dll) # 3.5
    windows_install_shared_manifest(
      FILES ${LIBDIR}/opencolorio/bin/opencolorio_2_2.dll
      RELEASE
    )
    windows_install_shared_manifest(
      FILES ${LIBDIR}/opencolorio/bin/opencolorio_d_2_2.dll
      DEBUG
    )
    install(
      FILES ${LIBDIR}/opencolorio/lib/site-packages-debug/PyOpenColorIO_d.pyd
      DESTINATION ${TARGETDIR_VER}/python/lib/site-packages
      CONFIGURATIONS Debug
    )
    install(
      FILES ${LIBDIR}/opencolorio/lib/site-packages/PyOpenColorIO.pyd
      DESTINATION ${TARGETDIR_VER}/python/lib/site-packages
      CONFIGURATIONS Release;RelWithDebInfo;MinSizeRel
    )
  endif()
endif()

# game controller data base
if(WITH_GAMEENGINE AND WITH_SDL)
	install(
		DIRECTORY ${CMAKE_SOURCE_DIR}/release/datafiles/gamecontroller
		DESTINATION ${TARGETDIR_VER}/datafiles
	)
endif()

# Show helpful tip.
set(_install_cmd "")
if("${CMAKE_GENERATOR}" MATCHES ".*Makefiles.*")
  set(_install_cmd "make install")
elseif("${CMAKE_GENERATOR}" MATCHES "Ninja")
  set(_install_cmd "ninja install")
endif()
if(NOT ("${_install_cmd}" STREQUAL ""))
  # Message to display after building.
  get_filename_component(_install_dst ${TARGETDIR_VER} ABSOLUTE BASE_DIR ${CMAKE_INSTALL_PREFIX})
  add_custom_command(
    TARGET blender POST_BUILD MAIN_DEPENDENCY blender
    COMMAND ${CMAKE_COMMAND} -E echo
    "Run: \\\"${_install_cmd}\\\" to copy runtime files and scripts to: ${_install_dst}"
  )
  unset(_install_dst)
endif()
unset(_install_cmd)

# macro to help install files without dragging in unnecessary data.
macro(install_dir from to)
  install(
    DIRECTORY ${from}
    DESTINATION ${to}
    # Irrelevant files and caches.
    PATTERN ".git" EXCLUDE
    PATTERN ".gitignore" EXCLUDE
    PATTERN ".gitea" EXCLUDE
    PATTERN ".github" EXCLUDE
    PATTERN ".svn" EXCLUDE
    PATTERN "*.pyc" EXCLUDE
    PATTERN "*.pyo" EXCLUDE
    PATTERN "*.orig" EXCLUDE
    PATTERN "*.rej" EXCLUDE
    PATTERN "__pycache__" EXCLUDE
    PATTERN "__MACOSX" EXCLUDE
    PATTERN ".DS_Store" EXCLUDE
    # Unneeded Python files.
    PATTERN "config-${PYTHON_VERSION}/*.a" EXCLUDE  # static lib
    PATTERN "lib2to3" EXCLUDE                   # ./lib2to3
    PATTERN "tkinter" EXCLUDE                   # ./tkinter
    PATTERN "lib-dynload/_tkinter.*" EXCLUDE    # ./lib-dynload/_tkinter.co
    PATTERN "idlelib" EXCLUDE                   # ./idlelib
    PATTERN "test" EXCLUDE                      # ./test
    PATTERN "turtledemo" EXCLUDE                # ./turtledemo
    PATTERN "turtle.py" EXCLUDE                 # ./turtle.py
    PATTERN "wininst*.exe" EXCLUDE              # from distutils, avoid malware false positive
  )
endmacro()

# -----------------------------------------------------------------------------
# Install Targets (Platform Specific)

if(UNIX AND NOT APPLE)

  if(PLATFORM_BUNDLED_LIBRARIES AND TARGETDIR_LIB)
    install(
      FILES ${PLATFORM_BUNDLED_LIBRARIES}
      DESTINATION ${TARGETDIR_LIB}
    )
  endif()

  # There are a few differences between portable and system install.
  if(WITH_PYTHON_MODULE)
    if(WITH_INSTALL_PORTABLE)
      install(
        TARGETS blender
        DESTINATION ${TARGETDIR_BPY}
      )
    else()
      install(
        TARGETS blender
        LIBRARY DESTINATION ${TARGETDIR_BPY}
      )
    endif()

    # none of the other files are needed currently
  elseif(WITH_INSTALL_PORTABLE)
    set(BLENDER_BIN "blender")
    install(
      TARGETS blender
      DESTINATION "."
    )

    install(
      FILES
        ${CMAKE_SOURCE_DIR}/release/freedesktop/upbge.desktop
        ${CMAKE_SOURCE_DIR}/release/freedesktop/icons/scalable/apps/upbge.svg
        ${CMAKE_SOURCE_DIR}/release/freedesktop/icons/symbolic/apps/upbge-symbolic.svg
      DESTINATION "."
    )

    if(WITH_BLENDER_THUMBNAILER)
      install(
        TARGETS blender-thumbnailer
        DESTINATION "."
      )
    endif()

    # NOTE: there is a bug in CMake 3.25.1 where `LIBDIR` is reported as undefined.
    if(NOT DEFINED LIBDIR)
      # Pass.
    elseif(EXISTS ${LIBDIR}/mesa)
      install(
        DIRECTORY ${LIBDIR}/mesa/lib
        DESTINATION "./lib/mesa"
      )

      install(
        PROGRAMS
        ${CMAKE_SOURCE_DIR}/release/bin/blender-launcher
        ${CMAKE_SOURCE_DIR}/release/bin/blender-softwaregl
        DESTINATION "."
      )

      # Remove from old location, so existing builds don't start with software
      # OpenGL now that the lib/ folder is used for other libraries.
      install(
        CODE "\
file(REMOVE ${CMAKE_BINARY_DIR}/bin/lib/libGL.so)\n
file(REMOVE ${CMAKE_BINARY_DIR}/bin/lib/libGL.so.1)\n
file(REMOVE ${CMAKE_BINARY_DIR}/bin/lib/libGL.so.1.5.0)\n
file(REMOVE ${CMAKE_BINARY_DIR}/bin/lib/libGLU.so)\n
file(REMOVE ${CMAKE_BINARY_DIR}/bin/lib/libGLU.so.1)\n
file(REMOVE ${CMAKE_BINARY_DIR}/bin/lib/libGLU.so.1.3.1)\n
file(REMOVE ${CMAKE_BINARY_DIR}/bin/lib/libglapi.so)\n
file(REMOVE ${CMAKE_BINARY_DIR}/bin/lib/libglapi.so.0)\n
file(REMOVE ${CMAKE_BINARY_DIR}/bin/lib/libglapi.so.0.0.0)\n
"
      )
    endif()
  else()
    # main blender binary
    set(BLENDER_BIN "bin/blender")
    install(
      TARGETS blender
      DESTINATION "./bin"
    )

    # Misc files.
    install(
      FILES ${CMAKE_SOURCE_DIR}/release/freedesktop/upbge.desktop
      DESTINATION "./share/applications"
    )
    install(
<<<<<<< HEAD
      FILES ${CMAKE_SOURCE_DIR}/release/freedesktop/icons/scalable/apps/upbge.svg
=======
      FILES ${CMAKE_SOURCE_DIR}/release/freedesktop/org.blender.Blender.metainfo.xml
      DESTINATION "./share/metainfo"
    )
    install(
      FILES ${CMAKE_SOURCE_DIR}/release/freedesktop/icons/scalable/apps/blender.svg
>>>>>>> 3fddfb48
      DESTINATION "./share/icons/hicolor/scalable/apps"
    )
    install(
      FILES ${CMAKE_SOURCE_DIR}/release/freedesktop/icons/symbolic/apps/upbge-symbolic.svg
      DESTINATION "./share/icons/hicolor/symbolic/apps"
    )
    if(WITH_BLENDER_THUMBNAILER)
      install(
        TARGETS blender-thumbnailer
        DESTINATION "./bin"
      )
    endif()
  endif()

  if(WITH_PYTHON AND WITH_PYTHON_INSTALL)
    # Install executable
    install(
      PROGRAMS ${PYTHON_EXECUTABLE}
      DESTINATION ${TARGETDIR_VER}/python/bin
    )

    if(DEFINED LIBDIR)
      # Precompiled libraries, copy over complete lib directory.
      install_dir(
        ${PYTHON_LIBPATH}
        ${TARGETDIR_VER}/python
      )
    else()
      # System libraries.
      install(
        PROGRAMS ${PYTHON_EXECUTABLE}
        DESTINATION ${TARGETDIR_VER}/python/bin
      )

      # On some platforms (like openSUSE) Python is linked to be used from `lib64` directory.
      # determine this from Python's libraries path.
      # Ugh, its possible `lib64` is just a symlink to 'lib' which causes incorrect use of `lib64`.
      get_filename_component(_pypath_real ${PYTHON_LIBPATH} REALPATH)
      if(${_pypath_real} MATCHES "lib64$")
        set(_target_LIB "lib64")
      else()
        set(_target_LIB "lib")
      endif()
      unset(_pypath_real)

      # Copy the systems python into the install directory:
      # install(CODE "message(\"copying a subset of the systems python...\")")
      install(
        DIRECTORY ${PYTHON_LIBPATH}/python${PYTHON_VERSION}
        DESTINATION ${TARGETDIR_VER}/python/${_target_LIB}
        PATTERN "__pycache__" EXCLUDE               # * any cache *
        PATTERN "config-${PYTHON_VERSION}/*.a" EXCLUDE  # static lib
        PATTERN "lib2to3" EXCLUDE                   # ./lib2to3
        PATTERN "site-packages/*" EXCLUDE           # ./site-packages/*
        PATTERN "tkinter" EXCLUDE                   # ./tkinter
        PATTERN "lib-dynload/_tkinter.*" EXCLUDE    # ./lib-dynload/_tkinter.co
        PATTERN "idlelib" EXCLUDE                   # ./idlelib
        PATTERN "test" EXCLUDE                      # ./test
        PATTERN "turtledemo" EXCLUDE                # ./turtledemo
        PATTERN "turtle.py" EXCLUDE                 # ./turtle.py
        PATTERN "wininst*.exe" EXCLUDE              # from distutils, avoid malware false positive
      )

      # Needed for `distutils/pip`.
      # Get the last part of the include dir, will be `python{version}{abiflag}`.
      get_filename_component(_py_inc_suffix ${PYTHON_INCLUDE_DIR} NAME)
      install(
        FILES ${PYTHON_INCLUDE_DIR}/pyconfig.h
        DESTINATION ${TARGETDIR_VER}/python/include/${_py_inc_suffix}
      )
      unset(_py_inc_suffix)

      if(WITH_PYTHON_INSTALL_NUMPY)
        # Install to the same directory as the source, so debian-like
        # distributions are happy with their policy.
        set(_suffix "site-packages")
        if(${PYTHON_NUMPY_PATH} MATCHES "dist-packages")
          set(_suffix "dist-packages")
        endif()
        install(
          DIRECTORY ${PYTHON_NUMPY_PATH}/numpy
          DESTINATION ${TARGETDIR_VER}/python/${_target_LIB}/python${PYTHON_VERSION}/${_suffix}
          PATTERN ".svn" EXCLUDE
          PATTERN "__pycache__" EXCLUDE           # * any cache *
          PATTERN "*.pyc" EXCLUDE                 # * any cache *
          PATTERN "*.pyo" EXCLUDE                 # * any cache *
          PATTERN "oldnumeric" EXCLUDE            # ./oldnumeric
          PATTERN "doc" EXCLUDE                   # ./doc
          PATTERN "tests" EXCLUDE                 # ./tests
          PATTERN "f2py" EXCLUDE                  # ./f2py - fortran/python interface code, not for blender.
          PATTERN "include" EXCLUDE               # include dirs all over, we won't use NumPy/CAPI
          PATTERN "*.h" EXCLUDE                   # some includes are not in include dirs
          PATTERN "*.a" EXCLUDE                   # ./core/lib/libnpymath.a - for linking, we don't need.
        )
        install(
          DIRECTORY ${PYTHON_NUMPY_PATH}/Cython
          DESTINATION ${TARGETDIR_VER}/python/${_target_LIB}/python${PYTHON_VERSION}/${_suffix}
          PATTERN ".svn" EXCLUDE
          PATTERN "__pycache__" EXCLUDE           # * any cache *
          PATTERN "*.pyc" EXCLUDE                 # * any cache *
          PATTERN "*.pyo" EXCLUDE                 # * any cache *
        )
        install(
          FILES ${PYTHON_NUMPY_PATH}/cython.py
          DESTINATION ${TARGETDIR_VER}/python/${_target_LIB}/python${PYTHON_VERSION}/${_suffix}
        )
        unset(_suffix)
      endif()

      if(WITH_USD)
        # Install to the same directory as the source, so debian-like
        # distros are happy with their policy.
        set(_suffix "site-packages")
        if(${PYTHON_USD_PATH} MATCHES "dist-packages")
          set(_suffix "dist-packages")
        endif()
        install(
          DIRECTORY ${USD_LIBRARY_DIR}/python/
          DESTINATION ${TARGETDIR_VER}/python/${_target_LIB}/python${PYTHON_VERSION}/${_suffix}
          PATTERN ".svn" EXCLUDE
          PATTERN "__pycache__" EXCLUDE           # * any cache *
          PATTERN "*.pyc" EXCLUDE                 # * any cache *
          PATTERN "*.pyo" EXCLUDE                 # * any cache *
        )
        unset(_suffix)
      endif()

      if(WITH_PYTHON_INSTALL_ZSTANDARD)
        # Install to the same directory as the source, so debian-like
        # distributions are happy with their policy.
        set(_suffix "site-packages")
        if(${PYTHON_ZSTANDARD_PATH} MATCHES "dist-packages")
          set(_suffix "dist-packages")
        endif()
        install(
          DIRECTORY ${PYTHON_ZSTANDARD_PATH}/zstandard
          DESTINATION ${TARGETDIR_VER}/python/${_target_LIB}/python${PYTHON_VERSION}/${_suffix}
          PATTERN ".svn" EXCLUDE
          PATTERN "__pycache__" EXCLUDE           # * any cache *
          PATTERN "*.pyc" EXCLUDE                 # * any cache *
          PATTERN "*.pyo" EXCLUDE                 # * any cache *
        )
        unset(_suffix)
      endif()

      # Copy requests, we need to generalize site-packages.
      if(WITH_PYTHON_INSTALL_REQUESTS)
        set(_suffix "site-packages")
        if(${PYTHON_REQUESTS_PATH} MATCHES "dist-packages")
          set(_suffix "dist-packages")
        endif()
        install(
          DIRECTORY ${PYTHON_REQUESTS_PATH}/requests
          DESTINATION ${TARGETDIR_VER}/python/${_target_LIB}/python${PYTHON_VERSION}/${_suffix}
          PATTERN ".svn" EXCLUDE
          PATTERN "__pycache__" EXCLUDE           # * any cache *
          PATTERN "*.pyc" EXCLUDE                 # * any cache *
          PATTERN "*.pyo" EXCLUDE                 # * any cache *
        )
        # On some platforms requests does have extra dependencies.
        #
        # Either `chardet` or `charset_normalizer` is used, depending on the version of Python.
        # The code below silently skips the one that's not available, so we can list both here.
        set(_requests_deps "certifi" "chardet" "charset_normalizer" "idna" "urllib3")
        foreach(_requests_dep ${_requests_deps})
          if(EXISTS ${PYTHON_REQUESTS_PATH}/${_requests_dep})
            install(
              DIRECTORY ${PYTHON_REQUESTS_PATH}/${_requests_dep}
              DESTINATION ${TARGETDIR_VER}/python/${_target_LIB}/python${PYTHON_VERSION}/${_suffix}
              PATTERN ".svn" EXCLUDE
              PATTERN "__pycache__" EXCLUDE           # * any cache *
              PATTERN "*.pyc" EXCLUDE                 # * any cache *
              PATTERN "*.pyo" EXCLUDE                 # * any cache *
            )
          endif()
        endforeach()
        if(EXISTS ${PYTHON_REQUESTS_PATH}/six.py)
          install(
            FILES ${PYTHON_REQUESTS_PATH}/six.py
            DESTINATION ${TARGETDIR_VER}/python/${_target_LIB}/python${PYTHON_VERSION}/${_suffix}
          )
        endif()
        unset(_requests_dep)
        unset(_requests_deps)
        unset(_suffix)
      endif()
      unset(_target_LIB)
    endif()
  endif()

  if(WITH_DRACO)
    install(
      PROGRAMS $<TARGET_FILE:extern_draco>
      DESTINATION ${TARGETDIR_VER}/python/lib/python${PYTHON_VERSION}/site-packages
    )
  endif()
elseif(WIN32)
  windows_install_shared_manifest(
    FILES ${LIBDIR}/epoxy/bin/epoxy-0.dll
    ALL
  )

 if(WITH_VULKAN_BACKEND)
    windows_install_shared_manifest(
      FILES ${LIBDIR}/vulkan/bin/vulkan-1.dll
      ALL
    )
  endif()

  if(WITH_OPENMP AND MSVC_CLANG)
    windows_install_shared_manifest(
      FILES ${CLANG_OPENMP_DLL}
      ALL
    )
  endif()

  if(EXISTS ${LIBDIR}/fftw3/lib/fftw3.dll)
    set(FFTW_DLL ${LIBDIR}/fftw3/lib/fftw3.dll)
  else()
    set(FFTW_DLL ${LIBDIR}/fftw3/lib/libfftw3-3.dll)
  endif()

  windows_install_shared_manifest(
    FILES ${FFTW_DLL}
    ALL
  )
  if(EXISTS ${LIBDIR}/fftw3/lib/fftw3f-3.dll)
    windows_install_shared_manifest(
      FILES ${LIBDIR}/fftw3/lib/fftw3f-3.dll
      ALL
    )
  elseif(EXISTS ${LIBDIR}/fftw3/lib/fftw3f.dll)
    windows_install_shared_manifest(
      FILES ${LIBDIR}/fftw3/lib/fftw3f.dll
      ALL
    )
  endif()
  if(MSVC_ASAN)
    # The ASAN DLL's can be found in the same folder as the compiler,
    # this is the easiest way to find these.
    string(
      REPLACE "cl.exe" "clang_rt.asan_dynamic-x86_64.dll"
      ASAN_DLL ${CMAKE_C_COMPILER})
    string(
      REPLACE "cl.exe" "clang_rt.asan_dbg_dynamic-x86_64.dll"
      ASAN_DEBUG_DLL ${CMAKE_C_COMPILER}
    )
    if(NOT EXISTS "${ASAN_DLL}")
      message(
        FATAL_ERROR
        "ASAN is enabled, but the ASAN runtime is not detected, "
        "this is an optional component during the MSVC install, please install it"
      )
    endif()
    windows_install_shared_manifest(
      FILES ${ASAN_DLL}
      RELEASE
    )
    windows_install_shared_manifest(
      FILES ${ASAN_DEBUG_DLL}
      DEBUG
    )
    unset(ASAN_DLL)
    unset(ASAN_DEBUG_DLL)
  endif()
  if(EXISTS ${LIBDIR}/openexr/bin/Iex.dll)
    windows_install_shared_manifest(
      FILES
        ${LIBDIR}/openexr/bin/Iex.dll
        ${LIBDIR}/openexr/bin/IlmThread.dll
        ${LIBDIR}/openexr/bin/OpenEXRCore.dll
        ${LIBDIR}/openexr/bin/OpenEXRUtil.dll
        ${LIBDIR}/openexr/bin/OpenEXR.dll
        ${LIBDIR}/imath/bin/imath.dll
      RELEASE
    )
    windows_install_shared_manifest(
      FILES
        ${LIBDIR}/openexr/bin/Iex_d.dll
        ${LIBDIR}/openexr/bin/IlmThread_d.dll
        ${LIBDIR}/openexr/bin/OpenEXRCore_d.dll
        ${LIBDIR}/openexr/bin/OpenEXRUtil_d.dll
        ${LIBDIR}/openexr/bin/OpenEXR_d.dll
        ${LIBDIR}/imath/bin/imath_d.dll
      DEBUG
    )
  endif()
  if(EXISTS ${LIBDIR}/openimageio/bin/openimageio.dll)
    windows_install_shared_manifest(
      FILES
        ${LIBDIR}/openimageio/bin/openimageio.dll
        ${LIBDIR}/openimageio/bin/openimageio_util.dll
      RELEASE
    )
    windows_install_shared_manifest(
      FILES
        ${LIBDIR}/openimageio/bin/openimageio_d.dll
        ${LIBDIR}/openimageio/bin/openimageio_util_d.dll
      DEBUG
    )
  endif()

  if(EXISTS ${LIBDIR}/gmp/lib/gmp-10.dll)
    set(GMP_DLL ${LIBDIR}/gmp/lib/gmp-10.dll)
  else()
    set(GMP_DLL ${LIBDIR}/gmp/lib/libgmp-10.dll)
  endif()

  windows_install_shared_manifest(
    FILES ${GMP_DLL}
    ALL
  )
  unset(GMP_DLL)

  windows_install_shared_manifest(
    FILES ${LIBDIR}/gmp/lib/libgmpxx.dll
    RELEASE
  )
  windows_install_shared_manifest(
    FILES ${LIBDIR}/gmp/lib/libgmpxx_d.dll
    DEBUG
  )

  if(WITH_WINDOWS_RELEASE_PDB)
    if(WITH_WINDOWS_RELEASE_STRIPPED_PDB)
      # Icky hack for older CMAKE from https://stackoverflow.com/a/21198501
      # `$<CONFIG>` will work in newer CMAKE but the version currently (3.12)
      # on the build-bot does not support this endeavor.
      install(
        FILES ${CMAKE_CURRENT_BINARY_DIR}/\${CMAKE_INSTALL_CONFIG_NAME}/blender_public.pdb
        DESTINATION "."
        RENAME blender.pdb
        CONFIGURATIONS Release
      )
    else()
      install(
        FILES $<TARGET_PDB_FILE:blender>
        DESTINATION "."
        RENAME blender.pdb
        CONFIGURATIONS Release
      )
    endif()
  endif()

  windows_install_shared_manifest(
    FILES ${LIBDIR}/openvdb/bin/openvdb.dll
    RELEASE
  )
  windows_install_shared_manifest(
    FILES ${LIBDIR}/openvdb/bin/openvdb_d.dll
    DEBUG
  )

  # This will not exist for 3.4 and earlier lib folders
  # to ease the transition, support both 3.4 and 3.5 lib
  # folders.
  if(EXISTS ${LIBDIR}/openvdb/python/pyopenvdb_d.pyd)
    install(
      FILES ${LIBDIR}/openvdb/python/pyopenvdb_d.pyd
      DESTINATION ${TARGETDIR_VER}/python/lib/site-packages
      CONFIGURATIONS Debug
    )
    install(
      FILES ${LIBDIR}/openvdb/python/pyopenvdb.pyd
      DESTINATION ${TARGETDIR_VER}/python/lib/site-packages
      CONFIGURATIONS Release;RelWithDebInfo;MinSizeRel
    )
  endif()

  windows_install_shared_manifest(
    FILES
      ${LIBDIR}/materialx/bin/MaterialXCore.dll
      ${LIBDIR}/materialx/bin/MaterialXFormat.dll
      ${LIBDIR}/materialx/bin/MaterialXGenGlsl.dll
      ${LIBDIR}/materialx/bin/MaterialXGenMdl.dll
      ${LIBDIR}/materialx/bin/MaterialXGenOsl.dll
      ${LIBDIR}/materialx/bin/MaterialXGenShader.dll
    RELEASE
  )
  if(EXISTS ${LIBDIR}/materialx/bin/MaterialXRender.dll) # 3.6+
    windows_install_shared_manifest(
      FILES
        ${LIBDIR}/materialx/bin/MaterialXRender.dll
        ${LIBDIR}/materialx/bin/MaterialXRenderGlsl.dll
        ${LIBDIR}/materialx/bin/MaterialXRenderHw.dll
        ${LIBDIR}/materialx/bin/MaterialXRenderOsl.dll
      RELEASE
    )
    windows_install_shared_manifest(
      FILES
        ${LIBDIR}/materialx/bin/MaterialXRender_d.dll
        ${LIBDIR}/materialx/bin/MaterialXRenderGlsl_d.dll
        ${LIBDIR}/materialx/bin/MaterialXRenderHw_d.dll
        ${LIBDIR}/materialx/bin/MaterialXRenderOsl_d.dll
      DEBUG
    )
  endif()
  windows_install_shared_manifest(
    FILES
      ${LIBDIR}/materialx/bin/MaterialXCore_d.dll
      ${LIBDIR}/materialx/bin/MaterialXFormat_d.dll
      ${LIBDIR}/materialx/bin/MaterialXGenGlsl_d.dll
      ${LIBDIR}/materialx/bin/MaterialXGenMdl_d.dll
      ${LIBDIR}/materialx/bin/MaterialXGenOsl_d.dll
      ${LIBDIR}/materialx/bin/MaterialXGenShader_d.dll
    DEBUG
  )

  if(WITH_PYTHON)
    string(REPLACE "." "" _PYTHON_VERSION_NO_DOTS ${PYTHON_VERSION})

    if(NOT WITH_PYTHON_MODULE)
      if(NOT CMAKE_COMPILER_IS_GNUCC)
        install(
          FILES
            ${LIBDIR}/python/${_PYTHON_VERSION_NO_DOTS}/bin/python${_PYTHON_VERSION_NO_DOTS}.dll
            ${LIBDIR}/python/${_PYTHON_VERSION_NO_DOTS}/bin/python3.dll
          DESTINATION ${TARGETDIR_EXE}
          CONFIGURATIONS Release;RelWithDebInfo;MinSizeRel
        )

        install(
          FILES
            ${LIBDIR}/python/${_PYTHON_VERSION_NO_DOTS}/bin/python${_PYTHON_VERSION_NO_DOTS}_d.dll
            ${LIBDIR}/python/${_PYTHON_VERSION_NO_DOTS}/bin/python3_d.dll
          DESTINATION ${TARGETDIR_EXE}
          CONFIGURATIONS Debug
        )
      endif()
    endif()

    if(WITH_PYTHON_INSTALL)
      # NOTE: as far as python is concerned `RelWithDebInfo`
      # is not debug since its without debug flags.

      install(DIRECTORY DESTINATION ${TARGETDIR_VER}/python)
      install(DIRECTORY DESTINATION ${TARGETDIR_VER}/python/lib)

      install(
        DIRECTORY ${LIBDIR}/python/${_PYTHON_VERSION_NO_DOTS}/lib
        DESTINATION ${BLENDER_VERSION}/python/
        CONFIGURATIONS Release;RelWithDebInfo;MinSizeRel
        PATTERN ".svn" EXCLUDE
        PATTERN "*_d.*" EXCLUDE                 # * debug libraries *
        PATTERN "__pycache__" EXCLUDE           # * any cache *
        PATTERN "*.pyc" EXCLUDE                 # * any cache *
        PATTERN "*.pyo" EXCLUDE                 # * any cache *
      )

      install(
        DIRECTORY ${LIBDIR}/python/${_PYTHON_VERSION_NO_DOTS}/lib
        DESTINATION ${BLENDER_VERSION}/python/
        CONFIGURATIONS Debug
        PATTERN ".svn" EXCLUDE
        PATTERN "__pycache__" EXCLUDE           # * any cache *
        PATTERN "*.pyc" EXCLUDE                 # * any cache *
        PATTERN "*.pyo" EXCLUDE                 # * any cache *
      )

      install(
        DIRECTORY ${LIBDIR}/python/${_PYTHON_VERSION_NO_DOTS}/DLLs
        DESTINATION ${BLENDER_VERSION}/python
        CONFIGURATIONS Release;RelWithDebInfo;MinSizeRel
        PATTERN "*.pdb" EXCLUDE
        PATTERN "*_d.*" EXCLUDE
      )

      install(
        DIRECTORY ${LIBDIR}/python/${_PYTHON_VERSION_NO_DOTS}/DLLs
        DESTINATION ${BLENDER_VERSION}/python
        CONFIGURATIONS Debug
      )

      install(
        FILES
          ${LIBDIR}/python/${_PYTHON_VERSION_NO_DOTS}/bin/python${_PYTHON_VERSION_NO_DOTS}.dll
          ${LIBDIR}/python/${_PYTHON_VERSION_NO_DOTS}/bin/python.exe
        DESTINATION ${BLENDER_VERSION}/python/bin
        CONFIGURATIONS Release;RelWithDebInfo;MinSizeRel
      )
      install(
        FILES
          ${LIBDIR}/python/${_PYTHON_VERSION_NO_DOTS}/bin/python${_PYTHON_VERSION_NO_DOTS}_d.dll
          ${LIBDIR}/python/${_PYTHON_VERSION_NO_DOTS}/bin/python_d.exe
        DESTINATION ${BLENDER_VERSION}/python/bin
        CONFIGURATIONS Debug
      )

      if(EXISTS ${LIBDIR}/openimageio/lib/python${PYTHON_VERSION}/site-packages) #this will only exist for 3.5+
        install(
          DIRECTORY ${LIBDIR}/openimageio/lib/python${PYTHON_VERSION}/site-packages/
          DESTINATION ${TARGETDIR_VER}/python/lib/site-packages/
          CONFIGURATIONS Release;RelWithDebInfo;MinSizeRel
          PATTERN ".svn" EXCLUDE
          PATTERN "__pycache__" EXCLUDE           # * any cache *
          PATTERN "*.pyc" EXCLUDE                 # * any cache *
          PATTERN "*.pyo" EXCLUDE                 # * any cache *
        )
      endif()
      if(EXISTS ${LIBDIR}/openimageio/lib/python${PYTHON_VERSION}_debug/site-packages)
        install(
          DIRECTORY ${LIBDIR}/openimageio/lib/python${PYTHON_VERSION}_debug/site-packages/
          DESTINATION ${TARGETDIR_VER}/python/lib/site-packages/
          CONFIGURATIONS Debug
          PATTERN ".svn" EXCLUDE
          PATTERN "__pycache__" EXCLUDE           # * any cache *
          PATTERN "*.pyc" EXCLUDE                 # * any cache *
          PATTERN "*.pyo" EXCLUDE                 # * any cache *
        )
      endif()

      # This will not exist for 3.4 and earlier lib folders
      # to ease the transition, support both 3.4 and 3.5 lib
      # folders.
      if(EXISTS ${USD_LIBRARY_DIR}/python/)
        install(
          DIRECTORY ${USD_LIBRARY_DIR}/python/
          DESTINATION ${TARGETDIR_VER}/python/lib/site-packages
          CONFIGURATIONS Release;RelWithDebInfo;MinSizeRel
          PATTERN ".svn" EXCLUDE
          PATTERN "__pycache__" EXCLUDE           # * any cache *
          PATTERN "*.pyc" EXCLUDE                 # * any cache *
          PATTERN "*.pyo" EXCLUDE                 # * any cache *
        )
      endif()
      if(EXISTS ${USD_LIBRARY_DIR}/debug/python/)
        install(
          DIRECTORY ${USD_LIBRARY_DIR}/debug/python/
          DESTINATION ${TARGETDIR_VER}/python/lib/site-packages
          CONFIGURATIONS Debug
          PATTERN ".svn" EXCLUDE
          PATTERN "__pycache__" EXCLUDE           # * any cache *
          PATTERN "*.pyc" EXCLUDE                 # * any cache *
          PATTERN "*.pyo" EXCLUDE                 # * any cache *
        )
      endif()

      # MaterialX python bindings
      install(
        DIRECTORY ${LIBDIR}/materialx/python/Release/MaterialX
        DESTINATION ${TARGETDIR_VER}/python/lib/site-packages/
        CONFIGURATIONS Release;RelWithDebInfo;MinSizeRel
        PATTERN ".svn" EXCLUDE
        PATTERN "__pycache__" EXCLUDE           # * any cache *
        PATTERN "*.pyc" EXCLUDE                 # * any cache *
        PATTERN "*.pyo" EXCLUDE                 # * any cache *
      )
      install(
        DIRECTORY ${LIBDIR}/materialx/python/Debug/MaterialX
        DESTINATION ${TARGETDIR_VER}/python/lib/site-packages/
        CONFIGURATIONS Debug
        PATTERN ".svn" EXCLUDE
        PATTERN "__pycache__" EXCLUDE           # * any cache *
        PATTERN "*.pyc" EXCLUDE                 # * any cache *
        PATTERN "*.pyo" EXCLUDE                 # * any cache *
      )

      if(WINDOWS_PYTHON_DEBUG)
        install(
          FILES
            ${LIBDIR}/python/${_PYTHON_VERSION_NO_DOTS}/libs/python${_PYTHON_VERSION_NO_DOTS}.pdb
          DESTINATION "."
          CONFIGURATIONS Release;RelWithDebInfo;MinSizeRel
        )

        install(
          FILES
            ${LIBDIR}/python/${_PYTHON_VERSION_NO_DOTS}/libs/python${_PYTHON_VERSION_NO_DOTS}_d.pdb
          DESTINATION "."
          CONFIGURATIONS Debug
        )
      endif()
    endif()

  endif()

  # Filenames change slightly between FFMPEG versions check both 6.0 and fallback to 5.0
  # to ease the transition between versions.
  if(EXISTS "${LIBDIR}/ffmpeg/lib/avcodec-60.dll")
    windows_install_shared_manifest(
      FILES
        ${LIBDIR}/ffmpeg/lib/avcodec-60.dll
        ${LIBDIR}/ffmpeg/lib/avformat-60.dll
        ${LIBDIR}/ffmpeg/lib/avdevice-60.dll
        ${LIBDIR}/ffmpeg/lib/avutil-58.dll
        ${LIBDIR}/ffmpeg/lib/swscale-7.dll
        ${LIBDIR}/ffmpeg/lib/swresample-4.dll
      ALL
    )
  else()
    windows_install_shared_manifest(
      FILES
        ${LIBDIR}/ffmpeg/lib/avcodec-59.dll
        ${LIBDIR}/ffmpeg/lib/avformat-59.dll
        ${LIBDIR}/ffmpeg/lib/avdevice-59.dll
        ${LIBDIR}/ffmpeg/lib/avutil-57.dll
        ${LIBDIR}/ffmpeg/lib/swscale-6.dll
        ${LIBDIR}/ffmpeg/lib/swresample-4.dll
      ALL
    )
  endif()
  windows_install_shared_manifest(
    FILES
      ${LIBDIR}/tbb/bin/tbb.dll
    RELEASE
  )
  windows_install_shared_manifest(
    FILES
      ${LIBDIR}/tbb/bin/tbb_debug.dll
    DEBUG
  )
  if(WITH_TBB_MALLOC_PROXY)
    windows_install_shared_manifest(
      FILES
        ${LIBDIR}/tbb/bin/tbbmalloc.dll
        ${LIBDIR}/tbb/bin/tbbmalloc_proxy.dll
      RELEASE
    )
    windows_install_shared_manifest(
      FILES
        ${LIBDIR}/tbb/bin/tbbmalloc_debug.dll
        ${LIBDIR}/tbb/bin/tbbmalloc_proxy_debug.dll
      DEBUG
    )
    list(APPEND LIB ${TBB_MALLOC_LIBRARIES})
  endif()

  if(EXISTS ${LIBDIR}/sndfile/lib/sndfile.dll)
    set(SNDFILE_DLL ${LIBDIR}/sndfile/lib/sndfile.dll)
  else()
    set(SNDFILE_DLL ${LIBDIR}/sndfile/lib/libsndfile-1.dll)
  endif()

  windows_install_shared_manifest(
    FILES ${SNDFILE_DLL}
    ALL
  )
  unset(SNDFILE_DLL)

  windows_install_shared_manifest(
    FILES ${LIBDIR}/shaderc/bin/shaderc_shared.dll
    RELEASE
  )

  windows_install_shared_manifest(
    FILES ${LIBDIR}/shaderc/bin/shaderc_shared_d.dll
    DEBUG
  )

  windows_install_shared_manifest(
    FILES
      ${LIBDIR}/openal/lib/OpenAL32.dll
    ALL
  )

  windows_install_shared_manifest(
    FILES ${LIBDIR}/sdl/lib/SDL2.dll
    ALL
  )

  if(WITH_SYSTEM_AUDASPACE)
    install(
      FILES
        ${LIBDIR}/audaspace/lib/audaspace.dll
        ${LIBDIR}/audaspace/lib/audaspace-c.dll
        ${LIBDIR}/audaspace/lib/audaspace-py.dll
      DESTINATION "."
    )
  endif()


  if(NOT WITH_PYTHON_MODULE)
    install(
      FILES
        ${CMAKE_SOURCE_DIR}/release/windows/batch/blender_debug_gpu.cmd
        ${CMAKE_SOURCE_DIR}/release/windows/batch/blender_debug_gpu_glitchworkaround.cmd
        ${CMAKE_SOURCE_DIR}/release/windows/batch/blender_debug_log.cmd
        ${CMAKE_SOURCE_DIR}/release/windows/batch/blender_factory_startup.cmd
        ${CMAKE_SOURCE_DIR}/release/windows/batch/blender_oculus.cmd
        ${CMAKE_SOURCE_DIR}/release/windows/batch/oculus.json
      DESTINATION ${TARGETDIR_EXE}
    )
  endif()

  if(WITH_BLENDER_THUMBNAILER)
    install(
      TARGETS BlendThumb
      DESTINATION "."
    )
  endif()

  if(WITH_DRACO)
    install(
      PROGRAMS $<TARGET_FILE:extern_draco>
      DESTINATION ${TARGETDIR_VER}/python/lib/site-packages
    )
  endif()

  if(WITH_PYTHON_MODULE AND TARGETDIR_BPY)
    install(
      TARGETS blender
      LIBRARY DESTINATION ${TARGETDIR_BPY}
    )
  endif()

  if(PLATFORM_BUNDLED_LIBRARIES)
    windows_process_platform_bundled_libraries("${PLATFORM_BUNDLED_LIBRARIES}")
  endif()

  # Custom game icon for windows deployment
  if(WITH_GAMEENGINE)
    install(
      DIRECTORY ${CMAKE_SOURCE_DIR}/release/windows/icons/rceditcustom/
      DESTINATION ${TARGETDIR_VER}/rceditcustom
    )
  endif()

  # Compatibility with Windows 7
  if(WITH_WINDOWS_7)
    install(
      FILES ${LIBDIR}/bcompat7/bin/bcompat7.dll
            ${LIBDIR}/bcompat7/bin/api-ms-win-core-path-l1-1-0.dll
      DESTINATION ${TARGETDIR_EXE}
      CONFIGURATIONS Release;RelWithDebInfo;MinSizeRel;Debug
    )
  endif()
elseif(APPLE)
  if(NOT WITH_PYTHON_MODULE)
    # Uppercase name for app bundle.
    set_target_properties(blender PROPERTIES OUTPUT_NAME Blender)
  endif()

  set(OSX_APP_SOURCEDIR ${CMAKE_SOURCE_DIR}/release/darwin/Blender.app)

  # Setup `Info.plist`.
  execute_process(
    COMMAND date "+%Y-%m-%d"
    OUTPUT_VARIABLE BLENDER_DATE
    OUTPUT_STRIP_TRAILING_WHITESPACE
  )

  set_target_properties(blender PROPERTIES
    MACOSX_BUNDLE_INFO_PLIST ${OSX_APP_SOURCEDIR}/Contents/Info.plist
    MACOSX_BUNDLE_SHORT_VERSION_STRING "${BLENDER_VERSION}.${BLENDER_VERSION_PATCH}"
    MACOSX_BUNDLE_LONG_VERSION_STRING "${BLENDER_VERSION}.${BLENDER_VERSION_PATCH} ${BLENDER_DATE}"
  )

  # Gather the date in finder-style.
  execute_process(
    COMMAND date "+%m/%d/%Y/%H:%M"
    OUTPUT_VARIABLE SETFILE_DATE
    OUTPUT_STRIP_TRAILING_WHITESPACE
  )

  # Give the bundle actual creation/modification date.
  #
  # Note that the directory might not yet exist, which happens when CMAKE is first run.
  if(NOT EXISTS ${EXECUTABLE_OUTPUT_PATH}/Blender.app)
    file(MAKE_DIRECTORY ${EXECUTABLE_OUTPUT_PATH}/Blender.app)
  endif()
  execute_process(
    COMMAND SetFile -d ${SETFILE_DATE} -m ${SETFILE_DATE} ${EXECUTABLE_OUTPUT_PATH}/Blender.app
  )

  set(BLENDER_BIN "bin/blender")
  install(
    TARGETS blender
    DESTINATION "."
  )

  install(
    FILES ${OSX_APP_SOURCEDIR}/Contents/PkgInfo
    DESTINATION "./Blender.app/Contents"
  )

  install_dir(
    ${OSX_APP_SOURCEDIR}/Contents/Resources
    "./Blender.app/Contents"
  )

  if(WITH_BLENDER_THUMBNAILER)
    install(
      TARGETS blender-thumbnailer
      DESTINATION "./Blender.app/Contents/MacOS"
    )
  endif()

  if(PLATFORM_BUNDLED_LIBRARIES AND TARGETDIR_LIB)
    install(
      FILES ${PLATFORM_BUNDLED_LIBRARIES}
      DESTINATION ${TARGETDIR_LIB}
    )
  endif()

  if(WITH_VULKAN_BACKEND)
    install(
      FILES ${VULKAN_LIBRARY} ${MOLTENVK_LIBRARY}
      DESTINATION ${TARGETDIR_LIB}
    )
  endif()

  # Python.
  if(WITH_PYTHON AND NOT WITH_PYTHON_MODULE AND NOT WITH_PYTHON_FRAMEWORK)
    # Copy the python libraries into the install directory.
    install_dir(
      ${PYTHON_LIBPATH}/python${PYTHON_VERSION}
      ${TARGETDIR_VER}/python/lib
    )

    # Install Python executable.
    install(
      PROGRAMS ${PYTHON_EXECUTABLE}
      DESTINATION ${TARGETDIR_VER}/python/bin
    )

    # Needed for `distutils/pip`.
    # Get the last part of the include dir, will be `python{version}{abiflag}`.
    get_filename_component(_py_inc_suffix ${PYTHON_INCLUDE_DIR} NAME)
    install(
      FILES ${PYTHON_INCLUDE_DIR}/pyconfig.h
      DESTINATION ${TARGETDIR_VER}/python/include/${_py_inc_suffix}
    )
    unset(_py_inc_suffix)
  endif()

  if(WITH_PYTHON_MODULE AND TARGETDIR_BPY)
    install(
      TARGETS blender
      LIBRARY DESTINATION ${TARGETDIR_BPY}
    )
  endif()

  if(WITH_DRACO)
    install(
      PROGRAMS $<TARGET_FILE:extern_draco>
      DESTINATION ${TARGETDIR_VER}/python/lib/python${PYTHON_VERSION}/site-packages
    )
  endif()
endif()

# -----------------------------------------------------------------------------
# Generic Install, for all targets

if(DEFINED TARGETDIR_TEXT)

  configure_file(
    ${CMAKE_SOURCE_DIR}/release/text/readme.html
    ${CMAKE_BINARY_DIR}/release/text/readme.html
    @ONLY
  )
  list(APPEND BLENDER_TEXT_FILES
    ${CMAKE_BINARY_DIR}/release/text/readme.html
  )

  install(
    FILES ${BLENDER_TEXT_FILES}
    DESTINATION "${TARGETDIR_TEXT}"
  )

  install(
    DIRECTORY ${CMAKE_SOURCE_DIR}/release/license
    DESTINATION "${TARGETDIR_TEXT}"
)
endif()

# Install more files specified elsewhere.
delayed_do_install(${TARGETDIR_VER})

unset(BLENDER_TEXT_FILES)
unset(TARGETDIR_TEXT)


# -----------------------------------------------------------------------------
# Geometry Icons

# Geometry icons.
get_property(_icon_names GLOBAL PROPERTY ICON_GEOM_NAMES)
set(_icon_files)
foreach(_f ${_icon_names})
  list(APPEND _icon_files
    "${CMAKE_SOURCE_DIR}/release/datafiles/icons/${_f}.dat"
  )
endforeach()
install(
  FILES ${_icon_files}
  DESTINATION ${TARGETDIR_VER}/datafiles/icons
)

unset(_icon_names)
unset(_icon_files)
unset(_f)


# -----------------------------------------------------------------------------
# Studio Lights

install(
  DIRECTORY ${CMAKE_SOURCE_DIR}/release/datafiles/studiolights
  DESTINATION ${TARGETDIR_VER}/datafiles
)


# -----------------------------------------------------------------------------
# Bundle assets

set(ASSET_BUNDLE_DIR ${CMAKE_SOURCE_DIR}/release/datafiles/assets/publish/)

if(NOT EXISTS "${ASSET_BUNDLE_DIR}")
  set(ASSET_BUNDLE_DIR ${CMAKE_SOURCE_DIR}/../lib/assets/publish/)
endif()

if(EXISTS "${ASSET_BUNDLE_DIR}")
  install(
    DIRECTORY ${ASSET_BUNDLE_DIR}
    DESTINATION ${TARGETDIR_VER}/datafiles/assets
    PATTERN ".svn" EXCLUDE
  )
endif()


# -----------------------------------------------------------------------------
# Setup link libraries

add_dependencies(blender makesdna)
target_link_libraries(blender PRIVATE ${LIB})
unset(LIB)

setup_platform_linker_flags(blender)
setup_platform_linker_libs(blender)

if(DEFINED PLATFORM_SYMBOLS_MAP)
  set_target_properties(blender PROPERTIES LINK_DEPENDS ${PLATFORM_SYMBOLS_MAP})
endif()

blender_target_include_dirs(blender ${INC})

# -----------------------------------------------------------------------------
# USD registry.

# USD requires a set of JSON files that define the standard schemas.
# These files are required at runtime.
if(WITH_USD)
  add_definitions(-DWITH_USD)
  absolute_include_dirs(../blender/io/usd)
endif()

# Always install USD shared library and datafiles regardless if Blender
# itself uses them, the bundled Python module still needs it.
if((DEFINED LIBDIR) AND TARGETDIR_LIB)
  # On windows the usd library sits in ./blender.shared copy the files
  # relative to the location of the USD dll, if the dll does not exist
  # assume we are linking against the static 3.5 lib.
  if(WITH_USD)
    if(WIN32 AND
        (
          EXISTS ${LIBDIR}/usd/lib/usd_usd_ms.dll OR  # USD 22.03
          EXISTS ${LIBDIR}/usd/lib/usd_ms.dll         # USD 22.11
        )
      )
      install(DIRECTORY
        ${USD_LIBRARY_DIR}/usd
        DESTINATION ${TARGETDIR_LIB}
      )
      install(DIRECTORY
        ${LIBDIR}/usd/plugin/usd/hdStorm
        ${LIBDIR}/usd/plugin/usd/usdShaders
        ${LIBDIR}/usd/plugin/usd/hioOiio
        DESTINATION "./blender.shared/usd"
      )
    elseif(USD_PYTHON_SUPPORT)
      install(DIRECTORY
        ${USD_LIBRARY_DIR}/usd
        DESTINATION ${TARGETDIR_LIB}
      )
      install(DIRECTORY
        ${LIBDIR}/usd/plugin/usd/hdStorm
        ${LIBDIR}/usd/plugin/usd/usdShaders
        DESTINATION ${TARGETDIR_LIB}/usd
      )
    else()
      install(DIRECTORY
        ${USD_LIBRARY_DIR}/usd
        DESTINATION "${TARGETDIR_VER}/datafiles"
      )
      install(DIRECTORY
        ${LIBDIR}/usd/plugin/usd/hdStorm
        ${LIBDIR}/usd/plugin/usd/usdShaders
        DESTINATION "${TARGETDIR_VER}/datafiles/usd"
      )
    endif()
  endif()
  if(WIN32)
    # If this file exists we are building against a 3.5 22.03 library folder
    # that needs these dll's installed.
    if(EXISTS ${LIBDIR}/usd/lib/usd_usd_ms.dll)
      windows_install_shared_manifest(FILES
        ${LIBDIR}/usd/lib/usd_usd_ms.dll
        RELEASE
      )
      windows_install_shared_manifest(FILES
        ${LIBDIR}/usd/lib/usd_usd_ms_d.dll
        DEBUG
      )
    endif()
    # If this file exists we are building against a 3.5 22.11 library folder
    # that needs these dll's installed.
    if(EXISTS ${LIBDIR}/usd/lib/usd_ms.dll)
      windows_install_shared_manifest(FILES
        ${LIBDIR}/usd/lib/usd_ms.dll
        RELEASE
      )
      windows_install_shared_manifest(FILES
        ${LIBDIR}/usd/lib/usd_ms_d.dll
        DEBUG
      )
    endif()
  endif()
endif()

# Always install MaterialX files regardless if Blender itself uses them, the
# bundled Python module still needs it.
if((DEFINED LIBDIR) AND TARGETDIR_LIB AND WITH_MATERIALX)
  install(
    DIRECTORY ${LIBDIR}/materialx/libraries
    DESTINATION "${TARGETDIR_LIB}/materialx"
  )
endif()

if(WIN32)
  set(BOOST_COMPONENTS atomic chrono date_time filesystem
    iostreams locale program_options regex
    serialization system thread wave wserialization
    python${_PYTHON_VERSION_NO_DOTS} numpy${_PYTHON_VERSION_NO_DOTS}
  )
  foreach(component ${BOOST_COMPONENTS})
    if(EXISTS ${BOOST_LIBPATH}/${BOOST_PREFIX}boost_${component}-${BOOST_POSTFIX}.dll)
      windows_install_shared_manifest(
        FILES ${BOOST_LIBPATH}/${BOOST_PREFIX}boost_${component}-${BOOST_POSTFIX}.dll
        RELEASE
      )
      windows_install_shared_manifest(
        FILES ${BOOST_LIBPATH}/${BOOST_PREFIX}boost_${component}-${BOOST_DEBUG_POSTFIX}.dll
        DEBUG
      )
    endif()
  endforeach()
endif()

# `vcpkg` substitutes our libraries with theirs, which will cause issues when you you run
# these builds on other systems due to missing DLL's. So we opt out the use of `vcpkg`.
if(WIN32)
  set_target_properties(blender PROPERTIES VS_GLOBAL_VcpkgEnabled "false")
  set_target_properties(blender PROPERTIES
    PDB_NAME "blender_private"
    PDB_OUTPUT_DIRECTORY "${CMAKE_CURRENT_BINARY_DIR}/$<CONFIG>"
  )
  if(WITH_WINDOWS_RELEASE_PDB AND WITH_WINDOWS_RELEASE_STRIPPED_PDB)
    # This is slightly messy, but single target generators like ninja will not have the
    # `CMAKE_CFG_INTDIR` variable and multi-target generators like `msbuild` will not have
    # `CMAKE_BUILD_TYPE`. This can be simplified by `target_link_options` and the `$<CONFIG>`
    # generator expression in newer CMAKE (2.13+) but until that time this fill have suffice.
    if(CMAKE_BUILD_TYPE)
      set_property(
        TARGET blender APPEND_STRING PROPERTY LINK_FLAGS_RELEASE
        " /PDBSTRIPPED:${CMAKE_CURRENT_BINARY_DIR}/${CMAKE_BUILD_TYPE}/blender_public.pdb"
      )
    else()
      set_property(
        TARGET blender APPEND_STRING PROPERTY LINK_FLAGS_RELEASE
        " /PDBSTRIPPED:${CMAKE_CURRENT_BINARY_DIR}/${CMAKE_CFG_INTDIR}/blender_public.pdb"
      )
    endif()
  endif()
endif()

# -----------------------------------------------------------------------------
# Setup launcher

if(WIN32 AND NOT WITH_PYTHON_MODULE)
  set(BLENDER_BIN "blender.exe")
  install(
    TARGETS blender blender-launcher
    COMPONENT Blender
    DESTINATION "."
  )
  set_target_properties(
    blender
    PROPERTIES
      VS_USER_PROPS "blender.Cpp.user.props"
  )
endif()

# -----------------------------------------------------------------------------
# Windows shared library manifest
if(WIN32)
  windows_generate_shared_manifest()
endif()

# -----------------------------------------------------------------------------
# Steps that Run Blender
#
# As executing Blender is needed - it's important this operation runs after the shared
# libraries have been installed to their destination.

if(UNIX AND NOT APPLE)
  if(NOT WITH_PYTHON_MODULE)
    if(WITH_DOC_MANPAGE)
      # Only run the command to generate the man-page when it may be outdated.
      # The `IS_NEWER_THAN` checks always run when files are missing.

      # NOTE: While `${EXECUTABLE_OUTPUT_PATH}/blender` may work in some cases
      # Blender's requirement of libraries mean the installation path must be used.
      install(
        CODE "\
set(BLENDER_BIN \"${CMAKE_INSTALL_PREFIX}/${BLENDER_BIN}\")\n\
set(MANPAGE_GEN \"${CMAKE_SOURCE_DIR}/doc/manpage/blender.1.py\")\n\
set(MANPAGE_OUT \"${CMAKE_CURRENT_BINARY_DIR}/blender.1\")\n\
if(\n\
  ($\{BLENDER_BIN\} IS_NEWER_THAN $\{MANPAGE_OUT\}) OR\n\
  ($\{MANPAGE_GEN\} IS_NEWER_THAN $\{MANPAGE_OUT\})\n\
)\n\
  set(ENV{ASAN_OPTIONS} \"$ENV{ASAN_OPTIONS}:\
exitcode=0:\
check_initialization_order=0:\
strict_init_order=0:\
detect_leaks=0\"\n\
  )\n\
  execute_process(\n\
    OUTPUT_QUIET\n\
    COMMAND $\{BLENDER_BIN\}\n\
    --background\n\
    --factory-startup\n\
    --python $\{MANPAGE_GEN\}\n\
    --\n\
    --output $\{MANPAGE_OUT\}\n\
  )\n\
endif()\n\
"
        DEPENDS blender
      )

      if(WITH_INSTALL_PORTABLE)
        install(
          FILES ${CMAKE_CURRENT_BINARY_DIR}/blender.1
          DESTINATION "."
        )
      else()
        # Manual page (only with `blender` binary).
        install(
          FILES ${CMAKE_CURRENT_BINARY_DIR}/blender.1
          DESTINATION "./share/man/man1"
        )
      endif()
    endif()
  endif()
endif()

# -----------------------------------------------------------------------------
# Post-install script

if(POSTINSTALL_SCRIPT)
  install(SCRIPT ${POSTINSTALL_SCRIPT})
endif()<|MERGE_RESOLUTION|>--- conflicted
+++ resolved
@@ -721,15 +721,11 @@
       DESTINATION "./share/applications"
     )
     install(
-<<<<<<< HEAD
-      FILES ${CMAKE_SOURCE_DIR}/release/freedesktop/icons/scalable/apps/upbge.svg
-=======
       FILES ${CMAKE_SOURCE_DIR}/release/freedesktop/org.blender.Blender.metainfo.xml
       DESTINATION "./share/metainfo"
     )
     install(
-      FILES ${CMAKE_SOURCE_DIR}/release/freedesktop/icons/scalable/apps/blender.svg
->>>>>>> 3fddfb48
+      FILES ${CMAKE_SOURCE_DIR}/release/freedesktop/icons/scalable/apps/upbge.svg
       DESTINATION "./share/icons/hicolor/scalable/apps"
     )
     install(
