# SPDX-FileCopyrightText: 2006 Blender Foundation
#
# SPDX-License-Identifier: GPL-2.0-or-later

set(INC
  ../../intern/clog
  ../blender/blenkernel
  ../blender/depsgraph
  ../blender/editors/include
  ../blender/gpu
  ../blender/imbuf
  ../blender/io/usd
  ../blender/bmesh
  ../blender/makesrna
  ../blender/render
  ../blender/windowmanager
)

set(LIB
  PRIVATE bf::blenlib
  PRIVATE bf::dna
  PRIVATE bf::intern::guardedalloc
  bf_windowmanager
)

if(HAVE_FEENABLEEXCEPT)
  add_definitions(-DHAVE_FEENABLEEXCEPT)
endif()

if(WITH_STRSIZE_DEBUG)
  add_definitions(-DWITH_STRSIZE_DEBUG)
endif()

if(WITH_TBB)
  # Force TBB libraries to be in front of MKL (part of `OpenImageDenoise`), so
  # that it is initialized before MKL and static library initialization order issues are avoided.
  #
  # This isn't fully robust but seems to work.
  list(INSERT LIB 0 ${TBB_LIBRARIES})
  list(INSERT LIB 0 bf_blenkernel)
endif()

# Compatibility with Windows 7
if(WIN32 AND WITH_WINDOWS_7)
  list(INSERT LIB 0 ${BCOMPAT7_LIBRARIES})
endif()

if(WIN32)
  list(APPEND INC ../../intern/utfconv)
endif()

if(WITH_LIBMV)
  list(APPEND INC ../../intern/libmv)
  add_definitions(-DWITH_LIBMV)
endif()

if(WITH_CYCLES)
  add_definitions(-DWITH_CYCLES)
  if(WITH_CYCLES_LOGGING)
    list(APPEND INC ../../intern/cycles/blender)
    add_definitions(-DWITH_CYCLES_LOGGING)
  endif()
endif()

if(WITH_OPENGL_BACKEND)
  add_definitions(-DWITH_OPENGL_BACKEND)
endif()

if(WITH_VULKAN_BACKEND)
  add_definitions(-DWITH_VULKAN_BACKEND)
endif()

if(WITH_RENDERDOC)
  add_definitions(-DWITH_RENDERDOC)
endif()

if(WITH_CODEC_FFMPEG)
  add_definitions(-DWITH_FFMPEG)
endif()

if(WITH_TBB)
  list(APPEND INC ${TBB_INCLUDE_DIRS})
  if(WIN32)
    # For `pragma` that links `tbbmalloc_proxy.lib`.
    link_directories(${LIBDIR}/tbb/lib)
  endif()
endif()

if(WIN32)
  # Windows.h will define min/max macros that will collide with the stl versions.
  add_definitions(-DNOMINMAX)
endif()

if(WITH_USD)
  # USD links libMaterialX, when using pre-compiled libraries
  # ensures `usd_ms` can find `MaterialXRender` and friends.
  #
  # NOTE: This is _only_ needed when linking blender before the install target runs.
  # Once MATERIALX libraries have been copied into `TARGETDIR_LIB` then Blender will link.
  # Don't rely on this though as failing on a fresh build is no good and the library
  # files could get outdated too.
  if(DEFINED LIBDIR)
    link_directories(${LIBDIR}/materialx/lib)
  endif()
endif()

if(WITH_PYTHON)
  list(APPEND INC ../blender/python)
  add_definitions(-DWITH_PYTHON)

  if(WITH_PYTHON_SECURITY)
    add_definitions(-DWITH_PYTHON_SECURITY)
  endif()
endif()

if(WITH_HEADLESS)
  add_definitions(-DWITH_HEADLESS)
endif()

if(WITH_GAMEENGINE)
  list(APPEND INC ../gameengine/BlenderRoutines)
  list(APPEND INC ../gameengine/Converter)
  list(APPEND INC ../gameengine/Launcher)

  add_definitions(-DWITH_GAMEENGINE)

  list(APPEND LIB
    ge_blender_routines
    ge_launcher
    ge_converter
  )
endif()

if(WITH_SDL)
  if(WITH_SDL_DYNLOAD)
    list(APPEND INC ../../extern/sdlew/include)
    add_definitions(-DWITH_SDL_DYNLOAD)
  endif()
  add_definitions(-DWITH_SDL)
endif()

if(WITH_BINRELOC)
  list(APPEND INC ${BINRELOC_INCLUDE_DIRS})
  add_definitions(-DWITH_BINRELOC)
endif()

if(WITH_FREESTYLE)
  list(APPEND INC ../blender/freestyle)
  add_definitions(-DWITH_FREESTYLE)
endif()

if(WITH_XR_OPENXR)
  add_definitions(-DWITH_XR_OPENXR)
endif()

if(WITH_GMP)
  list(APPEND INC ${GMP_INCLUDE_DIRS})
  add_definitions(-DWITH_GMP)
endif()

if(WITH_OPENCOLORIO)
  add_definitions(-DWITH_OCIO)
endif()

# Setup the EXE sources and `buildinfo`.
set(SRC
  creator.cc
  creator_args.cc
  creator_signals.cc

  creator_intern.h
)

# MSVC 2010 gives linking errors with the manifest.
if(WIN32 AND NOT UNIX)
  add_definitions(
    -DBLEN_VER_RC_STR="${BLENDER_VERSION}"
    -DBLEN_VER_RC_1=${BLENDER_VERSION_MAJOR}
    -DBLEN_VER_RC_2=${BLENDER_VERSION_MINOR}
    -DBLEN_VER_RC_3=${BLENDER_VERSION_PATCH}
    -DBLEN_VER_RC_4=0
  )


  list(APPEND SRC
    ${CMAKE_SOURCE_DIR}/release/windows/icons/winblender.rc
    ${CMAKE_BINARY_DIR}/blender.exe.manifest
  )
endif()

if(WITH_BUILDINFO)
  add_definitions(-DWITH_BUILDINFO)
  # --------------------------------------------------------------------------
  # These defines could all be moved into the header below

  # Write strings into a separate header since we can escape C-strings
  # in a way that's not practical when passing defines.
  set(BUILD_PLATFORM "${CMAKE_SYSTEM_NAME}")
  set(BUILD_TYPE "${CMAKE_BUILD_TYPE}")
  set(BUILD_CFLAGS "${CMAKE_C_FLAGS}")
  set(BUILD_CXXFLAGS "${CMAKE_CXX_FLAGS}")
  set(BUILD_LINKFLAGS "${PLATFORM_LINKFLAGS}")
  set(BUILD_SYSTEM "CMake")

  if(WITH_COMPILER_SHORT_FILE_MACRO)
    # It's not necessary to include path information
    # about the system building Blender in the executable.
    string(REPLACE "${PLATFORM_CFLAGS_FMACRO_PREFIX_MAP}" " " BUILD_CFLAGS "${BUILD_CFLAGS}")
    string(REPLACE "${PLATFORM_CFLAGS_FMACRO_PREFIX_MAP}" " " BUILD_CXXFLAGS "${BUILD_CXXFLAGS}")
  endif()

  # Use `configure_file` instead of definitions since properly
  # escaping the multiple command line arguments which themselves
  # contain strings and spaces becomes overly error-prone & complicated.
  configure_file(
    "${CMAKE_SOURCE_DIR}/build_files/cmake/buildinfo_static.h.in"
    "${CMAKE_CURRENT_BINARY_DIR}/buildinfo_static.h"
    ESCAPE_QUOTES
    @ONLY
  )

  unset(BUILD_PLATFORM)
  unset(BUILD_TYPE)
  unset(BUILD_CFLAGS)
  unset(BUILD_CXXFLAGS)
  unset(BUILD_LINKFLAGS)
  unset(BUILD_SYSTEM)

  # --------------------------------------------------------------------------
  # Write header for values that change each build
  #
  # NOTE: generated file is in build directory `source/creator`
  # except when used as an include path.

  add_definitions(-DWITH_BUILDINFO_HEADER)

  # Include the output directory, where the `buildinfo.h` file is generated.
  include_directories(${CMAKE_CURRENT_BINARY_DIR})


  # XXX: `${buildinfo_h_fake}` is used here,
  # because we rely on that file being detected as missing
  # every build so that the real header `buildinfo.h` is updated.
  #
  # Keep this until we find a better way to resolve!

  set(buildinfo_h_real "${CMAKE_CURRENT_BINARY_DIR}/buildinfo.h")
  set(buildinfo_h_fake "${CMAKE_CURRENT_BINARY_DIR}/buildinfo.h_fake")

  if(EXISTS ${buildinfo_h_fake})
    message(
      FATAL_ERROR
      "File \"${buildinfo_h_fake}\" found, this should never be created, remove!"
    )
  endif()

  # From the CMAKE documentation "If the output of the custom command is not actually created as a
  # file on disk it should be marked with the SYMBOLIC source file property."
  #
  # Not doing this leads to build warnings for the not generated file on
  # MS-Windows when using `msbuild`.
  set_source_files_properties(${buildinfo_h_fake} PROPERTIES SYMBOLIC TRUE)

  # a custom target that is always built
  add_custom_target(
    buildinfo ALL
    DEPENDS ${buildinfo_h_fake}
  )

  # Creates `buildinfo.h` using CMAKE script.
  add_custom_command(
    OUTPUT
      ${buildinfo_h_fake}  # ensure we always run
      ${buildinfo_h_real}
    COMMAND
      ${CMAKE_COMMAND}
      -DSOURCE_DIR=${CMAKE_SOURCE_DIR}
      # Overrides only used when non-empty strings.
      -DBUILD_DATE=${BUILDINFO_OVERRIDE_DATE}
      -DBUILD_TIME=${BUILDINFO_OVERRIDE_TIME}
      -P ${CMAKE_SOURCE_DIR}/build_files/cmake/buildinfo.cmake
    )

  # `buildinfo.h` is a generated file.
  set_source_files_properties(
    ${buildinfo_h_real}
    PROPERTIES GENERATED TRUE
    HEADER_FILE_ONLY TRUE)

  unset(buildinfo_h_real)
  unset(buildinfo_h_fake)

  # Add dependencies below, after adding Blender
  # -------------- done with header values.

  list(APPEND SRC
    buildinfo.c
  )

  # make an object library so can load with it in tests
  add_library(buildinfoobj OBJECT buildinfo.c)
  add_dependencies(buildinfoobj buildinfo)
endif()

add_cc_flags_custom_test(blender)

# message(STATUS "Configuring blender")
if(WITH_PYTHON_MODULE)
  add_definitions(-DWITH_PYTHON_MODULE)

  # Creates `./bpy/__init__.so` which can be imported as a Python module.
  #
  # Note that 'SHARED' works on Linux and Windows, but not MACOS which _must_ be 'MODULE'.
  add_library(blender MODULE ${SRC})


  get_property(GENERATOR_IS_MULTI_CONFIG GLOBAL PROPERTY GENERATOR_IS_MULTI_CONFIG)
  if(GENERATOR_IS_MULTI_CONFIG)
    set(BPY_OUTPUT_DIRECTORY ${CMAKE_BINARY_DIR}/bin/$<CONFIG>/bpy)
  else()
    set(BPY_OUTPUT_DIRECTORY ${CMAKE_BINARY_DIR}/bin/bpy)
  endif()

  set_target_properties(
    blender
    PROPERTIES
      PREFIX ""
      OUTPUT_NAME __init__
      LIBRARY_OUTPUT_DIRECTORY ${BPY_OUTPUT_DIRECTORY}
      RUNTIME_OUTPUT_DIRECTORY ${BPY_OUTPUT_DIRECTORY}
  )
  unset(BPY_OUTPUT_DIRECTORY)

  if(APPLE)
    set_target_properties(blender PROPERTIES MACOSX_BUNDLE TRUE)
  endif()

  if(WIN32)
    # Python modules use this.
    set_target_properties(
      blender
      PROPERTIES
      SUFFIX ".pyd"
    )
  endif()

else()
  add_executable(blender ${EXETYPE} ${SRC})
  if(WIN32)
    add_executable(blender-launcher WIN32
      blender_launcher_win32.c
      ${CMAKE_SOURCE_DIR}/release/windows/icons/winblender.rc
      ${CMAKE_BINARY_DIR}/blender.exe.manifest
    )
    target_compile_definitions (blender-launcher PRIVATE -D_UNICODE -DUNICODE)
    target_link_libraries(blender-launcher Pathcch.lib)
  endif()
endif()

if(WITH_BUILDINFO)
  # Explicitly say that the executable depends on the `buildinfo`.
  add_dependencies(blender buildinfo)
endif()


set(BLENDER_TEXT_FILES
  # Generate this file:
  # `${CMAKE_SOURCE_DIR}/release/text/readme.html`
)

if(WITH_INSTALL_COPYRIGHT)
  list(APPEND BLENDER_TEXT_FILES
    ${CMAKE_SOURCE_DIR}/release/text/copyright.txt
  )
endif()

# -----------------------------------------------------------------------------
# Platform specific target destinations
#
# Setup version directory, libraries, `bpy` & text files.

if(UNIX AND NOT APPLE)
  if(WITH_PYTHON_MODULE)
    if(WITH_INSTALL_PORTABLE)
      set(TARGETDIR_BPY bpy)
      set(TARGETDIR_VER bpy/${BLENDER_VERSION})
      set(TARGETDIR_LIB bpy/lib)
    else()
      set(TARGETDIR_BPY ${PYTHON_SITE_PACKAGES}/bpy)
      set(TARGETDIR_VER ${PYTHON_SITE_PACKAGES}/bpy/${BLENDER_VERSION})
      set(TARGETDIR_LIB ${PYTHON_SITE_PACKAGES}/bpy/lib)
    endif()
  else()
    if(WITH_INSTALL_PORTABLE)
      set(TARGETDIR_VER ${BLENDER_VERSION})
      set(TARGETDIR_TEXT "${CMAKE_INSTALL_PREFIX}")
      set(TARGETDIR_LIB lib)
    else()
      set(TARGETDIR_VER share/upbge/${BLENDER_VERSION})
      set(TARGETDIR_TEXT share/doc/blender)
    endif()
  endif()

elseif(WIN32)
  if(WITH_PYTHON_MODULE)
    set(TARGETDIR_BPY ${CMAKE_INSTALL_PREFIX_WITH_CONFIG}/bpy)
    set(TARGETDIR_VER ${CMAKE_INSTALL_PREFIX_WITH_CONFIG}/bpy/${BLENDER_VERSION})
    # Important the DLL's are next to `__init__.pyd` otherwise it won't load.
    set(TARGETDIR_LIB ${CMAKE_INSTALL_PREFIX_WITH_CONFIG}/bpy)
    set(TARGETDIR_EXE ${CMAKE_INSTALL_PREFIX_WITH_CONFIG}/bpy)
  else()
    set(TARGETDIR_VER ${BLENDER_VERSION})
    set(TARGETDIR_TEXT "${CMAKE_INSTALL_PREFIX}")
    set(TARGETDIR_LIB "${CMAKE_INSTALL_PREFIX}/blender.shared")
    set(TARGETDIR_EXE "${CMAKE_INSTALL_PREFIX}")
  endif()
elseif(APPLE)
  if(WITH_PYTHON_MODULE)
    if(WITH_INSTALL_PORTABLE)
      set(TARGETDIR_BPY bpy)
      set(TARGETDIR_VER bpy/${BLENDER_VERSION})
      set(TARGETDIR_LIB bpy/lib)
    else()
      # Paths defined in terms of site-packages since the site-packages
      # directory can be a symlink (brew for example).
      set(TARGETDIR_BPY ${PYTHON_SITE_PACKAGES}/bpy)
      set(TARGETDIR_VER ${PYTHON_SITE_PACKAGES}/bpy/${BLENDER_VERSION})
      set(TARGETDIR_LIB ${PYTHON_SITE_PACKAGES}/bpy/lib)
    endif()
  else()
    set(TARGETDIR_VER Blender.app/Contents/Resources/${BLENDER_VERSION})
    set(TARGETDIR_LIB Blender.app/Contents/Resources/lib)
    set(TARGETDIR_TEXT Blender.app/Contents/Resources/text)
  endif()
  # Skip re-linking on CPACK / install.
  set_target_properties(blender PROPERTIES BUILD_WITH_INSTALL_RPATH true)
endif()


# -----------------------------------------------------------------------------
# Install Targets (Generic, All Platforms)


# Important to make a clean install each time, else old scripts get loaded.
install(
  CODE
  "file(REMOVE_RECURSE ${TARGETDIR_VER})"
)

if(WITH_PYTHON)
  # install(CODE "message(\"copying blender scripts...\")")

  # exclude addons_contrib if release branch
  if("${BLENDER_VERSION_CYCLE}" STREQUAL "release" OR
     "${BLENDER_VERSION_CYCLE}" STREQUAL "rc" OR
     "${BLENDER_VERSION_CYCLE}" STREQUAL "beta")
    set(ADDON_EXCLUDE_CONDITIONAL "addons_contrib/*")
  else()
    set(ADDON_EXCLUDE_CONDITIONAL "_addons_contrib/*")  # Dummy, won't do anything.
  endif()

  # do not install freestyle dir if disabled
  if(NOT WITH_FREESTYLE)
    set(FREESTYLE_EXCLUDE_CONDITIONAL "freestyle/*")
  else()
    set(FREESTYLE_EXCLUDE_CONDITIONAL "_freestyle/*")  # Dummy, won't do anything.
  endif()

  install(
    DIRECTORY ${CMAKE_SOURCE_DIR}/scripts
    DESTINATION ${TARGETDIR_VER}
    PATTERN ".git" EXCLUDE
    PATTERN ".gitignore" EXCLUDE
    PATTERN ".gitea" EXCLUDE
    PATTERN ".github" EXCLUDE
    PATTERN ".arcconfig" EXCLUDE
    PATTERN "__pycache__" EXCLUDE
    PATTERN "site" EXCLUDE
    PATTERN "${ADDON_EXCLUDE_CONDITIONAL}" EXCLUDE
    PATTERN "${FREESTYLE_EXCLUDE_CONDITIONAL}" EXCLUDE
  )

  if(WITH_PYTHON_INSTALL)
    if(WIN32)
      install(
        FILES ${CMAKE_SOURCE_DIR}/scripts/site/sitecustomize.py
        DESTINATION ${TARGETDIR_VER}/python/lib/site-packages
      )
    else()
      install(
        FILES ${CMAKE_SOURCE_DIR}/scripts/site/sitecustomize.py
        DESTINATION ${TARGETDIR_VER}/python/lib/python${PYTHON_VERSION}/site-packages
      )
    endif()
  endif()
  unset(ADDON_EXCLUDE_CONDITIONAL)
  unset(FREESTYLE_EXCLUDE_CONDITIONAL)
endif()

# fonts
install(
  DIRECTORY ${CMAKE_SOURCE_DIR}/release/datafiles/fonts
  DESTINATION ${TARGETDIR_VER}/datafiles
)

# localization
if(WITH_INTERNATIONAL)
  set(_locale_dir "${CMAKE_SOURCE_DIR}/locale")
  set(_locale_target_dir ${TARGETDIR_VER}/datafiles/locale)

  file(GLOB _po_files "${_locale_dir}/po/*.po")
  foreach(_po_file ${_po_files})
    msgfmt_simple(${_po_file} _all_mo_files)
  endforeach()

  # Create a custom target which will compile all `*.po` to `*.mo`.
  add_custom_target(
    locales
    DEPENDS ${_all_mo_files}
  )
  add_dependencies(blender locales)

  # Generate INSTALL rules.
  install(
    FILES ${_locale_dir}/languages
    DESTINATION ${_locale_target_dir}
  )

  foreach(_mo_file ${_all_mo_files})
    get_filename_component(_locale_name ${_mo_file} NAME_WE)
    install(
      FILES ${_mo_file}
      DESTINATION ${_locale_target_dir}/${_locale_name}/LC_MESSAGES
      RENAME blender.mo
    )
    unset(_locale_name)
  endforeach()

  unset(_all_mo_files)
  unset(_po_files)
  unset(_po_file)
  unset(_mo_file)
  unset(_locale_target_dir)

  unset(_locale_dir)
endif()

# Color management.
if(WITH_OPENCOLORIO)
  install(
    DIRECTORY ${CMAKE_SOURCE_DIR}/release/datafiles/colormanagement
    DESTINATION ${TARGETDIR_VER}/datafiles
  )
endif()
if(WIN32)
  if(EXISTS ${LIBDIR}/opencolorio/bin/opencolorio_2_2.dll) # 3.5
    windows_install_shared_manifest(
      FILES ${LIBDIR}/opencolorio/bin/opencolorio_2_2.dll
      RELEASE
    )
    windows_install_shared_manifest(
      FILES ${LIBDIR}/opencolorio/bin/opencolorio_d_2_2.dll
      DEBUG
    )
    install(
      FILES ${LIBDIR}/opencolorio/lib/site-packages-debug/PyOpenColorIO_d.pyd
      DESTINATION ${TARGETDIR_VER}/python/lib/site-packages
      CONFIGURATIONS Debug
    )
    install(
      FILES ${LIBDIR}/opencolorio/lib/site-packages/PyOpenColorIO.pyd
      DESTINATION ${TARGETDIR_VER}/python/lib/site-packages
      CONFIGURATIONS Release;RelWithDebInfo;MinSizeRel
    )
  endif()
endif()

# game controller data base
if(WITH_GAMEENGINE AND WITH_SDL)
	install(
		DIRECTORY ${CMAKE_SOURCE_DIR}/release/datafiles/gamecontroller
		DESTINATION ${TARGETDIR_VER}/datafiles
	)
endif()

# Show helpful tip.
set(_install_cmd "")
if("${CMAKE_GENERATOR}" MATCHES ".*Makefiles.*")
  set(_install_cmd "make install")
elseif("${CMAKE_GENERATOR}" MATCHES "Ninja")
  set(_install_cmd "ninja install")
endif()
if(NOT ("${_install_cmd}" STREQUAL ""))
  # Message to display after building.
  get_filename_component(_install_dst ${TARGETDIR_VER} ABSOLUTE BASE_DIR ${CMAKE_INSTALL_PREFIX})
  add_custom_command(
    TARGET blender POST_BUILD MAIN_DEPENDENCY blender
    COMMAND ${CMAKE_COMMAND} -E echo
    "Run: \\\"${_install_cmd}\\\" to copy runtime files and scripts to: ${_install_dst}"
  )
  unset(_install_dst)
endif()
unset(_install_cmd)

# macro to help install files without dragging in unnecessary data.
macro(install_dir from to)
  install(
    DIRECTORY ${from}
    DESTINATION ${to}
    # Irrelevant files and caches.
    PATTERN ".git" EXCLUDE
    PATTERN ".gitignore" EXCLUDE
    PATTERN ".gitea" EXCLUDE
    PATTERN ".github" EXCLUDE
    PATTERN ".svn" EXCLUDE
    PATTERN "*.pyc" EXCLUDE
    PATTERN "*.pyo" EXCLUDE
    PATTERN "*.orig" EXCLUDE
    PATTERN "*.rej" EXCLUDE
    PATTERN "__pycache__" EXCLUDE
    PATTERN "__MACOSX" EXCLUDE
    PATTERN ".DS_Store" EXCLUDE
    # Unneeded Python files.
    PATTERN "config-${PYTHON_VERSION}/*.a" EXCLUDE  # static lib
    PATTERN "lib2to3" EXCLUDE                   # ./lib2to3
    PATTERN "tkinter" EXCLUDE                   # ./tkinter
    PATTERN "lib-dynload/_tkinter.*" EXCLUDE    # ./lib-dynload/_tkinter.co
    PATTERN "idlelib" EXCLUDE                   # ./idlelib
    PATTERN "test" EXCLUDE                      # ./test
    PATTERN "turtledemo" EXCLUDE                # ./turtledemo
    PATTERN "turtle.py" EXCLUDE                 # ./turtle.py
    PATTERN "wininst*.exe" EXCLUDE              # from distutils, avoid malware false positive
  )
endmacro()

# -----------------------------------------------------------------------------
# Install Targets (Platform Specific)

if(UNIX AND NOT APPLE)

  if(PLATFORM_BUNDLED_LIBRARIES AND TARGETDIR_LIB)
    install(
      FILES ${PLATFORM_BUNDLED_LIBRARIES}
      DESTINATION ${TARGETDIR_LIB}
    )
  endif()

  # There are a few differences between portable and system install.
  if(WITH_PYTHON_MODULE)
    if(WITH_INSTALL_PORTABLE)
      install(
        TARGETS blender
        DESTINATION ${TARGETDIR_BPY}
      )
    else()
      install(
        TARGETS blender
        LIBRARY DESTINATION ${TARGETDIR_BPY}
      )
    endif()

    # none of the other files are needed currently
  elseif(WITH_INSTALL_PORTABLE)
    install(
      TARGETS blender
      DESTINATION "${CMAKE_INSTALL_PREFIX}"
    )

    install(
      FILES
<<<<<<< HEAD
        ${CMAKE_SOURCE_DIR}/release/freedesktop/upbge.desktop
        ${CMAKE_SOURCE_DIR}/release/freedesktop/icons/scalable/apps/upbge.svg
        ${CMAKE_SOURCE_DIR}/release/freedesktop/icons/symbolic/apps/upbge-symbolic.svg
      DESTINATION "."
=======
        ${CMAKE_SOURCE_DIR}/release/freedesktop/blender.desktop
        ${CMAKE_SOURCE_DIR}/release/freedesktop/icons/scalable/apps/blender.svg
        ${CMAKE_SOURCE_DIR}/release/freedesktop/icons/symbolic/apps/blender-symbolic.svg
      DESTINATION "${CMAKE_INSTALL_PREFIX}"
>>>>>>> 9804b224
    )

    if(WITH_BLENDER_THUMBNAILER)
      install(
        TARGETS blender-thumbnailer
        DESTINATION "${CMAKE_INSTALL_PREFIX}"
      )
    endif()

    # NOTE: there is a bug in CMake 3.25.1 where `LIBDIR` is reported as undefined.
    if(NOT DEFINED LIBDIR)
      # Pass.
    elseif(EXISTS ${LIBDIR}/mesa)
      install(DIRECTORY ${LIBDIR}/mesa/lib/ DESTINATION "lib/mesa/")

      install(
        PROGRAMS
        ${CMAKE_SOURCE_DIR}/release/bin/blender-launcher
        ${CMAKE_SOURCE_DIR}/release/bin/blender-softwaregl
        DESTINATION "${CMAKE_INSTALL_PREFIX}"
      )

      # Remove from old location, so existing builds don't start with software
      # OpenGL now that the lib/ folder is used for other libraries.
      install(
        CODE "\
        file(REMOVE ${CMAKE_BINARY_DIR}/bin/lib/libGL.so)\n
        file(REMOVE ${CMAKE_BINARY_DIR}/bin/lib/libGL.so.1)\n
        file(REMOVE ${CMAKE_BINARY_DIR}/bin/lib/libGL.so.1.5.0)\n
        file(REMOVE ${CMAKE_BINARY_DIR}/bin/lib/libGLU.so)\n
        file(REMOVE ${CMAKE_BINARY_DIR}/bin/lib/libGLU.so.1)\n
        file(REMOVE ${CMAKE_BINARY_DIR}/bin/lib/libGLU.so.1.3.1)\n
        file(REMOVE ${CMAKE_BINARY_DIR}/bin/lib/libglapi.so)\n
        file(REMOVE ${CMAKE_BINARY_DIR}/bin/lib/libglapi.so.0)\n
        file(REMOVE ${CMAKE_BINARY_DIR}/bin/lib/libglapi.so.0.0.0)\n
        "
      )
    endif()
  else()
    # main blender binary
    install(
      TARGETS blender
      DESTINATION bin
    )

    # Misc files.
    install(
      FILES ${CMAKE_SOURCE_DIR}/release/freedesktop/upbge.desktop
      DESTINATION share/applications
    )
    install(
      FILES ${CMAKE_SOURCE_DIR}/release/freedesktop/icons/scalable/apps/upbge.svg
      DESTINATION share/icons/hicolor/scalable/apps
    )
    install(
      FILES ${CMAKE_SOURCE_DIR}/release/freedesktop/icons/symbolic/apps/upbge-symbolic.svg
      DESTINATION share/icons/hicolor/symbolic/apps
    )
    if(WITH_BLENDER_THUMBNAILER)
      install(
        TARGETS blender-thumbnailer
        DESTINATION bin
      )
    endif()
    set(BLENDER_TEXT_FILES_DESTINATION share/doc/upbge)
  endif()

  if(WITH_PYTHON AND WITH_PYTHON_INSTALL)
    # Install executable
    install(
      PROGRAMS ${PYTHON_EXECUTABLE}
      DESTINATION ${TARGETDIR_VER}/python/bin
    )

    if(DEFINED LIBDIR)
      # Precompiled libraries, copy over complete lib directory.
      install_dir(
        ${PYTHON_LIBPATH}
        ${TARGETDIR_VER}/python
      )
    else()
      # System libraries.
      install(
        PROGRAMS ${PYTHON_EXECUTABLE}
        DESTINATION ${TARGETDIR_VER}/python/bin
      )

      # On some platforms (like openSUSE) Python is linked to be used from `lib64` directory.
      # determine this from Python's libraries path.
      # Ugh, its possible `lib64` is just a symlink to 'lib' which causes incorrect use of `lib64`.
      get_filename_component(_pypath_real ${PYTHON_LIBPATH} REALPATH)
      if(${_pypath_real} MATCHES "lib64$")
        set(_target_LIB "lib64")
      else()
        set(_target_LIB "lib")
      endif()
      unset(_pypath_real)

      # Copy the systems python into the install directory:
      # install(CODE "message(\"copying a subset of the systems python...\")")
      install(
        DIRECTORY ${PYTHON_LIBPATH}/python${PYTHON_VERSION}
        DESTINATION ${TARGETDIR_VER}/python/${_target_LIB}
        PATTERN "__pycache__" EXCLUDE               # * any cache *
        PATTERN "config-${PYTHON_VERSION}/*.a" EXCLUDE  # static lib
        PATTERN "lib2to3" EXCLUDE                   # ./lib2to3
        PATTERN "site-packages/*" EXCLUDE           # ./site-packages/*
        PATTERN "tkinter" EXCLUDE                   # ./tkinter
        PATTERN "lib-dynload/_tkinter.*" EXCLUDE    # ./lib-dynload/_tkinter.co
        PATTERN "idlelib" EXCLUDE                   # ./idlelib
        PATTERN "test" EXCLUDE                      # ./test
        PATTERN "turtledemo" EXCLUDE                # ./turtledemo
        PATTERN "turtle.py" EXCLUDE                 # ./turtle.py
        PATTERN "wininst*.exe" EXCLUDE              # from distutils, avoid malware false positive
      )

      # Needed for `distutils/pip`.
      # Get the last part of the include dir, will be `python{version}{abiflag}`.
      get_filename_component(_py_inc_suffix ${PYTHON_INCLUDE_DIR} NAME)
      install(
        FILES ${PYTHON_INCLUDE_DIR}/pyconfig.h
        DESTINATION ${TARGETDIR_VER}/python/include/${_py_inc_suffix}
      )
      unset(_py_inc_suffix)

      if(WITH_PYTHON_INSTALL_NUMPY)
        # Install to the same directory as the source, so debian-like
        # distributions are happy with their policy.
        set(_suffix "site-packages")
        if(${PYTHON_NUMPY_PATH} MATCHES "dist-packages")
          set(_suffix "dist-packages")
        endif()
        install(
          DIRECTORY ${PYTHON_NUMPY_PATH}/numpy
          DESTINATION ${TARGETDIR_VER}/python/${_target_LIB}/python${PYTHON_VERSION}/${_suffix}
          PATTERN ".svn" EXCLUDE
          PATTERN "__pycache__" EXCLUDE           # * any cache *
          PATTERN "*.pyc" EXCLUDE                 # * any cache *
          PATTERN "*.pyo" EXCLUDE                 # * any cache *
          PATTERN "oldnumeric" EXCLUDE            # ./oldnumeric
          PATTERN "doc" EXCLUDE                   # ./doc
          PATTERN "tests" EXCLUDE                 # ./tests
          PATTERN "f2py" EXCLUDE                  # ./f2py - fortran/python interface code, not for blender.
          PATTERN "include" EXCLUDE               # include dirs all over, we won't use NumPy/CAPI
          PATTERN "*.h" EXCLUDE                   # some includes are not in include dirs
          PATTERN "*.a" EXCLUDE                   # ./core/lib/libnpymath.a - for linking, we don't need.
        )
        install(
          DIRECTORY ${PYTHON_NUMPY_PATH}/Cython
          DESTINATION ${TARGETDIR_VER}/python/${_target_LIB}/python${PYTHON_VERSION}/${_suffix}
          PATTERN ".svn" EXCLUDE
          PATTERN "__pycache__" EXCLUDE           # * any cache *
          PATTERN "*.pyc" EXCLUDE                 # * any cache *
          PATTERN "*.pyo" EXCLUDE                 # * any cache *
        )
        install(
          FILES ${PYTHON_NUMPY_PATH}/cython.py
          DESTINATION ${TARGETDIR_VER}/python/${_target_LIB}/python${PYTHON_VERSION}/${_suffix}
        )
        unset(_suffix)
      endif()

      if(WITH_USD)
        # Install to the same directory as the source, so debian-like
        # distros are happy with their policy.
        set(_suffix "site-packages")
        if(${PYTHON_USD_PATH} MATCHES "dist-packages")
          set(_suffix "dist-packages")
        endif()
        install(
          DIRECTORY ${USD_LIBRARY_DIR}/python/
          DESTINATION ${TARGETDIR_VER}/python/${_target_LIB}/python${PYTHON_VERSION}/${_suffix}
          PATTERN ".svn" EXCLUDE
          PATTERN "__pycache__" EXCLUDE           # * any cache *
          PATTERN "*.pyc" EXCLUDE                 # * any cache *
          PATTERN "*.pyo" EXCLUDE                 # * any cache *
        )
        unset(_suffix)
      endif()

      if(WITH_PYTHON_INSTALL_ZSTANDARD)
        # Install to the same directory as the source, so debian-like
        # distributions are happy with their policy.
        set(_suffix "site-packages")
        if(${PYTHON_ZSTANDARD_PATH} MATCHES "dist-packages")
          set(_suffix "dist-packages")
        endif()
        install(
          DIRECTORY ${PYTHON_ZSTANDARD_PATH}/zstandard
          DESTINATION ${TARGETDIR_VER}/python/${_target_LIB}/python${PYTHON_VERSION}/${_suffix}
          PATTERN ".svn" EXCLUDE
          PATTERN "__pycache__" EXCLUDE           # * any cache *
          PATTERN "*.pyc" EXCLUDE                 # * any cache *
          PATTERN "*.pyo" EXCLUDE                 # * any cache *
        )
        unset(_suffix)
      endif()

      # Copy requests, we need to generalize site-packages.
      if(WITH_PYTHON_INSTALL_REQUESTS)
        set(_suffix "site-packages")
        if(${PYTHON_REQUESTS_PATH} MATCHES "dist-packages")
          set(_suffix "dist-packages")
        endif()
        install(
          DIRECTORY ${PYTHON_REQUESTS_PATH}/requests
          DESTINATION ${TARGETDIR_VER}/python/${_target_LIB}/python${PYTHON_VERSION}/${_suffix}
          PATTERN ".svn" EXCLUDE
          PATTERN "__pycache__" EXCLUDE           # * any cache *
          PATTERN "*.pyc" EXCLUDE                 # * any cache *
          PATTERN "*.pyo" EXCLUDE                 # * any cache *
        )
        # On some platforms requests does have extra dependencies.
        #
        # Either `chardet` or `charset_normalizer` is used, depending on the version of Python.
        # The code below silently skips the one that's not available, so we can list both here.
        set(_requests_deps "certifi" "chardet" "charset_normalizer" "idna" "urllib3")
        foreach(_requests_dep ${_requests_deps})
          if(EXISTS ${PYTHON_REQUESTS_PATH}/${_requests_dep})
            install(
              DIRECTORY ${PYTHON_REQUESTS_PATH}/${_requests_dep}
              DESTINATION ${TARGETDIR_VER}/python/${_target_LIB}/python${PYTHON_VERSION}/${_suffix}
              PATTERN ".svn" EXCLUDE
              PATTERN "__pycache__" EXCLUDE           # * any cache *
              PATTERN "*.pyc" EXCLUDE                 # * any cache *
              PATTERN "*.pyo" EXCLUDE                 # * any cache *
            )
          endif()
        endforeach()
        if(EXISTS ${PYTHON_REQUESTS_PATH}/six.py)
          install(
            FILES ${PYTHON_REQUESTS_PATH}/six.py
            DESTINATION ${TARGETDIR_VER}/python/${_target_LIB}/python${PYTHON_VERSION}/${_suffix}
          )
        endif()
        unset(_requests_dep)
        unset(_requests_deps)
        unset(_suffix)
      endif()
      unset(_target_LIB)
    endif()
  endif()

  if(WITH_DRACO)
    install(
      PROGRAMS $<TARGET_FILE:extern_draco>
      DESTINATION ${TARGETDIR_VER}/python/lib/python${PYTHON_VERSION}/site-packages
    )
  endif()
elseif(WIN32)
  windows_install_shared_manifest(
    FILES ${LIBDIR}/epoxy/bin/epoxy-0.dll
    ALL
  )

  if(WITH_OPENMP AND MSVC_CLANG)
    windows_install_shared_manifest(
      FILES ${CLANG_OPENMP_DLL}
      ALL
    )
  endif()

  if(EXISTS ${LIBDIR}/fftw3/lib/fftw3.dll)
    set(FFTW_DLL ${LIBDIR}/fftw3/lib/fftw3.dll)
  else()
    set(FFTW_DLL ${LIBDIR}/fftw3/lib/libfftw3-3.dll)
  endif()

  windows_install_shared_manifest(
    FILES ${FFTW_DLL}
    ALL
  )
  if(EXISTS ${LIBDIR}/fftw3/lib/fftw3f-3.dll)
    windows_install_shared_manifest(
      FILES ${LIBDIR}/fftw3/lib/fftw3f-3.dll
      ALL
    )
  elseif(EXISTS ${LIBDIR}/fftw3/lib/fftw3f.dll)
    windows_install_shared_manifest(
      FILES ${LIBDIR}/fftw3/lib/fftw3f.dll
      ALL
    )
  endif()
  if(MSVC_ASAN)
    # The ASAN DLL's can be found in the same folder as the compiler,
    # this is the easiest way to find these.
    string(
      REPLACE "cl.exe" "clang_rt.asan_dynamic-x86_64.dll"
      ASAN_DLL ${CMAKE_C_COMPILER})
    string(
      REPLACE "cl.exe" "clang_rt.asan_dbg_dynamic-x86_64.dll"
      ASAN_DEBUG_DLL ${CMAKE_C_COMPILER}
    )
    if(NOT EXISTS "${ASAN_DLL}")
      message(
        FATAL_ERROR
        "ASAN is enabled, but the ASAN runtime is not detected, "
        "this is an optional component during the MSVC install, please install it"
      )
    endif()
    windows_install_shared_manifest(
      FILES ${ASAN_DLL}
      RELEASE
    )
    windows_install_shared_manifest(
      FILES ${ASAN_DEBUG_DLL}
      DEBUG
    )
    unset(ASAN_DLL)
    unset(ASAN_DEBUG_DLL)
  endif()
  if(EXISTS ${LIBDIR}/openexr/bin/Iex.dll)
    windows_install_shared_manifest(
      FILES
        ${LIBDIR}/openexr/bin/Iex.dll
        ${LIBDIR}/openexr/bin/IlmThread.dll
        ${LIBDIR}/openexr/bin/OpenEXRCore.dll
        ${LIBDIR}/openexr/bin/OpenEXRUtil.dll
        ${LIBDIR}/openexr/bin/OpenEXR.dll
        ${LIBDIR}/imath/bin/imath.dll
      RELEASE
    )
    windows_install_shared_manifest(
      FILES
        ${LIBDIR}/openexr/bin/Iex_d.dll
        ${LIBDIR}/openexr/bin/IlmThread_d.dll
        ${LIBDIR}/openexr/bin/OpenEXRCore_d.dll
        ${LIBDIR}/openexr/bin/OpenEXRUtil_d.dll
        ${LIBDIR}/openexr/bin/OpenEXR_d.dll
        ${LIBDIR}/imath/bin/imath_d.dll
      DEBUG
    )
  endif()
  if(EXISTS ${LIBDIR}/openimageio/bin/openimageio.dll)
    windows_install_shared_manifest(
      FILES
        ${LIBDIR}/openimageio/bin/openimageio.dll
        ${LIBDIR}/openimageio/bin/openimageio_util.dll
      RELEASE
    )
    windows_install_shared_manifest(
      FILES
        ${LIBDIR}/openimageio/bin/openimageio_d.dll
        ${LIBDIR}/openimageio/bin/openimageio_util_d.dll
      DEBUG
    )
  endif()

  if(EXISTS ${LIBDIR}/gmp/lib/gmp-10.dll)
    set(GMP_DLL ${LIBDIR}/gmp/lib/gmp-10.dll)
  else()
    set(GMP_DLL ${LIBDIR}/gmp/lib/libgmp-10.dll)
  endif()

  windows_install_shared_manifest(
    FILES ${GMP_DLL}
    ALL
  )
  unset(GMP_DLL)

  windows_install_shared_manifest(
    FILES ${LIBDIR}/gmp/lib/libgmpxx.dll
    RELEASE
  )
  windows_install_shared_manifest(
    FILES ${LIBDIR}/gmp/lib/libgmpxx_d.dll
    DEBUG
  )

  if(WITH_WINDOWS_PDB)
    if(WITH_WINDOWS_STRIPPED_PDB)
      # Icky hack for older CMAKE from https://stackoverflow.com/a/21198501
      # `$<CONFIG>` will work in newer CMAKE but the version currently (3.12)
      # on the build-bot does not support this endeavor.
      install(
        FILES ${CMAKE_CURRENT_BINARY_DIR}/\${CMAKE_INSTALL_CONFIG_NAME}/blender_public.pdb
        DESTINATION "${CMAKE_INSTALL_PREFIX}"
        RENAME blender.pdb
      )
    else()
      install(
        FILES $<TARGET_PDB_FILE:blender>
        DESTINATION "${CMAKE_INSTALL_PREFIX}"
        RENAME blender.pdb
      )
    endif()
  endif()

  windows_install_shared_manifest(
    FILES ${LIBDIR}/openvdb/bin/openvdb.dll
    RELEASE
  )
  windows_install_shared_manifest(
    FILES ${LIBDIR}/openvdb/bin/openvdb_d.dll
    DEBUG
  )

  # This will not exist for 3.4 and earlier lib folders
  # to ease the transition, support both 3.4 and 3.5 lib
  # folders.
  if(EXISTS ${LIBDIR}/openvdb/python/pyopenvdb_d.pyd)
    install(
      FILES ${LIBDIR}/openvdb/python/pyopenvdb_d.pyd
      DESTINATION ${TARGETDIR_VER}/python/lib/site-packages
      CONFIGURATIONS Debug
    )
    install(
      FILES ${LIBDIR}/openvdb/python/pyopenvdb.pyd
      DESTINATION ${TARGETDIR_VER}/python/lib/site-packages
      CONFIGURATIONS Release;RelWithDebInfo;MinSizeRel
    )
  endif()

  windows_install_shared_manifest(
    FILES
      ${LIBDIR}/materialx/bin/MaterialXCore.dll
      ${LIBDIR}/materialx/bin/MaterialXFormat.dll
      ${LIBDIR}/materialx/bin/MaterialXGenGlsl.dll
      ${LIBDIR}/materialx/bin/MaterialXGenMdl.dll
      ${LIBDIR}/materialx/bin/MaterialXGenOsl.dll
      ${LIBDIR}/materialx/bin/MaterialXGenShader.dll
    RELEASE
  )
  if(EXISTS ${LIBDIR}/materialx/bin/MaterialXRender.dll) # 3.6+
    windows_install_shared_manifest(
      FILES
        ${LIBDIR}/materialx/bin/MaterialXRender.dll
        ${LIBDIR}/materialx/bin/MaterialXRenderGlsl.dll
        ${LIBDIR}/materialx/bin/MaterialXRenderHw.dll
        ${LIBDIR}/materialx/bin/MaterialXRenderOsl.dll
      RELEASE
    )
    windows_install_shared_manifest(
      FILES
        ${LIBDIR}/materialx/bin/MaterialXRender_d.dll
        ${LIBDIR}/materialx/bin/MaterialXRenderGlsl_d.dll
        ${LIBDIR}/materialx/bin/MaterialXRenderHw_d.dll
        ${LIBDIR}/materialx/bin/MaterialXRenderOsl_d.dll
      DEBUG
    )
  endif()
  windows_install_shared_manifest(
    FILES
      ${LIBDIR}/materialx/bin/MaterialXCore_d.dll
      ${LIBDIR}/materialx/bin/MaterialXFormat_d.dll
      ${LIBDIR}/materialx/bin/MaterialXGenGlsl_d.dll
      ${LIBDIR}/materialx/bin/MaterialXGenMdl_d.dll
      ${LIBDIR}/materialx/bin/MaterialXGenOsl_d.dll
      ${LIBDIR}/materialx/bin/MaterialXGenShader_d.dll
    DEBUG
  )

  if(WITH_PYTHON)
    string(REPLACE "." "" _PYTHON_VERSION_NO_DOTS ${PYTHON_VERSION})

    if(NOT WITH_PYTHON_MODULE)
      if(NOT CMAKE_COMPILER_IS_GNUCC)
        install(
          FILES
            ${LIBDIR}/python/${_PYTHON_VERSION_NO_DOTS}/bin/python${_PYTHON_VERSION_NO_DOTS}.dll
            ${LIBDIR}/python/${_PYTHON_VERSION_NO_DOTS}/bin/python3.dll
          DESTINATION ${TARGETDIR_EXE}
          CONFIGURATIONS Release;RelWithDebInfo;MinSizeRel
        )

        install(
          FILES
            ${LIBDIR}/python/${_PYTHON_VERSION_NO_DOTS}/bin/python${_PYTHON_VERSION_NO_DOTS}_d.dll
            ${LIBDIR}/python/${_PYTHON_VERSION_NO_DOTS}/bin/python3_d.dll
          DESTINATION ${TARGETDIR_EXE}
          CONFIGURATIONS Debug
        )
      endif()
    endif()

    if(WITH_PYTHON_INSTALL)
      # NOTE: as far as python is concerned `RelWithDebInfo`
      # is not debug since its without debug flags.

      install(DIRECTORY DESTINATION ${TARGETDIR_VER}/python)
      install(DIRECTORY DESTINATION ${TARGETDIR_VER}/python/lib)

      install(
        DIRECTORY ${LIBDIR}/python/${_PYTHON_VERSION_NO_DOTS}/lib
        DESTINATION ${BLENDER_VERSION}/python/
        CONFIGURATIONS Release;RelWithDebInfo;MinSizeRel
        PATTERN ".svn" EXCLUDE
        PATTERN "*_d.*" EXCLUDE                 # * debug libraries *
        PATTERN "__pycache__" EXCLUDE           # * any cache *
        PATTERN "*.pyc" EXCLUDE                 # * any cache *
        PATTERN "*.pyo" EXCLUDE                 # * any cache *
      )

      install(
        DIRECTORY ${LIBDIR}/python/${_PYTHON_VERSION_NO_DOTS}/lib
        DESTINATION ${BLENDER_VERSION}/python/
        CONFIGURATIONS Debug
        PATTERN ".svn" EXCLUDE
        PATTERN "__pycache__" EXCLUDE           # * any cache *
        PATTERN "*.pyc" EXCLUDE                 # * any cache *
        PATTERN "*.pyo" EXCLUDE                 # * any cache *
      )

      install(
        DIRECTORY ${LIBDIR}/python/${_PYTHON_VERSION_NO_DOTS}/DLLs
        DESTINATION ${BLENDER_VERSION}/python
        CONFIGURATIONS Release;RelWithDebInfo;MinSizeRel
        PATTERN "*.pdb" EXCLUDE
        PATTERN "*_d.*" EXCLUDE
      )

      install(
        DIRECTORY ${LIBDIR}/python/${_PYTHON_VERSION_NO_DOTS}/DLLs
        DESTINATION ${BLENDER_VERSION}/python
        CONFIGURATIONS Debug
      )

      install(
        FILES
          ${LIBDIR}/python/${_PYTHON_VERSION_NO_DOTS}/bin/python${_PYTHON_VERSION_NO_DOTS}.dll
          ${LIBDIR}/python/${_PYTHON_VERSION_NO_DOTS}/bin/python.exe
        DESTINATION ${BLENDER_VERSION}/python/bin
        CONFIGURATIONS Release;RelWithDebInfo;MinSizeRel
      )
      install(
        FILES
          ${LIBDIR}/python/${_PYTHON_VERSION_NO_DOTS}/bin/python${_PYTHON_VERSION_NO_DOTS}_d.dll
          ${LIBDIR}/python/${_PYTHON_VERSION_NO_DOTS}/bin/python_d.exe
        DESTINATION ${BLENDER_VERSION}/python/bin
        CONFIGURATIONS Debug
      )

      if(EXISTS ${LIBDIR}/openimageio/lib/python${PYTHON_VERSION}/site-packages) #this will only exist for 3.5+
        install(
          DIRECTORY ${LIBDIR}/openimageio/lib/python${PYTHON_VERSION}/site-packages/
          DESTINATION ${TARGETDIR_VER}/python/lib/site-packages/
          CONFIGURATIONS Release;RelWithDebInfo;MinSizeRel
          PATTERN ".svn" EXCLUDE
          PATTERN "__pycache__" EXCLUDE           # * any cache *
          PATTERN "*.pyc" EXCLUDE                 # * any cache *
          PATTERN "*.pyo" EXCLUDE                 # * any cache *
        )
      endif()
      if(EXISTS ${LIBDIR}/openimageio/lib/python${PYTHON_VERSION}_debug/site-packages)
        install(
          DIRECTORY ${LIBDIR}/openimageio/lib/python${PYTHON_VERSION}_debug/site-packages/
          DESTINATION ${TARGETDIR_VER}/python/lib/site-packages/
          CONFIGURATIONS Debug
          PATTERN ".svn" EXCLUDE
          PATTERN "__pycache__" EXCLUDE           # * any cache *
          PATTERN "*.pyc" EXCLUDE                 # * any cache *
          PATTERN "*.pyo" EXCLUDE                 # * any cache *
        )
      endif()

      # This will not exist for 3.4 and earlier lib folders
      # to ease the transition, support both 3.4 and 3.5 lib
      # folders.
      if(EXISTS ${USD_LIBRARY_DIR}/python/)
        install(
          DIRECTORY ${USD_LIBRARY_DIR}/python/
          DESTINATION ${TARGETDIR_VER}/python/lib/site-packages
          CONFIGURATIONS Release;RelWithDebInfo;MinSizeRel
          PATTERN ".svn" EXCLUDE
          PATTERN "__pycache__" EXCLUDE           # * any cache *
          PATTERN "*.pyc" EXCLUDE                 # * any cache *
          PATTERN "*.pyo" EXCLUDE                 # * any cache *
        )
      endif()
      if(EXISTS ${USD_LIBRARY_DIR}/debug/python/)
        install(
          DIRECTORY ${USD_LIBRARY_DIR}/debug/python/
          DESTINATION ${TARGETDIR_VER}/python/lib/site-packages
          CONFIGURATIONS Debug
          PATTERN ".svn" EXCLUDE
          PATTERN "__pycache__" EXCLUDE           # * any cache *
          PATTERN "*.pyc" EXCLUDE                 # * any cache *
          PATTERN "*.pyo" EXCLUDE                 # * any cache *
        )
      endif()

      # MaterialX python bindings
      install(
        DIRECTORY ${LIBDIR}/materialx/python/Release/MaterialX
        DESTINATION ${TARGETDIR_VER}/python/lib/site-packages/
        CONFIGURATIONS Release;RelWithDebInfo;MinSizeRel
        PATTERN ".svn" EXCLUDE
        PATTERN "__pycache__" EXCLUDE           # * any cache *
        PATTERN "*.pyc" EXCLUDE                 # * any cache *
        PATTERN "*.pyo" EXCLUDE                 # * any cache *
      )
      install(
        DIRECTORY ${LIBDIR}/materialx/python/Debug/MaterialX
        DESTINATION ${TARGETDIR_VER}/python/lib/site-packages/
        CONFIGURATIONS Debug
        PATTERN ".svn" EXCLUDE
        PATTERN "__pycache__" EXCLUDE           # * any cache *
        PATTERN "*.pyc" EXCLUDE                 # * any cache *
        PATTERN "*.pyo" EXCLUDE                 # * any cache *
      )

      if(WINDOWS_PYTHON_DEBUG)
        install(
          FILES
            ${LIBDIR}/python/${_PYTHON_VERSION_NO_DOTS}/libs/python${_PYTHON_VERSION_NO_DOTS}.pdb
          DESTINATION "${CMAKE_INSTALL_PREFIX}"
          CONFIGURATIONS Release;RelWithDebInfo;MinSizeRel
        )

        install(
          FILES
            ${LIBDIR}/python/${_PYTHON_VERSION_NO_DOTS}/libs/python${_PYTHON_VERSION_NO_DOTS}_d.pdb
          DESTINATION "${CMAKE_INSTALL_PREFIX}"
          CONFIGURATIONS Debug
        )
      endif()
    endif()

  endif()

  # Filenames change slightly between FFMPEG versions check both 6.0 and fallback to 5.0
  # to ease the transition between versions.
  if(EXISTS "${LIBDIR}/ffmpeg/lib/avcodec-60.dll")
    windows_install_shared_manifest(
      FILES
        ${LIBDIR}/ffmpeg/lib/avcodec-60.dll
        ${LIBDIR}/ffmpeg/lib/avformat-60.dll
        ${LIBDIR}/ffmpeg/lib/avdevice-60.dll
        ${LIBDIR}/ffmpeg/lib/avutil-58.dll
        ${LIBDIR}/ffmpeg/lib/swscale-7.dll
        ${LIBDIR}/ffmpeg/lib/swresample-4.dll
      ALL
    )
  else()
    windows_install_shared_manifest(
      FILES
        ${LIBDIR}/ffmpeg/lib/avcodec-59.dll
        ${LIBDIR}/ffmpeg/lib/avformat-59.dll
        ${LIBDIR}/ffmpeg/lib/avdevice-59.dll
        ${LIBDIR}/ffmpeg/lib/avutil-57.dll
        ${LIBDIR}/ffmpeg/lib/swscale-6.dll
        ${LIBDIR}/ffmpeg/lib/swresample-4.dll
      ALL
    )
  endif()
  windows_install_shared_manifest(
    FILES
      ${LIBDIR}/tbb/bin/tbb.dll
    RELEASE
  )
  windows_install_shared_manifest(
    FILES
      ${LIBDIR}/tbb/bin/tbb_debug.dll
    DEBUG
  )
  if(WITH_TBB_MALLOC_PROXY)
    windows_install_shared_manifest(
      FILES
        ${LIBDIR}/tbb/bin/tbbmalloc.dll
        ${LIBDIR}/tbb/bin/tbbmalloc_proxy.dll
      RELEASE
    )
    windows_install_shared_manifest(
      FILES
        ${LIBDIR}/tbb/bin/tbbmalloc_debug.dll
        ${LIBDIR}/tbb/bin/tbbmalloc_proxy_debug.dll
      DEBUG
    )
    list(APPEND LIB ${TBB_MALLOC_LIBRARIES})
  endif()

  if(EXISTS ${LIBDIR}/sndfile/lib/sndfile.dll)
    set(SNDFILE_DLL ${LIBDIR}/sndfile/lib/sndfile.dll)
  else()
    set(SNDFILE_DLL ${LIBDIR}/sndfile/lib/libsndfile-1.dll)
  endif()

  windows_install_shared_manifest(
    FILES ${SNDFILE_DLL}
    ALL
  )
  unset(SNDFILE_DLL)

  windows_install_shared_manifest(
    FILES ${LIBDIR}/shaderc/bin/shaderc_shared.dll
    RELEASE
  )

  windows_install_shared_manifest(
    FILES ${LIBDIR}/shaderc/bin/shaderc_shared_d.dll
    DEBUG
  )

  windows_install_shared_manifest(
    FILES
      ${LIBDIR}/openal/lib/OpenAL32.dll
    ALL
  )

  windows_install_shared_manifest(
    FILES ${LIBDIR}/sdl/lib/SDL2.dll
    ALL
  )

  if(WITH_SYSTEM_AUDASPACE)
    install(
      FILES
        ${LIBDIR}/audaspace/lib/audaspace.dll
        ${LIBDIR}/audaspace/lib/audaspace-c.dll
        ${LIBDIR}/audaspace/lib/audaspace-py.dll
      DESTINATION "${CMAKE_INSTALL_PREFIX}"
    )
  endif()


  if(NOT WITH_PYTHON_MODULE)
    install(
      FILES
        ${CMAKE_SOURCE_DIR}/release/windows/batch/blender_debug_gpu.cmd
        ${CMAKE_SOURCE_DIR}/release/windows/batch/blender_debug_gpu_glitchworkaround.cmd
        ${CMAKE_SOURCE_DIR}/release/windows/batch/blender_debug_log.cmd
        ${CMAKE_SOURCE_DIR}/release/windows/batch/blender_factory_startup.cmd
        ${CMAKE_SOURCE_DIR}/release/windows/batch/blender_oculus.cmd
        ${CMAKE_SOURCE_DIR}/release/windows/batch/oculus.json
      DESTINATION ${TARGETDIR_EXE}
    )
  endif()

  if(WITH_BLENDER_THUMBNAILER)
    install(
      TARGETS BlendThumb
      DESTINATION "${CMAKE_INSTALL_PREFIX}"
    )
  endif()

  if(WITH_DRACO)
    install(
      PROGRAMS $<TARGET_FILE:extern_draco>
      DESTINATION ${TARGETDIR_VER}/python/lib/site-packages
    )
  endif()

  if(WITH_PYTHON_MODULE AND TARGETDIR_BPY)
    install(
      TARGETS blender
      LIBRARY DESTINATION ${TARGETDIR_BPY}
    )
  endif()

  if(PLATFORM_BUNDLED_LIBRARIES)
    windows_process_platform_bundled_libraries("${PLATFORM_BUNDLED_LIBRARIES}")
  endif()

  # Custom game icon for windows deployment
  if(WITH_GAMEENGINE)
    install(
      DIRECTORY ${CMAKE_SOURCE_DIR}/release/windows/icons/rceditcustom/
      DESTINATION ${TARGETDIR_VER}/rceditcustom
    )
  endif()

  # Compatibility with Windows 7
  if(WITH_WINDOWS_7)
    install(
      FILES ${LIBDIR}/bcompat7/bin/bcompat7.dll
            ${LIBDIR}/bcompat7/bin/api-ms-win-core-path-l1-1-0.dll
      DESTINATION ${TARGETDIR_EXE}
      CONFIGURATIONS Release;RelWithDebInfo;MinSizeRel;Debug
    )
  endif()
elseif(APPLE)
  if(NOT WITH_PYTHON_MODULE)
    # Uppercase name for app bundle.
    set_target_properties(blender PROPERTIES OUTPUT_NAME Blender)
  endif()

  set(OSX_APP_SOURCEDIR ${CMAKE_SOURCE_DIR}/release/darwin/Blender.app)

  # Setup `Info.plist`.
  execute_process(
    COMMAND date "+%Y-%m-%d"
    OUTPUT_VARIABLE BLENDER_DATE
    OUTPUT_STRIP_TRAILING_WHITESPACE
  )

  set_target_properties(blender PROPERTIES
    MACOSX_BUNDLE_INFO_PLIST ${OSX_APP_SOURCEDIR}/Contents/Info.plist
    MACOSX_BUNDLE_SHORT_VERSION_STRING "${BLENDER_VERSION}.${BLENDER_VERSION_PATCH}"
    MACOSX_BUNDLE_LONG_VERSION_STRING "${BLENDER_VERSION}.${BLENDER_VERSION_PATCH} ${BLENDER_DATE}"
  )

  # Gather the date in finder-style.
  execute_process(
    COMMAND date "+%m/%d/%Y/%H:%M"
    OUTPUT_VARIABLE SETFILE_DATE
    OUTPUT_STRIP_TRAILING_WHITESPACE
  )

  # Give the bundle actual creation/modification date.
  #
  # Note that the directory might not yet exist, which happens when CMAKE is first run.
  if(NOT EXISTS ${EXECUTABLE_OUTPUT_PATH}/Blender.app)
    file(MAKE_DIRECTORY ${EXECUTABLE_OUTPUT_PATH}/Blender.app)
  endif()
  execute_process(
    COMMAND SetFile -d ${SETFILE_DATE} -m ${SETFILE_DATE} ${EXECUTABLE_OUTPUT_PATH}/Blender.app
  )

  install(
    TARGETS blender
    DESTINATION "${CMAKE_INSTALL_PREFIX}"
  )

  install(
    FILES ${OSX_APP_SOURCEDIR}/Contents/PkgInfo
    DESTINATION Blender.app/Contents
  )

  install_dir(
    ${OSX_APP_SOURCEDIR}/Contents/Resources
    Blender.app/Contents/
  )

  if(WITH_BLENDER_THUMBNAILER)
    install(
      TARGETS blender-thumbnailer
      DESTINATION Blender.app/Contents/MacOS/
    )
  endif()

  if(PLATFORM_BUNDLED_LIBRARIES AND TARGETDIR_LIB)
    install(
      FILES ${PLATFORM_BUNDLED_LIBRARIES}
      DESTINATION ${TARGETDIR_LIB}
    )
  endif()

  if(WITH_VULKAN_BACKEND)
    install(
      FILES ${VULKAN_LIBRARY} ${MOLTENVK_LIBRARY}
      DESTINATION ${TARGETDIR_LIB}
    )
  endif()

  # Python.
  if(WITH_PYTHON AND NOT WITH_PYTHON_MODULE AND NOT WITH_PYTHON_FRAMEWORK)
    # Copy the python libraries into the install directory.
    install_dir(
      ${PYTHON_LIBPATH}/python${PYTHON_VERSION}
      ${TARGETDIR_VER}/python/lib
    )

    # Install Python executable.
    install(
      PROGRAMS ${PYTHON_EXECUTABLE}
      DESTINATION ${TARGETDIR_VER}/python/bin
    )

    # Needed for `distutils/pip`.
    # Get the last part of the include dir, will be `python{version}{abiflag}`.
    get_filename_component(_py_inc_suffix ${PYTHON_INCLUDE_DIR} NAME)
    install(
      FILES ${PYTHON_INCLUDE_DIR}/pyconfig.h
      DESTINATION ${TARGETDIR_VER}/python/include/${_py_inc_suffix}
    )
    unset(_py_inc_suffix)
  endif()

  if(WITH_PYTHON_MODULE AND TARGETDIR_BPY)
    install(
      TARGETS blender
      LIBRARY DESTINATION ${TARGETDIR_BPY}
    )
  endif()

  if(WITH_DRACO)
    install(
      PROGRAMS $<TARGET_FILE:extern_draco>
      DESTINATION ${TARGETDIR_VER}/python/lib/python${PYTHON_VERSION}/site-packages
    )
  endif()
endif()

# -----------------------------------------------------------------------------
# Generic Install, for all targets

if(DEFINED TARGETDIR_TEXT)

  configure_file(
    ${CMAKE_SOURCE_DIR}/release/text/readme.html
    ${CMAKE_BINARY_DIR}/release/text/readme.html
    @ONLY
  )
  list(APPEND BLENDER_TEXT_FILES
    ${CMAKE_BINARY_DIR}/release/text/readme.html
  )

  install(
    FILES ${BLENDER_TEXT_FILES}
    DESTINATION "${TARGETDIR_TEXT}"
  )

  install(
    DIRECTORY ${CMAKE_SOURCE_DIR}/release/license
    DESTINATION "${TARGETDIR_TEXT}"
)
endif()

# Install more files specified elsewhere.
delayed_do_install(${TARGETDIR_VER})

unset(BLENDER_TEXT_FILES)
unset(TARGETDIR_TEXT)


# -----------------------------------------------------------------------------
# Geometry Icons

# Geometry icons.
get_property(_icon_names GLOBAL PROPERTY ICON_GEOM_NAMES)
set(_icon_files)
foreach(_f ${_icon_names})
  list(APPEND _icon_files
    "${CMAKE_SOURCE_DIR}/release/datafiles/icons/${_f}.dat"
  )
endforeach()
install(
  FILES ${_icon_files}
  DESTINATION ${TARGETDIR_VER}/datafiles/icons
)

unset(_icon_names)
unset(_icon_files)
unset(_f)


# -----------------------------------------------------------------------------
# Studio Lights

install(
  DIRECTORY ${CMAKE_SOURCE_DIR}/release/datafiles/studiolights
  DESTINATION ${TARGETDIR_VER}/datafiles
)


# -----------------------------------------------------------------------------
# Bundle assets

set(ASSET_BUNDLE_DIR ${CMAKE_SOURCE_DIR}/release/datafiles/assets/publish/)

if(NOT EXISTS "${ASSET_BUNDLE_DIR}")
  set(ASSET_BUNDLE_DIR ${CMAKE_SOURCE_DIR}/../lib/assets/publish/)
endif()

if(EXISTS "${ASSET_BUNDLE_DIR}")
  install(
    DIRECTORY ${ASSET_BUNDLE_DIR}
    DESTINATION ${TARGETDIR_VER}/datafiles/assets
    PATTERN ".svn" EXCLUDE
  )
endif()


# -----------------------------------------------------------------------------
# Setup link libraries

add_dependencies(blender makesdna)
target_link_libraries(blender PRIVATE ${LIB})
unset(LIB)

setup_platform_linker_flags(blender)
setup_platform_linker_libs(blender)

if(DEFINED PLATFORM_SYMBOLS_MAP)
  set_target_properties(blender PROPERTIES LINK_DEPENDS ${PLATFORM_SYMBOLS_MAP})
endif()

blender_target_include_dirs(blender ${INC})

# -----------------------------------------------------------------------------
# USD registry.

# USD requires a set of JSON files that define the standard schemas.
# These files are required at runtime.
if(WITH_USD)
  add_definitions(-DWITH_USD)
  absolute_include_dirs(../blender/io/usd)
endif()

# Always install USD shared library and datafiles regardless if Blender
# itself uses them, the bundled Python module still needs it.
if((DEFINED LIBDIR) AND TARGETDIR_LIB)
  # On windows the usd library sits in ./blender.shared copy the files
  # relative to the location of the USD dll, if the dll does not exist
  # assume we are linking against the static 3.5 lib.
  if(WITH_USD)
    if(WIN32 AND
        (
          EXISTS ${LIBDIR}/usd/lib/usd_usd_ms.dll OR  # USD 22.03
          EXISTS ${LIBDIR}/usd/lib/usd_ms.dll         # USD 22.11
        )
      )
      install(DIRECTORY
        ${USD_LIBRARY_DIR}/usd
        DESTINATION ${TARGETDIR_LIB}
      )
      install(DIRECTORY
        ${LIBDIR}/usd/plugin/usd/hdStorm
        ${LIBDIR}/usd/plugin/usd/usdShaders
        ${LIBDIR}/usd/plugin/usd/hioOiio
        DESTINATION "./blender.shared/usd"
      )
    elseif(USD_PYTHON_SUPPORT)
      install(DIRECTORY
        ${USD_LIBRARY_DIR}/usd
        DESTINATION ${TARGETDIR_LIB}
      )
      install(DIRECTORY
        ${LIBDIR}/usd/plugin/usd/hdStorm
        ${LIBDIR}/usd/plugin/usd/usdShaders
        DESTINATION ${TARGETDIR_LIB}/usd
      )
    else()
      install(DIRECTORY
        ${USD_LIBRARY_DIR}/usd
        DESTINATION "${TARGETDIR_VER}/datafiles"
      )
      install(DIRECTORY
        ${LIBDIR}/usd/plugin/usd/hdStorm
        ${LIBDIR}/usd/plugin/usd/usdShaders
        DESTINATION "${TARGETDIR_VER}/datafiles/usd"
      )
    endif()
  endif()
  if(WIN32)
    # If this file exists we are building against a 3.5 22.03 library folder
    # that needs these dll's installed.
    if(EXISTS ${LIBDIR}/usd/lib/usd_usd_ms.dll)
      windows_install_shared_manifest(FILES
        ${LIBDIR}/usd/lib/usd_usd_ms.dll
        RELEASE
      )
      windows_install_shared_manifest(FILES
        ${LIBDIR}/usd/lib/usd_usd_ms_d.dll
        DEBUG
      )
    endif()
    # If this file exists we are building against a 3.5 22.11 library folder
    # that needs these dll's installed.
    if(EXISTS ${LIBDIR}/usd/lib/usd_ms.dll)
      windows_install_shared_manifest(FILES
        ${LIBDIR}/usd/lib/usd_ms.dll
        RELEASE
      )
      windows_install_shared_manifest(FILES
        ${LIBDIR}/usd/lib/usd_ms_d.dll
        DEBUG
      )
    endif()
  endif()
endif()

# Always install MaterialX files regardless if Blender itself uses them, the
# bundled Python module still needs it.
if((DEFINED LIBDIR) AND TARGETDIR_LIB AND WITH_MATERIALX)
  install(
    DIRECTORY ${LIBDIR}/materialx/libraries
    DESTINATION "${TARGETDIR_LIB}/materialx"
  )
endif()

if(WIN32)
  set(BOOST_COMPONENTS atomic chrono date_time filesystem
    iostreams locale program_options regex
    serialization system thread wave wserialization
    python${_PYTHON_VERSION_NO_DOTS} numpy${_PYTHON_VERSION_NO_DOTS}
  )
  foreach(component ${BOOST_COMPONENTS})
    if(EXISTS ${BOOST_LIBPATH}/${BOOST_PREFIX}boost_${component}-${BOOST_POSTFIX}.dll)
      windows_install_shared_manifest(
        FILES ${BOOST_LIBPATH}/${BOOST_PREFIX}boost_${component}-${BOOST_POSTFIX}.dll
        RELEASE
      )
      windows_install_shared_manifest(
        FILES ${BOOST_LIBPATH}/${BOOST_PREFIX}boost_${component}-${BOOST_DEBUG_POSTFIX}.dll
        DEBUG
      )
    endif()
  endforeach()
endif()

# `vcpkg` substitutes our libraries with theirs, which will cause issues when you you run
# these builds on other systems due to missing DLL's. So we opt out the use of `vcpkg`.
if(WIN32)
  set_target_properties(blender PROPERTIES VS_GLOBAL_VcpkgEnabled "false")
  set_target_properties(blender PROPERTIES
    PDB_NAME "blender_private"
    PDB_OUTPUT_DIRECTORY "${CMAKE_CURRENT_BINARY_DIR}/$<CONFIG>"
  )
  if(WITH_WINDOWS_PDB AND WITH_WINDOWS_STRIPPED_PDB)
    # This is slightly messy, but single target generators like ninja will not have the
    # `CMAKE_CFG_INTDIR` variable and multi-target generators like `msbuild` will not have
    # `CMAKE_BUILD_TYPE`. This can be simplified by `target_link_options` and the `$<CONFIG>`
    # generator expression in newer CMAKE (2.13+) but until that time this fill have suffice.
    if(CMAKE_BUILD_TYPE)
      set_property(
        TARGET blender APPEND_STRING PROPERTY LINK_FLAGS
        " /PDBSTRIPPED:${CMAKE_CURRENT_BINARY_DIR}/${CMAKE_BUILD_TYPE}/blender_public.pdb"
      )
    else()
      set_property(
        TARGET blender APPEND_STRING PROPERTY LINK_FLAGS
        " /PDBSTRIPPED:${CMAKE_CURRENT_BINARY_DIR}/${CMAKE_CFG_INTDIR}/blender_public.pdb"
      )
    endif()
  endif()
endif()

# -----------------------------------------------------------------------------
# Setup launcher

if(WIN32 AND NOT WITH_PYTHON_MODULE)
  install(
    TARGETS blender blender-launcher
    COMPONENT Blender
    DESTINATION "${CMAKE_INSTALL_PREFIX}"
  )
  set_target_properties(
    blender
    PROPERTIES
      VS_USER_PROPS "blender.Cpp.user.props"
  )
endif()

# -----------------------------------------------------------------------------
# Windows shared library manifest
if(WIN32)
  windows_generate_shared_manifest()
endif()

# -----------------------------------------------------------------------------
# Steps that Run Blender
#
# As executing Blender is needed - it's important this operation runs after the shared
# libraries have been installed to their destination.

if(UNIX AND NOT APPLE)
  if(NOT WITH_PYTHON_MODULE)
    if(WITH_DOC_MANPAGE)
      # Only run the command to generate the man-page when it may be outdated.
      # The `IS_NEWER_THAN` checks always run when files are missing.
      install(
        CODE "\
set(BLENDER_BIN \"${EXECUTABLE_OUTPUT_PATH}/blender\")\n\
set(MANPAGE_GEN \"${CMAKE_SOURCE_DIR}/doc/manpage/blender.1.py\")\n\
set(MANPAGE_OUT \"${CMAKE_CURRENT_BINARY_DIR}/blender.1\")\n\
if(\n\
  ($\{BLENDER_BIN\} IS_NEWER_THAN $\{MANPAGE_OUT\}) OR\n\
  ($\{MANPAGE_GEN\} IS_NEWER_THAN $\{MANPAGE_OUT\})\n\
)\n\
  set(ENV{ASAN_OPTIONS} \"$ENV{ASAN_OPTIONS}:\
exitcode=0:\
check_initialization_order=0:\
strict_init_order=0:\
detect_leaks=0\"\n\
  )\n\
  execute_process(\n\
    OUTPUT_QUIET\n\
    COMMAND $\{BLENDER_BIN\}\n\
    --background\n\
    --factory-startup\n\
    --python $\{MANPAGE_GEN\}\n\
    --\n\
    --output $\{MANPAGE_OUT\}\n\
  )\n\
endif()\n\
"
        DEPENDS blender
      )

      if(WITH_INSTALL_PORTABLE)
        install(
          FILES ${CMAKE_CURRENT_BINARY_DIR}/blender.1
          DESTINATION "${CMAKE_INSTALL_PREFIX}"
        )
      else()
        # Manual page (only with `blender` binary).
        install(
          FILES ${CMAKE_CURRENT_BINARY_DIR}/blender.1
          DESTINATION share/man/man1
        )
      endif()
    endif()
  endif()
endif()

# -----------------------------------------------------------------------------
# Post-install script

if(POSTINSTALL_SCRIPT)
  install(SCRIPT ${POSTINSTALL_SCRIPT})
endif()<|MERGE_RESOLUTION|>--- conflicted
+++ resolved
@@ -668,17 +668,10 @@
 
     install(
       FILES
-<<<<<<< HEAD
         ${CMAKE_SOURCE_DIR}/release/freedesktop/upbge.desktop
         ${CMAKE_SOURCE_DIR}/release/freedesktop/icons/scalable/apps/upbge.svg
         ${CMAKE_SOURCE_DIR}/release/freedesktop/icons/symbolic/apps/upbge-symbolic.svg
-      DESTINATION "."
-=======
-        ${CMAKE_SOURCE_DIR}/release/freedesktop/blender.desktop
-        ${CMAKE_SOURCE_DIR}/release/freedesktop/icons/scalable/apps/blender.svg
-        ${CMAKE_SOURCE_DIR}/release/freedesktop/icons/symbolic/apps/blender-symbolic.svg
       DESTINATION "${CMAKE_INSTALL_PREFIX}"
->>>>>>> 9804b224
     )
 
     if(WITH_BLENDER_THUMBNAILER)
