# SPDX-FileCopyrightText: 2006 Blender Foundation
#
# SPDX-License-Identifier: GPL-2.0-or-later

set(INC
  ../../intern/clog
  ../blender/blenkernel
  ../blender/depsgraph
  ../blender/editors/include
  ../blender/gpu
  ../blender/imbuf
  ../blender/io/usd
  ../blender/bmesh
  ../blender/makesrna
  ../blender/render
  ../blender/windowmanager
)

set(LIB
  PRIVATE bf::blenlib
  PRIVATE bf::dna
  PRIVATE bf::intern::guardedalloc
  bf_windowmanager
)

if(HAVE_FEENABLEEXCEPT)
  add_definitions(-DHAVE_FEENABLEEXCEPT)
endif()

if(WITH_STRSIZE_DEBUG)
  add_definitions(-DWITH_STRSIZE_DEBUG)
endif()

if(WITH_TBB)
  # Force TBB libraries to be in front of MKL (part of `OpenImageDenoise`), so
  # that it is initialized before MKL and static library initialization order issues are avoided.
  #
  # This isn't fully robust but seems to work.
  list(INSERT LIB 0 ${TBB_LIBRARIES})
  list(INSERT LIB 0 bf_blenkernel)
endif()

# Compatibility with Windows 7
if(WIN32 AND WITH_WINDOWS_7)
  list(INSERT LIB 0 ${BCOMPAT7_LIBRARIES})
endif()

if(WIN32)
  list(APPEND INC ../../intern/utfconv)
endif()

if(WITH_LIBMV)
  list(APPEND INC ../../intern/libmv)
  add_definitions(-DWITH_LIBMV)
endif()

if(WITH_CYCLES)
  add_definitions(-DWITH_CYCLES)
  if(WITH_CYCLES_LOGGING)
    list(APPEND INC ../../intern/cycles/blender)
    add_definitions(-DWITH_CYCLES_LOGGING)
  endif()
endif()

if(WITH_OPENGL_BACKEND)
  add_definitions(-DWITH_OPENGL_BACKEND)
endif()

if(WITH_VULKAN_BACKEND)
  add_definitions(-DWITH_VULKAN_BACKEND)
endif()

if(WITH_RENDERDOC)
  add_definitions(-DWITH_RENDERDOC)
endif()

if(WITH_CODEC_FFMPEG)
  add_definitions(-DWITH_FFMPEG)
endif()

if(WITH_TBB)
  list(APPEND INC ${TBB_INCLUDE_DIRS})
  if(WIN32)
    # For `pragma` that links `tbbmalloc_proxy.lib`.
    link_directories(${LIBDIR}/tbb/lib)
  endif()
endif()

if(WIN32)
  # Windows.h will define min/max macros that will collide with the stl versions.
  add_definitions(-DNOMINMAX)
endif()

if(WITH_USD)
  # USD links libMaterialX, when using pre-compiled libraries
  # ensures `usd_ms` can find `MaterialXRender` and friends.
  #
  # NOTE: This is _only_ needed when linking blender before the install target runs.
  # Once MATERIALX libraries have been copied into `TARGETDIR_LIB` then Blender will link.
  # Don't rely on this though as failing on a fresh build is no good and the library
  # files could get outdated too.
  if(DEFINED LIBDIR)
    link_directories(${LIBDIR}/materialx/lib)
  endif()
endif()

if(WITH_PYTHON)
  list(APPEND INC ../blender/python)
  add_definitions(-DWITH_PYTHON)

  if(WITH_PYTHON_SECURITY)
    add_definitions(-DWITH_PYTHON_SECURITY)
  endif()
endif()

if(WITH_HEADLESS)
  add_definitions(-DWITH_HEADLESS)
endif()

if(WITH_GAMEENGINE)
  list(APPEND INC ../gameengine/BlenderRoutines)
  list(APPEND INC ../gameengine/Converter)
  list(APPEND INC ../gameengine/Launcher)

  add_definitions(-DWITH_GAMEENGINE)

  list(APPEND LIB
    ge_blender_routines
    ge_launcher
    ge_converter
  )
endif()

if(WITH_SDL)
  if(WITH_SDL_DYNLOAD)
    list(APPEND INC ../../extern/sdlew/include)
    add_definitions(-DWITH_SDL_DYNLOAD)
  endif()
  add_definitions(-DWITH_SDL)
endif()

if(WITH_BINRELOC)
  list(APPEND INC ${BINRELOC_INCLUDE_DIRS})
  add_definitions(-DWITH_BINRELOC)
endif()

if(WITH_FREESTYLE)
  list(APPEND INC ../blender/freestyle)
  add_definitions(-DWITH_FREESTYLE)
endif()

if(WITH_XR_OPENXR)
  add_definitions(-DWITH_XR_OPENXR)
endif()

if(WITH_GMP)
  list(APPEND INC ${GMP_INCLUDE_DIRS})
  add_definitions(-DWITH_GMP)
endif()

if(WITH_OPENCOLORIO)
  add_definitions(-DWITH_OCIO)
endif()

# Setup the EXE sources and `buildinfo`.
set(SRC
  creator.cc
  creator_args.cc
  creator_signals.cc

  creator_intern.h
)

# MSVC 2010 gives linking errors with the manifest.
if(WIN32 AND NOT UNIX)
  add_definitions(
    -DBLEN_VER_RC_STR="${BLENDER_VERSION}"
    -DBLEN_VER_RC_1=${BLENDER_VERSION_MAJOR}
    -DBLEN_VER_RC_2=${BLENDER_VERSION_MINOR}
    -DBLEN_VER_RC_3=${BLENDER_VERSION_PATCH}
    -DBLEN_VER_RC_4=0
  )


  list(APPEND SRC
    ${CMAKE_SOURCE_DIR}/release/windows/icons/winblender.rc
    ${CMAKE_BINARY_DIR}/blender.exe.manifest
  )
endif()

if(WITH_BUILDINFO)
  add_definitions(-DWITH_BUILDINFO)
  # --------------------------------------------------------------------------
  # These defines could all be moved into the header below

  # Write strings into a separate header since we can escape C-strings
  # in a way that's not practical when passing defines.
  set(BUILD_PLATFORM "${CMAKE_SYSTEM_NAME}")
  set(BUILD_TYPE "${CMAKE_BUILD_TYPE}")
  set(BUILD_CFLAGS "${CMAKE_C_FLAGS}")
  set(BUILD_CXXFLAGS "${CMAKE_CXX_FLAGS}")
  set(BUILD_LINKFLAGS "${PLATFORM_LINKFLAGS}")
  set(BUILD_SYSTEM "CMake")

  if(WITH_COMPILER_SHORT_FILE_MACRO)
    # It's not necessary to include path information
    # about the system building Blender in the executable.
    string(REPLACE "${PLATFORM_CFLAGS_FMACRO_PREFIX_MAP}" " " BUILD_CFLAGS "${BUILD_CFLAGS}")
    string(REPLACE "${PLATFORM_CFLAGS_FMACRO_PREFIX_MAP}" " " BUILD_CXXFLAGS "${BUILD_CXXFLAGS}")
  endif()

  # Use `configure_file` instead of definitions since properly
  # escaping the multiple command line arguments which themselves
  # contain strings and spaces becomes overly error-prone & complicated.
  configure_file(
    "${CMAKE_SOURCE_DIR}/build_files/cmake/buildinfo_static.h.in"
    "${CMAKE_CURRENT_BINARY_DIR}/buildinfo_static.h"
    ESCAPE_QUOTES
    @ONLY
  )

  unset(BUILD_PLATFORM)
  unset(BUILD_TYPE)
  unset(BUILD_CFLAGS)
  unset(BUILD_CXXFLAGS)
  unset(BUILD_LINKFLAGS)
  unset(BUILD_SYSTEM)

  # --------------------------------------------------------------------------
  # Write header for values that change each build
  #
  # NOTE: generated file is in build directory `source/creator`
  # except when used as an include path.

  add_definitions(-DWITH_BUILDINFO_HEADER)

  # Include the output directory, where the `buildinfo.h` file is generated.
  include_directories(${CMAKE_CURRENT_BINARY_DIR})


  # XXX: `${buildinfo_h_fake}` is used here,
  # because we rely on that file being detected as missing
  # every build so that the real header `buildinfo.h` is updated.
  #
  # Keep this until we find a better way to resolve!

  set(buildinfo_h_real "${CMAKE_CURRENT_BINARY_DIR}/buildinfo.h")
  set(buildinfo_h_fake "${CMAKE_CURRENT_BINARY_DIR}/buildinfo.h_fake")

  if(EXISTS ${buildinfo_h_fake})
    message(
      FATAL_ERROR
      "File \"${buildinfo_h_fake}\" found, this should never be created, remove!"
    )
  endif()

  # From the CMAKE documentation "If the output of the custom command is not actually created as a
  # file on disk it should be marked with the SYMBOLIC source file property."
  #
  # Not doing this leads to build warnings for the not generated file on
  # MS-Windows when using `msbuild`.
  set_source_files_properties(${buildinfo_h_fake} PROPERTIES SYMBOLIC TRUE)

  # a custom target that is always built
  add_custom_target(
    buildinfo ALL
    DEPENDS ${buildinfo_h_fake}
  )

  # Creates `buildinfo.h` using CMAKE script.
  add_custom_command(
    OUTPUT
      ${buildinfo_h_fake}  # ensure we always run
      ${buildinfo_h_real}
    COMMAND
      ${CMAKE_COMMAND}
      -DSOURCE_DIR=${CMAKE_SOURCE_DIR}
      # Overrides only used when non-empty strings.
      -DBUILD_DATE=${BUILDINFO_OVERRIDE_DATE}
      -DBUILD_TIME=${BUILDINFO_OVERRIDE_TIME}
      -P ${CMAKE_SOURCE_DIR}/build_files/cmake/buildinfo.cmake
    )

  # `buildinfo.h` is a generated file.
  set_source_files_properties(
    ${buildinfo_h_real}
    PROPERTIES GENERATED TRUE
    HEADER_FILE_ONLY TRUE)

  unset(buildinfo_h_real)
  unset(buildinfo_h_fake)

  # Add dependencies below, after adding Blender
  # -------------- done with header values.

  list(APPEND SRC
    buildinfo.c
  )

  # make an object library so can load with it in tests
  add_library(buildinfoobj OBJECT buildinfo.c)
  add_dependencies(buildinfoobj buildinfo)
endif()

add_cc_flags_custom_test(blender)

# message(STATUS "Configuring blender")
if(WITH_PYTHON_MODULE)
  add_definitions(-DWITH_PYTHON_MODULE)

  # Creates `./bpy/__init__.so` which can be imported as a Python module.
  #
  # Note that 'SHARED' works on Linux and Windows, but not MACOS which _must_ be 'MODULE'.
  add_library(blender MODULE ${SRC})


  get_property(GENERATOR_IS_MULTI_CONFIG GLOBAL PROPERTY GENERATOR_IS_MULTI_CONFIG)
  if(GENERATOR_IS_MULTI_CONFIG)
    set(BPY_OUTPUT_DIRECTORY ${CMAKE_BINARY_DIR}/bin/$<CONFIG>/bpy)
  else()
    set(BPY_OUTPUT_DIRECTORY ${CMAKE_BINARY_DIR}/bin/bpy)
  endif()

  set_target_properties(
    blender
    PROPERTIES
      PREFIX ""
      OUTPUT_NAME __init__
      LIBRARY_OUTPUT_DIRECTORY ${BPY_OUTPUT_DIRECTORY}
      RUNTIME_OUTPUT_DIRECTORY ${BPY_OUTPUT_DIRECTORY}
  )
  unset(BPY_OUTPUT_DIRECTORY)

  if(APPLE)
    set_target_properties(blender PROPERTIES MACOSX_BUNDLE TRUE)
  endif()

  if(WIN32)
    # Python modules use this.
    set_target_properties(
      blender
      PROPERTIES
      SUFFIX ".pyd"
    )
  endif()

else()
  add_executable(blender ${EXETYPE} ${SRC})
  if(WIN32)
    add_executable(blender-launcher WIN32
      blender_launcher_win32.c
      ${CMAKE_SOURCE_DIR}/release/windows/icons/winblender.rc
      ${CMAKE_BINARY_DIR}/blender.exe.manifest
    )
    target_compile_definitions (blender-launcher PRIVATE -D_UNICODE -DUNICODE)
    target_link_libraries(blender-launcher Pathcch.lib)
  endif()
endif()

if(WITH_BUILDINFO)
  # Explicitly say that the executable depends on the `buildinfo`.
  add_dependencies(blender buildinfo)
endif()


set(BLENDER_TEXT_FILES
  # Generate this file:
  # `${CMAKE_SOURCE_DIR}/release/text/readme.html`
)

if(WITH_INSTALL_COPYRIGHT)
  list(APPEND BLENDER_TEXT_FILES
    ${CMAKE_SOURCE_DIR}/release/text/copyright.txt
  )
endif()

# -----------------------------------------------------------------------------
# Platform specific target destinations
#
# Setup version directory, libraries, `bpy` & text files.

if(UNIX AND NOT APPLE)
  if(WITH_PYTHON_MODULE)
    if(WITH_INSTALL_PORTABLE)
      set(TARGETDIR_BPY "./bpy")
      set(TARGETDIR_VER "./bpy/${BLENDER_VERSION}")
      set(TARGETDIR_LIB "./bpy/lib")
    else()
      set(TARGETDIR_BPY ${PYTHON_SITE_PACKAGES}/bpy)
      set(TARGETDIR_VER ${PYTHON_SITE_PACKAGES}/bpy/${BLENDER_VERSION})
      set(TARGETDIR_LIB ${PYTHON_SITE_PACKAGES}/bpy/lib)
    endif()
  else()
    if(WITH_INSTALL_PORTABLE)
      set(TARGETDIR_VER "./${BLENDER_VERSION}")
      set(TARGETDIR_TEXT ".")
      set(TARGETDIR_LIB "./lib")
    else()
<<<<<<< HEAD
      set(TARGETDIR_VER share/upbge/${BLENDER_VERSION})
      set(TARGETDIR_TEXT share/doc/blender)
=======
      set(TARGETDIR_VER "./share/blender/${BLENDER_VERSION}")
      set(TARGETDIR_TEXT "./share/doc/blender")
>>>>>>> ccbb185d
    endif()
  endif()

elseif(WIN32)
  if(WITH_PYTHON_MODULE)
    set(TARGETDIR_BPY ${CMAKE_INSTALL_PREFIX_WITH_CONFIG}/bpy)
    set(TARGETDIR_VER ${CMAKE_INSTALL_PREFIX_WITH_CONFIG}/bpy/${BLENDER_VERSION})
    # Important the DLL's are next to `__init__.pyd` otherwise it won't load.
    set(TARGETDIR_LIB ${CMAKE_INSTALL_PREFIX_WITH_CONFIG}/bpy)
    set(TARGETDIR_EXE ${CMAKE_INSTALL_PREFIX_WITH_CONFIG}/bpy)
  else()
    set(TARGETDIR_VER "./${BLENDER_VERSION}")
    set(TARGETDIR_TEXT ".")
    set(TARGETDIR_LIB "./blender.shared")
    set(TARGETDIR_EXE ".")
  endif()
elseif(APPLE)
  if(WITH_PYTHON_MODULE)
    if(WITH_INSTALL_PORTABLE)
      set(TARGETDIR_BPY "./bpy")
      set(TARGETDIR_VER "./bpy/${BLENDER_VERSION}")
      set(TARGETDIR_LIB "./bpy/lib")
    else()
      # Paths defined in terms of site-packages since the site-packages
      # directory can be a symlink (brew for example).
      set(TARGETDIR_BPY ${PYTHON_SITE_PACKAGES}/bpy)
      set(TARGETDIR_VER ${PYTHON_SITE_PACKAGES}/bpy/${BLENDER_VERSION})
      set(TARGETDIR_LIB ${PYTHON_SITE_PACKAGES}/bpy/lib)
    endif()
  else()
    set(TARGETDIR_VER "./Blender.app/Contents/Resources/${BLENDER_VERSION}")
    set(TARGETDIR_LIB "./Blender.app/Contents/Resources/lib")
    set(TARGETDIR_TEXT "./Blender.app/Contents/Resources/text")
  endif()
  # Skip re-linking on CPACK / install.
  set_target_properties(blender PROPERTIES BUILD_WITH_INSTALL_RPATH true)
endif()


# -----------------------------------------------------------------------------
# Install Targets (Generic, All Platforms)

if(WITH_PYTHON)
  # install(CODE "message(\"copying blender scripts...\")")

  # exclude addons_contrib if release branch
  if("${BLENDER_VERSION_CYCLE}" STREQUAL "release" OR
     "${BLENDER_VERSION_CYCLE}" STREQUAL "rc" OR
     "${BLENDER_VERSION_CYCLE}" STREQUAL "beta")
    set(ADDON_EXCLUDE_CONDITIONAL "addons_contrib/*")
  else()
    set(ADDON_EXCLUDE_CONDITIONAL "_addons_contrib/*")  # Dummy, won't do anything.
  endif()

  # do not install freestyle dir if disabled
  if(NOT WITH_FREESTYLE)
    set(FREESTYLE_EXCLUDE_CONDITIONAL "freestyle/*")
  else()
    set(FREESTYLE_EXCLUDE_CONDITIONAL "_freestyle/*")  # Dummy, won't do anything.
  endif()

  install(
    DIRECTORY ${CMAKE_SOURCE_DIR}/scripts
    DESTINATION ${TARGETDIR_VER}
    PATTERN ".git" EXCLUDE
    PATTERN ".gitignore" EXCLUDE
    PATTERN ".gitea" EXCLUDE
    PATTERN ".github" EXCLUDE
    PATTERN ".arcconfig" EXCLUDE
    PATTERN "__pycache__" EXCLUDE
    PATTERN "site" EXCLUDE
    PATTERN "${ADDON_EXCLUDE_CONDITIONAL}" EXCLUDE
    PATTERN "${FREESTYLE_EXCLUDE_CONDITIONAL}" EXCLUDE
  )

  if(WITH_PYTHON_INSTALL)
    if(WIN32)
      install(
        FILES ${CMAKE_SOURCE_DIR}/scripts/site/sitecustomize.py
        DESTINATION ${TARGETDIR_VER}/python/lib/site-packages
      )
    else()
      install(
        FILES ${CMAKE_SOURCE_DIR}/scripts/site/sitecustomize.py
        DESTINATION ${TARGETDIR_VER}/python/lib/python${PYTHON_VERSION}/site-packages
      )
    endif()
  endif()
  unset(ADDON_EXCLUDE_CONDITIONAL)
  unset(FREESTYLE_EXCLUDE_CONDITIONAL)
endif()

# fonts
install(
  DIRECTORY ${CMAKE_SOURCE_DIR}/release/datafiles/fonts
  DESTINATION ${TARGETDIR_VER}/datafiles
)

# localization
if(WITH_INTERNATIONAL)
  set(_locale_dir "${CMAKE_SOURCE_DIR}/locale")
  set(_locale_target_dir ${TARGETDIR_VER}/datafiles/locale)

  file(GLOB _po_files "${_locale_dir}/po/*.po")
  foreach(_po_file ${_po_files})
    msgfmt_simple(${_po_file} _all_mo_files)
  endforeach()

  # Create a custom target which will compile all `*.po` to `*.mo`.
  add_custom_target(
    locales
    DEPENDS ${_all_mo_files}
  )
  add_dependencies(blender locales)

  # Generate INSTALL rules.
  install(
    FILES ${_locale_dir}/languages
    DESTINATION ${_locale_target_dir}
  )

  foreach(_mo_file ${_all_mo_files})
    get_filename_component(_locale_name ${_mo_file} NAME_WE)
    install(
      FILES ${_mo_file}
      DESTINATION ${_locale_target_dir}/${_locale_name}/LC_MESSAGES
      RENAME blender.mo
    )
    unset(_locale_name)
  endforeach()

  unset(_all_mo_files)
  unset(_po_files)
  unset(_po_file)
  unset(_mo_file)
  unset(_locale_target_dir)

  unset(_locale_dir)
endif()

# Color management.
if(WITH_OPENCOLORIO)
  install(
    DIRECTORY ${CMAKE_SOURCE_DIR}/release/datafiles/colormanagement
    DESTINATION ${TARGETDIR_VER}/datafiles
  )
endif()
if(WIN32)
  if(EXISTS ${LIBDIR}/opencolorio/bin/opencolorio_2_2.dll) # 3.5
    windows_install_shared_manifest(
      FILES ${LIBDIR}/opencolorio/bin/opencolorio_2_2.dll
      RELEASE
    )
    windows_install_shared_manifest(
      FILES ${LIBDIR}/opencolorio/bin/opencolorio_d_2_2.dll
      DEBUG
    )
    install(
      FILES ${LIBDIR}/opencolorio/lib/site-packages-debug/PyOpenColorIO_d.pyd
      DESTINATION ${TARGETDIR_VER}/python/lib/site-packages
      CONFIGURATIONS Debug
    )
    install(
      FILES ${LIBDIR}/opencolorio/lib/site-packages/PyOpenColorIO.pyd
      DESTINATION ${TARGETDIR_VER}/python/lib/site-packages
      CONFIGURATIONS Release;RelWithDebInfo;MinSizeRel
    )
  endif()
endif()

# game controller data base
if(WITH_GAMEENGINE AND WITH_SDL)
	install(
		DIRECTORY ${CMAKE_SOURCE_DIR}/release/datafiles/gamecontroller
		DESTINATION ${TARGETDIR_VER}/datafiles
	)
endif()

# Show helpful tip.
set(_install_cmd "")
if("${CMAKE_GENERATOR}" MATCHES ".*Makefiles.*")
  set(_install_cmd "make install")
elseif("${CMAKE_GENERATOR}" MATCHES "Ninja")
  set(_install_cmd "ninja install")
endif()
if(NOT ("${_install_cmd}" STREQUAL ""))
  # Message to display after building.
  get_filename_component(_install_dst ${TARGETDIR_VER} ABSOLUTE BASE_DIR ${CMAKE_INSTALL_PREFIX})
  add_custom_command(
    TARGET blender POST_BUILD MAIN_DEPENDENCY blender
    COMMAND ${CMAKE_COMMAND} -E echo
    "Run: \\\"${_install_cmd}\\\" to copy runtime files and scripts to: ${_install_dst}"
  )
  unset(_install_dst)
endif()
unset(_install_cmd)

# macro to help install files without dragging in unnecessary data.
macro(install_dir from to)
  install(
    DIRECTORY ${from}
    DESTINATION ${to}
    # Irrelevant files and caches.
    PATTERN ".git" EXCLUDE
    PATTERN ".gitignore" EXCLUDE
    PATTERN ".gitea" EXCLUDE
    PATTERN ".github" EXCLUDE
    PATTERN ".svn" EXCLUDE
    PATTERN "*.pyc" EXCLUDE
    PATTERN "*.pyo" EXCLUDE
    PATTERN "*.orig" EXCLUDE
    PATTERN "*.rej" EXCLUDE
    PATTERN "__pycache__" EXCLUDE
    PATTERN "__MACOSX" EXCLUDE
    PATTERN ".DS_Store" EXCLUDE
    # Unneeded Python files.
    PATTERN "config-${PYTHON_VERSION}/*.a" EXCLUDE  # static lib
    PATTERN "lib2to3" EXCLUDE                   # ./lib2to3
    PATTERN "tkinter" EXCLUDE                   # ./tkinter
    PATTERN "lib-dynload/_tkinter.*" EXCLUDE    # ./lib-dynload/_tkinter.co
    PATTERN "idlelib" EXCLUDE                   # ./idlelib
    PATTERN "test" EXCLUDE                      # ./test
    PATTERN "turtledemo" EXCLUDE                # ./turtledemo
    PATTERN "turtle.py" EXCLUDE                 # ./turtle.py
    PATTERN "wininst*.exe" EXCLUDE              # from distutils, avoid malware false positive
  )
endmacro()

# -----------------------------------------------------------------------------
# Install Targets (Platform Specific)

if(UNIX AND NOT APPLE)

  if(PLATFORM_BUNDLED_LIBRARIES AND TARGETDIR_LIB)
    install(
      FILES ${PLATFORM_BUNDLED_LIBRARIES}
      DESTINATION ${TARGETDIR_LIB}
    )
  endif()

  # There are a few differences between portable and system install.
  if(WITH_PYTHON_MODULE)
    if(WITH_INSTALL_PORTABLE)
      install(
        TARGETS blender
        DESTINATION ${TARGETDIR_BPY}
      )
    else()
      install(
        TARGETS blender
        LIBRARY DESTINATION ${TARGETDIR_BPY}
      )
    endif()

    # none of the other files are needed currently
  elseif(WITH_INSTALL_PORTABLE)
    set(BLENDER_BIN "blender")
    install(
      TARGETS blender
      DESTINATION "."
    )

    install(
      FILES
<<<<<<< HEAD
        ${CMAKE_SOURCE_DIR}/release/freedesktop/upbge.desktop
        ${CMAKE_SOURCE_DIR}/release/freedesktop/icons/scalable/apps/upbge.svg
        ${CMAKE_SOURCE_DIR}/release/freedesktop/icons/symbolic/apps/upbge-symbolic.svg
      DESTINATION "${CMAKE_INSTALL_PREFIX}"
=======
        ${CMAKE_SOURCE_DIR}/release/freedesktop/blender.desktop
        ${CMAKE_SOURCE_DIR}/release/freedesktop/icons/scalable/apps/blender.svg
        ${CMAKE_SOURCE_DIR}/release/freedesktop/icons/symbolic/apps/blender-symbolic.svg
      DESTINATION "."
>>>>>>> ccbb185d
    )

    if(WITH_BLENDER_THUMBNAILER)
      install(
        TARGETS blender-thumbnailer
        DESTINATION "."
      )
    endif()

    # NOTE: there is a bug in CMake 3.25.1 where `LIBDIR` is reported as undefined.
    if(NOT DEFINED LIBDIR)
      # Pass.
    elseif(EXISTS ${LIBDIR}/mesa)
      install(
        DIRECTORY ${LIBDIR}/mesa/lib
        DESTINATION "./lib/mesa"
      )

      install(
        PROGRAMS
        ${CMAKE_SOURCE_DIR}/release/bin/blender-launcher
        ${CMAKE_SOURCE_DIR}/release/bin/blender-softwaregl
        DESTINATION "."
      )

      # Remove from old location, so existing builds don't start with software
      # OpenGL now that the lib/ folder is used for other libraries.
      install(
        CODE "\
        file(REMOVE ${CMAKE_BINARY_DIR}/bin/lib/libGL.so)\n
        file(REMOVE ${CMAKE_BINARY_DIR}/bin/lib/libGL.so.1)\n
        file(REMOVE ${CMAKE_BINARY_DIR}/bin/lib/libGL.so.1.5.0)\n
        file(REMOVE ${CMAKE_BINARY_DIR}/bin/lib/libGLU.so)\n
        file(REMOVE ${CMAKE_BINARY_DIR}/bin/lib/libGLU.so.1)\n
        file(REMOVE ${CMAKE_BINARY_DIR}/bin/lib/libGLU.so.1.3.1)\n
        file(REMOVE ${CMAKE_BINARY_DIR}/bin/lib/libglapi.so)\n
        file(REMOVE ${CMAKE_BINARY_DIR}/bin/lib/libglapi.so.0)\n
        file(REMOVE ${CMAKE_BINARY_DIR}/bin/lib/libglapi.so.0.0.0)\n
        "
      )
    endif()
  else()
    # main blender binary
    set(BLENDER_BIN "bin/blender")
    install(
      TARGETS blender
      DESTINATION "./bin"
    )

    # Misc files.
    install(
<<<<<<< HEAD
      FILES ${CMAKE_SOURCE_DIR}/release/freedesktop/upbge.desktop
      DESTINATION share/applications
    )
    install(
      FILES ${CMAKE_SOURCE_DIR}/release/freedesktop/icons/scalable/apps/upbge.svg
      DESTINATION share/icons/hicolor/scalable/apps
    )
    install(
      FILES ${CMAKE_SOURCE_DIR}/release/freedesktop/icons/symbolic/apps/upbge-symbolic.svg
      DESTINATION share/icons/hicolor/symbolic/apps
=======
      FILES ${CMAKE_SOURCE_DIR}/release/freedesktop/blender.desktop
      DESTINATION "./share/applications"
    )
    install(
      FILES ${CMAKE_SOURCE_DIR}/release/freedesktop/icons/scalable/apps/blender.svg
      DESTINATION "./share/icons/hicolor/scalable/apps"
    )
    install(
      FILES ${CMAKE_SOURCE_DIR}/release/freedesktop/icons/symbolic/apps/blender-symbolic.svg
      DESTINATION "./share/icons/hicolor/symbolic/apps"
>>>>>>> ccbb185d
    )
    if(WITH_BLENDER_THUMBNAILER)
      install(
        TARGETS blender-thumbnailer
        DESTINATION "./bin"
      )
    endif()
    set(BLENDER_TEXT_FILES_DESTINATION share/doc/upbge)
  endif()

  if(WITH_PYTHON AND WITH_PYTHON_INSTALL)
    # Install executable
    install(
      PROGRAMS ${PYTHON_EXECUTABLE}
      DESTINATION ${TARGETDIR_VER}/python/bin
    )

    if(DEFINED LIBDIR)
      # Precompiled libraries, copy over complete lib directory.
      install_dir(
        ${PYTHON_LIBPATH}
        ${TARGETDIR_VER}/python
      )
    else()
      # System libraries.
      install(
        PROGRAMS ${PYTHON_EXECUTABLE}
        DESTINATION ${TARGETDIR_VER}/python/bin
      )

      # On some platforms (like openSUSE) Python is linked to be used from `lib64` directory.
      # determine this from Python's libraries path.
      # Ugh, its possible `lib64` is just a symlink to 'lib' which causes incorrect use of `lib64`.
      get_filename_component(_pypath_real ${PYTHON_LIBPATH} REALPATH)
      if(${_pypath_real} MATCHES "lib64$")
        set(_target_LIB "lib64")
      else()
        set(_target_LIB "lib")
      endif()
      unset(_pypath_real)

      # Copy the systems python into the install directory:
      # install(CODE "message(\"copying a subset of the systems python...\")")
      install(
        DIRECTORY ${PYTHON_LIBPATH}/python${PYTHON_VERSION}
        DESTINATION ${TARGETDIR_VER}/python/${_target_LIB}
        PATTERN "__pycache__" EXCLUDE               # * any cache *
        PATTERN "config-${PYTHON_VERSION}/*.a" EXCLUDE  # static lib
        PATTERN "lib2to3" EXCLUDE                   # ./lib2to3
        PATTERN "site-packages/*" EXCLUDE           # ./site-packages/*
        PATTERN "tkinter" EXCLUDE                   # ./tkinter
        PATTERN "lib-dynload/_tkinter.*" EXCLUDE    # ./lib-dynload/_tkinter.co
        PATTERN "idlelib" EXCLUDE                   # ./idlelib
        PATTERN "test" EXCLUDE                      # ./test
        PATTERN "turtledemo" EXCLUDE                # ./turtledemo
        PATTERN "turtle.py" EXCLUDE                 # ./turtle.py
        PATTERN "wininst*.exe" EXCLUDE              # from distutils, avoid malware false positive
      )

      # Needed for `distutils/pip`.
      # Get the last part of the include dir, will be `python{version}{abiflag}`.
      get_filename_component(_py_inc_suffix ${PYTHON_INCLUDE_DIR} NAME)
      install(
        FILES ${PYTHON_INCLUDE_DIR}/pyconfig.h
        DESTINATION ${TARGETDIR_VER}/python/include/${_py_inc_suffix}
      )
      unset(_py_inc_suffix)

      if(WITH_PYTHON_INSTALL_NUMPY)
        # Install to the same directory as the source, so debian-like
        # distributions are happy with their policy.
        set(_suffix "site-packages")
        if(${PYTHON_NUMPY_PATH} MATCHES "dist-packages")
          set(_suffix "dist-packages")
        endif()
        install(
          DIRECTORY ${PYTHON_NUMPY_PATH}/numpy
          DESTINATION ${TARGETDIR_VER}/python/${_target_LIB}/python${PYTHON_VERSION}/${_suffix}
          PATTERN ".svn" EXCLUDE
          PATTERN "__pycache__" EXCLUDE           # * any cache *
          PATTERN "*.pyc" EXCLUDE                 # * any cache *
          PATTERN "*.pyo" EXCLUDE                 # * any cache *
          PATTERN "oldnumeric" EXCLUDE            # ./oldnumeric
          PATTERN "doc" EXCLUDE                   # ./doc
          PATTERN "tests" EXCLUDE                 # ./tests
          PATTERN "f2py" EXCLUDE                  # ./f2py - fortran/python interface code, not for blender.
          PATTERN "include" EXCLUDE               # include dirs all over, we won't use NumPy/CAPI
          PATTERN "*.h" EXCLUDE                   # some includes are not in include dirs
          PATTERN "*.a" EXCLUDE                   # ./core/lib/libnpymath.a - for linking, we don't need.
        )
        install(
          DIRECTORY ${PYTHON_NUMPY_PATH}/Cython
          DESTINATION ${TARGETDIR_VER}/python/${_target_LIB}/python${PYTHON_VERSION}/${_suffix}
          PATTERN ".svn" EXCLUDE
          PATTERN "__pycache__" EXCLUDE           # * any cache *
          PATTERN "*.pyc" EXCLUDE                 # * any cache *
          PATTERN "*.pyo" EXCLUDE                 # * any cache *
        )
        install(
          FILES ${PYTHON_NUMPY_PATH}/cython.py
          DESTINATION ${TARGETDIR_VER}/python/${_target_LIB}/python${PYTHON_VERSION}/${_suffix}
        )
        unset(_suffix)
      endif()

      if(WITH_USD)
        # Install to the same directory as the source, so debian-like
        # distros are happy with their policy.
        set(_suffix "site-packages")
        if(${PYTHON_USD_PATH} MATCHES "dist-packages")
          set(_suffix "dist-packages")
        endif()
        install(
          DIRECTORY ${USD_LIBRARY_DIR}/python/
          DESTINATION ${TARGETDIR_VER}/python/${_target_LIB}/python${PYTHON_VERSION}/${_suffix}
          PATTERN ".svn" EXCLUDE
          PATTERN "__pycache__" EXCLUDE           # * any cache *
          PATTERN "*.pyc" EXCLUDE                 # * any cache *
          PATTERN "*.pyo" EXCLUDE                 # * any cache *
        )
        unset(_suffix)
      endif()

      if(WITH_PYTHON_INSTALL_ZSTANDARD)
        # Install to the same directory as the source, so debian-like
        # distributions are happy with their policy.
        set(_suffix "site-packages")
        if(${PYTHON_ZSTANDARD_PATH} MATCHES "dist-packages")
          set(_suffix "dist-packages")
        endif()
        install(
          DIRECTORY ${PYTHON_ZSTANDARD_PATH}/zstandard
          DESTINATION ${TARGETDIR_VER}/python/${_target_LIB}/python${PYTHON_VERSION}/${_suffix}
          PATTERN ".svn" EXCLUDE
          PATTERN "__pycache__" EXCLUDE           # * any cache *
          PATTERN "*.pyc" EXCLUDE                 # * any cache *
          PATTERN "*.pyo" EXCLUDE                 # * any cache *
        )
        unset(_suffix)
      endif()

      # Copy requests, we need to generalize site-packages.
      if(WITH_PYTHON_INSTALL_REQUESTS)
        set(_suffix "site-packages")
        if(${PYTHON_REQUESTS_PATH} MATCHES "dist-packages")
          set(_suffix "dist-packages")
        endif()
        install(
          DIRECTORY ${PYTHON_REQUESTS_PATH}/requests
          DESTINATION ${TARGETDIR_VER}/python/${_target_LIB}/python${PYTHON_VERSION}/${_suffix}
          PATTERN ".svn" EXCLUDE
          PATTERN "__pycache__" EXCLUDE           # * any cache *
          PATTERN "*.pyc" EXCLUDE                 # * any cache *
          PATTERN "*.pyo" EXCLUDE                 # * any cache *
        )
        # On some platforms requests does have extra dependencies.
        #
        # Either `chardet` or `charset_normalizer` is used, depending on the version of Python.
        # The code below silently skips the one that's not available, so we can list both here.
        set(_requests_deps "certifi" "chardet" "charset_normalizer" "idna" "urllib3")
        foreach(_requests_dep ${_requests_deps})
          if(EXISTS ${PYTHON_REQUESTS_PATH}/${_requests_dep})
            install(
              DIRECTORY ${PYTHON_REQUESTS_PATH}/${_requests_dep}
              DESTINATION ${TARGETDIR_VER}/python/${_target_LIB}/python${PYTHON_VERSION}/${_suffix}
              PATTERN ".svn" EXCLUDE
              PATTERN "__pycache__" EXCLUDE           # * any cache *
              PATTERN "*.pyc" EXCLUDE                 # * any cache *
              PATTERN "*.pyo" EXCLUDE                 # * any cache *
            )
          endif()
        endforeach()
        if(EXISTS ${PYTHON_REQUESTS_PATH}/six.py)
          install(
            FILES ${PYTHON_REQUESTS_PATH}/six.py
            DESTINATION ${TARGETDIR_VER}/python/${_target_LIB}/python${PYTHON_VERSION}/${_suffix}
          )
        endif()
        unset(_requests_dep)
        unset(_requests_deps)
        unset(_suffix)
      endif()
      unset(_target_LIB)
    endif()
  endif()

  if(WITH_DRACO)
    install(
      PROGRAMS $<TARGET_FILE:extern_draco>
      DESTINATION ${TARGETDIR_VER}/python/lib/python${PYTHON_VERSION}/site-packages
    )
  endif()
elseif(WIN32)
  windows_install_shared_manifest(
    FILES ${LIBDIR}/epoxy/bin/epoxy-0.dll
    ALL
  )

  if(WITH_OPENMP AND MSVC_CLANG)
    windows_install_shared_manifest(
      FILES ${CLANG_OPENMP_DLL}
      ALL
    )
  endif()

  if(EXISTS ${LIBDIR}/fftw3/lib/fftw3.dll)
    set(FFTW_DLL ${LIBDIR}/fftw3/lib/fftw3.dll)
  else()
    set(FFTW_DLL ${LIBDIR}/fftw3/lib/libfftw3-3.dll)
  endif()

  windows_install_shared_manifest(
    FILES ${FFTW_DLL}
    ALL
  )
  if(EXISTS ${LIBDIR}/fftw3/lib/fftw3f-3.dll)
    windows_install_shared_manifest(
      FILES ${LIBDIR}/fftw3/lib/fftw3f-3.dll
      ALL
    )
  elseif(EXISTS ${LIBDIR}/fftw3/lib/fftw3f.dll)
    windows_install_shared_manifest(
      FILES ${LIBDIR}/fftw3/lib/fftw3f.dll
      ALL
    )
  endif()
  if(MSVC_ASAN)
    # The ASAN DLL's can be found in the same folder as the compiler,
    # this is the easiest way to find these.
    string(
      REPLACE "cl.exe" "clang_rt.asan_dynamic-x86_64.dll"
      ASAN_DLL ${CMAKE_C_COMPILER})
    string(
      REPLACE "cl.exe" "clang_rt.asan_dbg_dynamic-x86_64.dll"
      ASAN_DEBUG_DLL ${CMAKE_C_COMPILER}
    )
    if(NOT EXISTS "${ASAN_DLL}")
      message(
        FATAL_ERROR
        "ASAN is enabled, but the ASAN runtime is not detected, "
        "this is an optional component during the MSVC install, please install it"
      )
    endif()
    windows_install_shared_manifest(
      FILES ${ASAN_DLL}
      RELEASE
    )
    windows_install_shared_manifest(
      FILES ${ASAN_DEBUG_DLL}
      DEBUG
    )
    unset(ASAN_DLL)
    unset(ASAN_DEBUG_DLL)
  endif()
  if(EXISTS ${LIBDIR}/openexr/bin/Iex.dll)
    windows_install_shared_manifest(
      FILES
        ${LIBDIR}/openexr/bin/Iex.dll
        ${LIBDIR}/openexr/bin/IlmThread.dll
        ${LIBDIR}/openexr/bin/OpenEXRCore.dll
        ${LIBDIR}/openexr/bin/OpenEXRUtil.dll
        ${LIBDIR}/openexr/bin/OpenEXR.dll
        ${LIBDIR}/imath/bin/imath.dll
      RELEASE
    )
    windows_install_shared_manifest(
      FILES
        ${LIBDIR}/openexr/bin/Iex_d.dll
        ${LIBDIR}/openexr/bin/IlmThread_d.dll
        ${LIBDIR}/openexr/bin/OpenEXRCore_d.dll
        ${LIBDIR}/openexr/bin/OpenEXRUtil_d.dll
        ${LIBDIR}/openexr/bin/OpenEXR_d.dll
        ${LIBDIR}/imath/bin/imath_d.dll
      DEBUG
    )
  endif()
  if(EXISTS ${LIBDIR}/openimageio/bin/openimageio.dll)
    windows_install_shared_manifest(
      FILES
        ${LIBDIR}/openimageio/bin/openimageio.dll
        ${LIBDIR}/openimageio/bin/openimageio_util.dll
      RELEASE
    )
    windows_install_shared_manifest(
      FILES
        ${LIBDIR}/openimageio/bin/openimageio_d.dll
        ${LIBDIR}/openimageio/bin/openimageio_util_d.dll
      DEBUG
    )
  endif()

  if(EXISTS ${LIBDIR}/gmp/lib/gmp-10.dll)
    set(GMP_DLL ${LIBDIR}/gmp/lib/gmp-10.dll)
  else()
    set(GMP_DLL ${LIBDIR}/gmp/lib/libgmp-10.dll)
  endif()

  windows_install_shared_manifest(
    FILES ${GMP_DLL}
    ALL
  )
  unset(GMP_DLL)

  windows_install_shared_manifest(
    FILES ${LIBDIR}/gmp/lib/libgmpxx.dll
    RELEASE
  )
  windows_install_shared_manifest(
    FILES ${LIBDIR}/gmp/lib/libgmpxx_d.dll
    DEBUG
  )

  if(WITH_WINDOWS_PDB)
    if(WITH_WINDOWS_STRIPPED_PDB)
      # Icky hack for older CMAKE from https://stackoverflow.com/a/21198501
      # `$<CONFIG>` will work in newer CMAKE but the version currently (3.12)
      # on the build-bot does not support this endeavor.
      install(
        FILES ${CMAKE_CURRENT_BINARY_DIR}/\${CMAKE_INSTALL_CONFIG_NAME}/blender_public.pdb
        DESTINATION "."
        RENAME blender.pdb
      )
    else()
      install(
        FILES $<TARGET_PDB_FILE:blender>
        DESTINATION "."
        RENAME blender.pdb
      )
    endif()
  endif()

  windows_install_shared_manifest(
    FILES ${LIBDIR}/openvdb/bin/openvdb.dll
    RELEASE
  )
  windows_install_shared_manifest(
    FILES ${LIBDIR}/openvdb/bin/openvdb_d.dll
    DEBUG
  )

  # This will not exist for 3.4 and earlier lib folders
  # to ease the transition, support both 3.4 and 3.5 lib
  # folders.
  if(EXISTS ${LIBDIR}/openvdb/python/pyopenvdb_d.pyd)
    install(
      FILES ${LIBDIR}/openvdb/python/pyopenvdb_d.pyd
      DESTINATION ${TARGETDIR_VER}/python/lib/site-packages
      CONFIGURATIONS Debug
    )
    install(
      FILES ${LIBDIR}/openvdb/python/pyopenvdb.pyd
      DESTINATION ${TARGETDIR_VER}/python/lib/site-packages
      CONFIGURATIONS Release;RelWithDebInfo;MinSizeRel
    )
  endif()

  windows_install_shared_manifest(
    FILES
      ${LIBDIR}/materialx/bin/MaterialXCore.dll
      ${LIBDIR}/materialx/bin/MaterialXFormat.dll
      ${LIBDIR}/materialx/bin/MaterialXGenGlsl.dll
      ${LIBDIR}/materialx/bin/MaterialXGenMdl.dll
      ${LIBDIR}/materialx/bin/MaterialXGenOsl.dll
      ${LIBDIR}/materialx/bin/MaterialXGenShader.dll
    RELEASE
  )
  if(EXISTS ${LIBDIR}/materialx/bin/MaterialXRender.dll) # 3.6+
    windows_install_shared_manifest(
      FILES
        ${LIBDIR}/materialx/bin/MaterialXRender.dll
        ${LIBDIR}/materialx/bin/MaterialXRenderGlsl.dll
        ${LIBDIR}/materialx/bin/MaterialXRenderHw.dll
        ${LIBDIR}/materialx/bin/MaterialXRenderOsl.dll
      RELEASE
    )
    windows_install_shared_manifest(
      FILES
        ${LIBDIR}/materialx/bin/MaterialXRender_d.dll
        ${LIBDIR}/materialx/bin/MaterialXRenderGlsl_d.dll
        ${LIBDIR}/materialx/bin/MaterialXRenderHw_d.dll
        ${LIBDIR}/materialx/bin/MaterialXRenderOsl_d.dll
      DEBUG
    )
  endif()
  windows_install_shared_manifest(
    FILES
      ${LIBDIR}/materialx/bin/MaterialXCore_d.dll
      ${LIBDIR}/materialx/bin/MaterialXFormat_d.dll
      ${LIBDIR}/materialx/bin/MaterialXGenGlsl_d.dll
      ${LIBDIR}/materialx/bin/MaterialXGenMdl_d.dll
      ${LIBDIR}/materialx/bin/MaterialXGenOsl_d.dll
      ${LIBDIR}/materialx/bin/MaterialXGenShader_d.dll
    DEBUG
  )

  if(WITH_PYTHON)
    string(REPLACE "." "" _PYTHON_VERSION_NO_DOTS ${PYTHON_VERSION})

    if(NOT WITH_PYTHON_MODULE)
      if(NOT CMAKE_COMPILER_IS_GNUCC)
        install(
          FILES
            ${LIBDIR}/python/${_PYTHON_VERSION_NO_DOTS}/bin/python${_PYTHON_VERSION_NO_DOTS}.dll
            ${LIBDIR}/python/${_PYTHON_VERSION_NO_DOTS}/bin/python3.dll
          DESTINATION ${TARGETDIR_EXE}
          CONFIGURATIONS Release;RelWithDebInfo;MinSizeRel
        )

        install(
          FILES
            ${LIBDIR}/python/${_PYTHON_VERSION_NO_DOTS}/bin/python${_PYTHON_VERSION_NO_DOTS}_d.dll
            ${LIBDIR}/python/${_PYTHON_VERSION_NO_DOTS}/bin/python3_d.dll
          DESTINATION ${TARGETDIR_EXE}
          CONFIGURATIONS Debug
        )
      endif()
    endif()

    if(WITH_PYTHON_INSTALL)
      # NOTE: as far as python is concerned `RelWithDebInfo`
      # is not debug since its without debug flags.

      install(DIRECTORY DESTINATION ${TARGETDIR_VER}/python)
      install(DIRECTORY DESTINATION ${TARGETDIR_VER}/python/lib)

      install(
        DIRECTORY ${LIBDIR}/python/${_PYTHON_VERSION_NO_DOTS}/lib
        DESTINATION ${BLENDER_VERSION}/python/
        CONFIGURATIONS Release;RelWithDebInfo;MinSizeRel
        PATTERN ".svn" EXCLUDE
        PATTERN "*_d.*" EXCLUDE                 # * debug libraries *
        PATTERN "__pycache__" EXCLUDE           # * any cache *
        PATTERN "*.pyc" EXCLUDE                 # * any cache *
        PATTERN "*.pyo" EXCLUDE                 # * any cache *
      )

      install(
        DIRECTORY ${LIBDIR}/python/${_PYTHON_VERSION_NO_DOTS}/lib
        DESTINATION ${BLENDER_VERSION}/python/
        CONFIGURATIONS Debug
        PATTERN ".svn" EXCLUDE
        PATTERN "__pycache__" EXCLUDE           # * any cache *
        PATTERN "*.pyc" EXCLUDE                 # * any cache *
        PATTERN "*.pyo" EXCLUDE                 # * any cache *
      )

      install(
        DIRECTORY ${LIBDIR}/python/${_PYTHON_VERSION_NO_DOTS}/DLLs
        DESTINATION ${BLENDER_VERSION}/python
        CONFIGURATIONS Release;RelWithDebInfo;MinSizeRel
        PATTERN "*.pdb" EXCLUDE
        PATTERN "*_d.*" EXCLUDE
      )

      install(
        DIRECTORY ${LIBDIR}/python/${_PYTHON_VERSION_NO_DOTS}/DLLs
        DESTINATION ${BLENDER_VERSION}/python
        CONFIGURATIONS Debug
      )

      install(
        FILES
          ${LIBDIR}/python/${_PYTHON_VERSION_NO_DOTS}/bin/python${_PYTHON_VERSION_NO_DOTS}.dll
          ${LIBDIR}/python/${_PYTHON_VERSION_NO_DOTS}/bin/python.exe
        DESTINATION ${BLENDER_VERSION}/python/bin
        CONFIGURATIONS Release;RelWithDebInfo;MinSizeRel
      )
      install(
        FILES
          ${LIBDIR}/python/${_PYTHON_VERSION_NO_DOTS}/bin/python${_PYTHON_VERSION_NO_DOTS}_d.dll
          ${LIBDIR}/python/${_PYTHON_VERSION_NO_DOTS}/bin/python_d.exe
        DESTINATION ${BLENDER_VERSION}/python/bin
        CONFIGURATIONS Debug
      )

      if(EXISTS ${LIBDIR}/openimageio/lib/python${PYTHON_VERSION}/site-packages) #this will only exist for 3.5+
        install(
          DIRECTORY ${LIBDIR}/openimageio/lib/python${PYTHON_VERSION}/site-packages/
          DESTINATION ${TARGETDIR_VER}/python/lib/site-packages/
          CONFIGURATIONS Release;RelWithDebInfo;MinSizeRel
          PATTERN ".svn" EXCLUDE
          PATTERN "__pycache__" EXCLUDE           # * any cache *
          PATTERN "*.pyc" EXCLUDE                 # * any cache *
          PATTERN "*.pyo" EXCLUDE                 # * any cache *
        )
      endif()
      if(EXISTS ${LIBDIR}/openimageio/lib/python${PYTHON_VERSION}_debug/site-packages)
        install(
          DIRECTORY ${LIBDIR}/openimageio/lib/python${PYTHON_VERSION}_debug/site-packages/
          DESTINATION ${TARGETDIR_VER}/python/lib/site-packages/
          CONFIGURATIONS Debug
          PATTERN ".svn" EXCLUDE
          PATTERN "__pycache__" EXCLUDE           # * any cache *
          PATTERN "*.pyc" EXCLUDE                 # * any cache *
          PATTERN "*.pyo" EXCLUDE                 # * any cache *
        )
      endif()

      # This will not exist for 3.4 and earlier lib folders
      # to ease the transition, support both 3.4 and 3.5 lib
      # folders.
      if(EXISTS ${USD_LIBRARY_DIR}/python/)
        install(
          DIRECTORY ${USD_LIBRARY_DIR}/python/
          DESTINATION ${TARGETDIR_VER}/python/lib/site-packages
          CONFIGURATIONS Release;RelWithDebInfo;MinSizeRel
          PATTERN ".svn" EXCLUDE
          PATTERN "__pycache__" EXCLUDE           # * any cache *
          PATTERN "*.pyc" EXCLUDE                 # * any cache *
          PATTERN "*.pyo" EXCLUDE                 # * any cache *
        )
      endif()
      if(EXISTS ${USD_LIBRARY_DIR}/debug/python/)
        install(
          DIRECTORY ${USD_LIBRARY_DIR}/debug/python/
          DESTINATION ${TARGETDIR_VER}/python/lib/site-packages
          CONFIGURATIONS Debug
          PATTERN ".svn" EXCLUDE
          PATTERN "__pycache__" EXCLUDE           # * any cache *
          PATTERN "*.pyc" EXCLUDE                 # * any cache *
          PATTERN "*.pyo" EXCLUDE                 # * any cache *
        )
      endif()

      # MaterialX python bindings
      install(
        DIRECTORY ${LIBDIR}/materialx/python/Release/MaterialX
        DESTINATION ${TARGETDIR_VER}/python/lib/site-packages/
        CONFIGURATIONS Release;RelWithDebInfo;MinSizeRel
        PATTERN ".svn" EXCLUDE
        PATTERN "__pycache__" EXCLUDE           # * any cache *
        PATTERN "*.pyc" EXCLUDE                 # * any cache *
        PATTERN "*.pyo" EXCLUDE                 # * any cache *
      )
      install(
        DIRECTORY ${LIBDIR}/materialx/python/Debug/MaterialX
        DESTINATION ${TARGETDIR_VER}/python/lib/site-packages/
        CONFIGURATIONS Debug
        PATTERN ".svn" EXCLUDE
        PATTERN "__pycache__" EXCLUDE           # * any cache *
        PATTERN "*.pyc" EXCLUDE                 # * any cache *
        PATTERN "*.pyo" EXCLUDE                 # * any cache *
      )

      if(WINDOWS_PYTHON_DEBUG)
        install(
          FILES
            ${LIBDIR}/python/${_PYTHON_VERSION_NO_DOTS}/libs/python${_PYTHON_VERSION_NO_DOTS}.pdb
          DESTINATION "."
          CONFIGURATIONS Release;RelWithDebInfo;MinSizeRel
        )

        install(
          FILES
            ${LIBDIR}/python/${_PYTHON_VERSION_NO_DOTS}/libs/python${_PYTHON_VERSION_NO_DOTS}_d.pdb
          DESTINATION "."
          CONFIGURATIONS Debug
        )
      endif()
    endif()

  endif()

  # Filenames change slightly between FFMPEG versions check both 6.0 and fallback to 5.0
  # to ease the transition between versions.
  if(EXISTS "${LIBDIR}/ffmpeg/lib/avcodec-60.dll")
    windows_install_shared_manifest(
      FILES
        ${LIBDIR}/ffmpeg/lib/avcodec-60.dll
        ${LIBDIR}/ffmpeg/lib/avformat-60.dll
        ${LIBDIR}/ffmpeg/lib/avdevice-60.dll
        ${LIBDIR}/ffmpeg/lib/avutil-58.dll
        ${LIBDIR}/ffmpeg/lib/swscale-7.dll
        ${LIBDIR}/ffmpeg/lib/swresample-4.dll
      ALL
    )
  else()
    windows_install_shared_manifest(
      FILES
        ${LIBDIR}/ffmpeg/lib/avcodec-59.dll
        ${LIBDIR}/ffmpeg/lib/avformat-59.dll
        ${LIBDIR}/ffmpeg/lib/avdevice-59.dll
        ${LIBDIR}/ffmpeg/lib/avutil-57.dll
        ${LIBDIR}/ffmpeg/lib/swscale-6.dll
        ${LIBDIR}/ffmpeg/lib/swresample-4.dll
      ALL
    )
  endif()
  windows_install_shared_manifest(
    FILES
      ${LIBDIR}/tbb/bin/tbb.dll
    RELEASE
  )
  windows_install_shared_manifest(
    FILES
      ${LIBDIR}/tbb/bin/tbb_debug.dll
    DEBUG
  )
  if(WITH_TBB_MALLOC_PROXY)
    windows_install_shared_manifest(
      FILES
        ${LIBDIR}/tbb/bin/tbbmalloc.dll
        ${LIBDIR}/tbb/bin/tbbmalloc_proxy.dll
      RELEASE
    )
    windows_install_shared_manifest(
      FILES
        ${LIBDIR}/tbb/bin/tbbmalloc_debug.dll
        ${LIBDIR}/tbb/bin/tbbmalloc_proxy_debug.dll
      DEBUG
    )
    list(APPEND LIB ${TBB_MALLOC_LIBRARIES})
  endif()

  if(EXISTS ${LIBDIR}/sndfile/lib/sndfile.dll)
    set(SNDFILE_DLL ${LIBDIR}/sndfile/lib/sndfile.dll)
  else()
    set(SNDFILE_DLL ${LIBDIR}/sndfile/lib/libsndfile-1.dll)
  endif()

  windows_install_shared_manifest(
    FILES ${SNDFILE_DLL}
    ALL
  )
  unset(SNDFILE_DLL)

  windows_install_shared_manifest(
    FILES ${LIBDIR}/shaderc/bin/shaderc_shared.dll
    RELEASE
  )

  windows_install_shared_manifest(
    FILES ${LIBDIR}/shaderc/bin/shaderc_shared_d.dll
    DEBUG
  )

  windows_install_shared_manifest(
    FILES
      ${LIBDIR}/openal/lib/OpenAL32.dll
    ALL
  )

  windows_install_shared_manifest(
    FILES ${LIBDIR}/sdl/lib/SDL2.dll
    ALL
  )

  if(WITH_SYSTEM_AUDASPACE)
    install(
      FILES
        ${LIBDIR}/audaspace/lib/audaspace.dll
        ${LIBDIR}/audaspace/lib/audaspace-c.dll
        ${LIBDIR}/audaspace/lib/audaspace-py.dll
      DESTINATION "."
    )
  endif()


  if(NOT WITH_PYTHON_MODULE)
    install(
      FILES
        ${CMAKE_SOURCE_DIR}/release/windows/batch/blender_debug_gpu.cmd
        ${CMAKE_SOURCE_DIR}/release/windows/batch/blender_debug_gpu_glitchworkaround.cmd
        ${CMAKE_SOURCE_DIR}/release/windows/batch/blender_debug_log.cmd
        ${CMAKE_SOURCE_DIR}/release/windows/batch/blender_factory_startup.cmd
        ${CMAKE_SOURCE_DIR}/release/windows/batch/blender_oculus.cmd
        ${CMAKE_SOURCE_DIR}/release/windows/batch/oculus.json
      DESTINATION ${TARGETDIR_EXE}
    )
  endif()

  if(WITH_BLENDER_THUMBNAILER)
    install(
      TARGETS BlendThumb
      DESTINATION "."
    )
  endif()

  if(WITH_DRACO)
    install(
      PROGRAMS $<TARGET_FILE:extern_draco>
      DESTINATION ${TARGETDIR_VER}/python/lib/site-packages
    )
  endif()

  if(WITH_PYTHON_MODULE AND TARGETDIR_BPY)
    install(
      TARGETS blender
      LIBRARY DESTINATION ${TARGETDIR_BPY}
    )
  endif()

  if(PLATFORM_BUNDLED_LIBRARIES)
    windows_process_platform_bundled_libraries("${PLATFORM_BUNDLED_LIBRARIES}")
  endif()

  # Custom game icon for windows deployment
  if(WITH_GAMEENGINE)
    install(
      DIRECTORY ${CMAKE_SOURCE_DIR}/release/windows/icons/rceditcustom/
      DESTINATION ${TARGETDIR_VER}/rceditcustom
    )
  endif()

  # Compatibility with Windows 7
  if(WITH_WINDOWS_7)
    install(
      FILES ${LIBDIR}/bcompat7/bin/bcompat7.dll
            ${LIBDIR}/bcompat7/bin/api-ms-win-core-path-l1-1-0.dll
      DESTINATION ${TARGETDIR_EXE}
      CONFIGURATIONS Release;RelWithDebInfo;MinSizeRel;Debug
    )
  endif()
elseif(APPLE)
  if(NOT WITH_PYTHON_MODULE)
    # Uppercase name for app bundle.
    set_target_properties(blender PROPERTIES OUTPUT_NAME Blender)
  endif()

  set(OSX_APP_SOURCEDIR ${CMAKE_SOURCE_DIR}/release/darwin/Blender.app)

  # Setup `Info.plist`.
  execute_process(
    COMMAND date "+%Y-%m-%d"
    OUTPUT_VARIABLE BLENDER_DATE
    OUTPUT_STRIP_TRAILING_WHITESPACE
  )

  set_target_properties(blender PROPERTIES
    MACOSX_BUNDLE_INFO_PLIST ${OSX_APP_SOURCEDIR}/Contents/Info.plist
    MACOSX_BUNDLE_SHORT_VERSION_STRING "${BLENDER_VERSION}.${BLENDER_VERSION_PATCH}"
    MACOSX_BUNDLE_LONG_VERSION_STRING "${BLENDER_VERSION}.${BLENDER_VERSION_PATCH} ${BLENDER_DATE}"
  )

  # Gather the date in finder-style.
  execute_process(
    COMMAND date "+%m/%d/%Y/%H:%M"
    OUTPUT_VARIABLE SETFILE_DATE
    OUTPUT_STRIP_TRAILING_WHITESPACE
  )

  # Give the bundle actual creation/modification date.
  #
  # Note that the directory might not yet exist, which happens when CMAKE is first run.
  if(NOT EXISTS ${EXECUTABLE_OUTPUT_PATH}/Blender.app)
    file(MAKE_DIRECTORY ${EXECUTABLE_OUTPUT_PATH}/Blender.app)
  endif()
  execute_process(
    COMMAND SetFile -d ${SETFILE_DATE} -m ${SETFILE_DATE} ${EXECUTABLE_OUTPUT_PATH}/Blender.app
  )

  set(BLENDER_BIN "bin/blender")
  install(
    TARGETS blender
    DESTINATION "."
  )

  install(
    FILES ${OSX_APP_SOURCEDIR}/Contents/PkgInfo
    DESTINATION "./Blender.app/Contents"
  )

  install_dir(
    ${OSX_APP_SOURCEDIR}/Contents/Resources
    "./Blender.app/Contents"
  )

  if(WITH_BLENDER_THUMBNAILER)
    install(
      TARGETS blender-thumbnailer
      DESTINATION "./Blender.app/Contents/MacOS"
    )
  endif()

  if(PLATFORM_BUNDLED_LIBRARIES AND TARGETDIR_LIB)
    install(
      FILES ${PLATFORM_BUNDLED_LIBRARIES}
      DESTINATION ${TARGETDIR_LIB}
    )
  endif()

  if(WITH_VULKAN_BACKEND)
    install(
      FILES ${VULKAN_LIBRARY} ${MOLTENVK_LIBRARY}
      DESTINATION ${TARGETDIR_LIB}
    )
  endif()

  # Python.
  if(WITH_PYTHON AND NOT WITH_PYTHON_MODULE AND NOT WITH_PYTHON_FRAMEWORK)
    # Copy the python libraries into the install directory.
    install_dir(
      ${PYTHON_LIBPATH}/python${PYTHON_VERSION}
      ${TARGETDIR_VER}/python/lib
    )

    # Install Python executable.
    install(
      PROGRAMS ${PYTHON_EXECUTABLE}
      DESTINATION ${TARGETDIR_VER}/python/bin
    )

    # Needed for `distutils/pip`.
    # Get the last part of the include dir, will be `python{version}{abiflag}`.
    get_filename_component(_py_inc_suffix ${PYTHON_INCLUDE_DIR} NAME)
    install(
      FILES ${PYTHON_INCLUDE_DIR}/pyconfig.h
      DESTINATION ${TARGETDIR_VER}/python/include/${_py_inc_suffix}
    )
    unset(_py_inc_suffix)
  endif()

  if(WITH_PYTHON_MODULE AND TARGETDIR_BPY)
    install(
      TARGETS blender
      LIBRARY DESTINATION ${TARGETDIR_BPY}
    )
  endif()

  if(WITH_DRACO)
    install(
      PROGRAMS $<TARGET_FILE:extern_draco>
      DESTINATION ${TARGETDIR_VER}/python/lib/python${PYTHON_VERSION}/site-packages
    )
  endif()
endif()

# -----------------------------------------------------------------------------
# Generic Install, for all targets

if(DEFINED TARGETDIR_TEXT)

  configure_file(
    ${CMAKE_SOURCE_DIR}/release/text/readme.html
    ${CMAKE_BINARY_DIR}/release/text/readme.html
    @ONLY
  )
  list(APPEND BLENDER_TEXT_FILES
    ${CMAKE_BINARY_DIR}/release/text/readme.html
  )

  install(
    FILES ${BLENDER_TEXT_FILES}
    DESTINATION "${TARGETDIR_TEXT}"
  )

  install(
    DIRECTORY ${CMAKE_SOURCE_DIR}/release/license
    DESTINATION "${TARGETDIR_TEXT}"
)
endif()

# Install more files specified elsewhere.
delayed_do_install(${TARGETDIR_VER})

unset(BLENDER_TEXT_FILES)
unset(TARGETDIR_TEXT)


# -----------------------------------------------------------------------------
# Geometry Icons

# Geometry icons.
get_property(_icon_names GLOBAL PROPERTY ICON_GEOM_NAMES)
set(_icon_files)
foreach(_f ${_icon_names})
  list(APPEND _icon_files
    "${CMAKE_SOURCE_DIR}/release/datafiles/icons/${_f}.dat"
  )
endforeach()
install(
  FILES ${_icon_files}
  DESTINATION ${TARGETDIR_VER}/datafiles/icons
)

unset(_icon_names)
unset(_icon_files)
unset(_f)


# -----------------------------------------------------------------------------
# Studio Lights

install(
  DIRECTORY ${CMAKE_SOURCE_DIR}/release/datafiles/studiolights
  DESTINATION ${TARGETDIR_VER}/datafiles
)


# -----------------------------------------------------------------------------
# Bundle assets

set(ASSET_BUNDLE_DIR ${CMAKE_SOURCE_DIR}/release/datafiles/assets/publish/)

if(NOT EXISTS "${ASSET_BUNDLE_DIR}")
  set(ASSET_BUNDLE_DIR ${CMAKE_SOURCE_DIR}/../lib/assets/publish/)
endif()

if(EXISTS "${ASSET_BUNDLE_DIR}")
  install(
    DIRECTORY ${ASSET_BUNDLE_DIR}
    DESTINATION ${TARGETDIR_VER}/datafiles/assets
    PATTERN ".svn" EXCLUDE
  )
endif()


# -----------------------------------------------------------------------------
# Setup link libraries

add_dependencies(blender makesdna)
target_link_libraries(blender PRIVATE ${LIB})
unset(LIB)

setup_platform_linker_flags(blender)
setup_platform_linker_libs(blender)

if(DEFINED PLATFORM_SYMBOLS_MAP)
  set_target_properties(blender PROPERTIES LINK_DEPENDS ${PLATFORM_SYMBOLS_MAP})
endif()

blender_target_include_dirs(blender ${INC})

# -----------------------------------------------------------------------------
# USD registry.

# USD requires a set of JSON files that define the standard schemas.
# These files are required at runtime.
if(WITH_USD)
  add_definitions(-DWITH_USD)
  absolute_include_dirs(../blender/io/usd)
endif()

# Always install USD shared library and datafiles regardless if Blender
# itself uses them, the bundled Python module still needs it.
if((DEFINED LIBDIR) AND TARGETDIR_LIB)
  # On windows the usd library sits in ./blender.shared copy the files
  # relative to the location of the USD dll, if the dll does not exist
  # assume we are linking against the static 3.5 lib.
  if(WITH_USD)
    if(WIN32 AND
        (
          EXISTS ${LIBDIR}/usd/lib/usd_usd_ms.dll OR  # USD 22.03
          EXISTS ${LIBDIR}/usd/lib/usd_ms.dll         # USD 22.11
        )
      )
      install(DIRECTORY
        ${USD_LIBRARY_DIR}/usd
        DESTINATION ${TARGETDIR_LIB}
      )
      install(DIRECTORY
        ${LIBDIR}/usd/plugin/usd/hdStorm
        ${LIBDIR}/usd/plugin/usd/usdShaders
        ${LIBDIR}/usd/plugin/usd/hioOiio
        DESTINATION "./blender.shared/usd"
      )
    elseif(USD_PYTHON_SUPPORT)
      install(DIRECTORY
        ${USD_LIBRARY_DIR}/usd
        DESTINATION ${TARGETDIR_LIB}
      )
      install(DIRECTORY
        ${LIBDIR}/usd/plugin/usd/hdStorm
        ${LIBDIR}/usd/plugin/usd/usdShaders
        DESTINATION ${TARGETDIR_LIB}/usd
      )
    else()
      install(DIRECTORY
        ${USD_LIBRARY_DIR}/usd
        DESTINATION "${TARGETDIR_VER}/datafiles"
      )
      install(DIRECTORY
        ${LIBDIR}/usd/plugin/usd/hdStorm
        ${LIBDIR}/usd/plugin/usd/usdShaders
        DESTINATION "${TARGETDIR_VER}/datafiles/usd"
      )
    endif()
  endif()
  if(WIN32)
    # If this file exists we are building against a 3.5 22.03 library folder
    # that needs these dll's installed.
    if(EXISTS ${LIBDIR}/usd/lib/usd_usd_ms.dll)
      windows_install_shared_manifest(FILES
        ${LIBDIR}/usd/lib/usd_usd_ms.dll
        RELEASE
      )
      windows_install_shared_manifest(FILES
        ${LIBDIR}/usd/lib/usd_usd_ms_d.dll
        DEBUG
      )
    endif()
    # If this file exists we are building against a 3.5 22.11 library folder
    # that needs these dll's installed.
    if(EXISTS ${LIBDIR}/usd/lib/usd_ms.dll)
      windows_install_shared_manifest(FILES
        ${LIBDIR}/usd/lib/usd_ms.dll
        RELEASE
      )
      windows_install_shared_manifest(FILES
        ${LIBDIR}/usd/lib/usd_ms_d.dll
        DEBUG
      )
    endif()
  endif()
endif()

# Always install MaterialX files regardless if Blender itself uses them, the
# bundled Python module still needs it.
if((DEFINED LIBDIR) AND TARGETDIR_LIB AND WITH_MATERIALX)
  install(
    DIRECTORY ${LIBDIR}/materialx/libraries
    DESTINATION "${TARGETDIR_LIB}/materialx"
  )
endif()

if(WIN32)
  set(BOOST_COMPONENTS atomic chrono date_time filesystem
    iostreams locale program_options regex
    serialization system thread wave wserialization
    python${_PYTHON_VERSION_NO_DOTS} numpy${_PYTHON_VERSION_NO_DOTS}
  )
  foreach(component ${BOOST_COMPONENTS})
    if(EXISTS ${BOOST_LIBPATH}/${BOOST_PREFIX}boost_${component}-${BOOST_POSTFIX}.dll)
      windows_install_shared_manifest(
        FILES ${BOOST_LIBPATH}/${BOOST_PREFIX}boost_${component}-${BOOST_POSTFIX}.dll
        RELEASE
      )
      windows_install_shared_manifest(
        FILES ${BOOST_LIBPATH}/${BOOST_PREFIX}boost_${component}-${BOOST_DEBUG_POSTFIX}.dll
        DEBUG
      )
    endif()
  endforeach()
endif()

# `vcpkg` substitutes our libraries with theirs, which will cause issues when you you run
# these builds on other systems due to missing DLL's. So we opt out the use of `vcpkg`.
if(WIN32)
  set_target_properties(blender PROPERTIES VS_GLOBAL_VcpkgEnabled "false")
  set_target_properties(blender PROPERTIES
    PDB_NAME "blender_private"
    PDB_OUTPUT_DIRECTORY "${CMAKE_CURRENT_BINARY_DIR}/$<CONFIG>"
  )
  if(WITH_WINDOWS_PDB AND WITH_WINDOWS_STRIPPED_PDB)
    # This is slightly messy, but single target generators like ninja will not have the
    # `CMAKE_CFG_INTDIR` variable and multi-target generators like `msbuild` will not have
    # `CMAKE_BUILD_TYPE`. This can be simplified by `target_link_options` and the `$<CONFIG>`
    # generator expression in newer CMAKE (2.13+) but until that time this fill have suffice.
    if(CMAKE_BUILD_TYPE)
      set_property(
        TARGET blender APPEND_STRING PROPERTY LINK_FLAGS
        " /PDBSTRIPPED:${CMAKE_CURRENT_BINARY_DIR}/${CMAKE_BUILD_TYPE}/blender_public.pdb"
      )
    else()
      set_property(
        TARGET blender APPEND_STRING PROPERTY LINK_FLAGS
        " /PDBSTRIPPED:${CMAKE_CURRENT_BINARY_DIR}/${CMAKE_CFG_INTDIR}/blender_public.pdb"
      )
    endif()
  endif()
endif()

# -----------------------------------------------------------------------------
# Setup launcher

if(WIN32 AND NOT WITH_PYTHON_MODULE)
  set(BLENDER_BIN "blender.exe")
  install(
    TARGETS blender blender-launcher
    COMPONENT Blender
    DESTINATION "."
  )
  set_target_properties(
    blender
    PROPERTIES
      VS_USER_PROPS "blender.Cpp.user.props"
  )
endif()

# -----------------------------------------------------------------------------
# Windows shared library manifest
if(WIN32)
  windows_generate_shared_manifest()
endif()

# -----------------------------------------------------------------------------
# Steps that Run Blender
#
# As executing Blender is needed - it's important this operation runs after the shared
# libraries have been installed to their destination.

if(UNIX AND NOT APPLE)
  if(NOT WITH_PYTHON_MODULE)
    if(WITH_DOC_MANPAGE)
      # Only run the command to generate the man-page when it may be outdated.
      # The `IS_NEWER_THAN` checks always run when files are missing.

      # NOTE: While `${EXECUTABLE_OUTPUT_PATH}/blender` may work in some cases
      # Blender's requirement of libraries mean the installation path must be used.
      install(
        CODE "\
set(BLENDER_BIN \"${CMAKE_INSTALL_PREFIX}/${BLENDER_BIN}\")\n\
set(MANPAGE_GEN \"${CMAKE_SOURCE_DIR}/doc/manpage/blender.1.py\")\n\
set(MANPAGE_OUT \"${CMAKE_CURRENT_BINARY_DIR}/blender.1\")\n\
if(\n\
  ($\{BLENDER_BIN\} IS_NEWER_THAN $\{MANPAGE_OUT\}) OR\n\
  ($\{MANPAGE_GEN\} IS_NEWER_THAN $\{MANPAGE_OUT\})\n\
)\n\
  set(ENV{ASAN_OPTIONS} \"$ENV{ASAN_OPTIONS}:\
exitcode=0:\
check_initialization_order=0:\
strict_init_order=0:\
detect_leaks=0\"\n\
  )\n\
  execute_process(\n\
    OUTPUT_QUIET\n\
    COMMAND $\{BLENDER_BIN\}\n\
    --background\n\
    --factory-startup\n\
    --python $\{MANPAGE_GEN\}\n\
    --\n\
    --output $\{MANPAGE_OUT\}\n\
  )\n\
endif()\n\
"
        DEPENDS blender
      )

      if(WITH_INSTALL_PORTABLE)
        install(
          FILES ${CMAKE_CURRENT_BINARY_DIR}/blender.1
          DESTINATION "."
        )
      else()
        # Manual page (only with `blender` binary).
        install(
          FILES ${CMAKE_CURRENT_BINARY_DIR}/blender.1
          DESTINATION "./share/man/man1"
        )
      endif()
    endif()
  endif()
endif()

# -----------------------------------------------------------------------------
# Post-install script

if(POSTINSTALL_SCRIPT)
  install(SCRIPT ${POSTINSTALL_SCRIPT})
endif()<|MERGE_RESOLUTION|>--- conflicted
+++ resolved
@@ -396,13 +396,8 @@
       set(TARGETDIR_TEXT ".")
       set(TARGETDIR_LIB "./lib")
     else()
-<<<<<<< HEAD
-      set(TARGETDIR_VER share/upbge/${BLENDER_VERSION})
-      set(TARGETDIR_TEXT share/doc/blender)
-=======
-      set(TARGETDIR_VER "./share/blender/${BLENDER_VERSION}")
-      set(TARGETDIR_TEXT "./share/doc/blender")
->>>>>>> ccbb185d
+      set(TARGETDIR_VER "./share/upbge/${BLENDER_VERSION}")
+      set(TARGETDIR_TEXT "./share/doc/upbge")
     endif()
   endif()
 
@@ -667,17 +662,10 @@
 
     install(
       FILES
-<<<<<<< HEAD
         ${CMAKE_SOURCE_DIR}/release/freedesktop/upbge.desktop
         ${CMAKE_SOURCE_DIR}/release/freedesktop/icons/scalable/apps/upbge.svg
         ${CMAKE_SOURCE_DIR}/release/freedesktop/icons/symbolic/apps/upbge-symbolic.svg
-      DESTINATION "${CMAKE_INSTALL_PREFIX}"
-=======
-        ${CMAKE_SOURCE_DIR}/release/freedesktop/blender.desktop
-        ${CMAKE_SOURCE_DIR}/release/freedesktop/icons/scalable/apps/blender.svg
-        ${CMAKE_SOURCE_DIR}/release/freedesktop/icons/symbolic/apps/blender-symbolic.svg
       DESTINATION "."
->>>>>>> ccbb185d
     )
 
     if(WITH_BLENDER_THUMBNAILER)
@@ -729,29 +717,16 @@
 
     # Misc files.
     install(
-<<<<<<< HEAD
       FILES ${CMAKE_SOURCE_DIR}/release/freedesktop/upbge.desktop
-      DESTINATION share/applications
+      DESTINATION "./share/applications"
     )
     install(
       FILES ${CMAKE_SOURCE_DIR}/release/freedesktop/icons/scalable/apps/upbge.svg
-      DESTINATION share/icons/hicolor/scalable/apps
+      DESTINATION "./share/icons/hicolor/scalable/apps"
     )
     install(
       FILES ${CMAKE_SOURCE_DIR}/release/freedesktop/icons/symbolic/apps/upbge-symbolic.svg
-      DESTINATION share/icons/hicolor/symbolic/apps
-=======
-      FILES ${CMAKE_SOURCE_DIR}/release/freedesktop/blender.desktop
-      DESTINATION "./share/applications"
-    )
-    install(
-      FILES ${CMAKE_SOURCE_DIR}/release/freedesktop/icons/scalable/apps/blender.svg
-      DESTINATION "./share/icons/hicolor/scalable/apps"
-    )
-    install(
-      FILES ${CMAKE_SOURCE_DIR}/release/freedesktop/icons/symbolic/apps/blender-symbolic.svg
       DESTINATION "./share/icons/hicolor/symbolic/apps"
->>>>>>> ccbb185d
     )
     if(WITH_BLENDER_THUMBNAILER)
       install(
@@ -759,7 +734,6 @@
         DESTINATION "./bin"
       )
     endif()
-    set(BLENDER_TEXT_FILES_DESTINATION share/doc/upbge)
   endif()
 
   if(WITH_PYTHON AND WITH_PYTHON_INSTALL)
