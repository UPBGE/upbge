/* SPDX-FileCopyrightText: 2001-2002 NaN Holding BV. All rights reserved.
 *
 * SPDX-License-Identifier: GPL-2.0-or-later */

/** \file
 * \ingroup creator
 */

#include <cstdlib>
#include <cstring>

#ifdef WIN32
#  include "utfconv.hh"
#  include <windows.h>
#  ifdef WITH_CPU_CHECK
#    pragma comment(linker, "/include:cpu_check_win32")
#  endif
#endif

#if defined(WITH_TBB_MALLOC) && defined(_MSC_VER) && defined(NDEBUG)
#  pragma comment(lib, "tbbmalloc_proxy.lib")
#  pragma comment(linker, "/include:__TBB_malloc_proxy")
#endif

#include "MEM_guardedalloc.h"

#include "CLG_log.h"

#include "DNA_genfile.h"

#include "BLI_string.h"
#include "BLI_system.h"
#include "BLI_task.h"
#include "BLI_threads.h"
#include "BLI_utildefines.h"

/* Mostly initialization functions. */
#include "BKE_appdir.hh"
#include "BKE_blender.hh"
#include "BKE_brush.hh"
#include "BKE_cachefile.hh"
#include "BKE_callbacks.hh"
#include "BKE_context.hh"
#include "BKE_cpp_types.hh"
#include "BKE_global.hh"
#include "BKE_gpencil_modifier_legacy.h"
#include "BKE_idtype.hh"
#include "BKE_material.h"
#include "BKE_modifier.hh"
#include "BKE_node.hh"
#include "BKE_particle.h"
#include "BKE_shader_fx.h"
#include "BKE_sound.h"
#include "BKE_vfont.hh"
#include "BKE_volume.hh"

#ifndef WITH_PYTHON_MODULE
#  include "BLI_args.h"
#endif

#include "DEG_depsgraph.hh"

#include "IMB_imbuf.hh" /* For #IMB_init. */

#include "RE_engine.h"
#include "RE_texture.h"

#include "ED_datafiles.h"

#include "WM_api.hh"

#include "RNA_define.hh"

#ifdef WITH_FREESTYLE
#  include "FRS_freestyle.h"
#endif

/* for passing information between creator and gameengine */
#ifdef WITH_GAMEENGINE
#  include "LA_SystemCommandLine.h"
#else /* dummy */
#  define SYS_SystemHandle int
#endif

#include <csignal>

#ifdef __FreeBSD__
#  include <floatingpoint.h>
#endif

#ifdef WITH_BINRELOC
#  include "binreloc.h"
#endif

#ifdef WITH_LIBMV
#  include "libmv-capi.h"
#endif

#ifdef WITH_CYCLES_LOGGING
#  include "CCL_api.h"
#endif

#ifdef WITH_SDL_DYNLOAD
#  include "sdlew.h"
#endif

#include "creator_intern.h" /* Own include. */

/* -------------------------------------------------------------------- */
/** \name Local Defines
 * \{ */

/* When building as a Python module, don't use special argument handling
 * so the module loading logic can control the `argv` & `argc`. */
#if defined(WIN32) && !defined(WITH_PYTHON_MODULE)
#  define USE_WIN32_UNICODE_ARGS
#endif

/** \} */

/* -------------------------------------------------------------------- */
/** \name Local Application State
 * \{ */

/* written to by 'creator_args.c' */
ApplicationState app_state = []() {
  ApplicationState app_state{};
  app_state.signal.use_crash_handler = true;
  app_state.signal.use_abort_handler = true;
  app_state.exit_code_on_error.python = 0;
  return app_state;
}();

/** \} */

/* -------------------------------------------------------------------- */
/** \name Application Level Callbacks
 *
 * Initialize callbacks for the modules that need them.
 * \{ */

static void callback_mem_error(const char *errorStr)
{
  fputs(errorStr, stderr);
  fflush(stderr);
}

static void main_callback_setup()
{
  /* Error output from the guarded allocation routines. */
  MEM_set_error_callback(callback_mem_error);
}

/* free data on early exit (if Python calls 'sys.exit()' while parsing args for eg). */
struct CreatorAtExitData {
#ifndef WITH_PYTHON_MODULE
  bArgs *ba;
#endif

#ifdef USE_WIN32_UNICODE_ARGS
  char **argv;
  int argv_num;
#endif

#if defined(WITH_PYTHON_MODULE) && !defined(USE_WIN32_UNICODE_ARGS)
  void *_empty; /* Prevent empty struct error with MSVC. */
#endif
};

static void callback_main_atexit(void *user_data)
{
  CreatorAtExitData *app_init_data = static_cast<CreatorAtExitData *>(user_data);

#ifndef WITH_PYTHON_MODULE
  if (app_init_data->ba) {
    BLI_args_destroy(app_init_data->ba);
    app_init_data->ba = nullptr;
  }
#else
  UNUSED_VARS(app_init_data); /* May be unused. */
#endif

#ifdef USE_WIN32_UNICODE_ARGS
  if (app_init_data->argv) {
    while (app_init_data->argv_num) {
      free((void *)app_init_data->argv[--app_init_data->argv_num]);
    }
    free((void *)app_init_data->argv);
    app_init_data->argv = nullptr;
  }
#else
  UNUSED_VARS(app_init_data); /* May be unused. */
#endif
}

static void callback_clg_fatal(void *fp)
{
  BLI_system_backtrace(static_cast<FILE *>(fp));
}

/** \} */

/* -------------------------------------------------------------------- */
/** \name Blender as a Stand-Alone Python Module (bpy)
 *
 * While not officially supported, this can be useful for Python developers.
 * See: https://developer.blender.org/docs/handbook/building_blender/python_module/
 * \{ */

#ifdef WITH_PYTHON_MODULE

/* Called in `bpy_interface.cc` when building as a Python module. */
int main_python_enter(int argc, const char **argv);
void main_python_exit();

/* Rename the 'main' function, allowing Python initialization to call it. */
#  define main main_python_enter
static void *evil_C = nullptr;

#  ifdef __APPLE__
/* Environment is not available in macOS shared libraries. */
#    include <crt_externs.h>
char **environ = nullptr;
#  endif /* __APPLE__ */

#endif /* WITH_PYTHON_MODULE */

/** \} */

/* -------------------------------------------------------------------- */
/** \name GMP Allocator Workaround
 * \{ */

#if (defined(WITH_TBB_MALLOC) && defined(_MSC_VER) && defined(NDEBUG) && defined(WITH_GMP)) || \
    defined(DOXYGEN)
#  include "gmp.h"
#  include "tbb/scalable_allocator.h"

void *gmp_alloc(size_t size)
{
  return scalable_malloc(size);
}
void *gmp_realloc(void *ptr, size_t /*old_size*/, size_t new_size)
{
  return scalable_realloc(ptr, new_size);
}

void gmp_free(void *ptr, size_t /*size*/)
{
  scalable_free(ptr);
}
/**
 * Use TBB's scalable_allocator on Windows.
 * `TBBmalloc` correctly captures all allocations already,
 * however, GMP is built with MINGW since it doesn't build with MSVC,
 * which TBB has issues hooking into automatically.
 */
void gmp_blender_init_allocator()
{
  mp_set_memory_functions(gmp_alloc, gmp_realloc, gmp_free);
}
#endif

/** \} */

/* -------------------------------------------------------------------- */
/** \name Main Function
 * \{ */

#if defined(__APPLE__)
extern "C" int GHOST_HACK_getFirstFile(char buf[]);
#endif

/**
 * Blender's main function responsibilities are:
 * - setup subsystems.
 * - handle arguments.
 * - run #WM_main() event loop,
 *   or exit immediately when running in background-mode.
 */
int main(int argc,
#ifdef USE_WIN32_UNICODE_ARGS
         const char ** /*argv_c*/
#else
         const char **argv
#endif
)
{
  bContext *C;
<<<<<<< HEAD
  SYS_SystemHandle syshandle;

=======
>>>>>>> 783e5651
#ifndef WITH_PYTHON_MODULE
  bArgs *ba;
#endif

#ifdef USE_WIN32_UNICODE_ARGS
  char **argv;
  int argv_num;
#endif

  /* --- end declarations --- */

  /* Ensure we free data on early-exit. */
  CreatorAtExitData app_init_data = {nullptr};
  BKE_blender_atexit_register(callback_main_atexit, &app_init_data);

/* Un-buffered `stdout` makes `stdout` and `stderr` better synchronized, and helps
 * when stepping through code in a debugger (prints are immediately
 * visible). However disabling buffering causes lock contention on windows
 * see #76767 for details, since this is a debugging aid, we do not enable
 * the un-buffered behavior for release builds. */
#ifndef NDEBUG
  setvbuf(stdout, nullptr, _IONBF, 0);
#endif

#ifdef WIN32
/* We delay loading of OPENMP so we can set the policy here. */
#  if defined(_MSC_VER)
  _putenv_s("OMP_WAIT_POLICY", "PASSIVE");
#  endif

#  ifdef USE_WIN32_UNICODE_ARGS
  /* Win32 Unicode Arguments. */
  {
    /* NOTE: Can't use `guardedalloc` allocation here, as it's not yet initialized
     * (it depends on the arguments passed in, which is what we're getting here!) */
    wchar_t **argv_16 = CommandLineToArgvW(GetCommandLineW(), &argc);
    argv = static_cast<char **>(malloc(argc * sizeof(char *)));
    for (argv_num = 0; argv_num < argc; argv_num++) {
      argv[argv_num] = alloc_utf_8_from_16(argv_16[argv_num], 0);
    }
    LocalFree(argv_16);

    /* free on early-exit */
    app_init_data.argv = argv;
    app_init_data.argv_num = argv_num;
  }
#  endif /* USE_WIN32_UNICODE_ARGS */
#endif   /* WIN32 */

  /* NOTE: Special exception for guarded allocator type switch:
   *       we need to perform switch from lock-free to fully
   *       guarded allocator before any allocation happened.
   */
  {
    int i;
    for (i = 0; i < argc; i++) {
      if (STR_ELEM(argv[i], "-d", "--debug", "--debug-memory", "--debug-all")) {
        printf("Switching to fully guarded memory allocator.\n");
        MEM_use_guarded_allocator();
        break;
      }
      if (STREQ(argv[i], "--")) {
        break;
      }
    }
    MEM_init_memleak_detection();
  }

#ifdef BUILD_DATE
  {
    time_t temp_time = build_commit_timestamp;
    tm *tm = gmtime(&temp_time);
    if (LIKELY(tm)) {
      strftime(build_commit_date, sizeof(build_commit_date), "%Y-%m-%d", tm);
      strftime(build_commit_time, sizeof(build_commit_time), "%H:%M", tm);
    }
    else {
      const char *unknown = "date-unknown";
      STRNCPY(build_commit_date, unknown);
      STRNCPY(build_commit_time, unknown);
    }
  }
#endif

#ifdef WITH_SDL_DYNLOAD
  sdlewInit();
#endif

  /* Initialize logging. */
  CLG_init();
  CLG_fatal_fn_set(callback_clg_fatal);

  C = CTX_create();

#ifdef WITH_PYTHON_MODULE
#  ifdef __APPLE__
  environ = *_NSGetEnviron();
#  endif

#  undef main
  evil_C = C;
#endif

#ifdef WITH_BINRELOC
  br_init(nullptr);
#endif

#ifdef WITH_LIBMV
  libmv_initLogging(argv[0]);
#elif defined(WITH_CYCLES_LOGGING)
  CCL_init_logging(argv[0]);
#endif

#if defined(WITH_TBB_MALLOC) && defined(_MSC_VER) && defined(NDEBUG) && defined(WITH_GMP)
  gmp_blender_init_allocator();
#endif

  main_callback_setup();

#if defined(__APPLE__) && !defined(WITH_PYTHON_MODULE) && !defined(WITH_HEADLESS)
  /* Patch to ignore argument finder gives us (PID?) */
  if (argc == 2 && STRPREFIX(argv[1], "-psn_")) {
    static char firstfilebuf[512];

    argc = 1;

    if (GHOST_HACK_getFirstFile(firstfilebuf)) {
      argc = 2;
      argv[1] = firstfilebuf;
    }
  }
#endif

#ifdef __FreeBSD__
  fpsetmask(0);
#endif

  /* Initialize path to executable. */
  BKE_appdir_program_path_init(argv[0]);

  BLI_threadapi_init();

  DNA_sdna_current_init();

  BKE_blender_globals_init(); /* `blender.cc` */

  BKE_cpp_types_init();
  BKE_idtype_init();
  BKE_cachefiles_init();
  BKE_modifier_init();
  BKE_gpencil_modifier_init();
  BKE_shaderfx_init();
  BKE_volumes_init();
  DEG_register_node_types();

  BKE_brush_system_init();
  RE_texture_rng_init();

  BKE_callback_global_init();

#ifdef WITH_GAMEENGINE
  syshandle = SYS_GetSystem();
#else
  syshandle = 0;
#endif

/* First test for background-mode (#Global.background) */
#ifndef WITH_PYTHON_MODULE
  ba = BLI_args_create(argc, (const char **)argv); /* skip binary path */

  /* Ensure we free on early exit. */
  app_init_data.ba = ba;

  main_args_setup(C, ba, false, &syshandle);

  /* Begin argument parsing, ignore leaks so arguments that call #exit
   * (such as '--version' & '--help') don't report leaks. */
  MEM_use_memleak_detection(false);

  /* Parse environment handling arguments. */
  BLI_args_parse(ba, ARG_PASS_ENVIRONMENT, nullptr, nullptr);

#else
  /* Using preferences or user startup makes no sense for #WITH_PYTHON_MODULE. */
  G.factory_startup = true;
  (void)syshandle;
#endif

  /* After parsing #ARG_PASS_ENVIRONMENT such as `--env-*`,
   * since they impact `BKE_appdir` behavior. */
  BKE_appdir_init();

  /* After parsing number of threads argument. */
  BLI_task_scheduler_init();

#ifndef WITH_PYTHON_MODULE
  /* The settings pass includes:
   * - Background-mode assignment (#Global.background), checked by other subsystems
   *   which may be skipped in background mode.
   * - The animation player may be launched which takes over argument passing,
   *   initializes the sub-systems it needs which have not yet been started.
   *   The animation player will call `exit(..)` too, so code after this call
   *   never runs when it's invoked.
   * - All the `--debug-*` flags.
   */
  BLI_args_parse(ba, ARG_PASS_SETTINGS, nullptr, nullptr);

  main_signal_setup();
#endif

  /* Must be initialized after #BKE_appdir_init to account for color-management paths. */
  IMB_init();
#ifdef WITH_FFMPEG
  /* Keep after #ARG_PASS_SETTINGS since debug flags are checked. */
  IMB_ffmpeg_init();
#endif

  /* After #ARG_PASS_SETTINGS arguments, this is so #WM_main_playanim skips #RNA_init. */
  RNA_init();

  RE_engines_init();
  BKE_node_system_init();
  BKE_particle_init_rng();
  /* End second initialization. */

#if defined(WITH_PYTHON_MODULE) || defined(WITH_HEADLESS)
  /* Python module mode ALWAYS runs in background-mode (for now). */
  G.background = true;
#else
  if (G.background) {
    main_signal_setup_background();
  }
#endif

  /* Background render uses this font too. */
  BKE_vfont_builtin_register(datatoc_bfont_pfb, datatoc_bfont_pfb_size);

  /* Initialize FFMPEG if built in, also needed for background-mode if videos are
   * rendered via FFMPEG. */
  BKE_sound_init_once();

  BKE_materials_init();

#ifndef WITH_PYTHON_MODULE
  if (G.background == 0) {
    BLI_args_parse(ba, ARG_PASS_SETTINGS_GUI, nullptr, nullptr);
  }
  BLI_args_parse(ba, ARG_PASS_SETTINGS_FORCE, nullptr, nullptr);
#endif

  WM_init(C, argc, (const char **)argv);

#ifndef WITH_PYTHON
  printf(
      "\n* WARNING * - Blender compiled without Python!\n"
      "this is not intended for typical usage\n\n");
#endif

#ifdef WITH_FREESTYLE
  /* Initialize Freestyle. */
  FRS_init();
  FRS_set_context(C);
#endif

/* OK we are ready for it */
#ifndef WITH_PYTHON_MODULE
  /* Handles #ARG_PASS_FINAL. */
  BLI_args_parse(ba, ARG_PASS_FINAL, main_args_handle_load_file, C);
#endif

  /* Explicitly free data allocated for argument parsing:
   * - 'ba'
   * - 'argv' on WIN32.
   */
  callback_main_atexit(&app_init_data);
  BKE_blender_atexit_unregister(callback_main_atexit, &app_init_data);

  /* End argument parsing, allow memory leaks to be printed. */
  MEM_use_memleak_detection(true);

/* Paranoid, avoid accidental re-use. */
#ifndef WITH_PYTHON_MODULE
  ba = nullptr;
  (void)ba;
#endif

#ifdef USE_WIN32_UNICODE_ARGS
  argv = nullptr;
  (void)argv;
#endif

#ifndef WITH_PYTHON_MODULE
  if (G.background) {
    /* Using window-manager API in background-mode is a bit odd, but works fine. */
    WM_exit(C, G.is_break ? EXIT_FAILURE : EXIT_SUCCESS);
  }
  else {
    if (G.fileflags & G_FILE_AUTOPLAY) {
      if (G.f & G_FLAG_SCRIPT_AUTOEXEC) {
        if (WM_init_game(C)) {
          return 0;
        }
      }
      else {
        if (!(G.f & G_FLAG_SCRIPT_AUTOEXEC_FAIL_QUIET)) {
          G.f |= G_FLAG_SCRIPT_AUTOEXEC_FAIL;
          BLI_snprintf(G.autoexec_fail, sizeof(G.autoexec_fail), "Game AutoStart");
        }
      }
    }
    /* Shows the splash as needed. */
    WM_init_splash_on_startup(C);

    WM_main(C);
  }
  /* Neither #WM_exit, #WM_main return, this quiets CLANG's `unreachable-code-return` warning. */
  BLI_assert_unreachable();

#endif /* !WITH_PYTHON_MODULE */

  return 0;

} /* End of `int main(...)` function. */

#ifdef WITH_PYTHON_MODULE
void main_python_exit()
{
  WM_exit_ex((bContext *)evil_C, true, false);
  evil_C = nullptr;
}
#endif

/** \} */<|MERGE_RESOLUTION|>--- conflicted
+++ resolved
@@ -287,11 +287,7 @@
 )
 {
   bContext *C;
-<<<<<<< HEAD
   SYS_SystemHandle syshandle;
-
-=======
->>>>>>> 783e5651
 #ifndef WITH_PYTHON_MODULE
   bArgs *ba;
 #endif
