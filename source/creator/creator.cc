--- conflicted
+++ resolved
@@ -592,7 +592,6 @@
     WM_exit(C, exit_code);
   }
   else {
-<<<<<<< HEAD
     if (G.fileflags & G_FILE_AUTOPLAY) {
       if (G.f & G_FLAG_SCRIPT_AUTOEXEC) {
         if (WM_init_game(C)) {
@@ -606,11 +605,10 @@
         }
       }
     }
-=======
+
     /* Not supported, although it could be made to work if needed. */
     BLI_assert(app_state.main_arg_deferred == nullptr);
 
->>>>>>> 61b28227
     /* Shows the splash as needed. */
     WM_init_splash_on_startup(C);
 
