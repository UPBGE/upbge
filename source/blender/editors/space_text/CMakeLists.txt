# SPDX-FileCopyrightText: 2023 Blender Foundation
#
# SPDX-License-Identifier: GPL-2.0-or-later

set(INC
  ../include
  ../../blenfont
  ../../blenkernel
  ../../blenlib
  ../../blenloader
  ../../blentranslation
  ../../gpu
  ../../makesdna
  ../../makesrna
  ../../windowmanager
  ../../../../intern/guardedalloc

  # dna_type_offsets.h
  ${CMAKE_CURRENT_BINARY_DIR}/../../makesdna/intern
)

set(INC_SYS
)

set(SRC
  space_text.cc
  text_autocomplete.cc
  text_draw.cc
  text_format.cc
<<<<<<< HEAD
  text_format_glsl.cc
  text_format_lua.cc
=======
>>>>>>> 126bff30
  text_format_osl.cc
  text_format_pov.cc
  text_format_pov_ini.cc
  text_format_py.cc
  text_header.cc
  text_ops.cc
  text_undo.cc

  text_format.hh
  text_intern.hh
)

set(LIB
  bf_blenkernel
  bf_blenlib
)


if(WITH_PYTHON)
  list(APPEND INC
    ../../python
  )
  add_definitions(-DWITH_PYTHON)
endif()


blender_add_lib(bf_editor_space_text "${SRC}" "${INC}" "${INC_SYS}" "${LIB}")

# dna_type_offsets.h
add_dependencies(bf_editor_space_text bf_dna)<|MERGE_RESOLUTION|>--- conflicted
+++ resolved
@@ -27,11 +27,7 @@
   text_autocomplete.cc
   text_draw.cc
   text_format.cc
-<<<<<<< HEAD
   text_format_glsl.cc
-  text_format_lua.cc
-=======
->>>>>>> 126bff30
   text_format_osl.cc
   text_format_pov.cc
   text_format_pov_ini.cc
