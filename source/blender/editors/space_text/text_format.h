--- conflicted
+++ resolved
@@ -77,18 +77,6 @@
 } TextFormatType;
 
 enum {
-<<<<<<< HEAD
-	FMT_TYPE_WHITESPACE = '_',  /* Whitespace */
-	FMT_TYPE_COMMENT    = '#',  /* Comment text */
-	FMT_TYPE_SYMBOL     = '!',  /* Punctuation and other symbols */
-	FMT_TYPE_NUMERAL    = 'n',  /* Numerals */
-	FMT_TYPE_STRING     = 'l',  /* String letters */
-	FMT_TYPE_DIRECTIVE  = 'd',  /* Decorator / Preprocessor directive */
-	FMT_TYPE_SPECIAL    = 'v',  /* Special variables (class, def) */
-	FMT_TYPE_RESERVED   = 'r',  /* Reserved keywords (OSL -> switch e.g.) */
-	FMT_TYPE_KEYWORD    = 'b',  /* Built-in names (return, for, etc.) */
-	FMT_TYPE_DEFAULT    = 'q',  /* Regular text (identifiers, etc.) */
-=======
 	/** Whitespace */
 	FMT_TYPE_WHITESPACE = '_',
 	/** Comment text */
@@ -109,7 +97,6 @@
 	FMT_TYPE_KEYWORD    = 'b',
 	/** Regular text (identifiers, etc.) */
 	FMT_TYPE_DEFAULT    = 'q',
->>>>>>> 3b86c992
 };
 
 TextFormatType *ED_text_format_get(Text *text);
