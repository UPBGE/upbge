--- conflicted
+++ resolved
@@ -72,7 +72,11 @@
 	mesh_intern.h
 )
 
-<<<<<<< HEAD
+set(LIB
+	bf_blenkernel
+	bf_blenlib
+)
+
 if(WITH_GAMEENGINE)
 	add_definitions(-DWITH_GAMEENGINE)
 
@@ -84,12 +88,6 @@
 		mesh_navmesh.c
 	)
 endif()
-=======
-set(LIB
-	bf_blenkernel
-	bf_blenlib
-)
->>>>>>> 0d686ccc
 
 if(WITH_INTERNATIONAL)
 	add_definitions(-DWITH_INTERNATIONAL)
