/* SPDX-License-Identifier: GPL-2.0-or-later
 * Copyright 2009 Blender Foundation. All rights reserved. */

/** \file
 * \ingroup edmesh
 */

#include "MEM_guardedalloc.h"

#include "DNA_mesh_types.h"
#include "DNA_meshdata_types.h"
#include "DNA_object_types.h"
#include "DNA_scene_types.h"
#include "DNA_view3d_types.h"

#include "BLI_array.hh"
#include "BLI_math.h"
#include "BLI_utildefines.h"

#include "BKE_attribute.h"
#include "BKE_context.h"
#include "BKE_customdata.h"
#include "BKE_editmesh.h"
#include "BKE_mesh.h"
#include "BKE_mesh_runtime.h"
#include "BKE_report.h"

#include "DEG_depsgraph.h"

#include "RNA_access.h"
#include "RNA_define.h"
#include "RNA_prototypes.h"

#include "WM_api.h"
#include "WM_types.h"

#include "ED_mesh.h"
#include "ED_object.h"
#include "ED_paint.h"
#include "ED_screen.h"
#include "ED_uvedit.h"
#include "ED_view3d.h"

#include "mesh_intern.h" /* own include */

using blender::Array;

static CustomData *mesh_customdata_get_type(Mesh *me, const char htype, int *r_tot)
{
  CustomData *data;
  BMesh *bm = (me->edit_mesh) ? me->edit_mesh->bm : nullptr;
  int tot;

  switch (htype) {
    case BM_VERT:
      if (bm) {
        data = &bm->vdata;
        tot = bm->totvert;
      }
      else {
        data = &me->vdata;
        tot = me->totvert;
      }
      break;
    case BM_EDGE:
      if (bm) {
        data = &bm->edata;
        tot = bm->totedge;
      }
      else {
        data = &me->edata;
        tot = me->totedge;
      }
      break;
    case BM_LOOP:
      if (bm) {
        data = &bm->ldata;
        tot = bm->totloop;
      }
      else {
        data = &me->ldata;
        tot = me->totloop;
      }
      break;
    case BM_FACE:
      if (bm) {
        data = &bm->pdata;
        tot = bm->totface;
      }
      else {
        data = &me->pdata;
        tot = me->totpoly;
      }
      break;
    default:
      BLI_assert(0);
      tot = 0;
      data = nullptr;
      break;
  }

  *r_tot = tot;
  return data;
}

#define GET_CD_DATA(me, data) ((me)->edit_mesh ? &(me)->edit_mesh->bm->data : &(me)->data)
static void delete_customdata_layer(Mesh *me, CustomDataLayer *layer)
{
  const int type = layer->type;
  CustomData *data;
  int layer_index, tot, n;

  char htype = BM_FACE;
  if (ELEM(type, CD_PROP_BYTE_COLOR, CD_MLOOPUV)) {
    htype = BM_LOOP;
  }
  else if (ELEM(type, CD_PROP_COLOR)) {
    htype = BM_VERT;
  }

  data = mesh_customdata_get_type(me, htype, &tot);
  layer_index = CustomData_get_layer_index(data, type);
  n = (layer - &data->layers[layer_index]);
  BLI_assert(n >= 0 && (n + layer_index) < data->totlayer);

  if (me->edit_mesh) {
    BM_data_layer_free_n(me->edit_mesh->bm, data, type, n);
  }
  else {
    CustomData_free_layer(data, type, tot, layer_index + n);
    BKE_mesh_update_customdata_pointers(me, true);
  }
}

static void mesh_uv_reset_array(float **fuv, const int len)
{
  if (len == 3) {
    fuv[0][0] = 0.0;
    fuv[0][1] = 0.0;

    fuv[1][0] = 1.0;
    fuv[1][1] = 0.0;

    fuv[2][0] = 1.0;
    fuv[2][1] = 1.0;
  }
  else if (len == 4) {
    fuv[0][0] = 0.0;
    fuv[0][1] = 0.0;

    fuv[1][0] = 1.0;
    fuv[1][1] = 0.0;

    fuv[2][0] = 1.0;
    fuv[2][1] = 1.0;

    fuv[3][0] = 0.0;
    fuv[3][1] = 1.0;
    /* Make sure we ignore 2-sided faces. */
  }
  else if (len > 2) {
    float fac = 0.0f, dfac = 1.0f / (float)len;

    dfac *= (float)M_PI * 2.0f;

    for (int i = 0; i < len; i++) {
      fuv[i][0] = 0.5f * sinf(fac) + 0.5f;
      fuv[i][1] = 0.5f * cosf(fac) + 0.5f;

      fac += dfac;
    }
  }
}

static void mesh_uv_reset_bmface(BMFace *f, const int cd_loop_uv_offset)
{
<<<<<<< HEAD
  float **fuv = (float **)BLI_array_alloca(fuv, f->len);
=======
  Array<float *, BM_DEFAULT_NGON_STACK_SIZE> fuv(f->len);
>>>>>>> 8c4bd02b
  BMIter liter;
  BMLoop *l;
  int i;

  BM_ITER_ELEM_INDEX (l, &liter, f, BM_LOOPS_OF_FACE, i) {
    fuv[i] = ((MLoopUV *)BM_ELEM_CD_GET_VOID_P(l, cd_loop_uv_offset))->uv;
  }

  mesh_uv_reset_array(fuv.data(), f->len);
}

static void mesh_uv_reset_mface(MPoly *mp, MLoopUV *mloopuv)
{
<<<<<<< HEAD
  float **fuv = (float **)BLI_array_alloca(fuv, mp->totloop);
=======
  Array<float *, BM_DEFAULT_NGON_STACK_SIZE> fuv(mp->totloop);
>>>>>>> 8c4bd02b

  for (int i = 0; i < mp->totloop; i++) {
    fuv[i] = mloopuv[mp->loopstart + i].uv;
  }

  mesh_uv_reset_array(fuv.data(), mp->totloop);
}

void ED_mesh_uv_loop_reset_ex(Mesh *me, const int layernum)
{
  BMEditMesh *em = me->edit_mesh;

  if (em) {
    /* Collect BMesh UVs */
    const int cd_loop_uv_offset = CustomData_get_n_offset(&em->bm->ldata, CD_MLOOPUV, layernum);

    BMFace *efa;
    BMIter iter;

    BLI_assert(cd_loop_uv_offset != -1);

    BM_ITER_MESH (efa, &iter, em->bm, BM_FACES_OF_MESH) {
      if (!BM_elem_flag_test(efa, BM_ELEM_SELECT)) {
        continue;
      }

      mesh_uv_reset_bmface(efa, cd_loop_uv_offset);
    }
  }
  else {
    /* Collect Mesh UVs */
    BLI_assert(CustomData_has_layer(&me->ldata, CD_MLOOPUV));
    MLoopUV *mloopuv = (MLoopUV *)CustomData_get_layer_n(&me->ldata, CD_MLOOPUV, layernum);

    for (int i = 0; i < me->totpoly; i++) {
      mesh_uv_reset_mface(&me->mpoly[i], mloopuv);
    }
  }

  DEG_id_tag_update(&me->id, 0);
}

void ED_mesh_uv_loop_reset(bContext *C, Mesh *me)
{
  /* could be ldata or pdata */
  CustomData *ldata = GET_CD_DATA(me, ldata);
  const int layernum = CustomData_get_active_layer(ldata, CD_MLOOPUV);
  ED_mesh_uv_loop_reset_ex(me, layernum);

  WM_event_add_notifier(C, NC_GEOM | ND_DATA, me);
}

int ED_mesh_uv_texture_add(
    Mesh *me, const char *name, const bool active_set, const bool do_init, ReportList *reports)
{
  /* NOTE: keep in sync with #ED_mesh_color_add. */

  BMEditMesh *em;
  int layernum_dst;

  bool is_init = false;

  if (me->edit_mesh) {
    em = me->edit_mesh;

    layernum_dst = CustomData_number_of_layers(&em->bm->ldata, CD_MLOOPUV);
    if (layernum_dst >= MAX_MTFACE) {
      BKE_reportf(reports, RPT_WARNING, "Cannot add more than %i UV maps", MAX_MTFACE);
      return -1;
    }

    /* CD_MLOOPUV */
    BM_data_layer_add_named(em->bm, &em->bm->ldata, CD_MLOOPUV, name);
    /* copy data from active UV */
    if (layernum_dst && do_init) {
      const int layernum_src = CustomData_get_active_layer(&em->bm->ldata, CD_MLOOPUV);
      BM_data_layer_copy(em->bm, &em->bm->ldata, CD_MLOOPUV, layernum_src, layernum_dst);

      is_init = true;
    }
    if (active_set || layernum_dst == 0) {
      CustomData_set_layer_active(&em->bm->ldata, CD_MLOOPUV, layernum_dst);
    }
  }
  else {
    layernum_dst = CustomData_number_of_layers(&me->ldata, CD_MLOOPUV);
    if (layernum_dst >= MAX_MTFACE) {
      BKE_reportf(reports, RPT_WARNING, "Cannot add more than %i UV maps", MAX_MTFACE);
      return -1;
    }

    if (me->mloopuv && do_init) {
      CustomData_add_layer_named(
          &me->ldata, CD_MLOOPUV, CD_DUPLICATE, me->mloopuv, me->totloop, name);
      is_init = true;
    }
    else {
      CustomData_add_layer_named(&me->ldata, CD_MLOOPUV, CD_DEFAULT, nullptr, me->totloop, name);
    }

    if (active_set || layernum_dst == 0) {
      CustomData_set_layer_active(&me->ldata, CD_MLOOPUV, layernum_dst);
    }

    BKE_mesh_update_customdata_pointers(me, true);
  }

  /* don't overwrite our copied coords */
  if (!is_init && do_init) {
    ED_mesh_uv_loop_reset_ex(me, layernum_dst);
  }

  DEG_id_tag_update(&me->id, 0);
  WM_main_add_notifier(NC_GEOM | ND_DATA, me);

  return layernum_dst;
}

void ED_mesh_uv_texture_ensure(Mesh *me, const char *name)
{
  BMEditMesh *em;
  int layernum_dst;

  if (me->edit_mesh) {
    em = me->edit_mesh;

    layernum_dst = CustomData_number_of_layers(&em->bm->ldata, CD_MLOOPUV);
    if (layernum_dst == 0) {
      ED_mesh_uv_texture_add(me, name, true, true, nullptr);
    }
  }
  else {
    layernum_dst = CustomData_number_of_layers(&me->ldata, CD_MLOOPUV);
    if (layernum_dst == 0) {
      ED_mesh_uv_texture_add(me, name, true, true, nullptr);
    }
  }
}

bool ED_mesh_uv_texture_remove_index(Mesh *me, const int n)
{
  CustomData *ldata = GET_CD_DATA(me, ldata);
  CustomDataLayer *cdlu;
  int index;

  index = CustomData_get_layer_index_n(ldata, CD_MLOOPUV, n);
  cdlu = (index == -1) ? nullptr : &ldata->layers[index];

  if (!cdlu) {
    return false;
  }

  delete_customdata_layer(me, cdlu);

  DEG_id_tag_update(&me->id, 0);
  WM_main_add_notifier(NC_GEOM | ND_DATA, me);

  return true;
}
bool ED_mesh_uv_texture_remove_active(Mesh *me)
{
  /* texpoly/uv are assumed to be in sync */
  CustomData *ldata = GET_CD_DATA(me, ldata);
  const int n = CustomData_get_active_layer(ldata, CD_MLOOPUV);

  if (n != -1) {
    return ED_mesh_uv_texture_remove_index(me, n);
  }
  return false;
}
bool ED_mesh_uv_texture_remove_named(Mesh *me, const char *name)
{
  /* texpoly/uv are assumed to be in sync */
  CustomData *ldata = GET_CD_DATA(me, ldata);
  const int n = CustomData_get_named_layer(ldata, CD_MLOOPUV, name);
  if (n != -1) {
    return ED_mesh_uv_texture_remove_index(me, n);
  }
  return false;
}

int ED_mesh_color_add(
    Mesh *me, const char *name, const bool active_set, const bool do_init, ReportList *reports)
{
  /* NOTE: keep in sync with #ED_mesh_uv_texture_add. */

  BMEditMesh *em;
  int layernum;

  if (me->edit_mesh) {
    em = me->edit_mesh;

    layernum = CustomData_number_of_layers(&em->bm->ldata, CD_PROP_BYTE_COLOR);
    if (layernum >= MAX_MCOL) {
      BKE_reportf(reports, RPT_WARNING, "Cannot add more than %i vertex color layers", MAX_MCOL);
      return -1;
    }

    /* CD_PROP_BYTE_COLOR */
    BM_data_layer_add_named(em->bm, &em->bm->ldata, CD_PROP_BYTE_COLOR, name);
    /* copy data from active vertex color layer */
    if (layernum && do_init) {
      const int layernum_dst = CustomData_get_active_layer(&em->bm->ldata, CD_PROP_BYTE_COLOR);
      BM_data_layer_copy(em->bm, &em->bm->ldata, CD_PROP_BYTE_COLOR, layernum_dst, layernum);
    }
    if (active_set || layernum == 0) {
      CustomData_set_layer_active(&em->bm->ldata, CD_PROP_BYTE_COLOR, layernum);
    }
  }
  else {
    layernum = CustomData_number_of_layers(&me->ldata, CD_PROP_BYTE_COLOR);
    if (layernum >= MAX_MCOL) {
      BKE_reportf(reports, RPT_WARNING, "Cannot add more than %i vertex color layers", MAX_MCOL);
      return -1;
    }

    if (me->mloopcol && do_init) {
      CustomData_add_layer_named(
          &me->ldata, CD_PROP_BYTE_COLOR, CD_DUPLICATE, me->mloopcol, me->totloop, name);
    }
    else {
      CustomData_add_layer_named(
          &me->ldata, CD_PROP_BYTE_COLOR, CD_DEFAULT, nullptr, me->totloop, name);
    }

    if (active_set || layernum == 0) {
      CustomData_set_layer_active(&me->ldata, CD_PROP_BYTE_COLOR, layernum);
    }

    BKE_mesh_update_customdata_pointers(me, true);
  }

  DEG_id_tag_update(&me->id, 0);
  WM_main_add_notifier(NC_GEOM | ND_DATA, me);

  return layernum;
}

bool ED_mesh_color_ensure(Mesh *me, const char *name)
{
  BLI_assert(me->edit_mesh == nullptr);
  CustomDataLayer *layer = BKE_id_attributes_active_color_get(&me->id);

  if (!layer) {
    CustomData_add_layer_named(
        &me->ldata, CD_PROP_BYTE_COLOR, CD_DEFAULT, nullptr, me->totloop, name);
    layer = me->ldata.layers + CustomData_get_layer_index(&me->ldata, CD_PROP_BYTE_COLOR);

    BKE_id_attributes_active_color_set(&me->id, layer);
    BKE_mesh_update_customdata_pointers(me, true);
  }

  DEG_id_tag_update(&me->id, 0);

  return (layer != nullptr);
}

bool ED_mesh_color_remove_index(Mesh *me, const int n)
{
  CustomData *ldata = GET_CD_DATA(me, ldata);
  CustomDataLayer *cdl;
  int index;

  index = CustomData_get_layer_index_n(ldata, CD_PROP_BYTE_COLOR, n);
  cdl = (index == -1) ? nullptr : &ldata->layers[index];

  if (!cdl) {
    return false;
  }

  delete_customdata_layer(me, cdl);
  DEG_id_tag_update(&me->id, 0);
  WM_main_add_notifier(NC_GEOM | ND_DATA, me);

  return true;
}
bool ED_mesh_color_remove_active(Mesh *me)
{
  CustomData *ldata = GET_CD_DATA(me, ldata);
  const int n = CustomData_get_active_layer(ldata, CD_PROP_BYTE_COLOR);
  if (n != -1) {
    return ED_mesh_color_remove_index(me, n);
  }
  return false;
}
bool ED_mesh_color_remove_named(Mesh *me, const char *name)
{
  CustomData *ldata = GET_CD_DATA(me, ldata);
  const int n = CustomData_get_named_layer(ldata, CD_PROP_BYTE_COLOR, name);
  if (n != -1) {
    return ED_mesh_color_remove_index(me, n);
  }
  return false;
}

/*********************** General poll ************************/

static bool layers_poll(bContext *C)
{
  Object *ob = ED_object_context(C);
  ID *data = (ob) ? static_cast<ID *>(ob->data) : nullptr;
  return (ob && !ID_IS_LINKED(ob) && !ID_IS_OVERRIDE_LIBRARY(ob) && ob->type == OB_MESH && data &&
          !ID_IS_LINKED(data) && !ID_IS_OVERRIDE_LIBRARY(data));
}

/*********************** Sculpt Vertex colors operators ************************/

static bool sculpt_vertex_color_remove_poll(bContext *C)
{
  if (!layers_poll(C)) {
    return false;
  }

  Object *ob = ED_object_context(C);
  Mesh *me = static_cast<Mesh *>(ob->data);
  CustomData *vdata = GET_CD_DATA(me, vdata);
  const int active = CustomData_get_active_layer(vdata, CD_PROP_COLOR);
  if (active != -1) {
    return true;
  }

  return false;
}

int ED_mesh_sculpt_color_add(
    Mesh *me, const char *name, const bool active_set, const bool do_init, ReportList *reports)
{
  /* NOTE: keep in sync with #ED_mesh_uv_texture_add. */

  BMEditMesh *em;
  int layernum;

  if (me->edit_mesh) {
    em = me->edit_mesh;

    layernum = CustomData_number_of_layers(&em->bm->vdata, CD_PROP_COLOR);
    if (layernum >= MAX_MCOL) {
      BKE_reportf(
          reports, RPT_WARNING, "Cannot add more than %i sculpt vertex color layers", MAX_MCOL);
      return -1;
    }

    /* CD_PROP_COLOR */
    BM_data_layer_add_named(em->bm, &em->bm->vdata, CD_PROP_COLOR, name);
    /* copy data from active vertex color layer */
    if (layernum && do_init) {
      const int layernum_dst = CustomData_get_active_layer(&em->bm->vdata, CD_PROP_COLOR);
      BM_data_layer_copy(em->bm, &em->bm->vdata, CD_PROP_COLOR, layernum_dst, layernum);
    }
    if (active_set || layernum == 0) {
      CustomData_set_layer_active(&em->bm->vdata, CD_PROP_COLOR, layernum);
    }
  }
  else {
    layernum = CustomData_number_of_layers(&me->vdata, CD_PROP_COLOR);
    if (layernum >= MAX_MCOL) {
      BKE_reportf(
          reports, RPT_WARNING, "Cannot add more than %i sculpt vertex color layers", MAX_MCOL);
      return -1;
    }

    if (CustomData_has_layer(&me->vdata, CD_PROP_COLOR) && do_init) {
      const MPropCol *color_data = (const MPropCol *)CustomData_get_layer(&me->vdata,
                                                                          CD_PROP_COLOR);
      CustomData_add_layer_named(
          &me->vdata, CD_PROP_COLOR, CD_DUPLICATE, (MPropCol *)color_data, me->totvert, name);
    }
    else {
      CustomData_add_layer_named(
          &me->vdata, CD_PROP_COLOR, CD_DEFAULT, nullptr, me->totvert, name);
    }

    if (active_set || layernum == 0) {
      CustomData_set_layer_active(&me->vdata, CD_PROP_COLOR, layernum);
    }

    BKE_mesh_update_customdata_pointers(me, true);
  }

  DEG_id_tag_update(&me->id, 0);
  WM_main_add_notifier(NC_GEOM | ND_DATA, me);

  return layernum;
}

bool ED_mesh_sculpt_color_ensure(Mesh *me, const char *name)
{
  BLI_assert(me->edit_mesh == nullptr);

  if (me->totvert && !CustomData_has_layer(&me->vdata, CD_PROP_COLOR)) {
    CustomData_add_layer_named(&me->vdata, CD_PROP_COLOR, CD_DEFAULT, nullptr, me->totvert, name);
    BKE_mesh_update_customdata_pointers(me, true);
  }

  DEG_id_tag_update(&me->id, 0);

  return (me->mloopcol != nullptr);
}

bool ED_mesh_sculpt_color_remove_index(Mesh *me, const int n)
{
  CustomData *vdata = GET_CD_DATA(me, vdata);
  CustomDataLayer *cdl;
  int index;

  index = CustomData_get_layer_index_n(vdata, CD_PROP_COLOR, n);
  cdl = (index == -1) ? nullptr : &vdata->layers[index];

  if (!cdl) {
    return false;
  }

  delete_customdata_layer(me, cdl);
  DEG_id_tag_update(&me->id, 0);
  WM_main_add_notifier(NC_GEOM | ND_DATA, me);

  return true;
}
bool ED_mesh_sculpt_color_remove_active(Mesh *me)
{
  CustomData *vdata = GET_CD_DATA(me, vdata);
  const int n = CustomData_get_active_layer(vdata, CD_PROP_COLOR);
  if (n != -1) {
    return ED_mesh_sculpt_color_remove_index(me, n);
  }
  return false;
}
bool ED_mesh_sculpt_color_remove_named(Mesh *me, const char *name)
{
  CustomData *vdata = GET_CD_DATA(me, vdata);
  const int n = CustomData_get_named_layer(vdata, CD_PROP_COLOR, name);
  if (n != -1) {
    return ED_mesh_sculpt_color_remove_index(me, n);
  }
  return false;
}

/*********************** UV texture operators ************************/

static bool uv_texture_remove_poll(bContext *C)
{
  if (!layers_poll(C)) {
    return false;
  }

  Object *ob = ED_object_context(C);
  Mesh *me = static_cast<Mesh *>(ob->data);
  CustomData *ldata = GET_CD_DATA(me, ldata);
  const int active = CustomData_get_active_layer(ldata, CD_MLOOPUV);
  if (active != -1) {
    return true;
  }

  return false;
}

static int mesh_uv_texture_add_exec(bContext *C, wmOperator *op)
{
  Object *ob = ED_object_context(C);
  Mesh *me = static_cast<Mesh *>(ob->data);

  if (ED_mesh_uv_texture_add(me, nullptr, true, true, op->reports) == -1) {
    return OPERATOR_CANCELLED;
  }

  if (ob->mode & OB_MODE_TEXTURE_PAINT) {
    Scene *scene = CTX_data_scene(C);
    ED_paint_proj_mesh_data_check(scene, ob, nullptr, nullptr, nullptr, nullptr);
    WM_event_add_notifier(C, NC_SCENE | ND_TOOLSETTINGS, nullptr);
  }

  return OPERATOR_FINISHED;
}

void MESH_OT_uv_texture_add(wmOperatorType *ot)
{
  /* identifiers */
  ot->name = "Add UV Map";
  ot->description = "Add UV map";
  ot->idname = "MESH_OT_uv_texture_add";

  /* api callbacks */
  ot->poll = layers_poll;
  ot->exec = mesh_uv_texture_add_exec;

  /* flags */
  ot->flag = OPTYPE_REGISTER | OPTYPE_UNDO;
}

static int mesh_uv_texture_remove_exec(bContext *C, wmOperator *UNUSED(op))
{
  Object *ob = ED_object_context(C);
  Mesh *me = static_cast<Mesh *>(ob->data);

  if (!ED_mesh_uv_texture_remove_active(me)) {
    return OPERATOR_CANCELLED;
  }

  if (ob->mode & OB_MODE_TEXTURE_PAINT) {
    Scene *scene = CTX_data_scene(C);
    ED_paint_proj_mesh_data_check(scene, ob, nullptr, nullptr, nullptr, nullptr);
    WM_event_add_notifier(C, NC_SCENE | ND_TOOLSETTINGS, nullptr);
  }

  return OPERATOR_FINISHED;
}

void MESH_OT_uv_texture_remove(wmOperatorType *ot)
{
  /* identifiers */
  ot->name = "Remove UV Map";
  ot->description = "Remove UV map";
  ot->idname = "MESH_OT_uv_texture_remove";

  /* api callbacks */
  ot->poll = uv_texture_remove_poll;
  ot->exec = mesh_uv_texture_remove_exec;

  /* flags */
  ot->flag = OPTYPE_REGISTER | OPTYPE_UNDO;
}

/*********************** vertex color operators ************************/

static bool vertex_color_remove_poll(bContext *C)
{
  if (!layers_poll(C)) {
    return false;
  }

  Object *ob = ED_object_context(C);
  Mesh *me = static_cast<Mesh *>(ob->data);
  CustomData *ldata = GET_CD_DATA(me, ldata);
  const int active = CustomData_get_active_layer(ldata, CD_PROP_BYTE_COLOR);
  if (active != -1) {
    return true;
  }

  return false;
}

static int mesh_vertex_color_add_exec(bContext *C, wmOperator *op)
{
  Object *ob = ED_object_context(C);
  Mesh *me = static_cast<Mesh *>(ob->data);

  if (ED_mesh_color_add(me, nullptr, true, true, op->reports) == -1) {
    return OPERATOR_CANCELLED;
  }

  return OPERATOR_FINISHED;
}

void MESH_OT_vertex_color_add(wmOperatorType *ot)
{
  /* identifiers */
  ot->name = "Add Vertex Color";
  ot->description = "Add vertex color layer";
  ot->idname = "MESH_OT_vertex_color_add";

  /* api callbacks */
  ot->poll = layers_poll;
  ot->exec = mesh_vertex_color_add_exec;

  /* flags */
  ot->flag = OPTYPE_REGISTER | OPTYPE_UNDO;
}

static int mesh_vertex_color_remove_exec(bContext *C, wmOperator *UNUSED(op))
{
  Object *ob = ED_object_context(C);
  Mesh *me = static_cast<Mesh *>(ob->data);

  if (!ED_mesh_color_remove_active(me)) {
    return OPERATOR_CANCELLED;
  }

  return OPERATOR_FINISHED;
}

void MESH_OT_vertex_color_remove(wmOperatorType *ot)
{
  /* identifiers */
  ot->name = "Remove Vertex Color";
  ot->description = "Remove vertex color layer";
  ot->idname = "MESH_OT_vertex_color_remove";

  /* api callbacks */
  ot->exec = mesh_vertex_color_remove_exec;
  ot->poll = vertex_color_remove_poll;

  /* flags */
  ot->flag = OPTYPE_REGISTER | OPTYPE_UNDO;
}

/*********************** Sculpt Vertex Color Operators ************************/

static int mesh_sculpt_vertex_color_add_exec(bContext *C, wmOperator *op)
{
  Object *ob = ED_object_context(C);
  Mesh *me = static_cast<Mesh *>(ob->data);

  if (ED_mesh_sculpt_color_add(me, nullptr, true, true, op->reports) == -1) {
    return OPERATOR_CANCELLED;
  }

  return OPERATOR_FINISHED;
}

void MESH_OT_sculpt_vertex_color_add(wmOperatorType *ot)
{
  /* identifiers */
  ot->name = "Add Sculpt Vertex Color";
  ot->description = "Add vertex color layer";
  ot->idname = "MESH_OT_sculpt_vertex_color_add";

  /* api callbacks */
  ot->poll = layers_poll;
  ot->exec = mesh_sculpt_vertex_color_add_exec;

  /* flags */
  ot->flag = OPTYPE_REGISTER | OPTYPE_UNDO;
}

static int mesh_sculpt_vertex_color_remove_exec(bContext *C, wmOperator *UNUSED(op))
{
  Object *ob = ED_object_context(C);
  Mesh *me = static_cast<Mesh *>(ob->data);

  if (!ED_mesh_sculpt_color_remove_active(me)) {
    return OPERATOR_CANCELLED;
  }

  return OPERATOR_FINISHED;
}

void MESH_OT_sculpt_vertex_color_remove(wmOperatorType *ot)
{
  /* identifiers */
  ot->name = "Remove Sculpt Vertex Color";
  ot->description = "Remove vertex color layer";
  ot->idname = "MESH_OT_sculpt_vertex_color_remove";

  /* api callbacks */
  ot->exec = mesh_sculpt_vertex_color_remove_exec;
  ot->poll = sculpt_vertex_color_remove_poll;

  /* flags */
  ot->flag = OPTYPE_REGISTER | OPTYPE_UNDO;
}

/* *** CustomData clear functions, we need an operator for each *** */

static int mesh_customdata_clear_exec__internal(bContext *C, char htype, int type)
{
  Mesh *me = ED_mesh_context(C);

  int tot;
  CustomData *data = mesh_customdata_get_type(me, htype, &tot);

  BLI_assert(CustomData_layertype_is_singleton(type) == true);

  if (CustomData_has_layer(data, type)) {
    if (me->edit_mesh) {
      BM_data_layer_free(me->edit_mesh->bm, data, type);
    }
    else {
      CustomData_free_layers(data, type, tot);
    }

    DEG_id_tag_update(&me->id, 0);
    WM_event_add_notifier(C, NC_GEOM | ND_DATA, me);

    return OPERATOR_FINISHED;
  }
  return OPERATOR_CANCELLED;
}

/* Clear Mask */
static bool mesh_customdata_mask_clear_poll(bContext *C)
{
  Object *ob = ED_object_context(C);
  if (ob && ob->type == OB_MESH) {
    Mesh *me = static_cast<Mesh *>(ob->data);

    /* special case - can't run this if we're in sculpt mode */
    if (ob->mode & OB_MODE_SCULPT) {
      return false;
    }

    if (!ID_IS_LINKED(me) && !ID_IS_OVERRIDE_LIBRARY(me)) {
      CustomData *data = GET_CD_DATA(me, vdata);
      if (CustomData_has_layer(data, CD_PAINT_MASK)) {
        return true;
      }
      data = GET_CD_DATA(me, ldata);
      if (CustomData_has_layer(data, CD_GRID_PAINT_MASK)) {
        return true;
      }
    }
  }
  return false;
}
static int mesh_customdata_mask_clear_exec(bContext *C, wmOperator *UNUSED(op))
{
  int ret_a = mesh_customdata_clear_exec__internal(C, BM_VERT, CD_PAINT_MASK);
  int ret_b = mesh_customdata_clear_exec__internal(C, BM_LOOP, CD_GRID_PAINT_MASK);

  if (ret_a == OPERATOR_FINISHED || ret_b == OPERATOR_FINISHED) {
    return OPERATOR_FINISHED;
  }
  return OPERATOR_CANCELLED;
}

void MESH_OT_customdata_mask_clear(wmOperatorType *ot)
{
  /* NOTE: no create_mask yet */

  /* identifiers */
  ot->name = "Clear Sculpt Mask Data";
  ot->idname = "MESH_OT_customdata_mask_clear";
  ot->description = "Clear vertex sculpt masking data from the mesh";

  /* api callbacks */
  ot->exec = mesh_customdata_mask_clear_exec;
  ot->poll = mesh_customdata_mask_clear_poll;

  /* flags */
  ot->flag = OPTYPE_REGISTER | OPTYPE_UNDO;
}

/**
 * Clear Skin
 * \return -1 invalid state, 0 no skin, 1 has skin.
 */
static int mesh_customdata_skin_state(bContext *C)
{
  Object *ob = ED_object_context(C);

  if (ob && ob->type == OB_MESH) {
    Mesh *me = static_cast<Mesh *>(ob->data);
    if (!ID_IS_LINKED(me) && !ID_IS_OVERRIDE_LIBRARY(me)) {
      CustomData *data = GET_CD_DATA(me, vdata);
      return CustomData_has_layer(data, CD_MVERT_SKIN);
    }
  }
  return -1;
}

static bool mesh_customdata_skin_add_poll(bContext *C)
{
  return (mesh_customdata_skin_state(C) == 0);
}

static int mesh_customdata_skin_add_exec(bContext *C, wmOperator *UNUSED(op))
{
  Object *ob = ED_object_context(C);
  Mesh *me = static_cast<Mesh *>(ob->data);

  BKE_mesh_ensure_skin_customdata(me);

  DEG_id_tag_update(&me->id, 0);
  WM_event_add_notifier(C, NC_GEOM | ND_DATA, me);

  return OPERATOR_FINISHED;
}

void MESH_OT_customdata_skin_add(wmOperatorType *ot)
{
  /* identifiers */
  ot->name = "Add Skin Data";
  ot->idname = "MESH_OT_customdata_skin_add";
  ot->description = "Add a vertex skin layer";

  /* api callbacks */
  ot->exec = mesh_customdata_skin_add_exec;
  ot->poll = mesh_customdata_skin_add_poll;

  /* flags */
  ot->flag = OPTYPE_REGISTER | OPTYPE_UNDO;
}

static bool mesh_customdata_skin_clear_poll(bContext *C)
{
  return (mesh_customdata_skin_state(C) == 1);
}

static int mesh_customdata_skin_clear_exec(bContext *C, wmOperator *UNUSED(op))
{
  return mesh_customdata_clear_exec__internal(C, BM_VERT, CD_MVERT_SKIN);
}

void MESH_OT_customdata_skin_clear(wmOperatorType *ot)
{
  /* identifiers */
  ot->name = "Clear Skin Data";
  ot->idname = "MESH_OT_customdata_skin_clear";
  ot->description = "Clear vertex skin layer";

  /* api callbacks */
  ot->exec = mesh_customdata_skin_clear_exec;
  ot->poll = mesh_customdata_skin_clear_poll;

  /* flags */
  ot->flag = OPTYPE_REGISTER | OPTYPE_UNDO;
}

/* Clear custom loop normals */
static int mesh_customdata_custom_splitnormals_add_exec(bContext *C, wmOperator *UNUSED(op))
{
  Mesh *me = ED_mesh_context(C);

  if (!BKE_mesh_has_custom_loop_normals(me)) {
    CustomData *data = GET_CD_DATA(me, ldata);

    if (me->edit_mesh) {
      /* Tag edges as sharp according to smooth threshold if needed,
       * to preserve autosmooth shading. */
      if (me->flag & ME_AUTOSMOOTH) {
        BM_edges_sharp_from_angle_set(me->edit_mesh->bm, me->smoothresh);
      }

      BM_data_layer_add(me->edit_mesh->bm, data, CD_CUSTOMLOOPNORMAL);
    }
    else {
      /* Tag edges as sharp according to smooth threshold if needed,
       * to preserve autosmooth shading. */
      if (me->flag & ME_AUTOSMOOTH) {
        BKE_edges_sharp_from_angle_set(me->mvert,
                                       me->totvert,
                                       me->medge,
                                       me->totedge,
                                       me->mloop,
                                       me->totloop,
                                       me->mpoly,
                                       BKE_mesh_poly_normals_ensure(me),
                                       me->totpoly,
                                       me->smoothresh);
      }

      CustomData_add_layer(data, CD_CUSTOMLOOPNORMAL, CD_DEFAULT, nullptr, me->totloop);
    }

    DEG_id_tag_update(&me->id, 0);
    WM_event_add_notifier(C, NC_GEOM | ND_DATA, me);

    return OPERATOR_FINISHED;
  }
  return OPERATOR_CANCELLED;
}

void MESH_OT_customdata_custom_splitnormals_add(wmOperatorType *ot)
{
  /* identifiers */
  ot->name = "Add Custom Split Normals Data";
  ot->idname = "MESH_OT_customdata_custom_splitnormals_add";
  ot->description = "Add a custom split normals layer, if none exists yet";

  /* api callbacks */
  ot->exec = mesh_customdata_custom_splitnormals_add_exec;
  ot->poll = ED_operator_editable_mesh;

  /* flags */
  ot->flag = OPTYPE_REGISTER | OPTYPE_UNDO;
}

static int mesh_customdata_custom_splitnormals_clear_exec(bContext *C, wmOperator *UNUSED(op))
{
  Mesh *me = ED_mesh_context(C);

  if (BKE_mesh_has_custom_loop_normals(me)) {
    BMEditMesh *em = me->edit_mesh;
    if (em != nullptr && em->bm->lnor_spacearr != nullptr) {
      BKE_lnor_spacearr_clear(em->bm->lnor_spacearr);
    }
    return mesh_customdata_clear_exec__internal(C, BM_LOOP, CD_CUSTOMLOOPNORMAL);
  }
  return OPERATOR_CANCELLED;
}

void MESH_OT_customdata_custom_splitnormals_clear(wmOperatorType *ot)
{
  /* identifiers */
  ot->name = "Clear Custom Split Normals Data";
  ot->idname = "MESH_OT_customdata_custom_splitnormals_clear";
  ot->description = "Remove the custom split normals layer, if it exists";

  /* api callbacks */
  ot->exec = mesh_customdata_custom_splitnormals_clear_exec;
  ot->poll = ED_operator_editable_mesh;

  /* flags */
  ot->flag = OPTYPE_REGISTER | OPTYPE_UNDO;
}

/************************** Add Geometry Layers *************************/

void ED_mesh_update(Mesh *mesh, bContext *C, bool calc_edges, bool calc_edges_loose)
{
  if (calc_edges || ((mesh->totpoly || mesh->totface) && mesh->totedge == 0)) {
    BKE_mesh_calc_edges(mesh, calc_edges, true);
  }

  if (calc_edges_loose && mesh->totedge) {
    BKE_mesh_calc_edges_loose(mesh);
  }

  /* Default state is not to have tessface's so make sure this is the case. */
  BKE_mesh_tessface_clear(mesh);

  /* Tag lazily calculated data as dirty. */
  BKE_mesh_normals_tag_dirty(mesh);

  DEG_id_tag_update(&mesh->id, 0);
  WM_event_add_notifier(C, NC_GEOM | ND_DATA, mesh);
}

static void mesh_add_verts(Mesh *mesh, int len)
{
  if (len == 0) {
    return;
  }

  int totvert = mesh->totvert + len;
  CustomData vdata;
  CustomData_copy(&mesh->vdata, &vdata, CD_MASK_MESH.vmask, CD_DEFAULT, totvert);
  CustomData_copy_data(&mesh->vdata, &vdata, 0, 0, mesh->totvert);

  if (!CustomData_has_layer(&vdata, CD_MVERT)) {
    CustomData_add_layer(&vdata, CD_MVERT, CD_CALLOC, nullptr, totvert);
  }

  CustomData_free(&mesh->vdata, mesh->totvert);
  mesh->vdata = vdata;
  BKE_mesh_update_customdata_pointers(mesh, false);

  BKE_mesh_runtime_clear_cache(mesh);

  /* scan the input list and insert the new vertices */

  /* set default flags */
  MVert *mvert = &mesh->mvert[mesh->totvert];
  for (int i = 0; i < len; i++, mvert++) {
    mvert->flag |= SELECT;
  }

  /* set final vertex list size */
  mesh->totvert = totvert;
}

static void mesh_add_edges(Mesh *mesh, int len)
{
  CustomData edata;
  MEdge *medge;
  int i, totedge;

  if (len == 0) {
    return;
  }

  totedge = mesh->totedge + len;

  /* Update custom-data. */
  CustomData_copy(&mesh->edata, &edata, CD_MASK_MESH.emask, CD_DEFAULT, totedge);
  CustomData_copy_data(&mesh->edata, &edata, 0, 0, mesh->totedge);

  if (!CustomData_has_layer(&edata, CD_MEDGE)) {
    CustomData_add_layer(&edata, CD_MEDGE, CD_CALLOC, nullptr, totedge);
  }

  CustomData_free(&mesh->edata, mesh->totedge);
  mesh->edata = edata;
  BKE_mesh_update_customdata_pointers(mesh, false); /* new edges don't change tessellation */

  BKE_mesh_runtime_clear_cache(mesh);

  /* set default flags */
  medge = &mesh->medge[mesh->totedge];
  for (i = 0; i < len; i++, medge++) {
    medge->flag = ME_EDGEDRAW | ME_EDGERENDER | SELECT;
  }

  mesh->totedge = totedge;
}

static void mesh_add_loops(Mesh *mesh, int len)
{
  CustomData ldata;
  int totloop;

  if (len == 0) {
    return;
  }

  totloop = mesh->totloop + len; /* new face count */

  /* update customdata */
  CustomData_copy(&mesh->ldata, &ldata, CD_MASK_MESH.lmask, CD_DEFAULT, totloop);
  CustomData_copy_data(&mesh->ldata, &ldata, 0, 0, mesh->totloop);

  if (!CustomData_has_layer(&ldata, CD_MLOOP)) {
    CustomData_add_layer(&ldata, CD_MLOOP, CD_CALLOC, nullptr, totloop);
  }

  BKE_mesh_runtime_clear_cache(mesh);

  CustomData_free(&mesh->ldata, mesh->totloop);
  mesh->ldata = ldata;
  BKE_mesh_update_customdata_pointers(mesh, true);

  mesh->totloop = totloop;
}

static void mesh_add_polys(Mesh *mesh, int len)
{
  CustomData pdata;
  MPoly *mpoly;
  int i, totpoly;

  if (len == 0) {
    return;
  }

  totpoly = mesh->totpoly + len; /* new face count */

  /* update customdata */
  CustomData_copy(&mesh->pdata, &pdata, CD_MASK_MESH.pmask, CD_DEFAULT, totpoly);
  CustomData_copy_data(&mesh->pdata, &pdata, 0, 0, mesh->totpoly);

  if (!CustomData_has_layer(&pdata, CD_MPOLY)) {
    CustomData_add_layer(&pdata, CD_MPOLY, CD_CALLOC, nullptr, totpoly);
  }

  CustomData_free(&mesh->pdata, mesh->totpoly);
  mesh->pdata = pdata;
  BKE_mesh_update_customdata_pointers(mesh, true);

  BKE_mesh_runtime_clear_cache(mesh);

  /* set default flags */
  mpoly = &mesh->mpoly[mesh->totpoly];
  for (i = 0; i < len; i++, mpoly++) {
    mpoly->flag = ME_FACE_SEL;
  }

  mesh->totpoly = totpoly;
}

/* -------------------------------------------------------------------- */
/** \name Add Geometry
 * \{ */

void ED_mesh_verts_add(Mesh *mesh, ReportList *reports, int count)
{
  if (mesh->edit_mesh) {
    BKE_report(reports, RPT_ERROR, "Cannot add vertices in edit mode");
    return;
  }
  mesh_add_verts(mesh, count);
}

void ED_mesh_edges_add(Mesh *mesh, ReportList *reports, int count)
{
  if (mesh->edit_mesh) {
    BKE_report(reports, RPT_ERROR, "Cannot add edges in edit mode");
    return;
  }
  mesh_add_edges(mesh, count);
}

void ED_mesh_loops_add(Mesh *mesh, ReportList *reports, int count)
{
  if (mesh->edit_mesh) {
    BKE_report(reports, RPT_ERROR, "Cannot add loops in edit mode");
    return;
  }
  mesh_add_loops(mesh, count);
}

void ED_mesh_polys_add(Mesh *mesh, ReportList *reports, int count)
{
  if (mesh->edit_mesh) {
    BKE_report(reports, RPT_ERROR, "Cannot add polygons in edit mode");
    return;
  }
  mesh_add_polys(mesh, count);
}

/** \} */

/* -------------------------------------------------------------------- */
/** \name Remove Geometry
 * \{ */

static void mesh_remove_verts(Mesh *mesh, int len)
{
  if (len == 0) {
    return;
  }
  const int totvert = mesh->totvert - len;
  CustomData_free_elem(&mesh->vdata, totvert, len);
  mesh->totvert = totvert;
}

static void mesh_remove_edges(Mesh *mesh, int len)
{
  if (len == 0) {
    return;
  }
  const int totedge = mesh->totedge - len;
  CustomData_free_elem(&mesh->edata, totedge, len);
  mesh->totedge = totedge;
}

static void mesh_remove_loops(Mesh *mesh, int len)
{
  if (len == 0) {
    return;
  }
  const int totloop = mesh->totloop - len;
  CustomData_free_elem(&mesh->ldata, totloop, len);
  mesh->totloop = totloop;
}

static void mesh_remove_polys(Mesh *mesh, int len)
{
  if (len == 0) {
    return;
  }
  const int totpoly = mesh->totpoly - len;
  CustomData_free_elem(&mesh->pdata, totpoly, len);
  mesh->totpoly = totpoly;
}

void ED_mesh_verts_remove(Mesh *mesh, ReportList *reports, int count)
{
  if (mesh->edit_mesh) {
    BKE_report(reports, RPT_ERROR, "Cannot remove vertices in edit mode");
    return;
  }
  if (count > mesh->totvert) {
    BKE_report(reports, RPT_ERROR, "Cannot remove more vertices than the mesh contains");
    return;
  }

  mesh_remove_verts(mesh, count);
}

void ED_mesh_edges_remove(Mesh *mesh, ReportList *reports, int count)
{
  if (mesh->edit_mesh) {
    BKE_report(reports, RPT_ERROR, "Cannot remove edges in edit mode");
    return;
  }
  if (count > mesh->totedge) {
    BKE_report(reports, RPT_ERROR, "Cannot remove more edges than the mesh contains");
    return;
  }

  mesh_remove_edges(mesh, count);
}

void ED_mesh_loops_remove(Mesh *mesh, ReportList *reports, int count)
{
  if (mesh->edit_mesh) {
    BKE_report(reports, RPT_ERROR, "Cannot remove loops in edit mode");
    return;
  }
  if (count > mesh->totloop) {
    BKE_report(reports, RPT_ERROR, "Cannot remove more loops than the mesh contains");
    return;
  }

  mesh_remove_loops(mesh, count);
}

void ED_mesh_polys_remove(Mesh *mesh, ReportList *reports, int count)
{
  if (mesh->edit_mesh) {
    BKE_report(reports, RPT_ERROR, "Cannot remove polys in edit mode");
    return;
  }
  if (count > mesh->totpoly) {
    BKE_report(reports, RPT_ERROR, "Cannot remove more polys than the mesh contains");
    return;
  }

  mesh_remove_polys(mesh, count);
}

void ED_mesh_geometry_clear(Mesh *mesh)
{
  mesh_remove_verts(mesh, mesh->totvert);
  mesh_remove_edges(mesh, mesh->totedge);
  mesh_remove_loops(mesh, mesh->totloop);
  mesh_remove_polys(mesh, mesh->totpoly);
}

/** \} */

void ED_mesh_report_mirror_ex(wmOperator *op, int totmirr, int totfail, char selectmode)
{
  const char *elem_type;

  if (selectmode & SCE_SELECT_VERTEX) {
    elem_type = "vertices";
  }
  else if (selectmode & SCE_SELECT_EDGE) {
    elem_type = "edges";
  }
  else {
    elem_type = "faces";
  }

  if (totfail) {
    BKE_reportf(
        op->reports, RPT_WARNING, "%d %s mirrored, %d failed", totmirr, elem_type, totfail);
  }
  else {
    BKE_reportf(op->reports, RPT_INFO, "%d %s mirrored", totmirr, elem_type);
  }
}

void ED_mesh_report_mirror(wmOperator *op, int totmirr, int totfail)
{
  ED_mesh_report_mirror_ex(op, totmirr, totfail, SCE_SELECT_VERTEX);
}

Mesh *ED_mesh_context(bContext *C)
{
  Mesh *mesh = static_cast<Mesh *>(CTX_data_pointer_get_type(C, "mesh", &RNA_Mesh).data);
  if (mesh != nullptr) {
    return mesh;
  }

  Object *ob = ED_object_active_context(C);
  if (ob == nullptr) {
    return nullptr;
  }

  ID *data = (ID *)ob->data;
  if (data == nullptr || GS(data->name) != ID_ME) {
    return nullptr;
  }

  return (Mesh *)data;
}<|MERGE_RESOLUTION|>--- conflicted
+++ resolved
@@ -174,11 +174,7 @@
 
 static void mesh_uv_reset_bmface(BMFace *f, const int cd_loop_uv_offset)
 {
-<<<<<<< HEAD
-  float **fuv = (float **)BLI_array_alloca(fuv, f->len);
-=======
   Array<float *, BM_DEFAULT_NGON_STACK_SIZE> fuv(f->len);
->>>>>>> 8c4bd02b
   BMIter liter;
   BMLoop *l;
   int i;
@@ -192,11 +188,7 @@
 
 static void mesh_uv_reset_mface(MPoly *mp, MLoopUV *mloopuv)
 {
-<<<<<<< HEAD
-  float **fuv = (float **)BLI_array_alloca(fuv, mp->totloop);
-=======
   Array<float *, BM_DEFAULT_NGON_STACK_SIZE> fuv(mp->totloop);
->>>>>>> 8c4bd02b
 
   for (int i = 0; i < mp->totloop; i++) {
     fuv[i] = mloopuv[mp->loopstart + i].uv;
