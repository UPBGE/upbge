/* SPDX-FileCopyrightText: 2004 Blender Authors
 *
 * SPDX-License-Identifier: GPL-2.0-or-later */

/** \file
 * \ingroup spoutliner
 */

#include "DNA_armature_types.h"
#include "DNA_collection_types.h"
#include "DNA_constraint_types.h"
#include "DNA_gpencil_legacy_types.h"
#include "DNA_light_types.h"
#include "DNA_lightprobe_types.h"
#include "DNA_object_force_types.h"
#include "DNA_object_types.h"
#include "DNA_scene_types.h"
#include "DNA_sequence_types.h"
#include "DNA_text_types.h"

#include "BLI_fileops.h"
#include "BLI_listbase.h"
#include "BLI_math_vector.h"
#include "BLI_path_utils.hh"
#include "BLI_string.h"
#include "BLI_string_utf8.h"
#include "BLI_string_utils.hh"
#include "BLI_utildefines.h"

#include "BLT_translation.hh"

#include "BKE_action.hh"
#include "BKE_armature.hh"
#include "BKE_context.hh"
#include "BKE_curve.hh"
#include "BKE_deform.hh"
#include "BKE_gpencil_legacy.h"
#include "BKE_grease_pencil.hh"
#include "BKE_idtype.hh"
#include "BKE_layer.hh"
#include "BKE_lib_id.hh"
#include "BKE_lib_override.hh"
#include "BKE_library.hh"
#include "BKE_main.hh"
#include "BKE_main_namemap.hh"
#include "BKE_modifier.hh"
#include "BKE_node.hh"
#include "BKE_object.hh"
#include "BKE_particle.h"
#include "BKE_report.hh"
#include "BKE_scene.hh"

#include "ANIM_armature.hh"
#include "ANIM_bone_collections.hh"
#include "ANIM_keyframing.hh"

#include "DEG_depsgraph.hh"
#include "DEG_depsgraph_build.hh"

#include "ED_armature.hh"
#include "ED_fileselect.hh"
#include "ED_id_management.hh"
#include "ED_outliner.hh"
#include "ED_screen.hh"
#include "ED_undo.hh"

#include "WM_api.hh"
#include "WM_message.hh"
#include "WM_types.hh"

#include "GPU_immediate.hh"
#include "GPU_state.hh"

#include "UI_interface.hh"
#include "UI_interface_icons.hh"
#include "UI_resources.hh"
#include "UI_view2d.hh"

#include "RNA_access.hh"

#include "outliner_intern.hh"
#include "tree/tree_element.hh"
#include "tree/tree_element_grease_pencil_node.hh"
#include "tree/tree_element_id.hh"
#include "tree/tree_element_overrides.hh"
#include "tree/tree_element_rna.hh"
#include "tree/tree_element_seq.hh"
#include "tree/tree_iterator.hh"

namespace blender::ed::outliner {

/* -------------------------------------------------------------------- */
/** \name Tree Size Functions
 * \{ */

static void outliner_tree_dimensions_impl(SpaceOutliner *space_outliner,
                                          ListBase *lb,
                                          int *width,
                                          int *height)
{
  LISTBASE_FOREACH (TreeElement *, te, lb) {
    *width = std::max(*width, int(te->xend));
    if (height != nullptr) {
      *height += UI_UNIT_Y;
    }

    TreeStoreElem *tselem = TREESTORE(te);
    if (TSELEM_OPEN(tselem, space_outliner)) {
      outliner_tree_dimensions_impl(space_outliner, &te->subtree, width, height);
    }
    else {
      outliner_tree_dimensions_impl(space_outliner, &te->subtree, width, nullptr);
    }
  }
}

void outliner_tree_dimensions(SpaceOutliner *space_outliner, int *r_width, int *r_height)
{
  *r_width = 0;
  *r_height = 0;
  outliner_tree_dimensions_impl(space_outliner, &space_outliner->tree, r_width, r_height);
}

/**
 * The active object is only needed for reference.
 */
static bool is_object_data_in_editmode(const ID *id, const Object *obact)
{
  if (id == nullptr) {
    return false;
  }

  const short id_type = GS(id->name);

  return ((obact && (obact->mode & OB_MODE_EDIT)) && (id && OB_DATA_SUPPORT_EDITMODE(id_type)) &&
          (GS(((ID *)obact->data)->name) == id_type) && BKE_object_data_is_in_editmode(obact, id));
}

/** \} */

/* -------------------------------------------------------------------- */
/** \name Button Callbacks
 * \{ */

static void restrictbutton_recursive_ebone(bArmature *arm,
                                           EditBone *ebone_parent,
                                           int flag,
                                           bool set_flag)
{
  LISTBASE_FOREACH (EditBone *, ebone, arm->edbo) {
    if (ED_armature_ebone_is_child_recursive(ebone_parent, ebone)) {
      if (set_flag) {
        ebone->flag &= ~(BONE_TIPSEL | BONE_SELECTED | BONE_ROOTSEL);
        ebone->flag |= flag;
      }
      else {
        ebone->flag &= ~flag;
      }
    }
  }
}

static void restrictbutton_recursive_bone(Bone *bone_parent, int flag, bool set_flag)
{
  LISTBASE_FOREACH (Bone *, bone, &bone_parent->childbase) {
    if (set_flag) {
      bone->flag &= ~(BONE_TIPSEL | BONE_SELECTED | BONE_ROOTSEL);
      bone->flag |= flag;
    }
    else {
      bone->flag &= ~flag;
    }
    restrictbutton_recursive_bone(bone, flag, set_flag);
  }
}

static void restrictbutton_r_lay_fn(bContext *C, void *poin, void * /*poin2*/)
{
  WM_event_add_notifier(C, NC_SCENE | ND_RENDER_OPTIONS, poin);
}

static void restrictbutton_bone_visibility_fn(bContext *C, void *poin, void *poin2)
{
  const Object *ob = (Object *)poin;
  bPoseChannel *pchan = (bPoseChannel *)poin2;
  if (CTX_wm_window(C)->eventstate->modifier & KM_SHIFT) {
    blender::animrig::pose_bone_descendent_iterator(
        *ob->pose, *pchan, [&](bPoseChannel &descendent) {
          if (pchan->drawflag & PCHAN_DRAW_HIDDEN) {
            descendent.drawflag |= PCHAN_DRAW_HIDDEN;
          }
          else {
            descendent.drawflag &= ~PCHAN_DRAW_HIDDEN;
          }
        });
  }
}

static void restrictbutton_bone_select_fn(bContext *C, void *poin, void *poin2)
{
  bArmature *arm = static_cast<bArmature *>(poin);
  Bone *bone = static_cast<Bone *>(poin2);

  if (bone->flag & BONE_UNSELECTABLE) {
    bone->flag &= ~(BONE_SELECTED | BONE_TIPSEL | BONE_ROOTSEL);
  }

  if (CTX_wm_window(C)->eventstate->modifier & KM_SHIFT) {
    restrictbutton_recursive_bone(bone, BONE_UNSELECTABLE, (bone->flag & BONE_UNSELECTABLE) != 0);
  }

  DEG_id_tag_update(&arm->id, ID_RECALC_SYNC_TO_EVAL);
  WM_event_add_notifier(C, NC_OBJECT | ND_POSE, nullptr);
}

static void restrictbutton_ebone_select_fn(bContext *C, void *poin, void *poin2)
{
  bArmature *arm = (bArmature *)poin;
  EditBone *ebone = (EditBone *)poin2;

  if (ebone->flag & BONE_UNSELECTABLE) {
    ebone->flag &= ~(BONE_SELECTED | BONE_TIPSEL | BONE_ROOTSEL);
  }

  if (CTX_wm_window(C)->eventstate->modifier & KM_SHIFT) {
    restrictbutton_recursive_ebone(
        arm, ebone, BONE_UNSELECTABLE, (ebone->flag & BONE_UNSELECTABLE) != 0);
  }

  WM_event_add_notifier(C, NC_OBJECT | ND_POSE, nullptr);
}

static void restrictbutton_ebone_visibility_fn(bContext *C, void *poin, void *poin2)
{
  bArmature *arm = (bArmature *)poin;
  EditBone *ebone = (EditBone *)poin2;
  if (ebone->flag & BONE_HIDDEN_A) {
    ebone->flag &= ~(BONE_SELECTED | BONE_TIPSEL | BONE_ROOTSEL);
  }

  if (CTX_wm_window(C)->eventstate->modifier & KM_SHIFT) {
    restrictbutton_recursive_ebone(arm, ebone, BONE_HIDDEN_A, (ebone->flag & BONE_HIDDEN_A) != 0);
  }

  WM_event_add_notifier(C, NC_OBJECT | ND_POSE, nullptr);
}

static void restrictbutton_gp_layer_flag_fn(bContext *C, void *poin, void * /*poin2*/)
{
  ID *id = (ID *)poin;

  DEG_id_tag_update(id, ID_RECALC_GEOMETRY);
  WM_event_add_notifier(C, NC_GPENCIL | ND_DATA | NA_EDITED, nullptr);
}

static void restrictbutton_id_user_toggle(bContext * /*C*/, void *poin, void * /*poin2*/)
{
  ID *id = (ID *)poin;

  BLI_assert(id != nullptr);

  if (id->flag & ID_FLAG_FAKEUSER) {
    id_us_plus(id);
  }
  else {
    id_us_min(id);
  }
}

static void outliner_object_set_flag_recursive_fn(bContext *C,
                                                  Base *base,
                                                  Object *ob,
                                                  const char *propname)
{
  Main *bmain = CTX_data_main(C);
  wmWindow *win = CTX_wm_window(C);
  Scene *scene = CTX_data_scene(C);
  ViewLayer *view_layer = CTX_data_view_layer(C);

  bool extend = (win->eventstate->modifier & KM_SHIFT);

  if (!extend) {
    return;
  }

  /* Create PointerRNA and PropertyRNA for either Object or Base. */
  ID *id = ob ? &ob->id : &scene->id;
  StructRNA *struct_rna = ob ? &RNA_Object : &RNA_ObjectBase;
  void *data = ob ? (void *)ob : (void *)base;

  PointerRNA ptr = RNA_pointer_create_discrete(id, struct_rna, data);
  PropertyRNA *base_or_object_prop = RNA_struct_type_find_property(struct_rna, propname);
  const bool value = RNA_property_boolean_get(&ptr, base_or_object_prop);

  Object *ob_parent = ob ? ob : base->object;

  for (Object *ob_iter = static_cast<Object *>(bmain->objects.first); ob_iter;
       ob_iter = static_cast<Object *>(ob_iter->id.next))
  {
    if (BKE_object_is_child_recursive(ob_parent, ob_iter)) {
      if (ob) {
        ptr = RNA_id_pointer_create(&ob_iter->id);
        DEG_id_tag_update(&ob_iter->id, ID_RECALC_SYNC_TO_EVAL);
      }
      else {
        BKE_view_layer_synced_ensure(scene, view_layer);
        Base *base_iter = BKE_view_layer_base_find(view_layer, ob_iter);
        /* Child can be in a collection excluded from view-layer. */
        if (base_iter == nullptr) {
          continue;
        }
        ptr = RNA_pointer_create_discrete(&scene->id, &RNA_ObjectBase, base_iter);
      }
      RNA_property_boolean_set(&ptr, base_or_object_prop, value);
      blender::animrig::autokeyframe_property(
          C, scene, &ptr, base_or_object_prop, -1, BKE_scene_frame_get(scene), true);
    }
  }

  /* We don't call RNA_property_update() due to performance, so we batch update them. */
  if (ob) {
    BKE_main_collection_sync_remap(bmain);
    DEG_relations_tag_update(bmain);
  }
  else {
    BKE_view_layer_need_resync_tag(view_layer);
    DEG_id_tag_update(&scene->id, ID_RECALC_BASE_FLAGS);
  }
}

/**
 * Object properties.
 */
static void outliner__object_set_flag_recursive_fn(bContext *C, void *poin, void *poin2)
{
  Object *ob = static_cast<Object *>(poin);
  const char *propname = static_cast<const char *>(poin2);
  outliner_object_set_flag_recursive_fn(C, nullptr, ob, propname);
}

/**
 * Base properties.
 */
static void outliner__base_set_flag_recursive_fn(bContext *C, void *poin, void *poin2)
{
  Base *base = static_cast<Base *>(poin);
  const char *propname = static_cast<const char *>(poin2);
  outliner_object_set_flag_recursive_fn(C, base, nullptr, propname);
}

/** Create either a RNA_LayerCollection or a RNA_Collection pointer. */
static void outliner_layer_or_collection_pointer_create(Scene *scene,
                                                        LayerCollection *layer_collection,
                                                        Collection *collection,
                                                        PointerRNA *ptr)
{
  if (collection) {
    *ptr = RNA_id_pointer_create(&collection->id);
  }
  else {
    *ptr = RNA_pointer_create_discrete(&scene->id, &RNA_LayerCollection, layer_collection);
  }
}

/** Create either a RNA_ObjectBase or a RNA_Object pointer. */
static void outliner_base_or_object_pointer_create(
    Scene *scene, ViewLayer *view_layer, Collection *collection, Object *ob, PointerRNA *ptr)
{
  if (collection) {
    *ptr = RNA_id_pointer_create(&ob->id);
  }
  else {
    BKE_view_layer_synced_ensure(scene, view_layer);
    Base *base = BKE_view_layer_base_find(view_layer, ob);
    *ptr = RNA_pointer_create_discrete(&scene->id, &RNA_ObjectBase, base);
  }
}

/* NOTE: Collection is only valid when we want to change the collection data, otherwise we get it
 * from layer collection. Layer collection is valid whenever we are looking at a view layer. */
static void outliner_collection_set_flag_recursive(Scene *scene,
                                                   ViewLayer *view_layer,
                                                   LayerCollection *layer_collection,
                                                   Collection *collection,
                                                   PropertyRNA *layer_or_collection_prop,
                                                   PropertyRNA *base_or_object_prop,
                                                   const bool value)
{
  if (!layer_collection) {
    return;
  }

  PointerRNA ptr;
  outliner_layer_or_collection_pointer_create(scene, layer_collection, collection, &ptr);
  if (layer_or_collection_prop && !RNA_property_editable(&ptr, layer_or_collection_prop)) {
    return;
  }

  RNA_property_boolean_set(&ptr, layer_or_collection_prop, value);

  /* Set the same flag for the nested objects as well. */
  if (base_or_object_prop && !(layer_collection->flag & LAYER_COLLECTION_EXCLUDE)) {
    /* NOTE: We can't use BKE_collection_object_cache_get()
     * otherwise we would not take collection exclusion into account. */
    LISTBASE_FOREACH (CollectionObject *, cob, &layer_collection->collection->gobject) {

      outliner_base_or_object_pointer_create(scene, view_layer, collection, cob->ob, &ptr);
      if (!RNA_property_editable(&ptr, base_or_object_prop)) {
        continue;
      }

      RNA_property_boolean_set(&ptr, base_or_object_prop, value);

      if (collection) {
        DEG_id_tag_update(&cob->ob->id, ID_RECALC_SYNC_TO_EVAL);
      }
    }
  }

  /* Keep going recursively. */
  ListBase *lb = (layer_collection ? &layer_collection->layer_collections : &collection->children);
  LISTBASE_FOREACH (Link *, link, lb) {
    LayerCollection *layer_collection_iter = layer_collection ? (LayerCollection *)link : nullptr;
    Collection *collection_iter = layer_collection ?
                                      (collection ? layer_collection_iter->collection : nullptr) :
                                      ((CollectionChild *)link)->collection;
    outliner_collection_set_flag_recursive(scene,
                                           view_layer,
                                           layer_collection_iter,
                                           collection_iter,
                                           layer_or_collection_prop,
                                           base_or_object_prop,
                                           value);
  }

  if (collection) {
    DEG_id_tag_update(&collection->id, ID_RECALC_SYNC_TO_EVAL);
  }
}

/**
 * Check if collection is already isolated.
 *
 * A collection is isolated if all its parents and children are "visible".
 * All the other collections must be "invisible".
 *
 * NOTE: We could/should boost performance by iterating over the tree twice.
 * First tagging all the children/parent collections, then getting their values and comparing.
 * To run BKE_collection_has_collection() so many times is silly and slow.
 */
static bool outliner_collection_is_isolated(Scene *scene,
                                            const LayerCollection *layer_collection_cmp,
                                            const Collection *collection_cmp,
                                            const bool value_cmp,
                                            PropertyRNA *layer_or_collection_prop,
                                            LayerCollection *layer_collection,
                                            Collection *collection)
{
  PointerRNA ptr;
  outliner_layer_or_collection_pointer_create(scene, layer_collection, collection, &ptr);
  const bool value = RNA_property_boolean_get(&ptr, layer_or_collection_prop);
  Collection *collection_ensure = collection ? collection : layer_collection->collection;
  const Collection *collection_ensure_cmp = collection_cmp ? collection_cmp :
                                                             layer_collection_cmp->collection;

  /* Exclude linked collections, otherwise toggling property won't reset the visibility for
   * editable collections, see: #130579. */
  if (layer_or_collection_prop && !RNA_property_editable(&ptr, layer_or_collection_prop)) {
    return true;
  }

  if (collection_ensure->flag & COLLECTION_IS_MASTER) {
  }
  else if (collection_ensure == collection_ensure_cmp) {
  }
  else if (BKE_collection_has_collection(collection_ensure, (Collection *)collection_ensure_cmp) ||
           BKE_collection_has_collection((Collection *)collection_ensure_cmp, collection_ensure))
  {
    /* This collection is either a parent or a child of the collection.
     * We expect it to be set "visible" already. */
    if (value != value_cmp) {
      return false;
    }
  }
  else {
    /* This collection is neither a parent nor a child of the collection.
     * We expect it to be "invisible". */
    if (value == value_cmp) {
      return false;
    }
  }

  /* Keep going recursively. */
  ListBase *lb = (layer_collection ? &layer_collection->layer_collections : &collection->children);
  LISTBASE_FOREACH (Link *, link, lb) {
    LayerCollection *layer_collection_iter = layer_collection ? (LayerCollection *)link : nullptr;
    Collection *collection_iter = layer_collection ?
                                      (collection ? layer_collection_iter->collection : nullptr) :
                                      ((CollectionChild *)link)->collection;
    if (layer_collection_iter && layer_collection_iter->flag & LAYER_COLLECTION_EXCLUDE) {
      continue;
    }
    if (!outliner_collection_is_isolated(scene,
                                         layer_collection_cmp,
                                         collection_cmp,
                                         value_cmp,
                                         layer_or_collection_prop,
                                         layer_collection_iter,
                                         collection_iter))
    {
      return false;
    }
  }

  return true;
}

void outliner_collection_isolate_flag(Scene *scene,
                                      ViewLayer *view_layer,
                                      LayerCollection *layer_collection,
                                      Collection *collection,
                                      PropertyRNA *layer_or_collection_prop,
                                      const char *propname,
                                      const bool value)
{
  PointerRNA ptr;
  const bool is_hide = strstr(propname, "hide_") || STREQ(propname, "exclude");

  LayerCollection *top_layer_collection = layer_collection ?
                                              static_cast<LayerCollection *>(
                                                  view_layer->layer_collections.first) :
                                              nullptr;
  Collection *top_collection = collection ? scene->master_collection : nullptr;

  bool was_isolated = (value == is_hide);
  was_isolated &= outliner_collection_is_isolated(scene,
                                                  layer_collection,
                                                  collection,
                                                  !is_hide,
                                                  layer_or_collection_prop,
                                                  top_layer_collection,
                                                  top_collection);

  if (was_isolated) {
    const bool default_value = RNA_property_boolean_get_default(nullptr, layer_or_collection_prop);
    /* Make every collection go back to its default "visibility" state. */
    outliner_collection_set_flag_recursive(scene,
                                           view_layer,
                                           top_layer_collection,
                                           top_collection,
                                           layer_or_collection_prop,
                                           nullptr,
                                           default_value);
    return;
  }

  /* Make every collection "invisible". */
  outliner_collection_set_flag_recursive(scene,
                                         view_layer,
                                         top_layer_collection,
                                         top_collection,
                                         layer_or_collection_prop,
                                         nullptr,
                                         is_hide);

  /* Make this collection and its children collections the only "visible". */
  outliner_collection_set_flag_recursive(scene,
                                         view_layer,
                                         layer_collection,
                                         collection,
                                         layer_or_collection_prop,
                                         nullptr,
                                         !is_hide);

  /* Make this collection direct parents also "visible". */
  if (layer_collection) {
    LayerCollection *lc_parent = layer_collection;
    LISTBASE_FOREACH (LayerCollection *, lc_iter, &top_layer_collection->layer_collections) {
      if (BKE_layer_collection_has_layer_collection(lc_iter, layer_collection)) {
        lc_parent = lc_iter;
        break;
      }
    }

    while (lc_parent != layer_collection) {
      outliner_layer_or_collection_pointer_create(
          scene, lc_parent, collection ? lc_parent->collection : nullptr, &ptr);
      RNA_property_boolean_set(&ptr, layer_or_collection_prop, !is_hide);

      LISTBASE_FOREACH (LayerCollection *, lc_iter, &lc_parent->layer_collections) {
        if (BKE_layer_collection_has_layer_collection(lc_iter, layer_collection)) {
          lc_parent = lc_iter;
          break;
        }
      }
    }
  }
  else {
    CollectionParent *parent;
    Collection *child = collection;
    while ((parent = static_cast<CollectionParent *>(child->runtime->parents.first))) {
      if (parent->collection->flag & COLLECTION_IS_MASTER) {
        break;
      }
      ptr = RNA_id_pointer_create(&parent->collection->id);
      RNA_property_boolean_set(&ptr, layer_or_collection_prop, !is_hide);
      child = parent->collection;
    }
  }
}

static void outliner_collection_set_flag_recursive_fn(bContext *C,
                                                      LayerCollection *layer_collection,
                                                      Collection *collection,
                                                      const char *propname)
{
  Main *bmain = CTX_data_main(C);
  wmWindow *win = CTX_wm_window(C);
  Scene *scene = CTX_data_scene(C);
  ViewLayer *view_layer = CTX_data_view_layer(C);

  bool do_isolate = (win->eventstate->modifier & KM_CTRL);
  bool extend = (win->eventstate->modifier & KM_SHIFT);

  if (!ELEM(true, do_isolate, extend)) {
    return;
  }

  /* Create PointerRNA and PropertyRNA for either Collection or LayerCollection. */
  ID *id = collection ? &collection->id : &scene->id;
  StructRNA *struct_rna = collection ? &RNA_Collection : &RNA_LayerCollection;
  void *data = collection ? (void *)collection : (void *)layer_collection;

  PointerRNA ptr = RNA_pointer_create_discrete(id, struct_rna, data);
  outliner_layer_or_collection_pointer_create(scene, layer_collection, collection, &ptr);
  PropertyRNA *layer_or_collection_prop = RNA_struct_type_find_property(struct_rna, propname);
  const bool value = RNA_property_boolean_get(&ptr, layer_or_collection_prop);

  PropertyRNA *base_or_object_prop = nullptr;
  if (layer_collection != nullptr) {
    /* If we are toggling Layer collections we still want to change the properties of the base
     * or the objects. If we have a matching property, toggle it as well, it can be nullptr. */
    struct_rna = collection ? &RNA_Object : &RNA_ObjectBase;
    base_or_object_prop = RNA_struct_type_find_property(struct_rna, propname);
  }

  if (extend) {
    outliner_collection_set_flag_recursive(scene,
                                           view_layer,
                                           layer_collection,
                                           collection,
                                           layer_or_collection_prop,
                                           base_or_object_prop,
                                           value);
  }
  else {
    outliner_collection_isolate_flag(scene,
                                     view_layer,
                                     layer_collection,
                                     collection,
                                     layer_or_collection_prop,
                                     propname,
                                     value);
  }

  /* We don't call RNA_property_update() due to performance, so we batch update them. */
  BKE_main_collection_sync_remap(bmain);
  DEG_relations_tag_update(bmain);
}

/**
 * Layer collection properties called from the ViewLayer mode.
 * Change the (non-excluded) collection children, and the objects nested to them all.
 */
static void view_layer__layer_collection_set_flag_recursive_fn(bContext *C,
                                                               void *poin,
                                                               void *poin2)
{
  LayerCollection *layer_collection = static_cast<LayerCollection *>(poin);
  const char *propname = static_cast<const char *>(poin2);
  outliner_collection_set_flag_recursive_fn(C, layer_collection, nullptr, propname);
}

/**
 * Collection properties called from the ViewLayer mode.
 * Change the (non-excluded) collection children, and the objects nested to them all.
 */
static void view_layer__collection_set_flag_recursive_fn(bContext *C, void *poin, void *poin2)
{
  LayerCollection *layer_collection = static_cast<LayerCollection *>(poin);
  const char *propname = static_cast<const char *>(poin2);
  outliner_collection_set_flag_recursive_fn(
      C, layer_collection, layer_collection->collection, propname);
}

/**
 * Collection properties called from the Scenes mode.
 * Change the collection children but no objects.
 */
static void scenes__collection_set_flag_recursive_fn(bContext *C, void *poin, void *poin2)
{
  Collection *collection = static_cast<Collection *>(poin);
  const char *propname = static_cast<const char *>(poin2);
  outliner_collection_set_flag_recursive_fn(C, nullptr, collection, propname);
}

static void namebutton_fn(bContext *C, void *tsep, char *oldname)
{
  Main *bmain = CTX_data_main(C);
  SpaceOutliner *space_outliner = CTX_wm_space_outliner(C);
  wmMsgBus *mbus = CTX_wm_message_bus(C);
  BLI_mempool *ts = space_outliner->treestore;
  TreeStoreElem *tselem = static_cast<TreeStoreElem *>(tsep);

  const char *undo_str = nullptr;

  /* Unfortunately at this point, the name of the ID has already been set to its new value. Revert
   * it to its old name, to be able to use the generic 'rename' function for IDs.
   *
   * NOTE: While utterly inelegant, performances are not really a concern here, so this is an
   * acceptable solution for now. */
  auto id_rename_helper = [bmain, tselem, oldname]() -> bool {
    std::string new_name = tselem->id->name + 2;
    BLI_strncpy_utf8(tselem->id->name + 2, oldname, sizeof(tselem->id->name) - 2);
    return ED_id_rename(*bmain, *tselem->id, new_name);
  };

  if (ts && tselem) {
    TreeElement *te = outliner_find_tree_element(&space_outliner->tree, tselem);

    if (ELEM(tselem->type, TSE_SOME_ID, TSE_LINKED_NODE_TREE)) {
      if (id_rename_helper()) {
        undo_str = "Rename Data-Block";
      }

      WM_msg_publish_rna_prop(mbus, tselem->id, tselem->id, ID, name);

      switch (GS(tselem->id->name)) {
        case ID_MA:
          WM_event_add_notifier(C, NC_MATERIAL, nullptr);
          break;
        case ID_TE:
          WM_event_add_notifier(C, NC_TEXTURE, nullptr);
          break;
        case ID_IM:
          WM_event_add_notifier(C, NC_IMAGE, nullptr);
          break;
        case ID_SCE:
          WM_event_add_notifier(C, NC_SCENE, nullptr);
          break;
        default:
          break;
      }
      WM_event_add_notifier(C, NC_ID | NA_RENAME, nullptr);

      /* Check the library target exists */
      if (te->idcode == ID_LI) {
        Library *lib = (Library *)tselem->id;
        char expanded[FILE_MAX];

        BKE_library_filepath_set(bmain, lib, lib->filepath);

        STRNCPY(expanded, lib->filepath);
        BLI_path_abs(expanded, BKE_main_blendfile_path(bmain));
        if (!BLI_exists(expanded)) {
          BKE_reportf(CTX_wm_reports(C),
                      RPT_ERROR,
                      "Library path '%s' does not exist, correct this before saving",
                      expanded);
        }
        else if (lib->id.tag & ID_TAG_MISSING) {
          BKE_reportf(CTX_wm_reports(C),
                      RPT_INFO,
                      "Library path '%s' is now valid, please reload the library",
                      expanded);
          lib->id.tag &= ~ID_TAG_MISSING;
        }
      }

      DEG_id_tag_update(tselem->id, ID_RECALC_SYNC_TO_EVAL);
    }
    else {
      switch (tselem->type) {
        case TSE_DEFGROUP: {
          Object *ob = (Object *)tselem->id;
          bDeformGroup *vg = static_cast<bDeformGroup *>(te->directdata);
          BKE_object_defgroup_unique_name(vg, ob);
          WM_msg_publish_rna_prop(mbus, &ob->id, vg, VertexGroup, name);
          DEG_id_tag_update(tselem->id, ID_RECALC_SYNC_TO_EVAL);
          undo_str = "Rename Vertex Group";
          break;
        }
        case TSE_NLA_ACTION: {
          /* The #tselem->id is a #bAction. */
          if (id_rename_helper()) {
            undo_str = "Rename Data-Block";
          }
          WM_msg_publish_rna_prop(mbus, tselem->id, tselem->id, ID, name);
          DEG_id_tag_update(tselem->id, ID_RECALC_SYNC_TO_EVAL);
          break;
        }
        case TSE_NLA_TRACK: {
          WM_event_add_notifier(C, NC_ANIMATION | ND_ANIMCHAN | NA_RENAME, nullptr);
          undo_str = "Rename NLA Track";
          break;
        }
        case TSE_MODIFIER: {
          WM_event_add_notifier(C, NC_OBJECT | ND_MODIFIER | NA_RENAME, nullptr);
          DEG_relations_tag_update(bmain);
          undo_str = "Rename Modifier";
          break;
        }
        case TSE_EBONE: {
          bArmature *arm = (bArmature *)tselem->id;
          if (arm->edbo) {
            EditBone *ebone = static_cast<EditBone *>(te->directdata);
            char newname[sizeof(ebone->name)];

            /* restore bone name */
            STRNCPY_UTF8(newname, ebone->name);
            STRNCPY_UTF8(ebone->name, oldname);
            ED_armature_bone_rename(bmain, arm, oldname, newname);
            WM_msg_publish_rna_prop(mbus, &arm->id, ebone, EditBone, name);
            WM_event_add_notifier(C, NC_OBJECT | ND_POSE, nullptr);
            DEG_id_tag_update(tselem->id, ID_RECALC_SYNC_TO_EVAL);
            undo_str = "Rename Edit Bone";
          }
          break;
        }

        case TSE_BONE: {
          TreeViewContext tvc;
          outliner_viewcontext_init(C, &tvc);

          bArmature *arm = (bArmature *)tselem->id;
          Bone *bone = static_cast<Bone *>(te->directdata);
          char newname[sizeof(bone->name)];

          /* always make current object active */
          tree_element_activate(C, tvc, te, OL_SETSEL_NORMAL, true);

          /* restore bone name */
          STRNCPY_UTF8(newname, bone->name);
          STRNCPY_UTF8(bone->name, oldname);
          ED_armature_bone_rename(bmain, arm, oldname, newname);
          WM_msg_publish_rna_prop(mbus, &arm->id, bone, Bone, name);
          WM_event_add_notifier(C, NC_OBJECT | ND_POSE, nullptr);
          DEG_id_tag_update(tselem->id, ID_RECALC_SYNC_TO_EVAL);
          undo_str = "Rename Bone";
          break;
        }
        case TSE_POSE_CHANNEL: {
          TreeViewContext tvc;
          outliner_viewcontext_init(C, &tvc);

          Object *ob = (Object *)tselem->id;
          bArmature *arm = (bArmature *)ob->data;
          bPoseChannel *pchan = static_cast<bPoseChannel *>(te->directdata);
          char newname[sizeof(pchan->name)];

          /* always make current pose-bone active */
          tree_element_activate(C, tvc, te, OL_SETSEL_NORMAL, true);

          BLI_assert(ob->type == OB_ARMATURE);

          /* restore bone name */
          STRNCPY_UTF8(newname, pchan->name);
          STRNCPY_UTF8(pchan->name, oldname);
          ED_armature_bone_rename(bmain, static_cast<bArmature *>(ob->data), oldname, newname);
          WM_msg_publish_rna_prop(mbus, &arm->id, pchan->bone, Bone, name);
          WM_event_add_notifier(C, NC_OBJECT | ND_POSE, nullptr);
          DEG_id_tag_update(tselem->id, ID_RECALC_SYNC_TO_EVAL);
          DEG_id_tag_update(&arm->id, ID_RECALC_SYNC_TO_EVAL);
          undo_str = "Rename Pose Bone";
          break;
        }
        case TSE_GP_LAYER: {
          bGPdata *gpd = (bGPdata *)tselem->id; /* id = GP Datablock */
          bGPDlayer *gpl = static_cast<bGPDlayer *>(te->directdata);

          /* always make layer active */
          BKE_gpencil_layer_active_set(gpd, gpl);

          /* XXX: name needs translation stuff. */
          BLI_uniquename(
              &gpd->layers, gpl, "GP Layer", '.', offsetof(bGPDlayer, info), sizeof(gpl->info));

          WM_msg_publish_rna_prop(mbus, &gpd->id, gpl, AnnotationLayer, info);
          DEG_id_tag_update(&gpd->id, ID_RECALC_GEOMETRY);
          WM_event_add_notifier(C, NC_GPENCIL | ND_DATA | NA_SELECTED, gpd);
          DEG_id_tag_update(tselem->id, ID_RECALC_SYNC_TO_EVAL);
          undo_str = "Rename Annotation Layer";
          break;
        }
        case TSE_GREASE_PENCIL_NODE: {
          GreasePencil &grease_pencil = *(GreasePencil *)tselem->id;
          bke::greasepencil::TreeNode &node =
              tree_element_cast<TreeElementGreasePencilNode>(te)->node();

          /* The node already has the new name set. To properly rename the node, we need to first
           * store the new name, restore the old name in the node, and then call the rename
           * function. */
          std::string new_name(node.name());
          node.set_name(oldname);
          grease_pencil.rename_node(*bmain, node, new_name);
          DEG_id_tag_update(&grease_pencil.id, ID_RECALC_SYNC_TO_EVAL);
          WM_event_add_notifier(C, NC_ID | NA_RENAME, nullptr);
          undo_str = "Rename Grease Pencil Drawing";
          break;
        }
        case TSE_R_LAYER: {
          Scene *scene = (Scene *)tselem->id;
          ViewLayer *view_layer = static_cast<ViewLayer *>(te->directdata);

          /* Restore old name. */
          char newname[sizeof(view_layer->name)];
          STRNCPY_UTF8(newname, view_layer->name);
          STRNCPY_UTF8(view_layer->name, oldname);

          /* Rename, preserving animation and compositing data. */
          BKE_view_layer_rename(bmain, scene, view_layer, newname);
          WM_msg_publish_rna_prop(mbus, &scene->id, view_layer, ViewLayer, name);
          WM_event_add_notifier(C, NC_ID | NA_RENAME, nullptr);
          DEG_id_tag_update(tselem->id, ID_RECALC_SYNC_TO_EVAL);
          undo_str = "Rename View Layer";
          break;
        }
        case TSE_LAYER_COLLECTION: {
          /* The #tselem->id is a #Collection, not a #LayerCollection */
          if (id_rename_helper()) {
            undo_str = "Rename Data-Block";
          }
          WM_msg_publish_rna_prop(mbus, tselem->id, tselem->id, ID, name);
          WM_event_add_notifier(C, NC_ID | NA_RENAME, nullptr);
          DEG_id_tag_update(tselem->id, ID_RECALC_SYNC_TO_EVAL);
          break;
        }

        case TSE_BONE_COLLECTION: {
          bArmature *arm = (bArmature *)tselem->id;
          BoneCollection *bcoll = static_cast<BoneCollection *>(te->directdata);

          ANIM_armature_bonecoll_name_set(arm, bcoll, bcoll->name);
          WM_msg_publish_rna_prop(mbus, &arm->id, bcoll, BoneCollection, name);
          WM_event_add_notifier(C, NC_OBJECT | ND_BONE_COLLECTION, arm);
          DEG_id_tag_update(&arm->id, ID_RECALC_SYNC_TO_EVAL);
          undo_str = "Rename Bone Collection";
          break;
        }

        case TSE_ACTION_SLOT: {
          WM_event_add_notifier(C, NC_ID | NA_RENAME, nullptr);
          undo_str = "Rename Action Slot";
          break;
        }
      }
    }
    tselem->flag &= ~TSE_TEXTBUT;
  }

  if (undo_str) {
    ED_undo_push(C, undo_str);
  }
}

struct RestrictProperties {
  bool initialized;

  PropertyRNA *object_hide_viewport, *object_hide_select, *object_hide_render;
  PropertyRNA *base_hide_viewport;
  PropertyRNA *collection_hide_viewport, *collection_hide_select, *collection_hide_render;
  PropertyRNA *layer_collection_exclude, *layer_collection_holdout,
      *layer_collection_indirect_only, *layer_collection_hide_viewport;
  PropertyRNA *modifier_show_viewport, *modifier_show_render;
  PropertyRNA *constraint_enable;
  PropertyRNA *bone_hide_viewport;
};

/* We don't care about the value of the property
 * but whether the property should be active or grayed out. */
struct RestrictPropertiesActive {
  bool object_hide_viewport;
  bool object_hide_select;
  bool object_hide_render;
  bool base_hide_viewport;
  bool collection_hide_viewport;
  bool collection_hide_select;
  bool collection_hide_render;
  bool layer_collection_exclude;
  bool layer_collection_holdout;
  bool layer_collection_indirect_only;
  bool layer_collection_hide_viewport;
  bool modifier_show_viewport;
  bool modifier_show_render;
  bool constraint_enable;
  bool bone_hide_viewport;
};

static void outliner_restrict_properties_enable_collection_set(
    PointerRNA *collection_ptr, RestrictProperties *props, RestrictPropertiesActive *props_active)
{
  if (props_active->collection_hide_render) {
    props_active->collection_hide_render = !RNA_property_boolean_get(
        collection_ptr, props->collection_hide_render);
    if (!props_active->collection_hide_render) {
      props_active->layer_collection_holdout = false;
      props_active->layer_collection_indirect_only = false;
      props_active->object_hide_render = false;
      props_active->modifier_show_render = false;
      props_active->constraint_enable = false;
    }
  }

  if (props_active->collection_hide_viewport) {
    props_active->collection_hide_viewport = !RNA_property_boolean_get(
        collection_ptr, props->collection_hide_viewport);
    if (!props_active->collection_hide_viewport) {
      props_active->collection_hide_select = false;
      props_active->object_hide_select = false;
      props_active->layer_collection_hide_viewport = false;
      props_active->object_hide_viewport = false;
      props_active->base_hide_viewport = false;
      props_active->modifier_show_viewport = false;
      props_active->constraint_enable = false;
    }
  }

  if (props_active->collection_hide_select) {
    props_active->collection_hide_select = !RNA_property_boolean_get(
        collection_ptr, props->collection_hide_select);
    if (!props_active->collection_hide_select) {
      props_active->object_hide_select = false;
    }
  }
}

static void outliner_restrict_properties_enable_layer_collection_set(
    PointerRNA *layer_collection_ptr,
    PointerRNA *collection_ptr,
    RestrictProperties *props,
    RestrictPropertiesActive *props_active)
{
  outliner_restrict_properties_enable_collection_set(collection_ptr, props, props_active);

  if (props_active->layer_collection_holdout) {
    props_active->layer_collection_holdout = RNA_property_boolean_get(
        layer_collection_ptr, props->layer_collection_holdout);
  }

  props_active->layer_collection_indirect_only = RNA_property_boolean_get(
      layer_collection_ptr, props->layer_collection_indirect_only);

  if (props_active->layer_collection_hide_viewport) {
    props_active->layer_collection_hide_viewport = !RNA_property_boolean_get(
        layer_collection_ptr, props->layer_collection_hide_viewport);

    if (!props_active->layer_collection_hide_viewport) {
      props_active->base_hide_viewport = false;
      props_active->collection_hide_select = false;
      props_active->object_hide_select = false;
    }
  }

  if (props_active->layer_collection_exclude) {
    props_active->layer_collection_exclude = !RNA_property_boolean_get(
        layer_collection_ptr, props->layer_collection_exclude);

    if (!props_active->layer_collection_exclude) {
      props_active->collection_hide_viewport = false;
      props_active->collection_hide_select = false;
      props_active->collection_hide_render = false;
      props_active->layer_collection_hide_viewport = false;
      props_active->layer_collection_holdout = false;
      props_active->layer_collection_indirect_only = false;
    }
  }
}

static bool outliner_restrict_properties_collection_set(Scene *scene,
                                                        TreeElement *te,
                                                        PointerRNA *collection_ptr,
                                                        PointerRNA *layer_collection_ptr,
                                                        RestrictProperties *props,
                                                        RestrictPropertiesActive *props_active)
{
  TreeStoreElem *tselem = TREESTORE(te);
  LayerCollection *layer_collection = (tselem->type == TSE_LAYER_COLLECTION) ?
                                          static_cast<LayerCollection *>(te->directdata) :
                                          nullptr;
  Collection *collection = outliner_collection_from_tree_element(te);

  if (collection->flag & COLLECTION_IS_MASTER) {
    return false;
  }

  /* Create the PointerRNA. */
  *collection_ptr = RNA_id_pointer_create(&collection->id);
  if (layer_collection != nullptr) {
    *layer_collection_ptr = RNA_pointer_create_discrete(
        &scene->id, &RNA_LayerCollection, layer_collection);
  }

  /* Update the restriction column values for the collection children. */
  if (layer_collection) {
    outliner_restrict_properties_enable_layer_collection_set(
        layer_collection_ptr, collection_ptr, props, props_active);
  }
  else {
    outliner_restrict_properties_enable_collection_set(collection_ptr, props, props_active);
  }
  return true;
}

static void outliner_draw_restrictbuts(uiBlock *block,
                                       Scene *scene,
                                       ViewLayer *view_layer,
                                       ARegion *region,
                                       SpaceOutliner *space_outliner,
                                       ListBase *lb,
                                       RestrictPropertiesActive props_active_parent)
{
  /* Get RNA properties (once for speed). */
  static RestrictProperties props = {false};
  if (!props.initialized) {
    props.object_hide_viewport = RNA_struct_type_find_property(&RNA_Object, "hide_viewport");
    props.object_hide_select = RNA_struct_type_find_property(&RNA_Object, "hide_select");
    props.object_hide_render = RNA_struct_type_find_property(&RNA_Object, "hide_render");
    props.base_hide_viewport = RNA_struct_type_find_property(&RNA_ObjectBase, "hide_viewport");
    props.collection_hide_viewport = RNA_struct_type_find_property(&RNA_Collection,
                                                                   "hide_viewport");
    props.collection_hide_select = RNA_struct_type_find_property(&RNA_Collection, "hide_select");
    props.collection_hide_render = RNA_struct_type_find_property(&RNA_Collection, "hide_render");
    props.layer_collection_exclude = RNA_struct_type_find_property(&RNA_LayerCollection,
                                                                   "exclude");
    props.layer_collection_holdout = RNA_struct_type_find_property(&RNA_LayerCollection,
                                                                   "holdout");
    props.layer_collection_indirect_only = RNA_struct_type_find_property(&RNA_LayerCollection,
                                                                         "indirect_only");
    props.layer_collection_hide_viewport = RNA_struct_type_find_property(&RNA_LayerCollection,
                                                                         "hide_viewport");
    props.modifier_show_viewport = RNA_struct_type_find_property(&RNA_Modifier, "show_viewport");
    props.modifier_show_render = RNA_struct_type_find_property(&RNA_Modifier, "show_render");

    props.constraint_enable = RNA_struct_type_find_property(&RNA_Constraint, "mute");

    props.bone_hide_viewport = RNA_struct_type_find_property(&RNA_PoseBone, "hide");

    props.initialized = true;
  }

  struct {
    int enable;
    int select;
    int hide;
    int viewport;
    int render;
    int indirect_only;
    int holdout;
  } restrict_offsets = {0};
  int restrict_column_offset = 0;

  /* This will determine the order of drawing from RIGHT to LEFT. */
  if (space_outliner->outlinevis == SO_VIEW_LAYER) {
    if (space_outliner->show_restrict_flags & SO_RESTRICT_INDIRECT_ONLY) {
      restrict_offsets.indirect_only = (++restrict_column_offset) * UI_UNIT_X + V2D_SCROLL_WIDTH;
    }
    if (space_outliner->show_restrict_flags & SO_RESTRICT_HOLDOUT) {
      restrict_offsets.holdout = (++restrict_column_offset) * UI_UNIT_X + V2D_SCROLL_WIDTH;
    }
  }
  if (space_outliner->show_restrict_flags & SO_RESTRICT_RENDER) {
    restrict_offsets.render = (++restrict_column_offset) * UI_UNIT_X + V2D_SCROLL_WIDTH;
  }
  if (space_outliner->show_restrict_flags & SO_RESTRICT_VIEWPORT) {
    restrict_offsets.viewport = (++restrict_column_offset) * UI_UNIT_X + V2D_SCROLL_WIDTH;
  }
  if (space_outliner->show_restrict_flags & SO_RESTRICT_HIDE) {
    restrict_offsets.hide = (++restrict_column_offset) * UI_UNIT_X + V2D_SCROLL_WIDTH;
  }
  if (space_outliner->show_restrict_flags & SO_RESTRICT_SELECT) {
    restrict_offsets.select = (++restrict_column_offset) * UI_UNIT_X + V2D_SCROLL_WIDTH;
  }
  if (space_outliner->outlinevis == SO_VIEW_LAYER &&
      space_outliner->show_restrict_flags & SO_RESTRICT_ENABLE)
  {
    restrict_offsets.enable = (++restrict_column_offset) * UI_UNIT_X + V2D_SCROLL_WIDTH;
  }

  BLI_assert((restrict_column_offset * UI_UNIT_X + V2D_SCROLL_WIDTH) ==
             outliner_right_columns_width(space_outliner));

  /* Create buttons. */
  uiBut *bt;

  LISTBASE_FOREACH (TreeElement *, te, lb) {
    TreeStoreElem *tselem = TREESTORE(te);
    RestrictPropertiesActive props_active = props_active_parent;

    if (te->ys + 2 * UI_UNIT_Y >= region->v2d.cur.ymin && te->ys <= region->v2d.cur.ymax) {
      if (tselem->type == TSE_R_LAYER &&
          ELEM(space_outliner->outlinevis, SO_SCENES, SO_VIEW_LAYER))
      {
        if (space_outliner->show_restrict_flags & SO_RESTRICT_RENDER) {
          /* View layer render toggle. */
          ViewLayer *layer = static_cast<ViewLayer *>(te->directdata);

          bt = uiDefIconButBitS(block,
                                ButType::IconToggleN,
                                VIEW_LAYER_RENDER,
                                0,
                                ICON_RESTRICT_RENDER_OFF,
                                int(region->v2d.cur.xmax - restrict_offsets.render),
                                te->ys,
                                UI_UNIT_X,
                                UI_UNIT_Y,
                                &layer->flag,
                                0,
                                0,
                                TIP_("Use view layer for rendering"));
          UI_but_func_set(bt, restrictbutton_r_lay_fn, tselem->id, nullptr);
          UI_but_flag_enable(bt, UI_BUT_DRAG_LOCK);
          UI_but_drawflag_enable(bt, UI_BUT_ICON_REVERSE);
        }
      }
      else if (((tselem->type == TSE_SOME_ID) && (te->idcode == ID_OB)) &&
               (te->flag & TE_CHILD_NOT_IN_COLLECTION))
      {
        /* Don't show restrict columns for children that are not directly inside the collection. */
      }
      else if ((tselem->type == TSE_SOME_ID) && (te->idcode == ID_OB)) {
        Object *ob = (Object *)tselem->id;
        PointerRNA ptr = RNA_id_pointer_create(&ob->id);

        if (space_outliner->show_restrict_flags & SO_RESTRICT_HIDE) {
          BKE_view_layer_synced_ensure(scene, view_layer);
          Base *base = (te->directdata) ? (Base *)te->directdata :
                                          BKE_view_layer_base_find(view_layer, ob);
          if (base) {
            PointerRNA base_ptr = RNA_pointer_create_discrete(&scene->id, &RNA_ObjectBase, base);
            bt = uiDefIconButR_prop(block,
                                    ButType::IconToggle,
                                    0,
                                    ICON_NONE,
                                    int(region->v2d.cur.xmax - restrict_offsets.hide),
                                    te->ys,
                                    UI_UNIT_X,
                                    UI_UNIT_Y,
                                    &base_ptr,
                                    props.base_hide_viewport,
                                    -1,
                                    0,
                                    0,
                                    TIP_("Temporarily hide in viewport\n"
                                         " \u2022 Shift to set children"));
            UI_but_func_set(
                bt, outliner__base_set_flag_recursive_fn, base, (void *)"hide_viewport");
            UI_but_flag_enable(bt, UI_BUT_DRAG_LOCK);
            if (!props_active.base_hide_viewport) {
              UI_but_flag_enable(bt, UI_BUT_INACTIVE);
            }
          }
        }

        if (space_outliner->show_restrict_flags & SO_RESTRICT_SELECT) {
          bt = uiDefIconButR_prop(block,
                                  ButType::IconToggle,
                                  0,
                                  ICON_NONE,
                                  int(region->v2d.cur.xmax - restrict_offsets.select),
                                  te->ys,
                                  UI_UNIT_X,
                                  UI_UNIT_Y,
                                  &ptr,
                                  props.object_hide_select,
                                  -1,
                                  0,
                                  0,
                                  TIP_("Disable selection in viewport\n"
                                       " \u2022 Shift to set children"));
          UI_but_func_set(bt, outliner__object_set_flag_recursive_fn, ob, (char *)"hide_select");
          UI_but_flag_enable(bt, UI_BUT_DRAG_LOCK);
          if (!props_active.object_hide_select) {
            UI_but_flag_enable(bt, UI_BUT_INACTIVE);
          }
        }

        if (space_outliner->show_restrict_flags & SO_RESTRICT_VIEWPORT) {
          bt = uiDefIconButR_prop(block,
                                  ButType::IconToggle,
                                  0,
                                  ICON_NONE,
                                  int(region->v2d.cur.xmax - restrict_offsets.viewport),
                                  te->ys,
                                  UI_UNIT_X,
                                  UI_UNIT_Y,
                                  &ptr,
                                  props.object_hide_viewport,
                                  -1,
                                  0,
                                  0,
                                  TIP_("Globally disable in viewports\n"
                                       " \u2022 Shift to set children"));
          UI_but_func_set(bt, outliner__object_set_flag_recursive_fn, ob, (void *)"hide_viewport");
          UI_but_flag_enable(bt, UI_BUT_DRAG_LOCK);
          if (!props_active.object_hide_viewport) {
            UI_but_flag_enable(bt, UI_BUT_INACTIVE);
          }
        }

        if (space_outliner->show_restrict_flags & SO_RESTRICT_RENDER) {
          bt = uiDefIconButR_prop(block,
                                  ButType::IconToggle,
                                  0,
                                  ICON_NONE,
                                  int(region->v2d.cur.xmax - restrict_offsets.render),
                                  te->ys,
                                  UI_UNIT_X,
                                  UI_UNIT_Y,
                                  &ptr,
                                  props.object_hide_render,
                                  -1,
                                  0,
                                  0,
                                  TIP_("Globally disable in renders\n"
                                       " \u2022 Shift to set children"));
          UI_but_func_set(bt, outliner__object_set_flag_recursive_fn, ob, (char *)"hide_render");
          UI_but_flag_enable(bt, UI_BUT_DRAG_LOCK);
          if (!props_active.object_hide_render) {
            UI_but_flag_enable(bt, UI_BUT_INACTIVE);
          }
        }
      }
      else if (tselem->type == TSE_CONSTRAINT) {
        bConstraint *con = (bConstraint *)te->directdata;

        PointerRNA ptr = RNA_pointer_create_discrete(tselem->id, &RNA_Constraint, con);

        if (space_outliner->show_restrict_flags & SO_RESTRICT_HIDE) {
          bt = uiDefIconButR_prop(block,
                                  ButType::IconToggle,
                                  0,
                                  ICON_NONE,
                                  int(region->v2d.cur.xmax - restrict_offsets.hide),
                                  te->ys,
                                  UI_UNIT_X,
                                  UI_UNIT_Y,
                                  &ptr,
                                  props.constraint_enable,
                                  -1,
                                  0,
                                  0,
                                  nullptr);
          UI_but_flag_enable(bt, UI_BUT_DRAG_LOCK);
          if (!props_active.constraint_enable) {
            UI_but_flag_enable(bt, UI_BUT_INACTIVE);
          }
        }
      }
      else if (tselem->type == TSE_MODIFIER) {
        ModifierData *md = (ModifierData *)te->directdata;

        PointerRNA ptr = RNA_pointer_create_discrete(tselem->id, &RNA_Modifier, md);

        if (space_outliner->show_restrict_flags & SO_RESTRICT_VIEWPORT) {
          bt = uiDefIconButR_prop(block,
                                  ButType::IconToggle,
                                  0,
                                  ICON_NONE,
                                  int(region->v2d.cur.xmax - restrict_offsets.viewport),
                                  te->ys,
                                  UI_UNIT_X,
                                  UI_UNIT_Y,
                                  &ptr,
                                  props.modifier_show_viewport,
                                  -1,
                                  0,
                                  0,
                                  std::nullopt);
          UI_but_flag_enable(bt, UI_BUT_DRAG_LOCK);
          if (!props_active.modifier_show_viewport) {
            UI_but_flag_enable(bt, UI_BUT_INACTIVE);
          }
        }

        if (space_outliner->show_restrict_flags & SO_RESTRICT_RENDER) {
          bt = uiDefIconButR_prop(block,
                                  ButType::IconToggle,
                                  0,
                                  ICON_NONE,
                                  int(region->v2d.cur.xmax - restrict_offsets.render),
                                  te->ys,
                                  UI_UNIT_X,
                                  UI_UNIT_Y,
                                  &ptr,
                                  props.modifier_show_render,
                                  -1,
                                  0,
                                  0,
                                  std::nullopt);
          UI_but_flag_enable(bt, UI_BUT_DRAG_LOCK);
          if (!props_active.modifier_show_render) {
            UI_but_flag_enable(bt, UI_BUT_INACTIVE);
          }
        }
      }
      else if (tselem->type == TSE_POSE_CHANNEL) {
        bPoseChannel *pchan = (bPoseChannel *)te->directdata;
        Bone *bone = pchan->bone;
        Object *ob = (Object *)tselem->id;
        bArmature *arm = static_cast<bArmature *>(ob->data);

        PointerRNA ptr = RNA_pointer_create_discrete(&arm->id, &RNA_PoseBone, pchan);

        if (space_outliner->show_restrict_flags & SO_RESTRICT_VIEWPORT) {
          bt = uiDefIconButR_prop(block,
                                  ButType::IconToggle,
                                  0,
                                  ICON_NONE,
                                  int(region->v2d.cur.xmax - restrict_offsets.viewport),
                                  te->ys,
                                  UI_UNIT_X,
                                  UI_UNIT_Y,
                                  &ptr,
                                  props.bone_hide_viewport,
                                  -1,
                                  0,
                                  0,
                                  TIP_("Restrict visibility in the 3D View\n"
                                       " \u2022 Shift to set children"));
          UI_but_func_set(bt, restrictbutton_bone_visibility_fn, ob, pchan);
          UI_but_flag_enable(bt, UI_BUT_DRAG_LOCK);
          UI_but_drawflag_enable(bt, UI_BUT_ICON_REVERSE);
        }

        if (space_outliner->show_restrict_flags & SO_RESTRICT_SELECT) {
          bt = uiDefIconButBitI(block,
                                ButType::IconToggle,
                                BONE_UNSELECTABLE,
                                0,
                                ICON_RESTRICT_SELECT_OFF,
                                int(region->v2d.cur.xmax - restrict_offsets.select),
                                te->ys,
                                UI_UNIT_X,
                                UI_UNIT_Y,
                                &(bone->flag),
                                0,
                                0,
                                TIP_("Restrict selection in the 3D View\n"
                                     " \u2022 Shift to set children"));
          UI_but_func_set(bt, restrictbutton_bone_select_fn, ob->data, bone);
          UI_but_flag_enable(bt, UI_BUT_DRAG_LOCK);
          UI_but_drawflag_enable(bt, UI_BUT_ICON_REVERSE);
        }
      }
      else if (tselem->type == TSE_EBONE) {
        bArmature *arm = (bArmature *)tselem->id;
        EditBone *ebone = (EditBone *)te->directdata;

        if (space_outliner->show_restrict_flags & SO_RESTRICT_VIEWPORT) {
          bt = uiDefIconButBitI(block,
                                ButType::IconToggle,
                                BONE_HIDDEN_A,
                                0,
                                ICON_RESTRICT_VIEW_OFF,
                                int(region->v2d.cur.xmax - restrict_offsets.viewport),
                                te->ys,
                                UI_UNIT_X,
                                UI_UNIT_Y,
                                &(ebone->flag),
                                0,
                                0,
                                TIP_("Restrict visibility in the 3D View\n"
                                     " \u2022 Shift to set children"));
          UI_but_func_set(bt, restrictbutton_ebone_visibility_fn, arm, ebone);
          UI_but_flag_enable(bt, UI_BUT_DRAG_LOCK);
          UI_but_drawflag_enable(bt, UI_BUT_ICON_REVERSE);
        }

        if (space_outliner->show_restrict_flags & SO_RESTRICT_SELECT) {
          bt = uiDefIconButBitI(block,
                                ButType::IconToggle,
                                BONE_UNSELECTABLE,
                                0,
                                ICON_RESTRICT_SELECT_OFF,
                                int(region->v2d.cur.xmax - restrict_offsets.select),
                                te->ys,
                                UI_UNIT_X,
                                UI_UNIT_Y,
                                &(ebone->flag),
                                0,
                                0,
                                TIP_("Restrict selection in the 3D View\n"
                                     " \u2022 Shift to set children"));
          UI_but_func_set(bt, restrictbutton_ebone_select_fn, arm, ebone);
          UI_but_flag_enable(bt, UI_BUT_DRAG_LOCK);
          UI_but_drawflag_enable(bt, UI_BUT_ICON_REVERSE);
        }
      }
      else if (tselem->type == TSE_GP_LAYER) {
        ID *id = tselem->id;
        bGPDlayer *gpl = (bGPDlayer *)te->directdata;

        if (space_outliner->show_restrict_flags & SO_RESTRICT_HIDE) {
          bt = uiDefIconButBitS(block,
                                ButType::IconToggle,
                                GP_LAYER_HIDE,
                                0,
                                ICON_HIDE_OFF,
                                int(region->v2d.cur.xmax - restrict_offsets.hide),
                                te->ys,
                                UI_UNIT_X,
                                UI_UNIT_Y,
                                &gpl->flag,
                                0,
                                0,
                                TIP_("Restrict visibility in the 3D View"));
          UI_but_func_set(bt, restrictbutton_gp_layer_flag_fn, id, gpl);
          UI_but_flag_enable(bt, UI_BUT_DRAG_LOCK);
          UI_but_drawflag_enable(bt, UI_BUT_ICON_REVERSE);
        }

        if (space_outliner->show_restrict_flags & SO_RESTRICT_SELECT) {
          bt = uiDefIconButBitS(block,
                                ButType::IconToggle,
                                GP_LAYER_LOCKED,
                                0,
                                ICON_UNLOCKED,
                                int(region->v2d.cur.xmax - restrict_offsets.select),
                                te->ys,
                                UI_UNIT_X,
                                UI_UNIT_Y,
                                &gpl->flag,
                                0,
                                0,
                                TIP_("Restrict editing of strokes and keyframes in this layer"));
          UI_but_func_set(bt, restrictbutton_gp_layer_flag_fn, id, gpl);
          UI_but_flag_enable(bt, UI_BUT_DRAG_LOCK);
        }
      }
      else if (tselem->type == TSE_GREASE_PENCIL_NODE) {
        bke::greasepencil::TreeNode &node =
            tree_element_cast<TreeElementGreasePencilNode>(te)->node();
        PointerRNA ptr;
        PropertyRNA *hide_prop;
        if (node.is_layer()) {
          ptr = RNA_pointer_create_discrete(tselem->id, &RNA_GreasePencilLayer, &node);
          hide_prop = RNA_struct_type_find_property(&RNA_GreasePencilLayer, "hide");
        }
        else if (node.is_group()) {
          ptr = RNA_pointer_create_discrete(tselem->id, &RNA_GreasePencilLayerGroup, &node);
          hide_prop = RNA_struct_type_find_property(&RNA_GreasePencilLayerGroup, "hide");
        }

        if (space_outliner->show_restrict_flags & SO_RESTRICT_HIDE) {
          bt = uiDefIconButR_prop(block,
                                  ButType::IconToggle,
                                  0,
                                  0,
                                  int(region->v2d.cur.xmax - restrict_offsets.hide),
                                  te->ys,
                                  UI_UNIT_X,
                                  UI_UNIT_Y,
                                  &ptr,
                                  hide_prop,
                                  -1,
                                  0,
                                  0,
                                  std::nullopt);
          UI_but_flag_enable(bt, UI_BUT_DRAG_LOCK);
          if (node.parent_group() && !node.parent_group()->is_visible()) {
            UI_but_flag_enable(bt, UI_BUT_INACTIVE);
          }
        }
      }
      else if (outliner_is_collection_tree_element(te)) {
        PointerRNA collection_ptr;
        PointerRNA layer_collection_ptr;

        if (outliner_restrict_properties_collection_set(
                scene, te, &collection_ptr, &layer_collection_ptr, &props, &props_active))
        {

          LayerCollection *layer_collection = (tselem->type == TSE_LAYER_COLLECTION) ?
                                                  static_cast<LayerCollection *>(te->directdata) :
                                                  nullptr;
          Collection *collection = outliner_collection_from_tree_element(te);

          if (layer_collection != nullptr) {
            if (space_outliner->show_restrict_flags & SO_RESTRICT_ENABLE) {
              bt = uiDefIconButR_prop(block,
                                      ButType::IconToggle,
                                      0,
                                      ICON_NONE,
                                      int(region->v2d.cur.xmax) - restrict_offsets.enable,
                                      te->ys,
                                      UI_UNIT_X,
                                      UI_UNIT_Y,
                                      &layer_collection_ptr,
                                      props.layer_collection_exclude,
                                      -1,
                                      0,
                                      0,
                                      std::nullopt);
              UI_but_func_set(bt,
                              view_layer__layer_collection_set_flag_recursive_fn,
                              layer_collection,
                              (char *)"exclude");
              UI_but_flag_enable(bt, UI_BUT_DRAG_LOCK);
            }

            if (space_outliner->show_restrict_flags & SO_RESTRICT_HIDE) {
              bt = uiDefIconButR_prop(block,
                                      ButType::IconToggle,
                                      0,
                                      ICON_NONE,
                                      int(region->v2d.cur.xmax - restrict_offsets.hide),
                                      te->ys,
                                      UI_UNIT_X,
                                      UI_UNIT_Y,
                                      &layer_collection_ptr,
                                      props.layer_collection_hide_viewport,
                                      -1,
                                      0,
                                      0,
                                      TIP_("Temporarily hide in viewport\n"
                                           " \u2022 Ctrl to isolate collection\n"
                                           " \u2022 Shift to set inside collections and objects"));
              UI_but_func_set(bt,
                              view_layer__layer_collection_set_flag_recursive_fn,
                              layer_collection,
                              (char *)"hide_viewport");
              UI_but_flag_enable(bt, UI_BUT_DRAG_LOCK);
              if (!props_active.layer_collection_hide_viewport) {
                UI_but_flag_enable(bt, UI_BUT_INACTIVE);
              }
            }

            if (space_outliner->show_restrict_flags & SO_RESTRICT_HOLDOUT) {
              bt = uiDefIconButR_prop(block,
                                      ButType::IconToggle,
                                      0,
                                      ICON_NONE,
                                      int(region->v2d.cur.xmax - restrict_offsets.holdout),
                                      te->ys,
                                      UI_UNIT_X,
                                      UI_UNIT_Y,
                                      &layer_collection_ptr,
                                      props.layer_collection_holdout,
                                      -1,
                                      0,
                                      0,
                                      TIP_("Mask out objects in collection from view layer\n"
                                           " \u2022 Ctrl to isolate collection\n"
                                           " \u2022 Shift to set inside collections"));
              UI_but_func_set(bt,
                              view_layer__layer_collection_set_flag_recursive_fn,
                              layer_collection,
                              (char *)"holdout");
              UI_but_flag_enable(bt, UI_BUT_DRAG_LOCK);
              if (!props_active.layer_collection_holdout) {
                UI_but_flag_enable(bt, UI_BUT_INACTIVE);
              }
            }

            if (space_outliner->show_restrict_flags & SO_RESTRICT_INDIRECT_ONLY) {
              bt = uiDefIconButR_prop(
                  block,
                  ButType::IconToggle,
                  0,
                  ICON_NONE,
                  int(region->v2d.cur.xmax - restrict_offsets.indirect_only),
                  te->ys,
                  UI_UNIT_X,
                  UI_UNIT_Y,
                  &layer_collection_ptr,
                  props.layer_collection_indirect_only,
                  -1,
                  0,
                  0,
                  TIP_("Objects in collection only contribute indirectly (through shadows and "
                       "reflections) in the view layer\n"
                       " \u2022 Ctrl to isolate collection\n"
                       " \u2022 Shift to set inside collections"));
              UI_but_func_set(bt,
                              view_layer__layer_collection_set_flag_recursive_fn,
                              layer_collection,
                              (char *)"indirect_only");
              UI_but_flag_enable(bt, UI_BUT_DRAG_LOCK);
              if (props_active.layer_collection_holdout ||
                  !props_active.layer_collection_indirect_only)
              {
                UI_but_flag_enable(bt, UI_BUT_INACTIVE);
              }
            }
          }

          if (space_outliner->show_restrict_flags & SO_RESTRICT_VIEWPORT) {
            bt = uiDefIconButR_prop(block,
                                    ButType::IconToggle,
                                    0,
                                    ICON_NONE,
                                    int(region->v2d.cur.xmax - restrict_offsets.viewport),
                                    te->ys,
                                    UI_UNIT_X,
                                    UI_UNIT_Y,
                                    &collection_ptr,
                                    props.collection_hide_viewport,
                                    -1,
                                    0,
                                    0,
                                    TIP_("Globally disable in viewports\n"
                                         " \u2022 Ctrl to isolate collection\n"
                                         " \u2022 Shift to set inside collections and objects"));
            if (layer_collection != nullptr) {
              UI_but_func_set(bt,
                              view_layer__collection_set_flag_recursive_fn,
                              layer_collection,
                              (char *)"hide_viewport");
            }
            else {
              UI_but_func_set(bt,
                              scenes__collection_set_flag_recursive_fn,
                              collection,
                              (char *)"hide_viewport");
            }
            UI_but_flag_enable(bt, UI_BUT_DRAG_LOCK);
            if (!props_active.collection_hide_viewport) {
              UI_but_flag_enable(bt, UI_BUT_INACTIVE);
            }
          }

          if (space_outliner->show_restrict_flags & SO_RESTRICT_RENDER) {
            bt = uiDefIconButR_prop(block,
                                    ButType::IconToggle,
                                    0,
                                    ICON_NONE,
                                    int(region->v2d.cur.xmax - restrict_offsets.render),
                                    te->ys,
                                    UI_UNIT_X,
                                    UI_UNIT_Y,
                                    &collection_ptr,
                                    props.collection_hide_render,
                                    -1,
                                    0,
                                    0,
                                    TIP_("Globally disable in renders\n"
                                         " \u2022 Ctrl to isolate collection\n"
                                         " \u2022 Shift to set inside collections and objects"));
            if (layer_collection != nullptr) {
              UI_but_func_set(bt,
                              view_layer__collection_set_flag_recursive_fn,
                              layer_collection,
                              (char *)"hide_render");
            }
            else {
              UI_but_func_set(
                  bt, scenes__collection_set_flag_recursive_fn, collection, (char *)"hide_render");
            }
            UI_but_flag_enable(bt, UI_BUT_DRAG_LOCK);
            if (!props_active.collection_hide_render) {
              UI_but_flag_enable(bt, UI_BUT_INACTIVE);
            }
          }

          if (space_outliner->show_restrict_flags & SO_RESTRICT_SELECT) {
            bt = uiDefIconButR_prop(block,
                                    ButType::IconToggle,
                                    0,
                                    ICON_NONE,
                                    int(region->v2d.cur.xmax - restrict_offsets.select),
                                    te->ys,
                                    UI_UNIT_X,
                                    UI_UNIT_Y,
                                    &collection_ptr,
                                    props.collection_hide_select,
                                    -1,
                                    0,
                                    0,
                                    TIP_("Disable selection in viewport\n"
                                         " \u2022 Ctrl to isolate collection\n"
                                         " \u2022 Shift to set inside collections and objects"));
            if (layer_collection != nullptr) {
              UI_but_func_set(bt,
                              view_layer__collection_set_flag_recursive_fn,
                              layer_collection,
                              (char *)"hide_select");
            }
            else {
              UI_but_func_set(
                  bt, scenes__collection_set_flag_recursive_fn, collection, (char *)"hide_select");
            }
            UI_but_flag_enable(bt, UI_BUT_DRAG_LOCK);
            if (!props_active.collection_hide_select) {
              UI_but_flag_enable(bt, UI_BUT_INACTIVE);
            }
          }
        }
      }
    }
    else if (outliner_is_collection_tree_element(te)) {
      PointerRNA collection_ptr;
      PointerRNA layer_collection_ptr;
      outliner_restrict_properties_collection_set(
          scene, te, &collection_ptr, &layer_collection_ptr, &props, &props_active);
    }

    if (TSELEM_OPEN(tselem, space_outliner)) {
      outliner_draw_restrictbuts(
          block, scene, view_layer, region, space_outliner, &te->subtree, props_active);
    }
  }
}

static void outliner_draw_userbuts(uiBlock *block,
                                   const ARegion *region,
                                   const SpaceOutliner *space_outliner)
{
  tree_iterator::all_open(*space_outliner, [&](const TreeElement *te) {
    if (!outliner_is_element_in_view(te, &region->v2d)) {
      return;
    }

    const TreeStoreElem *tselem = TREESTORE(te);
    ID *id = tselem->id;

    if (tselem->type != TSE_SOME_ID || id->tag & ID_TAG_EXTRAUSER) {
      return;
    }

    uiBut *bt;
    std::optional<StringRef> tip;
    const int real_users = id->us - ID_FAKE_USERS(id);
    const bool has_fake_user = id->flag & ID_FLAG_FAKEUSER;
    const bool is_linked = ID_IS_LINKED(id);
    const bool is_object = GS(id->name) == ID_OB;
    char overlay[5];
    BLI_str_format_integer_unit(overlay, id->us);

    if (is_object) {
      bt = uiDefBut(block,
                    ButType::But,
                    0,
                    overlay,
                    int(region->v2d.cur.xmax - OL_TOG_USER_BUTS_USERS),
                    te->ys,
                    UI_UNIT_X,
                    UI_UNIT_Y,
                    nullptr,
                    0.0,
                    0.0,
                    TIP_("Number of users"));
    }
    else {

      if (has_fake_user) {
        tip = is_linked ? TIP_("Item is protected from deletion") :
                          TIP_("Click to remove protection from deletion");
      }
      else {
        if (real_users) {
          tip = is_linked ? TIP_("Item is not protected from deletion") :
                            TIP_("Click to add protection from deletion");
        }
        else {
          tip = is_linked ?
                    TIP_("Item has no users and will be removed") :
                    TIP_("Item has no users and will be removed.\nClick to protect from deletion");
        }
      }

      bt = uiDefIconButBitS(block,
                            ButType::IconToggle,
                            ID_FLAG_FAKEUSER,
                            1,
                            ICON_FAKE_USER_OFF,
                            int(region->v2d.cur.xmax - OL_TOG_USER_BUTS_USERS),
                            te->ys,
                            UI_UNIT_X,
                            UI_UNIT_Y,
                            &id->flag,
                            0,
                            0,
                            tip);

      if (is_linked) {
        UI_but_flag_enable(bt, UI_BUT_DISABLED);
      }
      else {
        UI_but_func_set(bt, restrictbutton_id_user_toggle, id, nullptr);
        /* Allow _inaccurate_ dragging over multiple toggles. */
        UI_but_flag_enable(bt, UI_BUT_DRAG_LOCK);
      }

      if (!real_users && !has_fake_user) {
        uchar overlay_color[4];
        UI_GetThemeColor4ubv(TH_REDALERT, overlay_color);
        UI_but_icon_indicator_color_set(bt, overlay_color);
      }
      UI_but_icon_indicator_set(bt, overlay);
    }
  });
}

static void outliner_draw_overrides_rna_buts(uiBlock *block,
                                             const ARegion *region,
                                             const SpaceOutliner *space_outliner,
                                             const ListBase *lb,
                                             const int x)
{
  const float pad_x = 2.0f * UI_SCALE_FAC;
  const float pad_y = 0.5f * U.pixelsize;
  const float item_max_width = round_fl_to_int(OL_RNA_COL_SIZEX - 2 * pad_x);
  const float item_height = round_fl_to_int(UI_UNIT_Y - 2.0f * pad_y);

  LISTBASE_FOREACH (const TreeElement *, te, lb) {
    const TreeStoreElem *tselem = TREESTORE(te);
    if (TSELEM_OPEN(tselem, space_outliner)) {
      outliner_draw_overrides_rna_buts(block, region, space_outliner, &te->subtree, x);
    }

    if (!outliner_is_element_in_view(te, &region->v2d)) {
      continue;
    }
    TreeElementOverridesProperty *override_elem = tree_element_cast<TreeElementOverridesProperty>(
        te);
    if (!override_elem) {
      continue;
    }

    if (!override_elem->is_rna_path_valid) {
      uiBut *but = uiDefBut(block,
                            ButType::Label,
                            0,
                            override_elem->rna_path,
                            x + pad_x,
                            te->ys + pad_y,
                            item_max_width,
                            item_height,
                            nullptr,
                            0.0f,
                            0.0f,
                            "");
      UI_but_flag_enable(but, UI_BUT_REDALERT);
      continue;
    }

    if (const TreeElementOverridesPropertyOperation *override_op_elem =
            tree_element_cast<TreeElementOverridesPropertyOperation>(te))
    {
      StringRefNull op_label = override_op_elem->get_override_operation_label();
      if (!op_label.is_empty()) {
        uiDefBut(block,
                 ButType::Label,
                 0,
                 op_label,
                 x + pad_x,
                 te->ys + pad_y,
                 item_max_width,
                 item_height,
                 nullptr,
                 0,
                 0,
                 "");
        continue;
      }
    }

    PointerRNA *ptr = &override_elem->override_rna_ptr;
    PropertyRNA *prop = &override_elem->override_rna_prop;
    const PropertyType prop_type = RNA_property_type(prop);

    uiBut *auto_but = uiDefAutoButR(block,
                                    ptr,
                                    prop,
                                    -1,
                                    (prop_type == PROP_ENUM) ? std::nullopt : std::optional(""),
                                    ICON_NONE,
                                    x + pad_x,
                                    te->ys + pad_y,
                                    item_max_width,
                                    item_height);
    /* Added the button successfully, nothing else to do. Otherwise, cases for multiple buttons
     * need to be handled. */
    if (auto_but) {
      continue;
    }

    if (!auto_but) {
      /* TODO what if the array is longer, and doesn't fit nicely? What about multi-dimension
       * arrays? */
      uiDefAutoButsArrayR(
          block, ptr, prop, ICON_NONE, x + pad_x, te->ys + pad_y, item_max_width, item_height);
    }
  }
}

static bool outliner_but_identity_cmp_context_id_fn(const uiBut *a, const uiBut *b)
{
  const std::optional<int64_t> session_uid_a = UI_but_context_int_get(a, "session_uid");
  const std::optional<int64_t> session_uid_b = UI_but_context_int_get(b, "session_uid");
  if (!session_uid_a || !session_uid_b) {
    return false;
  }
  /* Using session UID to compare is safer than using the pointer. */
  return session_uid_a == session_uid_b;
}

static void outliner_draw_overrides_restrictbuts(Main *bmain,
                                                 uiBlock *block,
                                                 const ARegion *region,
                                                 const SpaceOutliner *space_outliner,
                                                 const ListBase *lb,
                                                 const int x)
{
  LISTBASE_FOREACH (const TreeElement *, te, lb) {
    const TreeStoreElem *tselem = TREESTORE(te);
    if (TSELEM_OPEN(tselem, space_outliner)) {
      outliner_draw_overrides_restrictbuts(bmain, block, region, space_outliner, &te->subtree, x);
    }

    if (!outliner_is_element_in_view(te, &region->v2d)) {
      continue;
    }
    TreeElementID *te_id = tree_element_cast<TreeElementID>(te);
    if (!te_id) {
      continue;
    }

    ID &id = te_id->get_ID();
    if (ID_IS_LINKED(&id)) {
      continue;
    }
    if (!ID_IS_OVERRIDE_LIBRARY(&id)) {
      /* Some items may not be liboverrides, e.g. the root item for all linked libraries (see
       * #TreeDisplayOverrideLibraryHierarchies::build_tree). */
      continue;
    }

    const bool is_system_override = BKE_lib_override_library_is_system_defined(bmain, &id);
    const BIFIconID icon = is_system_override ? ICON_LIBRARY_DATA_OVERRIDE_NONEDITABLE :
                                                ICON_LIBRARY_DATA_OVERRIDE;
    uiBut *but = uiDefIconButO(block,
                               ButType::But,
                               "ED_OT_lib_id_override_editable_toggle",
                               wm::OpCallContext::ExecDefault,
                               icon,
                               x,
                               te->ys,
                               UI_UNIT_X,
                               UI_UNIT_Y,
                               "");
    /* "id" is used by the operator #ED_OT_lib_id_override_editable_toggle. */
    PointerRNA idptr = RNA_id_pointer_create(&id);
    UI_but_context_ptr_set(block, but, "id", &idptr);

    /* "session_uid" is used to compare buttons (in redraws). */
    UI_but_context_int_set(block, but, "session_uid", id.session_uid);
    UI_but_func_identity_compare_set(but, outliner_but_identity_cmp_context_id_fn);

    UI_but_flag_enable(but, UI_BUT_DRAG_LOCK);
  }
}

static void outliner_draw_separator(ARegion *region, const int x)
{
  View2D *v2d = &region->v2d;

  GPU_line_width(1.0f);

  uint pos = GPU_vertformat_attr_add(
      immVertexFormat(), "pos", blender::gpu::VertAttrType::SFLOAT_32_32);
  immBindBuiltinProgram(GPU_SHADER_3D_UNIFORM_COLOR);
  immUniformThemeColorShadeAlpha(TH_BACK, -15, -200);

  immBegin(GPU_PRIM_LINES, 2);

  immVertex2f(pos, x, v2d->cur.ymax);
  immVertex2f(pos, x, v2d->cur.ymin);

  immEnd();

  immUnbindProgram();
}

static void outliner_draw_rnabuts(uiBlock *block,
                                  ARegion *region,
                                  SpaceOutliner *space_outliner,
                                  int sizex)
{
  PointerRNA ptr;
  PropertyRNA *prop;

  tree_iterator::all_open(*space_outliner, [&](TreeElement *te) {
    TreeStoreElem *tselem = TREESTORE(te);

    if (!outliner_is_element_in_view(te, &region->v2d)) {
      return;
    }

    if (TreeElementRNAProperty *te_rna_prop = tree_element_cast<TreeElementRNAProperty>(te)) {
      ptr = te_rna_prop->get_pointer_rna();
      prop = te_rna_prop->get_property_rna();

      if (!TSELEM_OPEN(tselem, space_outliner)) {
        if (RNA_property_type(prop) == PROP_POINTER) {
          uiBut *but = uiDefAutoButR(block,
                                     &ptr,
                                     prop,
                                     -1,
                                     "",
                                     ICON_NONE,
                                     sizex,
                                     te->ys,
                                     OL_RNA_COL_SIZEX,
                                     UI_UNIT_Y - 1);
          UI_but_flag_enable(but, UI_BUT_DISABLED);
        }
        else if (RNA_property_type(prop) == PROP_ENUM) {
          uiDefAutoButR(block,
                        &ptr,
                        prop,
                        -1,
                        std::nullopt,
                        ICON_NONE,
                        sizex,
                        te->ys,
                        OL_RNA_COL_SIZEX,
                        UI_UNIT_Y - 1);
        }
        else {
          uiDefAutoButR(block,
                        &ptr,
                        prop,
                        -1,
                        "",
                        ICON_NONE,
                        sizex,
                        te->ys,
                        OL_RNA_COL_SIZEX,
                        UI_UNIT_Y - 1);
        }
      }
    }
    else if (TreeElementRNAArrayElement *te_rna_array_elem =
                 tree_element_cast<TreeElementRNAArrayElement>(te))
    {
      ptr = te_rna_array_elem->get_pointer_rna();
      prop = te_rna_array_elem->get_property_rna();

      uiDefAutoButR(block,
                    &ptr,
                    prop,
                    te->index,
                    "",
                    ICON_NONE,
                    sizex,
                    te->ys,
                    OL_RNA_COL_SIZEX,
                    UI_UNIT_Y - 1);
    }
  });
}

static void outliner_buttons(const bContext *C,
                             uiBlock *block,
                             ARegion *region,
                             const float restrict_column_width,
                             TreeElement *te)
{
  uiBut *bt;
  TreeStoreElem *tselem;
  int spx, dx, len;

  tselem = TREESTORE(te);

  BLI_assert(tselem->flag & TSE_TEXTBUT);
  /* If we add support to rename Sequence, need change this. */

  if (tselem->type == TSE_EBONE) {
    len = sizeof(EditBone::name);
  }
  else if (tselem->type == TSE_MODIFIER) {
    len = sizeof(ModifierData::name);
  }
  else if (tselem->id && GS(tselem->id->name) == ID_LI) {
    len = sizeof(Library::filepath);
  }
  else {
    len = MAX_ID_NAME - 2;
  }

  spx = te->xs + 1.8f * UI_UNIT_X;
  dx = region->v2d.cur.xmax - (spx + restrict_column_width + 0.2f * UI_UNIT_X);

  bt = uiDefBut(block,
                ButType::Text,
                OL_NAMEBUTTON,
                "",
                spx,
                te->ys,
                dx,
                UI_UNIT_Y - 1,
                (void *)te->name,
                1.0,
                float(len),
                "");
  /* Handle undo through the #template_id_cb set below. Default undo handling from the button
   * code (see #ui_apply_but_undo) would not work here, as the new name is not yet applied to the
   * ID. */
  UI_but_flag_disable(bt, UI_BUT_UNDO);
  UI_but_func_rename_set(bt, namebutton_fn, tselem);

  /* Returns false if button got removed. */
  if (false == UI_but_active_only(C, region, block, bt)) {
    tselem->flag &= ~TSE_TEXTBUT;

    /* Bad! (notifier within draw) without this, we don't get a refresh. */
    WM_event_add_notifier(C, NC_SPACE | ND_SPACE_OUTLINER, nullptr);
  }
}

static void outliner_mode_toggle_fn(bContext *C, void *tselem_poin, void * /*arg2*/)
{
  SpaceOutliner *space_outliner = CTX_wm_space_outliner(C);
  TreeStoreElem *tselem = (TreeStoreElem *)tselem_poin;
  TreeViewContext tvc;
  outliner_viewcontext_init(C, &tvc);

  TreeElement *te = outliner_find_tree_element(&space_outliner->tree, tselem);
  if (!te) {
    return;
  }

  /* Check that the item is actually an object. */
  BLI_assert(tselem->id != nullptr && GS(tselem->id->name) == ID_OB);

  Object *ob = (Object *)tselem->id;
  const bool object_data_shared = (ob->data == tvc.obact->data);

  wmWindow *win = CTX_wm_window(C);
  const bool do_extend = (win->eventstate->modifier & KM_CTRL) && !object_data_shared;
  outliner_item_mode_toggle(C, tvc, te, do_extend);
}

/* Draw icons for adding and removing objects from the current interaction mode. */
static void outliner_draw_mode_column_toggle(uiBlock *block,
                                             const TreeViewContext &tvc,
                                             TreeElement *te,
                                             const bool lock_object_modes)
{
  TreeStoreElem *tselem = TREESTORE(te);
  if ((tselem->type != TSE_SOME_ID) || (te->idcode != ID_OB)) {
    return;
  }

  Object *ob = (Object *)tselem->id;
  Object *ob_active = tvc.obact;
  const int x_pad = 3 * UI_SCALE_FAC;

  /* Not all objects support particle systems. */
  if (ob_active->mode == OB_MODE_PARTICLE_EDIT && !psys_get_current(ob)) {
    return;
  }

  /* Only for objects with the same type. */
  if (ob->type != ob_active->type) {
    return;
  }

  if (ob->mode == OB_MODE_OBJECT && BKE_object_is_in_editmode(ob)) {
    /* Another object has our (shared) data in edit mode, so nothing we can change. */
    uiBut *but = uiDefIconBut(block,
                              ButType::But,
                              0,
                              UI_icon_from_object_mode(ob_active->mode),
                              x_pad,
                              te->ys,
                              UI_UNIT_X,
                              UI_UNIT_Y,
                              nullptr,
                              0.0,
                              0.0,
                              TIP_("Another object has this shared data in edit mode"));
    UI_but_flag_enable(but, UI_BUT_DISABLED);
    return;
  }

  bool draw_active_icon = ob->mode == ob_active->mode;

  /* When not locking object modes, objects can remain in non-object modes. For modes that do not
   * allow multi-object editing, these other objects should still show be viewed as not in the
   * mode. Otherwise multiple objects show the same mode icon in the outliner even though only
   * one object is actually editable in the mode. */
  if (!lock_object_modes && ob != ob_active && !(tvc.ob_edit || tvc.ob_pose)) {
    draw_active_icon = false;
  }

  const bool object_data_shared = (ob->data == ob_active->data);
  draw_active_icon = draw_active_icon || object_data_shared;

  int icon;
  StringRef tip;
  if (draw_active_icon) {
    icon = UI_icon_from_object_mode(ob_active->mode);
    tip = object_data_shared ? TIP_("Change the object in the current mode") :
                               TIP_("Remove from the current mode");
  }
  else {
    icon = ICON_DOT;
    tip = TIP_(
        "Change the object in the current mode\n"
        " \u2022 Ctrl to add to the current mode");
  }
  UI_block_emboss_set(block, ui::EmbossType::NoneOrStatus);
  uiBut *but = uiDefIconBut(block,
                            ButType::IconToggle,
                            0,
                            icon,
                            x_pad,
                            te->ys,
                            UI_UNIT_X,
                            UI_UNIT_Y,
                            nullptr,
                            0.0,
                            0.0,
                            tip);
  UI_but_func_set(but, outliner_mode_toggle_fn, tselem, nullptr);
  UI_but_flag_enable(but, UI_BUT_DRAG_LOCK);
  /* Mode toggling handles its own undo state because undo steps need to be grouped. */
  UI_but_flag_disable(but, UI_BUT_UNDO);

  if (!ID_IS_EDITABLE(&ob->id) ||
      (ID_IS_OVERRIDE_LIBRARY_REAL(ob) &&
       (ob->id.override_library->flag & LIBOVERRIDE_FLAG_SYSTEM_DEFINED) != 0))
  {
    UI_but_disable(but, "Cannot edit library or non-editable override data");
  }
}

static void outliner_draw_mode_column(uiBlock *block,
                                      TreeViewContext &tvc,
                                      SpaceOutliner *space_outliner)
{
  const bool lock_object_modes = tvc.scene->toolsettings->object_flag & SCE_OBJECT_MODE_LOCK;

  tree_iterator::all_open(*space_outliner, [&](TreeElement *te) {
    if (tvc.obact && tvc.obact->mode != OB_MODE_OBJECT) {
      outliner_draw_mode_column_toggle(block, tvc, te, lock_object_modes);
    }
  });
}

static StringRefNull outliner_draw_get_warning_tree_element_subtree(const TreeElement *parent_te)
{
  LISTBASE_FOREACH (const TreeElement *, sub_te, &parent_te->subtree) {
    const AbstractTreeElement *abstract_te = tree_element_cast<AbstractTreeElement>(sub_te);
    StringRefNull warning_msg = abstract_te ? abstract_te->get_warning() : "";

    if (!warning_msg.is_empty()) {
      return warning_msg;
    }

    warning_msg = outliner_draw_get_warning_tree_element_subtree(sub_te);
    if (!warning_msg.is_empty()) {
      return warning_msg;
    }
  }

  return "";
}

static StringRefNull outliner_draw_get_warning_tree_element(const SpaceOutliner &space_outliner,
                                                            const TreeElement *te)
{
  const AbstractTreeElement *abstract_te = tree_element_cast<AbstractTreeElement>(te);
  const StringRefNull warning_msg = abstract_te ? abstract_te->get_warning() : "";

  if (!warning_msg.is_empty()) {
    return warning_msg;
  }

  /* If given element has no warning, recursively try to display the first sub-element's warning.
   */
  if (!TSELEM_OPEN(te->store_elem, &space_outliner)) {
    return outliner_draw_get_warning_tree_element_subtree(te);
  }

  return "";
}

static void outliner_draw_warning_tree_element(uiBlock *block,
                                               const SpaceOutliner *space_outliner,
                                               const StringRef warning_msg,
                                               const bool use_mode_column,
                                               const int te_ys)
{
  /* Move the warnings a unit left in view layer mode. */
  const short mode_column_offset = (use_mode_column && (space_outliner->outlinevis == SO_SCENES)) ?
                                       UI_UNIT_X :
                                       0;

  UI_block_emboss_set(block, ui::EmbossType::NoneOrStatus);
  uiBut *but = uiDefIconBut(block,
                            ButType::IconToggle,
                            0,
                            ICON_ERROR,
                            mode_column_offset,
                            te_ys,
                            UI_UNIT_X,
                            UI_UNIT_Y,
                            nullptr,
                            0.0,
                            0.0,
                            warning_msg);
  /* No need for undo here, this is a pure info widget. */
  UI_but_flag_disable(but, UI_BUT_UNDO);
}

static void outliner_draw_warning_column(uiBlock *block,
                                         const SpaceOutliner *space_outliner,
                                         const bool use_mode_column)
{
  tree_iterator::all_open(*space_outliner, [&](const TreeElement *te) {
    /* Get warning for this element, or if there is none and the element is collapsed, the first
     * warning in the collapsed sub-tree. */
    StringRefNull warning_msg = outliner_draw_get_warning_tree_element(*space_outliner, te);

    if (!warning_msg.is_empty()) {
      outliner_draw_warning_tree_element(
          block, space_outliner, warning_msg, use_mode_column, te->ys);
    }
  });
}

/** \} */

/* -------------------------------------------------------------------- */
/** \name Normal Drawing
 * \{ */

static BIFIconID tree_element_get_icon_from_id(const ID *id)
{
  if (GS(id->name) == ID_OB) {
    const Object *ob = (Object *)id;
    switch (ob->type) {
      case OB_LAMP:
        return ICON_OUTLINER_OB_LIGHT;
      case OB_MESH:
        return ICON_OUTLINER_OB_MESH;
      case OB_CAMERA:
        return ICON_OUTLINER_OB_CAMERA;
      case OB_CURVES_LEGACY:
        return ICON_OUTLINER_OB_CURVE;
      case OB_MBALL:
        return ICON_OUTLINER_OB_META;
      case OB_LATTICE:
        return ICON_OUTLINER_OB_LATTICE;
      case OB_ARMATURE:
        return ICON_OUTLINER_OB_ARMATURE;
      case OB_FONT:
        return ICON_OUTLINER_OB_FONT;
      case OB_SURF:
        return ICON_OUTLINER_OB_SURFACE;
      case OB_SPEAKER:
        return ICON_OUTLINER_OB_SPEAKER;
      case OB_LIGHTPROBE:
        return ICON_OUTLINER_OB_LIGHTPROBE;
      case OB_CURVES:
        return ICON_OUTLINER_OB_CURVES;
      case OB_POINTCLOUD:
        return ICON_OUTLINER_OB_POINTCLOUD;
      case OB_VOLUME:
        return ICON_OUTLINER_OB_VOLUME;
      case OB_EMPTY:
        if (ob->instance_collection && (ob->transflag & OB_DUPLICOLLECTION)) {
          return ICON_OUTLINER_OB_GROUP_INSTANCE;
        }
        else if (ob->empty_drawtype == OB_EMPTY_IMAGE) {
          return ICON_OUTLINER_OB_IMAGE;
        }
        else if (ob->pd && ob->pd->forcefield) {
          return ICON_OUTLINER_OB_FORCE_FIELD;
        }
        else {
          return ICON_OUTLINER_OB_EMPTY;
        }
      case OB_GREASE_PENCIL:
        return ICON_OUTLINER_OB_GREASEPENCIL;
    }

    return ICON_NONE;
  }

  /* TODO(sergey): Casting to short here just to handle ID_NLA which is
   * NOT inside of IDType enum.
   */
  switch (short(GS(id->name))) {
    case ID_SCE:
      return ICON_SCENE_DATA;
    case ID_ME:
      return ICON_OUTLINER_DATA_MESH;
    case ID_CU_LEGACY: {
      const Curve *cu = (Curve *)id;
      switch (cu->ob_type) {
        case OB_FONT:
          return ICON_OUTLINER_DATA_FONT;
        case OB_SURF:
          return ICON_OUTLINER_DATA_SURFACE;
        default:
          return ICON_OUTLINER_DATA_CURVE;
      }
      break;
    }
    case ID_MB:
      return ICON_OUTLINER_DATA_META;
    case ID_LT:
      return ICON_OUTLINER_DATA_LATTICE;
    case ID_LA: {
      const Light *la = (Light *)id;
      switch (la->type) {
        case LA_LOCAL:
          return ICON_LIGHT_POINT;
        case LA_SUN:
          return ICON_LIGHT_SUN;
        case LA_SPOT:
          return ICON_LIGHT_SPOT;
        case LA_AREA:
          return ICON_LIGHT_AREA;
        default:
          return ICON_OUTLINER_DATA_LIGHT;
      }
    }
    case ID_MA:
      return ICON_MATERIAL_DATA;
    case ID_TE:
      return ICON_TEXTURE_DATA;
    case ID_IM:
      return ICON_IMAGE_DATA;
    case ID_SPK:
    case ID_SO:
      return ICON_OUTLINER_DATA_SPEAKER;
    case ID_AR:
      return ICON_OUTLINER_DATA_ARMATURE;
    case ID_CA:
      return ICON_OUTLINER_DATA_CAMERA;
    case ID_KE:
      return ICON_SHAPEKEY_DATA;
    case ID_WO:
      return ICON_WORLD_DATA;
    case ID_AC:
      return ICON_ACTION;
    case ID_NLA:
      return ICON_NLA;
    case ID_TXT: {
      const Text *text = (Text *)id;
      if (text->filepath == nullptr || (text->flags & TXT_ISMEM)) {
        return ICON_FILE_TEXT;
      }
      /* Helps distinguish text-based formats like the file-browser does. */
      return ED_file_extension_icon(text->filepath);
    }
    case ID_GR:
      return ICON_OUTLINER_COLLECTION;
    case ID_CV:
      return ICON_OUTLINER_DATA_CURVES;
    case ID_PT:
      return ICON_OUTLINER_DATA_POINTCLOUD;
    case ID_VO:
      return ICON_OUTLINER_DATA_VOLUME;
    case ID_LI:
      if (id->tag & ID_TAG_MISSING) {
        return ICON_LIBRARY_DATA_BROKEN;
      }
      else if (reinterpret_cast<const Library *>(id)->flag & LIBRARY_FLAG_IS_ARCHIVE) {
        return ICON_PACKAGE;
      }
      else if (((Library *)id)->runtime->parent) {
        return ICON_LIBRARY_DATA_INDIRECT;
      }
      else {
        return ICON_LIBRARY_DATA_DIRECT;
      }
    case ID_LS:
      return ICON_LINE_DATA;
    case ID_GP:
    case ID_GD_LEGACY:
      return ICON_OUTLINER_DATA_GREASEPENCIL;
    case ID_LP: {
      const LightProbe *lp = (LightProbe *)id;
      switch (lp->type) {
        case LIGHTPROBE_TYPE_SPHERE:
          return ICON_LIGHTPROBE_SPHERE;
        case LIGHTPROBE_TYPE_PLANE:
          return ICON_LIGHTPROBE_PLANE;
        case LIGHTPROBE_TYPE_VOLUME:
          return ICON_LIGHTPROBE_VOLUME;
        default:
          return ICON_LIGHTPROBE_SPHERE;
      }
    }
    case ID_BR:
      return ICON_BRUSH_DATA;
    case ID_SCR:
    case ID_WS:
      return ICON_WORKSPACE;
    case ID_MSK:
      return ICON_MOD_MASK;
    case ID_NT: {
      const bNodeTree *ntree = (bNodeTree *)id;
      const bke::bNodeTreeType *ntreetype = ntree->typeinfo;
      return ntreetype->ui_icon;
    }
    case ID_MC:
      return ICON_SEQUENCE;
    case ID_PC:
      return ICON_CURVE_BEZCURVE;
    case ID_PA:
      return ICON_PARTICLES;
    case ID_PAL:
      return ICON_COLOR;
    case ID_VF:
      return ICON_FILE_FONT;
    default:
      return ICON_NONE;
  }
}

TreeElementIcon tree_element_get_icon(TreeStoreElem *tselem, TreeElement *te)
{
  TreeElementIcon data = {nullptr};

  if (tselem->type != TSE_SOME_ID) {
    switch (tselem->type) {
      case TSE_ACTION_SLOT:
        data.icon = ICON_ACTION_SLOT;
        break;
      case TSE_ANIM_DATA:
        data.icon = ICON_ANIM_DATA; /* XXX */
        break;
      case TSE_NLA:
        data.icon = ICON_NLA;
        break;
      case TSE_NLA_TRACK:
        data.icon = ICON_NLA; /* XXX */
        break;
      case TSE_NLA_ACTION:
        data.icon = ICON_ACTION;
        break;
      case TSE_DRIVER_BASE:
        data.icon = ICON_DRIVER;
        break;
      case TSE_DEFGROUP_BASE:
        data.icon = ICON_GROUP_VERTEX;
        break;
      case TSE_DEFGROUP:
        data.icon = ICON_GROUP_VERTEX;
        break;
      case TSE_BONE:
      case TSE_EBONE:
        data.icon = ICON_BONE_DATA;
        break;
      case TSE_CONSTRAINT_BASE:
        data.icon = ICON_CONSTRAINT;
        data.drag_id = tselem->id;
        break;
      case TSE_CONSTRAINT: {
        bConstraint *con = static_cast<bConstraint *>(te->directdata);
        data.drag_id = tselem->id;
        switch ((eBConstraint_Types)con->type) {
          case CONSTRAINT_TYPE_CAMERASOLVER:
            data.icon = ICON_CON_CAMERASOLVER;
            break;
          case CONSTRAINT_TYPE_FOLLOWTRACK:
            data.icon = ICON_CON_FOLLOWTRACK;
            break;
          case CONSTRAINT_TYPE_OBJECTSOLVER:
            data.icon = ICON_CON_OBJECTSOLVER;
            break;
          case CONSTRAINT_TYPE_LOCLIKE:
            data.icon = ICON_CON_LOCLIKE;
            break;
          case CONSTRAINT_TYPE_ROTLIKE:
            data.icon = ICON_CON_ROTLIKE;
            break;
          case CONSTRAINT_TYPE_SIZELIKE:
            data.icon = ICON_CON_SIZELIKE;
            break;
          case CONSTRAINT_TYPE_TRANSLIKE:
            data.icon = ICON_CON_TRANSLIKE;
            break;
          case CONSTRAINT_TYPE_DISTLIMIT:
            data.icon = ICON_CON_DISTLIMIT;
            break;
          case CONSTRAINT_TYPE_LOCLIMIT:
            data.icon = ICON_CON_LOCLIMIT;
            break;
          case CONSTRAINT_TYPE_ROTLIMIT:
            data.icon = ICON_CON_ROTLIMIT;
            break;
          case CONSTRAINT_TYPE_SIZELIMIT:
            data.icon = ICON_CON_SIZELIMIT;
            break;
          case CONSTRAINT_TYPE_SAMEVOL:
            data.icon = ICON_CON_SAMEVOL;
            break;
          case CONSTRAINT_TYPE_TRANSFORM:
            data.icon = ICON_CON_TRANSFORM;
            break;
          case CONSTRAINT_TYPE_TRANSFORM_CACHE:
            data.icon = ICON_CON_TRANSFORM_CACHE;
            break;
          case CONSTRAINT_TYPE_CLAMPTO:
            data.icon = ICON_CON_CLAMPTO;
            break;
          case CONSTRAINT_TYPE_DAMPTRACK:
            data.icon = ICON_CON_TRACKTO;
            break;
          case CONSTRAINT_TYPE_KINEMATIC:
            data.icon = ICON_CON_KINEMATIC;
            break;
          case CONSTRAINT_TYPE_LOCKTRACK:
            data.icon = ICON_CON_LOCKTRACK;
            break;
          case CONSTRAINT_TYPE_SPLINEIK:
            data.icon = ICON_CON_SPLINEIK;
            break;
          case CONSTRAINT_TYPE_STRETCHTO:
            data.icon = ICON_CON_STRETCHTO;
            break;
          case CONSTRAINT_TYPE_TRACKTO:
            data.icon = ICON_CON_TRACKTO;
            break;
          case CONSTRAINT_TYPE_ACTION:
            data.icon = ICON_CON_ACTION;
            break;
          case CONSTRAINT_TYPE_ARMATURE:
            data.icon = ICON_CON_ARMATURE;
            break;
          case CONSTRAINT_TYPE_CHILDOF:
            data.icon = ICON_CON_CHILDOF;
            break;
          case CONSTRAINT_TYPE_MINMAX:
            data.icon = ICON_CON_FLOOR;
            break;
          case CONSTRAINT_TYPE_FOLLOWPATH:
            data.icon = ICON_CON_FOLLOWPATH;
            break;
          case CONSTRAINT_TYPE_PIVOT:
            data.icon = ICON_CON_PIVOT;
            break;
          case CONSTRAINT_TYPE_SHRINKWRAP:
            data.icon = ICON_CON_SHRINKWRAP;
            break;
<<<<<<< HEAD
          case CONSTRAINT_TYPE_RIGIDBODYJOINT:
            data.icon = ICON_CON_KINEMATIC;
=======
          case CONSTRAINT_TYPE_GEOMETRY_ATTRIBUTE:
            data.icon = ICON_CON_GEOMETRYATTRIBUTE;
>>>>>>> 60325c7a
            break;

          default:
            data.icon = ICON_DOT;
            break;
        }
        break;
      }
      case TSE_MODIFIER_BASE:
        data.icon = ICON_MODIFIER_DATA;
        data.drag_id = tselem->id;
        break;
      case TSE_LIBRARY_OVERRIDE_BASE: {
        TreeElementOverridesBase *base_te = tree_element_cast<TreeElementOverridesBase>(te);
        data.icon = tree_element_get_icon_from_id(&base_te->id);
        break;
      }
      case TSE_LIBRARY_OVERRIDE:
        data.icon = ICON_LIBRARY_DATA_OVERRIDE;
        break;
      case TSE_LINKED_OB:
        data.icon = ICON_OBJECT_DATA;
        break;
      case TSE_LINKED_PSYS:
        data.icon = ICON_PARTICLES;
        break;
      case TSE_MODIFIER: {
        Object *ob = (Object *)tselem->id;
        data.drag_id = tselem->id;

        ModifierData *md = static_cast<ModifierData *>(BLI_findlink(&ob->modifiers, tselem->nr));
        if (const ModifierTypeInfo *modifier_type = BKE_modifier_get_info(ModifierType(md->type)))
        {
          data.icon = modifier_type->icon;
        }
        else {
          data.icon = ICON_DOT;
        }
        break;
      }
      case TSE_LINKED_NODE_TREE:
        data.icon = ICON_NODETREE;
        break;
      case TSE_POSE_BASE:
        data.icon = ICON_ARMATURE_DATA;
        break;
      case TSE_POSE_CHANNEL:
        data.icon = ICON_BONE_DATA;
        break;
      case TSE_R_LAYER_BASE:
        data.icon = ICON_RENDERLAYERS;
        break;
      case TSE_SCENE_OBJECTS_BASE:
        data.icon = ICON_OUTLINER_OB_GROUP_INSTANCE;
        break;
      case TSE_R_LAYER:
        data.icon = ICON_RENDER_RESULT;
        break;
      case TSE_BONE_COLLECTION_BASE:
      case TSE_BONE_COLLECTION:
        data.icon = ICON_GROUP_BONE;
        break;
      case TSE_STRIP: {
        const TreeElementStrip *te_strip = tree_element_cast<TreeElementStrip>(te);
        switch (te_strip->get_strip_type()) {
          case STRIP_TYPE_SCENE:
            data.icon = ICON_SCENE_DATA;
            break;
          case STRIP_TYPE_MOVIECLIP:
            data.icon = ICON_TRACKER;
            break;
          case STRIP_TYPE_MASK:
            data.icon = ICON_MOD_MASK;
            break;
          case STRIP_TYPE_MOVIE:
            data.icon = ICON_FILE_MOVIE;
            break;
          case STRIP_TYPE_SOUND_RAM:
            data.icon = ICON_SOUND;
            break;
          case STRIP_TYPE_IMAGE:
            data.icon = ICON_FILE_IMAGE;
            break;
          case STRIP_TYPE_COLOR:
          case STRIP_TYPE_ADJUSTMENT:
            data.icon = ICON_COLOR;
            break;
          case STRIP_TYPE_TEXT:
            data.icon = ICON_FONT_DATA;
            break;
          case STRIP_TYPE_ADD:
          case STRIP_TYPE_SUB:
          case STRIP_TYPE_MUL:
          case STRIP_TYPE_ALPHAOVER:
          case STRIP_TYPE_ALPHAUNDER:
          case STRIP_TYPE_COLORMIX:
          case STRIP_TYPE_MULTICAM:
          case STRIP_TYPE_SPEED:
          case STRIP_TYPE_GLOW:
          case STRIP_TYPE_GAUSSIAN_BLUR:
            data.icon = ICON_SHADERFX;
            break;
          case STRIP_TYPE_CROSS:
          case STRIP_TYPE_GAMCROSS:
          case STRIP_TYPE_WIPE:
            data.icon = ICON_ARROW_LEFTRIGHT;
            break;
          case STRIP_TYPE_META:
            data.icon = ICON_SEQ_STRIP_META;
            break;
          default:
            data.icon = ICON_DOT;
            break;
        }
        break;
      }
      case TSE_STRIP_DATA:
        data.icon = ICON_LIBRARY_DATA_DIRECT;
        break;
      case TSE_STRIP_DUP:
        data.icon = ICON_SEQ_STRIP_DUPLICATE;
        break;
      case TSE_RNA_STRUCT: {
        const TreeElementRNAStruct *te_rna_struct = tree_element_cast<TreeElementRNAStruct>(te);
        const PointerRNA &ptr = te_rna_struct->get_pointer_rna();

        if (RNA_struct_is_ID(ptr.type)) {
          ID *id = static_cast<ID *>(ptr.data);
          data.drag_id = id;
          if (id && GS(id->name) == ID_LI &&
              id_cast<Library *>(id)->flag & LIBRARY_FLAG_IS_ARCHIVE)
          {
            data.icon = ICON_PACKAGE;
          }
          else {
            data.icon = RNA_struct_ui_icon(ptr.type);
          }
        }
        else {
          data.icon = RNA_struct_ui_icon(ptr.type);
        }
        break;
      }
      case TSE_LAYER_COLLECTION:
      case TSE_SCENE_COLLECTION_BASE:
      case TSE_VIEW_COLLECTION_BASE: {
        Collection *collection = outliner_collection_from_tree_element(te);
        if (collection && !(collection->flag & COLLECTION_IS_MASTER)) {
          data.drag_id = tselem->id;
          data.drag_parent = (data.drag_id && te->parent) ? TREESTORE(te->parent)->id : nullptr;
        }

        data.icon = ICON_OUTLINER_COLLECTION;
        break;
      }
      case TSE_GP_LAYER: {
        data.icon = ICON_OUTLINER_DATA_GP_LAYER;
        break;
      }
      case TSE_GREASE_PENCIL_NODE: {
        bke::greasepencil::TreeNode &node =
            tree_element_cast<TreeElementGreasePencilNode>(te)->node();
        if (node.is_layer()) {
          data.icon = ICON_OUTLINER_DATA_GP_LAYER;
        }
        else if (node.is_group()) {
          const bke::greasepencil::LayerGroup &group = node.as_group();

          data.icon = ICON_GREASEPENCIL_LAYER_GROUP;
          if (group.color_tag != LAYERGROUP_COLOR_NONE) {
            data.icon = ICON_LAYERGROUP_COLOR_01 + group.color_tag;
          }
        }
        break;
      }
      case TSE_GPENCIL_EFFECT_BASE:
      case TSE_GPENCIL_EFFECT:
        data.drag_id = tselem->id;
        data.icon = ICON_SHADERFX;
        break;
      default:
        data.icon = ICON_DOT;
        break;
    }
  }
  else if (tselem->id) {
    data.drag_id = tselem->id;
    data.drag_parent = (data.drag_id && te->parent) ? TREESTORE(te->parent)->id : nullptr;
    data.icon = tree_element_get_icon_from_id(tselem->id);
  }

  if (!te->abstract_element) {
    /* Pass */
  }
  else if (auto icon = te->abstract_element->get_icon()) {
    data.icon = *icon;
  }

  return data;
}

/**
 * \return true if the element has an icon that was drawn, false if it doesn't have an icon.
 */
static bool tselem_draw_icon(uiBlock *block,
                             int xmax,
                             float x,
                             float y,
                             TreeStoreElem *tselem,
                             TreeElement *te,
                             float alpha,
                             const bool is_clickable,
                             const int num_elements)
{
  TreeElementIcon data = tree_element_get_icon(tselem, te);
  if (data.icon == 0) {
    return false;
  }

  const bool is_collection = outliner_is_collection_tree_element(te);
  IconTextOverlay text_overlay;
  UI_icon_text_overlay_init_from_count(&text_overlay, num_elements);

  /* Collection colors and icons covered by restrict buttons. */
  if (!is_clickable || x >= xmax || is_collection) {
    /* Placement of icons, copied from `interface_widgets.cc`. */
    float aspect = (0.8f * UI_UNIT_Y) / ICON_DEFAULT_HEIGHT;
    x += 2.0f * aspect;
    y += 2.0f * aspect;
    bTheme *btheme = UI_GetTheme();

    if (is_collection) {
      Collection *collection = outliner_collection_from_tree_element(te);
      if (collection->color_tag != COLLECTION_COLOR_NONE) {
        UI_icon_draw_ex(x,
                        y,
                        ICON_COLLECTION_COLOR_01 + collection->color_tag,
                        UI_INV_SCALE_FAC,
                        alpha,
                        0.0f,
                        btheme->collection_color[collection->color_tag].color,
                        btheme->tui.icon_border_intensity > 0.0f,
                        &text_overlay);
        return true;
      }
    }

    /* Reduce alpha to match icon buttons */
    alpha *= 0.8f;

    /* Restrict column clip. it has been coded by simply overdrawing, doesn't work for buttons. */
    uchar color[4];
    if (UI_icon_get_theme_color(data.icon, color)) {
      UI_icon_draw_ex(x,
                      y,
                      data.icon,
                      UI_INV_SCALE_FAC,
                      alpha,
                      0.0f,
                      color,
                      btheme->tui.icon_border_intensity > 0.0f,
                      &text_overlay);
    }
    else {
      UI_icon_draw_ex(
          x, y, data.icon, UI_INV_SCALE_FAC, alpha, 0.0f, nullptr, false, &text_overlay);
    }
  }
  else {
    uiBut *but = uiDefIconBut(
        block,
        ButType::Label,
        0,
        data.icon,
        x,
        y,
        UI_UNIT_X,
        UI_UNIT_Y,
        nullptr,
        0.0,
        0.0,
        (data.drag_id && ID_IS_LINKED(data.drag_id)) ? data.drag_id->lib->filepath : "");
    UI_but_label_alpha_factor_set(but, alpha);
  }

  return true;
}

static void outliner_icon_background_colors(float icon_color[4], float icon_border[4])
{
  float text[4];
  UI_GetThemeColor4fv(TH_TEXT, text);

  copy_v3_v3(icon_color, text);
  icon_color[3] = 0.4f;
  copy_v3_v3(icon_border, text);
  icon_border[3] = 0.2f;
}

/* Draw a rounded rectangle behind icons of active elements. */
static void outliner_draw_active_indicator(const float minx,
                                           const float miny,
                                           const float maxx,
                                           const float maxy,
                                           const float icon_color[4],
                                           const float icon_border[4])
{
  const float ufac = UI_UNIT_X / 20.0f;
  const float radius = UI_UNIT_Y / 4.0f;
  rctf rect{};
  BLI_rctf_init(&rect, minx, maxx, miny + ufac, maxy - ufac);

  UI_draw_roundbox_corner_set(UI_CNR_ALL);
  UI_draw_roundbox_aa(&rect, true, radius, icon_color);
  UI_draw_roundbox_aa(&rect, false, radius, icon_border);
  GPU_blend(GPU_BLEND_ALPHA); /* Round-box disables. */
}

static void outliner_draw_iconrow_doit(uiBlock *block,
                                       TreeElement *te,
                                       int xmax,
                                       int *offsx,
                                       int ys,
                                       float alpha_fac,
                                       const eOLDrawState active,
                                       const int num_elements)
{
  TreeStoreElem *tselem = TREESTORE(te);

  if (active != OL_DRAWSEL_NONE) {
    float icon_color[4], icon_border[4];
    outliner_icon_background_colors(icon_color, icon_border);
    if (active == OL_DRAWSEL_ACTIVE) {
      UI_GetThemeColor4fv(TH_EDITED_OBJECT, icon_color);
      icon_border[3] = 0.3f;
    }

    outliner_draw_active_indicator(float(*offsx),
                                   float(ys),
                                   float(*offsx) + UI_UNIT_X,
                                   float(ys) + UI_UNIT_Y,
                                   icon_color,
                                   icon_border);
  }

  if (tselem->flag & TSE_HIGHLIGHTED_ICON) {
    alpha_fac += 0.5;
  }
  tselem_draw_icon(
      block, xmax, float(*offsx), float(ys), tselem, te, alpha_fac, false, num_elements);
  te->xs = *offsx;
  te->ys = ys;
  te->xend = short(*offsx) + UI_UNIT_X;

  if (num_elements > 1) {
    te->flag |= TE_ICONROW_MERGED;
  }
  else {
    te->flag |= TE_ICONROW;
  }

  (*offsx) += UI_UNIT_X;
}

int tree_element_id_type_to_index(TreeElement *te)
{
  TreeStoreElem *tselem = TREESTORE(te);

  int id_index = 0;
  if (tselem->type == TSE_SOME_ID) {
    id_index = BKE_idtype_idcode_to_index(te->idcode);
  }
  else if (tselem->type == TSE_GREASE_PENCIL_NODE) {
    /* Use the index of the grease pencil ID for the grease pencil tree nodes (which are not IDs).
     * All the Grease Pencil layer tree stats are stored in this index in #MergedIconRow. */
    id_index = INDEX_ID_GP;
  }
  else {
    id_index = INDEX_ID_GR;
  }

  if (id_index < INDEX_ID_OB) {
    return id_index;
  }
  if (id_index == INDEX_ID_OB) {
    const Object *ob = (Object *)tselem->id;
    return INDEX_ID_OB + ob->type;
  }
  return id_index + OB_TYPE_MAX;
}

struct MergedIconRow {
  eOLDrawState active[INDEX_ID_MAX + OB_TYPE_MAX];
  int num_elements[INDEX_ID_MAX + OB_TYPE_MAX];
  TreeElement *tree_element[INDEX_ID_MAX + OB_TYPE_MAX];
};

static void outliner_draw_iconrow(uiBlock *block,
                                  const uiFontStyle *fstyle,
                                  const TreeViewContext &tvc,
                                  SpaceOutliner *space_outliner,
                                  ListBase *lb,
                                  int level,
                                  int xmax,
                                  int *offsx,
                                  int ys,
                                  float alpha_fac,
                                  bool in_bone_hierarchy,
                                  const bool is_grease_pencil_node_hierarchy,
                                  MergedIconRow *merged)
{
  eOLDrawState active = OL_DRAWSEL_NONE;

  LISTBASE_FOREACH (TreeElement *, te, lb) {
    TreeStoreElem *tselem = TREESTORE(te);
    te->flag &= ~(TE_ICONROW | TE_ICONROW_MERGED);

    /* object hierarchy always, further constrained on level */
    /* Bones are also hierarchies and get a merged count, but we only start recursing into them if
     * an they are at the root level of a collapsed subtree (e.g. not "hidden" in a collapsed
     * collection). */
    const bool is_bone = ELEM(tselem->type, TSE_BONE, TSE_EBONE, TSE_POSE_CHANNEL);
    /* The Grease Pencil layer tree is a hierarchy where we merge and count the total number of
     * layers in a node. We merge the counts for all the layers and skip counting nodes that are
     * layer groups (for less visual clutter in the outliner). */
    const bool is_grease_pencil_node = (tselem->type == TSE_GREASE_PENCIL_NODE);
    if ((level < 1) || ((tselem->type == TSE_SOME_ID) && (te->idcode == ID_OB)) ||
        (is_grease_pencil_node_hierarchy && is_grease_pencil_node) ||
        (in_bone_hierarchy && is_bone))
    {
      /* active blocks get white circle */
      if (tselem->type == TSE_SOME_ID) {
        if (te->idcode == ID_OB) {
          active = (tvc.obact == (Object *)tselem->id) ? OL_DRAWSEL_NORMAL : OL_DRAWSEL_NONE;
        }
        else if (is_object_data_in_editmode(tselem->id, tvc.obact)) {
          active = OL_DRAWSEL_ACTIVE;
        }
        else {
          active = tree_element_active_state_get(tvc, te, tselem);
        }
      }
      else {
        active = tree_element_type_active_state_get(tvc, te, tselem);
      }

      if (!ELEM(tselem->type,
                TSE_ID_BASE,
                TSE_SOME_ID,
                TSE_LAYER_COLLECTION,
                TSE_R_LAYER,
                TSE_GP_LAYER,
                TSE_GREASE_PENCIL_NODE,
                TSE_LIBRARY_OVERRIDE_BASE,
                TSE_LIBRARY_OVERRIDE,
                TSE_LIBRARY_OVERRIDE_OPERATION,
                TSE_BONE,
                TSE_EBONE,
                TSE_POSE_CHANNEL,
                TSE_BONE_COLLECTION,
                TSE_DEFGROUP,
                TSE_ACTION_SLOT,
                TSE_NLA_TRACK))
      {
        outliner_draw_iconrow_doit(block, te, xmax, offsx, ys, alpha_fac, active, 1);
      }
      else if (tselem->type == TSE_GREASE_PENCIL_NODE &&
               tree_element_cast<TreeElementGreasePencilNode>(te)->node().is_group())
      {
        /* Grease Pencil layer groups are tree nodes, but they shouldn't be counted. We only want
         * to keep track of the nodes that are layers and show the total number of layers in a
         * node. Adding the count of groups would add a lot of clutter. */
      }
      else {
        const int index = tree_element_id_type_to_index(te);
        merged->num_elements[index]++;
        if ((merged->tree_element[index] == nullptr) || (active > merged->active[index])) {
          merged->tree_element[index] = te;
        }
        merged->active[index] = std::max(active, merged->active[index]);
      }
    }

    /* TSE_R_LAYER tree element always has same amount of branches, so don't draw. */
    /* Also only recurse into bone hierarchies if a direct child of the collapsed element to
     * merge into. */
    const bool is_root_level_bone = is_bone && (level == 0);
    in_bone_hierarchy |= is_root_level_bone;
    /* Recurse into the grease pencil layer tree if we already are in the hierarchy or if we're at
     * the root level and find a grease pencil node. */
    const bool in_grease_pencil_node_hierarchy = is_grease_pencil_node_hierarchy ||
                                                 (is_grease_pencil_node && level == 0);
    if (!ELEM(tselem->type, TSE_R_LAYER, TSE_BONE, TSE_EBONE, TSE_POSE_CHANNEL) ||
        in_bone_hierarchy || in_grease_pencil_node_hierarchy)
    {
      outliner_draw_iconrow(block,
                            fstyle,
                            tvc,
                            space_outliner,
                            &te->subtree,
                            level + 1,
                            xmax,
                            offsx,
                            ys,
                            alpha_fac,
                            in_bone_hierarchy,
                            in_grease_pencil_node_hierarchy,
                            merged);
    }
  }

  if (level == 0) {
    for (int i = 0; i < INDEX_ID_MAX; i++) {
      const int num_subtypes = (i == INDEX_ID_OB) ? OB_TYPE_MAX : 1;
      /* See tree_element_id_type_to_index for the index logic. */
      int index_base = i;
      if (i > INDEX_ID_OB) {
        index_base += OB_TYPE_MAX;
      }
      for (int j = 0; j < num_subtypes; j++) {
        const int index = index_base + j;
        if (merged->num_elements[index] != 0) {
          outliner_draw_iconrow_doit(block,
                                     merged->tree_element[index],
                                     xmax,
                                     offsx,
                                     ys,
                                     alpha_fac,
                                     merged->active[index],
                                     merged->num_elements[index]);
        }
      }
    }
  }
}

/* closed tree element */
static void outliner_set_subtree_coords(const TreeElement *te)
{
  tree_iterator::all(te->subtree, [&](TreeElement *te) {
    /* closed items may be displayed in row of parent, don't change their coordinate! */
    if ((te->flag & TE_ICONROW) == 0 && (te->flag & TE_ICONROW_MERGED) == 0) {
      te->xs = 0;
      te->ys = 0;
      te->xend = 0;
    }
  });
}

static bool element_should_draw_faded(const TreeViewContext &tvc,
                                      const TreeElement *te,
                                      const TreeStoreElem *tselem)
{
  if (tselem->type == TSE_SOME_ID) {
    switch (te->idcode) {
      case ID_OB: {
        const Object *ob = (const Object *)tselem->id;
        /* Lookup in view layer is logically const as it only checks a cache. */
        BKE_view_layer_synced_ensure(tvc.scene, tvc.view_layer);
        const Base *base = (te->directdata) ?
                               (const Base *)te->directdata :
                               BKE_view_layer_base_find((ViewLayer *)tvc.view_layer, (Object *)ob);
        const bool is_visible = (base != nullptr) &&
                                (base->flag & BASE_ENABLED_AND_VISIBLE_IN_DEFAULT_VIEWPORT) &&
                                !(te->flag & TE_CHILD_NOT_IN_COLLECTION);

        return !is_visible;
      }
      default: {
        if (te->parent) {
          return element_should_draw_faded(tvc, te->parent, te->parent->store_elem);
        }
      }
    }
  }
  switch (tselem->type) {
    case TSE_LAYER_COLLECTION: {
      const LayerCollection *layer_collection = (const LayerCollection *)te->directdata;
      const bool is_visible = layer_collection->runtime_flag & LAYER_COLLECTION_VISIBLE_VIEW_LAYER;
      const bool is_excluded = layer_collection->flag & LAYER_COLLECTION_EXCLUDE;
      return !is_visible || is_excluded;
    }
    case TSE_GREASE_PENCIL_NODE: {
      bke::greasepencil::TreeNode &node =
          tree_element_cast<TreeElementGreasePencilNode>(te)->node();
      return !node.is_visible();
    }
    default: {
      if (te->parent) {
        return element_should_draw_faded(tvc, te->parent, te->parent->store_elem);
      }
    }
  }

  if (te->flag & TE_CHILD_NOT_IN_COLLECTION) {
    return true;
  }

  return false;
}

static void outliner_draw_tree_element(uiBlock *block,
                                       const uiFontStyle *fstyle,
                                       const TreeViewContext &tvc,
                                       ARegion *region,
                                       SpaceOutliner *space_outliner,
                                       TreeElement *te,
                                       bool draw_grayed_out,
                                       int startx,
                                       int *starty,
                                       const float restrict_column_width,
                                       TreeElement **te_edit)
{
  TreeStoreElem *tselem = TREESTORE(te);
  float ufac = UI_UNIT_X / 20.0f;
  int offsx = 0;
  eOLDrawState active = OL_DRAWSEL_NONE;
  uchar text_color[4];
  UI_GetThemeColor4ubv(TH_TEXT, text_color);
  float icon_bgcolor[4], icon_border[4];
  outliner_icon_background_colors(icon_bgcolor, icon_border);

  if (*starty + 2 * UI_UNIT_Y >= region->v2d.cur.ymin && *starty <= region->v2d.cur.ymax) {
    const float alpha_fac = element_should_draw_faded(tvc, te, tselem) ? 0.5f : 1.0f;
    int xmax = region->v2d.cur.xmax;

    if ((tselem->flag & TSE_TEXTBUT) && (*te_edit == nullptr)) {
      *te_edit = te;
    }

    /* Icons can be UI buts, we don't want it to overlap with restrict. */
    if (restrict_column_width > 0) {
      xmax -= restrict_column_width + UI_UNIT_X;
    }

    GPU_blend(GPU_BLEND_ALPHA);

    /* Colors for active/selected data. */
    if (tselem->type == TSE_SOME_ID) {
      if (te->idcode == ID_OB) {
        Object *ob = (Object *)tselem->id;
        BKE_view_layer_synced_ensure(tvc.scene, tvc.view_layer);
        Base *base = (te->directdata) ? (Base *)te->directdata :
                                        BKE_view_layer_base_find(tvc.view_layer, ob);
        const bool is_selected = (base != nullptr) && ((base->flag & BASE_SELECTED) != 0);

        if (ob == tvc.obact) {
          active = OL_DRAWSEL_ACTIVE;
        }

        if (is_selected) {
          if (ob == tvc.obact) {
            /* Active selected object. */
            UI_GetThemeColor3ubv(TH_ACTIVE_OBJECT, text_color);
            text_color[3] = 255;
          }
          else {
            /* Other selected objects. */
            UI_GetThemeColor3ubv(TH_SELECTED_OBJECT, text_color);
            text_color[3] = 255;
          }
        }
      }
      else if (is_object_data_in_editmode(tselem->id, tvc.obact)) {
        /* Objects being edited. */
        UI_GetThemeColor4fv(TH_EDITED_OBJECT, icon_bgcolor);
        icon_border[3] = 0.3f;
        active = OL_DRAWSEL_ACTIVE;
      }
      else {
        if (tree_element_active_state_get(tvc, te, tselem)) {
          /* Active items like camera or material. */
          icon_bgcolor[3] = 0.2f;
          active = OL_DRAWSEL_ACTIVE;
          if (te->idcode == ID_SCE) {
            UI_GetThemeColor3ubv(TH_TEXT_HI, text_color);
            text_color[3] = 255;
          }
        }
      }
    }
    else {
      active = tree_element_type_active_state_get(tvc, te, tselem);
      if (active != OL_DRAWSEL_NONE) {
        UI_GetThemeColor3ubv(TH_TEXT_HI, text_color);
        text_color[3] = 255;
      }
    }

    /* Active circle. */
    if (active != OL_DRAWSEL_NONE) {
      outliner_draw_active_indicator(float(startx) + offsx + UI_UNIT_X,
                                     float(*starty),
                                     float(startx) + offsx + 2.0f * UI_UNIT_X,
                                     float(*starty) + UI_UNIT_Y,
                                     icon_bgcolor,
                                     icon_border);

      te->flag |= TE_ACTIVE; /* For lookup in display hierarchies. */
    }

    if (tselem->type == TSE_VIEW_COLLECTION_BASE) {
      /* Scene collection in view layer can't expand/collapse. */
    }
    else if (te->subtree.first || (te->flag & TE_PRETEND_HAS_CHILDREN)) {
      /* Open/close icon, only when sub-levels, except for scene. */
      int icon_x = startx;

      /* Icons a bit higher. */
      if (TSELEM_OPEN(tselem, space_outliner)) {
        UI_icon_draw_alpha(
            float(icon_x) + 2 * ufac, float(*starty) + 1 * ufac, ICON_DOWNARROW_HLT, alpha_fac);
      }
      else {
        UI_icon_draw_alpha(
            float(icon_x) + 2 * ufac, float(*starty) + 1 * ufac, ICON_RIGHTARROW, alpha_fac);
      }
    }
    offsx += UI_UNIT_X;

    /* Data-type icon. */
    if (!ELEM(tselem->type, TSE_RNA_PROPERTY, TSE_RNA_ARRAY_ELEM, TSE_ID_BASE) &&
        tselem_draw_icon(block,
                         xmax,
                         float(startx) + offsx,
                         float(*starty),
                         tselem,
                         te,
                         (tselem->flag & TSE_HIGHLIGHTED_ICON) ? alpha_fac + 0.5f : alpha_fac,
                         true,
                         1))
    {
      offsx += UI_UNIT_X + 4 * ufac;
    }
    else {
      offsx += 2 * ufac;
    }

    const TreeElementRNAStruct *te_rna_struct = tree_element_cast<TreeElementRNAStruct>(te);
    if (ELEM(tselem->type, TSE_SOME_ID, TSE_LAYER_COLLECTION, TSE_LINKED_NODE_TREE) ||
        (te_rna_struct && RNA_struct_is_ID(te_rna_struct->get_pointer_rna().type)))
    {
      const BIFIconID lib_icon = UI_icon_from_library(tselem->id);
      if (lib_icon != ICON_NONE) {
        UI_icon_draw_alpha(
            float(startx) + offsx + 2 * ufac, float(*starty) + 2 * ufac, lib_icon, alpha_fac);
        offsx += UI_UNIT_X + 4 * ufac;
      }

      if (tselem->type == TSE_LAYER_COLLECTION) {
        const Collection *collection = (Collection *)tselem->id;
        if (!BLI_listbase_is_empty(&collection->exporters)) {
          UI_icon_draw_alpha(
              float(startx) + offsx + 2 * ufac, float(*starty) + 2 * ufac, ICON_EXPORT, alpha_fac);
          offsx += UI_UNIT_X + 4 * ufac;
        }
      }
    }
    GPU_blend(GPU_BLEND_NONE);

    /* Name. */
    if ((tselem->flag & TSE_TEXTBUT) == 0) {
      if (ELEM(tselem->type, TSE_RNA_PROPERTY, TSE_RNA_ARRAY_ELEM)) {
        UI_GetThemeColorBlend3ubv(TH_BACK, TH_TEXT, 0.75f, text_color);
        text_color[3] = 255;
      }
      text_color[3] *= alpha_fac;
      UI_fontstyle_draw_simple(fstyle, startx + offsx, *starty + 5 * ufac, te->name, text_color);
    }

    offsx += int(UI_UNIT_X + UI_fontstyle_string_width(fstyle, te->name));

    /* Closed item, we draw the icons, not when it's a scene, or master-server list though. */
    if (!TSELEM_OPEN(tselem, space_outliner)) {
      if (te->subtree.first) {
        if ((tselem->type == TSE_SOME_ID) && (te->idcode == ID_SCE)) {
          /* Pass. */
        }
        /* this tree element always has same amount of branches, so don't draw */
        else if (tselem->type != TSE_R_LAYER) {
          int tempx = startx + offsx;

          GPU_blend(GPU_BLEND_ALPHA);

          MergedIconRow merged{};
          outliner_draw_iconrow(block,
                                fstyle,
                                tvc,
                                space_outliner,
                                &te->subtree,
                                0,
                                xmax,
                                &tempx,
                                *starty,
                                alpha_fac,
                                false,
                                false,
                                &merged);

          GPU_blend(GPU_BLEND_NONE);
        }
      }
    }
  }
  /* Store coord and continue, we need coordinates for elements outside view too. */
  te->xs = startx;
  te->ys = *starty;
  te->xend = startx + offsx;

  if (TSELEM_OPEN(tselem, space_outliner)) {
    *starty -= UI_UNIT_Y;

    LISTBASE_FOREACH (TreeElement *, ten, &te->subtree) {
      /* Check if element needs to be drawn grayed out, but also gray out
       * children of a grayed out parent (pass on draw_grayed_out to children). */
      bool draw_children_grayed_out = draw_grayed_out || (ten->flag & TE_DRAGGING);
      outliner_draw_tree_element(block,
                                 fstyle,
                                 tvc,
                                 region,
                                 space_outliner,
                                 ten,
                                 draw_children_grayed_out,
                                 startx + UI_UNIT_X,
                                 starty,
                                 restrict_column_width,
                                 te_edit);
    }
  }
  else {
    outliner_set_subtree_coords(te);
    *starty -= UI_UNIT_Y;
  }
}

static bool subtree_contains_object(ListBase *lb)
{
  LISTBASE_FOREACH (TreeElement *, te, lb) {
    TreeStoreElem *tselem = TREESTORE(te);
    if ((tselem->type == TSE_SOME_ID) && (te->idcode == ID_OB)) {
      return true;
    }
  }
  return false;
}

static void outliner_draw_hierarchy_line(
    const uint pos, const int x, const int y1, const int y2, const bool draw_dashed)
{
  /* Small vertical padding. */
  const short line_padding = UI_UNIT_Y / 4.0f;

  /* >= is 1.0 for un-dashed lines. */
  immUniform1f("udash_factor", draw_dashed ? 0.5f : 1.0f);

  immBegin(GPU_PRIM_LINES, 2);
  /* Intentionally draw from top to bottom, so collapsing a child item doesn't make the dashes
   * appear to move. */
  immVertex2f(pos, x, y2 + line_padding);
  immVertex2f(pos, x, y1 - line_padding);
  immEnd();
}

static void outliner_draw_hierarchy_lines_recursive(uint pos,
                                                    SpaceOutliner *space_outliner,
                                                    ListBase *lb,
                                                    const TreeViewContext &tvc,
                                                    int startx,
                                                    const uchar col[4],
                                                    bool draw_grayed_out,
                                                    int *starty)
{
  bTheme *btheme = UI_GetTheme();
  int y = *starty;

  /* Draw vertical lines between collections */
  bool draw_hierarchy_line;
  bool is_object_line;
  LISTBASE_FOREACH (TreeElement *, te, lb) {
    TreeStoreElem *tselem = TREESTORE(te);
    draw_hierarchy_line = false;
    is_object_line = false;
    *starty -= UI_UNIT_Y;
    short color_tag = COLLECTION_COLOR_NONE;

    /* Only draw hierarchy lines for expanded collections and objects with children. */
    if (TSELEM_OPEN(tselem, space_outliner) && !BLI_listbase_is_empty(&te->subtree)) {
      if (tselem->type == TSE_LAYER_COLLECTION) {
        draw_hierarchy_line = true;

        Collection *collection = outliner_collection_from_tree_element(te);
        color_tag = collection->color_tag;

        y = *starty;
      }
      else if ((tselem->type == TSE_SOME_ID) && (te->idcode == ID_OB)) {
        if (subtree_contains_object(&te->subtree)) {
          draw_hierarchy_line = true;
          is_object_line = true;
          y = *starty;
        }
      }
      else if (tselem->type == TSE_GREASE_PENCIL_NODE) {
        bke::greasepencil::TreeNode &node =
            tree_element_cast<TreeElementGreasePencilNode>(te)->node();
        if (node.is_group() && node.as_group().num_direct_nodes() > 0) {
          draw_hierarchy_line = true;
          y = *starty;
        }
      }

      outliner_draw_hierarchy_lines_recursive(pos,
                                              space_outliner,
                                              &te->subtree,
                                              tvc,
                                              startx + UI_UNIT_X,
                                              col,
                                              draw_grayed_out,
                                              starty);
    }

    if (draw_hierarchy_line) {
      const short alpha_fac = element_should_draw_faded(tvc, te, tselem) ? 127 : 255;
      uchar line_color[4];
      if (color_tag != COLLECTION_COLOR_NONE) {
        copy_v4_v4_uchar(line_color, btheme->collection_color[color_tag].color);
      }
      else {
        copy_v4_v4_uchar(line_color, col);
      }

      line_color[3] = alpha_fac;
      immUniformColor4ubv(line_color);
      outliner_draw_hierarchy_line(pos, startx, y, *starty, is_object_line);
    }
  }
}

static void outliner_draw_hierarchy_lines(SpaceOutliner *space_outliner,
                                          ListBase *lb,
                                          const TreeViewContext &tvc,
                                          int startx,
                                          int *starty)
{
  GPUVertFormat *format = immVertexFormat();
  uint pos = GPU_vertformat_attr_add(format, "pos", blender::gpu::VertAttrType::SFLOAT_32_32);
  uchar col[4];

  immBindBuiltinProgram(GPU_SHADER_3D_LINE_DASHED_UNIFORM_COLOR);

  float viewport_size[4];
  GPU_viewport_size_get_f(viewport_size);
  immUniform2f("viewport_size", viewport_size[2] / UI_SCALE_FAC, viewport_size[3] / UI_SCALE_FAC);
  immUniform1i("colors_len", 0); /* "simple"  mode */
  immUniform1f("dash_width", 8.0f);
  UI_GetThemeColorBlend3ubv(TH_BACK, TH_TEXT, 0.4f, col);
  col[3] = 255;

  GPU_line_width(1.0f);
  GPU_blend(GPU_BLEND_ALPHA);
  outliner_draw_hierarchy_lines_recursive(
      pos, space_outliner, lb, tvc, startx, col, false, starty);
  GPU_blend(GPU_BLEND_NONE);

  immUnbindProgram();
}

static void outliner_draw_struct_marks(ARegion *region,
                                       SpaceOutliner *space_outliner,
                                       ListBase *lb,
                                       int *starty)
{
  LISTBASE_FOREACH (TreeElement *, te, lb) {
    TreeStoreElem *tselem = TREESTORE(te);

    /* Selection status. */
    if (TSELEM_OPEN(tselem, space_outliner)) {
      if (tselem->type == TSE_RNA_STRUCT) {
        GPUVertFormat *format = immVertexFormat();
        uint pos = GPU_vertformat_attr_add(
            format, "pos", blender::gpu::VertAttrType::SFLOAT_32_32);
        immBindBuiltinProgram(GPU_SHADER_3D_UNIFORM_COLOR);
        immThemeColorShadeAlpha(TH_BACK, -15, -200);
        immRectf(pos, 0, *starty + 1, int(region->v2d.cur.xmax), *starty + UI_UNIT_Y - 1);
        immUnbindProgram();
      }
    }

    *starty -= UI_UNIT_Y;
    if (TSELEM_OPEN(tselem, space_outliner)) {
      outliner_draw_struct_marks(region, space_outliner, &te->subtree, starty);
      if (tselem->type == TSE_RNA_STRUCT) {
        GPUVertFormat *format = immVertexFormat();
        uint pos = GPU_vertformat_attr_add(
            format, "pos", blender::gpu::VertAttrType::SFLOAT_32_32);
        immBindBuiltinProgram(GPU_SHADER_3D_UNIFORM_COLOR);
        immThemeColorShadeAlpha(TH_BACK, -15, -200);

        immBegin(GPU_PRIM_LINES, 2);
        immVertex2f(pos, 0, float(*starty) + UI_UNIT_Y);
        immVertex2f(pos, region->v2d.cur.xmax, float(*starty) + UI_UNIT_Y);
        immEnd();

        immUnbindProgram();
      }
    }
  }
}

static void outliner_draw_highlights(const ARegion *region,
                                     const SpaceOutliner *space_outliner,
                                     const float col_selection[4],
                                     const float col_active[4],
                                     const float col_highlight[4],
                                     const float col_searchmatch[4],
                                     int /* start_x */,
                                     int *io_start_y)
{
  const bool is_searching = (SEARCHING_OUTLINER(space_outliner) ||
                             (space_outliner->outlinevis == SO_DATA_API &&
                              space_outliner->search_string[0] != 0));

  tree_iterator::all_open(*space_outliner, [&](const TreeElement *te) {
    const TreeStoreElem *tselem = TREESTORE(te);
    const int start_y = *io_start_y;

    const float ufac = UI_UNIT_X / 20.0f;
    const float radius = UI_UNIT_Y / 8.0f;
    const int padding_x = 3 * UI_SCALE_FAC;
    rctf rect{};
    BLI_rctf_init(&rect,
                  padding_x,
                  int(region->v2d.cur.xmax) - padding_x,
                  start_y + ufac,
                  start_y + UI_UNIT_Y - ufac);
    UI_draw_roundbox_corner_set(UI_CNR_ALL);

    /* Selection status. */
    if ((tselem->flag & TSE_ACTIVE) && (tselem->flag & TSE_SELECTED)) {
      UI_draw_roundbox_4fv(&rect, true, radius, col_active);

      float col_active_outline[4];
      UI_GetThemeColorShade4fv(TH_SELECT_ACTIVE, 40, col_active_outline);
      UI_draw_roundbox_4fv(&rect, false, radius, col_active_outline);
    }
    else if (tselem->flag & TSE_SELECTED) {
      UI_draw_roundbox_4fv(&rect, true, radius, col_selection);
    }

    /* Highlights. */
    if (tselem->flag & (TSE_DRAG_ANY | TSE_HIGHLIGHTED | TSE_SEARCHMATCH)) {
      if (tselem->flag & TSE_DRAG_ANY) {
        /* Drag and drop highlight. */
        float col_outline[4];
        UI_GetThemeColorBlend4f(TH_TEXT, TH_BACK, 0.4f, col_outline);

        if (tselem->flag & TSE_DRAG_BEFORE) {
          rect.ymax += (1.0f * UI_SCALE_FAC) + (1.0f * U.pixelsize);
          rect.ymin = rect.ymax - (2.0f * U.pixelsize);
          UI_draw_roundbox_4fv(&rect, true, 0.0f, col_outline);
        }
        else if (tselem->flag & TSE_DRAG_AFTER) {
          rect.ymin -= (1.0f * UI_SCALE_FAC) + (1.0f * U.pixelsize);
          rect.ymax = rect.ymin + (2.0f * U.pixelsize);
          UI_draw_roundbox_4fv(&rect, true, 0.0f, col_outline);
        }
        else {
          float col_bg[4];
          UI_GetThemeColorShade4fv(TH_BACK, 40, col_bg);
          UI_draw_roundbox_4fv_ex(&rect, col_bg, nullptr, 1.0f, col_outline, U.pixelsize, radius);
        }
      }
      else {
        if (is_searching && (tselem->flag & TSE_SEARCHMATCH)) {
          /* Search match highlights. We don't expand items when searching in the data-blocks,
           * but we still want to highlight any filter matches. */
          UI_draw_roundbox_4fv(&rect, true, radius, col_searchmatch);
        }
        else if (tselem->flag & TSE_HIGHLIGHTED) {
          /* Mouse hover highlight. */
          UI_draw_roundbox_4fv(&rect, true, radius, col_highlight);
        }
      }
    }

    *io_start_y -= UI_UNIT_Y;
  });
}

static void outliner_draw_highlights(ARegion *region,
                                     SpaceOutliner *space_outliner,
                                     int startx,
                                     int *starty)
{
  const float col_highlight[4] = {1.0f, 1.0f, 1.0f, 0.13f};
  float col_selection[4], col_active[4], col_searchmatch[4];

  UI_GetThemeColor3fv(TH_SELECT_HIGHLIGHT, col_selection);
  col_selection[3] = 1.0f; /* No alpha. */
  UI_GetThemeColor3fv(TH_SELECT_ACTIVE, col_active);
  col_active[3] = 1.0f; /* No alpha. */
  UI_GetThemeColor4fv(TH_MATCH, col_searchmatch);
  col_searchmatch[3] = 0.5f;

  GPU_blend(GPU_BLEND_ALPHA);
  outliner_draw_highlights(region,
                           space_outliner,
                           col_selection,
                           col_active,
                           col_highlight,
                           col_searchmatch,
                           startx,
                           starty);
  GPU_blend(GPU_BLEND_NONE);
}

static void outliner_draw_tree(uiBlock *block,
                               const TreeViewContext &tvc,
                               ARegion *region,
                               SpaceOutliner *space_outliner,
                               const float right_column_width,
                               const bool use_mode_column,
                               const bool use_warning_column,
                               TreeElement **te_edit)
{
  const uiFontStyle *fstyle = UI_FSTYLE_WIDGET;

  short columns_offset = use_mode_column ? UI_UNIT_X : 0;

  /* Move the tree a unit left in view layer mode */
  if ((space_outliner->outlinevis == SO_VIEW_LAYER) &&
      !(space_outliner->filter & SO_FILTER_NO_COLLECTION) &&
      (space_outliner->filter & SO_FILTER_NO_VIEW_LAYERS))
  {
    columns_offset -= UI_UNIT_X;
  }

  if (use_warning_column) {
    columns_offset += UI_UNIT_X;
  }

  GPU_blend(GPU_BLEND_ALPHA); /* Only once. */

  if (space_outliner->outlinevis == SO_DATA_API) {
    /* struct marks */
    int starty = int(region->v2d.tot.ymax) - UI_UNIT_Y - OL_Y_OFFSET;
    outliner_draw_struct_marks(region, space_outliner, &space_outliner->tree, &starty);
  }

  /* Draw highlights before hierarchy. */
  int scissor[4] = {0};
  {
    int starty = int(region->v2d.tot.ymax) - UI_UNIT_Y - OL_Y_OFFSET;
    int startx = 0;
    outliner_draw_highlights(region, space_outliner, startx, &starty);

    /* Set scissor so tree elements or lines can't overlap restriction icons. */
    if (right_column_width > 0.0f) {
      int mask_x = BLI_rcti_size_x(&region->v2d.mask) - int(right_column_width) + 1;
      CLAMP_MIN(mask_x, 0);

      GPU_scissor_get(scissor);
      GPU_scissor(0, 0, mask_x, region->winy);
    }
  }

  /* Draw hierarchy lines for collections and object children. */
  {
    int starty = int(region->v2d.tot.ymax) - OL_Y_OFFSET;
    int startx = columns_offset + UI_UNIT_X / 2 - (U.pixelsize + 1) / 2;
    outliner_draw_hierarchy_lines(space_outliner, &space_outliner->tree, tvc, startx, &starty);
  }

  /* Items themselves. */
  {
    int starty = int(region->v2d.tot.ymax) - UI_UNIT_Y - OL_Y_OFFSET;
    int startx = columns_offset;
    LISTBASE_FOREACH (TreeElement *, te, &space_outliner->tree) {
      outliner_draw_tree_element(block,
                                 fstyle,
                                 tvc,
                                 region,
                                 space_outliner,
                                 te,
                                 (te->flag & TE_DRAGGING) != 0,
                                 startx,
                                 &starty,
                                 right_column_width,
                                 te_edit);
    }

    if (right_column_width > 0.0f) {
      /* Reset scissor. */
      GPU_scissor(UNPACK4(scissor));
    }
  }
}

static void outliner_back(ARegion *region)
{
  int ystart;

  ystart = int(region->v2d.tot.ymax);
  ystart = UI_UNIT_Y * (ystart / (UI_UNIT_Y)) - OL_Y_OFFSET;

  GPUVertFormat *format = immVertexFormat();
  uint pos = GPU_vertformat_attr_add(format, "pos", blender::gpu::VertAttrType::SFLOAT_32_32);

  immBindBuiltinProgram(GPU_SHADER_3D_UNIFORM_COLOR);

  float col_alternating[4];
  UI_GetThemeColor4fv(TH_ROW_ALTERNATE, col_alternating);
  immUniformThemeColorBlend(TH_BACK, TH_ROW_ALTERNATE, col_alternating[3]);

  const float x1 = 0.0f, x2 = region->v2d.cur.xmax;
  float y1 = ystart, y2;
  int tot = int(floor(ystart - region->v2d.cur.ymin + 2 * UI_UNIT_Y)) / (2 * UI_UNIT_Y);

  if (tot > 0) {
    immBegin(GPU_PRIM_TRIS, 6 * tot);
    while (tot--) {
      y1 -= 2 * UI_UNIT_Y;
      y2 = y1 + UI_UNIT_Y;
      immVertex2f(pos, x1, y1);
      immVertex2f(pos, x2, y1);
      immVertex2f(pos, x2, y2);

      immVertex2f(pos, x1, y1);
      immVertex2f(pos, x2, y2);
      immVertex2f(pos, x1, y2);
    }
    immEnd();
  }
  immUnbindProgram();
}

static int outliner_data_api_buttons_start_x(int max_tree_width)
{
  return max_ii(OL_RNA_COLX, max_tree_width + OL_RNA_COL_SPACEX);
}

static int outliner_width(SpaceOutliner *space_outliner,
                          int max_tree_width,
                          float right_column_width)
{
  if (space_outliner->outlinevis == SO_DATA_API) {
    return outliner_data_api_buttons_start_x(max_tree_width) + OL_RNA_COL_SIZEX +
           10 * UI_SCALE_FAC;
  }
  return max_tree_width + right_column_width;
}

static void outliner_update_viewable_area(ARegion *region,
                                          SpaceOutliner *space_outliner,
                                          int tree_width,
                                          int tree_height,
                                          float right_column_width)
{
  int sizex = outliner_width(space_outliner, tree_width, right_column_width);
  int sizey = tree_height;

  /* Extend size to allow for horizontal scroll-bar and extra offset. */
  sizey += V2D_SCROLL_HEIGHT + OL_Y_OFFSET;

  UI_view2d_totRect_set(&region->v2d, sizex, sizey);
}

/** \} */

/* -------------------------------------------------------------------- */
/** \name Main Entry-point
 *
 * Draw contents of Outliner editor.
 * \{ */

void draw_outliner(const bContext *C, bool do_rebuild)
{
  Main *mainvar = CTX_data_main(C);
  WorkSpace *workspace = CTX_wm_workspace(C);
  ARegion *region = CTX_wm_region(C);
  View2D *v2d = &region->v2d;
  SpaceOutliner *space_outliner = CTX_wm_space_outliner(C);
  uiBlock *block;
  TreeElement *te_edit = nullptr;

  TreeViewContext tvc;
  outliner_viewcontext_init(C, &tvc);

  /* FIXME(@ideasman42): There is an order of initialization problem here between
   * `v2d->cur` & `v2d->tot` where this function reads from `v2d->cur` for the scroll position
   * but may reset the scroll position *without* drawing into the clamped position.
   *
   * The `on_scroll` argument is used for an optional second draw pass.
   *
   * See `USE_OUTLINER_DRAW_CLAMPS_SCROLL_HACK` & #128346 for a full description. */

  if (do_rebuild) {
    outliner_build_tree(
        mainvar, workspace, tvc.scene, tvc.view_layer, space_outliner, region); /* Always. */

    /* If global sync select is dirty, flag other outliners. */
    if (ED_outliner_select_sync_is_dirty(C)) {
      ED_outliner_select_sync_flag_outliners(C);
    }

    /* Sync selection state from view layer. */
    if (space_outliner->flag & SO_SYNC_SELECT) {
      if (!ELEM(space_outliner->outlinevis,
                SO_LIBRARIES,
                SO_OVERRIDES_LIBRARY,
                SO_DATA_API,
                SO_ID_ORPHANS))
      {
        outliner_sync_selection(C, tvc, space_outliner);
      }
    }
  }

  /* Force display to pixel coords. */
  v2d->flag |= (V2D_PIXELOFS_X | V2D_PIXELOFS_Y);
  /* Set matrix for 2D-view controls. */
  UI_view2d_view_ortho(v2d);

  /* Only show mode column in View Layers and Scenes view. */
  const bool use_mode_column = outliner_shows_mode_column(*space_outliner);
  const bool use_warning_column = outliner_has_element_warnings(*space_outliner);

  /* Draw outliner stuff (background, hierarchy lines and names). */
  const float right_column_width = outliner_right_columns_width(space_outliner);
  outliner_back(region);
  block = UI_block_begin(C, region, __func__, ui::EmbossType::Emboss);
  outliner_draw_tree(block,
                     tvc,
                     region,
                     space_outliner,
                     right_column_width,
                     use_mode_column,
                     use_warning_column,
                     &te_edit);

  /* Compute outliner dimensions after it has been drawn. */
  int tree_width, tree_height;
  outliner_tree_dimensions(space_outliner, &tree_width, &tree_height);

  /* Default to no emboss for outliner UI. */
  UI_block_emboss_set(block, ui::EmbossType::NoneOrStatus);

  if (space_outliner->outlinevis == SO_DATA_API) {
    int buttons_start_x = outliner_data_api_buttons_start_x(tree_width);
    /* draw rna buttons */
    outliner_draw_separator(region, buttons_start_x);
    outliner_draw_separator(region, buttons_start_x + OL_RNA_COL_SIZEX);

    UI_block_emboss_set(block, ui::EmbossType::Emboss);
    outliner_draw_rnabuts(block, region, space_outliner, buttons_start_x);
    UI_block_emboss_set(block, ui::EmbossType::NoneOrStatus);
  }
  else if (ELEM(space_outliner->outlinevis, SO_ID_ORPHANS, SO_LIBRARIES)) {
    outliner_draw_userbuts(block, region, space_outliner);
  }
  else if (space_outliner->outlinevis == SO_OVERRIDES_LIBRARY) {
    const int x = region->v2d.cur.xmax - right_column_width;
    outliner_draw_separator(region, x);
    if (space_outliner->lib_override_view_mode == SO_LIB_OVERRIDE_VIEW_PROPERTIES) {
      UI_block_emboss_set(block, ui::EmbossType::Emboss);
      UI_block_flag_enable(block, UI_BLOCK_NO_DRAW_OVERRIDDEN_STATE);
      outliner_draw_overrides_rna_buts(block, region, space_outliner, &space_outliner->tree, x);
      UI_block_emboss_set(block, ui::EmbossType::NoneOrStatus);
    }
    else if (space_outliner->lib_override_view_mode == SO_LIB_OVERRIDE_VIEW_HIERARCHIES) {
      outliner_draw_overrides_restrictbuts(
          mainvar, block, region, space_outliner, &space_outliner->tree, x);
    }
  }
  else if (right_column_width > 0.0f) {
    /* draw restriction columns */
    RestrictPropertiesActive props_active;
    memset(&props_active, 1, sizeof(RestrictPropertiesActive));
    outliner_draw_restrictbuts(block,
                               tvc.scene,
                               tvc.view_layer,
                               region,
                               space_outliner,
                               &space_outliner->tree,
                               props_active);
  }

  /* Draw mode icons */
  if (use_mode_column) {
    outliner_draw_mode_column(block, tvc, space_outliner);
  }

  /* Draw warning icons */
  if (use_warning_column) {
    outliner_draw_warning_column(block, space_outliner, use_mode_column);
  }

  UI_block_emboss_set(block, ui::EmbossType::Emboss);

  /* Draw edit buttons if necessary. */
  if (te_edit) {
    outliner_buttons(C, block, region, right_column_width, te_edit);
  }

  UI_block_end(C, block);
  UI_block_draw(C, block);

  /* Update total viewable region. */
  outliner_update_viewable_area(
      region, space_outliner, tree_width, tree_height, right_column_width);
}

/** \} */

}  // namespace blender::ed::outliner

int ED_outliner_icon_from_id(const ID &id)
{
  return blender::ed::outliner::tree_element_get_icon_from_id(&id);
}

bool ED_outliner_support_searching(const SpaceOutliner *space_outliner)
{
  return !((space_outliner->outlinevis == SO_OVERRIDES_LIBRARY) &&
           (space_outliner->lib_override_view_mode == SO_LIB_OVERRIDE_VIEW_HIERARCHIES));
}<|MERGE_RESOLUTION|>--- conflicted
+++ resolved
@@ -2751,13 +2751,11 @@
           case CONSTRAINT_TYPE_SHRINKWRAP:
             data.icon = ICON_CON_SHRINKWRAP;
             break;
-<<<<<<< HEAD
           case CONSTRAINT_TYPE_RIGIDBODYJOINT:
             data.icon = ICON_CON_KINEMATIC;
-=======
+            break;
           case CONSTRAINT_TYPE_GEOMETRY_ATTRIBUTE:
             data.icon = ICON_CON_GEOMETRYATTRIBUTE;
->>>>>>> 60325c7a
             break;
 
           default:
