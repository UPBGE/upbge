--- conflicted
+++ resolved
@@ -46,7 +46,9 @@
 #include "RNA_access.hh"
 #include "RNA_define.hh"
 
-<<<<<<< HEAD
+#include "view3d_intern.hh" /* own include */
+#include "view3d_navigate.hh"
+
 #ifdef WITH_GAMEENGINE
 #  include "BKE_callbacks.hh"
 #  include "BKE_image.h"
@@ -54,12 +56,6 @@
 
 #  include "LA_SystemCommandLine.h"
 #endif
-
-#include "view3d_intern.h" /* own include */
-=======
-#include "view3d_intern.hh" /* own include */
->>>>>>> 8377f5d0
-#include "view3d_navigate.hh"
 
 /* -------------------------------------------------------------------- */
 /** \name Camera to View Operator
