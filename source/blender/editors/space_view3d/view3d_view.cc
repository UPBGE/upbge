/* SPDX-FileCopyrightText: 2008 Blender Authors
 *
 * SPDX-License-Identifier: GPL-2.0-or-later */

/** \file
 * \ingroup spview3d
 */

#include "MEM_guardedalloc.h"

#include "BLI_linklist.h"
#include "BLI_listbase.h"
#include "BLI_math_matrix.h"
#include "BLI_math_rotation.h"
#include "BLI_math_vector.h"
#include "BLI_rect.h"

#include "BKE_action.hh"
#include "BKE_context.hh"
#ifdef WITH_XR_OPENXR
#  include "BKE_idprop.hh"
#endif
#include "BKE_global.hh"
#include "BKE_layer.hh"
#include "BKE_lib_id.hh"
#include "BKE_main.hh"
#include "BKE_modifier.hh"
#include "BKE_object.hh"
#include "BKE_report.hh"
#include "BKE_scene.hh"

#include "DEG_depsgraph_query.hh"

#include "UI_resources.hh"

#include "GPU_matrix.hh"
#include "GPU_select.hh"
#include "GPU_state.hh"

#include "WM_api.hh"

#include "ED_object.hh"
#include "ED_screen.hh"

#include "DRW_engine.hh"

#include "RNA_access.hh"
#include "RNA_define.hh"

#include "view3d_intern.hh" /* own include */
#include "view3d_navigate.hh"

<<<<<<< HEAD
#ifdef WITH_GAMEENGINE
#  include "BKE_callbacks.hh"
#  include "BKE_image.hh"
#  include "BLI_listbase.h"

#  include "LA_SystemCommandLine.h"
#endif
=======
#include "DNA_camera_types.h"
>>>>>>> f3603b4c

/* -------------------------------------------------------------------- */
/** \name Camera to View Operator
 * \{ */

static int view3d_camera_to_view_exec(bContext *C, wmOperator * /*op*/)
{
  const Depsgraph *depsgraph = CTX_data_ensure_evaluated_depsgraph(C);
  View3D *v3d;
  ARegion *region;
  RegionView3D *rv3d;

  ObjectTfmProtectedChannels obtfm;

  ED_view3d_context_user_region(C, &v3d, &region);
  rv3d = static_cast<RegionView3D *>(region->regiondata);

  ED_view3d_smooth_view_force_finish(C, v3d, region);

  ED_view3d_lastview_store(rv3d);

  BKE_object_tfm_protected_backup(v3d->camera, &obtfm);

  ED_view3d_to_object(depsgraph, v3d->camera, rv3d->ofs, rv3d->viewquat, rv3d->dist);

  BKE_object_tfm_protected_restore(v3d->camera, &obtfm, v3d->camera->protectflag);

  DEG_id_tag_update(&v3d->camera->id, ID_RECALC_TRANSFORM);
  rv3d->persp = RV3D_CAMOB;

  WM_event_add_notifier(C, NC_OBJECT | ND_TRANSFORM, v3d->camera);

  return OPERATOR_FINISHED;
}

static bool view3d_camera_to_view_poll(bContext *C)
{
  View3D *v3d;
  ARegion *region;

  if (ED_view3d_context_user_region(C, &v3d, &region)) {
    RegionView3D *rv3d = static_cast<RegionView3D *>(region->regiondata);
    if (v3d && v3d->camera && BKE_id_is_editable(CTX_data_main(C), &v3d->camera->id)) {
      if (rv3d && (RV3D_LOCK_FLAGS(rv3d) & RV3D_LOCK_ANY_TRANSFORM) == 0) {
        if (rv3d->persp != RV3D_CAMOB) {
          return true;
        }
      }
    }
  }

  return false;
}

void VIEW3D_OT_camera_to_view(wmOperatorType *ot)
{
  /* identifiers */
  ot->name = "Align Camera to View";
  ot->description = "Set camera view to active view";
  ot->idname = "VIEW3D_OT_camera_to_view";

  /* api callbacks */
  ot->exec = view3d_camera_to_view_exec;
  ot->poll = view3d_camera_to_view_poll;

  /* flags */
  ot->flag = OPTYPE_REGISTER | OPTYPE_UNDO;
}

/** \} */

/* -------------------------------------------------------------------- */
/** \name Camera Fit Frame to Selected Operator
 * \{ */

/* unlike VIEW3D_OT_view_selected this is for framing a render and not
 * meant to take into account vertex/bone selection for eg. */
static int view3d_camera_to_view_selected_exec(bContext *C, wmOperator *op)
{
  Main *bmain = CTX_data_main(C);
  Depsgraph *depsgraph = CTX_data_ensure_evaluated_depsgraph(C);
  Scene *scene = CTX_data_scene(C);
  View3D *v3d = CTX_wm_view3d(C); /* can be nullptr */
  Object *camera_ob = v3d ? v3d->camera : scene->camera;

  if (camera_ob == nullptr) {
    BKE_report(op->reports, RPT_ERROR, "No active camera");
    return OPERATOR_CANCELLED;
  }

  if (ED_view3d_camera_to_view_selected(bmain, depsgraph, scene, camera_ob)) {
    WM_event_add_notifier(C, NC_OBJECT | ND_TRANSFORM, camera_ob);
    return OPERATOR_FINISHED;
  }
  return OPERATOR_CANCELLED;
}

void VIEW3D_OT_camera_to_view_selected(wmOperatorType *ot)
{
  /* identifiers */
  ot->name = "Camera Fit Frame to Selected";
  ot->description = "Move the camera so selected objects are framed";
  ot->idname = "VIEW3D_OT_camera_to_view_selected";

  /* api callbacks */
  ot->exec = view3d_camera_to_view_selected_exec;
  ot->poll = ED_operator_scene_editable;

  /* flags */
  ot->flag = OPTYPE_REGISTER | OPTYPE_UNDO;
}

/** \} */

/* -------------------------------------------------------------------- */
/** \name Object as Camera Operator
 * \{ */

static void sync_viewport_camera_smoothview(bContext *C,
                                            View3D *v3d,
                                            Object *ob,
                                            const int smooth_viewtx)
{
  Main *bmain = CTX_data_main(C);
  LISTBASE_FOREACH (bScreen *, screen, &bmain->screens) {
    LISTBASE_FOREACH (ScrArea *, area, &screen->areabase) {
      LISTBASE_FOREACH (SpaceLink *, space_link, &area->spacedata) {
        if (space_link->spacetype == SPACE_VIEW3D) {
          View3D *other_v3d = reinterpret_cast<View3D *>(space_link);
          if (other_v3d == v3d) {
            continue;
          }
          if (other_v3d->camera == ob) {
            continue;
          }
          /* Checking the other view is needed to prevent local cameras being modified. */
          if (v3d->scenelock && other_v3d->scenelock) {
            ListBase *lb = (space_link == area->spacedata.first) ? &area->regionbase :
                                                                   &space_link->regionbase;
            LISTBASE_FOREACH (ARegion *, other_region, lb) {
              if (other_region->regiontype == RGN_TYPE_WINDOW) {
                if (other_region->regiondata) {
                  RegionView3D *other_rv3d = static_cast<RegionView3D *>(other_region->regiondata);
                  if (other_rv3d->persp == RV3D_CAMOB) {
                    Object *other_camera_old = other_v3d->camera;
                    other_v3d->camera = ob;

                    V3D_SmoothParams sview_params = {};
                    sview_params.camera_old = other_camera_old;
                    sview_params.camera = other_v3d->camera;
                    sview_params.ofs = other_rv3d->ofs;
                    sview_params.quat = other_rv3d->viewquat;
                    sview_params.dist = &other_rv3d->dist;
                    sview_params.lens = &other_v3d->lens;
                    /* No undo because this switches cameras. */
                    sview_params.undo_str = nullptr;

                    ED_view3d_lastview_store(other_rv3d);
                    ED_view3d_smooth_view(
                        C, other_v3d, other_region, smooth_viewtx, &sview_params);
                  }
                  else {
                    other_v3d->camera = ob;
                  }
                }
              }
            }
          }
        }
      }
    }
  }
}

static int view3d_setobjectascamera_exec(bContext *C, wmOperator *op)
{
  View3D *v3d;
  ARegion *region;
  RegionView3D *rv3d;

  Scene *scene = CTX_data_scene(C);
  Object *ob = CTX_data_active_object(C);

  const int smooth_viewtx = WM_operator_smooth_viewtx_get(op);

  /* no nullptr check is needed, poll checks */
  ED_view3d_context_user_region(C, &v3d, &region);
  rv3d = static_cast<RegionView3D *>(region->regiondata);

  ED_view3d_smooth_view_force_finish(C, v3d, region);

  if (ob) {
    Object *camera_old = (rv3d->persp == RV3D_CAMOB) ? V3D_CAMERA_SCENE(scene, v3d) : nullptr;
    rv3d->persp = RV3D_CAMOB;
    v3d->camera = ob;
    if (v3d->scenelock && scene->camera != ob) {
      scene->camera = ob;
      DEG_id_tag_update(&scene->id, ID_RECALC_SYNC_TO_EVAL);
      DEG_relations_tag_update(CTX_data_main(C));
    }

    /* unlikely but looks like a glitch when set to the same */
    if (camera_old != ob) {
      V3D_SmoothParams sview_params = {};
      sview_params.camera_old = camera_old;
      sview_params.camera = v3d->camera;
      sview_params.ofs = rv3d->ofs;
      sview_params.quat = rv3d->viewquat;
      sview_params.dist = &rv3d->dist;
      sview_params.lens = &v3d->lens;
      /* No undo because this switches cameras. */
      sview_params.undo_str = nullptr;

      ED_view3d_lastview_store(rv3d);
      ED_view3d_smooth_view(C, v3d, region, smooth_viewtx, &sview_params);
    }

    if (v3d->scenelock) {
      sync_viewport_camera_smoothview(C, v3d, ob, smooth_viewtx);
      WM_event_add_notifier(C, NC_SCENE, scene);
    }
    WM_event_add_notifier(C, NC_OBJECT | ND_DRAW, scene);
  }

  return OPERATOR_FINISHED;
}

bool ED_operator_rv3d_user_region_poll(bContext *C)
{
  View3D *v3d_dummy;
  ARegion *region_dummy;

  return ED_view3d_context_user_region(C, &v3d_dummy, &region_dummy);
}

void VIEW3D_OT_object_as_camera(wmOperatorType *ot)
{
  /* identifiers */
  ot->name = "Set Active Object as Camera";
  ot->description = "Set the active object as the active camera for this view or scene";
  ot->idname = "VIEW3D_OT_object_as_camera";

  /* api callbacks */
  ot->exec = view3d_setobjectascamera_exec;
  ot->poll = ED_operator_rv3d_user_region_poll;

  /* flags */
  ot->flag = OPTYPE_REGISTER | OPTYPE_UNDO;
}

/** \} */

/* -------------------------------------------------------------------- */
/** \name Window and View Matrix Calculation
 * \{ */

void view3d_winmatrix_set(const Depsgraph *depsgraph,
                          ARegion *region,
                          const View3D *v3d,
                          const rcti *rect)
{
  RegionView3D *rv3d = static_cast<RegionView3D *>(region->regiondata);
  rctf full_viewplane;
  float clipsta, clipend;
  bool is_ortho;

  is_ortho = ED_view3d_viewplane_get(depsgraph,
                                     v3d,
                                     rv3d,
                                     region->winx,
                                     region->winy,
                                     &full_viewplane,
                                     &clipsta,
                                     &clipend,
                                     nullptr);
  rv3d->is_persp = !is_ortho;

#if 0
  printf("%s: %d %d %f %f %f %f %f %f\n",
         __func__,
         winx,
         winy,
         full_viewplane.xmin,
         full_viewplane.ymin,
         full_viewplane.xmax,
         full_viewplane.ymax,
         clipsta,
         clipend);
#endif

  /* Note the code here was tweaked to avoid an apparent compiler bug in clang 13 (see #91680). */
  rctf viewplane;
  if (rect) {
    /* Smaller viewplane subset for selection picking. */
    viewplane.xmin = full_viewplane.xmin +
                     (BLI_rctf_size_x(&full_viewplane) * (rect->xmin / float(region->winx)));
    viewplane.ymin = full_viewplane.ymin +
                     (BLI_rctf_size_y(&full_viewplane) * (rect->ymin / float(region->winy)));
    viewplane.xmax = full_viewplane.xmin +
                     (BLI_rctf_size_x(&full_viewplane) * (rect->xmax / float(region->winx)));
    viewplane.ymax = full_viewplane.ymin +
                     (BLI_rctf_size_y(&full_viewplane) * (rect->ymax / float(region->winy)));
  }
  else {
    viewplane = full_viewplane;
  }

  if (is_ortho) {
    GPU_matrix_ortho_set(
        viewplane.xmin, viewplane.xmax, viewplane.ymin, viewplane.ymax, clipsta, clipend);
  }
  else {
    GPU_matrix_frustum_set(
        viewplane.xmin, viewplane.xmax, viewplane.ymin, viewplane.ymax, clipsta, clipend);
  }

  /* update matrix in 3d view region */
  GPU_matrix_projection_get(rv3d->winmat);
}

static void obmat_to_viewmat(RegionView3D *rv3d, Object *ob)
{
  float bmat[4][4];

  rv3d->view = RV3D_VIEW_USER; /* don't show the grid */

  normalize_m4_m4(bmat, ob->object_to_world().ptr());
  invert_m4_m4(rv3d->viewmat, bmat);

  /* view quat calculation, needed for add object */
  // mat4_normalized_to_quat(rv3d->viewquat, rv3d->viewmat);

  /* UPBGE (to avoid an annoying assert -> will normalize anyway) */
  mat4_to_quat(rv3d->viewquat, rv3d->viewmat);
}

void view3d_viewmatrix_set(const Depsgraph *depsgraph,
                           const Scene *scene,
                           const View3D *v3d,
                           RegionView3D *rv3d,
                           const float rect_scale[2])
{
  if (rv3d->persp == RV3D_CAMOB) { /* obs/camera */
    if (v3d->camera) {
      Object *ob_camera_eval = DEG_get_evaluated_object(depsgraph, v3d->camera);
      obmat_to_viewmat(rv3d, ob_camera_eval);
    }
    else {
      quat_to_mat4(rv3d->viewmat, rv3d->viewquat);
      rv3d->viewmat[3][2] -= rv3d->dist;
    }
  }
  else {
    bool use_lock_ofs = false;

    /* should be moved to better initialize later on XXX */
    if (RV3D_LOCK_FLAGS(rv3d) & RV3D_LOCK_ROTATION) {
      ED_view3d_lock(rv3d);
    }

    quat_to_mat4(rv3d->viewmat, rv3d->viewquat);
    if (rv3d->persp == RV3D_PERSP) {
      rv3d->viewmat[3][2] -= rv3d->dist;
    }
    if (v3d->ob_center) {
      Object *ob_eval = DEG_get_evaluated_object(depsgraph, v3d->ob_center);
      float vec[3];

      copy_v3_v3(vec, ob_eval->object_to_world().location());
      if (ob_eval->type == OB_ARMATURE && v3d->ob_center_bone[0]) {
        bPoseChannel *pchan = BKE_pose_channel_find_name(ob_eval->pose, v3d->ob_center_bone);
        if (pchan) {
          copy_v3_v3(vec, pchan->pose_mat[3]);
          mul_m4_v3(ob_eval->object_to_world().ptr(), vec);
        }
      }
      translate_m4(rv3d->viewmat, -vec[0], -vec[1], -vec[2]);
      use_lock_ofs = true;
    }
    else if (v3d->ob_center_cursor) {
      float vec[3];
      copy_v3_v3(vec, scene->cursor.location);
      translate_m4(rv3d->viewmat, -vec[0], -vec[1], -vec[2]);
      use_lock_ofs = true;
    }
    else {
      translate_m4(rv3d->viewmat, rv3d->ofs[0], rv3d->ofs[1], rv3d->ofs[2]);
    }

    /* lock offset */
    if (use_lock_ofs) {
      float persmat[4][4], persinv[4][4];
      float vec[3];

      /* we could calculate the real persmat/persinv here
       * but it would be unreliable so better to later */
      mul_m4_m4m4(persmat, rv3d->winmat, rv3d->viewmat);
      invert_m4_m4(persinv, persmat);

      mul_v2_v2fl(vec, rv3d->ofs_lock, rv3d->is_persp ? rv3d->dist : 1.0f);
      vec[2] = 0.0f;

      if (rect_scale) {
        /* Since 'RegionView3D.winmat' has been calculated and this function doesn't take the
         * 'ARegion' we don't know about the region size.
         * Use 'rect_scale' when drawing a sub-region to apply 2D offset,
         * scaled by the difference between the sub-region and the region size.
         */
        vec[0] /= rect_scale[0];
        vec[1] /= rect_scale[1];
      }

      mul_mat3_m4_v3(persinv, vec);
      translate_m4(rv3d->viewmat, vec[0], vec[1], vec[2]);
    }
    /* end lock offset */
  }
}

/** \} */

/* -------------------------------------------------------------------- */
/** \name GPU Select Utilities
 * \{ */

void view3d_gpu_select_cache_begin()
{
  GPU_select_cache_begin();
}

void view3d_gpu_select_cache_end()
{
  GPU_select_cache_end();
}

struct DrawSelectLoopUserData {
  uint pass;
  uint hits;
  GPUSelectBuffer *buffer;
  const rcti *rect;
  eGPUSelectMode gpu_select_mode;
};

static bool drw_select_loop_pass(eDRWSelectStage stage, void *user_data)
{
  bool continue_pass = false;
  DrawSelectLoopUserData *data = static_cast<DrawSelectLoopUserData *>(user_data);
  if (stage == DRW_SELECT_PASS_PRE) {
    GPU_select_begin_next(data->buffer, data->rect, data->gpu_select_mode, data->hits);
    /* always run POST after PRE. */
    continue_pass = true;
  }
  else if (stage == DRW_SELECT_PASS_POST) {
    int hits = GPU_select_end();
    if (data->pass == 0) {
      /* quirk of GPU_select_end, only take hits value from first call. */
      data->hits = hits;
    }
    data->pass += 1;
  }
  else {
    BLI_assert(0);
  }
  return continue_pass;
}

eV3DSelectObjectFilter ED_view3d_select_filter_from_mode(const Scene *scene, const Object *obact)
{
  if (scene->toolsettings->object_flag & SCE_OBJECT_MODE_LOCK) {
    if (obact && (obact->mode & OB_MODE_ALL_WEIGHT_PAINT) &&
        BKE_object_pose_armature_get((Object *)obact))
    {
      return VIEW3D_SELECT_FILTER_WPAINT_POSE_MODE_LOCK;
    }
    return VIEW3D_SELECT_FILTER_OBJECT_MODE_LOCK;
  }
  return VIEW3D_SELECT_FILTER_NOP;
}

/** Implement #VIEW3D_SELECT_FILTER_OBJECT_MODE_LOCK. */
static bool drw_select_filter_object_mode_lock(Object *ob, void *user_data)
{
  const Object *obact = static_cast<const Object *>(user_data);
  return BKE_object_is_mode_compat(ob, eObjectMode(obact->mode));
}

/**
 * Implement #VIEW3D_SELECT_FILTER_WPAINT_POSE_MODE_LOCK for special case when
 * we want to select pose bones (this doesn't switch modes).
 */
static bool drw_select_filter_object_mode_lock_for_weight_paint(Object *ob, void *user_data)
{
  LinkNode *ob_pose_list = static_cast<LinkNode *>(user_data);
  return ob_pose_list && (BLI_linklist_index(ob_pose_list, DEG_get_original_object(ob)) != -1);
}

int view3d_gpu_select_ex(const ViewContext *vc,
                         GPUSelectBuffer *buffer,
                         const rcti *input,
                         eV3DSelectMode select_mode,
                         eV3DSelectObjectFilter select_filter,
                         const bool do_material_slot_selection)
{
  bThemeState theme_state;
  const wmWindowManager *wm = CTX_wm_manager(vc->C);
  Depsgraph *depsgraph = vc->depsgraph;
  Scene *scene = vc->scene;
  View3D *v3d = vc->v3d;
  ARegion *region = vc->region;
  rcti rect;
  int hits = 0;
  BKE_view_layer_synced_ensure(scene, vc->view_layer);
  const bool use_obedit_skip = (BKE_view_layer_edit_object_get(vc->view_layer) != nullptr) &&
                               (vc->obedit == nullptr);
  const bool use_nearest = select_mode == VIEW3D_SELECT_PICK_NEAREST;
  bool draw_surface = true;

  eGPUSelectMode gpu_select_mode = GPU_SELECT_INVALID;

  /* case not a box select */
  if (input->xmin == input->xmax) {
    const int xy[2] = {input->xmin, input->ymin};
    /* seems to be default value for bones only now */
    BLI_rcti_init_pt_radius(&rect, xy, 12);
  }
  else {
    rect = *input;
  }

  if (select_mode == VIEW3D_SELECT_PICK_NEAREST) {
    gpu_select_mode = GPU_SELECT_PICK_NEAREST;
  }
  else if (select_mode == VIEW3D_SELECT_PICK_ALL) {
    gpu_select_mode = GPU_SELECT_PICK_ALL;
  }
  else {
    gpu_select_mode = GPU_SELECT_ALL;
  }

  /* Important to use 'vc->obact', not 'BKE_view_layer_active_object_get(vc->view_layer)' below,
   * so it will be nullptr when hidden. */
  struct {
    DRW_ObjectFilterFn fn;
    void *user_data;
  } object_filter = {nullptr, nullptr};

  /* Re-use cache (rect must be smaller than the cached)
   * other context is assumed to be unchanged */
  if (GPU_select_is_cached()) {
    GPU_select_begin_next(buffer, &rect, gpu_select_mode, 0);
    GPU_select_cache_load_id();
    hits = GPU_select_end();
    goto finally;
  }

  switch (select_filter) {
    case VIEW3D_SELECT_FILTER_OBJECT_MODE_LOCK: {
      Object *obact = vc->obact;
      if (obact && obact->mode != OB_MODE_OBJECT) {
        object_filter.fn = drw_select_filter_object_mode_lock;
        object_filter.user_data = obact;
      }
      break;
    }
    case VIEW3D_SELECT_FILTER_WPAINT_POSE_MODE_LOCK: {
      Object *obact = vc->obact;
      BLI_assert(obact && (obact->mode & OB_MODE_ALL_WEIGHT_PAINT));
      /* While this uses 'alloca' in a loop (which we typically avoid),
       * the number of items is nearly always 1, maybe 2..3 in rare cases. */
      LinkNode *ob_pose_list = nullptr;
      VirtualModifierData virtual_modifier_data;
      ModifierData *md = BKE_modifiers_get_virtual_modifierlist(obact, &virtual_modifier_data);
      for (; md; md = md->next) {
        if (md->type == eModifierType_Armature) {
          ArmatureModifierData *amd = reinterpret_cast<ArmatureModifierData *>(md);
          if (amd->object && (amd->object->mode & OB_MODE_POSE)) {
            BLI_linklist_prepend_alloca(&ob_pose_list, amd->object);
          }
        }
        else if (md->type == eModifierType_GreasePencilArmature) {
          GreasePencilArmatureModifierData *amd =
              reinterpret_cast<GreasePencilArmatureModifierData *>(md);
          if (amd->object && (amd->object->mode & OB_MODE_POSE)) {
            BLI_linklist_prepend_alloca(&ob_pose_list, amd->object);
          }
        }
      }
      object_filter.fn = drw_select_filter_object_mode_lock_for_weight_paint;
      object_filter.user_data = ob_pose_list;
      break;
    }
    case VIEW3D_SELECT_FILTER_NOP:
      break;
  }

  /* Tools may request depth outside of regular drawing code. */
  UI_Theme_Store(&theme_state);
  UI_SetTheme(SPACE_VIEW3D, RGN_TYPE_WINDOW);

  /* All of the queries need to be perform on the drawing context. */
  DRW_gpu_context_enable();

  G.f |= G_FLAG_PICKSEL;

  /* Important we use the 'viewmat' and don't re-calculate since
   * the object & bone view locking takes 'rect' into account, see: #51629. */
  ED_view3d_draw_setup_view(
      wm, vc->win, depsgraph, scene, region, v3d, vc->rv3d->viewmat, nullptr, &rect);

  if (!XRAY_ACTIVE(v3d)) {
    GPU_depth_test(GPU_DEPTH_LESS_EQUAL);
  }

  /* If in X-ray mode, we select the wires in priority. */
  if (XRAY_ACTIVE(v3d) && use_nearest) {
    /* We need to call "GPU_select_*" API's inside DRW_draw_select_loop
     * because the GPU context created & destroyed inside this function. */
    DrawSelectLoopUserData drw_select_loop_user_data = {};
    drw_select_loop_user_data.pass = 0;
    drw_select_loop_user_data.hits = 0;
    drw_select_loop_user_data.buffer = buffer;
    drw_select_loop_user_data.rect = &rect;
    drw_select_loop_user_data.gpu_select_mode = gpu_select_mode;

    draw_surface = false;
    DRW_draw_select_loop(depsgraph,
                         region,
                         v3d,
                         use_obedit_skip,
                         draw_surface,
                         use_nearest,
                         do_material_slot_selection,
                         &rect,
                         drw_select_loop_pass,
                         &drw_select_loop_user_data,
                         object_filter.fn,
                         object_filter.user_data);
    hits = drw_select_loop_user_data.hits;
    /* FIX: This cleanup the state before doing another selection pass.
     * (see #56695) */
    GPU_select_cache_end();
  }

  if (hits == 0) {
    /* We need to call "GPU_select_*" API's inside DRW_draw_select_loop
     * because the GPU context created & destroyed inside this function. */
    DrawSelectLoopUserData drw_select_loop_user_data = {};
    drw_select_loop_user_data.pass = 0;
    drw_select_loop_user_data.hits = 0;
    drw_select_loop_user_data.buffer = buffer;
    drw_select_loop_user_data.rect = &rect;
    drw_select_loop_user_data.gpu_select_mode = gpu_select_mode;

    /* If are not in wireframe mode, we need to use the mesh surfaces to check for hits */
    draw_surface = (v3d->shading.type > OB_WIRE) || !XRAY_ENABLED(v3d);
    DRW_draw_select_loop(depsgraph,
                         region,
                         v3d,
                         use_obedit_skip,
                         draw_surface,
                         use_nearest,
                         do_material_slot_selection,
                         &rect,
                         drw_select_loop_pass,
                         &drw_select_loop_user_data,
                         object_filter.fn,
                         object_filter.user_data);
    hits = drw_select_loop_user_data.hits;
  }

  G.f &= ~G_FLAG_PICKSEL;
  ED_view3d_draw_setup_view(
      wm, vc->win, depsgraph, scene, region, v3d, vc->rv3d->viewmat, nullptr, nullptr);

  if (!XRAY_ACTIVE(v3d)) {
    GPU_depth_test(GPU_DEPTH_NONE);
  }

  DRW_gpu_context_disable();

  UI_Theme_Restore(&theme_state);

finally:
  return hits;
}

int view3d_gpu_select(const ViewContext *vc,
                      GPUSelectBuffer *buffer,
                      const rcti *input,
                      eV3DSelectMode select_mode,
                      eV3DSelectObjectFilter select_filter)
{
  return view3d_gpu_select_ex(vc, buffer, input, select_mode, select_filter, false);
}

int view3d_gpu_select_with_id_filter(const ViewContext *vc,
                                     GPUSelectBuffer *buffer,
                                     const rcti *input,
                                     eV3DSelectMode select_mode,
                                     eV3DSelectObjectFilter select_filter,
                                     uint select_id)
{
  const int64_t start = buffer->storage.size();
  int hits = view3d_gpu_select(vc, buffer, input, select_mode, select_filter);

  /* Selection sometimes uses -1 for an invalid selection ID, remove these as they
   * interfere with detection of actual number of hits in the selection. */
  if (hits > 0) {
    hits = GPU_select_buffer_remove_by_id(buffer->storage.as_mutable_span().slice(start, hits),
                                          select_id);

    /* Trim buffer to the exact size in case selections were removed. */
    buffer->storage.resize(start + hits);
  }
  return hits;
}

/** \} */

/* -------------------------------------------------------------------- */
/** \name Local View Operators
 * \{ */

static uint free_localview_bit(Main *bmain)
{
  ushort local_view_bits = 0;

  /* Sometimes we lose a local-view: when an area is closed.
   * Check all areas: which local-views are in use? */
  LISTBASE_FOREACH (bScreen *, screen, &bmain->screens) {
    LISTBASE_FOREACH (ScrArea *, area, &screen->areabase) {
      SpaceLink *sl = static_cast<SpaceLink *>(area->spacedata.first);
      for (; sl; sl = sl->next) {
        if (sl->spacetype == SPACE_VIEW3D) {
          View3D *v3d = reinterpret_cast<View3D *>(sl);
          if (v3d->localvd) {
            local_view_bits |= v3d->local_view_uid;
          }
        }
      }
    }
  }

  for (int i = 0; i < 16; i++) {
    if ((local_view_bits & (1 << i)) == 0) {
      return (1 << i);
    }
  }

  return 0;
}

static bool view3d_localview_init(const Depsgraph *depsgraph,
                                  wmWindowManager *wm,
                                  wmWindow *win,
                                  Main *bmain,
                                  const Scene *scene,
                                  ViewLayer *view_layer,
                                  ScrArea *area,
                                  const bool frame_selected,
                                  const int smooth_viewtx,
                                  ReportList *reports)
{
  View3D *v3d = static_cast<View3D *>(area->spacedata.first);
  blender::float3 min, max, box;
  float size = 0.0f;
  uint local_view_bit;
  bool changed = false;

  if (v3d->localvd) {
    return changed;
  }

  INIT_MINMAX(min, max);

  local_view_bit = free_localview_bit(bmain);

  if (local_view_bit == 0) {
    /* TODO(dfelinto): We can kick one of the other 3D views out of local view
     * specially if it is not being used. */
    BKE_report(reports, RPT_ERROR, "No more than 16 local views");
    changed = false;
  }
  else {
    BKE_view_layer_synced_ensure(scene, view_layer);
    Object *obedit = BKE_view_layer_edit_object_get(view_layer);
    if (obedit) {
      BKE_view_layer_synced_ensure(scene, view_layer);
      LISTBASE_FOREACH (Base *, base, BKE_view_layer_object_bases_get(view_layer)) {
        base->local_view_bits &= ~local_view_bit;
      }
      FOREACH_BASE_IN_EDIT_MODE_BEGIN (scene, view_layer, v3d, base_iter) {
        Object *ob_eval = DEG_get_evaluated_object(depsgraph, base_iter->object);
        BKE_object_minmax(ob_eval ? ob_eval : base_iter->object, min, max);
        base_iter->local_view_bits |= local_view_bit;
        changed = true;
      }
      FOREACH_BASE_IN_EDIT_MODE_END;
    }
    else {
      BKE_view_layer_synced_ensure(scene, view_layer);
      LISTBASE_FOREACH (Base *, base, BKE_view_layer_object_bases_get(view_layer)) {
        if (BASE_SELECTED(v3d, base)) {
          Object *ob_eval = DEG_get_evaluated_object(depsgraph, base->object);
          BKE_object_minmax(ob_eval ? ob_eval : base->object, min, max);
          base->local_view_bits |= local_view_bit;
          changed = true;
        }
        else {
          base->local_view_bits &= ~local_view_bit;
        }
      }
    }

    sub_v3_v3v3(box, max, min);
    size = max_fff(box[0], box[1], box[2]);
  }

  if (changed == false) {
    return false;
  }

  /* Apply any running smooth-view values before reading from the viewport. */
  LISTBASE_FOREACH (ARegion *, region, &area->regionbase) {
    if (region->regiontype == RGN_TYPE_WINDOW) {
      RegionView3D *rv3d = static_cast<RegionView3D *>(region->regiondata);
      if (rv3d->sms) {
        ED_view3d_smooth_view_force_finish_no_camera_lock(depsgraph, wm, win, scene, v3d, region);
      }
    }
  }

  v3d->localvd = static_cast<View3D *>(MEM_mallocN(sizeof(View3D), "localview"));
  *v3d->localvd = blender::dna::shallow_copy(*v3d);
  v3d->local_view_uid = local_view_bit;

  LISTBASE_FOREACH (ARegion *, region, &area->regionbase) {
    if (region->regiontype == RGN_TYPE_WINDOW) {
      RegionView3D *rv3d = static_cast<RegionView3D *>(region->regiondata);
      bool ok_dist = true;

      /* New view values. */
      Object *camera_old = nullptr;
      float dist_new, ofs_new[3];

      rv3d->localvd = static_cast<RegionView3D *>(
          MEM_mallocN(sizeof(RegionView3D), "localview region"));
      memcpy(rv3d->localvd, rv3d, sizeof(RegionView3D));

      if (frame_selected) {
        float mid[3];
        mid_v3_v3v3(mid, min, max);
        negate_v3_v3(ofs_new, mid);

        if (rv3d->persp == RV3D_CAMOB) {
          camera_old = v3d->camera;
          const Camera &camera = *static_cast<Camera *>(camera_old->data);
          rv3d->persp = (camera.type == CAM_ORTHO) ? RV3D_ORTHO : RV3D_PERSP;
        }

        if (rv3d->persp == RV3D_ORTHO) {
          if (size < 0.0001f) {
            ok_dist = false;
          }
        }

        if (ok_dist) {
          dist_new = ED_view3d_radius_to_dist(
              v3d, region, depsgraph, rv3d->persp, true, (size / 2) * VIEW3D_MARGIN);

          if (rv3d->persp == RV3D_PERSP) {
            /* Don't zoom closer than the near clipping plane. */
            dist_new = max_ff(dist_new, v3d->clip_start * 1.5f);
          }
        }

        V3D_SmoothParams sview_params = {};
        sview_params.camera_old = camera_old;
        sview_params.ofs = ofs_new;
        sview_params.quat = rv3d->viewquat;
        sview_params.dist = ok_dist ? &dist_new : nullptr;
        sview_params.lens = &v3d->lens;
        /* No undo because this doesn't move the camera. */
        sview_params.undo_str = nullptr;

        ED_view3d_smooth_view_ex(
            depsgraph, wm, win, area, v3d, region, smooth_viewtx, &sview_params);
      }
    }
  }

  return changed;
}

static bool view3d_localview_exit(const Depsgraph *depsgraph,
                                  wmWindowManager *wm,
                                  wmWindow *win,
                                  const Scene *scene,
                                  ViewLayer *view_layer,
                                  ScrArea *area,
                                  const bool frame_selected,
                                  const int smooth_viewtx)
{
  View3D *v3d = static_cast<View3D *>(area->spacedata.first);
  bool changed = false;

  if (v3d->localvd == nullptr) {
    return changed;
  }
  BKE_view_layer_synced_ensure(scene, view_layer);
  LISTBASE_FOREACH (Base *, base, BKE_view_layer_object_bases_get(view_layer)) {
    if (base->local_view_bits & v3d->local_view_uid) {
      base->local_view_bits &= ~v3d->local_view_uid;
    }
  }

  /* Apply any running smooth-view values before reading from the viewport. */
  LISTBASE_FOREACH (ARegion *, region, &area->regionbase) {
    if (region->regiontype == RGN_TYPE_WINDOW) {
      RegionView3D *rv3d = static_cast<RegionView3D *>(region->regiondata);
      if (rv3d->localvd == nullptr) {
        continue;
      }
      if (rv3d->sms) {
        ED_view3d_smooth_view_force_finish_no_camera_lock(depsgraph, wm, win, scene, v3d, region);
      }
    }
  }

  Object *camera_old = v3d->camera;
  Object *camera_new = v3d->localvd->camera;

  v3d->local_view_uid = 0;
  v3d->camera = v3d->localvd->camera;

  MEM_freeN(v3d->localvd);
  v3d->localvd = nullptr;
  MEM_SAFE_FREE(v3d->runtime.local_stats);

  LISTBASE_FOREACH (ARegion *, region, &area->regionbase) {
    if (region->regiontype == RGN_TYPE_WINDOW) {
      RegionView3D *rv3d = static_cast<RegionView3D *>(region->regiondata);

      if (rv3d->localvd == nullptr) {
        continue;
      }

      if (frame_selected && depsgraph) {
        Object *camera_old_rv3d, *camera_new_rv3d;

        camera_old_rv3d = (rv3d->persp == RV3D_CAMOB) ? camera_old : nullptr;
        camera_new_rv3d = (rv3d->localvd->persp == RV3D_CAMOB) ? camera_new : nullptr;

        rv3d->view = rv3d->localvd->view;
        rv3d->view_axis_roll = rv3d->localvd->view_axis_roll;
        rv3d->persp = rv3d->localvd->persp;
        rv3d->camzoom = rv3d->localvd->camzoom;

        V3D_SmoothParams sview_params = {};
        sview_params.camera_old = camera_old_rv3d;
        sview_params.camera = camera_new_rv3d;
        sview_params.ofs = rv3d->localvd->ofs;
        sview_params.quat = rv3d->localvd->viewquat;
        sview_params.dist = &rv3d->localvd->dist;
        /* No undo because this doesn't move the camera. */
        sview_params.undo_str = nullptr;

        ED_view3d_smooth_view_ex(
            depsgraph, wm, win, area, v3d, region, smooth_viewtx, &sview_params);
      }

      MEM_freeN(rv3d->localvd);
      rv3d->localvd = nullptr;
      changed = true;
    }
  }
  return changed;
}

bool ED_localview_exit_if_empty(const Depsgraph *depsgraph,
                                Scene *scene,
                                ViewLayer *view_layer,
                                wmWindowManager *wm,
                                wmWindow *win,
                                View3D *v3d,
                                ScrArea *area,
                                const bool frame_selected,
                                const int smooth_viewtx)
{
  if (v3d->localvd == nullptr) {
    return false;
  }

  v3d->localvd->runtime.flag &= ~V3D_RUNTIME_LOCAL_MAYBE_EMPTY;

  BKE_view_layer_synced_ensure(scene, view_layer);
  LISTBASE_FOREACH (Base *, base, BKE_view_layer_object_bases_get(view_layer)) {
    if (base->local_view_bits & v3d->local_view_uid) {
      return false;
    }
  }

  return view3d_localview_exit(
      depsgraph, wm, win, scene, view_layer, area, frame_selected, smooth_viewtx);
}

static int localview_exec(bContext *C, wmOperator *op)
{
  const Depsgraph *depsgraph = CTX_data_ensure_evaluated_depsgraph(C);
  const int smooth_viewtx = WM_operator_smooth_viewtx_get(op);
  wmWindowManager *wm = CTX_wm_manager(C);
  wmWindow *win = CTX_wm_window(C);
  Main *bmain = CTX_data_main(C);
  Scene *scene = CTX_data_scene(C);
  ViewLayer *view_layer = CTX_data_view_layer(C);
  ScrArea *area = CTX_wm_area(C);
  View3D *v3d = CTX_wm_view3d(C);
  bool frame_selected = RNA_boolean_get(op->ptr, "frame_selected");
  bool changed;

  if (v3d->localvd) {
    changed = view3d_localview_exit(
        depsgraph, wm, win, scene, view_layer, area, frame_selected, smooth_viewtx);
  }
  else {
    changed = view3d_localview_init(depsgraph,
                                    wm,
                                    win,
                                    bmain,
                                    scene,
                                    view_layer,
                                    area,
                                    frame_selected,
                                    smooth_viewtx,
                                    op->reports);
  }

  if (changed) {
    DEG_id_type_tag(bmain, ID_OB);
    ED_area_tag_redraw(area);

    /* Unselected objects become selected when exiting. */
    if (v3d->localvd == nullptr) {
      DEG_id_tag_update(&scene->id, ID_RECALC_SELECT);
      WM_event_add_notifier(C, NC_SCENE | ND_OB_SELECT, scene);
    }
    else {
      DEG_id_tag_update(&scene->id, ID_RECALC_BASE_FLAGS);
    }

    return OPERATOR_FINISHED;
  }
  return OPERATOR_CANCELLED;
}

void VIEW3D_OT_localview(wmOperatorType *ot)
{
  /* identifiers */
  ot->name = "Local View";
  ot->description = "Toggle display of selected object(s) separately and centered in view";
  ot->idname = "VIEW3D_OT_localview";

  /* api callbacks */
  ot->exec = localview_exec;
  /* Use undo because local-view changes object layer bit-flags. */
  ot->flag = OPTYPE_UNDO;

  ot->poll = ED_operator_view3d_active;

  RNA_def_boolean(ot->srna,
                  "frame_selected",
                  true,
                  "Frame Selected",
                  "Move the view to frame the selected objects");
}

static int localview_remove_from_exec(bContext *C, wmOperator *op)
{
  View3D *v3d = CTX_wm_view3d(C);
  Main *bmain = CTX_data_main(C);
  Scene *scene = CTX_data_scene(C);
  ViewLayer *view_layer = CTX_data_view_layer(C);
  bool changed = false;
  BKE_view_layer_synced_ensure(scene, view_layer);
  LISTBASE_FOREACH (Base *, base, BKE_view_layer_object_bases_get(view_layer)) {
    if (BASE_SELECTED(v3d, base)) {
      base->local_view_bits &= ~v3d->local_view_uid;
      blender::ed::object::base_select(base, blender::ed::object::BA_DESELECT);

      if (base == view_layer->basact) {
        view_layer->basact = nullptr;
      }
      changed = true;
    }
  }

  /* If some object was removed from the local view, exit the local view if it is now empty. */
  if (changed) {
    ED_localview_exit_if_empty(CTX_data_ensure_evaluated_depsgraph(C),
                               scene,
                               view_layer,
                               CTX_wm_manager(C),
                               CTX_wm_window(C),
                               v3d,
                               CTX_wm_area(C),
                               true,
                               WM_operator_smooth_viewtx_get(op));
  }

  if (changed) {
    DEG_tag_on_visible_update(bmain, false);
    DEG_id_tag_update(&scene->id, ID_RECALC_SELECT);
    WM_event_add_notifier(C, NC_SCENE | ND_OB_SELECT, scene);
    WM_event_add_notifier(C, NC_SCENE | ND_OB_ACTIVE, scene);
    return OPERATOR_FINISHED;
  }

  BKE_report(op->reports, RPT_ERROR, "No object selected");
  return OPERATOR_CANCELLED;
}

static bool localview_remove_from_poll(bContext *C)
{
  if (CTX_data_edit_object(C) != nullptr) {
    return false;
  }

  View3D *v3d = CTX_wm_view3d(C);
  return v3d && v3d->localvd;
}

void VIEW3D_OT_localview_remove_from(wmOperatorType *ot)
{
  /* identifiers */
  ot->name = "Remove from Local View";
  ot->description = "Move selected objects out of local view";
  ot->idname = "VIEW3D_OT_localview_remove_from";

  /* api callbacks */
  ot->exec = localview_remove_from_exec;
  ot->poll = localview_remove_from_poll;
  ot->flag = OPTYPE_UNDO;
}

/** \} */

/* -------------------------------------------------------------------- */
/** \name Local Collections
 * \{ */

static uint free_localcollection_bit(const Main *bmain,
                                     ushort local_collections_uid,
                                     bool *r_reset)
{
  ushort local_view_bits = 0;

  /* Check all areas: which local-views are in use? */
  LISTBASE_FOREACH (bScreen *, screen, &bmain->screens) {
    LISTBASE_FOREACH (ScrArea *, area, &screen->areabase) {
      LISTBASE_FOREACH (SpaceLink *, sl, &area->spacedata) {
        if (sl->spacetype == SPACE_VIEW3D) {
          View3D *v3d = reinterpret_cast<View3D *>(sl);
          if (v3d->flag & V3D_LOCAL_COLLECTIONS) {
            local_view_bits |= v3d->local_collections_uid;
          }
        }
      }
    }
  }

  /* First try to keep the old uuid. */
  if (local_collections_uid && ((local_collections_uid & local_view_bits) == 0)) {
    return local_collections_uid;
  }

  /* Otherwise get the first free available. */
  for (int i = 0; i < 16; i++) {
    if ((local_view_bits & (1 << i)) == 0) {
      *r_reset = true;
      return (1 << i);
    }
  }

  return 0;
}

static void local_collections_reset_uuid(LayerCollection *layer_collection,
                                         const ushort local_view_bit)
{
  if (layer_collection->flag & LAYER_COLLECTION_HIDE) {
    layer_collection->local_collections_bits &= ~local_view_bit;
  }
  else {
    layer_collection->local_collections_bits |= local_view_bit;
  }

  LISTBASE_FOREACH (LayerCollection *, child, &layer_collection->layer_collections) {
    local_collections_reset_uuid(child, local_view_bit);
  }
}

static void view3d_local_collections_reset(const Main *bmain, const uint local_view_bit)
{
  LISTBASE_FOREACH (Scene *, scene, &bmain->scenes) {
    LISTBASE_FOREACH (ViewLayer *, view_layer, &scene->view_layers) {
      LISTBASE_FOREACH (LayerCollection *, layer_collection, &view_layer->layer_collections) {
        local_collections_reset_uuid(layer_collection, local_view_bit);
      }
    }
  }
}

bool ED_view3d_local_collections_set(const Main *bmain, View3D *v3d)
{
  if ((v3d->flag & V3D_LOCAL_COLLECTIONS) == 0) {
    return true;
  }

  bool reset = false;
  v3d->flag &= ~V3D_LOCAL_COLLECTIONS;
  uint local_view_bit = free_localcollection_bit(bmain, v3d->local_collections_uid, &reset);

  if (local_view_bit == 0) {
    return false;
  }

  v3d->local_collections_uid = local_view_bit;
  v3d->flag |= V3D_LOCAL_COLLECTIONS;

  if (reset) {
    view3d_local_collections_reset(bmain, local_view_bit);
  }

  return true;
}

void ED_view3d_local_collections_reset(const bContext *C, const bool reset_all)
{
  Main *bmain = CTX_data_main(C);
  uint local_view_bit = ~(0);
  bool do_reset = false;

  /* Reset only the ones that are not in use. */
  LISTBASE_FOREACH (bScreen *, screen, &bmain->screens) {
    LISTBASE_FOREACH (ScrArea *, area, &screen->areabase) {
      LISTBASE_FOREACH (SpaceLink *, sl, &area->spacedata) {
        if (sl->spacetype == SPACE_VIEW3D) {
          View3D *v3d = reinterpret_cast<View3D *>(sl);
          if (v3d->local_collections_uid) {
            if (v3d->flag & V3D_LOCAL_COLLECTIONS) {
              local_view_bit &= ~v3d->local_collections_uid;
            }
            else {
              do_reset = true;
            }
          }
        }
      }
    }
  }

  if (do_reset) {
    view3d_local_collections_reset(bmain, local_view_bit);
  }
  else if (reset_all && (do_reset || (local_view_bit != ~(0)))) {
    view3d_local_collections_reset(bmain, ~(0));
    View3D v3d = {};
    v3d.local_collections_uid = ~(0);
    BKE_layer_collection_local_sync(CTX_data_scene(C), CTX_data_view_layer(C), &v3d);
    DEG_id_tag_update(&CTX_data_scene(C)->id, ID_RECALC_BASE_FLAGS);
  }
}

/** \} */

/* -------------------------------------------------------------------- */
/** \name XR Functionality
 * \{ */

#ifdef WITH_XR_OPENXR

static void view3d_xr_mirror_begin(RegionView3D *rv3d)
{
  /* If there is no session yet, changes below should not be applied! */
  BLI_assert(WM_xr_session_exists(&((wmWindowManager *)G_MAIN->wm.first)->xr));

  rv3d->runtime_viewlock |= RV3D_LOCK_ANY_TRANSFORM;
  /* Force perspective view. This isn't reset but that's not really an issue. */
  rv3d->persp = RV3D_PERSP;
}

static void view3d_xr_mirror_end(RegionView3D *rv3d)
{
  rv3d->runtime_viewlock &= ~RV3D_LOCK_ANY_TRANSFORM;
}

void ED_view3d_xr_mirror_update(const ScrArea *area, const View3D *v3d, const bool enable)
{
  ARegion *region_rv3d;

  BLI_assert(v3d->spacetype == SPACE_VIEW3D);

  if (ED_view3d_area_user_region(area, v3d, &region_rv3d)) {
    if (enable) {
      view3d_xr_mirror_begin(static_cast<RegionView3D *>(region_rv3d->regiondata));
    }
    else {
      view3d_xr_mirror_end(static_cast<RegionView3D *>(region_rv3d->regiondata));
    }
  }
}

void ED_view3d_xr_shading_update(wmWindowManager *wm, const View3D *v3d, const Scene *scene)
{
  if (v3d->runtime.flag & V3D_RUNTIME_XR_SESSION_ROOT) {
    View3DShading *xr_shading = &wm->xr.session_settings.shading;
    /* Flags that shouldn't be overridden by the 3D View shading. */
    int flag_copy = 0;
    if (v3d->shading.type != OB_SOLID) {
      /* Don't set V3D_SHADING_WORLD_ORIENTATION for solid shading since it results in distorted
       * lighting when the view matrix has a scale factor. */
      flag_copy |= V3D_SHADING_WORLD_ORIENTATION;
    }

    BLI_assert(WM_xr_session_exists(&wm->xr));

    if (v3d->shading.type == OB_RENDER) {
      if (!(BKE_scene_uses_blender_workbench(scene) || BKE_scene_uses_blender_eevee(scene))) {
        /* Keep old shading while using Cycles or another engine, they are typically not usable in
         * VR. */
        return;
      }
    }

    if (xr_shading->prop) {
      IDP_FreeProperty(xr_shading->prop);
      xr_shading->prop = nullptr;
    }

    /* Copy shading from View3D to VR view. */
    const int old_xr_shading_flag = xr_shading->flag;
    *xr_shading = v3d->shading;
    xr_shading->flag = (xr_shading->flag & ~flag_copy) | (old_xr_shading_flag & flag_copy);
    if (v3d->shading.prop) {
      xr_shading->prop = IDP_CopyProperty(xr_shading->prop);
    }
  }
}

bool ED_view3d_is_region_xr_mirror_active(const wmWindowManager *wm,
                                          const View3D *v3d,
                                          const ARegion *region)
{
  return (v3d->flag & V3D_XR_SESSION_MIRROR) &&
         /* The free region (e.g. the camera region in quad-view) is always
          * the last in the list base. We don't want any other to be affected. */
         !region->next &&  //
         WM_xr_session_is_ready(&wm->xr);
}

#endif

/** \name Game Engine Operator
 *
 * Start the game engine (handles context switching).
 * \{ */

#ifdef WITH_GAMEENGINE

static ListBase events_queue_back;

static void game_engine_save_state(bContext *C, wmWindow *win)
{
  Object *obact = CTX_data_active_object(C);
  Main *bmain = CTX_data_main(C);

  /*gpuPushAttr(GPU_DEPTH_BUFFER_BIT | GPU_ENABLE_BIT | GPU_SCISSOR_BIT | GPU_VIEWPORT_BIT |
              GPU_BLEND_BIT);*/

  if (obact && obact->mode & OB_MODE_TEXTURE_PAINT) {
    BKE_image_paint_set_mipmap(bmain, 1);
  }

  events_queue_back = win->event_queue;

  BLI_listbase_clear(&win->event_queue);
}

static void game_engine_restore_state(bContext *C, wmWindow *win)
{
  Object *obact = CTX_data_active_object(C);
  Main *bmain = CTX_data_main(C);

  if (obact && obact->mode & OB_MODE_TEXTURE_PAINT) {
    BKE_image_paint_set_mipmap(bmain, 0);
  }
  /* check because closing win can set to NULL */
  if (win) {
    win->event_queue = events_queue_back;
  }

  /*GPU_state_init();

  gpuPopAttr();*/
}

/* was space_set_commmandline_options in 2.4x */
static void game_set_commmandline_options(GameData *gm)
{
  SYS_SystemHandle syshandle;
  int test;

  if ((syshandle = SYS_GetSystem())) {
    // GPU_set_mipmap(bmain, true);

    /* File specific settings: */
    /* Only test the first one. These two are switched
     * simultaneously. */
    test = (gm->flag & GAME_SHOW_FRAMERATE);
    SYS_WriteCommandLineInt(syshandle, "show_framerate", test);
    SYS_WriteCommandLineInt(syshandle, "show_profile", test);

    test = (gm->flag & GAME_SHOW_DEBUG_PROPS);
    SYS_WriteCommandLineInt(syshandle, "show_properties", test);

    test = (gm->flag & GAME_SHOW_PHYSICS);
    SYS_WriteCommandLineInt(syshandle, "show_physics", test);

    test = (gm->flag & GAME_ENABLE_ALL_FRAMES);
    SYS_WriteCommandLineInt(syshandle, "fixedtime", test);

    test = (gm->flag & GAME_ENABLE_ANIMATION_RECORD);
    SYS_WriteCommandLineInt(syshandle, "animation_record", test);

    test = (gm->flag & GAME_IGNORE_DEPRECATION_WARNINGS);
    SYS_WriteCommandLineInt(syshandle, "ignore_deprecation_warnings", test);
  }
}

#endif /* WITH_GAMEENGINE */

static bool game_engine_poll(bContext *C)
{
  const wmWindow *win = CTX_wm_window(C);
  // const Scene *scene = WM_window_get_active_scene(win);

  /* we need a context and area to launch BGE
   * it's a temporary solution to avoid crash at load time
   * if we try to auto run the BGE. Ideally we want the
   * context to be set as soon as we load the file. */

  if (win == NULL)
    return 0;
  if (CTX_wm_screen(C) == NULL)
    return 0;

  if (CTX_data_mode_enum(C) != CTX_MODE_OBJECT)
    return 0;

  // if (!BKE_scene_uses_blender_game(scene))
  // return 0;

  return 1;
}

static int game_engine_exec(bContext *C, wmOperator *op)
{
#ifdef WITH_GAMEENGINE
  Scene *startscene = CTX_data_scene(C);
  Main *bmain = CTX_data_main(C);
  wmWindowManager *wm = CTX_wm_manager(C);
  ScrArea /* *sa, */ /* UNUSED */ *prevsa = CTX_wm_area(C);
  ARegion *ar, *prevar = CTX_wm_region(C);
  wmWindow *prevwin = CTX_wm_window(C);
  RegionView3D *rv3d;
  rcti cam_frame;

  /* Don't allow to start from other window than main blender window -
   * Blenderplayer will also only use main blender window */
  if (CTX_wm_window(C) != (wmWindow *)wm->windows.first) {
    BKE_report(op->reports, RPT_ERROR, "Game engine must be started from main blender/upbge window");
    return OPERATOR_CANCELLED;
  }

  /* Redraw 1 time before context switch (switch to view3d)
   * to avoid embedded button flickering when we start embedded
   * player from embedded start button (Issue on some computers (youle)).
   */
  if (prevsa == NULL || prevsa->spacetype != SPACE_VIEW3D) {
    ED_region_tag_redraw(
        prevar);  // "properties render" region (where is the embedded start button)
    WM_redraw_windows(C);
  }

  /* bad context switch .. */
  if (!ED_view3d_context_activate(C))
    return OPERATOR_CANCELLED;

#  ifdef WITH_XR_OPENXR
  if (WM_xr_session_exists(&wm->xr)) {
    if (WM_xr_session_is_ready(&wm->xr)) {
      startscene->flag |= SCE_IS_GAME_XR_SESSION;
    }
  }
#  endif

  /* Calling this seems to avoid some UI flickering on windows
   * later during runtime. */
  ED_area_tag_redraw(CTX_wm_area(C));

  /* Redraw to hide any menus/popups, we don't go back to
   * the window manager until after this operator exits */
  WM_redraw_windows(C);

  BKE_callback_exec_null(bmain, BKE_CB_EVT_GAME_PRE);

  rv3d = CTX_wm_region_view3d(C);
  /* sa = CTX_wm_area(C); */ /* UNUSED */
  ar = CTX_wm_region(C);

  view3d_operator_needs_gpu(C);

  game_set_commmandline_options(&startscene->gm);

  if ((rv3d->persp == RV3D_CAMOB) && (startscene->gm.framing.type == SCE_GAMEFRAMING_BARS)) {
    Depsgraph *depsgraph = CTX_data_ensure_evaluated_depsgraph(C);
    /* Letterbox */
    rctf cam_framef;
    ED_view3d_calc_camera_border(
        startscene, depsgraph, ar, CTX_wm_view3d(C), rv3d, false, &cam_framef);
    cam_frame.xmin = cam_framef.xmin + ar->winrct.xmin;
    cam_frame.xmax = cam_framef.xmax + ar->winrct.xmin;
    cam_frame.ymin = cam_framef.ymin + ar->winrct.ymin;
    cam_frame.ymax = cam_framef.ymax + ar->winrct.ymin;
    BLI_rcti_isect(&ar->winrct, &cam_frame, &cam_frame);
  }
  else {
    cam_frame.xmin = ar->winrct.xmin;
    cam_frame.xmax = ar->winrct.xmax;
    cam_frame.ymin = ar->winrct.ymin;
    cam_frame.ymax = ar->winrct.ymax;
  }

  game_engine_save_state(C, prevwin);

  /* We can kill existing threads by precaution before ge start */
  WM_jobs_kill_all(CTX_wm_manager(C));

  StartKetsjiShell(C, ar, &cam_frame, 1);

  /* window wasnt closed while the BGE was running */
  if (BLI_findindex(&CTX_wm_manager(C)->windows, prevwin) == -1) {
    prevwin = NULL;
    CTX_wm_window_set(C, NULL);
  }

  ED_area_tag_redraw(CTX_wm_area(C));

  if (prevwin) {
    /* restore context, in case it changed in the meantime, for
     * example by working in another window or closing it */
    CTX_wm_region_set(C, prevar);
    CTX_wm_window_set(C, prevwin);
    CTX_wm_area_set(C, prevsa);
  }

  CTX_data_scene(C)->flag &= ~SCE_IS_GAME_XR_SESSION;

  game_engine_restore_state(C, prevwin);

  // XXX restore_all_scene_cfra(scene_cfra_store);
  // BKE_scene_set_background(CTX_data_main(C), startscene);
  // XXX BKE_scene_graph_update_for_newframe(depsgraph, bmain);

  BKE_callback_exec_null(bmain, BKE_CB_EVT_GAME_POST);

  return OPERATOR_FINISHED;
#else
  UNUSED_VARS(C);
  BKE_report(op->reports, RPT_ERROR, "Game engine is disabled in this build");
  return OPERATOR_CANCELLED;
#endif
}

void VIEW3D_OT_game_start(wmOperatorType *ot)
{
  /* identifiers */
  ot->name = "Start Game Engine";
  ot->description = "Start game engine";
  ot->idname = "VIEW3D_OT_game_start";

  /* api callbacks */
  ot->exec = game_engine_exec;

  ot->poll = game_engine_poll;
}

/** \} */<|MERGE_RESOLUTION|>--- conflicted
+++ resolved
@@ -50,7 +50,8 @@
 #include "view3d_intern.hh" /* own include */
 #include "view3d_navigate.hh"
 
-<<<<<<< HEAD
+#include "DNA_camera_types.h"
+
 #ifdef WITH_GAMEENGINE
 #  include "BKE_callbacks.hh"
 #  include "BKE_image.hh"
@@ -58,9 +59,6 @@
 
 #  include "LA_SystemCommandLine.h"
 #endif
-=======
-#include "DNA_camera_types.h"
->>>>>>> f3603b4c
 
 /* -------------------------------------------------------------------- */
 /** \name Camera to View Operator
