--- conflicted
+++ resolved
@@ -1230,14 +1230,9 @@
 	        (rv3d->rflag & RV3D_IS_GAME_ENGINE) &&
 	        (dt > OB_WIRE) &&
 	        !(G.f & G_PICKSEL) &&
-<<<<<<< HEAD
 	        ((la->type == LA_SUN) ||
 	        (la->type == LA_SPOT)) &&
-	        ((la->mode & LA_SHAD_BUF) || 
-=======
-	        (la->type == LA_SUN) &&
 	        ((la->mode & LA_SHAD_BUF) ||
->>>>>>> 36e82b77
 	        (la->mode & LA_SHAD_RAY)) &&
 	        (la->mode & LA_SHOW_SHADOW_BOX) &&
 	        !(base->flag & OB_FROMDUPLI) &&
