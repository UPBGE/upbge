/*
 * This program is free software; you can redistribute it and/or
 * modify it under the terms of the GNU General Public License
 * as published by the Free Software Foundation; either version 2
 * of the License, or (at your option) any later version.
 *
 * This program is distributed in the hope that it will be useful,
 * but WITHOUT ANY WARRANTY; without even the implied warranty of
 * MERCHANTABILITY or FITNESS FOR A PARTICULAR PURPOSE.  See the
 * GNU General Public License for more details.
 *
 * You should have received a copy of the GNU General Public License
 * along with this program; if not, write to the Free Software Foundation,
 * Inc., 51 Franklin Street, Fifth Floor, Boston, MA 02110-1301, USA.
 *
 * The Original Code is Copyright (C) 2008 Blender Foundation.
 * All rights reserved.
 */

/** \file
 * \ingroup spview3d
 */

#include <math.h>

#include "BLI_jitter_2d.h"
#include "BLI_listbase.h"
#include "BLI_math.h"
#include "BLI_rect.h"
#include "BLI_string.h"
#include "BLI_string_utils.h"
#include "BLI_threads.h"

#include "BKE_camera.h"
#include "BKE_collection.h"
#include "BKE_context.h"
#include "BKE_customdata.h"
#include "BKE_global.h"
#include "BKE_key.h"
<<<<<<< HEAD
#include "BKE_layer.h"  // for SetLooper Game engine transition tinkering
=======
#include "BKE_layer.h"
>>>>>>> e1b2ded7
#include "BKE_main.h"
#include "BKE_object.h"
#include "BKE_paint.h"
#include "BKE_scene.h"
#include "BKE_studiolight.h"
#include "BKE_unit.h"

#include "BLF_api.h"

#include "BLT_translation.h"

#include "DNA_armature_types.h"
#include "DNA_brush_types.h"
#include "DNA_camera_types.h"
#include "DNA_key_types.h"
#include "DNA_mesh_types.h"
#include "DNA_object_types.h"
#include "DNA_view3d_types.h"
#include "DNA_windowmanager_types.h"

#include "DRW_engine.h"
#include "DRW_select_buffer.h"

#include "ED_armature.h"
#include "ED_gpencil.h"
#include "ED_keyframing.h"
#include "ED_screen.h"
#include "ED_screen_types.h"
#include "ED_transform.h"
#include "ED_view3d_offscreen.h"

#include "DEG_depsgraph_query.h"

#include "GPU_batch.h"
#include "GPU_batch_presets.h"
#include "GPU_draw.h"
#include "GPU_framebuffer.h"
#include "GPU_immediate.h"
#include "GPU_immediate_util.h"
#include "GPU_material.h"
#include "GPU_matrix.h"
#include "GPU_state.h"
#include "GPU_viewport.h"

#include "MEM_guardedalloc.h"

#include "UI_interface.h"
#include "UI_resources.h"

#include "RE_engine.h"

#include "WM_api.h"
#include "WM_types.h"

#include "RNA_access.h"

#include "IMB_imbuf.h"
#include "IMB_imbuf_types.h"

#include "view3d_intern.h" /* own include */

#define M_GOLDEN_RATIO_CONJUGATE 0.618033988749895f

/* -------------------------------------------------------------------- */
/** \name General Functions
 * \{ */

/**
 * \note keep this synced with #ED_view3d_mats_rv3d_backup/#ED_view3d_mats_rv3d_restore
 */
void ED_view3d_update_viewmat(Depsgraph *depsgraph,
                              const Scene *scene,
                              View3D *v3d,
                              ARegion *region,
                              float viewmat[4][4],
                              float winmat[4][4],
                              const rcti *rect,
                              bool offscreen)
{
  RegionView3D *rv3d = region->regiondata;

  /* setup window matrices */
  if (winmat) {
    copy_m4_m4(rv3d->winmat, winmat);
  }
  else {
    view3d_winmatrix_set(depsgraph, region, v3d, rect);
  }

  /* setup view matrix */
  if (viewmat) {
    copy_m4_m4(rv3d->viewmat, viewmat);
  }
  else {
    float rect_scale[2];
    if (rect) {
      rect_scale[0] = (float)BLI_rcti_size_x(rect) / (float)region->winx;
      rect_scale[1] = (float)BLI_rcti_size_y(rect) / (float)region->winy;
    }
    /* note: calls BKE_object_where_is_calc for camera... */
    view3d_viewmatrix_set(depsgraph, scene, v3d, rv3d, rect ? rect_scale : NULL);
  }
  /* update utility matrices */
  mul_m4_m4m4(rv3d->persmat, rv3d->winmat, rv3d->viewmat);
  invert_m4_m4(rv3d->persinv, rv3d->persmat);
  invert_m4_m4(rv3d->viewinv, rv3d->viewmat);

  /* calculate GLSL view dependent values */

  /* store window coordinates scaling/offset */
  if (!offscreen && rv3d->persp == RV3D_CAMOB && v3d->camera) {
    rctf cameraborder;
    ED_view3d_calc_camera_border(scene, depsgraph, region, v3d, rv3d, &cameraborder, false);
    rv3d->viewcamtexcofac[0] = (float)region->winx / BLI_rctf_size_x(&cameraborder);
    rv3d->viewcamtexcofac[1] = (float)region->winy / BLI_rctf_size_y(&cameraborder);

    rv3d->viewcamtexcofac[2] = -rv3d->viewcamtexcofac[0] * cameraborder.xmin / (float)region->winx;
    rv3d->viewcamtexcofac[3] = -rv3d->viewcamtexcofac[1] * cameraborder.ymin / (float)region->winy;
  }
  else {
    rv3d->viewcamtexcofac[0] = rv3d->viewcamtexcofac[1] = 1.0f;
    rv3d->viewcamtexcofac[2] = rv3d->viewcamtexcofac[3] = 0.0f;
  }

  /* calculate pixelsize factor once, is used for lights and obcenters */
  {
    /* note:  '1.0f / len_v3(v1)'  replaced  'len_v3(rv3d->viewmat[0])'
     * because of float point precision problems at large values [#23908] */
    float v1[3], v2[3];
    float len_px, len_sc;

    v1[0] = rv3d->persmat[0][0];
    v1[1] = rv3d->persmat[1][0];
    v1[2] = rv3d->persmat[2][0];

    v2[0] = rv3d->persmat[0][1];
    v2[1] = rv3d->persmat[1][1];
    v2[2] = rv3d->persmat[2][1];

    len_px = 2.0f / sqrtf(min_ff(len_squared_v3(v1), len_squared_v3(v2)));

    if (rect) {
      len_sc = (float)max_ii(BLI_rcti_size_x(rect), BLI_rcti_size_y(rect));
    }
    else {
      len_sc = (float)MAX2(region->winx, region->winy);
    }

    rv3d->pixsize = len_px / len_sc;
  }
}

static void view3d_main_region_setup_view(Depsgraph *depsgraph,
                                          Scene *scene,
                                          View3D *v3d,
                                          ARegion *region,
                                          float viewmat[4][4],
                                          float winmat[4][4],
                                          const rcti *rect)
{
  RegionView3D *rv3d = region->regiondata;

  ED_view3d_update_viewmat(depsgraph, scene, v3d, region, viewmat, winmat, rect, false);

  /* set for opengl */
  GPU_matrix_projection_set(rv3d->winmat);
  GPU_matrix_set(rv3d->viewmat);
}

static void view3d_main_region_setup_offscreen(Depsgraph *depsgraph,
                                               const Scene *scene,
                                               View3D *v3d,
                                               ARegion *region,
                                               float viewmat[4][4],
                                               float winmat[4][4])
{
  RegionView3D *rv3d = region->regiondata;
  ED_view3d_update_viewmat(depsgraph, scene, v3d, region, viewmat, winmat, NULL, true);

  /* set for opengl */
  GPU_matrix_projection_set(rv3d->winmat);
  GPU_matrix_set(rv3d->viewmat);
}

static bool view3d_stereo3d_active(wmWindow *win,
                                   const Scene *scene,
                                   View3D *v3d,
                                   RegionView3D *rv3d)
{
  if ((scene->r.scemode & R_MULTIVIEW) == 0) {
    return false;
  }

  if ((v3d->camera == NULL) || (v3d->camera->type != OB_CAMERA) || rv3d->persp != RV3D_CAMOB) {
    return false;
  }

  switch (v3d->stereo3d_camera) {
    case STEREO_MONO_ID:
      return false;
      break;
    case STEREO_3D_ID:
      /* win will be NULL when calling this from the selection or draw loop. */
      if ((win == NULL) || (WM_stereo3d_enabled(win, true) == false)) {
        return false;
      }
      if (((scene->r.views_format & SCE_VIEWS_FORMAT_MULTIVIEW) != 0) &&
          !BKE_scene_multiview_is_stereo3d(&scene->r)) {
        return false;
      }
      break;
    /* We always need the stereo calculation for left and right cameras. */
    case STEREO_LEFT_ID:
    case STEREO_RIGHT_ID:
    default:
      break;
  }
  return true;
}

/* setup the view and win matrices for the multiview cameras
 *
 * unlike view3d_stereo3d_setup_offscreen, when view3d_stereo3d_setup is called
 * we have no winmatrix (i.e., projection matrix) defined at that time.
 * Since the camera and the camera shift are needed for the winmat calculation
 * we do a small hack to replace it temporarily so we don't need to change the
 * view3d)main_region_setup_view() code to account for that.
 */
static void view3d_stereo3d_setup(
    Depsgraph *depsgraph, Scene *scene, View3D *v3d, ARegion *region, const rcti *rect)
{
  bool is_left;
  const char *names[2] = {STEREO_LEFT_NAME, STEREO_RIGHT_NAME};
  const char *viewname;

  /* show only left or right camera */
  if (v3d->stereo3d_camera != STEREO_3D_ID) {
    v3d->multiview_eye = v3d->stereo3d_camera;
  }

  is_left = v3d->multiview_eye == STEREO_LEFT_ID;
  viewname = names[is_left ? STEREO_LEFT_ID : STEREO_RIGHT_ID];

  /* update the viewport matrices with the new camera */
  if (scene->r.views_format == SCE_VIEWS_FORMAT_STEREO_3D) {
    Camera *data, *data_eval;
    float viewmat[4][4];
    float shiftx;

    data = (Camera *)v3d->camera->data;
    data_eval = (Camera *)DEG_get_evaluated_id(depsgraph, &data->id);

    shiftx = data_eval->shiftx;

    BLI_thread_lock(LOCK_VIEW3D);
    data_eval->shiftx = BKE_camera_multiview_shift_x(&scene->r, v3d->camera, viewname);

    BKE_camera_multiview_view_matrix(&scene->r, v3d->camera, is_left, viewmat);
    view3d_main_region_setup_view(depsgraph, scene, v3d, region, viewmat, NULL, rect);

    data_eval->shiftx = shiftx;
    BLI_thread_unlock(LOCK_VIEW3D);
  }
  else { /* SCE_VIEWS_FORMAT_MULTIVIEW */
    float viewmat[4][4];
    Object *view_ob = v3d->camera;
    Object *camera = BKE_camera_multiview_render(scene, v3d->camera, viewname);

    BLI_thread_lock(LOCK_VIEW3D);
    v3d->camera = camera;

    BKE_camera_multiview_view_matrix(&scene->r, camera, false, viewmat);
    view3d_main_region_setup_view(depsgraph, scene, v3d, region, viewmat, NULL, rect);

    v3d->camera = view_ob;
    BLI_thread_unlock(LOCK_VIEW3D);
  }
}

#ifdef WITH_XR_OPENXR
static void view3d_xr_mirror_setup(const wmWindowManager *wm,
                                   Depsgraph *depsgraph,
                                   Scene *scene,
                                   View3D *v3d,
                                   ARegion *region,
                                   const rcti *rect)
{
  RegionView3D *rv3d = region->regiondata;
  float viewmat[4][4];
  const float lens_old = v3d->lens;

  if (!WM_xr_session_state_viewer_pose_matrix_info_get(&wm->xr, viewmat, &v3d->lens)) {
    /* Can't get info from XR session, use fallback values. */
    copy_m4_m4(viewmat, rv3d->viewmat);
    v3d->lens = lens_old;
  }
  view3d_main_region_setup_view(depsgraph, scene, v3d, region, viewmat, NULL, rect);

  /* Reset overridden View3D data */
  v3d->lens = lens_old;
}
#endif /* WITH_XR_OPENXR */

/**
 * Set the correct matrices
 */
void ED_view3d_draw_setup_view(const wmWindowManager *wm,
                               wmWindow *win,
                               Depsgraph *depsgraph,
                               Scene *scene,
                               ARegion *region,
                               View3D *v3d,
                               float viewmat[4][4],
                               float winmat[4][4],
                               const rcti *rect)
{
  RegionView3D *rv3d = region->regiondata;

#ifdef WITH_XR_OPENXR
  /* Setup the view matrix. */
  if (ED_view3d_is_region_xr_mirror_active(wm, v3d, region)) {
    view3d_xr_mirror_setup(wm, depsgraph, scene, v3d, region, rect);
  }
  else
#endif
      if (view3d_stereo3d_active(win, scene, v3d, rv3d)) {
    view3d_stereo3d_setup(depsgraph, scene, v3d, region, rect);
  }
  else {
    view3d_main_region_setup_view(depsgraph, scene, v3d, region, viewmat, winmat, rect);
  }

#ifndef WITH_XR_OPENXR
  UNUSED_VARS(wm);
#endif
}

/** \} */

/* -------------------------------------------------------------------- */
/** \name Draw View Border
 * \{ */

static void view3d_camera_border(const Scene *scene,
                                 struct Depsgraph *depsgraph,
                                 const ARegion *region,
                                 const View3D *v3d,
                                 const RegionView3D *rv3d,
                                 rctf *r_viewborder,
                                 const bool no_shift,
                                 const bool no_zoom)
{
  CameraParams params;
  rctf rect_view, rect_camera;
  Object *camera_eval = DEG_get_evaluated_object(depsgraph, v3d->camera);

  /* get viewport viewplane */
  BKE_camera_params_init(&params);
  BKE_camera_params_from_view3d(&params, depsgraph, v3d, rv3d);
  if (no_zoom) {
    params.zoom = 1.0f;
  }
  BKE_camera_params_compute_viewplane(&params, region->winx, region->winy, 1.0f, 1.0f);
  rect_view = params.viewplane;

  /* get camera viewplane */
  BKE_camera_params_init(&params);
  /* fallback for non camera objects */
  params.clip_start = v3d->clip_start;
  params.clip_end = v3d->clip_end;
  BKE_camera_params_from_object(&params, camera_eval);
  if (no_shift) {
    params.shiftx = 0.0f;
    params.shifty = 0.0f;
  }
  BKE_camera_params_compute_viewplane(
      &params, scene->r.xsch, scene->r.ysch, scene->r.xasp, scene->r.yasp);
  rect_camera = params.viewplane;

  /* get camera border within viewport */
  r_viewborder->xmin = ((rect_camera.xmin - rect_view.xmin) / BLI_rctf_size_x(&rect_view)) *
                       region->winx;
  r_viewborder->xmax = ((rect_camera.xmax - rect_view.xmin) / BLI_rctf_size_x(&rect_view)) *
                       region->winx;
  r_viewborder->ymin = ((rect_camera.ymin - rect_view.ymin) / BLI_rctf_size_y(&rect_view)) *
                       region->winy;
  r_viewborder->ymax = ((rect_camera.ymax - rect_view.ymin) / BLI_rctf_size_y(&rect_view)) *
                       region->winy;
}

void ED_view3d_calc_camera_border_size(const Scene *scene,
                                       Depsgraph *depsgraph,
                                       const ARegion *region,
                                       const View3D *v3d,
                                       const RegionView3D *rv3d,
                                       float r_size[2])
{
  rctf viewborder;

  view3d_camera_border(scene, depsgraph, region, v3d, rv3d, &viewborder, true, true);
  r_size[0] = BLI_rctf_size_x(&viewborder);
  r_size[1] = BLI_rctf_size_y(&viewborder);
}

void ED_view3d_calc_camera_border(const Scene *scene,
                                  Depsgraph *depsgraph,
                                  const ARegion *region,
                                  const View3D *v3d,
                                  const RegionView3D *rv3d,
                                  rctf *r_viewborder,
                                  const bool no_shift)
{
  view3d_camera_border(scene, depsgraph, region, v3d, rv3d, r_viewborder, no_shift, false);
}

static void drawviewborder_grid3(uint shdr_pos, float x1, float x2, float y1, float y2, float fac)
{
  float x3, y3, x4, y4;

  x3 = x1 + fac * (x2 - x1);
  y3 = y1 + fac * (y2 - y1);
  x4 = x1 + (1.0f - fac) * (x2 - x1);
  y4 = y1 + (1.0f - fac) * (y2 - y1);

  immBegin(GPU_PRIM_LINES, 8);

  immVertex2f(shdr_pos, x1, y3);
  immVertex2f(shdr_pos, x2, y3);

  immVertex2f(shdr_pos, x1, y4);
  immVertex2f(shdr_pos, x2, y4);

  immVertex2f(shdr_pos, x3, y1);
  immVertex2f(shdr_pos, x3, y2);

  immVertex2f(shdr_pos, x4, y1);
  immVertex2f(shdr_pos, x4, y2);

  immEnd();
}

/* harmonious triangle */
static void drawviewborder_triangle(
    uint shdr_pos, float x1, float x2, float y1, float y2, const char golden, const char dir)
{
  float ofs;
  float w = x2 - x1;
  float h = y2 - y1;

  immBegin(GPU_PRIM_LINES, 6);

  if (w > h) {
    if (golden) {
      ofs = w * (1.0f - M_GOLDEN_RATIO_CONJUGATE);
    }
    else {
      ofs = h * (h / w);
    }
    if (dir == 'B') {
      SWAP(float, y1, y2);
    }

    immVertex2f(shdr_pos, x1, y1);
    immVertex2f(shdr_pos, x2, y2);

    immVertex2f(shdr_pos, x2, y1);
    immVertex2f(shdr_pos, x1 + (w - ofs), y2);

    immVertex2f(shdr_pos, x1, y2);
    immVertex2f(shdr_pos, x1 + ofs, y1);
  }
  else {
    if (golden) {
      ofs = h * (1.0f - M_GOLDEN_RATIO_CONJUGATE);
    }
    else {
      ofs = w * (w / h);
    }
    if (dir == 'B') {
      SWAP(float, x1, x2);
    }

    immVertex2f(shdr_pos, x1, y1);
    immVertex2f(shdr_pos, x2, y2);

    immVertex2f(shdr_pos, x2, y1);
    immVertex2f(shdr_pos, x1, y1 + ofs);

    immVertex2f(shdr_pos, x1, y2);
    immVertex2f(shdr_pos, x2, y1 + (h - ofs));
  }

  immEnd();
}

static void drawviewborder(Scene *scene, Depsgraph *depsgraph, ARegion *region, View3D *v3d)
{
  float x1, x2, y1, y2;
  float x1i, x2i, y1i, y2i;

  rctf viewborder;
  Camera *ca = NULL;
  RegionView3D *rv3d = region->regiondata;

  if (v3d->camera == NULL) {
    return;
  }
  if (v3d->camera->type == OB_CAMERA) {
    ca = v3d->camera->data;
  }

  ED_view3d_calc_camera_border(scene, depsgraph, region, v3d, rv3d, &viewborder, false);
  /* the offsets */
  x1 = viewborder.xmin;
  y1 = viewborder.ymin;
  x2 = viewborder.xmax;
  y2 = viewborder.ymax;

  GPU_line_width(1.0f);

  /* apply offsets so the real 3D camera shows through */

  /* note: quite un-scientific but without this bit extra
   * 0.0001 on the lower left the 2D border sometimes
   * obscures the 3D camera border */
  /* note: with VIEW3D_CAMERA_BORDER_HACK defined this error isn't noticeable
   * but keep it here in case we need to remove the workaround */
  x1i = (int)(x1 - 1.0001f);
  y1i = (int)(y1 - 1.0001f);
  x2i = (int)(x2 + (1.0f - 0.0001f));
  y2i = (int)(y2 + (1.0f - 0.0001f));

  uint shdr_pos = GPU_vertformat_attr_add(
      immVertexFormat(), "pos", GPU_COMP_F32, 2, GPU_FETCH_FLOAT);

  /* First, solid lines. */
  {
    immBindBuiltinProgram(GPU_SHADER_2D_UNIFORM_COLOR);

    /* passepartout, specified in camera edit buttons */
    if (ca && (ca->flag & CAM_SHOWPASSEPARTOUT) && ca->passepartalpha > 0.000001f) {
      const float winx = (region->winx + 1);
      const float winy = (region->winy + 1);

      float alpha = 1.0f;

      if (ca->passepartalpha != 1.0f) {
        GPU_blend_set_func_separate(
            GPU_SRC_ALPHA, GPU_ONE_MINUS_SRC_ALPHA, GPU_ONE, GPU_ONE_MINUS_SRC_ALPHA);
        GPU_blend(true);
        alpha = ca->passepartalpha;
      }

      immUniformColor4f(0.0f, 0.0f, 0.0f, alpha);

      if (x1i > 0.0f) {
        immRectf(shdr_pos, 0.0f, winy, x1i, 0.0f);
      }
      if (x2i < winx) {
        immRectf(shdr_pos, x2i, winy, winx, 0.0f);
      }
      if (y2i < winy) {
        immRectf(shdr_pos, x1i, winy, x2i, y2i);
      }
      if (y2i > 0.0f) {
        immRectf(shdr_pos, x1i, y1i, x2i, 0.0f);
      }

      GPU_blend(false);
    }

    immUniformThemeColor3(TH_BACK);
    imm_draw_box_wire_2d(shdr_pos, x1i, y1i, x2i, y2i);

#ifdef VIEW3D_CAMERA_BORDER_HACK
    if (view3d_camera_border_hack_test == true) {
      immUniformColor3ubv(view3d_camera_border_hack_col);
      imm_draw_box_wire_2d(shdr_pos, x1i + 1, y1i + 1, x2i - 1, y2i - 1);
      view3d_camera_border_hack_test = false;
    }
#endif

    immUnbindProgram();
  }

  /* When overlays are disabled, only show camera outline & passepartout. */
  if (v3d->flag2 & V3D_HIDE_OVERLAYS) {
    return;
  }

  /* And now, the dashed lines! */
  immBindBuiltinProgram(GPU_SHADER_2D_LINE_DASHED_UNIFORM_COLOR);

  {
    float viewport_size[4];
    GPU_viewport_size_get_f(viewport_size);
    immUniform2f("viewport_size", viewport_size[2], viewport_size[3]);

    immUniform1i("colors_len", 0); /* "simple" mode */
    immUniform1f("dash_width", 6.0f);
    immUniform1f("dash_factor", 0.5f);

    /* outer line not to confuse with object selection */
    if (v3d->flag2 & V3D_LOCK_CAMERA) {
      immUniformThemeColor(TH_REDALERT);
      imm_draw_box_wire_2d(shdr_pos, x1i - 1, y1i - 1, x2i + 1, y2i + 1);
    }

    immUniformThemeColor3(TH_VIEW_OVERLAY);
    imm_draw_box_wire_2d(shdr_pos, x1i, y1i, x2i, y2i);
  }

  /* Render Border. */
  if (scene->r.mode & R_BORDER) {
    float x3, y3, x4, y4;

    x3 = floorf(x1 + (scene->r.border.xmin * (x2 - x1))) - 1;
    y3 = floorf(y1 + (scene->r.border.ymin * (y2 - y1))) - 1;
    x4 = floorf(x1 + (scene->r.border.xmax * (x2 - x1))) + (U.pixelsize - 1);
    y4 = floorf(y1 + (scene->r.border.ymax * (y2 - y1))) + (U.pixelsize - 1);

    immUniformColor3f(1.0f, 0.25f, 0.25f);
    imm_draw_box_wire_2d(shdr_pos, x3, y3, x4, y4);
  }

  /* safety border */
  if (ca) {
    immUniformThemeColorBlend(TH_VIEW_OVERLAY, TH_BACK, 0.25f);

    if (ca->dtx & CAM_DTX_CENTER) {
      float x3, y3;

      x3 = x1 + 0.5f * (x2 - x1);
      y3 = y1 + 0.5f * (y2 - y1);

      immBegin(GPU_PRIM_LINES, 4);

      immVertex2f(shdr_pos, x1, y3);
      immVertex2f(shdr_pos, x2, y3);

      immVertex2f(shdr_pos, x3, y1);
      immVertex2f(shdr_pos, x3, y2);

      immEnd();
    }

    if (ca->dtx & CAM_DTX_CENTER_DIAG) {
      immBegin(GPU_PRIM_LINES, 4);

      immVertex2f(shdr_pos, x1, y1);
      immVertex2f(shdr_pos, x2, y2);

      immVertex2f(shdr_pos, x1, y2);
      immVertex2f(shdr_pos, x2, y1);

      immEnd();
    }

    if (ca->dtx & CAM_DTX_THIRDS) {
      drawviewborder_grid3(shdr_pos, x1, x2, y1, y2, 1.0f / 3.0f);
    }

    if (ca->dtx & CAM_DTX_GOLDEN) {
      drawviewborder_grid3(shdr_pos, x1, x2, y1, y2, 1.0f - M_GOLDEN_RATIO_CONJUGATE);
    }

    if (ca->dtx & CAM_DTX_GOLDEN_TRI_A) {
      drawviewborder_triangle(shdr_pos, x1, x2, y1, y2, 0, 'A');
    }

    if (ca->dtx & CAM_DTX_GOLDEN_TRI_B) {
      drawviewborder_triangle(shdr_pos, x1, x2, y1, y2, 0, 'B');
    }

    if (ca->dtx & CAM_DTX_HARMONY_TRI_A) {
      drawviewborder_triangle(shdr_pos, x1, x2, y1, y2, 1, 'A');
    }

    if (ca->dtx & CAM_DTX_HARMONY_TRI_B) {
      drawviewborder_triangle(shdr_pos, x1, x2, y1, y2, 1, 'B');
    }

    if (ca->flag & CAM_SHOW_SAFE_MARGINS) {
      UI_draw_safe_areas(
          shdr_pos, x1, x2, y1, y2, scene->safe_areas.title, scene->safe_areas.action);

      if (ca->flag & CAM_SHOW_SAFE_CENTER) {
        UI_draw_safe_areas(shdr_pos,
                           x1,
                           x2,
                           y1,
                           y2,
                           scene->safe_areas.title_center,
                           scene->safe_areas.action_center);
      }
    }

    if (ca->flag & CAM_SHOWSENSOR) {
      /* determine sensor fit, and get sensor x/y, for auto fit we
       * assume and square sensor and only use sensor_x */
      float sizex = scene->r.xsch * scene->r.xasp;
      float sizey = scene->r.ysch * scene->r.yasp;
      int sensor_fit = BKE_camera_sensor_fit(ca->sensor_fit, sizex, sizey);
      float sensor_x = ca->sensor_x;
      float sensor_y = (ca->sensor_fit == CAMERA_SENSOR_FIT_AUTO) ? ca->sensor_x : ca->sensor_y;

      /* determine sensor plane */
      rctf rect;

      if (sensor_fit == CAMERA_SENSOR_FIT_HOR) {
        float sensor_scale = (x2i - x1i) / sensor_x;
        float sensor_height = sensor_scale * sensor_y;

        rect.xmin = x1i;
        rect.xmax = x2i;
        rect.ymin = (y1i + y2i) * 0.5f - sensor_height * 0.5f;
        rect.ymax = rect.ymin + sensor_height;
      }
      else {
        float sensor_scale = (y2i - y1i) / sensor_y;
        float sensor_width = sensor_scale * sensor_x;

        rect.xmin = (x1i + x2i) * 0.5f - sensor_width * 0.5f;
        rect.xmax = rect.xmin + sensor_width;
        rect.ymin = y1i;
        rect.ymax = y2i;
      }

      /* draw */
      immUniformThemeColorShade(TH_VIEW_OVERLAY, 100);

      /* TODO Was using:
       * UI_draw_roundbox_4fv(false, rect.xmin, rect.ymin, rect.xmax, rect.ymax, 2.0f, color);
       * We'll probably need a new imm_draw_line_roundbox_dashed dor that - though in practice the
       * 2.0f round corner effect was nearly not visible anyway... */
      imm_draw_box_wire_2d(shdr_pos, rect.xmin, rect.ymin, rect.xmax, rect.ymax);
    }
  }

  immUnbindProgram();
  /* end dashed lines */

  /* camera name - draw in highlighted text color */
  if (ca && ((v3d->overlay.flag & V3D_OVERLAY_HIDE_TEXT) == 0) && (ca->flag & CAM_SHOWNAME)) {
    UI_FontThemeColor(BLF_default(), TH_TEXT_HI);
    BLF_draw_default(x1i,
                     y1i - (0.7f * U.widget_unit),
                     0.0f,
                     v3d->camera->id.name + 2,
                     sizeof(v3d->camera->id.name) - 2);
  }
}

static void drawrenderborder(ARegion *region, View3D *v3d)
{
  /* use the same program for everything */
  uint shdr_pos = GPU_vertformat_attr_add(
      immVertexFormat(), "pos", GPU_COMP_F32, 2, GPU_FETCH_FLOAT);

  GPU_line_width(1.0f);

  immBindBuiltinProgram(GPU_SHADER_2D_LINE_DASHED_UNIFORM_COLOR);

  float viewport_size[4];
  GPU_viewport_size_get_f(viewport_size);
  immUniform2f("viewport_size", viewport_size[2], viewport_size[3]);

  immUniform1i("colors_len", 0); /* "simple" mode */
  immUniform4f("color", 1.0f, 0.25f, 0.25f, 1.0f);
  immUniform1f("dash_width", 6.0f);
  immUniform1f("dash_factor", 0.5f);

  imm_draw_box_wire_2d(shdr_pos,
                       v3d->render_border.xmin * region->winx,
                       v3d->render_border.ymin * region->winy,
                       v3d->render_border.xmax * region->winx,
                       v3d->render_border.ymax * region->winy);

  immUnbindProgram();
}

void ED_view3d_draw_depth(Depsgraph *depsgraph, ARegion *region, View3D *v3d, bool alphaoverride)
{
  struct bThemeState theme_state;
  Scene *scene = DEG_get_evaluated_scene(depsgraph);
  RegionView3D *rv3d = region->regiondata;

  short flag = v3d->flag;
  float glalphaclip = U.glalphaclip;
  /* temp set drawtype to solid */
  /* Setting these temporarily is not nice */
  v3d->flag &= ~V3D_SELECT_OUTLINE;

  /* not that nice but means we wont zoom into billboards */
  U.glalphaclip = alphaoverride ? 0.5f : glalphaclip;

  /* Tools may request depth outside of regular drawing code. */
  UI_Theme_Store(&theme_state);
  UI_SetTheme(SPACE_VIEW3D, RGN_TYPE_WINDOW);

  ED_view3d_draw_setup_view(
      G_MAIN->wm.first, NULL, depsgraph, scene, region, v3d, NULL, NULL, NULL);

  GPU_clear(GPU_DEPTH_BIT);

  if (RV3D_CLIPPING_ENABLED(v3d, rv3d)) {
    ED_view3d_clipping_set(rv3d);
  }
  /* get surface depth without bias */
  rv3d->rflag |= RV3D_ZOFFSET_DISABLED;

  GPU_depth_test(true);

  /* Needed in cases the view-port isn't already setup. */
  WM_draw_region_viewport_ensure(region, SPACE_VIEW3D);
  WM_draw_region_viewport_bind(region);

  GPUViewport *viewport = WM_draw_region_get_viewport(region);
  /* When Blender is starting, a click event can trigger a depth test while the viewport is not
   * yet available. */
  if (viewport != NULL) {
    DRW_draw_depth_loop(depsgraph, region, v3d, viewport, false);
  }

  WM_draw_region_viewport_unbind(region);

  if (RV3D_CLIPPING_ENABLED(v3d, rv3d)) {
    ED_view3d_clipping_disable();
  }
  rv3d->rflag &= ~RV3D_ZOFFSET_DISABLED;

  /* Reset default for UI */
  GPU_depth_test(false);

  U.glalphaclip = glalphaclip;
  v3d->flag = flag;

  UI_Theme_Restore(&theme_state);
}

/* ******************** other elements ***************** */

/** could move this elsewhere, but tied into #ED_view3d_grid_scale */
float ED_scene_grid_scale(const Scene *scene, const char **grid_unit)
{
  /* apply units */
  if (scene->unit.system) {
    const void *usys;
    int len;

    bUnit_GetSystem(scene->unit.system, B_UNIT_LENGTH, &usys, &len);

    if (usys) {
      int i = bUnit_GetBaseUnit(usys);
      if (grid_unit) {
        *grid_unit = bUnit_GetNameDisplay(usys, i);
      }
      return (float)bUnit_GetScaler(usys, i) / scene->unit.scale_length;
    }
  }

  return 1.0f;
}

float ED_view3d_grid_scale(const Scene *scene, View3D *v3d, const char **grid_unit)
{
  return v3d->grid * ED_scene_grid_scale(scene, grid_unit);
}

#define STEPS_LEN 8
void ED_view3d_grid_steps(const Scene *scene,
                          View3D *v3d,
                          RegionView3D *rv3d,
                          float r_grid_steps[STEPS_LEN])
{
  const void *usys;
  int i, len;
  bUnit_GetSystem(scene->unit.system, B_UNIT_LENGTH, &usys, &len);
  float grid_scale = v3d->grid;
  BLI_assert(STEPS_LEN >= len);

  if (usys) {
    if (rv3d->view == RV3D_VIEW_USER) {
      /* Skip steps */
      len = bUnit_GetBaseUnit(usys) + 1;
    }

    grid_scale /= scene->unit.scale_length;

    for (i = 0; i < len; i++) {
      r_grid_steps[i] = (float)bUnit_GetScaler(usys, len - 1 - i) * grid_scale;
    }
    for (; i < STEPS_LEN; i++) {
      /* Fill last slots */
      r_grid_steps[i] = 10.0f * r_grid_steps[i - 1];
    }
  }
  else {
    if (rv3d->view != RV3D_VIEW_USER) {
      /* Allow 3 more subdivisions. */
      grid_scale /= powf(v3d->gridsubdiv, 3);
    }
    int subdiv = 1;
    for (i = 0;; i++) {
      r_grid_steps[i] = grid_scale * subdiv;

      if (i == STEPS_LEN - 1) {
        break;
      }
      subdiv *= v3d->gridsubdiv;
    }
  }
}

/* Simulates the grid scale that is actually viewed.
 * The actual code is seen in `object_grid_frag.glsl` (see `grid_res`).
 * Currently the simulation is only done when RV3D_VIEW_IS_AXIS. */
float ED_view3d_grid_view_scale(Scene *scene,
                                View3D *v3d,
                                RegionView3D *rv3d,
                                const char **grid_unit)
{
  float grid_scale;
  if (!rv3d->is_persp && RV3D_VIEW_IS_AXIS(rv3d->view)) {
    /* Decrease the distance between grid snap points depending on zoom. */
    /* `0.38` was a value visually obtained in order to get a snap distance
     * that matches previous versions Blender.*/
    float min_dist = 0.38f * (rv3d->dist / v3d->lens);
    float grid_steps[STEPS_LEN];
    ED_view3d_grid_steps(scene, v3d, rv3d, grid_steps);
    /* Skip last item, in case the 'mid_dist' is greater than the largest unit. */
    int i;
    for (i = 0; i < ARRAY_SIZE(grid_steps) - 1; i++) {
      grid_scale = grid_steps[i];
      if (grid_scale > min_dist) {
        break;
      }
    }

    if (grid_unit) {
      const void *usys;
      int len;
      bUnit_GetSystem(scene->unit.system, B_UNIT_LENGTH, &usys, &len);

      if (usys) {
        *grid_unit = bUnit_GetNameDisplay(usys, len - i - 1);
      }
    }
  }
  else {
    grid_scale = ED_view3d_grid_scale(scene, v3d, grid_unit);
  }

  return grid_scale;
}

#undef STEPS_LEN

static void draw_view_axis(RegionView3D *rv3d, const rcti *rect)
{
  const float k = U.rvisize * U.pixelsize; /* axis size */
  /* axis alpha offset (rvibright has range 0-10) */
  const int bright = -20 * (10 - U.rvibright);

  /* Axis center in screen coordinates.
   *
   * - Unit size offset so small text doesn't draw outside the screen
   * - Extra X offset because of the panel expander.
   */
  const float startx = rect->xmax - (k + UI_UNIT_X * 1.5);
  const float starty = rect->ymax - (k + UI_UNIT_Y);

  float axis_pos[3][2];
  uchar axis_col[3][4];

  int axis_order[3] = {0, 1, 2};
  axis_sort_v3(rv3d->viewinv[2], axis_order);

  for (int axis_i = 0; axis_i < 3; axis_i++) {
    int i = axis_order[axis_i];

    /* get position of each axis tip on screen */
    float vec[3] = {0.0f};
    vec[i] = 1.0f;
    mul_qt_v3(rv3d->viewquat, vec);
    axis_pos[i][0] = startx + vec[0] * k;
    axis_pos[i][1] = starty + vec[1] * k;

    /* get color of each axis */
    UI_GetThemeColorShade3ubv(TH_AXIS_X + i, bright, axis_col[i]); /* rgb */
    axis_col[i][3] = 255 * hypotf(vec[0], vec[1]);                 /* alpha */
  }

  /* draw axis lines */
  GPU_line_width(2.0f);
  GPU_line_smooth(true);
  GPU_blend(true);
  GPU_blend_set_func_separate(
      GPU_SRC_ALPHA, GPU_ONE_MINUS_SRC_ALPHA, GPU_ONE, GPU_ONE_MINUS_SRC_ALPHA);

  GPUVertFormat *format = immVertexFormat();
  uint pos = GPU_vertformat_attr_add(format, "pos", GPU_COMP_F32, 2, GPU_FETCH_FLOAT);
  uint col = GPU_vertformat_attr_add(format, "color", GPU_COMP_U8, 4, GPU_FETCH_INT_TO_FLOAT_UNIT);

  immBindBuiltinProgram(GPU_SHADER_2D_FLAT_COLOR);
  immBegin(GPU_PRIM_LINES, 6);

  for (int axis_i = 0; axis_i < 3; axis_i++) {
    int i = axis_order[axis_i];

    immAttr4ubv(col, axis_col[i]);
    immVertex2f(pos, startx, starty);
    immAttr4ubv(col, axis_col[i]);
    immVertex2fv(pos, axis_pos[i]);
  }

  immEnd();
  immUnbindProgram();
  GPU_line_smooth(false);

  /* draw axis names */
  for (int axis_i = 0; axis_i < 3; axis_i++) {
    int i = axis_order[axis_i];

    const char axis_text[2] = {'x' + i, '\0'};
    BLF_color4ubv(BLF_default(), axis_col[i]);
    BLF_draw_default_ascii(axis_pos[i][0] + 2, axis_pos[i][1] + 2, 0.0f, axis_text, 1);
  }
}

#ifdef WITH_INPUT_NDOF
/* draw center and axis of rotation for ongoing 3D mouse navigation */
static void draw_rotation_guide(const RegionView3D *rv3d)
{
  float o[3];   /* center of rotation */
  float end[3]; /* endpoints for drawing */

  GLubyte color[4] = {0, 108, 255, 255}; /* bright blue so it matches device LEDs */

  negate_v3_v3(o, rv3d->ofs);

  GPU_blend(true);
  GPU_blend_set_func_separate(
      GPU_SRC_ALPHA, GPU_ONE_MINUS_SRC_ALPHA, GPU_ONE, GPU_ONE_MINUS_SRC_ALPHA);
  glDepthMask(GL_FALSE); /* don't overwrite zbuf */

  GPUVertFormat *format = immVertexFormat();
  uint pos = GPU_vertformat_attr_add(format, "pos", GPU_COMP_F32, 3, GPU_FETCH_FLOAT);
  uint col = GPU_vertformat_attr_add(format, "color", GPU_COMP_U8, 4, GPU_FETCH_INT_TO_FLOAT_UNIT);

  immBindBuiltinProgram(GPU_SHADER_3D_SMOOTH_COLOR);

  if (rv3d->rot_angle != 0.0f) {
    /* -- draw rotation axis -- */
    float scaled_axis[3];
    const float scale = rv3d->dist;
    mul_v3_v3fl(scaled_axis, rv3d->rot_axis, scale);

    immBegin(GPU_PRIM_LINE_STRIP, 3);
    color[3] = 0; /* more transparent toward the ends */
    immAttr4ubv(col, color);
    add_v3_v3v3(end, o, scaled_axis);
    immVertex3fv(pos, end);

#  if 0
    color[3] = 0.2f + fabsf(rv3d->rot_angle); /* modulate opacity with angle */
    /* ^^ neat idea, but angle is frame-rate dependent, so it's usually close to 0.2 */
#  endif

    color[3] = 127; /* more opaque toward the center */
    immAttr4ubv(col, color);
    immVertex3fv(pos, o);

    color[3] = 0;
    immAttr4ubv(col, color);
    sub_v3_v3v3(end, o, scaled_axis);
    immVertex3fv(pos, end);
    immEnd();

    /* -- draw ring around rotation center -- */
    {
#  define ROT_AXIS_DETAIL 13

      const float s = 0.05f * scale;
      const float step = 2.0f * (float)(M_PI / ROT_AXIS_DETAIL);

      float q[4]; /* rotate ring so it's perpendicular to axis */
      const int upright = fabsf(rv3d->rot_axis[2]) >= 0.95f;
      if (!upright) {
        const float up[3] = {0.0f, 0.0f, 1.0f};
        float vis_angle, vis_axis[3];

        cross_v3_v3v3(vis_axis, up, rv3d->rot_axis);
        vis_angle = acosf(dot_v3v3(up, rv3d->rot_axis));
        axis_angle_to_quat(q, vis_axis, vis_angle);
      }

      immBegin(GPU_PRIM_LINE_LOOP, ROT_AXIS_DETAIL);
      color[3] = 63; /* somewhat faint */
      immAttr4ubv(col, color);
      float angle = 0.0f;
      for (int i = 0; i < ROT_AXIS_DETAIL; i++, angle += step) {
        float p[3] = {s * cosf(angle), s * sinf(angle), 0.0f};

        if (!upright) {
          mul_qt_v3(q, p);
        }

        add_v3_v3(p, o);
        immVertex3fv(pos, p);
      }
      immEnd();

#  undef ROT_AXIS_DETAIL
    }

    color[3] = 255; /* solid dot */
  }
  else {
    color[3] = 127; /* see-through dot */
  }

  immUnbindProgram();

  /* -- draw rotation center -- */
  immBindBuiltinProgram(GPU_SHADER_3D_POINT_FIXED_SIZE_VARYING_COLOR);
  GPU_point_size(5.0f);
  immBegin(GPU_PRIM_POINTS, 1);
  immAttr4ubv(col, color);
  immVertex3fv(pos, o);
  immEnd();
  immUnbindProgram();

  GPU_blend(false);
  glDepthMask(GL_TRUE);
}
#endif /* WITH_INPUT_NDOF */

/**
 * Render and camera border
 */
static void view3d_draw_border(const bContext *C, ARegion *region)
{
  Scene *scene = CTX_data_scene(C);
  Depsgraph *depsgraph = CTX_data_expect_evaluated_depsgraph(C);
  RegionView3D *rv3d = region->regiondata;
  View3D *v3d = CTX_wm_view3d(C);

  if (rv3d->persp == RV3D_CAMOB) {
    drawviewborder(scene, depsgraph, region, v3d);
  }
  else if (v3d->flag2 & V3D_RENDER_BORDER) {
    drawrenderborder(region, v3d);
  }
}

/** \} */

/* -------------------------------------------------------------------- */
/** \name Draw Text & Info
 * \{ */

/**
 * Draw Info
 */
static void view3d_draw_grease_pencil(const bContext *UNUSED(C))
{
  /* TODO viewport */
}

/**
 * Viewport Name
 */
static const char *view3d_get_name(View3D *v3d, RegionView3D *rv3d)
{
  const char *name = NULL;

  switch (rv3d->view) {
    case RV3D_VIEW_FRONT:
      if (rv3d->persp == RV3D_ORTHO) {
        name = IFACE_("Front Orthographic");
      }
      else {
        name = IFACE_("Front Perspective");
      }
      break;
    case RV3D_VIEW_BACK:
      if (rv3d->persp == RV3D_ORTHO) {
        name = IFACE_("Back Orthographic");
      }
      else {
        name = IFACE_("Back Perspective");
      }
      break;
    case RV3D_VIEW_TOP:
      if (rv3d->persp == RV3D_ORTHO) {
        name = IFACE_("Top Orthographic");
      }
      else {
        name = IFACE_("Top Perspective");
      }
      break;
    case RV3D_VIEW_BOTTOM:
      if (rv3d->persp == RV3D_ORTHO) {
        name = IFACE_("Bottom Orthographic");
      }
      else {
        name = IFACE_("Bottom Perspective");
      }
      break;
    case RV3D_VIEW_RIGHT:
      if (rv3d->persp == RV3D_ORTHO) {
        name = IFACE_("Right Orthographic");
      }
      else {
        name = IFACE_("Right Perspective");
      }
      break;
    case RV3D_VIEW_LEFT:
      if (rv3d->persp == RV3D_ORTHO) {
        name = IFACE_("Left Orthographic");
      }
      else {
        name = IFACE_("Left Perspective");
      }
      break;

    default:
      if (rv3d->persp == RV3D_CAMOB) {
        if ((v3d->camera) && (v3d->camera->type == OB_CAMERA)) {
          Camera *cam;
          cam = v3d->camera->data;
          if (cam->type == CAM_PERSP) {
            name = IFACE_("Camera Perspective");
          }
          else if (cam->type == CAM_ORTHO) {
            name = IFACE_("Camera Orthographic");
          }
          else {
            BLI_assert(cam->type == CAM_PANO);
            name = IFACE_("Camera Panoramic");
          }
        }
        else {
          name = IFACE_("Object as Camera");
        }
      }
      else {
        name = (rv3d->persp == RV3D_ORTHO) ? IFACE_("User Orthographic") :
                                             IFACE_("User Perspective");
      }
  }

  return name;
}

static void draw_viewport_name(ARegion *region, View3D *v3d, int xoffset, int *yoffset)
{
  RegionView3D *rv3d = region->regiondata;
  const char *name = view3d_get_name(v3d, rv3d);
  const char *name_array[3] = {name, NULL, NULL};
  int name_array_len = 1;
  const int font_id = BLF_default();

  /* 6 is the maximum size of the axis roll text. */
  /* increase size for unicode languages (Chinese in utf-8...) */
#ifdef WITH_INTERNATIONAL
  char tmpstr[96 + 6];
#else
  char tmpstr[32 + 6];
#endif

  BLF_enable(font_id, BLF_SHADOW);
  BLF_shadow(font_id, 5, (const float[4]){0.0f, 0.0f, 0.0f, 1.0f});
  BLF_shadow_offset(font_id, 1, -1);

  if (RV3D_VIEW_IS_AXIS(rv3d->view) && (rv3d->view_axis_roll != RV3D_VIEW_AXIS_ROLL_0)) {
    const char *axis_roll;
    switch (rv3d->view_axis_roll) {
      case RV3D_VIEW_AXIS_ROLL_90:
        axis_roll = " 90\xC2\xB0";
        break;
      case RV3D_VIEW_AXIS_ROLL_180:
        axis_roll = " 180\xC2\xB0";
        break;
      default:
        axis_roll = " -90\xC2\xB0";
        break;
    }
    name_array[name_array_len++] = axis_roll;
  }

  if (v3d->localvd) {
    name_array[name_array_len++] = IFACE_(" (Local)");
  }

  if (name_array_len > 1) {
    BLI_string_join_array(tmpstr, sizeof(tmpstr), name_array, name_array_len);
    name = tmpstr;
  }

  UI_FontThemeColor(BLF_default(), TH_TEXT_HI);

  *yoffset -= U.widget_unit;

  BLF_draw_default(xoffset, *yoffset, 0.0f, name, sizeof(tmpstr));

  BLF_disable(font_id, BLF_SHADOW);
}

/**
 * Draw info beside axes in bottom left-corner:
 * frame-number, collection, object name, bone name (if available), marker name (if available).
 */

static void draw_selected_name(
    Scene *scene, ViewLayer *view_layer, Object *ob, int xoffset, int *yoffset)
{
  const int cfra = CFRA;
  const char *msg_pin = " (Pinned)";
  const char *msg_sep = " : ";

  const int font_id = BLF_default();

  char info[300];
  char *s = info;

  s += sprintf(s, "(%d)", cfra);

  if ((ob == NULL) || (ob->mode == OB_MODE_OBJECT)) {
    LayerCollection *layer_collection = view_layer->active_collection;
    s += sprintf(s,
                 " %s%s",
                 BKE_collection_ui_name_get(layer_collection->collection),
                 (ob == NULL) ? "" : " |");
  }

  /*
   * info can contain:
   * - a frame (7 + 2)
   * - a collection name (MAX_NAME + 3)
   * - 3 object names (MAX_NAME)
   * - 2 BREAD_CRUMB_SEPARATORs (6)
   * - a SHAPE_KEY_PINNED marker and a trailing '\0' (9+1) - translated, so give some room!
   * - a marker name (MAX_NAME + 3)
   */

  /* get name of marker on current frame (if available) */
  const char *markern = BKE_scene_find_marker_name(scene, cfra);

  /* check if there is an object */
  if (ob) {
    *s++ = ' ';
    s += BLI_strcpy_rlen(s, ob->id.name + 2);

    /* name(s) to display depends on type of object */
    if (ob->type == OB_ARMATURE) {
      bArmature *arm = ob->data;

      /* show name of active bone too (if possible) */
      if (arm->edbo) {
        if (arm->act_edbone) {
          s += BLI_strcpy_rlen(s, msg_sep);
          s += BLI_strcpy_rlen(s, arm->act_edbone->name);
        }
      }
      else if (ob->mode & OB_MODE_POSE) {
        if (arm->act_bone) {

          if (arm->act_bone->layer & arm->layer) {
            s += BLI_strcpy_rlen(s, msg_sep);
            s += BLI_strcpy_rlen(s, arm->act_bone->name);
          }
        }
      }
    }
    else if (ELEM(ob->type, OB_MESH, OB_LATTICE, OB_CURVE)) {
      /* try to display active bone and active shapekey too (if they exist) */

      if (ob->type == OB_MESH && ob->mode & OB_MODE_WEIGHT_PAINT) {
        Object *armobj = BKE_object_pose_armature_get(ob);
        if (armobj && armobj->mode & OB_MODE_POSE) {
          bArmature *arm = armobj->data;
          if (arm->act_bone) {
            if (arm->act_bone->layer & arm->layer) {
              s += BLI_strcpy_rlen(s, msg_sep);
              s += BLI_strcpy_rlen(s, arm->act_bone->name);
            }
          }
        }
      }

      Key *key = BKE_key_from_object(ob);
      if (key) {
        KeyBlock *kb = BLI_findlink(&key->block, ob->shapenr - 1);
        if (kb) {
          s += BLI_strcpy_rlen(s, msg_sep);
          s += BLI_strcpy_rlen(s, kb->name);
          if (ob->shapeflag & OB_SHAPE_LOCK) {
            s += BLI_strcpy_rlen(s, IFACE_(msg_pin));
          }
        }
      }
    }

    /* color depends on whether there is a keyframe */
    if (id_frame_has_keyframe(
            (ID *)ob, /* BKE_scene_frame_get(scene) */ (float)cfra, ANIMFILTER_KEYS_LOCAL)) {
      UI_FontThemeColor(font_id, TH_TIME_KEYFRAME);
    }
    else if (ED_gpencil_has_keyframe_v3d(scene, ob, cfra)) {
      UI_FontThemeColor(font_id, TH_TIME_GP_KEYFRAME);
    }
    else {
      UI_FontThemeColor(font_id, TH_TEXT_HI);
    }
  }
  else {
    /* no object */
    if (ED_gpencil_has_keyframe_v3d(scene, NULL, cfra)) {
      UI_FontThemeColor(font_id, TH_TIME_GP_KEYFRAME);
    }
    else {
      UI_FontThemeColor(font_id, TH_TEXT_HI);
    }
  }

  if (markern) {
    s += sprintf(s, " <%s>", markern);
  }

  BLF_enable(font_id, BLF_SHADOW);
  BLF_shadow(font_id, 5, (const float[4]){0.0f, 0.0f, 0.0f, 1.0f});
  BLF_shadow_offset(font_id, 1, -1);

  *yoffset -= U.widget_unit;
  BLF_draw_default(xoffset, *yoffset, 0.0f, info, sizeof(info));

  BLF_disable(font_id, BLF_SHADOW);
}

static void draw_grid_unit_name(
    Scene *scene, RegionView3D *rv3d, View3D *v3d, int xoffset, int *yoffset)
{
  if (!rv3d->is_persp && RV3D_VIEW_IS_AXIS(rv3d->view)) {
    const char *grid_unit = NULL;
    int font_id = BLF_default();
    ED_view3d_grid_view_scale(scene, v3d, rv3d, &grid_unit);

    if (grid_unit) {
      char numstr[32] = "";
      UI_FontThemeColor(font_id, TH_TEXT_HI);
      if (v3d->grid != 1.0f) {
        BLI_snprintf(numstr, sizeof(numstr), "%s x %.4g", grid_unit, v3d->grid);
      }

      *yoffset -= U.widget_unit;
      BLF_enable(font_id, BLF_SHADOW);
      BLF_shadow(font_id, 5, (const float[4]){0.0f, 0.0f, 0.0f, 1.0f});
      BLF_shadow_offset(font_id, 1, -1);
      BLF_draw_default_ascii(
          xoffset, *yoffset, 0.0f, numstr[0] ? numstr : grid_unit, sizeof(numstr));

      BLF_disable(font_id, BLF_SHADOW);
    }
  }
}

/**
 * Information drawn on top of the solid plates and composed data
 */
void view3d_draw_region_info(const bContext *C, ARegion *region)
{
  RegionView3D *rv3d = region->regiondata;
  View3D *v3d = CTX_wm_view3d(C);
  Scene *scene = CTX_data_scene(C);
  wmWindowManager *wm = CTX_wm_manager(C);

#ifdef WITH_INPUT_NDOF
  if ((U.ndof_flag & NDOF_SHOW_GUIDE) && ((RV3D_LOCK_FLAGS(rv3d) & RV3D_LOCK_ROTATION) == 0) &&
      (rv3d->persp != RV3D_CAMOB)) {
    /* TODO: draw something else (but not this) during fly mode */
    draw_rotation_guide(rv3d);
  }
#endif

  /* correct projection matrix */
  ED_region_pixelspace(region);

  /* local coordinate visible rect inside region, to accommodate overlapping ui */
  const rcti *rect = ED_region_visible_rect(region);

  view3d_draw_border(C, region);
  view3d_draw_grease_pencil(C);

  BLF_batch_draw_begin();

  if (v3d->gizmo_flag & (V3D_GIZMO_HIDE | V3D_GIZMO_HIDE_NAVIGATE)) {
    /* pass */
  }
  else {
    switch ((eUserpref_MiniAxisType)U.mini_axis_type) {
      case USER_MINI_AXIS_TYPE_GIZMO:
        /* The gizmo handles it's own drawing. */
        break;
      case USER_MINI_AXIS_TYPE_MINIMAL:
        draw_view_axis(rv3d, rect);
      case USER_MINI_AXIS_TYPE_NONE:
        break;
    }
  }

  int xoffset = rect->xmin + U.widget_unit;
  int yoffset = rect->ymax;

  if ((v3d->flag2 & V3D_HIDE_OVERLAYS) == 0 && (v3d->overlay.flag & V3D_OVERLAY_HIDE_TEXT) == 0) {
    if ((U.uiflag & USER_SHOW_FPS) && ED_screen_animation_no_scrub(wm)) {
      ED_scene_draw_fps(scene, xoffset, &yoffset);
    }
    else if (U.uiflag & USER_SHOW_VIEWPORTNAME) {
      draw_viewport_name(region, v3d, xoffset, &yoffset);
    }

    if (U.uiflag & USER_DRAWVIEWINFO) {
      ViewLayer *view_layer = CTX_data_view_layer(C);
      Object *ob = OBACT(view_layer);
      draw_selected_name(scene, view_layer, ob, xoffset, &yoffset);
    }

    if (v3d->gridflag & (V3D_SHOW_FLOOR | V3D_SHOW_X | V3D_SHOW_Y | V3D_SHOW_Z)) {
      /* draw below the viewport name */
      draw_grid_unit_name(scene, rv3d, v3d, xoffset, &yoffset);
    }
  }

  if ((v3d->overlay.flag & V3D_OVERLAY_HIDE_TEXT) == 0) {
    DRW_draw_region_engine_info(xoffset, yoffset);
  }

  BLF_batch_draw_end();
}

/** \} */

/* -------------------------------------------------------------------- */
/** \name Draw Viewport Contents
 * \{ */

/* Game engine transition */
#ifdef WITH_GAMEENGINE
static void update_lods(Depsgraph *depsgraph, Scene *scene, float camera_pos[3])
{
  ViewLayer *view_layer = BKE_view_layer_default_view(scene);

  DEG_OBJECT_ITER_FOR_RENDER_ENGINE_BEGIN (
      depsgraph, ob_eval) {  // Here ob is evaluated object from depsgraph which will be rendered
    BKE_object_lod_update(DEG_get_original_object(ob_eval), camera_pos);

    if (DEG_get_original_object(ob_eval)->currentlod) {
      Object *lod_ob = BKE_object_lod_meshob_get(DEG_get_original_object(ob_eval), view_layer);
      ob_eval->data = DEG_get_evaluated_object(depsgraph, lod_ob)->data;
    }
  }
  DEG_OBJECT_ITER_FOR_RENDER_ENGINE_END;
}
#endif
/* End of Game engine transition */

static void view3d_draw_view(const bContext *C, ARegion *region)
{
  ED_view3d_draw_setup_view(CTX_wm_manager(C),
                            CTX_wm_window(C),
                            CTX_data_expect_evaluated_depsgraph(C),
                            CTX_data_scene(C),
                            region,
                            CTX_wm_view3d(C),
                            NULL,
                            NULL,
                            NULL);
/* Game engine transition */
#ifdef WITH_GAMEENGINE
  // if (STREQ(CTX_data_scene(C)->r.engine, RE_engine_id_BLENDER_EEVEE)) {
  /* Make sure LoDs are up to date */
  RegionView3D *rv3d = region->regiondata;
  update_lods(CTX_data_expect_evaluated_depsgraph(C), CTX_data_scene(C), rv3d->viewinv[3]);
  //}
#endif
  /* End of Game engine transition */

  /* Only 100% compliant on new spec goes below */
  DRW_draw_view(C);
}

RenderEngineType *ED_view3d_engine_type(const Scene *scene, int drawtype)
{
  /*
   * Temporary viewport draw modes until we have a proper system.
   * all modes are done in the draw manager, except external render
   * engines like Cycles.
   */
  RenderEngineType *type = RE_engines_find(scene->r.engine);
  if (drawtype == OB_MATERIAL && (type->flag & RE_USE_EEVEE_VIEWPORT)) {
    return RE_engines_find(RE_engine_id_BLENDER_EEVEE);
  }
  else {
    return type;
  }
}

void view3d_main_region_draw(const bContext *C, ARegion *region)
{
  Main *bmain = CTX_data_main(C);
  View3D *v3d = CTX_wm_view3d(C);

  view3d_draw_view(C, region);

  DRW_cache_free_old_batches(bmain);
  GPU_free_images_old(bmain);
  GPU_pass_cache_garbage_collect();

  /* XXX This is in order to draw UI batches with the DRW
   * old context since we now use it for drawing the entire area. */
  gpu_batch_presets_reset();

  /* No depth test for drawing action zones afterwards. */
  GPU_depth_test(false);

  v3d->flag |= V3D_INVALID_BACKBUF;
}

/** \} */

/* -------------------------------------------------------------------- */
/** \name Offscreen Drawing
 * \{ */

static void view3d_stereo3d_setup_offscreen(Depsgraph *depsgraph,
                                            const Scene *scene,
                                            View3D *v3d,
                                            ARegion *region,
                                            float winmat[4][4],
                                            const char *viewname)
{
  /* update the viewport matrices with the new camera */
  if (scene->r.views_format == SCE_VIEWS_FORMAT_STEREO_3D) {
    float viewmat[4][4];
    const bool is_left = STREQ(viewname, STEREO_LEFT_NAME);

    BKE_camera_multiview_view_matrix(&scene->r, v3d->camera, is_left, viewmat);
    view3d_main_region_setup_offscreen(depsgraph, scene, v3d, region, viewmat, winmat);
  }
  else { /* SCE_VIEWS_FORMAT_MULTIVIEW */
    float viewmat[4][4];
    Object *camera = BKE_camera_multiview_render(scene, v3d->camera, viewname);

    BKE_camera_multiview_view_matrix(&scene->r, camera, false, viewmat);
    view3d_main_region_setup_offscreen(depsgraph, scene, v3d, region, viewmat, winmat);
  }
}

void ED_view3d_draw_offscreen(Depsgraph *depsgraph,
                              const Scene *scene,
                              eDrawType drawtype,
                              View3D *v3d,
                              ARegion *region,
                              int winx,
                              int winy,
                              float viewmat[4][4],
                              float winmat[4][4],
                              bool is_image_render,
                              bool do_sky,
                              bool UNUSED(is_persp),
                              const char *viewname,
                              const bool do_color_management,
                              GPUOffScreen *ofs,
                              GPUViewport *viewport)
{
  RegionView3D *rv3d = region->regiondata;
  RenderEngineType *engine_type = ED_view3d_engine_type(scene, drawtype);

  /* set temporary new size */
  int bwinx = region->winx;
  int bwiny = region->winy;
  rcti brect = region->winrct;

  region->winx = winx;
  region->winy = winy;
  region->winrct.xmin = 0;
  region->winrct.ymin = 0;
  region->winrct.xmax = winx;
  region->winrct.ymax = winy;

  struct bThemeState theme_state;
  UI_Theme_Store(&theme_state);
  UI_SetTheme(SPACE_VIEW3D, RGN_TYPE_WINDOW);

  /* set flags */
  G.f |= G_FLAG_RENDER_VIEWPORT;

  {
    /* free images which can have changed on frame-change
     * warning! can be slow so only free animated images - campbell */
    GPU_free_images_anim(G.main); /* XXX :((( */
  }

  GPU_matrix_push_projection();
  GPU_matrix_identity_set();
  GPU_matrix_push();
  GPU_matrix_identity_set();

  if ((viewname != NULL && viewname[0] != '\0') && (viewmat == NULL) &&
      rv3d->persp == RV3D_CAMOB && v3d->camera) {
    view3d_stereo3d_setup_offscreen(depsgraph, scene, v3d, region, winmat, viewname);
  }
  else {
    view3d_main_region_setup_offscreen(depsgraph, scene, v3d, region, viewmat, winmat);
  }

  /* main drawing call */
  DRW_draw_render_loop_offscreen(depsgraph,
                                 engine_type,
                                 region,
                                 v3d,
                                 is_image_render,
                                 do_sky,
                                 do_color_management,
                                 ofs,
                                 viewport);

  /* restore size */
  region->winx = bwinx;
  region->winy = bwiny;
  region->winrct = brect;

  GPU_matrix_pop_projection();
  GPU_matrix_pop();

  UI_Theme_Restore(&theme_state);

  G.f &= ~G_FLAG_RENDER_VIEWPORT;
}

/**
 * Creates own fake 3d views (wrapping #ED_view3d_draw_offscreen). Similar too
 * #ED_view_draw_offscreen_imbuf_simple, but takes view/projection matrices as arguments.
 */
void ED_view3d_draw_offscreen_simple(Depsgraph *depsgraph,
                                     Scene *scene,
                                     View3DShading *shading_override,
                                     int drawtype,
                                     int winx,
                                     int winy,
                                     uint draw_flags,
                                     float viewmat[4][4],
                                     float winmat[4][4],
                                     float clip_start,
                                     float clip_end,
                                     bool is_image_render,
                                     bool do_sky,
                                     bool is_persp,
                                     const char *viewname,
                                     const bool do_color_management,
                                     GPUOffScreen *ofs,
                                     GPUViewport *viewport)
{
  View3D v3d = {NULL};
  ARegion ar = {NULL};
  RegionView3D rv3d = {{{0}}};

  v3d.regionbase.first = v3d.regionbase.last = &ar;
  ar.regiondata = &rv3d;
  ar.regiontype = RGN_TYPE_WINDOW;

  View3DShading *source_shading_settings = &scene->display.shading;
  if (draw_flags & V3D_OFSDRAW_OVERRIDE_SCENE_SETTINGS && shading_override != NULL) {
    source_shading_settings = shading_override;
  }
  memcpy(&v3d.shading, source_shading_settings, sizeof(View3DShading));
  v3d.shading.type = drawtype;

  if (shading_override) {
    /* Pass. */
  }
  else if (drawtype == OB_MATERIAL) {
    v3d.shading.flag = V3D_SHADING_SCENE_WORLD | V3D_SHADING_SCENE_LIGHTS;
  }

  if (draw_flags & V3D_OFSDRAW_SHOW_ANNOTATION) {
    v3d.flag2 |= V3D_SHOW_ANNOTATION;
  }
  if (draw_flags & V3D_OFSDRAW_SHOW_GRIDFLOOR) {
    v3d.gridflag |= V3D_SHOW_FLOOR | V3D_SHOW_X | V3D_SHOW_Y;
    v3d.grid = 1.0f;
    v3d.gridlines = 16;
    v3d.gridsubdiv = 10;

    /* Show grid, disable other overlays (set all available _HIDE_ flags). */
    v3d.overlay.flag |= V3D_OVERLAY_HIDE_CURSOR | V3D_OVERLAY_HIDE_TEXT |
                        V3D_OVERLAY_HIDE_MOTION_PATHS | V3D_OVERLAY_HIDE_BONES |
                        V3D_OVERLAY_HIDE_OBJECT_XTRAS | V3D_OVERLAY_HIDE_OBJECT_ORIGINS;
    v3d.flag |= V3D_HIDE_HELPLINES;
  }
  else {
    v3d.flag2 = V3D_HIDE_OVERLAYS;
  }

  rv3d.persp = RV3D_PERSP;
  v3d.clip_start = clip_start;
  v3d.clip_end = clip_end;
  /* Actually not used since we pass in the projection matrix. */
  v3d.lens = 0;

  ED_view3d_draw_offscreen(depsgraph,
                           scene,
                           drawtype,
                           &v3d,
                           &ar,
                           winx,
                           winy,
                           viewmat,
                           winmat,
                           is_image_render,
                           do_sky,
                           is_persp,
                           viewname,
                           do_color_management,
                           ofs,
                           viewport);
}

/**
 * Utility func for ED_view3d_draw_offscreen
 *
 * \param ofs: Optional off-screen buffer, can be NULL.
 * (avoids re-creating when doing multiple GL renders).
 */
ImBuf *ED_view3d_draw_offscreen_imbuf(Depsgraph *depsgraph,
                                      Scene *scene,
                                      eDrawType drawtype,
                                      View3D *v3d,
                                      ARegion *region,
                                      int sizex,
                                      int sizey,
                                      eImBufFlags imbuf_flag,
                                      int alpha_mode,
                                      const char *viewname,
                                      /* output vars */
                                      GPUOffScreen *ofs,
                                      char err_out[256])
{
  RegionView3D *rv3d = region->regiondata;
  const bool draw_sky = (alpha_mode == R_ADDSKY);

  /* view state */
  bool is_ortho = false;
  float winmat[4][4];

  if (ofs && ((GPU_offscreen_width(ofs) != sizex) || (GPU_offscreen_height(ofs) != sizey))) {
    /* sizes differ, can't reuse */
    ofs = NULL;
  }

  GPUFrameBuffer *old_fb = GPU_framebuffer_active_get();

  if (old_fb) {
    GPU_framebuffer_restore();
  }

  const bool own_ofs = (ofs == NULL);
  DRW_opengl_context_enable();

  if (own_ofs) {
    /* bind */
    ofs = GPU_offscreen_create(sizex, sizey, 0, true, false, err_out);
    if (ofs == NULL) {
      DRW_opengl_context_disable();
      return NULL;
    }
  }

  GPU_offscreen_bind(ofs, true);

  /* read in pixels & stamp */
  ImBuf *ibuf = IMB_allocImBuf(sizex, sizey, 32, imbuf_flag);

  /* render 3d view */
  if (rv3d->persp == RV3D_CAMOB && v3d->camera) {
    CameraParams params;
    Object *camera = BKE_camera_multiview_render(scene, v3d->camera, viewname);
    const Object *camera_eval = DEG_get_evaluated_object(depsgraph, camera);

    BKE_camera_params_init(&params);
    /* fallback for non camera objects */
    params.clip_start = v3d->clip_start;
    params.clip_end = v3d->clip_end;
    BKE_camera_params_from_object(&params, camera_eval);
    BKE_camera_multiview_params(&scene->r, &params, camera_eval, viewname);
    BKE_camera_params_compute_viewplane(&params, sizex, sizey, scene->r.xasp, scene->r.yasp);
    BKE_camera_params_compute_matrix(&params);

    is_ortho = params.is_ortho;
    copy_m4_m4(winmat, params.winmat);
  }
  else {
    rctf viewplane;
    float clip_start, clipend;

    is_ortho = ED_view3d_viewplane_get(
        depsgraph, v3d, rv3d, sizex, sizey, &viewplane, &clip_start, &clipend, NULL);
    if (is_ortho) {
      orthographic_m4(winmat,
                      viewplane.xmin,
                      viewplane.xmax,
                      viewplane.ymin,
                      viewplane.ymax,
                      -clipend,
                      clipend);
    }
    else {
      perspective_m4(winmat,
                     viewplane.xmin,
                     viewplane.xmax,
                     viewplane.ymin,
                     viewplane.ymax,
                     clip_start,
                     clipend);
    }
  }

  const bool do_color_management = (ibuf->rect_float == NULL);
  ED_view3d_draw_offscreen(depsgraph,
                           scene,
                           drawtype,
                           v3d,
                           region,
                           sizex,
                           sizey,
                           NULL,
                           winmat,
                           true,
                           draw_sky,
                           !is_ortho,
                           viewname,
                           do_color_management,
                           ofs,
                           NULL);

  if (ibuf->rect_float) {
    GPU_offscreen_read_pixels(ofs, GL_FLOAT, ibuf->rect_float);
  }
  else if (ibuf->rect) {
    GPU_offscreen_read_pixels(ofs, GL_UNSIGNED_BYTE, ibuf->rect);
  }

  /* unbind */
  GPU_offscreen_unbind(ofs, true);

  if (own_ofs) {
    GPU_offscreen_free(ofs);
  }

  DRW_opengl_context_disable();

  if (old_fb) {
    GPU_framebuffer_bind(old_fb);
  }

  if (ibuf->rect_float && ibuf->rect) {
    IMB_rect_from_float(ibuf);
  }

  return ibuf;
}

/**
 * Creates own fake 3d views (wrapping #ED_view3d_draw_offscreen_imbuf)
 *
 * \param ofs: Optional off-screen buffer can be NULL.
 * (avoids re-creating when doing multiple GL renders).
 *
 * \note used by the sequencer
 */
ImBuf *ED_view3d_draw_offscreen_imbuf_simple(Depsgraph *depsgraph,
                                             Scene *scene,
                                             View3DShading *shading_override,
                                             eDrawType drawtype,
                                             Object *camera,
                                             int width,
                                             int height,
                                             eImBufFlags imbuf_flag,
                                             eV3DOffscreenDrawFlag draw_flags,
                                             int alpha_mode,
                                             const char *viewname,
                                             GPUOffScreen *ofs,
                                             char err_out[256])
{
  View3D v3d = {NULL};
  ARegion region = {NULL};
  RegionView3D rv3d = {{{0}}};

  /* connect data */
  v3d.regionbase.first = v3d.regionbase.last = &region;
  region.regiondata = &rv3d;
  region.regiontype = RGN_TYPE_WINDOW;

  v3d.camera = camera;
  View3DShading *source_shading_settings = &scene->display.shading;
  if (draw_flags & V3D_OFSDRAW_OVERRIDE_SCENE_SETTINGS && shading_override != NULL) {
    source_shading_settings = shading_override;
  }
  memcpy(&v3d.shading, source_shading_settings, sizeof(View3DShading));
  v3d.shading.type = drawtype;

  if (drawtype == OB_MATERIAL) {
    v3d.shading.flag = V3D_SHADING_SCENE_WORLD | V3D_SHADING_SCENE_LIGHTS;
    v3d.shading.render_pass = SCE_PASS_COMBINED;
  }
  else if (drawtype == OB_RENDER) {
    v3d.shading.flag = V3D_SHADING_SCENE_WORLD_RENDER | V3D_SHADING_SCENE_LIGHTS_RENDER;
    v3d.shading.render_pass = SCE_PASS_COMBINED;
  }

  v3d.flag2 = V3D_HIDE_OVERLAYS;

  if (draw_flags & V3D_OFSDRAW_SHOW_ANNOTATION) {
    v3d.flag2 |= V3D_SHOW_ANNOTATION;
  }
  if (draw_flags & V3D_OFSDRAW_SHOW_GRIDFLOOR) {
    v3d.gridflag |= V3D_SHOW_FLOOR | V3D_SHOW_X | V3D_SHOW_Y;
  }

  v3d.shading.background_type = V3D_SHADING_BACKGROUND_WORLD;

  rv3d.persp = RV3D_CAMOB;

  copy_m4_m4(rv3d.viewinv, v3d.camera->obmat);
  normalize_m4(rv3d.viewinv);
  invert_m4_m4(rv3d.viewmat, rv3d.viewinv);

  {
    CameraParams params;
    const Object *view_camera_eval = DEG_get_evaluated_object(
        depsgraph, BKE_camera_multiview_render(scene, v3d.camera, viewname));

    BKE_camera_params_init(&params);
    BKE_camera_params_from_object(&params, view_camera_eval);
    BKE_camera_multiview_params(&scene->r, &params, view_camera_eval, viewname);
    BKE_camera_params_compute_viewplane(&params, width, height, scene->r.xasp, scene->r.yasp);
    BKE_camera_params_compute_matrix(&params);

    copy_m4_m4(rv3d.winmat, params.winmat);
    v3d.clip_start = params.clip_start;
    v3d.clip_end = params.clip_end;
    v3d.lens = params.lens;
  }

  mul_m4_m4m4(rv3d.persmat, rv3d.winmat, rv3d.viewmat);
  invert_m4_m4(rv3d.persinv, rv3d.viewinv);

  return ED_view3d_draw_offscreen_imbuf(depsgraph,
                                        scene,
                                        drawtype,
                                        &v3d,
                                        &region,
                                        width,
                                        height,
                                        imbuf_flag,
                                        alpha_mode,
                                        viewname,
                                        ofs,
                                        err_out);
}

/** \} */

/* -------------------------------------------------------------------- */
/** \name Viewport Clipping
 * \{ */

static bool view3d_clipping_test(const float co[3], const float clip[6][4])
{
  if (plane_point_side_v3(clip[0], co) > 0.0f) {
    if (plane_point_side_v3(clip[1], co) > 0.0f) {
      if (plane_point_side_v3(clip[2], co) > 0.0f) {
        if (plane_point_side_v3(clip[3], co) > 0.0f) {
          return false;
        }
      }
    }
  }

  return true;
}

/* For 'local' ED_view3d_clipping_local must run first
 * then all comparisons can be done in localspace. */
bool ED_view3d_clipping_test(const RegionView3D *rv3d, const float co[3], const bool is_local)
{
  return view3d_clipping_test(co, is_local ? rv3d->clip_local : rv3d->clip);
}

void ED_view3d_clipping_set(RegionView3D *UNUSED(rv3d))
{
  for (uint a = 0; a < 6; a++) {
    glEnable(GL_CLIP_DISTANCE0 + a);
  }
}

/* Use these to temp disable/enable clipping when 'rv3d->rflag & RV3D_CLIPPING' is set. */
void ED_view3d_clipping_disable(void)
{
  for (uint a = 0; a < 6; a++) {
    glDisable(GL_CLIP_DISTANCE0 + a);
  }
}
void ED_view3d_clipping_enable(void)
{
  for (uint a = 0; a < 6; a++) {
    glEnable(GL_CLIP_DISTANCE0 + a);
  }
}

/* *********************** backdraw for selection *************** */

/**
 * \note Only use in object mode.
 */
static void validate_object_select_id(struct Depsgraph *depsgraph,
                                      ViewLayer *view_layer,
                                      ARegion *region,
                                      View3D *v3d,
                                      Object *obact)
{
  Object *obact_eval = DEG_get_evaluated_object(depsgraph, obact);

  BLI_assert(region->regiontype == RGN_TYPE_WINDOW);
  UNUSED_VARS_NDEBUG(region);

  if (obact_eval && (obact_eval->mode & (OB_MODE_VERTEX_PAINT | OB_MODE_WEIGHT_PAINT) ||
                     BKE_paint_select_face_test(obact_eval))) {
    /* do nothing */
  }
  /* texture paint mode sampling */
  else if (obact_eval && (obact_eval->mode & OB_MODE_TEXTURE_PAINT) &&
           (v3d->shading.type > OB_WIRE)) {
    /* do nothing */
  }
  else if ((obact_eval && (obact_eval->mode & OB_MODE_PARTICLE_EDIT)) && !XRAY_ENABLED(v3d)) {
    /* do nothing */
  }
  else {
    v3d->flag &= ~V3D_INVALID_BACKBUF;
    return;
  }

  if (!(v3d->flag & V3D_INVALID_BACKBUF)) {
    return;
  }

  if (obact_eval && ((obact_eval->base_flag & BASE_VISIBLE_DEPSGRAPH) != 0)) {
    Base *base = BKE_view_layer_base_find(view_layer, obact);
    DRW_select_buffer_context_create(&base, 1, -1);
  }

  /* TODO: Create a flag in `DRW_manager` because the drawing is no longer
   *       made on the backbuffer in this case. */
  v3d->flag &= ~V3D_INVALID_BACKBUF;
}

/* TODO: Creating, attaching texture, and destroying a framebuffer is quite slow.
 *       Calling this function should be avoided during interactive drawing. */
static void view3d_opengl_read_Z_pixels(GPUViewport *viewport, rcti *rect, void *data)
{
  DefaultTextureList *dtxl = (DefaultTextureList *)GPU_viewport_texture_list_get(viewport);

  GPUFrameBuffer *tmp_fb = GPU_framebuffer_create();
  GPU_framebuffer_texture_attach(tmp_fb, dtxl->depth, 0, 0);
  GPU_framebuffer_bind(tmp_fb);

  glReadPixels(rect->xmin,
               rect->ymin,
               BLI_rcti_size_x(rect),
               BLI_rcti_size_y(rect),
               GL_DEPTH_COMPONENT,
               GL_FLOAT,
               data);

  GPU_framebuffer_restore();
  GPU_framebuffer_free(tmp_fb);
}

void ED_view3d_select_id_validate(ViewContext *vc)
{
  /* TODO: Create a flag in `DRW_manager` because the drawing is no longer
   *       made on the backbuffer in this case. */
  if (vc->v3d->flag & V3D_INVALID_BACKBUF) {
    validate_object_select_id(vc->depsgraph, vc->view_layer, vc->region, vc->v3d, vc->obact);
  }
}

void ED_view3d_backbuf_depth_validate(ViewContext *vc)
{
  if (vc->v3d->flag & V3D_INVALID_BACKBUF) {
    ARegion *region = vc->region;
    Object *obact_eval = DEG_get_evaluated_object(vc->depsgraph, vc->obact);

    if (obact_eval && ((obact_eval->base_flag & BASE_VISIBLE_DEPSGRAPH) != 0)) {
      GPUViewport *viewport = WM_draw_region_get_viewport(region);
      DRW_draw_depth_object(vc->region, vc->v3d, viewport, obact_eval);
    }

    vc->v3d->flag &= ~V3D_INVALID_BACKBUF;
  }
}

/**
 * allow for small values [0.5 - 2.5],
 * and large values, FLT_MAX by clamping by the area size
 */
int ED_view3d_backbuf_sample_size_clamp(ARegion *region, const float dist)
{
  return (int)min_ff(ceilf(dist), (float)max_ii(region->winx, region->winx));
}

/* *********************** */

void view3d_update_depths_rect(ARegion *region, ViewDepths *d, rcti *rect)
{
  /* clamp rect by region */
  rcti r = {
      .xmin = 0,
      .xmax = region->winx - 1,
      .ymin = 0,
      .ymax = region->winy - 1,
  };

  /* Constrain rect to depth bounds */
  BLI_rcti_isect(&r, rect, rect);

  /* assign values to compare with the ViewDepths */
  int x = rect->xmin;
  int y = rect->ymin;

  int w = BLI_rcti_size_x(rect);
  int h = BLI_rcti_size_y(rect);

  if (w <= 0 || h <= 0) {
    if (d->depths) {
      MEM_freeN(d->depths);
    }
    d->depths = NULL;

    d->damaged = false;
  }
  else if (d->w != w || d->h != h || d->x != x || d->y != y || d->depths == NULL) {
    d->x = x;
    d->y = y;
    d->w = w;
    d->h = h;

    if (d->depths) {
      MEM_freeN(d->depths);
    }

    d->depths = MEM_mallocN(sizeof(float) * d->w * d->h, "View depths Subset");

    d->damaged = true;
  }

  if (d->damaged) {
    GPUViewport *viewport = WM_draw_region_get_viewport(region);
    view3d_opengl_read_Z_pixels(viewport, rect, d->depths);
    glGetDoublev(GL_DEPTH_RANGE, d->depth_range);
    d->damaged = false;
  }
}

/* Note, with nouveau drivers the glReadPixels() is very slow. [#24339]. */
void ED_view3d_depth_update(ARegion *region)
{
  RegionView3D *rv3d = region->regiondata;

  /* Create storage for, and, if necessary, copy depth buffer. */
  if (!rv3d->depths) {
    rv3d->depths = MEM_callocN(sizeof(ViewDepths), "ViewDepths");
  }
  if (rv3d->depths) {
    ViewDepths *d = rv3d->depths;
    if (d->w != region->winx || d->h != region->winy || !d->depths) {
      d->w = region->winx;
      d->h = region->winy;
      if (d->depths) {
        MEM_freeN(d->depths);
      }
      d->depths = MEM_mallocN(sizeof(float) * d->w * d->h, "View depths");
      d->damaged = true;
    }

    if (d->damaged) {
      GPUViewport *viewport = WM_draw_region_get_viewport(region);
      rcti r = {
          .xmin = 0,
          .xmax = d->w,
          .ymin = 0,
          .ymax = d->h,
      };
      view3d_opengl_read_Z_pixels(viewport, &r, d->depths);
      glGetDoublev(GL_DEPTH_RANGE, d->depth_range);
      d->damaged = false;
    }
  }
}

/* Utility function to find the closest Z value, use for autodepth. */
float view3d_depth_near(ViewDepths *d)
{
  /* Convert to float for comparisons. */
  const float near = (float)d->depth_range[0];
  const float far_real = (float)d->depth_range[1];
  float far = far_real;

  const float *depths = d->depths;
  float depth = FLT_MAX;
  int i = (int)d->w * (int)d->h; /* Cast to avoid short overflow. */

  /* Far is both the starting 'far' value
   * and the closest value found. */
  while (i--) {
    depth = *depths++;
    if ((depth < far) && (depth > near)) {
      far = depth;
    }
  }

  return far == far_real ? FLT_MAX : far;
}

void ED_view3d_draw_depth_gpencil(Depsgraph *depsgraph, Scene *scene, ARegion *region, View3D *v3d)
{
  /* Setup view matrix. */
  ED_view3d_draw_setup_view(NULL, NULL, depsgraph, scene, region, v3d, NULL, NULL, NULL);

  GPU_clear(GPU_DEPTH_BIT);

  GPU_depth_test(true);

  GPUViewport *viewport = WM_draw_region_get_viewport(region);
  DRW_draw_depth_loop_gpencil(depsgraph, region, v3d, viewport);

  GPU_depth_test(false);
}

/* *********************** customdata **************** */

void ED_view3d_datamask(const bContext *C,
                        const Scene *UNUSED(scene),
                        const View3D *v3d,
                        CustomData_MeshMasks *r_cddata_masks)
{
  if (ELEM(v3d->shading.type, OB_TEXTURE, OB_MATERIAL, OB_RENDER)) {
    r_cddata_masks->lmask |= CD_MASK_MLOOPUV | CD_MASK_MLOOPCOL;
    r_cddata_masks->vmask |= CD_MASK_ORCO;
  }
  else if (v3d->shading.type == OB_SOLID) {
    if (v3d->shading.color_type == V3D_SHADING_TEXTURE_COLOR) {
      r_cddata_masks->lmask |= CD_MASK_MLOOPUV;
    }
    if (v3d->shading.color_type == V3D_SHADING_VERTEX_COLOR) {
      r_cddata_masks->lmask |= CD_MASK_MLOOPCOL;
    }
  }

  if ((CTX_data_mode_enum(C) == CTX_MODE_EDIT_MESH) &&
      (v3d->overlay.edit_flag & V3D_OVERLAY_EDIT_WEIGHT)) {
    r_cddata_masks->vmask |= CD_MASK_MDEFORMVERT;
  }
}

/* Goes over all modes and view3d settings. */
void ED_view3d_screen_datamask(const bContext *C,
                               const Scene *scene,
                               const bScreen *screen,
                               CustomData_MeshMasks *r_cddata_masks)
{
  CustomData_MeshMasks_update(r_cddata_masks, &CD_MASK_BAREMESH);

  /* Check if we need tfaces & mcols due to view mode. */
  for (const ScrArea *sa = screen->areabase.first; sa; sa = sa->next) {
    if (sa->spacetype == SPACE_VIEW3D) {
      ED_view3d_datamask(C, scene, sa->spacedata.first, r_cddata_masks);
    }
  }
}

/**
 * Store values from #RegionView3D, set when drawing.
 * This is needed when we draw with to a viewport using a different matrix
 * (offscreen drawing for example).
 *
 * Values set by #ED_view3d_update_viewmat should be handled here.
 */
struct RV3DMatrixStore {
  float winmat[4][4];
  float viewmat[4][4];
  float viewinv[4][4];
  float persmat[4][4];
  float persinv[4][4];
  float viewcamtexcofac[4];
  float pixsize;
};

struct RV3DMatrixStore *ED_view3d_mats_rv3d_backup(struct RegionView3D *rv3d)
{
  struct RV3DMatrixStore *rv3dmat = MEM_mallocN(sizeof(*rv3dmat), __func__);
  copy_m4_m4(rv3dmat->winmat, rv3d->winmat);
  copy_m4_m4(rv3dmat->viewmat, rv3d->viewmat);
  copy_m4_m4(rv3dmat->persmat, rv3d->persmat);
  copy_m4_m4(rv3dmat->persinv, rv3d->persinv);
  copy_m4_m4(rv3dmat->viewinv, rv3d->viewinv);
  copy_v4_v4(rv3dmat->viewcamtexcofac, rv3d->viewcamtexcofac);
  rv3dmat->pixsize = rv3d->pixsize;
  return (void *)rv3dmat;
}

void ED_view3d_mats_rv3d_restore(struct RegionView3D *rv3d, struct RV3DMatrixStore *rv3dmat_pt)
{
  struct RV3DMatrixStore *rv3dmat = rv3dmat_pt;
  copy_m4_m4(rv3d->winmat, rv3dmat->winmat);
  copy_m4_m4(rv3d->viewmat, rv3dmat->viewmat);
  copy_m4_m4(rv3d->persmat, rv3dmat->persmat);
  copy_m4_m4(rv3d->persinv, rv3dmat->persinv);
  copy_m4_m4(rv3d->viewinv, rv3dmat->viewinv);
  copy_v4_v4(rv3d->viewcamtexcofac, rv3dmat->viewcamtexcofac);
  rv3d->pixsize = rv3dmat->pixsize;
}

/**
 * \note The info that this uses is updated in #ED_refresh_viewport_fps,
 * which currently gets called during #SCREEN_OT_animation_step.
 */
void ED_scene_draw_fps(const Scene *scene, int xoffset, int *yoffset)
{
  ScreenFrameRateInfo *fpsi = scene->fps_info;
  char printable[16];

  if (!fpsi || !fpsi->lredrawtime || !fpsi->redrawtime) {
    return;
  }

  printable[0] = '\0';

  /* Doing an average for a more robust calculation. */
  fpsi->redrawtimes_fps[fpsi->redrawtime_index] = (float)(1.0 /
                                                          (fpsi->lredrawtime - fpsi->redrawtime));

  float fps = 0.0f;
  int tot = 0;
  for (int i = 0; i < REDRAW_FRAME_AVERAGE; i++) {
    if (fpsi->redrawtimes_fps[i]) {
      fps += fpsi->redrawtimes_fps[i];
      tot++;
    }
  }
  if (tot) {
    fpsi->redrawtime_index = (fpsi->redrawtime_index + 1) % REDRAW_FRAME_AVERAGE;
    fps = fps / tot;
  }

  const int font_id = BLF_default();

  /* Is this more than half a frame behind? */
  if (fps + 0.5f < (float)(FPS)) {
    UI_FontThemeColor(font_id, TH_REDALERT);
    BLI_snprintf(printable, sizeof(printable), IFACE_("fps: %.2f"), fps);
  }
  else {
    UI_FontThemeColor(font_id, TH_TEXT_HI);
    BLI_snprintf(printable, sizeof(printable), IFACE_("fps: %i"), (int)(fps + 0.5f));
  }

  BLF_enable(font_id, BLF_SHADOW);
  BLF_shadow(font_id, 5, (const float[4]){0.0f, 0.0f, 0.0f, 1.0f});
  BLF_shadow_offset(font_id, 1, -1);

  *yoffset -= U.widget_unit;

#ifdef WITH_INTERNATIONAL
  BLF_draw_default(xoffset, *yoffset, 0.0f, printable, sizeof(printable));
#else
  BLF_draw_default_ascii(xoffset, *yoffset, 0.0f, printable, sizeof(printable));
#endif

  BLF_disable(font_id, BLF_SHADOW);
}

static bool view3d_main_region_do_render_draw(const Scene *scene)
{
  RenderEngineType *type = RE_engines_find(scene->r.engine);
  return (type && type->view_update && type->view_draw);
}

bool ED_view3d_calc_render_border(
    const Scene *scene, Depsgraph *depsgraph, View3D *v3d, ARegion *region, rcti *rect)
{
  RegionView3D *rv3d = region->regiondata;
  bool use_border;

  /* Test if there is a 3d view rendering. */
  if (v3d->shading.type != OB_RENDER || !view3d_main_region_do_render_draw(scene)) {
    return false;
  }

  /* Test if there is a border render. */
  if (rv3d->persp == RV3D_CAMOB) {
    use_border = (scene->r.mode & R_BORDER) != 0;
  }
  else {
    use_border = (v3d->flag2 & V3D_RENDER_BORDER) != 0;
  }

  if (!use_border) {
    return false;
  }

  /* Compute border. */
  if (rv3d->persp == RV3D_CAMOB) {
    rctf viewborder;
    ED_view3d_calc_camera_border(scene, depsgraph, region, v3d, rv3d, &viewborder, false);

    rect->xmin = viewborder.xmin + scene->r.border.xmin * BLI_rctf_size_x(&viewborder);
    rect->ymin = viewborder.ymin + scene->r.border.ymin * BLI_rctf_size_y(&viewborder);
    rect->xmax = viewborder.xmin + scene->r.border.xmax * BLI_rctf_size_x(&viewborder);
    rect->ymax = viewborder.ymin + scene->r.border.ymax * BLI_rctf_size_y(&viewborder);
  }
  else {
    rect->xmin = v3d->render_border.xmin * region->winx;
    rect->xmax = v3d->render_border.xmax * region->winx;
    rect->ymin = v3d->render_border.ymin * region->winy;
    rect->ymax = v3d->render_border.ymax * region->winy;
  }

  BLI_rcti_translate(rect, region->winrct.xmin, region->winrct.ymin);
  BLI_rcti_isect(&region->winrct, rect, rect);

  return true;
}

/** \} */<|MERGE_RESOLUTION|>--- conflicted
+++ resolved
@@ -37,11 +37,7 @@
 #include "BKE_customdata.h"
 #include "BKE_global.h"
 #include "BKE_key.h"
-<<<<<<< HEAD
-#include "BKE_layer.h"  // for SetLooper Game engine transition tinkering
-=======
 #include "BKE_layer.h"
->>>>>>> e1b2ded7
 #include "BKE_main.h"
 #include "BKE_object.h"
 #include "BKE_paint.h"
