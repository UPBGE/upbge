/*
 * ***** BEGIN GPL LICENSE BLOCK *****
 *
 * This program is free software; you can redistribute it and/or
 * modify it under the terms of the GNU General Public License
 * as published by the Free Software Foundation; either version 2
 * of the License, or (at your option) any later version. 
 *
 * This program is distributed in the hope that it will be useful,
 * but WITHOUT ANY WARRANTY; without even the implied warranty of
 * MERCHANTABILITY or FITNESS FOR A PARTICULAR PURPOSE.  See the
 * GNU General Public License for more details.
 *
 * You should have received a copy of the GNU General Public License
 * along with this program; if not, write to the Free Software Foundation,
 * Inc., 51 Franklin Street, Fifth Floor, Boston, MA 02110-1301, USA.
 *
 * The Original Code is Copyright (C) 2008 Blender Foundation.
 * All rights reserved.
 *
 * 
 * Contributor(s): Blender Foundation
 *
 * ***** END GPL LICENSE BLOCK *****
 */

/** \file blender/editors/space_view3d/view3d_draw.c
 *  \ingroup spview3d
 */

#include <string.h>
#include <stdio.h>
#include <math.h>

#include "DNA_armature_types.h"
#include "DNA_camera_types.h"
#include "DNA_customdata_types.h"
#include "DNA_object_types.h"
#include "DNA_group_types.h"
#include "DNA_mesh_types.h"
#include "DNA_key_types.h"
#include "DNA_lamp_types.h"
#include "DNA_scene_types.h"
#include "DNA_world_types.h"
#include "DNA_brush_types.h"

#include "MEM_guardedalloc.h"

#include "BLI_blenlib.h"
#include "BLI_math.h"
#include "BLI_jitter.h"
#include "BLI_utildefines.h"
#include "BLI_endian_switch.h"
#include "BLI_threads.h"

#include "BKE_anim.h"
#include "BKE_camera.h"
#include "BKE_context.h"
#include "BKE_customdata.h"
#include "BKE_DerivedMesh.h"
#include "BKE_image.h"
#include "BKE_key.h"
#include "BKE_main.h"
#include "BKE_object.h"
#include "BKE_global.h"
#include "BKE_paint.h"
#include "BKE_scene.h"
#include "BKE_screen.h"
#include "BKE_unit.h"
#include "BKE_movieclip.h"

#include "RE_engine.h"

#include "IMB_imbuf_types.h"
#include "IMB_imbuf.h"
#include "IMB_colormanagement.h"

#include "BIF_gl.h"
#include "BIF_glutil.h"

#include "WM_api.h"

#include "BLF_api.h"
#include "BLT_translation.h"

#include "ED_armature.h"
#include "ED_keyframing.h"
#include "ED_gpencil.h"
#include "ED_screen.h"
#include "ED_space_api.h"
#include "ED_screen_types.h"
#include "ED_transform.h"

#include "UI_interface.h"
#include "UI_interface_icons.h"
#include "UI_resources.h"

#include "GPU_draw.h"
#include "GPU_framebuffer.h"
#include "GPU_shader.h"
#include "GPU_material.h"
#include "GPU_compositing.h"
#include "GPU_extensions.h"
#include "GPU_select.h"

#include "view3d_intern.h"  /* own include */

/* prototypes */
static bool view3d_stereo3d_active(wmWindow *win, Scene *scene, View3D *v3d, RegionView3D *rv3d);
static void view3d_stereo3d_setup(Scene *scene, View3D *v3d, ARegion *ar, const rcti *rect);
static void view3d_stereo3d_setup_offscreen(Scene *scene, View3D *v3d, ARegion *ar,
                                            float winmat[4][4], const char *viewname);

/* handy utility for drawing shapes in the viewport for arbitrary code.
 * could add lines and points too */
// #define DEBUG_DRAW
#ifdef DEBUG_DRAW
static void bl_debug_draw(void);
/* add these locally when using these functions for testing */
extern void bl_debug_draw_quad_clear(void);
extern void bl_debug_draw_quad_add(const float v0[3], const float v1[3], const float v2[3], const float v3[3]);
extern void bl_debug_draw_edge_add(const float v0[3], const float v1[3]);
extern void bl_debug_color_set(const unsigned int col);
#endif

void circf(float x, float y, float rad)
{
	GLUquadricObj *qobj = gluNewQuadric(); 
	
	gluQuadricDrawStyle(qobj, GLU_FILL); 
	
	glPushMatrix(); 
	
	glTranslatef(x, y, 0.0);
	
	gluDisk(qobj, 0.0,  rad, 32, 1);
	
	glPopMatrix(); 
	
	gluDeleteQuadric(qobj);
}

void circ(float x, float y, float rad)
{
	GLUquadricObj *qobj = gluNewQuadric(); 
	
	gluQuadricDrawStyle(qobj, GLU_SILHOUETTE); 
	
	glPushMatrix(); 
	
	glTranslatef(x, y, 0.0);
	
	gluDisk(qobj, 0.0,  rad, 32, 1);
	
	glPopMatrix(); 
	
	gluDeleteQuadric(qobj);
}


/* ********* custom clipping *********** */

static void view3d_draw_clipping(RegionView3D *rv3d)
{
	BoundBox *bb = rv3d->clipbb;

	if (bb) {
		const unsigned int clipping_index[6][4] = {
			{0, 1, 2, 3},
			{0, 4, 5, 1},
			{4, 7, 6, 5},
			{7, 3, 2, 6},
			{1, 5, 6, 2},
			{7, 4, 0, 3}
		};

		/* fill in zero alpha for rendering & re-projection [#31530] */
		unsigned char col[4];
		UI_GetThemeColor4ubv(TH_V3D_CLIPPING_BORDER, col);
		glColor4ubv(col);

		glEnable(GL_BLEND);
		glEnableClientState(GL_VERTEX_ARRAY);
		glVertexPointer(3, GL_FLOAT, 0, bb->vec);
		glDrawElements(GL_QUADS, sizeof(clipping_index) / sizeof(unsigned int), GL_UNSIGNED_INT, clipping_index);
		glDisableClientState(GL_VERTEX_ARRAY);
		glDisable(GL_BLEND);
	}
}

void ED_view3d_clipping_set(RegionView3D *rv3d)
{
	double plane[4];
	const unsigned int tot = (rv3d->viewlock & RV3D_BOXCLIP) ? 4 : 6;
	unsigned int a;

	for (a = 0; a < tot; a++) {
		copy_v4db_v4fl(plane, rv3d->clip[a]);
		glClipPlane(GL_CLIP_PLANE0 + a, plane);
		glEnable(GL_CLIP_PLANE0 + a);
	}
}

/* use these to temp disable/enable clipping when 'rv3d->rflag & RV3D_CLIPPING' is set */
void ED_view3d_clipping_disable(void)
{
	unsigned int a;

	for (a = 0; a < 6; a++) {
		glDisable(GL_CLIP_PLANE0 + a);
	}
}
void ED_view3d_clipping_enable(void)
{
	unsigned int a;

	for (a = 0; a < 6; a++) {
		glEnable(GL_CLIP_PLANE0 + a);
	}
}

static bool view3d_clipping_test(const float co[3], const float clip[6][4])
{
	if (plane_point_side_v3(clip[0], co) > 0.0f)
		if (plane_point_side_v3(clip[1], co) > 0.0f)
			if (plane_point_side_v3(clip[2], co) > 0.0f)
				if (plane_point_side_v3(clip[3], co) > 0.0f)
					return false;

	return true;
}

/* for 'local' ED_view3d_clipping_local must run first
 * then all comparisons can be done in localspace */
bool ED_view3d_clipping_test(const RegionView3D *rv3d, const float co[3], const bool is_local)
{
	return view3d_clipping_test(co, is_local ? rv3d->clip_local : rv3d->clip);
}

/* ********* end custom clipping *********** */


static void drawgrid_draw(ARegion *ar, double wx, double wy, double x, double y, double dx)
{	
	double verts[2][2];

	x += (wx);
	y += (wy);

	/* set fixed 'Y' */
	verts[0][1] = 0.0f;
	verts[1][1] = (double)ar->winy;

	/* iter over 'X' */
	verts[0][0] = verts[1][0] = x - dx * floor(x / dx);
	glEnableClientState(GL_VERTEX_ARRAY);
	glVertexPointer(2, GL_DOUBLE, 0, verts);

	while (verts[0][0] < ar->winx) {
		glDrawArrays(GL_LINES, 0, 2);
		verts[0][0] = verts[1][0] = verts[0][0] + dx;
	}

	/* set fixed 'X' */
	verts[0][0] = 0.0f;
	verts[1][0] = (double)ar->winx;

	/* iter over 'Y' */
	verts[0][1] = verts[1][1] = y - dx * floor(y / dx);
	while (verts[0][1] < ar->winy) {
		glDrawArrays(GL_LINES, 0, 2);
		verts[0][1] = verts[1][1] = verts[0][1] + dx;
	}

	glDisableClientState(GL_VERTEX_ARRAY);
}

#define GRID_MIN_PX_D   6.0
#define GRID_MIN_PX_F 6.0f

static void drawgrid(UnitSettings *unit, ARegion *ar, View3D *v3d, const char **grid_unit)
{
	/* extern short bgpicmode; */
	RegionView3D *rv3d = ar->regiondata;
	double wx, wy, x, y, fw, fx, fy, dx;
	double vec4[4];
	unsigned char col[3], col2[3];

	fx = rv3d->persmat[3][0];
	fy = rv3d->persmat[3][1];
	fw = rv3d->persmat[3][3];

	wx = (ar->winx / 2.0); /* because of rounding errors, grid at wrong location */
	wy = (ar->winy / 2.0);

	x = (wx) * fx / fw;
	y = (wy) * fy / fw;

	vec4[0] = vec4[1] = v3d->grid;

	vec4[2] = 0.0;
	vec4[3] = 1.0;
	mul_m4_v4d(rv3d->persmat, vec4);
	fx = vec4[0];
	fy = vec4[1];
	fw = vec4[3];

	dx = fabs(x - (wx) * fx / fw);
	if (dx == 0) dx = fabs(y - (wy) * fy / fw);
	
	glLineWidth(1.0f);

	glDepthMask(GL_FALSE);     /* disable write in zbuffer */

	/* check zoom out */
	UI_ThemeColor(TH_GRID);
	
	if (unit->system) {
		/* Use GRID_MIN_PX * 2 for units because very very small grid
		 * items are less useful when dealing with units */
		const void *usys;
		int len, i;
		double dx_scalar;
		float blend_fac;

		bUnit_GetSystem(unit->system, B_UNIT_LENGTH, &usys, &len);

		if (usys) {
			i = len;
			while (i--) {
				double scalar = bUnit_GetScaler(usys, i);

				dx_scalar = dx * scalar / (double)unit->scale_length;
				if (dx_scalar < (GRID_MIN_PX_D * 2.0))
					continue;

				/* Store the smallest drawn grid size units name so users know how big each grid cell is */
				if (*grid_unit == NULL) {
					*grid_unit = bUnit_GetNameDisplay(usys, i);
					rv3d->gridview = (float)((scalar * (double)v3d->grid) / (double)unit->scale_length);
				}
				blend_fac = 1.0f - ((GRID_MIN_PX_F * 2.0f) / (float)dx_scalar);

				/* tweak to have the fade a bit nicer */
				blend_fac = (blend_fac * blend_fac) * 2.0f;
				CLAMP(blend_fac, 0.3f, 1.0f);


				UI_ThemeColorBlend(TH_HIGH_GRAD, TH_GRID, blend_fac);

				drawgrid_draw(ar, wx, wy, x, y, dx_scalar);
			}
		}
	}
	else {
		const double sublines    = v3d->gridsubdiv;
		const float  sublines_fl = v3d->gridsubdiv;

		if (dx < GRID_MIN_PX_D) {
			rv3d->gridview *= sublines_fl;
			dx *= sublines;

			if (dx < GRID_MIN_PX_D) {
				rv3d->gridview *= sublines_fl;
				dx *= sublines;

				if (dx < GRID_MIN_PX_D) {
					rv3d->gridview *= sublines_fl;
					dx *= sublines;
					if (dx < GRID_MIN_PX_D) {
						/* pass */
					}
					else {
						UI_ThemeColor(TH_GRID);
						drawgrid_draw(ar, wx, wy, x, y, dx);
					}
				}
				else {  /* start blending out */
					UI_ThemeColorBlend(TH_HIGH_GRAD, TH_GRID, dx / (GRID_MIN_PX_D * 6.0));
					drawgrid_draw(ar, wx, wy, x, y, dx);

					UI_ThemeColor(TH_GRID);
					drawgrid_draw(ar, wx, wy, x, y, sublines * dx);
				}
			}
			else {  /* start blending out (GRID_MIN_PX < dx < (GRID_MIN_PX * 10)) */
				UI_ThemeColorBlend(TH_HIGH_GRAD, TH_GRID, dx / (GRID_MIN_PX_D * 6.0));
				drawgrid_draw(ar, wx, wy, x, y, dx);

				UI_ThemeColor(TH_GRID);
				drawgrid_draw(ar, wx, wy, x, y, sublines * dx);
			}
		}
		else {
			if (dx > (GRID_MIN_PX_D * 10.0)) {  /* start blending in */
				rv3d->gridview /= sublines_fl;
				dx /= sublines;
				if (dx > (GRID_MIN_PX_D * 10.0)) {  /* start blending in */
					rv3d->gridview /= sublines_fl;
					dx /= sublines;
					if (dx > (GRID_MIN_PX_D * 10.0)) {
						UI_ThemeColor(TH_GRID);
						drawgrid_draw(ar, wx, wy, x, y, dx);
					}
					else {
						UI_ThemeColorBlend(TH_HIGH_GRAD, TH_GRID, dx / (GRID_MIN_PX_D * 6.0));
						drawgrid_draw(ar, wx, wy, x, y, dx);
						UI_ThemeColor(TH_GRID);
						drawgrid_draw(ar, wx, wy, x, y, dx * sublines);
					}
				}
				else {
					UI_ThemeColorBlend(TH_HIGH_GRAD, TH_GRID, dx / (GRID_MIN_PX_D * 6.0));
					drawgrid_draw(ar, wx, wy, x, y, dx);
					UI_ThemeColor(TH_GRID);
					drawgrid_draw(ar, wx, wy, x, y, dx * sublines);
				}
			}
			else {
				UI_ThemeColorBlend(TH_HIGH_GRAD, TH_GRID, dx / (GRID_MIN_PX_D * 6.0));
				drawgrid_draw(ar, wx, wy, x, y, dx);
				UI_ThemeColor(TH_GRID);
				drawgrid_draw(ar, wx, wy, x, y, dx * sublines);
			}
		}
	}


	x += (wx);
	y += (wy);
	UI_GetThemeColor3ubv(TH_GRID, col);

	setlinestyle(0);
	
	/* center cross */
	/* horizontal line */
	if (ELEM(rv3d->view, RV3D_VIEW_RIGHT, RV3D_VIEW_LEFT))
		UI_make_axis_color(col, col2, 'Y');
	else UI_make_axis_color(col, col2, 'X');
	glColor3ubv(col2);
	
	fdrawline(0.0,  y,  (float)ar->winx,  y); 
	
	/* vertical line */
	if (ELEM(rv3d->view, RV3D_VIEW_TOP, RV3D_VIEW_BOTTOM))
		UI_make_axis_color(col, col2, 'Y');
	else UI_make_axis_color(col, col2, 'Z');
	glColor3ubv(col2);

	fdrawline(x, 0.0, x, (float)ar->winy); 

	glDepthMask(GL_TRUE);  /* enable write in zbuffer */
}
#undef GRID_MIN_PX

/** could move this elsewhere, but tied into #ED_view3d_grid_scale */
float ED_scene_grid_scale(Scene *scene, const char **grid_unit)
{
	/* apply units */
	if (scene->unit.system) {
		const void *usys;
		int len;

		bUnit_GetSystem(scene->unit.system, B_UNIT_LENGTH, &usys, &len);

		if (usys) {
			int i = bUnit_GetBaseUnit(usys);
			if (grid_unit)
				*grid_unit = bUnit_GetNameDisplay(usys, i);
			return (float)bUnit_GetScaler(usys, i) / scene->unit.scale_length;
		}
	}

	return 1.0f;
}

float ED_view3d_grid_scale(Scene *scene, View3D *v3d, const char **grid_unit)
{
	return v3d->grid * ED_scene_grid_scale(scene, grid_unit);
}

static void drawfloor(Scene *scene, View3D *v3d, const char **grid_unit, bool write_depth)
{
	float grid, grid_scale;
	unsigned char col_grid[3];
	const int gridlines = v3d->gridlines / 2;

	if (v3d->gridlines < 3) return;
	
	/* use 'grid_scale' instead of 'v3d->grid' from now on */
	grid_scale = ED_view3d_grid_scale(scene, v3d, grid_unit);
	grid = gridlines * grid_scale;

	if (!write_depth)
		glDepthMask(GL_FALSE);

	UI_GetThemeColor3ubv(TH_GRID, col_grid);

	glLineWidth(1);

	/* draw the Y axis and/or grid lines */
	if (v3d->gridflag & V3D_SHOW_FLOOR) {
		const int sublines = v3d->gridsubdiv;
		float vert[4][3] = {{0.0f}};
		unsigned char col_bg[3];
		unsigned char col_grid_emphasise[3], col_grid_light[3];
		int a;
		int prev_emphasise = -1;

		UI_GetThemeColor3ubv(TH_BACK, col_bg);

		/* emphasise division lines lighter instead of darker, if background is darker than grid */
		UI_GetColorPtrShade3ubv(col_grid, col_grid_light, 10);
		UI_GetColorPtrShade3ubv(col_grid, col_grid_emphasise,
		                        (((col_grid[0] + col_grid[1] + col_grid[2]) + 30) >
		                         (col_bg[0] + col_bg[1] + col_bg[2])) ? 20 : -10);

		/* set fixed axis */
		vert[0][0] = vert[2][1] = grid;
		vert[1][0] = vert[3][1] = -grid;

		glEnableClientState(GL_VERTEX_ARRAY);
		glVertexPointer(3, GL_FLOAT, 0, vert);

		for (a = -gridlines; a <= gridlines; a++) {
			const float line = a * grid_scale;
			const int is_emphasise = (a % sublines) == 0;

			if (is_emphasise != prev_emphasise) {
				glColor3ubv(is_emphasise ? col_grid_emphasise : col_grid_light);
				prev_emphasise = is_emphasise;
			}

			/* set variable axis */
			vert[0][1] = vert[1][1] = vert[2][0] = vert[3][0] = line;

			glDrawArrays(GL_LINES, 0, 4);
		}

		glDisableClientState(GL_VERTEX_ARRAY);
	}
	
	/* draw the Z axis line */
	/* check for the 'show Z axis' preference */
	if (v3d->gridflag & (V3D_SHOW_X | V3D_SHOW_Y | V3D_SHOW_Z)) {
		glBegin(GL_LINES);
		int axis;
		for (axis = 0; axis < 3; axis++) {
			if (v3d->gridflag & (V3D_SHOW_X << axis)) {
				float vert[3];
				unsigned char tcol[3];

				UI_make_axis_color(col_grid, tcol, 'X' + axis);
				glColor3ubv(tcol);

				zero_v3(vert);
				vert[axis] = grid;
				glVertex3fv(vert);
				vert[axis] = -grid;
				glVertex3fv(vert);
			}
		}
		glEnd();
	}
	
	glDepthMask(GL_TRUE);
}


static void drawcursor(Scene *scene, ARegion *ar, View3D *v3d)
{
	int co[2];

	/* we don't want the clipping for cursor */
	if (ED_view3d_project_int_global(ar, ED_view3d_cursor3d_get(scene, v3d), co, V3D_PROJ_TEST_NOP) == V3D_PROJ_RET_OK) {
		const float f5 = 0.25f * U.widget_unit;
		const float f10 = 0.5f * U.widget_unit;
		const float f20 = U.widget_unit;
		
		glLineWidth(1);
		setlinestyle(0); 
		cpack(0xFF);
		circ((float)co[0], (float)co[1], f10);
		setlinestyle(4);
		cpack(0xFFFFFF);
		circ((float)co[0], (float)co[1], f10);
		setlinestyle(0);

		UI_ThemeColor(TH_VIEW_OVERLAY);
		sdrawline(co[0] - f20, co[1], co[0] - f5, co[1]);
		sdrawline(co[0] + f5, co[1], co[0] + f20, co[1]);
		sdrawline(co[0], co[1] - f20, co[0], co[1] - f5);
		sdrawline(co[0], co[1] + f5, co[0], co[1] + f20);
	}
}

/* Draw a live substitute of the view icon, which is always shown
 * colors copied from transform_manipulator.c, we should keep these matching. */
static void draw_view_axis(RegionView3D *rv3d, rcti *rect)
{
	const float k = U.rvisize * U.pixelsize;   /* axis size */
	const float toll = 0.5;      /* used to see when view is quasi-orthogonal */
	float startx = k + 1.0f; /* axis center in screen coordinates, x=y */
	float starty = k + 1.0f;
	float ydisp = 0.0;          /* vertical displacement to allow obj info text */
	int bright = - 20 * (10 - U.rvibright); /* axis alpha offset (rvibright has range 0-10) */
	float vec[3];
	float dx, dy;

	int axis_order[3] = {0, 1, 2};
	int axis_i;

	startx += rect->xmin;
	starty += rect->ymin;

	axis_sort_v3(rv3d->viewinv[2], axis_order);

	/* thickness of lines is proportional to k */
	glLineWidth(2);

	glEnable(GL_BLEND);
	glBlendFunc(GL_SRC_ALPHA, GL_ONE_MINUS_SRC_ALPHA);

	for (axis_i = 0; axis_i < 3; axis_i++) {
		int i = axis_order[axis_i];
		const char axis_text[2] = {'x' + i, '\0'};

		zero_v3(vec);
		vec[i] = 1.0f;
		mul_qt_v3(rv3d->viewquat, vec);
		dx = vec[0] * k;
		dy = vec[1] * k;

		UI_ThemeColorShadeAlpha(TH_AXIS_X + i, 0, bright);
		glBegin(GL_LINES);
		glVertex2f(startx, starty + ydisp);
		glVertex2f(startx + dx, starty + dy + ydisp);
		glEnd();

		if (fabsf(dx) > toll || fabsf(dy) > toll) {
			BLF_draw_default_ascii(startx + dx + 2, starty + dy + ydisp + 2, 0.0f, axis_text, 1);

			/* BLF_draw_default disables blending */
			glEnable(GL_BLEND);
		}
	}

	glDisable(GL_BLEND);
}

#ifdef WITH_INPUT_NDOF
/* draw center and axis of rotation for ongoing 3D mouse navigation */
static void draw_rotation_guide(RegionView3D *rv3d)
{
	float o[3];    /* center of rotation */
	float end[3];  /* endpoints for drawing */

	float color[4] = {0.0f, 0.4235f, 1.0f, 1.0f};  /* bright blue so it matches device LEDs */

	negate_v3_v3(o, rv3d->ofs);

	glEnable(GL_BLEND);
	glBlendFunc(GL_SRC_ALPHA, GL_ONE_MINUS_SRC_ALPHA);
	glPointSize(5);
	glEnable(GL_POINT_SMOOTH);
	glDepthMask(0);  /* don't overwrite zbuf */

	if (rv3d->rot_angle != 0.0f) {
		/* -- draw rotation axis -- */
		float scaled_axis[3];
		const float scale = rv3d->dist;
		mul_v3_v3fl(scaled_axis, rv3d->rot_axis, scale);


		glBegin(GL_LINE_STRIP);
		color[3] = 0.0f;  /* more transparent toward the ends */
		glColor4fv(color);
		add_v3_v3v3(end, o, scaled_axis);
		glVertex3fv(end);

#if 0
		color[3] = 0.2f + fabsf(rv3d->rot_angle);  /* modulate opacity with angle */
		/* ^^ neat idea, but angle is frame-rate dependent, so it's usually close to 0.2 */
#endif

		color[3] = 0.5f;  /* more opaque toward the center */
		glColor4fv(color);
		glVertex3fv(o);

		color[3] = 0.0f;
		glColor4fv(color);
		sub_v3_v3v3(end, o, scaled_axis);
		glVertex3fv(end);
		glEnd();
		
		/* -- draw ring around rotation center -- */
		{
#define     ROT_AXIS_DETAIL 13

			const float s = 0.05f * scale;
			const float step = 2.0f * (float)(M_PI / ROT_AXIS_DETAIL);
			float angle;
			int i;

			float q[4];  /* rotate ring so it's perpendicular to axis */
			const int upright = fabsf(rv3d->rot_axis[2]) >= 0.95f;
			if (!upright) {
				const float up[3] = {0.0f, 0.0f, 1.0f};
				float vis_angle, vis_axis[3];

				cross_v3_v3v3(vis_axis, up, rv3d->rot_axis);
				vis_angle = acosf(dot_v3v3(up, rv3d->rot_axis));
				axis_angle_to_quat(q, vis_axis, vis_angle);
			}

			color[3] = 0.25f;  /* somewhat faint */
			glColor4fv(color);
			glBegin(GL_LINE_LOOP);
			for (i = 0, angle = 0.0f; i < ROT_AXIS_DETAIL; ++i, angle += step) {
				float p[3] = {s * cosf(angle), s * sinf(angle), 0.0f};

				if (!upright) {
					mul_qt_v3(q, p);
				}

				add_v3_v3(p, o);
				glVertex3fv(p);
			}
			glEnd();

#undef      ROT_AXIS_DETAIL
		}

		color[3] = 1.0f;  /* solid dot */
	}
	else
		color[3] = 0.5f;  /* see-through dot */

	/* -- draw rotation center -- */
	glColor4fv(color);
	glBegin(GL_POINTS);
	glVertex3fv(o);
	glEnd();

#if 0
	/* find screen coordinates for rotation center, then draw pretty icon */
	mul_m4_v3(rv3d->persinv, rot_center);
	UI_icon_draw(rot_center[0], rot_center[1], ICON_NDOF_TURN);
	/* ^^ just playing around, does not work */
#endif

	glDisable(GL_BLEND);
	glDisable(GL_POINT_SMOOTH);
	glDepthMask(1);
}
#endif /* WITH_INPUT_NDOF */

static void draw_view_icon(RegionView3D *rv3d, rcti *rect)
{
	BIFIconID icon;
	
	if (ELEM(rv3d->view, RV3D_VIEW_TOP, RV3D_VIEW_BOTTOM))
		icon = ICON_AXIS_TOP;
	else if (ELEM(rv3d->view, RV3D_VIEW_FRONT, RV3D_VIEW_BACK))
		icon = ICON_AXIS_FRONT;
	else if (ELEM(rv3d->view, RV3D_VIEW_RIGHT, RV3D_VIEW_LEFT))
		icon = ICON_AXIS_SIDE;
	else return;
	
	glEnable(GL_BLEND);
	glBlendFunc(GL_SRC_ALPHA,  GL_ONE_MINUS_SRC_ALPHA); 
	
	UI_icon_draw(5.0 + rect->xmin, 5.0 + rect->ymin, icon);
	
	glDisable(GL_BLEND);
}

static const char *view3d_get_name(View3D *v3d, RegionView3D *rv3d)
{
	const char *name = NULL;
	
	switch (rv3d->view) {
		case RV3D_VIEW_FRONT:
			if (rv3d->persp == RV3D_ORTHO) name = IFACE_("Front Ortho");
			else name = IFACE_("Front Persp");
			break;
		case RV3D_VIEW_BACK:
			if (rv3d->persp == RV3D_ORTHO) name = IFACE_("Back Ortho");
			else name = IFACE_("Back Persp");
			break;
		case RV3D_VIEW_TOP:
			if (rv3d->persp == RV3D_ORTHO) name = IFACE_("Top Ortho");
			else name = IFACE_("Top Persp");
			break;
		case RV3D_VIEW_BOTTOM:
			if (rv3d->persp == RV3D_ORTHO) name = IFACE_("Bottom Ortho");
			else name = IFACE_("Bottom Persp");
			break;
		case RV3D_VIEW_RIGHT:
			if (rv3d->persp == RV3D_ORTHO) name = IFACE_("Right Ortho");
			else name = IFACE_("Right Persp");
			break;
		case RV3D_VIEW_LEFT:
			if (rv3d->persp == RV3D_ORTHO) name = IFACE_("Left Ortho");
			else name = IFACE_("Left Persp");
			break;
			
		default:
			if (rv3d->persp == RV3D_CAMOB) {
				if ((v3d->camera) && (v3d->camera->type == OB_CAMERA)) {
					Camera *cam;
					cam = v3d->camera->data;
					if (cam->type == CAM_PERSP) {
						name = IFACE_("Camera Persp");
					}
					else if (cam->type == CAM_ORTHO) {
						name = IFACE_("Camera Ortho");
					}
					else {
						BLI_assert(cam->type == CAM_PANO);
						name = IFACE_("Camera Pano");
					}
				}
				else {
					name = IFACE_("Object as Camera");
				}
			}
			else {
				name = (rv3d->persp == RV3D_ORTHO) ? IFACE_("User Ortho") : IFACE_("User Persp");
			}
			break;
	}
	
	return name;
}

static void draw_viewport_name(ARegion *ar, View3D *v3d, rcti *rect)
{
	RegionView3D *rv3d = ar->regiondata;
	const char *name = view3d_get_name(v3d, rv3d);
	/* increase size for unicode languages (Chinese in utf-8...) */
#ifdef WITH_INTERNATIONAL
	char tmpstr[96];
#else
	char tmpstr[32];
#endif

	if (v3d->localvd) {
		BLI_snprintf(tmpstr, sizeof(tmpstr), IFACE_("%s (Local)"), name);
		name = tmpstr;
	}

	UI_ThemeColor(TH_TEXT_HI);
#ifdef WITH_INTERNATIONAL
	BLF_draw_default(U.widget_unit + rect->xmin,  rect->ymax - U.widget_unit, 0.0f, name, sizeof(tmpstr));
#else
	BLF_draw_default_ascii(U.widget_unit + rect->xmin,  rect->ymax - U.widget_unit, 0.0f, name, sizeof(tmpstr));
#endif
}

/* draw info beside axes in bottom left-corner: 
 * framenum, object name, bone name (if available), marker name (if available)
 */

static void draw_selected_name(Scene *scene, Object *ob, rcti *rect)
{
	const int cfra = CFRA;
	const char *msg_pin = " (Pinned)";
	const char *msg_sep = " : ";

	char info[300];
	const char *markern;
	char *s = info;
	short offset = 1.5f * UI_UNIT_X + rect->xmin;

	s += sprintf(s, "(%d)", cfra);

	/* 
	 * info can contain:
	 * - a frame (7 + 2)
	 * - 3 object names (MAX_NAME)
	 * - 2 BREAD_CRUMB_SEPARATORs (6)
	 * - a SHAPE_KEY_PINNED marker and a trailing '\0' (9+1) - translated, so give some room!
	 * - a marker name (MAX_NAME + 3)
	 */

	/* get name of marker on current frame (if available) */
	markern = BKE_scene_find_marker_name(scene, cfra);
	
	/* check if there is an object */
	if (ob) {
		*s++ = ' ';
		s += BLI_strcpy_rlen(s, ob->id.name + 2);

		/* name(s) to display depends on type of object */
		if (ob->type == OB_ARMATURE) {
			bArmature *arm = ob->data;
			
			/* show name of active bone too (if possible) */
			if (arm->edbo) {
				if (arm->act_edbone) {
					s += BLI_strcpy_rlen(s, msg_sep);
					s += BLI_strcpy_rlen(s, arm->act_edbone->name);
				}
			}
			else if (ob->mode & OB_MODE_POSE) {
				if (arm->act_bone) {

					if (arm->act_bone->layer & arm->layer) {
						s += BLI_strcpy_rlen(s, msg_sep);
						s += BLI_strcpy_rlen(s, arm->act_bone->name);
					}
				}
			}
		}
		else if (ELEM(ob->type, OB_MESH, OB_LATTICE, OB_CURVE)) {
			Key *key = NULL;
			KeyBlock *kb = NULL;

			/* try to display active bone and active shapekey too (if they exist) */

			if (ob->type == OB_MESH && ob->mode & OB_MODE_WEIGHT_PAINT) {
				Object *armobj = BKE_object_pose_armature_get(ob);
				if (armobj  && armobj->mode & OB_MODE_POSE) {
					bArmature *arm = armobj->data;
					if (arm->act_bone) {
						if (arm->act_bone->layer & arm->layer) {
							s += BLI_strcpy_rlen(s, msg_sep);
							s += BLI_strcpy_rlen(s, arm->act_bone->name);
						}
					}
				}
			}

			key = BKE_key_from_object(ob);
			if (key) {
				kb = BLI_findlink(&key->block, ob->shapenr - 1);
				if (kb) {
					s += BLI_strcpy_rlen(s, msg_sep);
					s += BLI_strcpy_rlen(s, kb->name);
					if (ob->shapeflag & OB_SHAPE_LOCK) {
						s += BLI_strcpy_rlen(s, IFACE_(msg_pin));
					}
				}
			}
		}
		
		/* color depends on whether there is a keyframe */
		if (id_frame_has_keyframe((ID *)ob, /* BKE_scene_frame_get(scene) */ (float)cfra, ANIMFILTER_KEYS_LOCAL))
			UI_ThemeColor(TH_TIME_KEYFRAME);
		else if (ED_gpencil_has_keyframe_v3d(scene, ob, cfra))
			UI_ThemeColor(TH_TIME_GP_KEYFRAME);
		else
			UI_ThemeColor(TH_TEXT_HI);
	}
	else {
		/* no object */
		if (ED_gpencil_has_keyframe_v3d(scene, NULL, cfra))
			UI_ThemeColor(TH_TIME_GP_KEYFRAME);
		else
			UI_ThemeColor(TH_TEXT_HI);
	}

	if (markern) {
		s += sprintf(s, " <%s>", markern);
	}
	
	if (U.uiflag & USER_SHOW_ROTVIEWICON)
		offset = U.widget_unit + (U.rvisize * 2) + rect->xmin;

	BLF_draw_default(offset, 0.5f * U.widget_unit, 0.0f, info, sizeof(info));
}

static void view3d_camera_border(
        const Scene *scene, const ARegion *ar, const View3D *v3d, const RegionView3D *rv3d,
        rctf *r_viewborder, const bool no_shift, const bool no_zoom)
{
	CameraParams params;
	rctf rect_view, rect_camera;

	/* get viewport viewplane */
	BKE_camera_params_init(&params);
	BKE_camera_params_from_view3d(&params, v3d, rv3d);
	if (no_zoom)
		params.zoom = 1.0f;
	BKE_camera_params_compute_viewplane(&params, ar->winx, ar->winy, 1.0f, 1.0f);
	rect_view = params.viewplane;

	/* get camera viewplane */
	BKE_camera_params_init(&params);
	/* fallback for non camera objects */
	params.clipsta = v3d->near;
	params.clipend = v3d->far;
	BKE_camera_params_from_object(&params, v3d->camera);
	if (no_shift) {
		params.shiftx = 0.0f;
		params.shifty = 0.0f;
	}
	BKE_camera_params_compute_viewplane(&params, scene->r.xsch, scene->r.ysch, scene->r.xasp, scene->r.yasp);
	rect_camera = params.viewplane;

	/* get camera border within viewport */
	r_viewborder->xmin = ((rect_camera.xmin - rect_view.xmin) / BLI_rctf_size_x(&rect_view)) * ar->winx;
	r_viewborder->xmax = ((rect_camera.xmax - rect_view.xmin) / BLI_rctf_size_x(&rect_view)) * ar->winx;
	r_viewborder->ymin = ((rect_camera.ymin - rect_view.ymin) / BLI_rctf_size_y(&rect_view)) * ar->winy;
	r_viewborder->ymax = ((rect_camera.ymax - rect_view.ymin) / BLI_rctf_size_y(&rect_view)) * ar->winy;
}

void ED_view3d_calc_camera_border_size(
        const Scene *scene, const ARegion *ar, const View3D *v3d, const RegionView3D *rv3d,
        float r_size[2])
{
	rctf viewborder;

	view3d_camera_border(scene, ar, v3d, rv3d, &viewborder, true, true);
	r_size[0] = BLI_rctf_size_x(&viewborder);
	r_size[1] = BLI_rctf_size_y(&viewborder);
}

void ED_view3d_calc_camera_border(
        const Scene *scene, const ARegion *ar, const View3D *v3d, const RegionView3D *rv3d,
        rctf *r_viewborder, const bool no_shift)
{
	view3d_camera_border(scene, ar, v3d, rv3d, r_viewborder, no_shift, false);
}

static void drawviewborder_grid3(float x1, float x2, float y1, float y2, float fac)
{
	float x3, y3, x4, y4;

	x3 = x1 + fac * (x2 - x1);
	y3 = y1 + fac * (y2 - y1);
	x4 = x1 + (1.0f - fac) * (x2 - x1);
	y4 = y1 + (1.0f - fac) * (y2 - y1);

	glBegin(GL_LINES);
	glVertex2f(x1, y3);
	glVertex2f(x2, y3);

	glVertex2f(x1, y4);
	glVertex2f(x2, y4);

	glVertex2f(x3, y1);
	glVertex2f(x3, y2);

	glVertex2f(x4, y1);
	glVertex2f(x4, y2);
	glEnd();
}

/* harmonious triangle */
static void drawviewborder_triangle(float x1, float x2, float y1, float y2, const char golden, const char dir)
{
	float ofs;
	float w = x2 - x1;
	float h = y2 - y1;

	glBegin(GL_LINES);
	if (w > h) {
		if (golden) {
			ofs = w * (1.0f - (1.0f / 1.61803399f));
		}
		else {
			ofs = h * (h / w);
		}
		if (dir == 'B') SWAP(float, y1, y2);

		glVertex2f(x1, y1);
		glVertex2f(x2, y2);

		glVertex2f(x2, y1);
		glVertex2f(x1 + (w - ofs), y2);

		glVertex2f(x1, y2);
		glVertex2f(x1 + ofs, y1);
	}
	else {
		if (golden) {
			ofs = h * (1.0f - (1.0f / 1.61803399f));
		}
		else {
			ofs = w * (w / h);
		}
		if (dir == 'B') SWAP(float, x1, x2);

		glVertex2f(x1, y1);
		glVertex2f(x2, y2);

		glVertex2f(x2, y1);
		glVertex2f(x1, y1 + ofs);

		glVertex2f(x1, y2);
		glVertex2f(x2, y1 + (h - ofs));
	}
	glEnd();
}

static void drawviewborder(Scene *scene, ARegion *ar, View3D *v3d)
{
	float x1, x2, y1, y2;
	float x1i, x2i, y1i, y2i;

	rctf viewborder;
	Camera *ca = NULL;
	RegionView3D *rv3d = ar->regiondata;

	if (v3d->camera == NULL)
		return;
	if (v3d->camera->type == OB_CAMERA)
		ca = v3d->camera->data;
	
	ED_view3d_calc_camera_border(scene, ar, v3d, rv3d, &viewborder, false);
	/* the offsets */
	x1 = viewborder.xmin;
	y1 = viewborder.ymin;
	x2 = viewborder.xmax;
	y2 = viewborder.ymax;
	
	glLineWidth(1.0f);

	/* apply offsets so the real 3D camera shows through */

	/* note: quite un-scientific but without this bit extra
	 * 0.0001 on the lower left the 2D border sometimes
	 * obscures the 3D camera border */
	/* note: with VIEW3D_CAMERA_BORDER_HACK defined this error isn't noticeable
	 * but keep it here in case we need to remove the workaround */
	x1i = (int)(x1 - 1.0001f);
	y1i = (int)(y1 - 1.0001f);
	x2i = (int)(x2 + (1.0f - 0.0001f));
	y2i = (int)(y2 + (1.0f - 0.0001f));
	
	/* passepartout, specified in camera edit buttons */
	if (ca && (ca->flag & CAM_SHOWPASSEPARTOUT) && ca->passepartalpha > 0.000001f) {
		const float winx = (ar->winx + 1);
		const float winy = (ar->winy + 1);

		if (ca->passepartalpha == 1.0f) {
			glColor3f(0, 0, 0);
		}
		else {
			glBlendFunc(GL_SRC_ALPHA, GL_ONE_MINUS_SRC_ALPHA);
			glEnable(GL_BLEND);
			glColor4f(0, 0, 0, ca->passepartalpha);
		}

		if (x1i > 0.0f)
			glRectf(0.0, winy, x1i, 0.0);
		if (x2i < winx)
			glRectf(x2i, winy, winx, 0.0);
		if (y2i < winy)
			glRectf(x1i, winy, x2i, y2i);
		if (y2i > 0.0f)
			glRectf(x1i, y1i, x2i, 0.0);
		
		glDisable(GL_BLEND);
	}

	setlinestyle(0);

	UI_ThemeColor(TH_BACK);
		
	fdrawbox(x1i, y1i, x2i, y2i);

#ifdef VIEW3D_CAMERA_BORDER_HACK
	if (view3d_camera_border_hack_test == true) {
		glColor3ubv(view3d_camera_border_hack_col);
		fdrawbox(x1i + 1, y1i + 1, x2i - 1, y2i - 1);
		view3d_camera_border_hack_test = false;
	}
#endif

	setlinestyle(3);

	/* outer line not to confuse with object selecton */
	if (v3d->flag2 & V3D_LOCK_CAMERA) {
		UI_ThemeColor(TH_REDALERT);
		fdrawbox(x1i - 1, y1i - 1, x2i + 1, y2i + 1);
	}

	UI_ThemeColor(TH_VIEW_OVERLAY);
	fdrawbox(x1i, y1i, x2i, y2i);

	/* border */
	if (scene->r.mode & R_BORDER) {
		float x3, y3, x4, y4;

		x3 = floorf(x1 + (scene->r.border.xmin * (x2 - x1))) - 1;
		y3 = floorf(y1 + (scene->r.border.ymin * (y2 - y1))) - 1;
		x4 = floorf(x1 + (scene->r.border.xmax * (x2 - x1))) + (U.pixelsize - 1);
		y4 = floorf(y1 + (scene->r.border.ymax * (y2 - y1))) + (U.pixelsize - 1);

		cpack(0x4040FF);
		sdrawbox(x3,  y3,  x4,  y4);
	}

	/* safety border */
	if (ca) {
		if (ca->dtx & CAM_DTX_CENTER) {
			float x3, y3;

			UI_ThemeColorBlendShade(TH_VIEW_OVERLAY, TH_BACK, 0.25, 0);

			x3 = x1 + 0.5f * (x2 - x1);
			y3 = y1 + 0.5f * (y2 - y1);

			glBegin(GL_LINES);
			glVertex2f(x1, y3);
			glVertex2f(x2, y3);

			glVertex2f(x3, y1);
			glVertex2f(x3, y2);
			glEnd();
		}

		if (ca->dtx & CAM_DTX_CENTER_DIAG) {
			UI_ThemeColorBlendShade(TH_VIEW_OVERLAY, TH_BACK, 0.25, 0);

			glBegin(GL_LINES);
			glVertex2f(x1, y1);
			glVertex2f(x2, y2);

			glVertex2f(x1, y2);
			glVertex2f(x2, y1);
			glEnd();
		}

		if (ca->dtx & CAM_DTX_THIRDS) {
			UI_ThemeColorBlendShade(TH_VIEW_OVERLAY, TH_BACK, 0.25, 0);
			drawviewborder_grid3(x1, x2, y1, y2, 1.0f / 3.0f);
		}

		if (ca->dtx & CAM_DTX_GOLDEN) {
			UI_ThemeColorBlendShade(TH_VIEW_OVERLAY, TH_BACK, 0.25, 0);
			drawviewborder_grid3(x1, x2, y1, y2, 1.0f - (1.0f / 1.61803399f));
		}

		if (ca->dtx & CAM_DTX_GOLDEN_TRI_A) {
			UI_ThemeColorBlendShade(TH_VIEW_OVERLAY, TH_BACK, 0.25, 0);
			drawviewborder_triangle(x1, x2, y1, y2, 0, 'A');
		}

		if (ca->dtx & CAM_DTX_GOLDEN_TRI_B) {
			UI_ThemeColorBlendShade(TH_VIEW_OVERLAY, TH_BACK, 0.25, 0);
			drawviewborder_triangle(x1, x2, y1, y2, 0, 'B');
		}

		if (ca->dtx & CAM_DTX_HARMONY_TRI_A) {
			UI_ThemeColorBlendShade(TH_VIEW_OVERLAY, TH_BACK, 0.25, 0);
			drawviewborder_triangle(x1, x2, y1, y2, 1, 'A');
		}

		if (ca->dtx & CAM_DTX_HARMONY_TRI_B) {
			UI_ThemeColorBlendShade(TH_VIEW_OVERLAY, TH_BACK, 0.25, 0);
			drawviewborder_triangle(x1, x2, y1, y2, 1, 'B');
		}

		if (ca->flag & CAM_SHOW_SAFE_MARGINS) {
			UI_draw_safe_areas(
			        x1, x2, y1, y2,
			        scene->safe_areas.title,
			        scene->safe_areas.action);

			if (ca->flag & CAM_SHOW_SAFE_CENTER) {
				UI_draw_safe_areas(
				        x1, x2, y1, y2,
				        scene->safe_areas.title_center,
				        scene->safe_areas.action_center);
			}
		}

		if (ca->flag & CAM_SHOWSENSOR) {
			/* determine sensor fit, and get sensor x/y, for auto fit we
			 * assume and square sensor and only use sensor_x */
			float sizex = scene->r.xsch * scene->r.xasp;
			float sizey = scene->r.ysch * scene->r.yasp;
			int sensor_fit = BKE_camera_sensor_fit(ca->sensor_fit, sizex, sizey);
			float sensor_x = ca->sensor_x;
			float sensor_y = (ca->sensor_fit == CAMERA_SENSOR_FIT_AUTO) ? ca->sensor_x : ca->sensor_y;

			/* determine sensor plane */
			rctf rect;

			if (sensor_fit == CAMERA_SENSOR_FIT_HOR) {
				float sensor_scale = (x2i - x1i) / sensor_x;
				float sensor_height = sensor_scale * sensor_y;

				rect.xmin = x1i;
				rect.xmax = x2i;
				rect.ymin = (y1i + y2i) * 0.5f - sensor_height * 0.5f;
				rect.ymax = rect.ymin + sensor_height;
			}
			else {
				float sensor_scale = (y2i - y1i) / sensor_y;
				float sensor_width = sensor_scale * sensor_x;

				rect.xmin = (x1i + x2i) * 0.5f - sensor_width * 0.5f;
				rect.xmax = rect.xmin + sensor_width;
				rect.ymin = y1i;
				rect.ymax = y2i;
			}

			/* draw */
			UI_ThemeColorShade(TH_VIEW_OVERLAY, 100);
			UI_draw_roundbox_gl_mode(GL_LINE_LOOP, rect.xmin, rect.ymin, rect.xmax, rect.ymax, 2.0f);
		}
	}

	setlinestyle(0);

	/* camera name - draw in highlighted text color */
	if (ca && (ca->flag & CAM_SHOWNAME)) {
		UI_ThemeColor(TH_TEXT_HI);
		BLF_draw_default(
		        x1i, y1i - (0.7f * U.widget_unit), 0.0f,
		        v3d->camera->id.name + 2, sizeof(v3d->camera->id.name) - 2);
	}
}

/* *********************** backdraw for selection *************** */

static void backdrawview3d(Scene *scene, wmWindow *win, ARegion *ar, View3D *v3d)
{
	RegionView3D *rv3d = ar->regiondata;
	struct Base *base = scene->basact;
	int multisample_enabled;

	BLI_assert(ar->regiontype == RGN_TYPE_WINDOW);

	if (base && (base->object->mode & (OB_MODE_VERTEX_PAINT | OB_MODE_WEIGHT_PAINT) ||
	             BKE_paint_select_face_test(base->object)))
	{
		/* do nothing */
	}
	/* texture paint mode sampling */
	else if (base && (base->object->mode & OB_MODE_TEXTURE_PAINT) &&
	         (v3d->drawtype > OB_WIRE))
	{
		/* do nothing */
	}
	else if ((base && (base->object->mode & OB_MODE_PARTICLE_EDIT)) &&
	         V3D_IS_ZBUF(v3d))
	{
		/* do nothing */
	}
	else if (scene->obedit &&
	         V3D_IS_ZBUF(v3d))
	{
		/* do nothing */
	}
	else {
		v3d->flag &= ~V3D_INVALID_BACKBUF;
		return;
	}

	if (!(v3d->flag & V3D_INVALID_BACKBUF))
		return;

#if 0
	if (test) {
		if (qtest()) {
			addafterqueue(ar->win, BACKBUFDRAW, 1);
			return;
		}
	}
#endif

	if (v3d->drawtype > OB_WIRE) v3d->zbuf = true;
	
	/* dithering and AA break color coding, so disable */
	glDisable(GL_DITHER);

	multisample_enabled = glIsEnabled(GL_MULTISAMPLE);
	if (multisample_enabled)
		glDisable(GL_MULTISAMPLE);

	if (win->multisamples != USER_MULTISAMPLE_NONE) {
		/* for multisample we use an offscreen FBO. multisample drawing can fail
		 * with color coded selection drawing, and reading back depths from such
		 * a buffer can also cause a few seconds freeze on OS X / NVidia. */
		int w = BLI_rcti_size_x(&ar->winrct);
		int h = BLI_rcti_size_y(&ar->winrct);
		char error[256];

		if (rv3d->gpuoffscreen) {
			if (GPU_offscreen_width(rv3d->gpuoffscreen)  != w ||
			    GPU_offscreen_height(rv3d->gpuoffscreen) != h)
			{
				GPU_offscreen_free(rv3d->gpuoffscreen);
				rv3d->gpuoffscreen = NULL;
			}
		}

		if (!rv3d->gpuoffscreen) {
			rv3d->gpuoffscreen = GPU_offscreen_create(w, h, 0, GPU_HDR_NONE, GPU_OFFSCREEN_DEPTH_COMPARE, error);

			if (!rv3d->gpuoffscreen)
				fprintf(stderr, "Failed to create offscreen selection buffer for multisample: %s\n", error);
		}
	}

	if (rv3d->gpuoffscreen)
		GPU_offscreen_bind(rv3d->gpuoffscreen, true);
	else
		glScissor(ar->winrct.xmin, ar->winrct.ymin, BLI_rcti_size_x(&ar->winrct), BLI_rcti_size_y(&ar->winrct));

	glClearColor(0.0, 0.0, 0.0, 0.0);
	if (v3d->zbuf) {
		glEnable(GL_DEPTH_TEST);
		glClear(GL_COLOR_BUFFER_BIT | GL_DEPTH_BUFFER_BIT);
	}
	else {
		glClear(GL_COLOR_BUFFER_BIT);
		glDisable(GL_DEPTH_TEST);
	}
	
	if (rv3d->rflag & RV3D_CLIPPING)
		ED_view3d_clipping_set(rv3d);
	
	G.f |= G_BACKBUFSEL;
	
	if (base && (base->lay & v3d->lay))
		draw_object_backbufsel(scene, v3d, rv3d, base->object);
	
	if (rv3d->gpuoffscreen)
		GPU_offscreen_unbind(rv3d->gpuoffscreen, true);
	else
		ar->swap = 0; /* mark invalid backbuf for wm draw */

	v3d->flag &= ~V3D_INVALID_BACKBUF;

	G.f &= ~G_BACKBUFSEL;
	v3d->zbuf = false;
	glDisable(GL_DEPTH_TEST);
	glEnable(GL_DITHER);
	if (multisample_enabled)
		glEnable(GL_MULTISAMPLE);

	if (rv3d->rflag & RV3D_CLIPPING)
		ED_view3d_clipping_disable();
}

void view3d_opengl_read_pixels(ARegion *ar, int x, int y, int w, int h, int format, int type, void *data)
{
	RegionView3D *rv3d = ar->regiondata;

	if (rv3d->gpuoffscreen) {
		GPU_offscreen_bind(rv3d->gpuoffscreen, true);
		glReadBuffer(GL_COLOR_ATTACHMENT0_EXT);
		glReadPixels(x, y, w, h, format, type, data);
		GPU_offscreen_unbind(rv3d->gpuoffscreen, true);
	}
	else {
		glReadPixels(ar->winrct.xmin + x, ar->winrct.ymin + y, w, h, format, type, data);
	}
}

/* XXX depth reading exception, for code not using gpu offscreen */
static void view3d_opengl_read_Z_pixels(ARegion *ar, int x, int y, int w, int h, int format, int type, void *data)
{

	glReadPixels(ar->winrct.xmin + x, ar->winrct.ymin + y, w, h, format, type, data);
}

void ED_view3d_backbuf_validate(ViewContext *vc)
{
	if (vc->v3d->flag & V3D_INVALID_BACKBUF)
		backdrawview3d(vc->scene, vc->win, vc->ar, vc->v3d);
}

/**
 * allow for small values [0.5 - 2.5],
 * and large values, FLT_MAX by clamping by the area size
 */
int ED_view3d_backbuf_sample_size_clamp(ARegion *ar, const float dist)
{
	return (int)min_ff(ceilf(dist), (float)max_ii(ar->winx, ar->winx));
}

/* samples a single pixel (copied from vpaint) */
unsigned int ED_view3d_backbuf_sample(ViewContext *vc, int x, int y)
{
	unsigned int col;
	
	if (x >= vc->ar->winx || y >= vc->ar->winy) {
		return 0;
	}

	ED_view3d_backbuf_validate(vc);

	view3d_opengl_read_pixels(vc->ar, x, y, 1, 1, GL_RGBA, GL_UNSIGNED_BYTE, &col);
	glReadBuffer(GL_BACK);
	
	if (ENDIAN_ORDER == B_ENDIAN) {
		BLI_endian_switch_uint32(&col);
	}
	
	return GPU_select_to_index(col);
}

/* reads full rect, converts indices */
ImBuf *ED_view3d_backbuf_read(ViewContext *vc, int xmin, int ymin, int xmax, int ymax)
{
	struct ImBuf *ibuf_clip;
	/* clip */
	const rcti clip = {
	    max_ii(xmin, 0), min_ii(xmax, vc->ar->winx - 1),
	    max_ii(ymin, 0), min_ii(ymax, vc->ar->winy - 1)};
	const int size_clip[2] = {
	    BLI_rcti_size_x(&clip) + 1,
	    BLI_rcti_size_y(&clip) + 1};

	if (UNLIKELY((clip.xmin > clip.xmax) ||
	             (clip.ymin > clip.ymax)))
	{
		return NULL;
	}

	ibuf_clip = IMB_allocImBuf(size_clip[0], size_clip[1], 32, IB_rect);

	ED_view3d_backbuf_validate(vc);

	view3d_opengl_read_pixels(vc->ar, clip.xmin, clip.ymin, size_clip[0], size_clip[1], GL_RGBA, GL_UNSIGNED_BYTE, ibuf_clip->rect);

	glReadBuffer(GL_BACK);

	if (ENDIAN_ORDER == B_ENDIAN) {
		IMB_convert_rgba_to_abgr(ibuf_clip);
	}

	GPU_select_to_index_array(ibuf_clip->rect, size_clip[0] * size_clip[1]);
	
	if ((clip.xmin == xmin) &&
	    (clip.xmax == xmax) &&
	    (clip.ymin == ymin) &&
	    (clip.ymax == ymax))
	{
		return ibuf_clip;
	}
	else {
		/* put clipped result into a non-clipped buffer */
		struct ImBuf *ibuf_full;
		const int size[2] = {
		    (xmax - xmin + 1),
		    (ymax - ymin + 1)};

		ibuf_full = IMB_allocImBuf(size[0], size[1], 32, IB_rect);

		IMB_rectcpy(
		        ibuf_full, ibuf_clip,
		        clip.xmin - xmin, clip.ymin - ymin,
		        0, 0,
		        size_clip[0], size_clip[1]);
		IMB_freeImBuf(ibuf_clip);
		return ibuf_full;
	}
}

/* smart function to sample a rect spiralling outside, nice for backbuf selection */
unsigned int ED_view3d_backbuf_sample_rect(
        ViewContext *vc, const int mval[2], int size,
        unsigned int min, unsigned int max, float *r_dist)
{
	struct ImBuf *buf;
	const unsigned int *bufmin, *bufmax, *tbuf;
	int minx, miny;
	int a, b, rc, nr, amount, dirvec[4][2];
	unsigned int index = 0;

	amount = (size - 1) / 2;

	minx = mval[0] - (amount + 1);
	miny = mval[1] - (amount + 1);
	buf = ED_view3d_backbuf_read(vc, minx, miny, minx + size - 1, miny + size - 1);
	if (!buf) return 0;

	rc = 0;
	
	dirvec[0][0] = 1; dirvec[0][1] = 0;
	dirvec[1][0] = 0; dirvec[1][1] = -size;
	dirvec[2][0] = -1; dirvec[2][1] = 0;
	dirvec[3][0] = 0; dirvec[3][1] = size;
	
	bufmin = buf->rect;
	tbuf = buf->rect;
	bufmax = buf->rect + size * size;
	tbuf += amount * size + amount;
	
	for (nr = 1; nr <= size; nr++) {
		
		for (a = 0; a < 2; a++) {
			for (b = 0; b < nr; b++) {
				if (*tbuf && *tbuf >= min && *tbuf < max) {
					/* we got a hit */

					/* get x,y pixel coords from the offset
					 * (manhatten distance in keeping with other screen-based selection) */
					*r_dist = (float)(
					        abs(((int)(tbuf - buf->rect) % size) - (size / 2)) +
					        abs(((int)(tbuf - buf->rect) / size) - (size / 2)));

					/* indices start at 1 here */
					index = (*tbuf - min) + 1;
					goto exit;
				}
				
				tbuf += (dirvec[rc][0] + dirvec[rc][1]);
				
				if (tbuf < bufmin || tbuf >= bufmax) {
					goto exit;
				}
			}
			rc++;
			rc &= 3;
		}
	}

exit:
	IMB_freeImBuf(buf);
	return index;
}


/* ************************************************************* */

static void view3d_stereo_bgpic_setup(Scene *scene, View3D *v3d, Image *ima, ImageUser *iuser)
{
	if (BKE_image_is_stereo(ima)) {
		iuser->flag |= IMA_SHOW_STEREO;

		if ((scene->r.scemode & R_MULTIVIEW) == 0) {
			iuser->multiview_eye = STEREO_LEFT_ID;
		}
		else if (v3d->stereo3d_camera != STEREO_3D_ID) {
			/* show only left or right camera */
			iuser->multiview_eye = v3d->stereo3d_camera;
		}

		BKE_image_multiview_index(ima, iuser);
	}
	else {
		iuser->flag &= ~IMA_SHOW_STEREO;
	}
}

static void view3d_draw_bgpic(Scene *scene, ARegion *ar, View3D *v3d,
                              const bool do_foreground, const bool do_camera_frame)
{
	RegionView3D *rv3d = ar->regiondata;
	BGpic *bgpic;
	int fg_flag = do_foreground ? V3D_BGPIC_FOREGROUND : 0;

	for (bgpic = v3d->bgpicbase.first; bgpic; bgpic = bgpic->next) {
		bgpic->iuser.scene = scene;  /* Needed for render results. */

		if ((bgpic->flag & V3D_BGPIC_FOREGROUND) != fg_flag)
			continue;

		if ((bgpic->view == 0) || /* zero for any */
		    (bgpic->view & (1 << rv3d->view)) || /* check agaist flags */
		    (rv3d->persp == RV3D_CAMOB && bgpic->view == (1 << RV3D_VIEW_CAMERA)))
		{
			float image_aspect[2];
			float fac, asp, zoomx, zoomy;
			float x1, y1, x2, y2, centx, centy;

			ImBuf *ibuf = NULL, *freeibuf, *releaseibuf;
			void *lock;
			rctf clip_rect;

			Image *ima = NULL;
			MovieClip *clip = NULL;

			/* disable individual images */
			if ((bgpic->flag & V3D_BGPIC_DISABLED))
				continue;

			freeibuf = NULL;
			releaseibuf = NULL;
			if (bgpic->source == V3D_BGPIC_IMAGE) {
				ima = bgpic->ima;
				if (ima == NULL)
					continue;
				BKE_image_user_frame_calc(&bgpic->iuser, CFRA, 0);
				if (ima->source == IMA_SRC_SEQUENCE && !(bgpic->iuser.flag & IMA_USER_FRAME_IN_RANGE)) {
					ibuf = NULL; /* frame is out of range, dont show */
				}
				else {
					view3d_stereo_bgpic_setup(scene, v3d, ima, &bgpic->iuser);
					ibuf = BKE_image_acquire_ibuf(ima, &bgpic->iuser, &lock);
					releaseibuf = ibuf;
				}

				image_aspect[0] = ima->aspx;
				image_aspect[1] = ima->aspy;
			}
			else if (bgpic->source == V3D_BGPIC_MOVIE) {
				/* TODO: skip drawing when out of frame range (as image sequences do above) */

				if (bgpic->flag & V3D_BGPIC_CAMERACLIP) {
					if (scene->camera)
						clip = BKE_object_movieclip_get(scene, scene->camera, true);
				}
				else {
					clip = bgpic->clip;
				}

				if (clip == NULL)
					continue;

				BKE_movieclip_user_set_frame(&bgpic->cuser, CFRA);
				ibuf = BKE_movieclip_get_ibuf(clip, &bgpic->cuser);

				image_aspect[0] = clip->aspx;
				image_aspect[1] = clip->aspy;

				/* working with ibuf from image and clip has got different workflow now.
				 * ibuf acquired from clip is referenced by cache system and should
				 * be dereferenced after usage. */
				freeibuf = ibuf;
			}
			else {
				/* perhaps when loading future files... */
				BLI_assert(0);
				copy_v2_fl(image_aspect, 1.0f);
			}

			if (ibuf == NULL)
				continue;

			if ((ibuf->rect == NULL && ibuf->rect_float == NULL) || ibuf->channels != 4) { /* invalid image format */
				if (freeibuf)
					IMB_freeImBuf(freeibuf);
				if (releaseibuf)
					BKE_image_release_ibuf(ima, releaseibuf, lock);

				continue;
			}

			if (ibuf->rect == NULL)
				IMB_rect_from_float(ibuf);

			if (rv3d->persp == RV3D_CAMOB) {

				if (do_camera_frame) {
					rctf vb;
					ED_view3d_calc_camera_border(scene, ar, v3d, rv3d, &vb, false);
					x1 = vb.xmin;
					y1 = vb.ymin;
					x2 = vb.xmax;
					y2 = vb.ymax;
				}
				else {
					x1 = ar->winrct.xmin;
					y1 = ar->winrct.ymin;
					x2 = ar->winrct.xmax;
					y2 = ar->winrct.ymax;
				}

				/* apply offset last - camera offset is different to offset in blender units */
				/* so this has some sane way of working - this matches camera's shift _exactly_ */
				{
					const float max_dim = max_ff(x2 - x1, y2 - y1);
					const float xof_scale = bgpic->xof * max_dim;
					const float yof_scale = bgpic->yof * max_dim;

					x1 += xof_scale;
					y1 += yof_scale;
					x2 += xof_scale;
					y2 += yof_scale;
				}

				centx = (x1 + x2) / 2.0f;
				centy = (y1 + y2) / 2.0f;

				/* aspect correction */
				if (bgpic->flag & V3D_BGPIC_CAMERA_ASPECT) {
					/* apply aspect from clip */
					const float w_src = ibuf->x * image_aspect[0];
					const float h_src = ibuf->y * image_aspect[1];

					/* destination aspect is already applied from the camera frame */
					const float w_dst = x1 - x2;
					const float h_dst = y1 - y2;

					const float asp_src = w_src / h_src;
					const float asp_dst = w_dst / h_dst;

					if (fabsf(asp_src - asp_dst) >= FLT_EPSILON) {
						if ((asp_src > asp_dst) == ((bgpic->flag & V3D_BGPIC_CAMERA_CROP) != 0)) {
							/* fit X */
							const float div = asp_src / asp_dst;
							x1 = ((x1 - centx) * div) + centx;
							x2 = ((x2 - centx) * div) + centx;
						}
						else {
							/* fit Y */
							const float div = asp_dst / asp_src;
							y1 = ((y1 - centy) * div) + centy;
							y2 = ((y2 - centy) * div) + centy;
						}
					}
				}
			}
			else {
				float tvec[3];
				float sco[2];
				const float mval_f[2] = {1.0f, 0.0f};
				const float co_zero[3] = {0};
				float zfac;

				/* calc window coord */
				zfac = ED_view3d_calc_zfac(rv3d, co_zero, NULL);
				ED_view3d_win_to_delta(ar, mval_f, tvec, zfac);
				fac = max_ff(fabsf(tvec[0]), max_ff(fabsf(tvec[1]), fabsf(tvec[2]))); /* largest abs axis */
				fac = 1.0f / fac;

				asp = (float)ibuf->y / (float)ibuf->x;

				zero_v3(tvec);
				ED_view3d_project_float_v2_m4(ar, tvec, sco, rv3d->persmat);

				x1 =  sco[0] + fac * (bgpic->xof - bgpic->size);
				y1 =  sco[1] + asp * fac * (bgpic->yof - bgpic->size);
				x2 =  sco[0] + fac * (bgpic->xof + bgpic->size);
				y2 =  sco[1] + asp * fac * (bgpic->yof + bgpic->size);

				centx = (x1 + x2) / 2.0f;
				centy = (y1 + y2) / 2.0f;
			}

			/* complete clip? */
			BLI_rctf_init(&clip_rect, x1, x2, y1, y2);
			if (bgpic->rotation) {
				BLI_rctf_rotate_expand(&clip_rect, &clip_rect, bgpic->rotation);
			}

			if (clip_rect.xmax < 0 || clip_rect.ymax < 0 || clip_rect.xmin > ar->winx || clip_rect.ymin > ar->winy) {
				if (freeibuf)
					IMB_freeImBuf(freeibuf);
				if (releaseibuf)
					BKE_image_release_ibuf(ima, releaseibuf, lock);

				continue;
			}

			zoomx = (x2 - x1) / ibuf->x;
			zoomy = (y2 - y1) / ibuf->y;

			/* for some reason; zoomlevels down refuses to use GL_ALPHA_SCALE */
			if (zoomx < 1.0f || zoomy < 1.0f) {
				float tzoom = min_ff(zoomx, zoomy);
				int mip = 0;

				if ((ibuf->userflags & IB_MIPMAP_INVALID) != 0) {
					IMB_remakemipmap(ibuf, 0);
					ibuf->userflags &= ~IB_MIPMAP_INVALID;
				}
				else if (ibuf->mipmap[0] == NULL)
					IMB_makemipmap(ibuf, 0);

				while (tzoom < 1.0f && mip < 8 && ibuf->mipmap[mip]) {
					tzoom *= 2.0f;
					zoomx *= 2.0f;
					zoomy *= 2.0f;
					mip++;
				}
				if (mip > 0)
					ibuf = ibuf->mipmap[mip - 1];
			}

			if (v3d->zbuf) glDisable(GL_DEPTH_TEST);
			glDepthMask(0);

			glEnable(GL_BLEND);
			glBlendFunc(GL_SRC_ALPHA,  GL_ONE_MINUS_SRC_ALPHA);

			glMatrixMode(GL_PROJECTION);
			glPushMatrix();
			glMatrixMode(GL_MODELVIEW);
			glPushMatrix();
			ED_region_pixelspace(ar);

			glTranslatef(centx, centy, 0.0);
			glRotatef(RAD2DEGF(-bgpic->rotation), 0.0f, 0.0f, 1.0f);

			if (bgpic->flag & V3D_BGPIC_FLIP_X) {
				zoomx *= -1.0f;
				x1 = x2;
			}
			if (bgpic->flag & V3D_BGPIC_FLIP_Y) {
				zoomy *= -1.0f;
				y1 = y2;
			}
			glPixelZoom(zoomx, zoomy);
			glColor4f(1.0f, 1.0f, 1.0f, 1.0f - bgpic->blend);

			/* could not use glaDrawPixelsAuto because it could fallback to
			 * glaDrawPixelsSafe in some cases, which will end up in missing
			 * alpha transparency for the background image (sergey)
			 */
			glaDrawPixelsTex(x1 - centx, y1 - centy, ibuf->x, ibuf->y, GL_RGBA, GL_UNSIGNED_BYTE, GL_LINEAR, ibuf->rect);

			glPixelZoom(1.0, 1.0);
			glPixelTransferf(GL_ALPHA_SCALE, 1.0f);

			glMatrixMode(GL_PROJECTION);
			glPopMatrix();
			glMatrixMode(GL_MODELVIEW);
			glPopMatrix();

			glDisable(GL_BLEND);

			glDepthMask(1);
			if (v3d->zbuf) glEnable(GL_DEPTH_TEST);

			if (freeibuf)
				IMB_freeImBuf(freeibuf);
			if (releaseibuf)
				BKE_image_release_ibuf(ima, releaseibuf, lock);
		}
	}
}

static void view3d_draw_bgpic_test(Scene *scene, ARegion *ar, View3D *v3d,
                                   const bool do_foreground, const bool do_camera_frame)
{
	RegionView3D *rv3d = ar->regiondata;

	if ((v3d->flag & V3D_DISPBGPICS) == 0)
		return;

	/* disabled - mango request, since footage /w only render is quite useful
	 * and this option is easy to disable all background images at once */
#if 0
	if (v3d->flag2 & V3D_RENDER_OVERRIDE)
		return;
#endif

	if ((rv3d->view == RV3D_VIEW_USER) || (rv3d->persp != RV3D_ORTHO)) {
		if (rv3d->persp == RV3D_CAMOB) {
			view3d_draw_bgpic(scene, ar, v3d, do_foreground, do_camera_frame);
		}
	}
	else {
		view3d_draw_bgpic(scene, ar, v3d, do_foreground, do_camera_frame);
	}
}

/* ****************** View3d afterdraw *************** */

typedef struct View3DAfter {
	struct View3DAfter *next, *prev;
	struct Base *base;
	short dflag;
} View3DAfter;

/* temp storage of Objects that need to be drawn as last */
void ED_view3d_after_add(ListBase *lb, Base *base, const short dflag)
{
	View3DAfter *v3da = MEM_callocN(sizeof(View3DAfter), "View 3d after");
	BLI_assert((base->flag & OB_FROMDUPLI) == 0);
	BLI_addtail(lb, v3da);
	v3da->base = base;
	v3da->dflag = dflag;
}

/* disables write in zbuffer and draws it over */
static void view3d_draw_transp(Scene *scene, ARegion *ar, View3D *v3d)
{
	View3DAfter *v3da;
	
	glDepthMask(GL_FALSE);
	v3d->transp = true;
	
	while ((v3da = BLI_pophead(&v3d->afterdraw_transp))) {
		draw_object(scene, ar, v3d, v3da->base, v3da->dflag);
		MEM_freeN(v3da);
	}
	v3d->transp = false;
	
	glDepthMask(GL_TRUE);
	
}

/* clears zbuffer and draws it over */
static void view3d_draw_xray(Scene *scene, ARegion *ar, View3D *v3d, bool *clear)
{
	View3DAfter *v3da;

	if (*clear && v3d->zbuf) {
		glClear(GL_DEPTH_BUFFER_BIT);
		*clear = false;
	}

	v3d->xray = true;
	while ((v3da = BLI_pophead(&v3d->afterdraw_xray))) {
		draw_object(scene, ar, v3d, v3da->base, v3da->dflag);
		MEM_freeN(v3da);
	}
	v3d->xray = false;
}


/* clears zbuffer and draws it over */
static void view3d_draw_xraytransp(Scene *scene, ARegion *ar, View3D *v3d, const bool clear)
{
	View3DAfter *v3da;

	if (clear && v3d->zbuf)
		glClear(GL_DEPTH_BUFFER_BIT);

	v3d->xray = true;
	v3d->transp = true;
	
	glDepthMask(GL_FALSE);

	while ((v3da = BLI_pophead(&v3d->afterdraw_xraytransp))) {
		draw_object(scene, ar, v3d, v3da->base, v3da->dflag);
		MEM_freeN(v3da);
	}

	v3d->transp = false;
	v3d->xray = false;

	glDepthMask(GL_TRUE);
}

/* clears zbuffer and draws it over,
 * note that in the select version we don't care about transparent flag as with regular drawing */
static void view3d_draw_xray_select(Scene *scene, ARegion *ar, View3D *v3d, bool *clear)
{
	/* Not ideal, but we need to read from the previous depths before clearing
	 * otherwise we could have a function to load the depths after drawing.
	 *
	 * Clearing the depth buffer isn't all that common between drawing objects so accept this for now.
	 */
	if (U.gpu_select_pick_deph) {
		GPU_select_load_id(-1);
	}

	View3DAfter *v3da;
	if (*clear && v3d->zbuf) {
		glClear(GL_DEPTH_BUFFER_BIT);
		*clear = false;
	}

	v3d->xray = true;
	while ((v3da = BLI_pophead(&v3d->afterdraw_xray))) {
		if (GPU_select_load_id(v3da->base->selcol)) {
			draw_object_select(scene, ar, v3d, v3da->base, v3da->dflag);
		}
		MEM_freeN(v3da);
	}
	v3d->xray = false;
}

/* *********************** */

/*
 * In most cases call draw_dupli_objects,
 * draw_dupli_objects_color was added because when drawing set dupli's
 * we need to force the color
 */

#if 0
int dupli_ob_sort(void *arg1, void *arg2)
{
	void *p1 = ((DupliObject *)arg1)->ob;
	void *p2 = ((DupliObject *)arg2)->ob;
	int val = 0;
	if (p1 < p2) val = -1;
	else if (p1 > p2) val = 1;
	return val;
}
#endif


static DupliObject *dupli_step(DupliObject *dob)
{
	while (dob && dob->no_draw)
		dob = dob->next;
	return dob;
}

static void draw_dupli_objects_color(
        Scene *scene, ARegion *ar, View3D *v3d, Base *base,
        const short dflag, const int color)
{
	RegionView3D *rv3d = ar->regiondata;
	ListBase *lb;
	LodLevel *savedlod;
	DupliObject *dob_prev = NULL, *dob, *dob_next = NULL;
	Base tbase = {NULL};
	BoundBox bb, *bb_tmp; /* use a copy because draw_object, calls clear_mesh_caches */
	GLuint displist = 0;
	unsigned char color_rgb[3];
	const short dflag_dupli = dflag | DRAW_CONSTCOLOR;
	short transflag;
	bool use_displist = false;  /* -1 is initialize */
	char dt;
	short dtx;
	DupliApplyData *apply_data;

	if (base->object->restrictflag & OB_RESTRICT_VIEW) return;
	if ((base->object->restrictflag & OB_RESTRICT_RENDER) && (v3d->flag2 & V3D_RENDER_OVERRIDE)) return;

	if (dflag & DRAW_CONSTCOLOR) {
		BLI_assert(color == TH_UNDEFINED);
	}
	else {
		UI_GetThemeColorBlend3ubv(color, TH_BACK, 0.5f, color_rgb);
	}

	tbase.flag = OB_FROMDUPLI | base->flag;
	lb = object_duplilist(G.main->eval_ctx, scene, base->object);
	// BLI_listbase_sort(lb, dupli_ob_sort); /* might be nice to have if we have a dupli list with mixed objects. */

	apply_data = duplilist_apply(base->object, scene, lb);

	dob = dupli_step(lb->first);
	if (dob) dob_next = dupli_step(dob->next);

	for (; dob; dob_prev = dob, dob = dob_next, dob_next = dob_next ? dupli_step(dob_next->next) : NULL) {
		bool testbb = false;

		tbase.object = dob->ob;

		/* Make sure lod is updated from dupli's position */
		savedlod = dob->ob->currentlod;

#ifdef WITH_GAMEENGINE
		if (rv3d->rflag & RV3D_IS_GAME_ENGINE) {
			BKE_object_lod_update(dob->ob, rv3d->viewinv[3]);
		}
#endif

		/* extra service: draw the duplicator in drawtype of parent, minimum taken
		 * to allow e.g. boundbox box objects in groups for LOD */
		dt = tbase.object->dt;
		tbase.object->dt = MIN2(tbase.object->dt, base->object->dt);

		/* inherit draw extra, but not if a boundbox under the assumption that this
		 * is intended to speed up drawing, and drawing extra (especially wire) can
		 * slow it down too much */
		dtx = tbase.object->dtx;
		if (tbase.object->dt != OB_BOUNDBOX)
			tbase.object->dtx = base->object->dtx;

		/* negative scale flag has to propagate */
		transflag = tbase.object->transflag;

		if (is_negative_m4(dob->mat))
			tbase.object->transflag |= OB_NEG_SCALE;
		else
			tbase.object->transflag &= ~OB_NEG_SCALE;
		
		/* should move outside the loop but possible color is set in draw_object still */
		if ((dflag & DRAW_CONSTCOLOR) == 0) {
			glColor3ubv(color_rgb);
		}
		
		/* generate displist, test for new object */
		if (dob_prev && dob_prev->ob != dob->ob) {
			if (use_displist == true)
				glDeleteLists(displist, 1);
			
			use_displist = false;
		}
		
		if ((bb_tmp = BKE_object_boundbox_get(dob->ob))) {
			bb = *bb_tmp; /* must make a copy  */
			testbb = true;
		}

		if (!testbb || ED_view3d_boundbox_clip_ex(rv3d, &bb, dob->mat)) {
			/* generate displist */
			if (use_displist == false) {
				
				/* note, since this was added, its checked (dob->type == OB_DUPLIGROUP)
				 * however this is very slow, it was probably needed for the NLA
				 * offset feature (used in group-duplicate.blend but no longer works in 2.5)
				 * so for now it should be ok to - campbell */
				
				if ( /* if this is the last no need  to make a displist */
				     (dob_next == NULL || dob_next->ob != dob->ob) ||
				     /* lamp drawing messes with matrices, could be handled smarter... but this works */
				     (dob->ob->type == OB_LAMP) ||
				     (dob->type == OB_DUPLIGROUP && dob->animated) ||
				     !bb_tmp ||
				     draw_glsl_material(scene, dob->ob, v3d, dt) ||
				     check_object_draw_texture(scene, v3d, dt) ||
				     (v3d->flag2 & V3D_SOLID_MATCAP) != 0)
				{
					// printf("draw_dupli_objects_color: skipping displist for %s\n", dob->ob->id.name + 2);
					use_displist = false;
				}
				else {
					// printf("draw_dupli_objects_color: using displist for %s\n", dob->ob->id.name + 2);
					
					/* disable boundbox check for list creation */
					BKE_object_boundbox_flag(dob->ob, BOUNDBOX_DISABLED, 1);
					/* need this for next part of code */
					unit_m4(dob->ob->obmat);    /* obmat gets restored */
					
					displist = glGenLists(1);
					glNewList(displist, GL_COMPILE);
					draw_object(scene, ar, v3d, &tbase, dflag_dupli);
					glEndList();
					
					use_displist = true;
					BKE_object_boundbox_flag(dob->ob, BOUNDBOX_DISABLED, 0);
				}		
			}
			
			if (use_displist) {
				glPushMatrix();
				glMultMatrixf(dob->mat);
				glCallList(displist);
				glPopMatrix();
			}	
			else {
				copy_m4_m4(dob->ob->obmat, dob->mat);
				GPU_begin_dupli_object(dob);
				draw_object(scene, ar, v3d, &tbase, dflag_dupli);
				GPU_end_dupli_object();
			}
		}
		
		tbase.object->dt = dt;
		tbase.object->dtx = dtx;
		tbase.object->transflag = transflag;
		tbase.object->currentlod = savedlod;
	}

	if (apply_data) {
		duplilist_restore(lb, apply_data);
		duplilist_free_apply_data(apply_data);
	}

	free_object_duplilist(lb);
	
	if (use_displist)
		glDeleteLists(displist, 1);
}

static void draw_dupli_objects(Scene *scene, ARegion *ar, View3D *v3d, Base *base)
{
	/* define the color here so draw_dupli_objects_color can be called
	 * from the set loop */
	
	int color = (base->flag & SELECT) ? TH_SELECT : TH_WIRE;
	/* debug */
	if (base->object->dup_group && base->object->dup_group->id.us < 1)
		color = TH_REDALERT;
	
	draw_dupli_objects_color(scene, ar, v3d, base, 0, color);
}

/* XXX warning, not using gpu offscreen here */
void view3d_update_depths_rect(ARegion *ar, ViewDepths *d, rcti *rect)
{
	int x, y, w, h;
	rcti r;
	/* clamp rect by region */

	r.xmin = 0;
	r.xmax = ar->winx - 1;
	r.ymin = 0;
	r.ymax = ar->winy - 1;

	/* Constrain rect to depth bounds */
	BLI_rcti_isect(&r, rect, rect);

	/* assign values to compare with the ViewDepths */
	x = rect->xmin;
	y = rect->ymin;

	w = BLI_rcti_size_x(rect);
	h = BLI_rcti_size_y(rect);

	if (w <= 0 || h <= 0) {
		if (d->depths)
			MEM_freeN(d->depths);
		d->depths = NULL;

		d->damaged = false;
	}
	else if (d->w != w ||
	         d->h != h ||
	         d->x != x ||
	         d->y != y ||
	         d->depths == NULL
	         )
	{
		d->x = x;
		d->y = y;
		d->w = w;
		d->h = h;

		if (d->depths)
			MEM_freeN(d->depths);

		d->depths = MEM_mallocN(sizeof(float) * d->w * d->h, "View depths Subset");
		
		d->damaged = true;
	}

	if (d->damaged) {
		/* XXX using special function here, it doesn't use the gpu offscreen system */
		view3d_opengl_read_Z_pixels(ar, d->x, d->y, d->w, d->h, GL_DEPTH_COMPONENT, GL_FLOAT, d->depths);
		glGetDoublev(GL_DEPTH_RANGE, d->depth_range);
		d->damaged = false;
	}
}

/* note, with nouveau drivers the glReadPixels() is very slow. [#24339] */
void ED_view3d_depth_update(ARegion *ar)
{
	RegionView3D *rv3d = ar->regiondata;
	
	/* Create storage for, and, if necessary, copy depth buffer */
	if (!rv3d->depths) rv3d->depths = MEM_callocN(sizeof(ViewDepths), "ViewDepths");
	if (rv3d->depths) {
		ViewDepths *d = rv3d->depths;
		if (d->w != ar->winx ||
		    d->h != ar->winy ||
		    !d->depths)
		{
			d->w = ar->winx;
			d->h = ar->winy;
			if (d->depths)
				MEM_freeN(d->depths);
			d->depths = MEM_mallocN(sizeof(float) * d->w * d->h, "View depths");
			d->damaged = true;
		}
		
		if (d->damaged) {
			view3d_opengl_read_pixels(ar, 0, 0, d->w, d->h, GL_DEPTH_COMPONENT, GL_FLOAT, d->depths);
			glGetDoublev(GL_DEPTH_RANGE, d->depth_range);
			
			d->damaged = false;
		}
	}
}

/* utility function to find the closest Z value, use for autodepth */
float view3d_depth_near(ViewDepths *d)
{
	/* convert to float for comparisons */
	const float near = (float)d->depth_range[0];
	const float far_real = (float)d->depth_range[1];
	float far = far_real;

	const float *depths = d->depths;
	float depth = FLT_MAX;
	int i = (int)d->w * (int)d->h; /* cast to avoid short overflow */

	/* far is both the starting 'far' value
	 * and the closest value found. */
	while (i--) {
		depth = *depths++;
		if ((depth < far) && (depth > near)) {
			far = depth;
		}
	}

	return far == far_real ? FLT_MAX : far;
}

void ED_view3d_draw_depth_gpencil(Scene *scene, ARegion *ar, View3D *v3d)
{
	short zbuf = v3d->zbuf;
	RegionView3D *rv3d = ar->regiondata;

	/* Setup view matrix. */
	ED_view3d_draw_setup_view(NULL, scene, ar, v3d, rv3d->viewmat, rv3d->winmat, NULL);

	glClear(GL_DEPTH_BUFFER_BIT);

	v3d->zbuf = true;
	glEnable(GL_DEPTH_TEST);

	if (v3d->flag2 & V3D_SHOW_GPENCIL) {
		ED_gpencil_draw_view3d(NULL, scene, v3d, ar, true);
	}
	
	v3d->zbuf = zbuf;
}

static void view3d_draw_depth_loop(Scene *scene, ARegion *ar, View3D *v3d)
{
	Base *base;

	/* no need for color when drawing depth buffer */
	const short dflag_depth = DRAW_CONSTCOLOR;

	/* draw set first */
	if (scene->set) {
		Scene *sce_iter;
		for (SETLOOPER(scene->set, sce_iter, base)) {
			if (v3d->lay & base->lay) {
				draw_object(scene, ar, v3d, base, 0);
				if (base->object->transflag & OB_DUPLI) {
					draw_dupli_objects_color(scene, ar, v3d, base, dflag_depth, TH_UNDEFINED);
				}
			}
		}
	}
	
	for (base = scene->base.first; base; base = base->next) {
		if (v3d->lay & base->lay) {
			/* dupli drawing */
			if (base->object->transflag & OB_DUPLI) {
				draw_dupli_objects_color(scene, ar, v3d, base, dflag_depth, TH_UNDEFINED);
			}
			draw_object(scene, ar, v3d, base, dflag_depth);
		}
	}
	
	/* this isn't that nice, draw xray objects as if they are normal */
	if (v3d->afterdraw_transp.first ||
	    v3d->afterdraw_xray.first ||
	    v3d->afterdraw_xraytransp.first)
	{
		View3DAfter *v3da;
		int mask_orig;

		v3d->xray = true;
		
		/* transp materials can change the depth mask, see #21388 */
		glGetIntegerv(GL_DEPTH_WRITEMASK, &mask_orig);


		if (v3d->afterdraw_xray.first || v3d->afterdraw_xraytransp.first) {
			glDepthFunc(GL_ALWAYS); /* always write into the depth bufer, overwriting front z values */
			for (v3da = v3d->afterdraw_xray.first; v3da; v3da = v3da->next) {
				draw_object(scene, ar, v3d, v3da->base, dflag_depth);
			}
			glDepthFunc(GL_LEQUAL); /* Now write the depth buffer normally */
		}

		/* draw 3 passes, transp/xray/xraytransp */
		v3d->xray = false;
		v3d->transp = true;
		while ((v3da = BLI_pophead(&v3d->afterdraw_transp))) {
			draw_object(scene, ar, v3d, v3da->base, dflag_depth);
			MEM_freeN(v3da);
		}

		v3d->xray = true;
		v3d->transp = false;
		while ((v3da = BLI_pophead(&v3d->afterdraw_xray))) {
			draw_object(scene, ar, v3d, v3da->base, dflag_depth);
			MEM_freeN(v3da);
		}

		v3d->xray = true;
		v3d->transp = true;
		while ((v3da = BLI_pophead(&v3d->afterdraw_xraytransp))) {
			draw_object(scene, ar, v3d, v3da->base, dflag_depth);
			MEM_freeN(v3da);
		}

		
		v3d->xray = false;
		v3d->transp = false;

		glDepthMask(mask_orig);
	}
}

void ED_view3d_draw_depth(Scene *scene, ARegion *ar, View3D *v3d, bool alphaoverride)
{
	struct bThemeState theme_state;
	RegionView3D *rv3d = ar->regiondata;
	short zbuf = v3d->zbuf;
	short flag = v3d->flag;
	float glalphaclip = U.glalphaclip;
	int obcenter_dia = U.obcenter_dia;
	/* temp set drawtype to solid */
	
	/* Setting these temporarily is not nice */
	v3d->flag &= ~V3D_SELECT_OUTLINE;
	U.glalphaclip = alphaoverride ? 0.5f : glalphaclip; /* not that nice but means we wont zoom into billboards */
	U.obcenter_dia = 0;
	
	/* Tools may request depth outside of regular drawing code. */
	UI_Theme_Store(&theme_state);
	UI_SetTheme(SPACE_VIEW3D, RGN_TYPE_WINDOW);

	/* Setup view matrix. */
	ED_view3d_draw_setup_view(NULL, scene, ar, v3d, rv3d->viewmat, rv3d->winmat, NULL);
	
	glClear(GL_DEPTH_BUFFER_BIT);
	
	if (rv3d->rflag & RV3D_CLIPPING) {
		ED_view3d_clipping_set(rv3d);
	}
	/* get surface depth without bias */
	rv3d->rflag |= RV3D_ZOFFSET_DISABLED;

	v3d->zbuf = true;
	glEnable(GL_DEPTH_TEST);

	view3d_draw_depth_loop(scene, ar, v3d);

	if (rv3d->rflag & RV3D_CLIPPING) {
		ED_view3d_clipping_disable();
	}
	rv3d->rflag &= ~RV3D_ZOFFSET_DISABLED;
	
	v3d->zbuf = zbuf;
	if (!v3d->zbuf) glDisable(GL_DEPTH_TEST);

	U.glalphaclip = glalphaclip;
	v3d->flag = flag;
	U.obcenter_dia = obcenter_dia;

	UI_Theme_Restore(&theme_state);
}

void ED_view3d_draw_select_loop(
        ViewContext *vc, Scene *scene, View3D *v3d, ARegion *ar,
        bool use_obedit_skip, bool use_nearest)
{
	short code = 1;
	const short dflag = DRAW_PICKING | DRAW_CONSTCOLOR;

	if (vc->obedit && vc->obedit->type == OB_MBALL) {
		draw_object(scene, ar, v3d, BASACT, dflag);
	}
	else if ((vc->obedit && vc->obedit->type == OB_ARMATURE)) {
		/* if not drawing sketch, draw bones */
		if (!BDR_drawSketchNames(vc)) {
			draw_object(scene, ar, v3d, BASACT, dflag);
		}
	}
	else {
		Base *base;

		for (base = scene->base.first; base; base = base->next) {
			if (base->lay & v3d->lay) {

				if ((base->object->restrictflag & OB_RESTRICT_SELECT) ||
				    (use_obedit_skip && (scene->obedit->data == base->object->data)))
				{
					base->selcol = 0;
				}
				else {
					base->selcol = code;

					if (use_nearest && (base->object->dtx & OB_DRAWXRAY)) {
						ED_view3d_after_add(&v3d->afterdraw_xray, base, dflag);
					}
					else {
						if (GPU_select_load_id(code)) {
							draw_object_select(scene, ar, v3d, base, dflag);
						}
					}
					code++;
				}
			}
		}

		if (use_nearest) {
			bool xrayclear = true;
			if (v3d->afterdraw_xray.first) {
				view3d_draw_xray_select(scene, ar, v3d, &xrayclear);
			}
		}
	}
}

typedef struct View3DShadow {
	struct View3DShadow *next, *prev;
	GPULamp *lamp;
} View3DShadow;

static void gpu_render_lamp_update(Scene *scene, View3D *v3d,
                                   Object *ob, Object *par,
                                   float obmat[4][4], unsigned int lay,
                                   ListBase *shadows, SceneRenderLayer *srl)
{
	GPULamp *lamp;
	Lamp *la = (Lamp *)ob->data;
	View3DShadow *shadow;
	unsigned int layers;
	
	lamp = GPU_lamp_from_blender(scene, ob, par);
	
	if (lamp) {
		GPU_lamp_update(lamp, lay, (ob->restrictflag & OB_RESTRICT_RENDER), obmat);
		GPU_lamp_update_colors(lamp, la->r, la->g, la->b, la->energy);
		
		layers = lay & v3d->lay;
		if (srl)
			layers &= srl->lay;

		if (layers &&
		    GPU_lamp_has_shadow_buffer(lamp) &&
		    /* keep last, may do string lookup */
		    GPU_lamp_visible(lamp, srl, NULL))
		{
			shadow = MEM_callocN(sizeof(View3DShadow), "View3DShadow");
			shadow->lamp = lamp;
			BLI_addtail(shadows, shadow);
		}
	}
}

static void gpu_update_lamps_shadows_world(Scene *scene, View3D *v3d)
{
	ListBase shadows;
	View3DShadow *shadow;
	Scene *sce_iter;
	Base *base;
	Object *ob;
	World *world = scene->world;
	SceneRenderLayer *srl = v3d->scenelock ? BLI_findlink(&scene->r.layers, scene->r.actlay) : NULL;
	
	BLI_listbase_clear(&shadows);
	
	/* update lamp transform and gather shadow lamps */
	for (SETLOOPER(scene, sce_iter, base)) {
		ob = base->object;
		
		if (ob->type == OB_LAMP)
			gpu_render_lamp_update(scene, v3d, ob, NULL, ob->obmat, ob->lay, &shadows, srl);
		
		if (ob->transflag & OB_DUPLI) {
			DupliObject *dob;
			ListBase *lb = object_duplilist(G.main->eval_ctx, scene, ob);
			
			for (dob = lb->first; dob; dob = dob->next)
				if (dob->ob->type == OB_LAMP)
					gpu_render_lamp_update(scene, v3d, dob->ob, ob, dob->mat, ob->lay, &shadows, srl);
			
			free_object_duplilist(lb);
		}
	}
	
	/* render shadows after updating all lamps, nested object_duplilist
	 * don't work correct since it's replacing object matrices */
	for (shadow = shadows.first; shadow; shadow = shadow->next) {
		/* this needs to be done better .. */
		float viewmat[4][4], winmat[4][4];
		int drawtype, lay, winsize, flag2 = v3d->flag2;
		ARegion ar = {NULL};
		RegionView3D rv3d = {{{0}}};
		bool vsm = GPU_lamp_shadow_buffer_type(shadow->lamp) == LA_SHADMAP_VARIANCE;
		
		drawtype = v3d->drawtype;
		lay = v3d->lay;
		
		v3d->drawtype = OB_SOLID;
		v3d->lay &= GPU_lamp_shadow_layer(shadow->lamp);
		v3d->flag2 &= ~(V3D_SOLID_TEX | V3D_SHOW_SOLID_MATCAP);
		v3d->flag2 |= V3D_RENDER_OVERRIDE | V3D_RENDER_SHADOW;

		if (vsm) {
			GPU_shader_bind(GPU_shader_get_builtin_shader(GPU_SHADER_VSM_STORE));
		}
		GPU_lamp_shadow_buffer_bind(shadow->lamp, viewmat, &winsize, winmat);

		ar.regiondata = &rv3d;
		ar.regiontype = RGN_TYPE_WINDOW;
		rv3d.persp = RV3D_CAMOB;
		copy_m4_m4(rv3d.winmat, winmat);
		copy_m4_m4(rv3d.viewmat, viewmat);
		invert_m4_m4(rv3d.viewinv, rv3d.viewmat);
		mul_m4_m4m4(rv3d.persmat, rv3d.winmat, rv3d.viewmat);
		invert_m4_m4(rv3d.persinv, rv3d.viewinv);

		/* no need to call ED_view3d_draw_offscreen_init since shadow buffers were already updated */
		ED_view3d_draw_offscreen(
		            scene, v3d, &ar, winsize, winsize, viewmat, winmat,
		            false, false, true,
		            NULL, NULL, NULL, NULL);

		if (vsm) {
			GPU_shader_unbind();
		}
		GPU_lamp_shadow_buffer_unbind(shadow->lamp);
		
		v3d->drawtype = drawtype;
		v3d->lay = lay;
		v3d->flag2 = flag2;
	}
	
	BLI_freelistN(&shadows);

	/* update world values */
	if (world) {
		GPU_mist_update_enable(world->mode & WO_MIST && v3d->flag3 & V3D_SHOW_MIST);
		GPU_mist_update_values(world->mistype, world->miststa, world->mistdist, world->misi, &world->horr);
		GPU_horizon_update_color(&world->horr);
		GPU_ambient_update_color(&world->ambr);
		GPU_zenith_update_color(&world->zenr);
		GPU_update_exposure_range(world->exp, world->range);
		GPU_update_envlight_energy(world->ao_env_energy);
	}
}

/* *********************** customdata **************** */

CustomDataMask ED_view3d_datamask(const Scene *scene, const View3D *v3d)
{
	CustomDataMask mask = 0;
	const int drawtype = view3d_effective_drawtype(v3d);

	if (ELEM(drawtype, OB_TEXTURE, OB_MATERIAL) ||
	    ((drawtype == OB_SOLID) && (v3d->flag2 & V3D_SOLID_TEX)))
	{
		mask |= CD_MASK_MTEXPOLY | CD_MASK_MLOOPUV | CD_MASK_MLOOPCOL;

		if (BKE_scene_use_new_shading_nodes(scene)) {
			if (drawtype == OB_MATERIAL)
				mask |= CD_MASK_ORCO;
		}
		else {
			if ((drawtype == OB_TEXTURE) || 
			    (drawtype == OB_MATERIAL))
			{
				mask |= CD_MASK_ORCO;
			}
		}
	}

	return mask;
}

/* goes over all modes and view3d settings */
CustomDataMask ED_view3d_screen_datamask(const bScreen *screen)
{
	const Scene *scene = screen->scene;
	CustomDataMask mask = CD_MASK_BAREMESH;
	const ScrArea *sa;
	
	/* check if we need tfaces & mcols due to view mode */
	for (sa = screen->areabase.first; sa; sa = sa->next) {
		if (sa->spacetype == SPACE_VIEW3D) {
			mask |= ED_view3d_datamask(scene, sa->spacedata.first);
		}
	}

	return mask;
}

/**
 * \note keep this synced with #ED_view3d_mats_rv3d_backup/#ED_view3d_mats_rv3d_restore
 */
void ED_view3d_update_viewmat(
        Scene *scene, View3D *v3d, ARegion *ar, float viewmat[4][4], float winmat[4][4], const rcti *rect)
{
	RegionView3D *rv3d = ar->regiondata;

	/* setup window matrices */
	if (winmat)
		copy_m4_m4(rv3d->winmat, winmat);
	else
		view3d_winmatrix_set(ar, v3d, rect);

	/* setup view matrix */
	if (viewmat)
		copy_m4_m4(rv3d->viewmat, viewmat);
	else
		view3d_viewmatrix_set(scene, v3d, rv3d);  /* note: calls BKE_object_where_is_calc for camera... */

	/* update utility matrices */
	mul_m4_m4m4(rv3d->persmat, rv3d->winmat, rv3d->viewmat);
	invert_m4_m4(rv3d->persinv, rv3d->persmat);
	invert_m4_m4(rv3d->viewinv, rv3d->viewmat);
	
	/* calculate GLSL view dependent values */

	/* store window coordinates scaling/offset */
	if (rv3d->persp == RV3D_CAMOB && v3d->camera) {
		rctf cameraborder;
		ED_view3d_calc_camera_border(scene, ar, v3d, rv3d, &cameraborder, false);
		rv3d->viewcamtexcofac[0] = (float)ar->winx / BLI_rctf_size_x(&cameraborder);
		rv3d->viewcamtexcofac[1] = (float)ar->winy / BLI_rctf_size_y(&cameraborder);
		
		rv3d->viewcamtexcofac[2] = -rv3d->viewcamtexcofac[0] * cameraborder.xmin / (float)ar->winx;
		rv3d->viewcamtexcofac[3] = -rv3d->viewcamtexcofac[1] * cameraborder.ymin / (float)ar->winy;
	}
	else {
		rv3d->viewcamtexcofac[0] = rv3d->viewcamtexcofac[1] = 1.0f;
		rv3d->viewcamtexcofac[2] = rv3d->viewcamtexcofac[3] = 0.0f;
	}

	/**
	 * Calculate pixel-size factor once, is used for lamps and object centers.
	 * Used by #ED_view3d_pixel_size and typically not accessed directly.
	 *
	 * \note #BKE_camera_params_compute_viewplane' also calculates a pixel-size value,
	 * passed to #RE_SetPixelSize, in ortho mode this is compatible with this value,
	 * but in perspective mode its offset by the near-clip.
	 *
	 * 'RegionView3D.pixsize' is used for viewport drawing, not rendering.
	 */
	{
		/* note:  '1.0f / len_v3(v1)'  replaced  'len_v3(rv3d->viewmat[0])'
		 * because of float point precision problems at large values [#23908] */
		float v1[3], v2[3];
		float len_px, len_sc;

		v1[0] = rv3d->persmat[0][0];
		v1[1] = rv3d->persmat[1][0];
		v1[2] = rv3d->persmat[2][0];

		v2[0] = rv3d->persmat[0][1];
		v2[1] = rv3d->persmat[1][1];
		v2[2] = rv3d->persmat[2][1];

		len_px = 2.0f / sqrtf(min_ff(len_squared_v3(v1), len_squared_v3(v2)));
		len_sc = (float)MAX2(ar->winx, ar->winy);

		rv3d->pixsize = len_px / len_sc;
	}
}

/**
 * Shared by #ED_view3d_draw_offscreen and #view3d_main_region_draw_objects
 *
 * \note \a C and \a grid_unit will be NULL when \a draw_offscreen is set.
 * \note Drawing lamps and opengl render uses this, so dont do grease pencil or view widgets here.
 */
static void view3d_draw_objects(
        const bContext *C,
        Scene *scene, View3D *v3d, ARegion *ar,
        const char **grid_unit,
        const bool do_bgpic, const bool draw_offscreen, GPUFX *fx)
{
	RegionView3D *rv3d = ar->regiondata;
	Base *base;
	const bool do_camera_frame = !draw_offscreen;
	const bool draw_grids = !draw_offscreen && (v3d->flag2 & V3D_RENDER_OVERRIDE) == 0;
	const bool draw_floor = (rv3d->view == RV3D_VIEW_USER) || (rv3d->persp != RV3D_ORTHO);
	/* only draw grids after in solid modes, else it hovers over mesh wires */
	const bool draw_grids_after = draw_grids && draw_floor && (v3d->drawtype > OB_WIRE) && fx;
	bool do_composite_xray = false;
	bool xrayclear = true;

	if (!draw_offscreen) {
		ED_region_draw_cb_draw(C, ar, REGION_DRAW_PRE_VIEW);
	}

	if (rv3d->rflag & RV3D_CLIPPING)
		view3d_draw_clipping(rv3d);

	/* set zbuffer after we draw clipping region */
	if (v3d->drawtype > OB_WIRE) {
		v3d->zbuf = true;
	}
	else {
		v3d->zbuf = false;
	}

	/* special case (depth for wire color) */
	if (v3d->drawtype <= OB_WIRE) {
		if (scene->obedit && scene->obedit->type == OB_MESH) {
			Mesh *me = scene->obedit->data;
			if (me->drawflag & ME_DRAWEIGHT) {
				v3d->zbuf = true;
			}
		}
	}

	if (v3d->zbuf) {
		glEnable(GL_DEPTH_TEST);
	}

	/* ortho grid goes first, does not write to depth buffer and doesn't need depth test so it will override
	 * objects if done last */
	if (draw_grids) {
		/* needs to be done always, gridview is adjusted in drawgrid() now, but only for ortho views. */
		rv3d->gridview = ED_view3d_grid_scale(scene, v3d, grid_unit);

		if (!draw_floor) {
			ED_region_pixelspace(ar);
			*grid_unit = NULL;  /* drawgrid need this to detect/affect smallest valid unit... */
			drawgrid(&scene->unit, ar, v3d, grid_unit);
			/* XXX make function? replaces persp(1) */
			glMatrixMode(GL_PROJECTION);
			glLoadMatrixf(rv3d->winmat);
			glMatrixMode(GL_MODELVIEW);
			glLoadMatrixf(rv3d->viewmat);
		}
		else if (!draw_grids_after) {
			drawfloor(scene, v3d, grid_unit, true);
		}
	}

	/* important to do before clipping */
	if (do_bgpic) {
		view3d_draw_bgpic_test(scene, ar, v3d, false, do_camera_frame);
	}

	if (rv3d->rflag & RV3D_CLIPPING) {
		ED_view3d_clipping_set(rv3d);
	}

	/* draw set first */
	if (scene->set) {
		const short dflag = DRAW_CONSTCOLOR | DRAW_SCENESET;
		Scene *sce_iter;
		for (SETLOOPER(scene->set, sce_iter, base)) {
			if (v3d->lay & base->lay) {
				UI_ThemeColorBlend(TH_WIRE, TH_BACK, 0.6f);
				draw_object(scene, ar, v3d, base, dflag);

				if (base->object->transflag & OB_DUPLI) {
					draw_dupli_objects_color(scene, ar, v3d, base, dflag, TH_UNDEFINED);
				}
			}
		}

		/* Transp and X-ray afterdraw stuff for sets is done later */
	}


	if (draw_offscreen) {
		for (base = scene->base.first; base; base = base->next) {
			if (v3d->lay & base->lay) {
				/* dupli drawing */
				if (base->object->transflag & OB_DUPLI)
					draw_dupli_objects(scene, ar, v3d, base);

				draw_object(scene, ar, v3d, base, 0);
			}
		}
	}
	else {
		unsigned int lay_used = 0;

		/* then draw not selected and the duplis, but skip editmode object */
		for (base = scene->base.first; base; base = base->next) {
			lay_used |= base->lay;

			if (v3d->lay & base->lay) {

				/* dupli drawing */
				if (base->object->transflag & OB_DUPLI) {
					draw_dupli_objects(scene, ar, v3d, base);
				}
				if ((base->flag & SELECT) == 0) {
					if (base->object != scene->obedit)
						draw_object(scene, ar, v3d, base, 0);
				}
			}
		}

		/* mask out localview */
		v3d->lay_used = lay_used & ((1 << 20) - 1);

		/* draw selected and editmode */
		for (base = scene->base.first; base; base = base->next) {
			if (v3d->lay & base->lay) {
				if (base->object == scene->obedit || (base->flag & SELECT)) {
					draw_object(scene, ar, v3d, base, 0);
				}
			}
		}
	}

	/* perspective floor goes last to use scene depth and avoid writing to depth buffer */
	if (draw_grids_after) {
		drawfloor(scene, v3d, grid_unit, false);
	}

	/* must be before xray draw which clears the depth buffer */
	if (v3d->flag2 & V3D_SHOW_GPENCIL) {
		wmWindowManager *wm = (C != NULL) ? CTX_wm_manager(C) : NULL;
		
		/* must be before xray draw which clears the depth buffer */
		if (v3d->zbuf) glDisable(GL_DEPTH_TEST);
		ED_gpencil_draw_view3d(wm, scene, v3d, ar, true);
		if (v3d->zbuf) glEnable(GL_DEPTH_TEST);
	}

	/* transp and X-ray afterdraw stuff */
	if (v3d->afterdraw_transp.first)     view3d_draw_transp(scene, ar, v3d);

	/* always do that here to cleanup depth buffers if none needed */
	if (fx) {
		do_composite_xray = v3d->zbuf && (v3d->afterdraw_xray.first || v3d->afterdraw_xraytransp.first);
		GPU_fx_compositor_setup_XRay_pass(fx, do_composite_xray);
	}

	if (v3d->afterdraw_xray.first)       view3d_draw_xray(scene, ar, v3d, &xrayclear);
	if (v3d->afterdraw_xraytransp.first) view3d_draw_xraytransp(scene, ar, v3d, xrayclear);

	if (fx && do_composite_xray) {
		GPU_fx_compositor_XRay_resolve(fx);
	}

	if (!draw_offscreen) {
		ED_region_draw_cb_draw(C, ar, REGION_DRAW_POST_VIEW);
	}

	if (rv3d->rflag & RV3D_CLIPPING)
		ED_view3d_clipping_disable();

	/* important to do after clipping */
	if (do_bgpic) {
		view3d_draw_bgpic_test(scene, ar, v3d, true, do_camera_frame);
	}

	if (!draw_offscreen) {
		BIF_draw_manipulator(C);
	}

	/* cleanup */
	if (v3d->zbuf) {
		v3d->zbuf = false;
		glDisable(GL_DEPTH_TEST);
	}

	if ((v3d->flag2 & V3D_RENDER_SHADOW) == 0) {
		GPU_free_images_old();
	}
}

static void view3d_main_region_setup_view(
        Scene *scene, View3D *v3d, ARegion *ar, float viewmat[4][4], float winmat[4][4], const rcti *rect)
{
	RegionView3D *rv3d = ar->regiondata;

	ED_view3d_update_viewmat(scene, v3d, ar, viewmat, winmat, rect);

	/* set for opengl */
	glMatrixMode(GL_PROJECTION);
	glLoadMatrixf(rv3d->winmat);
	glMatrixMode(GL_MODELVIEW);
	glLoadMatrixf(rv3d->viewmat);
}

/**
 * Store values from #RegionView3D, set when drawing.
 * This is needed when we draw with to a viewport using a different matrix (offscreen drawing for example).
 *
 * Values set by #ED_view3d_update_viewmat should be handled here.
 */
struct RV3DMatrixStore {
	float winmat[4][4];
	float viewmat[4][4];
	float viewinv[4][4];
	float persmat[4][4];
	float persinv[4][4];
	float viewcamtexcofac[4];
	float pixsize;
};

struct RV3DMatrixStore *ED_view3d_mats_rv3d_backup(struct RegionView3D *rv3d)
{
	struct RV3DMatrixStore *rv3dmat = MEM_mallocN(sizeof(*rv3dmat), __func__);
	copy_m4_m4(rv3dmat->winmat, rv3d->winmat);
	copy_m4_m4(rv3dmat->viewmat, rv3d->viewmat);
	copy_m4_m4(rv3dmat->persmat, rv3d->persmat);
	copy_m4_m4(rv3dmat->persinv, rv3d->persinv);
	copy_m4_m4(rv3dmat->viewinv, rv3d->viewinv);
	copy_v4_v4(rv3dmat->viewcamtexcofac, rv3d->viewcamtexcofac);
	rv3dmat->pixsize = rv3d->pixsize;
	return (void *)rv3dmat;
}

void ED_view3d_mats_rv3d_restore(struct RegionView3D *rv3d, struct RV3DMatrixStore *rv3dmat)
{
	copy_m4_m4(rv3d->winmat, rv3dmat->winmat);
	copy_m4_m4(rv3d->viewmat, rv3dmat->viewmat);
	copy_m4_m4(rv3d->persmat, rv3dmat->persmat);
	copy_m4_m4(rv3d->persinv, rv3dmat->persinv);
	copy_m4_m4(rv3d->viewinv, rv3dmat->viewinv);
	copy_v4_v4(rv3d->viewcamtexcofac, rv3dmat->viewcamtexcofac);
	rv3d->pixsize = rv3dmat->pixsize;
}

void ED_view3d_draw_offscreen_init(Scene *scene, View3D *v3d)
{
	/* shadow buffers, before we setup matrices */
	if (draw_glsl_material(scene, NULL, v3d, v3d->drawtype))
		gpu_update_lamps_shadows_world(scene, v3d);
}

/*
 * Function to clear the view
 */
static void view3d_main_region_clear(Scene *scene, View3D *v3d, ARegion *ar)
{
	if (scene->world && (v3d->flag3 & V3D_SHOW_WORLD)) {
		RegionView3D *rv3d = ar->regiondata;
		GPUMaterial *gpumat = GPU_material_world(scene, scene->world);

			/* calculate full shader for background */
		GPU_material_bind(gpumat, 1, 1, 1.0, true, rv3d->viewmat, rv3d->viewinv, rv3d->viewcamtexcofac, (v3d->scenelock != 0));

		bool material_not_bound = !GPU_material_bound(gpumat);

		if (material_not_bound) {
			glMatrixMode(GL_PROJECTION);
			glPushMatrix();
			glLoadIdentity();
			glMatrixMode(GL_MODELVIEW);
			glPushMatrix();
			glLoadIdentity();
			glColor4f(0.0f, 0.0f, 0.0f, 1.0f);
		}

		/* Draw world */
		glEnable(GL_DEPTH_TEST);
		glDepthFunc(GL_ALWAYS);
		glBegin(GL_TRIANGLE_STRIP);
		glVertex3f(-1.0, -1.0, 1.0);
		glVertex3f(1.0, -1.0, 1.0);
		glVertex3f(-1.0, 1.0, 1.0);
		glVertex3f(1.0, 1.0, 1.0);
		glEnd();

		if (material_not_bound) {
			glMatrixMode(GL_PROJECTION);
			glPopMatrix();
			glMatrixMode(GL_MODELVIEW);
			glPopMatrix();
		}

		GPU_material_unbind(gpumat);
		
		glDepthFunc(GL_LEQUAL);
		glDisable(GL_DEPTH_TEST);
	}
	else {
		if (UI_GetThemeValue(TH_SHOW_BACK_GRAD)) {
			glMatrixMode(GL_PROJECTION);
			glPushMatrix();
			glLoadIdentity();
			glMatrixMode(GL_MODELVIEW);
			glPushMatrix();
			glLoadIdentity();

			glEnable(GL_DEPTH_TEST);
			glDepthFunc(GL_ALWAYS);
			glBegin(GL_QUADS);
			UI_ThemeColor(TH_LOW_GRAD);
			glVertex3f(-1.0, -1.0, 1.0);
			glVertex3f(1.0, -1.0, 1.0);
			UI_ThemeColor(TH_HIGH_GRAD);
			glVertex3f(1.0, 1.0, 1.0);
			glVertex3f(-1.0, 1.0, 1.0);
			glEnd();
			glDepthFunc(GL_LEQUAL);
			glDisable(GL_DEPTH_TEST);

			glMatrixMode(GL_PROJECTION);
			glPopMatrix();

			glMatrixMode(GL_MODELVIEW);
			glPopMatrix();
		}
		else {
			UI_ThemeClearColorAlpha(TH_HIGH_GRAD, 1.0f);
			glClear(GL_COLOR_BUFFER_BIT | GL_DEPTH_BUFFER_BIT);
		}
	}
}

/* ED_view3d_draw_offscreen_init should be called before this to initialize
 * stuff like shadow buffers
 */
void ED_view3d_draw_offscreen(
        Scene *scene, View3D *v3d, ARegion *ar, int winx, int winy,
        float viewmat[4][4], float winmat[4][4],
        bool do_bgpic, bool do_sky, bool is_persp, const char *viewname,
        GPUFX *fx, GPUFXSettings *fx_settings,
        GPUOffScreen *ofs)
{
	struct bThemeState theme_state;
	int bwinx, bwiny;
	rcti brect;
	bool do_compositing = false;
	RegionView3D *rv3d = ar->regiondata;

	glPushMatrix();

	/* set temporary new size */
	bwinx = ar->winx;
	bwiny = ar->winy;
	brect = ar->winrct;

	ar->winx = winx;
	ar->winy = winy;
	ar->winrct.xmin = 0;
	ar->winrct.ymin = 0;
	ar->winrct.xmax = winx;
	ar->winrct.ymax = winy;

	UI_Theme_Store(&theme_state);
	UI_SetTheme(SPACE_VIEW3D, RGN_TYPE_WINDOW);

	/* set flags */
	G.f |= G_RENDER_OGL;

	if ((v3d->flag2 & V3D_RENDER_SHADOW) == 0) {
		/* free images which can have changed on frame-change
		 * warning! can be slow so only free animated images - campbell */
		GPU_free_images_anim();
	}

	/* setup view matrices before fx or unbinding the offscreen buffers will cause issues */
	if ((viewname != NULL && viewname[0] != '\0') && (viewmat == NULL) && rv3d->persp == RV3D_CAMOB && v3d->camera)
		view3d_stereo3d_setup_offscreen(scene, v3d, ar, winmat, viewname);
	else
		view3d_main_region_setup_view(scene, v3d, ar, viewmat, winmat, NULL);

	/* framebuffer fx needed, we need to draw offscreen first */
	if (v3d->fx_settings.fx_flag && fx) {
		GPUSSAOSettings *ssao = NULL;

		if (v3d->drawtype < OB_SOLID) {
			ssao = v3d->fx_settings.ssao;
			v3d->fx_settings.ssao = NULL;
		}

		do_compositing = GPU_fx_compositor_initialize_passes(fx, &ar->winrct, NULL, fx_settings);

		if (ssao)
			v3d->fx_settings.ssao = ssao;
	}

	/* clear opengl buffers */
	if (do_sky) {
		view3d_main_region_clear(scene, v3d, ar);
	}
	else {
		glClearColor(0.0f, 0.0f, 0.0f, 0.0f);
		glClear(GL_COLOR_BUFFER_BIT | GL_DEPTH_BUFFER_BIT);
	}

	/* main drawing call */
	view3d_draw_objects(NULL, scene, v3d, ar, NULL, do_bgpic, true, do_compositing ? fx : NULL);

	/* post process */
	if (do_compositing) {
		if (!winmat)
			is_persp = rv3d->is_persp;
		GPU_fx_do_composite_pass(fx, winmat, is_persp, scene, ofs);
	}

	if ((v3d->flag2 & V3D_RENDER_SHADOW) == 0) {
		/* draw grease-pencil stuff */
		ED_region_pixelspace(ar);


		if (v3d->flag2 & V3D_SHOW_GPENCIL) {
			/* draw grease-pencil stuff - needed to get paint-buffer shown too (since it's 2D) */
			ED_gpencil_draw_view3d(NULL, scene, v3d, ar, false);
		}

		/* freeing the images again here could be done after the operator runs, leaving for now */
		GPU_free_images_anim();
	}

	/* restore size */
	ar->winx = bwinx;
	ar->winy = bwiny;
	ar->winrct = brect;

	glPopMatrix();

	UI_Theme_Restore(&theme_state);

	G.f &= ~G_RENDER_OGL;
}

/**
 * Set the correct matrices
 */
void ED_view3d_draw_setup_view(
        wmWindow *win, Scene *scene, ARegion *ar, View3D *v3d, float viewmat[4][4], float winmat[4][4], const rcti *rect)
{
	RegionView3D *rv3d = ar->regiondata;

	/* Setup the view matrix. */
	if (view3d_stereo3d_active(win, scene, v3d, rv3d)) {
		view3d_stereo3d_setup(scene, v3d, ar, rect);
	}
	else {
		view3d_main_region_setup_view(scene, v3d, ar, viewmat, winmat, rect);
	}
}

/**
 * Utility func for ED_view3d_draw_offscreen
 *
 * \param ofs: Optional off-screen buffer, can be NULL.
 * (avoids re-creating when doing multiple GL renders).
 */
ImBuf *ED_view3d_draw_offscreen_imbuf(
        Scene *scene, View3D *v3d, ARegion *ar, int sizex, int sizey,
        unsigned int flag, unsigned int draw_flags,
        int alpha_mode, int samples, const char *viewname,
        /* output vars */
        GPUFX *fx, GPUOffScreen *ofs, char err_out[256])
{
	RegionView3D *rv3d = ar->regiondata;
	ImBuf *ibuf;
	const bool draw_sky = (alpha_mode == R_ADDSKY);
	const bool draw_background = (draw_flags & V3D_OFSDRAW_USE_BACKGROUND);
	const bool use_full_sample = (draw_flags & V3D_OFSDRAW_USE_FULL_SAMPLE);

	/* view state */
	GPUFXSettings fx_settings = v3d->fx_settings;
	bool is_ortho = false;
	float winmat[4][4];

	if (ofs && ((GPU_offscreen_width(ofs) != sizex) || (GPU_offscreen_height(ofs) != sizey))) {
		/* sizes differ, can't reuse */
		ofs = NULL;
	}

	const bool own_ofs = (ofs == NULL);

	if (own_ofs) {
		/* bind */
<<<<<<< HEAD
		ofs = GPU_offscreen_create(sizex, sizey, full_samples ? 0 : samples, GPU_HDR_NONE, GPU_OFFSCREEN_DEPTH_COMPARE, err_out);
=======
		ofs = GPU_offscreen_create(sizex, sizey, use_full_sample ? 0 : samples, err_out);
>>>>>>> e6838ecc
		if (ofs == NULL) {
			return NULL;
		}
	}

	ED_view3d_draw_offscreen_init(scene, v3d);

	GPU_offscreen_bind(ofs, true);

	/* read in pixels & stamp */
	ibuf = IMB_allocImBuf(sizex, sizey, 32, flag);

	/* render 3d view */
	if (rv3d->persp == RV3D_CAMOB && v3d->camera) {
		CameraParams params;
		Object *camera = BKE_camera_multiview_render(scene, v3d->camera, viewname);

		BKE_camera_params_init(&params);
		/* fallback for non camera objects */
		params.clipsta = v3d->near;
		params.clipend = v3d->far;
		BKE_camera_params_from_object(&params, camera);
		BKE_camera_multiview_params(&scene->r, &params, camera, viewname);
		BKE_camera_params_compute_viewplane(&params, sizex, sizey, scene->r.xasp, scene->r.yasp);
		BKE_camera_params_compute_matrix(&params);

		BKE_camera_to_gpu_dof(camera, &fx_settings);

		is_ortho = params.is_ortho;
		copy_m4_m4(winmat, params.winmat);
	}
	else {
		rctf viewplane;
		float clipsta, clipend;

		is_ortho = ED_view3d_viewplane_get(v3d, rv3d, sizex, sizey, &viewplane, &clipsta, &clipend, NULL);
		if (is_ortho) {
			orthographic_m4(winmat, viewplane.xmin, viewplane.xmax, viewplane.ymin, viewplane.ymax, -clipend, clipend);
		}
		else {
			perspective_m4(winmat, viewplane.xmin, viewplane.xmax, viewplane.ymin, viewplane.ymax, clipsta, clipend);
		}
	}

	if ((samples && use_full_sample) == 0) {
		/* Single-pass render, common case */
		ED_view3d_draw_offscreen(
		        scene, v3d, ar, sizex, sizey, NULL, winmat,
		        draw_background, draw_sky, !is_ortho, viewname,
		        fx, &fx_settings, ofs);

		if (ibuf->rect_float) {
			GPU_offscreen_read_pixels(ofs, GL_FLOAT, ibuf->rect_float);
		}
		else if (ibuf->rect) {
			GPU_offscreen_read_pixels(ofs, GL_UNSIGNED_BYTE, ibuf->rect);
		}
	}
	else {
		/* Multi-pass render, use accumulation buffer & jitter for 'full' oversampling.
		 * Use because OpenGL may use a lower quality MSAA, and only over-sample edges. */
		static float jit_ofs[32][2];
		float winmat_jitter[4][4];
		/* use imbuf as temp storage, before writing into it from accumulation buffer */
		unsigned char *rect_temp = ibuf->rect ? (void *)ibuf->rect : (void *)ibuf->rect_float;
		unsigned int *accum_buffer = MEM_mallocN(sizex * sizey * sizeof(int[4]), "accum1");
		unsigned int i;
		int j;

		BLI_jitter_init(jit_ofs, samples);

		/* first sample buffer, also initializes 'rv3d->persmat' */
		ED_view3d_draw_offscreen(
		        scene, v3d, ar, sizex, sizey, NULL, winmat,
		        draw_background, draw_sky, !is_ortho, viewname,
		        fx, &fx_settings, ofs);
		GPU_offscreen_read_pixels(ofs, GL_UNSIGNED_BYTE, rect_temp);

		i = sizex * sizey * 4;
		while (i--) {
			accum_buffer[i] = rect_temp[i];
		}

		/* skip the first sample */
		for (j = 1; j < samples; j++) {
			copy_m4_m4(winmat_jitter, winmat);
			window_translate_m4(
			        winmat_jitter, rv3d->persmat,
			        (jit_ofs[j][0] * 2.0f) / sizex,
			        (jit_ofs[j][1] * 2.0f) / sizey);

			ED_view3d_draw_offscreen(
			        scene, v3d, ar, sizex, sizey, NULL, winmat_jitter,
			        draw_background, draw_sky, !is_ortho, viewname,
			        fx, &fx_settings, ofs);
			GPU_offscreen_read_pixels(ofs, GL_UNSIGNED_BYTE, rect_temp);

			i = sizex * sizey * 4;
			while (i--) {
				accum_buffer[i] += rect_temp[i];
			}
		}

		if (ibuf->rect_float) {
			float *rect_float = ibuf->rect_float;
			i = sizex * sizey * 4;
			while (i--) {
				rect_float[i] = (float)(accum_buffer[i] / samples) * (1.0f / 255.0f);
			}
		}
		else {
			unsigned char *rect_ub = (unsigned char *)ibuf->rect;
			i = sizex * sizey * 4;
			while (i--) {
				rect_ub[i] = accum_buffer[i] / samples;
			}
		}

		MEM_freeN(accum_buffer);
	}

	/* unbind */
	GPU_offscreen_unbind(ofs, true);

	if (own_ofs) {
		GPU_offscreen_free(ofs);
	}

	if (ibuf->rect_float && ibuf->rect)
		IMB_rect_from_float(ibuf);

	return ibuf;
}

/**
 * Creates own fake 3d views (wrapping #ED_view3d_draw_offscreen_imbuf)
 *
 * \param ofs: Optional off-screen buffer can be NULL.
 * (avoids re-creating when doing multiple GL renders).
 *
 * \note used by the sequencer
 */
ImBuf *ED_view3d_draw_offscreen_imbuf_simple(
        Scene *scene, Object *camera, int width, int height,
        unsigned int flag, unsigned int draw_flags, int drawtype,
        int alpha_mode, int samples, const char *viewname,
        GPUFX *fx, GPUOffScreen *ofs, char err_out[256])
{
	View3D v3d = {NULL};
	ARegion ar = {NULL};
	RegionView3D rv3d = {{{0}}};

	/* connect data */
	v3d.regionbase.first = v3d.regionbase.last = &ar;
	ar.regiondata = &rv3d;
	ar.regiontype = RGN_TYPE_WINDOW;

	v3d.camera = camera;
	v3d.lay = scene->lay;
	v3d.drawtype = drawtype;
	v3d.flag2 = V3D_RENDER_OVERRIDE;

	if (draw_flags & V3D_OFSDRAW_USE_GPENCIL) {
		v3d.flag2 |= V3D_SHOW_GPENCIL;
	}
	if (draw_flags & V3D_OFSDRAW_USE_SOLID_TEX) {
		v3d.flag2 |= V3D_SOLID_TEX;
	}
	if (draw_flags & V3D_OFSDRAW_USE_BACKGROUND) {
		v3d.flag3 |= V3D_SHOW_WORLD;
	}
	if (draw_flags & V3D_OFSDRAW_USE_CAMERA_DOF) {
		if (camera->type == OB_CAMERA) {
			v3d.fx_settings.dof = &((Camera *)camera->data)->gpu_dof;
			v3d.fx_settings.fx_flag |= GPU_FX_FLAG_DOF;
		}
	}

	rv3d.persp = RV3D_CAMOB;

	copy_m4_m4(rv3d.viewinv, v3d.camera->obmat);
	normalize_m4(rv3d.viewinv);
	invert_m4_m4(rv3d.viewmat, rv3d.viewinv);

	{
		CameraParams params;
		Object *view_camera = BKE_camera_multiview_render(scene, v3d.camera, viewname);

		BKE_camera_params_init(&params);
		BKE_camera_params_from_object(&params, view_camera);
		BKE_camera_multiview_params(&scene->r, &params, view_camera, viewname);
		BKE_camera_params_compute_viewplane(&params, width, height, scene->r.xasp, scene->r.yasp);
		BKE_camera_params_compute_matrix(&params);

		copy_m4_m4(rv3d.winmat, params.winmat);
		v3d.near = params.clipsta;
		v3d.far = params.clipend;
		v3d.lens = params.lens;
	}

	mul_m4_m4m4(rv3d.persmat, rv3d.winmat, rv3d.viewmat);
	invert_m4_m4(rv3d.persinv, rv3d.viewinv);

	return ED_view3d_draw_offscreen_imbuf(
	        scene, &v3d, &ar, width, height, flag, draw_flags,
	        alpha_mode, samples, viewname, fx, ofs, err_out);
}


/**
 * \note The info that this uses is updated in #ED_refresh_viewport_fps,
 * which currently gets called during #SCREEN_OT_animation_step.
 */
void ED_scene_draw_fps(Scene *scene, const rcti *rect)
{
	ScreenFrameRateInfo *fpsi = scene->fps_info;
	float fps;
	char printable[16];
	int i, tot;
	
	if (!fpsi || !fpsi->lredrawtime || !fpsi->redrawtime)
		return;
	
	printable[0] = '\0';
	
#if 0
	/* this is too simple, better do an average */
	fps = (float)(1.0 / (fpsi->lredrawtime - fpsi->redrawtime))
#else
	fpsi->redrawtimes_fps[fpsi->redrawtime_index] = (float)(1.0 / (fpsi->lredrawtime - fpsi->redrawtime));
	
	for (i = 0, tot = 0, fps = 0.0f; i < REDRAW_FRAME_AVERAGE; i++) {
		if (fpsi->redrawtimes_fps[i]) {
			fps += fpsi->redrawtimes_fps[i];
			tot++;
		}
	}
	if (tot) {
		fpsi->redrawtime_index = (fpsi->redrawtime_index + 1) % REDRAW_FRAME_AVERAGE;
		
		//fpsi->redrawtime_index++;
		//if (fpsi->redrawtime >= REDRAW_FRAME_AVERAGE)
		//	fpsi->redrawtime = 0;
		
		fps = fps / tot;
	}
#endif

	/* is this more than half a frame behind? */
	if (fps + 0.5f < (float)(FPS)) {
		UI_ThemeColor(TH_REDALERT);
		BLI_snprintf(printable, sizeof(printable), IFACE_("fps: %.2f"), fps);
	}
	else {
		UI_ThemeColor(TH_TEXT_HI);
		BLI_snprintf(printable, sizeof(printable), IFACE_("fps: %i"), (int)(fps + 0.5f));
	}

#ifdef WITH_INTERNATIONAL
	BLF_draw_default(rect->xmin + U.widget_unit,  rect->ymax - U.widget_unit, 0.0f, printable, sizeof(printable));
#else
	BLF_draw_default_ascii(rect->xmin + U.widget_unit,  rect->ymax - U.widget_unit, 0.0f, printable, sizeof(printable));
#endif
}

static bool view3d_main_region_do_render_draw(Scene *scene)
{
	RenderEngineType *type = RE_engines_find(scene->r.engine);

	return (type && type->view_update && type->view_draw);
}

bool ED_view3d_calc_render_border(Scene *scene, View3D *v3d, ARegion *ar, rcti *rect)
{
	RegionView3D *rv3d = ar->regiondata;
	rctf viewborder;
	bool use_border;

	/* test if there is a 3d view rendering */
	if (v3d->drawtype != OB_RENDER || !view3d_main_region_do_render_draw(scene))
		return false;

	/* test if there is a border render */
	if (rv3d->persp == RV3D_CAMOB)
		use_border = (scene->r.mode & R_BORDER) != 0;
	else
		use_border = (v3d->flag2 & V3D_RENDER_BORDER) != 0;
	
	if (!use_border)
		return false;

	/* compute border */
	if (rv3d->persp == RV3D_CAMOB) {
		ED_view3d_calc_camera_border(scene, ar, v3d, rv3d, &viewborder, false);

		rect->xmin = viewborder.xmin + scene->r.border.xmin * BLI_rctf_size_x(&viewborder);
		rect->ymin = viewborder.ymin + scene->r.border.ymin * BLI_rctf_size_y(&viewborder);
		rect->xmax = viewborder.xmin + scene->r.border.xmax * BLI_rctf_size_x(&viewborder);
		rect->ymax = viewborder.ymin + scene->r.border.ymax * BLI_rctf_size_y(&viewborder);
	}
	else {
		rect->xmin = v3d->render_border.xmin * ar->winx;
		rect->xmax = v3d->render_border.xmax * ar->winx;
		rect->ymin = v3d->render_border.ymin * ar->winy;
		rect->ymax = v3d->render_border.ymax * ar->winy;
	}

	BLI_rcti_translate(rect, ar->winrct.xmin, ar->winrct.ymin);
	BLI_rcti_isect(&ar->winrct, rect, rect);

	return true;
}

static bool view3d_main_region_draw_engine(const bContext *C, Scene *scene,
                                         ARegion *ar, View3D *v3d,
                                         bool clip_border, const rcti *border_rect)
{
	RegionView3D *rv3d = ar->regiondata;
	RenderEngineType *type;
	GLint scissor[4];

	/* create render engine */
	if (!rv3d->render_engine) {
		RenderEngine *engine;

		type = RE_engines_find(scene->r.engine);

		if (!(type->view_update && type->view_draw))
			return false;

		engine = RE_engine_create_ex(type, true);

		engine->tile_x = scene->r.tilex;
		engine->tile_y = scene->r.tiley;

		type->view_update(engine, C);

		rv3d->render_engine = engine;
	}

	/* setup view matrices */
	view3d_main_region_setup_view(scene, v3d, ar, NULL, NULL, NULL);

	/* background draw */
	ED_region_pixelspace(ar);

	if (clip_border) {
		/* for border draw, we only need to clear a subset of the 3d view */
		if (border_rect->xmax > border_rect->xmin && border_rect->ymax > border_rect->ymin) {
			glGetIntegerv(GL_SCISSOR_BOX, scissor);
			glScissor(border_rect->xmin, border_rect->ymin,
			          BLI_rcti_size_x(border_rect), BLI_rcti_size_y(border_rect));
		}
		else {
			return false;
		}
	}

	glClearColor(0.0f, 0.0f, 0.0f, 0.0f);
	glClear(GL_COLOR_BUFFER_BIT | GL_DEPTH_BUFFER_BIT);

	if (v3d->flag & V3D_DISPBGPICS)
		view3d_draw_bgpic_test(scene, ar, v3d, false, true);
	else
		fdrawcheckerboard(0, 0, ar->winx, ar->winy);

	/* render result draw */
	type = rv3d->render_engine->type;
	type->view_draw(rv3d->render_engine, C);

	if (v3d->flag & V3D_DISPBGPICS)
		view3d_draw_bgpic_test(scene, ar, v3d, true, true);

	if (clip_border) {
		/* restore scissor as it was before */
		glScissor(scissor[0], scissor[1], scissor[2], scissor[3]);
	}

	return true;
}

static void view3d_main_region_draw_engine_info(View3D *v3d, RegionView3D *rv3d, ARegion *ar, bool render_border)
{
	float fill_color[4] = {0.0f, 0.0f, 0.0f, 0.25f};

	if (!rv3d->render_engine || !rv3d->render_engine->text[0])
		return;
	
	if (render_border) {
		/* draw darkened background color. no alpha because border render does
		 * partial redraw and will not redraw the region behind this info bar */
		float alpha = 1.0f - fill_color[3];
		Camera *camera = ED_view3d_camera_data_get(v3d, rv3d);

		if (camera) {
			if (camera->flag & CAM_SHOWPASSEPARTOUT) {
				alpha *= (1.0f - camera->passepartalpha);
			}
		}

		UI_GetThemeColor3fv(TH_HIGH_GRAD, fill_color);
		mul_v3_fl(fill_color, alpha);
		fill_color[3] = 1.0f;
	}

	ED_region_info_draw(ar, rv3d->render_engine->text, fill_color, true);
}

static bool view3d_stereo3d_active(wmWindow *win, Scene *scene, View3D *v3d, RegionView3D *rv3d)
{
	if ((scene->r.scemode & R_MULTIVIEW) == 0) {
		return false;
	}

	if ((v3d->camera == NULL) || (v3d->camera->type != OB_CAMERA) || rv3d->persp != RV3D_CAMOB) {
		return false;
	}

	switch (v3d->stereo3d_camera) {
		case STEREO_MONO_ID:
			return false;
			break;
		case STEREO_3D_ID:
			/* win will be NULL when calling this from the selection or draw loop. */
			if ((win == NULL) || (WM_stereo3d_enabled(win, true) == false)) {
				return false;
			}
			if (((scene->r.views_format & SCE_VIEWS_FORMAT_MULTIVIEW) != 0) &&
			    !BKE_scene_multiview_is_stereo3d(&scene->r))
			{
				return false;
			}
			break;
		/* We always need the stereo calculation for left and right cameras. */
		case STEREO_LEFT_ID:
		case STEREO_RIGHT_ID:
		default:
			break;
	}
	return true;
}

/* setup the view and win matrices for the multiview cameras
 *
 * unlike view3d_stereo3d_setup_offscreen, when view3d_stereo3d_setup is called
 * we have no winmatrix (i.e., projection matrix) defined at that time.
 * Since the camera and the camera shift are needed for the winmat calculation
 * we do a small hack to replace it temporarily so we don't need to change the
 * view3d)main_region_setup_view() code to account for that.
 */
static void view3d_stereo3d_setup(Scene *scene, View3D *v3d, ARegion *ar, const rcti *rect)
{
	bool is_left;
	const char *names[2] = {STEREO_LEFT_NAME, STEREO_RIGHT_NAME};
	const char *viewname;

	/* show only left or right camera */
	if (v3d->stereo3d_camera != STEREO_3D_ID)
		v3d->multiview_eye = v3d->stereo3d_camera;

	is_left = v3d->multiview_eye == STEREO_LEFT_ID;
	viewname = names[is_left ? STEREO_LEFT_ID : STEREO_RIGHT_ID];

	/* update the viewport matrices with the new camera */
	if (scene->r.views_format == SCE_VIEWS_FORMAT_STEREO_3D) {
		Camera *data;
		float viewmat[4][4];
		float shiftx;

		data = (Camera *)v3d->camera->data;
		shiftx = data->shiftx;

		BLI_lock_thread(LOCK_VIEW3D);
		data->shiftx = BKE_camera_multiview_shift_x(&scene->r, v3d->camera, viewname);

		BKE_camera_multiview_view_matrix(&scene->r, v3d->camera, is_left, viewmat);
		view3d_main_region_setup_view(scene, v3d, ar, viewmat, NULL, rect);

		data->shiftx = shiftx;
		BLI_unlock_thread(LOCK_VIEW3D);
	}
	else { /* SCE_VIEWS_FORMAT_MULTIVIEW */
		float viewmat[4][4];
		Object *view_ob = v3d->camera;
		Object *camera = BKE_camera_multiview_render(scene, v3d->camera, viewname);

		BLI_lock_thread(LOCK_VIEW3D);
		v3d->camera = camera;

		BKE_camera_multiview_view_matrix(&scene->r, camera, false, viewmat);
		view3d_main_region_setup_view(scene, v3d, ar, viewmat, NULL, rect);

		v3d->camera = view_ob;
		BLI_unlock_thread(LOCK_VIEW3D);
	}
}

static void view3d_stereo3d_setup_offscreen(Scene *scene, View3D *v3d, ARegion *ar,
                                            float winmat[4][4], const char *viewname)
{
	/* update the viewport matrices with the new camera */
	if (scene->r.views_format == SCE_VIEWS_FORMAT_STEREO_3D) {
		float viewmat[4][4];
		const bool is_left = STREQ(viewname, STEREO_LEFT_NAME);

		BKE_camera_multiview_view_matrix(&scene->r, v3d->camera, is_left, viewmat);
		view3d_main_region_setup_view(scene, v3d, ar, viewmat, winmat, NULL);
	}
	else { /* SCE_VIEWS_FORMAT_MULTIVIEW */
		float viewmat[4][4];
		Object *camera = BKE_camera_multiview_render(scene, v3d->camera, viewname);

		BKE_camera_multiview_view_matrix(&scene->r, camera, false, viewmat);
		view3d_main_region_setup_view(scene, v3d, ar, viewmat, winmat, NULL);
	}
}

#ifdef WITH_GAMEENGINE
static void update_lods(Scene *scene, float camera_pos[3])
{
	Scene *sce_iter;
	Base *base;
	Object *ob;

	for (SETLOOPER(scene, sce_iter, base)) {
		ob = base->object;
		BKE_object_lod_update(ob, camera_pos);
	}
}
#endif

static void view3d_main_region_draw_objects(const bContext *C, Scene *scene, View3D *v3d,
                                          ARegion *ar, const char **grid_unit)
{
	wmWindow *win = CTX_wm_window(C);
	RegionView3D *rv3d = ar->regiondata;
	unsigned int lay_used = v3d->lay_used;
	
	/* post processing */
	bool do_compositing = false;
	
	/* shadow buffers, before we setup matrices */
	if (draw_glsl_material(scene, NULL, v3d, v3d->drawtype))
		gpu_update_lamps_shadows_world(scene, v3d);

	/* reset default OpenGL lights if needed (i.e. after preferences have been altered) */
	if (rv3d->rflag & RV3D_GPULIGHT_UPDATE) {
		rv3d->rflag &= ~RV3D_GPULIGHT_UPDATE;
		GPU_default_lights();
	}

	/* Setup the view matrix. */
	ED_view3d_draw_setup_view(CTX_wm_window(C), scene, ar, v3d, NULL, NULL, NULL);

	rv3d->rflag &= ~RV3D_IS_GAME_ENGINE;
#ifdef WITH_GAMEENGINE
	if (STREQ(scene->r.engine, RE_engine_id_BLENDER_GAME)) {
		rv3d->rflag |= RV3D_IS_GAME_ENGINE;

		/* Make sure LoDs are up to date */
		update_lods(scene, rv3d->viewinv[3]);
	}
#endif

	/* framebuffer fx needed, we need to draw offscreen first */
	if (v3d->fx_settings.fx_flag && v3d->drawtype >= OB_SOLID) {
		GPUFXSettings fx_settings;
		BKE_screen_gpu_fx_validate(&v3d->fx_settings);
		fx_settings = v3d->fx_settings;
		if (!rv3d->compositor)
			rv3d->compositor = GPU_fx_compositor_create();
		
		if (rv3d->persp == RV3D_CAMOB && v3d->camera)
			BKE_camera_to_gpu_dof(v3d->camera, &fx_settings);
		else {
			fx_settings.dof = NULL;
		}

		do_compositing = GPU_fx_compositor_initialize_passes(rv3d->compositor, &ar->winrct, &ar->drawrct, &fx_settings);
	}
	
	/* clear the background */
	view3d_main_region_clear(scene, v3d, ar);

	/* enables anti-aliasing for 3D view drawing */
	if (win->multisamples != USER_MULTISAMPLE_NONE) {
		glEnable(GL_MULTISAMPLE);
	}

	/* main drawing call */
	view3d_draw_objects(C, scene, v3d, ar, grid_unit, true, false, do_compositing ? rv3d->compositor : NULL);

	/* post process */
	if (do_compositing) {
		GPU_fx_do_composite_pass(rv3d->compositor, rv3d->winmat, rv3d->is_persp, scene, NULL);
	}

	/* Disable back anti-aliasing */
	if (win->multisamples != USER_MULTISAMPLE_NONE) {
		glDisable(GL_MULTISAMPLE);
	}

	if (v3d->lay_used != lay_used) { /* happens when loading old files or loading with UI load */
		/* find header and force tag redraw */
		ScrArea *sa = CTX_wm_area(C);
		ARegion *ar_header = BKE_area_find_region_type(sa, RGN_TYPE_HEADER);
		ED_region_tag_redraw(ar_header); /* can be NULL */
	}

	if ((v3d->flag2 & V3D_RENDER_OVERRIDE) == 0) {
		BDR_drawSketch(C);
	}

#ifdef WITH_INPUT_NDOF
	if ((U.ndof_flag & NDOF_SHOW_GUIDE) && ((rv3d->viewlock & RV3D_LOCKED) == 0) && (rv3d->persp != RV3D_CAMOB))
		/* TODO: draw something else (but not this) during fly mode */
		draw_rotation_guide(rv3d);
#endif
}

static bool is_cursor_visible(Scene *scene)
{
	Object *ob = OBACT;

	/* don't draw cursor in paint modes, but with a few exceptions */
	if (ob && ob->mode & OB_MODE_ALL_PAINT) {
		/* exception: object is in weight paint and has deforming armature in pose mode */
		if (ob->mode & OB_MODE_WEIGHT_PAINT) {
			if (BKE_object_pose_armature_get(ob) != NULL) {
				return true;
			}
		}
		/* exception: object in texture paint mode, clone brush, use_clone_layer disabled */
		else if (ob->mode & OB_MODE_TEXTURE_PAINT) {
			const Paint *p = BKE_paint_get_active(scene);

			if (p && p->brush && p->brush->imagepaint_tool == PAINT_TOOL_CLONE) {
				if ((scene->toolsettings->imapaint.flag & IMAGEPAINT_PROJECT_LAYER_CLONE) == 0) {
					return true;
				}
			}
		}

		/* no exception met? then don't draw cursor! */
		return false;
	}

	return true;
}

static void view3d_main_region_draw_info(const bContext *C, Scene *scene,
                                       ARegion *ar, View3D *v3d,
                                       const char *grid_unit, bool render_border)
{
	wmWindowManager *wm = CTX_wm_manager(C);
	RegionView3D *rv3d = ar->regiondata;
	rcti rect;
	
	/* local coordinate visible rect inside region, to accomodate overlapping ui */
	ED_region_visible_rect(ar, &rect);

	if (rv3d->persp == RV3D_CAMOB) {
		drawviewborder(scene, ar, v3d);
	}
	else if (v3d->flag2 & V3D_RENDER_BORDER) {
		glLineWidth(1.0f);
		setlinestyle(3);
		cpack(0x4040FF);

		sdrawbox(v3d->render_border.xmin * ar->winx, v3d->render_border.ymin * ar->winy,
		         v3d->render_border.xmax * ar->winx, v3d->render_border.ymax * ar->winy);

		setlinestyle(0);
	}

	if (v3d->flag2 & V3D_SHOW_GPENCIL) {
		/* draw grease-pencil stuff - needed to get paint-buffer shown too (since it's 2D) */
		ED_gpencil_draw_view3d(wm, scene, v3d, ar, false);
	}

	if ((v3d->flag2 & V3D_RENDER_OVERRIDE) == 0) {
		Object *ob;

		/* 3d cursor */
		if (is_cursor_visible(scene)) {
			drawcursor(scene, ar, v3d);
		}

		if (U.uiflag & USER_SHOW_ROTVIEWICON)
			draw_view_axis(rv3d, &rect);
		else
			draw_view_icon(rv3d, &rect);

		ob = OBACT;
		if (U.uiflag & USER_DRAWVIEWINFO)
			draw_selected_name(scene, ob, &rect);
	}

	if (rv3d->render_engine) {
		view3d_main_region_draw_engine_info(v3d, rv3d, ar, render_border);
		return;
	}

	if ((v3d->flag2 & V3D_RENDER_OVERRIDE) == 0) {
		if ((U.uiflag & USER_SHOW_FPS) && ED_screen_animation_no_scrub(wm)) {
			ED_scene_draw_fps(scene, &rect);
		}
		else if (U.uiflag & USER_SHOW_VIEWPORTNAME) {
			draw_viewport_name(ar, v3d, &rect);
		}

		if (grid_unit) { /* draw below the viewport name */
			char numstr[32] = "";

			UI_ThemeColor(TH_TEXT_HI);
			if (v3d->grid != 1.0f) {
				BLI_snprintf(numstr, sizeof(numstr), "%s x %.4g", grid_unit, v3d->grid);
			}

			BLF_draw_default_ascii(rect.xmin + U.widget_unit,
			                       rect.ymax - (USER_SHOW_VIEWPORTNAME ? 2 * U.widget_unit : U.widget_unit), 0.0f,
			                       numstr[0] ? numstr : grid_unit, sizeof(numstr));
		}
	}
}

void view3d_main_region_draw(const bContext *C, ARegion *ar)
{
	Scene *scene = CTX_data_scene(C);
	View3D *v3d = CTX_wm_view3d(C);
	const char *grid_unit = NULL;
	rcti border_rect;
	bool render_border, clip_border;

	/* if we only redraw render border area, skip opengl draw and also
	 * don't do scissor because it's already set */
	render_border = ED_view3d_calc_render_border(scene, v3d, ar, &border_rect);
	clip_border = (render_border && !BLI_rcti_compare(&ar->drawrct, &border_rect));

	/* draw viewport using opengl */
	if (v3d->drawtype != OB_RENDER || !view3d_main_region_do_render_draw(scene) || clip_border) {
		view3d_main_region_draw_objects(C, scene, v3d, ar, &grid_unit);
		
#ifdef DEBUG_DRAW
		bl_debug_draw();
#endif
		if (G.debug & G_DEBUG_SIMDATA)
			draw_sim_debug_data(scene, v3d, ar);
		
		ED_region_pixelspace(ar);
	}

	/* draw viewport using external renderer */
	if (v3d->drawtype == OB_RENDER)
		view3d_main_region_draw_engine(C, scene, ar, v3d, clip_border, &border_rect);
	
	view3d_main_region_draw_info(C, scene, ar, v3d, grid_unit, render_border);

	v3d->flag |= V3D_INVALID_BACKBUF;

	BLI_assert(BLI_listbase_is_empty(&v3d->afterdraw_transp));
	BLI_assert(BLI_listbase_is_empty(&v3d->afterdraw_xray));
	BLI_assert(BLI_listbase_is_empty(&v3d->afterdraw_xraytransp));
}

#ifdef DEBUG_DRAW
/* debug drawing */
#define _DEBUG_DRAW_QUAD_TOT 1024
#define _DEBUG_DRAW_EDGE_TOT 1024
static float _bl_debug_draw_quads[_DEBUG_DRAW_QUAD_TOT][4][3];
static int   _bl_debug_draw_quads_tot = 0;
static float _bl_debug_draw_edges[_DEBUG_DRAW_QUAD_TOT][2][3];
static int   _bl_debug_draw_edges_tot = 0;
static unsigned int _bl_debug_draw_quads_color[_DEBUG_DRAW_QUAD_TOT];
static unsigned int _bl_debug_draw_edges_color[_DEBUG_DRAW_EDGE_TOT];
static unsigned int _bl_debug_draw_color;

void bl_debug_draw_quad_clear(void)
{
	_bl_debug_draw_quads_tot = 0;
	_bl_debug_draw_edges_tot = 0;
	_bl_debug_draw_color = 0x00FF0000;
}
void bl_debug_color_set(const unsigned int color)
{
	_bl_debug_draw_color = color;
}
void bl_debug_draw_quad_add(const float v0[3], const float v1[3], const float v2[3], const float v3[3])
{
	if (_bl_debug_draw_quads_tot >= _DEBUG_DRAW_QUAD_TOT) {
		printf("%s: max quad count hit %d!", __func__, _bl_debug_draw_quads_tot);
	}
	else {
		float *pt = &_bl_debug_draw_quads[_bl_debug_draw_quads_tot][0][0];
		copy_v3_v3(pt, v0); pt += 3;
		copy_v3_v3(pt, v1); pt += 3;
		copy_v3_v3(pt, v2); pt += 3;
		copy_v3_v3(pt, v3); pt += 3;
		_bl_debug_draw_quads_color[_bl_debug_draw_quads_tot] = _bl_debug_draw_color;
		_bl_debug_draw_quads_tot++;
	}
}
void bl_debug_draw_edge_add(const float v0[3], const float v1[3])
{
	if (_bl_debug_draw_quads_tot >= _DEBUG_DRAW_EDGE_TOT) {
		printf("%s: max edge count hit %d!", __func__, _bl_debug_draw_edges_tot);
	}
	else {
		float *pt = &_bl_debug_draw_edges[_bl_debug_draw_edges_tot][0][0];
		copy_v3_v3(pt, v0); pt += 3;
		copy_v3_v3(pt, v1); pt += 3;
		_bl_debug_draw_edges_color[_bl_debug_draw_edges_tot] = _bl_debug_draw_color;
		_bl_debug_draw_edges_tot++;
	}
}
static void bl_debug_draw(void)
{
	unsigned int color;
	if (_bl_debug_draw_quads_tot) {
		int i;
		color = _bl_debug_draw_quads_color[0];
		cpack(color);
		for (i = 0; i < _bl_debug_draw_quads_tot; i ++) {
			if (_bl_debug_draw_quads_color[i] != color) {
				color = _bl_debug_draw_quads_color[i];
				cpack(color);
			}
			glBegin(GL_LINE_LOOP);
			glVertex3fv(_bl_debug_draw_quads[i][0]);
			glVertex3fv(_bl_debug_draw_quads[i][1]);
			glVertex3fv(_bl_debug_draw_quads[i][2]);
			glVertex3fv(_bl_debug_draw_quads[i][3]);
			glEnd();
		}
	}
	if (_bl_debug_draw_edges_tot) {
		int i;
		color = _bl_debug_draw_edges_color[0];
		cpack(color);
		glBegin(GL_LINES);
		for (i = 0; i < _bl_debug_draw_edges_tot; i ++) {
			if (_bl_debug_draw_edges_color[i] != color) {
				color = _bl_debug_draw_edges_color[i];
				cpack(color);
			}
			glVertex3fv(_bl_debug_draw_edges[i][0]);
			glVertex3fv(_bl_debug_draw_edges[i][1]);
		}
		glEnd();
		color = _bl_debug_draw_edges_color[0];
		cpack(color);
		glPointSize(4.0);
		glBegin(GL_POINTS);
		for (i = 0; i < _bl_debug_draw_edges_tot; i ++) {
			if (_bl_debug_draw_edges_color[i] != color) {
				color = _bl_debug_draw_edges_color[i];
				cpack(color);
			}
			glVertex3fv(_bl_debug_draw_edges[i][0]);
			glVertex3fv(_bl_debug_draw_edges[i][1]);
		}
		glEnd();
	}
}
#endif<|MERGE_RESOLUTION|>--- conflicted
+++ resolved
@@ -3322,11 +3322,7 @@
 
 	if (own_ofs) {
 		/* bind */
-<<<<<<< HEAD
-		ofs = GPU_offscreen_create(sizex, sizey, full_samples ? 0 : samples, GPU_HDR_NONE, GPU_OFFSCREEN_DEPTH_COMPARE, err_out);
-=======
-		ofs = GPU_offscreen_create(sizex, sizey, use_full_sample ? 0 : samples, err_out);
->>>>>>> e6838ecc
+		ofs = GPU_offscreen_create(sizex, sizey, use_full_sample ? 0 : samples, GPU_HDR_NONE, GPU_OFFSCREEN_DEPTH_COMPARE, err_out);
 		if (ofs == NULL) {
 			return NULL;
 		}
