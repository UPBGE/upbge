/*
 * ***** BEGIN GPL LICENSE BLOCK *****
 *
 * This program is free software; you can redistribute it and/or
 * modify it under the terms of the GNU General Public License
 * as published by the Free Software Foundation; either version 2
 * of the License, or (at your option) any later version. 
 *
 * This program is distributed in the hope that it will be useful,
 * but WITHOUT ANY WARRANTY; without even the implied warranty of
 * MERCHANTABILITY or FITNESS FOR A PARTICULAR PURPOSE.  See the
 * GNU General Public License for more details.
 *
 * You should have received a copy of the GNU General Public License
 * along with this program; if not, write to the Free Software Foundation,
 * Inc., 51 Franklin Street, Fifth Floor, Boston, MA 02110-1301, USA.
 *
 * The Original Code is Copyright (C) 2008 Blender Foundation.
 * All rights reserved.
 *
 * 
 * Contributor(s): Blender Foundation
 *
 * ***** END GPL LICENSE BLOCK *****
 */

/** \file blender/editors/space_view3d/view3d_draw.c
 *  \ingroup spview3d
 */

#include <math.h>

#include "BIF_gl.h"
#include "BIF_glutil.h"

#include "BKE_camera.h"
#include "BKE_context.h"
#include "BKE_global.h"
#include "BKE_key.h"
#include "BKE_scene.h"
#include "BKE_object.h"
#include "BKE_paint.h"
#include "BKE_unit.h"

#include "BLF_api.h"

#include "BLI_listbase.h"
#include "BLI_math.h"
#include "BLI_rect.h"
#include "BLI_string.h"
#include "BLI_threads.h"
#include "BLI_jitter.h"

#include "BLT_translation.h"

#include "DNA_armature_types.h"
#include "DNA_brush_types.h"
#include "DNA_camera_types.h"
#include "DNA_key_types.h"
#include "DNA_mesh_types.h"
#include "DNA_object_types.h"
#include "DNA_view3d_types.h"
#include "DNA_windowmanager_types.h"

#include "DRW_engine.h"

#include "ED_keyframing.h"
#include "ED_armature.h"
#include "ED_keyframing.h"
#include "ED_gpencil.h"
#include "ED_screen.h"
#include "ED_transform.h"
#include "ED_gpencil.h"

#include "DEG_depsgraph_query.h"

#include "GPU_draw.h"
#include "GPU_matrix.h"
#include "GPU_immediate.h"
#include "GPU_immediate_util.h"
<<<<<<< HEAD
#include "GPU_shader.h"
#include "GPU_material.h"
#include "GPU_viewport.h"
#include "GPU_compositing.h"

#include "MEM_guardedalloc.h"

#include "UI_interface.h"
#include "UI_resources.h"

#include "RE_engine.h"

#include "WM_api.h"
#include "WM_types.h"

#include "IMB_imbuf.h"
#include "IMB_imbuf_types.h"
=======
#include "GPU_material.h"
#include "GPU_viewport.h"
#include "GPU_compositing.h"
>>>>>>> a5b3df75

#include "MEM_guardedalloc.h"

<<<<<<< HEAD
/* prototypes */
static void draw_all_objects(const bContext *C, ARegion *ar, const bool only_depth, const bool use_depth);

typedef struct DrawData {
	rcti border_rect;
	bool render_border;
	bool clip_border;
	bool is_render;
	GPUViewport *viewport;
} DrawData;

static void view3d_draw_data_init(const bContext *C, ARegion *ar, RegionView3D *rv3d, DrawData *draw_data)
{
	Scene *scene = CTX_data_scene(C);
	View3D *v3d = CTX_wm_view3d(C);

	draw_data->is_render = (v3d->drawtype == OB_RENDER);

	draw_data->render_border = ED_view3d_calc_render_border(scene, v3d, ar, &draw_data->border_rect);
	draw_data->clip_border = (draw_data->render_border && !BLI_rcti_compare(&ar->drawrct, &draw_data->border_rect));

	draw_data->viewport = rv3d->viewport;
}

/* ******************** general functions ***************** */

static bool use_depth_doit(Scene *scene, View3D *v3d)
{
	if (v3d->drawtype > OB_WIRE)
		return true;

	/* special case (depth for wire color) */
	if (v3d->drawtype <= OB_WIRE) {
		if (scene->obedit && scene->obedit->type == OB_MESH) {
			Mesh *me = scene->obedit->data;
			if (me->drawflag & ME_DRAWEIGHT) {
				return true;
			}
		}
	}
	return false;
}

static bool use_depth(const bContext *C)
{
	View3D *v3d = CTX_wm_view3d(C);
	Scene *scene = CTX_data_scene(C);
	return use_depth_doit(scene, v3d);
}

/**
 * \note keep this synced with #ED_view3d_mats_rv3d_backup/#ED_view3d_mats_rv3d_restore
 */
void ED_view3d_update_viewmat(Scene *scene, View3D *v3d, ARegion *ar, float viewmat[4][4], float winmat[4][4], const rcti *rect)
{
	RegionView3D *rv3d = ar->regiondata;


	/* setup window matrices */
	if (winmat)
		copy_m4_m4(rv3d->winmat, winmat);
	else
		view3d_winmatrix_set(ar, v3d, rect);

	/* setup view matrix */
	if (viewmat)
		copy_m4_m4(rv3d->viewmat, viewmat);
	else
		view3d_viewmatrix_set(scene, v3d, rv3d);  /* note: calls BKE_object_where_is_calc for camera... */

	/* update utility matrices */
	mul_m4_m4m4(rv3d->persmat, rv3d->winmat, rv3d->viewmat);
	invert_m4_m4(rv3d->persinv, rv3d->persmat);
	invert_m4_m4(rv3d->viewinv, rv3d->viewmat);

	/* calculate GLSL view dependent values */

	/* store window coordinates scaling/offset */
	if (rv3d->persp == RV3D_CAMOB && v3d->camera) {
		rctf cameraborder;
		ED_view3d_calc_camera_border(scene, ar, v3d, rv3d, &cameraborder, false);
		rv3d->viewcamtexcofac[0] = (float)ar->winx / BLI_rctf_size_x(&cameraborder);
		rv3d->viewcamtexcofac[1] = (float)ar->winy / BLI_rctf_size_y(&cameraborder);

		rv3d->viewcamtexcofac[2] = -rv3d->viewcamtexcofac[0] * cameraborder.xmin / (float)ar->winx;
		rv3d->viewcamtexcofac[3] = -rv3d->viewcamtexcofac[1] * cameraborder.ymin / (float)ar->winy;
	}
	else {
		rv3d->viewcamtexcofac[0] = rv3d->viewcamtexcofac[1] = 1.0f;
		rv3d->viewcamtexcofac[2] = rv3d->viewcamtexcofac[3] = 0.0f;
=======
#include "UI_interface.h"
#include "UI_resources.h"

#include "RE_engine.h"

#include "WM_api.h"
#include "WM_types.h"

#include "IMB_imbuf.h"
#include "IMB_imbuf_types.h"

#include "view3d_intern.h"  /* own include */

/* ******************** general functions ***************** */

static bool use_depth_doit(Scene *scene, View3D *v3d)
{
	if (v3d->drawtype > OB_WIRE)
		return true;

	/* special case (depth for wire color) */
	if (v3d->drawtype <= OB_WIRE) {
		if (scene->obedit && scene->obedit->type == OB_MESH) {
			Mesh *me = scene->obedit->data;
			if (me->drawflag & ME_DRAWEIGHT) {
				return true;
			}
		}
	}
	return false;
}

/**
 * \note keep this synced with #ED_view3d_mats_rv3d_backup/#ED_view3d_mats_rv3d_restore
 */
void ED_view3d_update_viewmat(Scene *scene, View3D *v3d, ARegion *ar, float viewmat[4][4], float winmat[4][4], const rcti *rect)
{
	RegionView3D *rv3d = ar->regiondata;


	/* setup window matrices */
	if (winmat)
		copy_m4_m4(rv3d->winmat, winmat);
	else
		view3d_winmatrix_set(ar, v3d, rect);

	/* setup view matrix */
	if (viewmat)
		copy_m4_m4(rv3d->viewmat, viewmat);
	else
		view3d_viewmatrix_set(scene, v3d, rv3d);  /* note: calls BKE_object_where_is_calc for camera... */

	/* update utility matrices */
	mul_m4_m4m4(rv3d->persmat, rv3d->winmat, rv3d->viewmat);
	invert_m4_m4(rv3d->persinv, rv3d->persmat);
	invert_m4_m4(rv3d->viewinv, rv3d->viewmat);

	/* calculate GLSL view dependent values */

	/* store window coordinates scaling/offset */
	if (rv3d->persp == RV3D_CAMOB && v3d->camera) {
		rctf cameraborder;
		ED_view3d_calc_camera_border(scene, ar, v3d, rv3d, &cameraborder, false);
		rv3d->viewcamtexcofac[0] = (float)ar->winx / BLI_rctf_size_x(&cameraborder);
		rv3d->viewcamtexcofac[1] = (float)ar->winy / BLI_rctf_size_y(&cameraborder);

		rv3d->viewcamtexcofac[2] = -rv3d->viewcamtexcofac[0] * cameraborder.xmin / (float)ar->winx;
		rv3d->viewcamtexcofac[3] = -rv3d->viewcamtexcofac[1] * cameraborder.ymin / (float)ar->winy;
	}
	else {
		rv3d->viewcamtexcofac[0] = rv3d->viewcamtexcofac[1] = 1.0f;
		rv3d->viewcamtexcofac[2] = rv3d->viewcamtexcofac[3] = 0.0f;
	}

	/* calculate pixelsize factor once, is used for lamps and obcenters */
	{
		/* note:  '1.0f / len_v3(v1)'  replaced  'len_v3(rv3d->viewmat[0])'
		 * because of float point precision problems at large values [#23908] */
		float v1[3], v2[3];
		float len_px, len_sc;

		v1[0] = rv3d->persmat[0][0];
		v1[1] = rv3d->persmat[1][0];
		v1[2] = rv3d->persmat[2][0];

		v2[0] = rv3d->persmat[0][1];
		v2[1] = rv3d->persmat[1][1];
		v2[2] = rv3d->persmat[2][1];

		len_px = 2.0f / sqrtf(min_ff(len_squared_v3(v1), len_squared_v3(v2)));
		len_sc = (float)MAX2(ar->winx, ar->winy);

		rv3d->pixsize = len_px / len_sc;
>>>>>>> a5b3df75
	}
}

<<<<<<< HEAD
	/* calculate pixelsize factor once, is used for lamps and obcenters */
	{
		/* note:  '1.0f / len_v3(v1)'  replaced  'len_v3(rv3d->viewmat[0])'
		 * because of float point precision problems at large values [#23908] */
		float v1[3], v2[3];
		float len_px, len_sc;

		v1[0] = rv3d->persmat[0][0];
		v1[1] = rv3d->persmat[1][0];
		v1[2] = rv3d->persmat[2][0];

		v2[0] = rv3d->persmat[0][1];
		v2[1] = rv3d->persmat[1][1];
		v2[2] = rv3d->persmat[2][1];

		len_px = 2.0f / sqrtf(min_ff(len_squared_v3(v1), len_squared_v3(v2)));
		len_sc = (float)MAX2(ar->winx, ar->winy);

		rv3d->pixsize = len_px / len_sc;
	}
}

static void view3d_main_region_setup_view(
        Scene *scene, View3D *v3d, ARegion *ar, float viewmat[4][4], float winmat[4][4], const rcti *rect)
{
	RegionView3D *rv3d = ar->regiondata;

	ED_view3d_update_viewmat(scene, v3d, ar, viewmat, winmat, rect);

	/* set for opengl */
	gpuLoadProjectionMatrix(rv3d->winmat);
	gpuLoadMatrix(rv3d->viewmat);
}

static bool view3d_stereo3d_active(wmWindow *win, Scene *scene, View3D *v3d, RegionView3D *rv3d)
{
	if ((scene->r.scemode & R_MULTIVIEW) == 0) {
		return false;
	}

	if ((v3d->camera == NULL) || (v3d->camera->type != OB_CAMERA) || rv3d->persp != RV3D_CAMOB) {
		return false;
	}

	switch (v3d->stereo3d_camera) {
		case STEREO_MONO_ID:
			return false;
			break;
		case STEREO_3D_ID:
			/* win will be NULL when calling this from the selection or draw loop. */
			if ((win == NULL) || (WM_stereo3d_enabled(win, true) == false)) {
				return false;
			}
			if (((scene->r.views_format & SCE_VIEWS_FORMAT_MULTIVIEW) != 0) &&
			    !BKE_scene_multiview_is_stereo3d(&scene->r))
			{
				return false;
			}
			break;
		/* We always need the stereo calculation for left and right cameras. */
		case STEREO_LEFT_ID:
		case STEREO_RIGHT_ID:
		default:
			break;
	}
	return true;
}


/* setup the view and win matrices for the multiview cameras
 *
 * unlike view3d_stereo3d_setup_offscreen, when view3d_stereo3d_setup is called
 * we have no winmatrix (i.e., projection matrix) defined at that time.
 * Since the camera and the camera shift are needed for the winmat calculation
 * we do a small hack to replace it temporarily so we don't need to change the
 * view3d)main_region_setup_view() code to account for that.
 */
static void view3d_stereo3d_setup(Scene *scene, View3D *v3d, ARegion *ar, const rcti *rect)
{
	bool is_left;
	const char *names[2] = { STEREO_LEFT_NAME, STEREO_RIGHT_NAME };
	const char *viewname;

	/* show only left or right camera */
	if (v3d->stereo3d_camera != STEREO_3D_ID)
		v3d->multiview_eye = v3d->stereo3d_camera;

	is_left = v3d->multiview_eye == STEREO_LEFT_ID;
	viewname = names[is_left ? STEREO_LEFT_ID : STEREO_RIGHT_ID];

	/* update the viewport matrices with the new camera */
	if (scene->r.views_format == SCE_VIEWS_FORMAT_STEREO_3D) {
		Camera *data;
		float viewmat[4][4];
		float shiftx;

		data = (Camera *)v3d->camera->data;
		shiftx = data->shiftx;

		BLI_lock_thread(LOCK_VIEW3D);
		data->shiftx = BKE_camera_multiview_shift_x(&scene->r, v3d->camera, viewname);

		BKE_camera_multiview_view_matrix(&scene->r, v3d->camera, is_left, viewmat);
		view3d_main_region_setup_view(scene, v3d, ar, viewmat, NULL, rect);

		data->shiftx = shiftx;
		BLI_unlock_thread(LOCK_VIEW3D);
	}
	else { /* SCE_VIEWS_FORMAT_MULTIVIEW */
		float viewmat[4][4];
		Object *view_ob = v3d->camera;
		Object *camera = BKE_camera_multiview_render(scene, v3d->camera, viewname);

		BLI_lock_thread(LOCK_VIEW3D);
		v3d->camera = camera;

		BKE_camera_multiview_view_matrix(&scene->r, camera, false, viewmat);
		view3d_main_region_setup_view(scene, v3d, ar, viewmat, NULL, rect);

		v3d->camera = view_ob;
		BLI_unlock_thread(LOCK_VIEW3D);
	}
}

/**
 * Set the correct matrices
 */
void ED_view3d_draw_setup_view(
        wmWindow *win, Scene *scene, ARegion *ar, View3D *v3d,
        float viewmat[4][4], float winmat[4][4], const rcti *rect)
{
	RegionView3D *rv3d = ar->regiondata;

=======
static void view3d_main_region_setup_view(
        Scene *scene, View3D *v3d, ARegion *ar, float viewmat[4][4], float winmat[4][4], const rcti *rect)
{
	RegionView3D *rv3d = ar->regiondata;

	ED_view3d_update_viewmat(scene, v3d, ar, viewmat, winmat, rect);

	/* set for opengl */
	gpuLoadProjectionMatrix(rv3d->winmat);
	gpuLoadMatrix(rv3d->viewmat);
}

static bool view3d_stereo3d_active(wmWindow *win, Scene *scene, View3D *v3d, RegionView3D *rv3d)
{
	if ((scene->r.scemode & R_MULTIVIEW) == 0) {
		return false;
	}

	if ((v3d->camera == NULL) || (v3d->camera->type != OB_CAMERA) || rv3d->persp != RV3D_CAMOB) {
		return false;
	}

	switch (v3d->stereo3d_camera) {
		case STEREO_MONO_ID:
			return false;
			break;
		case STEREO_3D_ID:
			/* win will be NULL when calling this from the selection or draw loop. */
			if ((win == NULL) || (WM_stereo3d_enabled(win, true) == false)) {
				return false;
			}
			if (((scene->r.views_format & SCE_VIEWS_FORMAT_MULTIVIEW) != 0) &&
			    !BKE_scene_multiview_is_stereo3d(&scene->r))
			{
				return false;
			}
			break;
		/* We always need the stereo calculation for left and right cameras. */
		case STEREO_LEFT_ID:
		case STEREO_RIGHT_ID:
		default:
			break;
	}
	return true;
}


/* setup the view and win matrices for the multiview cameras
 *
 * unlike view3d_stereo3d_setup_offscreen, when view3d_stereo3d_setup is called
 * we have no winmatrix (i.e., projection matrix) defined at that time.
 * Since the camera and the camera shift are needed for the winmat calculation
 * we do a small hack to replace it temporarily so we don't need to change the
 * view3d)main_region_setup_view() code to account for that.
 */
static void view3d_stereo3d_setup(Scene *scene, View3D *v3d, ARegion *ar, const rcti *rect)
{
	bool is_left;
	const char *names[2] = { STEREO_LEFT_NAME, STEREO_RIGHT_NAME };
	const char *viewname;

	/* show only left or right camera */
	if (v3d->stereo3d_camera != STEREO_3D_ID)
		v3d->multiview_eye = v3d->stereo3d_camera;

	is_left = v3d->multiview_eye == STEREO_LEFT_ID;
	viewname = names[is_left ? STEREO_LEFT_ID : STEREO_RIGHT_ID];

	/* update the viewport matrices with the new camera */
	if (scene->r.views_format == SCE_VIEWS_FORMAT_STEREO_3D) {
		Camera *data;
		float viewmat[4][4];
		float shiftx;

		data = (Camera *)v3d->camera->data;
		shiftx = data->shiftx;

		BLI_lock_thread(LOCK_VIEW3D);
		data->shiftx = BKE_camera_multiview_shift_x(&scene->r, v3d->camera, viewname);

		BKE_camera_multiview_view_matrix(&scene->r, v3d->camera, is_left, viewmat);
		view3d_main_region_setup_view(scene, v3d, ar, viewmat, NULL, rect);

		data->shiftx = shiftx;
		BLI_unlock_thread(LOCK_VIEW3D);
	}
	else { /* SCE_VIEWS_FORMAT_MULTIVIEW */
		float viewmat[4][4];
		Object *view_ob = v3d->camera;
		Object *camera = BKE_camera_multiview_render(scene, v3d->camera, viewname);

		BLI_lock_thread(LOCK_VIEW3D);
		v3d->camera = camera;

		BKE_camera_multiview_view_matrix(&scene->r, camera, false, viewmat);
		view3d_main_region_setup_view(scene, v3d, ar, viewmat, NULL, rect);

		v3d->camera = view_ob;
		BLI_unlock_thread(LOCK_VIEW3D);
	}
}

/**
 * Set the correct matrices
 */
void ED_view3d_draw_setup_view(
        wmWindow *win, Scene *scene, ARegion *ar, View3D *v3d,
        float viewmat[4][4], float winmat[4][4], const rcti *rect)
{
	RegionView3D *rv3d = ar->regiondata;

>>>>>>> a5b3df75
	/* Setup the view matrix. */
	if (view3d_stereo3d_active(win, scene, v3d, rv3d)) {
		view3d_stereo3d_setup(scene, v3d, ar, rect);
	}
	else {
		view3d_main_region_setup_view(scene, v3d, ar, viewmat, winmat, rect);
	}
}

<<<<<<< HEAD
/* ******************** debug ***************** */

#define VIEW3D_DRAW_DEBUG 1
/* TODO: expand scope of this flag so UI reflects the underlying code */

#if VIEW3D_DRAW_DEBUG

static void view3d_draw_debug_store_depth(ARegion *UNUSED(ar), DrawData *draw_data)
{
	GPUViewport *viewport = draw_data->viewport;
	GLint viewport_size[4];
	glGetIntegerv(GL_VIEWPORT, viewport_size);

	const int x = viewport_size[0];
	const int y = viewport_size[1];
	const int w = viewport_size[2];
	const int h = viewport_size[3];

	if (GPU_viewport_debug_depth_is_valid(viewport)) {
		if ((GPU_viewport_debug_depth_width(viewport) != w) ||
		    (GPU_viewport_debug_depth_height(viewport) != h))
		{
			GPU_viewport_debug_depth_free(viewport);
		}
=======
/* ******************** view border ***************** */

static void view3d_camera_border(
        const Scene *scene, const ARegion *ar, const View3D *v3d, const RegionView3D *rv3d,
        rctf *r_viewborder, const bool no_shift, const bool no_zoom)
{
	CameraParams params;
	rctf rect_view, rect_camera;

	/* get viewport viewplane */
	BKE_camera_params_init(&params);
	BKE_camera_params_from_view3d(&params, v3d, rv3d);
	if (no_zoom)
		params.zoom = 1.0f;
	BKE_camera_params_compute_viewplane(&params, ar->winx, ar->winy, 1.0f, 1.0f);
	rect_view = params.viewplane;

	/* get camera viewplane */
	BKE_camera_params_init(&params);
	/* fallback for non camera objects */
	params.clipsta = v3d->near;
	params.clipend = v3d->far;
	BKE_camera_params_from_object(&params, v3d->camera);
	if (no_shift) {
		params.shiftx = 0.0f;
		params.shifty = 0.0f;
>>>>>>> a5b3df75
	}
	BKE_camera_params_compute_viewplane(&params, scene->r.xsch, scene->r.ysch, scene->r.xasp, scene->r.yasp);
	rect_camera = params.viewplane;

<<<<<<< HEAD
	if (!GPU_viewport_debug_depth_is_valid(viewport)) {
		char error[256];
		if (!GPU_viewport_debug_depth_create(viewport, w, h, error)) {
			fprintf(stderr, "Failed to create depth buffer for debug: %s\n", error);
			return;
		}
	}

	GPU_viewport_debug_depth_store(viewport, x, y);
}

static void view3d_draw_debug_post_solid(const bContext *C, ARegion *ar, DrawData *draw_data)
{
	View3D *v3d = CTX_wm_view3d(C);

	if ((v3d->tmp_compat_flag & V3D_DEBUG_SHOW_SCENE_DEPTH) != 0) {
		view3d_draw_debug_store_depth(ar, draw_data);
	}
}

static void view3d_draw_debug(const bContext *C, ARegion *ar, DrawData *draw_data)
{
	View3D *v3d = CTX_wm_view3d(C);

	if ((v3d->tmp_compat_flag & V3D_DEBUG_SHOW_COMBINED_DEPTH) != 0) {
		/* store */
		view3d_draw_debug_store_depth(ar, draw_data);
	}

	if (((v3d->tmp_compat_flag & V3D_DEBUG_SHOW_SCENE_DEPTH) != 0) ||
	    ((v3d->tmp_compat_flag & V3D_DEBUG_SHOW_COMBINED_DEPTH) != 0))
	{
		/* draw */
		if (GPU_viewport_debug_depth_is_valid(draw_data->viewport)) {
			GPU_viewport_debug_depth_draw(draw_data->viewport, v3d->debug.znear, v3d->debug.zfar);
		}
	}
	else {
		/* cleanup */
		GPU_viewport_debug_depth_free(draw_data->viewport);
	}
}

#endif /* VIEW3D_DRAW_DEBUG */

/* ******************** view border ***************** */

static void view3d_camera_border(
        const Scene *scene, const ARegion *ar, const View3D *v3d, const RegionView3D *rv3d,
        rctf *r_viewborder, const bool no_shift, const bool no_zoom)
{
	CameraParams params;
	rctf rect_view, rect_camera;

	/* get viewport viewplane */
	BKE_camera_params_init(&params);
	BKE_camera_params_from_view3d(&params, v3d, rv3d);
	if (no_zoom)
		params.zoom = 1.0f;
	BKE_camera_params_compute_viewplane(&params, ar->winx, ar->winy, 1.0f, 1.0f);
	rect_view = params.viewplane;

	/* get camera viewplane */
	BKE_camera_params_init(&params);
	/* fallback for non camera objects */
	params.clipsta = v3d->near;
	params.clipend = v3d->far;
	BKE_camera_params_from_object(&params, v3d->camera);
	if (no_shift) {
		params.shiftx = 0.0f;
		params.shifty = 0.0f;
	}
	BKE_camera_params_compute_viewplane(&params, scene->r.xsch, scene->r.ysch, scene->r.xasp, scene->r.yasp);
	rect_camera = params.viewplane;

	/* get camera border within viewport */
	r_viewborder->xmin = ((rect_camera.xmin - rect_view.xmin) / BLI_rctf_size_x(&rect_view)) * ar->winx;
	r_viewborder->xmax = ((rect_camera.xmax - rect_view.xmin) / BLI_rctf_size_x(&rect_view)) * ar->winx;
	r_viewborder->ymin = ((rect_camera.ymin - rect_view.ymin) / BLI_rctf_size_y(&rect_view)) * ar->winy;
	r_viewborder->ymax = ((rect_camera.ymax - rect_view.ymin) / BLI_rctf_size_y(&rect_view)) * ar->winy;
}

void ED_view3d_calc_camera_border_size(
        const Scene *scene, const ARegion *ar, const View3D *v3d, const RegionView3D *rv3d,
        float r_size[2])
{
	rctf viewborder;

	view3d_camera_border(scene, ar, v3d, rv3d, &viewborder, true, true);
	r_size[0] = BLI_rctf_size_x(&viewborder);
	r_size[1] = BLI_rctf_size_y(&viewborder);
}

void ED_view3d_calc_camera_border(
        const Scene *scene, const ARegion *ar, const View3D *v3d, const RegionView3D *rv3d,
        rctf *r_viewborder, const bool no_shift)
{
	view3d_camera_border(scene, ar, v3d, rv3d, r_viewborder, no_shift, false);
}

static void drawviewborder_grid3(uint shdr_pos, float x1, float x2, float y1, float y2, float fac)
{
	float x3, y3, x4, y4;

	x3 = x1 + fac * (x2 - x1);
	y3 = y1 + fac * (y2 - y1);
	x4 = x1 + (1.0f - fac) * (x2 - x1);
	y4 = y1 + (1.0f - fac) * (y2 - y1);

	immBegin(PRIM_LINES, 8);

	immVertex2f(shdr_pos, x1, y3);
	immVertex2f(shdr_pos, x2, y3);

	immVertex2f(shdr_pos, x1, y4);
	immVertex2f(shdr_pos, x2, y4);

	immVertex2f(shdr_pos, x3, y1);
	immVertex2f(shdr_pos, x3, y2);

	immVertex2f(shdr_pos, x4, y1);
	immVertex2f(shdr_pos, x4, y2);

	immEnd();
}

/* harmonious triangle */
static void drawviewborder_triangle(
        uint shdr_pos, float x1, float x2, float y1, float y2, const char golden, const char dir)
{
	float ofs;
	float w = x2 - x1;
	float h = y2 - y1;

	immBegin(PRIM_LINES, 6);

	if (w > h) {
		if (golden) {
			ofs = w * (1.0f - (1.0f / 1.61803399f));
		}
		else {
			ofs = h * (h / w);
		}
		if (dir == 'B') SWAP(float, y1, y2);

		immVertex2f(shdr_pos, x1, y1);
		immVertex2f(shdr_pos, x2, y2);

		immVertex2f(shdr_pos, x2, y1);
		immVertex2f(shdr_pos, x1 + (w - ofs), y2);

		immVertex2f(shdr_pos, x1, y2);
		immVertex2f(shdr_pos, x1 + ofs, y1);
	}
	else {
		if (golden) {
			ofs = h * (1.0f - (1.0f / 1.61803399f));
		}
		else {
			ofs = w * (w / h);
		}
		if (dir == 'B') SWAP(float, x1, x2);

		immVertex2f(shdr_pos, x1, y1);
		immVertex2f(shdr_pos, x2, y2);

		immVertex2f(shdr_pos, x2, y1);
		immVertex2f(shdr_pos, x1, y1 + ofs);

		immVertex2f(shdr_pos, x1, y2);
		immVertex2f(shdr_pos, x2, y1 + (h - ofs));
	}

	immEnd();
}

static void drawviewborder(Scene *scene, ARegion *ar, View3D *v3d)
{
	float x1, x2, y1, y2;
	float x1i, x2i, y1i, y2i;

	rctf viewborder;
	Camera *ca = NULL;
	RegionView3D *rv3d = ar->regiondata;

	if (v3d->camera == NULL)
		return;
	if (v3d->camera->type == OB_CAMERA)
		ca = v3d->camera->data;

	ED_view3d_calc_camera_border(scene, ar, v3d, rv3d, &viewborder, false);
	/* the offsets */
	x1 = viewborder.xmin;
	y1 = viewborder.ymin;
	x2 = viewborder.xmax;
	y2 = viewborder.ymax;

	glLineWidth(1.0f);

	/* apply offsets so the real 3D camera shows through */

	/* note: quite un-scientific but without this bit extra
	 * 0.0001 on the lower left the 2D border sometimes
	 * obscures the 3D camera border */
	/* note: with VIEW3D_CAMERA_BORDER_HACK defined this error isn't noticeable
	 * but keep it here in case we need to remove the workaround */
	x1i = (int)(x1 - 1.0001f);
	y1i = (int)(y1 - 1.0001f);
	x2i = (int)(x2 + (1.0f - 0.0001f));
	y2i = (int)(y2 + (1.0f - 0.0001f));

	uint shdr_pos = VertexFormat_add_attrib(immVertexFormat(), "pos", COMP_F32, 2, KEEP_FLOAT);

	/* First, solid lines. */
	{
		immBindBuiltinProgram(GPU_SHADER_2D_UNIFORM_COLOR);

		/* passepartout, specified in camera edit buttons */
		if (ca && (ca->flag & CAM_SHOWPASSEPARTOUT) && ca->passepartalpha > 0.000001f) {
			const float winx = (ar->winx + 1);
			const float winy = (ar->winy + 1);

			float alpha = 1.0f;

			if (ca->passepartalpha != 1.0f) {
				glBlendFunc(GL_SRC_ALPHA, GL_ONE_MINUS_SRC_ALPHA);
				glEnable(GL_BLEND);
				alpha = ca->passepartalpha;
			}

			immUniformColor4f(0.0f, 0.0f, 0.0f, alpha);

			if (x1i > 0.0f)
				immRectf(shdr_pos, 0.0f, winy, x1i, 0.0f);
			if (x2i < winx)
				immRectf(shdr_pos, x2i, winy, winx, 0.0f);
			if (y2i < winy)
				immRectf(shdr_pos, x1i, winy, x2i, y2i);
			if (y2i > 0.0f)
				immRectf(shdr_pos, x1i, y1i, x2i, 0.0f);

			glDisable(GL_BLEND);
		}

		immUniformThemeColor(TH_BACK);
		imm_draw_line_box(shdr_pos, x1i, y1i, x2i, y2i);

#ifdef VIEW3D_CAMERA_BORDER_HACK
		if (view3d_camera_border_hack_test == true) {
			immUniformColor3ubv(view3d_camera_border_hack_col);
			imm_draw_line_box(shdr_pos, x1i + 1, y1i + 1, x2i - 1, y2i - 1);
			view3d_camera_border_hack_test = false;
=======
	/* get camera border within viewport */
	r_viewborder->xmin = ((rect_camera.xmin - rect_view.xmin) / BLI_rctf_size_x(&rect_view)) * ar->winx;
	r_viewborder->xmax = ((rect_camera.xmax - rect_view.xmin) / BLI_rctf_size_x(&rect_view)) * ar->winx;
	r_viewborder->ymin = ((rect_camera.ymin - rect_view.ymin) / BLI_rctf_size_y(&rect_view)) * ar->winy;
	r_viewborder->ymax = ((rect_camera.ymax - rect_view.ymin) / BLI_rctf_size_y(&rect_view)) * ar->winy;
}

void ED_view3d_calc_camera_border_size(
        const Scene *scene, const ARegion *ar, const View3D *v3d, const RegionView3D *rv3d,
        float r_size[2])
{
	rctf viewborder;

	view3d_camera_border(scene, ar, v3d, rv3d, &viewborder, true, true);
	r_size[0] = BLI_rctf_size_x(&viewborder);
	r_size[1] = BLI_rctf_size_y(&viewborder);
}

void ED_view3d_calc_camera_border(
        const Scene *scene, const ARegion *ar, const View3D *v3d, const RegionView3D *rv3d,
        rctf *r_viewborder, const bool no_shift)
{
	view3d_camera_border(scene, ar, v3d, rv3d, r_viewborder, no_shift, false);
}

static void drawviewborder_grid3(uint shdr_pos, float x1, float x2, float y1, float y2, float fac)
{
	float x3, y3, x4, y4;

	x3 = x1 + fac * (x2 - x1);
	y3 = y1 + fac * (y2 - y1);
	x4 = x1 + (1.0f - fac) * (x2 - x1);
	y4 = y1 + (1.0f - fac) * (y2 - y1);

	immBegin(PRIM_LINES, 8);

	immVertex2f(shdr_pos, x1, y3);
	immVertex2f(shdr_pos, x2, y3);

	immVertex2f(shdr_pos, x1, y4);
	immVertex2f(shdr_pos, x2, y4);

	immVertex2f(shdr_pos, x3, y1);
	immVertex2f(shdr_pos, x3, y2);

	immVertex2f(shdr_pos, x4, y1);
	immVertex2f(shdr_pos, x4, y2);

	immEnd();
}

/* harmonious triangle */
static void drawviewborder_triangle(
        uint shdr_pos, float x1, float x2, float y1, float y2, const char golden, const char dir)
{
	float ofs;
	float w = x2 - x1;
	float h = y2 - y1;

	immBegin(PRIM_LINES, 6);

	if (w > h) {
		if (golden) {
			ofs = w * (1.0f - (1.0f / 1.61803399f));
		}
		else {
			ofs = h * (h / w);
		}
		if (dir == 'B') SWAP(float, y1, y2);

		immVertex2f(shdr_pos, x1, y1);
		immVertex2f(shdr_pos, x2, y2);

		immVertex2f(shdr_pos, x2, y1);
		immVertex2f(shdr_pos, x1 + (w - ofs), y2);

		immVertex2f(shdr_pos, x1, y2);
		immVertex2f(shdr_pos, x1 + ofs, y1);
	}
	else {
		if (golden) {
			ofs = h * (1.0f - (1.0f / 1.61803399f));
		}
		else {
			ofs = w * (w / h);
		}
		if (dir == 'B') SWAP(float, x1, x2);

		immVertex2f(shdr_pos, x1, y1);
		immVertex2f(shdr_pos, x2, y2);

		immVertex2f(shdr_pos, x2, y1);
		immVertex2f(shdr_pos, x1, y1 + ofs);

		immVertex2f(shdr_pos, x1, y2);
		immVertex2f(shdr_pos, x2, y1 + (h - ofs));
	}

	immEnd();
}

static void drawviewborder(Scene *scene, ARegion *ar, View3D *v3d)
{
	float x1, x2, y1, y2;
	float x1i, x2i, y1i, y2i;

	rctf viewborder;
	Camera *ca = NULL;
	RegionView3D *rv3d = ar->regiondata;

	if (v3d->camera == NULL)
		return;
	if (v3d->camera->type == OB_CAMERA)
		ca = v3d->camera->data;
	
	ED_view3d_calc_camera_border(scene, ar, v3d, rv3d, &viewborder, false);
	/* the offsets */
	x1 = viewborder.xmin;
	y1 = viewborder.ymin;
	x2 = viewborder.xmax;
	y2 = viewborder.ymax;
	
	glLineWidth(1.0f);

	/* apply offsets so the real 3D camera shows through */

	/* note: quite un-scientific but without this bit extra
	 * 0.0001 on the lower left the 2D border sometimes
	 * obscures the 3D camera border */
	/* note: with VIEW3D_CAMERA_BORDER_HACK defined this error isn't noticeable
	 * but keep it here in case we need to remove the workaround */
	x1i = (int)(x1 - 1.0001f);
	y1i = (int)(y1 - 1.0001f);
	x2i = (int)(x2 + (1.0f - 0.0001f));
	y2i = (int)(y2 + (1.0f - 0.0001f));

	uint shdr_pos = VertexFormat_add_attrib(immVertexFormat(), "pos", COMP_F32, 2, KEEP_FLOAT);

	/* First, solid lines. */
	{
		immBindBuiltinProgram(GPU_SHADER_2D_UNIFORM_COLOR);

		/* passepartout, specified in camera edit buttons */
		if (ca && (ca->flag & CAM_SHOWPASSEPARTOUT) && ca->passepartalpha > 0.000001f) {
			const float winx = (ar->winx + 1);
			const float winy = (ar->winy + 1);

			float alpha = 1.0f;

			if (ca->passepartalpha != 1.0f) {
				glBlendFunc(GL_SRC_ALPHA, GL_ONE_MINUS_SRC_ALPHA);
				glEnable(GL_BLEND);
				alpha = ca->passepartalpha;
			}

			immUniformColor4f(0.0f, 0.0f, 0.0f, alpha);

			if (x1i > 0.0f)
				immRectf(shdr_pos, 0.0f, winy, x1i, 0.0f);
			if (x2i < winx)
				immRectf(shdr_pos, x2i, winy, winx, 0.0f);
			if (y2i < winy)
				immRectf(shdr_pos, x1i, winy, x2i, y2i);
			if (y2i > 0.0f)
				immRectf(shdr_pos, x1i, y1i, x2i, 0.0f);

			glDisable(GL_BLEND);
		}

		immUniformThemeColor(TH_BACK);
		imm_draw_line_box(shdr_pos, x1i, y1i, x2i, y2i);

#ifdef VIEW3D_CAMERA_BORDER_HACK
		if (view3d_camera_border_hack_test == true) {
			immUniformColor3ubv(view3d_camera_border_hack_col);
			imm_draw_line_box(shdr_pos, x1i + 1, y1i + 1, x2i - 1, y2i - 1);
			view3d_camera_border_hack_test = false;
		}
#endif

		immUnbindProgram();
	}

	/* And now, the dashed lines! */
	immBindBuiltinProgram(GPU_SHADER_2D_LINE_DASHED_COLOR);

	{
		float viewport_size[4];
		glGetFloatv(GL_VIEWPORT, viewport_size);
		immUniform2f("viewport_size", viewport_size[2], viewport_size[3]);

		immUniform1i("num_colors", 0);  /* "simple" mode */
		immUniform1f("dash_width", 6.0f);
		immUniform1f("dash_factor", 0.5f);

		/* outer line not to confuse with object selection */
		if (v3d->flag2 & V3D_LOCK_CAMERA) {
			immUniformThemeColor(TH_REDALERT);
			imm_draw_line_box(shdr_pos, x1i - 1, y1i - 1, x2i + 1, y2i + 1);
		}

		immUniformThemeColor(TH_VIEW_OVERLAY);
		imm_draw_line_box(shdr_pos, x1i, y1i, x2i, y2i);
	}

	/* border */
	if (scene->r.mode & R_BORDER) {
		float x3, y3, x4, y4;

		x3 = floorf(x1 + (scene->r.border.xmin * (x2 - x1))) - 1;
		y3 = floorf(y1 + (scene->r.border.ymin * (y2 - y1))) - 1;
		x4 = floorf(x1 + (scene->r.border.xmax * (x2 - x1))) + (U.pixelsize - 1);
		y4 = floorf(y1 + (scene->r.border.ymax * (y2 - y1))) + (U.pixelsize - 1);

		immUniformColor3f(1.0f, 0.25f, 0.25f);
		imm_draw_line_box(shdr_pos, x3, y3, x4, y4);
	}

	/* safety border */
	if (ca) {
		immUniformThemeColorBlend(TH_VIEW_OVERLAY, TH_BACK, 0.25f);

		if (ca->dtx & CAM_DTX_CENTER) {
			float x3, y3;

			x3 = x1 + 0.5f * (x2 - x1);
			y3 = y1 + 0.5f * (y2 - y1);

			immBegin(PRIM_LINES, 4);

			immVertex2f(shdr_pos, x1, y3);
			immVertex2f(shdr_pos, x2, y3);

			immVertex2f(shdr_pos, x3, y1);
			immVertex2f(shdr_pos, x3, y2);

			immEnd();
>>>>>>> a5b3df75
		}
#endif

<<<<<<< HEAD
		immUnbindProgram();
	}

	/* And now, the dashed lines! */
	{
		immBindBuiltinProgram(GPU_SHADER_2D_LINE_DASHED_COLOR);

		float viewport_size[4];
		glGetFloatv(GL_VIEWPORT, viewport_size);
		immUniform2f("viewport_size", viewport_size[2], viewport_size[3]);

		immUniform1i("num_colors", 0);  /* "simple" mode */
		immUniform1f("dash_width", 6.0f);
		immUniform1f("dash_factor", 0.5f);

		/* outer line not to confuse with object selection */
		if (v3d->flag2 & V3D_LOCK_CAMERA) {
			immUniformThemeColor(TH_REDALERT);
			imm_draw_line_box(shdr_pos, x1i - 1, y1i - 1, x2i + 1, y2i + 1);
		}

		immUniformThemeColor(TH_VIEW_OVERLAY);
		imm_draw_line_box(shdr_pos, x1i, y1i, x2i, y2i);

		/* border */
		if (scene->r.mode & R_BORDER) {
			float x3, y3, x4, y4;

			x3 = floorf(x1 + (scene->r.border.xmin * (x2 - x1))) - 1;
			y3 = floorf(y1 + (scene->r.border.ymin * (y2 - y1))) - 1;
			x4 = floorf(x1 + (scene->r.border.xmax * (x2 - x1))) + (U.pixelsize - 1);
			y4 = floorf(y1 + (scene->r.border.ymax * (y2 - y1))) + (U.pixelsize - 1);

			immUniformColor3f(1.0f, 0.25f, 0.25f);
			imm_draw_line_box(shdr_pos, x3, y3, x4, y4);
		}

		/* safety border */
		if (ca) {
			immUniformThemeColorBlend(TH_VIEW_OVERLAY, TH_BACK, 0.25f);

			if (ca->dtx & CAM_DTX_CENTER) {
				float x3, y3;

				x3 = x1 + 0.5f * (x2 - x1);
				y3 = y1 + 0.5f * (y2 - y1);

				immBegin(PRIM_LINES, 4);

				immVertex2f(shdr_pos, x1, y3);
				immVertex2f(shdr_pos, x2, y3);

				immVertex2f(shdr_pos, x3, y1);
				immVertex2f(shdr_pos, x3, y2);

				immEnd();
			}

			if (ca->dtx & CAM_DTX_CENTER_DIAG) {
				immBegin(PRIM_LINES, 4);

				immVertex2f(shdr_pos, x1, y1);
				immVertex2f(shdr_pos, x2, y2);

				immVertex2f(shdr_pos, x1, y2);
				immVertex2f(shdr_pos, x2, y1);

				immEnd();
			}

			if (ca->dtx & CAM_DTX_THIRDS) {
				drawviewborder_grid3(shdr_pos, x1, x2, y1, y2, 1.0f / 3.0f);
			}

			if (ca->dtx & CAM_DTX_GOLDEN) {
				drawviewborder_grid3(shdr_pos, x1, x2, y1, y2, 1.0f - (1.0f / 1.61803399f));
			}

			if (ca->dtx & CAM_DTX_GOLDEN_TRI_A) {
				drawviewborder_triangle(shdr_pos, x1, x2, y1, y2, 0, 'A');
			}

			if (ca->dtx & CAM_DTX_GOLDEN_TRI_B) {
				drawviewborder_triangle(shdr_pos, x1, x2, y1, y2, 0, 'B');
			}

			if (ca->dtx & CAM_DTX_HARMONY_TRI_A) {
				drawviewborder_triangle(shdr_pos, x1, x2, y1, y2, 1, 'A');
			}

			if (ca->dtx & CAM_DTX_HARMONY_TRI_B) {
				drawviewborder_triangle(shdr_pos, x1, x2, y1, y2, 1, 'B');
			}

			if (ca->flag & CAM_SHOW_SAFE_MARGINS) {
				UI_draw_safe_areas(shdr_pos, x1, x2, y1, y2,
				                   scene->safe_areas.title, scene->safe_areas.action);

				if (ca->flag & CAM_SHOW_SAFE_CENTER) {
					UI_draw_safe_areas(shdr_pos, x1, x2, y1, y2,
					                   scene->safe_areas.title_center, scene->safe_areas.action_center);
				}
			}
		}

		if (ca->flag & CAM_SHOWSENSOR) {
			/* determine sensor fit, and get sensor x/y, for auto fit we
			 * assume and square sensor and only use sensor_x */
			float sizex = scene->r.xsch * scene->r.xasp;
			float sizey = scene->r.ysch * scene->r.yasp;
			int sensor_fit = BKE_camera_sensor_fit(ca->sensor_fit, sizex, sizey);
			float sensor_x = ca->sensor_x;
			float sensor_y = (ca->sensor_fit == CAMERA_SENSOR_FIT_AUTO) ? ca->sensor_x : ca->sensor_y;

			/* determine sensor plane */
			rctf rect;

			if (sensor_fit == CAMERA_SENSOR_FIT_HOR) {
				float sensor_scale = (x2i - x1i) / sensor_x;
				float sensor_height = sensor_scale * sensor_y;

				rect.xmin = x1i;
				rect.xmax = x2i;
				rect.ymin = (y1i + y2i) * 0.5f - sensor_height * 0.5f;
				rect.ymax = rect.ymin + sensor_height;
			}
			else {
				float sensor_scale = (y2i - y1i) / sensor_y;
				float sensor_width = sensor_scale * sensor_x;

				rect.xmin = (x1i + x2i) * 0.5f - sensor_width * 0.5f;
				rect.xmax = rect.xmin + sensor_width;
				rect.ymin = y1i;
				rect.ymax = y2i;
			}

			/* draw */
			immUniformThemeColorShade(TH_VIEW_OVERLAY, 100);

			/* TODO Was using UI_draw_roundbox_4fv(false, rect.xmin, rect.ymin, rect.xmax, rect.ymax, 2.0f, color).
			 * We'll probably need a new imm_draw_line_roundbox_dashed dor that - though in practice the
			 * 2.0f round corner effect was nearly not visible anyway... */
			imm_draw_line_box(shdr_pos, rect.xmin, rect.ymin, rect.xmax, rect.ymax);
		}

		immUnbindProgram();
	}

	/* camera name - draw in highlighted text color */
	if (ca && (ca->flag & CAM_SHOWNAME)) {
		UI_FontThemeColor(BLF_default(), TH_TEXT_HI);
		BLF_draw_default(x1i, y1i - (0.7f * U.widget_unit), 0.0f,
		                 v3d->camera->id.name + 2, sizeof(v3d->camera->id.name) - 2);
	}
}

static void drawrenderborder(ARegion *ar, View3D *v3d)
{
	/* use the same program for everything */
	uint shdr_pos = VertexFormat_add_attrib(immVertexFormat(), "pos", COMP_F32, 2, KEEP_FLOAT);

	glLineWidth(1.0f);

	immBindBuiltinProgram(GPU_SHADER_2D_LINE_DASHED_COLOR);

	float viewport_size[4];
	glGetFloatv(GL_VIEWPORT, viewport_size);
	immUniform2f("viewport_size", viewport_size[2], viewport_size[3]);

	immUniform1i("num_colors", 0);  /* "simple" mode */
	immUniform4f("color", 1.0f, 0.25f, 0.25f, 1.0f);
	immUniform1f("dash_width", 6.0f);
	immUniform1f("dash_factor", 0.5f);

	imm_draw_line_box(shdr_pos,
	                  v3d->render_border.xmin * ar->winx, v3d->render_border.ymin * ar->winy,
	                  v3d->render_border.xmax * ar->winx, v3d->render_border.ymax * ar->winy);

	immUnbindProgram();
}

void ED_view3d_draw_depth(
        struct Depsgraph *graph,
        ARegion *ar, View3D *v3d, bool alphaoverride)
{
	Scene *scene = DAG_get_scene(graph);
	RegionView3D *rv3d = ar->regiondata;

	short zbuf = v3d->zbuf;
	short flag = v3d->flag;
	float glalphaclip = U.glalphaclip;
	int obcenter_dia = U.obcenter_dia;
	/* temp set drawtype to solid */
	/* Setting these temporarily is not nice */
	v3d->flag &= ~V3D_SELECT_OUTLINE;
	U.glalphaclip = alphaoverride ? 0.5f : glalphaclip; /* not that nice but means we wont zoom into billboards */
	U.obcenter_dia = 0;

	ED_view3d_draw_setup_view(NULL, scene, ar, v3d, NULL, NULL, NULL);

	glClear(GL_DEPTH_BUFFER_BIT);

	if (rv3d->rflag & RV3D_CLIPPING) {
		ED_view3d_clipping_set(rv3d);
	}
	/* get surface depth without bias */
	rv3d->rflag |= RV3D_ZOFFSET_DISABLED;

	v3d->zbuf = true;
	glEnable(GL_DEPTH_TEST);

#ifdef WITH_OPENGL_LEGACY
	if (IS_VIEWPORT_LEGACY(vc->v3d)) {
		/* temp, calls into view3d_draw_legacy.c */
		ED_view3d_draw_depth_loop(scene, ar, v3d);
	}
	else
#endif /* WITH_OPENGL_LEGACY */
	{
		DRW_draw_depth_loop(graph, ar, v3d);
	}

	if (rv3d->rflag & RV3D_CLIPPING) {
		ED_view3d_clipping_disable();
	}
	rv3d->rflag &= ~RV3D_ZOFFSET_DISABLED;

	v3d->zbuf = zbuf;
	if (!v3d->zbuf) glDisable(GL_DEPTH_TEST);

	U.glalphaclip = glalphaclip;
	v3d->flag = flag;
	U.obcenter_dia = obcenter_dia;
}

/* ******************** offline engine ***************** */

static bool view3d_draw_render_draw(const bContext *C, Scene *scene,
    ARegion *ar, View3D *UNUSED(v3d),
    bool clip_border, const rcti *border_rect)
{
	RegionView3D *rv3d = ar->regiondata;
	RenderEngineType *type;
	GLint scissor[4];

	/* create render engine */
	if (!rv3d->render_engine) {
		RenderEngine *engine;

		type = RE_engines_find(scene->r.engine);

		if (!(type->view_update && type->render_to_view))
			return false;

		engine = RE_engine_create_ex(type, true);

		engine->tile_x = scene->r.tilex;
		engine->tile_y = scene->r.tiley;

		type->view_update(engine, C);

		rv3d->render_engine = engine;
	}

	/* rendered draw */
	gpuPushMatrix();
	float original_proj[4][4];
	gpuGetProjectionMatrix(original_proj);
	ED_region_pixelspace(ar);

	if (clip_border) {
		/* for border draw, we only need to clear a subset of the 3d view */
		if (border_rect->xmax > border_rect->xmin && border_rect->ymax > border_rect->ymin) {
			glGetIntegerv(GL_SCISSOR_BOX, scissor);
			glScissor(border_rect->xmin, border_rect->ymin,
				BLI_rcti_size_x(border_rect), BLI_rcti_size_y(border_rect));
		}
		else {
			return false;
		}
	}

	/* don't change depth buffer */
	glClearColor(0.0f, 0.0f, 0.0f, 0.0f);
	glClear(GL_COLOR_BUFFER_BIT); /* is this necessary? -- merwin */

	/* render result draw */
	type = rv3d->render_engine->type;
	type->render_to_view(rv3d->render_engine, C);

	if (clip_border) {
		/* restore scissor as it was before */
		glScissor(scissor[0], scissor[1], scissor[2], scissor[3]);
	}

	gpuLoadProjectionMatrix(original_proj);
	gpuPopMatrix();

	return true;
}

/* ******************** background plates ***************** */

static void view3d_draw_background_gradient(void)
{
	/* TODO: finish 2D API & draw background with that */

	VertexFormat *format = immVertexFormat();
	unsigned int pos = VertexFormat_add_attrib(format, "pos", COMP_F32, 2, KEEP_FLOAT);
	unsigned int color = VertexFormat_add_attrib(format, "color", COMP_U8, 3, NORMALIZE_INT_TO_FLOAT);
	unsigned char col_hi[3], col_lo[3];

	immBindBuiltinProgram(GPU_SHADER_2D_SMOOTH_COLOR);

	UI_GetThemeColor3ubv(TH_LOW_GRAD, col_lo);
	UI_GetThemeColor3ubv(TH_HIGH_GRAD, col_hi);

	immBegin(PRIM_TRIANGLE_FAN, 4);
	immAttrib3ubv(color, col_lo);
	immVertex2f(pos, -1.0f, -1.0f);
	immVertex2f(pos, 1.0f, -1.0f);

	immAttrib3ubv(color, col_hi);
	immVertex2f(pos, 1.0f, 1.0f);
	immVertex2f(pos, -1.0f, 1.0f);
	immEnd();

	immUnbindProgram();
}

static void view3d_draw_background_none(void)
{
	UI_ThemeClearColorAlpha(TH_HIGH_GRAD, 1.0f);
	glClear(GL_COLOR_BUFFER_BIT);
}

static void view3d_draw_background_world(Scene *scene, View3D *v3d, RegionView3D *rv3d)
{
	if (scene->world) {
		GPUMaterial *gpumat = GPU_material_world(scene, scene->world);

		/* calculate full shader for background */
		GPU_material_bind(gpumat, 1, 1, 1.0f, false, rv3d->viewmat, rv3d->viewinv, rv3d->viewcamtexcofac, (v3d->scenelock != 0));

		if (GPU_material_bound(gpumat)) {
			/* TODO viewport (dfelinto): GPU_material_bind relies on immediate mode,
			 * we can't get rid of the following code without a bigger refactor
			 * or we dropping this functionality. */

			glBegin(GL_TRIANGLE_STRIP);
			glVertex2f(-1.0f, -1.0f);
			glVertex2f(1.0f, -1.0f);
			glVertex2f(-1.0f, 1.0f);
			glVertex2f(1.0f, 1.0f);
			glEnd();

			GPU_material_unbind(gpumat);
			return;
=======
		if (ca->dtx & CAM_DTX_CENTER_DIAG) {
			immBegin(PRIM_LINES, 4);

			immVertex2f(shdr_pos, x1, y1);
			immVertex2f(shdr_pos, x2, y2);

			immVertex2f(shdr_pos, x1, y2);
			immVertex2f(shdr_pos, x2, y1);

			immEnd();
		}

		if (ca->dtx & CAM_DTX_THIRDS) {
			drawviewborder_grid3(shdr_pos, x1, x2, y1, y2, 1.0f / 3.0f);
		}

		if (ca->dtx & CAM_DTX_GOLDEN) {
			drawviewborder_grid3(shdr_pos, x1, x2, y1, y2, 1.0f - (1.0f / 1.61803399f));
		}

		if (ca->dtx & CAM_DTX_GOLDEN_TRI_A) {
			drawviewborder_triangle(shdr_pos, x1, x2, y1, y2, 0, 'A');
		}

		if (ca->dtx & CAM_DTX_GOLDEN_TRI_B) {
			drawviewborder_triangle(shdr_pos, x1, x2, y1, y2, 0, 'B');
		}

		if (ca->dtx & CAM_DTX_HARMONY_TRI_A) {
			drawviewborder_triangle(shdr_pos, x1, x2, y1, y2, 1, 'A');
		}

		if (ca->dtx & CAM_DTX_HARMONY_TRI_B) {
			drawviewborder_triangle(shdr_pos, x1, x2, y1, y2, 1, 'B');
		}

		if (ca->flag & CAM_SHOW_SAFE_MARGINS) {
			UI_draw_safe_areas(
			        shdr_pos, x1, x2, y1, y2,
			        scene->safe_areas.title, scene->safe_areas.action);

			if (ca->flag & CAM_SHOW_SAFE_CENTER) {
				UI_draw_safe_areas(
				        shdr_pos, x1, x2, y1, y2,
				        scene->safe_areas.title_center, scene->safe_areas.action_center);
			}
		}

		if (ca->flag & CAM_SHOWSENSOR) {
			/* determine sensor fit, and get sensor x/y, for auto fit we
			 * assume and square sensor and only use sensor_x */
			float sizex = scene->r.xsch * scene->r.xasp;
			float sizey = scene->r.ysch * scene->r.yasp;
			int sensor_fit = BKE_camera_sensor_fit(ca->sensor_fit, sizex, sizey);
			float sensor_x = ca->sensor_x;
			float sensor_y = (ca->sensor_fit == CAMERA_SENSOR_FIT_AUTO) ? ca->sensor_x : ca->sensor_y;

			/* determine sensor plane */
			rctf rect;

			if (sensor_fit == CAMERA_SENSOR_FIT_HOR) {
				float sensor_scale = (x2i - x1i) / sensor_x;
				float sensor_height = sensor_scale * sensor_y;

				rect.xmin = x1i;
				rect.xmax = x2i;
				rect.ymin = (y1i + y2i) * 0.5f - sensor_height * 0.5f;
				rect.ymax = rect.ymin + sensor_height;
			}
			else {
				float sensor_scale = (y2i - y1i) / sensor_y;
				float sensor_width = sensor_scale * sensor_x;

				rect.xmin = (x1i + x2i) * 0.5f - sensor_width * 0.5f;
				rect.xmax = rect.xmin + sensor_width;
				rect.ymin = y1i;
				rect.ymax = y2i;
			}

			/* draw */
			immUniformThemeColorShade(TH_VIEW_OVERLAY, 100);
			
			/* TODO Was using UI_draw_roundbox_4fv(false, rect.xmin, rect.ymin, rect.xmax, rect.ymax, 2.0f, color).
			 * We'll probably need a new imm_draw_line_roundbox_dashed dor that - though in practice the
			 * 2.0f round corner effect was nearly not visible anyway... */
			imm_draw_line_box(shdr_pos, rect.xmin, rect.ymin, rect.xmax, rect.ymax);
		}
	}

	immUnbindProgram();
	/* end dashed lines */

	/* camera name - draw in highlighted text color */
	if (ca && (ca->flag & CAM_SHOWNAME)) {
		UI_FontThemeColor(BLF_default(), TH_TEXT_HI);
		BLF_draw_default(
		        x1i, y1i - (0.7f * U.widget_unit), 0.0f,
		        v3d->camera->id.name + 2, sizeof(v3d->camera->id.name) - 2);
	}
}

static void drawrenderborder(ARegion *ar, View3D *v3d)
{
	/* use the same program for everything */
	uint shdr_pos = VertexFormat_add_attrib(immVertexFormat(), "pos", COMP_F32, 2, KEEP_FLOAT);

	glLineWidth(1.0f);

	immBindBuiltinProgram(GPU_SHADER_2D_LINE_DASHED_COLOR);

	float viewport_size[4];
	glGetFloatv(GL_VIEWPORT, viewport_size);
	immUniform2f("viewport_size", viewport_size[2], viewport_size[3]);

	immUniform1i("num_colors", 0);  /* "simple" mode */
	immUniform4f("color", 1.0f, 0.25f, 0.25f, 1.0f);
	immUniform1f("dash_width", 6.0f);
	immUniform1f("dash_factor", 0.5f);

	imm_draw_line_box(shdr_pos,
	                  v3d->render_border.xmin * ar->winx, v3d->render_border.ymin * ar->winy,
	                  v3d->render_border.xmax * ar->winx, v3d->render_border.ymax * ar->winy);

	immUnbindProgram();
}

void ED_view3d_draw_depth(
        struct Depsgraph *graph,
        ARegion *ar, View3D *v3d, bool alphaoverride)
{
	Scene *scene = DEG_get_scene(graph);
	RegionView3D *rv3d = ar->regiondata;

	short zbuf = v3d->zbuf;
	short flag = v3d->flag;
	float glalphaclip = U.glalphaclip;
	int obcenter_dia = U.obcenter_dia;
	/* temp set drawtype to solid */
	/* Setting these temporarily is not nice */
	v3d->flag &= ~V3D_SELECT_OUTLINE;
	U.glalphaclip = alphaoverride ? 0.5f : glalphaclip; /* not that nice but means we wont zoom into billboards */
	U.obcenter_dia = 0;

	ED_view3d_draw_setup_view(NULL, scene, ar, v3d, NULL, NULL, NULL);

	glClear(GL_DEPTH_BUFFER_BIT);

	if (rv3d->rflag & RV3D_CLIPPING) {
		ED_view3d_clipping_set(rv3d);
	}
	/* get surface depth without bias */
	rv3d->rflag |= RV3D_ZOFFSET_DISABLED;

	v3d->zbuf = true;
	glEnable(GL_DEPTH_TEST);

#ifdef WITH_OPENGL_LEGACY
	if (IS_VIEWPORT_LEGACY(vc->v3d)) {
		/* temp, calls into view3d_draw_legacy.c */
		ED_view3d_draw_depth_loop(scene, ar, v3d);
	}
	else
#endif /* WITH_OPENGL_LEGACY */
	{
		DRW_draw_depth_loop(graph, ar, v3d);
	}

	if (rv3d->rflag & RV3D_CLIPPING) {
		ED_view3d_clipping_disable();
	}
	rv3d->rflag &= ~RV3D_ZOFFSET_DISABLED;

	v3d->zbuf = zbuf;
	if (!v3d->zbuf) glDisable(GL_DEPTH_TEST);

	U.glalphaclip = glalphaclip;
	v3d->flag = flag;
	U.obcenter_dia = obcenter_dia;
}

/* ******************** background plates ***************** */

static void view3d_draw_background_gradient(void)
{
	/* TODO: finish 2D API & draw background with that */

	VertexFormat *format = immVertexFormat();
	unsigned int pos = VertexFormat_add_attrib(format, "pos", COMP_F32, 2, KEEP_FLOAT);
	unsigned int color = VertexFormat_add_attrib(format, "color", COMP_U8, 3, NORMALIZE_INT_TO_FLOAT);
	unsigned char col_hi[3], col_lo[3];

	immBindBuiltinProgram(GPU_SHADER_2D_SMOOTH_COLOR);

	UI_GetThemeColor3ubv(TH_LOW_GRAD, col_lo);
	UI_GetThemeColor3ubv(TH_HIGH_GRAD, col_hi);

	immBegin(PRIM_TRIANGLE_FAN, 4);
	immAttrib3ubv(color, col_lo);
	immVertex2f(pos, -1.0f, -1.0f);
	immVertex2f(pos, 1.0f, -1.0f);

	immAttrib3ubv(color, col_hi);
	immVertex2f(pos, 1.0f, 1.0f);
	immVertex2f(pos, -1.0f, 1.0f);
	immEnd();

	immUnbindProgram();
}

static void view3d_draw_background_none(void)
{
	UI_ThemeClearColorAlpha(TH_HIGH_GRAD, 1.0f);
	glClear(GL_COLOR_BUFFER_BIT);
}

static void view3d_draw_background_world(Scene *scene, View3D *v3d, RegionView3D *rv3d)
{
	if (scene->world) {
		GPUMaterial *gpumat = GPU_material_world(scene, scene->world);

		/* calculate full shader for background */
		GPU_material_bind(gpumat, 1, 1, 1.0f, false, rv3d->viewmat, rv3d->viewinv, rv3d->viewcamtexcofac, (v3d->scenelock != 0));

		if (GPU_material_bound(gpumat)) {
			/* TODO viewport (dfelinto): GPU_material_bind relies on immediate mode,
			 * we can't get rid of the following code without a bigger refactor
			 * or we dropping this functionality. */

			glBegin(GL_TRIANGLE_STRIP);
			glVertex2f(-1.0f, -1.0f);
			glVertex2f(1.0f, -1.0f);
			glVertex2f(-1.0f, 1.0f);
			glVertex2f(1.0f, 1.0f);
			glEnd();

			GPU_material_unbind(gpumat);
			return;
		}
	}

	/* if any of the above fails */
	view3d_draw_background_none();
}

/* ******************** other elements ***************** */


#define DEBUG_GRID 0

static void gridline_range(double x0, double dx, double max, int *r_first, int *r_count)
{
	/* determine range of gridlines that appear in this Area -- similar calc but separate ranges for x & y
	 * x0 is gridline 0, the axis in screen space
	 * Area covers [0 .. max) pixels */

	int first = (int)ceil(-x0 / dx);
	int last = (int)floor((max - x0) / dx);

	if (first <= last) {
		*r_first = first;
		*r_count = last - first + 1;
	}
	else {
		*r_first = 0;
		*r_count = 0;
	}

#if DEBUG_GRID
	printf("   first %d * dx = %f\n", first, x0 + first * dx);
	printf("   last %d * dx = %f\n", last, x0 + last * dx);
	printf("   count = %d\n", *count_out);
#endif
}

static int gridline_count(ARegion *ar, double x0, double y0, double dx)
{
	/* x0 & y0 establish the "phase" of the grid within this 2D region
	 * dx is the frequency, shared by x & y directions
	 * pass in dx of smallest (highest precision) grid we want to draw */

#if DEBUG_GRID
	printf("  %s(%f, %f, dx:%f)\n", __FUNCTION__, x0, y0, dx);
#endif

	int first, x_ct, y_ct;

	gridline_range(x0, dx, ar->winx, &first, &x_ct);
	gridline_range(y0, dx, ar->winy, &first, &y_ct);

	int total_ct = x_ct + y_ct;

#if DEBUG_GRID
	printf("   %d + %d = %d gridlines\n", x_ct, y_ct, total_ct);
#endif

	return total_ct;
}

static bool drawgrid_draw(ARegion *ar, double x0, double y0, double dx, int skip_mod, unsigned pos, unsigned col, GLubyte col_value[3])
{
	/* skip every skip_mod lines relative to each axis; they will be overlaid by another drawgrid_draw
	 * always skip exact x0 & y0 axes; they will be drawn later in color
	 *
	 * set grid color once, just before the first line is drawn
	 * it's harmless to set same color for every line, or every vertex
	 * but if no lines are drawn, color must not be set! */

#if DEBUG_GRID
	printf("  %s(%f, %f, dx:%f, skip_mod:%d)\n", __FUNCTION__, x0, y0, dx, skip_mod);
#endif

	const float x_max = (float)ar->winx;
	const float y_max = (float)ar->winy;

	int first, ct;
	int x_ct = 0, y_ct = 0; /* count of lines actually drawn */
	int lines_skipped_for_next_unit = 0;

	/* draw vertical lines */
	gridline_range(x0, dx, x_max, &first, &ct);

	for (int i = first; i < first + ct; ++i) {
		if (i == 0)
			continue;
		else if (skip_mod && (i % skip_mod) == 0) {
			++lines_skipped_for_next_unit;
			continue;
		}

		if (x_ct == 0)
			immAttrib3ub(col, col_value[0], col_value[1], col_value[2]);

		float x = (float)(x0 + i * dx);
		immVertex2f(pos, x, 0.0f);
		immVertex2f(pos, x, y_max);
		++x_ct;
	}

	/* draw horizontal lines */
	gridline_range(y0, dx, y_max, &first, &ct);

	for (int i = first; i < first + ct; ++i) {
		if (i == 0)
			continue;
		else if (skip_mod && (i % skip_mod) == 0) {
			++lines_skipped_for_next_unit;
			continue;
		}

		if (x_ct + y_ct == 0)
			immAttrib3ub(col, col_value[0], col_value[1], col_value[2]);

		float y = (float)(y0 + i * dx);
		immVertex2f(pos, 0.0f, y);
		immVertex2f(pos, x_max, y);
		++y_ct;
	}

#if DEBUG_GRID
	int total_ct = x_ct + y_ct;
	printf("    %d + %d = %d gridlines drawn, %d skipped for next unit\n", x_ct, y_ct, total_ct, lines_skipped_for_next_unit);
#endif

	return lines_skipped_for_next_unit > 0;
}

#define GRID_MIN_PX_D 6.0
#define GRID_MIN_PX_F 6.0f

static void drawgrid(UnitSettings *unit, ARegion *ar, View3D *v3d, const char **grid_unit)
{
	RegionView3D *rv3d = ar->regiondata;

#if DEBUG_GRID
	printf("%s width %d, height %d\n", __FUNCTION__, ar->winx, ar->winy);
#endif

	double fx = rv3d->persmat[3][0];
	double fy = rv3d->persmat[3][1];
	double fw = rv3d->persmat[3][3];

	const double wx = 0.5 * ar->winx;  /* use double precision to avoid rounding errors */
	const double wy = 0.5 * ar->winy;

	double x = wx * fx / fw;
	double y = wy * fy / fw;

	double vec4[4] = { v3d->grid, v3d->grid, 0.0, 1.0 };
	mul_m4_v4d(rv3d->persmat, vec4);
	fx = vec4[0];
	fy = vec4[1];
	fw = vec4[3];

	double dx = fabs(x - wx * fx / fw);
	if (dx == 0) dx = fabs(y - wy * fy / fw);

	x += wx;
	y += wy;

	/* now x, y, and dx have their final values
	 * (x,y) is the world origin (0,0,0) mapped to Area-relative screen space
	 * dx is the distance in pixels between grid lines -- same for horiz or vert grid lines */

	glLineWidth(1.0f);

#if 0 /* TODO: write to UI/widget depth buffer, not scene depth */
	glDepthMask(GL_FALSE);  /* disable write in zbuffer */
#endif

	VertexFormat *format = immVertexFormat();
	unsigned int pos = VertexFormat_add_attrib(format, "pos", COMP_F32, 2, KEEP_FLOAT);
	unsigned int color = VertexFormat_add_attrib(format, "color", COMP_U8, 3, NORMALIZE_INT_TO_FLOAT);

	immBindBuiltinProgram(GPU_SHADER_2D_FLAT_COLOR);

	unsigned char col[3], col2[3];
	UI_GetThemeColor3ubv(TH_GRID, col);

	if (unit->system) {
		const void *usys;
		int len;

		bUnit_GetSystem(unit->system, B_UNIT_LENGTH, &usys, &len);

		bool first = true;

		if (usys) {
			int i = len;
			while (i--) {
				double scalar = bUnit_GetScaler(usys, i);

				double dx_scalar = dx * scalar / (double)unit->scale_length;
				if (dx_scalar < (GRID_MIN_PX_D * 2.0)) {
					/* very very small grid items are less useful when dealing with units */
					continue;
				}

				if (first) {
					first = false;

					/* Store the smallest drawn grid size units name so users know how big each grid cell is */
					*grid_unit = bUnit_GetNameDisplay(usys, i);
					rv3d->gridview = (float)((scalar * (double)v3d->grid) / (double)unit->scale_length);

					int gridline_ct = gridline_count(ar, x, y, dx_scalar);
					if (gridline_ct == 0)
						goto drawgrid_cleanup; /* nothing to draw */

					immBegin(PRIM_LINES, gridline_ct * 2);
				}

				float blend_fac = 1.0f - ((GRID_MIN_PX_F * 2.0f) / (float)dx_scalar);
				/* tweak to have the fade a bit nicer */
				blend_fac = (blend_fac * blend_fac) * 2.0f;
				CLAMP(blend_fac, 0.3f, 1.0f);

				UI_GetThemeColorBlend3ubv(TH_HIGH_GRAD, TH_GRID, blend_fac, col2);

				const int skip_mod = (i == 0) ? 0 : (int)round(bUnit_GetScaler(usys, i - 1) / scalar);
#if DEBUG_GRID
				printf("%s %f, ", bUnit_GetNameDisplay(usys, i), scalar);
				if (i > 0)
					printf("next unit is %d times larger\n", skip_mod);
				else
					printf("largest unit\n");
#endif
				if (!drawgrid_draw(ar, x, y, dx_scalar, skip_mod, pos, color, col2))
					break;
			}
		}
	}
	else {
		const double sublines = v3d->gridsubdiv;
		const float  sublines_fl = v3d->gridsubdiv;

		int grids_to_draw = 2; /* first the faint fine grid, then the bold coarse grid */

		if (dx < GRID_MIN_PX_D) {
			rv3d->gridview *= sublines_fl;
			dx *= sublines;
			if (dx < GRID_MIN_PX_D) {
				rv3d->gridview *= sublines_fl;
				dx *= sublines;
				if (dx < GRID_MIN_PX_D) {
					rv3d->gridview *= sublines_fl;
					dx *= sublines;
					grids_to_draw = (dx < GRID_MIN_PX_D) ? 0 : 1;
				}
			}
		}
		else {
			if (dx > (GRID_MIN_PX_D * 10.0)) {  /* start blending in */
				rv3d->gridview /= sublines_fl;
				dx /= sublines;
				if (dx > (GRID_MIN_PX_D * 10.0)) {  /* start blending in */
					rv3d->gridview /= sublines_fl;
					dx /= sublines;
					if (dx > (GRID_MIN_PX_D * 10.0)) {
						grids_to_draw = 1;
					}
				}
			}
		}

		int gridline_ct = gridline_count(ar, x, y, dx);
		if (gridline_ct == 0)
			goto drawgrid_cleanup; /* nothing to draw */

		immBegin(PRIM_LINES, gridline_ct * 2);

		if (grids_to_draw == 2) {
			UI_GetThemeColorBlend3ubv(TH_HIGH_GRAD, TH_GRID, dx / (GRID_MIN_PX_D * 6.0), col2);
			if (drawgrid_draw(ar, x, y, dx, v3d->gridsubdiv, pos, color, col2))
				drawgrid_draw(ar, x, y, dx * sublines, 0, pos, color, col);
		}
		else if (grids_to_draw == 1) {
			drawgrid_draw(ar, x, y, dx, 0, pos, color, col);
		}
	}

	/* draw visible axes */
	/* horizontal line */
	if (0 <= y && y < ar->winy) {
		UI_make_axis_color(col, col2, ELEM(rv3d->view, RV3D_VIEW_RIGHT, RV3D_VIEW_LEFT) ? 'Y' : 'X');
		immAttrib3ub(color, col2[0], col2[1], col2[2]);
		immVertex2f(pos, 0.0f, y);
		immVertex2f(pos, (float)ar->winx, y);
	}

	/* vertical line */
	if (0 <= x && x < ar->winx) {
		UI_make_axis_color(col, col2, ELEM(rv3d->view, RV3D_VIEW_TOP, RV3D_VIEW_BOTTOM) ? 'Y' : 'Z');
		immAttrib3ub(color, col2[0], col2[1], col2[2]);
		immVertex2f(pos, x, 0.0f);
		immVertex2f(pos, x, (float)ar->winy);
	}

	immEnd();

drawgrid_cleanup:
	immUnbindProgram();

#if 0 /* depth write is left enabled above */
	glDepthMask(GL_TRUE);  /* enable write in zbuffer */
#endif
}

#undef DEBUG_GRID
#undef GRID_MIN_PX_D
#undef GRID_MIN_PX_F

static void drawfloor(Scene *scene, View3D *v3d, const char **grid_unit, bool write_depth)
{
	/* draw only if there is something to draw */
	if (v3d->gridflag & (V3D_SHOW_FLOOR | V3D_SHOW_X | V3D_SHOW_Y | V3D_SHOW_Z)) {
		/* draw how many lines?
		 * trunc(v3d->gridlines / 2) * 4
		 * + 2 for xy axes (possibly with special colors)
		 * + 1 for z axis (the only line not in xy plane)
		 * even v3d->gridlines are honored, odd rounded down */
		const int gridlines = v3d->gridlines / 2;
		const float grid_scale = ED_view3d_grid_scale(scene, v3d, grid_unit);
		const float grid = gridlines * grid_scale;

		const bool show_floor = (v3d->gridflag & V3D_SHOW_FLOOR) && gridlines >= 1;

		bool show_axis_x = v3d->gridflag & V3D_SHOW_X;
		bool show_axis_y = v3d->gridflag & V3D_SHOW_Y;
		bool show_axis_z = v3d->gridflag & V3D_SHOW_Z;

		unsigned char col_grid[3], col_axis[3];

		glLineWidth(1.0f);

		UI_GetThemeColor3ubv(TH_GRID, col_grid);

		if (!write_depth)
			glDepthMask(GL_FALSE);

		if (show_floor) {
			const unsigned vertex_ct = 2 * (gridlines * 4 + 2);
			const int sublines = v3d->gridsubdiv;

			unsigned char col_bg[3], col_grid_emphasise[3], col_grid_light[3];

			VertexFormat *format = immVertexFormat();
			unsigned int pos = VertexFormat_add_attrib(format, "pos", COMP_F32, 2, KEEP_FLOAT);
			unsigned int color = VertexFormat_add_attrib(format, "color", COMP_U8, 3, NORMALIZE_INT_TO_FLOAT);

			immBindBuiltinProgram(GPU_SHADER_3D_FLAT_COLOR);

			immBegin(PRIM_LINES, vertex_ct);

			/* draw normal grid lines */
			UI_GetColorPtrShade3ubv(col_grid, col_grid_light, 10);

			for (int a = 1; a <= gridlines; a++) {
				/* skip emphasised divider lines */
				if (a % sublines != 0) {
					const float line = a * grid_scale;

					immAttrib3ubv(color, col_grid_light);

					immVertex2f(pos, -grid, -line);
					immVertex2f(pos, +grid, -line);
					immVertex2f(pos, -grid, +line);
					immVertex2f(pos, +grid, +line);

					immVertex2f(pos, -line, -grid);
					immVertex2f(pos, -line, +grid);
					immVertex2f(pos, +line, -grid);
					immVertex2f(pos, +line, +grid);
				}
			}

			/* draw emphasised grid lines */
			UI_GetThemeColor3ubv(TH_BACK, col_bg);
			/* emphasise division lines lighter instead of darker, if background is darker than grid */
			UI_GetColorPtrShade3ubv(col_grid, col_grid_emphasise,
				(col_grid[0] + col_grid[1] + col_grid[2] + 30 >
				col_bg[0] + col_bg[1] + col_bg[2]) ? 20 : -10);

			if (sublines <= gridlines) {
				immAttrib3ubv(color, col_grid_emphasise);

				for (int a = sublines; a <= gridlines; a += sublines) {
					const float line = a * grid_scale;

					immVertex2f(pos, -grid, -line);
					immVertex2f(pos, +grid, -line);
					immVertex2f(pos, -grid, +line);
					immVertex2f(pos, +grid, +line);

					immVertex2f(pos, -line, -grid);
					immVertex2f(pos, -line, +grid);
					immVertex2f(pos, +line, -grid);
					immVertex2f(pos, +line, +grid);
				}
			}

			/* draw X axis */
			if (show_axis_x) {
				show_axis_x = false; /* drawing now, won't need to draw later */
				UI_make_axis_color(col_grid, col_axis, 'X');
				immAttrib3ubv(color, col_axis);
			}
			else
				immAttrib3ubv(color, col_grid_emphasise);

			immVertex2f(pos, -grid, 0.0f);
			immVertex2f(pos, +grid, 0.0f);

			/* draw Y axis */
			if (show_axis_y) {
				show_axis_y = false; /* drawing now, won't need to draw later */
				UI_make_axis_color(col_grid, col_axis, 'Y');
				immAttrib3ubv(color, col_axis);
			}
			else
				immAttrib3ubv(color, col_grid_emphasise);

			immVertex2f(pos, 0.0f, -grid);
			immVertex2f(pos, 0.0f, +grid);

			immEnd();
			immUnbindProgram();

			/* done with XY plane */
		}

		if (show_axis_x || show_axis_y || show_axis_z) {
			/* draw axis lines -- sometimes grid floor is off, other times we still need to draw the Z axis */

			VertexFormat *format = immVertexFormat();
			unsigned int pos = VertexFormat_add_attrib(format, "pos", COMP_F32, 3, KEEP_FLOAT);
			unsigned int color = VertexFormat_add_attrib(format, "color", COMP_U8, 3, NORMALIZE_INT_TO_FLOAT);

			immBindBuiltinProgram(GPU_SHADER_3D_FLAT_COLOR);
			immBegin(PRIM_LINES, (show_axis_x + show_axis_y + show_axis_z) * 2);

			if (show_axis_x) {
				UI_make_axis_color(col_grid, col_axis, 'X');
				immAttrib3ubv(color, col_axis);
				immVertex3f(pos, -grid, 0.0f, 0.0f);
				immVertex3f(pos, +grid, 0.0f, 0.0f);
			}

			if (show_axis_y) {
				UI_make_axis_color(col_grid, col_axis, 'Y');
				immAttrib3ubv(color, col_axis);
				immVertex3f(pos, 0.0f, -grid, 0.0f);
				immVertex3f(pos, 0.0f, +grid, 0.0f);
			}

			if (show_axis_z) {
				UI_make_axis_color(col_grid, col_axis, 'Z');
				immAttrib3ubv(color, col_axis);
				immVertex3f(pos, 0.0f, 0.0f, -grid);
				immVertex3f(pos, 0.0f, 0.0f, +grid);
			}

			immEnd();
			immUnbindProgram();
>>>>>>> a5b3df75
		}

		if (!write_depth)
			glDepthMask(GL_TRUE);
	}

	/* if any of the above fails */
	view3d_draw_background_none();
}

<<<<<<< HEAD
/* ******************** solid plates ***************** */

/**
 * Clear the buffer and draw the proper shader
 */
static void view3d_draw_background(const bContext *C)
{
	Scene *scene = CTX_data_scene(C);
	View3D *v3d = CTX_wm_view3d(C);
	RegionView3D *rv3d = CTX_wm_region_view3d(C);

	/* Background functions do not read or write depth, but they do clear or completely
	 * overwrite color buffer.
	 */

	switch (v3d->debug.background) {
		case V3D_DEBUG_BACKGROUND_WORLD:
			view3d_draw_background_world(scene, v3d, rv3d);
			break;
		case V3D_DEBUG_BACKGROUND_GRADIENT:
			view3d_draw_background_gradient();
			break;
		case V3D_DEBUG_BACKGROUND_NONE:
		default:
			view3d_draw_background_none();
	}
}

/**
 *
 */
static void view3d_draw_render_solid_surfaces(const bContext *C, ARegion *ar, const bool UNUSED(run_screen_shaders))
{
	/* TODO viewport */
	draw_all_objects(C, ar, false, use_depth(C));
}

/**
 *
 */
static void view3d_draw_render_transparent_surfaces(const bContext *UNUSED(C))
{
	/* TODO viewport */
}

/**
 *
 */
static void view3d_draw_post_draw(const bContext *UNUSED(C))
{
	/* TODO viewport */
}

/* ******************** geometry overlay ***************** */

/**
 * Front/back wire frames
 */
static void view3d_draw_wire_plates(const bContext *UNUSED(C))
{
	/* TODO viewport */
}

/**
 * Special treatment for selected objects
 */
static void view3d_draw_outline_plates(const bContext *UNUSED(C))
{
	/* TODO viewport */
}

/* ******************** other elements ***************** */


#define DEBUG_GRID 0

static void gridline_range(double x0, double dx, double max, int *r_first, int *r_count)
{
	/* determine range of gridlines that appear in this Area -- similar calc but separate ranges for x & y
	 * x0 is gridline 0, the axis in screen space
	 * Area covers [0 .. max) pixels */

	int first = (int)ceil(-x0 / dx);
	int last = (int)floor((max - x0) / dx);

	if (first <= last) {
		*r_first = first;
		*r_count = last - first + 1;
	}
	else {
		*r_first = 0;
		*r_count = 0;
	}

#if DEBUG_GRID
	printf("   first %d * dx = %f\n", first, x0 + first * dx);
	printf("   last %d * dx = %f\n", last, x0 + last * dx);
	printf("   count = %d\n", *count_out);
#endif
}

static int gridline_count(ARegion *ar, double x0, double y0, double dx)
{
	/* x0 & y0 establish the "phase" of the grid within this 2D region
	 * dx is the frequency, shared by x & y directions
	 * pass in dx of smallest (highest precision) grid we want to draw */

#if DEBUG_GRID
	printf("  %s(%f, %f, dx:%f)\n", __FUNCTION__, x0, y0, dx);
#endif

	int first, x_ct, y_ct;

	gridline_range(x0, dx, ar->winx, &first, &x_ct);
	gridline_range(y0, dx, ar->winy, &first, &y_ct);

	int total_ct = x_ct + y_ct;

#if DEBUG_GRID
	printf("   %d + %d = %d gridlines\n", x_ct, y_ct, total_ct);
#endif

	return total_ct;
}

static bool drawgrid_draw(ARegion *ar, double x0, double y0, double dx, int skip_mod, unsigned pos, unsigned col, GLubyte col_value[3])
{
	/* skip every skip_mod lines relative to each axis; they will be overlaid by another drawgrid_draw
	 * always skip exact x0 & y0 axes; they will be drawn later in color
	 *
	 * set grid color once, just before the first line is drawn
	 * it's harmless to set same color for every line, or every vertex
	 * but if no lines are drawn, color must not be set! */

#if DEBUG_GRID
	printf("  %s(%f, %f, dx:%f, skip_mod:%d)\n", __FUNCTION__, x0, y0, dx, skip_mod);
#endif

	const float x_max = (float)ar->winx;
	const float y_max = (float)ar->winy;

	int first, ct;
	int x_ct = 0, y_ct = 0; /* count of lines actually drawn */
	int lines_skipped_for_next_unit = 0;

	/* draw vertical lines */
	gridline_range(x0, dx, x_max, &first, &ct);

	for (int i = first; i < first + ct; ++i) {
		if (i == 0)
			continue;
		else if (skip_mod && (i % skip_mod) == 0) {
			++lines_skipped_for_next_unit;
			continue;
		}

		if (x_ct == 0)
			immAttrib3ub(col, col_value[0], col_value[1], col_value[2]);

		float x = (float)(x0 + i * dx);
		immVertex2f(pos, x, 0.0f);
		immVertex2f(pos, x, y_max);
		++x_ct;
	}

	/* draw horizontal lines */
	gridline_range(y0, dx, y_max, &first, &ct);

	for (int i = first; i < first + ct; ++i) {
		if (i == 0)
			continue;
		else if (skip_mod && (i % skip_mod) == 0) {
			++lines_skipped_for_next_unit;
			continue;
		}

		if (x_ct + y_ct == 0)
			immAttrib3ub(col, col_value[0], col_value[1], col_value[2]);

		float y = (float)(y0 + i * dx);
		immVertex2f(pos, 0.0f, y);
		immVertex2f(pos, x_max, y);
		++y_ct;
	}

#if DEBUG_GRID
	int total_ct = x_ct + y_ct;
	printf("    %d + %d = %d gridlines drawn, %d skipped for next unit\n", x_ct, y_ct, total_ct, lines_skipped_for_next_unit);
#endif

	return lines_skipped_for_next_unit > 0;
}

#define GRID_MIN_PX_D 6.0
#define GRID_MIN_PX_F 6.0f

static void drawgrid(UnitSettings *unit, ARegion *ar, View3D *v3d, const char **grid_unit)
{
	RegionView3D *rv3d = ar->regiondata;

#if DEBUG_GRID
	printf("%s width %d, height %d\n", __FUNCTION__, ar->winx, ar->winy);
#endif

	double fx = rv3d->persmat[3][0];
	double fy = rv3d->persmat[3][1];
	double fw = rv3d->persmat[3][3];

	const double wx = 0.5 * ar->winx;  /* use double precision to avoid rounding errors */
	const double wy = 0.5 * ar->winy;

	double x = wx * fx / fw;
	double y = wy * fy / fw;

	double vec4[4] = { v3d->grid, v3d->grid, 0.0, 1.0 };
	mul_m4_v4d(rv3d->persmat, vec4);
	fx = vec4[0];
	fy = vec4[1];
	fw = vec4[3];

	double dx = fabs(x - wx * fx / fw);
	if (dx == 0) dx = fabs(y - wy * fy / fw);

	x += wx;
	y += wy;

	/* now x, y, and dx have their final values
	 * (x,y) is the world origin (0,0,0) mapped to Area-relative screen space
	 * dx is the distance in pixels between grid lines -- same for horiz or vert grid lines */

	glLineWidth(1.0f);

#if 0 /* TODO: write to UI/widget depth buffer, not scene depth */
	glDepthMask(GL_FALSE);  /* disable write in zbuffer */
#endif

	VertexFormat *format = immVertexFormat();
	unsigned int pos = VertexFormat_add_attrib(format, "pos", COMP_F32, 2, KEEP_FLOAT);
	unsigned int color = VertexFormat_add_attrib(format, "color", COMP_U8, 3, NORMALIZE_INT_TO_FLOAT);

	immBindBuiltinProgram(GPU_SHADER_2D_FLAT_COLOR);

	unsigned char col[3], col2[3];
	UI_GetThemeColor3ubv(TH_GRID, col);

	if (unit->system) {
		const void *usys;
		int len;

		bUnit_GetSystem(unit->system, B_UNIT_LENGTH, &usys, &len);

		bool first = true;

		if (usys) {
			int i = len;
			while (i--) {
				double scalar = bUnit_GetScaler(usys, i);

				double dx_scalar = dx * scalar / (double)unit->scale_length;
				if (dx_scalar < (GRID_MIN_PX_D * 2.0)) {
					/* very very small grid items are less useful when dealing with units */
					continue;
				}

				if (first) {
					first = false;

					/* Store the smallest drawn grid size units name so users know how big each grid cell is */
					*grid_unit = bUnit_GetNameDisplay(usys, i);
					rv3d->gridview = (float)((scalar * (double)v3d->grid) / (double)unit->scale_length);

					int gridline_ct = gridline_count(ar, x, y, dx_scalar);
					if (gridline_ct == 0)
						goto drawgrid_cleanup; /* nothing to draw */

					immBegin(PRIM_LINES, gridline_ct * 2);
				}

				float blend_fac = 1.0f - ((GRID_MIN_PX_F * 2.0f) / (float)dx_scalar);
				/* tweak to have the fade a bit nicer */
				blend_fac = (blend_fac * blend_fac) * 2.0f;
				CLAMP(blend_fac, 0.3f, 1.0f);

				UI_GetThemeColorBlend3ubv(TH_HIGH_GRAD, TH_GRID, blend_fac, col2);

				const int skip_mod = (i == 0) ? 0 : (int)round(bUnit_GetScaler(usys, i - 1) / scalar);
#if DEBUG_GRID
				printf("%s %f, ", bUnit_GetNameDisplay(usys, i), scalar);
				if (i > 0)
					printf("next unit is %d times larger\n", skip_mod);
				else
					printf("largest unit\n");
#endif
				if (!drawgrid_draw(ar, x, y, dx_scalar, skip_mod, pos, color, col2))
					break;
			}
		}
	}
	else {
		const double sublines = v3d->gridsubdiv;
		const float  sublines_fl = v3d->gridsubdiv;

		int grids_to_draw = 2; /* first the faint fine grid, then the bold coarse grid */

		if (dx < GRID_MIN_PX_D) {
			rv3d->gridview *= sublines_fl;
			dx *= sublines;
			if (dx < GRID_MIN_PX_D) {
				rv3d->gridview *= sublines_fl;
				dx *= sublines;
				if (dx < GRID_MIN_PX_D) {
					rv3d->gridview *= sublines_fl;
					dx *= sublines;
					grids_to_draw = (dx < GRID_MIN_PX_D) ? 0 : 1;
				}
			}
		}
		else {
			if (dx > (GRID_MIN_PX_D * 10.0)) {  /* start blending in */
				rv3d->gridview /= sublines_fl;
				dx /= sublines;
				if (dx > (GRID_MIN_PX_D * 10.0)) {  /* start blending in */
					rv3d->gridview /= sublines_fl;
					dx /= sublines;
					if (dx > (GRID_MIN_PX_D * 10.0)) {
						grids_to_draw = 1;
					}
				}
			}
		}

		int gridline_ct = gridline_count(ar, x, y, dx);
		if (gridline_ct == 0)
			goto drawgrid_cleanup; /* nothing to draw */

		immBegin(PRIM_LINES, gridline_ct * 2);

		if (grids_to_draw == 2) {
			UI_GetThemeColorBlend3ubv(TH_HIGH_GRAD, TH_GRID, dx / (GRID_MIN_PX_D * 6.0), col2);
			if (drawgrid_draw(ar, x, y, dx, v3d->gridsubdiv, pos, color, col2))
				drawgrid_draw(ar, x, y, dx * sublines, 0, pos, color, col);
		}
		else if (grids_to_draw == 1) {
			drawgrid_draw(ar, x, y, dx, 0, pos, color, col);
		}
	}

	/* draw visible axes */
	/* horizontal line */
	if (0 <= y && y < ar->winy) {
		UI_make_axis_color(col, col2, ELEM(rv3d->view, RV3D_VIEW_RIGHT, RV3D_VIEW_LEFT) ? 'Y' : 'X');
		immAttrib3ub(color, col2[0], col2[1], col2[2]);
		immVertex2f(pos, 0.0f, y);
		immVertex2f(pos, (float)ar->winx, y);
	}

	/* vertical line */
	if (0 <= x && x < ar->winx) {
		UI_make_axis_color(col, col2, ELEM(rv3d->view, RV3D_VIEW_TOP, RV3D_VIEW_BOTTOM) ? 'Y' : 'Z');
		immAttrib3ub(color, col2[0], col2[1], col2[2]);
		immVertex2f(pos, x, 0.0f);
		immVertex2f(pos, x, (float)ar->winy);
	}

	immEnd();

drawgrid_cleanup:
	immUnbindProgram();

#if 0 /* depth write is left enabled above */
	glDepthMask(GL_TRUE);  /* enable write in zbuffer */
#endif
}

#undef DEBUG_GRID
#undef GRID_MIN_PX_D
#undef GRID_MIN_PX_F

static void drawfloor(Scene *scene, View3D *v3d, const char **grid_unit, bool write_depth)
{
	/* draw only if there is something to draw */
	if (v3d->gridflag & (V3D_SHOW_FLOOR | V3D_SHOW_X | V3D_SHOW_Y | V3D_SHOW_Z)) {
		/* draw how many lines?
		 * trunc(v3d->gridlines / 2) * 4
		 * + 2 for xy axes (possibly with special colors)
		 * + 1 for z axis (the only line not in xy plane)
		 * even v3d->gridlines are honored, odd rounded down */
		const int gridlines = v3d->gridlines / 2;
		const float grid_scale = ED_view3d_grid_scale(scene, v3d, grid_unit);
		const float grid = gridlines * grid_scale;

		const bool show_floor = (v3d->gridflag & V3D_SHOW_FLOOR) && gridlines >= 1;

		bool show_axis_x = v3d->gridflag & V3D_SHOW_X;
		bool show_axis_y = v3d->gridflag & V3D_SHOW_Y;
		bool show_axis_z = v3d->gridflag & V3D_SHOW_Z;

		unsigned char col_grid[3], col_axis[3];

		glLineWidth(1.0f);

		UI_GetThemeColor3ubv(TH_GRID, col_grid);

		if (!write_depth)
			glDepthMask(GL_FALSE);

		if (show_floor) {
			const unsigned vertex_ct = 2 * (gridlines * 4 + 2);
			const int sublines = v3d->gridsubdiv;

			unsigned char col_bg[3], col_grid_emphasise[3], col_grid_light[3];

			VertexFormat *format = immVertexFormat();
			unsigned int pos = VertexFormat_add_attrib(format, "pos", COMP_F32, 2, KEEP_FLOAT);
			unsigned int color = VertexFormat_add_attrib(format, "color", COMP_U8, 3, NORMALIZE_INT_TO_FLOAT);

			immBindBuiltinProgram(GPU_SHADER_3D_FLAT_COLOR);

			immBegin(PRIM_LINES, vertex_ct);

			/* draw normal grid lines */
			UI_GetColorPtrShade3ubv(col_grid, col_grid_light, 10);

			for (int a = 1; a <= gridlines; a++) {
				/* skip emphasised divider lines */
				if (a % sublines != 0) {
					const float line = a * grid_scale;

					immAttrib3ubv(color, col_grid_light);

					immVertex2f(pos, -grid, -line);
					immVertex2f(pos, +grid, -line);
					immVertex2f(pos, -grid, +line);
					immVertex2f(pos, +grid, +line);

					immVertex2f(pos, -line, -grid);
					immVertex2f(pos, -line, +grid);
					immVertex2f(pos, +line, -grid);
					immVertex2f(pos, +line, +grid);
				}
			}

			/* draw emphasised grid lines */
			UI_GetThemeColor3ubv(TH_BACK, col_bg);
			/* emphasise division lines lighter instead of darker, if background is darker than grid */
			UI_GetColorPtrShade3ubv(col_grid, col_grid_emphasise,
				(col_grid[0] + col_grid[1] + col_grid[2] + 30 >
				col_bg[0] + col_bg[1] + col_bg[2]) ? 20 : -10);

			if (sublines <= gridlines) {
				immAttrib3ubv(color, col_grid_emphasise);

				for (int a = sublines; a <= gridlines; a += sublines) {
					const float line = a * grid_scale;

					immVertex2f(pos, -grid, -line);
					immVertex2f(pos, +grid, -line);
					immVertex2f(pos, -grid, +line);
					immVertex2f(pos, +grid, +line);

					immVertex2f(pos, -line, -grid);
					immVertex2f(pos, -line, +grid);
					immVertex2f(pos, +line, -grid);
					immVertex2f(pos, +line, +grid);
				}
			}

			/* draw X axis */
			if (show_axis_x) {
				show_axis_x = false; /* drawing now, won't need to draw later */
				UI_make_axis_color(col_grid, col_axis, 'X');
				immAttrib3ubv(color, col_axis);
			}
			else
				immAttrib3ubv(color, col_grid_emphasise);

			immVertex2f(pos, -grid, 0.0f);
			immVertex2f(pos, +grid, 0.0f);

			/* draw Y axis */
			if (show_axis_y) {
				show_axis_y = false; /* drawing now, won't need to draw later */
				UI_make_axis_color(col_grid, col_axis, 'Y');
				immAttrib3ubv(color, col_axis);
			}
			else
				immAttrib3ubv(color, col_grid_emphasise);

			immVertex2f(pos, 0.0f, -grid);
			immVertex2f(pos, 0.0f, +grid);

			immEnd();
			immUnbindProgram();

			/* done with XY plane */
		}

		if (show_axis_x || show_axis_y || show_axis_z) {
			/* draw axis lines -- sometimes grid floor is off, other times we still need to draw the Z axis */

			VertexFormat *format = immVertexFormat();
			unsigned int pos = VertexFormat_add_attrib(format, "pos", COMP_F32, 3, KEEP_FLOAT);
			unsigned int color = VertexFormat_add_attrib(format, "color", COMP_U8, 3, NORMALIZE_INT_TO_FLOAT);

			immBindBuiltinProgram(GPU_SHADER_3D_FLAT_COLOR);
			immBegin(PRIM_LINES, (show_axis_x + show_axis_y + show_axis_z) * 2);

			if (show_axis_x) {
				UI_make_axis_color(col_grid, col_axis, 'X');
				immAttrib3ubv(color, col_axis);
				immVertex3f(pos, -grid, 0.0f, 0.0f);
				immVertex3f(pos, +grid, 0.0f, 0.0f);
			}

			if (show_axis_y) {
				UI_make_axis_color(col_grid, col_axis, 'Y');
				immAttrib3ubv(color, col_axis);
				immVertex3f(pos, 0.0f, -grid, 0.0f);
				immVertex3f(pos, 0.0f, +grid, 0.0f);
			}

			if (show_axis_z) {
				UI_make_axis_color(col_grid, col_axis, 'Z');
				immAttrib3ubv(color, col_axis);
				immVertex3f(pos, 0.0f, 0.0f, -grid);
				immVertex3f(pos, 0.0f, 0.0f, +grid);
			}

			immEnd();
			immUnbindProgram();
		}

		if (!write_depth)
			glDepthMask(GL_TRUE);
	}
}

/** could move this elsewhere, but tied into #ED_view3d_grid_scale */
float ED_scene_grid_scale(Scene *scene, const char **grid_unit)
{
	/* apply units */
	if (scene->unit.system) {
		const void *usys;
		int len;

		bUnit_GetSystem(scene->unit.system, B_UNIT_LENGTH, &usys, &len);

		if (usys) {
			int i = bUnit_GetBaseUnit(usys);
			if (grid_unit)
				*grid_unit = bUnit_GetNameDisplay(usys, i);
			return (float)bUnit_GetScaler(usys, i) / scene->unit.scale_length;
		}
	}

	return 1.0f;
}

float ED_view3d_grid_scale(Scene *scene, View3D *v3d, const char **grid_unit)
{
	return v3d->grid * ED_scene_grid_scale(scene, grid_unit);
}


static void view3d_draw_grid(const bContext *C, ARegion *ar)
{
	/* TODO viewport
	 * Missing is the flags to check whether to draw it
	 * for now now we are using the flags in v3d itself.
	 *
	 * Also for now always assume depth is there, so we
	 * draw on top of it.
	 */
	/**
	 * Calculate pixel-size factor once, is used for lamps and object centers.
	 * Used by #ED_view3d_pixel_size and typically not accessed directly.
	 *
	 * \note #BKE_camera_params_compute_viewplane' also calculates a pixel-size value,
	 * passed to #RE_SetPixelSize, in ortho mode this is compatible with this value,
	 * but in perspective mode its offset by the near-clip.
	 *
	 * 'RegionView3D.pixsize' is used for viewport drawing, not rendering.
	 */
	Scene *scene = CTX_data_scene(C);
	View3D *v3d = CTX_wm_view3d(C);
	RegionView3D *rv3d = ar->regiondata;

	const bool draw_floor = (rv3d->view == RV3D_VIEW_USER) || (rv3d->persp != RV3D_ORTHO);
	const char *grid_unit = NULL;

	/* ortho grid goes first, does not write to depth buffer and doesn't need depth test so it will override
	 * objects if done last
	 * needs to be done always, gridview is adjusted in drawgrid() now, but only for ortho views.
	 */
	rv3d->gridview = ED_view3d_grid_scale(scene, v3d, &grid_unit);

	glEnable(GL_DEPTH_TEST);
	glDepthMask(GL_FALSE); /* read & test depth, but don't alter it. TODO: separate UI depth buffer */

	if (!draw_floor) {
		ED_region_pixelspace(ar);
		*(&grid_unit) = NULL;  /* drawgrid need this to detect/affect smallest valid unit... */
		drawgrid(&scene->unit, ar, v3d, &grid_unit);

		gpuLoadProjectionMatrix(rv3d->winmat);
		gpuLoadMatrix(rv3d->viewmat);
	}
	else {
		drawfloor(scene, v3d, &grid_unit, false);
	}

	glDisable(GL_DEPTH_TEST);
}

static bool is_cursor_visible(Scene *scene, SceneLayer *sl)
{
	Object *ob = OBACT_NEW;

	/* don't draw cursor in paint modes, but with a few exceptions */
	if (ob && ob->mode & OB_MODE_ALL_PAINT) {
		/* exception: object is in weight paint and has deforming armature in pose mode */
		if (ob->mode & OB_MODE_WEIGHT_PAINT) {
			if (BKE_object_pose_armature_get(ob) != NULL) {
				return true;
			}
		}
		/* exception: object in texture paint mode, clone brush, use_clone_layer disabled */
		else if (ob->mode & OB_MODE_TEXTURE_PAINT) {
			const Paint *p = BKE_paint_get_active(scene, sl);

			if (p && p->brush && p->brush->imagepaint_tool == PAINT_TOOL_CLONE) {
				if ((scene->toolsettings->imapaint.flag & IMAGEPAINT_PROJECT_LAYER_CLONE) == 0) {
					return true;
				}
			}
		}

		/* no exception met? then don't draw cursor! */
		return false;
	}

	return true;
}

static void drawcursor(Scene *scene, ARegion *ar, View3D *v3d)
{
	int co[2];

	/* we don't want the clipping for cursor */
	if (ED_view3d_project_int_global(ar, ED_view3d_cursor3d_get(scene, v3d), co, V3D_PROJ_TEST_NOP) == V3D_PROJ_RET_OK) {
		const float f5 = 0.25f * U.widget_unit;
		const float f10 = 0.5f * U.widget_unit;
		const float f20 = U.widget_unit;
		
		glLineWidth(1.0f);

		VertexFormat *format = immVertexFormat();
		unsigned int pos = VertexFormat_add_attrib(format, "pos", COMP_F32, 2, KEEP_FLOAT);
		unsigned int color = VertexFormat_add_attrib(format, "color", COMP_U8, 3, NORMALIZE_INT_TO_FLOAT);

		immBindBuiltinProgram(GPU_SHADER_2D_FLAT_COLOR);

		const int segments = 16;

		immBegin(PRIM_LINE_LOOP, segments);

		for (int i = 0; i < segments; ++i) {
			float angle = 2 * M_PI * ((float)i / (float)segments);
			float x = co[0] + f10 * cosf(angle);
			float y = co[1] + f10 * sinf(angle);

			if (i % 2 == 0)
				immAttrib3ub(color, 255, 0, 0);
			else
				immAttrib3ub(color, 255, 255, 255);

			immVertex2f(pos, x, y);
		}
		immEnd();

		immUnbindProgram();

		VertexFormat_clear(format);
		pos = VertexFormat_add_attrib(format, "pos", COMP_F32, 2, KEEP_FLOAT);

		immBindBuiltinProgram(GPU_SHADER_2D_UNIFORM_COLOR);

		unsigned char crosshair_color[3];
		UI_GetThemeColor3ubv(TH_VIEW_OVERLAY, crosshair_color);
		immUniformColor3ubv(crosshair_color);

		immBegin(PRIM_LINES, 8);
		immVertex2f(pos, co[0] - f20, co[1]);
		immVertex2f(pos, co[0] - f5, co[1]);
		immVertex2f(pos, co[0] + f5, co[1]);
		immVertex2f(pos, co[0] + f20, co[1]);
		immVertex2f(pos, co[0], co[1] - f20);
		immVertex2f(pos, co[0], co[1] - f5);
		immVertex2f(pos, co[0], co[1] + f5);
		immVertex2f(pos, co[0], co[1] + f20);
		immEnd();

		immUnbindProgram();
	}
}

static void draw_view_axis(RegionView3D *rv3d, rcti *rect)
{
	const float k = U.rvisize * U.pixelsize;  /* axis size */
	const int bright = - 20 * (10 - U.rvibright);  /* axis alpha offset (rvibright has range 0-10) */

	const float startx = rect->xmin + k + 1.0f;  /* axis center in screen coordinates, x=y */
	const float starty = rect->ymin + k + 1.0f;

	float axis_pos[3][2];
	unsigned char axis_col[3][4];

	int axis_order[3] = {0, 1, 2};
	axis_sort_v3(rv3d->viewinv[2], axis_order);

	for (int axis_i = 0; axis_i < 3; axis_i++) {
		int i = axis_order[axis_i];

		/* get position of each axis tip on screen */
		float vec[3] = { 0.0f };
		vec[i] = 1.0f;
		mul_qt_v3(rv3d->viewquat, vec);
		axis_pos[i][0] = startx + vec[0] * k;
		axis_pos[i][1] = starty + vec[1] * k;

		/* get color of each axis */
		UI_GetThemeColorShade3ubv(TH_AXIS_X + i, bright, axis_col[i]); /* rgb */
		axis_col[i][3] = 255 * hypotf(vec[0], vec[1]); /* alpha */
	}

	/* draw axis lines */
	glLineWidth(2.0f);
	glEnable(GL_LINE_SMOOTH);
	glEnable(GL_BLEND);
	glBlendFunc(GL_SRC_ALPHA, GL_ONE_MINUS_SRC_ALPHA);

	VertexFormat *format = immVertexFormat();
	unsigned int pos = VertexFormat_add_attrib(format, "pos", COMP_F32, 2, KEEP_FLOAT);
	unsigned int col = VertexFormat_add_attrib(format, "color", COMP_U8, 4, NORMALIZE_INT_TO_FLOAT);

	immBindBuiltinProgram(GPU_SHADER_2D_FLAT_COLOR);
	immBegin(PRIM_LINES, 6);

	for (int axis_i = 0; axis_i < 3; axis_i++) {
		int i = axis_order[axis_i];

		immAttrib4ubv(col, axis_col[i]);
		immVertex2f(pos, startx, starty);
		immVertex2fv(pos, axis_pos[i]);
	}

	immEnd();
	immUnbindProgram();
	glDisable(GL_LINE_SMOOTH);

	/* draw axis names */
	for (int axis_i = 0; axis_i < 3; axis_i++) {
		int i = axis_order[axis_i];

		const char axis_text[2] = {'x' + i, '\0'};
		BLF_color4ubv(BLF_default(), axis_col[i]);
		BLF_draw_default_ascii(axis_pos[i][0] + 2, axis_pos[i][1] + 2, 0.0f, axis_text, 1);
	}
}

#ifdef WITH_INPUT_NDOF
/* draw center and axis of rotation for ongoing 3D mouse navigation */
static void draw_rotation_guide(RegionView3D *rv3d)
{
	float o[3];    /* center of rotation */
	float end[3];  /* endpoints for drawing */

	GLubyte color[4] = {0, 108, 255, 255};  /* bright blue so it matches device LEDs */

	negate_v3_v3(o, rv3d->ofs);

	glEnable(GL_BLEND);
	glBlendFunc(GL_SRC_ALPHA, GL_ONE_MINUS_SRC_ALPHA);
	glDepthMask(GL_FALSE);  /* don't overwrite zbuf */

	VertexFormat *format = immVertexFormat();
	unsigned int pos = VertexFormat_add_attrib(format, "pos", COMP_F32, 3, KEEP_FLOAT);
	unsigned int col = VertexFormat_add_attrib(format, "color", COMP_U8, 4, NORMALIZE_INT_TO_FLOAT);

	immBindBuiltinProgram(GPU_SHADER_3D_SMOOTH_COLOR);

	if (rv3d->rot_angle != 0.0f) {
		/* -- draw rotation axis -- */
		float scaled_axis[3];
		const float scale = rv3d->dist;
		mul_v3_v3fl(scaled_axis, rv3d->rot_axis, scale);


		immBegin(PRIM_LINE_STRIP, 3);
		color[3] = 0; /* more transparent toward the ends */
		immAttrib4ubv(col, color);
		add_v3_v3v3(end, o, scaled_axis);
		immVertex3fv(pos, end);

#if 0
		color[3] = 0.2f + fabsf(rv3d->rot_angle);  /* modulate opacity with angle */
		/* ^^ neat idea, but angle is frame-rate dependent, so it's usually close to 0.2 */
#endif

		color[3] = 127; /* more opaque toward the center */
		immAttrib4ubv(col, color);
		immVertex3fv(pos, o);

		color[3] = 0;
		immAttrib4ubv(col, color);
		sub_v3_v3v3(end, o, scaled_axis);
		immVertex3fv(pos, end);
		immEnd();
		
		/* -- draw ring around rotation center -- */
		{
#define     ROT_AXIS_DETAIL 13

			const float s = 0.05f * scale;
			const float step = 2.0f * (float)(M_PI / ROT_AXIS_DETAIL);

			float q[4];  /* rotate ring so it's perpendicular to axis */
			const int upright = fabsf(rv3d->rot_axis[2]) >= 0.95f;
			if (!upright) {
				const float up[3] = {0.0f, 0.0f, 1.0f};
				float vis_angle, vis_axis[3];

				cross_v3_v3v3(vis_axis, up, rv3d->rot_axis);
				vis_angle = acosf(dot_v3v3(up, rv3d->rot_axis));
				axis_angle_to_quat(q, vis_axis, vis_angle);
			}

			immBegin(PRIM_LINE_LOOP, ROT_AXIS_DETAIL);
			color[3] = 63; /* somewhat faint */
			immAttrib4ubv(col, color);
			float angle = 0.0f;
			for (int i = 0; i < ROT_AXIS_DETAIL; ++i, angle += step) {
				float p[3] = {s * cosf(angle), s * sinf(angle), 0.0f};

				if (!upright) {
					mul_qt_v3(q, p);
				}

				add_v3_v3(p, o);
				immVertex3fv(pos, p);
			}
			immEnd();

#undef      ROT_AXIS_DETAIL
		}

		color[3] = 255;  /* solid dot */
	}
	else
		color[3] = 127;  /* see-through dot */

	immUnbindProgram();

	/* -- draw rotation center -- */
	immBindBuiltinProgram(GPU_SHADER_3D_POINT_FIXED_SIZE_VARYING_COLOR);
	glPointSize(5.0f);
	immBegin(PRIM_POINTS, 1);
	immAttrib4ubv(col, color);
	immVertex3fv(pos, o);
	immEnd();
	immUnbindProgram();

#if 0
	/* find screen coordinates for rotation center, then draw pretty icon */
	mul_m4_v3(rv3d->persinv, rot_center);
	UI_icon_draw(rot_center[0], rot_center[1], ICON_NDOF_TURN);
	/* ^^ just playing around, does not work */
#endif

	glDisable(GL_BLEND);
	glDepthMask(GL_TRUE);
}
#endif /* WITH_INPUT_NDOF */

/* ******************** non-meshes ***************** */

static void view3d_draw_non_mesh(
Scene *scene, SceneLayer *sl, Object *ob, Base *base, View3D *v3d,
RegionView3D *rv3d, const bool is_boundingbox, const unsigned char color[4])
{
	gpuPushMatrix(); /* necessary? --merwin */

	/* multiply view with object matrix.
	 * local viewmat and persmat, to calculate projections */
	ED_view3d_init_mats_rv3d_gl(ob, rv3d);

	switch (ob->type) {
		case OB_MESH:
		case OB_FONT:
		case OB_CURVE:
		case OB_SURF:
		case OB_MBALL:
			if (is_boundingbox) {
				draw_bounding_volume(ob, ob->boundtype, color);
			}
			break;
		case OB_EMPTY:
			drawaxes(rv3d->viewmatob, ob->empty_drawsize, ob->empty_drawtype, color);
			break;
		case OB_LAMP:
			drawlamp(v3d, rv3d, base, OB_SOLID, DRAW_CONSTCOLOR, color, ob == OBACT_NEW);
			break;
		case OB_CAMERA:
			drawcamera(scene, v3d, rv3d, base, DRAW_CONSTCOLOR, color);
			break;
		case OB_SPEAKER:
			drawspeaker(color);
			break;
		case OB_LATTICE:
			/* TODO */
			break;
		case OB_ARMATURE:
			/* TODO */
			break;
		default:
		/* TODO Viewport: handle the other cases*/
			break;
	}

	if (ob->rigidbody_object) {
		draw_rigidbody_shape(ob, color);
	}

	ED_view3d_clear_mats_rv3d(rv3d); /* no effect in release builds */

	gpuPopMatrix(); /* see above */
}

/* ******************** info ***************** */

/**
* Render and camera border
*/
static void view3d_draw_border(const bContext *C, ARegion *ar)
{
	Scene *scene = CTX_data_scene(C);
	RegionView3D *rv3d = ar->regiondata;
	View3D *v3d = CTX_wm_view3d(C);

	if (rv3d->persp == RV3D_CAMOB) {
		drawviewborder(scene, ar, v3d);
	}
	else if (v3d->flag2 & V3D_RENDER_BORDER) {
		drawrenderborder(ar, v3d);
	}
}

/**
* Grease Pencil
*/
static void view3d_draw_grease_pencil(const bContext *UNUSED(C))
{
	/* TODO viewport */
}


/**
* Viewport Name
*/
static const char *view3d_get_name(View3D *v3d, RegionView3D *rv3d)
{
	const char *name = NULL;

	switch (rv3d->view) {
		case RV3D_VIEW_FRONT:
			if (rv3d->persp == RV3D_ORTHO) name = IFACE_("Front Ortho");
			else name = IFACE_("Front Persp");
			break;
		case RV3D_VIEW_BACK:
			if (rv3d->persp == RV3D_ORTHO) name = IFACE_("Back Ortho");
			else name = IFACE_("Back Persp");
			break;
		case RV3D_VIEW_TOP:
			if (rv3d->persp == RV3D_ORTHO) name = IFACE_("Top Ortho");
			else name = IFACE_("Top Persp");
			break;
		case RV3D_VIEW_BOTTOM:
			if (rv3d->persp == RV3D_ORTHO) name = IFACE_("Bottom Ortho");
			else name = IFACE_("Bottom Persp");
			break;
		case RV3D_VIEW_RIGHT:
			if (rv3d->persp == RV3D_ORTHO) name = IFACE_("Right Ortho");
			else name = IFACE_("Right Persp");
			break;
		case RV3D_VIEW_LEFT:
			if (rv3d->persp == RV3D_ORTHO) name = IFACE_("Left Ortho");
			else name = IFACE_("Left Persp");
			break;

		default:
			if (rv3d->persp == RV3D_CAMOB) {
				if ((v3d->camera) && (v3d->camera->type == OB_CAMERA)) {
					Camera *cam;
					cam = v3d->camera->data;
					if (cam->type == CAM_PERSP) {
						name = IFACE_("Camera Persp");
					}
					else if (cam->type == CAM_ORTHO) {
						name = IFACE_("Camera Ortho");
					}
					else {
						BLI_assert(cam->type == CAM_PANO);
						name = IFACE_("Camera Pano");
					}
				}
				else {
					name = IFACE_("Object as Camera");
				}
			}
			else {
				name = (rv3d->persp == RV3D_ORTHO) ? IFACE_("User Ortho") : IFACE_("User Persp");
			}
	}

	return name;
}

static void draw_viewport_name(ARegion *ar, View3D *v3d, rcti *rect)
{
	RegionView3D *rv3d = ar->regiondata;
	const char *name = view3d_get_name(v3d, rv3d);
	/* increase size for unicode languages (Chinese in utf-8...) */
#ifdef WITH_INTERNATIONAL
	char tmpstr[96];
#else
	char tmpstr[32];
#endif

	if (v3d->localvd) {
		BLI_snprintf(tmpstr, sizeof(tmpstr), IFACE_("%s (Local)"), name);
		name = tmpstr;
	}

	UI_FontThemeColor(BLF_default(), TH_TEXT_HI);
#ifdef WITH_INTERNATIONAL
	BLF_draw_default(U.widget_unit + rect->xmin,  rect->ymax - U.widget_unit, 0.0f, name, sizeof(tmpstr));
#else
	BLF_draw_default_ascii(U.widget_unit + rect->xmin,  rect->ymax - U.widget_unit, 0.0f, name, sizeof(tmpstr));
#endif
}

/**
 * draw info beside axes in bottom left-corner:
 * framenum, object name, bone name (if available), marker name (if available)
 */

static void draw_selected_name(Scene *scene, Object *ob, rcti *rect)
{
	const int cfra = CFRA;
	const char *msg_pin = " (Pinned)";
	const char *msg_sep = " : ";

	const int font_id = BLF_default();

	char info[300];
	char *s = info;
	short offset = 1.5f * UI_UNIT_X + rect->xmin;

	s += sprintf(s, "(%d)", cfra);

	/*
	 * info can contain:
	 * - a frame (7 + 2)
	 * - 3 object names (MAX_NAME)
	 * - 2 BREAD_CRUMB_SEPARATORs (6)
	 * - a SHAPE_KEY_PINNED marker and a trailing '\0' (9+1) - translated, so give some room!
	 * - a marker name (MAX_NAME + 3)
	 */

	/* get name of marker on current frame (if available) */
	const char *markern = BKE_scene_find_marker_name(scene, cfra);

	/* check if there is an object */
	if (ob) {
		*s++ = ' ';
		s += BLI_strcpy_rlen(s, ob->id.name + 2);

		/* name(s) to display depends on type of object */
		if (ob->type == OB_ARMATURE) {
			bArmature *arm = ob->data;

			/* show name of active bone too (if possible) */
			if (arm->edbo) {
				if (arm->act_edbone) {
					s += BLI_strcpy_rlen(s, msg_sep);
					s += BLI_strcpy_rlen(s, arm->act_edbone->name);
				}
			}
			else if (ob->mode & OB_MODE_POSE) {
				if (arm->act_bone) {

					if (arm->act_bone->layer & arm->layer) {
						s += BLI_strcpy_rlen(s, msg_sep);
						s += BLI_strcpy_rlen(s, arm->act_bone->name);
					}
				}
			}
		}
		else if (ELEM(ob->type, OB_MESH, OB_LATTICE, OB_CURVE)) {
			/* try to display active bone and active shapekey too (if they exist) */

			if (ob->type == OB_MESH && ob->mode & OB_MODE_WEIGHT_PAINT) {
				Object *armobj = BKE_object_pose_armature_get(ob);
				if (armobj  && armobj->mode & OB_MODE_POSE) {
					bArmature *arm = armobj->data;
					if (arm->act_bone) {
						if (arm->act_bone->layer & arm->layer) {
							s += BLI_strcpy_rlen(s, msg_sep);
							s += BLI_strcpy_rlen(s, arm->act_bone->name);
						}
					}
				}
			}

			Key *key = BKE_key_from_object(ob);
			if (key) {
				KeyBlock *kb = BLI_findlink(&key->block, ob->shapenr - 1);
				if (kb) {
					s += BLI_strcpy_rlen(s, msg_sep);
					s += BLI_strcpy_rlen(s, kb->name);
					if (ob->shapeflag & OB_SHAPE_LOCK) {
						s += BLI_strcpy_rlen(s, IFACE_(msg_pin));
					}
				}
			}
		}

		/* color depends on whether there is a keyframe */
		if (id_frame_has_keyframe((ID *)ob, /* BKE_scene_frame_get(scene) */ (float)cfra, ANIMFILTER_KEYS_LOCAL))
			UI_FontThemeColor(font_id, TH_TIME_KEYFRAME);
		else if (ED_gpencil_has_keyframe_v3d(scene, ob, cfra))
			UI_FontThemeColor(font_id, TH_TIME_GP_KEYFRAME);
		else
			UI_FontThemeColor(font_id, TH_TEXT_HI);
	}
	else {
		/* no object */
		if (ED_gpencil_has_keyframe_v3d(scene, NULL, cfra))
			UI_FontThemeColor(font_id, TH_TIME_GP_KEYFRAME);
		else
			UI_FontThemeColor(font_id, TH_TEXT_HI);
	}

	if (markern) {
		s += sprintf(s, " <%s>", markern);
	}

	if (U.uiflag & USER_SHOW_ROTVIEWICON)
		offset = U.widget_unit + (U.rvisize * 2) + rect->xmin;

	BLF_draw_default(offset, 0.5f * U.widget_unit, 0.0f, info, sizeof(info));
}

/* ******************** view loop ***************** */

static void draw_all_objects(const bContext *C, ARegion *ar, const bool only_depth, const bool use_depth)
{
	Scene *scene = CTX_data_scene(C);
	SceneLayer *sl = CTX_data_scene_layer(C);
	View3D *v3d = CTX_wm_view3d(C);

	if (only_depth)
		glColorMask(GL_FALSE, GL_FALSE, GL_FALSE, GL_FALSE);

	if (only_depth || use_depth) {
		glEnable(GL_DEPTH_TEST);
		glDepthFunc(GL_LESS);
		glDepthMask(GL_TRUE);
		v3d->zbuf = true;
	}

	for (Base *base = sl->object_bases.first; base; base = base->next) {
		if ((base->flag & BASE_VISIBLED) != 0) {
			/* dupli drawing */
			if (base->object->transflag & OB_DUPLI)
				draw_dupli_objects(scene, sl, ar, v3d, base);

			draw_object(scene, sl, ar, v3d, base, 0);
		}
	}

	if (only_depth)
		glColorMask(GL_TRUE, GL_TRUE, GL_TRUE, GL_TRUE);

	if (only_depth || use_depth) {
		glDisable(GL_DEPTH_TEST);
		v3d->zbuf = false;
	}
}

/**
 * Draw only the scene depth buffer
 */
static void draw_depth_buffer(const bContext *C, ARegion *ar)
{
	draw_all_objects(C, ar, true, true);
}

/**
 * Required if the shaders need it or external engines
 * (e.g., Cycles requires depth buffer handled separately).
 */
static void view3d_draw_prerender_buffers(const bContext *C, ARegion *ar, DrawData *draw_data)
{
	View3D *v3d = CTX_wm_view3d(C);

	/* TODO viewport */
	if (draw_data->is_render && ((!draw_data->clip_border) || (v3d->drawtype <= OB_WIRE))) {
		draw_depth_buffer(C, ar);
	}
}

/**
 * Draw all the plates that will fill the RGBD buffer
 */
static void view3d_draw_solid_plates(const bContext *C, ARegion *ar, DrawData *draw_data)
{
	/* realtime plates */
	if ((!draw_data->is_render) || draw_data->clip_border) {
		view3d_draw_render_solid_surfaces(C, ar, true);
		view3d_draw_render_transparent_surfaces(C);
		view3d_draw_post_draw(C);
	}

	/* offline plates */
	if (draw_data->is_render) {
		Scene *scene = CTX_data_scene(C);
		View3D *v3d = CTX_wm_view3d(C);

		/* TODO: move this outside of solid plates, after solid & before other 3D elements */
		view3d_draw_render_draw(C, scene, ar, v3d, draw_data->clip_border, &draw_data->border_rect);
	}

#if VIEW3D_DRAW_DEBUG
	view3d_draw_debug_post_solid(C, ar, draw_data);
#endif
}

/**
 * Wires, outline, ...
 */
static void view3d_draw_geometry_overlay(const bContext *C)
{
	view3d_draw_wire_plates(C);
	view3d_draw_outline_plates(C);
}

/* drawing cameras, lamps, ... */
static void view3d_draw_non_meshes(const bContext *C, ARegion *ar)
{
	/* TODO viewport
	 * for now we draw them all, in the near future
	 * we filter them based on the plates/layers
	 */
	Scene *scene = CTX_data_scene(C);
	SceneLayer *sl = CTX_data_scene_layer(C);
	View3D *v3d = CTX_wm_view3d(C);
	RegionView3D *rv3d = ar->regiondata;

	bool is_boundingbox = ((v3d->drawtype == OB_BOUNDBOX) ||
	                        ((v3d->drawtype == OB_RENDER) && (v3d->prev_drawtype == OB_BOUNDBOX)));

	glEnable(GL_DEPTH_TEST);
	/* TODO Viewport
	 * we are already temporarily writing to zbuffer in draw_object()
	 * for now let's avoid writing again to zbuffer to prevent glitches
	 */

	for (Base *base = sl->object_bases.first; base; base = base->next) {
		if ((base->flag & BASE_VISIBLED) != 0) {
			Object *ob = base->object;

			unsigned char ob_wire_col[4];
			draw_object_wire_color(scene, sl, base, ob_wire_col);
			view3d_draw_non_mesh(scene, sl, ob, base, v3d, rv3d, is_boundingbox, ob_wire_col);
		}
=======
/** could move this elsewhere, but tied into #ED_view3d_grid_scale */
float ED_scene_grid_scale(Scene *scene, const char **grid_unit)
{
	/* apply units */
	if (scene->unit.system) {
		const void *usys;
		int len;

		bUnit_GetSystem(scene->unit.system, B_UNIT_LENGTH, &usys, &len);

		if (usys) {
			int i = bUnit_GetBaseUnit(usys);
			if (grid_unit)
				*grid_unit = bUnit_GetNameDisplay(usys, i);
			return (float)bUnit_GetScaler(usys, i) / scene->unit.scale_length;
		}
	}

	return 1.0f;
}

float ED_view3d_grid_scale(Scene *scene, View3D *v3d, const char **grid_unit)
{
	return v3d->grid * ED_scene_grid_scale(scene, grid_unit);
}

static bool is_cursor_visible(Scene *scene, SceneLayer *sl)
{
	Object *ob = OBACT_NEW;

	/* don't draw cursor in paint modes, but with a few exceptions */
	if (ob && ob->mode & OB_MODE_ALL_PAINT) {
		/* exception: object is in weight paint and has deforming armature in pose mode */
		if (ob->mode & OB_MODE_WEIGHT_PAINT) {
			if (BKE_object_pose_armature_get(ob) != NULL) {
				return true;
			}
		}
		/* exception: object in texture paint mode, clone brush, use_clone_layer disabled */
		else if (ob->mode & OB_MODE_TEXTURE_PAINT) {
			const Paint *p = BKE_paint_get_active(scene, sl);

			if (p && p->brush && p->brush->imagepaint_tool == PAINT_TOOL_CLONE) {
				if ((scene->toolsettings->imapaint.flag & IMAGEPAINT_PROJECT_LAYER_CLONE) == 0) {
					return true;
				}
			}
		}

		/* no exception met? then don't draw cursor! */
		return false;
	}

	return true;
}

static void drawcursor(Scene *scene, ARegion *ar, View3D *v3d)
{
	int co[2];

	/* we don't want the clipping for cursor */
	if (ED_view3d_project_int_global(ar, ED_view3d_cursor3d_get(scene, v3d), co, V3D_PROJ_TEST_NOP) == V3D_PROJ_RET_OK) {
		const float f5 = 0.25f * U.widget_unit;
		const float f10 = 0.5f * U.widget_unit;
		const float f20 = U.widget_unit;
		
		glLineWidth(1.0f);

		VertexFormat *format = immVertexFormat();
		unsigned int pos = VertexFormat_add_attrib(format, "pos", COMP_F32, 2, KEEP_FLOAT);
		unsigned int color = VertexFormat_add_attrib(format, "color", COMP_U8, 3, NORMALIZE_INT_TO_FLOAT);

		immBindBuiltinProgram(GPU_SHADER_2D_FLAT_COLOR);

		const int segments = 16;

		immBegin(PRIM_LINE_LOOP, segments);

		for (int i = 0; i < segments; ++i) {
			float angle = 2 * M_PI * ((float)i / (float)segments);
			float x = co[0] + f10 * cosf(angle);
			float y = co[1] + f10 * sinf(angle);

			if (i % 2 == 0)
				immAttrib3ub(color, 255, 0, 0);
			else
				immAttrib3ub(color, 255, 255, 255);

			immVertex2f(pos, x, y);
		}
		immEnd();

		immUnbindProgram();

		VertexFormat_clear(format);
		pos = VertexFormat_add_attrib(format, "pos", COMP_F32, 2, KEEP_FLOAT);

		immBindBuiltinProgram(GPU_SHADER_2D_UNIFORM_COLOR);

		unsigned char crosshair_color[3];
		UI_GetThemeColor3ubv(TH_VIEW_OVERLAY, crosshair_color);
		immUniformColor3ubv(crosshair_color);

		immBegin(PRIM_LINES, 8);
		immVertex2f(pos, co[0] - f20, co[1]);
		immVertex2f(pos, co[0] - f5, co[1]);
		immVertex2f(pos, co[0] + f5, co[1]);
		immVertex2f(pos, co[0] + f20, co[1]);
		immVertex2f(pos, co[0], co[1] - f20);
		immVertex2f(pos, co[0], co[1] - f5);
		immVertex2f(pos, co[0], co[1] + f5);
		immVertex2f(pos, co[0], co[1] + f20);
		immEnd();

		immUnbindProgram();
	}
}

static void draw_view_axis(RegionView3D *rv3d, rcti *rect)
{
	const float k = U.rvisize * U.pixelsize;  /* axis size */
	const int bright = - 20 * (10 - U.rvibright);  /* axis alpha offset (rvibright has range 0-10) */

	const float startx = rect->xmin + k + 1.0f;  /* axis center in screen coordinates, x=y */
	const float starty = rect->ymin + k + 1.0f;

	float axis_pos[3][2];
	unsigned char axis_col[3][4];

	int axis_order[3] = {0, 1, 2};
	axis_sort_v3(rv3d->viewinv[2], axis_order);

	for (int axis_i = 0; axis_i < 3; axis_i++) {
		int i = axis_order[axis_i];

		/* get position of each axis tip on screen */
		float vec[3] = { 0.0f };
		vec[i] = 1.0f;
		mul_qt_v3(rv3d->viewquat, vec);
		axis_pos[i][0] = startx + vec[0] * k;
		axis_pos[i][1] = starty + vec[1] * k;

		/* get color of each axis */
		UI_GetThemeColorShade3ubv(TH_AXIS_X + i, bright, axis_col[i]); /* rgb */
		axis_col[i][3] = 255 * hypotf(vec[0], vec[1]); /* alpha */
	}

	/* draw axis lines */
	glLineWidth(2.0f);
	glEnable(GL_LINE_SMOOTH);
	glEnable(GL_BLEND);
	glBlendFunc(GL_SRC_ALPHA, GL_ONE_MINUS_SRC_ALPHA);

	VertexFormat *format = immVertexFormat();
	unsigned int pos = VertexFormat_add_attrib(format, "pos", COMP_F32, 2, KEEP_FLOAT);
	unsigned int col = VertexFormat_add_attrib(format, "color", COMP_U8, 4, NORMALIZE_INT_TO_FLOAT);

	immBindBuiltinProgram(GPU_SHADER_2D_FLAT_COLOR);
	immBegin(PRIM_LINES, 6);

	for (int axis_i = 0; axis_i < 3; axis_i++) {
		int i = axis_order[axis_i];

		immAttrib4ubv(col, axis_col[i]);
		immVertex2f(pos, startx, starty);
		immVertex2fv(pos, axis_pos[i]);
	}

	immEnd();
	immUnbindProgram();
	glDisable(GL_LINE_SMOOTH);

	/* draw axis names */
	for (int axis_i = 0; axis_i < 3; axis_i++) {
		int i = axis_order[axis_i];

		const char axis_text[2] = {'x' + i, '\0'};
		BLF_color4ubv(BLF_default(), axis_col[i]);
		BLF_draw_default_ascii(axis_pos[i][0] + 2, axis_pos[i][1] + 2, 0.0f, axis_text, 1);
	}
}

#ifdef WITH_INPUT_NDOF
/* draw center and axis of rotation for ongoing 3D mouse navigation */
static void draw_rotation_guide(RegionView3D *rv3d)
{
	float o[3];    /* center of rotation */
	float end[3];  /* endpoints for drawing */

	GLubyte color[4] = {0, 108, 255, 255};  /* bright blue so it matches device LEDs */

	negate_v3_v3(o, rv3d->ofs);

	glEnable(GL_BLEND);
	glBlendFunc(GL_SRC_ALPHA, GL_ONE_MINUS_SRC_ALPHA);
	glDepthMask(GL_FALSE);  /* don't overwrite zbuf */

	VertexFormat *format = immVertexFormat();
	unsigned int pos = VertexFormat_add_attrib(format, "pos", COMP_F32, 3, KEEP_FLOAT);
	unsigned int col = VertexFormat_add_attrib(format, "color", COMP_U8, 4, NORMALIZE_INT_TO_FLOAT);

	immBindBuiltinProgram(GPU_SHADER_3D_SMOOTH_COLOR);

	if (rv3d->rot_angle != 0.0f) {
		/* -- draw rotation axis -- */
		float scaled_axis[3];
		const float scale = rv3d->dist;
		mul_v3_v3fl(scaled_axis, rv3d->rot_axis, scale);


		immBegin(PRIM_LINE_STRIP, 3);
		color[3] = 0; /* more transparent toward the ends */
		immAttrib4ubv(col, color);
		add_v3_v3v3(end, o, scaled_axis);
		immVertex3fv(pos, end);

#if 0
		color[3] = 0.2f + fabsf(rv3d->rot_angle);  /* modulate opacity with angle */
		/* ^^ neat idea, but angle is frame-rate dependent, so it's usually close to 0.2 */
#endif

		color[3] = 127; /* more opaque toward the center */
		immAttrib4ubv(col, color);
		immVertex3fv(pos, o);

		color[3] = 0;
		immAttrib4ubv(col, color);
		sub_v3_v3v3(end, o, scaled_axis);
		immVertex3fv(pos, end);
		immEnd();
		
		/* -- draw ring around rotation center -- */
		{
#define     ROT_AXIS_DETAIL 13

			const float s = 0.05f * scale;
			const float step = 2.0f * (float)(M_PI / ROT_AXIS_DETAIL);

			float q[4];  /* rotate ring so it's perpendicular to axis */
			const int upright = fabsf(rv3d->rot_axis[2]) >= 0.95f;
			if (!upright) {
				const float up[3] = {0.0f, 0.0f, 1.0f};
				float vis_angle, vis_axis[3];

				cross_v3_v3v3(vis_axis, up, rv3d->rot_axis);
				vis_angle = acosf(dot_v3v3(up, rv3d->rot_axis));
				axis_angle_to_quat(q, vis_axis, vis_angle);
			}

			immBegin(PRIM_LINE_LOOP, ROT_AXIS_DETAIL);
			color[3] = 63; /* somewhat faint */
			immAttrib4ubv(col, color);
			float angle = 0.0f;
			for (int i = 0; i < ROT_AXIS_DETAIL; ++i, angle += step) {
				float p[3] = {s * cosf(angle), s * sinf(angle), 0.0f};

				if (!upright) {
					mul_qt_v3(q, p);
				}

				add_v3_v3(p, o);
				immVertex3fv(pos, p);
			}
			immEnd();

#undef      ROT_AXIS_DETAIL
		}

		color[3] = 255;  /* solid dot */
	}
	else
		color[3] = 127;  /* see-through dot */

	immUnbindProgram();

	/* -- draw rotation center -- */
	immBindBuiltinProgram(GPU_SHADER_3D_POINT_FIXED_SIZE_VARYING_COLOR);
	glPointSize(5.0f);
	immBegin(PRIM_POINTS, 1);
	immAttrib4ubv(col, color);
	immVertex3fv(pos, o);
	immEnd();
	immUnbindProgram();

#if 0
	/* find screen coordinates for rotation center, then draw pretty icon */
	mul_m4_v3(rv3d->persinv, rot_center);
	UI_icon_draw(rot_center[0], rot_center[1], ICON_NDOF_TURN);
	/* ^^ just playing around, does not work */
#endif

	glDisable(GL_BLEND);
	glDepthMask(GL_TRUE);
}
#endif /* WITH_INPUT_NDOF */

/* ******************** info ***************** */

/**
* Render and camera border
*/
static void view3d_draw_border(const bContext *C, ARegion *ar)
{
	Scene *scene = CTX_data_scene(C);
	RegionView3D *rv3d = ar->regiondata;
	View3D *v3d = CTX_wm_view3d(C);

	if (rv3d->persp == RV3D_CAMOB) {
		drawviewborder(scene, ar, v3d);
	}
	else if (v3d->flag2 & V3D_RENDER_BORDER) {
		drawrenderborder(ar, v3d);
	}
}

/**
* Grease Pencil
*/
static void view3d_draw_grease_pencil(const bContext *UNUSED(C))
{
	/* TODO viewport */
}


/**
* Viewport Name
*/
static const char *view3d_get_name(View3D *v3d, RegionView3D *rv3d)
{
	const char *name = NULL;

	switch (rv3d->view) {
		case RV3D_VIEW_FRONT:
			if (rv3d->persp == RV3D_ORTHO) name = IFACE_("Front Ortho");
			else name = IFACE_("Front Persp");
			break;
		case RV3D_VIEW_BACK:
			if (rv3d->persp == RV3D_ORTHO) name = IFACE_("Back Ortho");
			else name = IFACE_("Back Persp");
			break;
		case RV3D_VIEW_TOP:
			if (rv3d->persp == RV3D_ORTHO) name = IFACE_("Top Ortho");
			else name = IFACE_("Top Persp");
			break;
		case RV3D_VIEW_BOTTOM:
			if (rv3d->persp == RV3D_ORTHO) name = IFACE_("Bottom Ortho");
			else name = IFACE_("Bottom Persp");
			break;
		case RV3D_VIEW_RIGHT:
			if (rv3d->persp == RV3D_ORTHO) name = IFACE_("Right Ortho");
			else name = IFACE_("Right Persp");
			break;
		case RV3D_VIEW_LEFT:
			if (rv3d->persp == RV3D_ORTHO) name = IFACE_("Left Ortho");
			else name = IFACE_("Left Persp");
			break;

		default:
			if (rv3d->persp == RV3D_CAMOB) {
				if ((v3d->camera) && (v3d->camera->type == OB_CAMERA)) {
					Camera *cam;
					cam = v3d->camera->data;
					if (cam->type == CAM_PERSP) {
						name = IFACE_("Camera Persp");
					}
					else if (cam->type == CAM_ORTHO) {
						name = IFACE_("Camera Ortho");
					}
					else {
						BLI_assert(cam->type == CAM_PANO);
						name = IFACE_("Camera Pano");
					}
				}
				else {
					name = IFACE_("Object as Camera");
				}
			}
			else {
				name = (rv3d->persp == RV3D_ORTHO) ? IFACE_("User Ortho") : IFACE_("User Persp");
			}
	}

	return name;
}

static void draw_viewport_name(ARegion *ar, View3D *v3d, rcti *rect)
{
	RegionView3D *rv3d = ar->regiondata;
	const char *name = view3d_get_name(v3d, rv3d);
	/* increase size for unicode languages (Chinese in utf-8...) */
#ifdef WITH_INTERNATIONAL
	char tmpstr[96];
#else
	char tmpstr[32];
#endif

	if (v3d->localvd) {
		BLI_snprintf(tmpstr, sizeof(tmpstr), IFACE_("%s (Local)"), name);
		name = tmpstr;
	}

	UI_FontThemeColor(BLF_default(), TH_TEXT_HI);
#ifdef WITH_INTERNATIONAL
	BLF_draw_default(U.widget_unit + rect->xmin,  rect->ymax - U.widget_unit, 0.0f, name, sizeof(tmpstr));
#else
	BLF_draw_default_ascii(U.widget_unit + rect->xmin,  rect->ymax - U.widget_unit, 0.0f, name, sizeof(tmpstr));
#endif
}

/**
 * draw info beside axes in bottom left-corner:
 * framenum, object name, bone name (if available), marker name (if available)
 */

static void draw_selected_name(Scene *scene, Object *ob, rcti *rect)
{
	const int cfra = CFRA;
	const char *msg_pin = " (Pinned)";
	const char *msg_sep = " : ";

	const int font_id = BLF_default();

	char info[300];
	char *s = info;
	short offset = 1.5f * UI_UNIT_X + rect->xmin;

	s += sprintf(s, "(%d)", cfra);

	/*
	 * info can contain:
	 * - a frame (7 + 2)
	 * - 3 object names (MAX_NAME)
	 * - 2 BREAD_CRUMB_SEPARATORs (6)
	 * - a SHAPE_KEY_PINNED marker and a trailing '\0' (9+1) - translated, so give some room!
	 * - a marker name (MAX_NAME + 3)
	 */

	/* get name of marker on current frame (if available) */
	const char *markern = BKE_scene_find_marker_name(scene, cfra);

	/* check if there is an object */
	if (ob) {
		*s++ = ' ';
		s += BLI_strcpy_rlen(s, ob->id.name + 2);

		/* name(s) to display depends on type of object */
		if (ob->type == OB_ARMATURE) {
			bArmature *arm = ob->data;

			/* show name of active bone too (if possible) */
			if (arm->edbo) {
				if (arm->act_edbone) {
					s += BLI_strcpy_rlen(s, msg_sep);
					s += BLI_strcpy_rlen(s, arm->act_edbone->name);
				}
			}
			else if (ob->mode & OB_MODE_POSE) {
				if (arm->act_bone) {

					if (arm->act_bone->layer & arm->layer) {
						s += BLI_strcpy_rlen(s, msg_sep);
						s += BLI_strcpy_rlen(s, arm->act_bone->name);
					}
				}
			}
		}
		else if (ELEM(ob->type, OB_MESH, OB_LATTICE, OB_CURVE)) {
			/* try to display active bone and active shapekey too (if they exist) */

			if (ob->type == OB_MESH && ob->mode & OB_MODE_WEIGHT_PAINT) {
				Object *armobj = BKE_object_pose_armature_get(ob);
				if (armobj  && armobj->mode & OB_MODE_POSE) {
					bArmature *arm = armobj->data;
					if (arm->act_bone) {
						if (arm->act_bone->layer & arm->layer) {
							s += BLI_strcpy_rlen(s, msg_sep);
							s += BLI_strcpy_rlen(s, arm->act_bone->name);
						}
					}
				}
			}

			Key *key = BKE_key_from_object(ob);
			if (key) {
				KeyBlock *kb = BLI_findlink(&key->block, ob->shapenr - 1);
				if (kb) {
					s += BLI_strcpy_rlen(s, msg_sep);
					s += BLI_strcpy_rlen(s, kb->name);
					if (ob->shapeflag & OB_SHAPE_LOCK) {
						s += BLI_strcpy_rlen(s, IFACE_(msg_pin));
					}
				}
			}
		}

		/* color depends on whether there is a keyframe */
		if (id_frame_has_keyframe((ID *)ob, /* BKE_scene_frame_get(scene) */ (float)cfra, ANIMFILTER_KEYS_LOCAL))
			UI_FontThemeColor(font_id, TH_TIME_KEYFRAME);
		else if (ED_gpencil_has_keyframe_v3d(scene, ob, cfra))
			UI_FontThemeColor(font_id, TH_TIME_GP_KEYFRAME);
		else
			UI_FontThemeColor(font_id, TH_TEXT_HI);
	}
	else {
		/* no object */
		if (ED_gpencil_has_keyframe_v3d(scene, NULL, cfra))
			UI_FontThemeColor(font_id, TH_TIME_GP_KEYFRAME);
		else
			UI_FontThemeColor(font_id, TH_TEXT_HI);
	}

	if (markern) {
		s += sprintf(s, " <%s>", markern);
	}

	if (U.uiflag & USER_SHOW_ROTVIEWICON)
		offset = U.widget_unit + (U.rvisize * 2) + rect->xmin;

	BLF_draw_default(offset, 0.5f * U.widget_unit, 0.0f, info, sizeof(info));
}

/* ******************** view loop ***************** */

/**
* Information drawn on top of the solid plates and composed data
*/
void view3d_draw_region_info(const bContext *C, ARegion *ar, const int offset)
{
	RegionView3D *rv3d = ar->regiondata;
	View3D *v3d = CTX_wm_view3d(C);
	Scene *scene = CTX_data_scene(C);
	wmWindowManager *wm = CTX_wm_manager(C);

	/* correct projection matrix */
	ED_region_pixelspace(ar);

	/* local coordinate visible rect inside region, to accomodate overlapping ui */
	rcti rect;
	ED_region_visible_rect(ar, &rect);

	/* Leave room for previously drawn info. */
	rect.ymax -= offset;

	view3d_draw_border(C, ar);
	view3d_draw_grease_pencil(C);

	if (U.uiflag & USER_SHOW_ROTVIEWICON) {
		draw_view_axis(rv3d, &rect);
	}

	if ((U.uiflag & USER_SHOW_FPS) && ED_screen_animation_no_scrub(wm)) {
		ED_scene_draw_fps(scene, &rect);
	}
	else if (U.uiflag & USER_SHOW_VIEWPORTNAME) {
		draw_viewport_name(ar, v3d, &rect);
	}

	if (U.uiflag & USER_DRAWVIEWINFO) {
		SceneLayer *sl = CTX_data_scene_layer(C);
		Object *ob = OBACT_NEW;
		draw_selected_name(scene, ob, &rect);
	}
#if 0 /* TODO */
	if (grid_unit) { /* draw below the viewport name */
		char numstr[32] = "";

		UI_FontThemeColor(BLF_default(), TH_TEXT_HI);
		if (v3d->grid != 1.0f) {
			BLI_snprintf(numstr, sizeof(numstr), "%s x %.4g", grid_unit, v3d->grid);
		}

		BLF_draw_default_ascii(rect.xmin + U.widget_unit,
		                       rect.ymax - (USER_SHOW_VIEWPORTNAME ? 2 * U.widget_unit : U.widget_unit), 0.0f,
		                       numstr[0] ? numstr : grid_unit, sizeof(numstr));
	}
#endif
}

static void view3d_draw_view(const bContext *C, ARegion *ar)
{
	ED_view3d_draw_setup_view(CTX_wm_window(C), CTX_data_scene(C), ar, CTX_wm_view3d(C), NULL, NULL, NULL);

	/* Only 100% compliant on new spec goes bellow */
	DRW_draw_view(C);
}

void view3d_main_region_draw(const bContext *C, ARegion *ar)
{
	Scene *scene = CTX_data_scene(C);
	View3D *v3d = CTX_wm_view3d(C);
	RegionView3D *rv3d = ar->regiondata;
	/* XXX: In the future we should get RE from Layers/Depsgraph */
	RenderEngineType *type = RE_engines_find(scene->r.engine);

	/* Provisory Blender Internal drawing */
	if (type->flag & RE_USE_LEGACY_PIPELINE) {
		view3d_main_region_draw_legacy(C, ar);
		return;
	}

	if (!rv3d->viewport) {
		rv3d->viewport = GPU_viewport_create();
	}

	GPU_viewport_bind(rv3d->viewport, &ar->winrct);
	view3d_draw_view(C, ar);
	GPU_viewport_unbind(rv3d->viewport);

	v3d->flag |= V3D_INVALID_BACKBUF;
}


/* -------------------------------------------------------------------- */

/** \name Offscreen Drawing
 * \{ */

static void view3d_stereo3d_setup_offscreen(
        Scene *scene, View3D *v3d, ARegion *ar,
        float winmat[4][4], const char *viewname)
{
	/* update the viewport matrices with the new camera */
	if (scene->r.views_format == SCE_VIEWS_FORMAT_STEREO_3D) {
		float viewmat[4][4];
		const bool is_left = STREQ(viewname, STEREO_LEFT_NAME);

		BKE_camera_multiview_view_matrix(&scene->r, v3d->camera, is_left, viewmat);
		view3d_main_region_setup_view(scene, v3d, ar, viewmat, winmat, NULL);
	}
	else { /* SCE_VIEWS_FORMAT_MULTIVIEW */
		float viewmat[4][4];
		Object *camera = BKE_camera_multiview_render(scene, v3d->camera, viewname);

		BKE_camera_multiview_view_matrix(&scene->r, camera, false, viewmat);
		view3d_main_region_setup_view(scene, v3d, ar, viewmat, winmat, NULL);
>>>>>>> a5b3df75
	}
}

<<<<<<< HEAD
	glDisable(GL_DEPTH_TEST);
}

/**
* Parent lines, grid, ...
*/
static void view3d_draw_other_elements(const bContext *C, ARegion *ar)
{
	view3d_draw_grid(C, ar);

#ifdef WITH_INPUT_NDOF
	RegionView3D *rv3d = ar->regiondata;

	if ((U.ndof_flag & NDOF_SHOW_GUIDE) && ((rv3d->viewlock & RV3D_LOCKED) == 0) && (rv3d->persp != RV3D_CAMOB))
		/* TODO: draw something else (but not this) during fly mode */
		draw_rotation_guide(rv3d);
#endif
}

/**
 * Paint brushes, armatures, ...
 */
static void view3d_draw_tool_ui(const bContext *UNUSED(C))
{
	/* TODO viewport */
}

/**
 * Blueprint images
 */
static void view3d_draw_reference_images(const bContext *UNUSED(C))
{
	/* TODO viewport */
}

/**
* 3D manipulators
 */
static void view3d_draw_manipulators(const bContext *C, const ARegion *ar)
{
	View3D *v3d = CTX_wm_view3d(C);
	v3d->zbuf = false;

	/* TODO, only draws 3D manipulators right now, need to see how 2D drawing will work in new viewport */

	/* draw depth culled manipulators - manipulators need to be updated *after* view matrix was set up */
	/* TODO depth culling manipulators is not yet supported, just drawing _3D here, should
	 * later become _IN_SCENE (and draw _3D separate) */
	WM_manipulatormap_draw(ar->manipulator_map, C, WM_MANIPULATORMAP_DRAWSTEP_3D);
}

/**
* Information drawn on top of the solid plates and composed data
*/
void view3d_draw_region_info(const bContext *C, ARegion *ar, const int offset)
{
	RegionView3D *rv3d = ar->regiondata;
	View3D *v3d = CTX_wm_view3d(C);
	Scene *scene = CTX_data_scene(C);
	wmWindowManager *wm = CTX_wm_manager(C);

	/* correct projection matrix */
	ED_region_pixelspace(ar);

	/* local coordinate visible rect inside region, to accomodate overlapping ui */
	rcti rect;
	ED_region_visible_rect(ar, &rect);

	/* Leave room for previously drawn info. */
	rect.ymax -= offset;

	view3d_draw_border(C, ar);
	view3d_draw_grease_pencil(C);

	if (U.uiflag & USER_SHOW_ROTVIEWICON) {
		draw_view_axis(rv3d, &rect);
	}

	if ((U.uiflag & USER_SHOW_FPS) && ED_screen_animation_no_scrub(wm)) {
		ED_scene_draw_fps(scene, &rect);
	}
	else if (U.uiflag & USER_SHOW_VIEWPORTNAME) {
		draw_viewport_name(ar, v3d, &rect);
	}

	if (U.uiflag & USER_DRAWVIEWINFO) {
		SceneLayer *sl = CTX_data_scene_layer(C);
		Object *ob = OBACT_NEW;
		draw_selected_name(scene, ob, &rect);
	}
#if 0 /* TODO */
	if (grid_unit) { /* draw below the viewport name */
		char numstr[32] = "";

		UI_FontThemeColor(BLF_default(), TH_TEXT_HI);
		if (v3d->grid != 1.0f) {
			BLI_snprintf(numstr, sizeof(numstr), "%s x %.4g", grid_unit, v3d->grid);
		}

		BLF_draw_default_ascii(rect.xmin + U.widget_unit,
		                       rect.ymax - (USER_SHOW_VIEWPORTNAME ? 2 * U.widget_unit : U.widget_unit), 0.0f,
		                       numstr[0] ? numstr : grid_unit, sizeof(numstr));
	}
#endif
}

/**
 * This could run once per view, or even in parallel
 * for each of them. What is a "view"?
 * - a viewport with the camera elsewhere
 * - left/right stereo
 * - panorama / fisheye individual cubemap faces
 */
static void view3d_draw_view(const bContext *C, ARegion *ar, DrawData *draw_data)
{
	/* TODO - Technically this should be drawn to a few FBO, so we can handle
	 * compositing better, but for now this will get the ball rolling (dfelinto) */

	glDepthMask(GL_TRUE); /* should be set by default */
	glClear(GL_DEPTH_BUFFER_BIT);
//	glDisable(GL_DEPTH_TEST); /* should be set by default */

	view3d_draw_background(C); /* clears/overwrites entire color buffer */

	ED_view3d_draw_setup_view(CTX_wm_window(C), CTX_data_scene(C), ar, CTX_wm_view3d(C), NULL, NULL, NULL);

	glEnable(GL_DEPTH_TEST);
	glDepthFunc(GL_LEQUAL);
	view3d_draw_prerender_buffers(C, ar, draw_data); /* depth pre-pass */

//	glDepthFunc(GL_EQUAL); /* TODO: do this after separating surfaces from wires */
//	glDepthMask(GL_FALSE); /* same TODO as above */
	view3d_draw_solid_plates(C, ar, draw_data);

//	glDepthFunc(GL_LEQUAL); /* same TODO as above */
//	glDepthMask(GL_TRUE); /* same TODO as above */

	view3d_draw_geometry_overlay(C);
	view3d_draw_non_meshes(C, ar);
	view3d_draw_other_elements(C, ar);
	view3d_draw_tool_ui(C);
	view3d_draw_reference_images(C);
	view3d_draw_manipulators(C, ar);

	glDisable(GL_DEPTH_TEST);

	view3d_draw_region_info(C, ar, 0);

#if VIEW3D_DRAW_DEBUG
	view3d_draw_debug(C, ar, draw_data);
#endif
}

static void view3d_draw_view_new(const bContext *C, ARegion *ar, DrawData *UNUSED(draw_data))
{
	ED_view3d_draw_setup_view(CTX_wm_window(C), CTX_data_scene(C), ar, CTX_wm_view3d(C), NULL, NULL, NULL);

	/* Only 100% compliant on new spec goes bellow */
	DRW_draw_view(C);
}

void view3d_main_region_draw(const bContext *C, ARegion *ar)
{
	Scene *scene = CTX_data_scene(C);
	View3D *v3d = CTX_wm_view3d(C);
	RegionView3D *rv3d = ar->regiondata;
	/* TODO layers - In the future we should get RE from Layers */
	RenderEngineType *type = RE_engines_find(scene->r.engine);

	if (IS_VIEWPORT_LEGACY(v3d) && ((type->flag & RE_USE_LEGACY_PIPELINE) != 0)) {
		view3d_main_region_draw_legacy(C, ar);
		return;
	}

	if (!rv3d->viewport)
		rv3d->viewport = GPU_viewport_create();

	/* TODO viewport - there is so much to be done, in fact a lot will need to happen in the space_view3d.c
	 * before we even call the drawing routine, but let's move on for now (dfelinto)
	 * but this is a provisory way to start seeing things in the viewport */
	DrawData draw_data;
	view3d_draw_data_init(C, ar, rv3d, &draw_data);

	GPU_viewport_bind(rv3d->viewport, &ar->winrct);

	if ((type->flag & RE_USE_LEGACY_PIPELINE) == 0) {
		view3d_draw_view_new(C, ar, &draw_data);
	}
	else {
		view3d_draw_view(C, ar, &draw_data);
	}

	GPU_viewport_unbind(rv3d->viewport);

	v3d->flag |= V3D_INVALID_BACKBUF;
}


/* -------------------------------------------------------------------- */

/** \name Offscreen Drawing
 * \{ */

static void view3d_stereo3d_setup_offscreen(
        Scene *scene, View3D *v3d, ARegion *ar,
        float winmat[4][4], const char *viewname)
{
	/* update the viewport matrices with the new camera */
	if (scene->r.views_format == SCE_VIEWS_FORMAT_STEREO_3D) {
		float viewmat[4][4];
		const bool is_left = STREQ(viewname, STEREO_LEFT_NAME);
=======
void ED_view3d_draw_offscreen_init(Scene *scene, SceneLayer *sl, View3D *v3d)
{
	RenderEngineType *type = RE_engines_find(scene->r.engine);
	if (type->flag & RE_USE_LEGACY_PIPELINE) {
		/* shadow buffers, before we setup matrices */
		if (draw_glsl_material(scene, sl, NULL, v3d, v3d->drawtype)) {
			VP_deprecated_gpu_update_lamps_shadows_world(scene, v3d);
		}
	}
}

/*
 * Function to clear the view
 */
static void view3d_main_region_clear(Scene *scene, View3D *v3d, ARegion *ar)
{
	glClear(GL_DEPTH_BUFFER_BIT);

	if (scene->world && (v3d->flag3 & V3D_SHOW_WORLD)) {
		VP_view3d_draw_background_world(scene, v3d, ar->regiondata);
	}
	else {
		VP_view3d_draw_background_none();
	}
}

/* ED_view3d_draw_offscreen_init should be called before this to initialize
 * stuff like shadow buffers
 */
void ED_view3d_draw_offscreen(
        Scene *scene, View3D *v3d, ARegion *ar, int winx, int winy,
        float viewmat[4][4], float winmat[4][4],
        bool do_bgpic, bool do_sky, bool is_persp, const char *viewname,
        GPUFX *fx, GPUFXSettings *fx_settings,
        GPUOffScreen *ofs)
{
	bool do_compositing = false;
	RegionView3D *rv3d = ar->regiondata;

	/* set temporary new size */
	int bwinx = ar->winx;
	int bwiny = ar->winy;
	rcti brect = ar->winrct;

	ar->winx = winx;
	ar->winy = winy;
	ar->winrct.xmin = 0;
	ar->winrct.ymin = 0;
	ar->winrct.xmax = winx;
	ar->winrct.ymax = winy;

	struct bThemeState theme_state;
	UI_Theme_Store(&theme_state);
	UI_SetTheme(SPACE_VIEW3D, RGN_TYPE_WINDOW);

	/* set flags */
	G.f |= G_RENDER_OGL;

	if ((v3d->flag2 & V3D_RENDER_SHADOW) == 0) {
		/* free images which can have changed on frame-change
		 * warning! can be slow so only free animated images - campbell */
		GPU_free_images_anim();
	}

	gpuPushProjectionMatrix();
	gpuLoadIdentity();
	gpuPushMatrix();
	gpuLoadIdentity();

	/* clear opengl buffers */
	if (do_sky) {
		view3d_main_region_clear(scene, v3d, ar);
	}
	else {
		glClearColor(0.0f, 0.0f, 0.0f, 0.0f);
		glClear(GL_COLOR_BUFFER_BIT | GL_DEPTH_BUFFER_BIT);
	}

	if ((viewname != NULL && viewname[0] != '\0') && (viewmat == NULL) && rv3d->persp == RV3D_CAMOB && v3d->camera)
		view3d_stereo3d_setup_offscreen(scene, v3d, ar, winmat, viewname);
	else
		view3d_main_region_setup_view(scene, v3d, ar, viewmat, winmat, NULL);

	/* main drawing call */
	RenderEngineType *type = RE_engines_find(scene->r.engine);
	if (type->flag & RE_USE_LEGACY_PIPELINE) {

		/* framebuffer fx needed, we need to draw offscreen first */
		if (v3d->fx_settings.fx_flag && fx) {
			GPUSSAOSettings *ssao = NULL;

			if (v3d->drawtype < OB_SOLID) {
				ssao = v3d->fx_settings.ssao;
				v3d->fx_settings.ssao = NULL;
			}

			do_compositing = GPU_fx_compositor_initialize_passes(fx, &ar->winrct, NULL, fx_settings);

			if (ssao)
				v3d->fx_settings.ssao = ssao;
		}

		VP_deprecated_view3d_draw_objects(NULL, scene, v3d, ar, NULL, do_bgpic, true, do_compositing ? fx : NULL);

		/* post process */
		if (do_compositing) {
			if (!winmat)
				is_persp = rv3d->is_persp;
			GPU_fx_do_composite_pass(fx, winmat, is_persp, scene, ofs);
		}

		if ((v3d->flag2 & V3D_RENDER_SHADOW) == 0) {
			/* draw grease-pencil stuff */
			ED_region_pixelspace(ar);

			if (v3d->flag2 & V3D_SHOW_GPENCIL) {
				/* draw grease-pencil stuff - needed to get paint-buffer shown too (since it's 2D) */
				ED_gpencil_draw_view3d(NULL, scene, v3d, ar, false);
			}

			/* freeing the images again here could be done after the operator runs, leaving for now */
			GPU_free_images_anim();
		}
	}
	else {
		/* XXX, should take depsgraph as arg */
		DRW_draw_render_loop_offscreen(scene->depsgraph, ar, v3d, ofs);
	}

	/* restore size */
	ar->winx = bwinx;
	ar->winy = bwiny;
	ar->winrct = brect;

	gpuPopProjectionMatrix();
	gpuPopMatrix();

	UI_Theme_Restore(&theme_state);

	G.f &= ~G_RENDER_OGL;
}

/**
 * Utility func for ED_view3d_draw_offscreen
 *
 * \param ofs: Optional off-screen buffer, can be NULL.
 * (avoids re-creating when doing multiple GL renders).
 */
ImBuf *ED_view3d_draw_offscreen_imbuf(
        Scene *scene, SceneLayer *sl, View3D *v3d, ARegion *ar, int sizex, int sizey,
        unsigned int flag, bool draw_background,
        int alpha_mode, int samples, bool full_samples, const char *viewname,
        /* output vars */
        GPUFX *fx, GPUOffScreen *ofs, char err_out[256])
{
	RegionView3D *rv3d = ar->regiondata;
	const bool draw_sky = (alpha_mode == R_ADDSKY);

	/* view state */
	GPUFXSettings fx_settings = v3d->fx_settings;
	bool is_ortho = false;
	float winmat[4][4];

	if (ofs && ((GPU_offscreen_width(ofs) != sizex) || (GPU_offscreen_height(ofs) != sizey))) {
		/* sizes differ, can't reuse */
		ofs = NULL;
	}

	const bool own_ofs = (ofs == NULL);

	if (own_ofs) {
		/* bind */
		ofs = GPU_offscreen_create(sizex, sizey, full_samples ? 0 : samples, err_out);
		if (ofs == NULL) {
			return NULL;
		}
	}

	ED_view3d_draw_offscreen_init(scene, sl, v3d);

	GPU_offscreen_bind(ofs, true);

	/* read in pixels & stamp */
	ImBuf *ibuf = IMB_allocImBuf(sizex, sizey, 32, flag);

	/* render 3d view */
	if (rv3d->persp == RV3D_CAMOB && v3d->camera) {
		CameraParams params;
		Object *camera = BKE_camera_multiview_render(scene, v3d->camera, viewname);

		BKE_camera_params_init(&params);
		/* fallback for non camera objects */
		params.clipsta = v3d->near;
		params.clipend = v3d->far;
		BKE_camera_params_from_object(&params, camera);
		BKE_camera_multiview_params(&scene->r, &params, camera, viewname);
		BKE_camera_params_compute_viewplane(&params, sizex, sizey, scene->r.xasp, scene->r.yasp);
		BKE_camera_params_compute_matrix(&params);

		BKE_camera_to_gpu_dof(camera, &fx_settings);
>>>>>>> a5b3df75

		is_ortho = params.is_ortho;
		copy_m4_m4(winmat, params.winmat);
	}
	else {
		rctf viewplane;
		float clipsta, clipend;

		is_ortho = ED_view3d_viewplane_get(v3d, rv3d, sizex, sizey, &viewplane, &clipsta, &clipend, NULL);
		if (is_ortho) {
			orthographic_m4(winmat, viewplane.xmin, viewplane.xmax, viewplane.ymin, viewplane.ymax, -clipend, clipend);
		}
		else {
			perspective_m4(winmat, viewplane.xmin, viewplane.xmax, viewplane.ymin, viewplane.ymax, clipsta, clipend);
		}
	}

<<<<<<< HEAD
void ED_view3d_draw_offscreen_init(Scene *scene, SceneLayer *sl, View3D *v3d)
{
	RenderEngineType *type = RE_engines_find(scene->r.engine);
	if (IS_VIEWPORT_LEGACY(v3d) && ((type->flag & RE_USE_LEGACY_PIPELINE) != 0)) {
		/* shadow buffers, before we setup matrices */
		if (draw_glsl_material(scene, sl, NULL, v3d, v3d->drawtype)) {
			VP_deprecated_gpu_update_lamps_shadows_world(scene, v3d);
		}
	}
}

/*
 * Function to clear the view
 */
static void view3d_main_region_clear(Scene *scene, View3D *v3d, ARegion *ar)
{
	glClear(GL_DEPTH_BUFFER_BIT);

	if (scene->world && (v3d->flag3 & V3D_SHOW_WORLD)) {
		VP_view3d_draw_background_world(scene, v3d, ar->regiondata);
	}
	else {
		VP_view3d_draw_background_none();
	}
}

/* ED_view3d_draw_offscreen_init should be called before this to initialize
 * stuff like shadow buffers
 */
void ED_view3d_draw_offscreen(
        Scene *scene, View3D *v3d, ARegion *ar, int winx, int winy,
        float viewmat[4][4], float winmat[4][4],
        bool do_bgpic, bool do_sky, bool is_persp, const char *viewname,
        GPUFX *fx, GPUFXSettings *fx_settings,
        GPUOffScreen *ofs)
{
	bool do_compositing = false;
	RegionView3D *rv3d = ar->regiondata;

	/* set temporary new size */
	int bwinx = ar->winx;
	int bwiny = ar->winy;
	rcti brect = ar->winrct;

	ar->winx = winx;
	ar->winy = winy;
	ar->winrct.xmin = 0;
	ar->winrct.ymin = 0;
	ar->winrct.xmax = winx;
	ar->winrct.ymax = winy;

	struct bThemeState theme_state;
	UI_Theme_Store(&theme_state);
	UI_SetTheme(SPACE_VIEW3D, RGN_TYPE_WINDOW);

	/* set flags */
	G.f |= G_RENDER_OGL;

	if ((v3d->flag2 & V3D_RENDER_SHADOW) == 0) {
		/* free images which can have changed on frame-change
		 * warning! can be slow so only free animated images - campbell */
		GPU_free_images_anim();
	}

	gpuPushProjectionMatrix();
	gpuLoadIdentity();
	gpuPushMatrix();
	gpuLoadIdentity();

	/* clear opengl buffers */
	if (do_sky) {
		view3d_main_region_clear(scene, v3d, ar);
	}
	else {
		glClearColor(0.0f, 0.0f, 0.0f, 0.0f);
		glClear(GL_COLOR_BUFFER_BIT | GL_DEPTH_BUFFER_BIT);
	}

	if ((viewname != NULL && viewname[0] != '\0') && (viewmat == NULL) && rv3d->persp == RV3D_CAMOB && v3d->camera)
		view3d_stereo3d_setup_offscreen(scene, v3d, ar, winmat, viewname);
	else
		view3d_main_region_setup_view(scene, v3d, ar, viewmat, winmat, NULL);

	/* main drawing call */
	RenderEngineType *type = RE_engines_find(scene->r.engine);
	if (IS_VIEWPORT_LEGACY(v3d) && ((type->flag & RE_USE_LEGACY_PIPELINE) != 0)) {

		/* framebuffer fx needed, we need to draw offscreen first */
		if (v3d->fx_settings.fx_flag && fx) {
			GPUSSAOSettings *ssao = NULL;

			if (v3d->drawtype < OB_SOLID) {
				ssao = v3d->fx_settings.ssao;
				v3d->fx_settings.ssao = NULL;
			}

			do_compositing = GPU_fx_compositor_initialize_passes(fx, &ar->winrct, NULL, fx_settings);

			if (ssao)
				v3d->fx_settings.ssao = ssao;
		}

		VP_deprecated_view3d_draw_objects(NULL, scene, v3d, ar, NULL, do_bgpic, true, do_compositing ? fx : NULL);

		/* post process */
		if (do_compositing) {
			if (!winmat)
				is_persp = rv3d->is_persp;
			GPU_fx_do_composite_pass(fx, winmat, is_persp, scene, ofs);
		}

		if ((v3d->flag2 & V3D_RENDER_SHADOW) == 0) {
			/* draw grease-pencil stuff */
			ED_region_pixelspace(ar);

			if (v3d->flag2 & V3D_SHOW_GPENCIL) {
				/* draw grease-pencil stuff - needed to get paint-buffer shown too (since it's 2D) */
				ED_gpencil_draw_view3d(NULL, scene, v3d, ar, false);
			}

			/* freeing the images again here could be done after the operator runs, leaving for now */
			GPU_free_images_anim();
		}
	}
	else {
		/* XXX, should take depsgraph as arg */
		DRW_draw_render_loop_offscreen(scene->depsgraph, ar, v3d, ofs);
	}

	/* restore size */
	ar->winx = bwinx;
	ar->winy = bwiny;
	ar->winrct = brect;

	gpuPopProjectionMatrix();
	gpuPopMatrix();

	UI_Theme_Restore(&theme_state);

	G.f &= ~G_RENDER_OGL;
}

/**
 * Utility func for ED_view3d_draw_offscreen
 *
 * \param ofs: Optional off-screen buffer, can be NULL.
 * (avoids re-creating when doing multiple GL renders).
 */
ImBuf *ED_view3d_draw_offscreen_imbuf(
        Scene *scene, SceneLayer *sl, View3D *v3d, ARegion *ar, int sizex, int sizey,
        unsigned int flag, bool draw_background,
        int alpha_mode, int samples, bool full_samples, const char *viewname,
        /* output vars */
        GPUFX *fx, GPUOffScreen *ofs, char err_out[256])
{
	RegionView3D *rv3d = ar->regiondata;
	const bool draw_sky = (alpha_mode == R_ADDSKY);

	/* view state */
	GPUFXSettings fx_settings = v3d->fx_settings;
	bool is_ortho = false;
	float winmat[4][4];

	if (ofs && ((GPU_offscreen_width(ofs) != sizex) || (GPU_offscreen_height(ofs) != sizey))) {
		/* sizes differ, can't reuse */
		ofs = NULL;
	}

	const bool own_ofs = (ofs == NULL);

	if (own_ofs) {
		/* bind */
		ofs = GPU_offscreen_create(sizex, sizey, full_samples ? 0 : samples, GPU_RGBA8, GPU_OFFSCREEN_DEPTH_COMPARE, err_out);
		if (ofs == NULL) {
			return NULL;
		}
	}

	ED_view3d_draw_offscreen_init(scene, sl, v3d);

	GPU_offscreen_bind(ofs, true);

	/* read in pixels & stamp */
	ImBuf *ibuf = IMB_allocImBuf(sizex, sizey, 32, flag);

	/* render 3d view */
	if (rv3d->persp == RV3D_CAMOB && v3d->camera) {
		CameraParams params;
		Object *camera = BKE_camera_multiview_render(scene, v3d->camera, viewname);

		BKE_camera_params_init(&params);
		/* fallback for non camera objects */
		params.clipsta = v3d->near;
		params.clipend = v3d->far;
		BKE_camera_params_from_object(&params, camera);
		BKE_camera_multiview_params(&scene->r, &params, camera, viewname);
		BKE_camera_params_compute_viewplane(&params, sizex, sizey, scene->r.xasp, scene->r.yasp);
		BKE_camera_params_compute_matrix(&params);

		BKE_camera_to_gpu_dof(camera, &fx_settings);

		is_ortho = params.is_ortho;
		copy_m4_m4(winmat, params.winmat);
	}
	else {
		rctf viewplane;
		float clipsta, clipend;

		is_ortho = ED_view3d_viewplane_get(v3d, rv3d, sizex, sizey, &viewplane, &clipsta, &clipend, NULL);
		if (is_ortho) {
			orthographic_m4(winmat, viewplane.xmin, viewplane.xmax, viewplane.ymin, viewplane.ymax, -clipend, clipend);
		}
		else {
			perspective_m4(winmat, viewplane.xmin, viewplane.xmax, viewplane.ymin, viewplane.ymax, clipsta, clipend);
		}
	}

	if ((samples && full_samples) == 0) {
		/* Single-pass render, common case */
		ED_view3d_draw_offscreen(
		        scene, v3d, ar, sizex, sizey, NULL, winmat,
		        draw_background, draw_sky, !is_ortho, viewname,
		        fx, &fx_settings, ofs);

		if (ibuf->rect_float) {
			GPU_offscreen_read_pixels(ofs, GL_FLOAT, ibuf->rect_float);
		}
		else if (ibuf->rect) {
			GPU_offscreen_read_pixels(ofs, GL_UNSIGNED_BYTE, ibuf->rect);
		}
	}
	else {
		/* Multi-pass render, use accumulation buffer & jitter for 'full' oversampling.
		 * Use because OpenGL may use a lower quality MSAA, and only over-sample edges. */
		static float jit_ofs[32][2];
		float winmat_jitter[4][4];
		/* use imbuf as temp storage, before writing into it from accumulation buffer */
		unsigned char *rect_temp = ibuf->rect ? (void *)ibuf->rect : (void *)ibuf->rect_float;
		unsigned int *accum_buffer = MEM_mallocN(sizex * sizey * sizeof(int[4]), "accum1");

		BLI_jitter_init(jit_ofs, samples);

		/* first sample buffer, also initializes 'rv3d->persmat' */
		ED_view3d_draw_offscreen(
		        scene, v3d, ar, sizex, sizey, NULL, winmat,
		        draw_background, draw_sky, !is_ortho, viewname,
		        fx, &fx_settings, ofs);
		GPU_offscreen_read_pixels(ofs, GL_UNSIGNED_BYTE, rect_temp);

		unsigned i = sizex * sizey * 4;
		while (i--) {
			accum_buffer[i] = rect_temp[i];
		}

		/* skip the first sample */
		for (int j = 1; j < samples; j++) {
			copy_m4_m4(winmat_jitter, winmat);
			window_translate_m4(
			        winmat_jitter, rv3d->persmat,
			        (jit_ofs[j][0] * 2.0f) / sizex,
			        (jit_ofs[j][1] * 2.0f) / sizey);

			ED_view3d_draw_offscreen(
			        scene, v3d, ar, sizex, sizey, NULL, winmat_jitter,
			        draw_background, draw_sky, !is_ortho, viewname,
			        fx, &fx_settings, ofs);
			GPU_offscreen_read_pixels(ofs, GL_UNSIGNED_BYTE, rect_temp);

			i = sizex * sizey * 4;
			while (i--) {
				accum_buffer[i] += rect_temp[i];
			}
		}

		if (ibuf->rect_float) {
			float *rect_float = ibuf->rect_float;
			i = sizex * sizey * 4;
			while (i--) {
				rect_float[i] = (float)(accum_buffer[i] / samples) * (1.0f / 255.0f);
			}
		}
		else {
			unsigned char *rect_ub = (unsigned char *)ibuf->rect;
			i = sizex * sizey * 4;
			while (i--) {
				rect_ub[i] = accum_buffer[i] / samples;
			}
		}

		MEM_freeN(accum_buffer);
	}

	/* unbind */
	GPU_offscreen_unbind(ofs, true);

	if (own_ofs) {
		GPU_offscreen_free(ofs);
	}

	if (ibuf->rect_float && ibuf->rect)
		IMB_rect_from_float(ibuf);

	return ibuf;
}

/**
 * Creates own fake 3d views (wrapping #ED_view3d_draw_offscreen_imbuf)
 *
 * \param ofs: Optional off-screen buffer can be NULL.
 * (avoids re-creating when doing multiple GL renders).
 *
 * \note used by the sequencer
 */
ImBuf *ED_view3d_draw_offscreen_imbuf_simple(
        Scene *scene, SceneLayer *sl, Object *camera, int width, int height,
        unsigned int flag, int drawtype, bool use_solid_tex, bool use_gpencil, bool draw_background,
        int alpha_mode, int samples, bool full_samples, const char *viewname,
        GPUFX *fx, GPUOffScreen *ofs, char err_out[256])
{
	View3D v3d = {NULL};
	ARegion ar = {NULL};
	RegionView3D rv3d = {{{0}}};

	/* connect data */
	v3d.regionbase.first = v3d.regionbase.last = &ar;
	ar.regiondata = &rv3d;
	ar.regiontype = RGN_TYPE_WINDOW;

	v3d.camera = camera;
	v3d.lay = scene->lay;
	v3d.drawtype = drawtype;
	v3d.flag2 = V3D_RENDER_OVERRIDE;

	if (use_gpencil)
		v3d.flag2 |= V3D_SHOW_GPENCIL;

	if (use_solid_tex)
		v3d.flag2 |= V3D_SOLID_TEX;

	if (draw_background)
		v3d.flag3 |= V3D_SHOW_WORLD;

	rv3d.persp = RV3D_CAMOB;

	copy_m4_m4(rv3d.viewinv, v3d.camera->obmat);
	normalize_m4(rv3d.viewinv);
	invert_m4_m4(rv3d.viewmat, rv3d.viewinv);

	{
		CameraParams params;
		Object *view_camera = BKE_camera_multiview_render(scene, v3d.camera, viewname);

		BKE_camera_params_init(&params);
		BKE_camera_params_from_object(&params, view_camera);
		BKE_camera_multiview_params(&scene->r, &params, view_camera, viewname);
		BKE_camera_params_compute_viewplane(&params, width, height, scene->r.xasp, scene->r.yasp);
		BKE_camera_params_compute_matrix(&params);

		copy_m4_m4(rv3d.winmat, params.winmat);
		v3d.near = params.clipsta;
		v3d.far = params.clipend;
		v3d.lens = params.lens;
	}

	mul_m4_m4m4(rv3d.persmat, rv3d.winmat, rv3d.viewmat);
	invert_m4_m4(rv3d.persinv, rv3d.viewinv);

	return ED_view3d_draw_offscreen_imbuf(
	        scene, sl, &v3d, &ar, width, height, flag,
	        draw_background, alpha_mode, samples, full_samples, viewname,
	        fx, ofs, err_out);
}

/** \} */


/* -------------------------------------------------------------------- */

/** \name Legacy Interface
 *
 * This will be removed once the viewport gets replaced
 * meanwhile it should keep the old viewport working.
 *
 * \{ */

void VP_legacy_drawcursor(Scene *scene, SceneLayer *sl, ARegion *ar, View3D *v3d)
{
	if (is_cursor_visible(scene, sl)) {
		drawcursor(scene, ar, v3d);
	}
}

void VP_legacy_draw_view_axis(RegionView3D *rv3d, rcti *rect)
{
	draw_view_axis(rv3d, rect);
}

void VP_legacy_draw_viewport_name(ARegion *ar, View3D *v3d, rcti *rect)
{
	draw_viewport_name(ar, v3d, rect);
}

void VP_legacy_draw_selected_name(Scene *scene, Object *ob, rcti *rect)
{
	draw_selected_name(scene, ob, rect);
}

void VP_legacy_drawgrid(UnitSettings *unit, ARegion *ar, View3D *v3d, const char **grid_unit)
{
	drawgrid(unit, ar, v3d, grid_unit);
}

void VP_legacy_drawfloor(Scene *scene, View3D *v3d, const char **grid_unit, bool write_depth)
{
	drawfloor(scene, v3d, grid_unit, write_depth);
}

void VP_legacy_view3d_main_region_setup_view(Scene *scene, View3D *v3d, ARegion *ar, float viewmat[4][4], float winmat[4][4])
{
	view3d_main_region_setup_view(scene, v3d, ar, viewmat, winmat, NULL);
}

bool VP_legacy_view3d_stereo3d_active(const bContext *C, Scene *scene, View3D *v3d, RegionView3D *rv3d)
{
	return view3d_stereo3d_active(CTX_wm_window(C), scene, v3d, rv3d);
}

void VP_legacy_view3d_stereo3d_setup(Scene *scene, View3D *v3d, ARegion *ar)
{
	view3d_stereo3d_setup(scene, v3d, ar, NULL);
}

bool VP_legacy_use_depth(Scene *scene, View3D *v3d)
{
	return use_depth_doit(scene, v3d);
}

void VP_drawviewborder(Scene *scene, ARegion *ar, View3D *v3d)
{
	drawviewborder(scene, ar, v3d);
}

void VP_drawrenderborder(ARegion *ar, View3D *v3d)
{
	drawrenderborder(ar, v3d);
}

void VP_view3d_draw_background_none(void)
{
	if (UI_GetThemeValue(TH_SHOW_BACK_GRAD)) {
		view3d_draw_background_gradient();
	}
	else {
		view3d_draw_background_none();
	}
}

void VP_view3d_draw_background_world(Scene *scene, View3D *v3d, RegionView3D *rv3d)
{
	view3d_draw_background_world(scene, v3d, rv3d);
}

void VP_view3d_main_region_clear(Scene *scene, View3D *v3d, ARegion *ar)
{
=======
	if ((samples && full_samples) == 0) {
		/* Single-pass render, common case */
		ED_view3d_draw_offscreen(
		        scene, v3d, ar, sizex, sizey, NULL, winmat,
		        draw_background, draw_sky, !is_ortho, viewname,
		        fx, &fx_settings, ofs);

		if (ibuf->rect_float) {
			GPU_offscreen_read_pixels(ofs, GL_FLOAT, ibuf->rect_float);
		}
		else if (ibuf->rect) {
			GPU_offscreen_read_pixels(ofs, GL_UNSIGNED_BYTE, ibuf->rect);
		}
	}
	else {
		/* Multi-pass render, use accumulation buffer & jitter for 'full' oversampling.
		 * Use because OpenGL may use a lower quality MSAA, and only over-sample edges. */
		static float jit_ofs[32][2];
		float winmat_jitter[4][4];
		/* use imbuf as temp storage, before writing into it from accumulation buffer */
		unsigned char *rect_temp = ibuf->rect ? (void *)ibuf->rect : (void *)ibuf->rect_float;
		unsigned int *accum_buffer = MEM_mallocN(sizex * sizey * sizeof(int[4]), "accum1");

		BLI_jitter_init(jit_ofs, samples);

		/* first sample buffer, also initializes 'rv3d->persmat' */
		ED_view3d_draw_offscreen(
		        scene, v3d, ar, sizex, sizey, NULL, winmat,
		        draw_background, draw_sky, !is_ortho, viewname,
		        fx, &fx_settings, ofs);
		GPU_offscreen_read_pixels(ofs, GL_UNSIGNED_BYTE, rect_temp);

		unsigned i = sizex * sizey * 4;
		while (i--) {
			accum_buffer[i] = rect_temp[i];
		}

		/* skip the first sample */
		for (int j = 1; j < samples; j++) {
			copy_m4_m4(winmat_jitter, winmat);
			window_translate_m4(
			        winmat_jitter, rv3d->persmat,
			        (jit_ofs[j][0] * 2.0f) / sizex,
			        (jit_ofs[j][1] * 2.0f) / sizey);

			ED_view3d_draw_offscreen(
			        scene, v3d, ar, sizex, sizey, NULL, winmat_jitter,
			        draw_background, draw_sky, !is_ortho, viewname,
			        fx, &fx_settings, ofs);
			GPU_offscreen_read_pixels(ofs, GL_UNSIGNED_BYTE, rect_temp);

			i = sizex * sizey * 4;
			while (i--) {
				accum_buffer[i] += rect_temp[i];
			}
		}

		if (ibuf->rect_float) {
			float *rect_float = ibuf->rect_float;
			i = sizex * sizey * 4;
			while (i--) {
				rect_float[i] = (float)(accum_buffer[i] / samples) * (1.0f / 255.0f);
			}
		}
		else {
			unsigned char *rect_ub = (unsigned char *)ibuf->rect;
			i = sizex * sizey * 4;
			while (i--) {
				rect_ub[i] = accum_buffer[i] / samples;
			}
		}

		MEM_freeN(accum_buffer);
	}

	/* unbind */
	GPU_offscreen_unbind(ofs, true);

	if (own_ofs) {
		GPU_offscreen_free(ofs);
	}

	if (ibuf->rect_float && ibuf->rect)
		IMB_rect_from_float(ibuf);

	return ibuf;
}

/**
 * Creates own fake 3d views (wrapping #ED_view3d_draw_offscreen_imbuf)
 *
 * \param ofs: Optional off-screen buffer can be NULL.
 * (avoids re-creating when doing multiple GL renders).
 *
 * \note used by the sequencer
 */
ImBuf *ED_view3d_draw_offscreen_imbuf_simple(
        Scene *scene, SceneLayer *sl, Object *camera, int width, int height,
        unsigned int flag, int drawtype, bool use_solid_tex, bool use_gpencil, bool draw_background,
        int alpha_mode, int samples, bool full_samples, const char *viewname,
        GPUFX *fx, GPUOffScreen *ofs, char err_out[256])
{
	View3D v3d = {NULL};
	ARegion ar = {NULL};
	RegionView3D rv3d = {{{0}}};

	/* connect data */
	v3d.regionbase.first = v3d.regionbase.last = &ar;
	ar.regiondata = &rv3d;
	ar.regiontype = RGN_TYPE_WINDOW;

	v3d.camera = camera;
	v3d.lay = scene->lay;
	v3d.drawtype = drawtype;
	v3d.flag2 = V3D_RENDER_OVERRIDE;

	if (use_gpencil)
		v3d.flag2 |= V3D_SHOW_GPENCIL;

	if (use_solid_tex)
		v3d.flag2 |= V3D_SOLID_TEX;

	if (draw_background)
		v3d.flag3 |= V3D_SHOW_WORLD;

	rv3d.persp = RV3D_CAMOB;

	copy_m4_m4(rv3d.viewinv, v3d.camera->obmat);
	normalize_m4(rv3d.viewinv);
	invert_m4_m4(rv3d.viewmat, rv3d.viewinv);

	{
		CameraParams params;
		Object *view_camera = BKE_camera_multiview_render(scene, v3d.camera, viewname);

		BKE_camera_params_init(&params);
		BKE_camera_params_from_object(&params, view_camera);
		BKE_camera_multiview_params(&scene->r, &params, view_camera, viewname);
		BKE_camera_params_compute_viewplane(&params, width, height, scene->r.xasp, scene->r.yasp);
		BKE_camera_params_compute_matrix(&params);

		copy_m4_m4(rv3d.winmat, params.winmat);
		v3d.near = params.clipsta;
		v3d.far = params.clipend;
		v3d.lens = params.lens;
	}

	mul_m4_m4m4(rv3d.persmat, rv3d.winmat, rv3d.viewmat);
	invert_m4_m4(rv3d.persinv, rv3d.viewinv);

	return ED_view3d_draw_offscreen_imbuf(
	        scene, sl, &v3d, &ar, width, height, flag,
	        draw_background, alpha_mode, samples, full_samples, viewname,
	        fx, ofs, err_out);
}

/** \} */


/* -------------------------------------------------------------------- */

/** \name Legacy Interface
 *
 * This will be removed once the viewport gets replaced
 * meanwhile it should keep the old viewport working.
 *
 * \{ */

void VP_legacy_drawcursor(Scene *scene, SceneLayer *sl, ARegion *ar, View3D *v3d)
{
	if (is_cursor_visible(scene, sl)) {
		drawcursor(scene, ar, v3d);
	}
}

void VP_legacy_draw_view_axis(RegionView3D *rv3d, rcti *rect)
{
	draw_view_axis(rv3d, rect);
}

void VP_legacy_draw_viewport_name(ARegion *ar, View3D *v3d, rcti *rect)
{
	draw_viewport_name(ar, v3d, rect);
}

void VP_legacy_draw_selected_name(Scene *scene, Object *ob, rcti *rect)
{
	draw_selected_name(scene, ob, rect);
}

void VP_legacy_drawgrid(UnitSettings *unit, ARegion *ar, View3D *v3d, const char **grid_unit)
{
	drawgrid(unit, ar, v3d, grid_unit);
}

void VP_legacy_drawfloor(Scene *scene, View3D *v3d, const char **grid_unit, bool write_depth)
{
	drawfloor(scene, v3d, grid_unit, write_depth);
}

void VP_legacy_view3d_main_region_setup_view(Scene *scene, View3D *v3d, ARegion *ar, float viewmat[4][4], float winmat[4][4])
{
	view3d_main_region_setup_view(scene, v3d, ar, viewmat, winmat, NULL);
}

bool VP_legacy_view3d_stereo3d_active(const bContext *C, Scene *scene, View3D *v3d, RegionView3D *rv3d)
{
	return view3d_stereo3d_active(CTX_wm_window(C), scene, v3d, rv3d);
}

void VP_legacy_view3d_stereo3d_setup(Scene *scene, View3D *v3d, ARegion *ar)
{
	view3d_stereo3d_setup(scene, v3d, ar, NULL);
}

bool VP_legacy_use_depth(Scene *scene, View3D *v3d)
{
	return use_depth_doit(scene, v3d);
}

void VP_drawviewborder(Scene *scene, ARegion *ar, View3D *v3d)
{
	drawviewborder(scene, ar, v3d);
}

void VP_drawrenderborder(ARegion *ar, View3D *v3d)
{
	drawrenderborder(ar, v3d);
}

void VP_view3d_draw_background_none(void)
{
	if (UI_GetThemeValue(TH_SHOW_BACK_GRAD)) {
		view3d_draw_background_gradient();
	}
	else {
		view3d_draw_background_none();
	}
}

void VP_view3d_draw_background_world(Scene *scene, View3D *v3d, RegionView3D *rv3d)
{
	view3d_draw_background_world(scene, v3d, rv3d);
}

void VP_view3d_main_region_clear(Scene *scene, View3D *v3d, ARegion *ar)
{
>>>>>>> a5b3df75
	view3d_main_region_clear(scene, v3d, ar);
}

/** \} */<|MERGE_RESOLUTION|>--- conflicted
+++ resolved
@@ -78,7 +78,6 @@
 #include "GPU_matrix.h"
 #include "GPU_immediate.h"
 #include "GPU_immediate_util.h"
-<<<<<<< HEAD
 #include "GPU_shader.h"
 #include "GPU_material.h"
 #include "GPU_viewport.h"
@@ -96,38 +95,8 @@
 
 #include "IMB_imbuf.h"
 #include "IMB_imbuf_types.h"
-=======
-#include "GPU_material.h"
-#include "GPU_viewport.h"
-#include "GPU_compositing.h"
->>>>>>> a5b3df75
-
-#include "MEM_guardedalloc.h"
-
-<<<<<<< HEAD
-/* prototypes */
-static void draw_all_objects(const bContext *C, ARegion *ar, const bool only_depth, const bool use_depth);
-
-typedef struct DrawData {
-	rcti border_rect;
-	bool render_border;
-	bool clip_border;
-	bool is_render;
-	GPUViewport *viewport;
-} DrawData;
-
-static void view3d_draw_data_init(const bContext *C, ARegion *ar, RegionView3D *rv3d, DrawData *draw_data)
-{
-	Scene *scene = CTX_data_scene(C);
-	View3D *v3d = CTX_wm_view3d(C);
-
-	draw_data->is_render = (v3d->drawtype == OB_RENDER);
-
-	draw_data->render_border = ED_view3d_calc_render_border(scene, v3d, ar, &draw_data->border_rect);
-	draw_data->clip_border = (draw_data->render_border && !BLI_rcti_compare(&ar->drawrct, &draw_data->border_rect));
-
-	draw_data->viewport = rv3d->viewport;
-}
+
+#include "view3d_intern.h"  /* own include */
 
 /* ******************** general functions ***************** */
 
@@ -148,13 +117,6 @@
 	return false;
 }
 
-static bool use_depth(const bContext *C)
-{
-	View3D *v3d = CTX_wm_view3d(C);
-	Scene *scene = CTX_data_scene(C);
-	return use_depth_doit(scene, v3d);
-}
-
 /**
  * \note keep this synced with #ED_view3d_mats_rv3d_backup/#ED_view3d_mats_rv3d_restore
  */
@@ -195,105 +157,8 @@
 	else {
 		rv3d->viewcamtexcofac[0] = rv3d->viewcamtexcofac[1] = 1.0f;
 		rv3d->viewcamtexcofac[2] = rv3d->viewcamtexcofac[3] = 0.0f;
-=======
-#include "UI_interface.h"
-#include "UI_resources.h"
-
-#include "RE_engine.h"
-
-#include "WM_api.h"
-#include "WM_types.h"
-
-#include "IMB_imbuf.h"
-#include "IMB_imbuf_types.h"
-
-#include "view3d_intern.h"  /* own include */
-
-/* ******************** general functions ***************** */
-
-static bool use_depth_doit(Scene *scene, View3D *v3d)
-{
-	if (v3d->drawtype > OB_WIRE)
-		return true;
-
-	/* special case (depth for wire color) */
-	if (v3d->drawtype <= OB_WIRE) {
-		if (scene->obedit && scene->obedit->type == OB_MESH) {
-			Mesh *me = scene->obedit->data;
-			if (me->drawflag & ME_DRAWEIGHT) {
-				return true;
-			}
-		}
-	}
-	return false;
-}
-
-/**
- * \note keep this synced with #ED_view3d_mats_rv3d_backup/#ED_view3d_mats_rv3d_restore
- */
-void ED_view3d_update_viewmat(Scene *scene, View3D *v3d, ARegion *ar, float viewmat[4][4], float winmat[4][4], const rcti *rect)
-{
-	RegionView3D *rv3d = ar->regiondata;
-
-
-	/* setup window matrices */
-	if (winmat)
-		copy_m4_m4(rv3d->winmat, winmat);
-	else
-		view3d_winmatrix_set(ar, v3d, rect);
-
-	/* setup view matrix */
-	if (viewmat)
-		copy_m4_m4(rv3d->viewmat, viewmat);
-	else
-		view3d_viewmatrix_set(scene, v3d, rv3d);  /* note: calls BKE_object_where_is_calc for camera... */
-
-	/* update utility matrices */
-	mul_m4_m4m4(rv3d->persmat, rv3d->winmat, rv3d->viewmat);
-	invert_m4_m4(rv3d->persinv, rv3d->persmat);
-	invert_m4_m4(rv3d->viewinv, rv3d->viewmat);
-
-	/* calculate GLSL view dependent values */
-
-	/* store window coordinates scaling/offset */
-	if (rv3d->persp == RV3D_CAMOB && v3d->camera) {
-		rctf cameraborder;
-		ED_view3d_calc_camera_border(scene, ar, v3d, rv3d, &cameraborder, false);
-		rv3d->viewcamtexcofac[0] = (float)ar->winx / BLI_rctf_size_x(&cameraborder);
-		rv3d->viewcamtexcofac[1] = (float)ar->winy / BLI_rctf_size_y(&cameraborder);
-
-		rv3d->viewcamtexcofac[2] = -rv3d->viewcamtexcofac[0] * cameraborder.xmin / (float)ar->winx;
-		rv3d->viewcamtexcofac[3] = -rv3d->viewcamtexcofac[1] * cameraborder.ymin / (float)ar->winy;
-	}
-	else {
-		rv3d->viewcamtexcofac[0] = rv3d->viewcamtexcofac[1] = 1.0f;
-		rv3d->viewcamtexcofac[2] = rv3d->viewcamtexcofac[3] = 0.0f;
-	}
-
-	/* calculate pixelsize factor once, is used for lamps and obcenters */
-	{
-		/* note:  '1.0f / len_v3(v1)'  replaced  'len_v3(rv3d->viewmat[0])'
-		 * because of float point precision problems at large values [#23908] */
-		float v1[3], v2[3];
-		float len_px, len_sc;
-
-		v1[0] = rv3d->persmat[0][0];
-		v1[1] = rv3d->persmat[1][0];
-		v1[2] = rv3d->persmat[2][0];
-
-		v2[0] = rv3d->persmat[0][1];
-		v2[1] = rv3d->persmat[1][1];
-		v2[2] = rv3d->persmat[2][1];
-
-		len_px = 2.0f / sqrtf(min_ff(len_squared_v3(v1), len_squared_v3(v2)));
-		len_sc = (float)MAX2(ar->winx, ar->winy);
-
-		rv3d->pixsize = len_px / len_sc;
->>>>>>> a5b3df75
-	}
-}
-
-<<<<<<< HEAD
+	}
+
 	/* calculate pixelsize factor once, is used for lamps and obcenters */
 	{
 		/* note:  '1.0f / len_v3(v1)'  replaced  'len_v3(rv3d->viewmat[0])'
@@ -427,119 +292,6 @@
 {
 	RegionView3D *rv3d = ar->regiondata;
 
-=======
-static void view3d_main_region_setup_view(
-        Scene *scene, View3D *v3d, ARegion *ar, float viewmat[4][4], float winmat[4][4], const rcti *rect)
-{
-	RegionView3D *rv3d = ar->regiondata;
-
-	ED_view3d_update_viewmat(scene, v3d, ar, viewmat, winmat, rect);
-
-	/* set for opengl */
-	gpuLoadProjectionMatrix(rv3d->winmat);
-	gpuLoadMatrix(rv3d->viewmat);
-}
-
-static bool view3d_stereo3d_active(wmWindow *win, Scene *scene, View3D *v3d, RegionView3D *rv3d)
-{
-	if ((scene->r.scemode & R_MULTIVIEW) == 0) {
-		return false;
-	}
-
-	if ((v3d->camera == NULL) || (v3d->camera->type != OB_CAMERA) || rv3d->persp != RV3D_CAMOB) {
-		return false;
-	}
-
-	switch (v3d->stereo3d_camera) {
-		case STEREO_MONO_ID:
-			return false;
-			break;
-		case STEREO_3D_ID:
-			/* win will be NULL when calling this from the selection or draw loop. */
-			if ((win == NULL) || (WM_stereo3d_enabled(win, true) == false)) {
-				return false;
-			}
-			if (((scene->r.views_format & SCE_VIEWS_FORMAT_MULTIVIEW) != 0) &&
-			    !BKE_scene_multiview_is_stereo3d(&scene->r))
-			{
-				return false;
-			}
-			break;
-		/* We always need the stereo calculation for left and right cameras. */
-		case STEREO_LEFT_ID:
-		case STEREO_RIGHT_ID:
-		default:
-			break;
-	}
-	return true;
-}
-
-
-/* setup the view and win matrices for the multiview cameras
- *
- * unlike view3d_stereo3d_setup_offscreen, when view3d_stereo3d_setup is called
- * we have no winmatrix (i.e., projection matrix) defined at that time.
- * Since the camera and the camera shift are needed for the winmat calculation
- * we do a small hack to replace it temporarily so we don't need to change the
- * view3d)main_region_setup_view() code to account for that.
- */
-static void view3d_stereo3d_setup(Scene *scene, View3D *v3d, ARegion *ar, const rcti *rect)
-{
-	bool is_left;
-	const char *names[2] = { STEREO_LEFT_NAME, STEREO_RIGHT_NAME };
-	const char *viewname;
-
-	/* show only left or right camera */
-	if (v3d->stereo3d_camera != STEREO_3D_ID)
-		v3d->multiview_eye = v3d->stereo3d_camera;
-
-	is_left = v3d->multiview_eye == STEREO_LEFT_ID;
-	viewname = names[is_left ? STEREO_LEFT_ID : STEREO_RIGHT_ID];
-
-	/* update the viewport matrices with the new camera */
-	if (scene->r.views_format == SCE_VIEWS_FORMAT_STEREO_3D) {
-		Camera *data;
-		float viewmat[4][4];
-		float shiftx;
-
-		data = (Camera *)v3d->camera->data;
-		shiftx = data->shiftx;
-
-		BLI_lock_thread(LOCK_VIEW3D);
-		data->shiftx = BKE_camera_multiview_shift_x(&scene->r, v3d->camera, viewname);
-
-		BKE_camera_multiview_view_matrix(&scene->r, v3d->camera, is_left, viewmat);
-		view3d_main_region_setup_view(scene, v3d, ar, viewmat, NULL, rect);
-
-		data->shiftx = shiftx;
-		BLI_unlock_thread(LOCK_VIEW3D);
-	}
-	else { /* SCE_VIEWS_FORMAT_MULTIVIEW */
-		float viewmat[4][4];
-		Object *view_ob = v3d->camera;
-		Object *camera = BKE_camera_multiview_render(scene, v3d->camera, viewname);
-
-		BLI_lock_thread(LOCK_VIEW3D);
-		v3d->camera = camera;
-
-		BKE_camera_multiview_view_matrix(&scene->r, camera, false, viewmat);
-		view3d_main_region_setup_view(scene, v3d, ar, viewmat, NULL, rect);
-
-		v3d->camera = view_ob;
-		BLI_unlock_thread(LOCK_VIEW3D);
-	}
-}
-
-/**
- * Set the correct matrices
- */
-void ED_view3d_draw_setup_view(
-        wmWindow *win, Scene *scene, ARegion *ar, View3D *v3d,
-        float viewmat[4][4], float winmat[4][4], const rcti *rect)
-{
-	RegionView3D *rv3d = ar->regiondata;
-
->>>>>>> a5b3df75
 	/* Setup the view matrix. */
 	if (view3d_stereo3d_active(win, scene, v3d, rv3d)) {
 		view3d_stereo3d_setup(scene, v3d, ar, rect);
@@ -549,32 +301,6 @@
 	}
 }
 
-<<<<<<< HEAD
-/* ******************** debug ***************** */
-
-#define VIEW3D_DRAW_DEBUG 1
-/* TODO: expand scope of this flag so UI reflects the underlying code */
-
-#if VIEW3D_DRAW_DEBUG
-
-static void view3d_draw_debug_store_depth(ARegion *UNUSED(ar), DrawData *draw_data)
-{
-	GPUViewport *viewport = draw_data->viewport;
-	GLint viewport_size[4];
-	glGetIntegerv(GL_VIEWPORT, viewport_size);
-
-	const int x = viewport_size[0];
-	const int y = viewport_size[1];
-	const int w = viewport_size[2];
-	const int h = viewport_size[3];
-
-	if (GPU_viewport_debug_depth_is_valid(viewport)) {
-		if ((GPU_viewport_debug_depth_width(viewport) != w) ||
-		    (GPU_viewport_debug_depth_height(viewport) != h))
-		{
-			GPU_viewport_debug_depth_free(viewport);
-		}
-=======
 /* ******************** view border ***************** */
 
 static void view3d_camera_border(
@@ -601,265 +327,10 @@
 	if (no_shift) {
 		params.shiftx = 0.0f;
 		params.shifty = 0.0f;
->>>>>>> a5b3df75
 	}
 	BKE_camera_params_compute_viewplane(&params, scene->r.xsch, scene->r.ysch, scene->r.xasp, scene->r.yasp);
 	rect_camera = params.viewplane;
 
-<<<<<<< HEAD
-	if (!GPU_viewport_debug_depth_is_valid(viewport)) {
-		char error[256];
-		if (!GPU_viewport_debug_depth_create(viewport, w, h, error)) {
-			fprintf(stderr, "Failed to create depth buffer for debug: %s\n", error);
-			return;
-		}
-	}
-
-	GPU_viewport_debug_depth_store(viewport, x, y);
-}
-
-static void view3d_draw_debug_post_solid(const bContext *C, ARegion *ar, DrawData *draw_data)
-{
-	View3D *v3d = CTX_wm_view3d(C);
-
-	if ((v3d->tmp_compat_flag & V3D_DEBUG_SHOW_SCENE_DEPTH) != 0) {
-		view3d_draw_debug_store_depth(ar, draw_data);
-	}
-}
-
-static void view3d_draw_debug(const bContext *C, ARegion *ar, DrawData *draw_data)
-{
-	View3D *v3d = CTX_wm_view3d(C);
-
-	if ((v3d->tmp_compat_flag & V3D_DEBUG_SHOW_COMBINED_DEPTH) != 0) {
-		/* store */
-		view3d_draw_debug_store_depth(ar, draw_data);
-	}
-
-	if (((v3d->tmp_compat_flag & V3D_DEBUG_SHOW_SCENE_DEPTH) != 0) ||
-	    ((v3d->tmp_compat_flag & V3D_DEBUG_SHOW_COMBINED_DEPTH) != 0))
-	{
-		/* draw */
-		if (GPU_viewport_debug_depth_is_valid(draw_data->viewport)) {
-			GPU_viewport_debug_depth_draw(draw_data->viewport, v3d->debug.znear, v3d->debug.zfar);
-		}
-	}
-	else {
-		/* cleanup */
-		GPU_viewport_debug_depth_free(draw_data->viewport);
-	}
-}
-
-#endif /* VIEW3D_DRAW_DEBUG */
-
-/* ******************** view border ***************** */
-
-static void view3d_camera_border(
-        const Scene *scene, const ARegion *ar, const View3D *v3d, const RegionView3D *rv3d,
-        rctf *r_viewborder, const bool no_shift, const bool no_zoom)
-{
-	CameraParams params;
-	rctf rect_view, rect_camera;
-
-	/* get viewport viewplane */
-	BKE_camera_params_init(&params);
-	BKE_camera_params_from_view3d(&params, v3d, rv3d);
-	if (no_zoom)
-		params.zoom = 1.0f;
-	BKE_camera_params_compute_viewplane(&params, ar->winx, ar->winy, 1.0f, 1.0f);
-	rect_view = params.viewplane;
-
-	/* get camera viewplane */
-	BKE_camera_params_init(&params);
-	/* fallback for non camera objects */
-	params.clipsta = v3d->near;
-	params.clipend = v3d->far;
-	BKE_camera_params_from_object(&params, v3d->camera);
-	if (no_shift) {
-		params.shiftx = 0.0f;
-		params.shifty = 0.0f;
-	}
-	BKE_camera_params_compute_viewplane(&params, scene->r.xsch, scene->r.ysch, scene->r.xasp, scene->r.yasp);
-	rect_camera = params.viewplane;
-
-	/* get camera border within viewport */
-	r_viewborder->xmin = ((rect_camera.xmin - rect_view.xmin) / BLI_rctf_size_x(&rect_view)) * ar->winx;
-	r_viewborder->xmax = ((rect_camera.xmax - rect_view.xmin) / BLI_rctf_size_x(&rect_view)) * ar->winx;
-	r_viewborder->ymin = ((rect_camera.ymin - rect_view.ymin) / BLI_rctf_size_y(&rect_view)) * ar->winy;
-	r_viewborder->ymax = ((rect_camera.ymax - rect_view.ymin) / BLI_rctf_size_y(&rect_view)) * ar->winy;
-}
-
-void ED_view3d_calc_camera_border_size(
-        const Scene *scene, const ARegion *ar, const View3D *v3d, const RegionView3D *rv3d,
-        float r_size[2])
-{
-	rctf viewborder;
-
-	view3d_camera_border(scene, ar, v3d, rv3d, &viewborder, true, true);
-	r_size[0] = BLI_rctf_size_x(&viewborder);
-	r_size[1] = BLI_rctf_size_y(&viewborder);
-}
-
-void ED_view3d_calc_camera_border(
-        const Scene *scene, const ARegion *ar, const View3D *v3d, const RegionView3D *rv3d,
-        rctf *r_viewborder, const bool no_shift)
-{
-	view3d_camera_border(scene, ar, v3d, rv3d, r_viewborder, no_shift, false);
-}
-
-static void drawviewborder_grid3(uint shdr_pos, float x1, float x2, float y1, float y2, float fac)
-{
-	float x3, y3, x4, y4;
-
-	x3 = x1 + fac * (x2 - x1);
-	y3 = y1 + fac * (y2 - y1);
-	x4 = x1 + (1.0f - fac) * (x2 - x1);
-	y4 = y1 + (1.0f - fac) * (y2 - y1);
-
-	immBegin(PRIM_LINES, 8);
-
-	immVertex2f(shdr_pos, x1, y3);
-	immVertex2f(shdr_pos, x2, y3);
-
-	immVertex2f(shdr_pos, x1, y4);
-	immVertex2f(shdr_pos, x2, y4);
-
-	immVertex2f(shdr_pos, x3, y1);
-	immVertex2f(shdr_pos, x3, y2);
-
-	immVertex2f(shdr_pos, x4, y1);
-	immVertex2f(shdr_pos, x4, y2);
-
-	immEnd();
-}
-
-/* harmonious triangle */
-static void drawviewborder_triangle(
-        uint shdr_pos, float x1, float x2, float y1, float y2, const char golden, const char dir)
-{
-	float ofs;
-	float w = x2 - x1;
-	float h = y2 - y1;
-
-	immBegin(PRIM_LINES, 6);
-
-	if (w > h) {
-		if (golden) {
-			ofs = w * (1.0f - (1.0f / 1.61803399f));
-		}
-		else {
-			ofs = h * (h / w);
-		}
-		if (dir == 'B') SWAP(float, y1, y2);
-
-		immVertex2f(shdr_pos, x1, y1);
-		immVertex2f(shdr_pos, x2, y2);
-
-		immVertex2f(shdr_pos, x2, y1);
-		immVertex2f(shdr_pos, x1 + (w - ofs), y2);
-
-		immVertex2f(shdr_pos, x1, y2);
-		immVertex2f(shdr_pos, x1 + ofs, y1);
-	}
-	else {
-		if (golden) {
-			ofs = h * (1.0f - (1.0f / 1.61803399f));
-		}
-		else {
-			ofs = w * (w / h);
-		}
-		if (dir == 'B') SWAP(float, x1, x2);
-
-		immVertex2f(shdr_pos, x1, y1);
-		immVertex2f(shdr_pos, x2, y2);
-
-		immVertex2f(shdr_pos, x2, y1);
-		immVertex2f(shdr_pos, x1, y1 + ofs);
-
-		immVertex2f(shdr_pos, x1, y2);
-		immVertex2f(shdr_pos, x2, y1 + (h - ofs));
-	}
-
-	immEnd();
-}
-
-static void drawviewborder(Scene *scene, ARegion *ar, View3D *v3d)
-{
-	float x1, x2, y1, y2;
-	float x1i, x2i, y1i, y2i;
-
-	rctf viewborder;
-	Camera *ca = NULL;
-	RegionView3D *rv3d = ar->regiondata;
-
-	if (v3d->camera == NULL)
-		return;
-	if (v3d->camera->type == OB_CAMERA)
-		ca = v3d->camera->data;
-
-	ED_view3d_calc_camera_border(scene, ar, v3d, rv3d, &viewborder, false);
-	/* the offsets */
-	x1 = viewborder.xmin;
-	y1 = viewborder.ymin;
-	x2 = viewborder.xmax;
-	y2 = viewborder.ymax;
-
-	glLineWidth(1.0f);
-
-	/* apply offsets so the real 3D camera shows through */
-
-	/* note: quite un-scientific but without this bit extra
-	 * 0.0001 on the lower left the 2D border sometimes
-	 * obscures the 3D camera border */
-	/* note: with VIEW3D_CAMERA_BORDER_HACK defined this error isn't noticeable
-	 * but keep it here in case we need to remove the workaround */
-	x1i = (int)(x1 - 1.0001f);
-	y1i = (int)(y1 - 1.0001f);
-	x2i = (int)(x2 + (1.0f - 0.0001f));
-	y2i = (int)(y2 + (1.0f - 0.0001f));
-
-	uint shdr_pos = VertexFormat_add_attrib(immVertexFormat(), "pos", COMP_F32, 2, KEEP_FLOAT);
-
-	/* First, solid lines. */
-	{
-		immBindBuiltinProgram(GPU_SHADER_2D_UNIFORM_COLOR);
-
-		/* passepartout, specified in camera edit buttons */
-		if (ca && (ca->flag & CAM_SHOWPASSEPARTOUT) && ca->passepartalpha > 0.000001f) {
-			const float winx = (ar->winx + 1);
-			const float winy = (ar->winy + 1);
-
-			float alpha = 1.0f;
-
-			if (ca->passepartalpha != 1.0f) {
-				glBlendFunc(GL_SRC_ALPHA, GL_ONE_MINUS_SRC_ALPHA);
-				glEnable(GL_BLEND);
-				alpha = ca->passepartalpha;
-			}
-
-			immUniformColor4f(0.0f, 0.0f, 0.0f, alpha);
-
-			if (x1i > 0.0f)
-				immRectf(shdr_pos, 0.0f, winy, x1i, 0.0f);
-			if (x2i < winx)
-				immRectf(shdr_pos, x2i, winy, winx, 0.0f);
-			if (y2i < winy)
-				immRectf(shdr_pos, x1i, winy, x2i, y2i);
-			if (y2i > 0.0f)
-				immRectf(shdr_pos, x1i, y1i, x2i, 0.0f);
-
-			glDisable(GL_BLEND);
-		}
-
-		immUniformThemeColor(TH_BACK);
-		imm_draw_line_box(shdr_pos, x1i, y1i, x2i, y2i);
-
-#ifdef VIEW3D_CAMERA_BORDER_HACK
-		if (view3d_camera_border_hack_test == true) {
-			immUniformColor3ubv(view3d_camera_border_hack_col);
-			imm_draw_line_box(shdr_pos, x1i + 1, y1i + 1, x2i - 1, y2i - 1);
-			view3d_camera_border_hack_test = false;
-=======
 	/* get camera border within viewport */
 	r_viewborder->xmin = ((rect_camera.xmin - rect_view.xmin) / BLI_rctf_size_x(&rect_view)) * ar->winx;
 	r_viewborder->xmax = ((rect_camera.xmax - rect_view.xmin) / BLI_rctf_size_x(&rect_view)) * ar->winx;
@@ -1097,370 +568,8 @@
 			immVertex2f(shdr_pos, x3, y2);
 
 			immEnd();
->>>>>>> a5b3df75
-		}
-#endif
-
-<<<<<<< HEAD
-		immUnbindProgram();
-	}
-
-	/* And now, the dashed lines! */
-	{
-		immBindBuiltinProgram(GPU_SHADER_2D_LINE_DASHED_COLOR);
-
-		float viewport_size[4];
-		glGetFloatv(GL_VIEWPORT, viewport_size);
-		immUniform2f("viewport_size", viewport_size[2], viewport_size[3]);
-
-		immUniform1i("num_colors", 0);  /* "simple" mode */
-		immUniform1f("dash_width", 6.0f);
-		immUniform1f("dash_factor", 0.5f);
-
-		/* outer line not to confuse with object selection */
-		if (v3d->flag2 & V3D_LOCK_CAMERA) {
-			immUniformThemeColor(TH_REDALERT);
-			imm_draw_line_box(shdr_pos, x1i - 1, y1i - 1, x2i + 1, y2i + 1);
-		}
-
-		immUniformThemeColor(TH_VIEW_OVERLAY);
-		imm_draw_line_box(shdr_pos, x1i, y1i, x2i, y2i);
-
-		/* border */
-		if (scene->r.mode & R_BORDER) {
-			float x3, y3, x4, y4;
-
-			x3 = floorf(x1 + (scene->r.border.xmin * (x2 - x1))) - 1;
-			y3 = floorf(y1 + (scene->r.border.ymin * (y2 - y1))) - 1;
-			x4 = floorf(x1 + (scene->r.border.xmax * (x2 - x1))) + (U.pixelsize - 1);
-			y4 = floorf(y1 + (scene->r.border.ymax * (y2 - y1))) + (U.pixelsize - 1);
-
-			immUniformColor3f(1.0f, 0.25f, 0.25f);
-			imm_draw_line_box(shdr_pos, x3, y3, x4, y4);
-		}
-
-		/* safety border */
-		if (ca) {
-			immUniformThemeColorBlend(TH_VIEW_OVERLAY, TH_BACK, 0.25f);
-
-			if (ca->dtx & CAM_DTX_CENTER) {
-				float x3, y3;
-
-				x3 = x1 + 0.5f * (x2 - x1);
-				y3 = y1 + 0.5f * (y2 - y1);
-
-				immBegin(PRIM_LINES, 4);
-
-				immVertex2f(shdr_pos, x1, y3);
-				immVertex2f(shdr_pos, x2, y3);
-
-				immVertex2f(shdr_pos, x3, y1);
-				immVertex2f(shdr_pos, x3, y2);
-
-				immEnd();
-			}
-
-			if (ca->dtx & CAM_DTX_CENTER_DIAG) {
-				immBegin(PRIM_LINES, 4);
-
-				immVertex2f(shdr_pos, x1, y1);
-				immVertex2f(shdr_pos, x2, y2);
-
-				immVertex2f(shdr_pos, x1, y2);
-				immVertex2f(shdr_pos, x2, y1);
-
-				immEnd();
-			}
-
-			if (ca->dtx & CAM_DTX_THIRDS) {
-				drawviewborder_grid3(shdr_pos, x1, x2, y1, y2, 1.0f / 3.0f);
-			}
-
-			if (ca->dtx & CAM_DTX_GOLDEN) {
-				drawviewborder_grid3(shdr_pos, x1, x2, y1, y2, 1.0f - (1.0f / 1.61803399f));
-			}
-
-			if (ca->dtx & CAM_DTX_GOLDEN_TRI_A) {
-				drawviewborder_triangle(shdr_pos, x1, x2, y1, y2, 0, 'A');
-			}
-
-			if (ca->dtx & CAM_DTX_GOLDEN_TRI_B) {
-				drawviewborder_triangle(shdr_pos, x1, x2, y1, y2, 0, 'B');
-			}
-
-			if (ca->dtx & CAM_DTX_HARMONY_TRI_A) {
-				drawviewborder_triangle(shdr_pos, x1, x2, y1, y2, 1, 'A');
-			}
-
-			if (ca->dtx & CAM_DTX_HARMONY_TRI_B) {
-				drawviewborder_triangle(shdr_pos, x1, x2, y1, y2, 1, 'B');
-			}
-
-			if (ca->flag & CAM_SHOW_SAFE_MARGINS) {
-				UI_draw_safe_areas(shdr_pos, x1, x2, y1, y2,
-				                   scene->safe_areas.title, scene->safe_areas.action);
-
-				if (ca->flag & CAM_SHOW_SAFE_CENTER) {
-					UI_draw_safe_areas(shdr_pos, x1, x2, y1, y2,
-					                   scene->safe_areas.title_center, scene->safe_areas.action_center);
-				}
-			}
-		}
-
-		if (ca->flag & CAM_SHOWSENSOR) {
-			/* determine sensor fit, and get sensor x/y, for auto fit we
-			 * assume and square sensor and only use sensor_x */
-			float sizex = scene->r.xsch * scene->r.xasp;
-			float sizey = scene->r.ysch * scene->r.yasp;
-			int sensor_fit = BKE_camera_sensor_fit(ca->sensor_fit, sizex, sizey);
-			float sensor_x = ca->sensor_x;
-			float sensor_y = (ca->sensor_fit == CAMERA_SENSOR_FIT_AUTO) ? ca->sensor_x : ca->sensor_y;
-
-			/* determine sensor plane */
-			rctf rect;
-
-			if (sensor_fit == CAMERA_SENSOR_FIT_HOR) {
-				float sensor_scale = (x2i - x1i) / sensor_x;
-				float sensor_height = sensor_scale * sensor_y;
-
-				rect.xmin = x1i;
-				rect.xmax = x2i;
-				rect.ymin = (y1i + y2i) * 0.5f - sensor_height * 0.5f;
-				rect.ymax = rect.ymin + sensor_height;
-			}
-			else {
-				float sensor_scale = (y2i - y1i) / sensor_y;
-				float sensor_width = sensor_scale * sensor_x;
-
-				rect.xmin = (x1i + x2i) * 0.5f - sensor_width * 0.5f;
-				rect.xmax = rect.xmin + sensor_width;
-				rect.ymin = y1i;
-				rect.ymax = y2i;
-			}
-
-			/* draw */
-			immUniformThemeColorShade(TH_VIEW_OVERLAY, 100);
-
-			/* TODO Was using UI_draw_roundbox_4fv(false, rect.xmin, rect.ymin, rect.xmax, rect.ymax, 2.0f, color).
-			 * We'll probably need a new imm_draw_line_roundbox_dashed dor that - though in practice the
-			 * 2.0f round corner effect was nearly not visible anyway... */
-			imm_draw_line_box(shdr_pos, rect.xmin, rect.ymin, rect.xmax, rect.ymax);
-		}
-
-		immUnbindProgram();
-	}
-
-	/* camera name - draw in highlighted text color */
-	if (ca && (ca->flag & CAM_SHOWNAME)) {
-		UI_FontThemeColor(BLF_default(), TH_TEXT_HI);
-		BLF_draw_default(x1i, y1i - (0.7f * U.widget_unit), 0.0f,
-		                 v3d->camera->id.name + 2, sizeof(v3d->camera->id.name) - 2);
-	}
-}
-
-static void drawrenderborder(ARegion *ar, View3D *v3d)
-{
-	/* use the same program for everything */
-	uint shdr_pos = VertexFormat_add_attrib(immVertexFormat(), "pos", COMP_F32, 2, KEEP_FLOAT);
-
-	glLineWidth(1.0f);
-
-	immBindBuiltinProgram(GPU_SHADER_2D_LINE_DASHED_COLOR);
-
-	float viewport_size[4];
-	glGetFloatv(GL_VIEWPORT, viewport_size);
-	immUniform2f("viewport_size", viewport_size[2], viewport_size[3]);
-
-	immUniform1i("num_colors", 0);  /* "simple" mode */
-	immUniform4f("color", 1.0f, 0.25f, 0.25f, 1.0f);
-	immUniform1f("dash_width", 6.0f);
-	immUniform1f("dash_factor", 0.5f);
-
-	imm_draw_line_box(shdr_pos,
-	                  v3d->render_border.xmin * ar->winx, v3d->render_border.ymin * ar->winy,
-	                  v3d->render_border.xmax * ar->winx, v3d->render_border.ymax * ar->winy);
-
-	immUnbindProgram();
-}
-
-void ED_view3d_draw_depth(
-        struct Depsgraph *graph,
-        ARegion *ar, View3D *v3d, bool alphaoverride)
-{
-	Scene *scene = DAG_get_scene(graph);
-	RegionView3D *rv3d = ar->regiondata;
-
-	short zbuf = v3d->zbuf;
-	short flag = v3d->flag;
-	float glalphaclip = U.glalphaclip;
-	int obcenter_dia = U.obcenter_dia;
-	/* temp set drawtype to solid */
-	/* Setting these temporarily is not nice */
-	v3d->flag &= ~V3D_SELECT_OUTLINE;
-	U.glalphaclip = alphaoverride ? 0.5f : glalphaclip; /* not that nice but means we wont zoom into billboards */
-	U.obcenter_dia = 0;
-
-	ED_view3d_draw_setup_view(NULL, scene, ar, v3d, NULL, NULL, NULL);
-
-	glClear(GL_DEPTH_BUFFER_BIT);
-
-	if (rv3d->rflag & RV3D_CLIPPING) {
-		ED_view3d_clipping_set(rv3d);
-	}
-	/* get surface depth without bias */
-	rv3d->rflag |= RV3D_ZOFFSET_DISABLED;
-
-	v3d->zbuf = true;
-	glEnable(GL_DEPTH_TEST);
-
-#ifdef WITH_OPENGL_LEGACY
-	if (IS_VIEWPORT_LEGACY(vc->v3d)) {
-		/* temp, calls into view3d_draw_legacy.c */
-		ED_view3d_draw_depth_loop(scene, ar, v3d);
-	}
-	else
-#endif /* WITH_OPENGL_LEGACY */
-	{
-		DRW_draw_depth_loop(graph, ar, v3d);
-	}
-
-	if (rv3d->rflag & RV3D_CLIPPING) {
-		ED_view3d_clipping_disable();
-	}
-	rv3d->rflag &= ~RV3D_ZOFFSET_DISABLED;
-
-	v3d->zbuf = zbuf;
-	if (!v3d->zbuf) glDisable(GL_DEPTH_TEST);
-
-	U.glalphaclip = glalphaclip;
-	v3d->flag = flag;
-	U.obcenter_dia = obcenter_dia;
-}
-
-/* ******************** offline engine ***************** */
-
-static bool view3d_draw_render_draw(const bContext *C, Scene *scene,
-    ARegion *ar, View3D *UNUSED(v3d),
-    bool clip_border, const rcti *border_rect)
-{
-	RegionView3D *rv3d = ar->regiondata;
-	RenderEngineType *type;
-	GLint scissor[4];
-
-	/* create render engine */
-	if (!rv3d->render_engine) {
-		RenderEngine *engine;
-
-		type = RE_engines_find(scene->r.engine);
-
-		if (!(type->view_update && type->render_to_view))
-			return false;
-
-		engine = RE_engine_create_ex(type, true);
-
-		engine->tile_x = scene->r.tilex;
-		engine->tile_y = scene->r.tiley;
-
-		type->view_update(engine, C);
-
-		rv3d->render_engine = engine;
-	}
-
-	/* rendered draw */
-	gpuPushMatrix();
-	float original_proj[4][4];
-	gpuGetProjectionMatrix(original_proj);
-	ED_region_pixelspace(ar);
-
-	if (clip_border) {
-		/* for border draw, we only need to clear a subset of the 3d view */
-		if (border_rect->xmax > border_rect->xmin && border_rect->ymax > border_rect->ymin) {
-			glGetIntegerv(GL_SCISSOR_BOX, scissor);
-			glScissor(border_rect->xmin, border_rect->ymin,
-				BLI_rcti_size_x(border_rect), BLI_rcti_size_y(border_rect));
-		}
-		else {
-			return false;
-		}
-	}
-
-	/* don't change depth buffer */
-	glClearColor(0.0f, 0.0f, 0.0f, 0.0f);
-	glClear(GL_COLOR_BUFFER_BIT); /* is this necessary? -- merwin */
-
-	/* render result draw */
-	type = rv3d->render_engine->type;
-	type->render_to_view(rv3d->render_engine, C);
-
-	if (clip_border) {
-		/* restore scissor as it was before */
-		glScissor(scissor[0], scissor[1], scissor[2], scissor[3]);
-	}
-
-	gpuLoadProjectionMatrix(original_proj);
-	gpuPopMatrix();
-
-	return true;
-}
-
-/* ******************** background plates ***************** */
-
-static void view3d_draw_background_gradient(void)
-{
-	/* TODO: finish 2D API & draw background with that */
-
-	VertexFormat *format = immVertexFormat();
-	unsigned int pos = VertexFormat_add_attrib(format, "pos", COMP_F32, 2, KEEP_FLOAT);
-	unsigned int color = VertexFormat_add_attrib(format, "color", COMP_U8, 3, NORMALIZE_INT_TO_FLOAT);
-	unsigned char col_hi[3], col_lo[3];
-
-	immBindBuiltinProgram(GPU_SHADER_2D_SMOOTH_COLOR);
-
-	UI_GetThemeColor3ubv(TH_LOW_GRAD, col_lo);
-	UI_GetThemeColor3ubv(TH_HIGH_GRAD, col_hi);
-
-	immBegin(PRIM_TRIANGLE_FAN, 4);
-	immAttrib3ubv(color, col_lo);
-	immVertex2f(pos, -1.0f, -1.0f);
-	immVertex2f(pos, 1.0f, -1.0f);
-
-	immAttrib3ubv(color, col_hi);
-	immVertex2f(pos, 1.0f, 1.0f);
-	immVertex2f(pos, -1.0f, 1.0f);
-	immEnd();
-
-	immUnbindProgram();
-}
-
-static void view3d_draw_background_none(void)
-{
-	UI_ThemeClearColorAlpha(TH_HIGH_GRAD, 1.0f);
-	glClear(GL_COLOR_BUFFER_BIT);
-}
-
-static void view3d_draw_background_world(Scene *scene, View3D *v3d, RegionView3D *rv3d)
-{
-	if (scene->world) {
-		GPUMaterial *gpumat = GPU_material_world(scene, scene->world);
-
-		/* calculate full shader for background */
-		GPU_material_bind(gpumat, 1, 1, 1.0f, false, rv3d->viewmat, rv3d->viewinv, rv3d->viewcamtexcofac, (v3d->scenelock != 0));
-
-		if (GPU_material_bound(gpumat)) {
-			/* TODO viewport (dfelinto): GPU_material_bind relies on immediate mode,
-			 * we can't get rid of the following code without a bigger refactor
-			 * or we dropping this functionality. */
-
-			glBegin(GL_TRIANGLE_STRIP);
-			glVertex2f(-1.0f, -1.0f);
-			glVertex2f(1.0f, -1.0f);
-			glVertex2f(-1.0f, 1.0f);
-			glVertex2f(1.0f, 1.0f);
-			glEnd();
-
-			GPU_material_unbind(gpumat);
-			return;
-=======
+		}
+
 		if (ca->dtx & CAM_DTX_CENTER_DIAG) {
 			immBegin(PRIM_LINES, 4);
 
@@ -2164,548 +1273,6 @@
 
 			immEnd();
 			immUnbindProgram();
->>>>>>> a5b3df75
-		}
-
-		if (!write_depth)
-			glDepthMask(GL_TRUE);
-	}
-
-	/* if any of the above fails */
-	view3d_draw_background_none();
-}
-
-<<<<<<< HEAD
-/* ******************** solid plates ***************** */
-
-/**
- * Clear the buffer and draw the proper shader
- */
-static void view3d_draw_background(const bContext *C)
-{
-	Scene *scene = CTX_data_scene(C);
-	View3D *v3d = CTX_wm_view3d(C);
-	RegionView3D *rv3d = CTX_wm_region_view3d(C);
-
-	/* Background functions do not read or write depth, but they do clear or completely
-	 * overwrite color buffer.
-	 */
-
-	switch (v3d->debug.background) {
-		case V3D_DEBUG_BACKGROUND_WORLD:
-			view3d_draw_background_world(scene, v3d, rv3d);
-			break;
-		case V3D_DEBUG_BACKGROUND_GRADIENT:
-			view3d_draw_background_gradient();
-			break;
-		case V3D_DEBUG_BACKGROUND_NONE:
-		default:
-			view3d_draw_background_none();
-	}
-}
-
-/**
- *
- */
-static void view3d_draw_render_solid_surfaces(const bContext *C, ARegion *ar, const bool UNUSED(run_screen_shaders))
-{
-	/* TODO viewport */
-	draw_all_objects(C, ar, false, use_depth(C));
-}
-
-/**
- *
- */
-static void view3d_draw_render_transparent_surfaces(const bContext *UNUSED(C))
-{
-	/* TODO viewport */
-}
-
-/**
- *
- */
-static void view3d_draw_post_draw(const bContext *UNUSED(C))
-{
-	/* TODO viewport */
-}
-
-/* ******************** geometry overlay ***************** */
-
-/**
- * Front/back wire frames
- */
-static void view3d_draw_wire_plates(const bContext *UNUSED(C))
-{
-	/* TODO viewport */
-}
-
-/**
- * Special treatment for selected objects
- */
-static void view3d_draw_outline_plates(const bContext *UNUSED(C))
-{
-	/* TODO viewport */
-}
-
-/* ******************** other elements ***************** */
-
-
-#define DEBUG_GRID 0
-
-static void gridline_range(double x0, double dx, double max, int *r_first, int *r_count)
-{
-	/* determine range of gridlines that appear in this Area -- similar calc but separate ranges for x & y
-	 * x0 is gridline 0, the axis in screen space
-	 * Area covers [0 .. max) pixels */
-
-	int first = (int)ceil(-x0 / dx);
-	int last = (int)floor((max - x0) / dx);
-
-	if (first <= last) {
-		*r_first = first;
-		*r_count = last - first + 1;
-	}
-	else {
-		*r_first = 0;
-		*r_count = 0;
-	}
-
-#if DEBUG_GRID
-	printf("   first %d * dx = %f\n", first, x0 + first * dx);
-	printf("   last %d * dx = %f\n", last, x0 + last * dx);
-	printf("   count = %d\n", *count_out);
-#endif
-}
-
-static int gridline_count(ARegion *ar, double x0, double y0, double dx)
-{
-	/* x0 & y0 establish the "phase" of the grid within this 2D region
-	 * dx is the frequency, shared by x & y directions
-	 * pass in dx of smallest (highest precision) grid we want to draw */
-
-#if DEBUG_GRID
-	printf("  %s(%f, %f, dx:%f)\n", __FUNCTION__, x0, y0, dx);
-#endif
-
-	int first, x_ct, y_ct;
-
-	gridline_range(x0, dx, ar->winx, &first, &x_ct);
-	gridline_range(y0, dx, ar->winy, &first, &y_ct);
-
-	int total_ct = x_ct + y_ct;
-
-#if DEBUG_GRID
-	printf("   %d + %d = %d gridlines\n", x_ct, y_ct, total_ct);
-#endif
-
-	return total_ct;
-}
-
-static bool drawgrid_draw(ARegion *ar, double x0, double y0, double dx, int skip_mod, unsigned pos, unsigned col, GLubyte col_value[3])
-{
-	/* skip every skip_mod lines relative to each axis; they will be overlaid by another drawgrid_draw
-	 * always skip exact x0 & y0 axes; they will be drawn later in color
-	 *
-	 * set grid color once, just before the first line is drawn
-	 * it's harmless to set same color for every line, or every vertex
-	 * but if no lines are drawn, color must not be set! */
-
-#if DEBUG_GRID
-	printf("  %s(%f, %f, dx:%f, skip_mod:%d)\n", __FUNCTION__, x0, y0, dx, skip_mod);
-#endif
-
-	const float x_max = (float)ar->winx;
-	const float y_max = (float)ar->winy;
-
-	int first, ct;
-	int x_ct = 0, y_ct = 0; /* count of lines actually drawn */
-	int lines_skipped_for_next_unit = 0;
-
-	/* draw vertical lines */
-	gridline_range(x0, dx, x_max, &first, &ct);
-
-	for (int i = first; i < first + ct; ++i) {
-		if (i == 0)
-			continue;
-		else if (skip_mod && (i % skip_mod) == 0) {
-			++lines_skipped_for_next_unit;
-			continue;
-		}
-
-		if (x_ct == 0)
-			immAttrib3ub(col, col_value[0], col_value[1], col_value[2]);
-
-		float x = (float)(x0 + i * dx);
-		immVertex2f(pos, x, 0.0f);
-		immVertex2f(pos, x, y_max);
-		++x_ct;
-	}
-
-	/* draw horizontal lines */
-	gridline_range(y0, dx, y_max, &first, &ct);
-
-	for (int i = first; i < first + ct; ++i) {
-		if (i == 0)
-			continue;
-		else if (skip_mod && (i % skip_mod) == 0) {
-			++lines_skipped_for_next_unit;
-			continue;
-		}
-
-		if (x_ct + y_ct == 0)
-			immAttrib3ub(col, col_value[0], col_value[1], col_value[2]);
-
-		float y = (float)(y0 + i * dx);
-		immVertex2f(pos, 0.0f, y);
-		immVertex2f(pos, x_max, y);
-		++y_ct;
-	}
-
-#if DEBUG_GRID
-	int total_ct = x_ct + y_ct;
-	printf("    %d + %d = %d gridlines drawn, %d skipped for next unit\n", x_ct, y_ct, total_ct, lines_skipped_for_next_unit);
-#endif
-
-	return lines_skipped_for_next_unit > 0;
-}
-
-#define GRID_MIN_PX_D 6.0
-#define GRID_MIN_PX_F 6.0f
-
-static void drawgrid(UnitSettings *unit, ARegion *ar, View3D *v3d, const char **grid_unit)
-{
-	RegionView3D *rv3d = ar->regiondata;
-
-#if DEBUG_GRID
-	printf("%s width %d, height %d\n", __FUNCTION__, ar->winx, ar->winy);
-#endif
-
-	double fx = rv3d->persmat[3][0];
-	double fy = rv3d->persmat[3][1];
-	double fw = rv3d->persmat[3][3];
-
-	const double wx = 0.5 * ar->winx;  /* use double precision to avoid rounding errors */
-	const double wy = 0.5 * ar->winy;
-
-	double x = wx * fx / fw;
-	double y = wy * fy / fw;
-
-	double vec4[4] = { v3d->grid, v3d->grid, 0.0, 1.0 };
-	mul_m4_v4d(rv3d->persmat, vec4);
-	fx = vec4[0];
-	fy = vec4[1];
-	fw = vec4[3];
-
-	double dx = fabs(x - wx * fx / fw);
-	if (dx == 0) dx = fabs(y - wy * fy / fw);
-
-	x += wx;
-	y += wy;
-
-	/* now x, y, and dx have their final values
-	 * (x,y) is the world origin (0,0,0) mapped to Area-relative screen space
-	 * dx is the distance in pixels between grid lines -- same for horiz or vert grid lines */
-
-	glLineWidth(1.0f);
-
-#if 0 /* TODO: write to UI/widget depth buffer, not scene depth */
-	glDepthMask(GL_FALSE);  /* disable write in zbuffer */
-#endif
-
-	VertexFormat *format = immVertexFormat();
-	unsigned int pos = VertexFormat_add_attrib(format, "pos", COMP_F32, 2, KEEP_FLOAT);
-	unsigned int color = VertexFormat_add_attrib(format, "color", COMP_U8, 3, NORMALIZE_INT_TO_FLOAT);
-
-	immBindBuiltinProgram(GPU_SHADER_2D_FLAT_COLOR);
-
-	unsigned char col[3], col2[3];
-	UI_GetThemeColor3ubv(TH_GRID, col);
-
-	if (unit->system) {
-		const void *usys;
-		int len;
-
-		bUnit_GetSystem(unit->system, B_UNIT_LENGTH, &usys, &len);
-
-		bool first = true;
-
-		if (usys) {
-			int i = len;
-			while (i--) {
-				double scalar = bUnit_GetScaler(usys, i);
-
-				double dx_scalar = dx * scalar / (double)unit->scale_length;
-				if (dx_scalar < (GRID_MIN_PX_D * 2.0)) {
-					/* very very small grid items are less useful when dealing with units */
-					continue;
-				}
-
-				if (first) {
-					first = false;
-
-					/* Store the smallest drawn grid size units name so users know how big each grid cell is */
-					*grid_unit = bUnit_GetNameDisplay(usys, i);
-					rv3d->gridview = (float)((scalar * (double)v3d->grid) / (double)unit->scale_length);
-
-					int gridline_ct = gridline_count(ar, x, y, dx_scalar);
-					if (gridline_ct == 0)
-						goto drawgrid_cleanup; /* nothing to draw */
-
-					immBegin(PRIM_LINES, gridline_ct * 2);
-				}
-
-				float blend_fac = 1.0f - ((GRID_MIN_PX_F * 2.0f) / (float)dx_scalar);
-				/* tweak to have the fade a bit nicer */
-				blend_fac = (blend_fac * blend_fac) * 2.0f;
-				CLAMP(blend_fac, 0.3f, 1.0f);
-
-				UI_GetThemeColorBlend3ubv(TH_HIGH_GRAD, TH_GRID, blend_fac, col2);
-
-				const int skip_mod = (i == 0) ? 0 : (int)round(bUnit_GetScaler(usys, i - 1) / scalar);
-#if DEBUG_GRID
-				printf("%s %f, ", bUnit_GetNameDisplay(usys, i), scalar);
-				if (i > 0)
-					printf("next unit is %d times larger\n", skip_mod);
-				else
-					printf("largest unit\n");
-#endif
-				if (!drawgrid_draw(ar, x, y, dx_scalar, skip_mod, pos, color, col2))
-					break;
-			}
-		}
-	}
-	else {
-		const double sublines = v3d->gridsubdiv;
-		const float  sublines_fl = v3d->gridsubdiv;
-
-		int grids_to_draw = 2; /* first the faint fine grid, then the bold coarse grid */
-
-		if (dx < GRID_MIN_PX_D) {
-			rv3d->gridview *= sublines_fl;
-			dx *= sublines;
-			if (dx < GRID_MIN_PX_D) {
-				rv3d->gridview *= sublines_fl;
-				dx *= sublines;
-				if (dx < GRID_MIN_PX_D) {
-					rv3d->gridview *= sublines_fl;
-					dx *= sublines;
-					grids_to_draw = (dx < GRID_MIN_PX_D) ? 0 : 1;
-				}
-			}
-		}
-		else {
-			if (dx > (GRID_MIN_PX_D * 10.0)) {  /* start blending in */
-				rv3d->gridview /= sublines_fl;
-				dx /= sublines;
-				if (dx > (GRID_MIN_PX_D * 10.0)) {  /* start blending in */
-					rv3d->gridview /= sublines_fl;
-					dx /= sublines;
-					if (dx > (GRID_MIN_PX_D * 10.0)) {
-						grids_to_draw = 1;
-					}
-				}
-			}
-		}
-
-		int gridline_ct = gridline_count(ar, x, y, dx);
-		if (gridline_ct == 0)
-			goto drawgrid_cleanup; /* nothing to draw */
-
-		immBegin(PRIM_LINES, gridline_ct * 2);
-
-		if (grids_to_draw == 2) {
-			UI_GetThemeColorBlend3ubv(TH_HIGH_GRAD, TH_GRID, dx / (GRID_MIN_PX_D * 6.0), col2);
-			if (drawgrid_draw(ar, x, y, dx, v3d->gridsubdiv, pos, color, col2))
-				drawgrid_draw(ar, x, y, dx * sublines, 0, pos, color, col);
-		}
-		else if (grids_to_draw == 1) {
-			drawgrid_draw(ar, x, y, dx, 0, pos, color, col);
-		}
-	}
-
-	/* draw visible axes */
-	/* horizontal line */
-	if (0 <= y && y < ar->winy) {
-		UI_make_axis_color(col, col2, ELEM(rv3d->view, RV3D_VIEW_RIGHT, RV3D_VIEW_LEFT) ? 'Y' : 'X');
-		immAttrib3ub(color, col2[0], col2[1], col2[2]);
-		immVertex2f(pos, 0.0f, y);
-		immVertex2f(pos, (float)ar->winx, y);
-	}
-
-	/* vertical line */
-	if (0 <= x && x < ar->winx) {
-		UI_make_axis_color(col, col2, ELEM(rv3d->view, RV3D_VIEW_TOP, RV3D_VIEW_BOTTOM) ? 'Y' : 'Z');
-		immAttrib3ub(color, col2[0], col2[1], col2[2]);
-		immVertex2f(pos, x, 0.0f);
-		immVertex2f(pos, x, (float)ar->winy);
-	}
-
-	immEnd();
-
-drawgrid_cleanup:
-	immUnbindProgram();
-
-#if 0 /* depth write is left enabled above */
-	glDepthMask(GL_TRUE);  /* enable write in zbuffer */
-#endif
-}
-
-#undef DEBUG_GRID
-#undef GRID_MIN_PX_D
-#undef GRID_MIN_PX_F
-
-static void drawfloor(Scene *scene, View3D *v3d, const char **grid_unit, bool write_depth)
-{
-	/* draw only if there is something to draw */
-	if (v3d->gridflag & (V3D_SHOW_FLOOR | V3D_SHOW_X | V3D_SHOW_Y | V3D_SHOW_Z)) {
-		/* draw how many lines?
-		 * trunc(v3d->gridlines / 2) * 4
-		 * + 2 for xy axes (possibly with special colors)
-		 * + 1 for z axis (the only line not in xy plane)
-		 * even v3d->gridlines are honored, odd rounded down */
-		const int gridlines = v3d->gridlines / 2;
-		const float grid_scale = ED_view3d_grid_scale(scene, v3d, grid_unit);
-		const float grid = gridlines * grid_scale;
-
-		const bool show_floor = (v3d->gridflag & V3D_SHOW_FLOOR) && gridlines >= 1;
-
-		bool show_axis_x = v3d->gridflag & V3D_SHOW_X;
-		bool show_axis_y = v3d->gridflag & V3D_SHOW_Y;
-		bool show_axis_z = v3d->gridflag & V3D_SHOW_Z;
-
-		unsigned char col_grid[3], col_axis[3];
-
-		glLineWidth(1.0f);
-
-		UI_GetThemeColor3ubv(TH_GRID, col_grid);
-
-		if (!write_depth)
-			glDepthMask(GL_FALSE);
-
-		if (show_floor) {
-			const unsigned vertex_ct = 2 * (gridlines * 4 + 2);
-			const int sublines = v3d->gridsubdiv;
-
-			unsigned char col_bg[3], col_grid_emphasise[3], col_grid_light[3];
-
-			VertexFormat *format = immVertexFormat();
-			unsigned int pos = VertexFormat_add_attrib(format, "pos", COMP_F32, 2, KEEP_FLOAT);
-			unsigned int color = VertexFormat_add_attrib(format, "color", COMP_U8, 3, NORMALIZE_INT_TO_FLOAT);
-
-			immBindBuiltinProgram(GPU_SHADER_3D_FLAT_COLOR);
-
-			immBegin(PRIM_LINES, vertex_ct);
-
-			/* draw normal grid lines */
-			UI_GetColorPtrShade3ubv(col_grid, col_grid_light, 10);
-
-			for (int a = 1; a <= gridlines; a++) {
-				/* skip emphasised divider lines */
-				if (a % sublines != 0) {
-					const float line = a * grid_scale;
-
-					immAttrib3ubv(color, col_grid_light);
-
-					immVertex2f(pos, -grid, -line);
-					immVertex2f(pos, +grid, -line);
-					immVertex2f(pos, -grid, +line);
-					immVertex2f(pos, +grid, +line);
-
-					immVertex2f(pos, -line, -grid);
-					immVertex2f(pos, -line, +grid);
-					immVertex2f(pos, +line, -grid);
-					immVertex2f(pos, +line, +grid);
-				}
-			}
-
-			/* draw emphasised grid lines */
-			UI_GetThemeColor3ubv(TH_BACK, col_bg);
-			/* emphasise division lines lighter instead of darker, if background is darker than grid */
-			UI_GetColorPtrShade3ubv(col_grid, col_grid_emphasise,
-				(col_grid[0] + col_grid[1] + col_grid[2] + 30 >
-				col_bg[0] + col_bg[1] + col_bg[2]) ? 20 : -10);
-
-			if (sublines <= gridlines) {
-				immAttrib3ubv(color, col_grid_emphasise);
-
-				for (int a = sublines; a <= gridlines; a += sublines) {
-					const float line = a * grid_scale;
-
-					immVertex2f(pos, -grid, -line);
-					immVertex2f(pos, +grid, -line);
-					immVertex2f(pos, -grid, +line);
-					immVertex2f(pos, +grid, +line);
-
-					immVertex2f(pos, -line, -grid);
-					immVertex2f(pos, -line, +grid);
-					immVertex2f(pos, +line, -grid);
-					immVertex2f(pos, +line, +grid);
-				}
-			}
-
-			/* draw X axis */
-			if (show_axis_x) {
-				show_axis_x = false; /* drawing now, won't need to draw later */
-				UI_make_axis_color(col_grid, col_axis, 'X');
-				immAttrib3ubv(color, col_axis);
-			}
-			else
-				immAttrib3ubv(color, col_grid_emphasise);
-
-			immVertex2f(pos, -grid, 0.0f);
-			immVertex2f(pos, +grid, 0.0f);
-
-			/* draw Y axis */
-			if (show_axis_y) {
-				show_axis_y = false; /* drawing now, won't need to draw later */
-				UI_make_axis_color(col_grid, col_axis, 'Y');
-				immAttrib3ubv(color, col_axis);
-			}
-			else
-				immAttrib3ubv(color, col_grid_emphasise);
-
-			immVertex2f(pos, 0.0f, -grid);
-			immVertex2f(pos, 0.0f, +grid);
-
-			immEnd();
-			immUnbindProgram();
-
-			/* done with XY plane */
-		}
-
-		if (show_axis_x || show_axis_y || show_axis_z) {
-			/* draw axis lines -- sometimes grid floor is off, other times we still need to draw the Z axis */
-
-			VertexFormat *format = immVertexFormat();
-			unsigned int pos = VertexFormat_add_attrib(format, "pos", COMP_F32, 3, KEEP_FLOAT);
-			unsigned int color = VertexFormat_add_attrib(format, "color", COMP_U8, 3, NORMALIZE_INT_TO_FLOAT);
-
-			immBindBuiltinProgram(GPU_SHADER_3D_FLAT_COLOR);
-			immBegin(PRIM_LINES, (show_axis_x + show_axis_y + show_axis_z) * 2);
-
-			if (show_axis_x) {
-				UI_make_axis_color(col_grid, col_axis, 'X');
-				immAttrib3ubv(color, col_axis);
-				immVertex3f(pos, -grid, 0.0f, 0.0f);
-				immVertex3f(pos, +grid, 0.0f, 0.0f);
-			}
-
-			if (show_axis_y) {
-				UI_make_axis_color(col_grid, col_axis, 'Y');
-				immAttrib3ubv(color, col_axis);
-				immVertex3f(pos, 0.0f, -grid, 0.0f);
-				immVertex3f(pos, 0.0f, +grid, 0.0f);
-			}
-
-			if (show_axis_z) {
-				UI_make_axis_color(col_grid, col_axis, 'Z');
-				immAttrib3ubv(color, col_axis);
-				immVertex3f(pos, 0.0f, 0.0f, -grid);
-				immVertex3f(pos, 0.0f, 0.0f, +grid);
-			}
-
-			immEnd();
-			immUnbindProgram();
 		}
 
 		if (!write_depth)
@@ -2737,57 +1304,6 @@
 float ED_view3d_grid_scale(Scene *scene, View3D *v3d, const char **grid_unit)
 {
 	return v3d->grid * ED_scene_grid_scale(scene, grid_unit);
-}
-
-
-static void view3d_draw_grid(const bContext *C, ARegion *ar)
-{
-	/* TODO viewport
-	 * Missing is the flags to check whether to draw it
-	 * for now now we are using the flags in v3d itself.
-	 *
-	 * Also for now always assume depth is there, so we
-	 * draw on top of it.
-	 */
-	/**
-	 * Calculate pixel-size factor once, is used for lamps and object centers.
-	 * Used by #ED_view3d_pixel_size and typically not accessed directly.
-	 *
-	 * \note #BKE_camera_params_compute_viewplane' also calculates a pixel-size value,
-	 * passed to #RE_SetPixelSize, in ortho mode this is compatible with this value,
-	 * but in perspective mode its offset by the near-clip.
-	 *
-	 * 'RegionView3D.pixsize' is used for viewport drawing, not rendering.
-	 */
-	Scene *scene = CTX_data_scene(C);
-	View3D *v3d = CTX_wm_view3d(C);
-	RegionView3D *rv3d = ar->regiondata;
-
-	const bool draw_floor = (rv3d->view == RV3D_VIEW_USER) || (rv3d->persp != RV3D_ORTHO);
-	const char *grid_unit = NULL;
-
-	/* ortho grid goes first, does not write to depth buffer and doesn't need depth test so it will override
-	 * objects if done last
-	 * needs to be done always, gridview is adjusted in drawgrid() now, but only for ortho views.
-	 */
-	rv3d->gridview = ED_view3d_grid_scale(scene, v3d, &grid_unit);
-
-	glEnable(GL_DEPTH_TEST);
-	glDepthMask(GL_FALSE); /* read & test depth, but don't alter it. TODO: separate UI depth buffer */
-
-	if (!draw_floor) {
-		ED_region_pixelspace(ar);
-		*(&grid_unit) = NULL;  /* drawgrid need this to detect/affect smallest valid unit... */
-		drawgrid(&scene->unit, ar, v3d, &grid_unit);
-
-		gpuLoadProjectionMatrix(rv3d->winmat);
-		gpuLoadMatrix(rv3d->viewmat);
-	}
-	else {
-		drawfloor(scene, v3d, &grid_unit, false);
-	}
-
-	glDisable(GL_DEPTH_TEST);
 }
 
 static bool is_cursor_visible(Scene *scene, SceneLayer *sl)
@@ -3059,60 +1575,6 @@
 	glDepthMask(GL_TRUE);
 }
 #endif /* WITH_INPUT_NDOF */
-
-/* ******************** non-meshes ***************** */
-
-static void view3d_draw_non_mesh(
-Scene *scene, SceneLayer *sl, Object *ob, Base *base, View3D *v3d,
-RegionView3D *rv3d, const bool is_boundingbox, const unsigned char color[4])
-{
-	gpuPushMatrix(); /* necessary? --merwin */
-
-	/* multiply view with object matrix.
-	 * local viewmat and persmat, to calculate projections */
-	ED_view3d_init_mats_rv3d_gl(ob, rv3d);
-
-	switch (ob->type) {
-		case OB_MESH:
-		case OB_FONT:
-		case OB_CURVE:
-		case OB_SURF:
-		case OB_MBALL:
-			if (is_boundingbox) {
-				draw_bounding_volume(ob, ob->boundtype, color);
-			}
-			break;
-		case OB_EMPTY:
-			drawaxes(rv3d->viewmatob, ob->empty_drawsize, ob->empty_drawtype, color);
-			break;
-		case OB_LAMP:
-			drawlamp(v3d, rv3d, base, OB_SOLID, DRAW_CONSTCOLOR, color, ob == OBACT_NEW);
-			break;
-		case OB_CAMERA:
-			drawcamera(scene, v3d, rv3d, base, DRAW_CONSTCOLOR, color);
-			break;
-		case OB_SPEAKER:
-			drawspeaker(color);
-			break;
-		case OB_LATTICE:
-			/* TODO */
-			break;
-		case OB_ARMATURE:
-			/* TODO */
-			break;
-		default:
-		/* TODO Viewport: handle the other cases*/
-			break;
-	}
-
-	if (ob->rigidbody_object) {
-		draw_rigidbody_shape(ob, color);
-	}
-
-	ED_view3d_clear_mats_rv3d(rv3d); /* no effect in release builds */
-
-	gpuPopMatrix(); /* see above */
-}
 
 /* ******************** info ***************** */
 
@@ -3341,651 +1803,6 @@
 
 /* ******************** view loop ***************** */
 
-static void draw_all_objects(const bContext *C, ARegion *ar, const bool only_depth, const bool use_depth)
-{
-	Scene *scene = CTX_data_scene(C);
-	SceneLayer *sl = CTX_data_scene_layer(C);
-	View3D *v3d = CTX_wm_view3d(C);
-
-	if (only_depth)
-		glColorMask(GL_FALSE, GL_FALSE, GL_FALSE, GL_FALSE);
-
-	if (only_depth || use_depth) {
-		glEnable(GL_DEPTH_TEST);
-		glDepthFunc(GL_LESS);
-		glDepthMask(GL_TRUE);
-		v3d->zbuf = true;
-	}
-
-	for (Base *base = sl->object_bases.first; base; base = base->next) {
-		if ((base->flag & BASE_VISIBLED) != 0) {
-			/* dupli drawing */
-			if (base->object->transflag & OB_DUPLI)
-				draw_dupli_objects(scene, sl, ar, v3d, base);
-
-			draw_object(scene, sl, ar, v3d, base, 0);
-		}
-	}
-
-	if (only_depth)
-		glColorMask(GL_TRUE, GL_TRUE, GL_TRUE, GL_TRUE);
-
-	if (only_depth || use_depth) {
-		glDisable(GL_DEPTH_TEST);
-		v3d->zbuf = false;
-	}
-}
-
-/**
- * Draw only the scene depth buffer
- */
-static void draw_depth_buffer(const bContext *C, ARegion *ar)
-{
-	draw_all_objects(C, ar, true, true);
-}
-
-/**
- * Required if the shaders need it or external engines
- * (e.g., Cycles requires depth buffer handled separately).
- */
-static void view3d_draw_prerender_buffers(const bContext *C, ARegion *ar, DrawData *draw_data)
-{
-	View3D *v3d = CTX_wm_view3d(C);
-
-	/* TODO viewport */
-	if (draw_data->is_render && ((!draw_data->clip_border) || (v3d->drawtype <= OB_WIRE))) {
-		draw_depth_buffer(C, ar);
-	}
-}
-
-/**
- * Draw all the plates that will fill the RGBD buffer
- */
-static void view3d_draw_solid_plates(const bContext *C, ARegion *ar, DrawData *draw_data)
-{
-	/* realtime plates */
-	if ((!draw_data->is_render) || draw_data->clip_border) {
-		view3d_draw_render_solid_surfaces(C, ar, true);
-		view3d_draw_render_transparent_surfaces(C);
-		view3d_draw_post_draw(C);
-	}
-
-	/* offline plates */
-	if (draw_data->is_render) {
-		Scene *scene = CTX_data_scene(C);
-		View3D *v3d = CTX_wm_view3d(C);
-
-		/* TODO: move this outside of solid plates, after solid & before other 3D elements */
-		view3d_draw_render_draw(C, scene, ar, v3d, draw_data->clip_border, &draw_data->border_rect);
-	}
-
-#if VIEW3D_DRAW_DEBUG
-	view3d_draw_debug_post_solid(C, ar, draw_data);
-#endif
-}
-
-/**
- * Wires, outline, ...
- */
-static void view3d_draw_geometry_overlay(const bContext *C)
-{
-	view3d_draw_wire_plates(C);
-	view3d_draw_outline_plates(C);
-}
-
-/* drawing cameras, lamps, ... */
-static void view3d_draw_non_meshes(const bContext *C, ARegion *ar)
-{
-	/* TODO viewport
-	 * for now we draw them all, in the near future
-	 * we filter them based on the plates/layers
-	 */
-	Scene *scene = CTX_data_scene(C);
-	SceneLayer *sl = CTX_data_scene_layer(C);
-	View3D *v3d = CTX_wm_view3d(C);
-	RegionView3D *rv3d = ar->regiondata;
-
-	bool is_boundingbox = ((v3d->drawtype == OB_BOUNDBOX) ||
-	                        ((v3d->drawtype == OB_RENDER) && (v3d->prev_drawtype == OB_BOUNDBOX)));
-
-	glEnable(GL_DEPTH_TEST);
-	/* TODO Viewport
-	 * we are already temporarily writing to zbuffer in draw_object()
-	 * for now let's avoid writing again to zbuffer to prevent glitches
-	 */
-
-	for (Base *base = sl->object_bases.first; base; base = base->next) {
-		if ((base->flag & BASE_VISIBLED) != 0) {
-			Object *ob = base->object;
-
-			unsigned char ob_wire_col[4];
-			draw_object_wire_color(scene, sl, base, ob_wire_col);
-			view3d_draw_non_mesh(scene, sl, ob, base, v3d, rv3d, is_boundingbox, ob_wire_col);
-		}
-=======
-/** could move this elsewhere, but tied into #ED_view3d_grid_scale */
-float ED_scene_grid_scale(Scene *scene, const char **grid_unit)
-{
-	/* apply units */
-	if (scene->unit.system) {
-		const void *usys;
-		int len;
-
-		bUnit_GetSystem(scene->unit.system, B_UNIT_LENGTH, &usys, &len);
-
-		if (usys) {
-			int i = bUnit_GetBaseUnit(usys);
-			if (grid_unit)
-				*grid_unit = bUnit_GetNameDisplay(usys, i);
-			return (float)bUnit_GetScaler(usys, i) / scene->unit.scale_length;
-		}
-	}
-
-	return 1.0f;
-}
-
-float ED_view3d_grid_scale(Scene *scene, View3D *v3d, const char **grid_unit)
-{
-	return v3d->grid * ED_scene_grid_scale(scene, grid_unit);
-}
-
-static bool is_cursor_visible(Scene *scene, SceneLayer *sl)
-{
-	Object *ob = OBACT_NEW;
-
-	/* don't draw cursor in paint modes, but with a few exceptions */
-	if (ob && ob->mode & OB_MODE_ALL_PAINT) {
-		/* exception: object is in weight paint and has deforming armature in pose mode */
-		if (ob->mode & OB_MODE_WEIGHT_PAINT) {
-			if (BKE_object_pose_armature_get(ob) != NULL) {
-				return true;
-			}
-		}
-		/* exception: object in texture paint mode, clone brush, use_clone_layer disabled */
-		else if (ob->mode & OB_MODE_TEXTURE_PAINT) {
-			const Paint *p = BKE_paint_get_active(scene, sl);
-
-			if (p && p->brush && p->brush->imagepaint_tool == PAINT_TOOL_CLONE) {
-				if ((scene->toolsettings->imapaint.flag & IMAGEPAINT_PROJECT_LAYER_CLONE) == 0) {
-					return true;
-				}
-			}
-		}
-
-		/* no exception met? then don't draw cursor! */
-		return false;
-	}
-
-	return true;
-}
-
-static void drawcursor(Scene *scene, ARegion *ar, View3D *v3d)
-{
-	int co[2];
-
-	/* we don't want the clipping for cursor */
-	if (ED_view3d_project_int_global(ar, ED_view3d_cursor3d_get(scene, v3d), co, V3D_PROJ_TEST_NOP) == V3D_PROJ_RET_OK) {
-		const float f5 = 0.25f * U.widget_unit;
-		const float f10 = 0.5f * U.widget_unit;
-		const float f20 = U.widget_unit;
-		
-		glLineWidth(1.0f);
-
-		VertexFormat *format = immVertexFormat();
-		unsigned int pos = VertexFormat_add_attrib(format, "pos", COMP_F32, 2, KEEP_FLOAT);
-		unsigned int color = VertexFormat_add_attrib(format, "color", COMP_U8, 3, NORMALIZE_INT_TO_FLOAT);
-
-		immBindBuiltinProgram(GPU_SHADER_2D_FLAT_COLOR);
-
-		const int segments = 16;
-
-		immBegin(PRIM_LINE_LOOP, segments);
-
-		for (int i = 0; i < segments; ++i) {
-			float angle = 2 * M_PI * ((float)i / (float)segments);
-			float x = co[0] + f10 * cosf(angle);
-			float y = co[1] + f10 * sinf(angle);
-
-			if (i % 2 == 0)
-				immAttrib3ub(color, 255, 0, 0);
-			else
-				immAttrib3ub(color, 255, 255, 255);
-
-			immVertex2f(pos, x, y);
-		}
-		immEnd();
-
-		immUnbindProgram();
-
-		VertexFormat_clear(format);
-		pos = VertexFormat_add_attrib(format, "pos", COMP_F32, 2, KEEP_FLOAT);
-
-		immBindBuiltinProgram(GPU_SHADER_2D_UNIFORM_COLOR);
-
-		unsigned char crosshair_color[3];
-		UI_GetThemeColor3ubv(TH_VIEW_OVERLAY, crosshair_color);
-		immUniformColor3ubv(crosshair_color);
-
-		immBegin(PRIM_LINES, 8);
-		immVertex2f(pos, co[0] - f20, co[1]);
-		immVertex2f(pos, co[0] - f5, co[1]);
-		immVertex2f(pos, co[0] + f5, co[1]);
-		immVertex2f(pos, co[0] + f20, co[1]);
-		immVertex2f(pos, co[0], co[1] - f20);
-		immVertex2f(pos, co[0], co[1] - f5);
-		immVertex2f(pos, co[0], co[1] + f5);
-		immVertex2f(pos, co[0], co[1] + f20);
-		immEnd();
-
-		immUnbindProgram();
-	}
-}
-
-static void draw_view_axis(RegionView3D *rv3d, rcti *rect)
-{
-	const float k = U.rvisize * U.pixelsize;  /* axis size */
-	const int bright = - 20 * (10 - U.rvibright);  /* axis alpha offset (rvibright has range 0-10) */
-
-	const float startx = rect->xmin + k + 1.0f;  /* axis center in screen coordinates, x=y */
-	const float starty = rect->ymin + k + 1.0f;
-
-	float axis_pos[3][2];
-	unsigned char axis_col[3][4];
-
-	int axis_order[3] = {0, 1, 2};
-	axis_sort_v3(rv3d->viewinv[2], axis_order);
-
-	for (int axis_i = 0; axis_i < 3; axis_i++) {
-		int i = axis_order[axis_i];
-
-		/* get position of each axis tip on screen */
-		float vec[3] = { 0.0f };
-		vec[i] = 1.0f;
-		mul_qt_v3(rv3d->viewquat, vec);
-		axis_pos[i][0] = startx + vec[0] * k;
-		axis_pos[i][1] = starty + vec[1] * k;
-
-		/* get color of each axis */
-		UI_GetThemeColorShade3ubv(TH_AXIS_X + i, bright, axis_col[i]); /* rgb */
-		axis_col[i][3] = 255 * hypotf(vec[0], vec[1]); /* alpha */
-	}
-
-	/* draw axis lines */
-	glLineWidth(2.0f);
-	glEnable(GL_LINE_SMOOTH);
-	glEnable(GL_BLEND);
-	glBlendFunc(GL_SRC_ALPHA, GL_ONE_MINUS_SRC_ALPHA);
-
-	VertexFormat *format = immVertexFormat();
-	unsigned int pos = VertexFormat_add_attrib(format, "pos", COMP_F32, 2, KEEP_FLOAT);
-	unsigned int col = VertexFormat_add_attrib(format, "color", COMP_U8, 4, NORMALIZE_INT_TO_FLOAT);
-
-	immBindBuiltinProgram(GPU_SHADER_2D_FLAT_COLOR);
-	immBegin(PRIM_LINES, 6);
-
-	for (int axis_i = 0; axis_i < 3; axis_i++) {
-		int i = axis_order[axis_i];
-
-		immAttrib4ubv(col, axis_col[i]);
-		immVertex2f(pos, startx, starty);
-		immVertex2fv(pos, axis_pos[i]);
-	}
-
-	immEnd();
-	immUnbindProgram();
-	glDisable(GL_LINE_SMOOTH);
-
-	/* draw axis names */
-	for (int axis_i = 0; axis_i < 3; axis_i++) {
-		int i = axis_order[axis_i];
-
-		const char axis_text[2] = {'x' + i, '\0'};
-		BLF_color4ubv(BLF_default(), axis_col[i]);
-		BLF_draw_default_ascii(axis_pos[i][0] + 2, axis_pos[i][1] + 2, 0.0f, axis_text, 1);
-	}
-}
-
-#ifdef WITH_INPUT_NDOF
-/* draw center and axis of rotation for ongoing 3D mouse navigation */
-static void draw_rotation_guide(RegionView3D *rv3d)
-{
-	float o[3];    /* center of rotation */
-	float end[3];  /* endpoints for drawing */
-
-	GLubyte color[4] = {0, 108, 255, 255};  /* bright blue so it matches device LEDs */
-
-	negate_v3_v3(o, rv3d->ofs);
-
-	glEnable(GL_BLEND);
-	glBlendFunc(GL_SRC_ALPHA, GL_ONE_MINUS_SRC_ALPHA);
-	glDepthMask(GL_FALSE);  /* don't overwrite zbuf */
-
-	VertexFormat *format = immVertexFormat();
-	unsigned int pos = VertexFormat_add_attrib(format, "pos", COMP_F32, 3, KEEP_FLOAT);
-	unsigned int col = VertexFormat_add_attrib(format, "color", COMP_U8, 4, NORMALIZE_INT_TO_FLOAT);
-
-	immBindBuiltinProgram(GPU_SHADER_3D_SMOOTH_COLOR);
-
-	if (rv3d->rot_angle != 0.0f) {
-		/* -- draw rotation axis -- */
-		float scaled_axis[3];
-		const float scale = rv3d->dist;
-		mul_v3_v3fl(scaled_axis, rv3d->rot_axis, scale);
-
-
-		immBegin(PRIM_LINE_STRIP, 3);
-		color[3] = 0; /* more transparent toward the ends */
-		immAttrib4ubv(col, color);
-		add_v3_v3v3(end, o, scaled_axis);
-		immVertex3fv(pos, end);
-
-#if 0
-		color[3] = 0.2f + fabsf(rv3d->rot_angle);  /* modulate opacity with angle */
-		/* ^^ neat idea, but angle is frame-rate dependent, so it's usually close to 0.2 */
-#endif
-
-		color[3] = 127; /* more opaque toward the center */
-		immAttrib4ubv(col, color);
-		immVertex3fv(pos, o);
-
-		color[3] = 0;
-		immAttrib4ubv(col, color);
-		sub_v3_v3v3(end, o, scaled_axis);
-		immVertex3fv(pos, end);
-		immEnd();
-		
-		/* -- draw ring around rotation center -- */
-		{
-#define     ROT_AXIS_DETAIL 13
-
-			const float s = 0.05f * scale;
-			const float step = 2.0f * (float)(M_PI / ROT_AXIS_DETAIL);
-
-			float q[4];  /* rotate ring so it's perpendicular to axis */
-			const int upright = fabsf(rv3d->rot_axis[2]) >= 0.95f;
-			if (!upright) {
-				const float up[3] = {0.0f, 0.0f, 1.0f};
-				float vis_angle, vis_axis[3];
-
-				cross_v3_v3v3(vis_axis, up, rv3d->rot_axis);
-				vis_angle = acosf(dot_v3v3(up, rv3d->rot_axis));
-				axis_angle_to_quat(q, vis_axis, vis_angle);
-			}
-
-			immBegin(PRIM_LINE_LOOP, ROT_AXIS_DETAIL);
-			color[3] = 63; /* somewhat faint */
-			immAttrib4ubv(col, color);
-			float angle = 0.0f;
-			for (int i = 0; i < ROT_AXIS_DETAIL; ++i, angle += step) {
-				float p[3] = {s * cosf(angle), s * sinf(angle), 0.0f};
-
-				if (!upright) {
-					mul_qt_v3(q, p);
-				}
-
-				add_v3_v3(p, o);
-				immVertex3fv(pos, p);
-			}
-			immEnd();
-
-#undef      ROT_AXIS_DETAIL
-		}
-
-		color[3] = 255;  /* solid dot */
-	}
-	else
-		color[3] = 127;  /* see-through dot */
-
-	immUnbindProgram();
-
-	/* -- draw rotation center -- */
-	immBindBuiltinProgram(GPU_SHADER_3D_POINT_FIXED_SIZE_VARYING_COLOR);
-	glPointSize(5.0f);
-	immBegin(PRIM_POINTS, 1);
-	immAttrib4ubv(col, color);
-	immVertex3fv(pos, o);
-	immEnd();
-	immUnbindProgram();
-
-#if 0
-	/* find screen coordinates for rotation center, then draw pretty icon */
-	mul_m4_v3(rv3d->persinv, rot_center);
-	UI_icon_draw(rot_center[0], rot_center[1], ICON_NDOF_TURN);
-	/* ^^ just playing around, does not work */
-#endif
-
-	glDisable(GL_BLEND);
-	glDepthMask(GL_TRUE);
-}
-#endif /* WITH_INPUT_NDOF */
-
-/* ******************** info ***************** */
-
-/**
-* Render and camera border
-*/
-static void view3d_draw_border(const bContext *C, ARegion *ar)
-{
-	Scene *scene = CTX_data_scene(C);
-	RegionView3D *rv3d = ar->regiondata;
-	View3D *v3d = CTX_wm_view3d(C);
-
-	if (rv3d->persp == RV3D_CAMOB) {
-		drawviewborder(scene, ar, v3d);
-	}
-	else if (v3d->flag2 & V3D_RENDER_BORDER) {
-		drawrenderborder(ar, v3d);
-	}
-}
-
-/**
-* Grease Pencil
-*/
-static void view3d_draw_grease_pencil(const bContext *UNUSED(C))
-{
-	/* TODO viewport */
-}
-
-
-/**
-* Viewport Name
-*/
-static const char *view3d_get_name(View3D *v3d, RegionView3D *rv3d)
-{
-	const char *name = NULL;
-
-	switch (rv3d->view) {
-		case RV3D_VIEW_FRONT:
-			if (rv3d->persp == RV3D_ORTHO) name = IFACE_("Front Ortho");
-			else name = IFACE_("Front Persp");
-			break;
-		case RV3D_VIEW_BACK:
-			if (rv3d->persp == RV3D_ORTHO) name = IFACE_("Back Ortho");
-			else name = IFACE_("Back Persp");
-			break;
-		case RV3D_VIEW_TOP:
-			if (rv3d->persp == RV3D_ORTHO) name = IFACE_("Top Ortho");
-			else name = IFACE_("Top Persp");
-			break;
-		case RV3D_VIEW_BOTTOM:
-			if (rv3d->persp == RV3D_ORTHO) name = IFACE_("Bottom Ortho");
-			else name = IFACE_("Bottom Persp");
-			break;
-		case RV3D_VIEW_RIGHT:
-			if (rv3d->persp == RV3D_ORTHO) name = IFACE_("Right Ortho");
-			else name = IFACE_("Right Persp");
-			break;
-		case RV3D_VIEW_LEFT:
-			if (rv3d->persp == RV3D_ORTHO) name = IFACE_("Left Ortho");
-			else name = IFACE_("Left Persp");
-			break;
-
-		default:
-			if (rv3d->persp == RV3D_CAMOB) {
-				if ((v3d->camera) && (v3d->camera->type == OB_CAMERA)) {
-					Camera *cam;
-					cam = v3d->camera->data;
-					if (cam->type == CAM_PERSP) {
-						name = IFACE_("Camera Persp");
-					}
-					else if (cam->type == CAM_ORTHO) {
-						name = IFACE_("Camera Ortho");
-					}
-					else {
-						BLI_assert(cam->type == CAM_PANO);
-						name = IFACE_("Camera Pano");
-					}
-				}
-				else {
-					name = IFACE_("Object as Camera");
-				}
-			}
-			else {
-				name = (rv3d->persp == RV3D_ORTHO) ? IFACE_("User Ortho") : IFACE_("User Persp");
-			}
-	}
-
-	return name;
-}
-
-static void draw_viewport_name(ARegion *ar, View3D *v3d, rcti *rect)
-{
-	RegionView3D *rv3d = ar->regiondata;
-	const char *name = view3d_get_name(v3d, rv3d);
-	/* increase size for unicode languages (Chinese in utf-8...) */
-#ifdef WITH_INTERNATIONAL
-	char tmpstr[96];
-#else
-	char tmpstr[32];
-#endif
-
-	if (v3d->localvd) {
-		BLI_snprintf(tmpstr, sizeof(tmpstr), IFACE_("%s (Local)"), name);
-		name = tmpstr;
-	}
-
-	UI_FontThemeColor(BLF_default(), TH_TEXT_HI);
-#ifdef WITH_INTERNATIONAL
-	BLF_draw_default(U.widget_unit + rect->xmin,  rect->ymax - U.widget_unit, 0.0f, name, sizeof(tmpstr));
-#else
-	BLF_draw_default_ascii(U.widget_unit + rect->xmin,  rect->ymax - U.widget_unit, 0.0f, name, sizeof(tmpstr));
-#endif
-}
-
-/**
- * draw info beside axes in bottom left-corner:
- * framenum, object name, bone name (if available), marker name (if available)
- */
-
-static void draw_selected_name(Scene *scene, Object *ob, rcti *rect)
-{
-	const int cfra = CFRA;
-	const char *msg_pin = " (Pinned)";
-	const char *msg_sep = " : ";
-
-	const int font_id = BLF_default();
-
-	char info[300];
-	char *s = info;
-	short offset = 1.5f * UI_UNIT_X + rect->xmin;
-
-	s += sprintf(s, "(%d)", cfra);
-
-	/*
-	 * info can contain:
-	 * - a frame (7 + 2)
-	 * - 3 object names (MAX_NAME)
-	 * - 2 BREAD_CRUMB_SEPARATORs (6)
-	 * - a SHAPE_KEY_PINNED marker and a trailing '\0' (9+1) - translated, so give some room!
-	 * - a marker name (MAX_NAME + 3)
-	 */
-
-	/* get name of marker on current frame (if available) */
-	const char *markern = BKE_scene_find_marker_name(scene, cfra);
-
-	/* check if there is an object */
-	if (ob) {
-		*s++ = ' ';
-		s += BLI_strcpy_rlen(s, ob->id.name + 2);
-
-		/* name(s) to display depends on type of object */
-		if (ob->type == OB_ARMATURE) {
-			bArmature *arm = ob->data;
-
-			/* show name of active bone too (if possible) */
-			if (arm->edbo) {
-				if (arm->act_edbone) {
-					s += BLI_strcpy_rlen(s, msg_sep);
-					s += BLI_strcpy_rlen(s, arm->act_edbone->name);
-				}
-			}
-			else if (ob->mode & OB_MODE_POSE) {
-				if (arm->act_bone) {
-
-					if (arm->act_bone->layer & arm->layer) {
-						s += BLI_strcpy_rlen(s, msg_sep);
-						s += BLI_strcpy_rlen(s, arm->act_bone->name);
-					}
-				}
-			}
-		}
-		else if (ELEM(ob->type, OB_MESH, OB_LATTICE, OB_CURVE)) {
-			/* try to display active bone and active shapekey too (if they exist) */
-
-			if (ob->type == OB_MESH && ob->mode & OB_MODE_WEIGHT_PAINT) {
-				Object *armobj = BKE_object_pose_armature_get(ob);
-				if (armobj  && armobj->mode & OB_MODE_POSE) {
-					bArmature *arm = armobj->data;
-					if (arm->act_bone) {
-						if (arm->act_bone->layer & arm->layer) {
-							s += BLI_strcpy_rlen(s, msg_sep);
-							s += BLI_strcpy_rlen(s, arm->act_bone->name);
-						}
-					}
-				}
-			}
-
-			Key *key = BKE_key_from_object(ob);
-			if (key) {
-				KeyBlock *kb = BLI_findlink(&key->block, ob->shapenr - 1);
-				if (kb) {
-					s += BLI_strcpy_rlen(s, msg_sep);
-					s += BLI_strcpy_rlen(s, kb->name);
-					if (ob->shapeflag & OB_SHAPE_LOCK) {
-						s += BLI_strcpy_rlen(s, IFACE_(msg_pin));
-					}
-				}
-			}
-		}
-
-		/* color depends on whether there is a keyframe */
-		if (id_frame_has_keyframe((ID *)ob, /* BKE_scene_frame_get(scene) */ (float)cfra, ANIMFILTER_KEYS_LOCAL))
-			UI_FontThemeColor(font_id, TH_TIME_KEYFRAME);
-		else if (ED_gpencil_has_keyframe_v3d(scene, ob, cfra))
-			UI_FontThemeColor(font_id, TH_TIME_GP_KEYFRAME);
-		else
-			UI_FontThemeColor(font_id, TH_TEXT_HI);
-	}
-	else {
-		/* no object */
-		if (ED_gpencil_has_keyframe_v3d(scene, NULL, cfra))
-			UI_FontThemeColor(font_id, TH_TIME_GP_KEYFRAME);
-		else
-			UI_FontThemeColor(font_id, TH_TEXT_HI);
-	}
-
-	if (markern) {
-		s += sprintf(s, " <%s>", markern);
-	}
-
-	if (U.uiflag & USER_SHOW_ROTVIEWICON)
-		offset = U.widget_unit + (U.rvisize * 2) + rect->xmin;
-
-	BLF_draw_default(offset, 0.5f * U.widget_unit, 0.0f, info, sizeof(info));
-}
-
-/* ******************** view loop ***************** */
-
 /**
 * Information drawn on top of the solid plates and composed data
 */
@@ -4098,223 +1915,9 @@
 
 		BKE_camera_multiview_view_matrix(&scene->r, camera, false, viewmat);
 		view3d_main_region_setup_view(scene, v3d, ar, viewmat, winmat, NULL);
->>>>>>> a5b3df75
-	}
-}
-
-<<<<<<< HEAD
-	glDisable(GL_DEPTH_TEST);
-}
-
-/**
-* Parent lines, grid, ...
-*/
-static void view3d_draw_other_elements(const bContext *C, ARegion *ar)
-{
-	view3d_draw_grid(C, ar);
-
-#ifdef WITH_INPUT_NDOF
-	RegionView3D *rv3d = ar->regiondata;
-
-	if ((U.ndof_flag & NDOF_SHOW_GUIDE) && ((rv3d->viewlock & RV3D_LOCKED) == 0) && (rv3d->persp != RV3D_CAMOB))
-		/* TODO: draw something else (but not this) during fly mode */
-		draw_rotation_guide(rv3d);
-#endif
-}
-
-/**
- * Paint brushes, armatures, ...
- */
-static void view3d_draw_tool_ui(const bContext *UNUSED(C))
-{
-	/* TODO viewport */
-}
-
-/**
- * Blueprint images
- */
-static void view3d_draw_reference_images(const bContext *UNUSED(C))
-{
-	/* TODO viewport */
-}
-
-/**
-* 3D manipulators
- */
-static void view3d_draw_manipulators(const bContext *C, const ARegion *ar)
-{
-	View3D *v3d = CTX_wm_view3d(C);
-	v3d->zbuf = false;
-
-	/* TODO, only draws 3D manipulators right now, need to see how 2D drawing will work in new viewport */
-
-	/* draw depth culled manipulators - manipulators need to be updated *after* view matrix was set up */
-	/* TODO depth culling manipulators is not yet supported, just drawing _3D here, should
-	 * later become _IN_SCENE (and draw _3D separate) */
-	WM_manipulatormap_draw(ar->manipulator_map, C, WM_MANIPULATORMAP_DRAWSTEP_3D);
-}
-
-/**
-* Information drawn on top of the solid plates and composed data
-*/
-void view3d_draw_region_info(const bContext *C, ARegion *ar, const int offset)
-{
-	RegionView3D *rv3d = ar->regiondata;
-	View3D *v3d = CTX_wm_view3d(C);
-	Scene *scene = CTX_data_scene(C);
-	wmWindowManager *wm = CTX_wm_manager(C);
-
-	/* correct projection matrix */
-	ED_region_pixelspace(ar);
-
-	/* local coordinate visible rect inside region, to accomodate overlapping ui */
-	rcti rect;
-	ED_region_visible_rect(ar, &rect);
-
-	/* Leave room for previously drawn info. */
-	rect.ymax -= offset;
-
-	view3d_draw_border(C, ar);
-	view3d_draw_grease_pencil(C);
-
-	if (U.uiflag & USER_SHOW_ROTVIEWICON) {
-		draw_view_axis(rv3d, &rect);
-	}
-
-	if ((U.uiflag & USER_SHOW_FPS) && ED_screen_animation_no_scrub(wm)) {
-		ED_scene_draw_fps(scene, &rect);
-	}
-	else if (U.uiflag & USER_SHOW_VIEWPORTNAME) {
-		draw_viewport_name(ar, v3d, &rect);
-	}
-
-	if (U.uiflag & USER_DRAWVIEWINFO) {
-		SceneLayer *sl = CTX_data_scene_layer(C);
-		Object *ob = OBACT_NEW;
-		draw_selected_name(scene, ob, &rect);
-	}
-#if 0 /* TODO */
-	if (grid_unit) { /* draw below the viewport name */
-		char numstr[32] = "";
-
-		UI_FontThemeColor(BLF_default(), TH_TEXT_HI);
-		if (v3d->grid != 1.0f) {
-			BLI_snprintf(numstr, sizeof(numstr), "%s x %.4g", grid_unit, v3d->grid);
-		}
-
-		BLF_draw_default_ascii(rect.xmin + U.widget_unit,
-		                       rect.ymax - (USER_SHOW_VIEWPORTNAME ? 2 * U.widget_unit : U.widget_unit), 0.0f,
-		                       numstr[0] ? numstr : grid_unit, sizeof(numstr));
-	}
-#endif
-}
-
-/**
- * This could run once per view, or even in parallel
- * for each of them. What is a "view"?
- * - a viewport with the camera elsewhere
- * - left/right stereo
- * - panorama / fisheye individual cubemap faces
- */
-static void view3d_draw_view(const bContext *C, ARegion *ar, DrawData *draw_data)
-{
-	/* TODO - Technically this should be drawn to a few FBO, so we can handle
-	 * compositing better, but for now this will get the ball rolling (dfelinto) */
-
-	glDepthMask(GL_TRUE); /* should be set by default */
-	glClear(GL_DEPTH_BUFFER_BIT);
-//	glDisable(GL_DEPTH_TEST); /* should be set by default */
-
-	view3d_draw_background(C); /* clears/overwrites entire color buffer */
-
-	ED_view3d_draw_setup_view(CTX_wm_window(C), CTX_data_scene(C), ar, CTX_wm_view3d(C), NULL, NULL, NULL);
-
-	glEnable(GL_DEPTH_TEST);
-	glDepthFunc(GL_LEQUAL);
-	view3d_draw_prerender_buffers(C, ar, draw_data); /* depth pre-pass */
-
-//	glDepthFunc(GL_EQUAL); /* TODO: do this after separating surfaces from wires */
-//	glDepthMask(GL_FALSE); /* same TODO as above */
-	view3d_draw_solid_plates(C, ar, draw_data);
-
-//	glDepthFunc(GL_LEQUAL); /* same TODO as above */
-//	glDepthMask(GL_TRUE); /* same TODO as above */
-
-	view3d_draw_geometry_overlay(C);
-	view3d_draw_non_meshes(C, ar);
-	view3d_draw_other_elements(C, ar);
-	view3d_draw_tool_ui(C);
-	view3d_draw_reference_images(C);
-	view3d_draw_manipulators(C, ar);
-
-	glDisable(GL_DEPTH_TEST);
-
-	view3d_draw_region_info(C, ar, 0);
-
-#if VIEW3D_DRAW_DEBUG
-	view3d_draw_debug(C, ar, draw_data);
-#endif
-}
-
-static void view3d_draw_view_new(const bContext *C, ARegion *ar, DrawData *UNUSED(draw_data))
-{
-	ED_view3d_draw_setup_view(CTX_wm_window(C), CTX_data_scene(C), ar, CTX_wm_view3d(C), NULL, NULL, NULL);
-
-	/* Only 100% compliant on new spec goes bellow */
-	DRW_draw_view(C);
-}
-
-void view3d_main_region_draw(const bContext *C, ARegion *ar)
-{
-	Scene *scene = CTX_data_scene(C);
-	View3D *v3d = CTX_wm_view3d(C);
-	RegionView3D *rv3d = ar->regiondata;
-	/* TODO layers - In the future we should get RE from Layers */
-	RenderEngineType *type = RE_engines_find(scene->r.engine);
-
-	if (IS_VIEWPORT_LEGACY(v3d) && ((type->flag & RE_USE_LEGACY_PIPELINE) != 0)) {
-		view3d_main_region_draw_legacy(C, ar);
-		return;
-	}
-
-	if (!rv3d->viewport)
-		rv3d->viewport = GPU_viewport_create();
-
-	/* TODO viewport - there is so much to be done, in fact a lot will need to happen in the space_view3d.c
-	 * before we even call the drawing routine, but let's move on for now (dfelinto)
-	 * but this is a provisory way to start seeing things in the viewport */
-	DrawData draw_data;
-	view3d_draw_data_init(C, ar, rv3d, &draw_data);
-
-	GPU_viewport_bind(rv3d->viewport, &ar->winrct);
-
-	if ((type->flag & RE_USE_LEGACY_PIPELINE) == 0) {
-		view3d_draw_view_new(C, ar, &draw_data);
-	}
-	else {
-		view3d_draw_view(C, ar, &draw_data);
-	}
-
-	GPU_viewport_unbind(rv3d->viewport);
-
-	v3d->flag |= V3D_INVALID_BACKBUF;
-}
-
-
-/* -------------------------------------------------------------------- */
-
-/** \name Offscreen Drawing
- * \{ */
-
-static void view3d_stereo3d_setup_offscreen(
-        Scene *scene, View3D *v3d, ARegion *ar,
-        float winmat[4][4], const char *viewname)
-{
-	/* update the viewport matrices with the new camera */
-	if (scene->r.views_format == SCE_VIEWS_FORMAT_STEREO_3D) {
-		float viewmat[4][4];
-		const bool is_left = STREQ(viewname, STEREO_LEFT_NAME);
-=======
+	}
+}
+
 void ED_view3d_draw_offscreen_init(Scene *scene, SceneLayer *sl, View3D *v3d)
 {
 	RenderEngineType *type = RE_engines_find(scene->r.engine);
@@ -4401,225 +2004,6 @@
 	/* main drawing call */
 	RenderEngineType *type = RE_engines_find(scene->r.engine);
 	if (type->flag & RE_USE_LEGACY_PIPELINE) {
-
-		/* framebuffer fx needed, we need to draw offscreen first */
-		if (v3d->fx_settings.fx_flag && fx) {
-			GPUSSAOSettings *ssao = NULL;
-
-			if (v3d->drawtype < OB_SOLID) {
-				ssao = v3d->fx_settings.ssao;
-				v3d->fx_settings.ssao = NULL;
-			}
-
-			do_compositing = GPU_fx_compositor_initialize_passes(fx, &ar->winrct, NULL, fx_settings);
-
-			if (ssao)
-				v3d->fx_settings.ssao = ssao;
-		}
-
-		VP_deprecated_view3d_draw_objects(NULL, scene, v3d, ar, NULL, do_bgpic, true, do_compositing ? fx : NULL);
-
-		/* post process */
-		if (do_compositing) {
-			if (!winmat)
-				is_persp = rv3d->is_persp;
-			GPU_fx_do_composite_pass(fx, winmat, is_persp, scene, ofs);
-		}
-
-		if ((v3d->flag2 & V3D_RENDER_SHADOW) == 0) {
-			/* draw grease-pencil stuff */
-			ED_region_pixelspace(ar);
-
-			if (v3d->flag2 & V3D_SHOW_GPENCIL) {
-				/* draw grease-pencil stuff - needed to get paint-buffer shown too (since it's 2D) */
-				ED_gpencil_draw_view3d(NULL, scene, v3d, ar, false);
-			}
-
-			/* freeing the images again here could be done after the operator runs, leaving for now */
-			GPU_free_images_anim();
-		}
-	}
-	else {
-		/* XXX, should take depsgraph as arg */
-		DRW_draw_render_loop_offscreen(scene->depsgraph, ar, v3d, ofs);
-	}
-
-	/* restore size */
-	ar->winx = bwinx;
-	ar->winy = bwiny;
-	ar->winrct = brect;
-
-	gpuPopProjectionMatrix();
-	gpuPopMatrix();
-
-	UI_Theme_Restore(&theme_state);
-
-	G.f &= ~G_RENDER_OGL;
-}
-
-/**
- * Utility func for ED_view3d_draw_offscreen
- *
- * \param ofs: Optional off-screen buffer, can be NULL.
- * (avoids re-creating when doing multiple GL renders).
- */
-ImBuf *ED_view3d_draw_offscreen_imbuf(
-        Scene *scene, SceneLayer *sl, View3D *v3d, ARegion *ar, int sizex, int sizey,
-        unsigned int flag, bool draw_background,
-        int alpha_mode, int samples, bool full_samples, const char *viewname,
-        /* output vars */
-        GPUFX *fx, GPUOffScreen *ofs, char err_out[256])
-{
-	RegionView3D *rv3d = ar->regiondata;
-	const bool draw_sky = (alpha_mode == R_ADDSKY);
-
-	/* view state */
-	GPUFXSettings fx_settings = v3d->fx_settings;
-	bool is_ortho = false;
-	float winmat[4][4];
-
-	if (ofs && ((GPU_offscreen_width(ofs) != sizex) || (GPU_offscreen_height(ofs) != sizey))) {
-		/* sizes differ, can't reuse */
-		ofs = NULL;
-	}
-
-	const bool own_ofs = (ofs == NULL);
-
-	if (own_ofs) {
-		/* bind */
-		ofs = GPU_offscreen_create(sizex, sizey, full_samples ? 0 : samples, err_out);
-		if (ofs == NULL) {
-			return NULL;
-		}
-	}
-
-	ED_view3d_draw_offscreen_init(scene, sl, v3d);
-
-	GPU_offscreen_bind(ofs, true);
-
-	/* read in pixels & stamp */
-	ImBuf *ibuf = IMB_allocImBuf(sizex, sizey, 32, flag);
-
-	/* render 3d view */
-	if (rv3d->persp == RV3D_CAMOB && v3d->camera) {
-		CameraParams params;
-		Object *camera = BKE_camera_multiview_render(scene, v3d->camera, viewname);
-
-		BKE_camera_params_init(&params);
-		/* fallback for non camera objects */
-		params.clipsta = v3d->near;
-		params.clipend = v3d->far;
-		BKE_camera_params_from_object(&params, camera);
-		BKE_camera_multiview_params(&scene->r, &params, camera, viewname);
-		BKE_camera_params_compute_viewplane(&params, sizex, sizey, scene->r.xasp, scene->r.yasp);
-		BKE_camera_params_compute_matrix(&params);
-
-		BKE_camera_to_gpu_dof(camera, &fx_settings);
->>>>>>> a5b3df75
-
-		is_ortho = params.is_ortho;
-		copy_m4_m4(winmat, params.winmat);
-	}
-	else {
-		rctf viewplane;
-		float clipsta, clipend;
-
-		is_ortho = ED_view3d_viewplane_get(v3d, rv3d, sizex, sizey, &viewplane, &clipsta, &clipend, NULL);
-		if (is_ortho) {
-			orthographic_m4(winmat, viewplane.xmin, viewplane.xmax, viewplane.ymin, viewplane.ymax, -clipend, clipend);
-		}
-		else {
-			perspective_m4(winmat, viewplane.xmin, viewplane.xmax, viewplane.ymin, viewplane.ymax, clipsta, clipend);
-		}
-	}
-
-<<<<<<< HEAD
-void ED_view3d_draw_offscreen_init(Scene *scene, SceneLayer *sl, View3D *v3d)
-{
-	RenderEngineType *type = RE_engines_find(scene->r.engine);
-	if (IS_VIEWPORT_LEGACY(v3d) && ((type->flag & RE_USE_LEGACY_PIPELINE) != 0)) {
-		/* shadow buffers, before we setup matrices */
-		if (draw_glsl_material(scene, sl, NULL, v3d, v3d->drawtype)) {
-			VP_deprecated_gpu_update_lamps_shadows_world(scene, v3d);
-		}
-	}
-}
-
-/*
- * Function to clear the view
- */
-static void view3d_main_region_clear(Scene *scene, View3D *v3d, ARegion *ar)
-{
-	glClear(GL_DEPTH_BUFFER_BIT);
-
-	if (scene->world && (v3d->flag3 & V3D_SHOW_WORLD)) {
-		VP_view3d_draw_background_world(scene, v3d, ar->regiondata);
-	}
-	else {
-		VP_view3d_draw_background_none();
-	}
-}
-
-/* ED_view3d_draw_offscreen_init should be called before this to initialize
- * stuff like shadow buffers
- */
-void ED_view3d_draw_offscreen(
-        Scene *scene, View3D *v3d, ARegion *ar, int winx, int winy,
-        float viewmat[4][4], float winmat[4][4],
-        bool do_bgpic, bool do_sky, bool is_persp, const char *viewname,
-        GPUFX *fx, GPUFXSettings *fx_settings,
-        GPUOffScreen *ofs)
-{
-	bool do_compositing = false;
-	RegionView3D *rv3d = ar->regiondata;
-
-	/* set temporary new size */
-	int bwinx = ar->winx;
-	int bwiny = ar->winy;
-	rcti brect = ar->winrct;
-
-	ar->winx = winx;
-	ar->winy = winy;
-	ar->winrct.xmin = 0;
-	ar->winrct.ymin = 0;
-	ar->winrct.xmax = winx;
-	ar->winrct.ymax = winy;
-
-	struct bThemeState theme_state;
-	UI_Theme_Store(&theme_state);
-	UI_SetTheme(SPACE_VIEW3D, RGN_TYPE_WINDOW);
-
-	/* set flags */
-	G.f |= G_RENDER_OGL;
-
-	if ((v3d->flag2 & V3D_RENDER_SHADOW) == 0) {
-		/* free images which can have changed on frame-change
-		 * warning! can be slow so only free animated images - campbell */
-		GPU_free_images_anim();
-	}
-
-	gpuPushProjectionMatrix();
-	gpuLoadIdentity();
-	gpuPushMatrix();
-	gpuLoadIdentity();
-
-	/* clear opengl buffers */
-	if (do_sky) {
-		view3d_main_region_clear(scene, v3d, ar);
-	}
-	else {
-		glClearColor(0.0f, 0.0f, 0.0f, 0.0f);
-		glClear(GL_COLOR_BUFFER_BIT | GL_DEPTH_BUFFER_BIT);
-	}
-
-	if ((viewname != NULL && viewname[0] != '\0') && (viewmat == NULL) && rv3d->persp == RV3D_CAMOB && v3d->camera)
-		view3d_stereo3d_setup_offscreen(scene, v3d, ar, winmat, viewname);
-	else
-		view3d_main_region_setup_view(scene, v3d, ar, viewmat, winmat, NULL);
-
-	/* main drawing call */
-	RenderEngineType *type = RE_engines_find(scene->r.engine);
-	if (IS_VIEWPORT_LEGACY(v3d) && ((type->flag & RE_USE_LEGACY_PIPELINE) != 0)) {
 
 		/* framebuffer fx needed, we need to draw offscreen first */
 		if (v3d->fx_settings.fx_flag && fx) {
@@ -4998,255 +2382,6 @@
 
 void VP_view3d_main_region_clear(Scene *scene, View3D *v3d, ARegion *ar)
 {
-=======
-	if ((samples && full_samples) == 0) {
-		/* Single-pass render, common case */
-		ED_view3d_draw_offscreen(
-		        scene, v3d, ar, sizex, sizey, NULL, winmat,
-		        draw_background, draw_sky, !is_ortho, viewname,
-		        fx, &fx_settings, ofs);
-
-		if (ibuf->rect_float) {
-			GPU_offscreen_read_pixels(ofs, GL_FLOAT, ibuf->rect_float);
-		}
-		else if (ibuf->rect) {
-			GPU_offscreen_read_pixels(ofs, GL_UNSIGNED_BYTE, ibuf->rect);
-		}
-	}
-	else {
-		/* Multi-pass render, use accumulation buffer & jitter for 'full' oversampling.
-		 * Use because OpenGL may use a lower quality MSAA, and only over-sample edges. */
-		static float jit_ofs[32][2];
-		float winmat_jitter[4][4];
-		/* use imbuf as temp storage, before writing into it from accumulation buffer */
-		unsigned char *rect_temp = ibuf->rect ? (void *)ibuf->rect : (void *)ibuf->rect_float;
-		unsigned int *accum_buffer = MEM_mallocN(sizex * sizey * sizeof(int[4]), "accum1");
-
-		BLI_jitter_init(jit_ofs, samples);
-
-		/* first sample buffer, also initializes 'rv3d->persmat' */
-		ED_view3d_draw_offscreen(
-		        scene, v3d, ar, sizex, sizey, NULL, winmat,
-		        draw_background, draw_sky, !is_ortho, viewname,
-		        fx, &fx_settings, ofs);
-		GPU_offscreen_read_pixels(ofs, GL_UNSIGNED_BYTE, rect_temp);
-
-		unsigned i = sizex * sizey * 4;
-		while (i--) {
-			accum_buffer[i] = rect_temp[i];
-		}
-
-		/* skip the first sample */
-		for (int j = 1; j < samples; j++) {
-			copy_m4_m4(winmat_jitter, winmat);
-			window_translate_m4(
-			        winmat_jitter, rv3d->persmat,
-			        (jit_ofs[j][0] * 2.0f) / sizex,
-			        (jit_ofs[j][1] * 2.0f) / sizey);
-
-			ED_view3d_draw_offscreen(
-			        scene, v3d, ar, sizex, sizey, NULL, winmat_jitter,
-			        draw_background, draw_sky, !is_ortho, viewname,
-			        fx, &fx_settings, ofs);
-			GPU_offscreen_read_pixels(ofs, GL_UNSIGNED_BYTE, rect_temp);
-
-			i = sizex * sizey * 4;
-			while (i--) {
-				accum_buffer[i] += rect_temp[i];
-			}
-		}
-
-		if (ibuf->rect_float) {
-			float *rect_float = ibuf->rect_float;
-			i = sizex * sizey * 4;
-			while (i--) {
-				rect_float[i] = (float)(accum_buffer[i] / samples) * (1.0f / 255.0f);
-			}
-		}
-		else {
-			unsigned char *rect_ub = (unsigned char *)ibuf->rect;
-			i = sizex * sizey * 4;
-			while (i--) {
-				rect_ub[i] = accum_buffer[i] / samples;
-			}
-		}
-
-		MEM_freeN(accum_buffer);
-	}
-
-	/* unbind */
-	GPU_offscreen_unbind(ofs, true);
-
-	if (own_ofs) {
-		GPU_offscreen_free(ofs);
-	}
-
-	if (ibuf->rect_float && ibuf->rect)
-		IMB_rect_from_float(ibuf);
-
-	return ibuf;
-}
-
-/**
- * Creates own fake 3d views (wrapping #ED_view3d_draw_offscreen_imbuf)
- *
- * \param ofs: Optional off-screen buffer can be NULL.
- * (avoids re-creating when doing multiple GL renders).
- *
- * \note used by the sequencer
- */
-ImBuf *ED_view3d_draw_offscreen_imbuf_simple(
-        Scene *scene, SceneLayer *sl, Object *camera, int width, int height,
-        unsigned int flag, int drawtype, bool use_solid_tex, bool use_gpencil, bool draw_background,
-        int alpha_mode, int samples, bool full_samples, const char *viewname,
-        GPUFX *fx, GPUOffScreen *ofs, char err_out[256])
-{
-	View3D v3d = {NULL};
-	ARegion ar = {NULL};
-	RegionView3D rv3d = {{{0}}};
-
-	/* connect data */
-	v3d.regionbase.first = v3d.regionbase.last = &ar;
-	ar.regiondata = &rv3d;
-	ar.regiontype = RGN_TYPE_WINDOW;
-
-	v3d.camera = camera;
-	v3d.lay = scene->lay;
-	v3d.drawtype = drawtype;
-	v3d.flag2 = V3D_RENDER_OVERRIDE;
-
-	if (use_gpencil)
-		v3d.flag2 |= V3D_SHOW_GPENCIL;
-
-	if (use_solid_tex)
-		v3d.flag2 |= V3D_SOLID_TEX;
-
-	if (draw_background)
-		v3d.flag3 |= V3D_SHOW_WORLD;
-
-	rv3d.persp = RV3D_CAMOB;
-
-	copy_m4_m4(rv3d.viewinv, v3d.camera->obmat);
-	normalize_m4(rv3d.viewinv);
-	invert_m4_m4(rv3d.viewmat, rv3d.viewinv);
-
-	{
-		CameraParams params;
-		Object *view_camera = BKE_camera_multiview_render(scene, v3d.camera, viewname);
-
-		BKE_camera_params_init(&params);
-		BKE_camera_params_from_object(&params, view_camera);
-		BKE_camera_multiview_params(&scene->r, &params, view_camera, viewname);
-		BKE_camera_params_compute_viewplane(&params, width, height, scene->r.xasp, scene->r.yasp);
-		BKE_camera_params_compute_matrix(&params);
-
-		copy_m4_m4(rv3d.winmat, params.winmat);
-		v3d.near = params.clipsta;
-		v3d.far = params.clipend;
-		v3d.lens = params.lens;
-	}
-
-	mul_m4_m4m4(rv3d.persmat, rv3d.winmat, rv3d.viewmat);
-	invert_m4_m4(rv3d.persinv, rv3d.viewinv);
-
-	return ED_view3d_draw_offscreen_imbuf(
-	        scene, sl, &v3d, &ar, width, height, flag,
-	        draw_background, alpha_mode, samples, full_samples, viewname,
-	        fx, ofs, err_out);
-}
-
-/** \} */
-
-
-/* -------------------------------------------------------------------- */
-
-/** \name Legacy Interface
- *
- * This will be removed once the viewport gets replaced
- * meanwhile it should keep the old viewport working.
- *
- * \{ */
-
-void VP_legacy_drawcursor(Scene *scene, SceneLayer *sl, ARegion *ar, View3D *v3d)
-{
-	if (is_cursor_visible(scene, sl)) {
-		drawcursor(scene, ar, v3d);
-	}
-}
-
-void VP_legacy_draw_view_axis(RegionView3D *rv3d, rcti *rect)
-{
-	draw_view_axis(rv3d, rect);
-}
-
-void VP_legacy_draw_viewport_name(ARegion *ar, View3D *v3d, rcti *rect)
-{
-	draw_viewport_name(ar, v3d, rect);
-}
-
-void VP_legacy_draw_selected_name(Scene *scene, Object *ob, rcti *rect)
-{
-	draw_selected_name(scene, ob, rect);
-}
-
-void VP_legacy_drawgrid(UnitSettings *unit, ARegion *ar, View3D *v3d, const char **grid_unit)
-{
-	drawgrid(unit, ar, v3d, grid_unit);
-}
-
-void VP_legacy_drawfloor(Scene *scene, View3D *v3d, const char **grid_unit, bool write_depth)
-{
-	drawfloor(scene, v3d, grid_unit, write_depth);
-}
-
-void VP_legacy_view3d_main_region_setup_view(Scene *scene, View3D *v3d, ARegion *ar, float viewmat[4][4], float winmat[4][4])
-{
-	view3d_main_region_setup_view(scene, v3d, ar, viewmat, winmat, NULL);
-}
-
-bool VP_legacy_view3d_stereo3d_active(const bContext *C, Scene *scene, View3D *v3d, RegionView3D *rv3d)
-{
-	return view3d_stereo3d_active(CTX_wm_window(C), scene, v3d, rv3d);
-}
-
-void VP_legacy_view3d_stereo3d_setup(Scene *scene, View3D *v3d, ARegion *ar)
-{
-	view3d_stereo3d_setup(scene, v3d, ar, NULL);
-}
-
-bool VP_legacy_use_depth(Scene *scene, View3D *v3d)
-{
-	return use_depth_doit(scene, v3d);
-}
-
-void VP_drawviewborder(Scene *scene, ARegion *ar, View3D *v3d)
-{
-	drawviewborder(scene, ar, v3d);
-}
-
-void VP_drawrenderborder(ARegion *ar, View3D *v3d)
-{
-	drawrenderborder(ar, v3d);
-}
-
-void VP_view3d_draw_background_none(void)
-{
-	if (UI_GetThemeValue(TH_SHOW_BACK_GRAD)) {
-		view3d_draw_background_gradient();
-	}
-	else {
-		view3d_draw_background_none();
-	}
-}
-
-void VP_view3d_draw_background_world(Scene *scene, View3D *v3d, RegionView3D *rv3d)
-{
-	view3d_draw_background_world(scene, v3d, rv3d);
-}
-
-void VP_view3d_main_region_clear(Scene *scene, View3D *v3d, ARegion *ar)
-{
->>>>>>> a5b3df75
 	view3d_main_region_clear(scene, v3d, ar);
 }
 
