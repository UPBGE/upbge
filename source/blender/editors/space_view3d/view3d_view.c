/*
 * This program is free software; you can redistribute it and/or
 * modify it under the terms of the GNU General Public License
 * as published by the Free Software Foundation; either version 2
 * of the License, or (at your option) any later version.
 *
 * This program is distributed in the hope that it will be useful,
 * but WITHOUT ANY WARRANTY; without even the implied warranty of
 * MERCHANTABILITY or FITNESS FOR A PARTICULAR PURPOSE.  See the
 * GNU General Public License for more details.
 *
 * You should have received a copy of the GNU General Public License
 * along with this program; if not, write to the Free Software Foundation,
 * Inc., 51 Franklin Street, Fifth Floor, Boston, MA 02110-1301, USA.
 *
 * The Original Code is Copyright (C) 2008 Blender Foundation.
 * All rights reserved.
 */

/** \file
 * \ingroup spview3d
 */

#include "DNA_camera_types.h"
#include "DNA_scene_types.h"
#include "DNA_object_types.h"

#include "MEM_guardedalloc.h"

#include "BLI_math.h"
#include "BLI_rect.h"
#include "BLI_utildefines.h"

#include "BKE_action.h"
#include "BKE_camera.h"
#include "BKE_context.h"
#include "BKE_object.h"
#include "BKE_global.h"
#include "BKE_layer.h"
#include "BKE_main.h"
#include "BKE_report.h"
#include "BKE_scene.h"

#include "DEG_depsgraph.h"
#include "DEG_depsgraph_query.h"

#include "UI_resources.h"

#include "GPU_glew.h"
#include "GPU_select.h"
#include "GPU_matrix.h"
#include "GPU_state.h"

#include "WM_api.h"
#include "WM_types.h"

#include "ED_object.h"
#include "ED_screen.h"

#include "DRW_engine.h"

#include "RNA_access.h"
#include "RNA_define.h"

<<<<<<< HEAD
#ifdef WITH_GAMEENGINE
#  include "BLI_listbase.h"
#  include "BLI_callbacks.h"

#  include "GPU_draw.h"

#  include "LA_SystemCommandLine.h"
#endif

#include "view3d_intern.h"  /* own include */
=======
#include "view3d_intern.h" /* own include */
>>>>>>> c8fc23fd

/* -------------------------------------------------------------------- */
/** \name Smooth View Operator & Utilities
 *
 * Use for view transitions to have smooth (animated) transitions.
 * \{ */

/* This operator is one of the 'timer refresh' ones like animation playback */

struct SmoothView3DState {
  float dist;
  float lens;
  float quat[4];
  float ofs[3];
};

struct SmoothView3DStore {
  /* source*/
  struct SmoothView3DState src; /* source */
  struct SmoothView3DState dst; /* destination */
  struct SmoothView3DState org; /* original */

  bool to_camera;

  bool use_dyn_ofs;
  float dyn_ofs[3];

  /* When smooth-view is enabled, store the 'rv3d->view' here,
   * assign back when the view motion is completed. */
  char org_view;

  double time_allowed;
};

static void view3d_smooth_view_state_backup(struct SmoothView3DState *sms_state,
                                            const View3D *v3d,
                                            const RegionView3D *rv3d)
{
  copy_v3_v3(sms_state->ofs, rv3d->ofs);
  copy_qt_qt(sms_state->quat, rv3d->viewquat);
  sms_state->dist = rv3d->dist;
  sms_state->lens = v3d->lens;
}

static void view3d_smooth_view_state_restore(const struct SmoothView3DState *sms_state,
                                             View3D *v3d,
                                             RegionView3D *rv3d)
{
  copy_v3_v3(rv3d->ofs, sms_state->ofs);
  copy_qt_qt(rv3d->viewquat, sms_state->quat);
  rv3d->dist = sms_state->dist;
  v3d->lens = sms_state->lens;
}

/* will start timer if appropriate */
/* the arguments are the desired situation */
void ED_view3d_smooth_view_ex(
    /* avoid passing in the context */
    const Depsgraph *depsgraph,
    wmWindowManager *wm,
    wmWindow *win,
    ScrArea *sa,
    View3D *v3d,
    ARegion *ar,
    const int smooth_viewtx,
    const V3D_SmoothParams *sview)
{
  RegionView3D *rv3d = ar->regiondata;
  struct SmoothView3DStore sms = {{0}};
  bool ok = false;

  /* initialize sms */
  view3d_smooth_view_state_backup(&sms.dst, v3d, rv3d);
  view3d_smooth_view_state_backup(&sms.src, v3d, rv3d);
  /* if smoothview runs multiple times... */
  if (rv3d->sms == NULL) {
    view3d_smooth_view_state_backup(&sms.org, v3d, rv3d);
  }
  else {
    sms.org = rv3d->sms->org;
  }
  sms.org_view = rv3d->view;

  /* sms.to_camera = false; */ /* initizlized to zero anyway */

  /* note on camera locking, this is a little confusing but works ok.
   * we may be changing the view 'as if' there is no active camera, but in fact
   * there is an active camera which is locked to the view.
   *
   * In the case where smooth view is moving _to_ a camera we don't want that
   * camera to be moved or changed, so only when the camera is not being set should
   * we allow camera option locking to initialize the view settings from the camera.
   */
  if (sview->camera == NULL && sview->camera_old == NULL) {
    ED_view3d_camera_lock_init(depsgraph, v3d, rv3d);
  }

  /* store the options we want to end with */
  if (sview->ofs) {
    copy_v3_v3(sms.dst.ofs, sview->ofs);
  }
  if (sview->quat) {
    copy_qt_qt(sms.dst.quat, sview->quat);
  }
  if (sview->dist) {
    sms.dst.dist = *sview->dist;
  }
  if (sview->lens) {
    sms.dst.lens = *sview->lens;
  }

  if (sview->dyn_ofs) {
    BLI_assert(sview->ofs == NULL);
    BLI_assert(sview->quat != NULL);

    copy_v3_v3(sms.dyn_ofs, sview->dyn_ofs);
    sms.use_dyn_ofs = true;

    /* calculate the final destination offset */
    view3d_orbit_apply_dyn_ofs(sms.dst.ofs, sms.src.ofs, sms.src.quat, sms.dst.quat, sms.dyn_ofs);
  }

  if (sview->camera) {
    Object *ob_camera_eval = DEG_get_evaluated_object(depsgraph, sview->camera);
    sms.dst.dist = ED_view3d_offset_distance(
        ob_camera_eval->obmat, sview->ofs, VIEW3D_DIST_FALLBACK);
    ED_view3d_from_object(ob_camera_eval, sms.dst.ofs, sms.dst.quat, &sms.dst.dist, &sms.dst.lens);
    sms.to_camera = true; /* restore view3d values in end */
  }

  /* skip smooth viewing for render engine draw */
  if (smooth_viewtx && v3d->shading.type != OB_RENDER) {
    bool changed = false; /* zero means no difference */

    if (sview->camera_old != sview->camera) {
      changed = true;
    }
    else if (sms.dst.dist != rv3d->dist) {
      changed = true;
    }
    else if (sms.dst.lens != v3d->lens) {
      changed = true;
    }
    else if (!equals_v3v3(sms.dst.ofs, rv3d->ofs)) {
      changed = true;
    }
    else if (!equals_v4v4(sms.dst.quat, rv3d->viewquat)) {
      changed = true;
    }

    /* The new view is different from the old one
     * so animate the view */
    if (changed) {
      /* original values */
      if (sview->camera_old) {
        Object *ob_camera_old_eval = DEG_get_evaluated_object(depsgraph, sview->camera_old);
        sms.src.dist = ED_view3d_offset_distance(ob_camera_old_eval->obmat, rv3d->ofs, 0.0f);
        /* this */
        ED_view3d_from_object(
            ob_camera_old_eval, sms.src.ofs, sms.src.quat, &sms.src.dist, &sms.src.lens);
      }
      /* grid draw as floor */
      if ((rv3d->viewlock & RV3D_LOCKED) == 0) {
        /* use existing if exists, means multiple calls to smooth view
         * wont loose the original 'view' setting */
        rv3d->view = RV3D_VIEW_USER;
      }

      sms.time_allowed = (double)smooth_viewtx / 1000.0;

      /* if this is view rotation only
       * we can decrease the time allowed by
       * the angle between quats
       * this means small rotations wont lag */
      if (sview->quat && !sview->ofs && !sview->dist) {
        /* scale the time allowed by the rotation */
        /* 180deg == 1.0 */
        sms.time_allowed *= (double)fabsf(
                                angle_signed_normalized_qtqt(sms.dst.quat, sms.src.quat)) /
                            M_PI;
      }

      /* ensure it shows correct */
      if (sms.to_camera) {
        /* use ortho if we move from an ortho view to an ortho camera */
        Object *ob_camera_eval = DEG_get_evaluated_object(depsgraph, sview->camera);
        rv3d->persp = (((rv3d->is_persp == false) && (ob_camera_eval->type == OB_CAMERA) &&
                        (((Camera *)ob_camera_eval->data)->type == CAM_ORTHO)) ?
                           RV3D_ORTHO :
                           RV3D_PERSP);
      }

      rv3d->rflag |= RV3D_NAVIGATING;

      /* not essential but in some cases the caller will tag the area for redraw, and in that
       * case we can get a flicker of the 'org' user view but we want to see 'src' */
      view3d_smooth_view_state_restore(&sms.src, v3d, rv3d);

      /* keep track of running timer! */
      if (rv3d->sms == NULL) {
        rv3d->sms = MEM_mallocN(sizeof(struct SmoothView3DStore), "smoothview v3d");
      }
      *rv3d->sms = sms;
      if (rv3d->smooth_timer) {
        WM_event_remove_timer(wm, win, rv3d->smooth_timer);
      }
      /* TIMER1 is hardcoded in keymap */
      /* max 30 frs/sec */
      rv3d->smooth_timer = WM_event_add_timer(wm, win, TIMER1, 1.0 / 100.0);

      ok = true;
    }
  }

  /* if we get here nothing happens */
  if (ok == false) {
    if (sms.to_camera == false) {
      copy_v3_v3(rv3d->ofs, sms.dst.ofs);
      copy_qt_qt(rv3d->viewquat, sms.dst.quat);
      rv3d->dist = sms.dst.dist;
      v3d->lens = sms.dst.lens;

      ED_view3d_camera_lock_sync(depsgraph, v3d, rv3d);
    }

    if (rv3d->viewlock & RV3D_BOXVIEW) {
      view3d_boxview_copy(sa, ar);
    }

    ED_region_tag_redraw(ar);
  }
}

void ED_view3d_smooth_view(bContext *C,
                           View3D *v3d,
                           ARegion *ar,
                           const int smooth_viewtx,
                           const struct V3D_SmoothParams *sview)
{
  const Depsgraph *depsgraph = CTX_data_depsgraph(C);
  wmWindowManager *wm = CTX_wm_manager(C);
  wmWindow *win = CTX_wm_window(C);
  ScrArea *sa = CTX_wm_area(C);

  ED_view3d_smooth_view_ex(depsgraph, wm, win, sa, v3d, ar, smooth_viewtx, sview);
}

/* only meant for timer usage */
static void view3d_smoothview_apply(bContext *C, View3D *v3d, ARegion *ar, bool sync_boxview)
{
  const Depsgraph *depsgraph = CTX_data_depsgraph(C);
  RegionView3D *rv3d = ar->regiondata;
  struct SmoothView3DStore *sms = rv3d->sms;
  float step, step_inv;

  if (sms->time_allowed != 0.0) {
    step = (float)((rv3d->smooth_timer->duration) / sms->time_allowed);
  }
  else {
    step = 1.0f;
  }

  /* end timer */
  if (step >= 1.0f) {

    /* if we went to camera, store the original */
    if (sms->to_camera) {
      rv3d->persp = RV3D_CAMOB;
      view3d_smooth_view_state_restore(&sms->org, v3d, rv3d);
    }
    else {
      view3d_smooth_view_state_restore(&sms->dst, v3d, rv3d);

      ED_view3d_camera_lock_sync(depsgraph, v3d, rv3d);
      ED_view3d_camera_lock_autokey(v3d, rv3d, C, true, true);
    }

    if ((rv3d->viewlock & RV3D_LOCKED) == 0) {
      rv3d->view = sms->org_view;
    }

    MEM_freeN(rv3d->sms);
    rv3d->sms = NULL;

    WM_event_remove_timer(CTX_wm_manager(C), CTX_wm_window(C), rv3d->smooth_timer);
    rv3d->smooth_timer = NULL;
    rv3d->rflag &= ~RV3D_NAVIGATING;
  }
  else {
    /* ease in/out */
    step = (3.0f * step * step - 2.0f * step * step * step);

    step_inv = 1.0f - step;

    interp_qt_qtqt(rv3d->viewquat, sms->src.quat, sms->dst.quat, step);

    if (sms->use_dyn_ofs) {
      view3d_orbit_apply_dyn_ofs(
          rv3d->ofs, sms->src.ofs, sms->src.quat, rv3d->viewquat, sms->dyn_ofs);
    }
    else {
      interp_v3_v3v3(rv3d->ofs, sms->src.ofs, sms->dst.ofs, step);
    }

    rv3d->dist = sms->dst.dist * step + sms->src.dist * step_inv;
    v3d->lens = sms->dst.lens * step + sms->src.lens * step_inv;

    ED_view3d_camera_lock_sync(depsgraph, v3d, rv3d);
    if (ED_screen_animation_playing(CTX_wm_manager(C))) {
      ED_view3d_camera_lock_autokey(v3d, rv3d, C, true, true);
    }

    /* Event handling won't know if a UI item has been moved under the pointer. */
    WM_event_add_mousemove(C);
  }

  if (sync_boxview && (rv3d->viewlock & RV3D_BOXVIEW)) {
    view3d_boxview_copy(CTX_wm_area(C), ar);
  }

  /* note: this doesn't work right because the v3d->lens is now used in ortho mode r51636,
   * when switching camera in quad-view the other ortho views would zoom & reset.
   *
   * For now only redraw all regions when smoothview finishes.
   */
  if (step >= 1.0f) {
    WM_event_add_notifier(C, NC_SPACE | ND_SPACE_VIEW3D, v3d);
  }
  else {
    ED_region_tag_redraw(ar);
  }
}

static int view3d_smoothview_invoke(bContext *C, wmOperator *UNUSED(op), const wmEvent *event)
{
  View3D *v3d = CTX_wm_view3d(C);
  ARegion *ar = CTX_wm_region(C);
  RegionView3D *rv3d = ar->regiondata;

  /* escape if not our timer */
  if (rv3d->smooth_timer == NULL || rv3d->smooth_timer != event->customdata) {
    return OPERATOR_PASS_THROUGH;
  }

  view3d_smoothview_apply(C, v3d, ar, true);

  return OPERATOR_FINISHED;
}

/**
 * Apply the smoothview immediately, use when we need to start a new view operation.
 * (so we don't end up half-applying a view operation when pressing keys quickly).
 */
void ED_view3d_smooth_view_force_finish(bContext *C, View3D *v3d, ARegion *ar)
{
  RegionView3D *rv3d = ar->regiondata;

  if (rv3d && rv3d->sms) {
    rv3d->sms->time_allowed = 0.0; /* force finishing */
    view3d_smoothview_apply(C, v3d, ar, false);

    /* force update of view matrix so tools that run immediately after
     * can use them without redrawing first */
    Depsgraph *depsgraph = CTX_data_depsgraph(C);
    Scene *scene = CTX_data_scene(C);
    ED_view3d_update_viewmat(depsgraph, scene, v3d, ar, NULL, NULL, NULL);
  }
}

void VIEW3D_OT_smoothview(wmOperatorType *ot)
{
  /* identifiers */
  ot->name = "Smooth View";
  ot->idname = "VIEW3D_OT_smoothview";

  /* api callbacks */
  ot->invoke = view3d_smoothview_invoke;

  /* flags */
  ot->flag = OPTYPE_INTERNAL;

  ot->poll = ED_operator_view3d_active;
}

/** \} */

/* -------------------------------------------------------------------- */
/** \name Camera to View Operator
 * \{ */

static int view3d_camera_to_view_exec(bContext *C, wmOperator *UNUSED(op))
{
  const Depsgraph *depsgraph = CTX_data_depsgraph(C);
  View3D *v3d;
  ARegion *ar;
  RegionView3D *rv3d;

  ObjectTfmProtectedChannels obtfm;

  ED_view3d_context_user_region(C, &v3d, &ar);
  rv3d = ar->regiondata;

  ED_view3d_lastview_store(rv3d);

  BKE_object_tfm_protected_backup(v3d->camera, &obtfm);

  ED_view3d_to_object(depsgraph, v3d->camera, rv3d->ofs, rv3d->viewquat, rv3d->dist);

  BKE_object_tfm_protected_restore(v3d->camera, &obtfm, v3d->camera->protectflag);

  DEG_id_tag_update(&v3d->camera->id, ID_RECALC_TRANSFORM);
  rv3d->persp = RV3D_CAMOB;

  WM_event_add_notifier(C, NC_OBJECT | ND_TRANSFORM, v3d->camera);

  return OPERATOR_FINISHED;
}

static bool view3d_camera_to_view_poll(bContext *C)
{
  View3D *v3d;
  ARegion *ar;

  if (ED_view3d_context_user_region(C, &v3d, &ar)) {
    RegionView3D *rv3d = ar->regiondata;
    if (v3d && v3d->camera && !ID_IS_LINKED(v3d->camera)) {
      if (rv3d && (rv3d->viewlock & RV3D_LOCKED) == 0) {
        if (rv3d->persp != RV3D_CAMOB) {
          return 1;
        }
      }
    }
  }

  return 0;
}

void VIEW3D_OT_camera_to_view(wmOperatorType *ot)
{
  /* identifiers */
  ot->name = "Align Camera To View";
  ot->description = "Set camera view to active view";
  ot->idname = "VIEW3D_OT_camera_to_view";

  /* api callbacks */
  ot->exec = view3d_camera_to_view_exec;
  ot->poll = view3d_camera_to_view_poll;

  /* flags */
  ot->flag = OPTYPE_REGISTER | OPTYPE_UNDO;
}

/** \} */

/* -------------------------------------------------------------------- */
/** \name Camera Fit Frame to Selected Operator
 * \{ */

/* unlike VIEW3D_OT_view_selected this is for framing a render and not
 * meant to take into account vertex/bone selection for eg. */
static int view3d_camera_to_view_selected_exec(bContext *C, wmOperator *op)
{
  Depsgraph *depsgraph = CTX_data_depsgraph(C);
  Scene *scene = CTX_data_scene(C);
  View3D *v3d = CTX_wm_view3d(C); /* can be NULL */
  Object *camera_ob = v3d ? v3d->camera : scene->camera;
  Object *camera_ob_eval = DEG_get_evaluated_object(depsgraph, camera_ob);

  float r_co[3]; /* the new location to apply */
  float r_scale; /* only for ortho cameras */

  if (camera_ob_eval == NULL) {
    BKE_report(op->reports, RPT_ERROR, "No active camera");
    return OPERATOR_CANCELLED;
  }

  /* this function does all the important stuff */
  if (BKE_camera_view_frame_fit_to_scene(depsgraph, scene, camera_ob_eval, r_co, &r_scale)) {
    ObjectTfmProtectedChannels obtfm;
    float obmat_new[4][4];

    if ((camera_ob_eval->type == OB_CAMERA) &&
        (((Camera *)camera_ob_eval->data)->type == CAM_ORTHO)) {
      ((Camera *)camera_ob->data)->ortho_scale = r_scale;
    }

    copy_m4_m4(obmat_new, camera_ob_eval->obmat);
    copy_v3_v3(obmat_new[3], r_co);

    /* only touch location */
    BKE_object_tfm_protected_backup(camera_ob, &obtfm);
    BKE_object_apply_mat4(camera_ob, obmat_new, true, true);
    BKE_object_tfm_protected_restore(camera_ob, &obtfm, OB_LOCK_SCALE | OB_LOCK_ROT4D);

    /* notifiers */
    DEG_id_tag_update(&camera_ob->id, ID_RECALC_TRANSFORM);
    WM_event_add_notifier(C, NC_OBJECT | ND_TRANSFORM, camera_ob);
    return OPERATOR_FINISHED;
  }
  else {
    return OPERATOR_CANCELLED;
  }
}

void VIEW3D_OT_camera_to_view_selected(wmOperatorType *ot)
{
  /* identifiers */
  ot->name = "Camera Fit Frame to Selected";
  ot->description = "Move the camera so selected objects are framed";
  ot->idname = "VIEW3D_OT_camera_to_view_selected";

  /* api callbacks */
  ot->exec = view3d_camera_to_view_selected_exec;
  ot->poll = ED_operator_scene_editable;

  /* flags */
  ot->flag = OPTYPE_REGISTER | OPTYPE_UNDO;
}

/** \} */

/* -------------------------------------------------------------------- */
/** \name Object as Camera Operator
 * \{ */

static void sync_viewport_camera_smoothview(bContext *C,
                                            View3D *v3d,
                                            Object *ob,
                                            const int smooth_viewtx)
{
  Main *bmain = CTX_data_main(C);
  for (bScreen *screen = bmain->screens.first; screen != NULL; screen = screen->id.next) {
    for (ScrArea *area = screen->areabase.first; area != NULL; area = area->next) {
      for (SpaceLink *space_link = area->spacedata.first; space_link != NULL;
           space_link = space_link->next) {
        if (space_link->spacetype == SPACE_VIEW3D) {
          View3D *other_v3d = (View3D *)space_link;
          if (other_v3d == v3d) {
            continue;
          }
          if (other_v3d->camera == ob) {
            continue;
          }
          if (v3d->scenelock) {
            ListBase *lb = (space_link == area->spacedata.first) ? &area->regionbase :
                                                                   &space_link->regionbase;
            for (ARegion *other_ar = lb->first; other_ar != NULL; other_ar = other_ar->next) {
              if (other_ar->regiontype == RGN_TYPE_WINDOW) {
                if (other_ar->regiondata) {
                  RegionView3D *other_rv3d = other_ar->regiondata;
                  if (other_rv3d->persp == RV3D_CAMOB) {
                    Object *other_camera_old = other_v3d->camera;
                    other_v3d->camera = ob;
                    ED_view3d_lastview_store(other_rv3d);
                    ED_view3d_smooth_view(C,
                                          other_v3d,
                                          other_ar,
                                          smooth_viewtx,
                                          &(const V3D_SmoothParams){
                                              .camera_old = other_camera_old,
                                              .camera = other_v3d->camera,
                                              .ofs = other_rv3d->ofs,
                                              .quat = other_rv3d->viewquat,
                                              .dist = &other_rv3d->dist,
                                              .lens = &other_v3d->lens,
                                          });
                  }
                  else {
                    other_v3d->camera = ob;
                  }
                }
              }
            }
          }
        }
      }
    }
  }
}

static int view3d_setobjectascamera_exec(bContext *C, wmOperator *op)
{
  View3D *v3d;
  ARegion *ar;
  RegionView3D *rv3d;

  Scene *scene = CTX_data_scene(C);
  Object *ob = CTX_data_active_object(C);

  const int smooth_viewtx = WM_operator_smooth_viewtx_get(op);

  /* no NULL check is needed, poll checks */
  ED_view3d_context_user_region(C, &v3d, &ar);
  rv3d = ar->regiondata;

  if (ob) {
    Object *camera_old = (rv3d->persp == RV3D_CAMOB) ? V3D_CAMERA_SCENE(scene, v3d) : NULL;
    rv3d->persp = RV3D_CAMOB;
    v3d->camera = ob;
    if (v3d->scenelock && scene->camera != ob) {
      scene->camera = ob;
      DEG_id_tag_update(&scene->id, ID_RECALC_COPY_ON_WRITE);
    }

    /* unlikely but looks like a glitch when set to the same */
    if (camera_old != ob) {
      ED_view3d_lastview_store(rv3d);

      ED_view3d_smooth_view(C,
                            v3d,
                            ar,
                            smooth_viewtx,
                            &(const V3D_SmoothParams){
                                .camera_old = camera_old,
                                .camera = v3d->camera,
                                .ofs = rv3d->ofs,
                                .quat = rv3d->viewquat,
                                .dist = &rv3d->dist,
                                .lens = &v3d->lens,
                            });
    }

    if (v3d->scenelock) {
      sync_viewport_camera_smoothview(C, v3d, ob, smooth_viewtx);
      WM_event_add_notifier(C, NC_SCENE, scene);
    }
    WM_event_add_notifier(C, NC_OBJECT | ND_DRAW, scene);
  }

  return OPERATOR_FINISHED;
}

bool ED_operator_rv3d_user_region_poll(bContext *C)
{
  View3D *v3d_dummy;
  ARegion *ar_dummy;

  return ED_view3d_context_user_region(C, &v3d_dummy, &ar_dummy);
}

void VIEW3D_OT_object_as_camera(wmOperatorType *ot)
{
  /* identifiers */
  ot->name = "Set Active Object as Camera";
  ot->description = "Set the active object as the active camera for this view or scene";
  ot->idname = "VIEW3D_OT_object_as_camera";

  /* api callbacks */
  ot->exec = view3d_setobjectascamera_exec;
  ot->poll = ED_operator_rv3d_user_region_poll;

  /* flags */
  ot->flag = OPTYPE_REGISTER | OPTYPE_UNDO;
}

/** \} */

/* -------------------------------------------------------------------- */
/** \name Window and View Matrix Calculation
 * \{ */

/**
 * \param rect: optional for picking (can be NULL).
 */
void view3d_winmatrix_set(Depsgraph *depsgraph, ARegion *ar, const View3D *v3d, const rcti *rect)
{
  RegionView3D *rv3d = ar->regiondata;
  rctf viewplane;
  float clipsta, clipend;
  bool is_ortho;

  is_ortho = ED_view3d_viewplane_get(
      depsgraph, v3d, rv3d, ar->winx, ar->winy, &viewplane, &clipsta, &clipend, NULL);
  rv3d->is_persp = !is_ortho;

#if 0
  printf("%s: %d %d %f %f %f %f %f %f\n",
         __func__,
         winx,
         winy,
         viewplane.xmin,
         viewplane.ymin,
         viewplane.xmax,
         viewplane.ymax,
         clipsta,
         clipend);
#endif

  if (rect) { /* picking */
    rctf r;
    r.xmin = viewplane.xmin + (BLI_rctf_size_x(&viewplane) * (rect->xmin / (float)ar->winx));
    r.ymin = viewplane.ymin + (BLI_rctf_size_y(&viewplane) * (rect->ymin / (float)ar->winy));
    r.xmax = viewplane.xmin + (BLI_rctf_size_x(&viewplane) * (rect->xmax / (float)ar->winx));
    r.ymax = viewplane.ymin + (BLI_rctf_size_y(&viewplane) * (rect->ymax / (float)ar->winy));
    viewplane = r;
  }

  if (is_ortho) {
    GPU_matrix_ortho_set(
        viewplane.xmin, viewplane.xmax, viewplane.ymin, viewplane.ymax, clipsta, clipend);
  }
  else {
    GPU_matrix_frustum_set(
        viewplane.xmin, viewplane.xmax, viewplane.ymin, viewplane.ymax, clipsta, clipend);
  }

  /* update matrix in 3d view region */
  GPU_matrix_projection_get(rv3d->winmat);
}

static void obmat_to_viewmat(RegionView3D *rv3d, Object *ob)
{
  float bmat[4][4];

  rv3d->view = RV3D_VIEW_USER; /* don't show the grid */

  normalize_m4_m4(bmat, ob->obmat);
  invert_m4_m4(rv3d->viewmat, bmat);

  /* view quat calculation, needed for add object */
  mat4_normalized_to_quat(rv3d->viewquat, rv3d->viewmat);
}

/**
 * Sets #RegionView3D.viewmat
 *
 * \param depsgraph: Depsgraph.
 * \param scene: Scene for camera and cursor location.
 * \param v3d: View 3D space data.
 * \param rv3d: 3D region which stores the final matrices.
 * \param rect_scale: Optional 2D scale argument,
 * Use when displaying a sub-region, eg: when #view3d_winmatrix_set takes a 'rect' argument.
 *
 * \note don't set windows active in here, is used by renderwin too.
 */
void view3d_viewmatrix_set(Depsgraph *depsgraph,
                           Scene *scene,
                           const View3D *v3d,
                           RegionView3D *rv3d,
                           const float rect_scale[2])
{
  if (rv3d->persp == RV3D_CAMOB) { /* obs/camera */
    if (v3d->camera) {
      Object *ob_camera_eval = DEG_get_evaluated_object(depsgraph, v3d->camera);
      obmat_to_viewmat(rv3d, ob_camera_eval);
    }
    else {
      quat_to_mat4(rv3d->viewmat, rv3d->viewquat);
      rv3d->viewmat[3][2] -= rv3d->dist;
    }
  }
  else {
    bool use_lock_ofs = false;

    /* should be moved to better initialize later on XXX */
    if (rv3d->viewlock & RV3D_LOCKED) {
      ED_view3d_lock(rv3d);
    }

    quat_to_mat4(rv3d->viewmat, rv3d->viewquat);
    if (rv3d->persp == RV3D_PERSP) {
      rv3d->viewmat[3][2] -= rv3d->dist;
    }
    if (v3d->ob_centre) {
      Object *ob_eval = DEG_get_evaluated_object(depsgraph, v3d->ob_centre);
      float vec[3];

      copy_v3_v3(vec, ob_eval->obmat[3]);
      if (ob_eval->type == OB_ARMATURE && v3d->ob_centre_bone[0]) {
        bPoseChannel *pchan = BKE_pose_channel_find_name(ob_eval->pose, v3d->ob_centre_bone);
        if (pchan) {
          copy_v3_v3(vec, pchan->pose_mat[3]);
          mul_m4_v3(ob_eval->obmat, vec);
        }
      }
      translate_m4(rv3d->viewmat, -vec[0], -vec[1], -vec[2]);
      use_lock_ofs = true;
    }
    else if (v3d->ob_centre_cursor) {
      float vec[3];
      copy_v3_v3(vec, scene->cursor.location);
      translate_m4(rv3d->viewmat, -vec[0], -vec[1], -vec[2]);
      use_lock_ofs = true;
    }
    else {
      translate_m4(rv3d->viewmat, rv3d->ofs[0], rv3d->ofs[1], rv3d->ofs[2]);
    }

    /* lock offset */
    if (use_lock_ofs) {
      float persmat[4][4], persinv[4][4];
      float vec[3];

      /* we could calculate the real persmat/persinv here
       * but it would be unreliable so better to later */
      mul_m4_m4m4(persmat, rv3d->winmat, rv3d->viewmat);
      invert_m4_m4(persinv, persmat);

      mul_v2_v2fl(vec, rv3d->ofs_lock, rv3d->is_persp ? rv3d->dist : 1.0f);
      vec[2] = 0.0f;

      if (rect_scale) {
        /* Since 'RegionView3D.winmat' has been calculated and this function doesn't take the 'ARegion'
         * we don't know about the region size.
         * Use 'rect_scale' when drawing a sub-region to apply 2D offset,
         * scaled by the difference between the sub-region and the region size.
         */
        vec[0] /= rect_scale[0];
        vec[1] /= rect_scale[1];
      }

      mul_mat3_m4_v3(persinv, vec);
      translate_m4(rv3d->viewmat, vec[0], vec[1], vec[2]);
    }
    /* end lock offset */
  }
}

/** \} */

/* -------------------------------------------------------------------- */
/** \name OpenGL Select Utilities
 * \{ */

/**
 * Optionally cache data for multiple calls to #view3d_opengl_select
 *
 * just avoid GPU_select headers outside this file
 */
void view3d_opengl_select_cache_begin(void)
{
  GPU_select_cache_begin();
}

void view3d_opengl_select_cache_end(void)
{
  GPU_select_cache_end();
}

struct DrawSelectLoopUserData {
  uint pass;
  uint hits;
  uint *buffer;
  uint buffer_len;
  const rcti *rect;
  char gpu_select_mode;
};

static bool drw_select_loop_pass(eDRWSelectStage stage, void *user_data)
{
  bool continue_pass = false;
  struct DrawSelectLoopUserData *data = user_data;
  if (stage == DRW_SELECT_PASS_PRE) {
    GPU_select_begin(
        data->buffer, data->buffer_len, data->rect, data->gpu_select_mode, data->hits);
    /* always run POST after PRE. */
    continue_pass = true;
  }
  else if (stage == DRW_SELECT_PASS_POST) {
    int hits = GPU_select_end();
    if (data->pass == 0) {
      /* quirk of GPU_select_end, only take hits value from first call. */
      data->hits = hits;
    }
    if (data->gpu_select_mode == GPU_SELECT_NEAREST_FIRST_PASS) {
      data->gpu_select_mode = GPU_SELECT_NEAREST_SECOND_PASS;
      continue_pass = (hits > 0);
    }
    data->pass += 1;
  }
  else {
    BLI_assert(0);
  }
  return continue_pass;
}

eV3DSelectObjectFilter ED_view3d_select_filter_from_mode(const Scene *scene, const Object *obact)
{
  if (scene->toolsettings->object_flag & SCE_OBJECT_MODE_LOCK) {
    if (obact && (obact->mode & OB_MODE_WEIGHT_PAINT) &&
        BKE_object_pose_armature_get((Object *)obact)) {
      return VIEW3D_SELECT_FILTER_WPAINT_POSE_MODE_LOCK;
    }
    return VIEW3D_SELECT_FILTER_OBJECT_MODE_LOCK;
  }
  return VIEW3D_SELECT_FILTER_NOP;
}

/** Implement #VIEW3D_SELECT_FILTER_OBJECT_MODE_LOCK. */
static bool drw_select_filter_object_mode_lock(Object *ob, void *user_data)
{
  const Object *obact = user_data;
  return BKE_object_is_mode_compat(ob, obact->mode);
}

/** Implement #VIEW3D_SELECT_FILTER_WPAINT_POSE_MODE_LOCK for special case when
 * we want to select pose bones (this doesn't switch modes). */
static bool drw_select_filter_object_mode_lock_for_weight_paint(Object *ob, void *user_data)
{
  const Object *ob_pose = user_data;
  return (DEG_get_original_object(ob) == ob_pose);
}

/**
 * \warning be sure to account for a negative return value
 * This is an error, "Too many objects in select buffer"
 * and no action should be taken (can crash blender) if this happens
 *
 * \note (vc->obedit == NULL) can be set to explicitly skip edit-object selection.
 */
int view3d_opengl_select(ViewContext *vc,
                         uint *buffer,
                         uint bufsize,
                         const rcti *input,
                         eV3DSelectMode select_mode,
                         eV3DSelectObjectFilter select_filter)
{
  struct bThemeState theme_state;
  Depsgraph *depsgraph = vc->depsgraph;
  Scene *scene = vc->scene;
  View3D *v3d = vc->v3d;
  ARegion *ar = vc->ar;
  rcti rect;
  int hits = 0;
  const bool use_obedit_skip = (OBEDIT_FROM_VIEW_LAYER(vc->view_layer) != NULL) &&
                               (vc->obedit == NULL);
  const bool is_pick_select = (U.gpu_flag & USER_GPU_FLAG_NO_DEPT_PICK) == 0;
  const bool do_passes = ((is_pick_select == false) &&
                          (select_mode == VIEW3D_SELECT_PICK_NEAREST));
  const bool use_nearest = (is_pick_select && select_mode == VIEW3D_SELECT_PICK_NEAREST);
  bool draw_surface = true;

  char gpu_select_mode;

  /* case not a box select */
  if (input->xmin == input->xmax) {
    /* seems to be default value for bones only now */
    BLI_rcti_init_pt_radius(&rect, (const int[2]){input->xmin, input->ymin}, 12);
  }
  else {
    rect = *input;
  }

  if (is_pick_select) {
    if (is_pick_select && select_mode == VIEW3D_SELECT_PICK_NEAREST) {
      gpu_select_mode = GPU_SELECT_PICK_NEAREST;
    }
    else if (is_pick_select && select_mode == VIEW3D_SELECT_PICK_ALL) {
      gpu_select_mode = GPU_SELECT_PICK_ALL;
    }
    else {
      gpu_select_mode = GPU_SELECT_ALL;
    }
  }
  else {
    if (do_passes) {
      gpu_select_mode = GPU_SELECT_NEAREST_FIRST_PASS;
    }
    else {
      gpu_select_mode = GPU_SELECT_ALL;
    }
  }

  /* Important to use 'vc->obact', not 'OBACT(vc->view_layer)' below,
   * so it will be NULL when hidden. */
  struct {
    DRW_ObjectFilterFn fn;
    void *user_data;
  } object_filter = {NULL, NULL};
  switch (select_filter) {
    case VIEW3D_SELECT_FILTER_OBJECT_MODE_LOCK: {
      Object *obact = vc->obact;
      if (obact && obact->mode != OB_MODE_OBJECT) {
        object_filter.fn = drw_select_filter_object_mode_lock;
        object_filter.user_data = obact;
      }
      break;
    }
    case VIEW3D_SELECT_FILTER_WPAINT_POSE_MODE_LOCK: {
      Object *obact = vc->obact;
      BLI_assert(obact && (obact->mode & OB_MODE_WEIGHT_PAINT));
      Object *ob_pose = BKE_object_pose_armature_get(obact);

      object_filter.fn = drw_select_filter_object_mode_lock_for_weight_paint;
      object_filter.user_data = ob_pose;
      break;
    }
    case VIEW3D_SELECT_FILTER_NOP:
      break;
  }

  /* Tools may request depth outside of regular drawing code. */
  UI_Theme_Store(&theme_state);
  UI_SetTheme(SPACE_VIEW3D, RGN_TYPE_WINDOW);

  /* Re-use cache (rect must be smaller then the cached)
   * other context is assumed to be unchanged */
  if (GPU_select_is_cached()) {
    GPU_select_begin(buffer, bufsize, &rect, gpu_select_mode, 0);
    GPU_select_cache_load_id();
    hits = GPU_select_end();
    goto finally;
  }

  /* All of the queries need to be perform on the drawing context. */
  DRW_opengl_context_enable();

  G.f |= G_FLAG_PICKSEL;

  /* Important we use the 'viewmat' and don't re-calculate since
   * the object & bone view locking takes 'rect' into account, see: T51629. */
  ED_view3d_draw_setup_view(vc->win, depsgraph, scene, ar, v3d, vc->rv3d->viewmat, NULL, &rect);

  if (!XRAY_ACTIVE(v3d)) {
    GPU_depth_test(true);
  }

  if (vc->rv3d->rflag & RV3D_CLIPPING) {
    ED_view3d_clipping_set(vc->rv3d);
  }

  /* If in xray mode, we select the wires in priority. */
  if (XRAY_ACTIVE(v3d) && use_nearest) {
    /* We need to call "GPU_select_*" API's inside DRW_draw_select_loop
     * because the OpenGL context created & destroyed inside this function. */
    struct DrawSelectLoopUserData drw_select_loop_user_data = {
        .pass = 0,
        .hits = 0,
        .buffer = buffer,
        .buffer_len = bufsize,
        .rect = &rect,
        .gpu_select_mode = gpu_select_mode,
    };
    draw_surface = false;
    DRW_draw_select_loop(depsgraph,
                         ar,
                         v3d,
                         use_obedit_skip,
                         draw_surface,
                         use_nearest,
                         &rect,
                         drw_select_loop_pass,
                         &drw_select_loop_user_data,
                         object_filter.fn,
                         object_filter.user_data);
    hits = drw_select_loop_user_data.hits;
    /* FIX: This cleanup the state before doing another selection pass.
     * (see T56695) */
    GPU_select_cache_end();
  }

  if (hits == 0) {
    /* We need to call "GPU_select_*" API's inside DRW_draw_select_loop
     * because the OpenGL context created & destroyed inside this function. */
    struct DrawSelectLoopUserData drw_select_loop_user_data = {
        .pass = 0,
        .hits = 0,
        .buffer = buffer,
        .buffer_len = bufsize,
        .rect = &rect,
        .gpu_select_mode = gpu_select_mode,
    };
    /* If are not in wireframe mode, we need to use the mesh surfaces to check for hits */
    draw_surface = (v3d->shading.type > OB_WIRE) || !XRAY_ENABLED(v3d);
    DRW_draw_select_loop(depsgraph,
                         ar,
                         v3d,
                         use_obedit_skip,
                         draw_surface,
                         use_nearest,
                         &rect,
                         drw_select_loop_pass,
                         &drw_select_loop_user_data,
                         object_filter.fn,
                         object_filter.user_data);
    hits = drw_select_loop_user_data.hits;
  }

  G.f &= ~G_FLAG_PICKSEL;
  ED_view3d_draw_setup_view(vc->win, depsgraph, scene, ar, v3d, vc->rv3d->viewmat, NULL, NULL);

  if (!XRAY_ACTIVE(v3d)) {
    GPU_depth_test(false);
  }

  if (vc->rv3d->rflag & RV3D_CLIPPING) {
    ED_view3d_clipping_disable();
  }

  DRW_opengl_context_disable();

finally:

  if (hits < 0) {
    printf("Too many objects in select buffer\n"); /* XXX make error message */
  }

  UI_Theme_Restore(&theme_state);

  return hits;
}

/** \} */

/* -------------------------------------------------------------------- */
/** \name Local View Operators
 * \{ */

static uint free_localbit(Main *bmain)
{
  ScrArea *sa;
  bScreen *sc;

  ushort local_view_bits = 0;

  /* sometimes we loose a localview: when an area is closed */
  /* check all areas: which localviews are in use? */
  for (sc = bmain->screens.first; sc; sc = sc->id.next) {
    for (sa = sc->areabase.first; sa; sa = sa->next) {
      SpaceLink *sl = sa->spacedata.first;
      for (; sl; sl = sl->next) {
        if (sl->spacetype == SPACE_VIEW3D) {
          View3D *v3d = (View3D *)sl;
          if (v3d->localvd) {
            local_view_bits |= v3d->local_view_uuid;
          }
        }
      }
    }
  }

  for (int i = 0; i < 16; i++) {
    if ((local_view_bits & (1 << i)) == 0) {
      return (1 << i);
    }
  }

  return 0;
}

static bool view3d_localview_init(const Depsgraph *depsgraph,
                                  wmWindowManager *wm,
                                  wmWindow *win,
                                  Main *bmain,
                                  ViewLayer *view_layer,
                                  ScrArea *sa,
                                  const bool frame_selected,
                                  const int smooth_viewtx,
                                  ReportList *reports)
{
  View3D *v3d = sa->spacedata.first;
  Base *base;
  float min[3], max[3], box[3];
  float size = 0.0f;
  uint local_view_bit;
  bool ok = false;

  if (v3d->localvd) {
    return ok;
  }

  INIT_MINMAX(min, max);

  local_view_bit = free_localbit(bmain);

  if (local_view_bit == 0) {
    /* TODO(dfelinto): We can kick one of the other 3D views out of local view
     * specially if it is not being used.  */
    BKE_report(reports, RPT_ERROR, "No more than 16 local views");
    ok = false;
  }
  else {
    Object *obedit = OBEDIT_FROM_VIEW_LAYER(view_layer);
    if (obedit) {
      FOREACH_BASE_IN_EDIT_MODE_BEGIN (view_layer, v3d, base_iter) {
        BKE_object_minmax(base_iter->object, min, max, false);
        base_iter->local_view_bits |= local_view_bit;
        ok = true;
      }
      FOREACH_BASE_IN_EDIT_MODE_END;
    }
    else {
      for (base = FIRSTBASE(view_layer); base; base = base->next) {
        if (BASE_SELECTED(v3d, base)) {
          BKE_object_minmax(base->object, min, max, false);
          base->local_view_bits |= local_view_bit;
          ok = true;
        }
      }
    }

    sub_v3_v3v3(box, max, min);
    size = max_fff(box[0], box[1], box[2]);
  }

  if (ok == false) {
    return false;
  }

  ARegion *ar;

  v3d->localvd = MEM_mallocN(sizeof(View3D), "localview");

  memcpy(v3d->localvd, v3d, sizeof(View3D));
  v3d->local_view_uuid = local_view_bit;

  for (ar = sa->regionbase.first; ar; ar = ar->next) {
    if (ar->regiontype == RGN_TYPE_WINDOW) {
      RegionView3D *rv3d = ar->regiondata;
      bool ok_dist = true;

      /* New view values. */
      Object *camera_old = NULL;
      float dist_new, ofs_new[3];

      rv3d->localvd = MEM_mallocN(sizeof(RegionView3D), "localview region");
      memcpy(rv3d->localvd, rv3d, sizeof(RegionView3D));

      if (frame_selected) {
        float mid[3];
        mid_v3_v3v3(mid, min, max);
        negate_v3_v3(ofs_new, mid);

        if (rv3d->persp == RV3D_CAMOB) {
          rv3d->persp = RV3D_PERSP;
          camera_old = v3d->camera;
        }

        if (rv3d->persp == RV3D_ORTHO) {
          if (size < 0.0001f) {
            ok_dist = false;
          }
        }

        if (ok_dist) {
          dist_new = ED_view3d_radius_to_dist(
              v3d, ar, depsgraph, rv3d->persp, true, (size / 2) * VIEW3D_MARGIN);

          if (rv3d->persp == RV3D_PERSP) {
            /* Don't zoom closer than the near clipping plane. */
            dist_new = max_ff(dist_new, v3d->clip_start * 1.5f);
          }
        }

        ED_view3d_smooth_view_ex(depsgraph,
                                 wm,
                                 win,
                                 sa,
                                 v3d,
                                 ar,
                                 smooth_viewtx,
                                 &(const V3D_SmoothParams){
                                     .camera_old = camera_old,
                                     .ofs = ofs_new,
                                     .quat = rv3d->viewquat,
                                     .dist = ok_dist ? &dist_new : NULL,
                                     .lens = &v3d->lens,
                                 });
      }
    }
  }

  return ok;
}

static void view3d_localview_exit(const Depsgraph *depsgraph,
                                  wmWindowManager *wm,
                                  wmWindow *win,
                                  ViewLayer *view_layer,
                                  ScrArea *sa,
                                  const bool frame_selected,
                                  const int smooth_viewtx)
{
  View3D *v3d = sa->spacedata.first;

  if (v3d->localvd == NULL) {
    return;
  }

  for (Base *base = FIRSTBASE(view_layer); base; base = base->next) {
    if (base->local_view_bits & v3d->local_view_uuid) {
      base->local_view_bits &= ~v3d->local_view_uuid;
    }
  }

  Object *camera_old = v3d->camera;
  Object *camera_new = v3d->localvd->camera;

  v3d->local_view_uuid = 0;
  v3d->camera = v3d->localvd->camera;

  MEM_freeN(v3d->localvd);
  v3d->localvd = NULL;

  for (ARegion *ar = sa->regionbase.first; ar; ar = ar->next) {
    if (ar->regiontype == RGN_TYPE_WINDOW) {
      RegionView3D *rv3d = ar->regiondata;

      if (rv3d->localvd == NULL) {
        continue;
      }

      if (frame_selected) {
        Object *camera_old_rv3d, *camera_new_rv3d;

        camera_old_rv3d = (rv3d->persp == RV3D_CAMOB) ? camera_old : NULL;
        camera_new_rv3d = (rv3d->localvd->persp == RV3D_CAMOB) ? camera_new : NULL;

        rv3d->view = rv3d->localvd->view;
        rv3d->persp = rv3d->localvd->persp;
        rv3d->camzoom = rv3d->localvd->camzoom;

        ED_view3d_smooth_view_ex(depsgraph,
                                 wm,
                                 win,
                                 sa,
                                 v3d,
                                 ar,
                                 smooth_viewtx,
                                 &(const V3D_SmoothParams){
                                     .camera_old = camera_old_rv3d,
                                     .camera = camera_new_rv3d,
                                     .ofs = rv3d->localvd->ofs,
                                     .quat = rv3d->localvd->viewquat,
                                     .dist = &rv3d->localvd->dist,
                                 });
      }

      MEM_freeN(rv3d->localvd);
      rv3d->localvd = NULL;
    }
  }
}

static int localview_exec(bContext *C, wmOperator *op)
{
  const Depsgraph *depsgraph = CTX_data_depsgraph(C);
  const int smooth_viewtx = WM_operator_smooth_viewtx_get(op);
  wmWindowManager *wm = CTX_wm_manager(C);
  wmWindow *win = CTX_wm_window(C);
  Main *bmain = CTX_data_main(C);
  Scene *scene = CTX_data_scene(C);
  ViewLayer *view_layer = CTX_data_view_layer(C);
  ScrArea *sa = CTX_wm_area(C);
  View3D *v3d = CTX_wm_view3d(C);
  bool frame_selected = RNA_boolean_get(op->ptr, "frame_selected");
  bool changed;

  if (v3d->localvd) {
    view3d_localview_exit(depsgraph, wm, win, view_layer, sa, frame_selected, smooth_viewtx);
    changed = true;
  }
  else {
    changed = view3d_localview_init(
        depsgraph, wm, win, bmain, view_layer, sa, frame_selected, smooth_viewtx, op->reports);
  }

  if (changed) {
    DEG_id_type_tag(bmain, ID_OB);
    ED_area_tag_redraw(sa);

    /* Unselected objects become selected when exiting. */
    if (v3d->localvd == NULL) {
      DEG_id_tag_update(&scene->id, ID_RECALC_SELECT);
      WM_event_add_notifier(C, NC_SCENE | ND_OB_SELECT, scene);
    }
    else {
      DEG_id_tag_update(&scene->id, ID_RECALC_BASE_FLAGS);
    }

    return OPERATOR_FINISHED;
  }
  else {
    return OPERATOR_CANCELLED;
  }
}

void VIEW3D_OT_localview(wmOperatorType *ot)
{
  /* identifiers */
  ot->name = "Local View";
  ot->description = "Toggle display of selected object(s) separately and centered in view";
  ot->idname = "VIEW3D_OT_localview";

  /* api callbacks */
  ot->exec = localview_exec;
  ot->flag = OPTYPE_UNDO; /* localview changes object layer bitflags */

  ot->poll = ED_operator_view3d_active;

  RNA_def_boolean(ot->srna,
                  "frame_selected",
                  true,
                  "Frame Selected",
                  "Move the view to frame the selected objects");
}

static int localview_remove_from_exec(bContext *C, wmOperator *op)
{
  View3D *v3d = CTX_wm_view3d(C);
  Main *bmain = CTX_data_main(C);
  Scene *scene = CTX_data_scene(C);
  ViewLayer *view_layer = CTX_data_view_layer(C);
  bool changed = false;

  for (Base *base = FIRSTBASE(view_layer); base; base = base->next) {
    if (BASE_SELECTED(v3d, base)) {
      base->local_view_bits &= ~v3d->local_view_uuid;
      ED_object_base_select(base, BA_DESELECT);

      if (base == BASACT(view_layer)) {
        view_layer->basact = NULL;
      }
      changed = true;
    }
  }

  if (changed) {
    DEG_on_visible_update(bmain, false);
    DEG_id_tag_update(&scene->id, ID_RECALC_SELECT);
    WM_event_add_notifier(C, NC_SCENE | ND_OB_SELECT, scene);
    WM_event_add_notifier(C, NC_SCENE | ND_OB_ACTIVE, scene);
    return OPERATOR_FINISHED;
  }
  else {
    BKE_report(op->reports, RPT_ERROR, "No object selected");
    return OPERATOR_CANCELLED;
  }
}

static bool localview_remove_from_poll(bContext *C)
{
  if (CTX_data_edit_object(C) != NULL) {
    return false;
  }

  View3D *v3d = CTX_wm_view3d(C);
  return v3d && v3d->localvd;
}

void VIEW3D_OT_localview_remove_from(wmOperatorType *ot)
{
  /* identifiers */
  ot->name = "Remove from Local View";
  ot->description = "Move selected objects out of local view";
  ot->idname = "VIEW3D_OT_localview_remove_from";

  /* api callbacks */
  ot->exec = localview_remove_from_exec;
  ot->invoke = WM_operator_confirm;
  ot->poll = localview_remove_from_poll;
  ot->flag = OPTYPE_UNDO;
}

/** \} */

/* -------------------------------------------------------------------- */
/** \name Game Engine Operator
 *
 * Start the game engine (handles context switching).
 * \{ */

#ifdef WITH_GAMEENGINE

static ListBase queue_back;
static void game_engine_save_state(bContext *C, wmWindow *win)
{
	Object *obact = CTX_data_active_object(C);
	Main *bmain = CTX_data_main(C);

	glPushAttrib(GL_ALL_ATTRIB_BITS);

	if (obact && obact->mode & OB_MODE_TEXTURE_PAINT) {
		GPU_paint_set_mipmap(bmain, 1);
	}

	queue_back = win->queue;

	BLI_listbase_clear(&win->queue);
}

static void game_engine_restore_state(bContext *C, wmWindow *win)
{
	Object *obact = CTX_data_active_object(C);
	Main *bmain = CTX_data_main(C);

	if (obact && obact->mode & OB_MODE_TEXTURE_PAINT) {
		GPU_paint_set_mipmap(bmain, 0);
	}
	/* check because closing win can set to NULL */
	if (win) {
		win->queue = queue_back;
	}

	GPU_state_init();

	glPopAttrib();
}

/* was space_set_commmandline_options in 2.4x */
static void game_set_commmandline_options(GameData *gm)
{
	SYS_SystemHandle syshandle;
	int test;
	Main *bmain = G.main;

	if ((syshandle = SYS_GetSystem())) {
		/* User defined settings */
		test = (U.gameflags & USER_DISABLE_MIPMAP);
		GPU_set_mipmap(bmain, !test);
		SYS_WriteCommandLineInt(syshandle, "nomipmap", test);

		/* File specific settings: */
		/* Only test the first one. These two are switched
		 * simultaneously. */
		test = (gm->flag & GAME_SHOW_FRAMERATE);
		SYS_WriteCommandLineInt(syshandle, "show_framerate", test);
		SYS_WriteCommandLineInt(syshandle, "show_profile", test);

		test = (gm->flag & GAME_SHOW_DEBUG_PROPS);
		SYS_WriteCommandLineInt(syshandle, "show_properties", test);

		test = (gm->flag & GAME_SHOW_PHYSICS);
		SYS_WriteCommandLineInt(syshandle, "show_physics", test);

		test = (gm->flag & GAME_ENABLE_ALL_FRAMES);
		SYS_WriteCommandLineInt(syshandle, "fixedtime", test);

		test = (gm->flag & GAME_ENABLE_ANIMATION_RECORD);
		SYS_WriteCommandLineInt(syshandle, "animation_record", test);

		test = (gm->flag & GAME_IGNORE_DEPRECATION_WARNINGS);
		SYS_WriteCommandLineInt(syshandle, "ignore_deprecation_warnings", test);

		test = (gm->matmode == GAME_MAT_MULTITEX);
		SYS_WriteCommandLineInt(syshandle, "blender_material", test);
		test = (gm->matmode == GAME_MAT_GLSL);
		SYS_WriteCommandLineInt(syshandle, "blender_glsl_material", test);
	}
}

#endif /* WITH_GAMEENGINE */

static bool game_engine_poll(bContext *C)
{
	const wmWindow *win = CTX_wm_window(C);
	const Scene *scene = WM_window_get_active_scene(win);

	/* we need a context and area to launch BGE
	 * it's a temporary solution to avoid crash at load time
	 * if we try to auto run the BGE. Ideally we want the
	 * context to be set as soon as we load the file. */

	if (win == NULL) return 0;
	if (CTX_wm_screen(C) == NULL) return 0;

	if (CTX_data_mode_enum(C) != CTX_MODE_OBJECT)
		return 0;

	//if (!BKE_scene_uses_blender_game(scene))
		//return 0;

	return 1;
}

static int game_engine_exec(bContext *C, wmOperator *op)
{
#ifdef WITH_GAMEENGINE
	Scene *startscene = CTX_data_scene(C);
	Main *bmain = CTX_data_main(C);
	ScrArea /* *sa, */ /* UNUSED */ *prevsa = CTX_wm_area(C);
	ARegion *ar, *prevar = CTX_wm_region(C);
	wmWindow *prevwin = CTX_wm_window(C);
	RegionView3D *rv3d;
	rcti cam_frame;

	UNUSED_VARS(op);

	/* bad context switch .. */
	if (!ED_view3d_context_activate(C))
		return OPERATOR_CANCELLED;

	/* redraw to hide any menus/popups, we don't go back to
	 * the window manager until after this operator exits */
	WM_redraw_windows(C);

	BLI_callback_exec(bmain, &startscene->id, BLI_CB_EVT_GAME_PRE);

	rv3d = CTX_wm_region_view3d(C);
	/* sa = CTX_wm_area(C); */ /* UNUSED */
	ar = CTX_wm_region(C);

	view3d_operator_needs_opengl(C);

	game_set_commmandline_options(&startscene->gm);

	if ((rv3d->persp == RV3D_CAMOB) &&
	    (startscene->gm.framing.type == SCE_GAMEFRAMING_BARS))
	{
		Depsgraph *depsgraph = CTX_data_depsgraph(C);
		/* Letterbox */
		rctf cam_framef;
		ED_view3d_calc_camera_border(startscene, depsgraph, ar, CTX_wm_view3d(C), rv3d, &cam_framef, false);
		cam_frame.xmin = cam_framef.xmin + ar->winrct.xmin;
		cam_frame.xmax = cam_framef.xmax + ar->winrct.xmin;
		cam_frame.ymin = cam_framef.ymin + ar->winrct.ymin;
		cam_frame.ymax = cam_framef.ymax + ar->winrct.ymin;
		BLI_rcti_isect(&ar->winrct, &cam_frame, &cam_frame);
	}
	else {
		cam_frame.xmin = ar->winrct.xmin;
		cam_frame.xmax = ar->winrct.xmax;
		cam_frame.ymin = ar->winrct.ymin;
		cam_frame.ymax = ar->winrct.ymax;
	}


	game_engine_save_state(C, prevwin);

	StartKetsjiShell(C, ar, &cam_frame, 1);

	/* window wasnt closed while the BGE was running */
	if (BLI_findindex(&CTX_wm_manager(C)->windows, prevwin) == -1) {
		prevwin = NULL;
		CTX_wm_window_set(C, NULL);
	}

	ED_area_tag_redraw(CTX_wm_area(C));

	if (prevwin) {
		/* restore context, in case it changed in the meantime, for
		 * example by working in another window or closing it */
		CTX_wm_region_set(C, prevar);
		CTX_wm_window_set(C, prevwin);
		CTX_wm_area_set(C, prevsa);
	}

	game_engine_restore_state(C, prevwin);

	//XXX restore_all_scene_cfra(scene_cfra_store);
	BKE_scene_set_background(CTX_data_main(C), startscene);
	//XXX BKE_scene_graph_update_for_newframe(depsgraph, bmain);

	BLI_callback_exec(bmain, &startscene->id, BLI_CB_EVT_GAME_POST);

	return OPERATOR_FINISHED;
#else
	UNUSED_VARS(C);
	BKE_report(op->reports, RPT_ERROR, "Game engine is disabled in this build");
	return OPERATOR_CANCELLED;
#endif
}

void VIEW3D_OT_game_start(wmOperatorType *ot)
{
	/* identifiers */
	ot->name = "Start Game Engine";
	ot->description = "Start game engine";
	ot->idname = "VIEW3D_OT_game_start";

	/* api callbacks */
	ot->exec = game_engine_exec;

	ot->poll = game_engine_poll;
}

/** \} */<|MERGE_RESOLUTION|>--- conflicted
+++ resolved
@@ -62,7 +62,6 @@
 #include "RNA_access.h"
 #include "RNA_define.h"
 
-<<<<<<< HEAD
 #ifdef WITH_GAMEENGINE
 #  include "BLI_listbase.h"
 #  include "BLI_callbacks.h"
@@ -73,9 +72,6 @@
 #endif
 
 #include "view3d_intern.h"  /* own include */
-=======
-#include "view3d_intern.h" /* own include */
->>>>>>> c8fc23fd
 
 /* -------------------------------------------------------------------- */
 /** \name Smooth View Operator & Utilities
