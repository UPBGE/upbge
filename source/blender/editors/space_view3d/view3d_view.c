/*
 * ***** BEGIN GPL LICENSE BLOCK *****
 *
 * This program is free software; you can redistribute it and/or
 * modify it under the terms of the GNU General Public License
 * as published by the Free Software Foundation; either version 2
 * of the License, or (at your option) any later version. 
 *
 * This program is distributed in the hope that it will be useful,
 * but WITHOUT ANY WARRANTY; without even the implied warranty of
 * MERCHANTABILITY or FITNESS FOR A PARTICULAR PURPOSE.  See the
 * GNU General Public License for more details.
 *
 * You should have received a copy of the GNU General Public License
 * along with this program; if not, write to the Free Software Foundation,
 * Inc., 51 Franklin Street, Fifth Floor, Boston, MA 02110-1301, USA.
 *
 * The Original Code is Copyright (C) 2008 Blender Foundation.
 * All rights reserved.
 *
 * 
 * Contributor(s): Blender Foundation
 *
 * ***** END GPL LICENSE BLOCK *****
 */

/** \file blender/editors/space_view3d/view3d_view.c
 *  \ingroup spview3d
 */

#include "DNA_camera_types.h"
#include "DNA_scene_types.h"
#include "DNA_object_types.h"

#include "MEM_guardedalloc.h"

#include "BLI_math.h"
#include "BLI_rect.h"
#include "BLI_utildefines.h"

#include "BKE_action.h"
#include "BKE_camera.h"
#include "BKE_context.h"
#include "BKE_object.h"
#include "BKE_global.h"
#include "BKE_layer.h" // For bge
#include "BKE_main.h"
#include "BKE_report.h"
#include "BKE_scene.h"

#include "DEG_depsgraph.h"

#include "UI_resources.h"

#include "GPU_glew.h"
#include "GPU_select.h"
#include "GPU_matrix.h"

#include "WM_api.h"
#include "WM_types.h"

#include "ED_screen.h"

#include "DRW_engine.h"

<<<<<<< HEAD
#include "DEG_depsgraph_build.h" // Game engine transition

=======
#include "DEG_depsgraph_query.h"
>>>>>>> 3a566687

#ifdef WITH_GAMEENGINE
#  include "BLI_listbase.h"
#  include "BLI_callbacks.h"

#  include "GPU_draw.h"

#  include "LA_SystemCommandLine.h"
#endif

#include "view3d_intern.h"  /* own include */

/* -------------------------------------------------------------------- */
/** \name Smooth View Operator & Utilities
 *
 * Use for view transitions to have smooth (animated) transitions.
 * \{ */

/* This operator is one of the 'timer refresh' ones like animation playback */

struct SmoothView3DState {
	float dist;
	float lens;
	float quat[4];
	float ofs[3];
};

struct SmoothView3DStore {
	/* source*/
	struct SmoothView3DState src;  /* source */
	struct SmoothView3DState dst;  /* destination */
	struct SmoothView3DState org;  /* original */

	bool to_camera;

	bool use_dyn_ofs;
	float dyn_ofs[3];

	/* When smooth-view is enabled, store the 'rv3d->view' here,
	 * assign back when the view motion is completed. */
	char org_view;

	double time_allowed;
};

static void view3d_smooth_view_state_backup(struct SmoothView3DState *sms_state,
                                            const View3D *v3d, const RegionView3D *rv3d)
{
	copy_v3_v3(sms_state->ofs,   rv3d->ofs);
	copy_qt_qt(sms_state->quat,  rv3d->viewquat);
	sms_state->dist            = rv3d->dist;
	sms_state->lens            = v3d->lens;
}

static void view3d_smooth_view_state_restore(const struct SmoothView3DState *sms_state,
                                             View3D *v3d, RegionView3D *rv3d)
{
	copy_v3_v3(rv3d->ofs,      sms_state->ofs);
	copy_qt_qt(rv3d->viewquat, sms_state->quat);
	rv3d->dist               = sms_state->dist;
	v3d->lens                = sms_state->lens;
}

/* will start timer if appropriate */
/* the arguments are the desired situation */
void ED_view3d_smooth_view_ex(
        /* avoid passing in the context */
        wmWindowManager *wm, wmWindow *win, ScrArea *sa,
        View3D *v3d, ARegion *ar, const int smooth_viewtx,
        const V3D_SmoothParams *sview)
{
	RegionView3D *rv3d = ar->regiondata;
	struct SmoothView3DStore sms = {{0}};
	bool ok = false;
	
	/* initialize sms */
	view3d_smooth_view_state_backup(&sms.dst, v3d, rv3d);
	view3d_smooth_view_state_backup(&sms.src, v3d, rv3d);
	/* if smoothview runs multiple times... */
	if (rv3d->sms == NULL) {
		view3d_smooth_view_state_backup(&sms.org, v3d, rv3d);
	}
	else {
		sms.org = rv3d->sms->org;
	}
	sms.org_view = rv3d->view;

	/* sms.to_camera = false; */  /* initizlized to zero anyway */

	/* note on camera locking, this is a little confusing but works ok.
	 * we may be changing the view 'as if' there is no active camera, but in fact
	 * there is an active camera which is locked to the view.
	 *
	 * In the case where smooth view is moving _to_ a camera we don't want that
	 * camera to be moved or changed, so only when the camera is not being set should
	 * we allow camera option locking to initialize the view settings from the camera.
	 */
	if (sview->camera == NULL && sview->camera_old == NULL) {
		ED_view3d_camera_lock_init(v3d, rv3d);
	}

	/* store the options we want to end with */
	if (sview->ofs)
		copy_v3_v3(sms.dst.ofs, sview->ofs);
	if (sview->quat)
		copy_qt_qt(sms.dst.quat, sview->quat);
	if (sview->dist)
		sms.dst.dist = *sview->dist;
	if (sview->lens)
		sms.dst.lens = *sview->lens;

	if (sview->dyn_ofs) {
		BLI_assert(sview->ofs  == NULL);
		BLI_assert(sview->quat != NULL);

		copy_v3_v3(sms.dyn_ofs, sview->dyn_ofs);
		sms.use_dyn_ofs = true;

		/* calculate the final destination offset */
		view3d_orbit_apply_dyn_ofs(sms.dst.ofs, sms.src.ofs, sms.src.quat, sms.dst.quat, sms.dyn_ofs);
	}

	if (sview->camera) {
		sms.dst.dist = ED_view3d_offset_distance(sview->camera->obmat, sview->ofs, VIEW3D_DIST_FALLBACK);
		ED_view3d_from_object(sview->camera, sms.dst.ofs, sms.dst.quat, &sms.dst.dist, &sms.dst.lens);
		sms.to_camera = true; /* restore view3d values in end */
	}
	
	/* skip smooth viewing for render engine draw */
	if (smooth_viewtx && v3d->drawtype != OB_RENDER) {
		bool changed = false; /* zero means no difference */
		
		if (sview->camera_old != sview->camera)
			changed = true;
		else if (sms.dst.dist != rv3d->dist)
			changed = true;
		else if (sms.dst.lens != v3d->lens)
			changed = true;
		else if (!equals_v3v3(sms.dst.ofs, rv3d->ofs))
			changed = true;
		else if (!equals_v4v4(sms.dst.quat, rv3d->viewquat))
			changed = true;
		
		/* The new view is different from the old one
		 * so animate the view */
		if (changed) {
			/* original values */
			if (sview->camera_old) {
				sms.src.dist = ED_view3d_offset_distance(sview->camera_old->obmat, rv3d->ofs, 0.0f);
				/* this */
				ED_view3d_from_object(sview->camera_old, sms.src.ofs, sms.src.quat, &sms.src.dist, &sms.src.lens);
			}
			/* grid draw as floor */
			if ((rv3d->viewlock & RV3D_LOCKED) == 0) {
				/* use existing if exists, means multiple calls to smooth view wont loose the original 'view' setting */
				rv3d->view = RV3D_VIEW_USER;
			}

			sms.time_allowed = (double)smooth_viewtx / 1000.0;
			
			/* if this is view rotation only
			 * we can decrease the time allowed by
			 * the angle between quats 
			 * this means small rotations wont lag */
			if (sview->quat && !sview->ofs && !sview->dist) {
				/* scale the time allowed by the rotation */
				sms.time_allowed *= (double)fabsf(angle_signed_normalized_qtqt(sms.dst.quat, sms.src.quat)) / M_PI; /* 180deg == 1.0 */
			}

			/* ensure it shows correct */
			if (sms.to_camera) {
				/* use ortho if we move from an ortho view to an ortho camera */
				rv3d->persp = (((rv3d->is_persp == false) &&
				                (sview->camera->type == OB_CAMERA) &&
				                (((Camera *)sview->camera->data)->type == CAM_ORTHO)) ?
				                RV3D_ORTHO : RV3D_PERSP);
			}

			rv3d->rflag |= RV3D_NAVIGATING;
			
			/* not essential but in some cases the caller will tag the area for redraw,
			 * and in that case we can get a flicker of the 'org' user view but we want to see 'src' */
			view3d_smooth_view_state_restore(&sms.src, v3d, rv3d);

			/* keep track of running timer! */
			if (rv3d->sms == NULL) {
				rv3d->sms = MEM_mallocN(sizeof(struct SmoothView3DStore), "smoothview v3d");
			}
			*rv3d->sms = sms;
			if (rv3d->smooth_timer) {
				WM_event_remove_timer(wm, win, rv3d->smooth_timer);
			}
			/* TIMER1 is hardcoded in keymap */
			rv3d->smooth_timer = WM_event_add_timer(wm, win, TIMER1, 1.0 / 100.0); /* max 30 frs/sec */

			ok = true;
		}
	}
	
	/* if we get here nothing happens */
	if (ok == false) {
		if (sms.to_camera == false) {
			copy_v3_v3(rv3d->ofs, sms.dst.ofs);
			copy_qt_qt(rv3d->viewquat, sms.dst.quat);
			rv3d->dist = sms.dst.dist;
			v3d->lens = sms.dst.lens;

			ED_view3d_camera_lock_sync(v3d, rv3d);
		}

		if (rv3d->viewlock & RV3D_BOXVIEW) {
			view3d_boxview_copy(sa, ar);
		}

		ED_region_tag_redraw(ar);
	}
}

void ED_view3d_smooth_view(
        bContext *C,
        View3D *v3d, ARegion *ar, const int smooth_viewtx,
        const struct V3D_SmoothParams *sview)
{
	wmWindowManager *wm = CTX_wm_manager(C);
	wmWindow *win = CTX_wm_window(C);
	ScrArea *sa = CTX_wm_area(C);

	ED_view3d_smooth_view_ex(
	        wm, win, sa,
	        v3d, ar, smooth_viewtx,
	        sview);
}

/* only meant for timer usage */
static void view3d_smoothview_apply(bContext *C, View3D *v3d, ARegion *ar, bool sync_boxview)
{
	RegionView3D *rv3d = ar->regiondata;
	struct SmoothView3DStore *sms = rv3d->sms;
	float step, step_inv;
	
	if (sms->time_allowed != 0.0)
		step = (float)((rv3d->smooth_timer->duration) / sms->time_allowed);
	else
		step = 1.0f;
	
	/* end timer */
	if (step >= 1.0f) {
		
		/* if we went to camera, store the original */
		if (sms->to_camera) {
			rv3d->persp = RV3D_CAMOB;
			view3d_smooth_view_state_restore(&sms->org, v3d, rv3d);
		}
		else {
			view3d_smooth_view_state_restore(&sms->dst, v3d, rv3d);

			ED_view3d_camera_lock_sync(v3d, rv3d);
			ED_view3d_camera_lock_autokey(v3d, rv3d, C, true, true);
		}
		
		if ((rv3d->viewlock & RV3D_LOCKED) == 0) {
			rv3d->view = sms->org_view;
		}

		MEM_freeN(rv3d->sms);
		rv3d->sms = NULL;
		
		WM_event_remove_timer(CTX_wm_manager(C), CTX_wm_window(C), rv3d->smooth_timer);
		rv3d->smooth_timer = NULL;
		rv3d->rflag &= ~RV3D_NAVIGATING;
	}
	else {
		/* ease in/out */
		step = (3.0f * step * step - 2.0f * step * step * step);

		step_inv = 1.0f - step;

		interp_qt_qtqt(rv3d->viewquat, sms->src.quat, sms->dst.quat, step);

		if (sms->use_dyn_ofs) {
			view3d_orbit_apply_dyn_ofs(rv3d->ofs, sms->src.ofs, sms->src.quat, rv3d->viewquat, sms->dyn_ofs);
		}
		else {
			interp_v3_v3v3(rv3d->ofs, sms->src.ofs,  sms->dst.ofs,  step);
		}
		
		rv3d->dist = sms->dst.dist * step + sms->src.dist * step_inv;
		v3d->lens  = sms->dst.lens * step + sms->src.lens * step_inv;

		ED_view3d_camera_lock_sync(v3d, rv3d);
		if (ED_screen_animation_playing(CTX_wm_manager(C))) {
			ED_view3d_camera_lock_autokey(v3d, rv3d, C, true, true);
		}

		/* Event handling won't know if a UI item has been moved under the pointer. */
		WM_event_add_mousemove(C);
	}
	
	if (sync_boxview && (rv3d->viewlock & RV3D_BOXVIEW)) {
		view3d_boxview_copy(CTX_wm_area(C), ar);
	}

	/* note: this doesn't work right because the v3d->lens is now used in ortho mode r51636,
	 * when switching camera in quad-view the other ortho views would zoom & reset.
	 *
	 * For now only redraw all regions when smoothview finishes.
	 */
	if (step >= 1.0f) {
		WM_event_add_notifier(C, NC_SPACE | ND_SPACE_VIEW3D, v3d);
	}
	else {
		ED_region_tag_redraw(ar);
	}
}

static int view3d_smoothview_invoke(bContext *C, wmOperator *UNUSED(op), const wmEvent *event)
{
	View3D *v3d = CTX_wm_view3d(C);
	ARegion *ar = CTX_wm_region(C);
	RegionView3D *rv3d = ar->regiondata;

	/* escape if not our timer */
	if (rv3d->smooth_timer == NULL || rv3d->smooth_timer != event->customdata) {
		return OPERATOR_PASS_THROUGH;
	}

	view3d_smoothview_apply(C, v3d, ar, true);

	return OPERATOR_FINISHED;
}

/**
 * Apply the smoothview immediately, use when we need to start a new view operation.
 * (so we don't end up half-applying a view operation when pressing keys quickly).
 */
void ED_view3d_smooth_view_force_finish(
        bContext *C,
        View3D *v3d, ARegion *ar)
{
	RegionView3D *rv3d = ar->regiondata;
	EvaluationContext eval_ctx;

	CTX_data_eval_ctx(C, &eval_ctx);

	if (rv3d && rv3d->sms) {
		rv3d->sms->time_allowed = 0.0;  /* force finishing */
		view3d_smoothview_apply(C, v3d, ar, false);

		/* force update of view matrix so tools that run immediately after
		 * can use them without redrawing first */
		Scene *scene = CTX_data_scene(C);
		ED_view3d_update_viewmat(&eval_ctx, scene, v3d, ar, NULL, NULL, NULL);
	}
}

void VIEW3D_OT_smoothview(wmOperatorType *ot)
{
	/* identifiers */
	ot->name = "Smooth View";
	ot->description = "";
	ot->idname = "VIEW3D_OT_smoothview";

	/* api callbacks */
	ot->invoke = view3d_smoothview_invoke;

	/* flags */
	ot->flag = OPTYPE_INTERNAL;

	ot->poll = ED_operator_view3d_active;
}

/** \} */

/* -------------------------------------------------------------------- */
/** \name Camera to View Operator
 * \{ */

static int view3d_camera_to_view_exec(bContext *C, wmOperator *UNUSED(op))
{
	View3D *v3d;
	ARegion *ar;
	RegionView3D *rv3d;

	ObjectTfmProtectedChannels obtfm;

	ED_view3d_context_user_region(C, &v3d, &ar);
	rv3d = ar->regiondata;

	ED_view3d_lastview_store(rv3d);

	BKE_object_tfm_protected_backup(v3d->camera, &obtfm);

	ED_view3d_to_object(v3d->camera, rv3d->ofs, rv3d->viewquat, rv3d->dist);

	BKE_object_tfm_protected_restore(v3d->camera, &obtfm, v3d->camera->protectflag);

	DEG_id_tag_update(&v3d->camera->id, OB_RECALC_OB);
	rv3d->persp = RV3D_CAMOB;
	
	WM_event_add_notifier(C, NC_OBJECT | ND_TRANSFORM, v3d->camera);
	
	return OPERATOR_FINISHED;

}

static int view3d_camera_to_view_poll(bContext *C)
{
	View3D *v3d;
	ARegion *ar;

	if (ED_view3d_context_user_region(C, &v3d, &ar)) {
		RegionView3D *rv3d = ar->regiondata;
		if (v3d && v3d->camera && !ID_IS_LINKED(v3d->camera)) {
			if (rv3d && (rv3d->viewlock & RV3D_LOCKED) == 0) {
				if (rv3d->persp != RV3D_CAMOB) {
					return 1;
				}
			}
		}
	}

	return 0;
}

void VIEW3D_OT_camera_to_view(wmOperatorType *ot)
{
	/* identifiers */
	ot->name = "Align Camera To View";
	ot->description = "Set camera view to active view";
	ot->idname = "VIEW3D_OT_camera_to_view";
	
	/* api callbacks */
	ot->exec = view3d_camera_to_view_exec;
	ot->poll = view3d_camera_to_view_poll;
	
	/* flags */
	ot->flag = OPTYPE_REGISTER | OPTYPE_UNDO;
}

/** \} */

/* -------------------------------------------------------------------- */
/** \name Camera Fit Frame to Selected Operator
 * \{ */

/* unlike VIEW3D_OT_view_selected this is for framing a render and not
 * meant to take into account vertex/bone selection for eg. */
static int view3d_camera_to_view_selected_exec(bContext *C, wmOperator *op)
{
	Scene *scene = CTX_data_scene(C);
	ViewLayer *view_layer = CTX_data_view_layer(C);
	View3D *v3d = CTX_wm_view3d(C);  /* can be NULL */
	Object *camera_ob = v3d ? v3d->camera : scene->camera;

	float r_co[3]; /* the new location to apply */
	float r_scale; /* only for ortho cameras */

	if (camera_ob == NULL) {
		BKE_report(op->reports, RPT_ERROR, "No active camera");
		return OPERATOR_CANCELLED;
	}

	/* this function does all the important stuff */
	if (BKE_camera_view_frame_fit_to_scene(scene, view_layer, camera_ob, r_co, &r_scale)) {
		ObjectTfmProtectedChannels obtfm;
		float obmat_new[4][4];

		if ((camera_ob->type == OB_CAMERA) && (((Camera *)camera_ob->data)->type == CAM_ORTHO)) {
			((Camera *)camera_ob->data)->ortho_scale = r_scale;
		}

		copy_m4_m4(obmat_new, camera_ob->obmat);
		copy_v3_v3(obmat_new[3], r_co);

		/* only touch location */
		BKE_object_tfm_protected_backup(camera_ob, &obtfm);
		BKE_object_apply_mat4(camera_ob, obmat_new, true, true);
		BKE_object_tfm_protected_restore(camera_ob, &obtfm, OB_LOCK_SCALE | OB_LOCK_ROT4D);

		/* notifiers */
		DEG_id_tag_update(&camera_ob->id, OB_RECALC_OB);
		WM_event_add_notifier(C, NC_OBJECT | ND_TRANSFORM, camera_ob);
		return OPERATOR_FINISHED;
	}
	else {
		return OPERATOR_CANCELLED;
	}
}

void VIEW3D_OT_camera_to_view_selected(wmOperatorType *ot)
{
	/* identifiers */
	ot->name = "Camera Fit Frame to Selected";
	ot->description = "Move the camera so selected objects are framed";
	ot->idname = "VIEW3D_OT_camera_to_view_selected";

	/* api callbacks */
	ot->exec = view3d_camera_to_view_selected_exec;
	ot->poll = ED_operator_scene_editable;

	/* flags */
	ot->flag = OPTYPE_REGISTER | OPTYPE_UNDO;
}

/** \} */

/* -------------------------------------------------------------------- */
/** \name Object as Camera Operator
 * \{ */

static void sync_viewport_camera_smoothview(bContext *C, View3D *v3d, Object *ob, const int smooth_viewtx)
{
	Main *bmain = CTX_data_main(C);
	for (bScreen *screen = bmain->screen.first; screen != NULL; screen = screen->id.next) {
		for (ScrArea *area = screen->areabase.first; area != NULL; area = area->next) {
			for (SpaceLink *space_link = area->spacedata.first; space_link != NULL; space_link = space_link->next) {
				if (space_link->spacetype == SPACE_VIEW3D) {
					View3D *other_v3d = (View3D *)space_link;
					if (other_v3d == v3d) {
						continue;
					}
					if (other_v3d->camera == ob) {
						continue;
					}
					if (v3d->scenelock) {
						ListBase *lb = (space_link == area->spacedata.first)
						                   ? &area->regionbase
						                   : &space_link->regionbase;
						for (ARegion *other_ar = lb->first; other_ar != NULL; other_ar = other_ar->next) {
							if (other_ar->regiontype == RGN_TYPE_WINDOW) {
								if (other_ar->regiondata) {
									RegionView3D *other_rv3d = other_ar->regiondata;
									if (other_rv3d->persp == RV3D_CAMOB) {
										Object *other_camera_old = other_v3d->camera;
										other_v3d->camera = ob;
										ED_view3d_lastview_store(other_rv3d);
										ED_view3d_smooth_view(
										        C, other_v3d, other_ar, smooth_viewtx,
										        &(const V3D_SmoothParams) {
										            .camera_old = other_camera_old,
										            .camera = other_v3d->camera,
										            .ofs = other_rv3d->ofs,
										            .quat = other_rv3d->viewquat,
										            .dist = &other_rv3d->dist,
										            .lens = &other_v3d->lens});
									}
									else {
										other_v3d->camera = ob;
									}
								}
							}
						}
					}
				}
			}
		}
	}
}

static int view3d_setobjectascamera_exec(bContext *C, wmOperator *op)
{
	View3D *v3d;
	ARegion *ar;
	RegionView3D *rv3d;

	Scene *scene = CTX_data_scene(C);
	Object *ob = CTX_data_active_object(C);

	const int smooth_viewtx = WM_operator_smooth_viewtx_get(op);

	/* no NULL check is needed, poll checks */
	ED_view3d_context_user_region(C, &v3d, &ar);
	rv3d = ar->regiondata;

	if (ob) {
		Object *camera_old = (rv3d->persp == RV3D_CAMOB) ? V3D_CAMERA_SCENE(scene, v3d) : NULL;
		rv3d->persp = RV3D_CAMOB;
		v3d->camera = ob;
		if (v3d->scenelock)
			scene->camera = ob;

		/* unlikely but looks like a glitch when set to the same */
		if (camera_old != ob) {
			ED_view3d_lastview_store(rv3d);

			ED_view3d_smooth_view(
			        C, v3d, ar, smooth_viewtx,
			        &(const V3D_SmoothParams) {
			            .camera_old = camera_old, .camera = v3d->camera,
			            .ofs = rv3d->ofs, .quat = rv3d->viewquat,
			            .dist = &rv3d->dist, .lens = &v3d->lens});
		}

		if (v3d->scenelock) {
			sync_viewport_camera_smoothview(C, v3d, ob, smooth_viewtx);
			WM_event_add_notifier(C, NC_SCENE, scene);
		}
		WM_event_add_notifier(C, NC_OBJECT | ND_DRAW, scene);
	}
	
	return OPERATOR_FINISHED;
}

int ED_operator_rv3d_user_region_poll(bContext *C)
{
	View3D *v3d_dummy;
	ARegion *ar_dummy;

	return ED_view3d_context_user_region(C, &v3d_dummy, &ar_dummy);
}

void VIEW3D_OT_object_as_camera(wmOperatorType *ot)
{
	/* identifiers */
	ot->name = "Set Active Object as Camera";
	ot->description = "Set the active object as the active camera for this view or scene";
	ot->idname = "VIEW3D_OT_object_as_camera";
	
	/* api callbacks */
	ot->exec = view3d_setobjectascamera_exec;
	ot->poll = ED_operator_rv3d_user_region_poll;
	
	/* flags */
	ot->flag = OPTYPE_REGISTER | OPTYPE_UNDO;
}

/** \} */

/* -------------------------------------------------------------------- */
/** \name Window and View Matrix Calculation
 * \{ */

/**
 * \param rect optional for picking (can be NULL).
 */
void view3d_winmatrix_set(const Depsgraph *depsgraph, ARegion *ar, const View3D *v3d, const rcti *rect)
{
	RegionView3D *rv3d = ar->regiondata;
	rctf viewplane;
	float clipsta, clipend;
	bool is_ortho;
	
	is_ortho = ED_view3d_viewplane_get(depsgraph, v3d, rv3d, ar->winx, ar->winy, &viewplane, &clipsta, &clipend, NULL);
	rv3d->is_persp = !is_ortho;

#if 0
	printf("%s: %d %d %f %f %f %f %f %f\n", __func__, winx, winy,
	       viewplane.xmin, viewplane.ymin, viewplane.xmax, viewplane.ymax,
	       clipsta, clipend);
#endif

	if (rect) {  /* picking */
		rctf r;
		r.xmin = viewplane.xmin + (BLI_rctf_size_x(&viewplane) * (rect->xmin / (float)ar->winx));
		r.ymin = viewplane.ymin + (BLI_rctf_size_y(&viewplane) * (rect->ymin / (float)ar->winy));
		r.xmax = viewplane.xmin + (BLI_rctf_size_x(&viewplane) * (rect->xmax / (float)ar->winx));
		r.ymax = viewplane.ymin + (BLI_rctf_size_y(&viewplane) * (rect->ymax / (float)ar->winy));
		viewplane = r;
	}

	if (is_ortho) {
		gpuOrtho(viewplane.xmin, viewplane.xmax, viewplane.ymin, viewplane.ymax, clipsta, clipend);
	}
	else {
		gpuFrustum(viewplane.xmin, viewplane.xmax, viewplane.ymin, viewplane.ymax, clipsta, clipend);
	}

	/* update matrix in 3d view region */
	gpuGetProjectionMatrix(rv3d->winmat);
}

static void obmat_to_viewmat(RegionView3D *rv3d, Object *ob)
{
	float bmat[4][4];

	rv3d->view = RV3D_VIEW_USER; /* don't show the grid */

	normalize_m4_m4(bmat, ob->obmat);
	invert_m4_m4(rv3d->viewmat, bmat);

	/* view quat calculation, needed for add object */
	mat4_normalized_to_quat(rv3d->viewquat, rv3d->viewmat);
}

/**
 * Sets #RegionView3D.viewmat
 *
 * \param eval_ctx: Context.
 * \param scene: Scene for camera and cursor location.
 * \param v3d: View 3D space data.
 * \param rv3d: 3D region which stores the final matrices.
 * \param rect_scale: Optional 2D scale argument,
 * Use when displaying a sub-region, eg: when #view3d_winmatrix_set takes a 'rect' argument.
 *
 * \note don't set windows active in here, is used by renderwin too.
 */
void view3d_viewmatrix_set(
        const EvaluationContext *eval_ctx, Scene *scene,
        const View3D *v3d, RegionView3D *rv3d, const float rect_scale[2])
{
	if (rv3d->persp == RV3D_CAMOB) {      /* obs/camera */
		if (v3d->camera) {
			const Depsgraph *depsgraph = eval_ctx->depsgraph;
			Object *camera_object = DEG_get_evaluated_object(depsgraph, v3d->camera);
			BKE_object_where_is_calc(eval_ctx, scene, camera_object);
			obmat_to_viewmat(rv3d, camera_object);
		}
		else {
			quat_to_mat4(rv3d->viewmat, rv3d->viewquat);
			rv3d->viewmat[3][2] -= rv3d->dist;
		}
	}
	else {
		bool use_lock_ofs = false;


		/* should be moved to better initialize later on XXX */
		if (rv3d->viewlock & RV3D_LOCKED)
			ED_view3d_lock(rv3d);
		
		quat_to_mat4(rv3d->viewmat, rv3d->viewquat);
		if (rv3d->persp == RV3D_PERSP) rv3d->viewmat[3][2] -= rv3d->dist;
		if (v3d->ob_centre) {
			Object *ob = v3d->ob_centre;
			float vec[3];
			
			copy_v3_v3(vec, ob->obmat[3]);
			if (ob->type == OB_ARMATURE && v3d->ob_centre_bone[0]) {
				bPoseChannel *pchan = BKE_pose_channel_find_name(ob->pose, v3d->ob_centre_bone);
				if (pchan) {
					copy_v3_v3(vec, pchan->pose_mat[3]);
					mul_m4_v3(ob->obmat, vec);
				}
			}
			translate_m4(rv3d->viewmat, -vec[0], -vec[1], -vec[2]);
			use_lock_ofs = true;
		}
		else if (v3d->ob_centre_cursor) {
			float vec[3];
			copy_v3_v3(vec, ED_view3d_cursor3d_get(scene, (View3D *)v3d));
			translate_m4(rv3d->viewmat, -vec[0], -vec[1], -vec[2]);
			use_lock_ofs = true;
		}
		else {
			translate_m4(rv3d->viewmat, rv3d->ofs[0], rv3d->ofs[1], rv3d->ofs[2]);
		}

		/* lock offset */
		if (use_lock_ofs) {
			float persmat[4][4], persinv[4][4];
			float vec[3];

			/* we could calculate the real persmat/persinv here
			 * but it would be unreliable so better to later */
			mul_m4_m4m4(persmat, rv3d->winmat, rv3d->viewmat);
			invert_m4_m4(persinv, persmat);

			mul_v2_v2fl(vec, rv3d->ofs_lock, rv3d->is_persp ? rv3d->dist : 1.0f);
			vec[2] = 0.0f;

			if (rect_scale) {
				/* Since 'RegionView3D.winmat' has been calculated and this function doesn't take the 'ARegion'
				 * we don't know about the region size.
				 * Use 'rect_scale' when drawing a sub-region to apply 2D offset,
				 * scaled by the difference between the sub-region and the region size.
				 */
				vec[0] /= rect_scale[0];
				vec[1] /= rect_scale[1];
			}

			mul_mat3_m4_v3(persinv, vec);
			translate_m4(rv3d->viewmat, vec[0], vec[1], vec[2]);
		}
		/* end lock offset */
	}
}

/** \} */

/* -------------------------------------------------------------------- */
/** \name OpenGL Select Utilities
 * \{ */

/**
 * Optionally cache data for multiple calls to #view3d_opengl_select
 *
 * just avoid GPU_select headers outside this file
 */
void view3d_opengl_select_cache_begin(void)
{
	GPU_select_cache_begin();
}

void view3d_opengl_select_cache_end(void)
{
	GPU_select_cache_end();
}

#ifndef WITH_OPENGL_LEGACY
struct DrawSelectLoopUserData {
	uint  pass;
	uint  hits;
	uint *buffer;
	uint  buffer_len;
	const rcti *rect;
	char gpu_select_mode;
};

static bool drw_select_loop_pass(eDRWSelectStage stage, void *user_data)
{
	bool continue_pass = false;
	struct DrawSelectLoopUserData *data = user_data;
	if (stage == DRW_SELECT_PASS_PRE) {
		GPU_select_begin(data->buffer, data->buffer_len, data->rect, data->gpu_select_mode, data->hits);
		/* always run POST after PRE. */
		continue_pass = true;
	}
	else if (stage == DRW_SELECT_PASS_POST) {
		int hits = GPU_select_end();
		if (data->pass == 0) {
			/* quirk of GPU_select_end, only take hits value from first call. */
			data->hits = hits;
		}
		if (data->gpu_select_mode == GPU_SELECT_NEAREST_FIRST_PASS) {
			data->gpu_select_mode = GPU_SELECT_NEAREST_SECOND_PASS;
			continue_pass = (hits > 0);
		}
		data->pass += 1;
	}
	else {
		BLI_assert(0);
	}
	return continue_pass;

}
#endif /* WITH_OPENGL_LEGACY */

/**
 * \warning be sure to account for a negative return value
 * This is an error, "Too many objects in select buffer"
 * and no action should be taken (can crash blender) if this happens
 *
 * \note (vc->obedit == NULL) can be set to explicitly skip edit-object selection.
 */
int view3d_opengl_select(
        const EvaluationContext *eval_ctx, ViewContext *vc, unsigned int *buffer, unsigned int bufsize, const rcti *input,
        eV3DSelectMode select_mode)
{
	struct bThemeState theme_state;
	Depsgraph *graph = vc->depsgraph;
	Scene *scene = vc->scene;
	View3D *v3d = vc->v3d;
	ARegion *ar = vc->ar;
	rcti rect;
	int hits;
	const bool use_obedit_skip = (OBEDIT_FROM_EVAL_CTX(eval_ctx) != NULL) && (vc->obedit == NULL);
	const bool is_pick_select = (U.gpu_select_pick_deph != 0);
	const bool do_passes = (
	        (is_pick_select == false) &&
	        (select_mode == VIEW3D_SELECT_PICK_NEAREST) &&
	        GPU_select_query_check_active());
	const bool use_nearest = (is_pick_select && select_mode == VIEW3D_SELECT_PICK_NEAREST);

	char gpu_select_mode;

	/* case not a border select */
	if (input->xmin == input->xmax) {
		/* seems to be default value for bones only now */
		BLI_rcti_init_pt_radius(&rect, (const int[2]){input->xmin, input->ymin}, 12);
	}
	else {
		rect = *input;
	}

	if (is_pick_select) {
		if (is_pick_select && select_mode == VIEW3D_SELECT_PICK_NEAREST) {
			gpu_select_mode = GPU_SELECT_PICK_NEAREST;
		}
		else if (is_pick_select && select_mode == VIEW3D_SELECT_PICK_ALL) {
			gpu_select_mode = GPU_SELECT_PICK_ALL;
		}
		else {
			gpu_select_mode = GPU_SELECT_ALL;
		}
	}
	else {
		if (do_passes) {
			gpu_select_mode = GPU_SELECT_NEAREST_FIRST_PASS;
		}
		else {
			gpu_select_mode = GPU_SELECT_ALL;
		}
	}

	/* Tools may request depth outside of regular drawing code. */
	UI_Theme_Store(&theme_state);
	UI_SetTheme(SPACE_VIEW3D, RGN_TYPE_WINDOW);

	/* Re-use cache (rect must be smaller then the cached)
	 * other context is assumed to be unchanged */
	if (GPU_select_is_cached()) {
		GPU_select_begin(buffer, bufsize, &rect, gpu_select_mode, 0);
		GPU_select_cache_load_id();
		hits = GPU_select_end();
		goto finally;
	}

#ifndef WITH_OPENGL_LEGACY
	/* All of the queries need to be perform on the drawing context. */
	DRW_opengl_context_enable();
#endif

	G.f |= G_PICKSEL;

	/* Important we use the 'viewmat' and don't re-calculate since
	 * the object & bone view locking takes 'rect' into account, see: T51629. */
	ED_view3d_draw_setup_view(vc->win, eval_ctx, scene, ar, v3d, vc->rv3d->viewmat, NULL, &rect);

	if (v3d->drawtype > OB_WIRE) {
		v3d->zbuf = true;
		glEnable(GL_DEPTH_TEST);
	}

	if (vc->rv3d->rflag & RV3D_CLIPPING)
		ED_view3d_clipping_set(vc->rv3d);
	

#ifdef WITH_OPENGL_LEGACY
	if (IS_VIEWPORT_LEGACY(vc->v3d)) {
		GPU_select_begin(buffer, bufsize, &rect, gpu_select_mode, 0);
		ED_view3d_draw_select_loop(vc, scene, sl, v3d, ar, use_obedit_skip, use_nearest);
		hits = GPU_select_end();

		if (do_passes && (hits > 0)) {
			GPU_select_begin(buffer, bufsize, &rect, GPU_SELECT_NEAREST_SECOND_PASS, hits);
			ED_view3d_draw_select_loop(vc, scene, sl, v3d, ar, use_obedit_skip, use_nearest);
			GPU_select_end();
		}
	}
	else
#else
	{
		/* We need to call "GPU_select_*" API's inside DRW_draw_select_loop
		 * because the OpenGL context created & destroyed inside this function. */
		struct DrawSelectLoopUserData drw_select_loop_user_data = {
			.pass = 0,
			.hits = 0,
			.buffer = buffer,
			.buffer_len = bufsize,
			.rect = &rect,
			.gpu_select_mode = gpu_select_mode,
		};
		DRW_draw_select_loop(
		        graph, ar, v3d, eval_ctx->object_mode,
		        use_obedit_skip, use_nearest, &rect,
		        drw_select_loop_pass, &drw_select_loop_user_data);
		hits = drw_select_loop_user_data.hits;
	}
#endif /* WITH_OPENGL_LEGACY */

	G.f &= ~G_PICKSEL;
	ED_view3d_draw_setup_view(vc->win, eval_ctx, scene, ar, v3d, vc->rv3d->viewmat, NULL, NULL);
	
	if (v3d->drawtype > OB_WIRE) {
		v3d->zbuf = 0;
		glDisable(GL_DEPTH_TEST);
	}
	
	if (vc->rv3d->rflag & RV3D_CLIPPING)
		ED_view3d_clipping_disable();

#ifndef WITH_OPENGL_LEGACY
	DRW_opengl_context_disable();
#endif

finally:

	if (hits < 0) printf("Too many objects in select buffer\n");  /* XXX make error message */

	UI_Theme_Restore(&theme_state);

	return hits;
}

/** \} */

/* -------------------------------------------------------------------- */
/** \name View Layer Utilities
 * \{ */

int ED_view3d_view_layer_set(int lay, const int *values, int *active)
{
	int i, tot = 0;
	
	/* ensure we always have some layer selected */
	for (i = 0; i < 20; i++)
		if (values[i])
			tot++;
	
	if (tot == 0)
		return lay;
	
	for (i = 0; i < 20; i++) {
		
		if (active) {
			/* if this value has just been switched on, make that layer active */
			if (values[i] && (lay & (1 << i)) == 0) {
				*active = (1 << i);
			}
		}
			
		if (values[i]) lay |= (1 << i);
		else lay &= ~(1 << i);
	}
	
	/* ensure always an active layer */
	if (active && (lay & *active) == 0) {
		for (i = 0; i < 20; i++) {
			if (lay & (1 << i)) {
				*active = 1 << i;
				break;
			}
		}
	}
	
	return lay;
}

/** \} */

/* -------------------------------------------------------------------- */
/** \name Game Engine Operator
 *
 * Start the game engine (handles context switching).
 * \{ */

#ifdef WITH_GAMEENGINE

static ListBase queue_back;
static void game_engine_save_state(bContext *C, wmWindow *win)
{
	EvaluationContext eval_ctx;
	CTX_data_eval_ctx(C, &eval_ctx);
	Object *obact = CTX_data_active_object(C);

	glPushAttrib(GL_ALL_ATTRIB_BITS);

	if (obact && eval_ctx.object_mode & OB_MODE_TEXTURE_PAINT) {
		GPU_paint_set_mipmap(1);
	}

	queue_back = win->queue;

	BLI_listbase_clear(&win->queue);
}

static void game_engine_restore_state(bContext *C, wmWindow *win)
{
	EvaluationContext eval_ctx;
	CTX_data_eval_ctx(C, &eval_ctx);
	Object *obact = CTX_data_active_object(C);

	if (obact && eval_ctx.object_mode & OB_MODE_TEXTURE_PAINT) {
		GPU_paint_set_mipmap(0);
	}
	/* check because closing win can set to NULL */
	if (win) {
		win->queue = queue_back;
	}

	GPU_state_init();

	glPopAttrib();
}

/* was space_set_commmandline_options in 2.4x */
static void game_set_commmandline_options(GameData *gm)
{
	SYS_SystemHandle syshandle;
	int test;

	if ((syshandle = SYS_GetSystem())) {
		/* User defined settings */
		test = (U.gameflags & USER_DISABLE_MIPMAP);
		GPU_set_mipmap(!test);
		SYS_WriteCommandLineInt(syshandle, "nomipmap", test);

		/* File specific settings: */
		/* Only test the first one. These two are switched
		 * simultaneously. */
		test = (gm->flag & GAME_SHOW_FRAMERATE);
		SYS_WriteCommandLineInt(syshandle, "show_framerate", test);
		SYS_WriteCommandLineInt(syshandle, "show_profile", test);

		test = (gm->flag & GAME_SHOW_DEBUG_PROPS);
		SYS_WriteCommandLineInt(syshandle, "show_properties", test);

		test = (gm->flag & GAME_SHOW_PHYSICS);
		SYS_WriteCommandLineInt(syshandle, "show_physics", test);

		test = (gm->flag & GAME_ENABLE_ALL_FRAMES);
		SYS_WriteCommandLineInt(syshandle, "fixedtime", test);

		test = (gm->flag & GAME_ENABLE_ANIMATION_RECORD);
		SYS_WriteCommandLineInt(syshandle, "animation_record", test);

		test = (gm->flag & GAME_IGNORE_DEPRECATION_WARNINGS);
		SYS_WriteCommandLineInt(syshandle, "ignore_deprecation_warnings", test);

		test = (gm->matmode == GAME_MAT_MULTITEX);
		SYS_WriteCommandLineInt(syshandle, "blender_material", test);
		test = (gm->matmode == GAME_MAT_GLSL);
		SYS_WriteCommandLineInt(syshandle, "blender_glsl_material", test);
	}
}

#endif /* WITH_GAMEENGINE */

static int game_engine_poll(bContext *C)
{
	const wmWindow *win = CTX_wm_window(C);
	const Scene *scene = WM_window_get_active_scene(win);

	/* we need a context and area to launch BGE
	 * it's a temporary solution to avoid crash at load time
	 * if we try to auto run the BGE. Ideally we want the
	 * context to be set as soon as we load the file. */

	if (win == NULL) return 0;
	if (CTX_wm_screen(C) == NULL) return 0;

	if (CTX_data_mode_enum(C) != CTX_MODE_OBJECT)
		return 0;

	//if (!BKE_scene_uses_blender_game(scene))
	//	return 0;

	return 1;
}

static int game_engine_exec(bContext *C, wmOperator *op)
{
#ifdef WITH_GAMEENGINE
	Scene *startscene = CTX_data_scene(C);
	Main *bmain = CTX_data_main(C);
	ScrArea /* *sa, */ /* UNUSED */ *prevsa = CTX_wm_area(C);
	ARegion *ar, *prevar = CTX_wm_region(C);
	wmWindow *prevwin = CTX_wm_window(C);
	RegionView3D *rv3d;
	rcti cam_frame;

	UNUSED_VARS(op);

	/* bad context switch .. */
	if (!ED_view3d_context_activate(C))
		return OPERATOR_CANCELLED;

<<<<<<< HEAD

	ViewLayer *view_layer = BKE_view_layer_from_scene_get(startscene);
	
	Depsgraph *depsgraph = BKE_scene_get_depsgraph(startscene, view_layer, true);
	//DEG_graph_build_from_view_layer(depsgraph, bmain, startscene, view_layer);
	DEG_graph_relations_update(depsgraph, bmain, startscene, view_layer);
	
=======
>>>>>>> 3a566687
	/* redraw to hide any menus/popups, we don't go back to
	 * the window manager until after this operator exits */
	WM_redraw_windows(C);

	BLI_callback_exec(bmain, &startscene->id, BLI_CB_EVT_GAME_PRE);

	rv3d = CTX_wm_region_view3d(C);
	/* sa = CTX_wm_area(C); */ /* UNUSED */
	ar = CTX_wm_region(C);

	view3d_operator_needs_opengl(C);

	game_set_commmandline_options(&startscene->gm);

	if ((rv3d->persp == RV3D_CAMOB) &&
	    (startscene->gm.framing.type == SCE_GAMEFRAMING_BARS) &&
	    (startscene->gm.stereoflag != STEREO_DOME))
	{
		const Depsgraph *depsgraph = CTX_data_depsgraph(C);
		/* Letterbox */
		rctf cam_framef;
		ED_view3d_calc_camera_border(startscene, depsgraph, ar, CTX_wm_view3d(C), rv3d, &cam_framef, false);
		cam_frame.xmin = cam_framef.xmin + ar->winrct.xmin;
		cam_frame.xmax = cam_framef.xmax + ar->winrct.xmin;
		cam_frame.ymin = cam_framef.ymin + ar->winrct.ymin;
		cam_frame.ymax = cam_framef.ymax + ar->winrct.ymin;
		BLI_rcti_isect(&ar->winrct, &cam_frame, &cam_frame);
	}
	else {
		cam_frame.xmin = ar->winrct.xmin;
		cam_frame.xmax = ar->winrct.xmax;
		cam_frame.ymin = ar->winrct.ymin;
		cam_frame.ymax = ar->winrct.ymax;
	}


	game_engine_save_state(C, prevwin);

	StartKetsjiShell(C, ar, &cam_frame, 1);

	/* window wasnt closed while the BGE was running */
	if (BLI_findindex(&CTX_wm_manager(C)->windows, prevwin) == -1) {
		prevwin = NULL;
		CTX_wm_window_set(C, NULL);
	}

	ED_area_tag_redraw(CTX_wm_area(C));

	if (prevwin) {
		/* restore context, in case it changed in the meantime, for
		 * example by working in another window or closing it */
		CTX_wm_region_set(C, prevar);
		CTX_wm_window_set(C, prevwin);
		CTX_wm_area_set(C, prevsa);
	}

	game_engine_restore_state(C, prevwin);

	//XXX restore_all_scene_cfra(scene_cfra_store);
	BKE_scene_set_background(CTX_data_main(C), startscene);
	//XXX BKE_scene_graph_update_for_newframe(bmain->eval_ctx, bmain, scene, depsgraph);

	BLI_callback_exec(bmain, &startscene->id, BLI_CB_EVT_GAME_POST);

	return OPERATOR_FINISHED;
#else
	UNUSED_VARS(C);
	BKE_report(op->reports, RPT_ERROR, "Game engine is disabled in this build");
	return OPERATOR_CANCELLED;
#endif
}

void VIEW3D_OT_game_start(wmOperatorType *ot)
{
	/* identifiers */
	ot->name = "Start Game Engine";
	ot->description = "Start game engine";
	ot->idname = "VIEW3D_OT_game_start";

	/* api callbacks */
	ot->exec = game_engine_exec;

	ot->poll = game_engine_poll;
}

/** \} */<|MERGE_RESOLUTION|>--- conflicted
+++ resolved
@@ -43,7 +43,6 @@
 #include "BKE_context.h"
 #include "BKE_object.h"
 #include "BKE_global.h"
-#include "BKE_layer.h" // For bge
 #include "BKE_main.h"
 #include "BKE_report.h"
 #include "BKE_scene.h"
@@ -63,12 +62,7 @@
 
 #include "DRW_engine.h"
 
-<<<<<<< HEAD
-#include "DEG_depsgraph_build.h" // Game engine transition
-
-=======
 #include "DEG_depsgraph_query.h"
->>>>>>> 3a566687
 
 #ifdef WITH_GAMEENGINE
 #  include "BLI_listbase.h"
@@ -76,7 +70,7 @@
 
 #  include "GPU_draw.h"
 
-#  include "LA_SystemCommandLine.h"
+#  include "BL_System.h"
 #endif
 
 #include "view3d_intern.h"  /* own include */
@@ -1203,8 +1197,8 @@
 	if (CTX_data_mode_enum(C) != CTX_MODE_OBJECT)
 		return 0;
 
-	//if (!BKE_scene_uses_blender_game(scene))
-	//	return 0;
+	if (!BKE_scene_uses_blender_game(scene))
+		return 0;
 
 	return 1;
 }
@@ -1226,16 +1220,6 @@
 	if (!ED_view3d_context_activate(C))
 		return OPERATOR_CANCELLED;
 
-<<<<<<< HEAD
-
-	ViewLayer *view_layer = BKE_view_layer_from_scene_get(startscene);
-	
-	Depsgraph *depsgraph = BKE_scene_get_depsgraph(startscene, view_layer, true);
-	//DEG_graph_build_from_view_layer(depsgraph, bmain, startscene, view_layer);
-	DEG_graph_relations_update(depsgraph, bmain, startscene, view_layer);
-	
-=======
->>>>>>> 3a566687
 	/* redraw to hide any menus/popups, we don't go back to
 	 * the window manager until after this operator exits */
 	WM_redraw_windows(C);
