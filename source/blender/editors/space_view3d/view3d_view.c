--- conflicted
+++ resolved
@@ -63,9 +63,6 @@
 
 #include "DRW_engine.h"
 
-<<<<<<< HEAD
-#include "DEG_depsgraph_query.h"
-
 #ifdef WITH_GAMEENGINE
 #  include "BLI_listbase.h"
 #  include "BLI_callbacks.h"
@@ -75,8 +72,6 @@
 #  include "LA_SystemCommandLine.h"
 #endif
 
-=======
->>>>>>> 0d559a67
 #include "view3d_intern.h"  /* own include */
 
 /* -------------------------------------------------------------------- */
