/*
 * This program is free software; you can redistribute it and/or
 * modify it under the terms of the GNU General Public License
 * as published by the Free Software Foundation; either version 2
 * of the License, or (at your option) any later version.
 *
 * This program is distributed in the hope that it will be useful,
 * but WITHOUT ANY WARRANTY; without even the implied warranty of
 * MERCHANTABILITY or FITNESS FOR A PARTICULAR PURPOSE.  See the
 * GNU General Public License for more details.
 *
 * You should have received a copy of the GNU General Public License
 * along with this program; if not, write to the Free Software Foundation,
 * Inc., 51 Franklin Street, Fifth Floor, Boston, MA 02110-1301, USA.
 *
 * The Original Code is Copyright (C) 2008 Blender Foundation.
 * All rights reserved.
 */

/** \file
 * \ingroup spview3d
 */

#include "DNA_camera_types.h"
#include "DNA_scene_types.h"
#include "DNA_object_types.h"

#include "MEM_guardedalloc.h"

#include "BLI_math.h"
#include "BLI_rect.h"
#include "BLI_utildefines.h"

#include "BKE_action.h"
#include "BKE_camera.h"
#include "BKE_context.h"
#include "BKE_object.h"
#include "BKE_global.h"
#include "BKE_layer.h"
#include "BKE_main.h"
#include "BKE_report.h"
#include "BKE_scene.h"

#include "DEG_depsgraph.h"
#include "DEG_depsgraph_query.h"

#include "UI_resources.h"

#include "GPU_glew.h"
#include "GPU_select.h"
#include "GPU_matrix.h"
#include "GPU_state.h"

#include "WM_api.h"
#include "WM_types.h"

#include "ED_object.h"
#include "ED_screen.h"

#include "DRW_engine.h"

#include "RNA_access.h"
#include "RNA_define.h"

#ifdef WITH_GAMEENGINE
#  include "BLI_listbase.h"
#  include "BLI_callbacks.h"

#  include "GPU_draw.h"

#  include "LA_SystemCommandLine.h"
#endif

#include "view3d_intern.h"  /* own include */

/* -------------------------------------------------------------------- */
/** \name Smooth View Operator & Utilities
 *
 * Use for view transitions to have smooth (animated) transitions.
 * \{ */

/* This operator is one of the 'timer refresh' ones like animation playback */

struct SmoothView3DState {
	float dist;
	float lens;
	float quat[4];
	float ofs[3];
};

struct SmoothView3DStore {
	/* source*/
	struct SmoothView3DState src;  /* source */
	struct SmoothView3DState dst;  /* destination */
	struct SmoothView3DState org;  /* original */

	bool to_camera;

	bool use_dyn_ofs;
	float dyn_ofs[3];

	/* When smooth-view is enabled, store the 'rv3d->view' here,
	 * assign back when the view motion is completed. */
	char org_view;

	double time_allowed;
};

static void view3d_smooth_view_state_backup(struct SmoothView3DState *sms_state,
                                            const View3D *v3d, const RegionView3D *rv3d)
{
	copy_v3_v3(sms_state->ofs,   rv3d->ofs);
	copy_qt_qt(sms_state->quat,  rv3d->viewquat);
	sms_state->dist            = rv3d->dist;
	sms_state->lens            = v3d->lens;
}

static void view3d_smooth_view_state_restore(const struct SmoothView3DState *sms_state,
                                             View3D *v3d, RegionView3D *rv3d)
{
	copy_v3_v3(rv3d->ofs,      sms_state->ofs);
	copy_qt_qt(rv3d->viewquat, sms_state->quat);
	rv3d->dist               = sms_state->dist;
	v3d->lens                = sms_state->lens;
}

/* will start timer if appropriate */
/* the arguments are the desired situation */
void ED_view3d_smooth_view_ex(
        /* avoid passing in the context */
        const Depsgraph *depsgraph, wmWindowManager *wm, wmWindow *win, ScrArea *sa,
        View3D *v3d, ARegion *ar, const int smooth_viewtx,
        const V3D_SmoothParams *sview)
{
	RegionView3D *rv3d = ar->regiondata;
	struct SmoothView3DStore sms = {{0}};
	bool ok = false;

	/* initialize sms */
	view3d_smooth_view_state_backup(&sms.dst, v3d, rv3d);
	view3d_smooth_view_state_backup(&sms.src, v3d, rv3d);
	/* if smoothview runs multiple times... */
	if (rv3d->sms == NULL) {
		view3d_smooth_view_state_backup(&sms.org, v3d, rv3d);
	}
	else {
		sms.org = rv3d->sms->org;
	}
	sms.org_view = rv3d->view;

	/* sms.to_camera = false; */  /* initizlized to zero anyway */

	/* note on camera locking, this is a little confusing but works ok.
	 * we may be changing the view 'as if' there is no active camera, but in fact
	 * there is an active camera which is locked to the view.
	 *
	 * In the case where smooth view is moving _to_ a camera we don't want that
	 * camera to be moved or changed, so only when the camera is not being set should
	 * we allow camera option locking to initialize the view settings from the camera.
	 */
	if (sview->camera == NULL && sview->camera_old == NULL) {
		ED_view3d_camera_lock_init(depsgraph, v3d, rv3d);
	}

	/* store the options we want to end with */
	if (sview->ofs)
		copy_v3_v3(sms.dst.ofs, sview->ofs);
	if (sview->quat)
		copy_qt_qt(sms.dst.quat, sview->quat);
	if (sview->dist)
		sms.dst.dist = *sview->dist;
	if (sview->lens)
		sms.dst.lens = *sview->lens;

	if (sview->dyn_ofs) {
		BLI_assert(sview->ofs  == NULL);
		BLI_assert(sview->quat != NULL);

		copy_v3_v3(sms.dyn_ofs, sview->dyn_ofs);
		sms.use_dyn_ofs = true;

		/* calculate the final destination offset */
		view3d_orbit_apply_dyn_ofs(sms.dst.ofs, sms.src.ofs, sms.src.quat, sms.dst.quat, sms.dyn_ofs);
	}

	if (sview->camera) {
		Object *ob_camera_eval = DEG_get_evaluated_object(depsgraph, sview->camera);
		sms.dst.dist = ED_view3d_offset_distance(ob_camera_eval->obmat, sview->ofs, VIEW3D_DIST_FALLBACK);
		ED_view3d_from_object(ob_camera_eval, sms.dst.ofs, sms.dst.quat, &sms.dst.dist, &sms.dst.lens);
		sms.to_camera = true; /* restore view3d values in end */
	}

	/* skip smooth viewing for render engine draw */
	if (smooth_viewtx && v3d->shading.type != OB_RENDER) {
		bool changed = false; /* zero means no difference */

		if (sview->camera_old != sview->camera)
			changed = true;
		else if (sms.dst.dist != rv3d->dist)
			changed = true;
		else if (sms.dst.lens != v3d->lens)
			changed = true;
		else if (!equals_v3v3(sms.dst.ofs, rv3d->ofs))
			changed = true;
		else if (!equals_v4v4(sms.dst.quat, rv3d->viewquat))
			changed = true;

		/* The new view is different from the old one
		 * so animate the view */
		if (changed) {
			/* original values */
			if (sview->camera_old) {
				Object *ob_camera_old_eval = DEG_get_evaluated_object(depsgraph, sview->camera_old);
				sms.src.dist = ED_view3d_offset_distance(ob_camera_old_eval->obmat, rv3d->ofs, 0.0f);
				/* this */
				ED_view3d_from_object(ob_camera_old_eval, sms.src.ofs, sms.src.quat, &sms.src.dist, &sms.src.lens);
			}
			/* grid draw as floor */
			if ((rv3d->viewlock & RV3D_LOCKED) == 0) {
				/* use existing if exists, means multiple calls to smooth view
				 * wont loose the original 'view' setting */
				rv3d->view = RV3D_VIEW_USER;
			}

			sms.time_allowed = (double)smooth_viewtx / 1000.0;

			/* if this is view rotation only
			 * we can decrease the time allowed by
			 * the angle between quats
			 * this means small rotations wont lag */
			if (sview->quat && !sview->ofs && !sview->dist) {
				/* scale the time allowed by the rotation */
				/* 180deg == 1.0 */
				sms.time_allowed *= (double)fabsf(angle_signed_normalized_qtqt(sms.dst.quat, sms.src.quat)) / M_PI;
			}

			/* ensure it shows correct */
			if (sms.to_camera) {
				/* use ortho if we move from an ortho view to an ortho camera */
				Object *ob_camera_eval = DEG_get_evaluated_object(depsgraph, sview->camera);
				rv3d->persp = (((rv3d->is_persp == false) &&
				                (ob_camera_eval->type == OB_CAMERA) &&
				                (((Camera *)ob_camera_eval->data)->type == CAM_ORTHO)) ?
				                RV3D_ORTHO : RV3D_PERSP);
			}

			rv3d->rflag |= RV3D_NAVIGATING;

			/* not essential but in some cases the caller will tag the area for redraw, and in that
			 * case we can get a flicker of the 'org' user view but we want to see 'src' */
			view3d_smooth_view_state_restore(&sms.src, v3d, rv3d);

			/* keep track of running timer! */
			if (rv3d->sms == NULL) {
				rv3d->sms = MEM_mallocN(sizeof(struct SmoothView3DStore), "smoothview v3d");
			}
			*rv3d->sms = sms;
			if (rv3d->smooth_timer) {
				WM_event_remove_timer(wm, win, rv3d->smooth_timer);
			}
			/* TIMER1 is hardcoded in keymap */
			/* max 30 frs/sec */
			rv3d->smooth_timer = WM_event_add_timer(wm, win, TIMER1, 1.0 / 100.0);

			ok = true;
		}
	}

	/* if we get here nothing happens */
	if (ok == false) {
		if (sms.to_camera == false) {
			copy_v3_v3(rv3d->ofs, sms.dst.ofs);
			copy_qt_qt(rv3d->viewquat, sms.dst.quat);
			rv3d->dist = sms.dst.dist;
			v3d->lens = sms.dst.lens;

			ED_view3d_camera_lock_sync(depsgraph, v3d, rv3d);
		}

		if (rv3d->viewlock & RV3D_BOXVIEW) {
			view3d_boxview_copy(sa, ar);
		}

		ED_region_tag_redraw(ar);
	}
}

void ED_view3d_smooth_view(
        bContext *C,
        View3D *v3d, ARegion *ar, const int smooth_viewtx,
        const struct V3D_SmoothParams *sview)
{
	const Depsgraph *depsgraph = CTX_data_depsgraph(C);
	wmWindowManager *wm = CTX_wm_manager(C);
	wmWindow *win = CTX_wm_window(C);
	ScrArea *sa = CTX_wm_area(C);

	ED_view3d_smooth_view_ex(
	        depsgraph,
	        wm, win, sa,
	        v3d, ar, smooth_viewtx,
	        sview);
}

/* only meant for timer usage */
static void view3d_smoothview_apply(bContext *C, View3D *v3d, ARegion *ar, bool sync_boxview)
{
	const Depsgraph *depsgraph = CTX_data_depsgraph(C);
	RegionView3D *rv3d = ar->regiondata;
	struct SmoothView3DStore *sms = rv3d->sms;
	float step, step_inv;

	if (sms->time_allowed != 0.0)
		step = (float)((rv3d->smooth_timer->duration) / sms->time_allowed);
	else
		step = 1.0f;

	/* end timer */
	if (step >= 1.0f) {

		/* if we went to camera, store the original */
		if (sms->to_camera) {
			rv3d->persp = RV3D_CAMOB;
			view3d_smooth_view_state_restore(&sms->org, v3d, rv3d);
		}
		else {
			view3d_smooth_view_state_restore(&sms->dst, v3d, rv3d);

			ED_view3d_camera_lock_sync(depsgraph, v3d, rv3d);
			ED_view3d_camera_lock_autokey(v3d, rv3d, C, true, true);
		}

		if ((rv3d->viewlock & RV3D_LOCKED) == 0) {
			rv3d->view = sms->org_view;
		}

		MEM_freeN(rv3d->sms);
		rv3d->sms = NULL;

		WM_event_remove_timer(CTX_wm_manager(C), CTX_wm_window(C), rv3d->smooth_timer);
		rv3d->smooth_timer = NULL;
		rv3d->rflag &= ~RV3D_NAVIGATING;
	}
	else {
		/* ease in/out */
		step = (3.0f * step * step - 2.0f * step * step * step);

		step_inv = 1.0f - step;

		interp_qt_qtqt(rv3d->viewquat, sms->src.quat, sms->dst.quat, step);

		if (sms->use_dyn_ofs) {
			view3d_orbit_apply_dyn_ofs(rv3d->ofs, sms->src.ofs, sms->src.quat, rv3d->viewquat, sms->dyn_ofs);
		}
		else {
			interp_v3_v3v3(rv3d->ofs, sms->src.ofs,  sms->dst.ofs,  step);
		}

		rv3d->dist = sms->dst.dist * step + sms->src.dist * step_inv;
		v3d->lens  = sms->dst.lens * step + sms->src.lens * step_inv;

		ED_view3d_camera_lock_sync(depsgraph, v3d, rv3d);
		if (ED_screen_animation_playing(CTX_wm_manager(C))) {
			ED_view3d_camera_lock_autokey(v3d, rv3d, C, true, true);
		}

		/* Event handling won't know if a UI item has been moved under the pointer. */
		WM_event_add_mousemove(C);
	}

	if (sync_boxview && (rv3d->viewlock & RV3D_BOXVIEW)) {
		view3d_boxview_copy(CTX_wm_area(C), ar);
	}

	/* note: this doesn't work right because the v3d->lens is now used in ortho mode r51636,
	 * when switching camera in quad-view the other ortho views would zoom & reset.
	 *
	 * For now only redraw all regions when smoothview finishes.
	 */
	if (step >= 1.0f) {
		WM_event_add_notifier(C, NC_SPACE | ND_SPACE_VIEW3D, v3d);
	}
	else {
		ED_region_tag_redraw(ar);
	}
}

static int view3d_smoothview_invoke(bContext *C, wmOperator *UNUSED(op), const wmEvent *event)
{
	View3D *v3d = CTX_wm_view3d(C);
	ARegion *ar = CTX_wm_region(C);
	RegionView3D *rv3d = ar->regiondata;

	/* escape if not our timer */
	if (rv3d->smooth_timer == NULL || rv3d->smooth_timer != event->customdata) {
		return OPERATOR_PASS_THROUGH;
	}

	view3d_smoothview_apply(C, v3d, ar, true);

	return OPERATOR_FINISHED;
}

/**
 * Apply the smoothview immediately, use when we need to start a new view operation.
 * (so we don't end up half-applying a view operation when pressing keys quickly).
 */
void ED_view3d_smooth_view_force_finish(
        bContext *C,
        View3D *v3d, ARegion *ar)
{
	RegionView3D *rv3d = ar->regiondata;

	if (rv3d && rv3d->sms) {
		rv3d->sms->time_allowed = 0.0;  /* force finishing */
		view3d_smoothview_apply(C, v3d, ar, false);

		/* force update of view matrix so tools that run immediately after
		 * can use them without redrawing first */
		Depsgraph *depsgraph = CTX_data_depsgraph(C);
		Scene *scene = CTX_data_scene(C);
		ED_view3d_update_viewmat(depsgraph, scene, v3d, ar, NULL, NULL, NULL);
	}
}

void VIEW3D_OT_smoothview(wmOperatorType *ot)
{
	/* identifiers */
	ot->name = "Smooth View";
	ot->idname = "VIEW3D_OT_smoothview";

	/* api callbacks */
	ot->invoke = view3d_smoothview_invoke;

	/* flags */
	ot->flag = OPTYPE_INTERNAL;

	ot->poll = ED_operator_view3d_active;
}

/** \} */

/* -------------------------------------------------------------------- */
/** \name Camera to View Operator
 * \{ */

static int view3d_camera_to_view_exec(bContext *C, wmOperator *UNUSED(op))
{
	const Depsgraph *depsgraph = CTX_data_depsgraph(C);
	View3D *v3d;
	ARegion *ar;
	RegionView3D *rv3d;

	ObjectTfmProtectedChannels obtfm;

	ED_view3d_context_user_region(C, &v3d, &ar);
	rv3d = ar->regiondata;

	ED_view3d_lastview_store(rv3d);

	BKE_object_tfm_protected_backup(v3d->camera, &obtfm);

	ED_view3d_to_object(depsgraph, v3d->camera, rv3d->ofs, rv3d->viewquat, rv3d->dist);

	BKE_object_tfm_protected_restore(v3d->camera, &obtfm, v3d->camera->protectflag);

	DEG_id_tag_update(&v3d->camera->id, ID_RECALC_TRANSFORM);
	rv3d->persp = RV3D_CAMOB;

	WM_event_add_notifier(C, NC_OBJECT | ND_TRANSFORM, v3d->camera);

	return OPERATOR_FINISHED;

}

static bool view3d_camera_to_view_poll(bContext *C)
{
	View3D *v3d;
	ARegion *ar;

	if (ED_view3d_context_user_region(C, &v3d, &ar)) {
		RegionView3D *rv3d = ar->regiondata;
		if (v3d && v3d->camera && !ID_IS_LINKED(v3d->camera)) {
			if (rv3d && (rv3d->viewlock & RV3D_LOCKED) == 0) {
				if (rv3d->persp != RV3D_CAMOB) {
					return 1;
				}
			}
		}
	}

	return 0;
}

void VIEW3D_OT_camera_to_view(wmOperatorType *ot)
{
	/* identifiers */
	ot->name = "Align Camera To View";
	ot->description = "Set camera view to active view";
	ot->idname = "VIEW3D_OT_camera_to_view";

	/* api callbacks */
	ot->exec = view3d_camera_to_view_exec;
	ot->poll = view3d_camera_to_view_poll;

	/* flags */
	ot->flag = OPTYPE_REGISTER | OPTYPE_UNDO;
}

/** \} */

/* -------------------------------------------------------------------- */
/** \name Camera Fit Frame to Selected Operator
 * \{ */

/* unlike VIEW3D_OT_view_selected this is for framing a render and not
 * meant to take into account vertex/bone selection for eg. */
static int view3d_camera_to_view_selected_exec(bContext *C, wmOperator *op)
{
	Depsgraph *depsgraph = CTX_data_depsgraph(C);
	Scene *scene = CTX_data_scene(C);
	View3D *v3d = CTX_wm_view3d(C);  /* can be NULL */
	Object *camera_ob = v3d ? v3d->camera : scene->camera;
	Object *camera_ob_eval = DEG_get_evaluated_object(depsgraph, camera_ob);

	float r_co[3]; /* the new location to apply */
	float r_scale; /* only for ortho cameras */

	if (camera_ob_eval == NULL) {
		BKE_report(op->reports, RPT_ERROR, "No active camera");
		return OPERATOR_CANCELLED;
	}

	/* this function does all the important stuff */
	if (BKE_camera_view_frame_fit_to_scene(depsgraph, scene, camera_ob_eval, r_co, &r_scale)) {
		ObjectTfmProtectedChannels obtfm;
		float obmat_new[4][4];

		if ((camera_ob_eval->type == OB_CAMERA) && (((Camera *)camera_ob_eval->data)->type == CAM_ORTHO)) {
			((Camera *)camera_ob->data)->ortho_scale = r_scale;
		}

		copy_m4_m4(obmat_new, camera_ob_eval->obmat);
		copy_v3_v3(obmat_new[3], r_co);

		/* only touch location */
		BKE_object_tfm_protected_backup(camera_ob, &obtfm);
		BKE_object_apply_mat4(camera_ob, obmat_new, true, true);
		BKE_object_tfm_protected_restore(camera_ob, &obtfm, OB_LOCK_SCALE | OB_LOCK_ROT4D);

		/* notifiers */
		DEG_id_tag_update(&camera_ob->id, ID_RECALC_TRANSFORM);
		WM_event_add_notifier(C, NC_OBJECT | ND_TRANSFORM, camera_ob);
		return OPERATOR_FINISHED;
	}
	else {
		return OPERATOR_CANCELLED;
	}
}

void VIEW3D_OT_camera_to_view_selected(wmOperatorType *ot)
{
	/* identifiers */
	ot->name = "Camera Fit Frame to Selected";
	ot->description = "Move the camera so selected objects are framed";
	ot->idname = "VIEW3D_OT_camera_to_view_selected";

	/* api callbacks */
	ot->exec = view3d_camera_to_view_selected_exec;
	ot->poll = ED_operator_scene_editable;

	/* flags */
	ot->flag = OPTYPE_REGISTER | OPTYPE_UNDO;
}

/** \} */

/* -------------------------------------------------------------------- */
/** \name Object as Camera Operator
 * \{ */

static void sync_viewport_camera_smoothview(bContext *C, View3D *v3d, Object *ob, const int smooth_viewtx)
{
	Main *bmain = CTX_data_main(C);
	for (bScreen *screen = bmain->screens.first; screen != NULL; screen = screen->id.next) {
		for (ScrArea *area = screen->areabase.first; area != NULL; area = area->next) {
			for (SpaceLink *space_link = area->spacedata.first; space_link != NULL; space_link = space_link->next) {
				if (space_link->spacetype == SPACE_VIEW3D) {
					View3D *other_v3d = (View3D *)space_link;
					if (other_v3d == v3d) {
						continue;
					}
					if (other_v3d->camera == ob) {
						continue;
					}
					if (v3d->scenelock) {
						ListBase *lb = (space_link == area->spacedata.first)
						                   ? &area->regionbase
						                   : &space_link->regionbase;
						for (ARegion *other_ar = lb->first; other_ar != NULL; other_ar = other_ar->next) {
							if (other_ar->regiontype == RGN_TYPE_WINDOW) {
								if (other_ar->regiondata) {
									RegionView3D *other_rv3d = other_ar->regiondata;
									if (other_rv3d->persp == RV3D_CAMOB) {
										Object *other_camera_old = other_v3d->camera;
										other_v3d->camera = ob;
										ED_view3d_lastview_store(other_rv3d);
										ED_view3d_smooth_view(
										        C, other_v3d, other_ar, smooth_viewtx,
										        &(const V3D_SmoothParams) {
										            .camera_old = other_camera_old,
										            .camera = other_v3d->camera,
										            .ofs = other_rv3d->ofs,
										            .quat = other_rv3d->viewquat,
										            .dist = &other_rv3d->dist,
										            .lens = &other_v3d->lens,
										        });
									}
									else {
										other_v3d->camera = ob;
									}
								}
							}
						}
					}
				}
			}
		}
	}
}

static int view3d_setobjectascamera_exec(bContext *C, wmOperator *op)
{
	View3D *v3d;
	ARegion *ar;
	RegionView3D *rv3d;

	Scene *scene = CTX_data_scene(C);
	Object *ob = CTX_data_active_object(C);

	const int smooth_viewtx = WM_operator_smooth_viewtx_get(op);

	/* no NULL check is needed, poll checks */
	ED_view3d_context_user_region(C, &v3d, &ar);
	rv3d = ar->regiondata;

	if (ob) {
		Object *camera_old = (rv3d->persp == RV3D_CAMOB) ? V3D_CAMERA_SCENE(scene, v3d) : NULL;
		rv3d->persp = RV3D_CAMOB;
		v3d->camera = ob;
		if (v3d->scenelock && scene->camera != ob) {
			scene->camera = ob;
			DEG_id_tag_update(&scene->id, ID_RECALC_COPY_ON_WRITE);
		}

		/* unlikely but looks like a glitch when set to the same */
		if (camera_old != ob) {
			ED_view3d_lastview_store(rv3d);

			ED_view3d_smooth_view(
			        C, v3d, ar, smooth_viewtx,
			        &(const V3D_SmoothParams) {
			            .camera_old = camera_old, .camera = v3d->camera,
			            .ofs = rv3d->ofs, .quat = rv3d->viewquat,
			            .dist = &rv3d->dist, .lens = &v3d->lens,
			        });
		}

		if (v3d->scenelock) {
			sync_viewport_camera_smoothview(C, v3d, ob, smooth_viewtx);
			WM_event_add_notifier(C, NC_SCENE, scene);
		}
		WM_event_add_notifier(C, NC_OBJECT | ND_DRAW, scene);
	}

	return OPERATOR_FINISHED;
}

bool ED_operator_rv3d_user_region_poll(bContext *C)
{
	View3D *v3d_dummy;
	ARegion *ar_dummy;

	return ED_view3d_context_user_region(C, &v3d_dummy, &ar_dummy);
}

void VIEW3D_OT_object_as_camera(wmOperatorType *ot)
{
	/* identifiers */
	ot->name = "Set Active Object as Camera";
	ot->description = "Set the active object as the active camera for this view or scene";
	ot->idname = "VIEW3D_OT_object_as_camera";

	/* api callbacks */
	ot->exec = view3d_setobjectascamera_exec;
	ot->poll = ED_operator_rv3d_user_region_poll;

	/* flags */
	ot->flag = OPTYPE_REGISTER | OPTYPE_UNDO;
}

/** \} */

/* -------------------------------------------------------------------- */
/** \name Window and View Matrix Calculation
 * \{ */

/**
 * \param rect: optional for picking (can be NULL).
 */
void view3d_winmatrix_set(Depsgraph *depsgraph, ARegion *ar, const View3D *v3d, const rcti *rect)
{
	RegionView3D *rv3d = ar->regiondata;
	rctf viewplane;
	float clipsta, clipend;
	bool is_ortho;

	is_ortho = ED_view3d_viewplane_get(depsgraph, v3d, rv3d, ar->winx, ar->winy, &viewplane, &clipsta, &clipend, NULL);
	rv3d->is_persp = !is_ortho;

#if 0
	printf("%s: %d %d %f %f %f %f %f %f\n", __func__, winx, winy,
	       viewplane.xmin, viewplane.ymin, viewplane.xmax, viewplane.ymax,
	       clipsta, clipend);
#endif

	if (rect) {  /* picking */
		rctf r;
		r.xmin = viewplane.xmin + (BLI_rctf_size_x(&viewplane) * (rect->xmin / (float)ar->winx));
		r.ymin = viewplane.ymin + (BLI_rctf_size_y(&viewplane) * (rect->ymin / (float)ar->winy));
		r.xmax = viewplane.xmin + (BLI_rctf_size_x(&viewplane) * (rect->xmax / (float)ar->winx));
		r.ymax = viewplane.ymin + (BLI_rctf_size_y(&viewplane) * (rect->ymax / (float)ar->winy));
		viewplane = r;
	}

	if (is_ortho) {
		GPU_matrix_ortho_set(viewplane.xmin, viewplane.xmax, viewplane.ymin, viewplane.ymax, clipsta, clipend);
	}
	else {
		GPU_matrix_frustum_set(viewplane.xmin, viewplane.xmax, viewplane.ymin, viewplane.ymax, clipsta, clipend);
	}

	/* update matrix in 3d view region */
	GPU_matrix_projection_get(rv3d->winmat);
}

static void obmat_to_viewmat(RegionView3D *rv3d, Object *ob)
{
	float bmat[4][4];

	rv3d->view = RV3D_VIEW_USER; /* don't show the grid */

	normalize_m4_m4(bmat, ob->obmat);
	invert_m4_m4(rv3d->viewmat, bmat);

	/* view quat calculation, needed for add object */
	mat4_normalized_to_quat(rv3d->viewquat, rv3d->viewmat);
}

/**
 * Sets #RegionView3D.viewmat
 *
 * \param depsgraph: Depsgraph.
 * \param scene: Scene for camera and cursor location.
 * \param v3d: View 3D space data.
 * \param rv3d: 3D region which stores the final matrices.
 * \param rect_scale: Optional 2D scale argument,
 * Use when displaying a sub-region, eg: when #view3d_winmatrix_set takes a 'rect' argument.
 *
 * \note don't set windows active in here, is used by renderwin too.
 */
void view3d_viewmatrix_set(
        Depsgraph *depsgraph, Scene *scene,
        const View3D *v3d, RegionView3D *rv3d, const float rect_scale[2])
{
	if (rv3d->persp == RV3D_CAMOB) {      /* obs/camera */
		if (v3d->camera) {
			Object *ob_camera_eval = DEG_get_evaluated_object(depsgraph, v3d->camera);
			obmat_to_viewmat(rv3d, ob_camera_eval);
		}
		else {
			quat_to_mat4(rv3d->viewmat, rv3d->viewquat);
			rv3d->viewmat[3][2] -= rv3d->dist;
		}
	}
	else {
		bool use_lock_ofs = false;


		/* should be moved to better initialize later on XXX */
		if (rv3d->viewlock & RV3D_LOCKED)
			ED_view3d_lock(rv3d);

		quat_to_mat4(rv3d->viewmat, rv3d->viewquat);
		if (rv3d->persp == RV3D_PERSP) rv3d->viewmat[3][2] -= rv3d->dist;
		if (v3d->ob_centre) {
			Object *ob_eval = DEG_get_evaluated_object(depsgraph, v3d->ob_centre);
			float vec[3];

			copy_v3_v3(vec, ob_eval->obmat[3]);
			if (ob_eval->type == OB_ARMATURE && v3d->ob_centre_bone[0]) {
				bPoseChannel *pchan = BKE_pose_channel_find_name(ob_eval->pose, v3d->ob_centre_bone);
				if (pchan) {
					copy_v3_v3(vec, pchan->pose_mat[3]);
					mul_m4_v3(ob_eval->obmat, vec);
				}
			}
			translate_m4(rv3d->viewmat, -vec[0], -vec[1], -vec[2]);
			use_lock_ofs = true;
		}
		else if (v3d->ob_centre_cursor) {
			float vec[3];
			copy_v3_v3(vec, scene->cursor.location);
			translate_m4(rv3d->viewmat, -vec[0], -vec[1], -vec[2]);
			use_lock_ofs = true;
		}
		else {
			translate_m4(rv3d->viewmat, rv3d->ofs[0], rv3d->ofs[1], rv3d->ofs[2]);
		}

		/* lock offset */
		if (use_lock_ofs) {
			float persmat[4][4], persinv[4][4];
			float vec[3];

			/* we could calculate the real persmat/persinv here
			 * but it would be unreliable so better to later */
			mul_m4_m4m4(persmat, rv3d->winmat, rv3d->viewmat);
			invert_m4_m4(persinv, persmat);

			mul_v2_v2fl(vec, rv3d->ofs_lock, rv3d->is_persp ? rv3d->dist : 1.0f);
			vec[2] = 0.0f;

			if (rect_scale) {
				/* Since 'RegionView3D.winmat' has been calculated and this function doesn't take the 'ARegion'
				 * we don't know about the region size.
				 * Use 'rect_scale' when drawing a sub-region to apply 2D offset,
				 * scaled by the difference between the sub-region and the region size.
				 */
				vec[0] /= rect_scale[0];
				vec[1] /= rect_scale[1];
			}

			mul_mat3_m4_v3(persinv, vec);
			translate_m4(rv3d->viewmat, vec[0], vec[1], vec[2]);
		}
		/* end lock offset */
	}
}

/** \} */

/* -------------------------------------------------------------------- */
/** \name OpenGL Select Utilities
 * \{ */

/**
 * Optionally cache data for multiple calls to #view3d_opengl_select
 *
 * just avoid GPU_select headers outside this file
 */
void view3d_opengl_select_cache_begin(void)
{
	GPU_select_cache_begin();
}

void view3d_opengl_select_cache_end(void)
{
	GPU_select_cache_end();
}

struct DrawSelectLoopUserData {
	uint  pass;
	uint  hits;
	uint *buffer;
	uint  buffer_len;
	const rcti *rect;
	char gpu_select_mode;
};

static bool drw_select_loop_pass(eDRWSelectStage stage, void *user_data)
{
	bool continue_pass = false;
	struct DrawSelectLoopUserData *data = user_data;
	if (stage == DRW_SELECT_PASS_PRE) {
		GPU_select_begin(data->buffer, data->buffer_len, data->rect, data->gpu_select_mode, data->hits);
		/* always run POST after PRE. */
		continue_pass = true;
	}
	else if (stage == DRW_SELECT_PASS_POST) {
		int hits = GPU_select_end();
		if (data->pass == 0) {
			/* quirk of GPU_select_end, only take hits value from first call. */
			data->hits = hits;
		}
		if (data->gpu_select_mode == GPU_SELECT_NEAREST_FIRST_PASS) {
			data->gpu_select_mode = GPU_SELECT_NEAREST_SECOND_PASS;
			continue_pass = (hits > 0);
		}
		data->pass += 1;
	}
	else {
		BLI_assert(0);
	}
	return continue_pass;

}

eV3DSelectObjectFilter ED_view3d_select_filter_from_mode(const Scene *scene, const Object *obact)
{
	if (scene->toolsettings->object_flag & SCE_OBJECT_MODE_LOCK) {
		if (obact && (obact->mode & OB_MODE_WEIGHT_PAINT) &&
		    BKE_object_pose_armature_get((Object *)obact))
		{
			return VIEW3D_SELECT_FILTER_WPAINT_POSE_MODE_LOCK;
		}
		return VIEW3D_SELECT_FILTER_OBJECT_MODE_LOCK;
	}
	return VIEW3D_SELECT_FILTER_NOP;
}

/** Implement #VIEW3D_SELECT_FILTER_OBJECT_MODE_LOCK. */
static bool drw_select_filter_object_mode_lock(Object *ob, void *user_data)
{
	const Object *obact = user_data;
	return BKE_object_is_mode_compat(ob, obact->mode);
}

/** Implement #VIEW3D_SELECT_FILTER_WPAINT_POSE_MODE_LOCK for special case when
 * we want to select pose bones (this doesn't switch modes). */
static bool drw_select_filter_object_mode_lock_for_weight_paint(Object *ob, void *user_data)
{
	const Object *ob_pose = user_data;
	return (DEG_get_original_object(ob) == ob_pose);
}

/**
 * \warning be sure to account for a negative return value
 * This is an error, "Too many objects in select buffer"
 * and no action should be taken (can crash blender) if this happens
 *
 * \note (vc->obedit == NULL) can be set to explicitly skip edit-object selection.
 */
int view3d_opengl_select(
        ViewContext *vc, uint *buffer, uint bufsize, const rcti *input,
        eV3DSelectMode select_mode, eV3DSelectObjectFilter select_filter)
{
	struct bThemeState theme_state;
	Depsgraph *depsgraph = vc->depsgraph;
	Scene *scene = vc->scene;
	View3D *v3d = vc->v3d;
	ARegion *ar = vc->ar;
	rcti rect;
	int hits = 0;
	const bool use_obedit_skip = (OBEDIT_FROM_VIEW_LAYER(vc->view_layer) != NULL) && (vc->obedit == NULL);
	const bool is_pick_select = (U.gpu_flag & USER_GPU_FLAG_NO_DEPT_PICK) == 0;
	const bool do_passes = (
	        (is_pick_select == false) &&
	        (select_mode == VIEW3D_SELECT_PICK_NEAREST));
	const bool use_nearest = (is_pick_select && select_mode == VIEW3D_SELECT_PICK_NEAREST);
	bool draw_surface = true;

	char gpu_select_mode;

	/* case not a box select */
	if (input->xmin == input->xmax) {
		/* seems to be default value for bones only now */
		BLI_rcti_init_pt_radius(&rect, (const int[2]){input->xmin, input->ymin}, 12);
	}
	else {
		rect = *input;
	}

	if (is_pick_select) {
		if (is_pick_select && select_mode == VIEW3D_SELECT_PICK_NEAREST) {
			gpu_select_mode = GPU_SELECT_PICK_NEAREST;
		}
		else if (is_pick_select && select_mode == VIEW3D_SELECT_PICK_ALL) {
			gpu_select_mode = GPU_SELECT_PICK_ALL;
		}
		else {
			gpu_select_mode = GPU_SELECT_ALL;
		}
	}
	else {
		if (do_passes) {
			gpu_select_mode = GPU_SELECT_NEAREST_FIRST_PASS;
		}
		else {
			gpu_select_mode = GPU_SELECT_ALL;
		}
	}

	/* Important to use 'vc->obact', not 'OBACT(vc->view_layer)' below,
	 * so it will be NULL when hidden. */
	struct {
		DRW_ObjectFilterFn fn;
		void *user_data;
	} object_filter = {NULL, NULL};
	switch (select_filter) {
		case VIEW3D_SELECT_FILTER_OBJECT_MODE_LOCK:
		{
			Object *obact = vc->obact;
			if (obact && obact->mode != OB_MODE_OBJECT) {
				object_filter.fn = drw_select_filter_object_mode_lock;
				object_filter.user_data = obact;
			}
			break;
		}
		case VIEW3D_SELECT_FILTER_WPAINT_POSE_MODE_LOCK:
		{
			Object *obact = vc->obact;
			BLI_assert(obact && (obact->mode & OB_MODE_WEIGHT_PAINT));
			Object *ob_pose = BKE_object_pose_armature_get(obact);

			object_filter.fn = drw_select_filter_object_mode_lock_for_weight_paint;
			object_filter.user_data = ob_pose;
			break;
		}
		case VIEW3D_SELECT_FILTER_NOP:
			break;

	}

	/* Tools may request depth outside of regular drawing code. */
	UI_Theme_Store(&theme_state);
	UI_SetTheme(SPACE_VIEW3D, RGN_TYPE_WINDOW);

	/* Re-use cache (rect must be smaller then the cached)
	 * other context is assumed to be unchanged */
	if (GPU_select_is_cached()) {
		GPU_select_begin(buffer, bufsize, &rect, gpu_select_mode, 0);
		GPU_select_cache_load_id();
		hits = GPU_select_end();
		goto finally;
	}

	/* All of the queries need to be perform on the drawing context. */
	DRW_opengl_context_enable();

	G.f |= G_FLAG_PICKSEL;

	/* Important we use the 'viewmat' and don't re-calculate since
	 * the object & bone view locking takes 'rect' into account, see: T51629. */
	ED_view3d_draw_setup_view(vc->win, depsgraph, scene, ar, v3d, vc->rv3d->viewmat, NULL, &rect);

	if (v3d->shading.type > OB_WIRE) {
		GPU_depth_test(true);
	}

	if (vc->rv3d->rflag & RV3D_CLIPPING) {
		ED_view3d_clipping_set(vc->rv3d);
	}

	/* If in xray mode, we select the wires in priority. */
	if ((v3d->shading.flag & V3D_XRAY_FLAG(v3d)) && use_nearest) {
		/* We need to call "GPU_select_*" API's inside DRW_draw_select_loop
		 * because the OpenGL context created & destroyed inside this function. */
		struct DrawSelectLoopUserData drw_select_loop_user_data = {
			.pass = 0,
			.hits = 0,
			.buffer = buffer,
			.buffer_len = bufsize,
			.rect = &rect,
			.gpu_select_mode = gpu_select_mode,
		};
		draw_surface = false;
		DRW_draw_select_loop(
		        depsgraph, ar, v3d,
		        use_obedit_skip, draw_surface, use_nearest, &rect,
		        drw_select_loop_pass, &drw_select_loop_user_data,
		        object_filter.fn, object_filter.user_data);
		hits = drw_select_loop_user_data.hits;
		/* FIX: This cleanup the state before doing another selection pass.
		 * (see T56695) */
		GPU_select_cache_end();
	}

	if (hits == 0) {
		/* We need to call "GPU_select_*" API's inside DRW_draw_select_loop
		 * because the OpenGL context created & destroyed inside this function. */
		struct DrawSelectLoopUserData drw_select_loop_user_data = {
			.pass = 0,
			.hits = 0,
			.buffer = buffer,
			.buffer_len = bufsize,
			.rect = &rect,
			.gpu_select_mode = gpu_select_mode,
		};
		draw_surface = (v3d->shading.type > OB_WIRE) || ((v3d->shading.flag & V3D_XRAY_FLAG(v3d)) == 0);
		DRW_draw_select_loop(
		        depsgraph, ar, v3d,
		        use_obedit_skip, draw_surface, use_nearest, &rect,
		        drw_select_loop_pass, &drw_select_loop_user_data,
		        object_filter.fn, object_filter.user_data);
		hits = drw_select_loop_user_data.hits;
	}

	G.f &= ~G_FLAG_PICKSEL;
	ED_view3d_draw_setup_view(vc->win, depsgraph, scene, ar, v3d, vc->rv3d->viewmat, NULL, NULL);

	if (v3d->shading.type > OB_WIRE) {
		GPU_depth_test(false);
	}

	if (vc->rv3d->rflag & RV3D_CLIPPING)
		ED_view3d_clipping_disable();

	DRW_opengl_context_disable();

finally:

	if (hits < 0) printf("Too many objects in select buffer\n");  /* XXX make error message */

	UI_Theme_Restore(&theme_state);

	return hits;
}

/** \} */

/* -------------------------------------------------------------------- */
/** \name Local View Operators
 * \{ */

static uint free_localbit(Main *bmain)
{
	ScrArea *sa;
	bScreen *sc;

	ushort local_view_bits = 0;

	/* sometimes we loose a localview: when an area is closed */
	/* check all areas: which localviews are in use? */
	for (sc = bmain->screens.first; sc; sc = sc->id.next) {
		for (sa = sc->areabase.first; sa; sa = sa->next) {
			SpaceLink *sl = sa->spacedata.first;
			for (; sl; sl = sl->next) {
				if (sl->spacetype == SPACE_VIEW3D) {
					View3D *v3d = (View3D *) sl;
					if (v3d->localvd) {
						local_view_bits |= v3d->local_view_uuid;
					}
				}
			}
		}
	}

	for (int i = 0; i < 16; i++) {
		if ((local_view_bits & (1 << i)) == 0) {
			return (1 << i);
		}
	}

	return 0;
}

static bool view3d_localview_init(
        const Depsgraph *depsgraph,
        wmWindowManager *wm,
        wmWindow *win,
        Main *bmain,
        ViewLayer *view_layer,
        ScrArea *sa,
        const bool frame_selected,
        const int smooth_viewtx,
        ReportList *reports)
{
	View3D *v3d = sa->spacedata.first;
	Base *base;
	float min[3], max[3], box[3];
	float size = 0.0f;
	uint local_view_bit;
	bool ok = false;

	if (v3d->localvd) {
		return ok;
	}

	INIT_MINMAX(min, max);

	local_view_bit = free_localbit(bmain);

	if (local_view_bit == 0) {
		/* TODO(dfelinto): We can kick one of the other 3D views out of local view
		   specially if it is not being used.  */
		BKE_report(reports, RPT_ERROR, "No more than 16 local views");
		ok = false;
	}
	else {
		Object *obedit = OBEDIT_FROM_VIEW_LAYER(view_layer);
		if (obedit) {
			FOREACH_BASE_IN_EDIT_MODE_BEGIN(view_layer, v3d, base_iter) {
				BKE_object_minmax(base_iter->object, min, max, false);
				base_iter->local_view_bits |= local_view_bit;
				ok = true;
			} FOREACH_BASE_IN_EDIT_MODE_END;
		}
		else {
			for (base = FIRSTBASE(view_layer); base; base = base->next) {
				if (BASE_SELECTED(v3d, base)) {
					BKE_object_minmax(base->object, min, max, false);
					base->local_view_bits |= local_view_bit;
					ok = true;
				}
			}
		}

		sub_v3_v3v3(box, max, min);
		size = max_fff(box[0], box[1], box[2]);
	}

	if (ok == false) {
		return false;
	}

	ARegion *ar;

	v3d->localvd = MEM_mallocN(sizeof(View3D), "localview");

	memcpy(v3d->localvd, v3d, sizeof(View3D));
	v3d->local_view_uuid = local_view_bit;

	for (ar = sa->regionbase.first; ar; ar = ar->next) {
		if (ar->regiontype == RGN_TYPE_WINDOW) {
			RegionView3D *rv3d = ar->regiondata;
			bool ok_dist = true;

			/* New view values. */
			Object *camera_old = NULL;
			float dist_new, ofs_new[3];

			rv3d->localvd = MEM_mallocN(sizeof(RegionView3D), "localview region");
			memcpy(rv3d->localvd, rv3d, sizeof(RegionView3D));

			if (frame_selected) {
				float mid[3];
				mid_v3_v3v3(mid, min, max);
				negate_v3_v3(ofs_new, mid);

				if (rv3d->persp == RV3D_CAMOB) {
					rv3d->persp = RV3D_PERSP;
					camera_old = v3d->camera;
				}

				if (rv3d->persp == RV3D_ORTHO) {
					if (size < 0.0001f) {
						ok_dist = false;
					}
				}

				if (ok_dist) {
					dist_new = ED_view3d_radius_to_dist(v3d, ar, depsgraph, rv3d->persp, true, (size / 2) * VIEW3D_MARGIN);

					if (rv3d->persp == RV3D_PERSP) {
						/* Don't zoom closer than the near clipping plane. */
						dist_new = max_ff(dist_new, v3d->clip_start * 1.5f);
					}
				}

				ED_view3d_smooth_view_ex(
				        depsgraph,
				        wm, win, sa, v3d, ar, smooth_viewtx,
				            &(const V3D_SmoothParams) {
				                .camera_old = camera_old,
				                .ofs = ofs_new, .quat = rv3d->viewquat,
				                .dist = ok_dist ? &dist_new : NULL, .lens = &v3d->lens,
				            });
			}
		}
	}

	return ok;
}

static void view3d_localview_exit(
        const Depsgraph *depsgraph,
        wmWindowManager *wm,
        wmWindow *win,
        ViewLayer *view_layer,
        ScrArea *sa,
        const bool frame_selected,
        const int smooth_viewtx)
{
	View3D *v3d = sa->spacedata.first;

	if (v3d->localvd == NULL) return;

	for (Base *base = FIRSTBASE(view_layer); base; base = base->next) {
		if (base->local_view_bits & v3d->local_view_uuid) {
			base->local_view_bits &= ~v3d->local_view_uuid;
		}
	}

	Object *camera_old = v3d->camera;
	Object *camera_new = v3d->localvd->camera;

	v3d->local_view_uuid = 0;
	v3d->camera = v3d->localvd->camera;

	MEM_freeN(v3d->localvd);
	v3d->localvd = NULL;

	for (ARegion *ar = sa->regionbase.first; ar; ar = ar->next) {
		if (ar->regiontype == RGN_TYPE_WINDOW) {
			RegionView3D *rv3d = ar->regiondata;

			if (rv3d->localvd == NULL) {
				continue;
			}

			if (frame_selected) {
				Object *camera_old_rv3d, *camera_new_rv3d;

				camera_old_rv3d = (rv3d->persp          == RV3D_CAMOB) ? camera_old : NULL;
				camera_new_rv3d = (rv3d->localvd->persp == RV3D_CAMOB) ? camera_new : NULL;

				rv3d->view = rv3d->localvd->view;
				rv3d->persp = rv3d->localvd->persp;
				rv3d->camzoom = rv3d->localvd->camzoom;

				ED_view3d_smooth_view_ex(
				        depsgraph,
				        wm, win, sa,
				        v3d, ar, smooth_viewtx,
				        &(const V3D_SmoothParams) {
				            .camera_old = camera_old_rv3d, .camera = camera_new_rv3d,
				            .ofs = rv3d->localvd->ofs, .quat = rv3d->localvd->viewquat,
				            .dist = &rv3d->localvd->dist,
				        });
			}

			MEM_freeN(rv3d->localvd);
			rv3d->localvd = NULL;
		}
	}
}

static int localview_exec(bContext *C, wmOperator *op)
{
	const Depsgraph *depsgraph = CTX_data_depsgraph(C);
	const int smooth_viewtx = WM_operator_smooth_viewtx_get(op);
	wmWindowManager *wm = CTX_wm_manager(C);
	wmWindow *win = CTX_wm_window(C);
	Main *bmain = CTX_data_main(C);
	Scene *scene = CTX_data_scene(C);
	ViewLayer *view_layer = CTX_data_view_layer(C);
	ScrArea *sa = CTX_wm_area(C);
	View3D *v3d = CTX_wm_view3d(C);
	bool frame_selected = RNA_boolean_get(op->ptr, "frame_selected");
	bool changed;

	if (v3d->localvd) {
		view3d_localview_exit(depsgraph, wm, win, view_layer, sa, frame_selected, smooth_viewtx);
		changed = true;
	}
	else {
		changed = view3d_localview_init(depsgraph, wm, win, bmain, view_layer, sa, frame_selected, smooth_viewtx, op->reports);
	}

	if (changed) {
		DEG_id_type_tag(bmain, ID_OB);
		ED_area_tag_redraw(sa);

		/* Unselected objects become selected when exiting. */
		if (v3d->localvd == NULL) {
			DEG_id_tag_update(&scene->id, ID_RECALC_SELECT);
			WM_event_add_notifier(C, NC_SCENE | ND_OB_SELECT, scene);
		}
		else {
			DEG_id_tag_update(&scene->id, ID_RECALC_BASE_FLAGS);
		}

		return OPERATOR_FINISHED;
	}
	else {
		return OPERATOR_CANCELLED;
	}
}

void VIEW3D_OT_localview(wmOperatorType *ot)
{
	/* identifiers */
	ot->name = "Local View";
	ot->description = "Toggle display of selected object(s) separately and centered in view";
	ot->idname = "VIEW3D_OT_localview";

	/* api callbacks */
	ot->exec = localview_exec;
	ot->flag = OPTYPE_UNDO; /* localview changes object layer bitflags */

	ot->poll = ED_operator_view3d_active;

	RNA_def_boolean(ot->srna, "frame_selected", true, "Frame Selected", "Move the view to frame the selected objects");
}

static int localview_remove_from_exec(bContext *C, wmOperator *op)
{
	View3D *v3d = CTX_wm_view3d(C);
	Main *bmain = CTX_data_main(C);
	Scene *scene = CTX_data_scene(C);
	ViewLayer *view_layer = CTX_data_view_layer(C);
	bool changed = false;

	for (Base *base = FIRSTBASE(view_layer); base; base = base->next) {
		if (BASE_SELECTED(v3d, base)) {
			base->local_view_bits &= ~v3d->local_view_uuid;
			ED_object_base_select(base, BA_DESELECT);

			if (base == BASACT(view_layer)) {
				view_layer->basact = NULL;
			}
			changed = true;
		}
	}

	if (changed) {
		DEG_on_visible_update(bmain, false);
		DEG_id_tag_update(&scene->id, ID_RECALC_SELECT);
		WM_event_add_notifier(C, NC_SCENE | ND_OB_SELECT, scene);
		WM_event_add_notifier(C, NC_SCENE | ND_OB_ACTIVE, scene);
		return OPERATOR_FINISHED;
	}
	else {
		BKE_report(op->reports, RPT_ERROR, "No object selected");
		return OPERATOR_CANCELLED;
	}
}

static bool localview_remove_from_poll(bContext *C)
{
	if (CTX_data_edit_object(C) != NULL) {
		return false;
	}

	View3D *v3d = CTX_wm_view3d(C);
	return v3d && v3d->localvd;
}

void VIEW3D_OT_localview_remove_from(wmOperatorType *ot)
{
	/* identifiers */
	ot->name = "Remove from Local View";
	ot->description = "Move selected objects out of local view";
	ot->idname = "VIEW3D_OT_localview_remove_from";

	/* api callbacks */
	ot->exec = localview_remove_from_exec;
	ot->invoke = WM_operator_confirm;
	ot->poll = localview_remove_from_poll;
	ot->flag = OPTYPE_UNDO;
}

<<<<<<< HEAD
/** \} */

/* -------------------------------------------------------------------- */
/** \name View Layer Utilities
 * \{ */

int ED_view3d_view_layer_set(int lay, const bool *values, int *active)
{
	int i, tot = 0;

	/* ensure we always have some layer selected */
	for (i = 0; i < 20; i++)
		if (values[i])
			tot++;

	if (tot == 0)
		return lay;

	for (i = 0; i < 20; i++) {

		if (active) {
			/* if this value has just been switched on, make that layer active */
			if (values[i] && (lay & (1 << i)) == 0) {
				*active = (1 << i);
			}
		}

		if (values[i]) lay |= (1 << i);
		else lay &= ~(1 << i);
	}

	/* ensure always an active layer */
	if (active && (lay & *active) == 0) {
		for (i = 0; i < 20; i++) {
			if (lay & (1 << i)) {
				*active = 1 << i;
				break;
			}
		}
	}

	return lay;
}

/** \} */

/* -------------------------------------------------------------------- */
/** \name Game Engine Operator
 *
 * Start the game engine (handles context switching).
 * \{ */

#ifdef WITH_GAMEENGINE

static ListBase queue_back;
static void game_engine_save_state(bContext *C, wmWindow *win)
{
	Object *obact = CTX_data_active_object(C);
	Main *bmain = CTX_data_main(C);

	glPushAttrib(GL_ALL_ATTRIB_BITS);

	if (obact && obact->mode & OB_MODE_TEXTURE_PAINT) {
		GPU_paint_set_mipmap(bmain, 1);
	}

	queue_back = win->queue;

	BLI_listbase_clear(&win->queue);
}

static void game_engine_restore_state(bContext *C, wmWindow *win)
{
	Object *obact = CTX_data_active_object(C);
	Main *bmain = CTX_data_main(C);

	if (obact && obact->mode & OB_MODE_TEXTURE_PAINT) {
		GPU_paint_set_mipmap(bmain, 0);
	}
	/* check because closing win can set to NULL */
	if (win) {
		win->queue = queue_back;
	}

	GPU_state_init();

	glPopAttrib();
}

/* was space_set_commmandline_options in 2.4x */
static void game_set_commmandline_options(GameData *gm)
{
	SYS_SystemHandle syshandle;
	int test;
	Main *bmain = G.main;

	if ((syshandle = SYS_GetSystem())) {
		/* User defined settings */
		test = (U.gameflags & USER_DISABLE_MIPMAP);
		GPU_set_mipmap(bmain, !test);
		SYS_WriteCommandLineInt(syshandle, "nomipmap", test);

		/* File specific settings: */
		/* Only test the first one. These two are switched
		 * simultaneously. */
		test = (gm->flag & GAME_SHOW_FRAMERATE);
		SYS_WriteCommandLineInt(syshandle, "show_framerate", test);
		SYS_WriteCommandLineInt(syshandle, "show_profile", test);

		test = (gm->flag & GAME_SHOW_DEBUG_PROPS);
		SYS_WriteCommandLineInt(syshandle, "show_properties", test);

		test = (gm->flag & GAME_SHOW_PHYSICS);
		SYS_WriteCommandLineInt(syshandle, "show_physics", test);

		test = (gm->flag & GAME_ENABLE_ALL_FRAMES);
		SYS_WriteCommandLineInt(syshandle, "fixedtime", test);

		test = (gm->flag & GAME_ENABLE_ANIMATION_RECORD);
		SYS_WriteCommandLineInt(syshandle, "animation_record", test);

		test = (gm->flag & GAME_IGNORE_DEPRECATION_WARNINGS);
		SYS_WriteCommandLineInt(syshandle, "ignore_deprecation_warnings", test);

		test = (gm->matmode == GAME_MAT_MULTITEX);
		SYS_WriteCommandLineInt(syshandle, "blender_material", test);
		test = (gm->matmode == GAME_MAT_GLSL);
		SYS_WriteCommandLineInt(syshandle, "blender_glsl_material", test);
	}
}

#endif /* WITH_GAMEENGINE */

static bool game_engine_poll(bContext *C)
{
	const wmWindow *win = CTX_wm_window(C);
	const Scene *scene = WM_window_get_active_scene(win);

	/* we need a context and area to launch BGE
	 * it's a temporary solution to avoid crash at load time
	 * if we try to auto run the BGE. Ideally we want the
	 * context to be set as soon as we load the file. */

	if (win == NULL) return 0;
	if (CTX_wm_screen(C) == NULL) return 0;

	if (CTX_data_mode_enum(C) != CTX_MODE_OBJECT)
		return 0;

	//if (!BKE_scene_uses_blender_game(scene))
		//return 0;

	return 1;
}

static int game_engine_exec(bContext *C, wmOperator *op)
{
#ifdef WITH_GAMEENGINE
	Scene *startscene = CTX_data_scene(C);
	Main *bmain = CTX_data_main(C);
	ScrArea /* *sa, */ /* UNUSED */ *prevsa = CTX_wm_area(C);
	ARegion *ar, *prevar = CTX_wm_region(C);
	wmWindow *prevwin = CTX_wm_window(C);
	RegionView3D *rv3d;
	rcti cam_frame;

	UNUSED_VARS(op);

	/* bad context switch .. */
	if (!ED_view3d_context_activate(C))
		return OPERATOR_CANCELLED;

	/* redraw to hide any menus/popups, we don't go back to
	 * the window manager until after this operator exits */
	WM_redraw_windows(C);

	BLI_callback_exec(bmain, &startscene->id, BLI_CB_EVT_GAME_PRE);

	rv3d = CTX_wm_region_view3d(C);
	/* sa = CTX_wm_area(C); */ /* UNUSED */
	ar = CTX_wm_region(C);

	view3d_operator_needs_opengl(C);

	game_set_commmandline_options(&startscene->gm);

	if ((rv3d->persp == RV3D_CAMOB) &&
	    (startscene->gm.framing.type == SCE_GAMEFRAMING_BARS))
	{
		Depsgraph *depsgraph = CTX_data_depsgraph(C);
		/* Letterbox */
		rctf cam_framef;
		ED_view3d_calc_camera_border(startscene, depsgraph, ar, CTX_wm_view3d(C), rv3d, &cam_framef, false);
		cam_frame.xmin = cam_framef.xmin + ar->winrct.xmin;
		cam_frame.xmax = cam_framef.xmax + ar->winrct.xmin;
		cam_frame.ymin = cam_framef.ymin + ar->winrct.ymin;
		cam_frame.ymax = cam_framef.ymax + ar->winrct.ymin;
		BLI_rcti_isect(&ar->winrct, &cam_frame, &cam_frame);
	}
	else {
		cam_frame.xmin = ar->winrct.xmin;
		cam_frame.xmax = ar->winrct.xmax;
		cam_frame.ymin = ar->winrct.ymin;
		cam_frame.ymax = ar->winrct.ymax;
	}


	game_engine_save_state(C, prevwin);

	StartKetsjiShell(C, ar, &cam_frame, 1);

	/* window wasnt closed while the BGE was running */
	if (BLI_findindex(&CTX_wm_manager(C)->windows, prevwin) == -1) {
		prevwin = NULL;
		CTX_wm_window_set(C, NULL);
	}

	ED_area_tag_redraw(CTX_wm_area(C));

	if (prevwin) {
		/* restore context, in case it changed in the meantime, for
		 * example by working in another window or closing it */
		CTX_wm_region_set(C, prevar);
		CTX_wm_window_set(C, prevwin);
		CTX_wm_area_set(C, prevsa);
	}

	game_engine_restore_state(C, prevwin);

	//XXX restore_all_scene_cfra(scene_cfra_store);
	BKE_scene_set_background(CTX_data_main(C), startscene);
	//XXX BKE_scene_graph_update_for_newframe(depsgraph, bmain);

	BLI_callback_exec(bmain, &startscene->id, BLI_CB_EVT_GAME_POST);

	return OPERATOR_FINISHED;
#else
	UNUSED_VARS(C);
	BKE_report(op->reports, RPT_ERROR, "Game engine is disabled in this build");
	return OPERATOR_CANCELLED;
#endif
}

void VIEW3D_OT_game_start(wmOperatorType *ot)
{
	/* identifiers */
	ot->name = "Start Game Engine";
	ot->description = "Start game engine";
	ot->idname = "VIEW3D_OT_game_start";

	/* api callbacks */
	ot->exec = game_engine_exec;

	ot->poll = game_engine_poll;
}

=======
>>>>>>> 2bbfaa1c
/** \} */<|MERGE_RESOLUTION|>--- conflicted
+++ resolved
@@ -1451,51 +1451,6 @@
 	ot->flag = OPTYPE_UNDO;
 }
 
-<<<<<<< HEAD
-/** \} */
-
-/* -------------------------------------------------------------------- */
-/** \name View Layer Utilities
- * \{ */
-
-int ED_view3d_view_layer_set(int lay, const bool *values, int *active)
-{
-	int i, tot = 0;
-
-	/* ensure we always have some layer selected */
-	for (i = 0; i < 20; i++)
-		if (values[i])
-			tot++;
-
-	if (tot == 0)
-		return lay;
-
-	for (i = 0; i < 20; i++) {
-
-		if (active) {
-			/* if this value has just been switched on, make that layer active */
-			if (values[i] && (lay & (1 << i)) == 0) {
-				*active = (1 << i);
-			}
-		}
-
-		if (values[i]) lay |= (1 << i);
-		else lay &= ~(1 << i);
-	}
-
-	/* ensure always an active layer */
-	if (active && (lay & *active) == 0) {
-		for (i = 0; i < 20; i++) {
-			if (lay & (1 << i)) {
-				*active = 1 << i;
-				break;
-			}
-		}
-	}
-
-	return lay;
-}
-
 /** \} */
 
 /* -------------------------------------------------------------------- */
@@ -1708,6 +1663,4 @@
 	ot->poll = game_engine_poll;
 }
 
-=======
->>>>>>> 2bbfaa1c
 /** \} */