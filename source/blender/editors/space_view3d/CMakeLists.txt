# ***** BEGIN GPL LICENSE BLOCK *****
#
# This program is free software; you can redistribute it and/or
# modify it under the terms of the GNU General Public License
# as published by the Free Software Foundation; either version 2
# of the License, or (at your option) any later version.
#
# This program is distributed in the hope that it will be useful,
# but WITHOUT ANY WARRANTY; without even the implied warranty of
# MERCHANTABILITY or FITNESS FOR A PARTICULAR PURPOSE.  See the
# GNU General Public License for more details.
#
# You should have received a copy of the GNU General Public License
# along with this program; if not, write to the Free Software Foundation,
# Inc., 51 Franklin Street, Fifth Floor, Boston, MA 02110-1301, USA.
# ***** END GPL LICENSE BLOCK *****

set(INC
  ../include
  ../../blenfont
  ../../blenkernel
  ../../blenlib
  ../../blentranslation
  ../../bmesh
  ../../depsgraph
  ../../draw
  ../../gpu
  ../../imbuf
  ../../makesdna
  ../../makesrna
  ../../render
  ../../windowmanager
  ../../../../intern/glew-mx
  ../../../../intern/guardedalloc
  ../../../../intern/mantaflow/extern

  # dna_type_offsets.h
  ${CMAKE_CURRENT_BINARY_DIR}/../../makesdna/intern
)


set(SRC
  drawobject.c
  space_view3d.c
  view3d_buttons.c
  view3d_camera_control.c
  view3d_cursor_snap.c
  view3d_draw.c
  view3d_edit.c
  view3d_gizmo_armature.c
  view3d_gizmo_camera.c
  view3d_gizmo_empty.c
  view3d_gizmo_forcefield.c
  view3d_gizmo_light.c
  view3d_gizmo_navigate.c
  view3d_gizmo_navigate_type.c
  view3d_gizmo_preselect.c
  view3d_gizmo_preselect_type.c
  view3d_gizmo_ruler.c
  view3d_gizmo_tool_generic.c
  view3d_header.c
  view3d_iterators.c
  view3d_navigate_fly.c
  view3d_navigate_walk.c
  view3d_ops.c
  view3d_placement.c
  view3d_project.c
  view3d_select.c
  view3d_snap.c
  view3d_utils.c
  view3d_view.c

  view3d_intern.h
)

set(LIB
  bf_editor_lattice
  bf_editor_mesh
)

if(WITH_PYTHON)
  blender_include_dirs(../../python)
  add_definitions(-DWITH_PYTHON)
endif()

<<<<<<< HEAD
if(WITH_GAMEENGINE)
  list(APPEND LIB
    ge_launcher
    ge_blender_routines
  )

  list(APPEND INC
    ../../../gameengine/Launcher
    ../../../gameengine/BlenderRoutines
  )

  add_definitions(-DWITH_GAMEENGINE)
endif()

if(WITH_INTERNATIONAL)
  add_definitions(-DWITH_INTERNATIONAL)
endif()

=======
>>>>>>> a5859288
if(WITH_FREESTYLE)
  add_definitions(-DWITH_FREESTYLE)
endif()

if(WITH_XR_OPENXR)
  add_definitions(-DWITH_XR_OPENXR)
endif()

blender_add_lib(bf_editor_space_view3d "${SRC}" "${INC}" "${INC_SYS}" "${LIB}")

# Needed so we can use dna_type_offsets.h for defaults initialization.
add_dependencies(bf_editor_space_view3d bf_dna)<|MERGE_RESOLUTION|>--- conflicted
+++ resolved
@@ -83,7 +83,6 @@
   add_definitions(-DWITH_PYTHON)
 endif()
 
-<<<<<<< HEAD
 if(WITH_GAMEENGINE)
   list(APPEND LIB
     ge_launcher
@@ -98,12 +97,6 @@
   add_definitions(-DWITH_GAMEENGINE)
 endif()
 
-if(WITH_INTERNATIONAL)
-  add_definitions(-DWITH_INTERNATIONAL)
-endif()
-
-=======
->>>>>>> a5859288
 if(WITH_FREESTYLE)
   add_definitions(-DWITH_FREESTYLE)
 endif()
