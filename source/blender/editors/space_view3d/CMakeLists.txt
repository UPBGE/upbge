--- conflicted
+++ resolved
@@ -82,7 +82,6 @@
   add_definitions(-DWITH_PYTHON)
 endif()
 
-<<<<<<< HEAD
 if(WITH_GAMEENGINE)
   list(APPEND LIB
     ge_launcher
@@ -96,10 +95,6 @@
 
   add_definitions(-DWITH_GAMEENGINE)
 endif()
-
-add_definitions(${GL_DEFINITIONS})
-=======
->>>>>>> 2e4569ab
 
 if(WITH_INTERNATIONAL)
   add_definitions(-DWITH_INTERNATIONAL)
