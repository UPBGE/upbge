--- conflicted
+++ resolved
@@ -63,10 +63,6 @@
 #include "BKE_armature.h"
 #include "BKE_context.h"
 #include "BKE_curve.h"
-<<<<<<< HEAD
-#include "BKE_depsgraph.h"
-=======
->>>>>>> a5b3df75
 #include "BKE_layer.h"
 #include "BKE_mball.h"
 #include "BKE_mesh.h"
@@ -77,11 +73,8 @@
 #include "BKE_tracking.h"
 #include "BKE_utildefines.h"
 
-<<<<<<< HEAD
-=======
 #include "DEG_depsgraph.h"
 
->>>>>>> a5b3df75
 #include "WM_api.h"
 #include "WM_types.h"
 
@@ -1075,11 +1068,7 @@
 	bool ok;
 	LinkNode *linklist = NULL;
 
-<<<<<<< HEAD
-	/* handle base->selcol */
-=======
 	/* handle base->object->select_color */
->>>>>>> a5b3df75
 	CTX_DATA_BEGIN (C, Base *, base, selectable_bases)
 	{
 		ok = false;
@@ -1297,13 +1286,9 @@
 		}
 		else {
 			/* only exclude active object when it is selected... */
-<<<<<<< HEAD
-			if (BASACT_NEW && (BASACT_NEW->flag & BASE_SELECTED) && hits > 1) notcol = BASACT_NEW->selcol;
-=======
 			if (BASACT_NEW && (BASACT_NEW->flag & BASE_SELECTED) && hits > 1) {
 				notcol = BASACT_NEW->object->select_color;
 			}
->>>>>>> a5b3df75
 			
 			for (a = 0; a < hits; a++) {
 				if (min > buffer[4 * a + 1] && notcol != (buffer[4 * a + 3] & 0xFFFF)) {
@@ -1316,11 +1301,7 @@
 		base = FIRSTBASE_NEW;
 		while (base) {
 			if (BASE_SELECTABLE_NEW(base)) {
-<<<<<<< HEAD
-				if (base->selcol == selcol) break;
-=======
 				if (base->object->select_color == selcol) break;
->>>>>>> a5b3df75
 			}
 			base = base->next;
 		}
@@ -2082,12 +2063,6 @@
 	if (hits > 0) { /* no need to loop if there's no hit */
 		Base *base;
 		col = vbuffer + 3;
-<<<<<<< HEAD
-		
-		for (base = vc->scene_layer->object_bases.first; base && hits; base = base->next) {
-			if (BASE_SELECTABLE_NEW(base)) {
-				while (base->selcol == (*col & 0xFFFF)) {   /* we got an object */
-=======
 
 		/* The draw order doesn't always match the order we populate the engine, see: T51695. */
 		qsort(vbuffer, hits, sizeof(uint[4]), opengl_select_buffer_cmp);
@@ -2099,7 +2074,6 @@
 		for (base = vc->scene_layer->object_bases.first; base && hits; base = base->next) {
 			if (BASE_SELECTABLE_NEW(base)) {
 				while (base->object->select_color == (*col & 0xFFFF)) {   /* we got an object */
->>>>>>> a5b3df75
 					if (*col & 0xFFFF0000) {                    /* we got a bone */
 						bone = get_indexed_bone(base->object, *col & ~(BONESEL_ANY));
 						if (bone) {
