/*
 * This program is free software; you can redistribute it and/or
 * modify it under the terms of the GNU General Public License
 * as published by the Free Software Foundation; either version 2
 * of the License, or (at your option) any later version.
 *
 * This program is distributed in the hope that it will be useful,
 * but WITHOUT ANY WARRANTY; without even the implied warranty of
 * MERCHANTABILITY or FITNESS FOR A PARTICULAR PURPOSE.  See the
 * GNU General Public License for more details.
 *
 * You should have received a copy of the GNU General Public License
 * along with this program; if not, write to the Free Software Foundation,
 * Inc., 51 Franklin Street, Fifth Floor, Boston, MA 02110-1301, USA.
 *
 * The Original Code is Copyright (C) 2008 Blender Foundation.
 * All rights reserved.
 */

/** \file
 * \ingroup spview3d
 */

#pragma once

#include "ED_view3d.h"

/* internal exports only */

struct ARegion;
struct ARegionType;
struct BoundBox;
struct Depsgraph;
struct Object;
struct Scene;
struct ViewContext;
struct ViewLayer;
struct bContext;
struct wmGizmoGroupType;
struct wmGizmoType;
struct wmKeyConfig;
struct wmOperatorType;
struct wmWindowManager;

/* view3d_header.c */
void VIEW3D_OT_toggle_matcap_flip(struct wmOperatorType *ot);

/* view3d_ops.c */
void view3d_operatortypes(void);

/* view3d_edit.c */
void VIEW3D_OT_zoom_camera_1_to_1(struct wmOperatorType *ot);
void VIEW3D_OT_view_lock_clear(struct wmOperatorType *ot);
void VIEW3D_OT_view_lock_to_active(struct wmOperatorType *ot);
void VIEW3D_OT_view_center_camera(struct wmOperatorType *ot);
void VIEW3D_OT_view_center_lock(struct wmOperatorType *ot);
void VIEW3D_OT_view_persportho(struct wmOperatorType *ot);
void VIEW3D_OT_navigate(struct wmOperatorType *ot);
void VIEW3D_OT_background_image_add(struct wmOperatorType *ot);
void VIEW3D_OT_background_image_remove(struct wmOperatorType *ot);
void VIEW3D_OT_drop_world(struct wmOperatorType *ot);
void VIEW3D_OT_clip_border(struct wmOperatorType *ot);
void VIEW3D_OT_cursor3d(struct wmOperatorType *ot);
void VIEW3D_OT_render_border(struct wmOperatorType *ot);
void VIEW3D_OT_clear_render_border(struct wmOperatorType *ot);
void VIEW3D_OT_toggle_shading(struct wmOperatorType *ot);
void VIEW3D_OT_toggle_xray(struct wmOperatorType *ot);

/* view3d_draw.c */
void view3d_main_region_draw(const struct bContext *C, struct ARegion *region);
/**
 * Information drawn on top of the solid plates and composed data.
 */
void view3d_draw_region_info(const struct bContext *C, struct ARegion *region);

/* view3d_draw_legacy.c */

void ED_view3d_draw_select_loop(struct Depsgraph *depsgraph,
                                struct ViewContext *vc,
                                struct Scene *scene,
                                struct ViewLayer *view_layer,
                                struct View3D *v3d,
                                struct ARegion *region,
                                bool use_obedit_skip,
                                bool use_nearest);

void ED_view3d_draw_depth_loop(struct Depsgraph *depsgraph,
                               struct Scene *scene,
                               struct ARegion *region,
                               View3D *v3d);

void view3d_depths_rect_create(struct ARegion *region, struct rcti *rect, struct ViewDepths *r_d);
/**
 * Utility function to find the closest Z value, use for auto-depth.
 */
float view3d_depth_near(struct ViewDepths *d);

/* view3d_select.c */
void VIEW3D_OT_select(struct wmOperatorType *ot);
void VIEW3D_OT_select_circle(struct wmOperatorType *ot);
void VIEW3D_OT_select_box(struct wmOperatorType *ot);
void VIEW3D_OT_select_lasso(struct wmOperatorType *ot);
void VIEW3D_OT_select_menu(struct wmOperatorType *ot);
void VIEW3D_OT_bone_select_menu(struct wmOperatorType *ot);

<<<<<<< HEAD
/* view3d_view.c */
void VIEW3D_OT_smoothview(struct wmOperatorType *ot);
void VIEW3D_OT_camera_to_view(struct wmOperatorType *ot);
void VIEW3D_OT_camera_to_view_selected(struct wmOperatorType *ot);
void VIEW3D_OT_object_as_camera(struct wmOperatorType *ot);
void VIEW3D_OT_localview(struct wmOperatorType *ot);
void VIEW3D_OT_localview_remove_from(struct wmOperatorType *ot);
void VIEW3D_OT_game_start(struct wmOperatorType *ot);
=======
/* view3d_utils.c */
/**
 * For home, center etc.
 */
void view3d_boxview_copy(struct ScrArea *area, struct ARegion *region);
/**
 * Sync center/zoom view of region to others, for view transforms.
 */
void view3d_boxview_sync(struct ScrArea *area, struct ARegion *region);
>>>>>>> c8dee942

bool ED_view3d_boundbox_clip_ex(const RegionView3D *rv3d,
                                const struct BoundBox *bb,
                                float obmat[4][4]);
bool ED_view3d_boundbox_clip(RegionView3D *rv3d, const struct BoundBox *bb);

/* view3d_view.c */
void VIEW3D_OT_camera_to_view(struct wmOperatorType *ot);
void VIEW3D_OT_camera_to_view_selected(struct wmOperatorType *ot);
void VIEW3D_OT_object_as_camera(struct wmOperatorType *ot);
void VIEW3D_OT_localview(struct wmOperatorType *ot);
void VIEW3D_OT_localview_remove_from(struct wmOperatorType *ot);

/**
 * \param rect: optional for picking (can be NULL).
 */
void view3d_winmatrix_set(struct Depsgraph *depsgraph,
                          struct ARegion *region,
                          const View3D *v3d,
                          const rcti *rect);
/**
 * Sets #RegionView3D.viewmat
 *
 * \param depsgraph: Depsgraph.
 * \param scene: Scene for camera and cursor location.
 * \param v3d: View 3D space data.
 * \param rv3d: 3D region which stores the final matrices.
 * \param rect_scale: Optional 2D scale argument,
 * Use when displaying a sub-region, eg: when #view3d_winmatrix_set takes a 'rect' argument.
 *
 * \note don't set windows active in here, is used by renderwin too.
 */
void view3d_viewmatrix_set(struct Depsgraph *depsgraph,
                           const struct Scene *scene,
                           const View3D *v3d,
                           RegionView3D *rv3d,
                           const float rect_scale[2]);

/* Called in transform_ops.c, on each regeneration of key-maps. */

/* view3d_placement.c */
void viewplace_modal_keymap(struct wmKeyConfig *keyconf);

/* view3d_buttons.c */

void VIEW3D_OT_object_mode_pie_or_toggle(struct wmOperatorType *ot);
void view3d_buttons_register(struct ARegionType *art);

/* view3d_camera_control.c */

/**
 * Creates a #View3DCameraControl handle and sets up
 * the view for first-person style navigation.
 */
struct View3DCameraControl *ED_view3d_cameracontrol_acquire(struct Depsgraph *depsgraph,
                                                            struct Scene *scene,
                                                            View3D *v3d,
                                                            RegionView3D *rv3d);
/**
 * Updates cameras from the `rv3d` values, optionally auto-keyframing.
 */
void ED_view3d_cameracontrol_update(struct View3DCameraControl *vctrl,
                                    bool use_autokey,
                                    struct bContext *C,
                                    bool do_rotate,
                                    bool do_translate);
/**
 * Release view control.
 *
 * \param restore: Sets the view state to the values that were set
 *                 before #ED_view3d_control_acquire was called.
 */
void ED_view3d_cameracontrol_release(struct View3DCameraControl *vctrl, bool restore);
/**
 * Returns the object which is being manipulated or NULL.
 */
struct Object *ED_view3d_cameracontrol_object_get(struct View3DCameraControl *vctrl);

/* view3d_snap.c */

/**
 * Calculates the bounding box corners (min and max) for \a obedit.
 * The returned values are in global space.
 */
bool ED_view3d_minmax_verts(struct Object *obedit, float min[3], float max[3]);

void VIEW3D_OT_snap_selected_to_grid(struct wmOperatorType *ot);
void VIEW3D_OT_snap_selected_to_cursor(struct wmOperatorType *ot);
void VIEW3D_OT_snap_selected_to_active(struct wmOperatorType *ot);
void VIEW3D_OT_snap_cursor_to_grid(struct wmOperatorType *ot);
void VIEW3D_OT_snap_cursor_to_center(struct wmOperatorType *ot);
void VIEW3D_OT_snap_cursor_to_selected(struct wmOperatorType *ot);
void VIEW3D_OT_snap_cursor_to_active(struct wmOperatorType *ot);

/* view3d_placement.c */
void VIEW3D_OT_interactive_add(struct wmOperatorType *ot);

/* space_view3d.c */
extern const char *view3d_context_dir[]; /* doc access */

/* view3d_widgets.c */
void VIEW3D_GGT_light_spot(struct wmGizmoGroupType *gzgt);
void VIEW3D_GGT_light_area(struct wmGizmoGroupType *gzgt);
void VIEW3D_GGT_light_target(struct wmGizmoGroupType *gzgt);
void VIEW3D_GGT_camera(struct wmGizmoGroupType *gzgt);
void VIEW3D_GGT_camera_view(struct wmGizmoGroupType *gzgt);
void VIEW3D_GGT_force_field(struct wmGizmoGroupType *gzgt);
void VIEW3D_GGT_empty_image(struct wmGizmoGroupType *gzgt);
void VIEW3D_GGT_armature_spline(struct wmGizmoGroupType *gzgt);
void VIEW3D_GGT_navigate(struct wmGizmoGroupType *gzgt);
void VIEW3D_GGT_mesh_preselect_elem(struct wmGizmoGroupType *gzgt);
void VIEW3D_GGT_mesh_preselect_edgering(struct wmGizmoGroupType *gzgt);
void VIEW3D_GGT_tool_generic_handle_normal(struct wmGizmoGroupType *gzgt);
void VIEW3D_GGT_tool_generic_handle_free(struct wmGizmoGroupType *gzgt);

void VIEW3D_GGT_ruler(struct wmGizmoGroupType *gzgt);
void VIEW3D_GT_ruler_item(struct wmGizmoType *gzt);
void VIEW3D_OT_ruler_add(struct wmOperatorType *ot);
void VIEW3D_OT_ruler_remove(struct wmOperatorType *ot);

void VIEW3D_GT_navigate_rotate(struct wmGizmoType *gzt);

void VIEW3D_GGT_placement(struct wmGizmoGroupType *gzgt);

/* workaround for trivial but noticeable camera bug caused by imprecision
 * between view border calculation in 2D/3D space, workaround for bug T28037.
 * without this define we get the old behavior which is to try and align them
 * both which _mostly_ works fine, but when the camera moves beyond ~1000 in
 * any direction it starts to fail */
#define VIEW3D_CAMERA_BORDER_HACK
#ifdef VIEW3D_CAMERA_BORDER_HACK
extern uchar view3d_camera_border_hack_col[3];
extern bool view3d_camera_border_hack_test;
#endif<|MERGE_RESOLUTION|>--- conflicted
+++ resolved
@@ -103,38 +103,28 @@
 void VIEW3D_OT_select_menu(struct wmOperatorType *ot);
 void VIEW3D_OT_bone_select_menu(struct wmOperatorType *ot);
 
-<<<<<<< HEAD
+/* view3d_utils.c */
+/**
+ * For home, center etc.
+ */
+void view3d_boxview_copy(struct ScrArea *area, struct ARegion *region);
+/**
+ * Sync center/zoom view of region to others, for view transforms.
+ */
+void view3d_boxview_sync(struct ScrArea *area, struct ARegion *region);
+
+bool ED_view3d_boundbox_clip_ex(const RegionView3D *rv3d,
+                                const struct BoundBox *bb,
+                                float obmat[4][4]);
+bool ED_view3d_boundbox_clip(RegionView3D *rv3d, const struct BoundBox *bb);
+
 /* view3d_view.c */
-void VIEW3D_OT_smoothview(struct wmOperatorType *ot);
 void VIEW3D_OT_camera_to_view(struct wmOperatorType *ot);
 void VIEW3D_OT_camera_to_view_selected(struct wmOperatorType *ot);
 void VIEW3D_OT_object_as_camera(struct wmOperatorType *ot);
 void VIEW3D_OT_localview(struct wmOperatorType *ot);
 void VIEW3D_OT_localview_remove_from(struct wmOperatorType *ot);
 void VIEW3D_OT_game_start(struct wmOperatorType *ot);
-=======
-/* view3d_utils.c */
-/**
- * For home, center etc.
- */
-void view3d_boxview_copy(struct ScrArea *area, struct ARegion *region);
-/**
- * Sync center/zoom view of region to others, for view transforms.
- */
-void view3d_boxview_sync(struct ScrArea *area, struct ARegion *region);
->>>>>>> c8dee942
-
-bool ED_view3d_boundbox_clip_ex(const RegionView3D *rv3d,
-                                const struct BoundBox *bb,
-                                float obmat[4][4]);
-bool ED_view3d_boundbox_clip(RegionView3D *rv3d, const struct BoundBox *bb);
-
-/* view3d_view.c */
-void VIEW3D_OT_camera_to_view(struct wmOperatorType *ot);
-void VIEW3D_OT_camera_to_view_selected(struct wmOperatorType *ot);
-void VIEW3D_OT_object_as_camera(struct wmOperatorType *ot);
-void VIEW3D_OT_localview(struct wmOperatorType *ot);
-void VIEW3D_OT_localview_remove_from(struct wmOperatorType *ot);
 
 /**
  * \param rect: optional for picking (can be NULL).
