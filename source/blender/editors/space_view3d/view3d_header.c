/*
 * ***** BEGIN GPL LICENSE BLOCK *****
 *
 * This program is free software; you can redistribute it and/or
 * modify it under the terms of the GNU General Public License
 * as published by the Free Software Foundation; either version 2
 * of the License, or (at your option) any later version. 
 *
 * This program is distributed in the hope that it will be useful,
 * but WITHOUT ANY WARRANTY; without even the implied warranty of
 * MERCHANTABILITY or FITNESS FOR A PARTICULAR PURPOSE.  See the
 * GNU General Public License for more details.
 *
 * You should have received a copy of the GNU General Public License
 * along with this program; if not, write to the Free Software Foundation,
 * Inc., 51 Franklin Street, Fifth Floor, Boston, MA 02110-1301, USA.
 *
 * The Original Code is Copyright (C) 2004-2008 Blender Foundation.
 * All rights reserved.
 *
 * 
 * Contributor(s): Blender Foundation
 *
 * ***** END GPL LICENSE BLOCK *****
 */

/** \file blender/editors/space_view3d/view3d_header.c
 *  \ingroup spview3d
 */

#include <string.h>
#include <stdio.h>
#include <stdlib.h>

#include "DNA_scene_types.h"
#include "DNA_object_types.h"
#include "DNA_gpencil_types.h"

#include "BLI_utildefines.h"

#include "BLT_translation.h"

#include "BKE_context.h"
#include "BKE_main.h"
#include "BKE_screen.h"
#include "BKE_editmesh.h"

#include "DEG_depsgraph.h"

#include "RNA_access.h"
#include "RNA_define.h"
#include "RNA_enum_types.h"

#include "WM_api.h"
#include "WM_types.h"

#include "ED_mesh.h"
#include "ED_util.h"
#include "ED_screen.h"

#include "UI_interface.h"
#include "UI_resources.h"

#include "view3d_intern.h"

static void do_view3d_header_buttons(bContext *C, void *arg, int event);

#define B_SEL_VERT  110
#define B_SEL_EDGE  111
#define B_SEL_FACE  112

/* XXX quickly ported across */
static void handle_view3d_lock(bContext *C)
{
	Scene *scene = CTX_data_scene(C);
	ScrArea *sa = CTX_wm_area(C);
	View3D *v3d = CTX_wm_view3d(C);

	if (v3d != NULL && sa != NULL) {
		if (v3d->localvd == NULL && v3d->scenelock && sa->spacetype == SPACE_VIEW3D) {
			/* copy to scene */
			scene->lay = v3d->lay;
			scene->layact = v3d->layact;
			scene->camera = v3d->camera;

			/* notifiers for scene update */
			WM_event_add_notifier(C, NC_SCENE | ND_LAYER, scene);
		}
	}
}

/**
 * layer code is on three levels actually:
 * - here for operator
 * - uiTemplateLayers in interface/ code for buttons
 * - ED_view3d_scene_layer_set for RNA
 */
static void view3d_layers_editmode_ensure(Scene *scene, View3D *v3d)
{
	/* sanity check - when in editmode disallow switching the editmode layer off since its confusing
	 * an alternative would be to always draw the editmode object. */
	if (scene->obedit && (scene->obedit->lay & v3d->lay) == 0) {
		int bit;
		for (bit = 0; bit < 32; bit++) {
			if (scene->obedit->lay & (1u << bit)) {
				v3d->lay |= (1u << bit);
				break;
			}
		}
	}
}

static int view3d_layers_exec(bContext *C, wmOperator *op)
{
	Scene *scene = CTX_data_scene(C);
	ScrArea *sa = CTX_wm_area(C);
	View3D *v3d = sa->spacedata.first;
	int nr = RNA_int_get(op->ptr, "nr");
	const bool toggle = RNA_boolean_get(op->ptr, "toggle");
	
	if (nr < 0)
		return OPERATOR_CANCELLED;

	if (nr == 0) {
		/* all layers */
		if (!v3d->lay_prev)
			v3d->lay_prev = 1;

		if (toggle && v3d->lay == ((1 << 20) - 1)) {
			/* return to active layer only */
			v3d->lay = v3d->lay_prev;

			view3d_layers_editmode_ensure(scene, v3d);
		}
		else {
			v3d->lay_prev = v3d->lay;
			v3d->lay |= (1 << 20) - 1;
		}
	}
	else {
		int bit;
		nr--;

		if (RNA_boolean_get(op->ptr, "extend")) {
			if (toggle && v3d->lay & (1 << nr) && (v3d->lay & ~(1 << nr)))
				v3d->lay &= ~(1 << nr);
			else
				v3d->lay |= (1 << nr);
		}
		else {
			v3d->lay = (1 << nr);
		}

		view3d_layers_editmode_ensure(scene, v3d);

		/* set active layer, ensure to always have one */
		if (v3d->lay & (1 << nr))
			v3d->layact = 1 << nr;
		else if ((v3d->lay & v3d->layact) == 0) {
			for (bit = 0; bit < 32; bit++) {
				if (v3d->lay & (1u << bit)) {
					v3d->layact = (1u << bit);
					break;
				}
			}
		}
	}
	
	if (v3d->scenelock) handle_view3d_lock(C);
	
	DEG_on_visible_update(CTX_data_main(C), false);

	ED_area_tag_redraw(sa);
	
	return OPERATOR_FINISHED;
}

/* applies shift and alt, lazy coding or ok? :) */
/* the local per-keymap-entry keymap will solve it */
static int view3d_layers_invoke(bContext *C, wmOperator *op, const wmEvent *event)
{
	if (event->ctrl || event->oskey)
		return OPERATOR_PASS_THROUGH;
	
	if (event->shift)
		RNA_boolean_set(op->ptr, "extend", true);
	else
		RNA_boolean_set(op->ptr, "extend", false);
	
	if (event->alt) {
		const int nr = RNA_int_get(op->ptr, "nr") + 10;
		RNA_int_set(op->ptr, "nr", nr);
	}
	view3d_layers_exec(C, op);
	
	return OPERATOR_FINISHED;
}

static int view3d_layers_poll(bContext *C)
{
	return (ED_operator_view3d_active(C) && CTX_wm_view3d(C)->localvd == NULL);
}

void VIEW3D_OT_layers(wmOperatorType *ot)
{
	/* identifiers */
	ot->name = "Layers";
	ot->description = "Toggle layer(s) visibility";
	ot->idname = "VIEW3D_OT_layers";
	
	/* api callbacks */
	ot->invoke = view3d_layers_invoke;
	ot->exec = view3d_layers_exec;
	ot->poll = view3d_layers_poll;
	
	/* flags */
	ot->flag = OPTYPE_REGISTER | OPTYPE_UNDO;
	
	RNA_def_int(ot->srna, "nr", 1, 0, 20, "Number", "The layer number to set, zero for all layers", 0, 20);
	RNA_def_boolean(ot->srna, "extend", 0, "Extend", "Add this layer to the current view layers");
	RNA_def_boolean(ot->srna, "toggle", 1, "Toggle", "Toggle the layer");
}

static void do_view3d_header_buttons(bContext *C, void *UNUSED(arg), int event)
{
	wmWindow *win = CTX_wm_window(C);
	const int ctrl = win->eventstate->ctrl, shift = win->eventstate->shift;

	/* watch it: if sa->win does not exist, check that when calling direct drawing routines */

	switch (event) {
		case B_SEL_VERT:
			if (EDBM_selectmode_toggle(C, SCE_SELECT_VERTEX, -1, shift, ctrl)) {
				ED_undo_push(C, "Selectmode Set: Vertex");
			}
			break;
		case B_SEL_EDGE:
			if (EDBM_selectmode_toggle(C, SCE_SELECT_EDGE, -1, shift, ctrl)) {
				ED_undo_push(C, "Selectmode Set: Edge");
			}
			break;
		case B_SEL_FACE:
			if (EDBM_selectmode_toggle(C, SCE_SELECT_FACE, -1, shift, ctrl)) {
				ED_undo_push(C, "Selectmode Set: Face");
			}
			break;
		default:
			break;
	}
}

void uiTemplateEditModeSelection(uiLayout *layout, struct bContext *C)
{
	Object *obedit = CTX_data_edit_object(C);
	uiBlock *block = uiLayoutGetBlock(layout);

	UI_block_func_handle_set(block, do_view3d_header_buttons, NULL);

	if (obedit && (obedit->type == OB_MESH)) {
		BMEditMesh *em = BKE_editmesh_from_object(obedit);
		uiLayout *row;

		row = uiLayoutRow(layout, true);
		block = uiLayoutGetBlock(row);
		uiDefIconButBitS(block, UI_BTYPE_TOGGLE, SCE_SELECT_VERTEX, B_SEL_VERT, ICON_VERTEXSEL,
		                 0, 0, UI_UNIT_X, UI_UNIT_Y, &em->selectmode, 1.0, 0.0, 0, 0,
		                 TIP_("Vertex select - Shift-Click for multiple modes, Ctrl-Click contracts selection"));
		uiDefIconButBitS(block, UI_BTYPE_TOGGLE, SCE_SELECT_EDGE, B_SEL_EDGE, ICON_EDGESEL,
		                 0, 0, UI_UNIT_X, UI_UNIT_Y, &em->selectmode, 1.0, 0.0, 0, 0,
		                 TIP_("Edge select - Shift-Click for multiple modes, Ctrl-Click expands/contracts selection"));
		uiDefIconButBitS(block, UI_BTYPE_TOGGLE, SCE_SELECT_FACE, B_SEL_FACE, ICON_FACESEL,
		                 0, 0, UI_UNIT_X, UI_UNIT_Y, &em->selectmode, 1.0, 0.0, 0, 0,
		                 TIP_("Face select - Shift-Click for multiple modes, Ctrl-Click expands selection"));
	}
}

void uiTemplateHeader3D(uiLayout *layout, struct bContext *C)
{
	bScreen *screen = CTX_wm_screen(C);
	ScrArea *sa = CTX_wm_area(C);
	View3D *v3d = sa->spacedata.first;
	Scene *scene = CTX_data_scene(C);
	SceneLayer *sl = CTX_data_scene_layer(C);
	ToolSettings *ts = CTX_data_tool_settings(C);
	PointerRNA v3dptr, toolsptr, sceneptr;
	Object *ob = OBACT_NEW;
	Object *obedit = CTX_data_edit_object(C);
	bGPdata *gpd = CTX_data_gpencil_data(C);
	uiBlock *block;
	uiLayout *row;
	bool is_paint = ob && !(gpd && (gpd->flag & GP_DATA_STROKE_EDITMODE)) &&
	                ELEM(ob->mode, OB_MODE_SCULPT, OB_MODE_VERTEX_PAINT, OB_MODE_WEIGHT_PAINT, OB_MODE_TEXTURE_PAINT);
	
	RNA_pointer_create(&screen->id, &RNA_SpaceView3D, v3d, &v3dptr);
	RNA_pointer_create(&scene->id, &RNA_ToolSettings, ts, &toolsptr);
	RNA_pointer_create(&scene->id, &RNA_Scene, scene, &sceneptr);

	block = uiLayoutGetBlock(layout);
	UI_block_func_handle_set(block, do_view3d_header_buttons, NULL);

	/* other buttons: */
	UI_block_emboss_set(block, UI_EMBOSS);
<<<<<<< HEAD
	
	/* mode */
	if ((gpd) && (gpd->flag & GP_DATA_STROKE_EDITMODE)) {
		modeselect = OB_MODE_GPENCIL;
	}
	else if (ob) {
		modeselect = ob->mode;
		is_paint = ELEM(ob->mode, OB_MODE_SCULPT, OB_MODE_VERTEX_PAINT, OB_MODE_WEIGHT_PAINT, OB_MODE_TEXTURE_PAINT);
	}
	else {
		modeselect = OB_MODE_OBJECT;
	}

	row = uiLayoutRow(layout, false);
	{
		EnumPropertyItem *item = rna_enum_object_mode_items;
		const char *name = "";
		int icon = ICON_OBJECT_DATAMODE;

		while (item->identifier) {
			if (item->value == modeselect && item->identifier[0]) {
				name = IFACE_(item->name);
				icon = item->icon;
				break;
			}
			item++;
		}

		uiItemMenuEnumO(row, C, "OBJECT_OT_mode_set", "mode", name, icon);
	}

	if (IS_VIEWPORT_LEGACY(v3d)) {
		/* Draw type */
		uiItemR(layout, &v3dptr, "viewport_shade", UI_ITEM_R_ICON_ONLY, "", ICON_NONE);
	}
=======
>>>>>>> a5b3df75

	row = uiLayoutRow(layout, true);
	uiItemR(row, &v3dptr, "pivot_point", UI_ITEM_R_ICON_ONLY, "", ICON_NONE);
	if (!ob || ELEM(ob->mode, OB_MODE_OBJECT, OB_MODE_POSE, OB_MODE_WEIGHT_PAINT)) {
		uiItemR(row, &v3dptr, "use_pivot_point_align", UI_ITEM_R_ICON_ONLY, "", ICON_NONE);
	}

	if (obedit == NULL && is_paint) {
		/* Manipulators aren't used in paint modes */
		if (!ELEM(ob->mode, OB_MODE_SCULPT, OB_MODE_PARTICLE_EDIT)) {
			/* masks aren't used for sculpt and particle painting */
			PointerRNA meshptr;

			RNA_pointer_create(ob->data, &RNA_Mesh, ob->data, &meshptr);
			if (ob->mode & (OB_MODE_TEXTURE_PAINT | OB_MODE_VERTEX_PAINT)) {
				uiItemR(layout, &meshptr, "use_paint_mask", UI_ITEM_R_ICON_ONLY, "", ICON_NONE);
			}
			else {
				row = uiLayoutRow(layout, true);
				uiItemR(row, &meshptr, "use_paint_mask", UI_ITEM_R_ICON_ONLY, "", ICON_NONE);
				uiItemR(row, &meshptr, "use_paint_mask_vertex", UI_ITEM_R_ICON_ONLY, "", ICON_NONE);
			}
		}
	}
	else {
		/* Transform widget / manipulators */
		row = uiLayoutRow(layout, true);
		uiItemR(row, &v3dptr, "show_manipulator", UI_ITEM_R_ICON_ONLY, "", ICON_NONE);
		if (v3d->twflag & V3D_USE_MANIPULATOR) {
			uiItemR(row, &v3dptr, "transform_manipulators", UI_ITEM_R_ICON_ONLY, "", ICON_NONE);
		}
		uiItemR(row, &v3dptr, "transform_orientation", 0, "", ICON_NONE);
	}

	if (obedit == NULL && v3d->localvd == NULL) {
		/* Scene lock */
		uiItemR(layout, &v3dptr, "lock_camera_and_layers", UI_ITEM_R_ICON_ONLY, "", ICON_NONE);
	}
	
	uiTemplateEditModeSelection(layout, C);
}<|MERGE_RESOLUTION|>--- conflicted
+++ resolved
@@ -300,44 +300,6 @@
 
 	/* other buttons: */
 	UI_block_emboss_set(block, UI_EMBOSS);
-<<<<<<< HEAD
-	
-	/* mode */
-	if ((gpd) && (gpd->flag & GP_DATA_STROKE_EDITMODE)) {
-		modeselect = OB_MODE_GPENCIL;
-	}
-	else if (ob) {
-		modeselect = ob->mode;
-		is_paint = ELEM(ob->mode, OB_MODE_SCULPT, OB_MODE_VERTEX_PAINT, OB_MODE_WEIGHT_PAINT, OB_MODE_TEXTURE_PAINT);
-	}
-	else {
-		modeselect = OB_MODE_OBJECT;
-	}
-
-	row = uiLayoutRow(layout, false);
-	{
-		EnumPropertyItem *item = rna_enum_object_mode_items;
-		const char *name = "";
-		int icon = ICON_OBJECT_DATAMODE;
-
-		while (item->identifier) {
-			if (item->value == modeselect && item->identifier[0]) {
-				name = IFACE_(item->name);
-				icon = item->icon;
-				break;
-			}
-			item++;
-		}
-
-		uiItemMenuEnumO(row, C, "OBJECT_OT_mode_set", "mode", name, icon);
-	}
-
-	if (IS_VIEWPORT_LEGACY(v3d)) {
-		/* Draw type */
-		uiItemR(layout, &v3dptr, "viewport_shade", UI_ITEM_R_ICON_ONLY, "", ICON_NONE);
-	}
-=======
->>>>>>> a5b3df75
 
 	row = uiLayoutRow(layout, true);
 	uiItemR(row, &v3dptr, "pivot_point", UI_ITEM_R_ICON_ONLY, "", ICON_NONE);
