--- conflicted
+++ resolved
@@ -26,12 +26,8 @@
 #include <string.h>
 #include <stdio.h>
 
-<<<<<<< HEAD
 #include "DNA_meshdata_types.h"
 
-
-=======
->>>>>>> 2198cfdb
 #include "BLI_blenlib.h"
 #include "BLI_math.h"
 #include "BLI_utildefines.h"
