/*
 * ***** BEGIN GPL LICENSE BLOCK *****
 *
 * This program is free software; you can redistribute it and/or
 * modify it under the terms of the GNU General Public License
 * as published by the Free Software Foundation; either version 2
 * of the License, or (at your option) any later version.
 *
 * This program is distributed in the hope that it will be useful,
 * but WITHOUT ANY WARRANTY; without even the implied warranty of
 * MERCHANTABILITY or FITNESS FOR A PARTICULAR PURPOSE.  See the
 * GNU General Public License for more details.
 *
 * You should have received a copy of the GNU General Public License
 * along with this program; if not, write to the Free Software Foundation,
 * Inc., 51 Franklin Street, Fifth Floor, Boston, MA 02110-1301, USA.
 *
 * The Original Code is Copyright (C) Blender Foundation.
 * All rights reserved.
 *
 * The Original Code is: all of this file.
 *
 * Contributor(s): none yet.
 *
 * ***** END GPL LICENSE BLOCK *****
 */

/** \file blender/editors/render/render_preview.c
 *  \ingroup edrend
 */


/* global includes */

#include <stdlib.h>
#include <math.h>
#include <string.h>

#ifndef WIN32
#include <unistd.h>
#else
#include <io.h>
#endif   
#include "MEM_guardedalloc.h"

#include "BLI_math.h"
#include "BLI_blenlib.h"
#include "BLI_utildefines.h"

#include "BLO_readfile.h"

#include "DNA_world_types.h"
#include "DNA_camera_types.h"
#include "DNA_material_types.h"
#include "DNA_node_types.h"
#include "DNA_object_types.h"
#include "DNA_lamp_types.h"
#include "DNA_space_types.h"
#include "DNA_scene_types.h"
#include "DNA_brush_types.h"
#include "DNA_screen_types.h"

#include "BKE_appdir.h"
#include "BKE_brush.h"
#include "BKE_context.h"
#include "BKE_colortools.h"
#include "BKE_depsgraph.h"
#include "BKE_global.h"
#include "BKE_idprop.h"
#include "BKE_image.h"
#include "BKE_icons.h"
#include "BKE_lamp.h"
#include "BKE_layer.h"
#include "BKE_library.h"
#include "BKE_library_remap.h"
#include "BKE_main.h"
#include "BKE_material.h"
#include "BKE_node.h"
#include "BKE_scene.h"
#include "BKE_texture.h"
#include "BKE_world.h"

<<<<<<< HEAD
=======
#include "DEG_depsgraph.h"
>>>>>>> a5b3df75
#include "DEG_depsgraph_build.h"

#include "IMB_imbuf.h"
#include "IMB_imbuf_types.h"
#include "IMB_thumbs.h"

#include "BIF_gl.h"
#include "BIF_glutil.h"

#include "GPU_shader.h"

#include "RE_pipeline.h"
#include "RE_engine.h"

#include "WM_api.h"
#include "WM_types.h"

#include "ED_datafiles.h"
#include "ED_render.h"
#include "ED_screen.h"

#ifndef NDEBUG
/* Used for database init assert(). */
#  include "BLI_threads.h"
#endif

ImBuf *get_brush_icon(Brush *brush)
{
	static const int flags = IB_rect | IB_multilayer | IB_metadata;

	char path[FILE_MAX];
	const char *folder;

	if (!(brush->icon_imbuf)) {
		if (brush->flag & BRUSH_CUSTOM_ICON) {

			if (brush->icon_filepath[0]) {
				// first use the path directly to try and load the file

				BLI_strncpy(path, brush->icon_filepath, sizeof(brush->icon_filepath));
				BLI_path_abs(path, G.main->name);

				/* use default colorspaces for brushes */
				brush->icon_imbuf = IMB_loadiffname(path, flags, NULL);

				// otherwise lets try to find it in other directories
				if (!(brush->icon_imbuf)) {
					folder = BKE_appdir_folder_id(BLENDER_DATAFILES, "brushicons");

					BLI_make_file_string(G.main->name, path, folder, brush->icon_filepath);

					if (path[0]) {
						/* use fefault color spaces */
						brush->icon_imbuf = IMB_loadiffname(path, flags, NULL);
					}
				}

				if (brush->icon_imbuf)
					BKE_icon_changed(BKE_icon_id_ensure(&brush->id));
			}
		}
	}

	if (!(brush->icon_imbuf))
		brush->id.icon_id = 0;

	return brush->icon_imbuf;
}

typedef struct ShaderPreview {
	/* from wmJob */
	void *owner;
	short *stop, *do_update;
	
	Scene *scene;
	ID *id;
	ID *parent;
	MTex *slot;
	
	/* datablocks with nodes need full copy during preview render, glsl uses it too */
	Material *matcopy;
	Tex *texcopy;
	Lamp *lampcopy;
	World *worldcopy;
	
	float col[4];       /* active object color */
	
	int sizex, sizey;
	unsigned int *pr_rect;
	int pr_method;

	Main *bmain;
	Main *pr_main;
} ShaderPreview;

typedef struct IconPreviewSize {
	struct IconPreviewSize *next, *prev;
	int sizex, sizey;
	unsigned int *rect;
} IconPreviewSize;

typedef struct IconPreview {
	Main *bmain;
	Scene *scene;
	void *owner;
	ID *id;
	ListBase sizes;
} IconPreview;

/* *************************** Preview for buttons *********************** */

static Main *G_pr_main = NULL;
static Main *G_pr_main_cycles = NULL;

#ifndef WITH_HEADLESS
static Main *load_main_from_memory(const void *blend, int blend_size)
{
	const int fileflags = G.fileflags;
	Main *bmain = NULL;
	BlendFileData *bfd;

	G.fileflags |= G_FILE_NO_UI;
	bfd = BLO_read_from_memory(blend, blend_size, NULL, BLO_READ_SKIP_NONE);
	if (bfd) {
		bmain = bfd->main;

		MEM_freeN(bfd);
	}
	G.fileflags = fileflags;

	return bmain;
}
#endif

void ED_preview_ensure_dbase(void)
{
#ifndef WITH_HEADLESS
	static bool base_initialized = false;
	BLI_assert(BLI_thread_is_main());
	if (!base_initialized) {
		G_pr_main = load_main_from_memory(datatoc_preview_blend, datatoc_preview_blend_size);
		G_pr_main_cycles = load_main_from_memory(datatoc_preview_cycles_blend, datatoc_preview_cycles_blend_size);
		base_initialized = true;
	}
#endif
}

static bool check_engine_supports_textures(Scene *scene)
{
	RenderEngineType *type = RE_engines_find(scene->r.engine);
	return type->flag & RE_USE_TEXTURE_PREVIEW;
}

void ED_preview_free_dbase(void)
{
	if (G_pr_main)
		BKE_main_free(G_pr_main);

	if (G_pr_main_cycles)
		BKE_main_free(G_pr_main_cycles);
}

static int preview_mat_has_sss(Material *mat, bNodeTree *ntree)
{
	if (mat) {
		if (mat->sss_flag & MA_DIFF_SSS)
			return 1;
		if (mat->nodetree)
			if (preview_mat_has_sss(NULL, mat->nodetree))
				return 1;
	}
	else if (ntree) {
		bNode *node;
		for (node = ntree->nodes.first; node; node = node->next) {
			if (node->type == NODE_GROUP && node->id) {
				if (preview_mat_has_sss(NULL, (bNodeTree *)node->id))
					return 1;
			}
			else if (node->id && ELEM(node->type, SH_NODE_MATERIAL, SH_NODE_MATERIAL_EXT)) {
				mat = (Material *)node->id;
				if (mat->sss_flag & MA_DIFF_SSS)
					return 1;
			}
		}
	}
	return 0;
}

static Scene *preview_get_scene(Main *pr_main)
{
	if (pr_main == NULL) return NULL;
	
	return pr_main->scene.first;
}

static const char *preview_layer_name(const char pr_type)
{
	switch (pr_type) {
		case MA_FLAT:
			return "Flat";
		case MA_SPHERE:
			return "Sphere";
		case MA_CUBE:
			return "Cube";
		case MA_MONKEY:
			return "Monkey";
		case MA_SPHERE_A:
			return "World Sphere";
		case MA_TEXTURE:
			return "Texture";
		case MA_LAMP:
			return "Lamp";
		case MA_SKY:
			return "Sky";
		case MA_HAIR:
			return "Hair";
		case MA_ATMOS:
			return "Atmosphere";
		default:
			BLI_assert(!"Unknown preview type");
			return "";
	}
}

static void set_preview_layer(SceneLayer *scene_layer, char pr_type)
{
	LayerCollection *lc;
	const char *collection_name = preview_layer_name(pr_type);
	for (lc = scene_layer->layer_collections.first; lc; lc = lc->next) {
		if (STREQ(lc->scene_collection->name, collection_name)) {
			lc->flag = COLLECTION_VISIBLE;
		}
		else {
			lc->flag = 0;
		}
	}
}

/* call this with a pointer to initialize preview scene */
/* call this with NULL to restore assigned ID pointers in preview scene */
static Scene *preview_prepare_scene(Main *bmain, Scene *scene, ID *id, int id_type, ShaderPreview *sp)
{
	Scene *sce;
	Main *pr_main = sp->pr_main;

	memcpy(pr_main->name, bmain->name, sizeof(pr_main->name));

	sce = preview_get_scene(pr_main);
	if (sce) {
		SceneLayer *scene_layer = BKE_scene_layer_render_active(sce);

		/* this flag tells render to not execute depsgraph or ipos etc */
		sce->r.scemode |= R_BUTS_PREVIEW;
		/* set world always back, is used now */
		sce->world = pr_main->world.first;
		/* now: exposure copy */
		if (scene->world) {
			sce->world->exp = scene->world->exp;
			sce->world->range = scene->world->range;
		}
		
		sce->r.color_mgt_flag = scene->r.color_mgt_flag;
		BKE_color_managed_display_settings_copy(&sce->display_settings, &scene->display_settings);

		BKE_color_managed_view_settings_free(&sce->view_settings);
		BKE_color_managed_view_settings_copy(&sce->view_settings, &scene->view_settings);
		
		/* prevent overhead for small renders and icons (32) */
		if (id && sp->sizex < 40) {
			sce->r.tilex = sce->r.tiley = 64;
		}
		else {
			sce->r.tilex = sce->r.xsch / 4;
			sce->r.tiley = sce->r.ysch / 4;
		}
		
		if ((id && sp->pr_method == PR_ICON_RENDER) && id_type != ID_WO)
			sce->r.alphamode = R_ALPHAPREMUL;
		else
			sce->r.alphamode = R_ADDSKY;

		sce->r.cfra = scene->r.cfra;

		if (id_type == ID_TE && !check_engine_supports_textures(scene)) {
			/* Force blender internal for texture icons and nodes render,
			 * seems commonly used render engines does not support
			 * such kind of rendering.
			 */
			BLI_strncpy(sce->r.engine, RE_engine_id_BLENDER_RENDER, sizeof(sce->r.engine));
		}
		else {
			BLI_strncpy(sce->r.engine, scene->r.engine, sizeof(sce->r.engine));
		}
		
		if (id_type == ID_MA) {
			Material *mat = NULL, *origmat = (Material *)id;
			
			if (origmat) {
				/* work on a copy */
				mat = localize_material(origmat);
				sp->matcopy = mat;
				BLI_addtail(&pr_main->mat, mat);
				
				if (!BKE_scene_use_new_shading_nodes(scene)) {
					init_render_material(mat, 0, NULL);     /* call that retrieves mode_l */
					end_render_material(mat);
					
					/* un-useful option */
					if (sp->pr_method == PR_ICON_RENDER)
						mat->shade_flag &= ~MA_OBCOLOR;

					/* turn on raytracing if needed */
					if (mat->mode_l & MA_RAYMIRROR)
						sce->r.mode |= R_RAYTRACE;
					if (mat->material_type == MA_TYPE_VOLUME)
						sce->r.mode |= R_RAYTRACE;
					if ((mat->mode_l & MA_RAYTRANSP) && (mat->mode_l & MA_TRANSP))
						sce->r.mode |= R_RAYTRACE;
					if (preview_mat_has_sss(mat, NULL))
						sce->r.mode |= R_SSS;
					
					/* turn off fake shadows if needed */
					/* this only works in a specific case where the preview.blend contains
					 * an object starting with 'c' which has a material linked to it (not the obdata)
					 * and that material has a fake shadow texture in the active texture slot */
					for (Base *base = scene_layer->object_bases.first; base; base = base->next) {
						Object *ob = base->object;
						if (ob->id.name[2] == 'c') {
							Material *shadmat = give_current_material(ob, ob->actcol);
							if (shadmat) {
								if (mat->mode2 & MA_CASTSHADOW) {
									shadmat->septex = 0;
								}
								else {
									shadmat->septex |= 1;
								}
							}
						}
					}
					
					/* turn off bounce lights for volume, 
					 * doesn't make much visual difference and slows it down too */
					for (Base *base = scene_layer->object_bases.first; base; base = base->next) {
						Object *ob = base->object;
						if (ob->type == OB_LAMP) {
							/* if doesn't match 'Lamp.002' --> main key light */
							if (!STREQ(ob->id.name + 2, "Lamp.002")) {
								if (mat->material_type == MA_TYPE_VOLUME) {
									base->flag &= ~BASE_VISIBLED;
								}
								else {
									base->flag |= BASE_VISIBLED;
								}
							}
						}
					}
				}
				else {
					/* use current scene world to light sphere */
					if (mat->pr_type == MA_SPHERE_A)
						sce->world = scene->world;
				}
				
				if (sp->pr_method == PR_ICON_RENDER) {
					if (mat->material_type == MA_TYPE_HALO) {
						set_preview_layer(scene_layer, MA_FLAT);
					}
					else {
						set_preview_layer(scene_layer, MA_SPHERE_A);

						/* same as above, use current scene world to light sphere */
						if (BKE_scene_use_new_shading_nodes(scene))
							sce->world = scene->world;
					}
				}
				else {
					set_preview_layer(scene_layer, mat->pr_type);

					if (mat->nodetree && sp->pr_method == PR_NODE_RENDER) {
						/* two previews, they get copied by wmJob */
						BKE_node_preview_init_tree(mat->nodetree, sp->sizex, sp->sizey, true);
						BKE_node_preview_init_tree(origmat->nodetree, sp->sizex, sp->sizey, true);
					}
				}
			}
			else {
				sce->r.mode &= ~(R_OSA | R_RAYTRACE | R_SSS);
				
			}
			
			for (Base *base = scene_layer->object_bases.first; base; base = base->next) {
				if (base->object->id.name[2] == 'p') {
					/* copy over object color, in case material uses it */
					copy_v4_v4(base->object->col, sp->col);
					
					if (OB_TYPE_SUPPORT_MATERIAL(base->object->type)) {
						/* don't use assign_material, it changed mat->id.us, which shows in the UI */
						Material ***matar = give_matarar(base->object);
						int actcol = max_ii(base->object->actcol - 1, 0);

						if (matar && actcol < base->object->totcol)
							(*matar)[actcol] = mat;
					}
					else if (base->object->type == OB_LAMP) {
						base->flag |= BASE_VISIBLED;
					}
				}
			}
		}
		else if (id_type == ID_TE) {
			Tex *tex = NULL, *origtex = (Tex *)id;
			
			if (origtex) {
				tex = BKE_texture_localize(origtex);
				sp->texcopy = tex;
				BLI_addtail(&pr_main->tex, tex);
			}
			set_preview_layer(scene_layer, MA_TEXTURE);
			
			for (Base *base = scene_layer->object_bases.first; base; base = base->next) {
				if (base->object->id.name[2] == 't') {
					Material *mat = give_current_material(base->object, base->object->actcol);
					if (mat && mat->mtex[0]) {
						mat->mtex[0]->tex = tex;
						
						if (tex && sp->slot)
							mat->mtex[0]->which_output = sp->slot->which_output;

						mat->mtex[0]->mapto &= ~MAP_ALPHA;
						mat->alpha = 1.0f;

						/* show alpha in this case */
						if (tex == NULL || (tex->flag & TEX_PRV_ALPHA)) {
							if (!(tex && tex->type == TEX_IMAGE && (tex->imaflag & (TEX_USEALPHA | TEX_CALCALPHA)) == 0)) {
								mat->mtex[0]->mapto |= MAP_ALPHA;
								mat->alpha = 0.0f;
							}
						}
					}
				}
			}

			if (tex && tex->nodetree && sp->pr_method == PR_NODE_RENDER) {
				/* two previews, they get copied by wmJob */
				BKE_node_preview_init_tree(origtex->nodetree, sp->sizex, sp->sizey, true);
				BKE_node_preview_init_tree(tex->nodetree, sp->sizex, sp->sizey, true);
			}
		}
		else if (id_type == ID_LA) {
			Lamp *la = NULL, *origla = (Lamp *)id;

			/* work on a copy */
			if (origla) {
				la = localize_lamp(origla);
				sp->lampcopy = la;
				BLI_addtail(&pr_main->lamp, la);
			}

			if (!BKE_scene_use_new_shading_nodes(scene)) {
				if (la && la->type == LA_SUN && (la->sun_effect_type & LA_SUN_EFFECT_SKY)) {
					set_preview_layer(scene_layer, MA_ATMOS);
					sce->world = scene->world;
					sce->camera = (Object *)BLI_findstring(&pr_main->object, "CameraAtmo", offsetof(ID, name) + 2);
				}
				else {
					sce->world = NULL;
					sce->camera = (Object *)BLI_findstring(&pr_main->object, "Camera", offsetof(ID, name) + 2);
					set_preview_layer(scene_layer, MA_LAMP);
				}
			}
			else {
				set_preview_layer(scene_layer, MA_LAMP);
			}
				
			for (Base *base = scene_layer->object_bases.first; base; base = base->next) {
				if (base->object->id.name[2] == 'p') {
					if (base->object->type == OB_LAMP)
						base->object->data = la;
				}
			}

			if (la && la->nodetree && sp->pr_method == PR_NODE_RENDER) {
				/* two previews, they get copied by wmJob */
				BKE_node_preview_init_tree(origla->nodetree, sp->sizex, sp->sizey, true);
				BKE_node_preview_init_tree(la->nodetree, sp->sizex, sp->sizey, true);
			}
		}
		else if (id_type == ID_WO) {
			World *wrld = NULL, *origwrld = (World *)id;

			if (origwrld) {
				wrld = localize_world(origwrld);
				sp->worldcopy = wrld;
				BLI_addtail(&pr_main->world, wrld);
			}

			set_preview_layer(scene_layer, MA_SKY);
			sce->world = wrld;

			if (wrld && wrld->nodetree && sp->pr_method == PR_NODE_RENDER) {
				/* two previews, they get copied by wmJob */
				BKE_node_preview_init_tree(wrld->nodetree, sp->sizex, sp->sizey, true);
				BKE_node_preview_init_tree(origwrld->nodetree, sp->sizex, sp->sizey, true);
			}
		}

		/* TODO(sergey): Use proper flag for tagging here. */
<<<<<<< HEAD
		DAG_id_tag_update(&sce->id, 0);
=======
		DEG_id_tag_update(&sce->id, 0);
>>>>>>> a5b3df75
		DEG_relations_tag_update(pr_main);
		BKE_scene_update_tagged(pr_main->eval_ctx, pr_main, sce);

		return sce;
	}
	
	return NULL;
}

/* new UI convention: draw is in pixel space already. */
/* uses UI_BTYPE_ROUNDBOX button in block to get the rect */
static bool ed_preview_draw_rect(ScrArea *sa, int split, int first, rcti *rect, rcti *newrect)
{
	Render *re;
	RenderView *rv;
	RenderResult rres;
	char name[32];
	int offx = 0;
	int newx = BLI_rcti_size_x(rect);
	int newy = BLI_rcti_size_y(rect);
	bool ok = false;

	if (!split || first) sprintf(name, "Preview %p", (void *)sa);
	else sprintf(name, "SecondPreview %p", (void *)sa);

	if (split) {
		if (first) {
			offx = 0;
			newx = newx / 2;
		}
		else {
			offx = newx / 2;
			newx = newx - newx / 2;
		}
	}

	/* test if something rendered ok */
	re = RE_GetRender(name);

	if (re == NULL)
		return false;

	RE_AcquireResultImageViews(re, &rres);

	if (!BLI_listbase_is_empty(&rres.views)) {
		/* material preview only needs monoscopy (view 0) */
		rv = RE_RenderViewGetById(&rres, 0);
	}
	else {
		/* possible the job clears the views but we're still drawing T45496 */
		rv = NULL;
	}

	if (rv && rv->rectf) {
		
		if (ABS(rres.rectx - newx) < 2 && ABS(rres.recty - newy) < 2) {

			newrect->xmax = max_ii(newrect->xmax, rect->xmin + rres.rectx + offx);
			newrect->ymax = max_ii(newrect->ymax, rect->ymin + rres.recty);

			if (rres.rectx && rres.recty) {
				unsigned char *rect_byte = MEM_mallocN(rres.rectx * rres.recty * sizeof(int), "ed_preview_draw_rect");
				float fx = rect->xmin + offx;
				float fy = rect->ymin;

				/* material preview only needs monoscopy (view 0) */
				if (re)
					RE_AcquiredResultGet32(re, &rres, (unsigned int *)rect_byte, 0);

				IMMDrawPixelsTexState state = immDrawPixelsTexSetup(GPU_SHADER_2D_IMAGE_COLOR);
				immDrawPixelsTex(&state, fx, fy, rres.rectx, rres.recty, GL_RGBA, GL_UNSIGNED_BYTE, GL_NEAREST, rect_byte,
				                 1.0f, 1.0f, NULL);
				
				MEM_freeN(rect_byte);
				
				ok = 1;
			}
		}
	}

	RE_ReleaseResultImageViews(re, &rres);

	return ok;
}

void ED_preview_draw(const bContext *C, void *idp, void *parentp, void *slotp, rcti *rect)
{
	if (idp) {
		wmWindowManager *wm = CTX_wm_manager(C);
		ScrArea *sa = CTX_wm_area(C);
		ID *id = (ID *)idp;
		ID *parent = (ID *)parentp;
		MTex *slot = (MTex *)slotp;
		SpaceButs *sbuts = CTX_wm_space_buts(C);
		ShaderPreview *sp = WM_jobs_customdata(wm, sa);
		rcti newrect;
		int ok;
		int newx = BLI_rcti_size_x(rect);
		int newy = BLI_rcti_size_y(rect);

		newrect.xmin = rect->xmin;
		newrect.xmax = rect->xmin;
		newrect.ymin = rect->ymin;
		newrect.ymax = rect->ymin;

		if (parent) {
			ok = ed_preview_draw_rect(sa, 1, 1, rect, &newrect);
			ok &= ed_preview_draw_rect(sa, 1, 0, rect, &newrect);
		}
		else
			ok = ed_preview_draw_rect(sa, 0, 0, rect, &newrect);

		if (ok)
			*rect = newrect;

		/* start a new preview render job if signalled through sbuts->preview,
		 * if no render result was found and no preview render job is running,
		 * or if the job is running and the size of preview changed */
		if ((sbuts != NULL && sbuts->preview) ||
		    (!ok && !WM_jobs_test(wm, sa, WM_JOB_TYPE_RENDER_PREVIEW)) ||
		    (sp && (ABS(sp->sizex - newx) >= 2 || ABS(sp->sizey - newy) > 2)))
		{
			if (sbuts != NULL) {
				sbuts->preview = 0;
			}
			ED_preview_shader_job(C, sa, id, parent, slot, newx, newy, PR_BUTS_RENDER);
		}
	}
}

/* **************************** new shader preview system ****************** */

/* inside thread, called by renderer, sets job update value */
static void shader_preview_update(void *spv, RenderResult *UNUSED(rr), volatile struct rcti *UNUSED(rect))
{
	ShaderPreview *sp = spv;
	
	*(sp->do_update) = true;
}

/* called by renderer, checks job value */
static int shader_preview_break(void *spv)
{
	ShaderPreview *sp = spv;

	return *(sp->stop);
}

/* outside thread, called before redraw notifiers, it moves finished preview over */
static void shader_preview_updatejob(void *spv)
{
	ShaderPreview *sp = spv;
	
	if (sp->id) {
		if (sp->pr_method == PR_NODE_RENDER) {
			if (GS(sp->id->name) == ID_MA) {
				Material *mat = (Material *)sp->id;
				
				if (sp->matcopy && mat->nodetree && sp->matcopy->nodetree)
					ntreeLocalSync(sp->matcopy->nodetree, mat->nodetree);
			}
			else if (GS(sp->id->name) == ID_TE) {
				Tex *tex = (Tex *)sp->id;
				
				if (sp->texcopy && tex->nodetree && sp->texcopy->nodetree)
					ntreeLocalSync(sp->texcopy->nodetree, tex->nodetree);
			}
			else if (GS(sp->id->name) == ID_WO) {
				World *wrld = (World *)sp->id;
				
				if (sp->worldcopy && wrld->nodetree && sp->worldcopy->nodetree)
					ntreeLocalSync(sp->worldcopy->nodetree, wrld->nodetree);
			}
			else if (GS(sp->id->name) == ID_LA) {
				Lamp *la = (Lamp *)sp->id;
				
				if (sp->lampcopy && la->nodetree && sp->lampcopy->nodetree)
					ntreeLocalSync(sp->lampcopy->nodetree, la->nodetree);
			}
		}
	}
}

static void shader_preview_render(ShaderPreview *sp, ID *id, int split, int first)
{
	Render *re;
	Scene *sce;
	float oldlens;
	short idtype = GS(id->name);
	char name[32];
	int sizex;
	Main *pr_main = sp->pr_main;
	
	/* in case of split preview, use border render */
	if (split) {
		if (first) sizex = sp->sizex / 2;
		else sizex = sp->sizex - sp->sizex / 2;
	}
	else {
		sizex = sp->sizex;
	}

	/* we have to set preview variables first */
	sce = preview_get_scene(pr_main);
	if (sce) {
		sce->r.xsch = sizex;
		sce->r.ysch = sp->sizey;
		sce->r.size = 100;
	}
	
	/* get the stuff from the builtin preview dbase */
	sce = preview_prepare_scene(sp->bmain, sp->scene, id, idtype, sp);
	if (sce == NULL) return;
	
	if (!split || first) sprintf(name, "Preview %p", sp->owner);
	else sprintf(name, "SecondPreview %p", sp->owner);
	re = RE_GetRender(name);
	
	/* full refreshed render from first tile */
	if (re == NULL)
		re = RE_NewRender(name);
		
	/* sce->r gets copied in RE_InitState! */
	sce->r.scemode &= ~(R_MATNODE_PREVIEW | R_TEXNODE_PREVIEW);
	sce->r.scemode &= ~R_NO_IMAGE_LOAD;

	if (sp->pr_method == PR_ICON_RENDER) {
		sce->r.scemode |= R_NO_IMAGE_LOAD;
		sce->r.mode |= R_OSA;
	}
	else if (sp->pr_method == PR_NODE_RENDER) {
		if (idtype == ID_MA) sce->r.scemode |= R_MATNODE_PREVIEW;
		else if (idtype == ID_TE) sce->r.scemode |= R_TEXNODE_PREVIEW;
		sce->r.mode &= ~R_OSA;
	}
	else {  /* PR_BUTS_RENDER */
		sce->r.mode |= R_OSA;
	}


	/* callbacs are cleared on GetRender() */
	if (ELEM(sp->pr_method, PR_BUTS_RENDER, PR_NODE_RENDER)) {
		RE_display_update_cb(re, sp, shader_preview_update);
	}
	/* set this for all previews, default is react to G.is_break still */
	RE_test_break_cb(re, sp, shader_preview_break);
	
	/* lens adjust */
	oldlens = ((Camera *)sce->camera->data)->lens;
	if (sizex > sp->sizey)
		((Camera *)sce->camera->data)->lens *= (float)sp->sizey / (float)sizex;

	/* entire cycle for render engine */
	RE_PreviewRender(re, pr_main, sce);

	((Camera *)sce->camera->data)->lens = oldlens;

	/* handle results */
	if (sp->pr_method == PR_ICON_RENDER) {
		// char *rct= (char *)(sp->pr_rect + 32*16 + 16);
		
		if (sp->pr_rect)
			RE_ResultGet32(re, sp->pr_rect);
	}

	/* unassign the pointers, reset vars */
	preview_prepare_scene(sp->bmain, sp->scene, NULL, GS(id->name), sp);
	
	/* XXX bad exception, end-exec is not being called in render, because it uses local main */
//	if (idtype == ID_TE) {
//		Tex *tex= (Tex *)id;
//		if (tex->use_nodes && tex->nodetree)
//			ntreeEndExecTree(tex->nodetree);
//	}

}

/* runs inside thread for material and icons */
static void shader_preview_startjob(void *customdata, short *stop, short *do_update)
{
	ShaderPreview *sp = customdata;

	sp->stop = stop;
	sp->do_update = do_update;

	if (sp->parent) {
		shader_preview_render(sp, sp->id, 1, 1);
		shader_preview_render(sp, sp->parent, 1, 0);
	}
	else
		shader_preview_render(sp, sp->id, 0, 0);

	*do_update = true;
}

static void shader_preview_free(void *customdata)
{
	ShaderPreview *sp = customdata;
	Main *pr_main = sp->pr_main;
	
	if (sp->matcopy) {
		struct IDProperty *properties;
		
		/* node previews */
		shader_preview_updatejob(sp);
		
		/* get rid of copied material */
		BLI_remlink(&pr_main->mat, sp->matcopy);
		
		BKE_material_free(sp->matcopy);

		properties = IDP_GetProperties((ID *)sp->matcopy, false);
		if (properties) {
			IDP_FreeProperty(properties);
			MEM_freeN(properties);
		}
		MEM_freeN(sp->matcopy);
	}
	if (sp->texcopy) {
		struct IDProperty *properties;
		/* node previews */
		shader_preview_updatejob(sp);
		
		/* get rid of copied texture */
		BLI_remlink(&pr_main->tex, sp->texcopy);
		BKE_texture_free(sp->texcopy);
		
		properties = IDP_GetProperties((ID *)sp->texcopy, false);
		if (properties) {
			IDP_FreeProperty(properties);
			MEM_freeN(properties);
		}
		MEM_freeN(sp->texcopy);
	}
	if (sp->worldcopy) {
		struct IDProperty *properties;
		/* node previews */
		shader_preview_updatejob(sp);
		
		/* get rid of copied world */
		BLI_remlink(&pr_main->world, sp->worldcopy);
		BKE_world_free(sp->worldcopy);
		
		properties = IDP_GetProperties((ID *)sp->worldcopy, false);
		if (properties) {
			IDP_FreeProperty(properties);
			MEM_freeN(properties);
		}
		MEM_freeN(sp->worldcopy);
	}
	if (sp->lampcopy) {
		struct IDProperty *properties;
		/* node previews */
		shader_preview_updatejob(sp);
		
		/* get rid of copied lamp */
		BLI_remlink(&pr_main->lamp, sp->lampcopy);
		BKE_lamp_free(sp->lampcopy);
		
		properties = IDP_GetProperties((ID *)sp->lampcopy, false);
		if (properties) {
			IDP_FreeProperty(properties);
			MEM_freeN(properties);
		}
		MEM_freeN(sp->lampcopy);
	}
	
	MEM_freeN(sp);
}

/* ************************* icon preview ********************** */

static void icon_copy_rect(ImBuf *ibuf, unsigned int w, unsigned int h, unsigned int *rect)
{
	struct ImBuf *ima;
	unsigned int *drect, *srect;
	float scaledx, scaledy;
	short ex, ey, dx, dy;

	/* paranoia test */
	if (ibuf == NULL || (ibuf->rect == NULL && ibuf->rect_float == NULL))
		return;
	
	/* waste of cpu cyles... but the imbuf API has no other way to scale fast (ton) */
	ima = IMB_dupImBuf(ibuf);
	
	if (!ima) 
		return;
	
	if (ima->x > ima->y) {
		scaledx = (float)w;
		scaledy =  ( (float)ima->y / (float)ima->x) * (float)w;
	}
	else {
		scaledx =  ( (float)ima->x / (float)ima->y) * (float)h;
		scaledy = (float)h;
	}
	
	ex = (short)scaledx;
	ey = (short)scaledy;
	
	dx = (w - ex) / 2;
	dy = (h - ey) / 2;
	
	IMB_scalefastImBuf(ima, ex, ey);
	
	/* if needed, convert to 32 bits */
	if (ima->rect == NULL)
		IMB_rect_from_float(ima);

	srect = ima->rect;
	drect = rect;

	drect += dy * w + dx;
	for (; ey > 0; ey--) {
		memcpy(drect, srect, ex * sizeof(int));
		drect += w;
		srect += ima->x;
	}

	IMB_freeImBuf(ima);
}

static void set_alpha(char *cp, int sizex, int sizey, char alpha) 
{
	int a, size = sizex * sizey;

	for (a = 0; a < size; a++, cp += 4)
		cp[3] = alpha;
}

static void icon_preview_startjob(void *customdata, short *stop, short *do_update)
{
	ShaderPreview *sp = customdata;

	if (sp->pr_method == PR_ICON_DEFERRED) {
		PreviewImage *prv = sp->owner;
		ImBuf *thumb;
		char *deferred_data = PRV_DEFERRED_DATA(prv);
		int source =  deferred_data[0];
		char *path = &deferred_data[1];

//		printf("generating deferred %d×%d preview for %s\n", sp->sizex, sp->sizey, path);

		thumb = IMB_thumb_manage(path, THB_LARGE, source);

		if (thumb) {
			/* PreviewImage assumes premultiplied alhpa... */
			IMB_premultiply_alpha(thumb);

			icon_copy_rect(thumb, sp->sizex, sp->sizey, sp->pr_rect);
			IMB_freeImBuf(thumb);
		}
	}
	else {
		ID *id = sp->id;
		short idtype = GS(id->name);

		if (idtype == ID_IM) {
			Image *ima = (Image *)id;
			ImBuf *ibuf = NULL;
			ImageUser iuser = {NULL};

			/* ima->ok is zero when Image cannot load */
			if (ima == NULL || ima->ok == 0)
				return;

			/* setup dummy image user */
			iuser.ok = iuser.framenr = 1;
			iuser.scene = sp->scene;

			/* elubie: this needs to be changed: here image is always loaded if not
			 * already there. Very expensive for large images. Need to find a way to
			 * only get existing ibuf */
			ibuf = BKE_image_acquire_ibuf(ima, &iuser, NULL);
			if (ibuf == NULL || ibuf->rect == NULL) {
				BKE_image_release_ibuf(ima, ibuf, NULL);
				return;
			}

			icon_copy_rect(ibuf, sp->sizex, sp->sizey, sp->pr_rect);

			*do_update = true;

			BKE_image_release_ibuf(ima, ibuf, NULL);
		}
		else if (idtype == ID_BR) {
			Brush *br = (Brush *)id;

			br->icon_imbuf = get_brush_icon(br);

			memset(sp->pr_rect, 0x88, sp->sizex * sp->sizey * sizeof(unsigned int));

			if (!(br->icon_imbuf) || !(br->icon_imbuf->rect))
				return;

			icon_copy_rect(br->icon_imbuf, sp->sizex, sp->sizey, sp->pr_rect);

			*do_update = true;
		}
		else if (idtype == ID_SCR) {
			bScreen *screen = (bScreen *)id;

			ED_screen_preview_render(screen, sp->sizex, sp->sizey, sp->pr_rect);
			*do_update = true;
		}
		else {
			/* re-use shader job */
			shader_preview_startjob(customdata, stop, do_update);

			/* world is rendered with alpha=0, so it wasn't displayed
			 * this could be render option for sky to, for later */
			if (idtype == ID_WO) {
				set_alpha((char *)sp->pr_rect, sp->sizex, sp->sizey, 255);
			}
			else if (idtype == ID_MA) {
				Material *ma = (Material *)id;

				if (ma->material_type == MA_TYPE_HALO)
					set_alpha((char *)sp->pr_rect, sp->sizex, sp->sizey, 255);
			}
		}
	}
}

/* use same function for icon & shader, so the job manager
 * does not run two of them at the same time. */

static void common_preview_startjob(void *customdata, short *stop, short *do_update, float *UNUSED(progress))
{
	ShaderPreview *sp = customdata;

	if (ELEM(sp->pr_method, PR_ICON_RENDER, PR_ICON_DEFERRED))
		icon_preview_startjob(customdata, stop, do_update);
	else
		shader_preview_startjob(customdata, stop, do_update);
}

/* exported functions */

static void icon_preview_add_size(IconPreview *ip, unsigned int *rect, int sizex, int sizey)
{
	IconPreviewSize *cur_size = ip->sizes.first, *new_size;

	while (cur_size) {
		if (cur_size->sizex == sizex && cur_size->sizey == sizey) {
			/* requested size is already in list, no need to add it again */
			return;
		}

		cur_size = cur_size->next;
	}

	new_size = MEM_callocN(sizeof(IconPreviewSize), "IconPreviewSize");
	new_size->sizex = sizex;
	new_size->sizey = sizey;
	new_size->rect = rect;

	BLI_addtail(&ip->sizes, new_size);
}

static void icon_preview_startjob_all_sizes(void *customdata, short *stop, short *do_update, float *progress)
{
	IconPreview *ip = (IconPreview *)customdata;
	IconPreviewSize *cur_size;
	const bool use_new_shading = BKE_scene_use_new_shading_nodes(ip->scene);

	for (cur_size = ip->sizes.first; cur_size; cur_size = cur_size->next) {
		PreviewImage *prv = ip->owner;

		if (prv->tag & PRV_TAG_DEFFERED_DELETE) {
			/* Non-thread-protected reading is not an issue here. */
			continue;
		}

		ShaderPreview *sp = MEM_callocN(sizeof(ShaderPreview), "Icon ShaderPreview");
		const bool is_render = !(prv->tag & PRV_TAG_DEFFERED);

		/* construct shader preview from image size and previewcustomdata */
		sp->scene = ip->scene;
		sp->owner = ip->owner;
		sp->sizex = cur_size->sizex;
		sp->sizey = cur_size->sizey;
		sp->pr_method = is_render ? PR_ICON_RENDER : PR_ICON_DEFERRED;
		sp->pr_rect = cur_size->rect;
		sp->id = ip->id;
		sp->bmain = ip->bmain;

		if (is_render) {
			BLI_assert(ip->id);
			if (use_new_shading) {
				/* texture icon rendering is hardcoded to use BI,
				 * so don't even think of using cycle's bmain for
				 * texture icons
				 */
				if (GS(ip->id->name) != ID_TE)
					sp->pr_main = G_pr_main_cycles;
				else
					sp->pr_main = G_pr_main;
			}
			else {
				sp->pr_main = G_pr_main;
			}
		}

		common_preview_startjob(sp, stop, do_update, progress);
		shader_preview_free(sp);
	}
}

static void icon_preview_endjob(void *customdata)
{
	IconPreview *ip = customdata;

	if (ip->id) {

		if (GS(ip->id->name) == ID_BR)
			WM_main_add_notifier(NC_BRUSH | NA_EDITED, ip->id);
#if 0		
		if (GS(ip->id->name) == ID_MA) {
			Material *ma = (Material *)ip->id;
			PreviewImage *prv_img = ma->preview;
			int i;

			/* signal to gpu texture */
			for (i = 0; i < NUM_ICON_SIZES; ++i) {
				if (prv_img->gputexture[i]) {
					GPU_texture_free(prv_img->gputexture[i]);
					prv_img->gputexture[i] = NULL;
					WM_main_add_notifier(NC_MATERIAL|ND_SHADING_DRAW, ip->id);
				}
			}
		}
#endif
	}

	if (ip->owner) {
		PreviewImage *prv_img = ip->owner;
		prv_img->tag &= ~PRV_TAG_DEFFERED_RENDERING;
		if (prv_img->tag & PRV_TAG_DEFFERED_DELETE) {
			BLI_assert(prv_img->tag & PRV_TAG_DEFFERED);
			BKE_previewimg_cached_release_pointer(prv_img);
		}
	}
}

static void icon_preview_free(void *customdata)
{
	IconPreview *ip = (IconPreview *)customdata;

	BLI_freelistN(&ip->sizes);
	MEM_freeN(ip);
}

void ED_preview_icon_render(Main *bmain, Scene *scene, ID *id, unsigned int *rect, int sizex, int sizey)
{
	IconPreview ip = {NULL};
	short stop = false, update = false;
	float progress = 0.0f;

	ED_preview_ensure_dbase();

	ip.bmain = bmain;
	ip.scene = scene;
	ip.owner = id;
	ip.id = id;

	icon_preview_add_size(&ip, rect, sizex, sizey);

	icon_preview_startjob_all_sizes(&ip, &stop, &update, &progress);

	icon_preview_endjob(&ip);

	BLI_freelistN(&ip.sizes);
}

void ED_preview_icon_job(const bContext *C, void *owner, ID *id, unsigned int *rect, int sizex, int sizey)
{
	wmJob *wm_job;
	IconPreview *ip, *old_ip;

	ED_preview_ensure_dbase();

	/* suspended start means it starts after 1 timer step, see WM_jobs_timer below */
	wm_job = WM_jobs_get(CTX_wm_manager(C), CTX_wm_window(C), owner, "Icon Preview",
	                     WM_JOB_EXCL_RENDER | WM_JOB_SUSPEND, WM_JOB_TYPE_RENDER_PREVIEW);

	ip = MEM_callocN(sizeof(IconPreview), "icon preview");

	/* render all resolutions from suspended job too */
	old_ip = WM_jobs_customdata_get(wm_job);
	if (old_ip)
		BLI_movelisttolist(&ip->sizes, &old_ip->sizes);

	/* customdata for preview thread */
	ip->bmain = CTX_data_main(C);
	ip->scene = CTX_data_scene(C);
	ip->owner = owner;
	ip->id = id;

	icon_preview_add_size(ip, rect, sizex, sizey);

	/* Special threading hack: warn main code that this preview is being rendered and cannot be freed... */
	{
		PreviewImage *prv_img = owner;
		if (prv_img->tag & PRV_TAG_DEFFERED) {
			prv_img->tag |= PRV_TAG_DEFFERED_RENDERING;
		}
	}

	/* setup job */
	WM_jobs_customdata_set(wm_job, ip, icon_preview_free);
	WM_jobs_timer(wm_job, 0.1, NC_WINDOW, NC_WINDOW);
	WM_jobs_callbacks(wm_job, icon_preview_startjob_all_sizes, NULL, NULL, icon_preview_endjob);

	WM_jobs_start(CTX_wm_manager(C), wm_job);
}

void ED_preview_shader_job(const bContext *C, void *owner, ID *id, ID *parent, MTex *slot, int sizex, int sizey, int method)
{
	Object *ob = CTX_data_active_object(C);
	wmJob *wm_job;
	ShaderPreview *sp;
	Scene *scene = CTX_data_scene(C);
	short id_type = GS(id->name);
	bool use_new_shading = BKE_scene_use_new_shading_nodes(scene);

	/* Only texture node preview is supported with Cycles. */
	if (use_new_shading && method == PR_NODE_RENDER && id_type != ID_TE) {
		return;
	}

	ED_preview_ensure_dbase();

	wm_job = WM_jobs_get(CTX_wm_manager(C), CTX_wm_window(C), owner, "Shader Preview",
	                    WM_JOB_EXCL_RENDER, WM_JOB_TYPE_RENDER_PREVIEW);
	sp = MEM_callocN(sizeof(ShaderPreview), "shader preview");

	/* customdata for preview thread */
	sp->scene = scene;
	sp->owner = owner;
	sp->sizex = sizex;
	sp->sizey = sizey;
	sp->pr_method = method;
	sp->id = id;
	sp->parent = parent;
	sp->slot = slot;
	sp->bmain = CTX_data_main(C);

	/* hardcoded preview .blend for cycles/internal, this should be solved
	 * once with custom preview .blend path for external engines */
	if ((method != PR_NODE_RENDER) && id_type != ID_TE && use_new_shading) {
		sp->pr_main = G_pr_main_cycles;
	}
	else {
		sp->pr_main = G_pr_main;
	}

	if (ob && ob->totcol) copy_v4_v4(sp->col, ob->col);
	else sp->col[0] = sp->col[1] = sp->col[2] = sp->col[3] = 1.0f;
	
	/* setup job */
	WM_jobs_customdata_set(wm_job, sp, shader_preview_free);
	WM_jobs_timer(wm_job, 0.1, NC_MATERIAL, NC_MATERIAL);
	WM_jobs_callbacks(wm_job, common_preview_startjob, NULL, shader_preview_updatejob, NULL);
	
	WM_jobs_start(CTX_wm_manager(C), wm_job);
}

void ED_preview_kill_jobs(wmWindowManager *wm, Main *bmain)
{
	if (wm)
		WM_jobs_kill(wm, NULL, common_preview_startjob);

	ED_viewport_render_kill_jobs(wm, bmain, false);
}
<|MERGE_RESOLUTION|>--- conflicted
+++ resolved
@@ -64,7 +64,6 @@
 #include "BKE_brush.h"
 #include "BKE_context.h"
 #include "BKE_colortools.h"
-#include "BKE_depsgraph.h"
 #include "BKE_global.h"
 #include "BKE_idprop.h"
 #include "BKE_image.h"
@@ -80,10 +79,7 @@
 #include "BKE_texture.h"
 #include "BKE_world.h"
 
-<<<<<<< HEAD
-=======
 #include "DEG_depsgraph.h"
->>>>>>> a5b3df75
 #include "DEG_depsgraph_build.h"
 
 #include "IMB_imbuf.h"
@@ -591,11 +587,7 @@
 		}
 
 		/* TODO(sergey): Use proper flag for tagging here. */
-<<<<<<< HEAD
-		DAG_id_tag_update(&sce->id, 0);
-=======
 		DEG_id_tag_update(&sce->id, 0);
->>>>>>> a5b3df75
 		DEG_relations_tag_update(pr_main);
 		BKE_scene_update_tagged(pr_main->eval_ctx, pr_main, sce);
 
