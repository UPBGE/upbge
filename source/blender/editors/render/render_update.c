--- conflicted
+++ resolved
@@ -361,16 +361,6 @@
 		if (ob->data == la && ob->gpulamp.first)
 			GPU_lamp_free(ob);
 
-<<<<<<< HEAD
-	for (ma = bmain->mat.first; ma; ma = ma->id.next) {
-		if (ma->gpumaterial.first)
-			GPU_material_free(&ma->gpumaterial);
-		if (ma->gpumaterialinstancing.first)
-			GPU_material_free(&ma->gpumaterialinstancing);
-	}
-
-=======
->>>>>>> 59b93123
 	if (defmaterial.gpumaterial.first)
 		GPU_material_free(&defmaterial.gpumaterial);
 	if (defmaterial.gpumaterialinstancing.first)
@@ -496,18 +486,7 @@
 
 	/* XXX temporary flag waiting for depsgraph proper tagging */
 	wo->update_flag = 1;
-	
-	/* glsl */
-<<<<<<< HEAD
-	for (ma = bmain->mat.first; ma; ma = ma->id.next) {
-		if (ma->gpumaterial.first)
-			GPU_material_free(&ma->gpumaterial);
-		if (ma->gpumaterialinstancing.first)
-			GPU_material_free(&ma->gpumaterialinstancing);
-	}
-
-=======
->>>>>>> 59b93123
+
 	if (defmaterial.gpumaterial.first)
 		GPU_material_free(&defmaterial.gpumaterial);
 	if (defmaterial.gpumaterialinstancing.first)
@@ -542,15 +521,11 @@
 			GPU_drawobject_free(ob->derivedFinal);
 		}
 	}
-<<<<<<< HEAD
 
 #if 0 /* This was needed by old glsl where all lighting was statically linked into the shader. */
 	for (Material *ma = bmain->mat.first; ma; ma = ma->id.next)
 		if (ma->gpumaterial.first)
 			GPU_material_free(&ma->gpumaterial);
-		if (ma->gpumaterialinstancing.first)
-			GPU_material_free(&ma->gpumaterialinstancing);
-	}
 
 	for (World *wo = bmain->world.first; wo; wo = wo->id.next)
 		if (wo->gpumaterial.first)
@@ -559,8 +534,6 @@
 	if (defmaterial.gpumaterial.first)
 		GPU_material_free(&defmaterial.gpumaterial);
 #endif
-=======
->>>>>>> 59b93123
 }
 
 void ED_render_id_flush_update(Main *bmain, ID *id)
