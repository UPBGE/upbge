/*
 * ***** BEGIN GPL LICENSE BLOCK *****
 *
 * This program is free software; you can redistribute it and/or
 * modify it under the terms of the GNU General Public License
 * as published by the Free Software Foundation; either version 2
 * of the License, or (at your option) any later version. 
 *
 * This program is distributed in the hope that it will be useful,
 * but WITHOUT ANY WARRANTY; without even the implied warranty of
 * MERCHANTABILITY or FITNESS FOR A PARTICULAR PURPOSE.  See the
 * GNU General Public License for more details.
 *
 * You should have received a copy of the GNU General Public License
 * along with this program; if not, write to the Free Software Foundation,
 * Inc., 51 Franklin Street, Fifth Floor, Boston, MA 02110-1301, USA.
 *
 * The Original Code is Copyright (C) 2008 Blender Foundation.
 * All rights reserved.
 *
 * 
 * Contributor(s): Blender Foundation
 *
 * ***** END GPL LICENSE BLOCK *****
 */

/** \file blender/editors/screen/screen_intern.h
 *  \ingroup edscr
 */

#ifndef __SCREEN_INTERN_H__
#define __SCREEN_INTERN_H__

struct bContextDataResult;
<<<<<<< HEAD
=======
struct Main;
>>>>>>> a5b3df75

/* internal exports only */

#define AZONESPOT       (0.6f * U.widget_unit)
#define AZONEFADEIN     (5.0f * U.widget_unit) /* when azone is totally visible */
#define AZONEFADEOUT    (6.5f * U.widget_unit) /* when we start seeing the azone */

/* area.c */
void        ED_area_data_copy(ScrArea *sa_dst, ScrArea *sa_src, const bool do_free);
void        ED_area_data_swap(ScrArea *sa1, ScrArea *sa2);
void        region_toggle_hidden(struct bContext *C, ARegion *ar, const bool do_fade);

/* screen_edit.c */
bScreen    *screen_add(const char *name, const int winsize_x, const int winsize_y);
void        screen_data_copy(bScreen *to, bScreen *from);
void        screen_new_activate_prepare(const wmWindow *win, bScreen *screen_new);
void        screen_changed_update(struct bContext *C, wmWindow *win, bScreen *sc);
bScreen    *screen_change_prepare(bScreen *screen_old, bScreen *screen_new, struct Main *bmain, struct bContext *C, wmWindow *win);
ScrEdge    *screen_findedge(bScreen *sc, ScrVert *v1, ScrVert *v2);
ScrArea    *area_split(bScreen *sc, ScrArea *sa, char dir, float fac, int merge);
int         screen_area_join(struct bContext *C, bScreen *scr, ScrArea *sa1, ScrArea *sa2);
int         area_getorientation(ScrArea *sa, ScrArea *sb);
void        select_connected_scredge(bScreen *sc, ScrEdge *edge);

void        removenotused_scrverts(bScreen *sc);
void        removedouble_scrverts(bScreen *sc);
void        removedouble_scredges(bScreen *sc);
void        removenotused_scredges(bScreen *sc);
bool        scredge_is_horizontal(ScrEdge *se);
ScrEdge    *screen_find_active_scredge(const bScreen *sc,
                                       const int winsize_x, const int winsize_y,
                                       const int mx, const int my);

struct AZone *is_in_area_actionzone(ScrArea *sa, const int xy[2]);

/* screen_context.c */
int ed_screen_context(const struct bContext *C, const char *member, struct bContextDataResult *result);

extern const char *screen_context_dir[]; /* doc access */

/* screendump.c */
void	SCREEN_OT_screenshot(struct wmOperatorType *ot);
void	SCREEN_OT_screencast(struct wmOperatorType *ot);

/* screen_ops.c */
void	region_blend_start(struct bContext *C, struct ScrArea *sa, struct ARegion *ar);

/* workspace_layout_edit.c */
bool workspace_layout_set_poll(const struct WorkSpaceLayout *layout);


#endif /* __SCREEN_INTERN_H__ */<|MERGE_RESOLUTION|>--- conflicted
+++ resolved
@@ -32,10 +32,7 @@
 #define __SCREEN_INTERN_H__
 
 struct bContextDataResult;
-<<<<<<< HEAD
-=======
 struct Main;
->>>>>>> a5b3df75
 
 /* internal exports only */
 
