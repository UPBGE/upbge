/*
 * ***** BEGIN GPL LICENSE BLOCK *****
 *
 * This program is free software; you can redistribute it and/or
 * modify it under the terms of the GNU General Public License
 * as published by the Free Software Foundation; either version 2
 * of the License, or (at your option) any later version.
 *
 * This program is distributed in the hope that it will be useful,
 * but WITHOUT ANY WARRANTY; without even the implied warranty of
 * MERCHANTABILITY or FITNESS FOR A PARTICULAR PURPOSE.  See the
 * GNU General Public License for more details.
 *
 * You should have received a copy of the GNU General Public License
 * along with this program; if not, write to the Free Software Foundation,
 * Inc., 51 Franklin Street, Fifth Floor, Boston, MA 02110-1301, USA.
 *
 * The Original Code is Copyright (C) 2001-2002 by NaN Holding BV.
 * All rights reserved.
 *
 * Contributor(s): Blender Foundation, 2002-2009
 *
 * ***** END GPL LICENSE BLOCK *****
 */

/** \file blender/editors/space_image/image_buttons.c
 *  \ingroup spimage
 */

#include <string.h>
#include <stdio.h>
#include <math.h>

#include "DNA_node_types.h"
#include "DNA_scene_types.h"

#include "MEM_guardedalloc.h"

#include "BLI_blenlib.h"
#include "BLI_utildefines.h"

#include "BLT_translation.h"

#include "BKE_context.h"
#include "BKE_image.h"
#include "BKE_node.h"
#include "BKE_screen.h"
#include "BKE_scene.h"

#include "RE_pipeline.h"

#include "IMB_imbuf.h"
#include "IMB_imbuf_types.h"

#include "ED_gpencil.h"
#include "ED_screen.h"
#include "ED_image.h"

#include "RNA_access.h"

#include "WM_api.h"
#include "WM_types.h"

#include "UI_interface.h"
#include "UI_resources.h"

#include "image_intern.h"

#define B_NOP -1
#define MAX_IMAGE_INFO_LEN  128

/* proto */

static void image_info(Scene *scene, ImageUser *iuser, Image *ima, ImBuf *ibuf, char *str, size_t len)
{
	size_t ofs = 0;

	str[0] = 0;
	if (ima == NULL)
		return;

	if (ibuf == NULL) {
		ofs += BLI_strncpy_rlen(str + ofs, IFACE_("Can't Load Image"), len - ofs);
	}
	else {
		if (ima->source == IMA_SRC_MOVIE) {
			ofs += BLI_strncpy_rlen(str + ofs, IFACE_("Movie"), len - ofs);
			if (BKE_image_has_anim(ima))
				ofs += BLI_snprintf(str + ofs, len - ofs, IFACE_(" %d frs"),
				                    IMB_anim_get_duration(((ImageAnim *)ima->anims.first)->anim, IMB_TC_RECORD_RUN));
		}
		else {
			ofs += BLI_strncpy_rlen(str, IFACE_("Image"), len - ofs);
		}

		ofs += BLI_snprintf(str + ofs, len - ofs, IFACE_(": size %d x %d,"), ibuf->x, ibuf->y);

		if (ibuf->rect_float) {
			if (ibuf->channels != 4) {
				ofs += BLI_snprintf(str + ofs, len - ofs, IFACE_("%d float channel(s)"), ibuf->channels);
			}
			else if (ibuf->planes == R_IMF_PLANES_RGBA)
				ofs += BLI_strncpy_rlen(str + ofs, IFACE_(" RGBA float"), len - ofs);
			else
				ofs += BLI_strncpy_rlen(str + ofs, IFACE_(" RGB float"), len - ofs);
		}
		else {
			if (ibuf->planes == R_IMF_PLANES_RGBA)
				ofs += BLI_strncpy_rlen(str + ofs, IFACE_(" RGBA byte"), len - ofs);
			else
				ofs += BLI_strncpy_rlen(str + ofs, IFACE_(" RGB byte"), len - ofs);
		}
		if (ibuf->zbuf || ibuf->zbuf_float)
			ofs += BLI_strncpy_rlen(str + ofs, IFACE_(" + Z"), len - ofs);

		if (ima->source == IMA_SRC_SEQUENCE) {
			const char *file = BLI_last_slash(ibuf->name);
			if (file == NULL)
				file = ibuf->name;
			else
				file++;
			ofs += BLI_snprintf(str + ofs, len - ofs, ", %s", file);
		}
	}

	/* the frame number, even if we cant */
	if (ima->source == IMA_SRC_SEQUENCE) {
		/* don't use iuser->framenr directly because it may not be updated if auto-refresh is off */
		const int framenr = BKE_image_user_frame_get(iuser, CFRA, 0, NULL);
		ofs += BLI_snprintf(str + ofs, len - ofs, IFACE_(", Frame: %d"), framenr);
	}
}

/* gets active viewer user */
struct ImageUser *ntree_get_active_iuser(bNodeTree *ntree)
{
	bNode *node;

	if (ntree)
		for (node = ntree->nodes.first; node; node = node->next)
			if (ELEM(node->type, CMP_NODE_VIEWER, CMP_NODE_SPLITVIEWER))
				if (node->flag & NODE_DO_OUTPUT)
					return node->storage;
	return NULL;
}


/* ************ panel stuff ************* */

#if 0
/* 0: disable preview
 * otherwise refresh preview
 *
 * XXX if you put this back, also check XXX in image_main_region_draw() */
 * /
void image_preview_event(int event)
{
	int exec = 0;

	if (event == 0) {
		G.scene->r.scemode &= ~R_COMP_CROP;
		exec = 1;
	}
	else {
		if (image_preview_active(curarea, NULL, NULL)) {
			G.scene->r.scemode |= R_COMP_CROP;
			exec = 1;
		}
		else
			G.scene->r.scemode &= ~R_COMP_CROP;
	}

	if (exec && G.scene->nodetree) {
		Scene *scene = G.scene;
		/* should work when no node editor in screen..., so we execute right away */

		ntreeCompositTagGenerators(G.scene->nodetree);

		G.is_break = false;
		G.scene->nodetree->timecursor = set_timecursor;
		G.scene->nodetree->test_break = BKE_blender_test_break;

		BIF_store_spare();

		ntreeCompositExecTree(scene->nodetree, &scene->r, 1, &scene->view_settings, &scene->display_settings);   /* 1 is do_previews */

		G.scene->nodetree->timecursor = NULL;
		G.scene->nodetree->test_break = NULL;

		scrarea_do_windraw(curarea);
		waitcursor(0);

		WM_event_add_notifier(C, NC_IMAGE, ima_v);
	}
}


/* nothing drawn here, we use it to store values */
static void preview_cb(ScrArea *sa, struct uiBlock *block)
{
	SpaceImage *sima = sa->spacedata.first;
	rctf dispf;
	rcti *disprect = &G.scene->r.disprect;
	int winx = (G.scene->r.size * G.scene->r.xsch) / 100;
	int winy = (G.scene->r.size * G.scene->r.ysch) / 100;
	int mval[2];

	if (G.scene->r.mode & R_BORDER) {
		winx *= BLI_rcti_size_x(&G.scene->r.border);
		winy *= BLI_rctf_size_y(&G.scene->r.border);
	}

	/* while dragging we need to update the rects, otherwise it doesn't end with correct one */

	BLI_rctf_init(&dispf, 15.0f, BLI_rcti_size_x(&block->rect) - 15.0f, 15.0f, (BLI_rctf_size_y(&block->rect)) - 15.0f);
	ui_graphics_to_window_rct(sa->win, &dispf, disprect);

	/* correction for gla draw */
	BLI_rcti_translate(disprect, -curarea->winrct.xmin, -curarea->winrct.ymin);

	calc_image_view(sima, 'p');
//	printf("winrct %d %d %d %d\n", disprect->xmin, disprect->ymin, disprect->xmax, disprect->ymax);
	/* map to image space coordinates */
	mval[0] = disprect->xmin; mval[1] = disprect->ymin;
	areamouseco_to_ipoco(v2d, mval, &dispf.xmin, &dispf.ymin);
	mval[0] = disprect->xmax; mval[1] = disprect->ymax;
	areamouseco_to_ipoco(v2d, mval, &dispf.xmax, &dispf.ymax);

	/* map to render coordinates */
	disprect->xmin = dispf.xmin;
	disprect->xmax = dispf.xmax;
	disprect->ymin = dispf.ymin;
	disprect->ymax = dispf.ymax;

	CLAMP(disprect->xmin, 0, winx);
	CLAMP(disprect->xmax, 0, winx);
	CLAMP(disprect->ymin, 0, winy);
	CLAMP(disprect->ymax, 0, winy);
//	printf("drawrct %d %d %d %d\n", disprect->xmin, disprect->ymin, disprect->xmax, disprect->ymax);

}

static bool is_preview_allowed(ScrArea *cur)
{
	SpaceImage *sima = cur->spacedata.first;
	ScrArea *sa;

	/* check if another areawindow has preview set */
	for (sa = G.curscreen->areabase.first; sa; sa = sa->next) {
		if (sa != cur && sa->spacetype == SPACE_IMAGE) {
			if (image_preview_active(sa, NULL, NULL))
				return 0;
		}
	}
	/* check image type */
	if (sima->image == NULL || sima->image->type != IMA_TYPE_COMPOSITE)
		return 0;

	return 1;
}


static void image_panel_preview(ScrArea *sa, short cntrl)   // IMAGE_HANDLER_PREVIEW
{
	uiBlock *block;
	SpaceImage *sima = sa->spacedata.first;
	int ofsx, ofsy;

	if (is_preview_allowed(sa) == 0) {
		rem_blockhandler(sa, IMAGE_HANDLER_PREVIEW);
		G.scene->r.scemode &= ~R_COMP_CROP; /* quite weak */
		return;
	}

	block = UI_block_begin(C, ar, __func__, UI_EMBOSS);
	uiPanelControl(UI_PNL_SOLID | UI_PNL_CLOSE | UI_PNL_SCALE | cntrl);
	uiSetPanelHandler(IMAGE_HANDLER_PREVIEW);  // for close and esc

	ofsx = -150 + (sa->winx / 2) / sima->blockscale;
	ofsy = -100 + (sa->winy / 2) / sima->blockscale;
	if (uiNewPanel(C, ar, block, "Preview", "Image", ofsx, ofsy, 300, 200) == 0) return;

	UI_but_func_drawextra_set(block, preview_cb);

}
#endif


/* ********************* callbacks for standard image buttons *************** */

static void ui_imageuser_slot_menu(bContext *UNUSED(C), uiLayout *layout, void *image_p)
{
	uiBlock *block = uiLayoutGetBlock(layout);
	Image *image = image_p;
	int slot;

	uiDefBut(block, UI_BTYPE_LABEL, 0, IFACE_("Slot"),
	         0, 0, UI_UNIT_X * 5, UI_UNIT_Y, NULL, 0.0, 0.0, 0, 0, "");
	uiItemS(layout);

	slot = IMA_MAX_RENDER_SLOT;
	while (slot--) {
		char str[64];
		if (image->render_slots[slot].name[0] != '\0') {
			BLI_strncpy(str, image->render_slots[slot].name, sizeof(str));
		}
		else {
			BLI_snprintf(str, sizeof(str), IFACE_("Slot %d"), slot + 1);
		}
		uiDefButS(block, UI_BTYPE_BUT_MENU, B_NOP, str, 0, 0,
		          UI_UNIT_X * 5, UI_UNIT_X, &image->render_slot, (float) slot, 0.0, 0, -1, "");
	}
}

static bool ui_imageuser_slot_menu_step(bContext *C, int direction, void *image_p)
{
	Image *image = image_p;

	if (ED_image_slot_cycle(image, direction)) {
		WM_event_add_notifier(C, NC_IMAGE | ND_DRAW, NULL);
		return true;
	}
	else {
		return true;
	}
}

static const char *ui_imageuser_layer_fake_name(RenderResult *rr)
{
	RenderView *rv = RE_RenderViewGetById(rr, 0);
	if (rv->rectf) {
		return IFACE_("Composite");
	}
	else if (rv->rect32) {
		return IFACE_("Sequence");
	}
	else {
		return NULL;
	}
}

/* workaround for passing many args */
struct ImageUI_Data {
	Image *image;
	ImageUser *iuser;
	int rpass_index;
};

static struct ImageUI_Data *ui_imageuser_data_copy(const struct ImageUI_Data *rnd_pt_src)
{
	struct ImageUI_Data *rnd_pt_dst = MEM_mallocN(sizeof(*rnd_pt_src), __func__);
	memcpy(rnd_pt_dst, rnd_pt_src, sizeof(*rnd_pt_src));
	return rnd_pt_dst;
}

static void ui_imageuser_layer_menu(bContext *UNUSED(C), uiLayout *layout, void *rnd_pt)
{
	struct ImageUI_Data *rnd_data = rnd_pt;
	uiBlock *block = uiLayoutGetBlock(layout);
	Image *image = rnd_data->image;
	ImageUser *iuser = rnd_data->iuser;
	Scene *scene = iuser->scene;
	RenderResult *rr;
	RenderLayer *rl;
	RenderLayer rl_fake = {NULL};
	const char *fake_name;
	int nr;

	/* may have been freed since drawing */
	rr = BKE_image_acquire_renderresult(scene, image);
	if (UNLIKELY(rr == NULL)) {
		return;
	}

	UI_block_layout_set_current(block, layout);
	uiLayoutColumn(layout, false);

	uiDefBut(block, UI_BTYPE_LABEL, 0, IFACE_("Layer"),
	         0, 0, UI_UNIT_X * 5, UI_UNIT_Y, NULL, 0.0, 0.0, 0, 0, "");
	uiItemS(layout);

	nr = BLI_listbase_count(&rr->layers) - 1;
	fake_name = ui_imageuser_layer_fake_name(rr);

	if (fake_name) {
		BLI_strncpy(rl_fake.name, fake_name, sizeof(rl_fake.name));
		nr += 1;
	}

	for (rl = rr->layers.last; rl; rl = rl->prev, nr--) {
final:
		uiDefButS(block, UI_BTYPE_BUT_MENU, B_NOP, rl->name, 0, 0,
		          UI_UNIT_X * 5, UI_UNIT_X, &iuser->layer, (float) nr, 0.0, 0, -1, "");
	}

	if (fake_name) {
		fake_name = NULL;
		rl = &rl_fake;
		goto final;
	}

	BLI_assert(nr == -1);

	BKE_image_release_renderresult(scene, image);
}

static void ui_imageuser_pass_menu(bContext *UNUSED(C), uiLayout *layout, void *rnd_pt)
{
	struct ImageUI_Data *rnd_data = rnd_pt;
	uiBlock *block = uiLayoutGetBlock(layout);
	Image *image = rnd_data->image;
	ImageUser *iuser = rnd_data->iuser;
	/* (rpass_index == -1) means composite result */
	const int rpass_index = rnd_data->rpass_index;
	Scene *scene = iuser->scene;
	RenderResult *rr;
	RenderLayer *rl;
	RenderPass *rpass;
	int nr;

	/* may have been freed since drawing */
	rr = BKE_image_acquire_renderresult(scene, image);
	if (UNLIKELY(rr == NULL)) {
		return;
	}

	rl = BLI_findlink(&rr->layers, rpass_index);

	UI_block_layout_set_current(block, layout);
	uiLayoutColumn(layout, false);

	uiDefBut(block, UI_BTYPE_LABEL, 0, IFACE_("Pass"),
	         0, 0, UI_UNIT_X * 5, UI_UNIT_Y, NULL, 0.0, 0.0, 0, 0, "");

	uiItemS(layout);

	nr = (rl == NULL) ? 1 : 0;

	ListBase added_passes;
	BLI_listbase_clear(&added_passes);

	/* rendered results don't have a Combined pass */
	/* multiview: the ordering must be ascending, so the left-most pass is always the one picked */
	for (rpass = rl ? rl->passes.first : NULL; rpass; rpass = rpass->next, nr++) {
		/* just show one pass of each kind */
		if (BLI_findstring_ptr(&added_passes, rpass->name, offsetof(LinkData, data))) {
			continue;
		}
		BLI_addtail(&added_passes, BLI_genericNodeN(rpass->name));

		uiDefButS(block, UI_BTYPE_BUT_MENU, B_NOP, IFACE_(rpass->name), 0, 0,
		          UI_UNIT_X * 5, UI_UNIT_X, &iuser->pass, (float) nr, 0.0, 0, -1, "");
	}

	BLI_freelistN(&added_passes);

	BKE_image_release_renderresult(scene, image);
}

/**************************** view menus *****************************/
static void ui_imageuser_view_menu_rr(bContext *UNUSED(C), uiLayout *layout, void *rnd_pt)
{
	struct ImageUI_Data *rnd_data = rnd_pt;
	uiBlock *block = uiLayoutGetBlock(layout);
	Image *image = rnd_data->image;
	ImageUser *iuser = rnd_data->iuser;
	RenderResult *rr;
	RenderView *rview;
	int nr;
	Scene *scene = iuser->scene;

	/* may have been freed since drawing */
	rr = BKE_image_acquire_renderresult(scene, image);
	if (UNLIKELY(rr == NULL)) {
		return;
	}

	UI_block_layout_set_current(block, layout);
	uiLayoutColumn(layout, false);

	uiDefBut(block, UI_BTYPE_LABEL, 0, IFACE_("View"),
	         0, 0, UI_UNIT_X * 5, UI_UNIT_Y, NULL, 0.0, 0.0, 0, 0, "");

	uiItemS(layout);

	nr = (rr ? BLI_listbase_count(&rr->views) : 0) - 1;
	for (rview = rr ? rr->views.last : NULL; rview; rview = rview->prev, nr--) {
		uiDefButS(block, UI_BTYPE_BUT_MENU, B_NOP, IFACE_(rview->name), 0, 0,
		          UI_UNIT_X * 5, UI_UNIT_X, &iuser->view, (float) nr, 0.0, 0, -1, "");
	}

	BKE_image_release_renderresult(scene, image);
}

static void ui_imageuser_view_menu_multiview(bContext *UNUSED(C), uiLayout *layout, void *rnd_pt)
{
	struct ImageUI_Data *rnd_data = rnd_pt;
	uiBlock *block = uiLayoutGetBlock(layout);
	Image *image = rnd_data->image;
	ImageUser *iuser = rnd_data->iuser;
	int nr;
	ImageView *iv;

	UI_block_layout_set_current(block, layout);
	uiLayoutColumn(layout, false);

	uiDefBut(block, UI_BTYPE_LABEL, 0, IFACE_("View"),
	         0, 0, UI_UNIT_X * 5, UI_UNIT_Y, NULL, 0.0, 0.0, 0, 0, "");

	uiItemS(layout);

	nr = BLI_listbase_count(&image->views) - 1;
	for (iv = image->views.last; iv; iv = iv->prev, nr--) {
		uiDefButS(block, UI_BTYPE_BUT_MENU, B_NOP, IFACE_(iv->name), 0, 0,
		          UI_UNIT_X * 5, UI_UNIT_X, &iuser->view, (float) nr, 0.0, 0, -1, "");
	}
}

/* 5 layer button callbacks... */
static void image_multi_cb(bContext *C, void *rnd_pt, void *rr_v)
{
	struct ImageUI_Data *rnd_data = rnd_pt;
	ImageUser *iuser = rnd_data->iuser;

	BKE_image_multilayer_index(rr_v, iuser);
	WM_event_add_notifier(C, NC_IMAGE | ND_DRAW, NULL);
}

static bool ui_imageuser_layer_menu_step(bContext *C, int direction, void *rnd_pt)
{
	Scene *scene = CTX_data_scene(C);
	struct ImageUI_Data *rnd_data = rnd_pt;
	Image *image = rnd_data->image;
	ImageUser *iuser = rnd_data->iuser;
	RenderResult *rr;
	bool changed = false;

	rr = BKE_image_acquire_renderresult(scene, image);
	if (UNLIKELY(rr == NULL)) {
		return false;
	}

	if (direction == -1) {
		if (iuser->layer > 0) {
			iuser->layer--;
			changed = true;
		}
	}
	else if (direction == 1) {
		int tot = BLI_listbase_count(&rr->layers);

		if (RE_HasCombinedLayer(rr))
			tot++;  /* fake compo/sequencer layer */

		if (iuser->layer < tot - 1) {
			iuser->layer++;
			changed = true;
		}
	}
	else {
		BLI_assert(0);
	}

	BKE_image_release_renderresult(scene, image);

	if (changed) {
		BKE_image_multilayer_index(rr, iuser);
		WM_event_add_notifier(C, NC_IMAGE | ND_DRAW, NULL);
	}

	return changed;
}

static bool ui_imageuser_pass_menu_step(bContext *C, int direction, void *rnd_pt)
{
	Scene *scene = CTX_data_scene(C);
	struct ImageUI_Data *rnd_data = rnd_pt;
	Image *image = rnd_data->image;
	ImageUser *iuser = rnd_data->iuser;
	RenderResult *rr;
	bool changed = false;
	int layer = iuser->layer;
	RenderLayer *rl;
	RenderPass *rpass;

	rr = BKE_image_acquire_renderresult(scene, image);
	if (UNLIKELY(rr == NULL)) {
		BKE_image_release_renderresult(scene, image);
		return false;
	}

	if (RE_HasCombinedLayer(rr)) {
		layer -= 1;
	}

	rl = BLI_findlink(&rr->layers, layer);
	if (rl == NULL) {
		BKE_image_release_renderresult(scene, image);
		return false;
	}

	rpass = BLI_findlink(&rl->passes, iuser->pass);
	if (rpass == NULL) {
		BKE_image_release_renderresult(scene, image);
		return false;
	}

	/* note, this looks reversed, but matches menu direction */
	if (direction == -1) {
		RenderPass *rp;
		int rp_index = iuser->pass + 1;

		for (rp = rpass->next; rp; rp = rp->next, rp_index++) {
			if (!STREQ(rp->name, rpass->name)) {
				iuser->pass = rp_index;
				changed = true;
				break;
			}
		}
	}
	else if (direction == 1) {
		RenderPass *rp;
		int rp_index = 0;

		if (iuser->pass == 0) {
			BKE_image_release_renderresult(scene, image);
			return false;
		}

		for (rp = rl->passes.first; rp; rp = rp->next, rp_index++) {
			if (STREQ(rp->name, rpass->name)) {
				iuser->pass = rp_index - 1;
				changed = true;
				break;
			}
		}
	}
	else {
		BLI_assert(0);
	}

	BKE_image_release_renderresult(scene, image);

	if (changed) {
		BKE_image_multilayer_index(rr, iuser);
		WM_event_add_notifier(C, NC_IMAGE | ND_DRAW, NULL);
	}

	return changed;
}

/* 5 view button callbacks... */
static void image_multiview_cb(bContext *C, void *rnd_pt, void *UNUSED(arg_v))
{
	struct ImageUI_Data *rnd_data = rnd_pt;
	Image *ima = rnd_data->image;
	ImageUser *iuser = rnd_data->iuser;

	BKE_image_multiview_index(ima, iuser);
	WM_event_add_notifier(C, NC_IMAGE | ND_DRAW, NULL);
}

#if 0
static void image_freecache_cb(bContext *C, void *ima_v, void *unused)
{
	Scene *scene = CTX_data_scene(C);
	BKE_image_free_anim_ibufs(ima_v, scene->r.cfra);
	WM_event_add_notifier(C, NC_IMAGE, ima_v);
}
#endif

#if 0
static void image_user_change(bContext *C, void *iuser_v, void *unused)
{
	Scene *scene = CTX_data_scene(C);
	BKE_image_user_calc_imanr(iuser_v, scene->r.cfra, 0);
}
#endif

static void uiblock_layer_pass_buttons(
        uiLayout *layout, Image *image, RenderResult *rr, ImageUser *iuser, int w,
        short *render_slot)
{
	struct ImageUI_Data rnd_pt_local, *rnd_pt = NULL;
	uiBlock *block = uiLayoutGetBlock(layout);
	uiBut *but;
	RenderLayer *rl = NULL;
	int wmenu1, wmenu2, wmenu3, wmenu4;
	const char *fake_name;
	const char *display_name = "";
	const bool show_stereo = (iuser->flag & IMA_SHOW_STEREO) != 0;

	if (iuser->scene == NULL) {
		return;
	}

	uiLayoutRow(layout, true);

	/* layer menu is 1/3 larger than pass */
	wmenu1 = (2 * w) / 5;
	wmenu2 = (3 * w) / 5;
	wmenu3 = (3 * w) / 6;
	wmenu4 = (3 * w) / 6;

	rnd_pt_local.image = image;
	rnd_pt_local.iuser = iuser;
	rnd_pt_local.rpass_index = 0;

	/* menu buts */
	if (render_slot) {
		char str[64];
		if (image->render_slots[*render_slot].name[0] != '\0') {
			BLI_strncpy(str, image->render_slots[*render_slot].name, sizeof(str));
		}
		else {
			BLI_snprintf(str, sizeof(str), IFACE_("Slot %d"), *render_slot + 1);
		}

		rnd_pt = ui_imageuser_data_copy(&rnd_pt_local);
		but = uiDefMenuBut(block, ui_imageuser_slot_menu, image, str, 0, 0, wmenu1, UI_UNIT_Y, TIP_("Select Slot"));
		UI_but_func_menu_step_set(but, ui_imageuser_slot_menu_step);
		UI_but_funcN_set(but, image_multi_cb, rnd_pt, rr);
		UI_but_type_set_menu_from_pulldown(but);
		rnd_pt = NULL;
	}

	if (rr) {
		RenderPass *rpass;
		RenderView *rview;
		int rpass_index;

		/* layer */
		fake_name = ui_imageuser_layer_fake_name(rr);
		rpass_index = iuser->layer  - (fake_name ? 1 : 0);
		rl = BLI_findlink(&rr->layers, rpass_index);
		rnd_pt_local.rpass_index = rpass_index;

		if (RE_layers_have_name(rr)) {
			display_name = rl ? rl->name : (fake_name ? fake_name : "");
			rnd_pt = ui_imageuser_data_copy(&rnd_pt_local);
			but = uiDefMenuBut(
			        block, ui_imageuser_layer_menu, rnd_pt, display_name,
			        0, 0, wmenu2, UI_UNIT_Y, TIP_("Select Layer"));
			UI_but_func_menu_step_set(but, ui_imageuser_layer_menu_step);
			UI_but_funcN_set(but, image_multi_cb, rnd_pt, rr);
			UI_but_type_set_menu_from_pulldown(but);
			rnd_pt = NULL;
		}

		/* pass */
		rpass = (rl ? BLI_findlink(&rl->passes, iuser->pass) : NULL);

		if (rpass && RE_passes_have_name(rl)) {
			display_name = rpass->name;
			rnd_pt = ui_imageuser_data_copy(&rnd_pt_local);
			but = uiDefMenuBut(
			        block, ui_imageuser_pass_menu, rnd_pt, IFACE_(display_name),
			        0, 0, wmenu3, UI_UNIT_Y, TIP_("Select Pass"));
			UI_but_func_menu_step_set(but, ui_imageuser_pass_menu_step);
			UI_but_funcN_set(but, image_multi_cb, rnd_pt, rr);
			UI_but_type_set_menu_from_pulldown(but);
			rnd_pt = NULL;
		}

		/* view */
		if (BLI_listbase_count_at_most(&rr->views, 2) > 1 &&
		    ((!show_stereo) || (!RE_RenderResult_is_stereo(rr))))
		{
			rview = BLI_findlink(&rr->views, iuser->view);
			display_name = rview ? rview->name : "";

			rnd_pt = ui_imageuser_data_copy(&rnd_pt_local);
			but = uiDefMenuBut(
			        block, ui_imageuser_view_menu_rr, rnd_pt, display_name,
			        0, 0, wmenu4, UI_UNIT_Y, TIP_("Select View"));
			UI_but_funcN_set(but, image_multi_cb, rnd_pt, rr);
			UI_but_type_set_menu_from_pulldown(but);
			rnd_pt = NULL;
		}
	}

	/* stereo image */
	else if ((BKE_image_is_stereo(image) && (!show_stereo)) ||
	         (BKE_image_is_multiview(image) && !BKE_image_is_stereo(image)))
	{
		ImageView *iv;
		int nr = 0;

		for (iv = image->views.first; iv; iv = iv->next) {
			if (nr++ == iuser->view) {
				display_name = iv->name;
				break;
			}
		}

		rnd_pt = ui_imageuser_data_copy(&rnd_pt_local);
		but = uiDefMenuBut(
		        block, ui_imageuser_view_menu_multiview, rnd_pt, display_name,
		        0, 0, wmenu1, UI_UNIT_Y, TIP_("Select View"));
		UI_but_funcN_set(but, image_multiview_cb, rnd_pt, NULL);
		UI_but_type_set_menu_from_pulldown(but);
		rnd_pt = NULL;
	}
}

// XXX HACK!
// static int packdummy=0;

typedef struct RNAUpdateCb {
	PointerRNA ptr;
	PropertyRNA *prop;
	ImageUser *iuser;
} RNAUpdateCb;

static void rna_update_cb(bContext *C, void *arg_cb, void *UNUSED(arg))
{
	RNAUpdateCb *cb = (RNAUpdateCb *)arg_cb;

	/* ideally this would be done by RNA itself, but there we have
	 * no image user available, so we just update this flag here */
	cb->iuser->ok = 1;

	/* we call update here on the pointer property, this way the
	 * owner of the image pointer can still define it's own update
	 * and notifier */
	RNA_property_update(C, &cb->ptr, cb->prop);
}

<<<<<<< HEAD
void uiTemplateImage(uiLayout *layout, bContext *C, PointerRNA *ptr, const char *propname, PointerRNA *userptr, int compact, int multiview, int cubemap)
=======
void uiTemplateImage(uiLayout *layout, bContext *C, PointerRNA *ptr, const char *propname, PointerRNA *userptr, bool compact, bool multiview)
>>>>>>> 8a3b548c
{
	PropertyRNA *prop;
	PointerRNA imaptr;
	RNAUpdateCb *cb;
	Image *ima;
	ImageUser *iuser;
	Scene *scene = CTX_data_scene(C);
	uiLayout *row, *split, *col;
	uiBlock *block;
	char str[MAX_IMAGE_INFO_LEN];

	void *lock;

	if (!ptr->data)
		return;

	prop = RNA_struct_find_property(ptr, propname);
	if (!prop) {
		printf("%s: property not found: %s.%s\n",
		       __func__, RNA_struct_identifier(ptr->type), propname);
		return;
	}

	if (RNA_property_type(prop) != PROP_POINTER) {
		printf("%s: expected pointer property for %s.%s\n",
		       __func__, RNA_struct_identifier(ptr->type), propname);
		return;
	}

	block = uiLayoutGetBlock(layout);

	imaptr = RNA_property_pointer_get(ptr, prop);
	ima = imaptr.data;
	iuser = userptr->data;

	BKE_image_user_check_frame_calc(iuser, (int)scene->r.cfra, 0);

	cb = MEM_callocN(sizeof(RNAUpdateCb), "RNAUpdateCb");
	cb->ptr = *ptr;
	cb->prop = prop;
	cb->iuser = iuser;

	uiLayoutSetContextPointer(layout, "edit_image", &imaptr);
	uiLayoutSetContextPointer(layout, "edit_image_user", userptr);

	if (!compact) {
		uiTemplateID(
		        layout, C, ptr, propname,
		        ima ? NULL : "IMAGE_OT_new", "IMAGE_OT_open", NULL, UI_TEMPLATE_ID_FILTER_ALL);
	}

	if (ima) {
		UI_block_funcN_set(block, rna_update_cb, MEM_dupallocN(cb), NULL);

		if (ima->source == IMA_SRC_VIEWER) {
			ImBuf *ibuf = BKE_image_acquire_ibuf(ima, iuser, &lock);
			image_info(scene, iuser, ima, ibuf, str, MAX_IMAGE_INFO_LEN);
			BKE_image_release_ibuf(ima, ibuf, lock);

			uiItemL(layout, ima->id.name + 2, ICON_NONE);
			uiItemL(layout, str, ICON_NONE);

			if (ima->type == IMA_TYPE_COMPOSITE) {
				// XXX not working yet
#if 0
				iuser = ntree_get_active_iuser(scene->nodetree);
				if (iuser) {
					UI_block_align_begin(block);
					uiDefIconTextBut(block, UI_BTYPE_BUT, B_SIMA_RECORD, ICON_REC, "Record", 10, 120, 100, 20, 0, 0, 0, 0, 0, "");
					uiDefIconTextBut(block, UI_BTYPE_BUT, B_SIMA_PLAY, ICON_PLAY, "Play",    110, 120, 100, 20, 0, 0, 0, 0, 0, "");
					but = uiDefBut(block, UI_BTYPE_BUT, B_NOP, "Free Cache", 210, 120, 100, 20, 0, 0, 0, 0, 0, "");
					UI_but_func_set(but, image_freecache_cb, ima, NULL);

					if (iuser->frames)
						BLI_snprintf(str, sizeof(str), "(%d) Frames:", iuser->framenr);
					else strcpy(str, "Frames:");
					UI_block_align_begin(block);
					uiDefButI(block, UI_BTYPE_NUM, imagechanged, str,        10, 90, 150, 20, &iuser->frames, 0.0, MAXFRAMEF, 0, 0, "Number of images of a movie to use");
					uiDefButI(block, UI_BTYPE_NUM, imagechanged, "StartFr:", 160, 90, 150, 20, &iuser->sfra, 1.0, MAXFRAMEF, 0, 0, "Global starting frame of the movie");
				}
#endif
			}
			else if (ima->type == IMA_TYPE_R_RESULT) {
				/* browse layer/passes */
				RenderResult *rr;
				const float dpi_fac = UI_DPI_FAC;
				const int menus_width = 230 * dpi_fac;

				/* use BKE_image_acquire_renderresult  so we get the correct slot in the menu */
				rr = BKE_image_acquire_renderresult(scene, ima);
				uiblock_layer_pass_buttons(layout, ima, rr, iuser, menus_width, &ima->render_slot);
				BKE_image_release_renderresult(scene, ima);
			}
		}
		else {
			uiItemR(layout, &imaptr, "source", 0, NULL, ICON_NONE);

			if (ima->source != IMA_SRC_GENERATED) {
				row = uiLayoutRow(layout, true);
				if (BKE_image_has_packedfile(ima))
					uiItemO(row, "", ICON_PACKAGE, "image.unpack");
				else
					uiItemO(row, "", ICON_UGLYPACKAGE, "image.pack");

				row = uiLayoutRow(row, true);
				uiLayoutSetEnabled(row, BKE_image_has_packedfile(ima) == false);
				uiItemR(row, &imaptr, "filepath", 0, "", ICON_NONE);
				uiItemO(row, "", ICON_FILE_REFRESH, "image.reload");
			}

			// XXX what was this for?
#if 0
			/* check for re-render, only buttons */
			if (imagechanged == B_IMAGECHANGED) {
				if (iuser->flag & IMA_ANIM_REFRESHED) {
					iuser->flag &= ~IMA_ANIM_REFRESHED;
					WM_event_add_notifier(C, NC_IMAGE, ima);
				}
			}
#endif

			/* multilayer? */
			if (ima->type == IMA_TYPE_MULTILAYER && ima->rr) {
				const float dpi_fac = UI_DPI_FAC;
				uiblock_layer_pass_buttons(layout, ima, ima->rr, iuser, 230 * dpi_fac, NULL);
			}
			else if (ima->source != IMA_SRC_GENERATED) {
				if (compact == 0) {
					uiTemplateImageInfo(layout, C, ima, iuser);
				}
			}

			col = uiLayoutColumn(layout, false);
			uiTemplateColorspaceSettings(col, &imaptr, "colorspace_settings");
			uiItemR(col, &imaptr, "use_view_as_render", 0, NULL, ICON_NONE);

			if (ima->source != IMA_SRC_GENERATED) {
				if (compact == 0) { /* background image view doesnt need these */
					ImBuf *ibuf = BKE_image_acquire_ibuf(ima, iuser, NULL);
					bool has_alpha = true;

					if (ibuf) {
						int imtype = BKE_image_ftype_to_imtype(ibuf->ftype, &ibuf->foptions);
						char valid_channels = BKE_imtype_valid_channels(imtype, false);

						has_alpha = (valid_channels & IMA_CHAN_FLAG_ALPHA) != 0;

						BKE_image_release_ibuf(ima, ibuf, NULL);
					}

					if (multiview) {
						if ((scene->r.scemode & R_MULTIVIEW) != 0) {
							uiItemR(layout, &imaptr, "use_multiview", 0, NULL, ICON_NONE);

							if (RNA_boolean_get(&imaptr, "use_multiview")) {
								uiTemplateImageViews(layout, &imaptr);
							}
						}
					}

					if (has_alpha) {
						col = uiLayoutColumn(layout, false);
						uiItemR(col, &imaptr, "use_alpha", 0, NULL, ICON_NONE);
						row = uiLayoutRow(col, false);
						uiLayoutSetActive(row, RNA_boolean_get(&imaptr, "use_alpha"));
						uiItemR(row, &imaptr, "alpha_mode", 0, IFACE_("Alpha"), ICON_NONE);
					}

					if (ima->source == IMA_SRC_MOVIE) {
						col = uiLayoutColumn(layout, false);
						uiItemR(col, &imaptr, "use_deinterlace", 0, IFACE_("Deinterlace"), ICON_NONE);
					}

					split = uiLayoutSplit(layout, 0.0f, false);

					col = uiLayoutColumn(split, false);
					/* XXX Why only display fields_per_frame only for video image types?
					 *     And why allow fields for non-video image types at all??? */
					if (BKE_image_is_animated(ima)) {
						uiLayout *subsplit = uiLayoutSplit(col, 0.0f, false);
						uiLayout *subcol = uiLayoutColumn(subsplit, false);
						uiItemR(subcol, &imaptr, "use_fields", 0, NULL, ICON_NONE);
						subcol = uiLayoutColumn(subsplit, false);
						uiLayoutSetActive(subcol, RNA_boolean_get(&imaptr, "use_fields"));
						uiItemR(subcol, userptr, "fields_per_frame", 0, IFACE_("Fields"), ICON_NONE);
					}
					else
						uiItemR(col, &imaptr, "use_fields", 0, NULL, ICON_NONE);
					row = uiLayoutRow(col, false);
					uiLayoutSetActive(row, RNA_boolean_get(&imaptr, "use_fields"));
					uiItemR(row, &imaptr, "field_order", UI_ITEM_R_EXPAND, NULL, ICON_NONE);
				}
			}

			if (BKE_image_is_animated(ima)) {
				uiItemS(layout);

				split = uiLayoutSplit(layout, 0.0f, false);

				col = uiLayoutColumn(split, false);

				BLI_snprintf(str, sizeof(str), IFACE_("(%d) Frames"), iuser->framenr);
				uiItemR(col, userptr, "frame_duration", 0, str, ICON_NONE);
				uiItemR(col, userptr, "frame_start", 0, IFACE_("Start"), ICON_NONE);
				uiItemR(col, userptr, "frame_offset", 0, NULL, ICON_NONE);

				col = uiLayoutColumn(split, false);
				uiItemO(col, NULL, ICON_NONE, "IMAGE_OT_match_movie_length");
				uiItemR(col, userptr, "use_auto_refresh", 0, NULL, ICON_NONE);
				uiItemR(col, userptr, "use_cyclic", 0, NULL, ICON_NONE);
			}
			else if (ima->source == IMA_SRC_GENERATED) {
				split = uiLayoutSplit(layout, 0.0f, false);

				col = uiLayoutColumn(split, true);
				if (cubemap) {
					bool invalid = ((ima->gen_x != ceil(ima->gen_y * 3 / 2)) || ((ima->gen_y & (ima->gen_y - 1)) != 0));
					uiLayoutSetRedAlert(col, invalid);
				}

				uiItemR(col, &imaptr, "generated_width", 0, "X", ICON_NONE);
				uiItemR(col, &imaptr, "generated_height", 0, "Y", ICON_NONE);
				uiLayoutSetRedAlert(col, false);

				if (cubemap) {
					uiItemO(col, NULL, ICON_RECOVER_LAST, "IMAGE_OT_resize_cube_map");
				}

				uiItemR(col, &imaptr, "use_generated_float", 0, NULL, ICON_NONE);

				uiItemR(split, &imaptr, "generated_type", UI_ITEM_R_EXPAND, NULL, ICON_NONE);

				if (ima->gen_type == IMA_GENTYPE_BLANK) {
					uiItemR(layout, &imaptr, "generated_color", 0, NULL, ICON_NONE);
				}
			}

		}

		UI_block_funcN_set(block, NULL, NULL, NULL);
	}

	MEM_freeN(cb);
}

void uiTemplateImageSettings(uiLayout *layout, PointerRNA *imfptr, bool color_management)
{
	ImageFormatData *imf = imfptr->data;
	ID *id = imfptr->id.data;
	PointerRNA display_settings_ptr;
	PropertyRNA *prop;
	const int depth_ok = BKE_imtype_valid_depths(imf->imtype);
	/* some settings depend on this being a scene thats rendered */
	const bool is_render_out = (id && GS(id->name) == ID_SCE);

	uiLayout *col, *row, *split, *sub;
	bool show_preview = false;

	col = uiLayoutColumn(layout, false);

	split = uiLayoutSplit(col, 0.5f, false);

	uiItemR(split, imfptr, "file_format", 0, "", ICON_NONE);
	sub = uiLayoutRow(split, false);
	uiItemR(sub, imfptr, "color_mode", UI_ITEM_R_EXPAND, IFACE_("Color"), ICON_NONE);

	/* only display depth setting if multiple depths can be used */
	if ((ELEM(depth_ok,
	          R_IMF_CHAN_DEPTH_1,
	          R_IMF_CHAN_DEPTH_8,
	          R_IMF_CHAN_DEPTH_10,
	          R_IMF_CHAN_DEPTH_12,
	          R_IMF_CHAN_DEPTH_16,
	          R_IMF_CHAN_DEPTH_24,
	          R_IMF_CHAN_DEPTH_32)) == 0)
	{
		row = uiLayoutRow(col, false);

		uiItemL(row, IFACE_("Color Depth:"), ICON_NONE);
		uiItemR(row, imfptr, "color_depth", UI_ITEM_R_EXPAND, NULL, ICON_NONE);
	}

	if (BKE_imtype_supports_quality(imf->imtype)) {
		uiItemR(col, imfptr, "quality", 0, NULL, ICON_NONE);
	}

	if (BKE_imtype_supports_compress(imf->imtype)) {
		uiItemR(col, imfptr, "compression", 0, NULL, ICON_NONE);
	}

	if (ELEM(imf->imtype, R_IMF_IMTYPE_OPENEXR, R_IMF_IMTYPE_MULTILAYER)) {
		uiItemR(col, imfptr, "exr_codec", 0, NULL, ICON_NONE);
	}

	row = uiLayoutRow(col, false);
	if (BKE_imtype_supports_zbuf(imf->imtype)) {
		uiItemR(row, imfptr, "use_zbuffer", 0, NULL, ICON_NONE);
	}

	if (is_render_out && ELEM(imf->imtype, R_IMF_IMTYPE_OPENEXR, R_IMF_IMTYPE_MULTILAYER)) {
		show_preview = true;
		uiItemR(row, imfptr, "use_preview", 0, NULL, ICON_NONE);
	}

	if (imf->imtype == R_IMF_IMTYPE_JP2) {
		uiItemR(col, imfptr, "jpeg2k_codec", 0, NULL, ICON_NONE);

		row = uiLayoutRow(col, false);
		uiItemR(row, imfptr, "use_jpeg2k_cinema_preset", 0, NULL, ICON_NONE);
		uiItemR(row, imfptr, "use_jpeg2k_cinema_48", 0, NULL, ICON_NONE);

		uiItemR(col, imfptr, "use_jpeg2k_ycc", 0, NULL, ICON_NONE);
	}

	if (imf->imtype == R_IMF_IMTYPE_DPX) {
		uiItemR(col, imfptr, "use_cineon_log", 0, NULL, ICON_NONE);
	}

	if (imf->imtype == R_IMF_IMTYPE_CINEON) {
#if 1
		uiItemL(col, IFACE_("Hard coded Non-Linear, Gamma:1.7"), ICON_NONE);
#else
		uiItemR(col, imfptr, "use_cineon_log", 0, NULL, ICON_NONE);
		uiItemR(col, imfptr, "cineon_black", 0, NULL, ICON_NONE);
		uiItemR(col, imfptr, "cineon_white", 0, NULL, ICON_NONE);
		uiItemR(col, imfptr, "cineon_gamma", 0, NULL, ICON_NONE);
#endif
	}

	if (imf->imtype == R_IMF_IMTYPE_TIFF) {
		uiItemR(col, imfptr, "tiff_codec", 0, NULL, ICON_NONE);
	}

	/* color management */
	if (color_management &&
	    (!BKE_imtype_requires_linear_float(imf->imtype) ||
	     (show_preview && imf->flag & R_IMF_FLAG_PREVIEW_JPG)))
	{
		prop = RNA_struct_find_property(imfptr, "display_settings");
		display_settings_ptr = RNA_property_pointer_get(imfptr, prop);

		col = uiLayoutColumn(layout, false);
		uiItemL(col, IFACE_("Color Management"), ICON_NONE);

		uiItemR(col, &display_settings_ptr, "display_device", 0, NULL, ICON_NONE);

		uiTemplateColormanagedViewSettings(col, NULL, imfptr, "view_settings");
	}
}

void uiTemplateImageStereo3d(uiLayout *layout, PointerRNA *stereo3d_format_ptr)
{
	Stereo3dFormat *stereo3d_format = stereo3d_format_ptr->data;
	uiLayout *col;

	col = uiLayoutColumn(layout, false);
	uiItemR(col, stereo3d_format_ptr, "display_mode", 0, NULL, ICON_NONE);

	switch (stereo3d_format->display_mode) {
		case S3D_DISPLAY_ANAGLYPH:
		{
			uiItemR(col, stereo3d_format_ptr, "anaglyph_type", 0, NULL, ICON_NONE);
			break;
		}
		case S3D_DISPLAY_INTERLACE:
		{
			uiItemR(col, stereo3d_format_ptr, "interlace_type", 0, NULL, ICON_NONE);
			uiItemR(col, stereo3d_format_ptr, "use_interlace_swap", 0, NULL, ICON_NONE);
			break;
		}
		case S3D_DISPLAY_SIDEBYSIDE:
		{
			uiItemR(col, stereo3d_format_ptr, "use_sidebyside_crosseyed", 0, NULL, ICON_NONE);
			ATTR_FALLTHROUGH;
		}
		case S3D_DISPLAY_TOPBOTTOM:
		{
			uiItemR(col, stereo3d_format_ptr, "use_squeezed_frame", 0, NULL, ICON_NONE);
			break;
		}
	}
}

static void uiTemplateViewsFormat(uiLayout *layout, PointerRNA *ptr, PointerRNA *stereo3d_format_ptr)
{
	uiLayout *col, *box;

	col = uiLayoutColumn(layout, false);

	uiItemL(col, IFACE_("Views Format:"), ICON_NONE);
	uiItemR(uiLayoutRow(col, false), ptr, "views_format", UI_ITEM_R_EXPAND, NULL, ICON_NONE);

	if (stereo3d_format_ptr) {
		box = uiLayoutBox(col);
		uiLayoutSetActive(box, RNA_enum_get(ptr, "views_format") == R_IMF_VIEWS_STEREO_3D);
		uiTemplateImageStereo3d(box, stereo3d_format_ptr);
	}
}

void uiTemplateImageViews(uiLayout *layout, PointerRNA *imaptr)
{
	Image *ima = imaptr->data;

	if (ima->type != IMA_TYPE_MULTILAYER) {
		PropertyRNA *prop;
		PointerRNA stereo3d_format_ptr;

		prop = RNA_struct_find_property(imaptr, "stereo_3d_format");
		stereo3d_format_ptr = RNA_property_pointer_get(imaptr, prop);

		uiTemplateViewsFormat(layout, imaptr, &stereo3d_format_ptr);
	}
	else {
		uiTemplateViewsFormat(layout, imaptr, NULL);
	}
}

void uiTemplateImageFormatViews(uiLayout *layout, PointerRNA *imfptr, PointerRNA *ptr)
{
	ImageFormatData *imf = imfptr->data;

	if (ptr == NULL)
		return;

	uiItemR(layout, ptr, "use_multiview", 0, NULL, ICON_NONE);

	if (RNA_boolean_get(ptr, "use_multiview")) {
		if (imf->imtype != R_IMF_IMTYPE_MULTILAYER) {
			PropertyRNA *prop;
			PointerRNA stereo3d_format_ptr;

			prop = RNA_struct_find_property(imfptr, "stereo_3d_format");
			stereo3d_format_ptr = RNA_property_pointer_get(imfptr, prop);

			uiTemplateViewsFormat(layout, imfptr, &stereo3d_format_ptr);
		}
		else {
			uiTemplateViewsFormat(layout, imfptr, NULL);
		}
	}
}

void uiTemplateImageLayers(uiLayout *layout, bContext *C, Image *ima, ImageUser *iuser)
{
	Scene *scene = CTX_data_scene(C);

	/* render layers and passes */
	if (ima && iuser) {
		RenderResult *rr;
		const float dpi_fac = UI_DPI_FAC;
		const int menus_width = 160 * dpi_fac;
		const bool is_render_result = (ima->type == IMA_TYPE_R_RESULT);

		/* use BKE_image_acquire_renderresult  so we get the correct slot in the menu */
		rr = BKE_image_acquire_renderresult(scene, ima);
		uiblock_layer_pass_buttons(layout, ima, rr, iuser, menus_width,
		                           is_render_result ? &ima->render_slot : NULL);
		BKE_image_release_renderresult(scene, ima);
	}
}

void uiTemplateImageInfo(uiLayout *layout, bContext *C, Image *ima, ImageUser *iuser)
{
	ImBuf *ibuf;
	char str[MAX_IMAGE_INFO_LEN];
	void *lock;

	if (!ima || !iuser)
		return;

	ibuf = BKE_image_acquire_ibuf(ima, iuser, &lock);

	image_info(CTX_data_scene(C), iuser, ima, ibuf, str, MAX_IMAGE_INFO_LEN);
	BKE_image_release_ibuf(ima, ibuf, lock);
	uiItemL(layout, str, ICON_NONE);
}

#undef MAX_IMAGE_INFO_LEN

void image_buttons_register(ARegionType *UNUSED(art))
{

}

static int image_properties_toggle_exec(bContext *C, wmOperator *UNUSED(op))
{
	ScrArea *sa = CTX_wm_area(C);
	ARegion *ar = image_has_buttons_region(sa);

	if (ar)
		ED_region_toggle_hidden(C, ar);

	return OPERATOR_FINISHED;
}

void IMAGE_OT_properties(wmOperatorType *ot)
{
	ot->name = "Properties";
	ot->idname = "IMAGE_OT_properties";
	ot->description = "Toggle the properties region visibility";

	ot->exec = image_properties_toggle_exec;
	ot->poll = ED_operator_image_active;

	/* flags */
	ot->flag = 0;
}

static int image_scopes_toggle_exec(bContext *C, wmOperator *UNUSED(op))
{
	ScrArea *sa = CTX_wm_area(C);
	ARegion *ar = image_has_tools_region(sa);

	if (ar)
		ED_region_toggle_hidden(C, ar);

	return OPERATOR_FINISHED;
}

void IMAGE_OT_toolshelf(wmOperatorType *ot)
{
	ot->name = "Tool Shelf";
	ot->idname = "IMAGE_OT_toolshelf";
	ot->description = "Toggles tool shelf display";

	ot->exec = image_scopes_toggle_exec;
	ot->poll = ED_operator_image_active;

	/* flags */
	ot->flag = 0;
}<|MERGE_RESOLUTION|>--- conflicted
+++ resolved
@@ -826,11 +826,7 @@
 	RNA_property_update(C, &cb->ptr, cb->prop);
 }
 
-<<<<<<< HEAD
-void uiTemplateImage(uiLayout *layout, bContext *C, PointerRNA *ptr, const char *propname, PointerRNA *userptr, int compact, int multiview, int cubemap)
-=======
-void uiTemplateImage(uiLayout *layout, bContext *C, PointerRNA *ptr, const char *propname, PointerRNA *userptr, bool compact, bool multiview)
->>>>>>> 8a3b548c
+void uiTemplateImage(uiLayout *layout, bContext *C, PointerRNA *ptr, const char *propname, PointerRNA *userptr, bool compact, bool multiview, bool cubemap)
 {
 	PropertyRNA *prop;
 	PointerRNA imaptr;
