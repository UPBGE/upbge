/*
 * ***** BEGIN GPL LICENSE BLOCK *****
 *
 * This program is free software; you can redistribute it and/or
 * modify it under the terms of the GNU General Public License
 * as published by the Free Software Foundation; either version 2
 * of the License, or (at your option) any later version.
 *
 * This program is distributed in the hope that it will be useful,
 * but WITHOUT ANY WARRANTY; without even the implied warranty of
 * MERCHANTABILITY or FITNESS FOR A PARTICULAR PURPOSE.  See the
 * GNU General Public License for more details.
 *
 * You should have received a copy of the GNU General Public License
 * along with this program; if not, write to the Free Software Foundation,
 * Inc., 51 Franklin Street, Fifth Floor, Boston, MA 02110-1301, USA.
 *
 * The Original Code is Copyright (C) 2001-2002 by NaN Holding BV.
 * All rights reserved.
 *
 * Contributor(s): Blender Foundation, 2002-2009
 *
 * ***** END GPL LICENSE BLOCK *****
 */

/** \file blender/editors/space_image/image_buttons.c
 *  \ingroup spimage
 */

#include <string.h>
#include <stdio.h>
#include <math.h>

#include "DNA_node_types.h"
#include "DNA_scene_types.h"

#include "MEM_guardedalloc.h"

#include "BLI_blenlib.h"
#include "BLI_utildefines.h"

#include "BLT_translation.h"

#include "BKE_context.h"
#include "BKE_image.h"
#include "BKE_node.h"
#include "BKE_screen.h"
#include "BKE_scene.h"

#include "RE_pipeline.h"

#include "IMB_imbuf.h"
#include "IMB_imbuf_types.h"

#include "ED_gpencil.h"
#include "ED_screen.h"
#include "ED_image.h"

#include "RNA_access.h"

#include "WM_api.h"
#include "WM_types.h"

#include "UI_interface.h"
#include "UI_resources.h"

#include "image_intern.h"

#define B_NOP -1
#define MAX_IMAGE_INFO_LEN  128

/* proto */

static void image_info(Scene *scene, ImageUser *iuser, Image *ima, ImBuf *ibuf, char *str, size_t len)
{
	size_t ofs = 0;

	str[0] = 0;
	if (ima == NULL)
		return;

	if (ibuf == NULL) {
		ofs += BLI_strncpy_rlen(str + ofs, IFACE_("Can't Load Image"), len - ofs);
	}
	else {
		if (ima->source == IMA_SRC_MOVIE) {
			ofs += BLI_strncpy_rlen(str + ofs, IFACE_("Movie"), len - ofs);
			if (BKE_image_has_anim(ima))
				ofs += BLI_snprintf(str + ofs, len - ofs, IFACE_(" %d frs"),
				                    IMB_anim_get_duration(((ImageAnim *)ima->anims.first)->anim, IMB_TC_RECORD_RUN));
		}
		else {
			ofs += BLI_strncpy_rlen(str, IFACE_("Image"), len - ofs);
		}

		ofs += BLI_snprintf(str + ofs, len - ofs, IFACE_(": size %d x %d,"), ibuf->x, ibuf->y);

		if (ibuf->rect_float) {
			if (ibuf->channels != 4) {
				ofs += BLI_snprintf(str + ofs, len - ofs, IFACE_("%d float channel(s)"), ibuf->channels);
			}
			else if (ibuf->planes == R_IMF_PLANES_RGBA)
				ofs += BLI_strncpy_rlen(str + ofs, IFACE_(" RGBA float"), len - ofs);
			else
				ofs += BLI_strncpy_rlen(str + ofs, IFACE_(" RGB float"), len - ofs);
		}
		else {
			if (ibuf->planes == R_IMF_PLANES_RGBA)
				ofs += BLI_strncpy_rlen(str + ofs, IFACE_(" RGBA byte"), len - ofs);
			else
				ofs += BLI_strncpy_rlen(str + ofs, IFACE_(" RGB byte"), len - ofs);
		}
		if (ibuf->zbuf || ibuf->zbuf_float)
			ofs += BLI_strncpy_rlen(str + ofs, IFACE_(" + Z"), len - ofs);

		if (ima->source == IMA_SRC_SEQUENCE) {
			const char *file = BLI_last_slash(ibuf->name);
			if (file == NULL)
				file = ibuf->name;
			else
				file++;
			ofs += BLI_snprintf(str + ofs, len - ofs, ", %s", file);
		}
	}

	/* the frame number, even if we cant */
	if (ima->source == IMA_SRC_SEQUENCE) {
		/* don't use iuser->framenr directly because it may not be updated if auto-refresh is off */
		const int framenr = BKE_image_user_frame_get(iuser, CFRA, 0, NULL);
		ofs += BLI_snprintf(str + ofs, len - ofs, IFACE_(", Frame: %d"), framenr);
	}
}

/* gets active viewer user */
struct ImageUser *ntree_get_active_iuser(bNodeTree *ntree)
{
	bNode *node;

	if (ntree)
		for (node = ntree->nodes.first; node; node = node->next)
			if (ELEM(node->type, CMP_NODE_VIEWER, CMP_NODE_SPLITVIEWER))
				if (node->flag & NODE_DO_OUTPUT)
					return node->storage;
	return NULL;
}


/* ************ panel stuff ************* */

#if 0
/* 0: disable preview
 * otherwise refresh preview
 *
 * XXX if you put this back, also check XXX in image_main_region_draw() */
 * /
void image_preview_event(int event)
{
	int exec = 0;

	if (event == 0) {
		G.scene->r.scemode &= ~R_COMP_CROP;
		exec = 1;
	}
	else {
		if (image_preview_active(curarea, NULL, NULL)) {
			G.scene->r.scemode |= R_COMP_CROP;
			exec = 1;
		}
		else
			G.scene->r.scemode &= ~R_COMP_CROP;
	}

	if (exec && G.scene->nodetree) {
		Scene *scene = G.scene;
		/* should work when no node editor in screen..., so we execute right away */

		ntreeCompositTagGenerators(G.scene->nodetree);

		G.is_break = false;
		G.scene->nodetree->timecursor = set_timecursor;
		G.scene->nodetree->test_break = BKE_blender_test_break;

		BIF_store_spare();

		ntreeCompositExecTree(scene->nodetree, &scene->r, 1, &scene->view_settings, &scene->display_settings);   /* 1 is do_previews */

		G.scene->nodetree->timecursor = NULL;
		G.scene->nodetree->test_break = NULL;

		scrarea_do_windraw(curarea);
		waitcursor(0);

		WM_event_add_notifier(C, NC_IMAGE, ima_v);
	}
}


/* nothing drawn here, we use it to store values */
static void preview_cb(ScrArea *sa, struct uiBlock *block)
{
	SpaceImage *sima = sa->spacedata.first;
	rctf dispf;
	rcti *disprect = &G.scene->r.disprect;
	int winx = (G.scene->r.size * G.scene->r.xsch) / 100;
	int winy = (G.scene->r.size * G.scene->r.ysch) / 100;
	int mval[2];

	if (G.scene->r.mode & R_BORDER) {
		winx *= BLI_rcti_size_x(&G.scene->r.border);
		winy *= BLI_rctf_size_y(&G.scene->r.border);
	}

	/* while dragging we need to update the rects, otherwise it doesn't end with correct one */

	BLI_rctf_init(&dispf, 15.0f, BLI_rcti_size_x(&block->rect) - 15.0f, 15.0f, (BLI_rctf_size_y(&block->rect)) - 15.0f);
	ui_graphics_to_window_rct(sa->win, &dispf, disprect);

	/* correction for gla draw */
	BLI_rcti_translate(disprect, -curarea->winrct.xmin, -curarea->winrct.ymin);

	calc_image_view(sima, 'p');
//	printf("winrct %d %d %d %d\n", disprect->xmin, disprect->ymin, disprect->xmax, disprect->ymax);
	/* map to image space coordinates */
	mval[0] = disprect->xmin; mval[1] = disprect->ymin;
	areamouseco_to_ipoco(v2d, mval, &dispf.xmin, &dispf.ymin);
	mval[0] = disprect->xmax; mval[1] = disprect->ymax;
	areamouseco_to_ipoco(v2d, mval, &dispf.xmax, &dispf.ymax);

	/* map to render coordinates */
	disprect->xmin = dispf.xmin;
	disprect->xmax = dispf.xmax;
	disprect->ymin = dispf.ymin;
	disprect->ymax = dispf.ymax;

	CLAMP(disprect->xmin, 0, winx);
	CLAMP(disprect->xmax, 0, winx);
	CLAMP(disprect->ymin, 0, winy);
	CLAMP(disprect->ymax, 0, winy);
//	printf("drawrct %d %d %d %d\n", disprect->xmin, disprect->ymin, disprect->xmax, disprect->ymax);

}

static bool is_preview_allowed(ScrArea *cur)
{
	SpaceImage *sima = cur->spacedata.first;
	ScrArea *sa;

	/* check if another areawindow has preview set */
	for (sa = G.curscreen->areabase.first; sa; sa = sa->next) {
		if (sa != cur && sa->spacetype == SPACE_IMAGE) {
			if (image_preview_active(sa, NULL, NULL))
				return 0;
		}
	}
	/* check image type */
	if (sima->image == NULL || sima->image->type != IMA_TYPE_COMPOSITE)
		return 0;

	return 1;
}


static void image_panel_preview(ScrArea *sa, short cntrl)   // IMAGE_HANDLER_PREVIEW
{
	uiBlock *block;
	SpaceImage *sima = sa->spacedata.first;
	int ofsx, ofsy;

	if (is_preview_allowed(sa) == 0) {
		rem_blockhandler(sa, IMAGE_HANDLER_PREVIEW);
		G.scene->r.scemode &= ~R_COMP_CROP; /* quite weak */
		return;
	}

	block = UI_block_begin(C, ar, __func__, UI_EMBOSS);
	uiPanelControl(UI_PNL_SOLID | UI_PNL_CLOSE | UI_PNL_SCALE | cntrl);
	uiSetPanelHandler(IMAGE_HANDLER_PREVIEW);  // for close and esc

	ofsx = -150 + (sa->winx / 2) / sima->blockscale;
	ofsy = -100 + (sa->winy / 2) / sima->blockscale;
	if (uiNewPanel(C, ar, block, "Preview", "Image", ofsx, ofsy, 300, 200) == 0) return;

	UI_but_func_drawextra_set(block, preview_cb);

}
#endif


/* ********************* callbacks for standard image buttons *************** */

static void ui_imageuser_slot_menu(bContext *UNUSED(C), uiLayout *layout, void *image_p)
{
	uiBlock *block = uiLayoutGetBlock(layout);
	Image *image = image_p;
	int slot;

	uiDefBut(block, UI_BTYPE_LABEL, 0, IFACE_("Slot"),
	         0, 0, UI_UNIT_X * 5, UI_UNIT_Y, NULL, 0.0, 0.0, 0, 0, "");
	uiItemS(layout);

	slot = IMA_MAX_RENDER_SLOT;
	while (slot--) {
		char str[64];
		if (image->render_slots[slot].name[0] != '\0') {
			BLI_strncpy(str, image->render_slots[slot].name, sizeof(str));
		}
		else {
			BLI_snprintf(str, sizeof(str), IFACE_("Slot %d"), slot + 1);
		}
		uiDefButS(block, UI_BTYPE_BUT_MENU, B_NOP, str, 0, 0,
		          UI_UNIT_X * 5, UI_UNIT_X, &image->render_slot, (float) slot, 0.0, 0, -1, "");
	}
}

static bool ui_imageuser_slot_menu_step(bContext *C, int direction, void *image_p)
{
	Image *image = image_p;

	if (ED_image_slot_cycle(image, direction)) {
		WM_event_add_notifier(C, NC_IMAGE | ND_DRAW, NULL);
		return true;
	}
	else {
		return true;
	}
}

static const char *ui_imageuser_layer_fake_name(RenderResult *rr)
{
	RenderView *rv = RE_RenderViewGetById(rr, 0);
	if (rv->rectf) {
		return IFACE_("Composite");
	}
	else if (rv->rect32) {
		return IFACE_("Sequence");
	}
	else {
		return NULL;
	}
}

/* workaround for passing many args */
struct ImageUI_Data {
	Image *image;
	ImageUser *iuser;
	int rpass_index;
};

static struct ImageUI_Data *ui_imageuser_data_copy(const struct ImageUI_Data *rnd_pt_src)
{
	struct ImageUI_Data *rnd_pt_dst = MEM_mallocN(sizeof(*rnd_pt_src), __func__);
	memcpy(rnd_pt_dst, rnd_pt_src, sizeof(*rnd_pt_src));
	return rnd_pt_dst;
}

static void ui_imageuser_layer_menu(bContext *UNUSED(C), uiLayout *layout, void *rnd_pt)
{
	struct ImageUI_Data *rnd_data = rnd_pt;
	uiBlock *block = uiLayoutGetBlock(layout);
	Image *image = rnd_data->image;
	ImageUser *iuser = rnd_data->iuser;
	Scene *scene = iuser->scene;
	RenderResult *rr;
	RenderLayer *rl;
	RenderLayer rl_fake = {NULL};
	const char *fake_name;
	int nr;

	/* may have been freed since drawing */
	rr = BKE_image_acquire_renderresult(scene, image);
	if (UNLIKELY(rr == NULL)) {
		return;
	}

	UI_block_layout_set_current(block, layout);
	uiLayoutColumn(layout, false);

	uiDefBut(block, UI_BTYPE_LABEL, 0, IFACE_("Layer"),
	         0, 0, UI_UNIT_X * 5, UI_UNIT_Y, NULL, 0.0, 0.0, 0, 0, "");
	uiItemS(layout);

	nr = BLI_listbase_count(&rr->layers) - 1;
	fake_name = ui_imageuser_layer_fake_name(rr);

	if (fake_name) {
		BLI_strncpy(rl_fake.name, fake_name, sizeof(rl_fake.name));
		nr += 1;
	}

	for (rl = rr->layers.last; rl; rl = rl->prev, nr--) {
final:
		uiDefButS(block, UI_BTYPE_BUT_MENU, B_NOP, rl->name, 0, 0,
		          UI_UNIT_X * 5, UI_UNIT_X, &iuser->layer, (float) nr, 0.0, 0, -1, "");
	}

	if (fake_name) {
		fake_name = NULL;
		rl = &rl_fake;
		goto final;
	}

	BLI_assert(nr == -1);

	BKE_image_release_renderresult(scene, image);
}

static void ui_imageuser_pass_menu(bContext *UNUSED(C), uiLayout *layout, void *rnd_pt)
{
	struct ImageUI_Data *rnd_data = rnd_pt;
	uiBlock *block = uiLayoutGetBlock(layout);
	Image *image = rnd_data->image;
	ImageUser *iuser = rnd_data->iuser;
	/* (rpass_index == -1) means composite result */
	const int rpass_index = rnd_data->rpass_index;
	Scene *scene = iuser->scene;
	RenderResult *rr;
	RenderLayer *rl;
	RenderPass *rpass;
	int nr;

	/* may have been freed since drawing */
	rr = BKE_image_acquire_renderresult(scene, image);
	if (UNLIKELY(rr == NULL)) {
		return;
	}

	rl = BLI_findlink(&rr->layers, rpass_index);

	UI_block_layout_set_current(block, layout);
	uiLayoutColumn(layout, false);

	uiDefBut(block, UI_BTYPE_LABEL, 0, IFACE_("Pass"),
	         0, 0, UI_UNIT_X * 5, UI_UNIT_Y, NULL, 0.0, 0.0, 0, 0, "");

	uiItemS(layout);

	nr = (rl == NULL) ? 1 : 0;

	ListBase added_passes;
	BLI_listbase_clear(&added_passes);

	/* rendered results don't have a Combined pass */
	/* multiview: the ordering must be ascending, so the left-most pass is always the one picked */
	for (rpass = rl ? rl->passes.first : NULL; rpass; rpass = rpass->next, nr++) {
		/* just show one pass of each kind */
		if (BLI_findstring_ptr(&added_passes, rpass->name, offsetof(LinkData, data))) {
			continue;
		}
		BLI_addtail(&added_passes, BLI_genericNodeN(rpass->name));

		uiDefButS(block, UI_BTYPE_BUT_MENU, B_NOP, IFACE_(rpass->name), 0, 0,
		          UI_UNIT_X * 5, UI_UNIT_X, &iuser->pass, (float) nr, 0.0, 0, -1, "");
	}

	BLI_freelistN(&added_passes);

	BKE_image_release_renderresult(scene, image);
}

/**************************** view menus *****************************/
static void ui_imageuser_view_menu_rr(bContext *UNUSED(C), uiLayout *layout, void *rnd_pt)
{
	struct ImageUI_Data *rnd_data = rnd_pt;
	uiBlock *block = uiLayoutGetBlock(layout);
	Image *image = rnd_data->image;
	ImageUser *iuser = rnd_data->iuser;
	RenderResult *rr;
	RenderView *rview;
	int nr;
	Scene *scene = iuser->scene;

	/* may have been freed since drawing */
	rr = BKE_image_acquire_renderresult(scene, image);
	if (UNLIKELY(rr == NULL)) {
		return;
	}

	UI_block_layout_set_current(block, layout);
	uiLayoutColumn(layout, false);

	uiDefBut(block, UI_BTYPE_LABEL, 0, IFACE_("View"),
	         0, 0, UI_UNIT_X * 5, UI_UNIT_Y, NULL, 0.0, 0.0, 0, 0, "");

	uiItemS(layout);

	nr = (rr ? BLI_listbase_count(&rr->views) : 0) - 1;
	for (rview = rr ? rr->views.last : NULL; rview; rview = rview->prev, nr--) {
		uiDefButS(block, UI_BTYPE_BUT_MENU, B_NOP, IFACE_(rview->name), 0, 0,
		          UI_UNIT_X * 5, UI_UNIT_X, &iuser->view, (float) nr, 0.0, 0, -1, "");
	}

	BKE_image_release_renderresult(scene, image);
}

static void ui_imageuser_view_menu_multiview(bContext *UNUSED(C), uiLayout *layout, void *rnd_pt)
{
	struct ImageUI_Data *rnd_data = rnd_pt;
	uiBlock *block = uiLayoutGetBlock(layout);
	Image *image = rnd_data->image;
	ImageUser *iuser = rnd_data->iuser;
	int nr;
	ImageView *iv;

	UI_block_layout_set_current(block, layout);
	uiLayoutColumn(layout, false);

	uiDefBut(block, UI_BTYPE_LABEL, 0, IFACE_("View"),
	         0, 0, UI_UNIT_X * 5, UI_UNIT_Y, NULL, 0.0, 0.0, 0, 0, "");

	uiItemS(layout);

	nr = BLI_listbase_count(&image->views) - 1;
	for (iv = image->views.last; iv; iv = iv->prev, nr--) {
		uiDefButS(block, UI_BTYPE_BUT_MENU, B_NOP, IFACE_(iv->name), 0, 0,
		          UI_UNIT_X * 5, UI_UNIT_X, &iuser->view, (float) nr, 0.0, 0, -1, "");
	}
}

/* 5 layer button callbacks... */
static void image_multi_cb(bContext *C, void *rnd_pt, void *rr_v)
{
	struct ImageUI_Data *rnd_data = rnd_pt;
	ImageUser *iuser = rnd_data->iuser;

	BKE_image_multilayer_index(rr_v, iuser);
	WM_event_add_notifier(C, NC_IMAGE | ND_DRAW, NULL);
}

static bool ui_imageuser_layer_menu_step(bContext *C, int direction, void *rnd_pt)
{
	Scene *scene = CTX_data_scene(C);
	struct ImageUI_Data *rnd_data = rnd_pt;
	Image *image = rnd_data->image;
	ImageUser *iuser = rnd_data->iuser;
	RenderResult *rr;
	bool changed = false;

	rr = BKE_image_acquire_renderresult(scene, image);
	if (UNLIKELY(rr == NULL)) {
		return false;
	}

	if (direction == -1) {
		if (iuser->layer > 0) {
			iuser->layer--;
			changed = true;
		}
	}
	else if (direction == 1) {
		int tot = BLI_listbase_count(&rr->layers);

		if (RE_HasCombinedLayer(rr))
			tot++;  /* fake compo/sequencer layer */

		if (iuser->layer < tot - 1) {
			iuser->layer++;
			changed = true;
		}
	}
	else {
		BLI_assert(0);
	}

	BKE_image_release_renderresult(scene, image);

	if (changed) {
		BKE_image_multilayer_index(rr, iuser);
		WM_event_add_notifier(C, NC_IMAGE | ND_DRAW, NULL);
	}

	return changed;
}

static bool ui_imageuser_pass_menu_step(bContext *C, int direction, void *rnd_pt)
{
	Scene *scene = CTX_data_scene(C);
	struct ImageUI_Data *rnd_data = rnd_pt;
	Image *image = rnd_data->image;
	ImageUser *iuser = rnd_data->iuser;
	RenderResult *rr;
	bool changed = false;
	int layer = iuser->layer;
	RenderLayer *rl;
	RenderPass *rpass;

	rr = BKE_image_acquire_renderresult(scene, image);
	if (UNLIKELY(rr == NULL)) {
		BKE_image_release_renderresult(scene, image);
		return false;
	}

	if (RE_HasCombinedLayer(rr)) {
		layer -= 1;
	}

	rl = BLI_findlink(&rr->layers, layer);
	if (rl == NULL) {
		BKE_image_release_renderresult(scene, image);
		return false;
	}

	rpass = BLI_findlink(&rl->passes, iuser->pass);
	if (rpass == NULL) {
		BKE_image_release_renderresult(scene, image);
		return false;
	}

	/* note, this looks reversed, but matches menu direction */
	if (direction == -1) {
		RenderPass *rp;
		int rp_index = iuser->pass + 1;

		for (rp = rpass->next; rp; rp = rp->next, rp_index++) {
			if (!STREQ(rp->name, rpass->name)) {
				iuser->pass = rp_index;
				changed = true;
				break;
			}
		}
	}
	else if (direction == 1) {
		RenderPass *rp;
		int rp_index = 0;

		if (iuser->pass == 0) {
			BKE_image_release_renderresult(scene, image);
			return false;
		}

		for (rp = rl->passes.first; rp; rp = rp->next, rp_index++) {
			if (STREQ(rp->name, rpass->name)) {
				iuser->pass = rp_index - 1;
				changed = true;
				break;
			}
		}
	}
	else {
		BLI_assert(0);
	}

	BKE_image_release_renderresult(scene, image);

	if (changed) {
		BKE_image_multilayer_index(rr, iuser);
		WM_event_add_notifier(C, NC_IMAGE | ND_DRAW, NULL);
	}

	return changed;
}

/* 5 view button callbacks... */
static void image_multiview_cb(bContext *C, void *rnd_pt, void *UNUSED(arg_v))
{
	struct ImageUI_Data *rnd_data = rnd_pt;
	Image *ima = rnd_data->image;
	ImageUser *iuser = rnd_data->iuser;

	BKE_image_multiview_index(ima, iuser);
	WM_event_add_notifier(C, NC_IMAGE | ND_DRAW, NULL);
}

#if 0
static void image_freecache_cb(bContext *C, void *ima_v, void *unused)
{
	Scene *scene = CTX_data_scene(C);
	BKE_image_free_anim_ibufs(ima_v, scene->r.cfra);
	WM_event_add_notifier(C, NC_IMAGE, ima_v);
}
#endif

#if 0
static void image_user_change(bContext *C, void *iuser_v, void *unused)
{
	Scene *scene = CTX_data_scene(C);
	BKE_image_user_calc_imanr(iuser_v, scene->r.cfra, 0);
}
#endif

static void uiblock_layer_pass_buttons(
        uiLayout *layout, Image *image, RenderResult *rr, ImageUser *iuser, int w,
        short *render_slot)
{
	struct ImageUI_Data rnd_pt_local, *rnd_pt = NULL;
	uiBlock *block = uiLayoutGetBlock(layout);
	uiBut *but;
	RenderLayer *rl = NULL;
	int wmenu1, wmenu2, wmenu3, wmenu4;
	const char *fake_name;
	const char *display_name = "";
	const bool show_stereo = (iuser->flag & IMA_SHOW_STEREO) != 0;

	if (iuser->scene == NULL) {
		return;
	}

	uiLayoutRow(layout, true);

	/* layer menu is 1/3 larger than pass */
	wmenu1 = (2 * w) / 5;
	wmenu2 = (3 * w) / 5;
	wmenu3 = (3 * w) / 6;
	wmenu4 = (3 * w) / 6;

	rnd_pt_local.image = image;
	rnd_pt_local.iuser = iuser;
	rnd_pt_local.rpass_index = 0;

	/* menu buts */
	if (render_slot) {
		char str[64];
		if (image->render_slots[*render_slot].name[0] != '\0') {
			BLI_strncpy(str, image->render_slots[*render_slot].name, sizeof(str));
		}
		else {
			BLI_snprintf(str, sizeof(str), IFACE_("Slot %d"), *render_slot + 1);
		}

		rnd_pt = ui_imageuser_data_copy(&rnd_pt_local);
		but = uiDefMenuBut(block, ui_imageuser_slot_menu, image, str, 0, 0, wmenu1, UI_UNIT_Y, TIP_("Select Slot"));
		UI_but_func_menu_step_set(but, ui_imageuser_slot_menu_step);
		UI_but_funcN_set(but, image_multi_cb, rnd_pt, rr);
		UI_but_type_set_menu_from_pulldown(but);
		rnd_pt = NULL;
	}

	if (rr) {
		RenderPass *rpass;
		RenderView *rview;
		int rpass_index;

		/* layer */
		fake_name = ui_imageuser_layer_fake_name(rr);
		rpass_index = iuser->layer  - (fake_name ? 1 : 0);
		rl = BLI_findlink(&rr->layers, rpass_index);
		rnd_pt_local.rpass_index = rpass_index;

		if (RE_layers_have_name(rr)) {
			display_name = rl ? rl->name : (fake_name ? fake_name : "");
			rnd_pt = ui_imageuser_data_copy(&rnd_pt_local);
			but = uiDefMenuBut(
			        block, ui_imageuser_layer_menu, rnd_pt, display_name,
			        0, 0, wmenu2, UI_UNIT_Y, TIP_("Select Layer"));
			UI_but_func_menu_step_set(but, ui_imageuser_layer_menu_step);
			UI_but_funcN_set(but, image_multi_cb, rnd_pt, rr);
			UI_but_type_set_menu_from_pulldown(but);
			rnd_pt = NULL;
		}

		/* pass */
		rpass = (rl ? BLI_findlink(&rl->passes, iuser->pass) : NULL);

		if (rpass && RE_passes_have_name(rl)) {
			display_name = rpass->name;
			rnd_pt = ui_imageuser_data_copy(&rnd_pt_local);
			but = uiDefMenuBut(
			        block, ui_imageuser_pass_menu, rnd_pt, IFACE_(display_name),
			        0, 0, wmenu3, UI_UNIT_Y, TIP_("Select Pass"));
			UI_but_func_menu_step_set(but, ui_imageuser_pass_menu_step);
			UI_but_funcN_set(but, image_multi_cb, rnd_pt, rr);
			UI_but_type_set_menu_from_pulldown(but);
			rnd_pt = NULL;
		}

		/* view */
		if (BLI_listbase_count_at_most(&rr->views, 2) > 1 &&
		    ((!show_stereo) || (!RE_RenderResult_is_stereo(rr))))
		{
			rview = BLI_findlink(&rr->views, iuser->view);
			display_name = rview ? rview->name : "";

			rnd_pt = ui_imageuser_data_copy(&rnd_pt_local);
			but = uiDefMenuBut(
			        block, ui_imageuser_view_menu_rr, rnd_pt, display_name,
			        0, 0, wmenu4, UI_UNIT_Y, TIP_("Select View"));
			UI_but_funcN_set(but, image_multi_cb, rnd_pt, rr);
			UI_but_type_set_menu_from_pulldown(but);
			rnd_pt = NULL;
		}
	}

	/* stereo image */
	else if ((BKE_image_is_stereo(image) && (!show_stereo)) ||
	         (BKE_image_is_multiview(image) && !BKE_image_is_stereo(image)))
	{
		ImageView *iv;
		int nr = 0;

		for (iv = image->views.first; iv; iv = iv->next) {
			if (nr++ == iuser->view) {
				display_name = iv->name;
				break;
			}
		}

		rnd_pt = ui_imageuser_data_copy(&rnd_pt_local);
		but = uiDefMenuBut(
		        block, ui_imageuser_view_menu_multiview, rnd_pt, display_name,
		        0, 0, wmenu1, UI_UNIT_Y, TIP_("Select View"));
		UI_but_funcN_set(but, image_multiview_cb, rnd_pt, NULL);
		UI_but_type_set_menu_from_pulldown(but);
		rnd_pt = NULL;
	}
}

// XXX HACK!
// static int packdummy=0;

typedef struct RNAUpdateCb {
	PointerRNA ptr;
	PropertyRNA *prop;
	ImageUser *iuser;
} RNAUpdateCb;

static void rna_update_cb(bContext *C, void *arg_cb, void *UNUSED(arg))
{
	RNAUpdateCb *cb = (RNAUpdateCb *)arg_cb;

	/* ideally this would be done by RNA itself, but there we have
	 * no image user available, so we just update this flag here */
	cb->iuser->ok = 1;

	/* we call update here on the pointer property, this way the
	 * owner of the image pointer can still define it's own update
	 * and notifier */
	RNA_property_update(C, &cb->ptr, cb->prop);
}

void uiTemplateImage(uiLayout *layout, bContext *C, PointerRNA *ptr, const char *propname, PointerRNA *userptr, int compact, int multiview, int cubemap)
{
	PropertyRNA *prop;
	PointerRNA imaptr;
	RNAUpdateCb *cb;
	Image *ima;
	ImageUser *iuser;
	Scene *scene = CTX_data_scene(C);
	uiLayout *row, *split, *col;
	uiBlock *block;
	char str[MAX_IMAGE_INFO_LEN];

	void *lock;

	if (!ptr->data)
		return;

	prop = RNA_struct_find_property(ptr, propname);
	if (!prop) {
		printf("%s: property not found: %s.%s\n",
		       __func__, RNA_struct_identifier(ptr->type), propname);
		return;
	}

	if (RNA_property_type(prop) != PROP_POINTER) {
		printf("%s: expected pointer property for %s.%s\n",
		       __func__, RNA_struct_identifier(ptr->type), propname);
		return;
	}

	block = uiLayoutGetBlock(layout);

	imaptr = RNA_property_pointer_get(ptr, prop);
	ima = imaptr.data;
	iuser = userptr->data;

	BKE_image_user_check_frame_calc(iuser, (int)scene->r.cfra, 0);

	cb = MEM_callocN(sizeof(RNAUpdateCb), "RNAUpdateCb");
	cb->ptr = *ptr;
	cb->prop = prop;
	cb->iuser = iuser;

	uiLayoutSetContextPointer(layout, "edit_image", &imaptr);
	uiLayoutSetContextPointer(layout, "edit_image_user", userptr);

	if (!compact) {
		uiTemplateID(
		        layout, C, ptr, propname,
		        ima ? NULL : "IMAGE_OT_new", "IMAGE_OT_open", NULL, UI_TEMPLATE_ID_FILTER_ALL);
	}

	if (ima) {
		UI_block_funcN_set(block, rna_update_cb, MEM_dupallocN(cb), NULL);

		if (ima->source == IMA_SRC_VIEWER) {
			ImBuf *ibuf = BKE_image_acquire_ibuf(ima, iuser, &lock);
			image_info(scene, iuser, ima, ibuf, str, MAX_IMAGE_INFO_LEN);
			BKE_image_release_ibuf(ima, ibuf, lock);

			uiItemL(layout, ima->id.name + 2, ICON_NONE);
			uiItemL(layout, str, ICON_NONE);

			if (ima->type == IMA_TYPE_COMPOSITE) {
				// XXX not working yet
#if 0
				iuser = ntree_get_active_iuser(scene->nodetree);
				if (iuser) {
					UI_block_align_begin(block);
					uiDefIconTextBut(block, UI_BTYPE_BUT, B_SIMA_RECORD, ICON_REC, "Record", 10, 120, 100, 20, 0, 0, 0, 0, 0, "");
					uiDefIconTextBut(block, UI_BTYPE_BUT, B_SIMA_PLAY, ICON_PLAY, "Play",    110, 120, 100, 20, 0, 0, 0, 0, 0, "");
					but = uiDefBut(block, UI_BTYPE_BUT, B_NOP, "Free Cache", 210, 120, 100, 20, 0, 0, 0, 0, 0, "");
					UI_but_func_set(but, image_freecache_cb, ima, NULL);

					if (iuser->frames)
						BLI_snprintf(str, sizeof(str), "(%d) Frames:", iuser->framenr);
					else strcpy(str, "Frames:");
					UI_block_align_begin(block);
					uiDefButI(block, UI_BTYPE_NUM, imagechanged, str,        10, 90, 150, 20, &iuser->frames, 0.0, MAXFRAMEF, 0, 0, "Number of images of a movie to use");
					uiDefButI(block, UI_BTYPE_NUM, imagechanged, "StartFr:", 160, 90, 150, 20, &iuser->sfra, 1.0, MAXFRAMEF, 0, 0, "Global starting frame of the movie");
				}
#endif
			}
			else if (ima->type == IMA_TYPE_R_RESULT) {
				/* browse layer/passes */
				RenderResult *rr;
				const float dpi_fac = UI_DPI_FAC;
				const int menus_width = 230 * dpi_fac;

				/* use BKE_image_acquire_renderresult  so we get the correct slot in the menu */
				rr = BKE_image_acquire_renderresult(scene, ima);
				uiblock_layer_pass_buttons(layout, ima, rr, iuser, menus_width, &ima->render_slot);
				BKE_image_release_renderresult(scene, ima);
			}
		}
		else {
			uiItemR(layout, &imaptr, "source", 0, NULL, ICON_NONE);

			if (ima->source != IMA_SRC_GENERATED) {
				row = uiLayoutRow(layout, true);
				if (BKE_image_has_packedfile(ima))
					uiItemO(row, "", ICON_PACKAGE, "image.unpack");
				else
					uiItemO(row, "", ICON_UGLYPACKAGE, "image.pack");

				row = uiLayoutRow(row, true);
				uiLayoutSetEnabled(row, BKE_image_has_packedfile(ima) == false);
				uiItemR(row, &imaptr, "filepath", 0, "", ICON_NONE);
				uiItemO(row, "", ICON_FILE_REFRESH, "image.reload");
			}

			// XXX what was this for?
#if 0
			/* check for re-render, only buttons */
			if (imagechanged == B_IMAGECHANGED) {
				if (iuser->flag & IMA_ANIM_REFRESHED) {
					iuser->flag &= ~IMA_ANIM_REFRESHED;
					WM_event_add_notifier(C, NC_IMAGE, ima);
				}
			}
#endif

			/* multilayer? */
			if (ima->type == IMA_TYPE_MULTILAYER && ima->rr) {
				const float dpi_fac = UI_DPI_FAC;
				uiblock_layer_pass_buttons(layout, ima, ima->rr, iuser, 230 * dpi_fac, NULL);
			}
			else if (ima->source != IMA_SRC_GENERATED) {
				if (compact == 0) {
					uiTemplateImageInfo(layout, C, ima, iuser);
				}
			}

			col = uiLayoutColumn(layout, false);
			uiTemplateColorspaceSettings(col, &imaptr, "colorspace_settings");
			uiItemR(col, &imaptr, "use_view_as_render", 0, NULL, ICON_NONE);

			if (ima->source != IMA_SRC_GENERATED) {
				if (compact == 0) { /* background image view doesnt need these */
					ImBuf *ibuf = BKE_image_acquire_ibuf(ima, iuser, NULL);
					bool has_alpha = true;

					if (ibuf) {
						int imtype = BKE_image_ftype_to_imtype(ibuf->ftype, &ibuf->foptions);
						char valid_channels = BKE_imtype_valid_channels(imtype, false);

						has_alpha = (valid_channels & IMA_CHAN_FLAG_ALPHA) != 0;

						BKE_image_release_ibuf(ima, ibuf, NULL);
					}

					if (multiview) {
						if ((scene->r.scemode & R_MULTIVIEW) != 0) {
							uiItemR(layout, &imaptr, "use_multiview", 0, NULL, ICON_NONE);

							if (RNA_boolean_get(&imaptr, "use_multiview")) {
								uiTemplateImageViews(layout, &imaptr);
							}
						}
					}

					if (has_alpha) {
						col = uiLayoutColumn(layout, false);
						uiItemR(col, &imaptr, "use_alpha", 0, NULL, ICON_NONE);
						row = uiLayoutRow(col, false);
						uiLayoutSetActive(row, RNA_boolean_get(&imaptr, "use_alpha"));
						uiItemR(row, &imaptr, "alpha_mode", 0, IFACE_("Alpha"), ICON_NONE);
					}

					if (ima->source == IMA_SRC_MOVIE) {
						col = uiLayoutColumn(layout, false);
						uiItemR(col, &imaptr, "use_deinterlace", 0, IFACE_("Deinterlace"), ICON_NONE);
					}

					split = uiLayoutSplit(layout, 0.0f, false);

					col = uiLayoutColumn(split, false);
					/* XXX Why only display fields_per_frame only for video image types?
					 *     And why allow fields for non-video image types at all??? */
					if (BKE_image_is_animated(ima)) {
						uiLayout *subsplit = uiLayoutSplit(col, 0.0f, false);
						uiLayout *subcol = uiLayoutColumn(subsplit, false);
						uiItemR(subcol, &imaptr, "use_fields", 0, NULL, ICON_NONE);
						subcol = uiLayoutColumn(subsplit, false);
						uiLayoutSetActive(subcol, RNA_boolean_get(&imaptr, "use_fields"));
						uiItemR(subcol, userptr, "fields_per_frame", 0, IFACE_("Fields"), ICON_NONE);
					}
					else
						uiItemR(col, &imaptr, "use_fields", 0, NULL, ICON_NONE);
					row = uiLayoutRow(col, false);
					uiLayoutSetActive(row, RNA_boolean_get(&imaptr, "use_fields"));
					uiItemR(row, &imaptr, "field_order", UI_ITEM_R_EXPAND, NULL, ICON_NONE);
				}
			}

			if (BKE_image_is_animated(ima)) {
				uiItemS(layout);

				split = uiLayoutSplit(layout, 0.0f, false);

				col = uiLayoutColumn(split, false);

				BLI_snprintf(str, sizeof(str), IFACE_("(%d) Frames"), iuser->framenr);
				uiItemR(col, userptr, "frame_duration", 0, str, ICON_NONE);
				uiItemR(col, userptr, "frame_start", 0, IFACE_("Start"), ICON_NONE);
				uiItemR(col, userptr, "frame_offset", 0, NULL, ICON_NONE);

				col = uiLayoutColumn(split, false);
				uiItemO(col, NULL, ICON_NONE, "IMAGE_OT_match_movie_length");
				uiItemR(col, userptr, "use_auto_refresh", 0, NULL, ICON_NONE);
				uiItemR(col, userptr, "use_cyclic", 0, NULL, ICON_NONE);
			}
			else if (ima->source == IMA_SRC_GENERATED) {
				split = uiLayoutSplit(layout, 0.0f, false);

				col = uiLayoutColumn(split, true);
				if (cubemap) {
					bool invalid = ((ima->gen_x != ceil(ima->gen_y * 3 / 2)) || ((ima->gen_y & (ima->gen_y - 1)) != 0));
					uiLayoutSetRedAlert(col, invalid);
				}

				uiItemR(col, &imaptr, "generated_width", 0, "X", ICON_NONE);
				uiItemR(col, &imaptr, "generated_height", 0, "Y", ICON_NONE);
<<<<<<< HEAD
				uiLayoutSetRedAlert(col, false);

				if (cubemap) {
					uiItemO(col, NULL, ICON_RECOVER_LAST, "IMAGE_OT_resize_cube_map");
				}
				
=======

>>>>>>> 36e82b77
				uiItemR(col, &imaptr, "use_generated_float", 0, NULL, ICON_NONE);

				uiItemR(split, &imaptr, "generated_type", UI_ITEM_R_EXPAND, NULL, ICON_NONE);

				if (ima->gen_type == IMA_GENTYPE_BLANK) {
					uiItemR(layout, &imaptr, "generated_color", 0, NULL, ICON_NONE);
				}
			}

		}

		UI_block_funcN_set(block, NULL, NULL, NULL);
	}

	MEM_freeN(cb);
}

void uiTemplateImageSettings(uiLayout *layout, PointerRNA *imfptr, int color_management)
{
	ImageFormatData *imf = imfptr->data;
	ID *id = imfptr->id.data;
	PointerRNA display_settings_ptr;
	PropertyRNA *prop;
	const int depth_ok = BKE_imtype_valid_depths(imf->imtype);
	/* some settings depend on this being a scene thats rendered */
	const bool is_render_out = (id && GS(id->name) == ID_SCE);

	uiLayout *col, *row, *split, *sub;
	bool show_preview = false;

	col = uiLayoutColumn(layout, false);

	split = uiLayoutSplit(col, 0.5f, false);

	uiItemR(split, imfptr, "file_format", 0, "", ICON_NONE);
	sub = uiLayoutRow(split, false);
	uiItemR(sub, imfptr, "color_mode", UI_ITEM_R_EXPAND, IFACE_("Color"), ICON_NONE);

	/* only display depth setting if multiple depths can be used */
	if ((ELEM(depth_ok,
	          R_IMF_CHAN_DEPTH_1,
	          R_IMF_CHAN_DEPTH_8,
	          R_IMF_CHAN_DEPTH_10,
	          R_IMF_CHAN_DEPTH_12,
	          R_IMF_CHAN_DEPTH_16,
	          R_IMF_CHAN_DEPTH_24,
	          R_IMF_CHAN_DEPTH_32)) == 0)
	{
		row = uiLayoutRow(col, false);

		uiItemL(row, IFACE_("Color Depth:"), ICON_NONE);
		uiItemR(row, imfptr, "color_depth", UI_ITEM_R_EXPAND, NULL, ICON_NONE);
	}

	if (BKE_imtype_supports_quality(imf->imtype)) {
		uiItemR(col, imfptr, "quality", 0, NULL, ICON_NONE);
	}

	if (BKE_imtype_supports_compress(imf->imtype)) {
		uiItemR(col, imfptr, "compression", 0, NULL, ICON_NONE);
	}

	if (ELEM(imf->imtype, R_IMF_IMTYPE_OPENEXR, R_IMF_IMTYPE_MULTILAYER)) {
		uiItemR(col, imfptr, "exr_codec", 0, NULL, ICON_NONE);
	}

	row = uiLayoutRow(col, false);
	if (BKE_imtype_supports_zbuf(imf->imtype)) {
		uiItemR(row, imfptr, "use_zbuffer", 0, NULL, ICON_NONE);
	}

	if (is_render_out && ELEM(imf->imtype, R_IMF_IMTYPE_OPENEXR, R_IMF_IMTYPE_MULTILAYER)) {
		show_preview = true;
		uiItemR(row, imfptr, "use_preview", 0, NULL, ICON_NONE);
	}

	if (imf->imtype == R_IMF_IMTYPE_JP2) {
		uiItemR(col, imfptr, "jpeg2k_codec", 0, NULL, ICON_NONE);

		row = uiLayoutRow(col, false);
		uiItemR(row, imfptr, "use_jpeg2k_cinema_preset", 0, NULL, ICON_NONE);
		uiItemR(row, imfptr, "use_jpeg2k_cinema_48", 0, NULL, ICON_NONE);

		uiItemR(col, imfptr, "use_jpeg2k_ycc", 0, NULL, ICON_NONE);
	}

	if (imf->imtype == R_IMF_IMTYPE_DPX) {
		uiItemR(col, imfptr, "use_cineon_log", 0, NULL, ICON_NONE);
	}

	if (imf->imtype == R_IMF_IMTYPE_CINEON) {
#if 1
		uiItemL(col, IFACE_("Hard coded Non-Linear, Gamma:1.7"), ICON_NONE);
#else
		uiItemR(col, imfptr, "use_cineon_log", 0, NULL, ICON_NONE);
		uiItemR(col, imfptr, "cineon_black", 0, NULL, ICON_NONE);
		uiItemR(col, imfptr, "cineon_white", 0, NULL, ICON_NONE);
		uiItemR(col, imfptr, "cineon_gamma", 0, NULL, ICON_NONE);
#endif
	}

	if (imf->imtype == R_IMF_IMTYPE_TIFF) {
		uiItemR(col, imfptr, "tiff_codec", 0, NULL, ICON_NONE);
	}

	/* color management */
	if (color_management &&
	    (!BKE_imtype_requires_linear_float(imf->imtype) ||
	     (show_preview && imf->flag & R_IMF_FLAG_PREVIEW_JPG)))
	{
		prop = RNA_struct_find_property(imfptr, "display_settings");
		display_settings_ptr = RNA_property_pointer_get(imfptr, prop);

		col = uiLayoutColumn(layout, false);
		uiItemL(col, IFACE_("Color Management"), ICON_NONE);

		uiItemR(col, &display_settings_ptr, "display_device", 0, NULL, ICON_NONE);

		uiTemplateColormanagedViewSettings(col, NULL, imfptr, "view_settings");
	}
}

void uiTemplateImageStereo3d(uiLayout *layout, PointerRNA *stereo3d_format_ptr)
{
	Stereo3dFormat *stereo3d_format = stereo3d_format_ptr->data;
	uiLayout *col;

	col = uiLayoutColumn(layout, false);
	uiItemR(col, stereo3d_format_ptr, "display_mode", 0, NULL, ICON_NONE);

	switch (stereo3d_format->display_mode) {
		case S3D_DISPLAY_ANAGLYPH:
		{
			uiItemR(col, stereo3d_format_ptr, "anaglyph_type", 0, NULL, ICON_NONE);
			break;
		}
		case S3D_DISPLAY_INTERLACE:
		{
			uiItemR(col, stereo3d_format_ptr, "interlace_type", 0, NULL, ICON_NONE);
			uiItemR(col, stereo3d_format_ptr, "use_interlace_swap", 0, NULL, ICON_NONE);
			break;
		}
		case S3D_DISPLAY_SIDEBYSIDE:
		{
			uiItemR(col, stereo3d_format_ptr, "use_sidebyside_crosseyed", 0, NULL, ICON_NONE);
			ATTR_FALLTHROUGH;
		}
		case S3D_DISPLAY_TOPBOTTOM:
		{
			uiItemR(col, stereo3d_format_ptr, "use_squeezed_frame", 0, NULL, ICON_NONE);
			break;
		}
	}
}

static void uiTemplateViewsFormat(uiLayout *layout, PointerRNA *ptr, PointerRNA *stereo3d_format_ptr)
{
	uiLayout *col, *box;

	col = uiLayoutColumn(layout, false);

	uiItemL(col, IFACE_("Views Format:"), ICON_NONE);
	uiItemR(uiLayoutRow(col, false), ptr, "views_format", UI_ITEM_R_EXPAND, NULL, ICON_NONE);

	if (stereo3d_format_ptr) {
		box = uiLayoutBox(col);
		uiLayoutSetActive(box, RNA_enum_get(ptr, "views_format") == R_IMF_VIEWS_STEREO_3D);
		uiTemplateImageStereo3d(box, stereo3d_format_ptr);
	}
}

void uiTemplateImageViews(uiLayout *layout, PointerRNA *imaptr)
{
	Image *ima = imaptr->data;

	if (ima->type != IMA_TYPE_MULTILAYER) {
		PropertyRNA *prop;
		PointerRNA stereo3d_format_ptr;

		prop = RNA_struct_find_property(imaptr, "stereo_3d_format");
		stereo3d_format_ptr = RNA_property_pointer_get(imaptr, prop);

		uiTemplateViewsFormat(layout, imaptr, &stereo3d_format_ptr);
	}
	else {
		uiTemplateViewsFormat(layout, imaptr, NULL);
	}
}

void uiTemplateImageFormatViews(uiLayout *layout, PointerRNA *imfptr, PointerRNA *ptr)
{
	ImageFormatData *imf = imfptr->data;

	if (ptr == NULL)
		return;

	uiItemR(layout, ptr, "use_multiview", 0, NULL, ICON_NONE);

	if (RNA_boolean_get(ptr, "use_multiview")) {
		if (imf->imtype != R_IMF_IMTYPE_MULTILAYER) {
			PropertyRNA *prop;
			PointerRNA stereo3d_format_ptr;

			prop = RNA_struct_find_property(imfptr, "stereo_3d_format");
			stereo3d_format_ptr = RNA_property_pointer_get(imfptr, prop);

			uiTemplateViewsFormat(layout, imfptr, &stereo3d_format_ptr);
		}
		else {
			uiTemplateViewsFormat(layout, imfptr, NULL);
		}
	}
}

void uiTemplateImageLayers(uiLayout *layout, bContext *C, Image *ima, ImageUser *iuser)
{
	Scene *scene = CTX_data_scene(C);

	/* render layers and passes */
	if (ima && iuser) {
		RenderResult *rr;
		const float dpi_fac = UI_DPI_FAC;
		const int menus_width = 160 * dpi_fac;
		const bool is_render_result = (ima->type == IMA_TYPE_R_RESULT);

		/* use BKE_image_acquire_renderresult  so we get the correct slot in the menu */
		rr = BKE_image_acquire_renderresult(scene, ima);
		uiblock_layer_pass_buttons(layout, ima, rr, iuser, menus_width,
		                           is_render_result ? &ima->render_slot : NULL);
		BKE_image_release_renderresult(scene, ima);
	}
}

void uiTemplateImageInfo(uiLayout *layout, bContext *C, Image *ima, ImageUser *iuser)
{
	ImBuf *ibuf;
	char str[MAX_IMAGE_INFO_LEN];
	void *lock;

	if (!ima || !iuser)
		return;

	ibuf = BKE_image_acquire_ibuf(ima, iuser, &lock);

	image_info(CTX_data_scene(C), iuser, ima, ibuf, str, MAX_IMAGE_INFO_LEN);
	BKE_image_release_ibuf(ima, ibuf, lock);
	uiItemL(layout, str, ICON_NONE);
}

#undef MAX_IMAGE_INFO_LEN

void image_buttons_register(ARegionType *UNUSED(art))
{

}

static int image_properties_toggle_exec(bContext *C, wmOperator *UNUSED(op))
{
	ScrArea *sa = CTX_wm_area(C);
	ARegion *ar = image_has_buttons_region(sa);

	if (ar)
		ED_region_toggle_hidden(C, ar);

	return OPERATOR_FINISHED;
}

void IMAGE_OT_properties(wmOperatorType *ot)
{
	ot->name = "Properties";
	ot->idname = "IMAGE_OT_properties";
	ot->description = "Toggle the properties region visibility";

	ot->exec = image_properties_toggle_exec;
	ot->poll = ED_operator_image_active;

	/* flags */
	ot->flag = 0;
}

static int image_scopes_toggle_exec(bContext *C, wmOperator *UNUSED(op))
{
	ScrArea *sa = CTX_wm_area(C);
	ARegion *ar = image_has_tools_region(sa);

	if (ar)
		ED_region_toggle_hidden(C, ar);

	return OPERATOR_FINISHED;
}

void IMAGE_OT_toolshelf(wmOperatorType *ot)
{
	ot->name = "Tool Shelf";
	ot->idname = "IMAGE_OT_toolshelf";
	ot->description = "Toggles tool shelf display";

	ot->exec = image_scopes_toggle_exec;
	ot->poll = ED_operator_image_active;

	/* flags */
	ot->flag = 0;
}
<|MERGE_RESOLUTION|>--- conflicted
+++ resolved
@@ -1049,16 +1049,12 @@
 
 				uiItemR(col, &imaptr, "generated_width", 0, "X", ICON_NONE);
 				uiItemR(col, &imaptr, "generated_height", 0, "Y", ICON_NONE);
-<<<<<<< HEAD
 				uiLayoutSetRedAlert(col, false);
 
 				if (cubemap) {
 					uiItemO(col, NULL, ICON_RECOVER_LAST, "IMAGE_OT_resize_cube_map");
 				}
-				
-=======
-
->>>>>>> 36e82b77
+
 				uiItemR(col, &imaptr, "use_generated_float", 0, NULL, ICON_NONE);
 
 				uiItemR(split, &imaptr, "generated_type", UI_ITEM_R_EXPAND, NULL, ICON_NONE);
