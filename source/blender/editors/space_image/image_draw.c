/*
 * This program is free software; you can redistribute it and/or
 * modify it under the terms of the GNU General Public License
 * as published by the Free Software Foundation; either version 2
 * of the License, or (at your option) any later version.
 *
 * This program is distributed in the hope that it will be useful,
 * but WITHOUT ANY WARRANTY; without even the implied warranty of
 * MERCHANTABILITY or FITNESS FOR A PARTICULAR PURPOSE.  See the
 * GNU General Public License for more details.
 *
 * You should have received a copy of the GNU General Public License
 * along with this program; if not, write to the Free Software Foundation,
 * Inc., 51 Franklin Street, Fifth Floor, Boston, MA 02110-1301, USA.
 *
 * The Original Code is Copyright (C) 2001-2002 by NaN Holding BV.
 * All rights reserved.
 */

/** \file
 * \ingroup spimage
 */

#include <math.h>
#include <stdlib.h>
#include <string.h>

#include "MEM_guardedalloc.h"

#include "DNA_brush_types.h"
#include "DNA_camera_types.h"
#include "DNA_mask_types.h"
#include "DNA_object_types.h"
#include "DNA_scene_types.h"
#include "DNA_screen_types.h"
#include "DNA_space_types.h"

#include "PIL_time.h"

#include "BLI_listbase.h"
#include "BLI_math.h"
#include "BLI_rect.h"
#include "BLI_string.h"
#include "BLI_threads.h"
#include "BLI_utildefines.h"

#include "IMB_colormanagement.h"
#include "IMB_imbuf.h"
#include "IMB_imbuf_types.h"
#include "IMB_moviecache.h"

#include "BKE_context.h"
#include "BKE_image.h"
#include "BKE_paint.h"

#include "BIF_glutil.h"

#include "GPU_framebuffer.h"
#include "GPU_immediate.h"
#include "GPU_immediate_util.h"
#include "GPU_matrix.h"
#include "GPU_state.h"

#include "BLF_api.h"

#include "ED_gpencil.h"
#include "ED_image.h"
#include "ED_mask.h"
#include "ED_render.h"
#include "ED_screen.h"
#include "ED_util.h"

#include "UI_interface.h"
#include "UI_resources.h"
#include "UI_view2d.h"

#include "RE_engine.h"
#include "RE_pipeline.h"

#include "image_intern.h"

static void draw_render_info(
    const bContext *C, Scene *scene, Image *ima, ARegion *region, float zoomx, float zoomy)
{
  Render *re = RE_GetSceneRender(scene);
  Scene *stats_scene = ED_render_job_get_scene(C);
  if (stats_scene == NULL) {
    stats_scene = CTX_data_scene(C);
  }

  RenderResult *rr = BKE_image_acquire_renderresult(stats_scene, ima);

  if (rr && rr->text) {
    float fill_color[4] = {0.0f, 0.0f, 0.0f, 0.25f};
    ED_region_info_draw(region, rr->text, fill_color, true);
  }

  BKE_image_release_renderresult(stats_scene, ima);

  if (re) {
    int total_tiles;
    bool need_free_tiles;
    rcti *tiles = RE_engine_get_current_tiles(re, &total_tiles, &need_free_tiles);

    if (total_tiles) {
      /* find window pixel coordinates of origin */
      int x, y;
      UI_view2d_view_to_region(&region->v2d, 0.0f, 0.0f, &x, &y);

      GPU_matrix_push();
      GPU_matrix_translate_2f(x, y);
      GPU_matrix_scale_2f(zoomx, zoomy);

      RenderData *rd = RE_engine_get_render_data(re);
      if (rd->mode & R_BORDER) {
        /* TODO: round or floor instead of casting to int */
        GPU_matrix_translate_2f((int)(-rd->border.xmin * rd->xsch * rd->size * 0.01f),
                                (int)(-rd->border.ymin * rd->ysch * rd->size * 0.01f));
      }

      uint pos = GPU_vertformat_attr_add(
          immVertexFormat(), "pos", GPU_COMP_F32, 2, GPU_FETCH_FLOAT);
      immBindBuiltinProgram(GPU_SHADER_2D_UNIFORM_COLOR);
      immUniformThemeColor(TH_FACE_SELECT);

      GPU_line_width(1.0f);

      rcti *tile = tiles;
      for (int i = 0; i < total_tiles; i++, tile++) {
        immDrawBorderCorners(pos, tile, zoomx, zoomy);
      }

      immUnbindProgram();

      if (need_free_tiles) {
        MEM_freeN(tiles);
      }

      GPU_matrix_pop();
    }
  }
}

/* used by node view too */
void ED_image_draw_info(Scene *scene,
                        ARegion *region,
                        bool color_manage,
                        bool use_default_view,
                        int channels,
                        int x,
                        int y,
                        const uchar cp[4],
                        const float fp[4],
                        const float linearcol[4],
                        const int *zp,
                        const float *zpf)
{
  rcti color_rect;
  char str[256];
  int dx = 6;
  /* local coordinate visible rect inside region, to accommodate overlapping ui */
  const rcti *rect = ED_region_visible_rect(region);
  const int ymin = rect->ymin;
  const int dy = ymin + 0.3f * UI_UNIT_Y;

  /* text colors */
  /* XXX colored text not allowed in Blender UI */
#if 0
  uchar red[3] = {255, 50, 50};
  uchar green[3] = {0, 255, 0};
  uchar blue[3] = {100, 100, 255};
#else
  const uchar red[3] = {255, 255, 255};
  const uchar green[3] = {255, 255, 255};
  const uchar blue[3] = {255, 255, 255};
#endif
  float hue = 0, sat = 0, val = 0, lum = 0, u = 0, v = 0;
  float col[4], finalcol[4];

  GPU_blend(GPU_BLEND_ALPHA);

  uint pos = GPU_vertformat_attr_add(
      immVertexFormat(), "pos", GPU_COMP_I32, 2, GPU_FETCH_INT_TO_FLOAT);
  immBindBuiltinProgram(GPU_SHADER_2D_UNIFORM_COLOR);

  /* noisy, high contrast make impossible to read if lower alpha is used. */
  immUniformColor4ub(0, 0, 0, 190);
  immRecti(pos, 0, ymin, BLI_rcti_size_x(&region->winrct) + 1, ymin + UI_UNIT_Y);

  immUnbindProgram();

  GPU_blend(GPU_BLEND_NONE);

  BLF_size(blf_mono_font, 11 * U.pixelsize, U.dpi);

  BLF_color3ub(blf_mono_font, 255, 255, 255);
  SNPRINTF(str, "X:%-4d  Y:%-4d |", x, y);
  BLF_position(blf_mono_font, dx, dy, 0);
  BLF_draw_ascii(blf_mono_font, str, sizeof(str));
  dx += BLF_width(blf_mono_font, str, sizeof(str));

  if (zp) {
    BLF_color3ub(blf_mono_font, 255, 255, 255);
    SNPRINTF(str, " Z:%-.4f |", 0.5f + 0.5f * (((float)*zp) / (float)0x7fffffff));
    BLF_position(blf_mono_font, dx, dy, 0);
    BLF_draw_ascii(blf_mono_font, str, sizeof(str));
    dx += BLF_width(blf_mono_font, str, sizeof(str));
  }
  if (zpf) {
    BLF_color3ub(blf_mono_font, 255, 255, 255);
    SNPRINTF(str, " Z:%-.3f |", *zpf);
    BLF_position(blf_mono_font, dx, dy, 0);
    BLF_draw_ascii(blf_mono_font, str, sizeof(str));
    dx += BLF_width(blf_mono_font, str, sizeof(str));
  }

  if (channels == 1 && (cp != NULL || fp != NULL)) {
    if (fp != NULL) {
      SNPRINTF(str, " Val:%-.3f |", fp[0]);
    }
    else if (cp != NULL) {
      SNPRINTF(str, " Val:%-.3f |", cp[0] / 255.0f);
    }
    BLF_color3ub(blf_mono_font, 255, 255, 255);
    BLF_position(blf_mono_font, dx, dy, 0);
    BLF_draw_ascii(blf_mono_font, str, sizeof(str));
    dx += BLF_width(blf_mono_font, str, sizeof(str));
  }

  if (channels >= 3) {
    BLF_color3ubv(blf_mono_font, red);
    if (fp) {
      SNPRINTF(str, "  R:%-.5f", fp[0]);
    }
    else if (cp) {
      SNPRINTF(str, "  R:%-3d", cp[0]);
    }
    else {
      STRNCPY(str, "  R:-");
    }
    BLF_position(blf_mono_font, dx, dy, 0);
    BLF_draw_ascii(blf_mono_font, str, sizeof(str));
    dx += BLF_width(blf_mono_font, str, sizeof(str));

    BLF_color3ubv(blf_mono_font, green);
    if (fp) {
      SNPRINTF(str, "  G:%-.5f", fp[1]);
    }
    else if (cp) {
      SNPRINTF(str, "  G:%-3d", cp[1]);
    }
    else {
      STRNCPY(str, "  G:-");
    }
    BLF_position(blf_mono_font, dx, dy, 0);
    BLF_draw_ascii(blf_mono_font, str, sizeof(str));
    dx += BLF_width(blf_mono_font, str, sizeof(str));

    BLF_color3ubv(blf_mono_font, blue);
    if (fp) {
      SNPRINTF(str, "  B:%-.5f", fp[2]);
    }
    else if (cp) {
      SNPRINTF(str, "  B:%-3d", cp[2]);
    }
    else {
      STRNCPY(str, "  B:-");
    }
    BLF_position(blf_mono_font, dx, dy, 0);
    BLF_draw_ascii(blf_mono_font, str, sizeof(str));
    dx += BLF_width(blf_mono_font, str, sizeof(str));

    if (channels == 4) {
      BLF_color3ub(blf_mono_font, 255, 255, 255);
      if (fp) {
        SNPRINTF(str, "  A:%-.4f", fp[3]);
      }
      else if (cp) {
        SNPRINTF(str, "  A:%-3d", cp[3]);
      }
      else {
        STRNCPY(str, "- ");
      }
      BLF_position(blf_mono_font, dx, dy, 0);
      BLF_draw_ascii(blf_mono_font, str, sizeof(str));
      dx += BLF_width(blf_mono_font, str, sizeof(str));
    }

    if (color_manage) {
      float rgba[4];

      copy_v3_v3(rgba, linearcol);
      if (channels == 3) {
        rgba[3] = 1.0f;
      }
      else {
        rgba[3] = linearcol[3];
      }

      if (use_default_view) {
        IMB_colormanagement_pixel_to_display_space_v4(rgba, rgba, NULL, &scene->display_settings);
      }
      else {
        IMB_colormanagement_pixel_to_display_space_v4(
            rgba, rgba, &scene->view_settings, &scene->display_settings);
      }

      SNPRINTF(str, "  |  CM  R:%-.4f  G:%-.4f  B:%-.4f", rgba[0], rgba[1], rgba[2]);
      BLF_position(blf_mono_font, dx, dy, 0);
      BLF_draw_ascii(blf_mono_font, str, sizeof(str));
      dx += BLF_width(blf_mono_font, str, sizeof(str));
    }
  }

  /* color rectangle */
  if (channels == 1) {
    if (fp) {
      col[0] = col[1] = col[2] = fp[0];
    }
    else if (cp) {
      col[0] = col[1] = col[2] = (float)cp[0] / 255.0f;
    }
    else {
      col[0] = col[1] = col[2] = 0.0f;
    }
    col[3] = 1.0f;
  }
  else if (channels == 3) {
    copy_v3_v3(col, linearcol);
    col[3] = 1.0f;
  }
  else if (channels == 4) {
    copy_v4_v4(col, linearcol);
  }
  else {
    BLI_assert(0);
    zero_v4(col);
  }

  if (color_manage) {
    if (use_default_view) {
      IMB_colormanagement_pixel_to_display_space_v4(finalcol, col, NULL, &scene->display_settings);
    }
    else {
      IMB_colormanagement_pixel_to_display_space_v4(
          finalcol, col, &scene->view_settings, &scene->display_settings);
    }
  }
  else {
    copy_v4_v4(finalcol, col);
  }

  GPU_blend(GPU_BLEND_NONE);
  dx += 0.25f * UI_UNIT_X;

  BLI_rcti_init(&color_rect,
                dx,
                dx + (1.5f * UI_UNIT_X),
                ymin + 0.15f * UI_UNIT_Y,
                ymin + 0.85f * UI_UNIT_Y);

  /* BLF uses immediate mode too, so we must reset our vertex format */
  pos = GPU_vertformat_attr_add(immVertexFormat(), "pos", GPU_COMP_I32, 2, GPU_FETCH_INT_TO_FLOAT);
  immBindBuiltinProgram(GPU_SHADER_2D_UNIFORM_COLOR);

  if (channels == 4) {
    rcti color_rect_half;
    int color_quater_x, color_quater_y;

    color_rect_half = color_rect;
    color_rect_half.xmax = BLI_rcti_cent_x(&color_rect);
    /* what color ??? */
    immRecti(pos, color_rect.xmin, color_rect.ymin, color_rect.xmax, color_rect.ymax);

    color_rect_half = color_rect;
    color_rect_half.xmin = BLI_rcti_cent_x(&color_rect);

    color_quater_x = BLI_rcti_cent_x(&color_rect_half);
    color_quater_y = BLI_rcti_cent_y(&color_rect_half);

    immUniformColor3ub(UI_ALPHA_CHECKER_DARK, UI_ALPHA_CHECKER_DARK, UI_ALPHA_CHECKER_DARK);
    immRecti(pos,
             color_rect_half.xmin,
             color_rect_half.ymin,
             color_rect_half.xmax,
             color_rect_half.ymax);

    immUniformColor3ub(UI_ALPHA_CHECKER_LIGHT, UI_ALPHA_CHECKER_LIGHT, UI_ALPHA_CHECKER_LIGHT);
    immRecti(pos, color_quater_x, color_quater_y, color_rect_half.xmax, color_rect_half.ymax);
    immRecti(pos, color_rect_half.xmin, color_rect_half.ymin, color_quater_x, color_quater_y);

    GPU_blend(GPU_BLEND_ALPHA);
    immUniformColor3fvAlpha(finalcol, fp ? fp[3] : (cp[3] / 255.0f));
    immRecti(pos, color_rect.xmin, color_rect.ymin, color_rect.xmax, color_rect.ymax);
    GPU_blend(GPU_BLEND_NONE);
  }
  else {
    immUniformColor3fv(finalcol);
    immRecti(pos, color_rect.xmin, color_rect.ymin, color_rect.xmax, color_rect.ymax);
  }
  immUnbindProgram();

  /* draw outline */
  pos = GPU_vertformat_attr_add(immVertexFormat(), "pos", GPU_COMP_F32, 2, GPU_FETCH_FLOAT);
  immBindBuiltinProgram(GPU_SHADER_2D_UNIFORM_COLOR);
  immUniformColor3ub(128, 128, 128);
  imm_draw_box_wire_2d(pos, color_rect.xmin, color_rect.ymin, color_rect.xmax, color_rect.ymax);
  immUnbindProgram();

  dx += 1.75f * UI_UNIT_X;

  BLF_color3ub(blf_mono_font, 255, 255, 255);
  if (channels == 1) {
    if (fp) {
      rgb_to_hsv(fp[0], fp[0], fp[0], &hue, &sat, &val);
      rgb_to_yuv(fp[0], fp[0], fp[0], &lum, &u, &v, BLI_YUV_ITU_BT709);
    }
    else if (cp) {
      rgb_to_hsv(
          (float)cp[0] / 255.0f, (float)cp[0] / 255.0f, (float)cp[0] / 255.0f, &hue, &sat, &val);
      rgb_to_yuv((float)cp[0] / 255.0f,
                 (float)cp[0] / 255.0f,
                 (float)cp[0] / 255.0f,
                 &lum,
                 &u,
                 &v,
                 BLI_YUV_ITU_BT709);
    }

    SNPRINTF(str, "V:%-.4f", val);
    BLF_position(blf_mono_font, dx, dy, 0);
    BLF_draw_ascii(blf_mono_font, str, sizeof(str));
    dx += BLF_width(blf_mono_font, str, sizeof(str));

    SNPRINTF(str, "   L:%-.4f", lum);
    BLF_position(blf_mono_font, dx, dy, 0);
    BLF_draw_ascii(blf_mono_font, str, sizeof(str));
  }
  else if (channels >= 3) {
    rgb_to_hsv(finalcol[0], finalcol[1], finalcol[2], &hue, &sat, &val);
    rgb_to_yuv(finalcol[0], finalcol[1], finalcol[2], &lum, &u, &v, BLI_YUV_ITU_BT709);

    SNPRINTF(str, "H:%-.4f", hue);
    BLF_position(blf_mono_font, dx, dy, 0);
    BLF_draw_ascii(blf_mono_font, str, sizeof(str));
    dx += BLF_width(blf_mono_font, str, sizeof(str));

    SNPRINTF(str, "  S:%-.4f", sat);
    BLF_position(blf_mono_font, dx, dy, 0);
    BLF_draw_ascii(blf_mono_font, str, sizeof(str));
    dx += BLF_width(blf_mono_font, str, sizeof(str));

    SNPRINTF(str, "  V:%-.4f", val);
    BLF_position(blf_mono_font, dx, dy, 0);
    BLF_draw_ascii(blf_mono_font, str, sizeof(str));
    dx += BLF_width(blf_mono_font, str, sizeof(str));

    SNPRINTF(str, "   L:%-.4f", lum);
    BLF_position(blf_mono_font, dx, dy, 0);
    BLF_draw_ascii(blf_mono_font, str, sizeof(str));
  }
}
<<<<<<< HEAD

/* image drawing */
static void sima_draw_zbuf_pixels(
    float x1, float y1, int rectx, int recty, const int *rect, float zoomx, float zoomy)
{
  const float red[4] = {1.0f, 0.0f, 0.0f, 0.0f};

  /* Very slow! */
  float *rectf = MEM_mallocN(rectx * recty * sizeof(float), "temp");
  for (int a = rectx * recty - 1; a >= 0; a--) {
    /* zbuffer values are signed, so we need to shift color range */
    rectf[a] = rect[a] * 0.5f + 0.5f;
  }

  IMMDrawPixelsTexState state = immDrawPixelsTexSetup(GPU_SHADER_2D_IMAGE_SHUFFLE_COLOR);
  GPU_shader_uniform_vector(
      state.shader, GPU_shader_get_uniform(state.shader, "shuffle"), 4, 1, red);

  immDrawPixelsTex(&state, x1, y1, rectx, recty, GPU_R16F, false, rectf, zoomx, zoomy, NULL);

  MEM_freeN(rectf);
}

static void sima_draw_zbuffloat_pixels(Scene *scene,
                                       float x1,
                                       float y1,
                                       int rectx,
                                       int recty,
                                       const float *rect_float,
                                       float zoomx,
                                       float zoomy)
{
  float bias, scale, *rectf, clip_end;
  int a;
  const float red[4] = {1.0f, 0.0f, 0.0f, 0.0f};

  if (scene->camera && scene->camera->type == OB_CAMERA) {
    bias = ((Camera *)scene->camera->data)->clip_start;
    clip_end = ((Camera *)scene->camera->data)->clip_end;
    scale = 1.0f / (clip_end - bias);
  }
  else {
    bias = 0.1f;
    scale = 0.01f;
    clip_end = 100.0f;
  }

  rectf = MEM_mallocN(rectx * recty * sizeof(float), "temp");
  for (a = rectx * recty - 1; a >= 0; a--) {
    if (rect_float[a] > clip_end) {
      rectf[a] = 0.0f;
    }
    else if (rect_float[a] < bias) {
      rectf[a] = 1.0f;
    }
    else {
      rectf[a] = 1.0f - (rect_float[a] - bias) * scale;
      rectf[a] *= rectf[a];
    }
  }

  IMMDrawPixelsTexState state = immDrawPixelsTexSetup(GPU_SHADER_2D_IMAGE_SHUFFLE_COLOR);
  GPU_shader_uniform_vector(
      state.shader, GPU_shader_get_uniform(state.shader, "shuffle"), 4, 1, red);

  immDrawPixelsTex(&state, x1, y1, rectx, recty, GPU_R16F, false, rectf, zoomx, zoomy, NULL);

  MEM_freeN(rectf);
}

static void draw_udim_label(ARegion *region, float fx, float fy, const char *label)
{
  if (label == NULL || !label[0]) {
    return;
  }

  /* find window pixel coordinates of origin */
  int x, y;
  UI_view2d_view_to_region(&region->v2d, fx, fy, &x, &y);

  GPU_blend(GPU_BLEND_ALPHA);

  int textwidth = BLF_width(blf_mono_font, label, strlen(label)) + 10;
  float stepx = BLI_rcti_size_x(&region->v2d.mask) / BLI_rctf_size_x(&region->v2d.cur);
  float opacity;
  if (textwidth < 0.5f * (stepx - 10)) {
    opacity = 1.0f;
  }
  else if (textwidth < (stepx - 10)) {
    opacity = 2.0f - 2.0f * (textwidth / (stepx - 10));
  }
  else {
    opacity = 0.0f;
  }
  BLF_color4ub(blf_mono_font, 220, 220, 220, 150 * opacity);
  BLF_position(blf_mono_font, (int)(x + 10), (int)(y + 10), 0);
  BLF_draw_ascii(blf_mono_font, label, strlen(label));

  GPU_blend(GPU_BLEND_NONE);
}

static void draw_image_buffer(const bContext *C,
                              SpaceImage *sima,
                              ARegion *region,
                              Scene *scene,
                              ImBuf *ibuf,
                              float fx,
                              float fy,
                              float zoomx,
                              float zoomy)
{
  /* Image are still drawn in display space. */
  GPUFrameBuffer *fb = GPU_framebuffer_active_get();
  GPU_framebuffer_bind_no_srgb(fb);

  int x, y;
  int sima_flag = sima->flag & ED_space_image_get_display_channel_mask(ibuf);

  /* find window pixel coordinates of origin */
  UI_view2d_view_to_region(&region->v2d, fx, fy, &x, &y);

  /* this part is generic image display */
  if (sima_flag & SI_SHOW_ZBUF && (ibuf->zbuf || ibuf->zbuf_float || (ibuf->channels == 1))) {
    if (ibuf->zbuf) {
      sima_draw_zbuf_pixels(x, y, ibuf->x, ibuf->y, ibuf->zbuf, zoomx, zoomy);
    }
    else if (ibuf->zbuf_float) {
      sima_draw_zbuffloat_pixels(scene, x, y, ibuf->x, ibuf->y, ibuf->zbuf_float, zoomx, zoomy);
    }
    else if (ibuf->channels == 1) {
      sima_draw_zbuffloat_pixels(scene, x, y, ibuf->x, ibuf->y, ibuf->rect_float, zoomx, zoomy);
    }
  }
  else {
    int clip_max_x, clip_max_y;
    UI_view2d_view_to_region(
        &region->v2d, region->v2d.cur.xmax, region->v2d.cur.ymax, &clip_max_x, &clip_max_y);

    if (sima_flag & SI_USE_ALPHA) {
      imm_draw_box_checker_2d(x, y, x + ibuf->x * zoomx, y + ibuf->y * zoomy);

      GPU_blend(GPU_BLEND_ALPHA);
    }

    /* If RGBA display with color management */
    if ((sima_flag & (SI_SHOW_R | SI_SHOW_G | SI_SHOW_B | SI_SHOW_ALPHA)) == 0) {

      ED_draw_imbuf_ctx_clipping(C, ibuf, x, y, false, 0, 0, clip_max_x, clip_max_y, zoomx, zoomy);
    }
    else {
      float shuffle[4] = {0.0f, 0.0f, 0.0f, 0.0f};
      uchar *display_buffer;
      void *cache_handle;
      ColorManagedViewSettings *view_settings;
      ColorManagedDisplaySettings *display_settings;

      if (sima_flag & SI_SHOW_R) {
        shuffle[0] = 1.0f;
      }
      else if (sima_flag & SI_SHOW_G) {
        shuffle[1] = 1.0f;
      }
      else if (sima_flag & SI_SHOW_B) {
        shuffle[2] = 1.0f;
      }
      else if (sima_flag & SI_SHOW_ALPHA) {
        shuffle[3] = 1.0f;
      }

      IMMDrawPixelsTexState state = immDrawPixelsTexSetup(GPU_SHADER_2D_IMAGE_SHUFFLE_COLOR);
      GPU_shader_uniform_vector(
          state.shader, GPU_shader_get_uniform(state.shader, "shuffle"), 4, 1, shuffle);

      IMB_colormanagement_display_settings_from_ctx(C, &view_settings, &display_settings);
      display_buffer = IMB_display_buffer_acquire(
          ibuf, view_settings, display_settings, &cache_handle);

      if (display_buffer) {
        immDrawPixelsTex_clipping(&state,
                                  x,
                                  y,
                                  ibuf->x,
                                  ibuf->y,
                                  GPU_RGBA8,
                                  false,
                                  display_buffer,
                                  0,
                                  0,
                                  clip_max_x,
                                  clip_max_y,
                                  zoomx,
                                  zoomy,
                                  NULL);
      }

      IMB_display_buffer_release(cache_handle);
    }

    if (sima_flag & SI_USE_ALPHA) {
      GPU_blend(GPU_BLEND_NONE);
    }
  }

  GPU_framebuffer_bind(fb);
}

static unsigned int *get_part_from_buffer(
    unsigned int *buffer, int width, short startx, short starty, short endx, short endy)
{
  unsigned int *rt, *rp, *rectmain;
  short y, heigth, len;

  /* the right offset in rectot */

  rt = buffer + (starty * width + startx);

  len = (endx - startx);
  heigth = (endy - starty);

  rp = rectmain = MEM_mallocN(heigth * len * sizeof(int), "rect");

  for (y = 0; y < heigth; y++) {
    memcpy(rp, rt, len * 4);
    rt += width;
    rp += len;
  }
  return rectmain;
}

static void draw_image_buffer_repeated(const bContext *C,
                                       SpaceImage *sima,
                                       ARegion *region,
                                       Scene *scene,
                                       ImBuf *ibuf,
                                       float zoomx,
                                       float zoomy)
{
  const double time_current = PIL_check_seconds_timer();

  const int xmax = ceil(region->v2d.cur.xmax);
  const int ymax = ceil(region->v2d.cur.ymax);
  const int xmin = floor(region->v2d.cur.xmin);
  const int ymin = floor(region->v2d.cur.ymin);

  for (int x = xmin; x < xmax; x++) {
    for (int y = ymin; y < ymax; y++) {
      draw_image_buffer(C, sima, region, scene, ibuf, x, y, zoomx, zoomy);

      /* only draw until running out of time */
      if ((PIL_check_seconds_timer() - time_current) > 0.25) {
        return;
      }
    }
  }
}

/* draw uv edit */

/* draw grease pencil */
void draw_image_grease_pencil(bContext *C, bool onlyv2d)
{
  /* draw in View2D space? */
  if (onlyv2d) {
    /* draw grease-pencil ('image' strokes) */
    ED_annotation_draw_2dimage(C);
  }
  else {
    /* assume that UI_view2d_restore(C) has been called... */
    // SpaceImage *sima = (SpaceImage *)CTX_wm_space_data(C);

    /* draw grease-pencil ('screen' strokes) */
    ED_annotation_draw_view2d(C, 0);
  }
}

=======
>>>>>>> 5280d4bf
void draw_image_sample_line(SpaceImage *sima)
{
  if (sima->sample_line_hist.flag & HISTO_FLAG_SAMPLELINE) {
    Histogram *hist = &sima->sample_line_hist;

    GPUVertFormat *format = immVertexFormat();
    uint shdr_dashed_pos = GPU_vertformat_attr_add(
        format, "pos", GPU_COMP_F32, 2, GPU_FETCH_FLOAT);

    immBindBuiltinProgram(GPU_SHADER_2D_LINE_DASHED_UNIFORM_COLOR);

    float viewport_size[4];
    GPU_viewport_size_get_f(viewport_size);
    immUniform2f("viewport_size", viewport_size[2] / UI_DPI_FAC, viewport_size[3] / UI_DPI_FAC);

    immUniform1i("colors_len", 2); /* Advanced dashes. */
    immUniformArray4fv(
        "colors", (float *)(float[][4]){{1.0f, 1.0f, 1.0f, 1.0f}, {0.0f, 0.0f, 0.0f, 1.0f}}, 2);
    immUniform1f("dash_width", 2.0f);
    immUniform1f("dash_factor", 0.5f);

    immBegin(GPU_PRIM_LINES, 2);
    immVertex2fv(shdr_dashed_pos, hist->co[0]);
    immVertex2fv(shdr_dashed_pos, hist->co[1]);
    immEnd();

    immUnbindProgram();
  }
}

void draw_image_main_helpers(const bContext *C, ARegion *region)
{
  SpaceImage *sima = CTX_wm_space_image(C);
  Image *ima = ED_space_image(sima);

  const bool show_viewer = (ima && ima->source == IMA_SRC_VIEWER) != 0;
  const bool show_render = (show_viewer && ima->type == IMA_TYPE_R_RESULT) != 0;
  if (ima && show_render) {
    float zoomx, zoomy;
    ED_space_image_get_zoom(sima, region, &zoomx, &zoomy);
    draw_render_info(C, sima->iuser.scene, ima, region, zoomx, zoomy);
  }
}

bool ED_space_image_show_cache(SpaceImage *sima)
{
  Image *image = ED_space_image(sima);
  Mask *mask = NULL;
  if (sima->mode == SI_MODE_MASK) {
    mask = ED_space_image_get_mask(sima);
  }
  if (image == NULL && mask == NULL) {
    return false;
  }
  if (mask == NULL) {
    return ELEM(image->source, IMA_SRC_SEQUENCE, IMA_SRC_MOVIE);
  }
  return true;
}

void draw_image_cache(const bContext *C, ARegion *region)
{
  SpaceImage *sima = CTX_wm_space_image(C);
  Scene *scene = CTX_data_scene(C);
  Image *image = ED_space_image(sima);
  float x, cfra = CFRA, sfra = SFRA, efra = EFRA, framelen = region->winx / (efra - sfra + 1);
  Mask *mask = NULL;

  if (!ED_space_image_show_cache(sima)) {
    return;
  }

  if (sima->mode == SI_MODE_MASK) {
    mask = ED_space_image_get_mask(sima);
  }

  /* Local coordinate visible rect inside region, to accommodate overlapping ui. */
  const rcti *rect_visible = ED_region_visible_rect(region);
  const int region_bottom = rect_visible->ymin;

  GPU_blend(GPU_BLEND_ALPHA);

  /* Draw cache background. */
  ED_region_cache_draw_background(region);

  /* Draw cached segments. */
  if (image != NULL && image->cache != NULL &&
      ELEM(image->source, IMA_SRC_SEQUENCE, IMA_SRC_MOVIE)) {
    int num_segments = 0;
    int *points = NULL;

    IMB_moviecache_get_cache_segments(image->cache, IMB_PROXY_NONE, 0, &num_segments, &points);
    ED_region_cache_draw_cached_segments(
        region, num_segments, points, sfra + sima->iuser.offset, efra + sima->iuser.offset);
  }

  GPU_blend(GPU_BLEND_NONE);

  /* Draw current frame. */
  x = (cfra - sfra) / (efra - sfra + 1) * region->winx;

  uint pos = GPU_vertformat_attr_add(
      immVertexFormat(), "pos", GPU_COMP_I32, 2, GPU_FETCH_INT_TO_FLOAT);
  immBindBuiltinProgram(GPU_SHADER_2D_UNIFORM_COLOR);
  immUniformThemeColor(TH_CFRAME);
  immRecti(pos, x, region_bottom, x + ceilf(framelen), region_bottom + 8 * UI_DPI_FAC);
  immUnbindProgram();

  ED_region_cache_draw_curfra_label(cfra, x, region_bottom + 8.0f * UI_DPI_FAC);

  if (mask != NULL) {
    ED_mask_draw_frames(mask, region, cfra, sfra, efra);
  }
}<|MERGE_RESOLUTION|>--- conflicted
+++ resolved
@@ -460,284 +460,6 @@
     BLF_draw_ascii(blf_mono_font, str, sizeof(str));
   }
 }
-<<<<<<< HEAD
-
-/* image drawing */
-static void sima_draw_zbuf_pixels(
-    float x1, float y1, int rectx, int recty, const int *rect, float zoomx, float zoomy)
-{
-  const float red[4] = {1.0f, 0.0f, 0.0f, 0.0f};
-
-  /* Very slow! */
-  float *rectf = MEM_mallocN(rectx * recty * sizeof(float), "temp");
-  for (int a = rectx * recty - 1; a >= 0; a--) {
-    /* zbuffer values are signed, so we need to shift color range */
-    rectf[a] = rect[a] * 0.5f + 0.5f;
-  }
-
-  IMMDrawPixelsTexState state = immDrawPixelsTexSetup(GPU_SHADER_2D_IMAGE_SHUFFLE_COLOR);
-  GPU_shader_uniform_vector(
-      state.shader, GPU_shader_get_uniform(state.shader, "shuffle"), 4, 1, red);
-
-  immDrawPixelsTex(&state, x1, y1, rectx, recty, GPU_R16F, false, rectf, zoomx, zoomy, NULL);
-
-  MEM_freeN(rectf);
-}
-
-static void sima_draw_zbuffloat_pixels(Scene *scene,
-                                       float x1,
-                                       float y1,
-                                       int rectx,
-                                       int recty,
-                                       const float *rect_float,
-                                       float zoomx,
-                                       float zoomy)
-{
-  float bias, scale, *rectf, clip_end;
-  int a;
-  const float red[4] = {1.0f, 0.0f, 0.0f, 0.0f};
-
-  if (scene->camera && scene->camera->type == OB_CAMERA) {
-    bias = ((Camera *)scene->camera->data)->clip_start;
-    clip_end = ((Camera *)scene->camera->data)->clip_end;
-    scale = 1.0f / (clip_end - bias);
-  }
-  else {
-    bias = 0.1f;
-    scale = 0.01f;
-    clip_end = 100.0f;
-  }
-
-  rectf = MEM_mallocN(rectx * recty * sizeof(float), "temp");
-  for (a = rectx * recty - 1; a >= 0; a--) {
-    if (rect_float[a] > clip_end) {
-      rectf[a] = 0.0f;
-    }
-    else if (rect_float[a] < bias) {
-      rectf[a] = 1.0f;
-    }
-    else {
-      rectf[a] = 1.0f - (rect_float[a] - bias) * scale;
-      rectf[a] *= rectf[a];
-    }
-  }
-
-  IMMDrawPixelsTexState state = immDrawPixelsTexSetup(GPU_SHADER_2D_IMAGE_SHUFFLE_COLOR);
-  GPU_shader_uniform_vector(
-      state.shader, GPU_shader_get_uniform(state.shader, "shuffle"), 4, 1, red);
-
-  immDrawPixelsTex(&state, x1, y1, rectx, recty, GPU_R16F, false, rectf, zoomx, zoomy, NULL);
-
-  MEM_freeN(rectf);
-}
-
-static void draw_udim_label(ARegion *region, float fx, float fy, const char *label)
-{
-  if (label == NULL || !label[0]) {
-    return;
-  }
-
-  /* find window pixel coordinates of origin */
-  int x, y;
-  UI_view2d_view_to_region(&region->v2d, fx, fy, &x, &y);
-
-  GPU_blend(GPU_BLEND_ALPHA);
-
-  int textwidth = BLF_width(blf_mono_font, label, strlen(label)) + 10;
-  float stepx = BLI_rcti_size_x(&region->v2d.mask) / BLI_rctf_size_x(&region->v2d.cur);
-  float opacity;
-  if (textwidth < 0.5f * (stepx - 10)) {
-    opacity = 1.0f;
-  }
-  else if (textwidth < (stepx - 10)) {
-    opacity = 2.0f - 2.0f * (textwidth / (stepx - 10));
-  }
-  else {
-    opacity = 0.0f;
-  }
-  BLF_color4ub(blf_mono_font, 220, 220, 220, 150 * opacity);
-  BLF_position(blf_mono_font, (int)(x + 10), (int)(y + 10), 0);
-  BLF_draw_ascii(blf_mono_font, label, strlen(label));
-
-  GPU_blend(GPU_BLEND_NONE);
-}
-
-static void draw_image_buffer(const bContext *C,
-                              SpaceImage *sima,
-                              ARegion *region,
-                              Scene *scene,
-                              ImBuf *ibuf,
-                              float fx,
-                              float fy,
-                              float zoomx,
-                              float zoomy)
-{
-  /* Image are still drawn in display space. */
-  GPUFrameBuffer *fb = GPU_framebuffer_active_get();
-  GPU_framebuffer_bind_no_srgb(fb);
-
-  int x, y;
-  int sima_flag = sima->flag & ED_space_image_get_display_channel_mask(ibuf);
-
-  /* find window pixel coordinates of origin */
-  UI_view2d_view_to_region(&region->v2d, fx, fy, &x, &y);
-
-  /* this part is generic image display */
-  if (sima_flag & SI_SHOW_ZBUF && (ibuf->zbuf || ibuf->zbuf_float || (ibuf->channels == 1))) {
-    if (ibuf->zbuf) {
-      sima_draw_zbuf_pixels(x, y, ibuf->x, ibuf->y, ibuf->zbuf, zoomx, zoomy);
-    }
-    else if (ibuf->zbuf_float) {
-      sima_draw_zbuffloat_pixels(scene, x, y, ibuf->x, ibuf->y, ibuf->zbuf_float, zoomx, zoomy);
-    }
-    else if (ibuf->channels == 1) {
-      sima_draw_zbuffloat_pixels(scene, x, y, ibuf->x, ibuf->y, ibuf->rect_float, zoomx, zoomy);
-    }
-  }
-  else {
-    int clip_max_x, clip_max_y;
-    UI_view2d_view_to_region(
-        &region->v2d, region->v2d.cur.xmax, region->v2d.cur.ymax, &clip_max_x, &clip_max_y);
-
-    if (sima_flag & SI_USE_ALPHA) {
-      imm_draw_box_checker_2d(x, y, x + ibuf->x * zoomx, y + ibuf->y * zoomy);
-
-      GPU_blend(GPU_BLEND_ALPHA);
-    }
-
-    /* If RGBA display with color management */
-    if ((sima_flag & (SI_SHOW_R | SI_SHOW_G | SI_SHOW_B | SI_SHOW_ALPHA)) == 0) {
-
-      ED_draw_imbuf_ctx_clipping(C, ibuf, x, y, false, 0, 0, clip_max_x, clip_max_y, zoomx, zoomy);
-    }
-    else {
-      float shuffle[4] = {0.0f, 0.0f, 0.0f, 0.0f};
-      uchar *display_buffer;
-      void *cache_handle;
-      ColorManagedViewSettings *view_settings;
-      ColorManagedDisplaySettings *display_settings;
-
-      if (sima_flag & SI_SHOW_R) {
-        shuffle[0] = 1.0f;
-      }
-      else if (sima_flag & SI_SHOW_G) {
-        shuffle[1] = 1.0f;
-      }
-      else if (sima_flag & SI_SHOW_B) {
-        shuffle[2] = 1.0f;
-      }
-      else if (sima_flag & SI_SHOW_ALPHA) {
-        shuffle[3] = 1.0f;
-      }
-
-      IMMDrawPixelsTexState state = immDrawPixelsTexSetup(GPU_SHADER_2D_IMAGE_SHUFFLE_COLOR);
-      GPU_shader_uniform_vector(
-          state.shader, GPU_shader_get_uniform(state.shader, "shuffle"), 4, 1, shuffle);
-
-      IMB_colormanagement_display_settings_from_ctx(C, &view_settings, &display_settings);
-      display_buffer = IMB_display_buffer_acquire(
-          ibuf, view_settings, display_settings, &cache_handle);
-
-      if (display_buffer) {
-        immDrawPixelsTex_clipping(&state,
-                                  x,
-                                  y,
-                                  ibuf->x,
-                                  ibuf->y,
-                                  GPU_RGBA8,
-                                  false,
-                                  display_buffer,
-                                  0,
-                                  0,
-                                  clip_max_x,
-                                  clip_max_y,
-                                  zoomx,
-                                  zoomy,
-                                  NULL);
-      }
-
-      IMB_display_buffer_release(cache_handle);
-    }
-
-    if (sima_flag & SI_USE_ALPHA) {
-      GPU_blend(GPU_BLEND_NONE);
-    }
-  }
-
-  GPU_framebuffer_bind(fb);
-}
-
-static unsigned int *get_part_from_buffer(
-    unsigned int *buffer, int width, short startx, short starty, short endx, short endy)
-{
-  unsigned int *rt, *rp, *rectmain;
-  short y, heigth, len;
-
-  /* the right offset in rectot */
-
-  rt = buffer + (starty * width + startx);
-
-  len = (endx - startx);
-  heigth = (endy - starty);
-
-  rp = rectmain = MEM_mallocN(heigth * len * sizeof(int), "rect");
-
-  for (y = 0; y < heigth; y++) {
-    memcpy(rp, rt, len * 4);
-    rt += width;
-    rp += len;
-  }
-  return rectmain;
-}
-
-static void draw_image_buffer_repeated(const bContext *C,
-                                       SpaceImage *sima,
-                                       ARegion *region,
-                                       Scene *scene,
-                                       ImBuf *ibuf,
-                                       float zoomx,
-                                       float zoomy)
-{
-  const double time_current = PIL_check_seconds_timer();
-
-  const int xmax = ceil(region->v2d.cur.xmax);
-  const int ymax = ceil(region->v2d.cur.ymax);
-  const int xmin = floor(region->v2d.cur.xmin);
-  const int ymin = floor(region->v2d.cur.ymin);
-
-  for (int x = xmin; x < xmax; x++) {
-    for (int y = ymin; y < ymax; y++) {
-      draw_image_buffer(C, sima, region, scene, ibuf, x, y, zoomx, zoomy);
-
-      /* only draw until running out of time */
-      if ((PIL_check_seconds_timer() - time_current) > 0.25) {
-        return;
-      }
-    }
-  }
-}
-
-/* draw uv edit */
-
-/* draw grease pencil */
-void draw_image_grease_pencil(bContext *C, bool onlyv2d)
-{
-  /* draw in View2D space? */
-  if (onlyv2d) {
-    /* draw grease-pencil ('image' strokes) */
-    ED_annotation_draw_2dimage(C);
-  }
-  else {
-    /* assume that UI_view2d_restore(C) has been called... */
-    // SpaceImage *sima = (SpaceImage *)CTX_wm_space_data(C);
-
-    /* draw grease-pencil ('screen' strokes) */
-    ED_annotation_draw_view2d(C, 0);
-  }
-}
-
-=======
->>>>>>> 5280d4bf
 void draw_image_sample_line(SpaceImage *sima)
 {
   if (sima->sample_line_hist.flag & HISTO_FLAG_SAMPLELINE) {
