# SPDX-FileCopyrightText: 2023 Blender Authors
#
# SPDX-License-Identifier: GPL-2.0-or-later

set(INC
  PUBLIC ${CMAKE_CURRENT_BINARY_DIR}
  ../include
)

set(INC_SYS

)

# Part of the `blender` binary (sources for data-files are appended).
set(SRC

)

set(LIB
  PRIVATE bf::blenlib
)

# This section is maintained by the updating script, keep BEGIN/END comments.
# See: `make icons_geom` and the script `./release/datafiles/blender_icons_geom_update.py`.
set_property(GLOBAL PROPERTY ICON_GEOM_NAMES
  # BEGIN ICON_GEOM_NAMES
  brush.gpencil_draw.draw
  brush.gpencil_draw.erase
  brush.gpencil_draw.fill
  brush.gpencil_draw.tint
  brush.paint_texture.airbrush
  brush.paint_texture.clone
  brush.paint_texture.draw
  brush.paint_texture.fill
  brush.paint_texture.mask
  brush.paint_texture.masklort
  brush.paint_texture.multiply
  brush.paint_texture.smear
  brush.paint_texture.soften
  brush.paint_vertex.alpha
  brush.paint_vertex.average
  brush.paint_vertex.blur
  brush.paint_vertex.draw
  brush.paint_vertex.replace
  brush.paint_vertex.smear
  brush.paint_weight.average
  brush.paint_weight.blur
  brush.paint_weight.draw
  brush.paint_weight.mix
  brush.paint_weight.smear
  brush.particle.add
  brush.particle.comb
  brush.particle.cut
  brush.particle.length
  brush.particle.puff
  brush.particle.smooth
  brush.particle.weight
  brush.sculpt.blob
  brush.sculpt.boundary
  brush.sculpt.clay
  brush.sculpt.clay_strips
  brush.sculpt.clay_thumb
  brush.sculpt.cloth
  brush.sculpt.crease
  brush.sculpt.displacement_eraser
  brush.sculpt.displacement_smear
  brush.sculpt.draw
  brush.sculpt.draw_face_sets
  brush.sculpt.draw_sharp
  brush.sculpt.elastic_deform
  brush.sculpt.fill
  brush.sculpt.flatten
  brush.sculpt.grab
  brush.sculpt.inflate
  brush.sculpt.layer
  brush.sculpt.mask
  brush.sculpt.multiplane_scrape
  brush.sculpt.nudge
  brush.sculpt.paint
  brush.sculpt.pinch
  brush.sculpt.pose
  brush.sculpt.rotate
  brush.sculpt.scrape
  brush.sculpt.simplify
  brush.sculpt.smear
  brush.sculpt.smooth
  brush.sculpt.snake_hook
  brush.sculpt.thumb
  brush.sculpt.topology
  brush.uv_sculpt.grab
  brush.uv_sculpt.pinch
  brush.uv_sculpt.relax
  none
  ops.armature.bone.roll
  ops.armature.extrude_cursor
  ops.armature.extrude_move
  ops.curve.draw
  ops.curve.extrude_cursor
  ops.curve.extrude_move
  ops.curve.pen
  ops.curve.radius
  ops.curve.vertex_random
  ops.curves.sculpt_add
  ops.curves.sculpt_comb
  ops.curves.sculpt_cut
  ops.curves.sculpt_delete
  ops.curves.sculpt_density
  ops.curves.sculpt_grow_shrink
  ops.curves.sculpt_pinch
  ops.curves.sculpt_puff
  ops.curves.sculpt_slide
  ops.curves.sculpt_smooth
  ops.curves.sculpt_snake_hook
  ops.generic.cursor
  ops.generic.select
  ops.generic.select_box
  ops.generic.select_circle
  ops.generic.select_lasso
  ops.generic.select_paint
  ops.gpencil.draw
  ops.gpencil.draw.eraser
  ops.gpencil.draw.line
  ops.gpencil.draw.poly
  ops.gpencil.edit_bend
  ops.gpencil.edit_mirror
  ops.gpencil.edit_shear
  ops.gpencil.edit_to_sphere
  ops.gpencil.extrude_move
  ops.gpencil.primitive_arc
  ops.gpencil.primitive_box
  ops.gpencil.primitive_circle
  ops.gpencil.primitive_curve
  ops.gpencil.primitive_line
  ops.gpencil.primitive_polyline
  ops.gpencil.radius
  ops.gpencil.sculpt_average
  ops.gpencil.sculpt_blur
  ops.gpencil.sculpt_clone
  ops.gpencil.sculpt_grab
  ops.gpencil.sculpt_pinch
  ops.gpencil.sculpt_push
  ops.gpencil.sculpt_randomize
  ops.gpencil.sculpt_smear
  ops.gpencil.sculpt_smooth
  ops.gpencil.sculpt_strength
  ops.gpencil.sculpt_thickness
  ops.gpencil.sculpt_twist
  ops.gpencil.sculpt_weight
  ops.gpencil.stroke_cutter
  ops.gpencil.transform_fill
  ops.mesh.bevel
  ops.mesh.bisect
  ops.mesh.dupli_extrude_cursor
  ops.mesh.extrude_faces_move
  ops.mesh.extrude_manifold
  ops.mesh.extrude_region_move
  ops.mesh.extrude_region_shrink_fatten
  ops.mesh.inset
  ops.mesh.knife_tool
  ops.mesh.loopcut_slide
  ops.mesh.offset_edge_loops_slide
  ops.mesh.polybuild_hover
  ops.mesh.primitive_cone_add_gizmo
  ops.mesh.primitive_cube_add_gizmo
  ops.mesh.primitive_cylinder_add_gizmo
  ops.mesh.primitive_grid_add_gizmo
  ops.mesh.primitive_sphere_add_gizmo
  ops.mesh.primitive_torus_add_gizmo
  ops.mesh.rip
  ops.mesh.rip_edge
  ops.mesh.spin
  ops.mesh.vertices_smooth
  ops.node.links_cut
  ops.paint.eyedropper_add
  ops.paint.vertex_color_fill
  ops.paint.weight_fill
  ops.paint.weight_gradient
  ops.paint.weight_sample
  ops.paint.weight_sample_group
  ops.pose.breakdowner
  ops.pose.push
  ops.pose.relax
  ops.sculpt.border_face_set
  ops.sculpt.border_hide
  ops.sculpt.border_mask
  ops.sculpt.box_trim
  ops.sculpt.cloth_filter
  ops.sculpt.color_filter
  ops.sculpt.face_set_edit
  ops.sculpt.lasso_face_set
  ops.sculpt.lasso_hide
  ops.sculpt.lasso_mask
  ops.sculpt.lasso_trim
  ops.sculpt.line_face_set
  ops.sculpt.line_hide
  ops.sculpt.line_mask
  ops.sculpt.line_project
  ops.sculpt.line_trim
  ops.sculpt.mask_by_color
  ops.sculpt.mesh_filter
  ops.sculpt.polyline_face_set
  ops.sculpt.polyline_hide
  ops.sculpt.polyline_mask
  ops.sculpt.polyline_trim
  ops.sequencer.blade
  ops.sequencer.retime
  ops.transform.bone_envelope
  ops.transform.bone_size
  ops.transform.edge_slide
  ops.transform.push_pull
  ops.transform.resize.cage
  ops.transform.resize
  ops.transform.rotate
  ops.transform.shear
  ops.transform.shrink_fatten
  ops.transform.tilt
  ops.transform.tosphere
  ops.transform.transform
  ops.transform.translate
  ops.transform.vert_slide
  ops.transform.vertex_random
  ops.view3d.ruler
  # END ICON_GEOM_NAMES
)

data_to_c_simple(../../../../release/datafiles/bfont.pfb SRC)


if(WITH_BLENDER)
  # Blender only (not Cycles stand-alone).

  if(NOT WITH_HEADLESS)
    # Blender UI only.

    set(SVG_SRC
      action
      action_tweak
      add
      aliased
      align_bottom
      align_center
      align_flush
      align_justify
      align_left
      align_middle
      align_right
      align_top
      anchor_bottom
      anchor_center
      anchor_left
      anchor_right
      anchor_top
      anim
      anim_data
      antialiased
      append_blend
      area_join
      area_swap
      armature_data
      arrow_leftright
      asset_manager
      auto
      automerge_off
      automerge_on
      axis_front
      axis_side
      axis_top
      back
      blank1
      blender
      blender_large
      blender_logo_large
      boids
      bold
      bone_data
      bookmarks
      bordermove
      brushes_all
      brush_data
      camera_data
      camera_stereo
      cancel
      cancel_large
      center_only
      checkbox_dehlt
      checkbox_hlt
      checkmark
      clipuv_dehlt
      clipuv_hlt
      collapsemenu
      collection_new
      color
      color_blue
      color_green
      color_red
      community
      cone
      console
      constraint
      constraint_bone
      con_action
      con_armature
      con_camerasolver
      con_childof
      con_clampto
      con_distlimit
      con_floor
      con_followpath
      con_followtrack
      con_kinematic
      con_locktrack
      con_loclike
      con_loclimit
      con_objectsolver
      con_pivot
      con_rotlike
      con_rotlimit
      con_samevol
      con_shrinkwrap
      con_sizelike
      con_sizelimit
      con_splineik
      con_stretchto
      con_trackto
      con_transform
      con_transform_cache
      con_translike
      copydown
      copy_id
      cube
      current_file
      cursor
      curves
      curves_data
      curve_bezcircle
      curve_bezcurve
      curve_data
      curve_ncircle
      curve_ncurve
      curve_path
      decorate
      decorate_animate
      decorate_driver
      decorate_keyframe
      decorate_library_override
      decorate_linked
      decorate_locked
      decorate_override
      decorate_unlocked
      desktop
      disc
      disc_large
      disclosure_tri_down
      disclosure_tri_right
      disk_drive
      disk_drive_large
      documents
      dot
      downarrow_hlt
      driver
      driver_distance
      driver_rotational_difference
      driver_transform
      duplicate
      edgesel
      editmode_hlt
      empty_arrows
      empty_axis
      empty_data
      empty_single_arrow
      error
      experimental
      export
      external_drive
      external_drive_large
      eyedropper
      facesel
      face_corner
      face_maps
      fake_user_off
      fake_user_on
      fcurve
      fcurve_snapshot
      ff
      file
      file_large
      filebrowser
      file_3d
      file_archive
      file_backup
      file_blank
      file_blend
      file_cache
      file_folder
      file_folder_large
      file_font
      file_hidden
      file_image
      file_movie
      file_new
      file_parent
      file_parent_large
      file_refresh
      file_script
      file_sound
      file_text
      file_tick
      file_volume
      filter
      fixed_size
      folder_redirect
      fontpreview
      font_data
      force_boid
      force_charge
      force_curve
      force_drag
      force_fluidflow
      force_force
      force_harmonic
      force_lennardjones
      force_magnetic
      force_texture
      force_turbulence
      force_vortex
      force_wind
      forward
      frame_next
      frame_prev
      freeze
      fullscreen_enter
      fullscreen_exit
      fund
      geometry_nodes
      ghost_disabled
      ghost_enabled
      gizmo
      gp_caps_flat
      gp_caps_round
      gp_multiframe_editing
      gp_only_selected
      gp_select_between_strokes
      gp_select_points
      gp_select_strokes
      graph
      greasepencil
      grid
      grip
      group
      group_bone
      group_uvs
      group_vcol
      group_vertex
      hand
      handle_aligned
      handle_auto
      handle_autoclamped
      handle_free
      handle_vector
      heart
      help
      hide_off
      hide_on
      holdout_off
      holdout_on
      home
      hook
      image
      image_alpha
      image_background
      image_data
      image_plane
      image_reference
      image_rgb
      image_rgb_alpha
      image_zdepth
      imgdisplay
      import
      indirect_only_off
      indirect_only_on
      info
      info_large
      internet
      internet_offline
      inversesquarecurve
      ipo_back
      ipo_bezier
      ipo_bounce
      ipo_circ
      ipo_constant
      ipo_cubic
      ipo_ease_in
      ipo_ease_in_out
      ipo_ease_out
      ipo_elastic
      ipo_expo
      ipo_linear
      ipo_quad
      ipo_quart
      ipo_quint
      ipo_sine
      italic
      keyframe
      keyframe_hlt
      keyingset
      key_dehlt
      key_hlt
      lattice_data
      layer_active
      layer_used
      library_data_broken
      library_data_direct
      library_data_override
      light
      lightprobe_plane
      lightprobe_sphere
      lightprobe_volume
      light_area
      light_data
      light_hemi
      light_point
      light_spot
      light_sun
      lincurve
      linenumbers_off
      linenumbers_on
      line_data
      linked
      link_blend
      locked
      lockview_off
      lockview_on
      longdisplay
      loop_back
      loop_forwards
      marker
      marker_hlt
      matcloth
      matcube
      material
      material_data
      matfluid
      matplane
      matshaderball
      matsphere
      mat_sphere_sky
      memory
      menu_panel
      mesh_capsule
      mesh_circle
      mesh_cone
      mesh_cube
      mesh_cylinder
      mesh_data
      mesh_grid
      mesh_icosphere
      mesh_monkey
      mesh_plane
      mesh_torus
      mesh_uvsphere
      meta_ball
      meta_capsule
      meta_cube
      meta_data
      meta_ellipsoid
      meta_plane
      modifier
      modifier_data
      modifier_off
      modifier_on
      mod_armature
      mod_array
      mod_bevel
      mod_boolean
      mod_build
      mod_cast
      mod_cloth
      mod_curve
      mod_dash
      mod_data_transfer
      mod_decim
      mod_displace
      mod_dynamicpaint
      mod_edgesplit
      mod_envelope
      mod_explode
      mod_fluid
      mod_fluidsim
      mod_hue_saturation
      mod_instance
      mod_lattice
      mod_length
      mod_lineart
      mod_mask
      mod_meshdeform
      mod_mirror
      mod_multires
      mod_noise
      mod_normaledit
      mod_ocean
      mod_offset
      mod_opacity
      mod_outline
      mod_particles
      mod_particle_instance
      mod_physics
      mod_remesh
      mod_screw
      mod_shrinkwrap
      mod_simpledeform
      mod_simplify
      mod_skin
      mod_smooth
      mod_soft
      mod_solidify
      mod_subsurf
      mod_thickness
      mod_time
      mod_tint
      mod_triangulate
      mod_uvproject
      mod_vertex_weight
      mod_warp
      mod_wave
      mod_wireframe
      monkey
      mouse_lmb
      mouse_lmb_drag
      mouse_mmb
      mouse_mmb_drag
      mouse_move
      mouse_rmb
      mouse_rmb_drag
      mute_ipo_off
      mute_ipo_on
      network_drive
      network_drive_large
      newfolder
      next_keyframe
      nla
      nla_pushdown
      nocurve
      node
      nodetree
      node_compositing
      node_corner
      node_insert_off
      node_insert_on
      node_material
      node_sel
      node_side
      node_texture
      node_top
      none
      normalize_fcurves
      normals_face
      normals_vertex
      normals_vertex_face
      object_data
      object_datamode
      object_hidden
      object_origin
      onionskin_off
      onionskin_on
      options
      orientation_cursor
      orientation_gimbal
      orientation_global
      orientation_local
      orientation_normal
      orientation_parent
      orientation_view
      orphan_data
      outliner
      outliner_collection
      outliner_data_armature
      outliner_data_camera
      outliner_data_curve
      outliner_data_curves
      outliner_data_empty
      outliner_data_font
      outliner_data_gp_layer
      outliner_data_greasepencil
      outliner_data_lattice
      outliner_data_light
      outliner_data_lightprobe
      outliner_data_mesh
      outliner_data_meta
      outliner_data_pointcloud
      outliner_data_speaker
      outliner_data_surface
      outliner_data_volume
      outliner_ob_armature
      outliner_ob_camera
      outliner_ob_curve
      outliner_ob_curves
      outliner_ob_empty
      outliner_ob_font
      outliner_ob_force_field
      outliner_ob_greasepencil
      outliner_ob_group_instance
      outliner_ob_image
      outliner_ob_lattice
      outliner_ob_light
      outliner_ob_lightprobe
      outliner_ob_mesh
      outliner_ob_meta
      outliner_ob_pointcloud
      outliner_ob_speaker
      outliner_ob_surface
      outliner_ob_volume
      output
      overlay
      package
      panel_close
      particlemode
      particles
      particle_data
      particle_path
      particle_point
      particle_tip
      pastedown
      pasteflipdown
      pasteflipup
      pause
      physics
      pinned
      pivot_active
      pivot_boundbox
      pivot_cursor
      pivot_individual
      pivot_median
      play
      play_reverse
      play_sound
      plugin
      plus
      pmarker
      pmarker_act
      pmarker_sel
      pointcloud_data
      pointcloud_point
      pose_hlt
      preferences
      preset
      preset_new
      preview_range
      prev_keyframe
      properties
      prop_con
      prop_off
      prop_on
      prop_projected
      question
      question_large
      quit
      radiobut_off
      radiobut_on
      rec
      record_off
      record_on
      recover_last
      remove
      renderlayers
      render_animation
      render_result
      render_still
      restrict_color_off
      restrict_color_on
      restrict_instanced_off
      restrict_instanced_on
      restrict_render_off
      restrict_render_on
      restrict_select_off
      restrict_select_on
      restrict_view_off
      restrict_view_on
      rew
      rightarrow
      rightarrow_thin
      rigid_body
      rigid_body_constraint
      rna
      rna_add
      rndcurve
      rootcurve
      scene
      scene_data
      screen_back
      script
      scriptplugins
      sculptmode_hlt
      select_difference
      select_extend
      select_intersect
      select_set
      select_subtract
      sequence
      seq_chroma_scope
      seq_histogram
      seq_luma_waveform
      seq_preview
      seq_sequencer
      seq_splitview
      seq_strip_duplicate
      seq_strip_meta
      settings
      shaderfx
      shading_bbox
      shading_rendered
      shading_solid
      shading_texture
      shading_wire
      shapekey_data
      sharpcurve
      shortdisplay
      small_caps
      smoothcurve
      snap_edge
      snap_face
      snap_face_center
      snap_face_nearest
      snap_grid
      snap_increment
      snap_midpoint
      snap_normal
      snap_off
      snap_on
      snap_peel_object
      snap_perpendicular
      snap_vertex
      snap_volume
      solo_off
      solo_on
      sortalpha
      sortbyext
      sortsize
      sorttime
      sort_asc
      sort_desc
      sound
      speaker
      sphere
      spherecurve
      split_horizontal
      split_vertical
      spreadsheet
      statusbar
      sticky_uvs_disable
      sticky_uvs_loc
      sticky_uvs_vert
      strands
      stroke
      stylus_pressure
      surface_data
      surface_ncircle
      surface_ncurve
      surface_ncylinder
      surface_nsphere
      surface_nsurface
      surface_ntorus
      syntax_off
      syntax_on
      system
      tag
      temp
      text
      texture
      texture_data
      three_dots
      time
      tool_settings
      topbar
      tpaint_hlt
      tracker
      tracker_data
      tracking
      tracking_backwards
      tracking_backwards_single
      tracking_clear_backwards
      tracking_clear_forwards
      tracking_forwards
      tracking_forwards_single
      tracking_refine_backwards
      tracking_refine_forwards
      transform_origins
      trash
      tria_down
      tria_down_bar
      tria_left
      tria_left_bar
      tria_right
      tria_right_bar
      tria_up
      tria_up_bar
      uglypackage
      underline
      unlinked
      unlocked
      unpinned
      url
      user
      uv
      uv_data
      uv_edgesel
      uv_facesel
      uv_islandsel
      uv_sync_select
      uv_vertexsel
      vertexsel
      view3d
      viewzoom
      view_camera
      view_camera_unselected
      view_locked
      view_ortho
      view_pan
      view_perspective
      view_unlocked
      view_zoom
      vis_sel_00
      vis_sel_01
      vis_sel_10
      vis_sel_11
      volume_data
      vpaint_hlt
      warning_large
      window
      wordwrap_off
      wordwrap_on
      workspace
      world
      world_data
      wpaint_hlt
      x
      xray
      zoom_all
      zoom_in
      zoom_out
      zoom_previous
      zoom_selected
    )
    set(SVGHCONTENTS )
    set(SVGCCCONTENTS )
    foreach(svg ${SVG_SRC})
      data_to_c_simple(../../../../release/datafiles/icons_svg/${svg}.svg SRC)
      string(TOUPPER ${svg} svg_name_upper)
      set(SVGHCONTENTS "${SVGHCONTENTS}extern const char datatoc_${svg}_svg[];\n")
      set(SVGCCCONTENTS "${SVGCCCONTENTS}case ICON_${svg_name_upper}: return datatoc_${svg}_svg;\n")
    endforeach()
    configure_file(
      "svg_icons.h.in"
      "${CMAKE_CURRENT_BINARY_DIR}/svg_icons.h"
      ESCAPE_QUOTES
      @ONLY
    )
    configure_file(
      "svg_icons.cc.in"
      "${CMAKE_CURRENT_BINARY_DIR}/svg_icons.cc"
      ESCAPE_QUOTES
      @ONLY
    )
    list(APPEND SRC ${CMAKE_CURRENT_BINARY_DIR}/svg_icons.h)
    list(APPEND SRC ${CMAKE_CURRENT_BINARY_DIR}/svg_icons.cc)
    # Blend files.
    data_to_c_simple(../../../../release/datafiles/preview.blend SRC)
    data_to_c_simple(../../../../release/datafiles/preview_grease_pencil.blend SRC)
    data_to_c_simple(../../../../release/datafiles/preview_grease_pencil_legacy.blend SRC)

    # Images.
    data_to_c_simple(../../../../release/datafiles/splash.png SRC)
<<<<<<< HEAD
    data_to_c_simple(../../../../release/datafiles/alert_icons.png SRC)
    data_to_c_simple(../../../../release/datafiles/blender_logo.png SRC)
    data_to_c_simple(../../../../release/datafiles/upbge_logo.png SRC)
    data_to_c_simple(../../../../release/datafiles/prvicons.png SRC)
=======
>>>>>>> a0f0a4dd

    # Brushes.
    data_to_c_simple(../../../../release/datafiles/brushicons/blob.png SRC)
    data_to_c_simple(../../../../release/datafiles/brushicons/blur.png SRC)
    data_to_c_simple(../../../../release/datafiles/brushicons/clay.png SRC)
    data_to_c_simple(../../../../release/datafiles/brushicons/claystrips.png SRC)
    data_to_c_simple(../../../../release/datafiles/brushicons/clone.png SRC)
    data_to_c_simple(../../../../release/datafiles/brushicons/crease.png SRC)
    data_to_c_simple(../../../../release/datafiles/brushicons/draw.png SRC)
    data_to_c_simple(../../../../release/datafiles/brushicons/fill.png SRC)
    data_to_c_simple(../../../../release/datafiles/brushicons/flatten.png SRC)
    data_to_c_simple(../../../../release/datafiles/brushicons/grab.png SRC)
    data_to_c_simple(../../../../release/datafiles/brushicons/inflate.png SRC)
    data_to_c_simple(../../../../release/datafiles/brushicons/layer.png SRC)
    data_to_c_simple(../../../../release/datafiles/brushicons/mask.png SRC)
    data_to_c_simple(../../../../release/datafiles/brushicons/mix.png SRC)
    data_to_c_simple(../../../../release/datafiles/brushicons/nudge.png SRC)
    data_to_c_simple(../../../../release/datafiles/brushicons/paint_select.png SRC)
    data_to_c_simple(../../../../release/datafiles/brushicons/pinch.png SRC)
    data_to_c_simple(../../../../release/datafiles/brushicons/scrape.png SRC)
    data_to_c_simple(../../../../release/datafiles/brushicons/smear.png SRC)
    data_to_c_simple(../../../../release/datafiles/brushicons/smooth.png SRC)
    data_to_c_simple(../../../../release/datafiles/brushicons/snake_hook.png SRC)
    data_to_c_simple(../../../../release/datafiles/brushicons/soften.png SRC)
    data_to_c_simple(../../../../release/datafiles/brushicons/texdraw.png SRC)
    data_to_c_simple(../../../../release/datafiles/brushicons/texfill.png SRC)
    data_to_c_simple(../../../../release/datafiles/brushicons/texmask.png SRC)
    data_to_c_simple(../../../../release/datafiles/brushicons/thumb.png SRC)
    data_to_c_simple(../../../../release/datafiles/brushicons/twist.png SRC)

    # Grease pencil sculpt.
    data_to_c_simple(../../../../release/datafiles/brushicons/gp_brush_smooth.png SRC)
    data_to_c_simple(../../../../release/datafiles/brushicons/gp_brush_thickness.png SRC)
    data_to_c_simple(../../../../release/datafiles/brushicons/gp_brush_strength.png SRC)
    data_to_c_simple(../../../../release/datafiles/brushicons/gp_brush_grab.png SRC)
    data_to_c_simple(../../../../release/datafiles/brushicons/gp_brush_push.png SRC)
    data_to_c_simple(../../../../release/datafiles/brushicons/gp_brush_twist.png SRC)
    data_to_c_simple(../../../../release/datafiles/brushicons/gp_brush_pinch.png SRC)
    data_to_c_simple(../../../../release/datafiles/brushicons/gp_brush_randomize.png SRC)
    data_to_c_simple(../../../../release/datafiles/brushicons/gp_brush_clone.png SRC)
    data_to_c_simple(../../../../release/datafiles/brushicons/gp_brush_weight.png SRC)

    data_to_c_simple(../../../../release/datafiles/brushicons/gp_brush_pencil.png SRC)
    data_to_c_simple(../../../../release/datafiles/brushicons/gp_brush_pen.png SRC)
    data_to_c_simple(../../../../release/datafiles/brushicons/gp_brush_ink.png SRC)
    data_to_c_simple(../../../../release/datafiles/brushicons/gp_brush_inknoise.png SRC)
    data_to_c_simple(../../../../release/datafiles/brushicons/gp_brush_block.png SRC)
    data_to_c_simple(../../../../release/datafiles/brushicons/gp_brush_marker.png SRC)
    data_to_c_simple(../../../../release/datafiles/brushicons/gp_brush_fill.png SRC)
    data_to_c_simple(../../../../release/datafiles/brushicons/gp_brush_airbrush.png SRC)
    data_to_c_simple(../../../../release/datafiles/brushicons/gp_brush_chisel.png SRC)
    data_to_c_simple(../../../../release/datafiles/brushicons/gp_brush_erase_soft.png SRC)
    data_to_c_simple(../../../../release/datafiles/brushicons/gp_brush_erase_hard.png SRC)
    data_to_c_simple(../../../../release/datafiles/brushicons/gp_brush_erase_stroke.png SRC)

    # Curve sculpt.
    data_to_c_simple(../../../../release/datafiles/brushicons/curves_sculpt_add.png SRC)
    data_to_c_simple(../../../../release/datafiles/brushicons/curves_sculpt_comb.png SRC)
    data_to_c_simple(../../../../release/datafiles/brushicons/curves_sculpt_cut.png SRC)
    data_to_c_simple(../../../../release/datafiles/brushicons/curves_sculpt_delete.png SRC)
    data_to_c_simple(../../../../release/datafiles/brushicons/curves_sculpt_density.png SRC)
    data_to_c_simple(../../../../release/datafiles/brushicons/curves_sculpt_grow_shrink.png SRC)
    data_to_c_simple(../../../../release/datafiles/brushicons/curves_sculpt_pinch.png SRC)
    data_to_c_simple(../../../../release/datafiles/brushicons/curves_sculpt_puff.png SRC)
    data_to_c_simple(../../../../release/datafiles/brushicons/curves_sculpt_slide.png SRC)
    data_to_c_simple(../../../../release/datafiles/brushicons/curves_sculpt_smooth.png SRC)
    data_to_c_simple(../../../../release/datafiles/brushicons/curves_sculpt_snake_hook.png SRC)

  endif()

  data_to_c_simple(../../../../release/datafiles/startup.blend SRC)
endif()

unset(ICON_NAMES)

blender_add_lib(bf_editor_datafiles "${SRC}" "${INC}" "${INC_SYS}" "${LIB}")
add_library(bf::editor::datafiles ALIAS bf_editor_datafiles)<|MERGE_RESOLUTION|>--- conflicted
+++ resolved
@@ -969,13 +969,6 @@
 
     # Images.
     data_to_c_simple(../../../../release/datafiles/splash.png SRC)
-<<<<<<< HEAD
-    data_to_c_simple(../../../../release/datafiles/alert_icons.png SRC)
-    data_to_c_simple(../../../../release/datafiles/blender_logo.png SRC)
-    data_to_c_simple(../../../../release/datafiles/upbge_logo.png SRC)
-    data_to_c_simple(../../../../release/datafiles/prvicons.png SRC)
-=======
->>>>>>> a0f0a4dd
 
     # Brushes.
     data_to_c_simple(../../../../release/datafiles/brushicons/blob.png SRC)
