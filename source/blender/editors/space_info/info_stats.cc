--- conflicted
+++ resolved
@@ -719,15 +719,7 @@
     if (info[0]) {
       ofs += BLI_snprintf_rlen(info + ofs, len - ofs, " | ");
     }
-<<<<<<< HEAD
-    ofs += BLI_snprintf(info + ofs,
-                        len - ofs,
-                        TIP_("UPBGE %s (based on Blender %s)"),
-                        BKE_upbge_version_string(),
-                        BKE_blender_version_string());
-=======
-    ofs += BLI_snprintf_rlen(info + ofs, len - ofs, RPT_("%s"), BKE_blender_version_string());
->>>>>>> dd0482da
+    ofs += BLI_snprintf_rlen(info + ofs, len - ofs, RPT_("UPBGE %s (based on Blender %s)"), BKE_upbge_version_string(), BKE_blender_version_string());
   }
 
   return info;
