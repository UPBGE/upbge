--- conflicted
+++ resolved
@@ -761,13 +761,8 @@
     if (info[0]) {
       ofs += BLI_snprintf_utf8_rlen(info + ofs, len - ofs, " | ");
     }
-<<<<<<< HEAD
-    ofs += BLI_snprintf_rlen(
+    ofs += BLI_snprintf_utf8_rlen(
         info + ofs, len - ofs, IFACE_("UPBGE %s (based on Blender %s)"), BKE_upbge_version_string(), BKE_blender_version_string_compact());
-=======
-    ofs += BLI_snprintf_utf8_rlen(
-        info + ofs, len - ofs, IFACE_("%s"), BKE_blender_version_string_compact());
->>>>>>> ca0e6e77
   }
 
   return info;
