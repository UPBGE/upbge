--- conflicted
+++ resolved
@@ -647,15 +647,11 @@
     if (info[0]) {
       ofs += BLI_snprintf_rlen(info + ofs, len - ofs, " | ");
     }
-<<<<<<< HEAD
     ofs += BLI_snprintf(info + ofs,
                         len - ofs,
                         TIP_("%s (based on Blender %s)"),
                         BKE_upbge_version_string(),
                         BKE_blender_version_string());
-=======
-    ofs += BLI_snprintf_rlen(info + ofs, len - ofs, TIP_("%s"), BKE_blender_version_string());
->>>>>>> 0a83f32d
   }
 
   return info;
