/*
 * ***** BEGIN GPL LICENSE BLOCK *****
 *
 * This program is free software; you can redistribute it and/or
 * modify it under the terms of the GNU General Public License
 * as published by the Free Software Foundation; either version 2
 * of the License, or (at your option) any later version. 
 *
 * This program is distributed in the hope that it will be useful,
 * but WITHOUT ANY WARRANTY; without even the implied warranty of
 * MERCHANTABILITY or FITNESS FOR A PARTICULAR PURPOSE.  See the
 * GNU General Public License for more details.
 *
 * You should have received a copy of the GNU General Public License
 * along with this program; if not, write to the Free Software Foundation,
 * Inc., 51 Franklin Street, Fifth Floor, Boston, MA 02110-1301, USA.
 *
 * Contributor(s): Blender Foundation
 *
 * ***** END GPL LICENSE BLOCK *****
 */

/** \file blender/editors/space_info/info_stats.c
 *  \ingroup spinfo
 */


#include <stdio.h>
#include <string.h>

#include "MEM_guardedalloc.h"

#include "DNA_armature_types.h"
#include "DNA_curve_types.h"
#include "DNA_group_types.h"
#include "DNA_lattice_types.h"
#include "DNA_meta_types.h"
#include "DNA_scene_types.h"

#include "BLI_math.h"
#include "BLI_string.h"
#include "BLI_utildefines.h"

#include "BLT_translation.h"

#include "BKE_anim.h"
#include "BKE_blender_version.h"
#include "BKE_curve.h"
#include "BKE_displist.h"
#include "BKE_DerivedMesh.h"
#include "BKE_key.h"
#include "BKE_layer.h"
#include "BKE_paint.h"
#include "BKE_particle.h"
#include "BKE_editmesh.h"

#include "ED_info.h"
#include "ED_armature.h"

#include "GPU_extensions.h"

#define MAX_INFO_LEN 512
#define MAX_INFO_NUM_LEN 16

typedef struct SceneStats {
	int totvert, totvertsel;
	int totedge, totedgesel;
	int totface, totfacesel;
	int totbone, totbonesel;
	int totobj,  totobjsel;
	int totlamp, totlampsel; 
	int tottri;

	char infostr[MAX_INFO_LEN];
} SceneStats;

typedef struct SceneStatsFmt {
	/* Totals */
	char totvert[MAX_INFO_NUM_LEN], totvertsel[MAX_INFO_NUM_LEN];
	char totface[MAX_INFO_NUM_LEN], totfacesel[MAX_INFO_NUM_LEN];
	char totedge[MAX_INFO_NUM_LEN], totedgesel[MAX_INFO_NUM_LEN];
	char totbone[MAX_INFO_NUM_LEN], totbonesel[MAX_INFO_NUM_LEN];
	char totobj[MAX_INFO_NUM_LEN], totobjsel[MAX_INFO_NUM_LEN];
	char totlamp[MAX_INFO_NUM_LEN], totlampsel[MAX_INFO_NUM_LEN];
	char tottri[MAX_INFO_NUM_LEN];
} SceneStatsFmt;

static void stats_object(Object *ob, int sel, int totob, SceneStats *stats)
{
	switch (ob->type) {
		case OB_MESH:
		{
			/* we assume derivedmesh is already built, this strictly does stats now. */
			DerivedMesh *dm = ob->derivedFinal;
			int totvert, totedge, totface, totloop;

			if (dm) {
				totvert = dm->getNumVerts(dm);
				totedge = dm->getNumEdges(dm);
				totface = dm->getNumPolys(dm);
				totloop = dm->getNumLoops(dm);

				stats->totvert += totvert * totob;
				stats->totedge += totedge * totob;
				stats->totface += totface * totob;
				stats->tottri  += poly_to_tri_count(totface, totloop) * totob;

				if (sel) {
					stats->totvertsel += totvert;
					stats->totfacesel += totface;
				}
			}
			break;
		}
		case OB_LAMP:
			stats->totlamp += totob;
			if (sel) {
				stats->totlampsel += totob;
			}
			break;
		case OB_SURF:
		case OB_CURVE:
		case OB_FONT:
		case OB_MBALL:
		{
			int totv = 0, totf = 0, tottri = 0;

			if (ob->curve_cache && ob->curve_cache->disp.first)
				BKE_displist_count(&ob->curve_cache->disp, &totv, &totf, &tottri);

			totv   *= totob;
			totf   *= totob;
			tottri *= totob;

			stats->totvert += totv;
			stats->totface += totf;
			stats->tottri  += tottri;

			if (sel) {
				stats->totvertsel += totv;
				stats->totfacesel += totf;
			}
			break;
		}
	}
}

static void stats_object_edit(Object *obedit, SceneStats *stats)
{
	if (obedit->type == OB_MESH) {
		BMEditMesh *em = BKE_editmesh_from_object(obedit);

		stats->totvert = em->bm->totvert;
		stats->totvertsel = em->bm->totvertsel;
		
		stats->totedge = em->bm->totedge;
		stats->totedgesel = em->bm->totedgesel;
		
		stats->totface = em->bm->totface;
		stats->totfacesel = em->bm->totfacesel;

		stats->tottri = em->tottri;
	}
	else if (obedit->type == OB_ARMATURE) {
		/* Armature Edit */
		bArmature *arm = obedit->data;
		EditBone *ebo;

		for (ebo = arm->edbo->first; ebo; ebo = ebo->next) {
			stats->totbone++;
			
			if ((ebo->flag & BONE_CONNECTED) && ebo->parent)
				stats->totvert--;
			
			if (ebo->flag & BONE_TIPSEL)
				stats->totvertsel++;
			if (ebo->flag & BONE_ROOTSEL)
				stats->totvertsel++;
			
			if (ebo->flag & BONE_SELECTED) stats->totbonesel++;

			/* if this is a connected child and it's parent is being moved, remove our root */
			if ((ebo->flag & BONE_CONNECTED) && (ebo->flag & BONE_ROOTSEL) &&
			    ebo->parent && (ebo->parent->flag & BONE_TIPSEL))
			{
				stats->totvertsel--;
			}

			stats->totvert += 2;
		}
	}
	else if (ELEM(obedit->type, OB_CURVE, OB_SURF)) { /* OB_FONT has no cu->editnurb */
		/* Curve Edit */
		Curve *cu = obedit->data;
		Nurb *nu;
		BezTriple *bezt;
		BPoint *bp;
		int a;
		ListBase *nurbs = BKE_curve_editNurbs_get(cu);

		for (nu = nurbs->first; nu; nu = nu->next) {
			if (nu->type == CU_BEZIER) {
				bezt = nu->bezt;
				a = nu->pntsu;
				while (a--) {
					stats->totvert += 3;
					if (bezt->f1 & SELECT) stats->totvertsel++;
					if (bezt->f2 & SELECT) stats->totvertsel++;
					if (bezt->f3 & SELECT) stats->totvertsel++;
					bezt++;
				}
			}
			else {
				bp = nu->bp;
				a = nu->pntsu * nu->pntsv;
				while (a--) {
					stats->totvert++;
					if (bp->f1 & SELECT) stats->totvertsel++;
					bp++;
				}
			}
		}
	}
	else if (obedit->type == OB_MBALL) {
		/* MetaBall Edit */
		MetaBall *mball = obedit->data;
		MetaElem *ml;
		
		for (ml = mball->editelems->first; ml; ml = ml->next) {
			stats->totvert++;
			if (ml->flag & SELECT) stats->totvertsel++;
		}
	}
	else if (obedit->type == OB_LATTICE) {
		/* Lattice Edit */
		Lattice *lt = obedit->data;
		Lattice *editlatt = lt->editlatt->latt;
		BPoint *bp;
		int a;

		bp = editlatt->def;
		
		a = editlatt->pntsu * editlatt->pntsv * editlatt->pntsw;
		while (a--) {
			stats->totvert++;
			if (bp->f1 & SELECT) stats->totvertsel++;
			bp++;
		}
	}
}

static void stats_object_pose(Object *ob, SceneStats *stats)
{
	if (ob->pose) {
		bArmature *arm = ob->data;
		bPoseChannel *pchan;

		for (pchan = ob->pose->chanbase.first; pchan; pchan = pchan->next) {
			stats->totbone++;
			if (pchan->bone && (pchan->bone->flag & BONE_SELECTED))
				if (pchan->bone->layer & arm->layer)
					stats->totbonesel++;
		}
	}
}

static void stats_object_sculpt_dynamic_topology(Object *ob, SceneStats *stats)
{
	stats->totvert = ob->sculpt->bm->totvert;
	stats->tottri = ob->sculpt->bm->totface;
}

static void stats_dupli_object(BaseLegacy *base, Object *ob, SceneStats *stats)
{
<<<<<<< HEAD
	if (base->flag_legacy & SELECT) stats->totobjsel++;
=======
	if (base->flag & BASE_SELECTED) stats->totobjsel++;
>>>>>>> a5b3df75

	if (ob->transflag & OB_DUPLIPARTS) {
		/* Dupli Particles */
		ParticleSystem *psys;
		ParticleSettings *part;

		for (psys = ob->particlesystem.first; psys; psys = psys->next) {
			part = psys->part;

			if (part->draw_as == PART_DRAW_OB && part->dup_ob) {
				int tot = count_particles(psys);
				stats_object(part->dup_ob, 0, tot, stats);
			}
			else if (part->draw_as == PART_DRAW_GR && part->dup_group) {
				GroupObject *go;
				int tot, totgroup = 0, cur = 0;
				
				for (go = part->dup_group->gobject.first; go; go = go->next)
					totgroup++;

				for (go = part->dup_group->gobject.first; go; go = go->next) {
					tot = count_particles_mod(psys, totgroup, cur);
					stats_object(go->ob, 0, tot, stats);
					cur++;
				}
			}
		}
		
		stats_object(ob, base->flag_legacy & SELECT, 1, stats);
		stats->totobj++;
	}
	else if (ob->parent && (ob->parent->transflag & (OB_DUPLIVERTS | OB_DUPLIFACES))) {
		/* Dupli Verts/Faces */
		int tot;

		/* metaball dupli-instances are tessellated once */
		if (ob->type == OB_MBALL) {
			tot = 1;
		}
		else {
			tot = count_duplilist(ob->parent);
		}

		stats->totobj += tot;
		stats_object(ob, base->flag_legacy & SELECT, tot, stats);
	}
	else if (ob->transflag & OB_DUPLIFRAMES) {
		/* Dupli Frames */
		int tot = count_duplilist(ob);
		stats->totobj += tot;
		stats_object(ob, base->flag_legacy & SELECT, tot, stats);
	}
	else if ((ob->transflag & OB_DUPLIGROUP) && ob->dup_group) {
		/* Dupli Group */
		int tot = count_duplilist(ob);
		stats->totobj += tot;
		stats_object(ob, base->flag_legacy & SELECT, tot, stats);
	}
	else {
		/* No Dupli */
		stats_object(ob, base->flag_legacy & SELECT, 1, stats);
		stats->totobj++;
	}
}

static bool stats_is_object_dynamic_topology_sculpt(Object *ob)
{
	return (ob && (ob->mode & OB_MODE_SCULPT) &&
	        ob->sculpt && ob->sculpt->bm);
}

/* Statistics displayed in info header. Called regularly on scene changes. */
static void stats_update(Scene *scene, SceneLayer *sl)
{
	SceneStats stats = {0};
<<<<<<< HEAD
	Object *ob = (scene->basact) ? scene->basact->object : NULL;
	BaseLegacy *base;
=======
	Object *ob = (sl->basact) ? sl->basact->object : NULL;
	Base *base;
>>>>>>> a5b3df75
	
	if (scene->obedit) {
		/* Edit Mode */
		stats_object_edit(scene->obedit, &stats);
	}
	else if (ob && (ob->mode & OB_MODE_POSE)) {
		/* Pose Mode */
		stats_object_pose(ob, &stats);
	}
	else if (stats_is_object_dynamic_topology_sculpt(ob)) {
		/* Dynamic-topology sculpt mode */
		stats_object_sculpt_dynamic_topology(ob, &stats);
	}
	else {
		/* Objects */
		for (base = sl->object_bases.first; base; base = base->next)
			if (base->flag & BASE_VISIBLED) {
				stats_dupli_object(base, base->object, &stats);
			}
	}

	if (!sl->stats) {
		sl->stats = MEM_callocN(sizeof(SceneStats), "SceneStats");
	}

	*(sl->stats) = stats;
}

static void stats_string(Scene *scene, SceneLayer *sl)
{
#define MAX_INFO_MEM_LEN  64
	SceneStats *stats = sl->stats;
	SceneStatsFmt stats_fmt;
	Object *ob = (sl->basact) ? sl->basact->object : NULL;
	uintptr_t mem_in_use, mmap_in_use;
	char memstr[MAX_INFO_MEM_LEN];
	char gpumemstr[MAX_INFO_MEM_LEN] = "";
	char *s;
	size_t ofs = 0;

	mem_in_use = MEM_get_memory_in_use();
	mmap_in_use = MEM_get_mapped_memory_in_use();


	/* Generate formatted numbers */
#define SCENE_STATS_FMT_INT(_id) \
	BLI_str_format_int_grouped(stats_fmt._id, stats->_id)

	SCENE_STATS_FMT_INT(totvert);
	SCENE_STATS_FMT_INT(totvertsel);

	SCENE_STATS_FMT_INT(totedge);
	SCENE_STATS_FMT_INT(totedgesel);

	SCENE_STATS_FMT_INT(totface);
	SCENE_STATS_FMT_INT(totfacesel);

	SCENE_STATS_FMT_INT(totbone);
	SCENE_STATS_FMT_INT(totbonesel);

	SCENE_STATS_FMT_INT(totobj);
	SCENE_STATS_FMT_INT(totobjsel);

	SCENE_STATS_FMT_INT(totlamp);
	SCENE_STATS_FMT_INT(totlampsel);

	SCENE_STATS_FMT_INT(tottri);

#undef SCENE_STATS_FMT_INT


	/* get memory statistics */
	ofs = BLI_snprintf(memstr, MAX_INFO_MEM_LEN, IFACE_(" | Mem:%.2fM"),
	                    (double)((mem_in_use - mmap_in_use) >> 10) / 1024.0);
	if (mmap_in_use)
		BLI_snprintf(memstr + ofs, MAX_INFO_MEM_LEN - ofs, IFACE_(" (%.2fM)"), (double)((mmap_in_use) >> 10) / 1024.0);

	if (GPU_mem_stats_supported()) {
		int gpu_free_mem, gpu_tot_memory;

		GPU_mem_stats_get(&gpu_tot_memory, &gpu_free_mem);

		ofs = BLI_snprintf(gpumemstr, MAX_INFO_MEM_LEN, IFACE_(" | Free GPU Mem:%.2fM"), (double)((gpu_free_mem)) / 1024.0);

		if (gpu_tot_memory) {
			BLI_snprintf(gpumemstr + ofs, MAX_INFO_MEM_LEN - ofs, IFACE_("/%.2fM"), (double)((gpu_tot_memory)) / 1024.0);
		}
	}

	s = stats->infostr;
	ofs = 0;

	ofs += BLI_snprintf(s + ofs, MAX_INFO_LEN - ofs, "%s | ", versionstr);

	if (scene->obedit) {
		if (BKE_keyblock_from_object(scene->obedit))
			ofs += BLI_strncpy_rlen(s + ofs, IFACE_("(Key) "), MAX_INFO_LEN - ofs);

		if (scene->obedit->type == OB_MESH) {
			ofs += BLI_snprintf(s + ofs, MAX_INFO_LEN - ofs,
			                    IFACE_("Verts:%s/%s | Edges:%s/%s | Faces:%s/%s | Tris:%s"),
			                    stats_fmt.totvertsel, stats_fmt.totvert, stats_fmt.totedgesel, stats_fmt.totedge,
			                    stats_fmt.totfacesel, stats_fmt.totface, stats_fmt.tottri);
		}
		else if (scene->obedit->type == OB_ARMATURE) {
			ofs += BLI_snprintf(s + ofs, MAX_INFO_LEN - ofs, IFACE_("Verts:%s/%s | Bones:%s/%s"), stats_fmt.totvertsel,
			                    stats_fmt.totvert, stats_fmt.totbonesel, stats_fmt.totbone);
		}
		else {
			ofs += BLI_snprintf(s + ofs, MAX_INFO_LEN - ofs, IFACE_("Verts:%s/%s"), stats_fmt.totvertsel,
			                    stats_fmt.totvert);
		}

		ofs += BLI_strncpy_rlen(s + ofs, memstr, MAX_INFO_LEN - ofs);
		ofs += BLI_strncpy_rlen(s + ofs, gpumemstr, MAX_INFO_LEN - ofs);
	}
	else if (ob && (ob->mode & OB_MODE_POSE)) {
		ofs += BLI_snprintf(s + ofs, MAX_INFO_LEN - ofs, IFACE_("Bones:%s/%s %s%s"),
		                    stats_fmt.totbonesel, stats_fmt.totbone, memstr, gpumemstr);
	}
	else if (stats_is_object_dynamic_topology_sculpt(ob)) {
		ofs += BLI_snprintf(s + ofs, MAX_INFO_LEN - ofs, IFACE_("Verts:%s | Tris:%s%s"), stats_fmt.totvert,
		                    stats_fmt.tottri, gpumemstr);
	}
	else {
		ofs += BLI_snprintf(s + ofs, MAX_INFO_LEN - ofs,
		                    IFACE_("Verts:%s | Faces:%s | Tris:%s | Objects:%s/%s | Lamps:%s/%s%s%s"),
		                    stats_fmt.totvert, stats_fmt.totface,
		                    stats_fmt.tottri, stats_fmt.totobjsel,
		                    stats_fmt.totobj, stats_fmt.totlampsel,
		                    stats_fmt.totlamp, memstr, gpumemstr);
	}

	if (ob)
		BLI_snprintf(s + ofs, MAX_INFO_LEN - ofs, " | %s", ob->id.name + 2);
#undef MAX_INFO_MEM_LEN
}

#undef MAX_INFO_LEN

void ED_info_stats_clear(SceneLayer *sl)
{
	if (sl->stats) {
		MEM_freeN(sl->stats);
		sl->stats = NULL;
	}
}

const char *ED_info_stats_string(Scene *scene, SceneLayer *sl)
{
	if (!sl->stats) {
		stats_update(scene, sl);
	}
	stats_string(scene, sl);

	return sl->stats->infostr;
}<|MERGE_RESOLUTION|>--- conflicted
+++ resolved
@@ -270,13 +270,9 @@
 	stats->tottri = ob->sculpt->bm->totface;
 }
 
-static void stats_dupli_object(BaseLegacy *base, Object *ob, SceneStats *stats)
-{
-<<<<<<< HEAD
-	if (base->flag_legacy & SELECT) stats->totobjsel++;
-=======
+static void stats_dupli_object(Base *base, Object *ob, SceneStats *stats)
+{
 	if (base->flag & BASE_SELECTED) stats->totobjsel++;
->>>>>>> a5b3df75
 
 	if (ob->transflag & OB_DUPLIPARTS) {
 		/* Dupli Particles */
@@ -352,13 +348,8 @@
 static void stats_update(Scene *scene, SceneLayer *sl)
 {
 	SceneStats stats = {0};
-<<<<<<< HEAD
-	Object *ob = (scene->basact) ? scene->basact->object : NULL;
-	BaseLegacy *base;
-=======
 	Object *ob = (sl->basact) ? sl->basact->object : NULL;
 	Base *base;
->>>>>>> a5b3df75
 	
 	if (scene->obedit) {
 		/* Edit Mode */
