--- conflicted
+++ resolved
@@ -1259,10 +1259,6 @@
 
 static void cb_mvert_no_copy(const int index, const Nearest2dUserData *data, float r_no[3])
 {
-<<<<<<< HEAD
-  const BVHTreeFromMesh *data = user_data;
-=======
->>>>>>> 15657b7c
   copy_v3_v3(r_no, data->vert_normals[index]);
 }
 
