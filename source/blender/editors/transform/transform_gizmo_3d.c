/*
 * This program is free software; you can redistribute it and/or
 * modify it under the terms of the GNU General Public License
 * as published by the Free Software Foundation; either version 2
 * of the License, or (at your option) any later version.
 *
 * This program is distributed in the hope that it will be useful,
 * but WITHOUT ANY WARRANTY; without even the implied warranty of
 * MERCHANTABILITY or FITNESS FOR A PARTICULAR PURPOSE.  See the
 * GNU General Public License for more details.
 *
 * You should have received a copy of the GNU General Public License
 * along with this program; if not, write to the Free Software Foundation,
 * Inc., 51 Franklin Street, Fifth Floor, Boston, MA 02110-1301, USA.
 */

/** \file
 * \ingroup edtransform
 *
 * \name 3D Transform Gizmo
 *
 * Used for 3D View
 */

#include <float.h>
#include <math.h>
#include <stdlib.h>
#include <string.h>

#include "DNA_armature_types.h"
#include "DNA_curve_types.h"
#include "DNA_gpencil_types.h"
#include "DNA_lattice_types.h"
#include "DNA_meta_types.h"
#include "DNA_scene_types.h"
#include "DNA_screen_types.h"
#include "DNA_view3d_types.h"

#include "BLI_array_utils.h"
#include "BLI_listbase.h"
#include "BLI_math.h"
#include "BLI_utildefines.h"

#include "BKE_action.h"
#include "BKE_armature.h"
#include "BKE_context.h"
#include "BKE_curve.h"
#include "BKE_editmesh.h"
#include "BKE_global.h"
#include "BKE_gpencil.h"
#include "BKE_layer.h"
#include "BKE_object.h"
#include "BKE_paint.h"
#include "BKE_pointcache.h"
#include "BKE_scene.h"

#include "DEG_depsgraph.h"

#include "WM_api.h"
#include "WM_message.h"
#include "WM_types.h"
#include "wm.h"

#include "ED_armature.h"
#include "ED_gizmo_library.h"
#include "ED_gizmo_utils.h"
#include "ED_gpencil.h"
#include "ED_object.h"
#include "ED_particle.h"
#include "ED_screen.h"
#include "ED_view3d.h"

#include "UI_interface.h"
#include "UI_resources.h"

#include "RNA_access.h"
#include "RNA_define.h"

/* local module include */
#include "transform.h"
#include "transform_convert.h"
#include "transform_snap.h"

#include "MEM_guardedalloc.h"

#include "GPU_state.h"

/* return codes for select, and drawing flags */

#define MAN_TRANS_X (1 << 0)
#define MAN_TRANS_Y (1 << 1)
#define MAN_TRANS_Z (1 << 2)
#define MAN_TRANS_C (MAN_TRANS_X | MAN_TRANS_Y | MAN_TRANS_Z)

#define MAN_ROT_X (1 << 3)
#define MAN_ROT_Y (1 << 4)
#define MAN_ROT_Z (1 << 5)
#define MAN_ROT_C (MAN_ROT_X | MAN_ROT_Y | MAN_ROT_Z)

#define MAN_SCALE_X (1 << 8)
#define MAN_SCALE_Y (1 << 9)
#define MAN_SCALE_Z (1 << 10)
#define MAN_SCALE_C (MAN_SCALE_X | MAN_SCALE_Y | MAN_SCALE_Z)

/* threshold for testing view aligned gizmo axis */
static struct {
  float min, max;
} g_tw_axis_range[2] = {
    /* Regular range */
    {0.02f, 0.1f},
    /* Use a different range because we flip the dot product,
     * also the view aligned planes are harder to see so hiding early is preferred. */
    {0.175f, 0.25f},
};

/* axes as index */
enum {
  MAN_AXIS_TRANS_X = 0,
  MAN_AXIS_TRANS_Y,
  MAN_AXIS_TRANS_Z,
  MAN_AXIS_TRANS_C,

  MAN_AXIS_TRANS_XY,
  MAN_AXIS_TRANS_YZ,
  MAN_AXIS_TRANS_ZX,
#define MAN_AXIS_RANGE_TRANS_START MAN_AXIS_TRANS_X
#define MAN_AXIS_RANGE_TRANS_END (MAN_AXIS_TRANS_ZX + 1)

  MAN_AXIS_ROT_X,
  MAN_AXIS_ROT_Y,
  MAN_AXIS_ROT_Z,
  MAN_AXIS_ROT_C,
  MAN_AXIS_ROT_T, /* trackball rotation */
#define MAN_AXIS_RANGE_ROT_START MAN_AXIS_ROT_X
#define MAN_AXIS_RANGE_ROT_END (MAN_AXIS_ROT_T + 1)

  MAN_AXIS_SCALE_X,
  MAN_AXIS_SCALE_Y,
  MAN_AXIS_SCALE_Z,
  MAN_AXIS_SCALE_C,
  MAN_AXIS_SCALE_XY,
  MAN_AXIS_SCALE_YZ,
  MAN_AXIS_SCALE_ZX,
#define MAN_AXIS_RANGE_SCALE_START MAN_AXIS_SCALE_X
#define MAN_AXIS_RANGE_SCALE_END (MAN_AXIS_SCALE_ZX + 1)

  MAN_AXIS_LAST = MAN_AXIS_SCALE_ZX + 1,
};

/* axis types */
enum {
  MAN_AXES_ALL = 0,
  MAN_AXES_TRANSLATE,
  MAN_AXES_ROTATE,
  MAN_AXES_SCALE,
};

typedef struct GizmoGroup {
  bool all_hidden;
  int twtype;

  /* Users may change the twtype, detect changes to re-setup gizmo options. */
  int twtype_init;
  int twtype_prev;
  int use_twtype_refresh;

  /* Only for view orientation. */
  struct {
    float viewinv_m3[3][3];
  } prev;

  struct wmGizmo *gizmos[MAN_AXIS_LAST];
} GizmoGroup;

/* -------------------------------------------------------------------- */
/** \name Utilities
 * \{ */

/* loop over axes */
#define MAN_ITER_AXES_BEGIN(axis, axis_idx) \
  { \
    wmGizmo *axis; \
    int axis_idx; \
    for (axis_idx = 0; axis_idx < MAN_AXIS_LAST; axis_idx++) { \
      axis = gizmo_get_axis_from_index(ggd, axis_idx);

#define MAN_ITER_AXES_END \
  } \
  } \
  ((void)0)

static wmGizmo *gizmo_get_axis_from_index(const GizmoGroup *ggd, const short axis_idx)
{
  BLI_assert(IN_RANGE_INCL(axis_idx, (float)MAN_AXIS_TRANS_X, (float)MAN_AXIS_LAST));
  return ggd->gizmos[axis_idx];
}

static short gizmo_get_axis_type(const int axis_idx)
{
  if (axis_idx >= MAN_AXIS_RANGE_TRANS_START && axis_idx < MAN_AXIS_RANGE_TRANS_END) {
    return MAN_AXES_TRANSLATE;
  }
  if (axis_idx >= MAN_AXIS_RANGE_ROT_START && axis_idx < MAN_AXIS_RANGE_ROT_END) {
    return MAN_AXES_ROTATE;
  }
  if (axis_idx >= MAN_AXIS_RANGE_SCALE_START && axis_idx < MAN_AXIS_RANGE_SCALE_END) {
    return MAN_AXES_SCALE;
  }
  BLI_assert(0);
  return -1;
}

static uint gizmo_orientation_axis(const int axis_idx, bool *r_is_plane)
{
  switch (axis_idx) {
    case MAN_AXIS_TRANS_YZ:
    case MAN_AXIS_SCALE_YZ:
      if (r_is_plane) {
        *r_is_plane = true;
      }
      ATTR_FALLTHROUGH;
    case MAN_AXIS_TRANS_X:
    case MAN_AXIS_ROT_X:
    case MAN_AXIS_SCALE_X:
      return 0;

    case MAN_AXIS_TRANS_ZX:
    case MAN_AXIS_SCALE_ZX:
      if (r_is_plane) {
        *r_is_plane = true;
      }
      ATTR_FALLTHROUGH;
    case MAN_AXIS_TRANS_Y:
    case MAN_AXIS_ROT_Y:
    case MAN_AXIS_SCALE_Y:
      return 1;

    case MAN_AXIS_TRANS_XY:
    case MAN_AXIS_SCALE_XY:
      if (r_is_plane) {
        *r_is_plane = true;
      }
      ATTR_FALLTHROUGH;
    case MAN_AXIS_TRANS_Z:
    case MAN_AXIS_ROT_Z:
    case MAN_AXIS_SCALE_Z:
      return 2;
  }
  return 3;
}

static bool gizmo_is_axis_visible(const RegionView3D *rv3d,
                                  const int twtype,
                                  const float idot[3],
                                  const int axis_type,
                                  const int axis_idx)
{
  if ((axis_idx >= MAN_AXIS_RANGE_ROT_START && axis_idx < MAN_AXIS_RANGE_ROT_END) == 0) {
    bool is_plane = false;
    const uint aidx_norm = gizmo_orientation_axis(axis_idx, &is_plane);
    /* don't draw axis perpendicular to the view */
    if (aidx_norm < 3) {
      float idot_axis = idot[aidx_norm];
      if (is_plane) {
        idot_axis = 1.0f - idot_axis;
      }
      if (idot_axis < g_tw_axis_range[is_plane].min) {
        return false;
      }
    }
  }

  if ((axis_type == MAN_AXES_TRANSLATE && !(twtype & V3D_GIZMO_SHOW_OBJECT_TRANSLATE)) ||
      (axis_type == MAN_AXES_ROTATE && !(twtype & V3D_GIZMO_SHOW_OBJECT_ROTATE)) ||
      (axis_type == MAN_AXES_SCALE && !(twtype & V3D_GIZMO_SHOW_OBJECT_SCALE))) {
    return false;
  }

  switch (axis_idx) {
    case MAN_AXIS_TRANS_X:
      return (rv3d->twdrawflag & MAN_TRANS_X);
    case MAN_AXIS_TRANS_Y:
      return (rv3d->twdrawflag & MAN_TRANS_Y);
    case MAN_AXIS_TRANS_Z:
      return (rv3d->twdrawflag & MAN_TRANS_Z);
    case MAN_AXIS_TRANS_C:
      return (rv3d->twdrawflag & MAN_TRANS_C);
    case MAN_AXIS_ROT_X:
      return (rv3d->twdrawflag & MAN_ROT_X);
    case MAN_AXIS_ROT_Y:
      return (rv3d->twdrawflag & MAN_ROT_Y);
    case MAN_AXIS_ROT_Z:
      return (rv3d->twdrawflag & MAN_ROT_Z);
    case MAN_AXIS_ROT_C:
    case MAN_AXIS_ROT_T:
      return (rv3d->twdrawflag & MAN_ROT_C);
    case MAN_AXIS_SCALE_X:
      return (rv3d->twdrawflag & MAN_SCALE_X);
    case MAN_AXIS_SCALE_Y:
      return (rv3d->twdrawflag & MAN_SCALE_Y);
    case MAN_AXIS_SCALE_Z:
      return (rv3d->twdrawflag & MAN_SCALE_Z);
    case MAN_AXIS_SCALE_C:
      return (rv3d->twdrawflag & MAN_SCALE_C && (twtype & V3D_GIZMO_SHOW_OBJECT_TRANSLATE) == 0);
    case MAN_AXIS_TRANS_XY:
      return (rv3d->twdrawflag & MAN_TRANS_X && rv3d->twdrawflag & MAN_TRANS_Y &&
              (twtype & V3D_GIZMO_SHOW_OBJECT_ROTATE) == 0);
    case MAN_AXIS_TRANS_YZ:
      return (rv3d->twdrawflag & MAN_TRANS_Y && rv3d->twdrawflag & MAN_TRANS_Z &&
              (twtype & V3D_GIZMO_SHOW_OBJECT_ROTATE) == 0);
    case MAN_AXIS_TRANS_ZX:
      return (rv3d->twdrawflag & MAN_TRANS_Z && rv3d->twdrawflag & MAN_TRANS_X &&
              (twtype & V3D_GIZMO_SHOW_OBJECT_ROTATE) == 0);
    case MAN_AXIS_SCALE_XY:
      return (rv3d->twdrawflag & MAN_SCALE_X && rv3d->twdrawflag & MAN_SCALE_Y &&
              (twtype & V3D_GIZMO_SHOW_OBJECT_TRANSLATE) == 0 &&
              (twtype & V3D_GIZMO_SHOW_OBJECT_ROTATE) == 0);
    case MAN_AXIS_SCALE_YZ:
      return (rv3d->twdrawflag & MAN_SCALE_Y && rv3d->twdrawflag & MAN_SCALE_Z &&
              (twtype & V3D_GIZMO_SHOW_OBJECT_TRANSLATE) == 0 &&
              (twtype & V3D_GIZMO_SHOW_OBJECT_ROTATE) == 0);
    case MAN_AXIS_SCALE_ZX:
      return (rv3d->twdrawflag & MAN_SCALE_Z && rv3d->twdrawflag & MAN_SCALE_X &&
              (twtype & V3D_GIZMO_SHOW_OBJECT_TRANSLATE) == 0 &&
              (twtype & V3D_GIZMO_SHOW_OBJECT_ROTATE) == 0);
  }
  return false;
}

static void gizmo_get_axis_color(const int axis_idx,
                                 const float idot[3],
                                 float r_col[4],
                                 float r_col_hi[4])
{
  /* alpha values for normal/highlighted states */
  const float alpha = 0.6f;
  const float alpha_hi = 1.0f;
  float alpha_fac;

  if (axis_idx >= MAN_AXIS_RANGE_ROT_START && axis_idx < MAN_AXIS_RANGE_ROT_END) {
    /* Never fade rotation rings. */
    /* trackball rotation axis is a special case, we only draw a slight overlay */
    alpha_fac = (axis_idx == MAN_AXIS_ROT_T) ? 0.05f : 1.0f;
  }
  else {
    bool is_plane = false;
    const int axis_idx_norm = gizmo_orientation_axis(axis_idx, &is_plane);
    /* Get alpha fac based on axis angle,
     * to fade axis out when hiding it because it points towards view. */
    if (axis_idx_norm < 3) {
      const float idot_min = g_tw_axis_range[is_plane].min;
      const float idot_max = g_tw_axis_range[is_plane].max;
      float idot_axis = idot[axis_idx_norm];
      if (is_plane) {
        idot_axis = 1.0f - idot_axis;
      }
      alpha_fac = ((idot_axis > idot_max) ? 1.0f :
                   (idot_axis < idot_min) ? 0.0f :
                                            ((idot_axis - idot_min) / (idot_max - idot_min)));
    }
    else {
      alpha_fac = 1.0f;
    }
  }

  switch (axis_idx) {
    case MAN_AXIS_TRANS_X:
    case MAN_AXIS_ROT_X:
    case MAN_AXIS_SCALE_X:
    case MAN_AXIS_TRANS_YZ:
    case MAN_AXIS_SCALE_YZ:
      UI_GetThemeColor4fv(TH_AXIS_X, r_col);
      break;
    case MAN_AXIS_TRANS_Y:
    case MAN_AXIS_ROT_Y:
    case MAN_AXIS_SCALE_Y:
    case MAN_AXIS_TRANS_ZX:
    case MAN_AXIS_SCALE_ZX:
      UI_GetThemeColor4fv(TH_AXIS_Y, r_col);
      break;
    case MAN_AXIS_TRANS_Z:
    case MAN_AXIS_ROT_Z:
    case MAN_AXIS_SCALE_Z:
    case MAN_AXIS_TRANS_XY:
    case MAN_AXIS_SCALE_XY:
      UI_GetThemeColor4fv(TH_AXIS_Z, r_col);
      break;
    case MAN_AXIS_TRANS_C:
    case MAN_AXIS_ROT_C:
    case MAN_AXIS_SCALE_C:
    case MAN_AXIS_ROT_T:
      UI_GetThemeColor4fv(TH_GIZMO_VIEW_ALIGN, r_col);
      break;
  }

  copy_v4_v4(r_col_hi, r_col);

  r_col[3] = alpha * alpha_fac;
  r_col_hi[3] = alpha_hi * alpha_fac;
}

static void gizmo_get_axis_constraint(const int axis_idx, bool r_axis[3])
{
  ARRAY_SET_ITEMS(r_axis, 0, 0, 0);

  switch (axis_idx) {
    case MAN_AXIS_TRANS_X:
    case MAN_AXIS_ROT_X:
    case MAN_AXIS_SCALE_X:
      r_axis[0] = 1;
      break;
    case MAN_AXIS_TRANS_Y:
    case MAN_AXIS_ROT_Y:
    case MAN_AXIS_SCALE_Y:
      r_axis[1] = 1;
      break;
    case MAN_AXIS_TRANS_Z:
    case MAN_AXIS_ROT_Z:
    case MAN_AXIS_SCALE_Z:
      r_axis[2] = 1;
      break;
    case MAN_AXIS_TRANS_XY:
    case MAN_AXIS_SCALE_XY:
      r_axis[0] = r_axis[1] = 1;
      break;
    case MAN_AXIS_TRANS_YZ:
    case MAN_AXIS_SCALE_YZ:
      r_axis[1] = r_axis[2] = 1;
      break;
    case MAN_AXIS_TRANS_ZX:
    case MAN_AXIS_SCALE_ZX:
      r_axis[2] = r_axis[0] = 1;
      break;
    default:
      break;
  }
}

/* **************** Preparation Stuff **************** */

static void reset_tw_center(struct TransformBounds *tbounds)
{
  INIT_MINMAX(tbounds->min, tbounds->max);
  zero_v3(tbounds->center);

  for (int i = 0; i < 3; i++) {
    tbounds->axis_min[i] = +FLT_MAX;
    tbounds->axis_max[i] = -FLT_MAX;
  }
}

/* transform widget center calc helper for below */
static void calc_tw_center(struct TransformBounds *tbounds, const float co[3])
{
  minmax_v3v3_v3(tbounds->min, tbounds->max, co);
  add_v3_v3(tbounds->center, co);

  for (int i = 0; i < 3; i++) {
    const float d = dot_v3v3(tbounds->axis[i], co);
    tbounds->axis_min[i] = min_ff(d, tbounds->axis_min[i]);
    tbounds->axis_max[i] = max_ff(d, tbounds->axis_max[i]);
  }
}

static void calc_tw_center_with_matrix(struct TransformBounds *tbounds,
                                       const float co[3],
                                       const bool use_matrix,
                                       const float matrix[4][4])
{
  float co_world[3];
  if (use_matrix) {
    mul_v3_m4v3(co_world, matrix, co);
    co = co_world;
  }
  calc_tw_center(tbounds, co);
}

static void protectflag_to_drawflags(short protectflag, short *drawflags)
{
  if (protectflag & OB_LOCK_LOCX) {
    *drawflags &= ~MAN_TRANS_X;
  }
  if (protectflag & OB_LOCK_LOCY) {
    *drawflags &= ~MAN_TRANS_Y;
  }
  if (protectflag & OB_LOCK_LOCZ) {
    *drawflags &= ~MAN_TRANS_Z;
  }

  if (protectflag & OB_LOCK_ROTX) {
    *drawflags &= ~MAN_ROT_X;
  }
  if (protectflag & OB_LOCK_ROTY) {
    *drawflags &= ~MAN_ROT_Y;
  }
  if (protectflag & OB_LOCK_ROTZ) {
    *drawflags &= ~MAN_ROT_Z;
  }

  if (protectflag & OB_LOCK_SCALEX) {
    *drawflags &= ~MAN_SCALE_X;
  }
  if (protectflag & OB_LOCK_SCALEY) {
    *drawflags &= ~MAN_SCALE_Y;
  }
  if (protectflag & OB_LOCK_SCALEZ) {
    *drawflags &= ~MAN_SCALE_Z;
  }
}

/* for pose mode */
static void protectflag_to_drawflags_pchan(RegionView3D *rv3d,
                                           const bPoseChannel *pchan,
                                           short orientation_index)
{
  /* Protect-flags apply to local space in pose mode, so only let them influence axis
   * visibility if we show the global orientation, otherwise it's confusing. */
  if (orientation_index == V3D_ORIENT_LOCAL) {
    protectflag_to_drawflags(pchan->protectflag, &rv3d->twdrawflag);
  }
}

/* For editmode. */
static void protectflag_to_drawflags_ebone(RegionView3D *rv3d, const EditBone *ebo)
{
  if (ebo->flag & BONE_EDITMODE_LOCKED) {
    protectflag_to_drawflags(OB_LOCK_LOC | OB_LOCK_ROT | OB_LOCK_SCALE, &rv3d->twdrawflag);
  }
}

/* could move into BLI_math however this is only useful for display/editing purposes */
static void axis_angle_to_gimbal_axis(float gmat[3][3], const float axis[3], const float angle)
{
  /* X/Y are arbitrary axes, most importantly Z is the axis of rotation. */

  float cross_vec[3];
  float quat[4];

  /* this is an un-scientific method to get a vector to cross with
   * XYZ intentionally YZX */
  cross_vec[0] = axis[1];
  cross_vec[1] = axis[2];
  cross_vec[2] = axis[0];

  /* X-axis */
  cross_v3_v3v3(gmat[0], cross_vec, axis);
  normalize_v3(gmat[0]);
  axis_angle_to_quat(quat, axis, angle);
  mul_qt_v3(quat, gmat[0]);

  /* Y-axis */
  axis_angle_to_quat(quat, axis, M_PI_2);
  copy_v3_v3(gmat[1], gmat[0]);
  mul_qt_v3(quat, gmat[1]);

  /* Z-axis */
  copy_v3_v3(gmat[2], axis);

  normalize_m3(gmat);
}

static bool test_rotmode_euler(short rotmode)
{
  return (ELEM(rotmode, ROT_MODE_AXISANGLE, ROT_MODE_QUAT)) ? 0 : 1;
}

/**
 * Return false when no gimbal for selection.
 */
bool gimbal_axis(Object *ob, float gmat[3][3])
{
  if (ob->mode & OB_MODE_POSE) {
    bPoseChannel *pchan = BKE_pose_channel_active(ob);

    if (pchan) {
      float mat[3][3], tmat[3][3], obmat[3][3];
      if (test_rotmode_euler(pchan->rotmode)) {
        eulO_to_gimbal_axis(mat, pchan->eul, pchan->rotmode);
      }
      else if (pchan->rotmode == ROT_MODE_AXISANGLE) {
        axis_angle_to_gimbal_axis(mat, pchan->rotAxis, pchan->rotAngle);
      }
      else { /* quat */
        return 0;
      }

      /* apply bone transformation */
      mul_m3_m3m3(tmat, pchan->bone->bone_mat, mat);

      if (pchan->parent) {
        float parent_mat[3][3];

        copy_m3_m4(parent_mat,
                   (pchan->bone->flag & BONE_HINGE) ? pchan->parent->bone->arm_mat :
                                                      pchan->parent->pose_mat);
        mul_m3_m3m3(mat, parent_mat, tmat);

        /* needed if object transformation isn't identity */
        copy_m3_m4(obmat, ob->obmat);
        mul_m3_m3m3(gmat, obmat, mat);
      }
      else {
        /* needed if object transformation isn't identity */
        copy_m3_m4(obmat, ob->obmat);
        mul_m3_m3m3(gmat, obmat, tmat);
      }

      normalize_m3(gmat);
      return 1;
    }
  }
  else {
    if (test_rotmode_euler(ob->rotmode)) {
      eulO_to_gimbal_axis(gmat, ob->rot, ob->rotmode);
    }
    else if (ob->rotmode == ROT_MODE_AXISANGLE) {
      axis_angle_to_gimbal_axis(gmat, ob->rotAxis, ob->rotAngle);
    }
    else { /* quat */
      return 0;
    }

    if (ob->parent) {
      float parent_mat[3][3];
      copy_m3_m4(parent_mat, ob->parent->obmat);
      normalize_m3(parent_mat);
      mul_m3_m3m3(gmat, parent_mat, gmat);
    }
    return 1;
  }

  return 0;
}

/* centroid, boundbox, of selection */
/* returns total items selected */
int ED_transform_calc_gizmo_stats(const bContext *C,
                                  const struct TransformCalcParams *params,
                                  struct TransformBounds *tbounds)
{
  ScrArea *area = CTX_wm_area(C);
  ARegion *region = CTX_wm_region(C);
  Scene *scene = CTX_data_scene(C);
  /* TODO(sergey): This function is used from operator's modal() and from gizmo's refresh().
   * Is it fine to possibly evaluate dependency graph here? */
  Depsgraph *depsgraph = CTX_data_expect_evaluated_depsgraph(C);
  ViewLayer *view_layer = CTX_data_view_layer(C);
  View3D *v3d = area->spacedata.first;
  RegionView3D *rv3d = region->regiondata;
  Base *base;
  bGPdata *gpd = CTX_data_gpencil_data(C);
  const bool is_gp_edit = GPENCIL_ANY_MODE(gpd);
  const bool is_curve_edit = GPENCIL_CURVE_EDIT_SESSIONS_ON(gpd);
  int a, totsel = 0;

  const int pivot_point = scene->toolsettings->transform_pivot_point;
  const short orient_index = params->orientation_index ?
                                 (params->orientation_index - 1) :
                                 BKE_scene_orientation_get_index(scene, SCE_ORIENT_DEFAULT);

  Object *ob = OBACT(view_layer);
  Object *obedit = OBEDIT_FROM_OBACT(ob);
  if (ob && ob->mode & OB_MODE_WEIGHT_PAINT) {
    Object *obpose = BKE_object_pose_armature_get(ob);
    if (obpose != NULL) {
      ob = obpose;
    }
  }

<<<<<<< HEAD
=======
  tbounds->use_matrix_space = false;

>>>>>>> 28eaa81f
  /* transform widget matrix */
  unit_m4(rv3d->twmat);

  unit_m3(rv3d->tw_axis_matrix);
  zero_v3(rv3d->tw_axis_min);
  zero_v3(rv3d->tw_axis_max);

  rv3d->twdrawflag = 0xFFFF;

  /* global, local or normal orientation?
   * if we could check 'totsel' now, this should be skipped with no selection. */
  if (ob) {
    float mat[3][3];
    ED_transform_calc_orientation_from_type_ex(
        scene, view_layer, v3d, rv3d, ob, obedit, orient_index, pivot_point, mat);
    copy_m4_m3(rv3d->twmat, mat);
  }

  /* transform widget centroid/center */
  reset_tw_center(tbounds);

  copy_m3_m4(tbounds->axis, rv3d->twmat);
  if (params->use_local_axis && (ob && ob->mode & (OB_MODE_EDIT | OB_MODE_POSE))) {
    float diff_mat[3][3];
    copy_m3_m4(diff_mat, ob->obmat);
    normalize_m3(diff_mat);
    invert_m3(diff_mat);
    mul_m3_m3m3(tbounds->axis, tbounds->axis, diff_mat);
    normalize_m3(tbounds->axis);

    tbounds->use_matrix_space = true;
    copy_m4_m4(tbounds->matrix_space, ob->obmat);
  }

  if (is_gp_edit) {
    float diff_mat[4][4];
    const bool use_mat_local = true;
    LISTBASE_FOREACH (bGPDlayer *, gpl, &gpd->layers) {
      /* only editable and visible layers are considered */

      if (BKE_gpencil_layer_is_editable(gpl) && (gpl->actframe != NULL)) {

        /* calculate difference matrix */
        BKE_gpencil_layer_transform_matrix_get(depsgraph, ob, gpl, diff_mat);

        LISTBASE_FOREACH (bGPDstroke *, gps, &gpl->actframe->strokes) {
          /* skip strokes that are invalid for current view */
          if (ED_gpencil_stroke_can_use(C, gps) == false) {
            continue;
          }

          if (is_curve_edit) {
            if (gps->editcurve == NULL) {
              continue;
            }

            bGPDcurve *gpc = gps->editcurve;
            if (gpc->flag & GP_CURVE_SELECT) {
              for (uint32_t i = 0; i < gpc->tot_curve_points; i++) {
                bGPDcurve_point *gpc_pt = &gpc->curve_points[i];
                BezTriple *bezt = &gpc_pt->bezt;
                if (gpc_pt->flag & GP_CURVE_POINT_SELECT) {
                  for (uint32_t j = 0; j < 3; j++) {
                    if (BEZT_ISSEL_IDX(bezt, j)) {
                      calc_tw_center_with_matrix(tbounds, bezt->vec[j], use_mat_local, diff_mat);
                      totsel++;
                    }
                  }
                }
              }
            }
          }
          else {
            /* we're only interested in selected points here... */
            if (gps->flag & GP_STROKE_SELECT) {
              bGPDspoint *pt;
              int i;

              /* Change selection status of all points, then make the stroke match */
              for (i = 0, pt = gps->points; i < gps->totpoints; i++, pt++) {
                if (pt->flag & GP_SPOINT_SELECT) {
                  calc_tw_center_with_matrix(tbounds, &pt->x, use_mat_local, diff_mat);
                  totsel++;
                }
              }
            }
          }
        }
      }
    }

    /* selection center */
    if (totsel) {
      mul_v3_fl(tbounds->center, 1.0f / (float)totsel); /* centroid! */
    }
  }
  else if (obedit) {

#define FOREACH_EDIT_OBJECT_BEGIN(ob_iter, use_mat_local) \
  { \
    invert_m4_m4(obedit->imat, obedit->obmat); \
    uint objects_len = 0; \
    Object **objects = BKE_view_layer_array_from_objects_in_edit_mode( \
        view_layer, CTX_wm_view3d(C), &objects_len); \
    for (uint ob_index = 0; ob_index < objects_len; ob_index++) { \
      Object *ob_iter = objects[ob_index]; \
      const bool use_mat_local = (ob_iter != obedit);

#define FOREACH_EDIT_OBJECT_END() \
  } \
  MEM_freeN(objects); \
  } \
  ((void)0)

    ob = obedit;
    if (obedit->type == OB_MESH) {
      FOREACH_EDIT_OBJECT_BEGIN (ob_iter, use_mat_local) {
        BMEditMesh *em_iter = BKE_editmesh_from_object(ob_iter);
        BMesh *bm = em_iter->bm;

        if (bm->totvertsel == 0) {
          continue;
        }

        BMVert *eve;
        BMIter iter;

        float mat_local[4][4];
        if (use_mat_local) {
          mul_m4_m4m4(mat_local, obedit->imat, ob_iter->obmat);
        }

        BM_ITER_MESH (eve, &iter, bm, BM_VERTS_OF_MESH) {
          if (!BM_elem_flag_test(eve, BM_ELEM_HIDDEN)) {
            if (BM_elem_flag_test(eve, BM_ELEM_SELECT)) {
              calc_tw_center_with_matrix(tbounds, eve->co, use_mat_local, mat_local);
              totsel++;
            }
          }
        }
      }
      FOREACH_EDIT_OBJECT_END();
    } /* end editmesh */
    else if (obedit->type == OB_ARMATURE) {
      FOREACH_EDIT_OBJECT_BEGIN (ob_iter, use_mat_local) {
        bArmature *arm = ob_iter->data;

        float mat_local[4][4];
        if (use_mat_local) {
          mul_m4_m4m4(mat_local, obedit->imat, ob_iter->obmat);
        }
        LISTBASE_FOREACH (EditBone *, ebo, arm->edbo) {
          if (EBONE_VISIBLE(arm, ebo)) {
            if (ebo->flag & BONE_TIPSEL) {
              calc_tw_center_with_matrix(tbounds, ebo->tail, use_mat_local, mat_local);
              totsel++;
            }
            if ((ebo->flag & BONE_ROOTSEL) &&
                /* don't include same point multiple times */
                ((ebo->flag & BONE_CONNECTED) && (ebo->parent != NULL) &&
                 (ebo->parent->flag & BONE_TIPSEL) && EBONE_VISIBLE(arm, ebo->parent)) == 0) {
              calc_tw_center_with_matrix(tbounds, ebo->head, use_mat_local, mat_local);
              totsel++;
            }
            if (ebo->flag & (BONE_SELECTED | BONE_ROOTSEL | BONE_TIPSEL)) {
              protectflag_to_drawflags_ebone(rv3d, ebo);
            }
          }
        }
      }
      FOREACH_EDIT_OBJECT_END();
    }
    else if (ELEM(obedit->type, OB_CURVE, OB_SURF)) {
      FOREACH_EDIT_OBJECT_BEGIN (ob_iter, use_mat_local) {
        Curve *cu = ob_iter->data;
        Nurb *nu;
        BezTriple *bezt;
        BPoint *bp;
        ListBase *nurbs = BKE_curve_editNurbs_get(cu);

        float mat_local[4][4];
        if (use_mat_local) {
          mul_m4_m4m4(mat_local, obedit->imat, ob_iter->obmat);
        }

        nu = nurbs->first;
        while (nu) {
          if (nu->type == CU_BEZIER) {
            bezt = nu->bezt;
            a = nu->pntsu;
            while (a--) {
              /* exceptions
               * if handles are hidden then only check the center points.
               * If the center knot is selected then only use this as the center point.
               */
              if (v3d->overlay.handle_display == CURVE_HANDLE_NONE) {
                if (bezt->f2 & SELECT) {
                  calc_tw_center_with_matrix(tbounds, bezt->vec[1], use_mat_local, mat_local);
                  totsel++;
                }
              }
              else if (bezt->f2 & SELECT) {
                calc_tw_center_with_matrix(tbounds, bezt->vec[1], use_mat_local, mat_local);
                totsel++;
              }
              else {
                if (bezt->f1 & SELECT) {
                  const float *co = bezt->vec[(pivot_point == V3D_AROUND_LOCAL_ORIGINS) ? 1 : 0];
                  calc_tw_center_with_matrix(tbounds, co, use_mat_local, mat_local);
                  totsel++;
                }
                if (bezt->f3 & SELECT) {
                  const float *co = bezt->vec[(pivot_point == V3D_AROUND_LOCAL_ORIGINS) ? 1 : 2];
                  calc_tw_center_with_matrix(tbounds, co, use_mat_local, mat_local);
                  totsel++;
                }
              }
              bezt++;
            }
          }
          else {
            bp = nu->bp;
            a = nu->pntsu * nu->pntsv;
            while (a--) {
              if (bp->f1 & SELECT) {
                calc_tw_center_with_matrix(tbounds, bp->vec, use_mat_local, mat_local);
                totsel++;
              }
              bp++;
            }
          }
          nu = nu->next;
        }
      }
      FOREACH_EDIT_OBJECT_END();
    }
    else if (obedit->type == OB_MBALL) {
      FOREACH_EDIT_OBJECT_BEGIN (ob_iter, use_mat_local) {
        MetaBall *mb = (MetaBall *)ob_iter->data;

        float mat_local[4][4];
        if (use_mat_local) {
          mul_m4_m4m4(mat_local, obedit->imat, ob_iter->obmat);
        }

        LISTBASE_FOREACH (MetaElem *, ml, mb->editelems) {
          if (ml->flag & SELECT) {
            calc_tw_center_with_matrix(tbounds, &ml->x, use_mat_local, mat_local);
            totsel++;
          }
        }
      }
      FOREACH_EDIT_OBJECT_END();
    }
    else if (obedit->type == OB_LATTICE) {
      FOREACH_EDIT_OBJECT_BEGIN (ob_iter, use_mat_local) {
        Lattice *lt = ((Lattice *)ob_iter->data)->editlatt->latt;
        BPoint *bp = lt->def;
        a = lt->pntsu * lt->pntsv * lt->pntsw;

        float mat_local[4][4];
        if (use_mat_local) {
          mul_m4_m4m4(mat_local, obedit->imat, ob_iter->obmat);
        }

        while (a--) {
          if (bp->f1 & SELECT) {
            calc_tw_center_with_matrix(tbounds, bp->vec, use_mat_local, mat_local);
            totsel++;
          }
          bp++;
        }
      }
      FOREACH_EDIT_OBJECT_END();
    }

#undef FOREACH_EDIT_OBJECT_BEGIN
#undef FOREACH_EDIT_OBJECT_END

    /* selection center */
    if (totsel) {
      mul_v3_fl(tbounds->center, 1.0f / (float)totsel); /* centroid! */
      mul_m4_v3(obedit->obmat, tbounds->center);
      mul_m4_v3(obedit->obmat, tbounds->min);
      mul_m4_v3(obedit->obmat, tbounds->max);
    }
  }
  else if (ob && (ob->mode & OB_MODE_POSE)) {
    invert_m4_m4(ob->imat, ob->obmat);

    uint objects_len = 0;
    Object **objects = BKE_object_pose_array_get(view_layer, v3d, &objects_len);

    for (uint ob_index = 0; ob_index < objects_len; ob_index++) {
      Object *ob_iter = objects[ob_index];
      const bool use_mat_local = (ob_iter != ob);
      bPoseChannel *pchan;

      /* mislead counting bones... bah. We don't know the gizmo mode, could be mixed */
      const int mode = TFM_ROTATION;

      const int totsel_iter = transform_convert_pose_transflags_update(
          ob_iter, mode, V3D_AROUND_CENTER_BOUNDS, NULL);

      if (totsel_iter) {
        float mat_local[4][4];
        if (params->use_local_axis) {
          if (use_mat_local) {
            mul_m4_m4m4(mat_local, ob->imat, ob_iter->obmat);
          }
        }

        /* use channels to get stats */
        for (pchan = ob_iter->pose->chanbase.first; pchan; pchan = pchan->next) {
          Bone *bone = pchan->bone;
          if (bone && (bone->flag & BONE_TRANSFORM)) {
            calc_tw_center_with_matrix(tbounds, pchan->pose_head, use_mat_local, mat_local);
            protectflag_to_drawflags_pchan(rv3d, pchan, orient_index);
          }
        }
        totsel += totsel_iter;
      }
    }
    MEM_freeN(objects);

    if (totsel) {
      mul_v3_fl(tbounds->center, 1.0f / (float)totsel); /* centroid! */
      mul_m4_v3(ob->obmat, tbounds->center);
      mul_m4_v3(ob->obmat, tbounds->min);
      mul_m4_v3(ob->obmat, tbounds->max);
    }
  }
  else if (ob && (ob->mode & OB_MODE_ALL_PAINT)) {
    if (ob->mode & OB_MODE_SCULPT) {
      totsel = 1;
      calc_tw_center_with_matrix(tbounds, ob->sculpt->pivot_pos, false, ob->obmat);
      mul_m4_v3(ob->obmat, tbounds->center);
      mul_m4_v3(ob->obmat, tbounds->min);
      mul_m4_v3(ob->obmat, tbounds->max);
    }
  }
  else if (ob && ob->mode & OB_MODE_PARTICLE_EDIT) {
    PTCacheEdit *edit = PE_get_current(depsgraph, scene, ob);
    PTCacheEditPoint *point;
    PTCacheEditKey *ek;
    int k;

    if (edit) {
      point = edit->points;
      for (a = 0; a < edit->totpoint; a++, point++) {
        if (point->flag & PEP_HIDE) {
          continue;
        }

        for (k = 0, ek = point->keys; k < point->totkey; k++, ek++) {
          if (ek->flag & PEK_SELECT) {
            calc_tw_center(tbounds, (ek->flag & PEK_USE_WCO) ? ek->world_co : ek->co);
            totsel++;
          }
        }
      }

      /* selection center */
      if (totsel) {
        mul_v3_fl(tbounds->center, 1.0f / (float)totsel); /* centroid! */
      }
    }
  }
  else {

    /* we need the one selected object, if its not active */
    base = BASACT(view_layer);
    ob = OBACT(view_layer);
    if (base && ((base->flag & BASE_SELECTED) == 0)) {
      ob = NULL;
    }

    for (base = view_layer->object_bases.first; base; base = base->next) {
      if (!BASE_SELECTED_EDITABLE(v3d, base)) {
        continue;
      }
      if (ob == NULL) {
        ob = base->object;
      }

      /* Get the boundbox out of the evaluated object. */
      const BoundBox *bb = NULL;
      if (params->use_only_center == false) {
        bb = BKE_object_boundbox_get(base->object);
      }

      if (params->use_only_center || (bb == NULL)) {
        calc_tw_center(tbounds, base->object->obmat[3]);
      }
      else {
        for (uint j = 0; j < 8; j++) {
          float co[3];
          mul_v3_m4v3(co, base->object->obmat, bb->vec[j]);
          calc_tw_center(tbounds, co);
        }
      }

      /* Protect-flags apply to world space in object mode, so only let them influence axis
       * visibility if we show the global orientation, otherwise it's confusing. */
      if (orient_index == V3D_ORIENT_GLOBAL) {
        protectflag_to_drawflags(base->object->protectflag, &rv3d->twdrawflag);
      }
      totsel++;
    }

    /* selection center */
    if (totsel) {
      mul_v3_fl(tbounds->center, 1.0f / (float)totsel); /* centroid! */
    }
  }

  if (totsel == 0) {
    unit_m4(rv3d->twmat);
  }
  else {
    copy_v3_v3(rv3d->tw_axis_min, tbounds->axis_min);
    copy_v3_v3(rv3d->tw_axis_max, tbounds->axis_max);
    copy_m3_m3(rv3d->tw_axis_matrix, tbounds->axis);
  }

  return totsel;
}

static void gizmo_get_idot(RegionView3D *rv3d, float r_idot[3])
{
  float view_vec[3], axis_vec[3];
  ED_view3d_global_to_vector(rv3d, rv3d->twmat[3], view_vec);
  for (int i = 0; i < 3; i++) {
    normalize_v3_v3(axis_vec, rv3d->twmat[i]);
    r_idot[i] = 1.0f - fabsf(dot_v3v3(view_vec, axis_vec));
  }
}

static void gizmo_prepare_mat(const bContext *C,
                              RegionView3D *rv3d,
                              const struct TransformBounds *tbounds)
{
  Scene *scene = CTX_data_scene(C);
  ViewLayer *view_layer = CTX_data_view_layer(C);

  switch (scene->toolsettings->transform_pivot_point) {
    case V3D_AROUND_CENTER_BOUNDS:
    case V3D_AROUND_ACTIVE: {
      mid_v3_v3v3(rv3d->twmat[3], tbounds->min, tbounds->max);

      if (scene->toolsettings->transform_pivot_point == V3D_AROUND_ACTIVE) {
        bGPdata *gpd = CTX_data_gpencil_data(C);
        if (gpd && (gpd->flag & GP_DATA_STROKE_EDITMODE)) {
          /* pass */
        }
        else {
          Object *ob = OBACT(view_layer);
          if (ob != NULL) {
            if ((ob->mode & OB_MODE_ALL_SCULPT) && ob->sculpt) {
              SculptSession *ss = ob->sculpt;
              copy_v3_v3(rv3d->twmat[3], ss->pivot_pos);
            }
            else {
              ED_object_calc_active_center(ob, false, rv3d->twmat[3]);
            }
          }
        }
      }
      break;
    }
    case V3D_AROUND_LOCAL_ORIGINS:
    case V3D_AROUND_CENTER_MEDIAN:
      copy_v3_v3(rv3d->twmat[3], tbounds->center);
      break;
    case V3D_AROUND_CURSOR:
      copy_v3_v3(rv3d->twmat[3], scene->cursor.location);
      break;
  }
}

/**
 * Sets up \a r_start and \a r_len to define arrow line range.
 * Needed to adjust line drawing for combined gizmo axis types.
 */
static void gizmo_line_range(const int twtype, const short axis_type, float *r_start, float *r_len)
{
  const float ofs = 0.2f;

  *r_start = 0.2f;
  *r_len = 1.0f;

  switch (axis_type) {
    case MAN_AXES_TRANSLATE:
      if (twtype & V3D_GIZMO_SHOW_OBJECT_SCALE) {
        *r_start = *r_len - ofs + 0.075f;
      }
      if (twtype & V3D_GIZMO_SHOW_OBJECT_ROTATE) {
        *r_len += ofs;
      }
      break;
    case MAN_AXES_SCALE:
      if (twtype & (V3D_GIZMO_SHOW_OBJECT_TRANSLATE | V3D_GIZMO_SHOW_OBJECT_ROTATE)) {
        *r_len -= ofs + 0.025f;
      }
      break;
  }

  *r_len -= *r_start;
}

static void gizmo_xform_message_subscribe(wmGizmoGroup *gzgroup,
                                          struct wmMsgBus *mbus,
                                          Scene *scene,
                                          bScreen *screen,
                                          ScrArea *area,
                                          ARegion *region,
                                          const void *type_fn)
{
  /* Subscribe to view properties */
  wmMsgSubscribeValue msg_sub_value_gz_tag_refresh = {
      .owner = region,
      .user_data = gzgroup->parent_gzmap,
      .notify = WM_gizmo_do_msg_notify_tag_refresh,
  };

  int orient_flag = 0;
  if (type_fn == VIEW3D_GGT_xform_gizmo) {
    GizmoGroup *ggd = gzgroup->customdata;
    orient_flag = ggd->twtype_init;
  }
  else if (type_fn == VIEW3D_GGT_xform_cage) {
    orient_flag = V3D_GIZMO_SHOW_OBJECT_SCALE;
    /* pass */
  }
  else if (type_fn == VIEW3D_GGT_xform_shear) {
    orient_flag = V3D_GIZMO_SHOW_OBJECT_ROTATE;
  }
  TransformOrientationSlot *orient_slot = BKE_scene_orientation_slot_get_from_flag(scene,
                                                                                   orient_flag);
  PointerRNA orient_ref_ptr;
  RNA_pointer_create(&scene->id, &RNA_TransformOrientationSlot, orient_slot, &orient_ref_ptr);
  const ToolSettings *ts = scene->toolsettings;

  PointerRNA scene_ptr;
  RNA_id_pointer_create(&scene->id, &scene_ptr);
  {
    extern PropertyRNA rna_Scene_transform_orientation_slots;
    const PropertyRNA *props[] = {
        &rna_Scene_transform_orientation_slots,
    };
    for (int i = 0; i < ARRAY_SIZE(props); i++) {
      WM_msg_subscribe_rna(mbus, &scene_ptr, props[i], &msg_sub_value_gz_tag_refresh, __func__);
    }
  }

  if ((ts->transform_pivot_point == V3D_AROUND_CURSOR) ||
      (orient_slot->type == V3D_ORIENT_CURSOR)) {
    /* We could be more specific here, for now subscribe to any cursor change. */
    PointerRNA cursor_ptr;
    RNA_pointer_create(&scene->id, &RNA_View3DCursor, &scene->cursor, &cursor_ptr);
    WM_msg_subscribe_rna(mbus, &cursor_ptr, NULL, &msg_sub_value_gz_tag_refresh, __func__);
  }

  {
    extern PropertyRNA rna_TransformOrientationSlot_type;
    extern PropertyRNA rna_TransformOrientationSlot_use;
    const PropertyRNA *props[] = {
        &rna_TransformOrientationSlot_type,
        &rna_TransformOrientationSlot_use,
    };
    for (int i = 0; i < ARRAY_SIZE(props); i++) {
      if (props[i]) {
        WM_msg_subscribe_rna(
            mbus, &orient_ref_ptr, props[i], &msg_sub_value_gz_tag_refresh, __func__);
      }
    }
  }

  PointerRNA toolsettings_ptr;
  RNA_pointer_create(&scene->id, &RNA_ToolSettings, scene->toolsettings, &toolsettings_ptr);

  if (ELEM(type_fn, VIEW3D_GGT_xform_gizmo, VIEW3D_GGT_xform_shear)) {
    extern PropertyRNA rna_ToolSettings_transform_pivot_point;
    const PropertyRNA *props[] = {
        &rna_ToolSettings_transform_pivot_point,
    };
    for (int i = 0; i < ARRAY_SIZE(props); i++) {
      WM_msg_subscribe_rna(
          mbus, &toolsettings_ptr, props[i], &msg_sub_value_gz_tag_refresh, __func__);
    }
  }

  {
    extern PropertyRNA rna_ToolSettings_workspace_tool_type;
    const PropertyRNA *props[] = {
        &rna_ToolSettings_workspace_tool_type,
    };
    for (int i = 0; i < ARRAY_SIZE(props); i++) {
      WM_msg_subscribe_rna(
          mbus, &toolsettings_ptr, props[i], &msg_sub_value_gz_tag_refresh, __func__);
    }
  }

  PointerRNA view3d_ptr;
  RNA_pointer_create(&screen->id, &RNA_SpaceView3D, area->spacedata.first, &view3d_ptr);

  if (type_fn == VIEW3D_GGT_xform_gizmo) {
    GizmoGroup *ggd = gzgroup->customdata;
    if (ggd->use_twtype_refresh) {
      extern PropertyRNA rna_SpaceView3D_show_gizmo_object_translate;
      extern PropertyRNA rna_SpaceView3D_show_gizmo_object_rotate;
      extern PropertyRNA rna_SpaceView3D_show_gizmo_object_scale;
      const PropertyRNA *props[] = {
          &rna_SpaceView3D_show_gizmo_object_translate,
          &rna_SpaceView3D_show_gizmo_object_rotate,
          &rna_SpaceView3D_show_gizmo_object_scale,
      };
      for (int i = 0; i < ARRAY_SIZE(props); i++) {
        WM_msg_subscribe_rna(mbus, &view3d_ptr, props[i], &msg_sub_value_gz_tag_refresh, __func__);
      }
    }
  }
  else if (type_fn == VIEW3D_GGT_xform_cage) {
    /* pass */
  }
  else if (type_fn == VIEW3D_GGT_xform_shear) {
    /* pass */
  }
  else {
    BLI_assert(0);
  }

  WM_msg_subscribe_rna_anon_prop(mbus, Window, view_layer, &msg_sub_value_gz_tag_refresh);
  WM_msg_subscribe_rna_anon_prop(mbus, EditBone, lock, &msg_sub_value_gz_tag_refresh);
}

void drawDial3d(const TransInfo *t)
{
  if (t->mode == TFM_ROTATION && t->spacetype == SPACE_VIEW3D) {
    if (t->options & CTX_PAINT_CURVE) {
      /* Matrices are in the screen space. Not supported. */
      return;
    }

    wmGizmo *gz = wm_gizmomap_modal_get(t->region->gizmo_map);
    if (gz == NULL) {
      /* We only draw Dial3d if the operator has been called by a gizmo. */
      return;
    }

    float mat_basis[4][4];
    float mat_final[4][4];
    float color[4];
    float increment = 0.0f;
    float line_with = GIZMO_AXIS_LINE_WIDTH + 1.0f;
    float scale = UI_DPI_FAC * U.gizmo_size;

    int axis_idx;

    const TransCon *tc = &(t->con);
    if (tc->mode & CON_APPLY) {
      if (tc->mode & CON_AXIS0) {
        axis_idx = MAN_AXIS_ROT_X;
        negate_v3_v3(mat_basis[2], t->spacemtx[0]);
      }
      else if (tc->mode & CON_AXIS1) {
        axis_idx = MAN_AXIS_ROT_Y;
        negate_v3_v3(mat_basis[2], t->spacemtx[1]);
      }
      else {
        BLI_assert((tc->mode & CON_AXIS2) != 0);
        axis_idx = MAN_AXIS_ROT_Z;
        negate_v3_v3(mat_basis[2], t->spacemtx[2]);
      }
    }
    else {
      axis_idx = MAN_AXIS_ROT_C;
      copy_v3_v3(mat_basis[2], t->spacemtx[t->orient_axis]);
      scale *= 1.2f;
      line_with -= 1.0f;
    }

    copy_v3_v3(mat_basis[3], t->center_global);
    mat_basis[2][3] = -dot_v3v3(mat_basis[2], mat_basis[3]);

    if (ED_view3d_win_to_3d_on_plane(
            t->region, mat_basis[2], (float[2]){UNPACK2(t->mouse.imval)}, false, mat_basis[1])) {
      sub_v3_v3(mat_basis[1], mat_basis[3]);
      normalize_v3(mat_basis[1]);
      cross_v3_v3v3(mat_basis[0], mat_basis[1], mat_basis[2]);
    }
    else {
      /* The plane and the mouse direction are parallel.
       * Calculate a matrix orthogonal to the axis. */
      ortho_basis_v3v3_v3(mat_basis[0], mat_basis[1], mat_basis[2]);
    }

    mat_basis[0][3] = 0.0f;
    mat_basis[1][3] = 0.0f;
    mat_basis[2][3] = 0.0f;
    mat_basis[3][3] = 1.0f;

    copy_m4_m4(mat_final, mat_basis);
    scale *= ED_view3d_pixel_size_no_ui_scale(t->region->regiondata, mat_final[3]);
    mul_mat3_m4_fl(mat_final, scale);

    if (activeSnap(t) && (!transformModeUseSnap(t) ||
                          (t->tsnap.mode & (SCE_SNAP_MODE_INCREMENT | SCE_SNAP_MODE_GRID)))) {
      increment = (t->modifiers & MOD_PRECISION) ? t->snap[1] : t->snap[0];
    }

    BLI_assert(axis_idx >= MAN_AXIS_RANGE_ROT_START && axis_idx < MAN_AXIS_RANGE_ROT_END);
    gizmo_get_axis_color(axis_idx, NULL, color, color);

    GPU_depth_test(GPU_DEPTH_NONE);
    GPU_blend(GPU_BLEND_ALPHA);
    GPU_line_smooth(true);

    ED_gizmotypes_dial_3d_draw_util(mat_basis,
                                    mat_final,
                                    line_with,
                                    color,
                                    false,
                                    &(struct Dial3dParams){
                                        .draw_options = ED_GIZMO_DIAL_DRAW_FLAG_ANGLE_VALUE,
                                        .angle_delta = t->values_final[0],
                                        .angle_increment = increment,
                                    });

    GPU_line_smooth(false);
    GPU_depth_test(GPU_DEPTH_LESS_EQUAL);
    GPU_blend(GPU_BLEND_NONE);
  }
}

/** \} */

/* -------------------------------------------------------------------- */
/** \name Transform Gizmo
 * \{ */

static GizmoGroup *gizmogroup_init(wmGizmoGroup *gzgroup)
{
  GizmoGroup *ggd;

  ggd = MEM_callocN(sizeof(GizmoGroup), "gizmo_data");

  const wmGizmoType *gzt_arrow = WM_gizmotype_find("GIZMO_GT_arrow_3d", true);
  const wmGizmoType *gzt_dial = WM_gizmotype_find("GIZMO_GT_dial_3d", true);
  const wmGizmoType *gzt_prim = WM_gizmotype_find("GIZMO_GT_primitive_3d", true);

#define GIZMO_NEW_ARROW(v, draw_style) \
  { \
    ggd->gizmos[v] = WM_gizmo_new_ptr(gzt_arrow, gzgroup, NULL); \
    RNA_enum_set(ggd->gizmos[v]->ptr, "draw_style", draw_style); \
  } \
  ((void)0)
#define GIZMO_NEW_DIAL(v, draw_options) \
  { \
    ggd->gizmos[v] = WM_gizmo_new_ptr(gzt_dial, gzgroup, NULL); \
    RNA_enum_set(ggd->gizmos[v]->ptr, "draw_options", draw_options); \
  } \
  ((void)0)
#define GIZMO_NEW_PRIM(v, draw_style) \
  { \
    ggd->gizmos[v] = WM_gizmo_new_ptr(gzt_prim, gzgroup, NULL); \
    RNA_enum_set(ggd->gizmos[v]->ptr, "draw_style", draw_style); \
  } \
  ((void)0)

  /* add/init widgets - order matters! */
  GIZMO_NEW_DIAL(MAN_AXIS_ROT_T, ED_GIZMO_DIAL_DRAW_FLAG_FILL);

  GIZMO_NEW_DIAL(MAN_AXIS_SCALE_C, ED_GIZMO_DIAL_DRAW_FLAG_FILL_SELECT);

  GIZMO_NEW_ARROW(MAN_AXIS_SCALE_X, ED_GIZMO_ARROW_STYLE_BOX);
  GIZMO_NEW_ARROW(MAN_AXIS_SCALE_Y, ED_GIZMO_ARROW_STYLE_BOX);
  GIZMO_NEW_ARROW(MAN_AXIS_SCALE_Z, ED_GIZMO_ARROW_STYLE_BOX);

  GIZMO_NEW_PRIM(MAN_AXIS_SCALE_XY, ED_GIZMO_PRIMITIVE_STYLE_PLANE);
  GIZMO_NEW_PRIM(MAN_AXIS_SCALE_YZ, ED_GIZMO_PRIMITIVE_STYLE_PLANE);
  GIZMO_NEW_PRIM(MAN_AXIS_SCALE_ZX, ED_GIZMO_PRIMITIVE_STYLE_PLANE);

  GIZMO_NEW_DIAL(MAN_AXIS_ROT_X, ED_GIZMO_DIAL_DRAW_FLAG_CLIP);
  GIZMO_NEW_DIAL(MAN_AXIS_ROT_Y, ED_GIZMO_DIAL_DRAW_FLAG_CLIP);
  GIZMO_NEW_DIAL(MAN_AXIS_ROT_Z, ED_GIZMO_DIAL_DRAW_FLAG_CLIP);

  /* init screen aligned widget last here, looks better, behaves better */
  GIZMO_NEW_DIAL(MAN_AXIS_ROT_C, ED_GIZMO_DIAL_DRAW_FLAG_NOP);

  GIZMO_NEW_DIAL(MAN_AXIS_TRANS_C, ED_GIZMO_DIAL_DRAW_FLAG_FILL_SELECT);

  GIZMO_NEW_ARROW(MAN_AXIS_TRANS_X, ED_GIZMO_ARROW_STYLE_NORMAL);
  GIZMO_NEW_ARROW(MAN_AXIS_TRANS_Y, ED_GIZMO_ARROW_STYLE_NORMAL);
  GIZMO_NEW_ARROW(MAN_AXIS_TRANS_Z, ED_GIZMO_ARROW_STYLE_NORMAL);

  GIZMO_NEW_PRIM(MAN_AXIS_TRANS_XY, ED_GIZMO_PRIMITIVE_STYLE_PLANE);
  GIZMO_NEW_PRIM(MAN_AXIS_TRANS_YZ, ED_GIZMO_PRIMITIVE_STYLE_PLANE);
  GIZMO_NEW_PRIM(MAN_AXIS_TRANS_ZX, ED_GIZMO_PRIMITIVE_STYLE_PLANE);

  ggd->gizmos[MAN_AXIS_ROT_T]->flag |= WM_GIZMO_SELECT_BACKGROUND;

  /* Prevent axis gizmos overlapping the center point, see: T63744. */
  ggd->gizmos[MAN_AXIS_TRANS_C]->select_bias = 2.0f;

  ggd->gizmos[MAN_AXIS_SCALE_C]->select_bias = -2.0f;

  /* Use 1/6 since this is '0.2' if the main scale is 1.2. */
  RNA_float_set(ggd->gizmos[MAN_AXIS_SCALE_C]->ptr, "arc_inner_factor", 1.0 / 6.0);

  return ggd;
}

/**
 * Custom handler for gizmo widgets
 */
static int gizmo_modal(bContext *C,
                       wmGizmo *widget,
                       const wmEvent *event,
                       eWM_GizmoFlagTweak UNUSED(tweak_flag))
{
  /* Avoid unnecessary updates, partially address: T55458. */
  if (ELEM(event->type, TIMER, INBETWEEN_MOUSEMOVE)) {
    return OPERATOR_RUNNING_MODAL;
  }

  ARegion *region = CTX_wm_region(C);
  RegionView3D *rv3d = region->regiondata;
  struct TransformBounds tbounds;

  if (ED_transform_calc_gizmo_stats(C,
                                    &(struct TransformCalcParams){
                                        .use_only_center = true,
                                    },
                                    &tbounds)) {
    gizmo_prepare_mat(C, rv3d, &tbounds);
    WM_gizmo_set_matrix_location(widget, rv3d->twmat[3]);
  }

  ED_region_tag_redraw_editor_overlays(region);

  return OPERATOR_RUNNING_MODAL;
}

static void gizmogroup_init_properties_from_twtype(wmGizmoGroup *gzgroup)
{
  struct {
    wmOperatorType *translate, *rotate, *trackball, *resize;
  } ot_store = {NULL};
  GizmoGroup *ggd = gzgroup->customdata;

  MAN_ITER_AXES_BEGIN (axis, axis_idx) {
    const short axis_type = gizmo_get_axis_type(axis_idx);
    bool constraint_axis[3] = {1, 0, 0};
    PointerRNA *ptr = NULL;

    gizmo_get_axis_constraint(axis_idx, constraint_axis);

    /* custom handler! */
    WM_gizmo_set_fn_custom_modal(axis, gizmo_modal);

    switch (axis_idx) {
      case MAN_AXIS_TRANS_X:
      case MAN_AXIS_TRANS_Y:
      case MAN_AXIS_TRANS_Z:
      case MAN_AXIS_SCALE_X:
      case MAN_AXIS_SCALE_Y:
      case MAN_AXIS_SCALE_Z:
        if (axis_idx >= MAN_AXIS_RANGE_TRANS_START && axis_idx < MAN_AXIS_RANGE_TRANS_END) {
          int draw_options = 0;
          if ((ggd->twtype & (V3D_GIZMO_SHOW_OBJECT_ROTATE | V3D_GIZMO_SHOW_OBJECT_SCALE)) == 0) {
            draw_options |= ED_GIZMO_ARROW_DRAW_FLAG_STEM;
          }
          RNA_enum_set(axis->ptr, "draw_options", draw_options);
        }

        WM_gizmo_set_line_width(axis, GIZMO_AXIS_LINE_WIDTH);
        break;
      case MAN_AXIS_ROT_X:
      case MAN_AXIS_ROT_Y:
      case MAN_AXIS_ROT_Z:
        /* increased line width for better display */
        WM_gizmo_set_line_width(axis, GIZMO_AXIS_LINE_WIDTH + 1.0f);
        WM_gizmo_set_flag(axis, WM_GIZMO_DRAW_VALUE, true);
        break;
      case MAN_AXIS_TRANS_XY:
      case MAN_AXIS_TRANS_YZ:
      case MAN_AXIS_TRANS_ZX:
      case MAN_AXIS_SCALE_XY:
      case MAN_AXIS_SCALE_YZ:
      case MAN_AXIS_SCALE_ZX: {
        const float ofs_ax = 7.0f;
        const float ofs[3] = {ofs_ax, ofs_ax, 0.0f};
        WM_gizmo_set_scale(axis, 0.07f);
        WM_gizmo_set_matrix_offset_location(axis, ofs);
        WM_gizmo_set_flag(axis, WM_GIZMO_DRAW_OFFSET_SCALE, true);
        break;
      }
      case MAN_AXIS_TRANS_C:
      case MAN_AXIS_ROT_C:
      case MAN_AXIS_SCALE_C:
      case MAN_AXIS_ROT_T:
        WM_gizmo_set_line_width(axis, GIZMO_AXIS_LINE_WIDTH);
        if (axis_idx == MAN_AXIS_ROT_T) {
          WM_gizmo_set_flag(axis, WM_GIZMO_DRAW_HOVER, true);
        }
        else if (axis_idx == MAN_AXIS_ROT_C) {
          WM_gizmo_set_flag(axis, WM_GIZMO_DRAW_VALUE, true);
          WM_gizmo_set_scale(axis, 1.2f);
        }
        else if (axis_idx == MAN_AXIS_SCALE_C) {
          WM_gizmo_set_scale(axis, 1.2f);
        }
        else {
          WM_gizmo_set_scale(axis, 0.2f);
        }
        break;
    }

    switch (axis_type) {
      case MAN_AXES_TRANSLATE:
        if (ot_store.translate == NULL) {
          ot_store.translate = WM_operatortype_find("TRANSFORM_OT_translate", true);
        }
        ptr = WM_gizmo_operator_set(axis, 0, ot_store.translate, NULL);
        break;
      case MAN_AXES_ROTATE: {
        wmOperatorType *ot_rotate;
        if (axis_idx == MAN_AXIS_ROT_T) {
          if (ot_store.trackball == NULL) {
            ot_store.trackball = WM_operatortype_find("TRANSFORM_OT_trackball", true);
          }
          ot_rotate = ot_store.trackball;
        }
        else {
          if (ot_store.rotate == NULL) {
            ot_store.rotate = WM_operatortype_find("TRANSFORM_OT_rotate", true);
          }
          ot_rotate = ot_store.rotate;
        }
        ptr = WM_gizmo_operator_set(axis, 0, ot_rotate, NULL);
        break;
      }
      case MAN_AXES_SCALE: {
        if (ot_store.resize == NULL) {
          ot_store.resize = WM_operatortype_find("TRANSFORM_OT_resize", true);
        }
        ptr = WM_gizmo_operator_set(axis, 0, ot_store.resize, NULL);
        break;
      }
    }

    if (ptr) {
      PropertyRNA *prop;
      if (ELEM(true, UNPACK3(constraint_axis))) {
        if ((prop = RNA_struct_find_property(ptr, "constraint_axis"))) {
          RNA_property_boolean_set_array(ptr, prop, constraint_axis);
        }
      }

      RNA_boolean_set(ptr, "release_confirm", 1);
    }
  }
  MAN_ITER_AXES_END;
}

static void WIDGETGROUP_gizmo_setup(const bContext *C, wmGizmoGroup *gzgroup)
{
  GizmoGroup *ggd = gizmogroup_init(gzgroup);

  gzgroup->customdata = ggd;

  {
    ScrArea *area = CTX_wm_area(C);
    const bToolRef *tref = area->runtime.tool;

    ggd->twtype = 0;
    if (tref && STREQ(tref->idname, "builtin.move")) {
      ggd->twtype |= V3D_GIZMO_SHOW_OBJECT_TRANSLATE;
    }
    else if (tref && STREQ(tref->idname, "builtin.rotate")) {
      ggd->twtype |= V3D_GIZMO_SHOW_OBJECT_ROTATE;
    }
    else if (tref && STREQ(tref->idname, "builtin.scale")) {
      ggd->twtype |= V3D_GIZMO_SHOW_OBJECT_SCALE;
    }
    else if (tref && STREQ(tref->idname, "builtin.transform")) {
      ggd->twtype = V3D_GIZMO_SHOW_OBJECT_TRANSLATE | V3D_GIZMO_SHOW_OBJECT_ROTATE |
                    V3D_GIZMO_SHOW_OBJECT_SCALE;
    }
    else {
      /* This is also correct logic for 'builtin.transform', no special check needed. */
      /* Setup all gizmos, they can be toggled via 'ToolSettings.gizmo_flag' */
      ggd->twtype = V3D_GIZMO_SHOW_OBJECT_TRANSLATE | V3D_GIZMO_SHOW_OBJECT_ROTATE |
                    V3D_GIZMO_SHOW_OBJECT_SCALE;
      ggd->use_twtype_refresh = true;
    }
    BLI_assert(ggd->twtype != 0);
    ggd->twtype_init = ggd->twtype;
  }

  /* *** set properties for axes *** */
  gizmogroup_init_properties_from_twtype(gzgroup);
}

static void WIDGETGROUP_gizmo_refresh(const bContext *C, wmGizmoGroup *gzgroup)
{
  GizmoGroup *ggd = gzgroup->customdata;
  Scene *scene = CTX_data_scene(C);
  ScrArea *area = CTX_wm_area(C);
  View3D *v3d = area->spacedata.first;
  ARegion *region = CTX_wm_region(C);
  RegionView3D *rv3d = region->regiondata;
  struct TransformBounds tbounds;

  if (ggd->use_twtype_refresh) {
    ggd->twtype = v3d->gizmo_show_object & ggd->twtype_init;
    if (ggd->twtype != ggd->twtype_prev) {
      ggd->twtype_prev = ggd->twtype;
      gizmogroup_init_properties_from_twtype(gzgroup);
    }
  }

  const int orient_index = BKE_scene_orientation_get_index_from_flag(scene, ggd->twtype_init);

  /* skip, we don't draw anything anyway */
  if ((ggd->all_hidden = (ED_transform_calc_gizmo_stats(C,
                                                        &(struct TransformCalcParams){
                                                            .use_only_center = true,
                                                            .orientation_index = orient_index + 1,
                                                        },
                                                        &tbounds) == 0))) {
    return;
  }

  gizmo_prepare_mat(C, rv3d, &tbounds);

  /* *** set properties for axes *** */

  MAN_ITER_AXES_BEGIN (axis, axis_idx) {
    const short axis_type = gizmo_get_axis_type(axis_idx);
    const int aidx_norm = gizmo_orientation_axis(axis_idx, NULL);

    WM_gizmo_set_matrix_location(axis, rv3d->twmat[3]);

    switch (axis_idx) {
      case MAN_AXIS_TRANS_X:
      case MAN_AXIS_TRANS_Y:
      case MAN_AXIS_TRANS_Z:
      case MAN_AXIS_SCALE_X:
      case MAN_AXIS_SCALE_Y:
      case MAN_AXIS_SCALE_Z: {
        float start_co[3] = {0.0f, 0.0f, 0.0f};
        float len;

        gizmo_line_range(ggd->twtype, axis_type, &start_co[2], &len);

        WM_gizmo_set_matrix_rotation_from_z_axis(axis, rv3d->twmat[aidx_norm]);
        RNA_float_set(axis->ptr, "length", len);

        if (axis_idx >= MAN_AXIS_RANGE_TRANS_START && axis_idx < MAN_AXIS_RANGE_TRANS_END) {
          if (ggd->twtype & V3D_GIZMO_SHOW_OBJECT_ROTATE) {
            /* Avoid rotate and translate arrows overlap. */
            start_co[2] += 0.215f;
          }
        }
        WM_gizmo_set_matrix_offset_location(axis, start_co);
        WM_gizmo_set_flag(axis, WM_GIZMO_DRAW_OFFSET_SCALE, true);
        break;
      }
      case MAN_AXIS_ROT_X:
      case MAN_AXIS_ROT_Y:
      case MAN_AXIS_ROT_Z:
        WM_gizmo_set_matrix_rotation_from_z_axis(axis, rv3d->twmat[aidx_norm]);
        break;
      case MAN_AXIS_TRANS_XY:
      case MAN_AXIS_TRANS_YZ:
      case MAN_AXIS_TRANS_ZX:
      case MAN_AXIS_SCALE_XY:
      case MAN_AXIS_SCALE_YZ:
      case MAN_AXIS_SCALE_ZX: {
        const float *y_axis = rv3d->twmat[aidx_norm - 1 < 0 ? 2 : aidx_norm - 1];
        const float *z_axis = rv3d->twmat[aidx_norm];
        WM_gizmo_set_matrix_rotation_from_yz_axis(axis, y_axis, z_axis);
        break;
      }
    }
  }
  MAN_ITER_AXES_END;

  /* Ensure rotate disks don't overlap scale arrows, especially in ortho view. */
  float rotate_select_bias = 0.0f;
  if ((ggd->twtype & V3D_GIZMO_SHOW_OBJECT_SCALE) && ggd->twtype & V3D_GIZMO_SHOW_OBJECT_ROTATE) {
    rotate_select_bias = -2.0f;
  }
  for (int i = MAN_AXIS_RANGE_ROT_START; i < MAN_AXIS_RANGE_ROT_END; i++) {
    ggd->gizmos[i]->select_bias = rotate_select_bias;
  }
}

static void WIDGETGROUP_gizmo_message_subscribe(const bContext *C,
                                                wmGizmoGroup *gzgroup,
                                                struct wmMsgBus *mbus)
{
  Scene *scene = CTX_data_scene(C);
  bScreen *screen = CTX_wm_screen(C);
  ScrArea *area = CTX_wm_area(C);
  ARegion *region = CTX_wm_region(C);
  gizmo_xform_message_subscribe(
      gzgroup, mbus, scene, screen, area, region, VIEW3D_GGT_xform_gizmo);
}

static void WIDGETGROUP_gizmo_draw_prepare(const bContext *C, wmGizmoGroup *gzgroup)
{
  GizmoGroup *ggd = gzgroup->customdata;
  // ScrArea *area = CTX_wm_area(C);
  ARegion *region = CTX_wm_region(C);
  // View3D *v3d = area->spacedata.first;
  RegionView3D *rv3d = region->regiondata;
  float viewinv_m3[3][3];
  copy_m3_m4(viewinv_m3, rv3d->viewinv);
  float idot[3];

  /* when looking through a selected camera, the gizmo can be at the
   * exact same position as the view, skip so we don't break selection */
  if (ggd->all_hidden || fabsf(ED_view3d_pixel_size(rv3d, rv3d->twmat[3])) < 5e-7f) {
    MAN_ITER_AXES_BEGIN (axis, axis_idx) {
      WM_gizmo_set_flag(axis, WM_GIZMO_HIDDEN, true);
    }
    MAN_ITER_AXES_END;
    return;
  }
  gizmo_get_idot(rv3d, idot);

  /* *** set properties for axes *** */
  MAN_ITER_AXES_BEGIN (axis, axis_idx) {
    const short axis_type = gizmo_get_axis_type(axis_idx);
    /* XXX maybe unset _HIDDEN flag on redraw? */

    if (gizmo_is_axis_visible(rv3d, ggd->twtype, idot, axis_type, axis_idx)) {
      WM_gizmo_set_flag(axis, WM_GIZMO_HIDDEN, false);
    }
    else {
      WM_gizmo_set_flag(axis, WM_GIZMO_HIDDEN, true);
      continue;
    }

    float color[4], color_hi[4];
    gizmo_get_axis_color(axis_idx, idot, color, color_hi);
    WM_gizmo_set_color(axis, color);
    WM_gizmo_set_color_highlight(axis, color_hi);

    switch (axis_idx) {
      case MAN_AXIS_TRANS_C:
      case MAN_AXIS_ROT_C:
      case MAN_AXIS_SCALE_C:
      case MAN_AXIS_ROT_T:
        WM_gizmo_set_matrix_rotation_from_z_axis(axis, rv3d->viewinv[2]);
        break;
    }
  }
  MAN_ITER_AXES_END;

  /* Refresh handled above when using view orientation. */
  if (!equals_m3m3(viewinv_m3, ggd->prev.viewinv_m3)) {
    {
      Scene *scene = CTX_data_scene(C);
      const TransformOrientationSlot *orient_slot = BKE_scene_orientation_slot_get_from_flag(
          scene, ggd->twtype_init);
      switch (orient_slot->type) {
        case V3D_ORIENT_VIEW: {
          WIDGETGROUP_gizmo_refresh(C, gzgroup);
          break;
        }
      }
    }
    copy_m3_m4(ggd->prev.viewinv_m3, rv3d->viewinv);
  }
}

static void WIDGETGROUP_gizmo_invoke_prepare(const bContext *C,
                                             wmGizmoGroup *gzgroup,
                                             wmGizmo *gz,
                                             const wmEvent *UNUSED(event))
{

  GizmoGroup *ggd = gzgroup->customdata;

  /* Support gizmo specific orientation. */
  if (gz != ggd->gizmos[MAN_AXIS_ROT_T]) {
    Scene *scene = CTX_data_scene(C);
    wmGizmoOpElem *gzop = WM_gizmo_operator_get(gz, 0);
    PointerRNA *ptr = &gzop->ptr;
    PropertyRNA *prop_orient_type = RNA_struct_find_property(ptr, "orient_type");
    const TransformOrientationSlot *orient_slot = BKE_scene_orientation_slot_get_from_flag(
        scene, ggd->twtype_init);
    if ((gz == ggd->gizmos[MAN_AXIS_ROT_C]) ||
        (orient_slot == &scene->orientation_slots[SCE_ORIENT_DEFAULT])) {
      /* #MAN_AXIS_ROT_C always uses the #V3D_ORIENT_VIEW orientation,
       * optionally we could set this orientation instead of unset the property. */
      RNA_property_unset(ptr, prop_orient_type);
    }
    else {
      /* TODO: APIfunction */
      int index = BKE_scene_orientation_slot_get_index(orient_slot);
      RNA_property_enum_set(ptr, prop_orient_type, index);
    }
  }

  /* Support shift click to constrain axis. */
  const int axis_idx = BLI_array_findindex(ggd->gizmos, ARRAY_SIZE(ggd->gizmos), &gz);
  int axis = -1;
  switch (axis_idx) {
    case MAN_AXIS_TRANS_X:
    case MAN_AXIS_TRANS_Y:
    case MAN_AXIS_TRANS_Z:
      axis = axis_idx - MAN_AXIS_TRANS_X;
      break;
    case MAN_AXIS_SCALE_X:
    case MAN_AXIS_SCALE_Y:
    case MAN_AXIS_SCALE_Z:
      axis = axis_idx - MAN_AXIS_SCALE_X;
      break;
  }

  if (axis != -1) {
    wmWindow *win = CTX_wm_window(C);
    /* Swap single axis for two-axis constraint. */
    bool flip = win->eventstate->shift;
    BLI_assert(axis_idx != -1);
    const short axis_type = gizmo_get_axis_type(axis_idx);
    if (axis_type != MAN_AXES_ROTATE) {
      wmGizmoOpElem *gzop = WM_gizmo_operator_get(gz, 0);
      PointerRNA *ptr = &gzop->ptr;
      PropertyRNA *prop_constraint_axis = RNA_struct_find_property(ptr, "constraint_axis");
      if (prop_constraint_axis) {
        bool constraint[3] = {false};
        constraint[axis] = true;
        if (flip) {
          for (int i = 0; i < ARRAY_SIZE(constraint); i++) {
            constraint[i] = !constraint[i];
          }
        }
        RNA_property_boolean_set_array(ptr, prop_constraint_axis, constraint);
      }
    }
  }
}

static bool WIDGETGROUP_gizmo_poll_generic(View3D *v3d)
{
  if (v3d->gizmo_flag & V3D_GIZMO_HIDE) {
    return false;
  }
  if (G.moving & (G_TRANSFORM_OBJ | G_TRANSFORM_EDIT)) {
    return false;
  }
  return true;
}

static bool WIDGETGROUP_gizmo_poll_context(const struct bContext *C,
                                           struct wmGizmoGroupType *UNUSED(gzgt))
{
  ScrArea *area = CTX_wm_area(C);
  View3D *v3d = area->spacedata.first;
  if (!WIDGETGROUP_gizmo_poll_generic(v3d)) {
    return false;
  }

  const bToolRef *tref = area->runtime.tool;
  if (v3d->gizmo_flag & V3D_GIZMO_HIDE_CONTEXT) {
    return false;
  }
  if ((v3d->gizmo_show_object & (V3D_GIZMO_SHOW_OBJECT_TRANSLATE | V3D_GIZMO_SHOW_OBJECT_ROTATE |
                                 V3D_GIZMO_SHOW_OBJECT_SCALE)) == 0) {
    return false;
  }

  /* Don't show if the tool has a gizmo. */
  if (tref && tref->runtime && tref->runtime->gizmo_group[0]) {
    return false;
  }
  return true;
}

static bool WIDGETGROUP_gizmo_poll_tool(const struct bContext *C, struct wmGizmoGroupType *gzgt)
{
  if (!ED_gizmo_poll_or_unlink_delayed_from_tool(C, gzgt)) {
    return false;
  }

  ScrArea *area = CTX_wm_area(C);
  View3D *v3d = area->spacedata.first;
  if (!WIDGETGROUP_gizmo_poll_generic(v3d)) {
    return false;
  }

  if (v3d->gizmo_flag & V3D_GIZMO_HIDE_TOOL) {
    return false;
  }

  return true;
}

/* Expose as multiple gizmos so tools use one, persistent context another.
 * Needed because they use different options which isn't so simple to dynamically update. */

void VIEW3D_GGT_xform_gizmo(wmGizmoGroupType *gzgt)
{
  gzgt->name = "3D View: Transform Gizmo";
  gzgt->idname = "VIEW3D_GGT_xform_gizmo";

  gzgt->flag = WM_GIZMOGROUPTYPE_3D | WM_GIZMOGROUPTYPE_DRAW_MODAL_EXCLUDE |
               WM_GIZMOGROUPTYPE_TOOL_FALLBACK_KEYMAP | WM_GIZMOGROUPTYPE_DELAY_REFRESH_FOR_TWEAK;

  gzgt->gzmap_params.spaceid = SPACE_VIEW3D;
  gzgt->gzmap_params.regionid = RGN_TYPE_WINDOW;

  gzgt->poll = WIDGETGROUP_gizmo_poll_tool;
  gzgt->setup = WIDGETGROUP_gizmo_setup;
  gzgt->setup_keymap = WM_gizmogroup_setup_keymap_generic_maybe_drag;
  gzgt->refresh = WIDGETGROUP_gizmo_refresh;
  gzgt->message_subscribe = WIDGETGROUP_gizmo_message_subscribe;
  gzgt->draw_prepare = WIDGETGROUP_gizmo_draw_prepare;
  gzgt->invoke_prepare = WIDGETGROUP_gizmo_invoke_prepare;

  static const EnumPropertyItem rna_enum_gizmo_items[] = {
      {V3D_GIZMO_SHOW_OBJECT_TRANSLATE, "TRANSLATE", 0, "Move", ""},
      {V3D_GIZMO_SHOW_OBJECT_ROTATE, "ROTATE", 0, "Rotate", ""},
      {V3D_GIZMO_SHOW_OBJECT_SCALE, "SCALE", 0, "Scale", ""},
      {0, "NONE", 0, "None", ""},
      {0, NULL, 0, NULL, NULL},
  };
  RNA_def_enum(gzgt->srna,
               "drag_action",
               rna_enum_gizmo_items,
               V3D_GIZMO_SHOW_OBJECT_TRANSLATE,
               "Drag Action",
               "");
}

/** Only poll, flag & gzmap_params differ. */
void VIEW3D_GGT_xform_gizmo_context(wmGizmoGroupType *gzgt)
{
  gzgt->name = "3D View: Transform Gizmo Context";
  gzgt->idname = "VIEW3D_GGT_xform_gizmo_context";

  gzgt->flag = WM_GIZMOGROUPTYPE_3D | WM_GIZMOGROUPTYPE_PERSISTENT |
               WM_GIZMOGROUPTYPE_TOOL_FALLBACK_KEYMAP | WM_GIZMOGROUPTYPE_DELAY_REFRESH_FOR_TWEAK;

  gzgt->poll = WIDGETGROUP_gizmo_poll_context;
  gzgt->setup = WIDGETGROUP_gizmo_setup;
  gzgt->setup_keymap = WM_gizmogroup_setup_keymap_generic_maybe_drag;
  gzgt->refresh = WIDGETGROUP_gizmo_refresh;
  gzgt->message_subscribe = WIDGETGROUP_gizmo_message_subscribe;
  gzgt->draw_prepare = WIDGETGROUP_gizmo_draw_prepare;
  gzgt->invoke_prepare = WIDGETGROUP_gizmo_invoke_prepare;
}

/** \} */

/* -------------------------------------------------------------------- */
/** \name Scale Cage Gizmo
 * \{ */

struct XFormCageWidgetGroup {
  wmGizmo *gizmo;
  /* Only for view orientation. */
  struct {
    float viewinv_m3[3][3];
  } prev;
};

static bool WIDGETGROUP_xform_cage_poll(const bContext *C, wmGizmoGroupType *gzgt)
{
  if (!ED_gizmo_poll_or_unlink_delayed_from_tool(C, gzgt)) {
    return false;
  }
  View3D *v3d = CTX_wm_view3d(C);
  if (v3d->gizmo_flag & (V3D_GIZMO_HIDE | V3D_GIZMO_HIDE_TOOL)) {
    return false;
  }
  if (G.moving & (G_TRANSFORM_OBJ | G_TRANSFORM_EDIT)) {
    return false;
  }
  return true;
}

static void WIDGETGROUP_xform_cage_setup(const bContext *UNUSED(C), wmGizmoGroup *gzgroup)
{
  struct XFormCageWidgetGroup *xgzgroup = MEM_mallocN(sizeof(struct XFormCageWidgetGroup),
                                                      __func__);
  const wmGizmoType *gzt_cage = WM_gizmotype_find("GIZMO_GT_cage_3d", true);
  xgzgroup->gizmo = WM_gizmo_new_ptr(gzt_cage, gzgroup, NULL);
  wmGizmo *gz = xgzgroup->gizmo;

  RNA_enum_set(gz->ptr,
               "transform",
               ED_GIZMO_CAGE2D_XFORM_FLAG_SCALE | ED_GIZMO_CAGE2D_XFORM_FLAG_TRANSLATE);

  gz->color[0] = 1;
  gz->color_hi[0] = 1;

  gzgroup->customdata = xgzgroup;

  {
    wmOperatorType *ot_resize = WM_operatortype_find("TRANSFORM_OT_resize", true);
    PointerRNA *ptr;

    /* assign operator */
    PropertyRNA *prop_release_confirm = NULL;
    PropertyRNA *prop_constraint_axis = NULL;

    int i = ED_GIZMO_CAGE3D_PART_SCALE_MIN_X_MIN_Y_MIN_Z;
    for (int x = 0; x < 3; x++) {
      for (int y = 0; y < 3; y++) {
        for (int z = 0; z < 3; z++) {
          const bool constraint[3] = {x != 1, y != 1, z != 1};
          ptr = WM_gizmo_operator_set(gz, i, ot_resize, NULL);
          if (prop_release_confirm == NULL) {
            prop_release_confirm = RNA_struct_find_property(ptr, "release_confirm");
            prop_constraint_axis = RNA_struct_find_property(ptr, "constraint_axis");
          }
          RNA_property_boolean_set(ptr, prop_release_confirm, true);
          RNA_property_boolean_set_array(ptr, prop_constraint_axis, constraint);
          i++;
        }
      }
    }
  }
}

static void WIDGETGROUP_xform_cage_refresh(const bContext *C, wmGizmoGroup *gzgroup)
{
  ARegion *region = CTX_wm_region(C);
  RegionView3D *rv3d = region->regiondata;
  Scene *scene = CTX_data_scene(C);

  struct XFormCageWidgetGroup *xgzgroup = gzgroup->customdata;
  wmGizmo *gz = xgzgroup->gizmo;

  struct TransformBounds tbounds;

  const int orient_index = BKE_scene_orientation_get_index_from_flag(scene, SCE_ORIENT_SCALE);

  if ((ED_transform_calc_gizmo_stats(C,
                                     &(struct TransformCalcParams){
                                         .use_local_axis = true,
                                         .orientation_index = orient_index + 1,
                                     },
                                     &tbounds) == 0) ||
      equals_v3v3(rv3d->tw_axis_min, rv3d->tw_axis_max)) {
    WM_gizmo_set_flag(gz, WM_GIZMO_HIDDEN, true);
  }
  else {
    if (tbounds.use_matrix_space) {
      copy_m4_m4(gz->matrix_space, tbounds.matrix_space);
    }
    else {
      unit_m4(gz->matrix_space);
    }

    gizmo_prepare_mat(C, rv3d, &tbounds);

    WM_gizmo_set_flag(gz, WM_GIZMO_HIDDEN, false);
    WM_gizmo_set_flag(gz, WM_GIZMO_MOVE_CURSOR, true);

    float dims[3];
    sub_v3_v3v3(dims, rv3d->tw_axis_max, rv3d->tw_axis_min);
    RNA_float_set_array(gz->ptr, "dimensions", dims);
    mul_v3_fl(dims, 0.5f);

    copy_m4_m3(gz->matrix_offset, rv3d->tw_axis_matrix);
    mid_v3_v3v3(gz->matrix_offset[3], rv3d->tw_axis_max, rv3d->tw_axis_min);
    mul_m3_v3(rv3d->tw_axis_matrix, gz->matrix_offset[3]);

    float matrix_offset_global[4][4];
    mul_m4_m4m4(matrix_offset_global, gz->matrix_space, gz->matrix_offset);

    PropertyRNA *prop_center_override = NULL;
    float center[3];
    float center_global[3];
    int i = ED_GIZMO_CAGE3D_PART_SCALE_MIN_X_MIN_Y_MIN_Z;
    for (int x = 0; x < 3; x++) {
      center[0] = (float)(1 - x) * dims[0];
      for (int y = 0; y < 3; y++) {
        center[1] = (float)(1 - y) * dims[1];
        for (int z = 0; z < 3; z++) {
          center[2] = (float)(1 - z) * dims[2];
          struct wmGizmoOpElem *gzop = WM_gizmo_operator_get(gz, i);
          if (prop_center_override == NULL) {
            prop_center_override = RNA_struct_find_property(&gzop->ptr, "center_override");
          }
          mul_v3_m4v3(center_global, matrix_offset_global, center);
          RNA_property_float_set_array(&gzop->ptr, prop_center_override, center_global);
          i++;
        }
      }
    }
  }

  /* Needed to test view orientation changes. */
  copy_m3_m4(xgzgroup->prev.viewinv_m3, rv3d->viewinv);
}

static void WIDGETGROUP_xform_cage_message_subscribe(const bContext *C,
                                                     wmGizmoGroup *gzgroup,
                                                     struct wmMsgBus *mbus)
{
  Scene *scene = CTX_data_scene(C);
  bScreen *screen = CTX_wm_screen(C);
  ScrArea *area = CTX_wm_area(C);
  ARegion *region = CTX_wm_region(C);
  gizmo_xform_message_subscribe(gzgroup, mbus, scene, screen, area, region, VIEW3D_GGT_xform_cage);
}

static void WIDGETGROUP_xform_cage_draw_prepare(const bContext *C, wmGizmoGroup *gzgroup)
{
  struct XFormCageWidgetGroup *xgzgroup = gzgroup->customdata;

  RegionView3D *rv3d = CTX_wm_region_view3d(C);
  {
    Scene *scene = CTX_data_scene(C);
    const TransformOrientationSlot *orient_slot = BKE_scene_orientation_slot_get(scene,
                                                                                 SCE_ORIENT_SCALE);
    switch (orient_slot->type) {
      case V3D_ORIENT_VIEW: {
        float viewinv_m3[3][3];
        copy_m3_m4(viewinv_m3, rv3d->viewinv);
        if (!equals_m3m3(viewinv_m3, xgzgroup->prev.viewinv_m3)) {
          /* Take care calling refresh from draw_prepare,
           * this should be OK because it's only adjusting the cage orientation. */
          WIDGETGROUP_xform_cage_refresh(C, gzgroup);
        }
        break;
      }
    }
  }
}

void VIEW3D_GGT_xform_cage(wmGizmoGroupType *gzgt)
{
  gzgt->name = "Transform Cage";
  gzgt->idname = "VIEW3D_GGT_xform_cage";

  gzgt->flag |= WM_GIZMOGROUPTYPE_3D | WM_GIZMOGROUPTYPE_DRAW_MODAL_EXCLUDE |
                WM_GIZMOGROUPTYPE_TOOL_FALLBACK_KEYMAP | WM_GIZMOGROUPTYPE_DELAY_REFRESH_FOR_TWEAK;

  gzgt->gzmap_params.spaceid = SPACE_VIEW3D;
  gzgt->gzmap_params.regionid = RGN_TYPE_WINDOW;

  gzgt->poll = WIDGETGROUP_xform_cage_poll;
  gzgt->setup = WIDGETGROUP_xform_cage_setup;
  gzgt->setup_keymap = WM_gizmogroup_setup_keymap_generic_maybe_drag;
  gzgt->refresh = WIDGETGROUP_xform_cage_refresh;
  gzgt->message_subscribe = WIDGETGROUP_xform_cage_message_subscribe;
  gzgt->draw_prepare = WIDGETGROUP_xform_cage_draw_prepare;
}

/** \} */

/* -------------------------------------------------------------------- */
/** \name Transform Shear Gizmo
 * \{ */

struct XFormShearWidgetGroup {
  wmGizmo *gizmo[3][2];
  /** View aligned gizmos. */
  wmGizmo *gizmo_view[4];

  /* Only for view orientation. */
  struct {
    float viewinv_m3[3][3];
  } prev;
};

static bool WIDGETGROUP_xform_shear_poll(const bContext *C, wmGizmoGroupType *gzgt)
{
  if (!ED_gizmo_poll_or_unlink_delayed_from_tool(C, gzgt)) {
    return false;
  }
  View3D *v3d = CTX_wm_view3d(C);
  if (v3d->gizmo_flag & (V3D_GIZMO_HIDE | V3D_GIZMO_HIDE_TOOL)) {
    return false;
  }
  return true;
}

static void WIDGETGROUP_xform_shear_setup(const bContext *UNUSED(C), wmGizmoGroup *gzgroup)
{
  struct XFormShearWidgetGroup *xgzgroup = MEM_mallocN(sizeof(struct XFormShearWidgetGroup),
                                                       __func__);
  const wmGizmoType *gzt_arrow = WM_gizmotype_find("GIZMO_GT_arrow_3d", true);
  wmOperatorType *ot_shear = WM_operatortype_find("TRANSFORM_OT_shear", true);

  float axis_color[3][3];
  for (int i = 0; i < 3; i++) {
    UI_GetThemeColor3fv(TH_AXIS_X + i, axis_color[i]);
  }

  for (int i = 0; i < 3; i++) {
    for (int j = 0; j < 2; j++) {
      wmGizmo *gz = WM_gizmo_new_ptr(gzt_arrow, gzgroup, NULL);
      RNA_enum_set(gz->ptr, "draw_style", ED_GIZMO_ARROW_STYLE_BOX);
      const int i_ortho_a = (i + j + 1) % 3;
      const int i_ortho_b = (i + (1 - j) + 1) % 3;
      interp_v3_v3v3(gz->color, axis_color[i_ortho_a], axis_color[i_ortho_b], 0.75f);
      gz->color[3] = 0.5f;
      PointerRNA *ptr = WM_gizmo_operator_set(gz, 0, ot_shear, NULL);
      RNA_boolean_set(ptr, "release_confirm", 1);
      xgzgroup->gizmo[i][j] = gz;
    }
  }

  for (int i = 0; i < 4; i++) {
    wmGizmo *gz = WM_gizmo_new_ptr(gzt_arrow, gzgroup, NULL);
    RNA_enum_set(gz->ptr, "draw_style", ED_GIZMO_ARROW_STYLE_BOX);
    RNA_enum_set(gz->ptr, "draw_options", 0); /* No stem. */
    copy_v3_fl(gz->color, 1.0f);
    gz->color[3] = 0.5f;
    WM_gizmo_set_flag(gz, WM_GIZMO_DRAW_OFFSET_SCALE, true);
    PointerRNA *ptr = WM_gizmo_operator_set(gz, 0, ot_shear, NULL);
    RNA_boolean_set(ptr, "release_confirm", 1);
    xgzgroup->gizmo_view[i] = gz;

    /* Unlike the other gizmos, this never changes so can be set on setup. */
    wmGizmoOpElem *gzop = WM_gizmo_operator_get(gz, 0);
    RNA_enum_set(&gzop->ptr, "orient_type", V3D_ORIENT_VIEW);

    RNA_enum_set(&gzop->ptr, "orient_axis", 2);
    RNA_enum_set(&gzop->ptr, "orient_axis_ortho", ((i % 2) ? 0 : 1));
  }

  gzgroup->customdata = xgzgroup;
}

static void WIDGETGROUP_xform_shear_refresh(const bContext *C, wmGizmoGroup *gzgroup)
{
  Scene *scene = CTX_data_scene(C);
  ARegion *region = CTX_wm_region(C);
  RegionView3D *rv3d = region->regiondata;

  struct XFormShearWidgetGroup *xgzgroup = gzgroup->customdata;
  struct TransformBounds tbounds;

  /* Needed to test view orientation changes. */
  copy_m3_m4(xgzgroup->prev.viewinv_m3, rv3d->viewinv);

  TransformOrientationSlot *orient_slot = BKE_scene_orientation_slot_get_from_flag(
      scene, SCE_ORIENT_ROTATE);
  const int orient_index = BKE_scene_orientation_slot_get_index(orient_slot);

  if (ED_transform_calc_gizmo_stats(C,
                                    &(struct TransformCalcParams){
                                        .use_local_axis = false,
                                        .orientation_index = orient_index + 1,
                                    },
                                    &tbounds) == 0) {
    for (int i = 0; i < 3; i++) {
      for (int j = 0; j < 2; j++) {
        wmGizmo *gz = xgzgroup->gizmo[i][j];
        WM_gizmo_set_flag(gz, WM_GIZMO_HIDDEN, true);
      }
    }

    for (int i = 0; i < 4; i++) {
      wmGizmo *gz = xgzgroup->gizmo_view[i];
      WM_gizmo_set_flag(gz, WM_GIZMO_HIDDEN, true);
    }
  }
  else {
    gizmo_prepare_mat(C, rv3d, &tbounds);
    for (int i = 0; i < 3; i++) {
      for (int j = 0; j < 2; j++) {
        wmGizmo *gz = xgzgroup->gizmo[i][j];
        WM_gizmo_set_flag(gz, WM_GIZMO_HIDDEN, false);
        WM_gizmo_set_flag(gz, WM_GIZMO_MOVE_CURSOR, true);

        wmGizmoOpElem *gzop = WM_gizmo_operator_get(gz, 0);
        const int i_ortho_a = (i + j + 1) % 3;
        const int i_ortho_b = (i + (1 - j) + 1) % 3;
        WM_gizmo_set_matrix_rotation_from_yz_axis(gz, rv3d->twmat[i_ortho_a], rv3d->twmat[i]);
        WM_gizmo_set_matrix_location(gz, rv3d->twmat[3]);

        RNA_float_set_array(&gzop->ptr, "orient_matrix", &tbounds.axis[0][0]);
        RNA_enum_set(&gzop->ptr, "orient_type", orient_slot->type);

        RNA_enum_set(&gzop->ptr, "orient_axis", i_ortho_b);
        RNA_enum_set(&gzop->ptr, "orient_axis_ortho", i_ortho_a);

        mul_v3_fl(gz->matrix_basis[0], 0.5f);
        mul_v3_fl(gz->matrix_basis[1], 6.0f);
      }
    }

    for (int i = 0; i < 4; i++) {
      wmGizmo *gz = xgzgroup->gizmo_view[i];
      WM_gizmo_set_flag(gz, WM_GIZMO_HIDDEN, false);
    }
  }
}

static void WIDGETGROUP_xform_shear_message_subscribe(const bContext *C,
                                                      wmGizmoGroup *gzgroup,
                                                      struct wmMsgBus *mbus)
{
  Scene *scene = CTX_data_scene(C);
  bScreen *screen = CTX_wm_screen(C);
  ScrArea *area = CTX_wm_area(C);
  ARegion *region = CTX_wm_region(C);
  gizmo_xform_message_subscribe(
      gzgroup, mbus, scene, screen, area, region, VIEW3D_GGT_xform_shear);
}

static void WIDGETGROUP_xform_shear_draw_prepare(const bContext *C, wmGizmoGroup *gzgroup)
{
  struct XFormShearWidgetGroup *xgzgroup = gzgroup->customdata;
  RegionView3D *rv3d = CTX_wm_region_view3d(C);
  {
    Scene *scene = CTX_data_scene(C);
    /* Shear is like rotate, use the rotate setting. */
    const TransformOrientationSlot *orient_slot = BKE_scene_orientation_slot_get(
        scene, SCE_ORIENT_ROTATE);
    switch (orient_slot->type) {
      case V3D_ORIENT_VIEW: {
        float viewinv_m3[3][3];
        copy_m3_m4(viewinv_m3, rv3d->viewinv);
        if (!equals_m3m3(viewinv_m3, xgzgroup->prev.viewinv_m3)) {
          /* Take care calling refresh from draw_prepare,
           * this should be OK because it's only adjusting the cage orientation. */
          WIDGETGROUP_xform_shear_refresh(C, gzgroup);
        }
        break;
      }
    }
  }

  for (int i = 0; i < 4; i++) {
    const float outer_thin = 0.3f;
    const float outer_offset = 1.0f / 0.3f;
    wmGizmo *gz = xgzgroup->gizmo_view[i];
    WM_gizmo_set_matrix_rotation_from_yz_axis(
        gz, rv3d->viewinv[(i + 1) % 2], rv3d->viewinv[i % 2]);
    if (i >= 2) {
      negate_v3(gz->matrix_basis[1]);
      negate_v3(gz->matrix_basis[2]);
    }

    /* No need for depth with view aligned gizmos. */
    mul_v3_fl(gz->matrix_basis[0], 0.0f);
    mul_v3_fl(gz->matrix_basis[1], 20.0f + ((1.0f / outer_thin) * 1.8f));
    mul_v3_fl(gz->matrix_basis[2], outer_thin);
    WM_gizmo_set_matrix_location(gz, rv3d->twmat[3]);
    gz->matrix_offset[3][2] = outer_offset;
  }

  /* Basic ordering for drawing only. */
  {
    LISTBASE_FOREACH (wmGizmo *, gz, &gzgroup->gizmos) {
      /* Since we have two pairs of each axis,
       * bias the values so gizmos that are orthogonal to the view get priority.
       * This means we never default to shearing along
       * the view axis in the case of an overlap. */
      float axis_order[3], axis_bias[3];
      copy_v3_v3(axis_order, gz->matrix_basis[2]);
      copy_v3_v3(axis_bias, gz->matrix_basis[1]);
      if (dot_v3v3(axis_bias, rv3d->viewinv[2]) < 0.0f) {
        negate_v3(axis_bias);
      }
      madd_v3_v3fl(axis_order, axis_bias, 0.01f);
      gz->temp.f = dot_v3v3(rv3d->viewinv[2], axis_order);
    }
    BLI_listbase_sort(&gzgroup->gizmos, WM_gizmo_cmp_temp_fl_reverse);
  }
}

void VIEW3D_GGT_xform_shear(wmGizmoGroupType *gzgt)
{
  gzgt->name = "Transform Shear";
  gzgt->idname = "VIEW3D_GGT_xform_shear";

  gzgt->flag |= WM_GIZMOGROUPTYPE_3D | WM_GIZMOGROUPTYPE_DRAW_MODAL_EXCLUDE |
                WM_GIZMOGROUPTYPE_TOOL_FALLBACK_KEYMAP | WM_GIZMOGROUPTYPE_DELAY_REFRESH_FOR_TWEAK;

  gzgt->gzmap_params.spaceid = SPACE_VIEW3D;
  gzgt->gzmap_params.regionid = RGN_TYPE_WINDOW;

  gzgt->poll = WIDGETGROUP_xform_shear_poll;
  gzgt->setup = WIDGETGROUP_xform_shear_setup;
  gzgt->setup_keymap = WM_gizmogroup_setup_keymap_generic_maybe_drag;
  gzgt->refresh = WIDGETGROUP_xform_shear_refresh;
  gzgt->message_subscribe = WIDGETGROUP_xform_shear_message_subscribe;
  gzgt->draw_prepare = WIDGETGROUP_xform_shear_draw_prepare;
}

/** \} */<|MERGE_RESOLUTION|>--- conflicted
+++ resolved
@@ -667,11 +667,8 @@
     }
   }
 
-<<<<<<< HEAD
-=======
   tbounds->use_matrix_space = false;
 
->>>>>>> 28eaa81f
   /* transform widget matrix */
   unit_m4(rv3d->twmat);
 
