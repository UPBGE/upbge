/**
 * $Id$
 *
 * ***** BEGIN GPL LICENSE BLOCK *****
 *
 * This program is free software; you can redistribute it and/or
 * modify it under the terms of the GNU General Public License
 * as published by the Free Software Foundation; either version 2
 * of the License, or (at your option) any later version.
 *
 * This program is distributed in the hope that it will be useful,
 * but WITHOUT ANY WARRANTY; without even the implied warranty of
 * MERCHANTABILITY or FITNESS FOR A PARTICULAR PURPOSE.  See the
 * GNU General Public License for more details.
 *
 * You should have received a copy of the GNU General Public License
 * along with this program; if not, write to the Free Software Foundation,
 * Inc., 59 Temple Place - Suite 330, Boston, MA  02111-1307, USA.
 *
 * The Original Code is Copyright (C) 2001-2002 by NaN Holding BV.
 * All rights reserved.
 *
 * The Original Code is: all of this file.
 *
 * Contributor(s): none yet.
 *
 * ***** END GPL LICENSE BLOCK *****
 */

#ifndef WIN32
#include <unistd.h>
#else
#include <io.h>
#endif
#include <string.h>
#include <math.h>

#include "MEM_guardedalloc.h"

#include "DNA_anim_types.h"
#include "DNA_action_types.h"
#include "DNA_armature_types.h"
#include "DNA_camera_types.h"
#include "DNA_curve_types.h"
#include "DNA_effect_types.h"
#include "DNA_image_types.h"
#include "DNA_key_types.h"
#include "DNA_lamp_types.h"
#include "DNA_lattice_types.h"
#include "DNA_mesh_types.h"
#include "DNA_meshdata_types.h"
#include "DNA_meta_types.h"
#include "DNA_modifier_types.h"
#include "DNA_nla_types.h"
#include "DNA_node_types.h"
#include "DNA_object_types.h"
#include "DNA_object_force.h"
#include "DNA_particle_types.h"
#include "DNA_scene_types.h"
#include "DNA_screen_types.h"
#include "DNA_space_types.h"
#include "DNA_sequence_types.h"
#include "DNA_texture_types.h"
#include "DNA_view3d_types.h"
#include "DNA_world_types.h"
#include "DNA_userdef_types.h"
#include "DNA_property_types.h"
#include "DNA_vfont_types.h"
#include "DNA_constraint_types.h"
#include "DNA_listBase.h"
#include "DNA_gpencil_types.h"

#include "BKE_action.h"
#include "BKE_armature.h"
#include "BKE_blender.h"
#include "BKE_cloth.h"
#include "BKE_context.h"
#include "BKE_curve.h"
#include "BKE_constraint.h"
#include "BKE_depsgraph.h"
#include "BKE_displist.h"
#include "BKE_DerivedMesh.h"
#include "BKE_effect.h"
#include "BKE_font.h"
#include "BKE_fcurve.h"
#include "BKE_global.h"
#include "BKE_lattice.h"
#include "BKE_key.h"
#include "BKE_main.h"
#include "BKE_mball.h"
#include "BKE_mesh.h"
#include "BKE_modifier.h"
#include "BKE_nla.h"
#include "BKE_object.h"
#include "BKE_particle.h"
#include "BKE_sequence.h"
#include "BKE_pointcache.h"
#include "BKE_softbody.h"
#include "BKE_utildefines.h"
#include "BKE_bmesh.h"
#include "BKE_context.h"
#include "BKE_report.h"
#include "BKE_tessmesh.h"

//#include "BIF_editview.h"
//#include "BIF_editlattice.h"
//#include "BIF_editconstraint.h"
//#include "BIF_editmesh.h"
//#include "BIF_editsima.h"
//#include "BIF_editparticle.h"
#include "BIF_gl.h"
//#include "BIF_poseobject.h"
//#include "BIF_meshtools.h"
//#include "BIF_mywindow.h"
//#include "BIF_resources.h"
//#include "BIF_screen.h"
//#include "BIF_space.h"
//#include "BIF_toolbox.h"

#include "ED_anim_api.h"
#include "ED_armature.h"
#include "ED_particle.h"
#include "ED_image.h"
#include "ED_keyframing.h"
#include "ED_keyframes_edit.h"
#include "ED_object.h"
#include "ED_markers.h"
#include "ED_mesh.h"
#include "ED_retopo.h"
#include "ED_types.h"
#include "ED_uvedit.h"
#include "ED_view3d.h"

#include "UI_view2d.h"

//#include "BSE_edit.h"
//#include "BDR_editobject.h"		// reset_slowparents()
//#include "BDR_gpencil.h"

#include "BLI_arithb.h"
#include "BLI_blenlib.h"
#include "BLI_editVert.h"

//#include "editmesh.h"
//
//#include "blendef.h"
//
//#include "mydevice.h"

extern ListBase editelems;

#include "transform.h"
#include "bmesh.h"

#include "BLO_sys_types.h" // for intptr_t support

/* local function prototype - for Object/Bone Constraints */
static short constraints_list_needinv(TransInfo *t, ListBase *list);

/* ************************** Functions *************************** */

static void qsort_trans_data(TransInfo *t, TransData *head, TransData *tail) {
	TransData pivot = *head;
	TransData *ihead = head;
	TransData *itail = tail;
	short connected = t->flag & T_PROP_CONNECTED;

	while (head < tail)
	{
		if (connected) {
			while ((tail->dist >= pivot.dist) && (head < tail))
				tail--;
		}
		else {
			while ((tail->rdist >= pivot.rdist) && (head < tail))
				tail--;
		}

		if (head != tail)
		{
			*head = *tail;
			head++;
		}

		if (connected) {
			while ((head->dist <= pivot.dist) && (head < tail))
				head++;
		}
		else {
			while ((head->rdist <= pivot.rdist) && (head < tail))
				head++;
		}

		if (head != tail)
		{
			*tail = *head;
			tail--;
		}
	}

	*head = pivot;
	if (ihead < head) {
		qsort_trans_data(t, ihead, head-1);
	}
	if (itail > head) {
		qsort_trans_data(t, head+1, itail);
	}
}

void sort_trans_data_dist(TransInfo *t) {
	TransData *start = t->data;
	int i = 1;

	while(i < t->total && start->flag & TD_SELECTED) {
		start++;
		i++;
	}
	qsort_trans_data(t, start, t->data + t->total - 1);
}

static void sort_trans_data(TransInfo *t)
{
	TransData *sel, *unsel;
	TransData temp;
	unsel = t->data;
	sel = t->data;
	sel += t->total - 1;
	while (sel > unsel) {
		while (unsel->flag & TD_SELECTED) {
			unsel++;
			if (unsel == sel) {
				return;
			}
		}
		while (!(sel->flag & TD_SELECTED)) {
			sel--;
			if (unsel == sel) {
				return;
			}
		}
		temp = *unsel;
		*unsel = *sel;
		*sel = temp;
		sel--;
		unsel++;
	}
}

/* distance calculated from not-selected vertex to nearest selected vertex
   warning; this is loops inside loop, has minor N^2 issues, but by sorting list it is OK */
static void set_prop_dist(TransInfo *t, short with_dist)
{
	TransData *tob;
	int a;

	for(a=0, tob= t->data; a<t->total; a++, tob++) {

		tob->rdist= 0.0f; // init, it was mallocced

		if((tob->flag & TD_SELECTED)==0) {
			TransData *td;
			int i;
			float dist, vec[3];

			tob->rdist = -1.0f; // signal for next loop

			for (i = 0, td= t->data; i < t->total; i++, td++) {
				if(td->flag & TD_SELECTED) {
					VecSubf(vec, tob->center, td->center);
					Mat3MulVecfl(tob->mtx, vec);
					dist = Normalize(vec);
					if (tob->rdist == -1.0f) {
						tob->rdist = dist;
					}
					else if (dist < tob->rdist) {
						tob->rdist = dist;
					}
				}
				else break;	// by definition transdata has selected items in beginning
			}
			if (with_dist) {
				tob->dist = tob->rdist;
			}
		}
	}
}

/* ************************** CONVERSIONS ************************* */

/* ********************* texture space ********* */

static void createTransTexspace(bContext *C, TransInfo *t)
{
	Scene *scene = CTX_data_scene(C);
	TransData *td;
	Object *ob;
	ID *id;
	int *texflag;

	ob = OBACT;

	if (ob == NULL) { // Shouldn't logically happen, but still...
		t->total = 0;
		return;
	}

	id = ob->data;
	if(id == NULL || !ELEM3( GS(id->name), ID_ME, ID_CU, ID_MB )) {
		t->total = 0;
		return;
	}

	t->total = 1;
	td= t->data= MEM_callocN(sizeof(TransData), "TransTexspace");
	td->ext= t->ext= MEM_callocN(sizeof(TransDataExtension), "TransTexspace");

	td->flag= TD_SELECTED;
	VECCOPY(td->center, ob->obmat[3]);
	td->ob = ob;

	Mat3CpyMat4(td->mtx, ob->obmat);
	Mat3CpyMat4(td->axismtx, ob->obmat);
	Mat3Ortho(td->axismtx);
	Mat3Inv(td->smtx, td->mtx);

	if (give_obdata_texspace(ob, &texflag, &td->loc, &td->ext->size, &td->ext->rot)) {
		*texflag &= ~AUTOSPACE;
	}

	VECCOPY(td->iloc, td->loc);
	VECCOPY(td->ext->irot, td->ext->rot);
	VECCOPY(td->ext->isize, td->ext->size);
}

/* ********************* edge (for crease) ***** */

static void createTransEdge(bContext *C, TransInfo *t) {
#if 0	// TRANSFORM_FIX_ME
	TransData *td = NULL;
	EditEdge *eed;
	float mtx[3][3], smtx[3][3];
	int count=0, countsel=0;
	int propmode = t->flag & T_PROP_EDIT;

	for(eed= em->edges.first; eed; eed= eed->next) {
		if(eed->h==0) {
			if (eed->f & SELECT) countsel++;
			if (propmode) count++;
		}
	}

	if (countsel == 0)
		return;

	if(propmode) {
		t->total = count;
	}
	else {
		t->total = countsel;
	}

	td= t->data= MEM_callocN(t->total * sizeof(TransData), "TransCrease");

	Mat3CpyMat4(mtx, t->obedit->obmat);
	Mat3Inv(smtx, mtx);

	for(eed= em->edges.first; eed; eed= eed->next) {
		if(eed->h==0 && (eed->f & SELECT || propmode)) {
			/* need to set center for center calculations */
			VecAddf(td->center, eed->v1->co, eed->v2->co);
			VecMulf(td->center, 0.5f);

			td->loc= NULL;
			if (eed->f & SELECT)
				td->flag= TD_SELECTED;
			else
				td->flag= 0;


			Mat3CpyMat3(td->smtx, smtx);
			Mat3CpyMat3(td->mtx, mtx);

			td->ext = NULL;
			td->tdi = NULL;
			if (t->mode == TFM_BWEIGHT) {
				td->val = &(eed->bweight);
				td->ival = eed->bweight;
			}
			else {
				td->val = &(eed->crease);
				td->ival = eed->crease;
			}

			td++;
		}
	}
#endif
}

/* ********************* pose mode ************* */

static bKinematicConstraint *has_targetless_ik(bPoseChannel *pchan)
{
	bConstraint *con= pchan->constraints.first;

	for(;con; con= con->next) {
		if(con->type==CONSTRAINT_TYPE_KINEMATIC && (con->enforce!=0.0)) {
			bKinematicConstraint *data= con->data;

			if(data->tar==NULL)
				return data;
			if(data->tar->type==OB_ARMATURE && data->subtarget[0]==0)
				return data;
		}
	}
	return NULL;
}

static short apply_targetless_ik(Object *ob)
{
	bPoseChannel *pchan, *parchan, *chanlist[256];
	bKinematicConstraint *data;
	int segcount, apply= 0;

	/* now we got a difficult situation... we have to find the
	   target-less IK pchans, and apply transformation to the all
	   pchans that were in the chain */

	for (pchan=ob->pose->chanbase.first; pchan; pchan=pchan->next) {
		data= has_targetless_ik(pchan);
		if(data && (data->flag & CONSTRAINT_IK_AUTO)) {

			/* fill the array with the bones of the chain (armature.c does same, keep it synced) */
			segcount= 0;

			/* exclude tip from chain? */
			if(!(data->flag & CONSTRAINT_IK_TIP))
				parchan= pchan->parent;
			else
				parchan= pchan;

			/* Find the chain's root & count the segments needed */
			for (; parchan; parchan=parchan->parent){
				chanlist[segcount]= parchan;
				segcount++;

				if(segcount==data->rootbone || segcount>255) break; // 255 is weak
			}
			for(;segcount;segcount--) {
				Bone *bone;
				float rmat[4][4], tmat[4][4], imat[4][4];

				/* pose_mat(b) = pose_mat(b-1) * offs_bone * channel * constraint * IK  */
				/* we put in channel the entire result of rmat= (channel * constraint * IK) */
				/* pose_mat(b) = pose_mat(b-1) * offs_bone * rmat  */
				/* rmat = pose_mat(b) * inv( pose_mat(b-1) * offs_bone ) */

				parchan= chanlist[segcount-1];
				bone= parchan->bone;
				bone->flag |= BONE_TRANSFORM;	/* ensures it gets an auto key inserted */

				if(parchan->parent) {
					Bone *parbone= parchan->parent->bone;
					float offs_bone[4][4];

					/* offs_bone =  yoffs(b-1) + root(b) + bonemat(b) */
					Mat4CpyMat3(offs_bone, bone->bone_mat);

					/* The bone's root offset (is in the parent's coordinate system) */
					VECCOPY(offs_bone[3], bone->head);

					/* Get the length translation of parent (length along y axis) */
					offs_bone[3][1]+= parbone->length;

					/* pose_mat(b-1) * offs_bone */
					if(parchan->bone->flag & BONE_HINGE) {
						/* the rotation of the parent restposition */
						Mat4CpyMat4(rmat, parbone->arm_mat);	/* rmat used as temp */

						/* the location of actual parent transform */
						VECCOPY(rmat[3], offs_bone[3]);
						offs_bone[3][0]= offs_bone[3][1]= offs_bone[3][2]= 0.0f;
						Mat4MulVecfl(parchan->parent->pose_mat, rmat[3]);

						Mat4MulMat4(tmat, offs_bone, rmat);
					}
					else if(parchan->bone->flag & BONE_NO_SCALE) {
						Mat4MulMat4(tmat, offs_bone, parchan->parent->pose_mat);
						Mat4Ortho(tmat);
					}
					else
						Mat4MulMat4(tmat, offs_bone, parchan->parent->pose_mat);

					Mat4Invert(imat, tmat);
				}
				else {
					Mat4CpyMat3(tmat, bone->bone_mat);

					VECCOPY(tmat[3], bone->head);
					Mat4Invert(imat, tmat);
				}
				/* result matrix */
				Mat4MulMat4(rmat, parchan->pose_mat, imat);

				/* apply and decompose, doesn't work for constraints or non-uniform scale well */
				{
					float rmat3[3][3], qmat[3][3], imat[3][3], smat[3][3];

					Mat3CpyMat4(rmat3, rmat);

					/* quaternion */
					Mat3ToQuat(rmat3, parchan->quat);

					/* for size, remove rotation */
					/* causes problems with some constraints (so apply only if needed) */
					if (data->flag & CONSTRAINT_IK_STRETCH) {
						QuatToMat3(parchan->quat, qmat);
						Mat3Inv(imat, qmat);
						Mat3MulMat3(smat, rmat3, imat);
						Mat3ToSize(smat, parchan->size);
					}

					/* causes problems with some constraints (e.g. childof), so disable this */
					/* as it is IK shouldn't affect location directly */
					/* VECCOPY(parchan->loc, rmat[3]); */
				}

			}

			apply= 1;
			data->flag &= ~CONSTRAINT_IK_AUTO;
		}
	}

	return apply;
}

static void add_pose_transdata(TransInfo *t, bPoseChannel *pchan, Object *ob, TransData *td)
{
	Bone *bone= pchan->bone;
	float pmat[3][3], omat[3][3];
	float cmat[3][3], tmat[3][3];
	float vec[3];

	VECCOPY(vec, pchan->pose_mat[3]);
	VECCOPY(td->center, vec);

	td->ob = ob;
	td->flag = TD_SELECTED;
	if (pchan->rotmode == PCHAN_ROT_QUAT)
	{
		td->flag |= TD_USEQUAT;
	}
	if (bone->flag & BONE_HINGE_CHILD_TRANSFORM)
	{
		td->flag |= TD_NOCENTER;
	}

	if (bone->flag & BONE_TRANSFORM_CHILD)
	{
		td->flag |= TD_NOCENTER;
		td->flag |= TD_NO_LOC;
	}

	td->protectflag= pchan->protectflag;

	td->loc = pchan->loc;
	VECCOPY(td->iloc, pchan->loc);

	td->ext->size= pchan->size;
	VECCOPY(td->ext->isize, pchan->size);

	if (pchan->rotmode) {
		td->ext->rot= pchan->eul;
		td->ext->quat= NULL;

		VECCOPY(td->ext->irot, pchan->eul);
	}
	else {
		td->ext->rot= NULL;
		td->ext->quat= pchan->quat;

		QUATCOPY(td->ext->iquat, pchan->quat);
	}

	/* proper way to get parent transform + own transform + constraints transform */
	Mat3CpyMat4(omat, ob->obmat);

	if (pchan->parent) {
		if(pchan->bone->flag & BONE_HINGE)
			Mat3CpyMat4(pmat, pchan->parent->bone->arm_mat);
		else
			Mat3CpyMat4(pmat, pchan->parent->pose_mat);

		if (constraints_list_needinv(t, &pchan->constraints)) {
			Mat3CpyMat4(tmat, pchan->constinv);
			Mat3Inv(cmat, tmat);
			Mat3MulSerie(td->mtx, pchan->bone->bone_mat, pmat, omat, cmat, 0,0,0,0);    // dang mulserie swaps args
		}
		else
			Mat3MulSerie(td->mtx, pchan->bone->bone_mat, pmat, omat, 0,0,0,0,0);    // dang mulserie swaps args
	}
	else {
		if (constraints_list_needinv(t, &pchan->constraints)) {
			Mat3CpyMat4(tmat, pchan->constinv);
			Mat3Inv(cmat, tmat);
			Mat3MulSerie(td->mtx, pchan->bone->bone_mat, omat, cmat, 0,0,0,0,0);    // dang mulserie swaps args
		}
		else
			Mat3MulMat3(td->mtx, omat, pchan->bone->bone_mat);  // Mat3MulMat3 has swapped args!
	}

	Mat3Inv(td->smtx, td->mtx);

	/* for axismat we use bone's own transform */
	Mat3CpyMat4(pmat, pchan->pose_mat);
	Mat3MulMat3(td->axismtx, omat, pmat);
	Mat3Ortho(td->axismtx);

	if (t->mode==TFM_BONESIZE) {
		bArmature *arm= t->poseobj->data;

		if(arm->drawtype==ARM_ENVELOPE) {
			td->loc= NULL;
			td->val= &bone->dist;
			td->ival= bone->dist;
		}
		else {
			// abusive storage of scale in the loc pointer :)
			td->loc= &bone->xwidth;
			VECCOPY (td->iloc, td->loc);
			td->val= NULL;
		}
	}

	/* in this case we can do target-less IK grabbing */
	if (t->mode==TFM_TRANSLATION) {
		bKinematicConstraint *data= has_targetless_ik(pchan);
		if(data) {
			if(data->flag & CONSTRAINT_IK_TIP) {
				VECCOPY(data->grabtarget, pchan->pose_tail);
			}
			else {
				VECCOPY(data->grabtarget, pchan->pose_head);
			}
			td->loc = data->grabtarget;
			VECCOPY(td->iloc, td->loc);
			data->flag |= CONSTRAINT_IK_AUTO;

			/* only object matrix correction */
			Mat3CpyMat3 (td->mtx, omat);
			Mat3Inv (td->smtx, td->mtx);
		}
	}

	/* store reference to first constraint */
	td->con= pchan->constraints.first;
}

static void bone_children_clear_transflag(int mode, short around, ListBase *lb)
{
	Bone *bone= lb->first;

	for(;bone;bone= bone->next) {
		if((bone->flag & BONE_HINGE) && (bone->flag & BONE_CONNECTED))
		{
			bone->flag |= BONE_HINGE_CHILD_TRANSFORM;
		}
		else if (bone->flag & BONE_TRANSFORM && (mode == TFM_ROTATION || mode == TFM_TRACKBALL) && around == V3D_LOCAL)
		{
			bone->flag |= BONE_TRANSFORM_CHILD;
		}
		else
		{
			bone->flag &= ~BONE_TRANSFORM;
		}

		bone_children_clear_transflag(mode, around, &bone->childbase);
	}
}

/* sets transform flags in the bones, returns total */
int count_set_pose_transflags(int *out_mode, short around, Object *ob)
{
	bArmature *arm= ob->data;
	bPoseChannel *pchan;
	Bone *bone;
	int mode = *out_mode;
	int hastranslation = 0;
	int total = 0;

	for(pchan = ob->pose->chanbase.first; pchan; pchan = pchan->next) {
		bone = pchan->bone;
		if(bone->layer & arm->layer) {
			if(bone->flag & BONE_SELECTED)
				bone->flag |= BONE_TRANSFORM;
			else
				bone->flag &= ~BONE_TRANSFORM;

			bone->flag &= ~BONE_HINGE_CHILD_TRANSFORM;
			bone->flag &= ~BONE_TRANSFORM_CHILD;
		}
	}

	/* make sure no bone can be transformed when a parent is transformed */
	/* since pchans are depsgraph sorted, the parents are in beginning of list */
	if(mode != TFM_BONESIZE) {
		for(pchan = ob->pose->chanbase.first; pchan; pchan = pchan->next) {
			bone = pchan->bone;
			if(bone->flag & BONE_TRANSFORM)
				bone_children_clear_transflag(mode, around, &bone->childbase);
		}
	}
	/* now count, and check if we have autoIK or have to switch from translate to rotate */
	hastranslation = 0;

	for(pchan = ob->pose->chanbase.first; pchan; pchan = pchan->next) {
		bone = pchan->bone;
		if(bone->flag & BONE_TRANSFORM) {

			total++;

			if(mode == TFM_TRANSLATION) {
				if( has_targetless_ik(pchan)==NULL ) {
					if(pchan->parent && (pchan->bone->flag & BONE_CONNECTED)) {
						if(pchan->bone->flag & BONE_HINGE_CHILD_TRANSFORM)
							hastranslation = 1;
					}
					else if((pchan->protectflag & OB_LOCK_LOC)!=OB_LOCK_LOC)
						hastranslation = 1;
				}
				else
					hastranslation = 1;
			}
		}
	}

	/* if there are no translatable bones, do rotation */
	if(mode == TFM_TRANSLATION && !hastranslation)
	{
		*out_mode = TFM_ROTATION;
	}

	return total;
}


/* -------- Auto-IK ---------- */

/* adjust pose-channel's auto-ik chainlen */
static void pchan_autoik_adjust (bPoseChannel *pchan, short chainlen)
{
	bConstraint *con;

	/* don't bother to search if no valid constraints */
	if ((pchan->constflag & (PCHAN_HAS_IK|PCHAN_HAS_TARGET))==0)
		return;

	/* check if pchan has ik-constraint */
	for (con= pchan->constraints.first; con; con= con->next) {
		if (con->type == CONSTRAINT_TYPE_KINEMATIC && (con->enforce!=0.0)) {
			bKinematicConstraint *data= con->data;

			/* only accept if a temporary one (for auto-ik) */
			if (data->flag & CONSTRAINT_IK_TEMP) {
				/* chainlen is new chainlen, but is limited by maximum chainlen */
				if ((chainlen==0) || (chainlen > data->max_rootbone))
					data->rootbone= data->max_rootbone;
				else
					data->rootbone= chainlen;
			}
		}
	}
}

/* change the chain-length of auto-ik */
void transform_autoik_update (TransInfo *t, short mode)
{
	short *chainlen= &t->settings->autoik_chainlen;
	bPoseChannel *pchan;

	/* mode determines what change to apply to chainlen */
	if (mode == 1) {
		/* mode=1 is from WHEELMOUSEDOWN... increases len */
		(*chainlen)++;
	}
	else if (mode == -1) {
		/* mode==-1 is from WHEELMOUSEUP... decreases len */
		if (*chainlen > 0) (*chainlen)--;
	}

	/* sanity checks (don't assume t->poseobj is set, or that it is an armature) */
	if (ELEM(NULL, t->poseobj, t->poseobj->pose))
		return;

	/* apply to all pose-channels */
	for (pchan=t->poseobj->pose->chanbase.first; pchan; pchan=pchan->next) {
		pchan_autoik_adjust(pchan, *chainlen);
	}
}

/* frees temporal IKs */
static void pose_grab_with_ik_clear(Object *ob)
{
	bKinematicConstraint *data;
	bPoseChannel *pchan;
	bConstraint *con, *next;

	for (pchan= ob->pose->chanbase.first; pchan; pchan= pchan->next) {
		/* clear all temporary lock flags */
		pchan->ikflag &= ~(BONE_IK_NO_XDOF_TEMP|BONE_IK_NO_YDOF_TEMP|BONE_IK_NO_ZDOF_TEMP);

		pchan->constflag &= ~(PCHAN_HAS_IK|PCHAN_HAS_TARGET);
		/* remove all temporary IK-constraints added */
		for (con= pchan->constraints.first; con; con= next) {
			next= con->next;
			if (con->type==CONSTRAINT_TYPE_KINEMATIC) {
				data= con->data;
				if (data->flag & CONSTRAINT_IK_TEMP) {
					BLI_remlink(&pchan->constraints, con);
					MEM_freeN(con->data);
					MEM_freeN(con);
					continue;
				}
				pchan->constflag |= PCHAN_HAS_IK;
				if(data->tar==NULL || (data->tar->type==OB_ARMATURE && data->subtarget[0]==0))
					pchan->constflag |= PCHAN_HAS_TARGET;
			}
		}
	}
}

/* adds the IK to pchan - returns if added */
static short pose_grab_with_ik_add(bPoseChannel *pchan)
{
	bKinematicConstraint *data;
	bConstraint *con;
	bConstraint *targetless = 0;

	/* Sanity check */
	if (pchan == NULL)
		return 0;

	/* Rule: not if there's already an IK on this channel */
	for (con= pchan->constraints.first; con; con= con->next) {
		if (con->type==CONSTRAINT_TYPE_KINEMATIC) {
			bKinematicConstraint *data= con->data;
			if(data->tar==NULL || (data->tar->type==OB_ARMATURE && data->subtarget[0]==0)) {
				targetless = con;
				/* but, if this is a targetless IK, we make it auto anyway (for the children loop) */
				if (con->enforce!=0.0f) {
					targetless->flag |= CONSTRAINT_IK_AUTO;
					return 0;
				}
			}
			if ((con->flag & CONSTRAINT_DISABLE)==0 && (con->enforce!=0.0f))
				return 0;
		}
	}

	con = add_new_constraint(CONSTRAINT_TYPE_KINEMATIC);
	BLI_addtail(&pchan->constraints, con);
	pchan->constflag |= (PCHAN_HAS_IK|PCHAN_HAS_TARGET);	/* for draw, but also for detecting while pose solving */
	data= con->data;
	if (targetless) { /* if exists use values from last targetless IK-constraint as base */
		*data = *((bKinematicConstraint*)targetless->data);
	}
	else
		data->flag= CONSTRAINT_IK_TIP;
	data->flag |= CONSTRAINT_IK_TEMP|CONSTRAINT_IK_AUTO;
	VECCOPY(data->grabtarget, pchan->pose_tail);
	data->rootbone= 1;

	/* we include only a connected chain */
	while ((pchan) && (pchan->bone->flag & BONE_CONNECTED)) {
		/* here, we set ik-settings for bone from pchan->protectflag */
		if (pchan->protectflag & OB_LOCK_ROTX) pchan->ikflag |= BONE_IK_NO_XDOF_TEMP;
		if (pchan->protectflag & OB_LOCK_ROTY) pchan->ikflag |= BONE_IK_NO_YDOF_TEMP;
		if (pchan->protectflag & OB_LOCK_ROTZ) pchan->ikflag |= BONE_IK_NO_ZDOF_TEMP;

		/* now we count this pchan as being included */
		data->rootbone++;
		pchan= pchan->parent;
	}

	/* make a copy of maximum chain-length */
	data->max_rootbone= data->rootbone;

	return 1;
}

/* bone is a candidate to get IK, but we don't do it if it has children connected */
static short pose_grab_with_ik_children(bPose *pose, Bone *bone)
{
	Bone *bonec;
	short wentdeeper=0, added=0;

	/* go deeper if children & children are connected */
	for (bonec= bone->childbase.first; bonec; bonec= bonec->next) {
		if (bonec->flag & BONE_CONNECTED) {
			wentdeeper= 1;
			added+= pose_grab_with_ik_children(pose, bonec);
		}
	}
	if (wentdeeper==0) {
		bPoseChannel *pchan= get_pose_channel(pose, bone->name);
		if (pchan)
			added+= pose_grab_with_ik_add(pchan);
	}

	return added;
}

/* main call which adds temporal IK chains */
static short pose_grab_with_ik(Object *ob)
{
	bArmature *arm;
	bPoseChannel *pchan, *parent;
	Bone *bonec;
	short tot_ik= 0;

	if ((ob==NULL) || (ob->pose==NULL) || (ob->flag & OB_POSEMODE)==0)
		return 0;

	arm = ob->data;

	/* Rule: allow multiple Bones (but they must be selected, and only one ik-solver per chain should get added) */
	for (pchan= ob->pose->chanbase.first; pchan; pchan= pchan->next) {
		if (pchan->bone->layer & arm->layer) {
			if (pchan->bone->flag & BONE_SELECTED) {
				/* Rule: no IK for solitatry (unconnected) bones */
				for (bonec=pchan->bone->childbase.first; bonec; bonec=bonec->next) {
					if (bonec->flag & BONE_CONNECTED) {
						break;
					}
				}
				if ((pchan->bone->flag & BONE_CONNECTED)==0 && (bonec == NULL))
					continue;

				/* rule: if selected Bone is not a root bone, it gets a temporal IK */
				if (pchan->parent) {
					/* only adds if there's no IK yet (and no parent bone was selected) */
					for (parent= pchan->parent; parent; parent= parent->parent) {
						if (parent->bone->flag & BONE_SELECTED)
							break;
					}
					if (parent == NULL)
						tot_ik += pose_grab_with_ik_add(pchan);
				}
				else {
					/* rule: go over the children and add IK to the tips */
					tot_ik += pose_grab_with_ik_children(ob->pose, pchan->bone);
				}
			}
		}
	}

	return (tot_ik) ? 1 : 0;
}


/* only called with pose mode active object now */
static void createTransPose(bContext *C, TransInfo *t, Object *ob)
{
	bArmature *arm;
	bPoseChannel *pchan;
	TransData *td;
	TransDataExtension *tdx;
	short ik_on= 0;
	int i;

	t->total= 0;

	/* check validity of state */
	arm= get_armature(ob);
	if ((arm==NULL) || (ob->pose==NULL)) return;

	if (arm->flag & ARM_RESTPOS) {
		if (ELEM(t->mode, TFM_DUMMY, TFM_BONESIZE)==0) {
			// XXX use transform operator reports
			// BKE_report(op->reports, RPT_ERROR, "Can't select linked when sync selection is enabled.");
			return;
		}
	}

	/* do we need to add temporal IK chains? */
	if ((arm->flag & ARM_AUTO_IK) && t->mode==TFM_TRANSLATION) {
		ik_on= pose_grab_with_ik(ob);
		if (ik_on) t->flag |= T_AUTOIK;
	}

	/* set flags and count total (warning, can change transform to rotate) */
	t->total = count_set_pose_transflags(&t->mode, t->around, ob);

	if(t->total == 0) return;

	t->flag |= T_POSE;
	t->poseobj= ob;	/* we also allow non-active objects to be transformed, in weightpaint */

	/* init trans data */
    td = t->data = MEM_callocN(t->total*sizeof(TransData), "TransPoseBone");
    tdx = t->ext = MEM_callocN(t->total*sizeof(TransDataExtension), "TransPoseBoneExt");
	for(i=0; i<t->total; i++, td++, tdx++) {
		td->ext= tdx;
		td->tdi = NULL;
		td->val = NULL;
	}

	/* use pose channels to fill trans data */
	td= t->data;
	for (pchan= ob->pose->chanbase.first; pchan; pchan= pchan->next) {
		if (pchan->bone->flag & BONE_TRANSFORM) {
			add_pose_transdata(t, pchan, ob, td);
			td++;
		}
	}

	if(td != (t->data+t->total)) {
		// XXX use transform operator reports
		// BKE_report(op->reports, RPT_DEBUG, "Bone selection count error.");
	}

	/* initialise initial auto=ik chainlen's? */
	if (ik_on) transform_autoik_update(t, 0);
}

/* ********************* armature ************** */

static void createTransArmatureVerts(bContext *C, TransInfo *t)
{
	EditBone *ebo;
	bArmature *arm= t->obedit->data;
	ListBase *edbo = arm->edbo;
	TransData *td;
	float mtx[3][3], smtx[3][3], delta[3], bonemat[3][3];

	t->total = 0;
	for (ebo = edbo->first; ebo; ebo = ebo->next)
	{
		if(ebo->layer & arm->layer)
		{
			if (t->mode==TFM_BONESIZE)
			{
				if (ebo->flag & BONE_SELECTED)
					t->total++;
			}
			else if (t->mode==TFM_BONE_ROLL)
			{
				if (ebo->flag & BONE_SELECTED)
					t->total++;
			}
			else
			{
				if (ebo->flag & BONE_TIPSEL)
					t->total++;
				if (ebo->flag & BONE_ROOTSEL)
					t->total++;
			}
		}
	}

    if (!t->total) return;

	Mat3CpyMat4(mtx, t->obedit->obmat);
	Mat3Inv(smtx, mtx);

    td = t->data = MEM_callocN(t->total*sizeof(TransData), "TransEditBone");

	for (ebo = edbo->first; ebo; ebo = ebo->next)
	{
		ebo->oldlength = ebo->length;	// length==0.0 on extrude, used for scaling radius of bone points

		if(ebo->layer & arm->layer) {
			if (t->mode==TFM_BONE_ENVELOPE)
			{
				if (ebo->flag & BONE_ROOTSEL)
				{
					td->val= &ebo->rad_head;
					td->ival= *td->val;

					VECCOPY (td->center, ebo->head);
					td->flag= TD_SELECTED;

					Mat3CpyMat3(td->smtx, smtx);
					Mat3CpyMat3(td->mtx, mtx);

					td->loc = NULL;
					td->ext = NULL;
					td->tdi = NULL;

					td++;
				}
				if (ebo->flag & BONE_TIPSEL)
				{
					td->val= &ebo->rad_tail;
					td->ival= *td->val;
					VECCOPY (td->center, ebo->tail);
					td->flag= TD_SELECTED;

					Mat3CpyMat3(td->smtx, smtx);
					Mat3CpyMat3(td->mtx, mtx);

					td->loc = NULL;
					td->ext = NULL;
					td->tdi = NULL;

					td++;
				}

			}
			else if (t->mode==TFM_BONESIZE)
			{
				if (ebo->flag & BONE_SELECTED) {
					if(arm->drawtype==ARM_ENVELOPE)
					{
						td->loc= NULL;
						td->val= &ebo->dist;
						td->ival= ebo->dist;
					}
					else
					{
						// abusive storage of scale in the loc pointer :)
						td->loc= &ebo->xwidth;
						VECCOPY (td->iloc, td->loc);
						td->val= NULL;
					}
					VECCOPY (td->center, ebo->head);
					td->flag= TD_SELECTED;

					/* use local bone matrix */
					VecSubf(delta, ebo->tail, ebo->head);
					vec_roll_to_mat3(delta, ebo->roll, bonemat);
					Mat3MulMat3(td->mtx, mtx, bonemat);
					Mat3Inv(td->smtx, td->mtx);

					Mat3CpyMat3(td->axismtx, td->mtx);
					Mat3Ortho(td->axismtx);

					td->ext = NULL;
					td->tdi = NULL;

					td++;
				}
			}
			else if (t->mode==TFM_BONE_ROLL)
			{
				if (ebo->flag & BONE_SELECTED)
				{
					td->loc= NULL;
					td->val= &(ebo->roll);
					td->ival= ebo->roll;

					VECCOPY (td->center, ebo->head);
					td->flag= TD_SELECTED;

					td->ext = NULL;
					td->tdi = NULL;

					td++;
				}
			}
			else
			{
				if (ebo->flag & BONE_TIPSEL)
				{
					VECCOPY (td->iloc, ebo->tail);
					VECCOPY (td->center, td->iloc);
					td->loc= ebo->tail;
					td->flag= TD_SELECTED;
					if (ebo->flag & BONE_EDITMODE_LOCKED)
						td->protectflag = OB_LOCK_LOC|OB_LOCK_ROT|OB_LOCK_SCALE;

					Mat3CpyMat3(td->smtx, smtx);
					Mat3CpyMat3(td->mtx, mtx);

					VecSubf(delta, ebo->tail, ebo->head);
					vec_roll_to_mat3(delta, ebo->roll, td->axismtx);

					if ((ebo->flag & BONE_ROOTSEL) == 0)
					{
						td->extra = ebo;
					}

					td->ext = NULL;
					td->tdi = NULL;
					td->val = NULL;

					td++;
				}
				if (ebo->flag & BONE_ROOTSEL)
				{
					VECCOPY (td->iloc, ebo->head);
					VECCOPY (td->center, td->iloc);
					td->loc= ebo->head;
					td->flag= TD_SELECTED;
					if (ebo->flag & BONE_EDITMODE_LOCKED)
						td->protectflag = OB_LOCK_LOC|OB_LOCK_ROT|OB_LOCK_SCALE;

					Mat3CpyMat3(td->smtx, smtx);
					Mat3CpyMat3(td->mtx, mtx);

					VecSubf(delta, ebo->tail, ebo->head);
					vec_roll_to_mat3(delta, ebo->roll, td->axismtx);

					td->extra = ebo; /* to fix roll */

					td->ext = NULL;
					td->tdi = NULL;
					td->val = NULL;

					td++;
				}
			}
		}
	}
}

/* ********************* meta elements ********* */

static void createTransMBallVerts(bContext *C, TransInfo *t)
{
	// TRANSFORM_FIX_ME
#if 0
 	MetaElem *ml;
	TransData *td;
	TransDataExtension *tx;
	float mtx[3][3], smtx[3][3];
	int count=0, countsel=0;
	int propmode = t->flag & T_PROP_EDIT;

	/* count totals */
	for(ml= editelems.first; ml; ml= ml->next) {
		if(ml->flag & SELECT) countsel++;
		if(propmode) count++;
	}

	/* note: in prop mode we need at least 1 selected */
	if (countsel==0) return;

	if(propmode) t->total = count;
	else t->total = countsel;

	td = t->data= MEM_callocN(t->total*sizeof(TransData), "TransObData(MBall EditMode)");
	tx = t->ext = MEM_callocN(t->total*sizeof(TransDataExtension), "MetaElement_TransExtension");

	Mat3CpyMat4(mtx, t->obedit->obmat);
	Mat3Inv(smtx, mtx);

	for(ml= editelems.first; ml; ml= ml->next) {
		if(propmode || (ml->flag & SELECT)) {
			td->loc= &ml->x;
			VECCOPY(td->iloc, td->loc);
			VECCOPY(td->center, td->loc);

			if(ml->flag & SELECT) td->flag= TD_SELECTED | TD_USEQUAT | TD_SINGLESIZE;
			else td->flag= TD_USEQUAT;

			Mat3CpyMat3(td->smtx, smtx);
			Mat3CpyMat3(td->mtx, mtx);

			td->ext = tx;
			td->tdi = NULL;

			/* Radius of MetaElem (mass of MetaElem influence) */
			if(ml->flag & MB_SCALE_RAD){
				td->val = &ml->rad;
				td->ival = ml->rad;
			}
			else{
				td->val = &ml->s;
				td->ival = ml->s;
			}

			/* expx/expy/expz determine "shape" of some MetaElem types */
			tx->size = &ml->expx;
			tx->isize[0] = ml->expx;
			tx->isize[1] = ml->expy;
			tx->isize[2] = ml->expz;

			/* quat is used for rotation of MetaElem */
			tx->quat = ml->quat;
			QUATCOPY(tx->iquat, ml->quat);

			tx->rot = NULL;

			td++;
			tx++;
		}
	}
#endif
}

/* ********************* curve/surface ********* */

static void calc_distanceCurveVerts(TransData *head, TransData *tail) {
	TransData *td, *td_near = NULL;
	for (td = head; td<=tail; td++) {
		if (td->flag & TD_SELECTED) {
			td_near = td;
			td->dist = 0.0f;
		}
		else if(td_near) {
			float dist;
			dist = VecLenf(td_near->center, td->center);
			if (dist < (td-1)->dist) {
				td->dist = (td-1)->dist;
			}
			else {
				td->dist = dist;
			}
		}
		else {
			td->dist = MAXFLOAT;
			td->flag |= TD_NOTCONNECTED;
		}
	}
	td_near = NULL;
	for (td = tail; td>=head; td--) {
		if (td->flag & TD_SELECTED) {
			td_near = td;
			td->dist = 0.0f;
		}
		else if(td_near) {
			float dist;
			dist = VecLenf(td_near->center, td->center);
			if (td->flag & TD_NOTCONNECTED || dist < td->dist || (td+1)->dist < td->dist) {
				td->flag &= ~TD_NOTCONNECTED;
				if (dist < (td+1)->dist) {
					td->dist = (td+1)->dist;
				}
				else {
					td->dist = dist;
				}
			}
		}
	}
}

/* Utility function for getting the handle data from bezier's */
TransDataCurveHandleFlags *initTransDataCurveHandes(TransData *td, struct BezTriple *bezt) {
	TransDataCurveHandleFlags *hdata;
	td->flag |= TD_BEZTRIPLE;
	hdata = td->hdata = MEM_mallocN(sizeof(TransDataCurveHandleFlags), "CuHandle Data");
	hdata->ih1 = bezt->h1;
	hdata->h1 = &bezt->h1;
	hdata->ih2 = bezt->h2; /* incase the second is not selected */
	hdata->h2 = &bezt->h2;
	return hdata;
}

static void createTransCurveVerts(bContext *C, TransInfo *t)
{
	Object *obedit= CTX_data_edit_object(C);
	Curve *cu= obedit->data;
	TransData *td = NULL;
  	Nurb *nu;
	BezTriple *bezt;
	BPoint *bp;
	float mtx[3][3], smtx[3][3];
	int a;
	int count=0, countsel=0;
	int propmode = t->flag & T_PROP_EDIT;

	/* to be sure */
	if(cu->editnurb==NULL) return;

	/* count total of vertices, check identical as in 2nd loop for making transdata! */
	for(nu= cu->editnurb->first; nu; nu= nu->next) {
		if((nu->type & 7)==CU_BEZIER) {
			for(a=0, bezt= nu->bezt; a<nu->pntsu; a++, bezt++) {
				if(bezt->hide==0) {
					if (G.f & G_HIDDENHANDLES) {
						if(bezt->f2 & SELECT) countsel+=3;
						if(propmode) count+= 3;
					} else {
						if(bezt->f1 & SELECT) countsel++;
						if(bezt->f2 & SELECT) countsel++;
						if(bezt->f3 & SELECT) countsel++;
						if(propmode) count+= 3;
					}
				}
			}
		}
		else {
			for(a= nu->pntsu*nu->pntsv, bp= nu->bp; a>0; a--, bp++) {
				if(bp->hide==0) {
					if(propmode) count++;
					if(bp->f1 & SELECT) countsel++;
				}
			}
		}
	}
	/* note: in prop mode we need at least 1 selected */
	if (countsel==0) return;

	if(propmode) t->total = count;
	else t->total = countsel;
	t->data= MEM_callocN(t->total*sizeof(TransData), "TransObData(Curve EditMode)");

	Mat3CpyMat4(mtx, t->obedit->obmat);
	Mat3Inv(smtx, mtx);

    td = t->data;
	for(nu= cu->editnurb->first; nu; nu= nu->next) {
		if((nu->type & 7)==CU_BEZIER) {
			TransData *head, *tail;
			head = tail = td;
			for(a=0, bezt= nu->bezt; a<nu->pntsu; a++, bezt++) {
				if(bezt->hide==0) {
					TransDataCurveHandleFlags *hdata = NULL;

					if(		propmode ||
							((bezt->f2 & SELECT) && (G.f & G_HIDDENHANDLES)) ||
							((bezt->f1 & SELECT) && (G.f & G_HIDDENHANDLES)==0)
					  ) {
						VECCOPY(td->iloc, bezt->vec[0]);
						td->loc= bezt->vec[0];
						VECCOPY(td->center, bezt->vec[1]);
						if (G.f & G_HIDDENHANDLES) {
							if(bezt->f2 & SELECT) td->flag= TD_SELECTED;
							else td->flag= 0;
						} else {
							if(bezt->f1 & SELECT) td->flag= TD_SELECTED;
							else td->flag= 0;
						}
						td->ext = NULL;
						td->tdi = NULL;
						td->val = NULL;

						hdata = initTransDataCurveHandes(td, bezt);

						Mat3CpyMat3(td->smtx, smtx);
						Mat3CpyMat3(td->mtx, mtx);

						td++;
						count++;
						tail++;
					}

					/* This is the Curve Point, the other two are handles */
					if(propmode || (bezt->f2 & SELECT)) {
						VECCOPY(td->iloc, bezt->vec[1]);
						td->loc= bezt->vec[1];
						VECCOPY(td->center, td->loc);
						if(bezt->f2 & SELECT) td->flag= TD_SELECTED;
						else td->flag= 0;
						td->ext = NULL;
						td->tdi = NULL;

						if (t->mode==TFM_CURVE_SHRINKFATTEN) { /* || t->mode==TFM_RESIZE) {*/ /* TODO - make points scale */
							td->val = &(bezt->radius);
							td->ival = bezt->radius;
						} else if (t->mode==TFM_TILT) {
							td->val = &(bezt->alfa);
							td->ival = bezt->alfa;
						} else {
							td->val = NULL;
						}

						Mat3CpyMat3(td->smtx, smtx);
						Mat3CpyMat3(td->mtx, mtx);

						if ((bezt->f1&SELECT)==0 && (bezt->f3&SELECT)==0)
						/* If the middle is selected but the sides arnt, this is needed */
						if (hdata==NULL) { /* if the handle was not saved by the previous handle */
							hdata = initTransDataCurveHandes(td, bezt);
						}

						td++;
						count++;
						tail++;
					}
					if(		propmode ||
							((bezt->f2 & SELECT) && (G.f & G_HIDDENHANDLES)) ||
							((bezt->f3 & SELECT) && (G.f & G_HIDDENHANDLES)==0)
					  ) {
						VECCOPY(td->iloc, bezt->vec[2]);
						td->loc= bezt->vec[2];
						VECCOPY(td->center, bezt->vec[1]);
						if (G.f & G_HIDDENHANDLES) {
							if(bezt->f2 & SELECT) td->flag= TD_SELECTED;
							else td->flag= 0;
						} else {
							if(bezt->f3 & SELECT) td->flag= TD_SELECTED;
							else td->flag= 0;
						}
						td->ext = NULL;
						td->tdi = NULL;
						td->val = NULL;

						if (hdata==NULL) { /* if the handle was not saved by the previous handle */
							hdata = initTransDataCurveHandes(td, bezt);
						}

						Mat3CpyMat3(td->smtx, smtx);
						Mat3CpyMat3(td->mtx, mtx);

						td++;
						count++;
						tail++;
					}
				}
				else if (propmode && head != tail) {
					calc_distanceCurveVerts(head, tail-1);
					head = tail;
				}
			}
			if (propmode && head != tail)
				calc_distanceCurveVerts(head, tail-1);

			/* TODO - in the case of tilt and radius we can also avoid allocating the initTransDataCurveHandes
			 * but for now just dont change handle types */
			if (ELEM(t->mode, TFM_CURVE_SHRINKFATTEN, TFM_TILT) == 0)
				testhandlesNurb(nu); /* sets the handles based on their selection, do this after the data is copied to the TransData */
		}
		else {
			TransData *head, *tail;
			head = tail = td;
			for(a= nu->pntsu*nu->pntsv, bp= nu->bp; a>0; a--, bp++) {
				if(bp->hide==0) {
					if(propmode || (bp->f1 & SELECT)) {
						VECCOPY(td->iloc, bp->vec);
						td->loc= bp->vec;
						VECCOPY(td->center, td->loc);
						if(bp->f1 & SELECT) td->flag= TD_SELECTED;
						else td->flag= 0;
						td->ext = NULL;
						td->tdi = NULL;

						if (t->mode==TFM_CURVE_SHRINKFATTEN || t->mode==TFM_RESIZE) {
							td->val = &(bp->radius);
							td->ival = bp->radius;
						} else {
							td->val = &(bp->alfa);
							td->ival = bp->alfa;
						}

						Mat3CpyMat3(td->smtx, smtx);
						Mat3CpyMat3(td->mtx, mtx);

						td++;
						count++;
						tail++;
					}
				}
				else if (propmode && head != tail) {
					calc_distanceCurveVerts(head, tail-1);
					head = tail;
				}
			}
			if (propmode && head != tail)
				calc_distanceCurveVerts(head, tail-1);
		}
	}
}

/* ********************* lattice *************** */

static void createTransLatticeVerts(bContext *C, TransInfo *t)
{
	Lattice *latt = ((Lattice*)t->obedit->data)->editlatt;
	TransData *td = NULL;
	BPoint *bp;
	float mtx[3][3], smtx[3][3];
	int a;
	int count=0, countsel=0;
	int propmode = t->flag & T_PROP_EDIT;

	bp = latt->def;
	a  = latt->pntsu * latt->pntsv * latt->pntsw;
	while(a--) {
		if(bp->hide==0) {
			if(bp->f1 & SELECT) countsel++;
			if(propmode) count++;
		}
		bp++;
	}

 	/* note: in prop mode we need at least 1 selected */
	if (countsel==0) return;

	if(propmode) t->total = count;
	else t->total = countsel;
	t->data= MEM_callocN(t->total*sizeof(TransData), "TransObData(Lattice EditMode)");

	Mat3CpyMat4(mtx, t->obedit->obmat);
	Mat3Inv(smtx, mtx);

	td = t->data;
	bp = latt->def;
	a  = latt->pntsu * latt->pntsv * latt->pntsw;
	while(a--) {
		if(propmode || (bp->f1 & SELECT)) {
			if(bp->hide==0) {
				VECCOPY(td->iloc, bp->vec);
				td->loc= bp->vec;
				VECCOPY(td->center, td->loc);
				if(bp->f1 & SELECT) td->flag= TD_SELECTED;
				else td->flag= 0;
				Mat3CpyMat3(td->smtx, smtx);
				Mat3CpyMat3(td->mtx, mtx);

				td->ext = NULL;
				td->tdi = NULL;
				td->val = NULL;

				td++;
				count++;
			}
		}
		bp++;
	}
}

/* ******************* particle edit **************** */
static void createTransParticleVerts(bContext *C, TransInfo *t)
{
	TransData *td = NULL;
	TransDataExtension *tx;
	Base *base = CTX_data_active_base(C);
	Object *ob = CTX_data_active_object(C);
	ParticleSystem *psys = PE_get_current(t->scene, ob);
	ParticleSystemModifierData *psmd = NULL;
	ParticleEditSettings *pset = PE_settings(t->scene);
	ParticleData *pa = NULL;
	ParticleEdit *edit;
	ParticleEditKey *key;
	float mat[4][4];
	int i,k, totpart, transformparticle;
	int count = 0, hasselected = 0;
	int propmode = t->flag & T_PROP_EDIT;

	if(psys==NULL || t->settings->particle.selectmode==SCE_SELECT_PATH) return;

	psmd = psys_get_modifier(ob,psys);

	edit = psys->edit;
	totpart = psys->totpart;
	base->flag |= BA_HAS_RECALC_DATA;

	for(i=0, pa=psys->particles; i<totpart; i++, pa++) {
		pa->flag &= ~PARS_TRANSFORM;
		transformparticle= 0;

		if((pa->flag & PARS_HIDE)==0) {
			for(k=0, key=edit->keys[i]; k<pa->totkey; k++, key++) {
				if((key->flag&PEK_HIDE)==0) {
					if(key->flag&PEK_SELECT) {
						hasselected= 1;
						transformparticle= 1;
					}
					else if(propmode)
						transformparticle= 1;
				}
			}
		}

		if(transformparticle) {
			count += pa->totkey;
			pa->flag |= PARS_TRANSFORM;
		}
	}

 	/* note: in prop mode we need at least 1 selected */
	if (hasselected==0) return;

	t->total = count;
	td = t->data = MEM_callocN(t->total * sizeof(TransData), "TransObData(Particle Mode)");

	if(t->mode == TFM_BAKE_TIME)
		tx = t->ext = MEM_callocN(t->total * sizeof(TransDataExtension), "Particle_TransExtension");
	else
		tx = t->ext = NULL;

	Mat4One(mat);

	Mat4Invert(ob->imat,ob->obmat);

	for(i=0, pa=psys->particles; i<totpart; i++, pa++) {
		TransData *head, *tail;
		head = tail = td;

		if(!(pa->flag & PARS_TRANSFORM)) continue;

		psys_mat_hair_to_global(ob, psmd->dm, psys->part->from, pa, mat);

		for(k=0, key=edit->keys[i]; k<pa->totkey; k++, key++) {
			VECCOPY(key->world_co, key->co);
			Mat4MulVecfl(mat, key->world_co);
			td->loc = key->world_co;

			VECCOPY(td->iloc, td->loc);
			VECCOPY(td->center, td->loc);

			if(key->flag & PEK_SELECT)
				td->flag |= TD_SELECTED;
			else if(!propmode)
				td->flag |= TD_SKIP;

			Mat3One(td->mtx);
			Mat3One(td->smtx);

			/* don't allow moving roots */
			if(k==0 && pset->flag & PE_LOCK_FIRST)
				td->protectflag |= OB_LOCK_LOC;

			td->ob = ob;
			td->ext = tx;
			td->tdi = NULL;
			if(t->mode == TFM_BAKE_TIME) {
				td->val = key->time;
				td->ival = *(key->time);
				/* abuse size and quat for min/max values */
				td->flag |= TD_NO_EXT;
				if(k==0) tx->size = 0;
				else tx->size = (key - 1)->time;

				if(k == pa->totkey - 1) tx->quat = 0;
				else tx->quat = (key + 1)->time;
			}

			td++;
			if(tx)
				tx++;
			tail++;
		}
		if (propmode && head != tail)
			calc_distanceCurveVerts(head, tail - 1);
	}
}

void flushTransParticles(TransInfo *t)
{
	Scene *scene = t->scene;
	Object *ob = OBACT;
	ParticleSystem *psys = PE_get_current(scene, ob);
	ParticleSystemModifierData *psmd;
	ParticleData *pa;
	ParticleEditKey *key;
	TransData *td;
	float mat[4][4], imat[4][4], co[3];
	int i, k, propmode = t->flag & T_PROP_EDIT;

	psmd = psys_get_modifier(ob, psys);

	/* we do transform in world space, so flush world space position
	 * back to particle local space */
	td= t->data;
	for(i=0, pa=psys->particles; i<psys->totpart; i++, pa++, td++) {
		if(!(pa->flag & PARS_TRANSFORM)) continue;

		psys_mat_hair_to_global(ob, psmd->dm, psys->part->from, pa, mat);
		Mat4Invert(imat,mat);

		for(k=0, key=psys->edit->keys[i]; k<pa->totkey; k++, key++) {
			VECCOPY(co, key->world_co);
			Mat4MulVecfl(imat, co);

			/* optimization for proportional edit */
			if(!propmode || !FloatCompare(key->co, co, 0.0001f)) {
				VECCOPY(key->co, co);
				pa->flag |= PARS_EDIT_RECALC;
			}
		}
	}

	PE_update_object(scene, OBACT, 1);
}

/* ********************* mesh ****************** */

/* proportional distance based on connectivity  */
#define E_VEC(a)	(vectors + (3 * (a)->tmp.l))
#define E_NEAR(a)	(nears[((a)->tmp.l)])
#define THRESHOLD	0.0001f
static void editmesh_set_connectivity_distance(EditMesh *em, int total, float *vectors, EditVert **nears)
{
	EditVert *eve;
	EditEdge *eed;
	int i= 0, done= 1;

	/* f2 flag is used for 'selection' */
	/* tmp.l is offset on scratch array   */
	for(eve= em->verts.first; eve; eve= eve->next) {
		if(eve->h==0) {
			eve->tmp.l = i++;

			if(eve->f & SELECT) {
				eve->f2= 2;
				E_NEAR(eve) = eve;
				E_VEC(eve)[0] = 0.0f;
				E_VEC(eve)[1] = 0.0f;
				E_VEC(eve)[2] = 0.0f;
			}
			else {
				eve->f2 = 0;
			}
		}
	}


	/* Floodfill routine */
	/*
	At worst this is n*n of complexity where n is number of edges
	Best case would be n if the list is ordered perfectly.
	Estimate is n log n in average (so not too bad)
	*/
	while(done) {
		done= 0;

		for(eed= em->edges.first; eed; eed= eed->next) {
			if(eed->h==0) {
				EditVert *v1= eed->v1, *v2= eed->v2;
				float *vec2 = E_VEC(v2);
				float *vec1 = E_VEC(v1);

				if (v1->f2 + v2->f2 == 4)
					continue;

				if (v1->f2) {
					if (v2->f2) {
						float nvec[3];
						float len1 = VecLength(vec1);
						float len2 = VecLength(vec2);
						float lenn;
						/* for v2 if not selected */
						if (v2->f2 != 2) {
							VecSubf(nvec, v2->co, E_NEAR(v1)->co);
							lenn = VecLength(nvec);
							/* 1 < n < 2 */
							if (lenn - len1 > THRESHOLD && len2 - lenn > THRESHOLD) {
								VECCOPY(vec2, nvec);
								E_NEAR(v2) = E_NEAR(v1);
								done = 1;
							}
							/* n < 1 < 2 */
							else if (len2 - len1 > THRESHOLD && len1 - lenn > THRESHOLD) {
								VECCOPY(vec2, vec1);
								E_NEAR(v2) = E_NEAR(v1);
								done = 1;
							}
						}
						/* for v1 if not selected */
						if (v1->f2 != 2) {
							VecSubf(nvec, v1->co, E_NEAR(v2)->co);
							lenn = VecLength(nvec);
							/* 2 < n < 1 */
							if (lenn - len2 > THRESHOLD && len1 - lenn > THRESHOLD) {
								VECCOPY(vec1, nvec);
								E_NEAR(v1) = E_NEAR(v2);
								done = 1;
							}
							/* n < 2 < 1 */
							else if (len1 - len2 > THRESHOLD && len2 - lenn > THRESHOLD) {
								VECCOPY(vec1, vec2);
								E_NEAR(v1) = E_NEAR(v2);
								done = 1;
							}
						}
					}
					else {
						v2->f2 = 1;
						VecSubf(vec2, v2->co, E_NEAR(v1)->co);
						/* 2 < 1 */
						if (VecLength(vec1) - VecLength(vec2) > THRESHOLD) {
							VECCOPY(vec2, vec1);
						}
						E_NEAR(v2) = E_NEAR(v1);
						done = 1;
					}
				}
				else if (v2->f2) {
					v1->f2 = 1;
					VecSubf(vec1, v1->co, E_NEAR(v2)->co);
					/* 2 < 1 */
					if (VecLength(vec2) - VecLength(vec1) > THRESHOLD) {
						VECCOPY(vec1, vec2);
					}
					E_NEAR(v1) = E_NEAR(v2);
					done = 1;
				}
			}
		}
	}
}

/* loop-in-a-loop I know, but we need it! (ton) */
 static void get_face_center(float *centout, BMesh *bm, BMVert *eve)

{
<<<<<<< HEAD
	BMFace *efa;
	BMLoop *l;
	BMIter iter;
	float cent[3] = {0.0, 0.0, 0.0};

	efa = BMIter_New(&iter, bm, BM_FACES_OF_VERT, eve);
	if (efa) {
		l = BMIter_New(&iter, bm, BM_LOOPS_OF_FACE, efa);
		for ( ; l; l=BMIter_Step(&iter)) {
			VECADD(cent, cent, l->v->co);
		}

		VECMUL(cent, 1.0f / (float)efa->len);
=======
	EditFace *efa;

	for(efa= em->faces.first; efa; efa= efa->next)
		if(efa->f & SELECT)
			if(efa->v1==eve || efa->v2==eve || efa->v3==eve || efa->v4==eve)
				break;
	if(efa) {
		VECCOPY(cent, efa->cent);
>>>>>>> 0bfc9870
	}
	
	if (cent[0] == 0.0f && cent[1] == 0.0f && cent[2] == 0.0f) cent[2] = 1.0f;
	VECCOPY(centout, cent);
}

//way to overwrite what data is edited with transform
//static void VertsToTransData(TransData *td, EditVert *eve, BakeKey *key)
static void VertsToTransData(TransInfo *t, TransData *td, BMesh *em, BMVert *eve)
{
	td->flag = 0;
	//if(key)
	//	td->loc = key->co;
	//else
	td->loc = eve->co;

	VECCOPY(td->center, td->loc);
	if(t->around==V3D_LOCAL && (em->selectmode & SCE_SELECT_FACE))
		get_face_center(td->center, em, eve);
	VECCOPY(td->iloc, td->loc);

	// Setting normals
	VECCOPY(td->axismtx[2], eve->no);
	td->axismtx[0][0]		=
		td->axismtx[0][1]	=
		td->axismtx[0][2]	=
		td->axismtx[1][0]	=
		td->axismtx[1][1]	=
		td->axismtx[1][2]	= 0.0f;

	td->ext = NULL;
	td->tdi = NULL;
	td->val = NULL;
	td->extra = NULL;
	if (t->mode == TFM_BWEIGHT) {
		td->val = &(eve->bweight);
		td->ival = eve->bweight;
	}
}

/* *********************** CrazySpace correction. Now without doing subsurf optimal ****************** */

static void make_vertexcos__mapFunc(void *userData, int index, float *co, float *no_f, short *no_s)
{
	float *vec = userData;

	vec+= 3*index;
	VECCOPY(vec, co);
}

static int modifiers_disable_subsurf_temporary(Object *ob)
{
	ModifierData *md;
	int disabled = 0;

	for(md=ob->modifiers.first; md; md=md->next)
		if(md->type==eModifierType_Subsurf)
			if(md->mode & eModifierMode_OnCage) {
				md->mode ^= eModifierMode_DisableTemporary;
				disabled= 1;
			}

	return disabled;
}

/* disable subsurf temporal, get mapped cos, and enable it */
static float *get_crazy_mapped_editverts(TransInfo *t)
{
	Mesh *me= t->obedit->data;
	DerivedMesh *dm;
	float *vertexcos;

	/* disable subsurf temporal, get mapped cos, and enable it */
	if(modifiers_disable_subsurf_temporary(t->obedit)) {
		/* need to make new derivemesh */
		makeDerivedMesh(t->scene, t->obedit, me->edit_btmesh, CD_MASK_BAREMESH);
	}

	/* now get the cage */
	dm= editbmesh_get_derived_cage(t->scene, t->obedit, me->edit_btmesh, CD_MASK_BAREMESH);

	vertexcos= MEM_mallocN(3*sizeof(float)*me->edit_btmesh->bm->totvert, "vertexcos map");
	dm->foreachMappedVert(dm, make_vertexcos__mapFunc, vertexcos);

	dm->release(dm);

	/* set back the flag, no new cage needs to be built, transform does it */
	modifiers_disable_subsurf_temporary(t->obedit);

	return vertexcos;
}

#define TAN_MAKE_VEC(a, b, c)	a[0]= b[0] + 0.2f*(b[0]-c[0]); a[1]= b[1] + 0.2f*(b[1]-c[1]); a[2]= b[2] + 0.2f*(b[2]-c[2])
static void set_crazy_vertex_quat(float *quat, float *v1, float *v2, float *v3, float *def1, float *def2, float *def3)
{
	float vecu[3], vecv[3];
	float q1[4], q2[4];

	TAN_MAKE_VEC(vecu, v1, v2);
	TAN_MAKE_VEC(vecv, v1, v3);
	triatoquat(v1, vecu, vecv, q1);

	TAN_MAKE_VEC(vecu, def1, def2);
	TAN_MAKE_VEC(vecv, def1, def3);
	triatoquat(def1, vecu, vecv, q2);

	QuatSub(quat, q2, q1);
}
#undef TAN_MAKE_VEC

static void set_crazyspace_quats(BMEditMesh *em, float *origcos, float *mappedcos, float *quats)
{
#if 0
	BMVert *eve, *prev;
	BMFace *efa;
	float *v1, *v2, *v3, *v4, *co1, *co2, *co3, *co4;
	intptr_t index= 0;

	/* two abused locations in vertices */
	for(eve= em->verts.first; eve; eve= eve->next, index++) {
		eve->tmp.p = NULL;
		eve->prev= (BMVert *)index;
	}

	/* first store two sets of tangent vectors in vertices, we derive it just from the face-edges */
	for(efa= em->faces.first; efa; efa= efa->next) {

		/* retrieve mapped coordinates */
		v1= mappedcos + 3*(intptr_t)(efa->v1->prev);
		v2= mappedcos + 3*(intptr_t)(efa->v2->prev);
		v3= mappedcos + 3*(intptr_t)(efa->v3->prev);

		co1= (origcos)? origcos + 3*(intptr_t)(efa->v1->prev): efa->v1->co;
		co2= (origcos)? origcos + 3*(intptr_t)(efa->v2->prev): efa->v2->co;
		co3= (origcos)? origcos + 3*(intptr_t)(efa->v3->prev): efa->v3->co;

		if(efa->v2->tmp.p==NULL && efa->v2->f1) {
			set_crazy_vertex_quat(quats, co2, co3, co1, v2, v3, v1);
			efa->v2->tmp.p= (void*)quats;
			quats+= 4;
		}

		if(efa->v4) {
			v4= mappedcos + 3*(intptr_t)(efa->v4->prev);
			co4= (origcos)? origcos + 3*(intptr_t)(efa->v4->prev): efa->v4->co;

			if(efa->v1->tmp.p==NULL && efa->v1->f1) {
				set_crazy_vertex_quat(quats, co1, co2, co4, v1, v2, v4);
				efa->v1->tmp.p= (void*)quats;
				quats+= 4;
			}
			if(efa->v3->tmp.p==NULL && efa->v3->f1) {
				set_crazy_vertex_quat(quats, co3, co4, co2, v3, v4, v2);
				efa->v3->tmp.p= (void*)quats;
				quats+= 4;
			}
			if(efa->v4->tmp.p==NULL && efa->v4->f1) {
				set_crazy_vertex_quat(quats, co4, co1, co3, v4, v1, v3);
				efa->v4->tmp.p= (void*)quats;
				quats+= 4;
			}
		}
		else {
			if(efa->v1->tmp.p==NULL && efa->v1->f1) {
				set_crazy_vertex_quat(quats, co1, co2, co3, v1, v2, v3);
				efa->v1->tmp.p= (void*)quats;
				quats+= 4;
			}
			if(efa->v3->tmp.p==NULL && efa->v3->f1) {
				set_crazy_vertex_quat(quats, co3, co1, co2, v3, v1, v2);
				efa->v3->tmp.p= (void*)quats;
				quats+= 4;
			}
		}
	}

	/* restore abused prev pointer */
	for(prev= NULL, eve= em->verts.first; eve; prev= eve, eve= eve->next)
		eve->prev= prev;
#endif
}

void createTransBMeshVerts(TransInfo *t, BME_Mesh *bm, BME_TransData_Head *td) {
	BME_Vert *v;
	BME_TransData *vtd;
	TransData *tob;
	int i;

	tob = t->data = MEM_callocN(td->len*sizeof(TransData), "TransObData(Bevel tool)");

	for (i=0,v=bm->verts.first;v;v=v->next) {
		if ( (vtd = BME_get_transdata(td,v)) ) {
			tob->loc = vtd->loc;
			tob->val = &vtd->factor;
			VECCOPY(tob->iloc,vtd->co);
			VECCOPY(tob->center,vtd->org);
			VECCOPY(tob->axismtx[0],vtd->vec);
			tob->axismtx[1][0] = vtd->max ? *vtd->max : 0;
			tob++;
			i++;
		}
	}
	/* since td is a memarena, it can hold more transdata than actual elements
	 * (i.e. we can't depend on td->len to determine the number of actual elements) */
	t->total = i;
}

static void createTransEditVerts(bContext *C, TransInfo *t)
{
	ToolSettings *ts = CTX_data_tool_settings(C);
	TransData *tob = NULL;
	BMEditMesh *em = ((Mesh *)t->obedit->data)->edit_btmesh;
	BMesh *bm = em->bm;
	BMVert *eve;
	BMVert **nears = NULL;
	BMIter iter;
	BMVert *eve_act = NULL;
	float *vectors = NULL, *mappedcos = NULL, *quats= NULL;
	float mtx[3][3], smtx[3][3], (*defmats)[3][3] = NULL, (*defcos)[3] = NULL;
	int count=0, countsel=0, a, totleft;
	int propmode = t->flag & T_PROP_EDIT;
	int mirror = 0;

	if (t->flag & T_MIRROR)
	{
		mirror = 1;
	}

	// transform now requires awareness for select mode, so we tag the f1 flags in verts
<<<<<<< HEAD
	if(scene->selectmode & SCE_SELECT_VERTEX) {
		eve = BMIter_New(&iter, bm, BM_VERTS_OF_MESH, NULL);
		for( ; eve; eve=BMIter_Step(&iter)) {
			if(!BM_TestHFlag(eve, BM_HIDDEN) && BM_TestHFlag(eve, BM_SELECT))
				BMINDEX_SET(eve, SELECT);
=======
	if(ts->selectmode & SCE_SELECT_VERTEX) {
		for(eve= em->verts.first; eve; eve= eve->next) {
			if(eve->h==0 && (eve->f & SELECT))
				eve->f1= SELECT;
>>>>>>> 0bfc9870
			else
				BMINDEX_SET(eve, 0);
		}
	}
<<<<<<< HEAD
	else if(scene->selectmode & SCE_SELECT_EDGE) {
		BMEdge *eed;

		eve = BMIter_New(&iter, bm, BM_VERTS_OF_MESH, NULL);
		for( ; eve; eve=BMIter_Step(&iter)) BMINDEX_SET(eve, 0);

		eed = BMIter_New(&iter, bm, BM_EDGES_OF_MESH, NULL);
		for( ; eed; eed=BMIter_Step(&iter)) {
			if(!BM_TestHFlag(eed, BM_HIDDEN) && BM_TestHFlag(eed, BM_SELECT))
				BMINDEX_SET(eed->v1, SELECT), BMINDEX_SET(eed->v2, SELECT);
=======
	else if(ts->selectmode & SCE_SELECT_EDGE) {
		EditEdge *eed;
		for(eve= em->verts.first; eve; eve= eve->next) eve->f1= 0;
		for(eed= em->edges.first; eed; eed= eed->next) {
			if(eed->h==0 && (eed->f & SELECT))
				eed->v1->f1= eed->v2->f1= SELECT;
>>>>>>> 0bfc9870
		}
	}
	else {
		BMFace *efa;
		eve = BMIter_New(&iter, bm, BM_VERTS_OF_MESH, NULL);
		for( ; eve; eve=BMIter_Step(&iter)) BMINDEX_SET(eve, 0);

		efa = BMIter_New(&iter, bm, BM_FACES_OF_MESH, NULL);
		for( ; efa; efa=BMIter_Step(&iter)) {
			if(!BM_TestHFlag(efa, BM_HIDDEN) && BM_TestHFlag(efa, BM_SELECT)) {
				BMIter liter;
				BMLoop *l;

				l = BMIter_New(&liter, bm, BM_LOOPS_OF_FACE, efa);
				for (; l; l=BMIter_Step(&liter)) {
					BMINDEX_SET(l->v, SELECT);
				}
			}
		}
	}

	/* now we can count */
	eve = BMIter_New(&iter, bm, BM_VERTS_OF_MESH, NULL);
	for( ; eve; eve=BMIter_Step(&iter)) {
		if(!BM_TestHFlag(eve, BM_HIDDEN)) {
			if(BMINDEX_GET(eve)) countsel++;
			if(propmode) count++;
		}
	}

 	/* note: in prop mode we need at least 1 selected */
	if (countsel==0) return;

	/* check active */
	if (em->selected.last) {
		BMEditSelection *ese = em->selected.last;
		if ( ese->type == EDITVERT ) {
			eve_act = (BMVert *)ese->data;
		}
	}


	if(propmode) {
		t->total = count;

		/* allocating scratch arrays */
		vectors = (float *)MEM_mallocN(t->total * 3 * sizeof(float), "scratch vectors");
		nears = (BMVert**)MEM_mallocN(t->total * sizeof(BMVert*), "scratch nears");
	}
	else t->total = countsel;
	tob= t->data= MEM_callocN(t->total*sizeof(TransData), "TransObData(Mesh EditMode)");

	Mat3CpyMat4(mtx, t->obedit->obmat);
	Mat3Inv(smtx, mtx);

<<<<<<< HEAD
	//BMESH_TODO if(propmode) editmesh_set_connectivity_distance(em, t->total, vectors, nears);
	
=======
	if(propmode) editmesh_set_connectivity_distance(em, t->total, vectors, nears);

>>>>>>> 0bfc9870
	/* detect CrazySpace [tm] */
	if(propmode==0) {
		if(modifiers_getCageIndex(t->obedit, NULL)>=0) {
			if(modifiers_isDeformed(t->scene, t->obedit)) {
				/* check if we can use deform matrices for modifier from the
				   start up to stack, they are more accurate than quats */
				totleft= editbmesh_get_first_deform_matrices(t->obedit, em, &defmats, &defcos);

				/* if we still have more modifiers, also do crazyspace
				   correction with quats, relative to the coordinates after
				   the modifiers that support deform matrices (defcos) */
				if(totleft > 0) {
					mappedcos= get_crazy_mapped_editverts(t);
					quats= MEM_mallocN( (t->total)*sizeof(float)*4, "crazy quats");
					set_crazyspace_quats(em, (float*)defcos, mappedcos, quats);
					if(mappedcos)
						MEM_freeN(mappedcos);
				}

				if(defcos)
					MEM_freeN(defcos);
			}
		}
	}

	/* find out which half we do */
	if(mirror) {
		eve = BMIter_New(&iter, bm, BM_VERTS_OF_MESH, NULL);
		for( ; eve; eve=BMIter_Step(&iter)) {
			if(!BM_TestHFlag(eve, BM_HIDDEN) && BMINDEX_GET(eve) && eve->co[0]!=0.0f) {
				if(eve->co[0]<0.0f)
					mirror = -1;
				break;
			}
		}
	}
<<<<<<< HEAD
	
	eve = BMIter_New(&iter, bm, BM_VERTS_OF_MESH, NULL);
	for(a=0; eve; eve=BMIter_Step(&iter), a++) {
		if(!BM_TestHFlag(eve, BM_HIDDEN)) {
			if(propmode || BMINDEX_GET(eve)) {
				VertsToTransData(t, tob, bm, eve);
				
				/* selected */
				if(BMINDEX_GET(eve)) tob->flag |= TD_SELECTED;
				
=======

	for (a=0, eve=em->verts.first; eve; eve=eve->next, a++) {
		if(eve->h==0) {
			if(propmode || eve->f1) {
				VertsToTransData(t, tob, em, eve);

				/* selected */
				if(eve->f1) tob->flag |= TD_SELECTED;

>>>>>>> 0bfc9870
				/* active */
				if(eve == eve_act) tob->flag |= TD_ACTIVE;

				if(propmode) {
					/*BMESH_TODO
					this has to do with edge connectivity
					PEP mode, I think. -joeedh
					if (eve->f2) {
						float vec[3];
						VECCOPY(vec, E_VEC(eve));
						Mat3MulVecfl(mtx, vec);
						tob->dist= VecLength(vec);
					}
					else {*/
						tob->flag |= TD_NOTCONNECTED;
						tob->dist = MAXFLOAT;
					//}
				}

				/* CrazySpace */
				if(defmats) { // || (quats && eve->tmp.p)) {
					float mat[3][3], imat[3][3], qmat[3][3];

					/* use both or either quat and defmat correction */
					//BMESH_TODO, need to restore this quats thing
					/*if(quats && eve->tmp.f) {
						QuatToMat3(eve->tmp.p, qmat);

						if(defmats)
							Mat3MulSerie(mat, mtx, qmat, defmats[a],
								NULL, NULL, NULL, NULL, NULL);
						else
							Mat3MulMat3(mat, mtx, qmat);
					}
					else*/
						Mat3MulMat3(mat, mtx, defmats[a]);

					Mat3Inv(imat, mat);

					Mat3CpyMat3(tob->smtx, imat);
					Mat3CpyMat3(tob->mtx, mat);
				}
				else {
					Mat3CpyMat3(tob->smtx, smtx);
					Mat3CpyMat3(tob->mtx, mtx);
				}

				/* Mirror? */

				//BMESH_TODO
				//if( (mirror>0 && tob->iloc[0]>0.0f) || (mirror<0 && tob->iloc[0]<0.0f)) {
				//	EditVert *vmir= editmesh_get_x_mirror_vert(t->obedit, em, tob->iloc);	/* initializes octree on first call */
				//	if(vmir != eve) tob->extra = vmir;
				//}
				tob++;
			}
		}
	}
	if (propmode) {
		MEM_freeN(vectors);
		MEM_freeN(nears);
	}
	/* crazy space free */
	if(quats)
		MEM_freeN(quats);
	if(defmats)
		MEM_freeN(defmats);
}

/* *** NODE EDITOR *** */
void flushTransNodes(TransInfo *t)
{
	int a;
	TransData2D *td;

	/* flush to 2d vector from internally used 3d vector */
	for(a=0, td= t->data2d; a<t->total; a++, td++) {
		td->loc2d[0]= td->loc[0];
		td->loc2d[1]= td->loc[1];
	}
}

/* *** SEQUENCE EDITOR *** */
void flushTransSeq(TransInfo *t)
{
	ListBase *seqbasep= seq_give_editing(t->scene, FALSE)->seqbasep; /* Editing null check alredy done */
	int a, new_frame;
	TransData *td= t->data;
	TransData2D *td2d= t->data2d;
	TransDataSeq *tdsq= NULL;
	Sequence *seq;



	/* prevent updating the same seq twice
	 * if the transdata order is changed this will mess up
	 * but so will TransDataSeq */
	Sequence *seq_prev= NULL;

	/* flush to 2d vector from internally used 3d vector */
	for(a=0; a<t->total; a++, td++, td2d++) {

		tdsq= (TransDataSeq *)td->extra;
		seq= tdsq->seq;
		new_frame= (int)(td2d->loc[0] + 0.5f);

		switch (tdsq->sel_flag) {
		case SELECT:
			if (seq->type != SEQ_META && seq_tx_test(seq)) /* for meta's, their children move */
				seq->start= new_frame - tdsq->start_offset;

			if (seq->depth==0) {
				seq->machine= (int)(td2d->loc[1] + 0.5f);
				CLAMP(seq->machine, 1, MAXSEQ);
			}
			break;
		case SEQ_LEFTSEL: /* no vertical transform  */
			seq_tx_set_final_left(seq, new_frame);
			seq_tx_handle_xlimits(seq, tdsq->flag&SEQ_LEFTSEL, tdsq->flag&SEQ_RIGHTSEL);
			fix_single_seq(seq); /* todo - move this into aftertrans update? - old seq tx needed it anyway */
			break;
		case SEQ_RIGHTSEL: /* no vertical transform  */
			seq_tx_set_final_right(seq, new_frame);
			seq_tx_handle_xlimits(seq, tdsq->flag&SEQ_LEFTSEL, tdsq->flag&SEQ_RIGHTSEL);
			fix_single_seq(seq); /* todo - move this into aftertrans update? - old seq tx needed it anyway */
			break;
		}

		if (seq != seq_prev) {
			if(seq->depth==0) {
				/* Calculate this strip and all nested strips
				 * children are ALWAYS transformed first
				 * so we dont need to do this in another loop. */
				calc_sequence(seq);

				/* test overlap, displayes red outline */
				seq->flag &= ~SEQ_OVERLAP;
				if( seq_test_overlap(seqbasep, seq) ) {
					seq->flag |= SEQ_OVERLAP;
				}
			}
			else {
				calc_sequence_disp(seq);
			}
		}
		seq_prev= seq;
	}

	if (t->mode == TFM_TIME_TRANSLATE) { /* originally TFM_TIME_EXTEND, transform changes */
		/* Special annoying case here, need to calc metas with TFM_TIME_EXTEND only */
		seq= seqbasep->first;

		while(seq) {
			if (seq->type == SEQ_META && seq->flag & SELECT)
				calc_sequence(seq);
			seq= seq->next;
		}
	}
}

/* ********************* UV ****************** */

static void UVsToTransData(SpaceImage *sima, TransData *td, TransData2D *td2d, float *uv, int selected)
{
	float aspx, aspy;

	ED_space_image_uv_aspect(sima, &aspx, &aspy);

	/* uv coords are scaled by aspects. this is needed for rotations and
	   proportional editing to be consistent with the stretchted uv coords
	   that are displayed. this also means that for display and numinput,
	   and when the the uv coords are flushed, these are converted each time */
	td2d->loc[0] = uv[0]*aspx;
	td2d->loc[1] = uv[1]*aspy;
	td2d->loc[2] = 0.0f;
	td2d->loc2d = uv;

	td->flag = 0;
	td->loc = td2d->loc;
	VECCOPY(td->center, td->loc);
	VECCOPY(td->iloc, td->loc);

	memset(td->axismtx, 0, sizeof(td->axismtx));
	td->axismtx[2][2] = 1.0f;

	td->ext= NULL; td->tdi= NULL; td->val= NULL;

	if(selected) {
		td->flag |= TD_SELECTED;
		td->dist= 0.0;
	}
	else {
		td->dist= MAXFLOAT;
	}
	Mat3One(td->mtx);
	Mat3One(td->smtx);
}

static void createTransUVs(bContext *C, TransInfo *t)
{
#if 0
	SpaceImage *sima = (SpaceImage*)CTX_wm_space_data(C);
	Image *ima = CTX_data_edit_image(C);
	Scene *scene = CTX_data_scene(C);
	TransData *td = NULL;
	TransData2D *td2d = NULL;
	MTFace *tf;
	int count=0, countsel=0;
	int propmode = t->flag & T_PROP_EDIT;

	EditMesh *em = ((Mesh *)t->obedit->data)->edit_mesh;
	EditFace *efa;

	if(!ED_uvedit_test(t->obedit)) return;

	/* count */
	for (efa= em->faces.first; efa; efa= efa->next) {
		tf= CustomData_em_get(&em->fdata, efa->data, CD_MTFACE);

		if(uvedit_face_visible(scene, ima, efa, tf)) {
			efa->tmp.p = tf;

			if (uvedit_uv_selected(scene, efa, tf, 0)) countsel++;
			if (uvedit_uv_selected(scene, efa, tf, 1)) countsel++;
			if (uvedit_uv_selected(scene, efa, tf, 2)) countsel++;
			if (efa->v4 && uvedit_uv_selected(scene, efa, tf, 3)) countsel++;
			if(propmode)
				count += (efa->v4)? 4: 3;
		} else {
			efa->tmp.p = NULL;
		}
	}

 	/* note: in prop mode we need at least 1 selected */
	if (countsel==0) return;

	t->total= (propmode)? count: countsel;
	t->data= MEM_callocN(t->total*sizeof(TransData), "TransObData(UV Editing)");
	/* for each 2d uv coord a 3d vector is allocated, so that they can be
	   treated just as if they were 3d verts */
	t->data2d= MEM_callocN(t->total*sizeof(TransData2D), "TransObData2D(UV Editing)");

	if(sima->flag & SI_CLIP_UV)
		t->flag |= T_CLIP_UV;

	td= t->data;
	td2d= t->data2d;

	for (efa= em->faces.first; efa; efa= efa->next) {
		if ((tf=(MTFace *)efa->tmp.p)) {
			if (propmode) {
				UVsToTransData(sima, td++, td2d++, tf->uv[0], uvedit_uv_selected(scene, efa, tf, 0));
				UVsToTransData(sima, td++, td2d++, tf->uv[1], uvedit_uv_selected(scene, efa, tf, 1));
				UVsToTransData(sima, td++, td2d++, tf->uv[2], uvedit_uv_selected(scene, efa, tf, 2));
				if(efa->v4)
					UVsToTransData(sima, td++, td2d++, tf->uv[3], uvedit_uv_selected(scene, efa, tf, 3));
			} else {
				if(uvedit_uv_selected(scene, efa, tf, 0))				UVsToTransData(sima, td++, td2d++, tf->uv[0], 1);
				if(uvedit_uv_selected(scene, efa, tf, 1))				UVsToTransData(sima, td++, td2d++, tf->uv[1], 1);
				if(uvedit_uv_selected(scene, efa, tf, 2))				UVsToTransData(sima, td++, td2d++, tf->uv[2], 1);
				if(efa->v4 && uvedit_uv_selected(scene, efa, tf, 3))	UVsToTransData(sima, td++, td2d++, tf->uv[3], 1);
			}
		}
	}

	if (sima->flag & SI_LIVE_UNWRAP)
		ED_uvedit_live_unwrap_begin(t->scene, t->obedit);
#endif
}

void flushTransUVs(TransInfo *t)
{
	SpaceImage *sima = t->sa->spacedata.first;
	TransData2D *td;
	int a, width, height;
	float aspx, aspy, invx, invy;

	ED_space_image_uv_aspect(sima, &aspx, &aspy);
	ED_space_image_size(sima, &width, &height);
	invx= 1.0f/aspx;
	invy= 1.0f/aspy;

	/* flush to 2d vector from internally used 3d vector */
	for(a=0, td= t->data2d; a<t->total; a++, td++) {
		td->loc2d[0]= td->loc[0]*invx;
		td->loc2d[1]= td->loc[1]*invy;

		if((sima->flag & SI_PIXELSNAP) && (t->state != TRANS_CANCEL)) {
			td->loc2d[0]= (float)floor(width*td->loc2d[0] + 0.5f)/width;
			td->loc2d[1]= (float)floor(height*td->loc2d[1] + 0.5f)/height;
		}
	}
}

int clipUVTransform(TransInfo *t, float *vec, int resize)
{
	TransData *td;
	int a, clipx=1, clipy=1;
	float aspx, aspy, min[2], max[2];

	ED_space_image_uv_aspect(t->sa->spacedata.first, &aspx, &aspy);
	min[0]= min[1]= 0.0f;
	max[0]= aspx; max[1]= aspy;

	for(a=0, td= t->data; a<t->total; a++, td++) {
		DO_MINMAX2(td->loc, min, max);
	}

	if(resize) {
		if(min[0] < 0.0f && t->center[0] > 0.0f && t->center[0] < aspx*0.5f)
			vec[0] *= t->center[0]/(t->center[0] - min[0]);
		else if(max[0] > aspx && t->center[0] < aspx)
			vec[0] *= (t->center[0] - aspx)/(t->center[0] - max[0]);
		else
			clipx= 0;

		if(min[1] < 0.0f && t->center[1] > 0.0f && t->center[1] < aspy*0.5f)
			vec[1] *= t->center[1]/(t->center[1] - min[1]);
		else if(max[1] > aspy && t->center[1] < aspy)
			vec[1] *= (t->center[1] - aspy)/(t->center[1] - max[1]);
		else
			clipy= 0;
	}
	else {
		if(min[0] < 0.0f)
			vec[0] -= min[0];
		else if(max[0] > aspx)
			vec[0] -= max[0]-aspx;
		else
			clipx= 0;

		if(min[1] < 0.0f)
			vec[1] -= min[1];
		else if(max[1] > aspy)
			vec[1] -= max[1]-aspy;
		else
			clipy= 0;
	}

	return (clipx || clipy);
}

/* ********************* ANIMATION EDITORS (GENERAL) ************************* */

/* This function tests if a point is on the "mouse" side of the cursor/frame-marking */
static short FrameOnMouseSide(char side, float frame, float cframe)
{
	/* both sides, so it doesn't matter */
	if (side == 'B') return 1;

	/* only on the named side */
	if (side == 'R')
		return (frame >= cframe) ? 1 : 0;
	else
		return (frame <= cframe) ? 1 : 0;
}

/* ********************* NLA EDITOR ************************* */

static void createTransNlaData(bContext *C, TransInfo *t)
{
	Scene *scene= CTX_data_scene(C);
	TransData *td = NULL;
	TransDataNla *tdn = NULL;
	
	bAnimContext ac;
	ListBase anim_data = {NULL, NULL};
	bAnimListElem *ale;
	int filter;
	
	int count=0;
	char side;
	
	/* determine what type of data we are operating on */
	if (ANIM_animdata_get_context(C, &ac) == 0)
		return;
	
	/* filter data */
	filter= (ANIMFILTER_VISIBLE | ANIMFILTER_NLATRACKS | ANIMFILTER_FOREDIT);
	ANIM_animdata_filter(&ac, &anim_data, filter, ac.data, ac.datatype);
	
	/* which side of the current frame should be allowed */
	if (t->mode == TFM_TIME_EXTEND) {
		/* only side on which mouse is gets transformed */
		float xmouse, ymouse;
		
		UI_view2d_region_to_view(&ac.ar->v2d, t->imval[0], t->imval[1], &xmouse, &ymouse);
		side = (xmouse > CFRA) ? 'R' : 'L'; // XXX use t->frame_side
	}
	else {
		/* normal transform - both sides of current frame are considered */
		side = 'B';
	}
	
	/* loop 1: count how many strips are selected (consider each strip as 2 points) */
	for (ale= anim_data.first; ale; ale= ale->next) {
		NlaTrack *nlt= (NlaTrack *)ale->data;
		NlaStrip *strip;
		
		/* make some meta-strips for chains of selected strips */
		BKE_nlastrips_make_metas(&nlt->strips, 1);
		
		/* only consider selected strips */
		for (strip= nlt->strips.first; strip; strip= strip->next) {
			// TODO: we can make strips have handles later on...
			/* transition strips can't get directly transformed */
			if (strip->type != NLASTRIP_TYPE_TRANSITION) {
				if (strip->flag & NLASTRIP_FLAG_SELECT) {
					if (FrameOnMouseSide(side, strip->start, (float)CFRA)) count++;
					if (FrameOnMouseSide(side, strip->end, (float)CFRA)) count++;
				}
			}
		}
	}
	
	/* stop if trying to build list if nothing selected */
	if (count == 0) {
		/* cleanup temp list */
		BLI_freelistN(&anim_data);
		return;
	}
	
	/* allocate memory for data */
	t->total= count;
	
	t->data= MEM_callocN(t->total*sizeof(TransData), "TransData(NLA Editor)");
	td= t->data;
	t->customData= MEM_callocN(t->total*sizeof(TransDataNla), "TransDataNla (NLA Editor)");
	tdn= t->customData;
	
	/* loop 2: build transdata array */
	for (ale= anim_data.first; ale; ale= ale->next) {
		/* only if a real NLA-track */
		if (ale->type == ANIMTYPE_NLATRACK) {
			NlaTrack *nlt= (NlaTrack *)ale->data;
			NlaStrip *strip;
			
			/* only consider selected strips */
			for (strip= nlt->strips.first; strip; strip= strip->next) {
				// TODO: we can make strips have handles later on...
				/* transition strips can't get directly transformed */
				if (strip->type != NLASTRIP_TYPE_TRANSITION) {
					if (strip->flag & NLASTRIP_FLAG_SELECT) {
						/* our transform data is constructed as follows:
						 *	- only the handles on the right side of the current-frame get included
						 *	- td structs are transform-elements operated on by the transform system
						 *	  and represent a single handle. The storage/pointer used (val or loc) depends on
						 *	  whether we're scaling or transforming. Ultimately though, the handles
						 * 	  the td writes to will simply be a dummy in tdn
						 *	- for each strip being transformed, a single tdn struct is used, so in some
						 *	  cases, there will need to be 1 of these tdn elements in the array skipped...
						 */
						float center[3], yval;
						
						/* firstly, init tdn settings */
						tdn->id= ale->id;
						tdn->oldTrack= tdn->nlt= nlt;
						tdn->strip= strip;
						tdn->trackIndex= BLI_findindex(&nlt->strips, strip);
						
						yval= (float)(tdn->trackIndex * NLACHANNEL_STEP);
						
						tdn->h1[0]= strip->start;
						tdn->h1[1]= yval;
						tdn->h2[0]= strip->end;
						tdn->h2[1]= yval;
						
						center[0]= (float)CFRA;
						center[1]= yval;
						center[2]= 0.0f;
						
						/* set td's based on which handles are applicable */
						if (FrameOnMouseSide(side, strip->start, (float)CFRA))
						{
							/* just set tdn to assume that it only has one handle for now */
							tdn->handle= -1;
							
							/* now, link the transform data up to this data */
							if (t->mode == TFM_TRANSLATION) {
								td->loc= tdn->h1;
								VECCOPY(td->iloc, tdn->h1);
								
								/* store all the other gunk that is required by transform */
								VECCOPY(td->center, center);
								memset(td->axismtx, 0, sizeof(td->axismtx));
								td->axismtx[2][2] = 1.0f;
								
								td->ext= NULL; td->tdi= NULL; td->val= NULL;
								
								td->flag |= TD_SELECTED;
								td->dist= 0.0f;
								
								Mat3One(td->mtx);
								Mat3One(td->smtx);
							}
							else {
								td->val= &tdn->h1[0];
								td->ival= tdn->h1[0];
							}
							
							td->extra= tdn;
							td++;
						}
						if (FrameOnMouseSide(side, strip->end, (float)CFRA))
						{
							/* if tdn is already holding the start handle, then we're doing both, otherwise, only end */
							tdn->handle= (tdn->handle) ? 2 : 1;
							
							/* now, link the transform data up to this data */
							if (t->mode == TFM_TRANSLATION) {
								td->loc= tdn->h2;
								VECCOPY(td->iloc, tdn->h2);
								
								/* store all the other gunk that is required by transform */
								VECCOPY(td->center, center);
								memset(td->axismtx, 0, sizeof(td->axismtx));
								td->axismtx[2][2] = 1.0f;
								
								td->ext= NULL; td->tdi= NULL; td->val= NULL;
								
								td->flag |= TD_SELECTED;
								td->dist= 0.0f;
								
								Mat3One(td->mtx);
								Mat3One(td->smtx);
							}
							else {
								td->val= &tdn->h2[0];
								td->ival= tdn->h2[0];
							}
							
							td->extra= tdn;
							td++;
						}
						
						/* if both handles were used, skip the next tdn (i.e. leave it blank) since the counting code is dumb...
						 * otherwise, just advance to the next one...
						 */
						if (tdn->handle == 2)
							tdn += 2;
						else
							tdn++;
					}
				}
			}
		}
	}

	/* cleanup temp list */
	BLI_freelistN(&anim_data);
}

/* ********************* ACTION EDITOR ****************** */

/* Called by special_aftertrans_update to make sure selected gp-frames replace
 * any other gp-frames which may reside on that frame (that are not selected).
 * It also makes sure gp-frames are still stored in chronological order after
 * transform.
 */
#if 0
static void posttrans_gpd_clean (bGPdata *gpd)
{
	bGPDlayer *gpl;

	for (gpl= gpd->layers.first; gpl; gpl= gpl->next) {
		ListBase sel_buffer = {NULL, NULL};
		bGPDframe *gpf, *gpfn;
		bGPDframe *gfs, *gfsn;

		/* loop 1: loop through and isolate selected gp-frames to buffer
		 * (these need to be sorted as they are isolated)
		 */
		for (gpf= gpl->frames.first; gpf; gpf= gpfn) {
			short added= 0;
			gpfn= gpf->next;

			if (gpf->flag & GP_FRAME_SELECT) {
				BLI_remlink(&gpl->frames, gpf);

				/* find place to add them in buffer
				 * - go backwards as most frames will still be in order,
				 *   so doing it this way will be faster
				 */
				for (gfs= sel_buffer.last; gfs; gfs= gfs->prev) {
					/* if current (gpf) occurs after this one in buffer, add! */
					if (gfs->framenum < gpf->framenum) {
						BLI_insertlinkafter(&sel_buffer, gfs, gpf);
						added= 1;
						break;
					}
				}
				if (added == 0)
					BLI_addhead(&sel_buffer, gpf);
			}
		}

		/* error checking: it is unlikely, but may be possible to have none selected */
		if (sel_buffer.first == NULL)
			continue;

		/* if all were selected (i.e. gpl->frames is empty), then just transfer sel-buf over */
		if (gpl->frames.first == NULL) {
			gpl->frames.first= sel_buffer.first;
			gpl->frames.last= sel_buffer.last;

			continue;
		}

		/* loop 2: remove duplicates of frames in buffers */
		for (gpf= gpl->frames.first; gpf && sel_buffer.first; gpf= gpfn) {
			gpfn= gpf->next;

			/* loop through sel_buffer, emptying stuff from front of buffer if ok */
			for (gfs= sel_buffer.first; gfs && gpf; gfs= gfsn) {
				gfsn= gfs->next;

				/* if this buffer frame needs to go before current, add it! */
				if (gfs->framenum < gpf->framenum) {
					/* transfer buffer frame to frames list (before current) */
					BLI_remlink(&sel_buffer, gfs);
					BLI_insertlinkbefore(&gpl->frames, gpf, gfs);
				}
				/* if this buffer frame is on same frame, replace current with it and stop */
				else if (gfs->framenum == gpf->framenum) {
					/* transfer buffer frame to frames list (before current) */
					BLI_remlink(&sel_buffer, gfs);
					BLI_insertlinkbefore(&gpl->frames, gpf, gfs);

					/* get rid of current frame */
					// TRANSFORM_FIX_ME
					//gpencil_layer_delframe(gpl, gpf);
				}
			}
		}

		/* if anything is still in buffer, append to end */
		for (gfs= sel_buffer.first; gfs; gfs= gfsn) {
			gfsn= gfs->next;

			BLI_remlink(&sel_buffer, gfs);
			BLI_addtail(&gpl->frames, gfs);
		}
	}
}
#endif

/* Called during special_aftertrans_update to make sure selected keyframes replace
 * any other keyframes which may reside on that frame (that is not selected).
 */
static void posttrans_fcurve_clean (FCurve *fcu)
{
	float *selcache;	/* cache for frame numbers of selected frames (icu->totvert*sizeof(float)) */
	int len, index, i;	/* number of frames in cache, item index */

	/* allocate memory for the cache */
	// TODO: investigate using GHash for this instead?
	if (fcu->totvert == 0)
		return;
	selcache= MEM_callocN(sizeof(float)*fcu->totvert, "FCurveSelFrameNums");
	len= 0;
	index= 0;

	/* We do 2 loops, 1 for marking keyframes for deletion, one for deleting
	 * as there is no guarantee what order the keyframes are exactly, even though
	 * they have been sorted by time.
	 */

	/*	Loop 1: find selected keyframes   */
	for (i = 0; i < fcu->totvert; i++) {
		BezTriple *bezt= &fcu->bezt[i];

		if (BEZSELECTED(bezt)) {
			selcache[index]= bezt->vec[1][0];
			index++;
			len++;
		}
	}

	/* Loop 2: delete unselected keyframes on the same frames (if any keyframes were found) */
	if (len) {
		for (i = 0; i < fcu->totvert; i++) {
			BezTriple *bezt= &fcu->bezt[i];

			if (BEZSELECTED(bezt) == 0) {
				/* check beztriple should be removed according to cache */
				for (index= 0; index < len; index++) {
					if (IS_EQ(bezt->vec[1][0], selcache[index])) {
						//delete_icu_key(icu, i, 0);
						break;
					}
					else if (bezt->vec[1][0] > selcache[index])
						break;
				}
			}
		}

		testhandles_fcurve(fcu);
	}

	/* free cache */
	MEM_freeN(selcache);
}



/* Called by special_aftertrans_update to make sure selected keyframes replace
 * any other keyframes which may reside on that frame (that is not selected).
 * remake_action_ipos should have already been called
 */
static void posttrans_action_clean (bAnimContext *ac, bAction *act)
{
	ListBase anim_data = {NULL, NULL};
	bAnimListElem *ale;
	int filter;

	/* filter data */
	filter= (ANIMFILTER_VISIBLE | ANIMFILTER_FOREDIT | ANIMFILTER_CURVESONLY);
	ANIM_animdata_filter(ac, &anim_data, filter, act, ANIMCONT_ACTION);

	/* loop through relevant data, removing keyframes from the ipo-blocks that were attached
	 *  	- all keyframes are converted in/out of global time
	 */
	for (ale= anim_data.first; ale; ale= ale->next) {
		AnimData *adt= ANIM_nla_mapping_get(ac, ale);

		if (adt) {
			ANIM_nla_mapping_apply_fcurve(adt, ale->key_data, 0, 1);
			posttrans_fcurve_clean(ale->key_data);
			ANIM_nla_mapping_apply_fcurve(adt, ale->key_data, 1, 1);
		}
		else
			posttrans_fcurve_clean(ale->key_data);
	}

	/* free temp data */
	BLI_freelistN(&anim_data);
}

/* ----------------------------- */

/* fully select selected beztriples, but only include if it's on the right side of cfra */
static int count_fcurve_keys(FCurve *fcu, char side, float cfra)
{
	BezTriple *bezt;
	int i, count = 0;

	if (ELEM(NULL, fcu, fcu->bezt))
		return count;

	/* only include points that occur on the right side of cfra */
	for (i=0, bezt=fcu->bezt; i < fcu->totvert; i++, bezt++) {
		if (bezt->f2 & SELECT) {
			/* fully select the other two keys */
			bezt->f1 |= SELECT;
			bezt->f3 |= SELECT;

			/* increment by 3, as there are 3 points (3 * x-coordinates) that need transform */
			if (FrameOnMouseSide(side, bezt->vec[1][0], cfra))
				count += 3;
		}
	}

	return count;
}

/* fully select selected beztriples, but only include if it's on the right side of cfra */
#if 0
static int count_gplayer_frames(bGPDlayer *gpl, char side, float cfra)
{
	bGPDframe *gpf;
	int count = 0;

	if (gpl == NULL)
		return count;

	/* only include points that occur on the right side of cfra */
	for (gpf= gpl->frames.first; gpf; gpf= gpf->next) {
		if (gpf->flag & GP_FRAME_SELECT) {
			if (FrameOnMouseSide(side, (float)gpf->framenum, cfra))
				count++;
		}
	}

	return count;
}
#endif

/* This function assigns the information to transdata */
static void TimeToTransData(TransData *td, float *time, AnimData *adt)
{
	/* memory is calloc'ed, so that should zero everything nicely for us */
	td->val = time;
	td->ival = *(time);

	/* store the AnimData where this keyframe exists as a keyframe of the
	 * active action as td->extra.
	 */
	td->extra= adt;
}

/* This function advances the address to which td points to, so it must return
 * the new address so that the next time new transform data is added, it doesn't
 * overwrite the existing ones...  i.e.   td = IcuToTransData(td, icu, ob, side, cfra);
 *
 * The 'side' argument is needed for the extend mode. 'B' = both sides, 'R'/'L' mean only data
 * on the named side are used.
 */
static TransData *FCurveToTransData(TransData *td, FCurve *fcu, AnimData *adt, char side, float cfra)
{
	BezTriple *bezt;
	int i;

	if (fcu == NULL)
		return td;

	for (i=0, bezt=fcu->bezt; i < fcu->totvert; i++, bezt++) {
		/* only add selected keyframes (for now, proportional edit is not enabled) */
		if (BEZSELECTED(bezt)) {
			/* only add if on the right 'side' of the current frame */
			if (FrameOnMouseSide(side, bezt->vec[1][0], cfra)) {
				/* each control point needs to be added separetely */
				TimeToTransData(td, bezt->vec[0], adt);
				td++;

				TimeToTransData(td, bezt->vec[1], adt);
				td++;

				TimeToTransData(td, bezt->vec[2], adt);
				td++;
			}
		}
	}

	return td;
}

/* helper struct for gp-frame transforms (only used here) */
typedef struct tGPFtransdata {
	float val;			/* where transdata writes transform */
	int *sdata;			/* pointer to gpf->framenum */
} tGPFtransdata;

/* This function helps flush transdata written to tempdata into the gp-frames  */
void flushTransGPactionData (TransInfo *t)
{
	tGPFtransdata *tfd;
	int i;

	/* find the first one to start from */
	if (t->mode == TFM_TIME_SLIDE)
		tfd= (tGPFtransdata *)( (float *)(t->customData) + 2 );
	else
		tfd= (tGPFtransdata *)(t->customData);

	/* flush data! */
	for (i = 0; i < t->total; i++, tfd++) {
		*(tfd->sdata)= (int)floor(tfd->val + 0.5);
	}
}

/* This function advances the address to which td points to, so it must return
 * the new address so that the next time new transform data is added, it doesn't
 * overwrite the existing ones...  i.e.   td = GPLayerToTransData(td, ipo, ob, side, cfra);
 *
 * The 'side' argument is needed for the extend mode. 'B' = both sides, 'R'/'L' mean only data
 * on the named side are used.
 */
#if 0
static int GPLayerToTransData (TransData *td, tGPFtransdata *tfd, bGPDlayer *gpl, char side, float cfra)
{
	bGPDframe *gpf;
	int count= 0;

	/* check for select frames on right side of current frame */
	for (gpf= gpl->frames.first; gpf; gpf= gpf->next) {
		if (gpf->flag & GP_FRAME_SELECT) {
			if (FrameOnMouseSide(side, (float)gpf->framenum, cfra)) {
				/* memory is calloc'ed, so that should zero everything nicely for us */
				td->val= &tfd->val;
				td->ival= (float)gpf->framenum;

				tfd->val= (float)gpf->framenum;
				tfd->sdata= &gpf->framenum;

				/* advance td now */
				td++;
				tfd++;
				count++;
			}
		}
	}

	return count;
}
#endif

static void createTransActionData(bContext *C, TransInfo *t)
{
	Scene *scene= CTX_data_scene(C);
	TransData *td = NULL;
	tGPFtransdata *tfd = NULL;
	
	bAnimContext ac;
	ListBase anim_data = {NULL, NULL};
	bAnimListElem *ale;
	int filter;
	
	int count=0;
	float cfra;
	char side;
	
	/* determine what type of data we are operating on */
	if (ANIM_animdata_get_context(C, &ac) == 0)
		return;
	
	/* filter data */
	if (ac.datatype == ANIMCONT_GPENCIL)
		filter= (ANIMFILTER_VISIBLE | ANIMFILTER_FOREDIT);
	else
		filter= (ANIMFILTER_VISIBLE | ANIMFILTER_FOREDIT | ANIMFILTER_CURVESONLY);
	ANIM_animdata_filter(&ac, &anim_data, filter, ac.data, ac.datatype);
	
	/* which side of the current frame should be allowed */
	if (t->mode == TFM_TIME_EXTEND) {
		/* only side on which mouse is gets transformed */
		float xmouse, ymouse;
		
		UI_view2d_region_to_view(&ac.ar->v2d, t->imval[0], t->imval[1], &xmouse, &ymouse);
		side = (xmouse > CFRA) ? 'R' : 'L'; // XXX use t->frame_side
	}
	else {
		/* normal transform - both sides of current frame are considered */
		side = 'B';
	}
	
	/* loop 1: fully select ipo-keys and count how many BezTriples are selected */
	for (ale= anim_data.first; ale; ale= ale->next) {
		AnimData *adt= ANIM_nla_mapping_get(&ac, ale);
		
		/* convert current-frame to action-time (slightly less accurate, espcially under
		 * higher scaling ratios, but is faster than converting all points)
		 */
		if (adt)
			cfra = BKE_nla_tweakedit_remap(adt, (float)CFRA, NLATIME_CONVERT_UNMAP);
		else
			cfra = (float)CFRA;
		
		//if (ale->type == ANIMTYPE_GPLAYER)
		//	count += count_gplayer_frames(ale->data, side, cfra);
		//else
			count += count_fcurve_keys(ale->key_data, side, cfra);
	}
	
	/* stop if trying to build list if nothing selected */
	if (count == 0) {
		/* cleanup temp list */
		BLI_freelistN(&anim_data);
		return;
	}
	
	/* allocate memory for data */
	t->total= count;
	
	t->data= MEM_callocN(t->total*sizeof(TransData), "TransData(Action Editor)");
	td= t->data;
	
	if (ac.datatype == ANIMCONT_GPENCIL) {
		if (t->mode == TFM_TIME_SLIDE) {
			t->customData= MEM_callocN((sizeof(float)*2)+(sizeof(tGPFtransdata)*count), "TimeSlide + tGPFtransdata");
			tfd= (tGPFtransdata *)( (float *)(t->customData) + 2 );
		}
		else {
			t->customData= MEM_callocN(sizeof(tGPFtransdata)*count, "tGPFtransdata");
			tfd= (tGPFtransdata *)(t->customData);
		}
	}
	else if (t->mode == TFM_TIME_SLIDE)
		t->customData= MEM_callocN(sizeof(float)*2, "TimeSlide Min/Max");
	
	/* loop 2: build transdata array */
	for (ale= anim_data.first; ale; ale= ale->next) {
		//if (ale->type == ANIMTYPE_GPLAYER) {
		//	bGPDlayer *gpl= (bGPDlayer *)ale->data;
		//	int i;
		//
		//	i = GPLayerToTransData(td, tfd, gpl, side, cfra);
		//	td += i;
		//	tfd += i;
		//}
		//else {
			AnimData *adt= ANIM_nla_mapping_get(&ac, ale);
			FCurve *fcu= (FCurve *)ale->key_data;
			
			/* convert current-frame to action-time (slightly less accurate, espcially under
			 * higher scaling ratios, but is faster than converting all points)
			 */
			if (adt)
				cfra = BKE_nla_tweakedit_remap(adt, (float)CFRA, NLATIME_CONVERT_UNMAP);
			else
				cfra = (float)CFRA;
			
			td= FCurveToTransData(td, fcu, adt, side, cfra);
		//}
	}
	
	/* check if we're supposed to be setting minx/maxx for TimeSlide */
	if (t->mode == TFM_TIME_SLIDE) {
		float min=999999999.0f, max=-999999999.0f;
		int i;
		
		td= (t->data + 1);
		for (i=1; i < count; i+=3, td+=3) {
			if (min > *(td->val)) min= *(td->val);
			if (max < *(td->val)) max= *(td->val);
		}
		
		/* minx/maxx values used by TimeSlide are stored as a
		 * calloced 2-float array in t->customData. This gets freed
		 * in postTrans (T_FREE_CUSTOMDATA).
		 */
		*((float *)(t->customData)) = min;
		*((float *)(t->customData) + 1) = max;
	}

	/* cleanup temp list */
	BLI_freelistN(&anim_data);
}

/* ********************* GRAPH EDITOR ************************* */

/* Helper function for createTransGraphEditData, which is reponsible for associating
 * source data with transform data
 */
static void bezt_to_transdata (TransData *td, TransData2D *td2d, AnimData *adt, float *loc, float *cent, short selected, short ishandle, short intvals)
{
	/* New location from td gets dumped onto the old-location of td2d, which then
	 * gets copied to the actual data at td2d->loc2d (bezt->vec[n])
	 *
	 * Due to NLA mapping, we apply NLA mapping to some of the verts here,
	 * and then that mapping will be undone after transform is done.
	 */
	
	if (adt) {
		td2d->loc[0] = BKE_nla_tweakedit_remap(adt, loc[0], NLATIME_CONVERT_UNMAP);
		td2d->loc[1] = loc[1];
		td2d->loc[2] = 0.0f;
		td2d->loc2d = loc;
		
		td->loc = td2d->loc;
		td->center[0] = BKE_nla_tweakedit_remap(adt, cent[0], NLATIME_CONVERT_UNMAP);
		td->center[1] = cent[1];
		td->center[2] = 0.0f;
		
		VECCOPY(td->iloc, td->loc);
	}
	else {
		td2d->loc[0] = loc[0];
		td2d->loc[1] = loc[1];
		td2d->loc[2] = 0.0f;
		td2d->loc2d = loc;
		
		td->loc = td2d->loc;
		VECCOPY(td->center, cent);
		VECCOPY(td->iloc, td->loc);
	}
	
	memset(td->axismtx, 0, sizeof(td->axismtx));
	td->axismtx[2][2] = 1.0f;
	
	td->ext= NULL; td->tdi= NULL; td->val= NULL;
	
	/* store AnimData info in td->extra, for applying mapping when flushing */
	td->extra= adt;
	
	if (selected) {
		td->flag |= TD_SELECTED;
		td->dist= 0.0f;
	}
	else
		td->dist= MAXFLOAT;
	
	if (ishandle)
		td->flag |= TD_NOTIMESNAP;
	if (intvals)
		td->flag |= TD_INTVALUES;
	
	Mat3One(td->mtx);
	Mat3One(td->smtx);
}

static void createTransGraphEditData(bContext *C, TransInfo *t)
{
	Scene *scene= CTX_data_scene(C);
	ARegion *ar= CTX_wm_region(C);
	View2D *v2d= &ar->v2d;
	
	TransData *td = NULL;
	TransData2D *td2d = NULL;
	
	bAnimContext ac;
	ListBase anim_data = {NULL, NULL};
	bAnimListElem *ale;
	int filter;
	
	BezTriple *bezt, *prevbezt;
	int count=0, i;
	float cfra;
	char side;
	
	/* determine what type of data we are operating on */
	if (ANIM_animdata_get_context(C, &ac) == 0)
		return;
	
	/* filter data */
	filter= (ANIMFILTER_VISIBLE | ANIMFILTER_FOREDIT | ANIMFILTER_CURVESONLY | ANIMFILTER_CURVEVISIBLE);
	ANIM_animdata_filter(&ac, &anim_data, filter, ac.data, ac.datatype);
	
	/* which side of the current frame should be allowed */
		// XXX we still want this mode, but how to get this using standard transform too?
	if (t->mode == TFM_TIME_EXTEND) {
		/* only side on which mouse is gets transformed */
		float xmouse, ymouse;
		
		UI_view2d_region_to_view(&ac.ar->v2d, t->imval[0], t->imval[1], &xmouse, &ymouse);
		side = (xmouse > CFRA) ? 'R' : 'L'; // XXX use t->frame_side
	}
	else {
		/* normal transform - both sides of current frame are considered */
		side = 'B';
	}
	
	/* loop 1: count how many BezTriples (specifically their verts) are selected (or should be edited) */
	for (ale= anim_data.first; ale; ale= ale->next) {
		AnimData *adt= ANIM_nla_mapping_get(&ac, ale);
		FCurve *fcu= (FCurve *)ale->key_data;
		
		/* convert current-frame to action-time (slightly less accurate, espcially under
		 * higher scaling ratios, but is faster than converting all points)
		 */
		if (adt)
			cfra = BKE_nla_tweakedit_remap(adt, (float)CFRA, NLATIME_CONVERT_UNMAP);
		else
			cfra = (float)CFRA;
		
		/* only include BezTriples whose 'keyframe' occurs on the same side of the current frame as mouse */
		if (fcu->bezt) {
			for (i=0, bezt=fcu->bezt; i < fcu->totvert; i++, bezt++) {
				if (FrameOnMouseSide(side, bezt->vec[1][0], cfra)) {
					if (v2d->around == V3D_LOCAL) {
						/* for local-pivot we only need to count the number of selected handles only, so that centerpoitns don't
						 * don't get moved wrong
						 */
						if (bezt->ipo == BEZT_IPO_BEZ) {
							if (bezt->f1 & SELECT) count++;
							if (bezt->f3 & SELECT) count++;
						}
						else if (bezt->f2 & SELECT) count++;
					}
					else {
						/* for 'normal' pivots */
						if (bezt->ipo == BEZT_IPO_BEZ) {
							if (bezt->f1 & SELECT) count++;
							if (bezt->f2 & SELECT) count++;
							if (bezt->f3 & SELECT) count++;
						}
						else if (bezt->f2 & SELECT) count++;
					}
				}
			}
		}
	}
	
	/* stop if trying to build list if nothing selected */
	if (count == 0) {
		/* cleanup temp list */
		BLI_freelistN(&anim_data);
		return;
	}
	
	/* allocate memory for data */
	t->total= count;
	
	t->data= MEM_callocN(t->total*sizeof(TransData), "TransData (Graph Editor)");
		/* for each 2d vert a 3d vector is allocated, so that they can be treated just as if they were 3d verts */
	t->data2d= MEM_callocN(t->total*sizeof(TransData2D), "TransData2D (Graph Editor)");
	
	td= t->data;
	td2d= t->data2d;
	
	/* loop 2: build transdata arrays */
	for (ale= anim_data.first; ale; ale= ale->next) {
		AnimData *adt= ANIM_nla_mapping_get(&ac, ale);
		FCurve *fcu= (FCurve *)ale->key_data;
		short intvals= (fcu->flag & FCURVE_INT_VALUES);
		
		/* convert current-frame to action-time (slightly less accurate, espcially under
		 * higher scaling ratios, but is faster than converting all points)
		 */
		if (adt)
			cfra = BKE_nla_tweakedit_remap(adt, (float)CFRA, NLATIME_CONVERT_UNMAP);
		else
			cfra = (float)CFRA;
		
		/* only include BezTriples whose 'keyframe' occurs on the same side of the current frame as mouse (if applicable) */
		bezt= fcu->bezt;
		prevbezt= NULL;
		
		for (i=0; i < fcu->totvert; i++, prevbezt=bezt, bezt++) {
			if (FrameOnMouseSide(side, bezt->vec[1][0], cfra)) {
				TransDataCurveHandleFlags *hdata = NULL;
				short h1=1, h2=1;
				
				/* only include handles if selected, and interpolaton mode uses beztriples */
				if ( (!prevbezt && (bezt->ipo==BEZT_IPO_BEZ)) || (prevbezt && (prevbezt->ipo==BEZT_IPO_BEZ)) ) {
					if (bezt->f1 & SELECT) {
						hdata = initTransDataCurveHandes(td, bezt);
						bezt_to_transdata(td++, td2d++, adt, bezt->vec[0], bezt->vec[1], 1, 1, intvals);
					}
					else
						h1= 0;
				}
				if (bezt->ipo == BEZT_IPO_BEZ) {
					if (bezt->f3 & SELECT) {
						if (hdata==NULL)
							hdata = initTransDataCurveHandes(td, bezt);
						bezt_to_transdata(td++, td2d++, adt, bezt->vec[2], bezt->vec[1], 1, 1, intvals);
					}
					else
						h2= 0;
				}
				
				/* only include main vert if selected */
				if (bezt->f2 & SELECT) {
					/* if scaling around individuals centers, do no include keyframes */
					if (v2d->around != V3D_LOCAL) {
						/* if handles were not selected, store their selection status */
						if (!(bezt->f1 & SELECT) && !(bezt->f3 & SELECT)) {
							if (hdata == NULL)
								hdata = initTransDataCurveHandes(td, bezt);
						}
						
						bezt_to_transdata(td++, td2d++, adt, bezt->vec[1], bezt->vec[1], 1, 0, intvals);
					}
					
					/* special hack (must be done after initTransDataCurveHandes(), as that stores handle settings to restore...):
					 *	- Check if we've got entire BezTriple selected and we're scaling/rotating that point,
					 *	  then check if we're using auto-handles.
					 *	- If so, change them auto-handles to aligned handles so that handles get affected too
					 */
					if ((bezt->h1 == HD_AUTO) && (bezt->h2 == HD_AUTO) && ELEM(t->mode, TFM_ROTATION, TFM_RESIZE)) {
						if (h1 && h2) {
							bezt->h1= HD_ALIGN;
							bezt->h2= HD_ALIGN;
						}
					}
				}
			}
		}
		
		/* Sets handles based on the selection */
		testhandles_fcurve(fcu);
	}
	
	/* cleanup temp list */
	BLI_freelistN(&anim_data);
}


/* ------------------------ */

/* struct for use in re-sorting BezTriples during IPO transform */
typedef struct BeztMap {
	BezTriple *bezt;
	int oldIndex; 		/* index of bezt in icu->bezt array before sorting */
	int newIndex;		/* index of bezt in icu->bezt array after sorting */
	short swapHs; 		/* swap order of handles (-1=clear; 0=not checked, 1=swap) */
	char pipo, cipo;	/* interpolation of current and next segments */
} BeztMap;


/* This function converts an FCurve's BezTriple array to a BeztMap array
 * NOTE: this allocates memory that will need to get freed later
 */
static BeztMap *bezt_to_beztmaps (BezTriple *bezts, int totvert)
{
	BezTriple *bezt= bezts;
	BezTriple *prevbezt= NULL;
	BeztMap *bezm, *bezms;
	int i;
	
	/* allocate memory for this array */
	if (totvert==0 || bezts==NULL)
		return NULL;
	bezm= bezms= MEM_callocN(sizeof(BeztMap)*totvert, "BeztMaps");
	
	/* assign beztriples to beztmaps */
	for (i=0; i < totvert; i++, bezm++, prevbezt=bezt, bezt++) {
		bezm->bezt= bezt;
		
		bezm->oldIndex= i;
		bezm->newIndex= i;
		
		bezm->pipo= (prevbezt) ? prevbezt->ipo : bezt->ipo;
		bezm->cipo= bezt->ipo;
	}

	return bezms;
}

/* This function copies the code of sort_time_ipocurve, but acts on BeztMap structs instead */
static void sort_time_beztmaps (BeztMap *bezms, int totvert)
{
	BeztMap *bezm;
	int i, ok= 1;
	
	/* keep repeating the process until nothing is out of place anymore */
	while (ok) {
		ok= 0;
		
		bezm= bezms;
		i= totvert;
		while (i--) {
			/* is current bezm out of order (i.e. occurs later than next)? */
			if (i > 0) {
				if (bezm->bezt->vec[1][0] > (bezm+1)->bezt->vec[1][0]) {
					bezm->newIndex++;
					(bezm+1)->newIndex--;
					
					SWAP(BeztMap, *bezm, *(bezm+1));
					
					ok= 1;
				}
			}
			
			/* do we need to check if the handles need to be swapped?
			 * optimisation: this only needs to be performed in the first loop
			 */
			if (bezm->swapHs == 0) {
				if ( (bezm->bezt->vec[0][0] > bezm->bezt->vec[1][0]) &&
					 (bezm->bezt->vec[2][0] < bezm->bezt->vec[1][0]) )
				{
					/* handles need to be swapped */
					bezm->swapHs = 1;
				}
				else {
					/* handles need to be cleared */
					bezm->swapHs = -1;
				}
			}
			
			bezm++;
		}
	}
}

/* This function firstly adjusts the pointers that the transdata has to each BezTriple */
static void beztmap_to_data (TransInfo *t, FCurve *fcu, BeztMap *bezms, int totvert)
{
	BezTriple *bezts = fcu->bezt;
	BeztMap *bezm;
	TransData2D *td;
	int i, j;
	char *adjusted;
	
	/* dynamically allocate an array of chars to mark whether an TransData's
	 * pointers have been fixed already, so that we don't override ones that are
	 * already done
 	 */
	adjusted= MEM_callocN(t->total, "beztmap_adjusted_map");
	
	/* for each beztmap item, find if it is used anywhere */
	bezm= bezms;
	for (i= 0; i < totvert; i++, bezm++) {
		/* loop through transdata, testing if we have a hit
		 * for the handles (vec[0]/vec[2]), we must also check if they need to be swapped...
		 */
		td= t->data2d;
		for (j= 0; j < t->total; j++, td++) {
			/* skip item if already marked */
			if (adjusted[j] != 0) continue;
			
			/* only selected verts */
			if (bezm->pipo == BEZT_IPO_BEZ) {
				if (bezm->bezt->f1 & SELECT) {
					if (td->loc2d == bezm->bezt->vec[0]) {
						if (bezm->swapHs == 1)
							td->loc2d= (bezts + bezm->newIndex)->vec[2];
						else
							td->loc2d= (bezts + bezm->newIndex)->vec[0];
						adjusted[j] = 1;
					}
				}
			}
			if (bezm->cipo == BEZT_IPO_BEZ) {
				if (bezm->bezt->f3 & SELECT) {
					if (td->loc2d == bezm->bezt->vec[2]) {
						if (bezm->swapHs == 1)
							td->loc2d= (bezts + bezm->newIndex)->vec[0];
						else
							td->loc2d= (bezts + bezm->newIndex)->vec[2];
						adjusted[j] = 1;
					}
				}
			}
			if (bezm->bezt->f2 & SELECT) {
				if (td->loc2d == bezm->bezt->vec[1]) {
					td->loc2d= (bezts + bezm->newIndex)->vec[1];
					adjusted[j] = 1;
				}
			}
		}
		
	}
	
	/* free temp memory used for 'adjusted' array */
	MEM_freeN(adjusted);
}

/* This function is called by recalcData during the Transform loop to recalculate
 * the handles of curves and sort the keyframes so that the curves draw correctly.
 * It is only called if some keyframes have moved out of order.
 *
 * anim_data is the list of channels (F-Curves) retrieved already containing the
 * channels to work on. It should not be freed here as it may still need to be used.
 */
void remake_graph_transdata (TransInfo *t, ListBase *anim_data)
{
	bAnimListElem *ale;
	
	/* sort and reassign verts */
	for (ale= anim_data->first; ale; ale= ale->next) {
		FCurve *fcu= (FCurve *)ale->key_data;
		
		if (fcu->bezt) {
			BeztMap *bezm;
			
			/* adjust transform-data pointers */
			bezm= bezt_to_beztmaps(fcu->bezt, fcu->totvert);
			sort_time_beztmaps(bezm, fcu->totvert);
			beztmap_to_data(t, fcu, bezm, fcu->totvert);
			
			/* free mapping stuff */
			MEM_freeN(bezm);
			
			/* re-sort actual beztriples (perhaps this could be done using the beztmaps to save time?) */
			sort_time_fcurve(fcu);
			
			/* make sure handles are all set correctly */
			testhandles_fcurve(fcu);
		}
	}
}

/* this function is called on recalcData to apply the transforms applied
 * to the transdata on to the actual keyframe data
 */
void flushTransGraphData(TransInfo *t)
{
	SpaceIpo *sipo = (SpaceIpo *)t->sa->spacedata.first;
	TransData *td;
	TransData2D *td2d;
	Scene *scene= t->scene;
	double secf= FPS;
	int a;
	
	/* flush to 2d vector from internally used 3d vector */
	for (a=0, td= t->data, td2d=t->data2d; a<t->total; a++, td++, td2d++) {
		AnimData *adt= (AnimData *)td->extra; /* pointers to relevant AnimData blocks are stored in the td->extra pointers */
		
		/* handle snapping for time values
		 *	- we should still be in NLA-mapping timespace
		 *	- only apply to keyframes (but never to handles)
		 */
		if ((td->flag & TD_NOTIMESNAP)==0) {
			switch (sipo->autosnap) {
				case SACTSNAP_FRAME: /* snap to nearest frame (or second if drawing seconds) */
					if (sipo->flag & SIPO_DRAWTIME)
						td2d->loc[0]= (float)( floor((td2d->loc[0]/secf) + 0.5f) * secf );
					else
						td2d->loc[0]= (float)( floor(td2d->loc[0]+0.5f) );
					break;
				
				case SACTSNAP_MARKER: /* snap to nearest marker */
					td2d->loc[0]= (float)ED_markers_find_nearest_marker_time(&t->scene->markers, td2d->loc[0]);
					break;
			}
		}
		
		/* we need to unapply the nla-mapping from the time in some situations */
		if (adt)
			td2d->loc2d[0]= BKE_nla_tweakedit_remap(adt, td2d->loc[0], NLATIME_CONVERT_UNMAP);
		else
			td2d->loc2d[0]= td2d->loc[0];
		
		/* if int-values only, truncate to integers */
		if (td->flag & TD_INTVALUES)
			td2d->loc2d[1]= (float)((int)td2d->loc[1]);
		else
			td2d->loc2d[1]= td2d->loc[1];
	}
}

/* **************** IpoKey stuff, for Object TransData ********** */

/* while transforming */
void add_tdi_poin(float *poin, float *old, float delta)
{
	if(poin) {
		poin[0]= old[0]+delta;
		poin[-3]= old[3]+delta;
		poin[3]= old[6]+delta;
	}
}

#if 0 // TRANSFORM_FIX_ME
/* storage of bezier triple. thats why -3 and +3! */
static void set_tdi_old(float *old, float *poin)
{
	old[0]= *(poin);
	old[3]= *(poin-3);
	old[6]= *(poin+3);
}

/* fill ipokey transdata with old vals and pointers */
static void ipokey_to_transdata(IpoKey *ik, TransData *td)
{
	extern int ob_ar[];		// blenkernel ipo.c
	TransDataIpokey *tdi= td->tdi;
	BezTriple *bezt;
	int a, delta= 0;

	td->val= NULL;	// is read on ESC

	for(a=0; a<OB_TOTIPO; a++) {
		if(ik->data[a]) {
			bezt= ik->data[a];

			switch( ob_ar[a] ) {
				case OB_LOC_X:
				case OB_DLOC_X:
					tdi->locx= &(bezt->vec[1][1]); break;
				case OB_LOC_Y:
				case OB_DLOC_Y:
					tdi->locy= &(bezt->vec[1][1]); break;
				case OB_LOC_Z:
				case OB_DLOC_Z:
					tdi->locz= &(bezt->vec[1][1]); break;

				case OB_DROT_X:
					delta= 1;
				case OB_ROT_X:
					tdi->rotx= &(bezt->vec[1][1]); break;
				case OB_DROT_Y:
					delta= 1;
				case OB_ROT_Y:
					tdi->roty= &(bezt->vec[1][1]); break;
				case OB_DROT_Z:
					delta= 1;
				case OB_ROT_Z:
					tdi->rotz= &(bezt->vec[1][1]); break;

				case OB_SIZE_X:
				case OB_DSIZE_X:
					tdi->sizex= &(bezt->vec[1][1]); break;
				case OB_SIZE_Y:
				case OB_DSIZE_Y:
					tdi->sizey= &(bezt->vec[1][1]); break;
				case OB_SIZE_Z:
				case OB_DSIZE_Z:
					tdi->sizez= &(bezt->vec[1][1]); break;
			}
		}
	}

	/* oldvals for e.g. undo */
	if(tdi->locx) set_tdi_old(tdi->oldloc, tdi->locx);
	if(tdi->locy) set_tdi_old(tdi->oldloc+1, tdi->locy);
	if(tdi->locz) set_tdi_old(tdi->oldloc+2, tdi->locz);

	/* remember, for mapping curves ('1'=10 degrees)  */
	if(tdi->rotx) set_tdi_old(tdi->oldrot, tdi->rotx);
	if(tdi->roty) set_tdi_old(tdi->oldrot+1, tdi->roty);
	if(tdi->rotz) set_tdi_old(tdi->oldrot+2, tdi->rotz);

	/* this is not allowed to be dsize! */
	if(tdi->sizex) set_tdi_old(tdi->oldsize, tdi->sizex);
	if(tdi->sizey) set_tdi_old(tdi->oldsize+1, tdi->sizey);
	if(tdi->sizez) set_tdi_old(tdi->oldsize+2, tdi->sizez);

	tdi->flag= TOB_IPO;
	if(delta) tdi->flag |= TOB_IPODROT;
}
#endif

/* *************************** Object Transform data ******************* */

/* Little helper function for ObjectToTransData used to give certain
 * constraints (ChildOf, FollowPath, and others that may be added)
 * inverse corrections for transform, so that they aren't in CrazySpace.
 * These particular constraints benefit from this, but others don't, hence
 * this semi-hack ;-)    - Aligorith
 */
static short constraints_list_needinv(TransInfo *t, ListBase *list)
{
	bConstraint *con;

	/* loop through constraints, checking if there's one of the mentioned
	 * constraints needing special crazyspace corrections
	 */
	if (list) {
		for (con= list->first; con; con=con->next) {
			/* only consider constraint if it is enabled, and has influence on result */
			if ((con->flag & CONSTRAINT_DISABLE)==0 && (con->enforce!=0.0)) {
				/* (affirmative) returns for specific constraints here... */
					/* constraints that require this regardless  */
				if (con->type == CONSTRAINT_TYPE_CHILDOF) return 1;
				if (con->type == CONSTRAINT_TYPE_FOLLOWPATH) return 1;
				if (con->type == CONSTRAINT_TYPE_CLAMPTO) return 1;

					/* constraints that require this only under special conditions */
				if (con->type == CONSTRAINT_TYPE_ROTLIKE) {
					/* CopyRot constraint only does this when rotating, and offset is on */
					bRotateLikeConstraint *data = (bRotateLikeConstraint *)con->data;

					if ((data->flag & ROTLIKE_OFFSET) && (t->mode == TFM_ROTATION))
						return 1;
				}
			}
		}
	}

	/* no appropriate candidates found */
	return 0;
}


/* This function applies the rules for transforming a strip so duplicate
 * checks dont need to be added in multiple places.
 *
 * recursive, count and flag MUST be set.
 *
 * seq->depth must be set before running this function so we know if the strips
 * are root level or not
 */
static void SeqTransInfo(TransInfo *t, Sequence *seq, int *recursive, int *count, int *flag)
{
	/* for extend we need to do some tricks */
	if (t->mode == TFM_TIME_EXTEND) {

		/* *** Extend Transform *** */

		Scene * scene= t->scene;
		int cfra= CFRA;
		int left= seq_tx_get_final_left(seq, 0);
		int right= seq_tx_get_final_right(seq, 0);

		if (seq->depth == 0 && ((seq->flag & SELECT) == 0 || (seq->flag & SEQ_LOCK))) {
			*recursive= 0;
			*count= 0;
			*flag= 0;
		}
		else if (seq->type ==SEQ_META) {

			/* for meta's we only ever need to extend their children, no matter what depth
			 * just check the meta's are in the bounds */
			if (t->frame_side=='R' && right <= cfra)		*recursive= 0;
			else if (t->frame_side=='L' && left >= cfra)	*recursive= 0;
			else											*recursive= 1;

			*count= 0;
			*flag= 0;
		}
		else {

			*recursive= 0;	/* not a meta, so no thinking here */
			*count= 1;		/* unless its set to 0, extend will never set 2 handles at once */
			*flag= (seq->flag | SELECT) & ~(SEQ_LEFTSEL|SEQ_RIGHTSEL);

			if (t->frame_side=='R') {
				if (right <= cfra)		*count= *flag= 0;	/* ignore */
				else if (left > cfra)	;	/* keep the selection */
				else					*flag |= SEQ_RIGHTSEL;
			}
			else {
				if (left >= cfra)		*count= *flag= 0;	/* ignore */
				else if (right < cfra)	;	/* keep the selection */
				else					*flag |= SEQ_LEFTSEL;
			}
		}
	} else {

		/* *** Normal Transform *** */

		if (seq->depth == 0) {

			/* Count */

			/* Non nested strips (resect selection and handles) */
			if ((seq->flag & SELECT) == 0 || (seq->flag & SEQ_LOCK)) {
				*recursive= 0;
				*count= 0;
				*flag= 0;
			}
			else {
				if ((seq->flag & (SEQ_LEFTSEL|SEQ_RIGHTSEL)) == (SEQ_LEFTSEL|SEQ_RIGHTSEL)) {
					*flag= seq->flag;
					*count= 2; /* we need 2 transdata's */
				} else {
					*flag= seq->flag;
					*count= 1; /* selected or with a handle selected */
				}

				/* Recursive */

				if ((seq->type == SEQ_META) && ((seq->flag & (SEQ_LEFTSEL|SEQ_RIGHTSEL)) == 0)) {
					/* if any handles are selected, dont recurse */
					*recursive = 1;
				}
				else {
					*recursive = 0;
				}
			}
		}
		else {
			/* Nested, different rules apply */

			if (seq->type == SEQ_META) {
				/* Meta's can only directly be moved between channels since they
				 * dont have their start and length set directly (children affect that)
				 * since this Meta is nested we dont need any of its data infact.
				 * calc_sequence() will update its settings when run on the toplevel meta */
				*flag= 0;
				*count= 0;
				*recursive = 1;
			}
			else {
				*flag= (seq->flag | SELECT) & ~(SEQ_LEFTSEL|SEQ_RIGHTSEL);
				*count= 1; /* ignore the selection for nested */
				*recursive = 0;
			}
		}
	}
}



static int SeqTransCount(TransInfo *t, ListBase *seqbase, int depth)
{
	Sequence *seq;
	int tot= 0, recursive, count, flag;

	for (seq= seqbase->first; seq; seq= seq->next) {
		seq->depth= depth;

		SeqTransInfo(t, seq, &recursive, &count, &flag); /* ignore the flag */
		tot += count;

		if (recursive) {
			tot += SeqTransCount(t, &seq->seqbase, depth+1);
		}
	}

	return tot;
}


static TransData *SeqToTransData(TransInfo *t, TransData *td, TransData2D *td2d, TransDataSeq *tdsq, Sequence *seq, int flag, int sel_flag)
{
	int start_left;

	switch(sel_flag) {
	case SELECT:
		/* Use seq_tx_get_final_left() and an offset here
		 * so transform has the left hand location of the strip.
		 * tdsq->start_offset is used when flushing the tx data back */
		start_left= seq_tx_get_final_left(seq, 0);
		td2d->loc[0]= start_left;
		tdsq->start_offset= start_left - seq->start; /* use to apply the original location */
		break;
	case SEQ_LEFTSEL:
		start_left= seq_tx_get_final_left(seq, 0);
		td2d->loc[0] = start_left;
		break;
	case SEQ_RIGHTSEL:
		td2d->loc[0] = seq_tx_get_final_right(seq, 0);
		break;
	}

	td2d->loc[1] = seq->machine; /* channel - Y location */
	td2d->loc[2] = 0.0f;
	td2d->loc2d = NULL;


	tdsq->seq= seq;

	/* Use instead of seq->flag for nested strips and other
	 * cases where the selection may need to be modified */
	tdsq->flag= flag;
	tdsq->sel_flag= sel_flag;


	td->extra= (void *)tdsq; /* allow us to update the strip from here */

	td->flag = 0;
	td->loc = td2d->loc;
	VECCOPY(td->center, td->loc);
	VECCOPY(td->iloc, td->loc);

	memset(td->axismtx, 0, sizeof(td->axismtx));
	td->axismtx[2][2] = 1.0f;

	td->ext= NULL; td->tdi= NULL; td->val= NULL;

	td->flag |= TD_SELECTED;
	td->dist= 0.0;

	Mat3One(td->mtx);
	Mat3One(td->smtx);

	/* Time Transform (extend) */
	td->val= td2d->loc;
	td->ival= td2d->loc[0];

	return td;
}

static int SeqToTransData_Recursive(TransInfo *t, ListBase *seqbase, TransData *td, TransData2D *td2d, TransDataSeq *tdsq)
{
	Sequence *seq;
	int recursive, count, flag;
	int tot= 0;

	for (seq= seqbase->first; seq; seq= seq->next) {

		SeqTransInfo(t, seq, &recursive, &count, &flag);

		/* add children first so recalculating metastrips does nested strips first */
		if (recursive) {
			int tot_children= SeqToTransData_Recursive(t, &seq->seqbase, td, td2d, tdsq);

			td=		td +	tot_children;
			td2d=	td2d +	tot_children;
			tdsq=	tdsq +	tot_children;

			tot += tot_children;
		}

		/* use 'flag' which is derived from seq->flag but modified for special cases */
		if (flag & SELECT) {
			if (flag & (SEQ_LEFTSEL|SEQ_RIGHTSEL)) {
				if (flag & SEQ_LEFTSEL) {
					SeqToTransData(t, td++, td2d++, tdsq++, seq, flag, SEQ_LEFTSEL);
					tot++;
				}
				if (flag & SEQ_RIGHTSEL) {
					SeqToTransData(t, td++, td2d++, tdsq++, seq, flag, SEQ_RIGHTSEL);
					tot++;
				}
			}
			else {
				SeqToTransData(t, td++, td2d++, tdsq++, seq, flag, SELECT);
				tot++;
			}
		}
	}

	return tot;
}


static void createTransSeqData(bContext *C, TransInfo *t)
{

	View2D *v2d= UI_view2d_fromcontext(C);
	Scene *scene= CTX_data_scene(C);
	Editing *ed= seq_give_editing(t->scene, FALSE);
	TransData *td = NULL;
	TransData2D *td2d= NULL;
	TransDataSeq *tdsq= NULL;

	int count=0;

	if (ed==NULL) {
		t->total= 0;
		return;
	}

	/* which side of the current frame should be allowed */
	if (t->mode == TFM_TIME_EXTEND) {
		/* only side on which mouse is gets transformed */
		float xmouse, ymouse;

		UI_view2d_region_to_view(v2d, t->imval[0], t->imval[1], &xmouse, &ymouse);
		t->frame_side = (xmouse > CFRA) ? 'R' : 'L';
	}
	else {
		/* normal transform - both sides of current frame are considered */
		t->frame_side = 'B';
	}


	count = SeqTransCount(t, ed->seqbasep, 0);

	/* allocate memory for data */
	t->total= count;

	/* stop if trying to build list if nothing selected */
	if (count == 0) {
		return;
	}

	td = t->data = MEM_callocN(t->total*sizeof(TransData), "TransSeq TransData");
	td2d = t->data2d = MEM_callocN(t->total*sizeof(TransData2D), "TransSeq TransData2D");
	tdsq = t->customData= MEM_callocN(t->total*sizeof(TransDataSeq), "TransSeq TransDataSeq");



	/* loop 2: build transdata array */
	SeqToTransData_Recursive(t, ed->seqbasep, td, td2d, tdsq);
}


/* transcribe given object into TransData for Transforming */
static void ObjectToTransData(bContext *C, TransInfo *t, TransData *td, Object *ob)
{
	Scene *scene = CTX_data_scene(C);
	Object *track;
	ListBase fakecons = {NULL, NULL};
	float obmtx[3][3];
	short constinv;
	short skip_invert = 0;

	/* axismtx has the real orientation */
	Mat3CpyMat4(td->axismtx, ob->obmat);
	Mat3Ortho(td->axismtx);

	td->con= ob->constraints.first;

	/* hack: tempolarily disable tracking and/or constraints when getting
	 *		object matrix, if tracking is on, or if constraints don't need
	 * 		inverse correction to stop it from screwing up space conversion
	 *		matrix later
	 */
	constinv = constraints_list_needinv(t, &ob->constraints);

	/* disable constraints inversion for dummy pass */
	if (t->mode == TFM_DUMMY)
		skip_invert = 1;

	if (skip_invert == 0 && (ob->track || constinv==0)) {
		track= ob->track;
		ob->track= NULL;

		if (constinv == 0) {
			fakecons.first = ob->constraints.first;
			fakecons.last = ob->constraints.last;
			ob->constraints.first = ob->constraints.last = NULL;
		}

		where_is_object(t->scene, ob);

		if (constinv == 0) {
			ob->constraints.first = fakecons.first;
			ob->constraints.last = fakecons.last;
		}

		ob->track= track;
	}
	else
		where_is_object(t->scene, ob);

	td->ob = ob;

	td->loc = ob->loc;
	VECCOPY(td->iloc, td->loc);

	td->ext->rot = ob->rot;
	VECCOPY(td->ext->irot, ob->rot);
	VECCOPY(td->ext->drot, ob->drot);

	td->ext->size = ob->size;
	VECCOPY(td->ext->isize, ob->size);
	VECCOPY(td->ext->dsize, ob->dsize);

	VECCOPY(td->center, ob->obmat[3]);

	Mat4CpyMat4(td->ext->obmat, ob->obmat);

	/* is there a need to set the global<->data space conversion matrices? */
	if (ob->parent || constinv) {
		float totmat[3][3], obinv[3][3];

		/* Get the effect of parenting, and/or certain constraints.
		 * NOTE: some Constraints, and also Tracking should never get this
		 *		done, as it doesn't work well.
		 */
		object_to_mat3(ob, obmtx);
		Mat3CpyMat4(totmat, ob->obmat);
		Mat3Inv(obinv, totmat);
		Mat3MulMat3(td->smtx, obmtx, obinv);
		Mat3Inv(td->mtx, td->smtx);
	}
	else {
		/* no conversion to/from dataspace */
		Mat3One(td->smtx);
		Mat3One(td->mtx);
	}

	/* set active flag */
	if (ob == OBACT)
	{
		td->flag |= TD_ACTIVE;
	}
}


/* sets flags in Bases to define whether they take part in transform */
/* it deselects Bases, so we have to call the clear function always after */
static void set_trans_object_base_flags(bContext *C, TransInfo *t)
{
	Scene *sce = CTX_data_scene(C);
	View3D *v3d = t->view;

	/*
	 if Base selected and has parent selected:
	 base->flag= BA_WAS_SEL
	 */
	Base *base;

	/* don't do it if we're not actually going to recalculate anything */
	if(t->mode == TFM_DUMMY)
		return;

	/* makes sure base flags and object flags are identical */
	copy_baseflags(t->scene);

	/* handle pending update events, otherwise they got copied below */
	for (base= sce->base.first; base; base= base->next) {
		if(base->object->recalc)
			object_handle_update(t->scene, base->object);
	}

	for (base= sce->base.first; base; base= base->next) {
		base->flag &= ~BA_WAS_SEL;

		if(TESTBASELIB(v3d, base)) {
			Object *ob= base->object;
			Object *parsel= ob->parent;

			/* if parent selected, deselect */
			while(parsel) {
				if(parsel->flag & SELECT) break;
				parsel= parsel->parent;
			}

			if(parsel)
			{
				if ((t->mode == TFM_ROTATION || t->mode == TFM_TRACKBALL)  && t->around == V3D_LOCAL)
				{
					base->flag |= BA_TRANSFORM_CHILD;
				}
				else
				{
					base->flag &= ~SELECT;
					base->flag |= BA_WAS_SEL;
				}
			}
			/* used for flush, depgraph will change recalcs if needed :) */
			ob->recalc |= OB_RECALC_OB;
		}
	}

	/* all recalc flags get flushed to all layers, so a layer flip later on works fine */
	DAG_scene_flush_update(t->scene, -1, 0);

	/* and we store them temporal in base (only used for transform code) */
	/* this because after doing updates, the object->recalc is cleared */
	for (base= sce->base.first; base; base= base->next) {
		if(base->object->recalc & OB_RECALC_OB)
			base->flag |= BA_HAS_RECALC_OB;
		if(base->object->recalc & OB_RECALC_DATA)
			base->flag |= BA_HAS_RECALC_DATA;
	}
}

static void clear_trans_object_base_flags(TransInfo *t)
{
	Scene *sce = t->scene;
	Base *base;

	for (base= sce->base.first; base; base = base->next)
	{
		if(base->flag & BA_WAS_SEL)
			base->flag |= SELECT;

		base->flag &= ~(BA_WAS_SEL|BA_HAS_RECALC_OB|BA_HAS_RECALC_DATA|BA_DO_IPO|BA_TRANSFORM_CHILD);
	}
}

/* auto-keyframing feature - for objects
 * 	tmode: should be a transform mode
 */
void autokeyframe_ob_cb_func(Scene *scene, View3D *v3d, Object *ob, int tmode)
{
	ID *id= &ob->id;
	FCurve *fcu;

	// TODO: this should probably be done per channel instead...
	if (autokeyframe_cfra_can_key(scene, id)) {
		AnimData *adt= ob->adt;
		float cfra= (float)CFRA; // xxx this will do for now
		short flag = 0;

		if (IS_AUTOKEY_FLAG(INSERTNEEDED))
			flag |= INSERTKEY_NEEDED;
		if (IS_AUTOKEY_FLAG(AUTOMATKEY))
			flag |= INSERTKEY_MATRIX;

		if (IS_AUTOKEY_FLAG(INSERTAVAIL)) {
			/* only key on available channels */
			if (adt && adt->action) {
				for (fcu= adt->action->curves.first; fcu; fcu= fcu->next) {
					fcu->flag &= ~FCURVE_SELECTED;
					insert_keyframe(id, adt->action, ((fcu->grp)?(fcu->grp->name):(NULL)), fcu->rna_path, fcu->array_index, cfra, flag);
				}
			}
		}
		else if (IS_AUTOKEY_FLAG(INSERTNEEDED)) {
			short doLoc=0, doRot=0, doScale=0;

			/* filter the conditions when this happens (assume that curarea->spacetype==SPACE_VIE3D) */
			if (tmode == TFM_TRANSLATION) {
				doLoc = 1;
			}
			else if (tmode == TFM_ROTATION) {
				if (v3d->around == V3D_ACTIVE) {
					if (ob != OBACT)
						doLoc = 1;
				}
				else if (v3d->around == V3D_CURSOR)
					doLoc = 1;

				if ((v3d->flag & V3D_ALIGN)==0)
					doRot = 1;
			}
			else if (tmode == TFM_RESIZE) {
				if (v3d->around == V3D_ACTIVE) {
					if (ob != OBACT)
						doLoc = 1;
				}
				else if (v3d->around == V3D_CURSOR)
					doLoc = 1;

				if ((v3d->flag & V3D_ALIGN)==0)
					doScale = 1;
			}

			// TODO: the group names here are temporary...
			// TODO: should this be made to use the builtin KeyingSets instead?
			if (doLoc) {
				insert_keyframe(id, NULL, "Object Transform", "location", 0, cfra, flag);
				insert_keyframe(id, NULL, "Object Transform", "location", 1, cfra, flag);
				insert_keyframe(id, NULL, "Object Transform", "location", 2, cfra, flag);
			}
			if (doRot) {
				insert_keyframe(id, NULL, "Object Transform", "rotation", 0, cfra, flag);
				insert_keyframe(id, NULL, "Object Transform", "rotation", 1, cfra, flag);
				insert_keyframe(id, NULL, "Object Transform", "rotation", 2, cfra, flag);
			}
			if (doScale) {
				insert_keyframe(id, NULL, "Object Transform", "scale", 0, cfra, flag);
				insert_keyframe(id, NULL, "Object Transform", "scale", 1, cfra, flag);
				insert_keyframe(id, NULL, "Object Transform", "scale", 2, cfra, flag);
			}
		}
		else {
			// TODO: the group names here are temporary...
			// TODO: should this be made to use the builtin KeyingSets instead?
			insert_keyframe(id, NULL, "Object Transform", "location", 0, cfra, flag);
			insert_keyframe(id, NULL, "Object Transform", "location", 1, cfra, flag);
			insert_keyframe(id, NULL, "Object Transform", "location", 2, cfra, flag);

			insert_keyframe(id, NULL, "Object Transform", "rotation", 0, cfra, flag);
			insert_keyframe(id, NULL, "Object Transform", "rotation", 1, cfra, flag);
			insert_keyframe(id, NULL, "Object Transform", "rotation", 2, cfra, flag);

			insert_keyframe(id, NULL, "Object Transform", "scale", 0, cfra, flag);
			insert_keyframe(id, NULL, "Object Transform", "scale", 1, cfra, flag);
			insert_keyframe(id, NULL, "Object Transform", "scale", 2, cfra, flag);
		}

		// XXX todo... find a way to send notifiers from here...
	}
}

/* auto-keyframing feature - for poses/pose-channels
 * 	tmode: should be a transform mode
 *	targetless_ik: has targetless ik been done on any channels?
 */
void autokeyframe_pose_cb_func(Scene *scene, View3D *v3d, Object *ob, int tmode, short targetless_ik)
{
	ID *id= &ob->id;
	AnimData *adt= ob->adt;
	//bArmature *arm= ob->data;
	bAction	*act= (adt) ? adt->action : NULL;
	bPose	*pose= ob->pose;
	bPoseChannel *pchan;
	FCurve *fcu;

	// TODO: this should probably be done per channel instead...
	if (autokeyframe_cfra_can_key(scene, id)) {
		float cfra= (float)CFRA;
		short flag= 0;
		char buf[512];

		/* flag is initialised from UserPref keyframing settings
		 *	- special exception for targetless IK - INSERTKEY_MATRIX keyframes should get
		 * 	  visual keyframes even if flag not set, as it's not that useful otherwise
		 *	  (for quick animation recording)
		 */
		if (IS_AUTOKEY_FLAG(AUTOMATKEY) || (targetless_ik))
			flag |= INSERTKEY_MATRIX;
		if (IS_AUTOKEY_FLAG(INSERTNEEDED))
			flag |= INSERTKEY_NEEDED;

		for (pchan=pose->chanbase.first; pchan; pchan=pchan->next) {
			if (pchan->bone->flag & BONE_TRANSFORM) {
				/* clear any 'unkeyed' flag it may have */
				pchan->bone->flag &= ~BONE_UNKEYED;

				/* only insert into available channels? */
				if (IS_AUTOKEY_FLAG(INSERTAVAIL)) {
					if (act) {
						for (fcu= act->curves.first; fcu; fcu= fcu->next)
							insert_keyframe(id, act, ((fcu->grp)?(fcu->grp->name):(NULL)), fcu->rna_path, fcu->array_index, cfra, flag);
					}
				}
				/* only insert keyframe if needed? */
				else if (IS_AUTOKEY_FLAG(INSERTNEEDED)) {
					short doLoc=0, doRot=0, doScale=0;

					/* filter the conditions when this happens (assume that curarea->spacetype==SPACE_VIE3D) */
					if (tmode == TFM_TRANSLATION) {
						if (targetless_ik)
							doRot= 1;
						else
							doLoc = 1;
					}
					else if (tmode == TFM_ROTATION) {
						if (ELEM(v3d->around, V3D_CURSOR, V3D_ACTIVE))
							doLoc = 1;

						if ((v3d->flag & V3D_ALIGN)==0)
							doRot = 1;
					}
					else if (tmode == TFM_RESIZE) {
						if (ELEM(v3d->around, V3D_CURSOR, V3D_ACTIVE))
							doLoc = 1;

						if ((v3d->flag & V3D_ALIGN)==0)
							doScale = 1;
					}

					if (doLoc) {
						sprintf(buf, "pose.pose_channels[\"%s\"].location", pchan->name);
						insert_keyframe(id, NULL, pchan->name, buf, 0, cfra, flag);
						insert_keyframe(id, NULL, pchan->name, buf, 1, cfra, flag);
						insert_keyframe(id, NULL, pchan->name, buf, 2, cfra, flag);
					}
					if (doRot) {
						if (pchan->rotmode == PCHAN_ROT_QUAT) {
							sprintf(buf, "pose.pose_channels[\"%s\"].rotation", pchan->name);
							insert_keyframe(id, NULL, pchan->name, buf, 0, cfra, flag);
							insert_keyframe(id, NULL, pchan->name, buf, 1, cfra, flag);
							insert_keyframe(id, NULL, pchan->name, buf, 2, cfra, flag);
							insert_keyframe(id, NULL, pchan->name, buf, 3, cfra, flag);
						}
						else {
							sprintf(buf, "pose.pose_channels[\"%s\"].euler_rotation", pchan->name);
							insert_keyframe(id, NULL, pchan->name, buf, 0, cfra, flag);
							insert_keyframe(id, NULL, pchan->name, buf, 1, cfra, flag);
							insert_keyframe(id, NULL, pchan->name, buf, 2, cfra, flag);
						}
					}
					if (doScale) {
						sprintf(buf, "pose.pose_channels[\"%s\"].scale", pchan->name);
						insert_keyframe(id, NULL, pchan->name, buf, 0, cfra, flag);
						insert_keyframe(id, NULL, pchan->name, buf, 1, cfra, flag);
						insert_keyframe(id, NULL, pchan->name, buf, 2, cfra, flag);
					}
				}
				/* insert keyframe in any channel that's appropriate */
				else {
					sprintf(buf, "pose.pose_channels[\"%s\"].location", pchan->name);
					insert_keyframe(id, NULL, pchan->name, buf, 0, cfra, flag);
					insert_keyframe(id, NULL, pchan->name, buf, 1, cfra, flag);
					insert_keyframe(id, NULL, pchan->name, buf, 2, cfra, flag);

					if (pchan->rotmode == PCHAN_ROT_QUAT) {
						sprintf(buf, "pose.pose_channels[\"%s\"].rotation", pchan->name);
						insert_keyframe(id, NULL, pchan->name, buf, 0, cfra, flag);
						insert_keyframe(id, NULL, pchan->name, buf, 1, cfra, flag);
						insert_keyframe(id, NULL, pchan->name, buf, 2, cfra, flag);
						insert_keyframe(id, NULL, pchan->name, buf, 3, cfra, flag);
					}
					else {
						sprintf(buf, "pose.pose_channels[\"%s\"].euler_rotation", pchan->name);
						insert_keyframe(id, NULL, pchan->name, buf, 0, cfra, flag);
						insert_keyframe(id, NULL, pchan->name, buf, 1, cfra, flag);
						insert_keyframe(id, NULL, pchan->name, buf, 2, cfra, flag);
					}

					sprintf(buf, "pose.pose_channels[\"%s\"].scale", pchan->name);
					insert_keyframe(id, NULL, pchan->name, buf, 0, cfra, flag);
					insert_keyframe(id, NULL, pchan->name, buf, 1, cfra, flag);
					insert_keyframe(id, NULL, pchan->name, buf, 2, cfra, flag);
				}
			}
		}

		// XXX todo... figure out way to get appropriate notifiers sent

		/* do the bone paths */
#if 0 // TRANSFORM_FIX_ME
		if (arm->pathflag & ARM_PATH_ACFRA) {
			pose_clear_paths(ob);
			pose_recalculate_paths(ob);
		}
#endif
	}
	else {
		/* tag channels that should have unkeyed data */
		for (pchan=pose->chanbase.first; pchan; pchan=pchan->next) {
			if (pchan->bone->flag & BONE_TRANSFORM) {
				/* tag this channel */
				pchan->bone->flag |= BONE_UNKEYED;
			}
		}
	}
}


/* inserting keys, refresh ipo-keys, pointcache, redraw events... (ton) */
/* note: transdata has been freed already! */
/* note: this runs even when createTransData exits early because  (t->total==0), is this correct?... (campbell) */
void special_aftertrans_update(TransInfo *t)
{
	Object *ob;
//	short redrawipo=0, resetslowpar=1;
	int cancelled= (t->state == TRANS_CANCEL);
	short duplicate= (t->undostr && strstr(t->undostr, "Duplicate")) ? 1 : 0;

	if (t->spacetype==SPACE_VIEW3D) {
		if (t->obedit) {
			if (cancelled==0) {
#if 0 // TRANSFORM_FIX_ME
				EM_automerge(1);
				/* when snapping, delay retopo until after automerge */
				if (G.qual & LR_CTRLKEY) {
					retopo_do_all();
				}
#endif
			}
		}
	}

	if (t->spacetype == SPACE_SEQ) {
		Editing *ed= seq_give_editing(t->scene, FALSE);
		if (ed && !cancelled) {
			ListBase *seqbasep= ed->seqbasep;
			Sequence *seq;
#if 0		// TRANSFORM_FIX_ME, Would prefer to use this since the array takes into
			// account what where transforming (with extend, locked strips etc)
			// But at the moment t->data is freed in postTrans so for now re-shuffeling selected strips works ok. - Campbell

			int a;
			TransData *td= t->data;

			/* prevent updating the same seq twice
			 * if the transdata order is changed this will mess up
			 * but so will TransDataSeq */
			Sequence *seq_prev= NULL;

			/* flush to 2d vector from internally used 3d vector */
			for(a=0; a<t->total; a++, td++) {
				seq= ((TransDataSeq *)td->extra)->seq;
				if ((seq != seq_prev) && (seq->depth==0) && (seq->flag & SEQ_OVERLAP)) {
					shuffle_seq(seqbasep, seq);
				}

				seq_prev= seq;
			}
#else		// while t->data is not available...
			int machine, max_machine = 0;

			/* update in order so we always move bottom strips first */
			for(seq= seqbasep->first; seq; seq= seq->next) {
				max_machine = MAX2(max_machine, seq->machine);
			}

			for (machine = 0; machine <= max_machine; machine++)
			{
				for(seq= seqbasep->first; seq; seq= seq->next) {
					if (seq->machine == machine && seq->depth == 0 && (seq->flag & (SELECT|SEQ_LEFTSEL|SEQ_RIGHTSEL)) != 0 && (seq->flag & SEQ_OVERLAP)) {
						shuffle_seq(seqbasep, seq);
					}
				}
			}
#endif

			for(seq= seqbasep->first; seq; seq= seq->next) {
				/* We might want to build a list of effects that need to be updated during transform */
				if(seq->type & SEQ_EFFECT) {
					if		(seq->seq1 && seq->seq1->flag & SELECT) calc_sequence(seq);
					else if	(seq->seq2 && seq->seq2->flag & SELECT) calc_sequence(seq);
					else if	(seq->seq3 && seq->seq3->flag & SELECT) calc_sequence(seq);
				}
			}

			sort_seq(t->scene);
		}

		if (t->customData)
			MEM_freeN(t->customData);
		if (t->data)
			MEM_freeN(t->data); // XXX postTrans usually does this
	}
	else if (t->spacetype == SPACE_ACTION) {
		SpaceAction *saction= (SpaceAction *)t->sa->spacedata.first;
		Scene *scene;
		bAnimContext ac;

		/* initialise relevant anim-context 'context' data from TransInfo data */
			/* NOTE: sync this with the code in ANIM_animdata_get_context() */
		memset(&ac, 0, sizeof(bAnimContext));

		scene= ac.scene= t->scene;
		ob= ac.obact= OBACT;
		ac.sa= t->sa;
		ac.ar= t->ar;
		ac.spacetype= (t->sa)? t->sa->spacetype : 0;
		ac.regiontype= (t->ar)? t->ar->regiontype : 0;

		if (ANIM_animdata_context_getdata(&ac) == 0)
			return;

		if (ac.datatype == ANIMCONT_DOPESHEET) {
			ListBase anim_data = {NULL, NULL};
			bAnimListElem *ale;
			short filter= (ANIMFILTER_VISIBLE | ANIMFILTER_FOREDIT | ANIMFILTER_CURVESONLY);

			/* get channels to work on */
			ANIM_animdata_filter(&ac, &anim_data, filter, ac.data, ac.datatype);

			/* these should all be ipo-blocks */
			for (ale= anim_data.first; ale; ale= ale->next) {
				AnimData *adt= ANIM_nla_mapping_get(&ac, ale);
				FCurve *fcu= (FCurve *)ale->key_data;

				if ( (saction->flag & SACTION_NOTRANSKEYCULL)==0 &&
				     ((cancelled == 0) || (duplicate)) )
				{
					if (adt) {
						ANIM_nla_mapping_apply_fcurve(adt, fcu, 0, 1);
						posttrans_fcurve_clean(fcu);
						ANIM_nla_mapping_apply_fcurve(adt, fcu, 1, 1);
					}
					else
						posttrans_fcurve_clean(fcu);
				}
			}

			/* free temp memory */
			BLI_freelistN(&anim_data);
		}
		else if (ac.datatype == ANIMCONT_ACTION) {
			/* Depending on the lock status, draw necessary views */
			// fixme... some of this stuff is not good
			if (ob) {
				ob->ctime= -1234567.0f;

				if (ob->pose || ob_get_key(ob))
					DAG_object_flush_update(scene, ob, OB_RECALC);
				else
					DAG_object_flush_update(scene, ob, OB_RECALC_OB);
			}

			/* Do curve cleanups? */
			if ( (saction->flag & SACTION_NOTRANSKEYCULL)==0 &&
			     ((cancelled == 0) || (duplicate)) )
			{
				posttrans_action_clean(&ac, (bAction *)ac.data);
			}
		}
		else if (ac.datatype == ANIMCONT_SHAPEKEY) {
#if 0 // XXX old animation system
			/* fix up the Ipocurves and redraw stuff */
			Key *key= (Key *)ac.data;

			if (key->ipo) {
				if ( (saction->flag & SACTION_NOTRANSKEYCULL)==0 &&
				     ((cancelled == 0) || (duplicate)) )
				{
					posttrans_ipo_clean(key->ipo);
				}
			}
#endif // XXX old animation system

			DAG_object_flush_update(scene, OBACT, OB_RECALC_DATA);
		}
#if 0 // XXX future of this is still not clear
		else if (ac.datatype == ANIMCONT_GPENCIL) {
			/* remove duplicate frames and also make sure points are in order! */
			if ((cancelled == 0) || (duplicate))
			{
				bScreen *sc= (bScreen *)ac.data;
				ScrArea *sa;

				/* BAD... we need to loop over all screen areas for current screen...
				 * 	- sync this with actdata_filter_gpencil() in editaction.c
				 */
				for (sa= sc->areabase.first; sa; sa= sa->next) {
					bGPdata *gpd= gpencil_data_getactive(sa);

					if (gpd)
						posttrans_gpd_clean(gpd);
				}
			}
		}
#endif // XXX future of this is still not clear

		/* make sure all F-Curves are set correctly */
		ANIM_editkeyframes_refresh(&ac);

		/* clear flag that was set for time-slide drawing */
		saction->flag &= ~SACTION_MOVING;
	}
	else if (t->spacetype == SPACE_IPO) {
		SpaceIpo *sipo= (SpaceIpo *)t->sa->spacedata.first;
		Scene *scene;
		bAnimContext ac;

		/* initialise relevant anim-context 'context' data from TransInfo data */
			/* NOTE: sync this with the code in ANIM_animdata_get_context() */
		memset(&ac, 0, sizeof(bAnimContext));

		scene= ac.scene= t->scene;
		ob= ac.obact= OBACT;
		ac.sa= t->sa;
		ac.ar= t->ar;
		ac.spacetype= (t->sa)? t->sa->spacetype : 0;
		ac.regiontype= (t->ar)? t->ar->regiontype : 0;

		if (ANIM_animdata_context_getdata(&ac) == 0)
			return;

		if (ac.datatype)
		{
			ListBase anim_data = {NULL, NULL};
			bAnimListElem *ale;
			short filter= (ANIMFILTER_VISIBLE | ANIMFILTER_FOREDIT | ANIMFILTER_CURVESONLY | ANIMFILTER_CURVEVISIBLE);

			/* get channels to work on */
			ANIM_animdata_filter(&ac, &anim_data, filter, ac.data, ac.datatype);

			/* these should all be ipo-blocks */
			for (ale= anim_data.first; ale; ale= ale->next) {
				AnimData *adt= ANIM_nla_mapping_get(&ac, ale);
				FCurve *fcu= (FCurve *)ale->key_data;

				if ( (sipo->flag & SIPO_NOTRANSKEYCULL)==0 &&
				     ((cancelled == 0) || (duplicate)) )
				{
					if (adt) {
						ANIM_nla_mapping_apply_fcurve(adt, fcu, 0, 1);
						posttrans_fcurve_clean(fcu);
						ANIM_nla_mapping_apply_fcurve(adt, fcu, 1, 1);
					}
					else
						posttrans_fcurve_clean(fcu);
				}
			}

			/* free temp memory */
			BLI_freelistN(&anim_data);
		}

		/* make sure all F-Curves are set correctly */
		ANIM_editkeyframes_refresh(&ac);
	}
	else if (t->spacetype == SPACE_NLA) {
		Scene *scene;
		bAnimContext ac;

		/* initialise relevant anim-context 'context' data from TransInfo data */
		/* NOTE: sync this with the code in ANIM_animdata_get_context() */
		memset(&ac, 0, sizeof(bAnimContext));

		scene= ac.scene= t->scene;
		ob= ac.obact= OBACT;
		ac.sa= t->sa;
		ac.ar= t->ar;
		ac.spacetype= (t->sa)? t->sa->spacetype : 0;
		ac.regiontype= (t->ar)? t->ar->regiontype : 0;

		if (ANIM_animdata_context_getdata(&ac) == 0)
			return;

		if (ac.datatype)
		{
			ListBase anim_data = {NULL, NULL};
			bAnimListElem *ale;
			short filter= (ANIMFILTER_VISIBLE | ANIMFILTER_FOREDIT | ANIMFILTER_NLATRACKS);

			/* get channels to work on */
			ANIM_animdata_filter(&ac, &anim_data, filter, ac.data, ac.datatype);

			for (ale= anim_data.first; ale; ale= ale->next) {
				NlaTrack *nlt= (NlaTrack *)ale->data;

				/* make sure strips are in order again */
				BKE_nlatrack_sort_strips(nlt);

				/* remove the temp metas */
				BKE_nlastrips_clear_metas(&nlt->strips, 0, 1);
			}

			/* free temp memory */
			BLI_freelistN(&anim_data);
		}

		// XXX check on the calls below... we need some of these sanity checks
		//synchronize_action_strips();
		//ANIM_editkeyframes_refresh(&ac);
	}
	else if (t->obedit) {
		// TRANSFORM_FIX_ME
//		if (t->mode==TFM_BONESIZE || t->mode==TFM_BONE_ENVELOPE)
//			allqueue(REDRAWBUTSEDIT, 0);

		if (t->obedit->type == OB_MESH)
		{
			BMEditMesh *em = ((Mesh *)t->obedit->data)->edit_btmesh;
			/* table needs to be created for each edit command, since vertices can move etc */
			mesh_octree_table(t->obedit, em, NULL, 'e');
		}
	}
	else if ((t->flag & T_POSE) && (t->poseobj)) {
		bArmature *arm;
		bPose	*pose;
		bPoseChannel *pchan;
		short targetless_ik= 0;

		ob= t->poseobj;
		arm= ob->data;
		pose= ob->pose;

		/* if target-less IK grabbing, we calculate the pchan transforms and clear flag */
		if (!cancelled && t->mode==TFM_TRANSLATION)
			targetless_ik= apply_targetless_ik(ob);
		else {
			/* not forget to clear the auto flag */
			for (pchan=ob->pose->chanbase.first; pchan; pchan=pchan->next) {
				bKinematicConstraint *data= has_targetless_ik(pchan);
				if(data) data->flag &= ~CONSTRAINT_IK_AUTO;
			}
		}

		if (t->mode==TFM_TRANSLATION)
			pose_grab_with_ik_clear(ob);

		/* automatic inserting of keys and unkeyed tagging - only if transform wasn't cancelled (or TFM_DUMMY) */
		if (!cancelled && (t->mode != TFM_DUMMY)) {
			autokeyframe_pose_cb_func(t->scene, (View3D *)t->view, ob, t->mode, targetless_ik);
			DAG_object_flush_update(t->scene, ob, OB_RECALC_DATA);
		}
		else if (arm->flag & ARM_DELAYDEFORM) {
			/* old optimize trick... this enforces to bypass the depgraph */
			DAG_object_flush_update(t->scene, ob, OB_RECALC_DATA);
			ob->recalc= 0;	// is set on OK position already by recalcData()
		}
		else
			DAG_object_flush_update(t->scene, ob, OB_RECALC_DATA);

		//if (t->mode==TFM_BONESIZE || t->mode==TFM_BONE_ENVELOPE)
		//	allqueue(REDRAWBUTSEDIT, 0);

	}
	else if(G.f & G_PARTICLEEDIT) {
		;
	}
	else {
		/* Objects */
		// XXX ideally, this would go through context iterators, but we don't have context iterator access here,
		// so we make do with old data + access styles...
		Scene *scene= t->scene;
		Base *base;

		for (base= FIRSTBASE; base; base= base->next) {
			ob= base->object;

			if (base->flag & SELECT && (t->mode != TFM_DUMMY)) {
				/* pointcache refresh */
				if (BKE_ptcache_object_reset(scene, ob, PTCACHE_RESET_DEPSGRAPH))
					ob->recalc |= OB_RECALC_DATA;

				/* Needed for proper updating of "quick cached" dynamics. */
				/* Creates troubles for moving animated objects without */
				/* autokey though, probably needed is an anim sys override? */
				/* Please remove if some other solution is found. -jahka */
				DAG_object_flush_update(scene, ob, OB_RECALC_OB);

				/* Set autokey if necessary */
				if (!cancelled)
					autokeyframe_ob_cb_func(t->scene, (View3D *)t->view, ob, t->mode);
			}
		}
	}

	clear_trans_object_base_flags(t);

#if 0 // TRANSFORM_FIX_ME
	if (redrawipo) {
		allqueue(REDRAWNLA, 0);
		allqueue(REDRAWACTION, 0);
		allqueue(REDRAWIPO, 0);
	}

	if(resetslowpar)
		reset_slowparents();

	/* note; should actually only be done for all objects when a lamp is moved... (ton) */
	if(t->spacetype==SPACE_VIEW3D && G.vd->drawtype == OB_SHADED)
		reshadeall_displist();
#endif
}

static void createTransObject(bContext *C, TransInfo *t)
{
	TransData *td = NULL;
	TransDataExtension *tx;
//	IpoKey *ik;
//	ListBase elems;

	set_trans_object_base_flags(C, t);

	/* count */
	CTX_DATA_BEGIN(C, Object*, ob, selected_objects)
	{
#if 0 // TRANSFORM_FIX_ME
		/* store ipo keys? */
		if ((ob->id.lib == 0) && (ob->ipo) && (ob->ipo->showkey) && (ob->ipoflag & OB_DRAWKEY)) {
			elems.first= elems.last= NULL;
			make_ipokey_transform(ob, &elems, 1); /* '1' only selected keys */

			pushdata(&elems, sizeof(ListBase));

			for(ik= elems.first; ik; ik= ik->next)
				t->total++;

			if(elems.first==NULL)
				t->total++;
		}
#endif
//		else {
			t->total++;
//		}
	}
	CTX_DATA_END;

	if(!t->total) {
		/* clear here, main transform function escapes too */
		clear_trans_object_base_flags(t);
		return;
	}

	td = t->data = MEM_callocN(t->total*sizeof(TransData), "TransOb");
	tx = t->ext = MEM_callocN(t->total*sizeof(TransDataExtension), "TransObExtension");

	CTX_DATA_BEGIN(C, Base*, base, selected_bases)
	{
		Object *ob= base->object;

		td->flag = TD_SELECTED;
		td->protectflag= ob->protectflag;
		td->ext = tx;

		if (base->flag & BA_TRANSFORM_CHILD)
		{
			td->flag |= TD_NOCENTER;
			td->flag |= TD_NO_LOC;
		}

		/* select linked objects, but skip them later */
		if (ob->id.lib != 0) {
			td->flag |= TD_SKIP;
		}

		/* store ipo keys? */
		// TRANSFORM_FIX_ME
#if 0
		if((ob->id.lib == 0) && (ob->ipo) && (ob->ipo->showkey) && (ob->ipoflag & OB_DRAWKEY)) {

			popfirst(&elems);	// bring back pushed listbase

			if(elems.first) {
				int cfraont;
				int ipoflag;

				base->flag |= BA_DO_IPO+BA_WAS_SEL;
				base->flag &= ~SELECT;

				cfraont= CFRA;
				set_no_parent_ipo(1);
				ipoflag= ob->ipoflag;
				ob->ipoflag &= ~OB_OFFS_OB;

				/*
				 * This is really EVIL code that pushes down Object values
				 * (loc, dloc, orig, size, dsize, rot, drot)
				 * */

				pushdata((void*)ob->loc, 7 * 3 * sizeof(float)); // tsk! tsk!

				for(ik= elems.first; ik; ik= ik->next) {

					/* weak... this doesn't correct for floating values, giving small errors */
					CFRA= (int)(ik->val/t->scene->r.framelen);

					do_ob_ipo(ob);
					ObjectToTransData(C, t, td, ob);	// does where_is_object()

					td->flag= TD_SELECTED;

					td->tdi= MEM_callocN(sizeof(TransDataIpokey), "TransDataIpokey");
					/* also does tdi->flag and oldvals, needs to be after ob_to_transob()! */
					ipokey_to_transdata(ik, td);

					td++;
					tx++;
					if(ik->next) td->ext= tx;	// prevent corrupting mem!
				}
				free_ipokey(&elems);

				poplast(ob->loc);
				set_no_parent_ipo(0);

				CFRA= cfraont;
				ob->ipoflag= ipoflag;

				where_is_object(t->scene, ob);	// restore
			}
			else {
				ObjectToTransData(C, t, td, ob);
				td->tdi = NULL;
				td->val = NULL;
				td++;
				tx++;
			}
		}
#endif
//		else {
			ObjectToTransData(C, t, td, ob);
			td->tdi = NULL;
			td->val = NULL;
			td++;
			tx++;
//		}
	}
	CTX_DATA_END;
}

/* transcribe given node into TransData2D for Transforming */
static void NodeToTransData(TransData *td, TransData2D *td2d, bNode *node)
// static void NodeToTransData(bContext *C, TransInfo *t, TransData2D *td, bNode *node)
{
	td2d->loc[0] = node->locx; /* hold original location */
	td2d->loc[1] = node->locy;
	td2d->loc[2] = 0.0f;
	td2d->loc2d = &node->locx; /* current location */

	td->flag = 0;
	td->loc = td2d->loc;
	VECCOPY(td->center, td->loc);
	VECCOPY(td->iloc, td->loc);

	memset(td->axismtx, 0, sizeof(td->axismtx));
	td->axismtx[2][2] = 1.0f;

	td->ext= NULL; td->tdi= NULL; td->val= NULL;

	td->flag |= TD_SELECTED;
	td->dist= 0.0;

	Mat3One(td->mtx);
	Mat3One(td->smtx);
}

void createTransNodeData(bContext *C, TransInfo *t)
{
	TransData *td;
	TransData2D *td2d;

	t->total= CTX_DATA_COUNT(C, selected_nodes);

	td = t->data = MEM_callocN(t->total*sizeof(TransData), "TransNode TransData");
	td2d = t->data2d = MEM_callocN(t->total*sizeof(TransData2D), "TransNode TransData2D");

	CTX_DATA_BEGIN(C, bNode *, selnode, selected_nodes)
		NodeToTransData(td++, td2d++, selnode);
	CTX_DATA_END
}

void createTransData(bContext *C, TransInfo *t)
{
	Scene *scene = CTX_data_scene(C);
	Object *ob = OBACT;

	if (t->options == CTX_TEXTURE) {
		t->flag |= T_TEXTURE;
		createTransTexspace(C, t);
	}
	else if (t->options == CTX_EDGE) {
		t->ext = NULL;
		t->flag |= T_EDIT;
		createTransEdge(C, t);
		if(t->data && t->flag & T_PROP_EDIT) {
			sort_trans_data(t);	// makes selected become first in array
			set_prop_dist(t, 1);
			sort_trans_data_dist(t);
		}
	}
	else if (t->options == CTX_BMESH) {
		// TRANSFORM_FIX_ME
		//createTransBMeshVerts(t, G.editBMesh->bm, G.editBMesh->td);
	}
	else if (t->spacetype == SPACE_IMAGE) {
		t->flag |= T_POINTS|T_2D_EDIT;
		createTransUVs(C, t);
		if(t->data && (t->flag & T_PROP_EDIT)) {
			sort_trans_data(t);	// makes selected become first in array
			set_prop_dist(t, 1);
			sort_trans_data_dist(t);
		}
	}
	else if (t->spacetype == SPACE_ACTION) {
		t->flag |= T_POINTS|T_2D_EDIT;
		createTransActionData(C, t);
	}
	else if (t->spacetype == SPACE_NLA) {
		t->flag |= T_POINTS|T_2D_EDIT;
		createTransNlaData(C, t);
	}
	else if (t->spacetype == SPACE_SEQ) {
		t->flag |= T_POINTS|T_2D_EDIT;
		t->num.flag |= NUM_NO_FRACTION; /* sequencer has no use for floating point transformations */
		createTransSeqData(C, t);
	}
	else if (t->spacetype == SPACE_IPO) {
		t->flag |= T_POINTS|T_2D_EDIT;
		createTransGraphEditData(C, t);
#if 0
		if (t->data && (t->flag & T_PROP_EDIT)) {
			sort_trans_data(t);	// makes selected become first in array
			set_prop_dist(t, 1);
			sort_trans_data_dist(t);
		}
#endif
	}
	else if(t->spacetype == SPACE_NODE) {
		t->flag |= T_2D_EDIT|T_POINTS;
		createTransNodeData(C, t);
		if (t->data && (t->flag & T_PROP_EDIT)) {
			sort_trans_data(t);	// makes selected become first in array
			set_prop_dist(t, 1);
			sort_trans_data_dist(t);
		}
	}
	else if (t->obedit) {
		t->ext = NULL;
		if (t->obedit->type == OB_MESH) {
			createTransEditVerts(C, t);
   		}
		else if ELEM(t->obedit->type, OB_CURVE, OB_SURF) {
			createTransCurveVerts(C, t);
		}
		else if (t->obedit->type==OB_LATTICE) {
			createTransLatticeVerts(C, t);
		}
		else if (t->obedit->type==OB_MBALL) {
			createTransMBallVerts(C, t);
		}
		else if (t->obedit->type==OB_ARMATURE) {
			t->flag &= ~T_PROP_EDIT;
			createTransArmatureVerts(C, t);
  		}
		else {
			printf("edit type not implemented!\n");
		}

		if(t->data && t->flag & T_PROP_EDIT) {
			if (ELEM(t->obedit->type, OB_CURVE, OB_MESH)) {
				sort_trans_data(t);	// makes selected become first in array
				set_prop_dist(t, 0);
				sort_trans_data_dist(t);
			}
			else {
				sort_trans_data(t);	// makes selected become first in array
				set_prop_dist(t, 1);
				sort_trans_data_dist(t);
			}
		}

		t->flag |= T_EDIT|T_POINTS;

		/* exception... hackish, we want bonesize to use bone orientation matrix (ton) */
		if(t->mode==TFM_BONESIZE) {
			t->flag &= ~(T_EDIT|T_POINTS);
			t->flag |= T_POSE;
			t->poseobj = ob;	/* <- tsk tsk, this is going to give issues one day */
		}
	}
	else if (ob && (ob->flag & OB_POSEMODE)) {
		// XXX this is currently limited to active armature only...
		// XXX active-layer checking isn't done as that should probably be checked through context instead
		createTransPose(C, t, ob);
	}
	else if (G.f & G_WEIGHTPAINT) {
		/* exception, we look for the one selected armature */
		CTX_DATA_BEGIN(C, Object*, ob_armature, selected_objects)
		{
			if(ob_armature->type==OB_ARMATURE)
			{
				if(ob_armature->flag & OB_POSEMODE)
				{
					createTransPose(C, t, ob_armature);
					break;
				}
			}
		}
		CTX_DATA_END;
	}
	else if (G.f & G_PARTICLEEDIT && PE_can_edit(PE_get_current(scene, ob))) {
		createTransParticleVerts(C, t);

		if(t->data && t->flag & T_PROP_EDIT) {
			sort_trans_data(t);	// makes selected become first in array
			set_prop_dist(t, 1);
			sort_trans_data_dist(t);
		}

		t->flag |= T_POINTS;
	}
	else {
		t->flag &= ~T_PROP_EDIT; /* no proportional edit in object mode */
		createTransObject(C, t);
		t->flag |= T_OBJECT;

		if (t->ar->regiontype == RGN_TYPE_WINDOW)
		{
			View3D *v3d = t->view;
			RegionView3D *rv3d = t->ar->regiondata;
			if((t->flag & T_OBJECT) && v3d->camera == OBACT && rv3d->persp==V3D_CAMOB)
			{
				t->flag |= T_CAMERA;
			}
		}
	}

// TRANSFORM_FIX_ME
//	/* temporal...? */
//	t->scene->recalc |= SCE_PRV_CHANGED;	/* test for 3d preview */
}



<|MERGE_RESOLUTION|>--- conflicted
+++ resolved
@@ -1888,7 +1888,6 @@
  static void get_face_center(float *centout, BMesh *bm, BMVert *eve)
 
 {
-<<<<<<< HEAD
 	BMFace *efa;
 	BMLoop *l;
 	BMIter iter;
@@ -1902,18 +1901,8 @@
 		}
 
 		VECMUL(cent, 1.0f / (float)efa->len);
-=======
-	EditFace *efa;
-
-	for(efa= em->faces.first; efa; efa= efa->next)
-		if(efa->f & SELECT)
-			if(efa->v1==eve || efa->v2==eve || efa->v3==eve || efa->v4==eve)
-				break;
-	if(efa) {
-		VECCOPY(cent, efa->cent);
->>>>>>> 0bfc9870
-	}
-	
+	}
+
 	if (cent[0] == 0.0f && cent[1] == 0.0f && cent[2] == 0.0f) cent[2] = 1.0f;
 	VECCOPY(centout, cent);
 }
@@ -2141,24 +2130,15 @@
 	}
 
 	// transform now requires awareness for select mode, so we tag the f1 flags in verts
-<<<<<<< HEAD
-	if(scene->selectmode & SCE_SELECT_VERTEX) {
-		eve = BMIter_New(&iter, bm, BM_VERTS_OF_MESH, NULL);
-		for( ; eve; eve=BMIter_Step(&iter)) {
+	if(ts->selectmode & SCE_SELECT_VERTEX) {
+		BM_ITER(eve, &iter, bm, BM_VERTS_OF_MESH, NULL) {
 			if(!BM_TestHFlag(eve, BM_HIDDEN) && BM_TestHFlag(eve, BM_SELECT))
 				BMINDEX_SET(eve, SELECT);
-=======
-	if(ts->selectmode & SCE_SELECT_VERTEX) {
-		for(eve= em->verts.first; eve; eve= eve->next) {
-			if(eve->h==0 && (eve->f & SELECT))
-				eve->f1= SELECT;
->>>>>>> 0bfc9870
 			else
 				BMINDEX_SET(eve, 0);
 		}
 	}
-<<<<<<< HEAD
-	else if(scene->selectmode & SCE_SELECT_EDGE) {
+	else if(ts->selectmode & SCE_SELECT_EDGE) {
 		BMEdge *eed;
 
 		eve = BMIter_New(&iter, bm, BM_VERTS_OF_MESH, NULL);
@@ -2168,14 +2148,6 @@
 		for( ; eed; eed=BMIter_Step(&iter)) {
 			if(!BM_TestHFlag(eed, BM_HIDDEN) && BM_TestHFlag(eed, BM_SELECT))
 				BMINDEX_SET(eed->v1, SELECT), BMINDEX_SET(eed->v2, SELECT);
-=======
-	else if(ts->selectmode & SCE_SELECT_EDGE) {
-		EditEdge *eed;
-		for(eve= em->verts.first; eve; eve= eve->next) eve->f1= 0;
-		for(eed= em->edges.first; eed; eed= eed->next) {
-			if(eed->h==0 && (eed->f & SELECT))
-				eed->v1->f1= eed->v2->f1= SELECT;
->>>>>>> 0bfc9870
 		}
 	}
 	else {
@@ -2231,13 +2203,8 @@
 	Mat3CpyMat4(mtx, t->obedit->obmat);
 	Mat3Inv(smtx, mtx);
 
-<<<<<<< HEAD
 	//BMESH_TODO if(propmode) editmesh_set_connectivity_distance(em, t->total, vectors, nears);
-	
-=======
-	if(propmode) editmesh_set_connectivity_distance(em, t->total, vectors, nears);
-
->>>>>>> 0bfc9870
+
 	/* detect CrazySpace [tm] */
 	if(propmode==0) {
 		if(modifiers_getCageIndex(t->obedit, NULL)>=0) {
@@ -2274,28 +2241,16 @@
 			}
 		}
 	}
-<<<<<<< HEAD
-	
+
 	eve = BMIter_New(&iter, bm, BM_VERTS_OF_MESH, NULL);
 	for(a=0; eve; eve=BMIter_Step(&iter), a++) {
 		if(!BM_TestHFlag(eve, BM_HIDDEN)) {
 			if(propmode || BMINDEX_GET(eve)) {
 				VertsToTransData(t, tob, bm, eve);
-				
+
 				/* selected */
 				if(BMINDEX_GET(eve)) tob->flag |= TD_SELECTED;
-				
-=======
-
-	for (a=0, eve=em->verts.first; eve; eve=eve->next, a++) {
-		if(eve->h==0) {
-			if(propmode || eve->f1) {
-				VertsToTransData(t, tob, em, eve);
-
-				/* selected */
-				if(eve->f1) tob->flag |= TD_SELECTED;
-
->>>>>>> 0bfc9870
+
 				/* active */
 				if(eve == eve_act) tob->flag |= TD_ACTIVE;
 
