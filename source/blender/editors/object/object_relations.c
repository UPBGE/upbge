--- conflicted
+++ resolved
@@ -1665,15 +1665,9 @@
 /* Warning, sets ID->newid pointers of objects and collections, but does not clear them. */
 static void single_object_users(Main *bmain, Scene *scene, View3D *v3d, const int flag, const bool copy_collections)
 {
-<<<<<<< HEAD
-	Collection *collection, *collectionn;
-
 	clear_sca_new_poins();  /* BGE logic */
 
 	/* duplicate all the objects of the scene */
-=======
-	/* duplicate all the objects of the scene (and matching collections, if required). */
->>>>>>> bf34f95a
 	Collection *master_collection = BKE_collection_master(scene);
 	single_object_users_collection(bmain, scene, master_collection, flag, copy_collections, true);
 
@@ -1718,14 +1712,9 @@
 	ID_NEW_REMAP(scene->camera);
 	if (v3d) ID_NEW_REMAP(v3d->camera);
 
-<<<<<<< HEAD
-	/* object and collection pointers */
-	libblock_relink_collection(master_collection);
+	BKE_scene_collection_sync(scene);
 
 	set_sca_new_poins();
-=======
-	BKE_scene_collection_sync(scene);
->>>>>>> bf34f95a
 }
 
 /* not an especially efficient function, only added so the single user
