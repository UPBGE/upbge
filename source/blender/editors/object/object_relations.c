--- conflicted
+++ resolved
@@ -1681,16 +1681,12 @@
 		ID_NEW_REMAP(v3d->camera);
 	}
 
-<<<<<<< HEAD
-	BKE_scene_collection_sync(scene);
-
-	set_sca_new_poins();
-=======
 	/* Making single user may affect other scenes if they share with current one some collections in their ViewLayer. */
 	for (Scene *sce = bmain->scenes.first; sce != NULL; sce = sce->id.next) {
 		BKE_scene_collection_sync(sce);
 	}
->>>>>>> fdf92b92
+	
+	set_sca_new_poins();
 }
 
 /* not an especially efficient function, only added so the single user
