/*
 * This program is free software; you can redistribute it and/or
 * modify it under the terms of the GNU General Public License
 * as published by the Free Software Foundation; either version 2
 * of the License, or (at your option) any later version.
 *
 * This program is distributed in the hope that it will be useful,
 * but WITHOUT ANY WARRANTY; without even the implied warranty of
 * MERCHANTABILITY or FITNESS FOR A PARTICULAR PURPOSE.  See the
 * GNU General Public License for more details.
 *
 * You should have received a copy of the GNU General Public License
 * along with this program; if not, write to the Free Software Foundation,
 * Inc., 51 Franklin Street, Fifth Floor, Boston, MA 02110-1301, USA.
 *
 * The Original Code is Copyright (C) 2001-2002 by NaN Holding BV.
 * All rights reserved.
 */

/** \file
 * \ingroup edobj
 */

#include <stdio.h>
#include <stdlib.h>
#include <string.h>

#include "MEM_guardedalloc.h"

#include "DNA_anim_types.h"
#include "DNA_armature_types.h"
#include "DNA_camera_types.h"
#include "DNA_collection_types.h"
#include "DNA_constraint_types.h"
#include "DNA_gpencil_types.h"
#include "DNA_light_types.h"
#include "DNA_lattice_types.h"
#include "DNA_material_types.h"
#include "DNA_mesh_types.h"
#include "DNA_meta_types.h"
#include "DNA_object_types.h"
#include "DNA_particle_types.h"
#include "DNA_scene_types.h"
#include "DNA_vfont_types.h"
#include "DNA_world_types.h"

#include "BLI_math.h"
#include "BLI_listbase.h"
#include "BLI_linklist.h"
#include "BLI_string.h"
#include "BLI_kdtree.h"
#include "BLI_utildefines.h"

#include "BLT_translation.h"

#include "BKE_action.h"
#include "BKE_animsys.h"
#include "BKE_armature.h"
#include "BKE_camera.h"
#include "BKE_collection.h"
#include "BKE_context.h"
#include "BKE_constraint.h"
#include "BKE_curve.h"
#include "BKE_DerivedMesh.h"
#include "BKE_displist.h"
#include "BKE_editmesh.h"
#include "BKE_gpencil.h"
#include "BKE_fcurve.h"
#include "BKE_idprop.h"
#include "BKE_light.h"
#include "BKE_lattice.h"
#include "BKE_layer.h"
#include "BKE_library.h"
#include "BKE_library_override.h"
#include "BKE_library_query.h"
#include "BKE_library_remap.h"
#include "BKE_lightprobe.h"
#include "BKE_main.h"
#include "BKE_material.h"
#include "BKE_mball.h"
#include "BKE_mesh.h"
#include "BKE_modifier.h"
#include "BKE_node.h"
#include "BKE_object.h"
#include "BKE_report.h"
#include "BKE_sca.h"
#include "BKE_scene.h"
#include "BKE_speaker.h"
#include "BKE_texture.h"

#include "DEG_depsgraph.h"
#include "DEG_depsgraph_build.h"
#include "DEG_depsgraph_query.h"

#include "WM_api.h"
#include "WM_types.h"

#include "UI_interface.h"
#include "UI_resources.h"

#include "RNA_access.h"
#include "RNA_define.h"
#include "RNA_enum_types.h"

#include "ED_armature.h"
#include "ED_curve.h"
#include "ED_gpencil.h"
#include "ED_keyframing.h"
#include "ED_object.h"
#include "ED_mesh.h"
#include "ED_screen.h"
#include "ED_view3d.h"

#include "object_intern.h"

/*********************** Make Vertex Parent Operator ************************/

static bool vertex_parent_set_poll(bContext *C)
{
  return ED_operator_editmesh(C) || ED_operator_editsurfcurve(C) || ED_operator_editlattice(C);
}

static int vertex_parent_set_exec(bContext *C, wmOperator *op)
{
  Main *bmain = CTX_data_main(C);
  Scene *scene = CTX_data_scene(C);
  View3D *v3d = CTX_wm_view3d(C);
  Depsgraph *depsgraph = CTX_data_ensure_evaluated_depsgraph(C);
  ViewLayer *view_layer = CTX_data_view_layer(C);
  Object *obedit = CTX_data_edit_object(C);
  BMVert *eve;
  BMIter iter;
  Nurb *nu;
  BezTriple *bezt;
  BPoint *bp;
  Object *par;
  int a, v1 = 0, v2 = 0, v3 = 0, v4 = 0, nr = 1;

  /* we need 1 to 3 selected vertices */

  if (obedit->type == OB_MESH) {
    Mesh *me = obedit->data;
    BMEditMesh *em;

    EDBM_mesh_load(bmain, obedit);
    EDBM_mesh_make(obedit, scene->toolsettings->selectmode, true);

    DEG_id_tag_update(obedit->data, 0);

    em = me->edit_mesh;

    EDBM_mesh_normals_update(em);
    BKE_editmesh_looptri_calc(em);

    /* Make sure the evaluated mesh is updated.
     *
     * Most reliable way is to update the tagged objects, which will ensure
     * proper copy-on-write update, but also will make sure all dependent
     * objects are also up to date. */
    BKE_scene_graph_update_tagged(depsgraph, bmain);

    BM_ITER_MESH (eve, &iter, em->bm, BM_VERTS_OF_MESH) {
      if (BM_elem_flag_test(eve, BM_ELEM_SELECT)) {
        if (v1 == 0) {
          v1 = nr;
        }
        else if (v2 == 0) {
          v2 = nr;
        }
        else if (v3 == 0) {
          v3 = nr;
        }
        else if (v4 == 0) {
          v4 = nr;
        }
        else {
          break;
        }
      }
      nr++;
    }
  }
  else if (ELEM(obedit->type, OB_SURF, OB_CURVE)) {
    ListBase *editnurb = object_editcurve_get(obedit);

    nu = editnurb->first;
    while (nu) {
      if (nu->type == CU_BEZIER) {
        bezt = nu->bezt;
        a = nu->pntsu;
        while (a--) {
          if (BEZT_ISSEL_ANY_HIDDENHANDLES(v3d, bezt)) {
            if (v1 == 0) {
              v1 = nr;
            }
            else if (v2 == 0) {
              v2 = nr;
            }
            else if (v3 == 0) {
              v3 = nr;
            }
            else if (v4 == 0) {
              v4 = nr;
            }
            else {
              break;
            }
          }
          nr++;
          bezt++;
        }
      }
      else {
        bp = nu->bp;
        a = nu->pntsu * nu->pntsv;
        while (a--) {
          if (bp->f1 & SELECT) {
            if (v1 == 0) {
              v1 = nr;
            }
            else if (v2 == 0) {
              v2 = nr;
            }
            else if (v3 == 0) {
              v3 = nr;
            }
            else if (v4 == 0) {
              v4 = nr;
            }
            else {
              break;
            }
          }
          nr++;
          bp++;
        }
      }
      nu = nu->next;
    }
  }
  else if (obedit->type == OB_LATTICE) {
    Lattice *lt = obedit->data;

    a = lt->editlatt->latt->pntsu * lt->editlatt->latt->pntsv * lt->editlatt->latt->pntsw;
    bp = lt->editlatt->latt->def;
    while (a--) {
      if (bp->f1 & SELECT) {
        if (v1 == 0) {
          v1 = nr;
        }
        else if (v2 == 0) {
          v2 = nr;
        }
        else if (v3 == 0) {
          v3 = nr;
        }
        else if (v4 == 0) {
          v4 = nr;
        }
        else {
          break;
        }
      }
      nr++;
      bp++;
    }
  }

  if (v4 || !((v1 && v2 == 0 && v3 == 0) || (v1 && v2 && v3))) {
    BKE_report(op->reports, RPT_ERROR, "Select either 1 or 3 vertices to parent to");
    return OPERATOR_CANCELLED;
  }

  CTX_DATA_BEGIN (C, Object *, ob, selected_editable_objects) {
    if (ob != obedit) {
      DEG_id_tag_update(&ob->id, ID_RECALC_TRANSFORM | ID_RECALC_GEOMETRY | ID_RECALC_ANIMATION);
      par = obedit->parent;

      if (BKE_object_parent_loop_check(par, ob)) {
        BKE_report(op->reports, RPT_ERROR, "Loop in parents");
      }
      else {
        Object workob;

        ob->parent = BASACT(view_layer)->object;
        if (v3) {
          ob->partype = PARVERT3;
          ob->par1 = v1 - 1;
          ob->par2 = v2 - 1;
          ob->par3 = v3 - 1;

          /* inverse parent matrix */
          BKE_object_workob_calc_parent(depsgraph, scene, ob, &workob);
          invert_m4_m4(ob->parentinv, workob.obmat);
        }
        else {
          ob->partype = PARVERT1;
          ob->par1 = v1 - 1;

          /* inverse parent matrix */
          BKE_object_workob_calc_parent(depsgraph, scene, ob, &workob);
          invert_m4_m4(ob->parentinv, workob.obmat);
        }
      }
    }
  }
  CTX_DATA_END;

  DEG_relations_tag_update(bmain);

  WM_event_add_notifier(C, NC_OBJECT, NULL);

  return OPERATOR_FINISHED;
}

void OBJECT_OT_vertex_parent_set(wmOperatorType *ot)
{
  /* identifiers */
  ot->name = "Make Vertex Parent";
  ot->description = "Parent selected objects to the selected vertices";
  ot->idname = "OBJECT_OT_vertex_parent_set";

  /* api callbacks */
  ot->invoke = WM_operator_confirm;
  ot->poll = vertex_parent_set_poll;
  ot->exec = vertex_parent_set_exec;

  /* flags */
  ot->flag = OPTYPE_REGISTER | OPTYPE_UNDO;
}

/********************** Make Proxy Operator *************************/

/* set the object to proxify */
static int make_proxy_invoke(bContext *C, wmOperator *op, const wmEvent *event)
{
  Scene *scene = CTX_data_scene(C);
  Object *ob = ED_object_active_context(C);

  /* sanity checks */
  if (!scene || ID_IS_LINKED(scene) || !ob) {
    return OPERATOR_CANCELLED;
  }

  /* Get object to work on - use a menu if we need to... */
  if (ob->instance_collection && ID_IS_LINKED(ob->instance_collection)) {
    /* gives menu with list of objects in group */
    /* proxy_group_objects_menu(C, op, ob, ob->instance_collection); */
    WM_enum_search_invoke(C, op, event);
    return OPERATOR_CANCELLED;
  }
  else if (ID_IS_LINKED(ob)) {
    uiPopupMenu *pup = UI_popup_menu_begin(C, IFACE_("OK?"), ICON_QUESTION);
    uiLayout *layout = UI_popup_menu_layout(pup);

    /* create operator menu item with relevant properties filled in */
    PointerRNA opptr_dummy;
    uiItemFullO_ptr(
        layout, op->type, op->type->name, ICON_NONE, NULL, WM_OP_EXEC_REGION_WIN, 0, &opptr_dummy);

    /* present the menu and be done... */
    UI_popup_menu_end(C, pup);

    /* this invoke just calls another instance of this operator... */
    return OPERATOR_INTERFACE;
  }
  else {
    /* error.. cannot continue */
    BKE_report(
        op->reports, RPT_ERROR, "Can only make proxy for a referenced object or collection");
    return OPERATOR_CANCELLED;
  }
}

static int make_proxy_exec(bContext *C, wmOperator *op)
{
  Main *bmain = CTX_data_main(C);
  Object *ob, *gob = ED_object_active_context(C);
  Scene *scene = CTX_data_scene(C);
  ViewLayer *view_layer = CTX_data_view_layer(C);

  if (gob->instance_collection != NULL) {
    const ListBase instance_collection_objects = BKE_collection_object_cache_get(
        gob->instance_collection);
    Base *base = BLI_findlink(&instance_collection_objects, RNA_enum_get(op->ptr, "object"));
    ob = base->object;
  }
  else {
    ob = gob;
  }

  if (ob) {
    Object *newob;
    char name[MAX_ID_NAME + 4];

    BLI_snprintf(name, sizeof(name), "%s_proxy", ((ID *)(gob ? gob : ob))->name + 2);

    /* Add new object for the proxy */
    newob = BKE_object_add_from(bmain, scene, view_layer, OB_EMPTY, name, gob ? gob : ob);

    /* set layers OK */
    BKE_object_make_proxy(bmain, newob, ob, gob);

    /* Set back pointer immediately so dependency graph knows that this is
     * is a proxy and will act accordingly. Otherwise correctness of graph
     * will depend on order of bases.
     *
     * TODO(sergey): We really need to get rid of this bi-directional links
     * in proxies with something like library overrides.
     */
    newob->proxy->proxy_from = newob;

    /* depsgraph flushes are needed for the new data */
    DEG_relations_tag_update(bmain);
    DEG_id_tag_update(&newob->id, ID_RECALC_TRANSFORM | ID_RECALC_GEOMETRY | ID_RECALC_ANIMATION);
    WM_event_add_notifier(C, NC_OBJECT | ND_DRAW, newob);
  }
  else {
    BKE_report(op->reports, RPT_ERROR, "No object to make proxy for");
    return OPERATOR_CANCELLED;
  }

  return OPERATOR_FINISHED;
}

/* Generic itemf's for operators that take library args */
static const EnumPropertyItem *proxy_collection_object_itemf(bContext *C,
                                                             PointerRNA *UNUSED(ptr),
                                                             PropertyRNA *UNUSED(prop),
                                                             bool *r_free)
{
  EnumPropertyItem item_tmp = {0}, *item = NULL;
  int totitem = 0;
  int i = 0;
  Object *ob = ED_object_active_context(C);

  if (!ob || !ob->instance_collection) {
    return DummyRNA_DEFAULT_items;
  }

  /* find the object to affect */
  FOREACH_COLLECTION_OBJECT_RECURSIVE_BEGIN (ob->instance_collection, object) {
    item_tmp.identifier = item_tmp.name = object->id.name + 2;
    item_tmp.value = i++;
    RNA_enum_item_add(&item, &totitem, &item_tmp);
  }
  FOREACH_COLLECTION_OBJECT_RECURSIVE_END;

  RNA_enum_item_end(&item, &totitem);
  *r_free = true;

  return item;
}

void OBJECT_OT_proxy_make(wmOperatorType *ot)
{
  PropertyRNA *prop;

  /* identifiers */
  ot->name = "Make Proxy";
  ot->idname = "OBJECT_OT_proxy_make";
  ot->description = "Add empty object to become local replacement data of a library-linked object";

  /* callbacks */
  ot->invoke = make_proxy_invoke;
  ot->exec = make_proxy_exec;
  ot->poll = ED_operator_object_active;

  /* flags */
  ot->flag = OPTYPE_REGISTER | OPTYPE_UNDO;

  /* properties */
  /* XXX, relies on hard coded ID at the moment */
  prop = RNA_def_enum(ot->srna,
                      "object",
                      DummyRNA_DEFAULT_items,
                      0,
                      "Proxy Object",
                      "Name of lib-linked/collection object to make a proxy for");
  RNA_def_enum_funcs(prop, proxy_collection_object_itemf);
  RNA_def_property_flag(prop, PROP_ENUM_NO_TRANSLATE);
  ot->prop = prop;
}

/********************** Clear Parent Operator ******************* */

typedef enum eObClearParentTypes {
  CLEAR_PARENT_ALL = 0,
  CLEAR_PARENT_KEEP_TRANSFORM,
  CLEAR_PARENT_INVERSE,
} eObClearParentTypes;

EnumPropertyItem prop_clear_parent_types[] = {
    {CLEAR_PARENT_ALL,
     "CLEAR",
     0,
     "Clear Parent",
     "Completely clear the parenting relationship, including involved modifiers if any"},
    {CLEAR_PARENT_KEEP_TRANSFORM,
     "CLEAR_KEEP_TRANSFORM",
     0,
     "Clear and Keep Transformation",
     "As 'Clear Parent', but keep the current visual transformations of the object"},
    {CLEAR_PARENT_INVERSE,
     "CLEAR_INVERSE",
     0,
     "Clear Parent Inverse",
     "Reset the transform corrections applied to the parenting relationship, does not remove "
     "parenting itself"},
    {0, NULL, 0, NULL, NULL},
};

/* Helper for ED_object_parent_clear() - Remove deform-modifiers associated with parent */
static void object_remove_parent_deform_modifiers(Object *ob, const Object *par)
{
  if (ELEM(par->type, OB_ARMATURE, OB_LATTICE, OB_CURVE)) {
    ModifierData *md, *mdn;

    /* assume that we only need to remove the first instance of matching deform modifier here */
    for (md = ob->modifiers.first; md; md = mdn) {
      bool free = false;

      mdn = md->next;

      /* need to match types (modifier + parent) and references */
      if ((md->type == eModifierType_Armature) && (par->type == OB_ARMATURE)) {
        ArmatureModifierData *amd = (ArmatureModifierData *)md;
        if (amd->object == par) {
          free = true;
        }
      }
      else if ((md->type == eModifierType_Lattice) && (par->type == OB_LATTICE)) {
        LatticeModifierData *lmd = (LatticeModifierData *)md;
        if (lmd->object == par) {
          free = true;
        }
      }
      else if ((md->type == eModifierType_Curve) && (par->type == OB_CURVE)) {
        CurveModifierData *cmd = (CurveModifierData *)md;
        if (cmd->object == par) {
          free = true;
        }
      }

      /* free modifier if match */
      if (free) {
        BLI_remlink(&ob->modifiers, md);
        modifier_free(md);
      }
    }
  }
}

void ED_object_parent_clear(Object *ob, const int type)
{
  if (ob->parent == NULL) {
    return;
  }

  switch (type) {
    case CLEAR_PARENT_ALL: {
      /* for deformers, remove corresponding modifiers to prevent
       * a large number of modifiers building up */
      object_remove_parent_deform_modifiers(ob, ob->parent);

      /* clear parenting relationship completely */
      ob->parent = NULL;
      break;
    }
    case CLEAR_PARENT_KEEP_TRANSFORM: {
      /* remove parent, and apply the parented transform
       * result as object's local transforms */
      ob->parent = NULL;
      BKE_object_apply_mat4(ob, ob->obmat, true, false);
      break;
    }
    case CLEAR_PARENT_INVERSE: {
      /* object stays parented, but the parent inverse
       * (i.e. offset from parent to retain binding state)
       * is cleared. In other words: nothing to do here! */
      break;
    }
  }

  /* Always clear parentinv matrix for sake of consistency, see T41950. */
  unit_m4(ob->parentinv);

  DEG_id_tag_update(&ob->id, ID_RECALC_TRANSFORM | ID_RECALC_GEOMETRY | ID_RECALC_ANIMATION);
}

/* note, poll should check for editable scene */
static int parent_clear_exec(bContext *C, wmOperator *op)
{
  Main *bmain = CTX_data_main(C);
  const int type = RNA_enum_get(op->ptr, "type");

  CTX_DATA_BEGIN (C, Object *, ob, selected_editable_objects) {
    ED_object_parent_clear(ob, type);
  }
  CTX_DATA_END;

  DEG_relations_tag_update(bmain);
  WM_event_add_notifier(C, NC_OBJECT | ND_TRANSFORM, NULL);
  WM_event_add_notifier(C, NC_OBJECT | ND_PARENT, NULL);
  return OPERATOR_FINISHED;
}

void OBJECT_OT_parent_clear(wmOperatorType *ot)
{
  /* identifiers */
  ot->name = "Clear Parent";
  ot->description = "Clear the object's parenting";
  ot->idname = "OBJECT_OT_parent_clear";

  /* api callbacks */
  ot->invoke = WM_menu_invoke;
  ot->exec = parent_clear_exec;

  ot->poll = ED_operator_object_active_editable;

  /* flags */
  ot->flag = OPTYPE_REGISTER | OPTYPE_UNDO;

  ot->prop = RNA_def_enum(ot->srna, "type", prop_clear_parent_types, CLEAR_PARENT_ALL, "Type", "");
}

/* ******************** Make Parent Operator *********************** */

void ED_object_parent(Object *ob, Object *par, const int type, const char *substr)
{
  /* Always clear parentinv matrix for sake of consistency, see T41950. */
  unit_m4(ob->parentinv);

  if (!par || BKE_object_parent_loop_check(par, ob)) {
    ob->parent = NULL;
    ob->partype = PAROBJECT;
    ob->parsubstr[0] = 0;
    return;
  }

  /* Other partypes are deprecated, do not use here! */
  BLI_assert(ELEM(type & PARTYPE, PAROBJECT, PARSKEL, PARVERT1, PARVERT3, PARBONE));

  /* this could use some more checks */

  ob->parent = par;
  ob->partype &= ~PARTYPE;
  ob->partype |= type;
  BLI_strncpy(ob->parsubstr, substr, sizeof(ob->parsubstr));
}

/* Operator Property */
EnumPropertyItem prop_make_parent_types[] = {
    {PAR_OBJECT, "OBJECT", 0, "Object", ""},
    {PAR_ARMATURE, "ARMATURE", 0, "Armature Deform", ""},
    {PAR_ARMATURE_NAME, "ARMATURE_NAME", 0, "   With Empty Groups", ""},
    {PAR_ARMATURE_AUTO, "ARMATURE_AUTO", 0, "   With Automatic Weights", ""},
    {PAR_ARMATURE_ENVELOPE, "ARMATURE_ENVELOPE", 0, "   With Envelope Weights", ""},
    {PAR_BONE, "BONE", 0, "Bone", ""},
    {PAR_BONE_RELATIVE, "BONE_RELATIVE", 0, "Bone Relative", ""},
    {PAR_CURVE, "CURVE", 0, "Curve Deform", ""},
    {PAR_FOLLOW, "FOLLOW", 0, "Follow Path", ""},
    {PAR_PATH_CONST, "PATH_CONST", 0, "Path Constraint", ""},
    {PAR_LATTICE, "LATTICE", 0, "Lattice Deform", ""},
    {PAR_VERTEX, "VERTEX", 0, "Vertex", ""},
    {PAR_VERTEX_TRI, "VERTEX_TRI", 0, "Vertex (Triangle)", ""},
    {0, NULL, 0, NULL, NULL},
};

bool ED_object_parent_set(ReportList *reports,
                          const bContext *C,
                          Scene *scene,
                          Object *ob,
                          Object *par,
                          int partype,
                          const bool xmirror,
                          const bool keep_transform,
                          const int vert_par[3])
{
  Main *bmain = CTX_data_main(C);
  Depsgraph *depsgraph = CTX_data_ensure_evaluated_depsgraph(C);
  bPoseChannel *pchan = NULL;
  bPoseChannel *pchan_eval = NULL;
  const bool pararm = ELEM(
      partype, PAR_ARMATURE, PAR_ARMATURE_NAME, PAR_ARMATURE_ENVELOPE, PAR_ARMATURE_AUTO);
  Object *parent_eval = DEG_get_evaluated_object(depsgraph, par);

  DEG_id_tag_update(&par->id, ID_RECALC_TRANSFORM | ID_RECALC_GEOMETRY);

  /* preconditions */
  if (partype == PAR_FOLLOW || partype == PAR_PATH_CONST) {
    if (par->type != OB_CURVE) {
      return 0;
    }
    else {
      Curve *cu = par->data;
      Curve *cu_eval = parent_eval->data;
      if ((cu->flag & CU_PATH) == 0) {
        cu->flag |= CU_PATH | CU_FOLLOW;
        cu_eval->flag |= CU_PATH | CU_FOLLOW;
        /* force creation of path data */
        BKE_displist_make_curveTypes(depsgraph, scene, par, false, false);
      }
      else {
        cu->flag |= CU_FOLLOW;
        cu_eval->flag |= CU_FOLLOW;
      }

      /* if follow, add F-Curve for ctime (i.e. "eval_time") so that path-follow works */
      if (partype == PAR_FOLLOW) {
        /* get or create F-Curve */
        bAction *act = verify_adt_action(bmain, &cu->id, 1);
        FCurve *fcu = verify_fcurve(bmain, act, NULL, NULL, "eval_time", 0, 1);

        /* setup dummy 'generator' modifier here to get 1-1 correspondence still working */
        if (!fcu->bezt && !fcu->fpt && !fcu->modifiers.first) {
          add_fmodifier(&fcu->modifiers, FMODIFIER_TYPE_GENERATOR, fcu);
        }
      }

      /* fall back on regular parenting now (for follow only) */
      if (partype == PAR_FOLLOW) {
        partype = PAR_OBJECT;
      }
    }
  }
  else if (ELEM(partype, PAR_BONE, PAR_BONE_RELATIVE)) {
    pchan = BKE_pose_channel_active(par);
    pchan_eval = BKE_pose_channel_active(parent_eval);

    if (pchan == NULL) {
      BKE_report(reports, RPT_ERROR, "No active bone");
      return false;
    }
  }

  if (ob != par) {
    if (BKE_object_parent_loop_check(par, ob)) {
      BKE_report(reports, RPT_ERROR, "Loop in parents");
      return false;
    }
    else {
      Object workob;

      /* apply transformation of previous parenting */
      if (keep_transform) {
        /* was removed because of bug [#23577],
         * but this can be handy in some cases too [#32616], so make optional */
        BKE_object_apply_mat4(ob, ob->obmat, false, false);
      }

      /* set the parent (except for follow-path constraint option) */
      if (partype != PAR_PATH_CONST) {
        ob->parent = par;
        /* Always clear parentinv matrix for sake of consistency, see T41950. */
        unit_m4(ob->parentinv);
        DEG_id_tag_update(&ob->id, ID_RECALC_TRANSFORM);
      }

      /* handle types */
      if (pchan) {
        BLI_strncpy(ob->parsubstr, pchan->name, sizeof(ob->parsubstr));
      }
      else {
        ob->parsubstr[0] = 0;
      }

      if (partype == PAR_PATH_CONST) {
        /* don't do anything here, since this is not technically "parenting" */
      }
      else if (ELEM(partype, PAR_CURVE, PAR_LATTICE) || (pararm)) {
        /* partype is now set to PAROBJECT so that invisible 'virtual'
         * modifiers don't need to be created.
         * NOTE: the old (2.4x) method was to set ob->partype = PARSKEL,
         * creating the virtual modifiers.
         */
        ob->partype = PAROBJECT;     /* note, dna define, not operator property */
        /* ob->partype = PARSKEL; */ /* note, dna define, not operator property */

        /* BUT, to keep the deforms, we need a modifier,
         * and then we need to set the object that it uses
         * - We need to ensure that the modifier we're adding doesn't already exist,
         *   so we check this by assuming that the parent is selected too.
         */
        /* XXX currently this should only happen for meshes, curves, surfaces,
         * and lattices - this stuff isn't available for metas yet */
        if (ELEM(ob->type, OB_MESH, OB_CURVE, OB_SURF, OB_FONT, OB_LATTICE)) {
          ModifierData *md;

          switch (partype) {
            case PAR_CURVE: /* curve deform */
              if (modifiers_isDeformedByCurve(ob) != par) {
                md = ED_object_modifier_add(reports, bmain, scene, ob, NULL, eModifierType_Curve);
                if (md) {
                  ((CurveModifierData *)md)->object = par;
                }
                if (par->runtime.curve_cache && par->runtime.curve_cache->path == NULL) {
                  DEG_id_tag_update(&par->id, ID_RECALC_GEOMETRY);
                }
              }
              break;
            case PAR_LATTICE: /* lattice deform */
              if (modifiers_isDeformedByLattice(ob) != par) {
                md = ED_object_modifier_add(
                    reports, bmain, scene, ob, NULL, eModifierType_Lattice);
                if (md) {
                  ((LatticeModifierData *)md)->object = par;
                }
              }
              break;
            default: /* armature deform */
              if (modifiers_isDeformedByArmature(ob) != par) {
                md = ED_object_modifier_add(
                    reports, bmain, scene, ob, NULL, eModifierType_Armature);
                if (md) {
                  ((ArmatureModifierData *)md)->object = par;
                }
              }
              break;
          }
        }
      }
      else if (partype == PAR_BONE) {
        ob->partype = PARBONE; /* note, dna define, not operator property */
        if (pchan->bone) {
          pchan->bone->flag &= ~BONE_RELATIVE_PARENTING;
          pchan_eval->bone->flag &= ~BONE_RELATIVE_PARENTING;
        }
      }
      else if (partype == PAR_BONE_RELATIVE) {
        ob->partype = PARBONE; /* note, dna define, not operator property */
        if (pchan->bone) {
          pchan->bone->flag |= BONE_RELATIVE_PARENTING;
          pchan_eval->bone->flag |= BONE_RELATIVE_PARENTING;
        }
      }
      else if (partype == PAR_VERTEX) {
        ob->partype = PARVERT1;
        ob->par1 = vert_par[0];
      }
      else if (partype == PAR_VERTEX_TRI) {
        ob->partype = PARVERT3;
        copy_v3_v3_int(&ob->par1, vert_par);
      }
      else {
        ob->partype = PAROBJECT; /* note, dna define, not operator property */
      }

      /* constraint */
      if (partype == PAR_PATH_CONST) {
        bConstraint *con;
        bFollowPathConstraint *data;
        float cmat[4][4], vec[3];

        con = BKE_constraint_add_for_object(ob, "AutoPath", CONSTRAINT_TYPE_FOLLOWPATH);

        data = con->data;
        data->tar = par;

        BKE_constraint_target_matrix_get(
            depsgraph, scene, con, 0, CONSTRAINT_OBTYPE_OBJECT, NULL, cmat, scene->r.cfra);
        sub_v3_v3v3(vec, ob->obmat[3], cmat[3]);

        copy_v3_v3(ob->loc, vec);
      }
      else if (pararm && (ob->type == OB_MESH) && (par->type == OB_ARMATURE)) {
        if (partype == PAR_ARMATURE_NAME) {
          ED_object_vgroup_calc_from_armature(
              reports, depsgraph, scene, ob, par, ARM_GROUPS_NAME, false);
        }
        else if (partype == PAR_ARMATURE_ENVELOPE) {
          ED_object_vgroup_calc_from_armature(
              reports, depsgraph, scene, ob, par, ARM_GROUPS_ENVELOPE, xmirror);
        }
        else if (partype == PAR_ARMATURE_AUTO) {
          WM_cursor_wait(1);
          ED_object_vgroup_calc_from_armature(
              reports, depsgraph, scene, ob, par, ARM_GROUPS_AUTO, xmirror);
          WM_cursor_wait(0);
        }
        /* get corrected inverse */
        ob->partype = PAROBJECT;
        BKE_object_workob_calc_parent(depsgraph, scene, ob, &workob);

        invert_m4_m4(ob->parentinv, workob.obmat);
      }
      else if (pararm && (ob->type == OB_GPENCIL) && (par->type == OB_ARMATURE)) {
        if (partype == PAR_ARMATURE_NAME) {
          ED_gpencil_add_armature_weights(C, reports, ob, par, GP_PAR_ARMATURE_NAME);
        }
        else if ((partype == PAR_ARMATURE_AUTO) || (partype == PAR_ARMATURE_ENVELOPE)) {
          WM_cursor_wait(1);
          ED_gpencil_add_armature_weights(C, reports, ob, par, GP_PAR_ARMATURE_AUTO);
          WM_cursor_wait(0);
        }
        /* get corrected inverse */
        ob->partype = PAROBJECT;
        BKE_object_workob_calc_parent(depsgraph, scene, ob, &workob);

        invert_m4_m4(ob->parentinv, workob.obmat);
      }
      else if ((ob->type == OB_GPENCIL) && (par->type == OB_LATTICE)) {
        /* Add Lattice modifier */
        if (partype == PAR_LATTICE) {
          ED_gpencil_add_lattice_modifier(C, reports, ob, par);
        }
        /* get corrected inverse */
        ob->partype = PAROBJECT;
        BKE_object_workob_calc_parent(depsgraph, scene, ob, &workob);

        invert_m4_m4(ob->parentinv, workob.obmat);
      }
      else {
        /* calculate inverse parent matrix */
        BKE_object_workob_calc_parent(depsgraph, scene, ob, &workob);
        invert_m4_m4(ob->parentinv, workob.obmat);
      }

      DEG_id_tag_update(&ob->id, ID_RECALC_TRANSFORM | ID_RECALC_GEOMETRY);
    }
  }

  return true;
}

static void parent_set_vert_find(KDTree_3d *tree, Object *child, int vert_par[3], bool is_tri)
{
  const float *co_find = child->obmat[3];
  if (is_tri) {
    KDTreeNearest_3d nearest[3];
    int tot;

    tot = BLI_kdtree_3d_find_nearest_n(tree, co_find, nearest, 3);
    BLI_assert(tot == 3);
    UNUSED_VARS(tot);

    vert_par[0] = nearest[0].index;
    vert_par[1] = nearest[1].index;
    vert_par[2] = nearest[2].index;

    BLI_assert(min_iii(UNPACK3(vert_par)) >= 0);
  }
  else {
    vert_par[0] = BLI_kdtree_3d_find_nearest(tree, co_find, NULL);
    BLI_assert(vert_par[0] >= 0);
    vert_par[1] = 0;
    vert_par[2] = 0;
  }
}

static int parent_set_exec(bContext *C, wmOperator *op)
{
  Main *bmain = CTX_data_main(C);
  Scene *scene = CTX_data_scene(C);
  Object *par = ED_object_active_context(C);
  int partype = RNA_enum_get(op->ptr, "type");
  const bool xmirror = RNA_boolean_get(op->ptr, "xmirror");
  const bool keep_transform = RNA_boolean_get(op->ptr, "keep_transform");
  bool ok = true;

  /* vertex parent (kdtree) */
  const bool is_vert_par = ELEM(partype, PAR_VERTEX, PAR_VERTEX_TRI);
  const bool is_tri = partype == PAR_VERTEX_TRI;
  int tree_tot;
  struct KDTree_3d *tree = NULL;
  int vert_par[3] = {0, 0, 0};
  const int *vert_par_p = is_vert_par ? vert_par : NULL;

  if (is_vert_par) {
    tree = BKE_object_as_kdtree(par, &tree_tot);
    BLI_assert(tree != NULL);

    if (tree_tot < (is_tri ? 3 : 1)) {
      BKE_report(op->reports, RPT_ERROR, "Not enough vertices for vertex-parent");
      ok = false;
    }
  }

  if (ok) {
    /* Non vertex-parent */
    CTX_DATA_BEGIN (C, Object *, ob, selected_editable_objects) {
      if (is_vert_par) {
        parent_set_vert_find(tree, ob, vert_par, is_tri);
      }

      if (!ED_object_parent_set(
              op->reports, C, scene, ob, par, partype, xmirror, keep_transform, vert_par_p)) {
        ok = false;
        break;
      }
    }
    CTX_DATA_END;
  }

  if (is_vert_par) {
    BLI_kdtree_3d_free(tree);
  }

  if (!ok) {
    return OPERATOR_CANCELLED;
  }

  DEG_relations_tag_update(bmain);
  WM_event_add_notifier(C, NC_OBJECT | ND_TRANSFORM, NULL);
  WM_event_add_notifier(C, NC_OBJECT | ND_PARENT, NULL);

  return OPERATOR_FINISHED;
}

static int parent_set_invoke_menu(bContext *C, wmOperatorType *ot)
{
  Object *parent = ED_object_active_context(C);
  uiPopupMenu *pup = UI_popup_menu_begin(C, IFACE_("Set Parent To"), ICON_NONE);
  uiLayout *layout = UI_popup_menu_layout(pup);

  PointerRNA opptr;
#if 0
  uiItemEnumO_ptr(layout, ot, NULL, 0, "type", PAR_OBJECT);
#else
  uiItemFullO_ptr(layout, ot, IFACE_("Object"), ICON_NONE, NULL, WM_OP_EXEC_DEFAULT, 0, &opptr);
  RNA_enum_set(&opptr, "type", PAR_OBJECT);
  RNA_boolean_set(&opptr, "keep_transform", false);

  uiItemFullO_ptr(layout,
                  ot,
                  IFACE_("Object (Keep Transform)"),
                  ICON_NONE,
                  NULL,
                  WM_OP_EXEC_DEFAULT,
                  0,
                  &opptr);
  RNA_enum_set(&opptr, "type", PAR_OBJECT);
  RNA_boolean_set(&opptr, "keep_transform", true);
#endif

  uiItemO(
      layout, IFACE_("Object (Without Inverse)"), ICON_NONE, "OBJECT_OT_parent_no_inverse_set");

  struct {
    bool mesh, gpencil;
  } has_children_of_type = {0};

  CTX_DATA_BEGIN (C, Object *, child, selected_editable_objects) {
    if (child == parent) {
      continue;
    }
    if (child->type == OB_MESH) {
      has_children_of_type.mesh = true;
    }
    if (child->type == OB_GPENCIL) {
      has_children_of_type.gpencil = true;
    }
  }
  CTX_DATA_END;

  if (parent->type == OB_ARMATURE) {
    uiItemEnumO_ptr(layout, ot, NULL, 0, "type", PAR_ARMATURE);
    uiItemEnumO_ptr(layout, ot, NULL, 0, "type", PAR_ARMATURE_NAME);
    uiItemEnumO_ptr(layout, ot, NULL, 0, "type", PAR_ARMATURE_ENVELOPE);
    if (has_children_of_type.mesh || has_children_of_type.gpencil) {
      uiItemEnumO_ptr(layout, ot, NULL, 0, "type", PAR_ARMATURE_AUTO);
    }
    uiItemEnumO_ptr(layout, ot, NULL, 0, "type", PAR_BONE);
    uiItemEnumO_ptr(layout, ot, NULL, 0, "type", PAR_BONE_RELATIVE);
  }
  else if (parent->type == OB_CURVE) {
    uiItemEnumO_ptr(layout, ot, NULL, 0, "type", PAR_CURVE);
    uiItemEnumO_ptr(layout, ot, NULL, 0, "type", PAR_FOLLOW);
    uiItemEnumO_ptr(layout, ot, NULL, 0, "type", PAR_PATH_CONST);
  }
  else if (parent->type == OB_LATTICE) {
    uiItemEnumO_ptr(layout, ot, NULL, 0, "type", PAR_LATTICE);
  }

  /* vertex parenting */
  if (OB_TYPE_SUPPORT_PARVERT(parent->type)) {
    uiItemEnumO_ptr(layout, ot, NULL, 0, "type", PAR_VERTEX);
    uiItemEnumO_ptr(layout, ot, NULL, 0, "type", PAR_VERTEX_TRI);
  }

  UI_popup_menu_end(C, pup);

  return OPERATOR_INTERFACE;
}

static int parent_set_invoke(bContext *C, wmOperator *op, const wmEvent *UNUSED(event))
{
  if (RNA_property_is_set(op->ptr, op->type->prop)) {
    return parent_set_exec(C, op);
  }
  return parent_set_invoke_menu(C, op->type);
}

static bool parent_set_poll_property(const bContext *UNUSED(C),
                                     wmOperator *op,
                                     const PropertyRNA *prop)
{
  const char *prop_id = RNA_property_identifier(prop);

  /* Only show XMirror for PAR_ARMATURE_ENVELOPE and PAR_ARMATURE_AUTO! */
  if (STREQ(prop_id, "xmirror")) {
    const int type = RNA_enum_get(op->ptr, "type");
    if (ELEM(type, PAR_ARMATURE_ENVELOPE, PAR_ARMATURE_AUTO)) {
      return true;
    }
    else {
      return false;
    }
  }

  return true;
}

void OBJECT_OT_parent_set(wmOperatorType *ot)
{
  /* identifiers */
  ot->name = "Make Parent";
  ot->description = "Set the object's parenting";
  ot->idname = "OBJECT_OT_parent_set";

  /* api callbacks */
  ot->invoke = parent_set_invoke;
  ot->exec = parent_set_exec;
  ot->poll = ED_operator_object_active;
  ot->poll_property = parent_set_poll_property;

  /* flags */
  ot->flag = OPTYPE_REGISTER | OPTYPE_UNDO;

  ot->prop = RNA_def_enum(ot->srna, "type", prop_make_parent_types, 0, "Type", "");
  RNA_def_boolean(
      ot->srna,
      "xmirror",
      false,
      "X Mirror",
      "Apply weights symmetrically along X axis, for Envelope/Automatic vertex groups creation");
  RNA_def_boolean(ot->srna,
                  "keep_transform",
                  false,
                  "Keep Transform",
                  "Apply transformation before parenting");
}

/* ************ Make Parent Without Inverse Operator ******************* */

static int parent_noinv_set_exec(bContext *C, wmOperator *op)
{
  Main *bmain = CTX_data_main(C);
  Object *par = ED_object_active_context(C);

  DEG_id_tag_update(&par->id, ID_RECALC_TRANSFORM);

  /* context iterator */
  CTX_DATA_BEGIN (C, Object *, ob, selected_editable_objects) {
    if (ob != par) {
      if (BKE_object_parent_loop_check(par, ob)) {
        BKE_report(op->reports, RPT_ERROR, "Loop in parents");
      }
      else {
        /* clear inverse matrix and also the object location */
        unit_m4(ob->parentinv);
        memset(ob->loc, 0, 3 * sizeof(float));

        /* set recalc flags */
        DEG_id_tag_update(&ob->id, ID_RECALC_TRANSFORM | ID_RECALC_GEOMETRY);

        /* set parenting type for object - object only... */
        ob->parent = par;
        ob->partype = PAROBJECT; /* note, dna define, not operator property */
      }
    }
  }
  CTX_DATA_END;

  DEG_relations_tag_update(bmain);
  WM_event_add_notifier(C, NC_OBJECT | ND_TRANSFORM, NULL);

  return OPERATOR_FINISHED;
}

void OBJECT_OT_parent_no_inverse_set(wmOperatorType *ot)
{
  /* identifiers */
  ot->name = "Make Parent without Inverse";
  ot->description = "Set the object's parenting without setting the inverse parent correction";
  ot->idname = "OBJECT_OT_parent_no_inverse_set";

  /* api callbacks */
  ot->invoke = WM_operator_confirm;
  ot->exec = parent_noinv_set_exec;
  ot->poll = ED_operator_object_active_editable;

  /* flags */
  ot->flag = OPTYPE_REGISTER | OPTYPE_UNDO;
}

/* ******************** Clear Track Operator ******************* */

enum {
  CLEAR_TRACK = 1,
  CLEAR_TRACK_KEEP_TRANSFORM = 2,
};

static const EnumPropertyItem prop_clear_track_types[] = {
    {CLEAR_TRACK, "CLEAR", 0, "Clear Track", ""},
    {CLEAR_TRACK_KEEP_TRANSFORM,
     "CLEAR_KEEP_TRANSFORM",
     0,
     "Clear and Keep Transformation (Clear Track)",
     ""},
    {0, NULL, 0, NULL, NULL},
};

/* note, poll should check for editable scene */
static int object_track_clear_exec(bContext *C, wmOperator *op)
{
  Main *bmain = CTX_data_main(C);
  const int type = RNA_enum_get(op->ptr, "type");

  if (CTX_data_edit_object(C)) {
    BKE_report(op->reports, RPT_ERROR, "Operation cannot be performed in edit mode");
    return OPERATOR_CANCELLED;
  }
  CTX_DATA_BEGIN (C, Object *, ob, selected_editable_objects) {
    bConstraint *con, *pcon;

    /* remove track-object for old track */
    ob->track = NULL;
    DEG_id_tag_update(&ob->id, ID_RECALC_TRANSFORM | ID_RECALC_GEOMETRY | ID_RECALC_ANIMATION);

    /* also remove all tracking constraints */
    for (con = ob->constraints.last; con; con = pcon) {
      pcon = con->prev;
      if (ELEM(con->type,
               CONSTRAINT_TYPE_TRACKTO,
               CONSTRAINT_TYPE_LOCKTRACK,
               CONSTRAINT_TYPE_DAMPTRACK)) {
        BKE_constraint_remove(&ob->constraints, con);
      }
    }

    if (type == CLEAR_TRACK_KEEP_TRANSFORM) {
      BKE_object_apply_mat4(ob, ob->obmat, true, true);
    }
  }
  CTX_DATA_END;

  DEG_relations_tag_update(bmain);
  WM_event_add_notifier(C, NC_OBJECT | ND_TRANSFORM, NULL);

  return OPERATOR_FINISHED;
}

void OBJECT_OT_track_clear(wmOperatorType *ot)
{
  /* identifiers */
  ot->name = "Clear Track";
  ot->description = "Clear tracking constraint or flag from object";
  ot->idname = "OBJECT_OT_track_clear";

  /* api callbacks */
  ot->invoke = WM_menu_invoke;
  ot->exec = object_track_clear_exec;

  ot->poll = ED_operator_objectmode;

  /* flags */
  ot->flag = OPTYPE_REGISTER | OPTYPE_UNDO;

  ot->prop = RNA_def_enum(ot->srna, "type", prop_clear_track_types, 0, "Type", "");
}

/************************** Make Track Operator *****************************/

enum {
  CREATE_TRACK_DAMPTRACK = 1,
  CREATE_TRACK_TRACKTO = 2,
  CREATE_TRACK_LOCKTRACK = 3,
};

static const EnumPropertyItem prop_make_track_types[] = {
    {CREATE_TRACK_DAMPTRACK, "DAMPTRACK", 0, "Damped Track Constraint", ""},
    {CREATE_TRACK_TRACKTO, "TRACKTO", 0, "Track To Constraint", ""},
    {CREATE_TRACK_LOCKTRACK, "LOCKTRACK", 0, "Lock Track Constraint", ""},
    {0, NULL, 0, NULL, NULL},
};

static int track_set_exec(bContext *C, wmOperator *op)
{
  Main *bmain = CTX_data_main(C);
  Object *obact = ED_object_active_context(C);

  const int type = RNA_enum_get(op->ptr, "type");

  switch (type) {
    case CREATE_TRACK_DAMPTRACK: {
      bConstraint *con;
      bDampTrackConstraint *data;

      CTX_DATA_BEGIN (C, Object *, ob, selected_editable_objects) {
        if (ob != obact) {
          con = BKE_constraint_add_for_object(ob, "AutoTrack", CONSTRAINT_TYPE_DAMPTRACK);

          data = con->data;
          data->tar = obact;
          DEG_id_tag_update(&ob->id,
                            ID_RECALC_TRANSFORM | ID_RECALC_GEOMETRY | ID_RECALC_ANIMATION);

          /* Light, Camera and Speaker track differently by default */
          if (ELEM(ob->type, OB_LAMP, OB_CAMERA, OB_SPEAKER)) {
            data->trackflag = TRACK_nZ;
          }
        }
      }
      CTX_DATA_END;
      break;
    }
    case CREATE_TRACK_TRACKTO: {
      bConstraint *con;
      bTrackToConstraint *data;

      CTX_DATA_BEGIN (C, Object *, ob, selected_editable_objects) {
        if (ob != obact) {
          con = BKE_constraint_add_for_object(ob, "AutoTrack", CONSTRAINT_TYPE_TRACKTO);

          data = con->data;
          data->tar = obact;
          DEG_id_tag_update(&ob->id,
                            ID_RECALC_TRANSFORM | ID_RECALC_GEOMETRY | ID_RECALC_ANIMATION);

          /* Light, Camera and Speaker track differently by default */
          if (ELEM(ob->type, OB_LAMP, OB_CAMERA, OB_SPEAKER)) {
            data->reserved1 = TRACK_nZ;
            data->reserved2 = UP_Y;
          }
        }
      }
      CTX_DATA_END;
      break;
    }
    case CREATE_TRACK_LOCKTRACK: {
      bConstraint *con;
      bLockTrackConstraint *data;

      CTX_DATA_BEGIN (C, Object *, ob, selected_editable_objects) {
        if (ob != obact) {
          con = BKE_constraint_add_for_object(ob, "AutoTrack", CONSTRAINT_TYPE_LOCKTRACK);

          data = con->data;
          data->tar = obact;
          DEG_id_tag_update(&ob->id,
                            ID_RECALC_TRANSFORM | ID_RECALC_GEOMETRY | ID_RECALC_ANIMATION);

          /* Light, Camera and Speaker track differently by default */
          if (ELEM(ob->type, OB_LAMP, OB_CAMERA, OB_SPEAKER)) {
            data->trackflag = TRACK_nZ;
            data->lockflag = LOCK_Y;
          }
        }
      }
      CTX_DATA_END;
      break;
    }
  }

  DEG_relations_tag_update(bmain);
  WM_event_add_notifier(C, NC_OBJECT | ND_TRANSFORM, NULL);

  return OPERATOR_FINISHED;
}

void OBJECT_OT_track_set(wmOperatorType *ot)
{
  /* identifiers */
  ot->name = "Make Track";
  ot->description = "Make the object track another object, using various methods/constraints";
  ot->idname = "OBJECT_OT_track_set";

  /* api callbacks */
  ot->invoke = WM_menu_invoke;
  ot->exec = track_set_exec;

  ot->poll = ED_operator_objectmode;

  /* flags */
  ot->flag = OPTYPE_REGISTER | OPTYPE_UNDO;

  /* properties */
  ot->prop = RNA_def_enum(ot->srna, "type", prop_make_track_types, 0, "Type", "");
}

/************************** Link to Scene Operator *****************************/

#if 0
static void link_to_scene(Main *UNUSED(bmain), unsigned short UNUSED(nr))
{
  Scene *sce = (Scene *)BLI_findlink(&bmain->scene, G.curscreen->scenenr - 1);
  Base *base, *nbase;

  if (sce == NULL) {
    return;
  }
  if (sce->id.lib) {
    return;
  }

  for (base = FIRSTBASE; base; base = base->next) {
    if (BASE_SELECTED(v3d, base)) {
      nbase = MEM_mallocN(sizeof(Base), "newbase");
      *nbase = *base;
      BLI_addhead(&(sce->base), nbase);
      id_us_plus((ID *)base->object);
    }
  }
}
#endif

static int make_links_scene_exec(bContext *C, wmOperator *op)
{
  Main *bmain = CTX_data_main(C);
  Scene *scene_to = BLI_findlink(&bmain->scenes, RNA_enum_get(op->ptr, "scene"));

  if (scene_to == NULL) {
    BKE_report(op->reports, RPT_ERROR, "Could not find scene");
    return OPERATOR_CANCELLED;
  }

  if (scene_to == CTX_data_scene(C)) {
    BKE_report(op->reports, RPT_ERROR, "Cannot link objects into the same scene");
    return OPERATOR_CANCELLED;
  }

  if (ID_IS_LINKED(scene_to)) {
    BKE_report(op->reports, RPT_ERROR, "Cannot link objects into a linked scene");
    return OPERATOR_CANCELLED;
  }

  Collection *collection_to = scene_to->master_collection;
  CTX_DATA_BEGIN (C, Base *, base, selected_bases) {
    BKE_collection_object_add(bmain, collection_to, base->object);
  }
  CTX_DATA_END;

  DEG_relations_tag_update(bmain);

  /* redraw the 3D view because the object center points are colored differently */
  WM_event_add_notifier(C, NC_OBJECT | ND_DRAW, NULL);

  /* one day multiple scenes will be visible, then we should have some update function for them */
  return OPERATOR_FINISHED;
}

enum {
  MAKE_LINKS_OBDATA = 1,
  MAKE_LINKS_MATERIALS = 2,
  MAKE_LINKS_ANIMDATA = 3,
  MAKE_LINKS_GROUP = 4,
  MAKE_LINKS_DUPLICOLLECTION = 5,
  MAKE_LINKS_MODIFIERS = 6,
  MAKE_LINKS_FONTS = 7,
};

/* Return true if make link data is allowed, false otherwise */
static bool allow_make_links_data(const int type, Object *ob_src, Object *ob_dst)
{
  switch (type) {
    case MAKE_LINKS_OBDATA:
      if (ob_src->type == ob_dst->type && ob_src->type != OB_EMPTY) {
        return true;
      }
      break;
    case MAKE_LINKS_MATERIALS:
      if (OB_TYPE_SUPPORT_MATERIAL(ob_src->type) && OB_TYPE_SUPPORT_MATERIAL(ob_dst->type)) {
        return true;
      }
      break;
    case MAKE_LINKS_DUPLICOLLECTION:
      if (ob_dst->type == OB_EMPTY) {
        return true;
      }
      break;
    case MAKE_LINKS_ANIMDATA:
    case MAKE_LINKS_GROUP:
      return true;
    case MAKE_LINKS_MODIFIERS:
      if (!ELEM(OB_EMPTY, ob_src->type, ob_dst->type)) {
        return true;
      }
      break;
    case MAKE_LINKS_FONTS:
      if ((ob_src->data != ob_dst->data) && (ob_src->type == OB_FONT) &&
          (ob_dst->type == OB_FONT)) {
        return true;
      }
      break;
  }
  return false;
}

static int make_links_data_exec(bContext *C, wmOperator *op)
{
  Scene *scene = CTX_data_scene(C);
  Main *bmain = CTX_data_main(C);
  const int type = RNA_enum_get(op->ptr, "type");
  Object *ob_src;
  ID *obdata_id;
  int a;

  /* collection */
  LinkNode *ob_collections = NULL;
  bool is_cycle = false;
  bool is_lib = false;

  ob_src = ED_object_active_context(C);

  /* avoid searching all collections in source object each time */
  if (type == MAKE_LINKS_GROUP) {
    ob_collections = BKE_object_groups(bmain, scene, ob_src);
  }

  CTX_DATA_BEGIN (C, Base *, base_dst, selected_editable_bases) {
    Object *ob_dst = base_dst->object;

    if (ob_src != ob_dst) {
      if (allow_make_links_data(type, ob_src, ob_dst)) {
        obdata_id = ob_dst->data;

        switch (type) {
          case MAKE_LINKS_OBDATA: /* obdata */
            id_us_min(obdata_id);

            obdata_id = ob_src->data;
            id_us_plus(obdata_id);
            ob_dst->data = obdata_id;

            /* if amount of material indices changed: */
            test_object_materials(bmain, ob_dst, ob_dst->data);

            DEG_id_tag_update(&ob_dst->id, ID_RECALC_GEOMETRY);
            break;
          case MAKE_LINKS_MATERIALS:
            /* new approach, using functions from kernel */
            for (a = 0; a < ob_src->totcol; a++) {
              Material *ma = give_current_material(ob_src, a + 1);
              /* also works with `ma == NULL` */
              assign_material(bmain, ob_dst, ma, a + 1, BKE_MAT_ASSIGN_USERPREF);
            }
            DEG_id_tag_update(&ob_dst->id, ID_RECALC_GEOMETRY);
            break;
          case MAKE_LINKS_ANIMDATA:
            BKE_animdata_copy_id(bmain, (ID *)ob_dst, (ID *)ob_src, 0);
            if (ob_dst->data && ob_src->data) {
              if (ID_IS_LINKED(obdata_id)) {
                is_lib = true;
                break;
              }
              BKE_animdata_copy_id(bmain, (ID *)ob_dst->data, (ID *)ob_src->data, 0);
            }
            DEG_id_tag_update(&ob_dst->id,
                              ID_RECALC_TRANSFORM | ID_RECALC_GEOMETRY | ID_RECALC_ANIMATION);
            break;
          case MAKE_LINKS_GROUP: {
            LinkNode *collection_node;

            /* first clear collections */
            BKE_object_groups_clear(bmain, scene, ob_dst);

            /* now add in the collections from the link nodes */
            for (collection_node = ob_collections; collection_node;
                 collection_node = collection_node->next) {
              if (ob_dst->instance_collection != collection_node->link) {
                BKE_collection_object_add(bmain, collection_node->link, ob_dst);
              }
              else {
                is_cycle = true;
              }
            }
            break;
          }
          case MAKE_LINKS_DUPLICOLLECTION:
            ob_dst->instance_collection = ob_src->instance_collection;
            if (ob_dst->instance_collection) {
              id_us_plus(&ob_dst->instance_collection->id);
              ob_dst->transflag |= OB_DUPLICOLLECTION;
            }
            DEG_id_tag_update(&ob_dst->id, ID_RECALC_COPY_ON_WRITE);
            break;
          case MAKE_LINKS_MODIFIERS:
            BKE_object_link_modifiers(scene, ob_dst, ob_src);
            DEG_id_tag_update(&ob_dst->id,
                              ID_RECALC_TRANSFORM | ID_RECALC_GEOMETRY | ID_RECALC_ANIMATION);
            break;
          case MAKE_LINKS_FONTS: {
            Curve *cu_src = ob_src->data;
            Curve *cu_dst = ob_dst->data;

            if (ID_IS_LINKED(obdata_id)) {
              is_lib = true;
              break;
            }

            if (cu_dst->vfont) {
              id_us_min(&cu_dst->vfont->id);
            }
            cu_dst->vfont = cu_src->vfont;
            id_us_plus((ID *)cu_dst->vfont);
            if (cu_dst->vfontb) {
              id_us_min(&cu_dst->vfontb->id);
            }
            cu_dst->vfontb = cu_src->vfontb;
            id_us_plus((ID *)cu_dst->vfontb);
            if (cu_dst->vfonti) {
              id_us_min(&cu_dst->vfonti->id);
            }
            cu_dst->vfonti = cu_src->vfonti;
            id_us_plus((ID *)cu_dst->vfonti);
            if (cu_dst->vfontbi) {
              id_us_min(&cu_dst->vfontbi->id);
            }
            cu_dst->vfontbi = cu_src->vfontbi;
            id_us_plus((ID *)cu_dst->vfontbi);

            DEG_id_tag_update(&ob_dst->id,
                              ID_RECALC_TRANSFORM | ID_RECALC_GEOMETRY | ID_RECALC_ANIMATION);
            break;
          }
        }
      }
    }
  }
  CTX_DATA_END;

  if (type == MAKE_LINKS_GROUP) {
    if (ob_collections) {
      BLI_linklist_free(ob_collections, NULL);
    }

    if (is_cycle) {
      BKE_report(op->reports, RPT_WARNING, "Skipped some collections because of cycle detected");
    }
  }

  if (is_lib) {
    BKE_report(op->reports, RPT_WARNING, "Skipped editing library object data");
  }

  DEG_relations_tag_update(bmain);
  WM_event_add_notifier(C, NC_SPACE | ND_SPACE_VIEW3D, CTX_wm_view3d(C));
  WM_event_add_notifier(C, NC_ANIMATION | ND_NLA_ACTCHANGE, CTX_wm_view3d(C));
  WM_event_add_notifier(C, NC_OBJECT, NULL);

  return OPERATOR_FINISHED;
}

void OBJECT_OT_make_links_scene(wmOperatorType *ot)
{
  PropertyRNA *prop;

  /* identifiers */
  ot->name = "Link Objects to Scene";
  ot->description = "Link selection to another scene";
  ot->idname = "OBJECT_OT_make_links_scene";

  /* api callbacks */
  ot->invoke = WM_enum_search_invoke;
  ot->exec = make_links_scene_exec;
  /* better not run the poll check */

  /* flags */
  ot->flag = OPTYPE_REGISTER | OPTYPE_UNDO;

  /* properties */
  prop = RNA_def_enum(ot->srna, "scene", DummyRNA_NULL_items, 0, "Scene", "");
  RNA_def_enum_funcs(prop, RNA_scene_local_itemf);
  RNA_def_property_flag(prop, PROP_ENUM_NO_TRANSLATE);
  ot->prop = prop;
}

void OBJECT_OT_make_links_data(wmOperatorType *ot)
{
  static const EnumPropertyItem make_links_items[] = {
      {MAKE_LINKS_OBDATA, "OBDATA", 0, "Object Data", ""},
      {MAKE_LINKS_MATERIALS, "MATERIAL", 0, "Materials", ""},
      {MAKE_LINKS_ANIMDATA, "ANIMATION", 0, "Animation Data", ""},
      {MAKE_LINKS_GROUP, "GROUPS", 0, "Collection", ""},
      {MAKE_LINKS_DUPLICOLLECTION, "DUPLICOLLECTION", 0, "Instance Collection", ""},
      {MAKE_LINKS_MODIFIERS, "MODIFIERS", 0, "Modifiers", ""},
      {MAKE_LINKS_FONTS, "FONTS", 0, "Fonts", ""},
      {0, NULL, 0, NULL, NULL},
  };

  /* identifiers */
  ot->name = "Link Data";
  ot->description = "Apply active object links to other selected objects";
  ot->idname = "OBJECT_OT_make_links_data";

  /* api callbacks */
  ot->exec = make_links_data_exec;
  ot->poll = ED_operator_object_active;

  /* flags */
  ot->flag = OPTYPE_REGISTER | OPTYPE_UNDO;

  /* properties */
  ot->prop = RNA_def_enum(ot->srna, "type", make_links_items, 0, "Type", "");
}

/**************************** Make Single User ********************************/

static void libblock_relink_collection(Collection *collection, const bool do_collection)
{
  if (do_collection) {
    BKE_libblock_relink_to_newid(&collection->id);
  }

  for (CollectionObject *cob = collection->gobject.first; cob != NULL; cob = cob->next) {
    BKE_libblock_relink_to_newid(&cob->ob->id);
  }

  for (CollectionChild *child = collection->children.first; child; child = child->next) {
    libblock_relink_collection(child->collection, true);
  }
}

static Collection *single_object_users_collection(Main *bmain,
                                                  Scene *scene,
                                                  Collection *collection,
                                                  const int flag,
                                                  const bool copy_collections,
                                                  const bool is_master_collection)
{
  /* Generate new copies for objects in given collection and all its children,
   * and optionally also copy collections themselves. */
  if (copy_collections && !is_master_collection) {
    collection = ID_NEW_SET(collection, BKE_collection_copy(bmain, NULL, collection));
  }

  /* We do not remap to new objects here, this is done in separate step. */
  for (CollectionObject *cob = collection->gobject.first; cob; cob = cob->next) {
    Object *ob = cob->ob;
    /* an object may be in more than one collection */
    if ((ob->id.newid == NULL) && ((ob->flag & flag) == flag)) {
      if (!ID_IS_LINKED(ob) && BKE_object_scenes_users_get(bmain, ob) > 1) {
        ID_NEW_SET(ob, BKE_object_copy(bmain, ob));
      }
    }
  }

  /* Since master collection has already be duplicated as part of scene copy,
   * we do not duplicate it here.
   * However, this means its children need to be re-added manually here,
   * otherwise their parent lists are empty (which will lead to crashes, see T63101). */
  CollectionChild *child_next, *child = collection->children.first;
  CollectionChild *orig_child_last = collection->children.last;
  for (; child != NULL; child = child_next) {
    child_next = child->next;
    Collection *collection_child_new = single_object_users_collection(
        bmain, scene, child->collection, flag, copy_collections, false);

    if (is_master_collection && copy_collections && child->collection != collection_child_new) {
      /* We do not want a collection sync here, our collections are in a complete unsetled state
       * currently. With current code, that would lead to a memory leak - because of reasons.
       * It would be a useless loss of computing anyway, since caller has to fully refresh
       * viewlayers/collections caching at the end. */
      BKE_collection_child_add_no_sync(collection, collection_child_new);
      BLI_remlink(&collection->children, child);
      MEM_freeN(child);
      if (child == orig_child_last) {
        break;
      }
    }
  }

  return collection;
}

/* Warning, sets ID->newid pointers of objects and collections, but does not clear them. */
static void single_object_users(
    Main *bmain, Scene *scene, View3D *v3d, const int flag, const bool copy_collections)
{
  clear_sca_new_poins();  /* BGE logic */
  
  /* duplicate all the objects of the scene (and matching collections, if required). */
  Collection *master_collection = scene->master_collection;
  single_object_users_collection(bmain, scene, master_collection, flag, copy_collections, true);

  /* Will also handle the master collection. */
  BKE_libblock_relink_to_newid(&scene->id);

  /* Collection and object pointers in collections */
  libblock_relink_collection(scene->master_collection, false);

  /* We also have to handle runtime things in UI. */
  if (v3d) {
    ID_NEW_REMAP(v3d->camera);
  }

  /* Making single user may affect other scenes if they share
   * with current one some collections in their ViewLayer. */
<<<<<<< HEAD
  BKE_main_collection_sync(bmain);
  
  set_sca_new_poins();
=======
  BKE_main_collection_sync_remap(bmain);
>>>>>>> 9b70950e
}

/* not an especially efficient function, only added so the single user
 * button can be functional.*/
void ED_object_single_user(Main *bmain, Scene *scene, Object *ob)
{
  FOREACH_SCENE_OBJECT_BEGIN (scene, ob_iter) {
    ob_iter->flag &= ~OB_DONE;
  }
  FOREACH_SCENE_OBJECT_END;

  /* tag only the one object */
  ob->flag |= OB_DONE;

  single_object_users(bmain, scene, NULL, OB_DONE, false);
  BKE_main_id_clear_newpoins(bmain);
}

static void new_id_matar(Main *bmain, Material **matar, const int totcol)
{
  ID *id;
  int a;

  for (a = 0; a < totcol; a++) {
    id = (ID *)matar[a];
    if (id && !ID_IS_LINKED(id)) {
      if (id->newid) {
        matar[a] = (Material *)id->newid;
        id_us_plus(id->newid);
        id_us_min(id);
      }
      else if (id->us > 1) {
        matar[a] = ID_NEW_SET(id, BKE_material_copy(bmain, matar[a]));
        id_us_min(id);
      }
    }
  }
}

static void single_obdata_users(
    Main *bmain, Scene *scene, ViewLayer *view_layer, View3D *v3d, const int flag)
{
  Light *la;
  Curve *cu;
  Camera *cam;
  Mesh *me;
  Lattice *lat;
  ID *id;

  FOREACH_OBJECT_FLAG_BEGIN (scene, view_layer, v3d, flag, ob) {
    if (!ID_IS_LINKED(ob)) {
      id = ob->data;

      if (id && id->us > 1 && !ID_IS_LINKED(id)) {
        DEG_id_tag_update(&ob->id, ID_RECALC_GEOMETRY);

        switch (ob->type) {
          case OB_LAMP:
            ob->data = la = ID_NEW_SET(ob->data, BKE_light_copy(bmain, ob->data));
            break;
          case OB_CAMERA:
            cam = ob->data = ID_NEW_SET(ob->data, BKE_camera_copy(bmain, ob->data));
            ID_NEW_REMAP(cam->dof.focus_object);
            break;
          case OB_MESH:
            /* Needed to remap texcomesh below. */
            me = ob->data = ID_NEW_SET(ob->data, BKE_mesh_copy(bmain, ob->data));
            if (me->key) { /* We do not need to set me->key->id.newid here... */
              BKE_animdata_copy_id_action(bmain, (ID *)me->key, false);
            }
            break;
          case OB_MBALL:
            ob->data = ID_NEW_SET(ob->data, BKE_mball_copy(bmain, ob->data));
            break;
          case OB_CURVE:
          case OB_SURF:
          case OB_FONT:
            ob->data = cu = ID_NEW_SET(ob->data, BKE_curve_copy(bmain, ob->data));
            ID_NEW_REMAP(cu->bevobj);
            ID_NEW_REMAP(cu->taperobj);
            if (cu->key) { /* We do not need to set cu->key->id.newid here... */
              BKE_animdata_copy_id_action(bmain, (ID *)cu->key, false);
            }
            break;
          case OB_LATTICE:
            ob->data = lat = ID_NEW_SET(ob->data, BKE_lattice_copy(bmain, ob->data));
            if (lat->key) { /* We do not need to set lat->key->id.newid here... */
              BKE_animdata_copy_id_action(bmain, (ID *)lat->key, false);
            }
            break;
          case OB_ARMATURE:
            DEG_id_tag_update(&ob->id, ID_RECALC_GEOMETRY);
            ob->data = ID_NEW_SET(ob->data, BKE_armature_copy(bmain, ob->data));
            BKE_pose_rebuild(bmain, ob, ob->data, true);
            break;
          case OB_SPEAKER:
            ob->data = ID_NEW_SET(ob->data, BKE_speaker_copy(bmain, ob->data));
            break;
          case OB_LIGHTPROBE:
            ob->data = ID_NEW_SET(ob->data, BKE_lightprobe_copy(bmain, ob->data));
            break;
          case OB_GPENCIL:
            ob->data = ID_NEW_SET(ob->data, BKE_gpencil_copy(bmain, ob->data));
            break;
          default:
            printf("ERROR %s: can't copy %s\n", __func__, id->name);
            BLI_assert(!"This should never happen.");

            /* We need to end the FOREACH_OBJECT_FLAG_BEGIN iterator to prevent memory leak. */
            BKE_scene_objects_iterator_end(&iter_macro);
            return;
        }

        /* Copy animation data after object data became local,
         * otherwise old and new object data will share the same
         * AnimData structure, which is not what we want.
         *                                             (sergey)
         */
        BKE_animdata_copy_id_action(bmain, (ID *)ob->data, false);

        id_us_min(id);
      }
    }
  }
  FOREACH_OBJECT_FLAG_END;

  me = bmain->meshes.first;
  while (me) {
    ID_NEW_REMAP(me->texcomesh);
    me = me->id.next;
  }
}

static void single_object_action_users(
    Main *bmain, Scene *scene, ViewLayer *view_layer, View3D *v3d, const int flag)
{
  FOREACH_OBJECT_FLAG_BEGIN (scene, view_layer, v3d, flag, ob) {
    if (!ID_IS_LINKED(ob)) {
      DEG_id_tag_update(&ob->id, ID_RECALC_GEOMETRY);
      BKE_animdata_copy_id_action(bmain, &ob->id, false);
    }
  }
  FOREACH_OBJECT_FLAG_END;
}

static void single_mat_users(
    Main *bmain, Scene *scene, ViewLayer *view_layer, View3D *v3d, const int flag)
{
  Material *ma, *man;
  int a;

  FOREACH_OBJECT_FLAG_BEGIN (scene, view_layer, v3d, flag, ob) {
    if (!ID_IS_LINKED(ob)) {
      for (a = 1; a <= ob->totcol; a++) {
        ma = give_current_material(ob, a);
        if (ma) {
          /* do not test for LIB_TAG_NEW or use newid:
           * this functions guaranteed delivers single_users! */

          if (ma->id.us > 1) {
            man = BKE_material_copy(bmain, ma);
            BKE_animdata_copy_id_action(bmain, &man->id, false);

            man->id.us = 0;
            assign_material(bmain, ob, man, a, BKE_MAT_ASSIGN_USERPREF);
          }
        }
      }
    }
  }
  FOREACH_OBJECT_FLAG_END;
}

static void single_mat_users_expand(Main *bmain)
{
  /* only when 'parent' blocks are LIB_TAG_NEW */
  Object *ob;
  Mesh *me;
  Curve *cu;
  MetaBall *mb;
  bGPdata *gpd;

  for (ob = bmain->objects.first; ob; ob = ob->id.next) {
    if (ob->id.tag & LIB_TAG_NEW) {
      new_id_matar(bmain, ob->mat, ob->totcol);
    }
  }

  for (me = bmain->meshes.first; me; me = me->id.next) {
    if (me->id.tag & LIB_TAG_NEW) {
      new_id_matar(bmain, me->mat, me->totcol);
    }
  }

  for (cu = bmain->curves.first; cu; cu = cu->id.next) {
    if (cu->id.tag & LIB_TAG_NEW) {
      new_id_matar(bmain, cu->mat, cu->totcol);
    }
  }

  for (mb = bmain->metaballs.first; mb; mb = mb->id.next) {
    if (mb->id.tag & LIB_TAG_NEW) {
      new_id_matar(bmain, mb->mat, mb->totcol);
    }
  }

  for (gpd = bmain->gpencils.first; gpd; gpd = gpd->id.next) {
    if (gpd->id.tag & LIB_TAG_NEW) {
      new_id_matar(bmain, gpd->mat, gpd->totcol);
    }
  }
}

/* used for copying scenes */
void ED_object_single_users(Main *bmain,
                            Scene *scene,
                            const bool full,
                            const bool copy_collections)
{
  single_object_users(bmain, scene, NULL, 0, copy_collections);

  if (full) {
    single_obdata_users(bmain, scene, NULL, NULL, 0);
    single_object_action_users(bmain, scene, NULL, NULL, 0);
    single_mat_users_expand(bmain);

    /* Duplicating obdata and other IDs may require another update of the collections and objects
     * pointers, especially regarding drivers and custom props, see T66641.
     * Note that this whole scene duplication code and 'make single user' functions have te be
     * rewritten at some point to make use of proper modern ID management code,
     * but that is no small task.
     * For now we are doomed to that kind of band-aid to try to cover most of remapping cases. */

    /* Will also handle the master collection. */
    BKE_libblock_relink_to_newid(&scene->id);

    /* Collection and object pointers in collections */
    libblock_relink_collection(scene->master_collection, false);
  }

  /* Relink nodetrees' pointers that have been duplicated. */
  FOREACH_NODETREE_BEGIN (bmain, ntree, id) {
    /* This is a bit convoluted, we want to root ntree of copied IDs and only those,
     * so we first check that old ID has been copied and that ntree is root tree of old ID,
     * then get root tree of new ID and remap its pointers to new ID... */
    if (id->newid && (&ntree->id != id)) {
      ntree = ntreeFromID(id->newid);
      BKE_libblock_relink_to_newid(&ntree->id);
    }
  }
  FOREACH_NODETREE_END;

  /* Relink datablock pointer properties */
  {
    IDP_RelinkProperty(scene->id.properties);

    FOREACH_SCENE_OBJECT_BEGIN (scene, ob) {
      if (!ID_IS_LINKED(ob)) {
        IDP_RelinkProperty(ob->id.properties);
      }
    }
    FOREACH_SCENE_OBJECT_END;

    if (scene->nodetree) {
      IDP_RelinkProperty(scene->nodetree->id.properties);
      for (bNode *node = scene->nodetree->nodes.first; node; node = node->next) {
        IDP_RelinkProperty(node->prop);
      }
    }

    if (scene->world) {
      IDP_RelinkProperty(scene->world->id.properties);
    }

    if (scene->clip) {
      IDP_RelinkProperty(scene->clip->id.properties);
    }
  }
  BKE_main_id_clear_newpoins(bmain);
  DEG_relations_tag_update(bmain);
}

/******************************* Make Local ***********************************/

enum {
  MAKE_LOCAL_SELECT_OB = 1,
  MAKE_LOCAL_SELECT_OBDATA = 2,
  MAKE_LOCAL_SELECT_OBDATA_MATERIAL = 3,
  MAKE_LOCAL_ALL = 4,
};

static int tag_localizable_looper(void *UNUSED(user_data),
                                  ID *UNUSED(self_id),
                                  ID **id_pointer,
                                  const int UNUSED(cb_flag))
{
  if (*id_pointer) {
    (*id_pointer)->tag &= ~LIB_TAG_DOIT;
  }

  return IDWALK_RET_NOP;
}

static void tag_localizable_objects(bContext *C, const int mode)
{
  Main *bmain = CTX_data_main(C);

  BKE_main_id_tag_all(bmain, LIB_TAG_DOIT, false);

  /* Set LIB_TAG_DOIT flag for all selected objects, so next we can check whether
   * object is gonna to become local or not.
   */
  CTX_DATA_BEGIN (C, Object *, object, selected_objects) {
    object->id.tag |= LIB_TAG_DOIT;

    /* If data is also gonna to become local, mark data we're interested in
     * as gonna-to-be-local.
     */
    if (mode == MAKE_LOCAL_SELECT_OBDATA && object->data) {
      ID *data_id = (ID *)object->data;
      data_id->tag |= LIB_TAG_DOIT;
    }
  }
  CTX_DATA_END;

  /* Also forbid making objects local if other library objects are using
   * them for modifiers or constraints.
   */
  for (Object *object = bmain->objects.first; object; object = object->id.next) {
    if ((object->id.tag & LIB_TAG_DOIT) == 0) {
      BKE_library_foreach_ID_link(
          NULL, &object->id, tag_localizable_looper, NULL, IDWALK_READONLY);
    }
    if (object->data) {
      ID *data_id = (ID *)object->data;
      if ((data_id->tag & LIB_TAG_DOIT) == 0) {
        BKE_library_foreach_ID_link(NULL, data_id, tag_localizable_looper, NULL, IDWALK_READONLY);
      }
    }
  }

  /* TODO(sergey): Drivers targets? */
}

/**
 * Instance indirectly referenced zero user objects,
 * otherwise they're lost on reload, see T40595.
 */
static bool make_local_all__instance_indirect_unused(Main *bmain,
                                                     ViewLayer *view_layer,
                                                     Collection *collection)
{
  Object *ob;
  bool changed = false;

  for (ob = bmain->objects.first; ob; ob = ob->id.next) {
    if (ID_IS_LINKED(ob) && (ob->id.us == 0)) {
      Base *base;

      id_us_plus(&ob->id);

      BKE_collection_object_add(bmain, collection, ob);
      base = BKE_view_layer_base_find(view_layer, ob);
      ED_object_base_select(base, BA_SELECT);
      DEG_id_tag_update(&ob->id, ID_RECALC_TRANSFORM | ID_RECALC_GEOMETRY | ID_RECALC_ANIMATION);

      changed = true;
    }
  }

  return changed;
}

static void make_local_animdata_tag_strips(ListBase *strips)
{
  NlaStrip *strip;

  for (strip = strips->first; strip; strip = strip->next) {
    if (strip->act) {
      strip->act->id.tag &= ~LIB_TAG_PRE_EXISTING;
    }

    make_local_animdata_tag_strips(&strip->strips);
  }
}

/* Tag all actions used by given animdata to be made local. */
static void make_local_animdata_tag(AnimData *adt)
{
  if (adt) {
    /* Actions - Active and Temp */
    if (adt->action) {
      adt->action->id.tag &= ~LIB_TAG_PRE_EXISTING;
    }
    if (adt->tmpact) {
      adt->tmpact->id.tag &= ~LIB_TAG_PRE_EXISTING;
    }

    /* Drivers */
    /* TODO: need to handle the ID-targets too? */

    /* NLA Data */
    for (NlaTrack *nlt = adt->nla_tracks.first; nlt; nlt = nlt->next) {
      make_local_animdata_tag_strips(&nlt->strips);
    }
  }
}

static void make_local_material_tag(Material *ma)
{
  if (ma) {
    ma->id.tag &= ~LIB_TAG_PRE_EXISTING;
    make_local_animdata_tag(BKE_animdata_from_id(&ma->id));

    /* About nodetrees: root one is made local together with material,
     * others we keep linked for now... */
  }
}

static int make_local_exec(bContext *C, wmOperator *op)
{
  Main *bmain = CTX_data_main(C);
  ParticleSystem *psys;
  Material *ma, ***matarar;
  const int mode = RNA_enum_get(op->ptr, "type");
  int a;

  /* Note: we (ab)use LIB_TAG_PRE_EXISTING to cherry pick which ID to make local... */
  if (mode == MAKE_LOCAL_ALL) {
    ViewLayer *view_layer = CTX_data_view_layer(C);
    Collection *collection = CTX_data_collection(C);

    BKE_main_id_tag_all(bmain, LIB_TAG_PRE_EXISTING, false);

    /* De-select so the user can differentiate newly instanced from existing objects. */
    BKE_view_layer_base_deselect_all(view_layer);

    if (make_local_all__instance_indirect_unused(bmain, view_layer, collection)) {
      BKE_report(op->reports,
                 RPT_INFO,
                 "Orphan library objects added to the current scene to avoid loss");
    }
  }
  else {
    BKE_main_id_tag_all(bmain, LIB_TAG_PRE_EXISTING, true);
    tag_localizable_objects(C, mode);

    CTX_DATA_BEGIN (C, Object *, ob, selected_objects) {
      if ((ob->id.tag & LIB_TAG_DOIT) == 0) {
        continue;
      }

      ob->id.tag &= ~LIB_TAG_PRE_EXISTING;
      make_local_animdata_tag(BKE_animdata_from_id(&ob->id));
      for (psys = ob->particlesystem.first; psys; psys = psys->next) {
        psys->part->id.tag &= ~LIB_TAG_PRE_EXISTING;
      }

      if (mode == MAKE_LOCAL_SELECT_OBDATA_MATERIAL) {
        for (a = 0; a < ob->totcol; a++) {
          ma = ob->mat[a];
          if (ma) {
            make_local_material_tag(ma);
          }
        }

        matarar = (Material ***)give_matarar(ob);
        if (matarar) {
          for (a = 0; a < ob->totcol; a++) {
            ma = (*matarar)[a];
            if (ma) {
              make_local_material_tag(ma);
            }
          }
        }
      }

      if (ELEM(mode, MAKE_LOCAL_SELECT_OBDATA, MAKE_LOCAL_SELECT_OBDATA_MATERIAL) &&
          ob->data != NULL) {
        ID *ob_data = ob->data;
        ob_data->tag &= ~LIB_TAG_PRE_EXISTING;
        make_local_animdata_tag(BKE_animdata_from_id(ob_data));
      }
    }
    CTX_DATA_END;
  }

  BKE_library_make_local(bmain, NULL, NULL, true, false); /* NULL is all libs */

  WM_event_add_notifier(C, NC_WINDOW, NULL);
  return OPERATOR_FINISHED;
}

void OBJECT_OT_make_local(wmOperatorType *ot)
{
  static const EnumPropertyItem type_items[] = {
      {MAKE_LOCAL_SELECT_OB, "SELECT_OBJECT", 0, "Selected Objects", ""},
      {MAKE_LOCAL_SELECT_OBDATA, "SELECT_OBDATA", 0, "Selected Objects and Data", ""},
      {MAKE_LOCAL_SELECT_OBDATA_MATERIAL,
       "SELECT_OBDATA_MATERIAL",
       0,
       "Selected Objects, Data and Materials",
       ""},
      {MAKE_LOCAL_ALL, "ALL", 0, "All", ""},
      {0, NULL, 0, NULL, NULL},
  };

  /* identifiers */
  ot->name = "Make Local";
  ot->description = "Make library linked data-blocks local to this file";
  ot->idname = "OBJECT_OT_make_local";

  /* api callbacks */
  ot->invoke = WM_menu_invoke;
  ot->exec = make_local_exec;
  ot->poll = ED_operator_objectmode;

  /* flags */
  ot->flag = OPTYPE_REGISTER | OPTYPE_UNDO;

  /* properties */
  ot->prop = RNA_def_enum(ot->srna, "type", type_items, 0, "Type", "");
}

static void make_override_library_tag_object(Object *obact, Object *ob)
{
  if (ob == obact) {
    return;
  }

  if (!ID_IS_LINKED(ob)) {
    return;
  }

  /* Note: all this is very case-by-case bad handling, ultimately we'll want a real full
   * 'automatic', generic handling of all this,
   * will probably require adding some override-aware stuff to library_query code... */

  if (obact->type == OB_ARMATURE && ob->modifiers.first != NULL) {
    for (ModifierData *md = ob->modifiers.first; md != NULL; md = md->next) {
      if (md->type == eModifierType_Armature) {
        ArmatureModifierData *amd = (ArmatureModifierData *)md;
        if (amd->object == obact) {
          ob->id.tag |= LIB_TAG_DOIT;
          break;
        }
      }
    }
  }
  else if (ob->parent == obact) {
    ob->id.tag |= LIB_TAG_DOIT;
  }

  if (ob->id.tag & LIB_TAG_DOIT) {
    printf("Indirectly overriding %s for %s\n", ob->id.name, obact->id.name);
  }
}

static void make_override_library_tag_collections(Collection *collection)
{
  collection->id.tag |= LIB_TAG_DOIT;
  for (CollectionChild *coll_child = collection->children.first; coll_child != NULL;
       coll_child = coll_child->next) {
    make_override_library_tag_collections(coll_child->collection);
  }
}

/* Set the object to override. */
static int make_override_library_invoke(bContext *C, wmOperator *op, const wmEvent *event)
{
  Scene *scene = CTX_data_scene(C);
  Object *obact = ED_object_active_context(C);

  /* Sanity checks. */
  if (!scene || ID_IS_LINKED(scene) || !obact) {
    return OPERATOR_CANCELLED;
  }

  /* Get object to work on - use a menu if we need to... */
  if (!ID_IS_LINKED(obact) && obact->instance_collection != NULL &&
      ID_IS_LINKED(obact->instance_collection)) {
    /* Gives menu with list of objects in group. */
    WM_enum_search_invoke(C, op, event);
    return OPERATOR_CANCELLED;
  }
  else if (ID_IS_LINKED(obact)) {
    uiPopupMenu *pup = UI_popup_menu_begin(C, IFACE_("OK?"), ICON_QUESTION);
    uiLayout *layout = UI_popup_menu_layout(pup);

    /* Create operator menu item with relevant properties filled in. */
    PointerRNA opptr_dummy;
    uiItemFullO_ptr(
        layout, op->type, op->type->name, ICON_NONE, NULL, WM_OP_EXEC_REGION_WIN, 0, &opptr_dummy);

    /* Present the menu and be done... */
    UI_popup_menu_end(C, pup);

    /* This invoke just calls another instance of this operator... */
    return OPERATOR_INTERFACE;
  }
  else {
    /* Error.. cannot continue. */
    BKE_report(op->reports,
               RPT_ERROR,
               "Can only make library override for a referenced object or collection");
    return OPERATOR_CANCELLED;
  }
}

static int make_override_library_exec(bContext *C, wmOperator *op)
{
  Main *bmain = CTX_data_main(C);
  Object *obact = CTX_data_active_object(C);

  bool success = false;

  if (!ID_IS_LINKED(obact) && obact->instance_collection != NULL &&
      ID_IS_LINKED(obact->instance_collection)) {
    if (!ID_IS_OVERRIDABLE_LIBRARY(obact->instance_collection)) {
      BKE_reportf(op->reports,
                  RPT_ERROR_INVALID_INPUT,
                  "Collection '%s' (instantiated by the active object) is not overridable",
                  obact->instance_collection->id.name + 2);
      return OPERATOR_CANCELLED;
    }

    BKE_main_id_tag_all(bmain, LIB_TAG_DOIT, false);

    Object *obcollection = obact;
    Collection *collection = obcollection->instance_collection;

    const ListBase dup_collection_objects = BKE_collection_object_cache_get(collection);
    Base *base = BLI_findlink(&dup_collection_objects, RNA_enum_get(op->ptr, "object"));
    obact = base->object;

    /* First, we make a library override of the linked collection itself, and all its children. */
    make_override_library_tag_collections(collection);

    /* Then, we make library override of the whole set of objects in the Collection. */
    FOREACH_COLLECTION_OBJECT_RECURSIVE_BEGIN (collection, ob) {
      ob->id.tag |= LIB_TAG_DOIT;
    }
    FOREACH_COLLECTION_OBJECT_RECURSIVE_END;

    /* Then, we remove (untag) bone shape objects, you shall never want to override those
     * (hopefully)... */
    FOREACH_COLLECTION_OBJECT_RECURSIVE_BEGIN (collection, ob) {
      if (ob->type == OB_ARMATURE && ob->pose != NULL) {
        for (bPoseChannel *pchan = ob->pose->chanbase.first; pchan != NULL; pchan = pchan->next) {
          if (pchan->custom != NULL) {
            pchan->custom->id.tag &= ~LIB_TAG_DOIT;
          }
        }
      }
    }
    FOREACH_COLLECTION_OBJECT_RECURSIVE_END;

    success = BKE_override_library_create_from_tag(bmain);

    /* Instantiate our newly overridden objects in scene, if not yet done. */
    Scene *scene = CTX_data_scene(C);
    ViewLayer *view_layer = CTX_data_view_layer(C);
    Collection *new_collection = (Collection *)collection->id.newid;

    BKE_collection_child_add(bmain, scene->master_collection, new_collection);
    FOREACH_COLLECTION_OBJECT_RECURSIVE_BEGIN (new_collection, new_ob) {
      if (new_ob != NULL && new_ob->id.override_library != NULL) {
        if ((base = BKE_view_layer_base_find(view_layer, new_ob)) == NULL) {
          BKE_collection_object_add_from(bmain, scene, obcollection, new_ob);
          base = BKE_view_layer_base_find(view_layer, new_ob);
          DEG_id_tag_update_ex(bmain, &new_ob->id, ID_RECALC_TRANSFORM | ID_RECALC_BASE_FLAGS);
        }
        /* parent to 'collection' empty */
        /* Disabled for now, according to some artist this is probably not really useful anyway.
         * And it breaks things like objects parented to bones
         * (most likely due to missing proper setting of inverse parent matrix?)... */
        /* Note: we might even actually want to get rid of that instanciating empty... */
        if (0 && new_ob->parent == NULL) {
          new_ob->parent = obcollection;
        }
        if (new_ob == (Object *)obact->id.newid) {
          /* TODO: is setting active needed? */
          BKE_view_layer_base_select_and_set_active(view_layer, base);
        }
        else {
          /* Disable auto-override tags for non-active objects, will help with performaces... */
          new_ob->id.override_library->flag &= ~OVERRIDE_LIBRARY_AUTO;
        }
        /* We still want to store all objects' current override status (i.e. change of parent). */
        BKE_override_library_operations_create(bmain, &new_ob->id, true);
      }
    }
    FOREACH_COLLECTION_OBJECT_RECURSIVE_END;

    /* obcollection is no more duplicollection-ing,
     * it merely parents whole collection of overriding instantiated objects. */
    obcollection->instance_collection = NULL;

    /* Also, we'd likely want to lock by default things like
     * transformations of implicitly overridden objects? */

    DEG_id_tag_update(&scene->id, 0);

    /* Cleanup. */
    BKE_main_id_clear_newpoins(bmain);
    BKE_main_id_tag_all(bmain, LIB_TAG_DOIT, false);
  }
  else if (!ID_IS_OVERRIDABLE_LIBRARY(obact)) {
    BKE_reportf(op->reports,
                RPT_ERROR_INVALID_INPUT,
                "Active object '%s' is not overridable",
                obact->id.name + 2);
    return OPERATOR_CANCELLED;
  }
  /* Else, poll func ensures us that ID_IS_LINKED(obact) is true. */
  else if (obact->type == OB_ARMATURE) {
    BKE_main_id_tag_all(bmain, LIB_TAG_DOIT, false);

    obact->id.tag |= LIB_TAG_DOIT;

    for (Object *ob = bmain->objects.first; ob != NULL; ob = ob->id.next) {
      make_override_library_tag_object(obact, ob);
    }

    success = BKE_override_library_create_from_tag(bmain);

    /* Also, we'd likely want to lock by default things like
     * transformations of implicitly overridden objects? */

    /* Cleanup. */
    BKE_main_id_clear_newpoins(bmain);
    BKE_main_id_tag_all(bmain, LIB_TAG_DOIT, false);
  }
  /* TODO: probably more cases where we want to do automated smart things in the future! */
  else {
    /* For now, remapp all local usages of linked ID to local override one here. */
    BKE_main_id_tag_all(bmain, LIB_TAG_DOIT, true);
    success = (BKE_override_library_create_from_id(bmain, &obact->id, true) != NULL);
    BKE_main_id_tag_all(bmain, LIB_TAG_DOIT, false);
  }

  WM_event_add_notifier(C, NC_WINDOW, NULL);

  return success ? OPERATOR_FINISHED : OPERATOR_CANCELLED;
}

static bool make_override_library_poll(bContext *C)
{
  Object *obact = CTX_data_active_object(C);

  /* Object must be directly linked to be overridable. */
  return (BKE_override_library_is_enabled() && ED_operator_objectmode(C) && obact != NULL &&
          ((ID_IS_LINKED(obact) && obact->id.tag & LIB_TAG_EXTERN) ||
           (!ID_IS_LINKED(obact) && obact->instance_collection != NULL &&
            ID_IS_LINKED(obact->instance_collection))));
}

void OBJECT_OT_make_override_library(wmOperatorType *ot)
{
  /* identifiers */
  ot->name = "Make Library Override";
  ot->description = "Make a local override of this library linked data-block";
  ot->idname = "OBJECT_OT_make_override_library";

  /* api callbacks */
  ot->invoke = make_override_library_invoke;
  ot->exec = make_override_library_exec;
  ot->poll = make_override_library_poll;

  /* flags */
  ot->flag = OPTYPE_REGISTER | OPTYPE_UNDO;

  /* properties */
  PropertyRNA *prop;
  prop = RNA_def_enum(ot->srna,
                      "object",
                      DummyRNA_DEFAULT_items,
                      0,
                      "Override Object",
                      "Name of lib-linked/collection object to make an override from");
  RNA_def_enum_funcs(prop, proxy_collection_object_itemf);
  RNA_def_property_flag(prop, PROP_ENUM_NO_TRANSLATE);
  ot->prop = prop;
}

enum {
  MAKE_SINGLE_USER_ALL = 1,
  MAKE_SINGLE_USER_SELECTED = 2,
};

static int make_single_user_exec(bContext *C, wmOperator *op)
{
  Main *bmain = CTX_data_main(C);
  Scene *scene = CTX_data_scene(C);
  ViewLayer *view_layer = CTX_data_view_layer(C);
  View3D *v3d = CTX_wm_view3d(C); /* ok if this is NULL */
  const int flag = (RNA_enum_get(op->ptr, "type") == MAKE_SINGLE_USER_SELECTED) ? SELECT : 0;
  const bool copy_collections = false;
  bool update_deps = false;

  if (RNA_boolean_get(op->ptr, "object")) {
    if (flag == SELECT) {
      BKE_view_layer_selected_objects_tag(view_layer, OB_DONE);
      single_object_users(bmain, scene, v3d, OB_DONE, copy_collections);
    }
    else {
      single_object_users(bmain, scene, v3d, 0, copy_collections);
    }

    /* needed since object relationships may have changed */
    update_deps = true;
  }

  if (RNA_boolean_get(op->ptr, "obdata")) {
    single_obdata_users(bmain, scene, view_layer, v3d, flag);
  }

  if (RNA_boolean_get(op->ptr, "material")) {
    single_mat_users(bmain, scene, view_layer, v3d, flag);
  }

  if (RNA_boolean_get(op->ptr, "animation")) {
    single_object_action_users(bmain, scene, view_layer, v3d, flag);
  }

  BKE_main_id_clear_newpoins(bmain);

  WM_event_add_notifier(C, NC_WINDOW, NULL);

  if (update_deps) {
    DEG_relations_tag_update(bmain);
  }

  return OPERATOR_FINISHED;
}

void OBJECT_OT_make_single_user(wmOperatorType *ot)
{
  static const EnumPropertyItem type_items[] = {
      {MAKE_SINGLE_USER_SELECTED, "SELECTED_OBJECTS", 0, "Selected Objects", ""},
      {MAKE_SINGLE_USER_ALL, "ALL", 0, "All", ""},
      {0, NULL, 0, NULL, NULL},
  };

  /* identifiers */
  ot->name = "Make Single User";
  ot->description = "Make linked data local to each object";
  ot->idname = "OBJECT_OT_make_single_user";

  /* api callbacks */
  ot->invoke = WM_menu_invoke;
  ot->exec = make_single_user_exec;
  ot->poll = ED_operator_objectmode;

  /* flags */
  ot->flag = OPTYPE_REGISTER | OPTYPE_UNDO;

  /* properties */
  ot->prop = RNA_def_enum(ot->srna, "type", type_items, MAKE_SINGLE_USER_SELECTED, "Type", "");

  RNA_def_boolean(ot->srna, "object", 0, "Object", "Make single user objects");
  RNA_def_boolean(ot->srna, "obdata", 0, "Object Data", "Make single user object data");
  RNA_def_boolean(ot->srna, "material", 0, "Materials", "Make materials local to each data-block");
  RNA_def_boolean(
      ot->srna, "animation", 0, "Object Animation", "Make animation data local to each object");
}

static int drop_named_material_invoke(bContext *C, wmOperator *op, const wmEvent *event)
{
  Main *bmain = CTX_data_main(C);
  Base *base = ED_view3d_give_base_under_cursor(C, event->mval);
  Material *ma;
  char name[MAX_ID_NAME - 2];

  RNA_string_get(op->ptr, "name", name);
  ma = (Material *)BKE_libblock_find_name(bmain, ID_MA, name);
  if (base == NULL || ma == NULL) {
    return OPERATOR_CANCELLED;
  }

  assign_material(CTX_data_main(C), base->object, ma, 1, BKE_MAT_ASSIGN_USERPREF);

  DEG_id_tag_update(&base->object->id, ID_RECALC_TRANSFORM);

  WM_event_add_notifier(C, NC_OBJECT | ND_OB_SHADING, base->object);
  WM_event_add_notifier(C, NC_SPACE | ND_SPACE_VIEW3D, CTX_wm_view3d(C));
  WM_event_add_notifier(C, NC_MATERIAL | ND_SHADING_LINKS, ma);

  return OPERATOR_FINISHED;
}

/* used for dropbox */
/* assigns to object under cursor, only first material slot */
void OBJECT_OT_drop_named_material(wmOperatorType *ot)
{
  /* identifiers */
  ot->name = "Drop Named Material on Object";
  ot->idname = "OBJECT_OT_drop_named_material";

  /* api callbacks */
  ot->invoke = drop_named_material_invoke;
  ot->poll = ED_operator_objectmode;

  /* flags */
  ot->flag = OPTYPE_UNDO | OPTYPE_INTERNAL;

  /* properties */
  RNA_def_string(ot->srna, "name", "Material", MAX_ID_NAME - 2, "Name", "Material name to assign");
}

static int object_unlink_data_exec(bContext *C, wmOperator *op)
{
  ID *id;
  PropertyPointerRNA pprop;

  UI_context_active_but_prop_get_templateID(C, &pprop.ptr, &pprop.prop);

  if (pprop.prop == NULL) {
    BKE_report(op->reports, RPT_ERROR, "Incorrect context for running object data unlink");
    return OPERATOR_CANCELLED;
  }

  id = pprop.ptr.owner_id;

  if (GS(id->name) == ID_OB) {
    Object *ob = (Object *)id;
    if (ob->data) {
      ID *id_data = ob->data;

      if (GS(id_data->name) == ID_IM) {
        id_us_min(id_data);
        ob->data = NULL;
      }
      else {
        BKE_report(op->reports, RPT_ERROR, "Can't unlink this object data");
        return OPERATOR_CANCELLED;
      }
    }
  }

  RNA_property_update(C, &pprop.ptr, pprop.prop);

  return OPERATOR_FINISHED;
}

/**
 * \note Only for empty-image objects, this operator is needed
 */
void OBJECT_OT_unlink_data(wmOperatorType *ot)
{
  /* identifiers */
  ot->name = "Unlink";
  ot->idname = "OBJECT_OT_unlink_data";

  /* api callbacks */
  ot->exec = object_unlink_data_exec;

  /* flags */
  ot->flag = OPTYPE_INTERNAL;
}<|MERGE_RESOLUTION|>--- conflicted
+++ resolved
@@ -1797,13 +1797,9 @@
 
   /* Making single user may affect other scenes if they share
    * with current one some collections in their ViewLayer. */
-<<<<<<< HEAD
-  BKE_main_collection_sync(bmain);
-  
+  BKE_main_collection_sync_remap(bmain);
+
   set_sca_new_poins();
-=======
-  BKE_main_collection_sync_remap(bmain);
->>>>>>> 9b70950e
 }
 
 /* not an especially efficient function, only added so the single user
