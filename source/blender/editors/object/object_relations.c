--- conflicted
+++ resolved
@@ -1699,15 +1699,9 @@
 	}
 
 	/* Making single user may affect other scenes if they share with current one some collections in their ViewLayer. */
-<<<<<<< HEAD
-	for (Scene *sce = bmain->scenes.first; sce != NULL; sce = sce->id.next) {
-		BKE_scene_collection_sync(sce);
-	}
-	
+	BKE_main_collection_sync(bmain);
+
 	set_sca_new_poins();
-=======
-	BKE_main_collection_sync(bmain);
->>>>>>> a813e259
 }
 
 /* not an especially efficient function, only added so the single user
