--- conflicted
+++ resolved
@@ -3722,9 +3722,8 @@
    * we also want to remap pointers between those... */
   BKE_main_id_newptr_and_tag_clear(bmain);
 
-<<<<<<< HEAD
   BKE_sca_clear_new_points(); /* BGE logic */
-=======
+
   /* Do not do collection re-syncs for each object; will do it once afterwards.
    * However this means we can't get to new duplicated Base's immediately, will
    * have to process them after the sync. */
@@ -3735,7 +3734,6 @@
    * original object). */
   blender::Vector<std::pair<Base *, Object *>> source_bases_new_objects;
   Object *ob_new_active = nullptr;
->>>>>>> 3354ec3f
 
   CTX_DATA_BEGIN (C, Base *, base, selected_bases) {
     Object *ob_new = NULL;
