--- conflicted
+++ resolved
@@ -3407,14 +3407,10 @@
   const int remap_flag = BKE_object_is_in_editmode(ob) ? ID_REMAP_FORCE_OBDATA_IN_EDITMODE : 0;
   BKE_libblock_relink_to_newid(bmain, &ob->id, remap_flag);
 
-<<<<<<< HEAD
   BKE_sca_set_new_points_ob(ob);
 
-  /* DAG_relations_tag_update(bmain); */ /* caller must do */
-=======
   /* Correct but the caller must do this. */
   // DAG_relations_tag_update(bmain);
->>>>>>> 156e0723
 
   if (ob->data != nullptr) {
     DEG_id_tag_update_ex(bmain, (ID *)ob->data, ID_RECALC_EDITORS);
