--- conflicted
+++ resolved
@@ -75,17 +75,8 @@
 
 #include "WM_api.h"
 #include "WM_types.h"
-<<<<<<< HEAD
 
 #include "object_intern.h"
-
-/* XXX */
-static void BIF_undo_push() {}
-/* XXX */
-=======
-
-#include "object_intern.h"
->>>>>>> 46f6cdcd
 
 #if 0 // XXX old animation system
 static void default_key_ipo(Scene *scene, Key *key)
@@ -403,11 +394,6 @@
 
 /*********************** add shape key ***********************/
 
-<<<<<<< HEAD
-/* ******************** */
-
-void delete_key(Scene *scene, Object *ob)
-=======
 void ED_object_shape_key_add(bContext *C, Scene *scene, Object *ob)
 {
 	Key *key;
@@ -425,7 +411,6 @@
 /*********************** remove shape key ***********************/
 
 int ED_object_shape_key_remove(bContext *C, Scene *scene, Object *ob)
->>>>>>> 46f6cdcd
 {
 	Main *bmain= CTX_data_main(C);
 	KeyBlock *kb, *rkb;
@@ -526,123 +511,6 @@
 	
 	if(!ED_object_shape_key_remove(C, scene, ob))
 		return OPERATOR_CANCELLED;
-	
-	return OPERATOR_FINISHED;
-}
-
-void OBJECT_OT_shape_key_remove(wmOperatorType *ot)
-{
-	/* identifiers */
-	ot->name= "Remove Shape Key";
-	ot->idname= "OBJECT_OT_shape_key_remove";
-	
-	/* api callbacks */
-	ot->exec= shape_key_remove_exec;
-
-	/* flags */
-	ot->flag= OPTYPE_REGISTER|OPTYPE_UNDO;
-}
-
-/********************** shape key operators *********************/
-
-static int shape_key_add_exec(bContext *C, wmOperator *op)
-{
-	Scene *scene= CTX_data_scene(C);
-	Object *ob= CTX_data_pointer_get_type(C, "object", &RNA_Object).data;
-	Key *key;
-
-	if(!ob)
-		return OPERATOR_CANCELLED;
-
-	if(ob->type==OB_MESH) insert_meshkey(scene, ob->data, 1);
-	else if ELEM(ob->type, OB_CURVE, OB_SURF) insert_curvekey(scene, ob->data, 1);
-	else if(ob->type==OB_LATTICE) insert_lattkey(scene, ob->data, 1);
-
-	key= ob_get_key(ob);
-	ob->shapenr= BLI_countlist(&key->block);
-
-	WM_event_add_notifier(C, NC_OBJECT|ND_DRAW, ob);
-	
-	return OPERATOR_FINISHED;
-}
-
-void OBJECT_OT_shape_key_add(wmOperatorType *ot)
-{
-	/* identifiers */
-	ot->name= "Add Shape Key";
-	ot->idname= "OBJECT_OT_shape_key_add";
-	
-	/* api callbacks */
-	ot->exec= shape_key_add_exec;
-
-	/* flags */
-	ot->flag= OPTYPE_REGISTER|OPTYPE_UNDO;
-}
-
-static int shape_key_remove_exec(bContext *C, wmOperator *op)
-{
-	Object *ob= CTX_data_pointer_get_type(C, "object", &RNA_Object).data;
-	Scene *scene= CTX_data_scene(C);
-	Main *bmain= CTX_data_main(C);
-	KeyBlock *kb, *rkb;
-	Key *key;
-	//IpoCurve *icu;
-
-	if(!ob)
-		return OPERATOR_CANCELLED;
-	
-	key= ob_get_key(ob);
-	if(key==NULL)
-		return OPERATOR_CANCELLED;
-	
-	kb= BLI_findlink(&key->block, ob->shapenr-1);
-
-	if(kb) {
-		for(rkb= key->block.first; rkb; rkb= rkb->next)
-			if(rkb->relative == ob->shapenr-1)
-				rkb->relative= 0;
-
-		BLI_remlink(&key->block, kb);
-		key->totkey--;
-		if(key->refkey== kb)
-			key->refkey= key->block.first;
-			
-		if(kb->data) MEM_freeN(kb->data);
-		MEM_freeN(kb);
-		
-		for(kb= key->block.first; kb; kb= kb->next)
-			if(kb->adrcode>=ob->shapenr)
-				kb->adrcode--;
-		
-#if 0 // XXX old animation system
-		if(key->ipo) {
-			
-			for(icu= key->ipo->curve.first; icu; icu= icu->next) {
-				if(icu->adrcode==ob->shapenr-1) {
-					BLI_remlink(&key->ipo->curve, icu);
-					free_ipo_curve(icu);
-					break;
-				}
-			}
-			for(icu= key->ipo->curve.first; icu; icu= icu->next) 
-				if(icu->adrcode>=ob->shapenr)
-					icu->adrcode--;
-		}
-#endif // XXX old animation system		
-		
-		if(ob->shapenr>1) ob->shapenr--;
-	}
-	
-	if(key->totkey==0) {
-		if(GS(key->from->name)==ID_ME) ((Mesh *)key->from)->key= NULL;
-		else if(GS(key->from->name)==ID_CU) ((Curve *)key->from)->key= NULL;
-		else if(GS(key->from->name)==ID_LT) ((Lattice *)key->from)->key= NULL;
-
-		free_libblock_us(&(bmain->key), key);
-	}
-	
-	DAG_object_flush_update(scene, OBACT, OB_RECALC_DATA);
-	WM_event_add_notifier(C, NC_OBJECT|ND_DRAW, ob);
 	
 	return OPERATOR_FINISHED;
 }
