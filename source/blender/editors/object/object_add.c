--- conflicted
+++ resolved
@@ -2157,14 +2157,9 @@
   FOREACH_MAIN_ID_END;
 #endif
 
-<<<<<<< HEAD
   BKE_sca_set_new_points();
 
-  BKE_main_id_tag_all(bmain, LIB_TAG_NEW, false);
-  BKE_main_id_clear_newpoins(bmain);
-=======
   BKE_main_id_newptr_and_tag_clear(bmain);
->>>>>>> 0a83f32d
 }
 
 /** \} */
