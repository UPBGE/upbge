--- conflicted
+++ resolved
@@ -1987,6 +1987,13 @@
   Curve *curve = ob->data;
   Mesh *mesh = BKE_mesh_new_from_object_to_bmain(bmain, depsgraph, object_eval, true);
   BKE_object_free_modifiers(ob, 0);
+
+  if (ob->type == OB_MESH) {
+    /* Game engine defaults for mesh objects */
+    ob->body_type = OB_BODY_TYPE_STATIC;
+    ob->gameflag = OB_PROP | OB_COLLISION;
+  }
+
   /* Replace curve used by the object itself. */
   ob->data = mesh;
   ob->type = OB_MESH;
@@ -2001,19 +2008,10 @@
     if (other_object->data == curve) {
       other_object->type = OB_MESH;
 
-<<<<<<< HEAD
-  if (ob->type == OB_MESH) {
-    BKE_object_free_modifiers(ob, 0);
-
-    /* Game engine defaults for mesh objects */
-    ob->body_type = OB_BODY_TYPE_STATIC;
-    ob->gameflag = OB_PROP | OB_COLLISION;
-=======
       id_us_min((ID *)other_object->data);
       other_object->data = ob->data;
       id_us_plus((ID *)other_object->data);
     }
->>>>>>> 58ce4061
   }
 }
 
