/*
 * This program is free software; you can redistribute it and/or
 * modify it under the terms of the GNU General Public License
 * as published by the Free Software Foundation; either version 2
 * of the License, or (at your option) any later version.
 *
 * This program is distributed in the hope that it will be useful,
 * but WITHOUT ANY WARRANTY; without even the implied warranty of
 * MERCHANTABILITY or FITNESS FOR A PARTICULAR PURPOSE.  See the
 * GNU General Public License for more details.
 *
 * You should have received a copy of the GNU General Public License
 * along with this program; if not, write to the Free Software Foundation,
 * Inc., 51 Franklin Street, Fifth Floor, Boston, MA 02110-1301, USA.
 *
 * The Original Code is Copyright (C) 2001-2002 by NaN Holding BV.
 * All rights reserved.
 */

/** \file
 * \ingroup edobj
 */

#include <stdlib.h>
#include <string.h>
#include <ctype.h>

#include "MEM_guardedalloc.h"

#include "DNA_anim_types.h"
#include "DNA_camera_types.h"
#include "DNA_collection_types.h"
#include "DNA_curve_types.h"
#include "DNA_light_types.h"
#include "DNA_key_types.h"
#include "DNA_material_types.h"
#include "DNA_mesh_types.h"
#include "DNA_meta_types.h"
#include "DNA_object_fluidsim_types.h"
#include "DNA_object_force_types.h"
#include "DNA_object_types.h"
#include "DNA_lightprobe_types.h"
#include "DNA_scene_types.h"
#include "DNA_vfont_types.h"
#include "DNA_actuator_types.h"
#include "DNA_gpencil_types.h"

#include "BLI_utildefines.h"
#include "BLI_ghash.h"
#include "BLI_listbase.h"
#include "BLI_math.h"
#include "BLI_string.h"

#include "BLT_translation.h"

#include "BKE_action.h"
#include "BKE_anim.h"
#include "BKE_animsys.h"
#include "BKE_armature.h"
#include "BKE_camera.h"
#include "BKE_collection.h"
#include "BKE_context.h"
#include "BKE_constraint.h"
#include "BKE_curve.h"
#include "BKE_displist.h"
#include "BKE_effect.h"
#include "BKE_font.h"
#include "BKE_gpencil.h"
#include "BKE_key.h"
#include "BKE_light.h"
#include "BKE_lattice.h"
#include "BKE_layer.h"
#include "BKE_library.h"
#include "BKE_library_query.h"
#include "BKE_library_remap.h"
#include "BKE_lightprobe.h"
#include "BKE_main.h"
#include "BKE_material.h"
#include "BKE_mball.h"
#include "BKE_mesh.h"
#include "BKE_mesh_runtime.h"
#include "BKE_nla.h"
#include "BKE_object.h"
#include "BKE_particle.h"
#include "BKE_report.h"
#include "BKE_sca.h"
#include "BKE_scene.h"
#include "BKE_speaker.h"

#include "DEG_depsgraph.h"
#include "DEG_depsgraph_build.h"
#include "DEG_depsgraph_query.h"

#include "RNA_access.h"
#include "RNA_define.h"
#include "RNA_enum_types.h"

#include "WM_api.h"
#include "WM_types.h"

#include "ED_armature.h"
#include "ED_curve.h"
#include "ED_gpencil.h"
#include "ED_mball.h"
#include "ED_mesh.h"
#include "ED_node.h"
#include "ED_object.h"
#include "ED_physics.h"
#include "ED_render.h"
#include "ED_screen.h"
#include "ED_transform.h"
#include "ED_view3d.h"

#include "UI_resources.h"

#include "object_intern.h"

/* this is an exact copy of the define in rna_light.c
 * kept here because of linking order.
 * Icons are only defined here */
const EnumPropertyItem rna_enum_light_type_items[] = {
    {LA_LOCAL, "POINT", ICON_LIGHT_POINT, "Point", "Omnidirectional point light source"},
    {LA_SUN, "SUN", ICON_LIGHT_SUN, "Sun", "Constant direction parallel ray light source"},
    {LA_SPOT, "SPOT", ICON_LIGHT_SPOT, "Spot", "Directional cone light source"},
    {LA_AREA, "AREA", ICON_LIGHT_AREA, "Area", "Directional area light source"},
    {0, NULL, 0, NULL, NULL},
};

/* copy from rna_object_force.c */
static const EnumPropertyItem field_type_items[] = {
    {PFIELD_FORCE, "FORCE", ICON_FORCE_FORCE, "Force", ""},
    {PFIELD_WIND, "WIND", ICON_FORCE_WIND, "Wind", ""},
    {PFIELD_VORTEX, "VORTEX", ICON_FORCE_VORTEX, "Vortex", ""},
    {PFIELD_MAGNET, "MAGNET", ICON_FORCE_MAGNETIC, "Magnetic", ""},
    {PFIELD_HARMONIC, "HARMONIC", ICON_FORCE_HARMONIC, "Harmonic", ""},
    {PFIELD_CHARGE, "CHARGE", ICON_FORCE_CHARGE, "Charge", ""},
    {PFIELD_LENNARDJ, "LENNARDJ", ICON_FORCE_LENNARDJONES, "Lennard-Jones", ""},
    {PFIELD_TEXTURE, "TEXTURE", ICON_FORCE_TEXTURE, "Texture", ""},
    {PFIELD_GUIDE, "GUIDE", ICON_FORCE_CURVE, "Curve Guide", ""},
    {PFIELD_BOID, "BOID", ICON_FORCE_BOID, "Boid", ""},
    {PFIELD_TURBULENCE, "TURBULENCE", ICON_FORCE_TURBULENCE, "Turbulence", ""},
    {PFIELD_DRAG, "DRAG", ICON_FORCE_DRAG, "Drag", ""},
    {PFIELD_SMOKEFLOW, "SMOKE", ICON_FORCE_SMOKEFLOW, "Smoke Flow", ""},
    {0, NULL, 0, NULL, NULL},
};

static EnumPropertyItem lightprobe_type_items[] = {
    {LIGHTPROBE_TYPE_CUBE,
     "CUBEMAP",
     ICON_LIGHTPROBE_CUBEMAP,
     "Reflection Cubemap",
     "Reflection probe with spherical or cubic attenuation"},
    {LIGHTPROBE_TYPE_PLANAR,
     "PLANAR",
     ICON_LIGHTPROBE_PLANAR,
     "Reflection Plane",
     "Planar reflection probe"},
    {LIGHTPROBE_TYPE_GRID,
     "GRID",
     ICON_LIGHTPROBE_GRID,
     "Irradiance Volume",
     "Irradiance probe to capture diffuse indirect lighting"},
    {0, NULL, 0, NULL, NULL},
};

/************************** Exported *****************************/

void ED_object_location_from_view(bContext *C, float loc[3])
{
  const Scene *scene = CTX_data_scene(C);
  copy_v3_v3(loc, scene->cursor.location);
}

void ED_object_rotation_from_quat(float rot[3], const float viewquat[4], const char align_axis)
{
  BLI_assert(align_axis >= 'X' && align_axis <= 'Z');

  switch (align_axis) {
    case 'X': {
      /* Same as 'rv3d->viewinv[1]' */
      float axis_y[4] = {0.0f, 1.0f, 0.0f};
      float quat_y[4], quat[4];
      axis_angle_to_quat(quat_y, axis_y, M_PI_2);
      mul_qt_qtqt(quat, viewquat, quat_y);
      quat_to_eul(rot, quat);
      break;
    }
    case 'Y': {
      quat_to_eul(rot, viewquat);
      rot[0] -= (float)M_PI_2;
      break;
    }
    case 'Z': {
      quat_to_eul(rot, viewquat);
      break;
    }
  }
}

void ED_object_rotation_from_view(bContext *C, float rot[3], const char align_axis)
{
  RegionView3D *rv3d = CTX_wm_region_view3d(C);
  BLI_assert(align_axis >= 'X' && align_axis <= 'Z');
  if (rv3d) {
    float viewquat[4];
    copy_qt_qt(viewquat, rv3d->viewquat);
    viewquat[0] *= -1.0f;
    ED_object_rotation_from_quat(rot, viewquat, align_axis);
  }
  else {
    zero_v3(rot);
  }
}

void ED_object_base_init_transform(bContext *C, Base *base, const float loc[3], const float rot[3])
{
  Object *ob = base->object;
  Scene *scene = CTX_data_scene(C);
  Depsgraph *depsgraph = CTX_data_depsgraph(C);

  if (!scene) {
    return;
  }

  if (loc) {
    copy_v3_v3(ob->loc, loc);
  }

  if (rot) {
    copy_v3_v3(ob->rot, rot);
  }

  BKE_object_where_is_calc(depsgraph, scene, ob);
}

/* Uses context to figure out transform for primitive.
 * Returns standard diameter. */
float ED_object_new_primitive_matrix(
    bContext *C, Object *obedit, const float loc[3], const float rot[3], float primmat[4][4])
{
  Scene *scene = CTX_data_scene(C);
  View3D *v3d = CTX_wm_view3d(C);
  float mat[3][3], rmat[3][3], cmat[3][3], imat[3][3];

  unit_m4(primmat);

  eul_to_mat3(rmat, rot);
  invert_m3(rmat);

  /* inverse transform for initial rotation and object */
  copy_m3_m4(mat, obedit->obmat);
  mul_m3_m3m3(cmat, rmat, mat);
  invert_m3_m3(imat, cmat);
  copy_m4_m3(primmat, imat);

  /* center */
  copy_v3_v3(primmat[3], loc);
  sub_v3_v3v3(primmat[3], primmat[3], obedit->obmat[3]);
  invert_m3_m3(imat, mat);
  mul_m3_v3(imat, primmat[3]);

  {
    const float dia = v3d ? ED_view3d_grid_scale(scene, v3d, NULL) :
                            ED_scene_grid_scale(scene, NULL);
    return dia;
  }

  // return 1.0f;
}

/********************* Add Object Operator ********************/

static void view_align_update(struct Main *UNUSED(main),
                              struct Scene *UNUSED(scene),
                              struct PointerRNA *ptr)
{
  RNA_struct_idprops_unset(ptr, "rotation");
}

void ED_object_add_unit_props_size(wmOperatorType *ot)
{
  RNA_def_float_distance(
      ot->srna, "size", 2.0f, 0.0, OBJECT_ADD_SIZE_MAXF, "Size", "", 0.001, 100.00);
}

void ED_object_add_unit_props_radius(wmOperatorType *ot)
{
  RNA_def_float_distance(
      ot->srna, "radius", 1.0f, 0.0, OBJECT_ADD_SIZE_MAXF, "Radius", "", 0.001, 100.00);
}

void ED_object_add_generic_props(wmOperatorType *ot, bool do_editmode)
{
  PropertyRNA *prop;

  /* note: this property gets hidden for add-camera operator */
  prop = RNA_def_boolean(
      ot->srna, "view_align", 0, "Align to View", "Align the new object to the view");
  RNA_def_property_update_runtime(prop, view_align_update);

  if (do_editmode) {
    prop = RNA_def_boolean(
        ot->srna, "enter_editmode", 0, "Enter Editmode", "Enter editmode when adding this object");
    RNA_def_property_flag(prop, PROP_HIDDEN | PROP_SKIP_SAVE);
  }

  prop = RNA_def_float_vector_xyz(ot->srna,
                                  "location",
                                  3,
                                  NULL,
                                  -OBJECT_ADD_SIZE_MAXF,
                                  OBJECT_ADD_SIZE_MAXF,
                                  "Location",
                                  "Location for the newly added object",
                                  -1000.0f,
                                  1000.0f);
  RNA_def_property_flag(prop, PROP_SKIP_SAVE);
  prop = RNA_def_float_rotation(ot->srna,
                                "rotation",
                                3,
                                NULL,
                                -OBJECT_ADD_SIZE_MAXF,
                                OBJECT_ADD_SIZE_MAXF,
                                "Rotation",
                                "Rotation for the newly added object",
                                DEG2RADF(-360.0f),
                                DEG2RADF(360.0f));
  RNA_def_property_flag(prop, PROP_SKIP_SAVE);
}

void ED_object_add_mesh_props(wmOperatorType *ot)
{
  RNA_def_boolean(ot->srna, "calc_uvs", true, "Generate UVs", "Generate a default UV map");
}

bool ED_object_add_generic_get_opts(bContext *C,
                                    wmOperator *op,
                                    const char view_align_axis,
                                    float loc[3],
                                    float rot[3],
                                    bool *enter_editmode,
                                    ushort *local_view_bits,
                                    bool *is_view_aligned)
{
  PropertyRNA *prop;

  /* Switch to Edit mode? optional prop */
  if ((prop = RNA_struct_find_property(op->ptr, "enter_editmode"))) {
    bool _enter_editmode;
    if (!enter_editmode) {
      enter_editmode = &_enter_editmode;
    }

    if (RNA_property_is_set(op->ptr, prop) && enter_editmode) {
      *enter_editmode = RNA_property_boolean_get(op->ptr, prop);
    }
    else {
      *enter_editmode = (U.flag & USER_ADD_EDITMODE) != 0;
      RNA_property_boolean_set(op->ptr, prop, *enter_editmode);
    }
  }

  if (local_view_bits) {
    View3D *v3d = CTX_wm_view3d(C);
    if (v3d && v3d->localvd) {
      *local_view_bits = v3d->local_view_uuid;
    }
  }

  /* Location! */
  {
    float _loc[3];
    if (!loc) {
      loc = _loc;
    }

    if (RNA_struct_property_is_set(op->ptr, "location")) {
      RNA_float_get_array(op->ptr, "location", loc);
    }
    else {
      ED_object_location_from_view(C, loc);
      RNA_float_set_array(op->ptr, "location", loc);
    }
  }

  /* Rotation! */
  {
    bool _is_view_aligned;
    float _rot[3];
    if (!is_view_aligned) {
      is_view_aligned = &_is_view_aligned;
    }
    if (!rot) {
      rot = _rot;
    }

    if (RNA_struct_property_is_set(op->ptr, "rotation")) {
      *is_view_aligned = false;
    }
    else if (RNA_struct_property_is_set(op->ptr, "view_align")) {
      *is_view_aligned = RNA_boolean_get(op->ptr, "view_align");
    }
    else {
      *is_view_aligned = (U.flag & USER_ADD_VIEWALIGNED) != 0;
      RNA_boolean_set(op->ptr, "view_align", *is_view_aligned);
    }

    if (*is_view_aligned) {
      ED_object_rotation_from_view(C, rot, view_align_axis);
      RNA_float_set_array(op->ptr, "rotation", rot);
    }
    else {
      RNA_float_get_array(op->ptr, "rotation", rot);
    }
  }

  return true;
}

/* For object add primitive operators.
 * Do not call undo push in this function (users of this function have to). */
Object *ED_object_add_type(
        bContext *C,
        int type, const char *name,
        const float loc[3], const float rot[3],
        bool enter_editmode, ushort local_view_bits)
{
	Main *bmain = CTX_data_main(C);
	Scene *scene = CTX_data_scene(C);
	ViewLayer *view_layer = CTX_data_view_layer(C);
	Object *ob;

	/* for as long scene has editmode... */
	if (CTX_data_edit_object(C)) {
		ED_object_editmode_exit(C, EM_FREEDATA);
	}

	/* deselects all, sets active object */
	ob = BKE_object_add(bmain, scene, view_layer, type, name);
	BASACT(view_layer)->local_view_bits = local_view_bits;
	/* editor level activate, notifiers */
	ED_object_base_activate(C, view_layer->basact);

	/* more editor stuff */
	ED_object_base_init_transform(C, view_layer->basact, loc, rot);

	/* Ignore collisions by default for non-mesh objects */
	if (type != OB_MESH) {
		ob->body_type = OB_BODY_TYPE_NO_COLLISION;
		ob->gameflag &= ~(OB_SENSOR | OB_RIGID_BODY | OB_SOFT_BODY | OB_COLLISION | OB_CHARACTER | OB_OCCLUDER | OB_DYNAMIC | OB_NAVMESH); /* copied from rna_object.c */
	}

	/* TODO(sergey): This is weird to manually tag objects for update, better to
	 * use DEG_id_tag_update here perhaps.
	 */
	DEG_id_type_tag(bmain, ID_OB);
	DEG_relations_tag_update(bmain);
	if (ob->data != NULL) {
		DEG_id_tag_update_ex(bmain, (ID *)ob->data, ID_RECALC_EDITORS);
	}

	if (enter_editmode) {
		ED_object_editmode_enter_ex(bmain, scene, ob, 0);
	}

	WM_event_add_notifier(C, NC_SCENE | ND_LAYER_CONTENT, scene);

	/* TODO(sergey): Use proper flag for tagging here. */
	DEG_id_tag_update(&scene->id, 0);

	return ob;
}

/* for object add operator */
static int object_add_exec(bContext *C, wmOperator *op)
{
  Object *ob;
  bool enter_editmode;
  ushort local_view_bits;
  float loc[3], rot[3], radius;

  WM_operator_view3d_unit_defaults(C, op);
  if (!ED_object_add_generic_get_opts(
          C, op, 'Z', loc, rot, &enter_editmode, &local_view_bits, NULL)) {
    return OPERATOR_CANCELLED;
  }
  radius = RNA_float_get(op->ptr, "radius");
  ob = ED_object_add_type(
      C, RNA_enum_get(op->ptr, "type"), NULL, loc, rot, enter_editmode, local_view_bits);

  if (ob->type == OB_LATTICE) {
    /* lattice is a special case!
     * we never want to scale the obdata since that is the rest-state */
    copy_v3_fl(ob->scale, radius);
  }
  else {
    BKE_object_obdata_size_init(ob, radius);
  }

  return OPERATOR_FINISHED;
}

void OBJECT_OT_add(wmOperatorType *ot)
{
  /* identifiers */
  ot->name = "Add Object";
  ot->description = "Add an object to the scene";
  ot->idname = "OBJECT_OT_add";

  /* api callbacks */
  ot->exec = object_add_exec;
  ot->poll = ED_operator_objectmode;

  /* flags */
  ot->flag = OPTYPE_REGISTER | OPTYPE_UNDO;

  /* properties */
  ED_object_add_unit_props_radius(ot);
  PropertyRNA *prop = RNA_def_enum(ot->srna, "type", rna_enum_object_type_items, 0, "Type", "");
  RNA_def_property_translation_context(prop, BLT_I18NCONTEXT_ID_ID);

  ED_object_add_generic_props(ot, true);
}

/********************** Add Probe Operator **********************/

/* for object add operator */
static const char *get_lightprobe_defname(int type)
{
  switch (type) {
    case LIGHTPROBE_TYPE_GRID:
      return CTX_DATA_(BLT_I18NCONTEXT_ID_LIGHT, "IrradianceVolume");
    case LIGHTPROBE_TYPE_PLANAR:
      return CTX_DATA_(BLT_I18NCONTEXT_ID_LIGHT, "ReflectionPlane");
    case LIGHTPROBE_TYPE_CUBE:
      return CTX_DATA_(BLT_I18NCONTEXT_ID_LIGHT, "ReflectionCubemap");
    default:
      return CTX_DATA_(BLT_I18NCONTEXT_ID_LIGHT, "LightProbe");
  }
}

static int lightprobe_add_exec(bContext *C, wmOperator *op)
{
  Object *ob;
  LightProbe *probe;
  int type;
  bool enter_editmode;
  ushort local_view_bits;
  float loc[3], rot[3];
  float radius;

  WM_operator_view3d_unit_defaults(C, op);
  if (!ED_object_add_generic_get_opts(
          C, op, 'Z', loc, rot, &enter_editmode, &local_view_bits, NULL)) {
    return OPERATOR_CANCELLED;
  }
  type = RNA_enum_get(op->ptr, "type");
  radius = RNA_float_get(op->ptr, "radius");

  ob = ED_object_add_type(
      C, OB_LIGHTPROBE, get_lightprobe_defname(type), loc, rot, false, local_view_bits);
  copy_v3_fl(ob->scale, radius);

  probe = (LightProbe *)ob->data;
  probe->type = type;

  switch (type) {
    case LIGHTPROBE_TYPE_GRID:
      probe->distinf = 0.3f;
      probe->falloff = 1.0f;
      probe->clipsta = 0.01f;
      break;
    case LIGHTPROBE_TYPE_PLANAR:
      probe->distinf = 0.1f;
      probe->falloff = 0.5f;
      probe->clipsta = 0.001f;
      ob->empty_drawsize = 0.5f;
      break;
    case LIGHTPROBE_TYPE_CUBE:
      probe->attenuation_type = LIGHTPROBE_SHAPE_ELIPSOID;
      break;
    default:
      BLI_assert(!"LightProbe type not configured.");
      break;
  }

  DEG_relations_tag_update(CTX_data_main(C));

  return OPERATOR_FINISHED;
}

void OBJECT_OT_lightprobe_add(wmOperatorType *ot)
{
  /* identifiers */
  ot->name = "Add Light Probe";
  ot->description = "Add a light probe object";
  ot->idname = "OBJECT_OT_lightprobe_add";

  /* api callbacks */
  ot->exec = lightprobe_add_exec;
  ot->poll = ED_operator_objectmode;

  /* flags */
  ot->flag = OPTYPE_REGISTER | OPTYPE_UNDO;

  /* properties */
  ot->prop = RNA_def_enum(ot->srna, "type", lightprobe_type_items, 0, "Type", "");

  ED_object_add_unit_props_radius(ot);
  ED_object_add_generic_props(ot, true);
}

/********************* Add Effector Operator ********************/

/* for object add operator */
static int effector_add_exec(bContext *C, wmOperator *op)
{
  Object *ob;
  int type;
  bool enter_editmode;
  ushort local_view_bits;
  float loc[3], rot[3];
  float mat[4][4];
  float dia;

  WM_operator_view3d_unit_defaults(C, op);
  if (!ED_object_add_generic_get_opts(
          C, op, 'Z', loc, rot, &enter_editmode, &local_view_bits, NULL)) {
    return OPERATOR_CANCELLED;
  }
  type = RNA_enum_get(op->ptr, "type");
  dia = RNA_float_get(op->ptr, "radius");

  if (type == PFIELD_GUIDE) {
    Curve *cu;
    const char *name = CTX_DATA_(BLT_I18NCONTEXT_ID_OBJECT, "CurveGuide");
    ob = ED_object_add_type(C, OB_CURVE, name, loc, rot, false, local_view_bits);

    cu = ob->data;
    cu->flag |= CU_PATH | CU_3D;
    ED_object_editmode_enter(C, 0);
    ED_object_new_primitive_matrix(C, ob, loc, rot, mat);
    BLI_addtail(&cu->editnurb->nurbs,
                ED_curve_add_nurbs_primitive(C, ob, mat, CU_NURBS | CU_PRIM_PATH, dia));
    if (!enter_editmode) {
      ED_object_editmode_exit(C, EM_FREEDATA);
    }
  }
  else {
    const char *name = CTX_DATA_(BLT_I18NCONTEXT_ID_OBJECT, "Field");
    ob = ED_object_add_type(C, OB_EMPTY, name, loc, rot, false, local_view_bits);
    BKE_object_obdata_size_init(ob, dia);
    if (ELEM(type, PFIELD_WIND, PFIELD_VORTEX)) {
      ob->empty_drawtype = OB_SINGLE_ARROW;
    }
  }

  ob->pd = BKE_partdeflect_new(type);

  DEG_relations_tag_update(CTX_data_main(C));

  return OPERATOR_FINISHED;
}

void OBJECT_OT_effector_add(wmOperatorType *ot)
{
  /* identifiers */
  ot->name = "Add Effector";
  ot->description = "Add an empty object with a physics effector to the scene";
  ot->idname = "OBJECT_OT_effector_add";

  /* api callbacks */
  ot->exec = effector_add_exec;
  ot->poll = ED_operator_objectmode;

  /* flags */
  ot->flag = OPTYPE_REGISTER | OPTYPE_UNDO;

  /* properties */
  ot->prop = RNA_def_enum(ot->srna, "type", field_type_items, 0, "Type", "");

  ED_object_add_unit_props_radius(ot);
  ED_object_add_generic_props(ot, true);
}

/********************* Add Camera Operator ********************/

static int object_camera_add_exec(bContext *C, wmOperator *op)
{
  View3D *v3d = CTX_wm_view3d(C);
  Scene *scene = CTX_data_scene(C);
  Object *ob;
  Camera *cam;
  bool enter_editmode;
  ushort local_view_bits;
  float loc[3], rot[3];

  /* force view align for cameras */
  RNA_boolean_set(op->ptr, "view_align", true);

  if (!ED_object_add_generic_get_opts(
          C, op, 'Z', loc, rot, &enter_editmode, &local_view_bits, NULL)) {
    return OPERATOR_CANCELLED;
  }
  ob = ED_object_add_type(C, OB_CAMERA, NULL, loc, rot, false, local_view_bits);

  if (v3d) {
    if (v3d->camera == NULL) {
      v3d->camera = ob;
    }
    if (v3d->scenelock && scene->camera == NULL) {
      scene->camera = ob;
    }
  }

  cam = ob->data;
  cam->drawsize = v3d ? ED_view3d_grid_scale(scene, v3d, NULL) : ED_scene_grid_scale(scene, NULL);

  return OPERATOR_FINISHED;
}

void OBJECT_OT_camera_add(wmOperatorType *ot)
{
  PropertyRNA *prop;

  /* identifiers */
  ot->name = "Add Camera";
  ot->description = "Add a camera object to the scene";
  ot->idname = "OBJECT_OT_camera_add";

  /* api callbacks */
  ot->exec = object_camera_add_exec;
  ot->poll = ED_operator_objectmode;

  /* flags */
  ot->flag = OPTYPE_REGISTER | OPTYPE_UNDO;

  ED_object_add_generic_props(ot, true);

  /* hide this for cameras, default */
  prop = RNA_struct_type_find_property(ot->srna, "view_align");
  RNA_def_property_flag(prop, PROP_HIDDEN);
}

/********************* Add Metaball Operator ********************/

static int object_metaball_add_exec(bContext *C, wmOperator *op)
{
  Object *obedit = CTX_data_edit_object(C);
  bool newob = false;
  bool enter_editmode;
  ushort local_view_bits;
  float loc[3], rot[3];
  float mat[4][4];
  float dia;

  WM_operator_view3d_unit_defaults(C, op);
  if (!ED_object_add_generic_get_opts(
          C, op, 'Z', loc, rot, &enter_editmode, &local_view_bits, NULL)) {
    return OPERATOR_CANCELLED;
  }
  if (obedit == NULL || obedit->type != OB_MBALL) {
    obedit = ED_object_add_type(C, OB_MBALL, NULL, loc, rot, true, local_view_bits);
    newob = true;
  }
  else {
    DEG_id_tag_update(&obedit->id, ID_RECALC_GEOMETRY);
  }

  ED_object_new_primitive_matrix(C, obedit, loc, rot, mat);
  dia = RNA_float_get(op->ptr, "radius");

  ED_mball_add_primitive(C, obedit, mat, dia, RNA_enum_get(op->ptr, "type"));

  /* userdef */
  if (newob && !enter_editmode) {
    ED_object_editmode_exit(C, EM_FREEDATA);
  }

  WM_event_add_notifier(C, NC_OBJECT | ND_DRAW, obedit);

  return OPERATOR_FINISHED;
}

void OBJECT_OT_metaball_add(wmOperatorType *ot)
{
  /* identifiers */
  ot->name = "Add Metaball";
  ot->description = "Add an metaball object to the scene";
  ot->idname = "OBJECT_OT_metaball_add";

  /* api callbacks */
  ot->invoke = WM_menu_invoke;
  ot->exec = object_metaball_add_exec;
  ot->poll = ED_operator_scene_editable;

  /* flags */
  ot->flag = OPTYPE_REGISTER | OPTYPE_UNDO;

  ot->prop = RNA_def_enum(ot->srna, "type", rna_enum_metaelem_type_items, 0, "Primitive", "");

  ED_object_add_unit_props_radius(ot);
  ED_object_add_generic_props(ot, true);
}

/********************* Add Text Operator ********************/

static int object_add_text_exec(bContext *C, wmOperator *op)
{
  Object *obedit = CTX_data_edit_object(C);
  bool enter_editmode;
  ushort local_view_bits;
  float loc[3], rot[3];

  WM_operator_view3d_unit_defaults(C, op);
  if (!ED_object_add_generic_get_opts(
          C, op, 'Z', loc, rot, &enter_editmode, &local_view_bits, NULL)) {
    return OPERATOR_CANCELLED;
  }
  if (obedit && obedit->type == OB_FONT) {
    return OPERATOR_CANCELLED;
  }

  obedit = ED_object_add_type(C, OB_FONT, NULL, loc, rot, enter_editmode, local_view_bits);
  BKE_object_obdata_size_init(obedit, RNA_float_get(op->ptr, "radius"));

  WM_event_add_notifier(C, NC_OBJECT | ND_DRAW, obedit);

  return OPERATOR_FINISHED;
}

void OBJECT_OT_text_add(wmOperatorType *ot)
{
  /* identifiers */
  ot->name = "Add Text";
  ot->description = "Add a text object to the scene";
  ot->idname = "OBJECT_OT_text_add";

  /* api callbacks */
  ot->exec = object_add_text_exec;
  ot->poll = ED_operator_objectmode;

  /* flags */
  ot->flag = OPTYPE_REGISTER | OPTYPE_UNDO;

  /* properties */
  ED_object_add_unit_props_radius(ot);
  ED_object_add_generic_props(ot, true);
}

/********************* Add Armature Operator ********************/

static int object_armature_add_exec(bContext *C, wmOperator *op)
{
  Object *obedit = CTX_data_edit_object(C);
  RegionView3D *rv3d = CTX_wm_region_view3d(C);
  bool newob = false;
  bool enter_editmode;
  ushort local_view_bits;
  float loc[3], rot[3], dia;
  bool view_aligned = rv3d && (U.flag & USER_ADD_VIEWALIGNED);

  WM_operator_view3d_unit_defaults(C, op);
  if (!ED_object_add_generic_get_opts(
          C, op, 'Z', loc, rot, &enter_editmode, &local_view_bits, NULL)) {
    return OPERATOR_CANCELLED;
  }
  if ((obedit == NULL) || (obedit->type != OB_ARMATURE)) {
    obedit = ED_object_add_type(C, OB_ARMATURE, NULL, loc, rot, true, local_view_bits);
    ED_object_editmode_enter(C, 0);
    newob = true;
  }
  else {
    DEG_id_tag_update(&obedit->id, ID_RECALC_GEOMETRY);
  }

  if (obedit == NULL) {
    BKE_report(op->reports, RPT_ERROR, "Cannot create editmode armature");
    return OPERATOR_CANCELLED;
  }

  dia = RNA_float_get(op->ptr, "radius");
  ED_armature_ebone_add_primitive(obedit, dia, view_aligned);

  /* userdef */
  if (newob && !enter_editmode) {
    ED_object_editmode_exit(C, EM_FREEDATA);
  }

  WM_event_add_notifier(C, NC_OBJECT | ND_DRAW, obedit);

  return OPERATOR_FINISHED;
}

void OBJECT_OT_armature_add(wmOperatorType *ot)
{
  /* identifiers */
  ot->name = "Add Armature";
  ot->description = "Add an armature object to the scene";
  ot->idname = "OBJECT_OT_armature_add";

  /* api callbacks */
  ot->exec = object_armature_add_exec;
  ot->poll = ED_operator_objectmode;

  /* flags */
  ot->flag = OPTYPE_REGISTER | OPTYPE_UNDO;

  /* properties */
  ED_object_add_unit_props_radius(ot);
  ED_object_add_generic_props(ot, true);
}

/********************* Add Empty Operator ********************/

static int object_empty_add_exec(bContext *C, wmOperator *op)
{
  Object *ob;
  int type = RNA_enum_get(op->ptr, "type");
  ushort local_view_bits;
  float loc[3], rot[3];

  WM_operator_view3d_unit_defaults(C, op);
  if (!ED_object_add_generic_get_opts(C, op, 'Z', loc, rot, NULL, &local_view_bits, NULL)) {
    return OPERATOR_CANCELLED;
  }
  ob = ED_object_add_type(C, OB_EMPTY, NULL, loc, rot, false, local_view_bits);

  BKE_object_empty_draw_type_set(ob, type);
  BKE_object_obdata_size_init(ob, RNA_float_get(op->ptr, "radius"));

  return OPERATOR_FINISHED;
}

void OBJECT_OT_empty_add(wmOperatorType *ot)
{
  /* identifiers */
  ot->name = "Add Empty";
  ot->description = "Add an empty object to the scene";
  ot->idname = "OBJECT_OT_empty_add";

  /* api callbacks */
  ot->invoke = WM_menu_invoke;
  ot->exec = object_empty_add_exec;
  ot->poll = ED_operator_objectmode;

  /* flags */
  ot->flag = OPTYPE_REGISTER | OPTYPE_UNDO;

  /* properties */
  ot->prop = RNA_def_enum(ot->srna, "type", rna_enum_object_empty_drawtype_items, 0, "Type", "");

  ED_object_add_unit_props_radius(ot);
  ED_object_add_generic_props(ot, false);
}

static int empty_drop_named_image_invoke(bContext *C, wmOperator *op, const wmEvent *event)
{
  Scene *scene = CTX_data_scene(C);

  Image *ima = NULL;

  ima = (Image *)WM_operator_drop_load_path(C, op, ID_IM);
  if (!ima) {
    return OPERATOR_CANCELLED;
  }
  /* handled below */
  id_us_min((ID *)ima);

  Object *ob = NULL;
  Object *ob_cursor = ED_view3d_give_object_under_cursor(C, event->mval);

  /* either change empty under cursor or create a new empty */
  if (ob_cursor && ob_cursor->type == OB_EMPTY) {
    WM_event_add_notifier(C, NC_SCENE | ND_OB_ACTIVE, scene);
    DEG_id_tag_update((ID *)ob_cursor, ID_RECALC_TRANSFORM);
    ob = ob_cursor;
  }
  else {
    /* add new empty */
    ushort local_view_bits;
    float rot[3];

    if (!ED_object_add_generic_get_opts(C, op, 'Z', NULL, rot, NULL, &local_view_bits, NULL)) {
      return OPERATOR_CANCELLED;
    }
    ob = ED_object_add_type(C, OB_EMPTY, NULL, NULL, rot, false, local_view_bits);

    ED_object_location_from_view(C, ob->loc);
    ED_view3d_cursor3d_position(C, event->mval, false, ob->loc);
    ED_object_rotation_from_view(C, ob->rot, 'Z');
    ob->empty_drawsize = 5.0f;
  }

  BKE_object_empty_draw_type_set(ob, OB_EMPTY_IMAGE);

  id_us_min(ob->data);
  ob->data = ima;
  id_us_plus(ob->data);

  return OPERATOR_FINISHED;
}

void OBJECT_OT_drop_named_image(wmOperatorType *ot)
{
  PropertyRNA *prop;

  /* identifiers */
  ot->name = "Add Empty Image/Drop Image To Empty";
  ot->description = "Add an empty image type to scene with data";
  ot->idname = "OBJECT_OT_drop_named_image";

  /* api callbacks */
  ot->invoke = empty_drop_named_image_invoke;
  ot->poll = ED_operator_objectmode;

  /* flags */
  ot->flag = OPTYPE_REGISTER | OPTYPE_UNDO;

  /* properties */
  prop = RNA_def_string(ot->srna, "filepath", NULL, FILE_MAX, "Filepath", "Path to image file");
  RNA_def_property_flag(prop, PROP_HIDDEN | PROP_SKIP_SAVE);
  RNA_def_boolean(ot->srna,
                  "relative_path",
                  true,
                  "Relative Path",
                  "Select the file relative to the blend file");
  RNA_def_property_flag(prop, PROP_HIDDEN | PROP_SKIP_SAVE);
  prop = RNA_def_string(ot->srna, "name", NULL, MAX_ID_NAME - 2, "Name", "Image name to assign");
  RNA_def_property_flag(prop, PROP_HIDDEN | PROP_SKIP_SAVE);
  ED_object_add_generic_props(ot, false);
}

/********************* Add Gpencil Operator ********************/
static bool object_gpencil_add_poll(bContext *C)
{
  Scene *scene = CTX_data_scene(C);
  Object *obact = CTX_data_active_object(C);

  if ((scene == NULL) || (ID_IS_LINKED(scene))) {
    return false;
  }

  if (obact && obact->type == OB_GPENCIL) {
    if (obact->mode != OB_MODE_OBJECT) {
      return false;
    }
  }

  return true;
}

static int object_gpencil_add_exec(bContext *C, wmOperator *op)
{
  Object *ob = CTX_data_active_object(C);
  bGPdata *gpd = (ob && (ob->type == OB_GPENCIL)) ? ob->data : NULL;

  const int type = RNA_enum_get(op->ptr, "type");

  ushort local_view_bits;
  float loc[3], rot[3];
  bool newob = false;

  /* Note: We use 'Y' here (not 'Z'), as */
  WM_operator_view3d_unit_defaults(C, op);
  if (!ED_object_add_generic_get_opts(C, op, 'Y', loc, rot, NULL, &local_view_bits, NULL)) {
    return OPERATOR_CANCELLED;
  }
  /* add new object if not currently editing a GP object,
   * or if "empty" was chosen (i.e. user wants a blank GP canvas)
   */
  if ((gpd == NULL) || (GPENCIL_ANY_MODE(gpd) == false) || (type == GP_EMPTY)) {
    const char *ob_name = NULL;
    switch (type) {
      case GP_MONKEY: {
        ob_name = "Suzanne";
        break;
      }
      case GP_STROKE: {
        ob_name = "Stroke";
        break;
      }
      default: {
        break;
      }
    }

    ob = ED_object_add_type(C, OB_GPENCIL, ob_name, loc, rot, true, local_view_bits);
    gpd = ob->data;
    newob = true;
  }
  else {
    DEG_id_tag_update(&ob->id, ID_RECALC_GEOMETRY);
    WM_event_add_notifier(C, NC_GPENCIL | ND_DATA | NA_ADDED, NULL);
  }

  /* create relevant geometry */
  switch (type) {
    case GP_STROKE: {
      float radius = RNA_float_get(op->ptr, "radius");
      float mat[4][4];

      ED_object_new_primitive_matrix(C, ob, loc, rot, mat);
      mul_v3_fl(mat[0], radius);
      mul_v3_fl(mat[1], radius);
      mul_v3_fl(mat[2], radius);

      ED_gpencil_create_stroke(C, ob, mat);
      break;
    }
    case GP_MONKEY: {
      float radius = RNA_float_get(op->ptr, "radius");
      float mat[4][4];

      ED_object_new_primitive_matrix(C, ob, loc, rot, mat);
      mul_v3_fl(mat[0], radius);
      mul_v3_fl(mat[1], radius);
      mul_v3_fl(mat[2], radius);

      ED_gpencil_create_monkey(C, ob, mat);
      break;
    }
    case GP_EMPTY:
      /* do nothing */
      break;

    default:
      BKE_report(op->reports, RPT_WARNING, "Not implemented");
      break;
  }

  /* if this is a new object, initialise default stuff (colors, etc.) */
  if (newob) {
    /* set default viewport color to black */
    copy_v3_fl(ob->color, 0.0f);

    ED_gpencil_add_defaults(C, ob);
  }

  return OPERATOR_FINISHED;
}

void OBJECT_OT_gpencil_add(wmOperatorType *ot)
{
  /* identifiers */
  ot->name = "Add Grease Pencil";
  ot->description = "Add a Grease Pencil object to the scene";
  ot->idname = "OBJECT_OT_gpencil_add";

  /* api callbacks */
  ot->invoke = WM_menu_invoke;
  ot->exec = object_gpencil_add_exec;
  ot->poll = object_gpencil_add_poll;

  /* flags */
  ot->flag = OPTYPE_REGISTER | OPTYPE_UNDO;

  /* properties */
  ED_object_add_unit_props_radius(ot);
  ED_object_add_generic_props(ot, false);

  ot->prop = RNA_def_enum(ot->srna, "type", rna_enum_object_gpencil_type_items, 0, "Type", "");
}

/********************* Add Light Operator ********************/

static const char *get_light_defname(int type)
{
  switch (type) {
    case LA_LOCAL:
      return CTX_DATA_(BLT_I18NCONTEXT_ID_LIGHT, "Point");
    case LA_SUN:
      return CTX_DATA_(BLT_I18NCONTEXT_ID_LIGHT, "Sun");
    case LA_SPOT:
      return CTX_DATA_(BLT_I18NCONTEXT_ID_LIGHT, "Spot");
    case LA_AREA:
      return CTX_DATA_(BLT_I18NCONTEXT_ID_LIGHT, "Area");
    default:
      return CTX_DATA_(BLT_I18NCONTEXT_ID_LIGHT, "Light");
  }
}

static int object_light_add_exec(bContext *C, wmOperator *op)
{
  Scene *scene = CTX_data_scene(C);
  Object *ob;
  Light *la;
  int type = RNA_enum_get(op->ptr, "type");
  ushort local_view_bits;
  float loc[3], rot[3];

  WM_operator_view3d_unit_defaults(C, op);
  if (!ED_object_add_generic_get_opts(C, op, 'Z', loc, rot, NULL, &local_view_bits, NULL)) {
    return OPERATOR_CANCELLED;
  }
  ob = ED_object_add_type(C, OB_LAMP, get_light_defname(type), loc, rot, false, local_view_bits);

  float size = RNA_float_get(op->ptr, "radius");
  /* Better defaults for light size. */
  switch (type) {
    case LA_LOCAL:
    case LA_SPOT:
      break;
    case LA_AREA:
      size *= 4.0f;
      break;
    default:
      size *= 0.5f;
      break;
  }
  BKE_object_obdata_size_init(ob, size);

  la = (Light *)ob->data;
  la->type = type;

  if (BKE_scene_uses_cycles(scene)) {
    ED_node_shader_default(C, &la->id);
    la->use_nodes = true;
  }

  return OPERATOR_FINISHED;
}

void OBJECT_OT_light_add(wmOperatorType *ot)
{
  /* identifiers */
  ot->name = "Add Light";
  ot->description = "Add a light object to the scene";
  ot->idname = "OBJECT_OT_light_add";

  /* api callbacks */
  ot->invoke = WM_menu_invoke;
  ot->exec = object_light_add_exec;
  ot->poll = ED_operator_objectmode;

  /* flags */
  ot->flag = OPTYPE_REGISTER | OPTYPE_UNDO;

  /* properties */
  ot->prop = RNA_def_enum(ot->srna, "type", rna_enum_light_type_items, 0, "Type", "");
  RNA_def_property_translation_context(ot->prop, BLT_I18NCONTEXT_ID_LIGHT);

  ED_object_add_unit_props_radius(ot);
  ED_object_add_generic_props(ot, false);
}

/********************* Add Collection Instance Operator ********************/

static int collection_instance_add_exec(bContext *C, wmOperator *op)
{
  Main *bmain = CTX_data_main(C);
  Collection *collection;
  ushort local_view_bits;
  float loc[3], rot[3];

  if (RNA_struct_property_is_set(op->ptr, "name")) {
    char name[MAX_ID_NAME - 2];

    RNA_string_get(op->ptr, "name", name);
    collection = (Collection *)BKE_libblock_find_name(bmain, ID_GR, name);

    if (0 == RNA_struct_property_is_set(op->ptr, "location")) {
      const wmEvent *event = CTX_wm_window(C)->eventstate;
      ARegion *ar = CTX_wm_region(C);
      const int mval[2] = {event->x - ar->winrct.xmin, event->y - ar->winrct.ymin};
      ED_object_location_from_view(C, loc);
      ED_view3d_cursor3d_position(C, mval, false, loc);
      RNA_float_set_array(op->ptr, "location", loc);
    }
  }
  else {
    collection = BLI_findlink(&CTX_data_main(C)->collections, RNA_enum_get(op->ptr, "collection"));
  }

  if (!ED_object_add_generic_get_opts(C, op, 'Z', loc, rot, NULL, &local_view_bits, NULL)) {
    return OPERATOR_CANCELLED;
  }
  if (collection) {
    Scene *scene = CTX_data_scene(C);
    ViewLayer *view_layer = CTX_data_view_layer(C);

    /* Avoid dependency cycles. */
    LayerCollection *active_lc = BKE_layer_collection_get_active(view_layer);
    while (BKE_collection_find_cycle(active_lc->collection, collection)) {
      active_lc = BKE_layer_collection_activate_parent(view_layer, active_lc);
    }

    Object *ob = ED_object_add_type(
        C, OB_EMPTY, collection->id.name + 2, loc, rot, false, local_view_bits);
    ob->instance_collection = collection;
    ob->transflag |= OB_DUPLICOLLECTION;
    id_us_plus(&collection->id);

    /* works without this except if you try render right after, see: 22027 */
    DEG_relations_tag_update(bmain);
    DEG_id_tag_update(&scene->id, ID_RECALC_SELECT);
    WM_event_add_notifier(C, NC_SCENE | ND_OB_ACTIVE, scene);

    return OPERATOR_FINISHED;
  }

  return OPERATOR_CANCELLED;
}

/* only used as menu */
void OBJECT_OT_collection_instance_add(wmOperatorType *ot)
{
  PropertyRNA *prop;

  /* identifiers */
  ot->name = "Add Collection Instance";
  ot->description = "Add a collection instance";
  ot->idname = "OBJECT_OT_collection_instance_add";

  /* api callbacks */
  ot->invoke = WM_enum_search_invoke;
  ot->exec = collection_instance_add_exec;
  ot->poll = ED_operator_objectmode;

  /* flags */
  ot->flag = OPTYPE_REGISTER | OPTYPE_UNDO;

  /* properties */
  RNA_def_string(
      ot->srna, "name", "Collection", MAX_ID_NAME - 2, "Name", "Collection name to add");
  prop = RNA_def_enum(ot->srna, "collection", DummyRNA_NULL_items, 0, "Collection", "");
  RNA_def_enum_funcs(prop, RNA_collection_itemf);
  RNA_def_property_flag(prop, PROP_ENUM_NO_TRANSLATE);
  ot->prop = prop;
  ED_object_add_generic_props(ot, false);
}

/********************* Add Speaker Operator ********************/

static int object_speaker_add_exec(bContext *C, wmOperator *op)
{
  Object *ob;
  ushort local_view_bits;
  float loc[3], rot[3];
  Scene *scene = CTX_data_scene(C);

  if (!ED_object_add_generic_get_opts(C, op, 'Z', loc, rot, NULL, &local_view_bits, NULL)) {
    return OPERATOR_CANCELLED;
  }
  ob = ED_object_add_type(C, OB_SPEAKER, NULL, loc, rot, false, local_view_bits);

  /* to make it easier to start using this immediately in NLA, a default sound clip is created
   * ready to be moved around to retime the sound and/or make new sound clips
   */
  {
    /* create new data for NLA hierarchy */
    AnimData *adt = BKE_animdata_add_id(&ob->id);
    NlaTrack *nlt = BKE_nlatrack_add(adt, NULL);
    NlaStrip *strip = BKE_nla_add_soundstrip(scene, ob->data);
    strip->start = CFRA;
    strip->end += strip->start;

    /* hook them up */
    BKE_nlatrack_add_strip(nlt, strip);

    /* auto-name the strip, and give the track an interesting name  */
    BLI_strncpy(nlt->name, DATA_("SoundTrack"), sizeof(nlt->name));
    BKE_nlastrip_validate_name(adt, strip);

    WM_event_add_notifier(C, NC_ANIMATION | ND_NLA | NA_EDITED, NULL);
  }

  return OPERATOR_FINISHED;
}

void OBJECT_OT_speaker_add(wmOperatorType *ot)
{
  /* identifiers */
  ot->name = "Add Speaker";
  ot->description = "Add a speaker object to the scene";
  ot->idname = "OBJECT_OT_speaker_add";

  /* api callbacks */
  ot->exec = object_speaker_add_exec;
  ot->poll = ED_operator_objectmode;

  /* flags */
  ot->flag = OPTYPE_REGISTER | OPTYPE_UNDO;

  ED_object_add_generic_props(ot, true);
}

/**************************** Delete Object *************************/

/* remove base from a specific scene */
/* note: now unlinks constraints as well */
void ED_object_base_free_and_unlink(Main *bmain, Scene *scene, Object *ob)
{
  if (BKE_library_ID_is_indirectly_used(bmain, ob) && ID_REAL_USERS(ob) <= 1 &&
      ID_EXTRA_USERS(ob) == 0) {
    /* We cannot delete indirectly used object... */
    printf(
        "WARNING, undeletable object '%s', should have been catched before reaching this "
        "function!",
        ob->id.name + 2);
    return;
  }

  DEG_id_tag_update_ex(bmain, &ob->id, ID_RECALC_BASE_FLAGS);

  BKE_scene_collections_object_remove(bmain, scene, ob, true);
}

static int object_delete_exec(bContext *C, wmOperator *op)
{
  Main *bmain = CTX_data_main(C);
  Scene *scene = CTX_data_scene(C);
  wmWindowManager *wm = CTX_wm_manager(C);
  wmWindow *win;
  const bool use_global = RNA_boolean_get(op->ptr, "use_global");
  uint changed_count = 0;

  if (CTX_data_edit_object(C)) {
    return OPERATOR_CANCELLED;
  }

  CTX_DATA_BEGIN (C, Object *, ob, selected_objects) {
    const bool is_indirectly_used = BKE_library_ID_is_indirectly_used(bmain, ob);
    if (ob->id.tag & LIB_TAG_INDIRECT) {
      /* Can this case ever happen? */
      BKE_reportf(op->reports,
                  RPT_WARNING,
                  "Cannot delete indirectly linked object '%s'",
                  ob->id.name + 2);
      continue;
    }
    else if (is_indirectly_used && ID_REAL_USERS(ob) <= 1 && ID_EXTRA_USERS(ob) == 0) {
      BKE_reportf(op->reports,
                  RPT_WARNING,
                  "Cannot delete object '%s' from scene '%s', indirectly used objects need at "
                  "least one user",
                  ob->id.name + 2,
                  scene->id.name + 2);
      continue;
    }

    /* if grease pencil object, set cache as dirty */
    if (ob->type == OB_GPENCIL) {
      bGPdata *gpd = (bGPdata *)ob->data;
      DEG_id_tag_update(&gpd->id, ID_RECALC_TRANSFORM | ID_RECALC_GEOMETRY);
    }

    /* This is sort of a quick hack to address T51243 -
     * Proper thing to do here would be to nuke most of all this custom scene/object/base handling,
     * and use generic lib remap/query for that.
     * But this is for later (aka 2.8, once layers & co are settled and working).
     */
    if (use_global && ob->id.lib == NULL) {
      /* We want to nuke the object, let's nuke it the easy way (not for linked data though)... */
      BKE_id_delete(bmain, &ob->id);
      changed_count += 1;
      continue;
    }

    /* remove from Grease Pencil parent */
    /* XXX This is likely not correct?
     *     Will also remove parent from grease pencil from other scenes,
     *     even when use_global is false... */
    for (bGPdata *gpd = bmain->gpencils.first; gpd; gpd = gpd->id.next) {
      for (bGPDlayer *gpl = gpd->layers.first; gpl; gpl = gpl->next) {
        if (gpl->parent != NULL) {
          if (gpl->parent == ob) {
            gpl->parent = NULL;
          }
        }
      }
    }

    /* remove from current scene only */
    ED_object_base_free_and_unlink(bmain, scene, ob);
    changed_count += 1;

    if (use_global) {
      Scene *scene_iter;
      for (scene_iter = bmain->scenes.first; scene_iter; scene_iter = scene_iter->id.next) {
        if (scene_iter != scene && !ID_IS_LINKED(scene_iter)) {
          if (is_indirectly_used && ID_REAL_USERS(ob) <= 1 && ID_EXTRA_USERS(ob) == 0) {
            BKE_reportf(op->reports,
                        RPT_WARNING,
                        "Cannot delete object '%s' from scene '%s', indirectly used objects need "
                        "at least one user",
                        ob->id.name + 2,
                        scene_iter->id.name + 2);
            break;
          }
          ED_object_base_free_and_unlink(bmain, scene_iter, ob);
        }
      }
    }
    /* end global */
  }
  CTX_DATA_END;

  BKE_reportf(op->reports, RPT_INFO, "Deleted %u object(s)", changed_count);

  if (changed_count == 0) {
    return OPERATOR_CANCELLED;
  }

  /* delete has to handle all open scenes */
  BKE_main_id_tag_listbase(&bmain->scenes, LIB_TAG_DOIT, true);
  for (win = wm->windows.first; win; win = win->next) {
    scene = WM_window_get_active_scene(win);

    if (scene->id.tag & LIB_TAG_DOIT) {
      scene->id.tag &= ~LIB_TAG_DOIT;

      DEG_relations_tag_update(bmain);

      DEG_id_tag_update(&scene->id, ID_RECALC_SELECT);
      WM_event_add_notifier(C, NC_SCENE | ND_OB_ACTIVE, scene);
      WM_event_add_notifier(C, NC_SCENE | ND_LAYER_CONTENT, scene);
    }
  }

  return OPERATOR_FINISHED;
}

void OBJECT_OT_delete(wmOperatorType *ot)
{
  /* identifiers */
  ot->name = "Delete";
  ot->description = "Delete selected objects";
  ot->idname = "OBJECT_OT_delete";

  /* api callbacks */
  ot->invoke = WM_operator_confirm_or_exec;
  ot->exec = object_delete_exec;
  ot->poll = ED_operator_objectmode;

  /* flags */
  ot->flag = OPTYPE_REGISTER | OPTYPE_UNDO;

  PropertyRNA *prop;
  prop = RNA_def_boolean(
      ot->srna, "use_global", 0, "Delete Globally", "Remove object from all scenes");
  RNA_def_property_flag(prop, PROP_HIDDEN | PROP_SKIP_SAVE);
  WM_operator_properties_confirm_or_exec(ot);
}

/**************************** Copy Utilities ******************************/

/* after copying objects, copied data should get new pointers */
static void copy_object_set_idnew(bContext *C)
{
  Main *bmain = CTX_data_main(C);

  CTX_DATA_BEGIN (C, Object *, ob, selected_editable_objects) {
    BKE_libblock_relink_to_newid(&ob->id);
  }
  CTX_DATA_END;

	set_sca_new_poins();

	BKE_main_id_clear_newpoins(bmain);
}

/********************* Make Duplicates Real ************************/

/**
 * \note regarding hashing dupli-objects when using OB_DUPLICOLLECTION,
 * skip the first member of #DupliObject.persistent_id
 * since its a unique index and we only want to know if the group objects are from the same
 * dupli-group instance.
 */
static unsigned int dupliobject_group_hash(const void *ptr)
{
  const DupliObject *dob = ptr;
  unsigned int hash = BLI_ghashutil_ptrhash(dob->ob);
  unsigned int i;
  for (i = 1; (i < MAX_DUPLI_RECUR) && dob->persistent_id[i] != INT_MAX; i++) {
    hash ^= (dob->persistent_id[i] ^ i);
  }
  return hash;
}

/**
 * \note regarding hashing dupli-objects when NOT using OB_DUPLICOLLECTION,
 * include the first member of #DupliObject.persistent_id
 * since its the index of the vertex/face the object is instantiated on and we want to identify
 * objects on the same vertex/face.
 */
static unsigned int dupliobject_hash(const void *ptr)
{
  const DupliObject *dob = ptr;
  unsigned int hash = BLI_ghashutil_ptrhash(dob->ob);
  hash ^= (dob->persistent_id[0] ^ 0);
  return hash;
}

/* Compare function that matches dupliobject_group_hash */
static bool dupliobject_group_cmp(const void *a_, const void *b_)
{
  const DupliObject *a = a_;
  const DupliObject *b = b_;
  unsigned int i;

  if (a->ob != b->ob) {
    return true;
  }

  for (i = 1; (i < MAX_DUPLI_RECUR); i++) {
    if (a->persistent_id[i] != b->persistent_id[i]) {
      return true;
    }
    else if (a->persistent_id[i] == INT_MAX) {
      break;
    }
  }

  /* matching */
  return false;
}

/* Compare function that matches dupliobject_hash */
static bool dupliobject_cmp(const void *a_, const void *b_)
{
<<<<<<< HEAD
	const DupliObject *a = a_;
	const DupliObject *b = b_;

	if (a->ob != b->ob) {
		return true;
	}

	if (a->persistent_id[0] != b->persistent_id[0]) {
		return true;
	}

	/* matching */
	return false;
}

static void make_object_duplilist_real(bContext *C, Scene *scene, Base *base,
                                       const bool use_base_parent,
                                       const bool use_hierarchy)
{
	Main *bmain = CTX_data_main(C);
	ViewLayer *view_layer = CTX_data_view_layer(C);
	Depsgraph *depsgraph = CTX_data_depsgraph(C);
	ListBase *lb_duplis;
	DupliObject *dob;
	GHash *dupli_gh, *parent_gh = NULL;

	if (!(base->object->transflag & OB_DUPLI)) {
		return;
	}

	Object *object_eval = DEG_get_evaluated_object(depsgraph, base->object);
	lb_duplis = object_duplilist(depsgraph, scene, object_eval);

	dupli_gh = BLI_ghash_ptr_new(__func__);
	if (use_hierarchy) {
		if (base->object->transflag & OB_DUPLICOLLECTION) {
			parent_gh = BLI_ghash_new(dupliobject_group_hash, dupliobject_group_cmp, __func__);
		}
		else {
			parent_gh = BLI_ghash_new(dupliobject_hash, dupliobject_cmp, __func__);
		}
	}

	for (dob = lb_duplis->first; dob; dob = dob->next) {
		Object *ob_src = DEG_get_original_object(dob->ob);
		Object *ob_dst = ID_NEW_SET(dob->ob, BKE_object_copy(bmain, ob_src));
		Base *base_dst;

		/* font duplis can have a totcol without material, we get them from parent
		 * should be implemented better...
		 */
		if (ob_dst->mat == NULL) {
			ob_dst->totcol = 0;
		}

		BKE_collection_object_add_from(bmain, scene, base->object, ob_dst);
		base_dst = BKE_view_layer_base_find(view_layer, ob_dst);
		BLI_assert(base_dst != NULL);

		BKE_scene_object_base_flag_sync_from_base(base_dst);

		/* make sure apply works */
		BKE_animdata_free(&ob_dst->id, true);
		ob_dst->adt = NULL;

		/* Proxies are not to be copied. */
		ob_dst->proxy_from = NULL;
		ob_dst->proxy_group = NULL;
		ob_dst->proxy = NULL;

		ob_dst->parent = NULL;
		BKE_constraints_free(&ob_dst->constraints);
		ob_dst->runtime.curve_cache = NULL;
		ob_dst->transflag &= ~OB_DUPLI;

		copy_m4_m4(ob_dst->obmat, dob->mat);
		BKE_object_apply_mat4(ob_dst, ob_dst->obmat, false, false);

		BLI_ghash_insert(dupli_gh, dob, ob_dst);
		if (parent_gh) {
			void **val;
			/* Due to nature of hash/comparison of this ghash, a lot of duplis may be considered as
			 * 'the same', this avoids trying to insert same key several time and
			 * raise asserts in debug builds... */
			if (!BLI_ghash_ensure_p(parent_gh, dob, &val)) {
				*val = ob_dst;
			}
		}
	}

	for (dob = lb_duplis->first; dob; dob = dob->next) {
		Object *ob_src = dob->ob;
		Object *ob_dst = BLI_ghash_lookup(dupli_gh, dob);

		/* Remap new object to itself, and clear again newid pointer of orig object. */
		BKE_libblock_relink_to_newid(&ob_dst->id);
		set_sca_new_poins_ob(ob_dst);

		DEG_id_tag_update(&ob_dst->id, ID_RECALC_GEOMETRY);

		if (use_hierarchy) {
			/* original parents */
			Object *ob_src_par = ob_src->parent;
			Object *ob_dst_par = NULL;

			/* find parent that was also made real */
			if (ob_src_par) {
				/* OK to keep most of the members uninitialized,
				 * they won't be read, this is simply for a hash lookup. */
				DupliObject dob_key;
				dob_key.ob = ob_src_par;
				if (base->object->transflag & OB_DUPLICOLLECTION) {
					memcpy(&dob_key.persistent_id[1],
					       &dob->persistent_id[1],
					       sizeof(dob->persistent_id[1]) * (MAX_DUPLI_RECUR - 1));
				}
				else {
					dob_key.persistent_id[0] = dob->persistent_id[0];
				}
				ob_dst_par = BLI_ghash_lookup(parent_gh, &dob_key);
			}

			if (ob_dst_par) {
				/* allow for all possible parent types */
				ob_dst->partype = ob_src->partype;
				BLI_strncpy(ob_dst->parsubstr, ob_src->parsubstr, sizeof(ob_dst->parsubstr));
				ob_dst->par1 = ob_src->par1;
				ob_dst->par2 = ob_src->par2;
				ob_dst->par3 = ob_src->par3;

				copy_m4_m4(ob_dst->parentinv, ob_src->parentinv);

				ob_dst->parent = ob_dst_par;
			}
			else if (use_base_parent) {
				ob_dst->parent = base->object;
				ob_dst->partype = PAROBJECT;
			}
		}
		else if (use_base_parent) {
			/* since we are ignoring the internal hierarchy - parent all to the
			 * base object */
			ob_dst->parent = base->object;
			ob_dst->partype = PAROBJECT;
		}

		if (ob_dst->parent) {
			/* note, this may be the parent of other objects, but it should
			 * still work out ok */
			BKE_object_apply_mat4(ob_dst, dob->mat, false, true);

			/* to set ob_dst->orig and in case there's any other discrepancies */
			DEG_id_tag_update(&ob_dst->id, ID_RECALC_TRANSFORM);
		}
	}

	if (base->object->transflag & OB_DUPLICOLLECTION && base->object->instance_collection) {
		for (Object *ob = bmain->objects.first; ob; ob = ob->id.next) {
			if (ob->proxy_group == base->object) {
				ob->proxy = NULL;
				ob->proxy_from = NULL;
				DEG_id_tag_update(&ob->id, ID_RECALC_TRANSFORM);
			}
		}
	}

	BLI_ghash_free(dupli_gh, NULL, NULL);
	if (parent_gh) {
		BLI_ghash_free(parent_gh, NULL, NULL);
	}

	free_object_duplilist(lb_duplis);

	BKE_main_id_clear_newpoins(bmain);

	base->object->transflag &= ~OB_DUPLI;
	DEG_id_tag_update(&base->object->id, ID_RECALC_COPY_ON_WRITE);
=======
  const DupliObject *a = a_;
  const DupliObject *b = b_;

  if (a->ob != b->ob) {
    return true;
  }

  if (a->persistent_id[0] != b->persistent_id[0]) {
    return true;
  }

  /* matching */
  return false;
}

static void make_object_duplilist_real(
    bContext *C, Scene *scene, Base *base, const bool use_base_parent, const bool use_hierarchy)
{
  Main *bmain = CTX_data_main(C);
  ViewLayer *view_layer = CTX_data_view_layer(C);
  Depsgraph *depsgraph = CTX_data_depsgraph(C);
  ListBase *lb_duplis;
  DupliObject *dob;
  GHash *dupli_gh, *parent_gh = NULL;

  if (!(base->object->transflag & OB_DUPLI)) {
    return;
  }

  Object *object_eval = DEG_get_evaluated_object(depsgraph, base->object);
  lb_duplis = object_duplilist(depsgraph, scene, object_eval);

  dupli_gh = BLI_ghash_ptr_new(__func__);
  if (use_hierarchy) {
    if (base->object->transflag & OB_DUPLICOLLECTION) {
      parent_gh = BLI_ghash_new(dupliobject_group_hash, dupliobject_group_cmp, __func__);
    }
    else {
      parent_gh = BLI_ghash_new(dupliobject_hash, dupliobject_cmp, __func__);
    }
  }

  for (dob = lb_duplis->first; dob; dob = dob->next) {
    Object *ob_src = DEG_get_original_object(dob->ob);
    Object *ob_dst = ID_NEW_SET(ob_src, BKE_object_copy(bmain, ob_src));
    Base *base_dst;

    /* font duplis can have a totcol without material, we get them from parent
     * should be implemented better...
     */
    if (ob_dst->mat == NULL) {
      ob_dst->totcol = 0;
    }

    BKE_collection_object_add_from(bmain, scene, base->object, ob_dst);
    base_dst = BKE_view_layer_base_find(view_layer, ob_dst);
    BLI_assert(base_dst != NULL);

    BKE_scene_object_base_flag_sync_from_base(base_dst);

    /* make sure apply works */
    BKE_animdata_free(&ob_dst->id, true);
    ob_dst->adt = NULL;

    /* Proxies are not to be copied. */
    ob_dst->proxy_from = NULL;
    ob_dst->proxy_group = NULL;
    ob_dst->proxy = NULL;

    ob_dst->parent = NULL;
    BKE_constraints_free(&ob_dst->constraints);
    ob_dst->runtime.curve_cache = NULL;
    ob_dst->transflag &= ~OB_DUPLI;

    copy_m4_m4(ob_dst->obmat, dob->mat);
    BKE_object_apply_mat4(ob_dst, ob_dst->obmat, false, false);

    BLI_ghash_insert(dupli_gh, dob, ob_dst);
    if (parent_gh) {
      void **val;
      /* Due to nature of hash/comparison of this ghash, a lot of duplis may be considered as
       * 'the same', this avoids trying to insert same key several time and
       * raise asserts in debug builds... */
      if (!BLI_ghash_ensure_p(parent_gh, dob, &val)) {
        *val = ob_dst;
      }
    }
  }

  for (dob = lb_duplis->first; dob; dob = dob->next) {
    Object *ob_src = dob->ob;
    Object *ob_dst = BLI_ghash_lookup(dupli_gh, dob);

    /* Remap new object to itself, and clear again newid pointer of orig object. */
    BKE_libblock_relink_to_newid(&ob_dst->id);

    DEG_id_tag_update(&ob_dst->id, ID_RECALC_GEOMETRY);

    if (use_hierarchy) {
      /* original parents */
      Object *ob_src_par = ob_src->parent;
      Object *ob_dst_par = NULL;

      /* find parent that was also made real */
      if (ob_src_par) {
        /* OK to keep most of the members uninitialized,
         * they won't be read, this is simply for a hash lookup. */
        DupliObject dob_key;
        dob_key.ob = ob_src_par;
        if (base->object->transflag & OB_DUPLICOLLECTION) {
          memcpy(&dob_key.persistent_id[1],
                 &dob->persistent_id[1],
                 sizeof(dob->persistent_id[1]) * (MAX_DUPLI_RECUR - 1));
        }
        else {
          dob_key.persistent_id[0] = dob->persistent_id[0];
        }
        ob_dst_par = BLI_ghash_lookup(parent_gh, &dob_key);
      }

      if (ob_dst_par) {
        /* allow for all possible parent types */
        ob_dst->partype = ob_src->partype;
        BLI_strncpy(ob_dst->parsubstr, ob_src->parsubstr, sizeof(ob_dst->parsubstr));
        ob_dst->par1 = ob_src->par1;
        ob_dst->par2 = ob_src->par2;
        ob_dst->par3 = ob_src->par3;

        copy_m4_m4(ob_dst->parentinv, ob_src->parentinv);

        ob_dst->parent = ob_dst_par;
      }
      else if (use_base_parent) {
        ob_dst->parent = base->object;
        ob_dst->partype = PAROBJECT;
      }
    }
    else if (use_base_parent) {
      /* since we are ignoring the internal hierarchy - parent all to the
       * base object */
      ob_dst->parent = base->object;
      ob_dst->partype = PAROBJECT;
    }

    if (ob_dst->parent) {
      /* note, this may be the parent of other objects, but it should
       * still work out ok */
      BKE_object_apply_mat4(ob_dst, dob->mat, false, true);

      /* to set ob_dst->orig and in case there's any other discrepancies */
      DEG_id_tag_update(&ob_dst->id, ID_RECALC_TRANSFORM);
    }
  }

  if (base->object->transflag & OB_DUPLICOLLECTION && base->object->instance_collection) {
    for (Object *ob = bmain->objects.first; ob; ob = ob->id.next) {
      if (ob->proxy_group == base->object) {
        ob->proxy = NULL;
        ob->proxy_from = NULL;
        DEG_id_tag_update(&ob->id, ID_RECALC_TRANSFORM);
      }
    }
  }

  BLI_ghash_free(dupli_gh, NULL, NULL);
  if (parent_gh) {
    BLI_ghash_free(parent_gh, NULL, NULL);
  }

  free_object_duplilist(lb_duplis);

  BKE_main_id_clear_newpoins(bmain);

  base->object->transflag &= ~OB_DUPLI;
  DEG_id_tag_update(&base->object->id, ID_RECALC_COPY_ON_WRITE);
>>>>>>> c358da6b
}

static int object_duplicates_make_real_exec(bContext *C, wmOperator *op)
{
  Main *bmain = CTX_data_main(C);
  Scene *scene = CTX_data_scene(C);

  const bool use_base_parent = RNA_boolean_get(op->ptr, "use_base_parent");
  const bool use_hierarchy = RNA_boolean_get(op->ptr, "use_hierarchy");

  BKE_main_id_clear_newpoins(bmain);

  CTX_DATA_BEGIN (C, Base *, base, selected_editable_bases) {
    make_object_duplilist_real(C, scene, base, use_base_parent, use_hierarchy);

    /* dependencies were changed */
    WM_event_add_notifier(C, NC_OBJECT | ND_PARENT, base->object);
  }
  CTX_DATA_END;

  DEG_relations_tag_update(bmain);
  WM_event_add_notifier(C, NC_SCENE, scene);
  WM_main_add_notifier(NC_OBJECT | ND_DRAW, NULL);

  return OPERATOR_FINISHED;
}

void OBJECT_OT_duplicates_make_real(wmOperatorType *ot)
{
  /* identifiers */
  ot->name = "Make Duplicates Real";
  ot->description = "Make dupli objects attached to this object real";
  ot->idname = "OBJECT_OT_duplicates_make_real";

  /* api callbacks */
  ot->exec = object_duplicates_make_real_exec;

  ot->poll = ED_operator_objectmode;

  /* flags */
  ot->flag = OPTYPE_REGISTER | OPTYPE_UNDO | OPTYPE_USE_EVAL_DATA;

  RNA_def_boolean(ot->srna,
                  "use_base_parent",
                  0,
                  "Parent",
                  "Parent newly created objects to the original duplicator");
  RNA_def_boolean(
      ot->srna, "use_hierarchy", 0, "Keep Hierarchy", "Maintain parent child relationships");
}

/**************************** Convert **************************/

static const EnumPropertyItem convert_target_items[] = {
    {OB_CURVE, "CURVE", ICON_OUTLINER_OB_CURVE, "Curve from Mesh/Text", ""},
    {OB_MESH, "MESH", ICON_OUTLINER_OB_MESH, "Mesh from Curve/Meta/Surf/Text", ""},
    {0, NULL, 0, NULL, NULL},
};

static void convert_ensure_curve_cache(Depsgraph *depsgraph, Scene *scene, Object *ob)
{
  if (ob->runtime.curve_cache == NULL) {
    /* Force creation. This is normally not needed but on operator
     * redo we might end up with an object which isn't evaluated yet.
     * Also happens in case we are working on a copy of the object
     * (all its caches have been nuked then).
     */
    if (ELEM(ob->type, OB_SURF, OB_CURVE, OB_FONT)) {
      /* We need 'for render' ON here, to enable computing bevel dipslist if needed.
       * Also makes sense anyway, we would not want e.g. to loose hidden parts etc. */
      BKE_displist_make_curveTypes(depsgraph, scene, ob, true, false, NULL);
    }
    else if (ob->type == OB_MBALL) {
      BKE_displist_make_mball(depsgraph, scene, ob);
    }
  }
}

static void curvetomesh(Main *bmain, Depsgraph *depsgraph, Scene *scene, Object *ob)
{
  convert_ensure_curve_cache(depsgraph, scene, ob);
  BKE_mesh_from_nurbs(bmain, ob); /* also does users */

	if (ob->type == OB_MESH) {
		BKE_object_free_modifiers(ob, 0);

		/* Game engine defaults for mesh objects */
		ob->body_type = OB_BODY_TYPE_STATIC;
		ob->gameflag = OB_PROP | OB_COLLISION;
	}
}

static bool convert_poll(bContext *C)
{
  Scene *scene = CTX_data_scene(C);
  Base *base_act = CTX_data_active_base(C);
  Object *obact = base_act ? base_act->object : NULL;

  return (!ID_IS_LINKED(scene) && obact && (BKE_object_is_in_editmode(obact) == false) &&
          (base_act->flag & BASE_SELECTED) && !ID_IS_LINKED(obact));
}

/* Helper for convert_exec */
static Base *duplibase_for_convert(
    Main *bmain, Scene *scene, ViewLayer *view_layer, Base *base, Object *ob)
{
  Object *obn;
  Base *basen;

  if (ob == NULL) {
    ob = base->object;
  }

  obn = BKE_object_copy(bmain, ob);
  DEG_id_tag_update(&ob->id, ID_RECALC_TRANSFORM | ID_RECALC_GEOMETRY | ID_RECALC_ANIMATION);
  BKE_collection_object_add_from(bmain, scene, ob, obn);

  basen = BKE_view_layer_base_find(view_layer, obn);
  ED_object_base_select(basen, BA_SELECT);
  ED_object_base_select(basen, BA_DESELECT);
  return basen;
}

static int convert_exec(bContext *C, wmOperator *op)
{
  Main *bmain = CTX_data_main(C);
  Depsgraph *depsgraph = CTX_data_depsgraph(C);
  Scene *scene = CTX_data_scene(C);
  ViewLayer *view_layer = CTX_data_view_layer(C);
  Base *basen = NULL, *basact = NULL;
  Object *ob1, *obact = CTX_data_active_object(C);
  Curve *cu;
  Nurb *nu;
  MetaBall *mb;
  Mesh *me;
  const short target = RNA_enum_get(op->ptr, "target");
  bool keep_original = RNA_boolean_get(op->ptr, "keep_original");
  int a, mballConverted = 0;

  /* don't forget multiple users! */

  {
    FOREACH_SCENE_OBJECT_BEGIN (scene, ob) {
      ob->flag &= ~OB_DONE;

      /* flag data that's not been edited (only needed for !keep_original) */
      if (ob->data) {
        ((ID *)ob->data)->tag |= LIB_TAG_DOIT;
      }

      /* possible metaball basis is not in this scene */
      if (ob->type == OB_MBALL && target == OB_MESH) {
        if (BKE_mball_is_basis(ob) == false) {
          Object *ob_basis;
          ob_basis = BKE_mball_basis_find(scene, ob);
          if (ob_basis) {
            ob_basis->flag &= ~OB_DONE;
          }
        }
      }
    }
    FOREACH_SCENE_OBJECT_END;
  }

  ListBase selected_editable_bases = CTX_data_collection_get(C, "selected_editable_bases");

  /* Ensure we get all meshes calculated with a sufficient data-mask,
   * needed since re-evaluating single modifiers causes bugs if they depend
   * on other objects data masks too, see: T50950. */
  {
    for (CollectionPointerLink *link = selected_editable_bases.first; link; link = link->next) {
      Base *base = link->ptr.data;
      Object *ob = base->object;

      /* The way object type conversion works currently (enforcing conversion of *all* objects
       * using converted object-data, even some un-selected/hidden/another scene ones,
       * sounds totally bad to me.
       * However, changing this is more design than bug-fix, not to mention convoluted code below,
       * so that will be for later.
       * But at the very least, do not do that with linked IDs! */
      if ((ID_IS_LINKED(ob) || (ob->data && ID_IS_LINKED(ob->data))) && !keep_original) {
        keep_original = true;
        BKE_report(
            op->reports,
            RPT_INFO,
            "Converting some linked object/object data, enforcing 'Keep Original' option to True");
      }

      DEG_id_tag_update(&base->object->id, ID_RECALC_GEOMETRY);
    }

    CustomData_MeshMasks customdata_mask_prev = scene->customdata_mask;
    CustomData_MeshMasks_update(&scene->customdata_mask, &CD_MASK_MESH);
    BKE_scene_graph_update_tagged(depsgraph, bmain);
    scene->customdata_mask = customdata_mask_prev;
  }

  for (CollectionPointerLink *link = selected_editable_bases.first; link; link = link->next) {
    Object *newob = NULL;
    Base *base = link->ptr.data;
    Object *ob = base->object;

    if (ob->flag & OB_DONE || !IS_TAGGED(ob->data)) {
      if (ob->type != target) {
        base->flag &= ~SELECT;
        ob->flag &= ~SELECT;
      }

      /* obdata already modified */
      if (!IS_TAGGED(ob->data)) {
        /* When 2 objects with linked data are selected, converting both
         * would keep modifiers on all but the converted object [#26003] */
        if (ob->type == OB_MESH) {
          BKE_object_free_modifiers(ob, 0); /* after derivedmesh calls! */
        }
        if (ob->type == OB_GPENCIL) {
          BKE_object_free_modifiers(ob, 0); /* after derivedmesh calls! */
          BKE_object_free_shaderfx(ob, 0);
        }
      }
    }
    else if (ob->type == OB_MESH && target == OB_CURVE) {
      ob->flag |= OB_DONE;

      if (keep_original) {
        basen = duplibase_for_convert(bmain, scene, view_layer, base, NULL);
        newob = basen->object;

        /* decrement original mesh's usage count  */
        me = newob->data;
        id_us_min(&me->id);

        /* make a new copy of the mesh */
        newob->data = BKE_mesh_copy(bmain, me);
      }
      else {
        newob = ob;
      }

      BKE_mesh_to_curve(bmain, depsgraph, scene, newob);

      if (newob->type == OB_CURVE) {
        BKE_object_free_modifiers(newob, 0); /* after derivedmesh calls! */
        ED_rigidbody_object_remove(bmain, scene, newob);
      }
    }
    else if (ob->type == OB_MESH) {
      ob->flag |= OB_DONE;

      if (keep_original) {
        basen = duplibase_for_convert(bmain, scene, view_layer, base, NULL);
        newob = basen->object;

        /* decrement original mesh's usage count  */
        me = newob->data;
        id_us_min(&me->id);

        /* make a new copy of the mesh */
        newob->data = BKE_mesh_copy(bmain, me);
      }
      else {
        newob = ob;
        DEG_id_tag_update(&ob->id, ID_RECALC_TRANSFORM | ID_RECALC_GEOMETRY | ID_RECALC_ANIMATION);
      }

      /* make new mesh data from the original copy */
      /* note: get the mesh from the original, not from the copy in some
       * cases this doesn't give correct results (when MDEF is used for eg)
       */
      Scene *scene_eval = (Scene *)DEG_get_evaluated_id(depsgraph, &scene->id);
      Object *ob_eval = DEG_get_evaluated_object(depsgraph, ob);
      Mesh *me_eval = mesh_get_eval_final(depsgraph, scene_eval, ob_eval, &CD_MASK_MESH);
      me_eval = BKE_mesh_copy_for_eval(me_eval, false);
      BKE_mesh_nomain_to_mesh(me_eval, newob->data, newob, &CD_MASK_MESH, true);
      BKE_object_free_modifiers(newob, 0); /* after derivedmesh calls! */
    }
    else if (ob->type == OB_FONT) {
      ob->flag |= OB_DONE;

      if (keep_original) {
        basen = duplibase_for_convert(bmain, scene, view_layer, base, NULL);
        newob = basen->object;

        /* decrement original curve's usage count  */
        id_us_min(&((Curve *)newob->data)->id);

        /* make a new copy of the curve */
        newob->data = BKE_curve_copy(bmain, ob->data);
      }
      else {
        newob = ob;
      }

      cu = newob->data;

      /* TODO(sergey): Ideally DAG will create nurbs list for a curve data
       *               datablock, but for until we've got granular update
       *               lets take care by selves.
       */
      /* XXX This may fail/crash, since BKE_vfont_to_curve()
       * accesses evaluated data in some cases (bastien). */
      BKE_vfont_to_curve(newob, FO_EDIT);

      newob->type = OB_CURVE;
      cu->type = OB_CURVE;

      if (cu->vfont) {
        id_us_min(&cu->vfont->id);
        cu->vfont = NULL;
      }
      if (cu->vfontb) {
        id_us_min(&cu->vfontb->id);
        cu->vfontb = NULL;
      }
      if (cu->vfonti) {
        id_us_min(&cu->vfonti->id);
        cu->vfonti = NULL;
      }
      if (cu->vfontbi) {
        id_us_min(&cu->vfontbi->id);
        cu->vfontbi = NULL;
      }

      if (!keep_original) {
        /* other users */
        if (cu->id.us > 1) {
          for (ob1 = bmain->objects.first; ob1; ob1 = ob1->id.next) {
            if (ob1->data == ob->data) {
              ob1->type = OB_CURVE;
              DEG_id_tag_update(&ob1->id,
                                ID_RECALC_TRANSFORM | ID_RECALC_GEOMETRY | ID_RECALC_ANIMATION);
            }
          }
        }
      }

      for (nu = cu->nurb.first; nu; nu = nu->next) {
        nu->charidx = 0;
      }

      cu->flag &= ~CU_3D;
      BKE_curve_curve_dimension_update(cu);

      if (target == OB_MESH) {
        curvetomesh(bmain, depsgraph, scene, newob);

        /* meshes doesn't use displist */
        BKE_object_free_curve_cache(newob);
      }
    }
    else if (ELEM(ob->type, OB_CURVE, OB_SURF)) {
      ob->flag |= OB_DONE;

      if (target == OB_MESH) {
        if (keep_original) {
          basen = duplibase_for_convert(bmain, scene, view_layer, base, NULL);
          newob = basen->object;

          /* decrement original curve's usage count  */
          id_us_min(&((Curve *)newob->data)->id);

          /* make a new copy of the curve */
          newob->data = BKE_curve_copy(bmain, ob->data);
        }
        else {
          newob = ob;
        }

        curvetomesh(bmain, depsgraph, scene, newob);

        /* meshes doesn't use displist */
        BKE_object_free_curve_cache(newob);
      }
    }
    else if (ob->type == OB_MBALL && target == OB_MESH) {
      Object *baseob;

      base->flag &= ~BASE_SELECTED;
      ob->base_flag &= ~BASE_SELECTED;

      baseob = BKE_mball_basis_find(scene, ob);

      if (ob != baseob) {
        /* if motherball is converting it would be marked as done later */
        ob->flag |= OB_DONE;
      }

      if (!(baseob->flag & OB_DONE)) {
        baseob->flag |= OB_DONE;

        basen = duplibase_for_convert(bmain, scene, view_layer, base, baseob);
        newob = basen->object;

        mb = newob->data;
        id_us_min(&mb->id);

        newob->data = BKE_mesh_add(bmain, "Mesh");
        newob->type = OB_MESH;

        me = newob->data;
        me->totcol = mb->totcol;
        if (newob->totcol) {
          me->mat = MEM_dupallocN(mb->mat);
          for (a = 0; a < newob->totcol; a++) {
            id_us_plus((ID *)me->mat[a]);
          }
        }

        convert_ensure_curve_cache(depsgraph, scene, baseob);
        BKE_mesh_from_metaball(&baseob->runtime.curve_cache->disp, newob->data);

        if (obact->type == OB_MBALL) {
          basact = basen;
        }

        mballConverted = 1;
      }
    }
    else {
      continue;
    }

    /* Ensure new object has consistent material data with its new obdata. */
    if (newob) {
      test_object_materials(bmain, newob, newob->data);
    }

    /* tag obdata if it was been changed */

    /* If the original object is active then make this object active */
    if (basen) {
      if (ob == obact) {
        /* store new active base to update BASACT */
        basact = basen;
      }

      basen = NULL;
    }

    if (!keep_original && (ob->flag & OB_DONE)) {
      DEG_id_tag_update(&ob->id, ID_RECALC_GEOMETRY);
      ((ID *)ob->data)->tag &= ~LIB_TAG_DOIT; /* flag not to convert this datablock again */
    }
  }
  BLI_freelistN(&selected_editable_bases);

  if (!keep_original) {
    if (mballConverted) {
      FOREACH_SCENE_OBJECT_BEGIN (scene, ob_mball) {
        if (ob_mball->type == OB_MBALL) {
          if (ob_mball->flag & OB_DONE) {
            Object *ob_basis = NULL;
            if (BKE_mball_is_basis(ob_mball) ||
                ((ob_basis = BKE_mball_basis_find(scene, ob_mball)) &&
                 (ob_basis->flag & OB_DONE))) {
              ED_object_base_free_and_unlink(bmain, scene, ob_mball);
            }
          }
        }
      }
      FOREACH_SCENE_OBJECT_END;
    }
  }

  // XXX  ED_object_editmode_enter(C, 0);
  // XXX  exit_editmode(C, EM_FREEDATA|); /* freedata, but no undo */

  if (basact) {
    /* active base was changed */
    ED_object_base_activate(C, basact);
    BASACT(view_layer) = basact;
  }
  else if (BASACT(view_layer)->object->flag & OB_DONE) {
    WM_event_add_notifier(C, NC_OBJECT | ND_MODIFIER, BASACT(view_layer)->object);
    WM_event_add_notifier(C, NC_OBJECT | ND_DATA, BASACT(view_layer)->object);
  }

  DEG_relations_tag_update(bmain);
  DEG_id_tag_update(&scene->id, ID_RECALC_SELECT);
  WM_event_add_notifier(C, NC_OBJECT | ND_DRAW, scene);
  WM_event_add_notifier(C, NC_SCENE | ND_OB_SELECT, scene);

  return OPERATOR_FINISHED;
}

void OBJECT_OT_convert(wmOperatorType *ot)
{
  /* identifiers */
  ot->name = "Convert to";
  ot->description = "Convert selected objects to another type";
  ot->idname = "OBJECT_OT_convert";

  /* api callbacks */
  ot->invoke = WM_menu_invoke;
  ot->exec = convert_exec;
  ot->poll = convert_poll;

  /* flags */
  ot->flag = OPTYPE_REGISTER | OPTYPE_UNDO;

  /* properties */
  ot->prop = RNA_def_enum(
      ot->srna, "target", convert_target_items, OB_MESH, "Target", "Type of object to convert to");
  RNA_def_boolean(ot->srna,
                  "keep_original",
                  0,
                  "Keep Original",
                  "Keep original objects instead of replacing them");
}

/**************************** Duplicate ************************/

/*
 * dupflag: a flag made from constants declared in DNA_userdef_types.h
 * The flag tells adduplicate() whether to copy data linked to the object,
 * or to reference the existing data.
 * U.dupflag for default operations or you can construct a flag as python does
 * if the dupflag is 0 then no data will be copied (linked duplicate). */

/* used below, assumes id.new is correct */
/* leaves selection of base/object unaltered */
/* Does set ID->newid pointers. */
static Base *object_add_duplicate_internal(
    Main *bmain, Scene *scene, ViewLayer *view_layer, Object *ob, int dupflag)
{
  Base *base, *basen = NULL;
  Object *obn;

  if (ob->mode & OB_MODE_POSE) {
    /* nothing? */
  }
  else {
    obn = ID_NEW_SET(ob, BKE_object_duplicate(bmain, ob, dupflag));
    DEG_id_tag_update(&obn->id, ID_RECALC_TRANSFORM | ID_RECALC_GEOMETRY);

    base = BKE_view_layer_base_find(view_layer, ob);
    if ((base != NULL) && (base->flag & BASE_VISIBLE)) {
      BKE_collection_object_add_from(bmain, scene, ob, obn);
    }
    else {
      LayerCollection *layer_collection = BKE_layer_collection_get_active(view_layer);
      BKE_collection_object_add(bmain, layer_collection->collection, obn);
    }

    basen = BKE_view_layer_base_find(view_layer, obn);
    if (base != NULL) {
      basen->local_view_bits = base->local_view_bits;
    }

    /* 1) duplis should end up in same collection as the original
     * 2) Rigid Body sim participants MUST always be part of a collection...
     */
    // XXX: is 2) really a good measure here?
    if (ob->rigidbody_object || ob->rigidbody_constraint) {
      Collection *collection;
      for (collection = bmain->collections.first; collection; collection = collection->id.next) {
        if (BKE_collection_has_object(collection, ob)) {
          BKE_collection_object_add(bmain, collection, obn);
        }
      }
    }
  }
  return basen;
}

/* single object duplicate, if dupflag==0, fully linked, else it uses the flags given */
/* leaves selection of base/object unaltered.
 * note: don't call this within a loop since clear_* funcs loop over the entire database.
 * note: caller must do DAG_relations_tag_update(bmain);
 *       this is not done automatic since we may duplicate many objects in a batch */
Base *ED_object_add_duplicate(
    Main *bmain, Scene *scene, ViewLayer *view_layer, Base *base, int dupflag)
{
  Base *basen;
  Object *ob;

	clear_sca_new_poins();  /* BGE logic */

	basen = object_add_duplicate_internal(bmain, scene, view_layer, base->object, dupflag);
	if (basen == NULL) {
		return NULL;
	}

  ob = basen->object;

	/* link own references to the newly duplicated data [#26816] */
	BKE_libblock_relink_to_newid(&ob->id);
	set_sca_new_poins_ob(ob);

  /* DAG_relations_tag_update(bmain); */ /* caller must do */

  if (ob->data != NULL) {
    DEG_id_tag_update_ex(bmain, (ID *)ob->data, ID_RECALC_EDITORS);
  }

  BKE_main_id_clear_newpoins(bmain);

  return basen;
}

/* contextual operator dupli */
static int duplicate_exec(bContext *C, wmOperator *op)
{
  Main *bmain = CTX_data_main(C);
  Scene *scene = CTX_data_scene(C);
  ViewLayer *view_layer = CTX_data_view_layer(C);
  const bool linked = RNA_boolean_get(op->ptr, "linked");
  int dupflag = (linked) ? 0 : U.dupflag;

	clear_sca_new_poins();  /* BGE logic */

	CTX_DATA_BEGIN (C, Base *, base, selected_bases)
	{
		Base *basen = object_add_duplicate_internal(bmain, scene, view_layer, base->object, dupflag);

    /* note that this is safe to do with this context iterator,
     * the list is made in advance */
    ED_object_base_select(base, BA_DESELECT);
    ED_object_base_select(basen, BA_SELECT);

    if (basen == NULL) {
      continue;
    }

    /* new object becomes active */
    if (BASACT(view_layer) == base) {
      ED_object_base_activate(C, basen);
    }

    if (basen->object->data) {
      DEG_id_tag_update(basen->object->data, 0);
    }
  }
  CTX_DATA_END;

  copy_object_set_idnew(C);

  DEG_relations_tag_update(bmain);
  DEG_id_tag_update(&scene->id, ID_RECALC_COPY_ON_WRITE | ID_RECALC_SELECT);

  WM_event_add_notifier(C, NC_SCENE | ND_OB_SELECT, scene);

  return OPERATOR_FINISHED;
}

void OBJECT_OT_duplicate(wmOperatorType *ot)
{
  PropertyRNA *prop;

  /* identifiers */
  ot->name = "Duplicate Objects";
  ot->description = "Duplicate selected objects";
  ot->idname = "OBJECT_OT_duplicate";

  /* api callbacks */
  ot->exec = duplicate_exec;
  ot->poll = ED_operator_objectmode;

  /* flags */
  ot->flag = OPTYPE_REGISTER | OPTYPE_UNDO;

  /* to give to transform */
  RNA_def_boolean(ot->srna,
                  "linked",
                  0,
                  "Linked",
                  "Duplicate object but not object data, linking to the original data");
  prop = RNA_def_enum(
      ot->srna, "mode", rna_enum_transform_mode_types, TFM_TRANSLATION, "Mode", "");
  RNA_def_property_flag(prop, PROP_HIDDEN);
}

/* **************** add named object, for dragdrop ************* */

static int add_named_exec(bContext *C, wmOperator *op)
{
  wmWindow *win = CTX_wm_window(C);
  const wmEvent *event = win ? win->eventstate : NULL;
  Main *bmain = CTX_data_main(C);
  Scene *scene = CTX_data_scene(C);
  ViewLayer *view_layer = CTX_data_view_layer(C);
  Base *basen;
  Object *ob;
  const bool linked = RNA_boolean_get(op->ptr, "linked");
  int dupflag = (linked) ? 0 : U.dupflag;
  char name[MAX_ID_NAME - 2];

  /* find object, create fake base */
  RNA_string_get(op->ptr, "name", name);
  ob = (Object *)BKE_libblock_find_name(bmain, ID_OB, name);

  if (ob == NULL) {
    BKE_report(op->reports, RPT_ERROR, "Object not found");
    return OPERATOR_CANCELLED;
  }

	/* prepare dupli */
	clear_sca_new_poins();  /* BGE logic */

	basen = object_add_duplicate_internal(bmain, scene, view_layer, ob, dupflag);

  if (basen == NULL) {
    BKE_report(op->reports, RPT_ERROR, "Object could not be duplicated");
    return OPERATOR_CANCELLED;
  }

  basen->object->restrictflag &= ~OB_RESTRICT_VIEW;

  if (event) {
    ARegion *ar = CTX_wm_region(C);
    const int mval[2] = {event->x - ar->winrct.xmin, event->y - ar->winrct.ymin};
    ED_object_location_from_view(C, basen->object->loc);
    ED_view3d_cursor3d_position(C, mval, false, basen->object->loc);
  }

  ED_object_base_select(basen, BA_SELECT);
  ED_object_base_activate(C, basen);

  copy_object_set_idnew(C);

  /* TODO(sergey): Only update relations for the current scene. */
  DEG_relations_tag_update(bmain);

  DEG_id_tag_update(&scene->id, ID_RECALC_SELECT);
  WM_event_add_notifier(C, NC_SCENE | ND_OB_SELECT, scene);
  WM_event_add_notifier(C, NC_SCENE | ND_OB_ACTIVE, scene);

  return OPERATOR_FINISHED;
}

void OBJECT_OT_add_named(wmOperatorType *ot)
{
  /* identifiers */
  ot->name = "Add Named Object";
  ot->description = "Add named object";
  ot->idname = "OBJECT_OT_add_named";

  /* api callbacks */
  ot->exec = add_named_exec;
  ot->poll = ED_operator_objectmode;

  /* flags */
  ot->flag = OPTYPE_REGISTER | OPTYPE_UNDO;

  RNA_def_boolean(ot->srna,
                  "linked",
                  0,
                  "Linked",
                  "Duplicate object but not object data, linking to the original data");
  RNA_def_string(ot->srna, "name", NULL, MAX_ID_NAME - 2, "Name", "Object name to add");
}

/**************************** Join *************************/

static bool join_poll(bContext *C)
{
  Object *ob = CTX_data_active_object(C);

  if (!ob || ID_IS_LINKED(ob)) {
    return 0;
  }

  if (ELEM(ob->type, OB_MESH, OB_CURVE, OB_SURF, OB_ARMATURE, OB_GPENCIL)) {
    return ED_operator_screenactive(C);
  }
  else {
    return 0;
  }
}

static int join_exec(bContext *C, wmOperator *op)
{
  Object *ob = CTX_data_active_object(C);

  if (ob->mode & OB_MODE_EDIT) {
    BKE_report(op->reports, RPT_ERROR, "This data does not support joining in edit mode");
    return OPERATOR_CANCELLED;
  }
  else if (BKE_object_obdata_is_libdata(ob)) {
    BKE_report(op->reports, RPT_ERROR, "Cannot edit external library data");
    return OPERATOR_CANCELLED;
  }
  else if (ob->type == OB_GPENCIL) {
    bGPdata *gpd = (bGPdata *)ob->data;
    if ((!gpd) || GPENCIL_ANY_MODE(gpd)) {
      BKE_report(op->reports, RPT_ERROR, "This data does not support joining in this mode");
      return OPERATOR_CANCELLED;
    }
  }

  if (ob->type == OB_MESH) {
    return join_mesh_exec(C, op);
  }
  else if (ELEM(ob->type, OB_CURVE, OB_SURF)) {
    return join_curve_exec(C, op);
  }
  else if (ob->type == OB_ARMATURE) {
    return join_armature_exec(C, op);
  }
  else if (ob->type == OB_GPENCIL) {
    return ED_gpencil_join_objects_exec(C, op);
  }

  return OPERATOR_CANCELLED;
}

void OBJECT_OT_join(wmOperatorType *ot)
{
  /* identifiers */
  ot->name = "Join";
  ot->description = "Join selected objects into active object";
  ot->idname = "OBJECT_OT_join";

  /* api callbacks */
  ot->exec = join_exec;
  ot->poll = join_poll;

  /* flags */
  ot->flag = OPTYPE_REGISTER | OPTYPE_UNDO;
}

/**************************** Join as Shape Key*************************/

static bool join_shapes_poll(bContext *C)
{
  Object *ob = CTX_data_active_object(C);

  if (!ob || ID_IS_LINKED(ob)) {
    return 0;
  }

  /* only meshes supported at the moment */
  if (ob->type == OB_MESH) {
    return ED_operator_screenactive(C);
  }
  else {
    return 0;
  }
}

static int join_shapes_exec(bContext *C, wmOperator *op)
{
  Object *ob = CTX_data_active_object(C);

  if (ob->mode & OB_MODE_EDIT) {
    BKE_report(op->reports, RPT_ERROR, "This data does not support joining in edit mode");
    return OPERATOR_CANCELLED;
  }
  else if (BKE_object_obdata_is_libdata(ob)) {
    BKE_report(op->reports, RPT_ERROR, "Cannot edit external library data");
    return OPERATOR_CANCELLED;
  }

  if (ob->type == OB_MESH) {
    return join_mesh_shapes_exec(C, op);
  }

  return OPERATOR_CANCELLED;
}

void OBJECT_OT_join_shapes(wmOperatorType *ot)
{
  /* identifiers */
  ot->name = "Join as Shapes";
  ot->description = "Merge selected objects to shapes of active object";
  ot->idname = "OBJECT_OT_join_shapes";

  /* api callbacks */
  ot->exec = join_shapes_exec;
  ot->poll = join_shapes_poll;

  /* flags */
  ot->flag = OPTYPE_REGISTER | OPTYPE_UNDO;
}<|MERGE_RESOLUTION|>--- conflicted
+++ resolved
@@ -419,56 +419,58 @@
 
 /* For object add primitive operators.
  * Do not call undo push in this function (users of this function have to). */
-Object *ED_object_add_type(
-        bContext *C,
-        int type, const char *name,
-        const float loc[3], const float rot[3],
-        bool enter_editmode, ushort local_view_bits)
-{
-	Main *bmain = CTX_data_main(C);
-	Scene *scene = CTX_data_scene(C);
-	ViewLayer *view_layer = CTX_data_view_layer(C);
-	Object *ob;
-
-	/* for as long scene has editmode... */
-	if (CTX_data_edit_object(C)) {
-		ED_object_editmode_exit(C, EM_FREEDATA);
-	}
-
-	/* deselects all, sets active object */
-	ob = BKE_object_add(bmain, scene, view_layer, type, name);
-	BASACT(view_layer)->local_view_bits = local_view_bits;
-	/* editor level activate, notifiers */
-	ED_object_base_activate(C, view_layer->basact);
-
-	/* more editor stuff */
-	ED_object_base_init_transform(C, view_layer->basact, loc, rot);
-
-	/* Ignore collisions by default for non-mesh objects */
-	if (type != OB_MESH) {
-		ob->body_type = OB_BODY_TYPE_NO_COLLISION;
-		ob->gameflag &= ~(OB_SENSOR | OB_RIGID_BODY | OB_SOFT_BODY | OB_COLLISION | OB_CHARACTER | OB_OCCLUDER | OB_DYNAMIC | OB_NAVMESH); /* copied from rna_object.c */
-	}
-
-	/* TODO(sergey): This is weird to manually tag objects for update, better to
-	 * use DEG_id_tag_update here perhaps.
-	 */
-	DEG_id_type_tag(bmain, ID_OB);
-	DEG_relations_tag_update(bmain);
-	if (ob->data != NULL) {
-		DEG_id_tag_update_ex(bmain, (ID *)ob->data, ID_RECALC_EDITORS);
-	}
-
-	if (enter_editmode) {
-		ED_object_editmode_enter_ex(bmain, scene, ob, 0);
-	}
-
-	WM_event_add_notifier(C, NC_SCENE | ND_LAYER_CONTENT, scene);
-
-	/* TODO(sergey): Use proper flag for tagging here. */
-	DEG_id_tag_update(&scene->id, 0);
-
-	return ob;
+Object *ED_object_add_type(bContext *C,
+                           int type,
+                           const char *name,
+                           const float loc[3],
+                           const float rot[3],
+                           bool enter_editmode,
+                           ushort local_view_bits)
+{
+  Main *bmain = CTX_data_main(C);
+  Scene *scene = CTX_data_scene(C);
+  ViewLayer *view_layer = CTX_data_view_layer(C);
+  Object *ob;
+
+  /* for as long scene has editmode... */
+  if (CTX_data_edit_object(C)) {
+    ED_object_editmode_exit(C, EM_FREEDATA);
+  }
+
+  /* deselects all, sets active object */
+  ob = BKE_object_add(bmain, scene, view_layer, type, name);
+  BASACT(view_layer)->local_view_bits = local_view_bits;
+  /* editor level activate, notifiers */
+  ED_object_base_activate(C, view_layer->basact);
+
+  /* more editor stuff */
+  ED_object_base_init_transform(C, view_layer->basact, loc, rot);
+
+  /* Ignore collisions by default for non-mesh objects */
+  if (type != OB_MESH) {
+    ob->body_type = OB_BODY_TYPE_NO_COLLISION;
+    ob->gameflag &= ~(OB_SENSOR | OB_RIGID_BODY | OB_SOFT_BODY | OB_COLLISION | OB_CHARACTER | OB_OCCLUDER | OB_DYNAMIC | OB_NAVMESH); /* copied from rna_object.c */
+  }
+
+  /* TODO(sergey): This is weird to manually tag objects for update, better to
+   * use DEG_id_tag_update here perhaps.
+   */
+  DEG_id_type_tag(bmain, ID_OB);
+  DEG_relations_tag_update(bmain);
+  if (ob->data != NULL) {
+    DEG_id_tag_update_ex(bmain, (ID *)ob->data, ID_RECALC_EDITORS);
+  }
+
+  if (enter_editmode) {
+    ED_object_editmode_enter_ex(bmain, scene, ob, 0);
+  }
+
+  WM_event_add_notifier(C, NC_SCENE | ND_LAYER_CONTENT, scene);
+
+  /* TODO(sergey): Use proper flag for tagging here. */
+  DEG_id_tag_update(&scene->id, 0);
+
+  return ob;
 }
 
 /* for object add operator */
@@ -1555,9 +1557,9 @@
   }
   CTX_DATA_END;
 
-	set_sca_new_poins();
-
-	BKE_main_id_clear_newpoins(bmain);
+  set_sca_new_poins();
+
+  BKE_main_id_clear_newpoins(bmain);
 }
 
 /********************* Make Duplicates Real ************************/
@@ -1620,185 +1622,6 @@
 /* Compare function that matches dupliobject_hash */
 static bool dupliobject_cmp(const void *a_, const void *b_)
 {
-<<<<<<< HEAD
-	const DupliObject *a = a_;
-	const DupliObject *b = b_;
-
-	if (a->ob != b->ob) {
-		return true;
-	}
-
-	if (a->persistent_id[0] != b->persistent_id[0]) {
-		return true;
-	}
-
-	/* matching */
-	return false;
-}
-
-static void make_object_duplilist_real(bContext *C, Scene *scene, Base *base,
-                                       const bool use_base_parent,
-                                       const bool use_hierarchy)
-{
-	Main *bmain = CTX_data_main(C);
-	ViewLayer *view_layer = CTX_data_view_layer(C);
-	Depsgraph *depsgraph = CTX_data_depsgraph(C);
-	ListBase *lb_duplis;
-	DupliObject *dob;
-	GHash *dupli_gh, *parent_gh = NULL;
-
-	if (!(base->object->transflag & OB_DUPLI)) {
-		return;
-	}
-
-	Object *object_eval = DEG_get_evaluated_object(depsgraph, base->object);
-	lb_duplis = object_duplilist(depsgraph, scene, object_eval);
-
-	dupli_gh = BLI_ghash_ptr_new(__func__);
-	if (use_hierarchy) {
-		if (base->object->transflag & OB_DUPLICOLLECTION) {
-			parent_gh = BLI_ghash_new(dupliobject_group_hash, dupliobject_group_cmp, __func__);
-		}
-		else {
-			parent_gh = BLI_ghash_new(dupliobject_hash, dupliobject_cmp, __func__);
-		}
-	}
-
-	for (dob = lb_duplis->first; dob; dob = dob->next) {
-		Object *ob_src = DEG_get_original_object(dob->ob);
-		Object *ob_dst = ID_NEW_SET(dob->ob, BKE_object_copy(bmain, ob_src));
-		Base *base_dst;
-
-		/* font duplis can have a totcol without material, we get them from parent
-		 * should be implemented better...
-		 */
-		if (ob_dst->mat == NULL) {
-			ob_dst->totcol = 0;
-		}
-
-		BKE_collection_object_add_from(bmain, scene, base->object, ob_dst);
-		base_dst = BKE_view_layer_base_find(view_layer, ob_dst);
-		BLI_assert(base_dst != NULL);
-
-		BKE_scene_object_base_flag_sync_from_base(base_dst);
-
-		/* make sure apply works */
-		BKE_animdata_free(&ob_dst->id, true);
-		ob_dst->adt = NULL;
-
-		/* Proxies are not to be copied. */
-		ob_dst->proxy_from = NULL;
-		ob_dst->proxy_group = NULL;
-		ob_dst->proxy = NULL;
-
-		ob_dst->parent = NULL;
-		BKE_constraints_free(&ob_dst->constraints);
-		ob_dst->runtime.curve_cache = NULL;
-		ob_dst->transflag &= ~OB_DUPLI;
-
-		copy_m4_m4(ob_dst->obmat, dob->mat);
-		BKE_object_apply_mat4(ob_dst, ob_dst->obmat, false, false);
-
-		BLI_ghash_insert(dupli_gh, dob, ob_dst);
-		if (parent_gh) {
-			void **val;
-			/* Due to nature of hash/comparison of this ghash, a lot of duplis may be considered as
-			 * 'the same', this avoids trying to insert same key several time and
-			 * raise asserts in debug builds... */
-			if (!BLI_ghash_ensure_p(parent_gh, dob, &val)) {
-				*val = ob_dst;
-			}
-		}
-	}
-
-	for (dob = lb_duplis->first; dob; dob = dob->next) {
-		Object *ob_src = dob->ob;
-		Object *ob_dst = BLI_ghash_lookup(dupli_gh, dob);
-
-		/* Remap new object to itself, and clear again newid pointer of orig object. */
-		BKE_libblock_relink_to_newid(&ob_dst->id);
-		set_sca_new_poins_ob(ob_dst);
-
-		DEG_id_tag_update(&ob_dst->id, ID_RECALC_GEOMETRY);
-
-		if (use_hierarchy) {
-			/* original parents */
-			Object *ob_src_par = ob_src->parent;
-			Object *ob_dst_par = NULL;
-
-			/* find parent that was also made real */
-			if (ob_src_par) {
-				/* OK to keep most of the members uninitialized,
-				 * they won't be read, this is simply for a hash lookup. */
-				DupliObject dob_key;
-				dob_key.ob = ob_src_par;
-				if (base->object->transflag & OB_DUPLICOLLECTION) {
-					memcpy(&dob_key.persistent_id[1],
-					       &dob->persistent_id[1],
-					       sizeof(dob->persistent_id[1]) * (MAX_DUPLI_RECUR - 1));
-				}
-				else {
-					dob_key.persistent_id[0] = dob->persistent_id[0];
-				}
-				ob_dst_par = BLI_ghash_lookup(parent_gh, &dob_key);
-			}
-
-			if (ob_dst_par) {
-				/* allow for all possible parent types */
-				ob_dst->partype = ob_src->partype;
-				BLI_strncpy(ob_dst->parsubstr, ob_src->parsubstr, sizeof(ob_dst->parsubstr));
-				ob_dst->par1 = ob_src->par1;
-				ob_dst->par2 = ob_src->par2;
-				ob_dst->par3 = ob_src->par3;
-
-				copy_m4_m4(ob_dst->parentinv, ob_src->parentinv);
-
-				ob_dst->parent = ob_dst_par;
-			}
-			else if (use_base_parent) {
-				ob_dst->parent = base->object;
-				ob_dst->partype = PAROBJECT;
-			}
-		}
-		else if (use_base_parent) {
-			/* since we are ignoring the internal hierarchy - parent all to the
-			 * base object */
-			ob_dst->parent = base->object;
-			ob_dst->partype = PAROBJECT;
-		}
-
-		if (ob_dst->parent) {
-			/* note, this may be the parent of other objects, but it should
-			 * still work out ok */
-			BKE_object_apply_mat4(ob_dst, dob->mat, false, true);
-
-			/* to set ob_dst->orig and in case there's any other discrepancies */
-			DEG_id_tag_update(&ob_dst->id, ID_RECALC_TRANSFORM);
-		}
-	}
-
-	if (base->object->transflag & OB_DUPLICOLLECTION && base->object->instance_collection) {
-		for (Object *ob = bmain->objects.first; ob; ob = ob->id.next) {
-			if (ob->proxy_group == base->object) {
-				ob->proxy = NULL;
-				ob->proxy_from = NULL;
-				DEG_id_tag_update(&ob->id, ID_RECALC_TRANSFORM);
-			}
-		}
-	}
-
-	BLI_ghash_free(dupli_gh, NULL, NULL);
-	if (parent_gh) {
-		BLI_ghash_free(parent_gh, NULL, NULL);
-	}
-
-	free_object_duplilist(lb_duplis);
-
-	BKE_main_id_clear_newpoins(bmain);
-
-	base->object->transflag &= ~OB_DUPLI;
-	DEG_id_tag_update(&base->object->id, ID_RECALC_COPY_ON_WRITE);
-=======
   const DupliObject *a = a_;
   const DupliObject *b = b_;
 
@@ -1894,6 +1717,7 @@
 
     /* Remap new object to itself, and clear again newid pointer of orig object. */
     BKE_libblock_relink_to_newid(&ob_dst->id);
+    set_sca_new_poins_ob(ob_dst);
 
     DEG_id_tag_update(&ob_dst->id, ID_RECALC_GEOMETRY);
 
@@ -1974,7 +1798,6 @@
 
   base->object->transflag &= ~OB_DUPLI;
   DEG_id_tag_update(&base->object->id, ID_RECALC_COPY_ON_WRITE);
->>>>>>> c358da6b
 }
 
 static int object_duplicates_make_real_exec(bContext *C, wmOperator *op)
@@ -2058,13 +1881,13 @@
   convert_ensure_curve_cache(depsgraph, scene, ob);
   BKE_mesh_from_nurbs(bmain, ob); /* also does users */
 
-	if (ob->type == OB_MESH) {
-		BKE_object_free_modifiers(ob, 0);
-
-		/* Game engine defaults for mesh objects */
-		ob->body_type = OB_BODY_TYPE_STATIC;
-		ob->gameflag = OB_PROP | OB_COLLISION;
-	}
+  if (ob->type == OB_MESH) {
+    BKE_object_free_modifiers(ob, 0);
+
+    /* Game engine defaults for mesh objects */
+    ob->body_type = OB_BODY_TYPE_STATIC;
+    ob->gameflag = OB_PROP | OB_COLLISION;
+  }
 }
 
 static bool convert_poll(bContext *C)
@@ -2551,18 +2374,19 @@
   Base *basen;
   Object *ob;
 
-	clear_sca_new_poins();  /* BGE logic */
-
-	basen = object_add_duplicate_internal(bmain, scene, view_layer, base->object, dupflag);
-	if (basen == NULL) {
-		return NULL;
-	}
+  clear_sca_new_poins();  /* BGE logic */
+
+  basen = object_add_duplicate_internal(bmain, scene, view_layer, base->object, dupflag);
+  if (basen == NULL) {
+    return NULL;
+  }
 
   ob = basen->object;
 
-	/* link own references to the newly duplicated data [#26816] */
-	BKE_libblock_relink_to_newid(&ob->id);
-	set_sca_new_poins_ob(ob);
+  /* link own references to the newly duplicated data [#26816] */
+  BKE_libblock_relink_to_newid(&ob->id);
+
+  set_sca_new_poins_ob(ob);
 
   /* DAG_relations_tag_update(bmain); */ /* caller must do */
 
@@ -2584,11 +2408,10 @@
   const bool linked = RNA_boolean_get(op->ptr, "linked");
   int dupflag = (linked) ? 0 : U.dupflag;
 
-	clear_sca_new_poins();  /* BGE logic */
-
-	CTX_DATA_BEGIN (C, Base *, base, selected_bases)
-	{
-		Base *basen = object_add_duplicate_internal(bmain, scene, view_layer, base->object, dupflag);
+  clear_sca_new_poins();  /* BGE logic */
+
+  CTX_DATA_BEGIN (C, Base *, base, selected_bases) {
+    Base *basen = object_add_duplicate_internal(bmain, scene, view_layer, base->object, dupflag);
 
     /* note that this is safe to do with this context iterator,
      * the list is made in advance */
@@ -2671,10 +2494,11 @@
     return OPERATOR_CANCELLED;
   }
 
-	/* prepare dupli */
-	clear_sca_new_poins();  /* BGE logic */
-
-	basen = object_add_duplicate_internal(bmain, scene, view_layer, ob, dupflag);
+  /* prepare dupli */
+
+  clear_sca_new_poins();  /* BGE logic */
+
+  basen = object_add_duplicate_internal(bmain, scene, view_layer, ob, dupflag);
 
   if (basen == NULL) {
     BKE_report(op->reports, RPT_ERROR, "Object could not be duplicated");
