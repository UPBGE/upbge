/**
 * $Id$
 *
 * ***** BEGIN GPL LICENSE BLOCK *****
 *
 * This program is free software; you can redistribute it and/or
 * modify it under the terms of the GNU General Public License
 * as published by the Free Software Foundation; either version 2
 * of the License, or (at your option) any later version.
 *
 * This program is distributed in the hope that it will be useful,
 * but WITHOUT ANY WARRANTY; without even the implied warranty of
 * MERCHANTABILITY or FITNESS FOR A PARTICULAR PURPOSE.  See the
 * GNU General Public License for more details.
 *
 * You should have received a copy of the GNU General Public License
 * along with this program; if not, write to the Free Software Foundation,
 * Inc., 59 Temple Place - Suite 330, Boston, MA  02111-1307, USA.
 *
 * The Original Code is Copyright (C) 2001-2002 by NaN Holding BV.
 * All rights reserved.
 *
 * Contributor(s): Blender Foundation, shapekey support
 *
 * ***** END GPL LICENSE BLOCK *****
 */

#include <math.h>
#include <string.h>

#ifndef WIN32
#include <unistd.h>
#else
#include <io.h>
#endif   

#include "MEM_guardedalloc.h"

#include "BLI_blenlib.h"
#include "BLI_math.h"

#include "DNA_action_types.h"
#include "DNA_curve_types.h"
#include "DNA_ipo_types.h"
#include "DNA_key_types.h"
#include "DNA_lattice_types.h"
#include "DNA_mesh_types.h"
#include "DNA_meshdata_types.h"
#include "DNA_object_types.h"
#include "DNA_scene_types.h"
#include "DNA_screen_types.h"
#include "DNA_space_types.h"
#include "DNA_userdef_types.h"
#include "DNA_view2d_types.h"

#include "BKE_action.h"
#include "BKE_anim.h"
#include "BKE_context.h"
#include "BKE_curve.h"
#include "BKE_depsgraph.h"
#include "BKE_global.h"
#include "BKE_ipo.h"
#include "BKE_key.h"
#include "BKE_library.h"
#include "BKE_main.h"
#include "BKE_mesh.h"
#include "BKE_object.h"
#include "BKE_utildefines.h"

#include "BLO_sys_types.h" // for intptr_t support

#include "ED_object.h"
#include "ED_mesh.h"

#include "RNA_access.h"
#include "RNA_define.h"

#include "WM_api.h"
#include "WM_types.h"

#include "object_intern.h"

/*********************** add shape key ***********************/

static void ED_object_shape_key_add(bContext *C, Scene *scene, Object *ob, int from_mix)
{
	if(object_insert_shape_key(scene, ob, NULL, from_mix)) {
		Key *key= ob_get_key(ob);
		ob->shapenr= BLI_countlist(&key->block);

		WM_event_add_notifier(C, NC_OBJECT|ND_DRAW, ob);
	}
}

/*********************** remove shape key ***********************/

static int ED_object_shape_key_remove(bContext *C, Object *ob)
{
	Main *bmain= CTX_data_main(C);
	KeyBlock *kb, *rkb;
	Key *key;
	//IpoCurve *icu;

	key= ob_get_key(ob);
	if(key==NULL)
		return 0;
	
	kb= BLI_findlink(&key->block, ob->shapenr-1);

	if(kb) {
		for(rkb= key->block.first; rkb; rkb= rkb->next)
			if(rkb->relative == ob->shapenr-1)
				rkb->relative= 0;

		BLI_remlink(&key->block, kb);
		key->totkey--;
		if(key->refkey== kb)
			key->refkey= key->block.first;
			
		if(kb->data) MEM_freeN(kb->data);
		MEM_freeN(kb);
		
		for(kb= key->block.first; kb; kb= kb->next)
			if(kb->adrcode>=ob->shapenr)
				kb->adrcode--;
		
#if 0 // XXX old animation system
		if(key->ipo) {
			
			for(icu= key->ipo->curve.first; icu; icu= icu->next) {
				if(icu->adrcode==ob->shapenr-1) {
					BLI_remlink(&key->ipo->curve, icu);
					free_ipo_curve(icu);
					break;
				}
			}
			for(icu= key->ipo->curve.first; icu; icu= icu->next) 
				if(icu->adrcode>=ob->shapenr)
					icu->adrcode--;
		}
#endif // XXX old animation system		
		
		if(ob->shapenr>1) ob->shapenr--;
	}
	
	if(key->totkey==0) {
		if(GS(key->from->name)==ID_ME) ((Mesh *)key->from)->key= NULL;
		else if(GS(key->from->name)==ID_CU) ((Curve *)key->from)->key= NULL;
		else if(GS(key->from->name)==ID_LT) ((Lattice *)key->from)->key= NULL;

		free_libblock_us(&(bmain->key), key);
	}
	
	DAG_id_flush_update(&ob->id, OB_RECALC_DATA);
	WM_event_add_notifier(C, NC_OBJECT|ND_DRAW, ob);

	return 1;
}

static int ED_object_shape_key_mirror(bContext *C, Scene *scene, Object *ob)
{
	KeyBlock *kb;
	Key *key;

	key= ob_get_key(ob);
	if(key==NULL)
		return 0;
	
	kb= BLI_findlink(&key->block, ob->shapenr-1);

	if(kb) {
		int i1, i2;
		float *fp1, *fp2;
		float tvec[3];
		char *tag_elem= MEM_callocN(sizeof(char) * kb->totelem, "shape_key_mirror");


		if(ob->type==OB_MESH) {
			Mesh *me= ob->data;
			MVert *mv;

			mesh_octree_table(ob, NULL, NULL, 's');

			for(i1=0, mv=me->mvert; i1<me->totvert; i1++, mv++) {
				i2= mesh_get_x_mirror_vert(ob, i1);
				if(i2==i1) {
					fp1= ((float *)kb->data) + i1*3;
					fp1[0] = -fp1[0];
					tag_elem[i1]= 1;
				}
				else if(i2 != -1) {
					if(tag_elem[i1]==0 && tag_elem[i2]==0) {
						fp1= ((float *)kb->data) + i1*3;
						fp2= ((float *)kb->data) + i2*3;

						VECCOPY(tvec,	fp1);
						VECCOPY(fp1,	fp2);
						VECCOPY(fp2,	tvec);

						/* flip x axis */
						fp1[0] = -fp1[0];
						fp2[0] = -fp2[0];
					}
					tag_elem[i1]= tag_elem[i2]= 1;
				}
			}

			mesh_octree_table(ob, NULL, NULL, 'e');
		}
		/* todo, other types? */

		MEM_freeN(tag_elem);
	}
	
	DAG_id_flush_update(&ob->id, OB_RECALC_DATA);
	WM_event_add_notifier(C, NC_OBJECT|ND_DRAW, ob);

	return 1;
}

/********************** shape key operators *********************/

static int shape_key_mode_poll(bContext *C)
{
	Object *ob= CTX_data_pointer_get_type(C, "object", &RNA_Object).data;
	ID *data= (ob)? ob->data: NULL;
	return (ob && !ob->id.lib && data && !data->lib && ob->mode != OB_MODE_EDIT);
}

static int shape_key_poll(bContext *C)
{
	Object *ob= CTX_data_pointer_get_type(C, "object", &RNA_Object).data;
	ID *data= (ob)? ob->data: NULL;
	return (ob && !ob->id.lib && data && !data->lib);
}

static int shape_key_add_exec(bContext *C, wmOperator *op)
{
	Scene *scene= CTX_data_scene(C);
	Object *ob= CTX_data_pointer_get_type(C, "object", &RNA_Object).data;
	int from_mix = RNA_boolean_get(op->ptr, "from_mix");

	ED_object_shape_key_add(C, scene, ob, from_mix);

	return OPERATOR_FINISHED;
}

void OBJECT_OT_shape_key_add(wmOperatorType *ot)
{
	/* identifiers */
	ot->name= "Add Shape Key";
	ot->name= "Add shape key to the object.";
	ot->idname= "OBJECT_OT_shape_key_add";
	
	/* api callbacks */
	ot->poll= shape_key_mode_poll;
	ot->exec= shape_key_add_exec;

	/* flags */
	ot->flag= OPTYPE_REGISTER|OPTYPE_UNDO;

	/* properties */
<<<<<<< HEAD
	RNA_def_boolean(ot->srna, "from_mix", 0, "From Mix", "Create the new shape key from the existing mix of keys.");
=======
	RNA_def_boolean(ot->srna, "from_mix", 1, "From Mix", "Create the new shape key from the existing mix of keys.");
>>>>>>> 7a76bc9a
}

static int shape_key_remove_exec(bContext *C, wmOperator *op)
{
	Object *ob= CTX_data_pointer_get_type(C, "object", &RNA_Object).data;

	if(!ED_object_shape_key_remove(C, ob))
		return OPERATOR_CANCELLED;
	
	return OPERATOR_FINISHED;
}

void OBJECT_OT_shape_key_remove(wmOperatorType *ot)
{
	/* identifiers */
	ot->name= "Remove Shape Key";
	ot->name= "Remove shape key from the object.";
	ot->idname= "OBJECT_OT_shape_key_remove";
	
	/* api callbacks */
	ot->poll= shape_key_mode_poll;
	ot->exec= shape_key_remove_exec;

	/* flags */
	ot->flag= OPTYPE_REGISTER|OPTYPE_UNDO;
}

static int shape_key_clear_exec(bContext *C, wmOperator *op)
{
	Object *ob= CTX_data_pointer_get_type(C, "object", &RNA_Object).data;
	Key *key= ob_get_key(ob);
	KeyBlock *kb= ob_get_keyblock(ob);

	if(!key || !kb)
		return OPERATOR_CANCELLED;
	
	for(kb=key->block.first; kb; kb=kb->next)
		kb->curval= 0.0f;

	DAG_id_flush_update(&ob->id, OB_RECALC_DATA);
	WM_event_add_notifier(C, NC_OBJECT|ND_DRAW, ob);
	
	return OPERATOR_FINISHED;
}

void OBJECT_OT_shape_key_clear(wmOperatorType *ot)
{
	/* identifiers */
	ot->name= "Clear Shape Keys";
	ot->description= "Clear weights for all shape keys.";
	ot->idname= "OBJECT_OT_shape_key_clear";
	
	/* api callbacks */
	ot->poll= shape_key_poll;
	ot->exec= shape_key_clear_exec;

	/* flags */
	ot->flag= OPTYPE_REGISTER|OPTYPE_UNDO;
}

static int shape_key_mirror_exec(bContext *C, wmOperator *op)
{
	Scene *scene= CTX_data_scene(C);
	Object *ob= CTX_data_pointer_get_type(C, "object", &RNA_Object).data;

	if(!ED_object_shape_key_mirror(C, scene, ob))
		return OPERATOR_CANCELLED;

	return OPERATOR_FINISHED;
}

void OBJECT_OT_shape_key_mirror(wmOperatorType *ot)
{
	/* identifiers */
	ot->name= "Mirror Shape Key";
	ot->idname= "OBJECT_OT_shape_key_mirror";

	/* api callbacks */
	ot->poll= shape_key_mode_poll;
	ot->exec= shape_key_mirror_exec;

	/* flags */
	ot->flag= OPTYPE_REGISTER|OPTYPE_UNDO;
}


static int shape_key_move_exec(bContext *C, wmOperator *op)
{
	Object *ob= CTX_data_pointer_get_type(C, "object", &RNA_Object).data;

	int type= RNA_enum_get(op->ptr, "type");
	Key *key= ob_get_key(ob);

	if(key) {
		KeyBlock *kb, *kb_other;
		kb= BLI_findlink(&key->block, ob->shapenr-1);

		if(type==-1) {
			/* move back */
			if(kb->prev) {
				kb_other= kb->prev;
				BLI_remlink(&key->block, kb);
				BLI_insertlinkbefore(&key->block, kb_other, kb);
				ob->shapenr--;
			}
		}
		else {
			/* move next */
			if(kb->next) {
				kb_other= kb->next;
				BLI_remlink(&key->block, kb);
				BLI_insertlinkafter(&key->block, kb_other, kb);
				ob->shapenr++;
			}
		}
	}

	DAG_id_flush_update(&ob->id, OB_RECALC_DATA);
	WM_event_add_notifier(C, NC_OBJECT|ND_DRAW, ob);

	return OPERATOR_FINISHED;
}

void OBJECT_OT_shape_key_move(wmOperatorType *ot)
{
	static EnumPropertyItem slot_move[] = {
		{-1, "UP", 0, "Up", ""},
		{1, "DOWN", 0, "Down", ""},
		{0, NULL, 0, NULL, NULL}
	};

	/* identifiers */
	ot->name= "Move Shape Key";
	ot->idname= "OBJECT_OT_shape_key_move";

	/* api callbacks */
	ot->poll= shape_key_mode_poll;
	ot->exec= shape_key_move_exec;

	/* flags */
	ot->flag= OPTYPE_REGISTER|OPTYPE_UNDO;

	RNA_def_enum(ot->srna, "type", slot_move, 0, "Type", "");
}
<|MERGE_RESOLUTION|>--- conflicted
+++ resolved
@@ -260,11 +260,7 @@
 	ot->flag= OPTYPE_REGISTER|OPTYPE_UNDO;
 
 	/* properties */
-<<<<<<< HEAD
-	RNA_def_boolean(ot->srna, "from_mix", 0, "From Mix", "Create the new shape key from the existing mix of keys.");
-=======
 	RNA_def_boolean(ot->srna, "from_mix", 1, "From Mix", "Create the new shape key from the existing mix of keys.");
->>>>>>> 7a76bc9a
 }
 
 static int shape_key_remove_exec(bContext *C, wmOperator *op)
