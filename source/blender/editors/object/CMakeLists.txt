--- conflicted
+++ resolved
@@ -45,11 +45,8 @@
   object_facemap_ops.c
   object_gpencil_modifier.c
   object_hook.c
-<<<<<<< HEAD
+  object_light_linking_ops.cc
   object_lod.c
-=======
-  object_light_linking_ops.cc
->>>>>>> 6eebc06c
   object_modes.cc
   object_modifier.cc
   object_ops.c
