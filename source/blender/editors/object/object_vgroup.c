--- conflicted
+++ resolved
@@ -3313,11 +3313,7 @@
 				BLI_duplicatelist(&ob_iter->defbase, &ob_active->defbase);
 				ob_iter->actdef = ob_active->actdef;
 
-<<<<<<< HEAD
-				DAG_id_tag_update(&ob_iter->id, OB_RECALC_DATA);
-=======
 				DEG_id_tag_update(&ob_iter->id, OB_RECALC_DATA);
->>>>>>> a5b3df75
 				WM_event_add_notifier(C, NC_OBJECT | ND_DRAW, ob_iter);
 				WM_event_add_notifier(C, NC_GEOM | ND_VERTEX_GROUP, ob_iter->data);
 
