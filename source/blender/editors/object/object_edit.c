--- conflicted
+++ resolved
@@ -127,6 +127,7 @@
 
 /* ************* XXX **************** */
 static void error(const char *UNUSED(arg)) {}
+static int pupmenu(const char *UNUSED(msg)) { return 0; }
 
 /* port over here */
 static void error_libdata(void) {}
@@ -837,7 +838,6 @@
 	ot->flag = OPTYPE_REGISTER | OPTYPE_UNDO;
 }
 
-<<<<<<< HEAD
 static void copymenu_properties(ViewLayer *view_layer, Object *ob, View3D *v3d)
 {	
 //XXX no longer used - to be removed - replaced by game_properties_copy_exec
@@ -1290,8 +1290,6 @@
 	copy_attr(bmain, scene, view_layer, v3d, event);
 }
 
-=======
->>>>>>> 8b192e1a
 /* ******************* force field toggle operator ***************** */
 
 void ED_object_check_force_modifiers(Main *bmain, Scene *scene, Object *object)
