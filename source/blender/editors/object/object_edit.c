--- conflicted
+++ resolved
@@ -128,7 +128,6 @@
                                            struct MoveToCollectionData *menu);
 static ListBase selected_objects_get(bContext *C);
 
-<<<<<<< HEAD
 /* ************* XXX **************** */
 static void error(const char *UNUSED(arg))
 {
@@ -142,11 +141,10 @@
 static void error_libdata(void)
 {
 }
-=======
+
 /* -------------------------------------------------------------------- */
 /** \name Internal Utilities
  * \{ */
->>>>>>> 27e39cc5
 
 Object *ED_object_context(bContext *C)
 {
@@ -898,7 +896,6 @@
   ot->flag = OPTYPE_REGISTER | OPTYPE_UNDO;
 }
 
-<<<<<<< HEAD
 static void copymenu_properties(ViewLayer *view_layer, Object *ob, View3D *v3d)
 {
   // XXX no longer used - to be removed - replaced by game_properties_copy_exec
@@ -1349,14 +1346,11 @@
   copy_attr(bmain, scene, view_layer, v3d, event);
 }
 
-/* ******************* force field toggle operator ***************** */
-=======
 /** \} */
 
 /* -------------------------------------------------------------------- */
 /** \name Force Field Toggle Operator
  * \{ */
->>>>>>> 27e39cc5
 
 void ED_object_check_force_modifiers(Main *bmain, Scene *scene, Object *object)
 {
