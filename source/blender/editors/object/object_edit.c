--- conflicted
+++ resolved
@@ -124,14 +124,8 @@
                                            struct MoveToCollectionData *menu);
 
 /* ************* XXX **************** */
-<<<<<<< HEAD
 static void error(const char *UNUSED(arg)) {}
 static int pupmenu(const char *UNUSED(msg)) { return 0; }
-=======
-static void error(const char *UNUSED(arg))
-{
-}
->>>>>>> c8fc23fd
 
 /* port over here */
 static void error_libdata(void)
