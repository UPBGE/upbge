/* SPDX-License-Identifier: GPL-2.0-or-later
 * Copyright 2001-2002 NaN Holding BV. All rights reserved. */

/** \file
 * \ingroup edobj
 */

#include <ctype.h>
#include <float.h>
#include <math.h>
#include <stddef.h> /* for offsetof */
#include <stdlib.h>
#include <string.h>
#include <time.h>

#include "MEM_guardedalloc.h"

#include "BLI_blenlib.h"
#include "BLI_ghash.h"
<<<<<<< HEAD
#include "BLI_math.h"         /* UPBGE */
#include "BLI_string_utils.h" /* UPBGE */
=======
#include "BLI_math_rotation.h"
>>>>>>> 3b0a08b7
#include "BLI_utildefines.h"

#include "BLT_translation.h"

#include "DNA_armature_types.h"
#include "DNA_collection_types.h"
#include "DNA_curve_types.h"
#include "DNA_gpencil_types.h"
#include "DNA_lattice_types.h"
#include "DNA_material_types.h"
#include "DNA_mesh_types.h"
#include "DNA_meshdata_types.h"
#include "DNA_meta_types.h"
#include "DNA_object_force_types.h"
#include "DNA_object_types.h"
#include "DNA_property_types.h"
#include "DNA_scene_types.h"
#include "DNA_vfont_types.h"
#include "DNA_workspace_types.h"

#include "IMB_imbuf_types.h"

#include "BKE_anim_visualization.h"
#include "BKE_armature.h"
#include "BKE_collection.h"
#include "BKE_constraint.h"
#include "BKE_context.h"
#include "BKE_curve.h"
#include "BKE_editlattice.h"
#include "BKE_editmesh.h"
#include "BKE_effect.h"
#include "BKE_global.h"
#include "BKE_image.h"
#include "BKE_lattice.h"
#include "BKE_layer.h"
#include "BKE_lib_id.h"
#include "BKE_main.h"
#include "BKE_material.h"
#include "BKE_mball.h"
#include "BKE_mesh.h"
#include "BKE_modifier.h"
#include "BKE_object.h"
#include "BKE_paint.h"
#include "BKE_particle.h"
#include "BKE_pointcache.h"
#include "BKE_property.h"
#include "BKE_report.h"
#include "BKE_sca.h"
#include "BKE_scene.h"
#include "BKE_softbody.h"
#include "BKE_workspace.h"

#include "DEG_depsgraph.h"
#include "DEG_depsgraph_build.h"

#include "ED_anim_api.h"
#include "ED_armature.h"
#include "ED_curve.h"
#include "ED_gpencil.h"
#include "ED_image.h"
#include "ED_keyframes_keylist.h"
#include "ED_lattice.h"
#include "ED_mball.h"
#include "ED_mesh.h"
#include "ED_object.h"
#include "ED_outliner.h"
#include "ED_screen.h"
#include "ED_undo.h"

#include "RNA_access.h"
#include "RNA_define.h"
#include "RNA_enum_types.h"
#include "RNA_types.h"

#include "UI_interface_icons.h"

#include "CLG_log.h"

/* For menu/popup icons etc. */

#include "UI_interface.h"
#include "UI_resources.h"

#include "WM_api.h"
#include "WM_message.h"
#include "WM_toolsystem.h"
#include "WM_types.h"

#include "object_intern.h" /* own include */

static CLG_LogRef LOG = {"ed.object.edit"};

/* prototypes */
typedef struct MoveToCollectionData MoveToCollectionData;
static void move_to_collection_menus_items(struct uiLayout *layout,
                                           struct MoveToCollectionData *menu);
static ListBase selected_objects_get(bContext *C);

/* -------------------------------------------------------------------- */
/** \name Internal Utilities
 * \{ */

Object *ED_object_context(const bContext *C)
{
  return CTX_data_pointer_get_type(C, "object", &RNA_Object).data;
}

Object *ED_object_active_context(const bContext *C)
{
  Object *ob = NULL;
  if (C) {
    ob = ED_object_context(C);
    if (!ob) {
      ob = CTX_data_active_object(C);
    }
  }
  return ob;
}

Object **ED_object_array_in_mode_or_selected(bContext *C,
                                             bool (*filter_fn)(const Object *ob, void *user_data),
                                             void *filter_user_data,
                                             uint *r_objects_len)
{
  ScrArea *area = CTX_wm_area(C);
  ViewLayer *view_layer = CTX_data_view_layer(C);
  Object *ob_active = OBACT(view_layer);
  ID *id_pin = NULL;
  const bool use_objects_in_mode = (ob_active != NULL) &&
                                   (ob_active->mode & (OB_MODE_EDIT | OB_MODE_POSE));
  const char space_type = area ? area->spacetype : SPACE_EMPTY;
  Object **objects;

  Object *ob = NULL;
  bool use_ob = true;

  if (space_type == SPACE_PROPERTIES) {
    SpaceProperties *sbuts = area->spacedata.first;
    id_pin = sbuts->pinid;
  }

  if (id_pin && (GS(id_pin->name) == ID_OB)) {
    /* Pinned data takes priority, in this case ignore selection & other objects in the mode. */
    ob = (Object *)id_pin;
  }
  else if ((space_type == SPACE_PROPERTIES) && (use_objects_in_mode == false)) {
    /* When using the space-properties, we don't want to use the entire selection
     * as the current active object may not be selected.
     *
     * This is not the case when we're in a mode that supports multi-mode editing,
     * since the active object and all other objects in the mode will be included
     * irrespective of selection. */
    ob = ob_active;
  }
  else if (ob_active && (ob_active->mode &
                         (OB_MODE_ALL_PAINT | OB_MODE_ALL_SCULPT | OB_MODE_ALL_PAINT_GPENCIL))) {
    /* When painting, limit to active. */
    ob = ob_active;
  }
  else {
    /* Otherwise use full selection. */
    use_ob = false;
  }

  if (use_ob) {
    if ((ob != NULL) && !filter_fn(ob, filter_user_data)) {
      ob = NULL;
    }
    *r_objects_len = (ob != NULL) ? 1 : 0;
    objects = MEM_mallocN(sizeof(*objects) * *r_objects_len, __func__);
    if (ob != NULL) {
      objects[0] = ob;
    }
  }
  else {
    const View3D *v3d = (space_type == SPACE_VIEW3D) ? area->spacedata.first : NULL;
    /* When in a mode that supports multiple active objects, use "objects in mode"
     * instead of the object's selection. */
    if (use_objects_in_mode) {
      objects = BKE_view_layer_array_from_objects_in_mode(view_layer,
                                                          v3d,
                                                          r_objects_len,
                                                          {.object_mode = ob_active->mode,
                                                           .no_dup_data = true,
                                                           .filter_fn = filter_fn,
                                                           .filter_userdata = filter_user_data});
    }
    else {
      objects = BKE_view_layer_array_selected_objects(
          view_layer,
          v3d,
          r_objects_len,
          {.no_dup_data = true, .filter_fn = filter_fn, .filter_userdata = filter_user_data});
    }
  }
  return objects;
}

/** \} */

/* -------------------------------------------------------------------- */
/** \name Hide Operator
 * \{ */

static bool object_hide_poll(bContext *C)
{
  if (CTX_wm_space_outliner(C) != NULL) {
    return ED_outliner_collections_editor_poll(C);
  }
  return ED_operator_view3d_active(C);
}

static int object_hide_view_clear_exec(bContext *C, wmOperator *op)
{
  Scene *scene = CTX_data_scene(C);
  ViewLayer *view_layer = CTX_data_view_layer(C);
  const bool select = RNA_boolean_get(op->ptr, "select");
  bool changed = false;

  LISTBASE_FOREACH (Base *, base, &view_layer->object_bases) {
    if (base->flag & BASE_HIDDEN) {
      base->flag &= ~BASE_HIDDEN;
      changed = true;

      if (select) {
        /* We cannot call `ED_object_base_select` because
         * base is not selectable while it is hidden. */
        base->flag |= BASE_SELECTED;
        BKE_scene_object_base_flag_sync_from_base(base);
      }
    }
  }

  if (!changed) {
    return OPERATOR_CANCELLED;
  }

  BKE_layer_collection_sync(scene, view_layer);
  DEG_id_tag_update(&scene->id, ID_RECALC_BASE_FLAGS);
  WM_event_add_notifier(C, NC_SCENE | ND_OB_SELECT, scene);
  WM_event_add_notifier(C, NC_SCENE | ND_OB_VISIBLE, scene);

  return OPERATOR_FINISHED;
}

void OBJECT_OT_hide_view_clear(wmOperatorType *ot)
{
  /* identifiers */
  ot->name = "Show Hidden Objects";
  ot->description = "Reveal temporarily hidden objects";
  ot->idname = "OBJECT_OT_hide_view_clear";

  /* api callbacks */
  ot->exec = object_hide_view_clear_exec;
  ot->poll = object_hide_poll;

  /* flags */
  ot->flag = OPTYPE_REGISTER | OPTYPE_UNDO;

  PropertyRNA *prop = RNA_def_boolean(ot->srna, "select", true, "Select", "");
  RNA_def_property_flag(prop, PROP_SKIP_SAVE | PROP_HIDDEN);
}

static int object_hide_view_set_exec(bContext *C, wmOperator *op)
{
  Scene *scene = CTX_data_scene(C);
  ViewLayer *view_layer = CTX_data_view_layer(C);
  const bool unselected = RNA_boolean_get(op->ptr, "unselected");
  bool changed = false;

  /* Hide selected or unselected objects. */
  LISTBASE_FOREACH (Base *, base, &view_layer->object_bases) {
    if (!(base->flag & BASE_VISIBLE_VIEWLAYER)) {
      continue;
    }

    if (!unselected) {
      if (base->flag & BASE_SELECTED) {
        ED_object_base_select(base, BA_DESELECT);
        base->flag |= BASE_HIDDEN;
        changed = true;
      }
    }
    else {
      if (!(base->flag & BASE_SELECTED)) {
        ED_object_base_select(base, BA_DESELECT);
        base->flag |= BASE_HIDDEN;
        changed = true;
      }
    }
  }
  if (!changed) {
    return OPERATOR_CANCELLED;
  }

  BKE_layer_collection_sync(scene, view_layer);
  DEG_id_tag_update(&scene->id, ID_RECALC_BASE_FLAGS);
  WM_event_add_notifier(C, NC_SCENE | ND_OB_SELECT, scene);
  WM_event_add_notifier(C, NC_SCENE | ND_OB_VISIBLE, scene);

  return OPERATOR_FINISHED;
}

void OBJECT_OT_hide_view_set(wmOperatorType *ot)
{
  /* identifiers */
  ot->name = "Hide Objects";
  ot->description = "Temporarily hide objects from the viewport";
  ot->idname = "OBJECT_OT_hide_view_set";

  /* api callbacks */
  ot->exec = object_hide_view_set_exec;
  ot->poll = object_hide_poll;

  /* flags */
  ot->flag = OPTYPE_REGISTER | OPTYPE_UNDO;

  PropertyRNA *prop;
  prop = RNA_def_boolean(
      ot->srna, "unselected", 0, "Unselected", "Hide unselected rather than selected objects");
  RNA_def_property_flag(prop, PROP_SKIP_SAVE | PROP_HIDDEN);
}

static int object_hide_collection_exec(bContext *C, wmOperator *op)
{
  View3D *v3d = CTX_wm_view3d(C);

  int index = RNA_int_get(op->ptr, "collection_index");
  const bool extend = RNA_boolean_get(op->ptr, "extend");
  const bool toggle = RNA_boolean_get(op->ptr, "toggle");

  Scene *scene = CTX_data_scene(C);
  ViewLayer *view_layer = CTX_data_view_layer(C);
  LayerCollection *lc = BKE_layer_collection_from_index(view_layer, index);

  if (!lc) {
    return OPERATOR_CANCELLED;
  }

  DEG_id_tag_update(&scene->id, ID_RECALC_BASE_FLAGS);

  if (v3d->flag & V3D_LOCAL_COLLECTIONS) {
    if (lc->runtime_flag & LAYER_COLLECTION_HIDE_VIEWPORT) {
      return OPERATOR_CANCELLED;
    }
    if (toggle) {
      lc->local_collections_bits ^= v3d->local_collections_uuid;
      BKE_layer_collection_local_sync(view_layer, v3d);
    }
    else {
      BKE_layer_collection_isolate_local(view_layer, v3d, lc, extend);
    }
  }
  else {
    BKE_layer_collection_isolate_global(scene, view_layer, lc, extend);
  }

  WM_event_add_notifier(C, NC_SCENE | ND_OB_SELECT, scene);

  return OPERATOR_FINISHED;
}

#define COLLECTION_INVALID_INDEX -1

void ED_collection_hide_menu_draw(const bContext *C, uiLayout *layout)
{
  ViewLayer *view_layer = CTX_data_view_layer(C);
  LayerCollection *lc_scene = view_layer->layer_collections.first;

  uiLayoutSetOperatorContext(layout, WM_OP_EXEC_REGION_WIN);

  LISTBASE_FOREACH (LayerCollection *, lc, &lc_scene->layer_collections) {
    int index = BKE_layer_collection_findindex(view_layer, lc);
    uiLayout *row = uiLayoutRow(layout, false);

    if (lc->flag & LAYER_COLLECTION_EXCLUDE) {
      continue;
    }

    if (lc->collection->flag & COLLECTION_HIDE_VIEWPORT) {
      continue;
    }

    int icon = ICON_NONE;
    if (BKE_layer_collection_has_selected_objects(view_layer, lc)) {
      icon = ICON_LAYER_ACTIVE;
    }
    else if (lc->runtime_flag & LAYER_COLLECTION_HAS_OBJECTS) {
      icon = ICON_LAYER_USED;
    }

    uiItemIntO(row,
               lc->collection->id.name + 2,
               icon,
               "OBJECT_OT_hide_collection",
               "collection_index",
               index);
  }
}

static int object_hide_collection_invoke(bContext *C, wmOperator *op, const wmEvent *UNUSED(event))
{
  /* Immediately execute if collection index was specified. */
  int index = RNA_int_get(op->ptr, "collection_index");
  if (index != COLLECTION_INVALID_INDEX) {
    return object_hide_collection_exec(C, op);
  }

  /* Open popup menu. */
  const char *title = CTX_IFACE_(op->type->translation_context, op->type->name);
  uiPopupMenu *pup = UI_popup_menu_begin(C, title, ICON_OUTLINER_COLLECTION);
  uiLayout *layout = UI_popup_menu_layout(pup);

  ED_collection_hide_menu_draw(C, layout);

  UI_popup_menu_end(C, pup);

  return OPERATOR_INTERFACE;
}

void OBJECT_OT_hide_collection(wmOperatorType *ot)
{
  /* identifiers */
  ot->name = "Hide Collection";
  ot->description = "Show only objects in collection (Shift to extend)";
  ot->idname = "OBJECT_OT_hide_collection";

  /* api callbacks */
  ot->exec = object_hide_collection_exec;
  ot->invoke = object_hide_collection_invoke;
  ot->poll = ED_operator_view3d_active;

  /* flags */
  ot->flag = OPTYPE_REGISTER | OPTYPE_UNDO;

  /* Properties. */
  PropertyRNA *prop;
  prop = RNA_def_int(ot->srna,
                     "collection_index",
                     COLLECTION_INVALID_INDEX,
                     COLLECTION_INVALID_INDEX,
                     INT_MAX,
                     "Collection Index",
                     "Index of the collection to change visibility",
                     0,
                     INT_MAX);
  RNA_def_property_flag(prop, PROP_SKIP_SAVE | PROP_HIDDEN);
  prop = RNA_def_boolean(ot->srna, "toggle", 0, "Toggle", "Toggle visibility");
  RNA_def_property_flag(prop, PROP_SKIP_SAVE | PROP_HIDDEN);
  prop = RNA_def_boolean(ot->srna, "extend", 0, "Extend", "Extend visibility");
  RNA_def_property_flag(prop, PROP_SKIP_SAVE | PROP_HIDDEN);
}

/** \} */

/* -------------------------------------------------------------------- */
/** \name Toggle Edit-Mode Operator
 * \{ */

static bool mesh_needs_keyindex(Main *bmain, const Mesh *me)
{
  if (me->key) {
    return false; /* will be added */
  }

  LISTBASE_FOREACH (const Object *, ob, &bmain->objects) {
    if ((ob->parent) && (ob->parent->data == me) && ELEM(ob->partype, PARVERT1, PARVERT3)) {
      return true;
    }
    if (ob->data == me) {
      LISTBASE_FOREACH (const ModifierData *, md, &ob->modifiers) {
        if (md->type == eModifierType_Hook) {
          return true;
        }
      }
    }
  }
  return false;
}

/**
 * Load edit-mode data back into the object.
 *
 * \param load_data: Flush the edit-mode data back to the object.
 * \param free_data: Free the edit-mode data.
 */
static bool ED_object_editmode_load_free_ex(Main *bmain,
                                            Object *obedit,
                                            const bool load_data,
                                            const bool free_data)
{
  BLI_assert(load_data || free_data);

  if (obedit == NULL) {
    return false;
  }

  if (obedit->type == OB_MESH) {
    Mesh *me = obedit->data;
    if (me->edit_mesh == NULL) {
      return false;
    }

    if (me->edit_mesh->bm->totvert > MESH_MAX_VERTS) {
      /* This used to be warned int the UI, we could warn again although it's quite rare. */
      CLOG_WARN(&LOG,
                "Too many vertices for mesh '%s' (%d)",
                me->id.name + 2,
                me->edit_mesh->bm->totvert);
      return false;
    }

    if (load_data) {
      EDBM_mesh_load_ex(bmain, obedit, free_data);
    }

    if (free_data) {
      EDBM_mesh_free_data(me->edit_mesh);
      MEM_freeN(me->edit_mesh);
      me->edit_mesh = NULL;
    }
    /* will be recalculated as needed. */
    {
      ED_mesh_mirror_spatial_table_end(obedit);
      ED_mesh_mirror_topo_table_end(obedit);
    }
  }
  else if (obedit->type == OB_ARMATURE) {
    const bArmature *arm = obedit->data;
    if (arm->edbo == NULL) {
      return false;
    }

    if (load_data) {
      ED_armature_from_edit(bmain, obedit->data);
    }

    if (free_data) {
      ED_armature_edit_free(obedit->data);

      if (load_data == false) {
        /* Don't keep unused pose channels created by duplicating bones
         * which may have been deleted/undone, see: T87631. */
        if (obedit->pose != NULL) {
          BKE_pose_channels_clear_with_null_bone(obedit->pose, true);
        }
      }
    }
    /* TODO(sergey): Pose channels might have been changed, so need
     * to inform dependency graph about this. But is it really the
     * best place to do this?
     */
    DEG_relations_tag_update(bmain);
  }
  else if (ELEM(obedit->type, OB_CURVES_LEGACY, OB_SURF)) {
    const Curve *cu = obedit->data;
    if (cu->editnurb == NULL) {
      return false;
    }

    if (load_data) {
      ED_curve_editnurb_load(bmain, obedit);
    }

    if (free_data) {
      ED_curve_editnurb_free(obedit);
    }
  }
  else if (obedit->type == OB_FONT) {
    const Curve *cu = obedit->data;
    if (cu->editfont == NULL) {
      return false;
    }

    if (load_data) {
      ED_curve_editfont_load(obedit);
    }

    if (free_data) {
      ED_curve_editfont_free(obedit);
    }
  }
  else if (obedit->type == OB_LATTICE) {
    const Lattice *lt = obedit->data;
    if (lt->editlatt == NULL) {
      return false;
    }

    if (load_data) {
      BKE_editlattice_load(obedit);
    }

    if (free_data) {
      BKE_editlattice_free(obedit);
    }
  }
  else if (obedit->type == OB_MBALL) {
    const MetaBall *mb = obedit->data;
    if (mb->editelems == NULL) {
      return false;
    }

    if (load_data) {
      ED_mball_editmball_load(obedit);
    }

    if (free_data) {
      ED_mball_editmball_free(obedit);
    }
  }
  else {
    return false;
  }

  if (load_data) {
    char *needs_flush_ptr = BKE_object_data_editmode_flush_ptr_get(obedit->data);
    if (needs_flush_ptr) {
      *needs_flush_ptr = false;
    }
  }

  return true;
}

bool ED_object_editmode_load(Main *bmain, Object *obedit)
{
  return ED_object_editmode_load_free_ex(bmain, obedit, true, false);
}

bool ED_object_editmode_exit_ex(Main *bmain, Scene *scene, Object *obedit, int flag)
{
  const bool free_data = (flag & EM_FREEDATA) != 0;

  if (ED_object_editmode_load_free_ex(bmain, obedit, true, free_data) == false) {
    /* in rare cases (background mode) its possible active object
     * is flagged for editmode, without 'obedit' being set T35489. */
    if (UNLIKELY(obedit && obedit->mode & OB_MODE_EDIT)) {
      obedit->mode &= ~OB_MODE_EDIT;
      /* Also happens when mesh is shared across multiple objects. [#T69834] */
      DEG_id_tag_update(&obedit->id, ID_RECALC_TRANSFORM | ID_RECALC_GEOMETRY);
    }
    return true;
  }

  /* `free_data` only false now on file saves and render. */
  if (free_data) {
    /* flag object caches as outdated */
    ListBase pidlist;
    BKE_ptcache_ids_from_object(&pidlist, obedit, scene, 0);
    LISTBASE_FOREACH (PTCacheID *, pid, &pidlist) {
      /* particles don't need reset on geometry change */
      if (pid->type != PTCACHE_TYPE_PARTICLES) {
        pid->cache->flag |= PTCACHE_OUTDATED;
      }
    }
    BLI_freelistN(&pidlist);

    BKE_particlesystem_reset_all(obedit);
    BKE_ptcache_object_reset(scene, obedit, PTCACHE_RESET_OUTDATED);

    /* also flush ob recalc, doesn't take much overhead, but used for particles */
    DEG_id_tag_update(&obedit->id, ID_RECALC_TRANSFORM | ID_RECALC_GEOMETRY);

    WM_main_add_notifier(NC_SCENE | ND_MODE | NS_MODE_OBJECT, scene);

    obedit->mode &= ~OB_MODE_EDIT;
  }

  return (obedit->mode & OB_MODE_EDIT) == 0;
}

bool ED_object_editmode_exit(bContext *C, int flag)
{
  Main *bmain = CTX_data_main(C);
  Scene *scene = CTX_data_scene(C);
  Object *obedit = CTX_data_edit_object(C);
  return ED_object_editmode_exit_ex(bmain, scene, obedit, flag);
}

bool ED_object_editmode_free_ex(Main *bmain, Object *obedit)
{
  return ED_object_editmode_load_free_ex(bmain, obedit, false, true);
}

bool ED_object_editmode_exit_multi_ex(Main *bmain, Scene *scene, ViewLayer *view_layer, int flag)
{
  Object *obedit = OBEDIT_FROM_VIEW_LAYER(view_layer);
  if (obedit == NULL) {
    return false;
  }
  bool changed = false;
  const short obedit_type = obedit->type;

  LISTBASE_FOREACH (Base *, base, &view_layer->object_bases) {
    Object *ob = base->object;
    if ((ob->type == obedit_type) && (ob->mode & OB_MODE_EDIT)) {
      changed |= ED_object_editmode_exit_ex(bmain, scene, base->object, flag);
    }
  }
  return changed;
}

bool ED_object_editmode_exit_multi(bContext *C, int flag)
{
  Main *bmain = CTX_data_main(C);
  Scene *scene = CTX_data_scene(C);
  ViewLayer *view_layer = CTX_data_view_layer(C);
  return ED_object_editmode_exit_multi_ex(bmain, scene, view_layer, flag);
}

bool ED_object_editmode_enter_ex(Main *bmain, Scene *scene, Object *ob, int flag)
{
  bool ok = false;

  if (ELEM(NULL, ob, ob->data) || ID_IS_LINKED(ob) || ID_IS_OVERRIDE_LIBRARY(ob) ||
      ID_IS_OVERRIDE_LIBRARY(ob->data)) {
    return false;
  }

  /* This checks actual `ob->data`, for cases when other scenes have it in edit-mode context.
   * Currently multiple objects sharing a mesh being in edit-mode at once isn't supported,
   * see: T86767. */
  if (BKE_object_is_in_editmode(ob)) {
    return true;
  }

  if (BKE_object_obdata_is_libdata(ob)) {
    /* Ideally the caller should check this. */
    CLOG_WARN(&LOG, "Unable to enter edit-mode on library data for object '%s'", ob->id.name + 2);
    return false;
  }

  ob->restore_mode = ob->mode;

  ob->mode = OB_MODE_EDIT;

  if (ob->type == OB_MESH) {
    ok = true;

    const bool use_key_index = mesh_needs_keyindex(bmain, ob->data);

    EDBM_mesh_make(ob, scene->toolsettings->selectmode, use_key_index);

    BMEditMesh *em = BKE_editmesh_from_object(ob);
    if (LIKELY(em)) {
      BKE_editmesh_looptri_and_normals_calc(em);
    }

    WM_main_add_notifier(NC_SCENE | ND_MODE | NS_EDITMODE_MESH, NULL);
  }
  else if (ob->type == OB_ARMATURE) {
    bArmature *arm = ob->data;
    ok = true;
    ED_armature_to_edit(arm);
    /* To ensure all goes in rest-position and without striding. */

    arm->needs_flush_to_id = 0;

    /* XXX: should this be ID_RECALC_GEOMETRY? */
    DEG_id_tag_update(&ob->id, ID_RECALC_TRANSFORM | ID_RECALC_GEOMETRY | ID_RECALC_ANIMATION);

    WM_main_add_notifier(NC_SCENE | ND_MODE | NS_EDITMODE_ARMATURE, scene);
  }
  else if (ob->type == OB_FONT) {
    ok = true;
    ED_curve_editfont_make(ob);

    WM_main_add_notifier(NC_SCENE | ND_MODE | NS_EDITMODE_TEXT, scene);
  }
  else if (ob->type == OB_MBALL) {
    MetaBall *mb = ob->data;

    ok = true;
    ED_mball_editmball_make(ob);

    mb->needs_flush_to_id = 0;

    WM_main_add_notifier(NC_SCENE | ND_MODE | NS_EDITMODE_MBALL, scene);
  }
  else if (ob->type == OB_LATTICE) {
    ok = true;
    BKE_editlattice_make(ob);

    WM_main_add_notifier(NC_SCENE | ND_MODE | NS_EDITMODE_LATTICE, scene);
  }
  else if (ELEM(ob->type, OB_SURF, OB_CURVES_LEGACY)) {
    ok = true;
    ED_curve_editnurb_make(ob);

    WM_main_add_notifier(NC_SCENE | ND_MODE | NS_EDITMODE_CURVE, scene);
  }
  else if (ob->type == OB_CURVES) {
    ok = true;
    WM_main_add_notifier(NC_SCENE | ND_MODE | NS_EDITMODE_CURVES, scene);
  }

  if (ok) {
    DEG_id_tag_update(&ob->id, ID_RECALC_GEOMETRY);
  }
  else {
    if ((flag & EM_NO_CONTEXT) == 0) {
      ob->mode &= ~OB_MODE_EDIT;
    }
    WM_main_add_notifier(NC_SCENE | ND_MODE | NS_MODE_OBJECT, scene);
  }

  return (ob->mode & OB_MODE_EDIT) != 0;
}

bool ED_object_editmode_enter(bContext *C, int flag)
{
  Main *bmain = CTX_data_main(C);
  Scene *scene = CTX_data_scene(C);

  /* Active layer checked here for view3d,
   * callers that don't want view context can call the extended version. */
  Object *ob = CTX_data_active_object(C);
  return ED_object_editmode_enter_ex(bmain, scene, ob, flag);
}

static int editmode_toggle_exec(bContext *C, wmOperator *op)
{
  Main *bmain = CTX_data_main(C);
  Scene *scene = CTX_data_scene(C);
  View3D *v3d = CTX_wm_view3d(C);
  ViewLayer *view_layer = CTX_data_view_layer(C);
  Object *obact = OBACT(view_layer);
  const int mode_flag = OB_MODE_EDIT;
  const bool is_mode_set = (obact->mode & mode_flag) != 0;
  struct wmMsgBus *mbus = CTX_wm_message_bus(C);

  if (!is_mode_set) {
    if (!ED_object_mode_compat_set(C, obact, mode_flag, op->reports)) {
      return OPERATOR_CANCELLED;
    }
  }

  if (!is_mode_set) {
    ED_object_editmode_enter_ex(bmain, scene, obact, 0);
    if (obact->mode & mode_flag) {
      FOREACH_SELECTED_OBJECT_BEGIN (view_layer, v3d, ob) {
        if ((ob != obact) && (ob->type == obact->type)) {
          ED_object_editmode_enter_ex(bmain, scene, ob, EM_NO_CONTEXT);
        }
      }
      FOREACH_SELECTED_OBJECT_END;
    }
  }
  else {
    ED_object_editmode_exit_ex(bmain, scene, obact, EM_FREEDATA);

    if ((obact->mode & mode_flag) == 0) {
      FOREACH_OBJECT_BEGIN (view_layer, ob) {
        if ((ob != obact) && (ob->type == obact->type)) {
          ED_object_editmode_exit_ex(bmain, scene, ob, EM_FREEDATA);
        }
      }
      FOREACH_OBJECT_END;
    }
  }

  WM_msg_publish_rna_prop(mbus, &obact->id, obact, Object, mode);

  if (G.background == false) {
    WM_toolsystem_update_from_context_view3d(C);
  }

  return OPERATOR_FINISHED;
}

static bool editmode_toggle_poll(bContext *C)
{
  Object *ob = CTX_data_active_object(C);

  /* covers proxies too */
  if (ELEM(NULL, ob, ob->data) || ID_IS_LINKED(ob->data) || ID_IS_OVERRIDE_LIBRARY(ob) ||
      ID_IS_OVERRIDE_LIBRARY(ob->data)) {
    return false;
  }

  /* if hidden but in edit mode, we still display */
  if ((ob->visibility_flag & OB_HIDE_VIEWPORT) && !(ob->mode & OB_MODE_EDIT)) {
    return false;
  }

  return OB_TYPE_SUPPORT_EDITMODE(ob->type);
}

void OBJECT_OT_editmode_toggle(wmOperatorType *ot)
{

  /* identifiers */
  ot->name = "Toggle Edit Mode";
  ot->description = "Toggle object's edit mode";
  ot->idname = "OBJECT_OT_editmode_toggle";

  /* api callbacks */
  ot->exec = editmode_toggle_exec;
  ot->poll = editmode_toggle_poll;

  /* flags */
  ot->flag = OPTYPE_REGISTER | OPTYPE_UNDO;
}

/** \} */

/* -------------------------------------------------------------------- */
/** \name Toggle Pose-Mode Operator
 * \{ */

static int posemode_exec(bContext *C, wmOperator *op)
{
  struct wmMsgBus *mbus = CTX_wm_message_bus(C);
  struct Main *bmain = CTX_data_main(C);
  Scene *scene = CTX_data_scene(C);
  ViewLayer *view_layer = CTX_data_view_layer(C);
  Base *base = CTX_data_active_base(C);

  /* If the base is NULL it means we have an active object, but the object itself is hidden. */
  if (base == NULL) {
    return OPERATOR_CANCELLED;
  }

  Object *obact = base->object;
  const int mode_flag = OB_MODE_POSE;
  bool is_mode_set = (obact->mode & mode_flag) != 0;

  if (!is_mode_set) {
    if (!ED_object_mode_compat_set(C, obact, mode_flag, op->reports)) {
      return OPERATOR_CANCELLED;
    }
  }

  if (obact->type != OB_ARMATURE) {
    return OPERATOR_PASS_THROUGH;
  }

  {
    Object *obedit = OBEDIT_FROM_VIEW_LAYER(view_layer);
    if (obact == obedit) {
      ED_object_editmode_exit_ex(bmain, scene, obedit, EM_FREEDATA);
      is_mode_set = false;
    }
  }

  if (is_mode_set) {
    bool ok = ED_object_posemode_exit(C, obact);
    if (ok) {
      FOREACH_OBJECT_BEGIN (view_layer, ob) {
        if ((ob != obact) && (ob->type == OB_ARMATURE) && (ob->mode & mode_flag)) {
          ED_object_posemode_exit_ex(bmain, ob);
        }
      }
      FOREACH_OBJECT_END;
    }
  }
  else {
    bool ok = ED_object_posemode_enter(C, obact);
    if (ok) {
      const View3D *v3d = CTX_wm_view3d(C);
      FOREACH_SELECTED_OBJECT_BEGIN (view_layer, v3d, ob) {
        if ((ob != obact) && (ob->type == OB_ARMATURE) && (ob->mode == OB_MODE_OBJECT) &&
            BKE_id_is_editable(bmain, &ob->id)) {
          ED_object_posemode_enter_ex(bmain, ob);
        }
      }
      FOREACH_SELECTED_OBJECT_END;
    }
  }

  WM_msg_publish_rna_prop(mbus, &obact->id, obact, Object, mode);

  if (G.background == false) {
    WM_toolsystem_update_from_context_view3d(C);
  }

  return OPERATOR_FINISHED;
}

void OBJECT_OT_posemode_toggle(wmOperatorType *ot)
{
  /* identifiers */
  ot->name = "Toggle Pose Mode";
  ot->idname = "OBJECT_OT_posemode_toggle";
  ot->description = "Enable or disable posing/selecting bones";

  /* api callbacks */
  ot->exec = posemode_exec;
  ot->poll = ED_operator_object_active_editable;

  /* flag */
  ot->flag = OPTYPE_REGISTER | OPTYPE_UNDO;
}

/** \} */

/* -------------------------------------------------------------------- */
/** \name Force Field Toggle Operator
 * \{ */

void ED_object_check_force_modifiers(Main *bmain, Scene *scene, Object *object)
{
  PartDeflect *pd = object->pd;
  ModifierData *md = BKE_modifiers_findby_type(object, eModifierType_Surface);

  /* add/remove modifier as needed */
  if (!md) {
    if (pd && (pd->shape == PFIELD_SHAPE_SURFACE) &&
        !ELEM(pd->forcefield, 0, PFIELD_GUIDE, PFIELD_TEXTURE)) {
      if (ELEM(object->type, OB_MESH, OB_SURF, OB_FONT, OB_CURVES_LEGACY)) {
        ED_object_modifier_add(NULL, bmain, scene, object, NULL, eModifierType_Surface);
      }
    }
  }
  else {
    if (!pd || (pd->shape != PFIELD_SHAPE_SURFACE) ||
        ELEM(pd->forcefield, 0, PFIELD_GUIDE, PFIELD_TEXTURE)) {
      ED_object_modifier_remove(NULL, bmain, scene, object, md);
    }
  }
}

static int forcefield_toggle_exec(bContext *C, wmOperator *UNUSED(op))
{
  Object *ob = CTX_data_active_object(C);

  if (ob->pd == NULL) {
    ob->pd = BKE_partdeflect_new(PFIELD_FORCE);
  }
  else if (ob->pd->forcefield == 0) {
    ob->pd->forcefield = PFIELD_FORCE;
  }
  else {
    ob->pd->forcefield = 0;
  }

  ED_object_check_force_modifiers(CTX_data_main(C), CTX_data_scene(C), ob);
  WM_event_add_notifier(C, NC_OBJECT | ND_DRAW, ob);
  WM_event_add_notifier(C, NC_OBJECT | ND_MODIFIER, ob);

  DEG_id_tag_update(&ob->id, ID_RECALC_TRANSFORM);

  return OPERATOR_FINISHED;
}

void OBJECT_OT_forcefield_toggle(wmOperatorType *ot)
{

  /* identifiers */
  ot->name = "Toggle Force Field";
  ot->description = "Toggle object's force field";
  ot->idname = "OBJECT_OT_forcefield_toggle";

  /* api callbacks */
  ot->exec = forcefield_toggle_exec;
  ot->poll = ED_operator_object_active_editable;

  /* flags */
  ot->flag = OPTYPE_REGISTER | OPTYPE_UNDO;
}

/** \} */

/* -------------------------------------------------------------------- */
/** \name Calculate Motion Paths Operator
 * \{ */

static eAnimvizCalcRange object_path_convert_range(eObjectPathCalcRange range)
{
  switch (range) {
    case OBJECT_PATH_CALC_RANGE_CURRENT_FRAME:
      return ANIMVIZ_CALC_RANGE_CURRENT_FRAME;
    case OBJECT_PATH_CALC_RANGE_CHANGED:
      return ANIMVIZ_CALC_RANGE_CHANGED;
    case OBJECT_PATH_CALC_RANGE_FULL:
      return ANIMVIZ_CALC_RANGE_FULL;
  }
  return ANIMVIZ_CALC_RANGE_FULL;
}

void ED_objects_recalculate_paths_selected(bContext *C, Scene *scene, eObjectPathCalcRange range)
{
  ListBase selected_objects = {NULL, NULL};
  CTX_DATA_BEGIN (C, Object *, ob, selected_editable_objects) {
    BLI_addtail(&selected_objects, BLI_genericNodeN(ob));
  }
  CTX_DATA_END;

  ED_objects_recalculate_paths(C, scene, range, &selected_objects);

  BLI_freelistN(&selected_objects);
}

void ED_objects_recalculate_paths_visible(bContext *C, Scene *scene, eObjectPathCalcRange range)
{
  ListBase visible_objects = {NULL, NULL};
  CTX_DATA_BEGIN (C, Object *, ob, visible_objects) {
    BLI_addtail(&visible_objects, BLI_genericNodeN(ob));
  }
  CTX_DATA_END;

  ED_objects_recalculate_paths(C, scene, range, &visible_objects);

  BLI_freelistN(&visible_objects);
}

static bool has_object_motion_paths(Object *ob)
{
  return (ob->avs.path_bakeflag & MOTIONPATH_BAKE_HAS_PATHS) != 0;
}

static bool has_pose_motion_paths(Object *ob)
{
  return ob->pose && (ob->pose->avs.path_bakeflag & MOTIONPATH_BAKE_HAS_PATHS) != 0;
}

void ED_objects_recalculate_paths(bContext *C,
                                  Scene *scene,
                                  eObjectPathCalcRange range,
                                  ListBase *ld_objects)
{
  /* Transform doesn't always have context available to do update. */
  if (C == NULL) {
    return;
  }

  Main *bmain = CTX_data_main(C);
  ViewLayer *view_layer = CTX_data_view_layer(C);

  ListBase targets = {NULL, NULL};
  LISTBASE_FOREACH (LinkData *, link, ld_objects) {
    Object *ob = link->data;

    /* set flag to force recalc, then grab path(s) from object */
    if (has_object_motion_paths(ob)) {
      ob->avs.recalc |= ANIMVIZ_RECALC_PATHS;
    }

    if (has_pose_motion_paths(ob)) {
      ob->pose->avs.recalc |= ANIMVIZ_RECALC_PATHS;
    }

    animviz_get_object_motionpaths(ob, &targets);
  }

  Depsgraph *depsgraph;
  bool free_depsgraph = false;
  /* For a single frame update it's faster to re-use existing dependency graph and avoid overhead
   * of building all the relations and so on for a temporary one. */
  if (range == OBJECT_PATH_CALC_RANGE_CURRENT_FRAME) {
    /* NOTE: Dependency graph will be evaluated at all the frames, but we first need to access some
     * nested pointers, like animation data. */
    depsgraph = CTX_data_ensure_evaluated_depsgraph(C);
    free_depsgraph = false;
  }
  else {
    depsgraph = animviz_depsgraph_build(bmain, scene, view_layer, &targets);
    free_depsgraph = true;
  }

  /* recalculate paths, then free */
  animviz_calc_motionpaths(
      depsgraph, bmain, scene, &targets, object_path_convert_range(range), true);
  BLI_freelistN(&targets);

  if (range != OBJECT_PATH_CALC_RANGE_CURRENT_FRAME) {
    /* Tag objects for copy on write - so paths will draw/redraw
     * For currently frame only we update evaluated object directly. */
    LISTBASE_FOREACH (LinkData *, link, ld_objects) {
      Object *ob = link->data;

      if (has_object_motion_paths(ob) || has_pose_motion_paths(ob)) {
        DEG_id_tag_update(&ob->id, ID_RECALC_COPY_ON_WRITE);
      }
    }
  }

  /* Free temporary depsgraph. */
  if (free_depsgraph) {
    DEG_graph_free(depsgraph);
  }
}

/* show popup to determine settings */
static int object_calculate_paths_invoke(bContext *C, wmOperator *op, const wmEvent *UNUSED(event))
{
  Object *ob = CTX_data_active_object(C);

  if (ob == NULL) {
    return OPERATOR_CANCELLED;
  }

  /* set default settings from existing/stored settings */
  {
    bAnimVizSettings *avs = &ob->avs;
    RNA_enum_set(op->ptr, "display_type", avs->path_type);
    RNA_enum_set(op->ptr, "range", avs->path_range);
  }

  /* show popup dialog to allow editing of range... */
  /* FIXME: hard-coded dimensions here are just arbitrary. */
  return WM_operator_props_dialog_popup(C, op, 270);
}

/* Calculate/recalculate whole paths (avs.path_sf to avs.path_ef) */
static int object_calculate_paths_exec(bContext *C, wmOperator *op)
{
  Scene *scene = CTX_data_scene(C);
  short path_type = RNA_enum_get(op->ptr, "display_type");
  short path_range = RNA_enum_get(op->ptr, "range");

  /* set up path data for objects being calculated */
  CTX_DATA_BEGIN (C, Object *, ob, selected_editable_objects) {
    bAnimVizSettings *avs = &ob->avs;
    /* grab baking settings from operator settings */
    avs->path_type = path_type;
    avs->path_range = path_range;
    animviz_motionpath_compute_range(ob, scene);

    /* verify that the selected object has the appropriate settings */
    animviz_verify_motionpaths(op->reports, scene, ob, NULL);
  }
  CTX_DATA_END;

  /* calculate the paths for objects that have them (and are tagged to get refreshed) */
  ED_objects_recalculate_paths_selected(C, scene, OBJECT_PATH_CALC_RANGE_FULL);

  /* notifiers for updates */
  WM_event_add_notifier(C, NC_OBJECT | ND_TRANSFORM | ND_POSE, NULL);

  return OPERATOR_FINISHED;
}

void OBJECT_OT_paths_calculate(wmOperatorType *ot)
{
  /* identifiers */
  ot->name = "Calculate Object Motion Paths";
  ot->idname = "OBJECT_OT_paths_calculate";
  ot->description = "Generate motion paths for the selected objects";

  /* api callbacks */
  ot->invoke = object_calculate_paths_invoke;
  ot->exec = object_calculate_paths_exec;
  ot->poll = ED_operator_object_active_editable;

  /* flags */
  ot->flag = OPTYPE_REGISTER | OPTYPE_UNDO;

  /* properties */
  RNA_def_enum(ot->srna,
               "display_type",
               rna_enum_motionpath_display_type_items,
               MOTIONPATH_TYPE_RANGE,
               "Display type",
               "");
  RNA_def_enum(ot->srna,
               "range",
               rna_enum_motionpath_range_items,
               MOTIONPATH_RANGE_SCENE,
               "Computation Range",
               "");
}

/** \} */

/* -------------------------------------------------------------------- */
/** \name Update Motion Paths Operator
 * \{ */

static bool object_update_paths_poll(bContext *C)
{
  if (ED_operator_object_active_editable(C)) {
    Object *ob = ED_object_active_context(C);
    return (ob->avs.path_bakeflag & MOTIONPATH_BAKE_HAS_PATHS) != 0;
  }

  return false;
}

static int object_update_paths_exec(bContext *C, wmOperator *op)
{
  Scene *scene = CTX_data_scene(C);

  if (scene == NULL) {
    return OPERATOR_CANCELLED;
  }
  CTX_DATA_BEGIN (C, Object *, ob, selected_editable_objects) {
    animviz_motionpath_compute_range(ob, scene);
    /* verify that the selected object has the appropriate settings */
    animviz_verify_motionpaths(op->reports, scene, ob, NULL);
  }
  CTX_DATA_END;

  /* calculate the paths for objects that have them (and are tagged to get refreshed) */
  ED_objects_recalculate_paths_selected(C, scene, OBJECT_PATH_CALC_RANGE_FULL);

  /* notifiers for updates */
  WM_event_add_notifier(C, NC_OBJECT | ND_TRANSFORM | ND_POSE, NULL);

  return OPERATOR_FINISHED;
}

void OBJECT_OT_paths_update(wmOperatorType *ot)
{
  /* identifiers */
  ot->name = "Update Object Paths";
  ot->idname = "OBJECT_OT_paths_update";
  ot->description = "Recalculate motion paths for selected objects";

  /* api callbacks */
  ot->exec = object_update_paths_exec;
  ot->poll = object_update_paths_poll;

  /* flags */
  ot->flag = OPTYPE_REGISTER | OPTYPE_UNDO;
}

/** \} */

/* -------------------------------------------------------------------- */
/** \name Update All Motion Paths Operator
 * \{ */

static bool object_update_all_paths_poll(bContext *UNUSED(C))
{
  return true;
}

static int object_update_all_paths_exec(bContext *C, wmOperator *UNUSED(op))
{
  Scene *scene = CTX_data_scene(C);

  if (scene == NULL) {
    return OPERATOR_CANCELLED;
  }

  ED_objects_recalculate_paths_visible(C, scene, OBJECT_PATH_CALC_RANGE_FULL);

  WM_event_add_notifier(C, NC_OBJECT | ND_POSE | ND_TRANSFORM, NULL);

  return OPERATOR_FINISHED;
}

void OBJECT_OT_paths_update_visible(wmOperatorType *ot)
{
  /* identifiers */
  ot->name = "Update All Object Paths";
  ot->idname = "OBJECT_OT_paths_update_visible";
  ot->description = "Recalculate all visible motion paths for objects and poses";

  /* api callbacks */
  ot->exec = object_update_all_paths_exec;
  ot->poll = object_update_all_paths_poll;

  /* flags */
  ot->flag = OPTYPE_REGISTER | OPTYPE_UNDO;
}

/** \} */

/* -------------------------------------------------------------------- */
/** \name Clear Motion Paths Operator
 * \{ */

/* Helper for ED_objects_clear_paths() */
static void object_clear_mpath(Object *ob)
{
  if (ob->mpath) {
    animviz_free_motionpath(ob->mpath);
    ob->mpath = NULL;
    ob->avs.path_bakeflag &= ~MOTIONPATH_BAKE_HAS_PATHS;

    /* tag object for copy on write - so removed paths don't still show */
    DEG_id_tag_update(&ob->id, ID_RECALC_COPY_ON_WRITE);
  }
}

void ED_objects_clear_paths(bContext *C, bool only_selected)
{
  if (only_selected) {
    /* Loop over all selected + editable objects in scene. */
    CTX_DATA_BEGIN (C, Object *, ob, selected_editable_objects) {
      object_clear_mpath(ob);
    }
    CTX_DATA_END;
  }
  else {
    /* Loop over all editable objects in scene. */
    CTX_DATA_BEGIN (C, Object *, ob, editable_objects) {
      object_clear_mpath(ob);
    }
    CTX_DATA_END;
  }
}

/* operator callback for this */
static int object_clear_paths_exec(bContext *C, wmOperator *op)
{
  bool only_selected = RNA_boolean_get(op->ptr, "only_selected");

  /* use the backend function for this */
  ED_objects_clear_paths(C, only_selected);

  /* notifiers for updates */
  WM_event_add_notifier(C, NC_OBJECT | ND_TRANSFORM, NULL);

  return OPERATOR_FINISHED;
}

/* operator callback/wrapper */
static int object_clear_paths_invoke(bContext *C, wmOperator *op, const wmEvent *event)
{
  if ((event->modifier & KM_SHIFT) && !RNA_struct_property_is_set(op->ptr, "only_selected")) {
    RNA_boolean_set(op->ptr, "only_selected", true);
  }
  return object_clear_paths_exec(C, op);
}

void OBJECT_OT_paths_clear(wmOperatorType *ot)
{
  /* identifiers */
  ot->name = "Clear Object Paths";
  ot->idname = "OBJECT_OT_paths_clear";
  ot->description = "Clear path caches for all objects, hold Shift key for selected objects only";

  /* api callbacks */
  ot->invoke = object_clear_paths_invoke;
  ot->exec = object_clear_paths_exec;
  ot->poll = ED_operator_object_active_editable;

  /* flags */
  ot->flag = OPTYPE_REGISTER | OPTYPE_UNDO;

  /* properties */
  ot->prop = RNA_def_boolean(
      ot->srna, "only_selected", false, "Only Selected", "Only clear paths from selected objects");
  RNA_def_property_flag(ot->prop, PROP_SKIP_SAVE);
}

/** \} */

/* -------------------------------------------------------------------- */
/** \name Object Shade Smooth/Flat Operator
 * \{ */

static int shade_smooth_exec(bContext *C, wmOperator *op)
{
  const bool use_smooth = STREQ(op->idname, "OBJECT_OT_shade_smooth");
  const bool use_auto_smooth = RNA_boolean_get(op->ptr, "use_auto_smooth");
  const float auto_smooth_angle = RNA_float_get(op->ptr, "auto_smooth_angle");
  bool changed_multi = false;
  bool has_linked_data = false;

  ListBase ctx_objects = {NULL, NULL};
  CollectionPointerLink ctx_ob_single_active = {NULL};

  /* For modes that only use an active object, don't handle the whole selection. */
  {
    ViewLayer *view_layer = CTX_data_view_layer(C);
    Object *obact = OBACT(view_layer);
    if (obact && ((obact->mode & OB_MODE_ALL_PAINT))) {
      ctx_ob_single_active.ptr.data = obact;
      BLI_addtail(&ctx_objects, &ctx_ob_single_active);
    }
  }

  if (ctx_objects.first != &ctx_ob_single_active) {
    CTX_data_selected_editable_objects(C, &ctx_objects);
  }

  LISTBASE_FOREACH (CollectionPointerLink *, ctx_ob, &ctx_objects) {
    Object *ob = ctx_ob->ptr.data;
    ID *data = ob->data;
    if (data != NULL) {
      data->tag |= LIB_TAG_DOIT;
    }
  }

  Main *bmain = CTX_data_main(C);
  LISTBASE_FOREACH (CollectionPointerLink *, ctx_ob, &ctx_objects) {
    /* Always un-tag all object data-blocks irrespective of our ability to operate on them. */
    Object *ob = ctx_ob->ptr.data;
    ID *data = ob->data;
    if ((data == NULL) || ((data->tag & LIB_TAG_DOIT) == 0)) {
      continue;
    }
    data->tag &= ~LIB_TAG_DOIT;
    /* Finished un-tagging, continue with regular logic. */

    if (data && !BKE_id_is_editable(bmain, data)) {
      has_linked_data = true;
      continue;
    }

    bool changed = false;
    if (ob->type == OB_MESH) {
      BKE_mesh_smooth_flag_set(ob->data, use_smooth);
      BKE_mesh_auto_smooth_flag_set(ob->data, use_auto_smooth, auto_smooth_angle);
      BKE_mesh_batch_cache_dirty_tag(ob->data, BKE_MESH_BATCH_DIRTY_ALL);
      changed = true;
    }
    else if (ELEM(ob->type, OB_SURF, OB_CURVES_LEGACY)) {
      BKE_curve_smooth_flag_set(ob->data, use_smooth);
      changed = true;
    }

    if (changed) {
      changed_multi = true;

      DEG_id_tag_update(&ob->id, ID_RECALC_GEOMETRY);
      WM_event_add_notifier(C, NC_OBJECT | ND_DRAW, ob);
    }
  }

  if (ctx_objects.first != &ctx_ob_single_active) {
    BLI_freelistN(&ctx_objects);
  }

  if (has_linked_data) {
    BKE_report(op->reports, RPT_WARNING, "Can't edit linked mesh or curve data");
  }

  return (changed_multi) ? OPERATOR_FINISHED : OPERATOR_CANCELLED;
}

static bool shade_poll(bContext *C)
{
  ViewLayer *view_layer = CTX_data_view_layer(C);
  Object *obact = OBACT(view_layer);
  if (obact != NULL) {
    /* Doesn't handle edit-data, sculpt dynamic-topology, or their undo systems. */
    if (obact->mode & (OB_MODE_EDIT | OB_MODE_SCULPT) || obact->data == NULL ||
        ID_IS_OVERRIDE_LIBRARY(obact) || ID_IS_OVERRIDE_LIBRARY(obact->data)) {
      return false;
    }
  }
  return true;
}

void OBJECT_OT_shade_flat(wmOperatorType *ot)
{
  /* identifiers */
  ot->name = "Shade Flat";
  ot->description = "Render and display faces uniform, using Face Normals";
  ot->idname = "OBJECT_OT_shade_flat";

  /* api callbacks */
  ot->poll = shade_poll;
  ot->exec = shade_smooth_exec;

  /* flags */
  ot->flag = OPTYPE_REGISTER | OPTYPE_UNDO;
}

void OBJECT_OT_shade_smooth(wmOperatorType *ot)
{
  /* identifiers */
  ot->name = "Shade Smooth";
  ot->description = "Render and display faces smooth, using interpolated Vertex Normals";
  ot->idname = "OBJECT_OT_shade_smooth";

  /* api callbacks */
  ot->poll = shade_poll;
  ot->exec = shade_smooth_exec;

  /* flags */
  ot->flag = OPTYPE_REGISTER | OPTYPE_UNDO;

  /* properties */
  PropertyRNA *prop;

  prop = RNA_def_boolean(
      ot->srna,
      "use_auto_smooth",
      false,
      "Auto Smooth",
      "Enable automatic smooth based on smooth/sharp faces/edges and angle between faces");
  RNA_def_property_flag(prop, PROP_SKIP_SAVE);

  prop = RNA_def_property(ot->srna, "auto_smooth_angle", PROP_FLOAT, PROP_ANGLE);
  RNA_def_property_range(prop, 0.0f, DEG2RADF(180.0f));
  RNA_def_property_float_default(prop, DEG2RADF(30.0f));
  RNA_def_property_ui_text(prop,
                           "Angle",
                           "Maximum angle between face normals that will be considered as smooth"
                           "(unused if custom split normals data are available)");
}

/** \} */

/* -------------------------------------------------------------------- */
/** \name Object Mode Set Operator
 * \{ */

static const EnumPropertyItem *object_mode_set_itemf(bContext *C,
                                                     PointerRNA *UNUSED(ptr),
                                                     PropertyRNA *UNUSED(prop),
                                                     bool *r_free)
{
  const EnumPropertyItem *input = rna_enum_object_mode_items;
  EnumPropertyItem *item = NULL;
  int totitem = 0;

  if (!C) { /* needed for docs */
    return rna_enum_object_mode_items;
  }

  const Object *ob = CTX_data_active_object(C);
  if (ob) {
    while (input->identifier) {
      if (ED_object_mode_compat_test(ob, input->value)) {
        RNA_enum_item_add(&item, &totitem, input);
      }
      input++;
    }
  }
  else {
    /* We need at least this one! */
    RNA_enum_items_add_value(&item, &totitem, input, OB_MODE_OBJECT);
  }

  RNA_enum_item_end(&item, &totitem);

  *r_free = true;

  return item;
}

static bool object_mode_set_poll(bContext *C)
{
  /* Needed as #ED_operator_object_active_editable doesn't call use 'active_object'. */
  Object *ob = CTX_data_active_object(C);
  return ED_operator_object_active_editable_ex(C, ob);
}

static int object_mode_set_exec(bContext *C, wmOperator *op)
{
  const bool use_submode = STREQ(op->idname, "OBJECT_OT_mode_set_with_submode");
  Object *ob = CTX_data_active_object(C);
  eObjectMode mode = RNA_enum_get(op->ptr, "mode");
  const bool toggle = RNA_boolean_get(op->ptr, "toggle");

  /* by default the operator assume is a mesh, but if gp object change mode */
  if ((ob->type == OB_GPENCIL) && (mode == OB_MODE_EDIT)) {
    mode = OB_MODE_EDIT_GPENCIL;
  }

  if (!ED_object_mode_compat_test(ob, mode)) {
    return OPERATOR_PASS_THROUGH;
  }

  /**
   * Mode Switching Logic (internal details).
   *
   * Notes:
   * - Code below avoids calling mode switching functions more than once,
   *   as this causes unnecessary calculations and undo steps to be added.
   * - The previous mode (#Object.restore_mode) is object mode by default.
   *
   * Supported Cases:
   * - Setting the mode (when the 'toggle' setting is off).
   * - Toggle the mode:
   *   - Toggle between object mode and non-object mode property.
   *   - Toggle between the previous mode (#Object.restore_mode) and the mode property.
   *   - Toggle object mode.
   *     While this is similar to regular toggle,
   *     this operator depends on there being a previous mode set
   *     (this isn't bound to a key with the default key-map).
   */
  if (toggle == false) {
    if (ob->mode != mode) {
      ED_object_mode_set_ex(C, mode, true, op->reports);
    }
  }
  else {
    const eObjectMode mode_prev = ob->mode;
    /* When toggling object mode, we always use the restore mode,
     * otherwise there is nothing to do. */
    if (mode == OB_MODE_OBJECT) {
      if (ob->mode != OB_MODE_OBJECT) {
        if (ED_object_mode_set_ex(C, OB_MODE_OBJECT, true, op->reports)) {
          /* Store old mode so we know what to go back to. */
          ob->restore_mode = mode_prev;
        }
      }
      else {
        if (ob->restore_mode != OB_MODE_OBJECT) {
          ED_object_mode_set_ex(C, ob->restore_mode, true, op->reports);
        }
      }
    }
    else {
      /* Non-object modes, enter the 'mode' unless it's already set,
       * in that case use restore mode. */
      if (ob->mode != mode) {
        if (ED_object_mode_set_ex(C, mode, true, op->reports)) {
          /* Store old mode so we know what to go back to. */
          ob->restore_mode = mode_prev;
        }
      }
      else {
        if (ob->restore_mode != OB_MODE_OBJECT) {
          ED_object_mode_set_ex(C, ob->restore_mode, true, op->reports);
        }
        else {
          ED_object_mode_set_ex(C, OB_MODE_OBJECT, true, op->reports);
        }
      }
    }
  }

  if (use_submode) {
    if (ob->type == OB_MESH) {
      if (ob->mode & OB_MODE_EDIT) {
        PropertyRNA *prop = RNA_struct_find_property(op->ptr, "mesh_select_mode");
        if (RNA_property_is_set(op->ptr, prop)) {
          int mesh_select_mode = RNA_property_enum_get(op->ptr, prop);
          if (mesh_select_mode != 0) {
            EDBM_selectmode_set_multi(C, mesh_select_mode);
          }
        }
      }
    }
  }

  return OPERATOR_FINISHED;
}

void OBJECT_OT_mode_set(wmOperatorType *ot)
{
  PropertyRNA *prop;

  /* identifiers */
  ot->name = "Set Object Mode";
  ot->description = "Sets the object interaction mode";
  ot->idname = "OBJECT_OT_mode_set";

  /* api callbacks */
  ot->exec = object_mode_set_exec;
  ot->poll = object_mode_set_poll;

  /* flags */
  ot->flag = 0; /* no register/undo here, leave it to operators being called */

  ot->prop = RNA_def_enum(
      ot->srna, "mode", rna_enum_object_mode_items, OB_MODE_OBJECT, "Mode", "");
  RNA_def_enum_funcs(ot->prop, object_mode_set_itemf);
  RNA_def_property_flag(ot->prop, PROP_SKIP_SAVE);

  prop = RNA_def_boolean(ot->srna, "toggle", 0, "Toggle", "");
  RNA_def_property_flag(prop, PROP_SKIP_SAVE);
}

void OBJECT_OT_mode_set_with_submode(wmOperatorType *ot)
{
  OBJECT_OT_mode_set(ot);

  /* identifiers */
  ot->name = "Set Object Mode with Sub-mode";
  ot->idname = "OBJECT_OT_mode_set_with_submode";

  /* properties */
  /* we could add other types - particle for eg. */
  PropertyRNA *prop;
  prop = RNA_def_enum_flag(
      ot->srna, "mesh_select_mode", rna_enum_mesh_select_mode_items, 0, "Mesh Mode", "");
  RNA_def_property_flag(prop, PROP_HIDDEN | PROP_SKIP_SAVE);
}

/** \} */

/* -------------------------------------------------------------------- */
/** \name Object Link/Move to Collection Operator
 * \{ */

static ListBase selected_objects_get(bContext *C)
{
  ListBase objects = {NULL};

  if (CTX_wm_space_outliner(C) != NULL) {
    ED_outliner_selected_objects_get(C, &objects);
  }
  else {
    CTX_DATA_BEGIN (C, Object *, ob, selected_objects) {
      BLI_addtail(&objects, BLI_genericNodeN(ob));
    }
    CTX_DATA_END;
  }

  return objects;
}

/************************ Game Properties ***********************/

static int game_property_new_exec(bContext *C, wmOperator *op)
{
  Object *ob = CTX_data_active_object(C);
  bProperty *prop;
  char name[MAX_NAME];
  int type = RNA_enum_get(op->ptr, "type");

  prop = BKE_bproperty_new(type);
  BLI_addtail(&ob->prop, prop);

  RNA_string_get(op->ptr, "name", name);
  if (name[0] != '\0') {
    BLI_strncpy(prop->name, name, sizeof(prop->name));
  }

  BLI_uniquename(
      &ob->prop, prop, DATA_("Property"), '.', offsetof(bProperty, name), sizeof(prop->name));

  WM_event_add_notifier(C, NC_LOGIC, NULL);
  return OPERATOR_FINISHED;
}

void OBJECT_OT_game_property_new(wmOperatorType *ot)
{
  /* identifiers */
  ot->name = "New Game Property";
  ot->description = "Create a new property available to the game engine";
  ot->idname = "OBJECT_OT_game_property_new";

  /* api callbacks */
  ot->exec = game_property_new_exec;
  ot->poll = ED_operator_object_active_editable;

  /* flags */
  ot->flag = OPTYPE_REGISTER | OPTYPE_UNDO;

  RNA_def_enum(ot->srna,
               "type",
               rna_enum_gameproperty_type_items,
               GPROP_FLOAT,
               "Type",
               "Type of game property to add");
  RNA_def_string(ot->srna, "name", NULL, MAX_NAME, "Name", "Name of the game property to add");
}

static int game_property_remove_exec(bContext *C, wmOperator *op)
{
  Object *ob = CTX_data_active_object(C);
  bProperty *prop;
  int index = RNA_int_get(op->ptr, "index");

  if (!ob)
    return OPERATOR_CANCELLED;

  prop = BLI_findlink(&ob->prop, index);

  if (prop) {
    BLI_remlink(&ob->prop, prop);
    BKE_bproperty_free(prop);

    WM_event_add_notifier(C, NC_LOGIC, NULL);
    return OPERATOR_FINISHED;
  }
  else {
    return OPERATOR_CANCELLED;
  }
}

void OBJECT_OT_game_property_remove(wmOperatorType *ot)
{
  /* identifiers */
  ot->name = "Remove Game Property";
  ot->description = "Remove game property";
  ot->idname = "OBJECT_OT_game_property_remove";

  /* api callbacks */
  ot->exec = game_property_remove_exec;
  ot->poll = ED_operator_object_active_editable;

  /* flags */
  ot->flag = OPTYPE_REGISTER | OPTYPE_UNDO;

  RNA_def_int(ot->srna, "index", 0, 0, INT_MAX, "Index", "Property index to remove ", 0, INT_MAX);
}

#define GAME_PROPERTY_MOVE_UP 1
#define GAME_PROPERTY_MOVE_DOWN -1

static int game_property_move(bContext *C, wmOperator *op)
{
  Object *ob = CTX_data_active_object(C);
  bProperty *prop;
  bProperty *otherprop = NULL;
  const int index = RNA_int_get(op->ptr, "index");
  const int dir = RNA_enum_get(op->ptr, "direction");

  if (ob == NULL)
    return OPERATOR_CANCELLED;

  prop = BLI_findlink(&ob->prop, index);
  /* invalid index */
  if (prop == NULL)
    return OPERATOR_CANCELLED;

  if (dir == GAME_PROPERTY_MOVE_UP) {
    otherprop = prop->prev;
  }
  else if (dir == GAME_PROPERTY_MOVE_DOWN) {
    otherprop = prop->next;
  }
  else {
    BLI_assert(0);
  }

  if (prop && otherprop) {
    BLI_listbase_swaplinks(&ob->prop, prop, otherprop);

    WM_event_add_notifier(C, NC_LOGIC, NULL);
    return OPERATOR_FINISHED;
  }
  else {
    return OPERATOR_CANCELLED;
  }
}

void OBJECT_OT_game_property_move(wmOperatorType *ot)
{
  static const EnumPropertyItem direction_property_move[] = {
      {GAME_PROPERTY_MOVE_UP, "UP", 0, "Up", ""},
      {GAME_PROPERTY_MOVE_DOWN, "DOWN", 0, "Down", ""},
      {0, NULL, 0, NULL, NULL}};
  PropertyRNA *prop;

  /* identifiers */
  ot->name = "Move Game Property";
  ot->description = "Move game property";
  ot->idname = "OBJECT_OT_game_property_move";

  /* api callbacks */
  ot->exec = game_property_move;
  ot->poll = ED_operator_object_active_editable;

  /* flags */
  ot->flag = OPTYPE_REGISTER | OPTYPE_UNDO;

  /* properties */
  prop = RNA_def_int(
      ot->srna, "index", 0, 0, INT_MAX, "Index", "Property index to move", 0, INT_MAX);
  RNA_def_property_flag(prop, PROP_HIDDEN);
  RNA_def_enum(ot->srna,
               "direction",
               direction_property_move,
               0,
               "Direction",
               "Direction for moving the property");
}

#undef GAME_PROPERTY_MOVE_UP
#undef GAME_PROPERTY_MOVE_DOWN

#define COPY_PROPERTIES_REPLACE 1
#define COPY_PROPERTIES_MERGE 2
#define COPY_PROPERTIES_COPY 3

static const EnumPropertyItem game_properties_copy_operations[] = {
    {COPY_PROPERTIES_REPLACE, "REPLACE", 0, "Replace Properties", ""},
    {COPY_PROPERTIES_MERGE, "MERGE", 0, "Merge Properties", ""},
    {COPY_PROPERTIES_COPY, "COPY", 0, "Copy a Property", ""},
    {0, NULL, 0, NULL, NULL}};

static const EnumPropertyItem *gameprops_itemf(bContext *C,
                                               PointerRNA *UNUSED(ptr),
                                               PropertyRNA *UNUSED(prop),
                                               bool *r_free)
{
  Object *ob = ED_object_active_context(C);
  EnumPropertyItem tmp = {0, "", 0, "", ""};
  EnumPropertyItem *item = NULL;
  bProperty *prop;
  int a, totitem = 0;

  if (!ob)
    return DummyRNA_NULL_items;

  for (a = 1, prop = ob->prop.first; prop; prop = prop->next, a++) {
    tmp.value = a;
    tmp.identifier = prop->name;
    tmp.name = prop->name;
    RNA_enum_item_add(&item, &totitem, &tmp);
  }

  RNA_enum_item_end(&item, &totitem);
  *r_free = true;

  return item;
}

static int game_property_copy_exec(bContext *C, wmOperator *op)
{
  Object *ob = ED_object_active_context(C);
  bProperty *prop;
  int type = RNA_enum_get(op->ptr, "operation");
  int propid = RNA_enum_get(op->ptr, "property");

  if (propid > 0) { /* copy */
    prop = BLI_findlink(&ob->prop, propid - 1);

    if (prop) {
      CTX_DATA_BEGIN (C, Object *, ob_iter, selected_editable_objects) {
        if (ob != ob_iter)
          BKE_bproperty_object_set(ob_iter, prop);
      }
      CTX_DATA_END;
    }
  }

  else {
    CTX_DATA_BEGIN (C, Object *, ob_iter, selected_editable_objects) {
      if (ob != ob_iter) {
        if (type == COPY_PROPERTIES_REPLACE) {
          BKE_bproperty_copy_list(&ob_iter->prop, &ob->prop);
        }
        else {
          /* merge - the default when calling with no argument */
          for (prop = ob->prop.first; prop; prop = prop->next) {
            BKE_bproperty_object_set(ob_iter, prop);
          }
        }
      }
    }
    CTX_DATA_END;
  }

  return OPERATOR_FINISHED;
}

void OBJECT_OT_game_property_copy(wmOperatorType *ot)
{
  PropertyRNA *prop;
  /* identifiers */
  ot->name = "Copy Game Property";
  ot->idname = "OBJECT_OT_game_property_copy";
  ot->description =
      "Copy/merge/replace a game property from active object to all selected objects";

  /* api callbacks */
  ot->exec = game_property_copy_exec;
  ot->poll = ED_operator_object_active_editable;

  /* flags */
  ot->flag = OPTYPE_REGISTER | OPTYPE_UNDO;

  RNA_def_enum(ot->srna, "operation", game_properties_copy_operations, 3, "Operation", "");
  prop = RNA_def_enum(
      ot->srna, "property", DummyRNA_NULL_items, 0, "Property", "Properties to copy");
  RNA_def_property_flag(prop, PROP_SKIP_SAVE | PROP_ENUM_NO_TRANSLATE);
  RNA_def_enum_funcs(prop, gameprops_itemf);
  ot->prop = prop;
}

static int game_property_clear_exec(bContext *C, wmOperator *UNUSED(op))
{
  CTX_DATA_BEGIN (C, Object *, ob_iter, selected_editable_objects) {
    BKE_bproperty_free_list(&ob_iter->prop);
  }
  CTX_DATA_END;

  WM_event_add_notifier(C, NC_LOGIC, NULL);
  return OPERATOR_FINISHED;
}
void OBJECT_OT_game_property_clear(wmOperatorType *ot)
{
  /* identifiers */
  ot->name = "Clear Game Properties";
  ot->idname = "OBJECT_OT_game_property_clear";
  ot->description = "Remove all game properties from all selected objects";

  /* api callbacks */
  ot->exec = game_property_clear_exec;
  ot->poll = ED_operator_object_active_editable;

  /* flags */
  ot->flag = OPTYPE_REGISTER | OPTYPE_UNDO;
}

/************************ Copy Logic Bricks ***********************/

static int logicbricks_copy_exec(bContext *C, wmOperator *UNUSED(op))
{
  Object *ob = ED_object_active_context(C);

  CTX_DATA_BEGIN (C, Object *, ob_iter, selected_editable_objects) {
    if (ob != ob_iter) {
      /* first: free all logic */
      BKE_sca_free_sensors(&ob_iter->sensors);
      BKE_sca_unlink_controllers(&ob_iter->controllers);
      BKE_sca_free_controllers(&ob_iter->controllers);
      BKE_sca_unlink_actuators(&ob_iter->actuators);
      BKE_sca_free_actuators(&ob_iter->actuators);

      /* now copy it, this also works without logicbricks! */
      BKE_sca_clear_new_points_ob(ob);
      BKE_sca_copy_sensors(&ob_iter->sensors, &ob->sensors, 0);
      BKE_sca_copy_controllers(&ob_iter->controllers, &ob->controllers, 0);
      BKE_sca_copy_actuators(&ob_iter->actuators, &ob->actuators);
      BKE_sca_set_new_points_ob(ob_iter);

      /* some menu settings */
      ob_iter->scavisflag = ob->scavisflag;
      ob_iter->scaflag = ob->scaflag;

      /* set the initial state */
      ob_iter->state = ob->state;
      ob_iter->init_state = ob->init_state;

      if (ob_iter->totcol == ob->totcol) {
        ob_iter->actcol = ob->actcol;
        WM_event_add_notifier(C, NC_OBJECT | ND_DRAW, ob_iter);
      }
    }
  }
  CTX_DATA_END;

  WM_event_add_notifier(C, NC_LOGIC, NULL);

  return OPERATOR_FINISHED;
}

void OBJECT_OT_logic_bricks_copy(wmOperatorType *ot)
{
  /* identifiers */
  ot->name = "Copy Logic Bricks to Selected";
  ot->description = "Copy logic bricks to other selected objects";
  ot->idname = "OBJECT_OT_logic_bricks_copy";

  /* api callbacks */
  ot->exec = logicbricks_copy_exec;
  ot->poll = ED_operator_object_active_editable;

  /* flags */
  ot->flag = OPTYPE_REGISTER | OPTYPE_UNDO;
}

static int game_physics_copy_exec(bContext *C, wmOperator *UNUSED(op))
{
  Object *ob = ED_object_active_context(C);

  CTX_DATA_BEGIN (C, Object *, ob_iter, selected_editable_objects) {
    if (ob != ob_iter) {
      ob_iter->gameflag = ob->gameflag;
      ob_iter->gameflag2 = ob->gameflag2;
      ob_iter->inertia = ob->inertia;
      ob_iter->formfactor = ob->formfactor;
      ob_iter->damping = ob->damping;
      ob_iter->rdamping = ob->rdamping;
      ob_iter->min_vel = ob->min_vel;
      ob_iter->max_vel = ob->max_vel;
      ob_iter->min_angvel = ob->min_angvel;
      ob_iter->max_angvel = ob->max_angvel;
      ob_iter->obstacleRad = ob->obstacleRad;
      ob_iter->mass = ob->mass;
      ob_iter->friction = ob->friction;
      ob_iter->rolling_friction = ob->rolling_friction;
      ob_iter->fh = ob->fh;
      ob_iter->reflect = ob->reflect;
      ob_iter->fhdist = ob->fhdist;
      ob_iter->xyfrict = ob->xyfrict;
      ob_iter->dynamode = ob->dynamode;
      copy_v3_v3(ob_iter->anisotropicFriction, ob->anisotropicFriction);
      ob_iter->collision_boundtype = ob->collision_boundtype;
      ob_iter->margin = ob->margin;
      ob_iter->bsoft = copy_bulletsoftbody(ob->bsoft, 0);
      if (ob->visibility_flag & OB_HIDE_RENDER)
        ob_iter->visibility_flag |= OB_HIDE_RENDER;
      else
        ob_iter->visibility_flag &= ~OB_HIDE_RENDER;

      ob_iter->col_group = ob->col_group;
      ob_iter->col_mask = ob->col_mask;
      ob_iter->ccd_motion_threshold = ob->ccd_motion_threshold;
      ob_iter->ccd_swept_sphere_radius = ob->ccd_swept_sphere_radius;
    }
  }
  CTX_DATA_END;

  return OPERATOR_FINISHED;
}

void OBJECT_OT_game_physics_copy(struct wmOperatorType *ot)
{
  /* identifiers */
  ot->name = "Copy Game Physics Properties to Selected";
  ot->description = "Copy game physics properties to other selected objects";
  ot->idname = "OBJECT_OT_game_physics_copy";

  /* api callbacks */
  ot->exec = game_physics_copy_exec;
  ot->poll = ED_operator_object_active_editable;

  /* flags */
  ot->flag = OPTYPE_REGISTER | OPTYPE_UNDO;
}

static bool move_to_collection_poll(bContext *C)
{
  if (CTX_wm_space_outliner(C) != NULL) {
    return ED_outliner_collections_editor_poll(C);
  }
  return ED_operator_objectmode(C);
}

static int move_to_collection_exec(bContext *C, wmOperator *op)
{
  Main *bmain = CTX_data_main(C);
  Scene *scene = CTX_data_scene(C);
  PropertyRNA *prop = RNA_struct_find_property(op->ptr, "collection_index");
  const bool is_link = STREQ(op->idname, "OBJECT_OT_link_to_collection");
  const bool is_new = RNA_boolean_get(op->ptr, "is_new");

  if (!RNA_property_is_set(op->ptr, prop)) {
    BKE_report(op->reports, RPT_ERROR, "No collection selected");
    return OPERATOR_CANCELLED;
  }

  int collection_index = RNA_property_int_get(op->ptr, prop);
  Collection *collection = BKE_collection_from_index(scene, collection_index);
  if (collection == NULL) {
    BKE_report(op->reports, RPT_ERROR, "Unexpected error, collection not found");
    return OPERATOR_CANCELLED;
  }

  ListBase objects = selected_objects_get(C);

  if (is_new) {
    char new_collection_name[MAX_NAME];
    RNA_string_get(op->ptr, "new_collection_name", new_collection_name);
    collection = BKE_collection_add(bmain, collection, new_collection_name);
  }

  Object *single_object = BLI_listbase_is_single(&objects) ? ((LinkData *)objects.first)->data :
                                                             NULL;

  if ((single_object != NULL) && is_link &&
      BLI_findptr(&collection->gobject, single_object, offsetof(CollectionObject, ob))) {
    BKE_reportf(op->reports,
                RPT_ERROR,
                "%s already in %s",
                single_object->id.name + 2,
                collection->id.name + 2);
    BLI_freelistN(&objects);
    return OPERATOR_CANCELLED;
  }

  LISTBASE_FOREACH (LinkData *, link, &objects) {
    Object *ob = link->data;

    if (!is_link) {
      BKE_collection_object_move(bmain, scene, collection, NULL, ob);
    }
    else {
      BKE_collection_object_add(bmain, collection, ob);
    }
  }
  BLI_freelistN(&objects);

  BKE_reportf(op->reports,
              RPT_INFO,
              "%s %s to %s",
              (single_object != NULL) ? single_object->id.name + 2 : "Objects",
              is_link ? "linked" : "moved",
              collection->id.name + 2);

  DEG_relations_tag_update(bmain);
  DEG_id_tag_update(&scene->id, ID_RECALC_COPY_ON_WRITE | ID_RECALC_SELECT);

  WM_event_add_notifier(C, NC_SCENE | ND_LAYER, scene);
  WM_event_add_notifier(C, NC_SCENE | ND_OB_ACTIVE, scene);
  WM_event_add_notifier(C, NC_SCENE | ND_LAYER_CONTENT, scene);

  return OPERATOR_FINISHED;
}

struct MoveToCollectionData {
  struct MoveToCollectionData *next, *prev;
  int index;
  struct Collection *collection;
  struct ListBase submenus;
  PointerRNA ptr;
  struct wmOperatorType *ot;
};

static int move_to_collection_menus_create(wmOperator *op, MoveToCollectionData *menu)
{
  int index = menu->index;
  LISTBASE_FOREACH (CollectionChild *, child, &menu->collection->children) {
    Collection *collection = child->collection;
    MoveToCollectionData *submenu = MEM_callocN(sizeof(MoveToCollectionData), __func__);
    BLI_addtail(&menu->submenus, submenu);
    submenu->collection = collection;
    submenu->index = ++index;
    index = move_to_collection_menus_create(op, submenu);
    submenu->ot = op->type;
  }
  return index;
}

static void move_to_collection_menus_free_recursive(MoveToCollectionData *menu)
{
  LISTBASE_FOREACH (MoveToCollectionData *, submenu, &menu->submenus) {
    move_to_collection_menus_free_recursive(submenu);
  }
  BLI_freelistN(&menu->submenus);
}

static void move_to_collection_menus_free(MoveToCollectionData **menu)
{
  if (*menu == NULL) {
    return;
  }

  move_to_collection_menus_free_recursive(*menu);
  MEM_freeN(*menu);
  *menu = NULL;
}

static void move_to_collection_menu_create(bContext *C, uiLayout *layout, void *menu_v)
{
  MoveToCollectionData *menu = menu_v;
  const char *name = BKE_collection_ui_name_get(menu->collection);

  UI_block_flag_enable(uiLayoutGetBlock(layout), UI_BLOCK_IS_FLIP);

  WM_operator_properties_create_ptr(&menu->ptr, menu->ot);
  RNA_int_set(&menu->ptr, "collection_index", menu->index);
  RNA_boolean_set(&menu->ptr, "is_new", true);

  uiItemFullO_ptr(layout,
                  menu->ot,
                  CTX_IFACE_(BLT_I18NCONTEXT_OPERATOR_DEFAULT, "New Collection"),
                  ICON_ADD,
                  menu->ptr.data,
                  WM_OP_INVOKE_DEFAULT,
                  0,
                  NULL);

  uiItemS(layout);

  Scene *scene = CTX_data_scene(C);
  const int icon = (menu->collection == scene->master_collection) ?
                       ICON_SCENE_DATA :
                       UI_icon_color_from_collection(menu->collection);
  uiItemIntO(layout, name, icon, menu->ot->idname, "collection_index", menu->index);

  LISTBASE_FOREACH (MoveToCollectionData *, submenu, &menu->submenus) {
    move_to_collection_menus_items(layout, submenu);
  }
}

static void move_to_collection_menus_items(uiLayout *layout, MoveToCollectionData *menu)
{
  const int icon = UI_icon_color_from_collection(menu->collection);

  if (BLI_listbase_is_empty(&menu->submenus)) {
    uiItemIntO(layout,
               menu->collection->id.name + 2,
               icon,
               menu->ot->idname,
               "collection_index",
               menu->index);
  }
  else {
    uiItemMenuF(layout, menu->collection->id.name + 2, icon, move_to_collection_menu_create, menu);
  }
}

/* This is allocated statically because we need this available for the menus creation callback. */
static MoveToCollectionData *master_collection_menu = NULL;

static int move_to_collection_invoke(bContext *C, wmOperator *op, const wmEvent *UNUSED(event))
{
  Scene *scene = CTX_data_scene(C);

  ListBase objects = selected_objects_get(C);
  if (BLI_listbase_is_empty(&objects)) {
    BKE_report(op->reports, RPT_ERROR, "No objects selected");
    return OPERATOR_CANCELLED;
  }
  BLI_freelistN(&objects);

  /* Reset the menus data for the current master collection, and free previously allocated data. */
  move_to_collection_menus_free(&master_collection_menu);

  PropertyRNA *prop;
  prop = RNA_struct_find_property(op->ptr, "collection_index");
  if (RNA_property_is_set(op->ptr, prop)) {
    int collection_index = RNA_property_int_get(op->ptr, prop);

    if (RNA_boolean_get(op->ptr, "is_new")) {
      prop = RNA_struct_find_property(op->ptr, "new_collection_name");
      if (!RNA_property_is_set(op->ptr, prop)) {
        char name[MAX_NAME];
        Collection *collection;

        collection = BKE_collection_from_index(scene, collection_index);
        BKE_collection_new_name_get(collection, name);

        RNA_property_string_set(op->ptr, prop, name);
        return WM_operator_props_dialog_popup(C, op, 200);
      }
    }
    return move_to_collection_exec(C, op);
  }

  Collection *master_collection = scene->master_collection;

  /* We need the data to be allocated so it's available during menu drawing.
   * Technically we could use #wmOperator.customdata. However there is no free callback
   * called to an operator that exit with OPERATOR_INTERFACE to launch a menu.
   *
   * So we are left with a memory that will necessarily leak. It's a small leak though. */
  if (master_collection_menu == NULL) {
    master_collection_menu = MEM_callocN(sizeof(MoveToCollectionData),
                                         "MoveToCollectionData menu - expected eventual memleak");
  }

  master_collection_menu->collection = master_collection;
  master_collection_menu->ot = op->type;
  move_to_collection_menus_create(op, master_collection_menu);

  uiPopupMenu *pup;
  uiLayout *layout;

  /* Build the menus. */
  const char *title = CTX_IFACE_(op->type->translation_context, op->type->name);
  pup = UI_popup_menu_begin(C, title, ICON_NONE);
  layout = UI_popup_menu_layout(pup);

  uiLayoutSetOperatorContext(layout, WM_OP_INVOKE_DEFAULT);

  move_to_collection_menu_create(C, layout, master_collection_menu);

  UI_popup_menu_end(C, pup);

  return OPERATOR_INTERFACE;
}

void OBJECT_OT_move_to_collection(wmOperatorType *ot)
{
  PropertyRNA *prop;

  /* identifiers */
  ot->name = "Move to Collection";
  ot->description = "Move objects to a collection";
  ot->idname = "OBJECT_OT_move_to_collection";

  /* api callbacks */
  ot->exec = move_to_collection_exec;
  ot->invoke = move_to_collection_invoke;
  ot->poll = move_to_collection_poll;

  /* flags */
  ot->flag = OPTYPE_REGISTER | OPTYPE_UNDO;

  prop = RNA_def_int(ot->srna,
                     "collection_index",
                     COLLECTION_INVALID_INDEX,
                     COLLECTION_INVALID_INDEX,
                     INT_MAX,
                     "Collection Index",
                     "Index of the collection to move to",
                     0,
                     INT_MAX);
  RNA_def_property_flag(prop, PROP_SKIP_SAVE | PROP_HIDDEN);
  prop = RNA_def_boolean(ot->srna, "is_new", false, "New", "Move objects to a new collection");
  RNA_def_property_flag(prop, PROP_SKIP_SAVE | PROP_HIDDEN);
  prop = RNA_def_string(ot->srna,
                        "new_collection_name",
                        NULL,
                        MAX_NAME,
                        "Name",
                        "Name of the newly added collection");
  RNA_def_property_flag(prop, PROP_SKIP_SAVE);
  ot->prop = prop;
}

void OBJECT_OT_link_to_collection(wmOperatorType *ot)
{
  PropertyRNA *prop;

  /* identifiers */
  ot->name = "Link to Collection";
  ot->description = "Link objects to a collection";
  ot->idname = "OBJECT_OT_link_to_collection";

  /* api callbacks */
  ot->exec = move_to_collection_exec;
  ot->invoke = move_to_collection_invoke;
  ot->poll = move_to_collection_poll;

  /* flags */
  ot->flag = OPTYPE_REGISTER | OPTYPE_UNDO;

  prop = RNA_def_int(ot->srna,
                     "collection_index",
                     COLLECTION_INVALID_INDEX,
                     COLLECTION_INVALID_INDEX,
                     INT_MAX,
                     "Collection Index",
                     "Index of the collection to move to",
                     0,
                     INT_MAX);
  RNA_def_property_flag(prop, PROP_SKIP_SAVE | PROP_HIDDEN);
  prop = RNA_def_boolean(ot->srna, "is_new", false, "New", "Move objects to a new collection");
  RNA_def_property_flag(prop, PROP_SKIP_SAVE | PROP_HIDDEN);
  prop = RNA_def_string(ot->srna,
                        "new_collection_name",
                        NULL,
                        MAX_NAME,
                        "Name",
                        "Name of the newly added collection");
  RNA_def_property_flag(prop, PROP_SKIP_SAVE);
  ot->prop = prop;
}

/** \} */<|MERGE_RESOLUTION|>--- conflicted
+++ resolved
@@ -17,12 +17,9 @@
 
 #include "BLI_blenlib.h"
 #include "BLI_ghash.h"
-<<<<<<< HEAD
 #include "BLI_math.h"         /* UPBGE */
+#include "BLI_math_rotation.h"
 #include "BLI_string_utils.h" /* UPBGE */
-=======
-#include "BLI_math_rotation.h"
->>>>>>> 3b0a08b7
 #include "BLI_utildefines.h"
 
 #include "BLT_translation.h"
