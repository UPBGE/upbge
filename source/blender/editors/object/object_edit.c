--- conflicted
+++ resolved
@@ -686,11 +686,7 @@
 	for (base = FIRSTBASE_NEW; base; base = base->next) {
 		if (base != BASACT_NEW) {
 			if (TESTBASELIB_NEW(base)) {
-<<<<<<< HEAD
-				DAG_id_tag_update(&base->object->id, OB_RECALC_DATA);
-=======
 				DEG_id_tag_update(&base->object->id, OB_RECALC_DATA);
->>>>>>> a5b3df75
 				
 				if (event == 1) {  /* loc */
 					copy_v3_v3(base->object->loc, ob->loc);
