--- conflicted
+++ resolved
@@ -800,7 +800,6 @@
                                      float zoom,
                                      ePaintMode mode)
 {
-<<<<<<< HEAD
 	/* Color means that primary brush texture is colored and
 	 * secondary is used for alpha/mask control. */
 	bool col = ELEM(mode, PAINT_MODE_TEXTURE_3D, PAINT_MODE_TEXTURE_2D, PAINT_MODE_VERTEX);
@@ -812,37 +811,6 @@
 	GPU_matrix_translate_2f(vc->ar->winrct.xmin, vc->ar->winrct.ymin);
 	x -= vc->ar->winrct.xmin;
 	y -= vc->ar->winrct.ymin;
-
-	/* coloured overlay should be drawn separately */
-	if (col) {
-		if (!(flags & PAINT_OVERLAY_OVERRIDE_PRIMARY))
-			paint_draw_tex_overlay(ups, brush, vc, x, y, zoom, true, true);
-		if (!(flags & PAINT_OVERLAY_OVERRIDE_SECONDARY))
-			paint_draw_tex_overlay(ups, brush, vc, x, y, zoom, false, false);
-		if (!(flags & PAINT_OVERLAY_OVERRIDE_CURSOR))
-			paint_draw_cursor_overlay(ups, brush, vc, x, y, zoom);
-	}
-	else {
-		if (!(flags & PAINT_OVERLAY_OVERRIDE_PRIMARY) && (mode != PAINT_MODE_WEIGHT))
-			paint_draw_tex_overlay(ups, brush, vc, x, y, zoom, false, true);
-		if (!(flags & PAINT_OVERLAY_OVERRIDE_CURSOR))
-			paint_draw_cursor_overlay(ups, brush, vc, x, y, zoom);
-	}
-
-	GPU_matrix_pop();
-	gpuPopAttr();
-=======
-  /* Color means that primary brush texture is colored and
-   * secondary is used for alpha/mask control. */
-  bool col = ELEM(mode, PAINT_MODE_TEXTURE_3D, PAINT_MODE_TEXTURE_2D, PAINT_MODE_VERTEX);
-  eOverlayControlFlags flags = BKE_paint_get_overlay_flags();
-  gpuPushAttr(GPU_DEPTH_BUFFER_BIT | GPU_BLEND_BIT);
-
-  /* Translate to region. */
-  GPU_matrix_push();
-  GPU_matrix_translate_2f(vc->ar->winrct.xmin, vc->ar->winrct.ymin);
-  x -= vc->ar->winrct.xmin;
-  y -= vc->ar->winrct.ymin;
 
   /* coloured overlay should be drawn separately */
   if (col) {
@@ -860,9 +828,8 @@
       paint_draw_cursor_overlay(ups, brush, vc, x, y, zoom);
   }
 
-  GPU_matrix_pop();
-  gpuPopAttr();
->>>>>>> c8fc23fd
+	GPU_matrix_pop();
+	gpuPopAttr();
 }
 
 BLI_INLINE void draw_tri_point(
