/*
 * This program is free software; you can redistribute it and/or
 * modify it under the terms of the GNU General Public License
 * as published by the Free Software Foundation; either version 2
 * of the License, or (at your option) any later version.
 *
 * This program is distributed in the hope that it will be useful,
 * but WITHOUT ANY WARRANTY; without even the implied warranty of
 * MERCHANTABILITY or FITNESS FOR A PARTICULAR PURPOSE.  See the
 * GNU General Public License for more details.
 *
 * along with this program; if not, write to the Free Software Foundation,
 * Inc., 51 Franklin Street, Fifth Floor, Boston, MA 02110-1301, USA.
 *
 * The Original Code is Copyright (C) 2001-2002 by NaN Holding BV.
 * All rights reserved.
 *
 * The Original Code is: some of this file.
 */

/** \file
 * \ingroup edsculpt
 * \brief Functions to paint images in 2D and 3D.
 */

#include <float.h>
#include <math.h>
#include <stdio.h>
#include <string.h>

#include "MEM_guardedalloc.h"

#ifdef WIN32
#  include "BLI_winstuff.h"
#endif

#include "BLI_blenlib.h"
#include "BLI_linklist.h"
#include "BLI_math.h"
#include "BLI_math_bits.h"
#include "BLI_math_color_blend.h"
#include "BLI_memarena.h"
#include "BLI_task.h"
#include "BLI_threads.h"
#include "BLI_utildefines.h"

#include "atomic_ops.h"

#include "BLT_translation.h"

#include "IMB_imbuf.h"
#include "IMB_imbuf_types.h"

#include "DNA_brush_types.h"
#include "DNA_material_types.h"
#include "DNA_mesh_types.h"
#include "DNA_meshdata_types.h"
#include "DNA_node_types.h"
#include "DNA_object_types.h"

#include "BKE_brush.h"
#include "BKE_camera.h"
#include "BKE_colorband.h"
#include "BKE_colortools.h"
#include "BKE_context.h"
#include "BKE_customdata.h"
#include "BKE_global.h"
#include "BKE_idprop.h"
#include "BKE_image.h"
#include "BKE_lib_id.h"
#include "BKE_main.h"
#include "BKE_material.h"
#include "BKE_mesh.h"
#include "BKE_mesh_mapping.h"
#include "BKE_mesh_runtime.h"
#include "BKE_node.h"
#include "BKE_paint.h"
#include "BKE_report.h"
#include "BKE_scene.h"
#include "BKE_screen.h"

#include "DEG_depsgraph.h"
#include "DEG_depsgraph_query.h"

#include "ED_node.h"
#include "ED_object.h"
#include "ED_paint.h"
#include "ED_screen.h"
#include "ED_uvedit.h"
#include "ED_view3d.h"
#include "ED_view3d_offscreen.h"

#include "GPU_capabilities.h"
#include "GPU_init_exit.h"

#include "WM_api.h"
#include "WM_types.h"

#include "RNA_access.h"
#include "RNA_define.h"
#include "RNA_enum_types.h"

#include "IMB_colormanagement.h"

//#include "bmesh_tools.h"

#include "paint_intern.h"

static void partial_redraw_array_init(ImagePaintPartialRedraw *pr);

/* Defines and Structs */
/* unit_float_to_uchar_clamp as inline function */
BLI_INLINE uchar f_to_char(const float val)
{
  return unit_float_to_uchar_clamp(val);
}

/* ProjectionPaint defines */

/* approx the number of buckets to have under the brush,
 * used with the brush size to set the ps->buckets_x and ps->buckets_y value.
 *
 * When 3 - a brush should have ~9 buckets under it at once
 * ...this helps for threading while painting as well as
 * avoiding initializing pixels that won't touch the brush */
#define PROJ_BUCKET_BRUSH_DIV 4

#define PROJ_BUCKET_RECT_MIN 4
#define PROJ_BUCKET_RECT_MAX 256

#define PROJ_BOUNDBOX_DIV 8
#define PROJ_BOUNDBOX_SQUARED (PROJ_BOUNDBOX_DIV * PROJ_BOUNDBOX_DIV)

//#define PROJ_DEBUG_PAINT 1
//#define PROJ_DEBUG_NOSEAMBLEED 1
//#define PROJ_DEBUG_PRINT_CLIP 1
#define PROJ_DEBUG_WINCLIP 1

#ifndef PROJ_DEBUG_NOSEAMBLEED
/* projectFaceSeamFlags options */
//#define PROJ_FACE_IGNORE  (1<<0)  /* When the face is hidden, back-facing or occluded. */
//#define PROJ_FACE_INIT    (1<<1)  /* When we have initialized the faces data */

/* If this face has a seam on any of its edges. */
#  define PROJ_FACE_SEAM0 (1 << 0)
#  define PROJ_FACE_SEAM1 (1 << 1)
#  define PROJ_FACE_SEAM2 (1 << 2)

#  define PROJ_FACE_NOSEAM0 (1 << 4)
#  define PROJ_FACE_NOSEAM1 (1 << 5)
#  define PROJ_FACE_NOSEAM2 (1 << 6)

/* If the seam is completely initialized, including adjacent seams. */
#  define PROJ_FACE_SEAM_INIT0 (1 << 8)
#  define PROJ_FACE_SEAM_INIT1 (1 << 9)
#  define PROJ_FACE_SEAM_INIT2 (1 << 10)

#  define PROJ_FACE_DEGENERATE (1 << 12)

/* face winding */
#  define PROJ_FACE_WINDING_INIT 1
#  define PROJ_FACE_WINDING_CW 2

/* a slightly scaled down face is used to get fake 3D location for edge pixels in the seams
 * as this number approaches  1.0f the likelihood increases of float precision errors where
 * it is occluded by an adjacent face */
#  define PROJ_FACE_SCALE_SEAM 0.99f
#endif /* PROJ_DEBUG_NOSEAMBLEED */

#define PROJ_SRC_VIEW 1
#define PROJ_SRC_IMAGE_CAM 2
#define PROJ_SRC_IMAGE_VIEW 3
#define PROJ_SRC_VIEW_FILL 4

#define PROJ_VIEW_DATA_ID "view_data"
/* viewmat + winmat + clip_start + clip_end + is_ortho */
#define PROJ_VIEW_DATA_SIZE (4 * 4 + 4 * 4 + 3)

#define PROJ_BUCKET_NULL 0
#define PROJ_BUCKET_INIT (1 << 0)
// #define PROJ_BUCKET_CLONE_INIT   (1<<1)

/* used for testing doubles, if a point is on a line etc */
#define PROJ_GEOM_TOLERANCE 0.00075f
#define PROJ_PIXEL_TOLERANCE 0.01f

/* vert flags */
#define PROJ_VERT_CULL 1

/* to avoid locking in tile initialization */
#define TILE_PENDING POINTER_FROM_INT(-1)

/**
 * This is mainly a convenience struct used so we can keep an array of images we use -
 * their imbufs, etc, in 1 array, When using threads this array is copied for each thread
 * because 'partRedrawRect' and 'touch' values would not be thread safe.
 */
typedef struct ProjPaintImage {
  Image *ima;
  ImageUser iuser;
  ImBuf *ibuf;
  ImagePaintPartialRedraw *partRedrawRect;
  /** Only used to build undo tiles during painting. */
  volatile void **undoRect;
  /** The mask accumulation must happen on canvas, not on space screen bucket.
   * Here we store the mask rectangle. */
  ushort **maskRect;
  /** Store flag to enforce validation of undo rectangle. */
  bool **valid;
  bool touch;
} ProjPaintImage;

/**
 * Handle for stroke (operator customdata)
 */
typedef struct ProjStrokeHandle {
  /* Support for painting from multiple views at once,
   * currently used to implement symmetry painting,
   * we can assume at least the first is set while painting. */
  struct ProjPaintState *ps_views[8];
  int ps_views_tot;
  int symmetry_flags;

  int orig_brush_size;

  bool need_redraw;

  /* trick to bypass regular paint and allow clone picking */
  bool is_clone_cursor_pick;

  /* In ProjPaintState, only here for convenience */
  Scene *scene;
  Brush *brush;
} ProjStrokeHandle;

typedef struct LoopSeamData {
  float seam_uvs[2][2];
  float seam_puvs[2][2];
  float corner_dist_sq[2];
} LoopSeamData;

/* Main projection painting struct passed to all projection painting functions */
typedef struct ProjPaintState {
  View3D *v3d;
  RegionView3D *rv3d;
  ARegion *region;
  Depsgraph *depsgraph;
  Scene *scene;
  /* PROJ_SRC_**** */
  int source;

  /* the paint color. It can change depending of inverted mode or not */
  float paint_color[3];
  float paint_color_linear[3];
  float dither;

  Brush *brush;
  short tool, blend, mode;

  float brush_size;
  Object *ob;
  /* for symmetry, we need to store modified object matrix */
  float obmat[4][4];
  float obmat_imat[4][4];
  /* end similarities with ImagePaintState */

  Image *stencil_ima;
  Image *canvas_ima;
  Image *clone_ima;
  float stencil_value;

  /* projection painting only */
  /** For multi-threading, the first item is sometimes used for non threaded cases too. */
  MemArena *arena_mt[BLENDER_MAX_THREADS];
  /** screen sized 2D array, each pixel has a linked list of ProjPixel's */
  LinkNode **bucketRect;
  /** bucketRect aligned array linkList of faces overlapping each bucket. */
  LinkNode **bucketFaces;
  /** store if the bucks have been initialized. */
  uchar *bucketFlags;

  /** store options per vert, now only store if the vert is pointing away from the view. */
  char *vertFlags;
  /** The size of the bucket grid, the grid span's screenMin/screenMax
   * so you can paint outsize the screen or with 2 brushes at once. */
  int buckets_x;
  int buckets_y;

  /** result of project_paint_pixel_sizeof(), constant per stroke. */
  int pixel_sizeof;

  /** size of projectImages array. */
  int image_tot;

  /** verts projected into floating point screen space. */
  float (*screenCoords)[4];
  /** 2D bounds for mesh verts on the screen's plane (screen-space). */
  float screenMin[2];
  float screenMax[2];
  /** Calculated from screenMin & screenMax. */
  float screen_width;
  float screen_height;
  /** From the area or from the projection render. */
  int winx, winy;

  /* options for projection painting */
  bool do_layer_clone;
  bool do_layer_stencil;
  bool do_layer_stencil_inv;
  bool do_stencil_brush;
  bool do_material_slots;

  /** Use ray-traced occlusion? - otherwise will paint right through to the back. */
  bool do_occlude;
  /** ignore faces with normals pointing away,
   * skips a lot of ray-casts if your normals are correctly flipped. */
  bool do_backfacecull;
  /** mask out pixels based on their normals. */
  bool do_mask_normal;
  /** mask out pixels based on cavity. */
  bool do_mask_cavity;
  /** what angle to mask at. */
  float normal_angle;
  /** cos(normal_angle), faster to compare. */
  float normal_angle__cos;
  float normal_angle_inner;
  float normal_angle_inner__cos;
  /** difference between normal_angle and normal_angle_inner, for easy access. */
  float normal_angle_range;

  /** quick access to (me->editflag & ME_EDIT_PAINT_FACE_SEL) */
  bool do_face_sel;
  bool is_ortho;
  /** the object is negative scaled. */
  bool is_flip_object;
  /** use masking during painting. Some operations such as airbrush may disable. */
  bool do_masking;
  /** only to avoid running. */
  bool is_texbrush;
  /** mask brush is applied before masking. */
  bool is_maskbrush;
#ifndef PROJ_DEBUG_NOSEAMBLEED
  float seam_bleed_px;
  float seam_bleed_px_sq;
#endif
  /* clone vars */
  float cloneOffset[2];

  /** Projection matrix, use for getting screen coords. */
  float projectMat[4][4];
  /** inverse of projectMat. */
  float projectMatInv[4][4];
  /** View vector, use for do_backfacecull and for ray casting with an ortho viewport. */
  float viewDir[3];
  /** View location in object relative 3D space, so can compare to verts. */
  float viewPos[3];
  float clip_start, clip_end;

  /* reproject vars */
  Image *reproject_image;
  ImBuf *reproject_ibuf;
  bool reproject_ibuf_free_float;
  bool reproject_ibuf_free_uchar;

  /* threads */
  int thread_tot;
  int bucketMin[2];
  int bucketMax[2];
  /** must lock threads while accessing these. */
  int context_bucket_index;

  struct CurveMapping *cavity_curve;
  BlurKernel *blurkernel;

  /* -------------------------------------------------------------------- */
  /* Vars shared between multiple views (keep last) */
  /**
   * This data is owned by `ProjStrokeHandle.ps_views[0]`,
   * all other views re-use the data.
   */

#define PROJ_PAINT_STATE_SHARED_MEMCPY(ps_dst, ps_src) \
  MEMCPY_STRUCT_AFTER(ps_dst, ps_src, is_shared_user)

#define PROJ_PAINT_STATE_SHARED_CLEAR(ps) MEMSET_STRUCT_AFTER(ps, 0, is_shared_user)

  bool is_shared_user;

  ProjPaintImage *projImages;
  /** cavity amount for vertices. */
  float *cavities;

#ifndef PROJ_DEBUG_NOSEAMBLEED
  /** Store info about faces, if they are initialized etc. */
  ushort *faceSeamFlags;
  /** save the winding of the face in uv space,
   * helps as an extra validation step for seam detection. */
  char *faceWindingFlags;
  /** expanded UVs for faces to use as seams. */
  LoopSeamData *loopSeamData;
  /** Only needed for when seam_bleed_px is enabled, use to find UV seams. */
  LinkNode **vertFaces;
  /** Seams per vert, to find adjacent seams. */
  ListBase *vertSeams;
#endif

  SpinLock *tile_lock;

  Mesh *me_eval;
  int totlooptri_eval;
  int totloop_eval;
  int totpoly_eval;
  int totedge_eval;
  int totvert_eval;

  const MVert *mvert_eval;
  const float (*vert_normals)[3];
  const MEdge *medge_eval;
  const MPoly *mpoly_eval;
  const MLoop *mloop_eval;
  const MLoopTri *mlooptri_eval;

  const MLoopUV *mloopuv_stencil_eval;

  /**
   * \note These UV layers are aligned to \a mpoly_eval
   * but each pointer references the start of the layer,
   * so a loop indirection is needed as well.
   */
  const MLoopUV **poly_to_loop_uv;
  /** other UV map, use for cloning between layers. */
  const MLoopUV **poly_to_loop_uv_clone;

  /* Actual material for each index, either from object or Mesh datablock... */
  Material **mat_array;

  bool use_colormanagement;
} ProjPaintState;

typedef union pixelPointer {
  /** float buffer. */
  float *f_pt;
  /** 2 ways to access a char buffer. */
  uint *uint_pt;
  uchar *ch_pt;
} PixelPointer;

typedef union pixelStore {
  uchar ch[4];
  uint uint;
  float f[4];
} PixelStore;

typedef struct ProjPixel {
  /** the floating point screen projection of this pixel. */
  float projCoSS[2];
  float worldCoSS[3];

  short x_px, y_px;

  /** if anyone wants to paint onto more than 65535 images they can bite me. */
  ushort image_index;
  uchar bb_cell_index;

  /* for various reasons we may want to mask out painting onto this pixel */
  ushort mask;

  /* Only used when the airbrush is disabled.
   * Store the max mask value to avoid painting over an area with a lower opacity
   * with an advantage that we can avoid touching the pixel at all, if the
   * new mask value is lower than mask_accum */
  ushort *mask_accum;

  /* horrible hack, store tile valid flag pointer here to re-validate tiles
   * used for anchored and drag-dot strokes */
  bool *valid;

  PixelPointer origColor;
  PixelStore newColor;
  PixelPointer pixel;
} ProjPixel;

typedef struct ProjPixelClone {
  struct ProjPixel __pp;
  PixelStore clonepx;
} ProjPixelClone;

/* undo tile pushing */
typedef struct {
  SpinLock *lock;
  bool masked;
  ushort tile_width;
  ImBuf **tmpibuf;
  ProjPaintImage *pjima;
} TileInfo;

typedef struct VertSeam {
  struct VertSeam *next, *prev;
  int tri;
  uint loop;
  float angle;
  bool normal_cw;
  float uv[2];
} VertSeam;

/* -------------------------------------------------------------------- */
/** \name MLoopTri accessor functions.
 * \{ */

BLI_INLINE const MPoly *ps_tri_index_to_mpoly(const ProjPaintState *ps, int tri_index)
{
  return &ps->mpoly_eval[ps->mlooptri_eval[tri_index].poly];
}

#define PS_LOOPTRI_AS_VERT_INDEX_3(ps, lt) \
  ps->mloop_eval[lt->tri[0]].v, ps->mloop_eval[lt->tri[1]].v, ps->mloop_eval[lt->tri[2]].v,

#define PS_LOOPTRI_AS_UV_3(uvlayer, lt) \
  uvlayer[lt->poly][lt->tri[0]].uv, uvlayer[lt->poly][lt->tri[1]].uv, \
      uvlayer[lt->poly][lt->tri[2]].uv,

#define PS_LOOPTRI_ASSIGN_UV_3(uv_tri, uvlayer, lt) \
  { \
    (uv_tri)[0] = uvlayer[lt->poly][lt->tri[0]].uv; \
    (uv_tri)[1] = uvlayer[lt->poly][lt->tri[1]].uv; \
    (uv_tri)[2] = uvlayer[lt->poly][lt->tri[2]].uv; \
  } \
  ((void)0)

/** \} */

/* Finish projection painting structs */

static int project_paint_face_paint_tile(Image *ima, const float *uv)
{
  if (ima == NULL || ima->source != IMA_SRC_TILED) {
    return 0;
  }

  /* Currently, faces are assumed to belong to one tile, so checking the first loop is enough. */
  int tx = (int)uv[0];
  int ty = (int)uv[1];
  return 1001 + 10 * ty + tx;
}

static TexPaintSlot *project_paint_face_paint_slot(const ProjPaintState *ps, int tri_index)
{
  const MPoly *mp = ps_tri_index_to_mpoly(ps, tri_index);
  Material *ma = ps->mat_array[mp->mat_nr];
  return ma ? ma->texpaintslot + ma->paint_active_slot : NULL;
}

static Image *project_paint_face_paint_image(const ProjPaintState *ps, int tri_index)
{
  if (ps->do_stencil_brush) {
    return ps->stencil_ima;
  }

  const MPoly *mp = ps_tri_index_to_mpoly(ps, tri_index);
  Material *ma = ps->mat_array[mp->mat_nr];
  TexPaintSlot *slot = ma ? ma->texpaintslot + ma->paint_active_slot : NULL;
  return slot ? slot->ima : ps->canvas_ima;
}

static TexPaintSlot *project_paint_face_clone_slot(const ProjPaintState *ps, int tri_index)
{
  const MPoly *mp = ps_tri_index_to_mpoly(ps, tri_index);
  Material *ma = ps->mat_array[mp->mat_nr];
  return ma ? ma->texpaintslot + ma->paint_clone_slot : NULL;
}

static Image *project_paint_face_clone_image(const ProjPaintState *ps, int tri_index)
{
  const MPoly *mp = ps_tri_index_to_mpoly(ps, tri_index);
  Material *ma = ps->mat_array[mp->mat_nr];
  TexPaintSlot *slot = ma ? ma->texpaintslot + ma->paint_clone_slot : NULL;
  return slot ? slot->ima : ps->clone_ima;
}

/**
 * Fast projection bucket array lookup, use the safe version for bound checking.
 */
static int project_bucket_offset(const ProjPaintState *ps, const float projCoSS[2])
{
  /* If we were not dealing with screen-space 2D coords we could simple do...
   * ps->bucketRect[x + (y*ps->buckets_y)] */

  /* please explain?
   * projCoSS[0] - ps->screenMin[0]   : zero origin
   * ... / ps->screen_width           : range from 0.0 to 1.0
   * ... * ps->buckets_x              : use as a bucket index
   *
   * Second multiplication does similar but for vertical offset
   */
  return ((int)(((projCoSS[0] - ps->screenMin[0]) / ps->screen_width) * ps->buckets_x)) +
         (((int)(((projCoSS[1] - ps->screenMin[1]) / ps->screen_height) * ps->buckets_y)) *
          ps->buckets_x);
}

static int project_bucket_offset_safe(const ProjPaintState *ps, const float projCoSS[2])
{
  int bucket_index = project_bucket_offset(ps, projCoSS);

  if (bucket_index < 0 || bucket_index >= ps->buckets_x * ps->buckets_y) {
    return -1;
  }
  return bucket_index;
}

static float VecZDepthOrtho(
    const float pt[2], const float v1[3], const float v2[3], const float v3[3], float w[3])
{
  barycentric_weights_v2(v1, v2, v3, pt, w);
  return (v1[2] * w[0]) + (v2[2] * w[1]) + (v3[2] * w[2]);
}

static float VecZDepthPersp(
    const float pt[2], const float v1[4], const float v2[4], const float v3[4], float w[3])
{
  float wtot_inv, wtot;
  float w_tmp[3];

  barycentric_weights_v2_persp(v1, v2, v3, pt, w);
  /* for the depth we need the weights to match what
   * barycentric_weights_v2 would return, in this case its easiest just to
   * undo the 4th axis division and make it unit-sum
   *
   * don't call barycentric_weights_v2() because our callers expect 'w'
   * to be weighted from the perspective */
  w_tmp[0] = w[0] * v1[3];
  w_tmp[1] = w[1] * v2[3];
  w_tmp[2] = w[2] * v3[3];

  wtot = w_tmp[0] + w_tmp[1] + w_tmp[2];

  if (wtot != 0.0f) {
    wtot_inv = 1.0f / wtot;

    w_tmp[0] = w_tmp[0] * wtot_inv;
    w_tmp[1] = w_tmp[1] * wtot_inv;
    w_tmp[2] = w_tmp[2] * wtot_inv;
  }
  else { /* dummy values for zero area face */
    w_tmp[0] = w_tmp[1] = w_tmp[2] = 1.0f / 3.0f;
  }
  /* done mimicking barycentric_weights_v2() */

  return (v1[2] * w_tmp[0]) + (v2[2] * w_tmp[1]) + (v3[2] * w_tmp[2]);
}

/* Return the top-most face index that the screen space coord 'pt' touches (or -1) */
static int project_paint_PickFace(const ProjPaintState *ps, const float pt[2], float w[3])
{
  LinkNode *node;
  float w_tmp[3];
  int bucket_index;
  int best_tri_index = -1;
  float z_depth_best = FLT_MAX, z_depth;

  bucket_index = project_bucket_offset_safe(ps, pt);
  if (bucket_index == -1) {
    return -1;
  }

  /* we could return 0 for 1 face buckets, as long as this function assumes
   * that the point its testing is only every originated from an existing face */

  for (node = ps->bucketFaces[bucket_index]; node; node = node->next) {
    const int tri_index = POINTER_AS_INT(node->link);
    const MLoopTri *lt = &ps->mlooptri_eval[tri_index];
    const float *vtri_ss[3] = {
        ps->screenCoords[ps->mloop_eval[lt->tri[0]].v],
        ps->screenCoords[ps->mloop_eval[lt->tri[1]].v],
        ps->screenCoords[ps->mloop_eval[lt->tri[2]].v],
    };

    if (isect_point_tri_v2(pt, UNPACK3(vtri_ss))) {
      if (ps->is_ortho) {
        z_depth = VecZDepthOrtho(pt, UNPACK3(vtri_ss), w_tmp);
      }
      else {
        z_depth = VecZDepthPersp(pt, UNPACK3(vtri_ss), w_tmp);
      }

      if (z_depth < z_depth_best) {
        best_tri_index = tri_index;
        z_depth_best = z_depth;
        copy_v3_v3(w, w_tmp);
      }
    }
  }

  /** will be -1 or a valid face. */
  return best_tri_index;
}

/* Converts a uv coord into a pixel location wrapping if the uv is outside 0-1 range */
static void uvco_to_wrapped_pxco(const float uv[2], int ibuf_x, int ibuf_y, float *x, float *y)
{
  /* use */
  *x = fmodf(uv[0], 1.0f);
  *y = fmodf(uv[1], 1.0f);

  if (*x < 0.0f) {
    *x += 1.0f;
  }
  if (*y < 0.0f) {
    *y += 1.0f;
  }

  *x = *x * ibuf_x - 0.5f;
  *y = *y * ibuf_y - 0.5f;
}

/* Set the top-most face color that the screen space coord 'pt' touches
 * (or return 0 if none touch) */
static bool project_paint_PickColor(
    const ProjPaintState *ps, const float pt[2], float *rgba_fp, uchar *rgba, const bool interp)
{
  const MLoopTri *lt;
  const float *lt_tri_uv[3];
  float w[3], uv[2];
  int tri_index;
  Image *ima;
  ImBuf *ibuf;
  int xi, yi;

  tri_index = project_paint_PickFace(ps, pt, w);

  if (tri_index == -1) {
    return false;
  }

  lt = &ps->mlooptri_eval[tri_index];
  PS_LOOPTRI_ASSIGN_UV_3(lt_tri_uv, ps->poly_to_loop_uv, lt);

  interp_v2_v2v2v2(uv, UNPACK3(lt_tri_uv), w);

  ima = project_paint_face_paint_image(ps, tri_index);
  /** we must have got the imbuf before getting here. */
  int tile_number = project_paint_face_paint_tile(ima, lt_tri_uv[0]);
  /* XXX get appropriate ImageUser instead */
  ImageUser iuser;
  BKE_imageuser_default(&iuser);
  iuser.tile = tile_number;
  iuser.framenr = ima->lastframe;
  ibuf = BKE_image_acquire_ibuf(ima, &iuser, NULL);
  if (ibuf == NULL) {
    return false;
  }

  if (interp) {
    float x, y;
    uvco_to_wrapped_pxco(uv, ibuf->x, ibuf->y, &x, &y);

    if (ibuf->rect_float) {
      if (rgba_fp) {
        bilinear_interpolation_color_wrap(ibuf, NULL, rgba_fp, x, y);
      }
      else {
        float rgba_tmp_f[4];
        bilinear_interpolation_color_wrap(ibuf, NULL, rgba_tmp_f, x, y);
        premul_float_to_straight_uchar(rgba, rgba_tmp_f);
      }
    }
    else {
      if (rgba) {
        bilinear_interpolation_color_wrap(ibuf, rgba, NULL, x, y);
      }
      else {
        uchar rgba_tmp[4];
        bilinear_interpolation_color_wrap(ibuf, rgba_tmp, NULL, x, y);
        straight_uchar_to_premul_float(rgba_fp, rgba_tmp);
      }
    }
  }
  else {
    // xi = (int)((uv[0]*ibuf->x) + 0.5f);
    // yi = (int)((uv[1]*ibuf->y) + 0.5f);
    // if (xi < 0 || xi >= ibuf->x  ||  yi < 0 || yi >= ibuf->y) return false;

    /* wrap */
    xi = mod_i((int)(uv[0] * ibuf->x), ibuf->x);
    yi = mod_i((int)(uv[1] * ibuf->y), ibuf->y);

    if (rgba) {
      if (ibuf->rect_float) {
        const float *rgba_tmp_fp = ibuf->rect_float + (xi + yi * ibuf->x * 4);
        premul_float_to_straight_uchar(rgba, rgba_tmp_fp);
      }
      else {
        *((uint *)rgba) = *(uint *)(((char *)ibuf->rect) + ((xi + yi * ibuf->x) * 4));
      }
    }

    if (rgba_fp) {
      if (ibuf->rect_float) {
        copy_v4_v4(rgba_fp, (ibuf->rect_float + ((xi + yi * ibuf->x) * 4)));
      }
      else {
        uchar *tmp_ch = ((uchar *)ibuf->rect) + ((xi + yi * ibuf->x) * 4);
        straight_uchar_to_premul_float(rgba_fp, tmp_ch);
      }
    }
  }
  BKE_image_release_ibuf(ima, ibuf, NULL);
  return true;
}

/**
 * Check if 'pt' is in front of the 3 verts on the Z axis (used for screen-space occlusion test)
 * \return
 * -  `0`:   no occlusion
 * - `-1`: no occlusion but 2D intersection is true
 * -  `1`: occluded
 * -  `2`: occluded with `w[3]` weights set (need to know in some cases)
 */
static int project_paint_occlude_ptv(const float pt[3],
                                     const float v1[4],
                                     const float v2[4],
                                     const float v3[4],
                                     float w[3],
                                     const bool is_ortho)
{
  /* if all are behind us, return false */
  if (v1[2] > pt[2] && v2[2] > pt[2] && v3[2] > pt[2]) {
    return 0;
  }

  /* do a 2D point in try intersection */
  if (!isect_point_tri_v2(pt, v1, v2, v3)) {
    return 0;
  }

  /* From here on we know there IS an intersection */
  /* if ALL of the verts are in front of us then we know it intersects ? */
  if (v1[2] < pt[2] && v2[2] < pt[2] && v3[2] < pt[2]) {
    return 1;
  }

  /* we intersect? - find the exact depth at the point of intersection */
  /* Is this point is occluded by another face? */
  if (is_ortho) {
    if (VecZDepthOrtho(pt, v1, v2, v3, w) < pt[2]) {
      return 2;
    }
  }
  else {
    if (VecZDepthPersp(pt, v1, v2, v3, w) < pt[2]) {
      return 2;
    }
  }
  return -1;
}

static int project_paint_occlude_ptv_clip(const float pt[3],
                                          const float v1[4],
                                          const float v2[4],
                                          const float v3[4],
                                          const float v1_3d[3],
                                          const float v2_3d[3],
                                          const float v3_3d[3],
                                          float w[3],
                                          const bool is_ortho,
                                          RegionView3D *rv3d)
{
  float wco[3];
  int ret = project_paint_occlude_ptv(pt, v1, v2, v3, w, is_ortho);

  if (ret <= 0) {
    return ret;
  }

  if (ret == 1) { /* weights not calculated */
    if (is_ortho) {
      barycentric_weights_v2(v1, v2, v3, pt, w);
    }
    else {
      barycentric_weights_v2_persp(v1, v2, v3, pt, w);
    }
  }

  /* Test if we're in the clipped area, */
  interp_v3_v3v3v3(wco, v1_3d, v2_3d, v3_3d, w);

  if (!ED_view3d_clipping_test(rv3d, wco, true)) {
    return 1;
  }

  return -1;
}

/* Check if a screen-space location is occluded by any other faces
 * check, pixelScreenCo must be in screen-space, its Z-Depth only needs to be used for comparison
 * and doesn't need to be correct in relation to X and Y coords
 * (this is the case in perspective view) */
static bool project_bucket_point_occluded(const ProjPaintState *ps,
                                          LinkNode *bucketFace,
                                          const int orig_face,
                                          const float pixelScreenCo[4])
{
  int isect_ret;
  const bool do_clip = RV3D_CLIPPING_ENABLED(ps->v3d, ps->rv3d);

  /* we could return false for 1 face buckets, as long as this function assumes
   * that the point its testing is only every originated from an existing face */

  for (; bucketFace; bucketFace = bucketFace->next) {
    const int tri_index = POINTER_AS_INT(bucketFace->link);

    if (orig_face != tri_index) {
      const MLoopTri *lt = &ps->mlooptri_eval[tri_index];
      const float *vtri_ss[3] = {
          ps->screenCoords[ps->mloop_eval[lt->tri[0]].v],
          ps->screenCoords[ps->mloop_eval[lt->tri[1]].v],
          ps->screenCoords[ps->mloop_eval[lt->tri[2]].v],
      };
      float w[3];

      if (do_clip) {
        const float *vtri_co[3] = {
            ps->mvert_eval[ps->mloop_eval[lt->tri[0]].v].co,
            ps->mvert_eval[ps->mloop_eval[lt->tri[1]].v].co,
            ps->mvert_eval[ps->mloop_eval[lt->tri[2]].v].co,
        };
        isect_ret = project_paint_occlude_ptv_clip(
            pixelScreenCo, UNPACK3(vtri_ss), UNPACK3(vtri_co), w, ps->is_ortho, ps->rv3d);
      }
      else {
        isect_ret = project_paint_occlude_ptv(pixelScreenCo, UNPACK3(vtri_ss), w, ps->is_ortho);
      }

      if (isect_ret >= 1) {
        /* TODO: we may want to cache the first hit,
         * it is not possible to swap the face order in the list anymore */
        return true;
      }
    }
  }
  return false;
}

/* Basic line intersection, could move to math_geom.c, 2 points with a horizontal line
 * 1 for an intersection, 2 if the first point is aligned, 3 if the second point is aligned. */
#define ISECT_TRUE 1
#define ISECT_TRUE_P1 2
#define ISECT_TRUE_P2 3
static int line_isect_y(const float p1[2], const float p2[2], const float y_level, float *x_isect)
{
  float y_diff;

  /* are we touching the first point? - no interpolation needed */
  if (y_level == p1[1]) {
    *x_isect = p1[0];
    return ISECT_TRUE_P1;
  }
  /* are we touching the second point? - no interpolation needed */
  if (y_level == p2[1]) {
    *x_isect = p2[0];
    return ISECT_TRUE_P2;
  }

  /** yuck, horizontal line, we can't do much here. */
  y_diff = fabsf(p1[1] - p2[1]);

  if (y_diff < 0.000001f) {
    *x_isect = (p1[0] + p2[0]) * 0.5f;
    return ISECT_TRUE;
  }

  if (p1[1] > y_level && p2[1] < y_level) {
    /* (p1[1] - p2[1]); */
    *x_isect = (p2[0] * (p1[1] - y_level) + p1[0] * (y_level - p2[1])) / y_diff;
    return ISECT_TRUE;
  }
  if (p1[1] < y_level && p2[1] > y_level) {
    /* (p2[1] - p1[1]); */
    *x_isect = (p2[0] * (y_level - p1[1]) + p1[0] * (p2[1] - y_level)) / y_diff;
    return ISECT_TRUE;
  }
  return 0;
}

static int line_isect_x(const float p1[2], const float p2[2], const float x_level, float *y_isect)
{
  float x_diff;

  if (x_level == p1[0]) { /* are we touching the first point? - no interpolation needed */
    *y_isect = p1[1];
    return ISECT_TRUE_P1;
  }
  if (x_level == p2[0]) { /* are we touching the second point? - no interpolation needed */
    *y_isect = p2[1];
    return ISECT_TRUE_P2;
  }

  /* yuck, horizontal line, we can't do much here */
  x_diff = fabsf(p1[0] - p2[0]);

  /* yuck, vertical line, we can't do much here */
  if (x_diff < 0.000001f) {
    *y_isect = (p1[0] + p2[0]) * 0.5f;
    return ISECT_TRUE;
  }

  if (p1[0] > x_level && p2[0] < x_level) {
    /* (p1[0] - p2[0]); */
    *y_isect = (p2[1] * (p1[0] - x_level) + p1[1] * (x_level - p2[0])) / x_diff;
    return ISECT_TRUE;
  }
  if (p1[0] < x_level && p2[0] > x_level) {
    /* (p2[0] - p1[0]); */
    *y_isect = (p2[1] * (x_level - p1[0]) + p1[1] * (p2[0] - x_level)) / x_diff;
    return ISECT_TRUE;
  }
  return 0;
}

/* simple func use for comparing UV locations to check if there are seams.
 * Its possible this gives incorrect results, when the UVs for 1 face go into the next
 * tile, but do not do this for the adjacent face, it could return a false positive.
 * This is so unlikely that Id not worry about it. */
#ifndef PROJ_DEBUG_NOSEAMBLEED
static bool cmp_uv(const float vec2a[2], const float vec2b[2])
{
  /* if the UV's are not between 0.0 and 1.0 */
  float xa = fmodf(vec2a[0], 1.0f);
  float ya = fmodf(vec2a[1], 1.0f);

  float xb = fmodf(vec2b[0], 1.0f);
  float yb = fmodf(vec2b[1], 1.0f);

  if (xa < 0.0f) {
    xa += 1.0f;
  }
  if (ya < 0.0f) {
    ya += 1.0f;
  }

  if (xb < 0.0f) {
    xb += 1.0f;
  }
  if (yb < 0.0f) {
    yb += 1.0f;
  }

  return ((fabsf(xa - xb) < PROJ_GEOM_TOLERANCE) && (fabsf(ya - yb) < PROJ_GEOM_TOLERANCE)) ?
             true :
             false;
}
#endif

/* set min_px and max_px to the image space bounds of the UV coords
 * return zero if there is no area in the returned rectangle */
#ifndef PROJ_DEBUG_NOSEAMBLEED
static bool pixel_bounds_uv(const float uv_quad[4][2],
                            rcti *bounds_px,
                            const int ibuf_x,
                            const int ibuf_y)
{
  /* UV bounds */
  float min_uv[2], max_uv[2];

  INIT_MINMAX2(min_uv, max_uv);

  minmax_v2v2_v2(min_uv, max_uv, uv_quad[0]);
  minmax_v2v2_v2(min_uv, max_uv, uv_quad[1]);
  minmax_v2v2_v2(min_uv, max_uv, uv_quad[2]);
  minmax_v2v2_v2(min_uv, max_uv, uv_quad[3]);

  bounds_px->xmin = (int)(ibuf_x * min_uv[0]);
  bounds_px->ymin = (int)(ibuf_y * min_uv[1]);

  bounds_px->xmax = (int)(ibuf_x * max_uv[0]) + 1;
  bounds_px->ymax = (int)(ibuf_y * max_uv[1]) + 1;

  // printf("%d %d %d %d\n", min_px[0], min_px[1], max_px[0], max_px[1]);

  /* face uses no UV area when quantized to pixels? */
  return (bounds_px->xmin == bounds_px->xmax || bounds_px->ymin == bounds_px->ymax) ? false : true;
}
#endif

static bool pixel_bounds_array(
    float (*uv)[2], rcti *bounds_px, const int ibuf_x, const int ibuf_y, int tot)
{
  /* UV bounds */
  float min_uv[2], max_uv[2];

  if (tot == 0) {
    return false;
  }

  INIT_MINMAX2(min_uv, max_uv);

  while (tot--) {
    minmax_v2v2_v2(min_uv, max_uv, (*uv));
    uv++;
  }

  bounds_px->xmin = (int)(ibuf_x * min_uv[0]);
  bounds_px->ymin = (int)(ibuf_y * min_uv[1]);

  bounds_px->xmax = (int)(ibuf_x * max_uv[0]) + 1;
  bounds_px->ymax = (int)(ibuf_y * max_uv[1]) + 1;

  // printf("%d %d %d %d\n", min_px[0], min_px[1], max_px[0], max_px[1]);

  /* face uses no UV area when quantized to pixels? */
  return (bounds_px->xmin == bounds_px->xmax || bounds_px->ymin == bounds_px->ymax) ? false : true;
}

#ifndef PROJ_DEBUG_NOSEAMBLEED

static void project_face_winding_init(const ProjPaintState *ps, const int tri_index)
{
  /* detect the winding of faces in uv space */
  const MLoopTri *lt = &ps->mlooptri_eval[tri_index];
  const float *lt_tri_uv[3] = {PS_LOOPTRI_AS_UV_3(ps->poly_to_loop_uv, lt)};
  float winding = cross_tri_v2(lt_tri_uv[0], lt_tri_uv[1], lt_tri_uv[2]);

  if (winding > 0) {
    ps->faceWindingFlags[tri_index] |= PROJ_FACE_WINDING_CW;
  }

  ps->faceWindingFlags[tri_index] |= PROJ_FACE_WINDING_INIT;
}

/* This function returns 1 if this face has a seam along the 2 face-vert indices
 * 'orig_i1_fidx' and 'orig_i2_fidx' */
static bool check_seam(const ProjPaintState *ps,
                       const int orig_face,
                       const int orig_i1_fidx,
                       const int orig_i2_fidx,
                       int *other_face,
                       int *orig_fidx)
{
  const MLoopTri *orig_lt = &ps->mlooptri_eval[orig_face];
  const float *orig_lt_tri_uv[3] = {PS_LOOPTRI_AS_UV_3(ps->poly_to_loop_uv, orig_lt)};
  /* vert indices from face vert order indices */
  const uint i1 = ps->mloop_eval[orig_lt->tri[orig_i1_fidx]].v;
  const uint i2 = ps->mloop_eval[orig_lt->tri[orig_i2_fidx]].v;
  LinkNode *node;
  /* index in face */
  int i1_fidx = -1, i2_fidx = -1;

  for (node = ps->vertFaces[i1]; node; node = node->next) {
    const int tri_index = POINTER_AS_INT(node->link);

    if (tri_index != orig_face) {
      const MLoopTri *lt = &ps->mlooptri_eval[tri_index];
      const int lt_vtri[3] = {PS_LOOPTRI_AS_VERT_INDEX_3(ps, lt)};
      /* could check if the 2 faces images match here,
       * but then there wouldn't be a way to return the opposite face's info */

      /* We need to know the order of the verts in the adjacent face
       * set the i1_fidx and i2_fidx to (0,1,2,3) */
      i1_fidx = BKE_MESH_TESSTRI_VINDEX_ORDER(lt_vtri, i1);
      i2_fidx = BKE_MESH_TESSTRI_VINDEX_ORDER(lt_vtri, i2);

      /* Only need to check if 'i2_fidx' is valid because
       * we know i1_fidx is the same vert on both faces. */
      if (i2_fidx != -1) {
        const float *lt_tri_uv[3] = {PS_LOOPTRI_AS_UV_3(ps->poly_to_loop_uv, lt)};
        Image *tpage = project_paint_face_paint_image(ps, tri_index);
        Image *orig_tpage = project_paint_face_paint_image(ps, orig_face);
        int tile = project_paint_face_paint_tile(tpage, lt_tri_uv[0]);
        int orig_tile = project_paint_face_paint_tile(orig_tpage, orig_lt_tri_uv[0]);

        BLI_assert(i1_fidx != -1);

        /* This IS an adjacent face!, now lets check if the UVs are ok */

        /* set up the other face */
        *other_face = tri_index;

        /* we check if difference is 1 here, else we might have a case of edge 2-0 for a tri */
        *orig_fidx = (i1_fidx < i2_fidx && (i2_fidx - i1_fidx == 1)) ? i1_fidx : i2_fidx;

        /* initialize face winding if needed */
        if ((ps->faceWindingFlags[tri_index] & PROJ_FACE_WINDING_INIT) == 0) {
          project_face_winding_init(ps, tri_index);
        }

        /* first test if they have the same image */
        if ((orig_tpage == tpage) && (orig_tile == tile) &&
            cmp_uv(orig_lt_tri_uv[orig_i1_fidx], lt_tri_uv[i1_fidx]) &&
            cmp_uv(orig_lt_tri_uv[orig_i2_fidx], lt_tri_uv[i2_fidx])) {
          /* if faces don't have the same winding in uv space,
           * they are on the same side so edge is boundary */
          if ((ps->faceWindingFlags[tri_index] & PROJ_FACE_WINDING_CW) !=
              (ps->faceWindingFlags[orig_face] & PROJ_FACE_WINDING_CW)) {
            return true;
          }

          // printf("SEAM (NONE)\n");
          return false;
        }
        // printf("SEAM (UV GAP)\n");
        return true;
      }
    }
  }
  // printf("SEAM (NO FACE)\n");
  *other_face = -1;
  return true;
}

static VertSeam *find_adjacent_seam(const ProjPaintState *ps,
                                    uint loop_index,
                                    uint vert_index,
                                    VertSeam **r_seam)
{
  ListBase *vert_seams = &ps->vertSeams[vert_index];
  VertSeam *seam = vert_seams->first;
  VertSeam *adjacent = NULL;

  while (seam->loop != loop_index) {
    seam = seam->next;
  }

  if (r_seam) {
    *r_seam = seam;
  }

  /* Circulate through the (sorted) vert seam array, in the direction of the seam normal,
   * until we find the first opposing seam, matching in UV space. */
  if (seam->normal_cw) {
    LISTBASE_CIRCULAR_BACKWARD_BEGIN (vert_seams, adjacent, seam) {
      if ((adjacent->normal_cw != seam->normal_cw) && cmp_uv(adjacent->uv, seam->uv)) {
        break;
      }
    }
    LISTBASE_CIRCULAR_BACKWARD_END(vert_seams, adjacent, seam);
  }
  else {
    LISTBASE_CIRCULAR_FORWARD_BEGIN (vert_seams, adjacent, seam) {
      if ((adjacent->normal_cw != seam->normal_cw) && cmp_uv(adjacent->uv, seam->uv)) {
        break;
      }
    }
    LISTBASE_CIRCULAR_FORWARD_END(vert_seams, adjacent, seam);
  }

  BLI_assert(adjacent);

  return adjacent;
}

/* Computes the normal of two seams at their intersection,
 * and returns the angle between the seam and its normal. */
static float compute_seam_normal(VertSeam *seam, VertSeam *adj, float r_no[2])
{
  const float PI_2 = M_PI * 2.0f;
  float angle[2];
  float angle_rel, angle_no;

  if (seam->normal_cw) {
    angle[0] = adj->angle;
    angle[1] = seam->angle;
  }
  else {
    angle[0] = seam->angle;
    angle[1] = adj->angle;
  }

  angle_rel = angle[1] - angle[0];

  if (angle_rel < 0.0f) {
    angle_rel += PI_2;
  }

  angle_rel *= 0.5f;

  angle_no = angle_rel + angle[0];

  if (angle_no > M_PI) {
    angle_no -= PI_2;
  }

  r_no[0] = cosf(angle_no);
  r_no[1] = sinf(angle_no);

  return angle_rel;
}

/* Calculate outset UV's, this is not the same as simply scaling the UVs,
 * since the outset coords are a margin that keep an even distance from the original UV's,
 * note that the image aspect is taken into account */
static void uv_image_outset(const ProjPaintState *ps,
                            float (*orig_uv)[2],
                            float (*puv)[2],
                            uint tri_index,
                            const int ibuf_x,
                            const int ibuf_y)
{
  int fidx[2];
  uint loop_index;
  uint vert[2];
  const MLoopTri *ltri = &ps->mlooptri_eval[tri_index];

  float ibuf_inv[2];

  ibuf_inv[0] = 1.0f / (float)ibuf_x;
  ibuf_inv[1] = 1.0f / (float)ibuf_y;

  for (fidx[0] = 0; fidx[0] < 3; fidx[0]++) {
    LoopSeamData *seam_data;
    float(*seam_uvs)[2];
    float ang[2];

    if ((ps->faceSeamFlags[tri_index] & (PROJ_FACE_SEAM0 << fidx[0])) == 0) {
      continue;
    }

    loop_index = ltri->tri[fidx[0]];

    seam_data = &ps->loopSeamData[loop_index];
    seam_uvs = seam_data->seam_uvs;

    if (seam_uvs[0][0] != FLT_MAX) {
      continue;
    }

    fidx[1] = (fidx[0] == 2) ? 0 : fidx[0] + 1;

    vert[0] = ps->mloop_eval[loop_index].v;
    vert[1] = ps->mloop_eval[ltri->tri[fidx[1]]].v;

    for (uint i = 0; i < 2; i++) {
      VertSeam *seam;
      VertSeam *adj = find_adjacent_seam(ps, loop_index, vert[i], &seam);
      float no[2];
      float len_fact;
      float tri_ang;

      ang[i] = compute_seam_normal(seam, adj, no);
      tri_ang = ang[i] - M_PI_2;

      if (tri_ang > 0.0f) {
        const float dist = ps->seam_bleed_px * tanf(tri_ang);
        seam_data->corner_dist_sq[i] = square_f(dist);
      }
      else {
        seam_data->corner_dist_sq[i] = 0.0f;
      }

      len_fact = cosf(tri_ang);
      len_fact = UNLIKELY(len_fact < FLT_EPSILON) ? FLT_MAX : (1.0f / len_fact);

      /* Clamp the length factor, see: T62236. */
      len_fact = MIN2(len_fact, 10.0f);

      mul_v2_fl(no, ps->seam_bleed_px * len_fact);

      add_v2_v2v2(seam_data->seam_puvs[i], puv[fidx[i]], no);

      mul_v2_v2v2(seam_uvs[i], seam_data->seam_puvs[i], ibuf_inv);
    }

    /* Handle convergent normals (can self-intersect). */
    if ((ang[0] + ang[1]) < M_PI) {
      if (isect_seg_seg_v2_simple(orig_uv[fidx[0]], seam_uvs[0], orig_uv[fidx[1]], seam_uvs[1])) {
        float isect_co[2];

        isect_seg_seg_v2_point(
            orig_uv[fidx[0]], seam_uvs[0], orig_uv[fidx[1]], seam_uvs[1], isect_co);

        copy_v2_v2(seam_uvs[0], isect_co);
        copy_v2_v2(seam_uvs[1], isect_co);
      }
    }
  }
}

static void insert_seam_vert_array(const ProjPaintState *ps,
                                   MemArena *arena,
                                   const int tri_index,
                                   const int fidx1,
                                   const int ibuf_x,
                                   const int ibuf_y)
{
  const MLoopTri *lt = &ps->mlooptri_eval[tri_index];
  const float *lt_tri_uv[3] = {PS_LOOPTRI_AS_UV_3(ps->poly_to_loop_uv, lt)};
  const int fidx[2] = {fidx1, ((fidx1 + 1) % 3)};
  float vec[2];

  VertSeam *vseam = BLI_memarena_alloc(arena, sizeof(VertSeam[2]));

  vseam->prev = NULL;
  vseam->next = NULL;

  vseam->tri = tri_index;
  vseam->loop = lt->tri[fidx[0]];

  sub_v2_v2v2(vec, lt_tri_uv[fidx[1]], lt_tri_uv[fidx[0]]);
  vec[0] *= ibuf_x;
  vec[1] *= ibuf_y;
  vseam->angle = atan2f(vec[1], vec[0]);

  /* If face windings are not initialized, something must be wrong. */
  BLI_assert((ps->faceWindingFlags[tri_index] & PROJ_FACE_WINDING_INIT) != 0);
  vseam->normal_cw = (ps->faceWindingFlags[tri_index] & PROJ_FACE_WINDING_CW);

  copy_v2_v2(vseam->uv, lt_tri_uv[fidx[0]]);

  vseam[1] = vseam[0];
  vseam[1].angle += vseam[1].angle > 0.0f ? -M_PI : M_PI;
  vseam[1].normal_cw = !vseam[1].normal_cw;
  copy_v2_v2(vseam[1].uv, lt_tri_uv[fidx[1]]);

  for (uint i = 0; i < 2; i++) {
    uint vert = ps->mloop_eval[lt->tri[fidx[i]]].v;
    ListBase *list = &ps->vertSeams[vert];
    VertSeam *item = list->first;

    while (item && item->angle < vseam[i].angle) {
      item = item->next;
    }

    BLI_insertlinkbefore(list, item, &vseam[i]);
  }
}

/**
 * Be tricky with flags, first 4 bits are #PROJ_FACE_SEAM0 to 4,
 * last 4 bits are #PROJ_FACE_NOSEAM0 to 4. `1 << i` - where i is `(0..3)`.
 *
 * If we're multi-threading, make sure threads are locked when this is called.
 */
static void project_face_seams_init(const ProjPaintState *ps,
                                    MemArena *arena,
                                    const int tri_index,
                                    const uint vert_index,
                                    bool init_all,
                                    const int ibuf_x,
                                    const int ibuf_y)
{
  /* vars for the other face, we also set its flag */
  int other_face, other_fidx;
  /* next fidx in the face (0,1,2,3) -> (1,2,3,0) or (0,1,2) -> (1,2,0) for a tri */
  int fidx[2] = {2, 0};
  const MLoopTri *lt = &ps->mlooptri_eval[tri_index];
  LinkNode *node;

  /* initialize face winding if needed */
  if ((ps->faceWindingFlags[tri_index] & PROJ_FACE_WINDING_INIT) == 0) {
    project_face_winding_init(ps, tri_index);
  }

  do {
    if (init_all || (ps->mloop_eval[lt->tri[fidx[0]]].v == vert_index) ||
        (ps->mloop_eval[lt->tri[fidx[1]]].v == vert_index)) {
      if ((ps->faceSeamFlags[tri_index] &
           (PROJ_FACE_SEAM0 << fidx[0] | PROJ_FACE_NOSEAM0 << fidx[0])) == 0) {
        if (check_seam(ps, tri_index, fidx[0], fidx[1], &other_face, &other_fidx)) {
          ps->faceSeamFlags[tri_index] |= PROJ_FACE_SEAM0 << fidx[0];
          insert_seam_vert_array(ps, arena, tri_index, fidx[0], ibuf_x, ibuf_y);

          if (other_face != -1) {
            /* Check if the other seam is already set.
             * We don't want to insert it in the list twice. */
            if ((ps->faceSeamFlags[other_face] & (PROJ_FACE_SEAM0 << other_fidx)) == 0) {
              ps->faceSeamFlags[other_face] |= PROJ_FACE_SEAM0 << other_fidx;
              insert_seam_vert_array(ps, arena, other_face, other_fidx, ibuf_x, ibuf_y);
            }
          }
        }
        else {
          ps->faceSeamFlags[tri_index] |= PROJ_FACE_NOSEAM0 << fidx[0];
          ps->faceSeamFlags[tri_index] |= PROJ_FACE_SEAM_INIT0 << fidx[0];

          if (other_face != -1) {
            /* second 4 bits for disabled */
            ps->faceSeamFlags[other_face] |= PROJ_FACE_NOSEAM0 << other_fidx;
            ps->faceSeamFlags[other_face] |= PROJ_FACE_SEAM_INIT0 << other_fidx;
          }
        }
      }
    }

    fidx[1] = fidx[0];
  } while (fidx[0]--);

  if (init_all) {
    char checked_verts = 0;

    fidx[0] = 2;
    fidx[1] = 0;

    do {
      if ((ps->faceSeamFlags[tri_index] & (PROJ_FACE_SEAM_INIT0 << fidx[0])) == 0) {
        for (uint i = 0; i < 2; i++) {
          uint vert;

          if ((checked_verts & (1 << fidx[i])) != 0) {
            continue;
          }

          vert = ps->mloop_eval[lt->tri[fidx[i]]].v;

          for (node = ps->vertFaces[vert]; node; node = node->next) {
            const int tri = POINTER_AS_INT(node->link);

            project_face_seams_init(ps, arena, tri, vert, false, ibuf_x, ibuf_y);
          }

          checked_verts |= 1 << fidx[i];
        }

        ps->faceSeamFlags[tri_index] |= PROJ_FACE_SEAM_INIT0 << fidx[0];
      }

      fidx[1] = fidx[0];
    } while (fidx[0]--);
  }
}
#endif  // PROJ_DEBUG_NOSEAMBLEED

/* Converts a UV location to a 3D screen-space location
 * Takes a 'uv' and 3 UV coords, and sets the values of pixelScreenCo
 *
 * This is used for finding a pixels location in screen-space for painting */
static void screen_px_from_ortho(const float uv[2],
                                 const float v1co[3],
                                 const float v2co[3],
                                 const float v3co[3], /* Screenspace coords */
                                 const float uv1co[2],
                                 const float uv2co[2],
                                 const float uv3co[2],
                                 float pixelScreenCo[4],
                                 float w[3])
{
  barycentric_weights_v2(uv1co, uv2co, uv3co, uv, w);
  interp_v3_v3v3v3(pixelScreenCo, v1co, v2co, v3co, w);
}

/* same as screen_px_from_ortho except we
 * do perspective correction on the pixel coordinate */
static void screen_px_from_persp(const float uv[2],
                                 const float v1co[4],
                                 const float v2co[4],
                                 const float v3co[4], /* screen-space coords */
                                 const float uv1co[2],
                                 const float uv2co[2],
                                 const float uv3co[2],
                                 float pixelScreenCo[4],
                                 float w[3])
{
  float w_int[3];
  float wtot_inv, wtot;
  barycentric_weights_v2(uv1co, uv2co, uv3co, uv, w);

  /* re-weight from the 4th coord of each screen vert */
  w_int[0] = w[0] * v1co[3];
  w_int[1] = w[1] * v2co[3];
  w_int[2] = w[2] * v3co[3];

  wtot = w_int[0] + w_int[1] + w_int[2];

  if (wtot > 0.0f) {
    wtot_inv = 1.0f / wtot;
    w_int[0] *= wtot_inv;
    w_int[1] *= wtot_inv;
    w_int[2] *= wtot_inv;
  }
  else {
    /* Dummy values for zero area face. */
    w[0] = w[1] = w[2] = w_int[0] = w_int[1] = w_int[2] = 1.0f / 3.0f;
  }
  /* done re-weighting */

  /* do interpolation based on projected weight */
  interp_v3_v3v3v3(pixelScreenCo, v1co, v2co, v3co, w_int);
}

/**
 * Set a direction vector based on a screen location.
 * (use for perspective view, else we can simply use `ps->viewDir`)
 *
 * Similar functionality to #ED_view3d_win_to_vector
 *
 * \param r_dir: Resulting direction (length is undefined).
 */
static void screen_px_to_vector_persp(int winx,
                                      int winy,
                                      const float projmat_inv[4][4],
                                      const float view_pos[3],
                                      const float co_px[2],
                                      float r_dir[3])
{
  r_dir[0] = 2.0f * (co_px[0] / winx) - 1.0f;
  r_dir[1] = 2.0f * (co_px[1] / winy) - 1.0f;
  r_dir[2] = -0.5f;
  mul_project_m4_v3((float(*)[4])projmat_inv, r_dir);
  sub_v3_v3(r_dir, view_pos);
}

/**
 * Special function to return the factor to a point along a line in pixel space.
 *
 * This is needed since we can't use #line_point_factor_v2 for perspective screen-space coords.
 *
 * \param p: 2D screen-space location.
 * \param v1, v2: 3D object-space locations.
 */
static float screen_px_line_point_factor_v2_persp(const ProjPaintState *ps,
                                                  const float p[2],
                                                  const float v1[3],
                                                  const float v2[3])
{
  const float zero[3] = {0};
  float v1_proj[3], v2_proj[3];
  float dir[3];

  screen_px_to_vector_persp(ps->winx, ps->winy, ps->projectMatInv, ps->viewPos, p, dir);

  sub_v3_v3v3(v1_proj, v1, ps->viewPos);
  sub_v3_v3v3(v2_proj, v2, ps->viewPos);

  project_plane_v3_v3v3(v1_proj, v1_proj, dir);
  project_plane_v3_v3v3(v2_proj, v2_proj, dir);

  return line_point_factor_v2(zero, v1_proj, v2_proj);
}

static void project_face_pixel(const float *lt_tri_uv[3],
                               ImBuf *ibuf_other,
                               const float w[3],
                               uchar rgba_ub[4],
                               float rgba_f[4])
{
  float uv_other[2], x, y;

  interp_v2_v2v2v2(uv_other, UNPACK3(lt_tri_uv), w);

  /* use */
  uvco_to_wrapped_pxco(uv_other, ibuf_other->x, ibuf_other->y, &x, &y);

  if (ibuf_other->rect_float) { /* from float to float */
    bilinear_interpolation_color_wrap(ibuf_other, NULL, rgba_f, x, y);
  }
  else { /* from char to float */
    bilinear_interpolation_color_wrap(ibuf_other, rgba_ub, NULL, x, y);
  }
}

/* run this outside project_paint_uvpixel_init since pixels with mask 0 don't need init */
static float project_paint_uvpixel_mask(const ProjPaintState *ps,
                                        const int tri_index,
                                        const float w[3])
{
  float mask;

  /* Image Mask */
  if (ps->do_layer_stencil) {
    /* another UV maps image is masking this one's */
    ImBuf *ibuf_other;
    Image *other_tpage = ps->stencil_ima;

    if (other_tpage && (ibuf_other = BKE_image_acquire_ibuf(other_tpage, NULL, NULL))) {
      const MLoopTri *lt_other = &ps->mlooptri_eval[tri_index];
      const float *lt_other_tri_uv[3] = {ps->mloopuv_stencil_eval[lt_other->tri[0]].uv,
                                         ps->mloopuv_stencil_eval[lt_other->tri[1]].uv,
                                         ps->mloopuv_stencil_eval[lt_other->tri[2]].uv};

      /* #BKE_image_acquire_ibuf - TODO: this may be slow. */
      uchar rgba_ub[4];
      float rgba_f[4];

      project_face_pixel(lt_other_tri_uv, ibuf_other, w, rgba_ub, rgba_f);

      if (ibuf_other->rect_float) { /* from float to float */
        mask = ((rgba_f[0] + rgba_f[1] + rgba_f[2]) * (1.0f / 3.0f)) * rgba_f[3];
      }
      else { /* from char to float */
        mask = ((rgba_ub[0] + rgba_ub[1] + rgba_ub[2]) * (1.0f / (255.0f * 3.0f))) *
               (rgba_ub[3] * (1.0f / 255.0f));
      }

      BKE_image_release_ibuf(other_tpage, ibuf_other, NULL);

      if (!ps->do_layer_stencil_inv) {
        /* matching the gimps layer mask black/white rules, white==full opacity */
        mask = (1.0f - mask);
      }

      if (mask == 0.0f) {
        return 0.0f;
      }
    }
    else {
      return 0.0f;
    }
  }
  else {
    mask = 1.0f;
  }

  if (ps->do_mask_cavity) {
    const MLoopTri *lt = &ps->mlooptri_eval[tri_index];
    const int lt_vtri[3] = {PS_LOOPTRI_AS_VERT_INDEX_3(ps, lt)};
    float ca1, ca2, ca3, ca_mask;
    ca1 = ps->cavities[lt_vtri[0]];
    ca2 = ps->cavities[lt_vtri[1]];
    ca3 = ps->cavities[lt_vtri[2]];

    ca_mask = w[0] * ca1 + w[1] * ca2 + w[2] * ca3;
    ca_mask = BKE_curvemapping_evaluateF(ps->cavity_curve, 0, ca_mask);
    CLAMP(ca_mask, 0.0f, 1.0f);
    mask *= ca_mask;
  }

  /* calculate mask */
  if (ps->do_mask_normal) {
    const MLoopTri *lt = &ps->mlooptri_eval[tri_index];
    const int lt_vtri[3] = {PS_LOOPTRI_AS_VERT_INDEX_3(ps, lt)};
    const MPoly *mp = &ps->mpoly_eval[lt->poly];
    float no[3], angle_cos;

    if (mp->flag & ME_SMOOTH) {
      const float *no1, *no2, *no3;
      no1 = ps->vert_normals[lt_vtri[0]];
      no2 = ps->vert_normals[lt_vtri[1]];
      no3 = ps->vert_normals[lt_vtri[2]];

      no[0] = w[0] * no1[0] + w[1] * no2[0] + w[2] * no3[0];
      no[1] = w[0] * no1[1] + w[1] * no2[1] + w[2] * no3[1];
      no[2] = w[0] * no1[2] + w[1] * no2[2] + w[2] * no3[2];
      normalize_v3(no);
    }
    else {
<<<<<<< HEAD
#if 1
=======
>>>>>>> 2110e271
      /* In case the normalizing per pixel isn't optimal,
       * we could cache or access from evaluated mesh. */
      normal_tri_v3(no,
                    ps->mvert_eval[lt_vtri[0]].co,
                    ps->mvert_eval[lt_vtri[1]].co,
                    ps->mvert_eval[lt_vtri[2]].co);
#else
      /* Don't use because some modifiers don't have normal data (subsurf for eg). */
      copy_v3_v3(no, (float *)ps->dm->getTessFaceData(ps->dm, tri_index, CD_NORMAL));
#endif
    }

    if (UNLIKELY(ps->is_flip_object)) {
      negate_v3(no);
    }

    /* now we can use the normal as a mask */
    if (ps->is_ortho) {
      angle_cos = dot_v3v3(ps->viewDir, no);
    }
    else {
      /* Annoying but for the perspective view we need to get the pixels location in 3D space :/ */
      float viewDirPersp[3];
      const float *co1, *co2, *co3;
      co1 = ps->mvert_eval[lt_vtri[0]].co;
      co2 = ps->mvert_eval[lt_vtri[1]].co;
      co3 = ps->mvert_eval[lt_vtri[2]].co;

      /* Get the direction from the viewPoint to the pixel and normalize */
      viewDirPersp[0] = (ps->viewPos[0] - (w[0] * co1[0] + w[1] * co2[0] + w[2] * co3[0]));
      viewDirPersp[1] = (ps->viewPos[1] - (w[0] * co1[1] + w[1] * co2[1] + w[2] * co3[1]));
      viewDirPersp[2] = (ps->viewPos[2] - (w[0] * co1[2] + w[1] * co2[2] + w[2] * co3[2]));
      normalize_v3(viewDirPersp);
      if (UNLIKELY(ps->is_flip_object)) {
        negate_v3(viewDirPersp);
      }

      angle_cos = dot_v3v3(viewDirPersp, no);
    }

    /* If back-face culling is disabled, allow painting on back faces. */
    if (!ps->do_backfacecull) {
      angle_cos = fabsf(angle_cos);
    }

    if (angle_cos <= ps->normal_angle__cos) {
      /* Outsize the normal limit. */
      return 0.0f;
    }
    if (angle_cos < ps->normal_angle_inner__cos) {
      mask *= (ps->normal_angle - acosf(angle_cos)) / ps->normal_angle_range;
    } /* otherwise no mask normal is needed, we're within the limit */
  }

  /* This only works when the opacity doesn't change while painting, stylus pressure messes with
   * this so don't use it. */
  // if (ps->is_airbrush == 0) mask *= BKE_brush_alpha_get(ps->brush);

  return mask;
}

static int project_paint_pixel_sizeof(const short tool)
{
  if (ELEM(tool, PAINT_TOOL_CLONE, PAINT_TOOL_SMEAR)) {
    return sizeof(ProjPixelClone);
  }
  return sizeof(ProjPixel);
}

static int project_paint_undo_subtiles(const TileInfo *tinf, int tx, int ty)
{
  ProjPaintImage *pjIma = tinf->pjima;
  int tile_index = tx + ty * tinf->tile_width;
  bool generate_tile = false;

  /* double check lock to avoid locking */
  if (UNLIKELY(!pjIma->undoRect[tile_index])) {
    if (tinf->lock) {
      BLI_spin_lock(tinf->lock);
    }
    if (LIKELY(!pjIma->undoRect[tile_index])) {
      pjIma->undoRect[tile_index] = TILE_PENDING;
      generate_tile = true;
    }
    if (tinf->lock) {
      BLI_spin_unlock(tinf->lock);
    }
  }

  if (generate_tile) {
    ListBase *undo_tiles = ED_image_paint_tile_list_get();
    volatile void *undorect;
    if (tinf->masked) {
      undorect = ED_image_paint_tile_push(undo_tiles,
                                          pjIma->ima,
                                          pjIma->ibuf,
                                          tinf->tmpibuf,
                                          &pjIma->iuser,
                                          tx,
                                          ty,
                                          &pjIma->maskRect[tile_index],
                                          &pjIma->valid[tile_index],
                                          true,
                                          false);
    }
    else {
      undorect = ED_image_paint_tile_push(undo_tiles,
                                          pjIma->ima,
                                          pjIma->ibuf,
                                          tinf->tmpibuf,
                                          &pjIma->iuser,
                                          tx,
                                          ty,
                                          NULL,
                                          &pjIma->valid[tile_index],
                                          true,
                                          false);
    }

    BKE_image_mark_dirty(pjIma->ima, pjIma->ibuf);
    /* tile ready, publish */
    if (tinf->lock) {
      BLI_spin_lock(tinf->lock);
    }
    pjIma->undoRect[tile_index] = undorect;
    if (tinf->lock) {
      BLI_spin_unlock(tinf->lock);
    }
  }

  return tile_index;
}

/* run this function when we know a bucket's, face's pixel can be initialized,
 * return the ProjPixel which is added to 'ps->bucketRect[bucket_index]' */
static ProjPixel *project_paint_uvpixel_init(const ProjPaintState *ps,
                                             MemArena *arena,
                                             const TileInfo *tinf,
                                             int x_px,
                                             int y_px,
                                             const float mask,
                                             const int tri_index,
                                             const float pixelScreenCo[4],
                                             const float world_spaceCo[3],
                                             const float w[3])
{
  ProjPixel *projPixel;
  int x_tile, y_tile;
  int x_round, y_round;
  int tile_offset;
  /* Volatile is important here to ensure pending check is not optimized away by compiler. */
  volatile int tile_index;

  ProjPaintImage *projima = tinf->pjima;
  ImBuf *ibuf = projima->ibuf;
  /* wrap pixel location */

  x_px = mod_i(x_px, ibuf->x);
  y_px = mod_i(y_px, ibuf->y);

  BLI_assert(ps->pixel_sizeof == project_paint_pixel_sizeof(ps->tool));
  projPixel = BLI_memarena_alloc(arena, ps->pixel_sizeof);

  /* calculate the undo tile offset of the pixel, used to store the original
   * pixel color and accumulated mask if any */
  x_tile = x_px >> ED_IMAGE_UNDO_TILE_BITS;
  y_tile = y_px >> ED_IMAGE_UNDO_TILE_BITS;

  x_round = x_tile * ED_IMAGE_UNDO_TILE_SIZE;
  y_round = y_tile * ED_IMAGE_UNDO_TILE_SIZE;
  // memset(projPixel, 0, size);

  tile_offset = (x_px - x_round) + (y_px - y_round) * ED_IMAGE_UNDO_TILE_SIZE;
  tile_index = project_paint_undo_subtiles(tinf, x_tile, y_tile);

  /* other thread may be initializing the tile so wait here */
  while (projima->undoRect[tile_index] == TILE_PENDING) {
    /* pass */
  }

  BLI_assert(tile_index <
             (ED_IMAGE_UNDO_TILE_NUMBER(ibuf->x) * ED_IMAGE_UNDO_TILE_NUMBER(ibuf->y)));
  BLI_assert(tile_offset < (ED_IMAGE_UNDO_TILE_SIZE * ED_IMAGE_UNDO_TILE_SIZE));

  projPixel->valid = projima->valid[tile_index];

  if (ibuf->rect_float) {
    projPixel->pixel.f_pt = ibuf->rect_float + ((x_px + y_px * ibuf->x) * 4);
    projPixel->origColor.f_pt = (float *)projima->undoRect[tile_index] + 4 * tile_offset;
    zero_v4(projPixel->newColor.f);
  }
  else {
    projPixel->pixel.ch_pt = (uchar *)(ibuf->rect + (x_px + y_px * ibuf->x));
    projPixel->origColor.uint_pt = (uint *)projima->undoRect[tile_index] + tile_offset;
    projPixel->newColor.uint = 0;
  }

  /* Screen-space unclamped, we could keep its z and w values but don't need them at the moment. */
  if (ps->brush->mtex.brush_map_mode == MTEX_MAP_MODE_3D) {
    copy_v3_v3(projPixel->worldCoSS, world_spaceCo);
  }

  copy_v2_v2(projPixel->projCoSS, pixelScreenCo);

  projPixel->x_px = x_px;
  projPixel->y_px = y_px;

  projPixel->mask = (ushort)(mask * 65535);
  if (ps->do_masking) {
    projPixel->mask_accum = projima->maskRect[tile_index] + tile_offset;
  }
  else {
    projPixel->mask_accum = NULL;
  }

  /* which bounding box cell are we in?, needed for undo */
  projPixel->bb_cell_index = ((int)(((float)x_px / (float)ibuf->x) * PROJ_BOUNDBOX_DIV)) +
                             ((int)(((float)y_px / (float)ibuf->y) * PROJ_BOUNDBOX_DIV)) *
                                 PROJ_BOUNDBOX_DIV;

  /* done with view3d_project_float inline */
  if (ps->tool == PAINT_TOOL_CLONE) {
    if (ps->poly_to_loop_uv_clone) {
      ImBuf *ibuf_other;
      Image *other_tpage = project_paint_face_clone_image(ps, tri_index);

      if (other_tpage && (ibuf_other = BKE_image_acquire_ibuf(other_tpage, NULL, NULL))) {
        const MLoopTri *lt_other = &ps->mlooptri_eval[tri_index];
        const float *lt_other_tri_uv[3] = {
            PS_LOOPTRI_AS_UV_3(ps->poly_to_loop_uv_clone, lt_other)};

        /* #BKE_image_acquire_ibuf - TODO: this may be slow. */

        if (ibuf->rect_float) {
          if (ibuf_other->rect_float) { /* from float to float */
            project_face_pixel(
                lt_other_tri_uv, ibuf_other, w, NULL, ((ProjPixelClone *)projPixel)->clonepx.f);
          }
          else { /* from char to float */
            uchar rgba_ub[4];
            float rgba[4];
            project_face_pixel(lt_other_tri_uv, ibuf_other, w, rgba_ub, NULL);
            if (ps->use_colormanagement) {
              srgb_to_linearrgb_uchar4(rgba, rgba_ub);
            }
            else {
              rgba_uchar_to_float(rgba, rgba_ub);
            }
            straight_to_premul_v4_v4(((ProjPixelClone *)projPixel)->clonepx.f, rgba);
          }
        }
        else {
          if (ibuf_other->rect_float) { /* float to char */
            float rgba[4];
            project_face_pixel(lt_other_tri_uv, ibuf_other, w, NULL, rgba);
            premul_to_straight_v4(rgba);
            if (ps->use_colormanagement) {
              linearrgb_to_srgb_uchar3(((ProjPixelClone *)projPixel)->clonepx.ch, rgba);
            }
            else {
              rgb_float_to_uchar(((ProjPixelClone *)projPixel)->clonepx.ch, rgba);
            }
            ((ProjPixelClone *)projPixel)->clonepx.ch[3] = rgba[3] * 255;
          }
          else { /* char to char */
            project_face_pixel(
                lt_other_tri_uv, ibuf_other, w, ((ProjPixelClone *)projPixel)->clonepx.ch, NULL);
          }
        }

        BKE_image_release_ibuf(other_tpage, ibuf_other, NULL);
      }
      else {
        if (ibuf->rect_float) {
          ((ProjPixelClone *)projPixel)->clonepx.f[3] = 0;
        }
        else {
          ((ProjPixelClone *)projPixel)->clonepx.ch[3] = 0;
        }
      }
    }
    else {
      float co[2];
      sub_v2_v2v2(co, projPixel->projCoSS, ps->cloneOffset);

      /* no need to initialize the bucket, we're only checking buckets faces and for this
       * the faces are already initialized in project_paint_delayed_face_init(...) */
      if (ibuf->rect_float) {
        if (!project_paint_PickColor(ps, co, ((ProjPixelClone *)projPixel)->clonepx.f, NULL, 1)) {
          /* zero alpha - ignore */
          ((ProjPixelClone *)projPixel)->clonepx.f[3] = 0;
        }
      }
      else {
        if (!project_paint_PickColor(ps, co, NULL, ((ProjPixelClone *)projPixel)->clonepx.ch, 1)) {
          /* zero alpha - ignore */
          ((ProjPixelClone *)projPixel)->clonepx.ch[3] = 0;
        }
      }
    }
  }

#ifdef PROJ_DEBUG_PAINT
  if (ibuf->rect_float) {
    projPixel->pixel.f_pt[0] = 0;
  }
  else {
    projPixel->pixel.ch_pt[0] = 0;
  }
#endif
  /* pointer arithmetic */
  projPixel->image_index = projima - ps->projImages;

  return projPixel;
}

static bool line_clip_rect2f(const rctf *cliprect,
                             const rctf *rect,
                             const float l1[2],
                             const float l2[2],
                             float l1_clip[2],
                             float l2_clip[2])
{
  /* first account for horizontal, then vertical lines */
  /* Horizontal. */
  if (fabsf(l1[1] - l2[1]) < PROJ_PIXEL_TOLERANCE) {
    /* is the line out of range on its Y axis? */
    if (l1[1] < rect->ymin || l1[1] > rect->ymax) {
      return false;
    }
    /* line is out of range on its X axis */
    if ((l1[0] < rect->xmin && l2[0] < rect->xmin) || (l1[0] > rect->xmax && l2[0] > rect->xmax)) {
      return false;
    }

    /* This is a single point  (or close to). */
    if (fabsf(l1[0] - l2[0]) < PROJ_PIXEL_TOLERANCE) {
      if (BLI_rctf_isect_pt_v(rect, l1)) {
        copy_v2_v2(l1_clip, l1);
        copy_v2_v2(l2_clip, l2);
        return true;
      }
      return false;
    }

    copy_v2_v2(l1_clip, l1);
    copy_v2_v2(l2_clip, l2);
    CLAMP(l1_clip[0], rect->xmin, rect->xmax);
    CLAMP(l2_clip[0], rect->xmin, rect->xmax);
    return true;
  }
  if (fabsf(l1[0] - l2[0]) < PROJ_PIXEL_TOLERANCE) {
    /* is the line out of range on its X axis? */
    if (l1[0] < rect->xmin || l1[0] > rect->xmax) {
      return false;
    }

    /* line is out of range on its Y axis */
    if ((l1[1] < rect->ymin && l2[1] < rect->ymin) || (l1[1] > rect->ymax && l2[1] > rect->ymax)) {
      return false;
    }

    /* This is a single point  (or close to). */
    if (fabsf(l1[1] - l2[1]) < PROJ_PIXEL_TOLERANCE) {
      if (BLI_rctf_isect_pt_v(rect, l1)) {
        copy_v2_v2(l1_clip, l1);
        copy_v2_v2(l2_clip, l2);
        return true;
      }
      return false;
    }

    copy_v2_v2(l1_clip, l1);
    copy_v2_v2(l2_clip, l2);
    CLAMP(l1_clip[1], rect->ymin, rect->ymax);
    CLAMP(l2_clip[1], rect->ymin, rect->ymax);
    return true;
  }

  float isect;
  short ok1 = 0;
  short ok2 = 0;

  /* Done with vertical lines */

  /* are either of the points inside the rectangle ? */
  if (BLI_rctf_isect_pt_v(rect, l1)) {
    copy_v2_v2(l1_clip, l1);
    ok1 = 1;
  }

  if (BLI_rctf_isect_pt_v(rect, l2)) {
    copy_v2_v2(l2_clip, l2);
    ok2 = 1;
  }

  /* line inside rect */
  if (ok1 && ok2) {
    return true;
  }

  /* top/bottom */
  if (line_isect_y(l1, l2, rect->ymin, &isect) && (isect >= cliprect->xmin) &&
      (isect <= cliprect->xmax)) {
    if (l1[1] < l2[1]) { /* line 1 is outside */
      l1_clip[0] = isect;
      l1_clip[1] = rect->ymin;
      ok1 = 1;
    }
    else {
      l2_clip[0] = isect;
      l2_clip[1] = rect->ymin;
      ok2 = 2;
    }
  }

  if (ok1 && ok2) {
    return true;
  }

  if (line_isect_y(l1, l2, rect->ymax, &isect) && (isect >= cliprect->xmin) &&
      (isect <= cliprect->xmax)) {
    if (l1[1] > l2[1]) { /* line 1 is outside */
      l1_clip[0] = isect;
      l1_clip[1] = rect->ymax;
      ok1 = 1;
    }
    else {
      l2_clip[0] = isect;
      l2_clip[1] = rect->ymax;
      ok2 = 2;
    }
  }

  if (ok1 && ok2) {
    return true;
  }

  /* left/right */
  if (line_isect_x(l1, l2, rect->xmin, &isect) && (isect >= cliprect->ymin) &&
      (isect <= cliprect->ymax)) {
    if (l1[0] < l2[0]) { /* line 1 is outside */
      l1_clip[0] = rect->xmin;
      l1_clip[1] = isect;
      ok1 = 1;
    }
    else {
      l2_clip[0] = rect->xmin;
      l2_clip[1] = isect;
      ok2 = 2;
    }
  }

  if (ok1 && ok2) {
    return true;
  }

  if (line_isect_x(l1, l2, rect->xmax, &isect) && (isect >= cliprect->ymin) &&
      (isect <= cliprect->ymax)) {
    if (l1[0] > l2[0]) { /* line 1 is outside */
      l1_clip[0] = rect->xmax;
      l1_clip[1] = isect;
      ok1 = 1;
    }
    else {
      l2_clip[0] = rect->xmax;
      l2_clip[1] = isect;
      ok2 = 2;
    }
  }

  if (ok1 && ok2) {
    return true;
  }
  return false;
}

/**
 * Scale the tri about its center
 * scaling by #PROJ_FACE_SCALE_SEAM (0.99x) is used for getting fake UV pixel coords that are on
 * the edge of the face but slightly inside it occlusion tests don't return hits on adjacent faces.
 */
#ifndef PROJ_DEBUG_NOSEAMBLEED

static void scale_tri(float insetCos[3][3], const float *origCos[3], const float inset)
{
  float cent[3];
  cent[0] = (origCos[0][0] + origCos[1][0] + origCos[2][0]) * (1.0f / 3.0f);
  cent[1] = (origCos[0][1] + origCos[1][1] + origCos[2][1]) * (1.0f / 3.0f);
  cent[2] = (origCos[0][2] + origCos[1][2] + origCos[2][2]) * (1.0f / 3.0f);

  sub_v3_v3v3(insetCos[0], origCos[0], cent);
  sub_v3_v3v3(insetCos[1], origCos[1], cent);
  sub_v3_v3v3(insetCos[2], origCos[2], cent);

  mul_v3_fl(insetCos[0], inset);
  mul_v3_fl(insetCos[1], inset);
  mul_v3_fl(insetCos[2], inset);

  add_v3_v3(insetCos[0], cent);
  add_v3_v3(insetCos[1], cent);
  add_v3_v3(insetCos[2], cent);
}
#endif  // PROJ_DEBUG_NOSEAMBLEED

static float len_squared_v2v2_alt(const float v1[2], const float v2_1, const float v2_2)
{
  float x, y;

  x = v1[0] - v2_1;
  y = v1[1] - v2_2;
  return x * x + y * y;
}

/**
 * \note Use a squared value so we can use #len_squared_v2v2
 * be sure that you have done a bounds check first or this may fail.
 *
 * Only give \a bucket_bounds as an arg because we need it elsewhere.
 */
static bool project_bucket_isect_circle(const float cent[2],
                                        const float radius_squared,
                                        const rctf *bucket_bounds)
{

  /* Would normally to a simple intersection test,
   * however we know the bounds of these 2 already intersect so we only need to test
   * if the center is inside the vertical or horizontal bounds on either axis,
   * this is even less work than an intersection test.
   */
#if 0
  if (BLI_rctf_isect_pt_v(bucket_bounds, cent)) {
    return true;
  }
#endif

  if ((bucket_bounds->xmin <= cent[0] && bucket_bounds->xmax >= cent[0]) ||
      (bucket_bounds->ymin <= cent[1] && bucket_bounds->ymax >= cent[1])) {
    return true;
  }

  /* out of bounds left */
  if (cent[0] < bucket_bounds->xmin) {
    /* lower left out of radius test */
    if (cent[1] < bucket_bounds->ymin) {
      return (len_squared_v2v2_alt(cent, bucket_bounds->xmin, bucket_bounds->ymin) <
              radius_squared) ?
                 true :
                 false;
    }
    /* top left test */
    if (cent[1] > bucket_bounds->ymax) {
      return (len_squared_v2v2_alt(cent, bucket_bounds->xmin, bucket_bounds->ymax) <
              radius_squared) ?
                 true :
                 false;
    }
  }
  else if (cent[0] > bucket_bounds->xmax) {
    /* lower right out of radius test */
    if (cent[1] < bucket_bounds->ymin) {
      return (len_squared_v2v2_alt(cent, bucket_bounds->xmax, bucket_bounds->ymin) <
              radius_squared) ?
                 true :
                 false;
    }
    /* top right test */
    if (cent[1] > bucket_bounds->ymax) {
      return (len_squared_v2v2_alt(cent, bucket_bounds->xmax, bucket_bounds->ymax) <
              radius_squared) ?
                 true :
                 false;
    }
  }

  return false;
}

/* Note for #rect_to_uvspace_ortho() and #rect_to_uvspace_persp()
 * in ortho view this function gives good results when bucket_bounds are outside the triangle
 * however in some cases, perspective view will mess up with faces
 * that have minimal screen-space area (viewed from the side).
 *
 * for this reason its not reliable in this case so we'll use the Simple Barycentric'
 * functions that only account for points inside the triangle.
 * however switching back to this for ortho is always an option. */

static void rect_to_uvspace_ortho(const rctf *bucket_bounds,
                                  const float *v1coSS,
                                  const float *v2coSS,
                                  const float *v3coSS,
                                  const float *uv1co,
                                  const float *uv2co,
                                  const float *uv3co,
                                  float bucket_bounds_uv[4][2],
                                  const int flip)
{
  float uv[2];
  float w[3];

  /* get the UV space bounding box */
  uv[0] = bucket_bounds->xmax;
  uv[1] = bucket_bounds->ymin;
  barycentric_weights_v2(v1coSS, v2coSS, v3coSS, uv, w);
  interp_v2_v2v2v2(bucket_bounds_uv[flip ? 3 : 0], uv1co, uv2co, uv3co, w);

  // uv[0] = bucket_bounds->xmax; // set above
  uv[1] = bucket_bounds->ymax;
  barycentric_weights_v2(v1coSS, v2coSS, v3coSS, uv, w);
  interp_v2_v2v2v2(bucket_bounds_uv[flip ? 2 : 1], uv1co, uv2co, uv3co, w);

  uv[0] = bucket_bounds->xmin;
  // uv[1] = bucket_bounds->ymax; // set above
  barycentric_weights_v2(v1coSS, v2coSS, v3coSS, uv, w);
  interp_v2_v2v2v2(bucket_bounds_uv[flip ? 1 : 2], uv1co, uv2co, uv3co, w);

  // uv[0] = bucket_bounds->xmin; // set above
  uv[1] = bucket_bounds->ymin;
  barycentric_weights_v2(v1coSS, v2coSS, v3coSS, uv, w);
  interp_v2_v2v2v2(bucket_bounds_uv[flip ? 0 : 3], uv1co, uv2co, uv3co, w);
}

/* same as above but use barycentric_weights_v2_persp */
static void rect_to_uvspace_persp(const rctf *bucket_bounds,
                                  const float *v1coSS,
                                  const float *v2coSS,
                                  const float *v3coSS,
                                  const float *uv1co,
                                  const float *uv2co,
                                  const float *uv3co,
                                  float bucket_bounds_uv[4][2],
                                  const int flip)
{
  float uv[2];
  float w[3];

  /* get the UV space bounding box */
  uv[0] = bucket_bounds->xmax;
  uv[1] = bucket_bounds->ymin;
  barycentric_weights_v2_persp(v1coSS, v2coSS, v3coSS, uv, w);
  interp_v2_v2v2v2(bucket_bounds_uv[flip ? 3 : 0], uv1co, uv2co, uv3co, w);

  // uv[0] = bucket_bounds->xmax; // set above
  uv[1] = bucket_bounds->ymax;
  barycentric_weights_v2_persp(v1coSS, v2coSS, v3coSS, uv, w);
  interp_v2_v2v2v2(bucket_bounds_uv[flip ? 2 : 1], uv1co, uv2co, uv3co, w);

  uv[0] = bucket_bounds->xmin;
  // uv[1] = bucket_bounds->ymax; // set above
  barycentric_weights_v2_persp(v1coSS, v2coSS, v3coSS, uv, w);
  interp_v2_v2v2v2(bucket_bounds_uv[flip ? 1 : 2], uv1co, uv2co, uv3co, w);

  // uv[0] = bucket_bounds->xmin; // set above
  uv[1] = bucket_bounds->ymin;
  barycentric_weights_v2_persp(v1coSS, v2coSS, v3coSS, uv, w);
  interp_v2_v2v2v2(bucket_bounds_uv[flip ? 0 : 3], uv1co, uv2co, uv3co, w);
}

/* This works as we need it to but we can save a few steps and not use it */

#if 0
static float angle_2d_clockwise(const float p1[2], const float p2[2], const float p3[2])
{
  float v1[2], v2[2];

  v1[0] = p1[0] - p2[0];
  v1[1] = p1[1] - p2[1];
  v2[0] = p3[0] - p2[0];
  v2[1] = p3[1] - p2[1];

  return -atan2f(v1[0] * v2[1] - v1[1] * v2[0], v1[0] * v2[0] + v1[1] * v2[1]);
}
#endif

#define ISECT_1 (1)
#define ISECT_2 (1 << 1)
#define ISECT_3 (1 << 2)
#define ISECT_4 (1 << 3)
#define ISECT_ALL3 ((1 << 3) - 1)
#define ISECT_ALL4 ((1 << 4) - 1)

/* limit must be a fraction over 1.0f */
static bool IsectPT2Df_limit(
    const float pt[2], const float v1[2], const float v2[2], const float v3[2], const float limit)
{
  return ((area_tri_v2(pt, v1, v2) + area_tri_v2(pt, v2, v3) + area_tri_v2(pt, v3, v1)) /
          (area_tri_v2(v1, v2, v3))) < limit;
}

/**
 * Clip the face by a bucket and set the uv-space bucket_bounds_uv
 * so we have the clipped UV's to do pixel intersection tests with
 */
static int float_z_sort_flip(const void *p1, const void *p2)
{
  return (((float *)p1)[2] < ((float *)p2)[2] ? 1 : -1);
}

static int float_z_sort(const void *p1, const void *p2)
{
  return (((float *)p1)[2] < ((float *)p2)[2] ? -1 : 1);
}

/* assumes one point is within the rectangle */
static bool line_rect_clip(const rctf *rect,
                           const float l1[4],
                           const float l2[4],
                           const float uv1[2],
                           const float uv2[2],
                           float uv[2],
                           bool is_ortho)
{
  float min = FLT_MAX, tmp;
  float xlen = l2[0] - l1[0];
  float ylen = l2[1] - l1[1];

  /* 0.1 might seem too much, but remember, this is pixels! */
  if (xlen > 0.1f) {
    if ((l1[0] - rect->xmin) * (l2[0] - rect->xmin) <= 0) {
      tmp = rect->xmin;
      min = min_ff((tmp - l1[0]) / xlen, min);
    }
    else if ((l1[0] - rect->xmax) * (l2[0] - rect->xmax) < 0) {
      tmp = rect->xmax;
      min = min_ff((tmp - l1[0]) / xlen, min);
    }
  }

  if (ylen > 0.1f) {
    if ((l1[1] - rect->ymin) * (l2[1] - rect->ymin) <= 0) {
      tmp = rect->ymin;
      min = min_ff((tmp - l1[1]) / ylen, min);
    }
    else if ((l1[1] - rect->ymax) * (l2[1] - rect->ymax) < 0) {
      tmp = rect->ymax;
      min = min_ff((tmp - l1[1]) / ylen, min);
    }
  }

  if (min == FLT_MAX) {
    return false;
  }

  tmp = (is_ortho) ? 1.0f : (l1[3] + min * (l2[3] - l1[3]));

  uv[0] = (uv1[0] + min / tmp * (uv2[0] - uv1[0]));
  uv[1] = (uv1[1] + min / tmp * (uv2[1] - uv1[1]));

  return true;
}

static void project_bucket_clip_face(const bool is_ortho,
                                     const bool is_flip_object,
                                     const rctf *cliprect,
                                     const rctf *bucket_bounds,
                                     const float *v1coSS,
                                     const float *v2coSS,
                                     const float *v3coSS,
                                     const float *uv1co,
                                     const float *uv2co,
                                     const float *uv3co,
                                     float bucket_bounds_uv[8][2],
                                     int *tot,
                                     bool cull)
{
  int inside_bucket_flag = 0;
  int inside_face_flag = 0;
  int flip;
  bool collinear = false;

  float bucket_bounds_ss[4][2];

  /* detect pathological case where face the three vertices are almost collinear in screen space.
   * mostly those will be culled but when flood filling or with
   * smooth shading it's a possibility */
  if (min_fff(dist_squared_to_line_v2(v1coSS, v2coSS, v3coSS),
              dist_squared_to_line_v2(v2coSS, v3coSS, v1coSS),
              dist_squared_to_line_v2(v3coSS, v1coSS, v2coSS)) < PROJ_PIXEL_TOLERANCE) {
    collinear = true;
  }

  /* get the UV space bounding box */
  inside_bucket_flag |= BLI_rctf_isect_pt_v(bucket_bounds, v1coSS);
  inside_bucket_flag |= BLI_rctf_isect_pt_v(bucket_bounds, v2coSS) << 1;
  inside_bucket_flag |= BLI_rctf_isect_pt_v(bucket_bounds, v3coSS) << 2;

  if (inside_bucket_flag == ISECT_ALL3) {
    /* is_flip_object is used here because we use the face winding */
    flip = (((line_point_side_v2(v1coSS, v2coSS, v3coSS) > 0.0f) != is_flip_object) !=
            (line_point_side_v2(uv1co, uv2co, uv3co) > 0.0f));

    /* All screen-space points are inside the bucket bounding box,
     * this means we don't need to clip and can simply return the UVs. */
    if (flip) { /* facing the back? */
      copy_v2_v2(bucket_bounds_uv[0], uv3co);
      copy_v2_v2(bucket_bounds_uv[1], uv2co);
      copy_v2_v2(bucket_bounds_uv[2], uv1co);
    }
    else {
      copy_v2_v2(bucket_bounds_uv[0], uv1co);
      copy_v2_v2(bucket_bounds_uv[1], uv2co);
      copy_v2_v2(bucket_bounds_uv[2], uv3co);
    }

    *tot = 3;
    return;
  }
  /* Handle pathological case here,
   * no need for further intersections below since triangle area is almost zero. */
  if (collinear) {
    int flag;

    (*tot) = 0;

    if (cull) {
      return;
    }

    if (inside_bucket_flag & ISECT_1) {
      copy_v2_v2(bucket_bounds_uv[*tot], uv1co);
      (*tot)++;
    }

    flag = inside_bucket_flag & (ISECT_1 | ISECT_2);
    if (flag && flag != (ISECT_1 | ISECT_2)) {
      if (line_rect_clip(
              bucket_bounds, v1coSS, v2coSS, uv1co, uv2co, bucket_bounds_uv[*tot], is_ortho)) {
        (*tot)++;
      }
    }

    if (inside_bucket_flag & ISECT_2) {
      copy_v2_v2(bucket_bounds_uv[*tot], uv2co);
      (*tot)++;
    }

    flag = inside_bucket_flag & (ISECT_2 | ISECT_3);
    if (flag && flag != (ISECT_2 | ISECT_3)) {
      if (line_rect_clip(
              bucket_bounds, v2coSS, v3coSS, uv2co, uv3co, bucket_bounds_uv[*tot], is_ortho)) {
        (*tot)++;
      }
    }

    if (inside_bucket_flag & ISECT_3) {
      copy_v2_v2(bucket_bounds_uv[*tot], uv3co);
      (*tot)++;
    }

    flag = inside_bucket_flag & (ISECT_3 | ISECT_1);
    if (flag && flag != (ISECT_3 | ISECT_1)) {
      if (line_rect_clip(
              bucket_bounds, v3coSS, v1coSS, uv3co, uv1co, bucket_bounds_uv[*tot], is_ortho)) {
        (*tot)++;
      }
    }

    if ((*tot) < 3) {
      /* no intersections to speak of, but more probable is that all face is just outside the
       * rectangle and culled due to float precision issues. Since above tests have failed,
       * just dump triangle as is for painting */
      *tot = 0;
      copy_v2_v2(bucket_bounds_uv[*tot], uv1co);
      (*tot)++;
      copy_v2_v2(bucket_bounds_uv[*tot], uv2co);
      (*tot)++;
      copy_v2_v2(bucket_bounds_uv[*tot], uv3co);
      (*tot)++;
      return;
    }

    return;
  }

  /* Get the UV space bounding box. */
  /* Use #IsectPT2Df_limit here so we catch points are touching the triangles edge
   * (or a small fraction over) */
  bucket_bounds_ss[0][0] = bucket_bounds->xmax;
  bucket_bounds_ss[0][1] = bucket_bounds->ymin;
  inside_face_flag |= (IsectPT2Df_limit(
                           bucket_bounds_ss[0], v1coSS, v2coSS, v3coSS, 1 + PROJ_GEOM_TOLERANCE) ?
                           ISECT_1 :
                           0);

  bucket_bounds_ss[1][0] = bucket_bounds->xmax;
  bucket_bounds_ss[1][1] = bucket_bounds->ymax;
  inside_face_flag |= (IsectPT2Df_limit(
                           bucket_bounds_ss[1], v1coSS, v2coSS, v3coSS, 1 + PROJ_GEOM_TOLERANCE) ?
                           ISECT_2 :
                           0);

  bucket_bounds_ss[2][0] = bucket_bounds->xmin;
  bucket_bounds_ss[2][1] = bucket_bounds->ymax;
  inside_face_flag |= (IsectPT2Df_limit(
                           bucket_bounds_ss[2], v1coSS, v2coSS, v3coSS, 1 + PROJ_GEOM_TOLERANCE) ?
                           ISECT_3 :
                           0);

  bucket_bounds_ss[3][0] = bucket_bounds->xmin;
  bucket_bounds_ss[3][1] = bucket_bounds->ymin;
  inside_face_flag |= (IsectPT2Df_limit(
                           bucket_bounds_ss[3], v1coSS, v2coSS, v3coSS, 1 + PROJ_GEOM_TOLERANCE) ?
                           ISECT_4 :
                           0);

  flip = ((line_point_side_v2(v1coSS, v2coSS, v3coSS) > 0.0f) !=
          (line_point_side_v2(uv1co, uv2co, uv3co) > 0.0f));

  if (inside_face_flag == ISECT_ALL4) {
    /* Bucket is totally inside the screen-space face, we can safely use weights. */

    if (is_ortho) {
      rect_to_uvspace_ortho(
          bucket_bounds, v1coSS, v2coSS, v3coSS, uv1co, uv2co, uv3co, bucket_bounds_uv, flip);
    }
    else {
      rect_to_uvspace_persp(
          bucket_bounds, v1coSS, v2coSS, v3coSS, uv1co, uv2co, uv3co, bucket_bounds_uv, flip);
    }

    *tot = 4;
    return;
  }

  {
    /* The Complicated Case!
     *
     * The 2 cases above are where the face is inside the bucket
     * or the bucket is inside the face.
     *
     * we need to make a convex poly-line from the intersection between the screen-space face
     * and the bucket bounds.
     *
     * There are a number of ways this could be done, currently it just collects all
     * intersecting verts, and line intersections, then sorts them clockwise, this is
     * a lot easier than evaluating the geometry to do a correct clipping on both shapes.
     */

    /* Add a bunch of points, we know must make up the convex hull
     * which is the clipped rect and triangle */

    /* Maximum possible 6 intersections when using a rectangle and triangle */

    /* The 3rd float is used to store angle for qsort(), NOT as a Z location */
    float isectVCosSS[8][3];
    float v1_clipSS[2], v2_clipSS[2];
    float w[3];

    /* calc center */
    float cent[2] = {0.0f, 0.0f};
    // float up[2] = {0.0f, 1.0f};
    bool doubles;

    (*tot) = 0;

    if (inside_face_flag & ISECT_1) {
      copy_v2_v2(isectVCosSS[*tot], bucket_bounds_ss[0]);
      (*tot)++;
    }
    if (inside_face_flag & ISECT_2) {
      copy_v2_v2(isectVCosSS[*tot], bucket_bounds_ss[1]);
      (*tot)++;
    }
    if (inside_face_flag & ISECT_3) {
      copy_v2_v2(isectVCosSS[*tot], bucket_bounds_ss[2]);
      (*tot)++;
    }
    if (inside_face_flag & ISECT_4) {
      copy_v2_v2(isectVCosSS[*tot], bucket_bounds_ss[3]);
      (*tot)++;
    }

    if (inside_bucket_flag & ISECT_1) {
      copy_v2_v2(isectVCosSS[*tot], v1coSS);
      (*tot)++;
    }
    if (inside_bucket_flag & ISECT_2) {
      copy_v2_v2(isectVCosSS[*tot], v2coSS);
      (*tot)++;
    }
    if (inside_bucket_flag & ISECT_3) {
      copy_v2_v2(isectVCosSS[*tot], v3coSS);
      (*tot)++;
    }

    if ((inside_bucket_flag & (ISECT_1 | ISECT_2)) != (ISECT_1 | ISECT_2)) {
      if (line_clip_rect2f(cliprect, bucket_bounds, v1coSS, v2coSS, v1_clipSS, v2_clipSS)) {
        if ((inside_bucket_flag & ISECT_1) == 0) {
          copy_v2_v2(isectVCosSS[*tot], v1_clipSS);
          (*tot)++;
        }
        if ((inside_bucket_flag & ISECT_2) == 0) {
          copy_v2_v2(isectVCosSS[*tot], v2_clipSS);
          (*tot)++;
        }
      }
    }

    if ((inside_bucket_flag & (ISECT_2 | ISECT_3)) != (ISECT_2 | ISECT_3)) {
      if (line_clip_rect2f(cliprect, bucket_bounds, v2coSS, v3coSS, v1_clipSS, v2_clipSS)) {
        if ((inside_bucket_flag & ISECT_2) == 0) {
          copy_v2_v2(isectVCosSS[*tot], v1_clipSS);
          (*tot)++;
        }
        if ((inside_bucket_flag & ISECT_3) == 0) {
          copy_v2_v2(isectVCosSS[*tot], v2_clipSS);
          (*tot)++;
        }
      }
    }

    if ((inside_bucket_flag & (ISECT_3 | ISECT_1)) != (ISECT_3 | ISECT_1)) {
      if (line_clip_rect2f(cliprect, bucket_bounds, v3coSS, v1coSS, v1_clipSS, v2_clipSS)) {
        if ((inside_bucket_flag & ISECT_3) == 0) {
          copy_v2_v2(isectVCosSS[*tot], v1_clipSS);
          (*tot)++;
        }
        if ((inside_bucket_flag & ISECT_1) == 0) {
          copy_v2_v2(isectVCosSS[*tot], v2_clipSS);
          (*tot)++;
        }
      }
    }

    if ((*tot) < 3) { /* no intersections to speak of */
      *tot = 0;
      return;
    }

    /* now we have all points we need, collect their angles and sort them clockwise */

    for (int i = 0; i < (*tot); i++) {
      cent[0] += isectVCosSS[i][0];
      cent[1] += isectVCosSS[i][1];
    }
    cent[0] = cent[0] / (float)(*tot);
    cent[1] = cent[1] / (float)(*tot);

    /* Collect angles for every point around the center point */

#if 0 /* uses a few more cycles than the above loop */
    for (int i = 0; i < (*tot); i++) {
      isectVCosSS[i][2] = angle_2d_clockwise(up, cent, isectVCosSS[i]);
    }
#endif

    /* Abuse this var for the loop below */
    v1_clipSS[0] = cent[0];
    v1_clipSS[1] = cent[1] + 1.0f;

    for (int i = 0; i < (*tot); i++) {
      v2_clipSS[0] = isectVCosSS[i][0] - cent[0];
      v2_clipSS[1] = isectVCosSS[i][1] - cent[1];
      isectVCosSS[i][2] = atan2f(v1_clipSS[0] * v2_clipSS[1] - v1_clipSS[1] * v2_clipSS[0],
                                 v1_clipSS[0] * v2_clipSS[0] + v1_clipSS[1] * v2_clipSS[1]);
    }

    if (flip) {
      qsort(isectVCosSS, *tot, sizeof(float[3]), float_z_sort_flip);
    }
    else {
      qsort(isectVCosSS, *tot, sizeof(float[3]), float_z_sort);
    }

    doubles = true;
    while (doubles == true) {
      doubles = false;

      for (int i = 0; i < (*tot); i++) {
        if (fabsf(isectVCosSS[(i + 1) % *tot][0] - isectVCosSS[i][0]) < PROJ_PIXEL_TOLERANCE &&
            fabsf(isectVCosSS[(i + 1) % *tot][1] - isectVCosSS[i][1]) < PROJ_PIXEL_TOLERANCE) {
          for (int j = i; j < (*tot) - 1; j++) {
            isectVCosSS[j][0] = isectVCosSS[j + 1][0];
            isectVCosSS[j][1] = isectVCosSS[j + 1][1];
          }
          /* keep looking for more doubles */
          doubles = true;
          (*tot)--;
        }
      }

      /* its possible there is only a few left after remove doubles */
      if ((*tot) < 3) {
        // printf("removed too many doubles B\n");
        *tot = 0;
        return;
      }
    }

    if (is_ortho) {
      for (int i = 0; i < (*tot); i++) {
        barycentric_weights_v2(v1coSS, v2coSS, v3coSS, isectVCosSS[i], w);
        interp_v2_v2v2v2(bucket_bounds_uv[i], uv1co, uv2co, uv3co, w);
      }
    }
    else {
      for (int i = 0; i < (*tot); i++) {
        barycentric_weights_v2_persp(v1coSS, v2coSS, v3coSS, isectVCosSS[i], w);
        interp_v2_v2v2v2(bucket_bounds_uv[i], uv1co, uv2co, uv3co, w);
      }
    }
  }

#ifdef PROJ_DEBUG_PRINT_CLIP
  /* include this at the bottom of the above function to debug the output */

  {
    /* If there are ever any problems, */
    float test_uv[4][2];
    int i;
    if (is_ortho) {
      rect_to_uvspace_ortho(
          bucket_bounds, v1coSS, v2coSS, v3coSS, uv1co, uv2co, uv3co, test_uv, flip);
    }
    else {
      rect_to_uvspace_persp(
          bucket_bounds, v1coSS, v2coSS, v3coSS, uv1co, uv2co, uv3co, test_uv, flip);
    }
    printf("(  [(%f,%f), (%f,%f), (%f,%f), (%f,%f)], ",
           test_uv[0][0],
           test_uv[0][1],
           test_uv[1][0],
           test_uv[1][1],
           test_uv[2][0],
           test_uv[2][1],
           test_uv[3][0],
           test_uv[3][1]);

    printf("  [(%f,%f), (%f,%f), (%f,%f)], ",
           uv1co[0],
           uv1co[1],
           uv2co[0],
           uv2co[1],
           uv3co[0],
           uv3co[1]);

    printf("[");
    for (int i = 0; i < (*tot); i++) {
      printf("(%f, %f),", bucket_bounds_uv[i][0], bucket_bounds_uv[i][1]);
    }
    printf("]),\\\n");
  }
#endif
}

/*
 * # This script creates faces in a blender scene from printed data above.
 *
 * project_ls = [
 * ...(output from above block)...
 * ]
 *
 * from Blender import Scene, Mesh, Window, sys, Mathutils
 *
 * import bpy
 *
 * V = Mathutils.Vector
 *
 * def main():
 *     sce = bpy.data.scenes.active
 *
 *     for item in project_ls:
 *         bb = item[0]
 *         uv = item[1]
 *         poly = item[2]
 *
 *         me = bpy.data.meshes.new()
 *         ob = sce.objects.new(me)
 *
 *         me.verts.extend([V(bb[0]).xyz, V(bb[1]).xyz, V(bb[2]).xyz, V(bb[3]).xyz])
 *         me.faces.extend([(0,1,2,3),])
 *         me.verts.extend([V(uv[0]).xyz, V(uv[1]).xyz, V(uv[2]).xyz])
 *         me.faces.extend([(4,5,6),])
 *
 *         vs = [V(p).xyz for p in poly]
 *         print len(vs)
 *         l = len(me.verts)
 *         me.verts.extend(vs)
 *
 *         i = l
 *         while i < len(me.verts):
 *             ii = i + 1
 *             if ii == len(me.verts):
 *                 ii = l
 *             me.edges.extend([i, ii])
 *             i += 1
 *
 * if __name__ == '__main__':
 *     main()
 */

#undef ISECT_1
#undef ISECT_2
#undef ISECT_3
#undef ISECT_4
#undef ISECT_ALL3
#undef ISECT_ALL4

/* checks if pt is inside a convex 2D polyline, the polyline must be ordered rotating clockwise
 * otherwise it would have to test for mixed (line_point_side_v2 > 0.0f) cases */
static bool IsectPoly2Df(const float pt[2], const float uv[][2], const int tot)
{
  int i;
  if (line_point_side_v2(uv[tot - 1], uv[0], pt) < 0.0f) {
    return false;
  }

  for (i = 1; i < tot; i++) {
    if (line_point_side_v2(uv[i - 1], uv[i], pt) < 0.0f) {
      return false;
    }
  }

  return true;
}
static bool IsectPoly2Df_twoside(const float pt[2], const float uv[][2], const int tot)
{
  const bool side = (line_point_side_v2(uv[tot - 1], uv[0], pt) > 0.0f);

  for (int i = 1; i < tot; i++) {
    if ((line_point_side_v2(uv[i - 1], uv[i], pt) > 0.0f) != side) {
      return false;
    }
  }

  return true;
}

/* One of the most important function for projection painting,
 * since it selects the pixels to be added into each bucket.
 *
 * initialize pixels from this face where it intersects with the bucket_index,
 * optionally initialize pixels for removing seams */
static void project_paint_face_init(const ProjPaintState *ps,
                                    const int thread_index,
                                    const int bucket_index,
                                    const int tri_index,
                                    const int image_index,
                                    const rctf *clip_rect,
                                    const rctf *bucket_bounds,
                                    ImBuf *ibuf,
                                    ImBuf **tmpibuf)
{
  /* Projection vars, to get the 3D locations into screen space. */
  MemArena *arena = ps->arena_mt[thread_index];
  LinkNode **bucketPixelNodes = ps->bucketRect + bucket_index;
  LinkNode *bucketFaceNodes = ps->bucketFaces[bucket_index];
  bool threaded = (ps->thread_tot > 1);

  TileInfo tinf = {
      ps->tile_lock,
      ps->do_masking,
      ED_IMAGE_UNDO_TILE_NUMBER(ibuf->x),
      tmpibuf,
      ps->projImages + image_index,
  };

  const MLoopTri *lt = &ps->mlooptri_eval[tri_index];
  const int lt_vtri[3] = {PS_LOOPTRI_AS_VERT_INDEX_3(ps, lt)};
  const float *lt_tri_uv[3] = {PS_LOOPTRI_AS_UV_3(ps->poly_to_loop_uv, lt)};

  /* UV/pixel seeking data */
  /* Image X/Y-Pixel */
  int x, y;
  float mask;
  /* Image floating point UV - same as x, y but from 0.0-1.0 */
  float uv[2];

  /* vert co screen-space, these will be assigned to lt_vtri[0-2] */
  const float *v1coSS, *v2coSS, *v3coSS;

  /* Vertex screen-space coords. */
  const float *vCo[3];

  float w[3], wco[3];

  /* for convenience only, these will be assigned to lt_tri_uv[0],1,2 or lt_tri_uv[0],2,3 */
  float *uv1co, *uv2co, *uv3co;
  float pixelScreenCo[4];
  bool do_3d_mapping = ps->brush->mtex.brush_map_mode == MTEX_MAP_MODE_3D;

  /* Image-space bounds. */
  rcti bounds_px;
  /* Variables for getting UV-space bounds. */

  /* Bucket bounds in UV space so we can init pixels only for this face. */
  float lt_uv_pxoffset[3][2];
  float xhalfpx, yhalfpx;
  const float ibuf_xf = (float)ibuf->x, ibuf_yf = (float)ibuf->y;

  /* for early loop exit */
  int has_x_isect = 0, has_isect = 0;

  float uv_clip[8][2];
  int uv_clip_tot;
  const bool is_ortho = ps->is_ortho;
  const bool is_flip_object = ps->is_flip_object;
  const bool do_backfacecull = ps->do_backfacecull;
  const bool do_clip = RV3D_CLIPPING_ENABLED(ps->v3d, ps->rv3d);

  vCo[0] = ps->mvert_eval[lt_vtri[0]].co;
  vCo[1] = ps->mvert_eval[lt_vtri[1]].co;
  vCo[2] = ps->mvert_eval[lt_vtri[2]].co;

  /* Use lt_uv_pxoffset instead of lt_tri_uv so we can offset the UV half a pixel
   * this is done so we can avoid offsetting all the pixels by 0.5 which causes
   * problems when wrapping negative coords */
  xhalfpx = (0.5f + (PROJ_PIXEL_TOLERANCE * (1.0f / 3.0f))) / ibuf_xf;
  yhalfpx = (0.5f + (PROJ_PIXEL_TOLERANCE * (1.0f / 4.0f))) / ibuf_yf;

  /* Note about (PROJ_GEOM_TOLERANCE/x) above...
   * Needed to add this offset since UV coords are often quads aligned to pixels.
   * In this case pixels can be exactly between 2 triangles causing nasty
   * artifacts.
   *
   * This workaround can be removed and painting will still work on most cases
   * but since the first thing most people try is painting onto a quad- better make it work.
   */

  lt_uv_pxoffset[0][0] = lt_tri_uv[0][0] - xhalfpx;
  lt_uv_pxoffset[0][1] = lt_tri_uv[0][1] - yhalfpx;

  lt_uv_pxoffset[1][0] = lt_tri_uv[1][0] - xhalfpx;
  lt_uv_pxoffset[1][1] = lt_tri_uv[1][1] - yhalfpx;

  lt_uv_pxoffset[2][0] = lt_tri_uv[2][0] - xhalfpx;
  lt_uv_pxoffset[2][1] = lt_tri_uv[2][1] - yhalfpx;

  {
    uv1co = lt_uv_pxoffset[0]; /* was lt_tri_uv[i1]; */
    uv2co = lt_uv_pxoffset[1]; /* was lt_tri_uv[i2]; */
    uv3co = lt_uv_pxoffset[2]; /* was lt_tri_uv[i3]; */

    v1coSS = ps->screenCoords[lt_vtri[0]];
    v2coSS = ps->screenCoords[lt_vtri[1]];
    v3coSS = ps->screenCoords[lt_vtri[2]];

    /* This function gives is a concave polyline in UV space from the clipped tri. */
    project_bucket_clip_face(is_ortho,
                             is_flip_object,
                             clip_rect,
                             bucket_bounds,
                             v1coSS,
                             v2coSS,
                             v3coSS,
                             uv1co,
                             uv2co,
                             uv3co,
                             uv_clip,
                             &uv_clip_tot,
                             do_backfacecull || ps->do_occlude);

    /* Sometimes this happens, better just allow for 8 intersections
     * even though there should be max 6 */
#if 0
    if (uv_clip_tot > 6) {
      printf("this should never happen! %d\n", uv_clip_tot);
    }
#endif

    if (pixel_bounds_array(uv_clip, &bounds_px, ibuf->x, ibuf->y, uv_clip_tot)) {
#if 0
      project_paint_undo_tiles_init(
          &bounds_px, ps->projImages + image_index, tmpibuf, tile_width, threaded, ps->do_masking);
#endif
      /* clip face and */

      has_isect = 0;
      for (y = bounds_px.ymin; y < bounds_px.ymax; y++) {
        // uv[1] = (((float)y) + 0.5f) / (float)ibuf->y;
        /* use pixel offset UV coords instead */
        uv[1] = (float)y / ibuf_yf;

        has_x_isect = 0;
        for (x = bounds_px.xmin; x < bounds_px.xmax; x++) {
          // uv[0] = (((float)x) + 0.5f) / ibuf->x;
          /* use pixel offset UV coords instead */
          uv[0] = (float)x / ibuf_xf;

          /* Note about IsectPoly2Df_twoside, checking the face or uv flipping doesn't work,
           * could check the poly direction but better to do this */
          if ((do_backfacecull == true && IsectPoly2Df(uv, uv_clip, uv_clip_tot)) ||
              (do_backfacecull == false && IsectPoly2Df_twoside(uv, uv_clip, uv_clip_tot))) {

            has_x_isect = has_isect = 1;

            if (is_ortho) {
              screen_px_from_ortho(
                  uv, v1coSS, v2coSS, v3coSS, uv1co, uv2co, uv3co, pixelScreenCo, w);
            }
            else {
              screen_px_from_persp(
                  uv, v1coSS, v2coSS, v3coSS, uv1co, uv2co, uv3co, pixelScreenCo, w);
            }

            /* A pity we need to get the world-space pixel location here
             * because it is a relatively expensive operation. */
            if (do_clip || do_3d_mapping) {
              interp_v3_v3v3v3(wco,
                               ps->mvert_eval[lt_vtri[0]].co,
                               ps->mvert_eval[lt_vtri[1]].co,
                               ps->mvert_eval[lt_vtri[2]].co,
                               w);
              if (do_clip && ED_view3d_clipping_test(ps->rv3d, wco, true)) {
                /* Watch out that no code below this needs to run */
                continue;
              }
            }

            /* Is this UV visible from the view? - raytrace */
            /* project_paint_PickFace is less complex, use for testing */
            // if (project_paint_PickFace(ps, pixelScreenCo, w, &side) == tri_index) {
            if ((ps->do_occlude == false) ||
                !project_bucket_point_occluded(ps, bucketFaceNodes, tri_index, pixelScreenCo)) {
              mask = project_paint_uvpixel_mask(ps, tri_index, w);

              if (mask > 0.0f) {
                BLI_linklist_prepend_arena(
                    bucketPixelNodes,
                    project_paint_uvpixel_init(
                        ps, arena, &tinf, x, y, mask, tri_index, pixelScreenCo, wco, w),
                    arena);
              }
            }
          }
          //#if 0
          else if (has_x_isect) {
            /* assuming the face is not a bow-tie - we know we can't intersect again on the X */
            break;
          }
          //#endif
        }

#if 0 /* TODO: investigate why this doesn't work sometimes! it should! */
        /* no intersection for this entire row,
         * after some intersection above means we can quit now */
        if (has_x_isect == 0 && has_isect) {
          break;
        }
#endif
      }
    }
  }

#ifndef PROJ_DEBUG_NOSEAMBLEED
  if (ps->seam_bleed_px > 0.0f && !(ps->faceSeamFlags[tri_index] & PROJ_FACE_DEGENERATE)) {
    int face_seam_flag;

    if (threaded) {
      /* Other threads could be modifying these vars. */
      BLI_thread_lock(LOCK_CUSTOM1);
    }

    face_seam_flag = ps->faceSeamFlags[tri_index];

    /* are any of our edges un-initialized? */
    if ((face_seam_flag & PROJ_FACE_SEAM_INIT0) == 0 ||
        (face_seam_flag & PROJ_FACE_SEAM_INIT1) == 0 ||
        (face_seam_flag & PROJ_FACE_SEAM_INIT2) == 0) {
      project_face_seams_init(ps, arena, tri_index, 0, true, ibuf->x, ibuf->y);
      face_seam_flag = ps->faceSeamFlags[tri_index];
#  if 0
      printf("seams - %d %d %d %d\n",
             flag & PROJ_FACE_SEAM0,
             flag & PROJ_FACE_SEAM1,
             flag & PROJ_FACE_SEAM2);
#  endif
    }

    if ((face_seam_flag & (PROJ_FACE_SEAM0 | PROJ_FACE_SEAM1 | PROJ_FACE_SEAM2)) == 0) {

      if (threaded) {
        /* Other threads could be modifying these vars. */
        BLI_thread_unlock(LOCK_CUSTOM1);
      }
    }
    else {
      /* we have a seam - deal with it! */

      /* Inset face coords.
       * - screen-space in orthographic view.
       * - world-space in perspective view.
       */
      float insetCos[3][3];

      /* Vertex screen-space coords. */
      const float *vCoSS[3];

      /* Store the screen-space coords of the face,
       * clipped by the bucket's screen aligned rectangle. */
      float bucket_clip_edges[2][2];
      float edge_verts_inset_clip[2][3];
      /* face edge pairs - loop through these:
       * ((0,1), (1,2), (2,3), (3,0)) or ((0,1), (1,2), (2,0)) for a tri */
      int fidx1, fidx2;

      float seam_subsection[4][2];
      float fac1, fac2;

      /* Pixelspace UVs. */
      float lt_puv[3][2];

      lt_puv[0][0] = lt_uv_pxoffset[0][0] * ibuf->x;
      lt_puv[0][1] = lt_uv_pxoffset[0][1] * ibuf->y;

      lt_puv[1][0] = lt_uv_pxoffset[1][0] * ibuf->x;
      lt_puv[1][1] = lt_uv_pxoffset[1][1] * ibuf->y;

      lt_puv[2][0] = lt_uv_pxoffset[2][0] * ibuf->x;
      lt_puv[2][1] = lt_uv_pxoffset[2][1] * ibuf->y;

      if ((ps->faceSeamFlags[tri_index] & PROJ_FACE_SEAM0) ||
          (ps->faceSeamFlags[tri_index] & PROJ_FACE_SEAM1) ||
          (ps->faceSeamFlags[tri_index] & PROJ_FACE_SEAM2)) {
        uv_image_outset(ps, lt_uv_pxoffset, lt_puv, tri_index, ibuf->x, ibuf->y);
      }

      /* ps->loopSeamUVs can't be modified when threading, now this is done we can unlock. */
      if (threaded) {
        /* Other threads could be modifying these vars */
        BLI_thread_unlock(LOCK_CUSTOM1);
      }

      vCoSS[0] = ps->screenCoords[lt_vtri[0]];
      vCoSS[1] = ps->screenCoords[lt_vtri[1]];
      vCoSS[2] = ps->screenCoords[lt_vtri[2]];

      /* PROJ_FACE_SCALE_SEAM must be slightly less than 1.0f */
      if (is_ortho) {
        scale_tri(insetCos, vCoSS, PROJ_FACE_SCALE_SEAM);
      }
      else {
        scale_tri(insetCos, vCo, PROJ_FACE_SCALE_SEAM);
      }

      for (fidx1 = 0; fidx1 < 3; fidx1++) {
        /* next fidx in the face (0,1,2) -> (1,2,0) */
        fidx2 = (fidx1 == 2) ? 0 : fidx1 + 1;

        if ((face_seam_flag & (1 << fidx1)) && /* 1<<fidx1 -> PROJ_FACE_SEAM# */
            line_clip_rect2f(clip_rect,
                             bucket_bounds,
                             vCoSS[fidx1],
                             vCoSS[fidx2],
                             bucket_clip_edges[0],
                             bucket_clip_edges[1])) {
          /* Avoid div by zero. */
          if (len_squared_v2v2(vCoSS[fidx1], vCoSS[fidx2]) > FLT_EPSILON) {
            uint loop_idx = ps->mlooptri_eval[tri_index].tri[fidx1];
            LoopSeamData *seam_data = &ps->loopSeamData[loop_idx];
            float(*seam_uvs)[2] = seam_data->seam_uvs;

            if (is_ortho) {
              fac1 = line_point_factor_v2(bucket_clip_edges[0], vCoSS[fidx1], vCoSS[fidx2]);
              fac2 = line_point_factor_v2(bucket_clip_edges[1], vCoSS[fidx1], vCoSS[fidx2]);
            }
            else {
              fac1 = screen_px_line_point_factor_v2_persp(
                  ps, bucket_clip_edges[0], vCo[fidx1], vCo[fidx2]);
              fac2 = screen_px_line_point_factor_v2_persp(
                  ps, bucket_clip_edges[1], vCo[fidx1], vCo[fidx2]);
            }

            interp_v2_v2v2(seam_subsection[0], lt_uv_pxoffset[fidx1], lt_uv_pxoffset[fidx2], fac1);
            interp_v2_v2v2(seam_subsection[1], lt_uv_pxoffset[fidx1], lt_uv_pxoffset[fidx2], fac2);

            interp_v2_v2v2(seam_subsection[2], seam_uvs[0], seam_uvs[1], fac2);
            interp_v2_v2v2(seam_subsection[3], seam_uvs[0], seam_uvs[1], fac1);

            /* if the bucket_clip_edges values Z values was kept we could avoid this
             * Inset needs to be added so occlusion tests won't hit adjacent faces */
            interp_v3_v3v3(edge_verts_inset_clip[0], insetCos[fidx1], insetCos[fidx2], fac1);
            interp_v3_v3v3(edge_verts_inset_clip[1], insetCos[fidx1], insetCos[fidx2], fac2);

            if (pixel_bounds_uv(seam_subsection, &bounds_px, ibuf->x, ibuf->y)) {
              /* bounds between the seam rect and the uvspace bucket pixels */

              has_isect = 0;
              for (y = bounds_px.ymin; y < bounds_px.ymax; y++) {
                // uv[1] = (((float)y) + 0.5f) / (float)ibuf->y;
                /* use offset uvs instead */
                uv[1] = (float)y / ibuf_yf;

                has_x_isect = 0;
                for (x = bounds_px.xmin; x < bounds_px.xmax; x++) {
                  const float puv[2] = {(float)x, (float)y};
                  bool in_bounds;
                  // uv[0] = (((float)x) + 0.5f) / (float)ibuf->x;
                  /* use offset uvs instead */
                  uv[0] = (float)x / ibuf_xf;

                  /* test we're inside uvspace bucket and triangle bounds */
                  if (equals_v2v2(seam_uvs[0], seam_uvs[1])) {
                    in_bounds = isect_point_tri_v2(uv, UNPACK3(seam_subsection));
                  }
                  else {
                    in_bounds = isect_point_quad_v2(uv, UNPACK4(seam_subsection));
                  }

                  if (in_bounds) {
                    if ((seam_data->corner_dist_sq[0] > 0.0f) &&
                        (len_squared_v2v2(puv, seam_data->seam_puvs[0]) <
                         seam_data->corner_dist_sq[0]) &&
                        (len_squared_v2v2(puv, lt_puv[fidx1]) > ps->seam_bleed_px_sq)) {
                      in_bounds = false;
                    }
                    else if ((seam_data->corner_dist_sq[1] > 0.0f) &&
                             (len_squared_v2v2(puv, seam_data->seam_puvs[1]) <
                              seam_data->corner_dist_sq[1]) &&
                             (len_squared_v2v2(puv, lt_puv[fidx2]) > ps->seam_bleed_px_sq)) {
                      in_bounds = false;
                    }
                  }

                  if (in_bounds) {
                    float pixel_on_edge[4];
                    float fac;

                    if (is_ortho) {
                      screen_px_from_ortho(
                          uv, v1coSS, v2coSS, v3coSS, uv1co, uv2co, uv3co, pixelScreenCo, w);
                    }
                    else {
                      screen_px_from_persp(
                          uv, v1coSS, v2coSS, v3coSS, uv1co, uv2co, uv3co, pixelScreenCo, w);
                    }

                    /* We need the coord of the pixel on the edge, for the occlusion query. */
                    fac = resolve_quad_u_v2(uv, UNPACK4(seam_subsection));
                    interp_v3_v3v3(
                        pixel_on_edge, edge_verts_inset_clip[0], edge_verts_inset_clip[1], fac);

                    if (!is_ortho) {
                      pixel_on_edge[3] = 1.0f;
                      /* cast because of const */
                      mul_m4_v4((float(*)[4])ps->projectMat, pixel_on_edge);
                      pixel_on_edge[0] = (float)(ps->winx * 0.5f) +
                                         (ps->winx * 0.5f) * pixel_on_edge[0] / pixel_on_edge[3];
                      pixel_on_edge[1] = (float)(ps->winy * 0.5f) +
                                         (ps->winy * 0.5f) * pixel_on_edge[1] / pixel_on_edge[3];
                      /* Use the depth for bucket point occlusion */
                      pixel_on_edge[2] = pixel_on_edge[2] / pixel_on_edge[3];
                    }

                    if ((ps->do_occlude == false) ||
                        !project_bucket_point_occluded(
                            ps, bucketFaceNodes, tri_index, pixel_on_edge)) {
                      /* A pity we need to get the world-space pixel location here
                       * because it is a relatively expensive operation. */
                      if (do_clip || do_3d_mapping) {
                        interp_v3_v3v3v3(wco, vCo[0], vCo[1], vCo[2], w);

                        if (do_clip && ED_view3d_clipping_test(ps->rv3d, wco, true)) {
                          /* Watch out that no code below
                           * this needs to run */
                          continue;
                        }
                      }

                      mask = project_paint_uvpixel_mask(ps, tri_index, w);

                      if (mask > 0.0f) {
                        BLI_linklist_prepend_arena(
                            bucketPixelNodes,
                            project_paint_uvpixel_init(
                                ps, arena, &tinf, x, y, mask, tri_index, pixelScreenCo, wco, w),
                            arena);
                      }
                    }
                  }
                  else if (has_x_isect) {
                    /* assuming the face is not a bow-tie - we know
                     * we can't intersect again on the X */
                    break;
                  }
                }

#  if 0 /* TODO: investigate why this doesn't work sometimes! it should! */
                /* no intersection for this entire row,
                 * after some intersection above means we can quit now */
                if (has_x_isect == 0 && has_isect) {
                  break;
                }
#  endif
              }
            }
          }
        }
      }
    }
  }
#else
  UNUSED_VARS(vCo, threaded);
#endif /* PROJ_DEBUG_NOSEAMBLEED */
}

/**
 * Takes floating point screen-space min/max and
 * returns int min/max to be used as indices for ps->bucketRect, ps->bucketFlags
 */
static void project_paint_bucket_bounds(const ProjPaintState *ps,
                                        const float min[2],
                                        const float max[2],
                                        int bucketMin[2],
                                        int bucketMax[2])
{
  /* divide by bucketWidth & bucketHeight so the bounds are offset in bucket grid units */

  /* XXX(jwilkins ): the offset of 0.5 is always truncated to zero and the offset of 1.5f
   * is always truncated to 1, is this really correct? */

  /* these offsets of 0.5 and 1.5 seem odd but they are correct */
  bucketMin[0] =
      (int)((int)(((float)(min[0] - ps->screenMin[0]) / ps->screen_width) * ps->buckets_x) + 0.5f);
  bucketMin[1] = (int)((int)(((float)(min[1] - ps->screenMin[1]) / ps->screen_height) *
                             ps->buckets_y) +
                       0.5f);

  bucketMax[0] =
      (int)((int)(((float)(max[0] - ps->screenMin[0]) / ps->screen_width) * ps->buckets_x) + 1.5f);
  bucketMax[1] = (int)((int)(((float)(max[1] - ps->screenMin[1]) / ps->screen_height) *
                             ps->buckets_y) +
                       1.5f);

  /* in case the rect is outside the mesh 2d bounds */
  CLAMP(bucketMin[0], 0, ps->buckets_x);
  CLAMP(bucketMin[1], 0, ps->buckets_y);

  CLAMP(bucketMax[0], 0, ps->buckets_x);
  CLAMP(bucketMax[1], 0, ps->buckets_y);
}

/* set bucket_bounds to a screen space-aligned floating point bound-box */
static void project_bucket_bounds(const ProjPaintState *ps,
                                  const int bucket_x,
                                  const int bucket_y,
                                  rctf *bucket_bounds)
{
  /* left */
  bucket_bounds->xmin = (ps->screenMin[0] + ((bucket_x) * (ps->screen_width / ps->buckets_x)));
  /* right */
  bucket_bounds->xmax = (ps->screenMin[0] + ((bucket_x + 1) * (ps->screen_width / ps->buckets_x)));

  /* bottom */
  bucket_bounds->ymin = (ps->screenMin[1] + ((bucket_y) * (ps->screen_height / ps->buckets_y)));
  /* top */
  bucket_bounds->ymax = (ps->screenMin[1] +
                         ((bucket_y + 1) * (ps->screen_height / ps->buckets_y)));
}

/* Fill this bucket with pixels from the faces that intersect it.
 *
 * have bucket_bounds as an argument so we don't need to give bucket_x/y the rect function needs */
static void project_bucket_init(const ProjPaintState *ps,
                                const int thread_index,
                                const int bucket_index,
                                const rctf *clip_rect,
                                const rctf *bucket_bounds)
{
  LinkNode *node;
  int tri_index, image_index = 0;
  ImBuf *ibuf = NULL;
  Image *tpage_last = NULL, *tpage;
  ImBuf *tmpibuf = NULL;
  int tile_last = 0;

  if (ps->image_tot == 1) {
    /* Simple loop, no context switching */
    ibuf = ps->projImages[0].ibuf;

    for (node = ps->bucketFaces[bucket_index]; node; node = node->next) {
      project_paint_face_init(ps,
                              thread_index,
                              bucket_index,
                              POINTER_AS_INT(node->link),
                              0,
                              clip_rect,
                              bucket_bounds,
                              ibuf,
                              &tmpibuf);
    }
  }
  else {

    /* More complicated loop, switch between images */
    for (node = ps->bucketFaces[bucket_index]; node; node = node->next) {
      tri_index = POINTER_AS_INT(node->link);

      const MLoopTri *lt = &ps->mlooptri_eval[tri_index];
      const float *lt_tri_uv[3] = {PS_LOOPTRI_AS_UV_3(ps->poly_to_loop_uv, lt)};

      /* Image context switching */
      tpage = project_paint_face_paint_image(ps, tri_index);
      int tile = project_paint_face_paint_tile(tpage, lt_tri_uv[0]);
      if (tpage_last != tpage || tile_last != tile) {
        tpage_last = tpage;
        tile_last = tile;

        ibuf = NULL;
        for (image_index = 0; image_index < ps->image_tot; image_index++) {
          ProjPaintImage *projIma = &ps->projImages[image_index];
          if ((projIma->ima == tpage) && (projIma->iuser.tile == tile)) {
            ibuf = projIma->ibuf;
            break;
          }
        }
        BLI_assert(ibuf != NULL);
      }
      /* context switching done */

      project_paint_face_init(ps,
                              thread_index,
                              bucket_index,
                              tri_index,
                              image_index,
                              clip_rect,
                              bucket_bounds,
                              ibuf,
                              &tmpibuf);
    }
  }

  if (tmpibuf) {
    IMB_freeImBuf(tmpibuf);
  }

  ps->bucketFlags[bucket_index] |= PROJ_BUCKET_INIT;
}

/* We want to know if a bucket and a face overlap in screen-space.
 *
 * NOTE: if this ever returns false positives its not that bad, since a face in the bounding area
 * will have its pixels calculated when it might not be needed later, (at the moment at least)
 * obviously it shouldn't have bugs though. */

static bool project_bucket_face_isect(ProjPaintState *ps,
                                      int bucket_x,
                                      int bucket_y,
                                      const MLoopTri *lt)
{
  /* TODO: replace this with a trickier method that uses side-of-line for all
   * #ProjPaintState.screenCoords edges against the closest bucket corner. */
  const int lt_vtri[3] = {PS_LOOPTRI_AS_VERT_INDEX_3(ps, lt)};
  rctf bucket_bounds;
  float p1[2], p2[2], p3[2], p4[2];
  const float *v, *v1, *v2, *v3;
  int fidx;

  project_bucket_bounds(ps, bucket_x, bucket_y, &bucket_bounds);

  /* Is one of the faces verts in the bucket bounds? */

  fidx = 2;
  do {
    v = ps->screenCoords[lt_vtri[fidx]];
    if (BLI_rctf_isect_pt_v(&bucket_bounds, v)) {
      return true;
    }
  } while (fidx--);

  v1 = ps->screenCoords[lt_vtri[0]];
  v2 = ps->screenCoords[lt_vtri[1]];
  v3 = ps->screenCoords[lt_vtri[2]];

  p1[0] = bucket_bounds.xmin;
  p1[1] = bucket_bounds.ymin;
  p2[0] = bucket_bounds.xmin;
  p2[1] = bucket_bounds.ymax;
  p3[0] = bucket_bounds.xmax;
  p3[1] = bucket_bounds.ymax;
  p4[0] = bucket_bounds.xmax;
  p4[1] = bucket_bounds.ymin;

  if (isect_point_tri_v2(p1, v1, v2, v3) || isect_point_tri_v2(p2, v1, v2, v3) ||
      isect_point_tri_v2(p3, v1, v2, v3) || isect_point_tri_v2(p4, v1, v2, v3) ||
      /* we can avoid testing v3,v1 because another intersection MUST exist if this intersects */
      (isect_seg_seg_v2(p1, p2, v1, v2) || isect_seg_seg_v2(p1, p2, v2, v3)) ||
      (isect_seg_seg_v2(p2, p3, v1, v2) || isect_seg_seg_v2(p2, p3, v2, v3)) ||
      (isect_seg_seg_v2(p3, p4, v1, v2) || isect_seg_seg_v2(p3, p4, v2, v3)) ||
      (isect_seg_seg_v2(p4, p1, v1, v2) || isect_seg_seg_v2(p4, p1, v2, v3))) {
    return true;
  }

  return false;
}

/* Add faces to the bucket but don't initialize its pixels
 * TODO: when painting occluded, sort the faces on their min-Z
 * and only add faces that faces that are not occluded */
static void project_paint_delayed_face_init(ProjPaintState *ps,
                                            const MLoopTri *lt,
                                            const int tri_index)
{
  const int lt_vtri[3] = {PS_LOOPTRI_AS_VERT_INDEX_3(ps, lt)};
  float min[2], max[2], *vCoSS;
  /* for ps->bucketRect indexing */
  int bucketMin[2], bucketMax[2];
  int fidx, bucket_x, bucket_y;
  /* for early loop exit */
  int has_x_isect = -1, has_isect = 0;
  /* just use the first thread arena since threading has not started yet */
  MemArena *arena = ps->arena_mt[0];

  INIT_MINMAX2(min, max);

  fidx = 2;
  do {
    vCoSS = ps->screenCoords[lt_vtri[fidx]];
    minmax_v2v2_v2(min, max, vCoSS);
  } while (fidx--);

  project_paint_bucket_bounds(ps, min, max, bucketMin, bucketMax);

  for (bucket_y = bucketMin[1]; bucket_y < bucketMax[1]; bucket_y++) {
    has_x_isect = 0;
    for (bucket_x = bucketMin[0]; bucket_x < bucketMax[0]; bucket_x++) {
      if (project_bucket_face_isect(ps, bucket_x, bucket_y, lt)) {
        int bucket_index = bucket_x + (bucket_y * ps->buckets_x);
        BLI_linklist_prepend_arena(&ps->bucketFaces[bucket_index],
                                   /* cast to a pointer to shut up the compiler */
                                   POINTER_FROM_INT(tri_index),
                                   arena);

        has_x_isect = has_isect = 1;
      }
      else if (has_x_isect) {
        /* assuming the face is not a bow-tie - we know we can't intersect again on the X */
        break;
      }
    }

    /* no intersection for this entire row,
     * after some intersection above means we can quit now */
    if (has_x_isect == 0 && has_isect) {
      break;
    }
  }

#ifndef PROJ_DEBUG_NOSEAMBLEED
  if (ps->seam_bleed_px > 0.0f) {
    /* set as uninitialized */
    ps->loopSeamData[lt->tri[0]].seam_uvs[0][0] = FLT_MAX;
    ps->loopSeamData[lt->tri[1]].seam_uvs[0][0] = FLT_MAX;
    ps->loopSeamData[lt->tri[2]].seam_uvs[0][0] = FLT_MAX;
  }
#endif
}

static void proj_paint_state_viewport_init(ProjPaintState *ps, const char symmetry_flag)
{
  float mat[3][3];
  float viewmat[4][4];
  float viewinv[4][4];

  ps->viewDir[0] = 0.0f;
  ps->viewDir[1] = 0.0f;
  ps->viewDir[2] = 1.0f;

  copy_m4_m4(ps->obmat, ps->ob->obmat);

  if (symmetry_flag) {
    int i;
    for (i = 0; i < 3; i++) {
      if ((symmetry_flag >> i) & 1) {
        negate_v3(ps->obmat[i]);
        ps->is_flip_object = !ps->is_flip_object;
      }
    }
  }

  invert_m4_m4(ps->obmat_imat, ps->obmat);

  if (ELEM(ps->source, PROJ_SRC_VIEW, PROJ_SRC_VIEW_FILL)) {
    /* normal drawing */
    ps->winx = ps->region->winx;
    ps->winy = ps->region->winy;

    copy_m4_m4(viewmat, ps->rv3d->viewmat);
    copy_m4_m4(viewinv, ps->rv3d->viewinv);

    ED_view3d_ob_project_mat_get_from_obmat(ps->rv3d, ps->obmat, ps->projectMat);

    ps->is_ortho = ED_view3d_clip_range_get(
        ps->depsgraph, ps->v3d, ps->rv3d, &ps->clip_start, &ps->clip_end, true);
  }
  else {
    /* re-projection */
    float winmat[4][4];
    float vmat[4][4];

    ps->winx = ps->reproject_ibuf->x;
    ps->winy = ps->reproject_ibuf->y;

    if (ps->source == PROJ_SRC_IMAGE_VIEW) {
      /* image stores camera data, tricky */
      IDProperty *idgroup = IDP_GetProperties(&ps->reproject_image->id, 0);
      IDProperty *view_data = IDP_GetPropertyFromGroup(idgroup, PROJ_VIEW_DATA_ID);

      const float *array = (float *)IDP_Array(view_data);

      /* use image array, written when creating image */
      memcpy(winmat, array, sizeof(winmat));
      array += sizeof(winmat) / sizeof(float);
      memcpy(viewmat, array, sizeof(viewmat));
      array += sizeof(viewmat) / sizeof(float);
      ps->clip_start = array[0];
      ps->clip_end = array[1];
      ps->is_ortho = array[2] ? 1 : 0;

      invert_m4_m4(viewinv, viewmat);
    }
    else if (ps->source == PROJ_SRC_IMAGE_CAM) {
      Object *cam_ob_eval = DEG_get_evaluated_object(ps->depsgraph, ps->scene->camera);
      CameraParams params;

      /* viewmat & viewinv */
      copy_m4_m4(viewinv, cam_ob_eval->obmat);
      normalize_m4(viewinv);
      invert_m4_m4(viewmat, viewinv);

      /* window matrix, clipping and ortho */
      BKE_camera_params_init(&params);
      BKE_camera_params_from_object(&params, cam_ob_eval);
      BKE_camera_params_compute_viewplane(&params, ps->winx, ps->winy, 1.0f, 1.0f);
      BKE_camera_params_compute_matrix(&params);

      copy_m4_m4(winmat, params.winmat);
      ps->clip_start = params.clip_start;
      ps->clip_end = params.clip_end;
      ps->is_ortho = params.is_ortho;
    }
    else {
      BLI_assert(0);
    }

    /* same as #ED_view3d_ob_project_mat_get */
    mul_m4_m4m4(vmat, viewmat, ps->obmat);
    mul_m4_m4m4(ps->projectMat, winmat, vmat);
  }

  invert_m4_m4(ps->projectMatInv, ps->projectMat);

  /* viewDir - object relative */
  copy_m3_m4(mat, viewinv);
  mul_m3_v3(mat, ps->viewDir);
  copy_m3_m4(mat, ps->obmat_imat);
  mul_m3_v3(mat, ps->viewDir);
  normalize_v3(ps->viewDir);

  if (UNLIKELY(ps->is_flip_object)) {
    negate_v3(ps->viewDir);
  }

  /* viewPos - object relative */
  copy_v3_v3(ps->viewPos, viewinv[3]);
  copy_m3_m4(mat, ps->obmat_imat);
  mul_m3_v3(mat, ps->viewPos);
  add_v3_v3(ps->viewPos, ps->obmat_imat[3]);
}

static void proj_paint_state_screen_coords_init(ProjPaintState *ps, const int diameter)
{
  const MVert *mv;
  float *projScreenCo;
  float projMargin;
  int a;

  INIT_MINMAX2(ps->screenMin, ps->screenMax);

  ps->screenCoords = MEM_mallocN(sizeof(float) * ps->totvert_eval * 4, "ProjectPaint ScreenVerts");
  projScreenCo = *ps->screenCoords;

  if (ps->is_ortho) {
    for (a = 0, mv = ps->mvert_eval; a < ps->totvert_eval; a++, mv++, projScreenCo += 4) {
      mul_v3_m4v3(projScreenCo, ps->projectMat, mv->co);

      /* screen space, not clamped */
      projScreenCo[0] = (float)(ps->winx * 0.5f) + (ps->winx * 0.5f) * projScreenCo[0];
      projScreenCo[1] = (float)(ps->winy * 0.5f) + (ps->winy * 0.5f) * projScreenCo[1];
      minmax_v2v2_v2(ps->screenMin, ps->screenMax, projScreenCo);
    }
  }
  else {
    for (a = 0, mv = ps->mvert_eval; a < ps->totvert_eval; a++, mv++, projScreenCo += 4) {
      copy_v3_v3(projScreenCo, mv->co);
      projScreenCo[3] = 1.0f;

      mul_m4_v4(ps->projectMat, projScreenCo);

      if (projScreenCo[3] > ps->clip_start) {
        /* screen space, not clamped */
        projScreenCo[0] = (float)(ps->winx * 0.5f) +
                          (ps->winx * 0.5f) * projScreenCo[0] / projScreenCo[3];
        projScreenCo[1] = (float)(ps->winy * 0.5f) +
                          (ps->winy * 0.5f) * projScreenCo[1] / projScreenCo[3];
        /* Use the depth for bucket point occlusion */
        projScreenCo[2] = projScreenCo[2] / projScreenCo[3];
        minmax_v2v2_v2(ps->screenMin, ps->screenMax, projScreenCo);
      }
      else {
        /* TODO: deal with cases where 1 side of a face goes behind the view ?
         *
         * After some research this is actually very tricky, only option is to
         * clip the derived mesh before painting, which is a Pain */
        projScreenCo[0] = FLT_MAX;
      }
    }
  }

  /* If this border is not added we get artifacts for faces that
   * have a parallel edge and at the bounds of the 2D projected verts eg
   * - a single screen aligned quad */
  projMargin = (ps->screenMax[0] - ps->screenMin[0]) * 0.000001f;
  ps->screenMax[0] += projMargin;
  ps->screenMin[0] -= projMargin;
  projMargin = (ps->screenMax[1] - ps->screenMin[1]) * 0.000001f;
  ps->screenMax[1] += projMargin;
  ps->screenMin[1] -= projMargin;

  if (ps->source == PROJ_SRC_VIEW) {
#ifdef PROJ_DEBUG_WINCLIP
    CLAMP(ps->screenMin[0], (float)(-diameter), (float)(ps->winx + diameter));
    CLAMP(ps->screenMax[0], (float)(-diameter), (float)(ps->winx + diameter));

    CLAMP(ps->screenMin[1], (float)(-diameter), (float)(ps->winy + diameter));
    CLAMP(ps->screenMax[1], (float)(-diameter), (float)(ps->winy + diameter));
#else
    UNUSED_VARS(diameter);
#endif
  }
  else if (ps->source != PROJ_SRC_VIEW_FILL) { /* re-projection, use bounds */
    ps->screenMin[0] = 0;
    ps->screenMax[0] = (float)(ps->winx);

    ps->screenMin[1] = 0;
    ps->screenMax[1] = (float)(ps->winy);
  }
}

static void proj_paint_state_cavity_init(ProjPaintState *ps)
{
  const MEdge *me;
  float *cavities;
  int a;

  if (ps->do_mask_cavity) {
    int *counter = MEM_callocN(sizeof(int) * ps->totvert_eval, "counter");
    float(*edges)[3] = MEM_callocN(sizeof(float[3]) * ps->totvert_eval, "edges");
    ps->cavities = MEM_mallocN(sizeof(float) * ps->totvert_eval, "ProjectPaint Cavities");
    cavities = ps->cavities;

    for (a = 0, me = ps->medge_eval; a < ps->totedge_eval; a++, me++) {
      float e[3];
      sub_v3_v3v3(e, ps->mvert_eval[me->v1].co, ps->mvert_eval[me->v2].co);
      normalize_v3(e);
      add_v3_v3(edges[me->v2], e);
      counter[me->v2]++;
      sub_v3_v3(edges[me->v1], e);
      counter[me->v1]++;
    }
    for (a = 0; a < ps->totvert_eval; a++) {
      if (counter[a] > 0) {
        mul_v3_fl(edges[a], 1.0f / counter[a]);
        /* Augment the difference. */
        cavities[a] = saacos(10.0f * dot_v3v3(ps->vert_normals[a], edges[a])) * (float)M_1_PI;
      }
      else {
        cavities[a] = 0.0;
      }
    }

    MEM_freeN(counter);
    MEM_freeN(edges);
  }
}

#ifndef PROJ_DEBUG_NOSEAMBLEED
static void proj_paint_state_seam_bleed_init(ProjPaintState *ps)
{
  if (ps->seam_bleed_px > 0.0f) {
    ps->vertFaces = MEM_callocN(sizeof(LinkNode *) * ps->totvert_eval, "paint-vertFaces");
    ps->faceSeamFlags = MEM_callocN(sizeof(ushort) * ps->totlooptri_eval, "paint-faceSeamFlags");
    ps->faceWindingFlags = MEM_callocN(sizeof(char) * ps->totlooptri_eval,
                                       "paint-faceWindindFlags");
    ps->loopSeamData = MEM_mallocN(sizeof(LoopSeamData) * ps->totloop_eval, "paint-loopSeamUVs");
    ps->vertSeams = MEM_callocN(sizeof(ListBase) * ps->totvert_eval, "paint-vertSeams");
  }
}
#endif

static void proj_paint_state_thread_init(ProjPaintState *ps, const bool reset_threads)
{
  /* Thread stuff
   *
   * very small brushes run a lot slower multi-threaded since the advantage with
   * threads is being able to fill in multiple buckets at once.
   * Only use threads for bigger brushes. */

  ps->thread_tot = BKE_scene_num_threads(ps->scene);

  /* workaround for T35057, disable threading if diameter is less than is possible for
   * optimum bucket number generation */
  if (reset_threads) {
    ps->thread_tot = 1;
  }

  if (ps->is_shared_user == false) {
    if (ps->thread_tot > 1) {
      ps->tile_lock = MEM_mallocN(sizeof(SpinLock), "projpaint_tile_lock");
      BLI_spin_init(ps->tile_lock);
    }

    ED_image_paint_tile_lock_init();
  }

  for (int a = 0; a < ps->thread_tot; a++) {
    ps->arena_mt[a] = BLI_memarena_new(MEM_SIZE_OPTIMAL(1 << 16), "project paint arena");
  }
}

static void proj_paint_state_vert_flags_init(ProjPaintState *ps)
{
  if (ps->do_backfacecull && ps->do_mask_normal) {
    float viewDirPersp[3];
    const MVert *mv;
    float no[3];
    int a;

    ps->vertFlags = MEM_callocN(sizeof(char) * ps->totvert_eval, "paint-vertFlags");

    for (a = 0, mv = ps->mvert_eval; a < ps->totvert_eval; a++, mv++) {
      copy_v3_v3(no, ps->vert_normals[a]);
      if (UNLIKELY(ps->is_flip_object)) {
        negate_v3(no);
      }

      if (ps->is_ortho) {
        if (dot_v3v3(ps->viewDir, no) <= ps->normal_angle__cos) {
          /* 1 vert of this face is towards us */
          ps->vertFlags[a] |= PROJ_VERT_CULL;
        }
      }
      else {
        sub_v3_v3v3(viewDirPersp, ps->viewPos, mv->co);
        normalize_v3(viewDirPersp);
        if (UNLIKELY(ps->is_flip_object)) {
          negate_v3(viewDirPersp);
        }
        if (dot_v3v3(viewDirPersp, no) <= ps->normal_angle__cos) {
          /* 1 vert of this face is towards us */
          ps->vertFlags[a] |= PROJ_VERT_CULL;
        }
      }
    }
  }
  else {
    ps->vertFlags = NULL;
  }
}

#ifndef PROJ_DEBUG_NOSEAMBLEED
static void project_paint_bleed_add_face_user(const ProjPaintState *ps,
                                              MemArena *arena,
                                              const MLoopTri *lt,
                                              const int tri_index)
{
  /* add face user if we have bleed enabled, set the UV seam flags later */
  /* annoying but we need to add all faces even ones we never use elsewhere */
  if (ps->seam_bleed_px > 0.0f) {
    const float *lt_tri_uv[3] = {PS_LOOPTRI_AS_UV_3(ps->poly_to_loop_uv, lt)};

    /* Check for degenerate triangles. Degenerate faces cause trouble with bleed computations.
     * Ideally this would be checked later, not to add to the cost of computing non-degenerate
     * triangles, but that would allow other triangles to still find adjacent seams on degenerate
     * triangles, potentially causing incorrect results. */
    if (area_tri_v2(UNPACK3(lt_tri_uv)) > 0.0f) {
      const int lt_vtri[3] = {PS_LOOPTRI_AS_VERT_INDEX_3(ps, lt)};
      void *tri_index_p = POINTER_FROM_INT(tri_index);

      BLI_linklist_prepend_arena(&ps->vertFaces[lt_vtri[0]], tri_index_p, arena);
      BLI_linklist_prepend_arena(&ps->vertFaces[lt_vtri[1]], tri_index_p, arena);
      BLI_linklist_prepend_arena(&ps->vertFaces[lt_vtri[2]], tri_index_p, arena);
    }
    else {
      ps->faceSeamFlags[tri_index] |= PROJ_FACE_DEGENERATE;
    }
  }
}
#endif

/* Return true if evaluated mesh can be painted on, false otherwise */
static bool proj_paint_state_mesh_eval_init(const bContext *C, ProjPaintState *ps)
{
  Depsgraph *depsgraph = CTX_data_ensure_evaluated_depsgraph(C);
  Object *ob = ps->ob;

  Scene *scene_eval = DEG_get_evaluated_scene(depsgraph);
  Object *ob_eval = DEG_get_evaluated_object(depsgraph, ob);

  if (scene_eval == NULL || ob_eval == NULL) {
    return false;
  }

  CustomData_MeshMasks cddata_masks = scene_eval->customdata_mask;
  cddata_masks.fmask |= CD_MASK_MTFACE;
  cddata_masks.lmask |= CD_MASK_MLOOPUV;
  if (ps->do_face_sel) {
    cddata_masks.vmask |= CD_MASK_ORIGINDEX;
    cddata_masks.emask |= CD_MASK_ORIGINDEX;
    cddata_masks.pmask |= CD_MASK_ORIGINDEX;
  }
  ps->me_eval = mesh_get_eval_final(depsgraph, scene_eval, ob_eval, &cddata_masks);

  if (!CustomData_has_layer(&ps->me_eval->ldata, CD_MLOOPUV)) {
    ps->me_eval = NULL;
    return false;
  }

  /* Build final material array, we use this a lot here. */
  /* materials start from 1, default material is 0 */
  const int totmat = ob->totcol + 1;
  ps->mat_array = MEM_malloc_arrayN(totmat, sizeof(*ps->mat_array), __func__);
  /* We leave last material as empty - rationale here is being able to index
   * the materials by using the mf->mat_nr directly and leaving the last
   * material as NULL in case no materials exist on mesh, so indexing will not fail. */
  for (int i = 0; i < totmat - 1; i++) {
    ps->mat_array[i] = BKE_object_material_get(ob, i + 1);
  }
  ps->mat_array[totmat - 1] = NULL;

  ps->mvert_eval = ps->me_eval->mvert;
  ps->vert_normals = BKE_mesh_vertex_normals_ensure(ps->me_eval);
  if (ps->do_mask_cavity) {
    ps->medge_eval = ps->me_eval->medge;
  }
  ps->mloop_eval = ps->me_eval->mloop;
  ps->mpoly_eval = ps->me_eval->mpoly;

  ps->totvert_eval = ps->me_eval->totvert;
  ps->totedge_eval = ps->me_eval->totedge;
  ps->totpoly_eval = ps->me_eval->totpoly;
  ps->totloop_eval = ps->me_eval->totloop;

  ps->mlooptri_eval = BKE_mesh_runtime_looptri_ensure(ps->me_eval);
  ps->totlooptri_eval = ps->me_eval->runtime.looptris.len;

  ps->poly_to_loop_uv = MEM_mallocN(ps->totpoly_eval * sizeof(MLoopUV *), "proj_paint_mtfaces");

  return true;
}

typedef struct {
  const MLoopUV *mloopuv_clone_base;
  const TexPaintSlot *slot_last_clone;
  const TexPaintSlot *slot_clone;
} ProjPaintLayerClone;

static void proj_paint_layer_clone_init(ProjPaintState *ps, ProjPaintLayerClone *layer_clone)
{
  MLoopUV *mloopuv_clone_base = NULL;

  /* use clone mtface? */
  if (ps->do_layer_clone) {
    const int layer_num = CustomData_get_clone_layer(&((Mesh *)ps->ob->data)->ldata, CD_MLOOPUV);

    ps->poly_to_loop_uv_clone = MEM_mallocN(ps->totpoly_eval * sizeof(MLoopUV *),
                                            "proj_paint_mtfaces");

    if (layer_num != -1) {
      mloopuv_clone_base = CustomData_get_layer_n(&ps->me_eval->ldata, CD_MLOOPUV, layer_num);
    }

    if (mloopuv_clone_base == NULL) {
      /* get active instead */
      mloopuv_clone_base = CustomData_get_layer(&ps->me_eval->ldata, CD_MLOOPUV);
    }
  }

  memset(layer_clone, 0, sizeof(*layer_clone));
  layer_clone->mloopuv_clone_base = mloopuv_clone_base;
}

/* Return true if face should be skipped, false otherwise */
static bool project_paint_clone_face_skip(ProjPaintState *ps,
                                          ProjPaintLayerClone *lc,
                                          const TexPaintSlot *slot,
                                          const int tri_index)
{
  if (ps->do_layer_clone) {
    if (ps->do_material_slots) {
      lc->slot_clone = project_paint_face_clone_slot(ps, tri_index);
      /* all faces should have a valid slot, reassert here */
      if (ELEM(lc->slot_clone, NULL, slot)) {
        return true;
      }
    }
    else if (ps->clone_ima == ps->canvas_ima) {
      return true;
    }

    if (ps->do_material_slots) {
      if (lc->slot_clone != lc->slot_last_clone) {
        if (!lc->slot_clone->uvname ||
            !(lc->mloopuv_clone_base = CustomData_get_layer_named(
                  &ps->me_eval->ldata, CD_MLOOPUV, lc->slot_clone->uvname))) {
          lc->mloopuv_clone_base = CustomData_get_layer(&ps->me_eval->ldata, CD_MLOOPUV);
        }
        lc->slot_last_clone = lc->slot_clone;
      }
    }

    /* will set multiple times for 4+ sided poly */
    ps->poly_to_loop_uv_clone[ps->mlooptri_eval[tri_index].poly] = lc->mloopuv_clone_base;
  }
  return false;
}

typedef struct {
  const MPoly *mpoly_orig;

  const int *index_mp_to_orig;
} ProjPaintFaceLookup;

static void proj_paint_face_lookup_init(const ProjPaintState *ps, ProjPaintFaceLookup *face_lookup)
{
  memset(face_lookup, 0, sizeof(*face_lookup));
  if (ps->do_face_sel) {
    face_lookup->index_mp_to_orig = CustomData_get_layer(&ps->me_eval->pdata, CD_ORIGINDEX);
    face_lookup->mpoly_orig = ((Mesh *)ps->ob->data)->mpoly;
  }
}

/* Return true if face should be considered selected, false otherwise */
static bool project_paint_check_face_sel(const ProjPaintState *ps,
                                         const ProjPaintFaceLookup *face_lookup,
                                         const MLoopTri *lt)
{
  if (ps->do_face_sel) {
    int orig_index;
    const MPoly *mp;

    if ((face_lookup->index_mp_to_orig != NULL) &&
        (((orig_index = (face_lookup->index_mp_to_orig[lt->poly]))) != ORIGINDEX_NONE)) {
      mp = &face_lookup->mpoly_orig[orig_index];
    }
    else {
      mp = &ps->mpoly_eval[lt->poly];
    }

    return ((mp->flag & ME_FACE_SEL) != 0);
  }
  return true;
}

typedef struct {
  const float *v1;
  const float *v2;
  const float *v3;
} ProjPaintFaceCoSS;

static void proj_paint_face_coSS_init(const ProjPaintState *ps,
                                      const MLoopTri *lt,
                                      ProjPaintFaceCoSS *coSS)
{
  const int lt_vtri[3] = {PS_LOOPTRI_AS_VERT_INDEX_3(ps, lt)};
  coSS->v1 = ps->screenCoords[lt_vtri[0]];
  coSS->v2 = ps->screenCoords[lt_vtri[1]];
  coSS->v3 = ps->screenCoords[lt_vtri[2]];
}

/* Return true if face should be culled, false otherwise */
static bool project_paint_flt_max_cull(const ProjPaintState *ps, const ProjPaintFaceCoSS *coSS)
{
  if (!ps->is_ortho) {
    if (coSS->v1[0] == FLT_MAX || coSS->v2[0] == FLT_MAX || coSS->v3[0] == FLT_MAX) {
      return true;
    }
  }
  return false;
}

#ifdef PROJ_DEBUG_WINCLIP
/* Return true if face should be culled, false otherwise */
static bool project_paint_winclip(const ProjPaintState *ps, const ProjPaintFaceCoSS *coSS)
{
  /* ignore faces outside the view */
  return ((ps->source != PROJ_SRC_VIEW_FILL) &&
          ((coSS->v1[0] < ps->screenMin[0] && coSS->v2[0] < ps->screenMin[0] &&
            coSS->v3[0] < ps->screenMin[0]) ||

           (coSS->v1[0] > ps->screenMax[0] && coSS->v2[0] > ps->screenMax[0] &&
            coSS->v3[0] > ps->screenMax[0]) ||

           (coSS->v1[1] < ps->screenMin[1] && coSS->v2[1] < ps->screenMin[1] &&
            coSS->v3[1] < ps->screenMin[1]) ||

           (coSS->v1[1] > ps->screenMax[1] && coSS->v2[1] > ps->screenMax[1] &&
            coSS->v3[1] > ps->screenMax[1])));
}
#endif /* PROJ_DEBUG_WINCLIP */

typedef struct PrepareImageEntry {
  struct PrepareImageEntry *next, *prev;
  Image *ima;
  ImageUser iuser;
} PrepareImageEntry;

static void project_paint_build_proj_ima(ProjPaintState *ps,
                                         MemArena *arena,
                                         ListBase *used_images)
{
  ProjPaintImage *projIma;
  PrepareImageEntry *entry;
  int i;

  /* build an array of images we use */
  projIma = ps->projImages = BLI_memarena_alloc(arena, sizeof(ProjPaintImage) * ps->image_tot);

  for (entry = used_images->first, i = 0; entry; entry = entry->next, i++, projIma++) {
    projIma->iuser = entry->iuser;
    int size;
    projIma->ima = entry->ima;
    projIma->touch = 0;
    projIma->ibuf = BKE_image_acquire_ibuf(projIma->ima, &projIma->iuser, NULL);
    if (projIma->ibuf == NULL) {
      projIma->iuser.tile = 0;
      projIma->ibuf = BKE_image_acquire_ibuf(projIma->ima, &projIma->iuser, NULL);
      BLI_assert(projIma->ibuf != NULL);
    }
    size = sizeof(void **) * ED_IMAGE_UNDO_TILE_NUMBER(projIma->ibuf->x) *
           ED_IMAGE_UNDO_TILE_NUMBER(projIma->ibuf->y);
    projIma->partRedrawRect = BLI_memarena_alloc(
        arena, sizeof(ImagePaintPartialRedraw) * PROJ_BOUNDBOX_SQUARED);
    partial_redraw_array_init(projIma->partRedrawRect);
    projIma->undoRect = (volatile void **)BLI_memarena_alloc(arena, size);
    memset((void *)projIma->undoRect, 0, size);
    projIma->maskRect = BLI_memarena_alloc(arena, size);
    memset(projIma->maskRect, 0, size);
    projIma->valid = BLI_memarena_alloc(arena, size);
    memset(projIma->valid, 0, size);
  }
}

static void project_paint_prepare_all_faces(ProjPaintState *ps,
                                            MemArena *arena,
                                            const ProjPaintFaceLookup *face_lookup,
                                            ProjPaintLayerClone *layer_clone,
                                            const MLoopUV *mloopuv_base,
                                            const bool is_multi_view)
{
  /* Image Vars - keep track of images we have used */
  ListBase used_images = {NULL};

  Image *tpage_last = NULL, *tpage;
  TexPaintSlot *slot_last = NULL;
  TexPaintSlot *slot = NULL;
  int tile_last = -1, tile;
  const MLoopTri *lt;
  int image_index = -1, tri_index;
  int prev_poly = -1;

  BLI_assert(ps->image_tot == 0);

  for (tri_index = 0, lt = ps->mlooptri_eval; tri_index < ps->totlooptri_eval; tri_index++, lt++) {
    bool is_face_sel;
    bool skip_tri = false;

    is_face_sel = project_paint_check_face_sel(ps, face_lookup, lt);

    if (!ps->do_stencil_brush) {
      slot = project_paint_face_paint_slot(ps, tri_index);
      /* all faces should have a valid slot, reassert here */
      if (slot == NULL) {
        mloopuv_base = CustomData_get_layer(&ps->me_eval->ldata, CD_MLOOPUV);
        tpage = ps->canvas_ima;
      }
      else {
        if (slot != slot_last) {
          if (!slot->uvname || !(mloopuv_base = CustomData_get_layer_named(
                                     &ps->me_eval->ldata, CD_MLOOPUV, slot->uvname))) {
            mloopuv_base = CustomData_get_layer(&ps->me_eval->ldata, CD_MLOOPUV);
          }
          slot_last = slot;
        }

        /* Don't allow using the same image for painting and stenciling. */
        if (slot->ima == ps->stencil_ima) {
          /* Delay continuing the loop until after loop_uvs and bleed faces are initialized.
           * While this shouldn't be used, face-winding reads all polys.
           * It's less trouble to set all faces to valid UV's,
           * avoiding NULL checks all over. */
          skip_tri = true;
          tpage = NULL;
        }
        else {
          tpage = slot->ima;
        }
      }
    }
    else {
      tpage = ps->stencil_ima;
    }

    ps->poly_to_loop_uv[lt->poly] = mloopuv_base;

    tile = project_paint_face_paint_tile(tpage, mloopuv_base[lt->tri[0]].uv);

#ifndef PROJ_DEBUG_NOSEAMBLEED
    project_paint_bleed_add_face_user(ps, arena, lt, tri_index);
#endif

    if (skip_tri || project_paint_clone_face_skip(ps, layer_clone, slot, tri_index)) {
      continue;
    }

    BLI_assert(mloopuv_base != NULL);

    if (is_face_sel && tpage) {
      ProjPaintFaceCoSS coSS;
      proj_paint_face_coSS_init(ps, lt, &coSS);

      if (is_multi_view == false) {
        if (project_paint_flt_max_cull(ps, &coSS)) {
          continue;
        }

#ifdef PROJ_DEBUG_WINCLIP
        if (project_paint_winclip(ps, &coSS)) {
          continue;
        }

#endif  // PROJ_DEBUG_WINCLIP

        /* Back-face culls individual triangles but mask normal will use polygon. */
        if (ps->do_backfacecull) {
          if (ps->do_mask_normal) {
            if (prev_poly != lt->poly) {
              int iloop;
              bool culled = true;
              const MPoly *poly = ps->mpoly_eval + lt->poly;
              int poly_loops = poly->totloop;
              prev_poly = lt->poly;
              for (iloop = 0; iloop < poly_loops; iloop++) {
                if (!(ps->vertFlags[ps->mloop_eval[poly->loopstart + iloop].v] & PROJ_VERT_CULL)) {
                  culled = false;
                  break;
                }
              }

              if (culled) {
                /* poly loops - 2 is number of triangles for poly,
                 * but counter gets incremented when continuing, so decrease by 3 */
                int poly_tri = poly_loops - 3;
                tri_index += poly_tri;
                lt += poly_tri;
                continue;
              }
            }
          }
          else {
            if ((line_point_side_v2(coSS.v1, coSS.v2, coSS.v3) < 0.0f) != ps->is_flip_object) {
              continue;
            }
          }
        }
      }

      if (tpage_last != tpage || tile_last != tile) {
        image_index = 0;
        for (PrepareImageEntry *e = used_images.first; e; e = e->next, image_index++) {
          if (e->ima == tpage && e->iuser.tile == tile) {
            break;
          }
        }

        if (image_index == ps->image_tot) {
          /* XXX get appropriate ImageUser instead */
          ImageUser iuser;
          BKE_imageuser_default(&iuser);
          iuser.tile = tile;
          iuser.framenr = tpage->lastframe;
          if (BKE_image_has_ibuf(tpage, &iuser)) {
            PrepareImageEntry *e = MEM_callocN(sizeof(PrepareImageEntry), "PrepareImageEntry");
            e->ima = tpage;
            e->iuser = iuser;
            BLI_addtail(&used_images, e);
            ps->image_tot++;
          }
          else {
            image_index = -1;
          }
        }

        tpage_last = tpage;
        tile_last = tile;
      }

      if (image_index != -1) {
        /* Initialize the faces screen pixels */
        /* Add this to a list to initialize later */
        project_paint_delayed_face_init(ps, lt, tri_index);
      }
    }
  }

  /* Build an array of images we use. */
  if (ps->is_shared_user == false) {
    project_paint_build_proj_ima(ps, arena, &used_images);
  }

  /* we have built the array, discard the linked list */
  BLI_freelistN(&used_images);
}

/* run once per stroke before projection painting */
static void project_paint_begin(const bContext *C,
                                ProjPaintState *ps,
                                const bool is_multi_view,
                                const char symmetry_flag)
{
  ProjPaintLayerClone layer_clone;
  ProjPaintFaceLookup face_lookup;
  const MLoopUV *mloopuv_base = NULL;

  /* At the moment this is just ps->arena_mt[0], but use this to show were not multi-threading. */
  MemArena *arena;

  const int diameter = 2 * BKE_brush_size_get(ps->scene, ps->brush);

  bool reset_threads = false;

  /* ---- end defines ---- */

  if (ps->source == PROJ_SRC_VIEW) {
    /* faster clipping lookups */
    ED_view3d_clipping_local(ps->rv3d, ps->ob->obmat);
  }

  ps->do_face_sel = ((((Mesh *)ps->ob->data)->editflag & ME_EDIT_PAINT_FACE_SEL) != 0);
  ps->is_flip_object = (ps->ob->transflag & OB_NEG_SCALE) != 0;

  /* paint onto the derived mesh */
  if (ps->is_shared_user == false) {
    if (!proj_paint_state_mesh_eval_init(C, ps)) {
      return;
    }
  }

  proj_paint_face_lookup_init(ps, &face_lookup);
  proj_paint_layer_clone_init(ps, &layer_clone);

  if (ps->do_layer_stencil || ps->do_stencil_brush) {
    // int layer_num = CustomData_get_stencil_layer(&ps->me_eval->ldata, CD_MLOOPUV);
    int layer_num = CustomData_get_stencil_layer(&((Mesh *)ps->ob->data)->ldata, CD_MLOOPUV);
    if (layer_num != -1) {
      ps->mloopuv_stencil_eval = CustomData_get_layer_n(
          &ps->me_eval->ldata, CD_MLOOPUV, layer_num);
    }

    if (ps->mloopuv_stencil_eval == NULL) {
      /* get active instead */
      ps->mloopuv_stencil_eval = CustomData_get_layer(&ps->me_eval->ldata, CD_MLOOPUV);
    }

    if (ps->do_stencil_brush) {
      mloopuv_base = ps->mloopuv_stencil_eval;
    }
  }

  /* when using subsurf or multires, mface arrays are thrown away, we need to keep a copy */
  if (ps->is_shared_user == false) {
    proj_paint_state_cavity_init(ps);
  }

  proj_paint_state_viewport_init(ps, symmetry_flag);

  /* calculate vert screen coords
   * run this early so we can calculate the x/y resolution of our bucket rect */
  proj_paint_state_screen_coords_init(ps, diameter);

  /* only for convenience */
  ps->screen_width = ps->screenMax[0] - ps->screenMin[0];
  ps->screen_height = ps->screenMax[1] - ps->screenMin[1];

  ps->buckets_x = (int)(ps->screen_width / (((float)diameter) / PROJ_BUCKET_BRUSH_DIV));
  ps->buckets_y = (int)(ps->screen_height / (((float)diameter) / PROJ_BUCKET_BRUSH_DIV));

  // printf("\tscreenspace bucket division x:%d y:%d\n", ps->buckets_x, ps->buckets_y);

  if (ps->buckets_x > PROJ_BUCKET_RECT_MAX || ps->buckets_y > PROJ_BUCKET_RECT_MAX) {
    reset_threads = true;
  }

  /* Really high values could cause problems since it has to allocate a few
   * `(ps->buckets_x * ps->buckets_y)` sized arrays. */
  CLAMP(ps->buckets_x, PROJ_BUCKET_RECT_MIN, PROJ_BUCKET_RECT_MAX);
  CLAMP(ps->buckets_y, PROJ_BUCKET_RECT_MIN, PROJ_BUCKET_RECT_MAX);

  ps->bucketRect = MEM_callocN(sizeof(LinkNode *) * ps->buckets_x * ps->buckets_y,
                               "paint-bucketRect");
  ps->bucketFaces = MEM_callocN(sizeof(LinkNode *) * ps->buckets_x * ps->buckets_y,
                                "paint-bucketFaces");

  ps->bucketFlags = MEM_callocN(sizeof(char) * ps->buckets_x * ps->buckets_y, "paint-bucketFaces");
#ifndef PROJ_DEBUG_NOSEAMBLEED
  if (ps->is_shared_user == false) {
    proj_paint_state_seam_bleed_init(ps);
  }
#endif

  proj_paint_state_thread_init(ps, reset_threads);
  arena = ps->arena_mt[0];

  proj_paint_state_vert_flags_init(ps);

  project_paint_prepare_all_faces(
      ps, arena, &face_lookup, &layer_clone, mloopuv_base, is_multi_view);
}

static void paint_proj_begin_clone(ProjPaintState *ps, const float mouse[2])
{
  /* setup clone offset */
  if (ps->tool == PAINT_TOOL_CLONE) {
    float projCo[4];
    copy_v3_v3(projCo, ps->scene->cursor.location);
    mul_m4_v3(ps->obmat_imat, projCo);

    projCo[3] = 1.0f;
    mul_m4_v4(ps->projectMat, projCo);
    ps->cloneOffset[0] = mouse[0] -
                         ((float)(ps->winx * 0.5f) + (ps->winx * 0.5f) * projCo[0] / projCo[3]);
    ps->cloneOffset[1] = mouse[1] -
                         ((float)(ps->winy * 0.5f) + (ps->winy * 0.5f) * projCo[1] / projCo[3]);
  }
}

static void project_paint_end(ProjPaintState *ps)
{
  int a;

  /* dereference used image buffers */
  if (ps->is_shared_user == false) {
    ProjPaintImage *projIma;
    for (a = 0, projIma = ps->projImages; a < ps->image_tot; a++, projIma++) {
      BKE_image_release_ibuf(projIma->ima, projIma->ibuf, NULL);
      DEG_id_tag_update(&projIma->ima->id, 0);
    }
  }

  if (ps->reproject_ibuf_free_float) {
    imb_freerectfloatImBuf(ps->reproject_ibuf);
  }
  if (ps->reproject_ibuf_free_uchar) {
    imb_freerectImBuf(ps->reproject_ibuf);
  }
  BKE_image_release_ibuf(ps->reproject_image, ps->reproject_ibuf, NULL);

  MEM_freeN(ps->screenCoords);
  MEM_freeN(ps->bucketRect);
  MEM_freeN(ps->bucketFaces);
  MEM_freeN(ps->bucketFlags);

  if (ps->is_shared_user == false) {
    if (ps->mat_array != NULL) {
      MEM_freeN(ps->mat_array);
    }

    /* must be set for non-shared */
    BLI_assert(ps->poly_to_loop_uv || ps->is_shared_user);
    if (ps->poly_to_loop_uv) {
      MEM_freeN((void *)ps->poly_to_loop_uv);
    }

    if (ps->do_layer_clone) {
      MEM_freeN((void *)ps->poly_to_loop_uv_clone);
    }
    if (ps->thread_tot > 1) {
      BLI_spin_end(ps->tile_lock);
      MEM_freeN((void *)ps->tile_lock);
    }

    ED_image_paint_tile_lock_end();

#ifndef PROJ_DEBUG_NOSEAMBLEED
    if (ps->seam_bleed_px > 0.0f) {
      MEM_freeN(ps->vertFaces);
      MEM_freeN(ps->faceSeamFlags);
      MEM_freeN(ps->faceWindingFlags);
      MEM_freeN(ps->loopSeamData);
      MEM_freeN(ps->vertSeams);
    }
#endif

    if (ps->do_mask_cavity) {
      MEM_freeN(ps->cavities);
    }

    ps->me_eval = NULL;
  }

  if (ps->blurkernel) {
    paint_delete_blur_kernel(ps->blurkernel);
    MEM_freeN(ps->blurkernel);
  }

  if (ps->vertFlags) {
    MEM_freeN(ps->vertFlags);
  }

  for (a = 0; a < ps->thread_tot; a++) {
    BLI_memarena_free(ps->arena_mt[a]);
  }
}

/* 1 = an undo, -1 is a redo. */
static void partial_redraw_single_init(ImagePaintPartialRedraw *pr)
{
  BLI_rcti_init_minmax(&pr->dirty_region);
}

static void partial_redraw_array_init(ImagePaintPartialRedraw *pr)
{
  int tot = PROJ_BOUNDBOX_SQUARED;
  while (tot--) {
    partial_redraw_single_init(pr);
    pr++;
  }
}

static bool partial_redraw_array_merge(ImagePaintPartialRedraw *pr,
                                       ImagePaintPartialRedraw *pr_other,
                                       int tot)
{
  bool touch = false;
  while (tot--) {
    BLI_rcti_do_minmax_rcti(&pr->dirty_region, &pr_other->dirty_region);
    if (!BLI_rcti_is_empty(&pr->dirty_region)) {
      touch = true;
    }

    pr++;
    pr_other++;
  }

  return touch;
}

/* Loop over all images on this mesh and update any we have touched */
static bool project_image_refresh_tagged(ProjPaintState *ps)
{
  ImagePaintPartialRedraw *pr;
  ProjPaintImage *projIma;
  int a, i;
  bool redraw = false;

  for (a = 0, projIma = ps->projImages; a < ps->image_tot; a++, projIma++) {
    if (projIma->touch) {
      /* look over each bound cell */
      for (i = 0; i < PROJ_BOUNDBOX_SQUARED; i++) {
        pr = &(projIma->partRedrawRect[i]);
        if (BLI_rcti_is_valid(&pr->dirty_region)) {
          set_imapaintpartial(pr);
          imapaint_image_update(NULL, projIma->ima, projIma->ibuf, &projIma->iuser, true);
          redraw = 1;
        }

        partial_redraw_single_init(pr);
      }

      /* clear for reuse */
      projIma->touch = 0;
    }
  }

  return redraw;
}

/* run this per painting onto each mouse location */
static bool project_bucket_iter_init(ProjPaintState *ps, const float mval_f[2])
{
  if (ps->source == PROJ_SRC_VIEW) {
    float min_brush[2], max_brush[2];
    const float radius = ps->brush_size;

    /* so we don't have a bucket bounds that is way too small to paint into */
#if 0
    /* This doesn't work yet. */
    if (radius < 1.0f) {
      radius = 1.0f;
    }
#endif

    min_brush[0] = mval_f[0] - radius;
    min_brush[1] = mval_f[1] - radius;

    max_brush[0] = mval_f[0] + radius;
    max_brush[1] = mval_f[1] + radius;

    /* offset to make this a valid bucket index */
    project_paint_bucket_bounds(ps, min_brush, max_brush, ps->bucketMin, ps->bucketMax);

    /* mouse outside the model areas? */
    if (ps->bucketMin[0] == ps->bucketMax[0] || ps->bucketMin[1] == ps->bucketMax[1]) {
      return false;
    }
  }
  else { /* reproject: PROJ_SRC_* */
    ps->bucketMin[0] = 0;
    ps->bucketMin[1] = 0;

    ps->bucketMax[0] = ps->buckets_x;
    ps->bucketMax[1] = ps->buckets_y;
  }

  ps->context_bucket_index = ps->bucketMin[0] + ps->bucketMin[1] * ps->buckets_x;
  return true;
}

static bool project_bucket_iter_next(ProjPaintState *ps,
                                     int *bucket_index,
                                     rctf *bucket_bounds,
                                     const float mval[2])
{
  const int diameter = 2 * ps->brush_size;

  const int max_bucket_idx = ps->bucketMax[0] + (ps->bucketMax[1] - 1) * ps->buckets_x;

  for (int bidx = atomic_fetch_and_add_int32(&ps->context_bucket_index, 1); bidx < max_bucket_idx;
       bidx = atomic_fetch_and_add_int32(&ps->context_bucket_index, 1)) {
    const int bucket_y = bidx / ps->buckets_x;
    const int bucket_x = bidx - (bucket_y * ps->buckets_x);

    BLI_assert(bucket_y >= ps->bucketMin[1] && bucket_y < ps->bucketMax[1]);
    if (bucket_x >= ps->bucketMin[0] && bucket_x < ps->bucketMax[0]) {
      /* Use bucket_bounds for #project_bucket_isect_circle and #project_bucket_init. */
      project_bucket_bounds(ps, bucket_x, bucket_y, bucket_bounds);

      if ((ps->source != PROJ_SRC_VIEW) ||
          project_bucket_isect_circle(mval, (float)(diameter * diameter), bucket_bounds)) {
        *bucket_index = bidx;

        return true;
      }
    }
  }

  return false;
}

/* Each thread gets one of these, also used as an argument to pass to project_paint_op */
typedef struct ProjectHandle {
  /* args */
  ProjPaintState *ps;
  float prevmval[2];
  float mval[2];

  /* Annoying but we need to have image bounds per thread,
   * then merge into ps->projectPartialRedraws. */

  /* array of partial redraws */
  ProjPaintImage *projImages;

  /* thread settings */
  int thread_index;

  struct ImagePool *pool;
} ProjectHandle;

static void do_projectpaint_clone(ProjPaintState *ps, ProjPixel *projPixel, float mask)
{
  const uchar *clone_pt = ((ProjPixelClone *)projPixel)->clonepx.ch;

  if (clone_pt[3]) {
    uchar clone_rgba[4];

    clone_rgba[0] = clone_pt[0];
    clone_rgba[1] = clone_pt[1];
    clone_rgba[2] = clone_pt[2];
    clone_rgba[3] = (uchar)(clone_pt[3] * mask);

    if (ps->do_masking) {
      IMB_blend_color_byte(
          projPixel->pixel.ch_pt, projPixel->origColor.ch_pt, clone_rgba, ps->blend);
    }
    else {
      IMB_blend_color_byte(projPixel->pixel.ch_pt, projPixel->pixel.ch_pt, clone_rgba, ps->blend);
    }
  }
}

static void do_projectpaint_clone_f(ProjPaintState *ps, ProjPixel *projPixel, float mask)
{
  const float *clone_pt = ((ProjPixelClone *)projPixel)->clonepx.f;

  if (clone_pt[3]) {
    float clone_rgba[4];

    mul_v4_v4fl(clone_rgba, clone_pt, mask);

    if (ps->do_masking) {
      IMB_blend_color_float(
          projPixel->pixel.f_pt, projPixel->origColor.f_pt, clone_rgba, ps->blend);
    }
    else {
      IMB_blend_color_float(projPixel->pixel.f_pt, projPixel->pixel.f_pt, clone_rgba, ps->blend);
    }
  }
}

/**
 * \note mask is used to modify the alpha here, this is not correct since it allows
 * accumulation of color greater than 'projPixel->mask' however in the case of smear its not
 * really that important to be correct as it is with clone and painting
 */
static void do_projectpaint_smear(ProjPaintState *ps,
                                  ProjPixel *projPixel,
                                  float mask,
                                  MemArena *smearArena,
                                  LinkNode **smearPixels,
                                  const float co[2])
{
  uchar rgba_ub[4];

  if (project_paint_PickColor(ps, co, NULL, rgba_ub, 1) == 0) {
    return;
  }

  blend_color_interpolate_byte(
      ((ProjPixelClone *)projPixel)->clonepx.ch, projPixel->pixel.ch_pt, rgba_ub, mask);
  BLI_linklist_prepend_arena(smearPixels, (void *)projPixel, smearArena);
}

static void do_projectpaint_smear_f(ProjPaintState *ps,
                                    ProjPixel *projPixel,
                                    float mask,
                                    MemArena *smearArena,
                                    LinkNode **smearPixels_f,
                                    const float co[2])
{
  float rgba[4];

  if (project_paint_PickColor(ps, co, rgba, NULL, 1) == 0) {
    return;
  }

  blend_color_interpolate_float(
      ((ProjPixelClone *)projPixel)->clonepx.f, projPixel->pixel.f_pt, rgba, mask);
  BLI_linklist_prepend_arena(smearPixels_f, (void *)projPixel, smearArena);
}

static void do_projectpaint_soften_f(ProjPaintState *ps,
                                     ProjPixel *projPixel,
                                     float mask,
                                     MemArena *softenArena,
                                     LinkNode **softenPixels)
{
  float accum_tot = 0.0f;
  int xk, yk;
  BlurKernel *kernel = ps->blurkernel;
  float *rgba = projPixel->newColor.f;

  /* rather than painting, accumulate surrounding colors */
  zero_v4(rgba);

  for (yk = 0; yk < kernel->side; yk++) {
    for (xk = 0; xk < kernel->side; xk++) {
      float rgba_tmp[4];
      float co_ofs[2] = {2.0f * xk - 1.0f, 2.0f * yk - 1.0f};

      add_v2_v2(co_ofs, projPixel->projCoSS);

      if (project_paint_PickColor(ps, co_ofs, rgba_tmp, NULL, true)) {
        float weight = kernel->wdata[xk + yk * kernel->side];
        mul_v4_fl(rgba_tmp, weight);
        add_v4_v4(rgba, rgba_tmp);
        accum_tot += weight;
      }
    }
  }

  if (LIKELY(accum_tot != 0)) {
    mul_v4_fl(rgba, 1.0f / (float)accum_tot);

    if (ps->mode == BRUSH_STROKE_INVERT) {
      /* subtract blurred image from normal image gives high pass filter */
      sub_v3_v3v3(rgba, projPixel->pixel.f_pt, rgba);

      /* now rgba_ub contains the edge result, but this should be converted to luminance to avoid
       * colored speckles appearing in final image, and also to check for threshold */
      rgba[0] = rgba[1] = rgba[2] = IMB_colormanagement_get_luminance(rgba);
      if (fabsf(rgba[0]) > ps->brush->sharp_threshold) {
        float alpha = projPixel->pixel.f_pt[3];
        projPixel->pixel.f_pt[3] = rgba[3] = mask;

        /* add to enhance edges */
        blend_color_add_float(rgba, projPixel->pixel.f_pt, rgba);
        rgba[3] = alpha;
      }
      else {
        return;
      }
    }
    else {
      blend_color_interpolate_float(rgba, projPixel->pixel.f_pt, rgba, mask);
    }

    BLI_linklist_prepend_arena(softenPixels, (void *)projPixel, softenArena);
  }
}

static void do_projectpaint_soften(ProjPaintState *ps,
                                   ProjPixel *projPixel,
                                   float mask,
                                   MemArena *softenArena,
                                   LinkNode **softenPixels)
{
  float accum_tot = 0;
  int xk, yk;
  BlurKernel *kernel = ps->blurkernel;
  /* convert to byte after */
  float rgba[4];

  /* rather than painting, accumulate surrounding colors */
  zero_v4(rgba);

  for (yk = 0; yk < kernel->side; yk++) {
    for (xk = 0; xk < kernel->side; xk++) {
      float rgba_tmp[4];
      float co_ofs[2] = {2.0f * xk - 1.0f, 2.0f * yk - 1.0f};

      add_v2_v2(co_ofs, projPixel->projCoSS);

      if (project_paint_PickColor(ps, co_ofs, rgba_tmp, NULL, true)) {
        float weight = kernel->wdata[xk + yk * kernel->side];
        mul_v4_fl(rgba_tmp, weight);
        add_v4_v4(rgba, rgba_tmp);
        accum_tot += weight;
      }
    }
  }

  if (LIKELY(accum_tot != 0)) {
    uchar *rgba_ub = projPixel->newColor.ch;

    mul_v4_fl(rgba, 1.0f / (float)accum_tot);

    if (ps->mode == BRUSH_STROKE_INVERT) {
      float rgba_pixel[4];

      straight_uchar_to_premul_float(rgba_pixel, projPixel->pixel.ch_pt);

      /* subtract blurred image from normal image gives high pass filter */
      sub_v3_v3v3(rgba, rgba_pixel, rgba);
      /* now rgba_ub contains the edge result, but this should be converted to luminance to avoid
       * colored speckles appearing in final image, and also to check for threshold */
      rgba[0] = rgba[1] = rgba[2] = IMB_colormanagement_get_luminance(rgba);
      if (fabsf(rgba[0]) > ps->brush->sharp_threshold) {
        float alpha = rgba_pixel[3];
        rgba[3] = rgba_pixel[3] = mask;

        /* add to enhance edges */
        blend_color_add_float(rgba, rgba_pixel, rgba);

        rgba[3] = alpha;
        premul_float_to_straight_uchar(rgba_ub, rgba);
      }
      else {
        return;
      }
    }
    else {
      premul_float_to_straight_uchar(rgba_ub, rgba);
      blend_color_interpolate_byte(rgba_ub, projPixel->pixel.ch_pt, rgba_ub, mask);
    }
    BLI_linklist_prepend_arena(softenPixels, (void *)projPixel, softenArena);
  }
}

static void do_projectpaint_draw(ProjPaintState *ps,
                                 ProjPixel *projPixel,
                                 const float texrgb[3],
                                 float mask,
                                 float dither,
                                 float u,
                                 float v)
{
  float rgb[3];
  uchar rgba_ub[4];

  if (ps->is_texbrush) {
    mul_v3_v3v3(rgb, texrgb, ps->paint_color_linear);
    /* TODO(sergey): Support texture paint color space. */
    if (ps->use_colormanagement) {
      linearrgb_to_srgb_v3_v3(rgb, rgb);
    }
    else {
      copy_v3_v3(rgb, rgb);
    }
  }
  else {
    copy_v3_v3(rgb, ps->paint_color);
  }

  if (dither > 0.0f) {
    float_to_byte_dither_v3(rgba_ub, rgb, dither, u, v);
  }
  else {
    unit_float_to_uchar_clamp_v3(rgba_ub, rgb);
  }
  rgba_ub[3] = f_to_char(mask);

  if (ps->do_masking) {
    IMB_blend_color_byte(projPixel->pixel.ch_pt, projPixel->origColor.ch_pt, rgba_ub, ps->blend);
  }
  else {
    IMB_blend_color_byte(projPixel->pixel.ch_pt, projPixel->pixel.ch_pt, rgba_ub, ps->blend);
  }
}

static void do_projectpaint_draw_f(ProjPaintState *ps,
                                   ProjPixel *projPixel,
                                   const float texrgb[3],
                                   float mask)
{
  float rgba[4];

  copy_v3_v3(rgba, ps->paint_color_linear);

  if (ps->is_texbrush) {
    mul_v3_v3(rgba, texrgb);
  }

  mul_v3_fl(rgba, mask);
  rgba[3] = mask;

  if (ps->do_masking) {
    IMB_blend_color_float(projPixel->pixel.f_pt, projPixel->origColor.f_pt, rgba, ps->blend);
  }
  else {
    IMB_blend_color_float(projPixel->pixel.f_pt, projPixel->pixel.f_pt, rgba, ps->blend);
  }
}

static void do_projectpaint_mask(ProjPaintState *ps, ProjPixel *projPixel, float mask)
{
  uchar rgba_ub[4];
  rgba_ub[0] = rgba_ub[1] = rgba_ub[2] = ps->stencil_value * 255.0f;
  rgba_ub[3] = f_to_char(mask);

  if (ps->do_masking) {
    IMB_blend_color_byte(projPixel->pixel.ch_pt, projPixel->origColor.ch_pt, rgba_ub, ps->blend);
  }
  else {
    IMB_blend_color_byte(projPixel->pixel.ch_pt, projPixel->pixel.ch_pt, rgba_ub, ps->blend);
  }
}

static void do_projectpaint_mask_f(ProjPaintState *ps, ProjPixel *projPixel, float mask)
{
  float rgba[4];
  rgba[0] = rgba[1] = rgba[2] = ps->stencil_value;
  rgba[3] = mask;

  if (ps->do_masking) {
    IMB_blend_color_float(projPixel->pixel.f_pt, projPixel->origColor.f_pt, rgba, ps->blend);
  }
  else {
    IMB_blend_color_float(projPixel->pixel.f_pt, projPixel->pixel.f_pt, rgba, ps->blend);
  }
}

static void image_paint_partial_redraw_expand(ImagePaintPartialRedraw *cell,
                                              const ProjPixel *projPixel)
{
  rcti rect_to_add;
  BLI_rcti_init(
      &rect_to_add, projPixel->x_px, projPixel->x_px + 1, projPixel->y_px, projPixel->y_px + 1);
  BLI_rcti_do_minmax_rcti(&cell->dirty_region, &rect_to_add);
}

static void copy_original_alpha_channel(ProjPixel *pixel, bool is_floatbuf)
{
  /* Use the original alpha channel data instead of the modified one */
  if (is_floatbuf) {
    /* slightly more involved case since floats are in premultiplied space we need
     * to make sure alpha is consistent, see T44627 */
    float rgb_straight[4];
    premul_to_straight_v4_v4(rgb_straight, pixel->pixel.f_pt);
    rgb_straight[3] = pixel->origColor.f_pt[3];
    straight_to_premul_v4_v4(pixel->pixel.f_pt, rgb_straight);
  }
  else {
    pixel->pixel.ch_pt[3] = pixel->origColor.ch_pt[3];
  }
}

/* Run this for single and multi-threaded painting. */
static void do_projectpaint_thread(TaskPool *__restrict UNUSED(pool), void *ph_v)
{
  /* First unpack args from the struct */
  ProjPaintState *ps = ((ProjectHandle *)ph_v)->ps;
  ProjPaintImage *projImages = ((ProjectHandle *)ph_v)->projImages;
  const float *lastpos = ((ProjectHandle *)ph_v)->prevmval;
  const float *pos = ((ProjectHandle *)ph_v)->mval;
  const int thread_index = ((ProjectHandle *)ph_v)->thread_index;
  struct ImagePool *pool = ((ProjectHandle *)ph_v)->pool;
  /* Done with args from ProjectHandle */

  LinkNode *node;
  ProjPixel *projPixel;
  Brush *brush = ps->brush;

  int last_index = -1;
  ProjPaintImage *last_projIma = NULL;
  ImagePaintPartialRedraw *last_partial_redraw_cell;

  float dist_sq, dist;

  float falloff;
  int bucket_index;
  bool is_floatbuf = false;
  const short tool = ps->tool;
  rctf bucket_bounds;

  /* for smear only */
  float pos_ofs[2] = {0};
  float co[2];
  ushort mask_short;
  const float brush_alpha = BKE_brush_alpha_get(ps->scene, brush);
  const float brush_radius = ps->brush_size;
  /* avoid a square root with every dist comparison */
  const float brush_radius_sq = brush_radius * brush_radius;

  const bool lock_alpha = ELEM(brush->blend, IMB_BLEND_ERASE_ALPHA, IMB_BLEND_ADD_ALPHA) ?
                              0 :
                              (brush->flag & BRUSH_LOCK_ALPHA) != 0;

  LinkNode *smearPixels = NULL;
  LinkNode *smearPixels_f = NULL;
  /* mem arena for this brush projection only */
  MemArena *smearArena = NULL;

  LinkNode *softenPixels = NULL;
  LinkNode *softenPixels_f = NULL;
  /* mem arena for this brush projection only */
  MemArena *softenArena = NULL;

  if (tool == PAINT_TOOL_SMEAR) {
    pos_ofs[0] = pos[0] - lastpos[0];
    pos_ofs[1] = pos[1] - lastpos[1];

    smearArena = BLI_memarena_new(MEM_SIZE_OPTIMAL(1 << 16), "paint smear arena");
  }
  else if (tool == PAINT_TOOL_SOFTEN) {
    softenArena = BLI_memarena_new(MEM_SIZE_OPTIMAL(1 << 16), "paint soften arena");
  }

  // printf("brush bounds %d %d %d %d\n",
  //        bucketMin[0], bucketMin[1], bucketMax[0], bucketMax[1]);

  while (project_bucket_iter_next(ps, &bucket_index, &bucket_bounds, pos)) {

    /* Check this bucket and its faces are initialized */
    if (ps->bucketFlags[bucket_index] == PROJ_BUCKET_NULL) {
      rctf clip_rect = bucket_bounds;
      clip_rect.xmin -= PROJ_PIXEL_TOLERANCE;
      clip_rect.xmax += PROJ_PIXEL_TOLERANCE;
      clip_rect.ymin -= PROJ_PIXEL_TOLERANCE;
      clip_rect.ymax += PROJ_PIXEL_TOLERANCE;
      /* No pixels initialized */
      project_bucket_init(ps, thread_index, bucket_index, &clip_rect, &bucket_bounds);
    }

    if (ps->source != PROJ_SRC_VIEW) {

      /* Re-Projection, simple, no brushes! */

      for (node = ps->bucketRect[bucket_index]; node; node = node->next) {
        projPixel = (ProjPixel *)node->link;

        /* copy of code below */
        if (last_index != projPixel->image_index) {
          last_index = projPixel->image_index;
          last_projIma = projImages + last_index;

          last_projIma->touch = 1;
          is_floatbuf = (last_projIma->ibuf->rect_float != NULL);
        }
        /* end copy */

        /* fill tools */
        if (ps->source == PROJ_SRC_VIEW_FILL) {
          if (brush->flag & BRUSH_USE_GRADIENT) {
            /* these could probably be cached instead of being done per pixel */
            float tangent[2];
            float line_len_sq_inv, line_len;
            float f;
            float color_f[4];
            const float p[2] = {
                projPixel->projCoSS[0] - lastpos[0],
                projPixel->projCoSS[1] - lastpos[1],
            };

            sub_v2_v2v2(tangent, pos, lastpos);
            line_len = len_squared_v2(tangent);
            line_len_sq_inv = 1.0f / line_len;
            line_len = sqrtf(line_len);

            switch (brush->gradient_fill_mode) {
              case BRUSH_GRADIENT_LINEAR: {
                f = dot_v2v2(p, tangent) * line_len_sq_inv;
                break;
              }
              case BRUSH_GRADIENT_RADIAL:
              default: {
                f = len_v2(p) / line_len;
                break;
              }
            }
            BKE_colorband_evaluate(brush->gradient, f, color_f);
            color_f[3] *= ((float)projPixel->mask) * (1.0f / 65535.0f) * brush_alpha;

            if (is_floatbuf) {
              /* Convert to premutliplied. */
              mul_v3_fl(color_f, color_f[3]);
              IMB_blend_color_float(
                  projPixel->pixel.f_pt, projPixel->origColor.f_pt, color_f, ps->blend);
            }
            else {
              linearrgb_to_srgb_v3_v3(color_f, color_f);

              if (ps->dither > 0.0f) {
                float_to_byte_dither_v3(
                    projPixel->newColor.ch, color_f, ps->dither, projPixel->x_px, projPixel->y_px);
              }
              else {
                unit_float_to_uchar_clamp_v3(projPixel->newColor.ch, color_f);
              }
              projPixel->newColor.ch[3] = unit_float_to_uchar_clamp(color_f[3]);
              IMB_blend_color_byte(projPixel->pixel.ch_pt,
                                   projPixel->origColor.ch_pt,
                                   projPixel->newColor.ch,
                                   ps->blend);
            }
          }
          else {
            if (is_floatbuf) {
              float newColor_f[4];
              newColor_f[3] = ((float)projPixel->mask) * (1.0f / 65535.0f) * brush_alpha;
              copy_v3_v3(newColor_f, ps->paint_color_linear);

              IMB_blend_color_float(
                  projPixel->pixel.f_pt, projPixel->origColor.f_pt, newColor_f, ps->blend);
            }
            else {
              float mask = ((float)projPixel->mask) * (1.0f / 65535.0f);
              projPixel->newColor.ch[3] = mask * 255 * brush_alpha;

              rgb_float_to_uchar(projPixel->newColor.ch, ps->paint_color);
              IMB_blend_color_byte(projPixel->pixel.ch_pt,
                                   projPixel->origColor.ch_pt,
                                   projPixel->newColor.ch,
                                   ps->blend);
            }
          }

          if (lock_alpha) {
            copy_original_alpha_channel(projPixel, is_floatbuf);
          }

          last_partial_redraw_cell = last_projIma->partRedrawRect + projPixel->bb_cell_index;
          image_paint_partial_redraw_expand(last_partial_redraw_cell, projPixel);
        }
        else {
          if (is_floatbuf) {
            BLI_assert(ps->reproject_ibuf->rect_float != NULL);

            bicubic_interpolation_color(ps->reproject_ibuf,
                                        NULL,
                                        projPixel->newColor.f,
                                        projPixel->projCoSS[0],
                                        projPixel->projCoSS[1]);
            if (projPixel->newColor.f[3]) {
              float mask = ((float)projPixel->mask) * (1.0f / 65535.0f);

              mul_v4_v4fl(projPixel->newColor.f, projPixel->newColor.f, mask);

              blend_color_mix_float(
                  projPixel->pixel.f_pt, projPixel->origColor.f_pt, projPixel->newColor.f);
            }
          }
          else {
            BLI_assert(ps->reproject_ibuf->rect != NULL);

            bicubic_interpolation_color(ps->reproject_ibuf,
                                        projPixel->newColor.ch,
                                        NULL,
                                        projPixel->projCoSS[0],
                                        projPixel->projCoSS[1]);
            if (projPixel->newColor.ch[3]) {
              float mask = ((float)projPixel->mask) * (1.0f / 65535.0f);
              projPixel->newColor.ch[3] *= mask;

              blend_color_mix_byte(
                  projPixel->pixel.ch_pt, projPixel->origColor.ch_pt, projPixel->newColor.ch);
            }
          }
        }
      }
    }
    else {
      /* Normal brush painting */

      for (node = ps->bucketRect[bucket_index]; node; node = node->next) {

        projPixel = (ProjPixel *)node->link;

        dist_sq = len_squared_v2v2(projPixel->projCoSS, pos);

        /* Faster alternative to `dist < radius` without a #sqrtf. */
        if (dist_sq <= brush_radius_sq) {
          dist = sqrtf(dist_sq);

          falloff = BKE_brush_curve_strength_clamped(ps->brush, dist, brush_radius);

          if (falloff > 0.0f) {
            float texrgb[3];
            float mask;

            /* Extra mask for normal, layer stencil, etc. */
            float custom_mask = ((float)projPixel->mask) * (1.0f / 65535.0f);

            /* Mask texture. */
            if (ps->is_maskbrush) {
              float texmask = BKE_brush_sample_masktex(
                  ps->scene, ps->brush, projPixel->projCoSS, thread_index, pool);
              CLAMP(texmask, 0.0f, 1.0f);
              custom_mask *= texmask;
            }

            /* Color texture (alpha used as mask). */
            if (ps->is_texbrush) {
              MTex *mtex = &brush->mtex;
              float samplecos[3];
              float texrgba[4];

              /* taking 3d copy to account for 3D mapping too.
               * It gets concatenated during sampling */
              if (mtex->brush_map_mode == MTEX_MAP_MODE_3D) {
                copy_v3_v3(samplecos, projPixel->worldCoSS);
              }
              else {
                copy_v2_v2(samplecos, projPixel->projCoSS);
                samplecos[2] = 0.0f;
              }

              /* NOTE: for clone and smear,
               * we only use the alpha, could be a special function */
              BKE_brush_sample_tex_3d(ps->scene, brush, samplecos, texrgba, thread_index, pool);

              copy_v3_v3(texrgb, texrgba);
              custom_mask *= texrgba[3];
            }
            else {
              zero_v3(texrgb);
            }

            if (ps->do_masking) {
              /* masking to keep brush contribution to a pixel limited. note we do not do
               * a simple max(mask, mask_accum), as this is very sensitive to spacing and
               * gives poor results for strokes crossing themselves.
               *
               * Instead we use a formula that adds up but approaches brush_alpha slowly
               * and never exceeds it, which gives nice smooth results. */
              float mask_accum = *projPixel->mask_accum;
              float max_mask = brush_alpha * custom_mask * falloff * 65535.0f;

              if (brush->flag & BRUSH_ACCUMULATE) {
                mask = mask_accum + max_mask;
              }
              else {
                mask = mask_accum + (max_mask - mask_accum * falloff);
              }

              mask = min_ff(mask, 65535.0f);
              mask_short = (ushort)mask;

              if (mask_short > *projPixel->mask_accum) {
                *projPixel->mask_accum = mask_short;
                mask = mask_short * (1.0f / 65535.0f);
              }
              else {
                /* Go onto the next pixel */
                continue;
              }
            }
            else {
              mask = brush_alpha * custom_mask * falloff;
            }

            if (mask > 0.0f) {

              /* copy of code above */
              if (last_index != projPixel->image_index) {
                last_index = projPixel->image_index;
                last_projIma = projImages + last_index;

                last_projIma->touch = 1;
                is_floatbuf = (last_projIma->ibuf->rect_float != NULL);
              }
              /* end copy */

              /* Validate undo tile, since we will modify it. */
              *projPixel->valid = true;

              last_partial_redraw_cell = last_projIma->partRedrawRect + projPixel->bb_cell_index;
              image_paint_partial_redraw_expand(last_partial_redraw_cell, projPixel);

              /* texrgb is not used for clone, smear or soften */
              switch (tool) {
                case PAINT_TOOL_CLONE:
                  if (is_floatbuf) {
                    do_projectpaint_clone_f(ps, projPixel, mask);
                  }
                  else {
                    do_projectpaint_clone(ps, projPixel, mask);
                  }
                  break;
                case PAINT_TOOL_SMEAR:
                  sub_v2_v2v2(co, projPixel->projCoSS, pos_ofs);

                  if (is_floatbuf) {
                    do_projectpaint_smear_f(ps, projPixel, mask, smearArena, &smearPixels_f, co);
                  }
                  else {
                    do_projectpaint_smear(ps, projPixel, mask, smearArena, &smearPixels, co);
                  }
                  break;
                case PAINT_TOOL_SOFTEN:
                  if (is_floatbuf) {
                    do_projectpaint_soften_f(ps, projPixel, mask, softenArena, &softenPixels_f);
                  }
                  else {
                    do_projectpaint_soften(ps, projPixel, mask, softenArena, &softenPixels);
                  }
                  break;
                case PAINT_TOOL_MASK:
                  if (is_floatbuf) {
                    do_projectpaint_mask_f(ps, projPixel, mask);
                  }
                  else {
                    do_projectpaint_mask(ps, projPixel, mask);
                  }
                  break;
                default:
                  if (is_floatbuf) {
                    do_projectpaint_draw_f(ps, projPixel, texrgb, mask);
                  }
                  else {
                    do_projectpaint_draw(
                        ps, projPixel, texrgb, mask, ps->dither, projPixel->x_px, projPixel->y_px);
                  }
                  break;
              }

              if (lock_alpha) {
                copy_original_alpha_channel(projPixel, is_floatbuf);
              }
            }

            /* done painting */
          }
        }
      }
    }
  }

  if (tool == PAINT_TOOL_SMEAR) {

    for (node = smearPixels; node; node = node->next) { /* this won't run for a float image */
      projPixel = node->link;
      *projPixel->pixel.uint_pt = ((ProjPixelClone *)projPixel)->clonepx.uint;
      if (lock_alpha) {
        copy_original_alpha_channel(projPixel, false);
      }
    }

    for (node = smearPixels_f; node; node = node->next) {
      projPixel = node->link;
      copy_v4_v4(projPixel->pixel.f_pt, ((ProjPixelClone *)projPixel)->clonepx.f);
      if (lock_alpha) {
        copy_original_alpha_channel(projPixel, true);
      }
    }

    BLI_memarena_free(smearArena);
  }
  else if (tool == PAINT_TOOL_SOFTEN) {

    for (node = softenPixels; node; node = node->next) { /* this won't run for a float image */
      projPixel = node->link;
      *projPixel->pixel.uint_pt = projPixel->newColor.uint;
      if (lock_alpha) {
        copy_original_alpha_channel(projPixel, false);
      }
    }

    for (node = softenPixels_f; node; node = node->next) {
      projPixel = node->link;
      copy_v4_v4(projPixel->pixel.f_pt, projPixel->newColor.f);
      if (lock_alpha) {
        copy_original_alpha_channel(projPixel, true);
      }
    }

    BLI_memarena_free(softenArena);
  }
}

static bool project_paint_op(void *state, const float lastpos[2], const float pos[2])
{
  /* First unpack args from the struct */
  ProjPaintState *ps = (ProjPaintState *)state;
  bool touch_any = false;

  ProjectHandle handles[BLENDER_MAX_THREADS];
  TaskPool *task_pool = NULL;
  int a, i;

  struct ImagePool *image_pool;

  if (!project_bucket_iter_init(ps, pos)) {
    return touch_any;
  }

  if (ps->thread_tot > 1) {
    task_pool = BLI_task_pool_create_suspended(NULL, TASK_PRIORITY_HIGH);
  }

  image_pool = BKE_image_pool_new();

  if (!ELEM(ps->source, PROJ_SRC_VIEW, PROJ_SRC_VIEW_FILL)) {
    /* This means we are reprojecting an image, make sure the image has the needed data available.
     */
    bool float_dest = false;
    bool uchar_dest = false;
    /* Check if the destination images are float or uchar. */
    for (i = 0; i < ps->image_tot; i++) {
      if (ps->projImages[i].ibuf->rect != NULL) {
        uchar_dest = true;
      }
      if (ps->projImages[i].ibuf->rect_float != NULL) {
        float_dest = true;
      }
    }

    /* Generate missing data if needed. */
    if (float_dest && ps->reproject_ibuf->rect_float == NULL) {
      IMB_float_from_rect(ps->reproject_ibuf);
      ps->reproject_ibuf_free_float = true;
    }
    if (uchar_dest && ps->reproject_ibuf->rect == NULL) {
      IMB_rect_from_float(ps->reproject_ibuf);
      ps->reproject_ibuf_free_uchar = true;
    }
  }

  /* get the threads running */
  for (a = 0; a < ps->thread_tot; a++) {

    /* set defaults in handles */
    // memset(&handles[a], 0, sizeof(BakeShade));

    handles[a].ps = ps;
    copy_v2_v2(handles[a].mval, pos);
    copy_v2_v2(handles[a].prevmval, lastpos);

    /* thread specific */
    handles[a].thread_index = a;

    handles[a].projImages = BLI_memarena_alloc(ps->arena_mt[a],
                                               ps->image_tot * sizeof(ProjPaintImage));

    memcpy(handles[a].projImages, ps->projImages, ps->image_tot * sizeof(ProjPaintImage));

    /* image bounds */
    for (i = 0; i < ps->image_tot; i++) {
      handles[a].projImages[i].partRedrawRect = BLI_memarena_alloc(
          ps->arena_mt[a], sizeof(ImagePaintPartialRedraw) * PROJ_BOUNDBOX_SQUARED);
      memcpy(handles[a].projImages[i].partRedrawRect,
             ps->projImages[i].partRedrawRect,
             sizeof(ImagePaintPartialRedraw) * PROJ_BOUNDBOX_SQUARED);
    }

    handles[a].pool = image_pool;

    if (task_pool != NULL) {
      BLI_task_pool_push(task_pool, do_projectpaint_thread, &handles[a], false, NULL);
    }
  }

  if (task_pool != NULL) { /* wait for everything to be done */
    BLI_task_pool_work_and_wait(task_pool);
    BLI_task_pool_free(task_pool);
  }
  else {
    do_projectpaint_thread(NULL, &handles[0]);
  }

  BKE_image_pool_free(image_pool);

  /* move threaded bounds back into ps->projectPartialRedraws */
  for (i = 0; i < ps->image_tot; i++) {
    int touch = 0;
    for (a = 0; a < ps->thread_tot; a++) {
      touch |= partial_redraw_array_merge(ps->projImages[i].partRedrawRect,
                                          handles[a].projImages[i].partRedrawRect,
                                          PROJ_BOUNDBOX_SQUARED);
    }

    if (touch) {
      ps->projImages[i].touch = 1;
      touch_any = 1;
    }
  }

  /* Calculate pivot for rotation around selection if needed. */
  if (U.uiflag & USER_ORBIT_SELECTION) {
    float w[3];
    int tri_index;

    tri_index = project_paint_PickFace(ps, pos, w);

    if (tri_index != -1) {
      const MLoopTri *lt = &ps->mlooptri_eval[tri_index];
      const int lt_vtri[3] = {PS_LOOPTRI_AS_VERT_INDEX_3(ps, lt)};
      float world[3];
      UnifiedPaintSettings *ups = &ps->scene->toolsettings->unified_paint_settings;

      interp_v3_v3v3v3(world,
                       ps->mvert_eval[lt_vtri[0]].co,
                       ps->mvert_eval[lt_vtri[1]].co,
                       ps->mvert_eval[lt_vtri[2]].co,
                       w);

      ups->average_stroke_counter++;
      mul_m4_v3(ps->obmat, world);
      add_v3_v3(ups->average_stroke_accum, world);
      ups->last_stroke_valid = true;
    }
  }

  return touch_any;
}

static void paint_proj_stroke_ps(const bContext *UNUSED(C),
                                 void *ps_handle_p,
                                 const float prev_pos[2],
                                 const float pos[2],
                                 const bool eraser,
                                 float pressure,
                                 float distance,
                                 float size,
                                 /* extra view */
                                 ProjPaintState *ps)
{
  ProjStrokeHandle *ps_handle = ps_handle_p;
  Brush *brush = ps->brush;
  Scene *scene = ps->scene;

  ps->brush_size = size;
  ps->blend = brush->blend;
  if (eraser) {
    ps->blend = IMB_BLEND_ERASE_ALPHA;
  }

  /* handle gradient and inverted stroke color here */
  if (ELEM(ps->tool, PAINT_TOOL_DRAW, PAINT_TOOL_FILL)) {
    paint_brush_color_get(scene,
                          brush,
                          false,
                          ps->mode == BRUSH_STROKE_INVERT,
                          distance,
                          pressure,
                          ps->paint_color,
                          NULL);
    if (ps->use_colormanagement) {
      srgb_to_linearrgb_v3_v3(ps->paint_color_linear, ps->paint_color);
    }
    else {
      copy_v3_v3(ps->paint_color_linear, ps->paint_color);
    }
  }
  else if (ps->tool == PAINT_TOOL_MASK) {
    ps->stencil_value = brush->weight;

    if ((ps->mode == BRUSH_STROKE_INVERT) ^
        ((scene->toolsettings->imapaint.flag & IMAGEPAINT_PROJECT_LAYER_STENCIL_INV) != 0)) {
      ps->stencil_value = 1.0f - ps->stencil_value;
    }
  }

  if (project_paint_op(ps, prev_pos, pos)) {
    ps_handle->need_redraw = true;
    project_image_refresh_tagged(ps);
  }
}

void paint_proj_stroke(const bContext *C,
                       void *ps_handle_p,
                       const float prev_pos[2],
                       const float pos[2],
                       const bool eraser,
                       float pressure,
                       float distance,
                       float size)
{
  int i;
  ProjStrokeHandle *ps_handle = ps_handle_p;

  /* clone gets special treatment here to avoid going through image initialization */
  if (ps_handle->is_clone_cursor_pick) {
    Scene *scene = ps_handle->scene;
    struct Depsgraph *depsgraph = CTX_data_ensure_evaluated_depsgraph(C);
    View3D *v3d = CTX_wm_view3d(C);
    ARegion *region = CTX_wm_region(C);
    float *cursor = scene->cursor.location;
    const int mval_i[2] = {(int)pos[0], (int)pos[1]};

    view3d_operator_needs_opengl(C);

    if (!ED_view3d_autodist(depsgraph, region, v3d, mval_i, cursor, false, NULL)) {
      return;
    }

    DEG_id_tag_update(&scene->id, ID_RECALC_COPY_ON_WRITE);
    ED_region_tag_redraw(region);

    return;
  }

  for (i = 0; i < ps_handle->ps_views_tot; i++) {
    ProjPaintState *ps = ps_handle->ps_views[i];
    paint_proj_stroke_ps(C, ps_handle_p, prev_pos, pos, eraser, pressure, distance, size, ps);
  }
}

/* initialize project paint settings from context */
static void project_state_init(bContext *C, Object *ob, ProjPaintState *ps, int mode)
{
  Scene *scene = CTX_data_scene(C);
  ToolSettings *settings = scene->toolsettings;

  /* brush */
  ps->mode = mode;
  ps->brush = BKE_paint_brush(&settings->imapaint.paint);
  if (ps->brush) {
    Brush *brush = ps->brush;
    ps->tool = brush->imagepaint_tool;
    ps->blend = brush->blend;
    /* only check for inversion for the soften tool, elsewhere,
     * a resident brush inversion flag can cause issues */
    if (brush->imagepaint_tool == PAINT_TOOL_SOFTEN) {
      ps->mode = (((ps->mode == BRUSH_STROKE_INVERT) ^ ((brush->flag & BRUSH_DIR_IN) != 0)) ?
                      BRUSH_STROKE_INVERT :
                      BRUSH_STROKE_NORMAL);

      ps->blurkernel = paint_new_blur_kernel(brush, true);
    }

    /* disable for 3d mapping also because painting on mirrored mesh can create "stripes" */
    ps->do_masking = paint_use_opacity_masking(brush);
    ps->is_texbrush = (brush->mtex.tex && brush->imagepaint_tool == PAINT_TOOL_DRAW) ? true :
                                                                                       false;
    ps->is_maskbrush = (brush->mask_mtex.tex) ? true : false;
  }
  else {
    /* Brush may be NULL. */
    ps->do_masking = false;
    ps->is_texbrush = false;
    ps->is_maskbrush = false;
  }

  /* sizeof(ProjPixel), since we alloc this a _lot_ */
  ps->pixel_sizeof = project_paint_pixel_sizeof(ps->tool);
  BLI_assert(ps->pixel_sizeof >= sizeof(ProjPixel));

  /* these can be NULL */
  ps->v3d = CTX_wm_view3d(C);
  ps->rv3d = CTX_wm_region_view3d(C);
  ps->region = CTX_wm_region(C);

  ps->depsgraph = CTX_data_ensure_evaluated_depsgraph(C);
  ps->scene = scene;
  /* allow override of active object */
  ps->ob = ob;

  ps->do_material_slots = (settings->imapaint.mode == IMAGEPAINT_MODE_MATERIAL);
  ps->stencil_ima = settings->imapaint.stencil;
  ps->canvas_ima = (!ps->do_material_slots) ? settings->imapaint.canvas : NULL;
  ps->clone_ima = (!ps->do_material_slots) ? settings->imapaint.clone : NULL;

  ps->do_mask_cavity = (settings->imapaint.paint.flags & PAINT_USE_CAVITY_MASK) ? true : false;
  ps->cavity_curve = settings->imapaint.paint.cavity_curve;

  /* setup projection painting data */
  if (ps->tool != PAINT_TOOL_FILL) {
    ps->do_backfacecull = (settings->imapaint.flag & IMAGEPAINT_PROJECT_BACKFACE) ? false : true;
    ps->do_occlude = (settings->imapaint.flag & IMAGEPAINT_PROJECT_XRAY) ? false : true;
    ps->do_mask_normal = (settings->imapaint.flag & IMAGEPAINT_PROJECT_FLAT) ? false : true;
  }
  else {
    ps->do_backfacecull = ps->do_occlude = ps->do_mask_normal = 0;
  }

  if (ps->tool == PAINT_TOOL_CLONE) {
    ps->do_layer_clone = (settings->imapaint.flag & IMAGEPAINT_PROJECT_LAYER_CLONE) ? 1 : 0;
  }

  ps->do_stencil_brush = (ps->brush && ps->brush->imagepaint_tool == PAINT_TOOL_MASK);
  /* deactivate stenciling for the stencil brush :) */
  ps->do_layer_stencil = ((settings->imapaint.flag & IMAGEPAINT_PROJECT_LAYER_STENCIL) &&
                          !(ps->do_stencil_brush) && ps->stencil_ima);
  ps->do_layer_stencil_inv = ((settings->imapaint.flag & IMAGEPAINT_PROJECT_LAYER_STENCIL_INV) !=
                              0);

#ifndef PROJ_DEBUG_NOSEAMBLEED
  /* pixel num to bleed */
  ps->seam_bleed_px = settings->imapaint.seam_bleed;
  ps->seam_bleed_px_sq = square_s(settings->imapaint.seam_bleed);
#endif

  if (ps->do_mask_normal) {
    ps->normal_angle_inner = settings->imapaint.normal_angle;
    ps->normal_angle = (ps->normal_angle_inner + 90.0f) * 0.5f;
  }
  else {
    ps->normal_angle_inner = ps->normal_angle = settings->imapaint.normal_angle;
  }

  ps->normal_angle_inner *= (float)(M_PI_2 / 90);
  ps->normal_angle *= (float)(M_PI_2 / 90);
  ps->normal_angle_range = ps->normal_angle - ps->normal_angle_inner;

  if (ps->normal_angle_range <= 0.0f) {
    /* no need to do blending */
    ps->do_mask_normal = false;
  }

  ps->normal_angle__cos = cosf(ps->normal_angle);
  ps->normal_angle_inner__cos = cosf(ps->normal_angle_inner);

  ps->dither = settings->imapaint.dither;

  ps->use_colormanagement = BKE_scene_check_color_management_enabled(CTX_data_scene(C));
}

void *paint_proj_new_stroke(bContext *C, Object *ob, const float mouse[2], int mode)
{
  ProjStrokeHandle *ps_handle;
  Scene *scene = CTX_data_scene(C);
  ToolSettings *settings = scene->toolsettings;
  char symmetry_flag_views[ARRAY_SIZE(ps_handle->ps_views)] = {0};

  ps_handle = MEM_callocN(sizeof(ProjStrokeHandle), "ProjStrokeHandle");
  ps_handle->scene = scene;
  ps_handle->brush = BKE_paint_brush(&settings->imapaint.paint);

  /* bypass regular stroke logic */
  if ((ps_handle->brush->imagepaint_tool == PAINT_TOOL_CLONE) && (mode == BRUSH_STROKE_INVERT)) {
    view3d_operator_needs_opengl(C);
    ps_handle->is_clone_cursor_pick = true;
    return ps_handle;
  }

  ps_handle->orig_brush_size = BKE_brush_size_get(scene, ps_handle->brush);

  Mesh *mesh = BKE_mesh_from_object(ob);
  ps_handle->symmetry_flags = mesh->symmetry;
  ps_handle->ps_views_tot = 1 + (pow_i(2, count_bits_i(ps_handle->symmetry_flags)) - 1);
  bool is_multi_view = (ps_handle->ps_views_tot != 1);

  for (int i = 0; i < ps_handle->ps_views_tot; i++) {
    ProjPaintState *ps = MEM_callocN(sizeof(ProjPaintState), "ProjectionPaintState");
    ps_handle->ps_views[i] = ps;
  }

  if (ps_handle->symmetry_flags) {
    int index = 0;

    int x = 0;
    do {
      int y = 0;
      do {
        int z = 0;
        do {
          symmetry_flag_views[index++] = ((x ? PAINT_SYMM_X : 0) | (y ? PAINT_SYMM_Y : 0) |
                                          (z ? PAINT_SYMM_Z : 0));
          BLI_assert(index <= ps_handle->ps_views_tot);
        } while ((z++ == 0) && (ps_handle->symmetry_flags & PAINT_SYMM_Z));
      } while ((y++ == 0) && (ps_handle->symmetry_flags & PAINT_SYMM_Y));
    } while ((x++ == 0) && (ps_handle->symmetry_flags & PAINT_SYMM_X));
    BLI_assert(index == ps_handle->ps_views_tot);
  }

  for (int i = 0; i < ps_handle->ps_views_tot; i++) {
    ProjPaintState *ps = ps_handle->ps_views[i];

    project_state_init(C, ob, ps, mode);

    if (ps->ob == NULL) {
      ps_handle->ps_views_tot = i + 1;
      goto fail;
    }
  }

  /* Don't allow brush size below 2 */
  if (BKE_brush_size_get(scene, ps_handle->brush) < 2) {
    BKE_brush_size_set(scene, ps_handle->brush, 2 * U.pixelsize);
  }

  /* allocate and initialize spatial data structures */

  for (int i = 0; i < ps_handle->ps_views_tot; i++) {
    ProjPaintState *ps = ps_handle->ps_views[i];

    ps->source = (ps->tool == PAINT_TOOL_FILL) ? PROJ_SRC_VIEW_FILL : PROJ_SRC_VIEW;
    project_image_refresh_tagged(ps);

    /* re-use! */
    if (i != 0) {
      ps->is_shared_user = true;
      PROJ_PAINT_STATE_SHARED_MEMCPY(ps, ps_handle->ps_views[0]);
    }

    project_paint_begin(C, ps, is_multi_view, symmetry_flag_views[i]);
    if (ps->me_eval == NULL) {
      goto fail;
    }

    paint_proj_begin_clone(ps, mouse);
  }

  paint_brush_init_tex(ps_handle->brush);

  return ps_handle;

fail:
  for (int i = 0; i < ps_handle->ps_views_tot; i++) {
    ProjPaintState *ps = ps_handle->ps_views[i];
    MEM_freeN(ps);
  }
  MEM_freeN(ps_handle);
  return NULL;
}

void paint_proj_redraw(const bContext *C, void *ps_handle_p, bool final)
{
  ProjStrokeHandle *ps_handle = ps_handle_p;

  if (ps_handle->need_redraw) {
    ps_handle->need_redraw = false;
  }
  else if (!final) {
    return;
  }

  if (final) {
    /* compositor listener deals with updating */
    WM_event_add_notifier(C, NC_IMAGE | NA_EDITED, NULL);
  }
  else {
    ED_region_tag_redraw(CTX_wm_region(C));
  }
}

void paint_proj_stroke_done(void *ps_handle_p)
{
  ProjStrokeHandle *ps_handle = ps_handle_p;
  Scene *scene = ps_handle->scene;

  if (ps_handle->is_clone_cursor_pick) {
    MEM_freeN(ps_handle);
    return;
  }

  for (int i = 1; i < ps_handle->ps_views_tot; i++) {
    PROJ_PAINT_STATE_SHARED_CLEAR(ps_handle->ps_views[i]);
  }

  BKE_brush_size_set(scene, ps_handle->brush, ps_handle->orig_brush_size);

  paint_brush_exit_tex(ps_handle->brush);

  for (int i = 0; i < ps_handle->ps_views_tot; i++) {
    ProjPaintState *ps;
    ps = ps_handle->ps_views[i];
    project_paint_end(ps);
    MEM_freeN(ps);
  }

  MEM_freeN(ps_handle);
}
/* use project paint to re-apply an image */
static int texture_paint_camera_project_exec(bContext *C, wmOperator *op)
{
  Main *bmain = CTX_data_main(C);
  Image *image = BLI_findlink(&bmain->images, RNA_enum_get(op->ptr, "image"));
  Scene *scene = CTX_data_scene(C);
  ViewLayer *view_layer = CTX_data_view_layer(C);
  ProjPaintState ps = {NULL};
  int orig_brush_size;
  IDProperty *idgroup;
  IDProperty *view_data = NULL;
  Object *ob = OBACT(view_layer);
  bool uvs, mat, tex;

  if (ob == NULL || ob->type != OB_MESH) {
    BKE_report(op->reports, RPT_ERROR, "No active mesh object");
    return OPERATOR_CANCELLED;
  }

  if (!ED_paint_proj_mesh_data_check(scene, ob, &uvs, &mat, &tex, NULL)) {
    ED_paint_data_warning(op->reports, uvs, mat, tex, true);
    WM_event_add_notifier(C, NC_SCENE | ND_TOOLSETTINGS, NULL);
    return OPERATOR_CANCELLED;
  }

  project_state_init(C, ob, &ps, BRUSH_STROKE_NORMAL);

  if (image == NULL) {
    BKE_report(op->reports, RPT_ERROR, "Image could not be found");
    return OPERATOR_CANCELLED;
  }

  ps.reproject_image = image;
  ps.reproject_ibuf = BKE_image_acquire_ibuf(image, NULL, NULL);

  if ((ps.reproject_ibuf == NULL) ||
      ((ps.reproject_ibuf->rect || ps.reproject_ibuf->rect_float) == false)) {
    BKE_report(op->reports, RPT_ERROR, "Image data could not be found");
    return OPERATOR_CANCELLED;
  }

  idgroup = IDP_GetProperties(&image->id, 0);

  if (idgroup) {
    view_data = IDP_GetPropertyTypeFromGroup(idgroup, PROJ_VIEW_DATA_ID, IDP_ARRAY);

    /* type check to make sure its ok */
    if (view_data->len != PROJ_VIEW_DATA_SIZE || view_data->subtype != IDP_FLOAT) {
      BKE_report(op->reports, RPT_ERROR, "Image project data invalid");
      return OPERATOR_CANCELLED;
    }
  }

  if (view_data) {
    /* image has stored view projection info */
    ps.source = PROJ_SRC_IMAGE_VIEW;
  }
  else {
    ps.source = PROJ_SRC_IMAGE_CAM;

    if (scene->camera == NULL) {
      BKE_report(op->reports, RPT_ERROR, "No active camera set");
      return OPERATOR_CANCELLED;
    }
  }

  /* override */
  ps.is_texbrush = false;
  ps.is_maskbrush = false;
  ps.do_masking = false;
  orig_brush_size = BKE_brush_size_get(scene, ps.brush);
  /* cover the whole image */
  BKE_brush_size_set(scene, ps.brush, 32 * U.pixelsize);

  /* so pixels are initialized with minimal info */
  ps.tool = PAINT_TOOL_DRAW;

  scene->toolsettings->imapaint.flag |= IMAGEPAINT_DRAWING;

  /* allocate and initialize spatial data structures */
  project_paint_begin(C, &ps, false, 0);

  if (ps.me_eval == NULL) {
    BKE_brush_size_set(scene, ps.brush, orig_brush_size);
    BKE_report(op->reports, RPT_ERROR, "Could not get valid evaluated mesh");
    return OPERATOR_CANCELLED;
  }

  ED_image_undo_push_begin(op->type->name, PAINT_MODE_TEXTURE_3D);

  const float pos[2] = {0.0, 0.0};
  const float lastpos[2] = {0.0, 0.0};
  int a;

  project_paint_op(&ps, lastpos, pos);

  project_image_refresh_tagged(&ps);

  for (a = 0; a < ps.image_tot; a++) {
    BKE_image_free_gputextures(ps.projImages[a].ima);
    WM_event_add_notifier(C, NC_IMAGE | NA_EDITED, ps.projImages[a].ima);
  }

  project_paint_end(&ps);

  ED_image_undo_push_end();

  scene->toolsettings->imapaint.flag &= ~IMAGEPAINT_DRAWING;
  BKE_brush_size_set(scene, ps.brush, orig_brush_size);

  return OPERATOR_FINISHED;
}

void PAINT_OT_project_image(wmOperatorType *ot)
{
  PropertyRNA *prop;

  /* identifiers */
  ot->name = "Project Image";
  ot->idname = "PAINT_OT_project_image";
  ot->description = "Project an edited render from the active camera back onto the object";

  /* api callbacks */
  ot->invoke = WM_enum_search_invoke;
  ot->exec = texture_paint_camera_project_exec;

  /* flags */
  ot->flag = OPTYPE_REGISTER | OPTYPE_UNDO;

  prop = RNA_def_enum(ot->srna, "image", DummyRNA_NULL_items, 0, "Image", "");
  RNA_def_enum_funcs(prop, RNA_image_itemf);
  RNA_def_property_flag(prop, PROP_ENUM_NO_TRANSLATE);
  ot->prop = prop;
}

static bool texture_paint_image_from_view_poll(bContext *C)
{
  bScreen *screen = CTX_wm_screen(C);
  if (!(screen && BKE_screen_find_big_area(screen, SPACE_VIEW3D, 0))) {
    CTX_wm_operator_poll_msg_set(C, "No 3D viewport found to create image from");
    return false;
  }
  if (G.background || !GPU_is_init()) {
    return false;
  }
  return true;
}

static int texture_paint_image_from_view_exec(bContext *C, wmOperator *op)
{
  Image *image;
  ImBuf *ibuf;
  char filename[FILE_MAX];

  Main *bmain = CTX_data_main(C);
  Depsgraph *depsgraph = CTX_data_ensure_evaluated_depsgraph(C);
  Scene *scene = CTX_data_scene(C);
  ToolSettings *settings = scene->toolsettings;
  int w = settings->imapaint.screen_grab_size[0];
  int h = settings->imapaint.screen_grab_size[1];
  int maxsize;
  char err_out[256] = "unknown";

  ScrArea *area = BKE_screen_find_big_area(CTX_wm_screen(C), SPACE_VIEW3D, 0);
  if (!area) {
    BKE_report(op->reports, RPT_ERROR, "No 3D viewport found to create image from");
    return OPERATOR_CANCELLED;
  }

  ARegion *region = BKE_area_find_region_active_win(area);
  if (!region) {
    BKE_report(op->reports, RPT_ERROR, "No 3D viewport found to create image from");
    return OPERATOR_CANCELLED;
  }
  RegionView3D *rv3d = region->regiondata;

  RNA_string_get(op->ptr, "filepath", filename);

  maxsize = GPU_max_texture_size();

  if (w > maxsize) {
    w = maxsize;
  }
  if (h > maxsize) {
    h = maxsize;
  }

  /* Create a copy of the overlays where they are all turned off, except the
   * texture paint overlay opacity */
  View3D *v3d = area->spacedata.first;
  View3D v3d_copy = *v3d;
  v3d_copy.gridflag = 0;
  v3d_copy.flag2 = 0;
  v3d_copy.flag = V3D_HIDE_HELPLINES;
  v3d_copy.gizmo_flag = V3D_GIZMO_HIDE;

  memset(&v3d_copy.overlay, 0, sizeof(View3DOverlay));
  v3d_copy.overlay.flag = V3D_OVERLAY_HIDE_CURSOR | V3D_OVERLAY_HIDE_TEXT |
                          V3D_OVERLAY_HIDE_MOTION_PATHS | V3D_OVERLAY_HIDE_BONES |
                          V3D_OVERLAY_HIDE_OBJECT_XTRAS | V3D_OVERLAY_HIDE_OBJECT_ORIGINS;
  v3d_copy.overlay.texture_paint_mode_opacity = v3d->overlay.texture_paint_mode_opacity;

  ibuf = ED_view3d_draw_offscreen_imbuf(depsgraph,
                                        scene,
                                        v3d_copy.shading.type,
                                        &v3d_copy,
                                        region,
                                        w,
                                        h,
                                        IB_rect,
                                        R_ALPHAPREMUL,
                                        NULL,
                                        false,
                                        NULL,
                                        err_out);

  if (!ibuf) {
    /* Mostly happens when OpenGL offscreen buffer was failed to create, */
    /* but could be other reasons. Should be handled in the future. nazgul */
    BKE_reportf(op->reports, RPT_ERROR, "Failed to create OpenGL off-screen buffer: %s", err_out);
    return OPERATOR_CANCELLED;
  }

  image = BKE_image_add_from_imbuf(bmain, ibuf, "image_view");

  /* Drop reference to ibuf so that the image owns it */
  IMB_freeImBuf(ibuf);

  if (image) {
    /* now for the trickiness. store the view projection here!
     * re-projection will reuse this */
    IDPropertyTemplate val;
    IDProperty *idgroup = IDP_GetProperties(&image->id, 1);
    IDProperty *view_data;
    bool is_ortho;
    float *array;

    val.array.len = PROJ_VIEW_DATA_SIZE;
    val.array.type = IDP_FLOAT;
    view_data = IDP_New(IDP_ARRAY, &val, PROJ_VIEW_DATA_ID);

    array = (float *)IDP_Array(view_data);
    memcpy(array, rv3d->winmat, sizeof(rv3d->winmat));
    array += sizeof(rv3d->winmat) / sizeof(float);
    memcpy(array, rv3d->viewmat, sizeof(rv3d->viewmat));
    array += sizeof(rv3d->viewmat) / sizeof(float);
    is_ortho = ED_view3d_clip_range_get(depsgraph, v3d, rv3d, &array[0], &array[1], true);
    /* using float for a bool is dodgy but since its an extra member in the array...
     * easier than adding a single bool prop */
    array[2] = is_ortho ? 1.0f : 0.0f;

    IDP_AddToGroup(idgroup, view_data);
  }

  return OPERATOR_FINISHED;
}

void PAINT_OT_image_from_view(wmOperatorType *ot)
{
  /* identifiers */
  ot->name = "Image from View";
  ot->idname = "PAINT_OT_image_from_view";
  ot->description = "Make an image from biggest 3D view for reprojection";

  /* api callbacks */
  ot->exec = texture_paint_image_from_view_exec;
  ot->poll = texture_paint_image_from_view_poll;

  /* flags */
  ot->flag = OPTYPE_REGISTER;

  RNA_def_string_file_name(ot->srna, "filepath", NULL, FILE_MAX, "File Path", "Name of the file");
}

/*********************************************
 * Data generation for projective texturing  *
 * *******************************************/

void ED_paint_data_warning(struct ReportList *reports, bool uvs, bool mat, bool tex, bool stencil)
{
  BKE_reportf(reports,
              RPT_WARNING,
              "Missing%s%s%s%s detected!",
              !uvs ? " UVs," : "",
              !mat ? " Materials," : "",
              !tex ? " Textures," : "",
              !stencil ? " Stencil," : "");
}

bool ED_paint_proj_mesh_data_check(
    Scene *scene, Object *ob, bool *uvs, bool *mat, bool *tex, bool *stencil)
{
  Mesh *me;
  int layernum;
  ImagePaintSettings *imapaint = &scene->toolsettings->imapaint;
  Brush *br = BKE_paint_brush(&imapaint->paint);
  bool hasmat = true;
  bool hastex = true;
  bool hasstencil = true;
  bool hasuvs = true;

  imapaint->missing_data = 0;

  BLI_assert(ob->type == OB_MESH);

  if (imapaint->mode == IMAGEPAINT_MODE_MATERIAL) {
    /* no material, add one */
    if (ob->totcol == 0) {
      hasmat = false;
      hastex = false;
    }
    else {
      /* there may be material slots but they may be empty, check */
      hasmat = false;
      hastex = false;

      for (int i = 1; i < ob->totcol + 1; i++) {
        Material *ma = BKE_object_material_get(ob, i);

        if (ma && !ID_IS_LINKED(ma)) {
          hasmat = true;
          if (ma->texpaintslot == NULL) {
            /* refresh here just in case */
            BKE_texpaint_slot_refresh_cache(scene, ma);
          }
          if (ma->texpaintslot != NULL &&
              (ma->texpaintslot[ma->paint_active_slot].ima == NULL ||
               !ID_IS_LINKED(ma->texpaintslot[ma->paint_active_slot].ima))) {
            hastex = true;
            break;
          }
        }
      }
    }
  }
  else if (imapaint->mode == IMAGEPAINT_MODE_IMAGE) {
    if (imapaint->canvas == NULL || ID_IS_LINKED(imapaint->canvas)) {
      hastex = false;
    }
  }

  me = BKE_mesh_from_object(ob);
  layernum = CustomData_number_of_layers(&me->ldata, CD_MLOOPUV);

  if (layernum == 0) {
    hasuvs = false;
  }

  /* Make sure we have a stencil to paint on! */
  if (br && br->imagepaint_tool == PAINT_TOOL_MASK) {
    imapaint->flag |= IMAGEPAINT_PROJECT_LAYER_STENCIL;

    if (imapaint->stencil == NULL) {
      hasstencil = false;
    }
  }

  if (!hasuvs) {
    imapaint->missing_data |= IMAGEPAINT_MISSING_UVS;
  }
  if (!hasmat) {
    imapaint->missing_data |= IMAGEPAINT_MISSING_MATERIAL;
  }
  if (!hastex) {
    imapaint->missing_data |= IMAGEPAINT_MISSING_TEX;
  }
  if (!hasstencil) {
    imapaint->missing_data |= IMAGEPAINT_MISSING_STENCIL;
  }

  if (uvs) {
    *uvs = hasuvs;
  }
  if (mat) {
    *mat = hasmat;
  }
  if (tex) {
    *tex = hastex;
  }
  if (stencil) {
    *stencil = hasstencil;
  }

  return hasuvs && hasmat && hastex && hasstencil;
}

/* Add layer operator */
enum {
  LAYER_BASE_COLOR,
  LAYER_SPECULAR,
  LAYER_ROUGHNESS,
  LAYER_METALLIC,
  LAYER_NORMAL,
  LAYER_BUMP,
  LAYER_DISPLACEMENT,
};

static const EnumPropertyItem layer_type_items[] = {
    {LAYER_BASE_COLOR, "BASE_COLOR", 0, "Base Color", ""},
    {LAYER_SPECULAR, "SPECULAR", 0, "Specular", ""},
    {LAYER_ROUGHNESS, "ROUGHNESS", 0, "Roughness", ""},
    {LAYER_METALLIC, "METALLIC", 0, "Metallic", ""},
    {LAYER_NORMAL, "NORMAL", 0, "Normal", ""},
    {LAYER_BUMP, "BUMP", 0, "Bump", ""},
    {LAYER_DISPLACEMENT, "DISPLACEMENT", 0, "Displacement", ""},
    {0, NULL, 0, NULL, NULL},
};

static Image *proj_paint_image_create(wmOperator *op, Main *bmain, bool is_data)
{
  Image *ima;
  float color[4] = {0.0f, 0.0f, 0.0f, 1.0f};
  char imagename[MAX_ID_NAME - 2] = "Material Diffuse Color";
  int width = 1024;
  int height = 1024;
  bool use_float = false;
  short gen_type = IMA_GENTYPE_BLANK;
  bool alpha = false;

  if (op) {
    width = RNA_int_get(op->ptr, "width");
    height = RNA_int_get(op->ptr, "height");
    use_float = RNA_boolean_get(op->ptr, "float");
    gen_type = RNA_enum_get(op->ptr, "generated_type");
    RNA_float_get_array(op->ptr, "color", color);
    alpha = RNA_boolean_get(op->ptr, "alpha");
    RNA_string_get(op->ptr, "name", imagename);
  }

  /* TODO(lukas): Add option for tiled image. */
  ima = BKE_image_add_generated(bmain,
                                width,
                                height,
                                imagename,
                                alpha ? 32 : 24,
                                use_float,
                                gen_type,
                                color,
                                false,
                                is_data,
                                false);

  return ima;
}

static void proj_paint_default_color(wmOperator *op, int type, Material *ma)
{
  if (RNA_struct_property_is_set(op->ptr, "color")) {
    return;
  }

  bNode *in_node = ntreeFindType(ma->nodetree, SH_NODE_BSDF_PRINCIPLED);
  if (in_node == NULL) {
    return;
  }

  float color[4];

  if (type >= LAYER_BASE_COLOR && type < LAYER_NORMAL) {
    /* Copy color from node, so result is unchanged after assigning textures. */
    bNodeSocket *in_sock = nodeFindSocket(in_node, SOCK_IN, layer_type_items[type].name);

    switch (in_sock->type) {
      case SOCK_FLOAT: {
        bNodeSocketValueFloat *socket_data = in_sock->default_value;
        copy_v3_fl(color, socket_data->value);
        color[3] = 1.0f;
        break;
      }
      case SOCK_VECTOR:
      case SOCK_RGBA: {
        bNodeSocketValueRGBA *socket_data = in_sock->default_value;
        copy_v3_v3(color, socket_data->value);
        color[3] = 1.0f;
        break;
      }
      default: {
        return;
      }
    }
  }
  else if (type == LAYER_NORMAL) {
    /* Neutral tangent space normal map. */
    rgba_float_args_set(color, 0.5f, 0.5f, 1.0f, 1.0f);
  }
  else if (ELEM(type, LAYER_BUMP, LAYER_DISPLACEMENT)) {
    /* Neutral displacement and bump map. */
    rgba_float_args_set(color, 0.5f, 0.5f, 0.5f, 1.0f);
  }
  else {
    return;
  }

  RNA_float_set_array(op->ptr, "color", color);
}

static bool proj_paint_add_slot(bContext *C, wmOperator *op)
{
  Object *ob = ED_object_active_context(C);
  Scene *scene = CTX_data_scene(C);
  Material *ma;
  Image *ima = NULL;

  if (!ob) {
    return false;
  }

  ma = BKE_object_material_get(ob, ob->actcol);

  if (ma) {
    Main *bmain = CTX_data_main(C);
    int type = RNA_enum_get(op->ptr, "type");
    bool is_data = (type > LAYER_BASE_COLOR);

    bNode *imanode;
    bNodeTree *ntree = ma->nodetree;

    if (!ntree) {
      ED_node_shader_default(C, &ma->id);
      ntree = ma->nodetree;
    }

    ma->use_nodes = true;

    /* try to add an image node */
    imanode = nodeAddStaticNode(C, ntree, SH_NODE_TEX_IMAGE);

    ima = proj_paint_image_create(op, bmain, is_data);
    imanode->id = &ima->id;

    nodeSetActive(ntree, imanode);

    /* Connect to first available principled BSDF node. */
    bNode *in_node = ntreeFindType(ntree, SH_NODE_BSDF_PRINCIPLED);
    bNode *out_node = imanode;

    if (in_node != NULL) {
      bNodeSocket *out_sock = nodeFindSocket(out_node, SOCK_OUT, "Color");
      bNodeSocket *in_sock = NULL;

      if (type >= LAYER_BASE_COLOR && type < LAYER_NORMAL) {
        in_sock = nodeFindSocket(in_node, SOCK_IN, layer_type_items[type].name);
      }
      else if (type == LAYER_NORMAL) {
        bNode *nor_node;
        nor_node = nodeAddStaticNode(C, ntree, SH_NODE_NORMAL_MAP);

        in_sock = nodeFindSocket(nor_node, SOCK_IN, "Color");
        nodeAddLink(ntree, out_node, out_sock, nor_node, in_sock);

        in_sock = nodeFindSocket(in_node, SOCK_IN, "Normal");
        out_sock = nodeFindSocket(nor_node, SOCK_OUT, "Normal");

        out_node = nor_node;
      }
      else if (type == LAYER_BUMP) {
        bNode *bump_node;
        bump_node = nodeAddStaticNode(C, ntree, SH_NODE_BUMP);

        in_sock = nodeFindSocket(bump_node, SOCK_IN, "Height");
        nodeAddLink(ntree, out_node, out_sock, bump_node, in_sock);

        in_sock = nodeFindSocket(in_node, SOCK_IN, "Normal");
        out_sock = nodeFindSocket(bump_node, SOCK_OUT, "Normal");

        out_node = bump_node;
      }
      else if (type == LAYER_DISPLACEMENT) {
        /* Connect to the displacement output socket */
        in_node = ntreeFindType(ntree, SH_NODE_OUTPUT_MATERIAL);

        if (in_node != NULL) {
          in_sock = nodeFindSocket(in_node, SOCK_IN, layer_type_items[type].name);
        }
        else {
          in_sock = NULL;
        }
      }

      /* Check if the socket in already connected to something */
      bNodeLink *link = in_sock ? in_sock->link : NULL;
      if (in_sock != NULL && link == NULL) {
        nodeAddLink(ntree, out_node, out_sock, in_node, in_sock);

        nodePositionRelative(out_node, in_node, out_sock, in_sock);
      }
    }

    ED_node_tree_propagate_change(C, bmain, ntree);
    /* In case we added more than one node, position them too. */
    nodePositionPropagate(out_node);

    if (ima) {
      BKE_texpaint_slot_refresh_cache(scene, ma);
      BKE_image_signal(bmain, ima, NULL, IMA_SIGNAL_USER_NEW_IMAGE);
      WM_event_add_notifier(C, NC_IMAGE | NA_ADDED, ima);
    }

    DEG_id_tag_update(&ntree->id, 0);
    DEG_id_tag_update(&ma->id, ID_RECALC_SHADING);
    ED_area_tag_redraw(CTX_wm_area(C));

    ED_paint_proj_mesh_data_check(scene, ob, NULL, NULL, NULL, NULL);

    return true;
  }

  return false;
}

static int get_texture_layer_type(wmOperator *op, const char *prop_name)
{
  int type_value = RNA_enum_get(op->ptr, prop_name);
  int type = RNA_enum_from_value(layer_type_items, type_value);
  BLI_assert(type != -1);
  return type;
}

static Material *get_or_create_current_material(bContext *C, Object *ob)
{
  Material *ma = BKE_object_material_get(ob, ob->actcol);
  if (!ma) {
    Main *bmain = CTX_data_main(C);
    ma = BKE_material_add(bmain, "Material");
    BKE_object_material_assign(bmain, ob, ma, ob->actcol, BKE_MAT_ASSIGN_USERPREF);
  }
  return ma;
}

static int texture_paint_add_texture_paint_slot_exec(bContext *C, wmOperator *op)
{
  Object *ob = ED_object_active_context(C);
  Material *ma = get_or_create_current_material(C, ob);

  int type = get_texture_layer_type(op, "type");
  proj_paint_default_color(op, type, ma);

  if (proj_paint_add_slot(C, op)) {
    return OPERATOR_FINISHED;
  }
  return OPERATOR_CANCELLED;
}

static void get_default_texture_layer_name_for_object(Object *ob,
                                                      int texture_type,
                                                      char *dst,
                                                      int dst_length)
{
  Material *ma = BKE_object_material_get(ob, ob->actcol);
  const char *base_name = ma ? &ma->id.name[2] : &ob->id.name[2];
  BLI_snprintf(dst, dst_length, "%s %s", base_name, layer_type_items[texture_type].name);
}

static int texture_paint_add_texture_paint_slot_invoke(bContext *C,
                                                       wmOperator *op,
                                                       const wmEvent *UNUSED(event))
{
  /* Get material and default color to display in the popup. */
  Object *ob = ED_object_active_context(C);
  Material *ma = get_or_create_current_material(C, ob);

  int type = get_texture_layer_type(op, "type");
  proj_paint_default_color(op, type, ma);

  char imagename[MAX_ID_NAME - 2];
  get_default_texture_layer_name_for_object(ob, type, (char *)&imagename, sizeof(imagename));
  RNA_string_set(op->ptr, "name", imagename);

  return WM_operator_props_dialog_popup(C, op, 300);
}

#define IMA_DEF_NAME N_("Untitled")

void PAINT_OT_add_texture_paint_slot(wmOperatorType *ot)
{
  PropertyRNA *prop;
  static float default_color[4] = {0.0f, 0.0f, 0.0f, 1.0f};

  /* identifiers */
  ot->name = "Add Texture Paint Slot";
  ot->description = "Add a texture paint slot";
  ot->idname = "PAINT_OT_add_texture_paint_slot";

  /* api callbacks */
  ot->invoke = texture_paint_add_texture_paint_slot_invoke;
  ot->exec = texture_paint_add_texture_paint_slot_exec;
  ot->poll = ED_operator_object_active_editable_mesh;

  /* flags */
  ot->flag = OPTYPE_UNDO;

  /* properties */
  prop = RNA_def_enum(ot->srna, "type", layer_type_items, 0, "Type", "Merge method to use");
  RNA_def_property_flag(prop, PROP_HIDDEN);
  RNA_def_string(ot->srna, "name", IMA_DEF_NAME, MAX_ID_NAME - 2, "Name", "Image data-block name");
  prop = RNA_def_int(ot->srna, "width", 1024, 1, INT_MAX, "Width", "Image width", 1, 16384);
  RNA_def_property_subtype(prop, PROP_PIXEL);
  prop = RNA_def_int(ot->srna, "height", 1024, 1, INT_MAX, "Height", "Image height", 1, 16384);
  RNA_def_property_subtype(prop, PROP_PIXEL);
  prop = RNA_def_float_color(
      ot->srna, "color", 4, NULL, 0.0f, FLT_MAX, "Color", "Default fill color", 0.0f, 1.0f);
  RNA_def_property_subtype(prop, PROP_COLOR_GAMMA);
  RNA_def_property_float_array_default(prop, default_color);
  RNA_def_boolean(ot->srna, "alpha", true, "Alpha", "Create an image with an alpha channel");
  RNA_def_enum(ot->srna,
               "generated_type",
               rna_enum_image_generated_type_items,
               IMA_GENTYPE_BLANK,
               "Generated Type",
               "Fill the image with a grid for UV map testing");
  RNA_def_boolean(
      ot->srna, "float", 0, "32-bit Float", "Create image with 32-bit floating-point bit depth");
}

static int add_simple_uvs_exec(bContext *C, wmOperator *UNUSED(op))
{
  /* no checks here, poll function does them for us */
  Main *bmain = CTX_data_main(C);
  Object *ob = CTX_data_active_object(C);
  Scene *scene = CTX_data_scene(C);

  ED_uvedit_add_simple_uvs(bmain, scene, ob);

  ED_paint_proj_mesh_data_check(scene, ob, NULL, NULL, NULL, NULL);

  DEG_id_tag_update(ob->data, 0);
  WM_event_add_notifier(C, NC_GEOM | ND_DATA, ob->data);
  WM_event_add_notifier(C, NC_SCENE | ND_TOOLSETTINGS, scene);
  return OPERATOR_FINISHED;
}

static bool add_simple_uvs_poll(bContext *C)
{
  Object *ob = CTX_data_active_object(C);

  if (!ob || ob->type != OB_MESH || ob->mode != OB_MODE_TEXTURE_PAINT) {
    return false;
  }
  return true;
}

void PAINT_OT_add_simple_uvs(wmOperatorType *ot)
{
  /* identifiers */
  ot->name = "Add Simple UVs";
  ot->description = "Add cube map uvs on mesh";
  ot->idname = "PAINT_OT_add_simple_uvs";

  /* api callbacks */
  ot->exec = add_simple_uvs_exec;
  ot->poll = add_simple_uvs_poll;

  /* flags */
  ot->flag = OPTYPE_REGISTER | OPTYPE_UNDO;
}<|MERGE_RESOLUTION|>--- conflicted
+++ resolved
@@ -1730,20 +1730,12 @@
       normalize_v3(no);
     }
     else {
-<<<<<<< HEAD
-#if 1
-=======
->>>>>>> 2110e271
       /* In case the normalizing per pixel isn't optimal,
        * we could cache or access from evaluated mesh. */
       normal_tri_v3(no,
                     ps->mvert_eval[lt_vtri[0]].co,
                     ps->mvert_eval[lt_vtri[1]].co,
                     ps->mvert_eval[lt_vtri[2]].co);
-#else
-      /* Don't use because some modifiers don't have normal data (subsurf for eg). */
-      copy_v3_v3(no, (float *)ps->dm->getTessFaceData(ps->dm, tri_index, CD_NORMAL));
-#endif
     }
 
     if (UNLIKELY(ps->is_flip_object)) {
