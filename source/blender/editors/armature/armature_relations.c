/*
 * ***** BEGIN GPL LICENSE BLOCK *****
 *
 * This program is free software; you can redistribute it and/or
 * modify it under the terms of the GNU General Public License
 * as published by the Free Software Foundation; either version 2
 * of the License, or (at your option) any later version.
 *
 * This program is distributed in the hope that it will be useful,
 * but WITHOUT ANY WARRANTY; without even the implied warranty of
 * MERCHANTABILITY or FITNESS FOR A PARTICULAR PURPOSE.  See the
 * GNU General Public License for more details.
 *
 * You should have received a copy of the GNU General Public License
 * along with this program; if not, write to the Free Software Foundation,
 * Inc., 51 Franklin Street, Fifth Floor, Boston, MA 02110-1301, USA.
 *
 * The Original Code is Copyright (C) 2001-2002 by NaN Holding BV.
 * All rights reserved.
 *
 * Contributor(s): Blender Foundation, 2002-2009 full recode.
 *
 * ***** END GPL LICENSE BLOCK *****
 *
 * Operators for relations between bones and for transferring bones between armature objects
 */

/** \file blender/editors/armature/armature_relations.c
 *  \ingroup edarmature
 */

#include "MEM_guardedalloc.h"

#include "DNA_anim_types.h"
#include "DNA_armature_types.h"
#include "DNA_constraint_types.h"
#include "DNA_object_types.h"
#include "DNA_scene_types.h"

#include "BLI_blenlib.h"
#include "BLI_ghash.h"
#include "BLI_math.h"

#include "BLT_translation.h"

#include "BKE_action.h"
#include "BKE_animsys.h"
#include "BKE_constraint.h"
#include "BKE_context.h"
#include "BKE_fcurve.h"
#include "BKE_global.h"
#include "BKE_layer.h"
#include "BKE_main.h"
#include "BKE_report.h"

#include "DEG_depsgraph.h"
#include "DEG_depsgraph_build.h"

#include "RNA_access.h"
#include "RNA_define.h"

#include "WM_api.h"
#include "WM_types.h"

#include "ED_armature.h"
#include "ED_object.h"
#include "ED_screen.h"

#include "UI_interface.h"
#include "UI_resources.h"

#include "armature_intern.h"

/* *************************************** Join *************************************** */
/* NOTE: no operator define here as this is exported to the Object-level operator */

static void joined_armature_fix_links_constraints(
        Object *tarArm, Object *srcArm, bPoseChannel *pchan, EditBone *curbone,
        ListBase *lb)
{
	bConstraint *con;

	for (con = lb->first; con; con = con->next) {
		const bConstraintTypeInfo *cti = BKE_constraint_typeinfo_get(con);
		ListBase targets = {NULL, NULL};
		bConstraintTarget *ct;

		/* constraint targets */
		if (cti && cti->get_constraint_targets) {
			cti->get_constraint_targets(con, &targets);

			for (ct = targets.first; ct; ct = ct->next) {
				if (ct->tar == srcArm) {
					if (ct->subtarget[0] == '\0') {
						ct->tar = tarArm;
					}
					else if (STREQ(ct->subtarget, pchan->name)) {
						ct->tar = tarArm;
						BLI_strncpy(ct->subtarget, curbone->name, sizeof(ct->subtarget));
					}
				}
			}

			if (cti->flush_constraint_targets)
				cti->flush_constraint_targets(con, &targets, 0);
		}

		/* action constraint? (pose constraints only) */
		if (con->type == CONSTRAINT_TYPE_ACTION) {
			bActionConstraint *data = con->data;

			if (data->act) {
				BKE_action_fix_paths_rename(&tarArm->id, data->act, "pose.bones[", 
				                            pchan->name, curbone->name, 0, 0, false);
			}
		}

	}
}

/* userdata for joined_armature_fix_animdata_cb() */
typedef struct tJoinArmature_AdtFixData {
	Object *srcArm;
	Object *tarArm;
	
	GHash *names_map;
} tJoinArmature_AdtFixData;

/* Callback to pass to void BKE_animdata_main_cb() for fixing driver ID's to point to the new ID */
/* FIXME: For now, we only care about drivers here. When editing rigs, it's very rare to have animation
 *        on the rigs being edited already, so it should be safe to skip these.
 */
static void joined_armature_fix_animdata_cb(ID *id, AnimData *adt, void *user_data)
{
	tJoinArmature_AdtFixData *afd = (tJoinArmature_AdtFixData *)user_data;
	ID *src_id = &afd->srcArm->id;
	ID *dst_id = &afd->tarArm->id;
	
	GHashIterator gh_iter;
	FCurve *fcu;
	
	/* Fix paths - If this is the target object, it will have some "dirty" paths */
	if (id == src_id) {
		/* Fix drivers */
		for (fcu = adt->drivers.first; fcu; fcu = fcu->next) {
			/* skip driver if it doesn't affect the bones */
			if (strstr(fcu->rna_path, "pose.bones[") == NULL) {
				continue;
			}
			
			// FIXME: this is too crude... it just does everything!
			GHASH_ITER(gh_iter, afd->names_map) {
				const char *old_name = BLI_ghashIterator_getKey(&gh_iter);
				const char *new_name = BLI_ghashIterator_getValue(&gh_iter);
				
				/* only remap if changed; this still means there will be some waste if there aren't many drivers/keys */
				if (!STREQ(old_name, new_name) && strstr(fcu->rna_path, old_name)) {
					fcu->rna_path = BKE_animsys_fix_rna_path_rename(id, fcu->rna_path, "pose.bones",
					                                                old_name, new_name, 0, 0, false);
					
					/* we don't want to apply a second remapping on this driver now, 
					 * so stop trying names, but keep fixing drivers
					 */
					break;
				}
			}
		}
	}
	
	
	/* Driver targets */
	for (fcu = adt->drivers.first; fcu; fcu = fcu->next) {
		ChannelDriver *driver = fcu->driver;
		DriverVar *dvar;
		
		/* Fix driver references to invalid ID's */
		for (dvar = driver->variables.first; dvar; dvar = dvar->next) {
			/* only change the used targets, since the others will need fixing manually anyway */
			DRIVER_TARGETS_USED_LOOPER(dvar)
			{
				/* change the ID's used... */
				if (dtar->id == src_id) {
					dtar->id = dst_id;
					
					/* also check on the subtarget...
					 * XXX: We duplicate the logic from drivers_path_rename_fix() here, with our own
					 *      little twists so that we know that it isn't going to clobber the wrong data
					 */
					if ((dtar->rna_path && strstr(dtar->rna_path, "pose.bones[")) || (dtar->pchan_name[0])) {
						GHASH_ITER(gh_iter, afd->names_map) {
							const char *old_name = BLI_ghashIterator_getKey(&gh_iter);
							const char *new_name = BLI_ghashIterator_getValue(&gh_iter);
							
							/* only remap if changed */
							if (!STREQ(old_name, new_name)) {
								if ((dtar->rna_path) && strstr(dtar->rna_path, old_name)) {
									/* Fix up path */
									dtar->rna_path = BKE_animsys_fix_rna_path_rename(id, dtar->rna_path, "pose.bones",
									                                                 old_name, new_name, 0, 0, false);
									break; /* no need to try any more names for bone path */
								}
								else if (STREQ(dtar->pchan_name, old_name)) {
									/* Change target bone name */
									BLI_strncpy(dtar->pchan_name, new_name, sizeof(dtar->pchan_name));
									break; /* no need to try any more names for bone subtarget */
								}
							}
						}
					}
				}
			}
			DRIVER_TARGETS_LOOPER_END
		}
	}
}

/* Helper function for armature joining - link fixing */
static void joined_armature_fix_links(Main *bmain, Object *tarArm, Object *srcArm, bPoseChannel *pchan, EditBone *curbone)
{
	Object *ob;
	bPose *pose;
	bPoseChannel *pchant;
	
	/* let's go through all objects in database */
	for (ob = bmain->object.first; ob; ob = ob->id.next) {
		/* do some object-type specific things */
		if (ob->type == OB_ARMATURE) {
			pose = ob->pose;
			for (pchant = pose->chanbase.first; pchant; pchant = pchant->next) {
				joined_armature_fix_links_constraints(tarArm, srcArm, pchan, curbone, &pchant->constraints);
			}
		}
			
		/* fix object-level constraints */
		if (ob != srcArm) {
			joined_armature_fix_links_constraints(tarArm, srcArm, pchan, curbone, &ob->constraints);
		}
		
		/* See if an object is parented to this armature */
		if (ob->parent && (ob->parent == srcArm)) {
			/* Is object parented to a bone of this src armature? */
			if (ob->partype == PARBONE) {
				/* bone name in object */
				if (STREQ(ob->parsubstr, pchan->name)) {
					BLI_strncpy(ob->parsubstr, curbone->name, sizeof(ob->parsubstr));
				}
			}
			
			/* make tar armature be new parent */
			ob->parent = tarArm;
		}
	}
}

/* join armature exec is exported for use in object->join objects operator... */
int join_armature_exec(bContext *C, wmOperator *op)
{
	Main *bmain = CTX_data_main(C);
	Scene *scene = CTX_data_scene(C);
	Object  *ob = CTX_data_active_object(C);
	bArmature *arm = (ob) ? ob->data : NULL;
	bPose *pose, *opose;
	bPoseChannel *pchan, *pchann;
	EditBone *curbone;
	float mat[4][4], oimat[4][4];
	bool ok = false;
	
	/*	Ensure we're not in editmode and that the active object is an armature*/
	if (!ob || ob->type != OB_ARMATURE)
		return OPERATOR_CANCELLED;
	if (!arm || arm->edbo)
		return OPERATOR_CANCELLED;
	
	CTX_DATA_BEGIN(C, Base *, base, selected_editable_bases)
	{
		if (base->object == ob) {
			ok = true;
			break;
		}
	}
	CTX_DATA_END;

	/* that way the active object is always selected */
	if (ok == false) {
		BKE_report(op->reports, RPT_WARNING, "Active object is not a selected armature");
		return OPERATOR_CANCELLED;
	}

	/* Get editbones of active armature to add editbones to */
	ED_armature_to_edit(arm);
	
	/* get pose of active object and move it out of posemode */
	pose = ob->pose;
	ob->mode &= ~OB_MODE_POSE;

	CTX_DATA_BEGIN(C, Base *, base, selected_editable_bases)
	{
		if ((base->object->type == OB_ARMATURE) && (base->object != ob)) {
			tJoinArmature_AdtFixData afd = {NULL};
			bArmature *curarm = base->object->data;
			
			/* we assume that each armature datablock is only used in a single place */
			BLI_assert(ob->data != base->object->data);
			
			/* init callback data for fixing up AnimData links later */
			afd.srcArm = base->object;
			afd.tarArm = ob;
			afd.names_map = BLI_ghash_str_new("join_armature_adt_fix");
			
			/* Make a list of editbones in current armature */
			ED_armature_to_edit(base->object->data);
			
			/* Get Pose of current armature */
			opose = base->object->pose;
			base->object->mode &= ~OB_MODE_POSE;
			//BASACT->flag &= ~OB_MODE_POSE;
			
			/* Find the difference matrix */
			invert_m4_m4(oimat, ob->obmat);
			mul_m4_m4m4(mat, oimat, base->object->obmat);
			
			/* Copy bones and posechannels from the object to the edit armature */
			for (pchan = opose->chanbase.first; pchan; pchan = pchann) {
				pchann = pchan->next;
				curbone = ED_armature_bone_find_name(curarm->edbo, pchan->name);
				
				/* Get new name */
				unique_editbone_name(arm->edbo, curbone->name, NULL);
				BLI_ghash_insert(afd.names_map, BLI_strdup(pchan->name), curbone->name);
				
				/* Transform the bone */
				{
					float premat[4][4];
					float postmat[4][4];
					float difmat[4][4];
					float imat[4][4];
					float temp[3][3];
					
					/* Get the premat */
					ED_armature_ebone_to_mat3(curbone, temp);
					
					unit_m4(premat); /* mul_m4_m3m4 only sets 3x3 part */
					mul_m4_m3m4(premat, temp, mat);
					
					mul_m4_v3(mat, curbone->head);
					mul_m4_v3(mat, curbone->tail);
					
					/* Get the postmat */
					ED_armature_ebone_to_mat3(curbone, temp);
					copy_m4_m3(postmat, temp);
					
					/* Find the roll */
					invert_m4_m4(imat, premat);
					mul_m4_m4m4(difmat, imat, postmat);
					
					curbone->roll -= atan2f(difmat[2][0], difmat[2][2]);
				}
				
				/* Fix Constraints and Other Links to this Bone and Armature */
				joined_armature_fix_links(bmain, ob, base->object, pchan, curbone);
				
				/* Rename pchan */
				BLI_strncpy(pchan->name, curbone->name, sizeof(pchan->name));
				
				/* Jump Ship! */
				BLI_remlink(curarm->edbo, curbone);
				BLI_addtail(arm->edbo, curbone);
				
				BLI_remlink(&opose->chanbase, pchan);
				BLI_addtail(&pose->chanbase, pchan);
				BKE_pose_channels_hash_free(opose);
				BKE_pose_channels_hash_free(pose);
			}
			
			/* Fix all the drivers (and animation data) */
			BKE_animdata_main_cb(bmain, joined_armature_fix_animdata_cb, &afd);
			BLI_ghash_free(afd.names_map, MEM_freeN, NULL);
			
			/* Only copy over animdata now, after all the remapping has been done, 
			 * so that we don't have to worry about ambiguities re which armature
			 * a bone came from!
			 */
			if (base->object->adt) {
				if (ob->adt == NULL) {
					/* no animdata, so just use a copy of the whole thing */
					ob->adt = BKE_animdata_copy(base->object->adt, false);
				}
				else {
					/* merge in data - we'll fix the drivers manually */
					BKE_animdata_merge_copy(&ob->id, &base->object->id, ADT_MERGECOPY_KEEP_DST, false);
				}
			}
			
			if (curarm->adt) {
				if (arm->adt == NULL) {
					/* no animdata, so just use a copy of the whole thing */
					arm->adt = BKE_animdata_copy(curarm->adt, false);
				}
				else {
					/* merge in data - we'll fix the drivers manually */
					BKE_animdata_merge_copy(&arm->id, &curarm->id, ADT_MERGECOPY_KEEP_DST, false);
				}
			}
			
			/* Free the old object data */
			ED_base_object_free_and_unlink(bmain, scene, base->object);
		}
	}
	CTX_DATA_END;
	
	DEG_relations_tag_update(bmain);  /* because we removed object(s) */

	ED_armature_from_edit(arm);
	ED_armature_edit_free(arm);

	WM_event_add_notifier(C, NC_SCENE | ND_OB_ACTIVE, scene);
	
	return OPERATOR_FINISHED;
}

/* *********************************** Separate *********************************************** */

/* Helper function for armature separating - link fixing */
static void separated_armature_fix_links(Object *origArm, Object *newArm)
{
	Object *ob;
	bPoseChannel *pchan;
	bConstraint *con;
	ListBase *opchans, *npchans;
	
	/* get reference to list of bones in original and new armatures  */
	opchans = &origArm->pose->chanbase;
	npchans = &newArm->pose->chanbase;
	
	/* let's go through all objects in database */
	for (ob = G.main->object.first; ob; ob = ob->id.next) {
		/* do some object-type specific things */
		if (ob->type == OB_ARMATURE) {
			for (pchan = ob->pose->chanbase.first; pchan; pchan = pchan->next) {
				for (con = pchan->constraints.first; con; con = con->next) {
					const bConstraintTypeInfo *cti = BKE_constraint_typeinfo_get(con);
					ListBase targets = {NULL, NULL};
					bConstraintTarget *ct;
					
					/* constraint targets */
					if (cti && cti->get_constraint_targets) {
						cti->get_constraint_targets(con, &targets);
						
						for (ct = targets.first; ct; ct = ct->next) {
							/* any targets which point to original armature are redirected to the new one only if:
							 *	- the target isn't origArm/newArm itself
							 *	- the target is one that can be found in newArm/origArm
							 */
							if (ct->subtarget[0] != 0) {
								if (ct->tar == origArm) {
									if (BLI_findstring(npchans, ct->subtarget, offsetof(bPoseChannel, name))) {
										ct->tar = newArm;
									}
								}
								else if (ct->tar == newArm) {
									if (BLI_findstring(opchans, ct->subtarget, offsetof(bPoseChannel, name))) {
										ct->tar = origArm;
									}
								}
							}
						}

						if (cti->flush_constraint_targets) {
							cti->flush_constraint_targets(con, &targets, 0);
						}
					}
				}
			}
		}
			
		/* fix object-level constraints */
		if (ob != origArm) {
			for (con = ob->constraints.first; con; con = con->next) {
				const bConstraintTypeInfo *cti = BKE_constraint_typeinfo_get(con);
				ListBase targets = {NULL, NULL};
				bConstraintTarget *ct;
				
				/* constraint targets */
				if (cti && cti->get_constraint_targets) {
					cti->get_constraint_targets(con, &targets);
					
					for (ct = targets.first; ct; ct = ct->next) {
						/* any targets which point to original armature are redirected to the new one only if:
						 *	- the target isn't origArm/newArm itself
						 *	- the target is one that can be found in newArm/origArm
						 */
						if (ct->subtarget[0] != '\0') {
							if (ct->tar == origArm) {
								if (BLI_findstring(npchans, ct->subtarget, offsetof(bPoseChannel, name))) {
									ct->tar = newArm;
								}
							}
							else if (ct->tar == newArm) {
								if (BLI_findstring(opchans, ct->subtarget, offsetof(bPoseChannel, name))) {
									ct->tar = origArm;
								}
							}
						}
					}
					
					if (cti->flush_constraint_targets) {
						cti->flush_constraint_targets(con, &targets, 0);
					}
				}
			}
		}
		
		/* See if an object is parented to this armature */
		if (ob->parent && (ob->parent == origArm)) {
			/* Is object parented to a bone of this src armature? */
			if ((ob->partype == PARBONE) && (ob->parsubstr[0] != '\0')) {
				if (BLI_findstring(npchans, ob->parsubstr, offsetof(bPoseChannel, name))) {
					ob->parent = newArm;
				}
			}
		}
	}
}

/* Helper function for armature separating - remove certain bones from the given armature 
 *	sel: remove selected bones from the armature, otherwise the unselected bones are removed
 *  (ob is not in editmode)
 */
static void separate_armature_bones(Object *ob, short sel) 
{
	bArmature *arm = (bArmature *)ob->data;
	bPoseChannel *pchan, *pchann;
	EditBone *curbone;
	
	/* make local set of editbones to manipulate here */
	ED_armature_to_edit(arm);
	
	/* go through pose-channels, checking if a bone should be removed */
	for (pchan = ob->pose->chanbase.first; pchan; pchan = pchann) {
		pchann = pchan->next;
		curbone = ED_armature_bone_find_name(arm->edbo, pchan->name);
		
		/* check if bone needs to be removed */
		if ( (sel && (curbone->flag & BONE_SELECTED)) ||
		     (!sel && !(curbone->flag & BONE_SELECTED)) )
		{
			EditBone *ebo;
			bPoseChannel *pchn;
			
			/* clear the bone->parent var of any bone that had this as its parent  */
			for (ebo = arm->edbo->first; ebo; ebo = ebo->next) {
				if (ebo->parent == curbone) {
					ebo->parent = NULL;
					ebo->temp.p = NULL; /* this is needed to prevent random crashes with in ED_armature_from_edit */
					ebo->flag &= ~BONE_CONNECTED;
				}
			}
			
			/* clear the pchan->parent var of any pchan that had this as its parent */
			for (pchn = ob->pose->chanbase.first; pchn; pchn = pchn->next) {
				if (pchn->parent == pchan)
					pchn->parent = NULL;
			}
			
			/* free any of the extra-data this pchan might have */
			BKE_pose_channel_free(pchan);
			BKE_pose_channels_hash_free(ob->pose);
			
			/* get rid of unneeded bone */
			bone_free(arm, curbone);
			BLI_freelinkN(&ob->pose->chanbase, pchan);
		}
	}
	
	/* exit editmode (recalculates pchans too) */
	ED_armature_from_edit(ob->data);
	ED_armature_edit_free(ob->data);
}

/* separate selected bones into their armature */
static int separate_armature_exec(bContext *C, wmOperator *op)
{
	Main *bmain = CTX_data_main(C);
	Scene *scene = CTX_data_scene(C);
	SceneLayer *sl = CTX_data_scene_layer(C);
	Object *obedit = CTX_data_edit_object(C);
	Object *oldob, *newob;
	Base *oldbase, *newbase;
	
	/* sanity checks */
	if (obedit == NULL)
		return OPERATOR_CANCELLED;
	
	/* set wait cursor in case this takes a while */
	WM_cursor_wait(1);
	
	/* we are going to do this as follows (unlike every other instance of separate):
	 *	1. exit editmode +posemode for active armature/base. Take note of what this is.
	 *	2. duplicate base - BASACT is the new one now
	 *	3. for each of the two armatures, enter editmode -> remove appropriate bones -> exit editmode + recalc
	 *	4. fix constraint links
	 *	5. make original armature active and enter editmode
	 */

	/* 1) only edit-base selected */
	/* TODO: use context iterators for this? */
	CTX_DATA_BEGIN(C, Base *, base, visible_bases)
	{
		if (base->object == obedit) {
			ED_object_base_select(base, BA_SELECT);
		}
		else {
			ED_object_base_select(base, BA_DESELECT);
		}
	}
	CTX_DATA_END;
	
	/* 1) store starting settings and exit editmode */
	oldob = obedit;
	oldbase = sl->basact;
	oldob->mode &= ~OB_MODE_POSE;
	//oldbase->flag &= ~OB_POSEMODE;
	
	ED_armature_from_edit(obedit->data);
	ED_armature_edit_free(obedit->data);
	
	/* 2) duplicate base */
	newbase = ED_object_add_duplicate(bmain, scene, sl, oldbase, USER_DUP_ARM); /* only duplicate linked armature */
<<<<<<< HEAD
	DAG_relations_tag_update(bmain);
=======
	DEG_relations_tag_update(bmain);
>>>>>>> a5b3df75

	newob = newbase->object;
	newbase->flag &= ~BASE_SELECTED;


	/* 3) remove bones that shouldn't still be around on both armatures */
	separate_armature_bones(oldob, 1);
	separate_armature_bones(newob, 0);
	
	
	/* 4) fix links before depsgraph flushes */ // err... or after?
	separated_armature_fix_links(oldob, newob);
	
	DEG_id_tag_update(&oldob->id, OB_RECALC_DATA);  /* this is the original one */
	DEG_id_tag_update(&newob->id, OB_RECALC_DATA);  /* this is the separated one */
	
	
	/* 5) restore original conditions */
	obedit = oldob;
	
	ED_armature_to_edit(obedit->data);
	
	/* parents tips remain selected when connected children are removed. */
	ED_armature_deselect_all(obedit);

	BKE_report(op->reports, RPT_INFO, "Separated bones");

	/* note, notifier might evolve */
	WM_event_add_notifier(C, NC_OBJECT | ND_POSE, obedit);
	
	/* recalc/redraw + cleanup */
	WM_cursor_wait(0);
	
	return OPERATOR_FINISHED;
}

void ARMATURE_OT_separate(wmOperatorType *ot)
{
	/* identifiers */
	ot->name = "Separate Bones";
	ot->idname = "ARMATURE_OT_separate";
	ot->description = "Isolate selected bones into a separate armature";
	
	/* callbacks */
	ot->invoke = WM_operator_confirm;
	ot->exec = separate_armature_exec;
	ot->poll = ED_operator_editarmature;
	
	/* flags */
	ot->flag = OPTYPE_REGISTER | OPTYPE_UNDO;
}

/* ******************************************** Parenting ************************************************* */

/* armature parenting options */
#define ARM_PAR_CONNECT 1
#define ARM_PAR_OFFSET  2


/* check for null, before calling! */
static void bone_connect_to_existing_parent(EditBone *bone)
{
	bone->flag |= BONE_CONNECTED;
	copy_v3_v3(bone->head, bone->parent->tail);
	bone->rad_head = bone->parent->rad_tail;
}

static void bone_connect_to_new_parent(ListBase *edbo, EditBone *selbone, EditBone *actbone, short mode)
{
	EditBone *ebone;
	float offset[3];
	
	if ((selbone->parent) && (selbone->flag & BONE_CONNECTED))
		selbone->parent->flag &= ~(BONE_TIPSEL);
	
	/* make actbone the parent of selbone */
	selbone->parent = actbone;
	
	/* in actbone tree we cannot have a loop */
	for (ebone = actbone->parent; ebone; ebone = ebone->parent) {
		if (ebone->parent == selbone) {
			ebone->parent = NULL;
			ebone->flag &= ~BONE_CONNECTED;
		}
	}
	
	if (mode == ARM_PAR_CONNECT) {
		/* Connected: Child bones will be moved to the parent tip */
		selbone->flag |= BONE_CONNECTED;
		sub_v3_v3v3(offset, actbone->tail, selbone->head);
		
		copy_v3_v3(selbone->head, actbone->tail);
		selbone->rad_head = actbone->rad_tail;
		
		add_v3_v3(selbone->tail, offset);
		
		/* offset for all its children */
		for (ebone = edbo->first; ebone; ebone = ebone->next) {
			EditBone *par;
			
			for (par = ebone->parent; par; par = par->parent) {
				if (par == selbone) {
					add_v3_v3(ebone->head, offset);
					add_v3_v3(ebone->tail, offset);
					break;
				}
			}
		}
	}
	else {
		/* Offset: Child bones will retain their distance from the parent tip */
		selbone->flag &= ~BONE_CONNECTED;
	}
}


static EnumPropertyItem prop_editarm_make_parent_types[] = {
	{ARM_PAR_CONNECT, "CONNECTED", 0, "Connected", ""},
	{ARM_PAR_OFFSET, "OFFSET", 0, "Keep Offset", ""},
	{0, NULL, 0, NULL, NULL}
};

static int armature_parent_set_exec(bContext *C, wmOperator *op) 
{
	Object *ob = CTX_data_edit_object(C);
	bArmature *arm = (bArmature *)ob->data;
	EditBone *actbone = CTX_data_active_bone(C);
	EditBone *actmirb = NULL;
	short val = RNA_enum_get(op->ptr, "type");
	
	/* there must be an active bone */
	if (actbone == NULL) {
		BKE_report(op->reports, RPT_ERROR, "Operation requires an active bone");
		return OPERATOR_CANCELLED;
	}
	else if (arm->flag & ARM_MIRROR_EDIT) {
		/* For X-Axis Mirror Editing option, we may need a mirror copy of actbone
		 * - if there's a mirrored copy of selbone, try to find a mirrored copy of actbone 
		 *   (i.e.  selbone="child.L" and actbone="parent.L", find "child.R" and "parent.R").
		 * This is useful for arm-chains, for example parenting lower arm to upper arm
		 * - if there's no mirrored copy of actbone (i.e. actbone = "parent.C" or "parent")
		 *   then just use actbone. Useful when doing upper arm to spine.
		 */
		actmirb = ED_armature_bone_get_mirrored(arm->edbo, actbone);
		if (actmirb == NULL) 
			actmirb = actbone;
	}
	
	/* if there is only 1 selected bone, we assume that that is the active bone, 
	 * since a user will need to have clicked on a bone (thus selecting it) to make it active
	 */
	if (CTX_DATA_COUNT(C, selected_editable_bones) <= 1) {
		/* When only the active bone is selected, and it has a parent,
		 * connect it to the parent, as that is the only possible outcome. 
		 */
		if (actbone->parent) {
			bone_connect_to_existing_parent(actbone);
			
			if ((arm->flag & ARM_MIRROR_EDIT) && (actmirb->parent))
				bone_connect_to_existing_parent(actmirb);
		}
	}
	else {
		/* Parent 'selected' bones to the active one
		 * - the context iterator contains both selected bones and their mirrored copies,
		 *   so we assume that unselected bones are mirrored copies of some selected bone
		 * - since the active one (and/or its mirror) will also be selected, we also need 
		 *  to check that we are not trying to operate on them, since such an operation
		 *	would cause errors
		 */
		
		/* parent selected bones to the active one */
		CTX_DATA_BEGIN(C, EditBone *, ebone, selected_editable_bones)
		{
			if (ELEM(ebone, actbone, actmirb) == 0) {
				if (ebone->flag & BONE_SELECTED) 
					bone_connect_to_new_parent(arm->edbo, ebone, actbone, val);
				else
					bone_connect_to_new_parent(arm->edbo, ebone, actmirb, val);
			}
		}
		CTX_DATA_END;
	}
	

	/* note, notifier might evolve */
	WM_event_add_notifier(C, NC_OBJECT | ND_BONE_SELECT, ob);
	
	return OPERATOR_FINISHED;
}

static int armature_parent_set_invoke(bContext *C, wmOperator *UNUSED(op), const wmEvent *UNUSED(event))
{
	EditBone *actbone = CTX_data_active_bone(C);
	uiPopupMenu *pup = UI_popup_menu_begin(C, CTX_IFACE_(BLT_I18NCONTEXT_OPERATOR_DEFAULT, "Make Parent"), ICON_NONE);
	uiLayout *layout = UI_popup_menu_layout(pup);
	int allchildbones = 0;
	
	CTX_DATA_BEGIN(C, EditBone *, ebone, selected_editable_bones)
	{
		if (ebone != actbone) {
			if (ebone->parent != actbone) allchildbones = 1;
		}
	}
	CTX_DATA_END;

	uiItemEnumO(layout, "ARMATURE_OT_parent_set", NULL, 0, "type", ARM_PAR_CONNECT);
	
	/* ob becomes parent, make the associated menus */
	if (allchildbones)
		uiItemEnumO(layout, "ARMATURE_OT_parent_set", NULL, 0, "type", ARM_PAR_OFFSET);
		
	UI_popup_menu_end(C, pup);
	
	return OPERATOR_INTERFACE;
}

void ARMATURE_OT_parent_set(wmOperatorType *ot)
{
	/* identifiers */
	ot->name = "Make Parent";
	ot->idname = "ARMATURE_OT_parent_set";
	ot->description = "Set the active bone as the parent of the selected bones";
	
	/* api callbacks */
	ot->invoke = armature_parent_set_invoke;
	ot->exec = armature_parent_set_exec;
	ot->poll = ED_operator_editarmature;
	
	/* flags */
	ot->flag = OPTYPE_REGISTER | OPTYPE_UNDO;
	
	RNA_def_enum(ot->srna, "type", prop_editarm_make_parent_types, 0, "ParentType", "Type of parenting");
}



static EnumPropertyItem prop_editarm_clear_parent_types[] = {
	{1, "CLEAR", 0, "Clear Parent", ""},
	{2, "DISCONNECT", 0, "Disconnect Bone", ""},
	{0, NULL, 0, NULL, NULL}
};

static void editbone_clear_parent(EditBone *ebone, int mode)
{
	if (ebone->parent) {
		/* for nice selection */
		ebone->parent->flag &= ~(BONE_TIPSEL);
	}
	
	if (mode == 1) ebone->parent = NULL;
	ebone->flag &= ~BONE_CONNECTED;
}

static int armature_parent_clear_exec(bContext *C, wmOperator *op) 
{
	Object *ob = CTX_data_edit_object(C);
	bArmature *arm = (bArmature *)ob->data;
	int val = RNA_enum_get(op->ptr, "type");
		
	CTX_DATA_BEGIN(C, EditBone *, ebone, selected_editable_bones)
	{
		editbone_clear_parent(ebone, val);
	}
	CTX_DATA_END;
	
	ED_armature_sync_selection(arm->edbo);

	/* note, notifier might evolve */
	WM_event_add_notifier(C, NC_OBJECT | ND_BONE_SELECT, ob);
	
	return OPERATOR_FINISHED;
}

void ARMATURE_OT_parent_clear(wmOperatorType *ot)
{
	/* identifiers */
	ot->name = "Clear Parent";
	ot->idname = "ARMATURE_OT_parent_clear";
	ot->description = "Remove the parent-child relationship between selected bones and their parents";
	
	/* api callbacks */
	ot->invoke = WM_menu_invoke;
	ot->exec = armature_parent_clear_exec;
	ot->poll = ED_operator_editarmature;
	
	/* flags */
	ot->flag = OPTYPE_REGISTER | OPTYPE_UNDO;
	
	ot->prop = RNA_def_enum(ot->srna, "type", prop_editarm_clear_parent_types, 0, "ClearType", "What way to clear parenting");
}
<|MERGE_RESOLUTION|>--- conflicted
+++ resolved
@@ -626,11 +626,7 @@
 	
 	/* 2) duplicate base */
 	newbase = ED_object_add_duplicate(bmain, scene, sl, oldbase, USER_DUP_ARM); /* only duplicate linked armature */
-<<<<<<< HEAD
-	DAG_relations_tag_update(bmain);
-=======
 	DEG_relations_tag_update(bmain);
->>>>>>> a5b3df75
 
 	newob = newbase->object;
 	newbase->flag &= ~BASE_SELECTED;
