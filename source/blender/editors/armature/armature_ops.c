/*
 * $Id$
 *
 * ***** BEGIN GPL LICENSE BLOCK *****
 *
 * This program is free software; you can redistribute it and/or
 * modify it under the terms of the GNU General Public License
 * as published by the Free Software Foundation; either version 2
 * of the License, or (at your option) any later version. 
 *
 * This program is distributed in the hope that it will be useful,
 * but WITHOUT ANY WARRANTY; without even the implied warranty of
 * MERCHANTABILITY or FITNESS FOR A PARTICULAR PURPOSE.  See the
 * GNU General Public License for more details.
 *
 * You should have received a copy of the GNU General Public License
 * along with this program; if not, write to the Free Software Foundation,
 * Inc., 51 Franklin Street, Fifth Floor, Boston, MA 02110-1301, USA.
 *
 * The Original Code is Copyright (C) 2009 Blender Foundation.
 * All rights reserved.
 *
 * 
 * Contributor(s): Blender Foundation
 *
 * ***** END GPL LICENSE BLOCK *****
 */

/** \file blender/editors/armature/armature_ops.c
 *  \ingroup edarmature
 */


#include <stdlib.h>
#include <math.h>

#include "BLO_sys_types.h"

#include "BLI_math.h"
#include "BLI_blenlib.h"


#include "RNA_access.h"

#include "WM_api.h"
#include "WM_types.h"

#include "ED_armature.h"
#include "ED_screen.h"
#include "ED_transform.h"

#include "armature_intern.h"

/* ************************** registration **********************************/

/* Both operators ARMATURE_OT_xxx and POSE_OT_xxx here */
void ED_operatortypes_armature(void)
{
	/* EDIT ARMATURE */
	WM_operatortype_append(ARMATURE_OT_bone_primitive_add);
	
	WM_operatortype_append(ARMATURE_OT_align);
	WM_operatortype_append(ARMATURE_OT_calculate_roll);
	WM_operatortype_append(ARMATURE_OT_switch_direction);
	WM_operatortype_append(ARMATURE_OT_subdivide);
	
	WM_operatortype_append(ARMATURE_OT_parent_set);
	WM_operatortype_append(ARMATURE_OT_parent_clear);
	
	WM_operatortype_append(ARMATURE_OT_select_all);
	WM_operatortype_append(ARMATURE_OT_select_inverse);
	WM_operatortype_append(ARMATURE_OT_select_hierarchy);
	WM_operatortype_append(ARMATURE_OT_select_linked);

	WM_operatortype_append(ARMATURE_OT_delete);
	WM_operatortype_append(ARMATURE_OT_duplicate);
	WM_operatortype_append(ARMATURE_OT_extrude);
	WM_operatortype_append(ARMATURE_OT_hide);
	WM_operatortype_append(ARMATURE_OT_reveal);
	WM_operatortype_append(ARMATURE_OT_click_extrude);
	WM_operatortype_append(ARMATURE_OT_fill);
	WM_operatortype_append(ARMATURE_OT_merge);
	WM_operatortype_append(ARMATURE_OT_separate);
	
	WM_operatortype_append(ARMATURE_OT_autoside_names);
	WM_operatortype_append(ARMATURE_OT_flip_names);
	
	WM_operatortype_append(ARMATURE_OT_flags_set);
	
	WM_operatortype_append(ARMATURE_OT_layers_show_all);
	WM_operatortype_append(ARMATURE_OT_armature_layers);
	WM_operatortype_append(ARMATURE_OT_bone_layers);

	/* SKETCH */	
	WM_operatortype_append(SKETCH_OT_gesture);
	WM_operatortype_append(SKETCH_OT_delete);
	WM_operatortype_append(SKETCH_OT_draw_stroke);
	WM_operatortype_append(SKETCH_OT_draw_preview);
	WM_operatortype_append(SKETCH_OT_finish_stroke);
	WM_operatortype_append(SKETCH_OT_cancel_stroke);
	WM_operatortype_append(SKETCH_OT_convert);
	WM_operatortype_append(SKETCH_OT_select);

	/* POSE */
	WM_operatortype_append(POSE_OT_hide);
	WM_operatortype_append(POSE_OT_reveal);
	
	WM_operatortype_append(POSE_OT_armature_apply);
	WM_operatortype_append(POSE_OT_visual_transform_apply);
	
	WM_operatortype_append(POSE_OT_rot_clear);
	WM_operatortype_append(POSE_OT_loc_clear);
	WM_operatortype_append(POSE_OT_scale_clear);
	WM_operatortype_append(POSE_OT_transforms_clear);
	
	WM_operatortype_append(POSE_OT_copy);
	WM_operatortype_append(POSE_OT_paste);
	
	WM_operatortype_append(POSE_OT_select_all);
	WM_operatortype_append(POSE_OT_select_inverse);

	WM_operatortype_append(POSE_OT_select_parent);
	WM_operatortype_append(POSE_OT_select_hierarchy);
	WM_operatortype_append(POSE_OT_select_linked);
	WM_operatortype_append(POSE_OT_select_constraint_target);
	WM_operatortype_append(POSE_OT_select_grouped);
	WM_operatortype_append(POSE_OT_select_flip_active);
	
	WM_operatortype_append(POSE_OT_group_add);
	WM_operatortype_append(POSE_OT_group_remove);
	WM_operatortype_append(POSE_OT_group_assign);
	WM_operatortype_append(POSE_OT_group_unassign);
	WM_operatortype_append(POSE_OT_group_select);
	WM_operatortype_append(POSE_OT_group_deselect);
	
	WM_operatortype_append(POSE_OT_paths_calculate);
	WM_operatortype_append(POSE_OT_paths_clear);
	
	WM_operatortype_append(POSE_OT_autoside_names);
	WM_operatortype_append(POSE_OT_flip_names);

	WM_operatortype_append(POSE_OT_quaternions_flip);
	
	WM_operatortype_append(POSE_OT_flags_set);
	
	WM_operatortype_append(POSE_OT_armature_layers);
	WM_operatortype_append(POSE_OT_bone_layers);
	
	WM_operatortype_append(POSE_OT_propagate);
	
	/* POSELIB */
	WM_operatortype_append(POSELIB_OT_browse_interactive);
	WM_operatortype_append(POSELIB_OT_apply_pose);
	
	WM_operatortype_append(POSELIB_OT_pose_add);
	WM_operatortype_append(POSELIB_OT_pose_remove);
	WM_operatortype_append(POSELIB_OT_pose_rename);
	
	WM_operatortype_append(POSELIB_OT_new);
	WM_operatortype_append(POSELIB_OT_unlink);
	
	WM_operatortype_append(POSELIB_OT_action_sanitise);
	
	/* POSE SLIDING */
	WM_operatortype_append(POSE_OT_push);
	WM_operatortype_append(POSE_OT_relax);
	WM_operatortype_append(POSE_OT_breakdown);
}

void ED_operatormacros_armature(void)
{
	wmOperatorType *ot;
	wmOperatorTypeMacro *otmacro;
	
	ot= WM_operatortype_append_macro("ARMATURE_OT_duplicate_move", "Duplicate", OPTYPE_UNDO|OPTYPE_REGISTER);
	if(ot) {
		WM_operatortype_macro_define(ot, "ARMATURE_OT_duplicate");
		otmacro= WM_operatortype_macro_define(ot, "TRANSFORM_OT_translate");
		RNA_enum_set(otmacro->ptr, "proportional", 0);
	}

	ot= WM_operatortype_append_macro("ARMATURE_OT_extrude_move", "Extrude", OPTYPE_UNDO|OPTYPE_REGISTER);
	if(ot) {
		otmacro=WM_operatortype_macro_define(ot, "ARMATURE_OT_extrude");
		RNA_boolean_set(otmacro->ptr, "forked", 0);
		otmacro= WM_operatortype_macro_define(ot, "TRANSFORM_OT_translate");
		RNA_enum_set(otmacro->ptr, "proportional", 0);
	}
	
	// XXX would it be nicer to just be able to have standard extrude_move, but set the forked property separate?
	// that would require fixing a properties bug 19733
	ot= WM_operatortype_append_macro("ARMATURE_OT_extrude_forked", "Extrude Forked", OPTYPE_UNDO|OPTYPE_REGISTER);
	if(ot) {
		otmacro=WM_operatortype_macro_define(ot, "ARMATURE_OT_extrude");
		RNA_boolean_set(otmacro->ptr, "forked", 1);
		otmacro= WM_operatortype_macro_define(ot, "TRANSFORM_OT_translate");
		RNA_enum_set(otmacro->ptr, "proportional", 0);
	}
}

void ED_keymap_armature(wmKeyConfig *keyconf)
{
	wmKeyMap *keymap;
	wmKeyMapItem *kmi;
	
	/* Armature ------------------------ */
	keymap= WM_keymap_find(keyconf, "Armature", 0, 0);
	keymap->poll= ED_operator_editarmature;
	
	/* Armature -> Etch-A-Ton ------------------------ */
	WM_keymap_add_item(keymap, "SKETCH_OT_delete", XKEY, KM_PRESS, 0, 0);
	WM_keymap_add_item(keymap, "SKETCH_OT_delete", DELKEY, KM_PRESS, 0, 0);
	WM_keymap_add_item(keymap, "SKETCH_OT_finish_stroke", RIGHTMOUSE, KM_PRESS, 0, 0);
	WM_keymap_add_item(keymap, "SKETCH_OT_cancel_stroke", ESCKEY, KM_PRESS, 0, 0);
	// Already part of view3d select
	//WM_keymap_add_item(keymap, "SKETCH_OT_select", SELECTMOUSE, KM_PRESS, 0, 0);

	/* sketch poll checks mode */	
	WM_keymap_add_item(keymap, "SKETCH_OT_gesture", LEFTMOUSE, KM_PRESS, KM_SHIFT, 0);
	WM_keymap_add_item(keymap, "SKETCH_OT_draw_stroke", LEFTMOUSE, KM_PRESS, 0, 0);
	kmi = WM_keymap_add_item(keymap, "SKETCH_OT_draw_stroke", LEFTMOUSE, KM_PRESS, KM_CTRL, 0);
	RNA_boolean_set(kmi->ptr, "snap", 1);
	WM_keymap_add_item(keymap, "SKETCH_OT_draw_preview", MOUSEMOVE, KM_ANY, 0, 0);
	kmi = WM_keymap_add_item(keymap, "SKETCH_OT_draw_preview", MOUSEMOVE, KM_ANY, KM_CTRL, 0);
	RNA_boolean_set(kmi->ptr, "snap", 1);

	/* only set in editmode armature, by space_view3d listener */
	WM_keymap_add_item(keymap, "ARMATURE_OT_hide", HKEY, KM_PRESS, 0, 0);
	kmi= WM_keymap_add_item(keymap, "ARMATURE_OT_hide", HKEY, KM_PRESS, KM_SHIFT, 0);
		RNA_boolean_set(kmi->ptr, "unselected", 1);
	WM_keymap_add_item(keymap, "ARMATURE_OT_reveal", HKEY, KM_PRESS, KM_ALT, 0);
	WM_keymap_add_item(keymap, "ARMATURE_OT_align", AKEY, KM_PRESS, KM_CTRL|KM_ALT, 0);
	WM_keymap_add_item(keymap, "ARMATURE_OT_calculate_roll", NKEY, KM_PRESS, KM_CTRL, 0);
	
	WM_keymap_add_item(keymap, "ARMATURE_OT_switch_direction", FKEY, KM_PRESS, KM_ALT, 0);
	
	WM_keymap_add_item(keymap, "ARMATURE_OT_bone_primitive_add", AKEY, KM_PRESS, KM_SHIFT, 0);
	
	WM_keymap_add_item(keymap, "ARMATURE_OT_parent_set", PKEY, KM_PRESS, KM_CTRL, 0);
	WM_keymap_add_item(keymap, "ARMATURE_OT_parent_clear", PKEY, KM_PRESS, KM_ALT, 0);
	
	WM_keymap_add_item(keymap, "ARMATURE_OT_select_all", AKEY, KM_PRESS, 0, 0);
	WM_keymap_add_item(keymap, "ARMATURE_OT_select_inverse", IKEY, KM_PRESS, KM_CTRL, 0);
	
	kmi= WM_keymap_add_item(keymap, "ARMATURE_OT_select_hierarchy", LEFTBRACKETKEY, KM_PRESS, 0, 0);
		RNA_enum_set(kmi->ptr, "direction", BONE_SELECT_PARENT);
	kmi= WM_keymap_add_item(keymap, "ARMATURE_OT_select_hierarchy", LEFTBRACKETKEY, KM_PRESS, KM_SHIFT, 0);
		RNA_enum_set(kmi->ptr, "direction", BONE_SELECT_PARENT);
		RNA_boolean_set(kmi->ptr, "extend", 1);
	
	kmi= WM_keymap_add_item(keymap, "ARMATURE_OT_select_hierarchy", RIGHTBRACKETKEY, KM_PRESS, 0, 0);
		RNA_enum_set(kmi->ptr, "direction", BONE_SELECT_CHILD);
	kmi= WM_keymap_add_item(keymap, "ARMATURE_OT_select_hierarchy", RIGHTBRACKETKEY, KM_PRESS, KM_SHIFT, 0);
		RNA_enum_set(kmi->ptr, "direction", BONE_SELECT_CHILD);
		RNA_boolean_set(kmi->ptr, "extend", 1);

	WM_keymap_add_item(keymap, "ARMATURE_OT_select_linked", LKEY, KM_PRESS, 0, 0);
	
	WM_keymap_add_item(keymap, "ARMATURE_OT_delete", XKEY, KM_PRESS, 0, 0);
	WM_keymap_add_item(keymap, "ARMATURE_OT_delete", DELKEY, KM_PRESS, 0, 0);
	WM_keymap_add_item(keymap, "ARMATURE_OT_duplicate_move", DKEY, KM_PRESS, KM_SHIFT, 0);
	WM_keymap_add_item(keymap, "ARMATURE_OT_extrude_move", EKEY, KM_PRESS, 0, 0);
	WM_keymap_add_item(keymap, "ARMATURE_OT_extrude_forked", EKEY, KM_PRESS, KM_SHIFT, 0);
	WM_keymap_add_item(keymap, "ARMATURE_OT_click_extrude", LEFTMOUSE, KM_CLICK, KM_CTRL, 0);
	WM_keymap_add_item(keymap, "ARMATURE_OT_fill", FKEY, KM_PRESS, 0, 0);
	WM_keymap_add_item(keymap, "ARMATURE_OT_merge", MKEY, KM_PRESS, KM_ALT, 0);
	
	WM_keymap_add_item(keymap, "ARMATURE_OT_separate", PKEY, KM_PRESS, KM_CTRL|KM_ALT, 0);
	
		/* set flags */
<<<<<<< HEAD
	kmi= WM_keymap_add_item(keymap, "ARMATURE_OT_flags_set", WKEY, KM_PRESS, KM_SHIFT, 0);
		RNA_enum_set(kmi->ptr, "mode", 2); // toggle
	kmi= WM_keymap_add_item(keymap, "ARMATURE_OT_flags_set", WKEY, KM_PRESS, KM_CTRL|KM_SHIFT, 0);
		RNA_enum_set(kmi->ptr, "mode", 1); // enable
	kmi= WM_keymap_add_item(keymap, "ARMATURE_OT_flags_set", WKEY, KM_PRESS, KM_ALT, 0);
		RNA_enum_set(kmi->ptr, "mode", 0); // clear
=======
	WM_keymap_add_menu(keymap, "VIEW3D_MT_bone_options_toggle", WKEY, KM_PRESS, KM_SHIFT, 0);
	WM_keymap_add_menu(keymap, "VIEW3D_MT_bone_options_enable", WKEY, KM_PRESS, KM_CTRL|KM_SHIFT, 0);
	WM_keymap_add_menu(keymap, "VIEW3D_MT_bone_options_disable", WKEY, KM_PRESS, KM_ALT, 0);
>>>>>>> 33afa064
		
		/* armature/bone layers */
	WM_keymap_add_item(keymap, "ARMATURE_OT_layers_show_all", ACCENTGRAVEKEY, KM_PRESS, KM_CTRL, 0);
	WM_keymap_add_item(keymap, "ARMATURE_OT_armature_layers", MKEY, KM_PRESS, KM_SHIFT, 0);
	WM_keymap_add_item(keymap, "ARMATURE_OT_bone_layers", MKEY, KM_PRESS, 0, 0);
	
		/* special transforms: */
		/* 	1) envelope/b-bone size */
	kmi= WM_keymap_add_item(keymap, "TRANSFORM_OT_transform", SKEY, KM_PRESS, KM_CTRL|KM_ALT, 0);
		RNA_enum_set(kmi->ptr, "mode", TFM_BONESIZE);
		/* 	2) set roll */
	kmi= WM_keymap_add_item(keymap, "TRANSFORM_OT_transform", RKEY, KM_PRESS, KM_CTRL, 0);
		RNA_enum_set(kmi->ptr, "mode", TFM_BONE_ROLL);
		
		/* menus */
	WM_keymap_add_menu(keymap, "VIEW3D_MT_armature_specials", WKEY, KM_PRESS, 0, 0);

	/* Pose ------------------------ */
	/* only set in posemode, by space_view3d listener */
	keymap= WM_keymap_find(keyconf, "Pose", 0, 0);
	keymap->poll= ED_operator_posemode;
	
	/* set parent and add object are object-based operators, but we make them
	   available here because it's useful to do in pose mode too */
	WM_keymap_add_item(keymap, "OBJECT_OT_parent_set", PKEY, KM_PRESS, KM_CTRL, 0);
	WM_keymap_add_menu(keymap, "INFO_MT_add", AKEY, KM_PRESS, KM_SHIFT, 0);
	
	WM_keymap_add_item(keymap, "POSE_OT_hide", HKEY, KM_PRESS, 0, 0);
	kmi= WM_keymap_add_item(keymap, "POSE_OT_hide", HKEY, KM_PRESS, KM_SHIFT, 0);
		RNA_boolean_set(kmi->ptr, "unselected", 1);
	WM_keymap_add_item(keymap, "POSE_OT_reveal", HKEY, KM_PRESS, KM_ALT, 0);
	
	WM_keymap_add_menu(keymap, "VIEW3D_MT_pose_apply", AKEY, KM_PRESS, KM_CTRL, 0);
	
	// TODO: clear pose
	WM_keymap_add_item(keymap, "POSE_OT_rot_clear", RKEY, KM_PRESS, KM_ALT, 0);
	WM_keymap_add_item(keymap, "POSE_OT_loc_clear", GKEY, KM_PRESS, KM_ALT, 0);
	WM_keymap_add_item(keymap, "POSE_OT_scale_clear", SKEY, KM_PRESS, KM_ALT, 0);
	
	WM_keymap_add_item(keymap, "POSE_OT_quaternions_flip", FKEY, KM_PRESS, KM_ALT, 0);
	
	WM_keymap_add_item(keymap, "POSE_OT_copy", CKEY, KM_PRESS, KM_CTRL, 0);
	WM_keymap_add_item(keymap, "POSE_OT_paste", VKEY, KM_PRESS, KM_CTRL, 0);
	kmi= WM_keymap_add_item(keymap, "POSE_OT_paste", VKEY, KM_PRESS, KM_CTRL|KM_SHIFT, 0);
		RNA_boolean_set(kmi->ptr, "flipped", 1);
	
	WM_keymap_add_item(keymap, "POSE_OT_select_all", AKEY, KM_PRESS, 0, 0);
	WM_keymap_add_item(keymap, "POSE_OT_select_inverse", IKEY, KM_PRESS, KM_CTRL, 0);

	WM_keymap_add_item(keymap, "POSE_OT_select_parent", PKEY, KM_PRESS, KM_SHIFT, 0);

	kmi= WM_keymap_add_item(keymap, "POSE_OT_select_hierarchy", LEFTBRACKETKEY, KM_PRESS, 0, 0);
		RNA_enum_set(kmi->ptr, "direction", BONE_SELECT_PARENT);
	kmi= WM_keymap_add_item(keymap, "POSE_OT_select_hierarchy", LEFTBRACKETKEY, KM_PRESS, KM_SHIFT, 0);
		RNA_enum_set(kmi->ptr, "direction", BONE_SELECT_PARENT);
		RNA_boolean_set(kmi->ptr, "extend", 1);
	
	kmi= WM_keymap_add_item(keymap, "POSE_OT_select_hierarchy", RIGHTBRACKETKEY, KM_PRESS, 0, 0);
		RNA_enum_set(kmi->ptr, "direction", BONE_SELECT_CHILD);
	kmi= WM_keymap_add_item(keymap, "POSE_OT_select_hierarchy", RIGHTBRACKETKEY, KM_PRESS, KM_SHIFT, 0);
		RNA_enum_set(kmi->ptr, "direction", BONE_SELECT_CHILD);
		RNA_boolean_set(kmi->ptr, "extend", 1);

	WM_keymap_add_item(keymap, "POSE_OT_select_linked", LKEY, KM_PRESS, 0, 0);
	WM_keymap_add_item(keymap, "POSE_OT_select_grouped", GKEY, KM_PRESS, KM_SHIFT, 0);
	WM_keymap_add_item(keymap, "POSE_OT_select_flip_active", FKEY, KM_PRESS, KM_SHIFT, 0);
	
	WM_keymap_add_item(keymap, "POSE_OT_constraint_add_with_targets", CKEY, KM_PRESS, KM_CTRL|KM_SHIFT, 0);
	WM_keymap_add_item(keymap, "POSE_OT_constraints_clear", CKEY, KM_PRESS, KM_CTRL|KM_ALT, 0);
	WM_keymap_add_item(keymap, "POSE_OT_ik_add", IKEY, KM_PRESS, /*KM_CTRL|*/KM_SHIFT, 0);
	WM_keymap_add_item(keymap, "POSE_OT_ik_clear", IKEY, KM_PRESS, KM_CTRL|KM_ALT, 0);
	
	WM_keymap_add_menu(keymap, "VIEW3D_MT_pose_group", GKEY, KM_PRESS, KM_CTRL, 0);
	
		/* set flags */
<<<<<<< HEAD
	kmi= WM_keymap_add_item(keymap, "POSE_OT_flags_set", WKEY, KM_PRESS, KM_SHIFT, 0);
		RNA_enum_set(kmi->ptr, "mode", 2); // toggle
	kmi= WM_keymap_add_item(keymap, "POSE_OT_flags_set", WKEY, KM_PRESS, KM_CTRL|KM_SHIFT, 0);
		RNA_enum_set(kmi->ptr, "mode", 1); // enable
	kmi= WM_keymap_add_item(keymap, "POSE_OT_flags_set", WKEY, KM_PRESS, KM_ALT, 0);
		RNA_enum_set(kmi->ptr, "mode", 0); // clear
		
=======
	WM_keymap_add_menu(keymap, "VIEW3D_MT_bone_options_toggle", WKEY, KM_PRESS, KM_SHIFT, 0);
	WM_keymap_add_menu(keymap, "VIEW3D_MT_bone_options_enable", WKEY, KM_PRESS, KM_CTRL|KM_SHIFT, 0);
	WM_keymap_add_menu(keymap, "VIEW3D_MT_bone_options_disable", WKEY, KM_PRESS, KM_ALT, 0);

>>>>>>> 33afa064
		/* armature/bone layers */
	WM_keymap_add_item(keymap, "ARMATURE_OT_layers_show_all", ACCENTGRAVEKEY, KM_PRESS, KM_CTRL, 0);
	WM_keymap_add_item(keymap, "POSE_OT_armature_layers", MKEY, KM_PRESS, KM_SHIFT, 0);
	WM_keymap_add_item(keymap, "POSE_OT_bone_layers", MKEY, KM_PRESS, 0, 0);
	
		/* special transforms: */
		/* 	1) envelope/b-bone size */
	kmi= WM_keymap_add_item(keymap, "TRANSFORM_OT_transform", SKEY, KM_PRESS, KM_CTRL|KM_ALT, 0);
		RNA_enum_set(kmi->ptr, "mode", TFM_BONESIZE);
	
		/* keyframes management */
	WM_keymap_verify_item(keymap, "ANIM_OT_keyframe_insert_menu", IKEY, KM_PRESS, 0, 0);
	WM_keymap_verify_item(keymap, "ANIM_OT_keyframe_delete_v3d", IKEY, KM_PRESS, KM_ALT, 0);
	WM_keymap_verify_item(keymap, "ANIM_OT_keying_set_active_set", IKEY, KM_PRESS, KM_CTRL|KM_SHIFT|KM_ALT, 0);
	
	/* Pose -> PoseLib ------------- */
	/* only set in posemode, by space_view3d listener */
	WM_keymap_add_item(keymap, "POSELIB_OT_browse_interactive", LKEY, KM_PRESS, KM_CTRL, 0);
	
	WM_keymap_add_item(keymap, "POSELIB_OT_pose_add", LKEY, KM_PRESS, KM_SHIFT, 0);
	WM_keymap_add_item(keymap, "POSELIB_OT_pose_remove", LKEY, KM_PRESS, KM_ALT, 0);
	WM_keymap_add_item(keymap, "POSELIB_OT_pose_rename", LKEY, KM_PRESS, KM_CTRL|KM_SHIFT, 0);
	
	/* Pose -> Pose Sliding ------------- */
	/* only set in posemode, by space_view3d listener */
	WM_keymap_add_item(keymap, "POSE_OT_push", EKEY, KM_PRESS, KM_CTRL, 0);
	WM_keymap_add_item(keymap, "POSE_OT_relax", EKEY, KM_PRESS, KM_ALT, 0);
	WM_keymap_add_item(keymap, "POSE_OT_breakdown", EKEY, KM_PRESS, KM_SHIFT, 0);
}
<|MERGE_RESOLUTION|>--- conflicted
+++ resolved
@@ -268,18 +268,9 @@
 	WM_keymap_add_item(keymap, "ARMATURE_OT_separate", PKEY, KM_PRESS, KM_CTRL|KM_ALT, 0);
 	
 		/* set flags */
-<<<<<<< HEAD
-	kmi= WM_keymap_add_item(keymap, "ARMATURE_OT_flags_set", WKEY, KM_PRESS, KM_SHIFT, 0);
-		RNA_enum_set(kmi->ptr, "mode", 2); // toggle
-	kmi= WM_keymap_add_item(keymap, "ARMATURE_OT_flags_set", WKEY, KM_PRESS, KM_CTRL|KM_SHIFT, 0);
-		RNA_enum_set(kmi->ptr, "mode", 1); // enable
-	kmi= WM_keymap_add_item(keymap, "ARMATURE_OT_flags_set", WKEY, KM_PRESS, KM_ALT, 0);
-		RNA_enum_set(kmi->ptr, "mode", 0); // clear
-=======
 	WM_keymap_add_menu(keymap, "VIEW3D_MT_bone_options_toggle", WKEY, KM_PRESS, KM_SHIFT, 0);
 	WM_keymap_add_menu(keymap, "VIEW3D_MT_bone_options_enable", WKEY, KM_PRESS, KM_CTRL|KM_SHIFT, 0);
 	WM_keymap_add_menu(keymap, "VIEW3D_MT_bone_options_disable", WKEY, KM_PRESS, KM_ALT, 0);
->>>>>>> 33afa064
 		
 		/* armature/bone layers */
 	WM_keymap_add_item(keymap, "ARMATURE_OT_layers_show_all", ACCENTGRAVEKEY, KM_PRESS, KM_CTRL, 0);
@@ -355,20 +346,10 @@
 	WM_keymap_add_menu(keymap, "VIEW3D_MT_pose_group", GKEY, KM_PRESS, KM_CTRL, 0);
 	
 		/* set flags */
-<<<<<<< HEAD
-	kmi= WM_keymap_add_item(keymap, "POSE_OT_flags_set", WKEY, KM_PRESS, KM_SHIFT, 0);
-		RNA_enum_set(kmi->ptr, "mode", 2); // toggle
-	kmi= WM_keymap_add_item(keymap, "POSE_OT_flags_set", WKEY, KM_PRESS, KM_CTRL|KM_SHIFT, 0);
-		RNA_enum_set(kmi->ptr, "mode", 1); // enable
-	kmi= WM_keymap_add_item(keymap, "POSE_OT_flags_set", WKEY, KM_PRESS, KM_ALT, 0);
-		RNA_enum_set(kmi->ptr, "mode", 0); // clear
-		
-=======
 	WM_keymap_add_menu(keymap, "VIEW3D_MT_bone_options_toggle", WKEY, KM_PRESS, KM_SHIFT, 0);
 	WM_keymap_add_menu(keymap, "VIEW3D_MT_bone_options_enable", WKEY, KM_PRESS, KM_CTRL|KM_SHIFT, 0);
 	WM_keymap_add_menu(keymap, "VIEW3D_MT_bone_options_disable", WKEY, KM_PRESS, KM_ALT, 0);
 
->>>>>>> 33afa064
 		/* armature/bone layers */
 	WM_keymap_add_item(keymap, "ARMATURE_OT_layers_show_all", ACCENTGRAVEKEY, KM_PRESS, KM_CTRL, 0);
 	WM_keymap_add_item(keymap, "POSE_OT_armature_layers", MKEY, KM_PRESS, KM_SHIFT, 0);
