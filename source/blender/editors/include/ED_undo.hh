--- conflicted
+++ resolved
@@ -157,12 +157,9 @@
  *
  * \return Total memory usage in bytes, or 0 if no undo stack is available.
  */
-<<<<<<< HEAD
-size_t ED_get_total_undo_memory();
+size_t ED_undosys_total_memory_calc(UndoStack *ustack);
+
 
 /* UPBGE */
 void ED_undo_push_old(bContext *C, const char *str);
-/*********/
-=======
-size_t ED_undosys_total_memory_calc(UndoStack *ustack);
->>>>>>> 62a5a29d
+/*********/