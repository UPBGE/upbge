--- conflicted
+++ resolved
@@ -148,12 +148,6 @@
  * (currently we only do that in #MemFileWriteData when writing a new step).
  */
 void ED_undosys_stack_memfile_id_changed_tag(UndoStack *ustack, ID *id);
-<<<<<<< HEAD
-
-/* UPBGE */
-void ED_undo_push_old(bContext *C, const char *str);
-/*********/
-=======
 /**
  * Get the total memory usage of all undo steps in the current undo stack.
  *
@@ -164,4 +158,7 @@
  * \return Total memory usage in bytes, or 0 if no undo stack is available.
  */
 size_t ED_get_total_undo_memory();
->>>>>>> a4b7b7ed
+
+/* UPBGE */
+void ED_undo_push_old(bContext *C, const char *str);
+/*********/
