/*
 * ***** BEGIN GPL LICENSE BLOCK *****
 *
 * This program is free software; you can redistribute it and/or
 * modify it under the terms of the GNU General Public License
 * as published by the Free Software Foundation; either version 2
 * of the License, or (at your option) any later version.
 *
 * This program is distributed in the hope that it will be useful,
 * but WITHOUT ANY WARRANTY; without even the implied warranty of
 * MERCHANTABILITY or FITNESS FOR A PARTICULAR PURPOSE.  See the
 * GNU General Public License for more details.
 *
 * You should have received a copy of the GNU General Public License
 * along with this program; if not, write to the Free Software Foundation,
 * Inc., 51 Franklin Street, Fifth Floor, Boston, MA 02110-1301, USA.
 *
 * The Original Code is Copyright (C) 2001-2002 by NaN Holding BV.
 * All rights reserved.
 *
 * The Original Code is: all of this file.
 *
 * Contributor(s): none yet.
 *
 * ***** END GPL LICENSE BLOCK *****
 * os dependent include locations of gl.h
 */

/** \file BIF_gl.h
 *  \ingroup editorui
 */

#ifndef __BIF_GL_H__
#define __BIF_GL_H__

#include "GPU_glew.h"
#include "BLI_utildefines.h"

/* hacking pointsize and linewidth */
#if defined(__STDC_VERSION__) && (__STDC_VERSION__ >= 201112L)
#  define glPointSize(f)  glPointSize(U.pixelsize * _Generic((f), double: (float)(f), default: (f)))
#  define glLineWidth(f)  glLineWidth(U.pixelsize * _Generic((f), double: (float)(f), default: (f)))
#else
#  define glPointSize(f)  glPointSize(U.pixelsize * (f))
#  define glLineWidth(f)  glLineWidth(U.pixelsize * (f))
#endif  /* C11 */

#define GLA_PIXEL_OFS 0.375f

<<<<<<< HEAD
#endif /* #ifdef __BIF_GL_H__ */
=======

BLI_INLINE void glTranslate3iv(const int vec[3])    { glTranslatef(UNPACK3_EX((const float), vec, ));       }
BLI_INLINE void glTranslate2iv(const int vec[2])    { glTranslatef(UNPACK2_EX((const float), vec, ), 0.0f); }
BLI_INLINE void glTranslate3fv(const float vec[3])  { glTranslatef(UNPACK3(vec));       }
BLI_INLINE void glTranslate2fv(const float vec[2])  { glTranslatef(UNPACK2(vec), 0.0f); }

BLI_INLINE void glScale3iv(const int vec[3])    { glTranslatef(UNPACK3_EX((const float), vec, ));       }
BLI_INLINE void glScale2iv(const int vec[2])    { glTranslatef(UNPACK2_EX((const float), vec, ), 0.0f); }
BLI_INLINE void glScale3fv(const float vec[3])  { glScalef(UNPACK3(vec));      }
BLI_INLINE void glScale2fv(const float vec[2])  { glScalef(UNPACK2(vec), 0.0); }

/* v2 versions don't make much sense for rotation */
BLI_INLINE void glRotate3fv(const float angle, const float vec[3])   { glRotatef(angle, UNPACK3(vec)); }

#endif /* #ifdef __BIF_GL_H__ */
>>>>>>> af36dd46
<|MERGE_RESOLUTION|>--- conflicted
+++ resolved
@@ -47,22 +47,4 @@
 
 #define GLA_PIXEL_OFS 0.375f
 
-<<<<<<< HEAD
-#endif /* #ifdef __BIF_GL_H__ */
-=======
-
-BLI_INLINE void glTranslate3iv(const int vec[3])    { glTranslatef(UNPACK3_EX((const float), vec, ));       }
-BLI_INLINE void glTranslate2iv(const int vec[2])    { glTranslatef(UNPACK2_EX((const float), vec, ), 0.0f); }
-BLI_INLINE void glTranslate3fv(const float vec[3])  { glTranslatef(UNPACK3(vec));       }
-BLI_INLINE void glTranslate2fv(const float vec[2])  { glTranslatef(UNPACK2(vec), 0.0f); }
-
-BLI_INLINE void glScale3iv(const int vec[3])    { glTranslatef(UNPACK3_EX((const float), vec, ));       }
-BLI_INLINE void glScale2iv(const int vec[2])    { glTranslatef(UNPACK2_EX((const float), vec, ), 0.0f); }
-BLI_INLINE void glScale3fv(const float vec[3])  { glScalef(UNPACK3(vec));      }
-BLI_INLINE void glScale2fv(const float vec[2])  { glScalef(UNPACK2(vec), 0.0); }
-
-/* v2 versions don't make much sense for rotation */
-BLI_INLINE void glRotate3fv(const float angle, const float vec[3])   { glRotatef(angle, UNPACK3(vec)); }
-
-#endif /* #ifdef __BIF_GL_H__ */
->>>>>>> af36dd46
+#endif /* #ifdef __BIF_GL_H__ */