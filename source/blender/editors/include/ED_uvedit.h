--- conflicted
+++ resolved
@@ -64,16 +64,8 @@
 bool ED_uvedit_test(struct Object *obedit);
 
 /* visibility and selection */
-<<<<<<< HEAD
-bool uvedit_face_visible_test(struct Scene *scene, struct Object *obedit, struct Image *ima, struct BMFace *efa);
-bool uvedit_face_select_test(struct Scene *scene, struct BMFace *efa,
-                             const int cd_loop_uv_offset);
-bool uvedit_edge_select_test(struct Scene *scene, struct BMLoop *l,
-                             const int cd_loop_uv_offset);
-bool uvedit_uv_select_test(struct Scene *scene, struct BMLoop *l,
-                           const int cd_loop_uv_offset);
-=======
-bool uvedit_face_visible_test(struct Scene *scene, struct Image *ima, struct BMFace *efa, struct MTexPoly *tf);
+bool uvedit_face_visible_test(
+        struct Scene *scene, struct Object *obedit, struct Image *ima, struct BMFace *efa);
 bool uvedit_face_select_test(
         struct Scene *scene, struct BMFace *efa,
         const int cd_loop_uv_offset);
@@ -83,7 +75,6 @@
 bool uvedit_uv_select_test(
         struct Scene *scene, struct BMLoop *l,
         const int cd_loop_uv_offset);
->>>>>>> 3106f181
 /* uv face */
 bool uvedit_face_select_set(
         struct Scene *scene, struct BMEditMesh *em, struct BMFace *efa, const bool select,
@@ -128,8 +119,7 @@
 
 void ED_uvedit_live_unwrap(struct Scene *scene, struct Object *obedit);
 void ED_uvedit_pack_islands(
-        struct Scene *scene, struct Object *ob, struct BMesh *bm,
-        bool selected, bool correct_aspect, bool do_rotate);
+struct Scene *scene, struct Object *ob, struct BMesh *bm, bool selected, bool correct_aspect, bool do_rotate);
 void ED_uvedit_unwrap_cube_project(
         struct BMesh *bm, float cube_size, bool use_select, const float center[3]);
 
@@ -138,19 +128,12 @@
 
 
 /* uvedit_draw.c */
-<<<<<<< HEAD
-void ED_image_draw_cursor(struct ARegion *ar, const float cursor[2]);
+void ED_image_draw_cursor(
+struct ARegion *ar, const float cursor[2]);
 void ED_uvedit_draw_main(
         struct SpaceImage *sima, const struct EvaluationContext *eval_ctx,
         struct ARegion *ar, struct Scene *scene, struct ViewLayer *view_layer,
         struct Object *obedit, struct Object *obact, struct Depsgraph *depsgraph);
-=======
-void ED_image_draw_cursor(
-        struct ARegion *ar, const float cursor[2]);
-void ED_uvedit_draw_main(
-        struct SpaceImage *sima, struct ARegion *ar, struct Scene *scene,
-        struct Object *obedit, struct Object *obact);
->>>>>>> 3106f181
 
 /* uvedit_buttons.c */
 void ED_uvedit_buttons_register(struct ARegionType *art);
