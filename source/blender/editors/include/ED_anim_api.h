/*
 * ***** BEGIN GPL LICENSE BLOCK *****
 *
 * This program is free software; you can redistribute it and/or
 * modify it under the terms of the GNU General Public License
 * as published by the Free Software Foundation; either version 2
 * of the License, or (at your option) any later version.
 *
 * This program is distributed in the hope that it will be useful,
 * but WITHOUT ANY WARRANTY; without even the implied warranty of
 * MERCHANTABILITY or FITNESS FOR A PARTICULAR PURPOSE.  See the
 * GNU General Public License for more details.
 *
 * You should have received a copy of the GNU General Public License
 * along with this program; if not, write to the Free Software Foundation,
 * Inc., 51 Franklin Street, Fifth Floor, Boston, MA 02110-1301, USA.
 *
 * The Original Code is Copyright (C) 2008 Blender Foundation.
 * All rights reserved.
 *
 *
 * Contributor(s): Joshua Leung
 *
 * ***** END GPL LICENSE BLOCK *****
 */

/** \file ED_anim_api.h
 *  \ingroup editors
 */

#ifndef __ED_ANIM_API_H__
#define __ED_ANIM_API_H__

struct ID;
struct ListBase;
struct AnimData;

struct bContext;
struct Main;
struct wmKeyConfig;
struct ReportList;
struct ScrArea;
struct SpaceLink;
struct ARegion;
struct View2D;

struct Scene;
struct Object;

struct bDopeSheet;

struct bAction;
struct FCurve;
struct FModifier;

struct uiBlock;
struct uiLayout;

struct PointerRNA;
struct PropertyRNA;

/* ************************************************ */
/* ANIMATION CHANNEL FILTERING */
/* anim_filter.c */

/* --------------- Context --------------------- */

/* This struct defines a structure used for animation-specific
 * 'context' information
 */
typedef struct bAnimContext {
	void *data;             /* data to be filtered for use in animation editor */
	short datatype;         /* type of data eAnimCont_Types */

	short mode;             /* editor->mode */
	short spacetype;        /* sa->spacetype */
	short regiontype;       /* active region -> type (channels or main) */

	struct ScrArea *sa;     /* editor host */
	struct SpaceLink *sl;   /* editor data */
	struct ARegion *ar;     /* region within editor */

	struct bDopeSheet *ads; /* dopesheet data for editor (or which is being used) */

<<<<<<< HEAD
	struct Depsgraph *depsgraph; /* active dependency graph */
=======
	struct Main *bmain;     /* Current Main */
>>>>>>> b3a7a75a
	struct Scene *scene;    /* active scene */
	struct ViewLayer *view_layer; /* active scene layer */
	struct Object *obact;   /* active object */
	ListBase *markers;      /* active set of markers */

	struct ReportList *reports; /* pointer to current reports list */

	float yscale_fac;       /* scale factor for height of channels (i.e. based on the size of keyframes) */
} bAnimContext;

/* Main Data container types */
typedef enum eAnimCont_Types {
	ANIMCONT_NONE      = 0, /* invalid or no data */
	ANIMCONT_ACTION    = 1, /* action (bAction) */
	ANIMCONT_SHAPEKEY  = 2, /* shapekey (Key) */
	ANIMCONT_GPENCIL   = 3, /* grease pencil (screen) */
	ANIMCONT_DOPESHEET = 4, /* dopesheet (bDopesheet) */
	ANIMCONT_FCURVES   = 5, /* animation F-Curves (bDopesheet) */
	ANIMCONT_DRIVERS   = 6, /* drivers (bDopesheet) */
	ANIMCONT_NLA       = 7, /* nla (bDopesheet) */
	ANIMCONT_CHANNEL   = 8, /* animation channel (bAnimListElem) */
	ANIMCONT_MASK      = 9, /* mask dopesheet */
	ANIMCONT_TIMELINE  = 10, /* "timeline" editor (bDopeSheet) */
} eAnimCont_Types;

/* --------------- Channels -------------------- */

/* This struct defines a structure used for quick and uniform access for
 * channels of animation data
 */
typedef struct bAnimListElem {
	struct bAnimListElem *next, *prev;

	void    *data;          /* source data this elem represents */
	int     type;           /* (eAnim_ChannelType) one of the ANIMTYPE_* values */
	int     flag;           /* copy of elem's flags for quick access */
	int     index;          /* for un-named data, the index of the data in its collection */

	char    update;         /* (eAnim_Update_Flags)  tag the element for updating */
	char    tag;            /* tag the included data. Temporary always */

	short   datatype;       /* (eAnim_KeyType) type of motion data to expect */
	void   *key_data;       /* motion data - mostly F-Curves, but can be other types too */


	/* NOTE: id here is the "IdAdtTemplate"-style datablock (e.g. Object, Material, Texture, NodeTree)
	 *       from which evaluation of the RNA-paths takes place. It's used to figure out how deep
	 *       channels should be nested (e.g. for Textures/NodeTrees) in the tree, and allows property
	 *       lookups (e.g. for sliders and for inserting keyframes) to work. If we had instead used
	 *       bAction or something similar, none of this would be possible: although it's trivial
	 *       to use an IdAdtTemplate type to find the source action a channel (e.g. F-Curve) comes from
	 *       (i.e. in the AnimEditors, it *must* be the active action, as only that can be edited),
	 *       it's impossible to go the other way (i.e. one action may be used in multiple places).
	 */
	struct ID *id;          /* ID block that channel is attached to */
	struct AnimData *adt;   /* source of the animation data attached to ID block (for convenience) */

	void   *owner;          /* for per-element F-Curves (e.g. NLA Control Curves), the element that this represents (e.g. NlaStrip) */
} bAnimListElem;


/* Some types for easier type-testing
 * NOTE: need to keep the order of these synchronized with the channels define code
 *      which is used for drawing and handling channel lists for
 */
typedef enum eAnim_ChannelType {
	ANIMTYPE_NONE = 0,
	ANIMTYPE_ANIMDATA,
	ANIMTYPE_SPECIALDATA,

	ANIMTYPE_SUMMARY,

	ANIMTYPE_SCENE,
	ANIMTYPE_OBJECT,
	ANIMTYPE_GROUP,
	ANIMTYPE_FCURVE,

	ANIMTYPE_NLACONTROLS,
	ANIMTYPE_NLACURVE,

	ANIMTYPE_FILLACTD,
	ANIMTYPE_FILLDRIVERS,

	ANIMTYPE_DSMAT,
	ANIMTYPE_DSLAM,
	ANIMTYPE_DSCAM,
	ANIMTYPE_DSCACHEFILE,
	ANIMTYPE_DSCUR,
	ANIMTYPE_DSSKEY,
	ANIMTYPE_DSWOR,
	ANIMTYPE_DSNTREE,
	ANIMTYPE_DSPART,
	ANIMTYPE_DSMBALL,
	ANIMTYPE_DSARM,
	ANIMTYPE_DSMESH,
	ANIMTYPE_DSTEX,
	ANIMTYPE_DSLAT,
	ANIMTYPE_DSLINESTYLE,
	ANIMTYPE_DSSPK,
	ANIMTYPE_DSGPENCIL,
	ANIMTYPE_DSMCLIP,

	ANIMTYPE_SHAPEKEY,

	ANIMTYPE_GPDATABLOCK,
	ANIMTYPE_GPLAYER,

	ANIMTYPE_MASKDATABLOCK,
	ANIMTYPE_MASKLAYER,

	ANIMTYPE_NLATRACK,
	ANIMTYPE_NLAACTION,

	/* always as last item, the total number of channel types... */
	ANIMTYPE_NUM_TYPES
} eAnim_ChannelType;

/* types of keyframe data in bAnimListElem */
typedef enum eAnim_KeyType {
	ALE_NONE = 0,       /* no keyframe data */
	ALE_FCURVE,         /* F-Curve */
	ALE_GPFRAME,        /* Grease Pencil Frames */
	ALE_MASKLAY,        /* Mask */
	ALE_NLASTRIP,       /* NLA Strips */

	ALE_ALL,            /* All channels summary */
	ALE_SCE,            /* Scene summary */
	ALE_OB,             /* Object summary */
	ALE_ACT,            /* Action summary */
	ALE_GROUP           /* Action Group summary */
} eAnim_KeyType;

/* Flags for specifying the types of updates (i.e. recalculation/refreshing) that
 * needs to be performed to the data contained in a channel following editing.
 * For use with ANIM_animdata_update()
 */
typedef enum eAnim_Update_Flags {
	ANIM_UPDATE_DEPS        = (1 << 0),  /* referenced data and dependencies get refreshed */
	ANIM_UPDATE_ORDER       = (1 << 1),  /* keyframes need to be sorted */
	ANIM_UPDATE_HANDLES     = (1 << 2),  /* recalculate handles */
} eAnim_Update_Flags;

/* used for most tools which change keyframes (flushed by ANIM_animdata_update) */
#define ANIM_UPDATE_DEFAULT (ANIM_UPDATE_DEPS | ANIM_UPDATE_ORDER | ANIM_UPDATE_HANDLES)
#define ANIM_UPDATE_DEFAULT_NOHANDLES (ANIM_UPDATE_DEFAULT & ~ANIM_UPDATE_HANDLES)

/* ----------------- Filtering -------------------- */

/* filtering flags  - under what circumstances should a channel be returned */
typedef enum eAnimFilter_Flags {
	/* data which channel represents is fits the dopesheet filters (i.e. scene visibility criteria) */
	// XXX: it's hard to think of any examples where this *ISN'T* the case... perhaps becomes implicit?
	ANIMFILTER_DATA_VISIBLE   = (1 << 0),
	/* channel is visible within the channel-list hierarchy (i.e. F-Curves within Groups in ActEdit) */
	ANIMFILTER_LIST_VISIBLE   = (1 << 1),
	/* channel has specifically been tagged as visible in Graph Editor (* Graph Editor Only) */
	ANIMFILTER_CURVE_VISIBLE  = (1 << 2),

	/* include summary channels and "expanders" (for drawing/mouse-selection in channel list) */
	ANIMFILTER_LIST_CHANNELS  = (1 << 3),

	/* for its type, channel should be "active" one */
	ANIMFILTER_ACTIVE         = (1 << 4),
	/* channel is a child of the active group (* Actions speciality) */
	ANIMFILTER_ACTGROUPED     = (1 << 5),

	/* channel must be selected/not-selected, but both must not be set together */
	ANIMFILTER_SEL            = (1 << 6),
	ANIMFILTER_UNSEL          = (1 << 7),

	/* editability status - must be editable to be included */
	ANIMFILTER_FOREDIT        = (1 << 8),
	/* only selected animchannels should be considerable as editable - mainly for Graph Editor's option for keys on select curves only */
	ANIMFILTER_SELEDIT        = (1 << 9),

	/* flags used to enforce certain data types */
	// NOTE: the ones for curves and NLA tracks were redundant and have been removed for now...
	ANIMFILTER_ANIMDATA       = (1 << 10),

	/* duplicate entries for animation data attached to multi-user blocks must not occur */
	ANIMFILTER_NODUPLIS       = (1 << 11),

	/* for checking if we should keep some collapsed channel around (internal use only!) */
	ANIMFILTER_TMP_PEEK       = (1 << 30),

	/* ignore ONLYSEL flag from filterflag, (internal use only!) */
	ANIMFILTER_TMP_IGNORE_ONLYSEL = (1u << 31)
} eAnimFilter_Flags;

/* ---------- Flag Checking Macros ------------ */
// xxx check on all of these flags again...

/* Dopesheet only */
/* 'Scene' channels */
#define SEL_SCEC(sce) (CHECK_TYPE_INLINE(sce, Scene *), ((sce->flag & SCE_DS_SELECTED)))
#define EXPANDED_SCEC(sce) (CHECK_TYPE_INLINE(sce, Scene *), ((sce->flag & SCE_DS_COLLAPSED) == 0))
/* 'Sub-Scene' channels (flags stored in Data block) */
#define FILTER_WOR_SCED(wo) (CHECK_TYPE_INLINE(wo, World *), (wo->flag & WO_DS_EXPAND))
#define FILTER_LS_SCED(linestyle) ((linestyle->flag & LS_DS_EXPAND))
/* 'Object' channels */
#define SEL_OBJC(base)          (CHECK_TYPE_INLINE(base, Base *), ((base->flag & SELECT)))
#define EXPANDED_OBJC(ob)       (CHECK_TYPE_INLINE(ob, Object *), ((ob->nlaflag & OB_ADS_COLLAPSED) == 0))
/* 'Sub-object' channels (flags stored in Data block) */
#define FILTER_SKE_OBJD(key)    (CHECK_TYPE_INLINE(key, Key *), ((key->flag & KEY_DS_EXPAND)))
#define FILTER_MAT_OBJD(ma)     (CHECK_TYPE_INLINE(ma, Material *), ((ma->flag & MA_DS_EXPAND)))
#define FILTER_LAM_OBJD(la)     (CHECK_TYPE_INLINE(la, Lamp *), ((la->flag & LA_DS_EXPAND)))
#define FILTER_CAM_OBJD(ca)     (CHECK_TYPE_INLINE(ca, Camera *), ((ca->flag & CAM_DS_EXPAND)))
#define FILTER_CACHEFILE_OBJD(cf)     (CHECK_TYPE_INLINE(cf, CacheFile *), ((cf->flag & CACHEFILE_DS_EXPAND)))
#define FILTER_CUR_OBJD(cu)     (CHECK_TYPE_INLINE(cu, Curve *), ((cu->flag & CU_DS_EXPAND)))
#define FILTER_PART_OBJD(part)  (CHECK_TYPE_INLINE(part, ParticleSettings *), ((part->flag & PART_DS_EXPAND)))
#define FILTER_MBALL_OBJD(mb)   (CHECK_TYPE_INLINE(mb, MetaBall *), ((mb->flag2 & MB_DS_EXPAND)))
#define FILTER_ARM_OBJD(arm)    (CHECK_TYPE_INLINE(arm, bArmature *), ((arm->flag & ARM_DS_EXPAND)))
#define FILTER_MESH_OBJD(me)    (CHECK_TYPE_INLINE(me, Mesh *), ((me->flag & ME_DS_EXPAND)))
#define FILTER_LATTICE_OBJD(lt) (CHECK_TYPE_INLINE(lt, Lattice *), ((lt->flag & LT_DS_EXPAND)))
#define FILTER_SPK_OBJD(spk)    (CHECK_TYPE_INLINE(spk, Speaker *), ((spk->flag & SPK_DS_EXPAND)))
/* Variable use expanders */
#define FILTER_NTREE_DATA(ntree) (CHECK_TYPE_INLINE(ntree, bNodeTree *), ((ntree->flag & NTREE_DS_EXPAND)))
#define FILTER_TEX_DATA(tex)     (CHECK_TYPE_INLINE(tex, Tex *), ((tex->flag & TEX_DS_EXPAND)))

/* 'Sub-object/Action' channels (flags stored in Action) */
#define SEL_ACTC(actc) ((actc->flag & ACT_SELECTED))
#define EXPANDED_ACTC(actc) ((actc->flag & ACT_COLLAPSED) == 0)
/* 'Sub-AnimData' channels */
#define EXPANDED_DRVD(adt) ((adt->flag & ADT_DRIVERS_COLLAPSED) == 0)


/* Actions (also used for Dopesheet) */
/* Action Channel Group */
#define EDITABLE_AGRP(agrp) ((agrp->flag & AGRP_PROTECTED) == 0)
#define EXPANDED_AGRP(ac, agrp) \
	( ((!(ac) || ((ac)->spacetype != SPACE_IPO)) && (agrp->flag & AGRP_EXPANDED)) || \
	  (( (ac) && ((ac)->spacetype == SPACE_IPO)) && (agrp->flag & AGRP_EXPANDED_G)) )
#define SEL_AGRP(agrp) ((agrp->flag & AGRP_SELECTED) || (agrp->flag & AGRP_ACTIVE))
/* F-Curve Channels */
#define EDITABLE_FCU(fcu) ((fcu->flag & FCURVE_PROTECTED) == 0)
#define SEL_FCU(fcu) (fcu->flag & FCURVE_SELECTED)

/* ShapeKey mode only */
#define EDITABLE_SHAPEKEY(kb) ((kb->flag & KEYBLOCK_LOCKED) == 0)
#define SEL_SHAPEKEY(kb) (kb->flag & KEYBLOCK_SEL)

/* Grease Pencil only */
/* Grease Pencil datablock settings */
#define EXPANDED_GPD(gpd) (gpd->flag & GP_DATA_EXPAND)
/* Grease Pencil Layer settings */
#define EDITABLE_GPL(gpl) ((gpl->flag & GP_LAYER_LOCKED) == 0)
#define SEL_GPL(gpl) (gpl->flag & GP_LAYER_SELECT)

/* Mask Only */
/* Grease Pencil datablock settings */
#define EXPANDED_MASK(mask) (mask->flag & MASK_ANIMF_EXPAND)
/* Grease Pencil Layer settings */
#define EDITABLE_MASK(masklay) ((masklay->flag & MASK_LAYERFLAG_LOCKED) == 0)
#define SEL_MASKLAY(masklay) (masklay->flag & SELECT)


/* NLA only */
#define SEL_NLT(nlt) (nlt->flag & NLATRACK_SELECTED)
#define EDITABLE_NLT(nlt) ((nlt->flag & NLATRACK_PROTECTED) == 0)

/* Movie clip only */
#define EXPANDED_MCLIP(clip) (clip->flag & MCLIP_DATA_EXPAND)

/* AnimData - NLA mostly... */
#define SEL_ANIMDATA(adt) (adt->flag & ADT_UI_SELECTED)

/* -------------- Channel Defines -------------- */

/* channel heights */
#define ACHANNEL_FIRST(ac)          (-0.8f * (ac)->yscale_fac * U.widget_unit)
#define ACHANNEL_HEIGHT(ac)         (0.8f * (ac)->yscale_fac * U.widget_unit)
#define ACHANNEL_HEIGHT_HALF(ac)    (0.4f * (ac)->yscale_fac * U.widget_unit)
#define ACHANNEL_SKIP               (0.1f * U.widget_unit)
#define ACHANNEL_STEP(ac)           (ACHANNEL_HEIGHT(ac) + ACHANNEL_SKIP)

/* channel widths */
#define ACHANNEL_NAMEWIDTH      (10 * U.widget_unit)

/* channel toggle-buttons */
#define ACHANNEL_BUTTON_WIDTH   (0.8f * U.widget_unit)


/* -------------- NLA Channel Defines -------------- */

/* NLA channel heights */
#define NLACHANNEL_FIRST                (-0.8f * U.widget_unit)
#define NLACHANNEL_HEIGHT(snla)         ((snla && (snla->flag & SNLA_NOSTRIPCURVES)) ? (0.8f * U.widget_unit) : (1.2f * U.widget_unit))
#define NLACHANNEL_HEIGHT_HALF(snla)    ((snla && (snla->flag & SNLA_NOSTRIPCURVES)) ? (0.4f * U.widget_unit) : (0.6f * U.widget_unit))
#define NLACHANNEL_SKIP                 (0.1f * U.widget_unit)
#define NLACHANNEL_STEP(snla)           (NLACHANNEL_HEIGHT(snla) + NLACHANNEL_SKIP)

/* channel widths */
#define NLACHANNEL_NAMEWIDTH			(10 * U.widget_unit)

/* channel toggle-buttons */
#define NLACHANNEL_BUTTON_WIDTH			(0.8f * U.widget_unit)

/* ---------------- API  -------------------- */

/* Obtain list of filtered Animation channels to operate on.
 * Returns the number of channels in the list
 */
size_t ANIM_animdata_filter(bAnimContext *ac, ListBase *anim_data, eAnimFilter_Flags filter_mode, void *data, eAnimCont_Types datatype);

/* Obtain current anim-data context from Blender Context info.
 * Returns whether the operation was successful.
 */
bool ANIM_animdata_get_context(const struct bContext *C, bAnimContext *ac);

/* Obtain current anim-data context (from Animation Editor) given
 * that Blender Context info has already been set.
 * Returns whether the operation was successful.
 */
bool ANIM_animdata_context_getdata(bAnimContext *ac);

/* Acts on bAnimListElem eAnim_Update_Flags */
void ANIM_animdata_update(bAnimContext *ac, ListBase *anim_data);

void ANIM_animdata_freelist(ListBase *anim_data);

/* ************************************************ */
/* ANIMATION CHANNELS LIST */
/* anim_channels_*.c */

/* ------------------------ Drawing TypeInfo -------------------------- */

/* role or level of animchannel in the hierarchy */
typedef enum eAnimChannel_Role {
	ACHANNEL_ROLE_EXPANDER = -1,    /* datablock expander - a "composite" channel type */
	ACHANNEL_ROLE_SPECIAL  = 0,     /* special purposes - not generally for hierarchy processing */
	ACHANNEL_ROLE_CHANNEL  = 1      /* data channel - a channel representing one of the actual building blocks of channels */
} eAnimChannel_Role;

/* flag-setting behavior */
typedef enum eAnimChannels_SetFlag {
	ACHANNEL_SETFLAG_CLEAR  = 0,     /* turn off */
	ACHANNEL_SETFLAG_ADD    = 1,     /* turn on */
	ACHANNEL_SETFLAG_INVERT = 2,     /* on->off, off->on */
	ACHANNEL_SETFLAG_TOGGLE = 3      /* some on -> all off // all on */
} eAnimChannels_SetFlag;

/* types of settings for AnimChannels */
typedef enum eAnimChannel_Settings {
	ACHANNEL_SETTING_SELECT   = 0,
	ACHANNEL_SETTING_PROTECT  = 1, /* warning: for drawing UI's, need to check if this is off (maybe inverse this later) */
	ACHANNEL_SETTING_MUTE     = 2,
	ACHANNEL_SETTING_EXPAND   = 3,
	ACHANNEL_SETTING_VISIBLE  = 4,  /* only for Graph Editor */
	ACHANNEL_SETTING_SOLO     = 5,  /* only for NLA Tracks */
	ACHANNEL_SETTING_PINNED   = 6,  /* only for NLA Actions */
	ACHANNEL_SETTING_MOD_OFF  = 7,
	ACHANNEL_SETTING_ALWAYS_VISIBLE = 8,  /* channel is pinned and always visible */
} eAnimChannel_Settings;


/* Drawing, mouse handling, and flag setting behavior... */
typedef struct bAnimChannelType {
	/* -- Type data -- */
	/* name of the channel type, for debugging */
	const char *channel_type_name;
	/* "level" or role in hierarchy - for finding the active channel */
	eAnimChannel_Role channel_role;

	/* -- Drawing -- */
	/* get RGB color that is used to draw the majority of the backdrop */
	void (*get_backdrop_color)(bAnimContext *ac, bAnimListElem *ale, float r_color[3]);
	/* draw backdrop strip for channel */
	void (*draw_backdrop)(bAnimContext *ac, bAnimListElem *ale, float yminc, float ymaxc);
	/* get depth of indention (relative to the depth channel is nested at) */
	short (*get_indent_level)(bAnimContext *ac, bAnimListElem *ale);
	/* get offset in pixels for the start of the channel (in addition to the indent depth) */
	short (*get_offset)(bAnimContext *ac, bAnimListElem *ale);

	/* get name (for channel lists) */
	void (*name)(bAnimListElem *ale, char *name);
	/* get RNA property+pointer for editing the name */
	bool (*name_prop)(bAnimListElem *ale, struct PointerRNA *ptr, struct PropertyRNA **prop);
	/* get icon (for channel lists) */
	int (*icon)(bAnimListElem *ale);

	/* -- Settings -- */
	/* check if the given setting is valid in the current context */
	bool (*has_setting)(bAnimContext *ac, bAnimListElem *ale, eAnimChannel_Settings setting);
	/* get the flag used for this setting */
	int (*setting_flag)(bAnimContext *ac, eAnimChannel_Settings setting, bool *neg);
	/* get the pointer to int/short where data is stored,
	 * with type being  sizeof(ptr_data) which should be fine for runtime use...
	 *	- assume that setting has been checked to be valid for current context
	 */
	void *(*setting_ptr)(bAnimListElem *ale, eAnimChannel_Settings setting, short *type);
} bAnimChannelType;

/* ------------------------ Drawing API -------------------------- */

/* Get typeinfo for the given channel */
const bAnimChannelType *ANIM_channel_get_typeinfo(bAnimListElem *ale);

/* Print debugging info about a given channel */
void ANIM_channel_debug_print_info(bAnimListElem *ale, short indent_level);

/* Draw the given channel */
void ANIM_channel_draw(bAnimContext *ac, bAnimListElem *ale, float yminc, float ymaxc, size_t channel_index);
/* Draw the widgets for the given channel */
void ANIM_channel_draw_widgets(const struct bContext *C, bAnimContext *ac, bAnimListElem *ale, struct uiBlock *block, float yminc, float ymaxc, size_t channel_index);


/* ------------------------ Editing API -------------------------- */

/* Check if some setting for a channel is enabled
 * Returns: 1 = On, 0 = Off, -1 = Invalid
 *
 *  - setting: eAnimChannel_Settings
 */
short ANIM_channel_setting_get(bAnimContext *ac, bAnimListElem *ale, eAnimChannel_Settings setting);

/* Change value of some setting for a channel
 *	- setting: eAnimChannel_Settings
 *	- mode: eAnimChannels_SetFlag
 */
void ANIM_channel_setting_set(bAnimContext *ac, bAnimListElem *ale, eAnimChannel_Settings setting, eAnimChannels_SetFlag mode);


/* Flush visibility (for Graph Editor) changes up/down hierarchy for changes in the given setting
 *	- anim_data: list of the all the anim channels that can be chosen
 *		-> filtered using ANIMFILTER_CHANNELS only, since if we took VISIBLE too,
 *		  then the channels under closed expanders get ignored...
 *	- ale_setting: the anim channel (not in the anim_data list directly, though occurring there)
 *		with the new state of the setting that we want flushed up/down the hierarchy
 *	- setting: type of setting to set
 *	- on: whether the visibility setting has been enabled or disabled
 */
void ANIM_flush_setting_anim_channels(bAnimContext *ac, ListBase *anim_data, bAnimListElem *ale_setting, eAnimChannel_Settings setting, eAnimChannels_SetFlag mode);


/* Deselect all animation channels */
void ANIM_deselect_anim_channels(bAnimContext *ac, void *data, eAnimCont_Types datatype, bool test, eAnimChannels_SetFlag sel);

/* Set the 'active' channel of type channel_type, in the given action */
void ANIM_set_active_channel(bAnimContext *ac, void *data, eAnimCont_Types datatype, eAnimFilter_Flags filter, void *channel_data, eAnim_ChannelType channel_type);


/* Delete the F-Curve from the given AnimData block (if possible), as appropriate according to animation context */
void ANIM_fcurve_delete_from_animdata(bAnimContext *ac, struct AnimData *adt, struct FCurve *fcu);

/* ************************************************ */
/* DRAWING API */
/* anim_draw.c */

/* ---------- Current Frame Drawing ---------------- */

/* flags for Current Frame Drawing */
enum eAnimEditDraw_CurrentFrame {
	/* plain time indicator with no special indicators */
	DRAWCFRA_PLAIN          = 0,
	/* time indication in seconds or frames */
	DRAWCFRA_UNIT_SECONDS   = (1 << 0),
	/* draw indicator extra wide (for timeline) */
	DRAWCFRA_WIDE           = (1 << 1)
};

/* main call to draw current-frame indicator in an Animation Editor */
void ANIM_draw_cfra(const struct bContext *C, struct View2D *v2d, short flag);

/* main call to draw "number box" in scrollbar for current frame indicator */
void ANIM_draw_cfra_number(const struct bContext *C, struct View2D *v2d, short flag);

/* ------------- Preview Range Drawing -------------- */

/* main call to draw preview range curtains */
void ANIM_draw_previewrange(const struct bContext *C, struct View2D *v2d, int end_frame_width);


/* -------------- Frame Range Drawing --------------- */

/* main call to draw normal frame range indicators */
void ANIM_draw_framerange(struct Scene *scene, struct View2D *v2d);

/* ************************************************* */
/* F-MODIFIER TOOLS */

/* ------------- UI Panel Drawing -------------- */

/* draw a given F-Modifier for some layout/UI-Block */
void ANIM_uiTemplate_fmodifier_draw(struct uiLayout *layout, struct ID *id, ListBase *modifiers, struct FModifier *fcm);

/* ------------- Copy/Paste Buffer -------------- */


/* free the copy/paste buffer */
void ANIM_fmodifiers_copybuf_free(void);

/* copy the given F-Modifiers to the buffer, returning whether anything was copied or not
 * assuming that the buffer has been cleared already with ANIM_fmodifiers_copybuf_free()
 *	- active: only copy the active modifier
 */
bool ANIM_fmodifiers_copy_to_buf(ListBase *modifiers, bool active);

/* 'Paste' the F-Modifier(s) from the buffer to the specified list
 *	- replace: free all the existing modifiers to leave only the pasted ones
 */
bool ANIM_fmodifiers_paste_from_buf(ListBase *modifiers, bool replace, struct FCurve *curve);

/* ************************************************* */
/* ASSORTED TOOLS */

/* ------------ Animation F-Curves <-> Icons/Names Mapping ------------ */
/* anim_ipo_utils.c */

/* Get icon + name for channel-list displays for F-Curve */
int getname_anim_fcurve(char *name, struct ID *id, struct FCurve *fcu);

/* Automatically determine a color for the nth F-Curve */
void getcolor_fcurve_rainbow(int cur, int tot, float out[3]);

/* ----------------- NLA Drawing ----------------------- */
/* NOTE: Technically, this is not in the animation module (it's in space_nla)
 * but these are sometimes needed by various animation apis.
 */

/* Get color to use for NLA Action channel's background */
void nla_action_get_color(struct AnimData *adt, struct bAction *act, float color[4]);

/* ----------------- NLA-Mapping ----------------------- */
/* anim_draw.c */

/* Obtain the AnimData block providing NLA-scaling for the given channel if applicable */
struct AnimData *ANIM_nla_mapping_get(bAnimContext *ac, bAnimListElem *ale);

/* Apply/Unapply NLA mapping to all keyframes in the nominated F-Curve */
void ANIM_nla_mapping_apply_fcurve(struct AnimData *adt, struct FCurve *fcu, bool restore, bool only_keys);

/* ..... */

/* Perform auto-blending/extend refreshes after some operations */
// NOTE: defined in space_nla/nla_edit.c, not in animation/
void ED_nla_postop_refresh(bAnimContext *ac);

/* ------------- Unit Conversion Mappings ------------- */
/* anim_draw.c */

/* flags for conversion mapping */
typedef enum eAnimUnitConv_Flags {
	/* restore to original internal values */
	ANIM_UNITCONV_RESTORE   = (1 << 0),
	/* ignore handles (i.e. only touch main keyframes) */
	ANIM_UNITCONV_ONLYKEYS  = (1 << 1),
	/* only touch selected BezTriples */
	ANIM_UNITCONV_ONLYSEL   = (1 << 2),
	/* only touch selected vertices */
	ANIM_UNITCONV_SELVERTS  = (1 << 3),
	ANIM_UNITCONV_SKIPKNOTS  = (1 << 4),
	/* Scale FCurve i a way it fits to -1..1 space */
	ANIM_UNITCONV_NORMALIZE  = (1 << 5),
	/* Only when normalization is used: use scale factor from previous run,
	 * prevents curves from jumping all over the place when tweaking them.
	 */
	ANIM_UNITCONV_NORMALIZE_FREEZE  = (1 << 6),
} eAnimUnitConv_Flags;

/* Normalization flags from Space Graph passing to ANIM_unit_mapping_get_factor */
short ANIM_get_normalization_flags(bAnimContext *ac);

/* Get unit conversion factor for given ID + F-Curve */
float ANIM_unit_mapping_get_factor(struct Scene *scene, struct ID *id, struct FCurve *fcu, short flag, float *r_offset);

/* ------------- Utility macros ----------------------- */

/* provide access to Keyframe Type info in BezTriple
 * NOTE: this is so that we can change it from being stored in 'hide'
 */
#define BEZKEYTYPE(bezt) ((bezt)->hide)

/* set/clear/toggle macro
 *	- channel - channel with a 'flag' member that we're setting
 *	- smode - 0=clear, 1=set, 2=invert
 *	- sflag - bitflag to set
 */
#define ACHANNEL_SET_FLAG(channel, smode, sflag) \
	{ \
		if      (smode == ACHANNEL_SETFLAG_INVERT)  (channel)->flag ^=  (sflag); \
		else if (smode == ACHANNEL_SETFLAG_ADD)     (channel)->flag |=  (sflag); \
		else                                        (channel)->flag &= ~(sflag); \
	}

/* set/clear/toggle macro, where the flag is negative
 *	- channel - channel with a 'flag' member that we're setting
 *	- smode - 0=clear, 1=set, 2=invert
 *	- sflag - bitflag to set
 */
#define ACHANNEL_SET_FLAG_NEG(channel, smode, sflag) \
	{ \
		if      (smode == ACHANNEL_SETFLAG_INVERT)  (channel)->flag ^=  (sflag); \
		else if (smode == ACHANNEL_SETFLAG_ADD)     (channel)->flag &= ~(sflag); \
		else                                        (channel)->flag |=  (sflag); \
	}


/* --------- anim_deps.c, animation updates -------- */

void ANIM_id_update(struct Scene *scene, struct ID *id);
void ANIM_list_elem_update(struct Main *bmain, struct Scene *scene, bAnimListElem *ale);

/* data -> channels syncing */
void ANIM_sync_animchannels_to_data(const struct bContext *C);

void ANIM_center_frame(struct bContext *C, int smooth_viewtx);
/* ************************************************* */
/* OPERATORS */

/* generic animation channels */
void ED_operatortypes_animchannels(void);
void ED_keymap_animchannels(struct wmKeyConfig *keyconf);

/* generic time editing */
void ED_operatortypes_anim(void);
void ED_keymap_anim(struct wmKeyConfig *keyconf);

/* space_graph */
void ED_operatormacros_graph(void);
/* space_action */
void ED_operatormacros_action(void);

/* ************************************************ */
/* Animation Editor Exports */
/* XXX: Should we be doing these here, or at all? */

/* Action Editor - Action Management */
struct AnimData *ED_actedit_animdata_from_context(struct bContext *C);
void ED_animedit_unlink_action(struct bContext *C, struct ID *id,
                               struct AnimData *adt, struct bAction *act,
                               struct ReportList *reports, bool force_delete);

/* ************************************************ */

#endif /* __ED_ANIM_API_H__ */
<|MERGE_RESOLUTION|>--- conflicted
+++ resolved
@@ -82,11 +82,8 @@
 
 	struct bDopeSheet *ads; /* dopesheet data for editor (or which is being used) */
 
-<<<<<<< HEAD
 	struct Depsgraph *depsgraph; /* active dependency graph */
-=======
 	struct Main *bmain;     /* Current Main */
->>>>>>> b3a7a75a
 	struct Scene *scene;    /* active scene */
 	struct ViewLayer *view_layer; /* active scene layer */
 	struct Object *obact;   /* active object */
