--- conflicted
+++ resolved
@@ -409,33 +409,6 @@
   Row,
   Text,
   /** Drop-down list. */
-<<<<<<< HEAD
-  UI_BTYPE_MENU = 4 << 9,
-  UI_BTYPE_BUT_MENU = 5 << 9,
-  /** number button */
-  UI_BTYPE_NUM = 6 << 9,
-  /** number slider */
-  UI_BTYPE_NUM_SLIDER = 7 << 9,
-  UI_BTYPE_TOGGLE = 8 << 9,
-  UI_BTYPE_TOGGLE_N = 9 << 9,
-  UI_BTYPE_ICON_TOGGLE = 10 << 9,
-  UI_BTYPE_ICON_TOGGLE_N = 11 << 9,
-  /** same as regular toggle, but no on/off state displayed */
-  UI_BTYPE_BUT_TOGGLE = 12 << 9,
-  /** similar to toggle, display a 'tick' */
-  UI_BTYPE_CHECKBOX = 13 << 9,
-  UI_BTYPE_CHECKBOX_N = 14 << 9,
-  UI_BTYPE_COLOR = 15 << 9,
-  UI_BTYPE_TAB = 16 << 9,
-  UI_BTYPE_POPOVER = 17 << 9,
-  UI_BTYPE_SCROLL = 18 << 9,
-  UI_BTYPE_BLOCK = 19 << 9,
-  UI_BTYPE_LABEL = 20 << 9,
-  UI_BTYPE_LINK = 22 << 9,
-  UI_BTYPE_INLINK = 23 << 9,
-  UI_BTYPE_KEY_EVENT = 24 << 9,
-  UI_BTYPE_HSVCUBE = 26 << 9,
-=======
   Menu,
   ButMenu,
   /** Number button. */
@@ -457,9 +430,10 @@
   Scroll,
   Block,
   Label,
+  UI_BTYPE_LINK,
+  UI_BTYPE_INLINK,
   KeyEvent,
   HsvCube,
->>>>>>> 27af4a2f
   /** Menu (often used in headers), `*_MENU` with different draw-type. */
   Pulldown,
   Roundbox,
