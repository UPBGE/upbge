/* SPDX-FileCopyrightText: 2001-2002 NaN Holding BV. All rights reserved.
 *
 * SPDX-License-Identifier: GPL-2.0-or-later */

/** \file
 * \ingroup editorui
 */

#pragma once

#include <functional>
#include <optional>
#include <string>

#include "BLI_compiler_attrs.h"
#include "BLI_enum_flags.hh"
#include "BLI_string_ref.hh"
#include "BLI_string_utf8_symbols.h"
#include "BLI_sys_types.h" /* size_t */

#include "DNA_userdef_types.h"

#include "UI_interface_icons.hh"
#include "UI_interface_types.hh"

#include "WM_types.hh"

#include "MEM_guardedalloc.h"

/* Struct Declarations */

struct ARegion;
struct AutoComplete;
struct Depsgraph;
struct EnumPropertyItem;
struct FileSelectParams;
struct ID;
struct IDProperty;
struct ImBuf;
struct Image;
struct ImageUser;
struct ListBase;
struct MTex;
struct Panel;
struct PanelType;
struct PanelCategoryDyn;
struct PanelCategoryStack;
struct PointerRNA;
struct PropertyRNA;
struct ReportList;
struct ResultBLF;
struct bContext;
struct bContextStore;
struct bNode;
struct bNodeSocket;
struct bNodeTree;
struct bScreen;
struct MenuType;
struct rctf;
struct rcti;
struct uiButSearch;
struct uiFontStyle;
struct uiList;
struct uiStyle;
struct uiWidgetColors;
struct wmDrag;
struct wmDropBox;
struct wmEvent;
struct wmGizmo;
struct wmKeyConfig;
struct wmKeyMap;
struct wmKeyMapItem;
struct wmMsgBus;
struct wmOperator;
struct wmOperatorType;
struct wmRegionListenerParams;
struct wmWindow;
namespace blender::ed::asset {
struct AssetFilterSettings;
}
namespace blender::ui {
class AbstractView;
class AbstractViewItem;
struct Layout;
}  // namespace blender::ui

struct uiBlock;
struct uiBut;
struct uiButExtraOpIcon;
struct uiPopupBlockHandle;
struct uiTooltipData;

/* Defines */

/**
 * Character used for splitting labels (right align text after this character).
 * Users should never see this character.
 * Only applied when #UI_BUT_HAS_SEP_CHAR flag is enabled, see it's doc-string for details.
 */
#define UI_SEP_CHAR '|'
#define UI_SEP_CHAR_S "|"

/**
 * Character used when value is indeterminate (multiple, unknown, unset).
 */
#define UI_VALUE_INDETERMINATE_CHAR BLI_STR_UTF8_EM_DASH

/**
 * Separator for text in search menus (right pointing arrow).
 * keep in sync with `string_search.cc`.
 */
#define UI_MENU_ARROW_SEP BLI_STR_UTF8_BLACK_RIGHT_POINTING_SMALL_TRIANGLE

/**
 * For #ARegion.overlap regions, pass events though if they don't overlap
 * the regions contents (the usable part of the #View2D and buttons).
 *
 * The margin is needed so it's not possible to accidentally click in between buttons.
 */
#define UI_REGION_OVERLAP_MARGIN (U.widget_unit / 3)

/** Use for clamping popups within the screen. */
#define UI_SCREEN_MARGIN 10

namespace blender::ui {
/** #uiBlock.emboss and #uiBut.emboss */
enum class EmbossType : uint8_t {
  /** Use widget style for drawing. */
  Emboss = 0,
  /** Nothing, only icon and/or text */
  None = 1,
  /** Pull-down menu style */
  Pulldown = 2,
  /** Pie Menu */
  PieMenu = 3,
  /**
   * The same as #EmbossType::None, unless the button has
   * a coloring status like an animation state or red alert.
   */
  NoneOrStatus = 4,
  /** For layout engine, use emboss from block. */
  Undefined = 255,
};

}  // namespace blender::ui

/** #uiBlock::direction */
enum {
  UI_DIR_UP = 1 << 0,
  UI_DIR_DOWN = 1 << 1,
  UI_DIR_LEFT = 1 << 2,
  UI_DIR_RIGHT = 1 << 3,
  UI_DIR_CENTER_X = 1 << 4,
  UI_DIR_CENTER_Y = 1 << 5,

  UI_DIR_ALL = UI_DIR_UP | UI_DIR_DOWN | UI_DIR_LEFT | UI_DIR_RIGHT,
};

/** #uiBlock.flag (controls) */
enum {
  UI_BLOCK_LOOP = 1 << 0,
  UI_BLOCK_NUMSELECT = 1 << 1,
  /** Don't apply window clipping. */
  UI_BLOCK_NO_WIN_CLIP = 1 << 2,
  UI_BLOCK_CLIPBOTTOM = 1 << 3,
  UI_BLOCK_CLIPTOP = 1 << 4,
  UI_BLOCK_MOVEMOUSE_QUIT = 1 << 5,
  UI_BLOCK_KEEP_OPEN = 1 << 6,
  UI_BLOCK_POPUP = 1 << 7,
  UI_BLOCK_OUT_1 = 1 << 8,
  UI_BLOCK_SEARCH_MENU = 1 << 9,
  UI_BLOCK_POPUP_MEMORY = 1 << 10,
  /** Stop handling mouse events. */
  UI_BLOCK_CLIP_EVENTS = 1 << 11,

  /* #uiBlock::flags bits 14-17 are identical to #uiBut::drawflag bits. */

  UI_BLOCK_POPUP_HOLD = 1 << 18,
  UI_BLOCK_LIST_ITEM = 1 << 19,
  UI_BLOCK_PIE_MENU = 1 << 20,
  UI_BLOCK_POPOVER = 1 << 21,
  UI_BLOCK_POPOVER_ONCE = 1 << 22,
  /** Always show key-maps, even for non-menus. */
  UI_BLOCK_SHOW_SHORTCUT_ALWAYS = 1 << 23,
  /** Don't show library override state for buttons in this block. */
  UI_BLOCK_NO_DRAW_OVERRIDDEN_STATE = 1 << 24,
  /** The block is only used during the search process and will not be drawn.
   * Currently just for the case of a closed panel's sub-panel (and its sub-panels). */
  UI_BLOCK_SEARCH_ONLY = 1 << 25,
  /** Hack for quick setup (splash screen) to draw text centered. */
  UI_BLOCK_QUICK_SETUP = 1 << 26,
  /** Don't accelerator keys for the items in the block. */
  UI_BLOCK_NO_ACCELERATOR_KEYS = 1 << 27,
};

/** #uiPopupBlockHandle.menuretval */
enum {
  /** Cancel all menus cascading. */
  UI_RETURN_CANCEL = 1 << 0,
  /** Choice made. */
  UI_RETURN_OK = 1 << 1,
  /** Left the menu. */
  UI_RETURN_OUT = 1 << 2,
  /** Let the parent handle this event. */
  UI_RETURN_OUT_PARENT = 1 << 3,
  /** Update the button that opened. */
  UI_RETURN_UPDATE = 1 << 4,
  /** Popup is ok to be handled. */
  UI_RETURN_POPUP_OK = 1 << 5,
};

/** #uiBut.flag general state flags. */
enum {
  /* WARNING: the first 8 flags are internal (see #UI_SELECT definition). */

  UI_BUT_ICON_SUBMENU = 1 << 8,
  UI_BUT_ICON_PREVIEW = 1 << 9,

  UI_BUT_NODE_LINK = 1 << 10,
  UI_BUT_NODE_ACTIVE = 1 << 11,
  UI_BUT_DRAG_LOCK = 1 << 12,
  /** Grayed out and un-editable. */
  UI_BUT_DISABLED = 1 << 13,

  UI_BUT_ANIMATED = 1 << 14,
  UI_BUT_ANIMATED_KEY = 1 << 15,
  UI_BUT_DRIVEN = 1 << 16,
  UI_BUT_REDALERT = 1 << 17,
  /** Grayed out but still editable. */
  UI_BUT_INACTIVE = 1 << 18,
  UI_BUT_LAST_ACTIVE = 1 << 19,
  UI_BUT_UNDO = 1 << 20,
  /* UNUSED = 1 << 21, */
  UI_BUT_NO_UTF8 = 1 << 22,

  /** For popups, pressing return activates this button, overriding the highlighted button.
   * For non-popups this is just used as a display hint for the user to let them
   * know the action which is activated when pressing return (file selector for eg). */
  UI_BUT_ACTIVE_DEFAULT = 1 << 23,

  /** This but is "inside" a list item (currently used to change theme colors). */
  UI_BUT_LIST_ITEM = 1 << 24,
  /** edit this button as well as the active button (not just dragging) */
  UI_BUT_DRAG_MULTI = 1 << 25,
  /** Use for popups to start editing the button on initialization. */
  UI_BUT_ACTIVATE_ON_INIT = 1 << 26,

  /**
   * #uiBut.str contains #UI_SEP_CHAR, used to show key-shortcuts right aligned.
   *
   * Since a label may contain #UI_SEP_CHAR, it's important to split on the last occurrence
   * (meaning the right aligned text can't contain this character).
   */
  UI_BUT_HAS_SEP_CHAR = 1 << 27,
  /** Don't run updates while dragging (needed in rare cases). */
  UI_BUT_UPDATE_DELAY = 1 << 28,
  /** When widget is in text-edit mode, update value on each char stroke. */
  UI_BUT_TEXTEDIT_UPDATE = 1 << 29,
  /** Show 'x' icon to clear/unlink value of text or search button. */
  UI_BUT_VALUE_CLEAR = 1 << 30,

  /** RNA property of the button is overridden from linked reference data. */
  UI_BUT_OVERRIDDEN = 1u << 31u,
};

enum {
  /**
   * This is used when `UI_BUT_ACTIVATE_ON_INIT` is used, which is used to activate e.g. a search
   * box as soon as a popup opens. Usually, the text in the search box is selected by default.
   * However, sometimes this behavior is not desired, so it can be disabled with this flag.
   */
  UI_BUT2_ACTIVATE_ON_INIT_NO_SELECT = 1 << 0,
  /**
   * Force the button as active in a semi-modal state. For example, text buttons can continuously
   * capture text input, while leaving the remaining UI interactive. Only supported well for text
   * buttons currently.
   */
  UI_BUT2_FORCE_SEMI_MODAL_ACTIVE = 1 << 1,
};

/** #uiBut.dragflag */
enum {
  /** By default only the left part of a button triggers dragging. A questionable design to make
   * the icon but not other parts of the button draggable. Set this flag so the entire button can
   * be dragged. */
  UI_BUT_DRAG_FULL_BUT = (1 << 0),

  /* --- Internal flags. --- */
  UI_BUT_DRAGPOIN_FREE = (1 << 1),
};

/** #uiBut.upbgeflag general state flags. */ /* UPBGE */
enum {
  /** used to flag if sca links shoud be gray out **/
  UI_BUT_SCA_LINK_GREY = 1 << 0,
};

/** Default font size for normal text. */
#define UI_DEFAULT_TEXT_POINTS 11.0f

/** Larger size used for title text. */
#define UI_DEFAULT_TITLE_POINTS 11.0f

/** Size of tooltip text. */
#define UI_DEFAULT_TOOLTIP_POINTS 11.0f

#define UI_PANEL_WIDTH 340
#define UI_COMPACT_PANEL_WIDTH 160
#define UI_SIDEBAR_PANEL_WIDTH 280
#define UI_NAVIGATION_REGION_WIDTH UI_COMPACT_PANEL_WIDTH
#define UI_NARROW_NAVIGATION_REGION_WIDTH 100

/** The width of one icon column of the Toolbar. */
#define UI_TOOLBAR_COLUMN (1.25f * ICON_DEFAULT_HEIGHT_TOOLBAR)
/** The space between the Toolbar and the area's edge. */
#define UI_TOOLBAR_MARGIN (0.5f * ICON_DEFAULT_HEIGHT_TOOLBAR)
/** Total width of Toolbar showing one icon column. */
#define UI_TOOLBAR_WIDTH UI_TOOLBAR_MARGIN + UI_TOOLBAR_COLUMN

#define UI_PANEL_CATEGORY_MARGIN_WIDTH (U.widget_unit * 1.0f)

/* Minimum width for a panel showing only category tabs. */
#define UI_PANEL_CATEGORY_MIN_WIDTH 26.0f

/* Both these margins should be ignored if the panel doesn't show a background (check
 * #UI_panel_should_show_background()). */
#define UI_PANEL_MARGIN_X (U.widget_unit * 0.4f)
#define UI_PANEL_MARGIN_Y (U.widget_unit * 0.1f)

/**
 * #uiBut::drawflag, these flags should only affect how the button is drawn.
 *
 * \note currently, these flags *are not passed* to the widgets state() or draw() functions
 * (except for the 'align' ones)!
 */
enum {
  /** Text and icon alignment (by default, they are centered). */
  UI_BUT_TEXT_LEFT = 1 << 1,
  UI_BUT_ICON_LEFT = 1 << 2,
  UI_BUT_TEXT_RIGHT = 1 << 3,
  /** Prevent the button to show any tool-tip. */
  UI_BUT_NO_TOOLTIP = 1 << 4,
  /**
   * See #UI_but_func_quick_tooltip_set.
   */
  UI_BUT_HAS_QUICK_TOOLTIP = 1 << 5,
  /** Do not add the usual horizontal padding for text drawing. */
  UI_BUT_NO_TEXT_PADDING = 1 << 6,
  /** Do not add the usual padding around preview image drawing, use the size of the button. */
  UI_BUT_NO_PREVIEW_PADDING = 1 << 7,

  /* Button align flag, for drawing groups together.
   * Used in 'uiBlock.flag', take care! */
  UI_BUT_ALIGN_TOP = 1 << 14,
  UI_BUT_ALIGN_LEFT = 1 << 15,
  UI_BUT_ALIGN_RIGHT = 1 << 16,
  UI_BUT_ALIGN_DOWN = 1 << 17,
  UI_BUT_ALIGN = UI_BUT_ALIGN_TOP | UI_BUT_ALIGN_LEFT | UI_BUT_ALIGN_RIGHT | UI_BUT_ALIGN_DOWN,
  /* end bits shared with 'uiBlock.flag' */

  /**
   * Warning - HACK!
   * Needed for buttons which are not TOP/LEFT aligned,
   * but have some top/left corner stitched to some other TOP/LEFT-aligned button,
   * because of "corrective" hack in #widget_roundbox_set().
   */
  UI_BUT_ALIGN_STITCH_TOP = 1 << 18,
  UI_BUT_ALIGN_STITCH_LEFT = 1 << 19,
  UI_BUT_ALIGN_ALL = UI_BUT_ALIGN | UI_BUT_ALIGN_STITCH_TOP | UI_BUT_ALIGN_STITCH_LEFT,

  /** This but is "inside" a box item (currently used to change theme colors). */
  UI_BUT_BOX_ITEM = 1 << 20,

  /** Mouse is hovering left part of number button */
  UI_BUT_HOVER_LEFT = 1 << 21,
  /** Mouse is hovering right part of number button */
  UI_BUT_HOVER_RIGHT = 1 << 22,

  /** Reverse order of consecutive off/on icons */
  UI_BUT_ICON_REVERSE = 1 << 23,

  /** Value is animated, but the current value differs from the animated one. */
  UI_BUT_ANIMATED_CHANGED = 1 << 24,

  /** Draw the checkbox buttons inverted. */
  UI_BUT_CHECKBOX_INVERT = 1 << 25,

  /** Drawn in a way that indicates that the state/value is unknown. */
  UI_BUT_INDETERMINATE = 1 << 26,

  /** Draw icon inverted to indicate a special state. */
  UI_BUT_ICON_INVERT = 1 << 27,
};

enum class ButPointerType : uint8_t {
  None = 0,
  Char,
  Short,
  Int,
  Float,
  // ButPointerType::Function = 192, /* UNUSED */
  Bit = 1 << 7, /* OR'd with a bit index. */
};
ENUM_OPERATORS(ButPointerType);
/** \note requires `uiBut::poin != nullptr`. */
#define UI_BUT_POIN_TYPES (ButPointerType::Float | ButPointerType::Short | ButPointerType::Char)

enum class ButType : int8_t {
  But = 1,
  Row,
  Text,
  /** Drop-down list. */
  Menu,
  ButMenu,
  /** Number button. */
  Num,
  /** Number slider. */
  NumSlider,
  Toggle,
  ToggleN,
  IconToggle,
  IconToggleN,
  /** Same as regular toggle, but no on/off state displayed. */
  ButToggle,
  /** Similar to toggle, display a 'tick'. */
  Checkbox,
  CheckboxN,
  Color,
  Tab,
  Popover,
  Scroll,
  Block,
  Label,
  Link,
  Inlink,
  KeyEvent,
  HsvCube,
  /** Menu (often used in headers), `*_MENU` with different draw-type. */
  Pulldown,
  Roundbox,
  ColorBand,
  /** Sphere widget (used to input a unit-vector, aka normal). */
  Unitvec,
  Curve,
  /** Profile editing widget. */
  CurveProfile,
  ListBox,
  ListRow,
  HsvCircle,
  TrackPreview,

  /** Buttons with value >= #ButType::SearchMenu don't get undo pushes. */
  SearchMenu,
  Extra,
  /** A preview image (#PreviewImage), with text under it. Typically bigger than normal buttons and
   * laid out in a grid, e.g. like the File Browser in thumbnail display mode. */
  PreviewTile,
  HotkeyEvent,
  /** Non-interactive image, used for splash screen. */
  Image,
  Histogram,
  Waveform,
  Vectorscope,
  Progress,
  NodeSocket,
  Sepr,
  SeprLine,
  /** Dynamically fill available space. */
  SeprSpacer,
  /** Resize handle (resize UI-list). */
  Grip,
  Decorator,
  /** An item a view (see #ui::AbstractViewItem). */
  ViewItem,
};
namespace blender::ui {
inline char but_pointer_bit_max_index(ButPointerType pointer_type)
{
  switch (pointer_type) {
    case ButPointerType::Char:
      return sizeof(char) * 8;
    case ButPointerType::Short:
      return sizeof(short) * 8;
    case ButPointerType::Int:
      return sizeof(int) * 8;
    default:
      break;
  }
  return 0;
}
}  // namespace blender::ui

struct uiButTypeWithPointerType {
  ButType but_type = ButType::But;
  /**
   * Buttons can access source data with RNA pointers or raw pointers (#uiBut::poin), when using a
   * raw pointer to numerical values this indicates the underlying type of the source data.
   */
  ButPointerType pointer_type = ButPointerType::None;
  /**
   * Indicates the bit index when the raw pointed data stores boolean bit values,
   * which is indicated with the #ButPointerType::Bit flag.
   */
  char bit_index = 0;

  uiButTypeWithPointerType(ButType bt) : but_type{bt} {}

  uiButTypeWithPointerType(ButType bt, ButPointerType pt) : but_type{bt}, pointer_type{pt} {}

  uiButTypeWithPointerType(ButType bt, ButPointerType pt, int i)
      : but_type{bt}, pointer_type{pt}, bit_index{char(i)}
  {
    BLI_assert(bool(pointer_type & ButPointerType::Bit));
    BLI_assert(bit_index >= 0);
    BLI_assert(bit_index <
               blender::ui::but_pointer_bit_max_index(pointer_type & ~ButPointerType::Bit));
  }
};

/** Gradient types, for color picker #ButType::HsvCube etc. */
enum eButGradientType {
  UI_GRAD_NONE = -1,
  UI_GRAD_SV = 0,
  UI_GRAD_HV = 1,
  UI_GRAD_HS = 2,
  UI_GRAD_H = 3,
  UI_GRAD_S = 4,
  UI_GRAD_V = 5,

  UI_GRAD_V_ALT = 9,
  UI_GRAD_L_ALT = 10,
};

/* Drawing
 *
 * Functions to draw various shapes, taking theme settings into account.
 * Used for code that draws its own UI style elements. */

void UI_draw_roundbox_corner_set(int type);
void UI_draw_roundbox_aa(const rctf *rect, bool filled, float rad, const float color[4]);
void UI_draw_roundbox_4fv(const rctf *rect, bool filled, float rad, const float col[4]);
void UI_draw_roundbox_3ub_alpha(
    const rctf *rect, bool filled, float rad, const unsigned char col[3], unsigned char alpha);
void UI_draw_roundbox_3fv_alpha(
    const rctf *rect, bool filled, float rad, const float col[3], float alpha);
void UI_draw_roundbox_4fv_ex(const rctf *rect,
                             const float inner1[4],
                             const float inner2[4],
                             float shade_dir,
                             const float outline[4],
                             float outline_width,
                             float rad);

#if 0 /* unused */
int UI_draw_roundbox_corner_get();
#endif

void ui_draw_dropshadow(const rctf *rct, float radius, float width, float aspect, float alpha);

void UI_draw_text_underline(int pos_x, int pos_y, int len, int height, const float color[4]);

/**
 * Draw title and text safe areas.
 *
 * \note This function is to be used with the 2D dashed shader enabled.
 *
 * \param pos: is a #PRIM_FLOAT, 2, #GPU_FETCH_FLOAT vertex attribute.
 * \param rect: The offsets for the view, not the zones.
 */
void UI_draw_safe_areas(uint pos,
                        const rctf *rect,
                        const float title_aspect[2],
                        const float action_aspect[2]);

/** State for scroll-drawing. */
enum {
  UI_SCROLL_PRESSED = 1 << 0,
  UI_SCROLL_ARROWS = 1 << 1,
};
/**
 * Function in use for buttons and for view2d sliders.
 */
void UI_draw_widget_scroll(uiWidgetColors *wcol, const rcti *rect, const rcti *slider, int state);

/**
 * Shortening string helper.
 *
 * Cut off the middle of the text to fit into the given width.
 *
 * If `rpart_sep` is not null, the part of `str` starting to first occurrence of `rpart_sep`
 * is preserved at all cost.
 * Useful for strings with shortcuts
 * (like `A Very Long Foo Bar Label For Menu Entry|Ctrl O' -> 'AVeryLong...MenuEntry|Ctrl O`).
 *
 * \param clip_right_if_tight: In case this middle clipping would just remove a few chars, or there
 * are less than 10 characters before the clipping, it rather clips right, which is more readable.
 */
float UI_text_clip_middle_ex(const uiFontStyle *fstyle,
                             char *str,
                             float okwidth,
                             float minwidth,
                             size_t max_len,
                             char rpart_sep,
                             bool clip_right_if_tight = true);

blender::Vector<blender::StringRef> UI_text_clip_multiline_middle(
    const uiFontStyle *fstyle,
    const char *str,
    char *clipped_str_buf,
    const size_t max_len_clipped_str_buf,
    const float max_line_width,
    const int max_lines);

/**
 * Callbacks.
 *
 * #UI_block_func_handle_set/ButmFunc are for handling events through a callback.
 * HandleFunc gets the retval passed on, and ButmFunc gets a2. The latter is
 * mostly for compatibility with older code.
 *
 * - #UI_but_func_complete_set is for tab completion.
 *
 * - #uiButSearchFunc is for name buttons, showing a popup with matches
 *
 * - #UI_block_func_set and UI_but_func_set are callbacks run when a button is used,
 *   in case events, operators or RNA are not sufficient to handle the button.
 *
 * - #UI_but_funcN_set will free the argument with MEM_freeN. */

struct uiSearchItems;

using uiButHandleFunc = void (*)(bContext *C, void *arg1, void *arg2);
using uiButHandleRenameFunc = void (*)(bContext *C, void *arg, char *origstr);
using uiButHandleNFunc = void (*)(bContext *C, void *argN, void *arg2);
using uiButHandleHoldFunc = void (*)(bContext *C, ARegion *butregion, uiBut *but);
using uiButCompleteFunc = int (*)(bContext *C, char *str, void *arg);

/**
 * Signatures of callbacks used to free or copy some 'owned' void pointer data (like e.g.
 * #func_argN in #uiBut or #uiBlock).
 */
using uiButArgNFree = void (*)(void *argN);
using uiButArgNCopy = void *(*)(const void *argN);

/**
 * Function to compare the identity of two buttons over redraws, to check if they represent the
 * same data, and thus should be considered the same button over redraws.
 */
using uiButIdentityCompareFunc = bool (*)(const uiBut *a, const uiBut *b);

/* Search types. */
using uiButSearchCreateFn = ARegion *(*)(bContext * C,
                                         ARegion *butregion,
                                         uiButSearch *search_but);
/**
 * `is_first` is typically used to ignore search filtering when the menu is first opened in order
 * to display the full list of options. The value will be false after the button's text is edited
 * (for every call except the first).
 */
using uiButSearchUpdateFn =
    void (*)(const bContext *C, void *arg, const char *str, uiSearchItems *items, bool is_first);
using uiButSearchContextMenuFn = bool (*)(bContext *C,
                                          void *arg,
                                          void *active,
                                          const wmEvent *event);
using uiButSearchTooltipFn =
    ARegion *(*)(bContext * C, ARegion *region, const rcti *item_rect, void *arg, void *active);
using uiButSearchListenFn = void (*)(const wmRegionListenerParams *params, void *arg);

using uiBlockHandleFunc = void (*)(bContext *C, void *arg, int event);

/* -------------------------------------------------------------------- */
/** \name Custom Interaction
 *
 * Sometimes it's useful to create data that remains available
 * while the user interacts with a button.
 *
 * A common case is dragging a number button or slider
 * however this could be used in other cases too.
 * \{ */

struct uiBlockInteraction_Params {
  /**
   * When true, this interaction is not modal
   * (user clicking on a number button arrows or pasting a value for example).
   */
  bool is_click;
  /**
   * Array of unique event ID's (values from #uiBut.retval).
   * There may be more than one for multi-button editing (see #UI_BUT_DRAG_MULTI).
   */
  int *unique_retval_ids;
  uint unique_retval_ids_len;
};

/** Returns 'user_data', freed by #uiBlockInteractionEndFn. */
using uiBlockInteractionBeginFn = void *(*)(bContext * C,
                                            const uiBlockInteraction_Params *params,
                                            void *arg1);
using uiBlockInteractionEndFn = void (*)(bContext *C,
                                         const uiBlockInteraction_Params *params,
                                         void *arg1,
                                         void *user_data);
using uiBlockInteractionUpdateFn = void (*)(bContext *C,
                                            const uiBlockInteraction_Params *params,
                                            void *arg1,
                                            void *user_data);

struct uiBlockInteraction_CallbackData {
  uiBlockInteractionBeginFn begin_fn;
  uiBlockInteractionEndFn end_fn;
  uiBlockInteractionUpdateFn update_fn;
  void *arg1;
};

void UI_block_interaction_set(uiBlock *block, uiBlockInteraction_CallbackData *callbacks);

/** \} */

/* `interface_query.cc` */

bool UI_but_has_quick_tooltip(const uiBut *but);
bool UI_but_is_tool(const uiBut *but);
/** File selectors are exempt from UTF8 checks. */
bool UI_but_is_utf8(const uiBut *but);
#define UI_but_is_decorator(but) ((but)->type == ButType::Decorator)

bool UI_block_is_empty_ex(const uiBlock *block, bool skip_title);
bool UI_block_is_empty(const uiBlock *block);
bool UI_block_can_add_separator(const uiBlock *block);
/**
 * Return true when the block has a default button.
 * Use this for popups to detect when pressing "Return" will run an action.
 */
bool UI_block_has_active_default_button(const uiBlock *block);

/**
 * Find a button under the mouse cursor, ignoring non-interactive ones (like labels). Holding Ctrl
 * over a label button that can be Ctrl-Clicked to turn into an edit button will return that.
 * Labels that are only interactive for the sake of displaying a tooltip are ignored too.
 */
uiBut *UI_but_find_mouse_over(const ARegion *region, const wmEvent *event) ATTR_WARN_UNUSED_RESULT;

uiList *UI_list_find_mouse_over(const ARegion *region, const wmEvent *event);

/* `interface_region_menu_popup.cc` */

/**
 * Popup Menus
 *
 * Functions used to create popup menus. For more extended menus the
 * UI_popup_menu_begin/End functions can be used to define own items with
 * the uiItem functions in between. If it is a simple confirmation menu
 * or similar, popups can be created with a single function call.
 */
struct uiPopupMenu;

uiPopupMenu *UI_popup_menu_begin(bContext *C, const char *title, int icon) ATTR_NONNULL();
/**
 * Directly create a popup menu that is not refreshed on redraw.
 *
 * Only return handler, and set optional title.
 * \param block_name: Assigned to uiBlock.name (useful info for debugging).
 */
uiPopupMenu *UI_popup_menu_begin_ex(bContext *C,
                                    const char *title,
                                    const char *block_name,
                                    int icon) ATTR_NONNULL();
/**
 * Set the whole structure to work.
 */
void UI_popup_menu_end(bContext *C, uiPopupMenu *pup);
bool UI_popup_menu_end_or_cancel(bContext *C, uiPopupMenu *pup);
blender::ui::Layout *UI_popup_menu_layout(uiPopupMenu *pup);

void UI_popup_menu_reports(bContext *C, ReportList *reports) ATTR_NONNULL();
wmOperatorStatus UI_popup_menu_invoke(bContext *C, const char *idname, ReportList *reports)
    ATTR_NONNULL(1, 2);

/**
 * If \a block is displayed in a popup menu, tag it for closing.
 * \param is_cancel: If set to true, the popup will be closed as being cancelled (e.g. when
 *                   pressing escape) as opposed to being handled successfully.
 */
void UI_popup_menu_close(const uiBlock *block, bool is_cancel = false);
/**
 * Version of #UI_popup_menu_close() that can be called on a button contained in a popup menu
 * block. Convenience since the block may not be available.
 */
void UI_popup_menu_close_from_but(const uiBut *but, bool is_cancel = false);

/**
 * Allow setting menu return value from externals.
 * E.g. WM might need to do this for exiting files correctly.
 */
void UI_popup_menu_retval_set(const uiBlock *block, int retval, bool enable);
/**
 * Set a dummy panel in the popup `block` to support using layout panels, the panel is linked
 * to the popup `region` so layout panels state can be persistent until the popup is closed.
 */
void UI_popup_dummy_panel_set(ARegion *region, uiBlock *block);
/**
 * Setting the button makes the popup open from the button instead of the cursor.
 */
void UI_popup_menu_but_set(uiPopupMenu *pup, ARegion *butregion, uiBut *but);

/* `interface_region_popover.cc` */

struct uiPopover;

wmOperatorStatus UI_popover_panel_invoke(bContext *C,
                                         const char *idname,
                                         bool keep_open,
                                         ReportList *reports);

/**
 * Only return handler, and set optional title.
 *
 * \param from_active_button: Use the active button for positioning,
 * use when the popover is activated from an operator instead of directly from the button.
 */
uiPopover *UI_popover_begin(bContext *C, int ui_menu_width, bool from_active_button)
    ATTR_NONNULL(1);
/**
 * Set the whole structure to work.
 */
void UI_popover_end(bContext *C, uiPopover *pup, wmKeyMap *keymap);
blender::ui::Layout *UI_popover_layout(uiPopover *pup);
void UI_popover_once_clear(uiPopover *pup);

/* `interface_region_menu_pie.cc` */

/* Pie menus */
struct uiPieMenu;

wmOperatorStatus UI_pie_menu_invoke(bContext *C, const char *idname, const wmEvent *event);

uiPieMenu *UI_pie_menu_begin(bContext *C, const char *title, int icon, const wmEvent *event)
    ATTR_NONNULL();
void UI_pie_menu_end(bContext *C, uiPieMenu *pie);
blender::ui::Layout *UI_pie_menu_layout(uiPieMenu *pie);

/* `interface_region_menu_popup.cc` */

/* Popup Blocks
 *
 * Functions used to create popup blocks. These are like popup menus
 * but allow using all button types and creating their own layout. */
using uiBlockCreateFunc = uiBlock *(*)(bContext * C, ARegion *region, void *arg1);
using uiBlockCancelFunc = void (*)(bContext *C, void *arg1);

void UI_popup_block_invoke(bContext *C, uiBlockCreateFunc func, void *arg, uiFreeArgFunc arg_free);
/**
 * \param can_refresh: When true, the popup may be refreshed (updated after creation).
 * \note It can be useful to disable refresh (even though it will work)
 * as this exits text fields which can be disruptive if refresh isn't needed.
 */
void UI_popup_block_invoke_ex(
    bContext *C, uiBlockCreateFunc func, void *arg, uiFreeArgFunc arg_free, bool can_refresh);
void UI_popup_block_ex(bContext *C,
                       uiBlockCreateFunc func,
                       uiBlockHandleFunc popup_func,
                       uiBlockCancelFunc cancel_func,
                       void *arg,
                       wmOperator *op);

/**
 * Return true when #UI_popup_block_template_confirm and related functions are supported.
 */
bool UI_popup_block_template_confirm_is_supported(const uiBlock *block);
/**
 * Create confirm & cancel buttons in a popup using callback functions.
 */
void UI_popup_block_template_confirm(uiBlock *block,
                                     bool cancel_default,
                                     blender::FunctionRef<uiBut *()> confirm_fn,
                                     blender::FunctionRef<uiBut *()> cancel_fn);
/**
 * Create confirm & cancel buttons in a popup using an operator.
 *
 * \param confirm_text: The text to confirm, null for default text or an empty string to hide.
 * \param cancel_text: The text to cancel, null for default text or an empty string to hide.
 * \param r_ptr: The pointer for operator properties, set a "confirm" button has been created.
 */
void UI_popup_block_template_confirm_op(blender::ui::Layout *layout,
                                        wmOperatorType *ot,
                                        std::optional<blender::StringRef> confirm_text,
                                        std::optional<blender::StringRef> cancel_text,
                                        const int icon,
                                        bool cancel_default,
                                        PointerRNA *r_ptr);

#if 0 /* UNUSED */
void uiPupBlockOperator(bContext *C,
                        uiBlockCreateFunc func,
                        wmOperator *op,
                        blender::wm::OpCallContext opcontext);
#endif

void UI_popup_block_close(bContext *C, wmWindow *win, uiBlock *block);

bool UI_popup_block_name_exists(const bScreen *screen, blender::StringRef name);

/* Blocks
 *
 * Functions for creating, drawing and freeing blocks. A Block is a
 * container of buttons and used for various purposes.
 *
 * Begin/Define Buttons/End/Draw is the typical order in which these
 * function should be called, though for popup blocks Draw is left out.
 * Freeing blocks is done by the screen/ module automatically.
 */

uiBlock *UI_block_begin(const bContext *C,
                        ARegion *region,
                        std::string name,
                        blender::ui::EmbossType emboss);
uiBlock *UI_block_begin(const bContext *C,
                        Scene *scene,
                        wmWindow *window,
                        ARegion *region,
                        std::string name,
                        blender::ui::EmbossType emboss);
void UI_block_end_ex(const bContext *C,
                     Main *bmain,
                     wmWindow *window,
                     Scene *scene,
                     ARegion *region,
                     Depsgraph *depsgraph,
                     uiBlock *block,
                     const int xy[2] = nullptr,
                     int r_xy[2] = nullptr);
void UI_block_end(const bContext *C, uiBlock *block);
/**
 * Uses local copy of style, to scale things down, and allow widgets to change stuff.
 */
void UI_block_draw(const bContext *C, uiBlock *block);
void UI_blocklist_update_window_matrix(const bContext *C, const ListBase *lb);
void UI_blocklist_update_view_for_buttons(const bContext *C, const ListBase *lb);
void UI_blocklist_draw(const bContext *C, const ListBase *lb);
void UI_block_update_from_old(const bContext *C, uiBlock *block);

enum {
  UI_BLOCK_THEME_STYLE_REGULAR = 0,
  UI_BLOCK_THEME_STYLE_POPUP = 1,
};
void UI_block_theme_style_set(uiBlock *block, char theme_style);
blender::ui::EmbossType UI_block_emboss_get(uiBlock *block);
void UI_block_emboss_set(uiBlock *block, blender::ui::EmbossType emboss);
bool UI_block_is_search_only(const uiBlock *block);
/**
 * Use when a block must be searched to give accurate results
 * for the whole region but shouldn't be displayed.
 */
void UI_block_set_search_only(uiBlock *block, bool search_only);

/**
 * Used for operator presets.
 */
void UI_block_set_active_operator(uiBlock *block, wmOperator *op, const bool free);

/**
 * Can be called with C==NULL.
 */
void UI_block_free(const bContext *C, uiBlock *block);

void UI_block_listen(const uiBlock *block, const wmRegionListenerParams *listener_params);

/**
 * Can be called with C==NULL.
 */
void UI_blocklist_free(const bContext *C, ARegion *region);
void UI_blocklist_free_inactive(const bContext *C, ARegion *region);

/**
 * Is called by notifier.
 */
void UI_screen_free_active_but_highlight(const bContext *C, bScreen *screen);
void UI_region_free_active_but_all(bContext *C, ARegion *region);

void UI_block_region_set(uiBlock *block, ARegion *region);

void UI_block_lock_set(uiBlock *block, bool val, const char *lockstr);
void UI_block_lock_clear(uiBlock *block);

#define UI_BUTTON_SECTION_MERGE_DISTANCE (UI_UNIT_X * 3)
/* Separator line between regions if the #uiButtonSectionsAlign is not #None. */
#define UI_BUTTON_SECTION_SEPERATOR_LINE_WITH (U.pixelsize * 2)

enum class uiButtonSectionsAlign : int8_t { None = 1, Top, Bottom };
/**
 * Draw a background with rounded corners behind each visual group of buttons. The visual groups
 * are separated by spacer buttons (#blender::ui::Layout::separator_spacer()). Button groups that
 * are closer than #UI_BUTTON_SECTION_MERGE_DISTANCE will be merged into one visual section. If the
 * group is closer than that to a region edge, it will also be extended to that, and the rounded
 * corners will be removed on that edge.
 *
 * \note This currently only works well for horizontal, header like regions.
 */
void UI_region_button_sections_draw(const ARegion *region,
                                    int /*THemeColorID*/ colorid,
                                    uiButtonSectionsAlign align);
bool UI_region_button_sections_is_inside_x(const ARegion *region, const int mval_x);

/**
 * Automatic aligning, horizontal or vertical.
 */
void UI_block_align_begin(uiBlock *block);
void UI_block_align_end(uiBlock *block);

/** Block bounds/position calculation. */
enum eBlockBoundsCalc {
  UI_BLOCK_BOUNDS_NONE = 0,
  UI_BLOCK_BOUNDS = 1,
  UI_BLOCK_BOUNDS_TEXT,
  UI_BLOCK_BOUNDS_POPUP_MOUSE,
  UI_BLOCK_BOUNDS_POPUP_MENU,
  UI_BLOCK_BOUNDS_POPUP_CENTER,
  UI_BLOCK_BOUNDS_PIE_CENTER,
};

/**
 * Used for various cases.
 */
void UI_block_bounds_set_normal(uiBlock *block, int addval);
/**
 * Used for pull-downs.
 */
void UI_block_bounds_set_text(uiBlock *block, int addval);
/**
 * Used for block popups.
 */
void UI_block_bounds_set_popup(uiBlock *block, int addval, const int bounds_offset[2]);
/**
 * Used for menu popups.
 */
void UI_block_bounds_set_menu(uiBlock *block, int addval, const int bounds_offset[2]);
/**
 * Used for centered popups, i.e. splash.
 */
void UI_block_bounds_set_centered(uiBlock *block, int addval);
void UI_block_bounds_set_explicit(uiBlock *block, int minx, int miny, int maxx, int maxy);

int UI_blocklist_min_y_get(ListBase *lb);

void UI_block_direction_set(uiBlock *block, char direction);
/**
 * This call escapes if there's alignment flags.
 */
void UI_block_flag_enable(uiBlock *block, int flag);
void UI_block_flag_disable(uiBlock *block, int flag);
void UI_block_translate(uiBlock *block, float x, float y);

int UI_but_return_value_get(uiBut *but);

uiBut *UI_but_active_drop_name_button(const bContext *C);
/**
 * Returns true if highlighted button allows drop of names.
 * called in region context.
 */
bool UI_but_active_drop_name(const bContext *C);
bool UI_but_active_drop_color(bContext *C);

void UI_but_flag_enable(uiBut *but, int flag);
void UI_but_flag_disable(uiBut *but, int flag);
bool UI_but_flag_is_set(uiBut *but, int flag);
void UI_but_flag2_enable(uiBut *but, int flag);

void UI_but_drawflag_enable(uiBut *but, int flag);
void UI_but_drawflag_disable(uiBut *but, int flag);

void UI_but_dragflag_enable(uiBut *but, int flag);
void UI_but_dragflag_disable(uiBut *but, int flag);

void UI_but_disable(uiBut *but, const char *disabled_hint);

void UI_but_type_set_menu_from_pulldown(uiBut *but);

/**
 * Sets the button's color, normally only used to recolor the icon. In the
 * special case of ButType::Label without icon this is used as text color.
 */
void UI_but_color_set(uiBut *but, const uchar color[4]);

bool UI_but_is_color_gamma(uiBut &but);
const ColorManagedDisplay *UI_but_cm_display_get(uiBut &but);

/**
 * Set at hint that describes the expected value when empty.
 */
void UI_but_placeholder_set(uiBut *but, blender::StringRef placeholder_text);

/**
 * Special button case, only draw it when used actively, for outliner etc.
 *
 * Needed for temporarily rename buttons, such as in outliner or file-select,
 * they should keep calling #uiDefBut to keep them alive.
 * \return false when button removed.
 */
bool UI_but_active_only_ex(
    const bContext *C, ARegion *region, uiBlock *block, uiBut *but, bool remove_on_failure);
bool UI_but_active_only(const bContext *C, ARegion *region, uiBlock *block, uiBut *but);
/**
 * \warning This must run after other handlers have been added,
 * otherwise the handler won't be removed, see: #71112.
 */
bool UI_block_active_only_flagged_buttons(const bContext *C, ARegion *region, uiBlock *block);

/**
 * Simulate button click.
 */
void UI_but_execute(const bContext *C, ARegion *region, uiBut *but);

std::optional<std::string> UI_but_online_manual_id(const uiBut *but) ATTR_WARN_UNUSED_RESULT;
std::optional<std::string> UI_but_online_manual_id_from_active(const bContext *C)
    ATTR_WARN_UNUSED_RESULT;
bool UI_but_is_userdef(const uiBut *but);

/* Buttons
 *
 * Functions to define various types of buttons in a block. Postfixes:
 * - F: float
 * - I: int
 * - S: short
 * - C: char
 * - R: RNA
 * - O: operator */

uiBut *uiDefBut(uiBlock *block,
                uiButTypeWithPointerType but_and_ptr_type,
                blender::StringRef str,
                int x,
                int y,
                short width,
                short height,
                void *poin,
                float min,
                float max,
                std::optional<blender::StringRef> tip);
uiBut *uiDefButF(uiBlock *block,
                 ButType type,
                 blender::StringRef str,
                 int x,
                 int y,
                 short width,
                 short height,
                 float *poin,
                 float min,
                 float max,
                 std::optional<blender::StringRef> tip);
uiBut *uiDefButI(uiBlock *block,
                 ButType type,
                 blender::StringRef str,
                 int x,
                 int y,
                 short width,
                 short height,
                 int *poin,
                 float min,
                 float max,
                 std::optional<blender::StringRef> tip);
uiBut *uiDefButBitI(uiBlock *block,
                    ButType type,
                    int bit,
                    blender::StringRef str,
                    int x,
                    int y,
                    short width,
                    short height,
                    int *poin,
                    float min,
                    float max,
                    std::optional<blender::StringRef> tip);
uiBut *uiDefButS(uiBlock *block,
                 ButType type,
                 blender::StringRef str,
                 int x,
                 int y,
                 short width,
                 short height,
                 short *poin,
                 float min,
                 float max,
                 std::optional<blender::StringRef> tip);
uiBut *uiDefButBitS(uiBlock *block,
                    ButType type,
                    int bit,
                    blender::StringRef str,
                    int x,
                    int y,
                    short width,
                    short height,
                    short *poin,
                    float min,
                    float max,
                    std::optional<blender::StringRef> tip);
uiBut *uiDefButC(uiBlock *block,
                 ButType type,
                 blender::StringRef str,
                 int x,
                 int y,
                 short width,
                 short height,
                 char *poin,
                 float min,
                 float max,
                 std::optional<blender::StringRef> tip);
uiBut *uiDefButBitC(uiBlock *block,
                    ButType type,
                    int bit,
                    blender::StringRef str,
                    int x,
                    int y,
                    short width,
                    short height,
                    char *poin,
                    float min,
                    float max,
                    std::optional<blender::StringRef> tip);
uiBut *uiDefButR(uiBlock *block,
                 ButType type,
                 std::optional<blender::StringRef> str,
                 int x,
                 int y,
                 short width,
                 short height,
                 PointerRNA *ptr,
                 blender::StringRefNull propname,
                 int index,
                 float min,
                 float max,
                 std::optional<blender::StringRef> tip);
uiBut *uiDefButR_prop(uiBlock *block,
                      ButType type,
                      std::optional<blender::StringRef> str,
                      int x,
                      int y,
                      short width,
                      short height,
                      PointerRNA *ptr,
                      PropertyRNA *prop,
                      int index,
                      float min,
                      float max,
                      std::optional<blender::StringRef> tip);
uiBut *uiDefButO(uiBlock *block,
                 ButType type,
                 blender::StringRefNull opname,
                 blender::wm::OpCallContext opcontext,
                 const std::optional<blender::StringRef> str,
                 int x,
                 int y,
                 short width,
                 short height,
                 std::optional<blender::StringRef> tip);
uiBut *uiDefButO_ptr(uiBlock *block,
                     ButType type,
                     wmOperatorType *ot,
                     blender::wm::OpCallContext opcontext,
                     blender::StringRef str,
                     int x,
                     int y,
                     short width,
                     short height,
                     std::optional<blender::StringRef> tip);

uiBut *uiDefIconBut(uiBlock *block,
                    uiButTypeWithPointerType but_and_ptr_type,
                    int icon,
                    int x,
                    int y,
                    short width,
                    short height,
                    void *poin,
                    float min,
                    float max,
                    std::optional<blender::StringRef> tip);
uiBut *uiDefIconButI(uiBlock *block,
                     ButType type,
                     int icon,
                     int x,
                     int y,
                     short width,
                     short height,
                     int *poin,
                     float min,
                     float max,
                     std::optional<blender::StringRef> tip);
uiBut *uiDefIconButBitI(uiBlock *block,
                        ButType type,
                        int bit,
                        int icon,
                        int x,
                        int y,
                        short width,
                        short height,
                        int *poin,
                        float min,
                        float max,
                        std::optional<blender::StringRef> tip);
uiBut *uiDefIconButS(uiBlock *block,
                     ButType type,
                     int icon,
                     int x,
                     int y,
                     short width,
                     short height,
                     short *poin,
                     float min,
                     float max,
                     std::optional<blender::StringRef> tip);
uiBut *uiDefIconButBitS(uiBlock *block,
                        ButType type,
                        int bit,
                        int icon,
                        int x,
                        int y,
                        short width,
                        short height,
                        short *poin,
                        float min,
                        float max,
                        std::optional<blender::StringRef> tip);
uiBut *uiDefIconButBitC(uiBlock *block,
                        ButType type,
                        int bit,
                        int icon,
                        int x,
                        int y,
                        short width,
                        short height,
                        char *poin,
                        float min,
                        float max,
                        std::optional<blender::StringRef> tip);
uiBut *uiDefIconButR(uiBlock *block,
                     ButType type,
                     int icon,
                     int x,
                     int y,
                     short width,
                     short height,
                     PointerRNA *ptr,
                     blender::StringRefNull propname,
                     int index,
                     float min,
                     float max,
                     std::optional<blender::StringRef> tip);
uiBut *uiDefIconButR_prop(uiBlock *block,
                          ButType type,
                          int icon,
                          int x,
                          int y,
                          short width,
                          short height,
                          PointerRNA *ptr,
                          PropertyRNA *prop,
                          int index,
                          float min,
                          float max,
                          std::optional<blender::StringRef> tip);
uiBut *uiDefIconButO(uiBlock *block,
                     ButType type,
                     blender::StringRefNull opname,
                     blender::wm::OpCallContext opcontext,
                     int icon,
                     int x,
                     int y,
                     short width,
                     short height,
                     std::optional<blender::StringRef> tip);
uiBut *uiDefIconButO_ptr(uiBlock *block,
                         ButType type,
                         wmOperatorType *ot,
                         blender::wm::OpCallContext opcontext,
                         int icon,
                         int x,
                         int y,
                         short width,
                         short height,
                         std::optional<blender::StringRef> tip);
uiBut *uiDefIconPreviewBut(uiBlock *block,
                           ButType type,
                           int icon,
                           int x,
                           int y,
                           short width,
                           short height,
                           void *poin,
                           float min,
                           float max,
                           std::optional<blender::StringRef> tip);
uiBut *uiDefButImage(
    uiBlock *block, void *imbuf, int x, int y, short width, short height, const uchar color[4]);
uiBut *uiDefButAlert(uiBlock *block, int icon, int x, int y, short width, short height);
/** Button containing both string label and icon. */
uiBut *uiDefIconTextBut(uiBlock *block,
                        uiButTypeWithPointerType but_and_ptr_type,
                        int icon,
                        blender::StringRef str,
                        int x,
                        int y,
                        short width,
                        short height,
                        void *poin,
                        std::optional<blender::StringRef> tip);
uiBut *uiDefIconTextButI(uiBlock *block,
                         ButType type,
                         int icon,
                         blender::StringRef str,
                         int x,
                         int y,
                         short width,
                         short height,
                         int *poin,
                         std::optional<blender::StringRef> tip);
uiBut *uiDefIconTextButS(uiBlock *block,
                         ButType type,
                         int icon,
                         blender::StringRef str,
                         int x,
                         int y,
                         short width,
                         short height,
                         short *poin,
                         std::optional<blender::StringRef> tip);
uiBut *uiDefIconTextButR(uiBlock *block,
                         ButType type,
                         int icon,
                         std::optional<blender::StringRefNull> str,
                         int x,
                         int y,
                         short width,
                         short height,
                         PointerRNA *ptr,
                         blender::StringRefNull propname,
                         int index,
                         std::optional<blender::StringRef> tip);
uiBut *uiDefIconTextButR_prop(uiBlock *block,
                              ButType type,
                              int icon,
                              std::optional<blender::StringRef> str,
                              int x,
                              int y,
                              short width,
                              short height,
                              PointerRNA *ptr,
                              PropertyRNA *prop,
                              int index,
                              float min,
                              float max,
                              std::optional<blender::StringRef> tip);
uiBut *uiDefIconTextButO(uiBlock *block,
                         ButType type,
                         blender::StringRefNull,
                         blender::wm::OpCallContext opcontext,
                         int icon,
                         blender::StringRef str,
                         int x,
                         int y,
                         short width,
                         short height,
                         std::optional<blender::StringRef> tip);
uiBut *uiDefIconTextButO_ptr(uiBlock *block,
                             ButType type,
                             wmOperatorType *ot,
                             blender::wm::OpCallContext opcontext,
                             int icon,
                             blender::StringRef str,
                             int x,
                             int y,
                             short width,
                             short height,
                             std::optional<blender::StringRef> tip);

void UI_but_retval_set(uiBut *but, int retval);

void UI_but_operator_set(uiBut *but,
                         wmOperatorType *optype,
                         blender::wm::OpCallContext opcontext,
                         const PointerRNA *opptr = nullptr);
/**
 * Disable calling operators from \a but in button handling. Useful to attach an operator to a
 * button for tooltips, "Assign Shortcut", etc. without actually making the button execute the
 * operator.
 */
void UI_but_operator_set_never_call(uiBut *but);

/** For passing inputs to ButO buttons. */
PointerRNA *UI_but_operator_ptr_ensure(uiBut *but);

void UI_but_context_ptr_set(uiBlock *block,
                            uiBut *but,
                            blender::StringRef name,
                            const PointerRNA *ptr);
void UI_but_context_int_set(uiBlock *block, uiBut *but, blender::StringRef name, int64_t value);
const PointerRNA *UI_but_context_ptr_get(const uiBut *but,
                                         blender::StringRef name,
                                         const StructRNA *type = nullptr);
std::optional<blender::StringRefNull> UI_but_context_string_get(const uiBut *but,
                                                                blender::StringRef name);
std::optional<int64_t> UI_but_context_int_get(const uiBut *but, blender::StringRef name);
const bContextStore *UI_but_context_get(const uiBut *but);

void UI_but_unit_type_set(uiBut *but, int unit_type);
int UI_but_unit_type_get(const uiBut *but);

std::optional<EnumPropertyItem> UI_but_rna_enum_item_get(bContext &C, uiBut &but);

std::string UI_but_string_get_rna_property_identifier(const uiBut &but);
std::string UI_but_string_get_rna_struct_identifier(const uiBut &but);
std::string UI_but_string_get_label(uiBut &but);
std::string UI_but_context_menu_title_from_button(uiBut &but);
/**
 * Query the result of #uiBut::tip_label_func().
 * Meant to allow overriding the label to be displayed in the tool-tip.
 */
std::string UI_but_string_get_tooltip_label(const uiBut &but);
std::string UI_but_string_get_rna_label(uiBut &but);
/** Context specified in `CTX_*_` macros are just unreachable! */
std::string UI_but_string_get_rna_label_context(const uiBut &but);
std::string UI_but_string_get_tooltip(bContext &C, uiBut &but);
std::string UI_but_string_get_rna_tooltip(bContext &C, uiBut &but);
/** Buttons assigned to an operator (common case). */
std::string UI_but_string_get_operator_keymap(bContext &C, uiBut &but);
/** Use for properties that are bound to one of the context cycle, etc. keys. */
std::string UI_but_string_get_property_keymap(bContext &C, uiBut &but);

std::string UI_but_extra_icon_string_get_label(const uiButExtraOpIcon &extra_icon);
std::string UI_but_extra_icon_string_get_tooltip(bContext &C, const uiButExtraOpIcon &extra_icon);
std::string UI_but_extra_icon_string_get_operator_keymap(const bContext &C,
                                                         const uiButExtraOpIcon &extra_icon);

/**
 * Special Buttons
 *
 * Buttons with a more specific purpose:
 * - MenuBut: buttons that popup a menu (in headers usually).
 * - PulldownBut: like MenuBut, but creating a uiBlock (for compatibility).
 * - BlockBut: buttons that popup a block with more buttons.
 * - KeyevtBut: buttons that can be used to turn key events into values.
 * - PickerButtons: buttons like the color picker (for code sharing).
 * - AutoButR: RNA property button with type automatically defined.
 */
enum {
  UI_ID_NOP = 0,
  UI_ID_RENAME = 1 << 0,
  UI_ID_BROWSE = 1 << 1,
  UI_ID_ADD_NEW = 1 << 2,
  UI_ID_ALONE = 1 << 4,
  UI_ID_OPEN = 1 << 3,
  UI_ID_DELETE = 1 << 5,
  UI_ID_LOCAL = 1 << 6,
  UI_ID_AUTO_NAME = 1 << 7,
  UI_ID_FAKE_USER = 1 << 8,
  UI_ID_PIN = 1 << 9,
  UI_ID_PREVIEWS = 1 << 10,
  UI_ID_OVERRIDE = 1 << 11,
  UI_ID_FULL = UI_ID_RENAME | UI_ID_BROWSE | UI_ID_ADD_NEW | UI_ID_OPEN | UI_ID_ALONE |
               UI_ID_DELETE | UI_ID_LOCAL,
};

/**
 * Ways to limit what is displayed in ID-search popup.
 * \note We may want to add LOCAL, LIBRARY ... as needed.
 */
enum {
  UI_TEMPLATE_ID_FILTER_ALL = 0,
  UI_TEMPLATE_ID_FILTER_AVAILABLE = 1,
};

/***************************** ID Utilities *******************************/

int UI_icon_from_id(const ID *id);
/** See: #BKE_report_type_str */
int UI_icon_from_report_type(int type);
int UI_icon_colorid_from_report_type(int type);
int UI_text_colorid_from_report_type(int type);

int UI_icon_from_event_type(short event_type, short event_value);
int UI_icon_from_keymap_item(const wmKeyMapItem *kmi, int r_icon_mod[KM_MOD_NUM]);

uiBut *uiDefMenuBut(uiBlock *block,
                    uiMenuCreateFunc func,
                    void *arg,
                    blender::StringRef str,
                    int x,
                    int y,
                    short width,
                    short height,
                    std::optional<blender::StringRef> tip);
uiBut *uiDefIconTextMenuBut(uiBlock *block,
                            uiMenuCreateFunc func,
                            void *arg,
                            int icon,
                            blender::StringRef str,
                            int x,
                            int y,
                            short width,
                            short height,
                            std::optional<blender::StringRef> tip);
uiBut *uiDefIconMenuBut(uiBlock *block,
                        uiMenuCreateFunc func,
                        void *arg,
                        int icon,
                        int x,
                        int y,
                        short width,
                        short height,
                        std::optional<blender::StringRef> tip);

uiBut *uiDefBlockBut(uiBlock *block,
                     uiBlockCreateFunc func,
                     void *arg,
                     blender::StringRef str,
                     int x,
                     int y,
                     short width,
                     short height,
                     std::optional<blender::StringRef> tip);
uiBut *uiDefBlockButN(uiBlock *block,
                      uiBlockCreateFunc func,
                      void *argN,
                      blender::StringRef str,
                      int x,
                      int y,
                      short width,
                      short height,
                      std::optional<blender::StringRef> tip,
                      uiButArgNFree func_argN_free_fn = MEM_freeN,
                      uiButArgNCopy func_argN_copy_fn = MEM_dupallocN);

/**
 * Block button containing icon.
 */
uiBut *uiDefIconBlockBut(uiBlock *block,
                         uiBlockCreateFunc func,
                         void *arg,
                         int icon,
                         int x,
                         int y,
                         short width,
                         short height,
                         std::optional<blender::StringRef> tip);

/**
 * \param arg: A pointer to string/name, use #UI_but_func_search_set() below to make this work.
 */
uiBut *uiDefSearchBut(uiBlock *block,
                      void *arg,
                      int icon,
                      int maxncpy,
                      int x,
                      int y,
                      short width,
                      short height,
                      std::optional<blender::StringRef> tip);
/**
 * Same parameters as for #uiDefSearchBut, with additional operator type and properties,
 * used by callback to call again the right op with the right options (properties values).
 */
uiBut *uiDefSearchButO_ptr(uiBlock *block,
                           wmOperatorType *ot,
                           IDProperty *properties,
                           void *arg,
                           int icon,
                           int maxncpy,
                           int x,
                           int y,
                           short width,
                           short height,
                           std::optional<blender::StringRef> tip);

/** For #uiDefAutoButsRNA. */
enum eButLabelAlign {
  /** Keep current layout for aligning label with property button. */
  UI_BUT_LABEL_ALIGN_NONE,
  /** Align label and property button vertically. */
  UI_BUT_LABEL_ALIGN_COLUMN,
  /** Split layout into a column for the label and one for property button. */
  UI_BUT_LABEL_ALIGN_SPLIT_COLUMN,
};

/** Return info for uiDefAutoButsRNA. */
enum eAutoPropButsReturn {
  /** Returns when no buttons were added */
  UI_PROP_BUTS_NONE_ADDED = 1 << 0,
  /** Returned when any property failed the custom check callback (check_prop) */
  UI_PROP_BUTS_ANY_FAILED_CHECK = 1 << 1,
};

ENUM_OPERATORS(eAutoPropButsReturn);

uiBut *uiDefAutoButR(uiBlock *block,
                     PointerRNA *ptr,
                     PropertyRNA *prop,
                     int index,
                     std::optional<blender::StringRef> name,
                     int icon,
                     int x,
                     int y,
                     int width,
                     int height);
void uiDefAutoButsArrayR(uiBlock *block,
                         PointerRNA *ptr,
                         PropertyRNA *prop,
                         const int icon,
                         const int x,
                         const int y,
                         const int tot_width,
                         const int height);
/**
 * \a check_prop callback filters functions to avoid drawing certain properties,
 * in cases where PROP_HIDDEN flag can't be used for a property.
 *
 * \param prop_activate_init: Property to activate on initial popup (#UI_BUT_ACTIVATE_ON_INIT).
 */
eAutoPropButsReturn uiDefAutoButsRNA(blender::ui::Layout *layout,
                                     PointerRNA *ptr,
                                     bool (*check_prop)(PointerRNA *ptr,
                                                        PropertyRNA *prop,
                                                        void *user_data),
                                     void *user_data,
                                     PropertyRNA *prop_activate_init,
                                     eButLabelAlign label_align,
                                     bool compact);

/* Links
 *
 * UPBGE logic brick links. Non-functional currently in 2.5,
 * code to handle and draw these is disabled internally. */

void UI_but_link_set(struct uiBut *but, void **poin, void ***ppoin, short *tot, int from, int to);

void UI_block_links_compose(uiBlock *block);
uiBut *UI_block_links_find_inlink(uiBlock *block, void *poin);

/**
 * Callback to compare the identity of two buttons, used to identify buttons over redraws. If the
 * callback returns true, the given buttons are considered to be matching and relevant state is
 * preserved (copied from the old to the new button). If it returns false, it's considered
 * non-matching and no further checks are done.
 *
 * If this is set, it is always executed instead of the default comparisons. However it is only
 * executed for buttons that have the same type and the same callback. So callbacks can assume the
 * button types match.
 */
void UI_but_func_identity_compare_set(uiBut *but, uiButIdentityCompareFunc cmp_fn);

/**
 * Public function exported for functions that use #ButType::SearchMenu.
 *
 * Use inside searchfunc to add items.
 *
 * \param items: Stores the items.
 * \param name: Text to display for the item.
 * \param poin: Opaque pointer (for use by the caller).
 * \param iconid: The icon, #ICON_NONE for no icon.
 * \param but_flag: Button flags (#uiBut.flag) indicating the state of the item, typically
 *                  #UI_BUT_DISABLED, #UI_BUT_INACTIVE or #UI_BUT_HAS_SEP_CHAR.
 *
 * \return false if there is nothing to add.
 */
bool UI_search_item_add(uiSearchItems *items,
                        blender::StringRef name,
                        void *poin,
                        int iconid,
                        int but_flag,
                        uint8_t name_prefix_offset);

/**
 * \note The item-pointer (referred to below) is a per search item user pointer
 * passed to #UI_search_item_add (stored in  #uiSearchItems.pointers).
 *
 * \param search_create_fn: Function to create the menu.
 * \param search_update_fn: Function to refresh search content after the search text has changed.
 * \param arg: user value.
 * \param free_arg: Set to true if the argument is newly allocated memory for every redraw and
 * should be freed when the button is destroyed.
 * \param search_arg_free_fn: When non-null, use this function to free \a arg.
 * \param search_exec_fn: Function that executes the action, gets \a arg as the first argument.
 * The second argument as the active item-pointer
 * \param active: When non-null, this item-pointer item will be visible and selected,
 * otherwise the first item will be selected.
 */
void UI_but_func_search_set(uiBut *but,
                            uiButSearchCreateFn search_create_fn,
                            uiButSearchUpdateFn search_update_fn,
                            void *arg,
                            bool free_arg,
                            uiFreeArgFunc search_arg_free_fn,
                            uiButHandleFunc search_exec_fn,
                            void *active);
void UI_but_func_search_set_context_menu(uiBut *but, uiButSearchContextMenuFn context_menu_fn);
void UI_but_func_search_set_tooltip(uiBut *but, uiButSearchTooltipFn tooltip_fn);
void UI_but_func_search_set_listen(uiBut *but, uiButSearchListenFn listen_fn);
/**
 * \param search_sep_string: when not NULL, this string is used as a separator,
 * showing the icon and highlighted text after the last instance of this string.
 */
void UI_but_func_search_set_sep_string(uiBut *but, const char *search_sep_string);
void UI_but_func_search_set_results_are_suggestions(uiBut *but, bool value);

#define UI_SEARCHBOX_BOUNDS (6.0f * UI_SCALE_FAC)
#define UI_SEARCHBOX_TRIA_H (12.0f * UI_SCALE_FAC)
/**
 * Height in pixels, it's using hard-coded values still.
 */
int UI_searchbox_size_y();
int UI_searchbox_size_x();
/**
 * Guess a good width for the search box based on the searchable items.
 *
 * \note When used with a menu that does full refreshes, it might be beneficial to cache this size
 * because recomputing it is potentially expensive.
 */
int UI_searchbox_size_x_guess(const bContext *C, const uiButSearchUpdateFn update_fn, void *arg);
/**
 * Check if a string is in an existing search box.
 */
int UI_search_items_find_index(const uiSearchItems *items, const char *name);

/**
 * Adds a hint to the button which draws right aligned, grayed out and never clipped.
 */
void UI_but_hint_drawstr_set(uiBut *but, const char *string);
void UI_but_icon_indicator_number_set(uiBut *but, const int indicator_number);
void UI_but_icon_indicator_set(uiBut *but, const char *string);
void UI_but_icon_indicator_color_set(uiBut *but, const uchar color[4]);

void UI_but_node_link_set(uiBut *but, bNodeSocket *socket, const float draw_color[4]);

void UI_but_number_step_size_set(uiBut *but, float step_size);
void UI_but_number_precision_set(uiBut *but, float precision);

void UI_but_number_slider_step_size_set(uiBut *but, float step_size);
void UI_but_number_slider_precision_set(uiBut *but, float precision);

void UI_but_label_alpha_factor_set(uiBut *but, float alpha_factor);

void UI_but_search_preview_grid_size_set(uiBut *but, int rows, int cols);

void UI_but_view_item_draw_size_set(uiBut *but,
                                    const std::optional<int> draw_width = std::nullopt,
                                    const std::optional<int> draw_height = std::nullopt);

void UI_block_func_handle_set(uiBlock *block, uiBlockHandleFunc func, void *arg);
void UI_block_func_set(uiBlock *block, uiButHandleFunc func, void *arg1, void *arg2);
void UI_block_funcN_set(uiBlock *block,
                        uiButHandleNFunc funcN,
                        void *argN,
                        void *arg2,
                        uiButArgNFree func_argN_free_fn = MEM_freeN,
                        uiButArgNCopy func_argN_copy_fn = MEM_dupallocN);

void UI_but_func_rename_set(uiBut *but, uiButHandleRenameFunc func, void *arg1);
void UI_but_func_rename_full_set(uiBut *but,
                                 std::function<void(std::string &new_name)> rename_full_func);
void UI_but_func_set(uiBut *but, uiButHandleFunc func, void *arg1, void *arg2);
void UI_but_funcN_set(uiBut *but,
                      uiButHandleNFunc funcN,
                      void *argN,
                      void *arg2,
                      uiButArgNFree func_argN_free_fn = MEM_freeN,
                      uiButArgNCopy func_argN_copy_fn = MEM_dupallocN);

void UI_but_func_complete_set(uiBut *but, uiButCompleteFunc func, void *arg);

void UI_but_func_drawextra_set(uiBlock *block,
                               std::function<void(const bContext *C, rcti *rect)> func);

void UI_but_func_menu_step_set(uiBut *but, uiMenuStepFunc func);

/**
 * When a button displays a menu, hovering another button that can display one will switch to that
 * menu instead. In some cases that's unexpected, so the feature can be disabled here (as in, this
 * button will not spawn its menu on hover and the previously spawned menu will remain open).
 */
void UI_but_menu_disable_hover_open(uiBut *but);

void UI_but_func_tooltip_set(uiBut *but, uiButToolTipFunc func, void *arg, uiFreeArgFunc free_arg);
/**
 * Enable a tooltip that appears faster than the usual tooltip. If the button has both a quick and
 * a normal tooltip, the quick one is shown first, and expanded to the full one after the usual
 * tooltip delay. Quick tooltips are useful in cases like:
 * - A button doesn't show a label to save space but the label is still relevant. Show the label as
 *   quick tooltip in that case (like the name of tools in a compact, icon only tool-shelf).
 * - The only purpose of a button is to display this tooltip (like a warning icon with the warning
 *   text in the tooltip).
 */
void UI_but_func_quick_tooltip_set(uiBut *but, std::function<std::string(const uiBut *but)> func);

enum uiTooltipStyle {
  UI_TIP_STYLE_NORMAL = 0, /* Regular text. */
  UI_TIP_STYLE_HEADER,     /* Header text. */
  UI_TIP_STYLE_MONO,       /* Mono-spaced text. */
  UI_TIP_STYLE_IMAGE,      /* Image field. */
  UI_TIP_STYLE_SPACER,     /* Padding to separate sections. */
};

enum uiTooltipColorID {
  UI_TIP_LC_MAIN = 0, /* Color of primary text. */
  UI_TIP_LC_VALUE,    /* Color for the value of buttons (also shortcuts). */
  UI_TIP_LC_ACTIVE,   /* Color of titles of active enum values. */
  UI_TIP_LC_NORMAL,   /* Color of regular text. */
  UI_TIP_LC_PYTHON,   /* Color of python snippets. */
  UI_TIP_LC_ALERT,    /* Warning text color, eg: why operator can't run. */
  UI_TIP_LC_MAX
};

enum class uiTooltipImageBackground {
  None = 0,
  Checkerboard_Themed,
  Checkerboard_Fixed,
};

struct uiTooltipImage {
  ImBuf *ibuf = nullptr;
  short width = 0;
  short height = 0;
  bool premultiplied = false;
  bool border = false;
  bool text_color = false;
  uiTooltipImageBackground background = uiTooltipImageBackground::None;
};

void UI_but_func_tooltip_custom_set(uiBut *but,
                                    uiButToolTipCustomFunc func,
                                    void *arg,
                                    uiFreeArgFunc free_arg);

/**
 * \param text: Allocated text (transfer ownership to `data`) or null.
 * \param suffix: Allocated text (transfer ownership to `data`) or null.
 */
void UI_tooltip_text_field_add(uiTooltipData &data,
                               std::string text,
                               std::string suffix,
                               const uiTooltipStyle style,
                               const uiTooltipColorID color_id,
                               const bool is_pad = false);

/**
 * \param image: Image buffer (duplicated, ownership is *not* transferred to `data`).
 * \param image_size: Display size for the image (pixels without UI scale applied).
 */
void UI_tooltip_image_field_add(uiTooltipData &data, const uiTooltipImage &image_data);

void UI_tooltip_color_field_add(uiTooltipData &data,
                                const blender::float4 &color,
                                bool has_alpha,
                                bool is_gamma,
                                const ColorManagedDisplay *display,
                                uiTooltipColorID color_id);

/**
 * Add Python-related information to the tooltip. The caller is responsible for checking
 * #USER_TOOLTIPS_PYTHON.
 */
void UI_tooltip_uibut_python_add(uiTooltipData &data,
                                 bContext &C,
                                 uiBut &but,
                                 uiButExtraOpIcon *extra_icon);

/**
 * Recreate tool-tip (use to update dynamic tips)
 */
void UI_but_tooltip_refresh(bContext *C, uiBut *but);
/**
 * Removes tool-tip timer from active but
 * (meaning tool-tip is disabled until it's re-enabled again).
 */
void UI_but_tooltip_timer_remove(bContext *C, uiBut *but);

bool UI_textbutton_activate_rna(const bContext *C,
                                ARegion *region,
                                const void *rna_poin_data,
                                const char *rna_prop_id);
bool UI_textbutton_activate_but(const bContext *C, uiBut *actbut);

/**
 * push a new event onto event queue to activate the given button
 * (usually a text-field) upon entering a popup
 */
void UI_but_focus_on_enter_event(wmWindow *win, uiBut *but);

void UI_but_func_hold_set(uiBut *but, uiButHandleHoldFunc func, void *argN);

PointerRNA *UI_but_extra_operator_icon_add(uiBut *but,
                                           blender::StringRefNull opname,
                                           blender::wm::OpCallContext opcontext,
                                           int icon);
wmOperatorType *UI_but_extra_operator_icon_optype_get(const uiButExtraOpIcon *extra_icon);
PointerRNA *UI_but_extra_operator_icon_opptr_get(const uiButExtraOpIcon *extra_icon);

/**
 * Get the scaled size for a preview button (typically #UI_BTyPE_PREVIEW_TILE) based on \a
 * size_px plus padding.
 */
int UI_preview_tile_size_x(const int size_px = 96);
int UI_preview_tile_size_y(const int size_px = 96);
int UI_preview_tile_size_y_no_label(const int size_px = 96);

/* Autocomplete
 *
 * Tab complete helper functions, for use in uiButCompleteFunc callbacks.
 * Call begin once, then multiple times do_name with all possibilities,
 * and finally end to finish and get the completed name. */

struct AutoComplete;

#define AUTOCOMPLETE_NO_MATCH 0
#define AUTOCOMPLETE_FULL_MATCH 1
#define AUTOCOMPLETE_PARTIAL_MATCH 2

AutoComplete *UI_autocomplete_begin(const char *startname, size_t maxncpy);
void UI_autocomplete_update_name(AutoComplete *autocpl, blender::StringRef name);
int UI_autocomplete_end(AutoComplete *autocpl, char *autoname);

/* Button drag-data (interface_drag.cc).
 *
 * Functions to set drag data for buttons. This enables dragging support, whereby the drag data is
 * "dragged", not the button itself. */

void UI_but_drag_set_id(uiBut *but, ID *id);
/**
 * Set an image to display while dragging. This works for any drag type (`WM_DRAG_XXX`).
 * Not to be confused with #UI_but_drag_set_image(), which sets up dragging of an image.
 *
 * Sets #UI_BUT_DRAG_FULL_BUT so the full button can be dragged.
 */
void UI_but_drag_attach_image(uiBut *but, const ImBuf *imb, float scale);

/**
 * Sets #UI_BUT_DRAG_FULL_BUT so the full button can be dragged.
 * \param asset: May be passed from a temporary variable, drag data only stores a copy of this.
 * \param icon: Small icon that will be drawn while dragging.
 * \param preview_icon: Bigger preview size icon that will be drawn while dragging instead of \a
 * icon.
 */
void UI_but_drag_set_asset(uiBut *but,
                           const blender::asset_system::AssetRepresentation *asset,
                           const AssetImportSettings &import_settings,
                           int icon,
                           int preview_icon);

void UI_but_drag_set_rna(uiBut *but, PointerRNA *ptr);
/**
 * Enable dragging a path from this button.
 * \param path: The path to drag. The passed string may be destructed, button keeps a copy.
 */
void UI_but_drag_set_path(uiBut *but, const char *path);
void UI_but_drag_set_name(uiBut *but, const char *name);

/**
 * Sets #UI_BUT_DRAG_FULL_BUT so the full button can be dragged.
 * \param path: The path to drag. The passed string may be destructed, button keeps a copy.
 */
void UI_but_drag_set_image(uiBut *but, const char *path, int icon, const ImBuf *imb, float scale);

/* Panels
 *
 * Functions for creating, freeing and drawing panels. The API here
 * could use a good cleanup, though how they will function in 2.5 is
 * not clear yet so we postpone that. */

void UI_panels_begin(const bContext *C, ARegion *region);
void UI_panels_end(const bContext *C, ARegion *region, int *r_x, int *r_y);
/**
 * Draw panels, selected (panels currently being dragged) on top.
 */
void UI_panels_draw(const bContext *C, ARegion *region);

Panel *UI_panel_find_by_type(ListBase *lb, const PanelType *pt);
/**
 * \note \a panel should be return value from #UI_panel_find_by_type and can be NULL.
 */
Panel *UI_panel_begin(
    ARegion *region, ListBase *lb, uiBlock *block, PanelType *pt, Panel *panel, bool *r_open);
/**
 * Create the panel header button group, used to mark which buttons are part of
 * panel headers for the panel search process that happens later. This Should be
 * called before adding buttons for the panel's header layout.
 */
void UI_panel_header_buttons_begin(Panel *panel);
/**
 * Finish the button group for the panel header to avoid putting panel body buttons in it.
 */
void UI_panel_header_buttons_end(Panel *panel);
void UI_panel_end(Panel *panel, int width, int height);

/** Set the name that should be drawn in the UI. Should be a translated string. */
void UI_panel_drawname_set(Panel *panel, blender::StringRef name);

/**
 * Set a context for this entire panel and its current layout. This should be used whenever panel
 * callbacks that are called outside of regular drawing might require context. Currently it affects
 * the #PanelType.reorder callback only.
 */
void UI_panel_context_pointer_set(Panel *panel, const char *name, PointerRNA *ptr);

/**
 * Get the panel's expansion state, taking into account
 * expansion set from property search if it applies.
 */
bool UI_panel_is_closed(const Panel *panel);
bool UI_panel_is_active(const Panel *panel);
/**
 * For button layout next to label.
 */
void UI_panel_label_offset(const uiBlock *block, int *r_x, int *r_y);
bool UI_panel_should_show_background(const ARegion *region, const PanelType *panel_type);
int UI_panel_size_y(const Panel *panel);
bool UI_panel_is_dragging(const Panel *panel);
/**
 * Find whether a panel or any of its sub-panels contain a property that matches the search filter,
 * depending on the search process running in #UI_block_apply_search_filter earlier.
 */
bool UI_panel_matches_search_filter(const Panel *panel);
bool UI_panel_can_be_pinned(const Panel *panel);

bool UI_panel_category_is_visible(const ARegion *region);
void UI_panel_category_add(ARegion *region, const char *name);
PanelCategoryDyn *UI_panel_category_find(const ARegion *region, const char *idname);
int UI_panel_category_index_find(ARegion *region, const char *idname);
PanelCategoryStack *UI_panel_category_active_find(ARegion *region, const char *idname);
const char *UI_panel_category_active_get(ARegion *region, bool set_fallback);
void UI_panel_category_active_set(ARegion *region, const char *idname);
/** \param index: index of item _in #ARegion.panels_category list_. */
void UI_panel_category_index_active_set(ARegion *region, const int index);
void UI_panel_category_active_set_default(ARegion *region, const char *idname);
void UI_panel_category_clear_all(ARegion *region);
/**
 * Draw vertical tabs on the left side of the region, one tab per category.
 */
void UI_panel_category_draw_all(ARegion *region, const char *category_id_active);

void UI_panel_stop_animation(const bContext *C, Panel *panel);

/* Panel custom data. */
PointerRNA *UI_panel_custom_data_get(const Panel *panel);
PointerRNA *UI_region_panel_custom_data_under_cursor(const bContext *C, const wmEvent *event);
void UI_panel_custom_data_set(Panel *panel, PointerRNA *custom_data);

/* Poly-instantiated panels for representing a list of data. */
/**
 * Called in situations where panels need to be added dynamically rather than
 * having only one panel corresponding to each #PanelType.
 */
Panel *UI_panel_add_instanced(const bContext *C,
                              ARegion *region,
                              ListBase *panels,
                              const char *panel_idname,
                              PointerRNA *custom_data);
/**
 * Remove instanced panels from the region's panel list.
 *
 * \note Can be called with NULL \a C, but it should be avoided because
 * handlers might not be removed.
 */
void UI_panels_free_instanced(const bContext *C, ARegion *region);

#define INSTANCED_PANEL_UNIQUE_STR_SIZE 16
/**
 * Find a unique key to append to the #PanelType.idname for the lookup to the panel's #uiBlock.
 * Needed for instanced panels, where there can be multiple with the same type and identifier.
 */
void UI_list_panel_unique_str(Panel *panel, char *r_name);

using uiListPanelIDFromDataFunc = void (*)(void *data_link, char *r_idname);
/**
 * Check if the instanced panels in the region's panels correspond to the list of data the panels
 * represent. Returns false if the panels have been reordered or if the types from the list data
 * don't match in any way.
 *
 * \param data: The list of data to check against the instanced panels.
 * \param panel_idname_func: Function to find the #PanelType.idname for each item in the data list.
 * For a readability and generality, this lookup happens separately for each type of panel list.
 */
bool UI_panel_list_matches_data(ARegion *region,
                                ListBase *data,
                                uiListPanelIDFromDataFunc panel_idname_func);

/* Handlers
 *
 * Handlers that can be registered in regions, areas and windows for
 * handling WM events. Mostly this is done automatic by modules such
 * as screen/ if ED_KEYMAP_UI is set, or internally in popup functions. */

void UI_region_handlers_add(ListBase *handlers);
void UI_popup_handlers_add(bContext *C, ListBase *handlers, uiPopupBlockHandle *popup, char flag);
void UI_popup_handlers_remove(ListBase *handlers, uiPopupBlockHandle *popup);
void UI_popup_handlers_remove_all(bContext *C, ListBase *handlers);

/* Module
 *
 * init and exit should be called before using this module. init_userdef must
 * be used to reinitialize some internal state if user preferences change. */

void UI_init();
/* after reading userdef file */
void UI_init_userdef();
void UI_reinit_font();
void UI_exit();

/* When changing UI font, update text style weights with default font weight
 * if non-variable. Therefore fixed weight bold font will look bold. */
void UI_update_text_styles();

#define UI_UNIT_X ((void)0, U.widget_unit)
#define UI_UNIT_Y ((void)0, U.widget_unit)

#define UI_HEADER_OFFSET \
  ((void)0, ((U.uiflag & USER_AREA_CORNER_HANDLE) ? 16.0f : 8.0f) * UI_SCALE_FAC)

#define UI_AZONESPOTW_LEFT UI_HEADER_OFFSET       /* Width of left-side corner #AZone. */
#define UI_AZONESPOTW_RIGHT (8.0f * UI_SCALE_FAC) /* Width of right-side corner #AZone. */
#define UI_AZONESPOTH (0.6f * U.widget_unit)      /* Height of corner action zone #AZone. */

/* uiLayoutOperatorButs flags */
enum {
  UI_TEMPLATE_OP_PROPS_SHOW_TITLE = 1 << 0,
  UI_TEMPLATE_OP_PROPS_SHOW_EMPTY = 1 << 1,
  UI_TEMPLATE_OP_PROPS_COMPACT = 1 << 2,
  UI_TEMPLATE_OP_PROPS_HIDE_ADVANCED = 1 << 3,
  /* Disable property split for the default layout (custom ui callbacks still have full control
   * over the layout and can enable it). */
  UI_TEMPLATE_OP_PROPS_NO_SPLIT_LAYOUT = 1 << 4,
  UI_TEMPLATE_OP_PROPS_HIDE_PRESETS = 1 << 5,
  /**
   * Allow the buttons placed by the template to send an undo push. Usually this isn't wanted,
   * except for rare cases where operators draw their properties into a regular UI for later
   * execution (e.g. collection exporter panels in Properties).
   *
   * This should never be enabled for UIs that trigger redo, like "Adjust Last Operation" panels.
   */
  UI_TEMPLATE_OP_PROPS_ALLOW_UNDO_PUSH = 1 << 6,
};

/* Used for transparent checkers shown under color buttons that have an alpha component. */
#define UI_ALPHA_CHECKER_DARK 100
#define UI_ALPHA_CHECKER_LIGHT 160

/* flags to set which corners will become rounded:
 *
 * 1------2
 * |      |
 * 8------4 */

enum {
  UI_CNR_TOP_LEFT = 1 << 0,
  UI_CNR_TOP_RIGHT = 1 << 1,
  UI_CNR_BOTTOM_RIGHT = 1 << 2,
  UI_CNR_BOTTOM_LEFT = 1 << 3,
  /* just for convenience */
  UI_CNR_NONE = 0,
  UI_CNR_ALL = (UI_CNR_TOP_LEFT | UI_CNR_TOP_RIGHT | UI_CNR_BOTTOM_RIGHT | UI_CNR_BOTTOM_LEFT),
};

void UI_region_message_subscribe(ARegion *region, wmMsgBus *mbus);

/**
 * This is a bit of a hack but best keep it in one place at least.
 */
wmOperatorType *UI_but_operatortype_get_from_enum_menu(uiBut *but, PropertyRNA **r_prop);
/**
 * This is a bit of a hack but best keep it in one place at least.
 */
MenuType *UI_but_menutype_get(const uiBut *but);
/**
 * This is a bit of a hack but best keep it in one place at least.
 */
PanelType *UI_but_paneltype_get(const uiBut *but);
/**
 * This is a bit of a hack but best keep it in one place at least.
 */
std::optional<blender::StringRefNull> UI_but_asset_shelf_type_idname_get(const uiBut *but);

/* templates */
void uiTemplateHeader(blender::ui::Layout *layout, bContext *C);
void uiTemplateID(blender::ui::Layout *layout,
                  const bContext *C,
                  PointerRNA *ptr,
                  blender::StringRefNull propname,
                  const char *newop,
                  const char *openop,
                  const char *unlinkop,
                  int filter = UI_TEMPLATE_ID_FILTER_ALL,
                  bool live_icon = false,
                  std::optional<blender::StringRef> text = std::nullopt);
void uiTemplateIDBrowse(blender::ui::Layout *layout,
                        bContext *C,
                        PointerRNA *ptr,
                        blender::StringRefNull propname,
                        const char *newop,
                        const char *openop,
                        const char *unlinkop,
                        int filter = UI_TEMPLATE_ID_FILTER_ALL,
                        const char *text = nullptr);
void uiTemplateIDPreview(blender::ui::Layout *layout,
                         bContext *C,
                         PointerRNA *ptr,
                         blender::StringRefNull propname,
                         const char *newop,
                         const char *openop,
                         const char *unlinkop,
                         int rows,
                         int cols,
                         int filter = UI_TEMPLATE_ID_FILTER_ALL,
                         bool hide_buttons = false);
void uiTemplateMatrix(blender::ui::Layout *layout,
                      PointerRNA *ptr,
                      blender::StringRefNull propname);
/**
 * Version of #uiTemplateID using tabs.
 */
void uiTemplateIDTabs(blender::ui::Layout *layout,
                      bContext *C,
                      PointerRNA *ptr,
                      blender::StringRefNull propname,
                      const char *newop,
                      const char *menu,
                      int filter = UI_TEMPLATE_ID_FILTER_ALL);
/**
 * This is for selecting the type of ID-block to use,
 * and then from the relevant type choosing the block to use.
 *
 * \param propname: property identifier for property that ID-pointer gets stored to.
 * \param proptypename: property identifier for property
 * used to determine the type of ID-pointer that can be used.
 */
void uiTemplateAnyID(blender::ui::Layout *layout,
                     PointerRNA *ptr,
                     blender::StringRefNull propname,
                     blender::StringRefNull proptypename,
                     std::optional<blender::StringRef> text);

/**
 * Action selector.
 *
 * This is a specialization of #uiTemplateID, hard-coded to assign Actions to the given ID.
 * Such a specialization is necessary, as the RNA property (`id.animation_data.action`) does not
 * exist when the ID's `adt` pointer is `nullptr`. In that case uiTemplateID will not be able
 * to find the RNA type of that property, which in turn it needs to determine the type of IDs to
 * show.
 */
void uiTemplateAction(blender::ui::Layout *layout,
                      const bContext *C,
                      ID *id,
                      const char *newop,
                      const char *unlinkop,
                      std::optional<blender::StringRef> text);

/**
 * Search menu to pick an item from a collection.
 * A version of uiTemplateID that works for non-ID types.
 */
void uiTemplateSearch(blender::ui::Layout *layout,
                      const bContext *C,
                      PointerRNA *ptr,
                      blender::StringRefNull propname,
                      PointerRNA *searchptr,
                      const char *searchpropname,
                      const char *newop,
                      const char *unlinkop,
                      std::optional<blender::StringRef> text = std::nullopt);
void uiTemplateSearchPreview(blender::ui::Layout *layout,
                             bContext *C,
                             PointerRNA *ptr,
                             blender::StringRefNull propname,
                             PointerRNA *searchptr,
                             const char *searchpropname,
                             const char *newop,
                             const char *unlinkop,
                             int rows,
                             int cols,
                             std::optional<blender::StringRef> text = std::nullopt);
/**
 * This is creating/editing RNA-Paths
 *
 * - ptr: struct which holds the path property
 * - propname: property identifier for property that path gets stored to
 * - root_ptr: struct that path gets built from
 */
void uiTemplatePathBuilder(blender::ui::Layout *layout,
                           PointerRNA *ptr,
                           blender::StringRefNull propname,
                           PointerRNA *root_ptr,
                           std::optional<blender::StringRefNull> text);
void uiTemplateModifiers(blender::ui::Layout *layout, bContext *C);
void uiTemplateStripModifiers(blender::ui::Layout *layout, bContext *C);
/**
 * Check if the shader effect panels don't match the data and rebuild the panels if so.
 */
void uiTemplateShaderFx(blender::ui::Layout *layout, bContext *C);
/**
 * Check if the constraint panels don't match the data and rebuild the panels if so.
 */
void uiTemplateConstraints(blender::ui::Layout *layout, bContext *C, bool use_bone_constraints);

blender::ui::Layout *uiTemplateGpencilModifier(blender::ui::Layout *layout,
                                               bContext *C,
                                               PointerRNA *ptr);
void uiTemplateGpencilColorPreview(blender::ui::Layout *layout,
                                   bContext *C,
                                   PointerRNA *ptr,
                                   blender::StringRefNull propname,
                                   int rows,
                                   int cols,
                                   float scale,
                                   int filter);

void uiTemplateOperatorRedoProperties(blender::ui::Layout *layout, const bContext *C);

void uiTemplateConstraintHeader(blender::ui::Layout *layout, PointerRNA *ptr);
void uiTemplatePreview(blender::ui::Layout *layout,
                       bContext *C,
                       ID *id,
                       bool show_buttons,
                       ID *parent,
                       MTex *slot,
                       const char *preview_id);
void uiTemplateColorRamp(blender::ui::Layout *layout,
                         PointerRNA *ptr,
                         blender::StringRefNull propname,
                         bool expand);
/**
 * \param icon_scale: Scale of the icon, 1x == button height.
 */
void uiTemplateIcon(blender::ui::Layout *layout, int icon_value, float icon_scale);
/**
 * \param icon_scale: Scale of the icon, 1x == button height.
 */
void uiTemplateIconView(blender::ui::Layout *layout,
                        PointerRNA *ptr,
                        blender::StringRefNull propname,
                        bool show_labels,
                        float icon_scale,
                        float icon_scale_popup);
void uiTemplateHistogram(blender::ui::Layout *layout,
                         PointerRNA *ptr,
                         blender::StringRefNull propname);
void uiTemplateWaveform(blender::ui::Layout *layout,
                        PointerRNA *ptr,
                        blender::StringRefNull propname);
void uiTemplateVectorscope(blender::ui::Layout *layout,
                           PointerRNA *ptr,
                           blender::StringRefNull propname);
void uiTemplateCurveMapping(blender::ui::Layout *layout,
                            PointerRNA *ptr,
                            blender::StringRefNull propname,
                            int type,
                            bool levels,
                            bool brush,
                            bool neg_slope,
                            bool tone,
                            bool presets);
/**
 * Template for a path creation widget intended for custom bevel profiles.
 * This section is quite similar to #uiTemplateCurveMapping, but with reduced complexity.
 */
void uiTemplateCurveProfile(blender::ui::Layout *layout,
                            PointerRNA *ptr,
                            blender::StringRefNull propname);
/**
 * This template now follows User Preference for type - name is not correct anymore.
 */
void uiTemplateColorPicker(blender::ui::Layout *layout,
                           PointerRNA *ptr,
                           blender::StringRefNull propname,
                           bool value_slider,
                           bool lock,
                           bool lock_luminosity,
                           bool cubic);
void uiTemplatePalette(blender::ui::Layout *layout,
                       PointerRNA *ptr,
                       blender::StringRefNull propname,
                       bool colors);
void uiTemplateCryptoPicker(blender::ui::Layout *layout,
                            PointerRNA *ptr,
                            blender::StringRefNull propname,
                            int icon);
/**
 * TODO: for now, grouping of layers is determined by dividing up the length of
 * the array of layer bit-flags.
 */
void uiTemplateLayers(blender::ui::Layout *layout,
                      PointerRNA *ptr,
                      blender::StringRefNull propname,
                      PointerRNA *used_ptr,
                      const char *used_propname,
                      int active_layer);
<<<<<<< HEAD
void uiTemplateGameStates(uiLayout *layout,
                          struct PointerRNA *ptr,
                          const char *propname,
                          PointerRNA *used_ptr,
                          const char *used_propname,
                          int active_state);
void uiTemplateImage(uiLayout *layout,
=======
void uiTemplateImage(blender::ui::Layout *layout,
>>>>>>> acd33682
                     bContext *C,
                     PointerRNA *ptr,
                     blender::StringRefNull propname,
                     PointerRNA *userptr,
                     bool compact,
                     bool multiview);
void uiTemplateImageSettings(blender::ui::Layout *layout,
                             bContext *C,
                             PointerRNA *imfptr,
                             bool color_management,
                             const char *panel_idname = nullptr);
void uiTemplateImageStereo3d(blender::ui::Layout *layout, PointerRNA *stereo3d_format_ptr);
void uiTemplateImageViews(blender::ui::Layout *layout, PointerRNA *imaptr);
void uiTemplateImageFormatViews(blender::ui::Layout *layout, PointerRNA *imfptr, PointerRNA *ptr);
void uiTemplateImageLayers(blender::ui::Layout *layout, bContext *C, Image *ima, ImageUser *iuser);
void uiTemplateImageInfo(blender::ui::Layout *layout, bContext *C, Image *ima, ImageUser *iuser);
void uiTemplateRunningJobs(blender::ui::Layout *layout, bContext *C);
void UI_but_func_operator_search(uiBut *but);
void uiTemplateOperatorSearch(blender::ui::Layout *layout);

void UI_but_func_menu_search(uiBut *but, const char *single_menu_idname = nullptr);
void uiTemplateMenuSearch(blender::ui::Layout *layout);

/**
 * Draw Operator property buttons for redoing execution with different settings.
 * This function does not initialize the layout,
 * functions can be called on the layout before and after.
 */
void uiTemplateOperatorPropertyButs(const bContext *C,
                                    blender::ui::Layout *layout,
                                    wmOperator *op,
                                    eButLabelAlign label_align,
                                    short flag);
void uiTemplateHeader3D_mode(blender::ui::Layout *layout, bContext *C);
void uiTemplateEditModeSelection(blender::ui::Layout *layout, bContext *C);
void uiTemplateReportsBanner(blender::ui::Layout *layout, bContext *C);
void uiTemplateInputStatus(blender::ui::Layout *layout, bContext *C);
void uiTemplateStatusInfo(blender::ui::Layout *layout, bContext *C);
void uiTemplateKeymapItemProperties(blender::ui::Layout *layout, PointerRNA *ptr);

bool uiTemplateEventFromKeymapItem(blender::ui::Layout *layout,
                                   blender::StringRefNull text,
                                   const wmKeyMapItem *kmi,
                                   bool text_fallback);

/* Draw keymap item for status bar. Returns number of items consumed,
 * as X/Y/Z items may get merged to use less space. */
int uiTemplateStatusBarModalItem(blender::ui::Layout *layout,
                                 const wmKeyMap *keymap,
                                 const EnumPropertyItem *item);

void uiTemplateComponentMenu(blender::ui::Layout *layout,
                             PointerRNA *ptr,
                             blender::StringRefNull propname,
                             blender::StringRef name);
void uiTemplateNodeSocket(blender::ui::Layout *layout, bContext *C, const float color[4]);

/**
 * Draw the main CacheFile properties and operators (file path, scale, etc.), that is those which
 * do not have their own dedicated template functions.
 */
void uiTemplateCacheFile(blender::ui::Layout *layout,
                         const bContext *C,
                         PointerRNA *ptr,
                         blender::StringRefNull propname);

/**
 * Lookup the CacheFile PointerRNA of the given pointer and return it in the output parameter.
 * Returns true if `ptr` has a RNACacheFile, false otherwise. If false, the output parameter is not
 * initialized.
 */
bool uiTemplateCacheFilePointer(PointerRNA *ptr,
                                blender::StringRefNull propname,
                                PointerRNA *r_file_ptr);

/**
 * Draw the velocity related properties of the CacheFile.
 */
void uiTemplateCacheFileVelocity(blender::ui::Layout *layout, PointerRNA *fileptr);

/**
 * Draw the time related properties of the CacheFile.
 */
void uiTemplateCacheFileTimeSettings(blender::ui::Layout *layout, PointerRNA *fileptr);

/**
 * Draw the override layers related properties of the CacheFile.
 */
void uiTemplateCacheFileLayers(blender::ui::Layout *layout,
                               const bContext *C,
                               PointerRNA *fileptr);

/** Default UIList class name, keep in sync with its declaration in `bl_ui/__init__.py`. */
#define UI_UL_DEFAULT_CLASS_NAME "UI_UL_list"
enum uiTemplateListFlags {
  UI_TEMPLATE_LIST_FLAG_NONE = 0,
  UI_TEMPLATE_LIST_SORT_REVERSE = (1 << 0),
  UI_TEMPLATE_LIST_SORT_LOCK = (1 << 1),
  /** Don't allow resizing the list, i.e. don't add the grip button. */
  UI_TEMPLATE_LIST_NO_GRIP = (1 << 2),
  /** Do not show filtering options, not even the button to expand/collapse them. Also hides the
   * grip button. */
  UI_TEMPLATE_LIST_NO_FILTER_OPTIONS = (1 << 3),
  /** For #UILST_LAYOUT_BIG_PREVIEW_GRID, don't reserve space for the name label. */
  UI_TEMPLATE_LIST_NO_NAMES = (1 << 4),
};
ENUM_OPERATORS(uiTemplateListFlags);

void uiTemplateList(blender::ui::Layout *layout,
                    const bContext *C,
                    const char *listtype_name,
                    const char *list_id,
                    PointerRNA *dataptr,
                    blender::StringRefNull propname,
                    PointerRNA *active_dataptr,
                    const char *active_propname,
                    const char *item_dyntip_propname,
                    int rows,
                    int maxrows,
                    int layout_type,
                    int columns,
                    enum uiTemplateListFlags flags);
uiList *uiTemplateList_ex(blender::ui::Layout *layout,
                          const bContext *C,
                          const char *listtype_name,
                          const char *list_id,
                          PointerRNA *dataptr,
                          blender::StringRefNull propname,
                          PointerRNA *active_dataptr,
                          blender::StringRefNull active_propname,
                          const char *item_dyntip_propname,
                          int rows,
                          int maxrows,
                          int layout_type,
                          int columns,
                          enum uiTemplateListFlags flags,
                          void *customdata);

void uiTemplateNodeLink(
    blender::ui::Layout *layout, bContext *C, bNodeTree *ntree, bNode *node, bNodeSocket *input);
void uiTemplateNodeView(
    blender::ui::Layout *layout, bContext *C, bNodeTree *ntree, bNode *node, bNodeSocket *input);
void uiTemplateTextureUser(blender::ui::Layout *layout, bContext *C);
/**
 * Button to quickly show texture in Properties Editor texture tab.
 */
void uiTemplateTextureShow(blender::ui::Layout *layout,
                           const bContext *C,
                           PointerRNA *ptr,
                           PropertyRNA *prop);

void uiTemplateMovieClip(blender::ui::Layout *layout,
                         bContext *C,
                         PointerRNA *ptr,
                         blender::StringRefNull propname,
                         bool compact);
void uiTemplateTrack(blender::ui::Layout *layout,
                     PointerRNA *ptr,
                     blender::StringRefNull propname);
void uiTemplateMarker(blender::ui::Layout *layout,
                      PointerRNA *ptr,
                      blender::StringRefNull propname,
                      PointerRNA *userptr,
                      PointerRNA *trackptr,
                      bool compact);
void uiTemplateMovieclipInformation(blender::ui::Layout *layout,
                                    PointerRNA *ptr,
                                    blender::StringRefNull propname,
                                    PointerRNA *userptr);

void uiTemplateColorspaceSettings(blender::ui::Layout *layout,
                                  PointerRNA *ptr,
                                  blender::StringRefNull propname);
void uiTemplateColormanagedViewSettings(blender::ui::Layout *layout,
                                        bContext *C,
                                        PointerRNA *ptr,
                                        blender::StringRefNull propname);

int uiTemplateRecentFiles(blender::ui::Layout *layout, int rows);
void uiTemplateFileSelectPath(blender::ui::Layout *layout, bContext *C, FileSelectParams *params);

namespace blender::ui {

void template_asset_shelf_popover(
    Layout &layout, const bContext &C, StringRefNull asset_shelf_id, StringRef name, int icon);

}

void uiTemplateLightLinkingCollection(blender::ui::Layout *layout,
                                      bContext *C,
                                      blender::ui::Layout *context_layout,
                                      PointerRNA *ptr,
                                      blender::StringRefNull propname);

void uiTemplateBoneCollectionTree(blender::ui::Layout *layout, bContext *C);
void uiTemplateGreasePencilLayerTree(blender::ui::Layout *layout, bContext *C);

void uiTemplateNodeTreeInterface(blender::ui::Layout *layout, const bContext *C, PointerRNA *ptr);
/**
 * Draw all node buttons and socket default values with the same panel structure used by the node.
 */
void uiTemplateNodeInputs(blender::ui::Layout *layout, bContext *C, PointerRNA *ptr);

void uiTemplateCollectionExporters(blender::ui::Layout *layout, bContext *C);

namespace blender::ed::object::shapekey {
void template_tree(ui::Layout *layout, bContext *C);
}
/**
 * \return: True if the list item with unfiltered, unordered index \a item_idx is visible given the
 *          current filter settings.
 */
bool UI_list_item_index_is_filtered_visible(const struct uiList *ui_list, int item_idx);

/* UI Operators */
struct uiDragColorHandle {
  float color[4];
  bool gamma_corrected;
  bool has_alpha;
};

void ED_operatortypes_ui();
/**
 * \brief User Interface Keymap
 */
void ED_keymap_ui(wmKeyConfig *keyconf);
void ED_dropboxes_ui();
void ED_uilisttypes_ui();

void UI_drop_color_copy(bContext *C, wmDrag *drag, wmDropBox *drop);
bool UI_drop_color_poll(bContext *C, wmDrag *drag, const wmEvent *event);

bool UI_context_copy_to_selected_list(bContext *C,
                                      PointerRNA *ptr,
                                      PropertyRNA *prop,
                                      blender::Vector<PointerRNA> *r_lb,
                                      bool *r_use_path_from_id,
                                      std::optional<std::string> *r_path);
bool UI_context_copy_to_selected_check(PointerRNA *ptr,
                                       PointerRNA *ptr_link,
                                       PropertyRNA *prop,
                                       const char *path,
                                       bool use_path_from_id,
                                       PointerRNA *r_ptr,
                                       PropertyRNA **r_prop);

/* Helpers for Operators */
uiBut *UI_context_active_but_get(const bContext *C);
/**
 * Version of #UI_context_active_get() that uses the result of #CTX_wm_region_popup() if set.
 * Does not traverse into parent menus, which may be wanted in some cases.
 */
uiBut *UI_context_active_but_get_respect_popup(const bContext *C);
/**
 * Version of #UI_context_active_but_get that also returns RNA property info.
 * Helper function for insert keyframe, reset to default, etc operators.
 *
 * \return active button, NULL if none found or if it doesn't contain valid RNA data.
 */
uiBut *UI_context_active_but_prop_get(const bContext *C,
                                      PointerRNA *r_ptr,
                                      PropertyRNA **r_prop,
                                      int *r_index);

/**
 * As above, but for a specified region.
 *
 * \return active button, NULL if none found or if it doesn't contain valid RNA data.
 */
uiBut *UI_region_active_but_prop_get(const ARegion *region,
                                     PointerRNA *r_ptr,
                                     PropertyRNA **r_prop,
                                     int *r_index);

void UI_context_active_but_prop_handle(bContext *C, bool handle_undo);
void UI_context_active_but_clear(bContext *C, wmWindow *win, ARegion *region);

wmOperator *UI_context_active_operator_get(const bContext *C);
/**
 * Helper function for insert keyframe, reset to default, etc operators.
 */
void UI_context_update_anim_flag(const bContext *C);
void UI_context_active_but_prop_get_filebrowser(const bContext *C,
                                                PointerRNA *r_ptr,
                                                PropertyRNA **r_prop,
                                                bool *r_is_undo,
                                                bool *r_is_userdef);
/**
 * For new/open operators.
 *
 * This is for browsing and editing the ID-blocks used.
 */
void UI_context_active_but_prop_get_templateID(const bContext *C,
                                               PointerRNA *r_ptr,
                                               PropertyRNA **r_prop);
ID *UI_context_active_but_get_tab_ID(bContext *C);

uiBut *UI_region_active_but_get(const ARegion *region);
uiBut *UI_region_but_find_rect_over(const ARegion *region, const rcti *rect_px);
uiBlock *UI_region_block_find_mouse_over(const ARegion *region, const int xy[2], bool only_clip);
/**
 * Try to find a search-box region opened from a button in \a button_region.
 */
ARegion *UI_region_searchbox_region_get(const ARegion *button_region);

/** #uiFontStyle.align */
enum eFontStyle_Align {
  UI_STYLE_TEXT_LEFT = 0,
  UI_STYLE_TEXT_CENTER = 1,
  UI_STYLE_TEXT_RIGHT = 2,
};

struct uiFontStyleDraw_Params {
  eFontStyle_Align align;
  uint word_wrap : 1;
};

/* Styled text draw */
void UI_fontstyle_set(const uiFontStyle *fs);
void UI_fontstyle_draw_ex(const uiFontStyle *fs,
                          const rcti *rect,
                          const char *str,
                          size_t str_len,
                          const uchar col[4],
                          const uiFontStyleDraw_Params *fs_params,
                          int *r_xofs,
                          int *r_yofs,
                          ResultBLF *r_info);

void UI_fontstyle_draw(const uiFontStyle *fs,
                       const rcti *rect,
                       const char *str,
                       size_t str_len,
                       const uchar col[4],
                       const uiFontStyleDraw_Params *fs_params);

void UI_fontstyle_draw_multiline_clipped_ex(const uiFontStyle *fs,
                                            const rcti *rect,
                                            const char *str,
                                            const uchar col[4],
                                            eFontStyle_Align align,
                                            int *r_xofs,
                                            int *r_yofs,
                                            ResultBLF *r_info);
/**
 * Draws text with wrapping and shortening using "..." so that it fits into the given rectangle.
 */
void UI_fontstyle_draw_multiline_clipped(const uiFontStyle *fs,
                                         const rcti *rect,
                                         const char *str,
                                         const uchar col[4],
                                         eFontStyle_Align align);

/**
 * Drawn same as #UI_fontstyle_draw, but at 90 degree angle.
 */
void UI_fontstyle_draw_rotated(const uiFontStyle *fs,
                               const rcti *rect,
                               const char *str,
                               const uchar col[4]);
/**
 * Similar to #UI_fontstyle_draw
 * but ignore alignment, shadow & no clipping rect.
 *
 * For drawing on-screen labels.
 */
void UI_fontstyle_draw_simple(
    const uiFontStyle *fs, float x, float y, const char *str, const uchar col[4]);
/**
 * Same as #UI_fontstyle_draw but draw a colored backdrop.
 */
void UI_fontstyle_draw_simple_backdrop(const uiFontStyle *fs,
                                       float x,
                                       float y,
                                       blender::StringRef str,
                                       const float col_fg[4],
                                       const float col_bg[4]);

int UI_fontstyle_string_width(const uiFontStyle *fs, const char *str) ATTR_WARN_UNUSED_RESULT
    ATTR_NONNULL(1, 2);
/**
 * Return the width of `str` with the spacing & kerning of `fs` with `aspect`
 * (representing #uiBlock.aspect) applied.
 *
 * When calculating text width, the UI layout logic calculate widths without scale,
 * only applying scale when drawing. This causes problems for fonts since kerning at
 * smaller sizes often makes them wider than a scaled down version of the larger text.
 * Resolve this by calculating the text at the on-screen size,
 * returning the result scaled back to 1:1. See #92361.
 */
int UI_fontstyle_string_width_with_block_aspect(const uiFontStyle *fs,
                                                blender::StringRef str,
                                                float aspect) ATTR_WARN_UNUSED_RESULT
    ATTR_NONNULL(1);
int UI_fontstyle_height_max(const uiFontStyle *fs);

/**
 * Triangle 'icon' for panel header and other cases.
 */
void UI_draw_icon_tri(float x, float y, char dir, const float[4]);

/**
 * Read a style (without any scaling applied).
 */
const uiStyle *UI_style_get(); /* use for fonts etc */
/**
 * Read a style (with the current DPI applied).
 */
const uiStyle *UI_style_get_dpi();

/* #UI_OT_editsource helpers. */
bool UI_editsource_enable_check();
void UI_editsource_active_but_test(uiBut *but);
/**
 * Remove the editsource data for \a old_but and reinsert it for \a new_but. Use when the button
 * was reallocated, e.g. to have a new type (#ui_but_change_type()).
 */
void UI_editsource_but_replace(const uiBut *old_but, uiBut *new_but);

/**
 * Adjust the view so the rectangle of \a but is in view, with some extra margin.
 *
 * It's important that this is only executed after buttons received their final #uiBut.rect. E.g.
 * #UI_panels_end() modifies them, so if that is executed, this function must not be called before
 * it.
 *
 * \param region: The region the button is placed in. Make sure this is actually the one the button
 *                is placed in, not just the context region.
 */
void UI_but_ensure_in_view(const bContext *C, ARegion *region, const uiBut *but);

/* UI_butstore_ helpers */
struct uiButStore;

/**
 * Create a new button store, the caller must manage and run #UI_butstore_free
 */
uiButStore *UI_butstore_create(uiBlock *block);
/**
 * NULL all pointers, don't free since the owner needs to be able to inspect.
 */
void UI_butstore_clear(uiBlock *block);
/**
 * Map freed buttons from the old block and update pointers.
 */
void UI_butstore_update(uiBlock *block);
void UI_butstore_free(uiBlock *block, uiButStore *bs_handle);
bool UI_butstore_is_valid(uiButStore *bs_handle);
bool UI_butstore_is_registered(uiBlock *block, uiBut *but);
void UI_butstore_register(uiButStore *bs_handle, uiBut **but_p);
/**
 * Update the pointer for a registered button.
 */
bool UI_butstore_register_update(uiBlock *block, uiBut *but_dst, const uiBut *but_src);
void UI_butstore_unregister(uiButStore *bs_handle, uiBut **but_p);

/* ui_interface_region_tooltip.c */

/**
 * \param is_quick_tip: See #UI_but_func_quick_tooltip_set for what a quick tooltip is.
 */
ARegion *UI_tooltip_create_from_button(bContext *C,
                                       ARegion *butregion,
                                       uiBut *but,
                                       bool is_quick_tip);
ARegion *UI_tooltip_create_from_button_or_extra_icon(
    bContext *C, ARegion *butregion, uiBut *but, uiButExtraOpIcon *extra_icon, bool is_quick_tip);
ARegion *UI_tooltip_create_from_gizmo(bContext *C, wmGizmo *gz);
void UI_tooltip_free(bContext *C, bScreen *screen, ARegion *region);

/**
 * Create a tooltip from search-item tooltip data \a item_tooltip data.
 * To be called from a callback set with #UI_but_func_search_set_tooltip().
 *
 * \param item_rect: Rectangle of the search item in search region space (#ui_searchbox_butrect())
 *                   which is passed to the tooltip callback.
 */
ARegion *UI_tooltip_create_from_search_item_generic(bContext *C,
                                                    const ARegion *searchbox_region,
                                                    const rcti *item_rect,
                                                    ID *id);

/* How long before a tool-tip shows. */
#define UI_TOOLTIP_DELAY 0.5
#define UI_TOOLTIP_DELAY_QUICK 0.2

/* Float precision helpers */

/* Maximum number of digits of precision (not number of decimal places)
 * to display for float values. Note that the UI_FLOAT_VALUE_DISPLAY_*
 * defines that follow depend on this. */
#define UI_PRECISION_FLOAT_MAX 6

/* Values exceeding this range are displayed as "inf" / "-inf".
 * This range is almost FLT_MAX to -FLT_MAX, but each is truncated
 * to our display precision, set by UI_PRECISION_FLOAT_MAX. Each
 * is approximately `FLT_MAX / 1.000001` but that calculation does
 * not give us the explicit zeros needed for this exact range. */
#define UI_FLOAT_VALUE_DISPLAY_MAX 3.402820000e+38F
#define UI_FLOAT_VALUE_DISPLAY_MIN -3.402820000e+38F

/* For float buttons the 'step', is scaled */
#define UI_PRECISION_FLOAT_SCALE 0.01f

/* Typical UI text */
#define UI_FSTYLE_WIDGET (const uiFontStyle *)&(UI_style_get()->widget)
#define UI_FSTYLE_TOOLTIP (const uiFontStyle *)&(UI_style_get()->tooltip)

/**
 * Returns the best "UI" precision for given floating value,
 * so that e.g. 10.000001 rather gets drawn as '10'...
 */
int UI_calc_float_precision(int prec, double value);

/* widget batched drawing */
void UI_widgetbase_draw_cache_begin();
void UI_widgetbase_draw_cache_flush();
void UI_widgetbase_draw_cache_end();

/* Use for resetting the theme. */
/**
 * Initialize default theme.
 *
 * \note When you add new colors, created & saved themes need initialized
 * use function below, #init_userdef_do_versions.
 */
void UI_theme_init_default();
void UI_style_init_default();

void UI_interface_tag_script_reload();

/** Special drawing for toolbar, mainly workarounds for inflexible icon sizing. */
#define USE_UI_TOOLBAR_HACK

/** Support click-drag motion which presses the button and closes a popover (like a menu). */
#define USE_UI_POPOVER_ONCE

bool UI_view_item_matches(const blender::ui::AbstractViewItem &a,
                          const blender::ui::AbstractViewItem &b);
/**
 * Can \a item be renamed right now? Note that this isn't just a mere wrapper around
 * #AbstractViewItem::supports_renaming(). This also checks if there is another item being renamed,
 * and returns false if so.
 */
bool UI_view_item_can_rename(const blender::ui::AbstractViewItem &item);
void UI_view_item_begin_rename(blender::ui::AbstractViewItem &item);

bool UI_view_item_supports_drag(const blender::ui::AbstractViewItem &item);
/** If this view is displayed in a popup, don't close it when clicking to activate items. */
bool UI_view_item_popup_keep_open(const blender::ui::AbstractViewItem &item);
/**
 * Attempt to start dragging \a item_. This will not work if the view item doesn't
 * support dragging, i.e. if it won't create a drag-controller upon request.
 * \return True if dragging started successfully, otherwise false.
 */
bool UI_view_item_drag_start(bContext &C, blender::ui::AbstractViewItem &item);

/**
 * \param xy: Coordinate to find a view item at, in window space.
 * \param pad: Extra padding added to the bounding box of the view.
 */
blender::ui::AbstractView *UI_region_view_find_at(const ARegion *region, const int xy[2], int pad);
/**
 * \param xy: Coordinate to find a view item at, in window space.
 */
blender::ui::AbstractViewItem *UI_region_views_find_item_at(const ARegion &region,
                                                            const int xy[2]);
blender::ui::AbstractViewItem *UI_region_views_find_active_item(const ARegion *region);
uiBut *UI_region_views_find_active_item_but(const ARegion *region);
void UI_region_views_clear_search_highlight(const ARegion *region);<|MERGE_RESOLUTION|>--- conflicted
+++ resolved
@@ -2490,23 +2490,19 @@
                       PointerRNA *used_ptr,
                       const char *used_propname,
                       int active_layer);
-<<<<<<< HEAD
-void uiTemplateGameStates(uiLayout *layout,
-                          struct PointerRNA *ptr,
-                          const char *propname,
-                          PointerRNA *used_ptr,
-                          const char *used_propname,
-                          int active_state);
-void uiTemplateImage(uiLayout *layout,
-=======
 void uiTemplateImage(blender::ui::Layout *layout,
->>>>>>> acd33682
                      bContext *C,
                      PointerRNA *ptr,
                      blender::StringRefNull propname,
                      PointerRNA *userptr,
                      bool compact,
                      bool multiview);
+void uiTemplateGameStates(blender::ui::Layout *layout,
+                          struct PointerRNA *ptr,
+                          const char *propname,
+                          PointerRNA *used_ptr,
+                          const char *used_propname,
+                          int active_state);
 void uiTemplateImageSettings(blender::ui::Layout *layout,
                              bContext *C,
                              PointerRNA *imfptr,
