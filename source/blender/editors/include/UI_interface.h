/*
 * This program is free software; you can redistribute it and/or
 * modify it under the terms of the GNU General Public License
 * as published by the Free Software Foundation; either version 2
 * of the License, or (at your option) any later version.
 *
 * This program is distributed in the hope that it will be useful,
 * but WITHOUT ANY WARRANTY; without even the implied warranty of
 * MERCHANTABILITY or FITNESS FOR A PARTICULAR PURPOSE.  See the
 * GNU General Public License for more details.
 *
 * You should have received a copy of the GNU General Public License
 * along with this program; if not, write to the Free Software Foundation,
 * Inc., 51 Franklin Street, Fifth Floor, Boston, MA 02110-1301, USA.
 *
 * The Original Code is Copyright (C) 2001-2002 by NaN Holding BV.
 * All rights reserved.
 */

/** \file
 * \ingroup editorui
 */

#pragma once

#include "BLI_compiler_attrs.h"
#include "BLI_sys_types.h" /* size_t */
#include "BLI_utildefines.h"
#include "RNA_types.h" /* UPBGE */
#include "UI_interface_icons.h"
#include "WM_types.h"

#ifdef __cplusplus
extern "C" {
#endif

/* Struct Declarations */

struct ARegion;
struct AssetFilterSettings;
struct AssetHandle;
struct AssetMetaData;
struct AutoComplete;
struct EnumPropertyItem;
struct FileDirEntry;
struct FileSelectParams;
struct ID;
struct IDProperty;
struct ImBuf;
struct Image;
struct ImageUser;
struct ListBase;
struct MTex;
struct Panel;
struct PanelType;
struct PointerRNA;
struct PropertyRNA;
struct ReportList;
struct ResultBLF;
struct bContext;
struct bContextStore;
struct bNode;
struct bNodeSocket;
struct bNodeTree;
struct bScreen;
struct rctf;
struct rcti;
struct uiBlockInteraction_Handle;
struct uiButSearch;
struct uiFontStyle;
struct uiList;
struct uiStyle;
struct uiWidgetColors;
struct wmDrag;
struct wmDropBox;
struct wmEvent;
struct wmGizmo;
struct wmKeyConfig;
struct wmKeyMap;
struct wmKeyMapItem;
struct wmMsgBus;
struct wmOperator;
struct wmOperatorType;
struct wmWindow;

typedef struct uiBlock uiBlock;
typedef struct uiBut uiBut;
typedef struct uiButExtraOpIcon uiButExtraOpIcon;
typedef struct uiLayout uiLayout;
typedef struct uiPopupBlockHandle uiPopupBlockHandle;
/* C handle for C++ #ui::AbstractTreeView type. */
typedef struct uiTreeViewHandle uiTreeViewHandle;
/* C handle for C++ #ui::AbstractTreeViewItem type. */
typedef struct uiTreeViewItemHandle uiTreeViewItemHandle;

/* Defines */

/* char for splitting strings, aligning shortcuts in menus, users never see */
#define UI_SEP_CHAR '|'
#define UI_SEP_CHAR_S "|"

/* Separator for text in search menus (right pointing arrow).
 * keep in sync with `string_search.cc`. */
#define UI_MENU_ARROW_SEP "\xe2\x96\xb6"

/* names */
#define UI_MAX_DRAW_STR 400
#define UI_MAX_NAME_STR 128
#define UI_MAX_SHORTCUT_STR 64

/**
 * For #ARegion.overlap regions, pass events though if they don't overlap
 * the regions contents (the usable part of the #View2D and buttons).
 *
 * The margin is needed so it's not possible to accidentally click in between buttons.
 */
#define UI_REGION_OVERLAP_MARGIN (U.widget_unit / 3)

/* use for clamping popups within the screen */
#define UI_SCREEN_MARGIN 10

/** #uiBlock.emboss and #uiBut.emboss */
typedef enum eUIEmbossType {
  UI_EMBOSS = 0,          /* use widget style for drawing */
  UI_EMBOSS_NONE = 1,     /* Nothing, only icon and/or text */
  UI_EMBOSS_PULLDOWN = 2, /* Pull-down menu style */
  UI_EMBOSS_RADIAL = 3,   /* Pie Menu */
  /**
   * The same as #UI_EMBOSS_NONE, unless the button has
   * a coloring status like an animation state or red alert.
   */
  UI_EMBOSS_NONE_OR_STATUS = 4,

  UI_EMBOSS_UNDEFINED = 255, /* For layout engine, use emboss from block. */
} eUIEmbossType;

/* uiBlock->direction */
enum {
  UI_DIR_UP = 1 << 0,
  UI_DIR_DOWN = 1 << 1,
  UI_DIR_LEFT = 1 << 2,
  UI_DIR_RIGHT = 1 << 3,
  UI_DIR_CENTER_X = 1 << 4,
  UI_DIR_CENTER_Y = 1 << 5,

  UI_DIR_ALL = UI_DIR_UP | UI_DIR_DOWN | UI_DIR_LEFT | UI_DIR_RIGHT,
};

/** #uiBlock.flag (controls) */
enum {
  UI_BLOCK_LOOP = 1 << 0,
  UI_BLOCK_IS_FLIP = 1 << 1,
  UI_BLOCK_NO_FLIP = 1 << 2,
  UI_BLOCK_NUMSELECT = 1 << 3,
  /** Don't apply window clipping. */
  UI_BLOCK_NO_WIN_CLIP = 1 << 4,
  UI_BLOCK_CLIPBOTTOM = 1 << 5,
  UI_BLOCK_CLIPTOP = 1 << 6,
  UI_BLOCK_MOVEMOUSE_QUIT = 1 << 7,
  UI_BLOCK_KEEP_OPEN = 1 << 8,
  UI_BLOCK_POPUP = 1 << 9,
  UI_BLOCK_OUT_1 = 1 << 10,
  UI_BLOCK_SEARCH_MENU = 1 << 11,
  UI_BLOCK_POPUP_MEMORY = 1 << 12,
  /* Stop handling mouse events. */
  UI_BLOCK_CLIP_EVENTS = 1 << 13,

  /* block->flag bits 14-17 are identical to but->drawflag bits */

  UI_BLOCK_POPUP_HOLD = 1 << 18,
  UI_BLOCK_LIST_ITEM = 1 << 19,
  UI_BLOCK_RADIAL = 1 << 20,
  UI_BLOCK_POPOVER = 1 << 21,
  UI_BLOCK_POPOVER_ONCE = 1 << 22,
  /** Always show key-maps, even for non-menus. */
  UI_BLOCK_SHOW_SHORTCUT_ALWAYS = 1 << 23,
  /** The block is only used during the search process and will not be drawn.
   * Currently just for the case of a closed panel's sub-panel (and its sub-panels). */
  UI_BLOCK_SEARCH_ONLY = 1 << 25,
  /** Hack for quick setup (splash screen) to draw text centered. */
  UI_BLOCK_QUICK_SETUP = 1 << 26,
};

/** #uiPopupBlockHandle.menuretval */
enum {
  /** Cancel all menus cascading. */
  UI_RETURN_CANCEL = 1 << 0,
  /** Choice made. */
  UI_RETURN_OK = 1 << 1,
  /** Left the menu. */
  UI_RETURN_OUT = 1 << 2,
  /** Let the parent handle this event. */
  UI_RETURN_OUT_PARENT = 1 << 3,
  /** Update the button that opened. */
  UI_RETURN_UPDATE = 1 << 4,
  /** Popup is ok to be handled. */
  UI_RETURN_POPUP_OK = 1 << 5,
};

/** #uiBut.flag general state flags. */
enum {
  /* WARNING: the first 7 flags are internal (see #UI_SELECT definition). */
  UI_BUT_ICON_SUBMENU = 1 << 7,
  UI_BUT_ICON_PREVIEW = 1 << 8,

  UI_BUT_NODE_LINK = 1 << 9,
  UI_BUT_NODE_ACTIVE = 1 << 10,
  UI_BUT_DRAG_LOCK = 1 << 11,
  /** Grayed out and un-editable. */
  UI_BUT_DISABLED = 1 << 12,

  UI_BUT_ANIMATED = 1 << 13,
  UI_BUT_ANIMATED_KEY = 1 << 14,
  UI_BUT_DRIVEN = 1 << 15,
  UI_BUT_REDALERT = 1 << 16,
  /** Grayed out but still editable. */
  UI_BUT_INACTIVE = 1 << 17,
  UI_BUT_LAST_ACTIVE = 1 << 18,
  UI_BUT_UNDO = 1 << 19,
  UI_BUT_IMMEDIATE = 1 << 20,
  UI_BUT_NO_UTF8 = 1 << 21,

  /** For popups, pressing return activates this button, overriding the highlighted button.
   * For non-popups this is just used as a display hint for the user to let them
   * know the action which is activated when pressing return (file selector for eg). */
  UI_BUT_ACTIVE_DEFAULT = 1 << 23,

  /** This but is "inside" a list item (currently used to change theme colors). */
  UI_BUT_LIST_ITEM = 1 << 24,
  /** edit this button as well as the active button (not just dragging) */
  UI_BUT_DRAG_MULTI = 1 << 25,
  /** Use for popups to start editing the button on initialization. */
  UI_BUT_ACTIVATE_ON_INIT = 1 << 26,

  /** #uiBut.str contains #UI_SEP_CHAR, used for key shortcuts */
  UI_BUT_HAS_SEP_CHAR = 1 << 27,
  /** Don't run updates while dragging (needed in rare cases). */
  UI_BUT_UPDATE_DELAY = 1 << 28,
  /** When widget is in textedit mode, update value on each char stroke */
  UI_BUT_TEXTEDIT_UPDATE = 1 << 29,
  /** Show 'x' icon to clear/unlink value of text or search button. */
  UI_BUT_VALUE_CLEAR = 1 << 30,
  UI_BUT_SCA_LINK_GREY = 1 << 31, /* used to flag if sca links shoud be gray out */

  /** RNA property of the button is overridden from linked reference data. */
  UI_BUT_OVERRIDDEN = 1u << 31u,
};

/* Default font size for normal text. */
#define UI_DEFAULT_TEXT_POINTS 11.0f

/* Larger size used for title text. */
#define UI_DEFAULT_TITLE_POINTS 11.0f

#define UI_PANEL_WIDTH 340
#define UI_COMPACT_PANEL_WIDTH 160
#define UI_SIDEBAR_PANEL_WIDTH 220
#define UI_NAVIGATION_REGION_WIDTH UI_COMPACT_PANEL_WIDTH
#define UI_NARROW_NAVIGATION_REGION_WIDTH 100

#define UI_PANEL_CATEGORY_MARGIN_WIDTH (U.widget_unit * 1.0f)

/* Both these margins should be ignored if the panel doesn't show a background (check
 * #UI_panel_should_show_background()). */
#define UI_PANEL_MARGIN_X (U.widget_unit * 0.4f)
#define UI_PANEL_MARGIN_Y (U.widget_unit * 0.1f)

/* but->drawflag - these flags should only affect how the button is drawn. */
/* NOTE: currently, these flags *are not passed* to the widget's state() or draw() functions
 *       (except for the 'align' ones)!
 */
enum {
  /** Text and icon alignment (by default, they are centered). */
  UI_BUT_TEXT_LEFT = 1 << 1,
  UI_BUT_ICON_LEFT = 1 << 2,
  UI_BUT_TEXT_RIGHT = 1 << 3,
  /** Prevent the button to show any tooltip. */
  UI_BUT_NO_TOOLTIP = 1 << 4,
  /** Do not add the usual horizontal padding for text drawing. */
  UI_BUT_NO_TEXT_PADDING = 1 << 5,

  /* Button align flag, for drawing groups together.
   * Used in 'uiBlock.flag', take care! */
  UI_BUT_ALIGN_TOP = 1 << 14,
  UI_BUT_ALIGN_LEFT = 1 << 15,
  UI_BUT_ALIGN_RIGHT = 1 << 16,
  UI_BUT_ALIGN_DOWN = 1 << 17,
  UI_BUT_ALIGN = UI_BUT_ALIGN_TOP | UI_BUT_ALIGN_LEFT | UI_BUT_ALIGN_RIGHT | UI_BUT_ALIGN_DOWN,
  /* end bits shared with 'uiBlock.flag' */

  /**
   * Warning - HACK!
   * Needed for buttons which are not TOP/LEFT aligned,
   * but have some top/left corner stitched to some other TOP/LEFT-aligned button,
   * because of 'corrective' hack in widget_roundbox_set()... */
  UI_BUT_ALIGN_STITCH_TOP = 1 << 18,
  UI_BUT_ALIGN_STITCH_LEFT = 1 << 19,
  UI_BUT_ALIGN_ALL = UI_BUT_ALIGN | UI_BUT_ALIGN_STITCH_TOP | UI_BUT_ALIGN_STITCH_LEFT,

  /** This but is "inside" a box item (currently used to change theme colors). */
  UI_BUT_BOX_ITEM = 1 << 20,

  /** Active left part of number button */
  UI_BUT_ACTIVE_LEFT = 1 << 21,
  /** Active right part of number button */
  UI_BUT_ACTIVE_RIGHT = 1 << 22,

  /** Reverse order of consecutive off/on icons */
  UI_BUT_ICON_REVERSE = 1 << 23,

  /** Value is animated, but the current value differs from the animated one. */
  UI_BUT_ANIMATED_CHANGED = 1 << 24,

  /* Draw the checkbox buttons inverted. */
  UI_BUT_CHECKBOX_INVERT = 1 << 25,
};

/* scale fixed button widths by this to account for DPI */

#define UI_DPI_FAC (U.dpi_fac)
/* 16 to copy ICON_DEFAULT_HEIGHT */
#define UI_DPI_ICON_SIZE ((float)16 * UI_DPI_FAC)

/**
 * Button types, bits stored in 1 value... and a short even!
 * - bits 0-4:  #uiBut.bitnr (0-31)
 * - bits 5-7:  pointer type
 * - bit  8:    for 'bit'
 * - bit  9-15: button type (now 6 bits, 64 types)
 */
typedef enum {
  UI_BUT_POIN_CHAR = 32,
  UI_BUT_POIN_SHORT = 64,
  UI_BUT_POIN_INT = 96,
  UI_BUT_POIN_FLOAT = 128,
  // UI_BUT_POIN_FUNCTION = 192, /* UNUSED */
  UI_BUT_POIN_BIT = 256, /* OR'd with a bit index. */
} eButPointerType;

/* requires (but->poin != NULL) */
#define UI_BUT_POIN_TYPES (UI_BUT_POIN_FLOAT | UI_BUT_POIN_SHORT | UI_BUT_POIN_CHAR)

/* assigned to but->type, OR'd with the flags above when passing args */
typedef enum {
  UI_BTYPE_BUT = 1 << 9,
  UI_BTYPE_ROW = 2 << 9,
  UI_BTYPE_TEXT = 3 << 9,
  /** Drop-down list. */
  UI_BTYPE_MENU = 4 << 9,
  UI_BTYPE_BUT_MENU = 5 << 9,
  /** number button */
  UI_BTYPE_NUM = 6 << 9,
  /** number slider */
  UI_BTYPE_NUM_SLIDER = 7 << 9,
  UI_BTYPE_TOGGLE = 8 << 9,
  UI_BTYPE_TOGGLE_N = 9 << 9,
  UI_BTYPE_ICON_TOGGLE = 10 << 9,
  UI_BTYPE_ICON_TOGGLE_N = 11 << 9,
  /** same as regular toggle, but no on/off state displayed */
  UI_BTYPE_BUT_TOGGLE = 12 << 9,
  /** similar to toggle, display a 'tick' */
  UI_BTYPE_CHECKBOX = 13 << 9,
  UI_BTYPE_CHECKBOX_N = 14 << 9,
  UI_BTYPE_COLOR = 15 << 9,
  UI_BTYPE_TAB = 16 << 9,
  UI_BTYPE_POPOVER = 17 << 9,
  UI_BTYPE_SCROLL = 18 << 9,
  UI_BTYPE_BLOCK = 19 << 9,
  UI_BTYPE_LABEL = 20 << 9,
  UI_BTYPE_LINK = 22 << 9,
  UI_BTYPE_INLINK = 23 << 9,
  UI_BTYPE_KEY_EVENT = 24 << 9,
  UI_BTYPE_HSVCUBE = 26 << 9,
  /** menu (often used in headers), **_MENU /w different draw-type */
  UI_BTYPE_PULLDOWN = 27 << 9,
  UI_BTYPE_ROUNDBOX = 28 << 9,
  UI_BTYPE_COLORBAND = 30 << 9,
  /** sphere widget (used to input a unit-vector, aka normal) */
  UI_BTYPE_UNITVEC = 31 << 9,
  UI_BTYPE_CURVE = 32 << 9,
  /** Profile editing widget */
  UI_BTYPE_CURVEPROFILE = 33 << 9,
  UI_BTYPE_LISTBOX = 36 << 9,
  UI_BTYPE_LISTROW = 37 << 9,
  UI_BTYPE_HSVCIRCLE = 38 << 9,
  UI_BTYPE_TRACK_PREVIEW = 40 << 9,

  /** Buttons with value >= #UI_BTYPE_SEARCH_MENU don't get undo pushes. */
  UI_BTYPE_SEARCH_MENU = 41 << 9,
  UI_BTYPE_EXTRA = 42 << 9,
  /** A preview image (#PreviewImage), with text under it. Typically bigger than normal buttons and
   * laid out in a grid, e.g. like the File Browser in thumbnail display mode. */
  UI_BTYPE_PREVIEW_TILE = 43 << 9,
  UI_BTYPE_HOTKEY_EVENT = 46 << 9,
  /** Non-interactive image, used for splash screen */
  UI_BTYPE_IMAGE = 47 << 9,
  UI_BTYPE_HISTOGRAM = 48 << 9,
  UI_BTYPE_WAVEFORM = 49 << 9,
  UI_BTYPE_VECTORSCOPE = 50 << 9,
  UI_BTYPE_PROGRESS_BAR = 51 << 9,
  UI_BTYPE_NODE_SOCKET = 53 << 9,
  UI_BTYPE_SEPR = 54 << 9,
  UI_BTYPE_SEPR_LINE = 55 << 9,
  /** Dynamically fill available space. */
  UI_BTYPE_SEPR_SPACER = 56 << 9,
  /** Resize handle (resize uilist). */
  UI_BTYPE_GRIP = 57 << 9,
  UI_BTYPE_DECORATOR = 58 << 9,
  /* An item in a tree view. Parent items may be collapsible. */
  UI_BTYPE_TREEROW = 59 << 9,
} eButType;

#define BUTTYPE (63 << 9)

/** Gradient types, for color picker #UI_BTYPE_HSVCUBE etc. */
typedef enum eButGradientType {
  UI_GRAD_SV = 0,
  UI_GRAD_HV = 1,
  UI_GRAD_HS = 2,
  UI_GRAD_H = 3,
  UI_GRAD_S = 4,
  UI_GRAD_V = 5,

  UI_GRAD_V_ALT = 9,
  UI_GRAD_L_ALT = 10,
} eButGradientType;

/* Drawing
 *
 * Functions to draw various shapes, taking theme settings into account.
 * Used for code that draws its own UI style elements. */

void UI_draw_roundbox_corner_set(int type);
void UI_draw_roundbox_aa(const struct rctf *rect, bool filled, float rad, const float color[4]);
void UI_draw_roundbox_4fv(const struct rctf *rect, bool filled, float rad, const float col[4]);
void UI_draw_roundbox_3ub_alpha(const struct rctf *rect,
                                bool filled,
                                float rad,
                                const unsigned char col[3],
                                unsigned char alpha);
void UI_draw_roundbox_3fv_alpha(
    const struct rctf *rect, bool filled, float rad, const float col[3], float alpha);
void UI_draw_roundbox_4fv_ex(const struct rctf *rect,
                             const float inner1[4],
                             const float inner2[4],
                             float shade_dir,
                             const float outline[4],
                             float outline_width,
                             float rad);

#if 0 /* unused */
int UI_draw_roundbox_corner_get(void);
#endif

void UI_draw_box_shadow(const struct rctf *rect, unsigned char alpha);
void UI_draw_text_underline(int pos_x, int pos_y, int len, int height, const float color[4]);

/**
 * Draw title and text safe areas.
 *
 * \note This function is to be used with the 2D dashed shader enabled.
 *
 * \param pos: is a #PRIM_FLOAT, 2, #GPU_FETCH_FLOAT vertex attribute.
 * \param x1, x2, y1, y2: The offsets for the view, not the zones.
 */
void UI_draw_safe_areas(uint pos,
                        const struct rctf *rect,
                        const float title_aspect[2],
                        const float action_aspect[2]);

/** State for scrolldrawing. */
enum {
  UI_SCROLL_PRESSED = 1 << 0,
  UI_SCROLL_ARROWS = 1 << 1,
  UI_SCROLL_NO_OUTLINE = 1 << 2,
};
/**
 * Function in use for buttons and for view2d sliders.
 */
void UI_draw_widget_scroll(struct uiWidgetColors *wcol,
                           const struct rcti *rect,
                           const struct rcti *slider,
                           int state);

/**
 * Shortening string helper.
 *
 * Cut off the middle of the text to fit into the given width.
 *
 * \note in case this middle clipping would just remove a few chars,
 * it rather clips right, which is more readable.
 *
 * If rpart_sep is not Null, the part of str starting to first occurrence of rpart_sep
 * is preserved at all cost.
 * Useful for strings with shortcuts
 * (like 'AVeryLongFooBarLabelForMenuEntry|Ctrl O' -> 'AVeryLong...MenuEntry|Ctrl O').
 */
float UI_text_clip_middle_ex(const struct uiFontStyle *fstyle,
                             char *str,
                             float okwidth,
                             const float minwidth,
                             const size_t max_len,
                             const char rpart_sep);

/**
 * Callbacks
 *
 * UI_block_func_handle_set/ButmFunc are for handling events through a callback.
 * HandleFunc gets the retval passed on, and ButmFunc gets a2. The latter is
 * mostly for compatibility with older code.
 *
 * - #UI_but_func_complete_set is for tab completion.
 *
 * - #uiButSearchFunc is for name buttons, showing a popup with matches
 *
 * - #UI_block_func_set and UI_but_func_set are callbacks run when a button is used,
 *   in case events, operators or RNA are not sufficient to handle the button.
 *
 * - #UI_but_funcN_set will free the argument with MEM_freeN. */

typedef struct uiSearchItems uiSearchItems;

typedef void (*uiButHandleFunc)(struct bContext *C, void *arg1, void *arg2);
typedef void (*uiButHandleRenameFunc)(struct bContext *C, void *arg, char *origstr);
typedef void (*uiButHandleNFunc)(struct bContext *C, void *argN, void *arg2);
typedef void (*uiButHandleHoldFunc)(struct bContext *C, struct ARegion *butregion, uiBut *but);
typedef int (*uiButCompleteFunc)(struct bContext *C, char *str, void *arg);

/* Search types. */
typedef struct ARegion *(*uiButSearchCreateFn)(struct bContext *C,
                                               struct ARegion *butregion,
                                               struct uiButSearch *search_but);
/**
 * `is_first` is typically used to ignore search filtering when the menu is first opened in order
 * to display the full list of options. The value will be false after the button's text is edited
 * (for every call except the first).
 */
typedef void (*uiButSearchUpdateFn)(const struct bContext *C,
                                    void *arg,
                                    const char *str,
                                    uiSearchItems *items,
                                    const bool is_first);
typedef bool (*uiButSearchContextMenuFn)(struct bContext *C,
                                         void *arg,
                                         void *active,
                                         const struct wmEvent *event);
typedef struct ARegion *(*uiButSearchTooltipFn)(struct bContext *C,
                                                struct ARegion *region,
                                                const struct rcti *item_rect,
                                                void *arg,
                                                void *active);

/* Must return allocated string. */
typedef char *(*uiButToolTipFunc)(struct bContext *C, void *argN, const char *tip);
typedef int (*uiButPushedStateFunc)(struct uiBut *but, const void *arg);

typedef void (*uiBlockHandleFunc)(struct bContext *C, void *arg, int event);

/* -------------------------------------------------------------------- */
/** \name Custom Interaction
 *
 * Sometimes it's useful to create data that remains available
 * while the user interacts with a button.
 *
 * A common case is dragging a number button or slider
 * however this could be used in other cases too.
 * \{ */

struct uiBlockInteraction_Params {
  /**
   * When true, this interaction is not modal
   * (user clicking on a number button arrows or pasting a value for example).
   */
  bool is_click;
  /**
   * Array of unique event ID's (values from #uiBut.retval).
   * There may be more than one for multi-button editing (see #UI_BUT_DRAG_MULTI).
   */
  int *unique_retval_ids;
  uint unique_retval_ids_len;
};

/** Returns 'user_data', freed by #uiBlockInteractionEndFn. */
typedef void *(*uiBlockInteractionBeginFn)(struct bContext *C,
                                           const struct uiBlockInteraction_Params *params,
                                           void *arg1);
typedef void (*uiBlockInteractionEndFn)(struct bContext *C,
                                        const struct uiBlockInteraction_Params *params,
                                        void *arg1,
                                        void *user_data);
typedef void (*uiBlockInteractionUpdateFn)(struct bContext *C,
                                           const struct uiBlockInteraction_Params *params,
                                           void *arg1,
                                           void *user_data);

typedef struct uiBlockInteraction_CallbackData {
  uiBlockInteractionBeginFn begin_fn;
  uiBlockInteractionEndFn end_fn;
  uiBlockInteractionUpdateFn update_fn;
  void *arg1;
} uiBlockInteraction_CallbackData;

void UI_block_interaction_set(uiBlock *block, uiBlockInteraction_CallbackData *callbacks);

/** \} */

/* Menu Callbacks */

typedef void (*uiMenuCreateFunc)(struct bContext *C, struct uiLayout *layout, void *arg1);
typedef void (*uiMenuHandleFunc)(struct bContext *C, void *arg, int event);
/**
 * Used for cycling menu values without opening the menu (Ctrl-Wheel).
 * \param direction: forward or backwards [1 / -1].
 * \param arg1: uiBut.poin (as with #uiMenuCreateFunc).
 * \return true when the button was changed.
 */
typedef bool (*uiMenuStepFunc)(struct bContext *C, int direction, void *arg1);

typedef void (*uiFreeArgFunc)(void *arg);

/* interface_query.c */
bool UI_but_has_tooltip_label(const uiBut *but);
bool UI_but_is_tool(const uiBut *but);
/* file selectors are exempt from utf-8 checks */
bool UI_but_is_utf8(const uiBut *but);
#define UI_but_is_decorator(but) ((but)->type == UI_BTYPE_DECORATOR)

bool UI_block_is_empty_ex(const uiBlock *block, const bool skip_title);
bool UI_block_is_empty(const uiBlock *block);
bool UI_block_can_add_separator(const uiBlock *block);

struct uiList *UI_list_find_mouse_over(const struct ARegion *region, const struct wmEvent *event);

/* interface_region_menu_popup.c */
/**
 * Popup Menus
 *
 * Functions used to create popup menus. For more extended menus the
 * UI_popup_menu_begin/End functions can be used to define own items with
 * the uiItem functions in between. If it is a simple confirmation menu
 * or similar, popups can be created with a single function call.
 */
typedef struct uiPopupMenu uiPopupMenu;

uiPopupMenu *UI_popup_menu_begin(struct bContext *C, const char *title, int icon) ATTR_NONNULL();
/**
 * Only return handler, and set optional title.
 * \param block_name: Assigned to uiBlock.name (useful info for debugging).
 */
uiPopupMenu *UI_popup_menu_begin_ex(struct bContext *C,
                                    const char *title,
                                    const char *block_name,
                                    int icon) ATTR_NONNULL();
/**
 * Set the whole structure to work.
 */
void UI_popup_menu_end(struct bContext *C, struct uiPopupMenu *pup);
bool UI_popup_menu_end_or_cancel(struct bContext *C, struct uiPopupMenu *head);
struct uiLayout *UI_popup_menu_layout(uiPopupMenu *pup);

void UI_popup_menu_reports(struct bContext *C, struct ReportList *reports) ATTR_NONNULL();
int UI_popup_menu_invoke(struct bContext *C, const char *idname, struct ReportList *reports)
    ATTR_NONNULL(1, 2);

/**
 * Allow setting menu return value from externals.
 * E.g. WM might need to do this for exiting files correctly.
 */
void UI_popup_menu_retval_set(const uiBlock *block, const int retval, const bool enable);
/**
 * Setting the button makes the popup open from the button instead of the cursor.
 */
void UI_popup_menu_but_set(uiPopupMenu *pup, struct ARegion *butregion, uiBut *but);

/* interface_region_popover.c */

typedef struct uiPopover uiPopover;

int UI_popover_panel_invoke(struct bContext *C,
                            const char *idname,
                            bool keep_open,
                            struct ReportList *reports);

/**
 * Only return handler, and set optional title.
 *
 * \param from_active_button: Use the active button for positioning,
 * use when the popover is activated from an operator instead of directly from the button.
 */
uiPopover *UI_popover_begin(struct bContext *C, int menu_width, bool from_active_button)
    ATTR_NONNULL(1);
/**
 * Set the whole structure to work.
 */
void UI_popover_end(struct bContext *C, struct uiPopover *pup, struct wmKeyMap *keymap);
struct uiLayout *UI_popover_layout(uiPopover *pup);
void UI_popover_once_clear(uiPopover *pup);

/* interface_region_menu_pie.c */
/* Pie menus */
typedef struct uiPieMenu uiPieMenu;

int UI_pie_menu_invoke(struct bContext *C, const char *idname, const struct wmEvent *event);
int UI_pie_menu_invoke_from_operator_enum(struct bContext *C,
                                          const char *title,
                                          const char *opname,
                                          const char *propname,
                                          const struct wmEvent *event);
int UI_pie_menu_invoke_from_rna_enum(struct bContext *C,
                                     const char *title,
                                     const char *path,
                                     const struct wmEvent *event);

struct uiPieMenu *UI_pie_menu_begin(struct bContext *C,
                                    const char *title,
                                    int icon,
                                    const struct wmEvent *event) ATTR_NONNULL();
void UI_pie_menu_end(struct bContext *C, uiPieMenu *pie);
struct uiLayout *UI_pie_menu_layout(struct uiPieMenu *pie);

/* interface_region_menu_popup.c */

/* Popup Blocks
 *
 * Functions used to create popup blocks. These are like popup menus
 * but allow using all button types and creating an own layout. */
typedef uiBlock *(*uiBlockCreateFunc)(struct bContext *C, struct ARegion *region, void *arg1);
typedef void (*uiBlockCancelFunc)(struct bContext *C, void *arg1);

void UI_popup_block_invoke(struct bContext *C,
                           uiBlockCreateFunc func,
                           void *arg,
                           uiFreeArgFunc arg_free);
void UI_popup_block_invoke_ex(struct bContext *C,
                              uiBlockCreateFunc func,
                              void *arg,
                              uiFreeArgFunc arg_free,
                              bool can_refresh);
void UI_popup_block_ex(struct bContext *C,
                       uiBlockCreateFunc func,
                       uiBlockHandleFunc popup_func,
                       uiBlockCancelFunc cancel_func,
                       void *arg,
                       struct wmOperator *op);
#if 0 /* UNUSED */
void uiPupBlockOperator(struct bContext *C,
                        uiBlockCreateFunc func,
                        struct wmOperator *op,
                        wmOperatorCallContext opcontext);
#endif

void UI_popup_block_close(struct bContext *C, struct wmWindow *win, uiBlock *block);

bool UI_popup_block_name_exists(const struct bScreen *screen, const char *name);

/* Blocks
 *
 * Functions for creating, drawing and freeing blocks. A Block is a
 * container of buttons and used for various purposes.
 *
 * Begin/Define Buttons/End/Draw is the typical order in which these
 * function should be called, though for popup blocks Draw is left out.
 * Freeing blocks is done by the screen/ module automatically.
 */

uiBlock *UI_block_begin(const struct bContext *C,
                        struct ARegion *region,
                        const char *name,
                        eUIEmbossType emboss);
void UI_block_end_ex(const struct bContext *C, uiBlock *block, const int xy[2], int r_xy[2]);
void UI_block_end(const struct bContext *C, uiBlock *block);
/**
 * Uses local copy of style, to scale things down, and allow widgets to change stuff.
 */
void UI_block_draw(const struct bContext *C, struct uiBlock *block);
void UI_blocklist_update_window_matrix(const struct bContext *C, const struct ListBase *lb);
void UI_blocklist_update_view_for_buttons(const struct bContext *C, const struct ListBase *lb);
void UI_blocklist_draw(const struct bContext *C, const struct ListBase *lb);
void UI_block_update_from_old(const struct bContext *C, struct uiBlock *block);

enum {
  UI_BLOCK_THEME_STYLE_REGULAR = 0,
  UI_BLOCK_THEME_STYLE_POPUP = 1,
};
void UI_block_theme_style_set(uiBlock *block, char theme_style);
eUIEmbossType UI_block_emboss_get(uiBlock *block);
void UI_block_emboss_set(uiBlock *block, eUIEmbossType emboss);
bool UI_block_is_search_only(const uiBlock *block);
/**
 * Use when a block must be searched to give accurate results
 * for the whole region but shouldn't be displayed.
 */
void UI_block_set_search_only(uiBlock *block, bool search_only);

/**
 * Can be called with C==NULL.
 */
void UI_block_free(const struct bContext *C, uiBlock *block);
/**
 * Can be called with C==NULL.
 */
void UI_blocklist_free(const struct bContext *C, struct ARegion *region);
void UI_blocklist_free_inactive(const struct bContext *C, struct ARegion *region);

/**
 * Is called by notifier.
 */
void UI_screen_free_active_but_highlight(const struct bContext *C, struct bScreen *screen);
void UI_region_free_active_but_all(struct bContext *context, struct ARegion *region);

void UI_block_region_set(uiBlock *block, struct ARegion *region);

void UI_block_lock_set(uiBlock *block, bool val, const char *lockstr);
void UI_block_lock_clear(uiBlock *block);

/**
 * Automatic aligning, horizontal or vertical.
 */
void UI_block_align_begin(uiBlock *block);
void UI_block_align_end(uiBlock *block);

/* block bounds/position calculation */
typedef enum {
  UI_BLOCK_BOUNDS_NONE = 0,
  UI_BLOCK_BOUNDS = 1,
  UI_BLOCK_BOUNDS_TEXT,
  UI_BLOCK_BOUNDS_POPUP_MOUSE,
  UI_BLOCK_BOUNDS_POPUP_MENU,
  UI_BLOCK_BOUNDS_POPUP_CENTER,
  UI_BLOCK_BOUNDS_PIE_CENTER,
} eBlockBoundsCalc;

/**
 * Used for various cases.
 */
void UI_block_bounds_set_normal(struct uiBlock *block, int addval);
/**
 * Used for pull-downs.
 */
void UI_block_bounds_set_text(uiBlock *block, int addval);
/**
 * Used for block popups.
 */
void UI_block_bounds_set_popup(uiBlock *block, int addval, const int bounds_offset[2]);
/**
 * Used for menu popups.
 */
void UI_block_bounds_set_menu(uiBlock *block, int addval, const int bounds_offset[2]);
/**
 * Used for centered popups, i.e. splash.
 */
void UI_block_bounds_set_centered(uiBlock *block, int addval);
void UI_block_bounds_set_explicit(uiBlock *block, int minx, int miny, int maxx, int maxy);

int UI_blocklist_min_y_get(struct ListBase *lb);

void UI_block_direction_set(uiBlock *block, char direction);
/**
 * This call escapes if there's alignment flags.
 */
void UI_block_order_flip(uiBlock *block);
void UI_block_flag_enable(uiBlock *block, int flag);
void UI_block_flag_disable(uiBlock *block, int flag);
void UI_block_translate(uiBlock *block, int x, int y);

int UI_but_return_value_get(uiBut *but);

void UI_but_drag_set_id(uiBut *but, struct ID *id);
/**
 * Set an image to display while dragging. This works for any drag type (`WM_DRAG_XXX`).
 * Not to be confused with #UI_but_drag_set_image(), which sets up dragging of an image.
 */
void UI_but_drag_attach_image(uiBut *but, struct ImBuf *imb, const float scale);
/**
 * \param asset: May be passed from a temporary variable, drag data only stores a copy of this.
 */
void UI_but_drag_set_asset(uiBut *but,
                           const struct AssetHandle *asset,
                           const char *path,
                           struct AssetMetaData *metadata,
                           int import_type, /* eFileAssetImportType */
                           int icon,
                           struct ImBuf *imb,
                           float scale);
void UI_but_drag_set_rna(uiBut *but, struct PointerRNA *ptr);
void UI_but_drag_set_path(uiBut *but, const char *path, const bool use_free);
void UI_but_drag_set_name(uiBut *but, const char *name);
/**
 * Value from button itself.
 */
void UI_but_drag_set_value(uiBut *but);
void UI_but_drag_set_image(
    uiBut *but, const char *path, int icon, struct ImBuf *imb, float scale, const bool use_free);

uiBut *UI_but_active_drop_name_button(const struct bContext *C);
/**
 * Returns true if highlighted button allows drop of names.
 * called in region context.
 */
bool UI_but_active_drop_name(const struct bContext *C);
bool UI_but_active_drop_color(struct bContext *C);

void UI_but_flag_enable(uiBut *but, int flag);
void UI_but_flag_disable(uiBut *but, int flag);
bool UI_but_flag_is_set(uiBut *but, int flag);

void UI_but_drawflag_enable(uiBut *but, int flag);
void UI_but_drawflag_disable(uiBut *but, int flag);

void UI_but_disable(uiBut *but, const char *disabled_hint);

void UI_but_type_set_menu_from_pulldown(uiBut *but);

/**
 * Special button case, only draw it when used actively, for outliner etc.
 *
 * Needed for temporarily rename buttons, such as in outliner or file-select,
 * they should keep calling #uiDefBut to keep them alive.
 * \return false when button removed.
 */
bool UI_but_active_only_ex(const struct bContext *C,
                           struct ARegion *region,
                           uiBlock *block,
                           uiBut *but,
                           const bool remove_on_failure);
bool UI_but_active_only(const struct bContext *C,
                        struct ARegion *region,
                        uiBlock *block,
                        uiBut *but);
/**
 * \warning This must run after other handlers have been added,
 * otherwise the handler won't be removed, see: T71112.
 */
bool UI_block_active_only_flagged_buttons(const struct bContext *C,
                                          struct ARegion *region,
                                          struct uiBlock *block);

/**
 * Simulate button click.
 */
void UI_but_execute(const struct bContext *C, struct ARegion *region, uiBut *but);

bool UI_but_online_manual_id(const uiBut *but,
                             char *r_str,
                             size_t maxlength) ATTR_WARN_UNUSED_RESULT;
bool UI_but_online_manual_id_from_active(const struct bContext *C,
                                         char *r_str,
                                         size_t maxlength) ATTR_WARN_UNUSED_RESULT;
bool UI_but_is_userdef(const uiBut *but);

/* Buttons
 *
 * Functions to define various types of buttons in a block. Postfixes:
 * - F: float
 * - I: int
 * - S: short
 * - C: char
 * - R: RNA
 * - O: operator */

uiBut *uiDefBut(uiBlock *block,
                int type,
                int retval,
                const char *str,
                int x,
                int y,
                short width,
                short height,
                void *poin,
                float min,
                float max,
                float a1,
                float a2,
                const char *tip);
uiBut *uiDefButF(uiBlock *block,
                 int type,
                 int retval,
                 const char *str,
                 int x,
                 int y,
                 short width,
                 short height,
                 float *poin,
                 float min,
                 float max,
                 float a1,
                 float a2,
                 const char *tip);
uiBut *uiDefButBitF(uiBlock *block,
                    int type,
                    int bit,
                    int retval,
                    const char *str,
                    int x,
                    int y,
                    short width,
                    short height,
                    float *poin,
                    float min,
                    float max,
                    float a1,
                    float a2,
                    const char *tip);
uiBut *uiDefButI(uiBlock *block,
                 int type,
                 int retval,
                 const char *str,
                 int x,
                 int y,
                 short width,
                 short height,
                 int *poin,
                 float min,
                 float max,
                 float a1,
                 float a2,
                 const char *tip);
uiBut *uiDefButBitI(uiBlock *block,
                    int type,
                    int bit,
                    int retval,
                    const char *str,
                    int x,
                    int y,
                    short width,
                    short height,
                    int *poin,
                    float min,
                    float max,
                    float a1,
                    float a2,
                    const char *tip);
uiBut *uiDefButS(uiBlock *block,
                 int type,
                 int retval,
                 const char *str,
                 int x,
                 int y,
                 short width,
                 short height,
                 short *poin,
                 float min,
                 float max,
                 float a1,
                 float a2,
                 const char *tip);
uiBut *uiDefButBitS(uiBlock *block,
                    int type,
                    int bit,
                    int retval,
                    const char *str,
                    int x,
                    int y,
                    short width,
                    short height,
                    short *poin,
                    float min,
                    float max,
                    float a1,
                    float a2,
                    const char *tip);
uiBut *uiDefButC(uiBlock *block,
                 int type,
                 int retval,
                 const char *str,
                 int x,
                 int y,
                 short width,
                 short height,
                 char *poin,
                 float min,
                 float max,
                 float a1,
                 float a2,
                 const char *tip);
uiBut *uiDefButBitC(uiBlock *block,
                    int type,
                    int bit,
                    int retval,
                    const char *str,
                    int x,
                    int y,
                    short width,
                    short height,
                    char *poin,
                    float min,
                    float max,
                    float a1,
                    float a2,
                    const char *tip);
uiBut *uiDefButR(uiBlock *block,
                 int type,
                 int retval,
                 const char *str,
                 int x,
                 int y,
                 short width,
                 short height,
                 struct PointerRNA *ptr,
                 const char *propname,
                 int index,
                 float min,
                 float max,
                 float a1,
                 float a2,
                 const char *tip);
uiBut *uiDefButR_prop(uiBlock *block,
                      int type,
                      int retval,
                      const char *str,
                      int x,
                      int y,
                      short width,
                      short height,
                      struct PointerRNA *ptr,
                      struct PropertyRNA *prop,
                      int index,
                      float min,
                      float max,
                      float a1,
                      float a2,
                      const char *tip);
uiBut *uiDefButO(uiBlock *block,
                 int type,
                 const char *opname,
                 wmOperatorCallContext opcontext,
                 const char *str,
                 int x,
                 int y,
                 short width,
                 short height,
                 const char *tip);
uiBut *uiDefButO_ptr(uiBlock *block,
                     int type,
                     struct wmOperatorType *ot,
                     wmOperatorCallContext opcontext,
                     const char *str,
                     int x,
                     int y,
                     short width,
                     short height,
                     const char *tip);

/**
 * If a1==1.0 then a2 is an extra icon blending factor (alpha 0.0 - 1.0).
 */
uiBut *uiDefIconBut(uiBlock *block,
                    int type,
                    int retval,
                    int icon,
                    int x,
                    int y,
                    short width,
                    short height,
                    void *poin,
                    float min,
                    float max,
                    float a1,
                    float a2,
                    const char *tip);
uiBut *uiDefIconButF(uiBlock *block,
                     int type,
                     int retval,
                     int icon,
                     int x,
                     int y,
                     short width,
                     short height,
                     float *poin,
                     float min,
                     float max,
                     float a1,
                     float a2,
                     const char *tip);
uiBut *uiDefIconButBitF(uiBlock *block,
                        int type,
                        int bit,
                        int retval,
                        int icon,
                        int x,
                        int y,
                        short width,
                        short height,
                        float *poin,
                        float min,
                        float max,
                        float a1,
                        float a2,
                        const char *tip);
uiBut *uiDefIconButI(uiBlock *block,
                     int type,
                     int retval,
                     int icon,
                     int x,
                     int y,
                     short width,
                     short height,
                     int *poin,
                     float min,
                     float max,
                     float a1,
                     float a2,
                     const char *tip);
uiBut *uiDefIconButBitI(uiBlock *block,
                        int type,
                        int bit,
                        int retval,
                        int icon,
                        int x,
                        int y,
                        short width,
                        short height,
                        int *poin,
                        float min,
                        float max,
                        float a1,
                        float a2,
                        const char *tip);
uiBut *uiDefIconButS(uiBlock *block,
                     int type,
                     int retval,
                     int icon,
                     int x,
                     int y,
                     short width,
                     short height,
                     short *poin,
                     float min,
                     float max,
                     float a1,
                     float a2,
                     const char *tip);
uiBut *uiDefIconButBitS(uiBlock *block,
                        int type,
                        int bit,
                        int retval,
                        int icon,
                        int x,
                        int y,
                        short width,
                        short height,
                        short *poin,
                        float min,
                        float max,
                        float a1,
                        float a2,
                        const char *tip);
uiBut *uiDefIconButC(uiBlock *block,
                     int type,
                     int retval,
                     int icon,
                     int x,
                     int y,
                     short width,
                     short height,
                     char *poin,
                     float min,
                     float max,
                     float a1,
                     float a2,
                     const char *tip);
uiBut *uiDefIconButBitC(uiBlock *block,
                        int type,
                        int bit,
                        int retval,
                        int icon,
                        int x,
                        int y,
                        short width,
                        short height,
                        char *poin,
                        float min,
                        float max,
                        float a1,
                        float a2,
                        const char *tip);
uiBut *uiDefIconButR(uiBlock *block,
                     int type,
                     int retval,
                     int icon,
                     int x,
                     int y,
                     short width,
                     short height,
                     struct PointerRNA *ptr,
                     const char *propname,
                     int index,
                     float min,
                     float max,
                     float a1,
                     float a2,
                     const char *tip);
uiBut *uiDefIconButR_prop(uiBlock *block,
                          int type,
                          int retval,
                          int icon,
                          int x,
                          int y,
                          short width,
                          short height,
                          struct PointerRNA *ptr,
                          struct PropertyRNA *prop,
                          int index,
                          float min,
                          float max,
                          float a1,
                          float a2,
                          const char *tip);
uiBut *uiDefIconButO(uiBlock *block,
                     int type,
                     const char *opname,
                     wmOperatorCallContext opcontext,
                     int icon,
                     int x,
                     int y,
                     short width,
                     short height,
                     const char *tip);
uiBut *uiDefIconButO_ptr(uiBlock *block,
                         int type,
                         struct wmOperatorType *ot,
                         wmOperatorCallContext opcontext,
                         int icon,
                         int x,
                         int y,
                         short width,
                         short height,
                         const char *tip);
uiBut *uiDefButImage(
    uiBlock *block, void *imbuf, int x, int y, short width, short height, const uchar color[4]);
uiBut *uiDefButAlert(uiBlock *block, int icon, int x, int y, short width, short height);
/* Button containing both string label and icon */
uiBut *uiDefIconTextBut(uiBlock *block,
                        int type,
                        int retval,
                        int icon,
                        const char *str,
                        int x,
                        int y,
                        short width,
                        short height,
                        void *poin,
                        float min,
                        float max,
                        float a1,
                        float a2,
                        const char *tip);
uiBut *uiDefIconTextButF(uiBlock *block,
                         int type,
                         int retval,
                         int icon,
                         const char *str,
                         int x,
                         int y,
                         short width,
                         short height,
                         float *poin,
                         float min,
                         float max,
                         float a1,
                         float a2,
                         const char *tip);
uiBut *uiDefIconTextButBitF(uiBlock *block,
                            int type,
                            int bit,
                            int retval,
                            int icon,
                            const char *str,
                            int x,
                            int y,
                            short width,
                            short height,
                            float *poin,
                            float min,
                            float max,
                            float a1,
                            float a2,
                            const char *tip);
uiBut *uiDefIconTextButI(uiBlock *block,
                         int type,
                         int retval,
                         int icon,
                         const char *str,
                         int x,
                         int y,
                         short width,
                         short height,
                         int *poin,
                         float min,
                         float max,
                         float a1,
                         float a2,
                         const char *tip);
uiBut *uiDefIconTextButBitI(uiBlock *block,
                            int type,
                            int bit,
                            int retval,
                            int icon,
                            const char *str,
                            int x,
                            int y,
                            short width,
                            short height,
                            int *poin,
                            float min,
                            float max,
                            float a1,
                            float a2,
                            const char *tip);
uiBut *uiDefIconTextButS(uiBlock *block,
                         int type,
                         int retval,
                         int icon,
                         const char *str,
                         int x,
                         int y,
                         short width,
                         short height,
                         short *poin,
                         float min,
                         float max,
                         float a1,
                         float a2,
                         const char *tip);
uiBut *uiDefIconTextButBitS(uiBlock *block,
                            int type,
                            int bit,
                            int retval,
                            int icon,
                            const char *str,
                            int x,
                            int y,
                            short width,
                            short height,
                            short *poin,
                            float min,
                            float max,
                            float a1,
                            float a2,
                            const char *tip);
uiBut *uiDefIconTextButC(uiBlock *block,
                         int type,
                         int retval,
                         int icon,
                         const char *str,
                         int x,
                         int y,
                         short width,
                         short height,
                         char *poin,
                         float min,
                         float max,
                         float a1,
                         float a2,
                         const char *tip);
uiBut *uiDefIconTextButBitC(uiBlock *block,
                            int type,
                            int bit,
                            int retval,
                            int icon,
                            const char *str,
                            int x,
                            int y,
                            short width,
                            short height,
                            char *poin,
                            float min,
                            float max,
                            float a1,
                            float a2,
                            const char *tip);
uiBut *uiDefIconTextButR(uiBlock *block,
                         int type,
                         int retval,
                         int icon,
                         const char *str,
                         int x,
                         int y,
                         short width,
                         short height,
                         struct PointerRNA *ptr,
                         const char *propname,
                         int index,
                         float min,
                         float max,
                         float a1,
                         float a2,
                         const char *tip);
uiBut *uiDefIconTextButR_prop(uiBlock *block,
                              int type,
                              int retval,
                              int icon,
                              const char *str,
                              int x,
                              int y,
                              short width,
                              short height,
                              struct PointerRNA *ptr,
                              struct PropertyRNA *prop,
                              int index,
                              float min,
                              float max,
                              float a1,
                              float a2,
                              const char *tip);
uiBut *uiDefIconTextButO(uiBlock *block,
                         int type,
                         const char *opname,
                         wmOperatorCallContext opcontext,
                         int icon,
                         const char *str,
                         int x,
                         int y,
                         short width,
                         short height,
                         const char *tip);
uiBut *uiDefIconTextButO_ptr(uiBlock *block,
                             int type,
                             struct wmOperatorType *ot,
                             wmOperatorCallContext opcontext,
                             int icon,
                             const char *str,
                             int x,
                             int y,
                             short width,
                             short height,
                             const char *tip);

/* for passing inputs to ButO buttons */
struct PointerRNA *UI_but_operator_ptr_get(uiBut *but);

void UI_but_unit_type_set(uiBut *but, const int unit_type);
int UI_but_unit_type_get(const uiBut *but);

typedef enum uiStringInfoType {
  BUT_GET_RNAPROP_IDENTIFIER = 1,
  BUT_GET_RNASTRUCT_IDENTIFIER,
  BUT_GET_RNAENUM_IDENTIFIER,
  BUT_GET_LABEL,
  BUT_GET_RNA_LABEL,
  BUT_GET_RNAENUM_LABEL,
  BUT_GET_RNA_LABEL_CONTEXT, /* Context specified in CTX_XXX_ macros are just unreachable! */
  BUT_GET_TIP,
  BUT_GET_RNA_TIP,
  BUT_GET_RNAENUM_TIP,
  BUT_GET_OP_KEYMAP,
  BUT_GET_PROP_KEYMAP,
} uiStringInfoType;

typedef struct uiStringInfo {
  uiStringInfoType type;
  char *strinfo;
} uiStringInfo;

/* NOTE: Expects pointers to uiStringInfo structs as parameters.
 *       Will fill them with translated strings, when possible.
 *       Strings in uiStringInfo must be MEM_freeN'ed by caller. */
void UI_but_string_info_get(struct bContext *C, uiBut *but, ...) ATTR_SENTINEL(0);
void UI_but_extra_icon_string_info_get(struct bContext *C, uiButExtraOpIcon *extra_icon, ...)
    ATTR_SENTINEL(0);

/* Edit i18n stuff. */
/* Name of the main py op from i18n addon. */
#define EDTSRC_I18N_OP_NAME "UI_OT_edittranslation"

/**
 * Special Buttons
 *
 * Buttons with a more specific purpose:
 * - MenuBut: buttons that popup a menu (in headers usually).
 * - PulldownBut: like MenuBut, but creating a uiBlock (for compatibility).
 * - BlockBut: buttons that popup a block with more buttons.
 * - KeyevtBut: buttons that can be used to turn key events into values.
 * - PickerButtons: buttons like the color picker (for code sharing).
 * - AutoButR: RNA property button with type automatically defined.
 */
enum {
  UI_ID_RENAME = 1 << 0,
  UI_ID_BROWSE = 1 << 1,
  UI_ID_ADD_NEW = 1 << 2,
  UI_ID_ALONE = 1 << 4,
  UI_ID_OPEN = 1 << 3,
  UI_ID_DELETE = 1 << 5,
  UI_ID_LOCAL = 1 << 6,
  UI_ID_AUTO_NAME = 1 << 7,
  UI_ID_FAKE_USER = 1 << 8,
  UI_ID_PIN = 1 << 9,
  UI_ID_PREVIEWS = 1 << 10,
  UI_ID_OVERRIDE = 1 << 11,
  UI_ID_FULL = UI_ID_RENAME | UI_ID_BROWSE | UI_ID_ADD_NEW | UI_ID_OPEN | UI_ID_ALONE |
               UI_ID_DELETE | UI_ID_LOCAL,
};

/**
 * Ways to limit what is displayed in ID-search popup.
 * \note We may want to add LOCAL, LIBRARY ... as needed.
 */
enum {
  UI_TEMPLATE_ID_FILTER_ALL = 0,
  UI_TEMPLATE_ID_FILTER_AVAILABLE = 1,
};

/***************************** ID Utilities *******************************/

int UI_icon_from_id(const struct ID *id);
/** See: #BKE_report_type_str */
int UI_icon_from_report_type(int type);
int UI_icon_colorid_from_report_type(int type);
int UI_text_colorid_from_report_type(int type);

int UI_icon_from_event_type(short event_type, short event_value);
int UI_icon_from_keymap_item(const struct wmKeyMapItem *kmi, int r_icon_mod[4]);

uiBut *uiDefPulldownBut(uiBlock *block,
                        uiBlockCreateFunc func,
                        void *arg,
                        const char *str,
                        int x,
                        int y,
                        short width,
                        short height,
                        const char *tip);
uiBut *uiDefMenuBut(uiBlock *block,
                    uiMenuCreateFunc func,
                    void *arg,
                    const char *str,
                    int x,
                    int y,
                    short width,
                    short height,
                    const char *tip);
uiBut *uiDefIconTextMenuBut(uiBlock *block,
                            uiMenuCreateFunc func,
                            void *arg,
                            int icon,
                            const char *str,
                            int x,
                            int y,
                            short width,
                            short height,
                            const char *tip);
uiBut *uiDefIconMenuBut(uiBlock *block,
                        uiMenuCreateFunc func,
                        void *arg,
                        int icon,
                        int x,
                        int y,
                        short width,
                        short height,
                        const char *tip);

uiBut *uiDefBlockBut(uiBlock *block,
                     uiBlockCreateFunc func,
                     void *arg,
                     const char *str,
                     int x,
                     int y,
                     short width,
                     short height,
                     const char *tip);
uiBut *uiDefBlockButN(uiBlock *block,
                      uiBlockCreateFunc func,
                      void *argN,
                      const char *str,
                      int x,
                      int y,
                      short width,
                      short height,
                      const char *tip);

/**
 * Block button containing icon.
 */
uiBut *uiDefIconBlockBut(uiBlock *block,
                         uiBlockCreateFunc func,
                         void *arg,
                         int retval,
                         int icon,
                         int x,
                         int y,
                         short width,
                         short height,
                         const char *tip);
/**
 * Block button containing both string label and icon.
 */
uiBut *uiDefIconTextBlockBut(uiBlock *block,
                             uiBlockCreateFunc func,
                             void *arg,
                             int icon,
                             const char *str,
                             int x,
                             int y,
                             short width,
                             short height,
                             const char *tip);

uiBut *uiDefKeyevtButS(uiBlock *block,
                       int retval,
                       const char *str,
                       int x,
                       int y,
                       short width,
                       short height,
                       short *spoin,
                       const char *tip);

/**
 * Short pointers hard-coded.
 * \param modkeypoin: will be set to #KM_SHIFT, #KM_ALT, #KM_CTRL, #KM_OSKEY bits.
 */
uiBut *uiDefHotKeyevtButS(uiBlock *block,
                          int retval,
                          const char *str,
                          int x,
                          int y,
                          short width,
                          short height,
                          short *keypoin,
                          const short *modkeypoin,
                          const char *tip);

/**
 * \param arg is pointer to string/name, use UI_but_func_search_set() below to make this work.
 * here a1 and a2, if set, control thumbnail preview rows/cols.
 */
uiBut *uiDefSearchBut(uiBlock *block,
                      void *arg,
                      int retval,
                      int icon,
                      int maxlen,
                      int x,
                      int y,
                      short width,
                      short height,
                      float a1,
                      float a2,
                      const char *tip);
/**
 * Same parameters as for #uiDefSearchBut, with additional operator type and properties,
 * used by callback to call again the right op with the right options (properties values).
 */
uiBut *uiDefSearchButO_ptr(uiBlock *block,
                           struct wmOperatorType *ot,
                           struct IDProperty *properties,
                           void *arg,
                           int retval,
                           int icon,
                           int maxlen,
                           int x,
                           int y,
                           short width,
                           short height,
                           float a1,
                           float a2,
                           const char *tip);

/* For uiDefAutoButsRNA */
typedef enum {
  /* Keep current layout for aligning label with property button. */
  UI_BUT_LABEL_ALIGN_NONE,
  /* Align label and property button vertically. */
  UI_BUT_LABEL_ALIGN_COLUMN,
  /* Split layout into a column for the label and one for property button. */
  UI_BUT_LABEL_ALIGN_SPLIT_COLUMN,
} eButLabelAlign;

/* Return info for uiDefAutoButsRNA */
typedef enum {
  /* Returns when no buttons were added */
  UI_PROP_BUTS_NONE_ADDED = 1 << 0,
  /* Returned when any property failed the custom check callback (check_prop) */
  UI_PROP_BUTS_ANY_FAILED_CHECK = 1 << 1,
} eAutoPropButsReturn;

uiBut *uiDefAutoButR(uiBlock *block,
                     struct PointerRNA *ptr,
                     struct PropertyRNA *prop,
                     int index,
                     const char *name,
                     int icon,
                     int x,
                     int y,
                     int width,
                     int height);
/**
 * \a check_prop callback filters functions to avoid drawing certain properties,
 * in cases where PROP_HIDDEN flag can't be used for a property.
 *
 * \param prop_activate_init: Property to activate on initial popup (#UI_BUT_ACTIVATE_ON_INIT).
 */
eAutoPropButsReturn uiDefAutoButsRNA(uiLayout *layout,
                                     struct PointerRNA *ptr,
                                     bool (*check_prop)(struct PointerRNA *ptr,
                                                        struct PropertyRNA *prop,
                                                        void *user_data),
                                     void *user_data,
                                     struct PropertyRNA *prop_activate_init,
                                     eButLabelAlign label_align,
                                     const bool compact);

<<<<<<< HEAD
/* Links
 *
 * UPBGE logic brick links. Non-functional currently in 2.5,
 * code to handle and draw these is disabled internally. */

void UI_but_link_set(struct uiBut *but, void **poin, void ***ppoin, short *tot, int from, int to);

void UI_block_links_compose(uiBlock *block);
uiBut *UI_block_links_find_inlink(uiBlock *block, void *poin);

/* use inside searchfunc to add items */
=======
/**
 * Public function exported for functions that use #UI_BTYPE_SEARCH_MENU.
 *
 * Use inside searchfunc to add items.
 *
 * \param items: Stores the items.
 * \param name: Text to display for the item.
 * \param poin: Opaque pointer (for use by the caller).
 * \param iconid: The icon, #ICON_NONE for no icon.
 * \param state: The buttons state flag, compatible with #uiBut.flag,
 * typically #UI_BUT_DISABLED / #UI_BUT_INACTIVE.
 * \return false if there is nothing to add.
 */
>>>>>>> f32b63ec
bool UI_search_item_add(uiSearchItems *items,
                        const char *name,
                        void *poin,
                        int iconid,
                        int state,
                        const uint8_t name_prefix_offset);

/**
 * \note The item-pointer (referred to below) is a per search item user pointer
 * passed to #UI_search_item_add (stored in  #uiSearchItems.pointers).
 *
 * \param search_create_fn: Function to create the menu.
 * \param search_update_fn: Function to refresh search content after the search text has changed.
 * \param arg: user value.
 * \param free_arg: Set to true if the argument is newly allocated memory for every redraw and
 * should be freed when the button is destroyed.
 * \param search_arg_free_fn: When non-null, use this function to free \a arg.
 * \param search_exec_fn: Function that executes the action, gets \a arg as the first argument.
 * The second argument as the active item-pointer
 * \param active: When non-null, this item-pointer item will be visible and selected,
 * otherwise the first item will be selected.
 */
void UI_but_func_search_set(uiBut *but,
                            uiButSearchCreateFn search_create_fn,
                            uiButSearchUpdateFn search_update_fn,
                            void *arg,
                            const bool free_arg,
                            uiFreeArgFunc search_arg_free_fn,
                            uiButHandleFunc search_exec_fn,
                            void *active);
void UI_but_func_search_set_context_menu(uiBut *but, uiButSearchContextMenuFn context_menu_fn);
void UI_but_func_search_set_tooltip(uiBut *but, uiButSearchTooltipFn tooltip_fn);
/**
 * \param search_sep_string: when not NULL, this string is used as a separator,
 * showing the icon and highlighted text after the last instance of this string.
 */
void UI_but_func_search_set_sep_string(uiBut *but, const char *search_sep_string);
void UI_but_func_search_set_results_are_suggestions(uiBut *but, const bool value);

/**
 * Height in pixels, it's using hard-coded values still.
 */
int UI_searchbox_size_y(void);
int UI_searchbox_size_x(void);
/**
 * Check if a string is in an existing search box.
 */
int UI_search_items_find_index(uiSearchItems *items, const char *name);

/**
 * Adds a hint to the button which draws right aligned, grayed out and never clipped.
 */
void UI_but_hint_drawstr_set(uiBut *but, const char *string);

void UI_but_treerow_indentation_set(uiBut *but, int indentation);

void UI_but_node_link_set(uiBut *but, struct bNodeSocket *socket, const float draw_color[4]);

void UI_but_number_step_size_set(uiBut *but, float step_size);
void UI_but_number_precision_set(uiBut *but, float precision);

void UI_block_func_handle_set(uiBlock *block, uiBlockHandleFunc func, void *arg);
void UI_block_func_butmenu_set(uiBlock *block, uiMenuHandleFunc func, void *arg);
void UI_block_func_set(uiBlock *block, uiButHandleFunc func, void *arg1, void *arg2);
void UI_block_funcN_set(uiBlock *block, uiButHandleNFunc funcN, void *argN, void *arg2);

void UI_but_func_rename_set(uiBut *but, uiButHandleRenameFunc func, void *arg1);
void UI_but_func_set(uiBut *but, uiButHandleFunc func, void *arg1, void *arg2);
void UI_but_funcN_set(uiBut *but, uiButHandleNFunc funcN, void *argN, void *arg2);

void UI_but_func_complete_set(uiBut *but, uiButCompleteFunc func, void *arg);

void UI_but_func_drawextra_set(
    uiBlock *block,
    void (*func)(const struct bContext *C, void *, void *, void *, struct rcti *rect),
    void *arg1,
    void *arg2);

void UI_but_func_menu_step_set(uiBut *but, uiMenuStepFunc func);

void UI_but_func_tooltip_set(uiBut *but, uiButToolTipFunc func, void *arg, uiFreeArgFunc free_arg);
/**
 * Recreate tool-tip (use to update dynamic tips)
 */
void UI_but_tooltip_refresh(struct bContext *C, uiBut *but);
/**
 * Removes tool-tip timer from active but
 * (meaning tool-tip is disabled until it's re-enabled again).
 */
void UI_but_tooltip_timer_remove(struct bContext *C, uiBut *but);

bool UI_textbutton_activate_rna(const struct bContext *C,
                                struct ARegion *region,
                                const void *rna_poin_data,
                                const char *rna_prop_id);
bool UI_textbutton_activate_but(const struct bContext *C, uiBut *but);

/**
 * push a new event onto event queue to activate the given button
 * (usually a text-field) upon entering a popup
 */
void UI_but_focus_on_enter_event(struct wmWindow *win, uiBut *but);

void UI_but_func_hold_set(uiBut *but, uiButHandleHoldFunc func, void *argN);

void UI_but_func_pushed_state_set(uiBut *but, uiButPushedStateFunc func, const void *arg);

struct PointerRNA *UI_but_extra_operator_icon_add(uiBut *but,
                                                  const char *opname,
                                                  wmOperatorCallContext opcontext,
                                                  int icon);
struct wmOperatorType *UI_but_extra_operator_icon_optype_get(struct uiButExtraOpIcon *extra_icon);
struct PointerRNA *UI_but_extra_operator_icon_opptr_get(struct uiButExtraOpIcon *extra_icon);

/* Autocomplete
 *
 * Tab complete helper functions, for use in uiButCompleteFunc callbacks.
 * Call begin once, then multiple times do_name with all possibilities,
 * and finally end to finish and get the completed name. */

typedef struct AutoComplete AutoComplete;

#define AUTOCOMPLETE_NO_MATCH 0
#define AUTOCOMPLETE_FULL_MATCH 1
#define AUTOCOMPLETE_PARTIAL_MATCH 2

AutoComplete *UI_autocomplete_begin(const char *startname, size_t maxlen);
void UI_autocomplete_update_name(AutoComplete *autocpl, const char *name);
int UI_autocomplete_end(AutoComplete *autocpl, char *autoname);

/* Panels
 *
 * Functions for creating, freeing and drawing panels. The API here
 * could use a good cleanup, though how they will function in 2.5 is
 * not clear yet so we postpone that. */

void UI_panels_begin(const struct bContext *C, struct ARegion *region);
void UI_panels_end(const struct bContext *C, struct ARegion *region, int *r_x, int *r_y);
/**
 * Draw panels, selected (panels currently being dragged) on top.
 */
void UI_panels_draw(const struct bContext *C, struct ARegion *region);

struct Panel *UI_panel_find_by_type(struct ListBase *lb, const struct PanelType *pt);
/**
 * \note \a panel should be return value from #UI_panel_find_by_type and can be NULL.
 */
struct Panel *UI_panel_begin(struct ARegion *region,
                             struct ListBase *lb,
                             uiBlock *block,
                             struct PanelType *pt,
                             struct Panel *panel,
                             bool *r_open);
/**
 * Create the panel header button group, used to mark which buttons are part of
 * panel headers for the panel search process that happens later. This Should be
 * called before adding buttons for the panel's header layout.
 */
void UI_panel_header_buttons_begin(struct Panel *panel);
/**
 * Finish the button group for the panel header to avoid putting panel body buttons in it.
 */
void UI_panel_header_buttons_end(struct Panel *panel);
void UI_panel_end(struct Panel *panel, int width, int height);

/**
 * Set a context for this entire panel and its current layout. This should be used whenever panel
 * callbacks that are called outside of regular drawing might require context. Currently it affects
 * the #PanelType.reorder callback only.
 */
void UI_panel_context_pointer_set(struct Panel *panel, const char *name, struct PointerRNA *ptr);

/**
 * Get the panel's expansion state, taking into account
 * expansion set from property search if it applies.
 */
bool UI_panel_is_closed(const struct Panel *panel);
bool UI_panel_is_active(const struct Panel *panel);
/**
 * For button layout next to label.
 */
void UI_panel_label_offset(const struct uiBlock *block, int *r_x, int *r_y);
bool UI_panel_should_show_background(const struct ARegion *region,
                                     const struct PanelType *panel_type);
int UI_panel_size_y(const struct Panel *panel);
bool UI_panel_is_dragging(const struct Panel *panel);
/**
 * Find whether a panel or any of its sub-panels contain a property that matches the search filter,
 * depending on the search process running in #UI_block_apply_search_filter earlier.
 */
bool UI_panel_matches_search_filter(const struct Panel *panel);
bool UI_panel_can_be_pinned(const struct Panel *panel);

bool UI_panel_category_is_visible(const struct ARegion *region);
void UI_panel_category_add(struct ARegion *region, const char *name);
struct PanelCategoryDyn *UI_panel_category_find(const struct ARegion *region, const char *idname);
struct PanelCategoryStack *UI_panel_category_active_find(struct ARegion *region,
                                                         const char *idname);
const char *UI_panel_category_active_get(struct ARegion *region, bool set_fallback);
void UI_panel_category_active_set(struct ARegion *region, const char *idname);
void UI_panel_category_active_set_default(struct ARegion *region, const char *idname);
void UI_panel_category_clear_all(struct ARegion *region);
/**
 * Draw vertical tabs on the left side of the region, one tab per category.
 */
void UI_panel_category_draw_all(struct ARegion *region, const char *category_id_active);

/* Panel custom data. */
struct PointerRNA *UI_panel_custom_data_get(const struct Panel *panel);
struct PointerRNA *UI_region_panel_custom_data_under_cursor(const struct bContext *C,
                                                            const struct wmEvent *event);
void UI_panel_custom_data_set(struct Panel *panel, struct PointerRNA *custom_data);

/* Polyinstantiated panels for representing a list of data. */
/**
 * Called in situations where panels need to be added dynamically rather than
 * having only one panel corresponding to each #PanelType.
 */
struct Panel *UI_panel_add_instanced(const struct bContext *C,
                                     struct ARegion *region,
                                     struct ListBase *panels,
                                     const char *panel_idname,
                                     struct PointerRNA *custom_data);
/**
 * Remove instanced panels from the region's panel list.
 *
 * \note Can be called with NULL \a C, but it should be avoided because
 * handlers might not be removed.
 */
void UI_panels_free_instanced(const struct bContext *C, struct ARegion *region);

#define INSTANCED_PANEL_UNIQUE_STR_LEN 16
/**
 * Find a unique key to append to the #PanelType.idname for the lookup to the panel's #uiBlock.
 * Needed for instanced panels, where there can be multiple with the same type and identifier.
 */
void UI_list_panel_unique_str(struct Panel *panel, char *r_name);

typedef void (*uiListPanelIDFromDataFunc)(void *data_link, char *r_idname);
/**
 * Check if the instanced panels in the region's panels correspond to the list of data the panels
 * represent. Returns false if the panels have been reordered or if the types from the list data
 * don't match in any way.
 *
 * \param data: The list of data to check against the instanced panels.
 * \param panel_idname_func: Function to find the #PanelType.idname for each item in the data list.
 * For a readability and generality, this lookup happens separately for each type of panel list.
 */
bool UI_panel_list_matches_data(struct ARegion *region,
                                struct ListBase *data,
                                uiListPanelIDFromDataFunc panel_idname_func);

/* Handlers
 *
 * Handlers that can be registered in regions, areas and windows for
 * handling WM events. Mostly this is done automatic by modules such
 * as screen/ if ED_KEYMAP_UI is set, or internally in popup functions. */

void UI_region_handlers_add(struct ListBase *handlers);
void UI_popup_handlers_add(struct bContext *C,
                           struct ListBase *handlers,
                           uiPopupBlockHandle *popup,
                           const char flag);
void UI_popup_handlers_remove(struct ListBase *handlers, uiPopupBlockHandle *popup);
void UI_popup_handlers_remove_all(struct bContext *C, struct ListBase *handlers);

/* Module
 *
 * init and exit should be called before using this module. init_userdef must
 * be used to reinitialize some internal state if user preferences change. */

void UI_init(void);
/* after reading userdef file */
void UI_init_userdef(void);
void UI_reinit_font(void);
void UI_exit(void);

/* Layout
 *
 * More automated layout of buttons. Has three levels:
 * - Layout: contains a number templates, within a bounded width or height.
 * - Template: predefined layouts for buttons with a number of slots, each
 *   slot can contain multiple items.
 * - Item: item to put in a template slot, being either an RNA property,
 *   operator, label or menu. Also regular buttons can be used when setting
 *   uiBlockCurLayout. */

/* layout */
enum {
  UI_LAYOUT_HORIZONTAL = 0,
  UI_LAYOUT_VERTICAL = 1,
};

enum {
  UI_LAYOUT_PANEL = 0,
  UI_LAYOUT_HEADER = 1,
  UI_LAYOUT_MENU = 2,
  UI_LAYOUT_TOOLBAR = 3,
  UI_LAYOUT_PIEMENU = 4,
  UI_LAYOUT_VERT_BAR = 5,
};

#define UI_UNIT_X ((void)0, U.widget_unit)
#define UI_UNIT_Y ((void)0, U.widget_unit)

enum {
  UI_LAYOUT_ALIGN_EXPAND = 0,
  UI_LAYOUT_ALIGN_LEFT = 1,
  UI_LAYOUT_ALIGN_CENTER = 2,
  UI_LAYOUT_ALIGN_RIGHT = 3,
};

enum {
  /* UI_ITEM_O_RETURN_PROPS = 1 << 0, */ /* UNUSED */
  UI_ITEM_R_EXPAND = 1 << 1,
  UI_ITEM_R_SLIDER = 1 << 2,
  /**
   * Use for booleans, causes the button to draw with an outline (emboss),
   * instead of text with a checkbox.
   * This is implied when toggle buttons have an icon
   * unless #UI_ITEM_R_ICON_NEVER flag is set.
   */
  UI_ITEM_R_TOGGLE = 1 << 3,
  /**
   * Don't attempt to use an icon when the icon is set to #ICON_NONE.
   *
   * Use for boolean's, causes the buttons to always show as a checkbox
   * even when there is an icon (which would normally show the button as a toggle).
   */
  UI_ITEM_R_ICON_NEVER = 1 << 4,
  UI_ITEM_R_ICON_ONLY = 1 << 5,
  UI_ITEM_R_EVENT = 1 << 6,
  UI_ITEM_R_FULL_EVENT = 1 << 7,
  UI_ITEM_R_NO_BG = 1 << 8,
  UI_ITEM_R_IMMEDIATE = 1 << 9,
  UI_ITEM_O_DEPRESS = 1 << 10,
  UI_ITEM_R_COMPACT = 1 << 11,
  UI_ITEM_R_CHECKBOX_INVERT = 1 << 12,
  /** Don't add a real decorator item, just blank space. */
  UI_ITEM_R_FORCE_BLANK_DECORATE = 1 << 13,
  /* Even create the property split layout if there's no name to show there. */
  UI_ITEM_R_SPLIT_EMPTY_NAME = 1 << 14,
};

#define UI_HEADER_OFFSET ((void)0, 0.4f * UI_UNIT_X)

/* uiLayoutOperatorButs flags */
enum {
  UI_TEMPLATE_OP_PROPS_SHOW_TITLE = 1 << 0,
  UI_TEMPLATE_OP_PROPS_SHOW_EMPTY = 1 << 1,
  UI_TEMPLATE_OP_PROPS_COMPACT = 1 << 2,
  UI_TEMPLATE_OP_PROPS_HIDE_ADVANCED = 1 << 3,
  /* Disable property split for the default layout (custom ui callbacks still have full control
   * over the layout and can enable it). */
  UI_TEMPLATE_OP_PROPS_NO_SPLIT_LAYOUT = 1 << 4,
};

/* used for transp checkers */
#define UI_ALPHA_CHECKER_DARK 100
#define UI_ALPHA_CHECKER_LIGHT 160

/* flags to set which corners will become rounded:
 *
 * 1------2
 * |      |
 * 8------4 */

enum {
  UI_CNR_TOP_LEFT = 1 << 0,
  UI_CNR_TOP_RIGHT = 1 << 1,
  UI_CNR_BOTTOM_RIGHT = 1 << 2,
  UI_CNR_BOTTOM_LEFT = 1 << 3,
  /* just for convenience */
  UI_CNR_NONE = 0,
  UI_CNR_ALL = (UI_CNR_TOP_LEFT | UI_CNR_TOP_RIGHT | UI_CNR_BOTTOM_RIGHT | UI_CNR_BOTTOM_LEFT),
};

uiLayout *UI_block_layout(uiBlock *block,
                          int dir,
                          int type,
                          int x,
                          int y,
                          int size,
                          int em,
                          int padding,
                          const struct uiStyle *style);
void UI_block_layout_set_current(uiBlock *block, uiLayout *layout);
void UI_block_layout_resolve(uiBlock *block, int *r_x, int *r_y);
/**
 * Used for property search when the layout process needs to be cancelled in order to avoid
 * computing the locations for buttons, but the layout items created while adding the buttons
 * must still be freed.
 */
void UI_block_layout_free(uiBlock *block);

/**
 * Apply property search behavior, setting panel flags and deactivating buttons that don't match.
 *
 * \note Must not be run after #UI_block_layout_resolve.
 */
bool UI_block_apply_search_filter(uiBlock *block, const char *search_filter);

void UI_region_message_subscribe(struct ARegion *region, struct wmMsgBus *mbus);

uiBlock *uiLayoutGetBlock(uiLayout *layout);

void uiLayoutSetFunc(uiLayout *layout, uiMenuHandleFunc handlefunc, void *argv);
void uiLayoutSetContextPointer(uiLayout *layout, const char *name, struct PointerRNA *ptr);
struct bContextStore *uiLayoutGetContextStore(uiLayout *layout);
void uiLayoutContextCopy(uiLayout *layout, struct bContextStore *context);
/**
 * This is a bit of a hack but best keep it in one place at least.
 */
struct wmOperatorType *UI_but_operatortype_get_from_enum_menu(struct uiBut *but,
                                                              struct PropertyRNA **r_prop);
/**
 * This is a bit of a hack but best keep it in one place at least.
 */
struct MenuType *UI_but_menutype_get(uiBut *but);
/**
 * This is a bit of a hack but best keep it in one place at least.
 */
struct PanelType *UI_but_paneltype_get(uiBut *but);
void UI_menutype_draw(struct bContext *C, struct MenuType *mt, struct uiLayout *layout);
/**
 * Used for popup panels only.
 */
void UI_paneltype_draw(struct bContext *C, struct PanelType *pt, struct uiLayout *layout);

/* Only for convenience. */
void uiLayoutSetContextFromBut(uiLayout *layout, uiBut *but);

void uiLayoutSetOperatorContext(uiLayout *layout, wmOperatorCallContext opcontext);
void uiLayoutSetActive(uiLayout *layout, bool active);
void uiLayoutSetActiveDefault(uiLayout *layout, bool active_default);
void uiLayoutSetActivateInit(uiLayout *layout, bool activate_init);
void uiLayoutSetEnabled(uiLayout *layout, bool enabled);
void uiLayoutSetRedAlert(uiLayout *layout, bool redalert);
void uiLayoutSetAlignment(uiLayout *layout, char alignment);
void uiLayoutSetFixedSize(uiLayout *layout, bool fixed_size);
void uiLayoutSetKeepAspect(uiLayout *layout, bool keepaspect);
void uiLayoutSetScaleX(uiLayout *layout, float scale);
void uiLayoutSetScaleY(uiLayout *layout, float scale);
void uiLayoutSetUnitsX(uiLayout *layout, float unit);
void uiLayoutSetUnitsY(uiLayout *layout, float unit);
void uiLayoutSetEmboss(uiLayout *layout, eUIEmbossType emboss);
void uiLayoutSetPropSep(uiLayout *layout, bool is_sep);
void uiLayoutSetPropDecorate(uiLayout *layout, bool is_sep);
int uiLayoutGetLocalDir(const uiLayout *layout);

int uiLayoutGetOperatorContext(uiLayout *layout);
bool uiLayoutGetActive(uiLayout *layout);
bool uiLayoutGetActiveDefault(uiLayout *layout);
bool uiLayoutGetActivateInit(uiLayout *layout);
bool uiLayoutGetEnabled(uiLayout *layout);
bool uiLayoutGetRedAlert(uiLayout *layout);
int uiLayoutGetAlignment(uiLayout *layout);
bool uiLayoutGetFixedSize(uiLayout *layout);
bool uiLayoutGetKeepAspect(uiLayout *layout);
int uiLayoutGetWidth(uiLayout *layout);
float uiLayoutGetScaleX(uiLayout *layout);
float uiLayoutGetScaleY(uiLayout *layout);
float uiLayoutGetUnitsX(uiLayout *layout);
float uiLayoutGetUnitsY(uiLayout *layout);
eUIEmbossType uiLayoutGetEmboss(uiLayout *layout);
bool uiLayoutGetPropSep(uiLayout *layout);
bool uiLayoutGetPropDecorate(uiLayout *layout);

/* Layout create functions. */

uiLayout *uiLayoutRow(uiLayout *layout, bool align);
/**
 * See #uiLayoutColumnWithHeading().
 */
uiLayout *uiLayoutRowWithHeading(uiLayout *layout, bool align, const char *heading);
uiLayout *uiLayoutColumn(uiLayout *layout, bool align);
/**
 * Variant of #uiLayoutColumn() that sets a heading label for the layout if the first item is
 * added through #uiItemFullR(). If split layout is used and the item has no string to add to the
 * first split-column, the heading is added there instead. Otherwise the heading inserted with a
 * new row.
 */
uiLayout *uiLayoutColumnWithHeading(uiLayout *layout, bool align, const char *heading);
uiLayout *uiLayoutColumnFlow(uiLayout *layout, int number, bool align);
uiLayout *uiLayoutGridFlow(uiLayout *layout,
                           bool row_major,
                           int columns_len,
                           bool even_columns,
                           bool even_rows,
                           bool align);
uiLayout *uiLayoutBox(uiLayout *layout);
uiLayout *uiLayoutListBox(uiLayout *layout,
                          struct uiList *ui_list,
                          struct PointerRNA *actptr,
                          struct PropertyRNA *actprop);
uiLayout *uiLayoutAbsolute(uiLayout *layout, bool align);
uiLayout *uiLayoutSplit(uiLayout *layout, float percentage, bool align);
uiLayout *uiLayoutOverlap(uiLayout *layout);
uiBlock *uiLayoutAbsoluteBlock(uiLayout *layout);
uiLayout *uiLayoutRadial(uiLayout *layout);

/* templates */
void uiTemplateHeader(uiLayout *layout, struct bContext *C);
void uiTemplateID(uiLayout *layout,
                  const struct bContext *C,
                  struct PointerRNA *ptr,
                  const char *propname,
                  const char *newop,
                  const char *openop,
                  const char *unlinkop,
                  int filter,
                  const bool live_icon,
                  const char *text);
void uiTemplateIDBrowse(uiLayout *layout,
                        struct bContext *C,
                        struct PointerRNA *ptr,
                        const char *propname,
                        const char *newop,
                        const char *openop,
                        const char *unlinkop,
                        int filter,
                        const char *text);
void uiTemplateIDPreview(uiLayout *layout,
                         struct bContext *C,
                         struct PointerRNA *ptr,
                         const char *propname,
                         const char *newop,
                         const char *openop,
                         const char *unlinkop,
                         int rows,
                         int cols,
                         int filter,
                         const bool hide_buttons);
/**
 * Version of #uiTemplateID using tabs.
 */
void uiTemplateIDTabs(uiLayout *layout,
                      struct bContext *C,
                      struct PointerRNA *ptr,
                      const char *propname,
                      const char *newop,
                      const char *menu,
                      int filter);
/**
 * This is for selecting the type of ID-block to use,
 * and then from the relevant type choosing the block to use.
 *
 * \param propname: property identifier for property that ID-pointer gets stored to.
 * \param proptypename: property identifier for property
 * used to determine the type of ID-pointer that can be used.
 */
void uiTemplateAnyID(uiLayout *layout,
                     struct PointerRNA *ptr,
                     const char *propname,
                     const char *proptypename,
                     const char *text);
/**
 * Search menu to pick an item from a collection.
 * A version of uiTemplateID that works for non-ID types.
 */
void uiTemplateSearch(uiLayout *layout,
                      struct bContext *C,
                      struct PointerRNA *ptr,
                      const char *propname,
                      struct PointerRNA *searchptr,
                      const char *searchpropname,
                      const char *newop,
                      const char *unlinkop);
void uiTemplateSearchPreview(uiLayout *layout,
                             struct bContext *C,
                             struct PointerRNA *ptr,
                             const char *propname,
                             struct PointerRNA *searchptr,
                             const char *searchpropname,
                             const char *newop,
                             const char *unlinkop,
                             const int rows,
                             const int cols);
/**
 * This is creating/editing RNA-Paths
 *
 * - ptr: struct which holds the path property
 * - propname: property identifier for property that path gets stored to
 * - root_ptr: struct that path gets built from
 */
void uiTemplatePathBuilder(uiLayout *layout,
                           struct PointerRNA *ptr,
                           const char *propname,
                           struct PointerRNA *root_ptr,
                           const char *text);
void uiTemplateModifiers(uiLayout *layout, struct bContext *C);
void uiTemplateGpencilModifiers(uiLayout *layout, struct bContext *C);
/**
 * Check if the shader effect panels don't match the data and rebuild the panels if so.
 */
void uiTemplateShaderFx(uiLayout *layout, struct bContext *C);
/**
 * Check if the constraint panels don't match the data and rebuild the panels if so.
 */
void uiTemplateConstraints(uiLayout *layout, struct bContext *C, bool use_bone_constraints);

uiLayout *uiTemplateGpencilModifier(uiLayout *layout, struct bContext *C, struct PointerRNA *ptr);
void uiTemplateGpencilColorPreview(uiLayout *layout,
                                   struct bContext *C,
                                   struct PointerRNA *ptr,
                                   const char *propname,
                                   int rows,
                                   int cols,
                                   float scale,
                                   int filter);

void uiTemplateOperatorRedoProperties(uiLayout *layout, const struct bContext *C);

void uiTemplateConstraintHeader(uiLayout *layout, struct PointerRNA *ptr);
void uiTemplatePreview(uiLayout *layout,
                       struct bContext *C,
                       struct ID *id,
                       bool show_buttons,
                       struct ID *parent,
                       struct MTex *slot,
                       const char *preview_id);
void uiTemplateColorRamp(uiLayout *layout,
                         struct PointerRNA *ptr,
                         const char *propname,
                         bool expand);
/**
 * \param icon_scale: Scale of the icon, 1x == button height.
 */
void uiTemplateIcon(uiLayout *layout, int icon_value, float icon_scale);
/**
 * \param icon_scale: Scale of the icon, 1x == button height.
 */
void uiTemplateIconView(uiLayout *layout,
                        struct PointerRNA *ptr,
                        const char *propname,
                        bool show_labels,
                        float icon_scale,
                        float icon_scale_popup);
void uiTemplateHistogram(uiLayout *layout, struct PointerRNA *ptr, const char *propname);
void uiTemplateWaveform(uiLayout *layout, struct PointerRNA *ptr, const char *propname);
void uiTemplateVectorscope(uiLayout *layout, struct PointerRNA *ptr, const char *propname);
void uiTemplateCurveMapping(uiLayout *layout,
                            struct PointerRNA *ptr,
                            const char *propname,
                            int type,
                            bool levels,
                            bool brush,
                            bool neg_slope,
                            bool tone);
/**
 * Template for a path creation widget intended for custom bevel profiles.
 * This section is quite similar to #uiTemplateCurveMapping, but with reduced complexity.
 */
void uiTemplateCurveProfile(uiLayout *layout, struct PointerRNA *ptr, const char *propname);
/**
 * This template now follows User Preference for type - name is not correct anymore.
 */
void uiTemplateColorPicker(uiLayout *layout,
                           struct PointerRNA *ptr,
                           const char *propname,
                           bool value_slider,
                           bool lock,
                           bool lock_luminosity,
                           bool cubic);
void uiTemplatePalette(uiLayout *layout,
                       struct PointerRNA *ptr,
                       const char *propname,
                       bool colors);
void uiTemplateCryptoPicker(uiLayout *layout,
                            struct PointerRNA *ptr,
                            const char *propname,
                            int icon);
/**
 * \todo for now, grouping of layers is determined by dividing up the length of
 * the array of layer bitflags
 */
void uiTemplateLayers(uiLayout *layout,
                      struct PointerRNA *ptr,
                      const char *propname,
                      struct PointerRNA *used_ptr,
                      const char *used_propname,
                      int active_layer);
void uiTemplateGameStates(uiLayout *layout,
                          struct PointerRNA *ptr,
                          const char *propname,
                          PointerRNA *used_ptr,
                          const char *used_propname,
                          int active_state);
void uiTemplateImage(uiLayout *layout,
                     struct bContext *C,
                     struct PointerRNA *ptr,
                     const char *propname,
                     struct PointerRNA *userptr,
                     bool compact,
                     bool multiview);
void uiTemplateImageSettings(uiLayout *layout, struct PointerRNA *imfptr, bool color_management);
void uiTemplateImageStereo3d(uiLayout *layout, struct PointerRNA *stereo3d_format_ptr);
void uiTemplateImageViews(uiLayout *layout, struct PointerRNA *imaptr);
void uiTemplateImageFormatViews(uiLayout *layout,
                                struct PointerRNA *imfptr,
                                struct PointerRNA *ptr);
void uiTemplateImageLayers(uiLayout *layout,
                           struct bContext *C,
                           struct Image *ima,
                           struct ImageUser *iuser);
void uiTemplateImageInfo(uiLayout *layout,
                         struct bContext *C,
                         struct Image *ima,
                         struct ImageUser *iuser);
void uiTemplateRunningJobs(uiLayout *layout, struct bContext *C);
void UI_but_func_operator_search(uiBut *but);
void uiTemplateOperatorSearch(uiLayout *layout);

void UI_but_func_menu_search(uiBut *but);
void uiTemplateMenuSearch(uiLayout *layout);

/**
 * Draw Operator property buttons for redoing execution with different settings.
 * This function does not initialize the layout,
 * functions can be called on the layout before and after.
 */
void uiTemplateOperatorPropertyButs(const struct bContext *C,
                                    uiLayout *layout,
                                    struct wmOperator *op,
                                    eButLabelAlign label_align,
                                    short flag);
void uiTemplateHeader3D_mode(uiLayout *layout, struct bContext *C);
void uiTemplateEditModeSelection(uiLayout *layout, struct bContext *C);
void uiTemplateReportsBanner(uiLayout *layout, struct bContext *C);
void uiTemplateInputStatus(uiLayout *layout, struct bContext *C);
void uiTemplateKeymapItemProperties(uiLayout *layout, struct PointerRNA *ptr);

bool uiTemplateEventFromKeymapItem(struct uiLayout *layout,
                                   const char *text,
                                   const struct wmKeyMapItem *kmi,
                                   bool text_fallback);

void uiTemplateComponentMenu(uiLayout *layout,
                             struct PointerRNA *ptr,
                             const char *propname,
                             const char *name);
void uiTemplateNodeSocket(uiLayout *layout, struct bContext *C, float color[4]);
void uiTemplateCacheFile(uiLayout *layout,
                         const struct bContext *C,
                         struct PointerRNA *ptr,
                         const char *propname);

/* Default UIList class name, keep in sync with its declaration in bl_ui/__init__.py */
#define UI_UL_DEFAULT_CLASS_NAME "UI_UL_list"
enum uiTemplateListFlags {
  UI_TEMPLATE_LIST_FLAG_NONE = 0,
  UI_TEMPLATE_LIST_SORT_REVERSE = (1 << 0),
  UI_TEMPLATE_LIST_SORT_LOCK = (1 << 1),
  /* Don't allow resizing the list, i.e. don't add the grip button. */
  UI_TEMPLATE_LIST_NO_GRIP = (1 << 2),
  /** Do not show filtering options, not even the button to expand/collapse them. Also hides the
   * grip button. */
  UI_TEMPLATE_LIST_NO_FILTER_OPTIONS = (1 << 3),
  /** For #UILST_LAYOUT_BIG_PREVIEW_GRID, don't reserve space for the name label. */
  UI_TEMPLATE_LIST_NO_NAMES = (1 << 4),

  UI_TEMPLATE_LIST_FLAGS_LAST
};
ENUM_OPERATORS(enum uiTemplateListFlags, UI_TEMPLATE_LIST_FLAGS_LAST);

void uiTemplateList(uiLayout *layout,
                    struct bContext *C,
                    const char *listtype_name,
                    const char *list_id,
                    struct PointerRNA *dataptr,
                    const char *propname,
                    struct PointerRNA *active_dataptr,
                    const char *active_propname,
                    const char *item_dyntip_propname,
                    int rows,
                    int maxrows,
                    int layout_type,
                    int columns,
                    enum uiTemplateListFlags flags);
struct uiList *uiTemplateList_ex(uiLayout *layout,
                                 struct bContext *C,
                                 const char *listtype_name,
                                 const char *list_id,
                                 struct PointerRNA *dataptr,
                                 const char *propname,
                                 struct PointerRNA *active_dataptr,
                                 const char *active_propname,
                                 const char *item_dyntip_propname,
                                 int rows,
                                 int maxrows,
                                 int layout_type,
                                 int columns,
                                 enum uiTemplateListFlags flags,
                                 void *customdata);

void uiTemplateNodeLink(uiLayout *layout,
                        struct bContext *C,
                        struct bNodeTree *ntree,
                        struct bNode *node,
                        struct bNodeSocket *input);
void uiTemplateNodeView(uiLayout *layout,
                        struct bContext *C,
                        struct bNodeTree *ntree,
                        struct bNode *node,
                        struct bNodeSocket *input);
void uiTemplateTextureUser(uiLayout *layout, struct bContext *C);
/**
 * Button to quickly show texture in Properties Editor texture tab.
 */
void uiTemplateTextureShow(uiLayout *layout,
                           const struct bContext *C,
                           struct PointerRNA *ptr,
                           struct PropertyRNA *prop);

void uiTemplateMovieClip(struct uiLayout *layout,
                         struct bContext *C,
                         struct PointerRNA *ptr,
                         const char *propname,
                         bool compact);
void uiTemplateTrack(struct uiLayout *layout, struct PointerRNA *ptr, const char *propname);
void uiTemplateMarker(struct uiLayout *layout,
                      struct PointerRNA *ptr,
                      const char *propname,
                      struct PointerRNA *userptr,
                      struct PointerRNA *trackptr,
                      bool compact);
void uiTemplateMovieclipInformation(struct uiLayout *layout,
                                    struct PointerRNA *ptr,
                                    const char *propname,
                                    struct PointerRNA *userptr);

void uiTemplateColorspaceSettings(struct uiLayout *layout,
                                  struct PointerRNA *ptr,
                                  const char *propname);
void uiTemplateColormanagedViewSettings(struct uiLayout *layout,
                                        struct bContext *C,
                                        struct PointerRNA *ptr,
                                        const char *propname);

int uiTemplateRecentFiles(struct uiLayout *layout, int rows);
void uiTemplateFileSelectPath(uiLayout *layout,
                              struct bContext *C,
                              struct FileSelectParams *params);

enum {
  UI_TEMPLATE_ASSET_DRAW_NO_NAMES = (1 << 0),
  UI_TEMPLATE_ASSET_DRAW_NO_FILTER = (1 << 1),
  UI_TEMPLATE_ASSET_DRAW_NO_LIBRARY = (1 << 2),
};
void uiTemplateAssetView(struct uiLayout *layout,
                         struct bContext *C,
                         const char *list_id,
                         struct PointerRNA *asset_library_dataptr,
                         const char *asset_library_propname,
                         struct PointerRNA *assets_dataptr,
                         const char *assets_propname,
                         struct PointerRNA *active_dataptr,
                         const char *active_propname,
                         const struct AssetFilterSettings *filter_settings,
                         const int display_flags,
                         const char *activate_opname,
                         struct PointerRNA *r_activate_op_properties,
                         const char *drag_opname,
                         struct PointerRNA *r_drag_op_properties);

/**
 * \return: A RNA pointer for the operator properties.
 */
struct PointerRNA *UI_list_custom_activate_operator_set(struct uiList *ui_list,
                                                        const char *opname,
                                                        bool create_properties);
/**
 * \return: A RNA pointer for the operator properties.
 */
struct PointerRNA *UI_list_custom_drag_operator_set(struct uiList *ui_list,
                                                    const char *opname,
                                                    bool create_properties);

/* items */
void uiItemO(uiLayout *layout, const char *name, int icon, const char *opname);
void uiItemEnumO_ptr(uiLayout *layout,
                     struct wmOperatorType *ot,
                     const char *name,
                     int icon,
                     const char *propname,
                     int value);
void uiItemEnumO(uiLayout *layout,
                 const char *opname,
                 const char *name,
                 int icon,
                 const char *propname,
                 int value);
/**
 * For use in cases where we have.
 */
void uiItemEnumO_value(uiLayout *layout,
                       const char *name,
                       int icon,
                       const char *opname,
                       const char *propname,
                       int value);
void uiItemEnumO_string(uiLayout *layout,
                        const char *name,
                        int icon,
                        const char *opname,
                        const char *propname,
                        const char *value);
void uiItemsEnumO(uiLayout *layout, const char *opname, const char *propname);
void uiItemBooleanO(uiLayout *layout,
                    const char *name,
                    int icon,
                    const char *opname,
                    const char *propname,
                    int value);
void uiItemIntO(uiLayout *layout,
                const char *name,
                int icon,
                const char *opname,
                const char *propname,
                int value);
void uiItemFloatO(uiLayout *layout,
                  const char *name,
                  int icon,
                  const char *opname,
                  const char *propname,
                  float value);
void uiItemStringO(uiLayout *layout,
                   const char *name,
                   int icon,
                   const char *opname,
                   const char *propname,
                   const char *value);

void uiItemFullO_ptr(uiLayout *layout,
                     struct wmOperatorType *ot,
                     const char *name,
                     int icon,
                     struct IDProperty *properties,
                     wmOperatorCallContext context,
                     int flag,
                     struct PointerRNA *r_opptr);
void uiItemFullO(uiLayout *layout,
                 const char *opname,
                 const char *name,
                 int icon,
                 struct IDProperty *properties,
                 wmOperatorCallContext context,
                 int flag,
                 struct PointerRNA *r_opptr);
void uiItemFullOMenuHold_ptr(uiLayout *layout,
                             struct wmOperatorType *ot,
                             const char *name,
                             int icon,
                             struct IDProperty *properties,
                             wmOperatorCallContext context,
                             int flag,
                             const char *menu_id, /* extra menu arg. */
                             struct PointerRNA *r_opptr);

void uiItemR(uiLayout *layout,
             struct PointerRNA *ptr,
             const char *propname,
             int flag,
             const char *name,
             int icon);
void uiItemFullR(uiLayout *layout,
                 struct PointerRNA *ptr,
                 struct PropertyRNA *prop,
                 int index,
                 int value,
                 int flag,
                 const char *name,
                 int icon);
/**
 * Use a wrapper function since re-implementing all the logic in this function would be messy.
 */
void uiItemFullR_with_popover(uiLayout *layout,
                              struct PointerRNA *ptr,
                              struct PropertyRNA *prop,
                              int index,
                              int value,
                              int flag,
                              const char *name,
                              int icon,
                              const char *panel_type);
void uiItemFullR_with_menu(uiLayout *layout,
                           struct PointerRNA *ptr,
                           struct PropertyRNA *prop,
                           int index,
                           int value,
                           int flag,
                           const char *name,
                           int icon,
                           const char *menu_type);
void uiItemEnumR_prop(uiLayout *layout,
                      const char *name,
                      int icon,
                      struct PointerRNA *ptr,
                      struct PropertyRNA *prop,
                      int value);
void uiItemEnumR(uiLayout *layout,
                 const char *name,
                 int icon,
                 struct PointerRNA *ptr,
                 const char *propname,
                 int value);
void uiItemEnumR_string_prop(uiLayout *layout,
                             struct PointerRNA *ptr,
                             struct PropertyRNA *prop,
                             const char *value,
                             const char *name,
                             int icon);
void uiItemEnumR_string(uiLayout *layout,
                        struct PointerRNA *ptr,
                        const char *propname,
                        const char *value,
                        const char *name,
                        int icon);
void uiItemsEnumR(uiLayout *layout, struct PointerRNA *ptr, const char *propname);
void uiItemPointerR_prop(uiLayout *layout,
                         struct PointerRNA *ptr,
                         struct PropertyRNA *prop,
                         struct PointerRNA *searchptr,
                         struct PropertyRNA *searchprop,
                         const char *name,
                         int icon);
void uiItemPointerR(uiLayout *layout,
                    struct PointerRNA *ptr,
                    const char *propname,
                    struct PointerRNA *searchptr,
                    const char *searchpropname,
                    const char *name,
                    int icon);
void uiItemsFullEnumO(uiLayout *layout,
                      const char *opname,
                      const char *propname,
                      struct IDProperty *properties,
                      wmOperatorCallContext context,
                      int flag);
/**
 * Create UI items for enum items in \a item_array.
 *
 * A version of #uiItemsFullEnumO that takes pre-calculated item array.
 */
void uiItemsFullEnumO_items(uiLayout *layout,
                            struct wmOperatorType *ot,
                            struct PointerRNA ptr,
                            struct PropertyRNA *prop,
                            struct IDProperty *properties,
                            wmOperatorCallContext context,
                            int flag,
                            const struct EnumPropertyItem *item_array,
                            int totitem);

typedef struct uiPropertySplitWrapper {
  uiLayout *label_column;
  uiLayout *property_row;
  uiLayout *decorate_column;
} uiPropertySplitWrapper;

/**
 * Normally, we handle the split layout in #uiItemFullR(), but there are other cases where the
 * logic is needed. Ideally, #uiItemFullR() could just call this, but it currently has too many
 * special needs.
 */
uiPropertySplitWrapper uiItemPropertySplitWrapperCreate(uiLayout *parent_layout);

void uiItemL(uiLayout *layout, const char *name, int icon); /* label */
void uiItemL_ex(
    uiLayout *layout, const char *name, int icon, const bool highlight, const bool redalert);
/**
 * Helper to add a label and creates a property split layout if needed.
 */
uiLayout *uiItemL_respect_property_split(uiLayout *layout, const char *text, int icon);
/**
 * Label icon for dragging.
 */
void uiItemLDrag(uiLayout *layout, struct PointerRNA *ptr, const char *name, int icon);
/**
 * Menu.
 */
void uiItemM_ptr(uiLayout *layout, struct MenuType *mt, const char *name, int icon);
void uiItemM(uiLayout *layout, const char *menuname, const char *name, int icon);
/**
 * Menu contents.
 */
void uiItemMContents(uiLayout *layout, const char *menuname);

/* Decorators. */

/**
 * Insert a decorator item for a button with the same property as \a prop.
 * To force inserting a blank dummy element, NULL can be passed for \a ptr and \a prop.
 */
void uiItemDecoratorR_prop(uiLayout *layout,
                           struct PointerRNA *ptr,
                           struct PropertyRNA *prop,
                           int index);
/**
 * Insert a decorator item for a button with the same property as \a prop.
 * To force inserting a blank dummy element, NULL can be passed for \a ptr and \a propname.
 */
void uiItemDecoratorR(uiLayout *layout, struct PointerRNA *ptr, const char *propname, int index);
/** Value item */
void uiItemV(uiLayout *layout, const char *name, int icon, int argval);
/** Separator item */
void uiItemS(uiLayout *layout);
/** Separator item */
void uiItemS_ex(uiLayout *layout, float factor);
/** Flexible spacing. */
void uiItemSpacer(uiLayout *layout);

/* popover */
void uiItemPopoverPanel_ptr(
    uiLayout *layout, const struct bContext *C, struct PanelType *pt, const char *name, int icon);
void uiItemPopoverPanel(uiLayout *layout,
                        const struct bContext *C,
                        const char *panel_type,
                        const char *name,
                        int icon);
void uiItemPopoverPanelFromGroup(uiLayout *layout,
                                 struct bContext *C,
                                 int space_id,
                                 int region_id,
                                 const char *context,
                                 const char *category);

/**
 * Level items.
 */
void uiItemMenuF(uiLayout *layout, const char *name, int icon, uiMenuCreateFunc func, void *arg);
/**
 * Version of #uiItemMenuF that free's `argN`.
 */
void uiItemMenuFN(uiLayout *layout, const char *name, int icon, uiMenuCreateFunc func, void *argN);
void uiItemMenuEnumFullO_ptr(uiLayout *layout,
                             struct bContext *C,
                             struct wmOperatorType *ot,
                             const char *propname,
                             const char *name,
                             int icon,
                             struct PointerRNA *r_opptr);
void uiItemMenuEnumFullO(uiLayout *layout,
                         struct bContext *C,
                         const char *opname,
                         const char *propname,
                         const char *name,
                         int icon,
                         struct PointerRNA *r_opptr);
void uiItemMenuEnumO(uiLayout *layout,
                     struct bContext *C,
                     const char *opname,
                     const char *propname,
                     const char *name,
                     int icon);
void uiItemMenuEnumR_prop(uiLayout *layout,
                          struct PointerRNA *ptr,
                          struct PropertyRNA *prop,
                          const char *name,
                          int icon);
void uiItemMenuEnumR(
    uiLayout *layout, struct PointerRNA *ptr, const char *propname, const char *name, int icon);
void uiItemTabsEnumR_prop(uiLayout *layout,
                          struct bContext *C,
                          struct PointerRNA *ptr,
                          struct PropertyRNA *prop,
                          struct PointerRNA *ptr_highlight,
                          struct PropertyRNA *prop_highlight,
                          bool icon_only);

/* Only for testing, inspecting layouts. */
/**
 * Evaluate layout items as a Python dictionary.
 */
const char *UI_layout_introspect(uiLayout *layout);

/**
 * Helper to add a big icon and create a split layout for alert popups.
 * Returns the layout to place further items into the alert box.
 */
uiLayout *uiItemsAlertBox(uiBlock *block, const int size, const eAlertIcon icon);

/* UI Operators */
typedef struct uiDragColorHandle {
  float color[3];
  bool gamma_corrected;
} uiDragColorHandle;

void ED_operatortypes_ui(void);
/**
 * \brief User Interface Keymap
 */
void ED_keymap_ui(struct wmKeyConfig *keyconf);
void ED_dropboxes_ui(void);
void ED_uilisttypes_ui(void);

void UI_drop_color_copy(struct wmDrag *drag, struct wmDropBox *drop);
bool UI_drop_color_poll(struct bContext *C, struct wmDrag *drag, const struct wmEvent *event);

bool UI_context_copy_to_selected_list(struct bContext *C,
                                      struct PointerRNA *ptr,
                                      struct PropertyRNA *prop,
                                      struct ListBase *r_lb,
                                      bool *r_use_path_from_id,
                                      char **r_path);

/* Helpers for Operators */
uiBut *UI_context_active_but_get(const struct bContext *C);
/**
 * Version of #UI_context_active_get() that uses the result of #CTX_wm_menu()
 * if set. Does not traverse into parent menus, which may be wanted in some
 * cases.
 */
uiBut *UI_context_active_but_get_respect_menu(const struct bContext *C);
/**
 * Version of #UI_context_active_but_get that also returns RNA property info.
 * Helper function for insert keyframe, reset to default, etc operators.
 *
 * \return active button, NULL if none found or if it doesn't contain valid RNA data.
 */
uiBut *UI_context_active_but_prop_get(const struct bContext *C,
                                      struct PointerRNA *r_ptr,
                                      struct PropertyRNA **r_prop,
                                      int *r_index);
void UI_context_active_but_prop_handle(struct bContext *C);
void UI_context_active_but_clear(struct bContext *C, struct wmWindow *win, struct ARegion *region);

struct wmOperator *UI_context_active_operator_get(const struct bContext *C);
/**
 * Helper function for insert keyframe, reset to default, etc operators.
 */
void UI_context_update_anim_flag(const struct bContext *C);
void UI_context_active_but_prop_get_filebrowser(const struct bContext *C,
                                                struct PointerRNA *r_ptr,
                                                struct PropertyRNA **r_prop,
                                                bool *r_is_undo,
                                                bool *r_is_userdef);
/**
 * For new/open operators.
 */
void UI_context_active_but_prop_get_templateID(struct bContext *C,
                                               struct PointerRNA *r_ptr,
                                               struct PropertyRNA **r_prop);
struct ID *UI_context_active_but_get_tab_ID(struct bContext *C);

uiBut *UI_region_active_but_get(const struct ARegion *region);
uiBut *UI_region_but_find_rect_over(const struct ARegion *region, const struct rcti *rect_px);
uiBlock *UI_region_block_find_mouse_over(const struct ARegion *region,
                                         const int xy[2],
                                         bool only_clip);
/**
 * Try to find a search-box region opened from a button in \a button_region.
 */
struct ARegion *UI_region_searchbox_region_get(const struct ARegion *button_region);

/* uiFontStyle.align */
typedef enum eFontStyle_Align {
  UI_STYLE_TEXT_LEFT = 0,
  UI_STYLE_TEXT_CENTER = 1,
  UI_STYLE_TEXT_RIGHT = 2,
} eFontStyle_Align;

struct uiFontStyleDraw_Params {
  eFontStyle_Align align;
  uint word_wrap : 1;
};

/* Styled text draw */
void UI_fontstyle_set(const struct uiFontStyle *fs);
void UI_fontstyle_draw_ex(const struct uiFontStyle *fs,
                          const struct rcti *rect,
                          const char *str,
                          const uchar col[4],
                          const struct uiFontStyleDraw_Params *fs_params,
                          size_t len,
                          int *r_xofs,
                          int *r_yofs,
                          struct ResultBLF *r_info);
void UI_fontstyle_draw(const struct uiFontStyle *fs,
                       const struct rcti *rect,
                       const char *str,
                       const uchar col[4],
                       const struct uiFontStyleDraw_Params *fs_params);
/**
 * Drawn same as above, but at 90 degree angle.
 */
void UI_fontstyle_draw_rotated(const struct uiFontStyle *fs,
                               const struct rcti *rect,
                               const char *str,
                               const uchar col[4]);
/**
 * Similar to #UI_fontstyle_draw
 * but ignore alignment, shadow & no clipping rect.
 *
 * For drawing on-screen labels.
 */
void UI_fontstyle_draw_simple(
    const struct uiFontStyle *fs, float x, float y, const char *str, const uchar col[4]);
/**
 * Same as #UI_fontstyle_draw but draw a colored backdrop.
 */
void UI_fontstyle_draw_simple_backdrop(const struct uiFontStyle *fs,
                                       float x,
                                       float y,
                                       const char *str,
                                       const float col_fg[4],
                                       const float col_bg[4]);

int UI_fontstyle_string_width(const struct uiFontStyle *fs,
                              const char *str) ATTR_WARN_UNUSED_RESULT ATTR_NONNULL(1, 2);
/**
 * Return the width of `str` with the spacing & kerning of `fs` with `aspect`
 * (representing #uiBlock.aspect) applied.
 *
 * When calculating text width, the UI layout logic calculate widths without scale,
 * only applying scale when drawing. This causes problems for fonts since kerning at
 * smaller sizes often makes them wider than a scaled down version of the larger text.
 * Resolve this by calculating the text at the on-screen size,
 * returning the result scaled back to 1:1. See T92361.
 */
int UI_fontstyle_string_width_with_block_aspect(const struct uiFontStyle *fs,
                                                const char *str,
                                                const float aspect) ATTR_WARN_UNUSED_RESULT
    ATTR_NONNULL(1, 2);
int UI_fontstyle_height_max(const struct uiFontStyle *fs);

/**
 * Triangle 'icon' for panel header and other cases.
 */
void UI_draw_icon_tri(float x, float y, char dir, const float[4]);

/* XXX: read a style configure */
const struct uiStyle *UI_style_get(void); /* use for fonts etc */
/* for drawing, scaled with DPI setting */
const struct uiStyle *UI_style_get_dpi(void); /* DPI scaled settings for drawing */

/* linker workaround ack! */
void UI_template_fix_linking(void);

/* UI_OT_editsource helpers */
bool UI_editsource_enable_check(void);
void UI_editsource_active_but_test(uiBut *but);
/**
 * Remove the editsource data for \a old_but and reinsert it for \a new_but. Use when the button
 * was reallocated, e.g. to have a new type (#ui_but_change_type()).
 */
void UI_editsource_but_replace(const uiBut *old_but, uiBut *new_but);

/**
 * Adjust the view so the rectangle of \a but is in view, with some extra margin.
 *
 * It's important that this is only executed after buttons received their final #uiBut.rect. E.g.
 * #UI_panels_end() modifies them, so if that is executed, this function must not be called before
 * it.
 *
 * \param region: The region the button is placed in. Make sure this is actually the one the button
 *                is placed in, not just the context region.
 */
void UI_but_ensure_in_view(const struct bContext *C, struct ARegion *region, const uiBut *but);

/* UI_butstore_ helpers */
typedef struct uiButStore uiButStore;
typedef struct uiButStoreElem uiButStoreElem;

/**
 * Create a new button store, the caller must manage and run #UI_butstore_free
 */
uiButStore *UI_butstore_create(uiBlock *block);
/**
 * NULL all pointers, don't free since the owner needs to be able to inspect.
 */
void UI_butstore_clear(uiBlock *block);
/**
 * Map freed buttons from the old block and update pointers.
 */
void UI_butstore_update(uiBlock *block);
void UI_butstore_free(uiBlock *block, uiButStore *bs);
bool UI_butstore_is_valid(uiButStore *bs);
bool UI_butstore_is_registered(uiBlock *block, uiBut *but);
void UI_butstore_register(uiButStore *bs_handle, uiBut **but_p);
/**
 * Update the pointer for a registered button.
 */
bool UI_butstore_register_update(uiBlock *block, uiBut *but_dst, const uiBut *but_src);
void UI_butstore_unregister(uiButStore *bs_handle, uiBut **but_p);

/* ui_interface_region_tooltip.c */

/**
 * \param is_label: When true, show a small tip that only shows the name, otherwise show the full
 *                  tooltip.
 */
struct ARegion *UI_tooltip_create_from_button(struct bContext *C,
                                              struct ARegion *butregion,
                                              uiBut *but,
                                              bool is_label);
struct ARegion *UI_tooltip_create_from_button_or_extra_icon(struct bContext *C,
                                                            struct ARegion *butregion,
                                                            uiBut *but,
                                                            uiButExtraOpIcon *extra_icon,
                                                            bool is_label);
struct ARegion *UI_tooltip_create_from_gizmo(struct bContext *C, struct wmGizmo *gz);
void UI_tooltip_free(struct bContext *C, struct bScreen *screen, struct ARegion *region);

typedef struct {
  /** A description for the item, e.g. what happens when selecting it. */
  char description[UI_MAX_DRAW_STR];
  /* The full name of the item, without prefixes or suffixes (e.g. hint with UI_SEP_CHARP). */
  const char *name;
  /** Additional info about the item (e.g. library name of a linked data-block). */
  char hint[UI_MAX_DRAW_STR];
} uiSearchItemTooltipData;

/**
 * Create a tooltip from search-item tooltip data \a item_tooltip data.
 * To be called from a callback set with #UI_but_func_search_set_tooltip().
 *
 * \param item_rect: Rectangle of the search item in search region space (#ui_searchbox_butrect())
 *                   which is passed to the tooltip callback.
 */
struct ARegion *UI_tooltip_create_from_search_item_generic(
    struct bContext *C,
    const struct ARegion *searchbox_region,
    const struct rcti *item_rect,
    const uiSearchItemTooltipData *item_tooltip_data);

/* How long before a tool-tip shows. */
#define UI_TOOLTIP_DELAY 0.5
#define UI_TOOLTIP_DELAY_LABEL 0.2

/* Float precision helpers */
#define UI_PRECISION_FLOAT_MAX 6
/* For float buttons the 'step' (or a1), is scaled */
#define UI_PRECISION_FLOAT_SCALE 0.01f

/* Typical UI text */
#define UI_FSTYLE_WIDGET (const uiFontStyle *)&(UI_style_get()->widget)

/**
 * Returns the best "UI" precision for given floating value,
 * so that e.g. 10.000001 rather gets drawn as '10'...
 */
int UI_calc_float_precision(int prec, double value);

/* widget batched drawing */
void UI_widgetbase_draw_cache_begin(void);
void UI_widgetbase_draw_cache_flush(void);
void UI_widgetbase_draw_cache_end(void);

/* Use for resetting the theme. */
/**
 * Initialize default theme.
 *
 * \note When you add new colors, created & saved themes need initialized
 * use function below, #init_userdef_do_versions.
 */
void UI_theme_init_default(void);
void UI_style_init_default(void);

void UI_interface_tag_script_reload(void);

/* Special drawing for toolbar, mainly workarounds for inflexible icon sizing. */
#define USE_UI_TOOLBAR_HACK

/* Support click-drag motion which presses the button and closes a popover (like a menu). */
#define USE_UI_POPOVER_ONCE

bool UI_tree_view_item_is_active(const uiTreeViewItemHandle *item);
bool UI_tree_view_item_matches(const uiTreeViewItemHandle *a, const uiTreeViewItemHandle *b);
/**
 * Attempt to start dragging the tree-item \a item_. This will not work if the tree item doesn't
 * support dragging, i.e. it won't create a drag-controller upon request.
 * \return True if dragging started successfully, otherwise false.
 */
bool UI_tree_view_item_drag_start(struct bContext *C, uiTreeViewItemHandle *item_);
bool UI_tree_view_item_can_drop(const uiTreeViewItemHandle *item_,
                                const struct wmDrag *drag,
                                const char **r_disabled_hint);
char *UI_tree_view_item_drop_tooltip(const uiTreeViewItemHandle *item, const struct wmDrag *drag);
/**
 * Let a tree-view item handle a drop event.
 * \return True if the drop was handled by the tree-view item.
 */
bool UI_tree_view_item_drop_handle(struct bContext *C,
                                   uiTreeViewItemHandle *item_,
                                   const struct ListBase *drags);
/**
 * Can \a item_handle be renamed right now? Not that this isn't just a mere wrapper around
 * #AbstractTreeViewItem::can_rename(). This also checks if there is another item being renamed,
 * and returns false if so.
 */
bool UI_tree_view_item_can_rename(const uiTreeViewItemHandle *item_handle);
void UI_tree_view_item_begin_rename(uiTreeViewItemHandle *item_handle);

void UI_tree_view_item_context_menu_build(struct bContext *C,
                                          const uiTreeViewItemHandle *item,
                                          uiLayout *column);

/**
 * \param x, y: Coordinate to find a tree-row item at, in window space.
 */
uiTreeViewItemHandle *UI_block_tree_view_find_item_at(const struct ARegion *region,
                                                      const int xy[2]) ATTR_NONNULL(1, 2);
uiTreeViewItemHandle *UI_block_tree_view_find_active_item(const struct ARegion *region);

#ifdef __cplusplus
}
#endif<|MERGE_RESOLUTION|>--- conflicted
+++ resolved
@@ -1799,7 +1799,6 @@
                                      eButLabelAlign label_align,
                                      const bool compact);
 
-<<<<<<< HEAD
 /* Links
  *
  * UPBGE logic brick links. Non-functional currently in 2.5,
@@ -1810,8 +1809,6 @@
 void UI_block_links_compose(uiBlock *block);
 uiBut *UI_block_links_find_inlink(uiBlock *block, void *poin);
 
-/* use inside searchfunc to add items */
-=======
 /**
  * Public function exported for functions that use #UI_BTYPE_SEARCH_MENU.
  *
@@ -1825,7 +1822,6 @@
  * typically #UI_BUT_DISABLED / #UI_BUT_INACTIVE.
  * \return false if there is nothing to add.
  */
->>>>>>> f32b63ec
 bool UI_search_item_add(uiSearchItems *items,
                         const char *name,
                         void *poin,
