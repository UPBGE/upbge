--- conflicted
+++ resolved
@@ -240,12 +240,6 @@
   UI_BUT_OVERRIDDEN = 1u << 31u,
 };
 
-<<<<<<< HEAD
-/** #uiBut.upbgeflag general state flags. */ /* UPBGE */
-enum {
-  /** used to flag if sca links shoud be gray out **/
-  UI_BUT_SCA_LINK_GREY = 1 << 0,
-=======
 /** #uiBut.dragflag */
 enum {
   /** By default only the left part of a button triggers dragging. A questionable design to make
@@ -255,7 +249,12 @@
 
   /* --- Internal flags. --- */
   UI_BUT_DRAGPOIN_FREE = (1 << 1),
->>>>>>> ef60b13c
+};
+
+/** #uiBut.upbgeflag general state flags. */ /* UPBGE */
+enum {
+  /** used to flag if sca links shoud be gray out **/
+  UI_BUT_SCA_LINK_GREY = 1 << 0,
 };
 
 /* Default font size for normal text. */
