--- conflicted
+++ resolved
@@ -25,11 +25,8 @@
 
 #include "BLI_compiler_attrs.h"
 #include "BLI_sys_types.h" /* size_t */
-<<<<<<< HEAD
+#include "BLI_utildefines.h"
 #include "RNA_types.h"     /* UPBGE */
-=======
-#include "BLI_utildefines.h"
->>>>>>> 98c4224f
 #include "UI_interface_icons.h"
 
 #ifdef __cplusplus
