/*
 * This program is free software; you can redistribute it and/or
 * modify it under the terms of the GNU General Public License
 * as published by the Free Software Foundation; either version 2
 * of the License, or (at your option) any later version.
 *
 * This program is distributed in the hope that it will be useful,
 * but WITHOUT ANY WARRANTY; without even the implied warranty of
 * MERCHANTABILITY or FITNESS FOR A PARTICULAR PURPOSE.  See the
 * GNU General Public License for more details.
 *
 * You should have received a copy of the GNU General Public License
 * along with this program; if not, write to the Free Software Foundation,
 * Inc., 51 Franklin Street, Fifth Floor, Boston, MA 02110-1301, USA.
 *
 * The Original Code is Copyright (C) 2009 Blender Foundation.
 * All rights reserved.
 */

/** \file
 * \ingroup edinterface
 */

#include <assert.h>
#include <ctype.h>
#include <stdio.h>
#include <stdlib.h>
#include <string.h>

#include "DNA_object_types.h"
#include "DNA_screen_types.h"
#include "DNA_space_types.h"

#include "BLI_alloca.h"
#include "BLI_listbase.h"
#include "BLI_math.h"
#include "BLI_string.h"
#include "BLI_utildefines.h"

#include "BLT_translation.h"

#include "BKE_context.h"
#include "BKE_lib_id.h"
#include "BKE_report.h"

#include "MEM_guardedalloc.h"

#include "RNA_access.h"

#include "UI_interface.h"
#include "UI_interface_icons.h"
#include "UI_resources.h"

#include "WM_api.h"
#include "WM_types.h"

#include "interface_intern.h"

/*************************** RNA Utilities ******************************/

uiBut *uiDefAutoButR(uiBlock *block,
                     PointerRNA *ptr,
                     PropertyRNA *prop,
                     int index,
                     const char *name,
                     int icon,
                     int x1,
                     int y1,
                     int x2,
                     int y2)
{
  uiBut *but = NULL;

  switch (RNA_property_type(prop)) {
    case PROP_BOOLEAN: {
      if (RNA_property_array_check(prop) && index == -1) {
        return NULL;
      }

      if (icon && name && name[0] == '\0') {
        but = uiDefIconButR_prop(block,
                                 UI_BTYPE_ICON_TOGGLE,
                                 0,
                                 icon,
                                 x1,
                                 y1,
                                 x2,
                                 y2,
                                 ptr,
                                 prop,
                                 index,
                                 0,
                                 0,
                                 -1,
                                 -1,
                                 NULL);
      }
      else if (icon) {
        but = uiDefIconTextButR_prop(block,
                                     UI_BTYPE_ICON_TOGGLE,
                                     0,
                                     icon,
                                     name,
                                     x1,
                                     y1,
                                     x2,
                                     y2,
                                     ptr,
                                     prop,
                                     index,
                                     0,
                                     0,
                                     -1,
                                     -1,
                                     NULL);
      }
      else {
        but = uiDefButR_prop(block,
                             UI_BTYPE_CHECKBOX,
                             0,
                             name,
                             x1,
                             y1,
                             x2,
                             y2,
                             ptr,
                             prop,
                             index,
                             0,
                             0,
                             -1,
                             -1,
                             NULL);
      }
      break;
    }
    case PROP_INT:
    case PROP_FLOAT: {
      if (RNA_property_array_check(prop) && index == -1) {
        if (ELEM(RNA_property_subtype(prop), PROP_COLOR, PROP_COLOR_GAMMA)) {
          but = uiDefButR_prop(
              block, UI_BTYPE_COLOR, 0, name, x1, y1, x2, y2, ptr, prop, -1, 0, 0, 0, 0, NULL);
        }
        else {
          return NULL;
        }
      }
      else if (RNA_property_subtype(prop) == PROP_PERCENTAGE ||
               RNA_property_subtype(prop) == PROP_FACTOR) {
        but = uiDefButR_prop(block,
                             UI_BTYPE_NUM_SLIDER,
                             0,
                             name,
                             x1,
                             y1,
                             x2,
                             y2,
                             ptr,
                             prop,
                             index,
                             0,
                             0,
                             -1,
                             -1,
                             NULL);
      }
      else {
        but = uiDefButR_prop(
            block, UI_BTYPE_NUM, 0, name, x1, y1, x2, y2, ptr, prop, index, 0, 0, 0, 0, NULL);
      }

      if (RNA_property_flag(prop) & PROP_TEXTEDIT_UPDATE) {
        UI_but_flag_enable(but, UI_BUT_TEXTEDIT_UPDATE);
      }
      break;
    }
    case PROP_ENUM:
      if (icon && name && name[0] == '\0') {
        but = uiDefIconButR_prop(
            block, UI_BTYPE_MENU, 0, icon, x1, y1, x2, y2, ptr, prop, index, 0, 0, -1, -1, NULL);
      }
      else if (icon) {
        but = uiDefIconTextButR_prop(block,
                                     UI_BTYPE_MENU,
                                     0,
                                     icon,
                                     NULL,
                                     x1,
                                     y1,
                                     x2,
                                     y2,
                                     ptr,
                                     prop,
                                     index,
                                     0,
                                     0,
                                     -1,
                                     -1,
                                     NULL);
      }
      else {
        but = uiDefButR_prop(
            block, UI_BTYPE_MENU, 0, name, x1, y1, x2, y2, ptr, prop, index, 0, 0, -1, -1, NULL);
      }
      break;
    case PROP_STRING:
      if (icon && name && name[0] == '\0') {
        but = uiDefIconButR_prop(
            block, UI_BTYPE_TEXT, 0, icon, x1, y1, x2, y2, ptr, prop, index, 0, 0, -1, -1, NULL);
      }
      else if (icon) {
        but = uiDefIconTextButR_prop(block,
                                     UI_BTYPE_TEXT,
                                     0,
                                     icon,
                                     name,
                                     x1,
                                     y1,
                                     x2,
                                     y2,
                                     ptr,
                                     prop,
                                     index,
                                     0,
                                     0,
                                     -1,
                                     -1,
                                     NULL);
      }
      else {
        but = uiDefButR_prop(
            block, UI_BTYPE_TEXT, 0, name, x1, y1, x2, y2, ptr, prop, index, 0, 0, -1, -1, NULL);
      }

      if (RNA_property_flag(prop) & PROP_TEXTEDIT_UPDATE) {
        /* TEXTEDIT_UPDATE is usually used for search buttons. For these we also want
         * the 'x' icon to clear search string, so setting VALUE_CLEAR flag, too. */
        UI_but_flag_enable(but, UI_BUT_TEXTEDIT_UPDATE | UI_BUT_VALUE_CLEAR);
      }
      break;
    case PROP_POINTER: {
      if (icon == 0) {
        const PointerRNA pptr = RNA_property_pointer_get(ptr, prop);
        icon = RNA_struct_ui_icon(pptr.type ? pptr.type : RNA_property_pointer_type(ptr, prop));
      }
      if (icon == ICON_DOT) {
        icon = 0;
      }

      but = uiDefIconTextButR_prop(block,
                                   UI_BTYPE_SEARCH_MENU,
                                   0,
                                   icon,
                                   name,
                                   x1,
                                   y1,
                                   x2,
                                   y2,
                                   ptr,
                                   prop,
                                   index,
                                   0,
                                   0,
                                   -1,
                                   -1,
                                   NULL);
      break;
    }
    case PROP_COLLECTION: {
      char text[256];
      BLI_snprintf(
          text, sizeof(text), IFACE_("%d items"), RNA_property_collection_length(ptr, prop));
      but = uiDefBut(block, UI_BTYPE_LABEL, 0, text, x1, y1, x2, y2, NULL, 0, 0, 0, 0, NULL);
      UI_but_flag_enable(but, UI_BUT_DISABLED);
      break;
    }
    default:
      but = NULL;
      break;
  }

  return but;
}

/**
 * \a check_prop callback filters functions to avoid drawing certain properties,
 * in cases where PROP_HIDDEN flag can't be used for a property.
 *
 * \param prop_activate_init: Property to activate on initial popup (#UI_BUT_ACTIVATE_ON_INIT).
 */
eAutoPropButsReturn uiDefAutoButsRNA(uiLayout *layout,
                                     PointerRNA *ptr,
                                     bool (*check_prop)(PointerRNA *ptr,
                                                        PropertyRNA *prop,
                                                        void *user_data),
                                     void *user_data,
                                     PropertyRNA *prop_activate_init,
                                     const eButLabelAlign label_align,
                                     const bool compact)
{
  eAutoPropButsReturn return_info = UI_PROP_BUTS_NONE_ADDED;
  uiLayout *col;
  const char *name;

  RNA_STRUCT_BEGIN (ptr, prop) {
    const int flag = RNA_property_flag(prop);

    if (flag & PROP_HIDDEN) {
      continue;
    }
    if (check_prop && check_prop(ptr, prop, user_data) == 0) {
      return_info |= UI_PROP_BUTS_ANY_FAILED_CHECK;
      continue;
    }

    const PropertyType type = RNA_property_type(prop);
    switch (label_align) {
      case UI_BUT_LABEL_ALIGN_COLUMN:
      case UI_BUT_LABEL_ALIGN_SPLIT_COLUMN: {
        const bool is_boolean = (type == PROP_BOOLEAN && !RNA_property_array_check(prop));

        name = RNA_property_ui_name(prop);

        if (label_align == UI_BUT_LABEL_ALIGN_COLUMN) {
          col = uiLayoutColumn(layout, true);

          if (!is_boolean) {
            uiItemL(col, name, ICON_NONE);
          }
        }
        else {
          BLI_assert(label_align == UI_BUT_LABEL_ALIGN_SPLIT_COLUMN);
          col = uiLayoutColumn(layout, true);
          /* Let uiItemFullR() create the split layout. */
          uiLayoutSetPropSep(col, true);
        }

        break;
      }
      case UI_BUT_LABEL_ALIGN_NONE:
      default:
        col = layout;
        name = NULL; /* no smart label alignment, show default name with button */
        break;
    }

    /* Only buttons that can be edited as text. */
    const bool use_activate_init = ((prop == prop_activate_init) &&
                                    (ELEM(type, PROP_STRING, PROP_INT, PROP_FLOAT)));

    if (use_activate_init) {
      uiLayoutSetActivateInit(col, true);
    }

    uiItemFullR(col, ptr, prop, -1, 0, compact ? UI_ITEM_R_COMPACT : 0, name, ICON_NONE);
    return_info &= ~UI_PROP_BUTS_NONE_ADDED;

    if (use_activate_init) {
      uiLayoutSetActivateInit(col, false);
    }
  }
  RNA_STRUCT_END;

  return return_info;
}

/* *** RNA collection search menu *** */

typedef struct CollItemSearch {
  struct CollItemSearch *next, *prev;
  void *data;
  char *name;
  int index;
  int iconid;
  bool is_id;
  int name_prefix_offset;
  uint has_sep_char : 1;
} CollItemSearch;

static int sort_search_items_list(const void *a, const void *b)
{
  const CollItemSearch *cis1 = a;
  const CollItemSearch *cis2 = b;

  if (BLI_strcasecmp(cis1->name, cis2->name) > 0) {
    return 1;
  }
  return 0;
}

void ui_rna_collection_search_update_fn(const struct bContext *C,
                                        void *arg,
                                        const char *str,
                                        uiSearchItems *items)
{
  uiRNACollectionSearch *data = arg;
  const int flag = RNA_property_flag(data->target_prop);
  int i = 0;
  ListBase *items_list = MEM_callocN(sizeof(ListBase), "items_list");
  CollItemSearch *cis;
  const bool is_ptr_target = (RNA_property_type(data->target_prop) == PROP_POINTER);
  /* For non-pointer properties, UI code acts entirely based on the item's name. So the name has to
   * match the RNA name exactly. So only for pointer properties, the name can be modified to add
   * further UI hints. */
  const bool requires_exact_data_name = !is_ptr_target;
  const bool skip_filter = data->search_but && !data->search_but->changed;
  char name_buf[UI_MAX_DRAW_STR];
  char *name;
  bool has_id_icon = false;

  /* Prepare matching all words. */
  const size_t str_len = strlen(str);
  const int words_max = BLI_string_max_possible_word_count(str_len);
  int(*words)[2] = BLI_array_alloca(words, words_max);
  const int words_len = BLI_string_find_split_words(str, str_len, ' ', words, words_max);

  /* build a temporary list of relevant items first */
  RNA_PROP_BEGIN (&data->search_ptr, itemptr, data->search_prop) {

    if (flag & PROP_ID_SELF_CHECK) {
      if (itemptr.data == data->target_ptr.owner_id) {
        continue;
      }
    }

    /* use filter */
    if (is_ptr_target) {
      if (RNA_property_pointer_poll(&data->target_ptr, data->target_prop, &itemptr) == 0) {
        continue;
      }
    }

    int name_prefix_offset = 0;
    int iconid = ICON_NONE;
    bool has_sep_char = false;
    const bool is_id = itemptr.type && RNA_struct_is_ID(itemptr.type);

    if (is_id) {
      iconid = ui_id_icon_get(C, itemptr.data, false);
      if (!ELEM(iconid, 0, ICON_BLANK1)) {
        has_id_icon = true;
      }

      if (requires_exact_data_name) {
        name = RNA_struct_name_get_alloc(&itemptr, name_buf, sizeof(name_buf), NULL);
      }
      else {
        const ID *id = itemptr.data;
        BKE_id_full_name_ui_prefix_get(
            name_buf, itemptr.data, true, UI_SEP_CHAR, &name_prefix_offset);
        BLI_STATIC_ASSERT(sizeof(name_buf) >= MAX_ID_FULL_NAME_UI,
                          "Name string buffer should be big enough to hold full UI ID name");
        name = name_buf;
        has_sep_char = (id->lib != NULL);
      }
    }
    else {
      name = RNA_struct_name_get_alloc(&itemptr, name_buf, sizeof(name_buf), NULL);
    }

    if (name) {
      if (skip_filter ||
          BLI_string_all_words_matched(name + name_prefix_offset, str, words, words_len)) {
        cis = MEM_callocN(sizeof(CollItemSearch), "CollectionItemSearch");
        cis->data = itemptr.data;
        cis->name = BLI_strdup(name);
        cis->index = i;
        cis->iconid = iconid;
        cis->is_id = is_id;
        cis->name_prefix_offset = name_prefix_offset;
        cis->has_sep_char = has_sep_char;
        BLI_addtail(items_list, cis);
      }
      if (name != name_buf) {
        MEM_freeN(name);
      }
    }

    i++;
  }
  RNA_PROP_END;

  BLI_listbase_sort(items_list, sort_search_items_list);

  ScrArea *area = CTX_wm_area(C);

  /* add search items from temporary list */
  for (cis = items_list->first; cis; cis = cis->next) {
    /* If no item has an own icon to display, libraries can use the library icons rather than the
     * name prefix for showing the library status. */
    int name_prefix_offset = cis->name_prefix_offset;
<<<<<<< HEAD
    if (area && (area->spacetype != SPACE_LOGIC) && (area->spacetype != SPACE_NODE) && !has_id_icon && cis->is_id && !requires_exact_data_name) {
      cis->iconid = UI_library_icon_get(cis->data);
=======
    if (!has_id_icon && cis->is_id && !requires_exact_data_name) {
      cis->iconid = UI_icon_from_library(cis->data);
>>>>>>> 9a5663ff
      /* No need to re-allocate, string should be shorter than before (lib status prefix is
       * removed). */
      BKE_id_full_name_ui_prefix_get(name_buf, cis->data, false, UI_SEP_CHAR, &name_prefix_offset);
      BLI_assert(strlen(name_buf) <= MEM_allocN_len(cis->name));
      strcpy(cis->name, name_buf);
    }

    if (!UI_search_item_add(items,
                            cis->name,
                            cis->data,
                            cis->iconid,
                            cis->has_sep_char ? UI_BUT_HAS_SEP_CHAR : 0,
                            name_prefix_offset)) {
      break;
    }
  }

  for (cis = items_list->first; cis; cis = cis->next) {
    MEM_freeN(cis->name);
  }
  BLI_freelistN(items_list);
  MEM_freeN(items_list);
}

/***************************** ID Utilities *******************************/
int UI_icon_from_id(ID *id)
{
  Object *ob;
  PointerRNA ptr;
  short idcode;

  if (id == NULL) {
    return ICON_NONE;
  }

  idcode = GS(id->name);

  /* exception for objects */
  if (idcode == ID_OB) {
    ob = (Object *)id;

    if (ob->type == OB_EMPTY) {
      return ICON_EMPTY_DATA;
    }
    return UI_icon_from_id(ob->data);
  }

  /* otherwise get it through RNA, creating the pointer
   * will set the right type, also with subclassing */
  RNA_id_pointer_create(id, &ptr);

  return (ptr.type) ? RNA_struct_ui_icon(ptr.type) : ICON_NONE;
}

/* see: report_type_str */
int UI_icon_from_report_type(int type)
{
  if (type & RPT_ERROR_ALL) {
    return ICON_ERROR;
  }
  if (type & RPT_WARNING_ALL) {
    return ICON_ERROR;
  }
  if (type & RPT_INFO_ALL) {
    return ICON_INFO;
  }
  return ICON_NONE;
}

/********************************** Misc **************************************/

/**
 * Returns the best "UI" precision for given floating value,
 * so that e.g. 10.000001 rather gets drawn as '10'...
 */
int UI_calc_float_precision(int prec, double value)
{
  static const double pow10_neg[UI_PRECISION_FLOAT_MAX + 1] = {
      1e0, 1e-1, 1e-2, 1e-3, 1e-4, 1e-5, 1e-6};
  static const double max_pow = 10000000.0; /* pow(10, UI_PRECISION_FLOAT_MAX) */

  BLI_assert(prec <= UI_PRECISION_FLOAT_MAX);
  BLI_assert(fabs(pow10_neg[prec] - pow(10, -prec)) < 1e-16);

  /* Check on the number of decimal places need to display the number,
   * this is so 0.00001 is not displayed as 0.00,
   * _but_, this is only for small values si 10.0001 will not get the same treatment.
   */
  value = fabs(value);
  if ((value < pow10_neg[prec]) && (value > (1.0 / max_pow))) {
    int value_i = (int)((value * max_pow) + 0.5);
    if (value_i != 0) {
      const int prec_span = 3; /* show: 0.01001, 5 would allow 0.0100001 for eg. */
      int test_prec;
      int prec_min = -1;
      int dec_flag = 0;
      int i = UI_PRECISION_FLOAT_MAX;
      while (i && value_i) {
        if (value_i % 10) {
          dec_flag |= 1 << i;
          prec_min = i;
        }
        value_i /= 10;
        i--;
      }

      /* even though its a small value, if the second last digit is not 0, use it */
      test_prec = prec_min;

      dec_flag = (dec_flag >> (prec_min + 1)) & ((1 << prec_span) - 1);

      while (dec_flag) {
        test_prec++;
        dec_flag = dec_flag >> 1;
      }

      if (test_prec > prec) {
        prec = test_prec;
      }
    }
  }

  CLAMP(prec, 0, UI_PRECISION_FLOAT_MAX);

  return prec;
}

bool UI_but_online_manual_id(const uiBut *but, char *r_str, size_t maxlength)
{
  if (but->rnapoin.owner_id && but->rnapoin.data && but->rnaprop) {
    BLI_snprintf(r_str,
                 maxlength,
                 "%s.%s",
                 RNA_struct_identifier(but->rnapoin.type),
                 RNA_property_identifier(but->rnaprop));
    return true;
  }
  if (but->optype) {
    WM_operator_py_idname(r_str, but->optype->idname);
    return true;
  }

  *r_str = '\0';
  return false;
}

bool UI_but_online_manual_id_from_active(const struct bContext *C, char *r_str, size_t maxlength)
{
  uiBut *but = UI_context_active_but_get(C);

  if (but) {
    return UI_but_online_manual_id(but, r_str, maxlength);
  }

  *r_str = '\0';
  return false;
}

/* -------------------------------------------------------------------- */
/* Modal Button Store API */

/** \name Button Store
 *
 * Store for modal operators & handlers to register button pointers
 * which are maintained while drawing or NULL when removed.
 *
 * This is needed since button pointers are continuously freed and re-allocated.
 *
 * \{ */

struct uiButStore {
  struct uiButStore *next, *prev;
  uiBlock *block;
  ListBase items;
};

struct uiButStoreElem {
  struct uiButStoreElem *next, *prev;
  uiBut **but_p;
};

/**
 * Create a new button store, the caller must manage and run #UI_butstore_free
 */
uiButStore *UI_butstore_create(uiBlock *block)
{
  uiButStore *bs_handle = MEM_callocN(sizeof(uiButStore), __func__);

  bs_handle->block = block;
  BLI_addtail(&block->butstore, bs_handle);

  return bs_handle;
}

void UI_butstore_free(uiBlock *block, uiButStore *bs_handle)
{
  /* Workaround for button store being moved into new block,
   * which then can't use the previous buttons state
   * ('ui_but_update_from_old_block' fails to find a match),
   * keeping the active button in the old block holding a reference
   * to the button-state in the new block: see T49034.
   *
   * Ideally we would manage moving the 'uiButStore', keeping a correct state.
   * All things considered this is the most straightforward fix - Campbell.
   */
  if (block != bs_handle->block && bs_handle->block != NULL) {
    block = bs_handle->block;
  }

  BLI_freelistN(&bs_handle->items);
  BLI_assert(BLI_findindex(&block->butstore, bs_handle) != -1);
  BLI_remlink(&block->butstore, bs_handle);

  MEM_freeN(bs_handle);
}

bool UI_butstore_is_valid(uiButStore *bs)
{
  return (bs->block != NULL);
}

bool UI_butstore_is_registered(uiBlock *block, uiBut *but)
{
  LISTBASE_FOREACH (uiButStore *, bs_handle, &block->butstore) {
    LISTBASE_FOREACH (uiButStoreElem *, bs_elem, &bs_handle->items) {
      if (*bs_elem->but_p == but) {
        return true;
      }
    }
  }

  return false;
}

void UI_butstore_register(uiButStore *bs_handle, uiBut **but_p)
{
  uiButStoreElem *bs_elem = MEM_callocN(sizeof(uiButStoreElem), __func__);
  BLI_assert(*but_p);
  bs_elem->but_p = but_p;

  BLI_addtail(&bs_handle->items, bs_elem);
}

void UI_butstore_unregister(uiButStore *bs_handle, uiBut **but_p)
{
  LISTBASE_FOREACH_MUTABLE (uiButStoreElem *, bs_elem, &bs_handle->items) {
    if (bs_elem->but_p == but_p) {
      BLI_remlink(&bs_handle->items, bs_elem);
      MEM_freeN(bs_elem);
    }
  }

  BLI_assert(0);
}

/**
 * Update the pointer for a registered button.
 */
bool UI_butstore_register_update(uiBlock *block, uiBut *but_dst, const uiBut *but_src)
{
  bool found = false;

  LISTBASE_FOREACH (uiButStore *, bs_handle, &block->butstore) {
    LISTBASE_FOREACH (uiButStoreElem *, bs_elem, &bs_handle->items) {
      if (*bs_elem->but_p == but_src) {
        *bs_elem->but_p = but_dst;
        found = true;
      }
    }
  }

  return found;
}

/**
 * NULL all pointers, don't free since the owner needs to be able to inspect.
 */
void UI_butstore_clear(uiBlock *block)
{
  LISTBASE_FOREACH (uiButStore *, bs_handle, &block->butstore) {
    bs_handle->block = NULL;
    LISTBASE_FOREACH (uiButStoreElem *, bs_elem, &bs_handle->items) {
      *bs_elem->but_p = NULL;
    }
  }
}

/**
 * Map freed buttons from the old block and update pointers.
 */
void UI_butstore_update(uiBlock *block)
{
  /* move this list to the new block */
  if (block->oldblock) {
    if (block->oldblock->butstore.first) {
      BLI_movelisttolist(&block->butstore, &block->oldblock->butstore);
    }
  }

  if (LIKELY(block->butstore.first == NULL)) {
    return;
  }

  /* warning, loop-in-loop, in practice we only store <10 buttons at a time,
   * so this isn't going to be a problem, if that changes old-new mapping can be cached first */
  LISTBASE_FOREACH (uiButStore *, bs_handle, &block->butstore) {
    BLI_assert((bs_handle->block == NULL) || (bs_handle->block == block) ||
               (block->oldblock && block->oldblock == bs_handle->block));

    if (bs_handle->block == block->oldblock) {
      bs_handle->block = block;

      LISTBASE_FOREACH (uiButStoreElem *, bs_elem, &bs_handle->items) {
        if (*bs_elem->but_p) {
          uiBut *but_new = ui_but_find_new(block, *bs_elem->but_p);

          /* can be NULL if the buttons removed,
           * note: we could allow passing in a callback when buttons are removed
           * so the caller can cleanup */
          *bs_elem->but_p = but_new;
        }
      }
    }
  }
}

/** \} */<|MERGE_RESOLUTION|>--- conflicted
+++ resolved
@@ -489,13 +489,8 @@
     /* If no item has an own icon to display, libraries can use the library icons rather than the
      * name prefix for showing the library status. */
     int name_prefix_offset = cis->name_prefix_offset;
-<<<<<<< HEAD
     if (area && (area->spacetype != SPACE_LOGIC) && (area->spacetype != SPACE_NODE) && !has_id_icon && cis->is_id && !requires_exact_data_name) {
-      cis->iconid = UI_library_icon_get(cis->data);
-=======
-    if (!has_id_icon && cis->is_id && !requires_exact_data_name) {
       cis->iconid = UI_icon_from_library(cis->data);
->>>>>>> 9a5663ff
       /* No need to re-allocate, string should be shorter than before (lib status prefix is
        * removed). */
       BKE_id_full_name_ui_prefix_get(name_buf, cis->data, false, UI_SEP_CHAR, &name_prefix_offset);
