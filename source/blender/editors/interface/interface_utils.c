--- conflicted
+++ resolved
@@ -493,12 +493,7 @@
     /* If no item has an own icon to display, libraries can use the library icons rather than the
      * name prefix for showing the library status. */
     int name_prefix_offset = cis->name_prefix_offset;
-<<<<<<< HEAD
-    if (area && (area->spacetype != SPACE_LOGIC) && (area->spacetype != SPACE_NODE) &&
-        !has_id_icon && cis->is_id) { /* Game Engine transition */
-=======
-    if (!has_id_icon && cis->is_id && !requires_exact_data_name) {
->>>>>>> f6dc6caa
+    if (area && (area->spacetype != SPACE_LOGIC) && (area->spacetype != SPACE_NODE) && !has_id_icon && cis->is_id && !requires_exact_data_name) {
       cis->iconid = UI_library_icon_get(cis->data);
       /* No need to re-allocate, string should be shorter than before (lib status prefix is
        * removed). */
