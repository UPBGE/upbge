/*
 * ***** BEGIN GPL LICENSE BLOCK *****
 *
 * This program is free software; you can redistribute it and/or
 * modify it under the terms of the GNU General Public License
 * as published by the Free Software Foundation; either version 2
 * of the License, or (at your option) any later version.
 *
 * This program is distributed in the hope that it will be useful,
 * but WITHOUT ANY WARRANTY; without even the implied warranty of
 * MERCHANTABILITY or FITNESS FOR A PARTICULAR PURPOSE.  See the
 * GNU General Public License for more details.
 *
 * You should have received a copy of the GNU General Public License
 * along with this program; if not, write to the Free Software Foundation,
 * Inc., 51 Franklin Street, Fifth Floor, Boston, MA 02110-1301, USA.
 *
 * The Original Code is Copyright (C) 2001-2002 by NaN Holding BV.
 * All rights reserved.
 *
 * The Original Code is: all of this file.
 *
 * Contributor(s): none yet.
 *
 * ***** END GPL/BL DUAL LICENSE BLOCK *****
 */

/** \file blender/editors/interface/resources.c
 *  \ingroup edinterface
 */

#include <math.h>
#include <stdlib.h>
#include <string.h>

#include "MEM_guardedalloc.h"

#include "DNA_curve_types.h"
#include "DNA_screen_types.h"
#include "DNA_space_types.h"
#include "DNA_userdef_types.h"
#include "DNA_windowmanager_types.h"

#include "BLI_blenlib.h"
#include "BLI_utildefines.h"
#include "BLI_math.h"

#include "BKE_addon.h"
#include "BKE_appdir.h"
#include "BKE_colorband.h"
#include "BKE_global.h"
#include "BKE_main.h"
#include "BKE_mesh_runtime.h"

#include "BIF_gl.h"

#include "BLF_api.h"

#include "ED_screen.h"

#include "UI_interface.h"
#include "UI_interface_icons.h"

#include "interface_intern.h"


extern const bTheme U_theme_default;

/* global for themes */
typedef void (*VectorDrawFunc)(int x, int y, int w, int h, float alpha);

/* be sure to keep 'bThemeState' in sync */
static struct bThemeState g_theme_state = {
    NULL,
    SPACE_VIEW3D,
    RGN_TYPE_WINDOW,
};

#define theme_active g_theme_state.theme
#define theme_spacetype g_theme_state.spacetype
#define theme_regionid g_theme_state.regionid

void ui_resources_init(void)
{
	UI_icons_init(BIFICONID_LAST);
}

void ui_resources_free(void)
{
	UI_icons_free();
}


/* ******************************************************** */
/*    THEMES */
/* ******************************************************** */

const unsigned char *UI_ThemeGetColorPtr(bTheme *btheme, int spacetype, int colorid)
{
	ThemeSpace *ts = NULL;
	static char error[4] = {240, 0, 240, 255};
	static char alert[4] = {240, 60, 60, 255};
	static char headerdesel[4] = {0, 0, 0, 255};
	static char back[4] = {0, 0, 0, 255};
	static char setting = 0;
	const char *cp = error;

	/* ensure we're not getting a color after running BKE_blender_userdef_free */
	BLI_assert(BLI_findindex(&U.themes, theme_active) != -1);
	BLI_assert(colorid != TH_UNDEFINED);

	if (btheme) {

		/* first check for ui buttons theme */
		if (colorid < TH_THEMEUI) {

			switch (colorid) {

				case TH_REDALERT:
					cp = alert; break;
			}
		}
		else {

			switch (spacetype) {
				case SPACE_BUTS:
					ts = &btheme->tbuts;
					break;
				case SPACE_VIEW3D:
					ts = &btheme->tv3d;
					break;
				case SPACE_IPO:
					ts = &btheme->tipo;
					break;
				case SPACE_FILE:
					ts = &btheme->tfile;
					break;
				case SPACE_NLA:
					ts = &btheme->tnla;
					break;
				case SPACE_ACTION:
					ts = &btheme->tact;
					break;
				case SPACE_SEQ:
					ts = &btheme->tseq;
					break;
				case SPACE_IMAGE:
					ts = &btheme->tima;
					break;
				case SPACE_TEXT:
					ts = &btheme->text;
					break;
				case SPACE_OUTLINER:
					ts = &btheme->toops;
					break;
				case SPACE_INFO:
					ts = &btheme->tinfo;
					break;
				case SPACE_USERPREF:
					ts = &btheme->tuserpref;
					break;
				case SPACE_CONSOLE:
					ts = &btheme->tconsole;
					break;
				case SPACE_NODE:
					ts = &btheme->tnode;
					break;
				case SPACE_LOGIC:
					ts = &btheme->tlogic;
					break;
				case SPACE_CLIP:
					ts = &btheme->tclip;
					break;
				case SPACE_TOPBAR:
					ts = &btheme->ttopbar;
					break;
				case SPACE_STATUSBAR:
					ts = &btheme->tstatusbar;
					break;
				default:
					ts = &btheme->tv3d;
					break;
			}

			switch (colorid) {
				case TH_BACK:
					if (ELEM(theme_regionid, RGN_TYPE_WINDOW, RGN_TYPE_PREVIEW))
						cp = ts->back;
					else if (theme_regionid == RGN_TYPE_CHANNELS)
						cp = ts->list;
					else if (theme_regionid == RGN_TYPE_HEADER)
						cp = ts->header;
					else
						cp = ts->button;

					copy_v4_v4_char(back, cp);
					if (!ED_region_is_overlap(spacetype, theme_regionid)) {
						back[3] = 255;
					}
					cp = back;
					break;
				case TH_LOW_GRAD:
					cp = ts->gradients.gradient;
					break;
				case TH_HIGH_GRAD:
					cp = ts->gradients.high_gradient;
					break;
				case TH_SHOW_BACK_GRAD:
					cp = &setting;
					setting = ts->gradients.show_grad;
					break;
				case TH_TEXT:
					if (theme_regionid == RGN_TYPE_WINDOW)
						cp = ts->text;
					else if (theme_regionid == RGN_TYPE_CHANNELS)
						cp = ts->list_text;
					else if (theme_regionid == RGN_TYPE_HEADER)
						cp = ts->header_text;
					else
						cp = ts->button_text;
					break;
				case TH_TEXT_HI:
					if (theme_regionid == RGN_TYPE_WINDOW)
						cp = ts->text_hi;
					else if (theme_regionid == RGN_TYPE_CHANNELS)
						cp = ts->list_text_hi;
					else if (theme_regionid == RGN_TYPE_HEADER)
						cp = ts->header_text_hi;
					else
						cp = ts->button_text_hi;
					break;
				case TH_TITLE:
					if (theme_regionid == RGN_TYPE_WINDOW)
						cp = ts->title;
					else if (theme_regionid == RGN_TYPE_CHANNELS)
						cp = ts->list_title;
					else if (theme_regionid == RGN_TYPE_HEADER)
						cp = ts->header_title;
					else
						cp = ts->button_title;
					break;

				case TH_HEADER:
					cp = ts->header; break;
				case TH_HEADERDESEL:
					/* we calculate a dynamic builtin header deselect color, also for pulldowns... */
					cp = ts->header;
					headerdesel[0] = cp[0] > 10 ? cp[0] - 10 : 0;
					headerdesel[1] = cp[1] > 10 ? cp[1] - 10 : 0;
					headerdesel[2] = cp[2] > 10 ? cp[2] - 10 : 0;
					headerdesel[3] = cp[3];
					cp = headerdesel;
					break;
				case TH_HEADER_TEXT:
					cp = ts->header_text; break;
				case TH_HEADER_TEXT_HI:
					cp = ts->header_text_hi; break;

				case TH_PANEL_HEADER:
					cp = ts->panelcolors.header; break;
				case TH_PANEL_BACK:
					cp = ts->panelcolors.back; break;
				case TH_PANEL_SUB_BACK:
					cp = ts->panelcolors.sub_back; break;
				case TH_PANEL_SHOW_HEADER:
					cp = &setting;
					setting = ts->panelcolors.show_header;
					break;
				case TH_PANEL_SHOW_BACK:
					cp = &setting;
					setting = ts->panelcolors.show_back;
					break;

				case TH_BUTBACK:
					cp = ts->button; break;
				case TH_BUTBACK_TEXT:
					cp = ts->button_text; break;
				case TH_BUTBACK_TEXT_HI:
					cp = ts->button_text_hi; break;

				case TH_TAB_ACTIVE:
					cp = ts->tab_active; break;
				case TH_TAB_INACTIVE:
					cp = ts->tab_inactive; break;
				case TH_TAB_BACK:
					cp = ts->tab_back; break;
				case TH_TAB_OUTLINE:
					cp = ts->tab_outline; break;

				case TH_SHADE1:
					cp = ts->shade1; break;
				case TH_SHADE2:
					cp = ts->shade2; break;
				case TH_HILITE:
					cp = ts->hilite; break;

				case TH_GRID:
					cp = ts->grid; break;
				case TH_VIEW_OVERLAY:
					cp = ts->view_overlay; break;
				case TH_WIRE:
					cp = ts->wire; break;
				case TH_WIRE_INNER:
					cp = ts->syntaxr; break;
				case TH_WIRE_EDIT:
					cp = ts->wire_edit; break;
				case TH_LAMP:
					cp = ts->lamp; break;
				case TH_SPEAKER:
					cp = ts->speaker; break;
				case TH_CAMERA:
					cp = ts->camera; break;
				case TH_EMPTY:
					cp = ts->empty; break;
				case TH_SELECT:
					cp = ts->select; break;
				case TH_ACTIVE:
					cp = ts->active; break;
				case TH_GROUP:
					cp = ts->group; break;
				case TH_GROUP_ACTIVE:
					cp = ts->group_active; break;
				case TH_TRANSFORM:
					cp = ts->transform; break;
				case TH_VERTEX:
					cp = ts->vertex; break;
				case TH_VERTEX_SELECT:
					cp = ts->vertex_select; break;
				case TH_VERTEX_BEVEL:
					cp = ts->vertex_bevel; break;
				case TH_VERTEX_UNREFERENCED:
					cp = ts->vertex_unreferenced; break;
				case TH_VERTEX_SIZE:
					cp = &ts->vertex_size; break;
				case TH_OUTLINE_WIDTH:
					cp = &ts->outline_width; break;
				case TH_EDGE:
					cp = ts->edge; break;
				case TH_EDGE_SELECT:
					cp = ts->edge_select; break;
				case TH_EDGE_SEAM:
					cp = ts->edge_seam; break;
				case TH_EDGE_SHARP:
					cp = ts->edge_sharp; break;
				case TH_EDGE_CREASE:
					cp = ts->edge_crease; break;
				case TH_EDGE_BEVEL:
					cp = ts->edge_bevel; break;
				case TH_EDITMESH_ACTIVE:
					cp = ts->editmesh_active; break;
				case TH_EDGE_FACESEL:
					cp = ts->edge_facesel; break;
				case TH_FACE:
					cp = ts->face; break;
				case TH_FACE_SELECT:
					cp = ts->face_select; break;
				case TH_FACE_DOT:
					cp = ts->face_dot; break;
				case TH_FACEDOT_SIZE:
					cp = &ts->facedot_size; break;
				case TH_DRAWEXTRA_EDGELEN:
					cp = ts->extra_edge_len; break;
				case TH_DRAWEXTRA_EDGEANG:
					cp = ts->extra_edge_angle; break;
				case TH_DRAWEXTRA_FACEAREA:
					cp = ts->extra_face_area; break;
				case TH_DRAWEXTRA_FACEANG:
					cp = ts->extra_face_angle; break;
				case TH_NORMAL:
					cp = ts->normal; break;
				case TH_VNORMAL:
					cp = ts->vertex_normal; break;
				case TH_LNORMAL:
					cp = ts->loop_normal; break;
				case TH_BONE_SOLID:
					cp = ts->bone_solid; break;
				case TH_BONE_POSE:
					cp = ts->bone_pose; break;
				case TH_BONE_POSE_ACTIVE:
					cp = ts->bone_pose_active; break;
				case TH_STRIP:
					cp = ts->strip; break;
				case TH_STRIP_SELECT:
					cp = ts->strip_select; break;
				case TH_KEYTYPE_KEYFRAME:
					cp = ts->keytype_keyframe; break;
				case TH_KEYTYPE_KEYFRAME_SELECT:
					cp = ts->keytype_keyframe_select; break;
				case TH_KEYTYPE_EXTREME:
					cp = ts->keytype_extreme; break;
				case TH_KEYTYPE_EXTREME_SELECT:
					cp = ts->keytype_extreme_select; break;
				case TH_KEYTYPE_BREAKDOWN:
					cp = ts->keytype_breakdown; break;
				case TH_KEYTYPE_BREAKDOWN_SELECT:
					cp = ts->keytype_breakdown_select; break;
				case TH_KEYTYPE_JITTER:
					cp = ts->keytype_jitter; break;
				case TH_KEYTYPE_JITTER_SELECT:
					cp = ts->keytype_jitter_select; break;
				case TH_KEYBORDER:
					cp = ts->keyborder; break;
				case TH_KEYBORDER_SELECT:
					cp = ts->keyborder_select; break;
				case TH_CFRAME:
					cp = ts->cframe; break;
				case TH_TIME_KEYFRAME:
					cp = ts->time_keyframe; break;
				case TH_TIME_GP_KEYFRAME:
					cp = ts->time_gp_keyframe; break;
				case TH_NURB_ULINE:
					cp = ts->nurb_uline; break;
				case TH_NURB_VLINE:
					cp = ts->nurb_vline; break;
				case TH_NURB_SEL_ULINE:
					cp = ts->nurb_sel_uline; break;
				case TH_NURB_SEL_VLINE:
					cp = ts->nurb_sel_vline; break;
				case TH_ACTIVE_SPLINE:
					cp = ts->act_spline; break;
				case TH_ACTIVE_VERT:
					cp = ts->lastsel_point; break;
				case TH_HANDLE_FREE:
					cp = ts->handle_free; break;
				case TH_HANDLE_AUTO:
					cp = ts->handle_auto; break;
				case TH_HANDLE_AUTOCLAMP:
					cp = ts->handle_auto_clamped; break;
				case TH_HANDLE_VECT:
					cp = ts->handle_vect; break;
				case TH_HANDLE_ALIGN:
					cp = ts->handle_align; break;
				case TH_HANDLE_SEL_FREE:
					cp = ts->handle_sel_free; break;
				case TH_HANDLE_SEL_AUTO:
					cp = ts->handle_sel_auto; break;
				case TH_HANDLE_SEL_AUTOCLAMP:
					cp = ts->handle_sel_auto_clamped; break;
				case TH_HANDLE_SEL_VECT:
					cp = ts->handle_sel_vect; break;
				case TH_HANDLE_SEL_ALIGN:
					cp = ts->handle_sel_align; break;
				case TH_FREESTYLE_EDGE_MARK:
					cp = ts->freestyle_edge_mark; break;
				case TH_FREESTYLE_FACE_MARK:
					cp = ts->freestyle_face_mark; break;

				case TH_SYNTAX_B:
					cp = ts->syntaxb; break;
				case TH_SYNTAX_V:
					cp = ts->syntaxv; break;
				case TH_SYNTAX_C:
					cp = ts->syntaxc; break;
				case TH_SYNTAX_L:
					cp = ts->syntaxl; break;
				case TH_SYNTAX_D:
					cp = ts->syntaxd; break;
				case TH_SYNTAX_R:
					cp = ts->syntaxr; break;
				case TH_SYNTAX_N:
					cp = ts->syntaxn; break;
				case TH_SYNTAX_S:
					cp = ts->syntaxs; break;

				case TH_NODE:
					cp = ts->syntaxl; break;
				case TH_NODE_INPUT:
					cp = ts->syntaxn; break;
				case TH_NODE_OUTPUT:
					cp = ts->nodeclass_output; break;
				case TH_NODE_COLOR:
					cp = ts->syntaxb; break;
				case TH_NODE_FILTER:
					cp = ts->nodeclass_filter; break;
				case TH_NODE_VECTOR:
					cp = ts->nodeclass_vector; break;
				case TH_NODE_TEXTURE:
					cp = ts->nodeclass_texture; break;
				case TH_NODE_PATTERN:
					cp = ts->nodeclass_pattern; break;
				case TH_NODE_SCRIPT:
					cp = ts->nodeclass_script; break;
				case TH_NODE_LAYOUT:
					cp = ts->nodeclass_layout; break;
				case TH_NODE_SHADER:
					cp = ts->nodeclass_shader; break;
				case TH_NODE_CONVERTOR:
					cp = ts->syntaxv; break;
				case TH_NODE_GROUP:
					cp = ts->syntaxc; break;
				case TH_NODE_INTERFACE:
					cp = ts->console_output; break;
				case TH_NODE_FRAME:
					cp = ts->movie; break;
				case TH_NODE_MATTE:
					cp = ts->syntaxs; break;
				case TH_NODE_DISTORT:
					cp = ts->syntaxd; break;
				case TH_NODE_CURVING:
					cp = &ts->noodle_curving; break;

				case TH_SEQ_MOVIE:
					cp = ts->movie; break;
				case TH_SEQ_MOVIECLIP:
					cp = ts->movieclip; break;
				case TH_SEQ_MASK:
					cp = ts->mask; break;
				case TH_SEQ_IMAGE:
					cp = ts->image; break;
				case TH_SEQ_SCENE:
					cp = ts->scene; break;
				case TH_SEQ_AUDIO:
					cp = ts->audio; break;
				case TH_SEQ_EFFECT:
					cp = ts->effect; break;
				case TH_SEQ_TRANSITION:
					cp = ts->transition; break;
				case TH_SEQ_META:
					cp = ts->meta; break;
				case TH_SEQ_TEXT:
					cp = ts->text_strip; break;
				case TH_SEQ_PREVIEW:
					cp = ts->preview_back; break;

				case TH_CONSOLE_OUTPUT:
					cp = ts->console_output; break;
				case TH_CONSOLE_INPUT:
					cp = ts->console_input; break;
				case TH_CONSOLE_INFO:
					cp = ts->console_info; break;
				case TH_CONSOLE_ERROR:
					cp = ts->console_error; break;
				case TH_CONSOLE_CURSOR:
					cp = ts->console_cursor; break;
				case TH_CONSOLE_SELECT:
					cp = ts->console_select; break;

				case TH_HANDLE_VERTEX:
					cp = ts->handle_vertex;
					break;
				case TH_HANDLE_VERTEX_SELECT:
					cp = ts->handle_vertex_select;
					break;
				case TH_HANDLE_VERTEX_SIZE:
					cp = &ts->handle_vertex_size;
					break;

				case TH_GP_VERTEX:
					cp = ts->gp_vertex;
					break;
				case TH_GP_VERTEX_SELECT:
					cp = ts->gp_vertex_select;
					break;
				case TH_GP_VERTEX_SIZE:
					cp = &ts->gp_vertex_size;
					break;

				case TH_DOPESHEET_CHANNELOB:
					cp = ts->ds_channel;
					break;
				case TH_DOPESHEET_CHANNELSUBOB:
					cp = ts->ds_subchannel;
					break;

				case TH_PREVIEW_BACK:
					cp = ts->preview_back;
					break;

				case TH_STITCH_PREVIEW_FACE:
					cp = ts->preview_stitch_face;
					break;

				case TH_STITCH_PREVIEW_EDGE:
					cp = ts->preview_stitch_edge;
					break;

				case TH_STITCH_PREVIEW_VERT:
					cp = ts->preview_stitch_vert;
					break;

				case TH_STITCH_PREVIEW_STITCHABLE:
					cp = ts->preview_stitch_stitchable;
					break;

				case TH_STITCH_PREVIEW_UNSTITCHABLE:
					cp = ts->preview_stitch_unstitchable;
					break;
				case TH_STITCH_PREVIEW_ACTIVE:
					cp = ts->preview_stitch_active;
					break;

				case TH_PAINT_CURVE_HANDLE:
					cp = ts->paint_curve_handle;
					break;
				case TH_PAINT_CURVE_PIVOT:
					cp = ts->paint_curve_pivot;
					break;

				case TH_METADATA_BG:
					cp = ts->metadatabg;
					break;
				case TH_METADATA_TEXT:
					cp = ts->metadatatext;
					break;

				case TH_UV_OTHERS:
					cp = ts->uv_others;
					break;
				case TH_UV_SHADOW:
					cp = ts->uv_shadow;
					break;

				case TH_MARKER_OUTLINE:
					cp = ts->marker_outline; break;
				case TH_MARKER:
					cp = ts->marker; break;
				case TH_ACT_MARKER:
					cp = ts->act_marker; break;
				case TH_SEL_MARKER:
					cp = ts->sel_marker; break;
				case TH_BUNDLE_SOLID:
					cp = ts->bundle_solid; break;
				case TH_DIS_MARKER:
					cp = ts->dis_marker; break;
				case TH_PATH_BEFORE:
					cp = ts->path_before; break;
				case TH_PATH_AFTER:
					cp = ts->path_after; break;
				case TH_CAMERA_PATH:
					cp = ts->camera_path; break;
				case TH_LOCK_MARKER:
					cp = ts->lock_marker; break;

				case TH_MATCH:
					cp = ts->match;
					break;

				case TH_SELECT_HIGHLIGHT:
					cp = ts->selected_highlight;
					break;

				case TH_SKIN_ROOT:
					cp = ts->skin_root;
					break;

				case TH_ANIM_ACTIVE:
					cp = ts->anim_active;
					break;
				case TH_ANIM_INACTIVE:
					cp = ts->anim_non_active;
					break;

				case TH_NLA_TWEAK:
					cp = ts->nla_tweaking;
					break;
				case TH_NLA_TWEAK_DUPLI:
					cp = ts->nla_tweakdupli;
					break;

				case TH_NLA_TRANSITION:
					cp = ts->nla_transition;
					break;
				case TH_NLA_TRANSITION_SEL:
					cp = ts->nla_transition_sel;
					break;
				case TH_NLA_META:
					cp = ts->nla_meta;
					break;
				case TH_NLA_META_SEL:
					cp = ts->nla_meta_sel;
					break;
				case TH_NLA_SOUND:
					cp = ts->nla_sound;
					break;
				case TH_NLA_SOUND_SEL:
					cp = ts->nla_sound_sel;
					break;

				case TH_WIDGET_EMBOSS:
					cp = btheme->tui.widget_emboss; break;

				case TH_EDITOR_OUTLINE:
					cp = btheme->tui.editor_outline;
					break;
				case TH_AXIS_X:
					cp = btheme->tui.xaxis; break;
				case TH_AXIS_Y:
					cp = btheme->tui.yaxis; break;
				case TH_AXIS_Z:
					cp = btheme->tui.zaxis; break;

				case TH_MANIPULATOR_HI:
					cp = btheme->tui.manipulator_hi; break;
				case TH_MANIPULATOR_PRIMARY:
					cp = btheme->tui.manipulator_primary; break;
				case TH_MANIPULATOR_SECONDARY:
					cp = btheme->tui.manipulator_secondary; break;
				case TH_MANIPULATOR_A:
					cp = btheme->tui.manipulator_a; break;
				case TH_MANIPULATOR_B:
					cp = btheme->tui.manipulator_b; break;

				case TH_INFO_SELECTED:
					cp = ts->info_selected;
					break;
				case TH_INFO_SELECTED_TEXT:
					cp = ts->info_selected_text;
					break;
				case TH_INFO_ERROR:
					cp = ts->info_error;
					break;
				case TH_INFO_ERROR_TEXT:
					cp = ts->info_error_text;
					break;
				case TH_INFO_WARNING:
					cp = ts->info_warning;
					break;
				case TH_INFO_WARNING_TEXT:
					cp = ts->info_warning_text;
					break;
				case TH_INFO_INFO:
					cp = ts->info_info;
					break;
				case TH_INFO_INFO_TEXT:
					cp = ts->info_info_text;
					break;
				case TH_INFO_DEBUG:
					cp = ts->info_debug;
					break;
				case TH_INFO_DEBUG_TEXT:
					cp = ts->info_debug_text;
					break;
				case TH_V3D_CLIPPING_BORDER:
					cp = ts->clipping_border_3d;
					break;
			}
		}
	}

	return (const unsigned char *)cp;
}

/**
 * initialize default theme
 * \note: when you add new colors, created & saved themes need initialized
 * use function below, init_userdef_do_versions()
 */
void ui_theme_init_default(void)
{

	/* we search for the theme with name Default */
	bTheme *btheme = BLI_findstring(&U.themes, "Default", offsetof(bTheme, name));
	if (btheme == NULL) {
		btheme = MEM_callocN(sizeof(bTheme), __func__);
		BLI_addtail(&U.themes, btheme);
	}

	UI_SetTheme(0, 0);  /* make sure the global used in this file is set */

<<<<<<< HEAD
	/* UI buttons */
	ui_widget_color_init(&btheme->tui);

	btheme->tui.iconfile[0] = 0;
	rgba_char_args_set(btheme->tui.wcol_tooltip.text, 255, 255, 255, 255);
	rgba_char_args_set_fl(btheme->tui.widget_emboss, 1.0f, 1.0f, 1.0f, 0.02f);
	rgba_char_args_set_fl(btheme->tui.editor_outline, 0.25f, 0.25f, 0.25f, 1.0f);

	rgba_char_args_set(btheme->tui.xaxis, 220,   0,   0, 255);
	rgba_char_args_set(btheme->tui.yaxis,   0, 220,   0, 255);
	rgba_char_args_set(btheme->tui.zaxis,   0,   0, 220, 255);

	btheme->tui.menu_shadow_fac = 0.5f;
	btheme->tui.menu_shadow_width = 12;

	/* Bone Color Sets */
	ui_theme_init_boneColorSets(btheme);

	/* common (new) variables */
	ui_theme_init_new(btheme);

	/* Manipulator. */
	ui_theme_space_init_manipulator_colors(btheme);

	/* space view3d */
	rgba_char_args_set_fl(btheme->tv3d.back,       0.225, 0.225, 0.225, 1.0);
	rgba_char_args_set(btheme->tv3d.text,       0, 0, 0, 255);
	rgba_char_args_set(btheme->tv3d.text_hi, 255, 255, 255, 255);

	rgba_char_args_set_fl(btheme->tv3d.header,  0.45, 0.45, 0.45, 1.0);
	rgba_char_args_set_fl(btheme->tv3d.button,  0.45, 0.45, 0.45, 0.5);
//	rgba_char_args_set(btheme->tv3d.panel,      165, 165, 165, 127);

	rgba_char_args_set(btheme->tv3d.shade1,  160, 160, 160, 100);
	rgba_char_args_set(btheme->tv3d.shade2,  0x7f, 0x70, 0x70, 100);

	rgba_char_args_set_fl(btheme->tv3d.grid,     0.251, 0.251, 0.251, 1.0);
	rgba_char_args_set(btheme->tv3d.view_overlay, 0, 0, 0, 255);
	rgba_char_args_set(btheme->tv3d.wire,       0x0, 0x0, 0x0, 255);
	rgba_char_args_set(btheme->tv3d.wire_edit,  0x0, 0x0, 0x0, 255);
	rgba_char_args_set(btheme->tv3d.lamp,       0, 0, 0, 40);
	rgba_char_args_set(btheme->tv3d.speaker,    0, 0, 0, 255);
	rgba_char_args_set(btheme->tv3d.camera,    0, 0, 0, 255);
	rgba_char_args_set(btheme->tv3d.empty,    0, 0, 0, 255);
	rgba_char_args_set(btheme->tv3d.select, 241, 88, 0, 255);
	rgba_char_args_set(btheme->tv3d.active, 255, 170, 64, 255);
	rgba_char_args_set(btheme->tv3d.group,      8, 48, 8, 255);
	rgba_char_args_set(btheme->tv3d.group_active, 85, 187, 85, 255);
	rgba_char_args_set(btheme->tv3d.transform, 0xff, 0xff, 0xff, 255);
	rgba_char_args_set(btheme->tv3d.vertex, 0, 0, 0, 255);
	rgba_char_args_set(btheme->tv3d.vertex_select, 255, 133, 0, 255);
	rgba_char_args_set(btheme->tv3d.vertex_bevel, 0, 165, 255, 255);
	rgba_char_args_set(btheme->tv3d.vertex_unreferenced, 0, 0, 0, 255);
	btheme->tv3d.vertex_size = 3;
	btheme->tv3d.outline_width = 1;
	rgba_char_args_set(btheme->tv3d.edge,       0x0, 0x0, 0x0, 255);
	rgba_char_args_set(btheme->tv3d.edge_select, 255, 160, 0, 255);
	rgba_char_args_set(btheme->tv3d.edge_seam, 219, 37, 18, 255);
	rgba_char_args_set(btheme->tv3d.edge_bevel, 0, 165, 255, 255);
	rgba_char_args_set(btheme->tv3d.edge_facesel, 75, 75, 75, 255);
	rgba_char_args_set(btheme->tv3d.face,       0, 0, 0, 18);
	rgba_char_args_set(btheme->tv3d.face_select, 255, 133, 0, 60);
	rgba_char_args_set(btheme->tv3d.normal, 0x22, 0xDD, 0xDD, 255);
	rgba_char_args_set(btheme->tv3d.vertex_normal, 0x23, 0x61, 0xDD, 255);
	rgba_char_args_set(btheme->tv3d.loop_normal, 0xDD, 0x23, 0xDD, 255);
	rgba_char_args_set(btheme->tv3d.face_dot, 255, 133, 0, 255);
	rgba_char_args_set(btheme->tv3d.editmesh_active, 255, 255, 255, 128);
	rgba_char_args_set_fl(btheme->tv3d.edge_crease, 0.8, 0, 0.6, 1.0);
	rgba_char_args_set(btheme->tv3d.edge_sharp, 0, 255, 255, 255);
	rgba_char_args_set(btheme->tv3d.header_text, 0, 0, 0, 255);
	rgba_char_args_set(btheme->tv3d.header_text_hi, 255, 255, 255, 255);
	rgba_char_args_set(btheme->tv3d.button_text, 0, 0, 0, 255);
	rgba_char_args_set(btheme->tv3d.button_text_hi, 255, 255, 255, 255);
	rgba_char_args_set(btheme->tv3d.button_title, 0, 0, 0, 255);
	rgba_char_args_set(btheme->tv3d.title, 0, 0, 0, 255);
	rgba_char_args_set(btheme->tv3d.freestyle_edge_mark, 0x7f, 0xff, 0x7f, 255);
	rgba_char_args_set(btheme->tv3d.freestyle_face_mark, 0x7f, 0xff, 0x7f, 51);
	rgba_char_args_set_fl(btheme->tv3d.paint_curve_handle, 0.5f, 1.0f, 0.5f, 0.5f);
	rgba_char_args_set_fl(btheme->tv3d.paint_curve_pivot, 1.0f, 0.5f, 0.5f, 0.5f);
	rgba_char_args_set(btheme->tv3d.gp_vertex, 0, 0, 0, 255);
	rgba_char_args_set(btheme->tv3d.gp_vertex_select, 255, 133, 0, 255);
	btheme->tv3d.gp_vertex_size = 3;

	btheme->tv3d.facedot_size = 4;

	rgba_char_args_set(btheme->tv3d.extra_edge_len, 32, 0, 0, 255);
	rgba_char_args_set(btheme->tv3d.extra_edge_angle, 32, 32, 0, 255);
	rgba_char_args_set(btheme->tv3d.extra_face_area, 0, 32, 0, 255);
	rgba_char_args_set(btheme->tv3d.extra_face_angle, 0, 0, 128, 255);

	rgba_char_args_set(btheme->tv3d.cframe, 0x60, 0xc0,  0x40, 255);

	rgba_char_args_set(btheme->tv3d.nurb_uline, 0x90, 0x90, 0x00, 255);
	rgba_char_args_set(btheme->tv3d.nurb_vline, 0x80, 0x30, 0x60, 255);
	rgba_char_args_set(btheme->tv3d.nurb_sel_uline, 0xf0, 0xff, 0x40, 255);
	rgba_char_args_set(btheme->tv3d.nurb_sel_vline, 0xf0, 0x90, 0xa0, 255);

	ui_theme_space_init_handles_color(&btheme->tv3d);

	rgba_char_args_set(btheme->tv3d.act_spline, 0xdb, 0x25, 0x12, 255);
	rgba_char_args_set(btheme->tv3d.lastsel_point,  0xff, 0xff, 0xff, 255);

	rgba_char_args_set(btheme->tv3d.bone_solid, 200, 200, 200, 255);
	/* alpha 80 is not meant editable, used for wire+action draw */
	rgba_char_args_set(btheme->tv3d.bone_pose, 80, 200, 255, 80);
	rgba_char_args_set(btheme->tv3d.bone_pose_active, 140, 255, 255, 80);

	rgba_char_args_set(btheme->tv3d.bundle_solid, 200, 200, 200, 255);
	rgba_char_args_set(btheme->tv3d.camera_path, 0x00, 0x00, 0x00, 255);

	rgba_char_args_set(btheme->tv3d.skin_root, 180, 77, 77, 255);
	rgba_char_args_set(btheme->tv3d.gradients.gradient, 0, 0, 0, 0);
	rgba_char_args_set(btheme->tv3d.gradients.high_gradient, 58, 58, 58, 255);
	btheme->tv3d.gradients.show_grad = false;

	rgba_char_args_set(btheme->tv3d.clipping_border_3d, 50, 50, 50, 255);

	rgba_char_args_set(btheme->tv3d.time_keyframe, 0xDD, 0xD7, 0x00, 0xFF);
	rgba_char_args_set(btheme->tv3d.time_gp_keyframe, 0xB5, 0xE6, 0x1D, 0xFF);

	/* space buttons */
	/* to have something initialized */
	btheme->tbuts = btheme->tv3d;

	rgba_char_args_set_fl(btheme->tbuts.back,   0.45, 0.45, 0.45, 1.0);
//	rgba_char_args_set(btheme->tbuts.panel, 0x82, 0x82, 0x82, 255);

	/* graph editor */
	btheme->tipo = btheme->tv3d;
	rgba_char_args_set_fl(btheme->tipo.back,    0.42, 0.42, 0.42, 1.0);
	rgba_char_args_set_fl(btheme->tipo.list,    0.4, 0.4, 0.4, 1.0);
	rgba_char_args_set(btheme->tipo.grid,   94, 94, 94, 255);
//	rgba_char_args_set(btheme->tipo.panel,  255, 255, 255, 150);
	rgba_char_args_set(btheme->tipo.shade1,     150, 150, 150, 100);    /* scrollbars */
	rgba_char_args_set(btheme->tipo.shade2,     0x70, 0x70, 0x70, 100);
	rgba_char_args_set(btheme->tipo.vertex,     0, 0, 0, 255);
	rgba_char_args_set(btheme->tipo.vertex_select, 255, 133, 0, 255);
	rgba_char_args_set(btheme->tipo.hilite, 0x60, 0xc0, 0x40, 255);
	btheme->tipo.vertex_size = 6;

	rgba_char_args_set(btheme->tipo.handle_vertex,      0, 0, 0, 255);
	rgba_char_args_set(btheme->tipo.handle_vertex_select, 255, 133, 0, 255);
	rgba_char_args_set(btheme->tipo.handle_auto_clamped, 0x99, 0x40, 0x30, 255);
	rgba_char_args_set(btheme->tipo.handle_sel_auto_clamped, 0xf0, 0xaf, 0x90, 255);
	btheme->tipo.handle_vertex_size = 5;

	rgba_char_args_set(btheme->tipo.ds_channel,      82, 96, 110, 255);
	rgba_char_args_set(btheme->tipo.ds_subchannel,  124, 137, 150, 255);
	rgba_char_args_set(btheme->tipo.group,           79, 101, 73, 255);
	rgba_char_args_set(btheme->tipo.group_active,   135, 177, 125, 255);

	/* dopesheet */
	btheme->tact = btheme->tipo;
	rgba_char_args_set(btheme->tact.strip,          12, 10, 10, 128);
	rgba_char_args_set(btheme->tact.strip_select,   255, 140, 0, 255);

	rgba_char_args_set(btheme->tact.anim_active,    204, 112, 26, 102);

	rgba_char_args_set(btheme->tact.keytype_keyframe,           232, 232, 232, 255);
	rgba_char_args_set(btheme->tact.keytype_keyframe_select,    255, 190,  50, 255);
	rgba_char_args_set(btheme->tact.keytype_extreme,            232, 179, 204, 255);
	rgba_char_args_set(btheme->tact.keytype_extreme_select,     242, 128, 128, 255);
	rgba_char_args_set(btheme->tact.keytype_breakdown,          179, 219, 232, 255);
	rgba_char_args_set(btheme->tact.keytype_breakdown_select,    84, 191, 237, 255);
	rgba_char_args_set(btheme->tact.keytype_jitter,             148, 229, 117, 255);
	rgba_char_args_set(btheme->tact.keytype_jitter_select,       97, 192,  66, 255);

	rgba_char_args_set(btheme->tact.keyborder,               0,   0,   0, 255);
	rgba_char_args_set(btheme->tact.keyborder_select,        0,   0,   0, 255);

	btheme->tact.keyframe_scale_fac = 1.0f;

	/* space nla */
	btheme->tnla = btheme->tact;

	rgba_char_args_set(btheme->tnla.anim_active,     204, 112, 26, 102); /* same as for dopesheet; duplicate here for easier reference */
	rgba_char_args_set(btheme->tnla.anim_non_active, 153, 135, 97, 77);

	rgba_char_args_set(btheme->tnla.nla_tweaking,   77, 243, 26, 77);
	rgba_char_args_set(btheme->tnla.nla_tweakdupli, 217, 0, 0, 255);

	rgba_char_args_set(btheme->tnla.nla_transition,     28, 38, 48, 255);
	rgba_char_args_set(btheme->tnla.nla_transition_sel, 46, 117, 219, 255);
	rgba_char_args_set(btheme->tnla.nla_meta,           51, 38, 66, 255);
	rgba_char_args_set(btheme->tnla.nla_meta_sel,       105, 33, 150, 255);
	rgba_char_args_set(btheme->tnla.nla_sound,          43, 61, 61, 255);
	rgba_char_args_set(btheme->tnla.nla_sound_sel,      31, 122, 122, 255);

	rgba_char_args_set(btheme->tnla.keyborder,               0,   0,   0, 255);
	rgba_char_args_set(btheme->tnla.keyborder_select,        0,   0,   0, 255);

	/* space file */
	/* to have something initialized */
	btheme->tfile = btheme->tv3d;
	rgba_char_args_set_fl(btheme->tfile.back, 0.3, 0.3, 0.3, 1);
//	rgba_char_args_set_fl(btheme->tfile.panel, 0.3, 0.3, 0.3, 1);
	rgba_char_args_set_fl(btheme->tfile.list, 0.4, 0.4, 0.4, 1);
	rgba_char_args_set(btheme->tfile.text,  250, 250, 250, 255);
	rgba_char_args_set(btheme->tfile.text_hi, 15, 15, 15, 255);
//	rgba_char_args_set(btheme->tfile.panel, 145, 145, 145, 255);  /* bookmark/ui regions */
	rgba_char_args_set(btheme->tfile.hilite, 255, 140, 25, 255);  /* selected files */

	rgba_char_args_set(btheme->tfile.image, 250, 250, 250, 255);
	rgba_char_args_set(btheme->tfile.movie, 250, 250, 250, 255);
	rgba_char_args_set(btheme->tfile.scene, 250, 250, 250, 255);


	/* space seq */
	btheme->tseq = btheme->tv3d;
	rgba_char_args_set(btheme->tseq.back,   116, 116, 116, 255);
	rgba_char_args_set(btheme->tseq.movie,  81, 105, 135, 255);
	rgba_char_args_set(btheme->tseq.movieclip,  32, 32, 143, 255);
	rgba_char_args_set(btheme->tseq.mask,   152, 78, 62, 255);
	rgba_char_args_set(btheme->tseq.image,  109, 88, 129, 255);
	rgba_char_args_set(btheme->tseq.scene,  78, 152, 62, 255);
	rgba_char_args_set(btheme->tseq.audio,  46, 143, 143, 255);
	rgba_char_args_set(btheme->tseq.effect,     169, 84, 124, 255);
	rgba_char_args_set(btheme->tseq.transition, 162, 95, 111, 255);
	rgba_char_args_set(btheme->tseq.meta,   109, 145, 131, 255);
	rgba_char_args_set(btheme->tseq.text_strip,   162, 151, 0, 255);
	rgba_char_args_set(btheme->tseq.preview_back,   0, 0, 0, 255);
	rgba_char_args_set(btheme->tseq.grid,   64, 64, 64, 255);

	/* space image */
	btheme->tima = btheme->tv3d;
	rgba_char_args_set(btheme->tima.back,   53, 53, 53, 255);
	rgba_char_args_set(btheme->tima.vertex, 0, 0, 0, 255);
	rgba_char_args_set(btheme->tima.vertex_select, 255, 133, 0, 255);
	rgba_char_args_set(btheme->tima.wire_edit, 192, 192, 192, 255);
	rgba_char_args_set(btheme->tima.edge_select, 255, 133, 0, 255);
	btheme->tima.vertex_size = 3;
	btheme->tima.facedot_size = 3;
	rgba_char_args_set(btheme->tima.face,   255, 255, 255, 10);
	rgba_char_args_set(btheme->tima.face_select, 255, 133, 0, 60);
	rgba_char_args_set(btheme->tima.editmesh_active, 255, 255, 255, 128);
	rgba_char_args_set_fl(btheme->tima.preview_back,        0.0, 0.0, 0.0, 0.3);
	rgba_char_args_set_fl(btheme->tima.preview_stitch_face, 0.5, 0.5, 0.0, 0.2);
	rgba_char_args_set_fl(btheme->tima.preview_stitch_edge, 1.0, 0.0, 1.0, 0.2);
	rgba_char_args_set_fl(btheme->tima.preview_stitch_vert, 0.0, 0.0, 1.0, 0.2);
	rgba_char_args_set_fl(btheme->tima.preview_stitch_stitchable, 0.0, 1.0, 0.0, 1.0);
	rgba_char_args_set_fl(btheme->tima.preview_stitch_unstitchable, 1.0, 0.0, 0.0, 1.0);
	rgba_char_args_set_fl(btheme->tima.preview_stitch_active, 0.886, 0.824, 0.765, 0.140);

	rgba_char_args_test_set(btheme->tima.uv_others, 96, 96, 96, 255);
	rgba_char_args_test_set(btheme->tima.uv_shadow, 112, 112, 112, 255);

	ui_theme_space_init_handles_color(&btheme->tima);
	btheme->tima.handle_vertex_size = 5;

	/* space text */
	btheme->text = btheme->tv3d;
	rgba_char_args_set(btheme->text.back,   153, 153, 153, 255);
	rgba_char_args_set(btheme->text.shade1,     143, 143, 143, 255);
	rgba_char_args_set(btheme->text.shade2,     0xc6, 0x77, 0x77, 255);
	rgba_char_args_set(btheme->text.hilite,     255, 0, 0, 255);

	/* syntax highlighting */
	rgba_char_args_set(btheme->text.syntaxn,    0, 0, 200, 255);    /* Numbers  Blue*/
	rgba_char_args_set(btheme->text.syntaxl,    100, 0, 0, 255);    /* Strings  Red */
	rgba_char_args_set(btheme->text.syntaxc,    0, 100, 50, 255);   /* Comments  Greenish */
	rgba_char_args_set(btheme->text.syntaxv,    95, 95, 0, 255);    /* Special  Yellow*/
	rgba_char_args_set(btheme->text.syntaxd,    50, 0, 140, 255);   /* Decorator/Preprocessor Dir.  Blue-purple */
	rgba_char_args_set(btheme->text.syntaxr,    140, 60, 0, 255);   /* Reserved  Orange*/
	rgba_char_args_set(btheme->text.syntaxb,    128, 0, 80, 255);   /* Builtin  Red-purple */
	rgba_char_args_set(btheme->text.syntaxs,    76, 76, 76, 255);   /* Gray (mix between fg/bg) */

	/* space oops */
	btheme->toops = btheme->tv3d;
	rgba_char_args_set_fl(btheme->toops.back,   0.45, 0.45, 0.45, 1.0);

	rgba_char_args_set_fl(btheme->toops.match,  0.2, 0.5, 0.2, 0.3);    /* highlighting search match - soft green*/
	rgba_char_args_set_fl(btheme->toops.selected_highlight, 0.51, 0.53, 0.55, 0.3);

	/* space info */
	btheme->tinfo = btheme->tv3d;
	rgba_char_args_set_fl(btheme->tinfo.back,   0.45, 0.45, 0.45, 1.0);
	rgba_char_args_set(btheme->tinfo.info_selected, 96, 128, 255, 255);
	rgba_char_args_set(btheme->tinfo.info_selected_text, 255, 255, 255, 255);
	rgba_char_args_set(btheme->tinfo.info_error, 220, 0, 0, 255);
	rgba_char_args_set(btheme->tinfo.info_error_text, 0, 0, 0, 255);
	rgba_char_args_set(btheme->tinfo.info_warning, 220, 128, 96, 255);
	rgba_char_args_set(btheme->tinfo.info_warning_text, 0, 0, 0, 255);
	rgba_char_args_set(btheme->tinfo.info_info, 0, 170, 0, 255);
	rgba_char_args_set(btheme->tinfo.info_info_text, 0, 0, 0, 255);
	rgba_char_args_set(btheme->tinfo.info_debug, 196, 196, 196, 255);
	rgba_char_args_set(btheme->tinfo.info_debug_text, 0, 0, 0, 255);

	/* space user preferences */
	btheme->tuserpref = btheme->tv3d;
	rgba_char_args_set_fl(btheme->tuserpref.back, 0.45, 0.45, 0.45, 1.0);

	/* space console */
	btheme->tconsole = btheme->tv3d;
	rgba_char_args_set(btheme->tconsole.back, 0, 0, 0, 255);
	rgba_char_args_set(btheme->tconsole.console_output, 96, 128, 255, 255);
	rgba_char_args_set(btheme->tconsole.console_input, 255, 255, 255, 255);
	rgba_char_args_set(btheme->tconsole.console_info, 0, 170, 0, 255);
	rgba_char_args_set(btheme->tconsole.console_error, 220, 96, 96, 255);
	rgba_char_args_set(btheme->tconsole.console_cursor, 220, 96, 96, 255);
	rgba_char_args_set(btheme->tconsole.console_select, 255, 255, 255, 48);

	/* space time */
	btheme->ttime = btheme->tv3d;
	rgba_char_args_set_fl(btheme->ttime.back,   0.45, 0.45, 0.45, 1.0);
	rgba_char_args_set_fl(btheme->ttime.grid,   0.36, 0.36, 0.36, 1.0);
	rgba_char_args_set(btheme->ttime.shade1,  173, 173, 173, 255);      /* sliders */

	rgba_char_args_set(btheme->ttime.time_keyframe, 0xDD, 0xD7, 0x00, 0xFF);
	rgba_char_args_set(btheme->ttime.time_gp_keyframe, 0xB5, 0xE6, 0x1D, 0xFF);

	/* space node, re-uses syntax and console color storage */
	btheme->tnode = btheme->tv3d;
	rgba_char_args_set(btheme->tnode.syntaxr, 115, 115, 115, 255);  /* wire inner color */
	rgba_char_args_set(btheme->tnode.edge_select, 255, 255, 255, 255);  /* wire selected */
	rgba_char_args_set(btheme->tnode.syntaxl, 155, 155, 155, 160);  /* TH_NODE, backdrop */
	rgba_char_args_set(btheme->tnode.syntaxn, 100, 100, 100, 255);  /* in */
	rgba_char_args_set(btheme->tnode.nodeclass_output, 100, 100, 100, 255);  /* output */
	rgba_char_args_set(btheme->tnode.syntaxb, 108, 105, 111, 255);  /* operator */
	rgba_char_args_set(btheme->tnode.syntaxv, 104, 106, 117, 255);  /* generator */
	rgba_char_args_set(btheme->tnode.syntaxc, 105, 117, 110, 255);  /* group */
	rgba_char_args_set(btheme->tnode.nodeclass_texture, 108, 105, 111, 255);  /* operator */
	rgba_char_args_set(btheme->tnode.nodeclass_shader, 108, 105, 111, 255);  /* operator */
	rgba_char_args_set(btheme->tnode.nodeclass_filter, 108, 105, 111, 255);  /* operator */
	rgba_char_args_set(btheme->tnode.nodeclass_script, 108, 105, 111, 255);  /* operator */
	rgba_char_args_set(btheme->tnode.nodeclass_pattern, 108, 105, 111, 255);  /* operator */
	rgba_char_args_set(btheme->tnode.nodeclass_vector, 108, 105, 111, 255);  /* operator */
	rgba_char_args_set(btheme->tnode.nodeclass_layout, 108, 105, 111, 255);  /* operator */
	rgba_char_args_set(btheme->tnode.movie, 155, 155, 155, 160);  /* frame */
	rgba_char_args_set(btheme->tnode.syntaxs, 151, 116, 116, 255);  /* matte nodes */
	rgba_char_args_set(btheme->tnode.syntaxd, 116, 151, 151, 255);  /* distort nodes */
	rgba_char_args_set(btheme->tnode.console_output, 223, 202, 53, 255);  /* interface nodes */
	btheme->tnode.noodle_curving = 5;

	/* space logic */
	btheme->tlogic = btheme->tv3d;
	rgba_char_args_set(btheme->tlogic.back, 100, 100, 100, 255);
	
	/* space clip */
	btheme->tclip = btheme->tv3d;

	rgba_char_args_set(btheme->tclip.marker_outline, 0x00, 0x00, 0x00, 255);
	rgba_char_args_set(btheme->tclip.marker, 0x7f, 0x7f, 0x00, 255);
	rgba_char_args_set(btheme->tclip.act_marker, 0xff, 0xff, 0xff, 255);
	rgba_char_args_set(btheme->tclip.sel_marker, 0xff, 0xff, 0x00, 255);
	rgba_char_args_set(btheme->tclip.dis_marker, 0x7f, 0x00, 0x00, 255);
	rgba_char_args_set(btheme->tclip.lock_marker, 0x7f, 0x7f, 0x7f, 255);
	rgba_char_args_set(btheme->tclip.path_before, 0xff, 0x00, 0x00, 255);
	rgba_char_args_set(btheme->tclip.path_after, 0x00, 0x00, 0xff, 255);
	rgba_char_args_set(btheme->tclip.grid, 0x5e, 0x5e, 0x5e, 255);
	rgba_char_args_set(btheme->tclip.cframe, 0x60, 0xc0, 0x40, 255);
	rgba_char_args_set(btheme->tclip.list, 0x66, 0x66, 0x66, 0xff);
	rgba_char_args_set(btheme->tclip.strip, 0x0c, 0x0a, 0x0a, 0x80);
	rgba_char_args_set(btheme->tclip.strip_select, 0xff, 0x8c, 0x00, 0xff);
	btheme->tclip.handle_vertex_size = 5;
	ui_theme_space_init_handles_color(&btheme->tclip);

	/* space topbar */
	char tmp[4];
	btheme->ttopbar = btheme->tv3d;
	/* swap colors */
	copy_v4_v4_char(tmp, btheme->ttopbar.header);
	copy_v4_v4_char(btheme->ttopbar.header, btheme->ttopbar.tab_inactive);
	copy_v4_v4_char(btheme->ttopbar.back, tmp);

	/* space statusbar */
	btheme->tstatusbar = btheme->tv3d;
=======
	memcpy(btheme, &U_theme_default, sizeof(*btheme));
>>>>>>> 31f0c918
}

void ui_style_init_default(void)
{
	BLI_freelistN(&U.uistyles);
	/* gets automatically re-allocated */
	uiStyleInit();
}


void UI_SetTheme(int spacetype, int regionid)
{
	if (spacetype) {
		/* later on, a local theme can be found too */
		theme_active = U.themes.first;
		theme_spacetype = spacetype;
		theme_regionid = regionid;
	}
	else if (regionid) {
		/* popups */
		theme_active = U.themes.first;
		theme_spacetype = SPACE_BUTS;
		theme_regionid = regionid;
	}
	else {
		/* for safety, when theme was deleted */
		theme_active = U.themes.first;
		theme_spacetype = SPACE_VIEW3D;
		theme_regionid = RGN_TYPE_WINDOW;
	}
}

bTheme *UI_GetTheme(void)
{
	return U.themes.first;
}

/**
 * for the rare case we need to temp swap in a different theme (offscreen render)
 */
void UI_Theme_Store(struct bThemeState *theme_state)
{
	*theme_state = g_theme_state;
}
void UI_Theme_Restore(struct bThemeState *theme_state)
{
	g_theme_state = *theme_state;
}

/* for space windows only */
void UI_ThemeColor(int colorid)
{
	const unsigned char *cp;

	cp = UI_ThemeGetColorPtr(theme_active, theme_spacetype, colorid);
	glColor3ubv(cp);

}

/* plus alpha */
void UI_ThemeColor4(int colorid)
{
	const unsigned char *cp;

	cp = UI_ThemeGetColorPtr(theme_active, theme_spacetype, colorid);
	glColor4ubv(cp);
}

/* set the color with offset for shades */
void UI_ThemeColorShade(int colorid, int offset)
{
	unsigned char col[4];
	UI_GetThemeColorShade4ubv(colorid, offset, col);
	glColor4ubv(col);
}

void UI_ThemeColorShadeAlpha(int colorid, int coloffset, int alphaoffset)
{
	int r, g, b, a;
	const unsigned char *cp;

	cp = UI_ThemeGetColorPtr(theme_active, theme_spacetype, colorid);
	r = coloffset + (int) cp[0];
	CLAMP(r, 0, 255);
	g = coloffset + (int) cp[1];
	CLAMP(g, 0, 255);
	b = coloffset + (int) cp[2];
	CLAMP(b, 0, 255);
	a = alphaoffset + (int) cp[3];
	CLAMP(a, 0, 255);

	glColor4ub(r, g, b, a);
}

void UI_GetThemeColorShadeAlpha4ubv(int colorid, int coloffset, int alphaoffset, unsigned char col[4])
{
	int r, g, b, a;
	const unsigned char *cp;

	cp = UI_ThemeGetColorPtr(theme_active, theme_spacetype, colorid);
	r = coloffset + (int) cp[0];
	CLAMP(r, 0, 255);
	g = coloffset + (int) cp[1];
	CLAMP(g, 0, 255);
	b = coloffset + (int) cp[2];
	CLAMP(b, 0, 255);
	a = alphaoffset + (int) cp[3];
	CLAMP(a, 0, 255);

	col[0] = r;
	col[1] = g;
	col[2] = b;
	col[3] = a;
}

void UI_GetThemeColorBlend3ubv(int colorid1, int colorid2, float fac, unsigned char col[3])
{
	const unsigned char *cp1, *cp2;

	cp1 = UI_ThemeGetColorPtr(theme_active, theme_spacetype, colorid1);
	cp2 = UI_ThemeGetColorPtr(theme_active, theme_spacetype, colorid2);

	CLAMP(fac, 0.0f, 1.0f);
	col[0] = floorf((1.0f - fac) * cp1[0] + fac * cp2[0]);
	col[1] = floorf((1.0f - fac) * cp1[1] + fac * cp2[1]);
	col[2] = floorf((1.0f - fac) * cp1[2] + fac * cp2[2]);
}

void UI_GetThemeColorBlend3f(int colorid1, int colorid2, float fac, float r_col[3])
{
	const unsigned char *cp1, *cp2;

	cp1 = UI_ThemeGetColorPtr(theme_active, theme_spacetype, colorid1);
	cp2 = UI_ThemeGetColorPtr(theme_active, theme_spacetype, colorid2);

	CLAMP(fac, 0.0f, 1.0f);
	r_col[0] = ((1.0f - fac) * cp1[0] + fac * cp2[0]) / 255.0f;
	r_col[1] = ((1.0f - fac) * cp1[1] + fac * cp2[1]) / 255.0f;
	r_col[2] = ((1.0f - fac) * cp1[2] + fac * cp2[2]) / 255.0f;
}

/* blend between to theme colors, and set it */
void UI_ThemeColorBlend(int colorid1, int colorid2, float fac)
{
	unsigned char col[3];
	UI_GetThemeColorBlend3ubv(colorid1, colorid2, fac, col);
	glColor3ubv(col);
}

/* blend between to theme colors, shade it, and set it */
void UI_ThemeColorBlendShade(int colorid1, int colorid2, float fac, int offset)
{
	int r, g, b;
	const unsigned char *cp1, *cp2;

	cp1 = UI_ThemeGetColorPtr(theme_active, theme_spacetype, colorid1);
	cp2 = UI_ThemeGetColorPtr(theme_active, theme_spacetype, colorid2);

	CLAMP(fac, 0.0f, 1.0f);
	r = offset + floorf((1.0f - fac) * cp1[0] + fac * cp2[0]);
	g = offset + floorf((1.0f - fac) * cp1[1] + fac * cp2[1]);
	b = offset + floorf((1.0f - fac) * cp1[2] + fac * cp2[2]);

	CLAMP(r, 0, 255);
	CLAMP(g, 0, 255);
	CLAMP(b, 0, 255);

	glColor3ub(r, g, b);
}

/* blend between to theme colors, shade it, and set it */
void UI_ThemeColorBlendShadeAlpha(int colorid1, int colorid2, float fac, int offset, int alphaoffset)
{
	int r, g, b, a;
	const unsigned char *cp1, *cp2;

	cp1 = UI_ThemeGetColorPtr(theme_active, theme_spacetype, colorid1);
	cp2 = UI_ThemeGetColorPtr(theme_active, theme_spacetype, colorid2);

	CLAMP(fac, 0.0f, 1.0f);
	r = offset + floorf((1.0f - fac) * cp1[0] + fac * cp2[0]);
	g = offset + floorf((1.0f - fac) * cp1[1] + fac * cp2[1]);
	b = offset + floorf((1.0f - fac) * cp1[2] + fac * cp2[2]);
	a = alphaoffset + floorf((1.0f - fac) * cp1[3] + fac * cp2[3]);

	CLAMP(r, 0, 255);
	CLAMP(g, 0, 255);
	CLAMP(b, 0, 255);
	CLAMP(a, 0, 255);

	glColor4ub(r, g, b, a);
}

void UI_FontThemeColor(int fontid, int colorid)
{
	unsigned char color[4];
	UI_GetThemeColor4ubv(colorid, color);
	BLF_color4ubv(fontid, color);
}

/* get individual values, not scaled */
float UI_GetThemeValuef(int colorid)
{
	const unsigned char *cp;

	cp = UI_ThemeGetColorPtr(theme_active, theme_spacetype, colorid);
	return ((float)cp[0]);
}

/* get individual values, not scaled */
int UI_GetThemeValue(int colorid)
{
	const unsigned char *cp;

	cp = UI_ThemeGetColorPtr(theme_active, theme_spacetype, colorid);
	return ((int) cp[0]);
}

/* versions of the function above, which take a space-type */
float UI_GetThemeValueTypef(int colorid, int spacetype)
{
	const unsigned char *cp;

	cp = UI_ThemeGetColorPtr(theme_active, spacetype, colorid);
	return ((float)cp[0]);
}

int UI_GetThemeValueType(int colorid, int spacetype)
{
	const unsigned char *cp;

	cp = UI_ThemeGetColorPtr(theme_active, spacetype, colorid);
	return ((int)cp[0]);
}


/* get the color, range 0.0-1.0 */
void UI_GetThemeColor3fv(int colorid, float col[3])
{
	const unsigned char *cp;

	cp = UI_ThemeGetColorPtr(theme_active, theme_spacetype, colorid);
	col[0] = ((float)cp[0]) / 255.0f;
	col[1] = ((float)cp[1]) / 255.0f;
	col[2] = ((float)cp[2]) / 255.0f;
}

void UI_GetThemeColor4fv(int colorid, float col[4])
{
	const unsigned char *cp;

	cp = UI_ThemeGetColorPtr(theme_active, theme_spacetype, colorid);
	col[0] = ((float)cp[0]) / 255.0f;
	col[1] = ((float)cp[1]) / 255.0f;
	col[2] = ((float)cp[2]) / 255.0f;
	col[3] = ((float)cp[3]) / 255.0f;
}

/* get the color, range 0.0-1.0, complete with shading offset */
void UI_GetThemeColorShade3fv(int colorid, int offset, float col[3])
{
	int r, g, b;
	const unsigned char *cp;

	cp = UI_ThemeGetColorPtr(theme_active, theme_spacetype, colorid);

	r = offset + (int) cp[0];
	CLAMP(r, 0, 255);
	g = offset + (int) cp[1];
	CLAMP(g, 0, 255);
	b = offset + (int) cp[2];
	CLAMP(b, 0, 255);

	col[0] = ((float)r) / 255.0f;
	col[1] = ((float)g) / 255.0f;
	col[2] = ((float)b) / 255.0f;
}

void UI_GetThemeColorShade3ubv(int colorid, int offset, unsigned char col[3])
{
	int r, g, b;
	const unsigned char *cp;

	cp = UI_ThemeGetColorPtr(theme_active, theme_spacetype, colorid);

	r = offset + (int) cp[0];
	CLAMP(r, 0, 255);
	g = offset + (int) cp[1];
	CLAMP(g, 0, 255);
	b = offset + (int) cp[2];
	CLAMP(b, 0, 255);

	col[0] = r;
	col[1] = g;
	col[2] = b;
}

void UI_GetThemeColorBlendShade3ubv(int colorid1, int colorid2, float fac, int offset, unsigned char col[3])
{
	const unsigned char *cp1, *cp2;

	cp1 = UI_ThemeGetColorPtr(theme_active, theme_spacetype, colorid1);
	cp2 = UI_ThemeGetColorPtr(theme_active, theme_spacetype, colorid2);

	CLAMP(fac, 0.0f, 1.0f);

	float blend[3];
	blend[0] = offset + floorf((1.0f - fac) * cp1[0] + fac * cp2[0]);
	blend[1] = offset + floorf((1.0f - fac) * cp1[1] + fac * cp2[1]);
	blend[2] = offset + floorf((1.0f - fac) * cp1[2] + fac * cp2[2]);

	unit_float_to_uchar_clamp_v3(col, blend);
}

void UI_GetThemeColorShade4ubv(int colorid, int offset, unsigned char col[4])
{
	int r, g, b;
	const unsigned char *cp;

	cp = UI_ThemeGetColorPtr(theme_active, theme_spacetype, colorid);
	r = offset + (int) cp[0];
	CLAMP(r, 0, 255);
	g = offset + (int) cp[1];
	CLAMP(g, 0, 255);
	b = offset + (int) cp[2];
	CLAMP(b, 0, 255);

	col[0] = r;
	col[1] = g;
	col[2] = b;
	col[3] = cp[3];
}

void UI_GetThemeColorShadeAlpha4fv(int colorid, int coloffset, int alphaoffset, float col[4])
{
	int r, g, b, a;
	const unsigned char *cp;

	cp = UI_ThemeGetColorPtr(theme_active, theme_spacetype, colorid);

	r = coloffset + (int) cp[0];
	CLAMP(r, 0, 255);
	g = coloffset + (int) cp[1];
	CLAMP(g, 0, 255);
	b = coloffset + (int) cp[2];
	CLAMP(b, 0, 255);
	a = alphaoffset + (int) cp[3];
	CLAMP(b, 0, 255);

	col[0] = ((float)r) / 255.0f;
	col[1] = ((float)g) / 255.0f;
	col[2] = ((float)b) / 255.0f;
	col[3] = ((float)a) / 255.0f;
}

void UI_GetThemeColorBlendShade3fv(int colorid1, int colorid2, float fac, int offset, float col[3])
{
	int r, g, b;
	const unsigned char *cp1, *cp2;

	cp1 = UI_ThemeGetColorPtr(theme_active, theme_spacetype, colorid1);
	cp2 = UI_ThemeGetColorPtr(theme_active, theme_spacetype, colorid2);

	CLAMP(fac, 0.0f, 1.0f);

	r = offset + floorf((1.0f - fac) * cp1[0] + fac * cp2[0]);
	CLAMP(r, 0, 255);
	g = offset + floorf((1.0f - fac) * cp1[1] + fac * cp2[1]);
	CLAMP(g, 0, 255);
	b = offset + floorf((1.0f - fac) * cp1[2] + fac * cp2[2]);
	CLAMP(b, 0, 255);

	col[0] = ((float)r) / 255.0f;
	col[1] = ((float)g) / 255.0f;
	col[2] = ((float)b) / 255.0f;
}

void UI_GetThemeColorBlendShade4fv(int colorid1, int colorid2, float fac, int offset, float col[4])
{
	int r, g, b, a;
	const unsigned char *cp1, *cp2;

	cp1 = UI_ThemeGetColorPtr(theme_active, theme_spacetype, colorid1);
	cp2 = UI_ThemeGetColorPtr(theme_active, theme_spacetype, colorid2);

	CLAMP(fac, 0.0f, 1.0f);

	r = offset + floorf((1.0f - fac) * cp1[0] + fac * cp2[0]);
	CLAMP(r, 0, 255);
	g = offset + floorf((1.0f - fac) * cp1[1] + fac * cp2[1]);
	CLAMP(g, 0, 255);
	b = offset + floorf((1.0f - fac) * cp1[2] + fac * cp2[2]);
	CLAMP(b, 0, 255);
	a = offset + floorf((1.0f - fac) * cp1[3] + fac * cp2[3]);
	CLAMP(a, 0, 255);

	col[0] = ((float)r) / 255.0f;
	col[1] = ((float)g) / 255.0f;
	col[2] = ((float)b) / 255.0f;
	col[3] = ((float)a) / 255.0f;
}

/* get the color, in char pointer */
void UI_GetThemeColor3ubv(int colorid, unsigned char col[3])
{
	const unsigned char *cp;

	cp = UI_ThemeGetColorPtr(theme_active, theme_spacetype, colorid);
	col[0] = cp[0];
	col[1] = cp[1];
	col[2] = cp[2];
}

/* get the color, range 0.0-1.0, complete with shading offset */
void UI_GetThemeColorShade4fv(int colorid, int offset, float col[4])
{
	int r, g, b, a;
	const unsigned char *cp;

	cp = UI_ThemeGetColorPtr(theme_active, theme_spacetype, colorid);

	r = offset + (int) cp[0];
	CLAMP(r, 0, 255);
	g = offset + (int) cp[1];
	CLAMP(g, 0, 255);
	b = offset + (int) cp[2];
	CLAMP(b, 0, 255);

	a = (int) cp[3]; /* no shading offset... */
	CLAMP(a, 0, 255);

	col[0] = ((float)r) / 255.0f;
	col[1] = ((float)g) / 255.0f;
	col[2] = ((float)b) / 255.0f;
	col[3] = ((float)a) / 255.0f;
}

/* get the color, in char pointer */
void UI_GetThemeColor4ubv(int colorid, unsigned char col[4])
{
	const unsigned char *cp;

	cp = UI_ThemeGetColorPtr(theme_active, theme_spacetype, colorid);
	col[0] = cp[0];
	col[1] = cp[1];
	col[2] = cp[2];
	col[3] = cp[3];
}

void UI_GetThemeColorType4ubv(int colorid, int spacetype, char col[4])
{
	const unsigned char *cp;

	cp = UI_ThemeGetColorPtr(theme_active, spacetype, colorid);
	col[0] = cp[0];
	col[1] = cp[1];
	col[2] = cp[2];
	col[3] = cp[3];
}

/* blends and shades between two char color pointers */
void UI_ColorPtrBlendShade3ubv(const unsigned char cp1[3], const unsigned char cp2[3], float fac, int offset)
{
	int r, g, b;
	CLAMP(fac, 0.0f, 1.0f);
	r = offset + floorf((1.0f - fac) * cp1[0] + fac * cp2[0]);
	g = offset + floorf((1.0f - fac) * cp1[1] + fac * cp2[1]);
	b = offset + floorf((1.0f - fac) * cp1[2] + fac * cp2[2]);

	r = r < 0 ? 0 : (r > 255 ? 255 : r);
	g = g < 0 ? 0 : (g > 255 ? 255 : g);
	b = b < 0 ? 0 : (b > 255 ? 255 : b);

	glColor3ub(r, g, b);
}

void UI_GetColorPtrShade3ubv(const unsigned char cp[3], unsigned char col[3], int offset)
{
	int r, g, b;

	r = offset + (int)cp[0];
	g = offset + (int)cp[1];
	b = offset + (int)cp[2];

	CLAMP(r, 0, 255);
	CLAMP(g, 0, 255);
	CLAMP(b, 0, 255);

	col[0] = r;
	col[1] = g;
	col[2] = b;
}

/* get a 3 byte color, blended and shaded between two other char color pointers */
void UI_GetColorPtrBlendShade3ubv(
        const unsigned char cp1[3], const unsigned char cp2[3], unsigned char col[3],
        float fac, int offset)
{
	int r, g, b;

	CLAMP(fac, 0.0f, 1.0f);
	r = offset + floor((1.0f - fac) * cp1[0] + fac * cp2[0]);
	g = offset + floor((1.0f - fac) * cp1[1] + fac * cp2[1]);
	b = offset + floor((1.0f - fac) * cp1[2] + fac * cp2[2]);

	CLAMP(r, 0, 255);
	CLAMP(g, 0, 255);
	CLAMP(b, 0, 255);

	col[0] = r;
	col[1] = g;
	col[2] = b;
}

void UI_ThemeClearColor(int colorid)
{
	float col[3];

	UI_GetThemeColor3fv(colorid, col);
	glClearColor(col[0], col[1], col[2], 0.0f);
}

void UI_ThemeClearColorAlpha(int colorid, float alpha)
{
	float col[3];
	UI_GetThemeColor3fv(colorid, col);
	glClearColor(col[0], col[1], col[2], alpha);
}


int UI_ThemeMenuShadowWidth(void)
{
	bTheme *btheme = UI_GetTheme();
	return (int)(btheme->tui.menu_shadow_width * UI_DPI_FAC);
}

void UI_make_axis_color(const unsigned char src_col[3], unsigned char dst_col[3], const char axis)
{
	unsigned char col[3];

	switch (axis) {
		case 'X':
			UI_GetThemeColor3ubv(TH_AXIS_X, col);
			UI_GetColorPtrBlendShade3ubv(src_col, col, dst_col, 0.5f, -10);
			break;
		case 'Y':
			UI_GetThemeColor3ubv(TH_AXIS_Y, col);
			UI_GetColorPtrBlendShade3ubv(src_col, col, dst_col, 0.5f, -10);
			break;
		case 'Z':
			UI_GetThemeColor3ubv(TH_AXIS_Z, col);
			UI_GetColorPtrBlendShade3ubv(src_col, col, dst_col, 0.5f, -10);
			break;
		default:
			BLI_assert(0);
			break;
	}
}

/* ************************************************************* */

/* patching UserDef struct and Themes */
void init_userdef_do_versions(Main *bmain)
{
#define USER_VERSION_ATLEAST(ver, subver) MAIN_VERSION_ATLEAST(bmain, ver, subver)

	/* the UserDef struct is not corrected with do_versions() .... ugh! */
	if (U.wheellinescroll == 0) U.wheellinescroll = 3;
	if (U.menuthreshold1 == 0) {
		U.menuthreshold1 = 5;
		U.menuthreshold2 = 2;
	}
	if (U.tb_leftmouse == 0) {
		U.tb_leftmouse = 5;
		U.tb_rightmouse = 5;
	}
	if (U.mixbufsize == 0) U.mixbufsize = 2048;
	if (STREQ(U.tempdir, "/")) {
		BKE_tempdir_system_init(U.tempdir);
	}
	if (U.autokey_mode == 0) {
		/* 'add/replace' but not on */
		U.autokey_mode = 2;
	}
	if (U.savetime <= 0) {
		U.savetime = 1;
// XXX		error(STRINGIFY(BLENDER_STARTUP_FILE)" is buggy, please consider removing it.\n");
	}
	if (U.manipulator_size == 0) {
		U.manipulator_size = 75;
		U.manipulator_flag |= USER_MANIPULATOR_DRAW;
	}
	if (U.pad_rot_angle == 0.0f)
		U.pad_rot_angle = 15.0f;

	/* graph editor - unselected F-Curve visibility */
	if (U.fcu_inactive_alpha == 0) {
		U.fcu_inactive_alpha = 0.25f;
	}

	/* signal for evaluated mesh to use colorband */
	/* run in case this was on and is now off in the user prefs [#28096] */
	BKE_mesh_runtime_color_band_store((U.flag & USER_CUSTOM_RANGE) ? (&U.coba_weight) : NULL, UI_GetTheme()->tv3d.vertex_unreferenced);

	if (!USER_VERSION_ATLEAST(192, 0)) {
		strcpy(U.sounddir, "/");
	}

	/* patch to set Dupli Armature */
	if (!USER_VERSION_ATLEAST(220, 0)) {
		U.dupflag |= USER_DUP_ARM;
	}

	/* added seam, normal color, undo */
	if (!USER_VERSION_ATLEAST(235, 0)) {
		U.uiflag |= USER_GLOBALUNDO;
		if (U.undosteps == 0) U.undosteps = 32;
	}
	if (!USER_VERSION_ATLEAST(236, 0)) {
		/* illegal combo... */
		if (U.flag & USER_LMOUSESELECT)
			U.flag &= ~USER_TWOBUTTONMOUSE;
	}
	if (!USER_VERSION_ATLEAST(240, 0)) {
		U.uiflag |= USER_PLAINMENUS;
		if (U.obcenter_dia == 0) U.obcenter_dia = 6;
	}
	if (!USER_VERSION_ATLEAST(242, 0)) {
		/* set defaults for 3D View rotating axis indicator */
		/* since size can't be set to 0, this indicates it's not saved in startup.blend */
		if (U.rvisize == 0) {
			U.rvisize = 15;
			U.rvibright = 8;
			U.uiflag |= USER_SHOW_ROTVIEWICON;
		}

	}
	if (!USER_VERSION_ATLEAST(244, 0)) {
		/* set default number of recently-used files (if not set) */
		if (U.recent_files == 0) U.recent_files = 10;
	}
	if (!USER_VERSION_ATLEAST(245, 3)) {
		if (U.coba_weight.tot == 0)
			BKE_colorband_init(&U.coba_weight, true);
	}
	if (!USER_VERSION_ATLEAST(245, 3)) {
		U.flag |= USER_ADD_VIEWALIGNED | USER_ADD_EDITMODE;
	}
	if (!USER_VERSION_ATLEAST(250, 0)) {
		/* adjust grease-pencil distances */
		U.gp_manhattendist = 1;
		U.gp_euclideandist = 2;

		/* adjust default interpolation for new IPO-curves */
		U.ipo_new = BEZT_IPO_BEZ;
	}

<<<<<<< HEAD
	if (!USER_VERSION_ATLEAST(250, 1)) {
		bTheme *btheme;

		for (btheme = U.themes.first; btheme; btheme = btheme->next) {

			/* common (new) variables, it checks for alpha==0 */
			ui_theme_init_new(btheme);

			if (btheme->tui.wcol_num.outline[3] == 0)
				ui_widget_color_init(&btheme->tui);
			
			/* Logic editor theme, check for alpha==0 is safe, then color was never set */
			if (btheme->tlogic.syntaxn[3] == 0) {
				/* re-uses syntax color storage */
				btheme->tlogic = btheme->tv3d;
				rgba_char_args_set(btheme->tlogic.back, 100, 100, 100, 255);
			}

			rgba_char_args_set_fl(btheme->tinfo.back, 0.45, 0.45, 0.45, 1.0);
			rgba_char_args_set_fl(btheme->tuserpref.back, 0.45, 0.45, 0.45, 1.0);
		}
	}

=======
>>>>>>> 31f0c918
	if (!USER_VERSION_ATLEAST(250, 3)) {
		/* new audio system */
		if (U.audiochannels == 0)
			U.audiochannels = 2;
		if (U.audiodevice == 0) {
#ifdef WITH_OPENAL
			U.audiodevice = 2;
#endif
#ifdef WITH_SDL
			U.audiodevice = 1;
#endif
		}
		if (U.audioformat == 0)
			U.audioformat = 0x24;
		if (U.audiorate == 0)
			U.audiorate = 48000;
	}

	if (!USER_VERSION_ATLEAST(250, 8)) {
		wmKeyMap *km;

		for (km = U.user_keymaps.first; km; km = km->next) {
			if (STREQ(km->idname, "Armature_Sketch"))
				strcpy(km->idname, "Armature Sketch");
			else if (STREQ(km->idname, "View3D"))
				strcpy(km->idname, "3D View");
			else if (STREQ(km->idname, "View3D Generic"))
				strcpy(km->idname, "3D View Generic");
			else if (STREQ(km->idname, "EditMesh"))
				strcpy(km->idname, "Mesh");
			else if (STREQ(km->idname, "UVEdit"))
				strcpy(km->idname, "UV Editor");
			else if (STREQ(km->idname, "Animation_Channels"))
				strcpy(km->idname, "Animation Channels");
			else if (STREQ(km->idname, "GraphEdit Keys"))
				strcpy(km->idname, "Graph Editor");
			else if (STREQ(km->idname, "GraphEdit Generic"))
				strcpy(km->idname, "Graph Editor Generic");
			else if (STREQ(km->idname, "Action_Keys"))
				strcpy(km->idname, "Dopesheet");
			else if (STREQ(km->idname, "NLA Data"))
				strcpy(km->idname, "NLA Editor");
			else if (STREQ(km->idname, "Node Generic"))
				strcpy(km->idname, "Node Editor");
			else if (STREQ(km->idname, "Logic Generic"))
				strcpy(km->idname, "Logic Editor");
			else if (STREQ(km->idname, "File"))
				strcpy(km->idname, "File Browser");
			else if (STREQ(km->idname, "FileMain"))
				strcpy(km->idname, "File Browser Main");
			else if (STREQ(km->idname, "FileButtons"))
				strcpy(km->idname, "File Browser Buttons");
			else if (STREQ(km->idname, "Buttons Generic"))
				strcpy(km->idname, "Property Editor");
		}
	}

	if (!USER_VERSION_ATLEAST(252, 3)) {
		if (U.flag & USER_LMOUSESELECT)
			U.flag &= ~USER_TWOBUTTONMOUSE;
	}
	if (!USER_VERSION_ATLEAST(252, 4)) {
		/* default new handle type is auto handles */
		U.keyhandles_new = HD_AUTO;
	}

	if (!USER_VERSION_ATLEAST(257, 0)) {
		/* clear "AUTOKEY_FLAG_ONLYKEYINGSET" flag from userprefs,
		 * so that it doesn't linger around from old configs like a ghost */
		U.autokey_flag &= ~AUTOKEY_FLAG_ONLYKEYINGSET;
	}

	if (!USER_VERSION_ATLEAST(260, 3)) {
		/* if new keyframes handle default is stuff "auto", make it "auto-clamped" instead
		 * was changed in 260 as part of GSoC11, but version patch was wrong
		 */
		if (U.keyhandles_new == HD_AUTO)
			U.keyhandles_new = HD_AUTO_ANIM;

		/* enable (Cycles) addon by default */
		BKE_addon_ensure(&U.addons, "cycles");
	}

	if (!USER_VERSION_ATLEAST(261, 4)) {
		U.use_16bit_textures = true;
	}

	if (!USER_VERSION_ATLEAST(267, 0)) {

		/* GL Texture Garbage Collection */
		if (U.textimeout == 0) {
			U.texcollectrate = 60;
			U.textimeout = 120;
		}
		if (U.memcachelimit <= 0) {
			U.memcachelimit = 32;
		}
		if (U.dbl_click_time == 0) {
			U.dbl_click_time = 350;
		}
		if (U.scrcastfps == 0) {
			U.scrcastfps = 10;
			U.scrcastwait = 50;
		}
		if (U.v2d_min_gridsize == 0) {
			U.v2d_min_gridsize = 35;
		}
		if (U.dragthreshold == 0)
			U.dragthreshold = 5;
		if (U.widget_unit == 0)
			U.widget_unit = 20;
		if (U.anisotropic_filter <= 0)
			U.anisotropic_filter = 1;

		if (U.ndof_sensitivity == 0.0f) {
			U.ndof_sensitivity = 1.0f;
			U.ndof_flag = (NDOF_LOCK_HORIZON | NDOF_SHOULD_PAN | NDOF_SHOULD_ZOOM | NDOF_SHOULD_ROTATE);
		}

		if (U.ndof_orbit_sensitivity == 0.0f) {
			U.ndof_orbit_sensitivity = U.ndof_sensitivity;

			if (!(U.flag & USER_TRACKBALL))
				U.ndof_flag |= NDOF_TURNTABLE;
		}
		if (U.tweak_threshold == 0)
			U.tweak_threshold = 10;
	}

	/* NOTE!! from now on use U.versionfile and U.subversionfile */
#undef USER_VERSION_ATLEAST
#define USER_VERSION_ATLEAST(ver, subver) MAIN_VERSION_ATLEAST((&(U)), ver, subver)


	if (!USER_VERSION_ATLEAST(269, 9)) {
		/* grease pencil - new layer color */
		if (U.gpencil_new_layer_col[3] < 0.1f) {
			/* defaults to black, but must at least be visible! */
			U.gpencil_new_layer_col[3] = 0.9f;
		}
	}

	if (!USER_VERSION_ATLEAST(271, 5)) {
		U.pie_menu_radius = 100;
		U.pie_menu_threshold = 12;
		U.pie_animation_timeout = 6;
	}

	if (!USER_VERSION_ATLEAST(275, 2)) {
		U.ndof_deadzone = 0.1;
	}

	if (!USER_VERSION_ATLEAST(275, 4)) {
		U.node_margin = 80;
	}

	if (!USER_VERSION_ATLEAST(278, 6)) {
		/* Clear preference flags for re-use. */
		U.flag &= ~(
		    USER_FLAG_DEPRECATED_1 | USER_FLAG_DEPRECATED_2 | USER_FLAG_DEPRECATED_3 |
		    USER_FLAG_DEPRECATED_6 | USER_FLAG_DEPRECATED_7 |
		    USER_FLAG_DEPRECATED_9 | USER_DEVELOPER_UI);
		U.uiflag &= ~(
		    USER_UIFLAG_DEPRECATED_7);
		U.transopts &= ~(
		    USER_TR_DEPRECATED_2 | USER_TR_DEPRECATED_3 | USER_TR_DEPRECATED_4 |
		    USER_TR_DEPRECATED_6 | USER_TR_DEPRECATED_7);
		U.gameflags &= ~(
		    USER_GL_RENDER_DEPRECATED_0 | USER_GL_RENDER_DEPRECATED_1 |
		    USER_GL_RENDER_DEPRECATED_3 | USER_GL_RENDER_DEPRECATED_4);

		U.uiflag |= USER_LOCK_CURSOR_ADJUST;
	}


	if (!USER_VERSION_ATLEAST(278, 20)) {
		U.gpu_viewport_quality = 0.6f;

		/* Reset theme, old themes will not be compatible with minor version updates from now on. */
		for (bTheme *btheme = U.themes.first; btheme; btheme = btheme->next) {
			memcpy(btheme, &U_theme_default, sizeof(*btheme));
		}
	}

	/**
	 * Include next version bump.
	 */
	{
		/* (keep this block even if it becomes empty). */
	}

	if (U.pixelsize == 0.0f)
		U.pixelsize = 1.0f;

	if (U.image_draw_method == 0)
		U.image_draw_method = IMAGE_DRAW_METHOD_2DTEXTURE;

	// we default to the first audio device
	U.audiodevice = 0;

	/* Not versioning, just avoid errors. */
#ifndef WITH_CYCLES
	bAddon *addon = BLI_findstring(&U.addons, "cycles", offsetof(bAddon, module));
	if (addon) {
		BLI_remlink(&U.addons, addon);
		BKE_addon_free(addon);
	}
#endif

	/* funny name, but it is GE stuff, moves userdef stuff to engine */
// XXX	space_set_commmandline_options();
	/* this timer uses U */
// XXX	reset_autosave();

}<|MERGE_RESOLUTION|>--- conflicted
+++ resolved
@@ -757,376 +757,7 @@
 
 	UI_SetTheme(0, 0);  /* make sure the global used in this file is set */
 
-<<<<<<< HEAD
-	/* UI buttons */
-	ui_widget_color_init(&btheme->tui);
-
-	btheme->tui.iconfile[0] = 0;
-	rgba_char_args_set(btheme->tui.wcol_tooltip.text, 255, 255, 255, 255);
-	rgba_char_args_set_fl(btheme->tui.widget_emboss, 1.0f, 1.0f, 1.0f, 0.02f);
-	rgba_char_args_set_fl(btheme->tui.editor_outline, 0.25f, 0.25f, 0.25f, 1.0f);
-
-	rgba_char_args_set(btheme->tui.xaxis, 220,   0,   0, 255);
-	rgba_char_args_set(btheme->tui.yaxis,   0, 220,   0, 255);
-	rgba_char_args_set(btheme->tui.zaxis,   0,   0, 220, 255);
-
-	btheme->tui.menu_shadow_fac = 0.5f;
-	btheme->tui.menu_shadow_width = 12;
-
-	/* Bone Color Sets */
-	ui_theme_init_boneColorSets(btheme);
-
-	/* common (new) variables */
-	ui_theme_init_new(btheme);
-
-	/* Manipulator. */
-	ui_theme_space_init_manipulator_colors(btheme);
-
-	/* space view3d */
-	rgba_char_args_set_fl(btheme->tv3d.back,       0.225, 0.225, 0.225, 1.0);
-	rgba_char_args_set(btheme->tv3d.text,       0, 0, 0, 255);
-	rgba_char_args_set(btheme->tv3d.text_hi, 255, 255, 255, 255);
-
-	rgba_char_args_set_fl(btheme->tv3d.header,  0.45, 0.45, 0.45, 1.0);
-	rgba_char_args_set_fl(btheme->tv3d.button,  0.45, 0.45, 0.45, 0.5);
-//	rgba_char_args_set(btheme->tv3d.panel,      165, 165, 165, 127);
-
-	rgba_char_args_set(btheme->tv3d.shade1,  160, 160, 160, 100);
-	rgba_char_args_set(btheme->tv3d.shade2,  0x7f, 0x70, 0x70, 100);
-
-	rgba_char_args_set_fl(btheme->tv3d.grid,     0.251, 0.251, 0.251, 1.0);
-	rgba_char_args_set(btheme->tv3d.view_overlay, 0, 0, 0, 255);
-	rgba_char_args_set(btheme->tv3d.wire,       0x0, 0x0, 0x0, 255);
-	rgba_char_args_set(btheme->tv3d.wire_edit,  0x0, 0x0, 0x0, 255);
-	rgba_char_args_set(btheme->tv3d.lamp,       0, 0, 0, 40);
-	rgba_char_args_set(btheme->tv3d.speaker,    0, 0, 0, 255);
-	rgba_char_args_set(btheme->tv3d.camera,    0, 0, 0, 255);
-	rgba_char_args_set(btheme->tv3d.empty,    0, 0, 0, 255);
-	rgba_char_args_set(btheme->tv3d.select, 241, 88, 0, 255);
-	rgba_char_args_set(btheme->tv3d.active, 255, 170, 64, 255);
-	rgba_char_args_set(btheme->tv3d.group,      8, 48, 8, 255);
-	rgba_char_args_set(btheme->tv3d.group_active, 85, 187, 85, 255);
-	rgba_char_args_set(btheme->tv3d.transform, 0xff, 0xff, 0xff, 255);
-	rgba_char_args_set(btheme->tv3d.vertex, 0, 0, 0, 255);
-	rgba_char_args_set(btheme->tv3d.vertex_select, 255, 133, 0, 255);
-	rgba_char_args_set(btheme->tv3d.vertex_bevel, 0, 165, 255, 255);
-	rgba_char_args_set(btheme->tv3d.vertex_unreferenced, 0, 0, 0, 255);
-	btheme->tv3d.vertex_size = 3;
-	btheme->tv3d.outline_width = 1;
-	rgba_char_args_set(btheme->tv3d.edge,       0x0, 0x0, 0x0, 255);
-	rgba_char_args_set(btheme->tv3d.edge_select, 255, 160, 0, 255);
-	rgba_char_args_set(btheme->tv3d.edge_seam, 219, 37, 18, 255);
-	rgba_char_args_set(btheme->tv3d.edge_bevel, 0, 165, 255, 255);
-	rgba_char_args_set(btheme->tv3d.edge_facesel, 75, 75, 75, 255);
-	rgba_char_args_set(btheme->tv3d.face,       0, 0, 0, 18);
-	rgba_char_args_set(btheme->tv3d.face_select, 255, 133, 0, 60);
-	rgba_char_args_set(btheme->tv3d.normal, 0x22, 0xDD, 0xDD, 255);
-	rgba_char_args_set(btheme->tv3d.vertex_normal, 0x23, 0x61, 0xDD, 255);
-	rgba_char_args_set(btheme->tv3d.loop_normal, 0xDD, 0x23, 0xDD, 255);
-	rgba_char_args_set(btheme->tv3d.face_dot, 255, 133, 0, 255);
-	rgba_char_args_set(btheme->tv3d.editmesh_active, 255, 255, 255, 128);
-	rgba_char_args_set_fl(btheme->tv3d.edge_crease, 0.8, 0, 0.6, 1.0);
-	rgba_char_args_set(btheme->tv3d.edge_sharp, 0, 255, 255, 255);
-	rgba_char_args_set(btheme->tv3d.header_text, 0, 0, 0, 255);
-	rgba_char_args_set(btheme->tv3d.header_text_hi, 255, 255, 255, 255);
-	rgba_char_args_set(btheme->tv3d.button_text, 0, 0, 0, 255);
-	rgba_char_args_set(btheme->tv3d.button_text_hi, 255, 255, 255, 255);
-	rgba_char_args_set(btheme->tv3d.button_title, 0, 0, 0, 255);
-	rgba_char_args_set(btheme->tv3d.title, 0, 0, 0, 255);
-	rgba_char_args_set(btheme->tv3d.freestyle_edge_mark, 0x7f, 0xff, 0x7f, 255);
-	rgba_char_args_set(btheme->tv3d.freestyle_face_mark, 0x7f, 0xff, 0x7f, 51);
-	rgba_char_args_set_fl(btheme->tv3d.paint_curve_handle, 0.5f, 1.0f, 0.5f, 0.5f);
-	rgba_char_args_set_fl(btheme->tv3d.paint_curve_pivot, 1.0f, 0.5f, 0.5f, 0.5f);
-	rgba_char_args_set(btheme->tv3d.gp_vertex, 0, 0, 0, 255);
-	rgba_char_args_set(btheme->tv3d.gp_vertex_select, 255, 133, 0, 255);
-	btheme->tv3d.gp_vertex_size = 3;
-
-	btheme->tv3d.facedot_size = 4;
-
-	rgba_char_args_set(btheme->tv3d.extra_edge_len, 32, 0, 0, 255);
-	rgba_char_args_set(btheme->tv3d.extra_edge_angle, 32, 32, 0, 255);
-	rgba_char_args_set(btheme->tv3d.extra_face_area, 0, 32, 0, 255);
-	rgba_char_args_set(btheme->tv3d.extra_face_angle, 0, 0, 128, 255);
-
-	rgba_char_args_set(btheme->tv3d.cframe, 0x60, 0xc0,  0x40, 255);
-
-	rgba_char_args_set(btheme->tv3d.nurb_uline, 0x90, 0x90, 0x00, 255);
-	rgba_char_args_set(btheme->tv3d.nurb_vline, 0x80, 0x30, 0x60, 255);
-	rgba_char_args_set(btheme->tv3d.nurb_sel_uline, 0xf0, 0xff, 0x40, 255);
-	rgba_char_args_set(btheme->tv3d.nurb_sel_vline, 0xf0, 0x90, 0xa0, 255);
-
-	ui_theme_space_init_handles_color(&btheme->tv3d);
-
-	rgba_char_args_set(btheme->tv3d.act_spline, 0xdb, 0x25, 0x12, 255);
-	rgba_char_args_set(btheme->tv3d.lastsel_point,  0xff, 0xff, 0xff, 255);
-
-	rgba_char_args_set(btheme->tv3d.bone_solid, 200, 200, 200, 255);
-	/* alpha 80 is not meant editable, used for wire+action draw */
-	rgba_char_args_set(btheme->tv3d.bone_pose, 80, 200, 255, 80);
-	rgba_char_args_set(btheme->tv3d.bone_pose_active, 140, 255, 255, 80);
-
-	rgba_char_args_set(btheme->tv3d.bundle_solid, 200, 200, 200, 255);
-	rgba_char_args_set(btheme->tv3d.camera_path, 0x00, 0x00, 0x00, 255);
-
-	rgba_char_args_set(btheme->tv3d.skin_root, 180, 77, 77, 255);
-	rgba_char_args_set(btheme->tv3d.gradients.gradient, 0, 0, 0, 0);
-	rgba_char_args_set(btheme->tv3d.gradients.high_gradient, 58, 58, 58, 255);
-	btheme->tv3d.gradients.show_grad = false;
-
-	rgba_char_args_set(btheme->tv3d.clipping_border_3d, 50, 50, 50, 255);
-
-	rgba_char_args_set(btheme->tv3d.time_keyframe, 0xDD, 0xD7, 0x00, 0xFF);
-	rgba_char_args_set(btheme->tv3d.time_gp_keyframe, 0xB5, 0xE6, 0x1D, 0xFF);
-
-	/* space buttons */
-	/* to have something initialized */
-	btheme->tbuts = btheme->tv3d;
-
-	rgba_char_args_set_fl(btheme->tbuts.back,   0.45, 0.45, 0.45, 1.0);
-//	rgba_char_args_set(btheme->tbuts.panel, 0x82, 0x82, 0x82, 255);
-
-	/* graph editor */
-	btheme->tipo = btheme->tv3d;
-	rgba_char_args_set_fl(btheme->tipo.back,    0.42, 0.42, 0.42, 1.0);
-	rgba_char_args_set_fl(btheme->tipo.list,    0.4, 0.4, 0.4, 1.0);
-	rgba_char_args_set(btheme->tipo.grid,   94, 94, 94, 255);
-//	rgba_char_args_set(btheme->tipo.panel,  255, 255, 255, 150);
-	rgba_char_args_set(btheme->tipo.shade1,     150, 150, 150, 100);    /* scrollbars */
-	rgba_char_args_set(btheme->tipo.shade2,     0x70, 0x70, 0x70, 100);
-	rgba_char_args_set(btheme->tipo.vertex,     0, 0, 0, 255);
-	rgba_char_args_set(btheme->tipo.vertex_select, 255, 133, 0, 255);
-	rgba_char_args_set(btheme->tipo.hilite, 0x60, 0xc0, 0x40, 255);
-	btheme->tipo.vertex_size = 6;
-
-	rgba_char_args_set(btheme->tipo.handle_vertex,      0, 0, 0, 255);
-	rgba_char_args_set(btheme->tipo.handle_vertex_select, 255, 133, 0, 255);
-	rgba_char_args_set(btheme->tipo.handle_auto_clamped, 0x99, 0x40, 0x30, 255);
-	rgba_char_args_set(btheme->tipo.handle_sel_auto_clamped, 0xf0, 0xaf, 0x90, 255);
-	btheme->tipo.handle_vertex_size = 5;
-
-	rgba_char_args_set(btheme->tipo.ds_channel,      82, 96, 110, 255);
-	rgba_char_args_set(btheme->tipo.ds_subchannel,  124, 137, 150, 255);
-	rgba_char_args_set(btheme->tipo.group,           79, 101, 73, 255);
-	rgba_char_args_set(btheme->tipo.group_active,   135, 177, 125, 255);
-
-	/* dopesheet */
-	btheme->tact = btheme->tipo;
-	rgba_char_args_set(btheme->tact.strip,          12, 10, 10, 128);
-	rgba_char_args_set(btheme->tact.strip_select,   255, 140, 0, 255);
-
-	rgba_char_args_set(btheme->tact.anim_active,    204, 112, 26, 102);
-
-	rgba_char_args_set(btheme->tact.keytype_keyframe,           232, 232, 232, 255);
-	rgba_char_args_set(btheme->tact.keytype_keyframe_select,    255, 190,  50, 255);
-	rgba_char_args_set(btheme->tact.keytype_extreme,            232, 179, 204, 255);
-	rgba_char_args_set(btheme->tact.keytype_extreme_select,     242, 128, 128, 255);
-	rgba_char_args_set(btheme->tact.keytype_breakdown,          179, 219, 232, 255);
-	rgba_char_args_set(btheme->tact.keytype_breakdown_select,    84, 191, 237, 255);
-	rgba_char_args_set(btheme->tact.keytype_jitter,             148, 229, 117, 255);
-	rgba_char_args_set(btheme->tact.keytype_jitter_select,       97, 192,  66, 255);
-
-	rgba_char_args_set(btheme->tact.keyborder,               0,   0,   0, 255);
-	rgba_char_args_set(btheme->tact.keyborder_select,        0,   0,   0, 255);
-
-	btheme->tact.keyframe_scale_fac = 1.0f;
-
-	/* space nla */
-	btheme->tnla = btheme->tact;
-
-	rgba_char_args_set(btheme->tnla.anim_active,     204, 112, 26, 102); /* same as for dopesheet; duplicate here for easier reference */
-	rgba_char_args_set(btheme->tnla.anim_non_active, 153, 135, 97, 77);
-
-	rgba_char_args_set(btheme->tnla.nla_tweaking,   77, 243, 26, 77);
-	rgba_char_args_set(btheme->tnla.nla_tweakdupli, 217, 0, 0, 255);
-
-	rgba_char_args_set(btheme->tnla.nla_transition,     28, 38, 48, 255);
-	rgba_char_args_set(btheme->tnla.nla_transition_sel, 46, 117, 219, 255);
-	rgba_char_args_set(btheme->tnla.nla_meta,           51, 38, 66, 255);
-	rgba_char_args_set(btheme->tnla.nla_meta_sel,       105, 33, 150, 255);
-	rgba_char_args_set(btheme->tnla.nla_sound,          43, 61, 61, 255);
-	rgba_char_args_set(btheme->tnla.nla_sound_sel,      31, 122, 122, 255);
-
-	rgba_char_args_set(btheme->tnla.keyborder,               0,   0,   0, 255);
-	rgba_char_args_set(btheme->tnla.keyborder_select,        0,   0,   0, 255);
-
-	/* space file */
-	/* to have something initialized */
-	btheme->tfile = btheme->tv3d;
-	rgba_char_args_set_fl(btheme->tfile.back, 0.3, 0.3, 0.3, 1);
-//	rgba_char_args_set_fl(btheme->tfile.panel, 0.3, 0.3, 0.3, 1);
-	rgba_char_args_set_fl(btheme->tfile.list, 0.4, 0.4, 0.4, 1);
-	rgba_char_args_set(btheme->tfile.text,  250, 250, 250, 255);
-	rgba_char_args_set(btheme->tfile.text_hi, 15, 15, 15, 255);
-//	rgba_char_args_set(btheme->tfile.panel, 145, 145, 145, 255);  /* bookmark/ui regions */
-	rgba_char_args_set(btheme->tfile.hilite, 255, 140, 25, 255);  /* selected files */
-
-	rgba_char_args_set(btheme->tfile.image, 250, 250, 250, 255);
-	rgba_char_args_set(btheme->tfile.movie, 250, 250, 250, 255);
-	rgba_char_args_set(btheme->tfile.scene, 250, 250, 250, 255);
-
-
-	/* space seq */
-	btheme->tseq = btheme->tv3d;
-	rgba_char_args_set(btheme->tseq.back,   116, 116, 116, 255);
-	rgba_char_args_set(btheme->tseq.movie,  81, 105, 135, 255);
-	rgba_char_args_set(btheme->tseq.movieclip,  32, 32, 143, 255);
-	rgba_char_args_set(btheme->tseq.mask,   152, 78, 62, 255);
-	rgba_char_args_set(btheme->tseq.image,  109, 88, 129, 255);
-	rgba_char_args_set(btheme->tseq.scene,  78, 152, 62, 255);
-	rgba_char_args_set(btheme->tseq.audio,  46, 143, 143, 255);
-	rgba_char_args_set(btheme->tseq.effect,     169, 84, 124, 255);
-	rgba_char_args_set(btheme->tseq.transition, 162, 95, 111, 255);
-	rgba_char_args_set(btheme->tseq.meta,   109, 145, 131, 255);
-	rgba_char_args_set(btheme->tseq.text_strip,   162, 151, 0, 255);
-	rgba_char_args_set(btheme->tseq.preview_back,   0, 0, 0, 255);
-	rgba_char_args_set(btheme->tseq.grid,   64, 64, 64, 255);
-
-	/* space image */
-	btheme->tima = btheme->tv3d;
-	rgba_char_args_set(btheme->tima.back,   53, 53, 53, 255);
-	rgba_char_args_set(btheme->tima.vertex, 0, 0, 0, 255);
-	rgba_char_args_set(btheme->tima.vertex_select, 255, 133, 0, 255);
-	rgba_char_args_set(btheme->tima.wire_edit, 192, 192, 192, 255);
-	rgba_char_args_set(btheme->tima.edge_select, 255, 133, 0, 255);
-	btheme->tima.vertex_size = 3;
-	btheme->tima.facedot_size = 3;
-	rgba_char_args_set(btheme->tima.face,   255, 255, 255, 10);
-	rgba_char_args_set(btheme->tima.face_select, 255, 133, 0, 60);
-	rgba_char_args_set(btheme->tima.editmesh_active, 255, 255, 255, 128);
-	rgba_char_args_set_fl(btheme->tima.preview_back,        0.0, 0.0, 0.0, 0.3);
-	rgba_char_args_set_fl(btheme->tima.preview_stitch_face, 0.5, 0.5, 0.0, 0.2);
-	rgba_char_args_set_fl(btheme->tima.preview_stitch_edge, 1.0, 0.0, 1.0, 0.2);
-	rgba_char_args_set_fl(btheme->tima.preview_stitch_vert, 0.0, 0.0, 1.0, 0.2);
-	rgba_char_args_set_fl(btheme->tima.preview_stitch_stitchable, 0.0, 1.0, 0.0, 1.0);
-	rgba_char_args_set_fl(btheme->tima.preview_stitch_unstitchable, 1.0, 0.0, 0.0, 1.0);
-	rgba_char_args_set_fl(btheme->tima.preview_stitch_active, 0.886, 0.824, 0.765, 0.140);
-
-	rgba_char_args_test_set(btheme->tima.uv_others, 96, 96, 96, 255);
-	rgba_char_args_test_set(btheme->tima.uv_shadow, 112, 112, 112, 255);
-
-	ui_theme_space_init_handles_color(&btheme->tima);
-	btheme->tima.handle_vertex_size = 5;
-
-	/* space text */
-	btheme->text = btheme->tv3d;
-	rgba_char_args_set(btheme->text.back,   153, 153, 153, 255);
-	rgba_char_args_set(btheme->text.shade1,     143, 143, 143, 255);
-	rgba_char_args_set(btheme->text.shade2,     0xc6, 0x77, 0x77, 255);
-	rgba_char_args_set(btheme->text.hilite,     255, 0, 0, 255);
-
-	/* syntax highlighting */
-	rgba_char_args_set(btheme->text.syntaxn,    0, 0, 200, 255);    /* Numbers  Blue*/
-	rgba_char_args_set(btheme->text.syntaxl,    100, 0, 0, 255);    /* Strings  Red */
-	rgba_char_args_set(btheme->text.syntaxc,    0, 100, 50, 255);   /* Comments  Greenish */
-	rgba_char_args_set(btheme->text.syntaxv,    95, 95, 0, 255);    /* Special  Yellow*/
-	rgba_char_args_set(btheme->text.syntaxd,    50, 0, 140, 255);   /* Decorator/Preprocessor Dir.  Blue-purple */
-	rgba_char_args_set(btheme->text.syntaxr,    140, 60, 0, 255);   /* Reserved  Orange*/
-	rgba_char_args_set(btheme->text.syntaxb,    128, 0, 80, 255);   /* Builtin  Red-purple */
-	rgba_char_args_set(btheme->text.syntaxs,    76, 76, 76, 255);   /* Gray (mix between fg/bg) */
-
-	/* space oops */
-	btheme->toops = btheme->tv3d;
-	rgba_char_args_set_fl(btheme->toops.back,   0.45, 0.45, 0.45, 1.0);
-
-	rgba_char_args_set_fl(btheme->toops.match,  0.2, 0.5, 0.2, 0.3);    /* highlighting search match - soft green*/
-	rgba_char_args_set_fl(btheme->toops.selected_highlight, 0.51, 0.53, 0.55, 0.3);
-
-	/* space info */
-	btheme->tinfo = btheme->tv3d;
-	rgba_char_args_set_fl(btheme->tinfo.back,   0.45, 0.45, 0.45, 1.0);
-	rgba_char_args_set(btheme->tinfo.info_selected, 96, 128, 255, 255);
-	rgba_char_args_set(btheme->tinfo.info_selected_text, 255, 255, 255, 255);
-	rgba_char_args_set(btheme->tinfo.info_error, 220, 0, 0, 255);
-	rgba_char_args_set(btheme->tinfo.info_error_text, 0, 0, 0, 255);
-	rgba_char_args_set(btheme->tinfo.info_warning, 220, 128, 96, 255);
-	rgba_char_args_set(btheme->tinfo.info_warning_text, 0, 0, 0, 255);
-	rgba_char_args_set(btheme->tinfo.info_info, 0, 170, 0, 255);
-	rgba_char_args_set(btheme->tinfo.info_info_text, 0, 0, 0, 255);
-	rgba_char_args_set(btheme->tinfo.info_debug, 196, 196, 196, 255);
-	rgba_char_args_set(btheme->tinfo.info_debug_text, 0, 0, 0, 255);
-
-	/* space user preferences */
-	btheme->tuserpref = btheme->tv3d;
-	rgba_char_args_set_fl(btheme->tuserpref.back, 0.45, 0.45, 0.45, 1.0);
-
-	/* space console */
-	btheme->tconsole = btheme->tv3d;
-	rgba_char_args_set(btheme->tconsole.back, 0, 0, 0, 255);
-	rgba_char_args_set(btheme->tconsole.console_output, 96, 128, 255, 255);
-	rgba_char_args_set(btheme->tconsole.console_input, 255, 255, 255, 255);
-	rgba_char_args_set(btheme->tconsole.console_info, 0, 170, 0, 255);
-	rgba_char_args_set(btheme->tconsole.console_error, 220, 96, 96, 255);
-	rgba_char_args_set(btheme->tconsole.console_cursor, 220, 96, 96, 255);
-	rgba_char_args_set(btheme->tconsole.console_select, 255, 255, 255, 48);
-
-	/* space time */
-	btheme->ttime = btheme->tv3d;
-	rgba_char_args_set_fl(btheme->ttime.back,   0.45, 0.45, 0.45, 1.0);
-	rgba_char_args_set_fl(btheme->ttime.grid,   0.36, 0.36, 0.36, 1.0);
-	rgba_char_args_set(btheme->ttime.shade1,  173, 173, 173, 255);      /* sliders */
-
-	rgba_char_args_set(btheme->ttime.time_keyframe, 0xDD, 0xD7, 0x00, 0xFF);
-	rgba_char_args_set(btheme->ttime.time_gp_keyframe, 0xB5, 0xE6, 0x1D, 0xFF);
-
-	/* space node, re-uses syntax and console color storage */
-	btheme->tnode = btheme->tv3d;
-	rgba_char_args_set(btheme->tnode.syntaxr, 115, 115, 115, 255);  /* wire inner color */
-	rgba_char_args_set(btheme->tnode.edge_select, 255, 255, 255, 255);  /* wire selected */
-	rgba_char_args_set(btheme->tnode.syntaxl, 155, 155, 155, 160);  /* TH_NODE, backdrop */
-	rgba_char_args_set(btheme->tnode.syntaxn, 100, 100, 100, 255);  /* in */
-	rgba_char_args_set(btheme->tnode.nodeclass_output, 100, 100, 100, 255);  /* output */
-	rgba_char_args_set(btheme->tnode.syntaxb, 108, 105, 111, 255);  /* operator */
-	rgba_char_args_set(btheme->tnode.syntaxv, 104, 106, 117, 255);  /* generator */
-	rgba_char_args_set(btheme->tnode.syntaxc, 105, 117, 110, 255);  /* group */
-	rgba_char_args_set(btheme->tnode.nodeclass_texture, 108, 105, 111, 255);  /* operator */
-	rgba_char_args_set(btheme->tnode.nodeclass_shader, 108, 105, 111, 255);  /* operator */
-	rgba_char_args_set(btheme->tnode.nodeclass_filter, 108, 105, 111, 255);  /* operator */
-	rgba_char_args_set(btheme->tnode.nodeclass_script, 108, 105, 111, 255);  /* operator */
-	rgba_char_args_set(btheme->tnode.nodeclass_pattern, 108, 105, 111, 255);  /* operator */
-	rgba_char_args_set(btheme->tnode.nodeclass_vector, 108, 105, 111, 255);  /* operator */
-	rgba_char_args_set(btheme->tnode.nodeclass_layout, 108, 105, 111, 255);  /* operator */
-	rgba_char_args_set(btheme->tnode.movie, 155, 155, 155, 160);  /* frame */
-	rgba_char_args_set(btheme->tnode.syntaxs, 151, 116, 116, 255);  /* matte nodes */
-	rgba_char_args_set(btheme->tnode.syntaxd, 116, 151, 151, 255);  /* distort nodes */
-	rgba_char_args_set(btheme->tnode.console_output, 223, 202, 53, 255);  /* interface nodes */
-	btheme->tnode.noodle_curving = 5;
-
-	/* space logic */
-	btheme->tlogic = btheme->tv3d;
-	rgba_char_args_set(btheme->tlogic.back, 100, 100, 100, 255);
-	
-	/* space clip */
-	btheme->tclip = btheme->tv3d;
-
-	rgba_char_args_set(btheme->tclip.marker_outline, 0x00, 0x00, 0x00, 255);
-	rgba_char_args_set(btheme->tclip.marker, 0x7f, 0x7f, 0x00, 255);
-	rgba_char_args_set(btheme->tclip.act_marker, 0xff, 0xff, 0xff, 255);
-	rgba_char_args_set(btheme->tclip.sel_marker, 0xff, 0xff, 0x00, 255);
-	rgba_char_args_set(btheme->tclip.dis_marker, 0x7f, 0x00, 0x00, 255);
-	rgba_char_args_set(btheme->tclip.lock_marker, 0x7f, 0x7f, 0x7f, 255);
-	rgba_char_args_set(btheme->tclip.path_before, 0xff, 0x00, 0x00, 255);
-	rgba_char_args_set(btheme->tclip.path_after, 0x00, 0x00, 0xff, 255);
-	rgba_char_args_set(btheme->tclip.grid, 0x5e, 0x5e, 0x5e, 255);
-	rgba_char_args_set(btheme->tclip.cframe, 0x60, 0xc0, 0x40, 255);
-	rgba_char_args_set(btheme->tclip.list, 0x66, 0x66, 0x66, 0xff);
-	rgba_char_args_set(btheme->tclip.strip, 0x0c, 0x0a, 0x0a, 0x80);
-	rgba_char_args_set(btheme->tclip.strip_select, 0xff, 0x8c, 0x00, 0xff);
-	btheme->tclip.handle_vertex_size = 5;
-	ui_theme_space_init_handles_color(&btheme->tclip);
-
-	/* space topbar */
-	char tmp[4];
-	btheme->ttopbar = btheme->tv3d;
-	/* swap colors */
-	copy_v4_v4_char(tmp, btheme->ttopbar.header);
-	copy_v4_v4_char(btheme->ttopbar.header, btheme->ttopbar.tab_inactive);
-	copy_v4_v4_char(btheme->ttopbar.back, tmp);
-
-	/* space statusbar */
-	btheme->tstatusbar = btheme->tv3d;
-=======
 	memcpy(btheme, &U_theme_default, sizeof(*btheme));
->>>>>>> 31f0c918
 }
 
 void ui_style_init_default(void)
@@ -1784,32 +1415,6 @@
 		U.ipo_new = BEZT_IPO_BEZ;
 	}
 
-<<<<<<< HEAD
-	if (!USER_VERSION_ATLEAST(250, 1)) {
-		bTheme *btheme;
-
-		for (btheme = U.themes.first; btheme; btheme = btheme->next) {
-
-			/* common (new) variables, it checks for alpha==0 */
-			ui_theme_init_new(btheme);
-
-			if (btheme->tui.wcol_num.outline[3] == 0)
-				ui_widget_color_init(&btheme->tui);
-			
-			/* Logic editor theme, check for alpha==0 is safe, then color was never set */
-			if (btheme->tlogic.syntaxn[3] == 0) {
-				/* re-uses syntax color storage */
-				btheme->tlogic = btheme->tv3d;
-				rgba_char_args_set(btheme->tlogic.back, 100, 100, 100, 255);
-			}
-
-			rgba_char_args_set_fl(btheme->tinfo.back, 0.45, 0.45, 0.45, 1.0);
-			rgba_char_args_set_fl(btheme->tuserpref.back, 0.45, 0.45, 0.45, 1.0);
-		}
-	}
-
-=======
->>>>>>> 31f0c918
 	if (!USER_VERSION_ATLEAST(250, 3)) {
 		/* new audio system */
 		if (U.audiochannels == 0)
