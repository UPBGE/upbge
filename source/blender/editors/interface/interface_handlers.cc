/* SPDX-FileCopyrightText: 2008 Blender Authors
 *
 * SPDX-License-Identifier: GPL-2.0-or-later */

/** \file
 * \ingroup edinterface
 */

#include <algorithm>
#include <cctype>
#include <cfloat>
#include <cmath>
#include <cstdlib>
#include <cstring>
#include <variant>

#include "MEM_guardedalloc.h"

#include "DNA_actuator_types.h"
#include "DNA_brush_types.h"
#include "DNA_controller_types.h"
#include "DNA_curveprofile_types.h"
#include "DNA_scene_types.h"
#include "DNA_screen_types.h"
#include "DNA_sensor_types.h"

#include "BLI_array.hh"
#include "BLI_array_utils.h"
#include "BLI_linklist.h"
#include "BLI_listbase.h"
#include "BLI_math_geom.h"
#include "BLI_rect.h"
#include "BLI_sort_utils.h"
#include "BLI_string.h"
#include "BLI_string_cursor_utf8.h"
#include "BLI_string_utf8.h"
#include "BLI_time.h"
#include "BLI_utildefines.h"

#include "BKE_animsys.h"
#include "BKE_blender_undo.hh"
#include "BKE_brush.hh"
#include "BKE_colorband.hh"
#include "BKE_colortools.hh"
#include "BKE_context.hh"
#include "BKE_curveprofile.h"
#include "BKE_movieclip.h"
#include "BKE_paint.hh"
#include "BKE_report.hh"
#include "BKE_screen.hh"
#include "BKE_tracking.h"
#include "BKE_unit.hh"

#include "BLT_translation.hh"

#include "GHOST_C-api.h"

#include "IMB_colormanagement.hh"

#include "ED_screen.hh"
#include "ED_undo.hh"

#include "UI_abstract_view.hh"
#include "UI_interface.hh"
#include "UI_interface_c.hh"
#include "UI_string_search.hh"

#include "BLF_api.hh"

#include "interface_intern.hh"

#include "RNA_access.hh"
#include "RNA_prototypes.hh"

#include "WM_api.hh"
#include "WM_types.hh"
#include "wm_event_system.hh"

#ifdef WITH_INPUT_IME
#  include "wm_window.hh"
#endif

using blender::StringRef;

/* -------------------------------------------------------------------- */
/** \name Feature Defines
 *
 * These defines allow developers to locally toggle functionality which
 * may be useful for testing (especially conflicts in dragging).
 * Ideally the code would be refactored to support this functionality in a less fragile way.
 * Until then keep these defines.
 * \{ */

/** Place the mouse at the scaled down location when un-grabbing. */
#define USE_CONT_MOUSE_CORRECT
/** Support dragging toggle buttons. */
#define USE_DRAG_TOGGLE

/** Support dragging multiple number buttons at once. */
#define USE_DRAG_MULTINUM

/** Allow dragging/editing all other selected items at once. */
#define USE_ALLSELECT

/**
 * Check to avoid very small mouse-moves from jumping away from keyboard navigation,
 * while larger mouse motion will override keyboard input, see: #34936.
 */
#define USE_KEYNAV_LIMIT

/** Support dragging popups by their header. */
#define USE_DRAG_POPUP

/** \} */

/* -------------------------------------------------------------------- */
/** \name Local Defines
 * \{ */

/**
 * The buffer side used for password strings, where the password is stored internally,
 * but not displayed.
 */
#define UI_MAX_PASSWORD_STR 128

/**
 * This is a lower limit on the soft minimum of the range.
 * Usually the derived lower limit from the visible precision is higher,
 * so this number is the backup minimum.
 *
 * Logarithmic scale does not work with a minimum value of zero,
 * but we want to support it anyway. It is set to 0.5e... for
 * correct rounding since when the tweaked value is lower than
 * the log minimum (lower limit), it will snap to 0.
 */
#define UI_PROP_SCALE_LOG_MIN 0.5e-8f
/**
 * This constant defines an offset for the precision change in
 * snap rounding, when going to higher values. It is set to
 * `0.5 - log10(3) = 0.03` to make the switch at `0.3` values.
 */
#define UI_PROP_SCALE_LOG_SNAP_OFFSET 0.03f

/**
 * When #USER_CONTINUOUS_MOUSE is disabled or tablet input is used,
 * Use this as a maximum soft range for mapping cursor motion to the value.
 * Otherwise min/max of #FLT_MAX, #INT_MAX cause small adjustments to jump to large numbers.
 *
 * This is needed for values such as location & dimensions which don't have a meaningful min/max,
 * Instead of mapping cursor motion to the min/max, map the motion to the click-step.
 *
 * This value is multiplied by the click step to calculate a range to clamp the soft-range by.
 * See: #68130
 */
#define UI_DRAG_MAP_SOFT_RANGE_PIXEL_MAX 1000

/** \} */

/* -------------------------------------------------------------------- */
/** \name Local Prototypes
 * \{ */

static void ui_but_smart_controller_add(bContext *C, uiBut *from, uiBut *to);
static void ui_but_link_add(bContext *C, uiBut *from, uiBut *to);

struct uiBlockInteraction_Handle;
struct uiTextEdit;

static int ui_do_but_EXIT(bContext *C, uiBut *but, uiHandleButtonData *data, const wmEvent *event);
static bool ui_but_find_select_in_enum__cmp(const uiBut *but_a, const uiBut *but_b);
static void ui_textedit_string_set(uiBut *but, uiTextEdit &text_edit, const char *str);
static void button_tooltip_timer_reset(bContext *C, uiBut *but);

static void ui_block_interaction_begin_ensure(bContext *C,
                                              uiBlock *block,
                                              uiHandleButtonData *data,
                                              const bool is_click);
static uiBlockInteraction_Handle *ui_block_interaction_begin(bContext *C,
                                                             uiBlock *block,
                                                             const bool is_click);
static void ui_block_interaction_end(bContext *C,
                                     uiBlockInteraction_CallbackData *callbacks,
                                     uiBlockInteraction_Handle *interaction);
static void ui_block_interaction_update(bContext *C,
                                        uiBlockInteraction_CallbackData *callbacks,
                                        uiBlockInteraction_Handle *interaction);

#ifdef USE_KEYNAV_LIMIT
static void ui_mouse_motion_keynav_init(uiKeyNavLock *keynav, const wmEvent *event);
static bool ui_mouse_motion_keynav_test(uiKeyNavLock *keynav, const wmEvent *event);
#endif

static void with_but_active_as_semi_modal(bContext *C,
                                          ARegion *region,
                                          uiBut *but,
                                          blender::FunctionRef<void()> fn);
static int ui_handle_region_semi_modal_buttons(bContext *C, const wmEvent *event, ARegion *region);

/** \} */

/* -------------------------------------------------------------------- */
/** \name Structs & Defines
 * \{ */

#define BUTTON_FLASH_DELAY 0.020
#define MENU_SCROLL_INTERVAL 0.1
#define PIE_MENU_INTERVAL 0.01
#define BUTTON_AUTO_OPEN_THRESH 0.2
#define BUTTON_MOUSE_TOWARDS_THRESH 1.0
/** Pixels to move the cursor to get out of keyboard navigation. */
#define BUTTON_KEYNAV_PX_LIMIT 8

/** Margin around the menu, use to check if we're moving towards this rectangle (in pixels). */
#define MENU_TOWARDS_MARGIN 20
/** Tolerance for closing menus (in pixels). */
#define MENU_TOWARDS_WIGGLE_ROOM 64
/** Drag-lock distance threshold (in pixels). */
#define BUTTON_DRAGLOCK_THRESH 3

enum uiButtonActivateType {
  BUTTON_ACTIVATE_OVER,
  BUTTON_ACTIVATE,
  BUTTON_ACTIVATE_APPLY,
  BUTTON_ACTIVATE_TEXT_EDITING,
  BUTTON_ACTIVATE_OPEN,
};

enum uiHandleButtonState {
  BUTTON_STATE_INIT,
  BUTTON_STATE_HIGHLIGHT,
  BUTTON_STATE_WAIT_FLASH,
  BUTTON_STATE_WAIT_RELEASE,
  BUTTON_STATE_WAIT_KEY_EVENT,
  BUTTON_STATE_NUM_EDITING,
  BUTTON_STATE_TEXT_EDITING,
  BUTTON_STATE_TEXT_SELECTING,
  BUTTON_STATE_MENU_OPEN,
  BUTTON_STATE_WAIT_DRAG,
  BUTTON_STATE_EXIT,
};

enum uiMenuScrollType {
  MENU_SCROLL_UP,
  MENU_SCROLL_DOWN,
  MENU_SCROLL_TOP,
  MENU_SCROLL_BOTTOM,
};

struct uiBlockInteraction_Handle {
  uiBlockInteraction_Params params;
  void *user_data;
  /**
   * This is shared between #uiHandleButtonData and #uiAfterFunc,
   * the last user runs the end callback and frees the data.
   *
   * This is needed as the order of freeing changes depending on
   * accepting/canceling the operation.
   */
  int user_count;
};

#ifdef USE_ALLSELECT

/* Unfortunately there's no good way handle more generally:
 * (propagate single clicks on layer buttons to other objects) */
#  define USE_ALLSELECT_LAYER_HACK

struct uiSelectContextElem {
  PointerRNA ptr;
  union {
    bool val_b;
    int val_i;
    float val_f;
  };
};

struct uiSelectContextStore {
  blender::Vector<uiSelectContextElem> elems;
  bool do_free = false;
  bool is_enabled = false;
  /* When set, simply copy values (don't apply difference).
   * Rules are:
   * - dragging numbers uses delta.
   * - typing in values will assign to all. */
  bool is_copy = false;
};

static bool ui_selectcontext_begin(bContext *C, uiBut *but, uiSelectContextStore *selctx_data);
static void ui_selectcontext_end(uiBut *but, uiSelectContextStore *selctx_data);
static void ui_selectcontext_apply(bContext *C,
                                   uiBut *but,
                                   uiSelectContextStore *selctx_data,
                                   const double value,
                                   const double value_orig);

/**
 * Ideally we would only respond to events which are expected to be used for multi button editing
 * (additionally checking if this is a mouse[wheel] or return-key event to avoid the ALT conflict
 * with button array pasting, see #108096, but unfortunately wheel events are not part of
 * `win->eventstate` with modifiers held down. Instead, the conflict is avoided by specifically
 * filtering out CTRL ALT V in #ui_apply_but(). */
#  define IS_ALLSELECT_EVENT(event) (((event)->modifier & KM_ALT) != 0)

/** just show a tinted color so users know its activated */
#  define UI_BUT_IS_SELECT_CONTEXT UI_BUT_NODE_ACTIVE

#endif /* USE_ALLSELECT */

#ifdef USE_DRAG_MULTINUM

/**
 * how far to drag before we check for gesture direction (in pixels),
 * NOTE: half the height of a button is about right... */
#  define DRAG_MULTINUM_THRESHOLD_DRAG_X (UI_UNIT_Y / 4)

/**
 * How far to drag horizontally
 * before we stop checking which buttons the gesture spans (in pixels),
 * locking down the buttons so we can drag freely without worrying about vertical movement.
 */
#  define DRAG_MULTINUM_THRESHOLD_DRAG_Y (UI_UNIT_Y / 4)

/**
 * How strict to be when detecting a vertical gesture:
 * [0.5 == sloppy], [0.9 == strict], (unsigned dot-product).
 *
 * \note We should be quite strict here,
 * since doing a vertical gesture by accident should be avoided,
 * however with some care a user should be able to do a vertical movement without _missing_.
 */
#  define DRAG_MULTINUM_THRESHOLD_VERTICAL (0.75f)

/* a simple version of uiHandleButtonData when accessing multiple buttons */
struct uiButMultiState {
  double origvalue = 0.0f;
  uiBut *but = nullptr;

#  ifdef USE_ALLSELECT
  uiSelectContextStore select_others;
#  endif
};

struct uiHandleButtonMulti {
  enum {
    /** gesture direction unknown, wait until mouse has moved enough... */
    INIT_UNSET = 0,
    /** vertical gesture detected, flag buttons interactively (UI_BUT_DRAG_MULTI) */
    INIT_SETUP,
    /** flag buttons finished, apply horizontal motion to active and flagged */
    INIT_ENABLE,
    /** vertical gesture _not_ detected, take no further action */
    INIT_DISABLE,
  } init;

  bool has_mbuts = false; /* any buttons flagged UI_BUT_DRAG_MULTI */
  LinkNode *mbuts = nullptr;
  uiButStore *bs_mbuts = nullptr;

  bool is_proportional = false;

  /* In some cases we directly apply the changes to multiple buttons,
   * so we don't want to do it twice. */
  bool skip = false;

  /* before activating, we need to check gesture direction accumulate signed cursor movement
   * here so we can tell if this is a vertical motion or not. */
  float drag_dir[2] = {0.0f, 0.0f};

  /* values copied direct from event->xy
   * used to detect buttons between the current and initial mouse position */
  int drag_start[2] = {0, 0};

  /* store x location once INIT_SETUP is set,
   * moving outside this sets INIT_ENABLE */
  int drag_lock_x = 0;
};

#endif /* USE_DRAG_MULTINUM */

/**
 * Data for editing the value of the button as text.
 */
struct uiTextEdit {
  /** The currently displayed/edited string, use 'ui_textedit_string_set' to assign new strings. */
  char *edit_string = nullptr;
  /* Maximum string size the button accepts, and as such the maximum size for #edit_string
   * (including terminator). */
  int max_string_size = 0;
  /* Allow reallocating #edit_string and using #max_string_size to track alloc size (maxlen + 1) */
  bool is_str_dynamic = false;
  char *original_string = nullptr;

  /* Button text selection:
   * extension direction, selextend, inside ui_do_but_TEX */
  int sel_pos_init = 0;

  /* Text field undo. */
  uiUndoStack_Text *undo_stack_text = nullptr;
};

struct uiHandleButtonData {
  wmWindowManager *wm = nullptr;
  wmWindow *window = nullptr;
  ScrArea *area = nullptr;
  ARegion *region = nullptr;

  bool interactive = false;

  /* overall state */
  uiHandleButtonState state = {};
  int retval = 0;
  /* booleans (could be made into flags) */
  bool cancel = false;
  bool escapecancel = false;
  bool applied = false;
  bool applied_interactive = false;
  /* Button is being applied through an extra icon. */
  bool apply_through_extra_icon = false;
  bool changed_cursor = false;
  wmTimer *flashtimer = nullptr;

  uiTextEdit text_edit;

  double value = 0.0f;
  double origvalue = 0.0f;
  double startvalue = 0.0f;
  float vec[3], origvec[3];
  ColorBand *coba = nullptr;

  /* True when alt is held and the preference for displaying tooltips should be ignored. */
  bool tooltip_force = false;
  /**
   * Behave as if #UI_BUT_DISABLED is set (without drawing grayed out).
   * Needed so non-interactive labels can be activated for the purpose of showing tool-tips,
   * without them blocking interaction with nodes, see: #97386.
   */
  bool disable_force = false;

  /**
   * Semi-modal buttons: Instead of capturing all events, pass on events that aren't relevant to
   * own handling. This way a text button (e.g. a search/filter field) can stay active while the
   * remaining UI stays interactive. Only few button types support this well currently.
   */
  bool is_semi_modal = false;

  /* auto open */
  bool used_mouse = false;
  wmTimer *autoopentimer = nullptr;

  /* auto open (hold) */
  wmTimer *hold_action_timer = nullptr;

  /* number editing / dragging */
  /* coords are Window/uiBlock relative (depends on the button) */
  int draglastx = 0;
  int draglasty = 0;
  int dragstartx = 0;
  int dragstarty = 0;
  bool dragchange = false;
  bool draglock = false;
  int dragsel = 0;
  float dragf = 0.0f;
  float dragfstart = 0.0f;
  CBData *dragcbd = nullptr;

  /** Soft min/max with #UI_DRAG_MAP_SOFT_RANGE_PIXEL_MAX applied. */
  float drag_map_soft_min = 0.0f;
  float drag_map_soft_max = 0.0f;

#ifdef USE_CONT_MOUSE_CORRECT
  /* when ungrabbing buttons which are #ui_but_is_cursor_warp(),
   * we may want to position them.
   * FLT_MAX signifies do-nothing, use #ui_block_to_window_fl()
   * to get this into a usable space. */
  float ungrab_mval[2];
#endif

  /* Menu open, see: #UI_screen_free_active_but_highlight. */
  uiPopupBlockHandle *menu = nullptr;

  /* Search box see: #UI_screen_free_active_but_highlight. */
  ARegion *searchbox = nullptr;
#ifdef USE_KEYNAV_LIMIT
  uiKeyNavLock searchbox_keynav_state;
#endif

#ifdef USE_DRAG_MULTINUM
  /* Multi-buttons will be updated in unison with the active button. */
  uiHandleButtonMulti multi_data;
#endif

#ifdef USE_ALLSELECT
  uiSelectContextStore select_others;
#endif

  uiBlockInteraction_Handle *custom_interaction_handle = nullptr;

  /* post activate */
  uiButtonActivateType posttype = {};
  uiBut *postbut = nullptr;
};

struct uiAfterFunc {
  uiAfterFunc *next, *prev;

  uiButHandleFunc func;
  void *func_arg1;
  void *func_arg2;
  /** C++ version of #func above, without need for void pointer arguments. */
  std::function<void(bContext &)> apply_func;

  uiButHandleNFunc funcN;
  void *func_argN;
  uiButArgNFree func_argN_free_fn;
  /* uiButArgNCopy func_argN_copy_fn is not needed currently. */

  uiButHandleRenameFunc rename_func;
  void *rename_arg1;
  void *rename_orig;

  std::function<void(std::string &new_name)> rename_full_func = nullptr;
  std::string rename_full_new;

  uiBlockHandleFunc handle_func;
  void *handle_func_arg;
  int retval;

  wmOperator *popup_op;
  wmOperatorType *optype;
  wmOperatorCallContext opcontext;
  PointerRNA *opptr;

  PointerRNA rnapoin;
  PropertyRNA *rnaprop;

  void *search_arg;
  uiFreeArgFunc search_arg_free_fn;

  uiBlockInteraction_CallbackData custom_interaction_callbacks;
  uiBlockInteraction_Handle *custom_interaction_handle;

  std::optional<bContextStore> context;

  char undostr[BKE_UNDO_STR_MAX];
  std::string drawstr;
};

static void button_activate_init(bContext *C,
                                 ARegion *region,
                                 uiBut *but,
                                 uiButtonActivateType type);
static void button_activate_state(bContext *C, uiBut *but, uiHandleButtonState state);
static void button_activate_exit(
    bContext *C, uiBut *but, uiHandleButtonData *data, const bool mousemove, const bool onfree);
static int ui_handler_region_menu(bContext *C, const wmEvent *event, void *userdata);
static void ui_handle_button_activate(bContext *C,
                                      ARegion *region,
                                      uiBut *but,
                                      uiButtonActivateType type);
static bool ui_do_but_extra_operator_icon(bContext *C,
                                          uiBut *but,
                                          uiHandleButtonData *data,
                                          const wmEvent *event);
static void ui_do_but_extra_operator_icons_mousemove(uiBut *but,
                                                     uiHandleButtonData *data,
                                                     const wmEvent *event);
static void ui_numedit_begin_set_values(uiBut *but, uiHandleButtonData *data);

#ifdef USE_DRAG_MULTINUM
static void ui_multibut_restore(bContext *C, uiHandleButtonData *data, uiBlock *block);
static uiButMultiState *ui_multibut_lookup(uiHandleButtonData *data, const uiBut *but);
#endif

/* buttons clipboard */
static ColorBand but_copypaste_coba = {0};
static CurveMapping but_copypaste_curve = {0};
static bool but_copypaste_curve_alive = false;
static CurveProfile but_copypaste_profile = {0};
static bool but_copypaste_profile_alive = false;

/** \} */

/* -------------------------------------------------------------------- */
/** \name UI Queries
 * \{ */

bool ui_but_is_editing(const uiBut *but)
{
  const uiHandleButtonData *data = but->active;
  return (data && ELEM(data->state, BUTTON_STATE_TEXT_EDITING, BUTTON_STATE_NUM_EDITING));
}

void ui_pan_to_scroll(const wmEvent *event, int *type, int *val)
{
  static int lastdy = 0;
  const int dy = WM_event_absolute_delta_y(event);

  /* This event should be originally from event->type,
   * converting wrong event into wheel is bad, see #33803. */
  BLI_assert(*type == MOUSEPAN);

  /* sign differs, reset */
  if ((dy > 0 && lastdy < 0) || (dy < 0 && lastdy > 0)) {
    lastdy = dy;
  }
  else {
    lastdy += dy;

    if (abs(lastdy) > int(UI_UNIT_Y)) {
      *val = KM_PRESS;

      if (dy > 0) {
        *type = WHEELUPMOUSE;
      }
      else {
        *type = WHEELDOWNMOUSE;
      }

      lastdy = 0;
    }
  }
}

static bool ui_but_find_select_in_enum__cmp(const uiBut *but_a, const uiBut *but_b)
{
  return ((but_a->type == but_b->type) && (but_a->alignnr == but_b->alignnr) &&
          (but_a->poin == but_b->poin) && (but_a->rnapoin.type == but_b->rnapoin.type) &&
          (but_a->rnaprop == but_b->rnaprop));
}

uiBut *ui_but_find_select_in_enum(uiBut *but, int direction)
{
  uiBlock *block = but->block;
  int i = block->but_index(but);
  uiBut *but_found = nullptr;
  BLI_assert(ELEM(direction, -1, 1));

  while (i > 0 && ui_but_find_select_in_enum__cmp(block->buttons[i - 1].get(), but)) {
    i--;
  }

  while (i < block->buttons.size() &&
         ui_but_find_select_in_enum__cmp(block->buttons[i].get(), but))
  {
    if (block->buttons[i]->flag & UI_SELECT) {
      but_found = block->buttons[i].get();
      if (direction == 1) {
        break;
      }
    }
    i++;
  }

  return but_found;
}

static float ui_mouse_scale_warp_factor(const bool shift)
{
  return shift ? 0.05f : 1.0f;
}

static void ui_mouse_scale_warp(uiHandleButtonData *data,
                                const float mx,
                                const float my,
                                float *r_mx,
                                float *r_my,
                                const bool shift)
{
  const float fac = ui_mouse_scale_warp_factor(shift);

  /* slow down the mouse, this is fairly picky */
  *r_mx = (data->dragstartx * (1.0f - fac) + mx * fac);
  *r_my = (data->dragstarty * (1.0f - fac) + my * fac);
}

/** \} */

/* -------------------------------------------------------------------- */
/** \name UI Utilities
 * \{ */

/**
 * Ignore mouse movements within some horizontal pixel threshold before starting to drag
 */
static bool ui_but_dragedit_update_mval(uiHandleButtonData *data, int mx)
{
  if (mx == data->draglastx) {
    return false;
  }

  if (data->draglock) {
    if (abs(mx - data->dragstartx) <= BUTTON_DRAGLOCK_THRESH) {
      return false;
    }
#ifdef USE_DRAG_MULTINUM
    if (ELEM(data->multi_data.init,
             uiHandleButtonMulti::INIT_UNSET,
             uiHandleButtonMulti::INIT_SETUP))
    {
      return false;
    }
#endif
    data->draglock = false;
    data->dragstartx = mx; /* ignore mouse movement within drag-lock */
  }

  return true;
}

static bool ui_rna_is_userdef(PointerRNA *ptr, PropertyRNA *prop)
{
  /* Not very elegant, but ensures preference changes force re-save. */

  if (!prop) {
    return false;
  }
  if (RNA_property_flag(prop) & PROP_NO_DEG_UPDATE) {
    return false;
  }

  StructRNA *base = RNA_struct_base(ptr->type);
  if (base == nullptr) {
    base = ptr->type;
  }
  return ELEM(base,
              &RNA_AddonPreferences,
              &RNA_KeyConfigPreferences,
              &RNA_KeyMapItem,
              &RNA_UserAssetLibrary);
}

bool UI_but_is_userdef(const uiBut *but)
{
  /* This is read-only, RNA API isn't using const when it could. */
  return ui_rna_is_userdef((PointerRNA *)&but->rnapoin, but->rnaprop);
}

static void ui_rna_update_preferences_dirty(PointerRNA *ptr, PropertyRNA *prop)
{
  if (ui_rna_is_userdef(ptr, prop)) {
    U.runtime.is_dirty = true;
    WM_main_add_notifier(NC_WINDOW, nullptr);
  }
}

static void ui_but_update_preferences_dirty(uiBut *but)
{
  ui_rna_update_preferences_dirty(&but->rnapoin, but->rnaprop);
}

static void ui_afterfunc_update_preferences_dirty(uiAfterFunc *after)
{
  ui_rna_update_preferences_dirty(&after->rnapoin, after->rnaprop);
}

/** \} */

/* -------------------------------------------------------------------- */
/** \name Button Snap Values
 * \{ */

enum eSnapType {
  SNAP_OFF = 0,
  SNAP_ON,
  SNAP_ON_SMALL,
};

static enum eSnapType ui_event_to_snap(const wmEvent *event)
{
  return (event->modifier & KM_CTRL) ? (event->modifier & KM_SHIFT) ? SNAP_ON_SMALL : SNAP_ON :
                                       SNAP_OFF;
}

static bool ui_event_is_snap(const wmEvent *event)
{
  return (ELEM(event->type, EVT_LEFTCTRLKEY, EVT_RIGHTCTRLKEY) ||
          ELEM(event->type, EVT_LEFTSHIFTKEY, EVT_RIGHTSHIFTKEY));
}

static void ui_color_snap_hue(const enum eSnapType snap, float *r_hue)
{
  const float snap_increment = (snap == SNAP_ON_SMALL) ? 24 : 12;
  BLI_assert(snap != SNAP_OFF);
  *r_hue = roundf((*r_hue) * snap_increment) / snap_increment;
}

/** \} */

/* -------------------------------------------------------------------- */
/** \name Button Apply/Revert
 * \{ */

static ListBase UIAfterFuncs = {nullptr, nullptr};

static uiAfterFunc *ui_afterfunc_new()
{
  uiAfterFunc *after = MEM_new<uiAfterFunc>(__func__);
  /* Safety asserts to check if members were 0 initialized properly. */
  BLI_assert(after->next == nullptr && after->prev == nullptr);
  BLI_assert(after->undostr[0] == '\0');

  BLI_addtail(&UIAfterFuncs, after);

  return after;
}

/**
 * For executing operators after the button is pressed.
 * (some non operator buttons need to trigger operators), see: #37795.
 *
 * \param context_but: A button from which to get the context from (`uiBut.context`) for the
 *                     operator execution.
 *
 * \note Ownership over \a properties is moved here. The #uiAfterFunc owns it now.
 * \note Can only call while handling buttons.
 */
static void ui_handle_afterfunc_add_operator_ex(wmOperatorType *ot,
                                                PointerRNA **properties,
                                                wmOperatorCallContext opcontext,
                                                const uiBut *context_but)
{
  uiAfterFunc *after = ui_afterfunc_new();

  after->optype = ot;
  after->opcontext = opcontext;
  if (properties) {
    after->opptr = *properties;
    *properties = nullptr;
  }

  if (context_but && context_but->context) {
    after->context = *context_but->context;
  }

  if (context_but) {
    after->drawstr = ui_but_drawstr_without_sep_char(context_but);
  }
}

void ui_handle_afterfunc_add_operator(wmOperatorType *ot, wmOperatorCallContext opcontext)
{
  ui_handle_afterfunc_add_operator_ex(ot, nullptr, opcontext, nullptr);
}

static void popup_check(bContext *C, wmOperator *op)
{
  if (op && op->type->check) {
    op->type->check(C, op);
  }
}

/**
 * Check if a #uiAfterFunc is needed for this button.
 */
static bool ui_afterfunc_check(const uiBlock *block, const uiBut *but)
{
  return (but->func || but->apply_func || but->funcN || but->rename_func ||
          but->rename_full_func || but->optype || but->rnaprop || block->handle_func ||
          (block->handle && block->handle->popup_op));
}

/**
 * These functions are postponed and only executed after all other
 * handling is done, i.e. menus are closed, in order to avoid conflicts
 * with these functions removing the buttons we are working with.
 */
static void ui_apply_but_func(bContext *C, uiBut *but)
{
  uiBlock *block = but->block;
  if (!ui_afterfunc_check(block, but)) {
    return;
  }

  uiAfterFunc *after = ui_afterfunc_new();

  if (but->func && ELEM(but, but->func_arg1, but->func_arg2)) {
    /* exception, this will crash due to removed button otherwise */
    but->func(C, but->func_arg1, but->func_arg2);
  }
  else {
    after->func = but->func;
  }

  after->func_arg1 = but->func_arg1;
  after->func_arg2 = but->func_arg2;

  after->apply_func = but->apply_func;

  after->funcN = but->funcN;
  after->func_argN = (but->func_argN) ? but->func_argN_copy_fn(but->func_argN) : nullptr;
  after->func_argN_free_fn = but->func_argN_free_fn;
  /* but->func_argN_copy_fn is not needed for #uiAfterFunc. */

  after->rename_func = but->rename_func;
  after->rename_arg1 = but->rename_arg1;
  after->rename_orig = but->rename_orig; /* needs free! */

  after->rename_full_func = but->rename_full_func;
  after->rename_full_new = std::move(but->rename_full_new);
  but->rename_full_new = "";

  after->handle_func = block->handle_func;
  after->handle_func_arg = block->handle_func_arg;
  after->retval = but->retval;

  if (block->handle) {
    after->popup_op = block->handle->popup_op;
  }

  if (!but->operator_never_call) {
    after->optype = but->optype;
    after->opcontext = but->opcontext;
    after->opptr = but->opptr;

    but->optype = nullptr;
    but->opcontext = wmOperatorCallContext(0);
    but->opptr = nullptr;
  }

  after->rnapoin = but->rnapoin;
  after->rnaprop = but->rnaprop;

  if (but->type == UI_BTYPE_SEARCH_MENU) {
    uiButSearch *search_but = (uiButSearch *)but;
    after->search_arg_free_fn = search_but->arg_free_fn;
    after->search_arg = search_but->arg;
    search_but->arg_free_fn = nullptr;
    search_but->arg = nullptr;
  }

  if (but->active != nullptr) {
    uiHandleButtonData *data = but->active;
    if (data->custom_interaction_handle != nullptr) {
      after->custom_interaction_callbacks = block->custom_interaction_callbacks;
      after->custom_interaction_handle = data->custom_interaction_handle;

      /* Ensure this callback runs once and last. */
      uiAfterFunc *after_prev = after->prev;
      if (after_prev && (after_prev->custom_interaction_handle == data->custom_interaction_handle))
      {
        after_prev->custom_interaction_handle = nullptr;
        memset(&after_prev->custom_interaction_callbacks,
               0x0,
               sizeof(after_prev->custom_interaction_callbacks));
      }
      else {
        after->custom_interaction_handle->user_count++;
      }
    }
  }

  if (but->context) {
    after->context = *but->context;
  }

  after->drawstr = ui_but_drawstr_without_sep_char(but);
}

/* typically call ui_apply_but_undo(), ui_apply_but_autokey() */
static void ui_apply_but_undo(uiBut *but)
{
  if (!(but->flag & UI_BUT_UNDO)) {
    return;
  }

  std::optional<StringRef> str;
  size_t str_len_clip = SIZE_MAX - 1;
  bool skip_undo = false;

  /* define which string to use for undo */
<<<<<<< HEAD
  if (ELEM(but->type, UI_BTYPE_LINK, UI_BTYPE_INLINK)) {
    str = "Add button link";
  }
  else if (but->type == UI_BTYPE_MENU) {
    str = but->drawstr.empty() ? nullptr : but->drawstr.c_str();
=======
  if (but->type == UI_BTYPE_MENU) {
    if (!but->drawstr.empty()) {
      str = but->drawstr;
    }
>>>>>>> 03a2d675
    str_len_clip = ui_but_drawstr_len_without_sep_char(but);
  }
  else if (!but->drawstr.empty()) {
    str = but->drawstr;
    str_len_clip = ui_but_drawstr_len_without_sep_char(but);
  }
  else {
    str = but->tip;
    str_len_clip = ui_but_tip_len_only_first_line(but);
  }

  /* fallback, else we don't get an undo! */
  if (!str || str->is_empty() || str_len_clip == 0) {
    str = "Unknown Action";
    str_len_clip = str->size();
  }

  /* Optionally override undo when undo system doesn't support storing properties. */
  if (but->rnapoin.owner_id) {
    /* Exception for renaming ID data, we always need undo pushes in this case,
     * because undo systems track data by their ID, see: #67002. */
    /* Exception for active shape-key, since changing this in edit-mode updates
     * the shape key from object mode data. */
    if (ELEM(but->rnaprop, &rna_ID_name, &rna_Object_active_shape_key_index)) {
      /* pass */
    }
    else {
      ID *id = but->rnapoin.owner_id;
      if (!ED_undo_is_legacy_compatible_for_property(static_cast<bContext *>(but->block->evil_C),
                                                     id))
      {
        skip_undo = true;
      }
    }
  }

  if (skip_undo == false) {
    /* XXX: disable all undo pushes from UI changes from sculpt mode as they cause memfile undo
     * steps to be written which cause lag: #71434. */
    if (BKE_paintmode_get_active_from_context(static_cast<bContext *>(but->block->evil_C)) ==
        PaintMode::Sculpt)
    {
      skip_undo = true;
    }
  }

  if (skip_undo) {
    str = "";
  }

  /* Delayed, after all other functions run, popups are closed, etc. */
  uiAfterFunc *after = ui_afterfunc_new();
  str->copy_utf8_truncated(after->undostr, min_zz(str_len_clip + 1, sizeof(after->undostr)));
}

static void ui_apply_but_autokey(bContext *C, uiBut *but)
{
  Scene *scene = CTX_data_scene(C);

  /* try autokey */
  ui_but_anim_autokey(C, but, scene, scene->r.cfra);

  if (!but->rnaprop) {
    return;
  }

  if (RNA_property_subtype(but->rnaprop) == PROP_PASSWORD) {
    return;
  }

  /* make a little report about what we've done! */
  std::optional<const std::string> str = WM_prop_pystring_assign(
      C, &but->rnapoin, but->rnaprop, but->rnaindex);
  if (!str.has_value()) {
    return;
  }
  BKE_report(CTX_wm_reports(C), RPT_PROPERTY, str.value().c_str());
  WM_event_add_notifier(C, NC_SPACE | ND_SPACE_INFO_REPORT, nullptr);
}

static void ui_apply_but_funcs_after(bContext *C)
{
  /* Copy to avoid recursive calls. */
  ListBase funcs = UIAfterFuncs;
  BLI_listbase_clear(&UIAfterFuncs);

  LISTBASE_FOREACH_MUTABLE (uiAfterFunc *, afterf, &funcs) {
    uiAfterFunc after = *afterf; /* Copy to avoid memory leak on exit(). */
    BLI_remlink(&funcs, afterf);
    MEM_delete(afterf);

    if (after.context) {
      CTX_store_set(C, &after.context.value());
    }

    if (after.popup_op) {
      popup_check(C, after.popup_op);
    }

    PointerRNA opptr;
    if (after.opptr) {
      /* free in advance to avoid leak on exit */
      opptr = *after.opptr;
      MEM_delete(after.opptr);
    }

    if (after.optype) {
      WM_operator_name_call_ptr_with_depends_on_cursor(C,
                                                       after.optype,
                                                       after.opcontext,
                                                       (after.opptr) ? &opptr : nullptr,
                                                       nullptr,
                                                       after.drawstr);
    }

    if (after.opptr) {
      WM_operator_properties_free(&opptr);
    }

    if (after.rnapoin.data) {
      RNA_property_update(C, &after.rnapoin, after.rnaprop);
    }

    if (after.context) {
      CTX_store_set(C, nullptr);
    }

    if (after.rename_full_func) {
      BLI_assert(!after.rename_func);
      after.rename_full_func(after.rename_full_new);
    }

    if (after.func) {
      after.func(C, after.func_arg1, after.func_arg2);
    }
    if (after.apply_func) {
      after.apply_func(*C);
    }
    if (after.funcN) {
      after.funcN(C, after.func_argN, after.func_arg2);
    }
    if (after.func_argN) {
      after.func_argN_free_fn(after.func_argN);
    }

    if (after.handle_func) {
      after.handle_func(C, after.handle_func_arg, after.retval);
    }

    if (after.rename_func) {
      after.rename_func(C, after.rename_arg1, static_cast<char *>(after.rename_orig));
    }
    if (after.rename_orig) {
      MEM_freeN(after.rename_orig);
    }

    if (after.search_arg_free_fn) {
      after.search_arg_free_fn(after.search_arg);
    }

    if (after.custom_interaction_handle != nullptr) {
      after.custom_interaction_handle->user_count--;
      BLI_assert(after.custom_interaction_handle->user_count >= 0);
      if (after.custom_interaction_handle->user_count == 0) {
        ui_block_interaction_update(
            C, &after.custom_interaction_callbacks, after.custom_interaction_handle);
        ui_block_interaction_end(
            C, &after.custom_interaction_callbacks, after.custom_interaction_handle);
      }
      after.custom_interaction_handle = nullptr;
    }

    ui_afterfunc_update_preferences_dirty(&after);

    if (after.undostr[0]) {
      /* Remove "Adjust Last Operation" HUD. Using it would revert this undo push which isn't
       * obvious, see #78171. */
      WM_operator_stack_clear(CTX_wm_manager(C));
      ED_undo_push(C, after.undostr);
    }
  }
}

static void ui_apply_but_BUT(bContext *C, uiBut *but, uiHandleButtonData *data)
{
  ui_apply_but_func(C, but);

  data->retval = but->retval;
  data->applied = true;
}

static void ui_apply_but_BUTM(bContext *C, uiBut *but, uiHandleButtonData *data)
{
  ui_but_value_set(but, but->hardmin);
  ui_apply_but_func(C, but);

  data->retval = but->retval;
  data->applied = true;
}

static void ui_apply_but_BLOCK(bContext *C, uiBut *but, uiHandleButtonData *data)
{
  if (but->type == UI_BTYPE_MENU) {
    ui_but_value_set(but, data->value);
  }

  ui_but_update_edited(but);
  ui_apply_but_func(C, but);
  data->retval = but->retval;
  data->applied = true;
}

static void ui_apply_but_TOG(bContext *C, uiBut *but, uiHandleButtonData *data)
{
  const double value = ui_but_value_get(but);
  int value_toggle;
  if (but->bit) {
    value_toggle = UI_BITBUT_VALUE_TOGGLED(int(value), but->bitnr);
  }
  else {
    value_toggle = (value == 0.0);
  }

  ui_but_value_set(but, double(value_toggle));
  if (ELEM(but->type, UI_BTYPE_ICON_TOGGLE, UI_BTYPE_ICON_TOGGLE_N)) {
    ui_but_update_edited(but);
  }

  ui_apply_but_func(C, but);

  data->retval = but->retval;
  data->applied = true;
}

static void ui_apply_but_ROW(bContext *C, uiBlock *block, uiBut *but, uiHandleButtonData *data)
{
  ui_but_value_set(but, but->hardmax);

  ui_apply_but_func(C, but);

  /* states of other row buttons */
  for (const std::unique_ptr<uiBut> &bt : block->buttons) {
    if (bt.get() != but && bt->poin == but->poin && ELEM(bt->type, UI_BTYPE_ROW, UI_BTYPE_LISTROW))
    {
      ui_but_update_edited(bt.get());
    }
  }

  data->retval = but->retval;
  data->applied = true;
}

static void ui_apply_but_VIEW_ITEM(bContext *C,
                                   uiBlock *block,
                                   uiBut *but,
                                   uiHandleButtonData *data)
{
  if (data->apply_through_extra_icon) {
    /* Don't apply this, it would cause unintended tree-row toggling when clicking on extra icons.
     */
    return;
  }
  ui_apply_but_ROW(C, block, but, data);
}

/**
 * \note Ownership of \a properties is moved here. The #uiAfterFunc owns it now.
 *
 * \param context_but: The button to use context from when calling or polling the operator.
 *
 * \returns true if the operator was executed, otherwise false.
 */
static bool ui_list_invoke_item_operator(bContext *C,
                                         const uiBut *context_but,
                                         wmOperatorType *ot,
                                         PointerRNA **properties)
{
  if (!ui_but_context_poll_operator(C, ot, context_but)) {
    return false;
  }

  /* Allow the context to be set from the hovered button, so the list item draw callback can set
   * context for the operators. */
  ui_handle_afterfunc_add_operator_ex(ot, properties, WM_OP_INVOKE_DEFAULT, context_but);
  return true;
}

static void ui_apply_but_LISTROW(bContext *C, uiBlock *block, uiBut *but, uiHandleButtonData *data)
{
  uiBut *listbox = ui_list_find_from_row(data->region, but);
  if (listbox) {
    uiList *list = static_cast<uiList *>(listbox->custom_data);
    if (list && list->dyn_data->custom_activate_optype) {
      ui_list_invoke_item_operator(
          C, but, list->dyn_data->custom_activate_optype, &list->dyn_data->custom_activate_opptr);
    }
  }

  ui_apply_but_ROW(C, block, but, data);
}

static void ui_apply_but_TEX(bContext *C, uiBut *but, uiHandleButtonData *data)
{
  if (!data->text_edit.edit_string) {
    return;
  }

  ui_but_string_set(C, but, data->text_edit.edit_string);
  ui_but_update_edited(but);

  /* give butfunc a copy of the original text too.
   * feature used for bone renaming, channels, etc.
   * afterfunc frees rename_orig */
  if (data->text_edit.original_string && (but->flag & UI_BUT_TEXTEDIT_UPDATE)) {
    /* In this case, we need to keep `original_string` available,
     * to restore real org string in case we cancel after having typed something already. */
    but->rename_orig = BLI_strdup(data->text_edit.original_string);
  }
  /* only if there are afterfuncs, otherwise 'renam_orig' isn't freed */
  else if (ui_afterfunc_check(but->block, but)) {
    but->rename_orig = data->text_edit.original_string;
    data->text_edit.original_string = nullptr;
  }

  void *orig_arg2 = but->func_arg2;

  /* If arg2 isn't in use already, pass the active search item through it. */
  if ((but->func_arg2 == nullptr) && (but->type == UI_BTYPE_SEARCH_MENU)) {
    uiButSearch *search_but = (uiButSearch *)but;
    but->func_arg2 = search_but->item_active;
    if ((U.flag & USER_FLAG_RECENT_SEARCHES_DISABLE) == 0) {
      blender::ui::string_search::add_recent_search(search_but->item_active_str);
    }
  }

  ui_apply_but_func(C, but);

  but->func_arg2 = orig_arg2;

  data->retval = but->retval;
  data->applied = true;
}

static void ui_apply_but_TAB(bContext *C, uiBut *but, uiHandleButtonData *data)
{
  if (data->text_edit.edit_string) {
    ui_but_string_set(C, but, data->text_edit.edit_string);
    ui_but_update_edited(but);
  }
  else {
    ui_but_value_set(but, but->hardmax);
    ui_apply_but_func(C, but);
  }

  data->retval = but->retval;
  data->applied = true;
}

static void ui_apply_but_NUM(bContext *C, uiBut *but, uiHandleButtonData *data)
{
  if (data->text_edit.edit_string) {
    /* This is intended to avoid unnecessary updates when the value stays the same, however there
     * are issues with the current implementation. It does not work with multi-button editing
     * (#89996) or operator popups where a number button requires an update even if the value is
     * unchanged (#89996).
     *
     * Trying to detect changes at this level is not reliable. Instead it could be done at the
     * level of RNA update/set, skipping RNA update if RNA set did not change anything, instead
     * of skipping all button updates. */
#if 0
    double value;
    /* Check if the string value is a number and cancel if it's equal to the startvalue. */
    if (ui_but_string_eval_number(C, but, data->str, &value) && (value == data->startvalue)) {
      data->cancel = true;
      return;
    }
#endif

    if (ui_but_string_set(C, but, data->text_edit.edit_string)) {
      data->value = ui_but_value_get(but);
    }
    else {
      data->cancel = true;
      return;
    }
  }
  else {
    ui_but_value_set(but, data->value);
  }

  ui_but_update_edited(but);
  ui_apply_but_func(C, but);

  data->retval = but->retval;
  data->applied = true;
}

static void ui_apply_but_VEC(bContext *C, uiBut *but, uiHandleButtonData *data)
{
  ui_but_v3_set(but, data->vec);
  ui_but_update_edited(but);
  ui_apply_but_func(C, but);

  data->retval = but->retval;
  data->applied = true;
}

static void ui_apply_but_COLORBAND(bContext *C, uiBut *but, uiHandleButtonData *data)
{
  ui_apply_but_func(C, but);
  data->retval = but->retval;
  data->applied = true;
}

static void ui_apply_but_CURVE(bContext *C, uiBut *but, uiHandleButtonData *data)
{
  ui_apply_but_func(C, but);
  data->retval = but->retval;
  data->applied = true;
}

static void ui_apply_but_CURVEPROFILE(bContext *C, uiBut *but, uiHandleButtonData *data)
{
  ui_apply_but_func(C, but);
  data->retval = but->retval;
  data->applied = true;
}

/** \} */

/* -------------------------------------------------------------------- */
/** \name Button Drag Multi-Number
 * \{ */

#ifdef USE_DRAG_MULTINUM

/* small multi-but api */
static void ui_multibut_add(uiHandleButtonData *data, uiBut *but)
{
  BLI_assert(but->flag & UI_BUT_DRAG_MULTI);
  BLI_assert(data->multi_data.has_mbuts);

  uiButMultiState *mbut_state = MEM_new<uiButMultiState>(__func__);
  mbut_state->but = but;
  mbut_state->origvalue = ui_but_value_get(but);
#  ifdef USE_ALLSELECT
  mbut_state->select_others.is_copy = data->select_others.is_copy;
#  endif

  BLI_linklist_prepend(&data->multi_data.mbuts, mbut_state);

  UI_butstore_register(data->multi_data.bs_mbuts, &mbut_state->but);
}

static uiButMultiState *ui_multibut_lookup(uiHandleButtonData *data, const uiBut *but)
{
  for (LinkNode *l = data->multi_data.mbuts; l; l = l->next) {
    uiButMultiState *mbut_state = static_cast<uiButMultiState *>(l->link);

    if (mbut_state->but == but) {
      return mbut_state;
    }
  }

  return nullptr;
}

static void ui_multibut_restore(bContext *C, uiHandleButtonData *data, uiBlock *block)
{
  for (const std::unique_ptr<uiBut> &but : block->buttons) {
    if (but->flag & UI_BUT_DRAG_MULTI) {
      uiButMultiState *mbut_state = ui_multibut_lookup(data, but.get());
      if (mbut_state) {
        ui_but_value_set(but.get(), mbut_state->origvalue);

#  ifdef USE_ALLSELECT
        if (!mbut_state->select_others.elems.is_empty()) {
          ui_selectcontext_apply(C,
                                 but.get(),
                                 &mbut_state->select_others,
                                 mbut_state->origvalue,
                                 mbut_state->origvalue);
        }
#  else
        UNUSED_VARS(C);
#  endif
      }
    }
  }
}

static void ui_multibut_free(uiHandleButtonData *data, uiBlock *block)
{
#  ifdef USE_ALLSELECT
  if (data->multi_data.mbuts) {
    LinkNode *list = data->multi_data.mbuts;
    while (list) {
      LinkNode *next = list->next;
      uiButMultiState *mbut_state = static_cast<uiButMultiState *>(list->link);
      MEM_delete(mbut_state);
      MEM_freeN(list);
      list = next;
    }
  }
#  else
  BLI_linklist_freeN(data->multi_data.mbuts);
#  endif

  data->multi_data.mbuts = nullptr;

  if (data->multi_data.bs_mbuts) {
    UI_butstore_free(block, data->multi_data.bs_mbuts);
    data->multi_data.bs_mbuts = nullptr;
  }
}

static bool ui_multibut_states_tag(uiBut *but_active,
                                   uiHandleButtonData *data,
                                   const wmEvent *event)
{
  float seg[2][2];
  bool changed = false;

  seg[0][0] = data->multi_data.drag_start[0];
  seg[0][1] = data->multi_data.drag_start[1];

  seg[1][0] = event->xy[0];
  seg[1][1] = event->xy[1];

  BLI_assert(data->multi_data.init == uiHandleButtonMulti::INIT_SETUP);

  ui_window_to_block_fl(data->region, but_active->block, &seg[0][0], &seg[0][1]);
  ui_window_to_block_fl(data->region, but_active->block, &seg[1][0], &seg[1][1]);

  data->multi_data.has_mbuts = false;

  /* follow ui_but_find_mouse_over_ex logic */
  for (const std::unique_ptr<uiBut> &but : but_active->block->buttons) {
    bool drag_prev = false;
    bool drag_curr = false;

    /* re-set each time */
    if (but->flag & UI_BUT_DRAG_MULTI) {
      but->flag &= ~UI_BUT_DRAG_MULTI;
      drag_prev = true;
    }

    if (ui_but_is_interactive(but.get(), false)) {

      /* drag checks */
      if (but_active != but.get()) {
        if (ui_but_is_compatible(but_active, but.get())) {

          BLI_assert(but->active == nullptr);

          /* finally check for overlap */
          if (BLI_rctf_isect_segment(&but->rect, seg[0], seg[1])) {

            but->flag |= UI_BUT_DRAG_MULTI;
            data->multi_data.has_mbuts = true;
            drag_curr = true;
          }
        }
      }
    }

    changed |= (drag_prev != drag_curr);
  }

  return changed;
}

static void ui_multibut_states_create(uiBut *but_active, uiHandleButtonData *data)
{
  BLI_assert(data->multi_data.init == uiHandleButtonMulti::INIT_SETUP);
  BLI_assert(data->multi_data.has_mbuts);

  data->multi_data.bs_mbuts = UI_butstore_create(but_active->block);

  for (const std::unique_ptr<uiBut> &but : but_active->block->buttons) {
    if (but->flag & UI_BUT_DRAG_MULTI) {
      ui_multibut_add(data, but.get());
    }
  }

  /* Edit buttons proportionally to each other.
   * NOTE: if we mix buttons which are proportional and others which are not,
   * this may work a bit strangely. */
  if ((but_active->rnaprop && (RNA_property_flag(but_active->rnaprop) & PROP_PROPORTIONAL)) ||
      ELEM(but_active->unit_type, RNA_SUBTYPE_UNIT_VALUE(PROP_UNIT_LENGTH)))
  {
    if (data->origvalue != 0.0) {
      data->multi_data.is_proportional = true;
    }
  }
}

static void ui_multibut_states_apply(bContext *C, uiHandleButtonData *data, uiBlock *block)
{
  ARegion *region = data->region;
  const double value_delta = data->value - data->origvalue;
  const double value_scale = data->multi_data.is_proportional ? (data->value / data->origvalue) :
                                                                0.0;

  BLI_assert(data->multi_data.init == uiHandleButtonMulti::INIT_ENABLE);
  BLI_assert(data->multi_data.skip == false);

  for (const std::unique_ptr<uiBut> &but : block->buttons) {
    if (!(but->flag & UI_BUT_DRAG_MULTI)) {
      continue;
    }

    uiButMultiState *mbut_state = ui_multibut_lookup(data, but.get());

    if (mbut_state == nullptr) {
      /* Highly unlikely. */
      printf("%s: Can't find button\n", __func__);
      /* While this avoids crashing, multi-button dragging will fail,
       * which is still a bug from the user perspective. See #83651. */
      continue;
    }

    void *active_back;
    ui_but_execute_begin(C, region, but.get(), &active_back);

#  ifdef USE_ALLSELECT
    if (data->select_others.is_enabled) {
      /* init once! */
      if (mbut_state->select_others.elems.is_empty()) {
        ui_selectcontext_begin(C, but.get(), &mbut_state->select_others);
      }
      if (mbut_state->select_others.elems.is_empty()) {
        mbut_state->select_others.elems.clear();
      }
    }

    /* Needed so we apply the right deltas. */
    but->active->origvalue = mbut_state->origvalue;
    but->active->select_others = mbut_state->select_others;
    but->active->select_others.do_free = false;
#  endif

    BLI_assert(active_back == nullptr);
    /* No need to check 'data->state' here. */
    if (data->text_edit.edit_string) {
      /* Entering text (set all). */
      but->active->value = data->value;
      ui_but_string_set(C, but.get(), data->text_edit.edit_string);
    }
    else {
      /* Dragging (use delta). */
      if (data->multi_data.is_proportional) {
        but->active->value = mbut_state->origvalue * value_scale;
      }
      else {
        but->active->value = mbut_state->origvalue + value_delta;
      }

      /* Clamp based on soft limits, see #40154. */
      CLAMP(but->active->value, double(but->softmin), double(but->softmax));
    }

    ui_but_execute_end(C, region, but.get(), active_back);
  }
}

#endif /* USE_DRAG_MULTINUM */

/** \} */

/* -------------------------------------------------------------------- */
/** \name Button Drag Toggle
 * \{ */

#ifdef USE_DRAG_TOGGLE

/* Helpers that wrap boolean functions, to support different kinds of buttons. */

static bool ui_drag_toggle_but_is_supported(const uiBut *but)
{
  if (but->flag & UI_BUT_DISABLED) {
    return false;
  }
  if (ui_but_is_bool(but)) {
    return true;
  }
  if (UI_but_is_decorator(but)) {
    return ELEM(but->icon,
                ICON_DECORATE,
                ICON_DECORATE_KEYFRAME,
                ICON_DECORATE_ANIMATE,
                ICON_DECORATE_OVERRIDE);
  }
  return false;
}

/* Button pushed state to compare if other buttons match. Can be more
 * then just true or false for toggle buttons with more than 2 states. */
static int ui_drag_toggle_but_pushed_state(uiBut *but)
{
  if (but->rnapoin.data == nullptr && but->poin == nullptr && but->icon) {
    /* Assume icon identifies a unique state, for buttons that
     * work through functions callbacks and don't have an boolean
     * value that indicates the state. */
    return but->icon + but->iconadd;
  }
  if (ui_but_is_bool(but)) {
    return ui_but_is_pushed(but);
  }
  return 0;
}

struct uiDragToggleHandle {
  /* init */
  int pushed_state;
  float but_cent_start[2];

  bool is_xy_lock_init;
  bool xy_lock[2];

  int xy_init[2];
  int xy_last[2];
};

static bool ui_drag_toggle_set_xy_xy(
    bContext *C, ARegion *region, const int pushed_state, const int xy_src[2], const int xy_dst[2])
{
  /* popups such as layers won't re-evaluate on redraw */
  const bool do_check = (region->regiontype == RGN_TYPE_TEMPORARY);
  bool changed = false;

  LISTBASE_FOREACH (uiBlock *, block, &region->runtime->uiblocks) {
    float xy_a_block[2] = {float(xy_src[0]), float(xy_src[1])};
    float xy_b_block[2] = {float(xy_dst[0]), float(xy_dst[1])};

    ui_window_to_block_fl(region, block, &xy_a_block[0], &xy_a_block[1]);
    ui_window_to_block_fl(region, block, &xy_b_block[0], &xy_b_block[1]);

    for (const std::unique_ptr<uiBut> &but : block->buttons) {
      /* NOTE: ctrl is always true here because (at least for now)
       * we always want to consider text control in this case, even when not embossed. */

      if (!ui_but_is_interactive(but.get(), true)) {
        continue;
      }
      if (!BLI_rctf_isect_segment(&but->rect, xy_a_block, xy_b_block)) {
        continue;
      }
      if (!ui_drag_toggle_but_is_supported(but.get())) {
        continue;
      }
      /* is it pressed? */
      const int pushed_state_but = ui_drag_toggle_but_pushed_state(but.get());
      if (pushed_state_but == pushed_state) {
        continue;
      }

      /* execute the button */
      UI_but_execute(C, region, but.get());
      if (do_check) {
        ui_but_update_edited(but.get());
      }
      if (U.runtime.is_dirty == false) {
        ui_but_update_preferences_dirty(but.get());
      }
      changed = true;
    }
  }

  if (changed) {
    /* apply now, not on release (or if handlers are canceled for whatever reason) */
    ui_apply_but_funcs_after(C);
  }

  return changed;
}

static void ui_drag_toggle_set(bContext *C, uiDragToggleHandle *drag_info, const int xy_input[2])
{
  ARegion *region = CTX_wm_region(C);
  bool do_draw = false;

  /**
   * Initialize Locking:
   *
   * Check if we need to initialize the lock axis by finding if the first
   * button we mouse over is X or Y aligned, then lock the mouse to that axis after.
   */
  if (drag_info->is_xy_lock_init == false) {
    /* first store the buttons original coords */
    uiBut *but = ui_but_find_mouse_over_ex(region, xy_input, true, false, nullptr, nullptr);

    if (but) {
      if (but->flag & UI_BUT_DRAG_LOCK) {
        const float but_cent_new[2] = {
            BLI_rctf_cent_x(&but->rect),
            BLI_rctf_cent_y(&but->rect),
        };

        /* check if this is a different button,
         * chances are high the button won't move about :) */
        if (len_manhattan_v2v2(drag_info->but_cent_start, but_cent_new) > 1.0f) {
          if (fabsf(drag_info->but_cent_start[0] - but_cent_new[0]) <
              fabsf(drag_info->but_cent_start[1] - but_cent_new[1]))
          {
            drag_info->xy_lock[0] = true;
          }
          else {
            drag_info->xy_lock[1] = true;
          }
          drag_info->is_xy_lock_init = true;
        }
      }
      else {
        drag_info->is_xy_lock_init = true;
      }
    }
  }
  /* done with axis locking */

  int xy[2];
  xy[0] = (drag_info->xy_lock[0] == false) ? xy_input[0] : drag_info->xy_last[0];
  xy[1] = (drag_info->xy_lock[1] == false) ? xy_input[1] : drag_info->xy_last[1];

  /* touch all buttons between last mouse coord and this one */
  do_draw = ui_drag_toggle_set_xy_xy(C, region, drag_info->pushed_state, drag_info->xy_last, xy);

  if (do_draw) {
    ED_region_tag_redraw(region);
  }

  copy_v2_v2_int(drag_info->xy_last, xy);
}

static void ui_handler_region_drag_toggle_remove(bContext * /*C*/, void *userdata)
{
  uiDragToggleHandle *drag_info = static_cast<uiDragToggleHandle *>(userdata);
  MEM_freeN(drag_info);
}

static int ui_handler_region_drag_toggle(bContext *C, const wmEvent *event, void *userdata)
{
  uiDragToggleHandle *drag_info = static_cast<uiDragToggleHandle *>(userdata);
  bool done = false;

  switch (event->type) {
    case LEFTMOUSE: {
      if (event->val == KM_RELEASE) {
        done = true;
      }
      break;
    }
    case MOUSEMOVE: {
      ui_drag_toggle_set(C, drag_info, event->xy);
      break;
    }
  }

  if (done) {
    wmWindow *win = CTX_wm_window(C);
    const ARegion *region = CTX_wm_region(C);
    uiBut *but = ui_but_find_mouse_over_ex(
        region, drag_info->xy_init, true, false, nullptr, nullptr);

    if (but) {
      ui_apply_but_undo(but);
    }

    WM_event_remove_ui_handler(&win->modalhandlers,
                               ui_handler_region_drag_toggle,
                               ui_handler_region_drag_toggle_remove,
                               drag_info,
                               false);
    ui_handler_region_drag_toggle_remove(C, drag_info);

    WM_event_add_mousemove(win);
    return WM_UI_HANDLER_BREAK;
  }
  return WM_UI_HANDLER_CONTINUE;
}

static bool ui_but_is_drag_toggle(const uiBut *but)
{
  return ((ui_drag_toggle_but_is_supported(but) == true) &&
          /* Menu check is important so the button dragged over isn't removed instantly. */
          (ui_block_is_menu(but->block) == false));
}

#endif /* USE_DRAG_TOGGLE */

#ifdef USE_ALLSELECT

static bool ui_selectcontext_begin(bContext *C, uiBut *but, uiSelectContextStore *selctx_data)
{
  PointerRNA lptr;
  PropertyRNA *lprop;
  bool success = false;

  blender::Vector<PointerRNA> lb;

  PointerRNA ptr = but->rnapoin;
  PropertyRNA *prop = but->rnaprop;
  const int index = but->rnaindex;

  /* for now don't support whole colors */
  if (index == -1) {
    return false;
  }

  /* if there is a valid property that is editable... */
  if (ptr.data && prop) {
    bool use_path_from_id;

    /* some facts we want to know */
    const bool is_array = RNA_property_array_check(prop);
    const int rna_type = RNA_property_type(prop);

    std::optional<std::string> path;
    if (UI_context_copy_to_selected_list(C, &ptr, prop, &lb, &use_path_from_id, &path) &&
        !lb.is_empty())
    {
      selctx_data->elems.resize(lb.size());

      int i;
      PointerRNA *link;
      for (i = 0, link = lb.data(); i < selctx_data->elems.size(); i++, link++) {
        if (!UI_context_copy_to_selected_check(&ptr,
                                               link,
                                               prop,
                                               path.has_value() ? path->c_str() : nullptr,
                                               use_path_from_id,
                                               &lptr,
                                               &lprop))
        {
          selctx_data->elems.pop_last();
          i -= 1;
          continue;
        }

        uiSelectContextElem *other = &selctx_data->elems[i];
        other->ptr = lptr;
        if (is_array) {
          if (rna_type == PROP_FLOAT) {
            other->val_f = RNA_property_float_get_index(&lptr, lprop, index);
          }
          else if (rna_type == PROP_INT) {
            other->val_i = RNA_property_int_get_index(&lptr, lprop, index);
          }
          /* ignored for now */
#  if 0
          else if (rna_type == PROP_BOOLEAN) {
            other->val_b = RNA_property_boolean_get_index(&lptr, lprop, index);
          }
#  endif
        }
        else {
          if (rna_type == PROP_FLOAT) {
            other->val_f = RNA_property_float_get(&lptr, lprop);
          }
          else if (rna_type == PROP_INT) {
            other->val_i = RNA_property_int_get(&lptr, lprop);
          }
          /* ignored for now */
#  if 0
          else if (rna_type == PROP_BOOLEAN) {
            other->val_b = RNA_property_boolean_get(&lptr, lprop);
          }
          else if (rna_type == PROP_ENUM) {
            other->val_i = RNA_property_enum_get(&lptr, lprop);
          }
#  endif
        }
      }
      success = !selctx_data->elems.is_empty();
    }
  }

  /* caller can clear */
  selctx_data->do_free = true;

  if (success) {
    but->flag |= UI_BUT_IS_SELECT_CONTEXT;
  }

  return success;
}

static void ui_selectcontext_end(uiBut *but, uiSelectContextStore *selctx_data)
{
  if (selctx_data->do_free) {
    selctx_data->elems.clear();
  }

  but->flag &= ~UI_BUT_IS_SELECT_CONTEXT;
}

static void ui_selectcontext_apply(bContext *C,
                                   uiBut *but,
                                   uiSelectContextStore *selctx_data,
                                   const double value,
                                   const double value_orig)
{
  if (!selctx_data->elems.is_empty()) {
    PropertyRNA *prop = but->rnaprop;
    PropertyRNA *lprop = but->rnaprop;
    const int index = but->rnaindex;
    const bool use_delta = (selctx_data->is_copy == false);

    std::variant<bool, int, float, std::string, PointerRNA> delta, min, max;

    const bool is_array = RNA_property_array_check(prop);
    const int rna_type = RNA_property_type(prop);

    if (rna_type == PROP_FLOAT) {
      delta.emplace<float>(use_delta ? (value - value_orig) : value);
      float min_v, max_v;
      RNA_property_float_range(&but->rnapoin, prop, &min_v, &max_v);
      min.emplace<float>(min_v);
      max.emplace<float>(max_v);
    }
    else if (rna_type == PROP_INT) {
      delta.emplace<int>(int(use_delta ? (value - value_orig) : value));
      int min_v, max_v;
      RNA_property_int_range(&but->rnapoin, prop, &min_v, &max_v);
      min.emplace<int>(min_v);
      max.emplace<int>(max_v);
    }
    else if (rna_type == PROP_ENUM) {
      /* Not a delta in fact. */
      delta.emplace<int>(RNA_property_enum_get(&but->rnapoin, prop));
    }
    else if (rna_type == PROP_BOOLEAN) {
      if (is_array) {
        /* Not a delta in fact. */
        delta.emplace<bool>(RNA_property_boolean_get_index(&but->rnapoin, prop, index));
      }
      else {
        /* Not a delta in fact. */
        delta.emplace<bool>(RNA_property_boolean_get(&but->rnapoin, prop));
      }
    }
    else if (rna_type == PROP_POINTER) {
      /* Not a delta in fact. */
      delta.emplace<PointerRNA>(RNA_property_pointer_get(&but->rnapoin, prop));
    }
    else if (rna_type == PROP_STRING) {
      /* Not a delta in fact. */
      delta.emplace<std::string>(RNA_property_string_get(&but->rnapoin, prop));
    }

#  ifdef USE_ALLSELECT_LAYER_HACK
    /* make up for not having 'handle_layer_buttons' */
    {
      const PropertySubType subtype = RNA_property_subtype(prop);

      if ((rna_type == PROP_BOOLEAN) && ELEM(subtype, PROP_LAYER, PROP_LAYER_MEMBER) && is_array &&
          /* could check for 'handle_layer_buttons' */
          but->func)
      {
        wmWindow *win = CTX_wm_window(C);
        if ((win->eventstate->modifier & KM_SHIFT) == 0) {
          const int len = RNA_property_array_length(&but->rnapoin, prop);
          bool *tmparray = static_cast<bool *>(MEM_callocN(sizeof(bool) * len, __func__));

          tmparray[index] = true;

          for (uiSelectContextElem &other : selctx_data->elems) {
            PointerRNA lptr = other.ptr;
            RNA_property_boolean_set_array(&lptr, lprop, tmparray);
            RNA_property_update(C, &lptr, lprop);
          }

          MEM_freeN(tmparray);

          return;
        }
      }
    }
#  endif

    for (uiSelectContextElem &other : selctx_data->elems) {
      PointerRNA lptr = other.ptr;

      if (rna_type == PROP_FLOAT) {
        float other_value = std::get<float>(delta) + (use_delta ? other.val_f : 0.0f);
        CLAMP(other_value, std::get<float>(min), std::get<float>(max));
        if (is_array) {
          RNA_property_float_set_index(&lptr, lprop, index, other_value);
        }
        else {
          RNA_property_float_set(&lptr, lprop, other_value);
        }
      }
      else if (rna_type == PROP_INT) {
        int other_value = std::get<int>(delta) + (use_delta ? other.val_i : 0);
        CLAMP(other_value, std::get<int>(min), std::get<int>(max));
        if (is_array) {
          RNA_property_int_set_index(&lptr, lprop, index, other_value);
        }
        else {
          RNA_property_int_set(&lptr, lprop, other_value);
        }
      }
      else if (rna_type == PROP_BOOLEAN) {
        const bool other_value = std::get<bool>(delta);
        if (is_array) {
          RNA_property_boolean_set_index(&lptr, lprop, index, other_value);
        }
        else {
          RNA_property_boolean_set(&lptr, lprop, other_value);
        }
      }
      else if (rna_type == PROP_ENUM) {
        const int other_value = std::get<int>(delta);
        BLI_assert(!is_array);
        RNA_property_enum_set(&lptr, lprop, other_value);
      }
      else if (rna_type == PROP_POINTER) {
        const PointerRNA &other_value = std::get<PointerRNA>(delta);
        RNA_property_pointer_set(&lptr, lprop, other_value, nullptr);
      }
      else if (rna_type == PROP_STRING) {
        const std::string &other_value = std::get<std::string>(delta);
        RNA_property_string_set(&lptr, lprop, other_value.c_str());
      }

      RNA_property_update(C, &lptr, prop);
    }
  }
}

#endif /* USE_ALLSELECT */

/** \} */

/* -------------------------------------------------------------------- */
/** \name Button Drag
 * \{ */

static bool ui_but_drag_init(bContext *C,
                             uiBut *but,
                             uiHandleButtonData *data,
                             const wmEvent *event)
{
  /* prevent other WM gestures to start while we try to drag */
  WM_gestures_remove(CTX_wm_window(C));

  /* Clamp the maximum to half the UI unit size so a high user preference
   * doesn't require the user to drag more than half the default button height. */
  const int drag_threshold = min_ii(
      WM_event_drag_threshold(event),
      int((UI_UNIT_Y / 2) * ui_block_to_window_scale(data->region, but->block)));

  if (abs(data->dragstartx - event->xy[0]) + abs(data->dragstarty - event->xy[1]) > drag_threshold)
  {
    button_activate_state(C, but, BUTTON_STATE_EXIT);
    data->cancel = true;
#ifdef USE_DRAG_TOGGLE
    if (ui_drag_toggle_but_is_supported(but)) {
      uiDragToggleHandle *drag_info = MEM_cnew<uiDragToggleHandle>(__func__);
      ARegion *region_prev;

      /* call here because regular mouse-up event won't run,
       * typically 'button_activate_exit()' handles this */
      ui_apply_but_autokey(C, but);

      drag_info->pushed_state = ui_drag_toggle_but_pushed_state(but);
      drag_info->but_cent_start[0] = BLI_rctf_cent_x(&but->rect);
      drag_info->but_cent_start[1] = BLI_rctf_cent_y(&but->rect);
      copy_v2_v2_int(drag_info->xy_init, event->xy);
      copy_v2_v2_int(drag_info->xy_last, event->xy);

      /* needed for toggle drag on popups */
      region_prev = CTX_wm_region(C);
      CTX_wm_region_set(C, data->region);

      WM_event_add_ui_handler(C,
                              &data->window->modalhandlers,
                              ui_handler_region_drag_toggle,
                              ui_handler_region_drag_toggle_remove,
                              drag_info,
                              WM_HANDLER_BLOCKING);

      CTX_wm_region_set(C, region_prev);

      /* Initialize alignment for single row/column regions,
       * otherwise we use the relative position of the first other button dragged over. */
      if (ELEM(data->region->regiontype,
               RGN_TYPE_NAV_BAR,
               RGN_TYPE_HEADER,
               RGN_TYPE_TOOL_HEADER,
               RGN_TYPE_FOOTER,
               RGN_TYPE_ASSET_SHELF_HEADER))
      {
        const int region_alignment = RGN_ALIGN_ENUM_FROM_MASK(data->region->alignment);
        int lock_axis = -1;

        if (ELEM(region_alignment, RGN_ALIGN_LEFT, RGN_ALIGN_RIGHT)) {
          lock_axis = 0;
        }
        else if (ELEM(region_alignment, RGN_ALIGN_TOP, RGN_ALIGN_BOTTOM)) {
          lock_axis = 1;
        }
        if (lock_axis != -1) {
          drag_info->xy_lock[lock_axis] = true;
          drag_info->is_xy_lock_init = true;
        }
      }
    }
    else
#endif
        if (but->type == UI_BTYPE_COLOR)
    {
      bool valid = false;
      uiDragColorHandle *drag_info = MEM_cnew<uiDragColorHandle>(__func__);

      drag_info->has_alpha = ui_but_color_has_alpha(but);

      /* TODO: support more button pointer types. */
      if (but->rnaprop && RNA_property_subtype(but->rnaprop) == PROP_COLOR_GAMMA) {
        ui_but_v4_get(but, drag_info->color);
        drag_info->gamma_corrected = true;
        valid = true;
      }
      else if (but->rnaprop && RNA_property_subtype(but->rnaprop) == PROP_COLOR) {
        ui_but_v4_get(but, drag_info->color);
        drag_info->gamma_corrected = false;
        valid = true;
      }
      else if (ELEM(but->pointype, UI_BUT_POIN_FLOAT, UI_BUT_POIN_CHAR)) {
        ui_but_v4_get(but, drag_info->color);
        copy_v4_v4(drag_info->color, (float *)but->poin);
        drag_info->gamma_corrected = false;
        valid = true;
      }

      if (valid) {
        WM_event_start_drag(C, ICON_COLOR, WM_DRAG_COLOR, drag_info, WM_DRAG_FREE_DATA);
      }
      else {
        MEM_freeN(drag_info);
        return false;
      }
    }
    else if (but->type == UI_BTYPE_VIEW_ITEM) {
      const uiButViewItem *view_item_but = (uiButViewItem *)but;
      if (view_item_but->view_item) {
        return UI_view_item_drag_start(*C, *view_item_but->view_item);
      }
    }
    else {
      ui_but_drag_start(C, but);
    }
    return true;
  }

  return false;
}

/** \} */

/* -------------------------------------------------------------------- */
/** \name Button Apply
 * \{ */

static void ui_linkline_remove_active(uiBlock *block)
{
  uiBut *but;
  uiLink *link;
  uiLinkLine *line, *nline;
  int a, b;

  for (but = static_cast<uiBut *>(block->buttons.first); but; but = but->next) {
    if (but->type == UI_BTYPE_LINK && but->link) {
      for (line = static_cast<uiLinkLine *>(but->link->lines.first); line; line = nline) {
        nline = line->next;

        if (line->flag & UI_SELECT) {
          BLI_remlink(&but->link->lines, line);

          link = line->from->link;

          /* are there more pointers allowed? */
          if (link->ppoin) {

            if (*(link->totlink) == 1) {
              *(link->totlink) = 0;
              MEM_freeN(*(link->ppoin));
              *(link->ppoin) = NULL;
            }
            else {
              b = 0;
              for (a = 0; a < (*(link->totlink)); a++) {

                if ((*(link->ppoin))[a] != line->to->poin) {
                  (*(link->ppoin))[b] = (*(link->ppoin))[a];
                  b++;
                }
              }
              (*(link->totlink))--;
            }
          }
          else {
            *(link->poin) = NULL;
          }

          MEM_freeN(line);
        }
      }
    }
  }
}

static uiLinkLine *ui_but_find_link(uiBut *from, uiBut *to)
{
  uiLinkLine *line;
  uiLink *link;

  link = from->link;
  if (link) {
    for (line = static_cast<uiLinkLine *>(link->lines.first); line; line = line->next) {
      if (line->from == from && line->to == to) {
        return line;
      }
    }
  }
  return NULL;
}

#include "DNA_object_types.h"  // UPBGE
/* XXX BAD BAD HACK, fixme later **************** */
/* Try to add an AND Controller between the sensor and the actuator logic bricks and to connect
 * them all */
static void ui_but_smart_controller_add(bContext *C, uiBut *from, uiBut *to)
{
  Object *ob = NULL;
  bSensor *sens_iter;
  bActuator *act_to, *act_iter;
  bController *cont;
  bController ***sens_from_links;
  uiBut *tmp_but;

  PointerRNA props_ptr;

  uiLink *link = from->link;

  if (link->ppoin)
    sens_from_links = (bController ***)(link->ppoin);
  else
    return;

  act_to = (bActuator *)(to->poin);

  /* (1) get the object */
  CTX_DATA_BEGIN (C, Object *, ob_iter, selected_editable_objects) {
    for (sens_iter = static_cast<bSensor *>(ob_iter->sensors.first); sens_iter; sens_iter = sens_iter->next) {
      if (&(sens_iter->links) == sens_from_links) {
        ob = ob_iter;
        break;
      }
    }
    if (ob)
      break;
  }
  CTX_DATA_END;

  if (!ob)
    return;

  /* (2) check if the sensor and the actuator are from the same object */
  for (act_iter = static_cast<bActuator *>(ob->actuators.first); act_iter; act_iter = (bActuator *)act_iter->next) {
    if (act_iter == act_to)
      break;
  }

  /* only works if the sensor and the actuator are from the same object */
  if (!act_iter)
    return;

  /* in case the linked controller is not the active one */
  PointerRNA object_ptr = RNA_pointer_create_discrete((ID *)ob, &RNA_Object, ob);

  WM_operator_properties_create(&props_ptr, "LOGIC_OT_controller_add");
  RNA_string_set(&props_ptr, "object", ob->id.name + 2);

  /* (3) add a new controller */
  if (WM_operator_name_call(C, "LOGIC_OT_controller_add", WM_OP_EXEC_DEFAULT, &props_ptr, NULL) &
      OPERATOR_FINISHED) {
    cont = (bController *)ob->controllers.last;
    /* Quick fix to make sure we always have an AND controller.
     * It might be nicer to make sure the operator gives us the right one though... */
    cont->type = CONT_LOGIC_AND;

    /* (4) link the sensor->controller->actuator */
    tmp_but = static_cast<uiBut *>(MEM_callocN(sizeof(uiBut), "uiBut"));
    UI_but_link_set(tmp_but,
                    (void **)&cont,
                    (void ***)&(cont->links),
                    &cont->totlinks,
                    from->link->tocode,
                    (int)to->hardmin);
    tmp_but->hardmin = from->link->tocode;
    tmp_but->poin = (char *)cont;

    tmp_but->type = UI_BTYPE_INLINK;
    ui_but_link_add(C, from, tmp_but);

    tmp_but->type = UI_BTYPE_LINK;
    ui_but_link_add(C, tmp_but, to);

    /* (5) garbage collection */
    MEM_freeN(tmp_but->link);
    MEM_freeN(tmp_but);
  }
  WM_operator_properties_free(&props_ptr);
}

static void ui_but_link_add(bContext *C, uiBut *from, uiBut *to)
{
  /* in 'from' we have to add a link to 'to' */
  uiLink *link;
  uiLinkLine *line;
  void **oldppoin;
  int a;

  if ((line = ui_but_find_link(from, to))) {
    line->flag |= UI_SELECT;
    ui_linkline_remove_active(from->block);
    return;
  }

  if (from->type == UI_BTYPE_INLINK && to->type == UI_BTYPE_INLINK) {
    return;
  }
  else if (from->type == UI_BTYPE_LINK && to->type == UI_BTYPE_INLINK) {
    if (from->link->tocode != (int)to->hardmin) {
      ui_but_smart_controller_add(C, from, to);
      return;
    }
  }
  else if (from->type == UI_BTYPE_INLINK && to->type == UI_BTYPE_LINK) {
    if (to->link->tocode == (int)from->hardmin) {
      return;
    }
  }

  link = from->link;

  /* are there more pointers allowed? */
  if (link->ppoin) {
    oldppoin = *(link->ppoin);

    (*(link->totlink))++;
    *(link->ppoin) = (void **)MEM_callocN(*(link->totlink) * sizeof(void *), "new link");

    for (a = 0; a < (*(link->totlink)) - 1; a++) {
      (*(link->ppoin))[a] = oldppoin[a];
    }
    (*(link->ppoin))[a] = to->poin;

    if (oldppoin)
      MEM_freeN(oldppoin);
  }
  else {
    *(link->poin) = to->poin;
  }
}

static void ui_apply_but_LINK(bContext *C, uiBut *but, uiHandleButtonData *data)
{
  ARegion *ar = CTX_wm_region(C);
  uiBut *bt;

  for (bt = static_cast<uiBut *>(but->block->buttons.first); bt; bt = bt->next) {
    const int ptxy[2] = {(int)(but->linkto[0] + ar->winrct.xmin), (int)(but->linkto[1] + ar->winrct.ymin)};
    if (ui_but_contains_point_px(
            bt, ar, ptxy))
      break;
  }
  if (bt && bt != but) {
    if (!ELEM(bt->type, UI_BTYPE_LINK, UI_BTYPE_INLINK) ||
        !ELEM(but->type, UI_BTYPE_LINK, UI_BTYPE_INLINK))
      return;

    if (but->type == UI_BTYPE_LINK)
      ui_but_link_add(C, but, bt);
    else
      ui_but_link_add(C, bt, but);

    ui_apply_but_func(C, but);
    data->retval = but->retval;
  }
  data->applied = true;
}

static void ui_apply_but_IMAGE(bContext *C, uiBut *but, uiHandleButtonData *data)
{
  ui_apply_but_func(C, but);
  data->retval = but->retval;
  data->applied = true;
}

static void ui_apply_but_HISTOGRAM(bContext *C, uiBut *but, uiHandleButtonData *data)
{
  ui_apply_but_func(C, but);
  data->retval = but->retval;
  data->applied = true;
}

static void ui_apply_but_WAVEFORM(bContext *C, uiBut *but, uiHandleButtonData *data)
{
  ui_apply_but_func(C, but);
  data->retval = but->retval;
  data->applied = true;
}

static void ui_apply_but_TRACKPREVIEW(bContext *C, uiBut *but, uiHandleButtonData *data)
{
  ui_apply_but_func(C, but);
  data->retval = but->retval;
  data->applied = true;
}

static void ui_apply_but(
    bContext *C, uiBlock *block, uiBut *but, uiHandleButtonData *data, const bool interactive)
{
  const eButType but_type = but->type; /* Store as const to quiet maybe uninitialized warning. */

  data->retval = 0;

  /* if we cancel and have not applied yet, there is nothing to do,
   * otherwise we have to restore the original value again */
  if (data->cancel) {
    if (!data->applied) {
      return;
    }

    if (data->text_edit.edit_string) {
      MEM_freeN(data->text_edit.edit_string);
    }
    data->text_edit.edit_string = data->text_edit.original_string;
    data->text_edit.original_string = nullptr;
    data->value = data->origvalue;
    copy_v3_v3(data->vec, data->origvec);
    /* postpone clearing origdata */
  }
  else {
    /* We avoid applying interactive edits a second time
     * at the end with the #uiHandleButtonData.applied_interactive flag. */
    if (interactive) {
      data->applied_interactive = true;
    }
    else if (data->applied_interactive) {
      return;
    }

#ifdef USE_ALLSELECT
#  ifdef USE_DRAG_MULTINUM
    if (but->flag & UI_BUT_DRAG_MULTI) {
      /* pass */
    }
    else
#  endif
        if (data->select_others.elems.is_empty())
    {
      wmWindow *win = CTX_wm_window(C);
      const wmEvent *event = win->eventstate;
      /* May have been enabled before activating, don't do for array pasting. */
      if (data->select_others.is_enabled || IS_ALLSELECT_EVENT(event)) {
        /* See comment for #IS_ALLSELECT_EVENT why this needs to be filtered here. */
        const bool is_array_paste = (event->val == KM_PRESS) &&
                                    (event->modifier & (KM_CTRL | KM_OSKEY)) &&
                                    (event->modifier & KM_SHIFT) == 0 && (event->type == EVT_VKEY);
        if (!is_array_paste) {
          ui_selectcontext_begin(C, but, &data->select_others);
          data->select_others.is_enabled = true;
        }
      }
    }
    if (data->select_others.elems.is_empty()) {
      /* Don't check again. */
      data->select_others.elems.clear();
    }
#endif
  }

  /* ensures we are writing actual values */
  char *editstr = but->editstr;
  double *editval = but->editval;
  float *editvec = but->editvec;
  ColorBand *editcoba;
  CurveMapping *editcumap;
  CurveProfile *editprofile;
  if (but_type == UI_BTYPE_COLORBAND) {
    uiButColorBand *but_coba = (uiButColorBand *)but;
    editcoba = but_coba->edit_coba;
  }
  else if (but_type == UI_BTYPE_CURVE) {
    uiButCurveMapping *but_cumap = (uiButCurveMapping *)but;
    editcumap = but_cumap->edit_cumap;
  }
  else if (but_type == UI_BTYPE_CURVEPROFILE) {
    uiButCurveProfile *but_profile = (uiButCurveProfile *)but;
    editprofile = but_profile->edit_profile;
  }
  but->editstr = nullptr;
  but->editval = nullptr;
  but->editvec = nullptr;
  if (but_type == UI_BTYPE_COLORBAND) {
    uiButColorBand *but_coba = (uiButColorBand *)but;
    but_coba->edit_coba = nullptr;
  }
  else if (but_type == UI_BTYPE_CURVE) {
    uiButCurveMapping *but_cumap = (uiButCurveMapping *)but;
    but_cumap->edit_cumap = nullptr;
  }
  else if (but_type == UI_BTYPE_CURVEPROFILE) {
    uiButCurveProfile *but_profile = (uiButCurveProfile *)but;
    but_profile->edit_profile = nullptr;
  }

  /* handle different types */
  switch (but_type) {
    case UI_BTYPE_BUT:
    case UI_BTYPE_DECORATOR:
    case UI_BTYPE_PREVIEW_TILE:
      ui_apply_but_BUT(C, but, data);
      break;
    case UI_BTYPE_TEXT:
    case UI_BTYPE_SEARCH_MENU:
      ui_apply_but_TEX(C, but, data);
      break;
    case UI_BTYPE_BUT_TOGGLE:
    case UI_BTYPE_TOGGLE:
    case UI_BTYPE_TOGGLE_N:
    case UI_BTYPE_ICON_TOGGLE:
    case UI_BTYPE_ICON_TOGGLE_N:
    case UI_BTYPE_CHECKBOX:
    case UI_BTYPE_CHECKBOX_N:
      ui_apply_but_TOG(C, but, data);
      break;
    case UI_BTYPE_ROW:
      ui_apply_but_ROW(C, block, but, data);
      break;
    case UI_BTYPE_VIEW_ITEM:
      ui_apply_but_VIEW_ITEM(C, block, but, data);
      break;
    case UI_BTYPE_LISTROW:
      ui_apply_but_LISTROW(C, block, but, data);
      break;
    case UI_BTYPE_TAB:
      ui_apply_but_TAB(C, but, data);
      break;
    case UI_BTYPE_SCROLL:
    case UI_BTYPE_GRIP:
    case UI_BTYPE_NUM:
    case UI_BTYPE_NUM_SLIDER:
      ui_apply_but_NUM(C, but, data);
      break;
    case UI_BTYPE_MENU:
    case UI_BTYPE_BLOCK:
    case UI_BTYPE_PULLDOWN:
      ui_apply_but_BLOCK(C, but, data);
      break;
    case UI_BTYPE_COLOR:
      if (data->cancel) {
        ui_apply_but_VEC(C, but, data);
      }
      else {
        ui_apply_but_BLOCK(C, but, data);
      }
      break;
    case UI_BTYPE_BUT_MENU:
      ui_apply_but_BUTM(C, but, data);
      break;
    case UI_BTYPE_UNITVEC:
    case UI_BTYPE_HSVCUBE:
    case UI_BTYPE_HSVCIRCLE:
      ui_apply_but_VEC(C, but, data);
      break;
    case UI_BTYPE_COLORBAND:
      ui_apply_but_COLORBAND(C, but, data);
      break;
    case UI_BTYPE_CURVE:
      ui_apply_but_CURVE(C, but, data);
      break;
    case UI_BTYPE_CURVEPROFILE:
      ui_apply_but_CURVEPROFILE(C, but, data);
      break;
    case UI_BTYPE_KEY_EVENT:
    case UI_BTYPE_HOTKEY_EVENT:
      ui_apply_but_BUT(C, but, data);
      break;
    case UI_BTYPE_LINK:
    case UI_BTYPE_INLINK:
      ui_apply_but_LINK(C, but, data);
      break;
    case UI_BTYPE_IMAGE:
      ui_apply_but_IMAGE(C, but, data);
      break;
    case UI_BTYPE_HISTOGRAM:
      ui_apply_but_HISTOGRAM(C, but, data);
      break;
    case UI_BTYPE_WAVEFORM:
      ui_apply_but_WAVEFORM(C, but, data);
      break;
    case UI_BTYPE_TRACK_PREVIEW:
      ui_apply_but_TRACKPREVIEW(C, but, data);
      break;
    default:
      break;
  }

#ifdef USE_DRAG_MULTINUM
  if (data->multi_data.has_mbuts) {
    if ((data->multi_data.init == uiHandleButtonMulti::INIT_ENABLE) &&
        (data->multi_data.skip == false))
    {
      if (data->cancel) {
        ui_multibut_restore(C, data, block);
      }
      else {
        ui_multibut_states_apply(C, data, block);
      }
    }
  }
#endif

#ifdef USE_ALLSELECT
  ui_selectcontext_apply(C, but, &data->select_others, data->value, data->origvalue);
#endif

  if (data->cancel) {
    data->origvalue = 0.0;
    zero_v3(data->origvec);
  }

  but->editstr = editstr;
  but->editval = editval;
  but->editvec = editvec;
  if (but_type == UI_BTYPE_COLORBAND) {
    uiButColorBand *but_coba = (uiButColorBand *)but;
    but_coba->edit_coba = editcoba;
  }
  else if (but_type == UI_BTYPE_CURVE) {
    uiButCurveMapping *but_cumap = (uiButCurveMapping *)but;
    but_cumap->edit_cumap = editcumap;
  }
  else if (but_type == UI_BTYPE_CURVEPROFILE) {
    uiButCurveProfile *but_profile = (uiButCurveProfile *)but;
    but_profile->edit_profile = editprofile;
  }

  if (data->custom_interaction_handle != nullptr) {
    ui_block_interaction_update(
        C, &block->custom_interaction_callbacks, data->custom_interaction_handle);
  }
}

/** \} */

/* -------------------------------------------------------------------- */
/** \name Button Copy & Paste
 * \{ */

static void ui_but_get_pasted_text_from_clipboard(const bool ensure_utf8,
                                                  char **r_buf_paste,
                                                  int *r_buf_len)
{
  /* get only first line even if the clipboard contains multiple lines */
  int length;
  char *text = WM_clipboard_text_get_firstline(false, ensure_utf8, &length);

  if (text) {
    *r_buf_paste = text;
    *r_buf_len = length;
  }
  else {
    *r_buf_paste = static_cast<char *>(MEM_callocN(sizeof(char), __func__));
    *r_buf_len = 0;
  }
}

static int get_but_property_array_length(uiBut *but)
{
  return RNA_property_array_length(&but->rnapoin, but->rnaprop);
}

static void ui_but_set_float_array(
    bContext *C, uiBut *but, uiHandleButtonData *data, const float *values, const int values_len)
{
  button_activate_state(C, but, BUTTON_STATE_NUM_EDITING);

  for (int i = 0; i < values_len; i++) {
    RNA_property_float_set_index(&but->rnapoin, but->rnaprop, i, values[i]);
  }
  if (data) {
    if (but->type == UI_BTYPE_UNITVEC) {
      BLI_assert(values_len == 3);
      copy_v3_v3(data->vec, values);
    }
    else {
      data->value = values[but->rnaindex];
    }
  }

  button_activate_state(C, but, BUTTON_STATE_EXIT);
}

static void float_array_to_string(const float *values,
                                  const int values_len,
                                  char *output,
                                  int output_maxncpy)
{
  const int values_end = values_len - 1;
  int ofs = 0;
  output[ofs++] = '[';
  for (int i = 0; i < values_len; i++) {
    ofs += BLI_snprintf_rlen(
        output + ofs, output_maxncpy - ofs, (i != values_end) ? "%f, " : "%f]", values[i]);
  }
}

static void ui_but_copy_numeric_array(uiBut *but, char *output, int output_maxncpy)
{
  const int values_len = get_but_property_array_length(but);
  blender::Array<float, 16> values(values_len);
  RNA_property_float_get_array(&but->rnapoin, but->rnaprop, values.data());
  float_array_to_string(values.data(), values_len, output, output_maxncpy);
}

static bool parse_float_array(char *text, float *values, int values_len_expected)
{
  /* can parse max 4 floats for now */
  BLI_assert(0 <= values_len_expected && values_len_expected <= 4);

  float v[5];
  const int values_len_actual = sscanf(
      text, "[%f, %f, %f, %f, %f]", &v[0], &v[1], &v[2], &v[3], &v[4]);

  if (values_len_actual == values_len_expected) {
    memcpy(values, v, sizeof(float) * values_len_expected);
    return true;
  }
  return false;
}

static void ui_but_paste_numeric_array(bContext *C,
                                       uiBut *but,
                                       uiHandleButtonData *data,
                                       char *buf_paste)
{
  const int values_len = get_but_property_array_length(but);
  if (values_len > 4) {
    /* not supported for now */
    return;
  }

  blender::Array<float, 16> values(values_len);

  if (parse_float_array(buf_paste, values.data(), values_len)) {
    ui_but_set_float_array(C, but, data, values.data(), values_len);
  }
  else {
    WM_report(RPT_ERROR, "Expected an array of numbers: [n, n, ...]");
  }
}

static void ui_but_copy_numeric_value(uiBut *but, char *output, int output_maxncpy)
{
  /* Get many decimal places, then strip trailing zeros.
   * NOTE: too high values start to give strange results. */
  ui_but_string_get_ex(but, output, output_maxncpy, UI_PRECISION_FLOAT_MAX, false, nullptr);
  BLI_str_rstrip_float_zero(output, '\0');
}

static void ui_but_paste_numeric_value(bContext *C,
                                       uiBut *but,
                                       uiHandleButtonData *data,
                                       char *buf_paste)
{
  double value;
  if (ui_but_string_eval_number(C, but, buf_paste, &value)) {
    button_activate_state(C, but, BUTTON_STATE_NUM_EDITING);
    data->value = value;
    ui_but_string_set(C, but, buf_paste);
    button_activate_state(C, but, BUTTON_STATE_EXIT);
  }
  else {
    WM_report(RPT_ERROR, "Expected a number");
  }
}

static void ui_but_paste_normalized_vector(bContext *C,
                                           uiBut *but,
                                           uiHandleButtonData *data,
                                           char *buf_paste)
{
  float xyz[3];
  if (parse_float_array(buf_paste, xyz, 3)) {
    if (normalize_v3(xyz) == 0.0f) {
      /* better set Z up then have a zero vector */
      xyz[2] = 1.0;
    }
    ui_but_set_float_array(C, but, data, xyz, 3);
  }
  else {
    WM_report(RPT_ERROR, "Paste expected 3 numbers, formatted: '[n, n, n]'");
  }
}

static void ui_but_copy_color(uiBut *but, char *output, int output_maxncpy)
{
  float rgba[4];

  if (but->rnaprop && get_but_property_array_length(but) == 4) {
    rgba[3] = RNA_property_float_get_index(&but->rnapoin, but->rnaprop, 3);
  }
  else {
    rgba[3] = 1.0f;
  }

  ui_but_v3_get(but, rgba);

  /* convert to linear color to do compatible copy between gamma and non-gamma */
  if (but->rnaprop && RNA_property_subtype(but->rnaprop) == PROP_COLOR_GAMMA) {
    srgb_to_linearrgb_v3_v3(rgba, rgba);
  }

  float_array_to_string(rgba, 4, output, output_maxncpy);
}

static void ui_but_paste_color(bContext *C, uiBut *but, char *buf_paste)
{
  float rgba[4];
  if (parse_float_array(buf_paste, rgba, 4)) {
    if (but->rnaprop) {
      /* Assume linear colors in buffer. */
      if (RNA_property_subtype(but->rnaprop) == PROP_COLOR_GAMMA) {
        linearrgb_to_srgb_v3_v3(rgba, rgba);
      }

      /* Some color properties are RGB, not RGBA. */
      const int array_len = get_but_property_array_length(but);
      ui_but_set_float_array(C, but, nullptr, rgba, std::min(array_len, int(ARRAY_SIZE(rgba))));
    }
  }
  else {
    WM_report(RPT_ERROR, "Paste expected 4 numbers, formatted: '[n, n, n, n]'");
  }
}

static void ui_but_copy_text(uiBut *but, char *output, int output_maxncpy)
{
  ui_but_string_get(but, output, output_maxncpy);
}

static void ui_but_paste_text(bContext *C, uiBut *but, uiHandleButtonData *data, char *buf_paste)
{
  BLI_assert(but->active == data);
  UNUSED_VARS_NDEBUG(data);
  ui_but_set_string_interactive(C, but, buf_paste);
}

static void ui_but_copy_colorband(uiBut *but)
{
  if (but->poin != nullptr) {
    memcpy(&but_copypaste_coba, but->poin, sizeof(ColorBand));
  }
}

static void ui_but_paste_colorband(bContext *C, uiBut *but, uiHandleButtonData *data)
{
  if (but_copypaste_coba.tot != 0) {
    if (!but->poin) {
      but->poin = reinterpret_cast<char *>(MEM_cnew<ColorBand>(__func__));
    }

    button_activate_state(C, but, BUTTON_STATE_NUM_EDITING);
    memcpy(data->coba, &but_copypaste_coba, sizeof(ColorBand));
    button_activate_state(C, but, BUTTON_STATE_EXIT);
  }
}

static void ui_but_copy_curvemapping(uiBut *but)
{
  if (but->poin != nullptr) {
    but_copypaste_curve_alive = true;
    BKE_curvemapping_free_data(&but_copypaste_curve);
    BKE_curvemapping_copy_data(&but_copypaste_curve, (CurveMapping *)but->poin);
  }
}

static void ui_but_paste_curvemapping(bContext *C, uiBut *but)
{
  if (but_copypaste_curve_alive) {
    if (!but->poin) {
      but->poin = reinterpret_cast<char *>(MEM_cnew<CurveMapping>(__func__));
    }

    button_activate_state(C, but, BUTTON_STATE_NUM_EDITING);
    BKE_curvemapping_free_data((CurveMapping *)but->poin);
    BKE_curvemapping_copy_data((CurveMapping *)but->poin, &but_copypaste_curve);
    button_activate_state(C, but, BUTTON_STATE_EXIT);
  }
}

static void ui_but_copy_CurveProfile(uiBut *but)
{
  if (but->poin != nullptr) {
    but_copypaste_profile_alive = true;
    BKE_curveprofile_free_data(&but_copypaste_profile);
    BKE_curveprofile_copy_data(&but_copypaste_profile, (CurveProfile *)but->poin);
  }
}

static void ui_but_paste_CurveProfile(bContext *C, uiBut *but)
{
  if (but_copypaste_profile_alive) {
    if (!but->poin) {
      but->poin = reinterpret_cast<char *>(MEM_cnew<CurveProfile>(__func__));
    }

    button_activate_state(C, but, BUTTON_STATE_NUM_EDITING);
    BKE_curveprofile_free_data((CurveProfile *)but->poin);
    BKE_curveprofile_copy_data((CurveProfile *)but->poin, &but_copypaste_profile);
    button_activate_state(C, but, BUTTON_STATE_EXIT);
  }
}

static void ui_but_copy_operator(bContext *C, uiBut *but, char *output, int output_maxncpy)
{
  PointerRNA *opptr = UI_but_operator_ptr_ensure(but);

  std::string str = WM_operator_pystring_ex(C, nullptr, false, true, but->optype, opptr);
  BLI_strncpy(output, str.c_str(), output_maxncpy);
}

static bool ui_but_copy_menu(uiBut *but, char *output, int output_maxncpy)
{
  MenuType *mt = UI_but_menutype_get(but);
  if (mt) {
    BLI_snprintf(output, output_maxncpy, "bpy.ops.wm.call_menu(name=\"%s\")", mt->idname);
    return true;
  }
  return false;
}

static bool ui_but_copy_popover(uiBut *but, char *output, int output_maxncpy)
{
  PanelType *pt = UI_but_paneltype_get(but);
  if (pt) {
    BLI_snprintf(output, output_maxncpy, "bpy.ops.wm.call_panel(name=\"%s\")", pt->idname);
    return true;
  }
  return false;
}

/** Returns true if any data was copied. */
static bool ui_but_copy(bContext *C, uiBut *but, const bool copy_array)
{
  if (ui_but_contains_password(but)) {
    return false;
  }

  /* Arbitrary large value (allow for paths: 'PATH_MAX') */
  char buf[4096] = {0};
  const int buf_maxncpy = sizeof(buf);

  /* Left false for copying internal data (color-band for eg). */
  bool is_buf_set = false;

  const bool has_required_data = !(but->poin == nullptr && but->rnapoin.data == nullptr);

  switch (but->type) {
    case UI_BTYPE_NUM:
    case UI_BTYPE_NUM_SLIDER:
      if (!has_required_data) {
        break;
      }
      if (copy_array && ui_but_has_array_value(but)) {
        ui_but_copy_numeric_array(but, buf, buf_maxncpy);
      }
      else {
        ui_but_copy_numeric_value(but, buf, buf_maxncpy);
      }
      is_buf_set = true;
      break;

    case UI_BTYPE_UNITVEC:
      if (!has_required_data) {
        break;
      }
      ui_but_copy_numeric_array(but, buf, buf_maxncpy);
      is_buf_set = true;
      break;

    case UI_BTYPE_COLOR:
      if (!has_required_data) {
        break;
      }
      ui_but_copy_color(but, buf, buf_maxncpy);
      is_buf_set = true;
      break;

    case UI_BTYPE_TEXT:
    case UI_BTYPE_SEARCH_MENU:
      if (!has_required_data) {
        break;
      }
      ui_but_copy_text(but, buf, buf_maxncpy);
      is_buf_set = true;
      break;

    case UI_BTYPE_COLORBAND:
      ui_but_copy_colorband(but);
      break;

    case UI_BTYPE_CURVE:
      ui_but_copy_curvemapping(but);
      break;

    case UI_BTYPE_CURVEPROFILE:
      ui_but_copy_CurveProfile(but);
      break;

    case UI_BTYPE_BUT:
      if (!but->optype) {
        break;
      }
      ui_but_copy_operator(C, but, buf, buf_maxncpy);
      is_buf_set = true;
      break;

    case UI_BTYPE_MENU:
    case UI_BTYPE_PULLDOWN:
      if (ui_but_copy_menu(but, buf, buf_maxncpy)) {
        is_buf_set = true;
      }
      break;
    case UI_BTYPE_POPOVER:
      if (ui_but_copy_popover(but, buf, buf_maxncpy)) {
        is_buf_set = true;
      }
      break;

    default:
      break;
  }

  if (is_buf_set) {
    WM_clipboard_text_set(buf, false);
  }
  return is_buf_set;
}

static void ui_but_paste(bContext *C, uiBut *but, uiHandleButtonData *data, const bool paste_array)
{
  BLI_assert((but->flag & UI_BUT_DISABLED) == 0); /* caller should check */

  int buf_paste_len = 0;
  char *buf_paste;
  ui_but_get_pasted_text_from_clipboard(UI_but_is_utf8(but), &buf_paste, &buf_paste_len);

  const bool has_required_data = !(but->poin == nullptr && but->rnapoin.data == nullptr);

  switch (but->type) {
    case UI_BTYPE_NUM:
    case UI_BTYPE_NUM_SLIDER:
      if (!has_required_data) {
        break;
      }
      if (paste_array && ui_but_has_array_value(but)) {
        ui_but_paste_numeric_array(C, but, data, buf_paste);
      }
      else {
        ui_but_paste_numeric_value(C, but, data, buf_paste);
      }
      break;

    case UI_BTYPE_UNITVEC:
      if (!has_required_data) {
        break;
      }
      ui_but_paste_normalized_vector(C, but, data, buf_paste);
      break;

    case UI_BTYPE_COLOR:
      if (!has_required_data) {
        break;
      }
      ui_but_paste_color(C, but, buf_paste);
      break;

    case UI_BTYPE_TEXT:
    case UI_BTYPE_SEARCH_MENU:
      if (!has_required_data) {
        break;
      }
      ui_but_paste_text(C, but, data, buf_paste);
      break;

    case UI_BTYPE_COLORBAND:
      ui_but_paste_colorband(C, but, data);
      break;

    case UI_BTYPE_CURVE:
      ui_but_paste_curvemapping(C, but);
      break;

    case UI_BTYPE_CURVEPROFILE:
      ui_but_paste_CurveProfile(C, but);
      break;

    default:
      break;
  }

  MEM_freeN((void *)buf_paste);
}

void ui_but_clipboard_free()
{
  BKE_curvemapping_free_data(&but_copypaste_curve);
  BKE_curveprofile_free_data(&but_copypaste_profile);
}

/** \} */

/* -------------------------------------------------------------------- */
/** \name Button Text Password
 *
 * Functions to convert password strings that should not be displayed
 * to asterisk representation (e.g. 'mysecretpasswd' -> '*************')
 *
 * It converts every UTF-8 character to an asterisk, and also remaps
 * the cursor position and selection start/end.
 *
 * \note remapping is used, because password could contain UTF-8 characters.
 *
 * \{ */

static int ui_text_position_from_hidden(uiBut *but, int pos)
{
  const char *butstr = (but->editstr) ? but->editstr : but->drawstr.c_str();
  const char *strpos = butstr;
  const char *str_end = butstr + strlen(butstr);
  for (int i = 0; i < pos; i++) {
    strpos = BLI_str_find_next_char_utf8(strpos, str_end);
  }

  return (strpos - butstr);
}

static int ui_text_position_to_hidden(uiBut *but, int pos)
{
  const char *butstr = (but->editstr) ? but->editstr : but->drawstr.c_str();
  return BLI_strnlen_utf8(butstr, pos);
}

void ui_but_text_password_hide(char password_str[UI_MAX_PASSWORD_STR],
                               uiBut *but,
                               const bool restore)
{
  if (!(but->rnaprop && RNA_property_subtype(but->rnaprop) == PROP_PASSWORD)) {
    return;
  }

  char *butstr = (but->editstr) ? but->editstr : but->drawstr.data();

  if (restore) {
    /* restore original string */
    BLI_strncpy(butstr, password_str, UI_MAX_PASSWORD_STR);

    /* remap cursor positions */
    if (but->pos >= 0) {
      but->pos = ui_text_position_from_hidden(but, but->pos);
      but->selsta = ui_text_position_from_hidden(but, but->selsta);
      but->selend = ui_text_position_from_hidden(but, but->selend);
    }
  }
  else {
    /* convert text to hidden text using asterisks (e.g. pass -> ****) */
    const size_t len = BLI_strlen_utf8(butstr);

    /* remap cursor positions */
    if (but->pos >= 0) {
      but->pos = ui_text_position_to_hidden(but, but->pos);
      but->selsta = ui_text_position_to_hidden(but, but->selsta);
      but->selend = ui_text_position_to_hidden(but, but->selend);
    }

    /* save original string */
    BLI_strncpy(password_str, butstr, UI_MAX_PASSWORD_STR);
    memset(butstr, '*', len);
    butstr[len] = '\0';
  }
}

/** \} */

/* -------------------------------------------------------------------- */
/** \name Button Text Selection/Editing
 * \{ */

void ui_but_set_string_interactive(bContext *C, uiBut *but, const char *value)
{
  /* Caller should check. */
  BLI_assert((but->flag & UI_BUT_DISABLED) == 0);

  button_activate_state(C, but, BUTTON_STATE_TEXT_EDITING);
  ui_textedit_string_set(but, but->active->text_edit, value);

  if (but->type == UI_BTYPE_SEARCH_MENU && but->active) {
    but->changed = true;
    ui_searchbox_update(C, but->active->searchbox, but, true);
  }

  button_activate_state(C, but, BUTTON_STATE_EXIT);
}

void ui_but_active_string_clear_and_exit(bContext *C, uiBut *but)
{
  if (!but->active) {
    return;
  }

  /* most likely nullptr, but let's check, and give it temp zero string */
  if (!but->active->text_edit.edit_string) {
    but->active->text_edit.edit_string = static_cast<char *>(MEM_callocN(1, "temp str"));
  }
  but->active->text_edit.edit_string[0] = 0;

  ui_apply_but_TEX(C, but, but->active);
  button_activate_state(C, but, BUTTON_STATE_EXIT);
}

static void ui_textedit_string_ensure_max_length(uiBut *but,
                                                 uiTextEdit &text_edit,
                                                 int str_maxncpy)
{
  BLI_assert(text_edit.is_str_dynamic);
  BLI_assert(text_edit.edit_string == but->editstr);

  if (str_maxncpy > text_edit.max_string_size) {
    text_edit.edit_string = but->editstr = static_cast<char *>(
        MEM_reallocN(text_edit.edit_string, sizeof(char) * str_maxncpy));
    text_edit.max_string_size = str_maxncpy;
  }
}

static void ui_textedit_string_set(uiBut *but, uiTextEdit &text_edit, const char *str)
{
  if (text_edit.is_str_dynamic) {
    ui_textedit_string_ensure_max_length(but, text_edit, strlen(str) + 1);
  }

  if (UI_but_is_utf8(but)) {
    BLI_strncpy_utf8(text_edit.edit_string, str, text_edit.max_string_size);
  }
  else {
    BLI_strncpy(text_edit.edit_string, str, text_edit.max_string_size);
  }
}

static bool ui_textedit_delete_selection(uiBut *but, uiTextEdit &text_edit)
{
  char *str = text_edit.edit_string;
  const int len = strlen(str);
  bool changed = false;
  if (but->selsta != but->selend && len) {
    memmove(str + but->selsta, str + but->selend, (len - but->selend) + 1);
    changed = true;
  }

  but->pos = but->selend = but->selsta;
  return changed;
}

/**
 * \param x: Screen space cursor location - #wmEvent.x
 *
 * \note `but->block->aspect` is used here, so drawing button style is getting scaled too.
 */
static void ui_textedit_set_cursor_pos(uiBut *but, const ARegion *region, const float x)
{
  /* XXX pass on as arg. */
  uiFontStyle fstyle = UI_style_get()->widget;
  const float aspect = but->block->aspect;

  float startx = but->rect.xmin;
  float starty_dummy = 0.0f;
  char password_str[UI_MAX_PASSWORD_STR];
  /* treat 'str_last' as null terminator for str, no need to modify in-place */
  const char *str = but->editstr, *str_last;

  ui_block_to_window_fl(region, but->block, &startx, &starty_dummy);

  ui_fontscale(&fstyle.points, aspect);

  UI_fontstyle_set(&fstyle);

  ui_but_text_password_hide(password_str, but, false);

  if (ELEM(but->type, UI_BTYPE_TEXT, UI_BTYPE_SEARCH_MENU)) {
    if (but->flag & UI_HAS_ICON) {
      startx += UI_ICON_SIZE / aspect;
    }
  }
  startx -= U.pixelsize / aspect;
  if (!(but->drawflag & UI_BUT_NO_TEXT_PADDING)) {
    startx += UI_TEXT_MARGIN_X * U.widget_unit / aspect;
  }

  /* mouse dragged outside the widget to the left */
  if (x < startx) {
    int i = but->ofs;

    str_last = &str[but->ofs];

    while (i > 0) {
      if (BLI_str_cursor_step_prev_utf8(str, but->ofs, &i)) {
        /* 0.25 == scale factor for less sensitivity */
        if (BLF_width(fstyle.uifont_id, str + i, (str_last - str) - i) > (startx - x) * 0.25f) {
          break;
        }
      }
      else {
        break; /* unlikely but possible */
      }
    }
    but->ofs = i;
    but->pos = but->ofs;
  }
  /* mouse inside the widget, mouse coords mapped in widget space */
  else {
    but->pos = but->ofs +
               BLF_str_offset_from_cursor_position(
                   fstyle.uifont_id, str + but->ofs, strlen(str + but->ofs), int(x - startx));
  }

  ui_but_text_password_hide(password_str, but, true);
}

static void ui_textedit_set_cursor_select(uiBut *but, uiHandleButtonData *data, const float x)
{
  ui_textedit_set_cursor_pos(but, data->region, x);

  but->selsta = but->pos;
  but->selend = data->text_edit.sel_pos_init;
  if (but->selend < but->selsta) {
    std::swap(but->selsta, but->selend);
  }

  ui_but_update(but);
}

/**
 * This is used for both utf8 and ascii
 *
 * For unicode buttons, \a buf is treated as unicode.
 */
static bool ui_textedit_insert_buf(uiBut *but, uiTextEdit &text_edit, const char *buf, int buf_len)
{
  int len = strlen(text_edit.edit_string);
  const int str_maxncpy_new = len - (but->selend - but->selsta) + 1;
  bool changed = false;

  if (text_edit.is_str_dynamic) {
    ui_textedit_string_ensure_max_length(but, text_edit, str_maxncpy_new + buf_len);
  }

  if (str_maxncpy_new <= text_edit.max_string_size) {
    char *str = text_edit.edit_string;
    size_t step = buf_len;

    /* type over the current selection */
    if ((but->selend - but->selsta) > 0) {
      changed = ui_textedit_delete_selection(but, text_edit);
      len = strlen(str);
    }

    if ((len + step >= text_edit.max_string_size) && (text_edit.max_string_size - (len + 1) > 0)) {
      if (UI_but_is_utf8(but)) {
        /* Shorten 'step' to a utf8 aligned size that fits. */
        BLI_strnlen_utf8_ex(buf, text_edit.max_string_size - (len + 1), &step);
      }
      else {
        step = text_edit.max_string_size - (len + 1);
      }
    }

    if (step && (len + step < text_edit.max_string_size)) {
      memmove(&str[but->pos + step], &str[but->pos], (len + 1) - but->pos);
      memcpy(&str[but->pos], buf, step * sizeof(char));
      but->pos += step;
      changed = true;
    }
  }

  return changed;
}

#ifdef WITH_INPUT_IME
static bool ui_textedit_insert_ascii(uiBut *but, uiHandleButtonData *data, const char ascii)
{
  BLI_assert(isascii(ascii));
  const char buf[2] = {ascii, '\0'};
  return ui_textedit_insert_buf(but, data->text_edit, buf, sizeof(buf) - 1);
}
#endif

static void ui_textedit_move(uiBut *but,
                             uiTextEdit &text_edit,
                             eStrCursorJumpDirection direction,
                             const bool select,
                             eStrCursorJumpType jump)
{
  const char *str = text_edit.edit_string;
  const int len = strlen(str);
  const int pos_prev = but->pos;
  const bool has_sel = (but->selend - but->selsta) > 0;

  ui_but_update(but);

  /* special case, quit selection and set cursor */
  if (has_sel && !select) {
    if (jump == STRCUR_JUMP_ALL) {
      but->selsta = but->selend = but->pos = direction ? len : 0;
    }
    else {
      if (direction) {
        but->selsta = but->pos = but->selend;
      }
      else {
        but->pos = but->selend = but->selsta;
      }
    }
    text_edit.sel_pos_init = but->pos;
  }
  else {
    int pos_i = but->pos;
    BLI_str_cursor_step_utf8(str, len, &pos_i, direction, jump, true);
    but->pos = pos_i;

    if (select) {
      if (has_sel == false) {
        /* Holding shift but with no previous selection. */
        but->selsta = but->pos;
        but->selend = pos_prev;
      }
      else if (but->selsta == pos_prev) {
        /* Previous selection, extending start position. */
        but->selsta = but->pos;
      }
      else {
        /* Previous selection, extending end position. */
        but->selend = but->pos;
      }
    }
    if (but->selend < but->selsta) {
      std::swap(but->selsta, but->selend);
    }
  }
}

static bool ui_textedit_delete(uiBut *but,
                               uiTextEdit &text_edit,
                               eStrCursorJumpDirection direction,
                               eStrCursorJumpType jump)
{
  char *str = text_edit.edit_string;
  const int len = strlen(str);

  bool changed = false;

  if (jump == STRCUR_JUMP_ALL) {
    if (len) {
      changed = true;
    }
    str[0] = '\0';
    but->pos = 0;
  }
  else if (direction) { /* delete */
    if ((but->selend - but->selsta) > 0) {
      changed = ui_textedit_delete_selection(but, text_edit);
    }
    else if (but->pos >= 0 && but->pos < len) {
      int pos = but->pos;
      int step;
      BLI_str_cursor_step_utf8(str, len, &pos, direction, jump, true);
      step = pos - but->pos;
      memmove(&str[but->pos], &str[but->pos + step], (len + 1) - (but->pos + step));
      changed = true;
    }
  }
  else { /* backspace */
    if (len != 0) {
      if ((but->selend - but->selsta) > 0) {
        changed = ui_textedit_delete_selection(but, text_edit);
      }
      else if (but->pos > 0) {
        int pos = but->pos;
        int step;

        BLI_str_cursor_step_utf8(str, len, &pos, direction, jump, true);
        step = but->pos - pos;
        memmove(&str[but->pos - step], &str[but->pos], (len + 1) - but->pos);
        but->pos -= step;
        changed = true;
      }
    }
  }

  return changed;
}

static int ui_textedit_autocomplete(bContext *C, uiBut *but, uiHandleButtonData *data)
{
  char *str = data->text_edit.edit_string;

  int changed;
  if (data->searchbox) {
    changed = ui_searchbox_autocomplete(C, data->searchbox, but, data->text_edit.edit_string);
  }
  else {
    changed = but->autocomplete_func(C, str, but->autofunc_arg);
  }

  but->pos = strlen(str);
  but->selsta = but->selend = but->pos;

  return changed;
}

/* mode for ui_textedit_copypaste() */
enum {
  UI_TEXTEDIT_PASTE = 1,
  UI_TEXTEDIT_COPY,
  UI_TEXTEDIT_CUT,
};

static bool ui_textedit_copypaste(uiBut *but, uiTextEdit &text_edit, const int mode)
{
  bool changed = false;

  /* paste */
  if (mode == UI_TEXTEDIT_PASTE) {
    /* extract the first line from the clipboard */
    int buf_len;
    char *pbuf = WM_clipboard_text_get_firstline(false, UI_but_is_utf8(but), &buf_len);

    if (pbuf) {
      ui_textedit_insert_buf(but, text_edit, pbuf, buf_len);

      changed = true;

      MEM_freeN(pbuf);
    }
  }
  /* cut & copy */
  else if (ELEM(mode, UI_TEXTEDIT_COPY, UI_TEXTEDIT_CUT)) {
    /* copy the contents to the copypaste buffer */
    const int sellen = but->selend - but->selsta;
    char *buf = static_cast<char *>(
        MEM_mallocN(sizeof(char) * (sellen + 1), "ui_textedit_copypaste"));

    memcpy(buf, text_edit.edit_string + but->selsta, sellen);
    buf[sellen] = '\0';

    WM_clipboard_text_set(buf, false);
    MEM_freeN(buf);

    /* for cut only, delete the selection afterwards */
    if (mode == UI_TEXTEDIT_CUT) {
      if ((but->selend - but->selsta) > 0) {
        changed = ui_textedit_delete_selection(but, text_edit);
      }
    }
  }

  return changed;
}

#ifdef WITH_INPUT_IME
/* Enable IME, and setup #uiBut IME data. */
static void ui_textedit_ime_begin(wmWindow *win, uiBut * /*but*/)
{
  /* XXX Is this really needed? */
  int x, y;

  BLI_assert(win->ime_data == nullptr);

  /* enable IME and position to cursor, it's a trick */
  x = win->eventstate->xy[0];
  /* flip y and move down a bit, prevent the IME panel cover the edit button */
  y = win->eventstate->xy[1] - 12;

  wm_window_IME_begin(win, x, y, 0, 0, true);
}

/* Disable IME, and clear #uiBut IME data. */
static void ui_textedit_ime_end(wmWindow *win, uiBut * /*but*/)
{
  wm_window_IME_end(win);
}

void ui_but_ime_reposition(uiBut *but, int x, int y, bool complete)
{
  BLI_assert(but->active || but->semi_modal_state);
  uiHandleButtonData *data = but->semi_modal_state ? but->semi_modal_state : but->active;

  ui_region_to_window(data->region, &x, &y);
  wm_window_IME_begin(data->window, x, y - 4, 0, 0, complete);
}

const wmIMEData *ui_but_ime_data_get(uiBut *but)
{
  uiHandleButtonData *data = but->semi_modal_state ? but->semi_modal_state : but->active;

  if (data && data->window) {
    return data->window->ime_data;
  }
  return nullptr;
}
#endif /* WITH_INPUT_IME */

static void ui_textedit_begin(bContext *C, uiBut *but, uiHandleButtonData *data)
{
  uiTextEdit &text_edit = data->text_edit;
  wmWindow *win = data->window;
  const bool is_num_but = ELEM(but->type, UI_BTYPE_NUM, UI_BTYPE_NUM_SLIDER);
  bool no_zero_strip = false;

  MEM_SAFE_FREE(text_edit.edit_string);

  WorkspaceStatus status(C);

#if defined(__APPLE__)
  const int ctrl_icon = ICON_KEY_COMMAND;
#else
  const int ctrl_icon = ICON_EVENT_CTRL;
#endif

  status.item(IFACE_("Confirm"), ICON_EVENT_RETURN);
  status.item(IFACE_("Cancel"), ICON_EVENT_ESC);

  if (!is_num_but) {
    status.item(IFACE_("Select All"), ctrl_icon, ICON_EVENT_A);
    status.item(IFACE_("Copy"), ctrl_icon, ICON_EVENT_C);
    status.item(IFACE_("Paste"), ctrl_icon, ICON_EVENT_V);
  }

  if (but->autocomplete_func || data->searchbox) {
    status.item(IFACE_("Autocomplete"), ICON_EVENT_TAB);
  }

#ifdef USE_DRAG_MULTINUM
  /* this can happen from multi-drag */
  if (data->applied_interactive) {
    /* remove any small changes so canceling edit doesn't restore invalid value: #40538 */
    data->cancel = true;
    ui_apply_but(C, but->block, but, data, true);
    data->cancel = false;

    data->applied_interactive = false;
  }
#endif

#ifdef USE_ALLSELECT
  if (is_num_but) {
    if (IS_ALLSELECT_EVENT(win->eventstate)) {
      data->select_others.is_enabled = true;
      data->select_others.is_copy = true;
    }
  }
#endif

  /* retrieve string */
  text_edit.max_string_size = ui_but_string_get_maxncpy(but);
  if (text_edit.max_string_size != 0) {
    text_edit.edit_string = static_cast<char *>(
        MEM_callocN(sizeof(char) * text_edit.max_string_size, "textedit str"));
    /* We do not want to truncate precision to default here, it's nice to show value,
     * not to edit it - way too much precision is lost then. */
    ui_but_string_get_ex(but,
                         text_edit.edit_string,
                         text_edit.max_string_size,
                         UI_PRECISION_FLOAT_MAX,
                         true,
                         &no_zero_strip);
  }
  else {
    text_edit.is_str_dynamic = true;
    text_edit.edit_string = ui_but_string_get_dynamic(but, &text_edit.max_string_size);
  }

  if (ui_but_is_float(but) && !ui_but_is_unit(but) &&
      !ui_but_anim_expression_get(but, nullptr, 0) && !no_zero_strip)
  {
    BLI_str_rstrip_float_zero(text_edit.edit_string, '\0');
  }

  if (is_num_but) {
    BLI_assert(text_edit.is_str_dynamic == false);
    ui_but_convert_to_unit_alt_name(but, text_edit.edit_string, text_edit.max_string_size);

    ui_numedit_begin_set_values(but, data);
  }

  /* won't change from now on */
  const int len = strlen(text_edit.edit_string);

  text_edit.original_string = BLI_strdupn(text_edit.edit_string, len);
  text_edit.sel_pos_init = 0;

  /* set cursor pos to the end of the text */
  but->editstr = text_edit.edit_string;
  but->pos = len;
  if (bool(but->flag2 & UI_BUT2_ACTIVATE_ON_INIT_NO_SELECT)) {
    but->selsta = len;
  }
  else {
    but->selsta = 0;
  }
  but->selend = len;

  /* Initialize undo history tracking. */
  text_edit.undo_stack_text = ui_textedit_undo_stack_create();
  ui_textedit_undo_push(text_edit.undo_stack_text, but->editstr, but->pos);

  /* optional searchbox */
  if (but->type == UI_BTYPE_SEARCH_MENU) {
    uiButSearch *search_but = (uiButSearch *)but;

    data->searchbox = search_but->popup_create_fn(C, data->region, search_but);
    ui_searchbox_update(C, data->searchbox, but, true); /* true = reset */
  }

  /* reset alert flag (avoid confusion, will refresh on exit) */
  but->flag &= ~UI_BUT_REDALERT;

  ui_but_update(but);

  /* Make sure the edited button is in view. */
  if (data->searchbox) {
    /* Popup blocks don't support moving after creation, so don't change the view for them. */
  }
  else if (UI_block_layout_needs_resolving(but->block)) {
    /* Layout isn't resolved yet (may happen when activating while drawing through
     * #UI_but_active_only()), so can't move it into view yet. This causes
     * #ui_but_update_view_for_active() to run after the layout is resolved. */
    but->changed = true;
  }
  else if ((but->block->flag & UI_BLOCK_CLIP_EVENTS) == 0) {
    /* Blocks with UI_BLOCK_CLIP_EVENTS are overlapping their region, so scrolling
     * that region to ensure it is in view can't work and causes issues. #97530 */
    UI_but_ensure_in_view(C, data->region, but);
  }

  WM_cursor_modal_set(win, WM_CURSOR_TEXT_EDIT);

  /* Temporarily turn off window auto-focus on platforms that support it. */
  GHOST_SetAutoFocus(false);

#ifdef WITH_INPUT_IME
  if (!is_num_but) {
    ui_textedit_ime_begin(win, but);
  }
#endif
}

static void ui_textedit_end(bContext *C, uiBut *but, uiHandleButtonData *data)
{
  uiTextEdit &text_edit = data->text_edit;
  wmWindow *win = data->window;

  ED_workspace_status_text(C, nullptr);

  if (but) {
    if (UI_but_is_utf8(but)) {
      const int strip = BLI_str_utf8_invalid_strip(but->editstr, strlen(but->editstr));
      /* Strip non-UTF8 characters unless buttons support this.
       * This should never happen as all text input should be valid UTF8,
       * there is a small chance existing data contains invalid sequences.
       * This could check could be made into an assertion if `but->editstr`
       * is valid UTF8 when #ui_textedit_begin assigns the string. */
      if (strip) {
        printf("%s: invalid utf8 - stripped chars %d\n", __func__, strip);
      }
    }

    if (data->searchbox) {
      if (data->cancel == false) {
        BLI_assert(but->type == UI_BTYPE_SEARCH_MENU);
        uiButSearch *but_search = (uiButSearch *)but;

        if ((ui_searchbox_apply(but, data->searchbox) == false) &&
            (ui_searchbox_find_index(data->searchbox, but->editstr) == -1) &&
            !but_search->results_are_suggestions)
        {

          if (but->flag & UI_BUT_VALUE_CLEAR) {
            /* It is valid for _VALUE_CLEAR flavor to have no active element
             * (it's a valid way to unlink). */
            but->editstr[0] = '\0';
          }
          data->cancel = true;

          /* ensure menu (popup) too is closed! */
          data->escapecancel = true;

          WM_reportf(RPT_ERROR, "Failed to find '%s'", but->editstr);
          WM_report_banner_show(CTX_wm_manager(C), win);
        }
      }

      ui_searchbox_free(C, data->searchbox);
      data->searchbox = nullptr;
    }

    but->editstr = nullptr;
    but->pos = -1;
  }

  WM_cursor_modal_restore(win);

  /* Turn back on the auto-focusing of windows. */
  GHOST_SetAutoFocus(true);

  /* Free text undo history text blocks. */
  ui_textedit_undo_stack_destroy(text_edit.undo_stack_text);
  text_edit.undo_stack_text = nullptr;

#ifdef WITH_INPUT_IME
  /* See #wm_window_IME_end code-comments for details. */
#  if defined(WIN32) || defined(__APPLE__)
  if (win->ime_data)
#  endif
  {
    ui_textedit_ime_end(win, but);
  }
#endif
}

static void ui_textedit_next_but(uiBlock *block, uiBut *actbut, uiHandleButtonData *data)
{
  /* Label and round-box can overlap real buttons (backdrops...). */
  if (ELEM(actbut->type,
           UI_BTYPE_LABEL,
           UI_BTYPE_SEPR,
           UI_BTYPE_SEPR_LINE,
           UI_BTYPE_ROUNDBOX,
           UI_BTYPE_LISTBOX))
  {
    return;
  }

  for (int64_t i = block->but_index(actbut) + 1; i < block->buttons.size(); i++) {
    uiBut *but = block->buttons[i].get();
    if (ui_but_is_editable_as_text(but)) {
      if (!(but->flag & (UI_BUT_DISABLED | UI_HIDDEN))) {
        data->postbut = but;
        data->posttype = BUTTON_ACTIVATE_TEXT_EDITING;
        return;
      }
    }
  }
  for (const std::unique_ptr<uiBut> &but : block->buttons) {
    if (but.get() == actbut) {
      break;
    }
    if (ui_but_is_editable_as_text(but.get())) {
      if (!(but->flag & (UI_BUT_DISABLED | UI_HIDDEN))) {
        data->postbut = but.get();
        data->posttype = BUTTON_ACTIVATE_TEXT_EDITING;
        return;
      }
    }
  }
}

static void ui_textedit_prev_but(uiBlock *block, uiBut *actbut, uiHandleButtonData *data)
{
  /* Label and round-box can overlap real buttons (backdrops...). */
  if (ELEM(actbut->type,
           UI_BTYPE_LABEL,
           UI_BTYPE_SEPR,
           UI_BTYPE_SEPR_LINE,
           UI_BTYPE_ROUNDBOX,
           UI_BTYPE_LISTBOX))
  {
    return;
  }

  for (int i = block->but_index(actbut) - 1; i >= 0; i--) {
    uiBut *but = block->buttons[i].get();
    if (ui_but_is_editable_as_text(but)) {
      if (!(but->flag & (UI_BUT_DISABLED | UI_HIDDEN))) {
        data->postbut = but;
        data->posttype = BUTTON_ACTIVATE_TEXT_EDITING;
        return;
      }
    }
  }
  for (int i = block->buttons.size() - 1; i >= 0; i--) {
    uiBut *but = block->buttons[i].get();
    if (but == actbut) {
      break;
    }
    if (ui_but_is_editable_as_text(but)) {
      if (!(but->flag & (UI_BUT_DISABLED | UI_HIDDEN))) {
        data->postbut = but;
        data->posttype = BUTTON_ACTIVATE_TEXT_EDITING;
        return;
      }
    }
  }
}

/**
 * Return the jump type used for cursor motion & back-space/delete actions.
 */
static eStrCursorJumpType ui_textedit_jump_type_from_event(const wmEvent *event)
{
/* TODO: Do not enable these Apple-specific modifiers until we also support them in
 * text objects, console, and text editor to keep everything consistent - Harley. */
#if defined(__APPLE__) && 0
  if (event->modifier & KM_OSKEY) {
    return STRCUR_JUMP_ALL;
  }
  if (event->modifier & KM_ALT) {
    return STRCUR_JUMP_DELIM;
  }
#else
  if (event->modifier & KM_CTRL) {
    return STRCUR_JUMP_DELIM;
  }
#endif
  return STRCUR_JUMP_NONE;
}

static int ui_do_but_textedit(
    bContext *C, uiBlock *block, uiBut *but, uiHandleButtonData *data, const wmEvent *event)
{
  uiTextEdit &text_edit = data->text_edit;
  int retval = WM_UI_HANDLER_CONTINUE;
  bool changed = false, inbox = false, update = false, skip_undo_push = false;

#ifdef WITH_INPUT_IME
  wmWindow *win = CTX_wm_window(C);
  const wmIMEData *ime_data = win->ime_data;
  const bool is_ime_composing = ime_data && win->ime_data_is_composing;
#else
  const bool is_ime_composing = false;
#endif

  switch (event->type) {
    case MOUSEMOVE:
    case MOUSEPAN:
      if (data->searchbox) {
#ifdef USE_KEYNAV_LIMIT
        if ((event->type == MOUSEMOVE) &&
            ui_mouse_motion_keynav_test(&data->searchbox_keynav_state, event))
        {
          /* pass */
        }
        else {
          ui_searchbox_event(C, data->searchbox, but, data->region, event);
        }
#else
        ui_searchbox_event(C, data->searchbox, but, data->region, event);
#endif
      }
      ui_do_but_extra_operator_icons_mousemove(but, data, event);

      break;
    case RIGHTMOUSE:
    case EVT_ESCKEY:
      /* Don't consume cancel events (would usually end text editing), let menu code handle it. */
      if (data->is_semi_modal) {
        break;
      }
      if (event->val == KM_PRESS) {
        /* Support search context menu. */
        if (event->type == RIGHTMOUSE) {
          if (data->searchbox) {
            if (ui_searchbox_event(C, data->searchbox, but, data->region, event)) {
              /* Only break if the event was handled. */
              break;
            }
          }
        }

#ifdef WITH_INPUT_IME
        /* skips button handling since it is not wanted */
        if (is_ime_composing) {
          break;
        }
#endif
        data->cancel = true;
        data->escapecancel = true;
        button_activate_state(C, but, BUTTON_STATE_EXIT);
        retval = WM_UI_HANDLER_BREAK;
      }
      break;
    case LEFTMOUSE: {
      /* Allow clicks on extra icons while editing. */
      if (ui_do_but_extra_operator_icon(C, but, data, event)) {
        break;
      }

      const bool had_selection = but->selsta != but->selend;

      /* exit on LMB only on RELEASE for searchbox, to mimic other popups,
       * and allow multiple menu levels */
      if (data->searchbox) {
        inbox = ui_searchbox_inside(data->searchbox, event->xy);
      }

      bool is_press_in_button = false;
      if (ELEM(event->val, KM_PRESS, KM_DBL_CLICK)) {
        float mx = event->xy[0];
        float my = event->xy[1];
        ui_window_to_block_fl(data->region, block, &mx, &my);

        if (ui_but_contains_pt(but, mx, my)) {
          is_press_in_button = true;
        }
      }

      /* for double click: we do a press again for when you first click on button
       * (selects all text, no cursor pos) */
      if (ELEM(event->val, KM_PRESS, KM_DBL_CLICK)) {
        if (is_press_in_button) {
          ui_textedit_set_cursor_pos(but, data->region, event->xy[0]);
          but->selsta = but->selend = but->pos;
          text_edit.sel_pos_init = but->pos;

          button_activate_state(C, but, BUTTON_STATE_TEXT_SELECTING);
          retval = WM_UI_HANDLER_BREAK;
        }
        else if (inbox == false && !data->is_semi_modal) {
          /* if searchbox, click outside will cancel */
          if (data->searchbox) {
            data->cancel = data->escapecancel = true;
          }
          button_activate_state(C, but, BUTTON_STATE_EXIT);
          retval = WM_UI_HANDLER_BREAK;
        }
      }

      /* only select a word in button if there was no selection before */
      if (event->val == KM_DBL_CLICK && had_selection == false) {
        if (is_press_in_button) {
          const int str_len = strlen(text_edit.edit_string);
          /* This may not be necessary, additional check to ensure `pos` is never out of range,
           * since negative values aren't acceptable, see: #113154. */
          CLAMP(but->pos, 0, str_len);

          int selsta, selend;
          BLI_str_cursor_step_bounds_utf8(
              text_edit.edit_string, str_len, but->pos, &selsta, &selend);
          but->pos = short(selend);
          but->selsta = short(selsta);
          but->selend = short(selend);
          /* Anchor selection to the left side unless the last word. */
          text_edit.sel_pos_init = ((selend == str_len) && (selsta != 0)) ? selend : selsta;
          retval = WM_UI_HANDLER_BREAK;
          changed = true;
        }
      }
      else if (inbox && !data->is_semi_modal) {
        /* if we allow activation on key press,
         * it gives problems launching operators #35713. */
        if (event->val == KM_RELEASE) {
          button_activate_state(C, but, BUTTON_STATE_EXIT);
          retval = WM_UI_HANDLER_BREAK;
        }
      }
      break;
    }
  }

  if (event->val == KM_PRESS && !is_ime_composing) {
    switch (event->type) {
      case EVT_VKEY:
      case EVT_XKEY:
      case EVT_CKEY:
#if defined(__APPLE__)
        if (ELEM(event->modifier, KM_OSKEY, KM_CTRL))
#else
        if (event->modifier == KM_CTRL)
#endif
        {
          if (event->type == EVT_VKEY) {
            changed = ui_textedit_copypaste(but, text_edit, UI_TEXTEDIT_PASTE);
          }
          else if (event->type == EVT_CKEY) {
            changed = ui_textedit_copypaste(but, text_edit, UI_TEXTEDIT_COPY);
          }
          else if (event->type == EVT_XKEY) {
            changed = ui_textedit_copypaste(but, text_edit, UI_TEXTEDIT_CUT);
          }

          retval = WM_UI_HANDLER_BREAK;
        }
        break;
      case EVT_RIGHTARROWKEY:
      case EVT_LEFTARROWKEY: {
        const eStrCursorJumpDirection direction = (event->type == EVT_RIGHTARROWKEY) ?
                                                      STRCUR_DIR_NEXT :
                                                      STRCUR_DIR_PREV;
        const eStrCursorJumpType jump = ui_textedit_jump_type_from_event(event);
        ui_textedit_move(but, text_edit, direction, event->modifier & KM_SHIFT, jump);
        retval = WM_UI_HANDLER_BREAK;
        break;
      }
      case WHEELDOWNMOUSE:
      case EVT_DOWNARROWKEY:
        if (data->searchbox) {
#ifdef USE_KEYNAV_LIMIT
          ui_mouse_motion_keynav_init(&data->searchbox_keynav_state, event);
#endif
          ui_searchbox_event(C, data->searchbox, but, data->region, event);
          break;
        }
        if (event->type == WHEELDOWNMOUSE) {
          break;
        }
        ATTR_FALLTHROUGH;
      case EVT_ENDKEY:
        ui_textedit_move(
            but, text_edit, STRCUR_DIR_NEXT, event->modifier & KM_SHIFT, STRCUR_JUMP_ALL);
        retval = WM_UI_HANDLER_BREAK;
        break;
      case WHEELUPMOUSE:
      case EVT_UPARROWKEY:
        if (data->searchbox) {
#ifdef USE_KEYNAV_LIMIT
          ui_mouse_motion_keynav_init(&data->searchbox_keynav_state, event);
#endif
          ui_searchbox_event(C, data->searchbox, but, data->region, event);
          break;
        }
        if (event->type == WHEELUPMOUSE) {
          break;
        }
        ATTR_FALLTHROUGH;
      case EVT_HOMEKEY:
        ui_textedit_move(
            but, text_edit, STRCUR_DIR_PREV, event->modifier & KM_SHIFT, STRCUR_JUMP_ALL);
        retval = WM_UI_HANDLER_BREAK;
        break;
      case EVT_PADENTER:
      case EVT_RETKEY:
        button_activate_state(C, but, BUTTON_STATE_EXIT);
        retval = WM_UI_HANDLER_BREAK;
        break;
      case EVT_DELKEY:
      case EVT_BACKSPACEKEY: {
        const eStrCursorJumpDirection direction = (event->type == EVT_DELKEY) ? STRCUR_DIR_NEXT :
                                                                                STRCUR_DIR_PREV;
        const eStrCursorJumpType jump = ui_textedit_jump_type_from_event(event);
        changed = ui_textedit_delete(but, text_edit, direction, jump);
        retval = WM_UI_HANDLER_BREAK;
        break;
      }

      case EVT_AKEY:

        /* Ctrl-A: Select all. */
#if defined(__APPLE__)
        /* OSX uses Command-A system-wide, so add it. */
        if (ELEM(event->modifier, KM_OSKEY, KM_CTRL))
#else
        if (event->modifier == KM_CTRL)
#endif
        {
          ui_textedit_move(but, text_edit, STRCUR_DIR_PREV, false, STRCUR_JUMP_ALL);
          ui_textedit_move(but, text_edit, STRCUR_DIR_NEXT, true, STRCUR_JUMP_ALL);
          retval = WM_UI_HANDLER_BREAK;
        }
        break;

      case EVT_TABKEY:
        /* There is a key conflict here, we can't tab with auto-complete. */
        if (but->autocomplete_func || data->searchbox) {
          const int autocomplete = ui_textedit_autocomplete(C, but, data);
          changed = autocomplete != AUTOCOMPLETE_NO_MATCH;

          if (autocomplete == AUTOCOMPLETE_FULL_MATCH) {
            button_activate_state(C, but, BUTTON_STATE_EXIT);
          }
        }
        else if ((event->modifier & (KM_CTRL | KM_ALT | KM_OSKEY)) == 0) {
          /* Use standard keys for cycling through buttons Tab, Shift-Tab to reverse. */
          if (event->modifier & KM_SHIFT) {
            ui_textedit_prev_but(block, but, data);
          }
          else {
            ui_textedit_next_but(block, but, data);
          }
          button_activate_state(C, but, BUTTON_STATE_EXIT);
        }
        retval = WM_UI_HANDLER_BREAK;
        break;
      case EVT_ZKEY: {
        /* Ctrl-Z or Ctrl-Shift-Z: Undo/Redo (allowing for OS-Key on Apple). */

        const bool is_redo = (event->modifier & KM_SHIFT);
        if (
#if defined(__APPLE__)
            ((event->modifier & KM_OSKEY) && ((event->modifier & (KM_ALT | KM_CTRL)) == 0)) ||
#endif
            ((event->modifier & KM_CTRL) && ((event->modifier & (KM_ALT | KM_OSKEY)) == 0)))
        {
          int undo_pos;
          const char *undo_str = ui_textedit_undo(
              text_edit.undo_stack_text, is_redo ? 1 : -1, &undo_pos);
          if (undo_str != nullptr) {
            ui_textedit_string_set(but, text_edit, undo_str);

            /* Set the cursor & clear selection. */
            but->pos = undo_pos;
            but->selsta = but->pos;
            but->selend = but->pos;
            changed = true;
          }
          retval = WM_UI_HANDLER_BREAK;
          skip_undo_push = true;
        }
        break;
      }
    }

    if ((event->utf8_buf[0]) && (retval == WM_UI_HANDLER_CONTINUE)
#ifdef WITH_INPUT_IME
        && !is_ime_composing && !WM_event_is_ime_switch(event)
#endif
    )
    {
      char utf8_buf_override[2] = {'\0', '\0'};
      const char *utf8_buf = event->utf8_buf;

      /* Exception that's useful for number buttons, some keyboard
       * numpads have a comma instead of a period. */
      if (ELEM(but->type, UI_BTYPE_NUM, UI_BTYPE_NUM_SLIDER)) { /* Could use `data->min`. */
        if ((event->type == EVT_PADPERIOD) && (utf8_buf[0] == ',')) {
          utf8_buf_override[0] = '.';
          utf8_buf = utf8_buf_override;
        }
      }

      if (utf8_buf[0]) {
        const int utf8_buf_len = BLI_str_utf8_size_or_error(utf8_buf);
        BLI_assert(utf8_buf_len != -1);
        changed = ui_textedit_insert_buf(but, text_edit, utf8_buf, utf8_buf_len);
      }

      retval = WM_UI_HANDLER_BREAK;
    }
    /* textbutton with this flag: do live update (e.g. for search buttons) */
    if (but->flag & UI_BUT_TEXTEDIT_UPDATE) {
      update = true;
    }
  }

#ifdef WITH_INPUT_IME
  if (event->type == WM_IME_COMPOSITE_START) {
    changed = true;
    if (but->selend > but->selsta) {
      ui_textedit_delete_selection(but, text_edit);
    }
  }
  else if (event->type == WM_IME_COMPOSITE_EVENT) {
    changed = true;
    if (ime_data->result_len) {
      if (ELEM(but->type, UI_BTYPE_NUM, UI_BTYPE_NUM_SLIDER) &&
          STREQ(ime_data->str_result, "\xE3\x80\x82"))
      {
        /* Convert Ideographic Full Stop (U+3002) to decimal point when entering numbers. */
        ui_textedit_insert_ascii(but, data, '.');
      }
      else {
        ui_textedit_insert_buf(but, text_edit, ime_data->str_result, ime_data->result_len);
      }
    }
  }
  else if (event->type == WM_IME_COMPOSITE_END) {
    changed = true;
  }
#endif

  if (changed) {
    /* The undo stack may be nullptr if an event exits editing. */
    if ((skip_undo_push == false) && (text_edit.undo_stack_text != nullptr)) {
      ui_textedit_undo_push(text_edit.undo_stack_text, text_edit.edit_string, but->pos);
    }

    /* only do live update when but flag request it (UI_BUT_TEXTEDIT_UPDATE). */
    if (update && data->interactive) {
      ui_apply_but(C, block, but, data, true);
    }
    else {
      ui_but_update_edited(but);
    }
    but->changed = true;

    if (data->searchbox) {
      ui_searchbox_update(C, data->searchbox, but, true); /* true = reset */
    }
  }

  if (changed || (retval == WM_UI_HANDLER_BREAK)) {
    ED_region_tag_redraw(data->region);
    if (!data->searchbox) {
      /* In case of popup regions, tag for popup refreshing too (contents may have changed). Not
       * done for search-boxes, since they have their own update handling. */
      ED_region_tag_refresh_ui(data->region);
    }
  }

  /* Swallow all events unless semi-modal handling is requested. */
  return data->is_semi_modal ? retval : WM_UI_HANDLER_BREAK;
}

static int ui_do_but_textedit_select(
    bContext *C, uiBlock *block, uiBut *but, uiHandleButtonData *data, const wmEvent *event)
{
  int retval = WM_UI_HANDLER_CONTINUE;

  switch (event->type) {
    case MOUSEMOVE: {
      int mx = event->xy[0];
      int my = event->xy[1];
      ui_window_to_block(data->region, block, &mx, &my);

      ui_textedit_set_cursor_select(but, data, event->xy[0]);
      retval = WM_UI_HANDLER_BREAK;
      break;
    }
    case LEFTMOUSE:
      if (event->val == KM_RELEASE) {
        button_activate_state(C, but, BUTTON_STATE_TEXT_EDITING);
      }
      retval = WM_UI_HANDLER_BREAK;
      break;
  }

  if (retval == WM_UI_HANDLER_BREAK) {
    ui_but_update(but);
    ED_region_tag_redraw(data->region);
  }

  return retval;
}

/** \} */

/* -------------------------------------------------------------------- */
/** \name Button Number Editing (various types)
 * \{ */

static void ui_numedit_begin_set_values(uiBut *but, uiHandleButtonData *data)
{
  data->startvalue = ui_but_value_get(but);
  data->origvalue = data->startvalue;
  data->value = data->origvalue;
}

static void ui_numedit_begin(uiBut *but, uiHandleButtonData *data)
{
  if (but->type == UI_BTYPE_CURVE) {
    uiButCurveMapping *but_cumap = (uiButCurveMapping *)but;
    but_cumap->edit_cumap = (CurveMapping *)but->poin;
  }
  else if (but->type == UI_BTYPE_CURVEPROFILE) {
    uiButCurveProfile *but_profile = (uiButCurveProfile *)but;
    but_profile->edit_profile = (CurveProfile *)but->poin;
  }
  else if (but->type == UI_BTYPE_COLORBAND) {
    uiButColorBand *but_coba = (uiButColorBand *)but;
    data->coba = (ColorBand *)but->poin;
    but_coba->edit_coba = data->coba;
  }
  else if (ELEM(but->type, UI_BTYPE_UNITVEC, UI_BTYPE_HSVCUBE, UI_BTYPE_HSVCIRCLE, UI_BTYPE_COLOR))
  {
    ui_but_v3_get(but, data->origvec);
    copy_v3_v3(data->vec, data->origvec);
    but->editvec = data->vec;
  }
  else {
    ui_numedit_begin_set_values(but, data);
    but->editval = &data->value;

    float softmin = but->softmin;
    float softmax = but->softmax;
    float softrange = softmax - softmin;
    const PropertyScaleType scale_type = ui_but_scale_type(but);

    float log_min = (scale_type == PROP_SCALE_LOG) ? max_ff(softmin, UI_PROP_SCALE_LOG_MIN) : 0.0f;

    if ((but->type == UI_BTYPE_NUM) && (ui_but_is_cursor_warp(but) == false)) {
      uiButNumber *number_but = (uiButNumber *)but;

      if (scale_type == PROP_SCALE_LOG) {
        log_min = max_ff(log_min, powf(10, -number_but->precision) * 0.5f);
      }
      /* Use a minimum so we have a predictable range,
       * otherwise some float buttons get a large range. */
      const float value_step_float_min = 0.1f;
      const bool is_float = ui_but_is_float(but);
      const double value_step = is_float ?
                                    double(number_but->step_size * UI_PRECISION_FLOAT_SCALE) :
                                    int(number_but->step_size);
      const float drag_map_softrange_max = UI_DRAG_MAP_SOFT_RANGE_PIXEL_MAX * UI_SCALE_FAC;
      const float softrange_max = min_ff(
          softrange,
          2 * (is_float ? min_ff(value_step, value_step_float_min) *
                              (drag_map_softrange_max / value_step_float_min) :
                          drag_map_softrange_max));

      if (softrange > softrange_max) {
        /* Center around the value, keeping in the real soft min/max range. */
        softmin = data->origvalue - (softrange_max / 2);
        softmax = data->origvalue + (softrange_max / 2);
        if (!isfinite(softmin)) {
          softmin = (data->origvalue > 0.0f ? FLT_MAX : -FLT_MAX);
        }
        if (!isfinite(softmax)) {
          softmax = (data->origvalue > 0.0f ? FLT_MAX : -FLT_MAX);
        }

        if (softmin < but->softmin) {
          softmin = but->softmin;
          softmax = softmin + softrange_max;
        }
        else if (softmax > but->softmax) {
          softmax = but->softmax;
          softmin = softmax - softrange_max;
        }

        /* Can happen at extreme values. */
        if (UNLIKELY(softmin == softmax)) {
          if (data->origvalue > 0.0) {
            softmin = nextafterf(softmin, -FLT_MAX);
          }
          else {
            softmax = nextafterf(softmax, FLT_MAX);
          }
        }

        softrange = softmax - softmin;
      }
    }

    if (softrange == 0.0f) {
      data->dragfstart = 0.0f;
    }
    else {
      switch (scale_type) {
        case PROP_SCALE_LINEAR: {
          data->dragfstart = (float(data->value) - softmin) / softrange;
          break;
        }
        case PROP_SCALE_LOG: {
          BLI_assert(log_min != 0.0f);
          const float base = softmax / log_min;
          data->dragfstart = logf(float(data->value) / log_min) / logf(base);
          break;
        }
        case PROP_SCALE_CUBIC: {
          const float cubic_min = cube_f(softmin);
          const float cubic_max = cube_f(softmax);
          const float cubic_range = cubic_max - cubic_min;
          const float f = (float(data->value) - softmin) * cubic_range / softrange + cubic_min;
          data->dragfstart = (cbrtf(f) - softmin) / softrange;
          break;
        }
      }
    }
    data->dragf = data->dragfstart;

    data->drag_map_soft_min = softmin;
    data->drag_map_soft_max = softmax;
  }

  data->dragchange = false;
  data->draglock = true;
}

static void ui_numedit_end(uiBut *but, uiHandleButtonData *data)
{
  but->editval = nullptr;
  but->editvec = nullptr;
  if (but->type == UI_BTYPE_COLORBAND) {
    uiButColorBand *but_coba = (uiButColorBand *)but;
    but_coba->edit_coba = nullptr;
  }
  else if (but->type == UI_BTYPE_CURVE) {
    uiButCurveMapping *but_cumap = (uiButCurveMapping *)but;
    but_cumap->edit_cumap = nullptr;
  }
  else if (but->type == UI_BTYPE_CURVEPROFILE) {
    uiButCurveProfile *but_profile = (uiButCurveProfile *)but;
    but_profile->edit_profile = nullptr;
  }
  data->dragstartx = 0;
  data->draglastx = 0;
  data->dragchange = false;
  data->dragcbd = nullptr;
  data->dragsel = 0;
}

static void ui_numedit_apply(bContext *C, uiBlock *block, uiBut *but, uiHandleButtonData *data)
{
  if (data->interactive) {
    ui_apply_but(C, block, but, data, true);
  }
  else {
    ui_but_update(but);
  }

  ED_region_tag_redraw(data->region);
}

static void ui_but_extra_operator_icon_apply(bContext *C, uiBut *but, uiButExtraOpIcon *op_icon)
{
  but->active->apply_through_extra_icon = true;

  if (but->active->interactive) {
    ui_apply_but(C, but->block, but, but->active, true);
  }
  button_activate_state(C, but, BUTTON_STATE_EXIT);
  WM_operator_name_call_ptr_with_depends_on_cursor(C,
                                                   op_icon->optype_params->optype,
                                                   op_icon->optype_params->opcontext,
                                                   op_icon->optype_params->opptr,
                                                   nullptr,
                                                   "");

  /* Force recreation of extra operator icons (pseudo update). */
  ui_but_extra_operator_icons_free(but);

  WM_event_add_mousemove(CTX_wm_window(C));
}

/** \} */

/* -------------------------------------------------------------------- */
/** \name Menu/Popup Begin/End (various popup types)
 * \{ */

static void ui_block_open_begin(bContext *C, uiBut *but, uiHandleButtonData *data)
{
  uiBlockCreateFunc func = nullptr;
  uiBlockHandleCreateFunc handlefunc = nullptr;
  uiMenuCreateFunc menufunc = nullptr;
  uiMenuCreateFunc popoverfunc = nullptr;
  PanelType *popover_panel_type = nullptr;
  void *arg = nullptr;

  if (but->type != UI_BTYPE_PULLDOWN) {
    /* Clear the status bar. */
    WorkspaceStatus status(C);
    status.item(" ", ICON_NONE);
  }

  switch (but->type) {
    case UI_BTYPE_BLOCK:
    case UI_BTYPE_PULLDOWN:
      if (but->menu_create_func) {
        menufunc = but->menu_create_func;
        arg = but->poin;
      }
      else {
        func = but->block_create_func;
        arg = but->poin ? but->poin : but->func_argN;
      }
      break;
    case UI_BTYPE_MENU:
      BLI_assert(but->menu_create_func);
      if (ui_but_menu_draw_as_popover(but)) {
        popoverfunc = but->menu_create_func;
        const char *idname = static_cast<const char *>(but->func_argN);
        popover_panel_type = WM_paneltype_find(idname, false);
      }
      else {
        menufunc = but->menu_create_func;
        arg = but->poin;
      }
      break;
    case UI_BTYPE_POPOVER:
      BLI_assert(but->menu_create_func);
      popoverfunc = but->menu_create_func;
      popover_panel_type = reinterpret_cast<PanelType *>(but->poin);
      break;
    case UI_BTYPE_COLOR:
      ui_but_v3_get(but, data->origvec);
      copy_v3_v3(data->vec, data->origvec);
      but->editvec = data->vec;

      if (ui_but_menu_draw_as_popover(but)) {
        popoverfunc = but->menu_create_func;
        const char *idname = static_cast<const char *>(but->func_argN);
        popover_panel_type = WM_paneltype_find(idname, false);
      }
      else {
        handlefunc = ui_block_func_COLOR;
      }
      arg = but;
      break;

      /* quiet warnings for unhandled types */
    default:
      break;
  }

  if (func || handlefunc) {
    data->menu = ui_popup_block_create(
        C, data->region, but, func, handlefunc, arg, nullptr, false);
    if (but->block->handle) {
      data->menu->popup = but->block->handle->popup;
    }
  }
  else if (menufunc) {
    data->menu = ui_popup_menu_create(C, data->region, but, menufunc, arg);
    if (MenuType *mt = UI_but_menutype_get(but)) {
      STRNCPY(data->menu->menu_idname, mt->idname);
    }
    if (but->block->handle) {
      data->menu->popup = but->block->handle->popup;
    }
  }
  else if (popoverfunc) {
    data->menu = ui_popover_panel_create(C, data->region, but, popoverfunc, popover_panel_type);
    if (but->block->handle) {
      data->menu->popup = but->block->handle->popup;
    }
  }

#ifdef USE_ALLSELECT
  {
    if (IS_ALLSELECT_EVENT(data->window->eventstate)) {
      data->select_others.is_enabled = true;
    }
  }
#endif

  /* Force new region handler to run, in case that needs to activate some state (e.g. to handle
   * #UI_BUT2_FORCE_SEMI_MODAL_ACTIVE). */
  WM_event_add_mousemove(data->window);

  /* this makes adjacent blocks auto open from now on */
  // if (but->block->auto_open == 0) {
  //  but->block->auto_open = 1;
  //}
}

static void ui_block_open_end(bContext *C, uiBut *but, uiHandleButtonData *data)
{
  if (but) {
    but->editval = nullptr;
    but->editvec = nullptr;

    but->block->auto_open_last = BLI_time_now_seconds();
  }

  ED_workspace_status_text(C, nullptr);

  if (data->menu) {
    ui_popup_block_free(C, data->menu);
    data->menu = nullptr;
  }
}

int ui_but_menu_direction(uiBut *but)
{
  uiHandleButtonData *data = but->active;

  if (data && data->menu) {
    return data->menu->direction;
  }

  return 0;
}

/**
 * Hack for #uiList #UI_BTYPE_LISTROW buttons to "give" events to overlaying #UI_BTYPE_TEXT
 * buttons (Ctrl-Click rename feature & co).
 */
static uiBut *ui_but_list_row_text_activate(bContext *C,
                                            uiBut *but,
                                            uiHandleButtonData *data,
                                            const wmEvent *event,
                                            uiButtonActivateType activate_type)
{
  ARegion *region = data->region;
  uiBut *labelbut = ui_but_find_mouse_over_ex(region, event->xy, true, false, nullptr, nullptr);

  if (labelbut && labelbut->type == UI_BTYPE_TEXT && !(labelbut->flag & UI_BUT_DISABLED)) {
    /* exit listrow */
    data->cancel = true;
    button_activate_exit(C, but, data, false, false);

    /* Activate the text button. */
    button_activate_init(C, region, labelbut, activate_type);

    return labelbut;
  }
  return nullptr;
}

/** \} */

/* -------------------------------------------------------------------- */
/** \name Events for Various Button Types
 * \{ */

static uiButExtraOpIcon *ui_but_extra_operator_icon_mouse_over_get(uiBut *but,
                                                                   ARegion *region,
                                                                   const wmEvent *event)
{
  if (BLI_listbase_is_empty(&but->extra_op_icons)) {
    return nullptr;
  }

  int x = event->xy[0], y = event->xy[1];
  ui_window_to_block(region, but->block, &x, &y);
  if (!BLI_rctf_isect_pt(&but->rect, x, y)) {
    return nullptr;
  }

  const float icon_size = 0.8f * BLI_rctf_size_y(&but->rect); /* ICON_SIZE_FROM_BUTRECT */
  float xmax = but->rect.xmax;
  /* Same as in 'widget_draw_extra_icons', icon padding from the right edge. */
  xmax -= 0.2 * icon_size;

  /* Handle the padding space from the right edge as the last button. */
  if (x > xmax) {
    return static_cast<uiButExtraOpIcon *>(but->extra_op_icons.last);
  }

  /* Inverse order, from right to left. */
  LISTBASE_FOREACH_BACKWARD (uiButExtraOpIcon *, op_icon, &but->extra_op_icons) {
    if ((x > (xmax - icon_size)) && x <= xmax) {
      return op_icon;
    }
    xmax -= icon_size;
  }

  return nullptr;
}

static bool ui_do_but_extra_operator_icon(bContext *C,
                                          uiBut *but,
                                          uiHandleButtonData *data,
                                          const wmEvent *event)
{
  uiButExtraOpIcon *op_icon = ui_but_extra_operator_icon_mouse_over_get(but, data->region, event);

  if (!op_icon) {
    return false;
  }

  /* Only act on release, avoids some glitches. */
  if (event->val != KM_RELEASE) {
    /* Still swallow events on the icon. */
    return true;
  }

  ED_region_tag_redraw(data->region);
  button_tooltip_timer_reset(C, but);

  ui_but_extra_operator_icon_apply(C, but, op_icon);
  /* NOTE: 'but', 'data' may now be freed, don't access. */

  return true;
}

static void ui_do_but_extra_operator_icons_mousemove(uiBut *but,
                                                     uiHandleButtonData *data,
                                                     const wmEvent *event)
{
  uiButExtraOpIcon *old_highlighted = nullptr;

  /* Unset highlighting of all first. */
  LISTBASE_FOREACH (uiButExtraOpIcon *, op_icon, &but->extra_op_icons) {
    if (op_icon->highlighted) {
      old_highlighted = op_icon;
    }
    op_icon->highlighted = false;
  }

  uiButExtraOpIcon *hovered = ui_but_extra_operator_icon_mouse_over_get(but, data->region, event);

  if (hovered) {
    hovered->highlighted = true;
  }

  if (old_highlighted != hovered) {
    ED_region_tag_redraw_no_rebuild(data->region);
  }
}

#ifdef USE_DRAG_TOGGLE
/* Shared by any button that supports drag-toggle. */
static bool ui_do_but_ANY_drag_toggle(
    bContext *C, uiBut *but, uiHandleButtonData *data, const wmEvent *event, int *r_retval)
{
  if (data->state == BUTTON_STATE_HIGHLIGHT) {
    if (event->type == LEFTMOUSE && event->val == KM_PRESS && ui_but_is_drag_toggle(but)) {
      ui_apply_but(C, but->block, but, data, true);
      button_activate_state(C, but, BUTTON_STATE_WAIT_DRAG);
      data->dragstartx = event->xy[0];
      data->dragstarty = event->xy[1];
      *r_retval = WM_UI_HANDLER_BREAK;
      return true;
    }
  }
  else if (data->state == BUTTON_STATE_WAIT_DRAG) {
    /* NOTE: the 'BUTTON_STATE_WAIT_DRAG' part of 'ui_do_but_EXIT' could be refactored into
     * its own function */
    data->applied = false;
    *r_retval = ui_do_but_EXIT(C, but, data, event);
    return true;
  }
  return false;
}
#endif /* USE_DRAG_TOGGLE */

static int ui_do_but_BUT(bContext *C, uiBut *but, uiHandleButtonData *data, const wmEvent *event)
{
#ifdef USE_DRAG_TOGGLE
  {
    int retval;
    if (ui_do_but_ANY_drag_toggle(C, but, data, event, &retval)) {
      return retval;
    }
  }
#endif

  if (data->state == BUTTON_STATE_HIGHLIGHT) {
    if (event->type == LEFTMOUSE && event->val == KM_PRESS) {
      button_activate_state(C, but, BUTTON_STATE_WAIT_RELEASE);
      return WM_UI_HANDLER_BREAK;
    }
    if (event->type == LEFTMOUSE && event->val == KM_RELEASE && but->block->handle) {
      /* regular buttons will be 'UI_SELECT', menu items 'UI_HOVER' */
      if (!(but->flag & (UI_SELECT | UI_HOVER))) {
        data->cancel = true;
      }
      button_activate_state(C, but, BUTTON_STATE_EXIT);
      return WM_UI_HANDLER_BREAK;
    }
    if (ELEM(event->type, EVT_PADENTER, EVT_RETKEY) && event->val == KM_PRESS) {
      button_activate_state(C, but, BUTTON_STATE_WAIT_FLASH);
      return WM_UI_HANDLER_BREAK;
    }
  }
  else if (data->state == BUTTON_STATE_WAIT_RELEASE) {
    if (event->type == LEFTMOUSE && event->val == KM_RELEASE) {
      if (!(but->flag & UI_SELECT)) {
        data->cancel = true;
      }
      button_activate_state(C, but, BUTTON_STATE_EXIT);
      return WM_UI_HANDLER_BREAK;
    }
  }

  return WM_UI_HANDLER_CONTINUE;
}

static int ui_do_but_HOTKEYEVT(bContext *C,
                               uiBut *but,
                               uiHandleButtonData *data,
                               const wmEvent *event)
{
  uiButHotkeyEvent *hotkey_but = (uiButHotkeyEvent *)but;
  BLI_assert(but->type == UI_BTYPE_HOTKEY_EVENT);

  if (data->state == BUTTON_STATE_HIGHLIGHT) {
    if (ELEM(event->type, LEFTMOUSE, EVT_PADENTER, EVT_RETKEY, EVT_BUT_OPEN) &&
        (event->val == KM_PRESS))
    {
      but->drawstr.clear();
      hotkey_but->modifier_key = 0;
      button_activate_state(C, but, BUTTON_STATE_WAIT_KEY_EVENT);
      return WM_UI_HANDLER_BREAK;
    }
  }
  else if (data->state == BUTTON_STATE_WAIT_KEY_EVENT) {
    if (ISMOUSE_MOTION(event->type)) {
      return WM_UI_HANDLER_CONTINUE;
    }
    if (event->type == EVT_UNKNOWNKEY) {
      WM_report(RPT_WARNING, "Unsupported key: Unknown");
      return WM_UI_HANDLER_CONTINUE;
    }
    if (event->type == EVT_CAPSLOCKKEY) {
      WM_report(RPT_WARNING, "Unsupported key: CapsLock");
      return WM_UI_HANDLER_CONTINUE;
    }

    if (event->type == LEFTMOUSE && event->val == KM_PRESS) {
      /* only cancel if click outside the button */
      if (ui_but_contains_point_px(but, but->active->region, event->xy) == false) {
        data->cancel = true;
        /* Close the containing popup (if any). */
        data->escapecancel = true;
        button_activate_state(C, but, BUTTON_STATE_EXIT);
        return WM_UI_HANDLER_BREAK;
      }
    }

    /* always set */
    hotkey_but->modifier_key = event->modifier;

    ui_but_update(but);
    ED_region_tag_redraw(data->region);

    if (event->val == KM_PRESS) {
      if (ISHOTKEY(event->type) && (event->type != EVT_ESCKEY)) {
        if (WM_key_event_string(event->type, false)[0]) {
          ui_but_value_set(but, event->type);
        }
        else {
          data->cancel = true;
        }

        button_activate_state(C, but, BUTTON_STATE_EXIT);
        return WM_UI_HANDLER_BREAK;
      }
      if (event->type == EVT_ESCKEY) {
        if (event->val == KM_PRESS) {
          data->cancel = true;
          data->escapecancel = true;
          button_activate_state(C, but, BUTTON_STATE_EXIT);
        }
      }
    }
  }

  return WM_UI_HANDLER_CONTINUE;
}

static int ui_do_but_KEYEVT(bContext *C,
                            uiBut *but,
                            uiHandleButtonData *data,
                            const wmEvent *event)
{
  if (data->state == BUTTON_STATE_HIGHLIGHT) {
    if (ELEM(event->type, LEFTMOUSE, EVT_PADENTER, EVT_RETKEY) && event->val == KM_PRESS) {
      button_activate_state(C, but, BUTTON_STATE_WAIT_KEY_EVENT);
      return WM_UI_HANDLER_BREAK;
    }
  }
  else if (data->state == BUTTON_STATE_WAIT_KEY_EVENT) {
    if (ISMOUSE_MOTION(event->type)) {
      return WM_UI_HANDLER_CONTINUE;
    }

    if (event->val == KM_PRESS) {
      if (WM_key_event_string(event->type, false)[0]) {
        ui_but_value_set(but, event->type);
      }
      else {
        data->cancel = true;
      }

      button_activate_state(C, but, BUTTON_STATE_EXIT);
    }
  }

  return WM_UI_HANDLER_CONTINUE;
}

static int ui_do_but_TAB(
    bContext *C, uiBlock *block, uiBut *but, uiHandleButtonData *data, const wmEvent *event)
{
  const bool is_property = (but->rnaprop != nullptr);

#ifdef USE_DRAG_TOGGLE
  if (is_property) {
    int retval;
    if (ui_do_but_ANY_drag_toggle(C, but, data, event, &retval)) {
      return retval;
    }
  }
#endif

  if (data->state == BUTTON_STATE_HIGHLIGHT) {
    const int rna_type = but->rnaprop ? RNA_property_type(but->rnaprop) : 0;

    if (is_property && ELEM(rna_type, PROP_POINTER, PROP_STRING) &&
        (but->custom_data != nullptr) && (event->type == LEFTMOUSE) &&
        ((event->val == KM_DBL_CLICK) || (event->modifier & KM_CTRL)))
    {
      button_activate_state(C, but, BUTTON_STATE_TEXT_EDITING);
      return WM_UI_HANDLER_BREAK;
    }
    if (ELEM(event->type, LEFTMOUSE, EVT_PADENTER, EVT_RETKEY)) {
      const int event_val = (is_property) ? KM_PRESS : KM_CLICK;
      if (event->val == event_val) {
        button_activate_state(C, but, BUTTON_STATE_EXIT);
        return WM_UI_HANDLER_BREAK;
      }
    }
  }
  else if (data->state == BUTTON_STATE_TEXT_EDITING) {
    ui_do_but_textedit(C, block, but, data, event);
    return WM_UI_HANDLER_BREAK;
  }
  else if (data->state == BUTTON_STATE_TEXT_SELECTING) {
    ui_do_but_textedit_select(C, block, but, data, event);
    return WM_UI_HANDLER_BREAK;
  }

  return WM_UI_HANDLER_CONTINUE;
}

static int ui_do_but_TEX(
    bContext *C, uiBlock *block, uiBut *but, uiHandleButtonData *data, const wmEvent *event)
{
  if (data->state == BUTTON_STATE_HIGHLIGHT) {
    if (ELEM(event->type, LEFTMOUSE, EVT_BUT_OPEN, EVT_PADENTER, EVT_RETKEY) &&
        event->val == KM_PRESS)
    {
      if (ELEM(event->type, EVT_PADENTER, EVT_RETKEY) && !UI_but_is_utf8(but)) {
        /* Pass, allow file-selector, enter to execute. */
      }
      else if (ELEM(but->emboss, UI_EMBOSS_NONE, UI_EMBOSS_NONE_OR_STATUS) &&
               ((event->modifier & (KM_SHIFT | KM_CTRL | KM_ALT | KM_OSKEY)) != KM_CTRL))
      {
        /* Pass. */
      }
      else {
        if (!ui_but_extra_operator_icon_mouse_over_get(but, data->region, event)) {
          button_activate_state(C, but, BUTTON_STATE_TEXT_EDITING);
        }
        return WM_UI_HANDLER_BREAK;
      }
    }
  }
  else if (data->state == BUTTON_STATE_TEXT_EDITING) {
    return ui_do_but_textedit(C, block, but, data, event);
  }
  else if (data->state == BUTTON_STATE_TEXT_SELECTING) {
    return ui_do_but_textedit_select(C, block, but, data, event);
  }

  return WM_UI_HANDLER_CONTINUE;
}

static int ui_do_but_SEARCH_UNLINK(
    bContext *C, uiBlock *block, uiBut *but, uiHandleButtonData *data, const wmEvent *event)
{
  /* unlink icon is on right */
  if (ELEM(event->type, LEFTMOUSE, EVT_BUT_OPEN, EVT_PADENTER, EVT_RETKEY)) {
    /* doing this on KM_PRESS calls eyedropper after clicking unlink icon */
    if ((event->val == KM_RELEASE) && ui_do_but_extra_operator_icon(C, but, data, event)) {
      return WM_UI_HANDLER_BREAK;
    }
  }
  return ui_do_but_TEX(C, block, but, data, event);
}

static int ui_do_but_TOG(bContext *C, uiBut *but, uiHandleButtonData *data, const wmEvent *event)
{
#ifdef USE_DRAG_TOGGLE
  {
    int retval;
    if (ui_do_but_ANY_drag_toggle(C, but, data, event, &retval)) {
      return retval;
    }
  }
#endif

  if (data->state == BUTTON_STATE_HIGHLIGHT) {
    bool do_activate = false;
    if (ELEM(event->type, EVT_PADENTER, EVT_RETKEY)) {
      if (event->val == KM_PRESS) {
        do_activate = true;
      }
    }
    else if (event->type == LEFTMOUSE) {
      if (ui_block_is_menu(but->block)) {
        /* Behave like other menu items. */
        do_activate = (event->val == KM_RELEASE);
      }
      else if (!ui_do_but_extra_operator_icon(C, but, data, event)) {
        /* Also use double-clicks to prevent fast clicks to leak to other handlers (#76481). */
        do_activate = ELEM(event->val, KM_PRESS, KM_DBL_CLICK);
      }
    }

    if (do_activate) {
      button_activate_state(C, but, BUTTON_STATE_EXIT);
      return WM_UI_HANDLER_BREAK;
    }
    if (ELEM(event->type, MOUSEPAN, WHEELDOWNMOUSE, WHEELUPMOUSE) && (event->modifier & KM_CTRL)) {
      /* Support Ctrl-Wheel to cycle values on expanded enum rows. */
      if (but->type == UI_BTYPE_ROW) {
        int type = event->type;
        int val = event->val;

        /* Convert pan to scroll-wheel. */
        if (type == MOUSEPAN) {
          ui_pan_to_scroll(event, &type, &val);

          if (type == MOUSEPAN) {
            return WM_UI_HANDLER_BREAK;
          }
        }

        const int direction = (type == WHEELDOWNMOUSE) ? -1 : 1;
        uiBut *but_select = ui_but_find_select_in_enum(but, direction);
        if (but_select) {
          uiBut *but_other = (direction == -1) ? but_select->block->next_but(but_select) :
                                                 but_select->block->prev_but(but_select);
          if (but_other && ui_but_find_select_in_enum__cmp(but, but_other)) {
            ARegion *region = data->region;

            data->cancel = true;
            button_activate_exit(C, but, data, false, false);

            /* Activate the text button. */
            button_activate_init(C, region, but_other, BUTTON_ACTIVATE_OVER);
            data = but_other->active;
            if (data) {
              ui_apply_but(C, but->block, but_other, but_other->active, true);
              button_activate_exit(C, but_other, data, false, false);

              /* restore active button */
              button_activate_init(C, region, but, BUTTON_ACTIVATE_OVER);
            }
            else {
              /* shouldn't happen */
              BLI_assert(0);
            }
          }
        }
        return WM_UI_HANDLER_BREAK;
      }
    }
  }
  return WM_UI_HANDLER_CONTINUE;
}

/**
 * \param close_popup: In most cases activating the view item should close the popup it is in
 *                     (unless #AbstractView::keep_open() was called when building the view), if
 *                     any. But this should only be done when activating the view item directly,
 *                     things like clicking nested buttons or calling the context menu should keep
 *                     the popup open for further interaction.
 */
static void force_activate_view_item_but(bContext *C,
                                         ARegion *region,
                                         uiButViewItem *but,
                                         const bool close_popup = true)
{
  if (but->active) {
    ui_apply_but(C, but->block, but, but->active, true);
    ED_region_tag_redraw_no_rebuild(region);
    ED_region_tag_refresh_ui(region);
  }
  else {
    UI_but_execute(C, region, but);
  }

  if (close_popup && !UI_view_item_popup_keep_open(*but->view_item)) {
    UI_popup_menu_close_from_but(but);
  }
}

static int ui_do_but_VIEW_ITEM(bContext *C,
                               uiBut *but,
                               uiHandleButtonData *data,
                               const wmEvent *event)
{
  uiButViewItem *view_item_but = (uiButViewItem *)but;
  BLI_assert(view_item_but->type == UI_BTYPE_VIEW_ITEM);

  if (data->state == BUTTON_STATE_HIGHLIGHT) {
    if (event->type == LEFTMOUSE) {
      switch (event->val) {
        case KM_PRESS:
          /* Extra icons have priority, don't mess with them. */
          if (ui_but_extra_operator_icon_mouse_over_get(but, data->region, event)) {
            return WM_UI_HANDLER_BREAK;
          }

          if (UI_view_item_supports_drag(*view_item_but->view_item)) {
            button_activate_state(C, but, BUTTON_STATE_WAIT_DRAG);
            data->dragstartx = event->xy[0];
            data->dragstarty = event->xy[1];
          }
          else {
            force_activate_view_item_but(C, data->region, view_item_but);
          }

          /* Always continue for drag and drop handling. Also for cases where keymap items are
           * registered to add custom activate or drag operators (the pose library does this for
           * example). */
          return WM_UI_HANDLER_CONTINUE;
        case KM_DBL_CLICK:
          if (UI_view_item_can_rename(*view_item_but->view_item)) {
            data->cancel = true;
            UI_view_item_begin_rename(*view_item_but->view_item);
            ED_region_tag_redraw(CTX_wm_region(C));
            return WM_UI_HANDLER_BREAK;
          }
          return WM_UI_HANDLER_CONTINUE;
      }
    }
  }
  else if (data->state == BUTTON_STATE_WAIT_DRAG) {
    /* Let "default" button handling take care of the drag logic. */
    return ui_do_but_EXIT(C, but, data, event);
  }

  return WM_UI_HANDLER_CONTINUE;
}

static int ui_do_but_EXIT(bContext *C, uiBut *but, uiHandleButtonData *data, const wmEvent *event)
{
  if (data->state == BUTTON_STATE_HIGHLIGHT) {

    /* First handle click on icon-drag type button. */
    if ((event->type == LEFTMOUSE) && (event->val == KM_PRESS) && ui_but_drag_is_draggable(but)) {
      if (ui_but_contains_point_px_icon(but, data->region, event)) {

        /* tell the button to wait and keep checking further events to
         * see if it should start dragging */
        button_activate_state(C, but, BUTTON_STATE_WAIT_DRAG);
        data->dragstartx = event->xy[0];
        data->dragstarty = event->xy[1];
        return WM_UI_HANDLER_CONTINUE;
      }
    }
#ifdef USE_DRAG_TOGGLE
    if ((event->type == LEFTMOUSE) && (event->val == KM_PRESS) && ui_but_is_drag_toggle(but)) {
      button_activate_state(C, but, BUTTON_STATE_WAIT_DRAG);
      data->dragstartx = event->xy[0];
      data->dragstarty = event->xy[1];
      return WM_UI_HANDLER_CONTINUE;
    }
#endif

    if (ELEM(event->type, LEFTMOUSE, EVT_PADENTER, EVT_RETKEY) && event->val == KM_PRESS) {
      int ret = WM_UI_HANDLER_BREAK;
      /* XXX: (a bit ugly) Special case handling for file-browser drag buttons (icon and filename
       * label). */
      if (ui_but_drag_is_draggable(but) && ui_but_contains_point_px_icon(but, data->region, event))
      {
        ret = WM_UI_HANDLER_CONTINUE;
      }
      /* Same special case handling for UI lists. Return CONTINUE so that a tweak or CLICK event
       * will be sent for the list to work with. */
      const uiBut *listbox = ui_list_find_mouse_over(data->region, event);
      if (listbox) {
        const uiList *ui_list = static_cast<const uiList *>(listbox->custom_data);
        if (ui_list && ui_list->dyn_data->custom_drag_optype) {
          ret = WM_UI_HANDLER_CONTINUE;
        }
      }
      const uiBut *view_but = ui_view_item_find_mouse_over(data->region, event->xy);
      if (view_but) {
        ret = WM_UI_HANDLER_CONTINUE;
      }
      button_activate_state(C, but, BUTTON_STATE_EXIT);
      return ret;
    }
  }
  else if (data->state == BUTTON_STATE_WAIT_DRAG) {

    /* this function also ends state */
    if (ui_but_drag_init(C, but, data, event)) {
      return WM_UI_HANDLER_BREAK;
    }

    /* If the mouse has been pressed and released, getting to
     * this point without triggering a drag, then clear the
     * drag state for this button and continue to pass on the event */
    if (event->type == LEFTMOUSE && event->val == KM_RELEASE) {
      button_activate_state(C, but, BUTTON_STATE_EXIT);
      return WM_UI_HANDLER_CONTINUE;
    }

    /* while waiting for a drag to be triggered, always block
     * other events from getting handled */
    return WM_UI_HANDLER_BREAK;
  }

  return WM_UI_HANDLER_CONTINUE;
}

/* var names match ui_numedit_but_NUM */
static float ui_numedit_apply_snapf(
    uiBut *but, float tempf, float softmin, float softmax, const enum eSnapType snap)
{
  if (tempf == softmin || tempf == softmax || snap == SNAP_OFF) {
    /* pass */
  }
  else {
    const PropertyScaleType scale_type = ui_but_scale_type(but);
    float softrange = softmax - softmin;
    float fac = 1.0f;

    if (ui_but_is_unit(but)) {
      const UnitSettings *unit = but->block->unit;
      const int unit_type = RNA_SUBTYPE_UNIT_VALUE(UI_but_unit_type_get(but));

      if (BKE_unit_is_valid(unit->system, unit_type)) {
        fac = float(BKE_unit_base_scalar(unit->system, unit_type));
        if (ELEM(unit_type, B_UNIT_LENGTH, B_UNIT_AREA, B_UNIT_VOLUME)) {
          fac /= unit->scale_length;
        }
      }
    }

    if (fac != 1.0f) {
      /* snap in unit-space */
      tempf /= fac;
      // softmin /= fac; /* UNUSED */
      // softmax /= fac; /* UNUSED */
      softrange /= fac;
    }

    /* workaround, too high snapping values */
    /* snapping by 10's for float buttons is quite annoying (location, scale...),
     * but allow for rotations */
    if (softrange >= 21.0f) {
      const UnitSettings *unit = but->block->unit;
      const int unit_type = UI_but_unit_type_get(but);
      if ((unit_type == PROP_UNIT_ROTATION) && (unit->system_rotation != USER_UNIT_ROT_RADIANS)) {
        /* Pass (degrees). */
      }
      else {
        softrange = 20.0f;
      }
    }

    BLI_assert(ELEM(snap, SNAP_ON, SNAP_ON_SMALL));
    switch (scale_type) {
      case PROP_SCALE_LINEAR:
      case PROP_SCALE_CUBIC: {
        const float snap_fac = (snap == SNAP_ON_SMALL ? 0.1f : 1.0f);
        if (softrange < 2.10f) {
          tempf = roundf(tempf * 10.0f / snap_fac) * 0.1f * snap_fac;
        }
        else if (softrange < 21.0f) {
          tempf = roundf(tempf / snap_fac) * snap_fac;
        }
        else {
          tempf = roundf(tempf * 0.1f / snap_fac) * 10.0f * snap_fac;
        }
        break;
      }
      case PROP_SCALE_LOG: {
        const float snap_fac = powf(10.0f,
                                    roundf(log10f(tempf) + UI_PROP_SCALE_LOG_SNAP_OFFSET) -
                                        (snap == SNAP_ON_SMALL ? 2.0f : 1.0f));
        tempf = roundf(tempf / snap_fac) * snap_fac;
        break;
      }
    }

    if (fac != 1.0f) {
      tempf *= fac;
    }
  }

  return tempf;
}

static float ui_numedit_apply_snap(int temp,
                                   float softmin,
                                   float softmax,
                                   const enum eSnapType snap)
{
  if (ELEM(temp, softmin, softmax)) {
    return temp;
  }

  switch (snap) {
    case SNAP_OFF:
      break;
    case SNAP_ON:
      temp = 10 * (temp / 10);
      break;
    case SNAP_ON_SMALL:
      temp = 100 * (temp / 100);
      break;
  }

  return temp;
}

static bool ui_numedit_but_NUM(uiButNumber *but,
                               uiHandleButtonData *data,
                               int mx,
                               const bool is_motion,
                               const enum eSnapType snap,
                               float fac)
{
  float deler, tempf;
  int lvalue, temp;
  bool changed = false;
  const bool is_float = ui_but_is_float(but);
  const PropertyScaleType scale_type = ui_but_scale_type(but);

  /* prevent unwanted drag adjustments, test motion so modifier keys refresh. */
  if ((is_motion || data->draglock) && (ui_but_dragedit_update_mval(data, mx) == false)) {
    return changed;
  }

  ui_block_interaction_begin_ensure(
      static_cast<bContext *>(but->block->evil_C), but->block, data, false);

  if (ui_but_is_cursor_warp(but)) {
    const float softmin = but->softmin;
    const float softmax = but->softmax;
    const float softrange = softmax - softmin;

    const float log_min = (scale_type == PROP_SCALE_LOG) ?
                              max_ff(max_ff(softmin, UI_PROP_SCALE_LOG_MIN),
                                     powf(10, -but->precision) * 0.5f) :
                              0;

    /* Mouse location isn't screen clamped to the screen so use a linear mapping
     * 2px == 1-int, or 1px == 1-ClickStep */
    if (is_float) {
      fac *= 0.01f * but->step_size;
      switch (scale_type) {
        case PROP_SCALE_LINEAR: {
          tempf = float(data->startvalue) + float(mx - data->dragstartx) * fac;
          break;
        }
        case PROP_SCALE_LOG: {
          const float startvalue = max_ff(float(data->startvalue), log_min);
          tempf = expf(float(mx - data->dragstartx) * fac) * startvalue;
          if (tempf <= log_min) {
            tempf = 0.0f;
          }
          break;
        }
        case PROP_SCALE_CUBIC: {
          tempf = cbrtf(float(data->startvalue)) + float(mx - data->dragstartx) * fac;
          tempf *= tempf * tempf;
          break;
        }
      }

      tempf = ui_numedit_apply_snapf(but, tempf, softmin, softmax, snap);

#if 1 /* fake moving the click start, nicer for dragging back after passing the limit */
      switch (scale_type) {
        case PROP_SCALE_LINEAR: {
          if (tempf < softmin) {
            data->dragstartx -= (softmin - tempf) / fac;
            tempf = softmin;
          }
          else if (tempf > softmax) {
            data->dragstartx -= (softmax - tempf) / fac;
            tempf = softmax;
          }
          break;
        }
        case PROP_SCALE_LOG: {
          const float startvalue = max_ff(float(data->startvalue), log_min);
          if (tempf < log_min) {
            data->dragstartx -= logf(log_min / startvalue) / fac - float(mx - data->dragstartx);
            tempf = softmin;
          }
          else if (tempf > softmax) {
            data->dragstartx -= logf(softmax / startvalue) / fac - float(mx - data->dragstartx);
            tempf = softmax;
          }
          break;
        }
        case PROP_SCALE_CUBIC: {
          if (tempf < softmin) {
            data->dragstartx = mx - int((cbrtf(softmin) - cbrtf(float(data->startvalue))) / fac);
            tempf = softmin;
          }
          else if (tempf > softmax) {
            data->dragstartx = mx - int((cbrtf(softmax) - cbrtf(float(data->startvalue))) / fac);
            tempf = softmax;
          }
          break;
        }
      }
#else
      CLAMP(tempf, softmin, softmax);
#endif

      if (tempf != float(data->value)) {
        data->dragchange = true;
        data->value = tempf;
        changed = true;
      }
    }
    else {
      if (softrange > 256) {
        fac = 1.0;
      } /* 1px == 1 */
      else if (softrange > 32) {
        fac = 1.0 / 2.0;
      } /* 2px == 1 */
      else {
        fac = 1.0 / 16.0;
      } /* 16px == 1? */

      temp = data->startvalue + ((double(mx) - data->dragstartx) * double(fac));
      temp = ui_numedit_apply_snap(temp, softmin, softmax, snap);

#if 1 /* fake moving the click start, nicer for dragging back after passing the limit */
      if (temp < softmin) {
        data->dragstartx -= (softmin - temp) / fac;
        temp = softmin;
      }
      else if (temp > softmax) {
        data->dragstartx += (temp - softmax) / fac;
        temp = softmax;
      }
#else
      CLAMP(temp, softmin, softmax);
#endif

      if (temp != data->value) {
        data->dragchange = true;
        data->value = temp;
        changed = true;
      }
    }

    data->draglastx = mx;
  }
  else {
    /* Use 'but->softmin', 'but->softmax' when clamping values. */
    const float softmin = data->drag_map_soft_min;
    const float softmax = data->drag_map_soft_max;
    const float softrange = softmax - softmin;

    float non_linear_range_limit;
    float non_linear_pixel_map;
    float non_linear_scale;

    /* Use a non-linear mapping of the mouse drag especially for large floats
     * (normal behavior) */
    deler = 500;
    if (is_float) {
      /* not needed for smaller float buttons */
      non_linear_range_limit = 11.0f;
      non_linear_pixel_map = 500.0f;
    }
    else {
      /* only scale large int buttons */
      non_linear_range_limit = 129.0f;
      /* Larger for ints, we don't need to fine tune them. */
      non_linear_pixel_map = 250.0f;

      /* prevent large ranges from getting too out of control */
      if (softrange > 600) {
        deler = powf(softrange, 0.75f);
      }
      else if (softrange < 25) {
        deler = 50.0;
      }
      else if (softrange < 100) {
        deler = 100.0;
      }
    }
    deler /= fac;

    if (softrange > non_linear_range_limit) {
      non_linear_scale = float(abs(mx - data->dragstartx)) / non_linear_pixel_map;
    }
    else {
      non_linear_scale = 1.0f;
    }

    if (is_float == false) {
      /* at minimum, moving cursor 2 pixels should change an int button. */
      CLAMP_MIN(non_linear_scale, 0.5f * UI_SCALE_FAC);
    }

    data->dragf += (float(mx - data->draglastx) / deler) * non_linear_scale;

    if (but->softmin == softmin) {
      CLAMP_MIN(data->dragf, 0.0f);
    }
    if (but->softmax == softmax) {
      CLAMP_MAX(data->dragf, 1.0f);
    }

    data->draglastx = mx;

    switch (scale_type) {
      case PROP_SCALE_LINEAR: {
        tempf = (softmin + data->dragf * softrange);
        break;
      }
      case PROP_SCALE_LOG: {
        const float log_min = max_ff(max_ff(softmin, UI_PROP_SCALE_LOG_MIN),
                                     powf(10.0f, -but->precision) * 0.5f);
        const float base = softmax / log_min;
        tempf = powf(base, data->dragf) * log_min;
        if (tempf <= log_min) {
          tempf = 0.0f;
        }
        break;
      }
      case PROP_SCALE_CUBIC: {
        tempf = (softmin + data->dragf * softrange);
        tempf *= tempf * tempf;
        float cubic_min = softmin * softmin * softmin;
        float cubic_max = softmax * softmax * softmax;
        tempf = (tempf - cubic_min) / (cubic_max - cubic_min) * softrange + softmin;
        break;
      }
    }

    if (!is_float) {
      temp = round_fl_to_int(tempf);

      temp = ui_numedit_apply_snap(temp, but->softmin, but->softmax, snap);

      CLAMP(temp, but->softmin, but->softmax);
      lvalue = int(data->value);

      if (temp != lvalue) {
        data->dragchange = true;
        data->value = double(temp);
        changed = true;
      }
    }
    else {
      temp = 0;
      tempf = ui_numedit_apply_snapf(but, tempf, but->softmin, but->softmax, snap);

      CLAMP(tempf, but->softmin, but->softmax);

      if (tempf != float(data->value)) {
        data->dragchange = true;
        data->value = tempf;
        changed = true;
      }
    }
  }

  return changed;
}

static void ui_numedit_set_active(uiBut *but)
{
  const int oldflag = but->drawflag;
  but->drawflag &= ~(UI_BUT_HOVER_LEFT | UI_BUT_HOVER_RIGHT);

  uiHandleButtonData *data = but->active;
  if (!data) {
    return;
  }

  /* Ignore once we start dragging. */
  if (data->dragchange == false) {
    const float handle_width = min_ff(BLI_rctf_size_x(&but->rect) / 3,
                                      BLI_rctf_size_y(&but->rect) * 0.7f);
    /* we can click on the side arrows to increment/decrement,
     * or click inside to edit the value directly */
    int mx = data->window->eventstate->xy[0];
    int my = data->window->eventstate->xy[1];
    ui_window_to_block(data->region, but->block, &mx, &my);

    if (mx < (but->rect.xmin + handle_width)) {
      but->drawflag |= UI_BUT_HOVER_LEFT;
    }
    else if (mx > (but->rect.xmax - handle_width)) {
      but->drawflag |= UI_BUT_HOVER_RIGHT;
    }
  }

  /* Don't change the cursor once pressed. */
  if ((but->flag & UI_SELECT) == 0) {
    if ((but->drawflag & UI_BUT_HOVER_LEFT) || (but->drawflag & UI_BUT_HOVER_RIGHT)) {
      if (data->changed_cursor) {
        WM_cursor_modal_restore(data->window);
        data->changed_cursor = false;
      }
    }
    else {
      if (data->changed_cursor == false) {
        WM_cursor_modal_set(data->window, WM_CURSOR_X_MOVE);
        data->changed_cursor = true;
      }
    }
  }

  if (but->drawflag != oldflag) {
    ED_region_tag_redraw(data->region);
  }
}

static int ui_do_but_NUM(
    bContext *C, uiBlock *block, uiBut *but, uiHandleButtonData *data, const wmEvent *event)
{
  uiButNumber *number_but = (uiButNumber *)but;
  int click = 0;
  int retval = WM_UI_HANDLER_CONTINUE;

  /* mouse location scaled to fit the UI */
  int mx = event->xy[0];
  int my = event->xy[1];
  /* mouse location kept at screen pixel coords */
  const int screen_mx = event->xy[0];

  BLI_assert(but->type == UI_BTYPE_NUM);

  ui_window_to_block(data->region, block, &mx, &my);
  ui_numedit_set_active(but);

  if (data->state == BUTTON_STATE_HIGHLIGHT) {
    int type = event->type, val = event->val;

    if (type == MOUSEPAN) {
      ui_pan_to_scroll(event, &type, &val);
    }

    /* XXX hardcoded keymap check.... */
    if (type == MOUSEPAN && (event->modifier & KM_CTRL)) {
      /* allow accumulating values, otherwise scrolling gets preference */
      retval = WM_UI_HANDLER_BREAK;
    }
    else if (type == WHEELDOWNMOUSE && (event->modifier & KM_CTRL)) {
      mx = but->rect.xmin;
      but->drawflag &= ~UI_BUT_HOVER_RIGHT;
      but->drawflag |= UI_BUT_HOVER_LEFT;
      click = 1;
    }
    else if ((type == WHEELUPMOUSE) && (event->modifier & KM_CTRL)) {
      mx = but->rect.xmax;
      but->drawflag &= ~UI_BUT_HOVER_LEFT;
      but->drawflag |= UI_BUT_HOVER_RIGHT;
      click = 1;
    }
    else if (event->val == KM_PRESS) {
      if (ELEM(event->type, LEFTMOUSE, EVT_PADENTER, EVT_RETKEY) && (event->modifier & KM_CTRL)) {
        button_activate_state(C, but, BUTTON_STATE_TEXT_EDITING);
        retval = WM_UI_HANDLER_BREAK;
      }
      else if (event->type == LEFTMOUSE) {
        data->dragstartx = data->draglastx = ui_but_is_cursor_warp(but) ? screen_mx : mx;
        button_activate_state(C, but, BUTTON_STATE_NUM_EDITING);
        retval = WM_UI_HANDLER_BREAK;
      }
      else if (ELEM(event->type, EVT_PADENTER, EVT_RETKEY) && event->val == KM_PRESS) {
        click = 1;
      }
      else if (event->type == EVT_BUT_OPEN) {
        /* Handle UI_but_focus_on_enter_event. */
        button_activate_state(C, but, BUTTON_STATE_TEXT_EDITING);
        retval = WM_UI_HANDLER_BREAK;
      }
      else if (event->type == EVT_MINUSKEY && event->val == KM_PRESS) {
        button_activate_state(C, but, BUTTON_STATE_NUM_EDITING);
        data->value = -data->value;
        button_activate_state(C, but, BUTTON_STATE_EXIT);
        retval = WM_UI_HANDLER_BREAK;
      }

#ifdef USE_DRAG_MULTINUM
      copy_v2_v2_int(data->multi_data.drag_start, event->xy);
#endif
    }
  }
  else if (data->state == BUTTON_STATE_NUM_EDITING) {
    if (ELEM(event->type, EVT_ESCKEY, RIGHTMOUSE)) {
      if (event->val == KM_PRESS) {
        data->cancel = true;
        data->escapecancel = true;
        button_activate_state(C, but, BUTTON_STATE_EXIT);
      }
    }
    else if (event->type == LEFTMOUSE && event->val == KM_RELEASE) {
      if (data->dragchange) {
#ifdef USE_DRAG_MULTINUM
        /* If we started multi-button but didn't drag, then edit. */
        if (data->multi_data.init == uiHandleButtonMulti::INIT_SETUP) {
          click = 1;
        }
        else
#endif
        {
          button_activate_state(C, but, BUTTON_STATE_EXIT);
        }
      }
      else {
        click = 1;
      }
    }
    else if ((event->type == MOUSEMOVE) || ui_event_is_snap(event)) {
      const bool is_motion = (event->type == MOUSEMOVE);
      const enum eSnapType snap = ui_event_to_snap(event);
      float fac;

#ifdef USE_DRAG_MULTINUM
      data->multi_data.drag_dir[0] += abs(data->draglastx - mx);
      data->multi_data.drag_dir[1] += abs(data->draglasty - my);
#endif

      fac = 1.0f;
      if (event->modifier & KM_SHIFT) {
        fac /= 10.0f;
      }

      if (ui_numedit_but_NUM(number_but,
                             data,
                             (ui_but_is_cursor_warp(but) ? screen_mx : mx),
                             is_motion,
                             snap,
                             fac))
      {
        ui_numedit_apply(C, block, but, data);
      }
#ifdef USE_DRAG_MULTINUM
      else if (data->multi_data.has_mbuts) {
        if (data->multi_data.init == uiHandleButtonMulti::INIT_ENABLE) {
          ui_multibut_states_apply(C, data, block);
        }
      }
#endif
    }
    retval = WM_UI_HANDLER_BREAK;
  }
  else if (data->state == BUTTON_STATE_TEXT_EDITING) {
    ui_do_but_textedit(C, block, but, data, event);
    retval = WM_UI_HANDLER_BREAK;
  }
  else if (data->state == BUTTON_STATE_TEXT_SELECTING) {
    ui_do_but_textedit_select(C, block, but, data, event);
    retval = WM_UI_HANDLER_BREAK;
  }

  if (click) {
    /* we can click on the side arrows to increment/decrement,
     * or click inside to edit the value directly */

    if (!ui_but_is_float(but)) {
      /* Integer Value. */
      if (but->drawflag & (UI_BUT_HOVER_LEFT | UI_BUT_HOVER_RIGHT)) {
        button_activate_state(C, but, BUTTON_STATE_NUM_EDITING);

        const int value_step = int(number_but->step_size);
        BLI_assert(value_step > 0);
        const int softmin = round_fl_to_int_clamp(but->softmin);
        const int softmax = round_fl_to_int_clamp(but->softmax);
        const double value_test = (but->drawflag & UI_BUT_HOVER_LEFT) ?
                                      double(max_ii(softmin, int(data->value) - value_step)) :
                                      double(min_ii(softmax, int(data->value) + value_step));
        if (value_test != data->value) {
          data->value = double(value_test);
        }
        else {
          data->cancel = true;
        }
        button_activate_state(C, but, BUTTON_STATE_EXIT);
      }
      else {
        button_activate_state(C, but, BUTTON_STATE_TEXT_EDITING);
      }
    }
    else {
      /* Float Value. */
      if (but->drawflag & (UI_BUT_HOVER_LEFT | UI_BUT_HOVER_RIGHT)) {
        const PropertyScaleType scale_type = ui_but_scale_type(but);

        button_activate_state(C, but, BUTTON_STATE_NUM_EDITING);

        double value_step;
        if (scale_type == PROP_SCALE_LOG) {
          double precision = (roundf(log10f(data->value) + UI_PROP_SCALE_LOG_SNAP_OFFSET) - 1.0f) +
                             log10f(number_but->step_size);
          /* Non-finite when `data->value` is zero. */
          if (UNLIKELY(!isfinite(precision))) {
            precision = -FLT_MAX; /* Ignore this value. */
          }
          value_step = powf(10.0f, max_ff(precision, -number_but->precision));
        }
        else {
          value_step = double(number_but->step_size * UI_PRECISION_FLOAT_SCALE);
        }
        BLI_assert(value_step > 0.0f);
        const double value_test =
            (but->drawflag & UI_BUT_HOVER_LEFT) ?
                double(max_ff(but->softmin, float(data->value - value_step))) :
                double(min_ff(but->softmax, float(data->value + value_step)));
        if (value_test != data->value) {
          data->value = value_test;
        }
        else {
          data->cancel = true;
        }
        button_activate_state(C, but, BUTTON_STATE_EXIT);
      }
      else {
        button_activate_state(C, but, BUTTON_STATE_TEXT_EDITING);
      }
    }

    retval = WM_UI_HANDLER_BREAK;
  }

  data->draglastx = mx;
  data->draglasty = my;

  return retval;
}

static bool ui_numedit_but_SLI(uiBut *but,
                               uiHandleButtonData *data,
                               int mx,
                               const bool is_horizontal,
                               const bool is_motion,
                               const bool snap,
                               const bool shift)
{
  uiButNumberSlider *slider_but = reinterpret_cast<uiButNumberSlider *>(but);
  float cursor_x_range, f, tempf, softmin, softmax, softrange;
  int temp, lvalue;
  bool changed = false;
  float mx_fl, my_fl;

  /* prevent unwanted drag adjustments, test motion so modifier keys refresh. */
  if ((but->type != UI_BTYPE_SCROLL) && (is_motion || data->draglock) &&
      (ui_but_dragedit_update_mval(data, mx) == false))
  {
    return changed;
  }

  ui_block_interaction_begin_ensure(
      static_cast<bContext *>(but->block->evil_C), but->block, data, false);

  const PropertyScaleType scale_type = ui_but_scale_type(but);

  softmin = but->softmin;
  softmax = but->softmax;
  softrange = softmax - softmin;

  /* yes, 'mx' as both x/y is intentional */
  ui_mouse_scale_warp(data, mx, mx, &mx_fl, &my_fl, shift);

  if (but->type == UI_BTYPE_NUM_SLIDER) {
    cursor_x_range = BLI_rctf_size_x(&but->rect);
  }
  else if (but->type == UI_BTYPE_SCROLL) {
    const float size = (is_horizontal) ? BLI_rctf_size_x(&but->rect) :
                                         -BLI_rctf_size_y(&but->rect);
    cursor_x_range = size * (but->softmax - but->softmin) /
                     (but->softmax - but->softmin + slider_but->step_size);
  }
  else {
    const float ofs = (BLI_rctf_size_y(&but->rect) / 2.0f);
    cursor_x_range = (BLI_rctf_size_x(&but->rect) - ofs);
  }

  f = (mx_fl - data->dragstartx) / cursor_x_range + data->dragfstart;
  CLAMP(f, 0.0f, 1.0f);

  /* deal with mouse correction */
#ifdef USE_CONT_MOUSE_CORRECT
  if (ui_but_is_cursor_warp(but)) {
    /* OK but can go outside bounds */
    if (is_horizontal) {
      data->ungrab_mval[0] = but->rect.xmin + (f * cursor_x_range);
      data->ungrab_mval[1] = BLI_rctf_cent_y(&but->rect);
    }
    else {
      data->ungrab_mval[1] = but->rect.ymin + (f * cursor_x_range);
      data->ungrab_mval[0] = BLI_rctf_cent_x(&but->rect);
    }
    BLI_rctf_clamp_pt_v(&but->rect, data->ungrab_mval);
  }
#endif
  /* done correcting mouse */

  switch (scale_type) {
    case PROP_SCALE_LINEAR: {
      tempf = softmin + f * softrange;
      break;
    }
    case PROP_SCALE_LOG: {
      tempf = powf(softmax / softmin, f) * softmin;
      break;
    }
    case PROP_SCALE_CUBIC: {
      const float cubicmin = cube_f(softmin);
      const float cubicmax = cube_f(softmax);
      const float cubicrange = cubicmax - cubicmin;
      tempf = cube_f(softmin + f * softrange);
      tempf = (tempf - cubicmin) / cubicrange * softrange + softmin;
      break;
    }
  }
  temp = round_fl_to_int(tempf);

  if (snap) {
    if (ELEM(tempf, softmin, softmax)) {
      /* pass */
    }
    else if (ui_but_is_float(but)) {

      if (shift) {
        if (ELEM(tempf, softmin, softmax)) {
        }
        else if (softrange < 2.10f) {
          tempf = roundf(tempf * 100.0f) * 0.01f;
        }
        else if (softrange < 21.0f) {
          tempf = roundf(tempf * 10.0f) * 0.1f;
        }
        else {
          tempf = roundf(tempf);
        }
      }
      else {
        if (softrange < 2.10f) {
          tempf = roundf(tempf * 10.0f) * 0.1f;
        }
        else if (softrange < 21.0f) {
          tempf = roundf(tempf);
        }
        else {
          tempf = roundf(tempf * 0.1f) * 10.0f;
        }
      }
    }
    else {
      temp = 10 * (temp / 10);
      tempf = temp;
    }
  }

  if (!ui_but_is_float(but)) {
    lvalue = round(data->value);

    CLAMP(temp, softmin, softmax);

    if (temp != lvalue) {
      data->value = temp;
      data->dragchange = true;
      changed = true;
    }
  }
  else {
    CLAMP(tempf, softmin, softmax);

    if (tempf != float(data->value)) {
      data->value = tempf;
      data->dragchange = true;
      changed = true;
    }
  }

  return changed;
}

static int ui_do_but_SLI(
    bContext *C, uiBlock *block, uiBut *but, uiHandleButtonData *data, const wmEvent *event)
{
  int click = 0;
  int retval = WM_UI_HANDLER_CONTINUE;

  int mx = event->xy[0];
  int my = event->xy[1];
  ui_window_to_block(data->region, block, &mx, &my);

  if (data->state == BUTTON_STATE_HIGHLIGHT) {
    int type = event->type, val = event->val;

    if (type == MOUSEPAN) {
      ui_pan_to_scroll(event, &type, &val);
    }

    /* XXX hardcoded keymap check.... */
    if ((type == MOUSEPAN) && (event->modifier & KM_CTRL)) {
      /* allow accumulating values, otherwise scrolling gets preference */
      retval = WM_UI_HANDLER_BREAK;
    }
    else if ((type == WHEELDOWNMOUSE) && (event->modifier & KM_CTRL)) {
      mx = but->rect.xmin;
      click = 2;
    }
    else if ((type == WHEELUPMOUSE) && (event->modifier & KM_CTRL)) {
      mx = but->rect.xmax;
      click = 2;
    }
    else if (event->val == KM_PRESS) {
      if (ELEM(event->type, LEFTMOUSE, EVT_PADENTER, EVT_RETKEY) && (event->modifier & KM_CTRL)) {
        button_activate_state(C, but, BUTTON_STATE_TEXT_EDITING);
        retval = WM_UI_HANDLER_BREAK;
      }
#ifndef USE_ALLSELECT
      /* alt-click on sides to get "arrows" like in UI_BTYPE_NUM buttons,
       * and match wheel usage above */
      else if ((event->type == LEFTMOUSE) && (event->modifier & KM_ALT)) {
        int halfpos = BLI_rctf_cent_x(&but->rect);
        click = 2;
        if (mx < halfpos) {
          mx = but->rect.xmin;
        }
        else {
          mx = but->rect.xmax;
        }
      }
#endif
      else if (event->type == LEFTMOUSE) {
        data->dragstartx = mx;
        data->draglastx = mx;
        button_activate_state(C, but, BUTTON_STATE_NUM_EDITING);
        retval = WM_UI_HANDLER_BREAK;
      }
      else if (ELEM(event->type, EVT_PADENTER, EVT_RETKEY) && event->val == KM_PRESS) {
        click = 1;
      }
      else if (event->type == EVT_MINUSKEY && event->val == KM_PRESS) {
        button_activate_state(C, but, BUTTON_STATE_NUM_EDITING);
        data->value = -data->value;
        button_activate_state(C, but, BUTTON_STATE_EXIT);
        retval = WM_UI_HANDLER_BREAK;
      }
    }
#ifdef USE_DRAG_MULTINUM
    copy_v2_v2_int(data->multi_data.drag_start, event->xy);
#endif
  }
  else if (data->state == BUTTON_STATE_NUM_EDITING) {
    if (ELEM(event->type, EVT_ESCKEY, RIGHTMOUSE)) {
      if (event->val == KM_PRESS) {
        data->cancel = true;
        data->escapecancel = true;
        button_activate_state(C, but, BUTTON_STATE_EXIT);
      }
    }
    else if (event->type == LEFTMOUSE && event->val == KM_RELEASE) {
      if (data->dragchange) {
#ifdef USE_DRAG_MULTINUM
        /* If we started multi-button but didn't drag, then edit. */
        if (data->multi_data.init == uiHandleButtonMulti::INIT_SETUP) {
          click = 1;
        }
        else
#endif
        {
          button_activate_state(C, but, BUTTON_STATE_EXIT);
        }
      }
      else {
#ifdef USE_CONT_MOUSE_CORRECT
        /* reset! */
        copy_v2_fl(data->ungrab_mval, FLT_MAX);
#endif
        click = 1;
      }
    }
    else if ((event->type == MOUSEMOVE) || ui_event_is_snap(event)) {
      const bool is_motion = (event->type == MOUSEMOVE);
#ifdef USE_DRAG_MULTINUM
      data->multi_data.drag_dir[0] += abs(data->draglastx - mx);
      data->multi_data.drag_dir[1] += abs(data->draglasty - my);
#endif
      if (ui_numedit_but_SLI(but,
                             data,
                             mx,
                             true,
                             is_motion,
                             event->modifier & KM_CTRL,
                             event->modifier & KM_SHIFT))
      {
        ui_numedit_apply(C, block, but, data);
      }

#ifdef USE_DRAG_MULTINUM
      else if (data->multi_data.has_mbuts) {
        if (data->multi_data.init == uiHandleButtonMulti::INIT_ENABLE) {
          ui_multibut_states_apply(C, data, block);
        }
      }
#endif
    }
    retval = WM_UI_HANDLER_BREAK;
  }
  else if (data->state == BUTTON_STATE_TEXT_EDITING) {
    ui_do_but_textedit(C, block, but, data, event);
    retval = WM_UI_HANDLER_BREAK;
  }
  else if (data->state == BUTTON_STATE_TEXT_SELECTING) {
    ui_do_but_textedit_select(C, block, but, data, event);
    retval = WM_UI_HANDLER_BREAK;
  }

  if (click) {
    if (click == 2) {
      const PropertyScaleType scale_type = ui_but_scale_type(but);

      /* nudge slider to the left or right */
      float f, tempf, softmin, softmax, softrange;
      int temp;

      button_activate_state(C, but, BUTTON_STATE_NUM_EDITING);

      softmin = but->softmin;
      softmax = but->softmax;
      softrange = softmax - softmin;

      tempf = data->value;
      temp = int(data->value);

#if 0
      if (but->type == SLI) {
        /* same as below */
        f = float(mx - but->rect.xmin) / (BLI_rctf_size_x(&but->rect));
      }
      else
#endif
      {
        f = float(mx - but->rect.xmin) / BLI_rctf_size_x(&but->rect);
      }

      if (scale_type == PROP_SCALE_LOG) {
        f = powf(softmax / softmin, f) * softmin;
      }
      else {
        f = softmin + f * softrange;
      }

      if (!ui_but_is_float(but)) {
        int value_step = 1;
        if (f < temp) {
          temp -= value_step;
        }
        else {
          temp += value_step;
        }

        if (temp >= softmin && temp <= softmax) {
          data->value = temp;
        }
        else {
          data->cancel = true;
        }
      }
      else {
        if (tempf >= softmin && tempf <= softmax) {
          float value_step;
          if (scale_type == PROP_SCALE_LOG) {
            value_step = powf(10.0f, roundf(log10f(tempf) + UI_PROP_SCALE_LOG_SNAP_OFFSET) - 1.0f);
          }
          else {
            value_step = 0.01f;
          }

          if (f < tempf) {
            tempf -= value_step;
          }
          else {
            tempf += value_step;
          }

          CLAMP(tempf, softmin, softmax);
          data->value = tempf;
        }
        else {
          data->cancel = true;
        }
      }

      button_activate_state(C, but, BUTTON_STATE_EXIT);
      retval = WM_UI_HANDLER_BREAK;
    }
    else {
      /* edit the value directly */
      button_activate_state(C, but, BUTTON_STATE_TEXT_EDITING);
      retval = WM_UI_HANDLER_BREAK;
    }
  }

  data->draglastx = mx;
  data->draglasty = my;

  return retval;
}

static int ui_do_but_SCROLL(
    bContext *C, uiBlock *block, uiBut *but, uiHandleButtonData *data, const wmEvent *event)
{
  int retval = WM_UI_HANDLER_CONTINUE;
  const bool horizontal = (BLI_rctf_size_x(&but->rect) > BLI_rctf_size_y(&but->rect));

  int mx = event->xy[0];
  int my = event->xy[1];
  ui_window_to_block(data->region, block, &mx, &my);

  if (data->state == BUTTON_STATE_HIGHLIGHT) {
    if (event->val == KM_PRESS) {
      if (event->type == LEFTMOUSE) {
        if (horizontal) {
          data->dragstartx = mx;
          data->draglastx = mx;
        }
        else {
          data->dragstartx = my;
          data->draglastx = my;
        }
        button_activate_state(C, but, BUTTON_STATE_NUM_EDITING);
        retval = WM_UI_HANDLER_BREAK;
      }
    }
  }
  else if (data->state == BUTTON_STATE_NUM_EDITING) {
    if (event->type == EVT_ESCKEY) {
      if (event->val == KM_PRESS) {
        data->cancel = true;
        data->escapecancel = true;
        button_activate_state(C, but, BUTTON_STATE_EXIT);
      }
    }
    else if (event->type == LEFTMOUSE && event->val == KM_RELEASE) {
      button_activate_state(C, but, BUTTON_STATE_EXIT);
    }
    else if (event->type == MOUSEMOVE) {
      const bool is_motion = true;
      if (ui_numedit_but_SLI(
              but, data, (horizontal) ? mx : my, horizontal, is_motion, false, false))
      {
        /* Scroll-bars in popups need UI layout refresh to update the right items to show. */
        if (ui_block_is_popup_any(but->block)) {
          ED_region_tag_refresh_ui(data->region);
        }
        ui_numedit_apply(C, block, but, data);
      }
    }

    retval = WM_UI_HANDLER_BREAK;
  }

  return retval;
}

static int ui_do_but_GRIP(
    bContext *C, uiBlock *block, uiBut *but, uiHandleButtonData *data, const wmEvent *event)
{
  int retval = WM_UI_HANDLER_CONTINUE;
  const bool horizontal = (BLI_rctf_size_x(&but->rect) < BLI_rctf_size_y(&but->rect));

  /* NOTE: Having to store org point in window space and recompute it to block "space" each time
   *       is not ideal, but this is a way to hack around behavior of ui_window_to_block(), which
   *       returns different results when the block is inside a panel or not...
   *       See #37739.
   */

  int mx = event->xy[0];
  int my = event->xy[1];
  ui_window_to_block(data->region, block, &mx, &my);

  if (data->state == BUTTON_STATE_HIGHLIGHT) {
    if (event->val == KM_PRESS) {
      if (event->type == LEFTMOUSE) {
        data->dragstartx = event->xy[0];
        data->dragstarty = event->xy[1];
        button_activate_state(C, but, BUTTON_STATE_NUM_EDITING);
        retval = WM_UI_HANDLER_BREAK;
      }
    }
  }
  else if (data->state == BUTTON_STATE_NUM_EDITING) {
    if (event->type == EVT_ESCKEY) {
      if (event->val == KM_PRESS) {
        data->cancel = true;
        data->escapecancel = true;
        button_activate_state(C, but, BUTTON_STATE_EXIT);
      }
    }
    else if (event->type == LEFTMOUSE && event->val == KM_RELEASE) {
      button_activate_state(C, but, BUTTON_STATE_EXIT);
    }
    else if (event->type == MOUSEMOVE) {
      int dragstartx = data->dragstartx;
      int dragstarty = data->dragstarty;
      ui_window_to_block(data->region, block, &dragstartx, &dragstarty);
      data->value = data->origvalue + (horizontal ? mx - dragstartx : dragstarty - my);
      ui_numedit_apply(C, block, but, data);
    }

    retval = WM_UI_HANDLER_BREAK;
  }

  return retval;
}

static int ui_do_but_LISTROW(bContext *C,
                             uiBut *but,
                             uiHandleButtonData *data,
                             const wmEvent *event)
{
  if (data->state == BUTTON_STATE_HIGHLIGHT) {
    /* hack to pass on ctrl+click and double click to overlapping text
     * editing field for editing list item names
     */
    if ((ELEM(event->type, LEFTMOUSE, EVT_PADENTER, EVT_RETKEY) && (event->val == KM_PRESS) &&
         (event->modifier & KM_CTRL)) ||
        (event->type == LEFTMOUSE && event->val == KM_DBL_CLICK))
    {
      uiBut *labelbut = ui_but_list_row_text_activate(
          C, but, data, event, BUTTON_ACTIVATE_TEXT_EDITING);
      if (labelbut) {
        /* Nothing else to do. */
        return WM_UI_HANDLER_BREAK;
      }
    }
  }

  return ui_do_but_EXIT(C, but, data, event);
}

static int ui_do_but_BLOCK(bContext *C, uiBut *but, uiHandleButtonData *data, const wmEvent *event)
{
  if (data->state == BUTTON_STATE_HIGHLIGHT) {

    /* First handle click on icon-drag type button. */
    if (event->type == LEFTMOUSE && ui_but_drag_is_draggable(but) && event->val == KM_PRESS) {
      if (ui_but_contains_point_px_icon(but, data->region, event)) {
        button_activate_state(C, but, BUTTON_STATE_WAIT_DRAG);
        data->dragstartx = event->xy[0];
        data->dragstarty = event->xy[1];
        return WM_UI_HANDLER_BREAK;
      }
    }
#ifdef USE_DRAG_TOGGLE
    if (event->type == LEFTMOUSE && event->val == KM_PRESS && ui_but_is_drag_toggle(but)) {
      button_activate_state(C, but, BUTTON_STATE_WAIT_DRAG);
      data->dragstartx = event->xy[0];
      data->dragstarty = event->xy[1];
      return WM_UI_HANDLER_BREAK;
    }
#endif
    /* regular open menu */
    if (ELEM(event->type, LEFTMOUSE, EVT_PADENTER, EVT_RETKEY) && event->val == KM_PRESS) {
      button_activate_state(C, but, BUTTON_STATE_MENU_OPEN);
      return WM_UI_HANDLER_BREAK;
    }
    if (ui_but_supports_cycling(but)) {
      if (ELEM(event->type, MOUSEPAN, WHEELDOWNMOUSE, WHEELUPMOUSE) && (event->modifier & KM_CTRL))
      {
        int type = event->type;
        int val = event->val;

        /* Convert pan to scroll-wheel. */
        if (type == MOUSEPAN) {
          ui_pan_to_scroll(event, &type, &val);

          if (type == MOUSEPAN) {
            return WM_UI_HANDLER_BREAK;
          }
        }

        const int direction = (type == WHEELDOWNMOUSE) ? 1 : -1;

        data->value = ui_but_menu_step(but, direction);

        button_activate_state(C, but, BUTTON_STATE_EXIT);
        ui_apply_but(C, but->block, but, data, true);

        /* Button's state need to be changed to EXIT so moving mouse away from this mouse
         * wouldn't lead to cancel changes made to this button, but changing state to EXIT also
         * makes no button active for a while which leads to triggering operator when doing fast
         * scrolling mouse wheel. using post activate stuff from button allows to make button be
         * active again after checking for all that mouse leave and cancel stuff, so quick
         * scroll wouldn't be an issue anymore. Same goes for scrolling wheel in another
         * direction below (sergey).
         */
        data->postbut = but;
        data->posttype = BUTTON_ACTIVATE_OVER;

        /* without this, a new interface that draws as result of the menu change
         * won't register that the mouse is over it, eg:
         * Alt+MouseWheel over the render slots, without this,
         * the slot menu fails to switch a second time.
         *
         * The active state of the button could be maintained some other way
         * and remove this mouse-move event.
         */
        WM_event_add_mousemove(data->window);

        return WM_UI_HANDLER_BREAK;
      }
    }
  }
  else if (data->state == BUTTON_STATE_WAIT_DRAG) {

    /* this function also ends state */
    if (ui_but_drag_init(C, but, data, event)) {
      return WM_UI_HANDLER_BREAK;
    }

    /* outside icon quit, not needed if drag activated */
    if (0 == ui_but_contains_point_px_icon(but, data->region, event)) {
      button_activate_state(C, but, BUTTON_STATE_EXIT);
      data->cancel = true;
      return WM_UI_HANDLER_BREAK;
    }

    if (event->type == LEFTMOUSE && event->val == KM_RELEASE) {
      button_activate_state(C, but, BUTTON_STATE_MENU_OPEN);
      return WM_UI_HANDLER_BREAK;
    }
  }

  return WM_UI_HANDLER_CONTINUE;
}

static bool ui_numedit_but_UNITVEC(
    uiBut *but, uiHandleButtonData *data, int mx, int my, const enum eSnapType snap)
{
  float mrad;
  bool changed = true;

  /* button is presumed square */
  /* if mouse moves outside of sphere, it does negative normal */

  /* note that both data->vec and data->origvec should be normalized
   * else we'll get a harmless but annoying jump when first clicking */

  float *fp = data->origvec;
  const float rad = BLI_rctf_size_x(&but->rect);
  const float radsq = rad * rad;

  int mdx, mdy;
  if (fp[2] > 0.0f) {
    mdx = (rad * fp[0]);
    mdy = (rad * fp[1]);
  }
  else if (fp[2] > -1.0f) {
    mrad = rad / sqrtf(fp[0] * fp[0] + fp[1] * fp[1]);

    mdx = 2.0f * mrad * fp[0] - (rad * fp[0]);
    mdy = 2.0f * mrad * fp[1] - (rad * fp[1]);
  }
  else {
    mdx = mdy = 0;
  }

  float dx = float(mx + mdx - data->dragstartx);
  float dy = float(my + mdy - data->dragstarty);

  fp = data->vec;
  mrad = dx * dx + dy * dy;
  if (mrad < radsq) { /* inner circle */
    fp[0] = dx;
    fp[1] = dy;
    fp[2] = sqrtf(radsq - dx * dx - dy * dy);
  }
  else { /* outer circle */

    mrad = rad / sqrtf(mrad); /* veclen */

    dx *= (2.0f * mrad - 1.0f);
    dy *= (2.0f * mrad - 1.0f);

    mrad = dx * dx + dy * dy;
    if (mrad < radsq) {
      fp[0] = dx;
      fp[1] = dy;
      fp[2] = -sqrtf(radsq - dx * dx - dy * dy);
    }
  }
  normalize_v3(fp);

  if (snap != SNAP_OFF) {
    const int snap_steps = (snap == SNAP_ON) ? 4 : 12; /* 45 or 15 degree increments */
    const float snap_steps_angle = M_PI / snap_steps;
    float angle, angle_snap;

    /* round each axis of 'fp' to the next increment
     * do this in "angle" space - this gives increments of same size */
    for (int i = 0; i < 3; i++) {
      angle = asinf(fp[i]);
      angle_snap = roundf(angle / snap_steps_angle) * snap_steps_angle;
      fp[i] = sinf(angle_snap);
    }
    normalize_v3(fp);
    changed = !compare_v3v3(fp, data->origvec, FLT_EPSILON);
  }

  data->draglastx = mx;
  data->draglasty = my;

  return changed;
}

static void ui_palette_set_active(uiButColor *color_but)
{
  if (color_but->is_pallete_color) {
    Palette *palette = (Palette *)color_but->rnapoin.owner_id;
    const PaletteColor *color = static_cast<const PaletteColor *>(color_but->rnapoin.data);
    palette->active_color = BLI_findindex(&palette->colors, color);
  }
}

static int ui_do_but_COLOR(bContext *C, uiBut *but, uiHandleButtonData *data, const wmEvent *event)
{
  BLI_assert(but->type == UI_BTYPE_COLOR);
  uiButColor *color_but = (uiButColor *)but;

  if (data->state == BUTTON_STATE_HIGHLIGHT) {
    /* First handle click on icon-drag type button. */
    if (event->type == LEFTMOUSE && ui_but_drag_is_draggable(but) && event->val == KM_PRESS) {
      ui_palette_set_active(color_but);
      if (ui_but_contains_point_px_icon(but, data->region, event)) {
        button_activate_state(C, but, BUTTON_STATE_WAIT_DRAG);
        data->dragstartx = event->xy[0];
        data->dragstarty = event->xy[1];
        return WM_UI_HANDLER_BREAK;
      }
    }
#ifdef USE_DRAG_TOGGLE
    if (event->type == LEFTMOUSE && event->val == KM_PRESS) {
      ui_palette_set_active(color_but);
      button_activate_state(C, but, BUTTON_STATE_WAIT_DRAG);
      data->dragstartx = event->xy[0];
      data->dragstarty = event->xy[1];
      return WM_UI_HANDLER_BREAK;
    }
#endif
    /* regular open menu */
    if (ELEM(event->type, LEFTMOUSE, EVT_PADENTER, EVT_RETKEY) && event->val == KM_PRESS) {
      ui_palette_set_active(color_but);
      button_activate_state(C, but, BUTTON_STATE_MENU_OPEN);
      return WM_UI_HANDLER_BREAK;
    }
    if (ELEM(event->type, MOUSEPAN, WHEELDOWNMOUSE, WHEELUPMOUSE) && (event->modifier & KM_CTRL)) {
      ColorPicker *cpicker = static_cast<ColorPicker *>(but->custom_data);
      float hsv_static[3] = {0.0f};
      float *hsv = cpicker ? cpicker->hsv_perceptual : hsv_static;
      float col[3];

      ui_but_v3_get(but, col);
      rgb_to_hsv_compat_v(col, hsv);

      if (event->type == WHEELDOWNMOUSE) {
        hsv[2] = clamp_f(hsv[2] - 0.05f, 0.0f, 1.0f);
      }
      else if (event->type == WHEELUPMOUSE) {
        hsv[2] = clamp_f(hsv[2] + 0.05f, 0.0f, 1.0f);
      }
      else {
        const float fac = 0.005 * (event->xy[1] - event->prev_xy[1]);
        hsv[2] = clamp_f(hsv[2] + fac, 0.0f, 1.0f);
      }

      hsv_to_rgb_v(hsv, data->vec);
      ui_but_v3_set(but, data->vec);

      button_activate_state(C, but, BUTTON_STATE_EXIT);
      ui_apply_but(C, but->block, but, data, true);
      return WM_UI_HANDLER_BREAK;
    }
    if (color_but->is_pallete_color && (event->type == EVT_DELKEY) && (event->val == KM_PRESS)) {
      Palette *palette = (Palette *)but->rnapoin.owner_id;
      PaletteColor *color = static_cast<PaletteColor *>(but->rnapoin.data);

      BKE_palette_color_remove(palette, color);

      button_activate_state(C, but, BUTTON_STATE_EXIT);

      /* this is risky. it works OK for now,
       * but if it gives trouble we should delay execution */
      but->rnapoin = PointerRNA_NULL;
      but->rnaprop = nullptr;

      return WM_UI_HANDLER_BREAK;
    }
  }
  else if (data->state == BUTTON_STATE_WAIT_DRAG) {

    /* this function also ends state */
    if (ui_but_drag_init(C, but, data, event)) {
      return WM_UI_HANDLER_BREAK;
    }

    /* outside icon quit, not needed if drag activated */
    if (0 == ui_but_contains_point_px_icon(but, data->region, event)) {
      button_activate_state(C, but, BUTTON_STATE_EXIT);
      data->cancel = true;
      return WM_UI_HANDLER_BREAK;
    }

    if (event->type == LEFTMOUSE && event->val == KM_RELEASE) {
      if (color_but->is_pallete_color) {
        if ((event->modifier & KM_CTRL) == 0) {
          float color[3];
          Paint *paint = BKE_paint_get_active_from_context(C);
          if (paint != nullptr) {
            Brush *brush = BKE_paint_brush(paint);

            if (brush == nullptr) {
              /* Pass. */
            }
            else if (brush->flag & BRUSH_USE_GRADIENT) {
              float *target = &brush->gradient->data[brush->gradient->cur].r;

              if (but->rnaprop && RNA_property_subtype(but->rnaprop) == PROP_COLOR_GAMMA) {
                RNA_property_float_get_array_at_most(&but->rnapoin, but->rnaprop, target, 3);
                IMB_colormanagement_srgb_to_scene_linear_v3(target, target);
              }
              else if (but->rnaprop && RNA_property_subtype(but->rnaprop) == PROP_COLOR) {
                RNA_property_float_get_array_at_most(&but->rnapoin, but->rnaprop, target, 3);
              }
              BKE_brush_tag_unsaved_changes(brush);
            }
            else {
              Scene *scene = CTX_data_scene(C);
              bool updated = false;

              if (but->rnaprop && RNA_property_subtype(but->rnaprop) == PROP_COLOR_GAMMA) {
                RNA_property_float_get_array_at_most(
                    &but->rnapoin, but->rnaprop, color, ARRAY_SIZE(color));
                BKE_brush_color_set(scene, paint, brush, color);
                updated = true;
              }
              else if (but->rnaprop && RNA_property_subtype(but->rnaprop) == PROP_COLOR) {
                RNA_property_float_get_array_at_most(
                    &but->rnapoin, but->rnaprop, color, ARRAY_SIZE(color));
                IMB_colormanagement_scene_linear_to_srgb_v3(color, color);
                BKE_brush_color_set(scene, paint, brush, color);
                updated = true;
              }

              if (updated) {
                PropertyRNA *brush_color_prop;

                PointerRNA brush_ptr = RNA_id_pointer_create(&brush->id);
                brush_color_prop = RNA_struct_find_property(&brush_ptr, "color");
                RNA_property_update(C, &brush_ptr, brush_color_prop);
              }
            }
          }

          button_activate_state(C, but, BUTTON_STATE_EXIT);
        }
        else {
          button_activate_state(C, but, BUTTON_STATE_MENU_OPEN);
        }
      }
      else {
        button_activate_state(C, but, BUTTON_STATE_MENU_OPEN);
      }
      return WM_UI_HANDLER_BREAK;
    }
  }

  return WM_UI_HANDLER_CONTINUE;
}

static int ui_do_but_UNITVEC(
    bContext *C, uiBlock *block, uiBut *but, uiHandleButtonData *data, const wmEvent *event)
{
  int mx = event->xy[0];
  int my = event->xy[1];
  ui_window_to_block(data->region, block, &mx, &my);

  if (data->state == BUTTON_STATE_HIGHLIGHT) {
    if (event->type == LEFTMOUSE && event->val == KM_PRESS) {
      const enum eSnapType snap = ui_event_to_snap(event);
      data->dragstartx = mx;
      data->dragstarty = my;
      data->draglastx = mx;
      data->draglasty = my;
      button_activate_state(C, but, BUTTON_STATE_NUM_EDITING);

      /* also do drag the first time */
      if (ui_numedit_but_UNITVEC(but, data, mx, my, snap)) {
        ui_numedit_apply(C, block, but, data);
      }

      return WM_UI_HANDLER_BREAK;
    }
  }
  else if (data->state == BUTTON_STATE_NUM_EDITING) {
    if ((event->type == MOUSEMOVE) || ui_event_is_snap(event)) {
      if (mx != data->draglastx || my != data->draglasty || event->type != MOUSEMOVE) {
        const enum eSnapType snap = ui_event_to_snap(event);
        if (ui_numedit_but_UNITVEC(but, data, mx, my, snap)) {
          ui_numedit_apply(C, block, but, data);
        }
      }
    }
    else if (ELEM(event->type, EVT_ESCKEY, RIGHTMOUSE)) {
      if (event->val == KM_PRESS) {
        data->cancel = true;
        data->escapecancel = true;
        button_activate_state(C, but, BUTTON_STATE_EXIT);
      }
    }
    else if (event->type == LEFTMOUSE && event->val == KM_RELEASE) {
      button_activate_state(C, but, BUTTON_STATE_EXIT);
    }

    return WM_UI_HANDLER_BREAK;
  }

  return WM_UI_HANDLER_CONTINUE;
}

/* scales a vector so no axis exceeds max
 * (could become BLI_math func) */
static void clamp_axis_max_v3(float v[3], const float max)
{
  const float v_max = max_fff(v[0], v[1], v[2]);
  if (v_max > max) {
    mul_v3_fl(v, max / v_max);
    v[0] = std::min(v[0], max);
    v[1] = std::min(v[1], max);
    v[2] = std::min(v[2], max);
  }
}

static void ui_rgb_to_color_picker_HSVCUBE_compat_v(const uiButHSVCube *hsv_but,
                                                    const float rgb[3],
                                                    float hsv[3])
{
  if (hsv_but->gradient_type == UI_GRAD_L_ALT) {
    rgb_to_hsl_compat_v(rgb, hsv);
  }
  else {
    rgb_to_hsv_compat_v(rgb, hsv);
  }
}

static void ui_rgb_to_color_picker_HSVCUBE_v(const uiButHSVCube *hsv_but,
                                             const float rgb[3],
                                             float hsv[3])
{
  if (hsv_but->gradient_type == UI_GRAD_L_ALT) {
    rgb_to_hsl_v(rgb, hsv);
  }
  else {
    rgb_to_hsv_v(rgb, hsv);
  }
}

static void ui_color_picker_to_rgb_HSVCUBE_v(const uiButHSVCube *hsv_but,
                                             const float hsv[3],
                                             float rgb[3])
{
  if (hsv_but->gradient_type == UI_GRAD_L_ALT) {
    hsl_to_rgb_v(hsv, rgb);
  }
  else {
    hsv_to_rgb_v(hsv, rgb);
  }
}

static bool ui_numedit_but_HSVCUBE(uiBut *but,
                                   uiHandleButtonData *data,
                                   int mx,
                                   int my,
                                   const enum eSnapType snap,
                                   const bool shift)
{
  const uiButHSVCube *hsv_but = (uiButHSVCube *)but;
  ColorPicker *cpicker = static_cast<ColorPicker *>(but->custom_data);
  float *hsv = cpicker->hsv_perceptual;
  float rgb[3];
  float x, y;
  float mx_fl, my_fl;
  const bool changed = true;

  ui_mouse_scale_warp(data, mx, my, &mx_fl, &my_fl, shift);

#ifdef USE_CONT_MOUSE_CORRECT
  if (ui_but_is_cursor_warp(but)) {
    /* OK but can go outside bounds */
    data->ungrab_mval[0] = mx_fl;
    data->ungrab_mval[1] = my_fl;
    BLI_rctf_clamp_pt_v(&but->rect, data->ungrab_mval);
  }
#endif

  ui_but_v3_get(but, rgb);
  ui_scene_linear_to_perceptual_space(but, rgb);

  ui_rgb_to_color_picker_HSVCUBE_compat_v(hsv_but, rgb, hsv);

  /* only apply the delta motion, not absolute */
  if (shift) {
    rcti rect_i;
    float xpos, ypos, hsvo[3];

    BLI_rcti_rctf_copy(&rect_i, &but->rect);

    /* calculate original hsv again */
    copy_v3_v3(rgb, data->origvec);
    ui_scene_linear_to_perceptual_space(but, rgb);

    copy_v3_v3(hsvo, hsv);

    ui_rgb_to_color_picker_HSVCUBE_compat_v(hsv_but, rgb, hsvo);

    /* and original position */
    ui_hsvcube_pos_from_vals(hsv_but, &rect_i, hsvo, &xpos, &ypos);

    mx_fl = xpos - (data->dragstartx - mx_fl);
    my_fl = ypos - (data->dragstarty - my_fl);
  }

  /* relative position within box */
  x = (mx_fl - but->rect.xmin) / BLI_rctf_size_x(&but->rect);
  y = (my_fl - but->rect.ymin) / BLI_rctf_size_y(&but->rect);
  CLAMP(x, 0.0f, 1.0f);
  CLAMP(y, 0.0f, 1.0f);

  switch (hsv_but->gradient_type) {
    case UI_GRAD_SV:
      hsv[1] = x;
      hsv[2] = y;
      break;
    case UI_GRAD_HV:
      hsv[0] = x;
      hsv[2] = y;
      break;
    case UI_GRAD_HS:
      hsv[0] = x;
      hsv[1] = y;
      break;
    case UI_GRAD_H:
      hsv[0] = x;
      break;
    case UI_GRAD_S:
      hsv[1] = x;
      break;
    case UI_GRAD_V:
      hsv[2] = x;
      break;
    case UI_GRAD_L_ALT:
      hsv[2] = y;
      break;
    case UI_GRAD_V_ALT: {
      /* vertical 'value' strip */
      const float min = but->softmin, max = but->softmax;
      /* exception only for value strip - use the range set in but->min/max */
      hsv[2] = y * (max - min) + min;
      break;
    }
    default:
      BLI_assert(0);
      break;
  }

  if (snap != SNAP_OFF) {
    if (ELEM(hsv_but->gradient_type, UI_GRAD_HV, UI_GRAD_HS, UI_GRAD_H)) {
      ui_color_snap_hue(snap, &hsv[0]);
    }
  }

  ui_color_picker_to_rgb_HSVCUBE_v(hsv_but, hsv, rgb);
  ui_perceptual_to_scene_linear_space(but, rgb);

  /* clamp because with color conversion we can exceed range #34295. */
  if (hsv_but->gradient_type == UI_GRAD_V_ALT) {
    clamp_axis_max_v3(rgb, but->softmax);
  }

  copy_v3_v3(data->vec, rgb);

  data->draglastx = mx;
  data->draglasty = my;

  return changed;
}

#ifdef WITH_INPUT_NDOF
static void ui_ndofedit_but_HSVCUBE(uiButHSVCube *hsv_but,
                                    uiHandleButtonData *data,
                                    const wmNDOFMotionData *ndof,
                                    const enum eSnapType snap,
                                    const bool shift)
{
  ColorPicker *cpicker = static_cast<ColorPicker *>(hsv_but->custom_data);
  float *hsv = cpicker->hsv_perceptual;
  const float hsv_v_max = max_ff(hsv[2], hsv_but->softmax);
  float rgb[3];
  const float sensitivity = (shift ? 0.15f : 0.3f) * ndof->dt;

  ui_but_v3_get(hsv_but, rgb);
  ui_scene_linear_to_perceptual_space(hsv_but, rgb);
  ui_rgb_to_color_picker_HSVCUBE_compat_v(hsv_but, rgb, hsv);

  switch (hsv_but->gradient_type) {
    case UI_GRAD_SV:
      hsv[1] += ndof->rvec[2] * sensitivity;
      hsv[2] += ndof->rvec[0] * sensitivity;
      break;
    case UI_GRAD_HV:
      hsv[0] += ndof->rvec[2] * sensitivity;
      hsv[2] += ndof->rvec[0] * sensitivity;
      break;
    case UI_GRAD_HS:
      hsv[0] += ndof->rvec[2] * sensitivity;
      hsv[1] += ndof->rvec[0] * sensitivity;
      break;
    case UI_GRAD_H:
      hsv[0] += ndof->rvec[2] * sensitivity;
      break;
    case UI_GRAD_S:
      hsv[1] += ndof->rvec[2] * sensitivity;
      break;
    case UI_GRAD_V:
      hsv[2] += ndof->rvec[2] * sensitivity;
      break;
    case UI_GRAD_V_ALT:
    case UI_GRAD_L_ALT:
      /* vertical 'value' strip */

      /* exception only for value strip - use the range set in but->min/max */
      hsv[2] += ndof->rvec[0] * sensitivity;

      CLAMP(hsv[2], hsv_but->softmin, hsv_but->softmax);
      break;
    default:
      BLI_assert_msg(0, "invalid hsv type");
      break;
  }

  if (snap != SNAP_OFF) {
    if (ELEM(hsv_but->gradient_type, UI_GRAD_HV, UI_GRAD_HS, UI_GRAD_H)) {
      ui_color_snap_hue(snap, &hsv[0]);
    }
  }

  /* ndof specific: the changes above aren't clamping */
  hsv_clamp_v(hsv, hsv_v_max);

  ui_color_picker_to_rgb_HSVCUBE_v(hsv_but, hsv, rgb);
  ui_perceptual_to_scene_linear_space(hsv_but, rgb);

  copy_v3_v3(data->vec, rgb);
  ui_but_v3_set(hsv_but, data->vec);
}
#endif /* WITH_INPUT_NDOF */

static int ui_do_but_HSVCUBE(
    bContext *C, uiBlock *block, uiBut *but, uiHandleButtonData *data, const wmEvent *event)
{
  uiButHSVCube *hsv_but = (uiButHSVCube *)but;
  int mx = event->xy[0];
  int my = event->xy[1];
  ui_window_to_block(data->region, block, &mx, &my);

  if (data->state == BUTTON_STATE_HIGHLIGHT) {
    if (event->type == LEFTMOUSE && event->val == KM_PRESS) {
      const enum eSnapType snap = ui_event_to_snap(event);

      data->dragstartx = mx;
      data->dragstarty = my;
      data->draglastx = mx;
      data->draglasty = my;
      button_activate_state(C, but, BUTTON_STATE_NUM_EDITING);

      /* also do drag the first time */
      if (ui_numedit_but_HSVCUBE(but, data, mx, my, snap, event->modifier & KM_SHIFT)) {
        ui_numedit_apply(C, block, but, data);
      }

      return WM_UI_HANDLER_BREAK;
    }
#ifdef WITH_INPUT_NDOF
    if (event->type == NDOF_MOTION) {
      const wmNDOFMotionData *ndof = static_cast<const wmNDOFMotionData *>(event->customdata);
      const enum eSnapType snap = ui_event_to_snap(event);

      ui_ndofedit_but_HSVCUBE(hsv_but, data, ndof, snap, event->modifier & KM_SHIFT);

      button_activate_state(C, but, BUTTON_STATE_EXIT);
      ui_apply_but(C, but->block, but, data, true);

      return WM_UI_HANDLER_BREAK;
    }
#endif /* WITH_INPUT_NDOF */
    /* XXX hardcoded keymap check.... */
    if (event->type == EVT_BACKSPACEKEY && event->val == KM_PRESS) {
      if (ELEM(hsv_but->gradient_type, UI_GRAD_V_ALT, UI_GRAD_L_ALT)) {
        int len;

        /* reset only value */

        len = RNA_property_array_length(&but->rnapoin, but->rnaprop);
        if (ELEM(len, 3, 4)) {
          float rgb[3], def_hsv[3];
          float def[4];
          ColorPicker *cpicker = static_cast<ColorPicker *>(but->custom_data);
          float *hsv = cpicker->hsv_perceptual;

          RNA_property_float_get_default_array(&but->rnapoin, but->rnaprop, def);
          ui_rgb_to_color_picker_HSVCUBE_v(hsv_but, def, def_hsv);

          ui_but_v3_get(but, rgb);
          ui_rgb_to_color_picker_HSVCUBE_compat_v(hsv_but, rgb, hsv);

          def_hsv[0] = hsv[0];
          def_hsv[1] = hsv[1];

          ui_color_picker_to_rgb_HSVCUBE_v(hsv_but, def_hsv, rgb);
          ui_but_v3_set(but, rgb);

          RNA_property_update(C, &but->rnapoin, but->rnaprop);
          return WM_UI_HANDLER_BREAK;
        }
      }
    }
  }
  else if (data->state == BUTTON_STATE_NUM_EDITING) {
    if (ELEM(event->type, EVT_ESCKEY, RIGHTMOUSE)) {
      if (event->val == KM_PRESS) {
        data->cancel = true;
        data->escapecancel = true;
        button_activate_state(C, but, BUTTON_STATE_EXIT);
      }
    }
    else if ((event->type == MOUSEMOVE) || ui_event_is_snap(event)) {
      if (mx != data->draglastx || my != data->draglasty || event->type != MOUSEMOVE) {
        const enum eSnapType snap = ui_event_to_snap(event);

        if (ui_numedit_but_HSVCUBE(but, data, mx, my, snap, event->modifier & KM_SHIFT)) {
          ui_numedit_apply(C, block, but, data);
        }
      }
    }
    else if (event->type == LEFTMOUSE && event->val == KM_RELEASE) {
      button_activate_state(C, but, BUTTON_STATE_EXIT);
    }

    return WM_UI_HANDLER_BREAK;
  }

  return WM_UI_HANDLER_CONTINUE;
}

static bool ui_numedit_but_HSVCIRCLE(uiBut *but,
                                     uiHandleButtonData *data,
                                     float mx,
                                     float my,
                                     const enum eSnapType snap,
                                     const bool shift)
{
  const bool changed = true;
  ColorPicker *cpicker = static_cast<ColorPicker *>(but->custom_data);
  float *hsv = cpicker->hsv_perceptual;

  float mx_fl, my_fl;
  ui_mouse_scale_warp(data, mx, my, &mx_fl, &my_fl, shift);

#ifdef USE_CONT_MOUSE_CORRECT
  if (ui_but_is_cursor_warp(but)) {
    /* OK but can go outside bounds */
    data->ungrab_mval[0] = mx_fl;
    data->ungrab_mval[1] = my_fl;
    { /* clamp */
      const float radius = min_ff(BLI_rctf_size_x(&but->rect), BLI_rctf_size_y(&but->rect)) / 2.0f;
      const float cent[2] = {BLI_rctf_cent_x(&but->rect), BLI_rctf_cent_y(&but->rect)};
      const float len = len_v2v2(cent, data->ungrab_mval);
      if (len > radius) {
        dist_ensure_v2_v2fl(data->ungrab_mval, cent, radius);
      }
    }
  }
#endif

  rcti rect;
  BLI_rcti_rctf_copy(&rect, &but->rect);

  float rgb[3];
  ui_but_v3_get(but, rgb);
  ui_scene_linear_to_perceptual_space(but, rgb);
  ui_color_picker_rgb_to_hsv_compat(rgb, hsv);

  /* exception, when using color wheel in 'locked' value state:
   * allow choosing a hue for black values, by giving a tiny increment */
  if (cpicker->use_color_lock) {
    if (U.color_picker_type == USER_CP_CIRCLE_HSV) { /* lock */
      if (hsv[2] == 0.0f) {
        hsv[2] = 0.0001f;
      }
    }
    else {
      if (hsv[2] == 0.0f) {
        hsv[2] = 0.0001f;
      }
      hsv[2] = std::min(hsv[2], 0.9999f);
    }
  }

  /* only apply the delta motion, not absolute */
  if (shift) {
    float xpos, ypos, hsvo[3], rgbo[3];

    /* calculate original hsv again */
    copy_v3_v3(hsvo, hsv);
    copy_v3_v3(rgbo, data->origvec);
    ui_scene_linear_to_perceptual_space(but, rgbo);
    ui_color_picker_rgb_to_hsv_compat(rgbo, hsvo);

    /* and original position */
    ui_hsvcircle_pos_from_vals(cpicker, &rect, hsvo, &xpos, &ypos);

    mx_fl = xpos - (data->dragstartx - mx_fl);
    my_fl = ypos - (data->dragstarty - my_fl);
  }

  ui_hsvcircle_vals_from_pos(&rect, mx_fl, my_fl, hsv, hsv + 1);

  if ((cpicker->use_color_cubic) && (U.color_picker_type == USER_CP_CIRCLE_HSV)) {
    hsv[1] = 1.0f - sqrt3f(1.0f - hsv[1]);
  }

  if (snap != SNAP_OFF) {
    ui_color_snap_hue(snap, &hsv[0]);
  }

  ui_color_picker_hsv_to_rgb(hsv, rgb);

  if (cpicker->use_luminosity_lock) {
    if (!is_zero_v3(rgb)) {
      normalize_v3_length(rgb, cpicker->luminosity_lock_value);
    }
  }

  ui_perceptual_to_scene_linear_space(but, rgb);
  ui_but_v3_set(but, rgb);

  data->draglastx = mx;
  data->draglasty = my;

  return changed;
}

#ifdef WITH_INPUT_NDOF
static void ui_ndofedit_but_HSVCIRCLE(uiBut *but,
                                      uiHandleButtonData *data,
                                      const wmNDOFMotionData *ndof,
                                      const enum eSnapType snap,
                                      const bool shift)
{
  ColorPicker *cpicker = static_cast<ColorPicker *>(but->custom_data);
  float *hsv = cpicker->hsv_perceptual;
  float rgb[3];
  float phi, r, v[2];
  const float sensitivity = (shift ? 0.06f : 0.3f) * ndof->dt;

  ui_but_v3_get(but, rgb);
  ui_scene_linear_to_perceptual_space(but, rgb);
  ui_color_picker_rgb_to_hsv_compat(rgb, hsv);

  /* Convert current color on hue/sat disc to circular coordinates phi, r */
  phi = fmodf(hsv[0] + 0.25f, 1.0f) * -2.0f * float(M_PI);
  r = hsv[1];
  // const float sqr = r > 0.0f ? sqrtf(r) : 1; /* UNUSED */

  /* Convert to 2d vectors */
  v[0] = r * cosf(phi);
  v[1] = r * sinf(phi);

  /* Use ndof device y and x rotation to move the vector in 2d space */
  v[0] += ndof->rvec[2] * sensitivity;
  v[1] += ndof->rvec[0] * sensitivity;

  /* convert back to polar coords on circle */
  phi = atan2f(v[0], v[1]) / (2.0f * float(M_PI)) + 0.5f;

  /* use ndof Y rotation to additionally rotate hue */
  phi += ndof->rvec[1] * sensitivity * 0.5f;
  r = len_v2(v);

  /* convert back to hsv values, in range [0,1] */
  hsv[0] = phi;
  hsv[1] = r;

  /* exception, when using color wheel in 'locked' value state:
   * allow choosing a hue for black values, by giving a tiny increment */
  if (cpicker->use_color_lock) {
    if (U.color_picker_type == USER_CP_CIRCLE_HSV) { /* lock */
      if (hsv[2] == 0.0f) {
        hsv[2] = 0.0001f;
      }
    }
    else {
      if (hsv[2] == 0.0f) {
        hsv[2] = 0.0001f;
      }
      if (hsv[2] == 1.0f) {
        hsv[2] = 0.9999f;
      }
    }
  }

  if (snap != SNAP_OFF) {
    ui_color_snap_hue(snap, &hsv[0]);
  }

  hsv_clamp_v(hsv, FLT_MAX);

  ui_color_picker_hsv_to_rgb(hsv, data->vec);

  if (cpicker->use_luminosity_lock) {
    if (!is_zero_v3(data->vec)) {
      normalize_v3_length(data->vec, cpicker->luminosity_lock_value);
    }
  }

  ui_perceptual_to_scene_linear_space(but, data->vec);
  ui_but_v3_set(but, data->vec);
}
#endif /* WITH_INPUT_NDOF */

static int ui_do_but_HSVCIRCLE(
    bContext *C, uiBlock *block, uiBut *but, uiHandleButtonData *data, const wmEvent *event)
{
  ColorPicker *cpicker = static_cast<ColorPicker *>(but->custom_data);
  float *hsv = cpicker->hsv_perceptual;
  int mx = event->xy[0];
  int my = event->xy[1];
  ui_window_to_block(data->region, block, &mx, &my);

  if (data->state == BUTTON_STATE_HIGHLIGHT) {
    if (event->type == LEFTMOUSE && event->val == KM_PRESS) {
      const enum eSnapType snap = ui_event_to_snap(event);
      data->dragstartx = mx;
      data->dragstarty = my;
      data->draglastx = mx;
      data->draglasty = my;
      button_activate_state(C, but, BUTTON_STATE_NUM_EDITING);

      /* also do drag the first time */
      if (ui_numedit_but_HSVCIRCLE(but, data, mx, my, snap, event->modifier & KM_SHIFT)) {
        ui_numedit_apply(C, block, but, data);
      }

      return WM_UI_HANDLER_BREAK;
    }
#ifdef WITH_INPUT_NDOF
    if (event->type == NDOF_MOTION) {
      const enum eSnapType snap = ui_event_to_snap(event);
      const wmNDOFMotionData *ndof = static_cast<const wmNDOFMotionData *>(event->customdata);

      ui_ndofedit_but_HSVCIRCLE(but, data, ndof, snap, event->modifier & KM_SHIFT);

      button_activate_state(C, but, BUTTON_STATE_EXIT);
      ui_apply_but(C, but->block, but, data, true);

      return WM_UI_HANDLER_BREAK;
    }
#endif /* WITH_INPUT_NDOF */
    /* XXX hardcoded keymap check.... */
    if (event->type == EVT_BACKSPACEKEY && event->val == KM_PRESS) {
      int len;

      /* reset only saturation */

      len = RNA_property_array_length(&but->rnapoin, but->rnaprop);
      if (len >= 3) {
        float rgb[3], def_hsv[3];
        float *def = static_cast<float *>(MEM_callocN(sizeof(float) * len, __func__));

        RNA_property_float_get_default_array(&but->rnapoin, but->rnaprop, def);
        ui_color_picker_hsv_to_rgb(def, def_hsv);

        ui_but_v3_get(but, rgb);
        ui_color_picker_rgb_to_hsv_compat(rgb, hsv);

        def_hsv[0] = hsv[0];
        def_hsv[2] = hsv[2];

        hsv_to_rgb_v(def_hsv, rgb);
        ui_but_v3_set(but, rgb);

        RNA_property_update(C, &but->rnapoin, but->rnaprop);

        MEM_freeN(def);
      }
      return WM_UI_HANDLER_BREAK;
    }
  }
  else if (data->state == BUTTON_STATE_NUM_EDITING) {
    if (ELEM(event->type, EVT_ESCKEY, RIGHTMOUSE)) {
      if (event->val == KM_PRESS) {
        data->cancel = true;
        data->escapecancel = true;
        button_activate_state(C, but, BUTTON_STATE_EXIT);
      }
    }
    /* XXX hardcoded keymap check.... */
    else if (event->type == WHEELDOWNMOUSE) {
      hsv[2] = clamp_f(hsv[2] - 0.05f, 0.0f, 1.0f);
      ui_but_hsv_set(but); /* converts to rgb */
      ui_numedit_apply(C, block, but, data);
    }
    else if (event->type == WHEELUPMOUSE) {
      hsv[2] = clamp_f(hsv[2] + 0.05f, 0.0f, 1.0f);
      ui_but_hsv_set(but); /* converts to rgb */
      ui_numedit_apply(C, block, but, data);
    }
    else if ((event->type == MOUSEMOVE) || ui_event_is_snap(event)) {
      if (mx != data->draglastx || my != data->draglasty || event->type != MOUSEMOVE) {
        const enum eSnapType snap = ui_event_to_snap(event);

        if (ui_numedit_but_HSVCIRCLE(but, data, mx, my, snap, event->modifier & KM_SHIFT)) {
          ui_numedit_apply(C, block, but, data);
        }
      }
    }
    else if (event->type == LEFTMOUSE && event->val == KM_RELEASE) {
      button_activate_state(C, but, BUTTON_STATE_EXIT);
    }
    return WM_UI_HANDLER_BREAK;
  }

  return WM_UI_HANDLER_CONTINUE;
}

static bool ui_numedit_but_COLORBAND(uiBut *but, uiHandleButtonData *data, int mx)
{
  bool changed = false;

  if (data->draglastx == mx) {
    return changed;
  }

  if (data->coba->tot == 0) {
    return changed;
  }

  const float dx = float(mx - data->draglastx) / BLI_rctf_size_x(&but->rect);
  data->dragcbd->pos += dx;
  CLAMP(data->dragcbd->pos, 0.0f, 1.0f);

  BKE_colorband_update_sort(data->coba);
  data->dragcbd = data->coba->data + data->coba->cur; /* because qsort */

  data->draglastx = mx;
  changed = true;

  return changed;
}

static int ui_do_but_COLORBAND(
    bContext *C, uiBlock *block, uiBut *but, uiHandleButtonData *data, const wmEvent *event)
{
  int mx = event->xy[0];
  int my = event->xy[1];
  ui_window_to_block(data->region, block, &mx, &my);

  if (data->state == BUTTON_STATE_HIGHLIGHT) {
    if (event->type == LEFTMOUSE && event->val == KM_PRESS) {
      ColorBand *coba = (ColorBand *)but->poin;

      if (event->modifier & KM_CTRL) {
        /* insert new key on mouse location */
        const float pos = float(mx - but->rect.xmin) / BLI_rctf_size_x(&but->rect);
        BKE_colorband_element_add(coba, pos);
        button_activate_state(C, but, BUTTON_STATE_EXIT);
      }
      else {
        CBData *cbd;
        /* ignore zoom-level for mindist */
        int mindist = (50 * UI_SCALE_FAC) * block->aspect;
        int xco;
        data->dragstartx = mx;
        data->dragstarty = my;
        data->draglastx = mx;
        data->draglasty = my;

        /* activate new key when mouse is close */
        int a;
        for (a = 0, cbd = coba->data; a < coba->tot; a++, cbd++) {
          xco = but->rect.xmin + (cbd->pos * BLI_rctf_size_x(&but->rect));
          xco = abs(xco - mx);
          if (a == coba->cur) {
            /* Selected one disadvantage. */
            xco += 5;
          }
          if (xco < mindist) {
            coba->cur = a;
            mindist = xco;
          }
        }

        data->dragcbd = coba->data + coba->cur;
        data->dragfstart = data->dragcbd->pos;
        button_activate_state(C, but, BUTTON_STATE_NUM_EDITING);
      }

      return WM_UI_HANDLER_BREAK;
    }
  }
  else if (data->state == BUTTON_STATE_NUM_EDITING) {
    if (event->type == MOUSEMOVE) {
      if (mx != data->draglastx || my != data->draglasty) {
        if (ui_numedit_but_COLORBAND(but, data, mx)) {
          ui_numedit_apply(C, block, but, data);
        }
      }
    }
    else if (event->type == LEFTMOUSE && event->val == KM_RELEASE) {
      button_activate_state(C, but, BUTTON_STATE_EXIT);
    }
    else if (ELEM(event->type, EVT_ESCKEY, RIGHTMOUSE)) {
      if (event->val == KM_PRESS) {
        data->dragcbd->pos = data->dragfstart;
        BKE_colorband_update_sort(data->coba);
        data->cancel = true;
        data->escapecancel = true;
        button_activate_state(C, but, BUTTON_STATE_EXIT);
      }
    }
    return WM_UI_HANDLER_BREAK;
  }

  return WM_UI_HANDLER_CONTINUE;
}

static bool ui_numedit_but_CURVE(uiBlock *block,
                                 uiBut *but,
                                 uiHandleButtonData *data,
                                 int evtx,
                                 int evty,
                                 bool snap,
                                 const bool shift)
{
  CurveMapping *cumap = (CurveMapping *)but->poin;
  CurveMap *cuma = cumap->cm + cumap->cur;
  CurveMapPoint *cmp = cuma->curve;
  bool changed = false;

  /* evtx evty and drag coords are absolute mouse-coords,
   * prevents errors when editing when layout changes. */
  int mx = evtx;
  int my = evty;
  ui_window_to_block(data->region, block, &mx, &my);
  int dragx = data->draglastx;
  int dragy = data->draglasty;
  ui_window_to_block(data->region, block, &dragx, &dragy);

  const float zoomx = BLI_rctf_size_x(&but->rect) / BLI_rctf_size_x(&cumap->curr);
  const float zoomy = BLI_rctf_size_y(&but->rect) / BLI_rctf_size_y(&cumap->curr);

  if (snap) {
    float d[2];

    d[0] = mx - data->dragstartx;
    d[1] = my - data->dragstarty;

    if (len_squared_v2(d) < (3.0f * 3.0f)) {
      snap = false;
    }
  }

  float fx = (mx - dragx) / zoomx;
  float fy = (my - dragy) / zoomy;

  if (data->dragsel != -1) {
    CurveMapPoint *cmp_last = nullptr;
    const float mval_factor = ui_mouse_scale_warp_factor(shift);
    bool moved_point = false; /* for ctrl grid, can't use orig coords because of sorting */

    fx *= mval_factor;
    fy *= mval_factor;

    for (int a = 0; a < cuma->totpoint; a++) {
      if (cmp[a].flag & CUMA_SELECT) {
        const float origx = cmp[a].x, origy = cmp[a].y;
        cmp[a].x += fx;
        cmp[a].y += fy;
        if (snap) {
          cmp[a].x = 0.125f * roundf(8.0f * cmp[a].x);
          cmp[a].y = 0.125f * roundf(8.0f * cmp[a].y);
        }
        if (cmp[a].x != origx || cmp[a].y != origy) {
          moved_point = true;
        }

        cmp_last = &cmp[a];
      }
    }

    BKE_curvemapping_changed(cumap, false);

    if (moved_point) {
      data->draglastx = evtx;
      data->draglasty = evty;
      changed = true;

#ifdef USE_CONT_MOUSE_CORRECT
      /* NOTE: using 'cmp_last' is weak since there may be multiple points selected,
       * but in practice this isn't really an issue */
      if (ui_but_is_cursor_warp(but)) {
        /* OK but can go outside bounds */
        data->ungrab_mval[0] = but->rect.xmin + ((cmp_last->x - cumap->curr.xmin) * zoomx);
        data->ungrab_mval[1] = but->rect.ymin + ((cmp_last->y - cumap->curr.ymin) * zoomy);
        BLI_rctf_clamp_pt_v(&but->rect, data->ungrab_mval);
      }
#endif
    }

    data->dragchange = true; /* mark for selection */
  }
  else {
    /* clamp for clip */
    if (cumap->flag & CUMA_DO_CLIP) {
      if (cumap->curr.xmin - fx < cumap->clipr.xmin) {
        fx = cumap->curr.xmin - cumap->clipr.xmin;
      }
      else if (cumap->curr.xmax - fx > cumap->clipr.xmax) {
        fx = cumap->curr.xmax - cumap->clipr.xmax;
      }
      if (cumap->curr.ymin - fy < cumap->clipr.ymin) {
        fy = cumap->curr.ymin - cumap->clipr.ymin;
      }
      else if (cumap->curr.ymax - fy > cumap->clipr.ymax) {
        fy = cumap->curr.ymax - cumap->clipr.ymax;
      }
    }

    cumap->curr.xmin -= fx;
    cumap->curr.ymin -= fy;
    cumap->curr.xmax -= fx;
    cumap->curr.ymax -= fy;

    data->draglastx = evtx;
    data->draglasty = evty;

    changed = true;
  }

  return changed;
}

static int ui_do_but_CURVE(
    bContext *C, uiBlock *block, uiBut *but, uiHandleButtonData *data, const wmEvent *event)
{
  bool changed = false;
  Scene *scene = CTX_data_scene(C);
  ViewLayer *view_layer = CTX_data_view_layer(C);

  int mx = event->xy[0];
  int my = event->xy[1];
  ui_window_to_block(data->region, block, &mx, &my);

  if (data->state == BUTTON_STATE_HIGHLIGHT) {
    if (event->type == LEFTMOUSE && event->val == KM_PRESS) {
      CurveMapping *cumap = (CurveMapping *)but->poin;
      CurveMap *cuma = cumap->cm + cumap->cur;
      const float m_xy[2] = {float(mx), float(my)};
      float dist_min_sq = square_f(UI_SCALE_FAC * 14.0f); /* 14 pixels radius */
      int sel = -1;

      if (event->modifier & KM_CTRL) {
        float f_xy[2];
        BLI_rctf_transform_pt_v(&cumap->curr, &but->rect, f_xy, m_xy);

        BKE_curvemap_insert(cuma, f_xy[0], f_xy[1]);
        BKE_curvemapping_changed(cumap, false);
        changed = true;
      }

      /* check for selecting of a point */
      CurveMapPoint *cmp = cuma->curve; /* ctrl adds point, new malloc */
      for (int a = 0; a < cuma->totpoint; a++) {
        float f_xy[2];
        BLI_rctf_transform_pt_v(&but->rect, &cumap->curr, f_xy, &cmp[a].x);
        const float dist_sq = len_squared_v2v2(m_xy, f_xy);
        if (dist_sq < dist_min_sq) {
          sel = a;
          dist_min_sq = dist_sq;
        }
      }

      if (sel == -1) {
        float f_xy[2], f_xy_prev[2];

        /* if the click didn't select anything, check if it's clicked on the
         * curve itself, and if so, add a point */
        cmp = cuma->table;

        BLI_rctf_transform_pt_v(&but->rect, &cumap->curr, f_xy, &cmp[0].x);

        /* with 160px height 8px should translate to the old 0.05 coefficient at no zoom */
        dist_min_sq = square_f(UI_SCALE_FAC * 8.0f);

        /* loop through the curve segment table and find what's near the mouse. */
        for (int i = 1; i <= CM_TABLE; i++) {
          copy_v2_v2(f_xy_prev, f_xy);
          BLI_rctf_transform_pt_v(&but->rect, &cumap->curr, f_xy, &cmp[i].x);

          if (dist_squared_to_line_segment_v2(m_xy, f_xy_prev, f_xy) < dist_min_sq) {
            BLI_rctf_transform_pt_v(&cumap->curr, &but->rect, f_xy, m_xy);

            BKE_curvemap_insert(cuma, f_xy[0], f_xy[1]);
            BKE_curvemapping_changed(cumap, false);

            changed = true;

            /* reset cmp back to the curve points again,
             * rather than drawing segments */
            cmp = cuma->curve;

            /* find newly added point and make it 'sel' */
            for (int a = 0; a < cuma->totpoint; a++) {
              if (cmp[a].x == f_xy[0]) {
                sel = a;
              }
            }
            break;
          }
        }
      }

      if (sel != -1) {
        /* ok, we move a point */
        /* deselect all if this one is deselect. except if we hold shift */
        if ((event->modifier & KM_SHIFT) == 0) {
          for (int a = 0; a < cuma->totpoint; a++) {
            cmp[a].flag &= ~CUMA_SELECT;
          }
          cmp[sel].flag |= CUMA_SELECT;
        }
        else {
          cmp[sel].flag ^= CUMA_SELECT;
        }
      }
      else {
        /* move the view */
        data->cancel = true;
      }

      data->dragsel = sel;

      data->dragstartx = event->xy[0];
      data->dragstarty = event->xy[1];
      data->draglastx = event->xy[0];
      data->draglasty = event->xy[1];

      button_activate_state(C, but, BUTTON_STATE_NUM_EDITING);
      return WM_UI_HANDLER_BREAK;
    }
  }
  else if (data->state == BUTTON_STATE_NUM_EDITING) {
    if (event->type == MOUSEMOVE) {
      if (event->xy[0] != data->draglastx || event->xy[1] != data->draglasty) {

        if (ui_numedit_but_CURVE(block,
                                 but,
                                 data,
                                 event->xy[0],
                                 event->xy[1],
                                 event->modifier & KM_CTRL,
                                 event->modifier & KM_SHIFT))
        {
          ui_numedit_apply(C, block, but, data);
        }
      }
    }
    else if (event->type == LEFTMOUSE && event->val == KM_RELEASE) {
      if (data->dragsel != -1) {
        CurveMapping *cumap = (CurveMapping *)but->poin;
        CurveMap *cuma = cumap->cm + cumap->cur;
        CurveMapPoint *cmp = cuma->curve;

        if (data->dragchange == false) {
          /* deselect all, select one */
          if ((event->modifier & KM_SHIFT) == 0) {
            for (int a = 0; a < cuma->totpoint; a++) {
              cmp[a].flag &= ~CUMA_SELECT;
            }
            cmp[data->dragsel].flag |= CUMA_SELECT;
          }
        }
        else {
          BKE_curvemapping_changed(cumap, true); /* remove doubles */
          BKE_paint_invalidate_cursor_overlay(scene, view_layer, cumap);
        }
      }

      button_activate_state(C, but, BUTTON_STATE_EXIT);
    }

    return WM_UI_HANDLER_BREAK;
  }

  /* UNUSED but keep for now */
  (void)changed;

  return WM_UI_HANDLER_CONTINUE;
}

/* Same as ui_numedit_but_CURVE with some smaller changes. */
static bool ui_numedit_but_CURVEPROFILE(uiBlock *block,
                                        uiBut *but,
                                        uiHandleButtonData *data,
                                        int evtx,
                                        int evty,
                                        bool snap,
                                        const bool shift)
{
  CurveProfile *profile = (CurveProfile *)but->poin;
  CurveProfilePoint *pts = profile->path;
  bool changed = false;

  /* evtx evty and drag coords are absolute mouse-coords,
   * prevents errors when editing when layout changes. */
  int mx = evtx;
  int my = evty;
  ui_window_to_block(data->region, block, &mx, &my);
  int dragx = data->draglastx;
  int dragy = data->draglasty;
  ui_window_to_block(data->region, block, &dragx, &dragy);

  const float zoomx = BLI_rctf_size_x(&but->rect) / BLI_rctf_size_x(&profile->view_rect);
  const float zoomy = BLI_rctf_size_y(&but->rect) / BLI_rctf_size_y(&profile->view_rect);

  if (snap) {
    const float d[2] = {float(mx - data->dragstartx), float(data->dragstarty)};
    if (len_squared_v2(d) < (9.0f * UI_SCALE_FAC)) {
      snap = false;
    }
  }

  float fx = (mx - dragx) / zoomx;
  float fy = (my - dragy) / zoomy;

  if (data->dragsel != -1) {
    float last_x, last_y;
    const float mval_factor = ui_mouse_scale_warp_factor(shift);
    bool moved_point = false; /* for ctrl grid, can't use orig coords because of sorting */

    fx *= mval_factor;
    fy *= mval_factor;

    /* Move all selected points. */
    const float delta[2] = {fx, fy};
    for (int a = 0; a < profile->path_len; a++) {
      /* Don't move the last and first control points. */
      if (pts[a].flag & PROF_SELECT) {
        moved_point |= BKE_curveprofile_move_point(profile, &pts[a], snap, delta);
        last_x = pts[a].x;
        last_y = pts[a].y;
      }
      else {
        /* Move handles when they're selected but the control point isn't. */
        if (ELEM(pts[a].h2, HD_FREE, HD_ALIGN) && pts[a].flag == PROF_H1_SELECT) {
          moved_point |= BKE_curveprofile_move_handle(&pts[a], true, snap, delta);
          last_x = pts[a].h1_loc[0];
          last_y = pts[a].h1_loc[1];
        }
        if (ELEM(pts[a].h2, HD_FREE, HD_ALIGN) && pts[a].flag == PROF_H2_SELECT) {
          moved_point |= BKE_curveprofile_move_handle(&pts[a], false, snap, delta);
          last_x = pts[a].h2_loc[0];
          last_y = pts[a].h2_loc[1];
        }
      }
    }

    BKE_curveprofile_update(profile, PROF_UPDATE_NONE);

    if (moved_point) {
      data->draglastx = evtx;
      data->draglasty = evty;
      changed = true;
#ifdef USE_CONT_MOUSE_CORRECT
      /* NOTE: using 'cmp_last' is weak since there may be multiple points selected,
       * but in practice this isn't really an issue */
      if (ui_but_is_cursor_warp(but)) {
        /* OK but can go outside bounds */
        data->ungrab_mval[0] = but->rect.xmin + ((last_x - profile->view_rect.xmin) * zoomx);
        data->ungrab_mval[1] = but->rect.ymin + ((last_y - profile->view_rect.ymin) * zoomy);
        BLI_rctf_clamp_pt_v(&but->rect, data->ungrab_mval);
      }
#endif
    }
    data->dragchange = true; /* mark for selection */
  }
  else {
    /* Clamp the view rect when clipping is on. */
    if (profile->flag & PROF_USE_CLIP) {
      if (profile->view_rect.xmin - fx < profile->clip_rect.xmin) {
        fx = profile->view_rect.xmin - profile->clip_rect.xmin;
      }
      else if (profile->view_rect.xmax - fx > profile->clip_rect.xmax) {
        fx = profile->view_rect.xmax - profile->clip_rect.xmax;
      }
      if (profile->view_rect.ymin - fy < profile->clip_rect.ymin) {
        fy = profile->view_rect.ymin - profile->clip_rect.ymin;
      }
      else if (profile->view_rect.ymax - fy > profile->clip_rect.ymax) {
        fy = profile->view_rect.ymax - profile->clip_rect.ymax;
      }
    }

    profile->view_rect.xmin -= fx;
    profile->view_rect.ymin -= fy;
    profile->view_rect.xmax -= fx;
    profile->view_rect.ymax -= fy;

    data->draglastx = evtx;
    data->draglasty = evty;

    changed = true;
  }

  return changed;
}

/**
 * Helper for #ui_do_but_CURVEPROFILE. Used to tell whether to select a control point's handles.
 */
static bool point_draw_handles(CurveProfilePoint *point)
{
  return (point->flag & PROF_SELECT &&
          (ELEM(point->h1, HD_FREE, HD_ALIGN) || ELEM(point->h2, HD_FREE, HD_ALIGN))) ||
         ELEM(point->flag, PROF_H1_SELECT, PROF_H2_SELECT);
}

/**
 * Interaction for curve profile widget.
 * \note Uses hardcoded keys rather than the keymap.
 */
static int ui_do_but_CURVEPROFILE(
    bContext *C, uiBlock *block, uiBut *but, uiHandleButtonData *data, const wmEvent *event)
{
  CurveProfile *profile = (CurveProfile *)but->poin;
  int mx = event->xy[0];
  int my = event->xy[1];

  ui_window_to_block(data->region, block, &mx, &my);

  /* Move selected control points. */
  if (event->type == EVT_GKEY && event->val == KM_RELEASE) {
    data->dragstartx = mx;
    data->dragstarty = my;
    data->draglastx = mx;
    data->draglasty = my;
    button_activate_state(C, but, BUTTON_STATE_NUM_EDITING);
    return WM_UI_HANDLER_BREAK;
  }

  /* Delete selected control points. */
  if (event->type == EVT_XKEY && event->val == KM_RELEASE) {
    BKE_curveprofile_remove_by_flag(profile, PROF_SELECT);
    BKE_curveprofile_update(profile, PROF_UPDATE_NONE);
    button_activate_state(C, but, BUTTON_STATE_EXIT);
    return WM_UI_HANDLER_BREAK;
  }

  /* Selecting, adding, and starting point movements. */
  if (data->state == BUTTON_STATE_HIGHLIGHT) {
    if (event->type == LEFTMOUSE && event->val == KM_PRESS) {
      const float m_xy[2] = {float(mx), float(my)};

      if (event->modifier & KM_CTRL) {
        float f_xy[2];
        BLI_rctf_transform_pt_v(&profile->view_rect, &but->rect, f_xy, m_xy);

        BKE_curveprofile_insert(profile, f_xy[0], f_xy[1]);
        BKE_curveprofile_update(profile, PROF_UPDATE_CLIP);
      }

      /* Check for selecting of a point by finding closest point in radius. */
      CurveProfilePoint *pts = profile->path;
      /* 14 pixels radius for selecting points. */
      float dist_min_sq = square_f(UI_SCALE_FAC * 14.0f);
      int i_selected = -1;
      short selection_type = 0; /* For handle selection. */
      for (int i = 0; i < profile->path_len; i++) {
        float f_xy[2];
        BLI_rctf_transform_pt_v(&but->rect, &profile->view_rect, f_xy, &pts[i].x);
        float dist_sq = len_squared_v2v2(m_xy, f_xy);
        if (dist_sq < dist_min_sq) {
          i_selected = i;
          selection_type = PROF_SELECT;
          dist_min_sq = dist_sq;
        }

        /* Also select handles if the point is selected and it has the right handle type. */
        if (point_draw_handles(&pts[i])) {
          if (ELEM(profile->path[i].h1, HD_FREE, HD_ALIGN)) {
            BLI_rctf_transform_pt_v(&but->rect, &profile->view_rect, f_xy, pts[i].h1_loc);
            dist_sq = len_squared_v2v2(m_xy, f_xy);
            if (dist_sq < dist_min_sq) {
              i_selected = i;
              selection_type = PROF_H1_SELECT;
              dist_min_sq = dist_sq;
            }
          }
          if (ELEM(profile->path[i].h2, HD_FREE, HD_ALIGN)) {
            BLI_rctf_transform_pt_v(&but->rect, &profile->view_rect, f_xy, pts[i].h2_loc);
            dist_sq = len_squared_v2v2(m_xy, f_xy);
            if (dist_sq < dist_min_sq) {
              i_selected = i;
              selection_type = PROF_H2_SELECT;
              dist_min_sq = dist_sq;
            }
          }
        }
      }

      /* Add a point if the click was close to the path but not a control point or handle. */
      if (i_selected == -1) {
        float f_xy[2], f_xy_prev[2];
        CurveProfilePoint *table = profile->table;
        BLI_rctf_transform_pt_v(&but->rect, &profile->view_rect, f_xy, &table[0].x);

        dist_min_sq = square_f(UI_SCALE_FAC * 8.0f); /* 8 pixel radius from each table point. */

        /* Loop through the path's high resolution table and find what's near the click. */
        for (int i = 1; i <= BKE_curveprofile_table_size(profile); i++) {
          copy_v2_v2(f_xy_prev, f_xy);
          BLI_rctf_transform_pt_v(&but->rect, &profile->view_rect, f_xy, &table[i].x);

          if (dist_squared_to_line_segment_v2(m_xy, f_xy_prev, f_xy) < dist_min_sq) {
            BLI_rctf_transform_pt_v(&profile->view_rect, &but->rect, f_xy, m_xy);

            CurveProfilePoint *new_pt = BKE_curveprofile_insert(profile, f_xy[0], f_xy[1]);
            BKE_curveprofile_update(profile, PROF_UPDATE_CLIP);

            /* Get the index of the newly added point. */
            i_selected = int(new_pt - profile->path);
            BLI_assert(i_selected >= 0 && i_selected <= profile->path_len);
            selection_type = PROF_SELECT;
            break;
          }
        }
      }

      /* Change the flag for the point(s) if one was selected or added. */
      if (i_selected != -1) {
        /* Deselect all if this one is deselected, except if we hold shift. */
        if (event->modifier & KM_SHIFT) {
          pts[i_selected].flag ^= selection_type;
        }
        else {
          for (int i = 0; i < profile->path_len; i++) {
            // pts[i].flag &= ~(PROF_SELECT | PROF_H1_SELECT | PROF_H2_SELECT);
            profile->path[i].flag &= ~(PROF_SELECT | PROF_H1_SELECT | PROF_H2_SELECT);
          }
          profile->path[i_selected].flag |= selection_type;
        }
      }
      else {
        /* Move the view. */
        data->cancel = true;
      }

      data->dragsel = i_selected;

      data->dragstartx = mx;
      data->dragstarty = my;
      data->draglastx = mx;
      data->draglasty = my;

      button_activate_state(C, but, BUTTON_STATE_NUM_EDITING);
      return WM_UI_HANDLER_BREAK;
    }
  }
  else if (data->state == BUTTON_STATE_NUM_EDITING) { /* Do control point movement. */
    if (event->type == MOUSEMOVE) {
      if (mx != data->draglastx || my != data->draglasty) {
        if (ui_numedit_but_CURVEPROFILE(
                block, but, data, mx, my, event->modifier & KM_CTRL, event->modifier & KM_SHIFT))
        {
          ui_numedit_apply(C, block, but, data);
        }
      }
    }
    else if (event->type == LEFTMOUSE && event->val == KM_RELEASE) {
      /* Finish move. */
      if (data->dragsel != -1) {

        if (data->dragchange == false) {
          /* Deselect all, select one. */
        }
        else {
          /* Remove doubles, clip after move. */
          BKE_curveprofile_update(profile, PROF_UPDATE_REMOVE_DOUBLES | PROF_UPDATE_CLIP);
        }
      }
      button_activate_state(C, but, BUTTON_STATE_EXIT);
    }
    return WM_UI_HANDLER_BREAK;
  }

  return WM_UI_HANDLER_CONTINUE;
}

static bool ui_numedit_but_HISTOGRAM(uiBut *but, uiHandleButtonData *data, int mx, int my)
{
  Histogram *hist = (Histogram *)but->poin;
  const bool changed = true;
  const float dy = my - data->draglasty;

  /* scale histogram values (dy / 10 for better control) */
  const float yfac = min_ff(pow2f(hist->ymax), 1.0f) * 0.5f;
  hist->ymax += (dy * 0.1f) * yfac;

  /* 0.1 allows us to see HDR colors up to 10 */
  CLAMP(hist->ymax, 0.1f, 100.0f);

  data->draglastx = mx;
  data->draglasty = my;

  return changed;
}

static int ui_do_but_HISTOGRAM(
    bContext *C, uiBlock *block, uiBut *but, uiHandleButtonData *data, const wmEvent *event)
{
  int mx = event->xy[0];
  int my = event->xy[1];
  ui_window_to_block(data->region, block, &mx, &my);

  if (data->state == BUTTON_STATE_HIGHLIGHT) {
    if (event->type == LEFTMOUSE && event->val == KM_PRESS) {
      data->dragstartx = mx;
      data->dragstarty = my;
      data->draglastx = mx;
      data->draglasty = my;
      button_activate_state(C, but, BUTTON_STATE_NUM_EDITING);

      /* also do drag the first time */
      if (ui_numedit_but_HISTOGRAM(but, data, mx, my)) {
        ui_numedit_apply(C, block, but, data);
      }

      return WM_UI_HANDLER_BREAK;
    }
    /* XXX hardcoded keymap check.... */
    if (event->type == EVT_BACKSPACEKEY && event->val == KM_PRESS) {
      Histogram *hist = (Histogram *)but->poin;
      hist->ymax = 1.0f;

      button_activate_state(C, but, BUTTON_STATE_EXIT);
      return WM_UI_HANDLER_BREAK;
    }
  }
  else if (data->state == BUTTON_STATE_NUM_EDITING) {
    if (event->type == EVT_ESCKEY) {
      if (event->val == KM_PRESS) {
        data->cancel = true;
        data->escapecancel = true;
        button_activate_state(C, but, BUTTON_STATE_EXIT);
      }
    }
    else if (event->type == MOUSEMOVE) {
      if (mx != data->draglastx || my != data->draglasty) {
        if (ui_numedit_but_HISTOGRAM(but, data, mx, my)) {
          ui_numedit_apply(C, block, but, data);
        }
      }
    }
    else if (event->type == LEFTMOUSE && event->val == KM_RELEASE) {
      button_activate_state(C, but, BUTTON_STATE_EXIT);
    }
    return WM_UI_HANDLER_BREAK;
  }

  return WM_UI_HANDLER_CONTINUE;
}

static bool ui_numedit_but_WAVEFORM(uiBut *but, uiHandleButtonData *data, int mx, int my)
{
  Scopes *scopes = (Scopes *)but->poin;
  const bool changed = true;

  const float dy = my - data->draglasty;

  /* scale waveform values */
  scopes->wavefrm_yfac += dy / 200.0f;

  CLAMP(scopes->wavefrm_yfac, 0.5f, 2.0f);

  data->draglastx = mx;
  data->draglasty = my;

  return changed;
}

static int ui_do_but_WAVEFORM(
    bContext *C, uiBlock *block, uiBut *but, uiHandleButtonData *data, const wmEvent *event)
{
  int mx = event->xy[0];
  int my = event->xy[1];
  ui_window_to_block(data->region, block, &mx, &my);

  if (data->state == BUTTON_STATE_HIGHLIGHT) {
    if (event->type == LEFTMOUSE && event->val == KM_PRESS) {
      data->dragstartx = mx;
      data->dragstarty = my;
      data->draglastx = mx;
      data->draglasty = my;
      button_activate_state(C, but, BUTTON_STATE_NUM_EDITING);

      /* also do drag the first time */
      if (ui_numedit_but_WAVEFORM(but, data, mx, my)) {
        ui_numedit_apply(C, block, but, data);
      }

      return WM_UI_HANDLER_BREAK;
    }
    /* XXX hardcoded keymap check.... */
    if (event->type == EVT_BACKSPACEKEY && event->val == KM_PRESS) {
      Scopes *scopes = (Scopes *)but->poin;
      scopes->wavefrm_yfac = 1.0f;

      button_activate_state(C, but, BUTTON_STATE_EXIT);
      return WM_UI_HANDLER_BREAK;
    }
  }
  else if (data->state == BUTTON_STATE_NUM_EDITING) {
    if (event->type == EVT_ESCKEY) {
      if (event->val == KM_PRESS) {
        data->cancel = true;
        data->escapecancel = true;
        button_activate_state(C, but, BUTTON_STATE_EXIT);
      }
    }
    else if (event->type == MOUSEMOVE) {
      if (mx != data->draglastx || my != data->draglasty) {
        if (ui_numedit_but_WAVEFORM(but, data, mx, my)) {
          ui_numedit_apply(C, block, but, data);
        }
      }
    }
    else if (event->type == LEFTMOUSE && event->val == KM_RELEASE) {
      button_activate_state(C, but, BUTTON_STATE_EXIT);
    }
    return WM_UI_HANDLER_BREAK;
  }

  return WM_UI_HANDLER_CONTINUE;
}

static int ui_do_but_LINK(bContext *C, uiBut *but, uiHandleButtonData *data, const wmEvent *event)
{
  copy_v2_v2_int(but->linkto, event->mval);

  if (data->state == BUTTON_STATE_HIGHLIGHT) {
    if (event->type == LEFTMOUSE && event->val == KM_PRESS) {
      button_activate_state(C, but, BUTTON_STATE_WAIT_RELEASE);
      return WM_UI_HANDLER_BREAK;
    }
    else if (event->type == LEFTMOUSE && but->block->handle) {
      button_activate_state(C, but, BUTTON_STATE_EXIT);
      return WM_UI_HANDLER_BREAK;
    }
  }
  else if (data->state == BUTTON_STATE_WAIT_RELEASE) {

    if (event->type == LEFTMOUSE && event->val != KM_PRESS) {
      if (!(but->flag & UI_SELECT))
        data->cancel = true;
      button_activate_state(C, but, BUTTON_STATE_EXIT);
      return WM_UI_HANDLER_BREAK;
    }
  }

  return WM_UI_HANDLER_CONTINUE;
}

static bool ui_numedit_but_TRACKPREVIEW(
    bContext *C, uiBut *but, uiHandleButtonData *data, int mx, int my, const bool shift)
{
  MovieClipScopes *scopes = (MovieClipScopes *)but->poin;
  const bool changed = true;

  float dx = mx - data->draglastx;
  float dy = my - data->draglasty;

  if (shift) {
    dx /= 5.0f;
    dy /= 5.0f;
  }

  if (!scopes->track_locked) {
    const MovieClip *clip = CTX_data_edit_movieclip(C);
    const int clip_framenr = BKE_movieclip_remap_scene_to_clip_frame(clip, scopes->scene_framenr);
    if (scopes->marker->framenr != clip_framenr) {
      scopes->marker = BKE_tracking_marker_ensure(scopes->track, clip_framenr);
    }

    scopes->marker->flag &= ~(MARKER_DISABLED | MARKER_TRACKED);
    scopes->marker->pos[0] += -dx * scopes->slide_scale[0] / BLI_rctf_size_x(&but->block->rect);
    scopes->marker->pos[1] += -dy * scopes->slide_scale[1] / BLI_rctf_size_y(&but->block->rect);

    WM_event_add_notifier(C, NC_MOVIECLIP | NA_EDITED, nullptr);
  }

  scopes->ok = 0;

  data->draglastx = mx;
  data->draglasty = my;

  return changed;
}

static int ui_do_but_TRACKPREVIEW(
    bContext *C, uiBlock *block, uiBut *but, uiHandleButtonData *data, const wmEvent *event)
{
  int mx = event->xy[0];
  int my = event->xy[1];
  ui_window_to_block(data->region, block, &mx, &my);

  if (data->state == BUTTON_STATE_HIGHLIGHT) {
    if (event->type == LEFTMOUSE && event->val == KM_PRESS) {
      data->dragstartx = mx;
      data->dragstarty = my;
      data->draglastx = mx;
      data->draglasty = my;
      button_activate_state(C, but, BUTTON_STATE_NUM_EDITING);

      /* also do drag the first time */
      if (ui_numedit_but_TRACKPREVIEW(C, but, data, mx, my, event->modifier & KM_SHIFT)) {
        ui_numedit_apply(C, block, but, data);
      }

      return WM_UI_HANDLER_BREAK;
    }
  }
  else if (data->state == BUTTON_STATE_NUM_EDITING) {
    if (event->type == EVT_ESCKEY) {
      if (event->val == KM_PRESS) {
        data->cancel = true;
        data->escapecancel = true;
        button_activate_state(C, but, BUTTON_STATE_EXIT);
      }
    }
    else if (event->type == MOUSEMOVE) {
      if (mx != data->draglastx || my != data->draglasty) {
        if (ui_numedit_but_TRACKPREVIEW(C, but, data, mx, my, event->modifier & KM_SHIFT)) {
          ui_numedit_apply(C, block, but, data);
        }
      }
    }
    else if (event->type == LEFTMOUSE && event->val == KM_RELEASE) {
      button_activate_state(C, but, BUTTON_STATE_EXIT);
    }
    return WM_UI_HANDLER_BREAK;
  }

  return WM_UI_HANDLER_CONTINUE;
}

static int ui_do_button(bContext *C, uiBlock *block, uiBut *but, const wmEvent *event)
{
  uiHandleButtonData *data = but->active;
  int retval = WM_UI_HANDLER_CONTINUE;

  const bool is_disabled = but->flag & UI_BUT_DISABLED || data->disable_force;

  /* if but->pointype is set, but->poin should be too */
  BLI_assert(!but->pointype || but->poin);

  /* Only hard-coded stuff here, button interactions with configurable
   * keymaps are handled using operators (see #ED_keymap_ui). */

  if (data->state == BUTTON_STATE_HIGHLIGHT) {

    /* handle copy and paste */
    bool is_press_ctrl_but_no_shift = (event->val == KM_PRESS) &&
                                      (event->modifier & (KM_CTRL | KM_OSKEY)) &&
                                      (event->modifier & KM_SHIFT) == 0;
    const bool do_copy = event->type == EVT_CKEY && is_press_ctrl_but_no_shift;
    const bool do_paste = event->type == EVT_VKEY && is_press_ctrl_but_no_shift;

    /* Specific handling for list-rows, we try to find their overlapping text button. */
    if ((do_copy || do_paste) && but->type == UI_BTYPE_LISTROW) {
      uiBut *labelbut = ui_but_list_row_text_activate(C, but, data, event, BUTTON_ACTIVATE_OVER);
      if (labelbut) {
        but = labelbut;
        data = but->active;
      }
    }

    /* do copy first, because it is the only allowed operator when disabled */
    if (do_copy) {
      if (ui_but_copy(C, but, event->modifier & KM_ALT)) {
        return WM_UI_HANDLER_BREAK;
      }
    }

    /* handle menu */

    if ((event->type == RIGHTMOUSE) &&
        (event->modifier & (KM_SHIFT | KM_CTRL | KM_ALT | KM_OSKEY)) == 0 &&
        (event->val == KM_PRESS))
    {
      /* For some button types that are typically representing entire sets of data,
       * right-clicking to spawn the context menu should also activate the item. This makes it
       * clear which item will be operated on. Apply the button immediately, so context menu
       * polls get the right active item. */
      uiButViewItem *clicked_view_item_but = static_cast<uiButViewItem *>(
          but->type == UI_BTYPE_VIEW_ITEM ? but :
                                            ui_view_item_find_mouse_over(data->region, event->xy));
      if (clicked_view_item_but) {
        clicked_view_item_but->view_item->activate(*C);
      }

      /* RMB has two options now */
      if (ui_popup_context_menu_for_button(C, but, event)) {
        WM_cursor_modal_restore(data->window);
        return WM_UI_HANDLER_BREAK;
      }
    }

    if (is_disabled) {
      return WM_UI_HANDLER_CONTINUE;
    }

#ifdef WITH_INPUT_NDOF
    /* 2D view navigation conflicts with using NDOF to adjust colors,
     * especially in the node-editor, see: #105224. */
    if (event->type == NDOF_MOTION) {
      if (data->region->runtime->type->keymapflag & ED_KEYMAP_VIEW2D) {
        return WM_UI_HANDLER_CONTINUE;
      }
    }
#endif /* WITH_INPUT_NDOF */

    if (do_paste) {
      ui_but_paste(C, but, data, event->modifier & KM_ALT);
      return WM_UI_HANDLER_BREAK;
    }

    if ((data->state == BUTTON_STATE_HIGHLIGHT) &&
        ELEM(event->type, LEFTMOUSE, EVT_BUT_OPEN, EVT_PADENTER, EVT_RETKEY) &&
        (event->val == KM_RELEASE) &&
        /* Only returns true if the event was handled. */
        ui_do_but_extra_operator_icon(C, but, data, event))
    {
      return WM_UI_HANDLER_BREAK;
    }
  }

  if (but->flag & UI_BUT_DISABLED) {
    /* It's important to continue here instead of breaking since breaking causes the event to be
     * considered "handled", preventing further click/drag events from being generated.
     *
     * An example of where this is needed is dragging node-sockets, where dragging a node-socket
     * could exit the button before the drag threshold was reached, disable the button then break
     * handling of the #MOUSEMOVE event preventing the socket being dragged entirely, see: #96255.
     *
     * Region level event handling is responsible for preventing events being passed
     * through to parts of the UI that are logically behind this button, see: #92364. */
    return WM_UI_HANDLER_CONTINUE;
  }

  switch (but->type) {
    case UI_BTYPE_BUT:
    case UI_BTYPE_DECORATOR:
      retval = ui_do_but_BUT(C, but, data, event);
      break;
    case UI_BTYPE_KEY_EVENT:
      retval = ui_do_but_KEYEVT(C, but, data, event);
      break;
    case UI_BTYPE_HOTKEY_EVENT:
      retval = ui_do_but_HOTKEYEVT(C, but, data, event);
      break;
    case UI_BTYPE_TAB:
      retval = ui_do_but_TAB(C, block, but, data, event);
      break;
    case UI_BTYPE_BUT_TOGGLE:
    case UI_BTYPE_TOGGLE:
    case UI_BTYPE_ICON_TOGGLE:
    case UI_BTYPE_ICON_TOGGLE_N:
    case UI_BTYPE_TOGGLE_N:
    case UI_BTYPE_CHECKBOX:
    case UI_BTYPE_CHECKBOX_N:
    case UI_BTYPE_ROW:
      retval = ui_do_but_TOG(C, but, data, event);
      break;
    case UI_BTYPE_VIEW_ITEM:
      retval = ui_do_but_VIEW_ITEM(C, but, data, event);
      break;
    case UI_BTYPE_SCROLL:
      retval = ui_do_but_SCROLL(C, block, but, data, event);
      break;
    case UI_BTYPE_GRIP:
      retval = ui_do_but_GRIP(C, block, but, data, event);
      break;
    case UI_BTYPE_NUM:
      retval = ui_do_but_NUM(C, block, but, data, event);
      break;
    case UI_BTYPE_NUM_SLIDER:
      retval = ui_do_but_SLI(C, block, but, data, event);
      break;
    case UI_BTYPE_LISTBOX:
      /* Nothing to do! */
      break;
    case UI_BTYPE_LISTROW:
      retval = ui_do_but_LISTROW(C, but, data, event);
      break;
    case UI_BTYPE_ROUNDBOX:
    case UI_BTYPE_LABEL:
    case UI_BTYPE_IMAGE:
    case UI_BTYPE_PROGRESS:
    case UI_BTYPE_NODE_SOCKET:
    case UI_BTYPE_PREVIEW_TILE:
      retval = ui_do_but_EXIT(C, but, data, event);
      break;
    case UI_BTYPE_HISTOGRAM:
      retval = ui_do_but_HISTOGRAM(C, block, but, data, event);
      break;
    case UI_BTYPE_WAVEFORM:
      retval = ui_do_but_WAVEFORM(C, block, but, data, event);
      break;
    case UI_BTYPE_VECTORSCOPE:
      /* Nothing to do! */
      break;
    case UI_BTYPE_TEXT:
    case UI_BTYPE_SEARCH_MENU:
      if ((but->type == UI_BTYPE_SEARCH_MENU) && (but->flag & UI_BUT_VALUE_CLEAR)) {
        retval = ui_do_but_SEARCH_UNLINK(C, block, but, data, event);
        if (retval & WM_UI_HANDLER_BREAK) {
          break;
        }
      }
      retval = ui_do_but_TEX(C, block, but, data, event);
      break;
    case UI_BTYPE_MENU:
    case UI_BTYPE_POPOVER:
    case UI_BTYPE_BLOCK:
    case UI_BTYPE_PULLDOWN:
      retval = ui_do_but_BLOCK(C, but, data, event);
      break;
    case UI_BTYPE_BUT_MENU:
      retval = ui_do_but_BUT(C, but, data, event);
      break;
    case UI_BTYPE_COLOR:
      retval = ui_do_but_COLOR(C, but, data, event);
      break;
    case UI_BTYPE_UNITVEC:
      retval = ui_do_but_UNITVEC(C, block, but, data, event);
      break;
    case UI_BTYPE_COLORBAND:
      retval = ui_do_but_COLORBAND(C, block, but, data, event);
      break;
    case UI_BTYPE_CURVE:
      retval = ui_do_but_CURVE(C, block, but, data, event);
      break;
    case UI_BTYPE_CURVEPROFILE:
      retval = ui_do_but_CURVEPROFILE(C, block, but, data, event);
      break;
    case UI_BTYPE_HSVCUBE:
      retval = ui_do_but_HSVCUBE(C, block, but, data, event);
      break;
    case UI_BTYPE_HSVCIRCLE:
      retval = ui_do_but_HSVCIRCLE(C, block, but, data, event);
      break;
    case UI_BTYPE_LINK:
    case UI_BTYPE_INLINK:
      retval = ui_do_but_LINK(C, but, data, event);
      break;
    case UI_BTYPE_TRACK_PREVIEW:
      retval = ui_do_but_TRACKPREVIEW(C, block, but, data, event);
      break;

      /* quiet warnings for unhandled types */
    case UI_BTYPE_SEPR:
    case UI_BTYPE_SEPR_LINE:
    case UI_BTYPE_SEPR_SPACER:
    case UI_BTYPE_EXTRA:
      break;
  }

#ifdef USE_DRAG_MULTINUM
  data = but->active;
  if (data) {
    if (ISMOUSE_MOTION(event->type) ||
        /* if we started dragging, progress on any event */
        (data->multi_data.init == uiHandleButtonMulti::INIT_SETUP))
    {
      if (ELEM(but->type, UI_BTYPE_NUM, UI_BTYPE_NUM_SLIDER) &&
          ELEM(data->state, BUTTON_STATE_TEXT_EDITING, BUTTON_STATE_NUM_EDITING))
      {
        /* initialize! */
        if (data->multi_data.init == uiHandleButtonMulti::INIT_UNSET) {
          /* --> (uiHandleButtonMulti::INIT_SETUP | uiHandleButtonMulti::INIT_DISABLE) */

          const float margin_y = DRAG_MULTINUM_THRESHOLD_DRAG_Y / sqrtf(block->aspect);

          /* check if we have a vertical gesture */
          if (len_squared_v2(data->multi_data.drag_dir) > (margin_y * margin_y)) {
            const float dir_nor_y[2] = {0.0, 1.0f};
            float dir_nor_drag[2];

            normalize_v2_v2(dir_nor_drag, data->multi_data.drag_dir);

            if (fabsf(dot_v2v2(dir_nor_drag, dir_nor_y)) > DRAG_MULTINUM_THRESHOLD_VERTICAL) {
              data->multi_data.init = uiHandleButtonMulti::INIT_SETUP;
              data->multi_data.drag_lock_x = event->xy[0];
            }
            else {
              data->multi_data.init = uiHandleButtonMulti::INIT_DISABLE;
            }
          }
        }
        else if (data->multi_data.init == uiHandleButtonMulti::INIT_SETUP) {
          /* --> (uiHandleButtonMulti::INIT_ENABLE) */
          const float margin_x = DRAG_MULTINUM_THRESHOLD_DRAG_X / sqrtf(block->aspect);
          /* Check if we're don't setting buttons. */
          if ((data->text_edit.edit_string &&
               ELEM(data->state, BUTTON_STATE_TEXT_EDITING, BUTTON_STATE_NUM_EDITING)) ||
              ((abs(data->multi_data.drag_lock_x - event->xy[0]) > margin_x) &&
               /* Just to be sure, check we're dragging more horizontally then vertically. */
               abs(event->prev_xy[0] - event->xy[0]) > abs(event->prev_xy[1] - event->xy[1])))
          {
            if (data->multi_data.has_mbuts) {
              ui_multibut_states_create(but, data);
              data->multi_data.init = uiHandleButtonMulti::INIT_ENABLE;
            }
            else {
              data->multi_data.init = uiHandleButtonMulti::INIT_DISABLE;
            }
          }
        }

        if (data->multi_data.init == uiHandleButtonMulti::INIT_SETUP) {
          if (ui_multibut_states_tag(but, data, event)) {
            ED_region_tag_redraw(data->region);
          }
        }
      }
    }
  }
#endif /* USE_DRAG_MULTINUM */

  return retval;
}

/** \} */

/* -------------------------------------------------------------------- */
/** \name Button Tool Tip
 * \{ */

static void ui_blocks_set_tooltips(ARegion *region, const bool enable)
{
  if (!region) {
    return;
  }

  /* We disabled buttons when they were already shown, and re-enable them on mouse move. */
  LISTBASE_FOREACH (uiBlock *, block, &region->runtime->uiblocks) {
    block->tooltipdisabled = !enable;
  }
}

void UI_but_tooltip_refresh(bContext *C, uiBut *but)
{
  uiHandleButtonData *data = but->active;
  if (data) {
    bScreen *screen = WM_window_get_active_screen(data->window);
    if (screen->tool_tip && screen->tool_tip->region) {
      WM_tooltip_refresh(C, data->window);
    }
  }
}

void UI_but_tooltip_timer_remove(bContext *C, uiBut *but)
{
  uiHandleButtonData *data = but->active;
  if (data) {
    if (data->autoopentimer) {
      WM_event_timer_remove(data->wm, data->window, data->autoopentimer);
      data->autoopentimer = nullptr;
    }

    if (data->window) {
      WM_tooltip_clear(C, data->window);
    }
  }
}

static ARegion *ui_but_tooltip_init(
    bContext *C, ARegion *region, int *pass, double *r_pass_delay, bool *r_exit_on_event)
{
  bool is_label = false;
  if (*pass == 1) {
    is_label = true;
    (*pass)--;
    (*r_pass_delay) = UI_TOOLTIP_DELAY - UI_TOOLTIP_DELAY_LABEL;
  }

  uiBut *but = UI_region_active_but_get(region);
  *r_exit_on_event = false;
  if (but) {
    const wmWindow *win = CTX_wm_window(C);
    uiButExtraOpIcon *extra_icon = ui_but_extra_operator_icon_mouse_over_get(
        but, but->active ? but->active->region : region, win->eventstate);

    return UI_tooltip_create_from_button_or_extra_icon(C, region, but, extra_icon, is_label);
  }
  return nullptr;
}

static void button_tooltip_timer_reset(bContext *C, uiBut *but)
{
  wmWindowManager *wm = CTX_wm_manager(C);
  uiHandleButtonData *data = but->active;

  WM_tooltip_timer_clear(C, data->window);

  if ((U.flag & USER_TOOLTIPS) || (data->tooltip_force)) {
    if (!but->block->tooltipdisabled) {
      if (!wm->drags.first) {
        const bool is_label = UI_but_has_tooltip_label(but);
        const double delay = is_label ? UI_TOOLTIP_DELAY_LABEL : UI_TOOLTIP_DELAY;
        WM_tooltip_timer_init_ex(
            C, data->window, data->area, data->region, ui_but_tooltip_init, delay);
        if (is_label) {
          bScreen *screen = WM_window_get_active_screen(data->window);
          if (screen->tool_tip) {
            screen->tool_tip->pass = screen->tool_tip->region ? 0 : 1;
          }
        }
      }
    }
  }
}

/** \} */

/* -------------------------------------------------------------------- */
/** \name Button State Handling
 * \{ */

static bool button_modal_state(uiHandleButtonState state)
{
  return ELEM(state,
              BUTTON_STATE_WAIT_RELEASE,
              BUTTON_STATE_WAIT_KEY_EVENT,
              BUTTON_STATE_NUM_EDITING,
              BUTTON_STATE_TEXT_EDITING,
              BUTTON_STATE_TEXT_SELECTING,
              BUTTON_STATE_MENU_OPEN);
}

static void button_activate_state(bContext *C, uiBut *but, uiHandleButtonState state)
{
  uiHandleButtonData *data = but->active;
  if (data->state == state) {
    return;
  }

  /* Highlight has timers for tool-tips and auto open. */
  if (state == BUTTON_STATE_HIGHLIGHT) {
    but->flag &= ~UI_SELECT;

    button_tooltip_timer_reset(C, but);

    /* Automatic open pull-down block timer. */
    if (ELEM(but->type, UI_BTYPE_BLOCK, UI_BTYPE_PULLDOWN, UI_BTYPE_POPOVER) ||
        /* Menu button types may draw as popovers, check for this case
         * ignoring other kinds of menus (mainly enums). (see #66538). */
        ((but->type == UI_BTYPE_MENU) &&
         (UI_but_paneltype_get(but) || ui_but_menu_draw_as_popover(but))))
    {
      if (data->used_mouse && !data->autoopentimer) {
        int time;

        if (but->block->auto_open == true) { /* test for toolbox */
          time = 1;
        }
        else if ((but->block->flag & UI_BLOCK_LOOP && but->type != UI_BTYPE_BLOCK) ||
                 (but->block->auto_open == true))
        {
          time = 5 * U.menuthreshold2;
        }
        else if (U.uiflag & USER_MENUOPENAUTO) {
          time = 5 * U.menuthreshold1;
        }
        else {
          time = -1; /* do nothing */
        }

        if (time >= 0) {
          data->autoopentimer = WM_event_timer_add(
              data->wm, data->window, TIMER, 0.02 * double(time));
        }
      }
    }
  }
  else {
    but->flag |= UI_SELECT;
    UI_but_tooltip_timer_remove(C, but);
  }

  /* text editing */
  if (state == BUTTON_STATE_TEXT_EDITING && data->state != BUTTON_STATE_TEXT_SELECTING) {
    ui_textedit_begin(C, but, data);
  }
  else if (data->state == BUTTON_STATE_TEXT_EDITING && state != BUTTON_STATE_TEXT_SELECTING) {
    ui_textedit_end(C, but, data);
  }
  else if (data->state == BUTTON_STATE_TEXT_SELECTING && state != BUTTON_STATE_TEXT_EDITING) {
    ui_textedit_end(C, but, data);
  }

  /* number editing */
  if (state == BUTTON_STATE_NUM_EDITING) {
    if (ui_but_is_cursor_warp(but)) {
      if (ELEM(but->type, UI_BTYPE_HSVCIRCLE, UI_BTYPE_HSVCUBE)) {
        rctf rectf;
        ui_block_to_window_rctf(data->region, but->block, &rectf, &but->rect);
        rcti bounds;
        BLI_rcti_rctf_copy(&bounds, &rectf);
        WM_cursor_grab_enable(CTX_wm_window(C), WM_CURSOR_WRAP_XY, &bounds, true);
      }
      else {
        WM_cursor_grab_enable(CTX_wm_window(C), WM_CURSOR_WRAP_XY, nullptr, true);
      }
      WorkspaceStatus status(C);
      status.item(IFACE_("Cancel"), ICON_EVENT_ESC);
#if defined(__APPLE__)
      status.item(IFACE_("Snap"), ICON_KEY_COMMAND);
#else
      status.item(IFACE_("Snap"), ICON_EVENT_CTRL);
#endif
      status.item(IFACE_("Precision"), ICON_EVENT_SHIFT);
    }
    ui_numedit_begin(but, data);
  }
  else if (data->state == BUTTON_STATE_NUM_EDITING) {
    ui_numedit_end(but, data);

    if (state != BUTTON_STATE_TEXT_EDITING) {
      ED_workspace_status_text(C, nullptr);
    }

    if (but->flag & UI_BUT_DRIVEN) {
      /* Only warn when editing stepping/dragging the value.
       * No warnings should show for editing driver expressions though!
       */
      if (state != BUTTON_STATE_TEXT_EDITING) {
        WM_report(RPT_INFO,
                  "Can't edit driven number value, see driver editor for the driver setup");
      }
    }

    if (ui_but_is_cursor_warp(but)) {

#ifdef USE_CONT_MOUSE_CORRECT
      /* stereo3d has issues with changing cursor location so rather avoid */
      if (data->ungrab_mval[0] != FLT_MAX && !WM_stereo3d_enabled(data->window, false)) {
        int mouse_ungrab_xy[2];
        ui_block_to_window_fl(
            data->region, but->block, &data->ungrab_mval[0], &data->ungrab_mval[1]);
        mouse_ungrab_xy[0] = data->ungrab_mval[0];
        mouse_ungrab_xy[1] = data->ungrab_mval[1];

        WM_cursor_grab_disable(data->window, mouse_ungrab_xy);
      }
      else {
        WM_cursor_grab_disable(data->window, nullptr);
      }
#else
      WM_cursor_grab_disable(data->window, nullptr);
#endif
    }
  }
  /* menu open */
  if (state == BUTTON_STATE_MENU_OPEN) {
    ui_block_open_begin(C, but, data);
  }
  else if (data->state == BUTTON_STATE_MENU_OPEN) {
    ui_block_open_end(C, but, data);
  }

  /* add a short delay before exiting, to ensure there is some feedback */
  if (state == BUTTON_STATE_WAIT_FLASH) {
    data->flashtimer = WM_event_timer_add(data->wm, data->window, TIMER, BUTTON_FLASH_DELAY);
  }
  else if (data->flashtimer) {
    WM_event_timer_remove(data->wm, data->window, data->flashtimer);
    data->flashtimer = nullptr;
  }

  /* add hold timer if it's used */
  if (state == BUTTON_STATE_WAIT_RELEASE && (but->hold_func != nullptr)) {
    data->hold_action_timer = WM_event_timer_add(
        data->wm, data->window, TIMER, BUTTON_AUTO_OPEN_THRESH);
  }
  else if (data->hold_action_timer) {
    WM_event_timer_remove(data->wm, data->window, data->hold_action_timer);
    data->hold_action_timer = nullptr;
  }

  /* Add a blocking ui handler at the window handler for blocking, modal states
   * but not for popups, because we already have a window level handler. */
  if (!(but->block->handle && but->block->handle->popup)) {
    if (button_modal_state(state)) {
      if (!button_modal_state(data->state)) {
        WM_event_add_ui_handler(C,
                                &data->window->modalhandlers,
                                ui_handler_region_menu,
                                nullptr,
                                data,
                                eWM_EventHandlerFlag(0));
      }
    }
    else {
      if (button_modal_state(data->state)) {
        /* true = postpone free */
        WM_event_remove_ui_handler(
            &data->window->modalhandlers, ui_handler_region_menu, nullptr, data, true);
      }
    }
  }

  /* Wait for mouse-move to enable drag. */
  if (state == BUTTON_STATE_WAIT_DRAG) {
    but->flag &= ~UI_SELECT;
  }

  if (state == BUTTON_STATE_TEXT_EDITING) {
    ui_block_interaction_begin_ensure(C, but->block, data, true);
  }
  else if (state == BUTTON_STATE_EXIT) {
    if (data->state == BUTTON_STATE_NUM_EDITING) {
      /* This happens on pasting values for example. */
      ui_block_interaction_begin_ensure(C, but->block, data, true);
    }
  }

  data->state = state;

  if (state != BUTTON_STATE_EXIT) {
    /* When objects for eg. are removed, running ui_but_update() can access
     * the removed data - so disable update on exit. Also in case of
     * highlight when not in a popup menu, we remove because data used in
     * button below popup might have been removed by action of popup. Needs
     * a more reliable solution... */
    if (state != BUTTON_STATE_HIGHLIGHT || (but->block->flag & UI_BLOCK_LOOP)) {
      ui_but_update(but);
    }
  }

  /* redraw */
  ED_region_tag_redraw_no_rebuild(data->region);
}

static void button_activate_init(bContext *C,
                                 ARegion *region,
                                 uiBut *but,
                                 uiButtonActivateType type)
{
  /* Don't activate semi-modal buttons the normal way, they have special activation handling. */
  if (but->semi_modal_state) {
    return;
  }
  /* Only ever one active button! */
  BLI_assert(ui_region_find_active_but(region) == nullptr);

  /* setup struct */
  uiHandleButtonData *data = MEM_new<uiHandleButtonData>(__func__);
  data->wm = CTX_wm_manager(C);
  data->window = CTX_wm_window(C);
  data->area = CTX_wm_area(C);
  BLI_assert(region != nullptr);
  data->region = region;

#ifdef USE_CONT_MOUSE_CORRECT
  copy_v2_fl(data->ungrab_mval, FLT_MAX);
#endif

  if (ELEM(but->type, UI_BTYPE_CURVE, UI_BTYPE_CURVEPROFILE, UI_BTYPE_SEARCH_MENU)) {
    /* XXX curve is temp */
  }
  else {
    if ((but->flag & UI_BUT_UPDATE_DELAY) == 0) {
      data->interactive = true;
    }
  }

  data->state = BUTTON_STATE_INIT;

  /* Activate button. Sets the hover flag to enable button highlights, usually the button is
   * initially activated because it's hovered. */
  but->flag |= UI_HOVER;
  but->active = data;

  /* we disable auto_open in the block after a threshold, because we still
   * want to allow auto opening adjacent menus even if no button is activated
   * in between going over to the other button, but only for a short while */
  if (type == BUTTON_ACTIVATE_OVER && but->block->auto_open == true) {
    if (but->block->auto_open_last + BUTTON_AUTO_OPEN_THRESH < BLI_time_now_seconds()) {
      but->block->auto_open = false;
    }
  }

  if (type == BUTTON_ACTIVATE_OVER) {
    data->used_mouse = true;
  }
  button_activate_state(C, but, BUTTON_STATE_HIGHLIGHT);

  if (type == BUTTON_ACTIVATE_OPEN) {
    button_activate_state(C, but, BUTTON_STATE_MENU_OPEN);

    /* activate first button in submenu */
    if (data->menu && data->menu->region) {
      ARegion *subar = data->menu->region;
      uiBlock *subblock = static_cast<uiBlock *>(subar->runtime->uiblocks.first);
      uiBut *subbut;

      if (subblock) {
        subbut = ui_but_first(subblock);

        if (subbut) {
          ui_handle_button_activate(C, subar, subbut, BUTTON_ACTIVATE);
        }
      }
    }
  }
  else if (type == BUTTON_ACTIVATE_TEXT_EDITING) {
    button_activate_state(C, but, BUTTON_STATE_TEXT_EDITING);
  }
  else if (type == BUTTON_ACTIVATE_APPLY) {
    button_activate_state(C, but, BUTTON_STATE_WAIT_FLASH);
  }

  if (but->type == UI_BTYPE_GRIP) {
    const bool horizontal = (BLI_rctf_size_x(&but->rect) < BLI_rctf_size_y(&but->rect));
    WM_cursor_modal_set(data->window, horizontal ? WM_CURSOR_X_MOVE : WM_CURSOR_Y_MOVE);
  }
  else if (but->type == UI_BTYPE_NUM) {
    ui_numedit_set_active(but);
  }

  if (UI_but_has_tooltip_label(but)) {
    /* Show a label for this button. */
    bScreen *screen = WM_window_get_active_screen(data->window);
    if ((BLI_time_now_seconds() - WM_tooltip_time_closed()) < 0.1) {
      WM_tooltip_immediate_init(C, CTX_wm_window(C), data->area, region, ui_but_tooltip_init);
      if (screen->tool_tip) {
        screen->tool_tip->pass = 1;
      }
    }
  }
}

static void button_activate_exit(
    bContext *C, uiBut *but, uiHandleButtonData *data, const bool mousemove, const bool onfree)
{
  wmWindow *win = data->window;
  uiBlock *block = but->block;

  if (but->type == UI_BTYPE_GRIP) {
    WM_cursor_modal_restore(win);
  }

  /* ensure we are in the exit state */
  if (data->state != BUTTON_STATE_EXIT) {
    button_activate_state(C, but, BUTTON_STATE_EXIT);
  }

  /* apply the button action or value */
  if (!onfree) {
    ui_apply_but(C, block, but, data, false);
  }

#ifdef USE_DRAG_MULTINUM
  if (data->multi_data.has_mbuts) {
    for (const std::unique_ptr<uiBut> &bt : block->buttons) {
      if (bt->flag & UI_BUT_DRAG_MULTI) {
        bt->flag &= ~UI_BUT_DRAG_MULTI;

        if (!data->cancel) {
          ui_apply_but_autokey(C, bt.get());
        }
      }
    }

    ui_multibut_free(data, block);
  }
#endif

  /* if this button is in a menu, this will set the button return
   * value to the button value and the menu return value to ok, the
   * menu return value will be picked up and the menu will close */
  if (block->handle && !(block->flag & UI_BLOCK_KEEP_OPEN)) {
    if (!data->cancel || data->escapecancel) {
      uiPopupBlockHandle *menu;

      menu = block->handle;
      menu->butretval = data->retval;
      menu->menuretval = (data->cancel) ? UI_RETURN_CANCEL : UI_RETURN_OK;
    }
  }

  if (!onfree && !data->cancel) {
    /* autokey & undo push */
    ui_apply_but_undo(but);
    ui_apply_but_autokey(C, but);

#ifdef USE_ALLSELECT
    {
      /* only RNA from this button is used */
      uiBut but_temp = *but;
      uiSelectContextStore *selctx_data = &data->select_others;
      for (uiSelectContextElem &other : selctx_data->elems) {
        but_temp.rnapoin = other.ptr;
        ui_apply_but_autokey(C, &but_temp);
      }
    }
#endif

    /* popup menu memory */
    if (block->flag & UI_BLOCK_POPUP_MEMORY) {
      ui_popup_menu_memory_set(block, but);
    }

    if (U.runtime.is_dirty == false) {
      ui_but_update_preferences_dirty(but);
    }
  }

  /* Disable tool-tips until mouse-move + last active flag. */
  LISTBASE_FOREACH (uiBlock *, block_iter, &data->region->runtime->uiblocks) {
    for (const std::unique_ptr<uiBut> &bt : block_iter->buttons) {
      bt->flag &= ~UI_BUT_LAST_ACTIVE;
    }

    block_iter->tooltipdisabled = true;
  }

  ui_blocks_set_tooltips(data->region, false);

  /* clean up */
  if (data->text_edit.edit_string) {
    MEM_freeN(data->text_edit.edit_string);
  }
  if (data->text_edit.original_string) {
    MEM_freeN(data->text_edit.original_string);
  }

#ifdef USE_ALLSELECT
  ui_selectcontext_end(but, &data->select_others);
#endif

  if (data->changed_cursor) {
    WM_cursor_modal_restore(win);
  }

  /* redraw and refresh (for popups) */
  ED_region_tag_redraw_no_rebuild(data->region);
  ED_region_tag_refresh_ui(data->region);

  if ((but->flag & UI_BUT_DRAG_MULTI) == 0) {
    if (data->custom_interaction_handle != nullptr) {
      /* Should only set when the button is modal. */
      BLI_assert(but->active != nullptr);
      data->custom_interaction_handle->user_count--;

      BLI_assert(data->custom_interaction_handle->user_count >= 0);
      if (data->custom_interaction_handle->user_count == 0) {
        ui_block_interaction_end(
            C, &but->block->custom_interaction_callbacks, data->custom_interaction_handle);
      }
      data->custom_interaction_handle = nullptr;
    }
  }

  BLI_assert(!but->semi_modal_state || but->semi_modal_state == but->active);
  but->semi_modal_state = nullptr;
  /* clean up button */
  MEM_delete(but->active);
  but->active = nullptr;

  but->flag &= ~(UI_HOVER | UI_SELECT);
  but->flag |= UI_BUT_LAST_ACTIVE;
  if (!onfree) {
    ui_but_update(but);
  }

  /* Adds empty mouse-move in queue for re-initialize handler, in case mouse is
   * still over a button. We cannot just check for this ourselves because
   * at this point the mouse may be over a button in another region. */
  if (mousemove) {
    WM_event_add_mousemove(CTX_wm_window(C));
  }
}

void ui_but_active_free(const bContext *C, uiBut *but)
{
  /* this gets called when the button somehow disappears while it is still
   * active, this is bad for user interaction, but we need to handle this
   * case cleanly anyway in case it happens */
  if (but->active) {
    uiHandleButtonData *data = but->active;
    data->cancel = true;
    button_activate_exit((bContext *)C, but, data, false, true);
  }
}

void ui_but_semi_modal_state_free(const bContext *C, uiBut *but)
{
  if (!but->semi_modal_state) {
    return;
  }
  /* Activate the button (using the semi modal state) and use the normal active button freeing. */
  with_but_active_as_semi_modal(const_cast<bContext *>(C),
                                but->semi_modal_state->region,
                                but,
                                [&]() { ui_but_active_free(C, but); });
}

/* returns the active button with an optional checking function */
static uiBut *ui_context_button_active(const ARegion *region, bool (*but_check_cb)(const uiBut *))
{
  uiBut *but_found = nullptr;

  while (region) {
    /* Follow this exact priority (from highest to lowest priority):
     * 1) Active-override button (#UI_BUT_ACTIVE_OVERRIDE).
     * 2) The real active button.
     * 3) The previously active button (#UI_BUT_LAST_ACTIVE).
     */
    uiBut *active_but_override = nullptr;
    uiBut *active_but_real = nullptr;
    uiBut *active_but_last = nullptr;

    /* find active button */
    LISTBASE_FOREACH (uiBlock *, block, &region->runtime->uiblocks) {
      for (const std::unique_ptr<uiBut> &but : block->buttons) {
        if (but->flag & UI_BUT_ACTIVE_OVERRIDE) {
          active_but_override = but.get();
        }
        if (but->active) {
          active_but_real = but.get();
        }
        if (but->flag & UI_BUT_LAST_ACTIVE) {
          active_but_last = but.get();
        }
      }
    }

    uiBut *activebut = active_but_override;
    if (!activebut) {
      activebut = active_but_real;
    }
    if (!activebut) {
      activebut = active_but_last;
    }

    if (activebut && (but_check_cb == nullptr || but_check_cb(activebut))) {
      uiHandleButtonData *data = activebut->active;

      but_found = activebut;

      /* Recurse into opened menu, like color-picker case. */
      if (data && data->menu && (region != data->menu->region)) {
        region = data->menu->region;
      }
      else {
        return but_found;
      }
    }
    else {
      /* no active button */
      return but_found;
    }
  }

  return but_found;
}

uiBut *UI_context_active_but_get(const bContext *C)
{
  return ui_context_button_active(CTX_wm_region(C), nullptr);
}

uiBut *UI_context_active_but_get_respect_popup(const bContext *C)
{
  ARegion *region_popup = CTX_wm_region_popup(C);
  return ui_context_button_active(region_popup ? region_popup : CTX_wm_region(C), nullptr);
}

uiBut *UI_region_active_but_get(const ARegion *region)
{
  return ui_context_button_active(region, nullptr);
}

uiBut *UI_region_but_find_rect_over(const ARegion *region, const rcti *rect_px)
{
  return ui_but_find_rect_over(region, rect_px);
}

uiBlock *UI_region_block_find_mouse_over(const ARegion *region, const int xy[2], bool only_clip)
{
  return ui_block_find_mouse_over_ex(region, xy, only_clip);
}

uiBut *UI_region_active_but_prop_get(const ARegion *region,
                                     PointerRNA *r_ptr,
                                     PropertyRNA **r_prop,
                                     int *r_index)
{
  uiBut *activebut = UI_region_active_but_get(region);

  if (activebut && activebut->rnapoin.data) {
    *r_ptr = activebut->rnapoin;
    *r_prop = activebut->rnaprop;
    *r_index = activebut->rnaindex;
  }
  else {
    *r_ptr = {};
    *r_prop = nullptr;
    *r_index = 0;
  }

  return activebut;
}

uiBut *UI_context_active_but_prop_get(const bContext *C,
                                      PointerRNA *r_ptr,
                                      PropertyRNA **r_prop,
                                      int *r_index)
{
  ARegion *region_popup = CTX_wm_region_popup(C);
  return UI_region_active_but_prop_get(
      region_popup ? region_popup : CTX_wm_region(C), r_ptr, r_prop, r_index);
}

void UI_context_active_but_prop_handle(bContext *C, const bool handle_undo)
{
  uiBut *activebut = UI_context_active_but_get_respect_popup(C);
  if (activebut) {
    /* TODO(@ideasman42): look into a better way to handle the button change
     * currently this is mainly so reset defaults works for the
     * operator redo panel. */
    uiBlock *block = activebut->block;
    if (block->handle_func) {
      block->handle_func(C, block->handle_func_arg, activebut->retval);
    }
    if (handle_undo) {
      /* Update the button so the undo text uses the correct value. */
      ui_but_update(activebut);
      ui_apply_but_undo(activebut);
    }
  }
}

void UI_context_active_but_clear(bContext *C, wmWindow *win, ARegion *region)
{
  wm_event_handler_ui_cancel_ex(C, win, region, false);
}

wmOperator *UI_context_active_operator_get(const bContext *C)
{
  ARegion *region_ctx = CTX_wm_region(C);

  /* background mode */
  if (region_ctx == nullptr) {
    return nullptr;
  }

  /* scan active regions ui */
  LISTBASE_FOREACH (uiBlock *, block, &region_ctx->runtime->uiblocks) {
    if (block->ui_operator) {
      return block->ui_operator;
    }
  }

  /* scan popups */
  {
    bScreen *screen = CTX_wm_screen(C);

    LISTBASE_FOREACH (ARegion *, region, &screen->regionbase) {
      if (region == region_ctx) {
        continue;
      }
      LISTBASE_FOREACH (uiBlock *, block, &region->runtime->uiblocks) {
        if (block->ui_operator) {
          return block->ui_operator;
        }
      }
    }
  }

  return nullptr;
}

ARegion *UI_region_searchbox_region_get(const ARegion *button_region)
{
  uiBut *but = UI_region_active_but_get(button_region);
  return (but != nullptr) ? but->active->searchbox : nullptr;
}

void UI_context_update_anim_flag(const bContext *C)
{
  Scene *scene = CTX_data_scene(C);
  ARegion *region = CTX_wm_region(C);
  Depsgraph *depsgraph = CTX_data_depsgraph_pointer(C);
  const AnimationEvalContext anim_eval_context = BKE_animsys_eval_context_construct(
      depsgraph, (scene) ? scene->r.cfra : 0.0f);

  while (region) {
    /* find active button */
    uiBut *activebut = nullptr;

    LISTBASE_FOREACH (uiBlock *, block, &region->runtime->uiblocks) {
      for (const std::unique_ptr<uiBut> &but : block->buttons) {
        ui_but_anim_flag(but.get(), &anim_eval_context);
        ui_but_override_flag(CTX_data_main(C), but.get());
        if (UI_but_is_decorator(but)) {
          ui_but_anim_decorate_update_from_flag((uiButDecorator *)but.get());
        }

        ED_region_tag_redraw(region);

        if (but->active) {
          activebut = but.get();
        }
        else if (!activebut && (but->flag & UI_BUT_LAST_ACTIVE)) {
          activebut = but.get();
        }
      }
    }

    if (activebut) {
      /* Always recurse into opened menu, so all buttons update (like color-picker). */
      uiHandleButtonData *data = activebut->active;
      if (data && data->menu) {
        region = data->menu->region;
      }
      else {
        return;
      }
    }
    else {
      /* no active button */
      return;
    }
  }
}

void ui_but_update_view_for_active(const bContext *C, const uiBlock *block)
{
  uiBut *active_but = ui_block_active_but_get(block);
  if (!active_but || !active_but->active || !active_but->changed || active_but->block != block) {
    return;
  }
  /* If there is a search popup attached to the button, don't change the view. The popups don't
   * support updating the position to the button position nicely. */
  uiHandleButtonData *data = active_but->active;
  if (data->searchbox) {
    return;
  }

  UI_but_ensure_in_view(C, active_but->active->region, active_but);
}

/** \} */

/* -------------------------------------------------------------------- */
/** \name Button Activation Handling
 * \{ */

static uiBut *ui_but_find_open_event(ARegion *region, const wmEvent *event)
{
  LISTBASE_FOREACH (uiBlock *, block, &region->runtime->uiblocks) {
    for (const std::unique_ptr<uiBut> &but : block->buttons) {
      if (but.get() == event->customdata) {
        return but.get();
      }
    }
  }
  return nullptr;
}

static int ui_handle_button_over(bContext *C, const wmEvent *event, ARegion *region)
{
  if (event->type == MOUSEMOVE) {
    const bool labeledit = event->modifier & KM_CTRL;
    /* Allow buttons to be activated to show the tool-tip,
     * then force-disable them if they're not considered interactive
     * so they don't swallow events but can still display tips. */
    const bool for_tooltip = true;
    uiBut *but = ui_but_find_mouse_over_ex(
        region, event->xy, labeledit, for_tooltip, nullptr, nullptr);
    if (but) {
      button_activate_init(C, region, but, BUTTON_ACTIVATE_OVER);

      if ((event->modifier & KM_ALT) && but->active) {
        /* Display tool-tips if holding Alt on mouse-over when tool-tips are disabled in the
         * preferences. */
        but->active->tooltip_force = true;
      }

      if (but->active && !ui_but_is_interactive(but, labeledit)) {
        but->active->disable_force = true;
      }
    }
  }
  else if (event->type == EVT_BUT_OPEN) {
    uiBut *but = ui_but_find_open_event(region, event);
    if (but) {
      button_activate_init(C, region, but, BUTTON_ACTIVATE_OVER);
      ui_do_button(C, but->block, but, event);
    }
  }

  return WM_UI_HANDLER_CONTINUE;
}

void ui_but_activate_event(bContext *C, ARegion *region, uiBut *but)
{
  wmWindow *win = CTX_wm_window(C);

  button_activate_init(C, region, but, BUTTON_ACTIVATE_OVER);

  wmEvent event;
  wm_event_init_from_window(win, &event);
  event.type = EVT_BUT_OPEN;
  event.val = KM_PRESS;
  event.flag = eWM_EventFlag(0);
  event.customdata = but;
  event.customdata_free = false;

  ui_do_button(C, but->block, but, &event);
}

void ui_but_activate_over(bContext *C, ARegion *region, uiBut *but)
{
  button_activate_init(C, region, but, BUTTON_ACTIVATE_OVER);
}

void ui_but_execute_begin(bContext * /*C*/, ARegion *region, uiBut *but, void **active_back)
{
  BLI_assert(region != nullptr);
  BLI_assert(BLI_findindex(&region->runtime->uiblocks, but->block) != -1);
  /* NOTE: ideally we would not have to change 'but->active' however
   * some functions we call don't use data (as they should be doing) */
  uiHandleButtonData *data;
  *active_back = but->active;
  data = MEM_new<uiHandleButtonData>(__func__);
  but->active = data;
  BLI_assert(region != nullptr);
  data->region = region;
}

void ui_but_execute_end(bContext *C, ARegion * /*region*/, uiBut *but, void *active_back)
{
  ui_apply_but(C, but->block, but, but->active, true);

  if ((but->flag & UI_BUT_DRAG_MULTI) == 0) {
    ui_apply_but_autokey(C, but);
  }
  /* use onfree event so undo is handled by caller and apply is already done above */
  button_activate_exit(C, but, but->active, false, true);
  but->active = static_cast<uiHandleButtonData *>(active_back);
}

static void ui_handle_button_activate(bContext *C,
                                      ARegion *region,
                                      uiBut *but,
                                      uiButtonActivateType type)
{
  uiBut *oldbut = ui_region_find_active_but(region);
  if (oldbut) {
    uiHandleButtonData *data = oldbut->active;
    data->cancel = true;
    button_activate_exit(C, oldbut, data, false, false);
  }

  button_activate_init(C, region, but, type);
}

/**
 * Use for key accelerator or default key to activate the button even if its not active.
 */
static bool ui_handle_button_activate_by_type(bContext *C, ARegion *region, uiBut *but)
{
  if (ELEM(but->type, UI_BTYPE_BUT_MENU, UI_BTYPE_ROW)) {
    /* mainly for operator buttons */
    ui_handle_button_activate(C, region, but, BUTTON_ACTIVATE_APPLY);
  }
  else if (ELEM(but->type, UI_BTYPE_BLOCK, UI_BTYPE_PULLDOWN)) {
    /* open sub-menus (like right arrow key) */
    ui_handle_button_activate(C, region, but, BUTTON_ACTIVATE_OPEN);
  }
  else if (but->type == UI_BTYPE_MENU) {
    /* activate menu items */
    ui_handle_button_activate(C, region, but, BUTTON_ACTIVATE);
  }
  else {
#ifndef NDEBUG
    printf("%s: error, unhandled type: %d\n", __func__, but->type);
#endif
    return false;
  }
  return true;
}

/**
 * Calls \a fn with \a but activated for semi-modal handling.
 *
 * Button handling code requires the button to be active, but at the same time only one active
 * button per region is supported. So if there's a different active button already, it needs to be
 * deactivated temporarily (by unsetting its #uiBut.active member and restoring it when done).
 *
 * During the \fn call, the passed \a but will appear to be the active button of the region, i.e.
 * #ui_region_find_active_but() will return \a but.
 */
static void with_but_active_as_semi_modal(bContext *C,
                                          ARegion *region,
                                          uiBut *but,
                                          blender::FunctionRef<void()> fn)
{
  BLI_assert(but->active == nullptr);

  uiBut *prev_active_but = ui_region_find_active_but(region);
  uiHandleButtonData *prev_active_data = prev_active_but ? prev_active_but->active : nullptr;
  if (prev_active_but) {
    prev_active_but->active = nullptr;
  }

  /* Enforce the button to actually be active, using #uiBut.semi_modal_state to store its handling
   * state. */
  if (!but->semi_modal_state) {
    ui_but_activate_event(C, region, but);
    but->semi_modal_state = but->active;
    but->semi_modal_state->is_semi_modal = true;
  }

  /* Activate the button using the previously created/stored semi-modal state. */
  but->active = but->semi_modal_state;
  fn();
  but->active = nullptr;

  if (prev_active_but) {
    prev_active_but->active = prev_active_data;
  }
}

/**
 * Calls \a fn for all buttons that are either already semi-modal active or should be made to be
 * because the #UI_BUT2_FORCE_SEMI_MODAL_ACTIVE flag is set. During the \a fn call, the button will
 * appear to be the active button, i.e. #ui_region_find_active_but() will return this button.
 */
static void foreach_semi_modal_but_as_active(bContext *C,
                                             ARegion *region,
                                             blender::FunctionRef<void(uiBut *semi_modal_but)> fn)
{
  /* Might want to have some way to define which order these should be handled in - if there's
   * every actually a use-case for multiple semi-active buttons at the same time. */

  LISTBASE_FOREACH (uiBlock *, block, &region->runtime->uiblocks) {
    for (const std::unique_ptr<uiBut> &but : block->buttons) {
      if ((but->flag2 & UI_BUT2_FORCE_SEMI_MODAL_ACTIVE) || but->semi_modal_state) {
        with_but_active_as_semi_modal(C, region, but.get(), [&]() { fn(but.get()); });
      }
    }
  }
}

/** \} */

/* -------------------------------------------------------------------- */
/** \name Handle Events for Activated Buttons
 * \{ */

static bool ui_button_value_default(uiBut *but, double *r_value)
{
  if (but->rnaprop != nullptr && ui_but_is_rna_valid(but)) {
    const int type = RNA_property_type(but->rnaprop);
    if (ELEM(type, PROP_FLOAT, PROP_INT)) {
      double default_value;
      switch (type) {
        case PROP_INT:
          if (RNA_property_array_check(but->rnaprop)) {
            default_value = double(
                RNA_property_int_get_default_index(&but->rnapoin, but->rnaprop, but->rnaindex));
          }
          else {
            default_value = double(RNA_property_int_get_default(&but->rnapoin, but->rnaprop));
          }
          break;
        case PROP_FLOAT:
          if (RNA_property_array_check(but->rnaprop)) {
            default_value = double(
                RNA_property_float_get_default_index(&but->rnapoin, but->rnaprop, but->rnaindex));
          }
          else {
            default_value = double(RNA_property_float_get_default(&but->rnapoin, but->rnaprop));
          }
          break;
      }
      *r_value = default_value;
      return true;
    }
  }
  return false;
}

static int ui_handle_button_event(bContext *C, const wmEvent *event, uiBut *but)
{
  uiHandleButtonData *data = but->active;
  const uiHandleButtonState state_orig = data->state;

  uiBlock *block = but->block;
  ARegion *region = data->region;

  int retval = WM_UI_HANDLER_CONTINUE;

  if (data->state == BUTTON_STATE_HIGHLIGHT) {
    switch (event->type) {
      case WINDEACTIVATE:
      case EVT_BUT_CANCEL:
        data->cancel = true;
        button_activate_state(C, but, BUTTON_STATE_EXIT);
        break;
#ifdef USE_UI_POPOVER_ONCE
      case LEFTMOUSE: {
        if (event->val == KM_RELEASE) {
          if (block->flag & UI_BLOCK_POPOVER_ONCE) {
            if (!(but->flag & UI_BUT_DISABLED)) {
              if (ui_but_is_popover_once_compat(but)) {
                data->cancel = false;
                button_activate_state(C, but, BUTTON_STATE_EXIT);
                retval = WM_UI_HANDLER_BREAK;
                /* Cancel because this `but` handles all events and we don't want
                 * the parent button's update function to do anything.
                 *
                 * Causes issues with buttons defined by #uiItemFullR_with_popover. */
                block->handle->menuretval = UI_RETURN_CANCEL;
              }
              else if (ui_but_is_editable_as_text(but)) {
                ui_handle_button_activate(C, region, but, BUTTON_ACTIVATE_TEXT_EDITING);
                retval = WM_UI_HANDLER_BREAK;
              }
            }
          }
        }
        break;
      }
#endif
      case MOUSEMOVE: {
        uiBut *but_other = ui_but_find_mouse_over(region, event);
        bool exit = false;

        /* always deactivate button for pie menus,
         * else moving to blank space will leave activated */
        if ((!ui_block_is_menu(block) || ui_block_is_pie_menu(block)) &&
            !ui_but_contains_point_px(but, region, event->xy))
        {
          exit = true;
        }
        else if (but_other && ui_but_is_editable(but_other) && (but_other != but)) {
          exit = true;
        }

        if (exit) {
          data->cancel = true;
          button_activate_state(C, but, BUTTON_STATE_EXIT);
        }
        else if (event->xy[0] != event->prev_xy[0] || event->xy[1] != event->prev_xy[1]) {
          /* Re-enable tool-tip on mouse move. */
          ui_blocks_set_tooltips(region, true);
          button_tooltip_timer_reset(C, but);
        }

        /* Update extra icons states. */
        ui_do_but_extra_operator_icons_mousemove(but, data, event);

        break;
      }
      case TIMER: {
        /* Handle menu auto open timer. */
        if (event->customdata == data->autoopentimer) {
          WM_event_timer_remove(data->wm, data->window, data->autoopentimer);
          data->autoopentimer = nullptr;

          if (ui_but_contains_point_px(but, region, event->xy) || but->active) {
            button_activate_state(C, but, BUTTON_STATE_MENU_OPEN);
          }
        }

        break;
      }
      /* XXX hardcoded keymap check... but anyway,
       * while view changes, tool-tips should be removed */
      case WHEELUPMOUSE:
      case WHEELDOWNMOUSE:
      case MIDDLEMOUSE:
      case MOUSEPAN:
        UI_but_tooltip_timer_remove(C, but);
        ATTR_FALLTHROUGH;
      default:
        break;
    }

    /* handle button type specific events */
    retval = ui_do_button(C, block, but, event);
  }
  else if (data->state == BUTTON_STATE_WAIT_RELEASE) {
    switch (event->type) {
      case WINDEACTIVATE:
        data->cancel = true;
        button_activate_state(C, but, BUTTON_STATE_EXIT);
        break;

      case TIMER: {
        if (event->customdata == data->hold_action_timer) {
          if (true) {
            data->cancel = true;
            button_activate_state(C, but, BUTTON_STATE_EXIT);
          }
          else {
            /* Do this so we can still mouse-up, closing the menu and running the button.
             * This is nice to support but there are times when the button gets left pressed.
             * Keep disabled for now. */
            WM_event_timer_remove(data->wm, data->window, data->hold_action_timer);
            data->hold_action_timer = nullptr;
          }
          retval = WM_UI_HANDLER_CONTINUE;
          but->hold_func(C, data->region, but);
        }
        break;
      }
      case MOUSEMOVE: {
        if (ELEM(but->type, UI_BTYPE_LINK, UI_BTYPE_INLINK)) {
          but->flag |= UI_SELECT;
          ui_do_button(C, block, but, event);
          ED_region_tag_redraw(data->region);
        }
        /* deselect the button when moving the mouse away */
        /* also de-activate for buttons that only show highlights */
        else if (ui_but_contains_point_px(but, region, event->xy)) {
          /* Drag on a hold button (used in the toolbar) now opens it immediately. */
          if (data->hold_action_timer) {
            if (but->flag & UI_SELECT) {
              if (len_manhattan_v2v2_int(event->xy, event->prev_xy) <=
                  WM_EVENT_CURSOR_MOTION_THRESHOLD)
              {
                /* pass */
              }
              else {
                WM_event_timer_remove(data->wm, data->window, data->hold_action_timer);
                data->hold_action_timer = WM_event_timer_add(data->wm, data->window, TIMER, 0.0f);
              }
            }
          }

          if (!(but->flag & UI_SELECT)) {
            but->flag |= (UI_SELECT | UI_HOVER);
            data->cancel = false;
            ED_region_tag_redraw_no_rebuild(data->region);
          }
        }
        else {
          if (but->flag & UI_SELECT) {
            but->flag &= ~(UI_SELECT | UI_HOVER);
            data->cancel = true;
            ED_region_tag_redraw_no_rebuild(data->region);
          }
        }
        break;
      }
      default:
        /* otherwise catch mouse release event */
        ui_do_button(C, block, but, event);
        break;
    }

    retval = WM_UI_HANDLER_BREAK;
  }
  else if (data->state == BUTTON_STATE_WAIT_FLASH) {
    switch (event->type) {
      case TIMER: {
        if (event->customdata == data->flashtimer) {
          button_activate_state(C, but, BUTTON_STATE_EXIT);
        }
        break;
      }
    }

    retval = WM_UI_HANDLER_CONTINUE;
  }
  else if (data->state == BUTTON_STATE_MENU_OPEN) {
    /* check for exit because of mouse-over another button */
    switch (event->type) {
      case MOUSEMOVE: {
        uiBut *bt;

        if (data->menu && data->menu->region) {
          if (ui_region_contains_point_px(data->menu->region, event->xy)) {
            break;
          }
        }

        bt = ui_but_find_mouse_over(region, event);

        if (bt && bt->active != data) {
          if (but->type != UI_BTYPE_COLOR) { /* exception */
            data->cancel = true;
          }
          button_activate_state(C, but, BUTTON_STATE_EXIT);
        }
        break;
      }
      case RIGHTMOUSE: {
        if (event->val == KM_PRESS) {
          uiBut *bt = ui_but_find_mouse_over(region, event);
          if (bt && bt->active == data) {
            button_activate_state(C, bt, BUTTON_STATE_HIGHLIGHT);
          }
        }
        break;
      }
    }

    ui_do_button(C, block, but, event);
    retval = WM_UI_HANDLER_CONTINUE;
  }
  else {
    retval = ui_do_button(C, block, but, event);
    // retval = WM_UI_HANDLER_BREAK; XXX why ?
  }

  /* may have been re-allocated above (eyedropper for eg) */
  data = but->active;
  if (data && data->state == BUTTON_STATE_EXIT) {
    uiBut *post_but = data->postbut;
    const uiButtonActivateType post_type = data->posttype;

    /* Reset the button value when empty text is typed. */
    if ((data->cancel == false) && (data->text_edit.edit_string != nullptr) &&
        (data->text_edit.edit_string[0] == '\0') &&
        (but->rnaprop && ELEM(RNA_property_type(but->rnaprop), PROP_FLOAT, PROP_INT)))
    {
      MEM_SAFE_FREE(data->text_edit.edit_string);
      ui_button_value_default(but, &data->value);

#ifdef USE_DRAG_MULTINUM
      if (data->multi_data.mbuts) {
        for (LinkNode *l = data->multi_data.mbuts; l; l = l->next) {
          uiButMultiState *state = static_cast<uiButMultiState *>(l->link);
          uiBut *but_iter = state->but;
          double default_value;

          if (ui_button_value_default(but_iter, &default_value)) {
            ui_but_value_set(but_iter, default_value);
          }
        }
      }
      data->multi_data.skip = true;
#endif
    }

    button_activate_exit(C, but, data, (post_but == nullptr), false);

    /* for jumping to the next button with tab while text editing */
    if (post_but) {
      /* The post_but still has previous ranges (without the changes in active button considered),
       * needs refreshing the ranges. */
      ui_but_range_set_soft(post_but);
      ui_but_range_set_hard(post_but);

      button_activate_init(C, region, post_but, post_type);
    }
    else if (!((event->type == EVT_BUT_CANCEL) && (event->val == 1))) {
      /* XXX issue is because WM_event_add_mousemove(wm) is a bad hack and not reliable,
       * if that gets coded better this bypass can go away too.
       *
       * This is needed to make sure if a button was active,
       * it stays active while the mouse is over it.
       * This avoids adding mouse-moves, see: #33466. */
      if (ELEM(state_orig, BUTTON_STATE_INIT, BUTTON_STATE_HIGHLIGHT, BUTTON_STATE_WAIT_DRAG)) {
        if (ui_but_find_mouse_over(region, event) == but) {
          button_activate_init(C, region, but, BUTTON_ACTIVATE_OVER);
        }
      }
    }
  }

  return retval;
}

/**
 * Activate the underlying list-row button, so the row is highlighted.
 * Early exits if \a activate_dragging is true, but the custom drag operator fails to execute.
 * Gives the wanted behavior where the item is activated on a click-drag event when the custom drag
 * operator is executed.
 */
static int ui_list_activate_hovered_row(bContext *C,
                                        ARegion *region,
                                        const uiList *ui_list,
                                        const wmEvent *event,
                                        bool activate_dragging)
{
  const bool do_drag = activate_dragging && ui_list->dyn_data->custom_drag_optype;

  if (do_drag) {
    const uiBut *hovered_but = ui_but_find_mouse_over(region, event);
    if (!ui_list_invoke_item_operator(C,
                                      hovered_but,
                                      ui_list->dyn_data->custom_drag_optype,
                                      &ui_list->dyn_data->custom_drag_opptr))
    {
      return WM_UI_HANDLER_CONTINUE;
    }
  }

  int mouse_xy[2];
  WM_event_drag_start_xy(event, mouse_xy);

  uiBut *listrow = ui_list_row_find_mouse_over(region, mouse_xy);
  if (listrow) {
    wmOperatorType *custom_activate_optype = ui_list->dyn_data->custom_activate_optype;

    /* Hacky: Ensure the custom activate operator is not called when the custom drag operator
     * was. Only one should run! */
    if (activate_dragging && do_drag) {
      ((uiList *)ui_list)->dyn_data->custom_activate_optype = nullptr;
    }

    /* Simulate click on listrow button itself (which may be overlapped by another button). Also
     * calls the custom activate operator (#uiListDyn::custom_activate_optype). */
    UI_but_execute(C, region, listrow);

    ((uiList *)ui_list)->dyn_data->custom_activate_optype = custom_activate_optype;
  }

  return WM_UI_HANDLER_BREAK;
}

static bool ui_list_is_hovering_draggable_but(bContext *C,
                                              const uiList *list,
                                              const ARegion *region,
                                              const wmEvent *event)
{
  /* On a tweak event, uses the coordinates from where tweaking was started. */
  int mouse_xy[2];
  WM_event_drag_start_xy(event, mouse_xy);

  const uiBut *hovered_but = ui_but_find_mouse_over_ex(
      region, mouse_xy, false, false, nullptr, nullptr);

  if (list->dyn_data->custom_drag_optype) {
    if (ui_but_context_poll_operator(C, list->dyn_data->custom_drag_optype, hovered_but)) {
      return true;
    }
  }

  return (hovered_but && ui_but_drag_is_draggable(hovered_but));
}

static int ui_list_handle_click_drag(bContext *C,
                                     const uiList *ui_list,
                                     ARegion *region,
                                     const wmEvent *event)
{
  if (event->type != LEFTMOUSE) {
    return WM_UI_HANDLER_CONTINUE;
  }

  int retval = WM_UI_HANDLER_CONTINUE;

  const bool is_draggable = ui_list_is_hovering_draggable_but(C, ui_list, region, event);
  bool activate = false;
  bool activate_dragging = false;

  if (event->val == KM_CLICK_DRAG) {
    if (is_draggable) {
      activate_dragging = true;
      activate = true;
    }
  }
  /* #KM_CLICK is only sent after an uncaught release event, so the foreground button gets all
   * regular events (including mouse presses to start dragging) and this part only kicks in if it
   * hasn't handled the release event. Note that if there's no overlaid button, the row selects
   * on the press event already via regular #UI_BTYPE_LISTROW handling. */
  else if (event->val == KM_CLICK) {
    activate = true;
  }

  if (activate) {
    retval = ui_list_activate_hovered_row(C, region, ui_list, event, activate_dragging);
  }

  return retval;
}

static void ui_list_activate_row_from_index(
    bContext *C, ARegion *region, uiBut *listbox, uiList *ui_list, int index)
{
  uiBut *new_active_row = ui_list_row_find_index(region, index, listbox);
  if (new_active_row) {
    /* Preferred way to update the active item, also calls the custom activate operator
     * (#uiListDyn::custom_activate_optype). */
    UI_but_execute(C, region, new_active_row);
  }
  else {
    /* A bit ugly, set the active index in RNA directly. That's because a button that's
     * scrolled away in the list box isn't created at all.
     * The custom activate operator (#uiListDyn::custom_activate_optype) is not called in this case
     * (which may need the row button context). */
    RNA_property_int_set(&listbox->rnapoin, listbox->rnaprop, index);
    RNA_property_update(C, &listbox->rnapoin, listbox->rnaprop);
    ui_apply_but_undo(listbox);
  }

  ui_list->flag |= UILST_SCROLL_TO_ACTIVE_ITEM;
}

static int ui_list_get_increment(const uiList *ui_list, const int type, const int columns)
{
  int increment = 0;

  /* Handle column offsets for grid layouts. */
  if (ELEM(type, EVT_UPARROWKEY, EVT_DOWNARROWKEY) &&
      ELEM(ui_list->layout_type, UILST_LAYOUT_GRID, UILST_LAYOUT_BIG_PREVIEW_GRID))
  {
    increment = (type == EVT_UPARROWKEY) ? -columns : columns;
  }
  else {
    /* Left or right in grid layouts or any direction in single column layouts increments by 1. */
    increment = ELEM(type, EVT_UPARROWKEY, EVT_LEFTARROWKEY, WHEELUPMOUSE) ? -1 : 1;
  }

  if ((ui_list->filter_sort_flag & UILST_FLT_SORT_REVERSE) != 0) {
    increment *= -1;
  }

  return increment;
}

static int ui_handle_list_event(bContext *C, const wmEvent *event, ARegion *region, uiBut *listbox)
{
  int retval = WM_UI_HANDLER_CONTINUE;
  int type = event->type, val = event->val;
  int scroll_dir = 1;
  bool redraw = false;

  uiList *ui_list = static_cast<uiList *>(listbox->custom_data);
  if (!ui_list || !ui_list->dyn_data) {
    return retval;
  }
  uiListDyn *dyn_data = ui_list->dyn_data;

  int mx = event->xy[0];
  int my = event->xy[1];
  ui_window_to_block(region, listbox->block, &mx, &my);

  /* Convert pan to scroll-wheel. */
  if (type == MOUSEPAN) {
    ui_pan_to_scroll(event, &type, &val);

    /* 'ui_pan_to_scroll' gives the absolute direction. */
    if (event->flag & WM_EVENT_SCROLL_INVERT) {
      scroll_dir = -1;
    }

    /* If type still is mouse-pan, we call it handled, since delta-y accumulate. */
    /* also see `wm_event_system.cc` do_wheel_ui hack. */
    if (type == MOUSEPAN) {
      retval = WM_UI_HANDLER_BREAK;
    }
  }

  if (event->type == LEFTMOUSE) {
    retval = ui_list_handle_click_drag(C, ui_list, region, event);
  }
  else if (val == KM_PRESS) {
    if ((ELEM(type, EVT_UPARROWKEY, EVT_DOWNARROWKEY, EVT_LEFTARROWKEY, EVT_RIGHTARROWKEY) &&
         (event->modifier & (KM_SHIFT | KM_CTRL | KM_ALT | KM_OSKEY)) == 0) ||
        (ELEM(type, WHEELUPMOUSE, WHEELDOWNMOUSE) && (event->modifier & KM_CTRL) &&
         (event->modifier & (KM_SHIFT | KM_ALT | KM_OSKEY)) == 0))
    {
      const int value_orig = RNA_property_int_get(&listbox->rnapoin, listbox->rnaprop);
      int value, min, max;

      value = value_orig;
      const int inc = ui_list_get_increment(ui_list, type, dyn_data->columns);

      if (dyn_data->items_filter_neworder || dyn_data->items_filter_flags) {
        /* If we have a display order different from
         * collection order, we have some work! */
        int *org_order = static_cast<int *>(
            MEM_mallocN(dyn_data->items_shown * sizeof(int), __func__));
        const int *new_order = dyn_data->items_filter_neworder;
        int org_idx = -1, len = dyn_data->items_len;
        int current_idx = -1;

        for (int i = 0; i < len; i++) {
          if (UI_list_item_index_is_filtered_visible(ui_list, i)) {
            org_order[new_order ? new_order[++org_idx] : ++org_idx] = i;
            if (i == value) {
              current_idx = new_order ? new_order[org_idx] : org_idx;
            }
          }
          else if (i == value && org_idx >= 0) {
            current_idx = -(new_order ? new_order[org_idx] : org_idx) - 1;
          }
        }
        /* Now, org_order maps displayed indices to real indices,
         * and current_idx either contains the displayed index of active value (positive),
         *                 or its more-nearest one (negated).
         */
        if (current_idx < 0) {
          current_idx = (current_idx * -1) + (inc < 0 ? inc : inc - 1);
        }
        else {
          current_idx += inc;
        }
        CLAMP(current_idx, 0, dyn_data->items_shown - 1);
        value = org_order[current_idx];
        MEM_freeN(org_order);
      }
      else {
        value += inc;
      }

      CLAMP(value, 0, dyn_data->items_len - 1);

      RNA_property_int_range(&listbox->rnapoin, listbox->rnaprop, &min, &max);
      CLAMP(value, min, max);

      if (value != value_orig) {
        ui_list_activate_row_from_index(C, region, listbox, ui_list, value);
        redraw = true;
      }
      retval = WM_UI_HANDLER_BREAK;
    }
    else if (ELEM(type, WHEELUPMOUSE, WHEELDOWNMOUSE) && (event->modifier & KM_SHIFT)) {
      /* We now have proper grip, but keep this anyway! */
      if (ui_list->list_grip < (dyn_data->visual_height_min - UI_LIST_AUTO_SIZE_THRESHOLD)) {
        ui_list->list_grip = dyn_data->visual_height;
      }
      ui_list->list_grip += (type == WHEELUPMOUSE) ? -1 : 1;

      ui_list->flag |= UILST_SCROLL_TO_ACTIVE_ITEM;

      redraw = true;
      retval = WM_UI_HANDLER_BREAK;
    }
    else if (ELEM(type, WHEELUPMOUSE, WHEELDOWNMOUSE)) {
      if (dyn_data->height > dyn_data->visual_height) {
        /* list template will clamp */
        ui_list->list_scroll += scroll_dir * ((type == WHEELUPMOUSE) ? -1 : 1);

        redraw = true;
        retval = WM_UI_HANDLER_BREAK;
      }
    }
  }

  if (redraw) {
    ED_region_tag_redraw(region);
    ED_region_tag_refresh_ui(region);
  }

  return retval;
}

/* Handle mouse hover for Views and UiList rows. */
static int ui_handle_viewlist_items_hover(const wmEvent *event, ARegion *region)
{
  const bool has_list = !BLI_listbase_is_empty(&region->ui_lists);
  const bool has_view = [&]() {
    LISTBASE_FOREACH (uiBlock *, block, &region->runtime->uiblocks) {
      if (!BLI_listbase_is_empty(&block->views)) {
        return true;
      }
    }
    return false;
  }();

  if (!has_view && !has_list) {
    /* Avoid unnecessary lookup. */
    return WM_UI_HANDLER_CONTINUE;
  }

  /* Always highlight the hovered view item, even if the mouse hovers another button inside. */
  uiBut *highlight_row_but = [&]() -> uiBut * {
    if (uiBut *but = ui_view_item_find_search_highlight(region)) {
      return but;
    }
    if (uiBut *but = ui_view_item_find_mouse_over(region, event->xy)) {
      return but;
    }
    if (uiBut *but = ui_list_row_find_mouse_over(region, event->xy)) {
      return but;
    }
    return nullptr;
  }();

  bool changed = false;

  if (highlight_row_but && !(highlight_row_but->flag & UI_HOVER)) {
    highlight_row_but->flag |= UI_HOVER;
    changed = true;
  }

  LISTBASE_FOREACH (uiBlock *, block, &region->runtime->uiblocks) {
    for (const std::unique_ptr<uiBut> &but : block->buttons) {
      if (but.get() == highlight_row_but) {
        continue;
      }
      if (!ELEM(but->type, UI_BTYPE_VIEW_ITEM, UI_BTYPE_LISTROW)) {
        continue;
      }

      if (but->flag & UI_HOVER) {
        but->flag &= ~UI_HOVER;
        changed = true;
      }
    }
  }

  if (changed) {
    ED_region_tag_redraw_no_rebuild(region);
  }

  return WM_UI_HANDLER_CONTINUE;
}

static int ui_handle_view_item_event(bContext *C,
                                     const wmEvent *event,
                                     uiBut *active_but,
                                     ARegion *region)
{
  switch (event->type) {
    case MOUSEMOVE:
      if (event->xy[0] != event->prev_xy[0] || event->xy[1] != event->prev_xy[1]) {
        UI_region_views_clear_search_highlight(region);
      }
      break;
    case LEFTMOUSE:
      if (event->val == KM_PRESS) {
        /* Only bother finding the active view item button if the active button isn't already a
         * view item. */
        uiButViewItem *view_but = static_cast<uiButViewItem *>(
            (active_but && active_but->type == UI_BTYPE_VIEW_ITEM) ?
                active_but :
                ui_view_item_find_mouse_over(region, event->xy));
        /* Will free active button if there already is one. */
        if (view_but) {
          /* Close the popup when clicking on the view item directly, not any overlapped button. */
          const bool close_popup = view_but == active_but;
          force_activate_view_item_but(C, region, view_but, close_popup);
        }
      }
      break;
    case EVT_RETKEY:
    case EVT_PADENTER:
      if (event->val == KM_PRESS) {
        if (uiButViewItem *search_highlight_but = static_cast<uiButViewItem *>(
                ui_view_item_find_search_highlight(region)))
        {
          force_activate_view_item_but(C, region, search_highlight_but);
          return WM_UI_HANDLER_BREAK;
        }
      }
      break;
    default:
      break;
  }

  return WM_UI_HANDLER_CONTINUE;
}

static void ui_handle_button_return_submenu(bContext *C, const wmEvent *event, uiBut *but)
{
  uiHandleButtonData *data = but->active;
  uiPopupBlockHandle *menu = data->menu;

  /* copy over return values from the closing menu */
  if ((menu->menuretval & UI_RETURN_OK) || (menu->menuretval & UI_RETURN_UPDATE)) {
    if (but->type == UI_BTYPE_COLOR) {
      copy_v3_v3(data->vec, menu->retvec);
    }
    else if (but->type == UI_BTYPE_MENU) {
      data->value = menu->retvalue;
    }
  }

  if (menu->menuretval & UI_RETURN_UPDATE) {
    if (data->interactive) {
      ui_apply_but(C, but->block, but, data, true);
    }
    else {
      ui_but_update(but);
    }

    menu->menuretval = 0;
  }

  /* now change button state or exit, which will close the submenu */
  if ((menu->menuretval & UI_RETURN_OK) || (menu->menuretval & UI_RETURN_CANCEL)) {
    if (menu->menuretval != UI_RETURN_OK) {
      data->cancel = true;
    }

    button_activate_exit(C, but, data, true, false);
  }
  else if (menu->menuretval & UI_RETURN_OUT) {
    if (event->type == MOUSEMOVE && ui_but_contains_point_px(but, data->region, event->xy)) {
      button_activate_state(C, but, BUTTON_STATE_HIGHLIGHT);
    }
    else {
      if (ISKEYBOARD(event->type)) {
        /* keyboard menu hierarchy navigation, going back to previous level */
        but->active->used_mouse = false;
        button_activate_state(C, but, BUTTON_STATE_HIGHLIGHT);
      }
      else {
        data->cancel = true;
        button_activate_exit(C, but, data, true, false);
      }
    }
  }
}

/** \} */

/* -------------------------------------------------------------------- */
/** \name Menu Towards (mouse motion logic)
 * \{ */

/**
 * Function used to prevent losing the open menu when using nested pull-downs,
 * when moving mouse towards the pull-down menu over other buttons that could
 * steal the highlight from the current button, only checks:
 *
 * - while mouse moves in triangular area defined old mouse position and
 *   left/right side of new menu.
 * - only for 1 second.
 */

static void ui_mouse_motion_towards_init_ex(uiPopupBlockHandle *menu,
                                            const int xy[2],
                                            const bool force)
{
  BLI_assert(((uiBlock *)menu->region->runtime->uiblocks.first)->flag &
             (UI_BLOCK_MOVEMOUSE_QUIT | UI_BLOCK_POPOVER));

  if (!menu->dotowards || force) {
    menu->dotowards = true;
    menu->towards_xy[0] = xy[0];
    menu->towards_xy[1] = xy[1];

    if (force) {
      menu->towardstime = DBL_MAX; /* unlimited time */
    }
    else {
      menu->towardstime = BLI_time_now_seconds();
    }
  }
}

static void ui_mouse_motion_towards_init(uiPopupBlockHandle *menu, const int xy[2])
{
  ui_mouse_motion_towards_init_ex(menu, xy, false);
}

static void ui_mouse_motion_towards_reinit(uiPopupBlockHandle *menu, const int xy[2])
{
  ui_mouse_motion_towards_init_ex(menu, xy, true);
}

static bool ui_mouse_motion_towards_check(uiBlock *block,
                                          uiPopupBlockHandle *menu,
                                          const int xy[2],
                                          const bool use_wiggle_room)
{
  BLI_assert(block->flag & (UI_BLOCK_MOVEMOUSE_QUIT | UI_BLOCK_POPOVER));

  /* annoying fix for #36269, this is a bit odd but in fact works quite well
   * don't mouse-out of a menu if another menu has been created after it.
   * if this causes problems we could remove it and check on a different fix - campbell */
  if (menu->region->next) {
    /* am I the last menu (test) */
    ARegion *region = menu->region->next;
    do {
      uiBlock *block_iter = static_cast<uiBlock *>(region->runtime->uiblocks.first);
      if (block_iter && ui_block_is_menu(block_iter)) {
        return true;
      }
    } while ((region = region->next));
  }
  /* annoying fix end! */

  if (!menu->dotowards) {
    return false;
  }

  float oldp[2] = {menu->towards_xy[0], menu->towards_xy[1]};
  const float newp[2] = {float(xy[0]), float(xy[1])};
  if (len_squared_v2v2(oldp, newp) < (4.0f * 4.0f)) {
    return menu->dotowards;
  }

  /* verify that we are moving towards one of the edges of the
   * menu block, in other words, in the triangle formed by the
   * initial mouse location and two edge points. */
  rctf rect_px;
  ui_block_to_window_rctf(menu->region, block, &rect_px, &block->rect);

  const float margin = MENU_TOWARDS_MARGIN;

  const float p1[2] = {rect_px.xmin - margin, rect_px.ymin - margin};
  const float p2[2] = {rect_px.xmax + margin, rect_px.ymin - margin};
  const float p3[2] = {rect_px.xmax + margin, rect_px.ymax + margin};
  const float p4[2] = {rect_px.xmin - margin, rect_px.ymax + margin};

  /* allow for some wiggle room, if the user moves a few pixels away,
   * don't immediately quit (only for top level menus) */
  if (use_wiggle_room) {
    const float cent[2] = {BLI_rctf_cent_x(&rect_px), BLI_rctf_cent_y(&rect_px)};
    float delta[2];

    sub_v2_v2v2(delta, oldp, cent);
    normalize_v2_length(delta, MENU_TOWARDS_WIGGLE_ROOM);
    add_v2_v2(oldp, delta);
  }

  bool closer = (isect_point_tri_v2(newp, oldp, p1, p2) ||
                 isect_point_tri_v2(newp, oldp, p2, p3) ||
                 isect_point_tri_v2(newp, oldp, p3, p4) || isect_point_tri_v2(newp, oldp, p4, p1));

  if (!closer) {
    menu->dotowards = false;
  }

  /* 1 second timer */
  if (BLI_time_now_seconds() - menu->towardstime > BUTTON_MOUSE_TOWARDS_THRESH) {
    menu->dotowards = false;
  }

  return menu->dotowards;
}

#ifdef USE_KEYNAV_LIMIT
static void ui_mouse_motion_keynav_init(uiKeyNavLock *keynav, const wmEvent *event)
{
  keynav->is_keynav = true;
  copy_v2_v2_int(keynav->event_xy, event->xy);
}
/**
 * Return true if key-input isn't blocking mouse-motion,
 * or if the mouse-motion is enough to disable key-input.
 */
static bool ui_mouse_motion_keynav_test(uiKeyNavLock *keynav, const wmEvent *event)
{
  if (keynav->is_keynav &&
      (len_manhattan_v2v2_int(keynav->event_xy, event->xy) > BUTTON_KEYNAV_PX_LIMIT))
  {
    keynav->is_keynav = false;
  }

  return keynav->is_keynav;
}
#endif /* USE_KEYNAV_LIMIT */

/** \} */

/* -------------------------------------------------------------------- */
/** \name Menu Scroll
 * \{ */

static char ui_menu_scroll_test(uiBlock *block, int my)
{
  if (block->flag & (UI_BLOCK_CLIPTOP | UI_BLOCK_CLIPBOTTOM)) {
    if (block->flag & UI_BLOCK_CLIPTOP) {
      if (my > block->rect.ymax - UI_MENU_SCROLL_MOUSE) {
        return 't';
      }
    }
    if (block->flag & UI_BLOCK_CLIPBOTTOM) {
      if (my < block->rect.ymin + UI_MENU_SCROLL_MOUSE) {
        return 'b';
      }
    }
  }
  return 0;
}

static void ui_menu_scroll_apply_offset_y(ARegion *region, uiBlock *block, float dy)
{
  BLI_assert(dy != 0.0f);

  const int scroll_pad = ui_block_is_menu(block) ? UI_MENU_SCROLL_PAD : UI_UNIT_Y * 0.5f;

  if (dy < 0.0f) {
    /* Stop at top item, extra 0.5 UI_UNIT_Y makes it snap nicer. */
    float ymax = -FLT_MAX;
    for (const std::unique_ptr<uiBut> &bt : block->buttons) {
      ymax = max_ff(ymax, bt->rect.ymax);
    }
    if (ymax + dy - UI_UNIT_Y * 0.5f < block->rect.ymax - scroll_pad) {
      dy = block->rect.ymax - ymax - scroll_pad;
    }
  }
  else {
    /* Stop at bottom item, extra 0.5 UI_UNIT_Y makes it snap nicer. */
    float ymin = FLT_MAX;
    for (const std::unique_ptr<uiBut> &bt : block->buttons) {
      ymin = min_ff(ymin, bt->rect.ymin);
    }
    if (ymin + dy + UI_UNIT_Y * 0.5f > block->rect.ymin + scroll_pad) {
      dy = block->rect.ymin - ymin + scroll_pad;
    }
  }

  /* remember scroll offset for refreshes */
  block->handle->scrolloffset += dy;
  /* Apply popup scroll delta to layout panels too. */
  ui_layout_panel_popup_scroll_apply(block->panel, dy);

  /* apply scroll offset */
  for (const std::unique_ptr<uiBut> &bt : block->buttons) {
    bt->rect.ymin += dy;
    bt->rect.ymax += dy;
  }

  /* set flags again */
  ui_popup_block_scrolltest(block);

  ED_region_tag_redraw(region);
}

/** Scroll to activated button. */
static bool ui_menu_scroll_to_but(ARegion *region, uiBlock *block, uiBut *but_target)
{
  float dy = 0.0;
  if (block->flag & UI_BLOCK_CLIPTOP) {
    if (but_target->rect.ymax > block->rect.ymax - UI_MENU_SCROLL_ARROW) {
      dy = block->rect.ymax - but_target->rect.ymax - UI_MENU_SCROLL_ARROW;
    }
  }
  if (block->flag & UI_BLOCK_CLIPBOTTOM) {
    if (but_target->rect.ymin < block->rect.ymin + UI_MENU_SCROLL_ARROW) {
      dy = block->rect.ymin - but_target->rect.ymin + UI_MENU_SCROLL_ARROW;
    }
  }
  if (dy != 0.0f) {
    ui_menu_scroll_apply_offset_y(region, block, dy);
    return true;
  }
  return false;
}

/** Scroll to y location (in block space, see #ui_window_to_block). */
static bool ui_menu_scroll_to_y(ARegion *region, uiBlock *block, int y)
{
  const char test = ui_menu_scroll_test(block, y);
  float dy = 0.0f;
  if (test == 't') {
    dy = -UI_UNIT_Y; /* scroll to the top */
  }
  else if (test == 'b') {
    dy = UI_UNIT_Y; /* scroll to the bottom */
  }
  if (dy != 0.0f) {
    ui_menu_scroll_apply_offset_y(region, block, dy);
    return true;
  }
  return false;
}

static bool ui_menu_scroll_step(ARegion *region, uiBlock *block, const int scroll_dir)
{
  int my;
  if (scroll_dir == 1) {
    if ((block->flag & UI_BLOCK_CLIPTOP) == 0) {
      return false;
    }
    my = block->rect.ymax + UI_UNIT_Y;
  }
  else if (scroll_dir == -1) {
    if ((block->flag & UI_BLOCK_CLIPBOTTOM) == 0) {
      return false;
    }
    my = block->rect.ymin - UI_UNIT_Y;
  }
  else {
    BLI_assert(0);
    return false;
  }

  return ui_menu_scroll_to_y(region, block, my);
}

/** \} */

/* -------------------------------------------------------------------- */
/** \name Menu Event Handling
 * \{ */

static void ui_region_auto_open_clear(ARegion *region)
{
  LISTBASE_FOREACH (uiBlock *, block, &region->runtime->uiblocks) {
    block->auto_open = false;
  }
}

/**
 * Special function to handle nested menus.
 * let the parent menu get the event.
 *
 * This allows a menu to be open,
 * but send key events to the parent if there's no active buttons.
 *
 * Without this keyboard navigation from menus won't work.
 */
static bool ui_menu_pass_event_to_parent_if_nonactive(uiPopupBlockHandle *menu,
                                                      const uiBut *but,
                                                      const int level,
                                                      const bool is_parent_menu,
                                                      const int retval)
{
  /* NOTE(@ideasman42): For `menu->popup` (not a nested tree of menus), don't pass events parents.
   * This is needed because enum popups (for example) aren't created with an active button.
   * Otherwise opening a popup & pressing the accelerator key would fail, see: #107838. */
  if ((level != 0) && (but == nullptr) && (is_parent_menu || menu->popup == false)) {
    menu->menuretval = UI_RETURN_OUT | UI_RETURN_OUT_PARENT;
    (void)retval; /* so release builds with strict flags are happy as well */
    BLI_assert(retval == WM_UI_HANDLER_CONTINUE);
    return true;
  }
  return false;
}

static int ui_handle_menu_button(bContext *C, const wmEvent *event, uiPopupBlockHandle *menu)
{
  ARegion *region = menu->region;
  uiBut *but = ui_region_find_active_but(region);

  if (but) {
    /* Its possible there is an active menu item NOT under the mouse,
     * in this case ignore mouse clicks outside the button (but Enter etc is accepted) */
    if (event->val == KM_RELEASE) {
      /* pass, needed so we can exit active menu-items when click-dragging out of them */
    }
    else if (but->type == UI_BTYPE_SEARCH_MENU) {
      /* Pass, needed so search popup can have RMB context menu.
       * This may be useful for other interactions which happen in the search popup
       * without being directly over the search button. */
    }
    else if (!ui_block_is_menu(but->block) || ui_block_is_pie_menu(but->block)) {
      /* pass, skip for dialogs */
    }
    else if (!ui_region_contains_point_px(but->active->region, event->xy)) {
      /* Pass, needed to click-exit outside of non-floating menus. */
      ui_region_auto_open_clear(but->active->region);
    }
    else if (ISMOUSE_BUTTON(event->type)) {
      if (!ui_but_contains_point_px(but, but->active->region, event->xy)) {
        but = nullptr;
      }
    }
  }

  int retval;
  if (but) {
    ScrArea *ctx_area = CTX_wm_area(C);
    ARegion *ctx_region = CTX_wm_region(C);

    if (menu->ctx_area) {
      CTX_wm_area_set(C, menu->ctx_area);
    }
    if (menu->ctx_region) {
      CTX_wm_region_set(C, menu->ctx_region);
    }

    retval = ui_handle_button_event(C, event, but);

    if (menu->ctx_area) {
      CTX_wm_area_set(C, ctx_area);
    }
    if (menu->ctx_region) {
      CTX_wm_region_set(C, ctx_region);
    }
  }
  else {
    retval = ui_handle_button_over(C, event, region);
  }

  return retval;
}

float ui_block_calc_pie_segment(uiBlock *block, const float event_xy[2])
{
  float seg1[2];

  if (block->pie_data.flags & UI_PIE_INITIAL_DIRECTION) {
    copy_v2_v2(seg1, block->pie_data.pie_center_init);
  }
  else {
    copy_v2_v2(seg1, block->pie_data.pie_center_spawned);
  }

  float seg2[2];
  sub_v2_v2v2(seg2, event_xy, seg1);

  const float len = normalize_v2_v2(block->pie_data.pie_dir, seg2);

  if (len < U.pie_menu_threshold * UI_SCALE_FAC) {
    block->pie_data.flags |= UI_PIE_INVALID_DIR;
  }
  else {
    block->pie_data.flags &= ~UI_PIE_INVALID_DIR;
  }

  return len;
}

static int ui_handle_menu_letter_press_search(uiPopupBlockHandle *menu, const wmEvent *event)
{
  /* Start menu search if the menu has a name. */
  if (menu->menu_idname[0]) {
    uiAfterFunc *after = ui_afterfunc_new();
    wmOperatorType *ot = WM_operatortype_find("WM_OT_search_single_menu", false);
    after->optype = ot;
    after->opcontext = WM_OP_INVOKE_DEFAULT;
    after->opptr = MEM_new<PointerRNA>(__func__);
    WM_operator_properties_create_ptr(after->opptr, ot);
    RNA_string_set(after->opptr, "menu_idname", menu->menu_idname);
    if (event->type != EVT_SPACEKEY) {
      /* Forward all keys except space-bar to the search. */
      const int num_bytes = BLI_str_utf8_size_or_error(event->utf8_buf);
      if (num_bytes != -1) {
        char buf[sizeof(event->utf8_buf) + 1];
        memcpy(buf, event->utf8_buf, num_bytes);
        buf[num_bytes] = '\0';
        RNA_string_set(after->opptr, "initial_query", buf);
      }
    }
    menu->menuretval = UI_RETURN_OK;
    return WM_UI_HANDLER_BREAK;
  }
  return WM_UI_HANDLER_CONTINUE;
}

static int ui_handle_menu_event(bContext *C,
                                const wmEvent *event,
                                uiPopupBlockHandle *menu,
                                int level,
                                const bool is_parent_inside,
                                const bool is_parent_menu,
                                const bool is_floating)
{
  uiBut *but;
  ARegion *region = menu->region;
  uiBlock *block = static_cast<uiBlock *>(region->runtime->uiblocks.first);

  int retval = WM_UI_HANDLER_CONTINUE;

  int mx = event->xy[0];
  int my = event->xy[1];
  ui_window_to_block(region, block, &mx, &my);

  /* check if mouse is inside block */
  const bool inside = BLI_rctf_isect_pt(&block->rect, mx, my);
  /* check for title dragging */
  const bool inside_title = inside && ((my + (UI_UNIT_Y * 1.4f)) > block->rect.ymax);

  /* if there's an active modal button, don't check events or outside, except for search menu */
  but = ui_region_find_active_but(region);

#ifdef USE_DRAG_POPUP

#  if defined(__APPLE__)
  constexpr int PopupTitleHoverCursor = WM_CURSOR_HAND;
  constexpr int PopupTitleDragCursor = WM_CURSOR_HAND_CLOSED;
#  else
  constexpr int PopupTitleHoverCursor = WM_CURSOR_MOVE;
  constexpr int PopupTitleDragCursor = WM_CURSOR_MOVE;
#  endif

  wmWindow *win = CTX_wm_window(C);

  if (!menu->is_grab && is_floating) {
    if (inside_title && (!but || but->type == UI_BTYPE_IMAGE)) {
      if (event->type == LEFTMOUSE && event->val == KM_PRESS) {
        /* Initial press before starting to drag. */
        WM_cursor_set(win, PopupTitleDragCursor);
      }
      else if (event->type == MOUSEMOVE && !win->modalcursor) {
        /* Hover over draggable area. */
        WM_cursor_set(win, PopupTitleHoverCursor);
      }
    }
    else if (win->cursor == PopupTitleHoverCursor) {
      WM_cursor_set(win, WM_CURSOR_DEFAULT);
    }
  }

  if (menu->is_grab) {
    if (event->type == LEFTMOUSE) {
      menu->is_grab = false;
      WM_cursor_set(win, WM_CURSOR_DEFAULT);
      retval = WM_UI_HANDLER_BREAK;
    }
    else {
      if (event->type == MOUSEMOVE) {
        WM_cursor_set(win, PopupTitleDragCursor);
        blender::int2 mdiff = blender::int2(event->xy) - blender::int2(menu->grab_xy_prev);

        copy_v2_v2_int(menu->grab_xy_prev, event->xy);

        menu->popup_create_vars.event_xy += mdiff;

        ui_popup_translate(region, mdiff);
      }

      return retval;
    }
  }
#endif

  if (but && button_modal_state(but->active->state)) {
    if (block->flag & (UI_BLOCK_MOVEMOUSE_QUIT | UI_BLOCK_POPOVER)) {
      /* if a button is activated modal, always reset the start mouse
       * position of the towards mechanism to avoid losing focus,
       * and don't handle events */
      ui_mouse_motion_towards_reinit(menu, event->xy);
    }
  }
  else if (event->type == TIMER) {
    if (event->customdata == menu->scrolltimer) {
      ui_menu_scroll_to_y(region, block, my);
    }
  }
  else {
    /* for ui_mouse_motion_towards_block */
    if (event->type == MOUSEMOVE) {
      if (block->flag & (UI_BLOCK_MOVEMOUSE_QUIT | UI_BLOCK_POPOVER)) {
        ui_mouse_motion_towards_init(menu, event->xy);
      }

      /* add menu scroll timer, if needed */
      if (ui_menu_scroll_test(block, my)) {
        if (menu->scrolltimer == nullptr) {
          menu->scrolltimer = WM_event_timer_add(
              CTX_wm_manager(C), CTX_wm_window(C), TIMER, MENU_SCROLL_INTERVAL);
        }
      }
    }

    /* first block own event func */
    if (block->block_event_func && block->block_event_func(C, block, event)) {
      /* pass */
    } /* events not for active search menu button */
    else {
      int act = 0;

      switch (event->type) {

        /* Closing sub-levels of pull-downs.
         *
         * The actual event is handled by the button under the cursor.
         * This is done so we can right click on menu items even when they have sub-menus open.
         */
        case RIGHTMOUSE:
          if (inside == false) {
            if (event->val == KM_PRESS && (block->flag & UI_BLOCK_LOOP)) {
              if (block->saferct.first) {
                /* Currently right clicking on a top level pull-down (typically in the header)
                 * just closes the menu and doesn't support immediately handling the RMB event.
                 *
                 * To support we would need UI_RETURN_OUT_PARENT to be handled by
                 * top-level buttons, not just menus. Note that this isn't very important
                 * since it's easy to manually close these menus by clicking on them. */
                menu->menuretval = (level > 0 && is_parent_inside) ? UI_RETURN_OUT_PARENT :
                                                                     UI_RETURN_OUT;
              }
            }
            retval = WM_UI_HANDLER_BREAK;
          }
          break;

        /* Closing sub-levels of pull-downs. */
        case EVT_LEFTARROWKEY:
          if (event->val == KM_PRESS && (block->flag & UI_BLOCK_LOOP)) {
            if (block->saferct.first) {
              menu->menuretval = UI_RETURN_OUT;
            }
          }

          retval = WM_UI_HANDLER_BREAK;
          break;

        /* Opening sub-levels of pull-downs. */
        case EVT_RIGHTARROWKEY:
          if (event->val == KM_PRESS && (block->flag & UI_BLOCK_LOOP)) {

            if (ui_menu_pass_event_to_parent_if_nonactive(
                    menu, but, level, is_parent_menu, retval))
            {
              break;
            }

            but = ui_region_find_active_but(region);

            if (!but) {
              /* no item active, we make first active */
              if (block->direction & UI_DIR_UP) {
                but = ui_but_last(block);
              }
              else {
                but = ui_but_first(block);
              }
            }

            if (but && ELEM(but->type, UI_BTYPE_BLOCK, UI_BTYPE_PULLDOWN)) {
              ui_handle_button_activate(C, region, but, BUTTON_ACTIVATE_OPEN);
            }
          }

          retval = WM_UI_HANDLER_BREAK;
          break;

        /* Smooth scrolling for popovers. */
        case MOUSEPAN: {
          if (event->modifier & (KM_SHIFT | KM_CTRL | KM_ALT | KM_OSKEY)) {
            /* pass */
          }
          else if (!ui_block_is_menu(block)) {
            if (block->flag & (UI_BLOCK_CLIPTOP | UI_BLOCK_CLIPBOTTOM)) {
              const float dy = event->xy[1] - event->prev_xy[1];
              if (dy != 0.0f) {
                ui_menu_scroll_apply_offset_y(region, block, dy);

                if (but) {
                  but->active->cancel = true;
                  button_activate_exit(C, but, but->active, false, false);
                }
                WM_event_add_mousemove(CTX_wm_window(C));
              }
            }
            break;
          }
          ATTR_FALLTHROUGH;
        }
        case WHEELUPMOUSE:
        case WHEELDOWNMOUSE: {
          if (event->modifier & (KM_SHIFT | KM_CTRL | KM_ALT | KM_OSKEY)) {
            /* pass */
          }
          else if (!ui_block_is_menu(block)) {
            const int scroll_dir = (event->type == WHEELUPMOUSE) ? 1 : -1;
            if (ui_menu_scroll_step(region, block, scroll_dir)) {
              if (but) {
                but->active->cancel = true;
                button_activate_exit(C, but, but->active, false, false);
              }
              WM_event_add_mousemove(CTX_wm_window(C));
            }
            break;
          }
          ATTR_FALLTHROUGH;
        }
        case EVT_UPARROWKEY:
        case EVT_DOWNARROWKEY:
        case EVT_PAGEUPKEY:
        case EVT_PAGEDOWNKEY:
        case EVT_HOMEKEY:
        case EVT_ENDKEY:
          /* Arrow-keys: only handle for block_loop blocks. */
          if (event->modifier & (KM_SHIFT | KM_CTRL | KM_ALT | KM_OSKEY)) {
            /* pass */
          }
          else if (inside || (block->flag & UI_BLOCK_LOOP)) {
            int type = event->type;
            int val = event->val;

            /* Convert pan to scroll-wheel. */
            if (type == MOUSEPAN) {
              ui_pan_to_scroll(event, &type, &val);
            }

            if (val == KM_PRESS) {
              /* Determine scroll operation. */
              uiMenuScrollType scrolltype;

              if (ELEM(type, EVT_PAGEUPKEY, EVT_HOMEKEY)) {
                scrolltype = MENU_SCROLL_TOP;
              }
              else if (ELEM(type, EVT_PAGEDOWNKEY, EVT_ENDKEY)) {
                scrolltype = MENU_SCROLL_BOTTOM;
              }
              else if (ELEM(type, EVT_UPARROWKEY, WHEELUPMOUSE)) {
                scrolltype = MENU_SCROLL_UP;
              }
              else {
                scrolltype = MENU_SCROLL_DOWN;
              }

              if (ui_menu_pass_event_to_parent_if_nonactive(
                      menu, but, level, is_parent_menu, retval))
              {
                break;
              }

#ifdef USE_KEYNAV_LIMIT
              ui_mouse_motion_keynav_init(&menu->keynav_state, event);
#endif

              but = ui_region_find_active_but(region);
              if (but) {
                /* Apply scroll operation. */
                if (scrolltype == MENU_SCROLL_DOWN) {
                  but = ui_but_next(but);
                }
                else if (scrolltype == MENU_SCROLL_UP) {
                  but = ui_but_prev(but);
                }
                else if (scrolltype == MENU_SCROLL_TOP) {
                  but = ui_but_first(block);
                }
                else if (scrolltype == MENU_SCROLL_BOTTOM) {
                  but = ui_but_last(block);
                }
              }

              if (!but) {
                /* Wrap button or no active button. */
                uiBut *but_wrap = nullptr;
                if (ELEM(scrolltype, MENU_SCROLL_UP, MENU_SCROLL_BOTTOM)) {
                  but_wrap = ui_but_last(block);
                }
                else if (ELEM(scrolltype, MENU_SCROLL_DOWN, MENU_SCROLL_TOP)) {
                  but_wrap = ui_but_first(block);
                }
                if (but_wrap) {
                  but = but_wrap;
                }
              }

              if (but) {
                ui_handle_button_activate(C, region, but, BUTTON_ACTIVATE);
                ui_menu_scroll_to_but(region, block, but);
              }
            }

            retval = WM_UI_HANDLER_BREAK;
          }

          break;

        case EVT_ONEKEY:
        case EVT_PAD1:
          act = 1;
          ATTR_FALLTHROUGH;
        case EVT_TWOKEY:
        case EVT_PAD2:
          if (act == 0) {
            act = 2;
          }
          ATTR_FALLTHROUGH;
        case EVT_THREEKEY:
        case EVT_PAD3:
          if (act == 0) {
            act = 3;
          }
          ATTR_FALLTHROUGH;
        case EVT_FOURKEY:
        case EVT_PAD4:
          if (act == 0) {
            act = 4;
          }
          ATTR_FALLTHROUGH;
        case EVT_FIVEKEY:
        case EVT_PAD5:
          if (act == 0) {
            act = 5;
          }
          ATTR_FALLTHROUGH;
        case EVT_SIXKEY:
        case EVT_PAD6:
          if (act == 0) {
            act = 6;
          }
          ATTR_FALLTHROUGH;
        case EVT_SEVENKEY:
        case EVT_PAD7:
          if (act == 0) {
            act = 7;
          }
          ATTR_FALLTHROUGH;
        case EVT_EIGHTKEY:
        case EVT_PAD8:
          if (act == 0) {
            act = 8;
          }
          ATTR_FALLTHROUGH;
        case EVT_NINEKEY:
        case EVT_PAD9:
          if (act == 0) {
            act = 9;
          }
          ATTR_FALLTHROUGH;
        case EVT_ZEROKEY:
        case EVT_PAD0:
          if (act == 0) {
            act = 10;
          }

          if ((block->flag & UI_BLOCK_NUMSELECT) && event->val == KM_PRESS) {
            int count;

            if (ui_menu_pass_event_to_parent_if_nonactive(
                    menu, but, level, is_parent_menu, retval))
            {
              break;
            }

            /* Only respond to explicit press to avoid the event that opened the menu
             * activating an item when the key is held. */
            if (event->flag & WM_EVENT_IS_REPEAT) {
              break;
            }

            if (event->modifier & KM_ALT) {
              act += 10;
            }

            count = 0;
            for (const std::unique_ptr<uiBut> &but : block->buttons) {
              bool doit = false;

              if (!ELEM(but->type,
                        UI_BTYPE_LABEL,
                        UI_BTYPE_SEPR,
                        UI_BTYPE_SEPR_LINE,
                        UI_BTYPE_IMAGE))
              {
                count++;
              }

              /* exception for rna layer buts */
              if (but->rnapoin.data && but->rnaprop &&
                  ELEM(RNA_property_subtype(but->rnaprop), PROP_LAYER, PROP_LAYER_MEMBER))
              {
                if (but->rnaindex == act - 1) {
                  doit = true;
                }
              }
              else if (ELEM(but->type,
                            UI_BTYPE_BUT,
                            UI_BTYPE_BUT_MENU,
                            UI_BTYPE_MENU,
                            UI_BTYPE_BLOCK,
                            UI_BTYPE_PULLDOWN) &&
                       count == act)
              {
                doit = true;
              }

              if (!(but->flag & UI_BUT_DISABLED) && doit) {
                /* activate buttons but open menu's */
                uiButtonActivateType activate;
                if (but->type == UI_BTYPE_PULLDOWN) {
                  activate = BUTTON_ACTIVATE_OPEN;
                }
                else {
                  activate = BUTTON_ACTIVATE_APPLY;
                }

                ui_handle_button_activate(C, region, but.get(), activate);
                break;
              }
            }

            retval = WM_UI_HANDLER_BREAK;
          }
          break;

        /* Handle keystrokes on menu items */
        case EVT_AKEY:
        case EVT_BKEY:
        case EVT_CKEY:
        case EVT_DKEY:
        case EVT_EKEY:
        case EVT_FKEY:
        case EVT_GKEY:
        case EVT_HKEY:
        case EVT_IKEY:
        case EVT_JKEY:
        case EVT_KKEY:
        case EVT_LKEY:
        case EVT_MKEY:
        case EVT_NKEY:
        case EVT_OKEY:
        case EVT_PKEY:
        case EVT_QKEY:
        case EVT_RKEY:
        case EVT_SKEY:
        case EVT_TKEY:
        case EVT_UKEY:
        case EVT_VKEY:
        case EVT_WKEY:
        case EVT_XKEY:
        case EVT_YKEY:
        case EVT_ZKEY:
        case EVT_SPACEKEY: {
          if (ELEM(event->val, KM_PRESS, KM_DBL_CLICK) &&
              ((event->modifier & (KM_SHIFT | KM_CTRL | KM_OSKEY)) == 0) &&
              /* Only respond to explicit press to avoid the event that opened the menu
               * activating an item when the key is held. */
              (event->flag & WM_EVENT_IS_REPEAT) == 0)
          {

            /* Menu search if space-bar or #MenuTypeFlag::SearchOnKeyPress. */
            MenuType *mt = WM_menutype_find(menu->menu_idname, true);
            if ((mt && bool(mt->flag & MenuTypeFlag::SearchOnKeyPress)) ||
                event->type == EVT_SPACEKEY)
            {
              if ((level != 0) && (but == nullptr || !menu->menu_idname[0])) {
                /* Search parent if the child is open but not activated or not searchable. */
                menu->menuretval = UI_RETURN_OUT | UI_RETURN_OUT_PARENT;
              }
              else {
                retval = ui_handle_menu_letter_press_search(menu, event);
              }
              break;
            }

            if (ui_menu_pass_event_to_parent_if_nonactive(
                    menu, but, level, is_parent_menu, retval))
            {
              break;
            }

            /* Accelerator keys that allow "pressing" a menu entry by pressing a single key. */
            for (const std::unique_ptr<uiBut> &but_iter : block->buttons) {
              if (!(but_iter->flag & UI_BUT_DISABLED) && but_iter->menu_key == event->type) {
                if (ELEM(but_iter->type,
                         UI_BTYPE_BUT,
                         UI_BTYPE_ICON_TOGGLE,
                         UI_BTYPE_ICON_TOGGLE_N))
                {
                  UI_but_execute(C, region, but_iter.get());
                }
                else {
                  ui_handle_button_activate_by_type(C, region, but_iter.get());
                }
                return WM_UI_HANDLER_BREAK;
              }
            }
          }
        }
      }
    }

    /* here we check return conditions for menus */
    if (block->flag & UI_BLOCK_LOOP) {
      /* If we click outside the block, verify if we clicked on the
       * button that opened us, otherwise we need to close,
       *
       * note that there is an exception for root level menus and
       * popups which you can click again to close.
       *
       * Events handled above may have already set the return value,
       * don't overwrite them, see: #61015.
       */
      if ((inside == false) && (menu->menuretval == 0)) {
        uiSafetyRct *saferct = static_cast<uiSafetyRct *>(block->saferct.first);

        if (ELEM(event->type, LEFTMOUSE, MIDDLEMOUSE, RIGHTMOUSE)) {
          if (ELEM(event->val, KM_PRESS, KM_DBL_CLICK)) {
            if ((is_parent_menu == false) && (U.uiflag & USER_MENUOPENAUTO) == 0) {
              /* for root menus, allow clicking to close */
              if (block->flag & UI_BLOCK_OUT_1) {
                menu->menuretval = UI_RETURN_OK;
              }
              else {
                menu->menuretval = UI_RETURN_OUT;
              }
            }
            else if (saferct && !BLI_rctf_isect_pt(
                                    &saferct->parent, float(event->xy[0]), float(event->xy[1])))
            {
              if (block->flag & UI_BLOCK_OUT_1) {
                menu->menuretval = UI_RETURN_OK;
              }
              else {
                menu->menuretval = UI_RETURN_OUT;
              }
            }
          }
          else if (ELEM(event->val, KM_RELEASE, KM_CLICK)) {
            /* For buttons that use a hold function,
             * exit when mouse-up outside the menu. */
            if (block->flag & UI_BLOCK_POPUP_HOLD) {
              /* NOTE: we could check the cursor is over the parent button. */
              menu->menuretval = UI_RETURN_CANCEL;
              retval = WM_UI_HANDLER_CONTINUE;
            }
          }
        }
      }

      if (menu->menuretval) {
        /* pass */
      }
#ifdef USE_KEYNAV_LIMIT
      else if ((event->type == MOUSEMOVE) &&
               ui_mouse_motion_keynav_test(&menu->keynav_state, event))
      {
        /* Don't handle the mouse-move if we're using key-navigation. */
        retval = WM_UI_HANDLER_BREAK;
      }
#endif
      else if (event->type == EVT_ESCKEY && event->val == KM_PRESS) {
        /* Escape cancels this and all preceding menus. */
        menu->menuretval = UI_RETURN_CANCEL;
      }
      else if (ELEM(event->type, EVT_RETKEY, EVT_PADENTER) && event->val == KM_PRESS) {
        uiBut *but_default = ui_region_find_first_but_test_flag(
            region, UI_BUT_ACTIVE_DEFAULT, UI_HIDDEN);
        if ((but_default != nullptr) && (but_default->active == nullptr)) {
          if (but_default->type == UI_BTYPE_BUT) {
            UI_but_execute(C, region, but_default);
            retval = WM_UI_HANDLER_BREAK;
          }
          else {
            ui_handle_button_activate_by_type(C, region, but_default);
          }
        }
        else {
          uiBut *but_active = ui_region_find_active_but(region);

          /* enter will always close this block, we let the event
           * get handled by the button if it is activated, otherwise we cancel */
          if (but_active == nullptr) {
            menu->menuretval = UI_RETURN_CANCEL | UI_RETURN_POPUP_OK;
          }
        }
      }
#ifdef USE_DRAG_POPUP
      else if ((event->type == LEFTMOUSE) && (event->val == KM_PRESS) &&
               (inside && is_floating && inside_title))
      {
        if (!but || but->type == UI_BTYPE_IMAGE ||
            !ui_but_contains_point_px(but, region, event->xy))
        {
          if (but) {
            UI_but_tooltip_timer_remove(C, but);
          }

          menu->is_grab = true;
          copy_v2_v2_int(menu->grab_xy_prev, event->xy);
          retval = WM_UI_HANDLER_BREAK;
        }
      }
#endif
      else {

        /* check mouse moving outside of the menu */
        if (inside == false && (block->flag & (UI_BLOCK_MOVEMOUSE_QUIT | UI_BLOCK_POPOVER))) {
          uiSafetyRct *saferct;

          ui_mouse_motion_towards_check(block, menu, event->xy, is_parent_inside == false);

          /* Check for all parent rects, enables arrow-keys to be used. */
          for (saferct = static_cast<uiSafetyRct *>(block->saferct.first); saferct;
               saferct = saferct->next)
          {
            /* for mouse move we only check our own rect, for other
             * events we check all preceding block rects too to make
             * arrow keys navigation work */
            if (event->type != MOUSEMOVE ||
                saferct == static_cast<uiSafetyRct *>(block->saferct.first))
            {
              if (BLI_rctf_isect_pt(&saferct->parent, float(event->xy[0]), float(event->xy[1]))) {
                break;
              }
              if (BLI_rctf_isect_pt(&saferct->safety, float(event->xy[0]), float(event->xy[1]))) {
                break;
              }
            }
          }

          /* strict check, and include the parent rect */
          if (!menu->dotowards && !saferct) {
            if (block->flag & UI_BLOCK_OUT_1) {
              menu->menuretval = UI_RETURN_OK;
            }
            else {
              menu->menuretval = UI_RETURN_OUT;
            }
          }
          else if (menu->dotowards && event->type == MOUSEMOVE) {
            retval = WM_UI_HANDLER_BREAK;
          }
        }
      }

      /* end switch */
    }
  }

  /* if we are didn't handle the event yet, lets pass it on to
   * buttons inside this region. disabled inside check .. not sure
   * anymore why it was there? but it meant enter didn't work
   * for example when mouse was not over submenu */
  if ((event->type == TIMER) ||
      (/* inside && */ (!menu->menuretval || (menu->menuretval & UI_RETURN_UPDATE)) &&
       retval == WM_UI_HANDLER_CONTINUE))
  {
    retval = ui_handle_menu_button(C, event, menu);
  }

#ifdef USE_UI_POPOVER_ONCE
  if (block->flag & UI_BLOCK_POPOVER_ONCE) {
    if ((event->type == LEFTMOUSE) && (event->val == KM_RELEASE)) {
      UI_popover_once_clear(static_cast<uiPopover *>(menu->popup_create_vars.arg));
      block->flag &= ~UI_BLOCK_POPOVER_ONCE;
    }
  }
#endif

  /* Don't handle double click events, re-handle as regular press/release. */
  if (retval == WM_UI_HANDLER_CONTINUE && event->val == KM_DBL_CLICK) {
    return retval;
  }

  /* if we set a menu return value, ensure we continue passing this on to
   * lower menus and buttons, so always set continue then, and if we are
   * inside the region otherwise, ensure we swallow the event */
  if (menu->menuretval) {
    return WM_UI_HANDLER_CONTINUE;
  }
  if (inside) {
    return WM_UI_HANDLER_BREAK;
  }
  return retval;
}

static int ui_handle_menu_return_submenu(bContext *C,
                                         const wmEvent *event,
                                         uiPopupBlockHandle *menu)
{
  ARegion *region = menu->region;
  uiBlock *block = static_cast<uiBlock *>(region->runtime->uiblocks.first);

  uiBut *but = ui_region_find_active_but(region);

  BLI_assert(but);

  uiHandleButtonData *data = but->active;
  uiPopupBlockHandle *submenu = data->menu;

  if (submenu->menuretval) {
    bool update;

    /* first decide if we want to close our own menu cascading, if
     * so pass on the sub menu return value to our own menu handle */
    if ((submenu->menuretval & UI_RETURN_OK) || (submenu->menuretval & UI_RETURN_CANCEL)) {
      if (!(block->flag & UI_BLOCK_KEEP_OPEN)) {
        menu->menuretval = submenu->menuretval;
        menu->butretval = data->retval;
      }
    }

    update = (submenu->menuretval & UI_RETURN_UPDATE) != 0;

    /* now let activated button in this menu exit, which
     * will actually close the submenu too */
    ui_handle_button_return_submenu(C, event, but);

    if (update) {
      submenu->menuretval = 0;
    }
  }

  if (block->flag & (UI_BLOCK_MOVEMOUSE_QUIT | UI_BLOCK_POPOVER)) {
    /* for cases where close does not cascade, allow the user to
     * move the mouse back towards the menu without closing */
    ui_mouse_motion_towards_reinit(menu, event->xy);
  }

  if (menu->menuretval) {
    return WM_UI_HANDLER_CONTINUE;
  }
  return WM_UI_HANDLER_BREAK;
}

static bool ui_but_pie_menu_supported_apply(uiBut *but)
{
  return !ELEM(but->type, UI_BTYPE_NUM_SLIDER, UI_BTYPE_NUM);
}

static int ui_but_pie_menu_apply(bContext *C,
                                 uiPopupBlockHandle *menu,
                                 uiBut *but,
                                 bool force_close)
{
  const int retval = WM_UI_HANDLER_BREAK;

  if (but && ui_but_pie_menu_supported_apply(but)) {
    if (but->type == UI_BTYPE_MENU) {
      /* forcing the pie menu to close will not handle menus */
      if (!force_close) {
        uiBut *active_but = ui_region_find_active_but(menu->region);

        if (active_but) {
          button_activate_exit(C, active_but, active_but->active, false, false);
        }

        button_activate_init(C, menu->region, but, BUTTON_ACTIVATE_OPEN);
        return retval;
      }
      menu->menuretval = UI_RETURN_CANCEL;
    }
    else {
      button_activate_exit(C, but, but->active, false, false);

      menu->menuretval = UI_RETURN_OK;
    }
  }
  else {
    menu->menuretval = UI_RETURN_CANCEL;

    ED_region_tag_redraw(menu->region);
  }

  return retval;
}

static uiBut *ui_block_pie_dir_activate(uiBlock *block, const wmEvent *event, RadialDirection dir)
{
  if ((block->flag & UI_BLOCK_NUMSELECT) && event->val == KM_PRESS) {
    for (const std::unique_ptr<uiBut> &but : block->buttons) {
      if (but->pie_dir == dir && !ELEM(but->type, UI_BTYPE_SEPR, UI_BTYPE_SEPR_LINE)) {
        return but.get();
      }
    }
  }

  return nullptr;
}

static int ui_but_pie_button_activate(bContext *C, uiBut *but, uiPopupBlockHandle *menu)
{
  if (but == nullptr) {
    return WM_UI_HANDLER_BREAK;
  }

  uiBut *active_but = ui_region_find_active_but(menu->region);

  if (active_but) {
    /* Use onfree to not execute the hovered active_but. */
    button_activate_exit(C, active_but, active_but->active, false, true);
  }

  button_activate_init(C, menu->region, but, BUTTON_ACTIVATE_OVER);
  return ui_but_pie_menu_apply(C, menu, but, false);
}

static int ui_pie_handler(bContext *C, const wmEvent *event, uiPopupBlockHandle *menu)
{
  /* we block all events, this is modal interaction,
   * except for drop events which is described below */
  int retval = WM_UI_HANDLER_BREAK;

  if (event->type == EVT_DROP) {
    /* may want to leave this here for later if we support pie ovens */

    retval = WM_UI_HANDLER_CONTINUE;
  }

  ARegion *region = menu->region;
  uiBlock *block = static_cast<uiBlock *>(region->runtime->uiblocks.first);

  const bool is_click_style = (block->pie_data.flags & UI_PIE_CLICK_STYLE);

  /* if there's an active modal button, don't check events or outside, except for search menu */
  uiBut *but_active = ui_region_find_active_but(region);

  if (menu->scrolltimer == nullptr) {
    menu->scrolltimer = WM_event_timer_add(
        CTX_wm_manager(C), CTX_wm_window(C), TIMER, PIE_MENU_INTERVAL);
    menu->scrolltimer->time_duration = 0.0;
  }

  const double duration = menu->scrolltimer->time_duration;

  float event_xy[2] = {float(event->xy[0]), float(event->xy[1])};

  ui_window_to_block_fl(region, block, &event_xy[0], &event_xy[1]);

  /* Distance from initial point. */
  const float dist = ui_block_calc_pie_segment(block, event_xy);

  if (but_active && button_modal_state(but_active->active->state)) {
    retval = ui_handle_menu_button(C, event, menu);
  }
  else {
    if (event->type == TIMER) {
      if (event->customdata == menu->scrolltimer) {
        /* deactivate initial direction after a while */
        if (duration > 0.01 * U.pie_initial_timeout) {
          block->pie_data.flags &= ~UI_PIE_INITIAL_DIRECTION;
        }

        /* handle animation */
        if (!(block->pie_data.flags & UI_PIE_ANIMATION_FINISHED)) {
          const double final_time = 0.01 * U.pie_animation_timeout;
          float fac = duration / final_time;
          const float pie_radius = U.pie_menu_radius * UI_SCALE_FAC;

          if (fac > 1.0f) {
            fac = 1.0f;
            block->pie_data.flags |= UI_PIE_ANIMATION_FINISHED;
          }

          for (const std::unique_ptr<uiBut> &but : block->buttons) {
            if (but->pie_dir != UI_RADIAL_NONE) {
              float vec[2];
              float center[2];

              ui_but_pie_dir(but->pie_dir, vec);

              center[0] = (vec[0] > 0.01f) ? 0.5f : ((vec[0] < -0.01f) ? -0.5f : 0.0f);
              center[1] = (vec[1] > 0.99f) ? 0.5f : ((vec[1] < -0.99f) ? -0.5f : 0.0f);

              center[0] *= BLI_rctf_size_x(&but->rect);
              center[1] *= BLI_rctf_size_y(&but->rect);

              mul_v2_fl(vec, pie_radius);
              add_v2_v2(vec, center);
              mul_v2_fl(vec, fac);
              add_v2_v2(vec, block->pie_data.pie_center_spawned);

              BLI_rctf_recenter(&but->rect, vec[0], vec[1]);
            }
          }
          block->pie_data.alphafac = fac;

          ED_region_tag_redraw(region);
        }
      }

      /* Check pie velocity here if gesture has ended. */
      if (block->pie_data.flags & UI_PIE_GESTURE_END_WAIT) {
        float len_sq = 10;

        /* use a time threshold to ensure we leave time to the mouse to move */
        if (duration - block->pie_data.duration_gesture > 0.02) {
          len_sq = len_squared_v2v2(event_xy, block->pie_data.last_pos);
          copy_v2_v2(block->pie_data.last_pos, event_xy);
          block->pie_data.duration_gesture = duration;
        }

        if (len_sq < 1.0f) {
          uiBut *but = ui_region_find_active_but(menu->region);

          if (but) {
            return ui_but_pie_menu_apply(C, menu, but, true);
          }
        }
      }
    }

    if (event->type == block->pie_data.event_type && !is_click_style) {
      if (event->val != KM_RELEASE) {
        ui_handle_menu_button(C, event, menu);

        if (len_squared_v2v2(event_xy, block->pie_data.pie_center_init) > PIE_CLICK_THRESHOLD_SQ) {
          block->pie_data.flags |= UI_PIE_DRAG_STYLE;
        }
        /* why redraw here? It's simple, we are getting many double click events here.
         * Those operate like mouse move events almost */
        ED_region_tag_redraw(region);
      }
      else {
        if ((duration < 0.01 * U.pie_tap_timeout) && !(block->pie_data.flags & UI_PIE_DRAG_STYLE))
        {
          block->pie_data.flags |= UI_PIE_CLICK_STYLE;
        }
        else {
          uiBut *but = ui_region_find_active_but(menu->region);

          if (but && (U.pie_menu_confirm > 0) &&
              (dist >= UI_SCALE_FAC * (U.pie_menu_threshold + U.pie_menu_confirm)))
          {
            return ui_but_pie_menu_apply(C, menu, but, true);
          }

          retval = ui_but_pie_menu_apply(C, menu, but, true);
        }
      }
    }
    else {
      /* direction from numpad */
      RadialDirection num_dir = UI_RADIAL_NONE;

      switch (event->type) {
        case MOUSEMOVE:
          if (!is_click_style) {
            const float len_sq = len_squared_v2v2(event_xy, block->pie_data.pie_center_init);

            /* here we use the initial position explicitly */
            if (len_sq > PIE_CLICK_THRESHOLD_SQ) {
              block->pie_data.flags |= UI_PIE_DRAG_STYLE;
            }

            /* here instead, we use the offset location to account for the initial
             * direction timeout */
            if ((U.pie_menu_confirm > 0) &&
                (dist >= UI_SCALE_FAC * (U.pie_menu_threshold + U.pie_menu_confirm)))
            {
              block->pie_data.flags |= UI_PIE_GESTURE_END_WAIT;
              copy_v2_v2(block->pie_data.last_pos, event_xy);
              block->pie_data.duration_gesture = duration;
            }
          }

          ui_handle_menu_button(C, event, menu);

          /* mouse move should always refresh the area for pie menus */
          ED_region_tag_redraw(region);
          break;

        case LEFTMOUSE:
          if (is_click_style) {
            if (block->pie_data.flags & UI_PIE_INVALID_DIR) {
              menu->menuretval = UI_RETURN_CANCEL;
            }
            else {
              retval = ui_handle_menu_button(C, event, menu);
            }
          }
          break;

        case WINDEACTIVATE: {
          /* Prevent waiting for the pie key release if it was released outside of focus. */
          wmWindow *win = CTX_wm_window(C);
          if (win) {
            win->pie_event_type_lock = EVENT_NONE;
          }
          menu->menuretval = UI_RETURN_CANCEL;
          break;
        }

        case EVT_ESCKEY:
        case RIGHTMOUSE:
          menu->menuretval = UI_RETURN_CANCEL;
          break;

        case EVT_AKEY:
        case EVT_BKEY:
        case EVT_CKEY:
        case EVT_DKEY:
        case EVT_EKEY:
        case EVT_FKEY:
        case EVT_GKEY:
        case EVT_HKEY:
        case EVT_IKEY:
        case EVT_JKEY:
        case EVT_KKEY:
        case EVT_LKEY:
        case EVT_MKEY:
        case EVT_NKEY:
        case EVT_OKEY:
        case EVT_PKEY:
        case EVT_QKEY:
        case EVT_RKEY:
        case EVT_SKEY:
        case EVT_TKEY:
        case EVT_UKEY:
        case EVT_VKEY:
        case EVT_WKEY:
        case EVT_XKEY:
        case EVT_YKEY:
        case EVT_ZKEY: {
          if (ELEM(event->val, KM_PRESS, KM_DBL_CLICK) &&
              ((event->modifier & (KM_SHIFT | KM_CTRL | KM_OSKEY)) == 0))
          {
            for (const std::unique_ptr<uiBut> &but : block->buttons) {
              if (but->menu_key == event->type) {
                ui_but_pie_button_activate(C, but.get(), menu);
              }
            }
          }
          break;
        }

#define CASE_NUM_TO_DIR(n, d) \
  case (EVT_ZEROKEY + n): \
  case (EVT_PAD0 + n): { \
    if (num_dir == UI_RADIAL_NONE) { \
      num_dir = d; \
    } \
  } \
    (void)0

          CASE_NUM_TO_DIR(1, UI_RADIAL_SW);
          ATTR_FALLTHROUGH;
          CASE_NUM_TO_DIR(2, UI_RADIAL_S);
          ATTR_FALLTHROUGH;
          CASE_NUM_TO_DIR(3, UI_RADIAL_SE);
          ATTR_FALLTHROUGH;
          CASE_NUM_TO_DIR(4, UI_RADIAL_W);
          ATTR_FALLTHROUGH;
          CASE_NUM_TO_DIR(6, UI_RADIAL_E);
          ATTR_FALLTHROUGH;
          CASE_NUM_TO_DIR(7, UI_RADIAL_NW);
          ATTR_FALLTHROUGH;
          CASE_NUM_TO_DIR(8, UI_RADIAL_N);
          ATTR_FALLTHROUGH;
          CASE_NUM_TO_DIR(9, UI_RADIAL_NE);
          {
            uiBut *but = ui_block_pie_dir_activate(block, event, num_dir);
            retval = ui_but_pie_button_activate(C, but, menu);
            break;
          }
#undef CASE_NUM_TO_DIR
        default:
          retval = ui_handle_menu_button(C, event, menu);
          break;
      }
    }
  }

  return retval;
}

static int ui_handle_menus_recursive(bContext *C,
                                     const wmEvent *event,
                                     uiPopupBlockHandle *menu,
                                     int level,
                                     const bool is_parent_inside,
                                     const bool is_parent_menu,
                                     const bool is_floating)
{
  int retval = WM_UI_HANDLER_CONTINUE;
  bool do_towards_reinit = false;

  /* check if we have a submenu, and handle events for it first */
  uiBut *but = ui_region_find_active_but(menu->region);
  uiHandleButtonData *data = (but) ? but->active : nullptr;
  uiPopupBlockHandle *submenu = (data) ? data->menu : nullptr;

  if (submenu) {
    uiBlock *block = static_cast<uiBlock *>(menu->region->runtime->uiblocks.first);
    const bool is_menu = ui_block_is_menu(block);
    bool inside = false;
    /* root pie menus accept the key that spawned
     * them as double click to improve responsiveness */
    const bool do_recursion = (!(block->flag & UI_BLOCK_PIE_MENU) ||
                               event->type != block->pie_data.event_type);

    if (do_recursion) {
      if (is_parent_inside == false) {
        int mx = event->xy[0];
        int my = event->xy[1];
        ui_window_to_block(menu->region, block, &mx, &my);
        inside = BLI_rctf_isect_pt(&block->rect, mx, my);
      }

      retval = ui_handle_menus_recursive(
          C, event, submenu, level + 1, is_parent_inside || inside, is_menu, false);
    }
  }
  else if (!but && event->val == KM_PRESS && event->type == LEFTMOUSE) {
    LISTBASE_FOREACH (uiBlock *, block, &menu->region->runtime->uiblocks) {
      if (block->panel) {
        int mx = event->xy[0];
        int my = event->xy[1];
        ui_window_to_block(menu->region, block, &mx, &my);
        if (!IN_RANGE(float(mx), block->rect.xmin, block->rect.xmax)) {
          break;
        }
        LayoutPanelHeader *header = ui_layout_panel_header_under_mouse(*block->panel, my);
        if (header) {
          ED_region_tag_redraw(menu->region);
          ED_region_tag_refresh_ui(menu->region);
          ARegion *prev_region_popup = CTX_wm_region_popup(C);
          /* Set the current context popup region so the handler context can access to it. */
          CTX_wm_region_popup_set(C, menu->region);
          ui_panel_drag_collapse_handler_add(C, !ui_layout_panel_toggle_open(C, header));
          /* Restore previous popup region. */
          CTX_wm_region_popup_set(C, prev_region_popup);
          retval = WM_UI_HANDLER_BREAK;
        }
      }
    }
  }

  /* now handle events for our own menu */

  if (retval == WM_UI_HANDLER_CONTINUE) {
    retval = ui_handle_region_semi_modal_buttons(C, event, menu->region);
  }

  if (retval == WM_UI_HANDLER_CONTINUE || event->type == TIMER) {
    const bool do_but_search = (but && (but->type == UI_BTYPE_SEARCH_MENU));
    if (submenu && submenu->menuretval) {
      const bool do_ret_out_parent = (submenu->menuretval & UI_RETURN_OUT_PARENT) != 0;
      retval = ui_handle_menu_return_submenu(C, event, menu);
      submenu = nullptr; /* hint not to use this, it may be freed by call above */
      (void)submenu;
      /* we may want to quit the submenu and handle the even in this menu,
       * if its important to use it, check 'data->menu' first */
      if (((retval == WM_UI_HANDLER_BREAK) && do_ret_out_parent) == false) {
        /* skip applying the event */
        return retval;
      }
    }

    if (do_but_search) {
      uiBlock *block = static_cast<uiBlock *>(menu->region->runtime->uiblocks.first);

      retval = ui_handle_menu_button(C, event, menu);

      if (block->flag & (UI_BLOCK_MOVEMOUSE_QUIT | UI_BLOCK_POPOVER)) {
        /* when there is a active search button and we close it,
         * we need to reinit the mouse coords #35346. */
        if (ui_region_find_active_but(menu->region) != but) {
          do_towards_reinit = true;
        }
      }
    }
    else {
      uiBlock *block = static_cast<uiBlock *>(menu->region->runtime->uiblocks.first);

      if (block->flag & UI_BLOCK_PIE_MENU) {
        retval = ui_pie_handler(C, event, menu);
      }
      else if (event->type == LEFTMOUSE || event->val != KM_DBL_CLICK) {
        bool handled = false;

        if (uiBut *listbox = ui_list_find_mouse_over(menu->region, event)) {
          const int retval_test = ui_handle_list_event(C, event, menu->region, listbox);
          if (retval_test != WM_UI_HANDLER_CONTINUE) {
            retval = retval_test;
            handled = true;
          }
        }

        if (handled == false) {
          retval = ui_handle_menu_event(
              C, event, menu, level, is_parent_inside, is_parent_menu, is_floating);
        }
      }
    }
  }

  if (!menu->retvalue) {
    ui_handle_viewlist_items_hover(event, menu->region);
  }
  /* Handle mouse clicks on overlapping view item button. */
  ui_handle_view_item_event(C, event, but, menu->region);

  if (do_towards_reinit) {
    ui_mouse_motion_towards_reinit(menu, event->xy);
  }

  return retval;
}

void UI_popup_menu_retval_set(const uiBlock *block, const int retval, const bool enable)
{
  uiPopupBlockHandle *menu = block->handle;
  if (menu) {
    menu->menuretval = enable ? (menu->menuretval | retval) : (menu->menuretval & retval);
  }
}

/** \} */

/* -------------------------------------------------------------------- */
/** \name UI Event Handlers
 * \{ */

static int ui_region_handler(bContext *C, const wmEvent *event, void * /*userdata*/)
{
  /* here we handle buttons at the region level, non-modal */
  ARegion *region = CTX_wm_region(C);
  int retval = WM_UI_HANDLER_CONTINUE;

  if (region == nullptr || BLI_listbase_is_empty(&region->runtime->uiblocks)) {
    return retval;
  }

  /* either handle events for already activated button or try to activate */
  uiBut *but = ui_region_find_active_but(region);
  uiBut *listbox = ui_list_find_mouse_over(region, event);

  retval = ui_handler_panel_region(C, event, region, listbox ? listbox : but);

  if (retval == WM_UI_HANDLER_CONTINUE && listbox) {
    retval = ui_handle_list_event(C, event, region, listbox);

    /* interactions with the listbox should disable tips */
    if (retval == WM_UI_HANDLER_BREAK) {
      if (but) {
        UI_but_tooltip_timer_remove(C, but);
      }
    }
  }

  if (retval == WM_UI_HANDLER_CONTINUE) {
    retval = ui_handle_region_semi_modal_buttons(C, event, region);
  }

  if (retval == WM_UI_HANDLER_CONTINUE) {
    if (but) {
      retval = ui_handle_button_event(C, event, but);
    }
    else {
      retval = ui_handle_button_over(C, event, region);
    }
  }

  /* Re-enable tool-tips. */
  if (event->type == MOUSEMOVE &&
      (event->xy[0] != event->prev_xy[0] || event->xy[1] != event->prev_xy[1]))
  {
    ui_blocks_set_tooltips(region, true);
  }

  /* Always do this, to reliably update view and UI-list item highlighting, even if
   * the mouse hovers a button nested in the item (it's an overlapping layout). */
  ui_handle_viewlist_items_hover(event, region);
  if (retval == WM_UI_HANDLER_CONTINUE) {
    retval = ui_handle_view_item_event(C, event, but, region);
  }

  /* delayed apply callbacks */
  ui_apply_but_funcs_after(C);

  return retval;
}

static void ui_region_handler_remove(bContext *C, void * /*userdata*/)
{
  ARegion *region = CTX_wm_region(C);
  if (region == nullptr) {
    return;
  }

  UI_blocklist_free(C, region);
  bScreen *screen = CTX_wm_screen(C);
  if (screen == nullptr) {
    return;
  }

  /* delayed apply callbacks, but not for screen level regions, those
   * we rather do at the very end after closing them all, which will
   * be done in ui_region_handler/window */
  if (BLI_findindex(&screen->regionbase, region) == -1) {
    ui_apply_but_funcs_after(C);
  }
}

static int ui_handle_region_semi_modal_buttons(bContext *C, const wmEvent *event, ARegion *region)
{
  /* If there's a fully modal button, it has priority. */
  if (const uiBut *active_but = ui_region_find_active_but(region)) {
    BLI_assert(active_but->semi_modal_state == nullptr);
    if (button_modal_state(active_but->active->state)) {
      return WM_UI_HANDLER_CONTINUE;
    }
  }

  int retval = WM_UI_HANDLER_CONTINUE;

  foreach_semi_modal_but_as_active(C, region, [&](uiBut *semi_modal_but) {
    if (retval == WM_UI_HANDLER_CONTINUE) {
      retval = ui_handle_button_event(C, event, semi_modal_but);
    }
  });

  return retval;
}

/* handle buttons at the window level, modal, for example while
 * number sliding, text editing, or when a menu block is open */
static int ui_handler_region_menu(bContext *C, const wmEvent *event, void * /*userdata*/)
{
  ARegion *region_popup = CTX_wm_region_popup(C);
  ARegion *region = region_popup ? region_popup : CTX_wm_region(C);
  int retval = WM_UI_HANDLER_CONTINUE;

  uiBut *but = ui_region_find_active_but(region);

  if (but) {
    bScreen *screen = CTX_wm_screen(C);
    uiBut *but_other;

    /* handle activated button events */
    uiHandleButtonData *data = but->active;

    if ((data->state == BUTTON_STATE_MENU_OPEN) &&
        /* Make sure this popup isn't dragging a button.
         * can happen with popovers (see #67882). */
        (ui_region_find_active_but(data->menu->region) == nullptr) &&
        /* make sure mouse isn't inside another menu (see #43247) */
        (ui_screen_region_find_mouse_over(screen, event) == nullptr) &&
        ELEM(but->type, UI_BTYPE_PULLDOWN, UI_BTYPE_POPOVER, UI_BTYPE_MENU) &&
        (but_other = ui_but_find_mouse_over(region, event)) && (but != but_other) &&
        ELEM(but_other->type, UI_BTYPE_PULLDOWN, UI_BTYPE_POPOVER, UI_BTYPE_MENU) &&
        !but_other->menu_no_hover_open &&
        /* Hover-opening menu's doesn't work well for buttons over one another
         * along the same axis the menu is opening on (see #71719). */
        (((data->menu->direction & (UI_DIR_LEFT | UI_DIR_RIGHT)) &&
          BLI_rctf_isect_rect_x(&but->rect, &but_other->rect, nullptr)) ||
         ((data->menu->direction & (UI_DIR_DOWN | UI_DIR_UP)) &&
          BLI_rctf_isect_rect_y(&but->rect, &but_other->rect, nullptr))))
    {
      /* if mouse moves to a different root-level menu button,
       * open it to replace the current menu */
      if ((but_other->flag & UI_BUT_DISABLED) == 0) {
        ui_handle_button_activate(C, region, but_other, BUTTON_ACTIVATE_OVER);
        button_activate_state(C, but_other, BUTTON_STATE_MENU_OPEN);
        retval = WM_UI_HANDLER_BREAK;
      }
    }
    else if (data->state == BUTTON_STATE_MENU_OPEN) {
      /* handle events for menus and their buttons recursively,
       * this will handle events from the top to the bottom menu */
      if (data->menu) {
        retval = ui_handle_menus_recursive(C, event, data->menu, 0, false, false, false);
      }

      /* handle events for the activated button */
      if ((data->menu && (retval == WM_UI_HANDLER_CONTINUE)) || (event->type == TIMER)) {
        if (data->menu && data->menu->menuretval) {
          ui_handle_button_return_submenu(C, event, but);
          retval = WM_UI_HANDLER_BREAK;
        }
        else {
          retval = ui_handle_button_event(C, event, but);
        }
      }
    }
    else {
      /* handle events for the activated button */
      retval = ui_handle_button_event(C, event, but);
    }
  }

  /* Re-enable tool-tips. */
  if (event->type == MOUSEMOVE &&
      (event->xy[0] != event->prev_xy[0] || event->xy[1] != event->prev_xy[1]))
  {
    ui_blocks_set_tooltips(region, true);
  }

  if (but && but->active && but->active->menu) {
    /* Set correct context popup-region. The handling button above breaks if we set the region
     * first, so only set it for executing the #uiAfterFunc. */
    CTX_wm_region_popup_set(C, but->active->menu->region);
  }

  /* delayed apply callbacks */
  ui_apply_but_funcs_after(C);

  /* Reset to previous context region. */
  CTX_wm_region_popup_set(C, region_popup);

  /* Don't handle double-click events,
   * these will be converted into regular clicks which we handle. */
  if (retval == WM_UI_HANDLER_CONTINUE) {
    if (event->val == KM_DBL_CLICK) {
      return WM_UI_HANDLER_CONTINUE;
    }
  }

  /* we block all events, this is modal interaction */
  return WM_UI_HANDLER_BREAK;
}

/* two types of popups, one with operator + enum, other with regular callbacks */
static int ui_popup_handler(bContext *C, const wmEvent *event, void *userdata)
{
  uiPopupBlockHandle *menu = static_cast<uiPopupBlockHandle *>(userdata);
  /* we block all events, this is modal interaction,
   * except for drop events which is described below */
  int retval = WM_UI_HANDLER_BREAK;
  bool reset_pie = false;

  ARegion *region_popup = CTX_wm_region_popup(C);
  CTX_wm_region_popup_set(C, menu->region);

  if (event->type == EVT_DROP || event->val == KM_DBL_CLICK) {
    /* EVT_DROP:
     *   If we're handling drop event we'll want it to be handled by popup callee as well,
     *   so it'll be possible to perform such operations as opening .blend files by dropping
     *   them into blender, even if there's opened popup like splash screen (sergey).
     * KM_DBL_CLICK:
     *   Continue in case of double click so wm_handlers_do calls handler again with KM_PRESS
     *   event. This is needed to ensure correct button handling for fast clicking (#47532).
     */

    retval = WM_UI_HANDLER_CONTINUE;
  }

  ui_handle_menus_recursive(C, event, menu, 0, false, false, true);

  /* free if done, does not free handle itself */
  if (menu->menuretval) {
    wmWindow *win = CTX_wm_window(C);
    /* copy values, we have to free first (closes region) */
    const uiPopupBlockHandle temp = *menu;
    uiBlock *block = static_cast<uiBlock *>(menu->region->runtime->uiblocks.first);

    /* set last pie event to allow chained pie spawning */
    if (block->flag & UI_BLOCK_PIE_MENU) {
      win->pie_event_type_last = block->pie_data.event_type;
      reset_pie = true;
    }

    ui_popup_block_free(C, menu);
    UI_popup_handlers_remove(&win->modalhandlers, menu);
    CTX_wm_region_popup_set(C, nullptr);

#ifdef USE_DRAG_TOGGLE
    {
      WM_event_free_ui_handler_all(C,
                                   &win->modalhandlers,
                                   ui_handler_region_drag_toggle,
                                   ui_handler_region_drag_toggle_remove);
    }
#endif

    if ((temp.menuretval & UI_RETURN_OK) || (temp.menuretval & UI_RETURN_POPUP_OK)) {
      if (temp.popup_func) {
        temp.popup_func(C, temp.popup_arg, temp.retvalue);
      }
    }
    else if (temp.cancel_func) {
      temp.cancel_func(C, temp.popup_arg);
    }

    WM_event_add_mousemove(win);
  }
  else {
    /* Re-enable tool-tips */
    if (event->type == MOUSEMOVE &&
        (event->xy[0] != event->prev_xy[0] || event->xy[1] != event->prev_xy[1]))
    {
      ui_blocks_set_tooltips(menu->region, true);
    }
  }

  /* delayed apply callbacks */
  ui_apply_but_funcs_after(C);

  if (reset_pie) {
    /* Reacquire window in case pie invalidates it somehow. */
    wmWindow *win = CTX_wm_window(C);

    if (win) {
      win->pie_event_type_last = EVENT_NONE;
    }
  }

  CTX_wm_region_set(C, region_popup);

  return retval;
}

static void ui_popup_handler_remove(bContext *C, void *userdata)
{
  uiPopupBlockHandle *menu = static_cast<uiPopupBlockHandle *>(userdata);

  /* More correct would be to expect UI_RETURN_CANCEL here, but not wanting to
   * cancel when removing handlers because of file exit is a rare exception.
   * So instead of setting cancel flag for all menus before removing handlers,
   * just explicitly flag menu with UI_RETURN_OK to avoid canceling it. */
  if ((menu->menuretval & UI_RETURN_OK) == 0 && menu->cancel_func) {
    menu->cancel_func(C, menu->popup_arg);
  }

  /* free menu block if window is closed for some reason */
  ui_popup_block_free(C, menu);

  /* delayed apply callbacks */
  ui_apply_but_funcs_after(C);
}

void UI_region_handlers_add(ListBase *handlers)
{
  WM_event_remove_ui_handler(
      handlers, ui_region_handler, ui_region_handler_remove, nullptr, false);
  WM_event_add_ui_handler(nullptr,
                          handlers,
                          ui_region_handler,
                          ui_region_handler_remove,
                          nullptr,
                          eWM_EventHandlerFlag(0));
}

void UI_popup_handlers_add(bContext *C,
                           ListBase *handlers,
                           uiPopupBlockHandle *popup,
                           const char flag)
{
  WM_event_add_ui_handler(
      C, handlers, ui_popup_handler, ui_popup_handler_remove, popup, eWM_EventHandlerFlag(flag));
}

void UI_popup_handlers_remove(ListBase *handlers, uiPopupBlockHandle *popup)
{
  LISTBASE_FOREACH (wmEventHandler *, handler_base, handlers) {
    if (handler_base->type == WM_HANDLER_TYPE_UI) {
      wmEventHandler_UI *handler = (wmEventHandler_UI *)handler_base;

      if (handler->handle_fn == ui_popup_handler &&
          handler->remove_fn == ui_popup_handler_remove && handler->user_data == popup)
      {
        /* tag refresh parent popup */
        wmEventHandler_UI *handler_next = (wmEventHandler_UI *)handler->head.next;
        if (handler_next && handler_next->head.type == WM_HANDLER_TYPE_UI &&
            handler_next->handle_fn == ui_popup_handler &&
            handler_next->remove_fn == ui_popup_handler_remove)
        {
          uiPopupBlockHandle *parent_popup = static_cast<uiPopupBlockHandle *>(
              handler_next->user_data);
          ED_region_tag_refresh_ui(parent_popup->region);
        }
        break;
      }
    }
  }

  WM_event_remove_ui_handler(handlers, ui_popup_handler, ui_popup_handler_remove, popup, false);
}

void UI_popup_handlers_remove_all(bContext *C, ListBase *handlers)
{
  WM_event_free_ui_handler_all(C, handlers, ui_popup_handler, ui_popup_handler_remove);
}

bool UI_textbutton_activate_rna(const bContext *C,
                                ARegion *region,
                                const void *rna_poin_data,
                                const char *rna_prop_id)
{
  uiBlock *block_text = nullptr;
  uiBut *but_text = nullptr;

  LISTBASE_FOREACH (uiBlock *, block, &region->runtime->uiblocks) {
    for (const std::unique_ptr<uiBut> &but : block->buttons) {
      if (but->type == UI_BTYPE_TEXT) {
        if (but->rnaprop && but->rnapoin.data == rna_poin_data) {
          if (STREQ(RNA_property_identifier(but->rnaprop), rna_prop_id)) {
            block_text = block;
            but_text = but.get();
            break;
          }
        }
      }
    }
    if (but_text) {
      break;
    }
  }

  if (but_text) {
    ARegion *region_ctx = CTX_wm_region(C);

    /* Temporary context override for activating the button. */
    CTX_wm_region_set(const_cast<bContext *>(C), region);
    UI_but_active_only(C, region, block_text, but_text);
    CTX_wm_region_set(const_cast<bContext *>(C), region_ctx);
    return true;
  }
  return false;
}

bool UI_textbutton_activate_but(const bContext *C, uiBut *actbut)
{
  ARegion *region = CTX_wm_region(C);
  uiBlock *block_text = nullptr;
  uiBut *but_text = nullptr;

  LISTBASE_FOREACH (uiBlock *, block, &region->runtime->uiblocks) {
    for (const std::unique_ptr<uiBut> &but : block->buttons) {
      if (but.get() == actbut && but->type == UI_BTYPE_TEXT) {
        block_text = block;
        but_text = but.get();
        break;
      }
    }

    if (but_text) {
      break;
    }
  }

  if (but_text) {
    UI_but_active_only(C, region, block_text, but_text);
    return true;
  }
  return false;
}

/** \} */

/* -------------------------------------------------------------------- */
/** \name Public Utilities
 * \{ */

void UI_region_free_active_but_all(bContext *C, ARegion *region)
{
  LISTBASE_FOREACH (uiBlock *, block, &region->runtime->uiblocks) {
    for (const std::unique_ptr<uiBut> &but : block->buttons) {
      if (but->active == nullptr) {
        continue;
      }
      ui_but_active_free(C, but.get());
    }
  }
}

void UI_screen_free_active_but_highlight(const bContext *C, bScreen *screen)
{
  wmWindow *win = CTX_wm_window(C);

  ED_screen_areas_iter (win, screen, area) {
    LISTBASE_FOREACH (ARegion *, region, &area->regionbase) {
      uiBut *but = ui_region_find_active_but(region);
      if (but) {
        uiHandleButtonData *data = but->active;

        if (data->menu == nullptr && data->searchbox == nullptr) {
          if (data->state == BUTTON_STATE_HIGHLIGHT) {
            ui_but_active_free(C, but);
          }
        }
      }
    }
  }
}

uiBut *UI_but_active_drop_name_button(const bContext *C)
{
  ARegion *region = CTX_wm_region(C);
  uiBut *but = ui_region_find_active_but(region);

  if (but) {
    if (ELEM(but->type, UI_BTYPE_TEXT, UI_BTYPE_SEARCH_MENU)) {
      return but;
    }
  }

  return nullptr;
}

bool UI_but_active_drop_name(const bContext *C)
{
  return UI_but_active_drop_name_button(C) != nullptr;
}

bool UI_but_active_drop_color(bContext *C)
{
  ARegion *region = CTX_wm_region(C);

  if (region) {
    uiBut *but = ui_region_find_active_but(region);

    if (but && but->type == UI_BTYPE_COLOR) {
      return true;
    }
  }

  return false;
}

/** \} */

/* -------------------------------------------------------------------- */
/** \name UI Block Interaction API
 * \{ */

void UI_block_interaction_set(uiBlock *block, uiBlockInteraction_CallbackData *callbacks)
{
  block->custom_interaction_callbacks = *callbacks;
}

static uiBlockInteraction_Handle *ui_block_interaction_begin(bContext *C,
                                                             uiBlock *block,
                                                             const bool is_click)
{
  BLI_assert(block->custom_interaction_callbacks.begin_fn != nullptr);
  uiBlockInteraction_Handle *interaction = MEM_cnew<uiBlockInteraction_Handle>(__func__);

  int unique_retval_ids_len = 0;
  for (const std::unique_ptr<uiBut> &but : block->buttons) {
    if (but->active || (but->flag & UI_BUT_DRAG_MULTI)) {
      unique_retval_ids_len++;
    }
  }

  int *unique_retval_ids = static_cast<int *>(
      MEM_mallocN(sizeof(*unique_retval_ids) * unique_retval_ids_len, __func__));
  unique_retval_ids_len = 0;
  for (const std::unique_ptr<uiBut> &but : block->buttons) {
    if (but->active || (but->flag & UI_BUT_DRAG_MULTI)) {
      unique_retval_ids[unique_retval_ids_len++] = but->retval;
    }
  }

  if (unique_retval_ids_len > 1) {
    qsort(unique_retval_ids, unique_retval_ids_len, sizeof(int), BLI_sortutil_cmp_int);
    unique_retval_ids_len = BLI_array_deduplicate_ordered(unique_retval_ids,
                                                          unique_retval_ids_len);
    unique_retval_ids = static_cast<int *>(
        MEM_reallocN(unique_retval_ids, sizeof(*unique_retval_ids) * unique_retval_ids_len));
  }

  interaction->params.is_click = is_click;
  interaction->params.unique_retval_ids = unique_retval_ids;
  interaction->params.unique_retval_ids_len = unique_retval_ids_len;

  interaction->user_data = block->custom_interaction_callbacks.begin_fn(
      C, &interaction->params, block->custom_interaction_callbacks.arg1);
  return interaction;
}

static void ui_block_interaction_end(bContext *C,
                                     uiBlockInteraction_CallbackData *callbacks,
                                     uiBlockInteraction_Handle *interaction)
{
  BLI_assert(callbacks->end_fn != nullptr);
  callbacks->end_fn(C, &interaction->params, callbacks->arg1, interaction->user_data);
  MEM_freeN(interaction->params.unique_retval_ids);
  MEM_freeN(interaction);
}

static void ui_block_interaction_update(bContext *C,
                                        uiBlockInteraction_CallbackData *callbacks,
                                        uiBlockInteraction_Handle *interaction)
{
  BLI_assert(callbacks->update_fn != nullptr);
  callbacks->update_fn(C, &interaction->params, callbacks->arg1, interaction->user_data);
}

/**
 * \note #ui_block_interaction_begin cannot be called when setting the button state
 * (e.g. #BUTTON_STATE_NUM_EDITING) for the following reasons.
 *
 * - Other buttons may still be activated using #UI_BUT_DRAG_MULTI
 *   which is necessary before gathering all the #uiBut.retval values to initialize
 *   #uiBlockInteraction_Params.unique_retval_ids.
 * - When clicking on a number button it's not known if the event is a click or a drag.
 *
 * Instead, it must be called immediately before the drag action begins.
 */
static void ui_block_interaction_begin_ensure(bContext *C,
                                              uiBlock *block,
                                              uiHandleButtonData *data,
                                              const bool is_click)
{
  if (data->custom_interaction_handle) {
    return;
  }
  if (block->custom_interaction_callbacks.begin_fn == nullptr) {
    return;
  }

  uiBlockInteraction_Handle *interaction = ui_block_interaction_begin(C, block, is_click);
  interaction->user_count = 1;
  data->custom_interaction_handle = interaction;
}

/** \} */<|MERGE_RESOLUTION|>--- conflicted
+++ resolved
@@ -968,18 +968,13 @@
   bool skip_undo = false;
 
   /* define which string to use for undo */
-<<<<<<< HEAD
   if (ELEM(but->type, UI_BTYPE_LINK, UI_BTYPE_INLINK)) {
     str = "Add button link";
   }
   else if (but->type == UI_BTYPE_MENU) {
-    str = but->drawstr.empty() ? nullptr : but->drawstr.c_str();
-=======
-  if (but->type == UI_BTYPE_MENU) {
     if (!but->drawstr.empty()) {
       str = but->drawstr;
     }
->>>>>>> 03a2d675
     str_len_clip = ui_but_drawstr_len_without_sep_char(but);
   }
   else if (!but->drawstr.empty()) {
