--- conflicted
+++ resolved
@@ -153,12 +153,10 @@
 /** \name Local Prototypes
  * \{ */
 
-<<<<<<< HEAD
 static void ui_but_smart_controller_add(bContext *C, uiBut *from, uiBut *to);
 static void ui_but_link_add(bContext *C, uiBut *from, uiBut *to);
-=======
+
 struct uiBlockInteraction_Handle;
->>>>>>> 3f627c38
 
 static int ui_do_but_EXIT(bContext *C, uiBut *but, uiHandleButtonData *data, const wmEvent *event);
 static bool ui_but_find_select_in_enum__cmp(const uiBut *but_a, const uiBut *but_b);
