/* SPDX-FileCopyrightText: 2008 Blender Authors
 *
 * SPDX-License-Identifier: GPL-2.0-or-later */

/** \file
 * \ingroup edinterface
 */

#include <cctype>
#include <cfloat>
#include <climits>
#include <cmath>
#include <cstdlib>
#include <cstring>

#include "MEM_guardedalloc.h"

#include "DNA_actuator_types.h"
#include "DNA_brush_types.h"
#include "DNA_controller_types.h"
#include "DNA_curveprofile_types.h"
#include "DNA_scene_types.h"
#include "DNA_screen_types.h"
#include "DNA_sensor_types.h"

#include "BLI_array.hh"
#include "BLI_array_utils.h"
#include "BLI_linklist.h"
#include "BLI_listbase.h"
#include "BLI_math_geom.h"
#include "BLI_rect.h"
#include "BLI_sort_utils.h"
#include "BLI_string.h"
#include "BLI_string_cursor_utf8.h"
#include "BLI_string_utf8.h"
#include "BLI_time.h"
#include "BLI_utildefines.h"

#include "BKE_animsys.h"
#include "BKE_blender_undo.hh"
#include "BKE_brush.hh"
#include "BKE_colorband.hh"
#include "BKE_colortools.hh"
#include "BKE_context.hh"
#include "BKE_curveprofile.h"
#include "BKE_movieclip.h"
#include "BKE_paint.hh"
#include "BKE_report.h"
#include "BKE_screen.hh"
#include "BKE_tracking.h"
#include "BKE_unit.hh"

#include "GHOST_C-api.h"

#include "IMB_colormanagement.hh"

#include "ED_screen.hh"
#include "ED_undo.hh"

#include "UI_interface.hh"
#include "UI_string_search.hh"
#include "UI_view2d.hh"

#include "BLF_api.h"

#include "interface_intern.hh"

#include "RNA_access.hh"
#include "RNA_prototypes.h"

#include "WM_api.hh"
#include "WM_types.hh"
#include "wm_event_system.hh"

#ifdef WITH_INPUT_IME
#  include "BLT_lang.h"
#  include "BLT_translation.h"
#  include "wm_window.hh"
#endif

/* -------------------------------------------------------------------- */
/** \name Feature Defines
 *
 * These defines allow developers to locally toggle functionality which
 * may be useful for testing (especially conflicts in dragging).
 * Ideally the code would be refactored to support this functionality in a less fragile way.
 * Until then keep these defines.
 * \{ */

/** Place the mouse at the scaled down location when un-grabbing. */
#define USE_CONT_MOUSE_CORRECT
/** Support dragging toggle buttons. */
#define USE_DRAG_TOGGLE

/** Support dragging multiple number buttons at once. */
#define USE_DRAG_MULTINUM

/** Allow dragging/editing all other selected items at once. */
#define USE_ALLSELECT

/**
 * Check to avoid very small mouse-moves from jumping away from keyboard navigation,
 * while larger mouse motion will override keyboard input, see: #34936.
 */
#define USE_KEYNAV_LIMIT

/** Support dragging popups by their header. */
#define USE_DRAG_POPUP

/** \} */

/* -------------------------------------------------------------------- */
/** \name Local Defines
 * \{ */

/**
 * The buffer side used for password strings, where the password is stored internally,
 * but not displayed.
 */
#define UI_MAX_PASSWORD_STR 128

/**
 * This is a lower limit on the soft minimum of the range.
 * Usually the derived lower limit from the visible precision is higher,
 * so this number is the backup minimum.
 *
 * Logarithmic scale does not work with a minimum value of zero,
 * but we want to support it anyway. It is set to 0.5e... for
 * correct rounding since when the tweaked value is lower than
 * the log minimum (lower limit), it will snap to 0.
 */
#define UI_PROP_SCALE_LOG_MIN 0.5e-8f
/**
 * This constant defines an offset for the precision change in
 * snap rounding, when going to higher values. It is set to
 * `0.5 - log10(3) = 0.03` to make the switch at `0.3` values.
 */
#define UI_PROP_SCALE_LOG_SNAP_OFFSET 0.03f

/**
 * When #USER_CONTINUOUS_MOUSE is disabled or tablet input is used,
 * Use this as a maximum soft range for mapping cursor motion to the value.
 * Otherwise min/max of #FLT_MAX, #INT_MAX cause small adjustments to jump to large numbers.
 *
 * This is needed for values such as location & dimensions which don't have a meaningful min/max,
 * Instead of mapping cursor motion to the min/max, map the motion to the click-step.
 *
 * This value is multiplied by the click step to calculate a range to clamp the soft-range by.
 * See: #68130
 */
#define UI_DRAG_MAP_SOFT_RANGE_PIXEL_MAX 1000

/** \} */

/* -------------------------------------------------------------------- */
/** \name Local Prototypes
 * \{ */

static void ui_but_smart_controller_add(bContext *C, uiBut *from, uiBut *to);
static void ui_but_link_add(bContext *C, uiBut *from, uiBut *to);

struct uiBlockInteraction_Handle;

static int ui_do_but_EXIT(bContext *C, uiBut *but, uiHandleButtonData *data, const wmEvent *event);
static bool ui_but_find_select_in_enum__cmp(const uiBut *but_a, const uiBut *but_b);
static void ui_textedit_string_set(uiBut *but, uiHandleButtonData *data, const char *str);
static void button_tooltip_timer_reset(bContext *C, uiBut *but);

static void ui_block_interaction_begin_ensure(bContext *C,
                                              uiBlock *block,
                                              uiHandleButtonData *data,
                                              const bool is_click);
static uiBlockInteraction_Handle *ui_block_interaction_begin(bContext *C,
                                                             uiBlock *block,
                                                             const bool is_click);
static void ui_block_interaction_end(bContext *C,
                                     uiBlockInteraction_CallbackData *callbacks,
                                     uiBlockInteraction_Handle *interaction);
static void ui_block_interaction_update(bContext *C,
                                        uiBlockInteraction_CallbackData *callbacks,
                                        uiBlockInteraction_Handle *interaction);

#ifdef USE_KEYNAV_LIMIT
static void ui_mouse_motion_keynav_init(uiKeyNavLock *keynav, const wmEvent *event);
static bool ui_mouse_motion_keynav_test(uiKeyNavLock *keynav, const wmEvent *event);
#endif

/** \} */

/* -------------------------------------------------------------------- */
/** \name Structs & Defines
 * \{ */

#define BUTTON_FLASH_DELAY 0.020
#define MENU_SCROLL_INTERVAL 0.1
#define PIE_MENU_INTERVAL 0.01
#define BUTTON_AUTO_OPEN_THRESH 0.2
#define BUTTON_MOUSE_TOWARDS_THRESH 1.0
/** Pixels to move the cursor to get out of keyboard navigation. */
#define BUTTON_KEYNAV_PX_LIMIT 8

/** Margin around the menu, use to check if we're moving towards this rectangle (in pixels). */
#define MENU_TOWARDS_MARGIN 20
/** Tolerance for closing menus (in pixels). */
#define MENU_TOWARDS_WIGGLE_ROOM 64
/** Drag-lock distance threshold (in pixels). */
#define BUTTON_DRAGLOCK_THRESH 3

enum uiButtonActivateType {
  BUTTON_ACTIVATE_OVER,
  BUTTON_ACTIVATE,
  BUTTON_ACTIVATE_APPLY,
  BUTTON_ACTIVATE_TEXT_EDITING,
  BUTTON_ACTIVATE_OPEN,
};

enum uiHandleButtonState {
  BUTTON_STATE_INIT,
  BUTTON_STATE_HIGHLIGHT,
  BUTTON_STATE_WAIT_FLASH,
  BUTTON_STATE_WAIT_RELEASE,
  BUTTON_STATE_WAIT_KEY_EVENT,
  BUTTON_STATE_NUM_EDITING,
  BUTTON_STATE_TEXT_EDITING,
  BUTTON_STATE_TEXT_SELECTING,
  BUTTON_STATE_MENU_OPEN,
  BUTTON_STATE_WAIT_DRAG,
  BUTTON_STATE_EXIT,
};

enum uiMenuScrollType {
  MENU_SCROLL_UP,
  MENU_SCROLL_DOWN,
  MENU_SCROLL_TOP,
  MENU_SCROLL_BOTTOM,
};

struct uiBlockInteraction_Handle {
  uiBlockInteraction_Params params;
  void *user_data;
  /**
   * This is shared between #uiHandleButtonData and #uiAfterFunc,
   * the last user runs the end callback and frees the data.
   *
   * This is needed as the order of freeing changes depending on
   * accepting/canceling the operation.
   */
  int user_count;
};

#ifdef USE_ALLSELECT

/* Unfortunately there's no good way handle more generally:
 * (propagate single clicks on layer buttons to other objects) */
#  define USE_ALLSELECT_LAYER_HACK

struct uiSelectContextElem {
  PointerRNA ptr;
  union {
    bool val_b;
    int val_i;
    float val_f;
  };
};

struct uiSelectContextStore {
  uiSelectContextElem *elems;
  int elems_len;
  bool do_free;
  bool is_enabled;
  /* When set, simply copy values (don't apply difference).
   * Rules are:
   * - dragging numbers uses delta.
   * - typing in values will assign to all. */
  bool is_copy;
};

static bool ui_selectcontext_begin(bContext *C, uiBut *but, uiSelectContextStore *selctx_data);
static void ui_selectcontext_end(uiBut *but, uiSelectContextStore *selctx_data);
static void ui_selectcontext_apply(bContext *C,
                                   uiBut *but,
                                   uiSelectContextStore *selctx_data,
                                   const double value,
                                   const double value_orig);

/**
 * Ideally we would only respond to events which are expected to be used for multi button editing
 * (additionally checking if this is a mouse[wheel] or return-key event to avoid the ALT conflict
 * with button array pasting, see #108096, but unfortunately wheel events are not part of
 * `win->eventstate` with modifiers held down. Instead, the conflict is avoided by specifically
 * filtering out CTRL ALT V in #ui_apply_but(). */
#  define IS_ALLSELECT_EVENT(event) (((event)->modifier & KM_ALT) != 0)

/** just show a tinted color so users know its activated */
#  define UI_BUT_IS_SELECT_CONTEXT UI_BUT_NODE_ACTIVE

#endif /* USE_ALLSELECT */

#ifdef USE_DRAG_MULTINUM

/**
 * how far to drag before we check for gesture direction (in pixels),
 * NOTE: half the height of a button is about right... */
#  define DRAG_MULTINUM_THRESHOLD_DRAG_X (UI_UNIT_Y / 4)

/**
 * How far to drag horizontally
 * before we stop checking which buttons the gesture spans (in pixels),
 * locking down the buttons so we can drag freely without worrying about vertical movement.
 */
#  define DRAG_MULTINUM_THRESHOLD_DRAG_Y (UI_UNIT_Y / 4)

/**
 * How strict to be when detecting a vertical gesture:
 * [0.5 == sloppy], [0.9 == strict], (unsigned dot-product).
 *
 * \note We should be quite strict here,
 * since doing a vertical gesture by accident should be avoided,
 * however with some care a user should be able to do a vertical movement without _missing_.
 */
#  define DRAG_MULTINUM_THRESHOLD_VERTICAL (0.75f)

/* a simple version of uiHandleButtonData when accessing multiple buttons */
struct uiButMultiState {
  double origvalue;
  uiBut *but;

#  ifdef USE_ALLSELECT
  uiSelectContextStore select_others;
#  endif
};

struct uiHandleButtonMulti {
  enum {
    /** gesture direction unknown, wait until mouse has moved enough... */
    INIT_UNSET = 0,
    /** vertical gesture detected, flag buttons interactively (UI_BUT_DRAG_MULTI) */
    INIT_SETUP,
    /** flag buttons finished, apply horizontal motion to active and flagged */
    INIT_ENABLE,
    /** vertical gesture _not_ detected, take no further action */
    INIT_DISABLE,
  } init;

  bool has_mbuts; /* any buttons flagged UI_BUT_DRAG_MULTI */
  LinkNode *mbuts;
  uiButStore *bs_mbuts;

  bool is_proportional;

  /* In some cases we directly apply the changes to multiple buttons,
   * so we don't want to do it twice. */
  bool skip;

  /* before activating, we need to check gesture direction accumulate signed cursor movement
   * here so we can tell if this is a vertical motion or not. */
  float drag_dir[2];

  /* values copied direct from event->xy
   * used to detect buttons between the current and initial mouse position */
  int drag_start[2];

  /* store x location once INIT_SETUP is set,
   * moving outside this sets INIT_ENABLE */
  int drag_lock_x;
};

#endif /* USE_DRAG_MULTINUM */

struct uiHandleButtonData {
  wmWindowManager *wm;
  wmWindow *window;
  ScrArea *area;
  ARegion *region;

  bool interactive;

  /* overall state */
  uiHandleButtonState state;
  int retval;
  /* booleans (could be made into flags) */
  bool cancel, escapecancel;
  bool applied, applied_interactive;
  /* Button is being applied through an extra icon. */
  bool apply_through_extra_icon;
  bool changed_cursor;
  wmTimer *flashtimer;

  /* edited value */
  /* use 'ui_textedit_string_set' to assign new strings */
  char *str;
  char *origstr;
  double value, origvalue, startvalue;
  float vec[3], origvec[3];
  ColorBand *coba;

  /* True when alt is held and the preference for displaying tooltips should be ignored. */
  bool tooltip_force;
  /**
   * Behave as if #UI_BUT_DISABLED is set (without drawing grayed out).
   * Needed so non-interactive labels can be activated for the purpose of showing tool-tips,
   * without them blocking interaction with nodes, see: #97386.
   */
  bool disable_force;

  /* auto open */
  bool used_mouse;
  wmTimer *autoopentimer;

  /* auto open (hold) */
  wmTimer *hold_action_timer;

  /* text selection/editing */
  /* size of 'str' (including terminator) */
  int str_maxncpy;
  /* Button text selection:
   * extension direction, selextend, inside ui_do_but_TEX */
  int sel_pos_init;
  /* Allow reallocating str/editstr and using 'maxlen' to track alloc size (maxlen + 1) */
  bool is_str_dynamic;

  /* number editing / dragging */
  /* coords are Window/uiBlock relative (depends on the button) */
  int draglastx, draglasty;
  int dragstartx, dragstarty;
  int draglastvalue;
  int dragstartvalue;
  bool dragchange, draglock;
  int dragsel;
  float dragf, dragfstart;
  CBData *dragcbd;

  /** Soft min/max with #UI_DRAG_MAP_SOFT_RANGE_PIXEL_MAX applied. */
  float drag_map_soft_min;
  float drag_map_soft_max;

#ifdef USE_CONT_MOUSE_CORRECT
  /* when ungrabbing buttons which are #ui_but_is_cursor_warp(),
   * we may want to position them.
   * FLT_MAX signifies do-nothing, use #ui_block_to_window_fl()
   * to get this into a usable space. */
  float ungrab_mval[2];
#endif

  /* Menu open, see: #UI_screen_free_active_but_highlight. */
  uiPopupBlockHandle *menu;
  int menuretval;

  /* Search box see: #UI_screen_free_active_but_highlight. */
  ARegion *searchbox;
#ifdef USE_KEYNAV_LIMIT
  uiKeyNavLock searchbox_keynav_state;
#endif

#ifdef USE_DRAG_MULTINUM
  /* Multi-buttons will be updated in unison with the active button. */
  uiHandleButtonMulti multi_data;
#endif

#ifdef USE_ALLSELECT
  uiSelectContextStore select_others;
#endif

  uiBlockInteraction_Handle *custom_interaction_handle;

  /* Text field undo. */
  uiUndoStack_Text *undo_stack_text;

  /* post activate */
  uiButtonActivateType posttype;
  uiBut *postbut;
};

struct uiAfterFunc {
  uiAfterFunc *next, *prev;

  uiButHandleFunc func;
  void *func_arg1;
  void *func_arg2;
  /** C++ version of #func above, without need for void pointer arguments. */
  std::function<void(bContext &)> apply_func;

  uiButHandleNFunc funcN;
  void *func_argN;

  uiButHandleRenameFunc rename_func;
  void *rename_arg1;
  void *rename_orig;

  uiBlockHandleFunc handle_func;
  void *handle_func_arg;
  int retval;

  uiMenuHandleFunc butm_func;
  void *butm_func_arg;
  int a2;

  wmOperator *popup_op;
  wmOperatorType *optype;
  wmOperatorCallContext opcontext;
  PointerRNA *opptr;

  PointerRNA rnapoin;
  PropertyRNA *rnaprop;

  void *search_arg;
  uiFreeArgFunc search_arg_free_fn;

  uiBlockInteraction_CallbackData custom_interaction_callbacks;
  uiBlockInteraction_Handle *custom_interaction_handle;

  std::optional<bContextStore> context;

  char undostr[BKE_UNDO_STR_MAX];
  std::string drawstr;
};

static void button_activate_init(bContext *C,
                                 ARegion *region,
                                 uiBut *but,
                                 uiButtonActivateType type);
static void button_activate_state(bContext *C, uiBut *but, uiHandleButtonState state);
static void button_activate_exit(
    bContext *C, uiBut *but, uiHandleButtonData *data, const bool mousemove, const bool onfree);
static int ui_handler_region_menu(bContext *C, const wmEvent *event, void *userdata);
static void ui_handle_button_activate(bContext *C,
                                      ARegion *region,
                                      uiBut *but,
                                      uiButtonActivateType type);
static bool ui_do_but_extra_operator_icon(bContext *C,
                                          uiBut *but,
                                          uiHandleButtonData *data,
                                          const wmEvent *event);
static void ui_do_but_extra_operator_icons_mousemove(uiBut *but,
                                                     uiHandleButtonData *data,
                                                     const wmEvent *event);
static void ui_numedit_begin_set_values(uiBut *but, uiHandleButtonData *data);

#ifdef USE_DRAG_MULTINUM
static void ui_multibut_restore(bContext *C, uiHandleButtonData *data, uiBlock *block);
static uiButMultiState *ui_multibut_lookup(uiHandleButtonData *data, const uiBut *but);
#endif

/* buttons clipboard */
static ColorBand but_copypaste_coba = {0};
static CurveMapping but_copypaste_curve = {0};
static bool but_copypaste_curve_alive = false;
static CurveProfile but_copypaste_profile = {0};
static bool but_copypaste_profile_alive = false;

/** \} */

/* -------------------------------------------------------------------- */
/** \name UI Queries
 * \{ */

bool ui_but_is_editing(const uiBut *but)
{
  const uiHandleButtonData *data = but->active;
  return (data && ELEM(data->state, BUTTON_STATE_TEXT_EDITING, BUTTON_STATE_NUM_EDITING));
}

void ui_pan_to_scroll(const wmEvent *event, int *type, int *val)
{
  static int lastdy = 0;
  const int dy = WM_event_absolute_delta_y(event);

  /* This event should be originally from event->type,
   * converting wrong event into wheel is bad, see #33803. */
  BLI_assert(*type == MOUSEPAN);

  /* sign differs, reset */
  if ((dy > 0 && lastdy < 0) || (dy < 0 && lastdy > 0)) {
    lastdy = dy;
  }
  else {
    lastdy += dy;

    if (abs(lastdy) > int(UI_UNIT_Y)) {
      *val = KM_PRESS;

      if (dy > 0) {
        *type = WHEELUPMOUSE;
      }
      else {
        *type = WHEELDOWNMOUSE;
      }

      lastdy = 0;
    }
  }
}

static bool ui_but_find_select_in_enum__cmp(const uiBut *but_a, const uiBut *but_b)
{
  return ((but_a->type == but_b->type) && (but_a->alignnr == but_b->alignnr) &&
          (but_a->poin == but_b->poin) && (but_a->rnapoin.type == but_b->rnapoin.type) &&
          (but_a->rnaprop == but_b->rnaprop));
}

uiBut *ui_but_find_select_in_enum(uiBut *but, int direction)
{
  uiBut *but_iter = but;
  uiBut *but_found = nullptr;
  BLI_assert(ELEM(direction, -1, 1));

  while ((but_iter->prev) && ui_but_find_select_in_enum__cmp(but_iter->prev, but)) {
    but_iter = but_iter->prev;
  }

  while (but_iter && ui_but_find_select_in_enum__cmp(but_iter, but)) {
    if (but_iter->flag & UI_SELECT) {
      but_found = but_iter;
      if (direction == 1) {
        break;
      }
    }
    but_iter = but_iter->next;
  }

  return but_found;
}

static float ui_mouse_scale_warp_factor(const bool shift)
{
  return shift ? 0.05f : 1.0f;
}

static void ui_mouse_scale_warp(uiHandleButtonData *data,
                                const float mx,
                                const float my,
                                float *r_mx,
                                float *r_my,
                                const bool shift)
{
  const float fac = ui_mouse_scale_warp_factor(shift);

  /* slow down the mouse, this is fairly picky */
  *r_mx = (data->dragstartx * (1.0f - fac) + mx * fac);
  *r_my = (data->dragstarty * (1.0f - fac) + my * fac);
}

/** \} */

/* -------------------------------------------------------------------- */
/** \name UI Utilities
 * \{ */

/**
 * Ignore mouse movements within some horizontal pixel threshold before starting to drag
 */
static bool ui_but_dragedit_update_mval(uiHandleButtonData *data, int mx)
{
  if (mx == data->draglastx) {
    return false;
  }

  if (data->draglock) {
    if (abs(mx - data->dragstartx) <= BUTTON_DRAGLOCK_THRESH) {
      return false;
    }
#ifdef USE_DRAG_MULTINUM
    if (ELEM(data->multi_data.init,
             uiHandleButtonMulti::INIT_UNSET,
             uiHandleButtonMulti::INIT_SETUP))
    {
      return false;
    }
#endif
    data->draglock = false;
    data->dragstartx = mx; /* ignore mouse movement within drag-lock */
  }

  return true;
}

static bool ui_rna_is_userdef(PointerRNA *ptr, PropertyRNA *prop)
{
  /* Not very elegant, but ensures preference changes force re-save. */

  if (!prop) {
    return false;
  }
  if (RNA_property_flag(prop) & PROP_NO_DEG_UPDATE) {
    return false;
  }

  StructRNA *base = RNA_struct_base(ptr->type);
  if (base == nullptr) {
    base = ptr->type;
  }
  return ELEM(base,
              &RNA_AddonPreferences,
              &RNA_KeyConfigPreferences,
              &RNA_KeyMapItem,
              &RNA_UserAssetLibrary);
}

bool UI_but_is_userdef(const uiBut *but)
{
  /* This is read-only, RNA API isn't using const when it could. */
  return ui_rna_is_userdef((PointerRNA *)&but->rnapoin, but->rnaprop);
}

static void ui_rna_update_preferences_dirty(PointerRNA *ptr, PropertyRNA *prop)
{
  if (ui_rna_is_userdef(ptr, prop)) {
    U.runtime.is_dirty = true;
    WM_main_add_notifier(NC_WINDOW, nullptr);
  }
}

static void ui_but_update_preferences_dirty(uiBut *but)
{
  ui_rna_update_preferences_dirty(&but->rnapoin, but->rnaprop);
}

static void ui_afterfunc_update_preferences_dirty(uiAfterFunc *after)
{
  ui_rna_update_preferences_dirty(&after->rnapoin, after->rnaprop);
}

/** \} */

/* -------------------------------------------------------------------- */
/** \name Button Snap Values
 * \{ */

enum eSnapType {
  SNAP_OFF = 0,
  SNAP_ON,
  SNAP_ON_SMALL,
};

static enum eSnapType ui_event_to_snap(const wmEvent *event)
{
  return (event->modifier & KM_CTRL) ? (event->modifier & KM_SHIFT) ? SNAP_ON_SMALL : SNAP_ON :
                                       SNAP_OFF;
}

static bool ui_event_is_snap(const wmEvent *event)
{
  return (ELEM(event->type, EVT_LEFTCTRLKEY, EVT_RIGHTCTRLKEY) ||
          ELEM(event->type, EVT_LEFTSHIFTKEY, EVT_RIGHTSHIFTKEY));
}

static void ui_color_snap_hue(const enum eSnapType snap, float *r_hue)
{
  const float snap_increment = (snap == SNAP_ON_SMALL) ? 24 : 12;
  BLI_assert(snap != SNAP_OFF);
  *r_hue = roundf((*r_hue) * snap_increment) / snap_increment;
}

/** \} */

/* -------------------------------------------------------------------- */
/** \name Button Apply/Revert
 * \{ */

static ListBase UIAfterFuncs = {nullptr, nullptr};

static uiAfterFunc *ui_afterfunc_new()
{
  uiAfterFunc *after = MEM_new<uiAfterFunc>(__func__);
  /* Safety asserts to check if members were 0 initialized properly. */
  BLI_assert(after->next == nullptr && after->prev == nullptr);
  BLI_assert(after->undostr[0] == '\0');

  BLI_addtail(&UIAfterFuncs, after);

  return after;
}

/**
 * For executing operators after the button is pressed.
 * (some non operator buttons need to trigger operators), see: #37795.
 *
 * \param context_but: A button from which to get the context from (`uiBut.context`) for the
 *                     operator execution.
 *
 * \note Ownership over \a properties is moved here. The #uiAfterFunc owns it now.
 * \note Can only call while handling buttons.
 */
static void ui_handle_afterfunc_add_operator_ex(wmOperatorType *ot,
                                                PointerRNA **properties,
                                                wmOperatorCallContext opcontext,
                                                const uiBut *context_but)
{
  uiAfterFunc *after = ui_afterfunc_new();

  after->optype = ot;
  after->opcontext = opcontext;
  if (properties) {
    after->opptr = *properties;
    *properties = nullptr;
  }

  if (context_but && context_but->context) {
    after->context = *context_but->context;
  }

  if (context_but) {
    after->drawstr = ui_but_drawstr_without_sep_char(context_but);
  }
}

void ui_handle_afterfunc_add_operator(wmOperatorType *ot, wmOperatorCallContext opcontext)
{
  ui_handle_afterfunc_add_operator_ex(ot, nullptr, opcontext, nullptr);
}

static void popup_check(bContext *C, wmOperator *op)
{
  if (op && op->type->check) {
    op->type->check(C, op);
  }
}

/**
 * Check if a #uiAfterFunc is needed for this button.
 */
static bool ui_afterfunc_check(const uiBlock *block, const uiBut *but)
{
  return (but->func || but->apply_func || but->funcN || but->rename_func || but->optype ||
          but->rnaprop || block->handle_func ||
          (but->type == UI_BTYPE_BUT_MENU && block->butm_func) ||
          (block->handle && block->handle->popup_op));
}

/**
 * These functions are postponed and only executed after all other
 * handling is done, i.e. menus are closed, in order to avoid conflicts
 * with these functions removing the buttons we are working with.
 */
static void ui_apply_but_func(bContext *C, uiBut *but)
{
  uiBlock *block = but->block;
  if (!ui_afterfunc_check(block, but)) {
    return;
  }

  uiAfterFunc *after = ui_afterfunc_new();

  if (but->func && ELEM(but, but->func_arg1, but->func_arg2)) {
    /* exception, this will crash due to removed button otherwise */
    but->func(C, but->func_arg1, but->func_arg2);
  }
  else {
    after->func = but->func;
  }

  after->func_arg1 = but->func_arg1;
  after->func_arg2 = but->func_arg2;

  after->apply_func = but->apply_func;

  after->funcN = but->funcN;
  after->func_argN = (but->func_argN) ? MEM_dupallocN(but->func_argN) : nullptr;

  after->rename_func = but->rename_func;
  after->rename_arg1 = but->rename_arg1;
  after->rename_orig = but->rename_orig; /* needs free! */

  after->handle_func = block->handle_func;
  after->handle_func_arg = block->handle_func_arg;
  after->retval = but->retval;

  if (but->type == UI_BTYPE_BUT_MENU) {
    after->butm_func = block->butm_func;
    after->butm_func_arg = block->butm_func_arg;
    after->a2 = but->a2;
  }

  if (block->handle) {
    after->popup_op = block->handle->popup_op;
  }

  after->optype = but->optype;
  after->opcontext = but->opcontext;
  after->opptr = but->opptr;

  after->rnapoin = but->rnapoin;
  after->rnaprop = but->rnaprop;

  if (but->type == UI_BTYPE_SEARCH_MENU) {
    uiButSearch *search_but = (uiButSearch *)but;
    after->search_arg_free_fn = search_but->arg_free_fn;
    after->search_arg = search_but->arg;
    search_but->arg_free_fn = nullptr;
    search_but->arg = nullptr;
  }

  if (but->active != nullptr) {
    uiHandleButtonData *data = but->active;
    if (data->custom_interaction_handle != nullptr) {
      after->custom_interaction_callbacks = block->custom_interaction_callbacks;
      after->custom_interaction_handle = data->custom_interaction_handle;

      /* Ensure this callback runs once and last. */
      uiAfterFunc *after_prev = after->prev;
      if (after_prev && (after_prev->custom_interaction_handle == data->custom_interaction_handle))
      {
        after_prev->custom_interaction_handle = nullptr;
        memset(&after_prev->custom_interaction_callbacks,
               0x0,
               sizeof(after_prev->custom_interaction_callbacks));
      }
      else {
        after->custom_interaction_handle->user_count++;
      }
    }
  }

  if (but->context) {
    after->context = *but->context;
  }

  after->drawstr = ui_but_drawstr_without_sep_char(but);

  but->optype = nullptr;
  but->opcontext = wmOperatorCallContext(0);
  but->opptr = nullptr;
}

/* typically call ui_apply_but_undo(), ui_apply_but_autokey() */
static void ui_apply_but_undo(uiBut *but)
{
  if (!(but->flag & UI_BUT_UNDO)) {
    return;
  }

  const char *str = nullptr;
  size_t str_len_clip = SIZE_MAX - 1;
  bool skip_undo = false;

  /* define which string to use for undo */
<<<<<<< HEAD
  if (ELEM(but->type, UI_BTYPE_LINK, UI_BTYPE_INLINK)) {
    str = "Add button link";
  }
  else if (but->type == UI_BTYPE_MENU) {
    str = but->drawstr;
=======
  if (but->type == UI_BTYPE_MENU) {
    str = but->drawstr.empty() ? nullptr : but->drawstr.c_str();
>>>>>>> 91b4f9f1
    str_len_clip = ui_but_drawstr_len_without_sep_char(but);
  }
  else if (!but->drawstr.empty()) {
    str = but->drawstr.c_str();
    str_len_clip = ui_but_drawstr_len_without_sep_char(but);
  }
  else {
    str = but->tip;
    str_len_clip = ui_but_tip_len_only_first_line(but);
  }

  /* fallback, else we don't get an undo! */
  if (str == nullptr || str[0] == '\0' || str_len_clip == 0) {
    str = "Unknown Action";
    str_len_clip = strlen(str);
  }

  /* Optionally override undo when undo system doesn't support storing properties. */
  if (but->rnapoin.owner_id) {
    /* Exception for renaming ID data, we always need undo pushes in this case,
     * because undo systems track data by their ID, see: #67002. */
    /* Exception for active shape-key, since changing this in edit-mode updates
     * the shape key from object mode data. */
    if (ELEM(but->rnaprop, &rna_ID_name, &rna_Object_active_shape_key_index)) {
      /* pass */
    }
    else {
      ID *id = but->rnapoin.owner_id;
      if (!ED_undo_is_legacy_compatible_for_property(static_cast<bContext *>(but->block->evil_C),
                                                     id))
      {
        skip_undo = true;
      }
    }
  }

  if (skip_undo == false) {
    /* XXX: disable all undo pushes from UI changes from sculpt mode as they cause memfile undo
     * steps to be written which cause lag: #71434. */
    if (BKE_paintmode_get_active_from_context(static_cast<bContext *>(but->block->evil_C)) ==
        PAINT_MODE_SCULPT)
    {
      skip_undo = true;
    }
  }

  if (skip_undo) {
    str = "";
  }

  /* Delayed, after all other functions run, popups are closed, etc. */
  uiAfterFunc *after = ui_afterfunc_new();
  BLI_strncpy(after->undostr, str, min_zz(str_len_clip + 1, sizeof(after->undostr)));
}

static void ui_apply_but_autokey(bContext *C, uiBut *but)
{
  Scene *scene = CTX_data_scene(C);

  /* try autokey */
  ui_but_anim_autokey(C, but, scene, scene->r.cfra);

  if (!but->rnaprop) {
    return;
  }

  if (RNA_property_subtype(but->rnaprop) == PROP_PASSWORD) {
    return;
  }

  /* make a little report about what we've done! */
  char *buf = WM_prop_pystring_assign(C, &but->rnapoin, but->rnaprop, but->rnaindex);
  if (buf) {
    BKE_report(CTX_wm_reports(C), RPT_PROPERTY, buf);
    MEM_freeN(buf);

    WM_event_add_notifier(C, NC_SPACE | ND_SPACE_INFO_REPORT, nullptr);
  }
}

static void ui_apply_but_funcs_after(bContext *C)
{
  /* Copy to avoid recursive calls. */
  ListBase funcs = UIAfterFuncs;
  BLI_listbase_clear(&UIAfterFuncs);

  LISTBASE_FOREACH_MUTABLE (uiAfterFunc *, afterf, &funcs) {
    uiAfterFunc after = *afterf; /* Copy to avoid memory leak on exit(). */
    BLI_remlink(&funcs, afterf);
    MEM_delete(afterf);

    if (after.context) {
      CTX_store_set(C, &after.context.value());
    }

    if (after.popup_op) {
      popup_check(C, after.popup_op);
    }

    PointerRNA opptr;
    if (after.opptr) {
      /* free in advance to avoid leak on exit */
      opptr = *after.opptr;
      MEM_freeN(after.opptr);
    }

    if (after.optype) {
      WM_operator_name_call_ptr_with_depends_on_cursor(C,
                                                       after.optype,
                                                       after.opcontext,
                                                       (after.opptr) ? &opptr : nullptr,
                                                       nullptr,
                                                       after.drawstr.c_str());
    }

    if (after.opptr) {
      WM_operator_properties_free(&opptr);
    }

    if (after.rnapoin.data) {
      RNA_property_update(C, &after.rnapoin, after.rnaprop);
    }

    if (after.context) {
      CTX_store_set(C, nullptr);
    }

    if (after.func) {
      after.func(C, after.func_arg1, after.func_arg2);
    }
    if (after.apply_func) {
      after.apply_func(*C);
    }
    if (after.funcN) {
      after.funcN(C, after.func_argN, after.func_arg2);
    }
    if (after.func_argN) {
      MEM_freeN(after.func_argN);
    }

    if (after.handle_func) {
      after.handle_func(C, after.handle_func_arg, after.retval);
    }
    if (after.butm_func) {
      after.butm_func(C, after.butm_func_arg, after.a2);
    }

    if (after.rename_func) {
      after.rename_func(C, after.rename_arg1, static_cast<char *>(after.rename_orig));
    }
    if (after.rename_orig) {
      MEM_freeN(after.rename_orig);
    }

    if (after.search_arg_free_fn) {
      after.search_arg_free_fn(after.search_arg);
    }

    if (after.custom_interaction_handle != nullptr) {
      after.custom_interaction_handle->user_count--;
      BLI_assert(after.custom_interaction_handle->user_count >= 0);
      if (after.custom_interaction_handle->user_count == 0) {
        ui_block_interaction_update(
            C, &after.custom_interaction_callbacks, after.custom_interaction_handle);
        ui_block_interaction_end(
            C, &after.custom_interaction_callbacks, after.custom_interaction_handle);
      }
      after.custom_interaction_handle = nullptr;
    }

    ui_afterfunc_update_preferences_dirty(&after);

    if (after.undostr[0]) {
      ED_undo_push(C, after.undostr);
    }
  }
}

static void ui_apply_but_BUT(bContext *C, uiBut *but, uiHandleButtonData *data)
{
  ui_apply_but_func(C, but);

  data->retval = but->retval;
  data->applied = true;
}

static void ui_apply_but_BUTM(bContext *C, uiBut *but, uiHandleButtonData *data)
{
  ui_but_value_set(but, but->hardmin);
  ui_apply_but_func(C, but);

  data->retval = but->retval;
  data->applied = true;
}

static void ui_apply_but_BLOCK(bContext *C, uiBut *but, uiHandleButtonData *data)
{
  if (but->type == UI_BTYPE_MENU) {
    ui_but_value_set(but, data->value);
  }

  ui_but_update_edited(but);
  ui_apply_but_func(C, but);
  data->retval = but->retval;
  data->applied = true;
}

static void ui_apply_but_TOG(bContext *C, uiBut *but, uiHandleButtonData *data)
{
  const double value = ui_but_value_get(but);
  int value_toggle;
  if (but->bit) {
    value_toggle = UI_BITBUT_VALUE_TOGGLED(int(value), but->bitnr);
  }
  else {
    value_toggle = (value == 0.0);
  }

  ui_but_value_set(but, double(value_toggle));
  if (ELEM(but->type, UI_BTYPE_ICON_TOGGLE, UI_BTYPE_ICON_TOGGLE_N)) {
    ui_but_update_edited(but);
  }

  ui_apply_but_func(C, but);

  data->retval = but->retval;
  data->applied = true;
}

static void ui_apply_but_ROW(bContext *C, uiBlock *block, uiBut *but, uiHandleButtonData *data)
{
  ui_but_value_set(but, but->hardmax);

  ui_apply_but_func(C, but);

  /* states of other row buttons */
  LISTBASE_FOREACH (uiBut *, bt, &block->buttons) {
    if (bt != but && bt->poin == but->poin && ELEM(bt->type, UI_BTYPE_ROW, UI_BTYPE_LISTROW)) {
      ui_but_update_edited(bt);
    }
  }

  data->retval = but->retval;
  data->applied = true;
}

static void ui_apply_but_VIEW_ITEM(bContext *C,
                                   uiBlock *block,
                                   uiBut *but,
                                   uiHandleButtonData *data)
{
  if (data->apply_through_extra_icon) {
    /* Don't apply this, it would cause unintended tree-row toggling when clicking on extra icons.
     */
    return;
  }
  ui_apply_but_ROW(C, block, but, data);
}

/**
 * \note Ownership of \a properties is moved here. The #uiAfterFunc owns it now.
 *
 * \param context_but: The button to use context from when calling or polling the operator.
 *
 * \returns true if the operator was executed, otherwise false.
 */
static bool ui_list_invoke_item_operator(bContext *C,
                                         const uiBut *context_but,
                                         wmOperatorType *ot,
                                         PointerRNA **properties)
{
  if (!ui_but_context_poll_operator(C, ot, context_but)) {
    return false;
  }

  /* Allow the context to be set from the hovered button, so the list item draw callback can set
   * context for the operators. */
  ui_handle_afterfunc_add_operator_ex(ot, properties, WM_OP_INVOKE_DEFAULT, context_but);
  return true;
}

static void ui_apply_but_LISTROW(bContext *C, uiBlock *block, uiBut *but, uiHandleButtonData *data)
{
  uiBut *listbox = ui_list_find_from_row(data->region, but);
  if (listbox) {
    uiList *list = static_cast<uiList *>(listbox->custom_data);
    if (list && list->dyn_data->custom_activate_optype) {
      ui_list_invoke_item_operator(
          C, but, list->dyn_data->custom_activate_optype, &list->dyn_data->custom_activate_opptr);
    }
  }

  ui_apply_but_ROW(C, block, but, data);
}

static void ui_apply_but_TEX(bContext *C, uiBut *but, uiHandleButtonData *data)
{
  if (!data->str) {
    return;
  }

  ui_but_string_set(C, but, data->str);
  ui_but_update_edited(but);

  /* give butfunc a copy of the original text too.
   * feature used for bone renaming, channels, etc.
   * afterfunc frees rename_orig */
  if (data->origstr && (but->flag & UI_BUT_TEXTEDIT_UPDATE)) {
    /* In this case, we need to keep origstr available,
     * to restore real org string in case we cancel after having typed something already. */
    but->rename_orig = BLI_strdup(data->origstr);
  }
  /* only if there are afterfuncs, otherwise 'renam_orig' isn't freed */
  else if (ui_afterfunc_check(but->block, but)) {
    but->rename_orig = data->origstr;
    data->origstr = nullptr;
  }

  void *orig_arg2 = but->func_arg2;

  /* If arg2 isn't in use already, pass the active search item through it. */
  if ((but->func_arg2 == nullptr) && (but->type == UI_BTYPE_SEARCH_MENU)) {
    uiButSearch *search_but = (uiButSearch *)but;
    but->func_arg2 = search_but->item_active;
    if ((U.flag & USER_FLAG_RECENT_SEARCHES_DISABLE) == 0) {
      blender::ui::string_search::add_recent_search(search_but->item_active_str);
    }
  }

  ui_apply_but_func(C, but);

  but->func_arg2 = orig_arg2;

  data->retval = but->retval;
  data->applied = true;
}

static void ui_apply_but_TAB(bContext *C, uiBut *but, uiHandleButtonData *data)
{
  if (data->str) {
    ui_but_string_set(C, but, data->str);
    ui_but_update_edited(but);
  }
  else {
    ui_but_value_set(but, but->hardmax);
    ui_apply_but_func(C, but);
  }

  data->retval = but->retval;
  data->applied = true;
}

static void ui_apply_but_NUM(bContext *C, uiBut *but, uiHandleButtonData *data)
{
  if (data->str) {
    /* This is intended to avoid unnecessary updates when the value stays the same, however there
     * are issues with the current implementation. It does not work with multi-button editing
     * (#89996) or operator popups where a number button requires an update even if the value is
     * unchanged (#89996).
     *
     * Trying to detect changes at this level is not reliable. Instead it could be done at the
     * level of RNA update/set, skipping RNA update if RNA set did not change anything, instead
     * of skipping all button updates. */
#if 0
    double value;
    /* Check if the string value is a number and cancel if it's equal to the startvalue. */
    if (ui_but_string_eval_number(C, but, data->str, &value) && (value == data->startvalue)) {
      data->cancel = true;
      return;
    }
#endif

    if (ui_but_string_set(C, but, data->str)) {
      data->value = ui_but_value_get(but);
    }
    else {
      data->cancel = true;
      return;
    }
  }
  else {
    ui_but_value_set(but, data->value);
  }

  ui_but_update_edited(but);
  ui_apply_but_func(C, but);

  data->retval = but->retval;
  data->applied = true;
}

static void ui_apply_but_VEC(bContext *C, uiBut *but, uiHandleButtonData *data)
{
  ui_but_v3_set(but, data->vec);
  ui_but_update_edited(but);
  ui_apply_but_func(C, but);

  data->retval = but->retval;
  data->applied = true;
}

static void ui_apply_but_COLORBAND(bContext *C, uiBut *but, uiHandleButtonData *data)
{
  ui_apply_but_func(C, but);
  data->retval = but->retval;
  data->applied = true;
}

static void ui_apply_but_CURVE(bContext *C, uiBut *but, uiHandleButtonData *data)
{
  ui_apply_but_func(C, but);
  data->retval = but->retval;
  data->applied = true;
}

static void ui_apply_but_CURVEPROFILE(bContext *C, uiBut *but, uiHandleButtonData *data)
{
  ui_apply_but_func(C, but);
  data->retval = but->retval;
  data->applied = true;
}

/** \} */

/* -------------------------------------------------------------------- */
/** \name Button Drag Multi-Number
 * \{ */

#ifdef USE_DRAG_MULTINUM

/* small multi-but api */
static void ui_multibut_add(uiHandleButtonData *data, uiBut *but)
{
  BLI_assert(but->flag & UI_BUT_DRAG_MULTI);
  BLI_assert(data->multi_data.has_mbuts);

  uiButMultiState *mbut_state = MEM_cnew<uiButMultiState>(__func__);
  mbut_state->but = but;
  mbut_state->origvalue = ui_but_value_get(but);
#  ifdef USE_ALLSELECT
  mbut_state->select_others.is_copy = data->select_others.is_copy;
#  endif

  BLI_linklist_prepend(&data->multi_data.mbuts, mbut_state);

  UI_butstore_register(data->multi_data.bs_mbuts, &mbut_state->but);
}

static uiButMultiState *ui_multibut_lookup(uiHandleButtonData *data, const uiBut *but)
{
  for (LinkNode *l = data->multi_data.mbuts; l; l = l->next) {
    uiButMultiState *mbut_state = static_cast<uiButMultiState *>(l->link);

    if (mbut_state->but == but) {
      return mbut_state;
    }
  }

  return nullptr;
}

static void ui_multibut_restore(bContext *C, uiHandleButtonData *data, uiBlock *block)
{
  LISTBASE_FOREACH (uiBut *, but, &block->buttons) {
    if (but->flag & UI_BUT_DRAG_MULTI) {
      uiButMultiState *mbut_state = ui_multibut_lookup(data, but);
      if (mbut_state) {
        ui_but_value_set(but, mbut_state->origvalue);

#  ifdef USE_ALLSELECT
        if (mbut_state->select_others.elems_len > 0) {
          ui_selectcontext_apply(
              C, but, &mbut_state->select_others, mbut_state->origvalue, mbut_state->origvalue);
        }
#  else
        UNUSED_VARS(C);
#  endif
      }
    }
  }
}

static void ui_multibut_free(uiHandleButtonData *data, uiBlock *block)
{
#  ifdef USE_ALLSELECT
  if (data->multi_data.mbuts) {
    LinkNode *list = data->multi_data.mbuts;
    while (list) {
      LinkNode *next = list->next;
      uiButMultiState *mbut_state = static_cast<uiButMultiState *>(list->link);

      if (mbut_state->select_others.elems) {
        MEM_freeN(mbut_state->select_others.elems);
      }

      MEM_freeN(list->link);
      MEM_freeN(list);
      list = next;
    }
  }
#  else
  BLI_linklist_freeN(data->multi_data.mbuts);
#  endif

  data->multi_data.mbuts = nullptr;

  if (data->multi_data.bs_mbuts) {
    UI_butstore_free(block, data->multi_data.bs_mbuts);
    data->multi_data.bs_mbuts = nullptr;
  }
}

static bool ui_multibut_states_tag(uiBut *but_active,
                                   uiHandleButtonData *data,
                                   const wmEvent *event)
{
  float seg[2][2];
  bool changed = false;

  seg[0][0] = data->multi_data.drag_start[0];
  seg[0][1] = data->multi_data.drag_start[1];

  seg[1][0] = event->xy[0];
  seg[1][1] = event->xy[1];

  BLI_assert(data->multi_data.init == uiHandleButtonMulti::INIT_SETUP);

  ui_window_to_block_fl(data->region, but_active->block, &seg[0][0], &seg[0][1]);
  ui_window_to_block_fl(data->region, but_active->block, &seg[1][0], &seg[1][1]);

  data->multi_data.has_mbuts = false;

  /* follow ui_but_find_mouse_over_ex logic */
  LISTBASE_FOREACH (uiBut *, but, &but_active->block->buttons) {
    bool drag_prev = false;
    bool drag_curr = false;

    /* re-set each time */
    if (but->flag & UI_BUT_DRAG_MULTI) {
      but->flag &= ~UI_BUT_DRAG_MULTI;
      drag_prev = true;
    }

    if (ui_but_is_interactive(but, false)) {

      /* drag checks */
      if (but_active != but) {
        if (ui_but_is_compatible(but_active, but)) {

          BLI_assert(but->active == nullptr);

          /* finally check for overlap */
          if (BLI_rctf_isect_segment(&but->rect, seg[0], seg[1])) {

            but->flag |= UI_BUT_DRAG_MULTI;
            data->multi_data.has_mbuts = true;
            drag_curr = true;
          }
        }
      }
    }

    changed |= (drag_prev != drag_curr);
  }

  return changed;
}

static void ui_multibut_states_create(uiBut *but_active, uiHandleButtonData *data)
{
  BLI_assert(data->multi_data.init == uiHandleButtonMulti::INIT_SETUP);
  BLI_assert(data->multi_data.has_mbuts);

  data->multi_data.bs_mbuts = UI_butstore_create(but_active->block);

  LISTBASE_FOREACH (uiBut *, but, &but_active->block->buttons) {
    if (but->flag & UI_BUT_DRAG_MULTI) {
      ui_multibut_add(data, but);
    }
  }

  /* Edit buttons proportionally to each other.
   * NOTE: if we mix buttons which are proportional and others which are not,
   * this may work a bit strangely. */
  if ((but_active->rnaprop && (RNA_property_flag(but_active->rnaprop) & PROP_PROPORTIONAL)) ||
      ELEM(but_active->unit_type, RNA_SUBTYPE_UNIT_VALUE(PROP_UNIT_LENGTH)))
  {
    if (data->origvalue != 0.0) {
      data->multi_data.is_proportional = true;
    }
  }
}

static void ui_multibut_states_apply(bContext *C, uiHandleButtonData *data, uiBlock *block)
{
  ARegion *region = data->region;
  const double value_delta = data->value - data->origvalue;
  const double value_scale = data->multi_data.is_proportional ? (data->value / data->origvalue) :
                                                                0.0;

  BLI_assert(data->multi_data.init == uiHandleButtonMulti::INIT_ENABLE);
  BLI_assert(data->multi_data.skip == false);

  LISTBASE_FOREACH (uiBut *, but, &block->buttons) {
    if (!(but->flag & UI_BUT_DRAG_MULTI)) {
      continue;
    }

    uiButMultiState *mbut_state = ui_multibut_lookup(data, but);

    if (mbut_state == nullptr) {
      /* Highly unlikely. */
      printf("%s: Can't find button\n", __func__);
      /* While this avoids crashing, multi-button dragging will fail,
       * which is still a bug from the user perspective. See #83651. */
      continue;
    }

    void *active_back;
    ui_but_execute_begin(C, region, but, &active_back);

#  ifdef USE_ALLSELECT
    if (data->select_others.is_enabled) {
      /* init once! */
      if (mbut_state->select_others.elems_len == 0) {
        ui_selectcontext_begin(C, but, &mbut_state->select_others);
      }
      if (mbut_state->select_others.elems_len == 0) {
        mbut_state->select_others.elems_len = -1;
      }
    }

    /* Needed so we apply the right deltas. */
    but->active->origvalue = mbut_state->origvalue;
    but->active->select_others = mbut_state->select_others;
    but->active->select_others.do_free = false;
#  endif

    BLI_assert(active_back == nullptr);
    /* No need to check 'data->state' here. */
    if (data->str) {
      /* Entering text (set all). */
      but->active->value = data->value;
      ui_but_string_set(C, but, data->str);
    }
    else {
      /* Dragging (use delta). */
      if (data->multi_data.is_proportional) {
        but->active->value = mbut_state->origvalue * value_scale;
      }
      else {
        but->active->value = mbut_state->origvalue + value_delta;
      }

      /* Clamp based on soft limits, see #40154. */
      CLAMP(but->active->value, double(but->softmin), double(but->softmax));
    }

    ui_but_execute_end(C, region, but, active_back);
  }
}

#endif /* USE_DRAG_MULTINUM */

/** \} */

/* -------------------------------------------------------------------- */
/** \name Button Drag Toggle
 * \{ */

#ifdef USE_DRAG_TOGGLE

/* Helpers that wrap boolean functions, to support different kinds of buttons. */

static bool ui_drag_toggle_but_is_supported(const uiBut *but)
{
  if (but->flag & UI_BUT_DISABLED) {
    return false;
  }
  if (ui_but_is_bool(but)) {
    return true;
  }
  if (UI_but_is_decorator(but)) {
    return ELEM(but->icon,
                ICON_DECORATE,
                ICON_DECORATE_KEYFRAME,
                ICON_DECORATE_ANIMATE,
                ICON_DECORATE_OVERRIDE);
  }
  return false;
}

/* Button pushed state to compare if other buttons match. Can be more
 * then just true or false for toggle buttons with more than 2 states. */
static int ui_drag_toggle_but_pushed_state(uiBut *but)
{
  if (but->rnapoin.data == nullptr && but->poin == nullptr && but->icon) {
    /* Assume icon identifies a unique state, for buttons that
     * work through functions callbacks and don't have an boolean
     * value that indicates the state. */
    return but->icon + but->iconadd;
  }
  if (ui_but_is_bool(but)) {
    return ui_but_is_pushed(but);
  }
  return 0;
}

struct uiDragToggleHandle {
  /* init */
  int pushed_state;
  float but_cent_start[2];

  bool is_xy_lock_init;
  bool xy_lock[2];

  int xy_init[2];
  int xy_last[2];
};

static bool ui_drag_toggle_set_xy_xy(
    bContext *C, ARegion *region, const int pushed_state, const int xy_src[2], const int xy_dst[2])
{
  /* popups such as layers won't re-evaluate on redraw */
  const bool do_check = (region->regiontype == RGN_TYPE_TEMPORARY);
  bool changed = false;

  LISTBASE_FOREACH (uiBlock *, block, &region->uiblocks) {
    float xy_a_block[2] = {float(xy_src[0]), float(xy_src[1])};
    float xy_b_block[2] = {float(xy_dst[0]), float(xy_dst[1])};

    ui_window_to_block_fl(region, block, &xy_a_block[0], &xy_a_block[1]);
    ui_window_to_block_fl(region, block, &xy_b_block[0], &xy_b_block[1]);

    LISTBASE_FOREACH (uiBut *, but, &block->buttons) {
      /* NOTE: ctrl is always true here because (at least for now)
       * we always want to consider text control in this case, even when not embossed. */

      if (!ui_but_is_interactive(but, true)) {
        continue;
      }
      if (!BLI_rctf_isect_segment(&but->rect, xy_a_block, xy_b_block)) {
        continue;
      }
      if (!ui_drag_toggle_but_is_supported(but)) {
        continue;
      }
      /* is it pressed? */
      const int pushed_state_but = ui_drag_toggle_but_pushed_state(but);
      if (pushed_state_but == pushed_state) {
        continue;
      }

      /* execute the button */
      UI_but_execute(C, region, but);
      if (do_check) {
        ui_but_update_edited(but);
      }
      if (U.runtime.is_dirty == false) {
        ui_but_update_preferences_dirty(but);
      }
      changed = true;
    }
  }

  if (changed) {
    /* apply now, not on release (or if handlers are canceled for whatever reason) */
    ui_apply_but_funcs_after(C);
  }

  return changed;
}

static void ui_drag_toggle_set(bContext *C, uiDragToggleHandle *drag_info, const int xy_input[2])
{
  ARegion *region = CTX_wm_region(C);
  bool do_draw = false;

  /**
   * Initialize Locking:
   *
   * Check if we need to initialize the lock axis by finding if the first
   * button we mouse over is X or Y aligned, then lock the mouse to that axis after.
   */
  if (drag_info->is_xy_lock_init == false) {
    /* first store the buttons original coords */
    uiBut *but = ui_but_find_mouse_over_ex(region, xy_input, true, false, nullptr, nullptr);

    if (but) {
      if (but->flag & UI_BUT_DRAG_LOCK) {
        const float but_cent_new[2] = {
            BLI_rctf_cent_x(&but->rect),
            BLI_rctf_cent_y(&but->rect),
        };

        /* check if this is a different button,
         * chances are high the button won't move about :) */
        if (len_manhattan_v2v2(drag_info->but_cent_start, but_cent_new) > 1.0f) {
          if (fabsf(drag_info->but_cent_start[0] - but_cent_new[0]) <
              fabsf(drag_info->but_cent_start[1] - but_cent_new[1]))
          {
            drag_info->xy_lock[0] = true;
          }
          else {
            drag_info->xy_lock[1] = true;
          }
          drag_info->is_xy_lock_init = true;
        }
      }
      else {
        drag_info->is_xy_lock_init = true;
      }
    }
  }
  /* done with axis locking */

  int xy[2];
  xy[0] = (drag_info->xy_lock[0] == false) ? xy_input[0] : drag_info->xy_last[0];
  xy[1] = (drag_info->xy_lock[1] == false) ? xy_input[1] : drag_info->xy_last[1];

  /* touch all buttons between last mouse coord and this one */
  do_draw = ui_drag_toggle_set_xy_xy(C, region, drag_info->pushed_state, drag_info->xy_last, xy);

  if (do_draw) {
    ED_region_tag_redraw(region);
  }

  copy_v2_v2_int(drag_info->xy_last, xy);
}

static void ui_handler_region_drag_toggle_remove(bContext * /*C*/, void *userdata)
{
  uiDragToggleHandle *drag_info = static_cast<uiDragToggleHandle *>(userdata);
  MEM_freeN(drag_info);
}

static int ui_handler_region_drag_toggle(bContext *C, const wmEvent *event, void *userdata)
{
  uiDragToggleHandle *drag_info = static_cast<uiDragToggleHandle *>(userdata);
  bool done = false;

  switch (event->type) {
    case LEFTMOUSE: {
      if (event->val == KM_RELEASE) {
        done = true;
      }
      break;
    }
    case MOUSEMOVE: {
      ui_drag_toggle_set(C, drag_info, event->xy);
      break;
    }
  }

  if (done) {
    wmWindow *win = CTX_wm_window(C);
    const ARegion *region = CTX_wm_region(C);
    uiBut *but = ui_but_find_mouse_over_ex(
        region, drag_info->xy_init, true, false, nullptr, nullptr);

    if (but) {
      ui_apply_but_undo(but);
    }

    WM_event_remove_ui_handler(&win->modalhandlers,
                               ui_handler_region_drag_toggle,
                               ui_handler_region_drag_toggle_remove,
                               drag_info,
                               false);
    ui_handler_region_drag_toggle_remove(C, drag_info);

    WM_event_add_mousemove(win);
    return WM_UI_HANDLER_BREAK;
  }
  return WM_UI_HANDLER_CONTINUE;
}

static bool ui_but_is_drag_toggle(const uiBut *but)
{
  return ((ui_drag_toggle_but_is_supported(but) == true) &&
          /* Menu check is important so the button dragged over isn't removed instantly. */
          (ui_block_is_menu(but->block) == false));
}

#endif /* USE_DRAG_TOGGLE */

#ifdef USE_ALLSELECT

static bool ui_selectcontext_begin(bContext *C, uiBut *but, uiSelectContextStore *selctx_data)
{
  PointerRNA lptr;
  PropertyRNA *lprop;
  bool success = false;

  char *path = nullptr;
  ListBase lb = {nullptr};

  PointerRNA ptr = but->rnapoin;
  PropertyRNA *prop = but->rnaprop;
  const int index = but->rnaindex;

  /* for now don't support whole colors */
  if (index == -1) {
    return false;
  }

  /* if there is a valid property that is editable... */
  if (ptr.data && prop) {
    bool use_path_from_id;

    /* some facts we want to know */
    const bool is_array = RNA_property_array_check(prop);
    const int rna_type = RNA_property_type(prop);

    if (UI_context_copy_to_selected_list(C, &ptr, prop, &lb, &use_path_from_id, &path) &&
        !BLI_listbase_is_empty(&lb))
    {
      selctx_data->elems_len = BLI_listbase_count(&lb);
      selctx_data->elems = static_cast<uiSelectContextElem *>(
          MEM_mallocN(sizeof(uiSelectContextElem) * selctx_data->elems_len, __func__));
      int i;
      LISTBASE_FOREACH_INDEX (CollectionPointerLink *, link, &lb, i) {
        if (i >= selctx_data->elems_len) {
          break;
        }

        if (!UI_context_copy_to_selected_check(
                &ptr, &link->ptr, prop, path, use_path_from_id, &lptr, &lprop))
        {
          selctx_data->elems_len -= 1;
          i -= 1;
          continue;
        }

        uiSelectContextElem *other = &selctx_data->elems[i];
        other->ptr = lptr;
        if (is_array) {
          if (rna_type == PROP_FLOAT) {
            other->val_f = RNA_property_float_get_index(&lptr, lprop, index);
          }
          else if (rna_type == PROP_INT) {
            other->val_i = RNA_property_int_get_index(&lptr, lprop, index);
          }
          /* ignored for now */
#  if 0
          else if (rna_type == PROP_BOOLEAN) {
            other->val_b = RNA_property_boolean_get_index(&lptr, lprop, index);
          }
#  endif
        }
        else {
          if (rna_type == PROP_FLOAT) {
            other->val_f = RNA_property_float_get(&lptr, lprop);
          }
          else if (rna_type == PROP_INT) {
            other->val_i = RNA_property_int_get(&lptr, lprop);
          }
          /* ignored for now */
#  if 0
          else if (rna_type == PROP_BOOLEAN) {
            other->val_b = RNA_property_boolean_get(&lptr, lprop);
          }
          else if (rna_type == PROP_ENUM) {
            other->val_i = RNA_property_enum_get(&lptr, lprop);
          }
#  endif
        }
      }
      success = (selctx_data->elems_len != 0);
    }
  }

  if (selctx_data->elems_len == 0) {
    MEM_SAFE_FREE(selctx_data->elems);
  }

  MEM_SAFE_FREE(path);
  BLI_freelistN(&lb);

  /* caller can clear */
  selctx_data->do_free = true;

  if (success) {
    but->flag |= UI_BUT_IS_SELECT_CONTEXT;
  }

  return success;
}

static void ui_selectcontext_end(uiBut *but, uiSelectContextStore *selctx_data)
{
  if (selctx_data->do_free) {
    if (selctx_data->elems) {
      MEM_freeN(selctx_data->elems);
    }
  }

  but->flag &= ~UI_BUT_IS_SELECT_CONTEXT;
}

static void ui_selectcontext_apply(bContext *C,
                                   uiBut *but,
                                   uiSelectContextStore *selctx_data,
                                   const double value,
                                   const double value_orig)
{
  if (selctx_data->elems) {
    PropertyRNA *prop = but->rnaprop;
    PropertyRNA *lprop = but->rnaprop;
    const int index = but->rnaindex;
    const bool use_delta = (selctx_data->is_copy == false);

    union {
      bool b;
      int i;
      float f;
      char *str;
      PointerRNA p;
    } delta, min, max;

    const bool is_array = RNA_property_array_check(prop);
    const int rna_type = RNA_property_type(prop);

    if (rna_type == PROP_FLOAT) {
      delta.f = use_delta ? (value - value_orig) : value;
      RNA_property_float_range(&but->rnapoin, prop, &min.f, &max.f);
    }
    else if (rna_type == PROP_INT) {
      delta.i = use_delta ? (int(value) - int(value_orig)) : int(value);
      RNA_property_int_range(&but->rnapoin, prop, &min.i, &max.i);
    }
    else if (rna_type == PROP_ENUM) {
      /* Not a delta in fact. */
      delta.i = RNA_property_enum_get(&but->rnapoin, prop);
    }
    else if (rna_type == PROP_BOOLEAN) {
      if (is_array) {
        /* Not a delta in fact. */
        delta.b = RNA_property_boolean_get_index(&but->rnapoin, prop, index);
      }
      else {
        /* Not a delta in fact. */
        delta.b = RNA_property_boolean_get(&but->rnapoin, prop);
      }
    }
    else if (rna_type == PROP_POINTER) {
      /* Not a delta in fact. */
      delta.p = RNA_property_pointer_get(&but->rnapoin, prop);
    }
    else if (rna_type == PROP_STRING) {
      /* Not a delta in fact. */
      delta.str = RNA_property_string_get_alloc(&but->rnapoin, prop, nullptr, 0, nullptr);
    }

#  ifdef USE_ALLSELECT_LAYER_HACK
    /* make up for not having 'handle_layer_buttons' */
    {
      const PropertySubType subtype = RNA_property_subtype(prop);

      if ((rna_type == PROP_BOOLEAN) && ELEM(subtype, PROP_LAYER, PROP_LAYER_MEMBER) && is_array &&
          /* could check for 'handle_layer_buttons' */
          but->func)
      {
        wmWindow *win = CTX_wm_window(C);
        if ((win->eventstate->modifier & KM_SHIFT) == 0) {
          const int len = RNA_property_array_length(&but->rnapoin, prop);
          bool *tmparray = static_cast<bool *>(MEM_callocN(sizeof(bool) * len, __func__));

          tmparray[index] = true;

          for (int i = 0; i < selctx_data->elems_len; i++) {
            uiSelectContextElem *other = &selctx_data->elems[i];
            PointerRNA lptr = other->ptr;
            RNA_property_boolean_set_array(&lptr, lprop, tmparray);
            RNA_property_update(C, &lptr, lprop);
          }

          MEM_freeN(tmparray);

          return;
        }
      }
    }
#  endif

    for (int i = 0; i < selctx_data->elems_len; i++) {
      uiSelectContextElem *other = &selctx_data->elems[i];
      PointerRNA lptr = other->ptr;

      if (rna_type == PROP_FLOAT) {
        float other_value = use_delta ? (other->val_f + delta.f) : delta.f;
        CLAMP(other_value, min.f, max.f);
        if (is_array) {
          RNA_property_float_set_index(&lptr, lprop, index, other_value);
        }
        else {
          RNA_property_float_set(&lptr, lprop, other_value);
        }
      }
      else if (rna_type == PROP_INT) {
        int other_value = use_delta ? (other->val_i + delta.i) : delta.i;
        CLAMP(other_value, min.i, max.i);
        if (is_array) {
          RNA_property_int_set_index(&lptr, lprop, index, other_value);
        }
        else {
          RNA_property_int_set(&lptr, lprop, other_value);
        }
      }
      else if (rna_type == PROP_BOOLEAN) {
        const bool other_value = delta.b;
        if (is_array) {
          RNA_property_boolean_set_index(&lptr, lprop, index, other_value);
        }
        else {
          RNA_property_boolean_set(&lptr, lprop, delta.b);
        }
      }
      else if (rna_type == PROP_ENUM) {
        const int other_value = delta.i;
        BLI_assert(!is_array);
        RNA_property_enum_set(&lptr, lprop, other_value);
      }
      else if (rna_type == PROP_POINTER) {
        const PointerRNA other_value = delta.p;
        RNA_property_pointer_set(&lptr, lprop, other_value, nullptr);
      }
      else if (rna_type == PROP_STRING) {
        const char *other_value = delta.str;
        RNA_property_string_set(&lptr, lprop, other_value);
      }

      RNA_property_update(C, &lptr, prop);
    }
    if (rna_type == PROP_STRING) {
      MEM_freeN(delta.str);
    }
  }
}

#endif /* USE_ALLSELECT */

/** \} */

/* -------------------------------------------------------------------- */
/** \name Button Drag
 * \{ */

static bool ui_but_drag_init(bContext *C,
                             uiBut *but,
                             uiHandleButtonData *data,
                             const wmEvent *event)
{
  /* prevent other WM gestures to start while we try to drag */
  WM_gestures_remove(CTX_wm_window(C));

  /* Clamp the maximum to half the UI unit size so a high user preference
   * doesn't require the user to drag more than half the default button height. */
  const int drag_threshold = min_ii(
      WM_event_drag_threshold(event),
      int((UI_UNIT_Y / 2) * ui_block_to_window_scale(data->region, but->block)));

  if (abs(data->dragstartx - event->xy[0]) + abs(data->dragstarty - event->xy[1]) > drag_threshold)
  {
    button_activate_state(C, but, BUTTON_STATE_EXIT);
    data->cancel = true;
#ifdef USE_DRAG_TOGGLE
    if (ui_drag_toggle_but_is_supported(but)) {
      uiDragToggleHandle *drag_info = MEM_cnew<uiDragToggleHandle>(__func__);
      ARegion *region_prev;

      /* call here because regular mouse-up event won't run,
       * typically 'button_activate_exit()' handles this */
      ui_apply_but_autokey(C, but);

      drag_info->pushed_state = ui_drag_toggle_but_pushed_state(but);
      drag_info->but_cent_start[0] = BLI_rctf_cent_x(&but->rect);
      drag_info->but_cent_start[1] = BLI_rctf_cent_y(&but->rect);
      copy_v2_v2_int(drag_info->xy_init, event->xy);
      copy_v2_v2_int(drag_info->xy_last, event->xy);

      /* needed for toggle drag on popups */
      region_prev = CTX_wm_region(C);
      CTX_wm_region_set(C, data->region);

      WM_event_add_ui_handler(C,
                              &data->window->modalhandlers,
                              ui_handler_region_drag_toggle,
                              ui_handler_region_drag_toggle_remove,
                              drag_info,
                              WM_HANDLER_BLOCKING);

      CTX_wm_region_set(C, region_prev);

      /* Initialize alignment for single row/column regions,
       * otherwise we use the relative position of the first other button dragged over. */
      if (ELEM(data->region->regiontype,
               RGN_TYPE_NAV_BAR,
               RGN_TYPE_HEADER,
               RGN_TYPE_TOOL_HEADER,
               RGN_TYPE_FOOTER,
               RGN_TYPE_ASSET_SHELF_HEADER))
      {
        const int region_alignment = RGN_ALIGN_ENUM_FROM_MASK(data->region->alignment);
        int lock_axis = -1;

        if (ELEM(region_alignment, RGN_ALIGN_LEFT, RGN_ALIGN_RIGHT)) {
          lock_axis = 0;
        }
        else if (ELEM(region_alignment, RGN_ALIGN_TOP, RGN_ALIGN_BOTTOM)) {
          lock_axis = 1;
        }
        if (lock_axis != -1) {
          drag_info->xy_lock[lock_axis] = true;
          drag_info->is_xy_lock_init = true;
        }
      }
    }
    else
#endif
        if (but->type == UI_BTYPE_COLOR)
    {
      bool valid = false;
      uiDragColorHandle *drag_info = MEM_cnew<uiDragColorHandle>(__func__);

      /* TODO: support more button pointer types. */
      if (but->rnaprop && RNA_property_subtype(but->rnaprop) == PROP_COLOR_GAMMA) {
        ui_but_v3_get(but, drag_info->color);
        drag_info->gamma_corrected = true;
        valid = true;
      }
      else if (but->rnaprop && RNA_property_subtype(but->rnaprop) == PROP_COLOR) {
        ui_but_v3_get(but, drag_info->color);
        drag_info->gamma_corrected = false;
        valid = true;
      }
      else if (ELEM(but->pointype, UI_BUT_POIN_FLOAT, UI_BUT_POIN_CHAR)) {
        ui_but_v3_get(but, drag_info->color);
        copy_v3_v3(drag_info->color, (float *)but->poin);
        valid = true;
      }

      if (valid) {
        WM_event_start_drag(C, ICON_COLOR, WM_DRAG_COLOR, drag_info, 0.0, WM_DRAG_FREE_DATA);
      }
      else {
        MEM_freeN(drag_info);
        return false;
      }
    }
    else if (but->type == UI_BTYPE_VIEW_ITEM) {
      const uiButViewItem *view_item_but = (uiButViewItem *)but;
      if (view_item_but->view_item) {
        return UI_view_item_drag_start(C, view_item_but->view_item);
      }
    }
    else {
      ui_but_drag_start(C, but);
    }
    return true;
  }

  return false;
}

/** \} */

/* -------------------------------------------------------------------- */
/** \name Button Apply
 * \{ */

static void ui_linkline_remove_active(uiBlock *block)
{
  uiBut *but;
  uiLink *link;
  uiLinkLine *line, *nline;
  int a, b;

  for (but = static_cast<uiBut *>(block->buttons.first); but; but = but->next) {
    if (but->type == UI_BTYPE_LINK && but->link) {
      for (line = static_cast<uiLinkLine *>(but->link->lines.first); line; line = nline) {
        nline = line->next;

        if (line->flag & UI_SELECT) {
          BLI_remlink(&but->link->lines, line);

          link = line->from->link;

          /* are there more pointers allowed? */
          if (link->ppoin) {

            if (*(link->totlink) == 1) {
              *(link->totlink) = 0;
              MEM_freeN(*(link->ppoin));
              *(link->ppoin) = NULL;
            }
            else {
              b = 0;
              for (a = 0; a < (*(link->totlink)); a++) {

                if ((*(link->ppoin))[a] != line->to->poin) {
                  (*(link->ppoin))[b] = (*(link->ppoin))[a];
                  b++;
                }
              }
              (*(link->totlink))--;
            }
          }
          else {
            *(link->poin) = NULL;
          }

          MEM_freeN(line);
        }
      }
    }
  }
}

static uiLinkLine *ui_but_find_link(uiBut *from, uiBut *to)
{
  uiLinkLine *line;
  uiLink *link;

  link = from->link;
  if (link) {
    for (line = static_cast<uiLinkLine *>(link->lines.first); line; line = line->next) {
      if (line->from == from && line->to == to) {
        return line;
      }
    }
  }
  return NULL;
}

#include "DNA_object_types.h"  // UPBGE
/* XXX BAD BAD HACK, fixme later **************** */
/* Try to add an AND Controller between the sensor and the actuator logic bricks and to connect
 * them all */
static void ui_but_smart_controller_add(bContext *C, uiBut *from, uiBut *to)
{
  Object *ob = NULL;
  bSensor *sens_iter;
  bActuator *act_to, *act_iter;
  bController *cont;
  bController ***sens_from_links;
  uiBut *tmp_but;

  PointerRNA props_ptr;

  uiLink *link = from->link;

  if (link->ppoin)
    sens_from_links = (bController ***)(link->ppoin);
  else
    return;

  act_to = (bActuator *)(to->poin);

  /* (1) get the object */
  CTX_DATA_BEGIN (C, Object *, ob_iter, selected_editable_objects) {
    for (sens_iter = static_cast<bSensor *>(ob_iter->sensors.first); sens_iter; sens_iter = sens_iter->next) {
      if (&(sens_iter->links) == sens_from_links) {
        ob = ob_iter;
        break;
      }
    }
    if (ob)
      break;
  }
  CTX_DATA_END;

  if (!ob)
    return;

  /* (2) check if the sensor and the actuator are from the same object */
  for (act_iter = static_cast<bActuator *>(ob->actuators.first); act_iter; act_iter = (bActuator *)act_iter->next) {
    if (act_iter == act_to)
      break;
  }

  /* only works if the sensor and the actuator are from the same object */
  if (!act_iter)
    return;

  /* in case the linked controller is not the active one */
  PointerRNA object_ptr = RNA_pointer_create((ID *)ob, &RNA_Object, ob);

  WM_operator_properties_create(&props_ptr, "LOGIC_OT_controller_add");
  RNA_string_set(&props_ptr, "object", ob->id.name + 2);

  /* (3) add a new controller */
  if (WM_operator_name_call(C, "LOGIC_OT_controller_add", WM_OP_EXEC_DEFAULT, &props_ptr, NULL) &
      OPERATOR_FINISHED) {
    cont = (bController *)ob->controllers.last;
    /* Quick fix to make sure we always have an AND controller.
     * It might be nicer to make sure the operator gives us the right one though... */
    cont->type = CONT_LOGIC_AND;

    /* (4) link the sensor->controller->actuator */
    tmp_but = static_cast<uiBut *>(MEM_callocN(sizeof(uiBut), "uiBut"));
    UI_but_link_set(tmp_but,
                    (void **)&cont,
                    (void ***)&(cont->links),
                    &cont->totlinks,
                    from->link->tocode,
                    (int)to->hardmin);
    tmp_but->hardmin = from->link->tocode;
    tmp_but->poin = (char *)cont;

    tmp_but->type = UI_BTYPE_INLINK;
    ui_but_link_add(C, from, tmp_but);

    tmp_but->type = UI_BTYPE_LINK;
    ui_but_link_add(C, tmp_but, to);

    /* (5) garbage collection */
    MEM_freeN(tmp_but->link);
    MEM_freeN(tmp_but);
  }
  WM_operator_properties_free(&props_ptr);
}

static void ui_but_link_add(bContext *C, uiBut *from, uiBut *to)
{
  /* in 'from' we have to add a link to 'to' */
  uiLink *link;
  uiLinkLine *line;
  void **oldppoin;
  int a;

  if ((line = ui_but_find_link(from, to))) {
    line->flag |= UI_SELECT;
    ui_linkline_remove_active(from->block);
    return;
  }

  if (from->type == UI_BTYPE_INLINK && to->type == UI_BTYPE_INLINK) {
    return;
  }
  else if (from->type == UI_BTYPE_LINK && to->type == UI_BTYPE_INLINK) {
    if (from->link->tocode != (int)to->hardmin) {
      ui_but_smart_controller_add(C, from, to);
      return;
    }
  }
  else if (from->type == UI_BTYPE_INLINK && to->type == UI_BTYPE_LINK) {
    if (to->link->tocode == (int)from->hardmin) {
      return;
    }
  }

  link = from->link;

  /* are there more pointers allowed? */
  if (link->ppoin) {
    oldppoin = *(link->ppoin);

    (*(link->totlink))++;
    *(link->ppoin) = (void **)MEM_callocN(*(link->totlink) * sizeof(void *), "new link");

    for (a = 0; a < (*(link->totlink)) - 1; a++) {
      (*(link->ppoin))[a] = oldppoin[a];
    }
    (*(link->ppoin))[a] = to->poin;

    if (oldppoin)
      MEM_freeN(oldppoin);
  }
  else {
    *(link->poin) = to->poin;
  }
}

static void ui_apply_but_LINK(bContext *C, uiBut *but, uiHandleButtonData *data)
{
  ARegion *ar = CTX_wm_region(C);
  uiBut *bt;

  for (bt = static_cast<uiBut *>(but->block->buttons.first); bt; bt = bt->next) {
    const int ptxy[2] = {(int)(but->linkto[0] + ar->winrct.xmin), (int)(but->linkto[1] + ar->winrct.ymin)};
    if (ui_but_contains_point_px(
            bt, ar, ptxy))
      break;
  }
  if (bt && bt != but) {
    if (!ELEM(bt->type, UI_BTYPE_LINK, UI_BTYPE_INLINK) ||
        !ELEM(but->type, UI_BTYPE_LINK, UI_BTYPE_INLINK))
      return;

    if (but->type == UI_BTYPE_LINK)
      ui_but_link_add(C, but, bt);
    else
      ui_but_link_add(C, bt, but);

    ui_apply_but_func(C, but);
    data->retval = but->retval;
  }
  data->applied = true;
}

static void ui_apply_but_IMAGE(bContext *C, uiBut *but, uiHandleButtonData *data)
{
  ui_apply_but_func(C, but);
  data->retval = but->retval;
  data->applied = true;
}

static void ui_apply_but_HISTOGRAM(bContext *C, uiBut *but, uiHandleButtonData *data)
{
  ui_apply_but_func(C, but);
  data->retval = but->retval;
  data->applied = true;
}

static void ui_apply_but_WAVEFORM(bContext *C, uiBut *but, uiHandleButtonData *data)
{
  ui_apply_but_func(C, but);
  data->retval = but->retval;
  data->applied = true;
}

static void ui_apply_but_TRACKPREVIEW(bContext *C, uiBut *but, uiHandleButtonData *data)
{
  ui_apply_but_func(C, but);
  data->retval = but->retval;
  data->applied = true;
}

static void ui_apply_but(
    bContext *C, uiBlock *block, uiBut *but, uiHandleButtonData *data, const bool interactive)
{
  const eButType but_type = but->type; /* Store as const to quiet maybe uninitialized warning. */

  data->retval = 0;

  /* if we cancel and have not applied yet, there is nothing to do,
   * otherwise we have to restore the original value again */
  if (data->cancel) {
    if (!data->applied) {
      return;
    }

    if (data->str) {
      MEM_freeN(data->str);
    }
    data->str = data->origstr;
    data->origstr = nullptr;
    data->value = data->origvalue;
    copy_v3_v3(data->vec, data->origvec);
    /* postpone clearing origdata */
  }
  else {
    /* We avoid applying interactive edits a second time
     * at the end with the #uiHandleButtonData.applied_interactive flag. */
    if (interactive) {
      data->applied_interactive = true;
    }
    else if (data->applied_interactive) {
      return;
    }

#ifdef USE_ALLSELECT
#  ifdef USE_DRAG_MULTINUM
    if (but->flag & UI_BUT_DRAG_MULTI) {
      /* pass */
    }
    else
#  endif
        if (data->select_others.elems_len == 0)
    {
      wmWindow *win = CTX_wm_window(C);
      wmEvent *event = win->eventstate;
      /* May have been enabled before activating, don't do for array pasting. */
      if (data->select_others.is_enabled || IS_ALLSELECT_EVENT(event)) {
        /* See comment for #IS_ALLSELECT_EVENT why this needs to be filtered here. */
        const bool is_array_paste = (event->val == KM_PRESS) &&
                                    (event->modifier & (KM_CTRL | KM_OSKEY)) &&
                                    (event->modifier & KM_SHIFT) == 0 && (event->type == EVT_VKEY);
        if (!is_array_paste) {
          ui_selectcontext_begin(C, but, &data->select_others);
          data->select_others.is_enabled = true;
        }
      }
    }
    if (data->select_others.elems_len == 0) {
      /* Don't check again. */
      data->select_others.elems_len = -1;
    }
#endif
  }

  /* ensures we are writing actual values */
  char *editstr = but->editstr;
  double *editval = but->editval;
  float *editvec = but->editvec;
  ColorBand *editcoba;
  CurveMapping *editcumap;
  CurveProfile *editprofile;
  if (but_type == UI_BTYPE_COLORBAND) {
    uiButColorBand *but_coba = (uiButColorBand *)but;
    editcoba = but_coba->edit_coba;
  }
  else if (but_type == UI_BTYPE_CURVE) {
    uiButCurveMapping *but_cumap = (uiButCurveMapping *)but;
    editcumap = but_cumap->edit_cumap;
  }
  else if (but_type == UI_BTYPE_CURVEPROFILE) {
    uiButCurveProfile *but_profile = (uiButCurveProfile *)but;
    editprofile = but_profile->edit_profile;
  }
  but->editstr = nullptr;
  but->editval = nullptr;
  but->editvec = nullptr;
  if (but_type == UI_BTYPE_COLORBAND) {
    uiButColorBand *but_coba = (uiButColorBand *)but;
    but_coba->edit_coba = nullptr;
  }
  else if (but_type == UI_BTYPE_CURVE) {
    uiButCurveMapping *but_cumap = (uiButCurveMapping *)but;
    but_cumap->edit_cumap = nullptr;
  }
  else if (but_type == UI_BTYPE_CURVEPROFILE) {
    uiButCurveProfile *but_profile = (uiButCurveProfile *)but;
    but_profile->edit_profile = nullptr;
  }

  /* handle different types */
  switch (but_type) {
    case UI_BTYPE_BUT:
    case UI_BTYPE_DECORATOR:
      ui_apply_but_BUT(C, but, data);
      break;
    case UI_BTYPE_TEXT:
    case UI_BTYPE_SEARCH_MENU:
      ui_apply_but_TEX(C, but, data);
      break;
    case UI_BTYPE_BUT_TOGGLE:
    case UI_BTYPE_TOGGLE:
    case UI_BTYPE_TOGGLE_N:
    case UI_BTYPE_ICON_TOGGLE:
    case UI_BTYPE_ICON_TOGGLE_N:
    case UI_BTYPE_CHECKBOX:
    case UI_BTYPE_CHECKBOX_N:
      ui_apply_but_TOG(C, but, data);
      break;
    case UI_BTYPE_ROW:
      ui_apply_but_ROW(C, block, but, data);
      break;
    case UI_BTYPE_VIEW_ITEM:
      ui_apply_but_VIEW_ITEM(C, block, but, data);
      break;
    case UI_BTYPE_LISTROW:
      ui_apply_but_LISTROW(C, block, but, data);
      break;
    case UI_BTYPE_TAB:
      ui_apply_but_TAB(C, but, data);
      break;
    case UI_BTYPE_SCROLL:
    case UI_BTYPE_GRIP:
    case UI_BTYPE_NUM:
    case UI_BTYPE_NUM_SLIDER:
      ui_apply_but_NUM(C, but, data);
      break;
    case UI_BTYPE_MENU:
    case UI_BTYPE_BLOCK:
    case UI_BTYPE_PULLDOWN:
      ui_apply_but_BLOCK(C, but, data);
      break;
    case UI_BTYPE_COLOR:
      if (data->cancel) {
        ui_apply_but_VEC(C, but, data);
      }
      else {
        ui_apply_but_BLOCK(C, but, data);
      }
      break;
    case UI_BTYPE_BUT_MENU:
      ui_apply_but_BUTM(C, but, data);
      break;
    case UI_BTYPE_UNITVEC:
    case UI_BTYPE_HSVCUBE:
    case UI_BTYPE_HSVCIRCLE:
      ui_apply_but_VEC(C, but, data);
      break;
    case UI_BTYPE_COLORBAND:
      ui_apply_but_COLORBAND(C, but, data);
      break;
    case UI_BTYPE_CURVE:
      ui_apply_but_CURVE(C, but, data);
      break;
    case UI_BTYPE_CURVEPROFILE:
      ui_apply_but_CURVEPROFILE(C, but, data);
      break;
    case UI_BTYPE_KEY_EVENT:
    case UI_BTYPE_HOTKEY_EVENT:
      ui_apply_but_BUT(C, but, data);
      break;
    case UI_BTYPE_LINK:
    case UI_BTYPE_INLINK:
      ui_apply_but_LINK(C, but, data);
      break;
    case UI_BTYPE_IMAGE:
      ui_apply_but_IMAGE(C, but, data);
      break;
    case UI_BTYPE_HISTOGRAM:
      ui_apply_but_HISTOGRAM(C, but, data);
      break;
    case UI_BTYPE_WAVEFORM:
      ui_apply_but_WAVEFORM(C, but, data);
      break;
    case UI_BTYPE_TRACK_PREVIEW:
      ui_apply_but_TRACKPREVIEW(C, but, data);
      break;
    default:
      break;
  }

#ifdef USE_DRAG_MULTINUM
  if (data->multi_data.has_mbuts) {
    if ((data->multi_data.init == uiHandleButtonMulti::INIT_ENABLE) &&
        (data->multi_data.skip == false))
    {
      if (data->cancel) {
        ui_multibut_restore(C, data, block);
      }
      else {
        ui_multibut_states_apply(C, data, block);
      }
    }
  }
#endif

#ifdef USE_ALLSELECT
  ui_selectcontext_apply(C, but, &data->select_others, data->value, data->origvalue);
#endif

  if (data->cancel) {
    data->origvalue = 0.0;
    zero_v3(data->origvec);
  }

  but->editstr = editstr;
  but->editval = editval;
  but->editvec = editvec;
  if (but_type == UI_BTYPE_COLORBAND) {
    uiButColorBand *but_coba = (uiButColorBand *)but;
    but_coba->edit_coba = editcoba;
  }
  else if (but_type == UI_BTYPE_CURVE) {
    uiButCurveMapping *but_cumap = (uiButCurveMapping *)but;
    but_cumap->edit_cumap = editcumap;
  }
  else if (but_type == UI_BTYPE_CURVEPROFILE) {
    uiButCurveProfile *but_profile = (uiButCurveProfile *)but;
    but_profile->edit_profile = editprofile;
  }

  if (data->custom_interaction_handle != nullptr) {
    ui_block_interaction_update(
        C, &block->custom_interaction_callbacks, data->custom_interaction_handle);
  }
}

/** \} */

/* -------------------------------------------------------------------- */
/** \name Button Copy & Paste
 * \{ */

static void ui_but_get_pasted_text_from_clipboard(const bool ensure_utf8,
                                                  char **r_buf_paste,
                                                  int *r_buf_len)
{
  /* get only first line even if the clipboard contains multiple lines */
  int length;
  char *text = WM_clipboard_text_get_firstline(false, ensure_utf8, &length);

  if (text) {
    *r_buf_paste = text;
    *r_buf_len = length;
  }
  else {
    *r_buf_paste = static_cast<char *>(MEM_callocN(sizeof(char), __func__));
    *r_buf_len = 0;
  }
}

static int get_but_property_array_length(uiBut *but)
{
  return RNA_property_array_length(&but->rnapoin, but->rnaprop);
}

static void ui_but_set_float_array(
    bContext *C, uiBut *but, uiHandleButtonData *data, const float *values, const int values_len)
{
  button_activate_state(C, but, BUTTON_STATE_NUM_EDITING);

  for (int i = 0; i < values_len; i++) {
    RNA_property_float_set_index(&but->rnapoin, but->rnaprop, i, values[i]);
  }
  if (data) {
    if (but->type == UI_BTYPE_UNITVEC) {
      BLI_assert(values_len == 3);
      copy_v3_v3(data->vec, values);
    }
    else {
      data->value = values[but->rnaindex];
    }
  }

  button_activate_state(C, but, BUTTON_STATE_EXIT);
}

static void float_array_to_string(const float *values,
                                  const int values_len,
                                  char *output,
                                  int output_maxncpy)
{
  const int values_end = values_len - 1;
  int ofs = 0;
  output[ofs++] = '[';
  for (int i = 0; i < values_len; i++) {
    ofs += BLI_snprintf_rlen(
        output + ofs, output_maxncpy - ofs, (i != values_end) ? "%f, " : "%f]", values[i]);
  }
}

static void ui_but_copy_numeric_array(uiBut *but, char *output, int output_maxncpy)
{
  const int values_len = get_but_property_array_length(but);
  blender::Array<float, 16> values(values_len);
  RNA_property_float_get_array(&but->rnapoin, but->rnaprop, values.data());
  float_array_to_string(values.data(), values_len, output, output_maxncpy);
}

static bool parse_float_array(char *text, float *values, int values_len_expected)
{
  /* can parse max 4 floats for now */
  BLI_assert(0 <= values_len_expected && values_len_expected <= 4);

  float v[5];
  const int values_len_actual = sscanf(
      text, "[%f, %f, %f, %f, %f]", &v[0], &v[1], &v[2], &v[3], &v[4]);

  if (values_len_actual == values_len_expected) {
    memcpy(values, v, sizeof(float) * values_len_expected);
    return true;
  }
  return false;
}

static void ui_but_paste_numeric_array(bContext *C,
                                       uiBut *but,
                                       uiHandleButtonData *data,
                                       char *buf_paste)
{
  const int values_len = get_but_property_array_length(but);
  if (values_len > 4) {
    /* not supported for now */
    return;
  }

  blender::Array<float, 16> values(values_len);

  if (parse_float_array(buf_paste, values.data(), values_len)) {
    ui_but_set_float_array(C, but, data, values.data(), values_len);
  }
  else {
    WM_report(RPT_ERROR, "Expected an array of numbers: [n, n, ...]");
  }
}

static void ui_but_copy_numeric_value(uiBut *but, char *output, int output_maxncpy)
{
  /* Get many decimal places, then strip trailing zeros.
   * NOTE: too high values start to give strange results. */
  ui_but_string_get_ex(but, output, output_maxncpy, UI_PRECISION_FLOAT_MAX, false, nullptr);
  BLI_str_rstrip_float_zero(output, '\0');
}

static void ui_but_paste_numeric_value(bContext *C,
                                       uiBut *but,
                                       uiHandleButtonData *data,
                                       char *buf_paste)
{
  double value;
  if (ui_but_string_eval_number(C, but, buf_paste, &value)) {
    button_activate_state(C, but, BUTTON_STATE_NUM_EDITING);
    data->value = value;
    ui_but_string_set(C, but, buf_paste);
    button_activate_state(C, but, BUTTON_STATE_EXIT);
  }
  else {
    WM_report(RPT_ERROR, "Expected a number");
  }
}

static void ui_but_paste_normalized_vector(bContext *C,
                                           uiBut *but,
                                           uiHandleButtonData *data,
                                           char *buf_paste)
{
  float xyz[3];
  if (parse_float_array(buf_paste, xyz, 3)) {
    if (normalize_v3(xyz) == 0.0f) {
      /* better set Z up then have a zero vector */
      xyz[2] = 1.0;
    }
    ui_but_set_float_array(C, but, data, xyz, 3);
  }
  else {
    WM_report(RPT_ERROR, "Paste expected 3 numbers, formatted: '[n, n, n]'");
  }
}

static void ui_but_copy_color(uiBut *but, char *output, int output_maxncpy)
{
  float rgba[4];

  if (but->rnaprop && get_but_property_array_length(but) == 4) {
    rgba[3] = RNA_property_float_get_index(&but->rnapoin, but->rnaprop, 3);
  }
  else {
    rgba[3] = 1.0f;
  }

  ui_but_v3_get(but, rgba);

  /* convert to linear color to do compatible copy between gamma and non-gamma */
  if (but->rnaprop && RNA_property_subtype(but->rnaprop) == PROP_COLOR_GAMMA) {
    srgb_to_linearrgb_v3_v3(rgba, rgba);
  }

  float_array_to_string(rgba, 4, output, output_maxncpy);
}

static void ui_but_paste_color(bContext *C, uiBut *but, char *buf_paste)
{
  float rgba[4];
  if (parse_float_array(buf_paste, rgba, 4)) {
    if (but->rnaprop) {
      /* Assume linear colors in buffer. */
      if (RNA_property_subtype(but->rnaprop) == PROP_COLOR_GAMMA) {
        linearrgb_to_srgb_v3_v3(rgba, rgba);
      }

      /* Some color properties are RGB, not RGBA. */
      const int array_len = get_but_property_array_length(but);
      BLI_assert(ELEM(array_len, 3, 4));
      ui_but_set_float_array(C, but, nullptr, rgba, array_len);
    }
  }
  else {
    WM_report(RPT_ERROR, "Paste expected 4 numbers, formatted: '[n, n, n, n]'");
  }
}

static void ui_but_copy_text(uiBut *but, char *output, int output_maxncpy)
{
  ui_but_string_get(but, output, output_maxncpy);
}

static void ui_but_paste_text(bContext *C, uiBut *but, uiHandleButtonData *data, char *buf_paste)
{
  BLI_assert(but->active == data);
  UNUSED_VARS_NDEBUG(data);
  ui_but_set_string_interactive(C, but, buf_paste);
}

static void ui_but_copy_colorband(uiBut *but)
{
  if (but->poin != nullptr) {
    memcpy(&but_copypaste_coba, but->poin, sizeof(ColorBand));
  }
}

static void ui_but_paste_colorband(bContext *C, uiBut *but, uiHandleButtonData *data)
{
  if (but_copypaste_coba.tot != 0) {
    if (!but->poin) {
      but->poin = reinterpret_cast<char *>(MEM_cnew<ColorBand>(__func__));
    }

    button_activate_state(C, but, BUTTON_STATE_NUM_EDITING);
    memcpy(data->coba, &but_copypaste_coba, sizeof(ColorBand));
    button_activate_state(C, but, BUTTON_STATE_EXIT);
  }
}

static void ui_but_copy_curvemapping(uiBut *but)
{
  if (but->poin != nullptr) {
    but_copypaste_curve_alive = true;
    BKE_curvemapping_free_data(&but_copypaste_curve);
    BKE_curvemapping_copy_data(&but_copypaste_curve, (CurveMapping *)but->poin);
  }
}

static void ui_but_paste_curvemapping(bContext *C, uiBut *but)
{
  if (but_copypaste_curve_alive) {
    if (!but->poin) {
      but->poin = reinterpret_cast<char *>(MEM_cnew<CurveMapping>(__func__));
    }

    button_activate_state(C, but, BUTTON_STATE_NUM_EDITING);
    BKE_curvemapping_free_data((CurveMapping *)but->poin);
    BKE_curvemapping_copy_data((CurveMapping *)but->poin, &but_copypaste_curve);
    button_activate_state(C, but, BUTTON_STATE_EXIT);
  }
}

static void ui_but_copy_CurveProfile(uiBut *but)
{
  if (but->poin != nullptr) {
    but_copypaste_profile_alive = true;
    BKE_curveprofile_free_data(&but_copypaste_profile);
    BKE_curveprofile_copy_data(&but_copypaste_profile, (CurveProfile *)but->poin);
  }
}

static void ui_but_paste_CurveProfile(bContext *C, uiBut *but)
{
  if (but_copypaste_profile_alive) {
    if (!but->poin) {
      but->poin = reinterpret_cast<char *>(MEM_cnew<CurveProfile>(__func__));
    }

    button_activate_state(C, but, BUTTON_STATE_NUM_EDITING);
    BKE_curveprofile_free_data((CurveProfile *)but->poin);
    BKE_curveprofile_copy_data((CurveProfile *)but->poin, &but_copypaste_profile);
    button_activate_state(C, but, BUTTON_STATE_EXIT);
  }
}

static void ui_but_copy_operator(bContext *C, uiBut *but, char *output, int output_maxncpy)
{
  PointerRNA *opptr = UI_but_operator_ptr_get(but);

  char *str;
  str = WM_operator_pystring_ex(C, nullptr, false, true, but->optype, opptr);
  BLI_strncpy(output, str, output_maxncpy);
  MEM_freeN(str);
}

static bool ui_but_copy_menu(uiBut *but, char *output, int output_maxncpy)
{
  MenuType *mt = UI_but_menutype_get(but);
  if (mt) {
    BLI_snprintf(output, output_maxncpy, "bpy.ops.wm.call_menu(name=\"%s\")", mt->idname);
    return true;
  }
  return false;
}

static bool ui_but_copy_popover(uiBut *but, char *output, int output_maxncpy)
{
  PanelType *pt = UI_but_paneltype_get(but);
  if (pt) {
    BLI_snprintf(output, output_maxncpy, "bpy.ops.wm.call_panel(name=\"%s\")", pt->idname);
    return true;
  }
  return false;
}

static void ui_but_copy(bContext *C, uiBut *but, const bool copy_array)
{
  if (ui_but_contains_password(but)) {
    return;
  }

  /* Arbitrary large value (allow for paths: 'PATH_MAX') */
  char buf[4096] = {0};
  const int buf_maxncpy = sizeof(buf);

  /* Left false for copying internal data (color-band for eg). */
  bool is_buf_set = false;

  const bool has_required_data = !(but->poin == nullptr && but->rnapoin.data == nullptr);

  switch (but->type) {
    case UI_BTYPE_NUM:
    case UI_BTYPE_NUM_SLIDER:
      if (!has_required_data) {
        break;
      }
      if (copy_array && ui_but_has_array_value(but)) {
        ui_but_copy_numeric_array(but, buf, buf_maxncpy);
      }
      else {
        ui_but_copy_numeric_value(but, buf, buf_maxncpy);
      }
      is_buf_set = true;
      break;

    case UI_BTYPE_UNITVEC:
      if (!has_required_data) {
        break;
      }
      ui_but_copy_numeric_array(but, buf, buf_maxncpy);
      is_buf_set = true;
      break;

    case UI_BTYPE_COLOR:
      if (!has_required_data) {
        break;
      }
      ui_but_copy_color(but, buf, buf_maxncpy);
      is_buf_set = true;
      break;

    case UI_BTYPE_TEXT:
    case UI_BTYPE_SEARCH_MENU:
      if (!has_required_data) {
        break;
      }
      ui_but_copy_text(but, buf, buf_maxncpy);
      is_buf_set = true;
      break;

    case UI_BTYPE_COLORBAND:
      ui_but_copy_colorband(but);
      break;

    case UI_BTYPE_CURVE:
      ui_but_copy_curvemapping(but);
      break;

    case UI_BTYPE_CURVEPROFILE:
      ui_but_copy_CurveProfile(but);
      break;

    case UI_BTYPE_BUT:
      if (!but->optype) {
        break;
      }
      ui_but_copy_operator(C, but, buf, buf_maxncpy);
      is_buf_set = true;
      break;

    case UI_BTYPE_MENU:
    case UI_BTYPE_PULLDOWN:
      if (ui_but_copy_menu(but, buf, buf_maxncpy)) {
        is_buf_set = true;
      }
      break;
    case UI_BTYPE_POPOVER:
      if (ui_but_copy_popover(but, buf, buf_maxncpy)) {
        is_buf_set = true;
      }
      break;

    default:
      break;
  }

  if (is_buf_set) {
    WM_clipboard_text_set(buf, false);
  }
}

static void ui_but_paste(bContext *C, uiBut *but, uiHandleButtonData *data, const bool paste_array)
{
  BLI_assert((but->flag & UI_BUT_DISABLED) == 0); /* caller should check */

  int buf_paste_len = 0;
  char *buf_paste;
  ui_but_get_pasted_text_from_clipboard(UI_but_is_utf8(but), &buf_paste, &buf_paste_len);

  const bool has_required_data = !(but->poin == nullptr && but->rnapoin.data == nullptr);

  switch (but->type) {
    case UI_BTYPE_NUM:
    case UI_BTYPE_NUM_SLIDER:
      if (!has_required_data) {
        break;
      }
      if (paste_array && ui_but_has_array_value(but)) {
        ui_but_paste_numeric_array(C, but, data, buf_paste);
      }
      else {
        ui_but_paste_numeric_value(C, but, data, buf_paste);
      }
      break;

    case UI_BTYPE_UNITVEC:
      if (!has_required_data) {
        break;
      }
      ui_but_paste_normalized_vector(C, but, data, buf_paste);
      break;

    case UI_BTYPE_COLOR:
      if (!has_required_data) {
        break;
      }
      ui_but_paste_color(C, but, buf_paste);
      break;

    case UI_BTYPE_TEXT:
    case UI_BTYPE_SEARCH_MENU:
      if (!has_required_data) {
        break;
      }
      ui_but_paste_text(C, but, data, buf_paste);
      break;

    case UI_BTYPE_COLORBAND:
      ui_but_paste_colorband(C, but, data);
      break;

    case UI_BTYPE_CURVE:
      ui_but_paste_curvemapping(C, but);
      break;

    case UI_BTYPE_CURVEPROFILE:
      ui_but_paste_CurveProfile(C, but);
      break;

    default:
      break;
  }

  MEM_freeN((void *)buf_paste);
}

void ui_but_clipboard_free()
{
  BKE_curvemapping_free_data(&but_copypaste_curve);
  BKE_curveprofile_free_data(&but_copypaste_profile);
}

/** \} */

/* -------------------------------------------------------------------- */
/** \name Button Text Password
 *
 * Functions to convert password strings that should not be displayed
 * to asterisk representation (e.g. 'mysecretpasswd' -> '*************')
 *
 * It converts every UTF-8 character to an asterisk, and also remaps
 * the cursor position and selection start/end.
 *
 * \note remapping is used, because password could contain UTF-8 characters.
 *
 * \{ */

static int ui_text_position_from_hidden(uiBut *but, int pos)
{
  const char *butstr = (but->editstr) ? but->editstr : but->drawstr.c_str();
  const char *strpos = butstr;
  const char *str_end = butstr + strlen(butstr);
  for (int i = 0; i < pos; i++) {
    strpos = BLI_str_find_next_char_utf8(strpos, str_end);
  }

  return (strpos - butstr);
}

static int ui_text_position_to_hidden(uiBut *but, int pos)
{
  const char *butstr = (but->editstr) ? but->editstr : but->drawstr.c_str();
  return BLI_strnlen_utf8(butstr, pos);
}

void ui_but_text_password_hide(char password_str[UI_MAX_PASSWORD_STR],
                               uiBut *but,
                               const bool restore)
{
  if (!(but->rnaprop && RNA_property_subtype(but->rnaprop) == PROP_PASSWORD)) {
    return;
  }

  char *butstr = (but->editstr) ? but->editstr : but->drawstr.data();

  if (restore) {
    /* restore original string */
    BLI_strncpy(butstr, password_str, UI_MAX_PASSWORD_STR);

    /* remap cursor positions */
    if (but->pos >= 0) {
      but->pos = ui_text_position_from_hidden(but, but->pos);
      but->selsta = ui_text_position_from_hidden(but, but->selsta);
      but->selend = ui_text_position_from_hidden(but, but->selend);
    }
  }
  else {
    /* convert text to hidden text using asterisks (e.g. pass -> ****) */
    const size_t len = BLI_strlen_utf8(butstr);

    /* remap cursor positions */
    if (but->pos >= 0) {
      but->pos = ui_text_position_to_hidden(but, but->pos);
      but->selsta = ui_text_position_to_hidden(but, but->selsta);
      but->selend = ui_text_position_to_hidden(but, but->selend);
    }

    /* save original string */
    BLI_strncpy(password_str, butstr, UI_MAX_PASSWORD_STR);
    memset(butstr, '*', len);
    butstr[len] = '\0';
  }
}

/** \} */

/* -------------------------------------------------------------------- */
/** \name Button Text Selection/Editing
 * \{ */

void ui_but_set_string_interactive(bContext *C, uiBut *but, const char *value)
{
  /* Caller should check. */
  BLI_assert((but->flag & UI_BUT_DISABLED) == 0);

  button_activate_state(C, but, BUTTON_STATE_TEXT_EDITING);
  ui_textedit_string_set(but, but->active, value);

  if (but->type == UI_BTYPE_SEARCH_MENU && but->active) {
    but->changed = true;
    ui_searchbox_update(C, but->active->searchbox, but, true);
  }

  button_activate_state(C, but, BUTTON_STATE_EXIT);
}

void ui_but_active_string_clear_and_exit(bContext *C, uiBut *but)
{
  if (!but->active) {
    return;
  }

  /* most likely nullptr, but let's check, and give it temp zero string */
  if (!but->active->str) {
    but->active->str = static_cast<char *>(MEM_callocN(1, "temp str"));
  }
  but->active->str[0] = 0;

  ui_apply_but_TEX(C, but, but->active);
  button_activate_state(C, but, BUTTON_STATE_EXIT);
}

static void ui_textedit_string_ensure_max_length(uiBut *but,
                                                 uiHandleButtonData *data,
                                                 int str_maxncpy)
{
  BLI_assert(data->is_str_dynamic);
  BLI_assert(data->str == but->editstr);

  if (str_maxncpy > data->str_maxncpy) {
    data->str = but->editstr = static_cast<char *>(
        MEM_reallocN(data->str, sizeof(char) * str_maxncpy));
    data->str_maxncpy = str_maxncpy;
  }
}

static void ui_textedit_string_set(uiBut *but, uiHandleButtonData *data, const char *str)
{
  if (data->is_str_dynamic) {
    ui_textedit_string_ensure_max_length(but, data, strlen(str) + 1);
  }

  if (UI_but_is_utf8(but)) {
    BLI_strncpy_utf8(data->str, str, data->str_maxncpy);
  }
  else {
    BLI_strncpy(data->str, str, data->str_maxncpy);
  }
}

static bool ui_textedit_delete_selection(uiBut *but, uiHandleButtonData *data)
{
  char *str = data->str;
  const int len = strlen(str);
  bool changed = false;
  if (but->selsta != but->selend && len) {
    memmove(str + but->selsta, str + but->selend, (len - but->selend) + 1);
    changed = true;
  }

  but->pos = but->selend = but->selsta;
  return changed;
}

/**
 * \param x: Screen space cursor location - #wmEvent.x
 *
 * \note `but->block->aspect` is used here, so drawing button style is getting scaled too.
 */
static void ui_textedit_set_cursor_pos(uiBut *but, uiHandleButtonData *data, const float x)
{
  /* XXX pass on as arg. */
  uiFontStyle fstyle = UI_style_get()->widget;
  const float aspect = but->block->aspect;

  float startx = but->rect.xmin;
  float starty_dummy = 0.0f;
  char password_str[UI_MAX_PASSWORD_STR];
  /* treat 'str_last' as null terminator for str, no need to modify in-place */
  const char *str = but->editstr, *str_last;

  ui_block_to_window_fl(data->region, but->block, &startx, &starty_dummy);

  ui_fontscale(&fstyle.points, aspect);

  UI_fontstyle_set(&fstyle);

  ui_but_text_password_hide(password_str, but, false);

  if (ELEM(but->type, UI_BTYPE_TEXT, UI_BTYPE_SEARCH_MENU)) {
    if (but->flag & UI_HAS_ICON) {
      startx += UI_ICON_SIZE / aspect;
    }
  }
  startx += (UI_TEXT_MARGIN_X * U.widget_unit - U.pixelsize) / aspect;

  /* mouse dragged outside the widget to the left */
  if (x < startx) {
    int i = but->ofs;

    str_last = &str[but->ofs];

    while (i > 0) {
      if (BLI_str_cursor_step_prev_utf8(str, but->ofs, &i)) {
        /* 0.25 == scale factor for less sensitivity */
        if (BLF_width(fstyle.uifont_id, str + i, (str_last - str) - i) > (startx - x) * 0.25f) {
          break;
        }
      }
      else {
        break; /* unlikely but possible */
      }
    }
    but->ofs = i;
    but->pos = but->ofs;
  }
  /* mouse inside the widget, mouse coords mapped in widget space */
  else {
    but->pos = but->ofs + BLF_str_offset_from_cursor_position(
                              fstyle.uifont_id, str + but->ofs, INT_MAX, int(x - startx));
  }

  ui_but_text_password_hide(password_str, but, true);
}

static void ui_textedit_set_cursor_select(uiBut *but, uiHandleButtonData *data, const float x)
{
  ui_textedit_set_cursor_pos(but, data, x);

  but->selsta = but->pos;
  but->selend = data->sel_pos_init;
  if (but->selend < but->selsta) {
    std::swap(but->selsta, but->selend);
  }

  ui_but_update(but);
}

/**
 * This is used for both utf8 and ascii
 *
 * For unicode buttons, \a buf is treated as unicode.
 */
static bool ui_textedit_insert_buf(uiBut *but,
                                   uiHandleButtonData *data,
                                   const char *buf,
                                   int buf_len)
{
  int len = strlen(data->str);
  const int str_maxncpy_new = len - (but->selend - but->selsta) + 1;
  bool changed = false;

  if (data->is_str_dynamic) {
    ui_textedit_string_ensure_max_length(but, data, str_maxncpy_new + buf_len);
  }

  if (str_maxncpy_new <= data->str_maxncpy) {
    char *str = data->str;
    size_t step = buf_len;

    /* type over the current selection */
    if ((but->selend - but->selsta) > 0) {
      changed = ui_textedit_delete_selection(but, data);
      len = strlen(str);
    }

    if ((len + step >= data->str_maxncpy) && (data->str_maxncpy - (len + 1) > 0)) {
      if (UI_but_is_utf8(but)) {
        /* Shorten 'step' to a utf8 aligned size that fits. */
        BLI_strnlen_utf8_ex(buf, data->str_maxncpy - (len + 1), &step);
      }
      else {
        step = data->str_maxncpy - (len + 1);
      }
    }

    if (step && (len + step < data->str_maxncpy)) {
      memmove(&str[but->pos + step], &str[but->pos], (len + 1) - but->pos);
      memcpy(&str[but->pos], buf, step * sizeof(char));
      but->pos += step;
      changed = true;
    }
  }

  return changed;
}

#ifdef WITH_INPUT_IME
static bool ui_textedit_insert_ascii(uiBut *but, uiHandleButtonData *data, const char ascii)
{
  BLI_assert(isascii(ascii));
  const char buf[2] = {ascii, '\0'};
  return ui_textedit_insert_buf(but, data, buf, sizeof(buf) - 1);
}
#endif

static void ui_textedit_move(uiBut *but,
                             uiHandleButtonData *data,
                             eStrCursorJumpDirection direction,
                             const bool select,
                             eStrCursorJumpType jump)
{
  const char *str = data->str;
  const int len = strlen(str);
  const int pos_prev = but->pos;
  const bool has_sel = (but->selend - but->selsta) > 0;

  ui_but_update(but);

  /* special case, quit selection and set cursor */
  if (has_sel && !select) {
    if (jump == STRCUR_JUMP_ALL) {
      but->selsta = but->selend = but->pos = direction ? len : 0;
    }
    else {
      if (direction) {
        but->selsta = but->pos = but->selend;
      }
      else {
        but->pos = but->selend = but->selsta;
      }
    }
    data->sel_pos_init = but->pos;
  }
  else {
    int pos_i = but->pos;
    BLI_str_cursor_step_utf8(str, len, &pos_i, direction, jump, true);
    but->pos = pos_i;

    if (select) {
      if (has_sel == false) {
        /* Holding shift but with no previous selection. */
        but->selsta = but->pos;
        but->selend = pos_prev;
      }
      else if (but->selsta == pos_prev) {
        /* Previous selection, extending start position. */
        but->selsta = but->pos;
      }
      else {
        /* Previous selection, extending end position. */
        but->selend = but->pos;
      }
    }
    if (but->selend < but->selsta) {
      std::swap(but->selsta, but->selend);
    }
  }
}

static bool ui_textedit_delete(uiBut *but,
                               uiHandleButtonData *data,
                               eStrCursorJumpDirection direction,
                               eStrCursorJumpType jump)
{
  char *str = data->str;
  const int len = strlen(str);

  bool changed = false;

  if (jump == STRCUR_JUMP_ALL) {
    if (len) {
      changed = true;
    }
    str[0] = '\0';
    but->pos = 0;
  }
  else if (direction) { /* delete */
    if ((but->selend - but->selsta) > 0) {
      changed = ui_textedit_delete_selection(but, data);
    }
    else if (but->pos >= 0 && but->pos < len) {
      int pos = but->pos;
      int step;
      BLI_str_cursor_step_utf8(str, len, &pos, direction, jump, true);
      step = pos - but->pos;
      memmove(&str[but->pos], &str[but->pos + step], (len + 1) - (but->pos + step));
      changed = true;
    }
  }
  else { /* backspace */
    if (len != 0) {
      if ((but->selend - but->selsta) > 0) {
        changed = ui_textedit_delete_selection(but, data);
      }
      else if (but->pos > 0) {
        int pos = but->pos;
        int step;

        BLI_str_cursor_step_utf8(str, len, &pos, direction, jump, true);
        step = but->pos - pos;
        memmove(&str[but->pos - step], &str[but->pos], (len + 1) - but->pos);
        but->pos -= step;
        changed = true;
      }
    }
  }

  return changed;
}

static int ui_textedit_autocomplete(bContext *C, uiBut *but, uiHandleButtonData *data)
{
  char *str = data->str;

  int changed;
  if (data->searchbox) {
    changed = ui_searchbox_autocomplete(C, data->searchbox, but, data->str);
  }
  else {
    changed = but->autocomplete_func(C, str, but->autofunc_arg);
  }

  but->pos = strlen(str);
  but->selsta = but->selend = but->pos;

  return changed;
}

/* mode for ui_textedit_copypaste() */
enum {
  UI_TEXTEDIT_PASTE = 1,
  UI_TEXTEDIT_COPY,
  UI_TEXTEDIT_CUT,
};

static bool ui_textedit_copypaste(uiBut *but, uiHandleButtonData *data, const int mode)
{
  bool changed = false;

  /* paste */
  if (mode == UI_TEXTEDIT_PASTE) {
    /* extract the first line from the clipboard */
    int buf_len;
    char *pbuf = WM_clipboard_text_get_firstline(false, UI_but_is_utf8(but), &buf_len);

    if (pbuf) {
      ui_textedit_insert_buf(but, data, pbuf, buf_len);

      changed = true;

      MEM_freeN(pbuf);
    }
  }
  /* cut & copy */
  else if (ELEM(mode, UI_TEXTEDIT_COPY, UI_TEXTEDIT_CUT)) {
    /* copy the contents to the copypaste buffer */
    const int sellen = but->selend - but->selsta;
    char *buf = static_cast<char *>(
        MEM_mallocN(sizeof(char) * (sellen + 1), "ui_textedit_copypaste"));

    memcpy(buf, data->str + but->selsta, sellen);
    buf[sellen] = '\0';

    WM_clipboard_text_set(buf, false);
    MEM_freeN(buf);

    /* for cut only, delete the selection afterwards */
    if (mode == UI_TEXTEDIT_CUT) {
      if ((but->selend - but->selsta) > 0) {
        changed = ui_textedit_delete_selection(but, data);
      }
    }
  }

  return changed;
}

#ifdef WITH_INPUT_IME
/* Enable IME, and setup #uiBut IME data. */
static void ui_textedit_ime_begin(wmWindow *win, uiBut * /*but*/)
{
  /* XXX Is this really needed? */
  int x, y;

  BLI_assert(win->ime_data == nullptr);

  /* enable IME and position to cursor, it's a trick */
  x = win->eventstate->xy[0];
  /* flip y and move down a bit, prevent the IME panel cover the edit button */
  y = win->eventstate->xy[1] - 12;

  wm_window_IME_begin(win, x, y, 0, 0, true);
}

/* Disable IME, and clear #uiBut IME data. */
static void ui_textedit_ime_end(wmWindow *win, uiBut * /*but*/)
{
  wm_window_IME_end(win);
}

void ui_but_ime_reposition(uiBut *but, int x, int y, bool complete)
{
  BLI_assert(but->active);

  ui_region_to_window(but->active->region, &x, &y);
  wm_window_IME_begin(but->active->window, x, y - 4, 0, 0, complete);
}

const wmIMEData *ui_but_ime_data_get(uiBut *but)
{
  if (but->active && but->active->window) {
    return but->active->window->ime_data;
  }
  else {
    return nullptr;
  }
}
#endif /* WITH_INPUT_IME */

static void ui_textedit_begin(bContext *C, uiBut *but, uiHandleButtonData *data)
{
  wmWindow *win = data->window;
  const bool is_num_but = ELEM(but->type, UI_BTYPE_NUM, UI_BTYPE_NUM_SLIDER);
  bool no_zero_strip = false;

  MEM_SAFE_FREE(data->str);

#ifdef USE_DRAG_MULTINUM
  /* this can happen from multi-drag */
  if (data->applied_interactive) {
    /* remove any small changes so canceling edit doesn't restore invalid value: #40538 */
    data->cancel = true;
    ui_apply_but(C, but->block, but, data, true);
    data->cancel = false;

    data->applied_interactive = false;
  }
#endif

#ifdef USE_ALLSELECT
  if (is_num_but) {
    if (IS_ALLSELECT_EVENT(win->eventstate)) {
      data->select_others.is_enabled = true;
      data->select_others.is_copy = true;
    }
  }
#endif

  /* retrieve string */
  data->str_maxncpy = ui_but_string_get_maxncpy(but);
  if (data->str_maxncpy != 0) {
    data->str = static_cast<char *>(MEM_callocN(sizeof(char) * data->str_maxncpy, "textedit str"));
    /* We do not want to truncate precision to default here, it's nice to show value,
     * not to edit it - way too much precision is lost then. */
    ui_but_string_get_ex(
        but, data->str, data->str_maxncpy, UI_PRECISION_FLOAT_MAX, true, &no_zero_strip);
  }
  else {
    data->is_str_dynamic = true;
    data->str = ui_but_string_get_dynamic(but, &data->str_maxncpy);
  }

  if (ui_but_is_float(but) && !ui_but_is_unit(but) &&
      !ui_but_anim_expression_get(but, nullptr, 0) && !no_zero_strip)
  {
    BLI_str_rstrip_float_zero(data->str, '\0');
  }

  if (is_num_but) {
    BLI_assert(data->is_str_dynamic == false);
    ui_but_convert_to_unit_alt_name(but, data->str, data->str_maxncpy);

    ui_numedit_begin_set_values(but, data);
  }

  /* won't change from now on */
  const int len = strlen(data->str);

  data->origstr = BLI_strdupn(data->str, len);
  data->sel_pos_init = 0;

  /* set cursor pos to the end of the text */
  but->editstr = data->str;
  but->pos = len;
  if (bool(but->flag2 & UI_BUT2_ACTIVATE_ON_INIT_NO_SELECT)) {
    but->selsta = len;
  }
  else {
    but->selsta = 0;
  }
  but->selend = len;

  /* Initialize undo history tracking. */
  data->undo_stack_text = ui_textedit_undo_stack_create();
  ui_textedit_undo_push(data->undo_stack_text, but->editstr, but->pos);

  /* optional searchbox */
  if (but->type == UI_BTYPE_SEARCH_MENU) {
    uiButSearch *search_but = (uiButSearch *)but;

    data->searchbox = search_but->popup_create_fn(C, data->region, search_but);
    ui_searchbox_update(C, data->searchbox, but, true); /* true = reset */
  }

  /* reset alert flag (avoid confusion, will refresh on exit) */
  but->flag &= ~UI_BUT_REDALERT;

  ui_but_update(but);

  /* Make sure the edited button is in view. */
  if (data->searchbox) {
    /* Popup blocks don't support moving after creation, so don't change the view for them. */
  }
  else if (UI_block_layout_needs_resolving(but->block)) {
    /* Layout isn't resolved yet (may happen when activating while drawing through
     * #UI_but_active_only()), so can't move it into view yet. This causes
     * #ui_but_update_view_for_active() to run after the layout is resolved. */
    but->changed = true;
  }
  else if ((but->block->flag & UI_BLOCK_CLIP_EVENTS) == 0) {
    /* Blocks with UI_BLOCK_CLIP_EVENTS are overlapping their region, so scrolling
     * that region to ensure it is in view can't work and causes issues. #97530 */
    UI_but_ensure_in_view(C, data->region, but);
  }

  WM_cursor_modal_set(win, WM_CURSOR_TEXT_EDIT);

  /* Temporarily turn off window auto-focus on platforms that support it. */
  GHOST_SetAutoFocus(false);

#ifdef WITH_INPUT_IME
  if (!is_num_but) {
    ui_textedit_ime_begin(win, but);
  }
#endif
}

static void ui_textedit_end(bContext *C, uiBut *but, uiHandleButtonData *data)
{
  wmWindow *win = data->window;

  if (but) {
    if (UI_but_is_utf8(but)) {
      const int strip = BLI_str_utf8_invalid_strip(but->editstr, strlen(but->editstr));
      /* Strip non-UTF8 characters unless buttons support this.
       * This should never happen as all text input should be valid UTF8,
       * there is a small chance existing data contains invalid sequences.
       * This could check could be made into an assertion if `but->editstr`
       * is valid UTF8 when #ui_textedit_begin assigns the string. */
      if (strip) {
        printf("%s: invalid utf8 - stripped chars %d\n", __func__, strip);
      }
    }

    if (data->searchbox) {
      if (data->cancel == false) {
        BLI_assert(but->type == UI_BTYPE_SEARCH_MENU);
        uiButSearch *but_search = (uiButSearch *)but;

        if ((ui_searchbox_apply(but, data->searchbox) == false) &&
            (ui_searchbox_find_index(data->searchbox, but->editstr) == -1) &&
            !but_search->results_are_suggestions)
        {

          if (but->flag & UI_BUT_VALUE_CLEAR) {
            /* It is valid for _VALUE_CLEAR flavor to have no active element
             * (it's a valid way to unlink). */
            but->editstr[0] = '\0';
          }
          data->cancel = true;

          /* ensure menu (popup) too is closed! */
          data->escapecancel = true;

          WM_reportf(RPT_ERROR, "Failed to find '%s'", but->editstr);
          WM_report_banner_show(CTX_wm_manager(C), win);
        }
      }

      ui_searchbox_free(C, data->searchbox);
      data->searchbox = nullptr;
    }

    but->editstr = nullptr;
    but->pos = -1;
  }

  WM_cursor_modal_restore(win);

  /* Turn back on the auto-focusing of windows. */
  GHOST_SetAutoFocus(true);

  /* Free text undo history text blocks. */
  ui_textedit_undo_stack_destroy(data->undo_stack_text);
  data->undo_stack_text = nullptr;

#ifdef WITH_INPUT_IME
  /* See #wm_window_IME_end code-comments for details. */
#  if defined(WIN32) || defined(__APPLE__)
  if (win->ime_data)
#  endif
  {
    ui_textedit_ime_end(win, but);
  }
#endif
}

static void ui_textedit_next_but(uiBlock *block, uiBut *actbut, uiHandleButtonData *data)
{
  /* Label and round-box can overlap real buttons (backdrops...). */
  if (ELEM(actbut->type,
           UI_BTYPE_LABEL,
           UI_BTYPE_SEPR,
           UI_BTYPE_SEPR_LINE,
           UI_BTYPE_ROUNDBOX,
           UI_BTYPE_LISTBOX))
  {
    return;
  }

  for (uiBut *but = actbut->next; but; but = but->next) {
    if (ui_but_is_editable_as_text(but)) {
      if (!(but->flag & UI_BUT_DISABLED)) {
        data->postbut = but;
        data->posttype = BUTTON_ACTIVATE_TEXT_EDITING;
        return;
      }
    }
  }
  for (uiBut *but = static_cast<uiBut *>(block->buttons.first); but != actbut; but = but->next) {
    if (ui_but_is_editable_as_text(but)) {
      if (!(but->flag & UI_BUT_DISABLED)) {
        data->postbut = but;
        data->posttype = BUTTON_ACTIVATE_TEXT_EDITING;
        return;
      }
    }
  }
}

static void ui_textedit_prev_but(uiBlock *block, uiBut *actbut, uiHandleButtonData *data)
{
  /* Label and round-box can overlap real buttons (backdrops...). */
  if (ELEM(actbut->type,
           UI_BTYPE_LABEL,
           UI_BTYPE_SEPR,
           UI_BTYPE_SEPR_LINE,
           UI_BTYPE_ROUNDBOX,
           UI_BTYPE_LISTBOX))
  {
    return;
  }

  for (uiBut *but = actbut->prev; but; but = but->prev) {
    if (ui_but_is_editable_as_text(but)) {
      if (!(but->flag & UI_BUT_DISABLED)) {
        data->postbut = but;
        data->posttype = BUTTON_ACTIVATE_TEXT_EDITING;
        return;
      }
    }
  }
  for (uiBut *but = static_cast<uiBut *>(block->buttons.last); but != actbut; but = but->prev) {
    if (ui_but_is_editable_as_text(but)) {
      if (!(but->flag & UI_BUT_DISABLED)) {
        data->postbut = but;
        data->posttype = BUTTON_ACTIVATE_TEXT_EDITING;
        return;
      }
    }
  }
}

/**
 * Return the jump type used for cursor motion & back-space/delete actions.
 */
static eStrCursorJumpType ui_textedit_jump_type_from_event(const wmEvent *event)
{
/* TODO: Do not enable these Apple-specific modifiers until we also support them in
 * text objects, console, and text editor to keep everything consistent - Harley. */
#if defined(__APPLE__) && 0
  if (event->modifier & KM_OSKEY) {
    return STRCUR_JUMP_ALL;
  }
  if (event->modifier & KM_ALT) {
    return STRCUR_JUMP_DELIM;
  }
#else
  if (event->modifier & KM_CTRL) {
    return STRCUR_JUMP_DELIM;
  }
#endif
  return STRCUR_JUMP_NONE;
}

static void ui_do_but_textedit(
    bContext *C, uiBlock *block, uiBut *but, uiHandleButtonData *data, const wmEvent *event)
{
  int retval = WM_UI_HANDLER_CONTINUE;
  bool changed = false, inbox = false, update = false, skip_undo_push = false;

#ifdef WITH_INPUT_IME
  wmWindow *win = CTX_wm_window(C);
  const wmIMEData *ime_data = win->ime_data;
  const bool is_ime_composing = ime_data && win->ime_data_is_composing;
#else
  const bool is_ime_composing = false;
#endif

  switch (event->type) {
    case MOUSEMOVE:
    case MOUSEPAN:
      if (data->searchbox) {
#ifdef USE_KEYNAV_LIMIT
        if ((event->type == MOUSEMOVE) &&
            ui_mouse_motion_keynav_test(&data->searchbox_keynav_state, event))
        {
          /* pass */
        }
        else {
          ui_searchbox_event(C, data->searchbox, but, data->region, event);
        }
#else
        ui_searchbox_event(C, data->searchbox, but, data->region, event);
#endif
      }
      ui_do_but_extra_operator_icons_mousemove(but, data, event);

      break;
    case RIGHTMOUSE:
    case EVT_ESCKEY:
      if (event->val == KM_PRESS) {
        /* Support search context menu. */
        if (event->type == RIGHTMOUSE) {
          if (data->searchbox) {
            if (ui_searchbox_event(C, data->searchbox, but, data->region, event)) {
              /* Only break if the event was handled. */
              break;
            }
          }
        }

#ifdef WITH_INPUT_IME
        /* skips button handling since it is not wanted */
        if (is_ime_composing) {
          break;
        }
#endif
        data->cancel = true;
        data->escapecancel = true;
        button_activate_state(C, but, BUTTON_STATE_EXIT);
        retval = WM_UI_HANDLER_BREAK;
      }
      break;
    case LEFTMOUSE: {
      /* Allow clicks on extra icons while editing. */
      if (ui_do_but_extra_operator_icon(C, but, data, event)) {
        break;
      }

      const bool had_selection = but->selsta != but->selend;

      /* exit on LMB only on RELEASE for searchbox, to mimic other popups,
       * and allow multiple menu levels */
      if (data->searchbox) {
        inbox = ui_searchbox_inside(data->searchbox, event->xy);
      }

      bool is_press_in_button = false;
      if (ELEM(event->val, KM_PRESS, KM_DBL_CLICK)) {
        float mx = event->xy[0];
        float my = event->xy[1];
        ui_window_to_block_fl(data->region, block, &mx, &my);

        if (ui_but_contains_pt(but, mx, my)) {
          is_press_in_button = true;
        }
      }

      /* for double click: we do a press again for when you first click on button
       * (selects all text, no cursor pos) */
      if (ELEM(event->val, KM_PRESS, KM_DBL_CLICK)) {
        if (is_press_in_button) {
          ui_textedit_set_cursor_pos(but, data, event->xy[0]);
          but->selsta = but->selend = but->pos;
          data->sel_pos_init = but->pos;

          button_activate_state(C, but, BUTTON_STATE_TEXT_SELECTING);
          retval = WM_UI_HANDLER_BREAK;
        }
        else if (inbox == false) {
          /* if searchbox, click outside will cancel */
          if (data->searchbox) {
            data->cancel = data->escapecancel = true;
          }
          button_activate_state(C, but, BUTTON_STATE_EXIT);
          retval = WM_UI_HANDLER_BREAK;
        }
      }

      /* only select a word in button if there was no selection before */
      if (event->val == KM_DBL_CLICK && had_selection == false) {
        if (is_press_in_button) {
          const int str_len = strlen(data->str);
          /* This may not be necessary, additional check to ensure `pos` is never out of range,
           * since negative values aren't acceptable, see: #113154. */
          CLAMP(but->pos, 0, str_len);

          int selsta, selend;
          BLI_str_cursor_step_bounds_utf8(data->str, str_len, but->pos, &selsta, &selend);
          but->pos = short(selend);
          but->selsta = short(selsta);
          but->selend = short(selend);
          /* Anchor selection to the left side unless the last word. */
          data->sel_pos_init = ((selend == str_len) && (selsta != 0)) ? selend : selsta;
          retval = WM_UI_HANDLER_BREAK;
          changed = true;
        }
      }
      else if (inbox) {
        /* if we allow activation on key press,
         * it gives problems launching operators #35713. */
        if (event->val == KM_RELEASE) {
          button_activate_state(C, but, BUTTON_STATE_EXIT);
          retval = WM_UI_HANDLER_BREAK;
        }
      }
      break;
    }
  }

  if (event->val == KM_PRESS && !is_ime_composing) {
    switch (event->type) {
      case EVT_VKEY:
      case EVT_XKEY:
      case EVT_CKEY:
#if defined(__APPLE__)
        if (ELEM(event->modifier, KM_OSKEY, KM_CTRL))
#else
        if (event->modifier == KM_CTRL)
#endif
        {
          if (event->type == EVT_VKEY) {
            changed = ui_textedit_copypaste(but, data, UI_TEXTEDIT_PASTE);
          }
          else if (event->type == EVT_CKEY) {
            changed = ui_textedit_copypaste(but, data, UI_TEXTEDIT_COPY);
          }
          else if (event->type == EVT_XKEY) {
            changed = ui_textedit_copypaste(but, data, UI_TEXTEDIT_CUT);
          }

          retval = WM_UI_HANDLER_BREAK;
        }
        break;
      case EVT_RIGHTARROWKEY:
      case EVT_LEFTARROWKEY: {
        const eStrCursorJumpDirection direction = (event->type == EVT_RIGHTARROWKEY) ?
                                                      STRCUR_DIR_NEXT :
                                                      STRCUR_DIR_PREV;
        const eStrCursorJumpType jump = ui_textedit_jump_type_from_event(event);
        ui_textedit_move(but, data, direction, event->modifier & KM_SHIFT, jump);
        retval = WM_UI_HANDLER_BREAK;
        break;
      }
      case WHEELDOWNMOUSE:
      case EVT_DOWNARROWKEY:
        if (data->searchbox) {
#ifdef USE_KEYNAV_LIMIT
          ui_mouse_motion_keynav_init(&data->searchbox_keynav_state, event);
#endif
          ui_searchbox_event(C, data->searchbox, but, data->region, event);
          break;
        }
        if (event->type == WHEELDOWNMOUSE) {
          break;
        }
        ATTR_FALLTHROUGH;
      case EVT_ENDKEY:
        ui_textedit_move(but, data, STRCUR_DIR_NEXT, event->modifier & KM_SHIFT, STRCUR_JUMP_ALL);
        retval = WM_UI_HANDLER_BREAK;
        break;
      case WHEELUPMOUSE:
      case EVT_UPARROWKEY:
        if (data->searchbox) {
#ifdef USE_KEYNAV_LIMIT
          ui_mouse_motion_keynav_init(&data->searchbox_keynav_state, event);
#endif
          ui_searchbox_event(C, data->searchbox, but, data->region, event);
          break;
        }
        if (event->type == WHEELUPMOUSE) {
          break;
        }
        ATTR_FALLTHROUGH;
      case EVT_HOMEKEY:
        ui_textedit_move(but, data, STRCUR_DIR_PREV, event->modifier & KM_SHIFT, STRCUR_JUMP_ALL);
        retval = WM_UI_HANDLER_BREAK;
        break;
      case EVT_PADENTER:
      case EVT_RETKEY:
        button_activate_state(C, but, BUTTON_STATE_EXIT);
        retval = WM_UI_HANDLER_BREAK;
        break;
      case EVT_DELKEY:
      case EVT_BACKSPACEKEY: {
        const eStrCursorJumpDirection direction = (event->type == EVT_DELKEY) ? STRCUR_DIR_NEXT :
                                                                                STRCUR_DIR_PREV;
        const eStrCursorJumpType jump = ui_textedit_jump_type_from_event(event);
        changed = ui_textedit_delete(but, data, direction, jump);
        retval = WM_UI_HANDLER_BREAK;
        break;
      }

      case EVT_AKEY:

        /* Ctrl-A: Select all. */
#if defined(__APPLE__)
        /* OSX uses Command-A system-wide, so add it. */
        if (ELEM(event->modifier, KM_OSKEY, KM_CTRL))
#else
        if (event->modifier == KM_CTRL)
#endif
        {
          ui_textedit_move(but, data, STRCUR_DIR_PREV, false, STRCUR_JUMP_ALL);
          ui_textedit_move(but, data, STRCUR_DIR_NEXT, true, STRCUR_JUMP_ALL);
          retval = WM_UI_HANDLER_BREAK;
        }
        break;

      case EVT_TABKEY:
        /* There is a key conflict here, we can't tab with auto-complete. */
        if (but->autocomplete_func || data->searchbox) {
          const int autocomplete = ui_textedit_autocomplete(C, but, data);
          changed = autocomplete != AUTOCOMPLETE_NO_MATCH;

          if (autocomplete == AUTOCOMPLETE_FULL_MATCH) {
            button_activate_state(C, but, BUTTON_STATE_EXIT);
          }
        }
        else if ((event->modifier & (KM_CTRL | KM_ALT | KM_OSKEY)) == 0) {
          /* Use standard keys for cycling through buttons Tab, Shift-Tab to reverse. */
          if (event->modifier & KM_SHIFT) {
            ui_textedit_prev_but(block, but, data);
          }
          else {
            ui_textedit_next_but(block, but, data);
          }
          button_activate_state(C, but, BUTTON_STATE_EXIT);
        }
        retval = WM_UI_HANDLER_BREAK;
        break;
      case EVT_ZKEY: {
        /* Ctrl-Z or Ctrl-Shift-Z: Undo/Redo (allowing for OS-Key on Apple). */

        const bool is_redo = (event->modifier & KM_SHIFT);
        if (
#if defined(__APPLE__)
            ((event->modifier & KM_OSKEY) && ((event->modifier & (KM_ALT | KM_CTRL)) == 0)) ||
#endif
            ((event->modifier & KM_CTRL) && ((event->modifier & (KM_ALT | KM_OSKEY)) == 0)))
        {
          int undo_pos;
          const char *undo_str = ui_textedit_undo(
              data->undo_stack_text, is_redo ? 1 : -1, &undo_pos);
          if (undo_str != nullptr) {
            ui_textedit_string_set(but, data, undo_str);

            /* Set the cursor & clear selection. */
            but->pos = undo_pos;
            but->selsta = but->pos;
            but->selend = but->pos;
            changed = true;
          }
          retval = WM_UI_HANDLER_BREAK;
          skip_undo_push = true;
        }
        break;
      }
    }

    if ((event->utf8_buf[0]) && (retval == WM_UI_HANDLER_CONTINUE)
#ifdef WITH_INPUT_IME
        && !is_ime_composing && !WM_event_is_ime_switch(event)
#endif
    )
    {
      char utf8_buf_override[2] = {'\0', '\0'};
      const char *utf8_buf = event->utf8_buf;

      /* Exception that's useful for number buttons, some keyboard
       * numpads have a comma instead of a period. */
      if (ELEM(but->type, UI_BTYPE_NUM, UI_BTYPE_NUM_SLIDER)) { /* Could use `data->min`. */
        if ((event->type == EVT_PADPERIOD) && (utf8_buf[0] == ',')) {
          utf8_buf_override[0] = '.';
          utf8_buf = utf8_buf_override;
        }
      }

      if (utf8_buf[0]) {
        const int utf8_buf_len = BLI_str_utf8_size_or_error(utf8_buf);
        BLI_assert(utf8_buf_len != -1);
        changed = ui_textedit_insert_buf(but, data, utf8_buf, utf8_buf_len);
      }

      retval = WM_UI_HANDLER_BREAK;
    }
    /* textbutton with this flag: do live update (e.g. for search buttons) */
    if (but->flag & UI_BUT_TEXTEDIT_UPDATE) {
      update = true;
    }
  }

#ifdef WITH_INPUT_IME
  if (event->type == WM_IME_COMPOSITE_START) {
    changed = true;
    if (but->selend > but->selsta) {
      ui_textedit_delete_selection(but, data);
    }
  }
  else if (event->type == WM_IME_COMPOSITE_EVENT) {
    changed = true;
    if (ime_data->result_len) {
      if (ELEM(but->type, UI_BTYPE_NUM, UI_BTYPE_NUM_SLIDER) &&
          STREQ(ime_data->str_result, "\xE3\x80\x82"))
      {
        /* Convert Ideographic Full Stop (U+3002) to decimal point when entering numbers. */
        ui_textedit_insert_ascii(but, data, '.');
      }
      else {
        ui_textedit_insert_buf(but, data, ime_data->str_result, ime_data->result_len);
      }
    }
  }
  else if (event->type == WM_IME_COMPOSITE_END) {
    changed = true;
  }
#endif

  if (changed) {
    /* The undo stack may be nullptr if an event exits editing. */
    if ((skip_undo_push == false) && (data->undo_stack_text != nullptr)) {
      ui_textedit_undo_push(data->undo_stack_text, data->str, but->pos);
    }

    /* only do live update when but flag request it (UI_BUT_TEXTEDIT_UPDATE). */
    if (update && data->interactive) {
      ui_apply_but(C, block, but, data, true);
    }
    else {
      ui_but_update_edited(but);
    }
    but->changed = true;

    if (data->searchbox) {
      ui_searchbox_update(C, data->searchbox, but, true); /* true = reset */
    }
  }

  if (changed || (retval == WM_UI_HANDLER_BREAK)) {
    ED_region_tag_redraw(data->region);
  }
}

static void ui_do_but_textedit_select(
    bContext *C, uiBlock *block, uiBut *but, uiHandleButtonData *data, const wmEvent *event)
{
  int retval = WM_UI_HANDLER_CONTINUE;

  switch (event->type) {
    case MOUSEMOVE: {
      int mx = event->xy[0];
      int my = event->xy[1];
      ui_window_to_block(data->region, block, &mx, &my);

      ui_textedit_set_cursor_select(but, data, event->xy[0]);
      retval = WM_UI_HANDLER_BREAK;
      break;
    }
    case LEFTMOUSE:
      if (event->val == KM_RELEASE) {
        button_activate_state(C, but, BUTTON_STATE_TEXT_EDITING);
      }
      retval = WM_UI_HANDLER_BREAK;
      break;
  }

  if (retval == WM_UI_HANDLER_BREAK) {
    ui_but_update(but);
    ED_region_tag_redraw(data->region);
  }
}

/** \} */

/* -------------------------------------------------------------------- */
/** \name Button Number Editing (various types)
 * \{ */

static void ui_numedit_begin_set_values(uiBut *but, uiHandleButtonData *data)
{
  data->startvalue = ui_but_value_get(but);
  data->origvalue = data->startvalue;
  data->value = data->origvalue;
}

static void ui_numedit_begin(uiBut *but, uiHandleButtonData *data)
{
  if (but->type == UI_BTYPE_CURVE) {
    uiButCurveMapping *but_cumap = (uiButCurveMapping *)but;
    but_cumap->edit_cumap = (CurveMapping *)but->poin;
  }
  else if (but->type == UI_BTYPE_CURVEPROFILE) {
    uiButCurveProfile *but_profile = (uiButCurveProfile *)but;
    but_profile->edit_profile = (CurveProfile *)but->poin;
  }
  else if (but->type == UI_BTYPE_COLORBAND) {
    uiButColorBand *but_coba = (uiButColorBand *)but;
    data->coba = (ColorBand *)but->poin;
    but_coba->edit_coba = data->coba;
  }
  else if (ELEM(but->type, UI_BTYPE_UNITVEC, UI_BTYPE_HSVCUBE, UI_BTYPE_HSVCIRCLE, UI_BTYPE_COLOR))
  {
    ui_but_v3_get(but, data->origvec);
    copy_v3_v3(data->vec, data->origvec);
    but->editvec = data->vec;
  }
  else {
    ui_numedit_begin_set_values(but, data);
    but->editval = &data->value;

    float softmin = but->softmin;
    float softmax = but->softmax;
    float softrange = softmax - softmin;
    const PropertyScaleType scale_type = ui_but_scale_type(but);

    float log_min = (scale_type == PROP_SCALE_LOG) ? max_ff(softmin, UI_PROP_SCALE_LOG_MIN) : 0.0f;

    if ((but->type == UI_BTYPE_NUM) && (ui_but_is_cursor_warp(but) == false)) {
      uiButNumber *number_but = (uiButNumber *)but;

      if (scale_type == PROP_SCALE_LOG) {
        log_min = max_ff(log_min, powf(10, -number_but->precision) * 0.5f);
      }
      /* Use a minimum so we have a predictable range,
       * otherwise some float buttons get a large range. */
      const float value_step_float_min = 0.1f;
      const bool is_float = ui_but_is_float(but);
      const double value_step = is_float ?
                                    double(number_but->step_size * UI_PRECISION_FLOAT_SCALE) :
                                    int(number_but->step_size);
      const float drag_map_softrange_max = UI_DRAG_MAP_SOFT_RANGE_PIXEL_MAX * UI_SCALE_FAC;
      const float softrange_max = min_ff(
          softrange,
          2 * (is_float ? min_ff(value_step, value_step_float_min) *
                              (drag_map_softrange_max / value_step_float_min) :
                          drag_map_softrange_max));

      if (softrange > softrange_max) {
        /* Center around the value, keeping in the real soft min/max range. */
        softmin = data->origvalue - (softrange_max / 2);
        softmax = data->origvalue + (softrange_max / 2);
        if (!isfinite(softmin)) {
          softmin = (data->origvalue > 0.0f ? FLT_MAX : -FLT_MAX);
        }
        if (!isfinite(softmax)) {
          softmax = (data->origvalue > 0.0f ? FLT_MAX : -FLT_MAX);
        }

        if (softmin < but->softmin) {
          softmin = but->softmin;
          softmax = softmin + softrange_max;
        }
        else if (softmax > but->softmax) {
          softmax = but->softmax;
          softmin = softmax - softrange_max;
        }

        /* Can happen at extreme values. */
        if (UNLIKELY(softmin == softmax)) {
          if (data->origvalue > 0.0) {
            softmin = nextafterf(softmin, -FLT_MAX);
          }
          else {
            softmax = nextafterf(softmax, FLT_MAX);
          }
        }

        softrange = softmax - softmin;
      }
    }

    if (softrange == 0.0f) {
      data->dragfstart = 0.0f;
    }
    else {
      switch (scale_type) {
        case PROP_SCALE_LINEAR: {
          data->dragfstart = (float(data->value) - softmin) / softrange;
          break;
        }
        case PROP_SCALE_LOG: {
          BLI_assert(log_min != 0.0f);
          const float base = softmax / log_min;
          data->dragfstart = logf(float(data->value) / log_min) / logf(base);
          break;
        }
        case PROP_SCALE_CUBIC: {
          const float cubic_min = cube_f(softmin);
          const float cubic_max = cube_f(softmax);
          const float cubic_range = cubic_max - cubic_min;
          const float f = (float(data->value) - softmin) * cubic_range / softrange + cubic_min;
          data->dragfstart = (cbrtf(f) - softmin) / softrange;
          break;
        }
      }
    }
    data->dragf = data->dragfstart;

    data->drag_map_soft_min = softmin;
    data->drag_map_soft_max = softmax;
  }

  data->dragchange = false;
  data->draglock = true;
}

static void ui_numedit_end(uiBut *but, uiHandleButtonData *data)
{
  but->editval = nullptr;
  but->editvec = nullptr;
  if (but->type == UI_BTYPE_COLORBAND) {
    uiButColorBand *but_coba = (uiButColorBand *)but;
    but_coba->edit_coba = nullptr;
  }
  else if (but->type == UI_BTYPE_CURVE) {
    uiButCurveMapping *but_cumap = (uiButCurveMapping *)but;
    but_cumap->edit_cumap = nullptr;
  }
  else if (but->type == UI_BTYPE_CURVEPROFILE) {
    uiButCurveProfile *but_profile = (uiButCurveProfile *)but;
    but_profile->edit_profile = nullptr;
  }
  data->dragstartx = 0;
  data->draglastx = 0;
  data->dragchange = false;
  data->dragcbd = nullptr;
  data->dragsel = 0;
}

static void ui_numedit_apply(bContext *C, uiBlock *block, uiBut *but, uiHandleButtonData *data)
{
  if (data->interactive) {
    ui_apply_but(C, block, but, data, true);
  }
  else {
    ui_but_update(but);
  }

  ED_region_tag_redraw(data->region);
}

static void ui_but_extra_operator_icon_apply(bContext *C, uiBut *but, uiButExtraOpIcon *op_icon)
{
  but->active->apply_through_extra_icon = true;

  if (but->active->interactive) {
    ui_apply_but(C, but->block, but, but->active, true);
  }
  button_activate_state(C, but, BUTTON_STATE_EXIT);
  WM_operator_name_call_ptr_with_depends_on_cursor(C,
                                                   op_icon->optype_params->optype,
                                                   op_icon->optype_params->opcontext,
                                                   op_icon->optype_params->opptr,
                                                   nullptr,
                                                   nullptr);

  /* Force recreation of extra operator icons (pseudo update). */
  ui_but_extra_operator_icons_free(but);

  WM_event_add_mousemove(CTX_wm_window(C));
}

/** \} */

/* -------------------------------------------------------------------- */
/** \name Menu/Popup Begin/End (various popup types)
 * \{ */

static void ui_block_open_begin(bContext *C, uiBut *but, uiHandleButtonData *data)
{
  uiBlockCreateFunc func = nullptr;
  uiBlockHandleCreateFunc handlefunc = nullptr;
  uiMenuCreateFunc menufunc = nullptr;
  uiMenuCreateFunc popoverfunc = nullptr;
  PanelType *popover_panel_type = nullptr;
  void *arg = nullptr;

  switch (but->type) {
    case UI_BTYPE_BLOCK:
    case UI_BTYPE_PULLDOWN:
      if (but->menu_create_func) {
        menufunc = but->menu_create_func;
        arg = but->poin;
      }
      else {
        func = but->block_create_func;
        arg = but->poin ? but->poin : but->func_argN;
      }
      break;
    case UI_BTYPE_MENU:
      BLI_assert(but->menu_create_func);
      if (ui_but_menu_draw_as_popover(but)) {
        popoverfunc = but->menu_create_func;
        const char *idname = static_cast<const char *>(but->func_argN);
        popover_panel_type = WM_paneltype_find(idname, false);
      }
      else {
        menufunc = but->menu_create_func;
        arg = but->poin;
      }
      break;
    case UI_BTYPE_POPOVER:
      BLI_assert(but->menu_create_func);
      popoverfunc = but->menu_create_func;
      popover_panel_type = reinterpret_cast<PanelType *>(but->poin);
      break;
    case UI_BTYPE_COLOR:
      ui_but_v3_get(but, data->origvec);
      copy_v3_v3(data->vec, data->origvec);
      but->editvec = data->vec;

      if (ui_but_menu_draw_as_popover(but)) {
        popoverfunc = but->menu_create_func;
        const char *idname = static_cast<const char *>(but->func_argN);
        popover_panel_type = WM_paneltype_find(idname, false);
      }
      else {
        handlefunc = ui_block_func_COLOR;
      }
      arg = but;
      break;

      /* quiet warnings for unhandled types */
    default:
      break;
  }

  if (func || handlefunc) {
    data->menu = ui_popup_block_create(C, data->region, but, func, handlefunc, arg, nullptr);
    if (but->block->handle) {
      data->menu->popup = but->block->handle->popup;
    }
  }
  else if (menufunc) {
    data->menu = ui_popup_menu_create(C, data->region, but, menufunc, arg);
    if (MenuType *mt = UI_but_menutype_get(but)) {
      STRNCPY(data->menu->menu_idname, mt->idname);
    }
    if (but->block->handle) {
      data->menu->popup = but->block->handle->popup;
    }
  }
  else if (popoverfunc) {
    data->menu = ui_popover_panel_create(C, data->region, but, popoverfunc, popover_panel_type);
    if (but->block->handle) {
      data->menu->popup = but->block->handle->popup;
    }
  }

#ifdef USE_ALLSELECT
  {
    if (IS_ALLSELECT_EVENT(data->window->eventstate)) {
      data->select_others.is_enabled = true;
    }
  }
#endif

  /* this makes adjacent blocks auto open from now on */
  // if (but->block->auto_open == 0) {
  //  but->block->auto_open = 1;
  //}
}

static void ui_block_open_end(bContext *C, uiBut *but, uiHandleButtonData *data)
{
  if (but) {
    but->editval = nullptr;
    but->editvec = nullptr;

    but->block->auto_open_last = BLI_check_seconds_timer();
  }

  if (data->menu) {
    ui_popup_block_free(C, data->menu);
    data->menu = nullptr;
  }
}

int ui_but_menu_direction(uiBut *but)
{
  uiHandleButtonData *data = but->active;

  if (data && data->menu) {
    return data->menu->direction;
  }

  return 0;
}

/**
 * Hack for #uiList #UI_BTYPE_LISTROW buttons to "give" events to overlaying #UI_BTYPE_TEXT
 * buttons (Ctrl-Click rename feature & co).
 */
static uiBut *ui_but_list_row_text_activate(bContext *C,
                                            uiBut *but,
                                            uiHandleButtonData *data,
                                            const wmEvent *event,
                                            uiButtonActivateType activate_type)
{
  ARegion *region = data->region;
  uiBut *labelbut = ui_but_find_mouse_over_ex(region, event->xy, true, false, nullptr, nullptr);

  if (labelbut && labelbut->type == UI_BTYPE_TEXT && !(labelbut->flag & UI_BUT_DISABLED)) {
    /* exit listrow */
    data->cancel = true;
    button_activate_exit(C, but, data, false, false);

    /* Activate the text button. */
    button_activate_init(C, region, labelbut, activate_type);

    return labelbut;
  }
  return nullptr;
}

/** \} */

/* -------------------------------------------------------------------- */
/** \name Events for Various Button Types
 * \{ */

static uiButExtraOpIcon *ui_but_extra_operator_icon_mouse_over_get(uiBut *but,
                                                                   ARegion *region,
                                                                   const wmEvent *event)
{
  if (BLI_listbase_is_empty(&but->extra_op_icons)) {
    return nullptr;
  }

  int x = event->xy[0], y = event->xy[1];
  ui_window_to_block(region, but->block, &x, &y);
  if (!BLI_rctf_isect_pt(&but->rect, x, y)) {
    return nullptr;
  }

  const float icon_size = 0.8f * BLI_rctf_size_y(&but->rect); /* ICON_SIZE_FROM_BUTRECT */
  float xmax = but->rect.xmax;
  /* Same as in 'widget_draw_extra_icons', icon padding from the right edge. */
  xmax -= 0.2 * icon_size;

  /* Handle the padding space from the right edge as the last button. */
  if (x > xmax) {
    return static_cast<uiButExtraOpIcon *>(but->extra_op_icons.last);
  }

  /* Inverse order, from right to left. */
  LISTBASE_FOREACH_BACKWARD (uiButExtraOpIcon *, op_icon, &but->extra_op_icons) {
    if ((x > (xmax - icon_size)) && x <= xmax) {
      return op_icon;
    }
    xmax -= icon_size;
  }

  return nullptr;
}

static bool ui_do_but_extra_operator_icon(bContext *C,
                                          uiBut *but,
                                          uiHandleButtonData *data,
                                          const wmEvent *event)
{
  uiButExtraOpIcon *op_icon = ui_but_extra_operator_icon_mouse_over_get(but, data->region, event);

  if (!op_icon) {
    return false;
  }

  /* Only act on release, avoids some glitches. */
  if (event->val != KM_RELEASE) {
    /* Still swallow events on the icon. */
    return true;
  }

  ED_region_tag_redraw(data->region);
  button_tooltip_timer_reset(C, but);

  ui_but_extra_operator_icon_apply(C, but, op_icon);
  /* NOTE: 'but', 'data' may now be freed, don't access. */

  return true;
}

static void ui_do_but_extra_operator_icons_mousemove(uiBut *but,
                                                     uiHandleButtonData *data,
                                                     const wmEvent *event)
{
  uiButExtraOpIcon *old_highlighted = nullptr;

  /* Unset highlighting of all first. */
  LISTBASE_FOREACH (uiButExtraOpIcon *, op_icon, &but->extra_op_icons) {
    if (op_icon->highlighted) {
      old_highlighted = op_icon;
    }
    op_icon->highlighted = false;
  }

  uiButExtraOpIcon *hovered = ui_but_extra_operator_icon_mouse_over_get(but, data->region, event);

  if (hovered) {
    hovered->highlighted = true;
  }

  if (old_highlighted != hovered) {
    ED_region_tag_redraw_no_rebuild(data->region);
  }
}

#ifdef USE_DRAG_TOGGLE
/* Shared by any button that supports drag-toggle. */
static bool ui_do_but_ANY_drag_toggle(
    bContext *C, uiBut *but, uiHandleButtonData *data, const wmEvent *event, int *r_retval)
{
  if (data->state == BUTTON_STATE_HIGHLIGHT) {
    if (event->type == LEFTMOUSE && event->val == KM_PRESS && ui_but_is_drag_toggle(but)) {
      ui_apply_but(C, but->block, but, data, true);
      button_activate_state(C, but, BUTTON_STATE_WAIT_DRAG);
      data->dragstartx = event->xy[0];
      data->dragstarty = event->xy[1];
      *r_retval = WM_UI_HANDLER_BREAK;
      return true;
    }
  }
  else if (data->state == BUTTON_STATE_WAIT_DRAG) {
    /* NOTE: the 'BUTTON_STATE_WAIT_DRAG' part of 'ui_do_but_EXIT' could be refactored into
     * its own function */
    data->applied = false;
    *r_retval = ui_do_but_EXIT(C, but, data, event);
    return true;
  }
  return false;
}
#endif /* USE_DRAG_TOGGLE */

static int ui_do_but_BUT(bContext *C, uiBut *but, uiHandleButtonData *data, const wmEvent *event)
{
#ifdef USE_DRAG_TOGGLE
  {
    int retval;
    if (ui_do_but_ANY_drag_toggle(C, but, data, event, &retval)) {
      return retval;
    }
  }
#endif

  if (data->state == BUTTON_STATE_HIGHLIGHT) {
    if (event->type == LEFTMOUSE && event->val == KM_PRESS) {
      button_activate_state(C, but, BUTTON_STATE_WAIT_RELEASE);
      return WM_UI_HANDLER_BREAK;
    }
    if (event->type == LEFTMOUSE && event->val == KM_RELEASE && but->block->handle) {
      /* regular buttons will be 'UI_SELECT', menu items 'UI_HOVER' */
      if (!(but->flag & (UI_SELECT | UI_HOVER))) {
        data->cancel = true;
      }
      button_activate_state(C, but, BUTTON_STATE_EXIT);
      return WM_UI_HANDLER_BREAK;
    }
    if (ELEM(event->type, EVT_PADENTER, EVT_RETKEY) && event->val == KM_PRESS) {
      button_activate_state(C, but, BUTTON_STATE_WAIT_FLASH);
      return WM_UI_HANDLER_BREAK;
    }
  }
  else if (data->state == BUTTON_STATE_WAIT_RELEASE) {
    if (event->type == LEFTMOUSE && event->val == KM_RELEASE) {
      if (!(but->flag & UI_SELECT)) {
        data->cancel = true;
      }
      button_activate_state(C, but, BUTTON_STATE_EXIT);
      return WM_UI_HANDLER_BREAK;
    }
  }

  return WM_UI_HANDLER_CONTINUE;
}

static int ui_do_but_HOTKEYEVT(bContext *C,
                               uiBut *but,
                               uiHandleButtonData *data,
                               const wmEvent *event)
{
  uiButHotkeyEvent *hotkey_but = (uiButHotkeyEvent *)but;
  BLI_assert(but->type == UI_BTYPE_HOTKEY_EVENT);

  if (data->state == BUTTON_STATE_HIGHLIGHT) {
    if (ELEM(event->type, LEFTMOUSE, EVT_PADENTER, EVT_RETKEY, EVT_BUT_OPEN) &&
        (event->val == KM_PRESS))
    {
      but->drawstr.clear();
      hotkey_but->modifier_key = 0;
      button_activate_state(C, but, BUTTON_STATE_WAIT_KEY_EVENT);
      return WM_UI_HANDLER_BREAK;
    }
  }
  else if (data->state == BUTTON_STATE_WAIT_KEY_EVENT) {
    if (ISMOUSE_MOTION(event->type)) {
      return WM_UI_HANDLER_CONTINUE;
    }
    if (event->type == EVT_UNKNOWNKEY) {
      WM_report(RPT_WARNING, "Unsupported key: Unknown");
      return WM_UI_HANDLER_CONTINUE;
    }
    if (event->type == EVT_CAPSLOCKKEY) {
      WM_report(RPT_WARNING, "Unsupported key: CapsLock");
      return WM_UI_HANDLER_CONTINUE;
    }

    if (event->type == LEFTMOUSE && event->val == KM_PRESS) {
      /* only cancel if click outside the button */
      if (ui_but_contains_point_px(but, but->active->region, event->xy) == false) {
        data->cancel = true;
        /* Close the containing popup (if any). */
        data->escapecancel = true;
        button_activate_state(C, but, BUTTON_STATE_EXIT);
        return WM_UI_HANDLER_BREAK;
      }
    }

    /* always set */
    hotkey_but->modifier_key = event->modifier;

    ui_but_update(but);
    ED_region_tag_redraw(data->region);

    if (event->val == KM_PRESS) {
      if (ISHOTKEY(event->type) && (event->type != EVT_ESCKEY)) {
        if (WM_key_event_string(event->type, false)[0]) {
          ui_but_value_set(but, event->type);
        }
        else {
          data->cancel = true;
        }

        button_activate_state(C, but, BUTTON_STATE_EXIT);
        return WM_UI_HANDLER_BREAK;
      }
      if (event->type == EVT_ESCKEY) {
        if (event->val == KM_PRESS) {
          data->cancel = true;
          data->escapecancel = true;
          button_activate_state(C, but, BUTTON_STATE_EXIT);
        }
      }
    }
  }

  return WM_UI_HANDLER_CONTINUE;
}

static int ui_do_but_KEYEVT(bContext *C,
                            uiBut *but,
                            uiHandleButtonData *data,
                            const wmEvent *event)
{
  if (data->state == BUTTON_STATE_HIGHLIGHT) {
    if (ELEM(event->type, LEFTMOUSE, EVT_PADENTER, EVT_RETKEY) && event->val == KM_PRESS) {
      button_activate_state(C, but, BUTTON_STATE_WAIT_KEY_EVENT);
      return WM_UI_HANDLER_BREAK;
    }
  }
  else if (data->state == BUTTON_STATE_WAIT_KEY_EVENT) {
    if (ISMOUSE_MOTION(event->type)) {
      return WM_UI_HANDLER_CONTINUE;
    }

    if (event->val == KM_PRESS) {
      if (WM_key_event_string(event->type, false)[0]) {
        ui_but_value_set(but, event->type);
      }
      else {
        data->cancel = true;
      }

      button_activate_state(C, but, BUTTON_STATE_EXIT);
    }
  }

  return WM_UI_HANDLER_CONTINUE;
}

static int ui_do_but_TAB(
    bContext *C, uiBlock *block, uiBut *but, uiHandleButtonData *data, const wmEvent *event)
{
  const bool is_property = (but->rnaprop != nullptr);

#ifdef USE_DRAG_TOGGLE
  if (is_property) {
    int retval;
    if (ui_do_but_ANY_drag_toggle(C, but, data, event, &retval)) {
      return retval;
    }
  }
#endif

  if (data->state == BUTTON_STATE_HIGHLIGHT) {
    const int rna_type = but->rnaprop ? RNA_property_type(but->rnaprop) : 0;

    if (is_property && ELEM(rna_type, PROP_POINTER, PROP_STRING) &&
        (but->custom_data != nullptr) && (event->type == LEFTMOUSE) &&
        ((event->val == KM_DBL_CLICK) || (event->modifier & KM_CTRL)))
    {
      button_activate_state(C, but, BUTTON_STATE_TEXT_EDITING);
      return WM_UI_HANDLER_BREAK;
    }
    if (ELEM(event->type, LEFTMOUSE, EVT_PADENTER, EVT_RETKEY)) {
      const int event_val = (is_property) ? KM_PRESS : KM_CLICK;
      if (event->val == event_val) {
        button_activate_state(C, but, BUTTON_STATE_EXIT);
        return WM_UI_HANDLER_BREAK;
      }
    }
  }
  else if (data->state == BUTTON_STATE_TEXT_EDITING) {
    ui_do_but_textedit(C, block, but, data, event);
    return WM_UI_HANDLER_BREAK;
  }
  else if (data->state == BUTTON_STATE_TEXT_SELECTING) {
    ui_do_but_textedit_select(C, block, but, data, event);
    return WM_UI_HANDLER_BREAK;
  }

  return WM_UI_HANDLER_CONTINUE;
}

static int ui_do_but_TEX(
    bContext *C, uiBlock *block, uiBut *but, uiHandleButtonData *data, const wmEvent *event)
{
  if (data->state == BUTTON_STATE_HIGHLIGHT) {
    if (ELEM(event->type, LEFTMOUSE, EVT_BUT_OPEN, EVT_PADENTER, EVT_RETKEY) &&
        event->val == KM_PRESS)
    {
      if (ELEM(event->type, EVT_PADENTER, EVT_RETKEY) && !UI_but_is_utf8(but)) {
        /* Pass, allow file-selector, enter to execute. */
      }
      else if (ELEM(but->emboss, UI_EMBOSS_NONE, UI_EMBOSS_NONE_OR_STATUS) &&
               ((event->modifier & KM_CTRL) == 0))
      {
        /* Pass. */
      }
      else {
        if (!ui_but_extra_operator_icon_mouse_over_get(but, data->region, event)) {
          button_activate_state(C, but, BUTTON_STATE_TEXT_EDITING);
        }
        return WM_UI_HANDLER_BREAK;
      }
    }
  }
  else if (data->state == BUTTON_STATE_TEXT_EDITING) {
    ui_do_but_textedit(C, block, but, data, event);
    return WM_UI_HANDLER_BREAK;
  }
  else if (data->state == BUTTON_STATE_TEXT_SELECTING) {
    ui_do_but_textedit_select(C, block, but, data, event);
    return WM_UI_HANDLER_BREAK;
  }

  return WM_UI_HANDLER_CONTINUE;
}

static int ui_do_but_SEARCH_UNLINK(
    bContext *C, uiBlock *block, uiBut *but, uiHandleButtonData *data, const wmEvent *event)
{
  /* unlink icon is on right */
  if (ELEM(event->type, LEFTMOUSE, EVT_BUT_OPEN, EVT_PADENTER, EVT_RETKEY)) {
    /* doing this on KM_PRESS calls eyedropper after clicking unlink icon */
    if ((event->val == KM_RELEASE) && ui_do_but_extra_operator_icon(C, but, data, event)) {
      return WM_UI_HANDLER_BREAK;
    }
  }
  return ui_do_but_TEX(C, block, but, data, event);
}

static int ui_do_but_TOG(bContext *C, uiBut *but, uiHandleButtonData *data, const wmEvent *event)
{
#ifdef USE_DRAG_TOGGLE
  {
    int retval;
    if (ui_do_but_ANY_drag_toggle(C, but, data, event, &retval)) {
      return retval;
    }
  }
#endif

  if (data->state == BUTTON_STATE_HIGHLIGHT) {
    bool do_activate = false;
    if (ELEM(event->type, EVT_PADENTER, EVT_RETKEY)) {
      if (event->val == KM_PRESS) {
        do_activate = true;
      }
    }
    else if (event->type == LEFTMOUSE) {
      if (ui_block_is_menu(but->block)) {
        /* Behave like other menu items. */
        do_activate = (event->val == KM_RELEASE);
      }
      else if (!ui_do_but_extra_operator_icon(C, but, data, event)) {
        /* Also use double-clicks to prevent fast clicks to leak to other handlers (#76481). */
        do_activate = ELEM(event->val, KM_PRESS, KM_DBL_CLICK);
      }
    }

    if (do_activate) {
      button_activate_state(C, but, BUTTON_STATE_EXIT);
      return WM_UI_HANDLER_BREAK;
    }
    if (ELEM(event->type, MOUSEPAN, WHEELDOWNMOUSE, WHEELUPMOUSE) && (event->modifier & KM_CTRL)) {
      /* Support Ctrl-Wheel to cycle values on expanded enum rows. */
      if (but->type == UI_BTYPE_ROW) {
        int type = event->type;
        int val = event->val;

        /* Convert pan to scroll-wheel. */
        if (type == MOUSEPAN) {
          ui_pan_to_scroll(event, &type, &val);

          if (type == MOUSEPAN) {
            return WM_UI_HANDLER_BREAK;
          }
        }

        const int direction = (type == WHEELDOWNMOUSE) ? -1 : 1;
        uiBut *but_select = ui_but_find_select_in_enum(but, direction);
        if (but_select) {
          uiBut *but_other = (direction == -1) ? but_select->next : but_select->prev;
          if (but_other && ui_but_find_select_in_enum__cmp(but, but_other)) {
            ARegion *region = data->region;

            data->cancel = true;
            button_activate_exit(C, but, data, false, false);

            /* Activate the text button. */
            button_activate_init(C, region, but_other, BUTTON_ACTIVATE_OVER);
            data = but_other->active;
            if (data) {
              ui_apply_but(C, but->block, but_other, but_other->active, true);
              button_activate_exit(C, but_other, data, false, false);

              /* restore active button */
              button_activate_init(C, region, but, BUTTON_ACTIVATE_OVER);
            }
            else {
              /* shouldn't happen */
              BLI_assert(0);
            }
          }
        }
        return WM_UI_HANDLER_BREAK;
      }
    }
  }
  return WM_UI_HANDLER_CONTINUE;
}

static int ui_do_but_VIEW_ITEM(bContext *C,
                               uiBut *but,
                               uiHandleButtonData *data,
                               const wmEvent *event)
{
  uiButViewItem *view_item_but = (uiButViewItem *)but;
  BLI_assert(view_item_but->type == UI_BTYPE_VIEW_ITEM);

  if (data->state == BUTTON_STATE_HIGHLIGHT) {
    if (event->type == LEFTMOUSE) {
      switch (event->val) {
        case KM_PRESS:
          /* Extra icons have priority, don't mess with them. */
          if (ui_but_extra_operator_icon_mouse_over_get(but, data->region, event)) {
            return WM_UI_HANDLER_BREAK;
          }

          if (UI_view_item_supports_drag(view_item_but->view_item)) {
            button_activate_state(C, but, BUTTON_STATE_WAIT_DRAG);
            data->dragstartx = event->xy[0];
            data->dragstarty = event->xy[1];
          }
          else {
            button_activate_state(C, but, BUTTON_STATE_EXIT);
          }

          return WM_UI_HANDLER_CONTINUE;
        case KM_DBL_CLICK:
          data->cancel = true;
          UI_view_item_begin_rename(view_item_but->view_item);
          ED_region_tag_redraw(CTX_wm_region(C));
          return WM_UI_HANDLER_BREAK;
      }
    }
  }
  else if (data->state == BUTTON_STATE_WAIT_DRAG) {
    /* Let "default" button handling take care of the drag logic. */
    return ui_do_but_EXIT(C, but, data, event);
  }

  return WM_UI_HANDLER_CONTINUE;
}

static int ui_do_but_EXIT(bContext *C, uiBut *but, uiHandleButtonData *data, const wmEvent *event)
{
  if (data->state == BUTTON_STATE_HIGHLIGHT) {

    /* First handle click on icon-drag type button. */
    if ((event->type == LEFTMOUSE) && (event->val == KM_PRESS) && ui_but_drag_is_draggable(but)) {
      if (ui_but_contains_point_px_icon(but, data->region, event)) {

        /* tell the button to wait and keep checking further events to
         * see if it should start dragging */
        button_activate_state(C, but, BUTTON_STATE_WAIT_DRAG);
        data->dragstartx = event->xy[0];
        data->dragstarty = event->xy[1];
        return WM_UI_HANDLER_CONTINUE;
      }
    }
#ifdef USE_DRAG_TOGGLE
    if ((event->type == LEFTMOUSE) && (event->val == KM_PRESS) && ui_but_is_drag_toggle(but)) {
      button_activate_state(C, but, BUTTON_STATE_WAIT_DRAG);
      data->dragstartx = event->xy[0];
      data->dragstarty = event->xy[1];
      return WM_UI_HANDLER_CONTINUE;
    }
#endif

    if (ELEM(event->type, LEFTMOUSE, EVT_PADENTER, EVT_RETKEY) && event->val == KM_PRESS) {
      int ret = WM_UI_HANDLER_BREAK;
      /* XXX: (a bit ugly) Special case handling for file-browser drag buttons (icon and filename
       * label). */
      if (ui_but_drag_is_draggable(but) && ui_but_contains_point_px_icon(but, data->region, event))
      {
        ret = WM_UI_HANDLER_CONTINUE;
      }
      /* Same special case handling for UI lists. Return CONTINUE so that a tweak or CLICK event
       * will be sent for the list to work with. */
      const uiBut *listbox = ui_list_find_mouse_over(data->region, event);
      if (listbox) {
        const uiList *ui_list = static_cast<const uiList *>(listbox->custom_data);
        if (ui_list && ui_list->dyn_data->custom_drag_optype) {
          ret = WM_UI_HANDLER_CONTINUE;
        }
      }
      const uiBut *view_but = ui_view_item_find_mouse_over(data->region, event->xy);
      if (view_but) {
        ret = WM_UI_HANDLER_CONTINUE;
      }
      button_activate_state(C, but, BUTTON_STATE_EXIT);
      return ret;
    }
  }
  else if (data->state == BUTTON_STATE_WAIT_DRAG) {

    /* this function also ends state */
    if (ui_but_drag_init(C, but, data, event)) {
      return WM_UI_HANDLER_BREAK;
    }

    /* If the mouse has been pressed and released, getting to
     * this point without triggering a drag, then clear the
     * drag state for this button and continue to pass on the event */
    if (event->type == LEFTMOUSE && event->val == KM_RELEASE) {
      button_activate_state(C, but, BUTTON_STATE_EXIT);
      return WM_UI_HANDLER_CONTINUE;
    }

    /* while waiting for a drag to be triggered, always block
     * other events from getting handled */
    return WM_UI_HANDLER_BREAK;
  }

  return WM_UI_HANDLER_CONTINUE;
}

/* var names match ui_numedit_but_NUM */
static float ui_numedit_apply_snapf(
    uiBut *but, float tempf, float softmin, float softmax, const enum eSnapType snap)
{
  if (tempf == softmin || tempf == softmax || snap == SNAP_OFF) {
    /* pass */
  }
  else {
    const PropertyScaleType scale_type = ui_but_scale_type(but);
    float softrange = softmax - softmin;
    float fac = 1.0f;

    if (ui_but_is_unit(but)) {
      UnitSettings *unit = but->block->unit;
      const int unit_type = RNA_SUBTYPE_UNIT_VALUE(UI_but_unit_type_get(but));

      if (BKE_unit_is_valid(unit->system, unit_type)) {
        fac = float(BKE_unit_base_scalar(unit->system, unit_type));
        if (ELEM(unit_type, B_UNIT_LENGTH, B_UNIT_AREA, B_UNIT_VOLUME)) {
          fac /= unit->scale_length;
        }
      }
    }

    if (fac != 1.0f) {
      /* snap in unit-space */
      tempf /= fac;
      // softmin /= fac; /* UNUSED */
      // softmax /= fac; /* UNUSED */
      softrange /= fac;
    }

    /* workaround, too high snapping values */
    /* snapping by 10's for float buttons is quite annoying (location, scale...),
     * but allow for rotations */
    if (softrange >= 21.0f) {
      UnitSettings *unit = but->block->unit;
      const int unit_type = UI_but_unit_type_get(but);
      if ((unit_type == PROP_UNIT_ROTATION) && (unit->system_rotation != USER_UNIT_ROT_RADIANS)) {
        /* Pass (degrees). */
      }
      else {
        softrange = 20.0f;
      }
    }

    BLI_assert(ELEM(snap, SNAP_ON, SNAP_ON_SMALL));
    switch (scale_type) {
      case PROP_SCALE_LINEAR:
      case PROP_SCALE_CUBIC: {
        const float snap_fac = (snap == SNAP_ON_SMALL ? 0.1f : 1.0f);
        if (softrange < 2.10f) {
          tempf = roundf(tempf * 10.0f / snap_fac) * 0.1f * snap_fac;
        }
        else if (softrange < 21.0f) {
          tempf = roundf(tempf / snap_fac) * snap_fac;
        }
        else {
          tempf = roundf(tempf * 0.1f / snap_fac) * 10.0f * snap_fac;
        }
        break;
      }
      case PROP_SCALE_LOG: {
        const float snap_fac = powf(10.0f,
                                    roundf(log10f(tempf) + UI_PROP_SCALE_LOG_SNAP_OFFSET) -
                                        (snap == SNAP_ON_SMALL ? 2.0f : 1.0f));
        tempf = roundf(tempf / snap_fac) * snap_fac;
        break;
      }
    }

    if (fac != 1.0f) {
      tempf *= fac;
    }
  }

  return tempf;
}

static float ui_numedit_apply_snap(int temp,
                                   float softmin,
                                   float softmax,
                                   const enum eSnapType snap)
{
  if (ELEM(temp, softmin, softmax)) {
    return temp;
  }

  switch (snap) {
    case SNAP_OFF:
      break;
    case SNAP_ON:
      temp = 10 * (temp / 10);
      break;
    case SNAP_ON_SMALL:
      temp = 100 * (temp / 100);
      break;
  }

  return temp;
}

static bool ui_numedit_but_NUM(uiButNumber *but,
                               uiHandleButtonData *data,
                               int mx,
                               const bool is_motion,
                               const enum eSnapType snap,
                               float fac)
{
  float deler, tempf;
  int lvalue, temp;
  bool changed = false;
  const bool is_float = ui_but_is_float(but);
  const PropertyScaleType scale_type = ui_but_scale_type(but);

  /* prevent unwanted drag adjustments, test motion so modifier keys refresh. */
  if ((is_motion || data->draglock) && (ui_but_dragedit_update_mval(data, mx) == false)) {
    return changed;
  }

  ui_block_interaction_begin_ensure(
      static_cast<bContext *>(but->block->evil_C), but->block, data, false);

  if (ui_but_is_cursor_warp(but)) {
    const float softmin = but->softmin;
    const float softmax = but->softmax;
    const float softrange = softmax - softmin;

    const float log_min = (scale_type == PROP_SCALE_LOG) ?
                              max_ff(max_ff(softmin, UI_PROP_SCALE_LOG_MIN),
                                     powf(10, -but->precision) * 0.5f) :
                              0;

    /* Mouse location isn't screen clamped to the screen so use a linear mapping
     * 2px == 1-int, or 1px == 1-ClickStep */
    if (is_float) {
      fac *= 0.01f * but->step_size;
      switch (scale_type) {
        case PROP_SCALE_LINEAR: {
          tempf = float(data->startvalue) + float(mx - data->dragstartx) * fac;
          break;
        }
        case PROP_SCALE_LOG: {
          const float startvalue = max_ff(float(data->startvalue), log_min);
          tempf = expf(float(mx - data->dragstartx) * fac) * startvalue;
          if (tempf <= log_min) {
            tempf = 0.0f;
          }
          break;
        }
        case PROP_SCALE_CUBIC: {
          tempf = cbrtf(float(data->startvalue)) + float(mx - data->dragstartx) * fac;
          tempf *= tempf * tempf;
          break;
        }
      }

      tempf = ui_numedit_apply_snapf(but, tempf, softmin, softmax, snap);

#if 1 /* fake moving the click start, nicer for dragging back after passing the limit */
      switch (scale_type) {
        case PROP_SCALE_LINEAR: {
          if (tempf < softmin) {
            data->dragstartx -= (softmin - tempf) / fac;
            tempf = softmin;
          }
          else if (tempf > softmax) {
            data->dragstartx -= (softmax - tempf) / fac;
            tempf = softmax;
          }
          break;
        }
        case PROP_SCALE_LOG: {
          const float startvalue = max_ff(float(data->startvalue), log_min);
          if (tempf < log_min) {
            data->dragstartx -= logf(log_min / startvalue) / fac - float(mx - data->dragstartx);
            tempf = softmin;
          }
          else if (tempf > softmax) {
            data->dragstartx -= logf(softmax / startvalue) / fac - float(mx - data->dragstartx);
            tempf = softmax;
          }
          break;
        }
        case PROP_SCALE_CUBIC: {
          if (tempf < softmin) {
            data->dragstartx = mx - int((cbrtf(softmin) - cbrtf(float(data->startvalue))) / fac);
            tempf = softmin;
          }
          else if (tempf > softmax) {
            data->dragstartx = mx - int((cbrtf(softmax) - cbrtf(float(data->startvalue))) / fac);
            tempf = softmax;
          }
          break;
        }
      }
#else
      CLAMP(tempf, softmin, softmax);
#endif

      if (tempf != float(data->value)) {
        data->dragchange = true;
        data->value = tempf;
        changed = true;
      }
    }
    else {
      if (softrange > 256) {
        fac = 1.0;
      } /* 1px == 1 */
      else if (softrange > 32) {
        fac = 1.0 / 2.0;
      } /* 2px == 1 */
      else {
        fac = 1.0 / 16.0;
      } /* 16px == 1? */

      temp = data->startvalue + ((double(mx) - data->dragstartx) * double(fac));
      temp = ui_numedit_apply_snap(temp, softmin, softmax, snap);

#if 1 /* fake moving the click start, nicer for dragging back after passing the limit */
      if (temp < softmin) {
        data->dragstartx -= (softmin - temp) / fac;
        temp = softmin;
      }
      else if (temp > softmax) {
        data->dragstartx += (temp - softmax) / fac;
        temp = softmax;
      }
#else
      CLAMP(temp, softmin, softmax);
#endif

      if (temp != data->value) {
        data->dragchange = true;
        data->value = temp;
        changed = true;
      }
    }

    data->draglastx = mx;
  }
  else {
    /* Use 'but->softmin', 'but->softmax' when clamping values. */
    const float softmin = data->drag_map_soft_min;
    const float softmax = data->drag_map_soft_max;
    const float softrange = softmax - softmin;

    float non_linear_range_limit;
    float non_linear_pixel_map;
    float non_linear_scale;

    /* Use a non-linear mapping of the mouse drag especially for large floats
     * (normal behavior) */
    deler = 500;
    if (is_float) {
      /* not needed for smaller float buttons */
      non_linear_range_limit = 11.0f;
      non_linear_pixel_map = 500.0f;
    }
    else {
      /* only scale large int buttons */
      non_linear_range_limit = 129.0f;
      /* Larger for ints, we don't need to fine tune them. */
      non_linear_pixel_map = 250.0f;

      /* prevent large ranges from getting too out of control */
      if (softrange > 600) {
        deler = powf(softrange, 0.75f);
      }
      else if (softrange < 25) {
        deler = 50.0;
      }
      else if (softrange < 100) {
        deler = 100.0;
      }
    }
    deler /= fac;

    if (softrange > non_linear_range_limit) {
      non_linear_scale = float(abs(mx - data->dragstartx)) / non_linear_pixel_map;
    }
    else {
      non_linear_scale = 1.0f;
    }

    if (is_float == false) {
      /* at minimum, moving cursor 2 pixels should change an int button. */
      CLAMP_MIN(non_linear_scale, 0.5f * UI_SCALE_FAC);
    }

    data->dragf += (float(mx - data->draglastx) / deler) * non_linear_scale;

    if (but->softmin == softmin) {
      CLAMP_MIN(data->dragf, 0.0f);
    }
    if (but->softmax == softmax) {
      CLAMP_MAX(data->dragf, 1.0f);
    }

    data->draglastx = mx;

    switch (scale_type) {
      case PROP_SCALE_LINEAR: {
        tempf = (softmin + data->dragf * softrange);
        break;
      }
      case PROP_SCALE_LOG: {
        const float log_min = max_ff(max_ff(softmin, UI_PROP_SCALE_LOG_MIN),
                                     powf(10.0f, -but->precision) * 0.5f);
        const float base = softmax / log_min;
        tempf = powf(base, data->dragf) * log_min;
        if (tempf <= log_min) {
          tempf = 0.0f;
        }
        break;
      }
      case PROP_SCALE_CUBIC: {
        tempf = (softmin + data->dragf * softrange);
        tempf *= tempf * tempf;
        float cubic_min = softmin * softmin * softmin;
        float cubic_max = softmax * softmax * softmax;
        tempf = (tempf - cubic_min) / (cubic_max - cubic_min) * softrange + softmin;
        break;
      }
    }

    if (!is_float) {
      temp = round_fl_to_int(tempf);

      temp = ui_numedit_apply_snap(temp, but->softmin, but->softmax, snap);

      CLAMP(temp, but->softmin, but->softmax);
      lvalue = int(data->value);

      if (temp != lvalue) {
        data->dragchange = true;
        data->value = double(temp);
        changed = true;
      }
    }
    else {
      temp = 0;
      tempf = ui_numedit_apply_snapf(but, tempf, but->softmin, but->softmax, snap);

      CLAMP(tempf, but->softmin, but->softmax);

      if (tempf != float(data->value)) {
        data->dragchange = true;
        data->value = tempf;
        changed = true;
      }
    }
  }

  return changed;
}

static void ui_numedit_set_active(uiBut *but)
{
  const int oldflag = but->drawflag;
  but->drawflag &= ~(UI_BUT_HOVER_LEFT | UI_BUT_HOVER_RIGHT);

  uiHandleButtonData *data = but->active;
  if (!data) {
    return;
  }

  /* Ignore once we start dragging. */
  if (data->dragchange == false) {
    const float handle_width = min_ff(BLI_rctf_size_x(&but->rect) / 3,
                                      BLI_rctf_size_y(&but->rect) * 0.7f);
    /* we can click on the side arrows to increment/decrement,
     * or click inside to edit the value directly */
    int mx = data->window->eventstate->xy[0];
    int my = data->window->eventstate->xy[1];
    ui_window_to_block(data->region, but->block, &mx, &my);

    if (mx < (but->rect.xmin + handle_width)) {
      but->drawflag |= UI_BUT_HOVER_LEFT;
    }
    else if (mx > (but->rect.xmax - handle_width)) {
      but->drawflag |= UI_BUT_HOVER_RIGHT;
    }
  }

  /* Don't change the cursor once pressed. */
  if ((but->flag & UI_SELECT) == 0) {
    if ((but->drawflag & UI_BUT_HOVER_LEFT) || (but->drawflag & UI_BUT_HOVER_RIGHT)) {
      if (data->changed_cursor) {
        WM_cursor_modal_restore(data->window);
        data->changed_cursor = false;
      }
    }
    else {
      if (data->changed_cursor == false) {
        WM_cursor_modal_set(data->window, WM_CURSOR_X_MOVE);
        data->changed_cursor = true;
      }
    }
  }

  if (but->drawflag != oldflag) {
    ED_region_tag_redraw(data->region);
  }
}

static int ui_do_but_NUM(
    bContext *C, uiBlock *block, uiBut *but, uiHandleButtonData *data, const wmEvent *event)
{
  uiButNumber *number_but = (uiButNumber *)but;
  int click = 0;
  int retval = WM_UI_HANDLER_CONTINUE;

  /* mouse location scaled to fit the UI */
  int mx = event->xy[0];
  int my = event->xy[1];
  /* mouse location kept at screen pixel coords */
  const int screen_mx = event->xy[0];

  BLI_assert(but->type == UI_BTYPE_NUM);

  ui_window_to_block(data->region, block, &mx, &my);
  ui_numedit_set_active(but);

  if (data->state == BUTTON_STATE_HIGHLIGHT) {
    int type = event->type, val = event->val;

    if (type == MOUSEPAN) {
      ui_pan_to_scroll(event, &type, &val);
    }

    /* XXX hardcoded keymap check.... */
    if (type == MOUSEPAN && (event->modifier & KM_CTRL)) {
      /* allow accumulating values, otherwise scrolling gets preference */
      retval = WM_UI_HANDLER_BREAK;
    }
    else if (type == WHEELDOWNMOUSE && (event->modifier & KM_CTRL)) {
      mx = but->rect.xmin;
      but->drawflag &= ~UI_BUT_HOVER_RIGHT;
      but->drawflag |= UI_BUT_HOVER_LEFT;
      click = 1;
    }
    else if ((type == WHEELUPMOUSE) && (event->modifier & KM_CTRL)) {
      mx = but->rect.xmax;
      but->drawflag &= ~UI_BUT_HOVER_LEFT;
      but->drawflag |= UI_BUT_HOVER_RIGHT;
      click = 1;
    }
    else if (event->val == KM_PRESS) {
      if (ELEM(event->type, LEFTMOUSE, EVT_PADENTER, EVT_RETKEY) && (event->modifier & KM_CTRL)) {
        button_activate_state(C, but, BUTTON_STATE_TEXT_EDITING);
        retval = WM_UI_HANDLER_BREAK;
      }
      else if (event->type == LEFTMOUSE) {
        data->dragstartx = data->draglastx = ui_but_is_cursor_warp(but) ? screen_mx : mx;
        button_activate_state(C, but, BUTTON_STATE_NUM_EDITING);
        retval = WM_UI_HANDLER_BREAK;
      }
      else if (ELEM(event->type, EVT_PADENTER, EVT_RETKEY) && event->val == KM_PRESS) {
        click = 1;
      }
      else if (event->type == EVT_MINUSKEY && event->val == KM_PRESS) {
        button_activate_state(C, but, BUTTON_STATE_NUM_EDITING);
        data->value = -data->value;
        button_activate_state(C, but, BUTTON_STATE_EXIT);
        retval = WM_UI_HANDLER_BREAK;
      }

#ifdef USE_DRAG_MULTINUM
      copy_v2_v2_int(data->multi_data.drag_start, event->xy);
#endif
    }
  }
  else if (data->state == BUTTON_STATE_NUM_EDITING) {
    if (ELEM(event->type, EVT_ESCKEY, RIGHTMOUSE)) {
      if (event->val == KM_PRESS) {
        data->cancel = true;
        data->escapecancel = true;
        button_activate_state(C, but, BUTTON_STATE_EXIT);
      }
    }
    else if (event->type == LEFTMOUSE && event->val == KM_RELEASE) {
      if (data->dragchange) {
#ifdef USE_DRAG_MULTINUM
        /* If we started multi-button but didn't drag, then edit. */
        if (data->multi_data.init == uiHandleButtonMulti::INIT_SETUP) {
          click = 1;
        }
        else
#endif
        {
          button_activate_state(C, but, BUTTON_STATE_EXIT);
        }
      }
      else {
        click = 1;
      }
    }
    else if ((event->type == MOUSEMOVE) || ui_event_is_snap(event)) {
      const bool is_motion = (event->type == MOUSEMOVE);
      const enum eSnapType snap = ui_event_to_snap(event);
      float fac;

#ifdef USE_DRAG_MULTINUM
      data->multi_data.drag_dir[0] += abs(data->draglastx - mx);
      data->multi_data.drag_dir[1] += abs(data->draglasty - my);
#endif

      fac = 1.0f;
      if (event->modifier & KM_SHIFT) {
        fac /= 10.0f;
      }

      if (ui_numedit_but_NUM(number_but,
                             data,
                             (ui_but_is_cursor_warp(but) ? screen_mx : mx),
                             is_motion,
                             snap,
                             fac))
      {
        ui_numedit_apply(C, block, but, data);
      }
#ifdef USE_DRAG_MULTINUM
      else if (data->multi_data.has_mbuts) {
        if (data->multi_data.init == uiHandleButtonMulti::INIT_ENABLE) {
          ui_multibut_states_apply(C, data, block);
        }
      }
#endif
    }
    retval = WM_UI_HANDLER_BREAK;
  }
  else if (data->state == BUTTON_STATE_TEXT_EDITING) {
    ui_do_but_textedit(C, block, but, data, event);
    retval = WM_UI_HANDLER_BREAK;
  }
  else if (data->state == BUTTON_STATE_TEXT_SELECTING) {
    ui_do_but_textedit_select(C, block, but, data, event);
    retval = WM_UI_HANDLER_BREAK;
  }

  if (click) {
    /* we can click on the side arrows to increment/decrement,
     * or click inside to edit the value directly */

    if (!ui_but_is_float(but)) {
      /* Integer Value. */
      if (but->drawflag & (UI_BUT_HOVER_LEFT | UI_BUT_HOVER_RIGHT)) {
        button_activate_state(C, but, BUTTON_STATE_NUM_EDITING);

        const int value_step = int(number_but->step_size);
        BLI_assert(value_step > 0);
        const int softmin = round_fl_to_int_clamp(but->softmin);
        const int softmax = round_fl_to_int_clamp(but->softmax);
        const double value_test = (but->drawflag & UI_BUT_HOVER_LEFT) ?
                                      double(max_ii(softmin, int(data->value) - value_step)) :
                                      double(min_ii(softmax, int(data->value) + value_step));
        if (value_test != data->value) {
          data->value = double(value_test);
        }
        else {
          data->cancel = true;
        }
        button_activate_state(C, but, BUTTON_STATE_EXIT);
      }
      else {
        button_activate_state(C, but, BUTTON_STATE_TEXT_EDITING);
      }
    }
    else {
      /* Float Value. */
      if (but->drawflag & (UI_BUT_HOVER_LEFT | UI_BUT_HOVER_RIGHT)) {
        const PropertyScaleType scale_type = ui_but_scale_type(but);

        button_activate_state(C, but, BUTTON_STATE_NUM_EDITING);

        double value_step;
        if (scale_type == PROP_SCALE_LOG) {
          double precision = (roundf(log10f(data->value) + UI_PROP_SCALE_LOG_SNAP_OFFSET) - 1.0f) +
                             log10f(number_but->step_size);
          /* Non-finite when `data->value` is zero. */
          if (UNLIKELY(!isfinite(precision))) {
            precision = -FLT_MAX; /* Ignore this value. */
          }
          value_step = powf(10.0f, max_ff(precision, -number_but->precision));
        }
        else {
          value_step = double(number_but->step_size * UI_PRECISION_FLOAT_SCALE);
        }
        BLI_assert(value_step > 0.0f);
        const double value_test =
            (but->drawflag & UI_BUT_HOVER_LEFT) ?
                double(max_ff(but->softmin, float(data->value - value_step))) :
                double(min_ff(but->softmax, float(data->value + value_step)));
        if (value_test != data->value) {
          data->value = value_test;
        }
        else {
          data->cancel = true;
        }
        button_activate_state(C, but, BUTTON_STATE_EXIT);
      }
      else {
        button_activate_state(C, but, BUTTON_STATE_TEXT_EDITING);
      }
    }

    retval = WM_UI_HANDLER_BREAK;
  }

  data->draglastx = mx;
  data->draglasty = my;

  return retval;
}

static bool ui_numedit_but_SLI(uiBut *but,
                               uiHandleButtonData *data,
                               int mx,
                               const bool is_horizontal,
                               const bool is_motion,
                               const bool snap,
                               const bool shift)
{
  float cursor_x_range, f, tempf, softmin, softmax, softrange;
  int temp, lvalue;
  bool changed = false;
  float mx_fl, my_fl;

  /* prevent unwanted drag adjustments, test motion so modifier keys refresh. */
  if ((but->type != UI_BTYPE_SCROLL) && (is_motion || data->draglock) &&
      (ui_but_dragedit_update_mval(data, mx) == false))
  {
    return changed;
  }

  ui_block_interaction_begin_ensure(
      static_cast<bContext *>(but->block->evil_C), but->block, data, false);

  const PropertyScaleType scale_type = ui_but_scale_type(but);

  softmin = but->softmin;
  softmax = but->softmax;
  softrange = softmax - softmin;

  /* yes, 'mx' as both x/y is intentional */
  ui_mouse_scale_warp(data, mx, mx, &mx_fl, &my_fl, shift);

  if (but->type == UI_BTYPE_NUM_SLIDER) {
    cursor_x_range = BLI_rctf_size_x(&but->rect);
  }
  else if (but->type == UI_BTYPE_SCROLL) {
    const float size = (is_horizontal) ? BLI_rctf_size_x(&but->rect) :
                                         -BLI_rctf_size_y(&but->rect);
    cursor_x_range = size * (but->softmax - but->softmin) /
                     (but->softmax - but->softmin + but->a1);
  }
  else {
    const float ofs = (BLI_rctf_size_y(&but->rect) / 2.0f);
    cursor_x_range = (BLI_rctf_size_x(&but->rect) - ofs);
  }

  f = (mx_fl - data->dragstartx) / cursor_x_range + data->dragfstart;
  CLAMP(f, 0.0f, 1.0f);

  /* deal with mouse correction */
#ifdef USE_CONT_MOUSE_CORRECT
  if (ui_but_is_cursor_warp(but)) {
    /* OK but can go outside bounds */
    if (is_horizontal) {
      data->ungrab_mval[0] = but->rect.xmin + (f * cursor_x_range);
      data->ungrab_mval[1] = BLI_rctf_cent_y(&but->rect);
    }
    else {
      data->ungrab_mval[1] = but->rect.ymin + (f * cursor_x_range);
      data->ungrab_mval[0] = BLI_rctf_cent_x(&but->rect);
    }
    BLI_rctf_clamp_pt_v(&but->rect, data->ungrab_mval);
  }
#endif
  /* done correcting mouse */

  switch (scale_type) {
    case PROP_SCALE_LINEAR: {
      tempf = softmin + f * softrange;
      break;
    }
    case PROP_SCALE_LOG: {
      tempf = powf(softmax / softmin, f) * softmin;
      break;
    }
    case PROP_SCALE_CUBIC: {
      const float cubicmin = cube_f(softmin);
      const float cubicmax = cube_f(softmax);
      const float cubicrange = cubicmax - cubicmin;
      tempf = cube_f(softmin + f * softrange);
      tempf = (tempf - cubicmin) / cubicrange * softrange + softmin;
      break;
    }
  }
  temp = round_fl_to_int(tempf);

  if (snap) {
    if (ELEM(tempf, softmin, softmax)) {
      /* pass */
    }
    else if (ui_but_is_float(but)) {

      if (shift) {
        if (ELEM(tempf, softmin, softmax)) {
        }
        else if (softrange < 2.10f) {
          tempf = roundf(tempf * 100.0f) * 0.01f;
        }
        else if (softrange < 21.0f) {
          tempf = roundf(tempf * 10.0f) * 0.1f;
        }
        else {
          tempf = roundf(tempf);
        }
      }
      else {
        if (softrange < 2.10f) {
          tempf = roundf(tempf * 10.0f) * 0.1f;
        }
        else if (softrange < 21.0f) {
          tempf = roundf(tempf);
        }
        else {
          tempf = roundf(tempf * 0.1f) * 10.0f;
        }
      }
    }
    else {
      temp = 10 * (temp / 10);
      tempf = temp;
    }
  }

  if (!ui_but_is_float(but)) {
    lvalue = round(data->value);

    CLAMP(temp, softmin, softmax);

    if (temp != lvalue) {
      data->value = temp;
      data->dragchange = true;
      changed = true;
    }
  }
  else {
    CLAMP(tempf, softmin, softmax);

    if (tempf != float(data->value)) {
      data->value = tempf;
      data->dragchange = true;
      changed = true;
    }
  }

  return changed;
}

static int ui_do_but_SLI(
    bContext *C, uiBlock *block, uiBut *but, uiHandleButtonData *data, const wmEvent *event)
{
  int click = 0;
  int retval = WM_UI_HANDLER_CONTINUE;

  int mx = event->xy[0];
  int my = event->xy[1];
  ui_window_to_block(data->region, block, &mx, &my);

  if (data->state == BUTTON_STATE_HIGHLIGHT) {
    int type = event->type, val = event->val;

    if (type == MOUSEPAN) {
      ui_pan_to_scroll(event, &type, &val);
    }

    /* XXX hardcoded keymap check.... */
    if ((type == MOUSEPAN) && (event->modifier & KM_CTRL)) {
      /* allow accumulating values, otherwise scrolling gets preference */
      retval = WM_UI_HANDLER_BREAK;
    }
    else if ((type == WHEELDOWNMOUSE) && (event->modifier & KM_CTRL)) {
      mx = but->rect.xmin;
      click = 2;
    }
    else if ((type == WHEELUPMOUSE) && (event->modifier & KM_CTRL)) {
      mx = but->rect.xmax;
      click = 2;
    }
    else if (event->val == KM_PRESS) {
      if (ELEM(event->type, LEFTMOUSE, EVT_PADENTER, EVT_RETKEY) && (event->modifier & KM_CTRL)) {
        button_activate_state(C, but, BUTTON_STATE_TEXT_EDITING);
        retval = WM_UI_HANDLER_BREAK;
      }
#ifndef USE_ALLSELECT
      /* alt-click on sides to get "arrows" like in UI_BTYPE_NUM buttons,
       * and match wheel usage above */
      else if ((event->type == LEFTMOUSE) && (event->modifier & KM_ALT)) {
        int halfpos = BLI_rctf_cent_x(&but->rect);
        click = 2;
        if (mx < halfpos) {
          mx = but->rect.xmin;
        }
        else {
          mx = but->rect.xmax;
        }
      }
#endif
      else if (event->type == LEFTMOUSE) {
        data->dragstartx = mx;
        data->draglastx = mx;
        button_activate_state(C, but, BUTTON_STATE_NUM_EDITING);
        retval = WM_UI_HANDLER_BREAK;
      }
      else if (ELEM(event->type, EVT_PADENTER, EVT_RETKEY) && event->val == KM_PRESS) {
        click = 1;
      }
      else if (event->type == EVT_MINUSKEY && event->val == KM_PRESS) {
        button_activate_state(C, but, BUTTON_STATE_NUM_EDITING);
        data->value = -data->value;
        button_activate_state(C, but, BUTTON_STATE_EXIT);
        retval = WM_UI_HANDLER_BREAK;
      }
    }
#ifdef USE_DRAG_MULTINUM
    copy_v2_v2_int(data->multi_data.drag_start, event->xy);
#endif
  }
  else if (data->state == BUTTON_STATE_NUM_EDITING) {
    if (ELEM(event->type, EVT_ESCKEY, RIGHTMOUSE)) {
      if (event->val == KM_PRESS) {
        data->cancel = true;
        data->escapecancel = true;
        button_activate_state(C, but, BUTTON_STATE_EXIT);
      }
    }
    else if (event->type == LEFTMOUSE && event->val == KM_RELEASE) {
      if (data->dragchange) {
#ifdef USE_DRAG_MULTINUM
        /* If we started multi-button but didn't drag, then edit. */
        if (data->multi_data.init == uiHandleButtonMulti::INIT_SETUP) {
          click = 1;
        }
        else
#endif
        {
          button_activate_state(C, but, BUTTON_STATE_EXIT);
        }
      }
      else {
#ifdef USE_CONT_MOUSE_CORRECT
        /* reset! */
        copy_v2_fl(data->ungrab_mval, FLT_MAX);
#endif
        click = 1;
      }
    }
    else if ((event->type == MOUSEMOVE) || ui_event_is_snap(event)) {
      const bool is_motion = (event->type == MOUSEMOVE);
#ifdef USE_DRAG_MULTINUM
      data->multi_data.drag_dir[0] += abs(data->draglastx - mx);
      data->multi_data.drag_dir[1] += abs(data->draglasty - my);
#endif
      if (ui_numedit_but_SLI(but,
                             data,
                             mx,
                             true,
                             is_motion,
                             event->modifier & KM_CTRL,
                             event->modifier & KM_SHIFT))
      {
        ui_numedit_apply(C, block, but, data);
      }

#ifdef USE_DRAG_MULTINUM
      else if (data->multi_data.has_mbuts) {
        if (data->multi_data.init == uiHandleButtonMulti::INIT_ENABLE) {
          ui_multibut_states_apply(C, data, block);
        }
      }
#endif
    }
    retval = WM_UI_HANDLER_BREAK;
  }
  else if (data->state == BUTTON_STATE_TEXT_EDITING) {
    ui_do_but_textedit(C, block, but, data, event);
    retval = WM_UI_HANDLER_BREAK;
  }
  else if (data->state == BUTTON_STATE_TEXT_SELECTING) {
    ui_do_but_textedit_select(C, block, but, data, event);
    retval = WM_UI_HANDLER_BREAK;
  }

  if (click) {
    if (click == 2) {
      const PropertyScaleType scale_type = ui_but_scale_type(but);

      /* nudge slider to the left or right */
      float f, tempf, softmin, softmax, softrange;
      int temp;

      button_activate_state(C, but, BUTTON_STATE_NUM_EDITING);

      softmin = but->softmin;
      softmax = but->softmax;
      softrange = softmax - softmin;

      tempf = data->value;
      temp = int(data->value);

#if 0
      if (but->type == SLI) {
        /* same as below */
        f = float(mx - but->rect.xmin) / (BLI_rctf_size_x(&but->rect));
      }
      else
#endif
      {
        f = float(mx - but->rect.xmin) / BLI_rctf_size_x(&but->rect);
      }

      if (scale_type == PROP_SCALE_LOG) {
        f = powf(softmax / softmin, f) * softmin;
      }
      else {
        f = softmin + f * softrange;
      }

      if (!ui_but_is_float(but)) {
        int value_step = 1;
        if (f < temp) {
          temp -= value_step;
        }
        else {
          temp += value_step;
        }

        if (temp >= softmin && temp <= softmax) {
          data->value = temp;
        }
        else {
          data->cancel = true;
        }
      }
      else {
        if (tempf >= softmin && tempf <= softmax) {
          float value_step;
          if (scale_type == PROP_SCALE_LOG) {
            value_step = powf(10.0f, roundf(log10f(tempf) + UI_PROP_SCALE_LOG_SNAP_OFFSET) - 1.0f);
          }
          else {
            value_step = 0.01f;
          }

          if (f < tempf) {
            tempf -= value_step;
          }
          else {
            tempf += value_step;
          }

          CLAMP(tempf, softmin, softmax);
          data->value = tempf;
        }
        else {
          data->cancel = true;
        }
      }

      button_activate_state(C, but, BUTTON_STATE_EXIT);
      retval = WM_UI_HANDLER_BREAK;
    }
    else {
      /* edit the value directly */
      button_activate_state(C, but, BUTTON_STATE_TEXT_EDITING);
      retval = WM_UI_HANDLER_BREAK;
    }
  }

  data->draglastx = mx;
  data->draglasty = my;

  return retval;
}

static int ui_do_but_SCROLL(
    bContext *C, uiBlock *block, uiBut *but, uiHandleButtonData *data, const wmEvent *event)
{
  int retval = WM_UI_HANDLER_CONTINUE;
  const bool horizontal = (BLI_rctf_size_x(&but->rect) > BLI_rctf_size_y(&but->rect));

  int mx = event->xy[0];
  int my = event->xy[1];
  ui_window_to_block(data->region, block, &mx, &my);

  if (data->state == BUTTON_STATE_HIGHLIGHT) {
    if (event->val == KM_PRESS) {
      if (event->type == LEFTMOUSE) {
        if (horizontal) {
          data->dragstartx = mx;
          data->draglastx = mx;
        }
        else {
          data->dragstartx = my;
          data->draglastx = my;
        }
        button_activate_state(C, but, BUTTON_STATE_NUM_EDITING);
        retval = WM_UI_HANDLER_BREAK;
      }
    }
  }
  else if (data->state == BUTTON_STATE_NUM_EDITING) {
    if (event->type == EVT_ESCKEY) {
      if (event->val == KM_PRESS) {
        data->cancel = true;
        data->escapecancel = true;
        button_activate_state(C, but, BUTTON_STATE_EXIT);
      }
    }
    else if (event->type == LEFTMOUSE && event->val == KM_RELEASE) {
      button_activate_state(C, but, BUTTON_STATE_EXIT);
    }
    else if (event->type == MOUSEMOVE) {
      const bool is_motion = (event->type == MOUSEMOVE);
      if (ui_numedit_but_SLI(
              but, data, (horizontal) ? mx : my, horizontal, is_motion, false, false))
      {
        /* Scroll-bars in popups need UI layout refresh to update the right items to show. */
        if (ui_block_is_popup_any(but->block)) {
          ED_region_tag_refresh_ui(data->region);
        }
        ui_numedit_apply(C, block, but, data);
      }
    }

    retval = WM_UI_HANDLER_BREAK;
  }

  return retval;
}

static int ui_do_but_GRIP(
    bContext *C, uiBlock *block, uiBut *but, uiHandleButtonData *data, const wmEvent *event)
{
  int retval = WM_UI_HANDLER_CONTINUE;
  const bool horizontal = (BLI_rctf_size_x(&but->rect) < BLI_rctf_size_y(&but->rect));

  /* NOTE: Having to store org point in window space and recompute it to block "space" each time
   *       is not ideal, but this is a way to hack around behavior of ui_window_to_block(), which
   *       returns different results when the block is inside a panel or not...
   *       See #37739.
   */

  int mx = event->xy[0];
  int my = event->xy[1];
  ui_window_to_block(data->region, block, &mx, &my);

  if (data->state == BUTTON_STATE_HIGHLIGHT) {
    if (event->val == KM_PRESS) {
      if (event->type == LEFTMOUSE) {
        data->dragstartx = event->xy[0];
        data->dragstarty = event->xy[1];
        button_activate_state(C, but, BUTTON_STATE_NUM_EDITING);
        retval = WM_UI_HANDLER_BREAK;
      }
    }
  }
  else if (data->state == BUTTON_STATE_NUM_EDITING) {
    if (event->type == EVT_ESCKEY) {
      if (event->val == KM_PRESS) {
        data->cancel = true;
        data->escapecancel = true;
        button_activate_state(C, but, BUTTON_STATE_EXIT);
      }
    }
    else if (event->type == LEFTMOUSE && event->val == KM_RELEASE) {
      button_activate_state(C, but, BUTTON_STATE_EXIT);
    }
    else if (event->type == MOUSEMOVE) {
      int dragstartx = data->dragstartx;
      int dragstarty = data->dragstarty;
      ui_window_to_block(data->region, block, &dragstartx, &dragstarty);
      data->value = data->origvalue + (horizontal ? mx - dragstartx : dragstarty - my);
      ui_numedit_apply(C, block, but, data);
    }

    retval = WM_UI_HANDLER_BREAK;
  }

  return retval;
}

static int ui_do_but_LISTROW(bContext *C,
                             uiBut *but,
                             uiHandleButtonData *data,
                             const wmEvent *event)
{
  if (data->state == BUTTON_STATE_HIGHLIGHT) {
    /* hack to pass on ctrl+click and double click to overlapping text
     * editing field for editing list item names
     */
    if ((ELEM(event->type, LEFTMOUSE, EVT_PADENTER, EVT_RETKEY) && (event->val == KM_PRESS) &&
         (event->modifier & KM_CTRL)) ||
        (event->type == LEFTMOUSE && event->val == KM_DBL_CLICK))
    {
      uiBut *labelbut = ui_but_list_row_text_activate(
          C, but, data, event, BUTTON_ACTIVATE_TEXT_EDITING);
      if (labelbut) {
        /* Nothing else to do. */
        return WM_UI_HANDLER_BREAK;
      }
    }
  }

  return ui_do_but_EXIT(C, but, data, event);
}

static int ui_do_but_BLOCK(bContext *C, uiBut *but, uiHandleButtonData *data, const wmEvent *event)
{
  if (data->state == BUTTON_STATE_HIGHLIGHT) {

    /* First handle click on icon-drag type button. */
    if (event->type == LEFTMOUSE && ui_but_drag_is_draggable(but) && event->val == KM_PRESS) {
      if (ui_but_contains_point_px_icon(but, data->region, event)) {
        button_activate_state(C, but, BUTTON_STATE_WAIT_DRAG);
        data->dragstartx = event->xy[0];
        data->dragstarty = event->xy[1];
        return WM_UI_HANDLER_BREAK;
      }
    }
#ifdef USE_DRAG_TOGGLE
    if (event->type == LEFTMOUSE && event->val == KM_PRESS && ui_but_is_drag_toggle(but)) {
      button_activate_state(C, but, BUTTON_STATE_WAIT_DRAG);
      data->dragstartx = event->xy[0];
      data->dragstarty = event->xy[1];
      return WM_UI_HANDLER_BREAK;
    }
#endif
    /* regular open menu */
    if (ELEM(event->type, LEFTMOUSE, EVT_PADENTER, EVT_RETKEY) && event->val == KM_PRESS) {
      button_activate_state(C, but, BUTTON_STATE_MENU_OPEN);
      return WM_UI_HANDLER_BREAK;
    }
    if (ui_but_supports_cycling(but)) {
      if (ELEM(event->type, MOUSEPAN, WHEELDOWNMOUSE, WHEELUPMOUSE) && (event->modifier & KM_CTRL))
      {
        int type = event->type;
        int val = event->val;

        /* Convert pan to scroll-wheel. */
        if (type == MOUSEPAN) {
          ui_pan_to_scroll(event, &type, &val);

          if (type == MOUSEPAN) {
            return WM_UI_HANDLER_BREAK;
          }
        }

        const int direction = (type == WHEELDOWNMOUSE) ? 1 : -1;

        data->value = ui_but_menu_step(but, direction);

        button_activate_state(C, but, BUTTON_STATE_EXIT);
        ui_apply_but(C, but->block, but, data, true);

        /* Button's state need to be changed to EXIT so moving mouse away from this mouse
         * wouldn't lead to cancel changes made to this button, but changing state to EXIT also
         * makes no button active for a while which leads to triggering operator when doing fast
         * scrolling mouse wheel. using post activate stuff from button allows to make button be
         * active again after checking for all that mouse leave and cancel stuff, so quick
         * scroll wouldn't be an issue anymore. Same goes for scrolling wheel in another
         * direction below (sergey).
         */
        data->postbut = but;
        data->posttype = BUTTON_ACTIVATE_OVER;

        /* without this, a new interface that draws as result of the menu change
         * won't register that the mouse is over it, eg:
         * Alt+MouseWheel over the render slots, without this,
         * the slot menu fails to switch a second time.
         *
         * The active state of the button could be maintained some other way
         * and remove this mouse-move event.
         */
        WM_event_add_mousemove(data->window);

        return WM_UI_HANDLER_BREAK;
      }
    }
  }
  else if (data->state == BUTTON_STATE_WAIT_DRAG) {

    /* this function also ends state */
    if (ui_but_drag_init(C, but, data, event)) {
      return WM_UI_HANDLER_BREAK;
    }

    /* outside icon quit, not needed if drag activated */
    if (0 == ui_but_contains_point_px_icon(but, data->region, event)) {
      button_activate_state(C, but, BUTTON_STATE_EXIT);
      data->cancel = true;
      return WM_UI_HANDLER_BREAK;
    }

    if (event->type == LEFTMOUSE && event->val == KM_RELEASE) {
      button_activate_state(C, but, BUTTON_STATE_MENU_OPEN);
      return WM_UI_HANDLER_BREAK;
    }
  }

  return WM_UI_HANDLER_CONTINUE;
}

static bool ui_numedit_but_UNITVEC(
    uiBut *but, uiHandleButtonData *data, int mx, int my, const enum eSnapType snap)
{
  float mrad;
  bool changed = true;

  /* button is presumed square */
  /* if mouse moves outside of sphere, it does negative normal */

  /* note that both data->vec and data->origvec should be normalized
   * else we'll get a harmless but annoying jump when first clicking */

  float *fp = data->origvec;
  const float rad = BLI_rctf_size_x(&but->rect);
  const float radsq = rad * rad;

  int mdx, mdy;
  if (fp[2] > 0.0f) {
    mdx = (rad * fp[0]);
    mdy = (rad * fp[1]);
  }
  else if (fp[2] > -1.0f) {
    mrad = rad / sqrtf(fp[0] * fp[0] + fp[1] * fp[1]);

    mdx = 2.0f * mrad * fp[0] - (rad * fp[0]);
    mdy = 2.0f * mrad * fp[1] - (rad * fp[1]);
  }
  else {
    mdx = mdy = 0;
  }

  float dx = float(mx + mdx - data->dragstartx);
  float dy = float(my + mdy - data->dragstarty);

  fp = data->vec;
  mrad = dx * dx + dy * dy;
  if (mrad < radsq) { /* inner circle */
    fp[0] = dx;
    fp[1] = dy;
    fp[2] = sqrtf(radsq - dx * dx - dy * dy);
  }
  else { /* outer circle */

    mrad = rad / sqrtf(mrad); /* veclen */

    dx *= (2.0f * mrad - 1.0f);
    dy *= (2.0f * mrad - 1.0f);

    mrad = dx * dx + dy * dy;
    if (mrad < radsq) {
      fp[0] = dx;
      fp[1] = dy;
      fp[2] = -sqrtf(radsq - dx * dx - dy * dy);
    }
  }
  normalize_v3(fp);

  if (snap != SNAP_OFF) {
    const int snap_steps = (snap == SNAP_ON) ? 4 : 12; /* 45 or 15 degree increments */
    const float snap_steps_angle = M_PI / snap_steps;
    float angle, angle_snap;

    /* round each axis of 'fp' to the next increment
     * do this in "angle" space - this gives increments of same size */
    for (int i = 0; i < 3; i++) {
      angle = asinf(fp[i]);
      angle_snap = roundf(angle / snap_steps_angle) * snap_steps_angle;
      fp[i] = sinf(angle_snap);
    }
    normalize_v3(fp);
    changed = !compare_v3v3(fp, data->origvec, FLT_EPSILON);
  }

  data->draglastx = mx;
  data->draglasty = my;

  return changed;
}

static void ui_palette_set_active(uiButColor *color_but)
{
  if (color_but->is_pallete_color) {
    Palette *palette = (Palette *)color_but->rnapoin.owner_id;
    PaletteColor *color = static_cast<PaletteColor *>(color_but->rnapoin.data);
    palette->active_color = BLI_findindex(&palette->colors, color);
  }
}

static int ui_do_but_COLOR(bContext *C, uiBut *but, uiHandleButtonData *data, const wmEvent *event)
{
  BLI_assert(but->type == UI_BTYPE_COLOR);
  uiButColor *color_but = (uiButColor *)but;

  if (data->state == BUTTON_STATE_HIGHLIGHT) {
    /* First handle click on icon-drag type button. */
    if (event->type == LEFTMOUSE && ui_but_drag_is_draggable(but) && event->val == KM_PRESS) {
      ui_palette_set_active(color_but);
      if (ui_but_contains_point_px_icon(but, data->region, event)) {
        button_activate_state(C, but, BUTTON_STATE_WAIT_DRAG);
        data->dragstartx = event->xy[0];
        data->dragstarty = event->xy[1];
        return WM_UI_HANDLER_BREAK;
      }
    }
#ifdef USE_DRAG_TOGGLE
    if (event->type == LEFTMOUSE && event->val == KM_PRESS) {
      ui_palette_set_active(color_but);
      button_activate_state(C, but, BUTTON_STATE_WAIT_DRAG);
      data->dragstartx = event->xy[0];
      data->dragstarty = event->xy[1];
      return WM_UI_HANDLER_BREAK;
    }
#endif
    /* regular open menu */
    if (ELEM(event->type, LEFTMOUSE, EVT_PADENTER, EVT_RETKEY) && event->val == KM_PRESS) {
      ui_palette_set_active(color_but);
      button_activate_state(C, but, BUTTON_STATE_MENU_OPEN);
      return WM_UI_HANDLER_BREAK;
    }
    if (ELEM(event->type, MOUSEPAN, WHEELDOWNMOUSE, WHEELUPMOUSE) && (event->modifier & KM_CTRL)) {
      ColorPicker *cpicker = static_cast<ColorPicker *>(but->custom_data);
      float hsv_static[3] = {0.0f};
      float *hsv = cpicker ? cpicker->hsv_perceptual : hsv_static;
      float col[3];

      ui_but_v3_get(but, col);
      rgb_to_hsv_compat_v(col, hsv);

      if (event->type == WHEELDOWNMOUSE) {
        hsv[2] = clamp_f(hsv[2] - 0.05f, 0.0f, 1.0f);
      }
      else if (event->type == WHEELUPMOUSE) {
        hsv[2] = clamp_f(hsv[2] + 0.05f, 0.0f, 1.0f);
      }
      else {
        const float fac = 0.005 * (event->xy[1] - event->prev_xy[1]);
        hsv[2] = clamp_f(hsv[2] + fac, 0.0f, 1.0f);
      }

      hsv_to_rgb_v(hsv, data->vec);
      ui_but_v3_set(but, data->vec);

      button_activate_state(C, but, BUTTON_STATE_EXIT);
      ui_apply_but(C, but->block, but, data, true);
      return WM_UI_HANDLER_BREAK;
    }
    if (color_but->is_pallete_color && (event->type == EVT_DELKEY) && (event->val == KM_PRESS)) {
      Palette *palette = (Palette *)but->rnapoin.owner_id;
      PaletteColor *color = static_cast<PaletteColor *>(but->rnapoin.data);

      BKE_palette_color_remove(palette, color);

      button_activate_state(C, but, BUTTON_STATE_EXIT);

      /* this is risky. it works OK for now,
       * but if it gives trouble we should delay execution */
      but->rnapoin = PointerRNA_NULL;
      but->rnaprop = nullptr;

      return WM_UI_HANDLER_BREAK;
    }
  }
  else if (data->state == BUTTON_STATE_WAIT_DRAG) {

    /* this function also ends state */
    if (ui_but_drag_init(C, but, data, event)) {
      return WM_UI_HANDLER_BREAK;
    }

    /* outside icon quit, not needed if drag activated */
    if (0 == ui_but_contains_point_px_icon(but, data->region, event)) {
      button_activate_state(C, but, BUTTON_STATE_EXIT);
      data->cancel = true;
      return WM_UI_HANDLER_BREAK;
    }

    if (event->type == LEFTMOUSE && event->val == KM_RELEASE) {
      if (color_but->is_pallete_color) {
        if ((event->modifier & KM_CTRL) == 0) {
          float color[3];
          Paint *paint = BKE_paint_get_active_from_context(C);
          Brush *brush = BKE_paint_brush(paint);

          if (brush->flag & BRUSH_USE_GRADIENT) {
            float *target = &brush->gradient->data[brush->gradient->cur].r;

            if (but->rnaprop && RNA_property_subtype(but->rnaprop) == PROP_COLOR_GAMMA) {
              RNA_property_float_get_array(&but->rnapoin, but->rnaprop, target);
              IMB_colormanagement_srgb_to_scene_linear_v3(target, target);
            }
            else if (but->rnaprop && RNA_property_subtype(but->rnaprop) == PROP_COLOR) {
              RNA_property_float_get_array(&but->rnapoin, but->rnaprop, target);
            }
          }
          else {
            Scene *scene = CTX_data_scene(C);
            bool updated = false;

            if (but->rnaprop && RNA_property_subtype(but->rnaprop) == PROP_COLOR_GAMMA) {
              RNA_property_float_get_array(&but->rnapoin, but->rnaprop, color);
              BKE_brush_color_set(scene, brush, color);
              updated = true;
            }
            else if (but->rnaprop && RNA_property_subtype(but->rnaprop) == PROP_COLOR) {
              RNA_property_float_get_array(&but->rnapoin, but->rnaprop, color);
              IMB_colormanagement_scene_linear_to_srgb_v3(color, color);
              BKE_brush_color_set(scene, brush, color);
              updated = true;
            }

            if (updated) {
              PropertyRNA *brush_color_prop;

              PointerRNA brush_ptr = RNA_id_pointer_create(&brush->id);
              brush_color_prop = RNA_struct_find_property(&brush_ptr, "color");
              RNA_property_update(C, &brush_ptr, brush_color_prop);
            }
          }

          button_activate_state(C, but, BUTTON_STATE_EXIT);
        }
        else {
          button_activate_state(C, but, BUTTON_STATE_MENU_OPEN);
        }
      }
      else {
        button_activate_state(C, but, BUTTON_STATE_MENU_OPEN);
      }
      return WM_UI_HANDLER_BREAK;
    }
  }

  return WM_UI_HANDLER_CONTINUE;
}

static int ui_do_but_UNITVEC(
    bContext *C, uiBlock *block, uiBut *but, uiHandleButtonData *data, const wmEvent *event)
{
  int mx = event->xy[0];
  int my = event->xy[1];
  ui_window_to_block(data->region, block, &mx, &my);

  if (data->state == BUTTON_STATE_HIGHLIGHT) {
    if (event->type == LEFTMOUSE && event->val == KM_PRESS) {
      const enum eSnapType snap = ui_event_to_snap(event);
      data->dragstartx = mx;
      data->dragstarty = my;
      data->draglastx = mx;
      data->draglasty = my;
      button_activate_state(C, but, BUTTON_STATE_NUM_EDITING);

      /* also do drag the first time */
      if (ui_numedit_but_UNITVEC(but, data, mx, my, snap)) {
        ui_numedit_apply(C, block, but, data);
      }

      return WM_UI_HANDLER_BREAK;
    }
  }
  else if (data->state == BUTTON_STATE_NUM_EDITING) {
    if ((event->type == MOUSEMOVE) || ui_event_is_snap(event)) {
      if (mx != data->draglastx || my != data->draglasty || event->type != MOUSEMOVE) {
        const enum eSnapType snap = ui_event_to_snap(event);
        if (ui_numedit_but_UNITVEC(but, data, mx, my, snap)) {
          ui_numedit_apply(C, block, but, data);
        }
      }
    }
    else if (ELEM(event->type, EVT_ESCKEY, RIGHTMOUSE)) {
      if (event->val == KM_PRESS) {
        data->cancel = true;
        data->escapecancel = true;
        button_activate_state(C, but, BUTTON_STATE_EXIT);
      }
    }
    else if (event->type == LEFTMOUSE && event->val == KM_RELEASE) {
      button_activate_state(C, but, BUTTON_STATE_EXIT);
    }

    return WM_UI_HANDLER_BREAK;
  }

  return WM_UI_HANDLER_CONTINUE;
}

/* scales a vector so no axis exceeds max
 * (could become BLI_math func) */
static void clamp_axis_max_v3(float v[3], const float max)
{
  const float v_max = max_fff(v[0], v[1], v[2]);
  if (v_max > max) {
    mul_v3_fl(v, max / v_max);
    if (v[0] > max) {
      v[0] = max;
    }
    if (v[1] > max) {
      v[1] = max;
    }
    if (v[2] > max) {
      v[2] = max;
    }
  }
}

static void ui_rgb_to_color_picker_HSVCUBE_compat_v(const uiButHSVCube *hsv_but,
                                                    const float rgb[3],
                                                    float hsv[3])
{
  if (hsv_but->gradient_type == UI_GRAD_L_ALT) {
    rgb_to_hsl_compat_v(rgb, hsv);
  }
  else {
    rgb_to_hsv_compat_v(rgb, hsv);
  }
}

static void ui_rgb_to_color_picker_HSVCUBE_v(const uiButHSVCube *hsv_but,
                                             const float rgb[3],
                                             float hsv[3])
{
  if (hsv_but->gradient_type == UI_GRAD_L_ALT) {
    rgb_to_hsl_v(rgb, hsv);
  }
  else {
    rgb_to_hsv_v(rgb, hsv);
  }
}

static void ui_color_picker_to_rgb_HSVCUBE_v(const uiButHSVCube *hsv_but,
                                             const float hsv[3],
                                             float rgb[3])
{
  if (hsv_but->gradient_type == UI_GRAD_L_ALT) {
    hsl_to_rgb_v(hsv, rgb);
  }
  else {
    hsv_to_rgb_v(hsv, rgb);
  }
}

static bool ui_numedit_but_HSVCUBE(uiBut *but,
                                   uiHandleButtonData *data,
                                   int mx,
                                   int my,
                                   const enum eSnapType snap,
                                   const bool shift)
{
  const uiButHSVCube *hsv_but = (uiButHSVCube *)but;
  ColorPicker *cpicker = static_cast<ColorPicker *>(but->custom_data);
  float *hsv = cpicker->hsv_perceptual;
  float rgb[3];
  float x, y;
  float mx_fl, my_fl;
  const bool changed = true;

  ui_mouse_scale_warp(data, mx, my, &mx_fl, &my_fl, shift);

#ifdef USE_CONT_MOUSE_CORRECT
  if (ui_but_is_cursor_warp(but)) {
    /* OK but can go outside bounds */
    data->ungrab_mval[0] = mx_fl;
    data->ungrab_mval[1] = my_fl;
    BLI_rctf_clamp_pt_v(&but->rect, data->ungrab_mval);
  }
#endif

  ui_but_v3_get(but, rgb);
  ui_scene_linear_to_perceptual_space(but, rgb);

  ui_rgb_to_color_picker_HSVCUBE_compat_v(hsv_but, rgb, hsv);

  /* only apply the delta motion, not absolute */
  if (shift) {
    rcti rect_i;
    float xpos, ypos, hsvo[3];

    BLI_rcti_rctf_copy(&rect_i, &but->rect);

    /* calculate original hsv again */
    copy_v3_v3(rgb, data->origvec);
    ui_scene_linear_to_perceptual_space(but, rgb);

    copy_v3_v3(hsvo, hsv);

    ui_rgb_to_color_picker_HSVCUBE_compat_v(hsv_but, rgb, hsvo);

    /* and original position */
    ui_hsvcube_pos_from_vals(hsv_but, &rect_i, hsvo, &xpos, &ypos);

    mx_fl = xpos - (data->dragstartx - mx_fl);
    my_fl = ypos - (data->dragstarty - my_fl);
  }

  /* relative position within box */
  x = (float(mx_fl) - but->rect.xmin) / BLI_rctf_size_x(&but->rect);
  y = (float(my_fl) - but->rect.ymin) / BLI_rctf_size_y(&but->rect);
  CLAMP(x, 0.0f, 1.0f);
  CLAMP(y, 0.0f, 1.0f);

  switch (hsv_but->gradient_type) {
    case UI_GRAD_SV:
      hsv[1] = x;
      hsv[2] = y;
      break;
    case UI_GRAD_HV:
      hsv[0] = x;
      hsv[2] = y;
      break;
    case UI_GRAD_HS:
      hsv[0] = x;
      hsv[1] = y;
      break;
    case UI_GRAD_H:
      hsv[0] = x;
      break;
    case UI_GRAD_S:
      hsv[1] = x;
      break;
    case UI_GRAD_V:
      hsv[2] = x;
      break;
    case UI_GRAD_L_ALT:
      hsv[2] = y;
      break;
    case UI_GRAD_V_ALT: {
      /* vertical 'value' strip */
      const float min = but->softmin, max = but->softmax;
      /* exception only for value strip - use the range set in but->min/max */
      hsv[2] = y * (max - min) + min;
      break;
    }
    default:
      BLI_assert(0);
      break;
  }

  if (snap != SNAP_OFF) {
    if (ELEM(hsv_but->gradient_type, UI_GRAD_HV, UI_GRAD_HS, UI_GRAD_H)) {
      ui_color_snap_hue(snap, &hsv[0]);
    }
  }

  ui_color_picker_to_rgb_HSVCUBE_v(hsv_but, hsv, rgb);
  ui_perceptual_to_scene_linear_space(but, rgb);

  /* clamp because with color conversion we can exceed range #34295. */
  if (hsv_but->gradient_type == UI_GRAD_V_ALT) {
    clamp_axis_max_v3(rgb, but->softmax);
  }

  copy_v3_v3(data->vec, rgb);

  data->draglastx = mx;
  data->draglasty = my;

  return changed;
}

#ifdef WITH_INPUT_NDOF
static void ui_ndofedit_but_HSVCUBE(uiButHSVCube *hsv_but,
                                    uiHandleButtonData *data,
                                    const wmNDOFMotionData *ndof,
                                    const enum eSnapType snap,
                                    const bool shift)
{
  ColorPicker *cpicker = static_cast<ColorPicker *>(hsv_but->custom_data);
  float *hsv = cpicker->hsv_perceptual;
  const float hsv_v_max = max_ff(hsv[2], hsv_but->softmax);
  float rgb[3];
  const float sensitivity = (shift ? 0.15f : 0.3f) * ndof->dt;

  ui_but_v3_get(hsv_but, rgb);
  ui_scene_linear_to_perceptual_space(hsv_but, rgb);
  ui_rgb_to_color_picker_HSVCUBE_compat_v(hsv_but, rgb, hsv);

  switch (hsv_but->gradient_type) {
    case UI_GRAD_SV:
      hsv[1] += ndof->rvec[2] * sensitivity;
      hsv[2] += ndof->rvec[0] * sensitivity;
      break;
    case UI_GRAD_HV:
      hsv[0] += ndof->rvec[2] * sensitivity;
      hsv[2] += ndof->rvec[0] * sensitivity;
      break;
    case UI_GRAD_HS:
      hsv[0] += ndof->rvec[2] * sensitivity;
      hsv[1] += ndof->rvec[0] * sensitivity;
      break;
    case UI_GRAD_H:
      hsv[0] += ndof->rvec[2] * sensitivity;
      break;
    case UI_GRAD_S:
      hsv[1] += ndof->rvec[2] * sensitivity;
      break;
    case UI_GRAD_V:
      hsv[2] += ndof->rvec[2] * sensitivity;
      break;
    case UI_GRAD_V_ALT:
    case UI_GRAD_L_ALT:
      /* vertical 'value' strip */

      /* exception only for value strip - use the range set in but->min/max */
      hsv[2] += ndof->rvec[0] * sensitivity;

      CLAMP(hsv[2], hsv_but->softmin, hsv_but->softmax);
      break;
    default:
      BLI_assert_msg(0, "invalid hsv type");
      break;
  }

  if (snap != SNAP_OFF) {
    if (ELEM(hsv_but->gradient_type, UI_GRAD_HV, UI_GRAD_HS, UI_GRAD_H)) {
      ui_color_snap_hue(snap, &hsv[0]);
    }
  }

  /* ndof specific: the changes above aren't clamping */
  hsv_clamp_v(hsv, hsv_v_max);

  ui_color_picker_to_rgb_HSVCUBE_v(hsv_but, hsv, rgb);
  ui_perceptual_to_scene_linear_space(hsv_but, rgb);

  copy_v3_v3(data->vec, rgb);
  ui_but_v3_set(hsv_but, data->vec);
}
#endif /* WITH_INPUT_NDOF */

static int ui_do_but_HSVCUBE(
    bContext *C, uiBlock *block, uiBut *but, uiHandleButtonData *data, const wmEvent *event)
{
  uiButHSVCube *hsv_but = (uiButHSVCube *)but;
  int mx = event->xy[0];
  int my = event->xy[1];
  ui_window_to_block(data->region, block, &mx, &my);

  if (data->state == BUTTON_STATE_HIGHLIGHT) {
    if (event->type == LEFTMOUSE && event->val == KM_PRESS) {
      const enum eSnapType snap = ui_event_to_snap(event);

      data->dragstartx = mx;
      data->dragstarty = my;
      data->draglastx = mx;
      data->draglasty = my;
      button_activate_state(C, but, BUTTON_STATE_NUM_EDITING);

      /* also do drag the first time */
      if (ui_numedit_but_HSVCUBE(but, data, mx, my, snap, event->modifier & KM_SHIFT)) {
        ui_numedit_apply(C, block, but, data);
      }

      return WM_UI_HANDLER_BREAK;
    }
#ifdef WITH_INPUT_NDOF
    if (event->type == NDOF_MOTION) {
      const wmNDOFMotionData *ndof = static_cast<const wmNDOFMotionData *>(event->customdata);
      const enum eSnapType snap = ui_event_to_snap(event);

      ui_ndofedit_but_HSVCUBE(hsv_but, data, ndof, snap, event->modifier & KM_SHIFT);

      button_activate_state(C, but, BUTTON_STATE_EXIT);
      ui_apply_but(C, but->block, but, data, true);

      return WM_UI_HANDLER_BREAK;
    }
#endif /* WITH_INPUT_NDOF */
    /* XXX hardcoded keymap check.... */
    if (event->type == EVT_BACKSPACEKEY && event->val == KM_PRESS) {
      if (ELEM(hsv_but->gradient_type, UI_GRAD_V_ALT, UI_GRAD_L_ALT)) {
        int len;

        /* reset only value */

        len = RNA_property_array_length(&but->rnapoin, but->rnaprop);
        if (ELEM(len, 3, 4)) {
          float rgb[3], def_hsv[3];
          float def[4];
          ColorPicker *cpicker = static_cast<ColorPicker *>(but->custom_data);
          float *hsv = cpicker->hsv_perceptual;

          RNA_property_float_get_default_array(&but->rnapoin, but->rnaprop, def);
          ui_rgb_to_color_picker_HSVCUBE_v(hsv_but, def, def_hsv);

          ui_but_v3_get(but, rgb);
          ui_rgb_to_color_picker_HSVCUBE_compat_v(hsv_but, rgb, hsv);

          def_hsv[0] = hsv[0];
          def_hsv[1] = hsv[1];

          ui_color_picker_to_rgb_HSVCUBE_v(hsv_but, def_hsv, rgb);
          ui_but_v3_set(but, rgb);

          RNA_property_update(C, &but->rnapoin, but->rnaprop);
          return WM_UI_HANDLER_BREAK;
        }
      }
    }
  }
  else if (data->state == BUTTON_STATE_NUM_EDITING) {
    if (ELEM(event->type, EVT_ESCKEY, RIGHTMOUSE)) {
      if (event->val == KM_PRESS) {
        data->cancel = true;
        data->escapecancel = true;
        button_activate_state(C, but, BUTTON_STATE_EXIT);
      }
    }
    else if ((event->type == MOUSEMOVE) || ui_event_is_snap(event)) {
      if (mx != data->draglastx || my != data->draglasty || event->type != MOUSEMOVE) {
        const enum eSnapType snap = ui_event_to_snap(event);

        if (ui_numedit_but_HSVCUBE(but, data, mx, my, snap, event->modifier & KM_SHIFT)) {
          ui_numedit_apply(C, block, but, data);
        }
      }
    }
    else if (event->type == LEFTMOUSE && event->val == KM_RELEASE) {
      button_activate_state(C, but, BUTTON_STATE_EXIT);
    }

    return WM_UI_HANDLER_BREAK;
  }

  return WM_UI_HANDLER_CONTINUE;
}

static bool ui_numedit_but_HSVCIRCLE(uiBut *but,
                                     uiHandleButtonData *data,
                                     float mx,
                                     float my,
                                     const enum eSnapType snap,
                                     const bool shift)
{
  const bool changed = true;
  ColorPicker *cpicker = static_cast<ColorPicker *>(but->custom_data);
  float *hsv = cpicker->hsv_perceptual;

  float mx_fl, my_fl;
  ui_mouse_scale_warp(data, mx, my, &mx_fl, &my_fl, shift);

#ifdef USE_CONT_MOUSE_CORRECT
  if (ui_but_is_cursor_warp(but)) {
    /* OK but can go outside bounds */
    data->ungrab_mval[0] = mx_fl;
    data->ungrab_mval[1] = my_fl;
    { /* clamp */
      const float radius = min_ff(BLI_rctf_size_x(&but->rect), BLI_rctf_size_y(&but->rect)) / 2.0f;
      const float cent[2] = {BLI_rctf_cent_x(&but->rect), BLI_rctf_cent_y(&but->rect)};
      const float len = len_v2v2(cent, data->ungrab_mval);
      if (len > radius) {
        dist_ensure_v2_v2fl(data->ungrab_mval, cent, radius);
      }
    }
  }
#endif

  rcti rect;
  BLI_rcti_rctf_copy(&rect, &but->rect);

  float rgb[3];
  ui_but_v3_get(but, rgb);
  ui_scene_linear_to_perceptual_space(but, rgb);
  ui_color_picker_rgb_to_hsv_compat(rgb, hsv);

  /* exception, when using color wheel in 'locked' value state:
   * allow choosing a hue for black values, by giving a tiny increment */
  if (cpicker->use_color_lock) {
    if (U.color_picker_type == USER_CP_CIRCLE_HSV) { /* lock */
      if (hsv[2] == 0.0f) {
        hsv[2] = 0.0001f;
      }
    }
    else {
      if (hsv[2] == 0.0f) {
        hsv[2] = 0.0001f;
      }
      if (hsv[2] >= 0.9999f) {
        hsv[2] = 0.9999f;
      }
    }
  }

  /* only apply the delta motion, not absolute */
  if (shift) {
    float xpos, ypos, hsvo[3], rgbo[3];

    /* calculate original hsv again */
    copy_v3_v3(hsvo, hsv);
    copy_v3_v3(rgbo, data->origvec);
    ui_scene_linear_to_perceptual_space(but, rgbo);
    ui_color_picker_rgb_to_hsv_compat(rgbo, hsvo);

    /* and original position */
    ui_hsvcircle_pos_from_vals(cpicker, &rect, hsvo, &xpos, &ypos);

    mx_fl = xpos - (data->dragstartx - mx_fl);
    my_fl = ypos - (data->dragstarty - my_fl);
  }

  ui_hsvcircle_vals_from_pos(&rect, mx_fl, my_fl, hsv, hsv + 1);

  if ((cpicker->use_color_cubic) && (U.color_picker_type == USER_CP_CIRCLE_HSV)) {
    hsv[1] = 1.0f - sqrt3f(1.0f - hsv[1]);
  }

  if (snap != SNAP_OFF) {
    ui_color_snap_hue(snap, &hsv[0]);
  }

  ui_color_picker_hsv_to_rgb(hsv, rgb);

  if (cpicker->use_luminosity_lock) {
    if (!is_zero_v3(rgb)) {
      normalize_v3_length(rgb, cpicker->luminosity_lock_value);
    }
  }

  ui_perceptual_to_scene_linear_space(but, rgb);
  ui_but_v3_set(but, rgb);

  data->draglastx = mx;
  data->draglasty = my;

  return changed;
}

#ifdef WITH_INPUT_NDOF
static void ui_ndofedit_but_HSVCIRCLE(uiBut *but,
                                      uiHandleButtonData *data,
                                      const wmNDOFMotionData *ndof,
                                      const enum eSnapType snap,
                                      const bool shift)
{
  ColorPicker *cpicker = static_cast<ColorPicker *>(but->custom_data);
  float *hsv = cpicker->hsv_perceptual;
  float rgb[3];
  float phi, r, v[2];
  const float sensitivity = (shift ? 0.06f : 0.3f) * ndof->dt;

  ui_but_v3_get(but, rgb);
  ui_scene_linear_to_perceptual_space(but, rgb);
  ui_color_picker_rgb_to_hsv_compat(rgb, hsv);

  /* Convert current color on hue/sat disc to circular coordinates phi, r */
  phi = fmodf(hsv[0] + 0.25f, 1.0f) * -2.0f * float(M_PI);
  r = hsv[1];
  // const float sqr = r > 0.0f ? sqrtf(r) : 1; /* UNUSED */

  /* Convert to 2d vectors */
  v[0] = r * cosf(phi);
  v[1] = r * sinf(phi);

  /* Use ndof device y and x rotation to move the vector in 2d space */
  v[0] += ndof->rvec[2] * sensitivity;
  v[1] += ndof->rvec[0] * sensitivity;

  /* convert back to polar coords on circle */
  phi = atan2f(v[0], v[1]) / (2.0f * float(M_PI)) + 0.5f;

  /* use ndof Y rotation to additionally rotate hue */
  phi += ndof->rvec[1] * sensitivity * 0.5f;
  r = len_v2(v);

  /* convert back to hsv values, in range [0,1] */
  hsv[0] = phi;
  hsv[1] = r;

  /* exception, when using color wheel in 'locked' value state:
   * allow choosing a hue for black values, by giving a tiny increment */
  if (cpicker->use_color_lock) {
    if (U.color_picker_type == USER_CP_CIRCLE_HSV) { /* lock */
      if (hsv[2] == 0.0f) {
        hsv[2] = 0.0001f;
      }
    }
    else {
      if (hsv[2] == 0.0f) {
        hsv[2] = 0.0001f;
      }
      if (hsv[2] == 1.0f) {
        hsv[2] = 0.9999f;
      }
    }
  }

  if (snap != SNAP_OFF) {
    ui_color_snap_hue(snap, &hsv[0]);
  }

  hsv_clamp_v(hsv, FLT_MAX);

  ui_color_picker_hsv_to_rgb(hsv, data->vec);

  if (cpicker->use_luminosity_lock) {
    if (!is_zero_v3(data->vec)) {
      normalize_v3_length(data->vec, cpicker->luminosity_lock_value);
    }
  }

  ui_perceptual_to_scene_linear_space(but, data->vec);
  ui_but_v3_set(but, data->vec);
}
#endif /* WITH_INPUT_NDOF */

static int ui_do_but_HSVCIRCLE(
    bContext *C, uiBlock *block, uiBut *but, uiHandleButtonData *data, const wmEvent *event)
{
  ColorPicker *cpicker = static_cast<ColorPicker *>(but->custom_data);
  float *hsv = cpicker->hsv_perceptual;
  int mx = event->xy[0];
  int my = event->xy[1];
  ui_window_to_block(data->region, block, &mx, &my);

  if (data->state == BUTTON_STATE_HIGHLIGHT) {
    if (event->type == LEFTMOUSE && event->val == KM_PRESS) {
      const enum eSnapType snap = ui_event_to_snap(event);
      data->dragstartx = mx;
      data->dragstarty = my;
      data->draglastx = mx;
      data->draglasty = my;
      button_activate_state(C, but, BUTTON_STATE_NUM_EDITING);

      /* also do drag the first time */
      if (ui_numedit_but_HSVCIRCLE(but, data, mx, my, snap, event->modifier & KM_SHIFT)) {
        ui_numedit_apply(C, block, but, data);
      }

      return WM_UI_HANDLER_BREAK;
    }
#ifdef WITH_INPUT_NDOF
    if (event->type == NDOF_MOTION) {
      const enum eSnapType snap = ui_event_to_snap(event);
      const wmNDOFMotionData *ndof = static_cast<const wmNDOFMotionData *>(event->customdata);

      ui_ndofedit_but_HSVCIRCLE(but, data, ndof, snap, event->modifier & KM_SHIFT);

      button_activate_state(C, but, BUTTON_STATE_EXIT);
      ui_apply_but(C, but->block, but, data, true);

      return WM_UI_HANDLER_BREAK;
    }
#endif /* WITH_INPUT_NDOF */
    /* XXX hardcoded keymap check.... */
    if (event->type == EVT_BACKSPACEKEY && event->val == KM_PRESS) {
      int len;

      /* reset only saturation */

      len = RNA_property_array_length(&but->rnapoin, but->rnaprop);
      if (len >= 3) {
        float rgb[3], def_hsv[3];
        float *def = static_cast<float *>(MEM_callocN(sizeof(float) * len, __func__));

        RNA_property_float_get_default_array(&but->rnapoin, but->rnaprop, def);
        ui_color_picker_hsv_to_rgb(def, def_hsv);

        ui_but_v3_get(but, rgb);
        ui_color_picker_rgb_to_hsv_compat(rgb, hsv);

        def_hsv[0] = hsv[0];
        def_hsv[2] = hsv[2];

        hsv_to_rgb_v(def_hsv, rgb);
        ui_but_v3_set(but, rgb);

        RNA_property_update(C, &but->rnapoin, but->rnaprop);

        MEM_freeN(def);
      }
      return WM_UI_HANDLER_BREAK;
    }
  }
  else if (data->state == BUTTON_STATE_NUM_EDITING) {
    if (ELEM(event->type, EVT_ESCKEY, RIGHTMOUSE)) {
      if (event->val == KM_PRESS) {
        data->cancel = true;
        data->escapecancel = true;
        button_activate_state(C, but, BUTTON_STATE_EXIT);
      }
    }
    /* XXX hardcoded keymap check.... */
    else if (event->type == WHEELDOWNMOUSE) {
      hsv[2] = clamp_f(hsv[2] - 0.05f, 0.0f, 1.0f);
      ui_but_hsv_set(but); /* converts to rgb */
      ui_numedit_apply(C, block, but, data);
    }
    else if (event->type == WHEELUPMOUSE) {
      hsv[2] = clamp_f(hsv[2] + 0.05f, 0.0f, 1.0f);
      ui_but_hsv_set(but); /* converts to rgb */
      ui_numedit_apply(C, block, but, data);
    }
    else if ((event->type == MOUSEMOVE) || ui_event_is_snap(event)) {
      if (mx != data->draglastx || my != data->draglasty || event->type != MOUSEMOVE) {
        const enum eSnapType snap = ui_event_to_snap(event);

        if (ui_numedit_but_HSVCIRCLE(but, data, mx, my, snap, event->modifier & KM_SHIFT)) {
          ui_numedit_apply(C, block, but, data);
        }
      }
    }
    else if (event->type == LEFTMOUSE && event->val == KM_RELEASE) {
      button_activate_state(C, but, BUTTON_STATE_EXIT);
    }
    return WM_UI_HANDLER_BREAK;
  }

  return WM_UI_HANDLER_CONTINUE;
}

static bool ui_numedit_but_COLORBAND(uiBut *but, uiHandleButtonData *data, int mx)
{
  bool changed = false;

  if (data->draglastx == mx) {
    return changed;
  }

  if (data->coba->tot == 0) {
    return changed;
  }

  const float dx = float(mx - data->draglastx) / BLI_rctf_size_x(&but->rect);
  data->dragcbd->pos += dx;
  CLAMP(data->dragcbd->pos, 0.0f, 1.0f);

  BKE_colorband_update_sort(data->coba);
  data->dragcbd = data->coba->data + data->coba->cur; /* because qsort */

  data->draglastx = mx;
  changed = true;

  return changed;
}

static int ui_do_but_COLORBAND(
    bContext *C, uiBlock *block, uiBut *but, uiHandleButtonData *data, const wmEvent *event)
{
  int mx = event->xy[0];
  int my = event->xy[1];
  ui_window_to_block(data->region, block, &mx, &my);

  if (data->state == BUTTON_STATE_HIGHLIGHT) {
    if (event->type == LEFTMOUSE && event->val == KM_PRESS) {
      ColorBand *coba = (ColorBand *)but->poin;

      if (event->modifier & KM_CTRL) {
        /* insert new key on mouse location */
        const float pos = float(mx - but->rect.xmin) / BLI_rctf_size_x(&but->rect);
        BKE_colorband_element_add(coba, pos);
        button_activate_state(C, but, BUTTON_STATE_EXIT);
      }
      else {
        CBData *cbd;
        /* ignore zoom-level for mindist */
        int mindist = (50 * UI_SCALE_FAC) * block->aspect;
        int xco;
        data->dragstartx = mx;
        data->dragstarty = my;
        data->draglastx = mx;
        data->draglasty = my;

        /* activate new key when mouse is close */
        int a;
        for (a = 0, cbd = coba->data; a < coba->tot; a++, cbd++) {
          xco = but->rect.xmin + (cbd->pos * BLI_rctf_size_x(&but->rect));
          xco = abs(xco - mx);
          if (a == coba->cur) {
            /* Selected one disadvantage. */
            xco += 5;
          }
          if (xco < mindist) {
            coba->cur = a;
            mindist = xco;
          }
        }

        data->dragcbd = coba->data + coba->cur;
        data->dragfstart = data->dragcbd->pos;
        button_activate_state(C, but, BUTTON_STATE_NUM_EDITING);
      }

      return WM_UI_HANDLER_BREAK;
    }
  }
  else if (data->state == BUTTON_STATE_NUM_EDITING) {
    if (event->type == MOUSEMOVE) {
      if (mx != data->draglastx || my != data->draglasty) {
        if (ui_numedit_but_COLORBAND(but, data, mx)) {
          ui_numedit_apply(C, block, but, data);
        }
      }
    }
    else if (event->type == LEFTMOUSE && event->val == KM_RELEASE) {
      button_activate_state(C, but, BUTTON_STATE_EXIT);
    }
    else if (ELEM(event->type, EVT_ESCKEY, RIGHTMOUSE)) {
      if (event->val == KM_PRESS) {
        data->dragcbd->pos = data->dragfstart;
        BKE_colorband_update_sort(data->coba);
        data->cancel = true;
        data->escapecancel = true;
        button_activate_state(C, but, BUTTON_STATE_EXIT);
      }
    }
    return WM_UI_HANDLER_BREAK;
  }

  return WM_UI_HANDLER_CONTINUE;
}

static bool ui_numedit_but_CURVE(uiBlock *block,
                                 uiBut *but,
                                 uiHandleButtonData *data,
                                 int evtx,
                                 int evty,
                                 bool snap,
                                 const bool shift)
{
  CurveMapping *cumap = (CurveMapping *)but->poin;
  CurveMap *cuma = cumap->cm + cumap->cur;
  CurveMapPoint *cmp = cuma->curve;
  bool changed = false;

  /* evtx evty and drag coords are absolute mouse-coords,
   * prevents errors when editing when layout changes. */
  int mx = evtx;
  int my = evty;
  ui_window_to_block(data->region, block, &mx, &my);
  int dragx = data->draglastx;
  int dragy = data->draglasty;
  ui_window_to_block(data->region, block, &dragx, &dragy);

  const float zoomx = BLI_rctf_size_x(&but->rect) / BLI_rctf_size_x(&cumap->curr);
  const float zoomy = BLI_rctf_size_y(&but->rect) / BLI_rctf_size_y(&cumap->curr);

  if (snap) {
    float d[2];

    d[0] = mx - data->dragstartx;
    d[1] = my - data->dragstarty;

    if (len_squared_v2(d) < (3.0f * 3.0f)) {
      snap = false;
    }
  }

  float fx = (mx - dragx) / zoomx;
  float fy = (my - dragy) / zoomy;

  if (data->dragsel != -1) {
    CurveMapPoint *cmp_last = nullptr;
    const float mval_factor = ui_mouse_scale_warp_factor(shift);
    bool moved_point = false; /* for ctrl grid, can't use orig coords because of sorting */

    fx *= mval_factor;
    fy *= mval_factor;

    for (int a = 0; a < cuma->totpoint; a++) {
      if (cmp[a].flag & CUMA_SELECT) {
        const float origx = cmp[a].x, origy = cmp[a].y;
        cmp[a].x += fx;
        cmp[a].y += fy;
        if (snap) {
          cmp[a].x = 0.125f * roundf(8.0f * cmp[a].x);
          cmp[a].y = 0.125f * roundf(8.0f * cmp[a].y);
        }
        if (cmp[a].x != origx || cmp[a].y != origy) {
          moved_point = true;
        }

        cmp_last = &cmp[a];
      }
    }

    BKE_curvemapping_changed(cumap, false);

    if (moved_point) {
      data->draglastx = evtx;
      data->draglasty = evty;
      changed = true;

#ifdef USE_CONT_MOUSE_CORRECT
      /* NOTE: using 'cmp_last' is weak since there may be multiple points selected,
       * but in practice this isn't really an issue */
      if (ui_but_is_cursor_warp(but)) {
        /* OK but can go outside bounds */
        data->ungrab_mval[0] = but->rect.xmin + ((cmp_last->x - cumap->curr.xmin) * zoomx);
        data->ungrab_mval[1] = but->rect.ymin + ((cmp_last->y - cumap->curr.ymin) * zoomy);
        BLI_rctf_clamp_pt_v(&but->rect, data->ungrab_mval);
      }
#endif
    }

    data->dragchange = true; /* mark for selection */
  }
  else {
    /* clamp for clip */
    if (cumap->flag & CUMA_DO_CLIP) {
      if (cumap->curr.xmin - fx < cumap->clipr.xmin) {
        fx = cumap->curr.xmin - cumap->clipr.xmin;
      }
      else if (cumap->curr.xmax - fx > cumap->clipr.xmax) {
        fx = cumap->curr.xmax - cumap->clipr.xmax;
      }
      if (cumap->curr.ymin - fy < cumap->clipr.ymin) {
        fy = cumap->curr.ymin - cumap->clipr.ymin;
      }
      else if (cumap->curr.ymax - fy > cumap->clipr.ymax) {
        fy = cumap->curr.ymax - cumap->clipr.ymax;
      }
    }

    cumap->curr.xmin -= fx;
    cumap->curr.ymin -= fy;
    cumap->curr.xmax -= fx;
    cumap->curr.ymax -= fy;

    data->draglastx = evtx;
    data->draglasty = evty;

    changed = true;
  }

  return changed;
}

static int ui_do_but_CURVE(
    bContext *C, uiBlock *block, uiBut *but, uiHandleButtonData *data, const wmEvent *event)
{
  bool changed = false;
  Scene *scene = CTX_data_scene(C);
  ViewLayer *view_layer = CTX_data_view_layer(C);

  int mx = event->xy[0];
  int my = event->xy[1];
  ui_window_to_block(data->region, block, &mx, &my);

  if (data->state == BUTTON_STATE_HIGHLIGHT) {
    if (event->type == LEFTMOUSE && event->val == KM_PRESS) {
      CurveMapping *cumap = (CurveMapping *)but->poin;
      CurveMap *cuma = cumap->cm + cumap->cur;
      const float m_xy[2] = {float(mx), float(my)};
      float dist_min_sq = square_f(UI_SCALE_FAC * 14.0f); /* 14 pixels radius */
      int sel = -1;

      if (event->modifier & KM_CTRL) {
        float f_xy[2];
        BLI_rctf_transform_pt_v(&cumap->curr, &but->rect, f_xy, m_xy);

        BKE_curvemap_insert(cuma, f_xy[0], f_xy[1]);
        BKE_curvemapping_changed(cumap, false);
        changed = true;
      }

      /* check for selecting of a point */
      CurveMapPoint *cmp = cuma->curve; /* ctrl adds point, new malloc */
      for (int a = 0; a < cuma->totpoint; a++) {
        float f_xy[2];
        BLI_rctf_transform_pt_v(&but->rect, &cumap->curr, f_xy, &cmp[a].x);
        const float dist_sq = len_squared_v2v2(m_xy, f_xy);
        if (dist_sq < dist_min_sq) {
          sel = a;
          dist_min_sq = dist_sq;
        }
      }

      if (sel == -1) {
        float f_xy[2], f_xy_prev[2];

        /* if the click didn't select anything, check if it's clicked on the
         * curve itself, and if so, add a point */
        cmp = cuma->table;

        BLI_rctf_transform_pt_v(&but->rect, &cumap->curr, f_xy, &cmp[0].x);

        /* with 160px height 8px should translate to the old 0.05 coefficient at no zoom */
        dist_min_sq = square_f(UI_SCALE_FAC * 8.0f);

        /* loop through the curve segment table and find what's near the mouse. */
        for (int i = 1; i <= CM_TABLE; i++) {
          copy_v2_v2(f_xy_prev, f_xy);
          BLI_rctf_transform_pt_v(&but->rect, &cumap->curr, f_xy, &cmp[i].x);

          if (dist_squared_to_line_segment_v2(m_xy, f_xy_prev, f_xy) < dist_min_sq) {
            BLI_rctf_transform_pt_v(&cumap->curr, &but->rect, f_xy, m_xy);

            BKE_curvemap_insert(cuma, f_xy[0], f_xy[1]);
            BKE_curvemapping_changed(cumap, false);

            changed = true;

            /* reset cmp back to the curve points again,
             * rather than drawing segments */
            cmp = cuma->curve;

            /* find newly added point and make it 'sel' */
            for (int a = 0; a < cuma->totpoint; a++) {
              if (cmp[a].x == f_xy[0]) {
                sel = a;
              }
            }
            break;
          }
        }
      }

      if (sel != -1) {
        /* ok, we move a point */
        /* deselect all if this one is deselect. except if we hold shift */
        if ((event->modifier & KM_SHIFT) == 0) {
          for (int a = 0; a < cuma->totpoint; a++) {
            cmp[a].flag &= ~CUMA_SELECT;
          }
          cmp[sel].flag |= CUMA_SELECT;
        }
        else {
          cmp[sel].flag ^= CUMA_SELECT;
        }
      }
      else {
        /* move the view */
        data->cancel = true;
      }

      data->dragsel = sel;

      data->dragstartx = event->xy[0];
      data->dragstarty = event->xy[1];
      data->draglastx = event->xy[0];
      data->draglasty = event->xy[1];

      button_activate_state(C, but, BUTTON_STATE_NUM_EDITING);
      return WM_UI_HANDLER_BREAK;
    }
  }
  else if (data->state == BUTTON_STATE_NUM_EDITING) {
    if (event->type == MOUSEMOVE) {
      if (event->xy[0] != data->draglastx || event->xy[1] != data->draglasty) {

        if (ui_numedit_but_CURVE(block,
                                 but,
                                 data,
                                 event->xy[0],
                                 event->xy[1],
                                 event->modifier & KM_CTRL,
                                 event->modifier & KM_SHIFT))
        {
          ui_numedit_apply(C, block, but, data);
        }
      }
    }
    else if (event->type == LEFTMOUSE && event->val == KM_RELEASE) {
      if (data->dragsel != -1) {
        CurveMapping *cumap = (CurveMapping *)but->poin;
        CurveMap *cuma = cumap->cm + cumap->cur;
        CurveMapPoint *cmp = cuma->curve;

        if (data->dragchange == false) {
          /* deselect all, select one */
          if ((event->modifier & KM_SHIFT) == 0) {
            for (int a = 0; a < cuma->totpoint; a++) {
              cmp[a].flag &= ~CUMA_SELECT;
            }
            cmp[data->dragsel].flag |= CUMA_SELECT;
          }
        }
        else {
          BKE_curvemapping_changed(cumap, true); /* remove doubles */
          BKE_paint_invalidate_cursor_overlay(scene, view_layer, cumap);
        }
      }

      button_activate_state(C, but, BUTTON_STATE_EXIT);
    }

    return WM_UI_HANDLER_BREAK;
  }

  /* UNUSED but keep for now */
  (void)changed;

  return WM_UI_HANDLER_CONTINUE;
}

/* Same as ui_numedit_but_CURVE with some smaller changes. */
static bool ui_numedit_but_CURVEPROFILE(uiBlock *block,
                                        uiBut *but,
                                        uiHandleButtonData *data,
                                        int evtx,
                                        int evty,
                                        bool snap,
                                        const bool shift)
{
  CurveProfile *profile = (CurveProfile *)but->poin;
  CurveProfilePoint *pts = profile->path;
  bool changed = false;

  /* evtx evty and drag coords are absolute mouse-coords,
   * prevents errors when editing when layout changes. */
  int mx = evtx;
  int my = evty;
  ui_window_to_block(data->region, block, &mx, &my);
  int dragx = data->draglastx;
  int dragy = data->draglasty;
  ui_window_to_block(data->region, block, &dragx, &dragy);

  const float zoomx = BLI_rctf_size_x(&but->rect) / BLI_rctf_size_x(&profile->view_rect);
  const float zoomy = BLI_rctf_size_y(&but->rect) / BLI_rctf_size_y(&profile->view_rect);

  if (snap) {
    const float d[2] = {float(mx - data->dragstartx), float(data->dragstarty)};
    if (len_squared_v2(d) < (9.0f * UI_SCALE_FAC)) {
      snap = false;
    }
  }

  float fx = (mx - dragx) / zoomx;
  float fy = (my - dragy) / zoomy;

  if (data->dragsel != -1) {
    float last_x, last_y;
    const float mval_factor = ui_mouse_scale_warp_factor(shift);
    bool moved_point = false; /* for ctrl grid, can't use orig coords because of sorting */

    fx *= mval_factor;
    fy *= mval_factor;

    /* Move all selected points. */
    const float delta[2] = {fx, fy};
    for (int a = 0; a < profile->path_len; a++) {
      /* Don't move the last and first control points. */
      if (pts[a].flag & PROF_SELECT) {
        moved_point |= BKE_curveprofile_move_point(profile, &pts[a], snap, delta);
        last_x = pts[a].x;
        last_y = pts[a].y;
      }
      else {
        /* Move handles when they're selected but the control point isn't. */
        if (ELEM(pts[a].h2, HD_FREE, HD_ALIGN) && pts[a].flag == PROF_H1_SELECT) {
          moved_point |= BKE_curveprofile_move_handle(&pts[a], true, snap, delta);
          last_x = pts[a].h1_loc[0];
          last_y = pts[a].h1_loc[1];
        }
        if (ELEM(pts[a].h2, HD_FREE, HD_ALIGN) && pts[a].flag == PROF_H2_SELECT) {
          moved_point |= BKE_curveprofile_move_handle(&pts[a], false, snap, delta);
          last_x = pts[a].h2_loc[0];
          last_y = pts[a].h2_loc[1];
        }
      }
    }

    BKE_curveprofile_update(profile, PROF_UPDATE_NONE);

    if (moved_point) {
      data->draglastx = evtx;
      data->draglasty = evty;
      changed = true;
#ifdef USE_CONT_MOUSE_CORRECT
      /* NOTE: using 'cmp_last' is weak since there may be multiple points selected,
       * but in practice this isn't really an issue */
      if (ui_but_is_cursor_warp(but)) {
        /* OK but can go outside bounds */
        data->ungrab_mval[0] = but->rect.xmin + ((last_x - profile->view_rect.xmin) * zoomx);
        data->ungrab_mval[1] = but->rect.ymin + ((last_y - profile->view_rect.ymin) * zoomy);
        BLI_rctf_clamp_pt_v(&but->rect, data->ungrab_mval);
      }
#endif
    }
    data->dragchange = true; /* mark for selection */
  }
  else {
    /* Clamp the view rect when clipping is on. */
    if (profile->flag & PROF_USE_CLIP) {
      if (profile->view_rect.xmin - fx < profile->clip_rect.xmin) {
        fx = profile->view_rect.xmin - profile->clip_rect.xmin;
      }
      else if (profile->view_rect.xmax - fx > profile->clip_rect.xmax) {
        fx = profile->view_rect.xmax - profile->clip_rect.xmax;
      }
      if (profile->view_rect.ymin - fy < profile->clip_rect.ymin) {
        fy = profile->view_rect.ymin - profile->clip_rect.ymin;
      }
      else if (profile->view_rect.ymax - fy > profile->clip_rect.ymax) {
        fy = profile->view_rect.ymax - profile->clip_rect.ymax;
      }
    }

    profile->view_rect.xmin -= fx;
    profile->view_rect.ymin -= fy;
    profile->view_rect.xmax -= fx;
    profile->view_rect.ymax -= fy;

    data->draglastx = evtx;
    data->draglasty = evty;

    changed = true;
  }

  return changed;
}

/**
 * Helper for #ui_do_but_CURVEPROFILE. Used to tell whether to select a control point's handles.
 */
static bool point_draw_handles(CurveProfilePoint *point)
{
  return (point->flag & PROF_SELECT &&
          (ELEM(point->h1, HD_FREE, HD_ALIGN) || ELEM(point->h2, HD_FREE, HD_ALIGN))) ||
         ELEM(point->flag, PROF_H1_SELECT, PROF_H2_SELECT);
}

/**
 * Interaction for curve profile widget.
 * \note Uses hardcoded keys rather than the keymap.
 */
static int ui_do_but_CURVEPROFILE(
    bContext *C, uiBlock *block, uiBut *but, uiHandleButtonData *data, const wmEvent *event)
{
  CurveProfile *profile = (CurveProfile *)but->poin;
  int mx = event->xy[0];
  int my = event->xy[1];

  ui_window_to_block(data->region, block, &mx, &my);

  /* Move selected control points. */
  if (event->type == EVT_GKEY && event->val == KM_RELEASE) {
    data->dragstartx = mx;
    data->dragstarty = my;
    data->draglastx = mx;
    data->draglasty = my;
    button_activate_state(C, but, BUTTON_STATE_NUM_EDITING);
    return WM_UI_HANDLER_BREAK;
  }

  /* Delete selected control points. */
  if (event->type == EVT_XKEY && event->val == KM_RELEASE) {
    BKE_curveprofile_remove_by_flag(profile, PROF_SELECT);
    BKE_curveprofile_update(profile, PROF_UPDATE_NONE);
    button_activate_state(C, but, BUTTON_STATE_EXIT);
    return WM_UI_HANDLER_BREAK;
  }

  /* Selecting, adding, and starting point movements. */
  if (data->state == BUTTON_STATE_HIGHLIGHT) {
    if (event->type == LEFTMOUSE && event->val == KM_PRESS) {
      const float m_xy[2] = {float(mx), float(my)};

      if (event->modifier & KM_CTRL) {
        float f_xy[2];
        BLI_rctf_transform_pt_v(&profile->view_rect, &but->rect, f_xy, m_xy);

        BKE_curveprofile_insert(profile, f_xy[0], f_xy[1]);
        BKE_curveprofile_update(profile, PROF_UPDATE_CLIP);
      }

      /* Check for selecting of a point by finding closest point in radius. */
      CurveProfilePoint *pts = profile->path;
      /* 14 pixels radius for selecting points. */
      float dist_min_sq = square_f(UI_SCALE_FAC * 14.0f);
      int i_selected = -1;
      short selection_type = 0; /* For handle selection. */
      for (int i = 0; i < profile->path_len; i++) {
        float f_xy[2];
        BLI_rctf_transform_pt_v(&but->rect, &profile->view_rect, f_xy, &pts[i].x);
        float dist_sq = len_squared_v2v2(m_xy, f_xy);
        if (dist_sq < dist_min_sq) {
          i_selected = i;
          selection_type = PROF_SELECT;
          dist_min_sq = dist_sq;
        }

        /* Also select handles if the point is selected and it has the right handle type. */
        if (point_draw_handles(&pts[i])) {
          if (ELEM(profile->path[i].h1, HD_FREE, HD_ALIGN)) {
            BLI_rctf_transform_pt_v(&but->rect, &profile->view_rect, f_xy, pts[i].h1_loc);
            dist_sq = len_squared_v2v2(m_xy, f_xy);
            if (dist_sq < dist_min_sq) {
              i_selected = i;
              selection_type = PROF_H1_SELECT;
              dist_min_sq = dist_sq;
            }
          }
          if (ELEM(profile->path[i].h2, HD_FREE, HD_ALIGN)) {
            BLI_rctf_transform_pt_v(&but->rect, &profile->view_rect, f_xy, pts[i].h2_loc);
            dist_sq = len_squared_v2v2(m_xy, f_xy);
            if (dist_sq < dist_min_sq) {
              i_selected = i;
              selection_type = PROF_H2_SELECT;
              dist_min_sq = dist_sq;
            }
          }
        }
      }

      /* Add a point if the click was close to the path but not a control point or handle. */
      if (i_selected == -1) {
        float f_xy[2], f_xy_prev[2];
        CurveProfilePoint *table = profile->table;
        BLI_rctf_transform_pt_v(&but->rect, &profile->view_rect, f_xy, &table[0].x);

        dist_min_sq = square_f(UI_SCALE_FAC * 8.0f); /* 8 pixel radius from each table point. */

        /* Loop through the path's high resolution table and find what's near the click. */
        for (int i = 1; i <= BKE_curveprofile_table_size(profile); i++) {
          copy_v2_v2(f_xy_prev, f_xy);
          BLI_rctf_transform_pt_v(&but->rect, &profile->view_rect, f_xy, &table[i].x);

          if (dist_squared_to_line_segment_v2(m_xy, f_xy_prev, f_xy) < dist_min_sq) {
            BLI_rctf_transform_pt_v(&profile->view_rect, &but->rect, f_xy, m_xy);

            CurveProfilePoint *new_pt = BKE_curveprofile_insert(profile, f_xy[0], f_xy[1]);
            BKE_curveprofile_update(profile, PROF_UPDATE_CLIP);

            /* Get the index of the newly added point. */
            i_selected = int(new_pt - profile->path);
            BLI_assert(i_selected >= 0 && i_selected <= profile->path_len);
            selection_type = PROF_SELECT;
            break;
          }
        }
      }

      /* Change the flag for the point(s) if one was selected or added. */
      if (i_selected != -1) {
        /* Deselect all if this one is deselected, except if we hold shift. */
        if (event->modifier & KM_SHIFT) {
          pts[i_selected].flag ^= selection_type;
        }
        else {
          for (int i = 0; i < profile->path_len; i++) {
            // pts[i].flag &= ~(PROF_SELECT | PROF_H1_SELECT | PROF_H2_SELECT);
            profile->path[i].flag &= ~(PROF_SELECT | PROF_H1_SELECT | PROF_H2_SELECT);
          }
          profile->path[i_selected].flag |= selection_type;
        }
      }
      else {
        /* Move the view. */
        data->cancel = true;
      }

      data->dragsel = i_selected;

      data->dragstartx = mx;
      data->dragstarty = my;
      data->draglastx = mx;
      data->draglasty = my;

      button_activate_state(C, but, BUTTON_STATE_NUM_EDITING);
      return WM_UI_HANDLER_BREAK;
    }
  }
  else if (data->state == BUTTON_STATE_NUM_EDITING) { /* Do control point movement. */
    if (event->type == MOUSEMOVE) {
      if (mx != data->draglastx || my != data->draglasty) {
        if (ui_numedit_but_CURVEPROFILE(
                block, but, data, mx, my, event->modifier & KM_CTRL, event->modifier & KM_SHIFT))
        {
          ui_numedit_apply(C, block, but, data);
        }
      }
    }
    else if (event->type == LEFTMOUSE && event->val == KM_RELEASE) {
      /* Finish move. */
      if (data->dragsel != -1) {

        if (data->dragchange == false) {
          /* Deselect all, select one. */
        }
        else {
          /* Remove doubles, clip after move. */
          BKE_curveprofile_update(profile, PROF_UPDATE_REMOVE_DOUBLES | PROF_UPDATE_CLIP);
        }
      }
      button_activate_state(C, but, BUTTON_STATE_EXIT);
    }
    return WM_UI_HANDLER_BREAK;
  }

  return WM_UI_HANDLER_CONTINUE;
}

static bool ui_numedit_but_HISTOGRAM(uiBut *but, uiHandleButtonData *data, int mx, int my)
{
  Histogram *hist = (Histogram *)but->poin;
  const bool changed = true;
  const float dy = my - data->draglasty;

  /* scale histogram values (dy / 10 for better control) */
  const float yfac = min_ff(pow2f(hist->ymax), 1.0f) * 0.5f;
  hist->ymax += (dy * 0.1f) * yfac;

  /* 0.1 allows us to see HDR colors up to 10 */
  CLAMP(hist->ymax, 0.1f, 100.0f);

  data->draglastx = mx;
  data->draglasty = my;

  return changed;
}

static int ui_do_but_HISTOGRAM(
    bContext *C, uiBlock *block, uiBut *but, uiHandleButtonData *data, const wmEvent *event)
{
  int mx = event->xy[0];
  int my = event->xy[1];
  ui_window_to_block(data->region, block, &mx, &my);

  if (data->state == BUTTON_STATE_HIGHLIGHT) {
    if (event->type == LEFTMOUSE && event->val == KM_PRESS) {
      data->dragstartx = mx;
      data->dragstarty = my;
      data->draglastx = mx;
      data->draglasty = my;
      button_activate_state(C, but, BUTTON_STATE_NUM_EDITING);

      /* also do drag the first time */
      if (ui_numedit_but_HISTOGRAM(but, data, mx, my)) {
        ui_numedit_apply(C, block, but, data);
      }

      return WM_UI_HANDLER_BREAK;
    }
    /* XXX hardcoded keymap check.... */
    if (event->type == EVT_BACKSPACEKEY && event->val == KM_PRESS) {
      Histogram *hist = (Histogram *)but->poin;
      hist->ymax = 1.0f;

      button_activate_state(C, but, BUTTON_STATE_EXIT);
      return WM_UI_HANDLER_BREAK;
    }
  }
  else if (data->state == BUTTON_STATE_NUM_EDITING) {
    if (event->type == EVT_ESCKEY) {
      if (event->val == KM_PRESS) {
        data->cancel = true;
        data->escapecancel = true;
        button_activate_state(C, but, BUTTON_STATE_EXIT);
      }
    }
    else if (event->type == MOUSEMOVE) {
      if (mx != data->draglastx || my != data->draglasty) {
        if (ui_numedit_but_HISTOGRAM(but, data, mx, my)) {
          ui_numedit_apply(C, block, but, data);
        }
      }
    }
    else if (event->type == LEFTMOUSE && event->val == KM_RELEASE) {
      button_activate_state(C, but, BUTTON_STATE_EXIT);
    }
    return WM_UI_HANDLER_BREAK;
  }

  return WM_UI_HANDLER_CONTINUE;
}

static bool ui_numedit_but_WAVEFORM(uiBut *but, uiHandleButtonData *data, int mx, int my)
{
  Scopes *scopes = (Scopes *)but->poin;
  const bool changed = true;

  const float dy = my - data->draglasty;

  /* scale waveform values */
  scopes->wavefrm_yfac += dy / 200.0f;

  CLAMP(scopes->wavefrm_yfac, 0.5f, 2.0f);

  data->draglastx = mx;
  data->draglasty = my;

  return changed;
}

static int ui_do_but_WAVEFORM(
    bContext *C, uiBlock *block, uiBut *but, uiHandleButtonData *data, const wmEvent *event)
{
  int mx = event->xy[0];
  int my = event->xy[1];
  ui_window_to_block(data->region, block, &mx, &my);

  if (data->state == BUTTON_STATE_HIGHLIGHT) {
    if (event->type == LEFTMOUSE && event->val == KM_PRESS) {
      data->dragstartx = mx;
      data->dragstarty = my;
      data->draglastx = mx;
      data->draglasty = my;
      button_activate_state(C, but, BUTTON_STATE_NUM_EDITING);

      /* also do drag the first time */
      if (ui_numedit_but_WAVEFORM(but, data, mx, my)) {
        ui_numedit_apply(C, block, but, data);
      }

      return WM_UI_HANDLER_BREAK;
    }
    /* XXX hardcoded keymap check.... */
    if (event->type == EVT_BACKSPACEKEY && event->val == KM_PRESS) {
      Scopes *scopes = (Scopes *)but->poin;
      scopes->wavefrm_yfac = 1.0f;

      button_activate_state(C, but, BUTTON_STATE_EXIT);
      return WM_UI_HANDLER_BREAK;
    }
  }
  else if (data->state == BUTTON_STATE_NUM_EDITING) {
    if (event->type == EVT_ESCKEY) {
      if (event->val == KM_PRESS) {
        data->cancel = true;
        data->escapecancel = true;
        button_activate_state(C, but, BUTTON_STATE_EXIT);
      }
    }
    else if (event->type == MOUSEMOVE) {
      if (mx != data->draglastx || my != data->draglasty) {
        if (ui_numedit_but_WAVEFORM(but, data, mx, my)) {
          ui_numedit_apply(C, block, but, data);
        }
      }
    }
    else if (event->type == LEFTMOUSE && event->val == KM_RELEASE) {
      button_activate_state(C, but, BUTTON_STATE_EXIT);
    }
    return WM_UI_HANDLER_BREAK;
  }

  return WM_UI_HANDLER_CONTINUE;
}

static int ui_do_but_LINK(bContext *C, uiBut *but, uiHandleButtonData *data, const wmEvent *event)
{
  copy_v2_v2_int(but->linkto, event->mval);

  if (data->state == BUTTON_STATE_HIGHLIGHT) {
    if (event->type == LEFTMOUSE && event->val == KM_PRESS) {
      button_activate_state(C, but, BUTTON_STATE_WAIT_RELEASE);
      return WM_UI_HANDLER_BREAK;
    }
    else if (event->type == LEFTMOUSE && but->block->handle) {
      button_activate_state(C, but, BUTTON_STATE_EXIT);
      return WM_UI_HANDLER_BREAK;
    }
  }
  else if (data->state == BUTTON_STATE_WAIT_RELEASE) {

    if (event->type == LEFTMOUSE && event->val != KM_PRESS) {
      if (!(but->flag & UI_SELECT))
        data->cancel = true;
      button_activate_state(C, but, BUTTON_STATE_EXIT);
      return WM_UI_HANDLER_BREAK;
    }
  }

  return WM_UI_HANDLER_CONTINUE;
}

static bool ui_numedit_but_TRACKPREVIEW(
    bContext *C, uiBut *but, uiHandleButtonData *data, int mx, int my, const bool shift)
{
  MovieClipScopes *scopes = (MovieClipScopes *)but->poin;
  const bool changed = true;

  float dx = mx - data->draglastx;
  float dy = my - data->draglasty;

  if (shift) {
    dx /= 5.0f;
    dy /= 5.0f;
  }

  if (!scopes->track_locked) {
    const MovieClip *clip = CTX_data_edit_movieclip(C);
    const int clip_framenr = BKE_movieclip_remap_scene_to_clip_frame(clip, scopes->scene_framenr);
    if (scopes->marker->framenr != clip_framenr) {
      scopes->marker = BKE_tracking_marker_ensure(scopes->track, clip_framenr);
    }

    scopes->marker->flag &= ~(MARKER_DISABLED | MARKER_TRACKED);
    scopes->marker->pos[0] += -dx * scopes->slide_scale[0] / BLI_rctf_size_x(&but->block->rect);
    scopes->marker->pos[1] += -dy * scopes->slide_scale[1] / BLI_rctf_size_y(&but->block->rect);

    WM_event_add_notifier(C, NC_MOVIECLIP | NA_EDITED, nullptr);
  }

  scopes->ok = 0;

  data->draglastx = mx;
  data->draglasty = my;

  return changed;
}

static int ui_do_but_TRACKPREVIEW(
    bContext *C, uiBlock *block, uiBut *but, uiHandleButtonData *data, const wmEvent *event)
{
  int mx = event->xy[0];
  int my = event->xy[1];
  ui_window_to_block(data->region, block, &mx, &my);

  if (data->state == BUTTON_STATE_HIGHLIGHT) {
    if (event->type == LEFTMOUSE && event->val == KM_PRESS) {
      data->dragstartx = mx;
      data->dragstarty = my;
      data->draglastx = mx;
      data->draglasty = my;
      button_activate_state(C, but, BUTTON_STATE_NUM_EDITING);

      /* also do drag the first time */
      if (ui_numedit_but_TRACKPREVIEW(C, but, data, mx, my, event->modifier & KM_SHIFT)) {
        ui_numedit_apply(C, block, but, data);
      }

      return WM_UI_HANDLER_BREAK;
    }
  }
  else if (data->state == BUTTON_STATE_NUM_EDITING) {
    if (event->type == EVT_ESCKEY) {
      if (event->val == KM_PRESS) {
        data->cancel = true;
        data->escapecancel = true;
        button_activate_state(C, but, BUTTON_STATE_EXIT);
      }
    }
    else if (event->type == MOUSEMOVE) {
      if (mx != data->draglastx || my != data->draglasty) {
        if (ui_numedit_but_TRACKPREVIEW(C, but, data, mx, my, event->modifier & KM_SHIFT)) {
          ui_numedit_apply(C, block, but, data);
        }
      }
    }
    else if (event->type == LEFTMOUSE && event->val == KM_RELEASE) {
      button_activate_state(C, but, BUTTON_STATE_EXIT);
    }
    return WM_UI_HANDLER_BREAK;
  }

  return WM_UI_HANDLER_CONTINUE;
}

static int ui_do_button(bContext *C, uiBlock *block, uiBut *but, const wmEvent *event)
{
  uiHandleButtonData *data = but->active;
  int retval = WM_UI_HANDLER_CONTINUE;

  const bool is_disabled = but->flag & UI_BUT_DISABLED || data->disable_force;

  /* if but->pointype is set, but->poin should be too */
  BLI_assert(!but->pointype || but->poin);

  /* Only hard-coded stuff here, button interactions with configurable
   * keymaps are handled using operators (see #ED_keymap_ui). */

  if (data->state == BUTTON_STATE_HIGHLIGHT) {

    /* handle copy and paste */
    bool is_press_ctrl_but_no_shift = (event->val == KM_PRESS) &&
                                      (event->modifier & (KM_CTRL | KM_OSKEY)) &&
                                      (event->modifier & KM_SHIFT) == 0;
    const bool do_copy = event->type == EVT_CKEY && is_press_ctrl_but_no_shift;
    const bool do_paste = event->type == EVT_VKEY && is_press_ctrl_but_no_shift;

    /* Specific handling for list-rows, we try to find their overlapping text button. */
    if ((do_copy || do_paste) && but->type == UI_BTYPE_LISTROW) {
      uiBut *labelbut = ui_but_list_row_text_activate(C, but, data, event, BUTTON_ACTIVATE_OVER);
      if (labelbut) {
        but = labelbut;
        data = but->active;
      }
    }

    /* do copy first, because it is the only allowed operator when disabled */
    if (do_copy) {
      ui_but_copy(C, but, event->modifier & KM_ALT);
      return WM_UI_HANDLER_BREAK;
    }

    /* handle menu */

    if ((event->type == RIGHTMOUSE) &&
        (event->modifier & (KM_SHIFT | KM_CTRL | KM_ALT | KM_OSKEY)) == 0 &&
        (event->val == KM_PRESS))
    {
      /* For some button types that are typically representing entire sets of data, right-clicking
       * to spawn the context menu should also activate the item. This makes it clear which item
       * will be operated on.
       * Apply the button immediately, so context menu polls get the right active item. */
      uiBut *clicked_view_item_but = but->type == UI_BTYPE_VIEW_ITEM ?
                                         but :
                                         ui_view_item_find_mouse_over(data->region, event->xy);
      if (clicked_view_item_but) {
        UI_but_execute(C, data->region, clicked_view_item_but);
      }

      /* RMB has two options now */
      if (ui_popup_context_menu_for_button(C, but, event)) {
        return WM_UI_HANDLER_BREAK;
      }
    }

    if (is_disabled) {
      return WM_UI_HANDLER_CONTINUE;
    }

#ifdef WITH_INPUT_NDOF
    /* 2D view navigation conflicts with using NDOF to adjust colors,
     * especially in the node-editor, see: #105224. */
    if (event->type == NDOF_MOTION) {
      if (data->region->type->keymapflag & ED_KEYMAP_VIEW2D) {
        return WM_UI_HANDLER_CONTINUE;
      }
    }
#endif /* WITH_INPUT_NDOF */

    if (do_paste) {
      ui_but_paste(C, but, data, event->modifier & KM_ALT);
      return WM_UI_HANDLER_BREAK;
    }

    if ((data->state == BUTTON_STATE_HIGHLIGHT) &&
        ELEM(event->type, LEFTMOUSE, EVT_BUT_OPEN, EVT_PADENTER, EVT_RETKEY) &&
        (event->val == KM_RELEASE) &&
        /* Only returns true if the event was handled. */
        ui_do_but_extra_operator_icon(C, but, data, event))
    {
      return WM_UI_HANDLER_BREAK;
    }
  }

  if (but->flag & UI_BUT_DISABLED) {
    /* It's important to continue here instead of breaking since breaking causes the event to be
     * considered "handled", preventing further click/drag events from being generated.
     *
     * An example of where this is needed is dragging node-sockets, where dragging a node-socket
     * could exit the button before the drag threshold was reached, disable the button then break
     * handling of the #MOUSEMOVE event preventing the socket being dragged entirely, see: #96255.
     *
     * Region level event handling is responsible for preventing events being passed
     * through to parts of the UI that are logically behind this button, see: #92364. */
    return WM_UI_HANDLER_CONTINUE;
  }

  switch (but->type) {
    case UI_BTYPE_BUT:
    case UI_BTYPE_DECORATOR:
      retval = ui_do_but_BUT(C, but, data, event);
      break;
    case UI_BTYPE_KEY_EVENT:
      retval = ui_do_but_KEYEVT(C, but, data, event);
      break;
    case UI_BTYPE_HOTKEY_EVENT:
      retval = ui_do_but_HOTKEYEVT(C, but, data, event);
      break;
    case UI_BTYPE_TAB:
      retval = ui_do_but_TAB(C, block, but, data, event);
      break;
    case UI_BTYPE_BUT_TOGGLE:
    case UI_BTYPE_TOGGLE:
    case UI_BTYPE_ICON_TOGGLE:
    case UI_BTYPE_ICON_TOGGLE_N:
    case UI_BTYPE_TOGGLE_N:
    case UI_BTYPE_CHECKBOX:
    case UI_BTYPE_CHECKBOX_N:
    case UI_BTYPE_ROW:
      retval = ui_do_but_TOG(C, but, data, event);
      break;
    case UI_BTYPE_VIEW_ITEM:
      retval = ui_do_but_VIEW_ITEM(C, but, data, event);
      break;
    case UI_BTYPE_SCROLL:
      retval = ui_do_but_SCROLL(C, block, but, data, event);
      break;
    case UI_BTYPE_GRIP:
      retval = ui_do_but_GRIP(C, block, but, data, event);
      break;
    case UI_BTYPE_NUM:
      retval = ui_do_but_NUM(C, block, but, data, event);
      break;
    case UI_BTYPE_NUM_SLIDER:
      retval = ui_do_but_SLI(C, block, but, data, event);
      break;
    case UI_BTYPE_LISTBOX:
      /* Nothing to do! */
      break;
    case UI_BTYPE_LISTROW:
      retval = ui_do_but_LISTROW(C, but, data, event);
      break;
    case UI_BTYPE_ROUNDBOX:
    case UI_BTYPE_LABEL:
    case UI_BTYPE_IMAGE:
    case UI_BTYPE_PROGRESS:
    case UI_BTYPE_NODE_SOCKET:
    case UI_BTYPE_PREVIEW_TILE:
      retval = ui_do_but_EXIT(C, but, data, event);
      break;
    case UI_BTYPE_HISTOGRAM:
      retval = ui_do_but_HISTOGRAM(C, block, but, data, event);
      break;
    case UI_BTYPE_WAVEFORM:
      retval = ui_do_but_WAVEFORM(C, block, but, data, event);
      break;
    case UI_BTYPE_VECTORSCOPE:
      /* Nothing to do! */
      break;
    case UI_BTYPE_TEXT:
    case UI_BTYPE_SEARCH_MENU:
      if ((but->type == UI_BTYPE_SEARCH_MENU) && (but->flag & UI_BUT_VALUE_CLEAR)) {
        retval = ui_do_but_SEARCH_UNLINK(C, block, but, data, event);
        if (retval & WM_UI_HANDLER_BREAK) {
          break;
        }
      }
      retval = ui_do_but_TEX(C, block, but, data, event);
      break;
    case UI_BTYPE_MENU:
    case UI_BTYPE_POPOVER:
    case UI_BTYPE_BLOCK:
    case UI_BTYPE_PULLDOWN:
      retval = ui_do_but_BLOCK(C, but, data, event);
      break;
    case UI_BTYPE_BUT_MENU:
      retval = ui_do_but_BUT(C, but, data, event);
      break;
    case UI_BTYPE_COLOR:
      retval = ui_do_but_COLOR(C, but, data, event);
      break;
    case UI_BTYPE_UNITVEC:
      retval = ui_do_but_UNITVEC(C, block, but, data, event);
      break;
    case UI_BTYPE_COLORBAND:
      retval = ui_do_but_COLORBAND(C, block, but, data, event);
      break;
    case UI_BTYPE_CURVE:
      retval = ui_do_but_CURVE(C, block, but, data, event);
      break;
    case UI_BTYPE_CURVEPROFILE:
      retval = ui_do_but_CURVEPROFILE(C, block, but, data, event);
      break;
    case UI_BTYPE_HSVCUBE:
      retval = ui_do_but_HSVCUBE(C, block, but, data, event);
      break;
    case UI_BTYPE_HSVCIRCLE:
      retval = ui_do_but_HSVCIRCLE(C, block, but, data, event);
      break;
    case UI_BTYPE_LINK:
    case UI_BTYPE_INLINK:
      retval = ui_do_but_LINK(C, but, data, event);
      break;
    case UI_BTYPE_TRACK_PREVIEW:
      retval = ui_do_but_TRACKPREVIEW(C, block, but, data, event);
      break;

      /* quiet warnings for unhandled types */
    case UI_BTYPE_SEPR:
    case UI_BTYPE_SEPR_LINE:
    case UI_BTYPE_SEPR_SPACER:
    case UI_BTYPE_EXTRA:
      break;
  }

#ifdef USE_DRAG_MULTINUM
  data = but->active;
  if (data) {
    if (ISMOUSE_MOTION(event->type) ||
        /* if we started dragging, progress on any event */
        (data->multi_data.init == uiHandleButtonMulti::INIT_SETUP))
    {
      if (ELEM(but->type, UI_BTYPE_NUM, UI_BTYPE_NUM_SLIDER) &&
          ELEM(data->state, BUTTON_STATE_TEXT_EDITING, BUTTON_STATE_NUM_EDITING))
      {
        /* initialize! */
        if (data->multi_data.init == uiHandleButtonMulti::INIT_UNSET) {
          /* --> (uiHandleButtonMulti::INIT_SETUP | uiHandleButtonMulti::INIT_DISABLE) */

          const float margin_y = DRAG_MULTINUM_THRESHOLD_DRAG_Y / sqrtf(block->aspect);

          /* check if we have a vertical gesture */
          if (len_squared_v2(data->multi_data.drag_dir) > (margin_y * margin_y)) {
            const float dir_nor_y[2] = {0.0, 1.0f};
            float dir_nor_drag[2];

            normalize_v2_v2(dir_nor_drag, data->multi_data.drag_dir);

            if (fabsf(dot_v2v2(dir_nor_drag, dir_nor_y)) > DRAG_MULTINUM_THRESHOLD_VERTICAL) {
              data->multi_data.init = uiHandleButtonMulti::INIT_SETUP;
              data->multi_data.drag_lock_x = event->xy[0];
            }
            else {
              data->multi_data.init = uiHandleButtonMulti::INIT_DISABLE;
            }
          }
        }
        else if (data->multi_data.init == uiHandleButtonMulti::INIT_SETUP) {
          /* --> (uiHandleButtonMulti::INIT_ENABLE) */
          const float margin_x = DRAG_MULTINUM_THRESHOLD_DRAG_X / sqrtf(block->aspect);
          /* Check if we're don't setting buttons. */
          if ((data->str &&
               ELEM(data->state, BUTTON_STATE_TEXT_EDITING, BUTTON_STATE_NUM_EDITING)) ||
              ((abs(data->multi_data.drag_lock_x - event->xy[0]) > margin_x) &&
               /* Just to be sure, check we're dragging more horizontally then vertically. */
               abs(event->prev_xy[0] - event->xy[0]) > abs(event->prev_xy[1] - event->xy[1])))
          {
            if (data->multi_data.has_mbuts) {
              ui_multibut_states_create(but, data);
              data->multi_data.init = uiHandleButtonMulti::INIT_ENABLE;
            }
            else {
              data->multi_data.init = uiHandleButtonMulti::INIT_DISABLE;
            }
          }
        }

        if (data->multi_data.init == uiHandleButtonMulti::INIT_SETUP) {
          if (ui_multibut_states_tag(but, data, event)) {
            ED_region_tag_redraw(data->region);
          }
        }
      }
    }
  }
#endif /* USE_DRAG_MULTINUM */

  return retval;
}

/** \} */

/* -------------------------------------------------------------------- */
/** \name Button Tool Tip
 * \{ */

static void ui_blocks_set_tooltips(ARegion *region, const bool enable)
{
  if (!region) {
    return;
  }

  /* We disabled buttons when they were already shown, and re-enable them on mouse move. */
  LISTBASE_FOREACH (uiBlock *, block, &region->uiblocks) {
    block->tooltipdisabled = !enable;
  }
}

void UI_but_tooltip_refresh(bContext *C, uiBut *but)
{
  uiHandleButtonData *data = but->active;
  if (data) {
    bScreen *screen = WM_window_get_active_screen(data->window);
    if (screen->tool_tip && screen->tool_tip->region) {
      WM_tooltip_refresh(C, data->window);
    }
  }
}

void UI_but_tooltip_timer_remove(bContext *C, uiBut *but)
{
  uiHandleButtonData *data = but->active;
  if (data) {
    if (data->autoopentimer) {
      WM_event_timer_remove(data->wm, data->window, data->autoopentimer);
      data->autoopentimer = nullptr;
    }

    if (data->window) {
      WM_tooltip_clear(C, data->window);
    }
  }
}

static ARegion *ui_but_tooltip_init(
    bContext *C, ARegion *region, int *pass, double *r_pass_delay, bool *r_exit_on_event)
{
  bool is_label = false;
  if (*pass == 1) {
    is_label = true;
    (*pass)--;
    (*r_pass_delay) = UI_TOOLTIP_DELAY - UI_TOOLTIP_DELAY_LABEL;
  }

  uiBut *but = UI_region_active_but_get(region);
  *r_exit_on_event = false;
  if (but) {
    const wmWindow *win = CTX_wm_window(C);
    uiButExtraOpIcon *extra_icon = ui_but_extra_operator_icon_mouse_over_get(
        but, but->active ? but->active->region : region, win->eventstate);

    return UI_tooltip_create_from_button_or_extra_icon(C, region, but, extra_icon, is_label);
  }
  return nullptr;
}

static void button_tooltip_timer_reset(bContext *C, uiBut *but)
{
  wmWindowManager *wm = CTX_wm_manager(C);
  uiHandleButtonData *data = but->active;

  WM_tooltip_timer_clear(C, data->window);

  if ((U.flag & USER_TOOLTIPS) || (data->tooltip_force)) {
    if (!but->block->tooltipdisabled) {
      if (!wm->drags.first) {
        const bool is_label = UI_but_has_tooltip_label(but);
        const double delay = is_label ? UI_TOOLTIP_DELAY_LABEL : UI_TOOLTIP_DELAY;
        WM_tooltip_timer_init_ex(
            C, data->window, data->area, data->region, ui_but_tooltip_init, delay);
        if (is_label) {
          bScreen *screen = WM_window_get_active_screen(data->window);
          if (screen->tool_tip) {
            screen->tool_tip->pass = 1;
          }
        }
      }
    }
  }
}

/** \} */

/* -------------------------------------------------------------------- */
/** \name Button State Handling
 * \{ */

static bool button_modal_state(uiHandleButtonState state)
{
  return ELEM(state,
              BUTTON_STATE_WAIT_RELEASE,
              BUTTON_STATE_WAIT_KEY_EVENT,
              BUTTON_STATE_NUM_EDITING,
              BUTTON_STATE_TEXT_EDITING,
              BUTTON_STATE_TEXT_SELECTING,
              BUTTON_STATE_MENU_OPEN);
}

static void button_activate_state(bContext *C, uiBut *but, uiHandleButtonState state)
{
  uiHandleButtonData *data = but->active;
  if (data->state == state) {
    return;
  }

  /* Highlight has timers for tool-tips and auto open. */
  if (state == BUTTON_STATE_HIGHLIGHT) {
    but->flag &= ~UI_SELECT;

    button_tooltip_timer_reset(C, but);

    /* Automatic open pull-down block timer. */
    if (ELEM(but->type, UI_BTYPE_BLOCK, UI_BTYPE_PULLDOWN, UI_BTYPE_POPOVER) ||
        /* Menu button types may draw as popovers, check for this case
         * ignoring other kinds of menus (mainly enums). (see #66538). */
        ((but->type == UI_BTYPE_MENU) &&
         (UI_but_paneltype_get(but) || ui_but_menu_draw_as_popover(but))))
    {
      if (data->used_mouse && !data->autoopentimer) {
        int time;

        if (but->block->auto_open == true) { /* test for toolbox */
          time = 1;
        }
        else if ((but->block->flag & UI_BLOCK_LOOP && but->type != UI_BTYPE_BLOCK) ||
                 (but->block->auto_open == true))
        {
          time = 5 * U.menuthreshold2;
        }
        else if (U.uiflag & USER_MENUOPENAUTO) {
          time = 5 * U.menuthreshold1;
        }
        else {
          time = -1; /* do nothing */
        }

        if (time >= 0) {
          data->autoopentimer = WM_event_timer_add(
              data->wm, data->window, TIMER, 0.02 * double(time));
        }
      }
    }
  }
  else {
    but->flag |= UI_SELECT;
    UI_but_tooltip_timer_remove(C, but);
  }

  /* text editing */
  if (state == BUTTON_STATE_TEXT_EDITING && data->state != BUTTON_STATE_TEXT_SELECTING) {
    ui_textedit_begin(C, but, data);
  }
  else if (data->state == BUTTON_STATE_TEXT_EDITING && state != BUTTON_STATE_TEXT_SELECTING) {
    ui_textedit_end(C, but, data);
  }
  else if (data->state == BUTTON_STATE_TEXT_SELECTING && state != BUTTON_STATE_TEXT_EDITING) {
    ui_textedit_end(C, but, data);
  }

  /* number editing */
  if (state == BUTTON_STATE_NUM_EDITING) {
    if (ui_but_is_cursor_warp(but)) {
      if (ELEM(but->type, UI_BTYPE_HSVCIRCLE, UI_BTYPE_HSVCUBE)) {
        rctf rectf;
        ui_block_to_window_rctf(data->region, but->block, &rectf, &but->rect);
        rcti bounds;
        BLI_rcti_rctf_copy(&bounds, &rectf);
        WM_cursor_grab_enable(CTX_wm_window(C), WM_CURSOR_WRAP_XY, &bounds, true);
      }
      else {
        WM_cursor_grab_enable(CTX_wm_window(C), WM_CURSOR_WRAP_XY, nullptr, true);
      }
    }
    ui_numedit_begin(but, data);
  }
  else if (data->state == BUTTON_STATE_NUM_EDITING) {
    ui_numedit_end(but, data);

    if (but->flag & UI_BUT_DRIVEN) {
      /* Only warn when editing stepping/dragging the value.
       * No warnings should show for editing driver expressions though!
       */
      if (state != BUTTON_STATE_TEXT_EDITING) {
        WM_report(RPT_INFO,
                  "Can't edit driven number value, see driver editor for the driver setup");
      }
    }

    if (ui_but_is_cursor_warp(but)) {

#ifdef USE_CONT_MOUSE_CORRECT
      /* stereo3d has issues with changing cursor location so rather avoid */
      if (data->ungrab_mval[0] != FLT_MAX && !WM_stereo3d_enabled(data->window, false)) {
        int mouse_ungrab_xy[2];
        ui_block_to_window_fl(
            data->region, but->block, &data->ungrab_mval[0], &data->ungrab_mval[1]);
        mouse_ungrab_xy[0] = data->ungrab_mval[0];
        mouse_ungrab_xy[1] = data->ungrab_mval[1];

        WM_cursor_grab_disable(data->window, mouse_ungrab_xy);
      }
      else {
        WM_cursor_grab_disable(data->window, nullptr);
      }
#else
      WM_cursor_grab_disable(data->window, nullptr);
#endif
    }
  }
  /* menu open */
  if (state == BUTTON_STATE_MENU_OPEN) {
    ui_block_open_begin(C, but, data);
  }
  else if (data->state == BUTTON_STATE_MENU_OPEN) {
    ui_block_open_end(C, but, data);
  }

  /* add a short delay before exiting, to ensure there is some feedback */
  if (state == BUTTON_STATE_WAIT_FLASH) {
    data->flashtimer = WM_event_timer_add(data->wm, data->window, TIMER, BUTTON_FLASH_DELAY);
  }
  else if (data->flashtimer) {
    WM_event_timer_remove(data->wm, data->window, data->flashtimer);
    data->flashtimer = nullptr;
  }

  /* add hold timer if it's used */
  if (state == BUTTON_STATE_WAIT_RELEASE && (but->hold_func != nullptr)) {
    data->hold_action_timer = WM_event_timer_add(
        data->wm, data->window, TIMER, BUTTON_AUTO_OPEN_THRESH);
  }
  else if (data->hold_action_timer) {
    WM_event_timer_remove(data->wm, data->window, data->hold_action_timer);
    data->hold_action_timer = nullptr;
  }

  /* Add a blocking ui handler at the window handler for blocking, modal states
   * but not for popups, because we already have a window level handler. */
  if (!(but->block->handle && but->block->handle->popup)) {
    if (button_modal_state(state)) {
      if (!button_modal_state(data->state)) {
        WM_event_add_ui_handler(C,
                                &data->window->modalhandlers,
                                ui_handler_region_menu,
                                nullptr,
                                data,
                                eWM_EventHandlerFlag(0));
      }
    }
    else {
      if (button_modal_state(data->state)) {
        /* true = postpone free */
        WM_event_remove_ui_handler(
            &data->window->modalhandlers, ui_handler_region_menu, nullptr, data, true);
      }
    }
  }

  /* Wait for mouse-move to enable drag. */
  if (state == BUTTON_STATE_WAIT_DRAG) {
    but->flag &= ~UI_SELECT;
  }

  if (state == BUTTON_STATE_TEXT_EDITING) {
    ui_block_interaction_begin_ensure(C, but->block, data, true);
  }
  else if (state == BUTTON_STATE_EXIT) {
    if (data->state == BUTTON_STATE_NUM_EDITING) {
      /* This happens on pasting values for example. */
      ui_block_interaction_begin_ensure(C, but->block, data, true);
    }
  }

  data->state = state;

  if (state != BUTTON_STATE_EXIT) {
    /* When objects for eg. are removed, running ui_but_update() can access
     * the removed data - so disable update on exit. Also in case of
     * highlight when not in a popup menu, we remove because data used in
     * button below popup might have been removed by action of popup. Needs
     * a more reliable solution... */
    if (state != BUTTON_STATE_HIGHLIGHT || (but->block->flag & UI_BLOCK_LOOP)) {
      ui_but_update(but);
    }
  }

  /* redraw */
  ED_region_tag_redraw_no_rebuild(data->region);
}

static void button_activate_init(bContext *C,
                                 ARegion *region,
                                 uiBut *but,
                                 uiButtonActivateType type)
{
  /* Only ever one active button! */
  BLI_assert(ui_region_find_active_but(region) == nullptr);

  /* setup struct */
  uiHandleButtonData *data = MEM_cnew<uiHandleButtonData>(__func__);
  data->wm = CTX_wm_manager(C);
  data->window = CTX_wm_window(C);
  data->area = CTX_wm_area(C);
  BLI_assert(region != nullptr);
  data->region = region;

#ifdef USE_CONT_MOUSE_CORRECT
  copy_v2_fl(data->ungrab_mval, FLT_MAX);
#endif

  if (ELEM(but->type, UI_BTYPE_CURVE, UI_BTYPE_CURVEPROFILE, UI_BTYPE_SEARCH_MENU)) {
    /* XXX curve is temp */
  }
  else {
    if ((but->flag & UI_BUT_UPDATE_DELAY) == 0) {
      data->interactive = true;
    }
  }

  data->state = BUTTON_STATE_INIT;

  /* Activate button. Sets the hover flag to enable button highlights, usually the button is
   * initially activated because it's hovered. */
  but->flag |= UI_HOVER;
  but->active = data;

  /* we disable auto_open in the block after a threshold, because we still
   * want to allow auto opening adjacent menus even if no button is activated
   * in between going over to the other button, but only for a short while */
  if (type == BUTTON_ACTIVATE_OVER && but->block->auto_open == true) {
    if (but->block->auto_open_last + BUTTON_AUTO_OPEN_THRESH < BLI_check_seconds_timer()) {
      but->block->auto_open = false;
    }
  }

  if (type == BUTTON_ACTIVATE_OVER) {
    data->used_mouse = true;
  }
  button_activate_state(C, but, BUTTON_STATE_HIGHLIGHT);

  if (type == BUTTON_ACTIVATE_OPEN) {
    button_activate_state(C, but, BUTTON_STATE_MENU_OPEN);

    /* activate first button in submenu */
    if (data->menu && data->menu->region) {
      ARegion *subar = data->menu->region;
      uiBlock *subblock = static_cast<uiBlock *>(subar->uiblocks.first);
      uiBut *subbut;

      if (subblock) {
        subbut = ui_but_first(subblock);

        if (subbut) {
          ui_handle_button_activate(C, subar, subbut, BUTTON_ACTIVATE);
        }
      }
    }
  }
  else if (type == BUTTON_ACTIVATE_TEXT_EDITING) {
    button_activate_state(C, but, BUTTON_STATE_TEXT_EDITING);
  }
  else if (type == BUTTON_ACTIVATE_APPLY) {
    button_activate_state(C, but, BUTTON_STATE_WAIT_FLASH);
  }

  if (but->type == UI_BTYPE_GRIP) {
    const bool horizontal = (BLI_rctf_size_x(&but->rect) < BLI_rctf_size_y(&but->rect));
    WM_cursor_modal_set(data->window, horizontal ? WM_CURSOR_X_MOVE : WM_CURSOR_Y_MOVE);
  }
  else if (but->type == UI_BTYPE_NUM) {
    ui_numedit_set_active(but);
  }

  if (UI_but_has_tooltip_label(but)) {
    /* Show a label for this button. */
    bScreen *screen = WM_window_get_active_screen(data->window);
    if ((BLI_check_seconds_timer() - WM_tooltip_time_closed()) < 0.1) {
      WM_tooltip_immediate_init(C, CTX_wm_window(C), data->area, region, ui_but_tooltip_init);
      if (screen->tool_tip) {
        screen->tool_tip->pass = 1;
      }
    }
  }
}

static void button_activate_exit(
    bContext *C, uiBut *but, uiHandleButtonData *data, const bool mousemove, const bool onfree)
{
  wmWindow *win = data->window;
  uiBlock *block = but->block;

  if (but->type == UI_BTYPE_GRIP) {
    WM_cursor_modal_restore(win);
  }

  /* ensure we are in the exit state */
  if (data->state != BUTTON_STATE_EXIT) {
    button_activate_state(C, but, BUTTON_STATE_EXIT);
  }

  /* apply the button action or value */
  if (!onfree) {
    ui_apply_but(C, block, but, data, false);
  }

#ifdef USE_DRAG_MULTINUM
  if (data->multi_data.has_mbuts) {
    LISTBASE_FOREACH (uiBut *, bt, &block->buttons) {
      if (bt->flag & UI_BUT_DRAG_MULTI) {
        bt->flag &= ~UI_BUT_DRAG_MULTI;

        if (!data->cancel) {
          ui_apply_but_autokey(C, bt);
        }
      }
    }

    ui_multibut_free(data, block);
  }
#endif

  /* if this button is in a menu, this will set the button return
   * value to the button value and the menu return value to ok, the
   * menu return value will be picked up and the menu will close */
  if (block->handle && !(block->flag & UI_BLOCK_KEEP_OPEN)) {
    if (!data->cancel || data->escapecancel) {
      uiPopupBlockHandle *menu;

      menu = block->handle;
      menu->butretval = data->retval;
      menu->menuretval = (data->cancel) ? UI_RETURN_CANCEL : UI_RETURN_OK;
    }
  }

  if (!onfree && !data->cancel) {
    /* autokey & undo push */
    ui_apply_but_undo(but);
    ui_apply_but_autokey(C, but);

#ifdef USE_ALLSELECT
    {
      /* only RNA from this button is used */
      uiBut but_temp = *but;
      uiSelectContextStore *selctx_data = &data->select_others;
      for (int i = 0; i < selctx_data->elems_len; i++) {
        uiSelectContextElem *other = &selctx_data->elems[i];
        but_temp.rnapoin = other->ptr;
        ui_apply_but_autokey(C, &but_temp);
      }
    }
#endif

    /* popup menu memory */
    if (block->flag & UI_BLOCK_POPUP_MEMORY) {
      ui_popup_menu_memory_set(block, but);
    }

    if (U.runtime.is_dirty == false) {
      ui_but_update_preferences_dirty(but);
    }
  }

  /* Disable tool-tips until mouse-move + last active flag. */
  LISTBASE_FOREACH (uiBlock *, block_iter, &data->region->uiblocks) {
    LISTBASE_FOREACH (uiBut *, bt, &block_iter->buttons) {
      bt->flag &= ~UI_BUT_LAST_ACTIVE;
    }

    block_iter->tooltipdisabled = true;
  }

  ui_blocks_set_tooltips(data->region, false);

  /* clean up */
  if (data->str) {
    MEM_freeN(data->str);
  }
  if (data->origstr) {
    MEM_freeN(data->origstr);
  }

#ifdef USE_ALLSELECT
  ui_selectcontext_end(but, &data->select_others);
#endif

  if (data->changed_cursor) {
    WM_cursor_modal_restore(data->window);
  }

  /* redraw and refresh (for popups) */
  ED_region_tag_redraw_no_rebuild(data->region);
  ED_region_tag_refresh_ui(data->region);

  if ((but->flag & UI_BUT_DRAG_MULTI) == 0) {
    if (data->custom_interaction_handle != nullptr) {
      /* Should only set when the button is modal. */
      BLI_assert(but->active != nullptr);
      data->custom_interaction_handle->user_count--;

      BLI_assert(data->custom_interaction_handle->user_count >= 0);
      if (data->custom_interaction_handle->user_count == 0) {
        ui_block_interaction_end(
            C, &but->block->custom_interaction_callbacks, data->custom_interaction_handle);
      }
      data->custom_interaction_handle = nullptr;
    }
  }

  /* clean up button */
  MEM_SAFE_FREE(but->active);

  but->flag &= ~(UI_HOVER | UI_SELECT);
  but->flag |= UI_BUT_LAST_ACTIVE;
  if (!onfree) {
    ui_but_update(but);
  }

  /* Adds empty mouse-move in queue for re-initialize handler, in case mouse is
   * still over a button. We cannot just check for this ourselves because
   * at this point the mouse may be over a button in another region. */
  if (mousemove) {
    WM_event_add_mousemove(CTX_wm_window(C));
  }
}

void ui_but_active_free(const bContext *C, uiBut *but)
{
  /* this gets called when the button somehow disappears while it is still
   * active, this is bad for user interaction, but we need to handle this
   * case cleanly anyway in case it happens */
  if (but->active) {
    uiHandleButtonData *data = but->active;
    data->cancel = true;
    button_activate_exit((bContext *)C, but, data, false, true);
  }
}

/* returns the active button with an optional checking function */
static uiBut *ui_context_button_active(const ARegion *region, bool (*but_check_cb)(const uiBut *))
{
  uiBut *but_found = nullptr;

  while (region) {
    /* Follow this exact priority (from highest to lowest priority):
     * 1) Active-override button (#UI_BUT_ACTIVE_OVERRIDE).
     * 2) The real active button.
     * 3) The previously active button (#UI_BUT_LAST_ACTIVE).
     */
    uiBut *active_but_override = nullptr;
    uiBut *active_but_real = nullptr;
    uiBut *active_but_last = nullptr;

    /* find active button */
    LISTBASE_FOREACH (uiBlock *, block, &region->uiblocks) {
      LISTBASE_FOREACH (uiBut *, but, &block->buttons) {
        if (but->flag & UI_BUT_ACTIVE_OVERRIDE) {
          active_but_override = but;
        }
        if (but->active) {
          active_but_real = but;
        }
        if (but->flag & UI_BUT_LAST_ACTIVE) {
          active_but_last = but;
        }
      }
    }

    uiBut *activebut = active_but_override;
    if (!activebut) {
      activebut = active_but_real;
    }
    if (!activebut) {
      activebut = active_but_last;
    }

    if (activebut && (but_check_cb == nullptr || but_check_cb(activebut))) {
      uiHandleButtonData *data = activebut->active;

      but_found = activebut;

      /* Recurse into opened menu, like color-picker case. */
      if (data && data->menu && (region != data->menu->region)) {
        region = data->menu->region;
      }
      else {
        return but_found;
      }
    }
    else {
      /* no active button */
      return but_found;
    }
  }

  return but_found;
}

uiBut *UI_context_active_but_get(const bContext *C)
{
  return ui_context_button_active(CTX_wm_region(C), nullptr);
}

uiBut *UI_context_active_but_get_respect_menu(const bContext *C)
{
  ARegion *region_menu = CTX_wm_menu(C);
  return ui_context_button_active(region_menu ? region_menu : CTX_wm_region(C), nullptr);
}

uiBut *UI_region_active_but_get(const ARegion *region)
{
  return ui_context_button_active(region, nullptr);
}

uiBut *UI_region_but_find_rect_over(const ARegion *region, const rcti *rect_px)
{
  return ui_but_find_rect_over(region, rect_px);
}

uiBlock *UI_region_block_find_mouse_over(const ARegion *region, const int xy[2], bool only_clip)
{
  return ui_block_find_mouse_over_ex(region, xy, only_clip);
}

uiBut *UI_region_active_but_prop_get(const ARegion *region,
                                     PointerRNA *r_ptr,
                                     PropertyRNA **r_prop,
                                     int *r_index)
{
  uiBut *activebut = UI_region_active_but_get(region);

  if (activebut && activebut->rnapoin.data) {
    *r_ptr = activebut->rnapoin;
    *r_prop = activebut->rnaprop;
    *r_index = activebut->rnaindex;
  }
  else {
    memset(r_ptr, 0, sizeof(*r_ptr));
    *r_prop = nullptr;
    *r_index = 0;
  }

  return activebut;
}

uiBut *UI_context_active_but_prop_get(const bContext *C,
                                      PointerRNA *r_ptr,
                                      PropertyRNA **r_prop,
                                      int *r_index)
{
  ARegion *region_menu = CTX_wm_menu(C);
  return UI_region_active_but_prop_get(
      region_menu ? region_menu : CTX_wm_region(C), r_ptr, r_prop, r_index);
}

void UI_context_active_but_prop_handle(bContext *C, const bool handle_undo)
{
  uiBut *activebut = UI_context_active_but_get_respect_menu(C);
  if (activebut) {
    /* TODO(@ideasman42): look into a better way to handle the button change
     * currently this is mainly so reset defaults works for the
     * operator redo panel. */
    uiBlock *block = activebut->block;
    if (block->handle_func) {
      block->handle_func(C, block->handle_func_arg, activebut->retval);
    }
    if (handle_undo) {
      /* Update the button so the undo text uses the correct value. */
      ui_but_update(activebut);
      ui_apply_but_undo(activebut);
    }
  }
}

void UI_context_active_but_clear(bContext *C, wmWindow *win, ARegion *region)
{
  wm_event_handler_ui_cancel_ex(C, win, region, false);
}

wmOperator *UI_context_active_operator_get(const bContext *C)
{
  ARegion *region_ctx = CTX_wm_region(C);

  /* background mode */
  if (region_ctx == nullptr) {
    return nullptr;
  }

  /* scan active regions ui */
  LISTBASE_FOREACH (uiBlock *, block, &region_ctx->uiblocks) {
    if (block->ui_operator) {
      return block->ui_operator;
    }
  }

  /* scan popups */
  {
    bScreen *screen = CTX_wm_screen(C);

    LISTBASE_FOREACH (ARegion *, region, &screen->regionbase) {
      if (region == region_ctx) {
        continue;
      }
      LISTBASE_FOREACH (uiBlock *, block, &region->uiblocks) {
        if (block->ui_operator) {
          return block->ui_operator;
        }
      }
    }
  }

  return nullptr;
}

ARegion *UI_region_searchbox_region_get(const ARegion *button_region)
{
  uiBut *but = UI_region_active_but_get(button_region);
  return (but != nullptr) ? but->active->searchbox : nullptr;
}

void UI_context_update_anim_flag(const bContext *C)
{
  Scene *scene = CTX_data_scene(C);
  ARegion *region = CTX_wm_region(C);
  Depsgraph *depsgraph = CTX_data_depsgraph_pointer(C);
  const AnimationEvalContext anim_eval_context = BKE_animsys_eval_context_construct(
      depsgraph, (scene) ? scene->r.cfra : 0.0f);

  while (region) {
    /* find active button */
    uiBut *activebut = nullptr;

    LISTBASE_FOREACH (uiBlock *, block, &region->uiblocks) {
      LISTBASE_FOREACH (uiBut *, but, &block->buttons) {
        ui_but_anim_flag(but, &anim_eval_context);
        ui_but_override_flag(CTX_data_main(C), but);
        if (UI_but_is_decorator(but)) {
          ui_but_anim_decorate_update_from_flag((uiButDecorator *)but);
        }

        ED_region_tag_redraw(region);

        if (but->active) {
          activebut = but;
        }
        else if (!activebut && (but->flag & UI_BUT_LAST_ACTIVE)) {
          activebut = but;
        }
      }
    }

    if (activebut) {
      /* Always recurse into opened menu, so all buttons update (like color-picker). */
      uiHandleButtonData *data = activebut->active;
      if (data && data->menu) {
        region = data->menu->region;
      }
      else {
        return;
      }
    }
    else {
      /* no active button */
      return;
    }
  }
}

void ui_but_update_view_for_active(const bContext *C, const uiBlock *block)
{
  uiBut *active_but = ui_block_active_but_get(block);
  if (!active_but || !active_but->active || !active_but->changed || active_but->block != block) {
    return;
  }
  /* If there is a search popup attached to the button, don't change the view. The popups don't
   * support updating the position to the button position nicely. */
  uiHandleButtonData *data = active_but->active;
  if (data->searchbox) {
    return;
  }

  UI_but_ensure_in_view(C, active_but->active->region, active_but);
}

/** \} */

/* -------------------------------------------------------------------- */
/** \name Button Activation Handling
 * \{ */

static uiBut *ui_but_find_open_event(ARegion *region, const wmEvent *event)
{
  LISTBASE_FOREACH (uiBlock *, block, &region->uiblocks) {
    LISTBASE_FOREACH (uiBut *, but, &block->buttons) {
      if (but == event->customdata) {
        return but;
      }
    }
  }
  return nullptr;
}

static int ui_handle_button_over(bContext *C, const wmEvent *event, ARegion *region)
{
  if (event->type == MOUSEMOVE) {
    const bool labeledit = event->modifier & KM_CTRL;
    /* Allow buttons to be activated to show the tool-tip,
     * then force-disable them if they're not considered interactive
     * so they don't swallow events but can still display tips. */
    const bool for_tooltip = true;
    uiBut *but = ui_but_find_mouse_over_ex(
        region, event->xy, labeledit, for_tooltip, nullptr, nullptr);
    if (but) {
      button_activate_init(C, region, but, BUTTON_ACTIVATE_OVER);

      if ((event->modifier & KM_ALT) && but->active) {
        /* Display tool-tips if holding Alt on mouse-over when tool-tips are disabled in the
         * preferences. */
        but->active->tooltip_force = true;
      }

      if (but->active && !ui_but_is_interactive(but, labeledit)) {
        but->active->disable_force = true;
      }
    }
  }
  else if (event->type == EVT_BUT_OPEN) {
    uiBut *but = ui_but_find_open_event(region, event);
    if (but) {
      button_activate_init(C, region, but, BUTTON_ACTIVATE_OVER);
      ui_do_button(C, but->block, but, event);
    }
  }

  return WM_UI_HANDLER_CONTINUE;
}

void ui_but_activate_event(bContext *C, ARegion *region, uiBut *but)
{
  wmWindow *win = CTX_wm_window(C);

  button_activate_init(C, region, but, BUTTON_ACTIVATE_OVER);

  wmEvent event;
  wm_event_init_from_window(win, &event);
  event.type = EVT_BUT_OPEN;
  event.val = KM_PRESS;
  event.flag = eWM_EventFlag(0);
  event.customdata = but;
  event.customdata_free = false;

  ui_do_button(C, but->block, but, &event);
}

void ui_but_activate_over(bContext *C, ARegion *region, uiBut *but)
{
  button_activate_init(C, region, but, BUTTON_ACTIVATE_OVER);
}

void ui_but_execute_begin(bContext * /*C*/, ARegion *region, uiBut *but, void **active_back)
{
  BLI_assert(region != nullptr);
  BLI_assert(BLI_findindex(&region->uiblocks, but->block) != -1);
  /* NOTE: ideally we would not have to change 'but->active' however
   * some functions we call don't use data (as they should be doing) */
  uiHandleButtonData *data;
  *active_back = but->active;
  data = MEM_cnew<uiHandleButtonData>(__func__);
  but->active = data;
  BLI_assert(region != nullptr);
  data->region = region;
}

void ui_but_execute_end(bContext *C, ARegion * /*region*/, uiBut *but, void *active_back)
{
  ui_apply_but(C, but->block, but, but->active, true);

  if ((but->flag & UI_BUT_DRAG_MULTI) == 0) {
    ui_apply_but_autokey(C, but);
  }
  /* use onfree event so undo is handled by caller and apply is already done above */
  button_activate_exit((bContext *)C, but, but->active, false, true);
  but->active = static_cast<uiHandleButtonData *>(active_back);
}

static void ui_handle_button_activate(bContext *C,
                                      ARegion *region,
                                      uiBut *but,
                                      uiButtonActivateType type)
{
  uiBut *oldbut = ui_region_find_active_but(region);
  if (oldbut) {
    uiHandleButtonData *data = oldbut->active;
    data->cancel = true;
    button_activate_exit(C, oldbut, data, false, false);
  }

  button_activate_init(C, region, but, type);
}

/**
 * Use for key accelerator or default key to activate the button even if its not active.
 */
static bool ui_handle_button_activate_by_type(bContext *C, ARegion *region, uiBut *but)
{
  if (ELEM(but->type, UI_BTYPE_BUT_MENU, UI_BTYPE_ROW)) {
    /* mainly for operator buttons */
    ui_handle_button_activate(C, region, but, BUTTON_ACTIVATE_APPLY);
  }
  else if (ELEM(but->type, UI_BTYPE_BLOCK, UI_BTYPE_PULLDOWN)) {
    /* open sub-menus (like right arrow key) */
    ui_handle_button_activate(C, region, but, BUTTON_ACTIVATE_OPEN);
  }
  else if (but->type == UI_BTYPE_MENU) {
    /* activate menu items */
    ui_handle_button_activate(C, region, but, BUTTON_ACTIVATE);
  }
  else {
#ifndef NDEBUG
    printf("%s: error, unhandled type: %d\n", __func__, but->type);
#endif
    return false;
  }
  return true;
}

/** \} */

/* -------------------------------------------------------------------- */
/** \name Handle Events for Activated Buttons
 * \{ */

static bool ui_button_value_default(uiBut *but, double *r_value)
{
  if (but->rnaprop != nullptr && ui_but_is_rna_valid(but)) {
    const int type = RNA_property_type(but->rnaprop);
    if (ELEM(type, PROP_FLOAT, PROP_INT)) {
      double default_value;
      switch (type) {
        case PROP_INT:
          if (RNA_property_array_check(but->rnaprop)) {
            default_value = double(
                RNA_property_int_get_default_index(&but->rnapoin, but->rnaprop, but->rnaindex));
          }
          else {
            default_value = double(RNA_property_int_get_default(&but->rnapoin, but->rnaprop));
          }
          break;
        case PROP_FLOAT:
          if (RNA_property_array_check(but->rnaprop)) {
            default_value = double(
                RNA_property_float_get_default_index(&but->rnapoin, but->rnaprop, but->rnaindex));
          }
          else {
            default_value = double(RNA_property_float_get_default(&but->rnapoin, but->rnaprop));
          }
          break;
      }
      *r_value = default_value;
      return true;
    }
  }
  return false;
}

static int ui_handle_button_event(bContext *C, const wmEvent *event, uiBut *but)
{
  uiHandleButtonData *data = but->active;
  const uiHandleButtonState state_orig = data->state;

  uiBlock *block = but->block;
  ARegion *region = data->region;

  int retval = WM_UI_HANDLER_CONTINUE;

  if (data->state == BUTTON_STATE_HIGHLIGHT) {
    switch (event->type) {
      case WINDEACTIVATE:
      case EVT_BUT_CANCEL:
        data->cancel = true;
        button_activate_state(C, but, BUTTON_STATE_EXIT);
        break;
#ifdef USE_UI_POPOVER_ONCE
      case LEFTMOUSE: {
        if (event->val == KM_RELEASE) {
          if (block->flag & UI_BLOCK_POPOVER_ONCE) {
            if (!(but->flag & UI_BUT_DISABLED)) {
              if (ui_but_is_popover_once_compat(but)) {
                data->cancel = false;
                button_activate_state(C, but, BUTTON_STATE_EXIT);
                retval = WM_UI_HANDLER_BREAK;
                /* Cancel because this `but` handles all events and we don't want
                 * the parent button's update function to do anything.
                 *
                 * Causes issues with buttons defined by #uiItemFullR_with_popover. */
                block->handle->menuretval = UI_RETURN_CANCEL;
              }
              else if (ui_but_is_editable_as_text(but)) {
                ui_handle_button_activate(C, region, but, BUTTON_ACTIVATE_TEXT_EDITING);
                retval = WM_UI_HANDLER_BREAK;
              }
            }
          }
        }
        break;
      }
#endif
      case MOUSEMOVE: {
        uiBut *but_other = ui_but_find_mouse_over(region, event);
        bool exit = false;

        /* always deactivate button for pie menus,
         * else moving to blank space will leave activated */
        if ((!ui_block_is_menu(block) || ui_block_is_pie_menu(block)) &&
            !ui_but_contains_point_px(but, region, event->xy))
        {
          exit = true;
        }
        else if (but_other && ui_but_is_editable(but_other) && (but_other != but)) {
          exit = true;
        }

        if (exit) {
          data->cancel = true;
          button_activate_state(C, but, BUTTON_STATE_EXIT);
        }
        else if (event->xy[0] != event->prev_xy[0] || event->xy[1] != event->prev_xy[1]) {
          /* Re-enable tool-tip on mouse move. */
          ui_blocks_set_tooltips(region, true);
          button_tooltip_timer_reset(C, but);
        }

        /* Update extra icons states. */
        ui_do_but_extra_operator_icons_mousemove(but, data, event);

        break;
      }
      case TIMER: {
        /* Handle menu auto open timer. */
        if (event->customdata == data->autoopentimer) {
          WM_event_timer_remove(data->wm, data->window, data->autoopentimer);
          data->autoopentimer = nullptr;

          if (ui_but_contains_point_px(but, region, event->xy) || but->active) {
            button_activate_state(C, but, BUTTON_STATE_MENU_OPEN);
          }
        }

        break;
      }
      /* XXX hardcoded keymap check... but anyway,
       * while view changes, tool-tips should be removed */
      case WHEELUPMOUSE:
      case WHEELDOWNMOUSE:
      case MIDDLEMOUSE:
      case MOUSEPAN:
        UI_but_tooltip_timer_remove(C, but);
        ATTR_FALLTHROUGH;
      default:
        break;
    }

    /* handle button type specific events */
    retval = ui_do_button(C, block, but, event);
  }
  else if (data->state == BUTTON_STATE_WAIT_RELEASE) {
    switch (event->type) {
      case WINDEACTIVATE:
        data->cancel = true;
        button_activate_state(C, but, BUTTON_STATE_EXIT);
        break;

      case TIMER: {
        if (event->customdata == data->hold_action_timer) {
          if (true) {
            data->cancel = true;
            button_activate_state(C, but, BUTTON_STATE_EXIT);
          }
          else {
            /* Do this so we can still mouse-up, closing the menu and running the button.
             * This is nice to support but there are times when the button gets left pressed.
             * Keep disabled for now. */
            WM_event_timer_remove(data->wm, data->window, data->hold_action_timer);
            data->hold_action_timer = nullptr;
          }
          retval = WM_UI_HANDLER_CONTINUE;
          but->hold_func(C, data->region, but);
        }
        break;
      }
      case MOUSEMOVE: {
        if (ELEM(but->type, UI_BTYPE_LINK, UI_BTYPE_INLINK)) {
          but->flag |= UI_SELECT;
          ui_do_button(C, block, but, event);
          ED_region_tag_redraw(data->region);
        }
        /* deselect the button when moving the mouse away */
        /* also de-activate for buttons that only show highlights */
        else if (ui_but_contains_point_px(but, region, event->xy)) {
          /* Drag on a hold button (used in the toolbar) now opens it immediately. */
          if (data->hold_action_timer) {
            if (but->flag & UI_SELECT) {
              if (len_manhattan_v2v2_int(event->xy, event->prev_xy) <=
                  WM_EVENT_CURSOR_MOTION_THRESHOLD)
              {
                /* pass */
              }
              else {
                WM_event_timer_remove(data->wm, data->window, data->hold_action_timer);
                data->hold_action_timer = WM_event_timer_add(data->wm, data->window, TIMER, 0.0f);
              }
            }
          }

          if (!(but->flag & UI_SELECT)) {
            but->flag |= (UI_SELECT | UI_HOVER);
            data->cancel = false;
            ED_region_tag_redraw_no_rebuild(data->region);
          }
        }
        else {
          if (but->flag & UI_SELECT) {
            but->flag &= ~(UI_SELECT | UI_HOVER);
            data->cancel = true;
            ED_region_tag_redraw_no_rebuild(data->region);
          }
        }
        break;
      }
      default:
        /* otherwise catch mouse release event */
        ui_do_button(C, block, but, event);
        break;
    }

    retval = WM_UI_HANDLER_BREAK;
  }
  else if (data->state == BUTTON_STATE_WAIT_FLASH) {
    switch (event->type) {
      case TIMER: {
        if (event->customdata == data->flashtimer) {
          button_activate_state(C, but, BUTTON_STATE_EXIT);
        }
        break;
      }
    }

    retval = WM_UI_HANDLER_CONTINUE;
  }
  else if (data->state == BUTTON_STATE_MENU_OPEN) {
    /* check for exit because of mouse-over another button */
    switch (event->type) {
      case MOUSEMOVE: {
        uiBut *bt;

        if (data->menu && data->menu->region) {
          if (ui_region_contains_point_px(data->menu->region, event->xy)) {
            break;
          }
        }

        bt = ui_but_find_mouse_over(region, event);

        if (bt && bt->active != data) {
          if (but->type != UI_BTYPE_COLOR) { /* exception */
            data->cancel = true;
          }
          button_activate_state(C, but, BUTTON_STATE_EXIT);
        }
        break;
      }
      case RIGHTMOUSE: {
        if (event->val == KM_PRESS) {
          uiBut *bt = ui_but_find_mouse_over(region, event);
          if (bt && bt->active == data) {
            button_activate_state(C, bt, BUTTON_STATE_HIGHLIGHT);
          }
        }
        break;
      }
    }

    ui_do_button(C, block, but, event);
    retval = WM_UI_HANDLER_CONTINUE;
  }
  else {
    retval = ui_do_button(C, block, but, event);
    // retval = WM_UI_HANDLER_BREAK; XXX why ?
  }

  /* may have been re-allocated above (eyedropper for eg) */
  data = but->active;
  if (data && data->state == BUTTON_STATE_EXIT) {
    uiBut *post_but = data->postbut;
    const uiButtonActivateType post_type = data->posttype;

    /* Reset the button value when empty text is typed. */
    if ((data->cancel == false) && (data->str != nullptr) && (data->str[0] == '\0') &&
        (but->rnaprop && ELEM(RNA_property_type(but->rnaprop), PROP_FLOAT, PROP_INT)))
    {
      MEM_SAFE_FREE(data->str);
      ui_button_value_default(but, &data->value);

#ifdef USE_DRAG_MULTINUM
      if (data->multi_data.mbuts) {
        for (LinkNode *l = data->multi_data.mbuts; l; l = l->next) {
          uiButMultiState *state = static_cast<uiButMultiState *>(l->link);
          uiBut *but_iter = state->but;
          double default_value;

          if (ui_button_value_default(but_iter, &default_value)) {
            ui_but_value_set(but_iter, default_value);
          }
        }
      }
      data->multi_data.skip = true;
#endif
    }

    button_activate_exit(C, but, data, (post_but == nullptr), false);

    /* for jumping to the next button with tab while text editing */
    if (post_but) {
      /* The post_but still has previous ranges (without the changes in active button considered),
       * needs refreshing the ranges. */
      ui_but_range_set_soft(post_but);
      ui_but_range_set_hard(post_but);

      button_activate_init(C, region, post_but, post_type);
    }
    else if (!((event->type == EVT_BUT_CANCEL) && (event->val == 1))) {
      /* XXX issue is because WM_event_add_mousemove(wm) is a bad hack and not reliable,
       * if that gets coded better this bypass can go away too.
       *
       * This is needed to make sure if a button was active,
       * it stays active while the mouse is over it.
       * This avoids adding mouse-moves, see: #33466. */
      if (ELEM(state_orig, BUTTON_STATE_INIT, BUTTON_STATE_HIGHLIGHT, BUTTON_STATE_WAIT_DRAG)) {
        if (ui_but_find_mouse_over(region, event) == but) {
          button_activate_init(C, region, but, BUTTON_ACTIVATE_OVER);
        }
      }
    }
  }

  return retval;
}

/**
 * Activate the underlying list-row button, so the row is highlighted.
 * Early exits if \a activate_dragging is true, but the custom drag operator fails to execute.
 * Gives the wanted behavior where the item is activated on a click-drag event when the custom drag
 * operator is executed.
 */
static int ui_list_activate_hovered_row(bContext *C,
                                        ARegion *region,
                                        const uiList *ui_list,
                                        const wmEvent *event,
                                        bool activate_dragging)
{
  const bool do_drag = activate_dragging && ui_list->dyn_data->custom_drag_optype;

  if (do_drag) {
    const uiBut *hovered_but = ui_but_find_mouse_over(region, event);
    if (!ui_list_invoke_item_operator(C,
                                      hovered_but,
                                      ui_list->dyn_data->custom_drag_optype,
                                      &ui_list->dyn_data->custom_drag_opptr))
    {
      return WM_UI_HANDLER_CONTINUE;
    }
  }

  int mouse_xy[2];
  WM_event_drag_start_xy(event, mouse_xy);

  uiBut *listrow = ui_list_row_find_mouse_over(region, mouse_xy);
  if (listrow) {
    wmOperatorType *custom_activate_optype = ui_list->dyn_data->custom_activate_optype;

    /* Hacky: Ensure the custom activate operator is not called when the custom drag operator
     * was. Only one should run! */
    if (activate_dragging && do_drag) {
      ((uiList *)ui_list)->dyn_data->custom_activate_optype = nullptr;
    }

    /* Simulate click on listrow button itself (which may be overlapped by another button). Also
     * calls the custom activate operator (#uiListDyn::custom_activate_optype). */
    UI_but_execute(C, region, listrow);

    ((uiList *)ui_list)->dyn_data->custom_activate_optype = custom_activate_optype;
  }

  return WM_UI_HANDLER_BREAK;
}

static bool ui_list_is_hovering_draggable_but(bContext *C,
                                              const uiList *list,
                                              const ARegion *region,
                                              const wmEvent *event)
{
  /* On a tweak event, uses the coordinates from where tweaking was started. */
  int mouse_xy[2];
  WM_event_drag_start_xy(event, mouse_xy);

  const uiBut *hovered_but = ui_but_find_mouse_over_ex(
      region, mouse_xy, false, false, nullptr, nullptr);

  if (list->dyn_data->custom_drag_optype) {
    if (ui_but_context_poll_operator(C, list->dyn_data->custom_drag_optype, hovered_but)) {
      return true;
    }
  }

  return (hovered_but && ui_but_drag_is_draggable(hovered_but));
}

static int ui_list_handle_click_drag(bContext *C,
                                     const uiList *ui_list,
                                     ARegion *region,
                                     const wmEvent *event)
{
  if (event->type != LEFTMOUSE) {
    return WM_UI_HANDLER_CONTINUE;
  }

  int retval = WM_UI_HANDLER_CONTINUE;

  const bool is_draggable = ui_list_is_hovering_draggable_but(C, ui_list, region, event);
  bool activate = false;
  bool activate_dragging = false;

  if (event->val == KM_CLICK_DRAG) {
    if (is_draggable) {
      activate_dragging = true;
      activate = true;
    }
  }
  /* #KM_CLICK is only sent after an uncaught release event, so the foreground button gets all
   * regular events (including mouse presses to start dragging) and this part only kicks in if it
   * hasn't handled the release event. Note that if there's no overlaid button, the row selects
   * on the press event already via regular #UI_BTYPE_LISTROW handling. */
  else if (event->val == KM_CLICK) {
    activate = true;
  }

  if (activate) {
    retval = ui_list_activate_hovered_row(C, region, ui_list, event, activate_dragging);
  }

  return retval;
}

static void ui_list_activate_row_from_index(
    bContext *C, ARegion *region, uiBut *listbox, uiList *ui_list, int index)
{
  uiBut *new_active_row = ui_list_row_find_index(region, index, listbox);
  if (new_active_row) {
    /* Preferred way to update the active item, also calls the custom activate operator
     * (#uiListDyn::custom_activate_optype). */
    UI_but_execute(C, region, new_active_row);
  }
  else {
    /* A bit ugly, set the active index in RNA directly. That's because a button that's
     * scrolled away in the list box isn't created at all.
     * The custom activate operator (#uiListDyn::custom_activate_optype) is not called in this case
     * (which may need the row button context). */
    RNA_property_int_set(&listbox->rnapoin, listbox->rnaprop, index);
    RNA_property_update(C, &listbox->rnapoin, listbox->rnaprop);
    ui_apply_but_undo(listbox);
  }

  ui_list->flag |= UILST_SCROLL_TO_ACTIVE_ITEM;
}

static int ui_list_get_increment(const uiList *ui_list, const int type, const int columns)
{
  int increment = 0;

  /* Handle column offsets for grid layouts. */
  if (ELEM(type, EVT_UPARROWKEY, EVT_DOWNARROWKEY) &&
      ELEM(ui_list->layout_type, UILST_LAYOUT_GRID, UILST_LAYOUT_BIG_PREVIEW_GRID))
  {
    increment = (type == EVT_UPARROWKEY) ? -columns : columns;
  }
  else {
    /* Left or right in grid layouts or any direction in single column layouts increments by 1. */
    increment = ELEM(type, EVT_UPARROWKEY, EVT_LEFTARROWKEY, WHEELUPMOUSE) ? -1 : 1;
  }

  if ((ui_list->filter_sort_flag & UILST_FLT_SORT_REVERSE) != 0) {
    increment *= -1;
  }

  return increment;
}

static int ui_handle_list_event(bContext *C, const wmEvent *event, ARegion *region, uiBut *listbox)
{
  int retval = WM_UI_HANDLER_CONTINUE;
  int type = event->type, val = event->val;
  int scroll_dir = 1;
  bool redraw = false;

  uiList *ui_list = static_cast<uiList *>(listbox->custom_data);
  if (!ui_list || !ui_list->dyn_data) {
    return retval;
  }
  uiListDyn *dyn_data = ui_list->dyn_data;

  int mx = event->xy[0];
  int my = event->xy[1];
  ui_window_to_block(region, listbox->block, &mx, &my);

  /* Convert pan to scroll-wheel. */
  if (type == MOUSEPAN) {
    ui_pan_to_scroll(event, &type, &val);

    /* 'ui_pan_to_scroll' gives the absolute direction. */
    if (event->flag & WM_EVENT_SCROLL_INVERT) {
      scroll_dir = -1;
    }

    /* If type still is mouse-pan, we call it handled, since delta-y accumulate. */
    /* also see `wm_event_system.cc` do_wheel_ui hack. */
    if (type == MOUSEPAN) {
      retval = WM_UI_HANDLER_BREAK;
    }
  }

  if (event->type == LEFTMOUSE) {
    retval = ui_list_handle_click_drag(C, ui_list, region, event);
  }
  else if (val == KM_PRESS) {
    if ((ELEM(type, EVT_UPARROWKEY, EVT_DOWNARROWKEY, EVT_LEFTARROWKEY, EVT_RIGHTARROWKEY) &&
         (event->modifier & (KM_SHIFT | KM_CTRL | KM_ALT | KM_OSKEY)) == 0) ||
        (ELEM(type, WHEELUPMOUSE, WHEELDOWNMOUSE) && (event->modifier & KM_CTRL) &&
         (event->modifier & (KM_SHIFT | KM_ALT | KM_OSKEY)) == 0))
    {
      const int value_orig = RNA_property_int_get(&listbox->rnapoin, listbox->rnaprop);
      int value, min, max;

      value = value_orig;
      const int inc = ui_list_get_increment(ui_list, type, dyn_data->columns);

      if (dyn_data->items_filter_neworder || dyn_data->items_filter_flags) {
        /* If we have a display order different from
         * collection order, we have some work! */
        int *org_order = static_cast<int *>(
            MEM_mallocN(dyn_data->items_shown * sizeof(int), __func__));
        const int *new_order = dyn_data->items_filter_neworder;
        int org_idx = -1, len = dyn_data->items_len;
        int current_idx = -1;
        const int filter_exclude = ui_list->filter_flag & UILST_FLT_EXCLUDE;

        for (int i = 0; i < len; i++) {
          if (!dyn_data->items_filter_flags ||
              ((dyn_data->items_filter_flags[i] & UILST_FLT_ITEM) ^ filter_exclude))
          {
            org_order[new_order ? new_order[++org_idx] : ++org_idx] = i;
            if (i == value) {
              current_idx = new_order ? new_order[org_idx] : org_idx;
            }
          }
          else if (i == value && org_idx >= 0) {
            current_idx = -(new_order ? new_order[org_idx] : org_idx) - 1;
          }
        }
        /* Now, org_order maps displayed indices to real indices,
         * and current_idx either contains the displayed index of active value (positive),
         *                 or its more-nearest one (negated).
         */
        if (current_idx < 0) {
          current_idx = (current_idx * -1) + (inc < 0 ? inc : inc - 1);
        }
        else {
          current_idx += inc;
        }
        CLAMP(current_idx, 0, dyn_data->items_shown - 1);
        value = org_order[current_idx];
        MEM_freeN(org_order);
      }
      else {
        value += inc;
      }

      CLAMP(value, 0, dyn_data->items_len - 1);

      RNA_property_int_range(&listbox->rnapoin, listbox->rnaprop, &min, &max);
      CLAMP(value, min, max);

      if (value != value_orig) {
        ui_list_activate_row_from_index(C, region, listbox, ui_list, value);
        redraw = true;
      }
      retval = WM_UI_HANDLER_BREAK;
    }
    else if (ELEM(type, WHEELUPMOUSE, WHEELDOWNMOUSE) && (event->modifier & KM_SHIFT)) {
      /* We now have proper grip, but keep this anyway! */
      if (ui_list->list_grip < (dyn_data->visual_height_min - UI_LIST_AUTO_SIZE_THRESHOLD)) {
        ui_list->list_grip = dyn_data->visual_height;
      }
      ui_list->list_grip += (type == WHEELUPMOUSE) ? -1 : 1;

      ui_list->flag |= UILST_SCROLL_TO_ACTIVE_ITEM;

      redraw = true;
      retval = WM_UI_HANDLER_BREAK;
    }
    else if (ELEM(type, WHEELUPMOUSE, WHEELDOWNMOUSE)) {
      if (dyn_data->height > dyn_data->visual_height) {
        /* list template will clamp */
        ui_list->list_scroll += scroll_dir * ((type == WHEELUPMOUSE) ? -1 : 1);

        redraw = true;
        retval = WM_UI_HANDLER_BREAK;
      }
    }
  }

  if (redraw) {
    ED_region_tag_redraw(region);
    ED_region_tag_refresh_ui(region);
  }

  return retval;
}

/* Handle mouse hover for Views and UiList rows. */
static int ui_handle_viewlist_items_hover(const wmEvent *event, const ARegion *region)
{
  bool has_item = false;
  LISTBASE_FOREACH (uiBlock *, block, &region->uiblocks) {
    LISTBASE_FOREACH (uiBut *, but, &block->buttons) {
      if (ELEM(but->type, UI_BTYPE_VIEW_ITEM, UI_BTYPE_LISTROW)) {
        but->flag &= ~UI_HOVER;
        has_item = true;
      }
    }
  }

  if (!has_item) {
    /* Avoid unnecessary lookup. */
    return WM_UI_HANDLER_CONTINUE;
  }

  /* Always highlight the hovered view item, even if the mouse hovers another button inside. */
  uiBut *hovered_row_but = ui_view_item_find_mouse_over(region, event->xy);
  if (!hovered_row_but) {
    hovered_row_but = ui_list_row_find_mouse_over(region, event->xy);
  }
  if (hovered_row_but) {
    hovered_row_but->flag |= UI_HOVER;
  }

  return WM_UI_HANDLER_CONTINUE;
}

static int ui_handle_view_item_event(bContext *C,
                                     const wmEvent *event,
                                     uiBut *active_but,
                                     ARegion *region)
{
  if ((event->type == LEFTMOUSE) && (event->val == KM_PRESS)) {
    /* Only bother finding the active view item button if the active button isn't already a view
     * item. */
    uiBut *view_but = (active_but && active_but->type == UI_BTYPE_VIEW_ITEM) ?
                          active_but :
                          ui_view_item_find_mouse_over(region, event->xy);
    /* Will free active button if there already is one. */
    if (view_but) {
      UI_but_execute(C, region, view_but);
    }
  }

  return WM_UI_HANDLER_CONTINUE;
}

static void ui_handle_button_return_submenu(bContext *C, const wmEvent *event, uiBut *but)
{
  uiHandleButtonData *data = but->active;
  uiPopupBlockHandle *menu = data->menu;

  /* copy over return values from the closing menu */
  if ((menu->menuretval & UI_RETURN_OK) || (menu->menuretval & UI_RETURN_UPDATE)) {
    if (but->type == UI_BTYPE_COLOR) {
      copy_v3_v3(data->vec, menu->retvec);
    }
    else if (but->type == UI_BTYPE_MENU) {
      data->value = menu->retvalue;
    }
  }

  if (menu->menuretval & UI_RETURN_UPDATE) {
    if (data->interactive) {
      ui_apply_but(C, but->block, but, data, true);
    }
    else {
      ui_but_update(but);
    }

    menu->menuretval = 0;
  }

  /* now change button state or exit, which will close the submenu */
  if ((menu->menuretval & UI_RETURN_OK) || (menu->menuretval & UI_RETURN_CANCEL)) {
    if (menu->menuretval != UI_RETURN_OK) {
      data->cancel = true;
    }

    button_activate_exit(C, but, data, true, false);
  }
  else if (menu->menuretval & UI_RETURN_OUT) {
    if (event->type == MOUSEMOVE && ui_but_contains_point_px(but, data->region, event->xy)) {
      button_activate_state(C, but, BUTTON_STATE_HIGHLIGHT);
    }
    else {
      if (ISKEYBOARD(event->type)) {
        /* keyboard menu hierarchy navigation, going back to previous level */
        but->active->used_mouse = false;
        button_activate_state(C, but, BUTTON_STATE_HIGHLIGHT);
      }
      else {
        data->cancel = true;
        button_activate_exit(C, but, data, true, false);
      }
    }
  }
}

/** \} */

/* -------------------------------------------------------------------- */
/** \name Menu Towards (mouse motion logic)
 * \{ */

/**
 * Function used to prevent losing the open menu when using nested pull-downs,
 * when moving mouse towards the pull-down menu over other buttons that could
 * steal the highlight from the current button, only checks:
 *
 * - while mouse moves in triangular area defined old mouse position and
 *   left/right side of new menu.
 * - only for 1 second.
 */

static void ui_mouse_motion_towards_init_ex(uiPopupBlockHandle *menu,
                                            const int xy[2],
                                            const bool force)
{
  BLI_assert(((uiBlock *)menu->region->uiblocks.first)->flag &
             (UI_BLOCK_MOVEMOUSE_QUIT | UI_BLOCK_POPOVER));

  if (!menu->dotowards || force) {
    menu->dotowards = true;
    menu->towards_xy[0] = xy[0];
    menu->towards_xy[1] = xy[1];

    if (force) {
      menu->towardstime = DBL_MAX; /* unlimited time */
    }
    else {
      menu->towardstime = BLI_check_seconds_timer();
    }
  }
}

static void ui_mouse_motion_towards_init(uiPopupBlockHandle *menu, const int xy[2])
{
  ui_mouse_motion_towards_init_ex(menu, xy, false);
}

static void ui_mouse_motion_towards_reinit(uiPopupBlockHandle *menu, const int xy[2])
{
  ui_mouse_motion_towards_init_ex(menu, xy, true);
}

static bool ui_mouse_motion_towards_check(uiBlock *block,
                                          uiPopupBlockHandle *menu,
                                          const int xy[2],
                                          const bool use_wiggle_room)
{
  BLI_assert(block->flag & (UI_BLOCK_MOVEMOUSE_QUIT | UI_BLOCK_POPOVER));

  /* annoying fix for #36269, this is a bit odd but in fact works quite well
   * don't mouse-out of a menu if another menu has been created after it.
   * if this causes problems we could remove it and check on a different fix - campbell */
  if (menu->region->next) {
    /* am I the last menu (test) */
    ARegion *region = menu->region->next;
    do {
      uiBlock *block_iter = static_cast<uiBlock *>(region->uiblocks.first);
      if (block_iter && ui_block_is_menu(block_iter)) {
        return true;
      }
    } while ((region = region->next));
  }
  /* annoying fix end! */

  if (!menu->dotowards) {
    return false;
  }

  float oldp[2] = {menu->towards_xy[0], menu->towards_xy[1]};
  const float newp[2] = {float(xy[0]), float(xy[1])};
  if (len_squared_v2v2(oldp, newp) < (4.0f * 4.0f)) {
    return menu->dotowards;
  }

  /* verify that we are moving towards one of the edges of the
   * menu block, in other words, in the triangle formed by the
   * initial mouse location and two edge points. */
  rctf rect_px;
  ui_block_to_window_rctf(menu->region, block, &rect_px, &block->rect);

  const float margin = MENU_TOWARDS_MARGIN;

  const float p1[2] = {rect_px.xmin - margin, rect_px.ymin - margin};
  const float p2[2] = {rect_px.xmax + margin, rect_px.ymin - margin};
  const float p3[2] = {rect_px.xmax + margin, rect_px.ymax + margin};
  const float p4[2] = {rect_px.xmin - margin, rect_px.ymax + margin};

  /* allow for some wiggle room, if the user moves a few pixels away,
   * don't immediately quit (only for top level menus) */
  if (use_wiggle_room) {
    const float cent[2] = {BLI_rctf_cent_x(&rect_px), BLI_rctf_cent_y(&rect_px)};
    float delta[2];

    sub_v2_v2v2(delta, oldp, cent);
    normalize_v2_length(delta, MENU_TOWARDS_WIGGLE_ROOM);
    add_v2_v2(oldp, delta);
  }

  bool closer = (isect_point_tri_v2(newp, oldp, p1, p2) ||
                 isect_point_tri_v2(newp, oldp, p2, p3) ||
                 isect_point_tri_v2(newp, oldp, p3, p4) || isect_point_tri_v2(newp, oldp, p4, p1));

  if (!closer) {
    menu->dotowards = false;
  }

  /* 1 second timer */
  if (BLI_check_seconds_timer() - menu->towardstime > BUTTON_MOUSE_TOWARDS_THRESH) {
    menu->dotowards = false;
  }

  return menu->dotowards;
}

#ifdef USE_KEYNAV_LIMIT
static void ui_mouse_motion_keynav_init(uiKeyNavLock *keynav, const wmEvent *event)
{
  keynav->is_keynav = true;
  copy_v2_v2_int(keynav->event_xy, event->xy);
}
/**
 * Return true if key-input isn't blocking mouse-motion,
 * or if the mouse-motion is enough to disable key-input.
 */
static bool ui_mouse_motion_keynav_test(uiKeyNavLock *keynav, const wmEvent *event)
{
  if (keynav->is_keynav &&
      (len_manhattan_v2v2_int(keynav->event_xy, event->xy) > BUTTON_KEYNAV_PX_LIMIT))
  {
    keynav->is_keynav = false;
  }

  return keynav->is_keynav;
}
#endif /* USE_KEYNAV_LIMIT */

/** \} */

/* -------------------------------------------------------------------- */
/** \name Menu Scroll
 * \{ */

static char ui_menu_scroll_test(uiBlock *block, int my)
{
  if (block->flag & (UI_BLOCK_CLIPTOP | UI_BLOCK_CLIPBOTTOM)) {
    if (block->flag & UI_BLOCK_CLIPTOP) {
      if (my > block->rect.ymax - UI_MENU_SCROLL_MOUSE) {
        return 't';
      }
    }
    if (block->flag & UI_BLOCK_CLIPBOTTOM) {
      if (my < block->rect.ymin + UI_MENU_SCROLL_MOUSE) {
        return 'b';
      }
    }
  }
  return 0;
}

static void ui_menu_scroll_apply_offset_y(ARegion *region, uiBlock *block, float dy)
{
  BLI_assert(dy != 0.0f);

  const int scroll_pad = ui_block_is_menu(block) ? UI_MENU_SCROLL_PAD : UI_UNIT_Y * 0.5f;

  if (dy < 0.0f) {
    /* Stop at top item, extra 0.5 UI_UNIT_Y makes it snap nicer. */
    float ymax = -FLT_MAX;
    LISTBASE_FOREACH (uiBut *, bt, &block->buttons) {
      ymax = max_ff(ymax, bt->rect.ymax);
    }
    if (ymax + dy - UI_UNIT_Y * 0.5f < block->rect.ymax - scroll_pad) {
      dy = block->rect.ymax - ymax - scroll_pad;
    }
  }
  else {
    /* Stop at bottom item, extra 0.5 UI_UNIT_Y makes it snap nicer. */
    float ymin = FLT_MAX;
    LISTBASE_FOREACH (uiBut *, bt, &block->buttons) {
      ymin = min_ff(ymin, bt->rect.ymin);
    }
    if (ymin + dy + UI_UNIT_Y * 0.5f > block->rect.ymin + scroll_pad) {
      dy = block->rect.ymin - ymin + scroll_pad;
    }
  }

  /* remember scroll offset for refreshes */
  block->handle->scrolloffset += dy;

  /* apply scroll offset */
  LISTBASE_FOREACH (uiBut *, bt, &block->buttons) {
    bt->rect.ymin += dy;
    bt->rect.ymax += dy;
  }

  /* set flags again */
  ui_popup_block_scrolltest(block);

  ED_region_tag_redraw(region);
}

/** Scroll to activated button. */
static bool ui_menu_scroll_to_but(ARegion *region, uiBlock *block, uiBut *but_target)
{
  float dy = 0.0;
  if (block->flag & UI_BLOCK_CLIPTOP) {
    if (but_target->rect.ymax > block->rect.ymax - UI_MENU_SCROLL_ARROW) {
      dy = block->rect.ymax - but_target->rect.ymax - UI_MENU_SCROLL_ARROW;
    }
  }
  if (block->flag & UI_BLOCK_CLIPBOTTOM) {
    if (but_target->rect.ymin < block->rect.ymin + UI_MENU_SCROLL_ARROW) {
      dy = block->rect.ymin - but_target->rect.ymin + UI_MENU_SCROLL_ARROW;
    }
  }
  if (dy != 0.0f) {
    ui_menu_scroll_apply_offset_y(region, block, dy);
    return true;
  }
  return false;
}

/** Scroll to y location (in block space, see #ui_window_to_block). */
static bool ui_menu_scroll_to_y(ARegion *region, uiBlock *block, int y)
{
  const char test = ui_menu_scroll_test(block, y);
  float dy = 0.0f;
  if (test == 't') {
    dy = -UI_UNIT_Y; /* scroll to the top */
  }
  else if (test == 'b') {
    dy = UI_UNIT_Y; /* scroll to the bottom */
  }
  if (dy != 0.0f) {
    ui_menu_scroll_apply_offset_y(region, block, dy);
    return true;
  }
  return false;
}

static bool ui_menu_scroll_step(ARegion *region, uiBlock *block, const int scroll_dir)
{
  int my;
  if (scroll_dir == 1) {
    if ((block->flag & UI_BLOCK_CLIPTOP) == 0) {
      return false;
    }
    my = block->rect.ymax + UI_UNIT_Y;
  }
  else if (scroll_dir == -1) {
    if ((block->flag & UI_BLOCK_CLIPBOTTOM) == 0) {
      return false;
    }
    my = block->rect.ymin - UI_UNIT_Y;
  }
  else {
    BLI_assert(0);
    return false;
  }

  return ui_menu_scroll_to_y(region, block, my);
}

/** \} */

/* -------------------------------------------------------------------- */
/** \name Menu Event Handling
 * \{ */

static void ui_region_auto_open_clear(ARegion *region)
{
  LISTBASE_FOREACH (uiBlock *, block, &region->uiblocks) {
    block->auto_open = false;
  }
}

/**
 * Special function to handle nested menus.
 * let the parent menu get the event.
 *
 * This allows a menu to be open,
 * but send key events to the parent if there's no active buttons.
 *
 * Without this keyboard navigation from menus won't work.
 */
static bool ui_menu_pass_event_to_parent_if_nonactive(uiPopupBlockHandle *menu,
                                                      const uiBut *but,
                                                      const int level,
                                                      const bool is_parent_menu,
                                                      const int retval)
{
  /* NOTE(@ideasman42): For `menu->popup` (not a nested tree of menus), don't pass events parents.
   * This is needed because enum popups (for example) aren't created with an active button.
   * Otherwise opening a popup & pressing the accelerator key would fail, see: #107838. */
  if ((level != 0) && (but == nullptr) && (is_parent_menu || menu->popup == false)) {
    menu->menuretval = UI_RETURN_OUT | UI_RETURN_OUT_PARENT;
    (void)retval; /* so release builds with strict flags are happy as well */
    BLI_assert(retval == WM_UI_HANDLER_CONTINUE);
    return true;
  }
  return false;
}

static int ui_handle_menu_button(bContext *C, const wmEvent *event, uiPopupBlockHandle *menu)
{
  ARegion *region = menu->region;
  uiBut *but = ui_region_find_active_but(region);

  if (but) {
    /* Its possible there is an active menu item NOT under the mouse,
     * in this case ignore mouse clicks outside the button (but Enter etc is accepted) */
    if (event->val == KM_RELEASE) {
      /* pass, needed so we can exit active menu-items when click-dragging out of them */
    }
    else if (but->type == UI_BTYPE_SEARCH_MENU) {
      /* Pass, needed so search popup can have RMB context menu.
       * This may be useful for other interactions which happen in the search popup
       * without being directly over the search button. */
    }
    else if (!ui_block_is_menu(but->block) || ui_block_is_pie_menu(but->block)) {
      /* pass, skip for dialogs */
    }
    else if (!ui_region_contains_point_px(but->active->region, event->xy)) {
      /* Pass, needed to click-exit outside of non-floating menus. */
      ui_region_auto_open_clear(but->active->region);
    }
    else if (ISMOUSE_BUTTON(event->type)) {
      if (!ui_but_contains_point_px(but, but->active->region, event->xy)) {
        but = nullptr;
      }
    }
  }

  int retval;
  if (but) {
    ScrArea *ctx_area = CTX_wm_area(C);
    ARegion *ctx_region = CTX_wm_region(C);

    if (menu->ctx_area) {
      CTX_wm_area_set(C, menu->ctx_area);
    }
    if (menu->ctx_region) {
      CTX_wm_region_set(C, menu->ctx_region);
    }

    retval = ui_handle_button_event(C, event, but);

    if (menu->ctx_area) {
      CTX_wm_area_set(C, ctx_area);
    }
    if (menu->ctx_region) {
      CTX_wm_region_set(C, ctx_region);
    }
  }
  else {
    retval = ui_handle_button_over(C, event, region);
  }

  return retval;
}

float ui_block_calc_pie_segment(uiBlock *block, const float event_xy[2])
{
  float seg1[2];

  if (block->pie_data.flags & UI_PIE_INITIAL_DIRECTION) {
    copy_v2_v2(seg1, block->pie_data.pie_center_init);
  }
  else {
    copy_v2_v2(seg1, block->pie_data.pie_center_spawned);
  }

  float seg2[2];
  sub_v2_v2v2(seg2, event_xy, seg1);

  const float len = normalize_v2_v2(block->pie_data.pie_dir, seg2);

  if (len < U.pie_menu_threshold * UI_SCALE_FAC) {
    block->pie_data.flags |= UI_PIE_INVALID_DIR;
  }
  else {
    block->pie_data.flags &= ~UI_PIE_INVALID_DIR;
  }

  return len;
}

static int ui_handle_menu_letter_press_search(uiPopupBlockHandle *menu, const wmEvent *event)
{
  /* Start menu search if the menu has a name. */
  if (menu->menu_idname[0]) {
    uiAfterFunc *after = ui_afterfunc_new();
    wmOperatorType *ot = WM_operatortype_find("WM_OT_search_single_menu", false);
    after->optype = ot;
    after->opcontext = WM_OP_INVOKE_DEFAULT;
    after->opptr = MEM_cnew<PointerRNA>(__func__);
    WM_operator_properties_create_ptr(after->opptr, ot);
    RNA_string_set(after->opptr, "menu_idname", menu->menu_idname);
    if (event->type != EVT_SPACEKEY) {
      /* Forward all keys except space-bar to the search. */
      const int num_bytes = BLI_str_utf8_size_or_error(event->utf8_buf);
      if (num_bytes != -1) {
        char buf[sizeof(event->utf8_buf) + 1];
        memcpy(buf, event->utf8_buf, num_bytes);
        buf[num_bytes] = '\0';
        RNA_string_set(after->opptr, "initial_query", buf);
      }
    }
    menu->menuretval = UI_RETURN_OK;
    return WM_UI_HANDLER_BREAK;
  }
  return WM_UI_HANDLER_CONTINUE;
}

static int ui_handle_menu_event(bContext *C,
                                const wmEvent *event,
                                uiPopupBlockHandle *menu,
                                int level,
                                const bool is_parent_inside,
                                const bool is_parent_menu,
                                const bool is_floating)
{
  uiBut *but;
  ARegion *region = menu->region;
  uiBlock *block = static_cast<uiBlock *>(region->uiblocks.first);

  int retval = WM_UI_HANDLER_CONTINUE;

  int mx = event->xy[0];
  int my = event->xy[1];
  ui_window_to_block(region, block, &mx, &my);

  /* check if mouse is inside block */
  const bool inside = BLI_rctf_isect_pt(&block->rect, mx, my);
  /* check for title dragging */
  const bool inside_title = inside && ((my + (UI_UNIT_Y * 1.5f)) > block->rect.ymax);

  /* if there's an active modal button, don't check events or outside, except for search menu */
  but = ui_region_find_active_but(region);

#ifdef USE_DRAG_POPUP
  if (menu->is_grab) {
    if (event->type == LEFTMOUSE) {
      menu->is_grab = false;
      retval = WM_UI_HANDLER_BREAK;
    }
    else {
      if (event->type == MOUSEMOVE) {
        int mdiff[2];

        sub_v2_v2v2_int(mdiff, event->xy, menu->grab_xy_prev);
        copy_v2_v2_int(menu->grab_xy_prev, event->xy);

        add_v2_v2v2_int(menu->popup_create_vars.event_xy, menu->popup_create_vars.event_xy, mdiff);

        ui_popup_translate(region, mdiff);
      }

      return retval;
    }
  }
#endif

  if (but && button_modal_state(but->active->state)) {
    if (block->flag & (UI_BLOCK_MOVEMOUSE_QUIT | UI_BLOCK_POPOVER)) {
      /* if a button is activated modal, always reset the start mouse
       * position of the towards mechanism to avoid losing focus,
       * and don't handle events */
      ui_mouse_motion_towards_reinit(menu, event->xy);
    }
  }
  else if (event->type == TIMER) {
    if (event->customdata == menu->scrolltimer) {
      ui_menu_scroll_to_y(region, block, my);
    }
  }
  else {
    /* for ui_mouse_motion_towards_block */
    if (event->type == MOUSEMOVE) {
      if (block->flag & (UI_BLOCK_MOVEMOUSE_QUIT | UI_BLOCK_POPOVER)) {
        ui_mouse_motion_towards_init(menu, event->xy);
      }

      /* add menu scroll timer, if needed */
      if (ui_menu_scroll_test(block, my)) {
        if (menu->scrolltimer == nullptr) {
          menu->scrolltimer = WM_event_timer_add(
              CTX_wm_manager(C), CTX_wm_window(C), TIMER, MENU_SCROLL_INTERVAL);
        }
      }
    }

    /* first block own event func */
    if (block->block_event_func && block->block_event_func(C, block, event)) {
      /* pass */
    } /* events not for active search menu button */
    else {
      int act = 0;

      switch (event->type) {

        /* Closing sub-levels of pull-downs.
         *
         * The actual event is handled by the button under the cursor.
         * This is done so we can right click on menu items even when they have sub-menus open.
         */
        case RIGHTMOUSE:
          if (inside == false) {
            if (event->val == KM_PRESS && (block->flag & UI_BLOCK_LOOP)) {
              if (block->saferct.first) {
                /* Currently right clicking on a top level pull-down (typically in the header)
                 * just closes the menu and doesn't support immediately handling the RMB event.
                 *
                 * To support we would need UI_RETURN_OUT_PARENT to be handled by
                 * top-level buttons, not just menus. Note that this isn't very important
                 * since it's easy to manually close these menus by clicking on them. */
                menu->menuretval = (level > 0 && is_parent_inside) ? UI_RETURN_OUT_PARENT :
                                                                     UI_RETURN_OUT;
              }
            }
            retval = WM_UI_HANDLER_BREAK;
          }
          break;

        /* Closing sub-levels of pull-downs. */
        case EVT_LEFTARROWKEY:
          if (event->val == KM_PRESS && (block->flag & UI_BLOCK_LOOP)) {
            if (block->saferct.first) {
              menu->menuretval = UI_RETURN_OUT;
            }
          }

          retval = WM_UI_HANDLER_BREAK;
          break;

        /* Opening sub-levels of pull-downs. */
        case EVT_RIGHTARROWKEY:
          if (event->val == KM_PRESS && (block->flag & UI_BLOCK_LOOP)) {

            if (ui_menu_pass_event_to_parent_if_nonactive(
                    menu, but, level, is_parent_menu, retval))
            {
              break;
            }

            but = ui_region_find_active_but(region);

            if (!but) {
              /* no item active, we make first active */
              if (block->direction & UI_DIR_UP) {
                but = ui_but_last(block);
              }
              else {
                but = ui_but_first(block);
              }
            }

            if (but && ELEM(but->type, UI_BTYPE_BLOCK, UI_BTYPE_PULLDOWN)) {
              ui_handle_button_activate(C, region, but, BUTTON_ACTIVATE_OPEN);
            }
          }

          retval = WM_UI_HANDLER_BREAK;
          break;

        /* Smooth scrolling for popovers. */
        case MOUSEPAN: {
          if (event->modifier & (KM_SHIFT | KM_CTRL | KM_ALT | KM_OSKEY)) {
            /* pass */
          }
          else if (!ui_block_is_menu(block)) {
            if (block->flag & (UI_BLOCK_CLIPTOP | UI_BLOCK_CLIPBOTTOM)) {
              const float dy = event->xy[1] - event->prev_xy[1];
              if (dy != 0.0f) {
                ui_menu_scroll_apply_offset_y(region, block, dy);

                if (but) {
                  but->active->cancel = true;
                  button_activate_exit(C, but, but->active, false, false);
                }
                WM_event_add_mousemove(CTX_wm_window(C));
              }
            }
            break;
          }
          ATTR_FALLTHROUGH;
        }
        case WHEELUPMOUSE:
        case WHEELDOWNMOUSE: {
          if (event->modifier & (KM_SHIFT | KM_CTRL | KM_ALT | KM_OSKEY)) {
            /* pass */
          }
          else if (!ui_block_is_menu(block)) {
            const int scroll_dir = (event->type == WHEELUPMOUSE) ? 1 : -1;
            if (ui_menu_scroll_step(region, block, scroll_dir)) {
              if (but) {
                but->active->cancel = true;
                button_activate_exit(C, but, but->active, false, false);
              }
              WM_event_add_mousemove(CTX_wm_window(C));
            }
            break;
          }
          ATTR_FALLTHROUGH;
        }
        case EVT_UPARROWKEY:
        case EVT_DOWNARROWKEY:
        case EVT_PAGEUPKEY:
        case EVT_PAGEDOWNKEY:
        case EVT_HOMEKEY:
        case EVT_ENDKEY:
          /* Arrow-keys: only handle for block_loop blocks. */
          if (event->modifier & (KM_SHIFT | KM_CTRL | KM_ALT | KM_OSKEY)) {
            /* pass */
          }
          else if (inside || (block->flag & UI_BLOCK_LOOP)) {
            int type = event->type;
            int val = event->val;

            /* Convert pan to scroll-wheel. */
            if (type == MOUSEPAN) {
              ui_pan_to_scroll(event, &type, &val);
            }

            if (val == KM_PRESS) {
              /* Determine scroll operation. */
              uiMenuScrollType scrolltype;

              if (ELEM(type, EVT_PAGEUPKEY, EVT_HOMEKEY)) {
                scrolltype = MENU_SCROLL_TOP;
              }
              else if (ELEM(type, EVT_PAGEDOWNKEY, EVT_ENDKEY)) {
                scrolltype = MENU_SCROLL_BOTTOM;
              }
              else if (ELEM(type, EVT_UPARROWKEY, WHEELUPMOUSE)) {
                scrolltype = MENU_SCROLL_UP;
              }
              else {
                scrolltype = MENU_SCROLL_DOWN;
              }

              if (ui_menu_pass_event_to_parent_if_nonactive(
                      menu, but, level, is_parent_menu, retval))
              {
                break;
              }

#ifdef USE_KEYNAV_LIMIT
              ui_mouse_motion_keynav_init(&menu->keynav_state, event);
#endif

              but = ui_region_find_active_but(region);
              if (but) {
                /* Apply scroll operation. */
                if (scrolltype == MENU_SCROLL_DOWN) {
                  but = ui_but_next(but);
                }
                else if (scrolltype == MENU_SCROLL_UP) {
                  but = ui_but_prev(but);
                }
                else if (scrolltype == MENU_SCROLL_TOP) {
                  but = ui_but_first(block);
                }
                else if (scrolltype == MENU_SCROLL_BOTTOM) {
                  but = ui_but_last(block);
                }
              }

              if (!but) {
                /* Wrap button or no active button. */
                uiBut *but_wrap = nullptr;
                if (ELEM(scrolltype, MENU_SCROLL_UP, MENU_SCROLL_BOTTOM)) {
                  but_wrap = ui_but_last(block);
                }
                else if (ELEM(scrolltype, MENU_SCROLL_DOWN, MENU_SCROLL_TOP)) {
                  but_wrap = ui_but_first(block);
                }
                if (but_wrap) {
                  but = but_wrap;
                }
              }

              if (but) {
                ui_handle_button_activate(C, region, but, BUTTON_ACTIVATE);
                ui_menu_scroll_to_but(region, block, but);
              }
            }

            retval = WM_UI_HANDLER_BREAK;
          }

          break;

        case EVT_ONEKEY:
        case EVT_PAD1:
          act = 1;
          ATTR_FALLTHROUGH;
        case EVT_TWOKEY:
        case EVT_PAD2:
          if (act == 0) {
            act = 2;
          }
          ATTR_FALLTHROUGH;
        case EVT_THREEKEY:
        case EVT_PAD3:
          if (act == 0) {
            act = 3;
          }
          ATTR_FALLTHROUGH;
        case EVT_FOURKEY:
        case EVT_PAD4:
          if (act == 0) {
            act = 4;
          }
          ATTR_FALLTHROUGH;
        case EVT_FIVEKEY:
        case EVT_PAD5:
          if (act == 0) {
            act = 5;
          }
          ATTR_FALLTHROUGH;
        case EVT_SIXKEY:
        case EVT_PAD6:
          if (act == 0) {
            act = 6;
          }
          ATTR_FALLTHROUGH;
        case EVT_SEVENKEY:
        case EVT_PAD7:
          if (act == 0) {
            act = 7;
          }
          ATTR_FALLTHROUGH;
        case EVT_EIGHTKEY:
        case EVT_PAD8:
          if (act == 0) {
            act = 8;
          }
          ATTR_FALLTHROUGH;
        case EVT_NINEKEY:
        case EVT_PAD9:
          if (act == 0) {
            act = 9;
          }
          ATTR_FALLTHROUGH;
        case EVT_ZEROKEY:
        case EVT_PAD0:
          if (act == 0) {
            act = 10;
          }

          if ((block->flag & UI_BLOCK_NUMSELECT) && event->val == KM_PRESS) {
            int count;

            if (ui_menu_pass_event_to_parent_if_nonactive(
                    menu, but, level, is_parent_menu, retval))
            {
              break;
            }

            /* Only respond to explicit press to avoid the event that opened the menu
             * activating an item when the key is held. */
            if (event->flag & WM_EVENT_IS_REPEAT) {
              break;
            }

            if (event->modifier & KM_ALT) {
              act += 10;
            }

            count = 0;
            for (but = static_cast<uiBut *>(block->buttons.first); but; but = but->next) {
              bool doit = false;

              if (!ELEM(but->type,
                        UI_BTYPE_LABEL,
                        UI_BTYPE_SEPR,
                        UI_BTYPE_SEPR_LINE,
                        UI_BTYPE_IMAGE))
              {
                count++;
              }

              /* exception for rna layer buts */
              if (but->rnapoin.data && but->rnaprop &&
                  ELEM(RNA_property_subtype(but->rnaprop), PROP_LAYER, PROP_LAYER_MEMBER))
              {
                if (but->rnaindex == act - 1) {
                  doit = true;
                }
              }
              else if (ELEM(but->type,
                            UI_BTYPE_BUT,
                            UI_BTYPE_BUT_MENU,
                            UI_BTYPE_MENU,
                            UI_BTYPE_BLOCK,
                            UI_BTYPE_PULLDOWN) &&
                       count == act)
              {
                doit = true;
              }

              if (!(but->flag & UI_BUT_DISABLED) && doit) {
                /* activate buttons but open menu's */
                uiButtonActivateType activate;
                if (but->type == UI_BTYPE_PULLDOWN) {
                  activate = BUTTON_ACTIVATE_OPEN;
                }
                else {
                  activate = BUTTON_ACTIVATE_APPLY;
                }

                ui_handle_button_activate(C, region, but, activate);
                break;
              }
            }

            retval = WM_UI_HANDLER_BREAK;
          }
          break;

        /* Handle keystrokes on menu items */
        case EVT_AKEY:
        case EVT_BKEY:
        case EVT_CKEY:
        case EVT_DKEY:
        case EVT_EKEY:
        case EVT_FKEY:
        case EVT_GKEY:
        case EVT_HKEY:
        case EVT_IKEY:
        case EVT_JKEY:
        case EVT_KKEY:
        case EVT_LKEY:
        case EVT_MKEY:
        case EVT_NKEY:
        case EVT_OKEY:
        case EVT_PKEY:
        case EVT_QKEY:
        case EVT_RKEY:
        case EVT_SKEY:
        case EVT_TKEY:
        case EVT_UKEY:
        case EVT_VKEY:
        case EVT_WKEY:
        case EVT_XKEY:
        case EVT_YKEY:
        case EVT_ZKEY:
        case EVT_SPACEKEY: {
          if (ELEM(event->val, KM_PRESS, KM_DBL_CLICK) &&
              ((event->modifier & (KM_SHIFT | KM_CTRL | KM_OSKEY)) == 0) &&
              /* Only respond to explicit press to avoid the event that opened the menu
               * activating an item when the key is held. */
              (event->flag & WM_EVENT_IS_REPEAT) == 0)
          {

            /* Menu search if space-bar or #MenuTypeFlag::SearchOnKeyPress. */
            MenuType *mt = WM_menutype_find(menu->menu_idname, true);
            if ((mt && bool(mt->flag & MenuTypeFlag::SearchOnKeyPress)) ||
                event->type == EVT_SPACEKEY)
            {
              if ((level != 0) && (but == nullptr || !menu->menu_idname[0])) {
                /* Search parent if the child is open but not activated or not searchable. */
                menu->menuretval = UI_RETURN_OUT | UI_RETURN_OUT_PARENT;
              }
              else {
                retval = ui_handle_menu_letter_press_search(menu, event);
              }
              break;
            }

            if (ui_menu_pass_event_to_parent_if_nonactive(
                    menu, but, level, is_parent_menu, retval))
            {
              break;
            }

            /* Accelerator keys that allow "pressing" a menu entry by pressing a single key. */
            LISTBASE_FOREACH (uiBut *, but, &block->buttons) {
              if (!(but->flag & UI_BUT_DISABLED) && but->menu_key == event->type) {
                if (but->type == UI_BTYPE_BUT) {
                  UI_but_execute(C, region, but);
                }
                else {
                  ui_handle_button_activate_by_type(C, region, but);
                }
                return WM_UI_HANDLER_BREAK;
              }
            }
          }
        }
      }
    }

    /* here we check return conditions for menus */
    if (block->flag & UI_BLOCK_LOOP) {
      /* If we click outside the block, verify if we clicked on the
       * button that opened us, otherwise we need to close,
       *
       * note that there is an exception for root level menus and
       * popups which you can click again to close.
       *
       * Events handled above may have already set the return value,
       * don't overwrite them, see: #61015.
       */
      if ((inside == false) && (menu->menuretval == 0)) {
        uiSafetyRct *saferct = static_cast<uiSafetyRct *>(block->saferct.first);

        if (ELEM(event->type, LEFTMOUSE, MIDDLEMOUSE, RIGHTMOUSE)) {
          if (ELEM(event->val, KM_PRESS, KM_DBL_CLICK)) {
            if ((is_parent_menu == false) && (U.uiflag & USER_MENUOPENAUTO) == 0) {
              /* for root menus, allow clicking to close */
              if (block->flag & UI_BLOCK_OUT_1) {
                menu->menuretval = UI_RETURN_OK;
              }
              else {
                menu->menuretval = UI_RETURN_OUT;
              }
            }
            else if (saferct && !BLI_rctf_isect_pt(
                                    &saferct->parent, float(event->xy[0]), float(event->xy[1])))
            {
              if (block->flag & UI_BLOCK_OUT_1) {
                menu->menuretval = UI_RETURN_OK;
              }
              else {
                menu->menuretval = UI_RETURN_OUT;
              }
            }
          }
          else if (ELEM(event->val, KM_RELEASE, KM_CLICK)) {
            /* For buttons that use a hold function,
             * exit when mouse-up outside the menu. */
            if (block->flag & UI_BLOCK_POPUP_HOLD) {
              /* NOTE: we could check the cursor is over the parent button. */
              menu->menuretval = UI_RETURN_CANCEL;
              retval = WM_UI_HANDLER_CONTINUE;
            }
          }
        }
      }

      if (menu->menuretval) {
        /* pass */
      }
#ifdef USE_KEYNAV_LIMIT
      else if ((event->type == MOUSEMOVE) &&
               ui_mouse_motion_keynav_test(&menu->keynav_state, event))
      {
        /* Don't handle the mouse-move if we're using key-navigation. */
        retval = WM_UI_HANDLER_BREAK;
      }
#endif
      else if (event->type == EVT_ESCKEY && event->val == KM_PRESS) {
        /* Escape cancels this and all preceding menus. */
        menu->menuretval = UI_RETURN_CANCEL;
      }
      else if (ELEM(event->type, EVT_RETKEY, EVT_PADENTER) && event->val == KM_PRESS) {
        uiBut *but_default = ui_region_find_first_but_test_flag(
            region, UI_BUT_ACTIVE_DEFAULT, UI_HIDDEN);
        if ((but_default != nullptr) && (but_default->active == nullptr)) {
          if (but_default->type == UI_BTYPE_BUT) {
            UI_but_execute(C, region, but_default);
          }
          else {
            ui_handle_button_activate_by_type(C, region, but_default);
          }
        }
        else {
          uiBut *but_active = ui_region_find_active_but(region);

          /* enter will always close this block, we let the event
           * get handled by the button if it is activated, otherwise we cancel */
          if (but_active == nullptr) {
            menu->menuretval = UI_RETURN_CANCEL | UI_RETURN_POPUP_OK;
          }
        }
      }
#ifdef USE_DRAG_POPUP
      else if ((event->type == LEFTMOUSE) && (event->val == KM_PRESS) &&
               (inside && is_floating && inside_title))
      {
        if (!but || !ui_but_contains_point_px(but, region, event->xy)) {
          if (but) {
            UI_but_tooltip_timer_remove(C, but);
          }

          menu->is_grab = true;
          copy_v2_v2_int(menu->grab_xy_prev, event->xy);
          retval = WM_UI_HANDLER_BREAK;
        }
      }
#endif
      else {

        /* check mouse moving outside of the menu */
        if (inside == false && (block->flag & (UI_BLOCK_MOVEMOUSE_QUIT | UI_BLOCK_POPOVER))) {
          uiSafetyRct *saferct;

          ui_mouse_motion_towards_check(block, menu, event->xy, is_parent_inside == false);

          /* Check for all parent rects, enables arrow-keys to be used. */
          for (saferct = static_cast<uiSafetyRct *>(block->saferct.first); saferct;
               saferct = saferct->next)
          {
            /* for mouse move we only check our own rect, for other
             * events we check all preceding block rects too to make
             * arrow keys navigation work */
            if (event->type != MOUSEMOVE ||
                saferct == static_cast<uiSafetyRct *>(block->saferct.first))
            {
              if (BLI_rctf_isect_pt(&saferct->parent, float(event->xy[0]), float(event->xy[1]))) {
                break;
              }
              if (BLI_rctf_isect_pt(&saferct->safety, float(event->xy[0]), float(event->xy[1]))) {
                break;
              }
            }
          }

          /* strict check, and include the parent rect */
          if (!menu->dotowards && !saferct) {
            if (block->flag & UI_BLOCK_OUT_1) {
              menu->menuretval = UI_RETURN_OK;
            }
            else {
              menu->menuretval = UI_RETURN_OUT;
            }
          }
          else if (menu->dotowards && event->type == MOUSEMOVE) {
            retval = WM_UI_HANDLER_BREAK;
          }
        }
      }

      /* end switch */
    }
  }

  /* if we are didn't handle the event yet, lets pass it on to
   * buttons inside this region. disabled inside check .. not sure
   * anymore why it was there? but it meant enter didn't work
   * for example when mouse was not over submenu */
  if ((event->type == TIMER) ||
      (/* inside && */ (!menu->menuretval || (menu->menuretval & UI_RETURN_UPDATE)) &&
       retval == WM_UI_HANDLER_CONTINUE))
  {
    retval = ui_handle_menu_button(C, event, menu);
  }

#ifdef USE_UI_POPOVER_ONCE
  if (block->flag & UI_BLOCK_POPOVER_ONCE) {
    if ((event->type == LEFTMOUSE) && (event->val == KM_RELEASE)) {
      UI_popover_once_clear(static_cast<uiPopover *>(menu->popup_create_vars.arg));
      block->flag &= ~UI_BLOCK_POPOVER_ONCE;
    }
  }
#endif

  /* Don't handle double click events, re-handle as regular press/release. */
  if (retval == WM_UI_HANDLER_CONTINUE && event->val == KM_DBL_CLICK) {
    return retval;
  }

  /* if we set a menu return value, ensure we continue passing this on to
   * lower menus and buttons, so always set continue then, and if we are
   * inside the region otherwise, ensure we swallow the event */
  if (menu->menuretval) {
    return WM_UI_HANDLER_CONTINUE;
  }
  if (inside) {
    return WM_UI_HANDLER_BREAK;
  }
  return retval;
}

static int ui_handle_menu_return_submenu(bContext *C,
                                         const wmEvent *event,
                                         uiPopupBlockHandle *menu)
{
  ARegion *region = menu->region;
  uiBlock *block = static_cast<uiBlock *>(region->uiblocks.first);

  uiBut *but = ui_region_find_active_but(region);

  BLI_assert(but);

  uiHandleButtonData *data = but->active;
  uiPopupBlockHandle *submenu = data->menu;

  if (submenu->menuretval) {
    bool update;

    /* first decide if we want to close our own menu cascading, if
     * so pass on the sub menu return value to our own menu handle */
    if ((submenu->menuretval & UI_RETURN_OK) || (submenu->menuretval & UI_RETURN_CANCEL)) {
      if (!(block->flag & UI_BLOCK_KEEP_OPEN)) {
        menu->menuretval = submenu->menuretval;
        menu->butretval = data->retval;
      }
    }

    update = (submenu->menuretval & UI_RETURN_UPDATE) != 0;

    /* now let activated button in this menu exit, which
     * will actually close the submenu too */
    ui_handle_button_return_submenu(C, event, but);

    if (update) {
      submenu->menuretval = 0;
    }
  }

  if (block->flag & (UI_BLOCK_MOVEMOUSE_QUIT | UI_BLOCK_POPOVER)) {
    /* for cases where close does not cascade, allow the user to
     * move the mouse back towards the menu without closing */
    ui_mouse_motion_towards_reinit(menu, event->xy);
  }

  if (menu->menuretval) {
    return WM_UI_HANDLER_CONTINUE;
  }
  return WM_UI_HANDLER_BREAK;
}

static bool ui_but_pie_menu_supported_apply(uiBut *but)
{
  return !ELEM(but->type, UI_BTYPE_NUM_SLIDER, UI_BTYPE_NUM);
}

static int ui_but_pie_menu_apply(bContext *C,
                                 uiPopupBlockHandle *menu,
                                 uiBut *but,
                                 bool force_close)
{
  const int retval = WM_UI_HANDLER_BREAK;

  if (but && ui_but_pie_menu_supported_apply(but)) {
    if (but->type == UI_BTYPE_MENU) {
      /* forcing the pie menu to close will not handle menus */
      if (!force_close) {
        uiBut *active_but = ui_region_find_active_but(menu->region);

        if (active_but) {
          button_activate_exit(C, active_but, active_but->active, false, false);
        }

        button_activate_init(C, menu->region, but, BUTTON_ACTIVATE_OPEN);
        return retval;
      }
      menu->menuretval = UI_RETURN_CANCEL;
    }
    else {
      button_activate_exit((bContext *)C, but, but->active, false, false);

      menu->menuretval = UI_RETURN_OK;
    }
  }
  else {
    menu->menuretval = UI_RETURN_CANCEL;

    ED_region_tag_redraw(menu->region);
  }

  return retval;
}

static uiBut *ui_block_pie_dir_activate(uiBlock *block, const wmEvent *event, RadialDirection dir)
{
  if ((block->flag & UI_BLOCK_NUMSELECT) && event->val == KM_PRESS) {
    LISTBASE_FOREACH (uiBut *, but, &block->buttons) {
      if (but->pie_dir == dir && !ELEM(but->type, UI_BTYPE_SEPR, UI_BTYPE_SEPR_LINE)) {
        return but;
      }
    }
  }

  return nullptr;
}

static int ui_but_pie_button_activate(bContext *C, uiBut *but, uiPopupBlockHandle *menu)
{
  if (but == nullptr) {
    return WM_UI_HANDLER_BREAK;
  }

  uiBut *active_but = ui_region_find_active_but(menu->region);

  if (active_but) {
    button_activate_exit(C, active_but, active_but->active, false, false);
  }

  button_activate_init(C, menu->region, but, BUTTON_ACTIVATE_OVER);
  return ui_but_pie_menu_apply(C, menu, but, false);
}

static int ui_pie_handler(bContext *C, const wmEvent *event, uiPopupBlockHandle *menu)
{
  /* we block all events, this is modal interaction,
   * except for drop events which is described below */
  int retval = WM_UI_HANDLER_BREAK;

  if (event->type == EVT_DROP) {
    /* may want to leave this here for later if we support pie ovens */

    retval = WM_UI_HANDLER_CONTINUE;
  }

  ARegion *region = menu->region;
  uiBlock *block = static_cast<uiBlock *>(region->uiblocks.first);

  const bool is_click_style = (block->pie_data.flags & UI_PIE_CLICK_STYLE);

  /* if there's an active modal button, don't check events or outside, except for search menu */
  uiBut *but_active = ui_region_find_active_but(region);

  if (menu->scrolltimer == nullptr) {
    menu->scrolltimer = WM_event_timer_add(
        CTX_wm_manager(C), CTX_wm_window(C), TIMER, PIE_MENU_INTERVAL);
    menu->scrolltimer->time_duration = 0.0;
  }

  const double duration = menu->scrolltimer->time_duration;

  float event_xy[2] = {float(event->xy[0]), float(event->xy[1])};

  ui_window_to_block_fl(region, block, &event_xy[0], &event_xy[1]);

  /* Distance from initial point. */
  const float dist = ui_block_calc_pie_segment(block, event_xy);

  if (but_active && button_modal_state(but_active->active->state)) {
    retval = ui_handle_menu_button(C, event, menu);
  }
  else {
    if (event->type == TIMER) {
      if (event->customdata == menu->scrolltimer) {
        /* deactivate initial direction after a while */
        if (duration > 0.01 * U.pie_initial_timeout) {
          block->pie_data.flags &= ~UI_PIE_INITIAL_DIRECTION;
        }

        /* handle animation */
        if (!(block->pie_data.flags & UI_PIE_ANIMATION_FINISHED)) {
          const double final_time = 0.01 * U.pie_animation_timeout;
          float fac = duration / final_time;
          const float pie_radius = U.pie_menu_radius * UI_SCALE_FAC;

          if (fac > 1.0f) {
            fac = 1.0f;
            block->pie_data.flags |= UI_PIE_ANIMATION_FINISHED;
          }

          LISTBASE_FOREACH (uiBut *, but, &block->buttons) {
            if (but->pie_dir != UI_RADIAL_NONE) {
              float vec[2];
              float center[2];

              ui_but_pie_dir(but->pie_dir, vec);

              center[0] = (vec[0] > 0.01f) ? 0.5f : ((vec[0] < -0.01f) ? -0.5f : 0.0f);
              center[1] = (vec[1] > 0.99f) ? 0.5f : ((vec[1] < -0.99f) ? -0.5f : 0.0f);

              center[0] *= BLI_rctf_size_x(&but->rect);
              center[1] *= BLI_rctf_size_y(&but->rect);

              mul_v2_fl(vec, pie_radius);
              add_v2_v2(vec, center);
              mul_v2_fl(vec, fac);
              add_v2_v2(vec, block->pie_data.pie_center_spawned);

              BLI_rctf_recenter(&but->rect, vec[0], vec[1]);
            }
          }
          block->pie_data.alphafac = fac;

          ED_region_tag_redraw(region);
        }
      }

      /* Check pie velocity here if gesture has ended. */
      if (block->pie_data.flags & UI_PIE_GESTURE_END_WAIT) {
        float len_sq = 10;

        /* use a time threshold to ensure we leave time to the mouse to move */
        if (duration - block->pie_data.duration_gesture > 0.02) {
          len_sq = len_squared_v2v2(event_xy, block->pie_data.last_pos);
          copy_v2_v2(block->pie_data.last_pos, event_xy);
          block->pie_data.duration_gesture = duration;
        }

        if (len_sq < 1.0f) {
          uiBut *but = ui_region_find_active_but(menu->region);

          if (but) {
            return ui_but_pie_menu_apply(C, menu, but, true);
          }
        }
      }
    }

    if (event->type == block->pie_data.event_type && !is_click_style) {
      if (event->val != KM_RELEASE) {
        ui_handle_menu_button(C, event, menu);

        if (len_squared_v2v2(event_xy, block->pie_data.pie_center_init) > PIE_CLICK_THRESHOLD_SQ) {
          block->pie_data.flags |= UI_PIE_DRAG_STYLE;
        }
        /* why redraw here? It's simple, we are getting many double click events here.
         * Those operate like mouse move events almost */
        ED_region_tag_redraw(region);
      }
      else {
        if ((duration < 0.01 * U.pie_tap_timeout) && !(block->pie_data.flags & UI_PIE_DRAG_STYLE))
        {
          block->pie_data.flags |= UI_PIE_CLICK_STYLE;
        }
        else {
          uiBut *but = ui_region_find_active_but(menu->region);

          if (but && (U.pie_menu_confirm > 0) &&
              (dist >= UI_SCALE_FAC * (U.pie_menu_threshold + U.pie_menu_confirm)))
          {
            return ui_but_pie_menu_apply(C, menu, but, true);
          }

          retval = ui_but_pie_menu_apply(C, menu, but, true);
        }
      }
    }
    else {
      /* direction from numpad */
      RadialDirection num_dir = UI_RADIAL_NONE;

      switch (event->type) {
        case MOUSEMOVE:
          if (!is_click_style) {
            const float len_sq = len_squared_v2v2(event_xy, block->pie_data.pie_center_init);

            /* here we use the initial position explicitly */
            if (len_sq > PIE_CLICK_THRESHOLD_SQ) {
              block->pie_data.flags |= UI_PIE_DRAG_STYLE;
            }

            /* here instead, we use the offset location to account for the initial
             * direction timeout */
            if ((U.pie_menu_confirm > 0) &&
                (dist >= UI_SCALE_FAC * (U.pie_menu_threshold + U.pie_menu_confirm)))
            {
              block->pie_data.flags |= UI_PIE_GESTURE_END_WAIT;
              copy_v2_v2(block->pie_data.last_pos, event_xy);
              block->pie_data.duration_gesture = duration;
            }
          }

          ui_handle_menu_button(C, event, menu);

          /* mouse move should always refresh the area for pie menus */
          ED_region_tag_redraw(region);
          break;

        case LEFTMOUSE:
          if (is_click_style) {
            if (block->pie_data.flags & UI_PIE_INVALID_DIR) {
              menu->menuretval = UI_RETURN_CANCEL;
            }
            else {
              retval = ui_handle_menu_button(C, event, menu);
            }
          }
          break;

        case EVT_ESCKEY:
        case RIGHTMOUSE:
          menu->menuretval = UI_RETURN_CANCEL;
          break;

        case EVT_AKEY:
        case EVT_BKEY:
        case EVT_CKEY:
        case EVT_DKEY:
        case EVT_EKEY:
        case EVT_FKEY:
        case EVT_GKEY:
        case EVT_HKEY:
        case EVT_IKEY:
        case EVT_JKEY:
        case EVT_KKEY:
        case EVT_LKEY:
        case EVT_MKEY:
        case EVT_NKEY:
        case EVT_OKEY:
        case EVT_PKEY:
        case EVT_QKEY:
        case EVT_RKEY:
        case EVT_SKEY:
        case EVT_TKEY:
        case EVT_UKEY:
        case EVT_VKEY:
        case EVT_WKEY:
        case EVT_XKEY:
        case EVT_YKEY:
        case EVT_ZKEY: {
          if (ELEM(event->val, KM_PRESS, KM_DBL_CLICK) &&
              ((event->modifier & (KM_SHIFT | KM_CTRL | KM_OSKEY)) == 0))
          {
            LISTBASE_FOREACH (uiBut *, but, &block->buttons) {
              if (but->menu_key == event->type) {
                ui_but_pie_button_activate(C, but, menu);
              }
            }
          }
          break;
        }

#define CASE_NUM_TO_DIR(n, d) \
  case (EVT_ZEROKEY + n): \
  case (EVT_PAD0 + n): { \
    if (num_dir == UI_RADIAL_NONE) { \
      num_dir = d; \
    } \
  } \
    (void)0

          CASE_NUM_TO_DIR(1, UI_RADIAL_SW);
          ATTR_FALLTHROUGH;
          CASE_NUM_TO_DIR(2, UI_RADIAL_S);
          ATTR_FALLTHROUGH;
          CASE_NUM_TO_DIR(3, UI_RADIAL_SE);
          ATTR_FALLTHROUGH;
          CASE_NUM_TO_DIR(4, UI_RADIAL_W);
          ATTR_FALLTHROUGH;
          CASE_NUM_TO_DIR(6, UI_RADIAL_E);
          ATTR_FALLTHROUGH;
          CASE_NUM_TO_DIR(7, UI_RADIAL_NW);
          ATTR_FALLTHROUGH;
          CASE_NUM_TO_DIR(8, UI_RADIAL_N);
          ATTR_FALLTHROUGH;
          CASE_NUM_TO_DIR(9, UI_RADIAL_NE);
          {
            uiBut *but = ui_block_pie_dir_activate(block, event, num_dir);
            retval = ui_but_pie_button_activate(C, but, menu);
            break;
          }
#undef CASE_NUM_TO_DIR
        default:
          retval = ui_handle_menu_button(C, event, menu);
          break;
      }
    }
  }

  return retval;
}

static int ui_handle_menus_recursive(bContext *C,
                                     const wmEvent *event,
                                     uiPopupBlockHandle *menu,
                                     int level,
                                     const bool is_parent_inside,
                                     const bool is_parent_menu,
                                     const bool is_floating)
{
  int retval = WM_UI_HANDLER_CONTINUE;
  bool do_towards_reinit = false;

  /* check if we have a submenu, and handle events for it first */
  uiBut *but = ui_region_find_active_but(menu->region);
  uiHandleButtonData *data = (but) ? but->active : nullptr;
  uiPopupBlockHandle *submenu = (data) ? data->menu : nullptr;

  if (submenu) {
    uiBlock *block = static_cast<uiBlock *>(menu->region->uiblocks.first);
    const bool is_menu = ui_block_is_menu(block);
    bool inside = false;
    /* root pie menus accept the key that spawned
     * them as double click to improve responsiveness */
    const bool do_recursion = (!(block->flag & UI_BLOCK_RADIAL) ||
                               event->type != block->pie_data.event_type);

    if (do_recursion) {
      if (is_parent_inside == false) {
        int mx = event->xy[0];
        int my = event->xy[1];
        ui_window_to_block(menu->region, block, &mx, &my);
        inside = BLI_rctf_isect_pt(&block->rect, mx, my);
      }

      retval = ui_handle_menus_recursive(
          C, event, submenu, level + 1, is_parent_inside || inside, is_menu, false);
    }
  }

  /* now handle events for our own menu */
  if (retval == WM_UI_HANDLER_CONTINUE || event->type == TIMER) {
    const bool do_but_search = (but && (but->type == UI_BTYPE_SEARCH_MENU));
    if (submenu && submenu->menuretval) {
      const bool do_ret_out_parent = (submenu->menuretval & UI_RETURN_OUT_PARENT) != 0;
      retval = ui_handle_menu_return_submenu(C, event, menu);
      submenu = nullptr; /* hint not to use this, it may be freed by call above */
      (void)submenu;
      /* we may want to quit the submenu and handle the even in this menu,
       * if its important to use it, check 'data->menu' first */
      if (((retval == WM_UI_HANDLER_BREAK) && do_ret_out_parent) == false) {
        /* skip applying the event */
        return retval;
      }
    }

    if (do_but_search) {
      uiBlock *block = static_cast<uiBlock *>(menu->region->uiblocks.first);

      retval = ui_handle_menu_button(C, event, menu);

      if (block->flag & (UI_BLOCK_MOVEMOUSE_QUIT | UI_BLOCK_POPOVER)) {
        /* when there is a active search button and we close it,
         * we need to reinit the mouse coords #35346. */
        if (ui_region_find_active_but(menu->region) != but) {
          do_towards_reinit = true;
        }
      }
    }
    else {
      uiBlock *block = static_cast<uiBlock *>(menu->region->uiblocks.first);
      uiBut *listbox = ui_list_find_mouse_over(menu->region, event);

      if (block->flag & UI_BLOCK_RADIAL) {
        retval = ui_pie_handler(C, event, menu);
      }
      else if (event->type == LEFTMOUSE || event->val != KM_DBL_CLICK) {
        bool handled = false;

        if (listbox) {
          const int retval_test = ui_handle_list_event(C, event, menu->region, listbox);
          if (retval_test != WM_UI_HANDLER_CONTINUE) {
            retval = retval_test;
            handled = true;
          }
        }

        if (handled == false) {
          retval = ui_handle_menu_event(
              C, event, menu, level, is_parent_inside, is_parent_menu, is_floating);
        }
      }
    }
  }

  if (!menu->retvalue) {
    ui_handle_viewlist_items_hover(event, menu->region);
  }

  if (do_towards_reinit) {
    ui_mouse_motion_towards_reinit(menu, event->xy);
  }

  return retval;
}

void UI_popup_menu_retval_set(const uiBlock *block, const int retval, const bool enable)
{
  uiPopupBlockHandle *menu = block->handle;
  if (menu) {
    menu->menuretval = enable ? (menu->menuretval | retval) : (menu->menuretval & retval);
  }
}

/** \} */

/* -------------------------------------------------------------------- */
/** \name UI Event Handlers
 * \{ */

static int ui_region_handler(bContext *C, const wmEvent *event, void * /*userdata*/)
{
  /* here we handle buttons at the region level, non-modal */
  ARegion *region = CTX_wm_region(C);
  int retval = WM_UI_HANDLER_CONTINUE;

  if (region == nullptr || BLI_listbase_is_empty(&region->uiblocks)) {
    return retval;
  }

  /* either handle events for already activated button or try to activate */
  uiBut *but = ui_region_find_active_but(region);
  uiBut *listbox = ui_list_find_mouse_over(region, event);

  retval = ui_handler_panel_region(C, event, region, listbox ? listbox : but);

  if (retval == WM_UI_HANDLER_CONTINUE && listbox) {
    retval = ui_handle_list_event(C, event, region, listbox);

    /* interactions with the listbox should disable tips */
    if (retval == WM_UI_HANDLER_BREAK) {
      if (but) {
        UI_but_tooltip_timer_remove(C, but);
      }
    }
  }

  if (retval == WM_UI_HANDLER_CONTINUE) {
    if (but) {
      retval = ui_handle_button_event(C, event, but);
    }
    else {
      retval = ui_handle_button_over(C, event, region);
    }
  }

  /* Re-enable tool-tips. */
  if (event->type == MOUSEMOVE &&
      (event->xy[0] != event->prev_xy[0] || event->xy[1] != event->prev_xy[1]))
  {
    ui_blocks_set_tooltips(region, true);
  }

  /* Always do this, to reliably update view and UI-list item highlighting, even if
   * the mouse hovers a button nested in the item (it's an overlapping layout). */
  ui_handle_viewlist_items_hover(event, region);
  if (retval == WM_UI_HANDLER_CONTINUE) {
    retval = ui_handle_view_item_event(C, event, but, region);
  }

  /* delayed apply callbacks */
  ui_apply_but_funcs_after(C);

  return retval;
}

static void ui_region_handler_remove(bContext *C, void * /*userdata*/)
{
  ARegion *region = CTX_wm_region(C);
  if (region == nullptr) {
    return;
  }

  UI_blocklist_free(C, region);
  bScreen *screen = CTX_wm_screen(C);
  if (screen == nullptr) {
    return;
  }

  /* delayed apply callbacks, but not for screen level regions, those
   * we rather do at the very end after closing them all, which will
   * be done in ui_region_handler/window */
  if (BLI_findindex(&screen->regionbase, region) == -1) {
    ui_apply_but_funcs_after(C);
  }
}

/* handle buttons at the window level, modal, for example while
 * number sliding, text editing, or when a menu block is open */
static int ui_handler_region_menu(bContext *C, const wmEvent *event, void * /*userdata*/)
{
  ARegion *menu_region = CTX_wm_menu(C);
  ARegion *region = menu_region ? menu_region : CTX_wm_region(C);
  int retval = WM_UI_HANDLER_CONTINUE;

  uiBut *but = ui_region_find_active_but(region);

  if (but) {
    bScreen *screen = CTX_wm_screen(C);
    uiBut *but_other;

    /* handle activated button events */
    uiHandleButtonData *data = but->active;

    if ((data->state == BUTTON_STATE_MENU_OPEN) &&
        /* Make sure this popup isn't dragging a button.
         * can happen with popovers (see #67882). */
        (ui_region_find_active_but(data->menu->region) == nullptr) &&
        /* make sure mouse isn't inside another menu (see #43247) */
        (ui_screen_region_find_mouse_over(screen, event) == nullptr) &&
        ELEM(but->type, UI_BTYPE_PULLDOWN, UI_BTYPE_POPOVER, UI_BTYPE_MENU) &&
        (but_other = ui_but_find_mouse_over(region, event)) && (but != but_other) &&
        ELEM(but_other->type, UI_BTYPE_PULLDOWN, UI_BTYPE_POPOVER, UI_BTYPE_MENU) &&
        /* Hover-opening menu's doesn't work well for buttons over one another
         * along the same axis the menu is opening on (see #71719). */
        (((data->menu->direction & (UI_DIR_LEFT | UI_DIR_RIGHT)) &&
          BLI_rctf_isect_rect_x(&but->rect, &but_other->rect, nullptr)) ||
         ((data->menu->direction & (UI_DIR_DOWN | UI_DIR_UP)) &&
          BLI_rctf_isect_rect_y(&but->rect, &but_other->rect, nullptr))))
    {
      /* if mouse moves to a different root-level menu button,
       * open it to replace the current menu */
      if ((but_other->flag & UI_BUT_DISABLED) == 0) {
        ui_handle_button_activate(C, region, but_other, BUTTON_ACTIVATE_OVER);
        button_activate_state(C, but_other, BUTTON_STATE_MENU_OPEN);
        retval = WM_UI_HANDLER_BREAK;
      }
    }
    else if (data->state == BUTTON_STATE_MENU_OPEN) {
      /* handle events for menus and their buttons recursively,
       * this will handle events from the top to the bottom menu */
      if (data->menu) {
        retval = ui_handle_menus_recursive(C, event, data->menu, 0, false, false, false);
      }

      /* handle events for the activated button */
      if ((data->menu && (retval == WM_UI_HANDLER_CONTINUE)) || (event->type == TIMER)) {
        if (data->menu && data->menu->menuretval) {
          ui_handle_button_return_submenu(C, event, but);
          retval = WM_UI_HANDLER_BREAK;
        }
        else {
          retval = ui_handle_button_event(C, event, but);
        }
      }
    }
    else {
      /* handle events for the activated button */
      retval = ui_handle_button_event(C, event, but);
    }
  }

  /* Re-enable tool-tips. */
  if (event->type == MOUSEMOVE &&
      (event->xy[0] != event->prev_xy[0] || event->xy[1] != event->prev_xy[1]))
  {
    ui_blocks_set_tooltips(region, true);
  }

  if (but && but->active && but->active->menu) {
    /* Set correct context menu-region. The handling button above breaks if we set the region
     * first, so only set it for executing the after-funcs. */
    CTX_wm_menu_set(C, but->active->menu->region);
  }

  /* delayed apply callbacks */
  ui_apply_but_funcs_after(C);

  /* Reset to previous context region. */
  CTX_wm_menu_set(C, menu_region);

  /* Don't handle double-click events,
   * these will be converted into regular clicks which we handle. */
  if (retval == WM_UI_HANDLER_CONTINUE) {
    if (event->val == KM_DBL_CLICK) {
      return WM_UI_HANDLER_CONTINUE;
    }
  }

  /* we block all events, this is modal interaction */
  return WM_UI_HANDLER_BREAK;
}

/* two types of popups, one with operator + enum, other with regular callbacks */
static int ui_popup_handler(bContext *C, const wmEvent *event, void *userdata)
{
  uiPopupBlockHandle *menu = static_cast<uiPopupBlockHandle *>(userdata);
  /* we block all events, this is modal interaction,
   * except for drop events which is described below */
  int retval = WM_UI_HANDLER_BREAK;
  bool reset_pie = false;

  ARegion *menu_region = CTX_wm_menu(C);
  CTX_wm_menu_set(C, menu->region);

  if (event->type == EVT_DROP || event->val == KM_DBL_CLICK) {
    /* EVT_DROP:
     *   If we're handling drop event we'll want it to be handled by popup callee as well,
     *   so it'll be possible to perform such operations as opening .blend files by dropping
     *   them into blender, even if there's opened popup like splash screen (sergey).
     * KM_DBL_CLICK:
     *   Continue in case of double click so wm_handlers_do calls handler again with KM_PRESS
     *   event. This is needed to ensure correct button handling for fast clicking (#47532).
     */

    retval = WM_UI_HANDLER_CONTINUE;
  }

  ui_handle_menus_recursive(C, event, menu, 0, false, false, true);

  /* free if done, does not free handle itself */
  if (menu->menuretval) {
    wmWindow *win = CTX_wm_window(C);
    /* copy values, we have to free first (closes region) */
    const uiPopupBlockHandle temp = *menu;
    uiBlock *block = static_cast<uiBlock *>(menu->region->uiblocks.first);

    /* set last pie event to allow chained pie spawning */
    if (block->flag & UI_BLOCK_RADIAL) {
      win->pie_event_type_last = block->pie_data.event_type;
      reset_pie = true;
    }

    ui_popup_block_free(C, menu);
    UI_popup_handlers_remove(&win->modalhandlers, menu);
    CTX_wm_menu_set(C, nullptr);

#ifdef USE_DRAG_TOGGLE
    {
      WM_event_free_ui_handler_all(C,
                                   &win->modalhandlers,
                                   ui_handler_region_drag_toggle,
                                   ui_handler_region_drag_toggle_remove);
    }
#endif

    if ((temp.menuretval & UI_RETURN_OK) || (temp.menuretval & UI_RETURN_POPUP_OK)) {
      if (temp.popup_func) {
        temp.popup_func(C, temp.popup_arg, temp.retvalue);
      }
    }
    else if (temp.cancel_func) {
      temp.cancel_func(C, temp.popup_arg);
    }

    WM_event_add_mousemove(win);
  }
  else {
    /* Re-enable tool-tips */
    if (event->type == MOUSEMOVE &&
        (event->xy[0] != event->prev_xy[0] || event->xy[1] != event->prev_xy[1]))
    {
      ui_blocks_set_tooltips(menu->region, true);
    }
  }

  /* delayed apply callbacks */
  ui_apply_but_funcs_after(C);

  if (reset_pie) {
    /* Reacquire window in case pie invalidates it somehow. */
    wmWindow *win = CTX_wm_window(C);

    if (win) {
      win->pie_event_type_last = EVENT_NONE;
    }
  }

  CTX_wm_region_set(C, menu_region);

  return retval;
}

static void ui_popup_handler_remove(bContext *C, void *userdata)
{
  uiPopupBlockHandle *menu = static_cast<uiPopupBlockHandle *>(userdata);

  /* More correct would be to expect UI_RETURN_CANCEL here, but not wanting to
   * cancel when removing handlers because of file exit is a rare exception.
   * So instead of setting cancel flag for all menus before removing handlers,
   * just explicitly flag menu with UI_RETURN_OK to avoid canceling it. */
  if ((menu->menuretval & UI_RETURN_OK) == 0 && menu->cancel_func) {
    menu->cancel_func(C, menu->popup_arg);
  }

  /* free menu block if window is closed for some reason */
  ui_popup_block_free(C, menu);

  /* delayed apply callbacks */
  ui_apply_but_funcs_after(C);
}

void UI_region_handlers_add(ListBase *handlers)
{
  WM_event_remove_ui_handler(
      handlers, ui_region_handler, ui_region_handler_remove, nullptr, false);
  WM_event_add_ui_handler(nullptr,
                          handlers,
                          ui_region_handler,
                          ui_region_handler_remove,
                          nullptr,
                          eWM_EventHandlerFlag(0));
}

void UI_popup_handlers_add(bContext *C,
                           ListBase *handlers,
                           uiPopupBlockHandle *popup,
                           const char flag)
{
  WM_event_add_ui_handler(
      C, handlers, ui_popup_handler, ui_popup_handler_remove, popup, eWM_EventHandlerFlag(flag));
}

void UI_popup_handlers_remove(ListBase *handlers, uiPopupBlockHandle *popup)
{
  LISTBASE_FOREACH (wmEventHandler *, handler_base, handlers) {
    if (handler_base->type == WM_HANDLER_TYPE_UI) {
      wmEventHandler_UI *handler = (wmEventHandler_UI *)handler_base;

      if (handler->handle_fn == ui_popup_handler &&
          handler->remove_fn == ui_popup_handler_remove && handler->user_data == popup)
      {
        /* tag refresh parent popup */
        wmEventHandler_UI *handler_next = (wmEventHandler_UI *)handler->head.next;
        if (handler_next && handler_next->head.type == WM_HANDLER_TYPE_UI &&
            handler_next->handle_fn == ui_popup_handler &&
            handler_next->remove_fn == ui_popup_handler_remove)
        {
          uiPopupBlockHandle *parent_popup = static_cast<uiPopupBlockHandle *>(
              handler_next->user_data);
          ED_region_tag_refresh_ui(parent_popup->region);
        }
        break;
      }
    }
  }

  WM_event_remove_ui_handler(handlers, ui_popup_handler, ui_popup_handler_remove, popup, false);
}

void UI_popup_handlers_remove_all(bContext *C, ListBase *handlers)
{
  WM_event_free_ui_handler_all(C, handlers, ui_popup_handler, ui_popup_handler_remove);
}

bool UI_textbutton_activate_rna(const bContext *C,
                                ARegion *region,
                                const void *rna_poin_data,
                                const char *rna_prop_id)
{
  uiBlock *block_text = nullptr;
  uiBut *but_text = nullptr;

  LISTBASE_FOREACH (uiBlock *, block, &region->uiblocks) {
    LISTBASE_FOREACH (uiBut *, but, &block->buttons) {
      if (but->type == UI_BTYPE_TEXT) {
        if (but->rnaprop && but->rnapoin.data == rna_poin_data) {
          if (STREQ(RNA_property_identifier(but->rnaprop), rna_prop_id)) {
            block_text = block;
            but_text = but;
            break;
          }
        }
      }
    }
    if (but_text) {
      break;
    }
  }

  if (but_text) {
    ARegion *region_ctx = CTX_wm_region(C);

    /* Temporary context override for activating the button. */
    CTX_wm_region_set(const_cast<bContext *>(C), region);
    UI_but_active_only(C, region, block_text, but_text);
    CTX_wm_region_set(const_cast<bContext *>(C), region_ctx);
    return true;
  }
  return false;
}

bool UI_textbutton_activate_but(const bContext *C, uiBut *actbut)
{
  ARegion *region = CTX_wm_region(C);
  uiBlock *block_text = nullptr;
  uiBut *but_text = nullptr;

  LISTBASE_FOREACH (uiBlock *, block, &region->uiblocks) {
    LISTBASE_FOREACH (uiBut *, but, &block->buttons) {
      if (but == actbut && but->type == UI_BTYPE_TEXT) {
        block_text = block;
        but_text = but;
        break;
      }
    }

    if (but_text) {
      break;
    }
  }

  if (but_text) {
    UI_but_active_only(C, region, block_text, but_text);
    return true;
  }
  return false;
}

/** \} */

/* -------------------------------------------------------------------- */
/** \name Public Utilities
 * \{ */

void UI_region_free_active_but_all(bContext *C, ARegion *region)
{
  LISTBASE_FOREACH (uiBlock *, block, &region->uiblocks) {
    LISTBASE_FOREACH (uiBut *, but, &block->buttons) {
      if (but->active == nullptr) {
        continue;
      }
      ui_but_active_free(C, but);
    }
  }
}

void UI_screen_free_active_but_highlight(const bContext *C, bScreen *screen)
{
  wmWindow *win = CTX_wm_window(C);

  ED_screen_areas_iter (win, screen, area) {
    LISTBASE_FOREACH (ARegion *, region, &area->regionbase) {
      uiBut *but = ui_region_find_active_but(region);
      if (but) {
        uiHandleButtonData *data = but->active;

        if (data->menu == nullptr && data->searchbox == nullptr) {
          if (data->state == BUTTON_STATE_HIGHLIGHT) {
            ui_but_active_free(C, but);
          }
        }
      }
    }
  }
}

uiBut *UI_but_active_drop_name_button(const bContext *C)
{
  ARegion *region = CTX_wm_region(C);
  uiBut *but = ui_region_find_active_but(region);

  if (but) {
    if (ELEM(but->type, UI_BTYPE_TEXT, UI_BTYPE_SEARCH_MENU)) {
      return but;
    }
  }

  return nullptr;
}

bool UI_but_active_drop_name(const bContext *C)
{
  return UI_but_active_drop_name_button(C) != nullptr;
}

bool UI_but_active_drop_color(bContext *C)
{
  ARegion *region = CTX_wm_region(C);

  if (region) {
    uiBut *but = ui_region_find_active_but(region);

    if (but && but->type == UI_BTYPE_COLOR) {
      return true;
    }
  }

  return false;
}

/** \} */

/* -------------------------------------------------------------------- */
/** \name UI Block Interaction API
 * \{ */

void UI_block_interaction_set(uiBlock *block, uiBlockInteraction_CallbackData *callbacks)
{
  block->custom_interaction_callbacks = *callbacks;
}

static uiBlockInteraction_Handle *ui_block_interaction_begin(bContext *C,
                                                             uiBlock *block,
                                                             const bool is_click)
{
  BLI_assert(block->custom_interaction_callbacks.begin_fn != nullptr);
  uiBlockInteraction_Handle *interaction = MEM_cnew<uiBlockInteraction_Handle>(__func__);

  int unique_retval_ids_len = 0;
  LISTBASE_FOREACH (uiBut *, but, &block->buttons) {
    if (but->active || (but->flag & UI_BUT_DRAG_MULTI)) {
      unique_retval_ids_len++;
    }
  }

  int *unique_retval_ids = static_cast<int *>(
      MEM_mallocN(sizeof(*unique_retval_ids) * unique_retval_ids_len, __func__));
  unique_retval_ids_len = 0;
  LISTBASE_FOREACH (uiBut *, but, &block->buttons) {
    if (but->active || (but->flag & UI_BUT_DRAG_MULTI)) {
      unique_retval_ids[unique_retval_ids_len++] = but->retval;
    }
  }

  if (unique_retval_ids_len > 1) {
    qsort(unique_retval_ids, unique_retval_ids_len, sizeof(int), BLI_sortutil_cmp_int);
    unique_retval_ids_len = BLI_array_deduplicate_ordered(unique_retval_ids,
                                                          unique_retval_ids_len);
    unique_retval_ids = static_cast<int *>(
        MEM_reallocN(unique_retval_ids, sizeof(*unique_retval_ids) * unique_retval_ids_len));
  }

  interaction->params.is_click = is_click;
  interaction->params.unique_retval_ids = unique_retval_ids;
  interaction->params.unique_retval_ids_len = unique_retval_ids_len;

  interaction->user_data = block->custom_interaction_callbacks.begin_fn(
      C, &interaction->params, block->custom_interaction_callbacks.arg1);
  return interaction;
}

static void ui_block_interaction_end(bContext *C,
                                     uiBlockInteraction_CallbackData *callbacks,
                                     uiBlockInteraction_Handle *interaction)
{
  BLI_assert(callbacks->end_fn != nullptr);
  callbacks->end_fn(C, &interaction->params, callbacks->arg1, interaction->user_data);
  MEM_freeN(interaction->params.unique_retval_ids);
  MEM_freeN(interaction);
}

static void ui_block_interaction_update(bContext *C,
                                        uiBlockInteraction_CallbackData *callbacks,
                                        uiBlockInteraction_Handle *interaction)
{
  BLI_assert(callbacks->update_fn != nullptr);
  callbacks->update_fn(C, &interaction->params, callbacks->arg1, interaction->user_data);
}

/**
 * \note #ui_block_interaction_begin cannot be called when setting the button state
 * (e.g. #BUTTON_STATE_NUM_EDITING) for the following reasons.
 *
 * - Other buttons may still be activated using #UI_BUT_DRAG_MULTI
 *   which is necessary before gathering all the #uiBut.retval values to initialize
 *   #uiBlockInteraction_Params.unique_retval_ids.
 * - When clicking on a number button it's not known if the event is a click or a drag.
 *
 * Instead, it must be called immediately before the drag action begins.
 */
static void ui_block_interaction_begin_ensure(bContext *C,
                                              uiBlock *block,
                                              uiHandleButtonData *data,
                                              const bool is_click)
{
  if (data->custom_interaction_handle) {
    return;
  }
  if (block->custom_interaction_callbacks.begin_fn == nullptr) {
    return;
  }

  uiBlockInteraction_Handle *interaction = ui_block_interaction_begin(C, block, is_click);
  interaction->user_count = 1;
  data->custom_interaction_handle = interaction;
}

/** \} */<|MERGE_RESOLUTION|>--- conflicted
+++ resolved
@@ -934,16 +934,11 @@
   bool skip_undo = false;
 
   /* define which string to use for undo */
-<<<<<<< HEAD
   if (ELEM(but->type, UI_BTYPE_LINK, UI_BTYPE_INLINK)) {
     str = "Add button link";
   }
   else if (but->type == UI_BTYPE_MENU) {
-    str = but->drawstr;
-=======
-  if (but->type == UI_BTYPE_MENU) {
     str = but->drawstr.empty() ? nullptr : but->drawstr.c_str();
->>>>>>> 91b4f9f1
     str_len_clip = ui_but_drawstr_len_without_sep_char(but);
   }
   else if (!but->drawstr.empty()) {
