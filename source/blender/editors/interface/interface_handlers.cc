/* SPDX-FileCopyrightText: 2008 Blender Authors
 *
 * SPDX-License-Identifier: GPL-2.0-or-later */

/** \file
 * \ingroup edinterface
 */

#include <algorithm>
#include <cctype>
#include <cfloat>
#include <cmath>
#include <cstdlib>
#include <cstring>
#include <variant>

#include "MEM_guardedalloc.h"

#include "DNA_actuator_types.h"
#include "DNA_brush_types.h"
#include "DNA_controller_types.h"
#include "DNA_curveprofile_types.h"
#include "DNA_scene_types.h"
#include "DNA_screen_types.h"
#include "DNA_sensor_types.h"

#include "BLI_array.hh"
#include "BLI_array_utils.h"
#include "BLI_linklist.h"
#include "BLI_listbase.h"
#include "BLI_math_geom.h"
#include "BLI_rect.h"
#include "BLI_sort_utils.h"
#include "BLI_string.h"
#include "BLI_string_cursor_utf8.h"
#include "BLI_string_utf8.h"
#include "BLI_time.h"
#include "BLI_utildefines.h"

#include "BKE_animsys.h"
#include "BKE_blender_undo.hh"
#include "BKE_brush.hh"
#include "BKE_colorband.hh"
#include "BKE_colortools.hh"
#include "BKE_context.hh"
#include "BKE_curveprofile.h"
#include "BKE_movieclip.h"
#include "BKE_paint.hh"
#include "BKE_report.hh"
#include "BKE_scene.hh"
#include "BKE_screen.hh"
#include "BKE_tracking.h"
#include "BKE_unit.hh"

#include "BLT_translation.hh"

#include "GHOST_C-api.h"

#include "IMB_colormanagement.hh"

#include "ED_screen.hh"
#include "ED_undo.hh"

#include "UI_abstract_view.hh"
#include "UI_interface.hh"
#include "UI_interface_c.hh"
#include "UI_string_search.hh"

#include "BLF_api.hh"

#include "interface_intern.hh"

#include "RNA_access.hh"
#include "RNA_prototypes.hh"

#include "WM_api.hh"
#include "WM_types.hh"
#include "wm_event_system.hh"

#ifdef WITH_INPUT_IME
#  include "wm_window.hh"
#endif

using blender::StringRef;

/* -------------------------------------------------------------------- */
/** \name Feature Defines
 *
 * These defines allow developers to locally toggle functionality which
 * may be useful for testing (especially conflicts in dragging).
 * Ideally the code would be refactored to support this functionality in a less fragile way.
 * Until then keep these defines.
 * \{ */

/** Place the mouse at the scaled down location when un-grabbing. */
#define USE_CONT_MOUSE_CORRECT
/** Support dragging toggle buttons. */
#define USE_DRAG_TOGGLE

/** Support dragging multiple number buttons at once. */
#define USE_DRAG_MULTINUM

/** Allow dragging/editing all other selected items at once. */
#define USE_ALLSELECT

/**
 * Check to avoid very small mouse-moves from jumping away from keyboard navigation,
 * while larger mouse motion will override keyboard input, see: #34936.
 */
#define USE_KEYNAV_LIMIT

/** Support dragging popups by their header. */
#define USE_DRAG_POPUP

/** \} */

/* -------------------------------------------------------------------- */
/** \name Local Defines
 * \{ */

/**
 * The buffer side used for password strings, where the password is stored internally,
 * but not displayed.
 */
#define UI_MAX_PASSWORD_STR 128

/**
 * This is a lower limit on the soft minimum of the range.
 * Usually the derived lower limit from the visible precision is higher,
 * so this number is the backup minimum.
 *
 * Logarithmic scale does not work with a minimum value of zero,
 * but we want to support it anyway. It is set to 0.5e... for
 * correct rounding since when the tweaked value is lower than
 * the log minimum (lower limit), it will snap to 0.
 */
#define UI_PROP_SCALE_LOG_MIN 0.5e-8f
/**
 * This constant defines an offset for the precision change in
 * snap rounding, when going to higher values. It is set to
 * `0.5 - log10(3) = 0.03` to make the switch at `0.3` values.
 */
#define UI_PROP_SCALE_LOG_SNAP_OFFSET 0.03f

/**
 * When #USER_CONTINUOUS_MOUSE is disabled or tablet input is used,
 * Use this as a maximum soft range for mapping cursor motion to the value.
 * Otherwise min/max of #FLT_MAX, #INT_MAX cause small adjustments to jump to large numbers.
 *
 * This is needed for values such as location & dimensions which don't have a meaningful min/max,
 * Instead of mapping cursor motion to the min/max, map the motion to the click-step.
 *
 * This value is multiplied by the click step to calculate a range to clamp the soft-range by.
 * See: #68130
 */
#define UI_DRAG_MAP_SOFT_RANGE_PIXEL_MAX 1000

/** \} */

/* -------------------------------------------------------------------- */
/** \name Local Prototypes
 * \{ */

static void ui_but_smart_controller_add(bContext *C, uiBut *from, uiBut *to);
static void ui_but_link_add(bContext *C, uiBut *from, uiBut *to);

struct uiBlockInteraction_Handle;
struct uiTextEdit;

static int ui_do_but_EXIT(bContext *C, uiBut *but, uiHandleButtonData *data, const wmEvent *event);
static bool ui_but_find_select_in_enum__cmp(const uiBut *but_a, const uiBut *but_b);
static void ui_textedit_string_set(uiBut *but, uiTextEdit &text_edit, const char *str);
static void button_tooltip_timer_reset(bContext *C, uiBut *but);

static void ui_block_interaction_begin_ensure(bContext *C,
                                              uiBlock *block,
                                              uiHandleButtonData *data,
                                              const bool is_click);
static uiBlockInteraction_Handle *ui_block_interaction_begin(bContext *C,
                                                             uiBlock *block,
                                                             const bool is_click);
static void ui_block_interaction_end(bContext *C,
                                     uiBlockInteraction_CallbackData *callbacks,
                                     uiBlockInteraction_Handle *interaction);
static void ui_block_interaction_update(bContext *C,
                                        uiBlockInteraction_CallbackData *callbacks,
                                        uiBlockInteraction_Handle *interaction);

#ifdef USE_KEYNAV_LIMIT
static void ui_mouse_motion_keynav_init(uiKeyNavLock *keynav, const wmEvent *event);
static bool ui_mouse_motion_keynav_test(uiKeyNavLock *keynav, const wmEvent *event);
#endif

static void with_but_active_as_semi_modal(bContext *C,
                                          ARegion *region,
                                          uiBut *but,
                                          blender::FunctionRef<void()> fn);
static int ui_handle_region_semi_modal_buttons(bContext *C, const wmEvent *event, ARegion *region);

/** \} */

/* -------------------------------------------------------------------- */
/** \name Structs & Defines
 * \{ */

#define BUTTON_FLASH_DELAY 0.020
#define MENU_SCROLL_INTERVAL 0.1
#define PIE_MENU_INTERVAL 0.01
#define BUTTON_AUTO_OPEN_THRESH 0.2
#define BUTTON_MOUSE_TOWARDS_THRESH 1.0
/** Pixels to move the cursor to get out of keyboard navigation. */
#define BUTTON_KEYNAV_PX_LIMIT 8

/** Margin around the menu, use to check if we're moving towards this rectangle (in pixels). */
#define MENU_TOWARDS_MARGIN 20
/** Tolerance for closing menus (in pixels). */
#define MENU_TOWARDS_WIGGLE_ROOM 64

enum uiButtonActivateType {
  BUTTON_ACTIVATE_OVER,
  BUTTON_ACTIVATE,
  BUTTON_ACTIVATE_APPLY,
  BUTTON_ACTIVATE_TEXT_EDITING,
  BUTTON_ACTIVATE_OPEN,
};

enum uiHandleButtonState {
  BUTTON_STATE_INIT,
  BUTTON_STATE_HIGHLIGHT,
  BUTTON_STATE_WAIT_FLASH,
  BUTTON_STATE_WAIT_RELEASE,
  BUTTON_STATE_WAIT_KEY_EVENT,
  BUTTON_STATE_NUM_EDITING,
  BUTTON_STATE_TEXT_EDITING,
  BUTTON_STATE_TEXT_SELECTING,
  BUTTON_STATE_MENU_OPEN,
  BUTTON_STATE_WAIT_DRAG,
  BUTTON_STATE_EXIT,
};

enum uiMenuScrollType {
  MENU_SCROLL_UP,
  MENU_SCROLL_DOWN,
  MENU_SCROLL_TOP,
  MENU_SCROLL_BOTTOM,
};

struct uiBlockInteraction_Handle {
  uiBlockInteraction_Params params;
  void *user_data;
  /**
   * This is shared between #uiHandleButtonData and #uiAfterFunc,
   * the last user runs the end callback and frees the data.
   *
   * This is needed as the order of freeing changes depending on
   * accepting/canceling the operation.
   */
  int user_count;
};

#ifdef USE_ALLSELECT

/* Unfortunately there's no good way handle more generally:
 * (propagate single clicks on layer buttons to other objects) */
#  define USE_ALLSELECT_LAYER_HACK

struct uiSelectContextElem {
  PointerRNA ptr;
  union {
    bool val_b;
    int val_i;
    float val_f;
  };
};

struct uiSelectContextStore {
  blender::Vector<uiSelectContextElem> elems;
  bool do_free = false;
  bool is_enabled = false;
  /* When set, simply copy values (don't apply difference).
   * Rules are:
   * - dragging numbers uses delta.
   * - typing in values will assign to all. */
  bool is_copy = false;
};

static bool ui_selectcontext_begin(bContext *C, uiBut *but, uiSelectContextStore *selctx_data);
static void ui_selectcontext_end(uiBut *but, uiSelectContextStore *selctx_data);
static void ui_selectcontext_apply(bContext *C,
                                   uiBut *but,
                                   uiSelectContextStore *selctx_data,
                                   const double value,
                                   const double value_orig);

/**
 * Ideally we would only respond to events which are expected to be used for multi button editing
 * (additionally checking if this is a mouse[wheel] or return-key event to avoid the ALT conflict
 * with button array pasting, see #108096, but unfortunately wheel events are not part of
 * `win->eventstate` with modifiers held down. Instead, the conflict is avoided by specifically
 * filtering out CTRL ALT V in #ui_apply_but(). */
#  define IS_ALLSELECT_EVENT(event) (((event)->modifier & KM_ALT) != 0)

/** just show a tinted color so users know its activated */
#  define UI_BUT_IS_SELECT_CONTEXT UI_BUT_NODE_ACTIVE

#endif /* USE_ALLSELECT */

#ifdef USE_DRAG_MULTINUM

/**
 * how far to drag before we check for gesture direction (in pixels),
 * NOTE: half the height of a button is about right... */
#  define DRAG_MULTINUM_THRESHOLD_DRAG_X (UI_UNIT_Y / 4)

/**
 * How far to drag horizontally
 * before we stop checking which buttons the gesture spans (in pixels),
 * locking down the buttons so we can drag freely without worrying about vertical movement.
 */
#  define DRAG_MULTINUM_THRESHOLD_DRAG_Y (UI_UNIT_Y / 4)

/**
 * How strict to be when detecting a vertical gesture:
 * [0.5 == sloppy], [0.9 == strict], (unsigned dot-product).
 *
 * \note We should be quite strict here,
 * since doing a vertical gesture by accident should be avoided,
 * however with some care a user should be able to do a vertical movement without _missing_.
 */
#  define DRAG_MULTINUM_THRESHOLD_VERTICAL (0.75f)

/* a simple version of uiHandleButtonData when accessing multiple buttons */
struct uiButMultiState {
  double origvalue = 0.0f;
  uiBut *but = nullptr;

#  ifdef USE_ALLSELECT
  uiSelectContextStore select_others;
#  endif
};

struct uiHandleButtonMulti {
  enum {
    /** gesture direction unknown, wait until mouse has moved enough... */
    INIT_UNSET = 0,
    /** vertical gesture detected, flag buttons interactively (UI_BUT_DRAG_MULTI) */
    INIT_SETUP,
    /** flag buttons finished, apply horizontal motion to active and flagged */
    INIT_ENABLE,
    /** vertical gesture _not_ detected, take no further action */
    INIT_DISABLE,
  } init;

  bool has_mbuts = false; /* any buttons flagged UI_BUT_DRAG_MULTI */
  LinkNode *mbuts = nullptr;
  uiButStore *bs_mbuts = nullptr;

  bool is_proportional = false;

  /* In some cases we directly apply the changes to multiple buttons,
   * so we don't want to do it twice. */
  bool skip = false;

  /* before activating, we need to check gesture direction accumulate signed cursor movement
   * here so we can tell if this is a vertical motion or not. */
  float drag_dir[2] = {0.0f, 0.0f};

  /* values copied direct from event->xy
   * used to detect buttons between the current and initial mouse position */
  int drag_start[2] = {0, 0};

  /* store x location once INIT_SETUP is set,
   * moving outside this sets INIT_ENABLE */
  int drag_lock_x = 0;
};

#endif /* USE_DRAG_MULTINUM */

/**
 * Data for editing the value of the button as text.
 */
struct uiTextEdit {
  /** The currently displayed/edited string, use 'ui_textedit_string_set' to assign new strings. */
  char *edit_string = nullptr;
  /* Maximum string size the button accepts, and as such the maximum size for #edit_string
   * (including terminator). */
  int max_string_size = 0;
  /* Allow reallocating #edit_string and using #max_string_size to track alloc size (maxlen + 1) */
  bool is_str_dynamic = false;
  char *original_string = nullptr;

  /* Button text selection:
   * extension direction, selextend, inside ui_do_but_TEX */
  int sel_pos_init = 0;

  /* Text field undo. */
  uiUndoStack_Text *undo_stack_text = nullptr;
};

struct uiHandleButtonData {
  wmWindowManager *wm = nullptr;
  wmWindow *window = nullptr;
  ScrArea *area = nullptr;
  ARegion *region = nullptr;

  bool interactive = false;

  /* overall state */
  uiHandleButtonState state = {};
  int retval = 0;
  /* booleans (could be made into flags) */
  bool cancel = false;
  bool escapecancel = false;
  bool applied = false;
  bool applied_interactive = false;
  /* Button is being applied through an extra icon. */
  bool apply_through_extra_icon = false;
  bool changed_cursor = false;
  wmTimer *flashtimer = nullptr;

  uiTextEdit text_edit;

  double value = 0.0f;
  double origvalue = 0.0f;
  double startvalue = 0.0f;
  float vec[3], origvec[3];
  ColorBand *coba = nullptr;

  /* True when alt is held and the preference for displaying tooltips should be ignored. */
  bool tooltip_force = false;
  /**
   * Behave as if #UI_BUT_DISABLED is set (without drawing grayed out).
   * Needed so non-interactive labels can be activated for the purpose of showing tool-tips,
   * without them blocking interaction with nodes, see: #97386.
   */
  bool disable_force = false;

  /**
   * Semi-modal buttons: Instead of capturing all events, pass on events that aren't relevant to
   * own handling. This way a text button (e.g. a search/filter field) can stay active while the
   * remaining UI stays interactive. Only few button types support this well currently.
   */
  bool is_semi_modal = false;

  /* auto open */
  bool used_mouse = false;
  wmTimer *autoopentimer = nullptr;

  /* auto open (hold) */
  wmTimer *hold_action_timer = nullptr;

  /* number editing / dragging */
  /* coords are Window/uiBlock relative (depends on the button) */
  int draglastx = 0;
  int draglasty = 0;
  int dragstartx = 0;
  int dragstarty = 0;
  bool dragchange = false;
  bool draglock = false;
  int dragsel = 0;
  float dragf = 0.0f;
  float dragfstart = 0.0f;
  CBData *dragcbd = nullptr;

  /** Soft min/max with #UI_DRAG_MAP_SOFT_RANGE_PIXEL_MAX applied. */
  float drag_map_soft_min = 0.0f;
  float drag_map_soft_max = 0.0f;

#ifdef USE_CONT_MOUSE_CORRECT
  /* when ungrabbing buttons which are #ui_but_is_cursor_warp(),
   * we may want to position them.
   * FLT_MAX signifies do-nothing, use #ui_block_to_window_fl()
   * to get this into a usable space. */
  float ungrab_mval[2];
#endif

  /* Menu open, see: #UI_screen_free_active_but_highlight. */
  uiPopupBlockHandle *menu = nullptr;

  /* Search box see: #UI_screen_free_active_but_highlight. */
  ARegion *searchbox = nullptr;
#ifdef USE_KEYNAV_LIMIT
  uiKeyNavLock searchbox_keynav_state;
#endif

#ifdef USE_DRAG_MULTINUM
  /* Multi-buttons will be updated in unison with the active button. */
  uiHandleButtonMulti multi_data;
#endif

#ifdef USE_ALLSELECT
  uiSelectContextStore select_others;
#endif

  uiBlockInteraction_Handle *custom_interaction_handle = nullptr;

  /* post activate */
  uiButtonActivateType posttype = {};
  uiBut *postbut = nullptr;
};

struct uiAfterFunc {
  uiAfterFunc *next, *prev;

  uiButHandleFunc func;
  void *func_arg1;
  void *func_arg2;
  /** C++ version of #func above, without need for void pointer arguments. */
  std::function<void(bContext &)> apply_func;

  uiButHandleNFunc funcN;
  void *func_argN;
  uiButArgNFree func_argN_free_fn;
  /* uiButArgNCopy func_argN_copy_fn is not needed currently. */

  uiButHandleRenameFunc rename_func;
  void *rename_arg1;
  void *rename_orig;

  std::function<void(std::string &new_name)> rename_full_func = nullptr;
  std::string rename_full_new;

  uiBlockHandleFunc handle_func;
  void *handle_func_arg;
  int retval;

  wmOperator *popup_op;
  wmOperatorType *optype;
  blender::wm::OpCallContext opcontext;
  PointerRNA *opptr;

  PointerRNA rnapoin;
  PropertyRNA *rnaprop;

  void *search_arg;
  uiFreeArgFunc search_arg_free_fn;

  uiBlockInteraction_CallbackData custom_interaction_callbacks;
  uiBlockInteraction_Handle *custom_interaction_handle;

  std::optional<bContextStore> context;

  char undostr[BKE_UNDO_STR_MAX];
  std::string drawstr;
};

static void button_activate_init(bContext *C,
                                 ARegion *region,
                                 uiBut *but,
                                 uiButtonActivateType type);
static void button_activate_state(bContext *C, uiBut *but, uiHandleButtonState state);
static void button_activate_exit(
    bContext *C, uiBut *but, uiHandleButtonData *data, const bool mousemove, const bool onfree);
static int ui_handler_region_menu(bContext *C, const wmEvent *event, void *userdata);
static void ui_handle_button_activate(bContext *C,
                                      ARegion *region,
                                      uiBut *but,
                                      uiButtonActivateType type);
static bool ui_do_but_extra_operator_icon(bContext *C,
                                          uiBut *but,
                                          uiHandleButtonData *data,
                                          const wmEvent *event);
static void ui_do_but_extra_operator_icons_mousemove(uiBut *but,
                                                     uiHandleButtonData *data,
                                                     const wmEvent *event);
static void ui_numedit_begin_set_values(uiBut *but, uiHandleButtonData *data);

#ifdef USE_DRAG_MULTINUM
static void ui_multibut_restore(bContext *C, uiHandleButtonData *data, uiBlock *block);
static uiButMultiState *ui_multibut_lookup(uiHandleButtonData *data, const uiBut *but);
#endif

/* buttons clipboard */
static ColorBand but_copypaste_coba = {};
static CurveMapping but_copypaste_curve = {};
static bool but_copypaste_curve_alive = false;
static CurveProfile but_copypaste_profile = {};
static bool but_copypaste_profile_alive = false;

/** \} */

/* -------------------------------------------------------------------- */
/** \name Struct allocation & freeing
 * \{ */

void ui_but_handle_data_free(uiHandleButtonData **data)
{
  MEM_delete(*data);
  *data = nullptr;
}

/** \} */

/* -------------------------------------------------------------------- */
/** \name UI Queries
 * \{ */

bool ui_but_is_editing(const uiBut *but)
{
  const uiHandleButtonData *data = but->active;
  return (data && ELEM(data->state, BUTTON_STATE_TEXT_EDITING, BUTTON_STATE_NUM_EDITING));
}

void ui_pan_to_scroll(const wmEvent *event, int *type, int *val)
{
  static int lastdy = 0;
  const int dy = WM_event_absolute_delta_y(event);

  /* This event should be originally from event->type,
   * converting wrong event into wheel is bad, see #33803. */
  BLI_assert(*type == MOUSEPAN);

  /* sign differs, reset */
  if ((dy > 0 && lastdy < 0) || (dy < 0 && lastdy > 0)) {
    lastdy = dy;
  }
  else {
    lastdy += dy;

    if (abs(lastdy) > int(UI_UNIT_Y)) {
      *val = KM_PRESS;

      if (dy > 0) {
        *type = WHEELUPMOUSE;
      }
      else {
        *type = WHEELDOWNMOUSE;
      }

      lastdy = 0;
    }
  }
}

static bool ui_but_find_select_in_enum__cmp(const uiBut *but_a, const uiBut *but_b)
{
  return ((but_a->type == but_b->type) && (but_a->alignnr == but_b->alignnr) &&
          (but_a->poin == but_b->poin) && (but_a->rnapoin.type == but_b->rnapoin.type) &&
          (but_a->rnaprop == but_b->rnaprop));
}

uiBut *ui_but_find_select_in_enum(uiBut *but, int direction)
{
  uiBlock *block = but->block;
  int i = block->but_index(but);
  uiBut *but_found = nullptr;
  BLI_assert(ELEM(direction, -1, 1));

  while (i > 0 && ui_but_find_select_in_enum__cmp(block->buttons[i - 1].get(), but)) {
    i--;
  }

  while (i < block->buttons.size() &&
         ui_but_find_select_in_enum__cmp(block->buttons[i].get(), but))
  {
    if (block->buttons[i]->flag & UI_SELECT) {
      but_found = block->buttons[i].get();
      if (direction == 1) {
        break;
      }
    }
    i++;
  }

  return but_found;
}

static float ui_mouse_scale_warp_factor(const bool shift)
{
  return shift ? 0.05f : 1.0f;
}

static void ui_mouse_scale_warp(uiHandleButtonData *data,
                                const float mx,
                                const float my,
                                float *r_mx,
                                float *r_my,
                                const bool shift)
{
  const float fac = ui_mouse_scale_warp_factor(shift);

  /* slow down the mouse, this is fairly picky */
  *r_mx = (data->dragstartx * (1.0f - fac) + mx * fac);
  *r_my = (data->dragstarty * (1.0f - fac) + my * fac);
}

/** \} */

/* -------------------------------------------------------------------- */
/** \name UI Utilities
 * \{ */

#ifdef USE_DRAG_MULTINUM
static bool ui_multibut_drag_wait(const uiHandleButtonMulti &multi_data)
{
  const bool initializing = ELEM(
      multi_data.init, uiHandleButtonMulti::INIT_UNSET, uiHandleButtonMulti::INIT_SETUP);
  const bool vertical_dragging = abs(multi_data.drag_dir[1]) > abs(multi_data.drag_dir[0]);

  /* Continue waiting if we are dragging vertically but have not yet detected gesture. */
  return (initializing && vertical_dragging);
}
#endif /* USE_DRAG_MULTINUM */

/**
 * Ignore mouse movements within some horizontal pixel threshold before starting to drag
 */
static bool ui_but_dragedit_update_mval(uiHandleButtonData *data,
                                        int mx,
                                        blender::FunctionRef<int()> drag_threshold_fn)
{
  if (mx == data->draglastx) {
    return false;
  }

  if (data->draglock) {
    const int threshold = drag_threshold_fn();
    if (abs(mx - data->dragstartx) < threshold) {
      return false;
    }
#ifdef USE_DRAG_MULTINUM
    /* Continue to wait for multibut drag initialization if dragging vertically. */
    if (ui_multibut_drag_wait(data->multi_data)) {
      return false;
    }
#endif
    data->draglock = false;
    data->dragstartx = mx; /* ignore mouse movement within drag-lock */
  }

  return true;
}

static bool ui_rna_is_userdef(PointerRNA *ptr, PropertyRNA *prop)
{
  /* Not very elegant, but ensures preference changes force re-save. */

  if (!prop) {
    return false;
  }
  if (RNA_property_flag(prop) & PROP_NO_DEG_UPDATE) {
    return false;
  }

  StructRNA *base = RNA_struct_base(ptr->type);
  if (base == nullptr) {
    base = ptr->type;
  }
  return ELEM(base,
              &RNA_AddonPreferences,
              &RNA_KeyConfigPreferences,
              &RNA_KeyMapItem,
              &RNA_UserAssetLibrary);
}

bool UI_but_is_userdef(const uiBut *but)
{
  /* This is read-only, RNA API isn't using const when it could. */
  return ui_rna_is_userdef((PointerRNA *)&but->rnapoin, but->rnaprop);
}

static void ui_rna_update_preferences_dirty(PointerRNA *ptr, PropertyRNA *prop)
{
  if (ui_rna_is_userdef(ptr, prop)) {
    U.runtime.is_dirty = true;
    WM_main_add_notifier(NC_WINDOW, nullptr);
  }
}

static void ui_but_update_preferences_dirty(uiBut *but)
{
  ui_rna_update_preferences_dirty(&but->rnapoin, but->rnaprop);
}

static void ui_afterfunc_update_preferences_dirty(uiAfterFunc *after)
{
  ui_rna_update_preferences_dirty(&after->rnapoin, after->rnaprop);
}

/** \} */

/* -------------------------------------------------------------------- */
/** \name Button Snap Values
 * \{ */

enum eSnapType {
  SNAP_OFF = 0,
  SNAP_ON,
  SNAP_ON_SMALL,
};

static enum eSnapType ui_event_to_snap(const wmEvent *event)
{
  return (event->modifier & KM_CTRL) ? (event->modifier & KM_SHIFT) ? SNAP_ON_SMALL : SNAP_ON :
                                       SNAP_OFF;
}

static bool ui_event_is_snap(const wmEvent *event)
{
  return (ELEM(event->type, EVT_LEFTCTRLKEY, EVT_RIGHTCTRLKEY) ||
          ELEM(event->type, EVT_LEFTSHIFTKEY, EVT_RIGHTSHIFTKEY));
}

static void ui_color_snap_hue(const enum eSnapType snap, float *r_hue)
{
  const float snap_increment = (snap == SNAP_ON_SMALL) ? 24 : 12;
  BLI_assert(snap != SNAP_OFF);
  *r_hue = roundf((*r_hue) * snap_increment) / snap_increment;
}

/** \} */

/* -------------------------------------------------------------------- */
/** \name Button Apply/Revert
 * \{ */

static ListBase UIAfterFuncs = {nullptr, nullptr};

static uiAfterFunc *ui_afterfunc_new()
{
  uiAfterFunc *after = MEM_new<uiAfterFunc>(__func__);
  /* Safety asserts to check if members were 0 initialized properly. */
  BLI_assert(after->next == nullptr && after->prev == nullptr);
  BLI_assert(after->undostr[0] == '\0');

  BLI_addtail(&UIAfterFuncs, after);

  return after;
}

/**
 * For executing operators after the button is pressed.
 * (some non operator buttons need to trigger operators), see: #37795.
 *
 * \param context_but: A button from which to get the context from (`uiBut.context`) for the
 *                     operator execution.
 *
 * \note Ownership over \a properties is moved here. The #uiAfterFunc owns it now.
 * \note Can only call while handling buttons.
 */
static void ui_handle_afterfunc_add_operator_ex(wmOperatorType *ot,
                                                PointerRNA **properties,
                                                blender::wm::OpCallContext opcontext,
                                                const uiBut *context_but)
{
  uiAfterFunc *after = ui_afterfunc_new();

  after->optype = ot;
  after->opcontext = opcontext;
  if (properties) {
    after->opptr = *properties;
    *properties = nullptr;
  }

  if (context_but && context_but->context) {
    after->context = *context_but->context;
  }

  if (context_but) {
    after->drawstr = ui_but_drawstr_without_sep_char(context_but);
  }
}

void ui_handle_afterfunc_add_operator(wmOperatorType *ot, blender::wm::OpCallContext opcontext)
{
  ui_handle_afterfunc_add_operator_ex(ot, nullptr, opcontext, nullptr);
}

static void popup_check(bContext *C, wmOperator *op)
{
  if (op && op->type->check) {
    op->type->check(C, op);
  }
}

/**
 * Check if a #uiAfterFunc is needed for this button.
 */
static bool ui_afterfunc_check(const uiBlock *block, const uiBut *but)
{
  return (but->func || but->apply_func || but->funcN || but->rename_func ||
          but->rename_full_func || but->optype || but->rnaprop || block->handle_func ||
          (block->handle && block->handle->popup_op));
}

/**
 * These functions are postponed and only executed after all other
 * handling is done, i.e. menus are closed, in order to avoid conflicts
 * with these functions removing the buttons we are working with.
 */
static void ui_apply_but_func(bContext *C, uiBut *but)
{
  uiBlock *block = but->block;
  if (!ui_afterfunc_check(block, but)) {
    return;
  }

  uiAfterFunc *after = ui_afterfunc_new();

  if (but->func && ELEM(but, but->func_arg1, but->func_arg2)) {
    /* exception, this will crash due to removed button otherwise */
    but->func(C, but->func_arg1, but->func_arg2);
  }
  else {
    after->func = but->func;
  }

  after->func_arg1 = but->func_arg1;
  after->func_arg2 = but->func_arg2;

  after->apply_func = but->apply_func;

  after->funcN = but->funcN;
  after->func_argN = (but->func_argN) ? but->func_argN_copy_fn(but->func_argN) : nullptr;
  after->func_argN_free_fn = but->func_argN_free_fn;
  /* but->func_argN_copy_fn is not needed for #uiAfterFunc. */

  after->rename_func = but->rename_func;
  after->rename_arg1 = but->rename_arg1;
  after->rename_orig = but->rename_orig; /* needs free! */

  after->rename_full_func = but->rename_full_func;
  after->rename_full_new = std::move(but->rename_full_new);
  but->rename_full_new = "";

  after->handle_func = block->handle_func;
  after->handle_func_arg = block->handle_func_arg;
  after->retval = but->retval;

  if (block->handle) {
    after->popup_op = block->handle->popup_op;
  }

  if (!but->operator_never_call) {
    after->optype = but->optype;
    after->opcontext = but->opcontext;
    after->opptr = but->opptr;

    but->optype = nullptr;
    but->opcontext = blender::wm::OpCallContext(0);
    but->opptr = nullptr;
  }

  after->rnapoin = but->rnapoin;
  after->rnaprop = but->rnaprop;

  if (but->type == ButType::SearchMenu) {
    uiButSearch *search_but = (uiButSearch *)but;
    after->search_arg_free_fn = search_but->arg_free_fn;
    after->search_arg = search_but->arg;
    search_but->arg_free_fn = nullptr;
    search_but->arg = nullptr;
  }

  if (but->active != nullptr) {
    uiHandleButtonData *data = but->active;
    if (data->custom_interaction_handle != nullptr) {
      after->custom_interaction_callbacks = block->custom_interaction_callbacks;
      after->custom_interaction_handle = data->custom_interaction_handle;

      /* Ensure this callback runs once and last. */
      uiAfterFunc *after_prev = after->prev;
      if (after_prev && (after_prev->custom_interaction_handle == data->custom_interaction_handle))
      {
        after_prev->custom_interaction_handle = nullptr;
        memset(&after_prev->custom_interaction_callbacks,
               0x0,
               sizeof(after_prev->custom_interaction_callbacks));
      }
      else {
        after->custom_interaction_handle->user_count++;
      }
    }
  }

  if (but->context) {
    after->context = *but->context;
  }

  after->drawstr = ui_but_drawstr_without_sep_char(but);
}

/* typically call ui_apply_but_undo(), ui_apply_but_autokey() */
static void ui_apply_but_undo(uiBut *but)
{
  if (!(but->flag & UI_BUT_UNDO)) {
    return;
  }

  /* Skip undo push for buttons in redo panel, see: #134505. */
  const ARegion *region = CTX_wm_region(static_cast<bContext *>(but->block->evil_C));
  if (region->regiontype == RGN_TYPE_HUD) {
    return;
  }

  std::optional<StringRef> str;
  size_t str_len_clip = SIZE_MAX - 1;
  bool skip_undo = false;

  /* define which string to use for undo */
<<<<<<< HEAD
  if (ELEM(but->type, UI_BTYPE_LINK, UI_BTYPE_INLINK)) {
    str = "Add button link";
  }
  else if (but->type == UI_BTYPE_MENU) {
=======
  if (but->type == ButType::Menu) {
>>>>>>> 27af4a2f
    if (!but->drawstr.empty()) {
      str = but->drawstr;
    }
    str_len_clip = ui_but_drawstr_len_without_sep_char(but);
  }
  else if (!but->drawstr.empty()) {
    str = but->drawstr;
    str_len_clip = ui_but_drawstr_len_without_sep_char(but);
  }
  else {
    str = but->tip;
    str_len_clip = ui_but_tip_len_only_first_line(but);
  }

  /* fallback, else we don't get an undo! */
  if (!str || str->is_empty() || str_len_clip == 0) {
    str = "Unknown Action";
    str_len_clip = str->size();
  }

  /* Optionally override undo when undo system doesn't support storing properties. */
  if (but->rnapoin.owner_id) {
    /* Exception for renaming ID data, we always need undo pushes in this case,
     * because undo systems track data by their ID, see: #67002. */
    /* Exception for active shape-key, since changing this in edit-mode updates
     * the shape key from object mode data. */
    if (ELEM(but->rnaprop, &rna_ID_name, &rna_Object_active_shape_key_index)) {
      /* pass */
    }
    else {
      ID *id = but->rnapoin.owner_id;
      if (!ED_undo_is_legacy_compatible_for_property(
              static_cast<bContext *>(but->block->evil_C), id, but->rnapoin))
      {
        skip_undo = true;
      }
    }
  }

  if (skip_undo == false) {
    /* XXX: disable all undo pushes from UI changes from sculpt mode as they cause memfile undo
     * steps to be written which cause lag: #71434. */
    if (BKE_paintmode_get_active_from_context(static_cast<bContext *>(but->block->evil_C)) ==
        PaintMode::Sculpt)
    {
      skip_undo = true;
    }
  }

  if (skip_undo) {
    str = "";
  }

  /* Delayed, after all other functions run, popups are closed, etc. */
  uiAfterFunc *after = ui_afterfunc_new();
  str->copy_utf8_truncated(after->undostr, min_zz(str_len_clip + 1, sizeof(after->undostr)));
}

static void ui_apply_but_autokey(bContext *C, uiBut *but)
{
  Scene *scene = CTX_data_scene(C);

  /* try autokey */
  ui_but_anim_autokey(C, but, scene, BKE_scene_frame_get(scene));

  if (!but->rnaprop) {
    return;
  }

  if (RNA_property_subtype(but->rnaprop) == PROP_PASSWORD) {
    return;
  }

  /* make a little report about what we've done! */
  std::optional<const std::string> str = WM_prop_pystring_assign(
      C, &but->rnapoin, but->rnaprop, but->rnaindex);
  if (!str.has_value()) {
    return;
  }
  BKE_report(CTX_wm_reports(C), RPT_PROPERTY, str.value().c_str());
  WM_event_add_notifier(C, NC_SPACE | ND_SPACE_INFO_REPORT, nullptr);
}

static void ui_apply_but_funcs_after(bContext *C)
{
  /* Copy to avoid recursive calls. */
  ListBase funcs = UIAfterFuncs;
  BLI_listbase_clear(&UIAfterFuncs);

  LISTBASE_FOREACH_MUTABLE (uiAfterFunc *, afterf, &funcs) {
    uiAfterFunc after = *afterf; /* Copy to avoid memory leak on exit(). */
    BLI_remlink(&funcs, afterf);
    MEM_delete(afterf);

    if (after.context) {
      CTX_store_set(C, &after.context.value());
    }

    if (after.popup_op) {
      popup_check(C, after.popup_op);
    }

    PointerRNA opptr;
    if (after.opptr) {
      /* free in advance to avoid leak on exit */
      opptr = *after.opptr;
      MEM_delete(after.opptr);
    }

    if (after.optype) {
      WM_operator_name_call_ptr_with_depends_on_cursor(C,
                                                       after.optype,
                                                       after.opcontext,
                                                       (after.opptr) ? &opptr : nullptr,
                                                       nullptr,
                                                       after.drawstr);
    }

    if (after.opptr) {
      WM_operator_properties_free(&opptr);
    }

    if (after.rnapoin.data) {
      RNA_property_update(C, &after.rnapoin, after.rnaprop);
    }

    if (after.context) {
      CTX_store_set(C, nullptr);
    }

    if (after.rename_full_func) {
      BLI_assert(!after.rename_func);
      after.rename_full_func(after.rename_full_new);
    }

    if (after.func) {
      after.func(C, after.func_arg1, after.func_arg2);
    }
    if (after.apply_func) {
      after.apply_func(*C);
    }
    if (after.funcN) {
      after.funcN(C, after.func_argN, after.func_arg2);
    }
    if (after.func_argN) {
      after.func_argN_free_fn(after.func_argN);
    }

    if (after.handle_func) {
      after.handle_func(C, after.handle_func_arg, after.retval);
    }

    if (after.rename_func) {
      after.rename_func(C, after.rename_arg1, static_cast<char *>(after.rename_orig));
    }
    if (after.rename_orig) {
      MEM_freeN(after.rename_orig);
    }

    if (after.search_arg_free_fn) {
      after.search_arg_free_fn(after.search_arg);
    }

    if (after.custom_interaction_handle != nullptr) {
      after.custom_interaction_handle->user_count--;
      BLI_assert(after.custom_interaction_handle->user_count >= 0);
      if (after.custom_interaction_handle->user_count == 0) {
        ui_block_interaction_update(
            C, &after.custom_interaction_callbacks, after.custom_interaction_handle);
        ui_block_interaction_end(
            C, &after.custom_interaction_callbacks, after.custom_interaction_handle);
      }
      after.custom_interaction_handle = nullptr;
    }

    ui_afterfunc_update_preferences_dirty(&after);

    if (after.undostr[0]) {
      /* Remove "Adjust Last Operation" HUD. Using it would revert this undo push which isn't
       * obvious, see #78171. */
      WM_operator_stack_clear(CTX_wm_manager(C));
      ED_undo_push(C, after.undostr);
    }
  }
}

static void ui_apply_but_BUT(bContext *C, uiBut *but, uiHandleButtonData *data)
{
  ui_apply_but_func(C, but);

  data->retval = but->retval;
  data->applied = true;
}

static void ui_apply_but_BUTM(bContext *C, uiBut *but, uiHandleButtonData *data)
{
  ui_but_value_set(but, but->hardmin);
  ui_apply_but_func(C, but);

  data->retval = but->retval;
  data->applied = true;
}

static void ui_apply_but_BLOCK(bContext *C, uiBut *but, uiHandleButtonData *data)
{
  if (but->type == ButType::Menu) {
    ui_but_value_set(but, data->value);
  }

  ui_but_update_edited(but);
  ui_apply_but_func(C, but);
  data->retval = but->retval;
  data->applied = true;
}

static void ui_apply_but_TOG(bContext *C, uiBut *but, uiHandleButtonData *data)
{
  const double value = ui_but_value_get(but);
  int value_toggle;
  if (but->bit) {
    value_toggle = UI_BITBUT_VALUE_TOGGLED(int(value), but->bitnr);
  }
  else {
    value_toggle = (value == 0.0);
  }

  ui_but_value_set(but, double(value_toggle));
  if (ELEM(but->type, ButType::IconToggle, ButType::IconToggleN)) {
    ui_but_update_edited(but);
  }

  ui_apply_but_func(C, but);

  data->retval = but->retval;
  data->applied = true;
}

static void ui_apply_but_ROW(bContext *C, uiBlock *block, uiBut *but, uiHandleButtonData *data)
{
  ui_but_value_set(but, but->hardmax);

  ui_apply_but_func(C, but);

  /* states of other row buttons */
  for (const std::unique_ptr<uiBut> &bt : block->buttons) {
    if (bt.get() != but && bt->poin == but->poin && ELEM(bt->type, ButType::Row, ButType::ListRow))
    {
      ui_but_update_edited(bt.get());
    }
  }

  data->retval = but->retval;
  data->applied = true;
}

static void ui_apply_but_VIEW_ITEM(bContext *C,
                                   uiBlock *block,
                                   uiBut *but,
                                   uiHandleButtonData *data)
{
  if (data->apply_through_extra_icon) {
    /* Don't apply this, it would cause unintended tree-row toggling when clicking on extra icons.
     */
    return;
  }
  ui_apply_but_ROW(C, block, but, data);
}

static void ui_apply_but_TEX(bContext *C, uiBut *but, uiHandleButtonData *data)
{
  if (!data->text_edit.edit_string) {
    return;
  }

  ui_but_string_set(C, but, data->text_edit.edit_string);
  ui_but_update_edited(but);

  /* give butfunc a copy of the original text too.
   * feature used for bone renaming, channels, etc.
   * afterfunc frees rename_orig */
  if (data->text_edit.original_string && (but->flag & UI_BUT_TEXTEDIT_UPDATE)) {
    /* In this case, we need to keep `original_string` available,
     * to restore real org string in case we cancel after having typed something already. */
    but->rename_orig = BLI_strdup(data->text_edit.original_string);
  }
  /* only if there are afterfuncs, otherwise 'renam_orig' isn't freed */
  else if (ui_afterfunc_check(but->block, but)) {
    but->rename_orig = data->text_edit.original_string;
    data->text_edit.original_string = nullptr;
  }

  void *orig_arg2 = but->func_arg2;

  /* If arg2 isn't in use already, pass the active search item through it. */
  if ((but->func_arg2 == nullptr) && (but->type == ButType::SearchMenu)) {
    uiButSearch *search_but = (uiButSearch *)but;
    but->func_arg2 = search_but->item_active;
    if ((U.flag & USER_FLAG_RECENT_SEARCHES_DISABLE) == 0) {
      blender::ui::string_search::add_recent_search(search_but->item_active_str);
    }
  }

  ui_apply_but_func(C, but);

  but->func_arg2 = orig_arg2;

  data->retval = but->retval;
  data->applied = true;
}

static void ui_apply_but_TAB(bContext *C, uiBut *but, uiHandleButtonData *data)
{
  if (data->text_edit.edit_string) {
    ui_but_string_set(C, but, data->text_edit.edit_string);
    ui_but_update_edited(but);
  }
  else {
    ui_but_value_set(but, but->hardmax);
    ui_apply_but_func(C, but);
  }

  data->retval = but->retval;
  data->applied = true;
}

static void ui_apply_but_NUM(bContext *C, uiBut *but, uiHandleButtonData *data)
{
  if (data->text_edit.edit_string) {
    /* This is intended to avoid unnecessary updates when the value stays the same, however there
     * are issues with the current implementation. It does not work with multi-button editing
     * (#89996) or operator popups where a number button requires an update even if the value is
     * unchanged (#89996).
     *
     * Trying to detect changes at this level is not reliable. Instead it could be done at the
     * level of RNA update/set, skipping RNA update if RNA set did not change anything, instead
     * of skipping all button updates. */
#if 0
    double value;
    /* Check if the string value is a number and cancel if it's equal to the startvalue. */
    if (ui_but_string_eval_number(C, but, data->str, &value) && (value == data->startvalue)) {
      data->cancel = true;
      return;
    }
#endif

    if (ui_but_string_set(C, but, data->text_edit.edit_string)) {
      data->value = ui_but_value_get(but);
    }
    else {
      data->cancel = true;
      return;
    }
  }
  else {
    ui_but_value_set(but, data->value);
  }

  ui_but_update_edited(but);
  ui_apply_but_func(C, but);

  data->retval = but->retval;
  data->applied = true;
}

static void ui_apply_but_VEC(bContext *C, uiBut *but, uiHandleButtonData *data)
{
  ui_but_v3_set(but, data->vec);
  ui_but_update_edited(but);
  ui_apply_but_func(C, but);

  data->retval = but->retval;
  data->applied = true;
}

static void ui_apply_but_COLORBAND(bContext *C, uiBut *but, uiHandleButtonData *data)
{
  ui_apply_but_func(C, but);
  data->retval = but->retval;
  data->applied = true;
}

static void ui_apply_but_CURVE(bContext *C, uiBut *but, uiHandleButtonData *data)
{
  ui_apply_but_func(C, but);
  data->retval = but->retval;
  data->applied = true;
}

static void ui_apply_but_CURVEPROFILE(bContext *C, uiBut *but, uiHandleButtonData *data)
{
  ui_apply_but_func(C, but);
  data->retval = but->retval;
  data->applied = true;
}

/** \} */

/* -------------------------------------------------------------------- */
/** \name Button Drag Multi-Number
 * \{ */

#ifdef USE_DRAG_MULTINUM

/* Small multi-but API. */
static void ui_multibut_add(uiHandleButtonData *data, uiBut *but)
{
  BLI_assert(but->flag & UI_BUT_DRAG_MULTI);
  BLI_assert(data->multi_data.has_mbuts);

  uiButMultiState *mbut_state = MEM_new<uiButMultiState>(__func__);
  mbut_state->but = but;
  mbut_state->origvalue = ui_but_value_get(but);
#  ifdef USE_ALLSELECT
  mbut_state->select_others.is_copy = data->select_others.is_copy;
#  endif

  BLI_linklist_prepend(&data->multi_data.mbuts, mbut_state);

  UI_butstore_register(data->multi_data.bs_mbuts, &mbut_state->but);
}

static uiButMultiState *ui_multibut_lookup(uiHandleButtonData *data, const uiBut *but)
{
  for (LinkNode *l = data->multi_data.mbuts; l; l = l->next) {
    uiButMultiState *mbut_state = static_cast<uiButMultiState *>(l->link);

    if (mbut_state->but == but) {
      return mbut_state;
    }
  }

  return nullptr;
}

static void ui_multibut_restore(bContext *C, uiHandleButtonData *data, uiBlock *block)
{
  for (const std::unique_ptr<uiBut> &but : block->buttons) {
    if (but->flag & UI_BUT_DRAG_MULTI) {
      uiButMultiState *mbut_state = ui_multibut_lookup(data, but.get());
      if (mbut_state) {
        ui_but_value_set(but.get(), mbut_state->origvalue);

#  ifdef USE_ALLSELECT
        if (!mbut_state->select_others.elems.is_empty()) {
          ui_selectcontext_apply(C,
                                 but.get(),
                                 &mbut_state->select_others,
                                 mbut_state->origvalue,
                                 mbut_state->origvalue);
        }
#  else
        UNUSED_VARS(C);
#  endif
      }
    }
  }
}

static void ui_multibut_free(uiHandleButtonData *data, uiBlock *block)
{
#  ifdef USE_ALLSELECT
  if (data->multi_data.mbuts) {
    LinkNode *list = data->multi_data.mbuts;
    while (list) {
      LinkNode *next = list->next;
      uiButMultiState *mbut_state = static_cast<uiButMultiState *>(list->link);
      MEM_delete(mbut_state);
      MEM_freeN(list);
      list = next;
    }
  }
#  else
  BLI_linklist_freeN(data->multi_data.mbuts);
#  endif

  data->multi_data.mbuts = nullptr;

  if (data->multi_data.bs_mbuts) {
    UI_butstore_free(block, data->multi_data.bs_mbuts);
    data->multi_data.bs_mbuts = nullptr;
  }
}

static bool ui_multibut_states_tag(uiBut *but_active,
                                   uiHandleButtonData *data,
                                   const wmEvent *event)
{
  float seg[2][2];
  bool changed = false;

  seg[0][0] = data->multi_data.drag_start[0];
  seg[0][1] = data->multi_data.drag_start[1];

  seg[1][0] = event->xy[0];
  seg[1][1] = event->xy[1];

  BLI_assert(data->multi_data.init == uiHandleButtonMulti::INIT_SETUP);

  ui_window_to_block_fl(data->region, but_active->block, &seg[0][0], &seg[0][1]);
  ui_window_to_block_fl(data->region, but_active->block, &seg[1][0], &seg[1][1]);

  data->multi_data.has_mbuts = false;

  /* follow ui_but_find_mouse_over_ex logic */
  for (const std::unique_ptr<uiBut> &but : but_active->block->buttons) {
    bool drag_prev = false;
    bool drag_curr = false;

    /* re-set each time */
    if (but->flag & UI_BUT_DRAG_MULTI) {
      but->flag &= ~UI_BUT_DRAG_MULTI;
      drag_prev = true;
    }

    if (ui_but_is_interactive(but.get(), false)) {

      /* drag checks */
      if (but_active != but.get()) {
        if (ui_but_is_compatible(but_active, but.get())) {

          BLI_assert(but->active == nullptr);

          /* finally check for overlap */
          if (BLI_rctf_isect_segment(&but->rect, seg[0], seg[1])) {

            but->flag |= UI_BUT_DRAG_MULTI;
            data->multi_data.has_mbuts = true;
            drag_curr = true;
          }
        }
      }
    }

    changed |= (drag_prev != drag_curr);
  }

  return changed;
}

static void ui_multibut_states_create(uiBut *but_active, uiHandleButtonData *data)
{
  BLI_assert(data->multi_data.init == uiHandleButtonMulti::INIT_SETUP);
  BLI_assert(data->multi_data.has_mbuts);

  data->multi_data.bs_mbuts = UI_butstore_create(but_active->block);

  for (const std::unique_ptr<uiBut> &but : but_active->block->buttons) {
    if (but->flag & UI_BUT_DRAG_MULTI) {
      ui_multibut_add(data, but.get());
    }
  }

  /* Edit buttons proportionally to each other.
   * NOTE: if we mix buttons which are proportional and others which are not,
   * this may work a bit strangely. */
  if ((but_active->rnaprop && (RNA_property_flag(but_active->rnaprop) & PROP_PROPORTIONAL)) ||
      ELEM(but_active->unit_type, RNA_SUBTYPE_UNIT_VALUE(PROP_UNIT_LENGTH)))
  {
    if (data->origvalue != 0.0) {
      data->multi_data.is_proportional = true;
    }
  }
}

static void ui_multibut_states_apply(bContext *C, uiHandleButtonData *data, uiBlock *block)
{
  ARegion *region = data->region;
  const double value_delta = data->value - data->origvalue;
  const double value_scale = data->multi_data.is_proportional ? (data->value / data->origvalue) :
                                                                0.0;

  BLI_assert(data->multi_data.init == uiHandleButtonMulti::INIT_ENABLE);
  BLI_assert(data->multi_data.skip == false);

  for (const std::unique_ptr<uiBut> &but : block->buttons) {
    if (!(but->flag & UI_BUT_DRAG_MULTI)) {
      continue;
    }

    uiButMultiState *mbut_state = ui_multibut_lookup(data, but.get());

    if (mbut_state == nullptr) {
      /* Highly unlikely. */
      printf("%s: Can't find button\n", __func__);
      /* While this avoids crashing, multi-button dragging will fail,
       * which is still a bug from the user perspective. See #83651. */
      continue;
    }

    void *active_back;
    ui_but_execute_begin(C, region, but.get(), &active_back);

#  ifdef USE_ALLSELECT
    if (data->select_others.is_enabled) {
      /* init once! */
      if (mbut_state->select_others.elems.is_empty()) {
        ui_selectcontext_begin(C, but.get(), &mbut_state->select_others);
      }
      if (mbut_state->select_others.elems.is_empty()) {
        mbut_state->select_others.elems.clear();
      }
    }

    /* Needed so we apply the right deltas. */
    but->active->origvalue = mbut_state->origvalue;
    but->active->select_others = mbut_state->select_others;
    but->active->select_others.do_free = false;
#  endif

    BLI_assert(active_back == nullptr);
    /* No need to check 'data->state' here. */
    if (data->text_edit.edit_string) {
      /* Entering text (set all). */
      but->active->value = data->value;
      ui_but_string_set(C, but.get(), data->text_edit.edit_string);
    }
    else {
      /* Dragging (use delta). */
      if (data->multi_data.is_proportional) {
        but->active->value = mbut_state->origvalue * value_scale;
      }
      else {
        but->active->value = mbut_state->origvalue + value_delta;
      }

      /* Clamp based on soft limits, see #40154. */
      CLAMP(but->active->value, double(but->softmin), double(but->softmax));
    }

    ui_but_execute_end(C, region, but.get(), active_back);
  }
}

#endif /* USE_DRAG_MULTINUM */

/** \} */

/* -------------------------------------------------------------------- */
/** \name Button Drag Toggle
 * \{ */

#ifdef USE_DRAG_TOGGLE

/* Helpers that wrap boolean functions, to support different kinds of buttons. */

static bool ui_drag_toggle_but_is_supported(const uiBut *but)
{
  if (but->flag & UI_BUT_DISABLED) {
    return false;
  }
  if (ui_but_is_bool(but)) {
    return true;
  }
  if (UI_but_is_decorator(but)) {
    return ELEM(but->icon,
                ICON_DECORATE,
                ICON_DECORATE_KEYFRAME,
                ICON_DECORATE_ANIMATE,
                ICON_DECORATE_OVERRIDE);
  }
  return false;
}

/* Button pushed state to compare if other buttons match. Can be more
 * then just true or false for toggle buttons with more than 2 states. */
static int ui_drag_toggle_but_pushed_state(uiBut *but)
{
  if (but->rnapoin.data == nullptr && but->poin == nullptr && but->icon) {
    /* Assume icon identifies a unique state, for buttons that
     * work through functions callbacks and don't have an boolean
     * value that indicates the state. */
    return but->icon + but->iconadd;
  }
  if (ui_but_is_bool(but)) {
    return ui_but_is_pushed(but);
  }
  return 0;
}

struct uiDragToggleHandle {
  /* init */
  int pushed_state;
  float but_cent_start[2];

  bool is_xy_lock_init;
  bool xy_lock[2];

  int xy_init[2];
  int xy_last[2];
};

static bool ui_drag_toggle_set_xy_xy(
    bContext *C, ARegion *region, const int pushed_state, const int xy_src[2], const int xy_dst[2])
{
  /* popups such as layers won't re-evaluate on redraw */
  const bool do_check = (region->regiontype == RGN_TYPE_TEMPORARY);
  bool changed = false;

  LISTBASE_FOREACH (uiBlock *, block, &region->runtime->uiblocks) {
    float xy_a_block[2] = {float(xy_src[0]), float(xy_src[1])};
    float xy_b_block[2] = {float(xy_dst[0]), float(xy_dst[1])};

    ui_window_to_block_fl(region, block, &xy_a_block[0], &xy_a_block[1]);
    ui_window_to_block_fl(region, block, &xy_b_block[0], &xy_b_block[1]);

    for (const std::unique_ptr<uiBut> &but : block->buttons) {
      /* NOTE: ctrl is always true here because (at least for now)
       * we always want to consider text control in this case, even when not embossed. */

      if (!ui_but_is_interactive(but.get(), true)) {
        continue;
      }
      if (!BLI_rctf_isect_segment(&but->rect, xy_a_block, xy_b_block)) {
        continue;
      }
      if (!ui_drag_toggle_but_is_supported(but.get())) {
        continue;
      }
      /* is it pressed? */
      const int pushed_state_but = ui_drag_toggle_but_pushed_state(but.get());
      if (pushed_state_but == pushed_state) {
        continue;
      }

      /* execute the button */
      UI_but_execute(C, region, but.get());
      if (do_check) {
        ui_but_update_edited(but.get());
      }
      if (U.runtime.is_dirty == false) {
        ui_but_update_preferences_dirty(but.get());
      }
      changed = true;
    }
  }

  if (changed) {
    /* apply now, not on release (or if handlers are canceled for whatever reason) */
    ui_apply_but_funcs_after(C);
  }

  return changed;
}

static void ui_drag_toggle_set(bContext *C, uiDragToggleHandle *drag_info, const int xy_input[2])
{
  ARegion *region = CTX_wm_region(C);
  bool do_draw = false;

  /**
   * Initialize Locking:
   *
   * Check if we need to initialize the lock axis by finding if the first
   * button we mouse over is X or Y aligned, then lock the mouse to that axis after.
   */
  if (drag_info->is_xy_lock_init == false) {
    /* first store the buttons original coords */
    uiBut *but = ui_but_find_mouse_over_ex(region, xy_input, true, false, nullptr, nullptr);

    if (but) {
      if (but->flag & UI_BUT_DRAG_LOCK) {
        const float but_cent_new[2] = {
            BLI_rctf_cent_x(&but->rect),
            BLI_rctf_cent_y(&but->rect),
        };

        /* check if this is a different button,
         * chances are high the button won't move about :) */
        if (len_manhattan_v2v2(drag_info->but_cent_start, but_cent_new) > 1.0f) {
          if (fabsf(drag_info->but_cent_start[0] - but_cent_new[0]) <
              fabsf(drag_info->but_cent_start[1] - but_cent_new[1]))
          {
            drag_info->xy_lock[0] = true;
          }
          else {
            drag_info->xy_lock[1] = true;
          }
          drag_info->is_xy_lock_init = true;
        }
      }
      else {
        drag_info->is_xy_lock_init = true;
      }
    }
  }
  /* done with axis locking */

  int xy[2];
  xy[0] = (drag_info->xy_lock[0] == false) ? xy_input[0] : drag_info->xy_last[0];
  xy[1] = (drag_info->xy_lock[1] == false) ? xy_input[1] : drag_info->xy_last[1];

  /* touch all buttons between last mouse coord and this one */
  do_draw = ui_drag_toggle_set_xy_xy(C, region, drag_info->pushed_state, drag_info->xy_last, xy);

  if (do_draw) {
    ED_region_tag_redraw(region);
  }

  copy_v2_v2_int(drag_info->xy_last, xy);
}

static void ui_handler_region_drag_toggle_remove(bContext * /*C*/, void *userdata)
{
  uiDragToggleHandle *drag_info = static_cast<uiDragToggleHandle *>(userdata);
  MEM_freeN(drag_info);
}

static int ui_handler_region_drag_toggle(bContext *C, const wmEvent *event, void *userdata)
{
  uiDragToggleHandle *drag_info = static_cast<uiDragToggleHandle *>(userdata);
  bool done = false;

  switch (event->type) {
    case LEFTMOUSE: {
      if (event->val == KM_RELEASE) {
        done = true;
      }
      break;
    }
    case MOUSEMOVE: {
      ui_drag_toggle_set(C, drag_info, event->xy);
      break;
    }
    default: {
      break;
    }
  }

  if (done) {
    wmWindow *win = CTX_wm_window(C);
    const ARegion *region = CTX_wm_region(C);
    uiBut *but = ui_but_find_mouse_over_ex(
        region, drag_info->xy_init, true, false, nullptr, nullptr);

    if (but) {
      ui_apply_but_undo(but);
    }

    WM_event_remove_ui_handler(&win->modalhandlers,
                               ui_handler_region_drag_toggle,
                               ui_handler_region_drag_toggle_remove,
                               drag_info,
                               false);
    ui_handler_region_drag_toggle_remove(C, drag_info);

    WM_event_add_mousemove(win);
    return WM_UI_HANDLER_BREAK;
  }
  return WM_UI_HANDLER_CONTINUE;
}

static bool ui_but_is_drag_toggle(const uiBut *but)
{
  return ((ui_drag_toggle_but_is_supported(but) == true) &&
          /* Menu check is important so the button dragged over isn't removed instantly. */
          (ui_block_is_menu(but->block) == false));
}

#endif /* USE_DRAG_TOGGLE */

#ifdef USE_ALLSELECT

static bool ui_selectcontext_begin(bContext *C, uiBut *but, uiSelectContextStore *selctx_data)
{
  PointerRNA lptr;
  PropertyRNA *lprop;
  bool success = false;

  blender::Vector<PointerRNA> lb;

  PointerRNA ptr = but->rnapoin;
  PropertyRNA *prop = but->rnaprop;
  const int index = but->rnaindex;

  /* for now don't support whole colors */
  if (index == -1) {
    return false;
  }

  /* if there is a valid property that is editable... */
  if (ptr.data && prop) {
    bool use_path_from_id;

    /* some facts we want to know */
    const bool is_array = RNA_property_array_check(prop);
    const int rna_type = RNA_property_type(prop);

    std::optional<std::string> path;
    if (UI_context_copy_to_selected_list(C, &ptr, prop, &lb, &use_path_from_id, &path) &&
        !lb.is_empty())
    {
      selctx_data->elems.resize(lb.size());

      int i;
      PointerRNA *link;
      for (i = 0, link = lb.data(); i < selctx_data->elems.size(); i++, link++) {
        if (!UI_context_copy_to_selected_check(&ptr,
                                               link,
                                               prop,
                                               path.has_value() ? path->c_str() : nullptr,
                                               use_path_from_id,
                                               &lptr,
                                               &lprop))
        {
          selctx_data->elems.pop_last();
          i -= 1;
          continue;
        }

        uiSelectContextElem *other = &selctx_data->elems[i];
        other->ptr = lptr;
        if (is_array) {
          if (rna_type == PROP_FLOAT) {
            other->val_f = RNA_property_float_get_index(&lptr, lprop, index);
          }
          else if (rna_type == PROP_INT) {
            other->val_i = RNA_property_int_get_index(&lptr, lprop, index);
          }
          /* ignored for now */
#  if 0
          else if (rna_type == PROP_BOOLEAN) {
            other->val_b = RNA_property_boolean_get_index(&lptr, lprop, index);
          }
#  endif
        }
        else {
          if (rna_type == PROP_FLOAT) {
            other->val_f = RNA_property_float_get(&lptr, lprop);
          }
          else if (rna_type == PROP_INT) {
            other->val_i = RNA_property_int_get(&lptr, lprop);
          }
          /* ignored for now */
#  if 0
          else if (rna_type == PROP_BOOLEAN) {
            other->val_b = RNA_property_boolean_get(&lptr, lprop);
          }
          else if (rna_type == PROP_ENUM) {
            other->val_i = RNA_property_enum_get(&lptr, lprop);
          }
#  endif
        }
      }
      success = !selctx_data->elems.is_empty();
    }
  }

  /* caller can clear */
  selctx_data->do_free = true;

  if (success) {
    but->flag |= UI_BUT_IS_SELECT_CONTEXT;
  }

  return success;
}

static void ui_selectcontext_end(uiBut *but, uiSelectContextStore *selctx_data)
{
  if (selctx_data->do_free) {
    selctx_data->elems.clear();
  }

  but->flag &= ~UI_BUT_IS_SELECT_CONTEXT;
}

static void ui_selectcontext_apply(bContext *C,
                                   uiBut *but,
                                   uiSelectContextStore *selctx_data,
                                   const double value,
                                   const double value_orig)
{
  if (!selctx_data->elems.is_empty()) {
    PropertyRNA *prop = but->rnaprop;
    PropertyRNA *lprop = but->rnaprop;
    const int index = but->rnaindex;
    const bool use_delta = (selctx_data->is_copy == false);

    std::variant<bool, int, float, std::string, PointerRNA> delta, min, max;

    const bool is_array = RNA_property_array_check(prop);
    const int rna_type = RNA_property_type(prop);

    if (rna_type == PROP_FLOAT) {
      delta.emplace<float>(use_delta ? (value - value_orig) : value);
      float min_v, max_v;
      RNA_property_float_range(&but->rnapoin, prop, &min_v, &max_v);
      min.emplace<float>(min_v);
      max.emplace<float>(max_v);
    }
    else if (rna_type == PROP_INT) {
      delta.emplace<int>(int(use_delta ? (value - value_orig) : value));
      int min_v, max_v;
      RNA_property_int_range(&but->rnapoin, prop, &min_v, &max_v);
      min.emplace<int>(min_v);
      max.emplace<int>(max_v);
    }
    else if (rna_type == PROP_ENUM) {
      /* Not a delta in fact. */
      delta.emplace<int>(RNA_property_enum_get(&but->rnapoin, prop));
    }
    else if (rna_type == PROP_BOOLEAN) {
      if (is_array) {
        /* Not a delta in fact. */
        delta.emplace<bool>(RNA_property_boolean_get_index(&but->rnapoin, prop, index));
      }
      else {
        /* Not a delta in fact. */
        delta.emplace<bool>(RNA_property_boolean_get(&but->rnapoin, prop));
      }
    }
    else if (rna_type == PROP_POINTER) {
      /* Not a delta in fact. */
      delta.emplace<PointerRNA>(RNA_property_pointer_get(&but->rnapoin, prop));
    }
    else if (rna_type == PROP_STRING) {
      /* Not a delta in fact. */
      delta.emplace<std::string>(RNA_property_string_get(&but->rnapoin, prop));
    }

#  ifdef USE_ALLSELECT_LAYER_HACK
    /* make up for not having 'handle_layer_buttons' */
    {
      const PropertySubType subtype = RNA_property_subtype(prop);

      if ((rna_type == PROP_BOOLEAN) && ELEM(subtype, PROP_LAYER, PROP_LAYER_MEMBER) && is_array &&
          /* could check for 'handle_layer_buttons' */
          but->func)
      {
        wmWindow *win = CTX_wm_window(C);
        if ((win->eventstate->modifier & KM_SHIFT) == 0) {
          const int len = RNA_property_array_length(&but->rnapoin, prop);
          bool *tmparray = MEM_calloc_arrayN<bool>(len, __func__);

          tmparray[index] = true;

          for (uiSelectContextElem &other : selctx_data->elems) {
            PointerRNA lptr = other.ptr;
            RNA_property_boolean_set_array(&lptr, lprop, tmparray);
            RNA_property_update(C, &lptr, lprop);
          }

          MEM_freeN(tmparray);

          return;
        }
      }
    }
#  endif

    for (uiSelectContextElem &other : selctx_data->elems) {
      PointerRNA lptr = other.ptr;

      if (rna_type == PROP_FLOAT) {
        float other_value = std::get<float>(delta) + (use_delta ? other.val_f : 0.0f);
        CLAMP(other_value, std::get<float>(min), std::get<float>(max));
        if (is_array) {
          RNA_property_float_set_index(&lptr, lprop, index, other_value);
        }
        else {
          RNA_property_float_set(&lptr, lprop, other_value);
        }
      }
      else if (rna_type == PROP_INT) {
        int other_value = std::get<int>(delta) + (use_delta ? other.val_i : 0);
        CLAMP(other_value, std::get<int>(min), std::get<int>(max));
        if (is_array) {
          RNA_property_int_set_index(&lptr, lprop, index, other_value);
        }
        else {
          RNA_property_int_set(&lptr, lprop, other_value);
        }
      }
      else if (rna_type == PROP_BOOLEAN) {
        const bool other_value = std::get<bool>(delta);
        if (is_array) {
          RNA_property_boolean_set_index(&lptr, lprop, index, other_value);
        }
        else {
          RNA_property_boolean_set(&lptr, lprop, other_value);
        }
      }
      else if (rna_type == PROP_ENUM) {
        const int other_value = std::get<int>(delta);
        BLI_assert(!is_array);
        RNA_property_enum_set(&lptr, lprop, other_value);
      }
      else if (rna_type == PROP_POINTER) {
        const PointerRNA &other_value = std::get<PointerRNA>(delta);
        RNA_property_pointer_set(&lptr, lprop, other_value, nullptr);
      }
      else if (rna_type == PROP_STRING) {
        const std::string &other_value = std::get<std::string>(delta);
        RNA_property_string_set(&lptr, lprop, other_value.c_str());
      }

      RNA_property_update(C, &lptr, prop);
    }
  }
}

#endif /* USE_ALLSELECT */

/** \} */

/* -------------------------------------------------------------------- */
/** \name Button Drag
 * \{ */

static bool ui_but_drag_init(bContext *C,
                             uiBut *but,
                             uiHandleButtonData *data,
                             const wmEvent *event)
{
  /* prevent other WM gestures to start while we try to drag */
  WM_gestures_remove(CTX_wm_window(C));

  /* Clamp the maximum to half the UI unit size so a high user preference
   * doesn't require the user to drag more than half the default button height. */
  const int drag_threshold = min_ii(
      WM_event_drag_threshold(event),
      int((UI_UNIT_Y / 2) * ui_block_to_window_scale(data->region, but->block)));

  if (abs(data->dragstartx - event->xy[0]) + abs(data->dragstarty - event->xy[1]) > drag_threshold)
  {
    button_activate_state(C, but, BUTTON_STATE_EXIT);
    data->cancel = true;
#ifdef USE_DRAG_TOGGLE
    if (ui_drag_toggle_but_is_supported(but)) {
      uiDragToggleHandle *drag_info = MEM_callocN<uiDragToggleHandle>(__func__);
      ARegion *region_prev;

      /* call here because regular mouse-up event won't run,
       * typically 'button_activate_exit()' handles this */
      ui_apply_but_autokey(C, but);

      drag_info->pushed_state = ui_drag_toggle_but_pushed_state(but);
      drag_info->but_cent_start[0] = BLI_rctf_cent_x(&but->rect);
      drag_info->but_cent_start[1] = BLI_rctf_cent_y(&but->rect);
      copy_v2_v2_int(drag_info->xy_init, event->xy);
      copy_v2_v2_int(drag_info->xy_last, event->xy);

      /* needed for toggle drag on popups */
      region_prev = CTX_wm_region(C);
      CTX_wm_region_set(C, data->region);

      WM_event_add_ui_handler(C,
                              &data->window->modalhandlers,
                              ui_handler_region_drag_toggle,
                              ui_handler_region_drag_toggle_remove,
                              drag_info,
                              WM_HANDLER_BLOCKING);

      CTX_wm_region_set(C, region_prev);

      /* Initialize alignment for single row/column regions,
       * otherwise we use the relative position of the first other button dragged over. */
      if (ELEM(data->region->regiontype,
               RGN_TYPE_NAV_BAR,
               RGN_TYPE_HEADER,
               RGN_TYPE_TOOL_HEADER,
               RGN_TYPE_FOOTER,
               RGN_TYPE_ASSET_SHELF_HEADER))
      {
        const int region_alignment = RGN_ALIGN_ENUM_FROM_MASK(data->region->alignment);
        int lock_axis = -1;

        if (ELEM(region_alignment, RGN_ALIGN_LEFT, RGN_ALIGN_RIGHT)) {
          lock_axis = 0;
        }
        else if (ELEM(region_alignment, RGN_ALIGN_TOP, RGN_ALIGN_BOTTOM)) {
          lock_axis = 1;
        }
        if (lock_axis != -1) {
          drag_info->xy_lock[lock_axis] = true;
          drag_info->is_xy_lock_init = true;
        }
      }
    }
    else
#endif
        if (but->type == ButType::Color)
    {
      bool valid = false;
      uiDragColorHandle *drag_info = MEM_callocN<uiDragColorHandle>(__func__);

      drag_info->has_alpha = ui_but_color_has_alpha(but);

      /* TODO: support more button pointer types. */
      if (but->rnaprop && RNA_property_subtype(but->rnaprop) == PROP_COLOR_GAMMA) {
        ui_but_v4_get(but, drag_info->color);
        drag_info->gamma_corrected = true;
        valid = true;
      }
      else if (but->rnaprop && RNA_property_subtype(but->rnaprop) == PROP_COLOR) {
        ui_but_v4_get(but, drag_info->color);
        drag_info->gamma_corrected = false;
        valid = true;
      }
      else if (ELEM(but->pointype, ButPointerType::Float, ButPointerType::Char)) {
        ui_but_v4_get(but, drag_info->color);
        copy_v4_v4(drag_info->color, (float *)but->poin);
        drag_info->gamma_corrected = false;
        valid = true;
      }

      if (valid) {
        WM_event_start_drag(C, ICON_COLOR, WM_DRAG_COLOR, drag_info, WM_DRAG_FREE_DATA);
      }
      else {
        MEM_freeN(drag_info);
        return false;
      }
    }
    else if (but->type == ButType::ViewItem) {
      const uiButViewItem *view_item_but = (uiButViewItem *)but;
      if (view_item_but->view_item) {
        return UI_view_item_drag_start(*C, *view_item_but->view_item);
      }
    }
    else {
      ui_but_drag_start(C, but);
    }
    return true;
  }

  return false;
}

/** \} */

/* -------------------------------------------------------------------- */
/** \name Button Apply
 * \{ */

static void ui_linkline_remove_active(uiBlock *block)
{
  uiLink *link;
  uiLinkLine *line, *nline;
  int a, b;

  for (const std::unique_ptr<uiBut> &but : block->buttons) {
    if (but->type == UI_BTYPE_LINK && but->link) {
      for (line = static_cast<uiLinkLine *>(but->link->lines.first); line; line = nline) {
        nline = line->next;

        if (line->flag & UI_SELECT) {
          BLI_remlink(&but->link->lines, line);

          link = line->from->link;

          /* are there more pointers allowed? */
          if (link->ppoin) {

            if (*(link->totlink) == 1) {
              *(link->totlink) = 0;
              MEM_freeN(*(link->ppoin));
              *(link->ppoin) = NULL;
            }
            else {
              b = 0;
              for (a = 0; a < (*(link->totlink)); a++) {

                if ((*(link->ppoin))[a] != line->to->poin) {
                  (*(link->ppoin))[b] = (*(link->ppoin))[a];
                  b++;
                }
              }
              (*(link->totlink))--;
            }
          }
          else {
            *(link->poin) = NULL;
          }

          MEM_freeN(line);
        }
      }
    }
  }
}

static uiLinkLine *ui_but_find_link(uiBut *from, uiBut *to)
{
  uiLinkLine *line;
  uiLink *link;

  link = from->link;
  if (link) {
    for (line = static_cast<uiLinkLine *>(link->lines.first); line; line = line->next) {
      if (line->from == from && line->to == to) {
        return line;
      }
    }
  }
  return NULL;
}

#include "DNA_object_types.h"  // UPBGE
/* XXX BAD BAD HACK, fixme later **************** */
/* Try to add an AND Controller between the sensor and the actuator logic bricks and to connect
 * them all */
static void ui_but_smart_controller_add(bContext *C, uiBut *from, uiBut *to)
{
  Object *ob = NULL;
  bSensor *sens_iter;
  bActuator *act_to, *act_iter;
  bController *cont;
  bController ***sens_from_links;
  uiBut *tmp_but = nullptr;

  PointerRNA props_ptr;

  uiLink *link = from->link;

  if (link->ppoin)
    sens_from_links = (bController ***)(link->ppoin);
  else
    return;

  act_to = (bActuator *)(to->poin);

  /* (1) get the object */
  CTX_DATA_BEGIN (C, Object *, ob_iter, selected_editable_objects) {
    for (sens_iter = static_cast<bSensor *>(ob_iter->sensors.first); sens_iter; sens_iter = sens_iter->next) {
      if (&(sens_iter->links) == sens_from_links) {
        ob = ob_iter;
        break;
      }
    }
    if (ob)
      break;
  }
  CTX_DATA_END;

  if (!ob)
    return;

  /* (2) check if the sensor and the actuator are from the same object */
  for (act_iter = static_cast<bActuator *>(ob->actuators.first); act_iter; act_iter = (bActuator *)act_iter->next) {
    if (act_iter == act_to)
      break;
  }

  /* only works if the sensor and the actuator are from the same object */
  if (!act_iter)
    return;

  /* in case the linked controller is not the active one */
  PointerRNA object_ptr = RNA_pointer_create_discrete((ID *)ob, &RNA_Object, ob);

  WM_operator_properties_create(&props_ptr, "LOGIC_OT_controller_add");
  RNA_string_set(&props_ptr, "object", ob->id.name + 2);

  /* (3) add a new controller */
  if (WM_operator_name_call(
          C, "LOGIC_OT_controller_add", blender::wm::OpCallContext::ExecDefault, &props_ptr, NULL) &
      OPERATOR_FINISHED) {
    cont = (bController *)ob->controllers.last;
    /* Quick fix to make sure we always have an AND controller.
     * It might be nicer to make sure the operator gives us the right one though... */
    cont->type = CONT_LOGIC_AND;

    /* (4) link the sensor->controller->actuator */
    tmp_but = MEM_new<uiBut>("tmp_but");
    UI_but_link_set(tmp_but,
                    (void **)&cont,
                    (void ***)&(cont->links),
                    &cont->totlinks,
                    from->link->tocode,
                    (int)to->hardmin);
    tmp_but->hardmin = from->link->tocode;
    tmp_but->poin = (char *)cont;

    tmp_but->type = UI_BTYPE_INLINK;
    ui_but_link_add(C, from, tmp_but);

    tmp_but->type = UI_BTYPE_LINK;
    ui_but_link_add(C, tmp_but, to);

    /* (5) garbage collection */
    MEM_freeN(tmp_but->link);
    MEM_delete(tmp_but);
  }
  WM_operator_properties_free(&props_ptr);
}

static void ui_but_link_add(bContext *C, uiBut *from, uiBut *to)
{
  /* in 'from' we have to add a link to 'to' */
  uiLink *link;
  uiLinkLine *line;
  void **oldppoin;
  int a;

  if ((line = ui_but_find_link(from, to))) {
    line->flag |= UI_SELECT;
    ui_linkline_remove_active(from->block);
    return;
  }

  if (from->type == UI_BTYPE_INLINK && to->type == UI_BTYPE_INLINK) {
    return;
  }
  else if (from->type == UI_BTYPE_LINK && to->type == UI_BTYPE_INLINK) {
    if (from->link->tocode != (int)to->hardmin) {
      ui_but_smart_controller_add(C, from, to);
      return;
    }
  }
  else if (from->type == UI_BTYPE_INLINK && to->type == UI_BTYPE_LINK) {
    if (to->link->tocode == (int)from->hardmin) {
      return;
    }
  }

  link = from->link;

  /* are there more pointers allowed? */
  if (link->ppoin) {
    oldppoin = *(link->ppoin);

    (*(link->totlink))++;
    *(link->ppoin) = (void **)MEM_callocN(*(link->totlink) * sizeof(void *), "new link");

    for (a = 0; a < (*(link->totlink)) - 1; a++) {
      (*(link->ppoin))[a] = oldppoin[a];
    }
    (*(link->ppoin))[a] = to->poin;

    if (oldppoin)
      MEM_freeN(oldppoin);
  }
  else {
    *(link->poin) = to->poin;
  }
}

static void ui_apply_but_LINK(bContext *C, uiBut *but, uiHandleButtonData *data)
{
  ARegion *ar = CTX_wm_region(C);
  uiBut *bt = nullptr;

  for (int i = 0; i < but->block->buttons.size(); i++) {
    bt = but->block->buttons[i].get();
    const int ptxy[2] = {(int)(but->linkto[0] + ar->winrct.xmin), (int)(but->linkto[1] + ar->winrct.ymin)};
    if (ui_but_contains_point_px(bt, ar, ptxy)) {
      break;
    }
  }
  if (bt && bt != but) {
    if (!ELEM(bt->type, UI_BTYPE_LINK, UI_BTYPE_INLINK) ||
        !ELEM(but->type, UI_BTYPE_LINK, UI_BTYPE_INLINK))
      return;

    if (but->type == UI_BTYPE_LINK)
      ui_but_link_add(C, but, bt);
    else
      ui_but_link_add(C, bt, but);

    ui_apply_but_func(C, but);
    data->retval = but->retval;
  }
  data->applied = true;
}

static void ui_apply_but_IMAGE(bContext *C, uiBut *but, uiHandleButtonData *data)
{
  ui_apply_but_func(C, but);
  data->retval = but->retval;
  data->applied = true;
}

static void ui_apply_but_HISTOGRAM(bContext *C, uiBut *but, uiHandleButtonData *data)
{
  ui_apply_but_func(C, but);
  data->retval = but->retval;
  data->applied = true;
}

static void ui_apply_but_WAVEFORM(bContext *C, uiBut *but, uiHandleButtonData *data)
{
  ui_apply_but_func(C, but);
  data->retval = but->retval;
  data->applied = true;
}

static void ui_apply_but_TRACKPREVIEW(bContext *C, uiBut *but, uiHandleButtonData *data)
{
  ui_apply_but_func(C, but);
  data->retval = but->retval;
  data->applied = true;
}

static void ui_apply_but(
    bContext *C, uiBlock *block, uiBut *but, uiHandleButtonData *data, const bool interactive)
{
  const ButType but_type = but->type; /* Store as const to quiet maybe uninitialized warning. */

  data->retval = 0;

  /* if we cancel and have not applied yet, there is nothing to do,
   * otherwise we have to restore the original value again */
  if (data->cancel) {
    if (!data->applied) {
      return;
    }

    if (data->text_edit.edit_string) {
      MEM_freeN(data->text_edit.edit_string);
    }
    data->text_edit.edit_string = data->text_edit.original_string;
    data->text_edit.original_string = nullptr;
    data->value = data->origvalue;
    copy_v3_v3(data->vec, data->origvec);
    /* postpone clearing origdata */
  }
  else {
    /* We avoid applying interactive edits a second time
     * at the end with the #uiHandleButtonData.applied_interactive flag. */
    if (interactive) {
      data->applied_interactive = true;
    }
    else if (data->applied_interactive) {
      return;
    }

#ifdef USE_ALLSELECT
#  ifdef USE_DRAG_MULTINUM
    if (but->flag & UI_BUT_DRAG_MULTI) {
      /* pass */
    }
    else
#  endif
        if (data->select_others.elems.is_empty())
    {
      wmWindow *win = CTX_wm_window(C);
      const wmEvent *event = win->eventstate;
      /* May have been enabled before activating, don't do for array pasting. */
      if (data->select_others.is_enabled || IS_ALLSELECT_EVENT(event)) {
        /* See comment for #IS_ALLSELECT_EVENT why this needs to be filtered here. */
        const bool is_array_paste = (event->val == KM_PRESS) &&
                                    (event->modifier & (KM_CTRL | KM_OSKEY)) &&
                                    (event->modifier & KM_SHIFT) == 0 && (event->type == EVT_VKEY);
        if (!is_array_paste) {
          ui_selectcontext_begin(C, but, &data->select_others);
          data->select_others.is_enabled = true;
        }
      }
    }
    if (data->select_others.elems.is_empty()) {
      /* Don't check again. */
      data->select_others.elems.clear();
    }
#endif
  }

  /* ensures we are writing actual values */
  char *editstr = but->editstr;
  double *editval = but->editval;
  float *editvec = but->editvec;
  ColorBand *editcoba;
  CurveMapping *editcumap;
  CurveProfile *editprofile;
  if (but_type == ButType::ColorBand) {
    uiButColorBand *but_coba = (uiButColorBand *)but;
    editcoba = but_coba->edit_coba;
  }
  else if (but_type == ButType::Curve) {
    uiButCurveMapping *but_cumap = (uiButCurveMapping *)but;
    editcumap = but_cumap->edit_cumap;
  }
  else if (but_type == ButType::CurveProfile) {
    uiButCurveProfile *but_profile = (uiButCurveProfile *)but;
    editprofile = but_profile->edit_profile;
  }
  but->editstr = nullptr;
  but->editval = nullptr;
  but->editvec = nullptr;
  if (but_type == ButType::ColorBand) {
    uiButColorBand *but_coba = (uiButColorBand *)but;
    but_coba->edit_coba = nullptr;
  }
  else if (but_type == ButType::Curve) {
    uiButCurveMapping *but_cumap = (uiButCurveMapping *)but;
    but_cumap->edit_cumap = nullptr;
  }
  else if (but_type == ButType::CurveProfile) {
    uiButCurveProfile *but_profile = (uiButCurveProfile *)but;
    but_profile->edit_profile = nullptr;
  }

  /* handle different types */
  switch (but_type) {
    case ButType::But:
    case ButType::Decorator:
    case ButType::PreviewTile:
      ui_apply_but_BUT(C, but, data);
      break;
    case ButType::Text:
    case ButType::SearchMenu:
      ui_apply_but_TEX(C, but, data);
      break;
    case ButType::ButToggle:
    case ButType::Toggle:
    case ButType::ToggleN:
    case ButType::IconToggle:
    case ButType::IconToggleN:
    case ButType::Checkbox:
    case ButType::CheckboxN:
      ui_apply_but_TOG(C, but, data);
      break;
    case ButType::ListRow:
    case ButType::Row:
      ui_apply_but_ROW(C, block, but, data);
      break;
    case ButType::ViewItem:
      ui_apply_but_VIEW_ITEM(C, block, but, data);
      break;
    case ButType::Tab:
      ui_apply_but_TAB(C, but, data);
      break;
    case ButType::Scroll:
    case ButType::Grip:
    case ButType::Num:
    case ButType::NumSlider:
      ui_apply_but_NUM(C, but, data);
      break;
    case ButType::Menu:
    case ButType::Block:
    case ButType::Pulldown:
      ui_apply_but_BLOCK(C, but, data);
      break;
    case ButType::Color:
      if (data->cancel) {
        ui_apply_but_VEC(C, but, data);
      }
      else {
        ui_apply_but_BLOCK(C, but, data);
      }
      break;
    case ButType::ButMenu:
      ui_apply_but_BUTM(C, but, data);
      break;
    case ButType::Unitvec:
    case ButType::HsvCube:
    case ButType::HsvCircle:
      ui_apply_but_VEC(C, but, data);
      break;
    case ButType::ColorBand:
      ui_apply_but_COLORBAND(C, but, data);
      break;
    case ButType::Curve:
      ui_apply_but_CURVE(C, but, data);
      break;
    case ButType::CurveProfile:
      ui_apply_but_CURVEPROFILE(C, but, data);
      break;
    case ButType::KeyEvent:
    case ButType::HotkeyEvent:
      ui_apply_but_BUT(C, but, data);
      break;
<<<<<<< HEAD
    case UI_BTYPE_LINK:
    case UI_BTYPE_INLINK:
      ui_apply_but_LINK(C, but, data);
      break;
    case UI_BTYPE_IMAGE:
=======
    case ButType::Image:
>>>>>>> 27af4a2f
      ui_apply_but_IMAGE(C, but, data);
      break;
    case ButType::Histogram:
      ui_apply_but_HISTOGRAM(C, but, data);
      break;
    case ButType::Waveform:
      ui_apply_but_WAVEFORM(C, but, data);
      break;
    case ButType::TrackPreview:
      ui_apply_but_TRACKPREVIEW(C, but, data);
      break;
    default:
      break;
  }

#ifdef USE_DRAG_MULTINUM
  if (data->multi_data.has_mbuts) {
    if ((data->multi_data.init == uiHandleButtonMulti::INIT_ENABLE) &&
        (data->multi_data.skip == false))
    {
      if (data->cancel) {
        ui_multibut_restore(C, data, block);
      }
      else {
        ui_multibut_states_apply(C, data, block);
      }
    }
  }
#endif

#ifdef USE_ALLSELECT
  ui_selectcontext_apply(C, but, &data->select_others, data->value, data->origvalue);
#endif

  if (data->cancel) {
    data->origvalue = 0.0;
    zero_v3(data->origvec);
  }

  but->editstr = editstr;
  but->editval = editval;
  but->editvec = editvec;
  if (but_type == ButType::ColorBand) {
    uiButColorBand *but_coba = (uiButColorBand *)but;
    but_coba->edit_coba = editcoba;
  }
  else if (but_type == ButType::Curve) {
    uiButCurveMapping *but_cumap = (uiButCurveMapping *)but;
    but_cumap->edit_cumap = editcumap;
  }
  else if (but_type == ButType::CurveProfile) {
    uiButCurveProfile *but_profile = (uiButCurveProfile *)but;
    but_profile->edit_profile = editprofile;
  }

  if (data->custom_interaction_handle != nullptr) {
    ui_block_interaction_update(
        C, &block->custom_interaction_callbacks, data->custom_interaction_handle);
  }
}

/** \} */

/* -------------------------------------------------------------------- */
/** \name Button Copy & Paste
 * \{ */

static void ui_but_get_pasted_text_from_clipboard(const bool ensure_utf8,
                                                  char **r_buf_paste,
                                                  int *r_buf_len)
{
  /* get only first line even if the clipboard contains multiple lines */
  int length;
  char *text = WM_clipboard_text_get_firstline(false, ensure_utf8, &length);

  if (text) {
    *r_buf_paste = text;
    *r_buf_len = length;
  }
  else {
    *r_buf_paste = MEM_callocN<char>(__func__);
    *r_buf_len = 0;
  }
}

static int get_but_property_array_length(uiBut *but)
{
  return RNA_property_array_length(&but->rnapoin, but->rnaprop);
}

static void ui_but_set_float_array(
    bContext *C, uiBut *but, uiHandleButtonData *data, const float *values, const int values_len)
{
  button_activate_state(C, but, BUTTON_STATE_NUM_EDITING);

  RNA_property_float_set_array_at_most(&but->rnapoin, but->rnaprop, values, values_len);
  if (data) {
    if (but->type == ButType::Unitvec) {
      BLI_assert(values_len == 3);
      copy_v3_v3(data->vec, values);
    }
    else {
      data->value = values[but->rnaindex];
    }
  }

  button_activate_state(C, but, BUTTON_STATE_EXIT);
}

static void float_array_to_string(const float *values,
                                  const int values_len,
                                  char *output,
                                  int output_maxncpy)
{
  const int values_end = values_len - 1;
  int ofs = 0;
  output[ofs++] = '[';
  for (int i = 0; i < values_len; i++) {
    ofs += BLI_snprintf_rlen(
        output + ofs, output_maxncpy - ofs, (i != values_end) ? "%f, " : "%f]", values[i]);
  }
}

static void ui_but_copy_numeric_array(uiBut *but, char *output, int output_maxncpy)
{
  const int values_len = get_but_property_array_length(but);
  blender::Array<float, 16> values(values_len);
  RNA_property_float_get_array(&but->rnapoin, but->rnaprop, values.data());
  float_array_to_string(values.data(), values_len, output, output_maxncpy);
}

static bool parse_float_array(char *text, float *values, int values_len_expected)
{
  /* can parse max 4 floats for now */
  BLI_assert(0 <= values_len_expected && values_len_expected <= 4);

  float v[5];
  const int values_len_actual = sscanf(
      text, "[%f, %f, %f, %f, %f]", &v[0], &v[1], &v[2], &v[3], &v[4]);

  if (values_len_actual == values_len_expected) {
    memcpy(values, v, sizeof(float) * values_len_expected);
    return true;
  }
  return false;
}

static void ui_but_paste_numeric_array(bContext *C,
                                       uiBut *but,
                                       uiHandleButtonData *data,
                                       char *buf_paste)
{
  const int values_len = get_but_property_array_length(but);
  if (values_len > 4) {
    /* not supported for now */
    return;
  }

  blender::Array<float, 16> values(values_len);

  if (parse_float_array(buf_paste, values.data(), values_len)) {
    ui_but_set_float_array(C, but, data, values.data(), values_len);
  }
  else {
    WM_global_report(RPT_ERROR, "Expected an array of numbers: [n, n, ...]");
  }
}

static void ui_but_copy_numeric_value(uiBut *but, char *output, int output_maxncpy)
{
  /* Get many decimal places, then strip trailing zeros.
   * NOTE: too high values start to give strange results. */
  ui_but_string_get_ex(but, output, output_maxncpy, UI_PRECISION_FLOAT_MAX, false, nullptr);
  BLI_str_rstrip_float_zero(output, '\0');
}

static void ui_but_paste_numeric_value(bContext *C,
                                       uiBut *but,
                                       uiHandleButtonData *data,
                                       char *buf_paste)
{
  double value;
  if (ui_but_string_eval_number(C, but, buf_paste, &value)) {
    button_activate_state(C, but, BUTTON_STATE_NUM_EDITING);
    data->value = value;
    ui_but_string_set(C, but, buf_paste);
    button_activate_state(C, but, BUTTON_STATE_EXIT);
  }
  else {
    WM_global_report(RPT_ERROR, "Expected a number");
  }
}

static void ui_but_paste_normalized_vector(bContext *C,
                                           uiBut *but,
                                           uiHandleButtonData *data,
                                           char *buf_paste)
{
  float xyz[3];
  if (parse_float_array(buf_paste, xyz, 3)) {
    if (normalize_v3(xyz) == 0.0f) {
      /* better set Z up then have a zero vector */
      xyz[2] = 1.0;
    }
    ui_but_set_float_array(C, but, data, xyz, 3);
  }
  else {
    WM_global_report(RPT_ERROR, "Paste expected 3 numbers, formatted: '[n, n, n]'");
  }
}

static void ui_but_copy_color(uiBut *but, char *output, int output_maxncpy)
{
  float rgba[4];

  if (but->rnaprop && get_but_property_array_length(but) >= 4) {
    rgba[3] = RNA_property_float_get_index(&but->rnapoin, but->rnaprop, 3);
  }
  else {
    rgba[3] = 1.0f;
  }

  ui_but_v3_get(but, rgba);

  /* convert to linear color to do compatible copy between gamma and non-gamma */
  if (but->rnaprop && RNA_property_subtype(but->rnaprop) == PROP_COLOR_GAMMA) {
    srgb_to_linearrgb_v3_v3(rgba, rgba);
  }

  float_array_to_string(rgba, 4, output, output_maxncpy);
}

static void ui_but_paste_color(bContext *C, uiBut *but, char *buf_paste)
{
  float rgba[4];
  if (parse_float_array(buf_paste, rgba, 4)) {
    if (but->rnaprop) {
      /* Assume linear colors in buffer. */
      if (RNA_property_subtype(but->rnaprop) == PROP_COLOR_GAMMA) {
        linearrgb_to_srgb_v3_v3(rgba, rgba);
      }

      /* Some color properties are RGB, not RGBA. */
      const int array_len = get_but_property_array_length(but);
      ui_but_set_float_array(C, but, nullptr, rgba, std::min(array_len, int(ARRAY_SIZE(rgba))));
    }
  }
  else {
    WM_global_report(RPT_ERROR, "Paste expected 4 numbers, formatted: '[n, n, n, n]'");
  }
}

static void ui_but_copy_text(uiBut *but, char *output, int output_maxncpy)
{
  ui_but_string_get(but, output, output_maxncpy);
}

static void ui_but_paste_text(bContext *C, uiBut *but, uiHandleButtonData *data, char *buf_paste)
{
  BLI_assert(but->active == data);
  UNUSED_VARS_NDEBUG(data);
  ui_but_set_string_interactive(C, but, buf_paste);
}

static void ui_but_copy_colorband(uiBut *but)
{
  if (but->poin != nullptr) {
    memcpy(&but_copypaste_coba, but->poin, sizeof(ColorBand));
  }
}

static void ui_but_paste_colorband(bContext *C, uiBut *but, uiHandleButtonData *data)
{
  if (but_copypaste_coba.tot != 0 && but->poin != nullptr) {
    button_activate_state(C, but, BUTTON_STATE_NUM_EDITING);
    memcpy(data->coba, &but_copypaste_coba, sizeof(ColorBand));
    button_activate_state(C, but, BUTTON_STATE_EXIT);
  }
}

static void ui_but_copy_curvemapping(uiBut *but)
{
  if (but->poin != nullptr) {
    but_copypaste_curve_alive = true;
    BKE_curvemapping_free_data(&but_copypaste_curve);
    BKE_curvemapping_copy_data(&but_copypaste_curve, (CurveMapping *)but->poin);
  }
}

static void ui_but_paste_curvemapping(bContext *C, uiBut *but)
{
  if (but_copypaste_curve_alive && but->poin != nullptr) {
    button_activate_state(C, but, BUTTON_STATE_NUM_EDITING);
    BKE_curvemapping_free_data((CurveMapping *)but->poin);
    BKE_curvemapping_copy_data((CurveMapping *)but->poin, &but_copypaste_curve);
    button_activate_state(C, but, BUTTON_STATE_EXIT);
  }
}

static void ui_but_copy_CurveProfile(uiBut *but)
{
  if (but->poin != nullptr) {
    but_copypaste_profile_alive = true;
    BKE_curveprofile_free_data(&but_copypaste_profile);
    BKE_curveprofile_copy_data(&but_copypaste_profile, (CurveProfile *)but->poin);
  }
}

static void ui_but_paste_CurveProfile(bContext *C, uiBut *but)
{
  if (but_copypaste_profile_alive && but->poin != nullptr) {
    button_activate_state(C, but, BUTTON_STATE_NUM_EDITING);
    BKE_curveprofile_free_data((CurveProfile *)but->poin);
    BKE_curveprofile_copy_data((CurveProfile *)but->poin, &but_copypaste_profile);
    button_activate_state(C, but, BUTTON_STATE_EXIT);
  }
}

static void ui_but_copy_operator(bContext *C, uiBut *but, char *output, int output_maxncpy)
{
  PointerRNA *opptr = UI_but_operator_ptr_ensure(but);

  std::string str = WM_operator_pystring_ex(C, nullptr, false, true, but->optype, opptr);
  BLI_strncpy(output, str.c_str(), output_maxncpy);
}

static bool ui_but_copy_menu(uiBut *but, char *output, int output_maxncpy)
{
  MenuType *mt = UI_but_menutype_get(but);
  if (mt) {
    BLI_snprintf(output, output_maxncpy, "bpy.ops.wm.call_menu(name=\"%s\")", mt->idname);
    return true;
  }
  return false;
}

static bool ui_but_copy_popover(uiBut *but, char *output, int output_maxncpy)
{
  PanelType *pt = UI_but_paneltype_get(but);
  if (pt) {
    BLI_snprintf(output, output_maxncpy, "bpy.ops.wm.call_panel(name=\"%s\")", pt->idname);
    return true;
  }
  return false;
}

/** Returns true if any data was copied. */
static bool ui_but_copy(bContext *C, uiBut *but, const bool copy_array)
{
  if (ui_but_contains_password(but)) {
    return false;
  }

  /* Arbitrary large value (allow for paths: 'PATH_MAX') */
  char buf[4096] = {0};
  const int buf_maxncpy = sizeof(buf);

  /* Left false for copying internal data (color-band for eg). */
  bool is_buf_set = false;

  const bool has_required_data = !(but->poin == nullptr && but->rnapoin.data == nullptr);

  switch (but->type) {
    case ButType::Num:
    case ButType::NumSlider:
      if (!has_required_data) {
        break;
      }
      if (copy_array && ui_but_has_array_value(but)) {
        ui_but_copy_numeric_array(but, buf, buf_maxncpy);
      }
      else {
        ui_but_copy_numeric_value(but, buf, buf_maxncpy);
      }
      is_buf_set = true;
      break;

    case ButType::Unitvec:
      if (!has_required_data) {
        break;
      }
      ui_but_copy_numeric_array(but, buf, buf_maxncpy);
      is_buf_set = true;
      break;

    case ButType::Color:
      if (!has_required_data) {
        break;
      }
      ui_but_copy_color(but, buf, buf_maxncpy);
      is_buf_set = true;
      break;

    case ButType::Text:
    case ButType::SearchMenu:
      if (!has_required_data) {
        break;
      }
      ui_but_copy_text(but, buf, buf_maxncpy);
      is_buf_set = true;
      break;

    case ButType::ColorBand:
      ui_but_copy_colorband(but);
      break;

    case ButType::Curve:
      ui_but_copy_curvemapping(but);
      break;

    case ButType::CurveProfile:
      ui_but_copy_CurveProfile(but);
      break;

    case ButType::But:
      if (!but->optype) {
        break;
      }
      ui_but_copy_operator(C, but, buf, buf_maxncpy);
      is_buf_set = true;
      break;

    case ButType::Menu:
    case ButType::Pulldown:
      if (ui_but_copy_menu(but, buf, buf_maxncpy)) {
        is_buf_set = true;
      }
      break;
    case ButType::Popover:
      if (ui_but_copy_popover(but, buf, buf_maxncpy)) {
        is_buf_set = true;
      }
      break;

    default:
      break;
  }

  if (is_buf_set) {
    WM_clipboard_text_set(buf, false);
  }
  return is_buf_set;
}

static void ui_but_paste(bContext *C, uiBut *but, uiHandleButtonData *data, const bool paste_array)
{
  BLI_assert((but->flag & UI_BUT_DISABLED) == 0); /* caller should check */

  int buf_paste_len = 0;
  char *buf_paste;
  ui_but_get_pasted_text_from_clipboard(UI_but_is_utf8(but), &buf_paste, &buf_paste_len);

  const bool has_required_data = !(but->poin == nullptr && but->rnapoin.data == nullptr);

  switch (but->type) {
    case ButType::Num:
    case ButType::NumSlider:
      if (!has_required_data) {
        break;
      }
      if (paste_array && ui_but_has_array_value(but)) {
        ui_but_paste_numeric_array(C, but, data, buf_paste);
      }
      else {
        ui_but_paste_numeric_value(C, but, data, buf_paste);
      }
      break;

    case ButType::Unitvec:
      if (!has_required_data) {
        break;
      }
      ui_but_paste_normalized_vector(C, but, data, buf_paste);
      break;

    case ButType::Color:
      if (!has_required_data) {
        break;
      }
      ui_but_paste_color(C, but, buf_paste);
      break;

    case ButType::Text:
    case ButType::SearchMenu:
      if (!has_required_data) {
        break;
      }
      ui_but_paste_text(C, but, data, buf_paste);
      break;

    case ButType::ColorBand:
      ui_but_paste_colorband(C, but, data);
      break;

    case ButType::Curve:
      ui_but_paste_curvemapping(C, but);
      break;

    case ButType::CurveProfile:
      ui_but_paste_CurveProfile(C, but);
      break;

    default:
      break;
  }

  MEM_freeN(buf_paste);
}

void ui_but_clipboard_free()
{
  BKE_curvemapping_free_data(&but_copypaste_curve);
  BKE_curveprofile_free_data(&but_copypaste_profile);
}

/** \} */

/* -------------------------------------------------------------------- */
/** \name Button Text Password
 *
 * Functions to convert password strings that should not be displayed
 * to asterisk representation (e.g. `mysecretpasswd` -> `*************`)
 *
 * It converts every UTF8 character to an asterisk, and also remaps
 * the cursor position and selection start/end.
 *
 * \note remapping is used, because password could contain UTF8 characters.
 *
 * \{ */

static int ui_text_position_from_hidden(uiBut *but, int pos)
{
  const char *butstr = (but->editstr) ? but->editstr : but->drawstr.c_str();
  const char *strpos = butstr;
  const char *str_end = butstr + strlen(butstr);
  for (int i = 0; i < pos; i++) {
    strpos = BLI_str_find_next_char_utf8(strpos, str_end);
  }

  return (strpos - butstr);
}

static int ui_text_position_to_hidden(uiBut *but, int pos)
{
  const char *butstr = (but->editstr) ? but->editstr : but->drawstr.c_str();
  return BLI_strnlen_utf8(butstr, pos);
}

void ui_but_text_password_hide(char password_str[UI_MAX_PASSWORD_STR],
                               uiBut *but,
                               const bool restore)
{
  if (!(but->rnaprop && RNA_property_subtype(but->rnaprop) == PROP_PASSWORD)) {
    return;
  }

  char *butstr = (but->editstr) ? but->editstr : but->drawstr.data();

  if (restore) {
    /* restore original string */
    BLI_strncpy(butstr, password_str, UI_MAX_PASSWORD_STR);

    /* remap cursor positions */
    if (but->pos >= 0) {
      but->pos = ui_text_position_from_hidden(but, but->pos);
      but->selsta = ui_text_position_from_hidden(but, but->selsta);
      but->selend = ui_text_position_from_hidden(but, but->selend);
    }
  }
  else {
    /* convert text to hidden text using asterisks (e.g. pass -> ****) */
    const size_t len = BLI_strlen_utf8(butstr);

    /* remap cursor positions */
    if (but->pos >= 0) {
      but->pos = ui_text_position_to_hidden(but, but->pos);
      but->selsta = ui_text_position_to_hidden(but, but->selsta);
      but->selend = ui_text_position_to_hidden(but, but->selend);
    }

    /* save original string */
    BLI_strncpy(password_str, butstr, UI_MAX_PASSWORD_STR);
    memset(butstr, '*', len);
    butstr[len] = '\0';
  }
}

/** \} */

/* -------------------------------------------------------------------- */
/** \name Button Text Selection/Editing
 * \{ */

void ui_but_set_string_interactive(bContext *C, uiBut *but, const char *value)
{
  /* Caller should check. */
  BLI_assert((but->flag & UI_BUT_DISABLED) == 0);

  button_activate_state(C, but, BUTTON_STATE_TEXT_EDITING);
  ui_textedit_string_set(but, but->active->text_edit, value);

  if (but->type == ButType::SearchMenu && but->active) {
    but->changed = true;
    ui_searchbox_update(C, but->active->searchbox, but, true);
  }

  button_activate_state(C, but, BUTTON_STATE_EXIT);
}

void ui_but_active_string_clear_and_exit(bContext *C, uiBut *but)
{
  if (!but->active) {
    return;
  }

  /* most likely nullptr, but let's check, and give it temp zero string */
  if (!but->active->text_edit.edit_string) {
    but->active->text_edit.edit_string = MEM_calloc_arrayN<char>(1, "temp str");
  }
  but->active->text_edit.edit_string[0] = 0;

  ui_apply_but_TEX(C, but, but->active);
  button_activate_state(C, but, BUTTON_STATE_EXIT);
}

static void ui_textedit_string_ensure_max_length(uiBut *but,
                                                 uiTextEdit &text_edit,
                                                 int str_maxncpy)
{
  BLI_assert(text_edit.is_str_dynamic);
  BLI_assert(text_edit.edit_string == but->editstr);

  if (str_maxncpy > text_edit.max_string_size) {
    text_edit.edit_string = but->editstr = static_cast<char *>(
        MEM_reallocN(text_edit.edit_string, sizeof(char) * str_maxncpy));
    text_edit.max_string_size = str_maxncpy;
  }
}

static void ui_textedit_string_set(uiBut *but, uiTextEdit &text_edit, const char *str)
{
  if (text_edit.is_str_dynamic) {
    ui_textedit_string_ensure_max_length(but, text_edit, strlen(str) + 1);
  }

  if (UI_but_is_utf8(but)) {
    BLI_strncpy_utf8(text_edit.edit_string, str, text_edit.max_string_size);
  }
  else {
    BLI_strncpy(text_edit.edit_string, str, text_edit.max_string_size);
  }
}

static bool ui_textedit_delete_selection(uiBut *but, uiTextEdit &text_edit)
{
  char *str = text_edit.edit_string;
  const int len = strlen(str);
  bool changed = false;
  if (but->selsta != but->selend && len) {
    memmove(str + but->selsta, str + but->selend, (len - but->selend) + 1);
    changed = true;
  }

  if (but->ofs > but->selsta) {
    /* Decrease the offset by the amount of the selection that is hidden. Without
     * this adjustment, pasting text that doesn't fit in the text field would leave
     * the pasted text scrolled out of the view (to the left), see: #134491. */
    but->ofs -= (but->ofs - but->selsta);
  }

  but->pos = but->selend = but->selsta;
  return changed;
}

/**
 * \param x: Screen space cursor location - #wmEvent.x
 *
 * \note `but->block->aspect` is used here, so drawing button style is getting scaled too.
 */
static void ui_textedit_set_cursor_pos(uiBut *but, const ARegion *region, const float x)
{
  /* XXX pass on as arg. */
  uiFontStyle fstyle = UI_style_get()->widget;
  const float aspect = but->block->aspect;

  float startx = but->rect.xmin;
  float starty_dummy = 0.0f;
  char password_str[UI_MAX_PASSWORD_STR];
  /* treat 'str_last' as null terminator for str, no need to modify in-place */
  const char *str = but->editstr, *str_last;

  ui_block_to_window_fl(region, but->block, &startx, &starty_dummy);

  ui_fontscale(&fstyle.points, aspect);

  UI_fontstyle_set(&fstyle);

  ui_but_text_password_hide(password_str, but, false);

  if (ELEM(but->type, ButType::Text, ButType::SearchMenu)) {
    if (but->flag & UI_HAS_ICON) {
      startx += UI_ICON_SIZE / aspect;
    }
  }
  startx -= U.pixelsize / aspect;
  if (!(but->drawflag & UI_BUT_NO_TEXT_PADDING)) {
    startx += UI_TEXT_MARGIN_X * U.widget_unit / aspect;
  }

  /* mouse dragged outside the widget to the left */
  if (x < startx) {
    int i = but->ofs;

    str_last = &str[but->ofs];

    while (i > 0) {
      if (BLI_str_cursor_step_prev_utf8(str, but->ofs, &i)) {
        /* 0.25 == scale factor for less sensitivity */
        if (BLF_width(fstyle.uifont_id, str + i, (str_last - str) - i) > (startx - x) * 0.25f) {
          break;
        }
      }
      else {
        break; /* unlikely but possible */
      }
    }
    but->ofs = i;
    but->pos = but->ofs;
  }
  /* mouse inside the widget, mouse coords mapped in widget space */
  else {
    but->pos = but->ofs +
               BLF_str_offset_from_cursor_position(
                   fstyle.uifont_id, str + but->ofs, strlen(str + but->ofs), int(x - startx));
  }

  ui_but_text_password_hide(password_str, but, true);
}

static void ui_textedit_set_cursor_select(uiBut *but, uiHandleButtonData *data, const float x)
{
  ui_textedit_set_cursor_pos(but, data->region, x);

  but->selsta = but->pos;
  but->selend = data->text_edit.sel_pos_init;
  if (but->selend < but->selsta) {
    std::swap(but->selsta, but->selend);
  }

  ui_but_update(but);
}

/**
 * This is used for both UTF8 and ASCII.
 *
 * For unicode buttons, \a buf is treated as unicode.
 */
static bool ui_textedit_insert_buf(uiBut *but, uiTextEdit &text_edit, const char *buf, int buf_len)
{
  int len = strlen(text_edit.edit_string);
  const int str_maxncpy_new = len - (but->selend - but->selsta) + 1;
  bool changed = false;

  if (text_edit.is_str_dynamic) {
    ui_textedit_string_ensure_max_length(but, text_edit, str_maxncpy_new + buf_len);
  }

  if (str_maxncpy_new <= text_edit.max_string_size) {
    char *str = text_edit.edit_string;
    size_t step = buf_len;

    /* type over the current selection */
    if ((but->selend - but->selsta) > 0) {
      changed = ui_textedit_delete_selection(but, text_edit);
      len = strlen(str);
    }

    if ((len + step >= text_edit.max_string_size) && (text_edit.max_string_size - (len + 1) > 0)) {
      if (UI_but_is_utf8(but)) {
        /* Shorten 'step' to a UTF8 aligned size that fits. */
        BLI_strnlen_utf8_ex(buf, text_edit.max_string_size - (len + 1), &step);
      }
      else {
        step = text_edit.max_string_size - (len + 1);
      }
    }

    if (step && (len + step < text_edit.max_string_size)) {
      memmove(&str[but->pos + step], &str[but->pos], (len + 1) - but->pos);
      memcpy(&str[but->pos], buf, step * sizeof(char));
      but->pos += step;
      changed = true;
    }
  }

  return changed;
}

#ifdef WITH_INPUT_IME
static bool ui_textedit_insert_ascii(uiBut *but, uiHandleButtonData *data, const char ascii)
{
  BLI_assert(isascii(ascii));
  const char buf[2] = {ascii, '\0'};
  return ui_textedit_insert_buf(but, data->text_edit, buf, sizeof(buf) - 1);
}
#endif

static void ui_textedit_move(uiBut *but,
                             uiTextEdit &text_edit,
                             eStrCursorJumpDirection direction,
                             const bool select,
                             eStrCursorJumpType jump)
{
  const char *str = text_edit.edit_string;
  const int len = strlen(str);
  const int pos_prev = but->pos;
  const bool has_sel = (but->selend - but->selsta) > 0;

  ui_but_update(but);

  /* special case, quit selection and set cursor */
  if (has_sel && !select) {
    if (jump == STRCUR_JUMP_ALL) {
      but->selsta = but->selend = but->pos = direction ? len : 0;
    }
    else {
      if (direction) {
        but->selsta = but->pos = but->selend;
      }
      else {
        but->pos = but->selend = but->selsta;
      }
    }
    text_edit.sel_pos_init = but->pos;
  }
  else {
    int pos_i = but->pos;
    BLI_str_cursor_step_utf8(str, len, &pos_i, direction, jump, true);
    but->pos = pos_i;

    if (select) {
      if (has_sel == false) {
        /* Holding shift but with no previous selection. */
        but->selsta = but->pos;
        but->selend = pos_prev;
      }
      else if (but->selsta == pos_prev) {
        /* Previous selection, extending start position. */
        but->selsta = but->pos;
      }
      else {
        /* Previous selection, extending end position. */
        but->selend = but->pos;
      }
    }
    if (but->selend < but->selsta) {
      std::swap(but->selsta, but->selend);
    }
  }
}

static bool ui_textedit_delete(uiBut *but,
                               uiTextEdit &text_edit,
                               eStrCursorJumpDirection direction,
                               eStrCursorJumpType jump)
{
  char *str = text_edit.edit_string;
  const int len = strlen(str);

  bool changed = false;

  if (jump == STRCUR_JUMP_ALL) {
    if (len) {
      changed = true;
    }
    str[0] = '\0';
    but->pos = 0;
  }
  else if (direction) { /* delete */
    if ((but->selend - but->selsta) > 0) {
      changed = ui_textedit_delete_selection(but, text_edit);
    }
    else if (but->pos >= 0 && but->pos < len) {
      int pos = but->pos;
      int step;
      BLI_str_cursor_step_utf8(str, len, &pos, direction, jump, true);
      step = pos - but->pos;
      memmove(&str[but->pos], &str[but->pos + step], (len + 1) - (but->pos + step));
      changed = true;
    }
  }
  else { /* backspace */
    if (len != 0) {
      if ((but->selend - but->selsta) > 0) {
        changed = ui_textedit_delete_selection(but, text_edit);
      }
      else if (but->pos > 0) {
        int pos = but->pos;
        int step;

        BLI_str_cursor_step_utf8(str, len, &pos, direction, jump, true);
        step = but->pos - pos;
        memmove(&str[but->pos - step], &str[but->pos], (len + 1) - but->pos);
        but->pos -= step;
        changed = true;
      }
    }
  }

  return changed;
}

static int ui_textedit_autocomplete(bContext *C, uiBut *but, uiHandleButtonData *data)
{
  char *str = data->text_edit.edit_string;

  int changed;
  if (data->searchbox) {
    changed = ui_searchbox_autocomplete(C, data->searchbox, but, data->text_edit.edit_string);
  }
  else {
    changed = but->autocomplete_func(C, str, but->autofunc_arg);
  }

  but->pos = strlen(str);
  but->selsta = but->selend = but->pos;

  return changed;
}

/* mode for ui_textedit_copypaste() */
enum {
  UI_TEXTEDIT_PASTE = 1,
  UI_TEXTEDIT_COPY,
  UI_TEXTEDIT_CUT,
};

static bool ui_textedit_copypaste(uiBut *but, uiTextEdit &text_edit, const int mode)
{
  bool changed = false;

  /* paste */
  if (mode == UI_TEXTEDIT_PASTE) {
    /* extract the first line from the clipboard */
    int buf_len;
    char *pbuf = WM_clipboard_text_get_firstline(false, UI_but_is_utf8(but), &buf_len);

    if (pbuf) {
      ui_textedit_insert_buf(but, text_edit, pbuf, buf_len);

      changed = true;

      MEM_freeN(pbuf);
    }
  }
  /* cut & copy */
  else if (ELEM(mode, UI_TEXTEDIT_COPY, UI_TEXTEDIT_CUT)) {
    /* copy the contents to the copypaste buffer */
    const int sellen = but->selend - but->selsta;
    char *buf = MEM_malloc_arrayN<char>((sellen + 1), "ui_textedit_copypaste");

    memcpy(buf, text_edit.edit_string + but->selsta, sellen);
    buf[sellen] = '\0';

    WM_clipboard_text_set(buf, false);
    MEM_freeN(buf);

    /* for cut only, delete the selection afterwards */
    if (mode == UI_TEXTEDIT_CUT) {
      if ((but->selend - but->selsta) > 0) {
        changed = ui_textedit_delete_selection(but, text_edit);
      }
    }
  }

  return changed;
}

#ifdef WITH_INPUT_IME
/* Enable IME, and setup #uiBut IME data. */
static void ui_textedit_ime_begin(wmWindow *win, uiBut * /*but*/)
{
  /* XXX Is this really needed? */
  int x, y;

  BLI_assert(win->runtime->ime_data == nullptr);

  /* enable IME and position to cursor, it's a trick */
  x = win->eventstate->xy[0];
  /* flip y and move down a bit, prevent the IME panel cover the edit button */
  y = win->eventstate->xy[1] - 12;

  wm_window_IME_begin(win, x, y, 0, 0, true);
}

/* Disable IME, and clear #uiBut IME data. */
static void ui_textedit_ime_end(wmWindow *win, uiBut * /*but*/)
{
  wm_window_IME_end(win);
}

void ui_but_ime_reposition(uiBut *but, int x, int y, bool complete)
{
  BLI_assert(but->active || but->semi_modal_state);
  uiHandleButtonData *data = but->semi_modal_state ? but->semi_modal_state : but->active;

  ui_region_to_window(data->region, &x, &y);
  wm_window_IME_begin(data->window, x, y - 4, 0, 0, complete);
}

const wmIMEData *ui_but_ime_data_get(uiBut *but)
{
  uiHandleButtonData *data = but->semi_modal_state ? but->semi_modal_state : but->active;

  if (data && data->window) {
    return data->window->runtime->ime_data;
  }
  return nullptr;
}
#endif /* WITH_INPUT_IME */

static void ui_textedit_begin(bContext *C, uiBut *but, uiHandleButtonData *data)
{
  uiTextEdit &text_edit = data->text_edit;
  wmWindow *win = data->window;
  const bool is_num_but = ELEM(but->type, ButType::Num, ButType::NumSlider);
  bool no_zero_strip = false;

  MEM_SAFE_FREE(text_edit.edit_string);

  WorkspaceStatus status(C);

#if defined(__APPLE__)
  const int ctrl_icon = ICON_KEY_COMMAND;
#else
  const int ctrl_icon = ICON_EVENT_CTRL;
#endif

  status.item(IFACE_("Confirm"), ICON_EVENT_RETURN);
  status.item(IFACE_("Cancel"), ICON_EVENT_ESC);

  if (!is_num_but) {
    status.item(IFACE_("Select All"), ctrl_icon, ICON_EVENT_A);
    status.item(IFACE_("Copy"), ctrl_icon, ICON_EVENT_C);
    status.item(IFACE_("Paste"), ctrl_icon, ICON_EVENT_V);
  }

  if (but->autocomplete_func || data->searchbox) {
    status.item(IFACE_("Autocomplete"), ICON_EVENT_TAB);
  }

#ifdef USE_DRAG_MULTINUM
  /* this can happen from multi-drag */
  if (data->applied_interactive) {
    /* remove any small changes so canceling edit doesn't restore invalid value: #40538 */
    data->cancel = true;
    ui_apply_but(C, but->block, but, data, true);
    data->cancel = false;

    data->applied_interactive = false;
  }
#endif

#ifdef USE_ALLSELECT
  if (is_num_but) {
    if (IS_ALLSELECT_EVENT(win->eventstate)) {
      data->select_others.is_enabled = true;
      data->select_others.is_copy = true;
    }
  }
#endif

  /* retrieve string */
  text_edit.max_string_size = ui_but_string_get_maxncpy(but);
  if (text_edit.max_string_size != 0) {
    text_edit.edit_string = MEM_calloc_arrayN<char>(text_edit.max_string_size, "textedit str");
    /* We do not want to truncate precision to default here, it's nice to show value,
     * not to edit it - way too much precision is lost then. */
    ui_but_string_get_ex(but,
                         text_edit.edit_string,
                         text_edit.max_string_size,
                         UI_PRECISION_FLOAT_MAX,
                         true,
                         &no_zero_strip);
  }
  else {
    text_edit.is_str_dynamic = true;
    text_edit.edit_string = ui_but_string_get_dynamic(but, &text_edit.max_string_size);
  }

  if (ui_but_is_float(but) && !ui_but_is_unit(but) &&
      !ui_but_anim_expression_get(but, nullptr, 0) && !no_zero_strip)
  {
    BLI_str_rstrip_float_zero(text_edit.edit_string, '\0');
  }

  if (is_num_but) {
    BLI_assert(text_edit.is_str_dynamic == false);
    ui_but_convert_to_unit_alt_name(but, text_edit.edit_string, text_edit.max_string_size);

    ui_numedit_begin_set_values(but, data);
  }

  /* won't change from now on */
  const int len = strlen(text_edit.edit_string);

  text_edit.original_string = BLI_strdupn(text_edit.edit_string, len);
  text_edit.sel_pos_init = 0;

  /* set cursor pos to the end of the text */
  but->editstr = text_edit.edit_string;
  but->pos = len;
  if (bool(but->flag2 & UI_BUT2_ACTIVATE_ON_INIT_NO_SELECT)) {
    but->selsta = len;
  }
  else {
    but->selsta = 0;
  }
  but->selend = len;

  /* Initialize undo history tracking. */
  text_edit.undo_stack_text = ui_textedit_undo_stack_create();
  ui_textedit_undo_push(text_edit.undo_stack_text, but->editstr, but->pos);

  /* optional searchbox */
  if (but->type == ButType::SearchMenu) {
    uiButSearch *search_but = (uiButSearch *)but;

    data->searchbox = search_but->popup_create_fn(C, data->region, search_but);
    ui_searchbox_update(C, data->searchbox, but, true); /* true = reset */
  }

  /* reset alert flag (avoid confusion, will refresh on exit) */
  but->flag &= ~UI_BUT_REDALERT;

  ui_but_update(but);

  /* Make sure the edited button is in view. */
  if (data->searchbox) {
    /* Popup blocks don't support moving after creation, so don't change the view for them. */
  }
  else if (UI_block_layout_needs_resolving(but->block)) {
    /* Layout isn't resolved yet (may happen when activating while drawing through
     * #UI_but_active_only()), so can't move it into view yet. This causes
     * #ui_but_update_view_for_active() to run after the layout is resolved. */
    but->changed = true;
  }
  else if ((but->block->flag & UI_BLOCK_CLIP_EVENTS) == 0) {
    /* Blocks with UI_BLOCK_CLIP_EVENTS are overlapping their region, so scrolling
     * that region to ensure it is in view can't work and causes issues. #97530 */
    UI_but_ensure_in_view(C, data->region, but);
  }

  WM_cursor_modal_set(win, WM_CURSOR_TEXT_EDIT);

  /* Temporarily turn off window auto-focus on platforms that support it. */
  GHOST_SetAutoFocus(false);

#ifdef WITH_INPUT_IME
  if (!is_num_but) {
    ui_textedit_ime_begin(win, but);
  }
#endif
}

static void ui_textedit_end(bContext *C, uiBut *but, uiHandleButtonData *data)
{
  uiTextEdit &text_edit = data->text_edit;
  wmWindow *win = data->window;

  ED_workspace_status_text(C, nullptr);

  if (but) {
    if (UI_but_is_utf8(but)) {
      const int strip = BLI_str_utf8_invalid_strip(but->editstr, strlen(but->editstr));
      /* Strip non-UTF8 characters unless buttons support this.
       * This should never happen as all text input should be valid UTF8,
       * there is a small chance existing data contains invalid sequences.
       * This could check could be made into an assertion if `but->editstr`
       * is valid UTF8 when #ui_textedit_begin assigns the string. */
      if (strip) {
        printf("%s: invalid utf8 - stripped chars %d\n", __func__, strip);
      }
    }

    if (data->searchbox) {
      if (data->cancel == false) {
        BLI_assert(but->type == ButType::SearchMenu);
        uiButSearch *but_search = (uiButSearch *)but;

        if ((ui_searchbox_apply(but, data->searchbox) == false) &&
            (ui_searchbox_find_index(data->searchbox, but->editstr) == -1) &&
            !but_search->results_are_suggestions)
        {

          if (but->flag & UI_BUT_VALUE_CLEAR) {
            /* It is valid for _VALUE_CLEAR flavor to have no active element
             * (it's a valid way to unlink). */
            but->editstr[0] = '\0';
          }
          data->cancel = true;

          /* ensure menu (popup) too is closed! */
          data->escapecancel = true;

          WM_global_reportf(RPT_ERROR, "Failed to find '%s'", but->editstr);
          WM_report_banner_show(CTX_wm_manager(C), win);
        }
      }

      ui_searchbox_free(C, data->searchbox);
      data->searchbox = nullptr;
    }

    but->editstr = nullptr;
    but->pos = -1;
  }

  WM_cursor_modal_restore(win);

  /* Turn back on the auto-focusing of windows. */
  GHOST_SetAutoFocus(true);

  /* Free text undo history text blocks. */
  ui_textedit_undo_stack_destroy(text_edit.undo_stack_text);
  text_edit.undo_stack_text = nullptr;

#ifdef WITH_INPUT_IME
  /* See #wm_window_IME_end code-comments for details. */
#  if defined(WIN32) || defined(__APPLE__)
  if (win->runtime->ime_data)
#  endif
  {
    ui_textedit_ime_end(win, but);
  }
#endif
}

static void ui_textedit_next_but(uiBlock *block, uiBut *actbut, uiHandleButtonData *data)
{
  /* Label and round-box can overlap real buttons (backdrops...). */
  if (ELEM(actbut->type,
           ButType::Label,
           ButType::Sepr,
           ButType::SeprLine,
           ButType::Roundbox,
           ButType::ListBox))
  {
    return;
  }

  for (int64_t i = block->but_index(actbut) + 1; i < block->buttons.size(); i++) {
    uiBut *but = block->buttons[i].get();
    if (ui_but_is_editable_as_text(but)) {
      if (!(but->flag & (UI_BUT_DISABLED | UI_HIDDEN))) {
        data->postbut = but;
        data->posttype = BUTTON_ACTIVATE_TEXT_EDITING;
        return;
      }
    }
  }
  for (const std::unique_ptr<uiBut> &but : block->buttons) {
    if (but.get() == actbut) {
      break;
    }
    if (ui_but_is_editable_as_text(but.get())) {
      if (!(but->flag & (UI_BUT_DISABLED | UI_HIDDEN))) {
        data->postbut = but.get();
        data->posttype = BUTTON_ACTIVATE_TEXT_EDITING;
        return;
      }
    }
  }
}

static void ui_textedit_prev_but(uiBlock *block, uiBut *actbut, uiHandleButtonData *data)
{
  /* Label and round-box can overlap real buttons (backdrops...). */
  if (ELEM(actbut->type,
           ButType::Label,
           ButType::Sepr,
           ButType::SeprLine,
           ButType::Roundbox,
           ButType::ListBox))
  {
    return;
  }

  for (int i = block->but_index(actbut) - 1; i >= 0; i--) {
    uiBut *but = block->buttons[i].get();
    if (ui_but_is_editable_as_text(but)) {
      if (!(but->flag & (UI_BUT_DISABLED | UI_HIDDEN))) {
        data->postbut = but;
        data->posttype = BUTTON_ACTIVATE_TEXT_EDITING;
        return;
      }
    }
  }
  for (int i = block->buttons.size() - 1; i >= 0; i--) {
    uiBut *but = block->buttons[i].get();
    if (but == actbut) {
      break;
    }
    if (ui_but_is_editable_as_text(but)) {
      if (!(but->flag & (UI_BUT_DISABLED | UI_HIDDEN))) {
        data->postbut = but;
        data->posttype = BUTTON_ACTIVATE_TEXT_EDITING;
        return;
      }
    }
  }
}

/**
 * Return the jump type used for cursor motion & back-space/delete actions.
 */
static eStrCursorJumpType ui_textedit_jump_type_from_event(const wmEvent *event)
{
#if defined(__APPLE__)
  if (event->modifier & KM_OSKEY) {
    return STRCUR_JUMP_ALL;
  }
  if (event->modifier & KM_ALT) {
    return STRCUR_JUMP_DELIM;
  }
#else
  if (event->modifier & KM_CTRL) {
    return STRCUR_JUMP_DELIM;
  }
#endif
  return STRCUR_JUMP_NONE;
}

static int ui_do_but_textedit(
    bContext *C, uiBlock *block, uiBut *but, uiHandleButtonData *data, const wmEvent *event)
{
  uiTextEdit &text_edit = data->text_edit;
  int retval = WM_UI_HANDLER_CONTINUE;
  bool changed = false, inbox = false, update = false, skip_undo_push = false;

#ifdef WITH_INPUT_IME
  wmWindow *win = CTX_wm_window(C);
  const wmIMEData *ime_data = win->runtime->ime_data;
  const bool is_ime_composing = ime_data && win->runtime->ime_data_is_composing;
#else
  const bool is_ime_composing = false;
#endif

  switch (event->type) {
    case MOUSEMOVE:
    case MOUSEPAN:
      if (data->searchbox) {
#ifdef USE_KEYNAV_LIMIT
        if ((event->type == MOUSEMOVE) &&
            ui_mouse_motion_keynav_test(&data->searchbox_keynav_state, event))
        {
          /* pass */
        }
        else {
          ui_searchbox_event(C, data->searchbox, but, data->region, event);
        }
#else
        ui_searchbox_event(C, data->searchbox, but, data->region, event);
#endif
      }
      ui_do_but_extra_operator_icons_mousemove(but, data, event);

      break;
    case RIGHTMOUSE:
    case EVT_ESCKEY:
      /* Don't consume cancel events (would usually end text editing), let menu code handle it. */
      if (data->is_semi_modal) {
        break;
      }
      if (event->val == KM_PRESS) {
        /* Support search context menu. */
        if (event->type == RIGHTMOUSE) {
          if (data->searchbox) {
            if (ui_searchbox_event(C, data->searchbox, but, data->region, event)) {
              /* Only break if the event was handled. */
              break;
            }
          }
        }

#ifdef WITH_INPUT_IME
        /* skips button handling since it is not wanted */
        if (is_ime_composing) {
          break;
        }
#endif
        data->cancel = true;
        data->escapecancel = true;
        button_activate_state(C, but, BUTTON_STATE_EXIT);
        retval = WM_UI_HANDLER_BREAK;
      }
      break;
    case LEFTMOUSE: {
      /* Allow clicks on extra icons while editing. */
      if (ui_do_but_extra_operator_icon(C, but, data, event)) {
        break;
      }

      const bool had_selection = but->selsta != but->selend;

      /* exit on LMB only on RELEASE for searchbox, to mimic other popups,
       * and allow multiple menu levels */
      if (data->searchbox) {
        inbox = ui_searchbox_inside(data->searchbox, event->xy);
      }

      bool is_press_in_button = false;
      if (ELEM(event->val, KM_PRESS, KM_DBL_CLICK)) {
        float mx = event->xy[0];
        float my = event->xy[1];
        ui_window_to_block_fl(data->region, block, &mx, &my);

        if (ui_but_contains_pt(but, mx, my)) {
          is_press_in_button = true;
        }
      }

      /* for double click: we do a press again for when you first click on button
       * (selects all text, no cursor pos) */
      if (ELEM(event->val, KM_PRESS, KM_DBL_CLICK)) {
        if (is_press_in_button) {
          ui_textedit_set_cursor_pos(but, data->region, event->xy[0]);
          but->selsta = but->selend = but->pos;
          text_edit.sel_pos_init = but->pos;

          button_activate_state(C, but, BUTTON_STATE_TEXT_SELECTING);
          retval = WM_UI_HANDLER_BREAK;
        }
        else if (inbox == false && !data->is_semi_modal) {
          /* if searchbox, click outside will cancel */
          if (data->searchbox) {
            data->cancel = data->escapecancel = true;
          }
          button_activate_state(C, but, BUTTON_STATE_EXIT);
          retval = WM_UI_HANDLER_BREAK;
        }
      }

      /* only select a word in button if there was no selection before */
      if (event->val == KM_DBL_CLICK && had_selection == false) {
        if (is_press_in_button) {
          const int str_len = strlen(text_edit.edit_string);
          /* This may not be necessary, additional check to ensure `pos` is never out of range,
           * since negative values aren't acceptable, see: #113154. */
          CLAMP(but->pos, 0, str_len);

          int selsta, selend;
          BLI_str_cursor_step_bounds_utf8(
              text_edit.edit_string, str_len, but->pos, &selsta, &selend);
          but->pos = short(selend);
          but->selsta = short(selsta);
          but->selend = short(selend);
          /* Anchor selection to the left side unless the last word. */
          text_edit.sel_pos_init = ((selend == str_len) && (selsta != 0)) ? selend : selsta;
          retval = WM_UI_HANDLER_BREAK;
          changed = true;
        }
      }
      else if (inbox && !data->is_semi_modal) {
        /* if we allow activation on key press,
         * it gives problems launching operators #35713. */
        if (event->val == KM_RELEASE) {
          button_activate_state(C, but, BUTTON_STATE_EXIT);
          retval = WM_UI_HANDLER_BREAK;
        }
      }
      break;
    }
    default: {
      break;
    }
  }

  if (event->val == KM_PRESS && !is_ime_composing) {
    switch (event->type) {
      case EVT_VKEY:
      case EVT_XKEY:
      case EVT_CKEY:
#if defined(__APPLE__)
        if (ELEM(event->modifier, KM_OSKEY, KM_CTRL))
#else
        if (event->modifier == KM_CTRL)
#endif
        {
          if (event->type == EVT_VKEY) {
            changed = ui_textedit_copypaste(but, text_edit, UI_TEXTEDIT_PASTE);
          }
          else if (event->type == EVT_CKEY) {
            changed = ui_textedit_copypaste(but, text_edit, UI_TEXTEDIT_COPY);
          }
          else if (event->type == EVT_XKEY) {
            changed = ui_textedit_copypaste(but, text_edit, UI_TEXTEDIT_CUT);
          }

          retval = WM_UI_HANDLER_BREAK;
        }
        break;
      case EVT_RIGHTARROWKEY:
      case EVT_LEFTARROWKEY: {
        const eStrCursorJumpDirection direction = (event->type == EVT_RIGHTARROWKEY) ?
                                                      STRCUR_DIR_NEXT :
                                                      STRCUR_DIR_PREV;
        const eStrCursorJumpType jump = ui_textedit_jump_type_from_event(event);
        ui_textedit_move(but, text_edit, direction, event->modifier & KM_SHIFT, jump);
        retval = WM_UI_HANDLER_BREAK;
        break;
      }
      case WHEELDOWNMOUSE:
      case EVT_DOWNARROWKEY:
        if (data->searchbox) {
#ifdef USE_KEYNAV_LIMIT
          ui_mouse_motion_keynav_init(&data->searchbox_keynav_state, event);
#endif
          ui_searchbox_event(C, data->searchbox, but, data->region, event);
          break;
        }
        if (event->type == WHEELDOWNMOUSE) {
          break;
        }
        ATTR_FALLTHROUGH;
      case EVT_ENDKEY:
        ui_textedit_move(
            but, text_edit, STRCUR_DIR_NEXT, event->modifier & KM_SHIFT, STRCUR_JUMP_ALL);
        retval = WM_UI_HANDLER_BREAK;
        break;
      case WHEELUPMOUSE:
      case EVT_UPARROWKEY:
        if (data->searchbox) {
#ifdef USE_KEYNAV_LIMIT
          ui_mouse_motion_keynav_init(&data->searchbox_keynav_state, event);
#endif
          ui_searchbox_event(C, data->searchbox, but, data->region, event);
          break;
        }
        if (event->type == WHEELUPMOUSE) {
          break;
        }
        ATTR_FALLTHROUGH;
      case EVT_HOMEKEY:
        ui_textedit_move(
            but, text_edit, STRCUR_DIR_PREV, event->modifier & KM_SHIFT, STRCUR_JUMP_ALL);
        retval = WM_UI_HANDLER_BREAK;
        break;
      case EVT_PADENTER:
      case EVT_RETKEY:
        button_activate_state(C, but, BUTTON_STATE_EXIT);
        retval = WM_UI_HANDLER_BREAK;
        break;
      case EVT_DELKEY:
      case EVT_BACKSPACEKEY: {
        const eStrCursorJumpDirection direction = (event->type == EVT_DELKEY) ? STRCUR_DIR_NEXT :
                                                                                STRCUR_DIR_PREV;
        const eStrCursorJumpType jump = ui_textedit_jump_type_from_event(event);
        changed = ui_textedit_delete(but, text_edit, direction, jump);
        retval = WM_UI_HANDLER_BREAK;
        break;
      }

      case EVT_AKEY:

        /* Ctrl-A: Select all. */
#if defined(__APPLE__)
        /* OSX uses Command-A system-wide, so add it. */
        if (ELEM(event->modifier, KM_OSKEY, KM_CTRL))
#else
        if (event->modifier == KM_CTRL)
#endif
        {
          ui_textedit_move(but, text_edit, STRCUR_DIR_PREV, false, STRCUR_JUMP_ALL);
          ui_textedit_move(but, text_edit, STRCUR_DIR_NEXT, true, STRCUR_JUMP_ALL);
          retval = WM_UI_HANDLER_BREAK;
        }
        break;

      case EVT_TABKEY:
        /* There is a key conflict here, we can't tab with auto-complete. */
        if (but->autocomplete_func || data->searchbox) {
          const int autocomplete = ui_textedit_autocomplete(C, but, data);
          changed = autocomplete != AUTOCOMPLETE_NO_MATCH;

          if (autocomplete == AUTOCOMPLETE_FULL_MATCH) {
            button_activate_state(C, but, BUTTON_STATE_EXIT);
          }
        }
        else if ((event->modifier & ~KM_SHIFT) == 0) {
          /* Use standard keys for cycling through buttons Tab, Shift-Tab to reverse. */
          if (event->modifier & KM_SHIFT) {
            ui_textedit_prev_but(block, but, data);
          }
          else {
            ui_textedit_next_but(block, but, data);
          }
          button_activate_state(C, but, BUTTON_STATE_EXIT);
        }
        retval = WM_UI_HANDLER_BREAK;
        break;
      case EVT_ZKEY: {
        /* Ctrl-Z or Ctrl-Shift-Z: Undo/Redo (allowing for OS-Key on Apple). */

        const bool is_redo = (event->modifier & KM_SHIFT);
        if (
#if defined(__APPLE__)
            ((event->modifier & KM_OSKEY) && ((event->modifier & (KM_ALT | KM_CTRL)) == 0)) ||
#endif
            ((event->modifier & KM_CTRL) && ((event->modifier & (KM_ALT | KM_OSKEY)) == 0)))
        {
          int undo_pos;
          const char *undo_str = ui_textedit_undo(
              text_edit.undo_stack_text, is_redo ? 1 : -1, &undo_pos);
          if (undo_str != nullptr) {
            ui_textedit_string_set(but, text_edit, undo_str);

            /* Set the cursor & clear selection. */
            but->pos = undo_pos;
            but->selsta = but->pos;
            but->selend = but->pos;
            changed = true;
          }
          retval = WM_UI_HANDLER_BREAK;
          skip_undo_push = true;
        }
        break;
      }
      default: {
        break;
      }
    }

    if ((event->utf8_buf[0]) && (retval == WM_UI_HANDLER_CONTINUE)
#ifdef WITH_INPUT_IME
        && !is_ime_composing && !WM_event_is_ime_switch(event)
#endif
    )
    {
      char utf8_buf_override[2] = {'\0', '\0'};
      const char *utf8_buf = event->utf8_buf;

      /* Exception that's useful for number buttons, some keyboard
       * numpads have a comma instead of a period. */
      if (ELEM(but->type, ButType::Num, ButType::NumSlider)) { /* Could use `data->min`. */
        if ((event->type == EVT_PADPERIOD) && (utf8_buf[0] == ',')) {
          utf8_buf_override[0] = '.';
          utf8_buf = utf8_buf_override;
        }
      }

      if (utf8_buf[0]) {
        const int utf8_buf_len = BLI_str_utf8_size_or_error(utf8_buf);
        BLI_assert(utf8_buf_len != -1);
        changed = ui_textedit_insert_buf(but, text_edit, utf8_buf, utf8_buf_len);
      }

      retval = WM_UI_HANDLER_BREAK;
    }
    /* textbutton with this flag: do live update (e.g. for search buttons) */
    if (but->flag & UI_BUT_TEXTEDIT_UPDATE) {
      update = true;
    }
  }

#ifdef WITH_INPUT_IME
  if (event->type == WM_IME_COMPOSITE_START) {
    changed = true;
    if (but->selend > but->selsta) {
      ui_textedit_delete_selection(but, text_edit);
    }
  }
  else if (event->type == WM_IME_COMPOSITE_EVENT) {
    changed = true;
    if (ime_data->result.size()) {
      if (ELEM(but->type, ButType::Num, ButType::NumSlider) &&
          STREQ(ime_data->result.c_str(), "\xE3\x80\x82"))
      {
        /* Convert Ideographic Full Stop (U+3002) to decimal point when entering numbers. */
        ui_textedit_insert_ascii(but, data, '.');
      }
      else {
        ui_textedit_insert_buf(but, text_edit, ime_data->result.c_str(), ime_data->result.size());
      }
    }
  }
  else if (event->type == WM_IME_COMPOSITE_END) {
    changed = true;
  }
#endif

  if (changed) {
    /* The undo stack may be nullptr if an event exits editing. */
    if ((skip_undo_push == false) && (text_edit.undo_stack_text != nullptr)) {
      ui_textedit_undo_push(text_edit.undo_stack_text, text_edit.edit_string, but->pos);
    }

    /* only do live update when but flag request it (UI_BUT_TEXTEDIT_UPDATE). */
    if (update && data->interactive) {
      ui_apply_but(C, block, but, data, true);
    }
    else {
      ui_but_update_edited(but);
    }
    but->changed = true;

    if (data->searchbox) {
      ui_searchbox_update(C, data->searchbox, but, true); /* true = reset */
    }
  }

  if (changed || (retval == WM_UI_HANDLER_BREAK)) {
    ED_region_tag_redraw(data->region);
    if (!data->searchbox) {
      /* In case of popup regions, tag for popup refreshing too (contents may have changed). Not
       * done for search-boxes, since they have their own update handling. */
      ED_region_tag_refresh_ui(data->region);
    }
  }

  /* Swallow all events unless semi-modal handling is requested. */
  return data->is_semi_modal ? retval : WM_UI_HANDLER_BREAK;
}

static int ui_do_but_textedit_select(
    bContext *C, uiBlock *block, uiBut *but, uiHandleButtonData *data, const wmEvent *event)
{
  int retval = WM_UI_HANDLER_CONTINUE;

  switch (event->type) {
    case MOUSEMOVE: {
      int mx = event->xy[0];
      int my = event->xy[1];
      ui_window_to_block(data->region, block, &mx, &my);

      ui_textedit_set_cursor_select(but, data, event->xy[0]);
      retval = WM_UI_HANDLER_BREAK;
      break;
    }
    case LEFTMOUSE:
      if (event->val == KM_RELEASE) {
        button_activate_state(C, but, BUTTON_STATE_TEXT_EDITING);
      }
      retval = WM_UI_HANDLER_BREAK;
      break;
    default: {
      break;
    }
  }

  if (retval == WM_UI_HANDLER_BREAK) {
    ui_but_update(but);
    ED_region_tag_redraw(data->region);
  }

  return retval;
}

/** \} */

/* -------------------------------------------------------------------- */
/** \name Button Number Editing (various types)
 * \{ */

static void ui_numedit_begin_set_values(uiBut *but, uiHandleButtonData *data)
{
  data->startvalue = ui_but_value_get(but);
  data->origvalue = data->startvalue;
  data->value = data->origvalue;
}

static void ui_numedit_begin(uiBut *but, uiHandleButtonData *data)
{
  if (but->type == ButType::Curve) {
    uiButCurveMapping *but_cumap = (uiButCurveMapping *)but;
    but_cumap->edit_cumap = (CurveMapping *)but->poin;
  }
  else if (but->type == ButType::CurveProfile) {
    uiButCurveProfile *but_profile = (uiButCurveProfile *)but;
    but_profile->edit_profile = (CurveProfile *)but->poin;
  }
  else if (but->type == ButType::ColorBand) {
    uiButColorBand *but_coba = (uiButColorBand *)but;
    data->coba = (ColorBand *)but->poin;
    but_coba->edit_coba = data->coba;
  }
  else if (ELEM(but->type, ButType::Unitvec, ButType::HsvCube, ButType::HsvCircle, ButType::Color))
  {
    ui_but_v3_get(but, data->origvec);
    copy_v3_v3(data->vec, data->origvec);
    but->editvec = data->vec;
  }
  else {
    ui_numedit_begin_set_values(but, data);
    but->editval = &data->value;

    float softmin = but->softmin;
    float softmax = but->softmax;
    float softrange = softmax - softmin;
    const PropertyScaleType scale_type = ui_but_scale_type(but);

    float log_min = (scale_type == PROP_SCALE_LOG) ? max_ff(softmin, UI_PROP_SCALE_LOG_MIN) : 0.0f;

    if ((but->type == ButType::Num) && (ui_but_is_cursor_warp(but) == false)) {
      uiButNumber *number_but = (uiButNumber *)but;

      if (scale_type == PROP_SCALE_LOG) {
        log_min = max_ff(log_min, powf(10, -number_but->precision) * 0.5f);
      }
      /* Use a minimum so we have a predictable range,
       * otherwise some float buttons get a large range. */
      const float value_step_float_min = 0.1f;
      const bool is_float = ui_but_is_float(but);
      const double value_step = is_float ?
                                    double(number_but->step_size * UI_PRECISION_FLOAT_SCALE) :
                                    int(number_but->step_size);
      const float drag_map_softrange_max = UI_DRAG_MAP_SOFT_RANGE_PIXEL_MAX * UI_SCALE_FAC;
      const float softrange_max = min_ff(
          softrange,
          2 * (is_float ? min_ff(value_step, value_step_float_min) *
                              (drag_map_softrange_max / value_step_float_min) :
                          drag_map_softrange_max));

      if (softrange > softrange_max) {
        /* Center around the value, keeping in the real soft min/max range. */
        softmin = data->origvalue - (softrange_max / 2);
        softmax = data->origvalue + (softrange_max / 2);
        if (!isfinite(softmin)) {
          softmin = (data->origvalue > 0.0f ? FLT_MAX : -FLT_MAX);
        }
        if (!isfinite(softmax)) {
          softmax = (data->origvalue > 0.0f ? FLT_MAX : -FLT_MAX);
        }

        if (softmin < but->softmin) {
          softmin = but->softmin;
          softmax = softmin + softrange_max;
        }
        else if (softmax > but->softmax) {
          softmax = but->softmax;
          softmin = softmax - softrange_max;
        }

        /* Can happen at extreme values. */
        if (UNLIKELY(softmin == softmax)) {
          if (data->origvalue > 0.0) {
            softmin = nextafterf(softmin, -FLT_MAX);
          }
          else {
            softmax = nextafterf(softmax, FLT_MAX);
          }
        }

        softrange = softmax - softmin;
      }
    }

    if (softrange == 0.0f) {
      data->dragfstart = 0.0f;
    }
    else {
      switch (scale_type) {
        case PROP_SCALE_LINEAR: {
          data->dragfstart = (float(data->value) - softmin) / softrange;
          break;
        }
        case PROP_SCALE_LOG: {
          BLI_assert(log_min != 0.0f);
          const float base = softmax / log_min;
          data->dragfstart = logf(float(data->value) / log_min) / logf(base);
          break;
        }
        case PROP_SCALE_CUBIC: {
          const float cubic_min = cube_f(softmin);
          const float cubic_max = cube_f(softmax);
          const float cubic_range = cubic_max - cubic_min;
          const float f = (float(data->value) - softmin) * cubic_range / softrange + cubic_min;
          data->dragfstart = (cbrtf(f) - softmin) / softrange;
          break;
        }
      }
    }
    data->dragf = data->dragfstart;

    data->drag_map_soft_min = softmin;
    data->drag_map_soft_max = softmax;
  }

  data->dragchange = false;
  data->draglock = true;
}

static void ui_numedit_end(uiBut *but, uiHandleButtonData *data)
{
  but->editval = nullptr;
  but->editvec = nullptr;
  if (but->type == ButType::ColorBand) {
    uiButColorBand *but_coba = (uiButColorBand *)but;
    but_coba->edit_coba = nullptr;
  }
  else if (but->type == ButType::Curve) {
    uiButCurveMapping *but_cumap = (uiButCurveMapping *)but;
    but_cumap->edit_cumap = nullptr;
  }
  else if (but->type == ButType::CurveProfile) {
    uiButCurveProfile *but_profile = (uiButCurveProfile *)but;
    but_profile->edit_profile = nullptr;
  }
  data->dragstartx = 0;
  data->draglastx = 0;
  data->dragchange = false;
  data->dragcbd = nullptr;
  data->dragsel = 0;
}

static void ui_numedit_apply(bContext *C, uiBlock *block, uiBut *but, uiHandleButtonData *data)
{
  if (data->interactive) {
    ui_apply_but(C, block, but, data, true);
  }
  else {
    ui_but_update(but);
  }

  ED_region_tag_redraw(data->region);
}

static void ui_but_extra_operator_icon_apply(bContext *C, uiBut *but, uiButExtraOpIcon *op_icon)
{
  but->active->apply_through_extra_icon = true;

  if (but->active->interactive) {
    ui_apply_but(C, but->block, but, but->active, true);
  }
  button_activate_state(C, but, BUTTON_STATE_EXIT);
  WM_operator_name_call_ptr_with_depends_on_cursor(C,
                                                   op_icon->optype_params->optype,
                                                   op_icon->optype_params->opcontext,
                                                   op_icon->optype_params->opptr,
                                                   nullptr,
                                                   "");

  /* Force recreation of extra operator icons (pseudo update). */
  ui_but_extra_operator_icons_free(but);

  WM_event_add_mousemove(CTX_wm_window(C));
}

/** \} */

/* -------------------------------------------------------------------- */
/** \name Menu/Popup Begin/End (various popup types)
 * \{ */

static void ui_block_open_begin(bContext *C, uiBut *but, uiHandleButtonData *data)
{
  uiBlockCreateFunc func = nullptr;
  uiBlockHandleCreateFunc handlefunc = nullptr;
  uiMenuCreateFunc menufunc = nullptr;
  uiMenuCreateFunc popoverfunc = nullptr;
  PanelType *popover_panel_type = nullptr;
  void *arg = nullptr;

  if (but->type != ButType::Pulldown) {
    /* Clear the status bar. */
    WorkspaceStatus status(C);
    status.item(" ", ICON_NONE);
  }

  switch (but->type) {
    case ButType::Block:
    case ButType::Pulldown:
      if (but->menu_create_func) {
        menufunc = but->menu_create_func;
        arg = but->poin;
      }
      else {
        func = but->block_create_func;
        arg = but->poin ? but->poin : but->func_argN;
      }
      break;
    case ButType::Menu:
      BLI_assert(but->menu_create_func);
      if (ui_but_menu_draw_as_popover(but)) {
        popoverfunc = but->menu_create_func;
        const char *idname = static_cast<const char *>(but->func_argN);
        popover_panel_type = WM_paneltype_find(idname, false);
      }
      else {
        menufunc = but->menu_create_func;
        arg = but->poin;
      }
      break;
    case ButType::Popover:
      BLI_assert(but->menu_create_func);
      popoverfunc = but->menu_create_func;
      popover_panel_type = reinterpret_cast<PanelType *>(but->poin);
      break;
    case ButType::Color:
      ui_but_v3_get(but, data->origvec);
      copy_v3_v3(data->vec, data->origvec);
      but->editvec = data->vec;

      if (ui_but_menu_draw_as_popover(but)) {
        popoverfunc = but->menu_create_func;
        const char *idname = static_cast<const char *>(but->func_argN);
        popover_panel_type = WM_paneltype_find(idname, false);
      }
      else {
        handlefunc = ui_block_func_COLOR;
      }
      arg = but;
      break;

      /* quiet warnings for unhandled types */
    default:
      break;
  }

  if (func || handlefunc) {
    data->menu = ui_popup_block_create(
        C, data->region, but, func, handlefunc, arg, nullptr, false);
    if (but->block->handle) {
      data->menu->popup = but->block->handle->popup;
    }
  }
  else if (menufunc) {
    data->menu = ui_popup_menu_create(C, data->region, but, menufunc, arg);
    if (MenuType *mt = UI_but_menutype_get(but)) {
      STRNCPY(data->menu->menu_idname, mt->idname);
    }
    if (but->block->handle) {
      data->menu->popup = but->block->handle->popup;
    }
  }
  else if (popoverfunc) {
    data->menu = ui_popover_panel_create(C, data->region, but, popoverfunc, popover_panel_type);
    if (but->block->handle) {
      data->menu->popup = but->block->handle->popup;
    }
  }

#ifdef USE_ALLSELECT
  {
    if (IS_ALLSELECT_EVENT(data->window->eventstate)) {
      data->select_others.is_enabled = true;
    }
  }
#endif

  /* Force new region handler to run, in case that needs to activate some state (e.g. to handle
   * #UI_BUT2_FORCE_SEMI_MODAL_ACTIVE). */
  WM_event_add_mousemove(data->window);

  /* this makes adjacent blocks auto open from now on */
  // if (but->block->auto_open == 0) {
  //  but->block->auto_open = 1;
  //}
}

static void ui_block_open_end(bContext *C, uiBut *but, uiHandleButtonData *data)
{
  if (but) {
    but->editval = nullptr;
    but->editvec = nullptr;

    but->block->auto_open_last = BLI_time_now_seconds();
  }

  ED_workspace_status_text(C, nullptr);

  if (data->menu) {
    ui_popup_block_free(C, data->menu);
    data->menu = nullptr;
  }
}

int ui_but_menu_direction(uiBut *but)
{
  uiHandleButtonData *data = but->active;

  if (data && data->menu) {
    return data->menu->direction;
  }

  return 0;
}

/**
 * Hack for #uiList #ButType::ListRow buttons to "give" events to overlaying #ButType::Text
 * buttons (Ctrl-Click rename feature & co).
 */
static uiBut *ui_but_list_row_text_activate(bContext *C,
                                            uiBut *but,
                                            uiHandleButtonData *data,
                                            const wmEvent *event,
                                            uiButtonActivateType activate_type)
{
  ARegion *region = data->region;
  uiBut *labelbut = ui_but_find_mouse_over_ex(region, event->xy, true, false, nullptr, nullptr);

  if (labelbut && labelbut->type == ButType::Text && !(labelbut->flag & UI_BUT_DISABLED)) {
    /* Exit list-row. */
    data->cancel = true;
    button_activate_exit(C, but, data, false, false);

    /* Activate the text button. */
    button_activate_init(C, region, labelbut, activate_type);

    return labelbut;
  }
  return nullptr;
}

/** \} */

/* -------------------------------------------------------------------- */
/** \name Events for Various Button Types
 * \{ */

static uiButExtraOpIcon *ui_but_extra_operator_icon_mouse_over_get(uiBut *but,
                                                                   ARegion *region,
                                                                   const wmEvent *event)
{
  if (BLI_listbase_is_empty(&but->extra_op_icons)) {
    return nullptr;
  }

  int x = event->xy[0], y = event->xy[1];
  ui_window_to_block(region, but->block, &x, &y);
  if (!BLI_rctf_isect_pt(&but->rect, x, y)) {
    return nullptr;
  }

  const float icon_size = 0.8f * BLI_rctf_size_y(&but->rect); /* ICON_SIZE_FROM_BUTRECT */
  float xmax = but->rect.xmax;
  /* Same as in 'widget_draw_extra_icons', icon padding from the right edge. */
  xmax -= 0.2 * icon_size;

  /* Handle the padding space from the right edge as the last button. */
  if (x > xmax) {
    return static_cast<uiButExtraOpIcon *>(but->extra_op_icons.last);
  }

  /* Inverse order, from right to left. */
  LISTBASE_FOREACH_BACKWARD (uiButExtraOpIcon *, op_icon, &but->extra_op_icons) {
    if ((x > (xmax - icon_size)) && x <= xmax) {
      return op_icon;
    }
    xmax -= icon_size;
  }

  return nullptr;
}

static bool ui_do_but_extra_operator_icon(bContext *C,
                                          uiBut *but,
                                          uiHandleButtonData *data,
                                          const wmEvent *event)
{
  uiButExtraOpIcon *op_icon = ui_but_extra_operator_icon_mouse_over_get(but, data->region, event);

  if (!op_icon) {
    return false;
  }

  /* Only act on release, avoids some glitches. */
  if (event->val != KM_RELEASE) {
    /* Still swallow events on the icon. */
    return true;
  }

  ED_region_tag_redraw(data->region);
  button_tooltip_timer_reset(C, but);

  ui_but_extra_operator_icon_apply(C, but, op_icon);
  /* NOTE: 'but', 'data' may now be freed, don't access. */

  return true;
}

static void ui_do_but_extra_operator_icons_mousemove(uiBut *but,
                                                     uiHandleButtonData *data,
                                                     const wmEvent *event)
{
  uiButExtraOpIcon *old_highlighted = nullptr;

  /* Unset highlighting of all first. */
  LISTBASE_FOREACH (uiButExtraOpIcon *, op_icon, &but->extra_op_icons) {
    if (op_icon->highlighted) {
      old_highlighted = op_icon;
    }
    op_icon->highlighted = false;
  }

  uiButExtraOpIcon *hovered = ui_but_extra_operator_icon_mouse_over_get(but, data->region, event);

  if (hovered) {
    hovered->highlighted = true;
  }

  if (old_highlighted != hovered) {
    ED_region_tag_redraw_no_rebuild(data->region);
  }
}

#ifdef USE_DRAG_TOGGLE
/* Shared by any button that supports drag-toggle. */
static bool ui_do_but_ANY_drag_toggle(
    bContext *C, uiBut *but, uiHandleButtonData *data, const wmEvent *event, int *r_retval)
{
  if (data->state == BUTTON_STATE_HIGHLIGHT) {
    if (event->type == LEFTMOUSE && event->val == KM_PRESS && ui_but_is_drag_toggle(but)) {
      ui_apply_but(C, but->block, but, data, true);
      button_activate_state(C, but, BUTTON_STATE_WAIT_DRAG);
      data->dragstartx = event->xy[0];
      data->dragstarty = event->xy[1];
      *r_retval = WM_UI_HANDLER_BREAK;
      return true;
    }
  }
  else if (data->state == BUTTON_STATE_WAIT_DRAG) {
    /* NOTE: the 'BUTTON_STATE_WAIT_DRAG' part of 'ui_do_but_EXIT' could be refactored into
     * its own function */
    data->applied = false;
    *r_retval = ui_do_but_EXIT(C, but, data, event);
    return true;
  }
  return false;
}
#endif /* USE_DRAG_TOGGLE */

static int ui_do_but_BUT(bContext *C, uiBut *but, uiHandleButtonData *data, const wmEvent *event)
{
#ifdef USE_DRAG_TOGGLE
  {
    int retval;
    if (ui_do_but_ANY_drag_toggle(C, but, data, event, &retval)) {
      return retval;
    }
  }
#endif

  if (data->state == BUTTON_STATE_HIGHLIGHT) {
    if (event->type == LEFTMOUSE && event->val == KM_PRESS) {
      button_activate_state(C, but, BUTTON_STATE_WAIT_RELEASE);
      return WM_UI_HANDLER_BREAK;
    }
    if (event->type == LEFTMOUSE && event->val == KM_RELEASE && but->block->handle) {
      /* regular buttons will be 'UI_SELECT', menu items 'UI_HOVER' */
      if (!(but->flag & (UI_SELECT | UI_HOVER))) {
        data->cancel = true;
      }
      button_activate_state(C, but, BUTTON_STATE_EXIT);
      return WM_UI_HANDLER_BREAK;
    }
    if (ELEM(event->type, EVT_PADENTER, EVT_RETKEY) && event->val == KM_PRESS) {
      button_activate_state(C, but, BUTTON_STATE_WAIT_FLASH);
      return WM_UI_HANDLER_BREAK;
    }
  }
  else if (data->state == BUTTON_STATE_WAIT_RELEASE) {
    if (event->type == LEFTMOUSE && event->val == KM_RELEASE) {
      if (!(but->flag & UI_SELECT)) {
        data->cancel = true;
      }
      button_activate_state(C, but, BUTTON_STATE_EXIT);
      return WM_UI_HANDLER_BREAK;
    }
  }

  return WM_UI_HANDLER_CONTINUE;
}

static int ui_do_but_HOTKEYEVT(bContext *C,
                               uiBut *but,
                               uiHandleButtonData *data,
                               const wmEvent *event)
{
  uiButHotkeyEvent *hotkey_but = (uiButHotkeyEvent *)but;
  BLI_assert(but->type == ButType::HotkeyEvent);

  if (data->state == BUTTON_STATE_HIGHLIGHT) {
    if (ELEM(event->type, LEFTMOUSE, EVT_PADENTER, EVT_RETKEY, EVT_BUT_OPEN) &&
        (event->val == KM_PRESS))
    {
      but->drawstr.clear();
      hotkey_but->modifier_key = wmEventModifierFlag(0);
      button_activate_state(C, but, BUTTON_STATE_WAIT_KEY_EVENT);
      return WM_UI_HANDLER_BREAK;
    }
  }
  else if (data->state == BUTTON_STATE_WAIT_KEY_EVENT) {
    if (ISMOUSE_MOTION(event->type)) {
      return WM_UI_HANDLER_CONTINUE;
    }
    if (event->type == EVT_UNKNOWNKEY) {
      WM_global_report(RPT_WARNING, "Unsupported key: Unknown");
      return WM_UI_HANDLER_CONTINUE;
    }
    if (event->type == EVT_CAPSLOCKKEY) {
      WM_global_report(RPT_WARNING, "Unsupported key: CapsLock");
      return WM_UI_HANDLER_CONTINUE;
    }

    if (event->type == LEFTMOUSE && event->val == KM_PRESS) {
      /* only cancel if click outside the button */
      if (ui_but_contains_point_px(but, but->active->region, event->xy) == false) {
        data->cancel = true;
        /* Close the containing popup (if any). */
        data->escapecancel = true;
        button_activate_state(C, but, BUTTON_STATE_EXIT);
        return WM_UI_HANDLER_BREAK;
      }
    }

    /* always set */
    hotkey_but->modifier_key = event->modifier;

    ui_but_update(but);
    ED_region_tag_redraw(data->region);

    if (event->val == KM_PRESS) {
      if (ISHOTKEY(event->type) && (event->type != EVT_ESCKEY)) {
        if (WM_key_event_string(event->type, false)[0]) {
          ui_but_value_set(but, event->type);
        }
        else {
          data->cancel = true;
        }

        button_activate_state(C, but, BUTTON_STATE_EXIT);
        return WM_UI_HANDLER_BREAK;
      }
      if (event->type == EVT_ESCKEY) {
        if (event->val == KM_PRESS) {
          data->cancel = true;
          data->escapecancel = true;
          button_activate_state(C, but, BUTTON_STATE_EXIT);
        }
      }
    }
  }

  return WM_UI_HANDLER_CONTINUE;
}

static int ui_do_but_KEYEVT(bContext *C,
                            uiBut *but,
                            uiHandleButtonData *data,
                            const wmEvent *event)
{
  if (data->state == BUTTON_STATE_HIGHLIGHT) {
    if (ELEM(event->type, LEFTMOUSE, EVT_PADENTER, EVT_RETKEY) && event->val == KM_PRESS) {
      button_activate_state(C, but, BUTTON_STATE_WAIT_KEY_EVENT);
      return WM_UI_HANDLER_BREAK;
    }
  }
  else if (data->state == BUTTON_STATE_WAIT_KEY_EVENT) {
    if (ISMOUSE_MOTION(event->type)) {
      return WM_UI_HANDLER_CONTINUE;
    }

    if (event->val == KM_PRESS) {
      if (WM_key_event_string(event->type, false)[0]) {
        ui_but_value_set(but, event->type);
      }
      else {
        data->cancel = true;
      }

      button_activate_state(C, but, BUTTON_STATE_EXIT);
    }
  }

  return WM_UI_HANDLER_CONTINUE;
}

static int ui_do_but_TAB(
    bContext *C, uiBlock *block, uiBut *but, uiHandleButtonData *data, const wmEvent *event)
{
  const bool is_property = (but->rnaprop != nullptr);

#ifdef USE_DRAG_TOGGLE
  if (is_property) {
    int retval;
    if (ui_do_but_ANY_drag_toggle(C, but, data, event, &retval)) {
      return retval;
    }
  }
#endif

  if (data->state == BUTTON_STATE_HIGHLIGHT) {
    const int rna_type = but->rnaprop ? RNA_property_type(but->rnaprop) : 0;

    if (is_property && ELEM(rna_type, PROP_POINTER, PROP_STRING) &&
        (but->custom_data != nullptr) && (event->type == LEFTMOUSE) &&
        ((event->val == KM_DBL_CLICK) || (event->modifier & KM_CTRL)))
    {
      button_activate_state(C, but, BUTTON_STATE_TEXT_EDITING);
      return WM_UI_HANDLER_BREAK;
    }
    if (ELEM(event->type, LEFTMOUSE, EVT_PADENTER, EVT_RETKEY)) {
      const int event_val = (is_property) ? KM_PRESS : KM_CLICK;
      if (event->val == event_val) {
        button_activate_state(C, but, BUTTON_STATE_EXIT);
        return WM_UI_HANDLER_BREAK;
      }
    }
  }
  else if (data->state == BUTTON_STATE_TEXT_EDITING) {
    ui_do_but_textedit(C, block, but, data, event);
    return WM_UI_HANDLER_BREAK;
  }
  else if (data->state == BUTTON_STATE_TEXT_SELECTING) {
    ui_do_but_textedit_select(C, block, but, data, event);
    return WM_UI_HANDLER_BREAK;
  }

  return WM_UI_HANDLER_CONTINUE;
}

/**
 * Increment or decrement an integer value within
 * the text of a button while hovering over it.
 */
static int ui_do_but_text_value_cycle(bContext *C,
                                      uiBut *but,
                                      uiHandleButtonData *data,
                                      const int inc_value)
{
  /* The allocated string only increases in length by 1,
   * only support incrementing by one. */
  BLI_assert(ELEM(inc_value, -1, 1));

  if (data->state != BUTTON_STATE_HIGHLIGHT) {
    /* This function assumes the mouse is only hovering over the input. */
    return WM_UI_HANDLER_CONTINUE;
  }

  /* Retrieve the string. */
  char *but_string;
  int str_maxncpy = ui_but_string_get_maxncpy(but);
  bool no_zero_strip = false;
  if (str_maxncpy != 0) {
    but_string = MEM_calloc_arrayN<char>(str_maxncpy, __func__);
    ui_but_string_get_ex(
        but, but_string, str_maxncpy, UI_PRECISION_FLOAT_MAX, true, &no_zero_strip);
  }
  else {
    but_string = ui_but_string_get_dynamic(but, &str_maxncpy);
  }

  if (but_string[0] == '\0') {
    /* Don't append a number to an empty string. */
    MEM_freeN(but_string);
    return WM_UI_HANDLER_CONTINUE;
  }

  /* More space needed for an added digit. */
  str_maxncpy += 1;
  char *head = MEM_calloc_arrayN<char>(str_maxncpy, __func__);
  char *tail = MEM_calloc_arrayN<char>(str_maxncpy, __func__);
  ushort digits;

  /* Decode the string, parsing head, digits, tail. */
  int num = BLI_path_sequence_decode(but_string, head, str_maxncpy, tail, str_maxncpy, &digits);
  MEM_freeN(but_string);
  if (num == 0 && digits == 0) {
    BLI_str_rstrip_digits(head);
  }

  /* Increase or decrease the value. */
  num += inc_value;

  /* Encode the new string with the changed value. */
  char *string = MEM_calloc_arrayN<char>(str_maxncpy, __func__);
  BLI_path_sequence_encode(string, str_maxncpy, head, tail, digits, num);

  /* Save this new string to the button. */
  ui_but_set_string_interactive(C, but, string);

  /* Free the strings. */
  MEM_freeN(string);
  MEM_freeN(head);
  MEM_freeN(tail);

  return WM_UI_HANDLER_BREAK;
}

static int ui_do_but_TEX(
    bContext *C, uiBlock *block, uiBut *but, uiHandleButtonData *data, const wmEvent *event)
{
  if (data->state == BUTTON_STATE_HIGHLIGHT) {
    if (ELEM(event->type, LEFTMOUSE, EVT_BUT_OPEN, EVT_PADENTER, EVT_RETKEY) &&
        event->val == KM_PRESS)
    {
      if (ELEM(event->type, EVT_PADENTER, EVT_RETKEY) && !UI_but_is_utf8(but)) {
        /* Pass, allow file-selector, enter to execute. */
      }
      else if (ELEM(but->emboss,
                    blender::ui::EmbossType::None,
                    blender::ui::EmbossType::NoneOrStatus) &&
               (event->modifier != KM_CTRL))
      {
        /* Pass. */
      }
      else {
        if (!ui_but_extra_operator_icon_mouse_over_get(but, data->region, event)) {
          button_activate_state(C, but, BUTTON_STATE_TEXT_EDITING);
        }
        return WM_UI_HANDLER_BREAK;
      }
    }
    else if (ELEM(event->type, WHEELUPMOUSE, WHEELDOWNMOUSE) && (event->modifier & KM_CTRL)) {
      const int inc_value = (event->type == WHEELUPMOUSE) ? 1 : -1;
      return ui_do_but_text_value_cycle(C, but, data, inc_value);
    }
  }
  else if (data->state == BUTTON_STATE_TEXT_EDITING) {
    return ui_do_but_textedit(C, block, but, data, event);
  }
  else if (data->state == BUTTON_STATE_TEXT_SELECTING) {
    return ui_do_but_textedit_select(C, block, but, data, event);
  }

  return WM_UI_HANDLER_CONTINUE;
}

static int ui_do_but_SEARCH_UNLINK(
    bContext *C, uiBlock *block, uiBut *but, uiHandleButtonData *data, const wmEvent *event)
{
  /* unlink icon is on right */
  if (ELEM(event->type, LEFTMOUSE, EVT_BUT_OPEN, EVT_PADENTER, EVT_RETKEY)) {
    /* doing this on KM_PRESS calls eyedropper after clicking unlink icon */
    if ((event->val == KM_RELEASE) && ui_do_but_extra_operator_icon(C, but, data, event)) {
      return WM_UI_HANDLER_BREAK;
    }
  }
  return ui_do_but_TEX(C, block, but, data, event);
}

static int ui_do_but_TOG(bContext *C, uiBut *but, uiHandleButtonData *data, const wmEvent *event)
{
#ifdef USE_DRAG_TOGGLE
  {
    int retval;
    if (ui_do_but_ANY_drag_toggle(C, but, data, event, &retval)) {
      return retval;
    }
  }
#endif

  if (data->state == BUTTON_STATE_HIGHLIGHT) {
    bool do_activate = false;
    if (ELEM(event->type, EVT_PADENTER, EVT_RETKEY)) {
      if (event->val == KM_PRESS) {
        do_activate = true;
      }
    }
    else if (event->type == LEFTMOUSE) {
      if (ui_block_is_menu(but->block)) {
        /* Behave like other menu items. */
        do_activate = (event->val == KM_RELEASE);
      }
      else if (!ui_do_but_extra_operator_icon(C, but, data, event)) {
        /* Also use double-clicks to prevent fast clicks to leak to other handlers (#76481). */
        do_activate = ELEM(event->val, KM_PRESS, KM_DBL_CLICK);
      }
    }

    if (do_activate) {
      button_activate_state(C, but, BUTTON_STATE_EXIT);
      return WM_UI_HANDLER_BREAK;
    }
    if (ELEM(event->type, MOUSEPAN, WHEELDOWNMOUSE, WHEELUPMOUSE) && (event->modifier & KM_CTRL)) {
      if (ELEM(but->type,
               ButType::Toggle,
               ButType::ToggleN,
               ButType::IconToggle,
               ButType::IconToggleN,
               ButType::ButToggle,
               ButType::Checkbox,
               ButType::CheckboxN))
      {
        /* Support Ctrl-Wheel to cycle toggles and check-boxes. */
        button_activate_state(C, but, BUTTON_STATE_EXIT);
        return WM_UI_HANDLER_BREAK;
      }
      else if (but->type == ButType::Row) {
        /* Support Ctrl-Wheel to cycle values on expanded enum rows. */
        int type = event->type;
        int val = event->val;

        /* Convert pan to scroll-wheel. */
        if (type == MOUSEPAN) {
          ui_pan_to_scroll(event, &type, &val);

          if (type == MOUSEPAN) {
            return WM_UI_HANDLER_BREAK;
          }
        }

        const int direction = (type == WHEELDOWNMOUSE) ? -1 : 1;
        uiBut *but_select = ui_but_find_select_in_enum(but, direction);
        if (but_select) {
          uiBut *but_other = (direction == -1) ? but_select->block->next_but(but_select) :
                                                 but_select->block->prev_but(but_select);
          if (but_other && ui_but_find_select_in_enum__cmp(but, but_other)) {
            ARegion *region = data->region;

            data->cancel = true;
            button_activate_exit(C, but, data, false, false);

            /* Activate the text button. */
            button_activate_init(C, region, but_other, BUTTON_ACTIVATE_OVER);
            data = but_other->active;
            if (data) {
              ui_apply_but(C, but->block, but_other, but_other->active, true);
              button_activate_exit(C, but_other, data, false, false);

              /* restore active button */
              button_activate_init(C, region, but, BUTTON_ACTIVATE_OVER);
            }
            else {
              /* shouldn't happen */
              BLI_assert(0);
            }
          }
        }
        return WM_UI_HANDLER_BREAK;
      }
    }
  }
  return WM_UI_HANDLER_CONTINUE;
}

/**
 * \param close_popup: In most cases activating the view item should close the popup it is in
 *                     (unless #AbstractView::keep_open() was called when building the view), if
 *                     any. But this should only be done when activating the view item directly,
 *                     things like clicking nested buttons or calling the context menu should keep
 *                     the popup open for further interaction.
 */
static void force_activate_view_item_but(bContext *C,
                                         ARegion *region,
                                         uiButViewItem *but,
                                         const bool close_popup = true)
{

  /* For popups. Other abstract view instances correctly calls the select operator, see:
   * #141235. */
  but->view_item->activate(*C);
  ED_region_tag_redraw_no_rebuild(region);
  ED_region_tag_refresh_ui(region);

  if (close_popup && !UI_view_item_popup_keep_open(*but->view_item)) {
    UI_popup_menu_close_from_but(but);
  }
}

static int ui_do_but_VIEW_ITEM(bContext *C,
                               uiBut *but,
                               uiHandleButtonData *data,
                               const wmEvent *event)
{
  uiButViewItem *view_item_but = (uiButViewItem *)but;
  BLI_assert(view_item_but->type == ButType::ViewItem);

  if (data->state == BUTTON_STATE_HIGHLIGHT) {
    if ((event->type == LEFTMOUSE) && (event->modifier == 0)) {
      switch (event->val) {
        case KM_PRESS:
          /* Extra icons have priority, don't mess with them. */
          if (ui_but_extra_operator_icon_mouse_over_get(but, data->region, event)) {
            return WM_UI_HANDLER_BREAK;
          }

          if (UI_view_item_supports_drag(*view_item_but->view_item)) {
            button_activate_state(C, but, BUTTON_STATE_WAIT_DRAG);
            data->dragstartx = event->xy[0];
            data->dragstarty = event->xy[1];
          }
          else {
            force_activate_view_item_but(C, data->region, view_item_but);
          }

          /* Always continue for drag and drop handling. Also for cases where keymap items are
           * registered to add custom activate or drag operators (the pose library does this for
           * example). */
          return WM_UI_HANDLER_CONTINUE;
        case KM_DBL_CLICK:
          if (UI_view_item_can_rename(*view_item_but->view_item)) {
            data->cancel = true;
            UI_view_item_begin_rename(*view_item_but->view_item);
            ED_region_tag_redraw(CTX_wm_region(C));
            return WM_UI_HANDLER_BREAK;
          }
          return WM_UI_HANDLER_CONTINUE;
      }
    }
  }
  else if (data->state == BUTTON_STATE_WAIT_DRAG) {
    /* Let "default" button handling take care of the drag logic. */
    return ui_do_but_EXIT(C, but, data, event);
  }

  return WM_UI_HANDLER_CONTINUE;
}

static int ui_do_but_EXIT(bContext *C, uiBut *but, uiHandleButtonData *data, const wmEvent *event)
{
  if (data->state == BUTTON_STATE_HIGHLIGHT) {

    /* First handle click on icon-drag type button. */
    if ((event->type == LEFTMOUSE) && (event->val == KM_PRESS) && ui_but_drag_is_draggable(but)) {
      if (ui_but_contains_point_px_icon(but, data->region, event)) {

        /* tell the button to wait and keep checking further events to
         * see if it should start dragging */
        button_activate_state(C, but, BUTTON_STATE_WAIT_DRAG);
        data->dragstartx = event->xy[0];
        data->dragstarty = event->xy[1];
        return WM_UI_HANDLER_CONTINUE;
      }
    }
#ifdef USE_DRAG_TOGGLE
    if ((event->type == LEFTMOUSE) && (event->val == KM_PRESS) && ui_but_is_drag_toggle(but)) {
      button_activate_state(C, but, BUTTON_STATE_WAIT_DRAG);
      data->dragstartx = event->xy[0];
      data->dragstarty = event->xy[1];
      return WM_UI_HANDLER_CONTINUE;
    }
#endif

    if (ELEM(event->type, LEFTMOUSE, EVT_PADENTER, EVT_RETKEY) && event->val == KM_PRESS) {
      int ret = WM_UI_HANDLER_BREAK;
      /* XXX: (a bit ugly) Special case handling for file-browser drag buttons (icon and filename
       * label). */
      if (ui_but_drag_is_draggable(but) && ui_but_contains_point_px_icon(but, data->region, event))
      {
        ret = WM_UI_HANDLER_CONTINUE;
      }
      const uiBut *view_but = ui_view_item_find_mouse_over(data->region, event->xy);
      if (view_but) {
        ret = WM_UI_HANDLER_CONTINUE;
      }
      button_activate_state(C, but, BUTTON_STATE_EXIT);
      return ret;
    }
  }
  else if (data->state == BUTTON_STATE_WAIT_DRAG) {

    /* this function also ends state */
    if (ui_but_drag_init(C, but, data, event)) {
      return WM_UI_HANDLER_BREAK;
    }

    /* If the mouse has been pressed and released, getting to
     * this point without triggering a drag, then clear the
     * drag state for this button and continue to pass on the event */
    if (event->type == LEFTMOUSE && event->val == KM_RELEASE) {
      button_activate_state(C, but, BUTTON_STATE_EXIT);
      return WM_UI_HANDLER_CONTINUE;
    }

    /* while waiting for a drag to be triggered, always block
     * other events from getting handled */
    return WM_UI_HANDLER_BREAK;
  }

  return WM_UI_HANDLER_CONTINUE;
}

/* var names match ui_numedit_but_NUM */
static float ui_numedit_apply_snapf(
    uiBut *but, float tempf, float softmin, float softmax, const enum eSnapType snap)
{
  if (tempf == softmin || tempf == softmax || snap == SNAP_OFF) {
    /* pass */
  }
  else {
    const PropertyScaleType scale_type = ui_but_scale_type(but);
    float softrange = softmax - softmin;
    float fac = 1.0f;

    if (ui_but_is_unit(but)) {
      const UnitSettings *unit = but->block->unit;
      const int unit_type = RNA_SUBTYPE_UNIT_VALUE(UI_but_unit_type_get(but));

      if (BKE_unit_is_valid(unit->system, unit_type)) {
        fac = float(BKE_unit_base_scalar(unit->system, unit_type));
        if (ELEM(unit_type, B_UNIT_LENGTH, B_UNIT_AREA, B_UNIT_VOLUME)) {
          fac /= unit->scale_length;
        }
      }
    }

    if (fac != 1.0f) {
      /* snap in unit-space */
      tempf /= fac;
      // softmin /= fac; /* UNUSED */
      // softmax /= fac; /* UNUSED */
      softrange /= fac;
    }

    /* workaround, too high snapping values */
    /* snapping by 10's for float buttons is quite annoying (location, scale...),
     * but allow for rotations */
    if (softrange >= 21.0f) {
      const UnitSettings *unit = but->block->unit;
      const int unit_type = UI_but_unit_type_get(but);
      if ((unit_type == PROP_UNIT_ROTATION) && (unit->system_rotation != USER_UNIT_ROT_RADIANS)) {
        /* Pass (degrees). */
      }
      else {
        softrange = 20.0f;
      }
    }

    BLI_assert(ELEM(snap, SNAP_ON, SNAP_ON_SMALL));
    switch (scale_type) {
      case PROP_SCALE_LINEAR:
      case PROP_SCALE_CUBIC: {
        const float snap_fac = (snap == SNAP_ON_SMALL ? 0.1f : 1.0f);
        if (softrange < 2.10f) {
          tempf = roundf(tempf * 10.0f / snap_fac) * 0.1f * snap_fac;
        }
        else if (softrange < 21.0f) {
          tempf = roundf(tempf / snap_fac) * snap_fac;
        }
        else {
          tempf = roundf(tempf * 0.1f / snap_fac) * 10.0f * snap_fac;
        }
        break;
      }
      case PROP_SCALE_LOG: {
        const float snap_fac = powf(10.0f,
                                    roundf(log10f(tempf) + UI_PROP_SCALE_LOG_SNAP_OFFSET) -
                                        (snap == SNAP_ON_SMALL ? 2.0f : 1.0f));
        tempf = roundf(tempf / snap_fac) * snap_fac;
        break;
      }
    }

    if (fac != 1.0f) {
      tempf *= fac;
    }
  }

  return tempf;
}

static float ui_numedit_apply_snap(int temp,
                                   float softmin,
                                   float softmax,
                                   const enum eSnapType snap)
{
  if (ELEM(temp, softmin, softmax)) {
    return temp;
  }

  switch (snap) {
    case SNAP_OFF:
      break;
    case SNAP_ON:
      temp = 10 * (temp / 10);
      break;
    case SNAP_ON_SMALL:
      temp = 100 * (temp / 100);
      break;
  }

  return temp;
}

static bool ui_numedit_but_NUM(uiButNumber *but,
                               uiHandleButtonData *data,
                               int mx,
                               blender::FunctionRef<int()> drag_threshold_fn,
                               const bool is_motion,
                               const enum eSnapType snap,
                               float fac)
{
  float deler, tempf;
  int lvalue, temp;
  bool changed = false;
  const bool is_float = ui_but_is_float(but);
  const PropertyScaleType scale_type = ui_but_scale_type(but);

  /* prevent unwanted drag adjustments, test motion so modifier keys refresh. */
  if ((is_motion || data->draglock) &&
      (ui_but_dragedit_update_mval(data, mx, drag_threshold_fn) == false))
  {
    return changed;
  }

  ui_block_interaction_begin_ensure(
      static_cast<bContext *>(but->block->evil_C), but->block, data, false);

  if (ui_but_is_cursor_warp(but)) {
    const float softmin = but->softmin;
    const float softmax = but->softmax;
    const float softrange = softmax - softmin;

    const float log_min = (scale_type == PROP_SCALE_LOG) ?
                              max_ff(max_ff(softmin, UI_PROP_SCALE_LOG_MIN),
                                     powf(10, -but->precision) * 0.5f) :
                              0;

    /* Mouse location isn't screen clamped to the screen so use a linear mapping
     * 2px == 1-int, or 1px == 1-ClickStep */
    if (is_float) {
      fac *= 0.01f * but->step_size;
      switch (scale_type) {
        case PROP_SCALE_LINEAR: {
          tempf = float(data->startvalue) + float(mx - data->dragstartx) * fac;
          break;
        }
        case PROP_SCALE_LOG: {
          const float startvalue = max_ff(float(data->startvalue), log_min);
          tempf = expf(float(mx - data->dragstartx) * fac) * startvalue;
          if (tempf <= log_min) {
            tempf = 0.0f;
          }
          break;
        }
        case PROP_SCALE_CUBIC: {
          tempf = cbrtf(float(data->startvalue)) + float(mx - data->dragstartx) * fac;
          tempf *= tempf * tempf;
          break;
        }
      }

      tempf = ui_numedit_apply_snapf(but, tempf, softmin, softmax, snap);

#if 1 /* fake moving the click start, nicer for dragging back after passing the limit */
      switch (scale_type) {
        case PROP_SCALE_LINEAR: {
          if (tempf < softmin) {
            data->dragstartx -= (softmin - tempf) / fac;
            tempf = softmin;
          }
          else if (tempf > softmax) {
            data->dragstartx -= (softmax - tempf) / fac;
            tempf = softmax;
          }
          break;
        }
        case PROP_SCALE_LOG: {
          const float startvalue = max_ff(float(data->startvalue), log_min);
          if (tempf < log_min) {
            data->dragstartx -= logf(log_min / startvalue) / fac - float(mx - data->dragstartx);
            tempf = softmin;
          }
          else if (tempf > softmax) {
            data->dragstartx -= logf(softmax / startvalue) / fac - float(mx - data->dragstartx);
            tempf = softmax;
          }
          break;
        }
        case PROP_SCALE_CUBIC: {
          if (tempf < softmin) {
            data->dragstartx = mx - int((cbrtf(softmin) - cbrtf(float(data->startvalue))) / fac);
            tempf = softmin;
          }
          else if (tempf > softmax) {
            data->dragstartx = mx - int((cbrtf(softmax) - cbrtf(float(data->startvalue))) / fac);
            tempf = softmax;
          }
          break;
        }
      }
#else
      CLAMP(tempf, softmin, softmax);
#endif

      if (tempf != float(data->value)) {
        data->dragchange = true;
        data->value = tempf;
        changed = true;
      }
    }
    else {
      if (softrange > 256) {
        fac = 1.0;
      } /* 1px == 1 */
      else if (softrange > 32) {
        fac = 1.0 / 2.0;
      } /* 2px == 1 */
      else {
        fac = 1.0 / 16.0;
      } /* 16px == 1? */

      temp = data->startvalue + ((double(mx) - data->dragstartx) * double(fac));
      temp = ui_numedit_apply_snap(temp, softmin, softmax, snap);

#if 1 /* fake moving the click start, nicer for dragging back after passing the limit */
      if (temp < softmin) {
        data->dragstartx -= (softmin - temp) / fac;
        temp = softmin;
      }
      else if (temp > softmax) {
        data->dragstartx += (temp - softmax) / fac;
        temp = softmax;
      }
#else
      CLAMP(temp, softmin, softmax);
#endif

      if (temp != data->value) {
        data->dragchange = true;
        data->value = temp;
        changed = true;
      }
    }

    data->draglastx = mx;
  }
  else {
    /* Use 'but->softmin', 'but->softmax' when clamping values. */
    const float softmin = data->drag_map_soft_min;
    const float softmax = data->drag_map_soft_max;
    const float softrange = softmax - softmin;

    float non_linear_range_limit;
    float non_linear_pixel_map;
    float non_linear_scale;

    /* Use a non-linear mapping of the mouse drag especially for large floats
     * (normal behavior) */
    deler = 500;
    if (is_float) {
      /* not needed for smaller float buttons */
      non_linear_range_limit = 11.0f;
      non_linear_pixel_map = 500.0f;
    }
    else {
      /* only scale large int buttons */
      non_linear_range_limit = 129.0f;
      /* Larger for ints, we don't need to fine tune them. */
      non_linear_pixel_map = 250.0f;

      /* prevent large ranges from getting too out of control */
      if (softrange > 600) {
        deler = powf(softrange, 0.75f);
      }
      else if (softrange < 25) {
        deler = 50.0;
      }
      else if (softrange < 100) {
        deler = 100.0;
      }
    }
    deler /= fac;

    if (softrange > non_linear_range_limit) {
      non_linear_scale = float(abs(mx - data->dragstartx)) / non_linear_pixel_map;
    }
    else {
      non_linear_scale = 1.0f;
    }

    if (is_float == false) {
      /* at minimum, moving cursor 2 pixels should change an int button. */
      CLAMP_MIN(non_linear_scale, 0.5f * UI_SCALE_FAC);
    }

    data->dragf += (float(mx - data->draglastx) / deler) * non_linear_scale;

    if (but->softmin == softmin) {
      CLAMP_MIN(data->dragf, 0.0f);
    }
    if (but->softmax == softmax) {
      CLAMP_MAX(data->dragf, 1.0f);
    }

    data->draglastx = mx;

    switch (scale_type) {
      case PROP_SCALE_LINEAR: {
        tempf = (softmin + data->dragf * softrange);
        break;
      }
      case PROP_SCALE_LOG: {
        const float log_min = max_ff(max_ff(softmin, UI_PROP_SCALE_LOG_MIN),
                                     powf(10.0f, -but->precision) * 0.5f);
        const float base = softmax / log_min;
        tempf = powf(base, data->dragf) * log_min;
        if (tempf <= log_min) {
          tempf = 0.0f;
        }
        break;
      }
      case PROP_SCALE_CUBIC: {
        tempf = (softmin + data->dragf * softrange);
        tempf *= tempf * tempf;
        float cubic_min = softmin * softmin * softmin;
        float cubic_max = softmax * softmax * softmax;
        tempf = (tempf - cubic_min) / (cubic_max - cubic_min) * softrange + softmin;
        break;
      }
    }

    if (!is_float) {
      temp = round_fl_to_int(tempf);

      temp = ui_numedit_apply_snap(temp, but->softmin, but->softmax, snap);

      CLAMP(temp, but->softmin, but->softmax);
      lvalue = int(data->value);

      if (temp != lvalue) {
        data->dragchange = true;
        data->value = double(temp);
        changed = true;
      }
    }
    else {
      temp = 0;
      tempf = ui_numedit_apply_snapf(but, tempf, but->softmin, but->softmax, snap);

      CLAMP(tempf, but->softmin, but->softmax);

      if (tempf != float(data->value)) {
        data->dragchange = true;
        data->value = tempf;
        changed = true;
      }
    }
  }

  return changed;
}

static void ui_numedit_set_active(uiBut *but)
{
  const int oldflag = but->drawflag;
  but->drawflag &= ~(UI_BUT_HOVER_LEFT | UI_BUT_HOVER_RIGHT);

  uiHandleButtonData *data = but->active;
  if (!data) {
    return;
  }

  /* Ignore once we start dragging. */
  if (data->dragchange == false) {
    const float handle_width = min_ff(BLI_rctf_size_x(&but->rect) / 3,
                                      BLI_rctf_size_y(&but->rect) * 0.7f);
    /* we can click on the side arrows to increment/decrement,
     * or click inside to edit the value directly */
    int mx = data->window->eventstate->xy[0];
    int my = data->window->eventstate->xy[1];
    ui_window_to_block(data->region, but->block, &mx, &my);

    if (mx < (but->rect.xmin + handle_width)) {
      but->drawflag |= UI_BUT_HOVER_LEFT;
    }
    else if (mx > (but->rect.xmax - handle_width)) {
      but->drawflag |= UI_BUT_HOVER_RIGHT;
    }
  }

  /* Don't change the cursor once pressed. */
  if ((but->flag & UI_SELECT) == 0) {
    if ((but->drawflag & UI_BUT_HOVER_LEFT) || (but->drawflag & UI_BUT_HOVER_RIGHT)) {
      if (data->changed_cursor) {
        WM_cursor_modal_restore(data->window);
        data->changed_cursor = false;
      }
    }
    else {
      if (data->changed_cursor == false) {
        WM_cursor_modal_set(data->window, WM_CURSOR_X_MOVE);
        data->changed_cursor = true;
      }
    }
  }

  if (but->drawflag != oldflag) {
    ED_region_tag_redraw(data->region);
  }
}

static int ui_do_but_NUM(
    bContext *C, uiBlock *block, uiBut *but, uiHandleButtonData *data, const wmEvent *event)
{
  uiButNumber *number_but = (uiButNumber *)but;
  int click = 0;
  int retval = WM_UI_HANDLER_CONTINUE;

  /* mouse location scaled to fit the UI */
  int mx = event->xy[0];
  int my = event->xy[1];
  /* mouse location kept at screen pixel coords */
  const int screen_mx = event->xy[0];

  /* Defer evaluation as it's rarely needed. */
  auto drag_threshold_fn = [event]() -> int { return WM_event_drag_threshold(event); };

  BLI_assert(but->type == ButType::Num);

  ui_window_to_block(data->region, block, &mx, &my);
  ui_numedit_set_active(but);

  if (data->state == BUTTON_STATE_HIGHLIGHT) {
    int type = event->type, val = event->val;

    if (type == MOUSEPAN) {
      ui_pan_to_scroll(event, &type, &val);
    }

    /* XXX hardcoded keymap check.... */
    if (type == MOUSEPAN && (event->modifier & KM_CTRL)) {
      /* allow accumulating values, otherwise scrolling gets preference */
      retval = WM_UI_HANDLER_BREAK;
    }
    else if (type == WHEELDOWNMOUSE && (event->modifier & KM_CTRL)) {
      mx = but->rect.xmin;
      but->drawflag &= ~UI_BUT_HOVER_RIGHT;
      but->drawflag |= UI_BUT_HOVER_LEFT;
      click = 1;
    }
    else if ((type == WHEELUPMOUSE) && (event->modifier & KM_CTRL)) {
      mx = but->rect.xmax;
      but->drawflag &= ~UI_BUT_HOVER_LEFT;
      but->drawflag |= UI_BUT_HOVER_RIGHT;
      click = 1;
    }
    else if (event->val == KM_PRESS) {
      if (ELEM(event->type, LEFTMOUSE, EVT_PADENTER, EVT_RETKEY) && (event->modifier & KM_CTRL)) {
        button_activate_state(C, but, BUTTON_STATE_TEXT_EDITING);
        retval = WM_UI_HANDLER_BREAK;
      }
      else if (event->type == LEFTMOUSE) {
        data->dragstartx = data->draglastx = ui_but_is_cursor_warp(but) ? screen_mx : mx;
        button_activate_state(C, but, BUTTON_STATE_NUM_EDITING);
        retval = WM_UI_HANDLER_BREAK;
      }
      else if (ELEM(event->type, EVT_PADENTER, EVT_RETKEY) && event->val == KM_PRESS) {
        click = 1;
      }
      else if (event->type == EVT_BUT_OPEN) {
        /* Handle UI_but_focus_on_enter_event. */
        button_activate_state(C, but, BUTTON_STATE_TEXT_EDITING);
        retval = WM_UI_HANDLER_BREAK;
      }
      else if (event->type == EVT_MINUSKEY && event->val == KM_PRESS) {
        button_activate_state(C, but, BUTTON_STATE_NUM_EDITING);
        data->value = -data->value;
        button_activate_state(C, but, BUTTON_STATE_EXIT);
        retval = WM_UI_HANDLER_BREAK;
      }

#ifdef USE_DRAG_MULTINUM
      copy_v2_v2_int(data->multi_data.drag_start, event->xy);
#endif
    }
  }
  else if (data->state == BUTTON_STATE_NUM_EDITING) {
    if (ELEM(event->type, EVT_ESCKEY, RIGHTMOUSE)) {
      if (event->val == KM_PRESS) {
        data->cancel = true;
        data->escapecancel = true;
        button_activate_state(C, but, BUTTON_STATE_EXIT);
      }
    }
    else if (event->type == LEFTMOUSE && event->val == KM_RELEASE) {
      if (data->dragchange) {
#ifdef USE_DRAG_MULTINUM
        /* If we started multi-button but didn't drag, then edit. */
        if (data->multi_data.init == uiHandleButtonMulti::INIT_SETUP) {
          click = 1;
        }
        else
#endif
        {
          button_activate_state(C, but, BUTTON_STATE_EXIT);
        }
      }
      else {
        click = 1;
      }
    }
    else if ((event->type == MOUSEMOVE) || ui_event_is_snap(event)) {
      const bool is_motion = (event->type == MOUSEMOVE);
      const enum eSnapType snap = ui_event_to_snap(event);
      float fac;

#ifdef USE_DRAG_MULTINUM
      data->multi_data.drag_dir[0] += abs(data->draglastx - mx);
      data->multi_data.drag_dir[1] += abs(data->draglasty - my);
#endif

      fac = 1.0f;
      if (event->modifier & KM_SHIFT) {
        fac /= 10.0f;
      }

      if (ui_numedit_but_NUM(number_but,
                             data,
                             (ui_but_is_cursor_warp(but) ? screen_mx : mx),
                             drag_threshold_fn,
                             is_motion,
                             snap,
                             fac))
      {
        ui_numedit_apply(C, block, but, data);
      }
#ifdef USE_DRAG_MULTINUM
      else if (data->multi_data.has_mbuts) {
        if (data->multi_data.init == uiHandleButtonMulti::INIT_ENABLE) {
          ui_multibut_states_apply(C, data, block);
        }
      }
#endif
    }
    retval = WM_UI_HANDLER_BREAK;
  }
  else if (data->state == BUTTON_STATE_TEXT_EDITING) {
    ui_do_but_textedit(C, block, but, data, event);
    retval = WM_UI_HANDLER_BREAK;
  }
  else if (data->state == BUTTON_STATE_TEXT_SELECTING) {
    ui_do_but_textedit_select(C, block, but, data, event);
    retval = WM_UI_HANDLER_BREAK;
  }

  if (click) {
    /* we can click on the side arrows to increment/decrement,
     * or click inside to edit the value directly */

    if (!ui_but_is_float(but)) {
      /* Integer Value. */
      if (but->drawflag & (UI_BUT_HOVER_LEFT | UI_BUT_HOVER_RIGHT)) {
        button_activate_state(C, but, BUTTON_STATE_NUM_EDITING);

        const int value_step = int(number_but->step_size);
        BLI_assert(value_step > 0);
        const int softmin = round_fl_to_int_clamp(but->softmin);
        const int softmax = round_fl_to_int_clamp(but->softmax);
        const double value_test = (but->drawflag & UI_BUT_HOVER_LEFT) ?
                                      double(max_ii(softmin, int(data->value) - value_step)) :
                                      double(min_ii(softmax, int(data->value) + value_step));
        if (value_test != data->value) {
          data->value = double(value_test);
        }
        else {
          data->cancel = true;
        }
        button_activate_state(C, but, BUTTON_STATE_EXIT);
      }
      else {
        button_activate_state(C, but, BUTTON_STATE_TEXT_EDITING);
      }
    }
    else {
      /* Float Value. */
      if (but->drawflag & (UI_BUT_HOVER_LEFT | UI_BUT_HOVER_RIGHT)) {
        const PropertyScaleType scale_type = ui_but_scale_type(but);

        button_activate_state(C, but, BUTTON_STATE_NUM_EDITING);

        double value_step;
        if (scale_type == PROP_SCALE_LOG) {
          double precision = (roundf(log10f(data->value) + UI_PROP_SCALE_LOG_SNAP_OFFSET) - 1.0f) +
                             log10f(number_but->step_size);
          /* Non-finite when `data->value` is zero. */
          if (UNLIKELY(!isfinite(precision))) {
            precision = -FLT_MAX; /* Ignore this value. */
          }
          value_step = powf(10.0f, max_ff(precision, -number_but->precision));
        }
        else {
          value_step = double(number_but->step_size * UI_PRECISION_FLOAT_SCALE);
        }
        BLI_assert(value_step > 0.0f);
        const double value_test =
            (but->drawflag & UI_BUT_HOVER_LEFT) ?
                double(max_ff(but->softmin, float(data->value - value_step))) :
                double(min_ff(but->softmax, float(data->value + value_step)));
        if (value_test != data->value) {
          data->value = value_test;
        }
        else {
          data->cancel = true;
        }
        button_activate_state(C, but, BUTTON_STATE_EXIT);
      }
      else {
        button_activate_state(C, but, BUTTON_STATE_TEXT_EDITING);
      }
    }

    retval = WM_UI_HANDLER_BREAK;
  }

  data->draglastx = mx;
  data->draglasty = my;

  return retval;
}

static bool ui_numedit_but_SLI(uiBut *but,
                               uiHandleButtonData *data,
                               int mx,
                               blender::FunctionRef<int()> drag_threshold_fn,
                               const bool is_horizontal,
                               const bool is_motion,
                               const bool snap,
                               const bool shift)
{
  uiButNumberSlider *slider_but = reinterpret_cast<uiButNumberSlider *>(but);
  float cursor_x_range, f, tempf, softmin, softmax, softrange;
  int temp, lvalue;
  bool changed = false;
  float mx_fl, my_fl;

  /* prevent unwanted drag adjustments, test motion so modifier keys refresh. */
  if ((but->type != ButType::Scroll) && (is_motion || data->draglock) &&
      (ui_but_dragedit_update_mval(data, mx, drag_threshold_fn) == false))
  {
    return changed;
  }

  ui_block_interaction_begin_ensure(
      static_cast<bContext *>(but->block->evil_C), but->block, data, false);

  const PropertyScaleType scale_type = ui_but_scale_type(but);

  softmin = but->softmin;
  softmax = but->softmax;
  softrange = softmax - softmin;

  /* yes, 'mx' as both x/y is intentional */
  ui_mouse_scale_warp(data, mx, mx, &mx_fl, &my_fl, shift);

  if (but->type == ButType::NumSlider) {
    cursor_x_range = BLI_rctf_size_x(&but->rect);
  }
  else if (but->type == ButType::Scroll) {
    const float size = (is_horizontal) ? BLI_rctf_size_x(&but->rect) :
                                         -BLI_rctf_size_y(&but->rect);
    cursor_x_range = size * (but->softmax - but->softmin) /
                     (but->softmax - but->softmin + slider_but->step_size);
  }
  else {
    const float ofs = (BLI_rctf_size_y(&but->rect) / 2.0f);
    cursor_x_range = (BLI_rctf_size_x(&but->rect) - ofs);
  }

  f = (mx_fl - data->dragstartx) / cursor_x_range + data->dragfstart;
  CLAMP(f, 0.0f, 1.0f);

  /* deal with mouse correction */
#ifdef USE_CONT_MOUSE_CORRECT
  if (ui_but_is_cursor_warp(but)) {
    /* OK but can go outside bounds */
    if (is_horizontal) {
      data->ungrab_mval[0] = but->rect.xmin + (f * cursor_x_range);
      data->ungrab_mval[1] = BLI_rctf_cent_y(&but->rect);
    }
    else {
      data->ungrab_mval[1] = but->rect.ymin + (f * cursor_x_range);
      data->ungrab_mval[0] = BLI_rctf_cent_x(&but->rect);
    }
    BLI_rctf_clamp_pt_v(&but->rect, data->ungrab_mval);
  }
#endif
  /* done correcting mouse */

  switch (scale_type) {
    case PROP_SCALE_LINEAR: {
      tempf = softmin + f * softrange;
      break;
    }
    case PROP_SCALE_LOG: {
      tempf = powf(softmax / softmin, f) * softmin;
      break;
    }
    case PROP_SCALE_CUBIC: {
      const float cubicmin = cube_f(softmin);
      const float cubicmax = cube_f(softmax);
      const float cubicrange = cubicmax - cubicmin;
      tempf = cube_f(softmin + f * softrange);
      tempf = (tempf - cubicmin) / cubicrange * softrange + softmin;
      break;
    }
  }
  temp = round_fl_to_int(tempf);

  if (snap) {
    if (ELEM(tempf, softmin, softmax)) {
      /* pass */
    }
    else if (ui_but_is_float(but)) {

      if (shift) {
        if (ELEM(tempf, softmin, softmax)) {
        }
        else if (softrange < 2.10f) {
          tempf = roundf(tempf * 100.0f) * 0.01f;
        }
        else if (softrange < 21.0f) {
          tempf = roundf(tempf * 10.0f) * 0.1f;
        }
        else {
          tempf = roundf(tempf);
        }
      }
      else {
        if (softrange < 2.10f) {
          tempf = roundf(tempf * 10.0f) * 0.1f;
        }
        else if (softrange < 21.0f) {
          tempf = roundf(tempf);
        }
        else {
          tempf = roundf(tempf * 0.1f) * 10.0f;
        }
      }
    }
    else {
      temp = 10 * (temp / 10);
      tempf = temp;
    }
  }

  if (!ui_but_is_float(but)) {
    lvalue = round(data->value);

    CLAMP(temp, softmin, softmax);

    if (temp != lvalue) {
      data->value = temp;
      data->dragchange = true;
      changed = true;
    }
  }
  else {
    CLAMP(tempf, softmin, softmax);

    if (tempf != float(data->value)) {
      data->value = tempf;
      data->dragchange = true;
      changed = true;
    }
  }

  return changed;
}

static int ui_do_but_SLI(
    bContext *C, uiBlock *block, uiBut *but, uiHandleButtonData *data, const wmEvent *event)
{
  int click = 0;
  int retval = WM_UI_HANDLER_CONTINUE;

  int mx = event->xy[0];
  int my = event->xy[1];
  ui_window_to_block(data->region, block, &mx, &my);

  /* Defer evaluation as it's rarely needed. */
  auto drag_threshold_fn = [event]() -> int { return WM_event_drag_threshold(event); };

  if (data->state == BUTTON_STATE_HIGHLIGHT) {
    int type = event->type, val = event->val;

    if (type == MOUSEPAN) {
      ui_pan_to_scroll(event, &type, &val);
    }

    /* XXX hardcoded keymap check.... */
    if ((type == MOUSEPAN) && (event->modifier & KM_CTRL)) {
      /* allow accumulating values, otherwise scrolling gets preference */
      retval = WM_UI_HANDLER_BREAK;
    }
    else if ((type == WHEELDOWNMOUSE) && (event->modifier & KM_CTRL)) {
      mx = but->rect.xmin;
      click = 2;
    }
    else if ((type == WHEELUPMOUSE) && (event->modifier & KM_CTRL)) {
      mx = but->rect.xmax;
      click = 2;
    }
    else if (event->val == KM_PRESS) {
      if (ELEM(event->type, LEFTMOUSE, EVT_PADENTER, EVT_RETKEY) && (event->modifier & KM_CTRL)) {
        button_activate_state(C, but, BUTTON_STATE_TEXT_EDITING);
        retval = WM_UI_HANDLER_BREAK;
      }
#ifndef USE_ALLSELECT
      /* alt-click on sides to get "arrows" like in ButType::Num buttons,
       * and match wheel usage above */
      else if ((event->type == LEFTMOUSE) && (event->modifier & KM_ALT)) {
        int halfpos = BLI_rctf_cent_x(&but->rect);
        click = 2;
        if (mx < halfpos) {
          mx = but->rect.xmin;
        }
        else {
          mx = but->rect.xmax;
        }
      }
#endif
      else if (event->type == LEFTMOUSE) {
        data->dragstartx = mx;
        data->draglastx = mx;
        button_activate_state(C, but, BUTTON_STATE_NUM_EDITING);
        retval = WM_UI_HANDLER_BREAK;
      }
      else if (ELEM(event->type, EVT_PADENTER, EVT_RETKEY) && event->val == KM_PRESS) {
        click = 1;
      }
      else if (event->type == EVT_MINUSKEY && event->val == KM_PRESS) {
        button_activate_state(C, but, BUTTON_STATE_NUM_EDITING);
        data->value = -data->value;
        button_activate_state(C, but, BUTTON_STATE_EXIT);
        retval = WM_UI_HANDLER_BREAK;
      }
    }
#ifdef USE_DRAG_MULTINUM
    copy_v2_v2_int(data->multi_data.drag_start, event->xy);
#endif
  }
  else if (data->state == BUTTON_STATE_NUM_EDITING) {
    if (ELEM(event->type, EVT_ESCKEY, RIGHTMOUSE)) {
      if (event->val == KM_PRESS) {
        data->cancel = true;
        data->escapecancel = true;
        button_activate_state(C, but, BUTTON_STATE_EXIT);
      }
    }
    else if (event->type == LEFTMOUSE && event->val == KM_RELEASE) {
      if (data->dragchange) {
#ifdef USE_DRAG_MULTINUM
        /* If we started multi-button but didn't drag, then edit. */
        if (data->multi_data.init == uiHandleButtonMulti::INIT_SETUP) {
          click = 1;
        }
        else
#endif
        {
          button_activate_state(C, but, BUTTON_STATE_EXIT);
        }
      }
      else {
#ifdef USE_CONT_MOUSE_CORRECT
        /* reset! */
        copy_v2_fl(data->ungrab_mval, FLT_MAX);
#endif
        click = 1;
      }
    }
    else if ((event->type == MOUSEMOVE) || ui_event_is_snap(event)) {
      const bool is_motion = (event->type == MOUSEMOVE);
#ifdef USE_DRAG_MULTINUM
      data->multi_data.drag_dir[0] += abs(data->draglastx - mx);
      data->multi_data.drag_dir[1] += abs(data->draglasty - my);
#endif
      if (ui_numedit_but_SLI(but,
                             data,
                             mx,
                             drag_threshold_fn,
                             true,
                             is_motion,
                             event->modifier & KM_CTRL,
                             event->modifier & KM_SHIFT))
      {
        ui_numedit_apply(C, block, but, data);
      }

#ifdef USE_DRAG_MULTINUM
      else if (data->multi_data.has_mbuts) {
        if (data->multi_data.init == uiHandleButtonMulti::INIT_ENABLE) {
          ui_multibut_states_apply(C, data, block);
        }
      }
#endif
    }
    retval = WM_UI_HANDLER_BREAK;
  }
  else if (data->state == BUTTON_STATE_TEXT_EDITING) {
    ui_do_but_textedit(C, block, but, data, event);
    retval = WM_UI_HANDLER_BREAK;
  }
  else if (data->state == BUTTON_STATE_TEXT_SELECTING) {
    ui_do_but_textedit_select(C, block, but, data, event);
    retval = WM_UI_HANDLER_BREAK;
  }

  if (click) {
    if (click == 2) {
      const PropertyScaleType scale_type = ui_but_scale_type(but);

      /* nudge slider to the left or right */
      float f, tempf, softmin, softmax, softrange;
      int temp;

      button_activate_state(C, but, BUTTON_STATE_NUM_EDITING);

      softmin = but->softmin;
      softmax = but->softmax;
      softrange = softmax - softmin;

      tempf = data->value;
      temp = int(data->value);

#if 0
      if (but->type == SLI) {
        /* same as below */
        f = float(mx - but->rect.xmin) / (BLI_rctf_size_x(&but->rect));
      }
      else
#endif
      {
        f = float(mx - but->rect.xmin) / BLI_rctf_size_x(&but->rect);
      }

      if (scale_type == PROP_SCALE_LOG) {
        f = powf(softmax / softmin, f) * softmin;
      }
      else {
        f = softmin + f * softrange;
      }

      if (!ui_but_is_float(but)) {
        int value_step = 1;
        if (f < temp) {
          temp -= value_step;
        }
        else {
          temp += value_step;
        }

        if (temp >= softmin && temp <= softmax) {
          data->value = temp;
        }
        else {
          data->cancel = true;
        }
      }
      else {
        if (tempf >= softmin && tempf <= softmax) {
          float value_step;
          if (scale_type == PROP_SCALE_LOG) {
            value_step = powf(10.0f, roundf(log10f(tempf) + UI_PROP_SCALE_LOG_SNAP_OFFSET) - 1.0f);
          }
          else {
            value_step = 0.01f;
          }

          if (f < tempf) {
            tempf -= value_step;
          }
          else {
            tempf += value_step;
          }

          CLAMP(tempf, softmin, softmax);
          data->value = tempf;
        }
        else {
          data->cancel = true;
        }
      }

      button_activate_state(C, but, BUTTON_STATE_EXIT);
      retval = WM_UI_HANDLER_BREAK;
    }
    else {
      /* edit the value directly */
      button_activate_state(C, but, BUTTON_STATE_TEXT_EDITING);
      retval = WM_UI_HANDLER_BREAK;
    }
  }

  data->draglastx = mx;
  data->draglasty = my;

  return retval;
}

static int ui_do_but_SCROLL(
    bContext *C, uiBlock *block, uiBut *but, uiHandleButtonData *data, const wmEvent *event)
{
  int retval = WM_UI_HANDLER_CONTINUE;
  const bool horizontal = (BLI_rctf_size_x(&but->rect) > BLI_rctf_size_y(&but->rect));

  int mx = event->xy[0];
  int my = event->xy[1];
  ui_window_to_block(data->region, block, &mx, &my);

  /* Defer evaluation as it's rarely needed. */
  auto drag_threshold_fn = [event]() -> int { return WM_event_drag_threshold(event); };

  if (data->state == BUTTON_STATE_HIGHLIGHT) {
    if (event->val == KM_PRESS) {
      if (event->type == LEFTMOUSE) {
        if (horizontal) {
          data->dragstartx = mx;
          data->draglastx = mx;
        }
        else {
          data->dragstartx = my;
          data->draglastx = my;
        }
        button_activate_state(C, but, BUTTON_STATE_NUM_EDITING);
        retval = WM_UI_HANDLER_BREAK;
      }
    }
  }
  else if (data->state == BUTTON_STATE_NUM_EDITING) {
    if (event->type == EVT_ESCKEY) {
      if (event->val == KM_PRESS) {
        data->cancel = true;
        data->escapecancel = true;
        button_activate_state(C, but, BUTTON_STATE_EXIT);
      }
    }
    else if (event->type == LEFTMOUSE && event->val == KM_RELEASE) {
      button_activate_state(C, but, BUTTON_STATE_EXIT);
    }
    else if (event->type == MOUSEMOVE) {
      const bool is_motion = true;
      if (ui_numedit_but_SLI(but,
                             data,
                             (horizontal) ? mx : my,
                             drag_threshold_fn,
                             horizontal,
                             is_motion,
                             false,
                             false))
      {
        /* Scroll-bars in popups need UI layout refresh to update the right items to show. */
        if (ui_block_is_popup_any(but->block)) {
          ED_region_tag_refresh_ui(data->region);
        }
        ui_numedit_apply(C, block, but, data);
      }
    }

    retval = WM_UI_HANDLER_BREAK;
  }

  return retval;
}

static int ui_do_but_GRIP(
    bContext *C, uiBlock *block, uiBut *but, uiHandleButtonData *data, const wmEvent *event)
{
  int retval = WM_UI_HANDLER_CONTINUE;
  const bool horizontal = (BLI_rctf_size_x(&but->rect) < BLI_rctf_size_y(&but->rect));

  /* NOTE: Having to store org point in window space and recompute it to block "space" each time
   *       is not ideal, but this is a way to hack around behavior of ui_window_to_block(), which
   *       returns different results when the block is inside a panel or not...
   *       See #37739.
   */

  int mx = event->xy[0];
  int my = event->xy[1];
  ui_window_to_block(data->region, block, &mx, &my);

  if (data->state == BUTTON_STATE_HIGHLIGHT) {
    if (event->val == KM_PRESS) {
      if (event->type == LEFTMOUSE) {
        data->dragstartx = event->xy[0];
        data->dragstarty = event->xy[1];
        button_activate_state(C, but, BUTTON_STATE_NUM_EDITING);
        retval = WM_UI_HANDLER_BREAK;
      }
    }
  }
  else if (data->state == BUTTON_STATE_NUM_EDITING) {
    if (event->type == EVT_ESCKEY) {
      if (event->val == KM_PRESS) {
        data->cancel = true;
        data->escapecancel = true;
        button_activate_state(C, but, BUTTON_STATE_EXIT);
      }
    }
    else if (event->type == LEFTMOUSE && event->val == KM_RELEASE) {
      button_activate_state(C, but, BUTTON_STATE_EXIT);
    }
    else if (event->type == MOUSEMOVE) {
      int dragstartx = data->dragstartx;
      int dragstarty = data->dragstarty;
      ui_window_to_block(data->region, block, &dragstartx, &dragstarty);
      data->value = data->origvalue + (horizontal ? mx - dragstartx : dragstarty - my);
      ui_numedit_apply(C, block, but, data);
    }

    retval = WM_UI_HANDLER_BREAK;
  }

  return retval;
}

static int ui_do_but_LISTROW(bContext *C,
                             uiBut *but,
                             uiHandleButtonData *data,
                             const wmEvent *event)
{
  if (data->state == BUTTON_STATE_HIGHLIGHT) {
    /* hack to pass on ctrl+click and double click to overlapping text
     * editing field for editing list item names
     */
    if ((ELEM(event->type, LEFTMOUSE, EVT_PADENTER, EVT_RETKEY) && (event->val == KM_PRESS) &&
         (event->modifier & KM_CTRL)) ||
        (event->type == LEFTMOUSE && event->val == KM_DBL_CLICK))
    {
      uiBut *labelbut = ui_but_list_row_text_activate(
          C, but, data, event, BUTTON_ACTIVATE_TEXT_EDITING);
      if (labelbut) {
        /* Nothing else to do. */
        return WM_UI_HANDLER_BREAK;
      }
    }
  }

  return ui_do_but_EXIT(C, but, data, event);
}

static int ui_do_but_BLOCK(bContext *C, uiBut *but, uiHandleButtonData *data, const wmEvent *event)
{
  if (data->state == BUTTON_STATE_HIGHLIGHT) {

    /* First handle click on icon-drag type button. */
    if (event->type == LEFTMOUSE && ui_but_drag_is_draggable(but) && event->val == KM_PRESS) {
      if (ui_but_contains_point_px_icon(but, data->region, event)) {
        button_activate_state(C, but, BUTTON_STATE_WAIT_DRAG);
        data->dragstartx = event->xy[0];
        data->dragstarty = event->xy[1];
        return WM_UI_HANDLER_BREAK;
      }
    }
#ifdef USE_DRAG_TOGGLE
    if (event->type == LEFTMOUSE && event->val == KM_PRESS && ui_but_is_drag_toggle(but)) {
      button_activate_state(C, but, BUTTON_STATE_WAIT_DRAG);
      data->dragstartx = event->xy[0];
      data->dragstarty = event->xy[1];
      return WM_UI_HANDLER_BREAK;
    }
#endif
    /* regular open menu */
    if (ELEM(event->type, LEFTMOUSE, EVT_PADENTER, EVT_RETKEY) && event->val == KM_PRESS) {
      button_activate_state(C, but, BUTTON_STATE_MENU_OPEN);
      return WM_UI_HANDLER_BREAK;
    }
    if (ui_but_supports_cycling(but)) {
      if (ELEM(event->type, MOUSEPAN, WHEELDOWNMOUSE, WHEELUPMOUSE) && (event->modifier & KM_CTRL))
      {
        int type = event->type;
        int val = event->val;

        /* Convert pan to scroll-wheel. */
        if (type == MOUSEPAN) {
          ui_pan_to_scroll(event, &type, &val);

          if (type == MOUSEPAN) {
            return WM_UI_HANDLER_BREAK;
          }
        }

        const int direction = (type == WHEELDOWNMOUSE) ? 1 : -1;

        data->value = ui_but_menu_step(but, direction);

        button_activate_state(C, but, BUTTON_STATE_EXIT);
        ui_apply_but(C, but->block, but, data, true);

        /* Button's state need to be changed to EXIT so moving mouse away from this mouse
         * wouldn't lead to cancel changes made to this button, but changing state to EXIT also
         * makes no button active for a while which leads to triggering operator when doing fast
         * scrolling mouse wheel. using post activate stuff from button allows to make button be
         * active again after checking for all that mouse leave and cancel stuff, so quick
         * scroll wouldn't be an issue anymore. Same goes for scrolling wheel in another
         * direction below (sergey).
         */
        data->postbut = but;
        data->posttype = BUTTON_ACTIVATE_OVER;

        /* without this, a new interface that draws as result of the menu change
         * won't register that the mouse is over it, eg:
         * Alt+MouseWheel over the render slots, without this,
         * the slot menu fails to switch a second time.
         *
         * The active state of the button could be maintained some other way
         * and remove this mouse-move event.
         */
        WM_event_add_mousemove(data->window);

        return WM_UI_HANDLER_BREAK;
      }
    }
  }
  else if (data->state == BUTTON_STATE_WAIT_DRAG) {

    /* this function also ends state */
    if (ui_but_drag_init(C, but, data, event)) {
      return WM_UI_HANDLER_BREAK;
    }

    /* outside icon quit, not needed if drag activated */
    if (0 == ui_but_contains_point_px_icon(but, data->region, event)) {
      button_activate_state(C, but, BUTTON_STATE_EXIT);
      data->cancel = true;
      return WM_UI_HANDLER_BREAK;
    }

    if (event->type == LEFTMOUSE && event->val == KM_RELEASE) {
      button_activate_state(C, but, BUTTON_STATE_MENU_OPEN);
      return WM_UI_HANDLER_BREAK;
    }
  }

  return WM_UI_HANDLER_CONTINUE;
}

static bool ui_numedit_but_UNITVEC(
    uiBut *but, uiHandleButtonData *data, int mx, int my, const enum eSnapType snap)
{
  float mrad;
  bool changed = true;

  /* button is presumed square */
  /* if mouse moves outside of sphere, it does negative normal */

  /* note that both data->vec and data->origvec should be normalized
   * else we'll get a harmless but annoying jump when first clicking */

  float *fp = data->origvec;
  const float rad = BLI_rctf_size_x(&but->rect);
  const float radsq = rad * rad;

  int mdx, mdy;
  if (fp[2] > 0.0f) {
    mdx = (rad * fp[0]);
    mdy = (rad * fp[1]);
  }
  else if (fp[2] > -1.0f) {
    mrad = rad / sqrtf(fp[0] * fp[0] + fp[1] * fp[1]);

    mdx = 2.0f * mrad * fp[0] - (rad * fp[0]);
    mdy = 2.0f * mrad * fp[1] - (rad * fp[1]);
  }
  else {
    mdx = mdy = 0;
  }

  float dx = float(mx + mdx - data->dragstartx);
  float dy = float(my + mdy - data->dragstarty);

  fp = data->vec;
  mrad = dx * dx + dy * dy;
  if (mrad < radsq) { /* inner circle */
    fp[0] = dx;
    fp[1] = dy;
    fp[2] = sqrtf(radsq - dx * dx - dy * dy);
  }
  else { /* outer circle */

    mrad = rad / sqrtf(mrad); /* veclen */

    dx *= (2.0f * mrad - 1.0f);
    dy *= (2.0f * mrad - 1.0f);

    mrad = dx * dx + dy * dy;
    if (mrad < radsq) {
      fp[0] = dx;
      fp[1] = dy;
      fp[2] = -sqrtf(radsq - dx * dx - dy * dy);
    }
  }
  normalize_v3(fp);

  if (snap != SNAP_OFF) {
    const int snap_steps = (snap == SNAP_ON) ? 4 : 12; /* 45 or 15 degree increments */
    const float snap_steps_angle = M_PI / snap_steps;
    float angle, angle_snap;

    /* round each axis of 'fp' to the next increment
     * do this in "angle" space - this gives increments of same size */
    for (int i = 0; i < 3; i++) {
      angle = asinf(fp[i]);
      angle_snap = roundf(angle / snap_steps_angle) * snap_steps_angle;
      fp[i] = sinf(angle_snap);
    }
    normalize_v3(fp);
    changed = !compare_v3v3(fp, data->origvec, FLT_EPSILON);
  }

  data->draglastx = mx;
  data->draglasty = my;

  return changed;
}

static void ui_palette_set_active(uiButColor *color_but)
{
  if (color_but->is_pallete_color) {
    Palette *palette = (Palette *)color_but->rnapoin.owner_id;
    const PaletteColor *color = static_cast<const PaletteColor *>(color_but->rnapoin.data);
    palette->active_color = BLI_findindex(&palette->colors, color);
  }
}

static int ui_do_but_COLOR(bContext *C, uiBut *but, uiHandleButtonData *data, const wmEvent *event)
{
  BLI_assert(but->type == ButType::Color);
  uiButColor *color_but = (uiButColor *)but;

  if (data->state == BUTTON_STATE_HIGHLIGHT) {
    /* First handle click on icon-drag type button. */
    if (event->type == LEFTMOUSE && ui_but_drag_is_draggable(but) && event->val == KM_PRESS) {
      ui_palette_set_active(color_but);
      if (ui_but_contains_point_px_icon(but, data->region, event)) {
        button_activate_state(C, but, BUTTON_STATE_WAIT_DRAG);
        data->dragstartx = event->xy[0];
        data->dragstarty = event->xy[1];
        return WM_UI_HANDLER_BREAK;
      }
    }
#ifdef USE_DRAG_TOGGLE
    if (event->type == LEFTMOUSE && event->val == KM_PRESS) {
      ui_palette_set_active(color_but);
      button_activate_state(C, but, BUTTON_STATE_WAIT_DRAG);
      data->dragstartx = event->xy[0];
      data->dragstarty = event->xy[1];
      return WM_UI_HANDLER_BREAK;
    }
#endif
    /* regular open menu */
    if (ELEM(event->type, LEFTMOUSE, EVT_PADENTER, EVT_RETKEY) && event->val == KM_PRESS) {
      ui_palette_set_active(color_but);
      button_activate_state(C, but, BUTTON_STATE_MENU_OPEN);
      return WM_UI_HANDLER_BREAK;
    }
    if (ELEM(event->type, MOUSEPAN, WHEELDOWNMOUSE, WHEELUPMOUSE) && (event->modifier & KM_CTRL)) {
      ColorPicker *cpicker = static_cast<ColorPicker *>(but->custom_data);
      float hsv_static[3] = {0.0f};
      float *hsv = cpicker ? cpicker->hsv_perceptual : hsv_static;
      float col[3];

      ui_but_v3_get(but, col);
      rgb_to_hsv_compat_v(col, hsv);

      if (event->type == WHEELDOWNMOUSE) {
        hsv[2] = clamp_f(hsv[2] - 0.05f, 0.0f, 1.0f);
      }
      else if (event->type == WHEELUPMOUSE) {
        hsv[2] = clamp_f(hsv[2] + 0.05f, 0.0f, 1.0f);
      }
      else {
        const float fac = 0.005 * (event->xy[1] - event->prev_xy[1]);
        hsv[2] = clamp_f(hsv[2] + fac, 0.0f, 1.0f);
      }

      hsv_to_rgb_v(hsv, data->vec);
      ui_but_v3_set(but, data->vec);

      button_activate_state(C, but, BUTTON_STATE_EXIT);
      ui_apply_but(C, but->block, but, data, true);
      return WM_UI_HANDLER_BREAK;
    }
    if (color_but->is_pallete_color && (event->type == EVT_DELKEY) && (event->val == KM_PRESS)) {
      Palette *palette = (Palette *)but->rnapoin.owner_id;
      PaletteColor *color = static_cast<PaletteColor *>(but->rnapoin.data);

      BKE_palette_color_remove(palette, color);

      button_activate_state(C, but, BUTTON_STATE_EXIT);

      /* this is risky. it works OK for now,
       * but if it gives trouble we should delay execution */
      but->rnapoin = PointerRNA_NULL;
      but->rnaprop = nullptr;

      return WM_UI_HANDLER_BREAK;
    }
  }
  else if (data->state == BUTTON_STATE_WAIT_DRAG) {

    /* this function also ends state */
    if (ui_but_drag_init(C, but, data, event)) {
      return WM_UI_HANDLER_BREAK;
    }

    /* outside icon quit, not needed if drag activated */
    if (0 == ui_but_contains_point_px_icon(but, data->region, event)) {
      button_activate_state(C, but, BUTTON_STATE_EXIT);
      data->cancel = true;
      return WM_UI_HANDLER_BREAK;
    }

    if (event->type == LEFTMOUSE && event->val == KM_RELEASE) {
      if (color_but->is_pallete_color) {
        if ((event->modifier & KM_CTRL) == 0) {
          float color[3];
          Paint *paint = BKE_paint_get_active_from_context(C);
          if (paint != nullptr) {
            Brush *brush = BKE_paint_brush(paint);

            if (brush == nullptr) {
              /* Pass. */
            }
            else if (brush->flag & BRUSH_USE_GRADIENT) {
              float *target = &brush->gradient->data[brush->gradient->cur].r;

              if (but->rnaprop && RNA_property_subtype(but->rnaprop) == PROP_COLOR_GAMMA) {
                RNA_property_float_get_array_at_most(&but->rnapoin, but->rnaprop, target, 3);
                IMB_colormanagement_srgb_to_scene_linear_v3(target, target);
              }
              else if (but->rnaprop && RNA_property_subtype(but->rnaprop) == PROP_COLOR) {
                RNA_property_float_get_array_at_most(&but->rnapoin, but->rnaprop, target, 3);
              }
              BKE_brush_tag_unsaved_changes(brush);
            }
            else {
              bool updated = false;

              if (but->rnaprop && RNA_property_subtype(but->rnaprop) == PROP_COLOR_GAMMA) {
                RNA_property_float_get_array_at_most(
                    &but->rnapoin, but->rnaprop, color, ARRAY_SIZE(color));
                BKE_brush_color_set(paint, brush, color);
                updated = true;
              }
              else if (but->rnaprop && RNA_property_subtype(but->rnaprop) == PROP_COLOR) {
                RNA_property_float_get_array_at_most(
                    &but->rnapoin, but->rnaprop, color, ARRAY_SIZE(color));
                IMB_colormanagement_scene_linear_to_srgb_v3(color, color);
                BKE_brush_color_set(paint, brush, color);
                updated = true;
              }

              if (updated) {
                PropertyRNA *brush_color_prop;

                PointerRNA brush_ptr = RNA_id_pointer_create(&brush->id);
                brush_color_prop = RNA_struct_find_property(&brush_ptr, "color");
                RNA_property_update(C, &brush_ptr, brush_color_prop);
              }
            }
          }

          button_activate_state(C, but, BUTTON_STATE_EXIT);
        }
        else {
          button_activate_state(C, but, BUTTON_STATE_MENU_OPEN);
        }
      }
      else {
        button_activate_state(C, but, BUTTON_STATE_MENU_OPEN);
      }
      return WM_UI_HANDLER_BREAK;
    }
  }

  return WM_UI_HANDLER_CONTINUE;
}

static int ui_do_but_UNITVEC(
    bContext *C, uiBlock *block, uiBut *but, uiHandleButtonData *data, const wmEvent *event)
{
  int mx = event->xy[0];
  int my = event->xy[1];
  ui_window_to_block(data->region, block, &mx, &my);

  if (data->state == BUTTON_STATE_HIGHLIGHT) {
    if (event->type == LEFTMOUSE && event->val == KM_PRESS) {
      const enum eSnapType snap = ui_event_to_snap(event);
      data->dragstartx = mx;
      data->dragstarty = my;
      data->draglastx = mx;
      data->draglasty = my;
      button_activate_state(C, but, BUTTON_STATE_NUM_EDITING);

      /* also do drag the first time */
      if (ui_numedit_but_UNITVEC(but, data, mx, my, snap)) {
        ui_numedit_apply(C, block, but, data);
      }

      return WM_UI_HANDLER_BREAK;
    }
  }
  else if (data->state == BUTTON_STATE_NUM_EDITING) {
    if ((event->type == MOUSEMOVE) || ui_event_is_snap(event)) {
      if (mx != data->draglastx || my != data->draglasty || event->type != MOUSEMOVE) {
        const enum eSnapType snap = ui_event_to_snap(event);
        if (ui_numedit_but_UNITVEC(but, data, mx, my, snap)) {
          ui_numedit_apply(C, block, but, data);
        }
      }
    }
    else if (ELEM(event->type, EVT_ESCKEY, RIGHTMOUSE)) {
      if (event->val == KM_PRESS) {
        data->cancel = true;
        data->escapecancel = true;
        button_activate_state(C, but, BUTTON_STATE_EXIT);
      }
    }
    else if (event->type == LEFTMOUSE && event->val == KM_RELEASE) {
      button_activate_state(C, but, BUTTON_STATE_EXIT);
    }

    return WM_UI_HANDLER_BREAK;
  }

  return WM_UI_HANDLER_CONTINUE;
}

/* scales a vector so no axis exceeds max
 * (could become BLI_math func) */
static void clamp_axis_max_v3(float v[3], const float max)
{
  const float v_max = max_fff(v[0], v[1], v[2]);
  if (v_max > max) {
    mul_v3_fl(v, max / v_max);
    v[0] = std::min(v[0], max);
    v[1] = std::min(v[1], max);
    v[2] = std::min(v[2], max);
  }
}

static void ui_rgb_to_color_picker_HSVCUBE_compat_v(const uiButHSVCube *hsv_but,
                                                    const float rgb[3],
                                                    float hsv[3])
{
  if (hsv_but->gradient_type == UI_GRAD_L_ALT) {
    rgb_to_hsl_compat_v(rgb, hsv);
  }
  else {
    rgb_to_hsv_compat_v(rgb, hsv);
  }
}

static void ui_rgb_to_color_picker_HSVCUBE_v(const uiButHSVCube *hsv_but,
                                             const float rgb[3],
                                             float hsv[3])
{
  if (hsv_but->gradient_type == UI_GRAD_L_ALT) {
    rgb_to_hsl_v(rgb, hsv);
  }
  else {
    rgb_to_hsv_v(rgb, hsv);
  }
}

static void ui_color_picker_to_rgb_HSVCUBE_v(const uiButHSVCube *hsv_but,
                                             const float hsv[3],
                                             float rgb[3])
{
  if (hsv_but->gradient_type == UI_GRAD_L_ALT) {
    hsl_to_rgb_v(hsv, rgb);
  }
  else {
    hsv_to_rgb_v(hsv, rgb);
  }
}

static bool ui_numedit_but_HSVCUBE(uiBut *but,
                                   uiHandleButtonData *data,
                                   int mx,
                                   int my,
                                   const enum eSnapType snap,
                                   const bool shift)
{
  const uiButHSVCube *hsv_but = (uiButHSVCube *)but;
  ColorPicker *cpicker = static_cast<ColorPicker *>(but->custom_data);
  float *hsv = cpicker->hsv_perceptual;
  float rgb[3];
  float x, y;
  float mx_fl, my_fl;
  const bool changed = true;

  ui_mouse_scale_warp(data, mx, my, &mx_fl, &my_fl, shift);

#ifdef USE_CONT_MOUSE_CORRECT
  if (ui_but_is_cursor_warp(but)) {
    /* OK but can go outside bounds */
    data->ungrab_mval[0] = mx_fl;
    data->ungrab_mval[1] = my_fl;
    BLI_rctf_clamp_pt_v(&but->rect, data->ungrab_mval);
  }
#endif

  ui_but_v3_get(but, rgb);
  ui_scene_linear_to_perceptual_space(but, rgb);

  ui_rgb_to_color_picker_HSVCUBE_compat_v(hsv_but, rgb, hsv);

  /* only apply the delta motion, not absolute */
  if (shift) {
    rcti rect_i;
    float xpos, ypos, hsvo[3];

    BLI_rcti_rctf_copy(&rect_i, &but->rect);

    /* calculate original hsv again */
    copy_v3_v3(rgb, data->origvec);
    ui_scene_linear_to_perceptual_space(but, rgb);

    copy_v3_v3(hsvo, hsv);

    ui_rgb_to_color_picker_HSVCUBE_compat_v(hsv_but, rgb, hsvo);

    /* and original position */
    ui_hsvcube_pos_from_vals(hsv_but, &rect_i, hsvo, &xpos, &ypos);

    mx_fl = xpos - (data->dragstartx - mx_fl);
    my_fl = ypos - (data->dragstarty - my_fl);
  }

  /* relative position within box */
  x = (mx_fl - but->rect.xmin) / BLI_rctf_size_x(&but->rect);
  y = (my_fl - but->rect.ymin) / BLI_rctf_size_y(&but->rect);
  CLAMP(x, 0.0f, 1.0f);
  CLAMP(y, 0.0f, 1.0f);

  switch (hsv_but->gradient_type) {
    case UI_GRAD_SV:
      hsv[1] = x;
      hsv[2] = y;
      break;
    case UI_GRAD_HV:
      hsv[0] = x;
      hsv[2] = y;
      break;
    case UI_GRAD_HS:
      hsv[0] = x;
      hsv[1] = y;
      break;
    case UI_GRAD_H:
      hsv[0] = x;
      break;
    case UI_GRAD_S:
      hsv[1] = x;
      break;
    case UI_GRAD_V:
      hsv[2] = x;
      break;
    case UI_GRAD_L_ALT:
      hsv[2] = y;
      break;
    case UI_GRAD_V_ALT: {
      /* vertical 'value' strip */
      const float min = but->softmin, max = but->softmax;
      /* exception only for value strip - use the range set in but->min/max */
      hsv[2] = y * (max - min) + min;
      break;
    }
    default:
      BLI_assert(0);
      break;
  }

  if (snap != SNAP_OFF) {
    if (ELEM(hsv_but->gradient_type, UI_GRAD_HV, UI_GRAD_HS, UI_GRAD_H)) {
      ui_color_snap_hue(snap, &hsv[0]);
    }
  }

  ui_color_picker_to_rgb_HSVCUBE_v(hsv_but, hsv, rgb);
  ui_perceptual_to_scene_linear_space(but, rgb);

  /* clamp because with color conversion we can exceed range #34295. */
  if (hsv_but->gradient_type == UI_GRAD_V_ALT) {
    clamp_axis_max_v3(rgb, but->softmax);
  }

  copy_v3_v3(data->vec, rgb);

  data->draglastx = mx;
  data->draglasty = my;

  return changed;
}

#ifdef WITH_INPUT_NDOF
static void ui_ndofedit_but_HSVCUBE(uiButHSVCube *hsv_but,
                                    uiHandleButtonData *data,
                                    const wmNDOFMotionData &ndof,
                                    const enum eSnapType snap,
                                    const bool shift)
{
  ColorPicker *cpicker = static_cast<ColorPicker *>(hsv_but->custom_data);
  float *hsv = cpicker->hsv_perceptual;
  const float hsv_v_max = max_ff(hsv[2], hsv_but->softmax);
  float rgb[3];
  const float sensitivity = (shift ? 0.15f : 0.3f) * ndof.time_delta;

  ui_but_v3_get(hsv_but, rgb);
  ui_scene_linear_to_perceptual_space(hsv_but, rgb);
  ui_rgb_to_color_picker_HSVCUBE_compat_v(hsv_but, rgb, hsv);

  switch (hsv_but->gradient_type) {
    case UI_GRAD_SV:
      hsv[1] += ndof.rvec[2] * sensitivity;
      hsv[2] += ndof.rvec[0] * sensitivity;
      break;
    case UI_GRAD_HV:
      hsv[0] += ndof.rvec[2] * sensitivity;
      hsv[2] += ndof.rvec[0] * sensitivity;
      break;
    case UI_GRAD_HS:
      hsv[0] += ndof.rvec[2] * sensitivity;
      hsv[1] += ndof.rvec[0] * sensitivity;
      break;
    case UI_GRAD_H:
      hsv[0] += ndof.rvec[2] * sensitivity;
      break;
    case UI_GRAD_S:
      hsv[1] += ndof.rvec[2] * sensitivity;
      break;
    case UI_GRAD_V:
      hsv[2] += ndof.rvec[2] * sensitivity;
      break;
    case UI_GRAD_V_ALT:
    case UI_GRAD_L_ALT:
      /* vertical 'value' strip */

      /* exception only for value strip - use the range set in but->min/max */
      hsv[2] += ndof.rvec[0] * sensitivity;

      CLAMP(hsv[2], hsv_but->softmin, hsv_but->softmax);
      break;
    default:
      BLI_assert_msg(0, "invalid hsv type");
      break;
  }

  if (snap != SNAP_OFF) {
    if (ELEM(hsv_but->gradient_type, UI_GRAD_HV, UI_GRAD_HS, UI_GRAD_H)) {
      ui_color_snap_hue(snap, &hsv[0]);
    }
  }

  /* ndof specific: the changes above aren't clamping */
  hsv_clamp_v(hsv, hsv_v_max);

  ui_color_picker_to_rgb_HSVCUBE_v(hsv_but, hsv, rgb);
  ui_perceptual_to_scene_linear_space(hsv_but, rgb);

  copy_v3_v3(data->vec, rgb);
  ui_but_v3_set(hsv_but, data->vec);
}
#endif /* WITH_INPUT_NDOF */

static int ui_do_but_HSVCUBE(
    bContext *C, uiBlock *block, uiBut *but, uiHandleButtonData *data, const wmEvent *event)
{
  uiButHSVCube *hsv_but = (uiButHSVCube *)but;
  int mx = event->xy[0];
  int my = event->xy[1];
  ui_window_to_block(data->region, block, &mx, &my);

  if (data->state == BUTTON_STATE_HIGHLIGHT) {
    if (event->type == LEFTMOUSE && event->val == KM_PRESS) {
      const enum eSnapType snap = ui_event_to_snap(event);

      data->dragstartx = mx;
      data->dragstarty = my;
      data->draglastx = mx;
      data->draglasty = my;
      button_activate_state(C, but, BUTTON_STATE_NUM_EDITING);

      /* also do drag the first time */
      if (ui_numedit_but_HSVCUBE(but, data, mx, my, snap, event->modifier & KM_SHIFT)) {
        ui_numedit_apply(C, block, but, data);
      }

      return WM_UI_HANDLER_BREAK;
    }
#ifdef WITH_INPUT_NDOF
    if (event->type == NDOF_MOTION) {
      const wmNDOFMotionData &ndof = *static_cast<const wmNDOFMotionData *>(event->customdata);
      const enum eSnapType snap = ui_event_to_snap(event);

      ui_ndofedit_but_HSVCUBE(hsv_but, data, ndof, snap, event->modifier & KM_SHIFT);

      button_activate_state(C, but, BUTTON_STATE_EXIT);
      ui_apply_but(C, but->block, but, data, true);

      return WM_UI_HANDLER_BREAK;
    }
#endif /* WITH_INPUT_NDOF */
    /* XXX hardcoded keymap check.... */
    if (event->type == EVT_BACKSPACEKEY && event->val == KM_PRESS) {
      if (ELEM(hsv_but->gradient_type, UI_GRAD_V_ALT, UI_GRAD_L_ALT)) {
        int len;

        /* reset only value */

        len = RNA_property_array_length(&but->rnapoin, but->rnaprop);
        if (ELEM(len, 3, 4)) {
          float rgb[3], def_hsv[3];
          float def[4];
          ColorPicker *cpicker = static_cast<ColorPicker *>(but->custom_data);
          float *hsv = cpicker->hsv_perceptual;

          RNA_property_float_get_default_array(&but->rnapoin, but->rnaprop, def);
          ui_rgb_to_color_picker_HSVCUBE_v(hsv_but, def, def_hsv);

          ui_but_v3_get(but, rgb);
          ui_rgb_to_color_picker_HSVCUBE_compat_v(hsv_but, rgb, hsv);

          def_hsv[0] = hsv[0];
          def_hsv[1] = hsv[1];

          ui_color_picker_to_rgb_HSVCUBE_v(hsv_but, def_hsv, rgb);
          ui_but_v3_set(but, rgb);
          ui_apply_but_func(C, but);

          RNA_property_update(C, &but->rnapoin, but->rnaprop);
          return WM_UI_HANDLER_BREAK;
        }
      }
    }
  }
  else if (data->state == BUTTON_STATE_NUM_EDITING) {
    if (ELEM(event->type, EVT_ESCKEY, RIGHTMOUSE)) {
      if (event->val == KM_PRESS) {
        data->cancel = true;
        data->escapecancel = true;
        button_activate_state(C, but, BUTTON_STATE_EXIT);
      }
    }
    else if ((event->type == MOUSEMOVE) || ui_event_is_snap(event)) {
      if (mx != data->draglastx || my != data->draglasty || event->type != MOUSEMOVE) {
        const enum eSnapType snap = ui_event_to_snap(event);

        if (ui_numedit_but_HSVCUBE(but, data, mx, my, snap, event->modifier & KM_SHIFT)) {
          ui_numedit_apply(C, block, but, data);
        }
      }
    }
    else if (event->type == LEFTMOUSE && event->val == KM_RELEASE) {
      button_activate_state(C, but, BUTTON_STATE_EXIT);
    }

    return WM_UI_HANDLER_BREAK;
  }

  return WM_UI_HANDLER_CONTINUE;
}

static bool ui_numedit_but_HSVCIRCLE(uiBut *but,
                                     uiHandleButtonData *data,
                                     float mx,
                                     float my,
                                     const enum eSnapType snap,
                                     const bool shift)
{
  const bool changed = true;
  ColorPicker *cpicker = static_cast<ColorPicker *>(but->custom_data);
  float *hsv = cpicker->hsv_perceptual;

  float mx_fl, my_fl;
  ui_mouse_scale_warp(data, mx, my, &mx_fl, &my_fl, shift);

#ifdef USE_CONT_MOUSE_CORRECT
  if (ui_but_is_cursor_warp(but)) {
    /* OK but can go outside bounds */
    data->ungrab_mval[0] = mx_fl;
    data->ungrab_mval[1] = my_fl;
    { /* clamp */
      const float radius = min_ff(BLI_rctf_size_x(&but->rect), BLI_rctf_size_y(&but->rect)) / 2.0f;
      const float cent[2] = {BLI_rctf_cent_x(&but->rect), BLI_rctf_cent_y(&but->rect)};
      const float len = len_v2v2(cent, data->ungrab_mval);
      if (len > radius) {
        dist_ensure_v2_v2fl(data->ungrab_mval, cent, radius);
      }
    }
  }
#endif

  rcti rect;
  BLI_rcti_rctf_copy(&rect, &but->rect);

  float rgb[3];
  ui_but_v3_get(but, rgb);
  ui_scene_linear_to_perceptual_space(but, rgb);
  ui_color_picker_rgb_to_hsv_compat(rgb, hsv);

  /* exception, when using color wheel in 'locked' value state:
   * allow choosing a hue for black values, by giving a tiny increment */
  if (cpicker->use_color_lock) {
    if (U.color_picker_type == USER_CP_CIRCLE_HSV) { /* lock */
      if (hsv[2] == 0.0f) {
        hsv[2] = 0.0001f;
      }
    }
    else {
      if (hsv[2] == 0.0f) {
        hsv[2] = 0.0001f;
      }
      hsv[2] = std::min(hsv[2], 0.9999f);
    }
  }

  /* only apply the delta motion, not absolute */
  if (shift) {
    float xpos, ypos, hsvo[3], rgbo[3];

    /* calculate original hsv again */
    copy_v3_v3(hsvo, hsv);
    copy_v3_v3(rgbo, data->origvec);
    ui_scene_linear_to_perceptual_space(but, rgbo);
    ui_color_picker_rgb_to_hsv_compat(rgbo, hsvo);

    /* and original position */
    ui_hsvcircle_pos_from_vals(cpicker, &rect, hsvo, &xpos, &ypos);

    mx_fl = xpos - (data->dragstartx - mx_fl);
    my_fl = ypos - (data->dragstarty - my_fl);
  }

  ui_hsvcircle_vals_from_pos(&rect, mx_fl, my_fl, hsv, hsv + 1);

  if ((cpicker->use_color_cubic) && (U.color_picker_type == USER_CP_CIRCLE_HSV)) {
    hsv[1] = 1.0f - sqrt3f(1.0f - hsv[1]);
  }

  if (snap != SNAP_OFF) {
    ui_color_snap_hue(snap, &hsv[0]);
  }

  ui_color_picker_hsv_to_rgb(hsv, rgb);

  if (cpicker->use_luminosity_lock) {
    if (!is_zero_v3(rgb)) {
      normalize_v3_length(rgb, cpicker->luminosity_lock_value);
    }
  }

  ui_perceptual_to_scene_linear_space(but, rgb);
  ui_but_v3_set(but, rgb);

  data->draglastx = mx;
  data->draglasty = my;

  return changed;
}

#ifdef WITH_INPUT_NDOF
static void ui_ndofedit_but_HSVCIRCLE(uiBut *but,
                                      uiHandleButtonData *data,
                                      const wmNDOFMotionData &ndof,
                                      const enum eSnapType snap,
                                      const bool shift)
{
  ColorPicker *cpicker = static_cast<ColorPicker *>(but->custom_data);
  float *hsv = cpicker->hsv_perceptual;
  float rgb[3];
  float phi, r, v[2];
  const float sensitivity = (shift ? 0.06f : 0.3f) * ndof.time_delta;

  ui_but_v3_get(but, rgb);
  ui_scene_linear_to_perceptual_space(but, rgb);
  ui_color_picker_rgb_to_hsv_compat(rgb, hsv);

  /* Convert current color on hue/sat disc to circular coordinates phi, r */
  phi = fmodf(hsv[0] + 0.25f, 1.0f) * -2.0f * float(M_PI);
  r = hsv[1];
  // const float sqr = r > 0.0f ? sqrtf(r) : 1; /* UNUSED */

  /* Convert to 2d vectors */
  v[0] = r * cosf(phi);
  v[1] = r * sinf(phi);

  /* Use ndof device y and x rotation to move the vector in 2d space */
  v[0] += ndof.rvec[2] * sensitivity;
  v[1] += ndof.rvec[0] * sensitivity;

  /* convert back to polar coords on circle */
  phi = atan2f(v[0], v[1]) / (2.0f * float(M_PI)) + 0.5f;

  /* use ndof Y rotation to additionally rotate hue */
  phi += ndof.rvec[1] * sensitivity * 0.5f;
  r = len_v2(v);

  /* convert back to hsv values, in range [0,1] */
  hsv[0] = phi;
  hsv[1] = r;

  /* exception, when using color wheel in 'locked' value state:
   * allow choosing a hue for black values, by giving a tiny increment */
  if (cpicker->use_color_lock) {
    if (U.color_picker_type == USER_CP_CIRCLE_HSV) { /* lock */
      if (hsv[2] == 0.0f) {
        hsv[2] = 0.0001f;
      }
    }
    else {
      if (hsv[2] == 0.0f) {
        hsv[2] = 0.0001f;
      }
      if (hsv[2] == 1.0f) {
        hsv[2] = 0.9999f;
      }
    }
  }

  if (snap != SNAP_OFF) {
    ui_color_snap_hue(snap, &hsv[0]);
  }

  hsv_clamp_v(hsv, FLT_MAX);

  ui_color_picker_hsv_to_rgb(hsv, data->vec);

  if (cpicker->use_luminosity_lock) {
    if (!is_zero_v3(data->vec)) {
      normalize_v3_length(data->vec, cpicker->luminosity_lock_value);
    }
  }

  ui_perceptual_to_scene_linear_space(but, data->vec);
  ui_but_v3_set(but, data->vec);
}
#endif /* WITH_INPUT_NDOF */

static int ui_do_but_HSVCIRCLE(
    bContext *C, uiBlock *block, uiBut *but, uiHandleButtonData *data, const wmEvent *event)
{
  ColorPicker *cpicker = static_cast<ColorPicker *>(but->custom_data);
  float *hsv = cpicker->hsv_perceptual;
  int mx = event->xy[0];
  int my = event->xy[1];
  ui_window_to_block(data->region, block, &mx, &my);

  if (data->state == BUTTON_STATE_HIGHLIGHT) {
    if (event->type == LEFTMOUSE && event->val == KM_PRESS) {
      const enum eSnapType snap = ui_event_to_snap(event);
      data->dragstartx = mx;
      data->dragstarty = my;
      data->draglastx = mx;
      data->draglasty = my;
      button_activate_state(C, but, BUTTON_STATE_NUM_EDITING);

      /* also do drag the first time */
      if (ui_numedit_but_HSVCIRCLE(but, data, mx, my, snap, event->modifier & KM_SHIFT)) {
        ui_numedit_apply(C, block, but, data);
      }

      return WM_UI_HANDLER_BREAK;
    }
#ifdef WITH_INPUT_NDOF
    if (event->type == NDOF_MOTION) {
      const enum eSnapType snap = ui_event_to_snap(event);
      const wmNDOFMotionData &ndof = *static_cast<const wmNDOFMotionData *>(event->customdata);

      ui_ndofedit_but_HSVCIRCLE(but, data, ndof, snap, event->modifier & KM_SHIFT);

      button_activate_state(C, but, BUTTON_STATE_EXIT);
      ui_apply_but(C, but->block, but, data, true);

      return WM_UI_HANDLER_BREAK;
    }
#endif /* WITH_INPUT_NDOF */
    /* XXX hardcoded keymap check.... */
    if (event->type == EVT_BACKSPACEKEY && event->val == KM_PRESS) {
      int len;

      /* reset only saturation */

      len = RNA_property_array_length(&but->rnapoin, but->rnaprop);
      if (len >= 3) {
        float rgb[3], def_hsv[3];
        float *def = MEM_calloc_arrayN<float>(len, __func__);

        RNA_property_float_get_default_array(&but->rnapoin, but->rnaprop, def);
        ui_color_picker_hsv_to_rgb(def, def_hsv);

        ui_but_v3_get(but, rgb);
        ui_color_picker_rgb_to_hsv_compat(rgb, hsv);

        def_hsv[0] = hsv[0];
        def_hsv[2] = hsv[2];

        hsv_to_rgb_v(def_hsv, rgb);
        ui_but_v3_set(but, rgb);
        ui_apply_but_func(C, but);

        RNA_property_update(C, &but->rnapoin, but->rnaprop);

        MEM_freeN(def);
      }
      return WM_UI_HANDLER_BREAK;
    }
  }
  else if (data->state == BUTTON_STATE_NUM_EDITING) {
    if (ELEM(event->type, EVT_ESCKEY, RIGHTMOUSE)) {
      if (event->val == KM_PRESS) {
        data->cancel = true;
        data->escapecancel = true;
        button_activate_state(C, but, BUTTON_STATE_EXIT);
      }
    }
    /* XXX hardcoded keymap check.... */
    else if (event->type == WHEELDOWNMOUSE) {
      hsv[2] = clamp_f(hsv[2] - 0.05f, 0.0f, 1.0f);
      ui_but_hsv_set(but); /* converts to rgb */
      ui_numedit_apply(C, block, but, data);
    }
    else if (event->type == WHEELUPMOUSE) {
      hsv[2] = clamp_f(hsv[2] + 0.05f, 0.0f, 1.0f);
      ui_but_hsv_set(but); /* converts to rgb */
      ui_numedit_apply(C, block, but, data);
    }
    else if ((event->type == MOUSEMOVE) || ui_event_is_snap(event)) {
      if (mx != data->draglastx || my != data->draglasty || event->type != MOUSEMOVE) {
        const enum eSnapType snap = ui_event_to_snap(event);

        if (ui_numedit_but_HSVCIRCLE(but, data, mx, my, snap, event->modifier & KM_SHIFT)) {
          ui_numedit_apply(C, block, but, data);
        }
      }
    }
    else if (event->type == LEFTMOUSE && event->val == KM_RELEASE) {
      button_activate_state(C, but, BUTTON_STATE_EXIT);
    }
    return WM_UI_HANDLER_BREAK;
  }

  return WM_UI_HANDLER_CONTINUE;
}

static bool ui_numedit_but_COLORBAND(uiBut *but, uiHandleButtonData *data, int mx)
{
  bool changed = false;

  if (data->draglastx == mx) {
    return changed;
  }

  if (data->coba->tot == 0) {
    return changed;
  }

  const float dx = float(mx - data->draglastx) / BLI_rctf_size_x(&but->rect);
  data->dragcbd->pos += dx;
  CLAMP(data->dragcbd->pos, 0.0f, 1.0f);

  BKE_colorband_update_sort(data->coba);
  data->dragcbd = data->coba->data + data->coba->cur; /* because qsort */

  data->draglastx = mx;
  changed = true;

  return changed;
}

static int ui_do_but_COLORBAND(
    bContext *C, uiBlock *block, uiBut *but, uiHandleButtonData *data, const wmEvent *event)
{
  int mx = event->xy[0];
  int my = event->xy[1];
  ui_window_to_block(data->region, block, &mx, &my);

  if (data->state == BUTTON_STATE_HIGHLIGHT) {
    if (event->type == LEFTMOUSE && event->val == KM_PRESS) {
      ColorBand *coba = (ColorBand *)but->poin;

      if (event->modifier & KM_CTRL) {
        /* insert new key on mouse location */
        const float pos = float(mx - but->rect.xmin) / BLI_rctf_size_x(&but->rect);
        BKE_colorband_element_add(coba, pos);
        button_activate_state(C, but, BUTTON_STATE_EXIT);
      }
      else {
        CBData *cbd;
        /* ignore zoom-level for mindist */
        int mindist = (50 * UI_SCALE_FAC) * block->aspect;
        int xco;
        data->dragstartx = mx;
        data->dragstarty = my;
        data->draglastx = mx;
        data->draglasty = my;

        /* activate new key when mouse is close */
        int a;
        for (a = 0, cbd = coba->data; a < coba->tot; a++, cbd++) {
          xco = but->rect.xmin + (cbd->pos * BLI_rctf_size_x(&but->rect));
          xco = abs(xco - mx);
          if (a == coba->cur) {
            /* Selected one disadvantage. */
            xco += 5;
          }
          if (xco < mindist) {
            coba->cur = a;
            mindist = xco;
          }
        }

        data->dragcbd = coba->data + coba->cur;
        data->dragfstart = data->dragcbd->pos;
        button_activate_state(C, but, BUTTON_STATE_NUM_EDITING);
      }

      return WM_UI_HANDLER_BREAK;
    }
  }
  else if (data->state == BUTTON_STATE_NUM_EDITING) {
    if (event->type == MOUSEMOVE) {
      if (mx != data->draglastx || my != data->draglasty) {
        if (ui_numedit_but_COLORBAND(but, data, mx)) {
          ui_numedit_apply(C, block, but, data);
        }
      }
    }
    else if (event->type == LEFTMOUSE && event->val == KM_RELEASE) {
      button_activate_state(C, but, BUTTON_STATE_EXIT);
    }
    else if (ELEM(event->type, EVT_ESCKEY, RIGHTMOUSE)) {
      if (event->val == KM_PRESS) {
        data->dragcbd->pos = data->dragfstart;
        BKE_colorband_update_sort(data->coba);
        data->cancel = true;
        data->escapecancel = true;
        button_activate_state(C, but, BUTTON_STATE_EXIT);
      }
    }
    return WM_UI_HANDLER_BREAK;
  }

  return WM_UI_HANDLER_CONTINUE;
}

static bool ui_numedit_but_CURVE(uiBlock *block,
                                 uiBut *but,
                                 uiHandleButtonData *data,
                                 int evtx,
                                 int evty,
                                 bool snap,
                                 const bool shift)
{
  CurveMapping *cumap = (CurveMapping *)but->poin;
  CurveMap *cuma = cumap->cm + cumap->cur;
  CurveMapPoint *cmp = cuma->curve;
  bool changed = false;

  /* evtx evty and drag coords are absolute mouse-coords,
   * prevents errors when editing when layout changes. */
  int mx = evtx;
  int my = evty;
  ui_window_to_block(data->region, block, &mx, &my);
  int dragx = data->draglastx;
  int dragy = data->draglasty;
  ui_window_to_block(data->region, block, &dragx, &dragy);

  const float zoomx = BLI_rctf_size_x(&but->rect) / BLI_rctf_size_x(&cumap->curr);
  const float zoomy = BLI_rctf_size_y(&but->rect) / BLI_rctf_size_y(&cumap->curr);

  if (snap) {
    float d[2];

    d[0] = mx - data->dragstartx;
    d[1] = my - data->dragstarty;

    if (len_squared_v2(d) < (3.0f * 3.0f)) {
      snap = false;
    }
  }

  float fx = (mx - dragx) / zoomx;
  float fy = (my - dragy) / zoomy;

  if (data->dragsel != -1) {
    CurveMapPoint *cmp_last = nullptr;
    const float mval_factor = ui_mouse_scale_warp_factor(shift);
    bool moved_point = false; /* for ctrl grid, can't use orig coords because of sorting */

    fx *= mval_factor;
    fy *= mval_factor;

    for (int a = 0; a < cuma->totpoint; a++) {
      if (cmp[a].flag & CUMA_SELECT) {
        const float origx = cmp[a].x, origy = cmp[a].y;
        cmp[a].x += fx;
        cmp[a].y += fy;
        if (snap) {
          cmp[a].x = 0.125f * roundf(8.0f * cmp[a].x);
          cmp[a].y = 0.125f * roundf(8.0f * cmp[a].y);
        }
        if (cmp[a].x != origx || cmp[a].y != origy) {
          moved_point = true;
        }

        cmp_last = &cmp[a];
      }
    }

    BKE_curvemapping_changed(cumap, false);

    if (moved_point) {
      data->draglastx = evtx;
      data->draglasty = evty;
      changed = true;

#ifdef USE_CONT_MOUSE_CORRECT
      /* NOTE: using 'cmp_last' is weak since there may be multiple points selected,
       * but in practice this isn't really an issue */
      if (ui_but_is_cursor_warp(but)) {
        /* OK but can go outside bounds */
        data->ungrab_mval[0] = but->rect.xmin + ((cmp_last->x - cumap->curr.xmin) * zoomx);
        data->ungrab_mval[1] = but->rect.ymin + ((cmp_last->y - cumap->curr.ymin) * zoomy);
        BLI_rctf_clamp_pt_v(&but->rect, data->ungrab_mval);
      }
#endif
    }

    data->dragchange = true; /* mark for selection */
  }
  else {
    /* clamp for clip */
    if (cumap->flag & CUMA_DO_CLIP) {
      if (cumap->curr.xmin - fx < cumap->clipr.xmin) {
        fx = cumap->curr.xmin - cumap->clipr.xmin;
      }
      else if (cumap->curr.xmax - fx > cumap->clipr.xmax) {
        fx = cumap->curr.xmax - cumap->clipr.xmax;
      }
      if (cumap->curr.ymin - fy < cumap->clipr.ymin) {
        fy = cumap->curr.ymin - cumap->clipr.ymin;
      }
      else if (cumap->curr.ymax - fy > cumap->clipr.ymax) {
        fy = cumap->curr.ymax - cumap->clipr.ymax;
      }
    }

    cumap->curr.xmin -= fx;
    cumap->curr.ymin -= fy;
    cumap->curr.xmax -= fx;
    cumap->curr.ymax -= fy;

    data->draglastx = evtx;
    data->draglasty = evty;

    changed = true;
  }

  return changed;
}

static int ui_do_but_CURVE(
    bContext *C, uiBlock *block, uiBut *but, uiHandleButtonData *data, const wmEvent *event)
{
  bool changed = false;
  Scene *scene = CTX_data_scene(C);
  ViewLayer *view_layer = CTX_data_view_layer(C);

  int mx = event->xy[0];
  int my = event->xy[1];
  ui_window_to_block(data->region, block, &mx, &my);

  if (data->state == BUTTON_STATE_HIGHLIGHT) {
    if (event->type == LEFTMOUSE && event->val == KM_PRESS) {
      CurveMapping *cumap = (CurveMapping *)but->poin;
      CurveMap *cuma = cumap->cm + cumap->cur;
      const float m_xy[2] = {float(mx), float(my)};
      float dist_min_sq = square_f(UI_SCALE_FAC * 14.0f); /* 14 pixels radius */
      int sel = -1;

      if (event->modifier & KM_CTRL) {
        float f_xy[2];
        BLI_rctf_transform_pt_v(&cumap->curr, &but->rect, f_xy, m_xy);

        BKE_curvemap_insert(cuma, f_xy[0], f_xy[1]);
        BKE_curvemapping_changed(cumap, false);
        changed = true;
      }

      /* check for selecting of a point */
      CurveMapPoint *cmp = cuma->curve; /* ctrl adds point, new malloc */
      for (int a = 0; a < cuma->totpoint; a++) {
        float f_xy[2];
        BLI_rctf_transform_pt_v(&but->rect, &cumap->curr, f_xy, &cmp[a].x);
        const float dist_sq = len_squared_v2v2(m_xy, f_xy);
        if (dist_sq < dist_min_sq) {
          sel = a;
          dist_min_sq = dist_sq;
        }
      }

      if (sel == -1) {
        float f_xy[2], f_xy_prev[2];

        /* if the click didn't select anything, check if it's clicked on the
         * curve itself, and if so, add a point */
        cmp = cuma->table;

        BLI_rctf_transform_pt_v(&but->rect, &cumap->curr, f_xy, &cmp[0].x);

        /* with 160px height 8px should translate to the old 0.05 coefficient at no zoom */
        dist_min_sq = square_f(UI_SCALE_FAC * 8.0f);

        /* loop through the curve segment table and find what's near the mouse. */
        for (int i = 1; i <= CM_TABLE; i++) {
          copy_v2_v2(f_xy_prev, f_xy);
          BLI_rctf_transform_pt_v(&but->rect, &cumap->curr, f_xy, &cmp[i].x);

          if (dist_squared_to_line_segment_v2(m_xy, f_xy_prev, f_xy) < dist_min_sq) {
            BLI_rctf_transform_pt_v(&cumap->curr, &but->rect, f_xy, m_xy);

            BKE_curvemap_insert(cuma, f_xy[0], f_xy[1]);
            BKE_curvemapping_changed(cumap, false);

            changed = true;

            /* reset cmp back to the curve points again,
             * rather than drawing segments */
            cmp = cuma->curve;

            /* find newly added point and make it 'sel' */
            for (int a = 0; a < cuma->totpoint; a++) {
              if (cmp[a].x == f_xy[0]) {
                sel = a;
              }
            }
            break;
          }
        }
      }

      if (sel != -1) {
        /* ok, we move a point */
        /* deselect all if this one is deselect. except if we hold shift */
        if ((event->modifier & KM_SHIFT) == 0) {
          for (int a = 0; a < cuma->totpoint; a++) {
            cmp[a].flag &= ~CUMA_SELECT;
          }
          cmp[sel].flag |= CUMA_SELECT;
        }
        else {
          cmp[sel].flag ^= CUMA_SELECT;
        }
      }
      else {
        /* move the view */
        data->cancel = true;
      }

      data->dragsel = sel;

      data->dragstartx = event->xy[0];
      data->dragstarty = event->xy[1];
      data->draglastx = event->xy[0];
      data->draglasty = event->xy[1];

      button_activate_state(C, but, BUTTON_STATE_NUM_EDITING);
      return WM_UI_HANDLER_BREAK;
    }
  }
  else if (data->state == BUTTON_STATE_NUM_EDITING) {
    if (event->type == MOUSEMOVE) {
      if (event->xy[0] != data->draglastx || event->xy[1] != data->draglasty) {

        if (ui_numedit_but_CURVE(block,
                                 but,
                                 data,
                                 event->xy[0],
                                 event->xy[1],
                                 event->modifier & KM_CTRL,
                                 event->modifier & KM_SHIFT))
        {
          ui_numedit_apply(C, block, but, data);
        }
      }
    }
    else if (event->type == LEFTMOUSE && event->val == KM_RELEASE) {
      if (data->dragsel != -1) {
        CurveMapping *cumap = (CurveMapping *)but->poin;
        CurveMap *cuma = cumap->cm + cumap->cur;
        CurveMapPoint *cmp = cuma->curve;

        if (data->dragchange == false) {
          /* deselect all, select one */
          if ((event->modifier & KM_SHIFT) == 0) {
            for (int a = 0; a < cuma->totpoint; a++) {
              cmp[a].flag &= ~CUMA_SELECT;
            }
            cmp[data->dragsel].flag |= CUMA_SELECT;
          }
        }
        else {
          BKE_curvemapping_changed(cumap, true); /* remove doubles */
          BKE_paint_invalidate_cursor_overlay(scene, view_layer, cumap);
        }
      }

      button_activate_state(C, but, BUTTON_STATE_EXIT);
    }

    return WM_UI_HANDLER_BREAK;
  }

  /* UNUSED but keep for now */
  (void)changed;

  return WM_UI_HANDLER_CONTINUE;
}

/* Same as ui_numedit_but_CURVE with some smaller changes. */
static bool ui_numedit_but_CURVEPROFILE(uiBlock *block,
                                        uiBut *but,
                                        uiHandleButtonData *data,
                                        int evtx,
                                        int evty,
                                        bool snap,
                                        const bool shift)
{
  CurveProfile *profile = (CurveProfile *)but->poin;
  CurveProfilePoint *pts = profile->path;
  bool changed = false;

  /* evtx evty and drag coords are absolute mouse-coords,
   * prevents errors when editing when layout changes. */
  int mx = evtx;
  int my = evty;
  ui_window_to_block(data->region, block, &mx, &my);
  int dragx = data->draglastx;
  int dragy = data->draglasty;
  ui_window_to_block(data->region, block, &dragx, &dragy);

  const float zoomx = BLI_rctf_size_x(&but->rect) / BLI_rctf_size_x(&profile->view_rect);
  const float zoomy = BLI_rctf_size_y(&but->rect) / BLI_rctf_size_y(&profile->view_rect);

  if (snap) {
    const float d[2] = {float(mx - data->dragstartx), float(data->dragstarty)};
    if (len_squared_v2(d) < (9.0f * UI_SCALE_FAC)) {
      snap = false;
    }
  }

  float fx = (mx - dragx) / zoomx;
  float fy = (my - dragy) / zoomy;

  if (data->dragsel != -1) {
    float last_x, last_y;
    const float mval_factor = ui_mouse_scale_warp_factor(shift);
    bool moved_point = false; /* for ctrl grid, can't use orig coords because of sorting */

    fx *= mval_factor;
    fy *= mval_factor;

    /* Move all selected points. */
    const float delta[2] = {fx, fy};
    for (int a = 0; a < profile->path_len; a++) {
      /* Don't move the last and first control points. */
      if (pts[a].flag & PROF_SELECT) {
        moved_point |= BKE_curveprofile_move_point(profile, &pts[a], snap, delta);
        last_x = pts[a].x;
        last_y = pts[a].y;
      }
      else {
        /* Move handles when they're selected but the control point isn't. */
        if (ELEM(pts[a].h2, HD_FREE, HD_ALIGN) && pts[a].flag == PROF_H1_SELECT) {
          moved_point |= BKE_curveprofile_move_handle(&pts[a], true, snap, delta);
          last_x = pts[a].h1_loc[0];
          last_y = pts[a].h1_loc[1];
        }
        if (ELEM(pts[a].h2, HD_FREE, HD_ALIGN) && pts[a].flag == PROF_H2_SELECT) {
          moved_point |= BKE_curveprofile_move_handle(&pts[a], false, snap, delta);
          last_x = pts[a].h2_loc[0];
          last_y = pts[a].h2_loc[1];
        }
      }
    }

    BKE_curveprofile_update(profile, PROF_UPDATE_NONE);

    if (moved_point) {
      data->draglastx = evtx;
      data->draglasty = evty;
      changed = true;
#ifdef USE_CONT_MOUSE_CORRECT
      /* NOTE: using 'cmp_last' is weak since there may be multiple points selected,
       * but in practice this isn't really an issue */
      if (ui_but_is_cursor_warp(but)) {
        /* OK but can go outside bounds */
        data->ungrab_mval[0] = but->rect.xmin + ((last_x - profile->view_rect.xmin) * zoomx);
        data->ungrab_mval[1] = but->rect.ymin + ((last_y - profile->view_rect.ymin) * zoomy);
        BLI_rctf_clamp_pt_v(&but->rect, data->ungrab_mval);
      }
#endif
    }
    data->dragchange = true; /* mark for selection */
  }
  else {
    /* Clamp the view rect when clipping is on. */
    if (profile->flag & PROF_USE_CLIP) {
      if (profile->view_rect.xmin - fx < profile->clip_rect.xmin) {
        fx = profile->view_rect.xmin - profile->clip_rect.xmin;
      }
      else if (profile->view_rect.xmax - fx > profile->clip_rect.xmax) {
        fx = profile->view_rect.xmax - profile->clip_rect.xmax;
      }
      if (profile->view_rect.ymin - fy < profile->clip_rect.ymin) {
        fy = profile->view_rect.ymin - profile->clip_rect.ymin;
      }
      else if (profile->view_rect.ymax - fy > profile->clip_rect.ymax) {
        fy = profile->view_rect.ymax - profile->clip_rect.ymax;
      }
    }

    profile->view_rect.xmin -= fx;
    profile->view_rect.ymin -= fy;
    profile->view_rect.xmax -= fx;
    profile->view_rect.ymax -= fy;

    data->draglastx = evtx;
    data->draglasty = evty;

    changed = true;
  }

  return changed;
}

/**
 * Helper for #ui_do_but_CURVEPROFILE. Used to tell whether to select a control point's handles.
 */
static bool point_draw_handles(CurveProfilePoint *point)
{
  return (point->flag & PROF_SELECT &&
          (ELEM(point->h1, HD_FREE, HD_ALIGN) || ELEM(point->h2, HD_FREE, HD_ALIGN))) ||
         ELEM(point->flag, PROF_H1_SELECT, PROF_H2_SELECT);
}

/**
 * Interaction for curve profile widget.
 * \note Uses hardcoded keys rather than the keymap.
 */
static int ui_do_but_CURVEPROFILE(
    bContext *C, uiBlock *block, uiBut *but, uiHandleButtonData *data, const wmEvent *event)
{
  CurveProfile *profile = (CurveProfile *)but->poin;
  int mx = event->xy[0];
  int my = event->xy[1];

  ui_window_to_block(data->region, block, &mx, &my);

  /* Move selected control points. */
  if (event->type == EVT_GKEY && event->val == KM_RELEASE) {
    data->dragstartx = mx;
    data->dragstarty = my;
    data->draglastx = mx;
    data->draglasty = my;
    button_activate_state(C, but, BUTTON_STATE_NUM_EDITING);
    return WM_UI_HANDLER_BREAK;
  }

  /* Delete selected control points. */
  if (event->type == EVT_XKEY && event->val == KM_RELEASE) {
    BKE_curveprofile_remove_by_flag(profile, PROF_SELECT);
    BKE_curveprofile_update(profile, PROF_UPDATE_NONE);
    button_activate_state(C, but, BUTTON_STATE_EXIT);
    return WM_UI_HANDLER_BREAK;
  }

  /* Selecting, adding, and starting point movements. */
  if (data->state == BUTTON_STATE_HIGHLIGHT) {
    if (event->type == LEFTMOUSE && event->val == KM_PRESS) {
      const float m_xy[2] = {float(mx), float(my)};

      if (event->modifier & KM_CTRL) {
        float f_xy[2];
        BLI_rctf_transform_pt_v(&profile->view_rect, &but->rect, f_xy, m_xy);

        BKE_curveprofile_insert(profile, f_xy[0], f_xy[1]);
        BKE_curveprofile_update(profile, PROF_UPDATE_CLIP);
      }

      /* Check for selecting of a point by finding closest point in radius. */
      CurveProfilePoint *pts = profile->path;
      /* 14 pixels radius for selecting points. */
      float dist_min_sq = square_f(UI_SCALE_FAC * 14.0f);
      int i_selected = -1;
      short selection_type = 0; /* For handle selection. */
      for (int i = 0; i < profile->path_len; i++) {
        float f_xy[2];
        BLI_rctf_transform_pt_v(&but->rect, &profile->view_rect, f_xy, &pts[i].x);
        float dist_sq = len_squared_v2v2(m_xy, f_xy);
        if (dist_sq < dist_min_sq) {
          i_selected = i;
          selection_type = PROF_SELECT;
          dist_min_sq = dist_sq;
        }

        /* Also select handles if the point is selected and it has the right handle type. */
        if (point_draw_handles(&pts[i])) {
          if (ELEM(profile->path[i].h1, HD_FREE, HD_ALIGN)) {
            BLI_rctf_transform_pt_v(&but->rect, &profile->view_rect, f_xy, pts[i].h1_loc);
            dist_sq = len_squared_v2v2(m_xy, f_xy);
            if (dist_sq < dist_min_sq) {
              i_selected = i;
              selection_type = PROF_H1_SELECT;
              dist_min_sq = dist_sq;
            }
          }
          if (ELEM(profile->path[i].h2, HD_FREE, HD_ALIGN)) {
            BLI_rctf_transform_pt_v(&but->rect, &profile->view_rect, f_xy, pts[i].h2_loc);
            dist_sq = len_squared_v2v2(m_xy, f_xy);
            if (dist_sq < dist_min_sq) {
              i_selected = i;
              selection_type = PROF_H2_SELECT;
              dist_min_sq = dist_sq;
            }
          }
        }
      }

      /* Add a point if the click was close to the path but not a control point or handle. */
      if (i_selected == -1) {
        float f_xy[2], f_xy_prev[2];
        CurveProfilePoint *table = profile->table;
        BLI_rctf_transform_pt_v(&but->rect, &profile->view_rect, f_xy, &table[0].x);

        dist_min_sq = square_f(UI_SCALE_FAC * 8.0f); /* 8 pixel radius from each table point. */

        /* Loop through the path's high resolution table and find what's near the click. */
        for (int i = 1; i <= BKE_curveprofile_table_size(profile); i++) {
          copy_v2_v2(f_xy_prev, f_xy);
          BLI_rctf_transform_pt_v(&but->rect, &profile->view_rect, f_xy, &table[i].x);

          if (dist_squared_to_line_segment_v2(m_xy, f_xy_prev, f_xy) < dist_min_sq) {
            BLI_rctf_transform_pt_v(&profile->view_rect, &but->rect, f_xy, m_xy);

            CurveProfilePoint *new_pt = BKE_curveprofile_insert(profile, f_xy[0], f_xy[1]);
            BKE_curveprofile_update(profile, PROF_UPDATE_CLIP);

            /* Get the index of the newly added point. */
            i_selected = int(new_pt - profile->path);
            BLI_assert(i_selected >= 0 && i_selected <= profile->path_len);
            selection_type = PROF_SELECT;
            break;
          }
        }
      }

      /* Change the flag for the point(s) if one was selected or added. */
      if (i_selected != -1) {
        /* Deselect all if this one is deselected, except if we hold shift. */
        if (event->modifier & KM_SHIFT) {
          pts[i_selected].flag ^= selection_type;
        }
        else {
          for (int i = 0; i < profile->path_len; i++) {
            // pts[i].flag &= ~(PROF_SELECT | PROF_H1_SELECT | PROF_H2_SELECT);
            profile->path[i].flag &= ~(PROF_SELECT | PROF_H1_SELECT | PROF_H2_SELECT);
          }
          profile->path[i_selected].flag |= selection_type;
        }
      }
      else {
        /* Move the view. */
        data->cancel = true;
      }

      data->dragsel = i_selected;

      data->dragstartx = mx;
      data->dragstarty = my;
      data->draglastx = mx;
      data->draglasty = my;

      button_activate_state(C, but, BUTTON_STATE_NUM_EDITING);
      return WM_UI_HANDLER_BREAK;
    }
  }
  else if (data->state == BUTTON_STATE_NUM_EDITING) { /* Do control point movement. */
    if (event->type == MOUSEMOVE) {
      if (mx != data->draglastx || my != data->draglasty) {
        if (ui_numedit_but_CURVEPROFILE(
                block, but, data, mx, my, event->modifier & KM_CTRL, event->modifier & KM_SHIFT))
        {
          ui_numedit_apply(C, block, but, data);
        }
      }
    }
    else if (event->type == LEFTMOUSE && event->val == KM_RELEASE) {
      /* Finish move. */
      if (data->dragsel != -1) {

        if (data->dragchange == false) {
          /* Deselect all, select one. */
        }
        else {
          /* Remove doubles, clip after move. */
          BKE_curveprofile_update(profile, PROF_UPDATE_REMOVE_DOUBLES | PROF_UPDATE_CLIP);
        }
      }
      button_activate_state(C, but, BUTTON_STATE_EXIT);
    }
    return WM_UI_HANDLER_BREAK;
  }

  return WM_UI_HANDLER_CONTINUE;
}

static bool ui_numedit_but_HISTOGRAM(uiBut *but, uiHandleButtonData *data, int mx, int my)
{
  Histogram *hist = (Histogram *)but->poin;
  const bool changed = true;
  const float dy = my - data->draglasty;

  /* scale histogram values (dy / 10 for better control) */
  const float yfac = min_ff(pow2f(hist->ymax), 1.0f) * 0.5f;
  hist->ymax += (dy * 0.1f) * yfac;

  /* 0.1 allows us to see HDR colors up to 10 */
  CLAMP(hist->ymax, 0.1f, 100.0f);

  data->draglastx = mx;
  data->draglasty = my;

  return changed;
}

static int ui_do_but_HISTOGRAM(
    bContext *C, uiBlock *block, uiBut *but, uiHandleButtonData *data, const wmEvent *event)
{
  int mx = event->xy[0];
  int my = event->xy[1];
  ui_window_to_block(data->region, block, &mx, &my);

  if (data->state == BUTTON_STATE_HIGHLIGHT) {
    if (event->type == LEFTMOUSE && event->val == KM_PRESS) {
      data->dragstartx = mx;
      data->dragstarty = my;
      data->draglastx = mx;
      data->draglasty = my;
      button_activate_state(C, but, BUTTON_STATE_NUM_EDITING);

      /* also do drag the first time */
      if (ui_numedit_but_HISTOGRAM(but, data, mx, my)) {
        ui_numedit_apply(C, block, but, data);
      }

      return WM_UI_HANDLER_BREAK;
    }
    /* XXX hardcoded keymap check.... */
    if (event->type == EVT_BACKSPACEKEY && event->val == KM_PRESS) {
      Histogram *hist = (Histogram *)but->poin;
      hist->ymax = 1.0f;

      button_activate_state(C, but, BUTTON_STATE_EXIT);
      return WM_UI_HANDLER_BREAK;
    }
  }
  else if (data->state == BUTTON_STATE_NUM_EDITING) {
    if (event->type == EVT_ESCKEY) {
      if (event->val == KM_PRESS) {
        data->cancel = true;
        data->escapecancel = true;
        button_activate_state(C, but, BUTTON_STATE_EXIT);
      }
    }
    else if (event->type == MOUSEMOVE) {
      if (mx != data->draglastx || my != data->draglasty) {
        if (ui_numedit_but_HISTOGRAM(but, data, mx, my)) {
          ui_numedit_apply(C, block, but, data);
        }
      }
    }
    else if (event->type == LEFTMOUSE && event->val == KM_RELEASE) {
      button_activate_state(C, but, BUTTON_STATE_EXIT);
    }
    return WM_UI_HANDLER_BREAK;
  }

  return WM_UI_HANDLER_CONTINUE;
}

static bool ui_numedit_but_WAVEFORM(uiBut *but, uiHandleButtonData *data, int mx, int my)
{
  Scopes *scopes = (Scopes *)but->poin;
  const bool changed = true;

  const float dy = my - data->draglasty;

  /* scale waveform values */
  scopes->wavefrm_yfac += dy / 200.0f;

  CLAMP(scopes->wavefrm_yfac, 0.5f, 2.0f);

  data->draglastx = mx;
  data->draglasty = my;

  return changed;
}

static int ui_do_but_WAVEFORM(
    bContext *C, uiBlock *block, uiBut *but, uiHandleButtonData *data, const wmEvent *event)
{
  int mx = event->xy[0];
  int my = event->xy[1];
  ui_window_to_block(data->region, block, &mx, &my);

  if (data->state == BUTTON_STATE_HIGHLIGHT) {
    if (event->type == LEFTMOUSE && event->val == KM_PRESS) {
      data->dragstartx = mx;
      data->dragstarty = my;
      data->draglastx = mx;
      data->draglasty = my;
      button_activate_state(C, but, BUTTON_STATE_NUM_EDITING);

      /* also do drag the first time */
      if (ui_numedit_but_WAVEFORM(but, data, mx, my)) {
        ui_numedit_apply(C, block, but, data);
      }

      return WM_UI_HANDLER_BREAK;
    }
    /* XXX hardcoded keymap check.... */
    if (event->type == EVT_BACKSPACEKEY && event->val == KM_PRESS) {
      Scopes *scopes = (Scopes *)but->poin;
      scopes->wavefrm_yfac = 1.0f;

      button_activate_state(C, but, BUTTON_STATE_EXIT);
      return WM_UI_HANDLER_BREAK;
    }
  }
  else if (data->state == BUTTON_STATE_NUM_EDITING) {
    if (event->type == EVT_ESCKEY) {
      if (event->val == KM_PRESS) {
        data->cancel = true;
        data->escapecancel = true;
        button_activate_state(C, but, BUTTON_STATE_EXIT);
      }
    }
    else if (event->type == MOUSEMOVE) {
      if (mx != data->draglastx || my != data->draglasty) {
        if (ui_numedit_but_WAVEFORM(but, data, mx, my)) {
          ui_numedit_apply(C, block, but, data);
        }
      }
    }
    else if (event->type == LEFTMOUSE && event->val == KM_RELEASE) {
      button_activate_state(C, but, BUTTON_STATE_EXIT);
    }
    return WM_UI_HANDLER_BREAK;
  }

  return WM_UI_HANDLER_CONTINUE;
}

static int ui_do_but_LINK(bContext *C, uiBut *but, uiHandleButtonData *data, const wmEvent *event)
{
  copy_v2_v2_int(but->linkto, event->mval);

  if (data->state == BUTTON_STATE_HIGHLIGHT) {
    if (event->type == LEFTMOUSE && event->val == KM_PRESS) {
      button_activate_state(C, but, BUTTON_STATE_WAIT_RELEASE);
      return WM_UI_HANDLER_BREAK;
    }
    else if (event->type == LEFTMOUSE && but->block->handle) {
      button_activate_state(C, but, BUTTON_STATE_EXIT);
      return WM_UI_HANDLER_BREAK;
    }
  }
  else if (data->state == BUTTON_STATE_WAIT_RELEASE) {

    if (event->type == LEFTMOUSE && event->val != KM_PRESS) {
      if (!(but->flag & UI_SELECT))
        data->cancel = true;
      button_activate_state(C, but, BUTTON_STATE_EXIT);
      return WM_UI_HANDLER_BREAK;
    }
  }

  return WM_UI_HANDLER_CONTINUE;
}

static bool ui_numedit_but_TRACKPREVIEW(
    bContext *C, uiBut *but, uiHandleButtonData *data, int mx, int my, const bool shift)
{
  MovieClipScopes *scopes = (MovieClipScopes *)but->poin;
  const bool changed = true;

  float dx = mx - data->draglastx;
  float dy = my - data->draglasty;

  if (shift) {
    dx /= 5.0f;
    dy /= 5.0f;
  }

  if (!scopes->track_locked) {
    const MovieClip *clip = CTX_data_edit_movieclip(C);
    const int clip_framenr = BKE_movieclip_remap_scene_to_clip_frame(clip, scopes->scene_framenr);
    if (scopes->marker->framenr != clip_framenr) {
      scopes->marker = BKE_tracking_marker_ensure(scopes->track, clip_framenr);
    }

    scopes->marker->flag &= ~(MARKER_DISABLED | MARKER_TRACKED);
    scopes->marker->pos[0] += -dx * scopes->slide_scale[0] / BLI_rctf_size_x(&but->block->rect);
    scopes->marker->pos[1] += -dy * scopes->slide_scale[1] / BLI_rctf_size_y(&but->block->rect);

    WM_event_add_notifier(C, NC_MOVIECLIP | NA_EDITED, nullptr);
  }

  scopes->ok = 0;

  data->draglastx = mx;
  data->draglasty = my;

  return changed;
}

static int ui_do_but_TRACKPREVIEW(
    bContext *C, uiBlock *block, uiBut *but, uiHandleButtonData *data, const wmEvent *event)
{
  int mx = event->xy[0];
  int my = event->xy[1];
  ui_window_to_block(data->region, block, &mx, &my);

  if (data->state == BUTTON_STATE_HIGHLIGHT) {
    if (event->type == LEFTMOUSE && event->val == KM_PRESS) {
      data->dragstartx = mx;
      data->dragstarty = my;
      data->draglastx = mx;
      data->draglasty = my;
      button_activate_state(C, but, BUTTON_STATE_NUM_EDITING);

      /* also do drag the first time */
      if (ui_numedit_but_TRACKPREVIEW(C, but, data, mx, my, event->modifier & KM_SHIFT)) {
        ui_numedit_apply(C, block, but, data);
      }

      return WM_UI_HANDLER_BREAK;
    }
  }
  else if (data->state == BUTTON_STATE_NUM_EDITING) {
    if (event->type == EVT_ESCKEY) {
      if (event->val == KM_PRESS) {
        data->cancel = true;
        data->escapecancel = true;
        button_activate_state(C, but, BUTTON_STATE_EXIT);
      }
    }
    else if (event->type == MOUSEMOVE) {
      if (mx != data->draglastx || my != data->draglasty) {
        if (ui_numedit_but_TRACKPREVIEW(C, but, data, mx, my, event->modifier & KM_SHIFT)) {
          ui_numedit_apply(C, block, but, data);
        }
      }
    }
    else if (event->type == LEFTMOUSE && event->val == KM_RELEASE) {
      button_activate_state(C, but, BUTTON_STATE_EXIT);
    }
    return WM_UI_HANDLER_BREAK;
  }

  return WM_UI_HANDLER_CONTINUE;
}

static int ui_do_button(bContext *C, uiBlock *block, uiBut *but, const wmEvent *event)
{
  uiHandleButtonData *data = but->active;
  int retval = WM_UI_HANDLER_CONTINUE;

  const bool is_disabled = but->flag & UI_BUT_DISABLED || data->disable_force;

  /* if but->pointype is set, but->poin should be too */
  BLI_assert(!bool(but->pointype) || but->poin);

  /* Only hard-coded stuff here, button interactions with configurable
   * keymaps are handled using operators (see #ED_keymap_ui). */

  if (data->state == BUTTON_STATE_HIGHLIGHT) {

    /* handle copy and paste */
    bool is_press_ctrl_but_no_shift = (event->val == KM_PRESS) &&
                                      (event->modifier & (KM_CTRL | KM_OSKEY)) &&
                                      (event->modifier & KM_SHIFT) == 0;
    const bool do_copy = event->type == EVT_CKEY && is_press_ctrl_but_no_shift;
    const bool do_paste = event->type == EVT_VKEY && is_press_ctrl_but_no_shift;

    /* Specific handling for list-rows, we try to find their overlapping text button. */
    if ((do_copy || do_paste) && but->type == ButType::ListRow) {
      uiBut *labelbut = ui_but_list_row_text_activate(C, but, data, event, BUTTON_ACTIVATE_OVER);
      if (labelbut) {
        but = labelbut;
        data = but->active;
      }
    }

    /* do copy first, because it is the only allowed operator when disabled */
    if (do_copy) {
      if (ui_but_copy(C, but, event->modifier & KM_ALT)) {
        return WM_UI_HANDLER_BREAK;
      }
    }

    /* handle menu */

    if ((event->type == RIGHTMOUSE) && (event->modifier == 0) && (event->val == KM_PRESS)) {
      /* For some button types that are typically representing entire sets of data,
       * right-clicking to spawn the context menu should also activate the item. This makes it
       * clear which item will be operated on. Apply the button immediately, so context menu
       * polls get the right active item. */
      uiButViewItem *clicked_view_item_but = static_cast<uiButViewItem *>(
          but->type == ButType::ViewItem ? but :
                                           ui_view_item_find_mouse_over(data->region, event->xy));
      if (clicked_view_item_but) {
        clicked_view_item_but->view_item->activate(*C);
      }

      /* RMB has two options now */
      if (ui_popup_context_menu_for_button(C, but, event)) {
        WM_cursor_modal_restore(data->window);
        return WM_UI_HANDLER_BREAK;
      }
    }

    if (is_disabled) {
      return WM_UI_HANDLER_CONTINUE;
    }

#ifdef WITH_INPUT_NDOF
    /* 2D view navigation conflicts with using NDOF to adjust colors,
     * especially in the node-editor, see: #105224. */
    if (event->type == NDOF_MOTION) {
      if (data->region->runtime->type->keymapflag & ED_KEYMAP_VIEW2D) {
        return WM_UI_HANDLER_CONTINUE;
      }
    }
#endif /* WITH_INPUT_NDOF */

    if (do_paste) {
      ui_but_paste(C, but, data, event->modifier & KM_ALT);
      return WM_UI_HANDLER_BREAK;
    }

    if ((data->state == BUTTON_STATE_HIGHLIGHT) &&
        ELEM(event->type, LEFTMOUSE, EVT_BUT_OPEN, EVT_PADENTER, EVT_RETKEY) &&
        (event->val == KM_RELEASE) &&
        /* Only returns true if the event was handled. */
        ui_do_but_extra_operator_icon(C, but, data, event))
    {
      return WM_UI_HANDLER_BREAK;
    }
  }

  if (but->flag & UI_BUT_DISABLED) {
    /* It's important to continue here instead of breaking since breaking causes the event to be
     * considered "handled", preventing further click/drag events from being generated.
     *
     * An example of where this is needed is dragging node-sockets, where dragging a node-socket
     * could exit the button before the drag threshold was reached, disable the button then break
     * handling of the #MOUSEMOVE event preventing the socket being dragged entirely, see: #96255.
     *
     * Region level event handling is responsible for preventing events being passed
     * through to parts of the UI that are logically behind this button, see: #92364. */
    return WM_UI_HANDLER_CONTINUE;
  }

  switch (but->type) {
    case ButType::But:
    case ButType::Decorator:
      retval = ui_do_but_BUT(C, but, data, event);
      break;
    case ButType::KeyEvent:
      retval = ui_do_but_KEYEVT(C, but, data, event);
      break;
    case ButType::HotkeyEvent:
      retval = ui_do_but_HOTKEYEVT(C, but, data, event);
      break;
    case ButType::Tab:
      retval = ui_do_but_TAB(C, block, but, data, event);
      break;
    case ButType::ButToggle:
    case ButType::Toggle:
    case ButType::IconToggle:
    case ButType::IconToggleN:
    case ButType::ToggleN:
    case ButType::Checkbox:
    case ButType::CheckboxN:
    case ButType::Row:
      retval = ui_do_but_TOG(C, but, data, event);
      break;
    case ButType::ViewItem:
      retval = ui_do_but_VIEW_ITEM(C, but, data, event);
      break;
    case ButType::Scroll:
      retval = ui_do_but_SCROLL(C, block, but, data, event);
      break;
    case ButType::Grip:
      retval = ui_do_but_GRIP(C, block, but, data, event);
      break;
    case ButType::Num:
      retval = ui_do_but_NUM(C, block, but, data, event);
      break;
    case ButType::NumSlider:
      retval = ui_do_but_SLI(C, block, but, data, event);
      break;
    case ButType::ListBox:
      /* Nothing to do! */
      break;
    case ButType::ListRow:
      retval = ui_do_but_LISTROW(C, but, data, event);
      break;
    case ButType::Roundbox:
    case ButType::Label:
    case ButType::Image:
    case ButType::Progress:
    case ButType::NodeSocket:
    case ButType::PreviewTile:
      retval = ui_do_but_EXIT(C, but, data, event);
      break;
    case ButType::Histogram:
      retval = ui_do_but_HISTOGRAM(C, block, but, data, event);
      break;
    case ButType::Waveform:
      retval = ui_do_but_WAVEFORM(C, block, but, data, event);
      break;
    case ButType::Vectorscope:
      /* Nothing to do! */
      break;
    case ButType::Text:
    case ButType::SearchMenu:
      if ((but->type == ButType::SearchMenu) && (but->flag & UI_BUT_VALUE_CLEAR)) {
        retval = ui_do_but_SEARCH_UNLINK(C, block, but, data, event);
        if (retval & WM_UI_HANDLER_BREAK) {
          break;
        }
      }
      retval = ui_do_but_TEX(C, block, but, data, event);
      break;
    case ButType::Menu:
    case ButType::Popover:
    case ButType::Block:
    case ButType::Pulldown:
      retval = ui_do_but_BLOCK(C, but, data, event);
      break;
    case ButType::ButMenu:
      retval = ui_do_but_BUT(C, but, data, event);
      break;
    case ButType::Color:
      retval = ui_do_but_COLOR(C, but, data, event);
      break;
    case ButType::Unitvec:
      retval = ui_do_but_UNITVEC(C, block, but, data, event);
      break;
    case ButType::ColorBand:
      retval = ui_do_but_COLORBAND(C, block, but, data, event);
      break;
    case ButType::Curve:
      retval = ui_do_but_CURVE(C, block, but, data, event);
      break;
    case ButType::CurveProfile:
      retval = ui_do_but_CURVEPROFILE(C, block, but, data, event);
      break;
    case ButType::HsvCube:
      retval = ui_do_but_HSVCUBE(C, block, but, data, event);
      break;
    case ButType::HsvCircle:
      retval = ui_do_but_HSVCIRCLE(C, block, but, data, event);
      break;
<<<<<<< HEAD
    case UI_BTYPE_LINK:
    case UI_BTYPE_INLINK:
      retval = ui_do_but_LINK(C, but, data, event);
      break;
    case UI_BTYPE_TRACK_PREVIEW:
=======
    case ButType::TrackPreview:
>>>>>>> 27af4a2f
      retval = ui_do_but_TRACKPREVIEW(C, block, but, data, event);
      break;

      /* quiet warnings for unhandled types */
    case ButType::Sepr:
    case ButType::SeprLine:
    case ButType::SeprSpacer:
    case ButType::Extra:
      break;
  }

#ifdef USE_DRAG_MULTINUM
  data = but->active;
  if (data) {
    if (ISMOUSE_MOTION(event->type) ||
        /* if we started dragging, progress on any event */
        (data->multi_data.init == uiHandleButtonMulti::INIT_SETUP))
    {
      if (ELEM(but->type, ButType::Num, ButType::NumSlider) &&
          ELEM(data->state, BUTTON_STATE_TEXT_EDITING, BUTTON_STATE_NUM_EDITING))
      {
        /* initialize! */
        if (data->multi_data.init == uiHandleButtonMulti::INIT_UNSET) {
          /* --> (uiHandleButtonMulti::INIT_SETUP | uiHandleButtonMulti::INIT_DISABLE) */

          const float margin_y = DRAG_MULTINUM_THRESHOLD_DRAG_Y / sqrtf(block->aspect);

          /* check if we have a vertical gesture */
          if (len_squared_v2(data->multi_data.drag_dir) > (margin_y * margin_y)) {
            const float dir_nor_y[2] = {0.0, 1.0f};
            float dir_nor_drag[2];

            normalize_v2_v2(dir_nor_drag, data->multi_data.drag_dir);

            if (fabsf(dot_v2v2(dir_nor_drag, dir_nor_y)) > DRAG_MULTINUM_THRESHOLD_VERTICAL) {
              data->multi_data.init = uiHandleButtonMulti::INIT_SETUP;
              data->multi_data.drag_lock_x = event->xy[0];
            }
            else {
              data->multi_data.init = uiHandleButtonMulti::INIT_DISABLE;
            }
          }
        }
        else if (data->multi_data.init == uiHandleButtonMulti::INIT_SETUP) {
          /* --> (uiHandleButtonMulti::INIT_ENABLE) */
          const float margin_x = DRAG_MULTINUM_THRESHOLD_DRAG_X / sqrtf(block->aspect);
          /* Check if we're don't setting buttons. */
          if ((data->text_edit.edit_string &&
               ELEM(data->state, BUTTON_STATE_TEXT_EDITING, BUTTON_STATE_NUM_EDITING)) ||
              ((abs(data->multi_data.drag_lock_x - event->xy[0]) > margin_x) &&
               /* Just to be sure, check we're dragging more horizontally then vertically. */
               abs(event->prev_xy[0] - event->xy[0]) > abs(event->prev_xy[1] - event->xy[1])))
          {
            if (data->multi_data.has_mbuts) {
              ui_multibut_states_create(but, data);
              data->multi_data.init = uiHandleButtonMulti::INIT_ENABLE;
            }
            else {
              data->multi_data.init = uiHandleButtonMulti::INIT_DISABLE;
            }
          }
        }

        if (data->multi_data.init == uiHandleButtonMulti::INIT_SETUP) {
          if (ui_multibut_states_tag(but, data, event)) {
            ED_region_tag_redraw(data->region);
          }
        }
      }
    }
  }
#endif /* USE_DRAG_MULTINUM */

  return retval;
}

/** \} */

/* -------------------------------------------------------------------- */
/** \name Button Tool Tip
 * \{ */

static void ui_blocks_set_tooltips(ARegion *region, const bool enable)
{
  if (!region) {
    return;
  }

  /* We disabled buttons when they were already shown, and re-enable them on mouse move. */
  LISTBASE_FOREACH (uiBlock *, block, &region->runtime->uiblocks) {
    block->tooltipdisabled = !enable;
  }
}

void UI_but_tooltip_refresh(bContext *C, uiBut *but)
{
  uiHandleButtonData *data = but->active;
  if (data) {
    bScreen *screen = WM_window_get_active_screen(data->window);
    if (screen->tool_tip && screen->tool_tip->region) {
      WM_tooltip_refresh(C, data->window);
    }
  }
}

void UI_but_tooltip_timer_remove(bContext *C, uiBut *but)
{
  uiHandleButtonData *data = but->active;
  if (data) {
    if (data->autoopentimer) {
      WM_event_timer_remove(data->wm, data->window, data->autoopentimer);
      data->autoopentimer = nullptr;
    }

    if (data->window) {
      WM_tooltip_clear(C, data->window);
    }
  }
}

static ARegion *ui_but_tooltip_init(
    bContext *C, ARegion *region, int *pass, double *r_pass_delay, bool *r_exit_on_event)
{
  bool is_quick_tip = false;
  if (*pass == 1) {
    is_quick_tip = true;
    (*pass)--;
    (*r_pass_delay) = UI_TOOLTIP_DELAY - UI_TOOLTIP_DELAY_QUICK;
  }

  uiBut *but = UI_region_active_but_get(region);
  *r_exit_on_event = false;
  if (but) {
    const wmWindow *win = CTX_wm_window(C);
    uiButExtraOpIcon *extra_icon = ui_but_extra_operator_icon_mouse_over_get(
        but, but->active ? but->active->region : region, win->eventstate);

    return UI_tooltip_create_from_button_or_extra_icon(C, region, but, extra_icon, is_quick_tip);
  }
  return nullptr;
}

static void button_tooltip_timer_reset(bContext *C, uiBut *but)
{
  wmWindowManager *wm = CTX_wm_manager(C);
  uiHandleButtonData *data = but->active;

  WM_tooltip_timer_clear(C, data->window);

  if ((U.flag & USER_TOOLTIPS) || (data->tooltip_force)) {
    if (!but->block->tooltipdisabled) {
      if (!wm->drags.first) {
        const bool is_quick_tip = UI_but_has_quick_tooltip(but);
        const double delay = is_quick_tip ? UI_TOOLTIP_DELAY_QUICK : UI_TOOLTIP_DELAY;
        WM_tooltip_timer_init_ex(
            C, data->window, data->area, data->region, ui_but_tooltip_init, delay);
        if (is_quick_tip) {
          bScreen *screen = WM_window_get_active_screen(data->window);
          if (screen->tool_tip) {
            screen->tool_tip->pass = screen->tool_tip->region ? 0 : 1;
          }
        }
      }
    }
  }
}

/** \} */

/* -------------------------------------------------------------------- */
/** \name Button State Handling
 * \{ */

static bool button_modal_state(uiHandleButtonState state)
{
  return ELEM(state,
              BUTTON_STATE_WAIT_RELEASE,
              BUTTON_STATE_WAIT_KEY_EVENT,
              BUTTON_STATE_NUM_EDITING,
              BUTTON_STATE_TEXT_EDITING,
              BUTTON_STATE_TEXT_SELECTING,
              BUTTON_STATE_MENU_OPEN);
}

static void button_activate_state(bContext *C, uiBut *but, uiHandleButtonState state)
{
  uiHandleButtonData *data = but->active;
  if (data->state == state) {
    return;
  }

  /* Highlight has timers for tool-tips and auto open. */
  if (state == BUTTON_STATE_HIGHLIGHT) {
    but->flag &= ~UI_SELECT;

    button_tooltip_timer_reset(C, but);

    /* Automatic open pull-down block timer. */
    if (ELEM(but->type, ButType::Block, ButType::Pulldown, ButType::Popover) ||
        /* Menu button types may draw as popovers, check for this case
         * ignoring other kinds of menus (mainly enums). (see #66538). */
        ((but->type == ButType::Menu) &&
         (UI_but_paneltype_get(but) || ui_but_menu_draw_as_popover(but))))
    {
      if (data->used_mouse && !data->autoopentimer) {
        int time;

        if (but->block->auto_open == true) { /* test for toolbox */
          time = 1;
        }
        else if ((but->block->flag & UI_BLOCK_LOOP && but->type != ButType::Block) ||
                 (but->block->auto_open == true))
        {
          time = 5 * U.menuthreshold2;
        }
        else if (U.uiflag & USER_MENUOPENAUTO) {
          time = 5 * U.menuthreshold1;
        }
        else {
          time = -1; /* do nothing */
        }

        if (time >= 0) {
          data->autoopentimer = WM_event_timer_add(
              data->wm, data->window, TIMER, 0.02 * double(time));
        }
      }
    }
  }
  else {
    but->flag |= UI_SELECT;
    UI_but_tooltip_timer_remove(C, but);
  }

  /* text editing */
  if (state == BUTTON_STATE_TEXT_EDITING && data->state != BUTTON_STATE_TEXT_SELECTING) {
    ui_textedit_begin(C, but, data);
  }
  else if (data->state == BUTTON_STATE_TEXT_EDITING && state != BUTTON_STATE_TEXT_SELECTING) {
    ui_textedit_end(C, but, data);
  }
  else if (data->state == BUTTON_STATE_TEXT_SELECTING && state != BUTTON_STATE_TEXT_EDITING) {
    ui_textedit_end(C, but, data);
  }

  /* number editing */
  if (state == BUTTON_STATE_NUM_EDITING) {
    if (ui_but_is_cursor_warp(but)) {
      if (ELEM(but->type, ButType::HsvCircle, ButType::HsvCube)) {
        rctf rectf;
        ui_block_to_window_rctf(data->region, but->block, &rectf, &but->rect);
        rcti bounds;
        BLI_rcti_rctf_copy(&bounds, &rectf);
        WM_cursor_grab_enable(CTX_wm_window(C), WM_CURSOR_WRAP_XY, &bounds, true);
      }
      else {
        WM_cursor_grab_enable(CTX_wm_window(C), WM_CURSOR_WRAP_XY, nullptr, true);
      }
      WorkspaceStatus status(C);
      status.item(IFACE_("Cancel"), ICON_EVENT_ESC);
#if defined(__APPLE__)
      status.item(IFACE_("Snap"), ICON_KEY_COMMAND);
#else
      status.item(IFACE_("Snap"), ICON_EVENT_CTRL);
#endif
      status.item(IFACE_("Precision"), ICON_EVENT_SHIFT);
    }
    ui_numedit_begin(but, data);
  }
  else if (data->state == BUTTON_STATE_NUM_EDITING) {
    ui_numedit_end(but, data);

    if (state != BUTTON_STATE_TEXT_EDITING) {
      ED_workspace_status_text(C, nullptr);
    }

    if (but->flag & UI_BUT_DRIVEN) {
      /* Only warn when editing stepping/dragging the value.
       * No warnings should show for editing driver expressions though!
       */
      if (state != BUTTON_STATE_TEXT_EDITING) {
        WM_global_report(RPT_INFO,
                         "Can't edit driven number value, see driver editor for the driver setup");
      }
    }

    if (ui_but_is_cursor_warp(but)) {

#ifdef USE_CONT_MOUSE_CORRECT
      /* stereo3d has issues with changing cursor location so rather avoid */
      if (data->ungrab_mval[0] != FLT_MAX && !WM_stereo3d_enabled(data->window, false)) {
        int mouse_ungrab_xy[2];
        ui_block_to_window_fl(
            data->region, but->block, &data->ungrab_mval[0], &data->ungrab_mval[1]);
        mouse_ungrab_xy[0] = data->ungrab_mval[0];
        mouse_ungrab_xy[1] = data->ungrab_mval[1];

        WM_cursor_grab_disable(data->window, mouse_ungrab_xy);
      }
      else {
        WM_cursor_grab_disable(data->window, nullptr);
      }
#else
      WM_cursor_grab_disable(data->window, nullptr);
#endif
    }
  }
  /* menu open */
  if (state == BUTTON_STATE_MENU_OPEN) {
    ui_block_open_begin(C, but, data);
  }
  else if (data->state == BUTTON_STATE_MENU_OPEN) {
    ui_block_open_end(C, but, data);
  }

  /* add a short delay before exiting, to ensure there is some feedback */
  if (state == BUTTON_STATE_WAIT_FLASH) {
    data->flashtimer = WM_event_timer_add(data->wm, data->window, TIMER, BUTTON_FLASH_DELAY);
  }
  else if (data->flashtimer) {
    WM_event_timer_remove(data->wm, data->window, data->flashtimer);
    data->flashtimer = nullptr;
  }

  /* add hold timer if it's used */
  if (state == BUTTON_STATE_WAIT_RELEASE && (but->hold_func != nullptr)) {
    data->hold_action_timer = WM_event_timer_add(
        data->wm, data->window, TIMER, BUTTON_AUTO_OPEN_THRESH);
  }
  else if (data->hold_action_timer) {
    WM_event_timer_remove(data->wm, data->window, data->hold_action_timer);
    data->hold_action_timer = nullptr;
  }

  /* Add a blocking ui handler at the window handler for blocking, modal states
   * but not for popups, because we already have a window level handler. */
  if (!(but->block->handle && but->block->handle->popup)) {
    if (button_modal_state(state)) {
      if (!button_modal_state(data->state)) {
        WM_event_add_ui_handler(C,
                                &data->window->modalhandlers,
                                ui_handler_region_menu,
                                nullptr,
                                data,
                                eWM_EventHandlerFlag(0));
      }
    }
    else {
      if (button_modal_state(data->state)) {
        /* true = postpone free */
        WM_event_remove_ui_handler(
            &data->window->modalhandlers, ui_handler_region_menu, nullptr, data, true);
      }
    }
  }

  /* Wait for mouse-move to enable drag. */
  if (state == BUTTON_STATE_WAIT_DRAG) {
    but->flag &= ~UI_SELECT;
  }

  if (state == BUTTON_STATE_TEXT_EDITING) {
    ui_block_interaction_begin_ensure(C, but->block, data, true);
  }
  else if (state == BUTTON_STATE_EXIT) {
    if (data->state == BUTTON_STATE_NUM_EDITING) {
      /* This happens on pasting values for example. */
      ui_block_interaction_begin_ensure(C, but->block, data, true);
    }
  }

  data->state = state;

  if (state != BUTTON_STATE_EXIT) {
    /* When objects for eg. are removed, running ui_but_update() can access
     * the removed data - so disable update on exit. Also in case of
     * highlight when not in a popup menu, we remove because data used in
     * button below popup might have been removed by action of popup. Needs
     * a more reliable solution... */
    if (state != BUTTON_STATE_HIGHLIGHT || (but->block->flag & UI_BLOCK_LOOP)) {
      ui_but_update(but);
    }
  }

  /* redraw */
  ED_region_tag_redraw_no_rebuild(data->region);
}

static void button_activate_init(bContext *C,
                                 ARegion *region,
                                 uiBut *but,
                                 uiButtonActivateType type)
{
  /* Don't activate semi-modal buttons the normal way, they have special activation handling. */
  if (but->semi_modal_state) {
    return;
  }
  /* Only ever one active button! */
  BLI_assert(ui_region_find_active_but(region) == nullptr);

  /* setup struct */
  uiHandleButtonData *data = MEM_new<uiHandleButtonData>(__func__);
  data->wm = CTX_wm_manager(C);
  data->window = CTX_wm_window(C);
  data->area = CTX_wm_area(C);
  BLI_assert(region != nullptr);
  data->region = region;

#ifdef USE_CONT_MOUSE_CORRECT
  copy_v2_fl(data->ungrab_mval, FLT_MAX);
#endif

  if (ELEM(but->type, ButType::Curve, ButType::CurveProfile, ButType::SearchMenu)) {
    /* XXX curve is temp */
  }
  else {
    if ((but->flag & UI_BUT_UPDATE_DELAY) == 0) {
      data->interactive = true;
    }
  }

  data->state = BUTTON_STATE_INIT;

  /* Activate button. Sets the hover flag to enable button highlights, usually the button is
   * initially activated because it's hovered. */
  but->flag |= UI_HOVER;
  but->active = data;

  /* we disable auto_open in the block after a threshold, because we still
   * want to allow auto opening adjacent menus even if no button is activated
   * in between going over to the other button, but only for a short while */
  if (type == BUTTON_ACTIVATE_OVER && but->block->auto_open == true) {
    if (but->block->auto_open_last + BUTTON_AUTO_OPEN_THRESH < BLI_time_now_seconds()) {
      but->block->auto_open = false;
    }
  }

  if (type == BUTTON_ACTIVATE_OVER) {
    data->used_mouse = true;
  }
  button_activate_state(C, but, BUTTON_STATE_HIGHLIGHT);

  if (type == BUTTON_ACTIVATE_OPEN) {
    button_activate_state(C, but, BUTTON_STATE_MENU_OPEN);

    /* activate first button in submenu */
    if (data->menu && data->menu->region) {
      ARegion *subar = data->menu->region;
      uiBlock *subblock = static_cast<uiBlock *>(subar->runtime->uiblocks.first);
      uiBut *subbut;

      if (subblock) {
        subbut = ui_but_first(subblock);

        if (subbut) {
          ui_handle_button_activate(C, subar, subbut, BUTTON_ACTIVATE);
        }
      }
    }
  }
  else if (type == BUTTON_ACTIVATE_TEXT_EDITING) {
    button_activate_state(C, but, BUTTON_STATE_TEXT_EDITING);
  }
  else if (type == BUTTON_ACTIVATE_APPLY) {
    button_activate_state(C, but, BUTTON_STATE_WAIT_FLASH);
  }

  if (but->type == ButType::Grip) {
    const bool horizontal = (BLI_rctf_size_x(&but->rect) < BLI_rctf_size_y(&but->rect));
    WM_cursor_modal_set(data->window, horizontal ? WM_CURSOR_X_MOVE : WM_CURSOR_Y_MOVE);
  }
  else if (but->type == ButType::Num) {
    ui_numedit_set_active(but);
  }

  if (UI_but_has_quick_tooltip(but)) {
    /* Show a label for this button. */
    bScreen *screen = WM_window_get_active_screen(data->window);
    if ((BLI_time_now_seconds() - WM_tooltip_time_closed()) < 0.1) {
      WM_tooltip_immediate_init(C, CTX_wm_window(C), data->area, region, ui_but_tooltip_init);
      if (screen->tool_tip) {
        screen->tool_tip->pass = 1;
      }
    }
  }
}

static void button_activate_exit(
    bContext *C, uiBut *but, uiHandleButtonData *data, const bool mousemove, const bool onfree)
{
  wmWindow *win = data->window;
  uiBlock *block = but->block;

  if (but->type == ButType::Grip) {
    WM_cursor_modal_restore(win);
  }

  /* ensure we are in the exit state */
  if (data->state != BUTTON_STATE_EXIT) {
    button_activate_state(C, but, BUTTON_STATE_EXIT);
  }

  /* apply the button action or value */
  if (!onfree) {
    ui_apply_but(C, block, but, data, false);
  }

#ifdef USE_DRAG_MULTINUM
  if (data->multi_data.has_mbuts) {
    for (const std::unique_ptr<uiBut> &bt : block->buttons) {
      if (bt->flag & UI_BUT_DRAG_MULTI) {
        bt->flag &= ~UI_BUT_DRAG_MULTI;

        if (!data->cancel) {
          ui_apply_but_autokey(C, bt.get());
        }
      }
    }

    ui_multibut_free(data, block);
  }
#endif

  /* if this button is in a menu, this will set the button return
   * value to the button value and the menu return value to ok, the
   * menu return value will be picked up and the menu will close */
  if (block->handle && !(block->flag & UI_BLOCK_KEEP_OPEN)) {
    if (!data->cancel || data->escapecancel) {
      uiPopupBlockHandle *menu;

      menu = block->handle;
      menu->butretval = data->retval;
      menu->menuretval = (data->cancel) ? UI_RETURN_CANCEL : UI_RETURN_OK;
    }
  }

  if (!onfree && !data->cancel) {
    /* autokey & undo push */
    ui_apply_but_undo(but);
    ui_apply_but_autokey(C, but);

#ifdef USE_ALLSELECT
    {
      /* only RNA from this button is used */
      uiBut but_temp = *but;
      uiSelectContextStore *selctx_data = &data->select_others;
      for (uiSelectContextElem &other : selctx_data->elems) {
        but_temp.rnapoin = other.ptr;
        ui_apply_but_autokey(C, &but_temp);
      }
    }
#endif

    /* popup menu memory */
    if (block->flag & UI_BLOCK_POPUP_MEMORY) {
      ui_popup_menu_memory_set(block, but);
    }

    if (U.runtime.is_dirty == false) {
      ui_but_update_preferences_dirty(but);
    }
  }

  /* Disable tool-tips until mouse-move + last active flag. */
  LISTBASE_FOREACH (uiBlock *, block_iter, &data->region->runtime->uiblocks) {
    for (const std::unique_ptr<uiBut> &bt : block_iter->buttons) {
      bt->flag &= ~UI_BUT_LAST_ACTIVE;
    }

    block_iter->tooltipdisabled = true;
  }

  ui_blocks_set_tooltips(data->region, false);

  /* clean up */
  if (data->text_edit.edit_string) {
    MEM_freeN(data->text_edit.edit_string);
  }
  if (data->text_edit.original_string) {
    MEM_freeN(data->text_edit.original_string);
  }

#ifdef USE_ALLSELECT
  ui_selectcontext_end(but, &data->select_others);
#endif

  if (data->changed_cursor) {
    WM_cursor_modal_restore(win);
  }

  /* redraw and refresh (for popups) */
  ED_region_tag_redraw_no_rebuild(data->region);
  ED_region_tag_refresh_ui(data->region);

  if ((but->flag & UI_BUT_DRAG_MULTI) == 0) {
    if (data->custom_interaction_handle != nullptr) {
      /* Should only set when the button is modal. */
      BLI_assert(but->active != nullptr);
      data->custom_interaction_handle->user_count--;

      BLI_assert(data->custom_interaction_handle->user_count >= 0);
      if (data->custom_interaction_handle->user_count == 0) {
        ui_block_interaction_end(
            C, &but->block->custom_interaction_callbacks, data->custom_interaction_handle);
      }
      data->custom_interaction_handle = nullptr;
    }
  }

  BLI_assert(!but->semi_modal_state || but->semi_modal_state == but->active);
  but->semi_modal_state = nullptr;
  /* clean up button */
  ui_but_handle_data_free(&but->active);

  but->flag &= ~(UI_HOVER | UI_SELECT);
  but->flag |= UI_BUT_LAST_ACTIVE;
  if (!onfree) {
    ui_but_update(but);
  }

  /* Adds empty mouse-move in queue for re-initialize handler, in case mouse is
   * still over a button. We cannot just check for this ourselves because
   * at this point the mouse may be over a button in another region. */
  if (mousemove) {
    WM_event_add_mousemove(CTX_wm_window(C));
  }
}

void ui_but_active_free(const bContext *C, uiBut *but)
{
  /* this gets called when the button somehow disappears while it is still
   * active, this is bad for user interaction, but we need to handle this
   * case cleanly anyway in case it happens */
  if (but->active) {
    uiHandleButtonData *data = but->active;
    data->cancel = true;
    button_activate_exit((bContext *)C, but, data, false, true);
  }
}

void ui_but_semi_modal_state_free(const bContext *C, uiBut *but)
{
  if (!but->semi_modal_state) {
    return;
  }
  /* Activate the button (using the semi modal state) and use the normal active button freeing. */
  with_but_active_as_semi_modal(const_cast<bContext *>(C),
                                but->semi_modal_state->region,
                                but,
                                [&]() { ui_but_active_free(C, but); });
}

/* returns the active button with an optional checking function */
static uiBut *ui_context_button_active(const ARegion *region, bool (*but_check_cb)(const uiBut *))
{
  uiBut *but_found = nullptr;

  while (region) {
    /* Follow this exact priority (from highest to lowest priority):
     * 1) Active-override button (#UI_BUT_ACTIVE_OVERRIDE).
     * 2) The real active button.
     * 3) The previously active button (#UI_BUT_LAST_ACTIVE).
     */
    uiBut *active_but_override = nullptr;
    uiBut *active_but_real = nullptr;
    uiBut *active_but_last = nullptr;

    /* find active button */
    LISTBASE_FOREACH (uiBlock *, block, &region->runtime->uiblocks) {
      for (const std::unique_ptr<uiBut> &but : block->buttons) {
        if (but->flag & UI_BUT_ACTIVE_OVERRIDE) {
          active_but_override = but.get();
        }
        if (but->active) {
          active_but_real = but.get();
        }
        if (but->flag & UI_BUT_LAST_ACTIVE) {
          active_but_last = but.get();
        }
      }
    }

    uiBut *activebut = active_but_override;
    if (!activebut) {
      activebut = active_but_real;
    }
    if (!activebut) {
      activebut = active_but_last;
    }

    if (activebut && (but_check_cb == nullptr || but_check_cb(activebut))) {
      uiHandleButtonData *data = activebut->active;

      but_found = activebut;

      /* Recurse into opened menu, like color-picker case. */
      if (data && data->menu && (region != data->menu->region)) {
        region = data->menu->region;
      }
      else {
        return but_found;
      }
    }
    else {
      /* no active button */
      return but_found;
    }
  }

  return but_found;
}

uiBut *UI_context_active_but_get(const bContext *C)
{
  return ui_context_button_active(CTX_wm_region(C), nullptr);
}

uiBut *UI_context_active_but_get_respect_popup(const bContext *C)
{
  ARegion *region_popup = CTX_wm_region_popup(C);
  return ui_context_button_active(region_popup ? region_popup : CTX_wm_region(C), nullptr);
}

uiBut *UI_region_active_but_get(const ARegion *region)
{
  return ui_context_button_active(region, nullptr);
}

uiBut *UI_region_but_find_rect_over(const ARegion *region, const rcti *rect_px)
{
  return ui_but_find_rect_over(region, rect_px);
}

uiBlock *UI_region_block_find_mouse_over(const ARegion *region, const int xy[2], bool only_clip)
{
  return ui_block_find_mouse_over_ex(region, xy, only_clip);
}

uiBut *UI_region_active_but_prop_get(const ARegion *region,
                                     PointerRNA *r_ptr,
                                     PropertyRNA **r_prop,
                                     int *r_index)
{
  uiBut *activebut = UI_region_active_but_get(region);

  if (activebut && activebut->rnapoin.data) {
    *r_ptr = activebut->rnapoin;
    *r_prop = activebut->rnaprop;
    *r_index = activebut->rnaindex;
  }
  else {
    *r_ptr = {};
    *r_prop = nullptr;
    *r_index = 0;
  }

  return activebut;
}

uiBut *UI_context_active_but_prop_get(const bContext *C,
                                      PointerRNA *r_ptr,
                                      PropertyRNA **r_prop,
                                      int *r_index)
{
  ARegion *region_popup = CTX_wm_region_popup(C);
  return UI_region_active_but_prop_get(
      region_popup ? region_popup : CTX_wm_region(C), r_ptr, r_prop, r_index);
}

void UI_context_active_but_prop_handle(bContext *C, const bool handle_undo)
{
  uiBut *activebut = UI_context_active_but_get_respect_popup(C);
  if (activebut) {
    /* TODO(@ideasman42): look into a better way to handle the button change
     * currently this is mainly so reset defaults works for the
     * operator redo panel. */
    uiBlock *block = activebut->block;

    /* There are various functions buttons may run on completion.
     * See #ui_apply_but_funcs_after for reference, we could even call
     * this function however it may have unforeseen consequences,
     * see replies to: !134233. */

    /* This may be needed to validate the value, see: #134101. */
    if (activebut->func) {
      activebut->func(C, activebut->func_arg1, activebut->func_arg2);
    }
    if (block->handle_func) {
      block->handle_func(C, block->handle_func_arg, activebut->retval);
    }
    if (handle_undo) {
      /* Update the button so the undo text uses the correct value. */
      ui_but_update(activebut);
      ui_apply_but_undo(activebut);
    }
  }
}

void UI_context_active_but_clear(bContext *C, wmWindow *win, ARegion *region)
{
  wm_event_handler_ui_cancel_ex(C, win, region, false);
}

wmOperator *UI_context_active_operator_get(const bContext *C)
{
  ARegion *region_ctx = CTX_wm_region(C);

  /* background mode */
  if (region_ctx == nullptr) {
    return nullptr;
  }

  /* scan active regions ui */
  LISTBASE_FOREACH (uiBlock *, block, &region_ctx->runtime->uiblocks) {
    if (block->ui_operator) {
      return block->ui_operator;
    }
  }

  /* scan popups */
  {
    bScreen *screen = CTX_wm_screen(C);

    LISTBASE_FOREACH (ARegion *, region, &screen->regionbase) {
      if (region == region_ctx) {
        continue;
      }
      LISTBASE_FOREACH (uiBlock *, block, &region->runtime->uiblocks) {
        if (block->ui_operator) {
          return block->ui_operator;
        }
      }
    }
  }

  return nullptr;
}

ARegion *UI_region_searchbox_region_get(const ARegion *button_region)
{
  uiBut *but = UI_region_active_but_get(button_region);
  return (but != nullptr) ? but->active->searchbox : nullptr;
}

void UI_context_update_anim_flag(const bContext *C)
{
  Scene *scene = CTX_data_scene(C);
  ARegion *region = CTX_wm_region(C);
  Depsgraph *depsgraph = CTX_data_depsgraph_pointer(C);
  const AnimationEvalContext anim_eval_context = BKE_animsys_eval_context_construct(
      depsgraph, (scene) ? BKE_scene_frame_get(scene) : 0.0f);

  while (region) {
    /* find active button */
    uiBut *activebut = nullptr;

    LISTBASE_FOREACH (uiBlock *, block, &region->runtime->uiblocks) {
      for (const std::unique_ptr<uiBut> &but : block->buttons) {
        ui_but_anim_flag(but.get(), &anim_eval_context);
        ui_but_override_flag(CTX_data_main(C), but.get());
        if (UI_but_is_decorator(but)) {
          ui_but_anim_decorate_update_from_flag((uiButDecorator *)but.get());
        }

        ED_region_tag_redraw(region);

        if (but->active) {
          activebut = but.get();
        }
        else if (!activebut && (but->flag & UI_BUT_LAST_ACTIVE)) {
          activebut = but.get();
        }
      }
    }

    if (activebut) {
      /* Always recurse into opened menu, so all buttons update (like color-picker). */
      uiHandleButtonData *data = activebut->active;
      if (data && data->menu) {
        region = data->menu->region;
      }
      else {
        return;
      }
    }
    else {
      /* no active button */
      return;
    }
  }
}

void ui_but_update_view_for_active(const bContext *C, const uiBlock *block)
{
  uiBut *active_but = ui_block_active_but_get(block);
  if (!active_but || !active_but->active || !active_but->changed || active_but->block != block) {
    return;
  }
  /* If there is a search popup attached to the button, don't change the view. The popups don't
   * support updating the position to the button position nicely. */
  uiHandleButtonData *data = active_but->active;
  if (data->searchbox) {
    return;
  }

  UI_but_ensure_in_view(C, active_but->active->region, active_but);
}

/** \} */

/* -------------------------------------------------------------------- */
/** \name Button Activation Handling
 * \{ */

static uiBut *ui_but_find_open_event(ARegion *region, const wmEvent *event)
{
  LISTBASE_FOREACH (uiBlock *, block, &region->runtime->uiblocks) {
    for (const std::unique_ptr<uiBut> &but : block->buttons) {
      if (but.get() == event->customdata) {
        return but.get();
      }
    }
  }
  return nullptr;
}

static int ui_handle_button_over(bContext *C, const wmEvent *event, ARegion *region)
{
  if (event->type == MOUSEMOVE) {
    const bool labeledit = event->modifier & KM_CTRL;
    /* Allow buttons to be activated to show the tool-tip,
     * then force-disable them if they're not considered interactive
     * so they don't swallow events but can still display tips. */
    const bool for_tooltip = true;
    uiBut *but = ui_but_find_mouse_over_ex(
        region, event->xy, labeledit, for_tooltip, nullptr, nullptr);
    if (but) {
      button_activate_init(C, region, but, BUTTON_ACTIVATE_OVER);

      if ((event->modifier & KM_ALT) && but->active) {
        /* Display tool-tips if holding Alt on mouse-over when tool-tips are disabled in the
         * preferences. */
        but->active->tooltip_force = true;
      }

      if (but->active && !ui_but_is_interactive(but, labeledit)) {
        but->active->disable_force = true;
      }
    }
  }
  else if (event->type == EVT_BUT_OPEN) {
    uiBut *but = ui_but_find_open_event(region, event);
    if (but) {
      button_activate_init(C, region, but, BUTTON_ACTIVATE_OVER);
      ui_do_button(C, but->block, but, event);
    }
  }

  return WM_UI_HANDLER_CONTINUE;
}

void ui_but_activate_event(bContext *C, ARegion *region, uiBut *but)
{
  wmWindow *win = CTX_wm_window(C);

  button_activate_init(C, region, but, BUTTON_ACTIVATE_OVER);

  wmEvent event;
  wm_event_init_from_window(win, &event);
  event.type = EVT_BUT_OPEN;
  event.val = KM_PRESS;
  event.flag = eWM_EventFlag(0);
  event.customdata = but;
  event.customdata_free = false;

  ui_do_button(C, but->block, but, &event);
}

void ui_but_activate_over(bContext *C, ARegion *region, uiBut *but)
{
  button_activate_init(C, region, but, BUTTON_ACTIVATE_OVER);
}

void ui_but_execute_begin(bContext * /*C*/, ARegion *region, uiBut *but, void **active_back)
{
  BLI_assert(region != nullptr);
  BLI_assert(BLI_findindex(&region->runtime->uiblocks, but->block) != -1);
  /* NOTE: ideally we would not have to change 'but->active' however
   * some functions we call don't use data (as they should be doing) */
  uiHandleButtonData *data;
  *active_back = but->active;
  data = MEM_new<uiHandleButtonData>(__func__);
  but->active = data;
  BLI_assert(region != nullptr);
  data->region = region;
}

void ui_but_execute_end(bContext *C, ARegion * /*region*/, uiBut *but, void *active_back)
{
  ui_apply_but(C, but->block, but, but->active, true);

  if ((but->flag & UI_BUT_DRAG_MULTI) == 0) {
    ui_apply_but_autokey(C, but);
  }
  /* use onfree event so undo is handled by caller and apply is already done above */
  button_activate_exit(C, but, but->active, false, true);
  but->active = static_cast<uiHandleButtonData *>(active_back);
}

static void ui_handle_button_activate(bContext *C,
                                      ARegion *region,
                                      uiBut *but,
                                      uiButtonActivateType type)
{
  uiBut *oldbut = ui_region_find_active_but(region);
  if (oldbut) {
    uiHandleButtonData *data = oldbut->active;
    data->cancel = true;
    button_activate_exit(C, oldbut, data, false, false);
  }

  button_activate_init(C, region, but, type);
}

/**
 * Use for key accelerator or default key to activate the button even if its not active.
 */
static bool ui_handle_button_activate_by_type(bContext *C, ARegion *region, uiBut *but)
{
  if (ELEM(but->type, ButType::ButMenu, ButType::Row)) {
    /* mainly for operator buttons */
    ui_handle_button_activate(C, region, but, BUTTON_ACTIVATE_APPLY);
  }
  else if (ELEM(but->type, ButType::Block, ButType::Pulldown)) {
    /* open sub-menus (like right arrow key) */
    ui_handle_button_activate(C, region, but, BUTTON_ACTIVATE_OPEN);
  }
  else if (but->type == ButType::Menu) {
    /* activate menu items */
    ui_handle_button_activate(C, region, but, BUTTON_ACTIVATE);
  }
  else {
#ifndef NDEBUG
    printf("%s: error, unhandled type: %d\n", __func__, int(but->type));
#endif
    return false;
  }
  return true;
}

/**
 * Calls \a fn with \a but activated for semi-modal handling.
 *
 * Button handling code requires the button to be active, but at the same time only one active
 * button per region is supported. So if there's a different active button already, it needs to be
 * deactivated temporarily (by unsetting its #uiBut.active member and restoring it when done).
 *
 * During the \fn call, the passed \a but will appear to be the active button of the region, i.e.
 * #ui_region_find_active_but() will return \a but.
 */
static void with_but_active_as_semi_modal(bContext *C,
                                          ARegion *region,
                                          uiBut *but,
                                          blender::FunctionRef<void()> fn)
{
  BLI_assert(but->active == nullptr);

  uiBut *prev_active_but = ui_region_find_active_but(region);
  uiHandleButtonData *prev_active_data = prev_active_but ? prev_active_but->active : nullptr;
  if (prev_active_but) {
    prev_active_but->active = nullptr;
  }

  /* Enforce the button to actually be active, using #uiBut.semi_modal_state to store its handling
   * state. */
  if (!but->semi_modal_state) {
    ui_but_activate_event(C, region, but);
    but->semi_modal_state = but->active;
    but->semi_modal_state->is_semi_modal = true;
  }

  /* Activate the button using the previously created/stored semi-modal state. */
  but->active = but->semi_modal_state;
  fn();
  but->active = nullptr;

  if (prev_active_but) {
    prev_active_but->active = prev_active_data;
  }
}

/**
 * Calls \a fn for all buttons that are either already semi-modal active or should be made to be
 * because the #UI_BUT2_FORCE_SEMI_MODAL_ACTIVE flag is set. During the \a fn call, the button will
 * appear to be the active button, i.e. #ui_region_find_active_but() will return this button.
 */
static void foreach_semi_modal_but_as_active(bContext *C,
                                             ARegion *region,
                                             blender::FunctionRef<void(uiBut *semi_modal_but)> fn)
{
  /* Might want to have some way to define which order these should be handled in - if there's
   * every actually a use-case for multiple semi-active buttons at the same time. */

  LISTBASE_FOREACH (uiBlock *, block, &region->runtime->uiblocks) {
    for (const std::unique_ptr<uiBut> &but : block->buttons) {
      if ((but->flag2 & UI_BUT2_FORCE_SEMI_MODAL_ACTIVE) || but->semi_modal_state) {
        with_but_active_as_semi_modal(C, region, but.get(), [&]() { fn(but.get()); });
      }
    }
  }
}

/** \} */

/* -------------------------------------------------------------------- */
/** \name Handle Events for Activated Buttons
 * \{ */

static bool ui_button_value_default(uiBut *but, double *r_value)
{
  if (but->rnaprop != nullptr && ui_but_is_rna_valid(but)) {
    const int type = RNA_property_type(but->rnaprop);
    if (ELEM(type, PROP_FLOAT, PROP_INT)) {
      double default_value;
      switch (type) {
        case PROP_INT:
          if (RNA_property_array_check(but->rnaprop)) {
            default_value = double(
                RNA_property_int_get_default_index(&but->rnapoin, but->rnaprop, but->rnaindex));
          }
          else {
            default_value = double(RNA_property_int_get_default(&but->rnapoin, but->rnaprop));
          }
          break;
        case PROP_FLOAT:
          if (RNA_property_array_check(but->rnaprop)) {
            default_value = double(
                RNA_property_float_get_default_index(&but->rnapoin, but->rnaprop, but->rnaindex));
          }
          else {
            default_value = double(RNA_property_float_get_default(&but->rnapoin, but->rnaprop));
          }
          break;
      }
      *r_value = default_value;
      return true;
    }
  }
  return false;
}

static int ui_handle_button_event(bContext *C, const wmEvent *event, uiBut *but)
{
  uiHandleButtonData *data = but->active;
  const uiHandleButtonState state_orig = data->state;

  uiBlock *block = but->block;
  ARegion *region = data->region;

  int retval = WM_UI_HANDLER_CONTINUE;

  if (data->state == BUTTON_STATE_HIGHLIGHT) {
    switch (event->type) {
      case WINDEACTIVATE:
      case EVT_BUT_CANCEL:
        data->cancel = true;
        button_activate_state(C, but, BUTTON_STATE_EXIT);
        break;
#ifdef USE_UI_POPOVER_ONCE
      case LEFTMOUSE: {
        if (event->val == KM_RELEASE) {
          if (block->flag & UI_BLOCK_POPOVER_ONCE) {
            if (!(but->flag & UI_BUT_DISABLED)) {
              if (ui_but_is_popover_once_compat(but)) {
                data->cancel = false;
                button_activate_state(C, but, BUTTON_STATE_EXIT);
                retval = WM_UI_HANDLER_BREAK;
                /* Cancel because this `but` handles all events and we don't want
                 * the parent button's update function to do anything.
                 *
                 * Causes issues with buttons defined by #uiLayout::prop_with_popover. */
                block->handle->menuretval = UI_RETURN_CANCEL;
              }
              else if (ui_but_is_editable_as_text(but)) {
                ui_handle_button_activate(C, region, but, BUTTON_ACTIVATE_TEXT_EDITING);
                retval = WM_UI_HANDLER_BREAK;
              }
            }
          }
        }
        break;
      }
#endif
      case MOUSEMOVE: {
        uiBut *but_other = ui_but_find_mouse_over(region, event);
        bool exit = false;

        /* always deactivate button for pie menus,
         * else moving to blank space will leave activated */
        if ((!ui_block_is_menu(block) || ui_block_is_pie_menu(block)) &&
            !ui_but_contains_point_px(but, region, event->xy))
        {
          exit = true;
        }
        else if (but_other && ui_but_is_editable(but_other) && (but_other != but)) {
          exit = true;
        }

        if (exit) {
          data->cancel = true;
          button_activate_state(C, but, BUTTON_STATE_EXIT);
        }
        else {
          /* Re-enable tool-tip on mouse move. */
          bool reenable_tooltip = true;
          bScreen *screen = CTX_wm_screen(C);
          if (screen && screen->tool_tip) {
            /* Allow some movement once the tooltip timer has started. */
            const int threshold = WM_event_drag_threshold(event);
            const int movement = len_manhattan_v2v2_int(event->xy, screen->tool_tip->event_xy);
            reenable_tooltip = (movement > threshold);
          }
          if (reenable_tooltip) {
            ui_blocks_set_tooltips(region, true);
            button_tooltip_timer_reset(C, but);
          }
        }

        /* Update extra icons states. */
        ui_do_but_extra_operator_icons_mousemove(but, data, event);

        break;
      }
      case TIMER: {
        /* Handle menu auto open timer. */
        if (event->customdata == data->autoopentimer) {
          WM_event_timer_remove(data->wm, data->window, data->autoopentimer);
          data->autoopentimer = nullptr;

          if (ui_but_contains_point_px(but, region, event->xy) || but->active) {
            button_activate_state(C, but, BUTTON_STATE_MENU_OPEN);
          }
        }

        break;
      }
      /* XXX hardcoded keymap check... but anyway,
       * while view changes, tool-tips should be removed */
      case WHEELUPMOUSE:
      case WHEELDOWNMOUSE:
      case MIDDLEMOUSE:
      case MOUSEPAN:
        UI_but_tooltip_timer_remove(C, but);
        ATTR_FALLTHROUGH;
      default:
        break;
    }

    /* handle button type specific events */
    retval = ui_do_button(C, block, but, event);
  }
  else if (data->state == BUTTON_STATE_WAIT_RELEASE) {
    switch (event->type) {
      case WINDEACTIVATE:
        data->cancel = true;
        button_activate_state(C, but, BUTTON_STATE_EXIT);
        break;

      case TIMER: {
        if (event->customdata == data->hold_action_timer) {
          if (true) {
            data->cancel = true;
            button_activate_state(C, but, BUTTON_STATE_EXIT);
          }
          else {
            /* Do this so we can still mouse-up, closing the menu and running the button.
             * This is nice to support but there are times when the button gets left pressed.
             * Keep disabled for now. */
            WM_event_timer_remove(data->wm, data->window, data->hold_action_timer);
            data->hold_action_timer = nullptr;
          }
          retval = WM_UI_HANDLER_CONTINUE;
          but->hold_func(C, data->region, but);
        }
        break;
      }
      case MOUSEMOVE: {
        if (ELEM(but->type, UI_BTYPE_LINK, UI_BTYPE_INLINK)) {
          but->flag |= UI_SELECT;
          ui_do_button(C, block, but, event);
          ED_region_tag_redraw(data->region);
        }
        /* deselect the button when moving the mouse away */
        /* also de-activate for buttons that only show highlights */
        else if (ui_but_contains_point_px(but, region, event->xy)) {
          /* Drag on a hold button (used in the toolbar) now opens it immediately. */
          if (data->hold_action_timer) {
            if (but->flag & UI_SELECT) {
              const int threshold = WM_event_drag_threshold(event);
              const int movement = len_manhattan_v2v2_int(event->xy, event->prev_press_xy);
              if (movement <= threshold) {
                /* pass */
              }
              else {
                WM_event_timer_remove(data->wm, data->window, data->hold_action_timer);
                data->hold_action_timer = WM_event_timer_add(data->wm, data->window, TIMER, 0.0f);
              }
            }
          }

          if (!(but->flag & UI_SELECT)) {
            but->flag |= (UI_SELECT | UI_HOVER);
            data->cancel = false;
            ED_region_tag_redraw_no_rebuild(data->region);
          }
        }
        else {
          if (but->flag & UI_SELECT) {
            but->flag &= ~(UI_SELECT | UI_HOVER);
            data->cancel = true;
            ED_region_tag_redraw_no_rebuild(data->region);
          }
        }
        break;
      }
      default:
        /* otherwise catch mouse release event */
        ui_do_button(C, block, but, event);
        break;
    }

    retval = WM_UI_HANDLER_BREAK;
  }
  else if (data->state == BUTTON_STATE_WAIT_FLASH) {
    switch (event->type) {
      case TIMER: {
        if (event->customdata == data->flashtimer) {
          button_activate_state(C, but, BUTTON_STATE_EXIT);
        }
        break;
      }
      default: {
        break;
      }
    }

    retval = WM_UI_HANDLER_CONTINUE;
  }
  else if (data->state == BUTTON_STATE_MENU_OPEN) {
    /* check for exit because of mouse-over another button */
    switch (event->type) {
      case MOUSEMOVE: {
        uiBut *bt;

        if (data->menu && data->menu->region) {
          if (ui_region_contains_point_px(data->menu->region, event->xy)) {
            break;
          }
        }

        bt = ui_but_find_mouse_over(region, event);

        if (bt && bt->active != data) {
          if (but->type != ButType::Color) { /* exception */
            data->cancel = true;
          }
          button_activate_state(C, but, BUTTON_STATE_EXIT);
        }
        break;
      }
      case RIGHTMOUSE: {
        if (event->val == KM_PRESS) {
          uiBut *bt = ui_but_find_mouse_over(region, event);
          if (bt && bt->active == data) {
            button_activate_state(C, bt, BUTTON_STATE_HIGHLIGHT);
          }
        }
        break;
      }
      default: {
        break;
      }
    }

    ui_do_button(C, block, but, event);
    retval = WM_UI_HANDLER_CONTINUE;
  }
  else {
    retval = ui_do_button(C, block, but, event);
    // retval = WM_UI_HANDLER_BREAK; XXX why ?
  }

  /* may have been re-allocated above (eyedropper for eg) */
  data = but->active;
  if (data && data->state == BUTTON_STATE_EXIT) {
    uiBut *post_but = data->postbut;
    const uiButtonActivateType post_type = data->posttype;

    /* Reset the button value when empty text is typed. */
    if ((data->cancel == false) && (data->text_edit.edit_string != nullptr) &&
        (data->text_edit.edit_string[0] == '\0') &&
        (but->rnaprop && ELEM(RNA_property_type(but->rnaprop), PROP_FLOAT, PROP_INT)))
    {
      MEM_SAFE_FREE(data->text_edit.edit_string);
      ui_button_value_default(but, &data->value);

#ifdef USE_DRAG_MULTINUM
      if (data->multi_data.mbuts) {
        for (LinkNode *l = data->multi_data.mbuts; l; l = l->next) {
          uiButMultiState *state = static_cast<uiButMultiState *>(l->link);
          uiBut *but_iter = state->but;
          double default_value;

          if (ui_button_value_default(but_iter, &default_value)) {
            ui_but_value_set(but_iter, default_value);
          }
        }
      }
      data->multi_data.skip = true;
#endif
    }

    button_activate_exit(C, but, data, (post_but == nullptr), false);

    /* for jumping to the next button with tab while text editing */
    if (post_but) {
      /* The post_but still has previous ranges (without the changes in active button considered),
       * needs refreshing the ranges. */
      ui_but_range_set_soft(post_but);
      ui_but_range_set_hard(post_but);

      button_activate_init(C, region, post_but, post_type);
    }
    else if (!((event->type == EVT_BUT_CANCEL) && (event->val == 1))) {
      /* XXX issue is because WM_event_add_mousemove(wm) is a bad hack and not reliable,
       * if that gets coded better this bypass can go away too.
       *
       * This is needed to make sure if a button was active,
       * it stays active while the mouse is over it.
       * This avoids adding mouse-moves, see: #33466. */
      if (ELEM(state_orig, BUTTON_STATE_INIT, BUTTON_STATE_HIGHLIGHT, BUTTON_STATE_WAIT_DRAG)) {
        if (ui_but_find_mouse_over(region, event) == but) {
          button_activate_init(C, region, but, BUTTON_ACTIVATE_OVER);
        }
      }
    }
  }

  return retval;
}

static int ui_list_get_increment(const uiList *ui_list, const int type, const int columns)
{
  int increment = 0;

  /* Handle column offsets for grid layouts. */
  if (ELEM(type, EVT_UPARROWKEY, EVT_DOWNARROWKEY) &&
      ELEM(ui_list->layout_type, UILST_LAYOUT_GRID, UILST_LAYOUT_BIG_PREVIEW_GRID))
  {
    increment = (type == EVT_UPARROWKEY) ? -columns : columns;
  }
  else {
    /* Left or right in grid layouts or any direction in single column layouts increments by 1. */
    increment = ELEM(type, EVT_UPARROWKEY, EVT_LEFTARROWKEY, WHEELUPMOUSE) ? -1 : 1;
  }

  if ((ui_list->filter_sort_flag & UILST_FLT_SORT_REVERSE) != 0) {
    increment *= -1;
  }

  return increment;
}

static int ui_handle_list_event(bContext *C, const wmEvent *event, ARegion *region, uiBut *listbox)
{
  int retval = WM_UI_HANDLER_CONTINUE;
  int type = event->type, val = event->val;
  int scroll_dir = 1;
  bool redraw = false;

  uiList *ui_list = static_cast<uiList *>(listbox->custom_data);
  if (!ui_list || !ui_list->dyn_data) {
    return retval;
  }
  uiListDyn *dyn_data = ui_list->dyn_data;

  int mx = event->xy[0];
  int my = event->xy[1];
  ui_window_to_block(region, listbox->block, &mx, &my);

  /* Convert pan to scroll-wheel. */
  if (type == MOUSEPAN) {
    ui_pan_to_scroll(event, &type, &val);

    /* 'ui_pan_to_scroll' gives the absolute direction. */
    if (event->flag & WM_EVENT_SCROLL_INVERT) {
      scroll_dir = -1;
    }

    /* If type still is mouse-pan, we call it handled, since delta-y accumulate. */
    /* also see `wm_event_system.cc` do_wheel_ui hack. */
    if (type == MOUSEPAN) {
      retval = WM_UI_HANDLER_BREAK;
    }
  }

  if (val == KM_PRESS) {
    if ((ELEM(type, EVT_UPARROWKEY, EVT_DOWNARROWKEY, EVT_LEFTARROWKEY, EVT_RIGHTARROWKEY) &&
         (event->modifier == 0)) ||
        (ELEM(type, WHEELUPMOUSE, WHEELDOWNMOUSE) && (event->modifier == KM_CTRL)))
    {
      const int value_orig = RNA_property_int_get(&listbox->rnapoin, listbox->rnaprop);
      int value, min, max;

      value = value_orig;
      const int inc = ui_list_get_increment(ui_list, type, dyn_data->columns);

      if (dyn_data->items_filter_neworder || dyn_data->items_filter_flags) {
        /* If we have a display order different from
         * collection order, we have some work! */
        int *org_order = MEM_malloc_arrayN<int>(dyn_data->items_shown, __func__);
        const int *new_order = dyn_data->items_filter_neworder;
        int org_idx = -1, len = dyn_data->items_len;
        int current_idx = -1;

        for (int i = 0; i < len; i++) {
          if (UI_list_item_index_is_filtered_visible(ui_list, i)) {
            org_order[new_order ? new_order[++org_idx] : ++org_idx] = i;
            if (i == value) {
              current_idx = new_order ? new_order[org_idx] : org_idx;
            }
          }
          else if (i == value && org_idx >= 0) {
            current_idx = -(new_order ? new_order[org_idx] : org_idx) - 1;
          }
        }
        /* Now, org_order maps displayed indices to real indices,
         * and current_idx either contains the displayed index of active value (positive),
         *                 or its more-nearest one (negated).
         */
        if (current_idx < 0) {
          current_idx = (current_idx * -1) + (inc < 0 ? inc : inc - 1);
        }
        else {
          current_idx += inc;
        }
        CLAMP(current_idx, 0, dyn_data->items_shown - 1);
        value = org_order[current_idx];
        MEM_freeN(org_order);
      }
      else {
        value += inc;
      }

      CLAMP(value, 0, dyn_data->items_len - 1);

      RNA_property_int_range(&listbox->rnapoin, listbox->rnaprop, &min, &max);
      CLAMP(value, min, max);

      if (value != value_orig) {
        RNA_property_int_set(&listbox->rnapoin, listbox->rnaprop, value);
        RNA_property_update(C, &listbox->rnapoin, listbox->rnaprop);

        ui_apply_but_undo(listbox);

        ui_list->flag |= UILST_SCROLL_TO_ACTIVE_ITEM;
        redraw = true;
      }
      retval = WM_UI_HANDLER_BREAK;
    }
    else if (ELEM(type, WHEELUPMOUSE, WHEELDOWNMOUSE) && (event->modifier & KM_SHIFT)) {
      /* We now have proper grip, but keep this anyway! */
      if (ui_list->list_grip < (dyn_data->visual_height_min - UI_LIST_AUTO_SIZE_THRESHOLD)) {
        ui_list->list_grip = dyn_data->visual_height;
      }
      ui_list->list_grip += (type == WHEELUPMOUSE) ? -1 : 1;

      ui_list->flag |= UILST_SCROLL_TO_ACTIVE_ITEM;

      redraw = true;
      retval = WM_UI_HANDLER_BREAK;
    }
    else if (ELEM(type, WHEELUPMOUSE, WHEELDOWNMOUSE)) {
      if (dyn_data->height > dyn_data->visual_height) {
        /* list template will clamp */
        ui_list->list_scroll += scroll_dir * ((type == WHEELUPMOUSE) ? -1 : 1);

        redraw = true;
        retval = WM_UI_HANDLER_BREAK;
      }
    }
  }

  if (redraw) {
    ED_region_tag_redraw(region);
    ED_region_tag_refresh_ui(region);
  }

  return retval;
}

/* Handle mouse hover for Views and UiList rows. */
static int ui_handle_viewlist_items_hover(const wmEvent *event, ARegion *region)
{
  const bool has_list = !BLI_listbase_is_empty(&region->ui_lists);
  const bool has_view = [&]() {
    LISTBASE_FOREACH (uiBlock *, block, &region->runtime->uiblocks) {
      if (!BLI_listbase_is_empty(&block->views)) {
        return true;
      }
    }
    return false;
  }();

  if (!has_view && !has_list) {
    /* Avoid unnecessary lookup. */
    return WM_UI_HANDLER_CONTINUE;
  }

  /* Always highlight the hovered view item, even if the mouse hovers another button inside. */
  uiBut *highlight_row_but = [&]() -> uiBut * {
    if (uiBut *but = ui_view_item_find_search_highlight(region)) {
      return but;
    }
    if (uiBut *but = ui_view_item_find_mouse_over(region, event->xy)) {
      return but;
    }
    if (uiBut *but = ui_list_row_find_mouse_over(region, event->xy)) {
      return but;
    }
    return nullptr;
  }();

  bool changed = false;

  if (highlight_row_but && !(highlight_row_but->flag & UI_HOVER)) {
    highlight_row_but->flag |= UI_HOVER;
    changed = true;
  }

  LISTBASE_FOREACH (uiBlock *, block, &region->runtime->uiblocks) {
    for (const std::unique_ptr<uiBut> &but : block->buttons) {
      if (but.get() == highlight_row_but) {
        continue;
      }
      if (!ELEM(but->type, ButType::ViewItem, ButType::ListRow)) {
        continue;
      }

      if (but->flag & UI_HOVER) {
        but->flag &= ~UI_HOVER;
        changed = true;
      }
    }
  }

  if (changed) {
    ED_region_tag_redraw_no_rebuild(region);
  }

  return WM_UI_HANDLER_CONTINUE;
}

static int ui_handle_view_item_event(bContext *C,
                                     const wmEvent *event,
                                     uiBut *active_but,
                                     ARegion *region)
{
  switch (event->type) {
    case MOUSEMOVE:
      if (event->xy[0] != event->prev_xy[0] || event->xy[1] != event->prev_xy[1]) {
        UI_region_views_clear_search_highlight(region);
      }
      break;
    case LEFTMOUSE:
      if ((event->val == KM_PRESS) && (event->modifier == 0)) {
        /* Only bother finding the active view item button if the active button isn't already a
         * view item. */
        uiButViewItem *view_but = static_cast<uiButViewItem *>(
            (active_but && active_but->type == ButType::ViewItem) ?
                active_but :
                ui_view_item_find_mouse_over(region, event->xy));
        /* Will free active button if there already is one. */
        if (view_but) {
          /* Close the popup when clicking on the view item directly, not any overlapped button. */
          const bool close_popup = view_but == active_but;
          force_activate_view_item_but(C, region, view_but, close_popup);
        }
      }
      break;
    case EVT_RETKEY:
    case EVT_PADENTER:
      if (event->val == KM_PRESS) {
        if (uiButViewItem *search_highlight_but = static_cast<uiButViewItem *>(
                ui_view_item_find_search_highlight(region)))
        {
          force_activate_view_item_but(C, region, search_highlight_but);
          return WM_UI_HANDLER_BREAK;
        }
      }
      break;
    default:
      break;
  }

  return WM_UI_HANDLER_CONTINUE;
}

static void ui_handle_button_return_submenu(bContext *C, const wmEvent *event, uiBut *but)
{
  uiHandleButtonData *data = but->active;
  uiPopupBlockHandle *menu = data->menu;

  /* copy over return values from the closing menu */
  if ((menu->menuretval & UI_RETURN_OK) || (menu->menuretval & UI_RETURN_UPDATE)) {
    if (but->type == ButType::Color) {
      copy_v3_v3(data->vec, menu->retvec);
    }
    else if (but->type == ButType::Menu) {
      data->value = menu->retvalue;
    }
  }

  if (menu->menuretval & UI_RETURN_UPDATE) {
    if (data->interactive) {
      ui_apply_but(C, but->block, but, data, true);
    }
    else {
      ui_but_update(but);
    }

    menu->menuretval = 0;
  }

  /* now change button state or exit, which will close the submenu */
  if ((menu->menuretval & UI_RETURN_OK) || (menu->menuretval & UI_RETURN_CANCEL)) {
    if (menu->menuretval != UI_RETURN_OK) {
      data->cancel = true;
    }

    button_activate_exit(C, but, data, true, false);
  }
  else if (menu->menuretval & UI_RETURN_OUT) {
    if (event->type == MOUSEMOVE && ui_but_contains_point_px(but, data->region, event->xy)) {
      button_activate_state(C, but, BUTTON_STATE_HIGHLIGHT);
    }
    else {
      if (ISKEYBOARD(event->type)) {
        /* keyboard menu hierarchy navigation, going back to previous level */
        but->active->used_mouse = false;
        button_activate_state(C, but, BUTTON_STATE_HIGHLIGHT);
      }
      else {
        data->cancel = true;
        button_activate_exit(C, but, data, true, false);
      }
    }
  }
}

/** \} */

/* -------------------------------------------------------------------- */
/** \name Menu Towards (mouse motion logic)
 * \{ */

/**
 * Function used to prevent losing the open menu when using nested pull-downs,
 * when moving mouse towards the pull-down menu over other buttons that could
 * steal the highlight from the current button, only checks:
 *
 * - while mouse moves in triangular area defined old mouse position and
 *   left/right side of new menu.
 * - only for 1 second.
 */

static void ui_mouse_motion_towards_init_ex(uiPopupBlockHandle *menu,
                                            const int xy[2],
                                            const bool force)
{
  BLI_assert(((uiBlock *)menu->region->runtime->uiblocks.first)->flag &
             (UI_BLOCK_MOVEMOUSE_QUIT | UI_BLOCK_POPOVER));

  if (!menu->dotowards || force) {
    menu->dotowards = true;
    menu->towards_xy[0] = xy[0];
    menu->towards_xy[1] = xy[1];

    if (force) {
      menu->towardstime = DBL_MAX; /* unlimited time */
    }
    else {
      menu->towardstime = BLI_time_now_seconds();
    }
  }
}

static void ui_mouse_motion_towards_init(uiPopupBlockHandle *menu, const int xy[2])
{
  ui_mouse_motion_towards_init_ex(menu, xy, false);
}

static void ui_mouse_motion_towards_reinit(uiPopupBlockHandle *menu, const int xy[2])
{
  ui_mouse_motion_towards_init_ex(menu, xy, true);
}

static bool ui_mouse_motion_towards_check(uiBlock *block,
                                          uiPopupBlockHandle *menu,
                                          const int xy[2],
                                          const bool use_wiggle_room)
{
  BLI_assert(block->flag & (UI_BLOCK_MOVEMOUSE_QUIT | UI_BLOCK_POPOVER));

  /* annoying fix for #36269, this is a bit odd but in fact works quite well
   * don't mouse-out of a menu if another menu has been created after it.
   * if this causes problems we could remove it and check on a different fix - campbell */
  if (menu->region->next) {
    /* am I the last menu (test) */
    ARegion *region = menu->region->next;
    do {
      uiBlock *block_iter = static_cast<uiBlock *>(region->runtime->uiblocks.first);
      if (block_iter && ui_block_is_menu(block_iter)) {
        return true;
      }
    } while ((region = region->next));
  }
  /* annoying fix end! */

  if (!menu->dotowards) {
    return false;
  }

  float oldp[2] = {menu->towards_xy[0], menu->towards_xy[1]};
  const float newp[2] = {float(xy[0]), float(xy[1])};
  if (len_squared_v2v2(oldp, newp) < (4.0f * 4.0f)) {
    return menu->dotowards;
  }

  /* verify that we are moving towards one of the edges of the
   * menu block, in other words, in the triangle formed by the
   * initial mouse location and two edge points. */
  rctf rect_px;
  ui_block_to_window_rctf(menu->region, block, &rect_px, &block->rect);

  const float margin = MENU_TOWARDS_MARGIN;

  const float p1[2] = {rect_px.xmin - margin, rect_px.ymin - margin};
  const float p2[2] = {rect_px.xmax + margin, rect_px.ymin - margin};
  const float p3[2] = {rect_px.xmax + margin, rect_px.ymax + margin};
  const float p4[2] = {rect_px.xmin - margin, rect_px.ymax + margin};

  /* allow for some wiggle room, if the user moves a few pixels away,
   * don't immediately quit (only for top level menus) */
  if (use_wiggle_room) {
    const float cent[2] = {BLI_rctf_cent_x(&rect_px), BLI_rctf_cent_y(&rect_px)};
    float delta[2];

    sub_v2_v2v2(delta, oldp, cent);
    normalize_v2_length(delta, MENU_TOWARDS_WIGGLE_ROOM);
    add_v2_v2(oldp, delta);
  }

  bool closer = (isect_point_tri_v2(newp, oldp, p1, p2) ||
                 isect_point_tri_v2(newp, oldp, p2, p3) ||
                 isect_point_tri_v2(newp, oldp, p3, p4) || isect_point_tri_v2(newp, oldp, p4, p1));

  if (!closer) {
    menu->dotowards = false;
  }

  /* 1 second timer */
  if (BLI_time_now_seconds() - menu->towardstime > BUTTON_MOUSE_TOWARDS_THRESH) {
    menu->dotowards = false;
  }

  return menu->dotowards;
}

#ifdef USE_KEYNAV_LIMIT
static void ui_mouse_motion_keynav_init(uiKeyNavLock *keynav, const wmEvent *event)
{
  keynav->is_keynav = true;
  copy_v2_v2_int(keynav->event_xy, event->xy);
}
/**
 * Return true if key-input isn't blocking mouse-motion,
 * or if the mouse-motion is enough to disable key-input.
 */
static bool ui_mouse_motion_keynav_test(uiKeyNavLock *keynav, const wmEvent *event)
{
  if (keynav->is_keynav &&
      (len_manhattan_v2v2_int(keynav->event_xy, event->xy) > BUTTON_KEYNAV_PX_LIMIT))
  {
    keynav->is_keynav = false;
  }

  return keynav->is_keynav;
}
#endif /* USE_KEYNAV_LIMIT */

/** \} */

/* -------------------------------------------------------------------- */
/** \name Menu Scroll
 * \{ */

static char ui_menu_scroll_test(uiBlock *block, int my)
{
  if (block->flag & (UI_BLOCK_CLIPTOP | UI_BLOCK_CLIPBOTTOM)) {
    if (block->flag & UI_BLOCK_CLIPTOP) {
      if (my > block->rect.ymax - UI_MENU_SCROLL_MOUSE) {
        return 't';
      }
    }
    if (block->flag & UI_BLOCK_CLIPBOTTOM) {
      if (my < block->rect.ymin + UI_MENU_SCROLL_MOUSE) {
        return 'b';
      }
    }
  }
  return 0;
}

static void ui_menu_scroll_apply_offset_y(ARegion *region, uiBlock *block, float dy)
{
  BLI_assert(dy != 0.0f);

  const int scroll_pad = ui_block_is_menu(block) ? UI_MENU_SCROLL_PAD : UI_UNIT_Y * 0.5f;

  if (dy < 0.0f) {
    /* Stop at top item, extra 0.5 UI_UNIT_Y makes it snap nicer. */
    float ymax = -FLT_MAX;
    for (const std::unique_ptr<uiBut> &bt : block->buttons) {
      ymax = max_ff(ymax, bt->rect.ymax);
    }
    if (ymax + dy - UI_UNIT_Y * 0.5f < block->rect.ymax - scroll_pad) {
      dy = block->rect.ymax - ymax - scroll_pad;
    }
  }
  else {
    /* Stop at bottom item, extra 0.5 UI_UNIT_Y makes it snap nicer. */
    float ymin = FLT_MAX;
    for (const std::unique_ptr<uiBut> &bt : block->buttons) {
      ymin = min_ff(ymin, bt->rect.ymin);
    }
    if (ymin + dy + UI_UNIT_Y * 0.5f > block->rect.ymin + scroll_pad) {
      dy = block->rect.ymin - ymin + scroll_pad;
    }
  }

  /* remember scroll offset for refreshes */
  block->handle->scrolloffset += dy;
  /* Apply popup scroll delta to layout panels too. */
  ui_layout_panel_popup_scroll_apply(block->panel, dy);

  /* apply scroll offset */
  for (const std::unique_ptr<uiBut> &bt : block->buttons) {
    bt->rect.ymin += dy;
    bt->rect.ymax += dy;
  }

  /* set flags again */
  ui_popup_block_scrolltest(block);

  ED_region_tag_redraw(region);
}

/** Scroll to activated button. */
static bool ui_menu_scroll_to_but(ARegion *region, uiBlock *block, uiBut *but_target)
{
  float dy = 0.0;
  if (block->flag & UI_BLOCK_CLIPTOP) {
    if (but_target->rect.ymax > block->rect.ymax - UI_MENU_SCROLL_ARROW) {
      dy = block->rect.ymax - but_target->rect.ymax - UI_MENU_SCROLL_ARROW;
    }
  }
  if (block->flag & UI_BLOCK_CLIPBOTTOM) {
    if (but_target->rect.ymin < block->rect.ymin + UI_MENU_SCROLL_ARROW) {
      dy = block->rect.ymin - but_target->rect.ymin + UI_MENU_SCROLL_ARROW;
    }
  }
  if (dy != 0.0f) {
    ui_menu_scroll_apply_offset_y(region, block, dy);
    return true;
  }
  return false;
}

/** Scroll to y location (in block space, see #ui_window_to_block). */
static bool ui_menu_scroll_to_y(ARegion *region, uiBlock *block, int y)
{
  const char test = ui_menu_scroll_test(block, y);
  float dy = 0.0f;
  if (test == 't') {
    dy = -UI_UNIT_Y; /* scroll to the top */
  }
  else if (test == 'b') {
    dy = UI_UNIT_Y; /* scroll to the bottom */
  }
  if (dy != 0.0f) {
    ui_menu_scroll_apply_offset_y(region, block, dy);
    return true;
  }
  return false;
}

static bool ui_menu_scroll_step(ARegion *region, uiBlock *block, const int scroll_dir)
{
  int my;
  if (scroll_dir == 1) {
    if ((block->flag & UI_BLOCK_CLIPTOP) == 0) {
      return false;
    }
    my = block->rect.ymax + UI_UNIT_Y;
  }
  else if (scroll_dir == -1) {
    if ((block->flag & UI_BLOCK_CLIPBOTTOM) == 0) {
      return false;
    }
    my = block->rect.ymin - UI_UNIT_Y;
  }
  else {
    BLI_assert(0);
    return false;
  }

  return ui_menu_scroll_to_y(region, block, my);
}

/** \} */

/* -------------------------------------------------------------------- */
/** \name Menu Event Handling
 * \{ */

static void ui_region_auto_open_clear(ARegion *region)
{
  LISTBASE_FOREACH (uiBlock *, block, &region->runtime->uiblocks) {
    block->auto_open = false;
  }
}

/**
 * Special function to handle nested menus.
 * let the parent menu get the event.
 *
 * This allows a menu to be open,
 * but send key events to the parent if there's no active buttons.
 *
 * Without this keyboard navigation from menus won't work.
 */
static bool ui_menu_pass_event_to_parent_if_nonactive(uiPopupBlockHandle *menu,
                                                      const uiBut *but,
                                                      const int level,
                                                      const bool is_parent_menu,
                                                      const int retval)
{
  /* NOTE(@ideasman42): For `menu->popup` (not a nested tree of menus), don't pass events parents.
   * This is needed because enum popups (for example) aren't created with an active button.
   * Otherwise opening a popup & pressing the accelerator key would fail, see: #107838. */
  if ((level != 0) && (but == nullptr) && (is_parent_menu || menu->popup == false)) {
    menu->menuretval = UI_RETURN_OUT | UI_RETURN_OUT_PARENT;
    (void)retval; /* so release builds with strict flags are happy as well */
    BLI_assert(retval == WM_UI_HANDLER_CONTINUE);
    return true;
  }
  return false;
}

static int ui_handle_menu_button(bContext *C, const wmEvent *event, uiPopupBlockHandle *menu)
{
  ARegion *region = menu->region;
  uiBut *but = ui_region_find_active_but(region);

  if (but) {
    /* Its possible there is an active menu item NOT under the mouse,
     * in this case ignore mouse clicks outside the button (but Enter etc is accepted) */
    if (event->val == KM_RELEASE) {
      /* pass, needed so we can exit active menu-items when click-dragging out of them */
    }
    else if (but->type == ButType::SearchMenu) {
      /* Pass, needed so search popup can have RMB context menu.
       * This may be useful for other interactions which happen in the search popup
       * without being directly over the search button. */
    }
    else if (!ui_block_is_menu(but->block) || ui_block_is_pie_menu(but->block)) {
      /* pass, skip for dialogs */
    }
    else if (!ui_region_contains_point_px(but->active->region, event->xy)) {
      /* Pass, needed to click-exit outside of non-floating menus. */
      ui_region_auto_open_clear(but->active->region);
    }
    else if (ISMOUSE_BUTTON(event->type)) {
      if (!ui_but_contains_point_px(but, but->active->region, event->xy)) {
        but = nullptr;
      }
    }
  }

  int retval;
  if (but) {
    ScrArea *ctx_area = CTX_wm_area(C);
    ARegion *ctx_region = CTX_wm_region(C);

    if (menu->ctx_area) {
      CTX_wm_area_set(C, menu->ctx_area);
    }
    if (menu->ctx_region) {
      CTX_wm_region_set(C, menu->ctx_region);
    }

    retval = ui_handle_button_event(C, event, but);

    if (menu->ctx_area) {
      CTX_wm_area_set(C, ctx_area);
    }
    if (menu->ctx_region) {
      CTX_wm_region_set(C, ctx_region);
    }
  }
  else {
    retval = ui_handle_button_over(C, event, region);
  }

  return retval;
}

float ui_block_calc_pie_segment(uiBlock *block, const float event_xy[2])
{
  float seg1[2];

  if (block->pie_data.flags & UI_PIE_INITIAL_DIRECTION) {
    copy_v2_v2(seg1, block->pie_data.pie_center_init);
  }
  else {
    copy_v2_v2(seg1, block->pie_data.pie_center_spawned);
  }

  float seg2[2];
  sub_v2_v2v2(seg2, event_xy, seg1);

  const float len = normalize_v2_v2(block->pie_data.pie_dir, seg2);

  if (len < U.pie_menu_threshold * UI_SCALE_FAC) {
    block->pie_data.flags |= UI_PIE_INVALID_DIR;
  }
  else {
    block->pie_data.flags &= ~UI_PIE_INVALID_DIR;
  }

  return len;
}

static int ui_handle_menu_letter_press_search(uiPopupBlockHandle *menu, const wmEvent *event)
{
  /* Start menu search if the menu has a name. */
  if (menu->menu_idname[0]) {
    uiAfterFunc *after = ui_afterfunc_new();
    wmOperatorType *ot = WM_operatortype_find("WM_OT_search_single_menu", false);
    after->optype = ot;
    after->opcontext = blender::wm::OpCallContext::InvokeDefault;
    after->opptr = MEM_new<PointerRNA>(__func__);
    WM_operator_properties_create_ptr(after->opptr, ot);
    RNA_string_set(after->opptr, "menu_idname", menu->menu_idname);
    if (event->type != EVT_SPACEKEY) {
      /* Forward all keys except space-bar to the search. */
      const int num_bytes = BLI_str_utf8_size_or_error(event->utf8_buf);
      if (num_bytes != -1) {
        char buf[sizeof(event->utf8_buf) + 1];
        memcpy(buf, event->utf8_buf, num_bytes);
        buf[num_bytes] = '\0';
        RNA_string_set(after->opptr, "initial_query", buf);
      }
    }
    menu->menuretval = UI_RETURN_OK;
    return WM_UI_HANDLER_BREAK;
  }
  return WM_UI_HANDLER_CONTINUE;
}

static int ui_handle_menu_event(bContext *C,
                                const wmEvent *event,
                                uiPopupBlockHandle *menu,
                                int level,
                                const bool is_parent_inside,
                                const bool is_parent_menu,
                                const bool is_floating)
{
  uiBut *but;
  ARegion *region = menu->region;
  uiBlock *block = static_cast<uiBlock *>(region->runtime->uiblocks.first);

  int retval = WM_UI_HANDLER_CONTINUE;

  int mx = event->xy[0];
  int my = event->xy[1];
  ui_window_to_block(region, block, &mx, &my);

  /* check if mouse is inside block */
  const bool inside = BLI_rctf_isect_pt(&block->rect, mx, my);
  /* check for title dragging */
  const bool inside_title = inside && ((my + (UI_UNIT_Y * 1.4f)) > block->rect.ymax);

  /* if there's an active modal button, don't check events or outside, except for search menu */
  but = ui_region_find_active_but(region);

#ifdef USE_DRAG_POPUP

#  if defined(__APPLE__)
  constexpr int PopupTitleHoverCursor = WM_CURSOR_HAND;
  constexpr int PopupTitleDragCursor = WM_CURSOR_HAND_CLOSED;
#  else
  constexpr int PopupTitleHoverCursor = WM_CURSOR_MOVE;
  constexpr int PopupTitleDragCursor = WM_CURSOR_MOVE;
#  endif

  wmWindow *win = CTX_wm_window(C);

  if (!menu->is_grab && is_floating) {
    if (inside_title && (!but || but->type == ButType::Image)) {
      if (event->type == LEFTMOUSE && event->val == KM_PRESS) {
        /* Initial press before starting to drag. */
        WM_cursor_set(win, PopupTitleDragCursor);
      }
      else if (event->type == MOUSEMOVE && !win->modalcursor) {
        /* Hover over draggable area. */
        WM_cursor_set(win, PopupTitleHoverCursor);
      }
    }
    else if (win->cursor == PopupTitleHoverCursor) {
      WM_cursor_set(win, WM_CURSOR_DEFAULT);
    }
  }

  if (menu->is_grab) {
    if (event->type == LEFTMOUSE) {
      menu->is_grab = false;
      WM_cursor_set(win, WM_CURSOR_DEFAULT);
      retval = WM_UI_HANDLER_BREAK;
    }
    else {
      if (event->type == MOUSEMOVE) {
        WM_cursor_set(win, PopupTitleDragCursor);
        blender::int2 mdiff = blender::int2(event->xy) - blender::int2(menu->grab_xy_prev);

        copy_v2_v2_int(menu->grab_xy_prev, event->xy);

        menu->popup_create_vars.event_xy += mdiff;

        ui_popup_translate(region, mdiff);
      }

      return retval;
    }
  }
#endif

  if (but && button_modal_state(but->active->state)) {
    if (block->flag & (UI_BLOCK_MOVEMOUSE_QUIT | UI_BLOCK_POPOVER)) {
      /* if a button is activated modal, always reset the start mouse
       * position of the towards mechanism to avoid losing focus,
       * and don't handle events */
      ui_mouse_motion_towards_reinit(menu, event->xy);
    }
  }
  else if (event->type == TIMER) {
    if (event->customdata == menu->scrolltimer) {
      ui_menu_scroll_to_y(region, block, my);
    }
  }
  else {
    /* for ui_mouse_motion_towards_block */
    if (event->type == MOUSEMOVE) {
      if (block->flag & (UI_BLOCK_MOVEMOUSE_QUIT | UI_BLOCK_POPOVER)) {
        ui_mouse_motion_towards_init(menu, event->xy);
      }

      /* add menu scroll timer, if needed */
      if (ui_menu_scroll_test(block, my)) {
        if (menu->scrolltimer == nullptr) {
          menu->scrolltimer = WM_event_timer_add(
              CTX_wm_manager(C), CTX_wm_window(C), TIMER, MENU_SCROLL_INTERVAL);
        }
      }
    }

    /* first block own event func */
    if (block->block_event_func && block->block_event_func(C, block, event)) {
      /* pass */
    } /* events not for active search menu button */
    else {
      int act = 0;

      switch (event->type) {

        /* Closing sub-levels of pull-downs.
         *
         * The actual event is handled by the button under the cursor.
         * This is done so we can right click on menu items even when they have sub-menus open.
         */
        case RIGHTMOUSE:
          if (inside == false) {
            if (event->val == KM_PRESS && (block->flag & UI_BLOCK_LOOP)) {
              if (block->saferct.first) {
                /* Currently right clicking on a top level pull-down (typically in the header)
                 * just closes the menu and doesn't support immediately handling the RMB event.
                 *
                 * To support we would need UI_RETURN_OUT_PARENT to be handled by
                 * top-level buttons, not just menus. Note that this isn't very important
                 * since it's easy to manually close these menus by clicking on them. */
                menu->menuretval = (level > 0 && is_parent_inside) ? UI_RETURN_OUT_PARENT :
                                                                     UI_RETURN_OUT;
              }
            }
            retval = WM_UI_HANDLER_BREAK;
          }
          break;

        /* Closing sub-levels of pull-downs. */
        case EVT_LEFTARROWKEY:
          if (event->val == KM_PRESS && (block->flag & UI_BLOCK_LOOP)) {
            if (block->saferct.first) {
              menu->menuretval = UI_RETURN_OUT;
            }
          }

          retval = WM_UI_HANDLER_BREAK;
          break;

        /* Opening sub-levels of pull-downs. */
        case EVT_RIGHTARROWKEY:
          if (event->val == KM_PRESS && (block->flag & UI_BLOCK_LOOP)) {

            if (ui_menu_pass_event_to_parent_if_nonactive(
                    menu, but, level, is_parent_menu, retval))
            {
              break;
            }

            but = ui_region_find_active_but(region);

            if (!but) {
              /* no item active, we make first active */
              if (block->direction & UI_DIR_UP) {
                but = ui_but_last(block);
              }
              else {
                but = ui_but_first(block);
              }
            }

            if (but && ELEM(but->type, ButType::Block, ButType::Pulldown)) {
              ui_handle_button_activate(C, region, but, BUTTON_ACTIVATE_OPEN);
            }
          }

          retval = WM_UI_HANDLER_BREAK;
          break;

        /* Smooth scrolling for popovers. */
        case MOUSEPAN: {
          if (event->modifier) {
            /* pass */
          }
          else if (!ui_block_is_menu(block)) {
            if (block->flag & (UI_BLOCK_CLIPTOP | UI_BLOCK_CLIPBOTTOM)) {
              const float dy = event->xy[1] - event->prev_xy[1];
              if (dy != 0.0f) {
                ui_menu_scroll_apply_offset_y(region, block, dy);

                if (but) {
                  but->active->cancel = true;
                  button_activate_exit(C, but, but->active, false, false);
                }
                WM_event_add_mousemove(CTX_wm_window(C));
              }
            }
            break;
          }
          ATTR_FALLTHROUGH;
        }
        case WHEELUPMOUSE:
        case WHEELDOWNMOUSE: {
          if (event->modifier) {
            /* pass */
          }
          else if (!ui_block_is_menu(block)) {
            const int scroll_dir = (event->type == WHEELUPMOUSE) ? 1 : -1;
            if (ui_menu_scroll_step(region, block, scroll_dir)) {
              if (but) {
                but->active->cancel = true;
                button_activate_exit(C, but, but->active, false, false);
              }
              WM_event_add_mousemove(CTX_wm_window(C));
            }
            break;
          }
          ATTR_FALLTHROUGH;
        }
        case EVT_UPARROWKEY:
        case EVT_DOWNARROWKEY:
        case EVT_PAGEUPKEY:
        case EVT_PAGEDOWNKEY:
        case EVT_HOMEKEY:
        case EVT_ENDKEY:
          /* Arrow-keys: only handle for block_loop blocks. */
          if (event->modifier) {
            /* pass */
          }
          else if (inside || (block->flag & UI_BLOCK_LOOP)) {
            int type = event->type;
            int val = event->val;

            /* Convert pan to scroll-wheel. */
            if (type == MOUSEPAN) {
              ui_pan_to_scroll(event, &type, &val);
            }

            if (val == KM_PRESS) {
              /* Determine scroll operation. */
              uiMenuScrollType scrolltype;

              if (ELEM(type, EVT_PAGEUPKEY, EVT_HOMEKEY)) {
                scrolltype = MENU_SCROLL_TOP;
              }
              else if (ELEM(type, EVT_PAGEDOWNKEY, EVT_ENDKEY)) {
                scrolltype = MENU_SCROLL_BOTTOM;
              }
              else if (ELEM(type, EVT_UPARROWKEY, WHEELUPMOUSE)) {
                scrolltype = MENU_SCROLL_UP;
              }
              else {
                scrolltype = MENU_SCROLL_DOWN;
              }

              if (ui_menu_pass_event_to_parent_if_nonactive(
                      menu, but, level, is_parent_menu, retval))
              {
                break;
              }

#ifdef USE_KEYNAV_LIMIT
              ui_mouse_motion_keynav_init(&menu->keynav_state, event);
#endif

              but = ui_region_find_active_but(region);
              if (but) {
                /* Apply scroll operation. */
                if (scrolltype == MENU_SCROLL_DOWN) {
                  but = ui_but_next(but);
                }
                else if (scrolltype == MENU_SCROLL_UP) {
                  but = ui_but_prev(but);
                }
                else if (scrolltype == MENU_SCROLL_TOP) {
                  but = ui_but_first(block);
                }
                else if (scrolltype == MENU_SCROLL_BOTTOM) {
                  but = ui_but_last(block);
                }
              }

              if (!but) {
                /* Wrap button or no active button. */
                uiBut *but_wrap = nullptr;
                if (ELEM(scrolltype, MENU_SCROLL_UP, MENU_SCROLL_BOTTOM)) {
                  but_wrap = ui_but_last(block);
                }
                else if (ELEM(scrolltype, MENU_SCROLL_DOWN, MENU_SCROLL_TOP)) {
                  but_wrap = ui_but_first(block);
                }
                if (but_wrap) {
                  but = but_wrap;
                }
              }

              if (but) {
                ui_handle_button_activate(C, region, but, BUTTON_ACTIVATE);
                ui_menu_scroll_to_but(region, block, but);
              }
            }

            retval = WM_UI_HANDLER_BREAK;
          }

          break;

        case EVT_ONEKEY:
        case EVT_PAD1:
          act = 1;
          ATTR_FALLTHROUGH;
        case EVT_TWOKEY:
        case EVT_PAD2:
          if (act == 0) {
            act = 2;
          }
          ATTR_FALLTHROUGH;
        case EVT_THREEKEY:
        case EVT_PAD3:
          if (act == 0) {
            act = 3;
          }
          ATTR_FALLTHROUGH;
        case EVT_FOURKEY:
        case EVT_PAD4:
          if (act == 0) {
            act = 4;
          }
          ATTR_FALLTHROUGH;
        case EVT_FIVEKEY:
        case EVT_PAD5:
          if (act == 0) {
            act = 5;
          }
          ATTR_FALLTHROUGH;
        case EVT_SIXKEY:
        case EVT_PAD6:
          if (act == 0) {
            act = 6;
          }
          ATTR_FALLTHROUGH;
        case EVT_SEVENKEY:
        case EVT_PAD7:
          if (act == 0) {
            act = 7;
          }
          ATTR_FALLTHROUGH;
        case EVT_EIGHTKEY:
        case EVT_PAD8:
          if (act == 0) {
            act = 8;
          }
          ATTR_FALLTHROUGH;
        case EVT_NINEKEY:
        case EVT_PAD9:
          if (act == 0) {
            act = 9;
          }
          ATTR_FALLTHROUGH;
        case EVT_ZEROKEY:
        case EVT_PAD0:
          if (act == 0) {
            act = 10;
          }

          if ((block->flag & UI_BLOCK_NUMSELECT) && event->val == KM_PRESS) {
            int count;

            if (ui_menu_pass_event_to_parent_if_nonactive(
                    menu, but, level, is_parent_menu, retval))
            {
              break;
            }

            /* Only respond to explicit press to avoid the event that opened the menu
             * activating an item when the key is held. */
            if (event->flag & WM_EVENT_IS_REPEAT) {
              break;
            }

            if (event->modifier & KM_ALT) {
              act += 10;
            }

            count = 0;
            for (const std::unique_ptr<uiBut> &but : block->buttons) {
              bool doit = false;

              if (!ELEM(
                      but->type, ButType::Label, ButType::Sepr, ButType::SeprLine, ButType::Image))
              {
                count++;
              }

              /* exception for rna layer buts */
              if (but->rnapoin.data && but->rnaprop &&
                  ELEM(RNA_property_subtype(but->rnaprop), PROP_LAYER, PROP_LAYER_MEMBER))
              {
                if (but->rnaindex == act - 1) {
                  doit = true;
                }
              }
              else if (ELEM(but->type,
                            ButType::But,
                            ButType::ButMenu,
                            ButType::Menu,
                            ButType::Block,
                            ButType::Pulldown) &&
                       count == act)
              {
                doit = true;
              }

              if (!(but->flag & UI_BUT_DISABLED) && doit) {
                /* activate buttons but open menu's */
                uiButtonActivateType activate;
                if (but->type == ButType::Pulldown) {
                  activate = BUTTON_ACTIVATE_OPEN;
                }
                else {
                  activate = BUTTON_ACTIVATE_APPLY;
                }

                ui_handle_button_activate(C, region, but.get(), activate);
                break;
              }
            }

            retval = WM_UI_HANDLER_BREAK;
          }
          break;

        /* Handle keystrokes on menu items */
        case EVT_AKEY:
        case EVT_BKEY:
        case EVT_CKEY:
        case EVT_DKEY:
        case EVT_EKEY:
        case EVT_FKEY:
        case EVT_GKEY:
        case EVT_HKEY:
        case EVT_IKEY:
        case EVT_JKEY:
        case EVT_KKEY:
        case EVT_LKEY:
        case EVT_MKEY:
        case EVT_NKEY:
        case EVT_OKEY:
        case EVT_PKEY:
        case EVT_QKEY:
        case EVT_RKEY:
        case EVT_SKEY:
        case EVT_TKEY:
        case EVT_UKEY:
        case EVT_VKEY:
        case EVT_WKEY:
        case EVT_XKEY:
        case EVT_YKEY:
        case EVT_ZKEY:
        case EVT_SPACEKEY: {
          if (ELEM(event->val, KM_PRESS, KM_DBL_CLICK) && ((event->modifier & ~KM_ALT) == 0) &&
              /* Only respond to explicit press to avoid the event that opened the menu
               * activating an item when the key is held. */
              (event->flag & WM_EVENT_IS_REPEAT) == 0)
          {

            /* Menu search if space-bar or #MenuTypeFlag::SearchOnKeyPress. */
            MenuType *mt = WM_menutype_find(menu->menu_idname, true);
            if ((mt && bool(mt->flag & MenuTypeFlag::SearchOnKeyPress)) ||
                event->type == EVT_SPACEKEY)
            {
              if ((level != 0) && (but == nullptr || !menu->menu_idname[0])) {
                /* Search parent if the child is open but not activated or not searchable. */
                menu->menuretval = UI_RETURN_OUT | UI_RETURN_OUT_PARENT;
              }
              else {
                retval = ui_handle_menu_letter_press_search(menu, event);
              }
              break;
            }

            if (ui_menu_pass_event_to_parent_if_nonactive(
                    menu, but, level, is_parent_menu, retval))
            {
              break;
            }

            /* Accelerator keys that allow "pressing" a menu entry by pressing a single key. */
            for (const std::unique_ptr<uiBut> &but_iter : block->buttons) {
              if (!(but_iter->flag & UI_BUT_DISABLED) && but_iter->menu_key == event->type) {
                if (ELEM(but_iter->type, ButType::But, ButType::IconToggle, ButType::IconToggleN))
                {
                  UI_but_execute(C, region, but_iter.get());
                }
                else {
                  ui_handle_button_activate_by_type(C, region, but_iter.get());
                }
                return WM_UI_HANDLER_BREAK;
              }
            }
          }
          default: {
            break;
          }
        }
      }
    }

    /* here we check return conditions for menus */
    if (block->flag & UI_BLOCK_LOOP) {
      /* If we click outside the block, verify if we clicked on the
       * button that opened us, otherwise we need to close,
       *
       * note that there is an exception for root level menus and
       * popups which you can click again to close.
       *
       * Events handled above may have already set the return value,
       * don't overwrite them, see: #61015.
       */
      if ((inside == false) && (menu->menuretval == 0)) {
        uiSafetyRct *saferct = static_cast<uiSafetyRct *>(block->saferct.first);

        if (ELEM(event->type, LEFTMOUSE, MIDDLEMOUSE, RIGHTMOUSE)) {
          if (ELEM(event->val, KM_PRESS, KM_DBL_CLICK)) {
            if ((is_parent_menu == false) && (U.uiflag & USER_MENUOPENAUTO) == 0) {
              /* for root menus, allow clicking to close */
              if (block->flag & UI_BLOCK_OUT_1) {
                menu->menuretval = UI_RETURN_OK;
              }
              else {
                menu->menuretval = UI_RETURN_OUT;
              }
            }
            else if (saferct && !BLI_rctf_isect_pt(
                                    &saferct->parent, float(event->xy[0]), float(event->xy[1])))
            {
              if (block->flag & UI_BLOCK_OUT_1) {
                menu->menuretval = UI_RETURN_OK;
              }
              else {
                menu->menuretval = UI_RETURN_OUT;
              }
            }
          }
          else if (ELEM(event->val, KM_RELEASE, KM_CLICK)) {
            /* For buttons that use a hold function,
             * exit when mouse-up outside the menu. */
            if (block->flag & UI_BLOCK_POPUP_HOLD) {
              /* NOTE: we could check the cursor is over the parent button. */
              menu->menuretval = UI_RETURN_CANCEL;
              retval = WM_UI_HANDLER_CONTINUE;
            }
          }
        }
      }

      if (menu->menuretval) {
        /* pass */
      }
#ifdef USE_KEYNAV_LIMIT
      else if ((event->type == MOUSEMOVE) &&
               ui_mouse_motion_keynav_test(&menu->keynav_state, event))
      {
        /* Don't handle the mouse-move if we're using key-navigation. */
        retval = WM_UI_HANDLER_BREAK;
      }
#endif
      else if (event->type == EVT_ESCKEY && event->val == KM_PRESS) {
        /* Escape cancels this and all preceding menus. */
        menu->menuretval = UI_RETURN_CANCEL;
      }
      else if (ELEM(event->type, EVT_RETKEY, EVT_PADENTER) && event->val == KM_PRESS) {
        uiBut *but_default = ui_region_find_first_but_test_flag(
            region, UI_BUT_ACTIVE_DEFAULT, UI_HIDDEN);
        if ((but_default != nullptr) && (but_default->active == nullptr)) {
          if (but_default->type == ButType::But) {
            UI_but_execute(C, region, but_default);
            retval = WM_UI_HANDLER_BREAK;
          }
          else {
            ui_handle_button_activate_by_type(C, region, but_default);
          }
        }
        else {
          uiBut *but_active = ui_region_find_active_but(region);

          /* enter will always close this block, we let the event
           * get handled by the button if it is activated, otherwise we cancel */
          if (but_active == nullptr) {
            menu->menuretval = UI_RETURN_CANCEL | UI_RETURN_POPUP_OK;
          }
        }
      }
#ifdef USE_DRAG_POPUP
      else if ((event->type == LEFTMOUSE) && (event->val == KM_PRESS) &&
               (inside && is_floating && inside_title))
      {
        if (!but || but->type == ButType::Image ||
            !ui_but_contains_point_px(but, region, event->xy))
        {
          if (but) {
            UI_but_tooltip_timer_remove(C, but);
          }

          menu->is_grab = true;
          copy_v2_v2_int(menu->grab_xy_prev, event->xy);
          retval = WM_UI_HANDLER_BREAK;
        }
      }
#endif
      else {

        /* check mouse moving outside of the menu */
        if (inside == false && (block->flag & (UI_BLOCK_MOVEMOUSE_QUIT | UI_BLOCK_POPOVER))) {
          uiSafetyRct *saferct;

          ui_mouse_motion_towards_check(block, menu, event->xy, is_parent_inside == false);

          /* Check for all parent rects, enables arrow-keys to be used. */
          for (saferct = static_cast<uiSafetyRct *>(block->saferct.first); saferct;
               saferct = saferct->next)
          {
            /* for mouse move we only check our own rect, for other
             * events we check all preceding block rects too to make
             * arrow keys navigation work */
            if (event->type != MOUSEMOVE ||
                saferct == static_cast<uiSafetyRct *>(block->saferct.first))
            {
              if (BLI_rctf_isect_pt(&saferct->parent, float(event->xy[0]), float(event->xy[1]))) {
                break;
              }
              if (BLI_rctf_isect_pt(&saferct->safety, float(event->xy[0]), float(event->xy[1]))) {
                break;
              }
            }
          }

          /* strict check, and include the parent rect */
          if (!menu->dotowards && !saferct) {
            if (block->flag & UI_BLOCK_OUT_1) {
              menu->menuretval = UI_RETURN_OK;
            }
            else {
              menu->menuretval = UI_RETURN_OUT;
            }
          }
          else if (menu->dotowards && event->type == MOUSEMOVE) {
            retval = WM_UI_HANDLER_BREAK;
          }
        }
      }

      /* end switch */
    }
  }

  /* if we are didn't handle the event yet, lets pass it on to
   * buttons inside this region. disabled inside check .. not sure
   * anymore why it was there? but it meant enter didn't work
   * for example when mouse was not over submenu */
  if ((event->type == TIMER) ||
      (/* inside && */ (!menu->menuretval || (menu->menuretval & UI_RETURN_UPDATE)) &&
       retval == WM_UI_HANDLER_CONTINUE))
  {
    retval = ui_handle_menu_button(C, event, menu);
  }

#ifdef USE_UI_POPOVER_ONCE
  if (block->flag & UI_BLOCK_POPOVER_ONCE) {
    if ((event->type == LEFTMOUSE) && (event->val == KM_RELEASE)) {
      UI_popover_once_clear(static_cast<uiPopover *>(menu->popup_create_vars.arg));
      block->flag &= ~UI_BLOCK_POPOVER_ONCE;
    }
  }
#endif

  /* Don't handle double click events, re-handle as regular press/release. */
  if (retval == WM_UI_HANDLER_CONTINUE && event->val == KM_DBL_CLICK) {
    return retval;
  }

  /* if we set a menu return value, ensure we continue passing this on to
   * lower menus and buttons, so always set continue then, and if we are
   * inside the region otherwise, ensure we swallow the event */
  if (menu->menuretval) {
    return WM_UI_HANDLER_CONTINUE;
  }
  if (inside) {
    return WM_UI_HANDLER_BREAK;
  }
  return retval;
}

static int ui_handle_menu_return_submenu(bContext *C,
                                         const wmEvent *event,
                                         uiPopupBlockHandle *menu)
{
  ARegion *region = menu->region;
  uiBlock *block = static_cast<uiBlock *>(region->runtime->uiblocks.first);

  uiBut *but = ui_region_find_active_but(region);

  BLI_assert(but);

  uiHandleButtonData *data = but->active;
  uiPopupBlockHandle *submenu = data->menu;

  if (submenu->menuretval) {
    bool update;

    /* first decide if we want to close our own menu cascading, if
     * so pass on the sub menu return value to our own menu handle */
    if ((submenu->menuretval & UI_RETURN_OK) || (submenu->menuretval & UI_RETURN_CANCEL)) {
      if (!(block->flag & UI_BLOCK_KEEP_OPEN)) {
        menu->menuretval = submenu->menuretval;
        menu->butretval = data->retval;
      }
    }

    update = (submenu->menuretval & UI_RETURN_UPDATE) != 0;

    /* now let activated button in this menu exit, which
     * will actually close the submenu too */
    ui_handle_button_return_submenu(C, event, but);

    if (update) {
      submenu->menuretval = 0;
    }
  }

  if (block->flag & (UI_BLOCK_MOVEMOUSE_QUIT | UI_BLOCK_POPOVER)) {
    /* for cases where close does not cascade, allow the user to
     * move the mouse back towards the menu without closing */
    ui_mouse_motion_towards_reinit(menu, event->xy);
  }

  if (menu->menuretval) {
    return WM_UI_HANDLER_CONTINUE;
  }
  return WM_UI_HANDLER_BREAK;
}

static bool ui_but_pie_menu_supported_apply(uiBut *but)
{
  return !ELEM(but->type, ButType::NumSlider, ButType::Num);
}

static int ui_but_pie_menu_apply(bContext *C,
                                 uiPopupBlockHandle *menu,
                                 uiBut *but,
                                 bool force_close)
{
  const int retval = WM_UI_HANDLER_BREAK;

  if (but && ui_but_pie_menu_supported_apply(but)) {
    if (but->type == ButType::Menu) {
      /* forcing the pie menu to close will not handle menus */
      if (!force_close) {
        uiBut *active_but = ui_region_find_active_but(menu->region);

        if (active_but) {
          button_activate_exit(C, active_but, active_but->active, false, false);
        }

        button_activate_init(C, menu->region, but, BUTTON_ACTIVATE_OPEN);
        return retval;
      }
      menu->menuretval = UI_RETURN_CANCEL;
    }
    else {
      button_activate_exit(C, but, but->active, false, false);

      menu->menuretval = UI_RETURN_OK;
    }
  }
  else {
    menu->menuretval = UI_RETURN_CANCEL;

    ED_region_tag_redraw(menu->region);
  }

  return retval;
}

static uiBut *ui_block_pie_dir_activate(uiBlock *block, const wmEvent *event, RadialDirection dir)
{
  if ((block->flag & UI_BLOCK_NUMSELECT) && event->val == KM_PRESS) {
    for (const std::unique_ptr<uiBut> &but : block->buttons) {
      if (but->pie_dir == dir && !ELEM(but->type, ButType::Sepr, ButType::SeprLine)) {
        return but.get();
      }
    }
  }

  return nullptr;
}

static int ui_but_pie_button_activate(bContext *C, uiBut *but, uiPopupBlockHandle *menu)
{
  if (but == nullptr) {
    return WM_UI_HANDLER_BREAK;
  }

  uiBut *active_but = ui_region_find_active_but(menu->region);

  if (active_but) {
    /* Use onfree to not execute the hovered active_but. */
    button_activate_exit(C, active_but, active_but->active, false, true);
  }

  button_activate_init(C, menu->region, but, BUTTON_ACTIVATE_OVER);
  return ui_but_pie_menu_apply(C, menu, but, false);
}

static int ui_pie_handler(bContext *C, const wmEvent *event, uiPopupBlockHandle *menu)
{
  /* we block all events, this is modal interaction,
   * except for drop events which is described below */
  int retval = WM_UI_HANDLER_BREAK;

  if (event->type == EVT_DROP) {
    /* may want to leave this here for later if we support pie ovens */

    retval = WM_UI_HANDLER_CONTINUE;
  }

  ARegion *region = menu->region;
  uiBlock *block = static_cast<uiBlock *>(region->runtime->uiblocks.first);

  const bool is_click_style = (block->pie_data.flags & UI_PIE_CLICK_STYLE);

  /* if there's an active modal button, don't check events or outside, except for search menu */
  uiBut *but_active = ui_region_find_active_but(region);

  if (menu->scrolltimer == nullptr) {
    menu->scrolltimer = WM_event_timer_add(
        CTX_wm_manager(C), CTX_wm_window(C), TIMER, PIE_MENU_INTERVAL);
    menu->scrolltimer->time_duration = 0.0;
  }

  const double duration = menu->scrolltimer->time_duration;

  float event_xy[2] = {float(event->xy[0]), float(event->xy[1])};

  ui_window_to_block_fl(region, block, &event_xy[0], &event_xy[1]);

  /* Distance from initial point. */
  const float dist = ui_block_calc_pie_segment(block, event_xy);

  if (but_active && button_modal_state(but_active->active->state)) {
    retval = ui_handle_menu_button(C, event, menu);
  }
  else {
    if (event->type == TIMER) {
      if (event->customdata == menu->scrolltimer) {
        /* deactivate initial direction after a while */
        if (duration > 0.01 * U.pie_initial_timeout) {
          block->pie_data.flags &= ~UI_PIE_INITIAL_DIRECTION;
        }

        /* handle animation */
        if (!(block->pie_data.flags & UI_PIE_ANIMATION_FINISHED)) {
          const double final_time = 0.01 * U.pie_animation_timeout;
          float fac = duration / final_time;
          const float pie_radius = U.pie_menu_radius * UI_SCALE_FAC;

          if (fac > 1.0f) {
            fac = 1.0f;
            block->pie_data.flags |= UI_PIE_ANIMATION_FINISHED;
          }

          for (const std::unique_ptr<uiBut> &but : block->buttons) {
            if (but->pie_dir != UI_RADIAL_NONE) {
              float vec[2];
              float center[2];

              ui_but_pie_dir(but->pie_dir, vec);

              center[0] = (vec[0] > 0.01f) ? 0.5f : ((vec[0] < -0.01f) ? -0.5f : 0.0f);
              center[1] = (vec[1] > 0.99f) ? 0.5f : ((vec[1] < -0.99f) ? -0.5f : 0.0f);

              center[0] *= BLI_rctf_size_x(&but->rect);
              center[1] *= BLI_rctf_size_y(&but->rect);

              mul_v2_fl(vec, pie_radius);
              add_v2_v2(vec, center);
              mul_v2_fl(vec, fac);
              add_v2_v2(vec, block->pie_data.pie_center_spawned);

              BLI_rctf_recenter(&but->rect, vec[0], vec[1]);
            }
          }
          block->pie_data.alphafac = fac;

          ED_region_tag_redraw(region);
        }
      }

      /* Check pie velocity here if gesture has ended. */
      if (block->pie_data.flags & UI_PIE_GESTURE_END_WAIT) {
        float len_sq = 10;

        /* use a time threshold to ensure we leave time to the mouse to move */
        if (duration - block->pie_data.duration_gesture > 0.02) {
          len_sq = len_squared_v2v2(event_xy, block->pie_data.last_pos);
          copy_v2_v2(block->pie_data.last_pos, event_xy);
          block->pie_data.duration_gesture = duration;
        }

        if (len_sq < 1.0f) {
          uiBut *but = ui_region_find_active_but(menu->region);

          if (but) {
            return ui_but_pie_menu_apply(C, menu, but, true);
          }
        }
      }
    }

    if (event->type == block->pie_data.event_type && !is_click_style) {
      if (event->val != KM_RELEASE) {
        ui_handle_menu_button(C, event, menu);

        if (len_squared_v2v2(event_xy, block->pie_data.pie_center_init) > PIE_CLICK_THRESHOLD_SQ) {
          block->pie_data.flags |= UI_PIE_DRAG_STYLE;
        }
        /* why redraw here? It's simple, we are getting many double click events here.
         * Those operate like mouse move events almost */
        ED_region_tag_redraw(region);
      }
      else {
        if ((duration < 0.01 * U.pie_tap_timeout) && !(block->pie_data.flags & UI_PIE_DRAG_STYLE))
        {
          block->pie_data.flags |= UI_PIE_CLICK_STYLE;
        }
        else {
          uiBut *but = ui_region_find_active_but(menu->region);

          if (but && (U.pie_menu_confirm > 0) &&
              (dist >= UI_SCALE_FAC * (U.pie_menu_threshold + U.pie_menu_confirm)))
          {
            return ui_but_pie_menu_apply(C, menu, but, true);
          }

          retval = ui_but_pie_menu_apply(C, menu, but, true);
        }
      }
    }
    else {
      /* direction from numpad */
      RadialDirection num_dir = UI_RADIAL_NONE;

      switch (event->type) {
        case MOUSEMOVE:
          if (!is_click_style) {
            const float len_sq = len_squared_v2v2(event_xy, block->pie_data.pie_center_init);

            /* here we use the initial position explicitly */
            if (len_sq > PIE_CLICK_THRESHOLD_SQ) {
              block->pie_data.flags |= UI_PIE_DRAG_STYLE;
            }

            /* here instead, we use the offset location to account for the initial
             * direction timeout */
            if ((U.pie_menu_confirm > 0) &&
                (dist >= UI_SCALE_FAC * (U.pie_menu_threshold + U.pie_menu_confirm)))
            {
              block->pie_data.flags |= UI_PIE_GESTURE_END_WAIT;
              copy_v2_v2(block->pie_data.last_pos, event_xy);
              block->pie_data.duration_gesture = duration;
            }
          }

          ui_handle_menu_button(C, event, menu);

          /* mouse move should always refresh the area for pie menus */
          ED_region_tag_redraw(region);
          break;

        case LEFTMOUSE:
          if (is_click_style) {
            if (block->pie_data.flags & UI_PIE_INVALID_DIR) {
              menu->menuretval = UI_RETURN_CANCEL;
            }
            else {
              retval = ui_handle_menu_button(C, event, menu);
            }
          }
          break;

        case WINDEACTIVATE: {
          /* Prevent waiting for the pie key release if it was released outside of focus. */
          wmWindow *win = CTX_wm_window(C);
          if (win) {
            win->pie_event_type_lock = EVENT_NONE;
          }
          menu->menuretval = UI_RETURN_CANCEL;
          break;
        }

        case EVT_ESCKEY:
        case RIGHTMOUSE:
          menu->menuretval = UI_RETURN_CANCEL;
          break;

        case EVT_AKEY:
        case EVT_BKEY:
        case EVT_CKEY:
        case EVT_DKEY:
        case EVT_EKEY:
        case EVT_FKEY:
        case EVT_GKEY:
        case EVT_HKEY:
        case EVT_IKEY:
        case EVT_JKEY:
        case EVT_KKEY:
        case EVT_LKEY:
        case EVT_MKEY:
        case EVT_NKEY:
        case EVT_OKEY:
        case EVT_PKEY:
        case EVT_QKEY:
        case EVT_RKEY:
        case EVT_SKEY:
        case EVT_TKEY:
        case EVT_UKEY:
        case EVT_VKEY:
        case EVT_WKEY:
        case EVT_XKEY:
        case EVT_YKEY:
        case EVT_ZKEY: {
          if (ELEM(event->val, KM_PRESS, KM_DBL_CLICK) && ((event->modifier & ~KM_ALT) == 0)) {
            for (const std::unique_ptr<uiBut> &but : block->buttons) {
              if (but->menu_key == event->type) {
                ui_but_pie_button_activate(C, but.get(), menu);
              }
            }
          }
          break;
        }

#define CASE_NUM_TO_DIR(n, d) \
  case (EVT_ZEROKEY + n): \
  case (EVT_PAD0 + n): { \
    if (num_dir == UI_RADIAL_NONE) { \
      num_dir = d; \
    } \
  } \
    (void)0

          CASE_NUM_TO_DIR(1, UI_RADIAL_SW);
          ATTR_FALLTHROUGH;
          CASE_NUM_TO_DIR(2, UI_RADIAL_S);
          ATTR_FALLTHROUGH;
          CASE_NUM_TO_DIR(3, UI_RADIAL_SE);
          ATTR_FALLTHROUGH;
          CASE_NUM_TO_DIR(4, UI_RADIAL_W);
          ATTR_FALLTHROUGH;
          CASE_NUM_TO_DIR(6, UI_RADIAL_E);
          ATTR_FALLTHROUGH;
          CASE_NUM_TO_DIR(7, UI_RADIAL_NW);
          ATTR_FALLTHROUGH;
          CASE_NUM_TO_DIR(8, UI_RADIAL_N);
          ATTR_FALLTHROUGH;
          CASE_NUM_TO_DIR(9, UI_RADIAL_NE);
          {
            uiBut *but = ui_block_pie_dir_activate(block, event, num_dir);
            retval = ui_but_pie_button_activate(C, but, menu);
            break;
          }
#undef CASE_NUM_TO_DIR
        default:
          retval = ui_handle_menu_button(C, event, menu);
          break;
      }
    }
  }

  return retval;
}

static int ui_handle_menus_recursive(bContext *C,
                                     const wmEvent *event,
                                     uiPopupBlockHandle *menu,
                                     int level,
                                     const bool is_parent_inside,
                                     const bool is_parent_menu,
                                     const bool is_floating)
{
  int retval = WM_UI_HANDLER_CONTINUE;
  bool do_towards_reinit = false;

  /* check if we have a submenu, and handle events for it first */
  uiBut *but = ui_region_find_active_but(menu->region);
  uiHandleButtonData *data = (but) ? but->active : nullptr;
  uiPopupBlockHandle *submenu = (data) ? data->menu : nullptr;

  if (submenu) {
    uiBlock *block = static_cast<uiBlock *>(menu->region->runtime->uiblocks.first);
    const bool is_menu = ui_block_is_menu(block);
    bool inside = false;
    /* root pie menus accept the key that spawned
     * them as double click to improve responsiveness */
    const bool do_recursion = (!(block->flag & UI_BLOCK_PIE_MENU) ||
                               event->type != block->pie_data.event_type);

    if (do_recursion) {
      if (is_parent_inside == false) {
        int mx = event->xy[0];
        int my = event->xy[1];
        ui_window_to_block(menu->region, block, &mx, &my);
        inside = BLI_rctf_isect_pt(&block->rect, mx, my);
      }

      retval = ui_handle_menus_recursive(
          C, event, submenu, level + 1, is_parent_inside || inside, is_menu, false);
    }
  }
  else if (!but && event->val == KM_PRESS && event->type == LEFTMOUSE) {
    LISTBASE_FOREACH (uiBlock *, block, &menu->region->runtime->uiblocks) {
      if (block->panel) {
        int mx = event->xy[0];
        int my = event->xy[1];
        ui_window_to_block(menu->region, block, &mx, &my);
        if (!IN_RANGE(float(mx), block->rect.xmin, block->rect.xmax)) {
          break;
        }
        LayoutPanelHeader *header = ui_layout_panel_header_under_mouse(*block->panel, my);
        if (header) {
          ED_region_tag_redraw(menu->region);
          ED_region_tag_refresh_ui(menu->region);
          ARegion *prev_region_popup = CTX_wm_region_popup(C);
          /* Set the current context popup region so the handler context can access to it. */
          CTX_wm_region_popup_set(C, menu->region);
          ui_panel_drag_collapse_handler_add(C, !ui_layout_panel_toggle_open(C, header));
          /* Restore previous popup region. */
          CTX_wm_region_popup_set(C, prev_region_popup);
          retval = WM_UI_HANDLER_BREAK;
        }
      }
    }
  }

  /* now handle events for our own menu */

  if (retval == WM_UI_HANDLER_CONTINUE) {
    retval = ui_handle_region_semi_modal_buttons(C, event, menu->region);
  }

  if (retval == WM_UI_HANDLER_CONTINUE || event->type == TIMER) {
    const bool do_but_search = (but && (but->type == ButType::SearchMenu));
    if (submenu && submenu->menuretval) {
      const bool do_ret_out_parent = (submenu->menuretval & UI_RETURN_OUT_PARENT) != 0;
      retval = ui_handle_menu_return_submenu(C, event, menu);
      submenu = nullptr; /* hint not to use this, it may be freed by call above */
      (void)submenu;
      /* we may want to quit the submenu and handle the even in this menu,
       * if its important to use it, check 'data->menu' first */
      if (((retval == WM_UI_HANDLER_BREAK) && do_ret_out_parent) == false) {
        /* skip applying the event */
        return retval;
      }
    }

    if (do_but_search) {
      uiBlock *block = static_cast<uiBlock *>(menu->region->runtime->uiblocks.first);

      retval = ui_handle_menu_button(C, event, menu);

      if (block->flag & (UI_BLOCK_MOVEMOUSE_QUIT | UI_BLOCK_POPOVER)) {
        /* when there is a active search button and we close it,
         * we need to reinit the mouse coords #35346. */
        if (ui_region_find_active_but(menu->region) != but) {
          do_towards_reinit = true;
        }
      }
    }
    else {
      uiBlock *block = static_cast<uiBlock *>(menu->region->runtime->uiblocks.first);

      if (block->flag & UI_BLOCK_PIE_MENU) {
        retval = ui_pie_handler(C, event, menu);
      }
      else if (event->type == LEFTMOUSE || event->val != KM_DBL_CLICK) {
        bool handled = false;

        if (uiBut *listbox = ui_list_find_mouse_over(menu->region, event)) {
          const int retval_test = ui_handle_list_event(C, event, menu->region, listbox);
          if (retval_test != WM_UI_HANDLER_CONTINUE) {
            retval = retval_test;
            handled = true;
          }
        }

        if (handled == false) {
          retval = ui_handle_menu_event(
              C, event, menu, level, is_parent_inside, is_parent_menu, is_floating);
        }
      }
    }
  }

  if (!menu->retvalue) {
    ui_handle_viewlist_items_hover(event, menu->region);
  }
  /* Handle mouse clicks on overlapping view item button. */
  ui_handle_view_item_event(C, event, but, menu->region);

  if (do_towards_reinit) {
    ui_mouse_motion_towards_reinit(menu, event->xy);
  }

  return retval;
}

void UI_popup_menu_retval_set(const uiBlock *block, const int retval, const bool enable)
{
  uiPopupBlockHandle *menu = block->handle;
  if (menu) {
    menu->menuretval = enable ? (menu->menuretval | retval) : (menu->menuretval & retval);
  }
}

/** \} */

/* -------------------------------------------------------------------- */
/** \name UI Event Handlers
 * \{ */

static int ui_region_handler(bContext *C, const wmEvent *event, void * /*userdata*/)
{
  /* here we handle buttons at the region level, non-modal */
  ARegion *region = CTX_wm_region(C);
  int retval = WM_UI_HANDLER_CONTINUE;

  if (region == nullptr || BLI_listbase_is_empty(&region->runtime->uiblocks)) {
    return retval;
  }

  /* either handle events for already activated button or try to activate */
  uiBut *but = ui_region_find_active_but(region);
  uiBut *listbox = ui_list_find_mouse_over(region, event);

  retval = ui_handler_panel_region(C, event, region, listbox ? listbox : but);

  if (retval == WM_UI_HANDLER_CONTINUE && listbox) {
    retval = ui_handle_list_event(C, event, region, listbox);

    /* interactions with the listbox should disable tips */
    if (retval == WM_UI_HANDLER_BREAK) {
      if (but) {
        UI_but_tooltip_timer_remove(C, but);
      }
    }
  }

  if (retval == WM_UI_HANDLER_CONTINUE) {
    retval = ui_handle_region_semi_modal_buttons(C, event, region);
  }

  if (retval == WM_UI_HANDLER_CONTINUE) {
    if (but) {
      retval = ui_handle_button_event(C, event, but);
    }
    else {
      retval = ui_handle_button_over(C, event, region);
    }
  }

  /* Re-enable tool-tips. */
  if (event->type == MOUSEMOVE &&
      (event->xy[0] != event->prev_xy[0] || event->xy[1] != event->prev_xy[1]))
  {
    ui_blocks_set_tooltips(region, true);
  }

  /* Always do this, to reliably update view and UI-list item highlighting, even if
   * the mouse hovers a button nested in the item (it's an overlapping layout). */
  ui_handle_viewlist_items_hover(event, region);
  if (retval == WM_UI_HANDLER_CONTINUE) {
    retval = ui_handle_view_item_event(C, event, but, region);
  }

  /* delayed apply callbacks */
  ui_apply_but_funcs_after(C);

  return retval;
}

static void ui_region_handler_remove(bContext *C, void * /*userdata*/)
{
  ARegion *region = CTX_wm_region(C);
  if (region == nullptr) {
    return;
  }

  UI_blocklist_free(C, region);
  bScreen *screen = CTX_wm_screen(C);
  if (screen == nullptr) {
    return;
  }

  /* delayed apply callbacks, but not for screen level regions, those
   * we rather do at the very end after closing them all, which will
   * be done in ui_region_handler/window */
  if (BLI_findindex(&screen->regionbase, region) == -1) {
    ui_apply_but_funcs_after(C);
  }
}

static int ui_handle_region_semi_modal_buttons(bContext *C, const wmEvent *event, ARegion *region)
{
  /* If there's a fully modal button, it has priority. */
  if (const uiBut *active_but = ui_region_find_active_but(region)) {
    BLI_assert(active_but->semi_modal_state == nullptr);
    if (button_modal_state(active_but->active->state)) {
      return WM_UI_HANDLER_CONTINUE;
    }
  }

  int retval = WM_UI_HANDLER_CONTINUE;

  foreach_semi_modal_but_as_active(C, region, [&](uiBut *semi_modal_but) {
    if (retval == WM_UI_HANDLER_CONTINUE) {
      retval = ui_handle_button_event(C, event, semi_modal_but);
    }
  });

  return retval;
}

/* Return true if we should open another menu while one is already open. */
static bool ui_can_activate_other_menu(uiBut *but, uiBut *but_other, const wmEvent *event)
{
  if (but == but_other || but_other->flag & UI_BUT_DISABLED || but_other->menu_no_hover_open) {
    return false;
  }

  if (!ELEM(but_other->type, ButType::Pulldown, ButType::Popover, ButType::Menu)) {
    return false;
  }

  if (!ELEM(but->type, ButType::Pulldown, ButType::Popover, ButType::Menu)) {
    return false;
  }

  uiHandleButtonData *data = but->active;
  if (!(data->menu->direction & (UI_DIR_DOWN | UI_DIR_UP))) {
    return true;
  }

  if (data->menu && data->menu->region &&
      (BLI_rcti_size_x(&data->menu->region->winrct) > (600.0f * UI_SCALE_FAC)))
  {
    /* If the open menu is super wide then don't switch to any neighbors. */
    return false;
  }

  float safety = 4.0f * UI_SCALE_FAC;
  if (!but_other->str.empty()) {
    safety += 4.0f * UI_SCALE_FAC;
  }

  float left, right;
  if (but_other->rect.xmin < but->rect.xmin) {
    /* Right to Left. */
    if (but->rect.xmin - but_other->rect.xmax > (24.0f * UI_SCALE_FAC)) {
      /* If they are far enough part just switch. */
      return true;
    }
    right = but->rect.xmax;
    left = but_other->rect.xmax;
    if (ELEM(but_other->type, ButType::Popover, ButType::Menu)) {
      /* Skip the drop-down arrow on the right of it. */
      safety += 8.0f * UI_SCALE_FAC;
    }
    left -= safety;
  }
  else {
    /* Left to Right. */
    if (but_other->rect.xmin - but->rect.xmax > (24.0f * UI_SCALE_FAC)) {
      /* If they are far enough part just switch. */
      return true;
    }
    left = but->rect.xmin;
    right = but_other->rect.xmin;
    if (but_other->icon && !but_other->str.empty()) {
      /* Skip the icon on the left of it. */
      safety += 16.0f * UI_SCALE_FAC;
    }
    right += safety;
  }

  return (event->mval[0] < int(left) || event->mval[0] > int(right));
}

/* handle buttons at the window level, modal, for example while
 * number sliding, text editing, or when a menu block is open */
static int ui_handler_region_menu(bContext *C, const wmEvent *event, void * /*userdata*/)
{
  ARegion *region_popup = CTX_wm_region_popup(C);
  ARegion *region = region_popup ? region_popup : CTX_wm_region(C);
  int retval = WM_UI_HANDLER_CONTINUE;

  uiBut *but = ui_region_find_active_but(region);

  if (but) {
    bScreen *screen = CTX_wm_screen(C);
    uiBut *but_other;

    /* handle activated button events */
    uiHandleButtonData *data = but->active;

    if ((data->state == BUTTON_STATE_MENU_OPEN) &&
        /* Make sure this popup isn't dragging a button.
         * can happen with popovers (see #67882). */
        (ui_region_find_active_but(data->menu->region) == nullptr) &&
        /* make sure mouse isn't inside another menu (see #43247) */
        (ui_screen_region_find_mouse_over(screen, event) == nullptr) &&
        (but_other = ui_but_find_mouse_over(region, event)) &&
        ui_can_activate_other_menu(but, but_other, event) &&
        /* Hover-opening menu's doesn't work well for buttons over one another
         * along the same axis the menu is opening on (see #71719). */
        (((data->menu->direction & (UI_DIR_LEFT | UI_DIR_RIGHT)) &&
          BLI_rctf_isect_rect_x(&but->rect, &but_other->rect, nullptr)) ||
         ((data->menu->direction & (UI_DIR_DOWN | UI_DIR_UP)) &&
          BLI_rctf_isect_rect_y(&but->rect, &but_other->rect, nullptr))))
    {
      /* if mouse moves to a different root-level menu button,
       * open it to replace the current menu */
      ui_handle_button_activate(C, region, but_other, BUTTON_ACTIVATE_OVER);
      button_activate_state(C, but_other, BUTTON_STATE_MENU_OPEN);
      retval = WM_UI_HANDLER_BREAK;
    }
    else if (data->state == BUTTON_STATE_MENU_OPEN) {
      /* handle events for menus and their buttons recursively,
       * this will handle events from the top to the bottom menu */
      if (data->menu) {
        retval = ui_handle_menus_recursive(C, event, data->menu, 0, false, false, false);
      }

      /* handle events for the activated button */
      if ((data->menu && (retval == WM_UI_HANDLER_CONTINUE)) || (event->type == TIMER)) {
        if (data->menu && data->menu->menuretval) {
          ui_handle_button_return_submenu(C, event, but);
          retval = WM_UI_HANDLER_BREAK;
        }
        else {
          retval = ui_handle_button_event(C, event, but);
        }
      }
    }
    else {
      /* handle events for the activated button */
      retval = ui_handle_button_event(C, event, but);
    }
  }

  /* Re-enable tool-tips. */
  if (event->type == MOUSEMOVE &&
      (event->xy[0] != event->prev_xy[0] || event->xy[1] != event->prev_xy[1]))
  {
    ui_blocks_set_tooltips(region, true);
  }

  if (but && but->active && but->active->menu) {
    /* Set correct context popup-region. The handling button above breaks if we set the region
     * first, so only set it for executing the #uiAfterFunc. */
    CTX_wm_region_popup_set(C, but->active->menu->region);
  }

  /* delayed apply callbacks */
  ui_apply_but_funcs_after(C);

  /* Reset to previous context region. */
  CTX_wm_region_popup_set(C, region_popup);

  /* Don't handle double-click events,
   * these will be converted into regular clicks which we handle. */
  if (retval == WM_UI_HANDLER_CONTINUE) {
    if (event->val == KM_DBL_CLICK) {
      return WM_UI_HANDLER_CONTINUE;
    }
  }

  /* we block all events, this is modal interaction */
  return WM_UI_HANDLER_BREAK;
}

/* two types of popups, one with operator + enum, other with regular callbacks */
static int ui_popup_handler(bContext *C, const wmEvent *event, void *userdata)
{
  uiPopupBlockHandle *menu = static_cast<uiPopupBlockHandle *>(userdata);
  /* we block all events, this is modal interaction,
   * except for drop events which is described below */
  int retval = WM_UI_HANDLER_BREAK;
  bool reset_pie = false;

  ARegion *region_popup = CTX_wm_region_popup(C);
  CTX_wm_region_popup_set(C, menu->region);

  if (event->type == EVT_DROP || event->val == KM_DBL_CLICK) {
    /* EVT_DROP:
     *   If we're handling drop event we'll want it to be handled by popup callee as well,
     *   so it'll be possible to perform such operations as opening .blend files by dropping
     *   them into blender, even if there's opened popup like splash screen (sergey).
     * KM_DBL_CLICK:
     *   Continue in case of double click so wm_handlers_do calls handler again with KM_PRESS
     *   event. This is needed to ensure correct button handling for fast clicking (#47532).
     */

    retval = WM_UI_HANDLER_CONTINUE;
  }

  ui_handle_menus_recursive(C, event, menu, 0, false, false, true);

  /* free if done, does not free handle itself */
  if (menu->menuretval) {
    wmWindow *win = CTX_wm_window(C);
    /* copy values, we have to free first (closes region) */
    const uiPopupBlockHandle temp = *menu;
    uiBlock *block = static_cast<uiBlock *>(menu->region->runtime->uiblocks.first);

    /* set last pie event to allow chained pie spawning */
    if (block->flag & UI_BLOCK_PIE_MENU) {
      win->pie_event_type_last = block->pie_data.event_type;
      reset_pie = true;
    }

    ui_popup_block_free(C, menu);
    UI_popup_handlers_remove(&win->modalhandlers, menu);
    CTX_wm_region_popup_set(C, nullptr);

#ifdef USE_DRAG_TOGGLE
    {
      WM_event_free_ui_handler_all(C,
                                   &win->modalhandlers,
                                   ui_handler_region_drag_toggle,
                                   ui_handler_region_drag_toggle_remove);
    }
#endif

    if ((temp.menuretval & UI_RETURN_OK) || (temp.menuretval & UI_RETURN_POPUP_OK)) {
      if (temp.popup_func) {
        temp.popup_func(C, temp.popup_arg, temp.retvalue);
      }
    }
    else if (temp.cancel_func) {
      temp.cancel_func(C, temp.popup_arg);
    }

    WM_event_add_mousemove(win);
  }
  else {
    /* Re-enable tool-tips */
    if (event->type == MOUSEMOVE &&
        (event->xy[0] != event->prev_xy[0] || event->xy[1] != event->prev_xy[1]))
    {
      ui_blocks_set_tooltips(menu->region, true);
    }
  }

  /* delayed apply callbacks */
  ui_apply_but_funcs_after(C);

  if (reset_pie) {
    /* Reacquire window in case pie invalidates it somehow. */
    wmWindow *win = CTX_wm_window(C);

    if (win) {
      win->pie_event_type_last = EVENT_NONE;
    }
  }

  CTX_wm_region_set(C, region_popup);

  return retval;
}

static void ui_popup_handler_remove(bContext *C, void *userdata)
{
  uiPopupBlockHandle *menu = static_cast<uiPopupBlockHandle *>(userdata);

  /* More correct would be to expect UI_RETURN_CANCEL here, but not wanting to
   * cancel when removing handlers because of file exit is a rare exception.
   * So instead of setting cancel flag for all menus before removing handlers,
   * just explicitly flag menu with UI_RETURN_OK to avoid canceling it. */
  if ((menu->menuretval & UI_RETURN_OK) == 0 && menu->cancel_func) {
    menu->cancel_func(C, menu->popup_arg);
  }

  /* free menu block if window is closed for some reason */
  ui_popup_block_free(C, menu);

  /* delayed apply callbacks */
  ui_apply_but_funcs_after(C);
}

void UI_region_handlers_add(ListBase *handlers)
{
  WM_event_remove_ui_handler(
      handlers, ui_region_handler, ui_region_handler_remove, nullptr, false);
  WM_event_add_ui_handler(nullptr,
                          handlers,
                          ui_region_handler,
                          ui_region_handler_remove,
                          nullptr,
                          eWM_EventHandlerFlag(0));
}

void UI_popup_handlers_add(bContext *C,
                           ListBase *handlers,
                           uiPopupBlockHandle *popup,
                           const char flag)
{
  WM_event_add_ui_handler(
      C, handlers, ui_popup_handler, ui_popup_handler_remove, popup, eWM_EventHandlerFlag(flag));
}

void UI_popup_handlers_remove(ListBase *handlers, uiPopupBlockHandle *popup)
{
  LISTBASE_FOREACH (wmEventHandler *, handler_base, handlers) {
    if (handler_base->type == WM_HANDLER_TYPE_UI) {
      wmEventHandler_UI *handler = (wmEventHandler_UI *)handler_base;

      if (handler->handle_fn == ui_popup_handler &&
          handler->remove_fn == ui_popup_handler_remove && handler->user_data == popup)
      {
        /* tag refresh parent popup */
        wmEventHandler_UI *handler_next = (wmEventHandler_UI *)handler->head.next;
        if (handler_next && handler_next->head.type == WM_HANDLER_TYPE_UI &&
            handler_next->handle_fn == ui_popup_handler &&
            handler_next->remove_fn == ui_popup_handler_remove)
        {
          uiPopupBlockHandle *parent_popup = static_cast<uiPopupBlockHandle *>(
              handler_next->user_data);
          ED_region_tag_refresh_ui(parent_popup->region);
        }
        break;
      }
    }
  }

  WM_event_remove_ui_handler(handlers, ui_popup_handler, ui_popup_handler_remove, popup, false);
}

void UI_popup_handlers_remove_all(bContext *C, ListBase *handlers)
{
  WM_event_free_ui_handler_all(C, handlers, ui_popup_handler, ui_popup_handler_remove);
}

bool UI_textbutton_activate_rna(const bContext *C,
                                ARegion *region,
                                const void *rna_poin_data,
                                const char *rna_prop_id)
{
  uiBlock *block_text = nullptr;
  uiBut *but_text = nullptr;

  LISTBASE_FOREACH (uiBlock *, block, &region->runtime->uiblocks) {
    for (const std::unique_ptr<uiBut> &but : block->buttons) {
      if (but->type == ButType::Text) {
        if (but->rnaprop && but->rnapoin.data == rna_poin_data) {
          if (STREQ(RNA_property_identifier(but->rnaprop), rna_prop_id)) {
            block_text = block;
            but_text = but.get();
            break;
          }
        }
      }
    }
    if (but_text) {
      break;
    }
  }

  if (but_text) {
    ARegion *region_ctx = CTX_wm_region(C);

    /* Temporary context override for activating the button. */
    CTX_wm_region_set(const_cast<bContext *>(C), region);
    UI_but_active_only(C, region, block_text, but_text);
    CTX_wm_region_set(const_cast<bContext *>(C), region_ctx);
    return true;
  }
  return false;
}

bool UI_textbutton_activate_but(const bContext *C, uiBut *actbut)
{
  ARegion *region = CTX_wm_region(C);
  uiBlock *block_text = nullptr;
  uiBut *but_text = nullptr;

  LISTBASE_FOREACH (uiBlock *, block, &region->runtime->uiblocks) {
    for (const std::unique_ptr<uiBut> &but : block->buttons) {
      if (but.get() == actbut && but->type == ButType::Text) {
        block_text = block;
        but_text = but.get();
        break;
      }
    }

    if (but_text) {
      break;
    }
  }

  if (but_text) {
    UI_but_active_only(C, region, block_text, but_text);
    return true;
  }
  return false;
}

/** \} */

/* -------------------------------------------------------------------- */
/** \name Public Utilities
 * \{ */

void UI_region_free_active_but_all(bContext *C, ARegion *region)
{
  LISTBASE_FOREACH (uiBlock *, block, &region->runtime->uiblocks) {
    for (const std::unique_ptr<uiBut> &but : block->buttons) {
      if (but->active == nullptr) {
        continue;
      }
      ui_but_active_free(C, but.get());
    }
  }
}

void UI_screen_free_active_but_highlight(const bContext *C, bScreen *screen)
{
  wmWindow *win = CTX_wm_window(C);

  ED_screen_areas_iter (win, screen, area) {
    LISTBASE_FOREACH (ARegion *, region, &area->regionbase) {
      uiBut *but = ui_region_find_active_but(region);
      if (but) {
        uiHandleButtonData *data = but->active;

        if (data->menu == nullptr && data->searchbox == nullptr) {
          if (data->state == BUTTON_STATE_HIGHLIGHT) {
            ui_but_active_free(C, but);
          }
        }
      }
    }
  }
}

uiBut *UI_but_active_drop_name_button(const bContext *C)
{
  ARegion *region = CTX_wm_region(C);
  uiBut *but = ui_region_find_active_but(region);

  if (but) {
    if (ELEM(but->type, ButType::Text, ButType::SearchMenu)) {
      return but;
    }
  }

  return nullptr;
}

bool UI_but_active_drop_name(const bContext *C)
{
  return UI_but_active_drop_name_button(C) != nullptr;
}

bool UI_but_active_drop_color(bContext *C)
{
  ARegion *region = CTX_wm_region(C);

  if (region) {
    uiBut *but = ui_region_find_active_but(region);

    if (but && but->type == ButType::Color) {
      return true;
    }
  }

  return false;
}

/** \} */

/* -------------------------------------------------------------------- */
/** \name UI Block Interaction API
 * \{ */

void UI_block_interaction_set(uiBlock *block, uiBlockInteraction_CallbackData *callbacks)
{
  block->custom_interaction_callbacks = *callbacks;
}

static uiBlockInteraction_Handle *ui_block_interaction_begin(bContext *C,
                                                             uiBlock *block,
                                                             const bool is_click)
{
  BLI_assert(block->custom_interaction_callbacks.begin_fn != nullptr);
  uiBlockInteraction_Handle *interaction = MEM_callocN<uiBlockInteraction_Handle>(__func__);

  int unique_retval_ids_len = 0;
  for (const std::unique_ptr<uiBut> &but : block->buttons) {
    if (but->active || (but->flag & UI_BUT_DRAG_MULTI)) {
      unique_retval_ids_len++;
    }
  }

  int *unique_retval_ids = MEM_malloc_arrayN<int>(unique_retval_ids_len, __func__);
  unique_retval_ids_len = 0;
  for (const std::unique_ptr<uiBut> &but : block->buttons) {
    if (but->active || (but->flag & UI_BUT_DRAG_MULTI)) {
      unique_retval_ids[unique_retval_ids_len++] = but->retval;
    }
  }

  if (unique_retval_ids_len > 1) {
    qsort(unique_retval_ids, unique_retval_ids_len, sizeof(int), BLI_sortutil_cmp_int);
    unique_retval_ids_len = BLI_array_deduplicate_ordered(unique_retval_ids,
                                                          unique_retval_ids_len);
    unique_retval_ids = static_cast<int *>(
        MEM_reallocN(unique_retval_ids, sizeof(*unique_retval_ids) * unique_retval_ids_len));
  }

  interaction->params.is_click = is_click;
  interaction->params.unique_retval_ids = unique_retval_ids;
  interaction->params.unique_retval_ids_len = unique_retval_ids_len;

  interaction->user_data = block->custom_interaction_callbacks.begin_fn(
      C, &interaction->params, block->custom_interaction_callbacks.arg1);
  return interaction;
}

static void ui_block_interaction_end(bContext *C,
                                     uiBlockInteraction_CallbackData *callbacks,
                                     uiBlockInteraction_Handle *interaction)
{
  BLI_assert(callbacks->end_fn != nullptr);
  callbacks->end_fn(C, &interaction->params, callbacks->arg1, interaction->user_data);
  MEM_freeN(interaction->params.unique_retval_ids);
  MEM_freeN(interaction);
}

static void ui_block_interaction_update(bContext *C,
                                        uiBlockInteraction_CallbackData *callbacks,
                                        uiBlockInteraction_Handle *interaction)
{
  BLI_assert(callbacks->update_fn != nullptr);
  callbacks->update_fn(C, &interaction->params, callbacks->arg1, interaction->user_data);
}

/**
 * \note #ui_block_interaction_begin cannot be called when setting the button state
 * (e.g. #BUTTON_STATE_NUM_EDITING) for the following reasons.
 *
 * - Other buttons may still be activated using #UI_BUT_DRAG_MULTI
 *   which is necessary before gathering all the #uiBut.retval values to initialize
 *   #uiBlockInteraction_Params.unique_retval_ids.
 * - When clicking on a number button it's not known if the event is a click or a drag.
 *
 * Instead, it must be called immediately before the drag action begins.
 */
static void ui_block_interaction_begin_ensure(bContext *C,
                                              uiBlock *block,
                                              uiHandleButtonData *data,
                                              const bool is_click)
{
  if (data->custom_interaction_handle) {
    return;
  }
  if (block->custom_interaction_callbacks.begin_fn == nullptr) {
    return;
  }

  uiBlockInteraction_Handle *interaction = ui_block_interaction_begin(C, block, is_click);
  interaction->user_count = 1;
  data->custom_interaction_handle = interaction;
}

/** \} */<|MERGE_RESOLUTION|>--- conflicted
+++ resolved
@@ -998,14 +998,7 @@
   bool skip_undo = false;
 
   /* define which string to use for undo */
-<<<<<<< HEAD
-  if (ELEM(but->type, UI_BTYPE_LINK, UI_BTYPE_INLINK)) {
-    str = "Add button link";
-  }
-  else if (but->type == UI_BTYPE_MENU) {
-=======
   if (but->type == ButType::Menu) {
->>>>>>> 27af4a2f
     if (!but->drawstr.empty()) {
       str = but->drawstr;
     }
@@ -1018,6 +1011,10 @@
   else {
     str = but->tip;
     str_len_clip = ui_but_tip_len_only_first_line(but);
+  }
+
+  if (ELEM(but->type, UI_BTYPE_LINK, UI_BTYPE_INLINK)) {
+    str = "Add button link";
   }
 
   /* fallback, else we don't get an undo! */
@@ -2668,15 +2665,11 @@
     case ButType::HotkeyEvent:
       ui_apply_but_BUT(C, but, data);
       break;
-<<<<<<< HEAD
     case UI_BTYPE_LINK:
     case UI_BTYPE_INLINK:
       ui_apply_but_LINK(C, but, data);
       break;
-    case UI_BTYPE_IMAGE:
-=======
     case ButType::Image:
->>>>>>> 27af4a2f
       ui_apply_but_IMAGE(C, but, data);
       break;
     case ButType::Histogram:
@@ -8738,16 +8731,12 @@
     case ButType::HsvCircle:
       retval = ui_do_but_HSVCIRCLE(C, block, but, data, event);
       break;
-<<<<<<< HEAD
+    case ButType::TrackPreview:
+      retval = ui_do_but_TRACKPREVIEW(C, block, but, data, event);
+      break;
     case UI_BTYPE_LINK:
     case UI_BTYPE_INLINK:
       retval = ui_do_but_LINK(C, but, data, event);
-      break;
-    case UI_BTYPE_TRACK_PREVIEW:
-=======
-    case ButType::TrackPreview:
->>>>>>> 27af4a2f
-      retval = ui_do_but_TRACKPREVIEW(C, block, but, data, event);
       break;
 
       /* quiet warnings for unhandled types */
