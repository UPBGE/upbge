--- conflicted
+++ resolved
@@ -643,79 +643,79 @@
 
 static void ui_draw_linkline(uiLinkLine *line, int highlightActiveLines, int dashInactiveLines)
 {
-	rcti rect;
-	float color[4] = {1.0f};
-
-	if (line->from == NULL || line->to == NULL) return;
-	
-	rect.xmin = BLI_rctf_cent_x(&line->from->rect);
-	rect.ymin = BLI_rctf_cent_y(&line->from->rect);
-	rect.xmax = BLI_rctf_cent_x(&line->to->rect);
-	rect.ymax = BLI_rctf_cent_y(&line->to->rect);
-	
-	if (dashInactiveLines)
-		UI_GetThemeColor4fv(TH_GRID, color);
-	else if (line->flag & UI_SELECT)
-		rgba_float_args_set_ch(color, 120, 120, 120, 255);
-	else if (highlightActiveLines && ((line->from->flag & UI_ACTIVE) || (line->to->flag & UI_ACTIVE)))
-		UI_GetThemeColor4fv(TH_TEXT_HI, color);
-	else
-		rgba_float_args_set_ch(color, 100, 100, 100, 255);
-
-	ui_draw_link_bezier(&rect, color);
+  rcti rect;
+  float color[4] = {1.0f};
+
+  if (line->from == NULL || line->to == NULL) return;
+
+    rect.xmin = BLI_rctf_cent_x(&line->from->rect);
+    rect.ymin = BLI_rctf_cent_y(&line->from->rect);
+    rect.xmax = BLI_rctf_cent_x(&line->to->rect);
+    rect.ymax = BLI_rctf_cent_y(&line->to->rect);
+
+    if (dashInactiveLines)
+      UI_GetThemeColor4fv(TH_GRID, color);
+    else if (line->flag & UI_SELECT)
+      rgba_float_args_set_ch(color, 120, 120, 120, 255);
+    else if (highlightActiveLines && ((line->from->flag & UI_ACTIVE) || (line->to->flag & UI_ACTIVE)))
+      UI_GetThemeColor4fv(TH_TEXT_HI, color);
+    else
+      rgba_float_args_set_ch(color, 100, 100, 100, 255);
+
+  ui_draw_link_bezier(&rect, color);
 }
 
 static void ui_draw_links(uiBlock *block)
 {
-	uiBut *but;
-	uiLinkLine *line;
-
-	/* Draw the gray out lines. Do this first so they appear at the
-	 * bottom of inactive or active lines.
-	 * As we go, remember if we see any active or selected lines. */
-	bool found_selectline = false;
-	bool found_activeline = false;
-
-	for (but = block->buttons.first; but; but = but->next) {
-		if (but->type == UI_BTYPE_LINK && but->link) {
-			for (line = but->link->lines.first; line; line = line->next) {
-				if (!(line->from->flag & UI_ACTIVE) && !(line->to->flag & UI_ACTIVE)) {
-					if (line->deactive)
-						ui_draw_linkline(line, 0, true);
-				}
-				else
-					found_activeline = true;
-
-				if ((line->from->flag & UI_SELECT) || (line->to->flag & UI_SELECT))
-					found_selectline = true;
-			}
-		}
-	}
-
-	/* Draw the inactive lines (lines with neither button being hovered over) */
-	for (but = block->buttons.first; but; but = but->next) {
-		if (but->type == UI_BTYPE_LINK && but->link) {
-			for (line = but->link->lines.first; line; line = line->next) {
-				if (!(line->from->flag & UI_ACTIVE) && !(line->to->flag & UI_ACTIVE)) {
-					if (!line->deactive)
-						ui_draw_linkline(line, 0, false);
-				}
-			}
-		}
-	}
-
-	/* Draw any active lines (lines with either button being hovered over).
-	 * Do this last so they appear on top of inactive and gray out lines. */
-	if (found_activeline) {
-		for (but = block->buttons.first; but; but = but->next) {
-			if (but->type == UI_BTYPE_LINK && but->link) {
-				for (line = but->link->lines.first; line; line = line->next) {
-					if ((line->from->flag & UI_ACTIVE) || (line->to->flag & UI_ACTIVE))
-						ui_draw_linkline(line, !found_selectline, false);
-				}
-			}
-		}
-	}
+  uiBut *but;
+  uiLinkLine *line;
+
+  /* Draw the gray out lines. Do this first so they appear at the
+   * bottom of inactive or active lines.
+   * As we go, remember if we see any active or selected lines. */
+  bool found_selectline = false;
+  bool found_activeline = false;
+
+  for (but = block->buttons.first; but; but = but->next) {
+    if (but->type == UI_BTYPE_LINK && but->link) {
+      for (line = but->link->lines.first; line; line = line->next) {
+        if (!(line->from->flag & UI_ACTIVE) && !(line->to->flag & UI_ACTIVE)) {
+          if (line->deactive)
+            ui_draw_linkline(line, 0, true);
+        }
+        else
+          found_activeline = true;
+
+        if ((line->from->flag & UI_SELECT) || (line->to->flag & UI_SELECT))
+          found_selectline = true;
+      }
+    }
+  }
+
+  /* Draw the inactive lines (lines with neither button being hovered over) */
+  for (but = block->buttons.first; but; but = but->next) {
+    if (but->type == UI_BTYPE_LINK && but->link) {
+      for (line = but->link->lines.first; line; line = line->next) {
+        if (!(line->from->flag & UI_ACTIVE) && !(line->to->flag & UI_ACTIVE)) {
+          if (!line->deactive)
+            ui_draw_linkline(line, 0, false);
+        }
+      }
+    }
+  }
+
+  /* Draw any active lines (lines with either button being hovered over).
+   * Do this last so they appear on top of inactive and gray out lines. */
+  if (found_activeline) {
+    for (but = block->buttons.first; but; but = but->next) {
+      if (but->type == UI_BTYPE_LINK && but->link) {
+        for (line = but->link->lines.first; line; line = line->next) {
+          if ((line->from->flag & UI_ACTIVE) || (line->to->flag & UI_ACTIVE))
+            ui_draw_linkline(line, !found_selectline, false);
+        }
+      }
+    }
+  }
 }
 
 /* ************** BLOCK ENDING FUNCTION ************* */
@@ -781,33 +781,33 @@
 /* oldbut is being inserted in new block, so we use the lines from new button, and replace button pointers */
 static void ui_but_update_linklines(uiBlock *block, uiBut *oldbut, uiBut *newbut)
 {
-	uiLinkLine *line;
-	uiBut *but;
+  uiLinkLine *line;
+  uiBut *but;
+
+  /* if active button is UI_BTYPE_LINK */
+  if (newbut->type == UI_BTYPE_LINK && newbut->link) {
 	
-	/* if active button is UI_BTYPE_LINK */
-	if (newbut->type == UI_BTYPE_LINK && newbut->link) {
-		
-		SWAP(uiLink *, oldbut->link, newbut->link);
-		
-		for (line = oldbut->link->lines.first; line; line = line->next) {
-			if (line->to == newbut)
-				line->to = oldbut;
-			if (line->from == newbut)
-				line->from = oldbut;
-		}
-	}
+    SWAP(uiLink *, oldbut->link, newbut->link);
 	
-	/* check all other button links */
-	for (but = block->buttons.first; but; but = but->next) {
-		if (but != newbut && but->type == UI_BTYPE_LINK && but->link) {
-			for (line = but->link->lines.first; line; line = line->next) {
-				if (line->to == newbut)
-					line->to = oldbut;
-				if (line->from == newbut)
-					line->from = oldbut;
-			}
-		}
-	}
+    for (line = oldbut->link->lines.first; line; line = line->next) {
+      if (line->to == newbut)
+        line->to = oldbut;
+      if (line->from == newbut)
+        line->from = oldbut;
+    }
+  }
+	
+  /* check all other button links */
+  for (but = block->buttons.first; but; but = but->next) {
+    if (but != newbut && but->type == UI_BTYPE_LINK && but->link) {
+      for (line = but->link->lines.first; line; line = line->next) {
+        if (line->to == newbut)
+          line->to = oldbut;
+        if (line->from == newbut)
+          line->from = oldbut;
+      }
+    }
+  }
 }
 
 /**
@@ -854,111 +854,111 @@
     found_active = true;
 
 #if 0
-		but->flag = oldbut->flag;
-		but->active = oldbut->active;
-		but->pos = oldbut->pos;
-		but->ofs = oldbut->ofs;
-		but->editstr = oldbut->editstr;
-		but->editval = oldbut->editval;
-		but->editvec = oldbut->editvec;
-		but->editcoba = oldbut->editcoba;
-		but->editcumap = oldbut->editcumap;
-		but->selsta = oldbut->selsta;
-		but->selend = oldbut->selend;
-		but->softmin = oldbut->softmin;
-		but->softmax = oldbut->softmax;
-		but->linkto[0] = oldbut->linkto[0];
-		but->linkto[1] = oldbut->linkto[1];
-		oldbut->active = NULL;
+    but->flag = oldbut->flag;
+    but->active = oldbut->active;
+    but->pos = oldbut->pos;
+    but->ofs = oldbut->ofs;
+    but->editstr = oldbut->editstr;
+    but->editval = oldbut->editval;
+    but->editvec = oldbut->editvec;
+    but->editcoba = oldbut->editcoba;
+    but->editcumap = oldbut->editcumap;
+    but->selsta = oldbut->selsta;
+    but->selend = oldbut->selend;
+    but->softmin = oldbut->softmin;
+    but->softmax = oldbut->softmax;
+    but->linkto[0] = oldbut->linkto[0];
+    but->linkto[1] = oldbut->linkto[1];
+    oldbut->active = NULL;
 #endif
 
-		/* move button over from oldblock to new block */
-		BLI_remlink(&oldblock->buttons, oldbut);
-		BLI_insertlinkafter(&block->buttons, but, oldbut);
-		oldbut->block = block;
-		*but_p = oldbut;
-
-		/* still stuff needs to be copied */
-		oldbut->rect = but->rect;
-		oldbut->context = but->context; /* set by Layout */
-
-		/* drawing */
-		oldbut->icon = but->icon;
-		oldbut->iconadd = but->iconadd;
-		oldbut->alignnr = but->alignnr;
-
-		/* typically the same pointers, but not on undo/redo */
-		/* XXX some menu buttons store button itself in but->poin. Ugly */
-		if (oldbut->poin != (char *)oldbut) {
-			SWAP(char *, oldbut->poin, but->poin);
-			SWAP(void *, oldbut->func_argN, but->func_argN);
-		}
-
-		/* Move tooltip from new to old. */
-		SWAP(uiButToolTipFunc, oldbut->tip_func, but->tip_func);
-		SWAP(void *, oldbut->tip_argN, but->tip_argN);
-
-		oldbut->flag = (oldbut->flag & ~flag_copy) | (but->flag & flag_copy);
-		oldbut->drawflag = (oldbut->drawflag & ~drawflag_copy) | (but->drawflag & drawflag_copy);
-
-		/* copy hardmin for list rows to prevent 'sticking' highlight to mouse position
-		 * when scrolling without moving mouse (see [#28432]) */
-		if (ELEM(oldbut->type, UI_BTYPE_ROW, UI_BTYPE_LISTROW)) {
-			oldbut->hardmax = but->hardmax;
-		}
-
-		/* Selectively copy a1, a2 since their use differs across all button types
-		 * (and we'll probably split these out later) */
-		if (ELEM(oldbut->type, UI_BTYPE_PROGRESS_BAR)) {
-			oldbut->a1 = but->a1;
-		}
-
-		ui_but_update_linklines(block, oldbut, but);
-
-		if (!BLI_listbase_is_empty(&block->butstore)) {
-			UI_butstore_register_update(block, oldbut, but);
-		}
-
-		/* move/copy string from the new button to the old */
-		/* needed for alt+mouse wheel over enums */
-		if (but->str != but->strdata) {
-			if (oldbut->str != oldbut->strdata) {
-				SWAP(char *, but->str, oldbut->str);
-			}
-			else {
-				oldbut->str = but->str;
-				but->str = but->strdata;
-			}
-		}
-		else {
-			if (oldbut->str != oldbut->strdata) {
-				MEM_freeN(oldbut->str);
-				oldbut->str = oldbut->strdata;
-			}
-			BLI_strncpy(oldbut->strdata, but->strdata, sizeof(oldbut->strdata));
-		}
-
-		if (but->dragpoin && (but->dragflag & UI_BUT_DRAGPOIN_FREE)) {
-			SWAP(void *, but->dragpoin, oldbut->dragpoin);
-		}
-
-		BLI_remlink(&block->buttons, but);
-		ui_but_free(C, but);
-
-		/* note: if layout hasn't been applied yet, it uses old button pointers... */
-	}
-	else {
-		const int flag_copy = UI_BUT_DRAG_MULTI;
-
-		but->flag = (but->flag & ~flag_copy) | (oldbut->flag & flag_copy);
-
-		/* ensures one button can get activated, and in case the buttons
-		 * draw are the same this gives O(1) lookup for each button */
-		BLI_remlink(&oldblock->buttons, oldbut);
-		ui_but_free(C, oldbut);
-	}
-
-	return found_active;
+    /* move button over from oldblock to new block */
+    BLI_remlink(&oldblock->buttons, oldbut);
+    BLI_insertlinkafter(&block->buttons, but, oldbut);
+    oldbut->block = block;
+    *but_p = oldbut;
+
+    /* still stuff needs to be copied */
+    oldbut->rect = but->rect;
+    oldbut->context = but->context; /* set by Layout */
+
+    /* drawing */
+    oldbut->icon = but->icon;
+    oldbut->iconadd = but->iconadd;
+    oldbut->alignnr = but->alignnr;
+
+    /* typically the same pointers, but not on undo/redo */
+    /* XXX some menu buttons store button itself in but->poin. Ugly */
+    if (oldbut->poin != (char *)oldbut) {
+      SWAP(char *, oldbut->poin, but->poin);
+      SWAP(void *, oldbut->func_argN, but->func_argN);
+    }
+
+    /* Move tooltip from new to old. */
+    SWAP(uiButToolTipFunc, oldbut->tip_func, but->tip_func);
+    SWAP(void *, oldbut->tip_argN, but->tip_argN);
+
+    oldbut->flag = (oldbut->flag & ~flag_copy) | (but->flag & flag_copy);
+    oldbut->drawflag = (oldbut->drawflag & ~drawflag_copy) | (but->drawflag & drawflag_copy);
+
+    /* copy hardmin for list rows to prevent 'sticking' highlight to mouse position
+     * when scrolling without moving mouse (see [#28432]) */
+    if (ELEM(oldbut->type, UI_BTYPE_ROW, UI_BTYPE_LISTROW)) {
+      oldbut->hardmax = but->hardmax;
+    }
+
+    /* Selectively copy a1, a2 since their use differs across all button types
+     * (and we'll probably split these out later) */
+    if (ELEM(oldbut->type, UI_BTYPE_PROGRESS_BAR)) {
+      oldbut->a1 = but->a1;
+    }
+
+    ui_but_update_linklines(block, oldbut, but);
+
+    if (!BLI_listbase_is_empty(&block->butstore)) {
+      UI_butstore_register_update(block, oldbut, but);
+    }
+
+    /* move/copy string from the new button to the old */
+    /* needed for alt+mouse wheel over enums */
+    if (but->str != but->strdata) {
+      if (oldbut->str != oldbut->strdata) {
+        SWAP(char *, but->str, oldbut->str);
+      }
+      else {
+        oldbut->str = but->str;
+        but->str = but->strdata;
+      }
+    }
+    else {
+      if (oldbut->str != oldbut->strdata) {
+        MEM_freeN(oldbut->str);
+        oldbut->str = oldbut->strdata;
+      }
+      BLI_strncpy(oldbut->strdata, but->strdata, sizeof(oldbut->strdata));
+    }
+
+    if (but->dragpoin && (but->dragflag & UI_BUT_DRAGPOIN_FREE)) {
+      SWAP(void *, but->dragpoin, oldbut->dragpoin);
+    }
+
+    BLI_remlink(&block->buttons, but);
+    ui_but_free(C, but);
+
+    /* note: if layout hasn't been applied yet, it uses old button pointers... */
+  }
+  else {
+    const int flag_copy = UI_BUT_DRAG_MULTI;
+
+    but->flag = (but->flag & ~flag_copy) | (oldbut->flag & flag_copy);
+
+    /* ensures one button can get activated, and in case the buttons
+     * draw are the same this gives O(1) lookup for each button */
+    BLI_remlink(&oldblock->buttons, oldbut);
+    ui_but_free(C, oldbut);
+  }
+
+  return found_active;
 }
 
 /* needed for temporarily rename buttons, such as in outliner or file-select,
@@ -1754,85 +1754,6 @@
 /* uses local copy of style, to scale things down, and allow widgets to change stuff */
 void UI_block_draw(const bContext *C, uiBlock *block)
 {
-<<<<<<< HEAD
-	uiStyle style = *UI_style_get_dpi();  /* XXX pass on as arg */
-	ARegion *ar;
-	uiBut *but;
-	rcti rect;
-
-	/* get menu region or area region */
-	ar = CTX_wm_menu(C);
-	if (!ar) {
-		ar = CTX_wm_region(C);
-	}
-
-	if (!block->endblock) {
-		UI_block_end(C, block);
-	}
-
-	/* we set this only once */
-	GPU_blend_set_func_separate(GPU_SRC_ALPHA, GPU_ONE_MINUS_SRC_ALPHA, GPU_ONE, GPU_ONE_MINUS_SRC_ALPHA);
-
-	/* scale fonts */
-	ui_fontscale(&style.paneltitle.points, block->aspect);
-	ui_fontscale(&style.grouplabel.points, block->aspect);
-	ui_fontscale(&style.widgetlabel.points, block->aspect);
-	ui_fontscale(&style.widget.points, block->aspect);
-
-	/* scale block min/max to rect */
-	ui_but_to_pixelrect(&rect, ar, block, NULL);
-
-	/* pixel space for AA widgets */
-	GPU_matrix_push_projection();
-	GPU_matrix_push();
-	GPU_matrix_identity_set();
-
-	wmOrtho2_region_pixelspace(ar);
-
-	/* back */
-	if (block->flag & UI_BLOCK_RADIAL) {
-		ui_draw_pie_center(block);
-	}
-	else if (block->flag & UI_BLOCK_POPOVER) {
-		ui_draw_popover_back(ar, &style, block, &rect);
-	}
-	else if (block->flag & UI_BLOCK_LOOP) {
-		ui_draw_menu_back(&style, block, &rect);
-	}
-	else if (block->panel) {
-		bool show_background = ar->alignment != RGN_ALIGN_FLOAT;
-		ui_draw_aligned_panel(
-		        &style, block, &rect,
-		        UI_panel_category_is_visible(ar), show_background);
-	}
-
-	BLF_batch_draw_begin();
-	UI_icon_draw_cache_begin();
-	UI_widgetbase_draw_cache_begin();
-
-	/* widgets */
-	for (but = block->buttons.first; but; but = but->next) {
-		if (!(but->flag & (UI_HIDDEN | UI_SCROLLED))) {
-			ui_but_to_pixelrect(&rect, ar, block, but);
-
-			/* XXX: figure out why invalid coordinates happen when closing render window */
-			/* and material preview is redrawn in main window (temp fix for bug #23848) */
-			if (rect.xmin < rect.xmax && rect.ymin < rect.ymax) {
-				ui_draw_but(C, ar, &style, but, &rect);
-			}
-		}
-	}
-
-	UI_widgetbase_draw_cache_end();
-	UI_icon_draw_cache_end();
-	BLF_batch_draw_end();
-
-	/* restore matrix */
-	GPU_matrix_pop_projection();
-	GPU_matrix_pop();
-
-	ui_draw_links(block);
-=======
   uiStyle style = *UI_style_get_dpi(); /* XXX pass on as arg */
   ARegion *ar;
   uiBut *but;
@@ -1919,7 +1840,8 @@
   /* restore matrix */
   GPU_matrix_pop_projection();
   GPU_matrix_pop();
->>>>>>> d93a47b7
+
+  ui_draw_links(block);
 }
 
 static void ui_block_message_subscribe(ARegion *ar, struct wmMsgBus *mbus, uiBlock *block)
@@ -1965,83 +1887,84 @@
  */
 int ui_but_is_pushed_ex(uiBut *but, double *value)
 {
-	int is_push = 0;
-
-	if (but->bit) {
-		const bool state = !ELEM(but->type, UI_BTYPE_TOGGLE_N, UI_BTYPE_ICON_TOGGLE_N, UI_BTYPE_CHECKBOX_N);
-		int lvalue;
-		UI_GET_BUT_VALUE_INIT(but, *value);
-		lvalue = (int)*value;
-		if (UI_BITBUT_TEST(lvalue, (but->bitnr))) {
-			is_push = state;
-		}
-		else {
-			is_push = !state;
-		}
-	}
-	else {
-		switch (but->type) {
-			case UI_BTYPE_BUT:
-			case UI_BTYPE_HOTKEY_EVENT:
-			case UI_BTYPE_KEY_EVENT:
-			case UI_BTYPE_COLOR:
-				is_push = -1;
-				break;
-			case UI_BTYPE_BUT_TOGGLE:
-			case UI_BTYPE_TOGGLE:
-			case UI_BTYPE_ICON_TOGGLE:
-			case UI_BTYPE_CHECKBOX:
-				UI_GET_BUT_VALUE_INIT(but, *value);
-				if (*value != (double)but->hardmin) {
-					is_push = true;
-				}
-				break;
-			case UI_BTYPE_ICON_TOGGLE_N:
-			case UI_BTYPE_TOGGLE_N:
-			case UI_BTYPE_CHECKBOX_N:
-				UI_GET_BUT_VALUE_INIT(but, *value);
-				if (*value == 0.0) {
-					is_push = true;
-				}
-				break;
-			case UI_BTYPE_ROW:
-			case UI_BTYPE_LISTROW:
-			case UI_BTYPE_TAB:
-				if ((but->type == UI_BTYPE_TAB) && but->rnaprop && but->custom_data) {
-					/* uiBut.custom_data points to data this tab represents (e.g. workspace).
-					 * uiBut.rnapoin/prop store an active value (e.g. active workspace). */
-					if (RNA_property_type(but->rnaprop) == PROP_POINTER) {
-						PointerRNA active_ptr = RNA_property_pointer_get(&but->rnapoin, but->rnaprop);
-						if (active_ptr.data == but->custom_data) {
-							is_push = true;
-						}
-					}
-					break;
-				}
-				else if (but->optype) {
-					break;
-				}
-
-				UI_GET_BUT_VALUE_INIT(but, *value);
-				/* support for rna enum buts */
-				if (but->rnaprop && (RNA_property_flag(but->rnaprop) & PROP_ENUM_FLAG)) {
-					if ((int)*value & (int)but->hardmax) {
-						is_push = true;
-					}
-				}
-				else {
-					if (*value == (double)but->hardmax) {
-						is_push = true;
-					}
-				}
-				break;
-			default:
-				is_push = -1;
-				break;
-		}
-	}
-
-	return is_push;
+  int is_push = 0;
+
+  if (but->bit) {
+    const bool state = !ELEM(
+        but->type, UI_BTYPE_TOGGLE_N, UI_BTYPE_ICON_TOGGLE_N, UI_BTYPE_CHECKBOX_N);
+    int lvalue;
+    UI_GET_BUT_VALUE_INIT(but, *value);
+    lvalue = (int)*value;
+    if (UI_BITBUT_TEST(lvalue, (but->bitnr))) {
+      is_push = state;
+    }
+    else {
+      is_push = !state;
+    }
+  }
+  else {
+    switch (but->type) {
+      case UI_BTYPE_BUT:
+      case UI_BTYPE_HOTKEY_EVENT:
+      case UI_BTYPE_KEY_EVENT:
+      case UI_BTYPE_COLOR:
+        is_push = -1;
+        break;
+      case UI_BTYPE_BUT_TOGGLE:
+      case UI_BTYPE_TOGGLE:
+      case UI_BTYPE_ICON_TOGGLE:
+      case UI_BTYPE_CHECKBOX:
+        UI_GET_BUT_VALUE_INIT(but, *value);
+        if (*value != (double)but->hardmin) {
+          is_push = true;
+        }
+        break;
+      case UI_BTYPE_ICON_TOGGLE_N:
+      case UI_BTYPE_TOGGLE_N:
+      case UI_BTYPE_CHECKBOX_N:
+        UI_GET_BUT_VALUE_INIT(but, *value);
+        if (*value == 0.0) {
+          is_push = true;
+        }
+        break;
+      case UI_BTYPE_ROW:
+      case UI_BTYPE_LISTROW:
+      case UI_BTYPE_TAB:
+        if ((but->type == UI_BTYPE_TAB) && but->rnaprop && but->custom_data) {
+          /* uiBut.custom_data points to data this tab represents (e.g. workspace).
+           * uiBut.rnapoin/prop store an active value (e.g. active workspace). */
+          if (RNA_property_type(but->rnaprop) == PROP_POINTER) {
+            PointerRNA active_ptr = RNA_property_pointer_get(&but->rnapoin, but->rnaprop);
+            if (active_ptr.data == but->custom_data) {
+              is_push = true;
+            }
+          }
+          break;
+        }
+        else if (but->optype) {
+          break;
+        }
+
+        UI_GET_BUT_VALUE_INIT(but, *value);
+        /* support for rna enum buts */
+        if (but->rnaprop && (RNA_property_flag(but->rnaprop) & PROP_ENUM_FLAG)) {
+          if ((int)*value & (int)but->hardmax) {
+            is_push = true;
+          }
+        }
+        else {
+          if (*value == (double)but->hardmax) {
+            is_push = true;
+          }
+        }
+        break;
+      default:
+        is_push = -1;
+        break;
+    }
+  }
+
+  return is_push;
 }
 int ui_but_is_pushed(uiBut *but)
 {
@@ -2063,78 +1986,78 @@
 
 static uiBut *ui_linkline_find_inlink(uiBlock *block, void *poin)
 {
-	uiBut *but;
+  uiBut *but;
+
+  but = block->buttons.first;
+  while (but) {
+    if (but->type == UI_BTYPE_INLINK) {
+      if (but->poin == poin) return but;
+    }
+    but = but->next;
+  }
+  return NULL;
+}
+
+static void ui_linkline_add(ListBase *listb, uiBut *but, uiBut *bt, short deactive)
+{
+  uiLinkLine *line;
+
+  line = MEM_callocN(sizeof(uiLinkLine), "linkline");
+  BLI_addtail(listb, line);
+  line->from = but;
+  line->to = bt;
+  line->deactive = deactive;
+}
+
+uiBut *UI_block_links_find_inlink(uiBlock *block, void *poin)
+{
+  return ui_linkline_find_inlink(block, poin);
+}
+
+void UI_block_links_compose(uiBlock *block)
+{
+  uiBut *but, *bt;
+  uiLink *link;
+  void ***ppoin;
+  int a;
+
+  but = block->buttons.first;
+  while (but) {
+    if (but->type == UI_BTYPE_LINK) {
+      link = but->link;
 	
-	but = block->buttons.first;
-	while (but) {
-		if (but->type == UI_BTYPE_INLINK) {
-			if (but->poin == poin) return but;
-		}
-		but = but->next;
-	}
-	return NULL;
-}
-
-static void ui_linkline_add(ListBase *listb, uiBut *but, uiBut *bt, short deactive)
-{
-	uiLinkLine *line;
-	
-	line = MEM_callocN(sizeof(uiLinkLine), "linkline");
-	BLI_addtail(listb, line);
-	line->from = but;
-	line->to = bt;
-	line->deactive = deactive;
-}
-
-uiBut *UI_block_links_find_inlink(uiBlock *block, void *poin)
-{
-	return ui_linkline_find_inlink(block, poin);
-}
-
-void UI_block_links_compose(uiBlock *block)
-{
-	uiBut *but, *bt;
-	uiLink *link;
-	void ***ppoin;
-	int a;
-	
-	but = block->buttons.first;
-	while (but) {
-		if (but->type == UI_BTYPE_LINK) {
-			link = but->link;
-			
-			/* for all pointers in the array */
-			if (link) {
-				if (link->ppoin) {
-					ppoin = link->ppoin;
-					for (a = 0; a < *(link->totlink); a++) {
-						bt = ui_linkline_find_inlink(block, (*ppoin)[a]);
-						if (bt) {
-							if ((but->flag & UI_BUT_SCA_LINK_GREY) || (bt->flag & UI_BUT_SCA_LINK_GREY)) {
-								ui_linkline_add(&link->lines, but, bt, true);
-							}
-							else {
-								ui_linkline_add(&link->lines, but, bt, false);
-							}
-
-						}
-					}
-				}
-				else if (link->poin) {
-					bt = ui_linkline_find_inlink(block, *link->poin);
-					if (bt) {
-						if ((but->flag & UI_BUT_SCA_LINK_GREY) || (bt->flag & UI_BUT_SCA_LINK_GREY)) {
-							ui_linkline_add(&link->lines, but, bt, true);
-						}
-						else {
-							ui_linkline_add(&link->lines, but, bt, false);
-						}
-					}
-				}
-			}
-		}
-		but = but->next;
-	}
+      /* for all pointers in the array */
+      if (link) {
+        if (link->ppoin) {
+          ppoin = link->ppoin;
+          for (a = 0; a < *(link->totlink); a++) {
+            bt = ui_linkline_find_inlink(block, (*ppoin)[a]);
+            if (bt) {
+              if ((but->flag & UI_BUT_SCA_LINK_GREY) || (bt->flag & UI_BUT_SCA_LINK_GREY)) {
+                ui_linkline_add(&link->lines, but, bt, true);
+              }
+              else {
+                ui_linkline_add(&link->lines, but, bt, false);
+              }
+
+            }
+          }
+        }
+        else if (link->poin) {
+          bt = ui_linkline_find_inlink(block, *link->poin);
+          if (bt) {
+            if ((but->flag & UI_BUT_SCA_LINK_GREY) || (bt->flag & UI_BUT_SCA_LINK_GREY)) {
+              ui_linkline_add(&link->lines, but, bt, true);
+            }
+            else {
+              ui_linkline_add(&link->lines, but, bt, false);
+            }
+          }
+        }
+      }
+    }
+    but = but->next;
+  }
 }
 
 
@@ -2158,38 +2081,38 @@
 
 void ui_linkline_remove(uiLinkLine *line, uiBut *but)
 {
-	uiLink *link;
-	int a, b;
+  uiLink *link;
+  int a, b;
+
+  BLI_remlink(&but->link->lines, line);
+
+  link = line->from->link;
+
+  /* are there more pointers allowed? */
+  if (link->ppoin) {
 	
-	BLI_remlink(&but->link->lines, line);
-
-	link = line->from->link;
-
-	/* are there more pointers allowed? */
-	if (link->ppoin) {
-		
-		if (*(link->totlink) == 1) {
-			*(link->totlink) = 0;
-			MEM_freeN(*(link->ppoin));
-			*(link->ppoin) = NULL;
-		}
-		else {
-			b = 0;
-			for (a = 0; a < (*(link->totlink)); a++) {
-				if ((*(link->ppoin))[a] != line->to->poin) {
-					(*(link->ppoin))[b] = (*(link->ppoin))[a];
-					b++;
-				}
-			}
-			(*(link->totlink))--;
-		}
-	}
-	else {
-		*(link->poin) = NULL;
-	}
-
-	MEM_freeN(line);
-	//REDRAW
+    if (*(link->totlink) == 1) {
+      *(link->totlink) = 0;
+      MEM_freeN(*(link->ppoin));
+      *(link->ppoin) = NULL;
+    }
+    else {
+      b = 0;
+      for (a = 0; a < (*(link->totlink)); a++) {
+        if ((*(link->ppoin))[a] != line->to->poin) {
+          (*(link->ppoin))[b] = (*(link->ppoin))[a];
+          b++;
+        }
+      }
+      (*(link->totlink))--;
+    }
+  }
+  else {
+    *(link->poin) = NULL;
+  }
+
+  MEM_freeN(line);
+  //REDRAW
 }
 
 /* *********************** data get/set ***********************
@@ -3364,56 +3287,57 @@
 /* can be called with C==NULL */
 static void ui_but_free(const bContext *C, uiBut *but)
 {
-	if (but->opptr) {
-		WM_operator_properties_free(but->opptr);
-		MEM_freeN(but->opptr);
-	}
-
-	if (but->func_argN) {
-		MEM_freeN(but->func_argN);
-	}
-
-	if (but->tip_argN) {
-		MEM_freeN(but->tip_argN);
-	}
-
-	if (but->hold_argN) {
-		MEM_freeN(but->hold_argN);
-	}
-
-	if (but->free_search_arg) {
-		MEM_SAFE_FREE(but->search_arg);
-	}
-
-	if (but->active) {
-		/* XXX solve later, buttons should be free-able without context ideally,
-		 * however they may have open tooltips or popup windows, which need to
-		 * be closed using a context pointer */
-		if (C) {
-			ui_but_active_free(C, but);
-		}
-		else {
-			if (but->active) {
-				MEM_freeN(but->active);
-			}
-		}
-	}
-	if (but->str && but->str != but->strdata) {
-		MEM_freeN(but->str);
-	}
-	ui_free_link(but->link);
-
-	if ((but->type == UI_BTYPE_IMAGE) && but->poin) {
-		IMB_freeImBuf((struct ImBuf *)but->poin);
-	}
-
-	if (but->dragpoin && (but->dragflag & UI_BUT_DRAGPOIN_FREE)) {
-		MEM_freeN(but->dragpoin);
-	}
-
-	BLI_assert(UI_butstore_is_registered(but->block, but) == false);
-
-	MEM_freeN(but);
+  if (but->opptr) {
+    WM_operator_properties_free(but->opptr);
+    MEM_freeN(but->opptr);
+  }
+
+  if (but->func_argN) {
+    MEM_freeN(but->func_argN);
+  }
+
+  if (but->tip_argN) {
+    MEM_freeN(but->tip_argN);
+  }
+
+  if (but->hold_argN) {
+    MEM_freeN(but->hold_argN);
+  }
+
+  if (but->free_search_arg) {
+    MEM_SAFE_FREE(but->search_arg);
+  }
+
+  if (but->active) {
+    /* XXX solve later, buttons should be free-able without context ideally,
+     * however they may have open tooltips or popup windows, which need to
+     * be closed using a context pointer */
+    if (C) {
+      ui_but_active_free(C, but);
+    }
+    else {
+      if (but->active) {
+        MEM_freeN(but->active);
+      }
+    }
+  }
+  if (but->str && but->str != but->strdata) {
+    MEM_freeN(but->str);
+  }
+
+  ui_free_link(but->link);
+
+  if ((but->type == UI_BTYPE_IMAGE) && but->poin) {
+    IMB_freeImBuf((struct ImBuf *)but->poin);
+  }
+
+  if (but->dragpoin && (but->dragflag & UI_BUT_DRAGPOIN_FREE)) {
+    MEM_freeN(but->dragpoin);
+  }
+
+  BLI_assert(UI_butstore_is_registered(but->block, but) == false);
+
+  MEM_freeN(but);
 }
 
 /* can be called with C==NULL */
@@ -5891,15 +5815,15 @@
 
 void UI_but_link_set(uiBut *but, void **poin, void ***ppoin, short *tot, int from, int to)
 {
-	uiLink *link;
-	
-	link = but->link = MEM_callocN(sizeof(uiLink), "new uilink");
-	
-	link->poin = poin;
-	link->ppoin = ppoin;
-	link->totlink = tot;
-	link->fromcode = from;
-	link->tocode = to;
+  uiLink *link;
+
+  link = but->link = MEM_callocN(sizeof(uiLink), "new uilink");
+
+  link->poin = poin;
+  link->ppoin = ppoin;
+  link->totlink = tot;
+  link->fromcode = from;
+  link->tocode = to;
 }
 
 /* cruft to make uiBlock and uiBut private */
