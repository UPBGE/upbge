/*
 * This program is free software; you can redistribute it and/or
 * modify it under the terms of the GNU General Public License
 * as published by the Free Software Foundation; either version 2
 * of the License, or (at your option) any later version.
 *
 * This program is distributed in the hope that it will be useful,
 * but WITHOUT ANY WARRANTY; without even the implied warranty of
 * MERCHANTABILITY or FITNESS FOR A PARTICULAR PURPOSE.  See the
 * GNU General Public License for more details.
 *
 * You should have received a copy of the GNU General Public License
 * along with this program; if not, write to the Free Software Foundation,
 * Inc., 51 Franklin Street, Fifth Floor, Boston, MA 02110-1301, USA.
 *
 * The Original Code is Copyright (C) 2001-2002 by NaN Holding BV.
 * All rights reserved.
 */

/** \file
 * \ingroup edinterface
 */

#include <ctype.h>
#include <float.h>
#include <limits.h>
#include <math.h>
#include <stddef.h> /* offsetof() */
#include <string.h>

#include "MEM_guardedalloc.h"

#include "DNA_object_types.h"
#include "DNA_scene_types.h"
#include "DNA_screen_types.h"
#include "DNA_userdef_types.h"
#include "DNA_workspace_types.h"

#include "BLI_alloca.h"
#include "BLI_listbase.h"
#include "BLI_math.h"
#include "BLI_rect.h"
#include "BLI_string.h"
#include "BLI_string_search.h"
#include "BLI_string_utf8.h"

#include "BLI_utildefines.h"

#include "BLO_readfile.h"

#include "BKE_animsys.h"
#include "BKE_context.h"
#include "BKE_idprop.h"
#include "BKE_main.h"
#include "BKE_scene.h"
#include "BKE_screen.h"
#include "BKE_unit.h"

#include "GPU_matrix.h"
#include "GPU_state.h"

#include "BLF_api.h"
#include "BLT_translation.h"

#include "UI_interface.h"
#include "UI_interface_icons.h"

#include "IMB_imbuf.h"

#include "WM_api.h"
#include "WM_message.h"
#include "WM_types.h"

#include "RNA_access.h"

#ifdef WITH_PYTHON
#  include "BPY_extern_run.h"
#endif

#include "ED_numinput.h"
#include "ED_screen.h"

#include "IMB_colormanagement.h"

#include "DEG_depsgraph_query.h"

#include "interface_intern.h"

/* prototypes. */
static void ui_but_to_pixelrect(struct rcti *rect,
                                const struct ARegion *region,
                                struct uiBlock *block,
                                struct uiBut *but);
static void ui_def_but_rna__menu(bContext *UNUSED(C), uiLayout *layout, void *but_p);
static void ui_def_but_rna__panel_type(bContext *UNUSED(C), uiLayout *layout, void *but_p);
static void ui_def_but_rna__menu_type(bContext *UNUSED(C), uiLayout *layout, void *but_p);

/* avoid unneeded calls to ui_but_value_get */
#define UI_BUT_VALUE_UNSET DBL_MAX
#define UI_GET_BUT_VALUE_INIT(_but, _value) \
  if (_value == DBL_MAX) { \
    (_value) = ui_but_value_get(_but); \
  } \
  ((void)0)

#define B_NOP -1

/**
 * a full doc with API notes can be found in 'blender/doc/guides/interface_API.txt'
 *
 * `uiBlahBlah()`   external function.
 * `ui_blah_blah()` internal function.
 */

static void ui_but_free(const bContext *C, uiBut *but);

static bool ui_but_is_unit_radians_ex(UnitSettings *unit, const int unit_type)
{
  return (unit->system_rotation == USER_UNIT_ROT_RADIANS && unit_type == PROP_UNIT_ROTATION);
}

static bool ui_but_is_unit_radians(const uiBut *but)
{
  UnitSettings *unit = but->block->unit;
  const int unit_type = UI_but_unit_type_get(but);

  return ui_but_is_unit_radians_ex(unit, unit_type);
}

/* ************* window matrix ************** */

void ui_block_to_window_fl(const ARegion *region, uiBlock *block, float *r_x, float *r_y)
{
  int getsizex = BLI_rcti_size_x(&region->winrct) + 1;
  int getsizey = BLI_rcti_size_y(&region->winrct) + 1;
  int sx = region->winrct.xmin;
  int sy = region->winrct.ymin;

  float gx = *r_x;
  float gy = *r_y;

  if (block->panel) {
    gx += block->panel->ofsx;
    gy += block->panel->ofsy;
  }

  *r_x = ((float)sx) +
         ((float)getsizex) * (0.5f + 0.5f * (gx * block->winmat[0][0] + gy * block->winmat[1][0] +
                                             block->winmat[3][0]));
  *r_y = ((float)sy) +
         ((float)getsizey) * (0.5f + 0.5f * (gx * block->winmat[0][1] + gy * block->winmat[1][1] +
                                             block->winmat[3][1]));
}

void ui_block_to_window(const ARegion *region, uiBlock *block, int *r_x, int *r_y)
{
  float fx = *r_x;
  float fy = *r_y;

  ui_block_to_window_fl(region, block, &fx, &fy);

  *r_x = (int)(fx + 0.5f);
  *r_y = (int)(fy + 0.5f);
}

void ui_block_to_window_rctf(const ARegion *region,
                             uiBlock *block,
                             rctf *rct_dst,
                             const rctf *rct_src)
{
  *rct_dst = *rct_src;
  ui_block_to_window_fl(region, block, &rct_dst->xmin, &rct_dst->ymin);
  ui_block_to_window_fl(region, block, &rct_dst->xmax, &rct_dst->ymax);
}

float ui_block_to_window_scale(const ARegion *region, uiBlock *block)
{
  /* We could have function for this to avoid dummy arg. */
  float min_y = 0, max_y = 1;
  float dummy_x = 0.0f;
  ui_block_to_window_fl(region, block, &dummy_x, &min_y);
  dummy_x = 0.0f;
  ui_block_to_window_fl(region, block, &dummy_x, &max_y);
  return max_y - min_y;
}

/* for mouse cursor */
void ui_window_to_block_fl(const ARegion *region, uiBlock *block, float *r_x, float *r_y)
{
  int getsizex = BLI_rcti_size_x(&region->winrct) + 1;
  int getsizey = BLI_rcti_size_y(&region->winrct) + 1;
  int sx = region->winrct.xmin;
  int sy = region->winrct.ymin;

  float a = 0.5f * ((float)getsizex) * block->winmat[0][0];
  float b = 0.5f * ((float)getsizex) * block->winmat[1][0];
  float c = 0.5f * ((float)getsizex) * (1.0f + block->winmat[3][0]);

  float d = 0.5f * ((float)getsizey) * block->winmat[0][1];
  float e = 0.5f * ((float)getsizey) * block->winmat[1][1];
  float f = 0.5f * ((float)getsizey) * (1.0f + block->winmat[3][1]);

  float px = *r_x - sx;
  float py = *r_y - sy;

  *r_y = (a * (py - f) + d * (c - px)) / (a * e - d * b);
  *r_x = (px - b * (*r_y) - c) / a;

  if (block->panel) {
    *r_x -= block->panel->ofsx;
    *r_y -= block->panel->ofsy;
  }
}

void ui_window_to_block_rctf(const struct ARegion *region,
                             uiBlock *block,
                             rctf *rct_dst,
                             const rctf *rct_src)
{
  *rct_dst = *rct_src;
  ui_window_to_block_fl(region, block, &rct_dst->xmin, &rct_dst->ymin);
  ui_window_to_block_fl(region, block, &rct_dst->xmax, &rct_dst->ymax);
}

void ui_window_to_block(const ARegion *region, uiBlock *block, int *r_x, int *r_y)
{
  float fx = *r_x;
  float fy = *r_y;

  ui_window_to_block_fl(region, block, &fx, &fy);

  *r_x = (int)(fx + 0.5f);
  *r_y = (int)(fy + 0.5f);
}

void ui_window_to_region(const ARegion *region, int *r_x, int *r_y)
{
  *r_x -= region->winrct.xmin;
  *r_y -= region->winrct.ymin;
}

void ui_window_to_region_rcti(const ARegion *region, rcti *rect_dst, const rcti *rct_src)
{
  rect_dst->xmin = rct_src->xmin - region->winrct.xmin;
  rect_dst->xmax = rct_src->xmax - region->winrct.xmin;
  rect_dst->ymin = rct_src->ymin - region->winrct.ymin;
  rect_dst->ymax = rct_src->ymax - region->winrct.ymin;
}

void ui_region_to_window(const ARegion *region, int *r_x, int *r_y)
{
  *r_x += region->winrct.xmin;
  *r_y += region->winrct.ymin;
}

static void ui_update_flexible_spacing(const ARegion *region, uiBlock *block)
{
  int sepr_flex_len = 0;
  LISTBASE_FOREACH (uiBut *, but, &block->buttons) {
    if (but->type == UI_BTYPE_SEPR_SPACER) {
      sepr_flex_len++;
    }
  }

  if (sepr_flex_len == 0) {
    return;
  }

  rcti rect;
  ui_but_to_pixelrect(&rect, region, block, block->buttons.last);
  const float buttons_width = (float)rect.xmax + UI_HEADER_OFFSET;
  const float region_width = (float)region->sizex * U.dpi_fac;

  if (region_width <= buttons_width) {
    return;
  }

  /* We could get rid of this loop if we agree on a max number of spacer */
  int *spacers_pos = alloca(sizeof(*spacers_pos) * (size_t)sepr_flex_len);
  int i = 0;
  LISTBASE_FOREACH (uiBut *, but, &block->buttons) {
    if (but->type == UI_BTYPE_SEPR_SPACER) {
      ui_but_to_pixelrect(&rect, region, block, but);
      spacers_pos[i] = rect.xmax + UI_HEADER_OFFSET;
      i++;
    }
  }

  const float segment_width = region_width / (float)sepr_flex_len;
  float offset = 0, remaining_space = region_width - buttons_width;
  i = 0;
  LISTBASE_FOREACH (uiBut *, but, &block->buttons) {
    BLI_rctf_translate(&but->rect, offset, 0);
    if (but->type == UI_BTYPE_SEPR_SPACER) {
      /* How much the next block overlap with the current segment */
      int overlap = ((i == sepr_flex_len - 1) ? buttons_width - spacers_pos[i] :
                                                (spacers_pos[i + 1] - spacers_pos[i]) / 2);
      const int segment_end = segment_width * (i + 1);
      const int spacer_end = segment_end - overlap;
      const int spacer_sta = spacers_pos[i] + offset;
      if (spacer_end > spacer_sta) {
        const float step = min_ff(remaining_space, spacer_end - spacer_sta);
        remaining_space -= step;
        offset += step;
      }
      i++;
    }
  }
  ui_block_bounds_calc(block);
}

static void ui_update_window_matrix(const wmWindow *window, const ARegion *region, uiBlock *block)
{
  /* window matrix and aspect */
  if (region && region->visible) {
    /* Get projection matrix which includes View2D translation and zoom. */
    GPU_matrix_projection_get(block->winmat);
    block->aspect = 2.0f / fabsf(region->winx * block->winmat[0][0]);
  }
  else {
    /* No subwindow created yet, for menus for example, so we use the main
     * window instead, since buttons are created there anyway. */
    const int width = WM_window_pixels_x(window);
    const int height = WM_window_pixels_y(window);
    const rcti winrct = {0, width - 1, 0, height - 1};

    wmGetProjectionMatrix(block->winmat, &winrct);
    block->aspect = 2.0f / fabsf(width * block->winmat[0][0]);
  }
}

/**
 * Popups will add a margin to #ARegion.winrct for shadow,
 * for interactivity (point-inside tests for eg), we want the winrct without the margin added.
 */
void ui_region_winrct_get_no_margin(const struct ARegion *region, struct rcti *r_rect)
{
  uiBlock *block = region->uiblocks.first;
  if (block && (block->flag & UI_BLOCK_LOOP) && (block->flag & UI_BLOCK_RADIAL) == 0) {
    BLI_rcti_rctf_copy_floor(r_rect, &block->rect);
    BLI_rcti_translate(r_rect, region->winrct.xmin, region->winrct.ymin);
  }
  else {
    *r_rect = region->winrct;
  }
}

/* ******************* block calc ************************* */

void UI_block_translate(uiBlock *block, int x, int y)
{
  LISTBASE_FOREACH (uiBut *, but, &block->buttons) {
    BLI_rctf_translate(&but->rect, x, y);
  }

  BLI_rctf_translate(&block->rect, x, y);
}

static bool ui_but_is_row_alignment_group(const uiBut *left, const uiBut *right)
{
  const bool is_same_align_group = (left->alignnr && (left->alignnr == right->alignnr));
  return is_same_align_group && (left->rect.xmin < right->rect.xmin);
}

static void ui_block_bounds_calc_text(uiBlock *block, float offset)
{
  const uiStyle *style = UI_style_get();
  uiBut *col_bt;
  int i = 0, j, x1addval = offset;

  UI_fontstyle_set(&style->widget);

  uiBut *init_col_bt = block->buttons.first;
  LISTBASE_FOREACH (uiBut *, bt, &block->buttons) {
    if (!ELEM(bt->type, UI_BTYPE_SEPR, UI_BTYPE_SEPR_LINE, UI_BTYPE_SEPR_SPACER)) {
      j = BLF_width(style->widget.uifont_id, bt->drawstr, sizeof(bt->drawstr));

      if (j > i) {
        i = j;
      }
    }

    /* Skip all buttons that are in a horizontal alignment group.
     * We don't want to split them apart (but still check the row's width and apply current
     * offsets). */
    if (bt->next && ui_but_is_row_alignment_group(bt, bt->next)) {
      int width = 0;
      int alignnr = bt->alignnr;
      for (col_bt = bt; col_bt && col_bt->alignnr == alignnr; col_bt = col_bt->next) {
        width += BLI_rctf_size_x(&col_bt->rect);
        col_bt->rect.xmin += x1addval;
        col_bt->rect.xmax += x1addval;
      }
      if (width > i) {
        i = width;
      }
      /* Give the following code the last button in the alignment group, there might have to be a
       * split immediately after. */
      bt = col_bt ? col_bt->prev : NULL;
    }

    if (bt && bt->next && bt->rect.xmin < bt->next->rect.xmin) {
      /* End of this column, and it's not the last one. */
      for (col_bt = init_col_bt; col_bt->prev != bt; col_bt = col_bt->next) {
        col_bt->rect.xmin = x1addval;
        col_bt->rect.xmax = x1addval + i + block->bounds;

        ui_but_update(col_bt); /* clips text again */
      }

      /* And we prepare next column. */
      x1addval += i + block->bounds;
      i = 0;
      init_col_bt = col_bt;
    }
  }

  /* Last column. */
  for (col_bt = init_col_bt; col_bt; col_bt = col_bt->next) {
    /* Recognize a horizontally arranged alignment group and skip its items. */
    if (col_bt->next && ui_but_is_row_alignment_group(col_bt, col_bt->next)) {
      int alignnr = col_bt->alignnr;
      for (; col_bt && col_bt->alignnr == alignnr; col_bt = col_bt->next) {
        /* pass */
      }
    }
    if (!col_bt) {
      break;
    }

    col_bt->rect.xmin = x1addval;
    col_bt->rect.xmax = max_ff(x1addval + i + block->bounds, offset + block->minbounds);

    ui_but_update(col_bt); /* clips text again */
  }
}

void ui_block_bounds_calc(uiBlock *block)
{
  if (BLI_listbase_is_empty(&block->buttons)) {
    if (block->panel) {
      block->rect.xmin = 0.0;
      block->rect.xmax = block->panel->sizex;
      block->rect.ymin = 0.0;
      block->rect.ymax = block->panel->sizey;
    }
  }
  else {

    BLI_rctf_init_minmax(&block->rect);

    LISTBASE_FOREACH (uiBut *, bt, &block->buttons) {
      BLI_rctf_union(&block->rect, &bt->rect);
    }

    block->rect.xmin -= block->bounds;
    block->rect.ymin -= block->bounds;
    block->rect.xmax += block->bounds;
    block->rect.ymax += block->bounds;
  }

  block->rect.xmax = block->rect.xmin + max_ff(BLI_rctf_size_x(&block->rect), block->minbounds);

  /* hardcoded exception... but that one is annoying with larger safety */
  uiBut *bt = block->buttons.first;
  int xof = (bt && STREQLEN(bt->str, "ERROR", 5)) ? 10 : 40;

  block->safety.xmin = block->rect.xmin - xof;
  block->safety.ymin = block->rect.ymin - xof;
  block->safety.xmax = block->rect.xmax + xof;
  block->safety.ymax = block->rect.ymax + xof;
}

static void ui_block_bounds_calc_centered(wmWindow *window, uiBlock *block)
{
  /* note: this is used for the splash where window bounds event has not been
   * updated by ghost, get the window bounds from ghost directly */

  int xmax = WM_window_pixels_x(window);
  int ymax = WM_window_pixels_y(window);

  ui_block_bounds_calc(block);

  int width = BLI_rctf_size_x(&block->rect);
  int height = BLI_rctf_size_y(&block->rect);

  int startx = (xmax * 0.5f) - (width * 0.5f);
  int starty = (ymax * 0.5f) - (height * 0.5f);

  UI_block_translate(block, startx - block->rect.xmin, starty - block->rect.ymin);

  /* now recompute bounds and safety */
  ui_block_bounds_calc(block);
}

static void ui_block_bounds_calc_centered_pie(uiBlock *block)
{
  const int xy[2] = {
      block->pie_data.pie_center_spawned[0],
      block->pie_data.pie_center_spawned[1],
  };

  UI_block_translate(block, xy[0], xy[1]);

  /* now recompute bounds and safety */
  ui_block_bounds_calc(block);
}

static void ui_block_bounds_calc_popup(
    wmWindow *window, uiBlock *block, eBlockBoundsCalc bounds_calc, const int xy[2], int r_xy[2])
{
  int oldbounds = block->bounds;

  /* compute mouse position with user defined offset */
  ui_block_bounds_calc(block);

  int xmax = WM_window_pixels_x(window);
  int ymax = WM_window_pixels_y(window);

  int oldwidth = BLI_rctf_size_x(&block->rect);
  int oldheight = BLI_rctf_size_y(&block->rect);

  /* first we ensure wide enough text bounds */
  if (bounds_calc == UI_BLOCK_BOUNDS_POPUP_MENU) {
    if (block->flag & UI_BLOCK_LOOP) {
      block->bounds = 2.5f * UI_UNIT_X;
      ui_block_bounds_calc_text(block, block->rect.xmin);
    }
  }

  /* next we recompute bounds */
  block->bounds = oldbounds;
  ui_block_bounds_calc(block);

  /* and we adjust the position to fit within window */
  int width = BLI_rctf_size_x(&block->rect);
  int height = BLI_rctf_size_y(&block->rect);

  /* avoid divide by zero below, caused by calling with no UI, but better not crash */
  oldwidth = oldwidth > 0 ? oldwidth : MAX2(1, width);
  oldheight = oldheight > 0 ? oldheight : MAX2(1, height);

  /* offset block based on mouse position, user offset is scaled
   * along in case we resized the block in ui_block_bounds_calc_text */
  rcti rect;
  int raw_x = rect.xmin = xy[0] + block->rect.xmin + (block->bounds_offset[0] * width) / oldwidth;
  int raw_y = rect.ymin = xy[1] + block->rect.ymin +
                          (block->bounds_offset[1] * height) / oldheight;
  rect.xmax = rect.xmin + width;
  rect.ymax = rect.ymin + height;

  rcti rect_bounds;
  const int margin = UI_SCREEN_MARGIN;
  rect_bounds.xmin = margin;
  rect_bounds.ymin = margin;
  rect_bounds.xmax = xmax - margin;
  rect_bounds.ymax = ymax - UI_POPUP_MENU_TOP;

  int ofs_dummy[2];
  BLI_rcti_clamp(&rect, &rect_bounds, ofs_dummy);
  UI_block_translate(block, rect.xmin - block->rect.xmin, rect.ymin - block->rect.ymin);

  /* now recompute bounds and safety */
  ui_block_bounds_calc(block);

  /* If given, adjust input coordinates such that they would generate real final popup position.
   * Needed to handle correctly floating panels once they have been dragged around,
   * see T52999. */
  if (r_xy) {
    r_xy[0] = xy[0] + block->rect.xmin - raw_x;
    r_xy[1] = xy[1] + block->rect.ymin - raw_y;
  }
}

/* used for various cases */
void UI_block_bounds_set_normal(uiBlock *block, int addval)
{
  if (block == NULL) {
    return;
  }

  block->bounds = addval;
  block->bounds_type = UI_BLOCK_BOUNDS;
}

/* used for pulldowns */
void UI_block_bounds_set_text(uiBlock *block, int addval)
{
  block->bounds = addval;
  block->bounds_type = UI_BLOCK_BOUNDS_TEXT;
}

/* used for block popups */
void UI_block_bounds_set_popup(uiBlock *block, int addval, const int bounds_offset[2])
{
  block->bounds = addval;
  block->bounds_type = UI_BLOCK_BOUNDS_POPUP_MOUSE;
  if (bounds_offset != NULL) {
    block->bounds_offset[0] = bounds_offset[0];
    block->bounds_offset[1] = bounds_offset[1];
  }
  else {
    block->bounds_offset[0] = 0;
    block->bounds_offset[1] = 0;
  }
}

/* used for menu popups */
void UI_block_bounds_set_menu(uiBlock *block, int addval, const int bounds_offset[2])
{
  block->bounds = addval;
  block->bounds_type = UI_BLOCK_BOUNDS_POPUP_MENU;
  if (bounds_offset != NULL) {
    copy_v2_v2_int(block->bounds_offset, bounds_offset);
  }
  else {
    zero_v2_int(block->bounds_offset);
  }
}

/* used for centered popups, i.e. splash */
void UI_block_bounds_set_centered(uiBlock *block, int addval)
{
  block->bounds = addval;
  block->bounds_type = UI_BLOCK_BOUNDS_POPUP_CENTER;
}

void UI_block_bounds_set_explicit(uiBlock *block, int minx, int miny, int maxx, int maxy)
{
  block->rect.xmin = minx;
  block->rect.ymin = miny;
  block->rect.xmax = maxx;
  block->rect.ymax = maxy;
  block->bounds_type = UI_BLOCK_BOUNDS_NONE;
}

static float ui_but_get_float_precision(uiBut *but)
{
  if (but->type == UI_BTYPE_NUM) {
    return ((uiButNumber *)but)->precision;
  }

  return but->a2;
}

static int ui_but_calc_float_precision(uiBut *but, double value)
{
  int prec = (int)ui_but_get_float_precision(but);

  /* first check for various special cases:
   * * If button is radians, we want additional precision (see T39861).
   * * If prec is not set, we fallback to a simple default */
  if (ui_but_is_unit_radians(but) && prec < 5) {
    prec = 5;
  }
  else if (prec == -1) {
    prec = (but->hardmax < 10.001f) ? 3 : 2;
  }
  else {
    CLAMP(prec, 0, UI_PRECISION_FLOAT_MAX);
  }

  return UI_calc_float_precision(prec, value);
}

/* ************** LINK LINE DRAWING  ************* */

/* link line drawing is not part of buttons or theme.. so we stick with it here */

static void ui_draw_linkline(uiLinkLine *line, int highlightActiveLines, int dashInactiveLines)
{
  rcti rect;
  float color[4] = {1.0f};

  if (line->from == NULL || line->to == NULL)
    return;

  rect.xmin = BLI_rctf_cent_x(&line->from->rect);
  rect.ymin = BLI_rctf_cent_y(&line->from->rect);
  rect.xmax = BLI_rctf_cent_x(&line->to->rect);
  rect.ymax = BLI_rctf_cent_y(&line->to->rect);

  if (dashInactiveLines)
    UI_GetThemeColor4fv(TH_GRID, color);
  else if (line->flag & UI_SELECT)
    rgba_float_args_set_ch(color, 120, 120, 120, 255);
  else if (highlightActiveLines &&
           ((line->from->flag & UI_ACTIVE) || (line->to->flag & UI_ACTIVE)))
    UI_GetThemeColor4fv(TH_TEXT_HI, color);
  else
    rgba_float_args_set_ch(color, 100, 100, 100, 255);

  ui_draw_link_bezier(&rect, color);
}

static void ui_draw_links(uiBlock *block)
{
  uiBut *but;
  uiLinkLine *line;

  /* Draw the gray out lines. Do this first so they appear at the
   * bottom of inactive or active lines.
   * As we go, remember if we see any active or selected lines. */
  bool found_selectline = false;
  bool found_activeline = false;

  for (but = block->buttons.first; but; but = but->next) {
    if (but->type == UI_BTYPE_LINK && but->link) {
      for (line = but->link->lines.first; line; line = line->next) {
        if (!(line->from->flag & UI_ACTIVE) && !(line->to->flag & UI_ACTIVE)) {
          if (line->deactive)
            ui_draw_linkline(line, 0, true);
        }
        else
          found_activeline = true;

        if ((line->from->flag & UI_SELECT) || (line->to->flag & UI_SELECT))
          found_selectline = true;
      }
    }
  }

  /* Draw the inactive lines (lines with neither button being hovered over) */
  for (but = block->buttons.first; but; but = but->next) {
    if (but->type == UI_BTYPE_LINK && but->link) {
      for (line = but->link->lines.first; line; line = line->next) {
        if (!(line->from->flag & UI_ACTIVE) && !(line->to->flag & UI_ACTIVE)) {
          if (!line->deactive)
            ui_draw_linkline(line, 0, false);
        }
      }
    }
  }

  /* Draw any active lines (lines with either button being hovered over).
   * Do this last so they appear on top of inactive and gray out lines. */
  if (found_activeline) {
    for (but = block->buttons.first; but; but = but->next) {
      if (but->type == UI_BTYPE_LINK && but->link) {
        for (line = but->link->lines.first; line; line = line->next) {
          if ((line->from->flag & UI_ACTIVE) || (line->to->flag & UI_ACTIVE))
            ui_draw_linkline(line, !found_selectline, false);
        }
      }
    }
  }
}

/* ************** BLOCK ENDING FUNCTION ************* */

bool ui_but_rna_equals(const uiBut *a, const uiBut *b)
{
  return ui_but_rna_equals_ex(a, &b->rnapoin, b->rnaprop, b->rnaindex);
}

bool ui_but_rna_equals_ex(const uiBut *but,
                          const PointerRNA *ptr,
                          const PropertyRNA *prop,
                          int index)
{
  if (but->rnapoin.data != ptr->data) {
    return false;
  }
  if (but->rnaprop != prop || but->rnaindex != index) {
    return false;
  }

  return true;
}

/* NOTE: if but->poin is allocated memory for every defbut, things fail... */
static bool ui_but_equals_old(const uiBut *but, const uiBut *oldbut)
{
  /* various properties are being compared here, hopefully sufficient
   * to catch all cases, but it is simple to add more checks later */
  if (but->retval != oldbut->retval) {
    return false;
  }
  if (!ui_but_rna_equals(but, oldbut)) {
    return false;
  }
  if (but->func != oldbut->func) {
    return false;
  }
  if (but->funcN != oldbut->funcN) {
    return false;
  }
  if (oldbut->func_arg1 != oldbut && but->func_arg1 != oldbut->func_arg1) {
    return false;
  }
  if (oldbut->func_arg2 != oldbut && but->func_arg2 != oldbut->func_arg2) {
    return false;
  }
  if (!but->funcN && ((but->poin != oldbut->poin && (uiBut *)oldbut->poin != oldbut) ||
                      (but->pointype != oldbut->pointype))) {
    return false;
  }
  if (but->optype != oldbut->optype) {
    return false;
  }

  return true;
}

uiBut *ui_but_find_old(uiBlock *block_old, const uiBut *but_new)
{
  LISTBASE_FOREACH (uiBut *, but, &block_old->buttons) {
    if (ui_but_equals_old(but_new, but)) {
      return but;
    }
  }
  return NULL;
}

uiBut *ui_but_find_new(uiBlock *block_new, const uiBut *but_old)
{
  LISTBASE_FOREACH (uiBut *, but, &block_new->buttons) {
    if (ui_but_equals_old(but, but_old)) {
      return but;
    }
  }
  return NULL;
}

/* oldbut is being inserted in new block, so we use the lines from new button, and replace button
 * pointers */
static void ui_but_update_linklines(uiBlock *block, uiBut *oldbut, uiBut *newbut)
{
  uiLinkLine *line;
  uiBut *but;

  /* if active button is UI_BTYPE_LINK */
  if (newbut->type == UI_BTYPE_LINK && newbut->link) {

    SWAP(uiLink *, oldbut->link, newbut->link);

    for (line = oldbut->link->lines.first; line; line = line->next) {
      if (line->to == newbut)
        line->to = oldbut;
      if (line->from == newbut)
        line->from = oldbut;
    }
  }

  /* check all other button links */
  for (but = block->buttons.first; but; but = but->next) {
    if (but != newbut && but->type == UI_BTYPE_LINK && but->link) {
      for (line = but->link->lines.first; line; line = line->next) {
        if (line->to == newbut)
          line->to = oldbut;
        if (line->from == newbut)
          line->from = oldbut;
      }
    }
  }
}

static bool ui_but_extra_icons_equals_old(const uiButExtraOpIcon *new_extra_icon,
                                          const uiButExtraOpIcon *old_extra_icon)
{
  return (new_extra_icon->optype_params->optype == old_extra_icon->optype_params->optype) &&
         (new_extra_icon->icon == old_extra_icon->icon);
}

static uiButExtraOpIcon *ui_but_extra_icon_find_old(const uiButExtraOpIcon *new_extra_icon,
                                                    const uiBut *old_but)
{
  LISTBASE_FOREACH (uiButExtraOpIcon *, op_icon, &old_but->extra_op_icons) {
    if (ui_but_extra_icons_equals_old(new_extra_icon, op_icon)) {
      return op_icon;
    }
  }
  return NULL;
}

static void ui_but_extra_icons_update_from_old_but(const uiBut *new_but, const uiBut *old_but)
{
  /* Specifically for keeping some state info for the active button. */
  BLI_assert(old_but->active);

  LISTBASE_FOREACH (uiButExtraOpIcon *, new_extra_icon, &new_but->extra_op_icons) {
    uiButExtraOpIcon *old_extra_icon = ui_but_extra_icon_find_old(new_extra_icon, old_but);
    /* Keep the highlighting state, and let handling update it later. */
    if (old_extra_icon) {
      new_extra_icon->highlighted = old_extra_icon->highlighted;
    }
  }
}

/**
 * Update pointers and other information in the old active button based on new information in the
 * corresponding new button from the current layout pass.
 *
 * \param oldbut: The button from the last layout pass that will be moved to the new block.
 * \param but: The newly added button with much of the up to date information, to be feed later.
 *
 * \note #uiBut has ownership of many of its pointers. When the button is freed all these
 * pointers are freed as well, so ownership has to be moved out of \a but in order to free it.
 */
static void ui_but_update_old_active_from_new(uiBut *oldbut, uiBut *but)
{
  BLI_assert(oldbut->active);

  /* flags from the buttons we want to refresh, may want to add more here... */
  const int flag_copy = UI_BUT_REDALERT | UI_HAS_ICON;
  const int drawflag_copy = 0; /* None currently. */

  /* still stuff needs to be copied */
  oldbut->rect = but->rect;
  oldbut->context = but->context; /* set by Layout */

  /* drawing */
  oldbut->icon = but->icon;
  oldbut->iconadd = but->iconadd;
  oldbut->alignnr = but->alignnr;

  /* typically the same pointers, but not on undo/redo */
  /* XXX some menu buttons store button itself in but->poin. Ugly */
  if (oldbut->poin != (char *)oldbut) {
    SWAP(char *, oldbut->poin, but->poin);
    SWAP(void *, oldbut->func_argN, but->func_argN);
  }

  /* Move tooltip from new to old. */
  SWAP(uiButToolTipFunc, oldbut->tip_func, but->tip_func);
  SWAP(void *, oldbut->tip_argN, but->tip_argN);

  oldbut->flag = (oldbut->flag & ~flag_copy) | (but->flag & flag_copy);
  oldbut->drawflag = (oldbut->drawflag & ~drawflag_copy) | (but->drawflag & drawflag_copy);

  ui_but_extra_icons_update_from_old_but(but, oldbut);
  SWAP(ListBase, but->extra_op_icons, oldbut->extra_op_icons);

  if (oldbut->type == UI_BTYPE_SEARCH_MENU) {
    uiButSearch *search_oldbut = (uiButSearch *)oldbut, *search_but = (uiButSearch *)but;

    SWAP(uiButSearchArgFreeFn, search_oldbut->arg_free_fn, search_but->arg_free_fn);
    SWAP(void *, search_oldbut->arg, search_but->arg);
  }

  /* copy hardmin for list rows to prevent 'sticking' highlight to mouse position
   * when scrolling without moving mouse (see T28432) */
  if (ELEM(oldbut->type, UI_BTYPE_ROW, UI_BTYPE_LISTROW)) {
    oldbut->hardmax = but->hardmax;
  }

  if (oldbut->type == UI_BTYPE_PROGRESS_BAR) {
    uiButProgressbar *progress_oldbut = (uiButProgressbar *)oldbut;
    uiButProgressbar *progress_but = (uiButProgressbar *)but;
    progress_oldbut->progress = progress_but->progress;
  }

  /* move/copy string from the new button to the old */
  /* needed for alt+mouse wheel over enums */
  if (but->str != but->strdata) {
    if (oldbut->str != oldbut->strdata) {
      SWAP(char *, but->str, oldbut->str);
    }
    else {
      oldbut->str = but->str;
      but->str = but->strdata;
    }
  }
  else {
    if (oldbut->str != oldbut->strdata) {
      MEM_freeN(oldbut->str);
      oldbut->str = oldbut->strdata;
    }
    BLI_strncpy(oldbut->strdata, but->strdata, sizeof(oldbut->strdata));
  }

  if (but->dragpoin && (but->dragflag & UI_BUT_DRAGPOIN_FREE)) {
    SWAP(void *, but->dragpoin, oldbut->dragpoin);
  }

  /* note: if layout hasn't been applied yet, it uses old button pointers... */
}

/**
 * \return true when \a but_p is set (only done for active buttons).
 */
static bool ui_but_update_from_old_block(const bContext *C,
                                         uiBlock *block,
                                         uiBut **but_p,
                                         uiBut **but_old_p)
{
  uiBlock *oldblock = block->oldblock;
  uiBut *but = *but_p;

#if 0
  /* Simple method - search every time. Keep this for easy testing of the "fast path." */
  uiBut *oldbut = ui_but_find_old(oldblock, but);
  UNUSED_VARS(but_old_p);
#else
  BLI_assert(*but_old_p == NULL || BLI_findindex(&oldblock->buttons, *but_old_p) != -1);

  /* As long as old and new buttons are aligned, avoid loop-in-loop (calling #ui_but_find_old). */
  uiBut *oldbut;
  if (LIKELY(*but_old_p && ui_but_equals_old(but, *but_old_p))) {
    oldbut = *but_old_p;
  }
  else {
    /* Fallback to block search. */
    oldbut = ui_but_find_old(oldblock, but);
  }
  (*but_old_p) = oldbut ? oldbut->next : NULL;
#endif

  bool found_active = false;

  if (!oldbut) {
    return false;
  }

  if (oldbut->active) {
<<<<<<< HEAD
    /* flags from the buttons we want to refresh, may want to add more here... */
    const int flag_copy = UI_BUT_REDALERT | UI_HAS_ICON;

    found_active = true;

#if 0
    but->flag = oldbut->flag;
    but->active = oldbut->active;
    but->pos = oldbut->pos;
    but->ofs = oldbut->ofs;
    but->editstr = oldbut->editstr;
    but->editval = oldbut->editval;
    but->editvec = oldbut->editvec;
    but->selsta = oldbut->selsta;
    but->selend = oldbut->selend;
    but->softmin = oldbut->softmin;
    but->softmax = oldbut->softmax;
    but->linkto[0] = oldbut->linkto[0];
    but->linkto[1] = oldbut->linkto[1];
    oldbut->active = NULL;
#endif

    /* move button over from oldblock to new block */
=======
    /* Move button over from oldblock to new block. */
>>>>>>> 1d9499bb
    BLI_remlink(&oldblock->buttons, oldbut);
    BLI_insertlinkafter(&block->buttons, but, oldbut);
    oldbut->block = block;
    *but_p = oldbut;

    ui_but_update_old_active_from_new(oldbut, but);

    ui_but_update_linklines(block, oldbut, but);

    if (!BLI_listbase_is_empty(&block->butstore)) {
      UI_butstore_register_update(block, oldbut, but);
    }

    BLI_remlink(&block->buttons, but);
    ui_but_free(C, but);

    found_active = true;
  }
  else {
    const int flag_copy = UI_BUT_DRAG_MULTI;

    but->flag = (but->flag & ~flag_copy) | (oldbut->flag & flag_copy);

    /* ensures one button can get activated, and in case the buttons
     * draw are the same this gives O(1) lookup for each button */
    BLI_remlink(&oldblock->buttons, oldbut);
    ui_but_free(C, oldbut);
  }

  return found_active;
}

/* needed for temporarily rename buttons, such as in outliner or file-select,
 * they should keep calling uiDefButs to keep them alive */
/* returns 0 when button removed */
bool UI_but_active_only_ex(
    const bContext *C, ARegion *region, uiBlock *block, uiBut *but, const bool remove_on_failure)
{
  bool activate = false, found = false, isactive = false;

  uiBlock *oldblock = block->oldblock;
  if (!oldblock) {
    activate = true;
  }
  else {
    uiBut *oldbut = ui_but_find_old(oldblock, but);
    if (oldbut) {
      found = true;

      if (oldbut->active) {
        isactive = true;
      }
    }
  }
  if ((activate == true) || (found == false)) {
    /* There might still be another active button. */
    uiBut *old_active = ui_region_find_active_but(region);
    if (old_active) {
      ui_but_active_free(C, old_active);
    }

    ui_but_activate_event((bContext *)C, region, but);
  }
  else if ((found == true) && (isactive == false)) {
    if (remove_on_failure) {
      BLI_remlink(&block->buttons, but);
      ui_but_free(C, but);
    }
    return false;
  }

  return true;
}

bool UI_but_active_only(const bContext *C, ARegion *region, uiBlock *block, uiBut *but)
{
  return UI_but_active_only_ex(C, region, block, but, true);
}

/**
 * \warning This must run after other handlers have been added,
 * otherwise the handler wont be removed, see: T71112.
 */
bool UI_block_active_only_flagged_buttons(const bContext *C, ARegion *region, uiBlock *block)
{
  bool done = false;
  LISTBASE_FOREACH (uiBut *, but, &block->buttons) {
    if (but->flag & UI_BUT_ACTIVATE_ON_INIT) {
      but->flag &= ~UI_BUT_ACTIVATE_ON_INIT;
      if (ui_but_is_editable(but)) {
        if (UI_but_active_only_ex(C, region, block, but, false)) {
          done = true;
          break;
        }
      }
    }
  }

  if (done) {
    /* Run this in a second pass since it's possible activating the button
     * removes the buttons being looped over. */
    LISTBASE_FOREACH (uiBut *, but, &block->buttons) {
      but->flag &= ~UI_BUT_ACTIVATE_ON_INIT;
    }
  }

  return done;
}

/* simulate button click */
void UI_but_execute(const bContext *C, ARegion *region, uiBut *but)
{
  void *active_back;
  ui_but_execute_begin((bContext *)C, region, but, &active_back);
  /* Value is applied in begin. No further action required. */
  ui_but_execute_end((bContext *)C, region, but, active_back);
}

/* use to check if we need to disable undo, but don't make any changes
 * returns false if undo needs to be disabled. */
static bool ui_but_is_rna_undo(const uiBut *but)
{
  if (but->rnapoin.owner_id) {
    /* avoid undo push for buttons who's ID are screen or wm level
     * we could disable undo for buttons with no ID too but may have
     * unforeseen consequences, so best check for ID's we _know_ are not
     * handled by undo - campbell */
    ID *id = but->rnapoin.owner_id;
    if (ID_CHECK_UNDO(id) == false) {
      return false;
    }
    return true;
  }
  if (but->rnapoin.type && !RNA_struct_undo_check(but->rnapoin.type)) {
    return false;
  }

  return true;
}

/* assigns automatic keybindings to menu items for fast access
 * (underline key in menu) */
static void ui_menu_block_set_keyaccels(uiBlock *block)
{
  uint menu_key_mask = 0;
  int tot_missing = 0;

  /* only do it before bounding */
  if (block->rect.xmin != block->rect.xmax) {
    return;
  }

  for (int pass = 0; pass < 2; pass++) {
    /* 2 Passes: One for first letter only, second for any letter if the first pass fails.
     * Run first pass on all buttons so first word chars always get first priority. */

    LISTBASE_FOREACH (uiBut *, but, &block->buttons) {
      if (!ELEM(but->type,
                UI_BTYPE_BUT,
                UI_BTYPE_BUT_MENU,
                UI_BTYPE_MENU,
                UI_BTYPE_BLOCK,
                UI_BTYPE_PULLDOWN,
                /* For PIE-menus. */
                UI_BTYPE_ROW) ||
          (but->flag & UI_HIDDEN)) {
        continue;
      }

      if (but->menu_key != '\0') {
        continue;
      }

      if (but->str == NULL || but->str[0] == '\0') {
        continue;
      }

      const char *str_pt = but->str;
      uchar menu_key;
      do {
        menu_key = tolower(*str_pt);
        if ((menu_key >= 'a' && menu_key <= 'z') && !(menu_key_mask & 1 << (menu_key - 'a'))) {
          menu_key_mask |= 1 << (menu_key - 'a');
          break;
        }

        if (pass == 0) {
          /* Skip to next delimiter on first pass (be picky) */
          while (isalpha(*str_pt)) {
            str_pt++;
          }

          if (*str_pt) {
            str_pt++;
          }
        }
        else {
          /* just step over every char second pass and find first usable key */
          str_pt++;
        }
      } while (*str_pt);

      if (*str_pt) {
        but->menu_key = menu_key;
      }
      else {
        /* run second pass */
        tot_missing++;
      }

      /* if all keys have been used just exit, unlikely */
      if (menu_key_mask == (1 << 26) - 1) {
        return;
      }
    }

    /* check if second pass is needed */
    if (!tot_missing) {
      break;
    }
  }
}

/* XXX, this code will shorten any allocated string to 'UI_MAX_NAME_STR'
 * since this is really long its unlikely to be an issue,
 * but this could be supported */
void ui_but_add_shortcut(uiBut *but, const char *shortcut_str, const bool do_strip)
{
  if (do_strip && (but->flag & UI_BUT_HAS_SEP_CHAR)) {
    char *cpoin = strrchr(but->str, UI_SEP_CHAR);
    if (cpoin) {
      *cpoin = '\0';
    }
    but->flag &= ~UI_BUT_HAS_SEP_CHAR;
  }

  /* without this, just allow stripping of the shortcut */
  if (shortcut_str == NULL) {
    return;
  }

  char *butstr_orig;
  if (but->str != but->strdata) {
    butstr_orig = but->str; /* free after using as source buffer */
  }
  else {
    butstr_orig = BLI_strdup(but->str);
  }
  BLI_snprintf(
      but->strdata, sizeof(but->strdata), "%s" UI_SEP_CHAR_S "%s", butstr_orig, shortcut_str);
  MEM_freeN(butstr_orig);
  but->str = but->strdata;
  but->flag |= UI_BUT_HAS_SEP_CHAR;
  but->drawflag |= UI_BUT_HAS_SHORTCUT;
  ui_but_update(but);
}

/* -------------------------------------------------------------------- */
/** \name Find Key Shortcut for Button
 *
 * - #ui_but_event_operator_string (and helpers)
 * - #ui_but_event_property_operator_string
 * \{ */

static bool ui_but_event_operator_string_from_operator(const bContext *C,
                                                       uiBut *but,
                                                       char *buf,
                                                       const size_t buf_len)
{
  BLI_assert(but->optype != NULL);
  bool found = false;
  IDProperty *prop = (but->opptr) ? but->opptr->data : NULL;

  if (WM_key_event_operator_string(
          C, but->optype->idname, but->opcontext, prop, true, buf, buf_len)) {
    found = true;
  }
  return found;
}

static bool ui_but_event_operator_string_from_menu(const bContext *C,
                                                   uiBut *but,
                                                   char *buf,
                                                   const size_t buf_len)
{
  MenuType *mt = UI_but_menutype_get(but);
  BLI_assert(mt != NULL);

  bool found = false;

  /* annoying, create a property */
  const IDPropertyTemplate val = {0};
  IDProperty *prop_menu = IDP_New(IDP_GROUP, &val, __func__); /* dummy, name is unimportant  */
  IDP_AddToGroup(prop_menu, IDP_NewString(mt->idname, "name", sizeof(mt->idname)));

  if (WM_key_event_operator_string(
          C, "WM_OT_call_menu", WM_OP_INVOKE_REGION_WIN, prop_menu, true, buf, buf_len)) {
    found = true;
  }

  IDP_FreeProperty(prop_menu);
  return found;
}

static bool ui_but_event_operator_string_from_panel(const bContext *C,
                                                    uiBut *but,
                                                    char *buf,
                                                    const size_t buf_len)
{
  /** Nearly exact copy of #ui_but_event_operator_string_from_menu */
  PanelType *pt = UI_but_paneltype_get(but);
  BLI_assert(pt != NULL);

  bool found = false;

  /* annoying, create a property */
  const IDPropertyTemplate val = {0};
  IDProperty *prop_panel = IDP_New(IDP_GROUP, &val, __func__); /* dummy, name is unimportant  */
  IDP_AddToGroup(prop_panel, IDP_NewString(pt->idname, "name", sizeof(pt->idname)));
  IDP_AddToGroup(prop_panel,
                 IDP_New(IDP_INT,
                         &(IDPropertyTemplate){
                             .i = pt->space_type,
                         },
                         "space_type"));
  IDP_AddToGroup(prop_panel,
                 IDP_New(IDP_INT,
                         &(IDPropertyTemplate){
                             .i = pt->region_type,
                         },
                         "region_type"));

  for (int i = 0; i < 2; i++) {
    /* FIXME(campbell): We can't reasonably search all configurations - long term. */
    IDP_ReplaceInGroup(prop_panel,
                       IDP_New(IDP_INT,
                               &(IDPropertyTemplate){
                                   .i = i,
                               },
                               "keep_open"));
    if (WM_key_event_operator_string(
            C, "WM_OT_call_panel", WM_OP_INVOKE_REGION_WIN, prop_panel, true, buf, buf_len)) {
      found = true;
      break;
    }
  }

  IDP_FreeProperty(prop_panel);
  return found;
}

static bool ui_but_event_operator_string(const bContext *C,
                                         uiBut *but,
                                         char *buf,
                                         const size_t buf_len)
{
  bool found = false;

  if (but->optype != NULL) {
    found = ui_but_event_operator_string_from_operator(C, but, buf, buf_len);
  }
  else if (UI_but_menutype_get(but) != NULL) {
    found = ui_but_event_operator_string_from_menu(C, but, buf, buf_len);
  }
  else if (UI_but_paneltype_get(but) != NULL) {
    found = ui_but_event_operator_string_from_panel(C, but, buf, buf_len);
  }

  return found;
}

static bool ui_but_event_property_operator_string(const bContext *C,
                                                  uiBut *but,
                                                  char *buf,
                                                  const size_t buf_len)
{
  /* context toggle operator names to check... */

  /* This function could use a refactor to generalize button type to operator relationship
   * as well as which operators use properties.
   * - Campbell
   * */
  const char *ctx_toggle_opnames[] = {
      "WM_OT_context_toggle",
      "WM_OT_context_toggle_enum",
      "WM_OT_context_cycle_int",
      "WM_OT_context_cycle_enum",
      "WM_OT_context_cycle_array",
      "WM_OT_context_menu_enum",
      NULL,
  };

  const char *ctx_enum_opnames[] = {
      "WM_OT_context_set_enum",
      NULL,
  };

  const char *ctx_enum_opnames_for_Area_ui_type[] = {
      "SCREEN_OT_space_type_set_or_cycle",
      NULL,
  };

  const char **opnames = ctx_toggle_opnames;
  int opnames_len = ARRAY_SIZE(ctx_toggle_opnames);

  int prop_enum_value = -1;
  bool prop_enum_value_ok = false;
  bool prop_enum_value_is_int = false;
  const char *prop_enum_value_id = "value";
  PointerRNA *ptr = &but->rnapoin;
  PropertyRNA *prop = but->rnaprop;
  if ((but->type == UI_BTYPE_BUT_MENU) && (but->block->handle != NULL)) {
    uiBut *but_parent = but->block->handle->popup_create_vars.but;
    if ((but->type == UI_BTYPE_BUT_MENU) && (but_parent && but_parent->rnaprop) &&
        (RNA_property_type(but_parent->rnaprop) == PROP_ENUM) &&
        ELEM(but_parent->menu_create_func,
             ui_def_but_rna__menu,
             ui_def_but_rna__panel_type,
             ui_def_but_rna__menu_type)) {
      prop_enum_value = (int)but->hardmin;
      ptr = &but_parent->rnapoin;
      prop = but_parent->rnaprop;
      prop_enum_value_ok = true;

      opnames = ctx_enum_opnames;
      opnames_len = ARRAY_SIZE(ctx_enum_opnames);
    }
  }
  /* Don't use the button again. */
  but = NULL;

  if (prop == NULL) {
    return false;
  }

  /* this version is only for finding hotkeys for properties
   * (which get set via context using operators) */
  /* to avoid massive slowdowns on property panels, for now, we only check the
   * hotkeys for Editor / Scene settings...
   *
   * TODO: userpref settings?
   */
  char *data_path = NULL;

  if (ptr->owner_id) {
    ID *id = ptr->owner_id;

    if (GS(id->name) == ID_SCR) {
      /* screen/editor property
       * NOTE: in most cases, there is actually no info for backwards tracing
       * how to get back to ID from the editor data we may be dealing with
       */
      if (RNA_struct_is_a(ptr->type, &RNA_Space)) {
        /* data should be directly on here... */
        data_path = BLI_sprintfN("space_data.%s", RNA_property_identifier(prop));
      }
      else if (RNA_struct_is_a(ptr->type, &RNA_Area)) {
        /* data should be directly on here... */
        const char *prop_id = RNA_property_identifier(prop);
        /* Hack since keys access 'type', UI shows 'ui_type'. */
        if (STREQ(prop_id, "ui_type")) {
          prop_id = "type";
          prop_enum_value >>= 16;
          prop = RNA_struct_find_property(ptr, prop_id);

          opnames = ctx_enum_opnames_for_Area_ui_type;
          opnames_len = ARRAY_SIZE(ctx_enum_opnames_for_Area_ui_type);
          prop_enum_value_id = "space_type";
          prop_enum_value_is_int = true;
        }
        else {
          data_path = BLI_sprintfN("area.%s", prop_id);
        }
      }
      else {
        /* special exceptions for common nested data in editors... */
        if (RNA_struct_is_a(ptr->type, &RNA_DopeSheet)) {
          /* dopesheet filtering options... */
          data_path = BLI_sprintfN("space_data.dopesheet.%s", RNA_property_identifier(prop));
        }
        else if (RNA_struct_is_a(ptr->type, &RNA_FileSelectParams)) {
          /* Filebrowser options... */
          data_path = BLI_sprintfN("space_data.params.%s", RNA_property_identifier(prop));
        }
      }
    }
    else if (GS(id->name) == ID_SCE) {
      if (RNA_struct_is_a(ptr->type, &RNA_ToolSettings)) {
        /* Tool-settings property:
         * NOTE: tool-settings is usually accessed directly (i.e. not through scene). */
        data_path = RNA_path_from_ID_to_property(ptr, prop);
      }
      else {
        /* scene property */
        char *path = RNA_path_from_ID_to_property(ptr, prop);

        if (path) {
          data_path = BLI_sprintfN("scene.%s", path);
          MEM_freeN(path);
        }
#if 0
          else {
            printf("ERROR in %s(): Couldn't get path for scene property - %s\n",
                   __func__,
                   RNA_property_identifier(prop));
          }
#endif
      }
    }
    else {
      // puts("other id");
    }

    // printf("prop shortcut: '%s' (%s)\n", RNA_property_identifier(prop), data_path);
  }

  /* we have a datapath! */
  bool found = false;
  if (data_path || (prop_enum_value_ok && prop_enum_value_id)) {
    /* create a property to host the "datapath" property we're sending to the operators */
    IDProperty *prop_path;

    const IDPropertyTemplate val = {0};
    prop_path = IDP_New(IDP_GROUP, &val, __func__);
    if (data_path) {
      IDP_AddToGroup(prop_path, IDP_NewString(data_path, "data_path", strlen(data_path) + 1));
    }
    if (prop_enum_value_ok) {
      const EnumPropertyItem *item;
      bool free;
      RNA_property_enum_items((bContext *)C, ptr, prop, &item, NULL, &free);
      const int index = RNA_enum_from_value(item, prop_enum_value);
      if (index != -1) {
        IDProperty *prop_value;
        if (prop_enum_value_is_int) {
          const int value = item[index].value;
          prop_value = IDP_New(IDP_INT,
                               &(IDPropertyTemplate){
                                   .i = value,
                               },
                               prop_enum_value_id);
        }
        else {
          const char *id = item[index].identifier;
          prop_value = IDP_NewString(id, prop_enum_value_id, strlen(id) + 1);
        }
        IDP_AddToGroup(prop_path, prop_value);
      }
      else {
        opnames_len = 0; /* Do nothing. */
      }
      if (free) {
        MEM_freeN((void *)item);
      }
    }

    /* check each until one works... */

    for (int i = 0; (i < opnames_len) && (opnames[i]); i++) {
      if (WM_key_event_operator_string(
              C, opnames[i], WM_OP_INVOKE_REGION_WIN, prop_path, false, buf, buf_len)) {
        found = true;
        break;
      }
    }

    /* cleanup */
    IDP_FreeProperty(prop_path);
    if (data_path) {
      MEM_freeN(data_path);
    }
  }

  return found;
}

/** \} */

/**
 * This goes in a seemingly weird pattern:
 *
 * <pre>
 *     4
 *  5     6
 * 1       2
 *  7     8
 *     3
 * </pre>
 *
 * but it's actually quite logical. It's designed to be 'upwards compatible'
 * for muscle memory so that the menu item locations are fixed and don't move
 * as new items are added to the menu later on. It also optimizes efficiency -
 * a radial menu is best kept symmetrical, with as large an angle between
 * items as possible, so that the gestural mouse movements can be fast and inexact.
 *
 * It starts off with two opposite sides for the first two items
 * then joined by the one below for the third (this way, even with three items,
 * the menu seems to still be 'in order' reading left to right). Then the fourth is
 * added to complete the compass directions. From here, it's just a matter of
 * subdividing the rest of the angles for the last 4 items.
 *
 * --Matt 07/2006
 */
const char ui_radial_dir_order[8] = {
    UI_RADIAL_W,
    UI_RADIAL_E,
    UI_RADIAL_S,
    UI_RADIAL_N,
    UI_RADIAL_NW,
    UI_RADIAL_NE,
    UI_RADIAL_SW,
    UI_RADIAL_SE,
};

const char ui_radial_dir_to_numpad[8] = {8, 9, 6, 3, 2, 1, 4, 7};
const short ui_radial_dir_to_angle[8] = {90, 45, 0, 315, 270, 225, 180, 135};

static void ui_but_pie_direction_string(uiBut *but, char *buf, int size)
{
  BLI_assert(but->pie_dir < ARRAY_SIZE(ui_radial_dir_to_numpad));
  BLI_snprintf(buf, size, "%d", ui_radial_dir_to_numpad[but->pie_dir]);
}

static void ui_menu_block_set_keymaps(const bContext *C, uiBlock *block)
{
  char buf[128];

  BLI_assert(block->flag & (UI_BLOCK_LOOP | UI_BLOCK_SHOW_SHORTCUT_ALWAYS));

  /* only do it before bounding */
  if (block->rect.xmin != block->rect.xmax) {
    return;
  }
  if (STREQ(block->name, "splash")) {
    return;
  }

  if (block->flag & UI_BLOCK_RADIAL) {
    LISTBASE_FOREACH (uiBut *, but, &block->buttons) {
      if (but->pie_dir != UI_RADIAL_NONE) {
        ui_but_pie_direction_string(but, buf, sizeof(buf));
        ui_but_add_shortcut(but, buf, false);
      }
    }
  }
  else {
    LISTBASE_FOREACH (uiBut *, but, &block->buttons) {
      if (block->flag & UI_BLOCK_SHOW_SHORTCUT_ALWAYS) {
        /* Skip icon-only buttons (as used in the toolbar). */
        if (but->drawstr[0] == '\0') {
          continue;
        }
        if (((block->flag & UI_BLOCK_POPOVER) == 0) && UI_but_is_tool(but)) {
          /* For non-popovers, shown in shortcut only
           * (has special shortcut handling code). */
          continue;
        }
      }
      else if (but->emboss != UI_EMBOSS_PULLDOWN) {
        continue;
      }

      if (ui_but_event_operator_string(C, but, buf, sizeof(buf))) {
        ui_but_add_shortcut(but, buf, false);
      }
      else if (ui_but_event_property_operator_string(C, but, buf, sizeof(buf))) {
        ui_but_add_shortcut(but, buf, false);
      }
    }
  }
}

void ui_but_override_flag(Main *bmain, uiBut *but)
{
  const uint override_status = RNA_property_override_library_status(
      bmain, &but->rnapoin, but->rnaprop, but->rnaindex);

  if (override_status & RNA_OVERRIDE_STATUS_OVERRIDDEN) {
    but->flag |= UI_BUT_OVERRIDEN;
  }
  else {
    but->flag &= ~UI_BUT_OVERRIDEN;
  }
}

/** \name Button Extra Operator Icons
 *
 * Extra icons are shown on the right hand side of buttons. They can be clicked to invoke custom
 * operators.
 * There are some predefined here, which get added to buttons automatically based on button data
 * (type, flags, state, etc).
 * \{ */

/**
 * Predefined types for generic extra operator icons (uiButExtraOpIcon).
 */
typedef enum PredefinedExtraOpIconType {
  PREDEFINED_EXTRA_OP_ICON_NONE = 1,
  PREDEFINED_EXTRA_OP_ICON_CLEAR,
  PREDEFINED_EXTRA_OP_ICON_EYEDROPPER,
} PredefinedExtraOpIconType;

static PointerRNA *ui_but_extra_operator_icon_add_ptr(uiBut *but,
                                                      wmOperatorType *optype,
                                                      short opcontext,
                                                      int icon)
{
  uiButExtraOpIcon *extra_op_icon = MEM_mallocN(sizeof(*extra_op_icon), __func__);

  extra_op_icon->icon = (BIFIconID)icon;
  extra_op_icon->optype_params = MEM_callocN(sizeof(*extra_op_icon->optype_params),
                                             "uiButExtraOpIcon.optype_hook");
  extra_op_icon->optype_params->optype = optype;
  extra_op_icon->optype_params->opptr = MEM_callocN(sizeof(*extra_op_icon->optype_params->opptr),
                                                    "uiButExtraOpIcon.optype_hook.opptr");
  WM_operator_properties_create_ptr(extra_op_icon->optype_params->opptr,
                                    extra_op_icon->optype_params->optype);
  extra_op_icon->optype_params->opcontext = opcontext;
  extra_op_icon->highlighted = false;

  BLI_addtail(&but->extra_op_icons, extra_op_icon);

  return extra_op_icon->optype_params->opptr;
}

static void ui_but_extra_operator_icon_free(uiButExtraOpIcon *extra_icon)
{
  WM_operator_properties_free(extra_icon->optype_params->opptr);
  MEM_freeN(extra_icon->optype_params->opptr);
  MEM_freeN(extra_icon->optype_params);
  MEM_freeN(extra_icon);
}

void ui_but_extra_operator_icons_free(uiBut *but)
{
  LISTBASE_FOREACH_MUTABLE (uiButExtraOpIcon *, op_icon, &but->extra_op_icons) {
    ui_but_extra_operator_icon_free(op_icon);
  }
  BLI_listbase_clear(&but->extra_op_icons);
}

PointerRNA *UI_but_extra_operator_icon_add(uiBut *but,
                                           const char *opname,
                                           short opcontext,
                                           int icon)
{
  wmOperatorType *optype = WM_operatortype_find(opname, false);

  if (optype) {
    return ui_but_extra_operator_icon_add_ptr(but, optype, opcontext, icon);
  }

  return NULL;
}

static bool ui_but_icon_extra_is_visible_text_clear(const uiBut *but)
{
  BLI_assert(but->type == UI_BTYPE_TEXT);
  return ((but->flag & UI_BUT_VALUE_CLEAR) && but->drawstr[0]);
}

static bool ui_but_icon_extra_is_visible_search_unlink(const uiBut *but)
{
  BLI_assert(ELEM(but->type, UI_BTYPE_SEARCH_MENU));
  return ((but->editstr == NULL) && (but->drawstr[0] != '\0') && (but->flag & UI_BUT_VALUE_CLEAR));
}

static bool ui_but_icon_extra_is_visible_search_eyedropper(uiBut *but)
{
  BLI_assert(but->type == UI_BTYPE_SEARCH_MENU && (but->flag & UI_BUT_VALUE_CLEAR));

  if (but->rnaprop == NULL) {
    return false;
  }

  StructRNA *type = RNA_property_pointer_type(&but->rnapoin, but->rnaprop);
  short idcode = RNA_type_to_ID_code(type);

  return ((but->editstr == NULL) && (idcode == ID_OB || OB_DATA_SUPPORT_ID(idcode)));
}

static PredefinedExtraOpIconType ui_but_icon_extra_get(uiBut *but)
{
  switch (but->type) {
    case UI_BTYPE_TEXT:
      if (ui_but_icon_extra_is_visible_text_clear(but)) {
        return PREDEFINED_EXTRA_OP_ICON_CLEAR;
      }
      break;
    case UI_BTYPE_SEARCH_MENU:
      if ((but->flag & UI_BUT_VALUE_CLEAR) == 0) {
        /* pass */
      }
      else if (ui_but_icon_extra_is_visible_search_unlink(but)) {
        return PREDEFINED_EXTRA_OP_ICON_CLEAR;
      }
      else if (ui_but_icon_extra_is_visible_search_eyedropper(but)) {
        return PREDEFINED_EXTRA_OP_ICON_EYEDROPPER;
      }
      break;
    default:
      break;
  }

  return PREDEFINED_EXTRA_OP_ICON_NONE;
}

/**
 * While some extra operator icons have to be set explicitly upon button creating, this code adds
 * some generic ones based on button data. Currently these are mutually exclusive, so there's only
 * ever one predefined extra icon.
 */
static void ui_but_predefined_extra_operator_icons_add(uiBut *but)
{
  const PredefinedExtraOpIconType extra_icon = ui_but_icon_extra_get(but);
  wmOperatorType *optype = NULL;
  BIFIconID icon = ICON_NONE;

  switch (extra_icon) {
    case PREDEFINED_EXTRA_OP_ICON_EYEDROPPER: {
      static wmOperatorType *id_eyedropper_ot = NULL;
      if (!id_eyedropper_ot) {
        id_eyedropper_ot = WM_operatortype_find("UI_OT_eyedropper_id", false);
      }
      BLI_assert(id_eyedropper_ot);

      optype = id_eyedropper_ot;
      icon = ICON_EYEDROPPER;

      break;
    }
    case PREDEFINED_EXTRA_OP_ICON_CLEAR: {
      static wmOperatorType *clear_ot = NULL;
      if (!clear_ot) {
        clear_ot = WM_operatortype_find("UI_OT_button_string_clear", false);
      }
      BLI_assert(clear_ot);

      optype = clear_ot;
      icon = ICON_PANEL_CLOSE;

      break;
    }
    default:
      break;
  }

  if (optype) {
    LISTBASE_FOREACH (uiButExtraOpIcon *, op_icon, &but->extra_op_icons) {
      if ((op_icon->optype_params->optype == optype) && (op_icon->icon == icon)) {
        /* Don't add the same operator icon twice (happens if button is kept alive while active).
         */
        return;
      }
    }
    ui_but_extra_operator_icon_add_ptr(but, optype, WM_OP_INVOKE_DEFAULT, (int)icon);
  }
}

/** \} */

void UI_block_update_from_old(const bContext *C, uiBlock *block)
{
  if (!block->oldblock) {
    return;
  }

  uiBut *but_old = block->oldblock->buttons.first;

  if (BLI_listbase_is_empty(&block->oldblock->butstore) == false) {
    UI_butstore_update(block);
  }

  LISTBASE_FOREACH (uiBut *, but, &block->buttons) {
    if (ui_but_update_from_old_block(C, block, &but, &but_old)) {
      ui_but_update(but);

      /* redraw dynamic tooltip if we have one open */
      if (but->tip_func) {
        UI_but_tooltip_refresh((bContext *)C, but);
      }
    }
  }

  block->auto_open = block->oldblock->auto_open;
  block->auto_open_last = block->oldblock->auto_open_last;
  block->tooltipdisabled = block->oldblock->tooltipdisabled;
  BLI_movelisttolist(&block->color_pickers.list, &block->oldblock->color_pickers.list);

  block->oldblock = NULL;
}

#ifndef NDEBUG
/**
 * Extra sanity checks for invariants (debug builds only).
 */
static void ui_but_validate(const uiBut *but)
{
  /* Number buttons must have a click-step,
   * assert instead of correcting the value to ensure the caller knows what they're doing.  */
  if (but->type == UI_BTYPE_NUM) {
    uiButNumber *number_but = (uiButNumber *)but;

    if (ELEM(but->pointype, UI_BUT_POIN_CHAR, UI_BUT_POIN_SHORT, UI_BUT_POIN_INT)) {
      BLI_assert((int)number_but->step_size > 0);
    }
  }
}
#endif

void UI_block_end_ex(const bContext *C, uiBlock *block, const int xy[2], int r_xy[2])
{
  wmWindow *window = CTX_wm_window(C);
  Scene *scene = CTX_data_scene(C);
  ARegion *region = CTX_wm_region(C);
  Depsgraph *depsgraph = CTX_data_depsgraph_pointer(C);

  BLI_assert(block->active);

  /* Extend button data. This needs to be done before the block updating. */
  LISTBASE_FOREACH (uiBut *, but, &block->buttons) {
    ui_but_predefined_extra_operator_icons_add(but);
  }

  UI_block_update_from_old(C, block);

  /* inherit flags from 'old' buttons that was drawn here previous, based
   * on matching buttons, we need this to make button event handling non
   * blocking, while still allowing buttons to be remade each redraw as it
   * is expected by blender code */
  LISTBASE_FOREACH (uiBut *, but, &block->buttons) {
    /* temp? Proper check for graying out */
    if (but->optype) {
      wmOperatorType *ot = but->optype;

      if (but->context) {
        CTX_store_set((bContext *)C, but->context);
      }

      if (ot == NULL || WM_operator_poll_context((bContext *)C, ot, but->opcontext) == 0) {
        but->flag |= UI_BUT_DISABLED;
      }

      if (but->context) {
        CTX_store_set((bContext *)C, NULL);
      }
    }

    const AnimationEvalContext anim_eval_context = BKE_animsys_eval_context_construct(
        depsgraph, (scene) ? scene->r.cfra : 0.0f);
    ui_but_anim_flag(but, &anim_eval_context);
    ui_but_override_flag(CTX_data_main(C), but);
    if (UI_but_is_decorator(but)) {
      ui_but_anim_decorate_update_from_flag((uiButDecorator *)but);
    }

#ifndef NDEBUG
    ui_but_validate(but);
#endif
  }

  /* handle pending stuff */
  if (block->layouts.first) {
    UI_block_layout_resolve(block, NULL, NULL);
  }
  ui_block_align_calc(block, CTX_wm_region(C));
  if ((block->flag & UI_BLOCK_LOOP) && (block->flag & UI_BLOCK_NUMSELECT)) {
    ui_menu_block_set_keyaccels(block); /* could use a different flag to check */
  }

  if (block->flag & (UI_BLOCK_LOOP | UI_BLOCK_SHOW_SHORTCUT_ALWAYS)) {
    ui_menu_block_set_keymaps(C, block);
  }

  /* after keymaps! */
  switch (block->bounds_type) {
    case UI_BLOCK_BOUNDS_NONE:
      break;
    case UI_BLOCK_BOUNDS:
      ui_block_bounds_calc(block);
      break;
    case UI_BLOCK_BOUNDS_TEXT:
      ui_block_bounds_calc_text(block, 0.0f);
      break;
    case UI_BLOCK_BOUNDS_POPUP_CENTER:
      ui_block_bounds_calc_centered(window, block);
      break;
    case UI_BLOCK_BOUNDS_PIE_CENTER:
      ui_block_bounds_calc_centered_pie(block);
      break;

      /* fallback */
    case UI_BLOCK_BOUNDS_POPUP_MOUSE:
    case UI_BLOCK_BOUNDS_POPUP_MENU:
      ui_block_bounds_calc_popup(window, block, block->bounds_type, xy, r_xy);
      break;
  }

  if (block->rect.xmin == 0.0f && block->rect.xmax == 0.0f) {
    UI_block_bounds_set_normal(block, 0);
  }
  if (block->flag & UI_BUT_ALIGN) {
    UI_block_align_end(block);
  }

  ui_update_flexible_spacing(region, block);

  block->endblock = 1;
}

void UI_block_end(const bContext *C, uiBlock *block)
{
  wmWindow *window = CTX_wm_window(C);

  UI_block_end_ex(C, block, &window->eventstate->x, NULL);
}

/* ************** BLOCK DRAWING FUNCTION ************* */

void ui_fontscale(short *points, float aspect)
{
  if (aspect < 0.9f || aspect > 1.1f) {
    float pointsf = *points;

    /* for some reason scaling fonts goes too fast compared to widget size */
    /* XXX not true anymore? (ton) */
    // aspect = sqrt(aspect);
    pointsf /= aspect;

    if (aspect > 1.0f) {
      *points = ceilf(pointsf);
    }
    else {
      *points = floorf(pointsf);
    }
  }
}

/* project button or block (but==NULL) to pixels in regionspace */
static void ui_but_to_pixelrect(rcti *rect, const ARegion *region, uiBlock *block, uiBut *but)
{
  rctf rectf;

  ui_block_to_window_rctf(region, block, &rectf, (but) ? &but->rect : &block->rect);
  BLI_rcti_rctf_copy_round(rect, &rectf);
  BLI_rcti_translate(rect, -region->winrct.xmin, -region->winrct.ymin);
}

/* uses local copy of style, to scale things down, and allow widgets to change stuff */
void UI_block_draw(const bContext *C, uiBlock *block)
{
  uiStyle style = *UI_style_get_dpi(); /* XXX pass on as arg */

  /* get menu region or area region */
  ARegion *region = CTX_wm_menu(C);
  if (!region) {
    region = CTX_wm_region(C);
  }

  if (!block->endblock) {
    UI_block_end(C, block);
  }

  /* we set this only once */
  GPU_blend(GPU_BLEND_ALPHA);

  /* scale fonts */
  ui_fontscale(&style.paneltitle.points, block->aspect);
  ui_fontscale(&style.grouplabel.points, block->aspect);
  ui_fontscale(&style.widgetlabel.points, block->aspect);
  ui_fontscale(&style.widget.points, block->aspect);

  /* scale block min/max to rect */
  rcti rect;
  ui_but_to_pixelrect(&rect, region, block, NULL);

  /* pixel space for AA widgets */
  GPU_matrix_push_projection();
  GPU_matrix_push();
  GPU_matrix_identity_set();

  wmOrtho2_region_pixelspace(region);

  /* back */
  if (block->flag & UI_BLOCK_RADIAL) {
    ui_draw_pie_center(block);
  }
  else if (block->flag & UI_BLOCK_POPOVER) {
    ui_draw_popover_back(region, &style, block, &rect);
  }
  else if (block->flag & UI_BLOCK_LOOP) {
    ui_draw_menu_back(&style, block, &rect);
  }
  else if (block->panel) {
    bool show_background = region->alignment != RGN_ALIGN_FLOAT;
    if (show_background) {
      if (block->panel->type && (block->panel->type->flag & PNL_NO_HEADER)) {
        if (region->regiontype == RGN_TYPE_TOOLS) {
          /* We never want a background around active tools. */
          show_background = false;
        }
        else {
          /* Without a header there is no background except for region overlap. */
          show_background = region->overlap != 0;
        }
      }
    }
    ui_draw_aligned_panel(&style,
                          block,
                          &rect,
                          UI_panel_category_is_visible(region),
                          show_background,
                          region->flag & RGN_FLAG_SEARCH_FILTER_ACTIVE);
  }

  BLF_batch_draw_begin();
  UI_icon_draw_cache_begin();
  UI_widgetbase_draw_cache_begin();

  /* widgets */
  LISTBASE_FOREACH (uiBut *, but, &block->buttons) {
    if (!(but->flag & (UI_HIDDEN | UI_SCROLLED))) {
      ui_but_to_pixelrect(&rect, region, block, but);

      /* XXX: figure out why invalid coordinates happen when closing render window */
      /* and material preview is redrawn in main window (temp fix for bug T23848) */
      if (rect.xmin < rect.xmax && rect.ymin < rect.ymax) {
        ui_draw_but(C, region, &style, but, &rect);
      }
    }
  }

  UI_widgetbase_draw_cache_end();
  UI_icon_draw_cache_end();
  BLF_batch_draw_end();

  /* restore matrix */
  GPU_matrix_pop_projection();
  GPU_matrix_pop();

  ui_draw_links(block);
}

static void ui_block_message_subscribe(ARegion *region, struct wmMsgBus *mbus, uiBlock *block)
{
  uiBut *but_prev = NULL;
  /* possibly we should keep the region this block is contained in? */
  LISTBASE_FOREACH (uiBut *, but, &block->buttons) {
    if (but->rnapoin.type && but->rnaprop) {
      /* quick check to avoid adding buttons representing a vector, multiple times. */
      if ((but_prev && (but_prev->rnaprop == but->rnaprop) &&
           (but_prev->rnapoin.type == but->rnapoin.type) &&
           (but_prev->rnapoin.data == but->rnapoin.data) &&
           (but_prev->rnapoin.owner_id == but->rnapoin.owner_id)) == false) {
        /* TODO: could make this into utility function. */
        WM_msg_subscribe_rna(mbus,
                             &but->rnapoin,
                             but->rnaprop,
                             &(const wmMsgSubscribeValue){
                                 .owner = region,
                                 .user_data = region,
                                 .notify = ED_region_do_msg_notify_tag_redraw,
                             },
                             __func__);
        but_prev = but;
      }
    }
  }
}

void UI_region_message_subscribe(ARegion *region, struct wmMsgBus *mbus)
{
  LISTBASE_FOREACH (uiBlock *, block, &region->uiblocks) {
    ui_block_message_subscribe(region, mbus, block);
  }
}

/* ************* EVENTS ************* */

/**
 * Check if the button is pushed, this is only meaningful for some button types.
 *
 * \return (0 == UNSELECT), (1 == SELECT), (-1 == DO-NOTHING)
 */
int ui_but_is_pushed_ex(uiBut *but, double *value)
{
  int is_push = 0;

  if (but->bit) {
    const bool state = !ELEM(
        but->type, UI_BTYPE_TOGGLE_N, UI_BTYPE_ICON_TOGGLE_N, UI_BTYPE_CHECKBOX_N);
    int lvalue;
    UI_GET_BUT_VALUE_INIT(but, *value);
    lvalue = (int)*value;
    if (UI_BITBUT_TEST(lvalue, (but->bitnr))) {
      is_push = state;
    }
    else {
      is_push = !state;
    }
  }
  else {
    switch (but->type) {
      case UI_BTYPE_BUT:
      case UI_BTYPE_HOTKEY_EVENT:
      case UI_BTYPE_KEY_EVENT:
      case UI_BTYPE_COLOR:
      case UI_BTYPE_DECORATOR:
        is_push = -1;
        break;
      case UI_BTYPE_BUT_TOGGLE:
      case UI_BTYPE_TOGGLE:
      case UI_BTYPE_ICON_TOGGLE:
      case UI_BTYPE_CHECKBOX:
        UI_GET_BUT_VALUE_INIT(but, *value);
        if (*value != (double)but->hardmin) {
          is_push = true;
        }
        break;
      case UI_BTYPE_ICON_TOGGLE_N:
      case UI_BTYPE_TOGGLE_N:
      case UI_BTYPE_CHECKBOX_N:
        UI_GET_BUT_VALUE_INIT(but, *value);
        if (*value == 0.0) {
          is_push = true;
        }
        break;
      case UI_BTYPE_ROW:
      case UI_BTYPE_LISTROW:
      case UI_BTYPE_TAB:
        if ((but->type == UI_BTYPE_TAB) && but->rnaprop && but->custom_data) {
          /* uiBut.custom_data points to data this tab represents (e.g. workspace).
           * uiBut.rnapoin/prop store an active value (e.g. active workspace). */
          if (RNA_property_type(but->rnaprop) == PROP_POINTER) {
            const PointerRNA active_ptr = RNA_property_pointer_get(&but->rnapoin, but->rnaprop);
            if (active_ptr.data == but->custom_data) {
              is_push = true;
            }
          }
          break;
        }
        else if (but->optype) {
          break;
        }

        UI_GET_BUT_VALUE_INIT(but, *value);
        /* support for rna enum buts */
        if (but->rnaprop && (RNA_property_flag(but->rnaprop) & PROP_ENUM_FLAG)) {
          if ((int)*value & (int)but->hardmax) {
            is_push = true;
          }
        }
        else {
          if (*value == (double)but->hardmax) {
            is_push = true;
          }
        }
        break;
      default:
        is_push = -1;
        break;
    }
  }

  if ((but->drawflag & UI_BUT_CHECKBOX_INVERT) && (is_push != -1)) {
    is_push = !((bool)is_push);
  }
  return is_push;
}
int ui_but_is_pushed(uiBut *but)
{
  double value = UI_BUT_VALUE_UNSET;
  return ui_but_is_pushed_ex(but, &value);
}

static void ui_but_update_select_flag(uiBut *but, double *value)
{
  switch (ui_but_is_pushed_ex(but, value)) {
    case true:
      but->flag |= UI_SELECT;
      break;
    case false:
      but->flag &= ~UI_SELECT;
      break;
  }
}

static uiBut *ui_linkline_find_inlink(uiBlock *block, void *poin)
{
  uiBut *but;

  but = block->buttons.first;
  while (but) {
    if (but->type == UI_BTYPE_INLINK) {
      if (but->poin == poin)
        return but;
    }
    but = but->next;
  }
  return NULL;
}

static void ui_linkline_add(ListBase *listb, uiBut *but, uiBut *bt, short deactive)
{
  uiLinkLine *line;

  line = MEM_callocN(sizeof(uiLinkLine), "linkline");
  BLI_addtail(listb, line);
  line->from = but;
  line->to = bt;
  line->deactive = deactive;
}

uiBut *UI_block_links_find_inlink(uiBlock *block, void *poin)
{
  return ui_linkline_find_inlink(block, poin);
}

void UI_block_links_compose(uiBlock *block)
{
  uiBut *but, *bt;
  uiLink *link;
  void ***ppoin;
  int a;

  but = block->buttons.first;
  while (but) {
    if (but->type == UI_BTYPE_LINK) {
      link = but->link;

      /* for all pointers in the array */
      if (link) {
        if (link->ppoin) {
          ppoin = link->ppoin;
          for (a = 0; a < *(link->totlink); a++) {
            bt = ui_linkline_find_inlink(block, (*ppoin)[a]);
            if (bt) {
              if ((but->flag & UI_BUT_SCA_LINK_GREY) || (bt->flag & UI_BUT_SCA_LINK_GREY)) {
                ui_linkline_add(&link->lines, but, bt, true);
              }
              else {
                ui_linkline_add(&link->lines, but, bt, false);
              }
            }
          }
        }
        else if (link->poin) {
          bt = ui_linkline_find_inlink(block, *link->poin);
          if (bt) {
            if ((but->flag & UI_BUT_SCA_LINK_GREY) || (bt->flag & UI_BUT_SCA_LINK_GREY)) {
              ui_linkline_add(&link->lines, but, bt, true);
            }
            else {
              ui_linkline_add(&link->lines, but, bt, false);
            }
          }
        }
      }
    }
    but = but->next;
  }
}

/* ************************************************ */

void UI_block_lock_set(uiBlock *block, bool val, const char *lockstr)
{
  if (val) {
    block->lock = val;
    block->lockstr = lockstr;
  }
}

void UI_block_lock_clear(uiBlock *block)
{
  block->lock = false;
  block->lockstr = NULL;
}

/* *************************************************************** */

void ui_linkline_remove(uiLinkLine *line, uiBut *but)
{
  uiLink *link;
  int a, b;

  BLI_remlink(&but->link->lines, line);

  link = line->from->link;

  /* are there more pointers allowed? */
  if (link->ppoin) {

    if (*(link->totlink) == 1) {
      *(link->totlink) = 0;
      MEM_freeN(*(link->ppoin));
      *(link->ppoin) = NULL;
    }
    else {
      b = 0;
      for (a = 0; a < (*(link->totlink)); a++) {
        if ((*(link->ppoin))[a] != line->to->poin) {
          (*(link->ppoin))[b] = (*(link->ppoin))[a];
          b++;
        }
      }
      (*(link->totlink))--;
    }
  }
  else {
    *(link->poin) = NULL;
  }

  MEM_freeN(line);
  // REDRAW
}

/* *********************** data get/set ***********************
 * this either works with the pointed to data, or can work with
 * an edit override pointer while dragging for example */

/* for buttons pointing to color for example */
void ui_but_v3_get(uiBut *but, float vec[3])
{
  if (but->editvec) {
    copy_v3_v3(vec, but->editvec);
  }

  if (but->rnaprop) {
    PropertyRNA *prop = but->rnaprop;

    zero_v3(vec);

    if (RNA_property_type(prop) == PROP_FLOAT) {
      int tot = RNA_property_array_length(&but->rnapoin, prop);
      BLI_assert(tot > 0);
      if (tot == 3) {
        RNA_property_float_get_array(&but->rnapoin, prop, vec);
      }
      else {
        tot = min_ii(tot, 3);
        for (int a = 0; a < tot; a++) {
          vec[a] = RNA_property_float_get_index(&but->rnapoin, prop, a);
        }
      }
    }
  }
  else if (but->pointype == UI_BUT_POIN_CHAR) {
    const char *cp = (char *)but->poin;

    vec[0] = ((float)cp[0]) / 255.0f;
    vec[1] = ((float)cp[1]) / 255.0f;
    vec[2] = ((float)cp[2]) / 255.0f;
  }
  else if (but->pointype == UI_BUT_POIN_FLOAT) {
    const float *fp = (float *)but->poin;
    copy_v3_v3(vec, fp);
  }
  else {
    if (but->editvec == NULL) {
      fprintf(stderr, "%s: can't get color, should never happen\n", __func__);
      zero_v3(vec);
    }
  }

  if (but->type == UI_BTYPE_UNITVEC) {
    normalize_v3(vec);
  }
}

/* for buttons pointing to color for example */
void ui_but_v3_set(uiBut *but, const float vec[3])
{
  if (but->editvec) {
    copy_v3_v3(but->editvec, vec);
  }

  if (but->rnaprop) {
    PropertyRNA *prop = but->rnaprop;

    if (RNA_property_type(prop) == PROP_FLOAT) {
      int tot;
      int a;

      tot = RNA_property_array_length(&but->rnapoin, prop);
      BLI_assert(tot > 0);
      if (tot == 3) {
        RNA_property_float_set_array(&but->rnapoin, prop, vec);
      }
      else {
        tot = min_ii(tot, 3);
        for (a = 0; a < tot; a++) {
          RNA_property_float_set_index(&but->rnapoin, prop, a, vec[a]);
        }
      }
    }
  }
  else if (but->pointype == UI_BUT_POIN_CHAR) {
    char *cp = (char *)but->poin;
    cp[0] = (char)(0.5f + vec[0] * 255.0f);
    cp[1] = (char)(0.5f + vec[1] * 255.0f);
    cp[2] = (char)(0.5f + vec[2] * 255.0f);
  }
  else if (but->pointype == UI_BUT_POIN_FLOAT) {
    float *fp = (float *)but->poin;
    copy_v3_v3(fp, vec);
  }
}

bool ui_but_is_float(const uiBut *but)
{
  if (but->pointype == UI_BUT_POIN_FLOAT && but->poin) {
    return true;
  }

  if (but->rnaprop && RNA_property_type(but->rnaprop) == PROP_FLOAT) {
    return true;
  }

  return false;
}

bool ui_but_is_bool(const uiBut *but)
{
  if (ELEM(but->type,
           UI_BTYPE_TOGGLE,
           UI_BTYPE_TOGGLE_N,
           UI_BTYPE_ICON_TOGGLE,
           UI_BTYPE_ICON_TOGGLE_N,
           UI_BTYPE_TAB)) {
    return true;
  }

  if (but->rnaprop && RNA_property_type(but->rnaprop) == PROP_BOOLEAN) {
    return true;
  }

  if ((but->rnaprop && RNA_property_type(but->rnaprop) == PROP_ENUM) &&
      (but->type == UI_BTYPE_ROW)) {
    return true;
  }

  return false;
}

bool ui_but_is_unit(const uiBut *but)
{
  UnitSettings *unit = but->block->unit;
  const int unit_type = UI_but_unit_type_get(but);

  if (unit_type == PROP_UNIT_NONE) {
    return false;
  }

#if 1 /* removed so angle buttons get correct snapping */
  if (ui_but_is_unit_radians_ex(unit, unit_type)) {
    return false;
  }
#endif

  /* for now disable time unit conversion */
  if (unit_type == PROP_UNIT_TIME) {
    return false;
  }

  if (unit->system == USER_UNIT_NONE) {
    if (unit_type != PROP_UNIT_ROTATION) {
      return false;
    }
  }

  return true;
}

/**
 * Check if this button is similar enough to be grouped with another.
 */
bool ui_but_is_compatible(const uiBut *but_a, const uiBut *but_b)
{
  if (but_a->type != but_b->type) {
    return false;
  }
  if (but_a->pointype != but_b->pointype) {
    return false;
  }

  if (but_a->rnaprop) {
    /* skip 'rnapoin.data', 'rnapoin.owner_id'
     * allow different data to have the same props edited at once */
    if (but_a->rnapoin.type != but_b->rnapoin.type) {
      return false;
    }
    if (RNA_property_type(but_a->rnaprop) != RNA_property_type(but_b->rnaprop)) {
      return false;
    }
    if (RNA_property_subtype(but_a->rnaprop) != RNA_property_subtype(but_b->rnaprop)) {
      return false;
    }
  }

  return true;
}

bool ui_but_is_rna_valid(uiBut *but)
{
  if (but->rnaprop == NULL || RNA_struct_contains_property(&but->rnapoin, but->rnaprop)) {
    return true;
  }
  printf("property removed %s: %p\n", but->drawstr, but->rnaprop);
  return false;
}

/**
 * Checks if the button supports cycling next/previous menu items (ctrl+mouse-wheel).
 */
bool ui_but_supports_cycling(const uiBut *but)
{
  return ((ELEM(but->type, UI_BTYPE_ROW, UI_BTYPE_NUM, UI_BTYPE_NUM_SLIDER, UI_BTYPE_LISTBOX)) ||
          (but->type == UI_BTYPE_MENU && ui_but_menu_step_poll(but)) ||
          (but->type == UI_BTYPE_COLOR && ((uiButColor *)but)->is_pallete_color) ||
          (but->menu_step_func != NULL));
}

double ui_but_value_get(uiBut *but)
{
  double value = 0.0;

  if (but->editval) {
    return *(but->editval);
  }
  if (but->poin == NULL && but->rnapoin.data == NULL) {
    return 0.0;
  }

  if (but->rnaprop) {
    PropertyRNA *prop = but->rnaprop;

    BLI_assert(but->rnaindex != -1);

    switch (RNA_property_type(prop)) {
      case PROP_BOOLEAN:
        if (RNA_property_array_check(prop)) {
          value = RNA_property_boolean_get_index(&but->rnapoin, prop, but->rnaindex);
        }
        else {
          value = RNA_property_boolean_get(&but->rnapoin, prop);
        }
        break;
      case PROP_INT:
        if (RNA_property_array_check(prop)) {
          value = RNA_property_int_get_index(&but->rnapoin, prop, but->rnaindex);
        }
        else {
          value = RNA_property_int_get(&but->rnapoin, prop);
        }
        break;
      case PROP_FLOAT:
        if (RNA_property_array_check(prop)) {
          value = RNA_property_float_get_index(&but->rnapoin, prop, but->rnaindex);
        }
        else {
          value = RNA_property_float_get(&but->rnapoin, prop);
        }
        break;
      case PROP_ENUM:
        value = RNA_property_enum_get(&but->rnapoin, prop);
        break;
      default:
        value = 0.0;
        break;
    }
  }
  else if (but->pointype == UI_BUT_POIN_CHAR) {
    value = *(char *)but->poin;
  }
  else if (but->pointype == UI_BUT_POIN_SHORT) {
    value = *(short *)but->poin;
  }
  else if (but->pointype == UI_BUT_POIN_INT) {
    value = *(int *)but->poin;
  }
  else if (but->pointype == UI_BUT_POIN_FLOAT) {
    value = *(float *)but->poin;
  }

  return value;
}

void ui_but_value_set(uiBut *but, double value)
{
  /* value is a hsv value: convert to rgb */
  if (but->rnaprop) {
    PropertyRNA *prop = but->rnaprop;

    if (RNA_property_editable(&but->rnapoin, prop)) {
      switch (RNA_property_type(prop)) {
        case PROP_BOOLEAN:
          if (RNA_property_array_check(prop)) {
            RNA_property_boolean_set_index(&but->rnapoin, prop, but->rnaindex, value);
          }
          else {
            RNA_property_boolean_set(&but->rnapoin, prop, value);
          }
          break;
        case PROP_INT:
          if (RNA_property_array_check(prop)) {
            RNA_property_int_set_index(&but->rnapoin, prop, but->rnaindex, (int)value);
          }
          else {
            RNA_property_int_set(&but->rnapoin, prop, (int)value);
          }
          break;
        case PROP_FLOAT:
          if (RNA_property_array_check(prop)) {
            RNA_property_float_set_index(&but->rnapoin, prop, but->rnaindex, value);
          }
          else {
            RNA_property_float_set(&but->rnapoin, prop, value);
          }
          break;
        case PROP_ENUM:
          if (RNA_property_flag(prop) & PROP_ENUM_FLAG) {
            int ivalue = (int)value;
            /* toggle for enum/flag buttons */
            ivalue ^= RNA_property_enum_get(&but->rnapoin, prop);
            RNA_property_enum_set(&but->rnapoin, prop, ivalue);
          }
          else {
            RNA_property_enum_set(&but->rnapoin, prop, value);
          }
          break;
        default:
          break;
      }
    }

    /* we can't be sure what RNA set functions actually do,
     * so leave this unset */
    value = UI_BUT_VALUE_UNSET;
  }
  else if (but->pointype == 0) {
    /* pass */
  }
  else {
    /* first do rounding */
    if (but->pointype == UI_BUT_POIN_CHAR) {
      value = round_db_to_uchar_clamp(value);
    }
    else if (but->pointype == UI_BUT_POIN_SHORT) {
      value = round_db_to_short_clamp(value);
    }
    else if (but->pointype == UI_BUT_POIN_INT) {
      value = round_db_to_int_clamp(value);
    }
    else if (but->pointype == UI_BUT_POIN_FLOAT) {
      float fval = (float)value;
      if (fval >= -0.00001f && fval <= 0.00001f) {
        /* prevent negative zero */
        fval = 0.0f;
      }
      value = fval;
    }

    /* then set value with possible edit override */
    if (but->editval) {
      value = *but->editval = value;
    }
    else if (but->pointype == UI_BUT_POIN_CHAR) {
      value = *((char *)but->poin) = (char)value;
    }
    else if (but->pointype == UI_BUT_POIN_SHORT) {
      value = *((short *)but->poin) = (short)value;
    }
    else if (but->pointype == UI_BUT_POIN_INT) {
      value = *((int *)but->poin) = (int)value;
    }
    else if (but->pointype == UI_BUT_POIN_FLOAT) {
      value = *((float *)but->poin) = (float)value;
    }
  }

  ui_but_update_select_flag(but, &value);
}

int ui_but_string_get_max_length(uiBut *but)
{
  if (ELEM(but->type, UI_BTYPE_TEXT, UI_BTYPE_SEARCH_MENU)) {
    return but->hardmax;
  }
  return UI_MAX_DRAW_STR;
}

uiBut *ui_but_drag_multi_edit_get(uiBut *but)
{
  uiBut *return_but = NULL;

  BLI_assert(but->flag & UI_BUT_DRAG_MULTI);

  LISTBASE_FOREACH (uiBut *, but_iter, &but->block->buttons) {
    if (but_iter->editstr) {
      return_but = but_iter;
      break;
    }
  }

  return return_but;
}

static double ui_get_but_scale_unit(uiBut *but, double value)
{
  UnitSettings *unit = but->block->unit;
  const int unit_type = UI_but_unit_type_get(but);

  /* Time unit is a bit special, not handled by BKE_scene_unit_scale() for now. */
  if (unit_type == PROP_UNIT_TIME) { /* WARNING - using evil_C :| */
    Scene *scene = CTX_data_scene(but->block->evil_C);
    return FRA2TIME(value);
  }
  return BKE_scene_unit_scale(unit, RNA_SUBTYPE_UNIT_VALUE(unit_type), value);
}

/* str will be overwritten */
void ui_but_convert_to_unit_alt_name(uiBut *but, char *str, size_t maxlen)
{
  if (!ui_but_is_unit(but)) {
    return;
  }

  UnitSettings *unit = but->block->unit;
  const int unit_type = UI_but_unit_type_get(but);
  char *orig_str;

  orig_str = BLI_strdup(str);

  BKE_unit_name_to_alt(str, maxlen, orig_str, unit->system, RNA_SUBTYPE_UNIT_VALUE(unit_type));

  MEM_freeN(orig_str);
}

/**
 * \param float_precision: Override the button precision.
 */
static void ui_get_but_string_unit(
    uiBut *but, char *str, int len_max, double value, bool pad, int float_precision)
{
  UnitSettings *unit = but->block->unit;
  const int unit_type = UI_but_unit_type_get(but);
  int precision;

  if (unit->scale_length < 0.0001f) {
    unit->scale_length = 1.0f; /* XXX do_versions */
  }

  /* Use precision override? */
  if (float_precision == -1) {
    /* Sanity checks */
    precision = (int)ui_but_get_float_precision(but);
    if (precision > UI_PRECISION_FLOAT_MAX) {
      precision = UI_PRECISION_FLOAT_MAX;
    }
    else if (precision == -1) {
      precision = 2;
    }
  }
  else {
    precision = float_precision;
  }

  BKE_unit_value_as_string(str,
                           len_max,
                           ui_get_but_scale_unit(but, value),
                           precision,
                           RNA_SUBTYPE_UNIT_VALUE(unit_type),
                           unit,
                           pad);
}

static float ui_get_but_step_unit(uiBut *but, float step_default)
{
  const int unit_type = RNA_SUBTYPE_UNIT_VALUE(UI_but_unit_type_get(but));
  const double step_orig = step_default * UI_PRECISION_FLOAT_SCALE;
  /* Scaling up 'step_origg ' here is a bit arbitrary,
   * its just giving better scales from user POV */
  const double scale_step = ui_get_but_scale_unit(but, step_orig * 10);
  const double step = BKE_unit_closest_scalar(scale_step, but->block->unit->system, unit_type);

  /* -1 is an error value */
  if (step == -1.0f) {
    return step_default;
  }

  const double scale_unit = ui_get_but_scale_unit(but, 1.0);
  const double step_unit = BKE_unit_closest_scalar(
      scale_unit, but->block->unit->system, unit_type);
  double step_final;

  BLI_assert(step > 0.0);

  step_final = (step / scale_unit) / (double)UI_PRECISION_FLOAT_SCALE;

  if (step == step_unit) {
    /* Logic here is to scale by the original 'step_orig'
     * only when the unit step matches the scaled step.
     *
     * This is needed for units that don't have a wide range of scales (degrees for eg.).
     * Without this we can't select between a single degree, or a 10th of a degree.
     */
    step_final *= step_orig;
  }

  return (float)step_final;
}

/**
 * \param float_precision: For number buttons the precision
 * to use or -1 to fallback to the button default.
 * \param use_exp_float: Use exponent representation of floats
 * when out of reasonable range (outside of 1e3/1e-3).
 */
void ui_but_string_get_ex(uiBut *but,
                          char *str,
                          const size_t maxlen,
                          const int float_precision,
                          const bool use_exp_float,
                          bool *r_use_exp_float)
{
  if (r_use_exp_float) {
    *r_use_exp_float = false;
  }

  if (but->rnaprop && ELEM(but->type, UI_BTYPE_TEXT, UI_BTYPE_SEARCH_MENU, UI_BTYPE_TAB)) {
    PropertyType type = RNA_property_type(but->rnaprop);

    int buf_len;
    const char *buf = NULL;
    if ((but->type == UI_BTYPE_TAB) && (but->custom_data)) {
      StructRNA *ptr_type = RNA_property_pointer_type(&but->rnapoin, but->rnaprop);
      PointerRNA ptr;

      /* uiBut.custom_data points to data this tab represents (e.g. workspace).
       * uiBut.rnapoin/prop store an active value (e.g. active workspace). */
      RNA_pointer_create(but->rnapoin.owner_id, ptr_type, but->custom_data, &ptr);
      buf = RNA_struct_name_get_alloc(&ptr, str, maxlen, &buf_len);
    }
    else if (type == PROP_STRING) {
      /* RNA string */
      buf = RNA_property_string_get_alloc(&but->rnapoin, but->rnaprop, str, maxlen, &buf_len);
    }
    else if (type == PROP_ENUM) {
      /* RNA enum */
      const int value = RNA_property_enum_get(&but->rnapoin, but->rnaprop);
      if (RNA_property_enum_name(but->block->evil_C, &but->rnapoin, but->rnaprop, value, &buf)) {
        BLI_strncpy(str, buf, maxlen);
        buf = str;
      }
    }
    else if (type == PROP_POINTER) {
      /* RNA pointer */
      PointerRNA ptr = RNA_property_pointer_get(&but->rnapoin, but->rnaprop);
      buf = RNA_struct_name_get_alloc(&ptr, str, maxlen, &buf_len);
    }
    else {
      BLI_assert(0);
    }

    if (buf == NULL) {
      str[0] = '\0';
    }
    else if (buf != str) {
      BLI_assert(maxlen <= buf_len + 1);
      /* string was too long, we have to truncate */
      if (UI_but_is_utf8(but)) {
        BLI_strncpy_utf8(str, buf, maxlen);
      }
      else {
        BLI_strncpy(str, buf, maxlen);
      }
      MEM_freeN((void *)buf);
    }
  }
  else if (ELEM(but->type, UI_BTYPE_TEXT, UI_BTYPE_SEARCH_MENU)) {
    /* string */
    BLI_strncpy(str, but->poin, maxlen);
    return;
  }
  else if (ui_but_anim_expression_get(but, str, maxlen)) {
    /* driver expression */
  }
  else {
    /* number editing */
    double value = ui_but_value_get(but);

    PropertySubType subtype = PROP_NONE;
    if (but->rnaprop) {
      subtype = RNA_property_subtype(but->rnaprop);
    }

    if (ui_but_is_float(but)) {
      int prec = (float_precision == -1) ? ui_but_calc_float_precision(but, value) :
                                           float_precision;

      if (ui_but_is_unit(but)) {
        ui_get_but_string_unit(but, str, maxlen, value, false, prec);
      }
      else if (subtype == PROP_FACTOR) {
        if (U.factor_display_type == USER_FACTOR_AS_FACTOR) {
          BLI_snprintf(str, maxlen, "%.*f", prec, value);
        }
        else {
          BLI_snprintf(str, maxlen, "%.*f", MAX2(0, prec - 2), value * 100);
        }
      }
      else {
        const int int_digits_num = integer_digits_f(value);
        if (use_exp_float) {
          if (int_digits_num < -6 || int_digits_num > 12) {
            BLI_snprintf(str, maxlen, "%.*g", prec, value);
            if (r_use_exp_float) {
              *r_use_exp_float = true;
            }
          }
          else {
            prec -= int_digits_num;
            CLAMP(prec, 0, UI_PRECISION_FLOAT_MAX);
            BLI_snprintf(str, maxlen, "%.*f", prec, value);
          }
        }
        else {
          prec -= int_digits_num;
          CLAMP(prec, 0, UI_PRECISION_FLOAT_MAX);
          BLI_snprintf(str, maxlen, "%.*f", prec, value);
        }
      }
    }
    else {
      BLI_snprintf(str, maxlen, "%d", (int)value);
    }
  }
}
void ui_but_string_get(uiBut *but, char *str, const size_t maxlen)
{
  ui_but_string_get_ex(but, str, maxlen, -1, false, NULL);
}

/**
 * A version of #ui_but_string_get_ex for dynamic buffer sizes
 * (where #ui_but_string_get_max_length returns 0).
 *
 * \param r_str_size: size of the returned string (including terminator).
 */
char *ui_but_string_get_dynamic(uiBut *but, int *r_str_size)
{
  char *str = NULL;
  *r_str_size = 1;

  if (but->rnaprop && ELEM(but->type, UI_BTYPE_TEXT, UI_BTYPE_SEARCH_MENU)) {
    PropertyType type = RNA_property_type(but->rnaprop);

    if (type == PROP_STRING) {
      /* RNA string */
      str = RNA_property_string_get_alloc(&but->rnapoin, but->rnaprop, NULL, 0, r_str_size);
      (*r_str_size) += 1;
    }
    else if (type == PROP_ENUM) {
      /* RNA enum */
      const int value = RNA_property_enum_get(&but->rnapoin, but->rnaprop);
      const char *value_id;
      if (!RNA_property_enum_name(
              but->block->evil_C, &but->rnapoin, but->rnaprop, value, &value_id)) {
        value_id = "";
      }

      *r_str_size = strlen(value_id) + 1;
      str = BLI_strdupn(value_id, *r_str_size);
    }
    else if (type == PROP_POINTER) {
      /* RNA pointer */
      PointerRNA ptr = RNA_property_pointer_get(&but->rnapoin, but->rnaprop);
      str = RNA_struct_name_get_alloc(&ptr, NULL, 0, r_str_size);
      (*r_str_size) += 1;
    }
    else {
      BLI_assert(0);
    }
  }
  else {
    BLI_assert(0);
  }

  if (UNLIKELY(str == NULL)) {
    /* should never happen, paranoid check */
    *r_str_size = 1;
    str = BLI_strdup("");
    BLI_assert(0);
  }

  return str;
}

/**
 * Report a generic error prefix when evaluating a string with #BPY_run_string_as_number
 * as the Python error on its own doesn't provide enough context.
 */
#define UI_NUMBER_EVAL_ERROR_PREFIX IFACE_("Error evaluating number, see Info editor for details")

static bool ui_number_from_string_units(
    bContext *C, const char *str, const int unit_type, const UnitSettings *unit, double *r_value)
{
  return user_string_to_number(C, str, unit, unit_type, UI_NUMBER_EVAL_ERROR_PREFIX, r_value);
}

static bool ui_number_from_string_units_with_but(bContext *C,
                                                 const char *str,
                                                 const uiBut *but,
                                                 double *r_value)
{
  const int unit_type = RNA_SUBTYPE_UNIT_VALUE(UI_but_unit_type_get(but));
  const UnitSettings *unit = but->block->unit;
  return ui_number_from_string_units(C, str, unit_type, unit, r_value);
}

static bool ui_number_from_string(bContext *C, const char *str, double *r_value)
{
  bool ok;
#ifdef WITH_PYTHON
  ok = BPY_run_string_as_number(C, NULL, str, UI_NUMBER_EVAL_ERROR_PREFIX, r_value);
#else
  UNUSED_VARS(C);
  *r_value = atof(str);
  ok = true;
#endif
  return ok;
}

static bool ui_number_from_string_factor(bContext *C, const char *str, double *r_value)
{
  const int len = strlen(str);
  if (BLI_strn_endswith(str, "%", len)) {
    char *str_new = BLI_strdupn(str, len - 1);
    const bool success = ui_number_from_string(C, str_new, r_value);
    MEM_freeN(str_new);
    *r_value /= 100.0;
    return success;
  }
  if (!ui_number_from_string(C, str, r_value)) {
    return false;
  }
  if (U.factor_display_type == USER_FACTOR_AS_PERCENTAGE) {
    *r_value /= 100.0;
  }
  return true;
}

static bool ui_number_from_string_percentage(bContext *C, const char *str, double *r_value)
{
  const int len = strlen(str);
  if (BLI_strn_endswith(str, "%", len)) {
    char *str_new = BLI_strdupn(str, len - 1);
    const bool success = ui_number_from_string(C, str_new, r_value);
    MEM_freeN(str_new);
    return success;
  }
  return ui_number_from_string(C, str, r_value);
}

bool ui_but_string_eval_number(bContext *C, const uiBut *but, const char *str, double *r_value)
{
  if (str[0] == '\0') {
    *r_value = 0.0;
    return true;
  }

  PropertySubType subtype = PROP_NONE;
  if (but->rnaprop) {
    subtype = RNA_property_subtype(but->rnaprop);
  }

  if (ui_but_is_float(but)) {
    if (ui_but_is_unit(but)) {
      return ui_number_from_string_units_with_but(C, str, but, r_value);
    }
    if (subtype == PROP_FACTOR) {
      return ui_number_from_string_factor(C, str, r_value);
    }
    if (subtype == PROP_PERCENTAGE) {
      return ui_number_from_string_percentage(C, str, r_value);
    }
    return ui_number_from_string(C, str, r_value);
  }
  return ui_number_from_string(C, str, r_value);
}

/* just the assignment/free part */
static void ui_but_string_set_internal(uiBut *but, const char *str, size_t str_len)
{
  BLI_assert(str_len == strlen(str));
  BLI_assert(but->str == NULL);
  str_len += 1;

  if (str_len > UI_MAX_NAME_STR) {
    but->str = MEM_mallocN(str_len, "ui_def_but str");
  }
  else {
    but->str = but->strdata;
  }
  memcpy(but->str, str, str_len);
}

static void ui_but_string_free_internal(uiBut *but)
{
  if (but->str) {
    if (but->str != but->strdata) {
      MEM_freeN(but->str);
    }
    /* must call 'ui_but_string_set_internal' after */
    but->str = NULL;
  }
}

bool ui_but_string_set(bContext *C, uiBut *but, const char *str)
{
  if (but->rnaprop && but->rnapoin.data && ELEM(but->type, UI_BTYPE_TEXT, UI_BTYPE_SEARCH_MENU)) {
    if (RNA_property_editable(&but->rnapoin, but->rnaprop)) {
      PropertyType type = RNA_property_type(but->rnaprop);

      if (type == PROP_STRING) {
        /* RNA string */
        RNA_property_string_set(&but->rnapoin, but->rnaprop, str);
        return true;
      }

      if (type == PROP_POINTER) {
        if (str[0] == '\0') {
          RNA_property_pointer_set(&but->rnapoin, but->rnaprop, PointerRNA_NULL, NULL);
          return true;
        }

        uiButSearch *search_but = (but->type == UI_BTYPE_SEARCH_MENU) ? (uiButSearch *)but : NULL;
        /* RNA pointer */
        PointerRNA rptr;

        /* This is kind of hackish, in theory think we could only ever use the second member of
         * this if/else, since ui_searchbox_apply() is supposed to always set that pointer when
         * we are storing pointers... But keeping str search first for now,
         * to try to break as little as possible existing code. All this is band-aids anyway.
         * Fact remains, using editstr as main 'reference' over whole search button thingy
         * is utterly weak and should be redesigned imho, but that's not a simple task. */
        if (search_but && search_but->rnasearchprop &&
            RNA_property_collection_lookup_string(
                &search_but->rnasearchpoin, search_but->rnasearchprop, str, &rptr)) {
          RNA_property_pointer_set(&but->rnapoin, but->rnaprop, rptr, NULL);
        }
        else if (search_but->item_active != NULL) {
          RNA_pointer_create(NULL,
                             RNA_property_pointer_type(&but->rnapoin, but->rnaprop),
                             search_but->item_active,
                             &rptr);
          RNA_property_pointer_set(&but->rnapoin, but->rnaprop, rptr, NULL);
        }

        return true;
      }

      if (type == PROP_ENUM) {
        int value;
        if (RNA_property_enum_value(
                but->block->evil_C, &but->rnapoin, but->rnaprop, str, &value)) {
          RNA_property_enum_set(&but->rnapoin, but->rnaprop, value);
          return true;
        }
        return false;
      }
      BLI_assert(0);
    }
  }
  else if (but->type == UI_BTYPE_TAB) {
    if (but->rnaprop && but->custom_data) {
      StructRNA *ptr_type = RNA_property_pointer_type(&but->rnapoin, but->rnaprop);
      PointerRNA ptr;
      PropertyRNA *prop;

      /* uiBut.custom_data points to data this tab represents (e.g. workspace).
       * uiBut.rnapoin/prop store an active value (e.g. active workspace). */
      RNA_pointer_create(but->rnapoin.owner_id, ptr_type, but->custom_data, &ptr);
      prop = RNA_struct_name_property(ptr_type);
      if (RNA_property_editable(&ptr, prop)) {
        RNA_property_string_set(&ptr, prop, str);
      }
    }
  }
  else if (but->type == UI_BTYPE_TEXT) {
    /* string */
    if (!but->poin) {
      str = "";
    }
    else if (UI_but_is_utf8(but)) {
      BLI_strncpy_utf8(but->poin, str, but->hardmax);
    }
    else {
      BLI_strncpy(but->poin, str, but->hardmax);
    }

    return true;
  }
  else if (but->type == UI_BTYPE_SEARCH_MENU) {
    /* string */
    BLI_strncpy(but->poin, str, but->hardmax);
    return true;
  }
  else if (ui_but_anim_expression_set(but, str)) {
    /* driver expression */
    return true;
  }
  else if (str[0] == '#') {
    /* shortcut to create new driver expression (versus immediate Py-execution) */
    return ui_but_anim_expression_create(but, str + 1);
  }
  else {
    /* number editing */
    double value;

    if (ui_but_string_eval_number(C, but, str, &value) == false) {
      WM_report_banner_show();
      return false;
    }

    if (!ui_but_is_float(but)) {
      value = floor(value + 0.5);
    }

    /* not that we use hard limits here */
    if (value < (double)but->hardmin) {
      value = but->hardmin;
    }
    if (value > (double)but->hardmax) {
      value = but->hardmax;
    }

    ui_but_value_set(but, value);
    return true;
  }

  return false;
}

static double soft_range_round_up(double value, double max)
{
  /* round up to .., 0.1, 0.2, 0.5, 1, 2, 5, 10, 20, 50, ..
   * checking for 0.0 prevents floating point exceptions */
  const double newmax = (value != 0.0) ? pow(10.0, ceil(log(value) / M_LN10)) : 0.0;

  if (newmax * 0.2 >= max && newmax * 0.2 >= value) {
    return newmax * 0.2;
  }
  if (newmax * 0.5 >= max && newmax * 0.5 >= value) {
    return newmax * 0.5;
  }
  return newmax;
}

static double soft_range_round_down(double value, double max)
{
  /* round down to .., 0.1, 0.2, 0.5, 1, 2, 5, 10, 20, 50, ..
   * checking for 0.0 prevents floating point exceptions */
  const double newmax = (value != 0.0) ? pow(10.0, floor(log(value) / M_LN10)) : 0.0;

  if (newmax * 5.0 <= max && newmax * 5.0 <= value) {
    return newmax * 5.0;
  }
  if (newmax * 2.0 <= max && newmax * 2.0 <= value) {
    return newmax * 2.0;
  }
  return newmax;
}

void ui_but_range_set_hard(uiBut *but)
{
  if (but->rnaprop == NULL) {
    return;
  }

  const PropertyType type = RNA_property_type(but->rnaprop);

  /* clamp button range to something reasonable in case
   * we get -inf/inf from RNA properties */
  if (type == PROP_INT) {
    int imin, imax;
    RNA_property_int_range(&but->rnapoin, but->rnaprop, &imin, &imax);
    but->hardmin = (imin == INT_MIN) ? -1e4 : imin;
    but->hardmax = (imin == INT_MAX) ? 1e4 : imax;
  }
  else if (type == PROP_FLOAT) {
    float fmin, fmax;
    RNA_property_float_range(&but->rnapoin, but->rnaprop, &fmin, &fmax);
    but->hardmin = (fmin == -FLT_MAX) ? (float)-1e4 : fmin;
    but->hardmax = (fmax == FLT_MAX) ? (float)1e4 : fmax;
  }
}

/* note: this could be split up into functions which handle arrays and not */
void ui_but_range_set_soft(uiBut *but)
{
  /* ideally we would not limit this but practically, its more than
   * enough worst case is very long vectors wont use a smart soft-range
   * which isn't so bad. */

  if (but->rnaprop) {
    const PropertyType type = RNA_property_type(but->rnaprop);
    double softmin, softmax /*, step, precision*/;
    double value_min;
    double value_max;

    /* clamp button range to something reasonable in case
     * we get -inf/inf from RNA properties */
    if (type == PROP_INT) {
      const bool is_array = RNA_property_array_check(but->rnaprop);
      int imin, imax, istep;

      RNA_property_int_ui_range(&but->rnapoin, but->rnaprop, &imin, &imax, &istep);
      softmin = (imin == INT_MIN) ? -1e4 : imin;
      softmax = (imin == INT_MAX) ? 1e4 : imax;
      /*step = istep;*/  /*UNUSED*/
      /*precision = 1;*/ /*UNUSED*/

      if (is_array) {
        int value_range[2];
        RNA_property_int_get_array_range(&but->rnapoin, but->rnaprop, value_range);
        value_min = (double)value_range[0];
        value_max = (double)value_range[1];
      }
      else {
        value_min = value_max = (double)RNA_property_int_get(&but->rnapoin, but->rnaprop);
      }
    }
    else if (type == PROP_FLOAT) {
      const bool is_array = RNA_property_array_check(but->rnaprop);
      float fmin, fmax, fstep, fprecision;

      RNA_property_float_ui_range(&but->rnapoin, but->rnaprop, &fmin, &fmax, &fstep, &fprecision);
      softmin = (fmin == -FLT_MAX) ? (float)-1e4 : fmin;
      softmax = (fmax == FLT_MAX) ? (float)1e4 : fmax;
      /*step = fstep;*/           /*UNUSED*/
      /*precision = fprecision;*/ /*UNUSED*/

      if (is_array) {
        float value_range[2];
        RNA_property_float_get_array_range(&but->rnapoin, but->rnaprop, value_range);
        value_min = (double)value_range[0];
        value_max = (double)value_range[1];
      }
      else {
        value_min = value_max = (double)RNA_property_float_get(&but->rnapoin, but->rnaprop);
      }
    }
    else {
      return;
    }

    /* if the value goes out of the soft/max range, adapt the range */
    if (value_min + 1e-10 < softmin) {
      if (value_min < 0.0) {
        softmin = -soft_range_round_up(-value_min, -softmin);
      }
      else {
        softmin = soft_range_round_down(value_min, softmin);
      }

      if (softmin < (double)but->hardmin) {
        softmin = (double)but->hardmin;
      }
    }
    if (value_max - 1e-10 > softmax) {
      if (value_max < 0.0) {
        softmax = -soft_range_round_down(-value_max, -softmax);
      }
      else {
        softmax = soft_range_round_up(value_max, softmax);
      }

      if (softmax > (double)but->hardmax) {
        softmax = but->hardmax;
      }
    }

    but->softmin = softmin;
    but->softmax = softmax;
  }
  else if (but->poin && (but->pointype & UI_BUT_POIN_TYPES)) {
    float value = ui_but_value_get(but);
    if (isfinite(value)) {
      CLAMP(value, but->hardmin, but->hardmax);
      but->softmin = min_ff(but->softmin, value);
      but->softmax = max_ff(but->softmax, value);
    }
  }
}

/* ******************* Free ********************/

static void ui_free_link(uiLink *link)
{
  if (link) {
    BLI_freelistN(&link->lines);
    MEM_freeN(link);
  }
}

/**
 * Free data specific to a certain button type.
 * For now just do in a switch-case, we could instead have a callback stored in #uiBut and set that
 * in #ui_but_alloc_info().
 */
static void ui_but_free_type_specific(uiBut *but)
{
  switch (but->type) {
    case UI_BTYPE_SEARCH_MENU: {
      uiButSearch *search_but = (uiButSearch *)but;

      if (search_but->arg_free_fn) {
        search_but->arg_free_fn(search_but->arg);
        search_but->arg = NULL;
      }
      break;
    }
    default:
      break;
  }
}

/* can be called with C==NULL */
static void ui_but_free(const bContext *C, uiBut *but)
{
  if (but->opptr) {
    WM_operator_properties_free(but->opptr);
    MEM_freeN(but->opptr);
  }

  if (but->func_argN) {
    MEM_freeN(but->func_argN);
  }

  if (but->tip_argN) {
    MEM_freeN(but->tip_argN);
  }

  if (but->hold_argN) {
    MEM_freeN(but->hold_argN);
  }

  ui_but_free_type_specific(but);

  if (but->active) {
    /* XXX solve later, buttons should be free-able without context ideally,
     * however they may have open tooltips or popup windows, which need to
     * be closed using a context pointer */
    if (C) {
      ui_but_active_free(C, but);
    }
    else {
      if (but->active) {
        MEM_freeN(but->active);
      }
    }
  }
  if (but->str && but->str != but->strdata) {
    MEM_freeN(but->str);
  }

  ui_free_link(but->link);

  if ((but->type == UI_BTYPE_IMAGE) && but->poin) {
    IMB_freeImBuf((struct ImBuf *)but->poin);
  }

  if (but->dragpoin && (but->dragflag & UI_BUT_DRAGPOIN_FREE)) {
    MEM_freeN(but->dragpoin);
  }
  ui_but_extra_operator_icons_free(but);

  BLI_assert(UI_butstore_is_registered(but->block, but) == false);

  MEM_freeN(but);
}

/* can be called with C==NULL */
void UI_block_free(const bContext *C, uiBlock *block)
{
  UI_butstore_clear(block);

  uiBut *but;
  while ((but = BLI_pophead(&block->buttons))) {
    ui_but_free(C, but);
  }

  if (block->unit) {
    MEM_freeN(block->unit);
  }

  if (block->func_argN) {
    MEM_freeN(block->func_argN);
  }

  CTX_store_free_list(&block->contexts);

  BLI_freelistN(&block->saferct);
  BLI_freelistN(&block->color_pickers.list);

  ui_block_free_button_groups(block);

  MEM_freeN(block);
}

void UI_blocklist_update_window_matrix(const bContext *C, const ListBase *lb)
{
  ARegion *region = CTX_wm_region(C);
  wmWindow *window = CTX_wm_window(C);

  LISTBASE_FOREACH (uiBlock *, block, lb) {
    if (block->active) {
      ui_update_window_matrix(window, region, block);
    }
  }
}

void UI_blocklist_draw(const bContext *C, const ListBase *lb)
{
  LISTBASE_FOREACH (uiBlock *, block, lb) {
    if (block->active) {
      UI_block_draw(C, block);
    }
  }
}

/* can be called with C==NULL */
void UI_blocklist_free(const bContext *C, ListBase *lb)
{
  uiBlock *block;
  while ((block = BLI_pophead(lb))) {
    UI_block_free(C, block);
  }
}

void UI_blocklist_free_inactive(const bContext *C, ListBase *lb)
{
  LISTBASE_FOREACH_MUTABLE (uiBlock *, block, lb) {
    if (!block->handle) {
      if (!block->active) {
        BLI_remlink(lb, block);
        UI_block_free(C, block);
      }
      else {
        block->active = 0;
      }
    }
  }
}

void UI_block_region_set(uiBlock *block, ARegion *region)
{
  ListBase *lb = &region->uiblocks;
  uiBlock *oldblock = NULL;

  /* each listbase only has one block with this name, free block
   * if is already there so it can be rebuilt from scratch */
  if (lb) {
    oldblock = BLI_findstring(lb, block->name, offsetof(uiBlock, name));

    if (oldblock) {
      oldblock->active = 0;
      oldblock->panel = NULL;
      oldblock->handle = NULL;
    }

    /* at the beginning of the list! for dynamical menus/blocks */
    BLI_addhead(lb, block);
  }

  block->oldblock = oldblock;
}

uiBlock *UI_block_begin(const bContext *C, ARegion *region, const char *name, char emboss)
{
  wmWindow *window = CTX_wm_window(C);
  Scene *scene = CTX_data_scene(C);

  uiBlock *block = MEM_callocN(sizeof(uiBlock), "uiBlock");
  block->active = 1;
  block->emboss = emboss;
  block->evil_C = (void *)C; /* XXX */

  BLI_listbase_clear(&block->button_groups);

  if (scene) {
    /* store display device name, don't lookup for transformations yet
     * block could be used for non-color displays where looking up for transformation
     * would slow down redraw, so only lookup for actual transform when it's indeed
     * needed
     */
    STRNCPY(block->display_device, scene->display_settings.display_device);

    /* copy to avoid crash when scene gets deleted with ui still open */
    block->unit = MEM_mallocN(sizeof(scene->unit), "UI UnitSettings");
    memcpy(block->unit, &scene->unit, sizeof(scene->unit));
  }
  else {
    STRNCPY(block->display_device, IMB_colormanagement_display_get_default_name());
  }

  BLI_strncpy(block->name, name, sizeof(block->name));

  if (region) {
    UI_block_region_set(block, region);
  }

  /* Set window matrix and aspect for region and OpenGL state. */
  ui_update_window_matrix(window, region, block);

  /* Tag as popup menu if not created within a region. */
  if (!(region && region->visible)) {
    block->auto_open = true;
    block->flag |= UI_BLOCK_LOOP;
  }

  return block;
}

char UI_block_emboss_get(uiBlock *block)
{
  return block->emboss;
}

void UI_block_emboss_set(uiBlock *block, char emboss)
{
  block->emboss = emboss;
}

void UI_block_theme_style_set(uiBlock *block, char theme_style)
{
  block->theme_style = theme_style;
}

bool UI_block_is_search_only(const uiBlock *block)
{
  return block->flag & UI_BLOCK_SEARCH_ONLY;
}

/**
 * Use when a block must be searched to give accurate results
 * for the whole region but shouldn't be displayed.
 */
void UI_block_set_search_only(uiBlock *block, bool search_only)
{
  SET_FLAG_FROM_TEST(block->flag, search_only, UI_BLOCK_SEARCH_ONLY);
}

static void ui_but_build_drawstr_float(uiBut *but, double value)
{
  size_t slen = 0;
  STR_CONCAT(but->drawstr, slen, but->str);

  PropertySubType subtype = PROP_NONE;
  if (but->rnaprop) {
    subtype = RNA_property_subtype(but->rnaprop);
  }

  /* Change negative zero to regular zero, without altering anything else.  */
  value += +0.0f;

  if (value == (double)FLT_MAX) {
    STR_CONCAT(but->drawstr, slen, "inf");
  }
  else if (value == (double)-FLT_MAX) {
    STR_CONCAT(but->drawstr, slen, "-inf");
  }
  else if (subtype == PROP_PERCENTAGE) {
    const int prec = ui_but_calc_float_precision(but, value);
    STR_CONCATF(but->drawstr, slen, "%.*f%%", prec, value);
  }
  else if (subtype == PROP_PIXEL) {
    const int prec = ui_but_calc_float_precision(but, value);
    STR_CONCATF(but->drawstr, slen, "%.*f px", prec, value);
  }
  else if (subtype == PROP_FACTOR) {
    const int precision = ui_but_calc_float_precision(but, value);

    if (U.factor_display_type == USER_FACTOR_AS_FACTOR) {
      STR_CONCATF(but->drawstr, slen, "%.*f", precision, value);
    }
    else {
      STR_CONCATF(but->drawstr, slen, "%.*f%%", MAX2(0, precision - 2), value * 100);
    }
  }
  else if (ui_but_is_unit(but)) {
    char new_str[sizeof(but->drawstr)];
    ui_get_but_string_unit(but, new_str, sizeof(new_str), value, true, -1);
    STR_CONCAT(but->drawstr, slen, new_str);
  }
  else {
    const int prec = ui_but_calc_float_precision(but, value);
    STR_CONCATF(but->drawstr, slen, "%.*f", prec, value);
  }
}

static void ui_but_build_drawstr_int(uiBut *but, int value)
{
  size_t slen = 0;
  STR_CONCAT(but->drawstr, slen, but->str);

  PropertySubType subtype = PROP_NONE;
  if (but->rnaprop) {
    subtype = RNA_property_subtype(but->rnaprop);
  }

  STR_CONCATF(but->drawstr, slen, "%d", value);

  if (subtype == PROP_PERCENTAGE) {
    STR_CONCAT(but->drawstr, slen, "%");
  }
  else if (subtype == PROP_PIXEL) {
    STR_CONCAT(but->drawstr, slen, " px");
  }
}

/**
 * \param but: Button to update.
 * \param validate: When set, this function may change the button value.
 * Otherwise treat the button value as read-only.
 */
static void ui_but_update_ex(uiBut *but, const bool validate)
{
  /* if something changed in the button */
  double value = UI_BUT_VALUE_UNSET;

  ui_but_update_select_flag(but, &value);

  /* only update soft range while not editing */
  if (!ui_but_is_editing(but)) {
    if ((but->rnaprop != NULL) || (but->poin && (but->pointype & UI_BUT_POIN_TYPES))) {
      ui_but_range_set_soft(but);
    }
  }

  /* test for min and max, icon sliders, etc */
  switch (but->type) {
    case UI_BTYPE_NUM:
    case UI_BTYPE_SCROLL:
    case UI_BTYPE_NUM_SLIDER:
      if (validate) {
        UI_GET_BUT_VALUE_INIT(but, value);
        if (value < (double)but->hardmin) {
          ui_but_value_set(but, but->hardmin);
        }
        else if (value > (double)but->hardmax) {
          ui_but_value_set(but, but->hardmax);
        }

        /* max must never be smaller than min! Both being equal is allowed though */
        BLI_assert(but->softmin <= but->softmax && but->hardmin <= but->hardmax);
      }
      break;

    case UI_BTYPE_ICON_TOGGLE:
    case UI_BTYPE_ICON_TOGGLE_N:
      if ((but->rnaprop == NULL) || (RNA_property_flag(but->rnaprop) & PROP_ICONS_CONSECUTIVE)) {
        if (but->rnaprop && RNA_property_flag(but->rnaprop) & PROP_ICONS_REVERSE) {
          but->drawflag |= UI_BUT_ICON_REVERSE;
        }

        but->iconadd = (but->flag & UI_SELECT) ? 1 : 0;
      }
      break;

      /* quiet warnings for unhandled types */
    default:
      break;
  }

  /* safety is 4 to enable small number buttons (like 'users') */
  // okwidth = -4 + (BLI_rcti_size_x(&but->rect)); /* UNUSED */

  /* name: */
  switch (but->type) {

    case UI_BTYPE_MENU:
      if (BLI_rctf_size_x(&but->rect) >= (UI_UNIT_X * 2)) {
        /* only needed for menus in popup blocks that don't recreate buttons on redraw */
        if (but->block->flag & UI_BLOCK_LOOP) {
          if (but->rnaprop && (RNA_property_type(but->rnaprop) == PROP_ENUM)) {
            const int value_enum = RNA_property_enum_get(&but->rnapoin, but->rnaprop);

            EnumPropertyItem item;
            if (RNA_property_enum_item_from_value_gettexted(
                    but->block->evil_C, &but->rnapoin, but->rnaprop, value_enum, &item)) {
              const size_t slen = strlen(item.name);
              ui_but_string_free_internal(but);
              ui_but_string_set_internal(but, item.name, slen);
              but->icon = item.icon;
            }
          }
        }
        BLI_strncpy(but->drawstr, but->str, sizeof(but->drawstr));
      }
      break;

    case UI_BTYPE_NUM:
    case UI_BTYPE_NUM_SLIDER:
      if (but->editstr) {
        break;
      }
      UI_GET_BUT_VALUE_INIT(but, value);
      if (ui_but_is_float(but)) {
        ui_but_build_drawstr_float(but, value);
      }
      else {
        ui_but_build_drawstr_int(but, (int)value);
      }
      break;

    case UI_BTYPE_LABEL:
      if (ui_but_is_float(but)) {
        UI_GET_BUT_VALUE_INIT(but, value);
        int prec = ui_but_calc_float_precision(but, value);
        BLI_snprintf(but->drawstr, sizeof(but->drawstr), "%s%.*f", but->str, prec, value);
      }
      else {
        BLI_strncpy(but->drawstr, but->str, UI_MAX_DRAW_STR);
      }

      break;

    case UI_BTYPE_TEXT:
    case UI_BTYPE_SEARCH_MENU:
      if (!but->editstr) {
        char str[UI_MAX_DRAW_STR];

        ui_but_string_get(but, str, UI_MAX_DRAW_STR);
        BLI_snprintf(but->drawstr, sizeof(but->drawstr), "%s%s", but->str, str);
      }
      break;

    case UI_BTYPE_KEY_EVENT: {
      const char *str;
      if (but->flag & UI_SELECT) {
        str = "Press a key";
      }
      else {
        UI_GET_BUT_VALUE_INIT(but, value);
        str = WM_key_event_string((short)value, false);
      }
      BLI_snprintf(but->drawstr, UI_MAX_DRAW_STR, "%s%s", but->str, str);
      break;
    }
    case UI_BTYPE_HOTKEY_EVENT:
      if (but->flag & UI_SELECT) {

        if (but->modifier_key) {
          char *str = but->drawstr;
          but->drawstr[0] = '\0';

          if (but->modifier_key & KM_SHIFT) {
            str += BLI_strcpy_rlen(str, "Shift ");
          }
          if (but->modifier_key & KM_CTRL) {
            str += BLI_strcpy_rlen(str, "Ctrl ");
          }
          if (but->modifier_key & KM_ALT) {
            str += BLI_strcpy_rlen(str, "Alt ");
          }
          if (but->modifier_key & KM_OSKEY) {
            str += BLI_strcpy_rlen(str, "Cmd ");
          }

          (void)str; /* UNUSED */
        }
        else {
          BLI_strncpy(but->drawstr, "Press a key", UI_MAX_DRAW_STR);
        }
      }
      else {
        BLI_strncpy(but->drawstr, but->str, UI_MAX_DRAW_STR);
      }

      break;

    case UI_BTYPE_HSVCUBE:
    case UI_BTYPE_HSVCIRCLE:
      break;
    default:
      BLI_strncpy(but->drawstr, but->str, UI_MAX_DRAW_STR);
      break;
  }

  /* if we are doing text editing, this will override the drawstr */
  if (but->editstr) {
    but->drawstr[0] = '\0';
  }

  /* text clipping moved to widget drawing code itself */
}

void ui_but_update(uiBut *but)
{
  ui_but_update_ex(but, false);
}

void ui_but_update_edited(uiBut *but)
{
  ui_but_update_ex(but, true);
}

void UI_block_align_begin(uiBlock *block)
{
  /* if other align was active, end it */
  if (block->flag & UI_BUT_ALIGN) {
    UI_block_align_end(block);
  }

  block->flag |= UI_BUT_ALIGN_DOWN;
  block->alignnr++;

  /* buttons declared after this call will get this align nr */ /* XXX flag? */
}

void UI_block_align_end(uiBlock *block)
{
  block->flag &= ~UI_BUT_ALIGN; /* all 4 flags */
}

struct ColorManagedDisplay *ui_block_cm_display_get(uiBlock *block)
{
  return IMB_colormanagement_display_get_named(block->display_device);
}

void ui_block_cm_to_display_space_v3(uiBlock *block, float pixel[3])
{
  struct ColorManagedDisplay *display = ui_block_cm_display_get(block);

  IMB_colormanagement_scene_linear_to_display_v3(pixel, display);
}

static void ui_but_alloc_info(const eButType type,
                              size_t *r_alloc_size,
                              const char **r_alloc_str,
                              bool *r_has_custom_type)
{
  size_t alloc_size;
  const char *alloc_str;
  bool has_custom_type = true;

  switch (type) {
    case UI_BTYPE_NUM:
      alloc_size = sizeof(uiButNumber);
      alloc_str = "uiButNumber";
      break;
    case UI_BTYPE_COLOR:
      alloc_size = sizeof(uiButColor);
      alloc_str = "uiButColor";
      break;
    case UI_BTYPE_DECORATOR:
      alloc_size = sizeof(uiButDecorator);
      alloc_str = "uiButDecorator";
      break;
    case UI_BTYPE_TAB:
      alloc_size = sizeof(uiButTab);
      alloc_str = "uiButTab";
      break;
    case UI_BTYPE_SEARCH_MENU:
      alloc_size = sizeof(uiButSearch);
      alloc_str = "uiButSearch";
      break;
    case UI_BTYPE_PROGRESS_BAR:
      alloc_size = sizeof(uiButProgressbar);
      alloc_str = "uiButProgressbar";
      break;
    case UI_BTYPE_HSVCUBE:
      alloc_size = sizeof(uiButHSVCube);
      alloc_str = "uiButHSVCube";
      break;
    case UI_BTYPE_COLORBAND:
      alloc_size = sizeof(uiButColorBand);
      alloc_str = "uiButColorBand";
      break;
    case UI_BTYPE_CURVE:
      alloc_size = sizeof(uiButCurveMapping);
      alloc_str = "uiButCurveMapping";
      break;
    case UI_BTYPE_CURVEPROFILE:
      alloc_size = sizeof(uiButCurveProfile);
      alloc_str = "uiButCurveProfile";
      break;
    default:
      alloc_size = sizeof(uiBut);
      alloc_str = "uiBut";
      has_custom_type = false;
      break;
  }

  if (r_alloc_size) {
    *r_alloc_size = alloc_size;
  }
  if (r_alloc_str) {
    *r_alloc_str = alloc_str;
  }
  if (r_has_custom_type) {
    *r_has_custom_type = has_custom_type;
  }
}

static uiBut *ui_but_alloc(const eButType type)
{
  size_t alloc_size;
  const char *alloc_str;
  ui_but_alloc_info(type, &alloc_size, &alloc_str, NULL);

  return MEM_callocN(alloc_size, alloc_str);
}

/**
 * Reallocate the button (new address is returned) for a new button type.
 * This should generally be avoided and instead the correct type be created right away.
 *
 * \note Only the #uiBut data can be kept. If the old button used a derived type (e.g. #uiButTab),
 *       the data that is not inside #uiBut will be lost.
 */
uiBut *ui_but_change_type(uiBut *but, eButType new_type)
{
  if (but->type == new_type) {
    /* Nothing to do. */
    return but;
  }

  size_t alloc_size;
  const char *alloc_str;
  uiBut *insert_after_but = but->prev;
  bool new_has_custom_type, old_has_custom_type;

  /* Remove old button address */
  BLI_remlink(&but->block->buttons, but);

  ui_but_alloc_info(but->type, NULL, NULL, &old_has_custom_type);
  ui_but_alloc_info(new_type, &alloc_size, &alloc_str, &new_has_custom_type);

  if (new_has_custom_type || old_has_custom_type) {
    const void *old_but_ptr = but;
    /* Button may have pointer to a member within itself, this will have to be updated. */
    const bool has_str_ptr_to_self = but->str == but->strdata;
    const bool has_poin_ptr_to_self = but->poin == (char *)but;

    but = MEM_recallocN_id(but, alloc_size, alloc_str);
    but->type = new_type;
    if (has_str_ptr_to_self) {
      but->str = but->strdata;
    }
    if (has_poin_ptr_to_self) {
      but->poin = (char *)but;
    }

    BLI_insertlinkafter(&but->block->buttons, insert_after_but, but);

    if (but->layout) {
      const bool found_layout = ui_layout_replace_but_ptr(but->layout, old_but_ptr, but);
      BLI_assert(found_layout);
      UNUSED_VARS_NDEBUG(found_layout);
      ui_button_group_replace_but_ptr(uiLayoutGetBlock(but->layout), old_but_ptr, but);
    }
  }

  return but;
}

/**
 * \brief ui_def_but is the function that draws many button types
 *
 * \param x, y: The lower left hand corner of the button (X axis)
 * \param width, height: The size of the button.
 *
 * for float buttons:
 * \param a1: Click Step (how much to change the value each click)
 * \param a2: Number of decimal point values to display. 0 defaults to 3 (0.000)
 * 1,2,3, and a maximum of 4, all greater values will be clamped to 4.
 */
static uiBut *ui_def_but(uiBlock *block,
                         int type,
                         int retval,
                         const char *str,
                         int x,
                         int y,
                         short width,
                         short height,
                         void *poin,
                         float min,
                         float max,
                         float a1,
                         float a2,
                         const char *tip)
{
  BLI_assert(width >= 0 && height >= 0);

  /* we could do some more error checks here */
  if ((type & BUTTYPE) == UI_BTYPE_LABEL) {
    BLI_assert((poin != NULL || min != 0.0f || max != 0.0f || (a1 == 0.0f && a2 != 0.0f) ||
                (a1 != 0.0f && a1 != 1.0f)) == false);
  }

  if (type & UI_BUT_POIN_TYPES) { /* a pointer is required */
    if (poin == NULL) {
      BLI_assert(0);
      return NULL;
    }
  }

  uiBut *but = ui_but_alloc(type & BUTTYPE);

  but->type = type & BUTTYPE;
  but->pointype = type & UI_BUT_POIN_TYPES;
  but->bit = type & UI_BUT_POIN_BIT;
  but->bitnr = type & 31;
  but->icon = ICON_NONE;
  but->iconadd = 0;

  but->retval = retval;

  int slen = strlen(str);
  ui_but_string_set_internal(but, str, slen);

  but->rect.xmin = x;
  but->rect.ymin = y;
  but->rect.xmax = but->rect.xmin + width;
  but->rect.ymax = but->rect.ymin + height;

  but->poin = poin;
  but->hardmin = but->softmin = min;
  but->hardmax = but->softmax = max;
  but->a1 = a1;
  but->a2 = a2;
  but->tip = tip;

  but->disabled_info = block->lockstr;
  but->emboss = block->emboss;
  but->pie_dir = UI_RADIAL_NONE;

  but->block = block; /* pointer back, used for frontbuffer status, and picker */

  if ((block->flag & UI_BUT_ALIGN) && ui_but_can_align(but)) {
    but->alignnr = block->alignnr;
  }

  but->func = block->func;
  but->func_arg1 = block->func_arg1;
  but->func_arg2 = block->func_arg2;

  but->funcN = block->funcN;
  if (block->func_argN) {
    but->func_argN = MEM_dupallocN(block->func_argN);
  }

  but->pos = -1; /* cursor invisible */

  if (ELEM(but->type, UI_BTYPE_NUM, UI_BTYPE_NUM_SLIDER)) { /* add a space to name */
    /* slen remains unchanged from previous assignment, ensure this stays true */
    if (slen > 0 && slen < UI_MAX_NAME_STR - 2) {
      if (but->str[slen - 1] != ' ') {
        but->str[slen] = ' ';
        but->str[slen + 1] = 0;
      }
    }
  }

  if (block->flag & UI_BLOCK_RADIAL) {
    but->drawflag |= UI_BUT_TEXT_LEFT;
    if (but->str && but->str[0]) {
      but->drawflag |= UI_BUT_ICON_LEFT;
    }
  }
  else if (((block->flag & UI_BLOCK_LOOP) && !ui_block_is_popover(block)) ||
           ELEM(but->type,
                UI_BTYPE_MENU,
                UI_BTYPE_TEXT,
                UI_BTYPE_LABEL,
                UI_BTYPE_BLOCK,
                UI_BTYPE_BUT_MENU,
                UI_BTYPE_SEARCH_MENU,
                UI_BTYPE_PROGRESS_BAR,
                UI_BTYPE_POPOVER)) {
    but->drawflag |= (UI_BUT_TEXT_LEFT | UI_BUT_ICON_LEFT);
  }
#ifdef USE_NUMBUTS_LR_ALIGN
  else if (ELEM(but->type, UI_BTYPE_NUM, UI_BTYPE_NUM_SLIDER)) {
    if (slen != 0) {
      but->drawflag |= UI_BUT_TEXT_LEFT;
    }
  }
#endif

  but->drawflag |= (block->flag & UI_BUT_ALIGN);

  if (block->lock == true) {
    but->flag |= UI_BUT_DISABLED;
  }

  /* keep track of UI_interface.h */
  if (ELEM(but->type,
           UI_BTYPE_BLOCK,
           UI_BTYPE_BUT,
           UI_BTYPE_DECORATOR,
           UI_BTYPE_LABEL,
           UI_BTYPE_PULLDOWN,
           UI_BTYPE_ROUNDBOX,
           UI_BTYPE_LISTBOX,
           UI_BTYPE_BUT_MENU,
           UI_BTYPE_SCROLL,
           UI_BTYPE_GRIP,
           UI_BTYPE_SEPR,
           UI_BTYPE_SEPR_LINE,
           UI_BTYPE_SEPR_SPACER) ||
      (but->type >= UI_BTYPE_SEARCH_MENU)) {
    /* pass */
  }
  else {
    but->flag |= UI_BUT_UNDO;
  }

  BLI_addtail(&block->buttons, but);

  if (block->curlayout) {
    ui_layout_add_but(block->curlayout, but);
  }

#ifdef WITH_PYTHON
  /* if the 'UI_OT_editsource' is running, extract the source info from the button  */
  if (UI_editsource_enable_check()) {
    UI_editsource_active_but_test(but);
  }
#endif

  return but;
}

void ui_def_but_icon(uiBut *but, const int icon, const int flag)
{
  if (icon) {
    ui_icon_ensure_deferred(but->block->evil_C, icon, (flag & UI_BUT_ICON_PREVIEW) != 0);
  }
  but->icon = (BIFIconID)icon;
  but->flag |= flag;

  if (but->str && but->str[0]) {
    but->drawflag |= UI_BUT_ICON_LEFT;
  }
}

/**
 * Avoid using this where possible since it's better not to ask for an icon in the first place.
 */
void ui_def_but_icon_clear(uiBut *but)
{
  but->icon = ICON_NONE;
  but->flag &= ~UI_HAS_ICON;
  but->drawflag &= ~UI_BUT_ICON_LEFT;
}

static void ui_def_but_rna__menu(bContext *UNUSED(C), uiLayout *layout, void *but_p)
{
  uiBlock *block = uiLayoutGetBlock(layout);
  uiPopupBlockHandle *handle = block->handle;
  uiBut *but = (uiBut *)but_p;

  /* see comment in ui_item_enum_expand, re: uiname  */
  const EnumPropertyItem *item_array;

  UI_block_flag_enable(block, UI_BLOCK_MOVEMOUSE_QUIT);

  bool free;
  RNA_property_enum_items_gettexted(
      block->evil_C, &but->rnapoin, but->rnaprop, &item_array, NULL, &free);

  /* we dont want nested rows, cols in menus */
  UI_block_layout_set_current(block, layout);

  int totitems = 0;
  int categories = 0;
  int nbr_entries_nosepr = 0;
  for (const EnumPropertyItem *item = item_array; item->identifier; item++, totitems++) {
    if (!item->identifier[0]) {
      /* inconsistent, but menus with categories do not look good flipped */
      if (item->name) {
        block->flag |= UI_BLOCK_NO_FLIP;
        categories++;
        nbr_entries_nosepr++;
      }
      /* We do not want simple separators in nbr_entries_nosepr count */
      continue;
    }
    nbr_entries_nosepr++;
  }

  /* Columns and row estimation. Ignore simple separators here. */
  int columns = (nbr_entries_nosepr + 20) / 20;
  if (columns < 1) {
    columns = 1;
  }
  if (columns > 8) {
    columns = (nbr_entries_nosepr + 25) / 25;
  }

  int rows = totitems / columns;
  if (rows < 1) {
    rows = 1;
  }
  while (rows * columns < totitems) {
    rows++;
  }

  const char *title = RNA_property_ui_name(but->rnaprop);

  if (title[0] && (categories == 0) && (block->flag & UI_BLOCK_NO_FLIP)) {
    /* Title at the top for menus with categories. */
    uiDefBut(
        block, UI_BTYPE_LABEL, 0, title, 0, 0, UI_UNIT_X * 5, UI_UNIT_Y, NULL, 0.0, 0.0, 0, 0, "");
    uiItemS(layout);
  }

  /* note, item_array[...] is reversed on access */

  /* create items */
  uiLayout *split = uiLayoutSplit(layout, 0.0f, false);

  bool new_column;

  int column_end = 0;
  uiLayout *column = NULL;
  for (int a = 0; a < totitems; a++) {
    new_column = (a == column_end);
    if (new_column) {
      /* start new column, and find out where it ends in advance, so we
       * can flip the order of items properly per column */
      column_end = totitems;

      for (int b = a + 1; b < totitems; b++) {
        const EnumPropertyItem *item = &item_array[b];

        /* new column on N rows or on separation label */
        if (((b - a) % rows == 0) || (!item->identifier[0] && item->name)) {
          column_end = b;
          break;
        }
      }

      column = uiLayoutColumn(split, false);
    }

    const EnumPropertyItem *item = &item_array[a];

    if (new_column && (categories > 0) && item->identifier[0]) {
      uiItemL(column, "", ICON_NONE);
      uiItemS(column);
    }

    if (!item->identifier[0]) {
      if (item->name) {
        if (item->icon) {
          uiItemL(column, item->name, item->icon);
        }
        else {
          /* Do not use uiItemL here, as our root layout is a menu one,
           * it will add a fake blank icon! */
          uiDefBut(block,
                   UI_BTYPE_LABEL,
                   0,
                   item->name,
                   0,
                   0,
                   UI_UNIT_X * 5,
                   UI_UNIT_Y,
                   NULL,
                   0.0,
                   0.0,
                   0,
                   0,
                   "");
        }
        uiItemS(column);
      }
    }
    else {
      if (item->icon) {
        uiDefIconTextButI(block,
                          UI_BTYPE_BUT_MENU,
                          B_NOP,
                          item->icon,
                          item->name,
                          0,
                          0,
                          UI_UNIT_X * 5,
                          UI_UNIT_Y,
                          &handle->retvalue,
                          item->value,
                          0.0,
                          0,
                          -1,
                          item->description);
      }
      else {
        uiDefButI(block,
                  UI_BTYPE_BUT_MENU,
                  B_NOP,
                  item->name,
                  0,
                  0,
                  UI_UNIT_X * 5,
                  UI_UNIT_X,
                  &handle->retvalue,
                  item->value,
                  0.0,
                  0,
                  -1,
                  item->description);
      }
    }
  }

  if (title[0] && (categories == 0) && !(block->flag & UI_BLOCK_NO_FLIP)) {
    /* Title at the bottom for menus without categories. */
    uiItemS(layout);
    uiDefBut(
        block, UI_BTYPE_LABEL, 0, title, 0, 0, UI_UNIT_X * 5, UI_UNIT_Y, NULL, 0.0, 0.0, 0, 0, "");
  }

  UI_block_layout_set_current(block, layout);

  if (free) {
    MEM_freeN((void *)item_array);
  }
  BLI_assert((block->flag & UI_BLOCK_IS_FLIP) == 0);
  block->flag |= UI_BLOCK_IS_FLIP;
}

static void ui_def_but_rna__panel_type(bContext *C, uiLayout *layout, void *but_p)
{
  uiBut *but = but_p;
  const char *panel_type = but->func_argN;
  PanelType *pt = WM_paneltype_find(panel_type, true);
  if (pt) {
    ui_item_paneltype_func(C, layout, pt);
  }
  else {
    char msg[256];
    SNPRINTF(msg, "Missing Panel: %s", panel_type);
    uiItemL(layout, msg, ICON_NONE);
  }
}

void ui_but_rna_menu_convert_to_panel_type(uiBut *but, const char *panel_type)
{
  BLI_assert(ELEM(but->type, UI_BTYPE_MENU, UI_BTYPE_COLOR));
  //  BLI_assert(but->menu_create_func == ui_def_but_rna__menu);
  //  BLI_assert((void *)but->poin == but);
  but->menu_create_func = ui_def_but_rna__panel_type;
  but->func_argN = BLI_strdup(panel_type);
}

bool ui_but_menu_draw_as_popover(const uiBut *but)
{
  return (but->menu_create_func == ui_def_but_rna__panel_type);
}

static void ui_def_but_rna__menu_type(bContext *C, uiLayout *layout, void *but_p)
{
  uiBut *but = but_p;
  const char *menu_type = but->func_argN;
  MenuType *mt = WM_menutype_find(menu_type, true);
  if (mt) {
    ui_item_menutype_func(C, layout, mt);
  }
  else {
    char msg[256];
    SNPRINTF(msg, "Missing Menu: %s", menu_type);
    uiItemL(layout, msg, ICON_NONE);
  }
}

void ui_but_rna_menu_convert_to_menu_type(uiBut *but, const char *menu_type)
{
  BLI_assert(but->type == UI_BTYPE_MENU);
  BLI_assert(but->menu_create_func == ui_def_but_rna__menu);
  BLI_assert((void *)but->poin == but);
  but->menu_create_func = ui_def_but_rna__menu_type;
  but->func_argN = BLI_strdup(menu_type);
}

static void ui_but_submenu_enable(uiBlock *block, uiBut *but)
{
  but->flag |= UI_BUT_ICON_SUBMENU;
  block->content_hints |= UI_BLOCK_CONTAINS_SUBMENU_BUT;
}

/**
 * ui_def_but_rna_propname and ui_def_but_rna
 * both take the same args except for propname vs prop, this is done so we can
 * avoid an extra lookup on 'prop' when its already available.
 *
 * When this kind of change won't disrupt branches, best look into making more
 * of our UI functions take prop rather than propname.
 */
static uiBut *ui_def_but_rna(uiBlock *block,
                             int type,
                             int retval,
                             const char *str,
                             int x,
                             int y,
                             short width,
                             short height,
                             PointerRNA *ptr,
                             PropertyRNA *prop,
                             int index,
                             float min,
                             float max,
                             float a1,
                             float a2,
                             const char *tip)
{
  const PropertyType proptype = RNA_property_type(prop);
  int icon = 0;
  uiMenuCreateFunc func = NULL;
  const bool always_set_a1_a2 = ELEM(type, UI_BTYPE_NUM);

  if (ELEM(type, UI_BTYPE_COLOR, UI_BTYPE_HSVCIRCLE, UI_BTYPE_HSVCUBE)) {
    BLI_assert(index == -1);
  }

  /* use rna values if parameters are not specified */
  if ((proptype == PROP_ENUM) && ELEM(type, UI_BTYPE_MENU, UI_BTYPE_ROW, UI_BTYPE_LISTROW)) {
    bool free;
    const EnumPropertyItem *item;
    RNA_property_enum_items(block->evil_C, ptr, prop, &item, NULL, &free);

    int value;
    /* UI_BTYPE_MENU is handled a little differently here */
    if (type == UI_BTYPE_MENU) {
      value = RNA_property_enum_get(ptr, prop);
    }
    else {
      value = (int)max;
    }

    int i = RNA_enum_from_value(item, value);
    if (i != -1) {

      if (!str) {
        str = item[i].name;
#ifdef WITH_INTERNATIONAL
        str = CTX_IFACE_(RNA_property_translation_context(prop), str);
#endif
      }

      icon = item[i].icon;
    }
    else {
      if (!str) {
        if (type == UI_BTYPE_MENU) {
          str = "";
        }
        else {
          str = RNA_property_ui_name(prop);
        }
      }
    }

    if (type == UI_BTYPE_MENU) {
      func = ui_def_but_rna__menu;
    }

    if (free) {
      MEM_freeN((void *)item);
    }
  }
  else {
    if (!str) {
      str = RNA_property_ui_name(prop);
    }
    icon = RNA_property_ui_icon(prop);
  }

  if (!tip && proptype != PROP_ENUM) {
    tip = RNA_property_ui_description(prop);
  }

  if (min == max || a1 == -1 || a2 == -1 || always_set_a1_a2) {
    if (proptype == PROP_INT) {
      int hardmin, hardmax, softmin, softmax, step;

      RNA_property_int_range(ptr, prop, &hardmin, &hardmax);
      RNA_property_int_ui_range(ptr, prop, &softmin, &softmax, &step);

      if (!ELEM(type, UI_BTYPE_ROW, UI_BTYPE_LISTROW) && min == max) {
        min = hardmin;
        max = hardmax;
      }
      if (a1 == -1 || always_set_a1_a2) {
        a1 = step;
      }
      if (a2 == -1 || always_set_a1_a2) {
        a2 = 0;
      }
    }
    else if (proptype == PROP_FLOAT) {
      float hardmin, hardmax, softmin, softmax, step, precision;

      RNA_property_float_range(ptr, prop, &hardmin, &hardmax);
      RNA_property_float_ui_range(ptr, prop, &softmin, &softmax, &step, &precision);

      if (!ELEM(type, UI_BTYPE_ROW, UI_BTYPE_LISTROW) && min == max) {
        min = hardmin;
        max = hardmax;
      }
      if (a1 == -1 || always_set_a1_a2) {
        a1 = step;
      }
      if (a2 == -1 || always_set_a1_a2) {
        a2 = precision;
      }
    }
    else if (proptype == PROP_STRING) {
      min = 0;
      max = RNA_property_string_maxlength(prop);
      /* note, 'max' may be zero (code for dynamically resized array) */
    }
  }

  /* now create button */
  uiBut *but = ui_def_but(
      block, type, retval, str, x, y, width, height, NULL, min, max, a1, a2, tip);

  if (but->type == UI_BTYPE_NUM) {
    /* Set default values, can be overriden later. */
    UI_but_number_step_size_set(but, a1);
    UI_but_number_precision_set(but, a2);
  }

  but->rnapoin = *ptr;
  but->rnaprop = prop;

  if (RNA_property_array_check(but->rnaprop)) {
    but->rnaindex = index;
  }
  else {
    but->rnaindex = 0;
  }

  if (icon) {
    ui_def_but_icon(but, icon, UI_HAS_ICON);
  }

  if (type == UI_BTYPE_MENU) {
    if (but->emboss == UI_EMBOSS_PULLDOWN) {
      ui_but_submenu_enable(block, but);
    }
  }
  else if (type == UI_BTYPE_SEARCH_MENU) {
    if (proptype == PROP_POINTER) {
      /* Search buttons normally don't get undo, see: T54580. */
      but->flag |= UI_BUT_UNDO;
    }
  }

  const char *info;
  if (but->rnapoin.data && !RNA_property_editable_info(&but->rnapoin, prop, &info)) {
    UI_but_disable(but, info);
  }

  if (but->flag & UI_BUT_UNDO && (ui_but_is_rna_undo(but) == false)) {
    but->flag &= ~UI_BUT_UNDO;
  }

  /* If this button uses units, calculate the step from this */
  if ((proptype == PROP_FLOAT) && ui_but_is_unit(but)) {
    if (type == UI_BTYPE_NUM) {
      uiButNumber *number_but = (uiButNumber *)but;
      number_but->step_size = ui_get_but_step_unit(but, number_but->step_size);
    }
    else {
      but->a1 = ui_get_but_step_unit(but, but->a1);
    }
  }

  if (func) {
    but->menu_create_func = func;
    but->poin = (char *)but;
  }

  return but;
}

static uiBut *ui_def_but_rna_propname(uiBlock *block,
                                      int type,
                                      int retval,
                                      const char *str,
                                      int x,
                                      int y,
                                      short width,
                                      short height,
                                      PointerRNA *ptr,
                                      const char *propname,
                                      int index,
                                      float min,
                                      float max,
                                      float a1,
                                      float a2,
                                      const char *tip)
{
  PropertyRNA *prop = RNA_struct_find_property(ptr, propname);

  uiBut *but;
  if (prop) {
    but = ui_def_but_rna(
        block, type, retval, str, x, y, width, height, ptr, prop, index, min, max, a1, a2, tip);
  }
  else {
    but = ui_def_but(
        block, type, retval, propname, x, y, width, height, NULL, min, max, a1, a2, tip);

    UI_but_disable(but, "Unknown Property.");
  }

  return but;
}

static uiBut *ui_def_but_operator_ptr(uiBlock *block,
                                      int type,
                                      wmOperatorType *ot,
                                      int opcontext,
                                      const char *str,
                                      int x,
                                      int y,
                                      short width,
                                      short height,
                                      const char *tip)
{
  if (!str) {
    if (ot && ot->srna) {
      str = WM_operatortype_name(ot, NULL);
    }
    else {
      str = "";
    }
  }

  if ((!tip || tip[0] == '\0') && ot && ot->srna && !ot->get_description) {
    tip = RNA_struct_ui_description(ot->srna);
  }

  uiBut *but = ui_def_but(block, type, -1, str, x, y, width, height, NULL, 0, 0, 0, 0, tip);
  but->optype = ot;
  but->opcontext = opcontext;
  but->flag &= ~UI_BUT_UNDO; /* no need for ui_but_is_rna_undo(), we never need undo here */

  if (!ot) {
    UI_but_disable(but, "");
  }

  return but;
}

uiBut *uiDefBut(uiBlock *block,
                int type,
                int retval,
                const char *str,
                int x,
                int y,
                short width,
                short height,
                void *poin,
                float min,
                float max,
                float a1,
                float a2,
                const char *tip)
{
  uiBut *but = ui_def_but(
      block, type, retval, str, x, y, width, height, poin, min, max, a1, a2, tip);

  ui_but_update(but);

  return but;
}

uiBut *uiDefButImage(
    uiBlock *block, void *imbuf, int x, int y, short width, short height, const uchar color[4])
{
  uiBut *but = ui_def_but(
      block, UI_BTYPE_IMAGE, 0, "", x, y, width, height, imbuf, 0, 0, 0, 0, "");
  if (color) {
    copy_v4_v4_uchar(but->col, color);
  }
  else {
    but->col[0] = 255;
    but->col[1] = 255;
    but->col[2] = 255;
    but->col[3] = 255;
  }
  ui_but_update(but);
  return but;
}

uiBut *uiDefButAlert(uiBlock *block, int icon, int x, int y, short width, short height)
{
  struct ImBuf *ibuf = UI_icon_alert_imbuf_get(icon);
  bTheme *btheme = UI_GetTheme();
  return uiDefButImage(block, ibuf, x, y, width, height, btheme->tui.wcol_menu_back.text);
}

/**
 * if \a _x_ is a power of two (only one bit) return the power,
 * otherwise return -1.
 *
 * for powers of two:
 * \code{.c}
 *     ((1 << findBitIndex(x)) == x);
 * \endcode
 */
static int findBitIndex(uint x)
{
  if (!x || !is_power_of_2_i(x)) { /* is_power_of_2_i(x) strips lowest bit */
    return -1;
  }
  int idx = 0;

  if (x & 0xFFFF0000) {
    idx += 16;
    x >>= 16;
  }
  if (x & 0xFF00) {
    idx += 8;
    x >>= 8;
  }
  if (x & 0xF0) {
    idx += 4;
    x >>= 4;
  }
  if (x & 0xC) {
    idx += 2;
    x >>= 2;
  }
  if (x & 0x2) {
    idx += 1;
  }

  return idx;
}

/* autocomplete helper functions */
struct AutoComplete {
  size_t maxlen;
  int matches;
  char *truncate;
  const char *startname;
};

AutoComplete *UI_autocomplete_begin(const char *startname, size_t maxlen)
{
  AutoComplete *autocpl;

  autocpl = MEM_callocN(sizeof(AutoComplete), "AutoComplete");
  autocpl->maxlen = maxlen;
  autocpl->matches = 0;
  autocpl->truncate = MEM_callocN(sizeof(char) * maxlen, "AutoCompleteTruncate");
  autocpl->startname = startname;

  return autocpl;
}

void UI_autocomplete_update_name(AutoComplete *autocpl, const char *name)
{
  char *truncate = autocpl->truncate;
  const char *startname = autocpl->startname;
  int match_index = 0;
  for (int a = 0; a < autocpl->maxlen - 1; a++) {
    if (startname[a] == 0 || startname[a] != name[a]) {
      match_index = a;
      break;
    }
  }

  /* found a match */
  if (startname[match_index] == 0) {
    autocpl->matches++;
    /* first match */
    if (truncate[0] == 0) {
      BLI_strncpy(truncate, name, autocpl->maxlen);
    }
    else {
      /* remove from truncate what is not in bone->name */
      for (int a = 0; a < autocpl->maxlen - 1; a++) {
        if (name[a] == 0) {
          truncate[a] = 0;
          break;
        }
        if (truncate[a] != name[a]) {
          truncate[a] = 0;
        }
      }
    }
  }
}

int UI_autocomplete_end(AutoComplete *autocpl, char *autoname)
{
  int match = AUTOCOMPLETE_NO_MATCH;
  if (autocpl->truncate[0]) {
    if (autocpl->matches == 1) {
      match = AUTOCOMPLETE_FULL_MATCH;
    }
    else {
      match = AUTOCOMPLETE_PARTIAL_MATCH;
    }
    BLI_strncpy(autoname, autocpl->truncate, autocpl->maxlen);
  }
  else {
    if (autoname != autocpl->startname) { /* don't copy a string over its self */
      BLI_strncpy(autoname, autocpl->startname, autocpl->maxlen);
    }
  }

  MEM_freeN(autocpl->truncate);
  MEM_freeN(autocpl);
  return match;
}

static void ui_but_update_and_icon_set(uiBut *but, int icon)
{
  if (icon) {
    ui_def_but_icon(but, icon, UI_HAS_ICON);
  }

  ui_but_update(but);
}

static uiBut *uiDefButBit(uiBlock *block,
                          int type,
                          int bit,
                          int retval,
                          const char *str,
                          int x,
                          int y,
                          short width,
                          short height,
                          void *poin,
                          float min,
                          float max,
                          float a1,
                          float a2,
                          const char *tip)
{
  const int bitIdx = findBitIndex(bit);
  if (bitIdx == -1) {
    return NULL;
  }
  return uiDefBut(block,
                  type | UI_BUT_POIN_BIT | bitIdx,
                  retval,
                  str,
                  x,
                  y,
                  width,
                  height,
                  poin,
                  min,
                  max,
                  a1,
                  a2,
                  tip);
}
uiBut *uiDefButF(uiBlock *block,
                 int type,
                 int retval,
                 const char *str,
                 int x,
                 int y,
                 short width,
                 short height,
                 float *poin,
                 float min,
                 float max,
                 float a1,
                 float a2,
                 const char *tip)
{
  return uiDefBut(block,
                  type | UI_BUT_POIN_FLOAT,
                  retval,
                  str,
                  x,
                  y,
                  width,
                  height,
                  (void *)poin,
                  min,
                  max,
                  a1,
                  a2,
                  tip);
}
uiBut *uiDefButBitF(uiBlock *block,
                    int type,
                    int bit,
                    int retval,
                    const char *str,
                    int x,
                    int y,
                    short width,
                    short height,
                    float *poin,
                    float min,
                    float max,
                    float a1,
                    float a2,
                    const char *tip)
{
  return uiDefButBit(block,
                     type | UI_BUT_POIN_FLOAT,
                     bit,
                     retval,
                     str,
                     x,
                     y,
                     width,
                     height,
                     (void *)poin,
                     min,
                     max,
                     a1,
                     a2,
                     tip);
}
uiBut *uiDefButI(uiBlock *block,
                 int type,
                 int retval,
                 const char *str,
                 int x,
                 int y,
                 short width,
                 short height,
                 int *poin,
                 float min,
                 float max,
                 float a1,
                 float a2,
                 const char *tip)
{
  return uiDefBut(block,
                  type | UI_BUT_POIN_INT,
                  retval,
                  str,
                  x,
                  y,
                  width,
                  height,
                  (void *)poin,
                  min,
                  max,
                  a1,
                  a2,
                  tip);
}
uiBut *uiDefButBitI(uiBlock *block,
                    int type,
                    int bit,
                    int retval,
                    const char *str,
                    int x,
                    int y,
                    short width,
                    short height,
                    int *poin,
                    float min,
                    float max,
                    float a1,
                    float a2,
                    const char *tip)
{
  return uiDefButBit(block,
                     type | UI_BUT_POIN_INT,
                     bit,
                     retval,
                     str,
                     x,
                     y,
                     width,
                     height,
                     (void *)poin,
                     min,
                     max,
                     a1,
                     a2,
                     tip);
}
uiBut *uiDefButS(uiBlock *block,
                 int type,
                 int retval,
                 const char *str,
                 int x,
                 int y,
                 short width,
                 short height,
                 short *poin,
                 float min,
                 float max,
                 float a1,
                 float a2,
                 const char *tip)
{
  return uiDefBut(block,
                  type | UI_BUT_POIN_SHORT,
                  retval,
                  str,
                  x,
                  y,
                  width,
                  height,
                  (void *)poin,
                  min,
                  max,
                  a1,
                  a2,
                  tip);
}
uiBut *uiDefButBitS(uiBlock *block,
                    int type,
                    int bit,
                    int retval,
                    const char *str,
                    int x,
                    int y,
                    short width,
                    short height,
                    short *poin,
                    float min,
                    float max,
                    float a1,
                    float a2,
                    const char *tip)
{
  return uiDefButBit(block,
                     type | UI_BUT_POIN_SHORT,
                     bit,
                     retval,
                     str,
                     x,
                     y,
                     width,
                     height,
                     (void *)poin,
                     min,
                     max,
                     a1,
                     a2,
                     tip);
}
uiBut *uiDefButC(uiBlock *block,
                 int type,
                 int retval,
                 const char *str,
                 int x,
                 int y,
                 short width,
                 short height,
                 char *poin,
                 float min,
                 float max,
                 float a1,
                 float a2,
                 const char *tip)
{
  return uiDefBut(block,
                  type | UI_BUT_POIN_CHAR,
                  retval,
                  str,
                  x,
                  y,
                  width,
                  height,
                  (void *)poin,
                  min,
                  max,
                  a1,
                  a2,
                  tip);
}
uiBut *uiDefButBitC(uiBlock *block,
                    int type,
                    int bit,
                    int retval,
                    const char *str,
                    int x,
                    int y,
                    short width,
                    short height,
                    char *poin,
                    float min,
                    float max,
                    float a1,
                    float a2,
                    const char *tip)
{
  return uiDefButBit(block,
                     type | UI_BUT_POIN_CHAR,
                     bit,
                     retval,
                     str,
                     x,
                     y,
                     width,
                     height,
                     (void *)poin,
                     min,
                     max,
                     a1,
                     a2,
                     tip);
}
uiBut *uiDefButR(uiBlock *block,
                 int type,
                 int retval,
                 const char *str,
                 int x,
                 int y,
                 short width,
                 short height,
                 PointerRNA *ptr,
                 const char *propname,
                 int index,
                 float min,
                 float max,
                 float a1,
                 float a2,
                 const char *tip)
{
  uiBut *but = ui_def_but_rna_propname(
      block, type, retval, str, x, y, width, height, ptr, propname, index, min, max, a1, a2, tip);
  ui_but_update(but);
  return but;
}
uiBut *uiDefButR_prop(uiBlock *block,
                      int type,
                      int retval,
                      const char *str,
                      int x,
                      int y,
                      short width,
                      short height,
                      PointerRNA *ptr,
                      PropertyRNA *prop,
                      int index,
                      float min,
                      float max,
                      float a1,
                      float a2,
                      const char *tip)
{
  uiBut *but = ui_def_but_rna(
      block, type, retval, str, x, y, width, height, ptr, prop, index, min, max, a1, a2, tip);
  ui_but_update(but);
  return but;
}

uiBut *uiDefButO_ptr(uiBlock *block,
                     int type,
                     wmOperatorType *ot,
                     int opcontext,
                     const char *str,
                     int x,
                     int y,
                     short width,
                     short height,
                     const char *tip)
{
  uiBut *but = ui_def_but_operator_ptr(block, type, ot, opcontext, str, x, y, width, height, tip);
  ui_but_update(but);
  return but;
}
uiBut *uiDefButO(uiBlock *block,
                 int type,
                 const char *opname,
                 int opcontext,
                 const char *str,
                 int x,
                 int y,
                 short width,
                 short height,
                 const char *tip)
{
  wmOperatorType *ot = WM_operatortype_find(opname, 0);
  if (str == NULL && ot == NULL) {
    str = opname;
  }
  return uiDefButO_ptr(block, type, ot, opcontext, str, x, y, width, height, tip);
}

/* if a1==1.0 then a2 is an extra icon blending factor (alpha 0.0 - 1.0) */
uiBut *uiDefIconBut(uiBlock *block,
                    int type,
                    int retval,
                    int icon,
                    int x,
                    int y,
                    short width,
                    short height,
                    void *poin,
                    float min,
                    float max,
                    float a1,
                    float a2,
                    const char *tip)
{
  uiBut *but = ui_def_but(
      block, type, retval, "", x, y, width, height, poin, min, max, a1, a2, tip);
  ui_but_update_and_icon_set(but, icon);
  return but;
}
static uiBut *uiDefIconButBit(uiBlock *block,
                              int type,
                              int bit,
                              int retval,
                              int icon,
                              int x,
                              int y,
                              short width,
                              short height,
                              void *poin,
                              float min,
                              float max,
                              float a1,
                              float a2,
                              const char *tip)
{
  const int bitIdx = findBitIndex(bit);
  if (bitIdx == -1) {
    return NULL;
  }
  return uiDefIconBut(block,
                      type | UI_BUT_POIN_BIT | bitIdx,
                      retval,
                      icon,
                      x,
                      y,
                      width,
                      height,
                      poin,
                      min,
                      max,
                      a1,
                      a2,
                      tip);
}

uiBut *uiDefIconButF(uiBlock *block,
                     int type,
                     int retval,
                     int icon,
                     int x,
                     int y,
                     short width,
                     short height,
                     float *poin,
                     float min,
                     float max,
                     float a1,
                     float a2,
                     const char *tip)
{
  return uiDefIconBut(block,
                      type | UI_BUT_POIN_FLOAT,
                      retval,
                      icon,
                      x,
                      y,
                      width,
                      height,
                      (void *)poin,
                      min,
                      max,
                      a1,
                      a2,
                      tip);
}
uiBut *uiDefIconButBitF(uiBlock *block,
                        int type,
                        int bit,
                        int retval,
                        int icon,
                        int x,
                        int y,
                        short width,
                        short height,
                        float *poin,
                        float min,
                        float max,
                        float a1,
                        float a2,
                        const char *tip)
{
  return uiDefIconButBit(block,
                         type | UI_BUT_POIN_FLOAT,
                         bit,
                         retval,
                         icon,
                         x,
                         y,
                         width,
                         height,
                         (void *)poin,
                         min,
                         max,
                         a1,
                         a2,
                         tip);
}
uiBut *uiDefIconButI(uiBlock *block,
                     int type,
                     int retval,
                     int icon,
                     int x,
                     int y,
                     short width,
                     short height,
                     int *poin,
                     float min,
                     float max,
                     float a1,
                     float a2,
                     const char *tip)
{
  return uiDefIconBut(block,
                      type | UI_BUT_POIN_INT,
                      retval,
                      icon,
                      x,
                      y,
                      width,
                      height,
                      (void *)poin,
                      min,
                      max,
                      a1,
                      a2,
                      tip);
}
uiBut *uiDefIconButBitI(uiBlock *block,
                        int type,
                        int bit,
                        int retval,
                        int icon,
                        int x,
                        int y,
                        short width,
                        short height,
                        int *poin,
                        float min,
                        float max,
                        float a1,
                        float a2,
                        const char *tip)
{
  return uiDefIconButBit(block,
                         type | UI_BUT_POIN_INT,
                         bit,
                         retval,
                         icon,
                         x,
                         y,
                         width,
                         height,
                         (void *)poin,
                         min,
                         max,
                         a1,
                         a2,
                         tip);
}
uiBut *uiDefIconButS(uiBlock *block,
                     int type,
                     int retval,
                     int icon,
                     int x,
                     int y,
                     short width,
                     short height,
                     short *poin,
                     float min,
                     float max,
                     float a1,
                     float a2,
                     const char *tip)
{
  return uiDefIconBut(block,
                      type | UI_BUT_POIN_SHORT,
                      retval,
                      icon,
                      x,
                      y,
                      width,
                      height,
                      (void *)poin,
                      min,
                      max,
                      a1,
                      a2,
                      tip);
}
uiBut *uiDefIconButBitS(uiBlock *block,
                        int type,
                        int bit,
                        int retval,
                        int icon,
                        int x,
                        int y,
                        short width,
                        short height,
                        short *poin,
                        float min,
                        float max,
                        float a1,
                        float a2,
                        const char *tip)
{
  return uiDefIconButBit(block,
                         type | UI_BUT_POIN_SHORT,
                         bit,
                         retval,
                         icon,
                         x,
                         y,
                         width,
                         height,
                         (void *)poin,
                         min,
                         max,
                         a1,
                         a2,
                         tip);
}
uiBut *uiDefIconButC(uiBlock *block,
                     int type,
                     int retval,
                     int icon,
                     int x,
                     int y,
                     short width,
                     short height,
                     char *poin,
                     float min,
                     float max,
                     float a1,
                     float a2,
                     const char *tip)
{
  return uiDefIconBut(block,
                      type | UI_BUT_POIN_CHAR,
                      retval,
                      icon,
                      x,
                      y,
                      width,
                      height,
                      (void *)poin,
                      min,
                      max,
                      a1,
                      a2,
                      tip);
}
uiBut *uiDefIconButBitC(uiBlock *block,
                        int type,
                        int bit,
                        int retval,
                        int icon,
                        int x,
                        int y,
                        short width,
                        short height,
                        char *poin,
                        float min,
                        float max,
                        float a1,
                        float a2,
                        const char *tip)
{
  return uiDefIconButBit(block,
                         type | UI_BUT_POIN_CHAR,
                         bit,
                         retval,
                         icon,
                         x,
                         y,
                         width,
                         height,
                         (void *)poin,
                         min,
                         max,
                         a1,
                         a2,
                         tip);
}
uiBut *uiDefIconButR(uiBlock *block,
                     int type,
                     int retval,
                     int icon,
                     int x,
                     int y,
                     short width,
                     short height,
                     PointerRNA *ptr,
                     const char *propname,
                     int index,
                     float min,
                     float max,
                     float a1,
                     float a2,
                     const char *tip)
{
  uiBut *but = ui_def_but_rna_propname(
      block, type, retval, "", x, y, width, height, ptr, propname, index, min, max, a1, a2, tip);
  ui_but_update_and_icon_set(but, icon);
  return but;
}
uiBut *uiDefIconButR_prop(uiBlock *block,
                          int type,
                          int retval,
                          int icon,
                          int x,
                          int y,
                          short width,
                          short height,
                          PointerRNA *ptr,
                          PropertyRNA *prop,
                          int index,
                          float min,
                          float max,
                          float a1,
                          float a2,
                          const char *tip)
{
  uiBut *but = ui_def_but_rna(
      block, type, retval, "", x, y, width, height, ptr, prop, index, min, max, a1, a2, tip);
  ui_but_update_and_icon_set(but, icon);
  return but;
}

uiBut *uiDefIconButO_ptr(uiBlock *block,
                         int type,
                         wmOperatorType *ot,
                         int opcontext,
                         int icon,
                         int x,
                         int y,
                         short width,
                         short height,
                         const char *tip)
{
  uiBut *but = ui_def_but_operator_ptr(block, type, ot, opcontext, "", x, y, width, height, tip);
  ui_but_update_and_icon_set(but, icon);
  return but;
}
uiBut *uiDefIconButO(uiBlock *block,
                     int type,
                     const char *opname,
                     int opcontext,
                     int icon,
                     int x,
                     int y,
                     short width,
                     short height,
                     const char *tip)
{
  wmOperatorType *ot = WM_operatortype_find(opname, 0);
  return uiDefIconButO_ptr(block, type, ot, opcontext, icon, x, y, width, height, tip);
}

/* Button containing both string label and icon */
uiBut *uiDefIconTextBut(uiBlock *block,
                        int type,
                        int retval,
                        int icon,
                        const char *str,
                        int x,
                        int y,
                        short width,
                        short height,
                        void *poin,
                        float min,
                        float max,
                        float a1,
                        float a2,
                        const char *tip)
{
  uiBut *but = ui_def_but(
      block, type, retval, str, x, y, width, height, poin, min, max, a1, a2, tip);
  ui_but_update_and_icon_set(but, icon);
  but->drawflag |= UI_BUT_ICON_LEFT;
  return but;
}
static uiBut *uiDefIconTextButBit(uiBlock *block,
                                  int type,
                                  int bit,
                                  int retval,
                                  int icon,
                                  const char *str,
                                  int x,
                                  int y,
                                  short width,
                                  short height,
                                  void *poin,
                                  float min,
                                  float max,
                                  float a1,
                                  float a2,
                                  const char *tip)
{
  const int bitIdx = findBitIndex(bit);
  if (bitIdx == -1) {
    return NULL;
  }
  return uiDefIconTextBut(block,
                          type | UI_BUT_POIN_BIT | bitIdx,
                          retval,
                          icon,
                          str,
                          x,
                          y,
                          width,
                          height,
                          poin,
                          min,
                          max,
                          a1,
                          a2,
                          tip);
}

uiBut *uiDefIconTextButF(uiBlock *block,
                         int type,
                         int retval,
                         int icon,
                         const char *str,
                         int x,
                         int y,
                         short width,
                         short height,
                         float *poin,
                         float min,
                         float max,
                         float a1,
                         float a2,
                         const char *tip)
{
  return uiDefIconTextBut(block,
                          type | UI_BUT_POIN_FLOAT,
                          retval,
                          icon,
                          str,
                          x,
                          y,
                          width,
                          height,
                          (void *)poin,
                          min,
                          max,
                          a1,
                          a2,
                          tip);
}
uiBut *uiDefIconTextButBitF(uiBlock *block,
                            int type,
                            int bit,
                            int retval,
                            int icon,
                            const char *str,
                            int x,
                            int y,
                            short width,
                            short height,
                            float *poin,
                            float min,
                            float max,
                            float a1,
                            float a2,
                            const char *tip)
{
  return uiDefIconTextButBit(block,
                             type | UI_BUT_POIN_FLOAT,
                             bit,
                             retval,
                             icon,
                             str,
                             x,
                             y,
                             width,
                             height,
                             (void *)poin,
                             min,
                             max,
                             a1,
                             a2,
                             tip);
}
uiBut *uiDefIconTextButI(uiBlock *block,
                         int type,
                         int retval,
                         int icon,
                         const char *str,
                         int x,
                         int y,
                         short width,
                         short height,
                         int *poin,
                         float min,
                         float max,
                         float a1,
                         float a2,
                         const char *tip)
{
  return uiDefIconTextBut(block,
                          type | UI_BUT_POIN_INT,
                          retval,
                          icon,
                          str,
                          x,
                          y,
                          width,
                          height,
                          (void *)poin,
                          min,
                          max,
                          a1,
                          a2,
                          tip);
}
uiBut *uiDefIconTextButBitI(uiBlock *block,
                            int type,
                            int bit,
                            int retval,
                            int icon,
                            const char *str,
                            int x,
                            int y,
                            short width,
                            short height,
                            int *poin,
                            float min,
                            float max,
                            float a1,
                            float a2,
                            const char *tip)
{
  return uiDefIconTextButBit(block,
                             type | UI_BUT_POIN_INT,
                             bit,
                             retval,
                             icon,
                             str,
                             x,
                             y,
                             width,
                             height,
                             (void *)poin,
                             min,
                             max,
                             a1,
                             a2,
                             tip);
}
uiBut *uiDefIconTextButS(uiBlock *block,
                         int type,
                         int retval,
                         int icon,
                         const char *str,
                         int x,
                         int y,
                         short width,
                         short height,
                         short *poin,
                         float min,
                         float max,
                         float a1,
                         float a2,
                         const char *tip)
{
  return uiDefIconTextBut(block,
                          type | UI_BUT_POIN_SHORT,
                          retval,
                          icon,
                          str,
                          x,
                          y,
                          width,
                          height,
                          (void *)poin,
                          min,
                          max,
                          a1,
                          a2,
                          tip);
}
uiBut *uiDefIconTextButBitS(uiBlock *block,
                            int type,
                            int bit,
                            int retval,
                            int icon,
                            const char *str,
                            int x,
                            int y,
                            short width,
                            short height,
                            short *poin,
                            float min,
                            float max,
                            float a1,
                            float a2,
                            const char *tip)
{
  return uiDefIconTextButBit(block,
                             type | UI_BUT_POIN_SHORT,
                             bit,
                             retval,
                             icon,
                             str,
                             x,
                             y,
                             width,
                             height,
                             (void *)poin,
                             min,
                             max,
                             a1,
                             a2,
                             tip);
}
uiBut *uiDefIconTextButC(uiBlock *block,
                         int type,
                         int retval,
                         int icon,
                         const char *str,
                         int x,
                         int y,
                         short width,
                         short height,
                         char *poin,
                         float min,
                         float max,
                         float a1,
                         float a2,
                         const char *tip)
{
  return uiDefIconTextBut(block,
                          type | UI_BUT_POIN_CHAR,
                          retval,
                          icon,
                          str,
                          x,
                          y,
                          width,
                          height,
                          (void *)poin,
                          min,
                          max,
                          a1,
                          a2,
                          tip);
}
uiBut *uiDefIconTextButBitC(uiBlock *block,
                            int type,
                            int bit,
                            int retval,
                            int icon,
                            const char *str,
                            int x,
                            int y,
                            short width,
                            short height,
                            char *poin,
                            float min,
                            float max,
                            float a1,
                            float a2,
                            const char *tip)
{
  return uiDefIconTextButBit(block,
                             type | UI_BUT_POIN_CHAR,
                             bit,
                             retval,
                             icon,
                             str,
                             x,
                             y,
                             width,
                             height,
                             (void *)poin,
                             min,
                             max,
                             a1,
                             a2,
                             tip);
}
uiBut *uiDefIconTextButR(uiBlock *block,
                         int type,
                         int retval,
                         int icon,
                         const char *str,
                         int x,
                         int y,
                         short width,
                         short height,
                         PointerRNA *ptr,
                         const char *propname,
                         int index,
                         float min,
                         float max,
                         float a1,
                         float a2,
                         const char *tip)
{
  uiBut *but = ui_def_but_rna_propname(
      block, type, retval, str, x, y, width, height, ptr, propname, index, min, max, a1, a2, tip);
  ui_but_update_and_icon_set(but, icon);
  but->drawflag |= UI_BUT_ICON_LEFT;
  return but;
}
uiBut *uiDefIconTextButR_prop(uiBlock *block,
                              int type,
                              int retval,
                              int icon,
                              const char *str,
                              int x,
                              int y,
                              short width,
                              short height,
                              PointerRNA *ptr,
                              PropertyRNA *prop,
                              int index,
                              float min,
                              float max,
                              float a1,
                              float a2,
                              const char *tip)
{
  uiBut *but = ui_def_but_rna(
      block, type, retval, str, x, y, width, height, ptr, prop, index, min, max, a1, a2, tip);
  ui_but_update_and_icon_set(but, icon);
  but->drawflag |= UI_BUT_ICON_LEFT;
  return but;
}
uiBut *uiDefIconTextButO_ptr(uiBlock *block,
                             int type,
                             wmOperatorType *ot,
                             int opcontext,
                             int icon,
                             const char *str,
                             int x,
                             int y,
                             short width,
                             short height,
                             const char *tip)
{
  uiBut *but = ui_def_but_operator_ptr(block, type, ot, opcontext, str, x, y, width, height, tip);
  ui_but_update_and_icon_set(but, icon);
  but->drawflag |= UI_BUT_ICON_LEFT;
  return but;
}
uiBut *uiDefIconTextButO(uiBlock *block,
                         int type,
                         const char *opname,
                         int opcontext,
                         int icon,
                         const char *str,
                         int x,
                         int y,
                         short width,
                         short height,
                         const char *tip)
{
  wmOperatorType *ot = WM_operatortype_find(opname, 0);
  if (str && str[0] == '\0') {
    return uiDefIconButO_ptr(block, type, ot, opcontext, icon, x, y, width, height, tip);
  }
  return uiDefIconTextButO_ptr(block, type, ot, opcontext, icon, str, x, y, width, height, tip);
}

/* END Button containing both string label and icon */

void UI_but_link_set(uiBut *but, void **poin, void ***ppoin, short *tot, int from, int to)
{
  uiLink *link;

  link = but->link = MEM_callocN(sizeof(uiLink), "new uilink");

  link->poin = poin;
  link->ppoin = ppoin;
  link->totlink = tot;
  link->fromcode = from;
  link->tocode = to;
}

/* cruft to make uiBlock and uiBut private */

int UI_blocklist_min_y_get(ListBase *lb)
{
  int min = 0;

  LISTBASE_FOREACH (uiBlock *, block, lb) {
    if (block == lb->first || block->rect.ymin < min) {
      min = block->rect.ymin;
    }
  }

  return min;
}

void UI_block_direction_set(uiBlock *block, char direction)
{
  block->direction = direction;
}

/* this call escapes if there's alignment flags */
void UI_block_order_flip(uiBlock *block)
{
  float centy, miny = 10000, maxy = -10000;

  if (U.uiflag & USER_MENUFIXEDORDER) {
    return;
  }
  if (block->flag & UI_BLOCK_NO_FLIP) {
    return;
  }

  LISTBASE_FOREACH (uiBut *, but, &block->buttons) {
    if (but->drawflag & UI_BUT_ALIGN) {
      return;
    }
    if (but->rect.ymin < miny) {
      miny = but->rect.ymin;
    }
    if (but->rect.ymax > maxy) {
      maxy = but->rect.ymax;
    }
  }
  /* mirror trick */
  centy = (miny + maxy) / 2.0f;
  LISTBASE_FOREACH (uiBut *, but, &block->buttons) {
    but->rect.ymin = centy - (but->rect.ymin - centy);
    but->rect.ymax = centy - (but->rect.ymax - centy);
    SWAP(float, but->rect.ymin, but->rect.ymax);
  }

  block->flag ^= UI_BLOCK_IS_FLIP;
}

void UI_block_flag_enable(uiBlock *block, int flag)
{
  block->flag |= flag;
}

void UI_block_flag_disable(uiBlock *block, int flag)
{
  block->flag &= ~flag;
}

void UI_but_flag_enable(uiBut *but, int flag)
{
  but->flag |= flag;
}

void UI_but_flag_disable(uiBut *but, int flag)
{
  but->flag &= ~flag;
}

bool UI_but_flag_is_set(uiBut *but, int flag)
{
  return (but->flag & flag) != 0;
}

void UI_but_drawflag_enable(uiBut *but, int flag)
{
  but->drawflag |= flag;
}

void UI_but_drawflag_disable(uiBut *but, int flag)
{
  but->drawflag &= ~flag;
}

void UI_but_disable(uiBut *but, const char *disabled_hint)
{
  UI_but_flag_enable(but, UI_BUT_DISABLED);

  /* Only one disabled hint at a time currently. Don't override the previous one here. */
  if (but->disabled_info && but->disabled_info[0]) {
    return;
  }

  but->disabled_info = disabled_hint;
}

void UI_but_type_set_menu_from_pulldown(uiBut *but)
{
  BLI_assert(but->type == UI_BTYPE_PULLDOWN);
  but->type = UI_BTYPE_MENU;
  UI_but_drawflag_disable(but, UI_BUT_TEXT_RIGHT);
  UI_but_drawflag_enable(but, UI_BUT_TEXT_LEFT);
}

int UI_but_return_value_get(uiBut *but)
{
  return but->retval;
}

void UI_but_drag_set_id(uiBut *but, ID *id)
{
  but->dragtype = WM_DRAG_ID;
  if ((but->dragflag & UI_BUT_DRAGPOIN_FREE)) {
    MEM_SAFE_FREE(but->dragpoin);
    but->dragflag &= ~UI_BUT_DRAGPOIN_FREE;
  }
  but->dragpoin = (void *)id;
}

void UI_but_drag_set_rna(uiBut *but, PointerRNA *ptr)
{
  but->dragtype = WM_DRAG_RNA;
  if ((but->dragflag & UI_BUT_DRAGPOIN_FREE)) {
    MEM_SAFE_FREE(but->dragpoin);
    but->dragflag &= ~UI_BUT_DRAGPOIN_FREE;
  }
  but->dragpoin = (void *)ptr;
}

void UI_but_drag_set_path(uiBut *but, const char *path, const bool use_free)
{
  but->dragtype = WM_DRAG_PATH;
  if ((but->dragflag & UI_BUT_DRAGPOIN_FREE)) {
    MEM_SAFE_FREE(but->dragpoin);
    but->dragflag &= ~UI_BUT_DRAGPOIN_FREE;
  }
  but->dragpoin = (void *)path;
  if (use_free) {
    but->dragflag |= UI_BUT_DRAGPOIN_FREE;
  }
}

void UI_but_drag_set_name(uiBut *but, const char *name)
{
  but->dragtype = WM_DRAG_NAME;
  if ((but->dragflag & UI_BUT_DRAGPOIN_FREE)) {
    MEM_SAFE_FREE(but->dragpoin);
    but->dragflag &= ~UI_BUT_DRAGPOIN_FREE;
  }
  but->dragpoin = (void *)name;
}

/* value from button itself */
void UI_but_drag_set_value(uiBut *but)
{
  but->dragtype = WM_DRAG_VALUE;
}

void UI_but_drag_set_image(
    uiBut *but, const char *path, int icon, struct ImBuf *imb, float scale, const bool use_free)
{
  but->dragtype = WM_DRAG_PATH;
  ui_def_but_icon(but, icon, 0); /* no flag UI_HAS_ICON, so icon doesn't draw in button */
  if ((but->dragflag & UI_BUT_DRAGPOIN_FREE)) {
    MEM_SAFE_FREE(but->dragpoin);
    but->dragflag &= ~UI_BUT_DRAGPOIN_FREE;
  }
  but->dragpoin = (void *)path;
  if (use_free) {
    but->dragflag |= UI_BUT_DRAGPOIN_FREE;
  }
  but->imb = imb;
  but->imb_scale = scale;
}

PointerRNA *UI_but_operator_ptr_get(uiBut *but)
{
  if (but->optype && !but->opptr) {
    but->opptr = MEM_callocN(sizeof(PointerRNA), "uiButOpPtr");
    WM_operator_properties_create_ptr(but->opptr, but->optype);
  }

  return but->opptr;
}

void UI_but_unit_type_set(uiBut *but, const int unit_type)
{
  but->unit_type = (uchar)(RNA_SUBTYPE_UNIT_VALUE(unit_type));
}

int UI_but_unit_type_get(const uiBut *but)
{
  const int ownUnit = (int)but->unit_type;

  /* own unit define always takes precedence over RNA provided, allowing for overriding
   * default value provided in RNA in a few special cases (i.e. Active Keyframe in Graph Edit)
   */
  /* XXX: this doesn't allow clearing unit completely, though the same could be said for icons */
  if ((ownUnit != 0) || (but->rnaprop == NULL)) {
    return ownUnit << 16;
  }
  return RNA_SUBTYPE_UNIT(RNA_property_subtype(but->rnaprop));
}

void UI_block_func_handle_set(uiBlock *block, uiBlockHandleFunc func, void *arg)
{
  block->handle_func = func;
  block->handle_func_arg = arg;
}

void UI_block_func_butmenu_set(uiBlock *block, uiMenuHandleFunc func, void *arg)
{
  block->butm_func = func;
  block->butm_func_arg = arg;
}

void UI_block_func_set(uiBlock *block, uiButHandleFunc func, void *arg1, void *arg2)
{
  block->func = func;
  block->func_arg1 = arg1;
  block->func_arg2 = arg2;
}

void UI_block_funcN_set(uiBlock *block, uiButHandleNFunc funcN, void *argN, void *arg2)
{
  if (block->func_argN) {
    MEM_freeN(block->func_argN);
  }

  block->funcN = funcN;
  block->func_argN = argN;
  block->func_arg2 = arg2;
}

void UI_but_func_rename_set(uiBut *but, uiButHandleRenameFunc func, void *arg1)
{
  but->rename_func = func;
  but->rename_arg1 = arg1;
}

void UI_but_func_drawextra_set(
    uiBlock *block,
    void (*func)(const bContext *C, void *idv, void *arg1, void *arg2, rcti *rect),
    void *arg1,
    void *arg2)
{
  block->drawextra = func;
  block->drawextra_arg1 = arg1;
  block->drawextra_arg2 = arg2;
}

void UI_but_func_set(uiBut *but, uiButHandleFunc func, void *arg1, void *arg2)
{
  but->func = func;
  but->func_arg1 = arg1;
  but->func_arg2 = arg2;
}

void UI_but_funcN_set(uiBut *but, uiButHandleNFunc funcN, void *argN, void *arg2)
{
  if (but->func_argN) {
    MEM_freeN(but->func_argN);
  }

  but->funcN = funcN;
  but->func_argN = argN;
  but->func_arg2 = arg2;
}

void UI_but_func_complete_set(uiBut *but, uiButCompleteFunc func, void *arg)
{
  but->autocomplete_func = func;
  but->autofunc_arg = arg;
}

void UI_but_func_menu_step_set(uiBut *but, uiMenuStepFunc func)
{
  but->menu_step_func = func;
}

void UI_but_func_tooltip_set(uiBut *but, uiButToolTipFunc func, void *argN)
{
  but->tip_func = func;
  if (but->tip_argN) {
    MEM_freeN(but->tip_argN);
  }
  but->tip_argN = argN;
}

void UI_but_func_pushed_state_set(uiBut *but, uiButPushedStateFunc func, void *arg)
{
  but->pushed_state_func = func;
  but->pushed_state_arg = arg;
}

uiBut *uiDefBlockBut(uiBlock *block,
                     uiBlockCreateFunc func,
                     void *arg,
                     const char *str,
                     int x,
                     int y,
                     short width,
                     short height,
                     const char *tip)
{
  uiBut *but = ui_def_but(
      block, UI_BTYPE_BLOCK, 0, str, x, y, width, height, arg, 0.0, 0.0, 0.0, 0.0, tip);
  but->block_create_func = func;
  ui_but_update(but);
  return but;
}

uiBut *uiDefBlockButN(uiBlock *block,
                      uiBlockCreateFunc func,
                      void *argN,
                      const char *str,
                      int x,
                      int y,
                      short width,
                      short height,
                      const char *tip)
{
  uiBut *but = ui_def_but(
      block, UI_BTYPE_BLOCK, 0, str, x, y, width, height, NULL, 0.0, 0.0, 0.0, 0.0, tip);
  but->block_create_func = func;
  if (but->func_argN) {
    MEM_freeN(but->func_argN);
  }
  but->func_argN = argN;
  ui_but_update(but);
  return but;
}

uiBut *uiDefPulldownBut(uiBlock *block,
                        uiBlockCreateFunc func,
                        void *arg,
                        const char *str,
                        int x,
                        int y,
                        short width,
                        short height,
                        const char *tip)
{
  uiBut *but = ui_def_but(
      block, UI_BTYPE_PULLDOWN, 0, str, x, y, width, height, arg, 0.0, 0.0, 0.0, 0.0, tip);
  but->block_create_func = func;
  ui_but_update(but);
  return but;
}

uiBut *uiDefMenuBut(uiBlock *block,
                    uiMenuCreateFunc func,
                    void *arg,
                    const char *str,
                    int x,
                    int y,
                    short width,
                    short height,
                    const char *tip)
{
  uiBut *but = ui_def_but(
      block, UI_BTYPE_PULLDOWN, 0, str, x, y, width, height, arg, 0.0, 0.0, 0.0, 0.0, tip);
  but->menu_create_func = func;
  ui_but_update(but);
  return but;
}

uiBut *uiDefIconTextMenuBut(uiBlock *block,
                            uiMenuCreateFunc func,
                            void *arg,
                            int icon,
                            const char *str,
                            int x,
                            int y,
                            short width,
                            short height,
                            const char *tip)
{
  uiBut *but = ui_def_but(
      block, UI_BTYPE_PULLDOWN, 0, str, x, y, width, height, arg, 0.0, 0.0, 0.0, 0.0, tip);

  ui_def_but_icon(but, icon, UI_HAS_ICON);

  but->drawflag |= UI_BUT_ICON_LEFT;
  ui_but_submenu_enable(block, but);

  but->menu_create_func = func;
  ui_but_update(but);

  return but;
}

uiBut *uiDefIconMenuBut(uiBlock *block,
                        uiMenuCreateFunc func,
                        void *arg,
                        int icon,
                        int x,
                        int y,
                        short width,
                        short height,
                        const char *tip)
{
  uiBut *but = ui_def_but(
      block, UI_BTYPE_PULLDOWN, 0, "", x, y, width, height, arg, 0.0, 0.0, 0.0, 0.0, tip);

  ui_def_but_icon(but, icon, UI_HAS_ICON);
  but->drawflag &= ~UI_BUT_ICON_LEFT;

  but->menu_create_func = func;
  ui_but_update(but);

  return but;
}

/* Block button containing both string label and icon */
uiBut *uiDefIconTextBlockBut(uiBlock *block,
                             uiBlockCreateFunc func,
                             void *arg,
                             int icon,
                             const char *str,
                             int x,
                             int y,
                             short width,
                             short height,
                             const char *tip)
{
  uiBut *but = ui_def_but(
      block, UI_BTYPE_BLOCK, 0, str, x, y, width, height, arg, 0.0, 0.0, 0.0, 0.0, tip);

  /* XXX temp, old menu calls pass on icon arrow, which is now UI_BUT_ICON_SUBMENU flag */
  if (icon != ICON_RIGHTARROW_THIN) {
    ui_def_but_icon(but, icon, 0);
    but->drawflag |= UI_BUT_ICON_LEFT;
  }
  but->flag |= UI_HAS_ICON;
  ui_but_submenu_enable(block, but);

  but->block_create_func = func;
  ui_but_update(but);

  return but;
}

/* Block button containing icon */
uiBut *uiDefIconBlockBut(uiBlock *block,
                         uiBlockCreateFunc func,
                         void *arg,
                         int retval,
                         int icon,
                         int x,
                         int y,
                         short width,
                         short height,
                         const char *tip)
{
  uiBut *but = ui_def_but(
      block, UI_BTYPE_BLOCK, retval, "", x, y, width, height, arg, 0.0, 0.0, 0.0, 0.0, tip);

  ui_def_but_icon(but, icon, UI_HAS_ICON);

  but->drawflag |= UI_BUT_ICON_LEFT;

  but->block_create_func = func;
  ui_but_update(but);

  return but;
}

uiBut *uiDefKeyevtButS(uiBlock *block,
                       int retval,
                       const char *str,
                       int x,
                       int y,
                       short width,
                       short height,
                       short *spoin,
                       const char *tip)
{
  uiBut *but = ui_def_but(block,
                          UI_BTYPE_KEY_EVENT | UI_BUT_POIN_SHORT,
                          retval,
                          str,
                          x,
                          y,
                          width,
                          height,
                          spoin,
                          0.0,
                          0.0,
                          0.0,
                          0.0,
                          tip);
  ui_but_update(but);
  return but;
}

/* short pointers hardcoded */
/* modkeypoin will be set to KM_SHIFT, KM_ALT, KM_CTRL, KM_OSKEY bits */
uiBut *uiDefHotKeyevtButS(uiBlock *block,
                          int retval,
                          const char *str,
                          int x,
                          int y,
                          short width,
                          short height,
                          short *keypoin,
                          const short *modkeypoin,
                          const char *tip)
{
  uiBut *but = ui_def_but(block,
                          UI_BTYPE_HOTKEY_EVENT | UI_BUT_POIN_SHORT,
                          retval,
                          str,
                          x,
                          y,
                          width,
                          height,
                          keypoin,
                          0.0,
                          0.0,
                          0.0,
                          0.0,
                          tip);
  but->modifier_key = *modkeypoin;
  ui_but_update(but);
  return but;
}

/* arg is pointer to string/name, use UI_but_func_search_set() below to make this work */
/* here a1 and a2, if set, control thumbnail preview rows/cols */
uiBut *uiDefSearchBut(uiBlock *block,
                      void *arg,
                      int retval,
                      int icon,
                      int maxlen,
                      int x,
                      int y,
                      short width,
                      short height,
                      float a1,
                      float a2,
                      const char *tip)
{
  uiBut *but = ui_def_but(
      block, UI_BTYPE_SEARCH_MENU, retval, "", x, y, width, height, arg, 0.0, maxlen, a1, a2, tip);

  ui_def_but_icon(but, icon, UI_HAS_ICON);

  but->drawflag |= UI_BUT_ICON_LEFT | UI_BUT_TEXT_LEFT;

  ui_but_update(but);

  return but;
}

/**
 * \note The item-pointer (referred to below) is a per search item user pointer
 * passed to #UI_search_item_add (stored in  #uiSearchItems.pointers).
 *
 * \param search_create_fn: Function to create the menu.
 * \param search_update_fn: Function to refresh search content after the search text has changed.
 * \param arg: user value.
 * \param search_arg_free_fn: When non-null, use this function to free \a arg.
 * \param search_exec_fn: Function that executes the action, gets \a arg as the first argument.
 * The second argument as the active item-pointer
 * \param active: When non-null, this item-pointer item will be visible and selected,
 * otherwise the first item will be selected.
 */
void UI_but_func_search_set(uiBut *but,
                            uiButSearchCreateFn search_create_fn,
                            uiButSearchUpdateFn search_update_fn,
                            void *arg,
                            uiButSearchArgFreeFn search_arg_free_fn,
                            uiButHandleFunc search_exec_fn,
                            void *active)
{
  uiButSearch *search_but = (uiButSearch *)but;

  BLI_assert(but->type == UI_BTYPE_SEARCH_MENU);

  /* needed since callers don't have access to internal functions
   * (as an alternative we could expose it) */
  if (search_create_fn == NULL) {
    search_create_fn = ui_searchbox_create_generic;
  }

  if (search_but->arg_free_fn != NULL) {
    search_but->arg_free_fn(search_but->arg);
    search_but->arg = NULL;
  }

  search_but->popup_create_fn = search_create_fn;
  search_but->items_update_fn = search_update_fn;
  search_but->item_active = active;

  search_but->arg = arg;
  search_but->arg_free_fn = search_arg_free_fn;

  if (search_exec_fn) {
#ifdef DEBUG
    if (search_but->but.func) {
      /* watch this, can be cause of much confusion, see: T47691 */
      printf("%s: warning, overwriting button callback with search function callback!\n",
             __func__);
    }
#endif
    /* Handling will pass the active item as arg2 later, so keep it NULL here. */
    UI_but_func_set(but, search_exec_fn, search_but->arg, NULL);
  }

  /* search buttons show red-alert if item doesn't exist, not for menus */
  if (0 == (but->block->flag & UI_BLOCK_LOOP)) {
    /* skip empty buttons, not all buttons need input, we only show invalid */
    if (but->drawstr[0]) {
      ui_but_search_refresh(search_but);
    }
  }
}

void UI_but_func_search_set_context_menu(uiBut *but, uiButSearchContextMenuFn context_menu_fn)
{
  uiButSearch *but_search = (uiButSearch *)but;
  BLI_assert(but->type == UI_BTYPE_SEARCH_MENU);

  but_search->item_context_menu_fn = context_menu_fn;
}

/**
 * \param search_sep_string: when not NULL, this string is used as a separator,
 * showing the icon and highlighted text after the last instance of this string.
 */
void UI_but_func_search_set_sep_string(uiBut *but, const char *search_sep_string)
{
  uiButSearch *but_search = (uiButSearch *)but;
  BLI_assert(but->type == UI_BTYPE_SEARCH_MENU);

  but_search->item_sep_string = search_sep_string;
}

void UI_but_func_search_set_tooltip(uiBut *but, uiButSearchTooltipFn tooltip_fn)
{
  uiButSearch *but_search = (uiButSearch *)but;
  BLI_assert(but->type == UI_BTYPE_SEARCH_MENU);

  but_search->item_tooltip_fn = tooltip_fn;
}

/* Callbacks for operator search button. */
static void operator_enum_search_update_fn(const struct bContext *C,
                                           void *but,
                                           const char *str,
                                           uiSearchItems *items)
{
  wmOperatorType *ot = ((uiBut *)but)->optype;
  PropertyRNA *prop = ot->prop;

  if (prop == NULL) {
    printf("%s: %s has no enum property set\n", __func__, ot->idname);
  }
  else if (RNA_property_type(prop) != PROP_ENUM) {
    printf("%s: %s \"%s\" is not an enum property\n",
           __func__,
           ot->idname,
           RNA_property_identifier(prop));
  }
  else {
    PointerRNA *ptr = UI_but_operator_ptr_get(but); /* Will create it if needed! */

    bool do_free;
    const EnumPropertyItem *all_items;
    RNA_property_enum_items_gettexted((bContext *)C, ptr, prop, &all_items, NULL, &do_free);

    StringSearch *search = BLI_string_search_new();
    for (const EnumPropertyItem *item = all_items; item->identifier; item++) {
      BLI_string_search_add(search, item->name, (void *)item);
    }

    const EnumPropertyItem **filtered_items;
    int filtered_amount = BLI_string_search_query(search, str, (void ***)&filtered_items);

    for (int i = 0; i < filtered_amount; i++) {
      const EnumPropertyItem *item = filtered_items[i];
      /* note: need to give the index rather than the
       * identifier because the enum can be freed */
      if (!UI_search_item_add(
              items, item->name, POINTER_FROM_INT(item->value), item->icon, 0, 0)) {
        break;
      }
    }

    MEM_freeN((void *)filtered_items);
    BLI_string_search_free(search);

    if (do_free) {
      MEM_freeN((void *)all_items);
    }
  }
}

static void operator_enum_search_exec_fn(struct bContext *UNUSED(C), void *but, void *arg2)
{
  wmOperatorType *ot = ((uiBut *)but)->optype;
  PointerRNA *opptr = UI_but_operator_ptr_get(but); /* Will create it if needed! */

  if (ot) {
    if (ot->prop) {
      RNA_property_enum_set(opptr, ot->prop, POINTER_AS_INT(arg2));
      /* We do not call op from here, will be called by button code.
       * ui_apply_but_funcs_after() (in interface_handlers.c)
       * called this func before checking operators,
       * because one of its parameters is the button itself! */
    }
    else {
      printf("%s: op->prop for '%s' is NULL\n", __func__, ot->idname);
    }
  }
}

/**
 * Same parameters as for uiDefSearchBut, with additional operator type and properties,
 * used by callback to call again the right op with the right options (properties values).
 */
uiBut *uiDefSearchButO_ptr(uiBlock *block,
                           wmOperatorType *ot,
                           IDProperty *properties,
                           void *arg,
                           int retval,
                           int icon,
                           int maxlen,
                           int x,
                           int y,
                           short width,
                           short height,
                           float a1,
                           float a2,
                           const char *tip)
{
  uiBut *but = uiDefSearchBut(block, arg, retval, icon, maxlen, x, y, width, height, a1, a2, tip);
  UI_but_func_search_set(but,
                         ui_searchbox_create_generic,
                         operator_enum_search_update_fn,
                         but,
                         NULL,
                         operator_enum_search_exec_fn,
                         NULL);

  but->optype = ot;
  but->opcontext = WM_OP_EXEC_DEFAULT;

  if (properties) {
    PointerRNA *ptr = UI_but_operator_ptr_get(but);
    /* Copy idproperties. */
    ptr->data = IDP_CopyProperty(properties);
  }

  return but;
}

void UI_but_node_link_set(uiBut *but, bNodeSocket *socket, const float draw_color[4])
{
  but->flag |= UI_BUT_NODE_LINK;
  but->custom_data = socket;
  rgba_float_to_uchar(but->col, draw_color);
}

void UI_but_number_step_size_set(uiBut *but, float step_size)
{
  uiButNumber *but_number = (uiButNumber *)but;
  BLI_assert(but->type == UI_BTYPE_NUM);

  but_number->step_size = step_size;
  BLI_assert(step_size > 0);
}

void UI_but_number_precision_set(uiBut *but, float precision)
{
  uiButNumber *but_number = (uiButNumber *)but;
  BLI_assert(but->type == UI_BTYPE_NUM);

  but_number->precision = precision;
  /* -1 is a valid value, UI code figures out an appropriate precision then. */
  BLI_assert(precision > -2);
}

/**
 * push a new event onto event queue to activate the given button
 * (usually a text-field) upon entering a popup
 */
void UI_but_focus_on_enter_event(wmWindow *win, uiBut *but)
{
  wmEvent event;
  wm_event_init_from_window(win, &event);

  event.type = EVT_BUT_OPEN;
  event.val = KM_PRESS;
  event.is_repeat = false;
  event.customdata = but;
  event.customdatafree = false;

  wm_event_add(win, &event);
}

void UI_but_func_hold_set(uiBut *but, uiButHandleHoldFunc func, void *argN)
{
  but->hold_func = func;
  but->hold_argN = argN;
}

void UI_but_string_info_get(bContext *C, uiBut *but, ...)
{
  va_list args;
  uiStringInfo *si;

  const EnumPropertyItem *items = NULL, *item = NULL;
  int totitems;
  bool free_items = false;

  va_start(args, but);
  while ((si = (uiStringInfo *)va_arg(args, void *))) {
    int type = si->type;
    char *tmp = NULL;

    if (type == BUT_GET_LABEL) {
      if (but->str && but->str[0]) {
        const char *str_sep;
        size_t str_len;

        if ((but->flag & UI_BUT_HAS_SEP_CHAR) && (str_sep = strrchr(but->str, UI_SEP_CHAR))) {
          str_len = (str_sep - but->str);
        }
        else {
          str_len = strlen(but->str);
        }

        tmp = BLI_strdupn(but->str, str_len);
      }
      else {
        type = BUT_GET_RNA_LABEL; /* Fail-safe solution... */
      }
    }
    else if (type == BUT_GET_TIP) {
      if (but->tip_func) {
        tmp = but->tip_func(C, but->tip_argN, but->tip);
      }
      else if (but->tip && but->tip[0]) {
        tmp = BLI_strdup(but->tip);
      }
      else {
        type = BUT_GET_RNA_TIP; /* Fail-safe solution... */
      }
    }

    if (type == BUT_GET_RNAPROP_IDENTIFIER) {
      if (but->rnaprop) {
        tmp = BLI_strdup(RNA_property_identifier(but->rnaprop));
      }
    }
    else if (type == BUT_GET_RNASTRUCT_IDENTIFIER) {
      if (but->rnaprop && but->rnapoin.data) {
        tmp = BLI_strdup(RNA_struct_identifier(but->rnapoin.type));
      }
      else if (but->optype) {
        tmp = BLI_strdup(but->optype->idname);
      }
      else if (ELEM(but->type, UI_BTYPE_MENU, UI_BTYPE_PULLDOWN)) {
        MenuType *mt = UI_but_menutype_get(but);
        if (mt) {
          tmp = BLI_strdup(mt->idname);
        }
      }
      else if (but->type == UI_BTYPE_POPOVER) {
        PanelType *pt = UI_but_paneltype_get(but);
        if (pt) {
          tmp = BLI_strdup(pt->idname);
        }
      }
    }
    else if (ELEM(type, BUT_GET_RNA_LABEL, BUT_GET_RNA_TIP)) {
      if (but->rnaprop) {
        if (type == BUT_GET_RNA_LABEL) {
          tmp = BLI_strdup(RNA_property_ui_name(but->rnaprop));
        }
        else {
          const char *t = RNA_property_ui_description(but->rnaprop);
          if (t && t[0]) {
            tmp = BLI_strdup(t);
          }
        }
      }
      else if (but->optype) {
        if (type == BUT_GET_RNA_LABEL) {
          tmp = BLI_strdup(WM_operatortype_name(but->optype, but->opptr));
        }
        else {
          tmp = WM_operatortype_description(C, but->optype, but->opptr);
        }
      }
      else if (ELEM(but->type, UI_BTYPE_MENU, UI_BTYPE_PULLDOWN, UI_BTYPE_POPOVER)) {
        {
          MenuType *mt = UI_but_menutype_get(but);
          if (mt) {
            if (type == BUT_GET_RNA_LABEL) {
              tmp = BLI_strdup(mt->label);
            }
            else {
              /* Not all menus are from Python. */
              if (mt->rna_ext.srna) {
                const char *t = RNA_struct_ui_description(mt->rna_ext.srna);
                if (t && t[0]) {
                  tmp = BLI_strdup(t);
                }
              }
            }
          }
        }

        if (tmp == NULL) {
          wmOperatorType *ot = UI_but_operatortype_get_from_enum_menu(but, NULL);
          if (ot) {
            if (type == BUT_GET_RNA_LABEL) {
              tmp = BLI_strdup(WM_operatortype_name(ot, NULL));
            }
            else {
              tmp = WM_operatortype_description(C, ot, NULL);
            }
          }
        }

        if (tmp == NULL) {
          PanelType *pt = UI_but_paneltype_get(but);
          if (pt) {
            if (type == BUT_GET_RNA_LABEL) {
              tmp = BLI_strdup(pt->label);
            }
            else {
              /* Not all panels are from Python. */
              if (pt->rna_ext.srna) {
                /* Panels don't yet have descriptions, this may be added. */
              }
            }
          }
        }
      }
    }
    else if (type == BUT_GET_RNA_LABEL_CONTEXT) {
      const char *_tmp = BLT_I18NCONTEXT_DEFAULT;
      if (but->rnaprop) {
        _tmp = RNA_property_translation_context(but->rnaprop);
      }
      else if (but->optype) {
        _tmp = RNA_struct_translation_context(but->optype->srna);
      }
      else if (ELEM(but->type, UI_BTYPE_MENU, UI_BTYPE_PULLDOWN)) {
        MenuType *mt = UI_but_menutype_get(but);
        if (mt) {
          _tmp = RNA_struct_translation_context(mt->rna_ext.srna);
        }
      }
      if (BLT_is_default_context(_tmp)) {
        _tmp = BLT_I18NCONTEXT_DEFAULT_BPYRNA;
      }
      tmp = BLI_strdup(_tmp);
    }
    else if (ELEM(type, BUT_GET_RNAENUM_IDENTIFIER, BUT_GET_RNAENUM_LABEL, BUT_GET_RNAENUM_TIP)) {
      PointerRNA *ptr = NULL;
      PropertyRNA *prop = NULL;
      int value = 0;

      /* get the enum property... */
      if (but->rnaprop && RNA_property_type(but->rnaprop) == PROP_ENUM) {
        /* enum property */
        ptr = &but->rnapoin;
        prop = but->rnaprop;
        value = (ELEM(but->type, UI_BTYPE_ROW, UI_BTYPE_TAB)) ? (int)but->hardmax :
                                                                (int)ui_but_value_get(but);
      }
      else if (but->optype) {
        PointerRNA *opptr = UI_but_operator_ptr_get(but);
        wmOperatorType *ot = but->optype;

        /* so the context is passed to itemf functions */
        WM_operator_properties_sanitize(opptr, false);

        /* if the default property of the operator is enum and it is set,
         * fetch the tooltip of the selected value so that "Snap" and "Mirror"
         * operator menus in the Anim Editors will show tooltips for the different
         * operations instead of the meaningless generic operator tooltip
         */
        if (ot->prop && RNA_property_type(ot->prop) == PROP_ENUM) {
          if (RNA_struct_contains_property(opptr, ot->prop)) {
            ptr = opptr;
            prop = ot->prop;
            value = RNA_property_enum_get(opptr, ot->prop);
          }
        }
      }

      /* get strings from matching enum item */
      if (ptr && prop) {
        if (!item) {
          int i;

          RNA_property_enum_items_gettexted(C, ptr, prop, &items, &totitems, &free_items);
          for (i = 0, item = items; i < totitems; i++, item++) {
            if (item->identifier[0] && item->value == value) {
              break;
            }
          }
        }
        if (item && item->identifier) {
          if (type == BUT_GET_RNAENUM_IDENTIFIER) {
            tmp = BLI_strdup(item->identifier);
          }
          else if (type == BUT_GET_RNAENUM_LABEL) {
            tmp = BLI_strdup(item->name);
          }
          else if (item->description && item->description[0]) {
            tmp = BLI_strdup(item->description);
          }
        }
      }
    }
    else if (type == BUT_GET_OP_KEYMAP) {
      if (!ui_block_is_menu(but->block)) {
        char buf[128];
        if (ui_but_event_operator_string(C, but, buf, sizeof(buf))) {
          tmp = BLI_strdup(buf);
        }
      }
    }
    else if (type == BUT_GET_PROP_KEYMAP) {
      /* for properties that are bound to one of the context cycle, etc. keys... */
      char buf[128];
      if (ui_but_event_property_operator_string(C, but, buf, sizeof(buf))) {
        tmp = BLI_strdup(buf);
      }
    }

    si->strinfo = tmp;
  }
  va_end(args);

  if (free_items && items) {
    MEM_freeN((void *)items);
  }
}

/* Program Init/Exit */

void UI_init(void)
{
  ui_resources_init();
}

/* after reading userdef file */
void UI_init_userdef(void)
{
  /* Initialize UI variables from values set in the preferences. */
  uiStyleInit();
}

void UI_reinit_font(void)
{
  uiStyleInit();
}

void UI_exit(void)
{
  ui_resources_free();
  ui_but_clipboard_free();
}

void UI_interface_tag_script_reload(void)
{
  ui_interface_tag_script_reload_queries();
}<|MERGE_RESOLUTION|>--- conflicted
+++ resolved
@@ -1013,33 +1013,7 @@
   }
 
   if (oldbut->active) {
-<<<<<<< HEAD
-    /* flags from the buttons we want to refresh, may want to add more here... */
-    const int flag_copy = UI_BUT_REDALERT | UI_HAS_ICON;
-
-    found_active = true;
-
-#if 0
-    but->flag = oldbut->flag;
-    but->active = oldbut->active;
-    but->pos = oldbut->pos;
-    but->ofs = oldbut->ofs;
-    but->editstr = oldbut->editstr;
-    but->editval = oldbut->editval;
-    but->editvec = oldbut->editvec;
-    but->selsta = oldbut->selsta;
-    but->selend = oldbut->selend;
-    but->softmin = oldbut->softmin;
-    but->softmax = oldbut->softmax;
-    but->linkto[0] = oldbut->linkto[0];
-    but->linkto[1] = oldbut->linkto[1];
-    oldbut->active = NULL;
-#endif
-
-    /* move button over from oldblock to new block */
-=======
     /* Move button over from oldblock to new block. */
->>>>>>> 1d9499bb
     BLI_remlink(&oldblock->buttons, oldbut);
     BLI_insertlinkafter(&block->buttons, but, oldbut);
     oldbut->block = block;
