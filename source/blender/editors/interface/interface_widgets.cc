/* SPDX-FileCopyrightText: 2009 Blender Foundation
 *
 * SPDX-License-Identifier: GPL-2.0-or-later */

/** \file
 * \ingroup edinterface
 */

#include <climits>
#include <cstdlib>
#include <cstring>

#include "DNA_brush_types.h"
#include "DNA_screen_types.h"
#include "DNA_userdef_types.h"

#include "BLI_listbase.h"
#include "BLI_math.h"
#include "BLI_rect.h"
#include "BLI_string.h"
#include "BLI_string_utf8.h"
#include "BLI_utildefines.h"

#include "BKE_context.h"
#include "BKE_curve.h"

#include "RNA_access.h"

#include "BLF_api.h"

#include "ED_node.hh"

#include "UI_interface.h"
#include "UI_interface_icons.h"
#include "UI_view2d.h"

#include "interface_intern.hh"

#include "GPU_batch.h"
#include "GPU_batch_presets.h"
#include "GPU_immediate.h"
#include "GPU_immediate_util.h"
#include "GPU_matrix.h"
#include "GPU_platform.h"
#include "GPU_state.h"

#ifdef WITH_INPUT_IME
#  include "WM_types.h"
#endif

/* -------------------------------------------------------------------- */
/** \name Local Enums/Defines
 * \{ */

/* icons are 80% of height of button (16 pixels inside 20 height) */
#define ICON_SIZE_FROM_BUTRECT(rect) (0.8f * BLI_rcti_size_y(rect))

/* visual types for drawing */
/* for time being separated from functional types */
enum uiWidgetTypeEnum {
  /* default */
  UI_WTYPE_REGULAR,

  /* standard set */
  UI_WTYPE_LABEL,
  UI_WTYPE_TOGGLE,
  UI_WTYPE_CHECKBOX,
  UI_WTYPE_RADIO,
  UI_WTYPE_NUMBER,
  UI_WTYPE_SLIDER,
  UI_WTYPE_EXEC,
  UI_WTYPE_TOOLBAR_ITEM,
  UI_WTYPE_TAB,
  UI_WTYPE_TOOLTIP,

  /* strings */
  UI_WTYPE_NAME,
  UI_WTYPE_NAME_LINK,
  UI_WTYPE_POINTER_LINK,
  UI_WTYPE_FILENAME,

  /* menus */
  UI_WTYPE_MENU_RADIO,
  UI_WTYPE_MENU_ICON_RADIO,
  UI_WTYPE_MENU_POINTER_LINK,
  UI_WTYPE_MENU_NODE_LINK,

  UI_WTYPE_PULLDOWN,
  UI_WTYPE_MENU_ITEM,
  /* Same as #UI_WTYPE_MENU_ITEM, but doesn't add padding to sides for text & icon inside the
   * widget. To be used when multiple menu items should be displayed close to each other
   * horizontally. */
  UI_WTYPE_MENU_ITEM_UNPADDED,
  UI_WTYPE_MENU_ITEM_RADIAL,
  UI_WTYPE_MENU_BACK,

  /* specials */
  UI_WTYPE_ICON,
  UI_WTYPE_ICON_LABEL,
  UI_WTYPE_PREVIEW_TILE,
  UI_WTYPE_SWATCH,
  UI_WTYPE_RGB_PICKER,
  UI_WTYPE_UNITVEC,
  UI_WTYPE_BOX,
  UI_WTYPE_SCROLL,
  UI_WTYPE_LISTITEM,
  UI_WTYPE_PROGRESS,
  UI_WTYPE_NODESOCKET,
  UI_WTYPE_VIEW_ITEM,
};

/**
 * The button's state information adapted for drawing. Use #STATE_INFO_NULL for empty state.
 */
struct uiWidgetStateInfo {
  /** Copy of #uiBut.flag (possibly with overrides for drawing). */
  int but_flag;
  /** Copy of #uiBut.drawflag (possibly with overrides for drawing). */
  int but_drawflag;

  /** Show that holding the button opens a menu. */
  bool has_hold_action : 1;
  /** The button is in text input mode. */
  bool is_text_input : 1;
};

static const uiWidgetStateInfo STATE_INFO_NULL = {0};

/** \} */

/* -------------------------------------------------------------------- */
/** \name Internal Color Utilities
 * \{ */

static void color_blend_v3_v3(uchar cp[3], const uchar cpstate[3], const float fac)
{
  if (fac != 0.0f) {
    cp[0] = int((1.0f - fac) * cp[0] + fac * cpstate[0]);
    cp[1] = int((1.0f - fac) * cp[1] + fac * cpstate[1]);
    cp[2] = int((1.0f - fac) * cp[2] + fac * cpstate[2]);
  }
}

static void color_blend_v4_v4v4(uchar r_col[4],
                                const uchar col1[4],
                                const uchar col2[4],
                                const float fac)
{
  const int faci = unit_float_to_uchar_clamp(fac);
  const int facm = 255 - faci;

  r_col[0] = (faci * col1[0] + facm * col2[0]) / 256;
  r_col[1] = (faci * col1[1] + facm * col2[1]) / 256;
  r_col[2] = (faci * col1[2] + facm * col2[2]) / 256;
  r_col[3] = (faci * col1[3] + facm * col2[3]) / 256;
}

static void color_add_v3_i(uchar cp[3], int tint)
{
  cp[0] = clamp_i(cp[0] + tint, 0, 255);
  cp[1] = clamp_i(cp[1] + tint, 0, 255);
  cp[2] = clamp_i(cp[2] + tint, 0, 255);
}

static void color_ensure_contrast_v3(uchar cp[3], const uchar cp_other[3], int contrast)
{
  BLI_assert(contrast > 0);
  const int item_value = rgb_to_grayscale_byte(cp);
  const int inner_value = rgb_to_grayscale_byte(cp_other);
  const int delta = item_value - inner_value;
  if (delta >= 0) {
    if (contrast > delta) {
      color_add_v3_i(cp, contrast - delta);
    }
  }
  else {
    if (contrast > -delta) {
      color_add_v3_i(cp, -contrast - delta);
    }
  }
}

static void color_mul_hsl_v3(uchar ch[3], float h_factor, float s_factor, float l_factor)
{
  float rgb[3], hsl[3];
  rgb_uchar_to_float(rgb, ch);
  rgb_to_hsl_v(rgb, hsl);
  hsl[0] *= h_factor;
  hsl[1] *= s_factor;
  hsl[2] *= l_factor;
  hsl_to_rgb_v(hsl, rgb);
  rgb_float_to_uchar(ch, rgb);
}

/** \} */

/* -------------------------------------------------------------------- */
/** \name Widget Base Type
 * \{ */

/**
 * - in: `roundbox` codes for corner types and radius
 * - return: array of `[size][2][x, y]` points, the edges of the `roundbox`, + UV coords
 *
 * - Draw black box with alpha 0 on exact button bounding-box.
 * - For every AA step:
 *    - draw the inner part for a round filled box, with color blend codes or texture coords
 *    - draw outline in outline color
 *    - draw outer part, bottom half, extruded 1 pixel to bottom, for emboss shadow
 *    - draw extra decorations
 * - Draw background color box with alpha 1 on exact button bounding-box.
 */

/* fill this struct with polygon info to draw AA'ed */
/* it has outline, back, and two optional tria meshes */

struct uiWidgetTrias {
  uint tot;
  int type;
  float size, center[2];

  float vec[16][2];
  const uint (*index)[3];
};

/* max as used by round_box__edges */
/* Make sure to change widget_base_vert.glsl accordingly. */
#define WIDGET_CURVE_RESOLU 9
#define WIDGET_SIZE_MAX (WIDGET_CURVE_RESOLU * 4)

struct uiWidgetBase {
  /* TODO: remove these completely. */
  int totvert, halfwayvert;
  float outer_v[WIDGET_SIZE_MAX][2];
  float inner_v[WIDGET_SIZE_MAX][2];
  float inner_uv[WIDGET_SIZE_MAX][2];

  bool draw_inner, draw_outline, draw_emboss;

  uiWidgetTrias tria1;
  uiWidgetTrias tria2;

  /* Widget shader parameters, must match the shader layout. */
  uiWidgetBaseParameters uniform_params;
};

/**
 * For time being only for visual appearance,
 * later, a handling callback can be added too.
 */
struct uiWidgetType {

  /* pointer to theme color definition */
  const uiWidgetColors *wcol_theme;
  uiWidgetStateColors *wcol_state;

  /* converted colors for state */
  uiWidgetColors wcol;

  void (*state)(uiWidgetType *, const uiWidgetStateInfo *state, eUIEmbossType emboss)
      ATTR_NONNULL();
  void (*draw)(uiWidgetColors *,
               rcti *,
               const uiWidgetStateInfo *,
               int roundboxalign,
               const float zoom) ATTR_NONNULL();
  void (*custom)(uiBut *,
                 uiWidgetColors *,
                 rcti *,
                 const uiWidgetStateInfo *,
                 int roundboxalign,
                 const float zoom) ATTR_NONNULL();
  void (*draw_block)(
      uiWidgetColors *, rcti *, int block_flag, int roundboxalign, const float zoom);
  void (*text)(const uiFontStyle *, const uiWidgetColors *, uiBut *, rcti *);
};

/** \} */

/* -------------------------------------------------------------------- */
/** \name Shape Preset Data
 * \{ */

static const float cornervec[WIDGET_CURVE_RESOLU][2] = {
    {0.0, 0.0},
    {0.195, 0.02},
    {0.383, 0.067},
    {0.55, 0.169},
    {0.707, 0.293},
    {0.831, 0.45},
    {0.924, 0.617},
    {0.98, 0.805},
    {1.0, 1.0},
};

const float ui_pixel_jitter[UI_PIXEL_AA_JITTER][2] = {
    {0.468813, -0.481430},
    {-0.155755, -0.352820},
    {0.219306, -0.238501},
    {-0.393286, -0.110949},
    {-0.024699, 0.013908},
    {0.343805, 0.147431},
    {-0.272855, 0.269918},
    {0.095909, 0.388710},
};
#define WIDGET_AA_JITTER UI_PIXEL_AA_JITTER
#define jit ui_pixel_jitter

static const float g_shape_preset_number_arrow_vert[3][2] = {
    {-0.352077, 0.532607},
    {-0.352077, -0.549313},
    {0.330000, -0.008353},
};
static const uint g_shape_preset_number_arrow_face[1][3] = {
    {0, 1, 2},
};

static const float g_shape_preset_scroll_circle_vert[16][2] = {
    {0.382684, 0.923879},
    {0.000001, 1.000000},
    {-0.382683, 0.923880},
    {-0.707107, 0.707107},
    {-0.923879, 0.382684},
    {-1.000000, 0.000000},
    {-0.923880, -0.382684},
    {-0.707107, -0.707107},
    {-0.382683, -0.923880},
    {0.000000, -1.000000},
    {0.382684, -0.923880},
    {0.707107, -0.707107},
    {0.923880, -0.382684},
    {1.000000, -0.000000},
    {0.923880, 0.382683},
    {0.707107, 0.707107},
};
static const uint g_shape_preset_scroll_circle_face[14][3] = {
    {0, 1, 2},
    {2, 0, 3},
    {3, 0, 15},
    {3, 15, 4},
    {4, 15, 14},
    {4, 14, 5},
    {5, 14, 13},
    {5, 13, 6},
    {6, 13, 12},
    {6, 12, 7},
    {7, 12, 11},
    {7, 11, 8},
    {8, 11, 10},
    {8, 10, 9},
};

static const float g_shape_preset_menu_arrow_vert[6][2] = {
    {-0.33, 0.16},
    {0.33, 0.16},
    {0, 0.82},
    {0, -0.82},
    {-0.33, -0.16},
    {0.33, -0.16},
};
static const uint g_shape_preset_menu_arrow_face[2][3] = {{2, 0, 1}, {3, 5, 4}};

static const float g_shape_preset_checkmark_vert[6][2] = {
    {-0.578579, 0.253369},
    {-0.392773, 0.412794},
    {-0.004241, -0.328551},
    {-0.003001, 0.034320},
    {1.055313, 0.864744},
    {0.866408, 1.026895},
};

static const uint g_shape_preset_checkmark_face[4][3] = {
    {3, 2, 4},
    {3, 4, 5},
    {1, 0, 3},
    {0, 2, 3},
};

#define OY (-0.2 / 2)
#define SC (0.35 * 2)
static const float g_shape_preset_hold_action_vert[6][2] = {
    {-0.5 + SC, 1.0 + OY},
    {0.5, 1.0 + OY},
    {0.5, 0.0 + OY + SC},
};
static const uint g_shape_preset_hold_action_face[2][3] = {{2, 0, 1}, {3, 5, 4}};
#undef OY
#undef SC

/** \} */

/* -------------------------------------------------------------------- */
/** \name #GPUBatch Creation
 *
 * In order to speed up UI drawing we create some batches that are then
 * modified by specialized shaders to draw certain elements really fast.
 * TODO: find a better place. Maybe its own file?
 *
 * \{ */

static struct {
  GPUBatch *roundbox_widget;
  GPUBatch *roundbox_shadow;

  /* TODO: remove. */
  GPUVertFormat format;
  uint vflag_id;
} g_ui_batch_cache = {nullptr};

static GPUVertFormat *vflag_format()
{
  if (g_ui_batch_cache.format.attr_len == 0) {
    GPUVertFormat *format = &g_ui_batch_cache.format;
    g_ui_batch_cache.vflag_id = GPU_vertformat_attr_add(
        format, "vflag", GPU_COMP_U32, 1, GPU_FETCH_INT);
  }
  return &g_ui_batch_cache.format;
}

#define INNER 0
#define OUTLINE 1
#define EMBOSS 2
#define NO_AA 0

static void set_roundbox_vertex_data(GPUVertBufRaw *vflag_step, uint32_t d)
{
  uint32_t *data = static_cast<uint32_t *>(GPU_vertbuf_raw_step(vflag_step));
  *data = d;
}

static uint32_t set_roundbox_vertex(GPUVertBufRaw *vflag_step,
                                    int corner_id,
                                    int corner_v,
                                    int jit_v,
                                    bool inner,
                                    bool emboss,
                                    int color)
{
  uint32_t *data = static_cast<uint32_t *>(GPU_vertbuf_raw_step(vflag_step));
  *data = corner_id;
  *data |= corner_v << 2;
  *data |= jit_v << 6;
  *data |= color << 12;
  *data |= (inner) ? (1 << 10) : 0;  /* is inner vert */
  *data |= (emboss) ? (1 << 11) : 0; /* is emboss vert */
  return *data;
}

GPUBatch *ui_batch_roundbox_widget_get()
{
  if (g_ui_batch_cache.roundbox_widget == nullptr) {
    GPUVertBuf *vbo = GPU_vertbuf_create_with_format(vflag_format());

    GPU_vertbuf_data_alloc(vbo, 12);

    GPUIndexBufBuilder ibuf;
    GPU_indexbuf_init(&ibuf, GPU_PRIM_TRIS, 6, 12);
    /* Widget */
    GPU_indexbuf_add_tri_verts(&ibuf, 0, 1, 2);
    GPU_indexbuf_add_tri_verts(&ibuf, 2, 1, 3);
    /* Trias */
    GPU_indexbuf_add_tri_verts(&ibuf, 4, 5, 6);
    GPU_indexbuf_add_tri_verts(&ibuf, 6, 5, 7);

    GPU_indexbuf_add_tri_verts(&ibuf, 8, 9, 10);
    GPU_indexbuf_add_tri_verts(&ibuf, 10, 9, 11);

    g_ui_batch_cache.roundbox_widget = GPU_batch_create_ex(
        GPU_PRIM_TRIS, vbo, GPU_indexbuf_build(&ibuf), GPU_BATCH_OWNS_INDEX | GPU_BATCH_OWNS_VBO);
    gpu_batch_presets_register(g_ui_batch_cache.roundbox_widget);
  }
  return g_ui_batch_cache.roundbox_widget;
}

GPUBatch *ui_batch_roundbox_shadow_get()
{
  if (g_ui_batch_cache.roundbox_shadow == nullptr) {
    uint32_t last_data;
    GPUVertBufRaw vflag_step;
    GPUVertBuf *vbo = GPU_vertbuf_create_with_format(vflag_format());
    const int vcount = (WIDGET_SIZE_MAX + 1) * 2 + 2 + WIDGET_SIZE_MAX;
    GPU_vertbuf_data_alloc(vbo, vcount);
    GPU_vertbuf_attr_get_raw_data(vbo, g_ui_batch_cache.vflag_id, &vflag_step);

    for (int c = 0; c < 4; c++) {
      for (int a = 0; a < WIDGET_CURVE_RESOLU; a++) {
        set_roundbox_vertex(&vflag_step, c, a, NO_AA, true, false, INNER);
        set_roundbox_vertex(&vflag_step, c, a, NO_AA, false, false, INNER);
      }
    }
    /* close loop */
    last_data = set_roundbox_vertex(&vflag_step, 0, 0, NO_AA, true, false, INNER);
    last_data = set_roundbox_vertex(&vflag_step, 0, 0, NO_AA, false, false, INNER);
    /* restart */
    set_roundbox_vertex_data(&vflag_step, last_data);
    set_roundbox_vertex(&vflag_step, 0, 0, NO_AA, true, false, INNER);
    /* filled */
    for (int c1 = 0, c2 = 3; c1 < 2; c1++, c2--) {
      for (int a1 = 0, a2 = WIDGET_CURVE_RESOLU - 1; a2 >= 0; a1++, a2--) {
        set_roundbox_vertex(&vflag_step, c1, a1, NO_AA, true, false, INNER);
        set_roundbox_vertex(&vflag_step, c2, a2, NO_AA, true, false, INNER);
      }
    }
    g_ui_batch_cache.roundbox_shadow = GPU_batch_create_ex(
        GPU_PRIM_TRI_STRIP, vbo, nullptr, GPU_BATCH_OWNS_VBO);
    gpu_batch_presets_register(g_ui_batch_cache.roundbox_shadow);
  }
  return g_ui_batch_cache.roundbox_shadow;
}

#undef INNER
#undef OUTLINE
#undef EMBOSS
#undef NO_AA

/** \} */

/* -------------------------------------------------------------------- */
/** \name Draw Triangle Arrow
 * \{ */

static void draw_anti_tria(
    float x1, float y1, float x2, float y2, float x3, float y3, const float color[4])
{
  const float tri_arr[3][2] = {{x1, y1}, {x2, y2}, {x3, y3}};

  float draw_color[4];
  copy_v4_v4(draw_color, color);
  /* NOTE: This won't give back the original color. */
  draw_color[3] *= 1.0f / WIDGET_AA_JITTER;

  GPU_blend(GPU_BLEND_ALPHA);

  const uint pos = GPU_vertformat_attr_add(
      immVertexFormat(), "pos", GPU_COMP_F32, 2, GPU_FETCH_FLOAT);
  immBindBuiltinProgram(GPU_SHADER_3D_UNIFORM_COLOR);

  immUniformColor4fv(draw_color);
  immBegin(GPU_PRIM_TRIS, 3 * WIDGET_AA_JITTER);

  /* for each AA step */
  for (int j = 0; j < WIDGET_AA_JITTER; j++) {
    immVertex2f(pos, tri_arr[0][0] + jit[j][0], tri_arr[0][1] + jit[j][1]);
    immVertex2f(pos, tri_arr[1][0] + jit[j][0], tri_arr[1][1] + jit[j][1]);
    immVertex2f(pos, tri_arr[2][0] + jit[j][0], tri_arr[2][1] + jit[j][1]);
  }

  immEnd();

  immUnbindProgram();

  GPU_blend(GPU_BLEND_NONE);
}

void UI_draw_icon_tri(float x, float y, char dir, const float color[4])
{
  const float f3 = 0.05 * U.widget_unit;
  const float f5 = 0.15 * U.widget_unit;
  const float f7 = 0.25 * U.widget_unit;

  if (dir == 'h') {
    draw_anti_tria(x - f3, y - f5, x - f3, y + f5, x + f7, y, color);
  }
  else if (dir == 't') {
    draw_anti_tria(x - f5, y - f7, x + f5, y - f7, x, y + f3, color);
  }
  else { /* 'v' = vertical, down. */
    draw_anti_tria(x - f5, y + f3, x + f5, y + f3, x, y - f7, color);
  }
}

/* triangle 'icon' inside rect */
static void draw_anti_tria_rect(const rctf *rect, char dir, const float color[4])
{
  if (dir == 'h') {
    const float half = 0.5f * BLI_rctf_size_y(rect);
    draw_anti_tria(
        rect->xmin, rect->ymin, rect->xmin, rect->ymax, rect->xmax, rect->ymin + half, color);
  }
  else {
    const float half = 0.5f * BLI_rctf_size_x(rect);
    draw_anti_tria(
        rect->xmin, rect->ymax, rect->xmax, rect->ymax, rect->xmin + half, rect->ymin, color);
  }
}

static void widget_init(uiWidgetBase *wtb)
{
  wtb->totvert = wtb->halfwayvert = 0;
  wtb->tria1.tot = 0;
  wtb->tria2.tot = 0;
  wtb->tria1.type = ROUNDBOX_TRIA_NONE;
  wtb->tria1.size = 0;
  wtb->tria2.size = 0;

  wtb->draw_inner = true;
  wtb->draw_outline = true;
  wtb->draw_emboss = true;

  wtb->uniform_params.shade_dir = 1.0f;
  wtb->uniform_params.alpha_discard = 1.0f;
}

/** \} */

/* -------------------------------------------------------------------- */
/** \name Draw Round Box
 * \{ */

/* helper call, makes shadow rect, with 'sun' above menu, so only shadow to left/right/bottom */
/* return tot */
static int round_box_shadow_edges(
    float (*vert)[2], const rcti *rect, float rad, int roundboxalign, float step)
{
  float vec[WIDGET_CURVE_RESOLU][2];
  int tot = 0;

  rad += step;

  if (2.0f * rad > BLI_rcti_size_y(rect)) {
    rad = 0.5f * BLI_rcti_size_y(rect);
  }

  const float minx = rect->xmin - step;
  const float miny = rect->ymin - step;
  const float maxx = rect->xmax + step;
  const float maxy = rect->ymax + step;

  /* Multiply. */
  for (int a = 0; a < WIDGET_CURVE_RESOLU; a++) {
    vec[a][0] = rad * cornervec[a][0];
    vec[a][1] = rad * cornervec[a][1];
  }

  /* start with left-top, anti clockwise */
  if (roundboxalign & UI_CNR_TOP_LEFT) {
    for (int a = 0; a < WIDGET_CURVE_RESOLU; a++, tot++) {
      vert[tot][0] = minx + rad - vec[a][0];
      vert[tot][1] = maxy - vec[a][1];
    }
  }
  else {
    for (int a = 0; a < WIDGET_CURVE_RESOLU; a++, tot++) {
      vert[tot][0] = minx;
      vert[tot][1] = maxy;
    }
  }

  if (roundboxalign & UI_CNR_BOTTOM_LEFT) {
    for (int a = 0; a < WIDGET_CURVE_RESOLU; a++, tot++) {
      vert[tot][0] = minx + vec[a][1];
      vert[tot][1] = miny + rad - vec[a][0];
    }
  }
  else {
    for (int a = 0; a < WIDGET_CURVE_RESOLU; a++, tot++) {
      vert[tot][0] = minx;
      vert[tot][1] = miny;
    }
  }

  if (roundboxalign & UI_CNR_BOTTOM_RIGHT) {
    for (int a = 0; a < WIDGET_CURVE_RESOLU; a++, tot++) {
      vert[tot][0] = maxx - rad + vec[a][0];
      vert[tot][1] = miny + vec[a][1];
    }
  }
  else {
    for (int a = 0; a < WIDGET_CURVE_RESOLU; a++, tot++) {
      vert[tot][0] = maxx;
      vert[tot][1] = miny;
    }
  }

  if (roundboxalign & UI_CNR_TOP_RIGHT) {
    for (int a = 0; a < WIDGET_CURVE_RESOLU; a++, tot++) {
      vert[tot][0] = maxx - vec[a][1];
      vert[tot][1] = maxy - rad + vec[a][0];
    }
  }
  else {
    for (int a = 0; a < WIDGET_CURVE_RESOLU; a++, tot++) {
      vert[tot][0] = maxx;
      vert[tot][1] = maxy;
    }
  }
  return tot;
}

/* this call has 1 extra arg to allow mask outline */
static void round_box__edges(
    uiWidgetBase *wt, int roundboxalign, const rcti *rect, float rad, float radi)
{
  float vec[WIDGET_CURVE_RESOLU][2], veci[WIDGET_CURVE_RESOLU][2];
  const float minx = rect->xmin, miny = rect->ymin, maxx = rect->xmax, maxy = rect->ymax;
  const float minxi = minx + U.pixelsize; /* Bounding-box inner. */
  const float maxxi = maxx - U.pixelsize;
  const float minyi = miny + U.pixelsize;
  const float maxyi = maxy - U.pixelsize;
  /* for uv, can divide by zero */
  const float facxi = (maxxi != minxi) ? 1.0f / (maxxi - minxi) : 0.0f;
  const float facyi = (maxyi != minyi) ? 1.0f / (maxyi - minyi) : 0.0f;
  int tot = 0;
  const int hnum = ((roundboxalign & (UI_CNR_TOP_LEFT | UI_CNR_TOP_RIGHT)) ==
                        (UI_CNR_TOP_LEFT | UI_CNR_TOP_RIGHT) ||
                    (roundboxalign & (UI_CNR_BOTTOM_RIGHT | UI_CNR_BOTTOM_LEFT)) ==
                        (UI_CNR_BOTTOM_RIGHT | UI_CNR_BOTTOM_LEFT)) ?
                       1 :
                       2;
  const int vnum = ((roundboxalign & (UI_CNR_TOP_LEFT | UI_CNR_BOTTOM_LEFT)) ==
                        (UI_CNR_TOP_LEFT | UI_CNR_BOTTOM_LEFT) ||
                    (roundboxalign & (UI_CNR_TOP_RIGHT | UI_CNR_BOTTOM_RIGHT)) ==
                        (UI_CNR_TOP_RIGHT | UI_CNR_BOTTOM_RIGHT)) ?
                       1 :
                       2;

  const int minsize = min_ii(BLI_rcti_size_x(rect) * hnum, BLI_rcti_size_y(rect) * vnum);

  if (2.0f * rad > minsize) {
    rad = 0.5f * minsize;
  }

  if (2.0f * (radi + 1.0f) > minsize) {
    radi = 0.5f * minsize - U.pixelsize;
  }

  wt->uniform_params.rad = rad;
  wt->uniform_params.radi = radi;
  wt->uniform_params.facxi = facxi;
  wt->uniform_params.facyi = facyi;
  wt->uniform_params.round_corners[0] = (roundboxalign & UI_CNR_BOTTOM_LEFT) ? 1.0f : 0.0f;
  wt->uniform_params.round_corners[1] = (roundboxalign & UI_CNR_BOTTOM_RIGHT) ? 1.0f : 0.0f;
  wt->uniform_params.round_corners[2] = (roundboxalign & UI_CNR_TOP_RIGHT) ? 1.0f : 0.0f;
  wt->uniform_params.round_corners[3] = (roundboxalign & UI_CNR_TOP_LEFT) ? 1.0f : 0.0f;
  BLI_rctf_rcti_copy(&wt->uniform_params.rect, rect);
  BLI_rctf_init(&wt->uniform_params.recti, minxi, maxxi, minyi, maxyi);

  /* Multiply by radius. */
  for (int a = 0; a < WIDGET_CURVE_RESOLU; a++) {
    veci[a][0] = radi * cornervec[a][0];
    veci[a][1] = radi * cornervec[a][1];
    vec[a][0] = rad * cornervec[a][0];
    vec[a][1] = rad * cornervec[a][1];
  }

  /* corner left-bottom */
  if (roundboxalign & UI_CNR_BOTTOM_LEFT) {
    for (int a = 0; a < WIDGET_CURVE_RESOLU; a++, tot++) {
      wt->inner_v[tot][0] = minxi + veci[a][1];
      wt->inner_v[tot][1] = minyi + radi - veci[a][0];

      wt->outer_v[tot][0] = minx + vec[a][1];
      wt->outer_v[tot][1] = miny + rad - vec[a][0];

      wt->inner_uv[tot][0] = facxi * (wt->inner_v[tot][0] - minxi);
      wt->inner_uv[tot][1] = facyi * (wt->inner_v[tot][1] - minyi);
    }
  }
  else {
    wt->inner_v[tot][0] = minxi;
    wt->inner_v[tot][1] = minyi;

    wt->outer_v[tot][0] = minx;
    wt->outer_v[tot][1] = miny;

    wt->inner_uv[tot][0] = 0.0f;
    wt->inner_uv[tot][1] = 0.0f;

    tot++;
  }

  /* corner right-bottom */
  if (roundboxalign & UI_CNR_BOTTOM_RIGHT) {
    for (int a = 0; a < WIDGET_CURVE_RESOLU; a++, tot++) {
      wt->inner_v[tot][0] = maxxi - radi + veci[a][0];
      wt->inner_v[tot][1] = minyi + veci[a][1];

      wt->outer_v[tot][0] = maxx - rad + vec[a][0];
      wt->outer_v[tot][1] = miny + vec[a][1];

      wt->inner_uv[tot][0] = facxi * (wt->inner_v[tot][0] - minxi);
      wt->inner_uv[tot][1] = facyi * (wt->inner_v[tot][1] - minyi);
    }
  }
  else {
    wt->inner_v[tot][0] = maxxi;
    wt->inner_v[tot][1] = minyi;

    wt->outer_v[tot][0] = maxx;
    wt->outer_v[tot][1] = miny;

    wt->inner_uv[tot][0] = 1.0f;
    wt->inner_uv[tot][1] = 0.0f;

    tot++;
  }

  wt->halfwayvert = tot;

  /* corner right-top */
  if (roundboxalign & UI_CNR_TOP_RIGHT) {
    for (int a = 0; a < WIDGET_CURVE_RESOLU; a++, tot++) {
      wt->inner_v[tot][0] = maxxi - veci[a][1];
      wt->inner_v[tot][1] = maxyi - radi + veci[a][0];

      wt->outer_v[tot][0] = maxx - vec[a][1];
      wt->outer_v[tot][1] = maxy - rad + vec[a][0];

      wt->inner_uv[tot][0] = facxi * (wt->inner_v[tot][0] - minxi);
      wt->inner_uv[tot][1] = facyi * (wt->inner_v[tot][1] - minyi);
    }
  }
  else {
    wt->inner_v[tot][0] = maxxi;
    wt->inner_v[tot][1] = maxyi;

    wt->outer_v[tot][0] = maxx;
    wt->outer_v[tot][1] = maxy;

    wt->inner_uv[tot][0] = 1.0f;
    wt->inner_uv[tot][1] = 1.0f;

    tot++;
  }

  /* corner left-top */
  if (roundboxalign & UI_CNR_TOP_LEFT) {
    for (int a = 0; a < WIDGET_CURVE_RESOLU; a++, tot++) {
      wt->inner_v[tot][0] = minxi + radi - veci[a][0];
      wt->inner_v[tot][1] = maxyi - veci[a][1];

      wt->outer_v[tot][0] = minx + rad - vec[a][0];
      wt->outer_v[tot][1] = maxy - vec[a][1];

      wt->inner_uv[tot][0] = facxi * (wt->inner_v[tot][0] - minxi);
      wt->inner_uv[tot][1] = facyi * (wt->inner_v[tot][1] - minyi);
    }
  }
  else {
    wt->inner_v[tot][0] = minxi;
    wt->inner_v[tot][1] = maxyi;

    wt->outer_v[tot][0] = minx;
    wt->outer_v[tot][1] = maxy;

    wt->inner_uv[tot][0] = 0.0f;
    wt->inner_uv[tot][1] = 1.0f;

    tot++;
  }

  BLI_assert(tot <= WIDGET_SIZE_MAX);

  wt->totvert = tot;
}

static void round_box_edges(uiWidgetBase *wt, int roundboxalign, const rcti *rect, float rad)
{
  round_box__edges(wt, roundboxalign, rect, rad, rad - U.pixelsize);
}

/** \} */

/* -------------------------------------------------------------------- */
/** \name Shape Preset Mini API
 * \{ */

/* based on button rect, return scaled array of triangles */
static void shape_preset_init_trias_ex(uiWidgetTrias *tria,
                                       const rcti *rect,
                                       float triasize,
                                       char where,
                                       /* input data */
                                       const float verts[][2],
                                       const int verts_tot,
                                       const uint tris[][3],
                                       const int tris_tot)
{
  float sizex, sizey;
  int i1 = 0, i2 = 1;

  const float minsize = ELEM(where, 'r', 'l') ? BLI_rcti_size_y(rect) : BLI_rcti_size_x(rect);

  /* center position and size */
  float centx = float(rect->xmin) + 0.4f * minsize;
  float centy = float(rect->ymin) + 0.5f * minsize;
  tria->size = sizex = sizey = -0.5f * triasize * minsize;

  if (where == 'r') {
    centx = float(rect->xmax) - 0.4f * minsize;
    sizex = -sizex;
  }
  else if (where == 't') {
    centx = float(rect->xmin) + 0.5f * minsize;
    centy = float(rect->ymax) - 0.5f * minsize;
    sizey = -sizey;
    i2 = 0;
    i1 = 1;
  }
  else if (where == 'b') {
    centx = float(rect->xmin) + 0.5f * minsize;
    sizex = -sizex;
    i2 = 0;
    i1 = 1;
  }

  for (int a = 0; a < verts_tot; a++) {
    tria->vec[a][0] = sizex * verts[a][i1] + centx;
    tria->vec[a][1] = sizey * verts[a][i2] + centy;
  }

  tria->center[0] = centx;
  tria->center[1] = centy;

  tria->tot = tris_tot;
  tria->index = tris;
}

static void shape_preset_init_number_arrows(uiWidgetTrias *tria,
                                            const rcti *rect,
                                            float triasize,
                                            char where)
{
  tria->type = ROUNDBOX_TRIA_ARROWS;
  shape_preset_init_trias_ex(tria,
                             rect,
                             triasize,
                             where,
                             g_shape_preset_number_arrow_vert,
                             ARRAY_SIZE(g_shape_preset_number_arrow_vert),
                             g_shape_preset_number_arrow_face,
                             ARRAY_SIZE(g_shape_preset_number_arrow_face));
}

static void shape_preset_init_hold_action(uiWidgetTrias *tria,
                                          const rcti *rect,
                                          float triasize,
                                          char where)
{
  tria->type = ROUNDBOX_TRIA_HOLD_ACTION_ARROW;
  /* With the current changes to use batches for widget drawing, the code
   * below is doing almost nothing effectively. 'where' doesn't work either,
   * shader is currently hardcoded to work for the button triangle pointing
   * at the lower right. The same limitation applies to other trias as well.
   * XXX Should be addressed. */
  shape_preset_init_trias_ex(tria,
                             rect,
                             triasize,
                             where,
                             g_shape_preset_hold_action_vert,
                             ARRAY_SIZE(g_shape_preset_hold_action_vert),
                             g_shape_preset_hold_action_face,
                             ARRAY_SIZE(g_shape_preset_hold_action_face));
}

static void shape_preset_init_scroll_circle(uiWidgetTrias *tria,
                                            const rcti *rect,
                                            float triasize,
                                            char where)
{
  tria->type = ROUNDBOX_TRIA_SCROLL;
  shape_preset_init_trias_ex(tria,
                             rect,
                             triasize,
                             where,
                             g_shape_preset_scroll_circle_vert,
                             ARRAY_SIZE(g_shape_preset_scroll_circle_vert),
                             g_shape_preset_scroll_circle_face,
                             ARRAY_SIZE(g_shape_preset_scroll_circle_face));
}

static void widget_draw_vertex_buffer(uint pos,
                                      uint col,
                                      GPUPrimType mode,
                                      const float quads_pos[WIDGET_SIZE_MAX][2],
                                      const uchar quads_col[WIDGET_SIZE_MAX][4],
                                      uint totvert)
{
  immBegin(mode, totvert);
  for (int i = 0; i < totvert; i++) {
    if (quads_col) {
      immAttr4ubv(col, quads_col[i]);
    }
    immVertex2fv(pos, quads_pos[i]);
  }
  immEnd();
}

static void shape_preset_trias_from_rect_menu(uiWidgetTrias *tria, const rcti *rect)
{
  const float width = BLI_rcti_size_x(rect);
  const float height = BLI_rcti_size_y(rect);
  float centx, centy, size;

  tria->type = ROUNDBOX_TRIA_MENU;

  /* Center position and size. */
  tria->center[0] = centx = rect->xmin + 0.52f * BLI_rcti_size_y(rect);
  tria->center[1] = centy = rect->ymin + 0.52f * BLI_rcti_size_y(rect);
  tria->size = size = 0.4f * height;

  if (width > height * 1.1f) {
    /* For wider buttons align tighter to the right. */
    tria->center[0] = centx = rect->xmax - 0.32f * height;
  }

  for (int a = 0; a < 6; a++) {
    tria->vec[a][0] = size * g_shape_preset_menu_arrow_vert[a][0] + centx;
    tria->vec[a][1] = size * g_shape_preset_menu_arrow_vert[a][1] + centy;
  }

  tria->tot = 2;
  tria->index = g_shape_preset_menu_arrow_face;
}

static void shape_preset_trias_from_rect_checkmark(uiWidgetTrias *tria, const rcti *rect)
{
  float centx, centy, size;

  tria->type = ROUNDBOX_TRIA_CHECK;

  /* Center position and size. */
  tria->center[0] = centx = rect->xmin + 0.5f * BLI_rcti_size_y(rect);
  tria->center[1] = centy = rect->ymin + 0.5f * BLI_rcti_size_y(rect);
  tria->size = size = 0.5f * BLI_rcti_size_y(rect);

  for (int a = 0; a < 6; a++) {
    tria->vec[a][0] = size * g_shape_preset_checkmark_vert[a][0] + centx;
    tria->vec[a][1] = size * g_shape_preset_checkmark_vert[a][1] + centy;
  }

  tria->tot = 4;
  tria->index = g_shape_preset_checkmark_face;
}

/** \} */

/* -------------------------------------------------------------------- */
/** \name Widget Base Drawing
 * \{ */

/* prepares shade colors */
static void shadecolors4(
    uchar coltop[4], uchar coldown[4], const uchar *color, short shadetop, short shadedown)
{
  coltop[0] = CLAMPIS(color[0] + shadetop, 0, 255);
  coltop[1] = CLAMPIS(color[1] + shadetop, 0, 255);
  coltop[2] = CLAMPIS(color[2] + shadetop, 0, 255);
  coltop[3] = color[3];

  coldown[0] = CLAMPIS(color[0] + shadedown, 0, 255);
  coldown[1] = CLAMPIS(color[1] + shadedown, 0, 255);
  coldown[2] = CLAMPIS(color[2] + shadedown, 0, 255);
  coldown[3] = color[3];
}

static void widget_verts_to_triangle_strip(uiWidgetBase *wtb,
                                           const int totvert,
                                           float triangle_strip[WIDGET_SIZE_MAX * 2 + 2][2])
{
  int a;
  for (a = 0; a < totvert; a++) {
    copy_v2_v2(triangle_strip[a * 2], wtb->outer_v[a]);
    copy_v2_v2(triangle_strip[a * 2 + 1], wtb->inner_v[a]);
  }
  copy_v2_v2(triangle_strip[a * 2], wtb->outer_v[0]);
  copy_v2_v2(triangle_strip[a * 2 + 1], wtb->inner_v[0]);
}

static void widgetbase_outline(uiWidgetBase *wtb, uint pos)
{
  float triangle_strip[WIDGET_SIZE_MAX * 2 + 2][2]; /* + 2 because the last pair is wrapped */
  widget_verts_to_triangle_strip(wtb, wtb->totvert, triangle_strip);

  widget_draw_vertex_buffer(
      pos, 0, GPU_PRIM_TRI_STRIP, triangle_strip, nullptr, wtb->totvert * 2 + 2);
}

static void widgetbase_set_uniform_alpha_discard(uiWidgetBase *wtb,
                                                 const bool alpha_check,
                                                 const float discard_factor)
{
  if (alpha_check) {
    wtb->uniform_params.alpha_discard = -discard_factor;
  }
  else {
    wtb->uniform_params.alpha_discard = discard_factor;
  }
}

static void widgetbase_set_uniform_alpha_check(uiWidgetBase *wtb, const bool alpha_check)
{
  const float discard_factor = fabs(wtb->uniform_params.alpha_discard);
  widgetbase_set_uniform_alpha_discard(wtb, alpha_check, discard_factor);
}

static void widgetbase_set_uniform_discard_factor(uiWidgetBase *wtb, const float discard_factor)
{
  const bool alpha_check = wtb->uniform_params.alpha_discard < 0.0f;
  widgetbase_set_uniform_alpha_discard(wtb, alpha_check, discard_factor);
}

static void widgetbase_set_uniform_colors_ubv(uiWidgetBase *wtb,
                                              const uchar *col1,
                                              const uchar *col2,
                                              const uchar *outline,
                                              const uchar *emboss,
                                              const uchar *tria,
                                              const bool alpha_check)
{
  widgetbase_set_uniform_alpha_check(wtb, alpha_check);
  rgba_float_args_set_ch(wtb->uniform_params.color_inner1, col1[0], col1[1], col1[2], col1[3]);
  rgba_float_args_set_ch(wtb->uniform_params.color_inner2, col2[0], col2[1], col2[2], col2[3]);
  rgba_float_args_set_ch(
      wtb->uniform_params.color_outline, outline[0], outline[1], outline[2], outline[3]);
  rgba_float_args_set_ch(
      wtb->uniform_params.color_emboss, emboss[0], emboss[1], emboss[2], emboss[3]);
  rgba_float_args_set_ch(wtb->uniform_params.color_tria, tria[0], tria[1], tria[2], tria[3]);
}

/** \} */

/* -------------------------------------------------------------------- */
/** \name Widget Base Drawing #GPUBatch Cache
 * \{ */

/* keep in sync with shader */
#define MAX_WIDGET_BASE_BATCH 6
#define MAX_WIDGET_PARAMETERS 12

static struct {
  uiWidgetBaseParameters params[MAX_WIDGET_BASE_BATCH];
  int count;
  bool enabled;
} g_widget_base_batch = {{{{0}}}};

void UI_widgetbase_draw_cache_flush()
{
  const float checker_params[3] = {
      UI_ALPHA_CHECKER_DARK / 255.0f, UI_ALPHA_CHECKER_LIGHT / 255.0f, 8.0f};

  if (g_widget_base_batch.count == 0) {
    return;
  }

  GPUBatch *batch = ui_batch_roundbox_widget_get();
  if (g_widget_base_batch.count == 1) {
    /* draw single */
    GPU_batch_program_set_builtin(batch, GPU_SHADER_2D_WIDGET_BASE);
    GPU_batch_uniform_4fv_array(
        batch, "parameters", MAX_WIDGET_PARAMETERS, (const float(*)[4])g_widget_base_batch.params);
    GPU_batch_uniform_3fv(batch, "checkerColorAndSize", checker_params);
    GPU_batch_draw(batch);
  }
  else {
    GPU_batch_program_set_builtin(batch, GPU_SHADER_2D_WIDGET_BASE_INST);
    GPU_batch_uniform_4fv_array(batch,
                                "parameters",
                                MAX_WIDGET_PARAMETERS * MAX_WIDGET_BASE_BATCH,
                                (float(*)[4])g_widget_base_batch.params);
    GPU_batch_uniform_3fv(batch, "checkerColorAndSize", checker_params);
    GPU_batch_draw_instance_range(batch, 0, g_widget_base_batch.count);
  }
  g_widget_base_batch.count = 0;
}

void UI_widgetbase_draw_cache_begin()
{
  BLI_assert(g_widget_base_batch.enabled == false);
  g_widget_base_batch.enabled = true;
}

void UI_widgetbase_draw_cache_end()
{
  BLI_assert(g_widget_base_batch.enabled == true);
  g_widget_base_batch.enabled = false;

  GPU_blend(GPU_BLEND_ALPHA);

  UI_widgetbase_draw_cache_flush();

  GPU_blend(GPU_BLEND_NONE);
}

/* Disable cached/instanced drawing and enforce single widget drawing pipeline.
 * Works around interface artifacts happening on certain driver and hardware
 * configurations. */
static bool draw_widgetbase_batch_skip_draw_cache()
{
  /* MacOS is known to have issues on Mac Mini and MacBook Pro with Intel Iris GPU.
   * For example, #78307. */
  if (GPU_type_matches_ex(GPU_DEVICE_INTEL, GPU_OS_MAC, GPU_DRIVER_ANY, GPU_BACKEND_OPENGL)) {
    return true;
  }

  return false;
}

static void draw_widgetbase_batch(uiWidgetBase *wtb)
{
  wtb->uniform_params.tria_type = wtb->tria1.type;
  wtb->uniform_params.tria1_size = wtb->tria1.size;
  wtb->uniform_params.tria2_size = wtb->tria2.size;
  copy_v2_v2(wtb->uniform_params.tria1_center, wtb->tria1.center);
  copy_v2_v2(wtb->uniform_params.tria2_center, wtb->tria2.center);

  if (g_widget_base_batch.enabled && !draw_widgetbase_batch_skip_draw_cache()) {
    g_widget_base_batch.params[g_widget_base_batch.count] = wtb->uniform_params;
    g_widget_base_batch.count++;

    if (g_widget_base_batch.count == MAX_WIDGET_BASE_BATCH) {
      UI_widgetbase_draw_cache_flush();
    }
  }
  else {
    const float checker_params[3] = {
        UI_ALPHA_CHECKER_DARK / 255.0f, UI_ALPHA_CHECKER_LIGHT / 255.0f, 8.0f};
    /* draw single */
    GPUBatch *batch = ui_batch_roundbox_widget_get();
    GPU_batch_program_set_builtin(batch, GPU_SHADER_2D_WIDGET_BASE);
    GPU_batch_uniform_4fv_array(
        batch, "parameters", MAX_WIDGET_PARAMETERS, (float(*)[4]) & wtb->uniform_params);
    GPU_batch_uniform_3fv(batch, "checkerColorAndSize", checker_params);
    GPU_batch_draw(batch);
  }
}

static void widgetbase_draw_ex(uiWidgetBase *wtb,
                               const uiWidgetColors *wcol,
                               bool show_alpha_checkers)
{
  uchar inner_col1[4] = {0};
  uchar inner_col2[4] = {0};
  uchar emboss_col[4] = {0};
  uchar outline_col[4] = {0};
  uchar tria_col[4] = {0};
  /* For color widget. */
  if (wcol->shaded != 0) {
    show_alpha_checkers = false;
  }

  /* backdrop non AA */
  if (wtb->draw_inner) {
    if (wcol->shaded == 0) {
      /* simple fill */
      inner_col1[0] = inner_col2[0] = wcol->inner[0];
      inner_col1[1] = inner_col2[1] = wcol->inner[1];
      inner_col1[2] = inner_col2[2] = wcol->inner[2];
      inner_col1[3] = inner_col2[3] = wcol->inner[3];
    }
    else {
      /* gradient fill */
      shadecolors4(inner_col1, inner_col2, wcol->inner, wcol->shadetop, wcol->shadedown);
    }
  }

  if (wtb->draw_outline) {
    outline_col[0] = wcol->outline[0];
    outline_col[1] = wcol->outline[1];
    outline_col[2] = wcol->outline[2];
    outline_col[3] = wcol->outline[3];

    /* emboss bottom shadow */
    if (wtb->draw_emboss) {
      UI_GetThemeColor4ubv(TH_WIDGET_EMBOSS, emboss_col);
    }
  }

  if (wtb->tria1.type != ROUNDBOX_TRIA_NONE) {
    tria_col[0] = wcol->item[0];
    tria_col[1] = wcol->item[1];
    tria_col[2] = wcol->item[2];
    tria_col[3] = wcol->item[3];
  }

  /* Draw everything in one draw-call. */
  if (inner_col1[3] || inner_col2[3] || outline_col[3] || emboss_col[3] || tria_col[3] ||
      show_alpha_checkers)
  {
    widgetbase_set_uniform_colors_ubv(
        wtb, inner_col1, inner_col2, outline_col, emboss_col, tria_col, show_alpha_checkers);

    GPU_blend(GPU_BLEND_ALPHA);
    draw_widgetbase_batch(wtb);
    GPU_blend(GPU_BLEND_NONE);
  }
}

static void widgetbase_draw(uiWidgetBase *wtb, const uiWidgetColors *wcol)
{
  widgetbase_draw_ex(wtb, wcol, false);
}

/** \} */

/* -------------------------------------------------------------------- */
/** \name Text/Icon Drawing
 * \{ */

#define UI_TEXT_CLIP_MARGIN (0.25f * U.widget_unit / but->block->aspect)

#define PREVIEW_PAD 4

static float widget_alpha_factor(const uiWidgetStateInfo *state)
{
  if (state->but_flag & (UI_BUT_INACTIVE | UI_BUT_DISABLED)) {
    if (state->but_flag & UI_SEARCH_FILTER_NO_MATCH) {
      return 0.25f;
    }
    return 0.5f;
  }

  if (state->but_flag & UI_SEARCH_FILTER_NO_MATCH) {
    return 0.5f;
  }

  return 1.0f;
}

static void widget_draw_preview(BIFIconID icon, float alpha, const rcti *rect)
{
  if (icon == ICON_NONE) {
    return;
  }

  const int w = BLI_rcti_size_x(rect);
  const int h = BLI_rcti_size_y(rect);
  const int size = MIN2(w, h) - PREVIEW_PAD * 2;

  if (size > 0) {
    const int x = rect->xmin + w / 2 - size / 2;
    const int y = rect->ymin + h / 2 - size / 2;

    UI_icon_draw_preview(x, y, icon, 1.0f, alpha, size);
  }
}

static int ui_but_draw_menu_icon(const uiBut *but)
{
  return (but->flag & UI_BUT_ICON_SUBMENU) && (but->emboss == UI_EMBOSS_PULLDOWN);
}

/* icons have been standardized... and this call draws in untransformed coordinates */

static void widget_draw_icon(
    const uiBut *but, BIFIconID icon, float alpha, const rcti *rect, const uchar mono_color[4])
{
  if (but->flag & UI_BUT_ICON_PREVIEW) {
    GPU_blend(GPU_BLEND_ALPHA);
    widget_draw_preview(icon, alpha, rect);
    GPU_blend(GPU_BLEND_NONE);
    return;
  }

  /* this icon doesn't need draw... */
  if (icon == ICON_BLANK1 && (but->flag & UI_BUT_ICON_SUBMENU) == 0) {
    return;
  }

  const float aspect = but->block->aspect * UI_INV_SCALE_FAC;
  const float height = ICON_DEFAULT_HEIGHT / aspect;

  /* calculate blend color */
  if (ELEM(but->type, UI_BTYPE_TOGGLE, UI_BTYPE_ROW, UI_BTYPE_TOGGLE_N, UI_BTYPE_LISTROW)) {
    if (but->flag & UI_SELECT) {
      /* pass */
    }
    else if (but->flag & UI_ACTIVE) {
      /* pass */
    }
    else {
      alpha = 0.75f;
    }
  }
  else if (but->type == UI_BTYPE_LABEL) {
    /* extra feature allows more alpha blending */
    if (but->a1 == 1.0f) {
      alpha *= but->a2;
    }
  }
  else if (ELEM(but->type, UI_BTYPE_BUT, UI_BTYPE_DECORATOR)) {
    uiWidgetStateInfo state = {0};
    state.but_flag = but->flag;
    state.but_drawflag = but->drawflag;
    alpha *= widget_alpha_factor(&state);
  }

  GPU_blend(GPU_BLEND_ALPHA);

  if (icon && icon != ICON_BLANK1) {
    const float ofs = 1.0f / aspect;
    float xs, ys;

    if (but->drawflag & UI_BUT_ICON_LEFT) {
      /* special case - icon_only pie buttons */
      if (ui_block_is_pie_menu(but->block) && !ELEM(but->type, UI_BTYPE_MENU, UI_BTYPE_POPOVER) &&
          but->str && but->str[0] == '\0')
      {
        xs = rect->xmin + 2.0f * ofs;
      }
      else if (but->emboss == UI_EMBOSS_NONE || but->type == UI_BTYPE_LABEL) {
        xs = rect->xmin + 2.0f * ofs;
      }
      else {
        xs = rect->xmin + 4.0f * ofs;
      }
    }
    else {
      xs = (rect->xmin + rect->xmax - height) / 2.0f;
    }
    ys = (rect->ymin + rect->ymax - height) / 2.0f;

    /* force positions to integers, for zoom levels near 1. draws icons crisp. */
    if (aspect > 0.95f && aspect < 1.05f) {
      xs = roundf(xs);
      ys = roundf(ys);
    }

    /* Get theme color. */
    uchar color[4] = {mono_color[0], mono_color[1], mono_color[2], mono_color[3]};
    const bool has_theme = UI_icon_get_theme_color(icon, color);

    /* to indicate draggable */
    if (ui_but_drag_is_draggable(but) && (but->flag & UI_ACTIVE)) {
      UI_icon_draw_ex(
          xs, ys, icon, aspect, 1.25f, 0.0f, color, has_theme, &but->icon_overlay_text);
    }
    else if (but->flag & (UI_ACTIVE | UI_SELECT | UI_SELECT_DRAW)) {
      UI_icon_draw_ex(
          xs, ys, icon, aspect, alpha, 0.0f, color, has_theme, &but->icon_overlay_text);
    }
    else if (!((but->icon != ICON_NONE) && UI_but_is_tool(but))) {
      if (has_theme) {
        alpha *= 0.8f;
      }
      UI_icon_draw_ex(
          xs, ys, icon, aspect, alpha, 0.0f, color, has_theme, &but->icon_overlay_text);
    }
    else {
      const bTheme *btheme = UI_GetTheme();
      const float desaturate = 1.0 - btheme->tui.icon_saturation;
      UI_icon_draw_ex(
          xs, ys, icon, aspect, alpha, desaturate, color, has_theme, &but->icon_overlay_text);
    }
  }

  GPU_blend(GPU_BLEND_NONE);
}

static void widget_draw_submenu_tria(const uiBut *but,
                                     const rcti *rect,
                                     const uiWidgetColors *wcol)
{
  const float aspect = but->block->aspect * UI_INV_SCALE_FAC;
  const int tria_height = int(ICON_DEFAULT_HEIGHT / aspect);
  const int tria_width = int(ICON_DEFAULT_WIDTH / aspect) - 2 * U.pixelsize;
  const int xs = rect->xmax - tria_width;
  const int ys = (rect->ymin + rect->ymax - tria_height) / 2.0f;

  float col[4];
  rgba_uchar_to_float(col, wcol->text);
  col[3] *= 0.8f;

  rctf tria_rect;
  BLI_rctf_init(&tria_rect, xs, xs + tria_width, ys, ys + tria_height);
  BLI_rctf_scale(&tria_rect, 0.4f);

  GPU_blend(GPU_BLEND_ALPHA);
  UI_widgetbase_draw_cache_flush();
  GPU_blend(GPU_BLEND_NONE);
  draw_anti_tria_rect(&tria_rect, 'h', col);
}

static void ui_text_clip_give_prev_off(uiBut *but, const char *str)
{
  const char *prev_utf8 = BLI_str_find_prev_char_utf8(str + but->ofs, str);
  const int bytes = str + but->ofs - prev_utf8;

  but->ofs -= bytes;
}

static void ui_text_clip_give_next_off(uiBut *but, const char *str, const char *str_end)
{
  const char *next_utf8 = BLI_str_find_next_char_utf8(str + but->ofs, str_end);
  const int bytes = next_utf8 - (str + but->ofs);

  but->ofs += bytes;
}

/**
 * Helper.
 * This func assumes things like kerning handling have already been handled!
 * Return the length of modified (right-clipped + ellipsis) string.
 */
static void ui_text_clip_right_ex(const uiFontStyle *fstyle,
                                  char *str,
                                  const size_t max_len,
                                  const float okwidth,
                                  const char *sep,
                                  const int sep_len,
                                  const float sep_strwidth,
                                  size_t *r_final_len)
{
  BLI_assert(str[0]);

  /* How many BYTES (not characters) of this utf-8 string can fit, along with appended ellipsis. */
  int l_end = BLF_width_to_strlen(
      fstyle->uifont_id, str, max_len, okwidth - sep_strwidth, nullptr);

  if (l_end > 0) {
    /* At least one character, so clip and add the ellipsis. */
    memcpy(str + l_end, sep, sep_len + 1); /* +1 for trailing '\0'. */
    if (r_final_len) {
      *r_final_len = size_t(l_end) + sep_len;
    }
  }
  else {
    /* Otherwise fit as much as we can without adding an ellipsis. */
    l_end = BLF_width_to_strlen(fstyle->uifont_id, str, max_len, okwidth, nullptr);
    str[l_end] = '\0';
    if (r_final_len) {
      *r_final_len = size_t(l_end);
    }
  }
}

float UI_text_clip_middle_ex(const uiFontStyle *fstyle,
                             char *str,
                             float okwidth,
                             const float minwidth,
                             const size_t max_len,
                             const char rpart_sep)
{
  BLI_assert(str[0]);

  /* need to set this first */
  UI_fontstyle_set(fstyle);

  float strwidth = BLF_width(fstyle->uifont_id, str, max_len);

  if ((okwidth > 0.0f) && (strwidth > okwidth)) {
    const char sep[] = BLI_STR_UTF8_HORIZONTAL_ELLIPSIS;
    const int sep_len = sizeof(sep) - 1;
    const float sep_strwidth = BLF_width(fstyle->uifont_id, sep, sep_len + 1);

    char *rpart = nullptr, rpart_buf[UI_MAX_DRAW_STR];
    float rpart_width = 0.0f;
    size_t rpart_len = 0;
    size_t final_lpart_len;

    if (rpart_sep) {
      rpart = strrchr(str, rpart_sep);

      if (rpart) {
        rpart_len = strlen(rpart);
        rpart_width = BLF_width(fstyle->uifont_id, rpart, rpart_len);
        okwidth -= rpart_width;
        strwidth -= rpart_width;

        if (okwidth < 0.0f) {
          /* Not enough place for actual label, just display protected right part.
           * Here just for safety, should never happen in real life! */
          memmove(str, rpart, rpart_len + 1);
          rpart = nullptr;
          okwidth += rpart_width;
          strwidth = rpart_width;
        }
      }
    }

    const float parts_strwidth = (okwidth - sep_strwidth) / 2.0f;

    if (rpart) {
      STRNCPY(rpart_buf, rpart);
      *rpart = '\0';
      rpart = rpart_buf;
    }

    const size_t l_end = BLF_width_to_strlen(
        fstyle->uifont_id, str, max_len, parts_strwidth, nullptr);
    if (l_end < 10 || min_ff(parts_strwidth, strwidth - okwidth) < minwidth) {
      /* If we really have no place, or we would clip a very small piece of string in the middle,
       * only show start of string.
       */
      ui_text_clip_right_ex(
          fstyle, str, max_len, okwidth, sep, sep_len, sep_strwidth, &final_lpart_len);
    }
    else {
      size_t r_offset, r_len;

      r_offset = BLF_width_to_rstrlen(fstyle->uifont_id, str, max_len, parts_strwidth, nullptr);
      r_len = strlen(str + r_offset) + 1; /* +1 for the trailing '\0'. */

      if (l_end + sep_len + r_len + rpart_len > max_len) {
        /* Corner case, the str already takes all available mem,
         * and the ellipsis chars would actually add more chars.
         * Better to just trim one or two letters to the right in this case...
         * NOTE: with a single-char ellipsis, this should never happen! But better be safe
         * here...
         */
        ui_text_clip_right_ex(
            fstyle, str, max_len, okwidth, sep, sep_len, sep_strwidth, &final_lpart_len);
      }
      else {
        memmove(str + l_end + sep_len, str + r_offset, r_len);
        memcpy(str + l_end, sep, sep_len);
        /* -1 to remove trailing '\0'! */
        final_lpart_len = size_t(l_end + sep_len + r_len - 1);

        while (BLF_width(fstyle->uifont_id, str, max_len) > okwidth) {
          /* This will happen because a lot of string width processing is done in integer pixels,
           * which can introduce a rather high error in the end (about 2 pixels or so).
           * Only one char removal shall ever be needed in real-life situation... */
          r_len--;
          final_lpart_len--;
          char *c = str + l_end + sep_len;
          memmove(c, c + 1, r_len);
        }
      }
    }

    if (rpart) {
      /* Add back preserved right part to our shorten str. */
      memcpy(str + final_lpart_len, rpart, rpart_len + 1); /* +1 for trailing '\0'. */
      okwidth += rpart_width;
    }

    strwidth = BLF_width(fstyle->uifont_id, str, max_len);
  }

  BLI_assert((strwidth <= okwidth) || (okwidth <= 0.0f));

  return strwidth;
}

/**
 * Wrapper around UI_text_clip_middle_ex.
 */
static void ui_text_clip_middle(const uiFontStyle *fstyle, uiBut *but, const rcti *rect)
{
  /* No margin for labels! */
  const int border = ELEM(but->type, UI_BTYPE_LABEL, UI_BTYPE_MENU, UI_BTYPE_POPOVER) ?
                         0 :
                         int(UI_TEXT_CLIP_MARGIN + 0.5f);
  const float okwidth = float(max_ii(BLI_rcti_size_x(rect) - border, 0));
  const size_t max_len = sizeof(but->drawstr);
  const float minwidth = float(UI_ICON_SIZE) / but->block->aspect * 2.0f;

  but->ofs = 0;
  but->strwidth = UI_text_clip_middle_ex(fstyle, but->drawstr, okwidth, minwidth, max_len, '\0');
}

/**
 * Like #ui_text_clip_middle(), but protect/preserve at all cost
 * the right part of the string after sep.
 * Useful for strings with shortcuts
 * (like 'AVeryLongFooBarLabelForMenuEntry|Ctrl O' -> 'AVeryLong...MenuEntry|Ctrl O').
 */
static void ui_text_clip_middle_protect_right(const uiFontStyle *fstyle,
                                              uiBut *but,
                                              const rcti *rect,
                                              const char rsep)
{
  /* No margin for labels! */
  const int border = ELEM(but->type, UI_BTYPE_LABEL, UI_BTYPE_MENU, UI_BTYPE_POPOVER) ?
                         0 :
                         int(UI_TEXT_CLIP_MARGIN + 0.5f);
  const float okwidth = float(max_ii(BLI_rcti_size_x(rect) - border, 0));
  const size_t max_len = sizeof(but->drawstr);
  const float minwidth = float(UI_ICON_SIZE) / but->block->aspect * 2.0f;

  but->ofs = 0;
  but->strwidth = UI_text_clip_middle_ex(fstyle, but->drawstr, okwidth, minwidth, max_len, rsep);
}

/**
 * Cut off the text, taking into account the cursor location (text display while editing).
 */
static void ui_text_clip_cursor(const uiFontStyle *fstyle, uiBut *but, const rcti *rect)
{
  const int border = int(UI_TEXT_CLIP_MARGIN + 0.5f);
  const int okwidth = max_ii(BLI_rcti_size_x(rect) - border, 0);

  BLI_assert(but->editstr && but->pos >= 0);

  /* need to set this first */
  UI_fontstyle_set(fstyle);

  /* define ofs dynamically */
  if (but->ofs > but->pos) {
    but->ofs = but->pos;
  }

  if (BLF_width(fstyle->uifont_id, but->editstr, INT_MAX) <= okwidth) {
    but->ofs = 0;
  }

  but->strwidth = BLF_width(fstyle->uifont_id, but->editstr + but->ofs, INT_MAX);

  if (but->strwidth > okwidth) {
    const int editstr_len = strlen(but->editstr);
    int len = editstr_len;

    while (but->strwidth > okwidth) {
      float width;

      /* string position of cursor */
      width = BLF_width(fstyle->uifont_id, but->editstr + but->ofs, (but->pos - but->ofs));

      /* if cursor is at 20 pixels of right side button we clip left */
      if (width > okwidth - 20) {
        ui_text_clip_give_next_off(but, but->editstr, but->editstr + editstr_len);
      }
      else {
        int bytes;
        /* shift string to the left */
        if (width < 20 && but->ofs > 0) {
          ui_text_clip_give_prev_off(but, but->editstr);
        }
        bytes = BLI_str_utf8_size(BLI_str_find_prev_char_utf8(but->editstr + len, but->editstr));
        if (bytes == -1) {
          bytes = 1;
        }
        len -= bytes;
      }

      but->strwidth = BLF_width(fstyle->uifont_id, but->editstr + but->ofs, len - but->ofs);

      if (but->strwidth < 10) {
        break;
      }
    }
  }
}

/**
 * Cut off the end of text to fit into the width of \a rect.
 *
 * \note deals with ': ' especially for number buttons
 */
static void ui_text_clip_right_label(const uiFontStyle *fstyle, uiBut *but, const rcti *rect)
{
  const int border = UI_TEXT_CLIP_MARGIN + 1;
  const int okwidth = max_ii(BLI_rcti_size_x(rect) - border, 0);
  int drawstr_len = strlen(but->drawstr);
  const char *cpend = but->drawstr + drawstr_len;

  /* need to set this first */
  UI_fontstyle_set(fstyle);

  but->strwidth = BLF_width(fstyle->uifont_id, but->drawstr, sizeof(but->drawstr));
  but->ofs = 0;

  /* First shorten number-buttons eg,
   *   Translucency: 0.000
   * becomes
   *   Trans: 0.000
   */

  /* find the space after ':' separator */
  char *cpoin = strrchr(but->drawstr, ':');

  if (cpoin && (cpoin < cpend - 2)) {
    char *cp2 = cpoin;

    /* chop off the leading text, starting from the right */
    while (but->strwidth > okwidth && cp2 > but->drawstr) {
      const char *prev_utf8 = BLI_str_find_prev_char_utf8(cp2, but->drawstr);
      const int bytes = cp2 - prev_utf8;

      /* shift the text after and including cp2 back by 1 char,
       * +1 to include null terminator */
      memmove(cp2 - bytes, cp2, drawstr_len + 1);
      cp2 -= bytes;

      drawstr_len -= bytes;
      // BLI_assert(strlen(but->drawstr) == drawstr_len);

      but->strwidth = BLF_width(
          fstyle->uifont_id, but->drawstr + but->ofs, sizeof(but->drawstr) - but->ofs);
      if (but->strwidth < 10) {
        break;
      }
    }

    /* after the leading text is gone, chop off the : and following space, with ofs */
    while ((but->strwidth > okwidth) && (but->ofs < 2)) {
      ui_text_clip_give_next_off(but, but->drawstr, but->drawstr + drawstr_len);
      but->strwidth = BLF_width(
          fstyle->uifont_id, but->drawstr + but->ofs, sizeof(but->drawstr) - but->ofs);
      if (but->strwidth < 10) {
        break;
      }
    }
  }

  /* Now just remove trailing chars */
  /* once the label's gone, chop off the least significant digits */
  if (but->strwidth > okwidth) {
    float strwidth;
    drawstr_len = BLF_width_to_strlen(fstyle->uifont_id,
                                      but->drawstr + but->ofs,
                                      drawstr_len - but->ofs,
                                      okwidth,
                                      &strwidth) +
                  but->ofs;
    but->strwidth = strwidth;
    but->drawstr[drawstr_len] = 0;
  }
}

#ifdef WITH_INPUT_IME
static void widget_draw_text_ime_underline(const uiFontStyle *fstyle,
                                           const uiWidgetColors *wcol,
                                           const uiBut *but,
                                           const rcti *rect,
                                           const wmIMEData *ime_data,
                                           const char *drawstr)
{
  int ofs_x, width;
  int rect_x = BLI_rcti_size_x(rect);
  int sel_start = ime_data->sel_start, sel_end = ime_data->sel_end;
  float fcol[4];

  if (drawstr[0] != 0) {
    if (but->pos >= but->ofs) {
      ofs_x = BLF_width(fstyle->uifont_id, drawstr + but->ofs, but->pos - but->ofs);
    }
    else {
      ofs_x = 0;
    }

    width = BLF_width(
        fstyle->uifont_id, drawstr + but->ofs, ime_data->composite_len + but->pos - but->ofs);

    rgba_uchar_to_float(fcol, wcol->text);
    UI_draw_text_underline(rect->xmin + ofs_x,
                           rect->ymin + 6 * U.pixelsize,
                           min_ii(width, rect_x - 2) - ofs_x,
                           1,
                           fcol);

    /* draw the thick line */
    if (sel_start != -1 && sel_end != -1) {
      sel_end -= sel_start;
      sel_start += but->pos;

      if (sel_start >= but->ofs) {
        ofs_x = BLF_width(fstyle->uifont_id, drawstr + but->ofs, sel_start - but->ofs);
      }
      else {
        ofs_x = 0;
      }

      width = BLF_width(fstyle->uifont_id, drawstr + but->ofs, sel_end + sel_start - but->ofs);

      UI_draw_text_underline(rect->xmin + ofs_x,
                             rect->ymin + 6 * U.pixelsize,
                             min_ii(width, rect_x - 2) - ofs_x,
                             2,
                             fcol);
    }
  }
}
#endif /* WITH_INPUT_IME */

static void widget_draw_text(const uiFontStyle *fstyle,
                             const uiWidgetColors *wcol,
                             uiBut *but,
                             rcti *rect)
{
  int drawstr_left_len = UI_MAX_DRAW_STR;
  const char *drawstr = but->drawstr;
  const char *drawstr_right = nullptr;
  bool use_right_only = false;

#ifdef WITH_INPUT_IME
  const wmIMEData *ime_data;
#endif

  UI_fontstyle_set(fstyle);

  eFontStyle_Align align;
  if (but->editstr || (but->drawflag & UI_BUT_TEXT_LEFT)) {
    align = UI_STYLE_TEXT_LEFT;
  }
  else if (but->drawflag & UI_BUT_TEXT_RIGHT) {
    align = UI_STYLE_TEXT_RIGHT;
  }
  else {
    align = UI_STYLE_TEXT_CENTER;
  }

  /* Special case: when we're entering text for multiple buttons,
   * don't draw the text for any of the multi-editing buttons */
  if (UNLIKELY(but->flag & UI_BUT_DRAG_MULTI)) {
    uiBut *but_edit = ui_but_drag_multi_edit_get(but);
    if (but_edit) {
      drawstr = but_edit->editstr;
      align = UI_STYLE_TEXT_LEFT;
    }
  }
  else {
    if (but->editstr) {
      /* max length isn't used in this case,
       * we rely on string being nullptr terminated. */
      drawstr_left_len = INT_MAX;

#ifdef WITH_INPUT_IME
      /* FIXME: IME is modifying `const char *drawstr`! */
      ime_data = ui_but_ime_data_get(but);

      if (ime_data && ime_data->composite_len) {
        /* insert composite string into cursor pos */
        BLI_snprintf((char *)drawstr,
                     UI_MAX_DRAW_STR,
                     "%.*s%s%s",
                     but->pos,
                     but->editstr,
                     ime_data->str_composite,
                     but->editstr + but->pos);
      }
      else
#endif
      {
        drawstr = but->editstr;
      }
    }
  }

  /* text button selection, cursor, composite underline */
  if (but->editstr && but->pos != -1) {
    int but_pos_ofs;

#ifdef WITH_INPUT_IME
    bool ime_reposition_window = false;
    int ime_win_x, ime_win_y;
#endif

    /* text button selection */
    if ((but->selend - but->selsta) > 0) {
      int selsta_draw, selwidth_draw;

      if (drawstr[0] != 0) {
        /* We are drawing on top of widget bases. Flush cache. */
        GPU_blend(GPU_BLEND_ALPHA);
        UI_widgetbase_draw_cache_flush();
        GPU_blend(GPU_BLEND_NONE);

        if (but->selsta >= but->ofs) {
          selsta_draw = BLF_width(fstyle->uifont_id, drawstr + but->ofs, but->selsta - but->ofs);
        }
        else {
          selsta_draw = 0;
        }

        selwidth_draw = BLF_width(fstyle->uifont_id, drawstr + but->ofs, but->selend - but->ofs);

        uint pos = GPU_vertformat_attr_add(
            immVertexFormat(), "pos", GPU_COMP_I32, 2, GPU_FETCH_INT_TO_FLOAT);
        immBindBuiltinProgram(GPU_SHADER_3D_UNIFORM_COLOR);

        rcti selection_shape;
        selection_shape.xmin = rect->xmin + selsta_draw;
        selection_shape.xmax = min_ii(rect->xmin + selwidth_draw, rect->xmax - 2);
        selection_shape.ymin = rect->ymin + U.pixelsize;
        selection_shape.ymax = rect->ymax - U.pixelsize;
        immUniformColor4ubv(wcol->item);
        immRecti(pos,
                 selection_shape.xmin,
                 selection_shape.ymin,
                 selection_shape.xmax,
                 selection_shape.ymax);

        immUnbindProgram();

#ifdef WITH_INPUT_IME
        /* IME candidate window uses selection position. */
        if (!ime_reposition_window) {
          ime_reposition_window = true;
          ime_win_x = selection_shape.xmin;
          ime_win_y = selection_shape.ymin;
        }
#endif
      }
    }

    /* text cursor */
    but_pos_ofs = but->pos;

#ifdef WITH_INPUT_IME
    /* If is IME compositing, move the cursor. */
    if (ime_data && ime_data->composite_len && ime_data->cursor_pos != -1) {
      but_pos_ofs += ime_data->cursor_pos;
    }
#endif

    if (but->pos >= but->ofs) {
      int t;
      if (drawstr[0] != 0) {
        t = BLF_width(fstyle->uifont_id, drawstr + but->ofs, but_pos_ofs - but->ofs);
      }
      else {
        t = 0;
      }
      /* We are drawing on top of widget bases. Flush cache. */
      GPU_blend(GPU_BLEND_ALPHA);
      UI_widgetbase_draw_cache_flush();
      GPU_blend(GPU_BLEND_NONE);

      uint pos = GPU_vertformat_attr_add(
          immVertexFormat(), "pos", GPU_COMP_I32, 2, GPU_FETCH_INT_TO_FLOAT);
      immBindBuiltinProgram(GPU_SHADER_3D_UNIFORM_COLOR);

      immUniformThemeColor(TH_WIDGET_TEXT_CURSOR);

      /* Shape of the cursor for drawing. */
      rcti but_cursor_shape;
      but_cursor_shape.xmin = (rect->xmin + t) - U.pixelsize;
      but_cursor_shape.ymin = rect->ymin + U.pixelsize;
      but_cursor_shape.xmax = (rect->xmin + t) + U.pixelsize;
      but_cursor_shape.ymax = rect->ymax - U.pixelsize;

      /* draw cursor */
      immRecti(pos,
               but_cursor_shape.xmin,
               but_cursor_shape.ymin,
               but_cursor_shape.xmax,
               but_cursor_shape.ymax);

      immUnbindProgram();

#ifdef WITH_INPUT_IME
      /* IME candidate window uses cursor position. */
      if (!ime_reposition_window) {
        ime_reposition_window = true;
        ime_win_x = but_cursor_shape.xmax + 5;
        ime_win_y = but_cursor_shape.ymin + 3;
      }
#endif
    }

#ifdef WITH_INPUT_IME
    /* IME cursor following. */
    if (ime_reposition_window) {
      ui_but_ime_reposition(but, ime_win_x, ime_win_y, false);
    }
    if (ime_data && ime_data->composite_len) {
      /* Composite underline. */
      widget_draw_text_ime_underline(fstyle, wcol, but, rect, ime_data, drawstr);
    }
#endif
  }

#if 0
  ui_rasterpos_safe(x, y, but->aspect);
  transopts = ui_translate_buttons();
#endif

  bool use_drawstr_right_as_hint = false;

  /* cut string in 2 parts - only for menu entries */
  if (but->flag & UI_BUT_HAS_SEP_CHAR && (but->editstr == nullptr)) {
    drawstr_right = strrchr(drawstr, UI_SEP_CHAR);
    if (drawstr_right) {
      use_drawstr_right_as_hint = true;
      drawstr_left_len = (drawstr_right - drawstr);
      drawstr_right++;
    }
  }

#ifdef USE_NUMBUTS_LR_ALIGN
  if (!drawstr_right && (but->drawflag & UI_BUT_TEXT_LEFT) &&
      ELEM(but->type, UI_BTYPE_NUM, UI_BTYPE_NUM_SLIDER) &&
      /* if we're editing or multi-drag (fake editing), then use left alignment */
      (but->editstr == nullptr) && (drawstr == but->drawstr))
  {
    drawstr_right = strrchr(drawstr + but->ofs, ':');
    if (drawstr_right) {
      drawstr_right++;
      drawstr_left_len = (drawstr_right - drawstr - 1);

      while (*drawstr_right == ' ') {
        drawstr_right++;
      }
    }
    else {
      /* no prefix, even so use only cpoin */
      drawstr_right = drawstr + but->ofs;
      use_right_only = true;
    }
  }
#endif

  if (!use_right_only) {
    /* for underline drawing */
    int font_xofs, font_yofs;

    int drawlen = (drawstr_left_len == INT_MAX) ? strlen(drawstr + but->ofs) :
                                                  (drawstr_left_len - but->ofs);

    if (drawlen > 0) {
      uiFontStyleDraw_Params params{};
      params.align = align;
      UI_fontstyle_draw_ex(fstyle,
                           rect,
                           drawstr + but->ofs,
                           drawlen,
                           wcol->text,
                           &params,
                           &font_xofs,
                           &font_yofs,
                           nullptr);

      if (but->menu_key != '\0') {
        const char *drawstr_ofs = drawstr + but->ofs;
        int ul_index = -1;

        {
          /* Find upper case, fallback to lower case. */
          const char *drawstr_end = drawstr_ofs + drawlen;
          const char keys[] = {char(but->menu_key - 32), but->menu_key};
          for (int i = 0; i < ARRAY_SIZE(keys); i++) {
            const char *drawstr_menu = strchr(drawstr_ofs, keys[i]);
            if (drawstr_menu != nullptr && drawstr_menu < drawstr_end) {
              ul_index = int(drawstr_menu - drawstr_ofs);
              break;
            }
          }
        }

        if (ul_index != -1) {
          rcti bounds;
          if (BLF_str_offset_to_glyph_bounds(fstyle->uifont_id, drawstr_ofs, ul_index, &bounds) &&
              !BLI_rcti_is_empty(&bounds))
          {
            int ul_width = round_fl_to_int(BLF_width(fstyle->uifont_id, "_", 2));
            int pos_x = rect->xmin + font_xofs + bounds.xmin +
                        (bounds.xmax - bounds.xmin - ul_width) / 2;
            int pos_y = rect->ymin + font_yofs + bounds.ymin - U.pixelsize;
            /* Use text output because direct drawing doesn't always work. See #89246. */
            BLF_position(fstyle->uifont_id, float(pos_x), pos_y, 0.0f);
            BLF_color4ubv(fstyle->uifont_id, wcol->text);
            BLF_draw(fstyle->uifont_id, "_", 2);
          }
        }
      }
    }
  }

  /* part text right aligned */
  if (drawstr_right) {
    uchar col[4];
    copy_v4_v4_uchar(col, wcol->text);
    if (use_drawstr_right_as_hint) {
      col[3] *= 0.5f;
    }

    rect->xmax -= UI_TEXT_CLIP_MARGIN;
    uiFontStyleDraw_Params params{};
    params.align = UI_STYLE_TEXT_RIGHT;
    UI_fontstyle_draw(fstyle, rect, drawstr_right, UI_MAX_DRAW_STR, col, &params);
  }
}

static void widget_draw_extra_icons(const uiWidgetColors *wcol,
                                    uiBut *but,
                                    rcti *rect,
                                    float alpha)
{
  const float icon_size = ICON_SIZE_FROM_BUTRECT(rect);

  /* Offset of icons from the right edge. Keep in sync
   * with 'ui_but_extra_operator_icon_mouse_over_get'. */
  if (!BLI_listbase_is_empty(&but->extra_op_icons)) {
    /* Eyeballed. */
    rect->xmax -= 0.2 * icon_size;
  }

  /* Inverse order, from right to left. */
  LISTBASE_FOREACH_BACKWARD (uiButExtraOpIcon *, op_icon, &but->extra_op_icons) {
    rcti temp = *rect;
    float alpha_this = alpha;

    temp.xmin = temp.xmax - icon_size;

    if (op_icon->disabled) {
      alpha_this *= 0.4f;
    }
    else if (!op_icon->highlighted) {
      alpha_this *= 0.75f;
    }

    /* Draw the icon at the center, and restore the flags after. */
    const int old_drawflags = but->drawflag;
    UI_but_drawflag_disable(but, UI_BUT_ICON_LEFT);
    widget_draw_icon(but, op_icon->icon, alpha_this, &temp, wcol->text);
    but->drawflag = old_drawflags;

    rect->xmax -= icon_size;
  }
}

static void widget_draw_node_link_socket(const uiWidgetColors *wcol,
                                         const rcti *rect,
                                         uiBut *but,
                                         float alpha)
{
  /* Node socket pointer can be passed as custom_data, see UI_but_node_link_set(). */
  if (but->custom_data) {
    const float scale = 0.9f / but->block->aspect;

    float col[4];
    rgba_uchar_to_float(col, but->col);
    col[3] *= alpha;

    GPU_blend(GPU_BLEND_ALPHA);
    UI_widgetbase_draw_cache_flush();
    GPU_blend(GPU_BLEND_NONE);

    blender::ed::space_node::node_socket_draw(
        static_cast<bNodeSocket *>(but->custom_data), rect, col, scale);
  }
  else {
    widget_draw_icon(but, ICON_LAYER_USED, alpha, rect, wcol->text);
  }
}

/* draws text and icons for buttons */
static void widget_draw_text_icon(const uiFontStyle *fstyle,
                                  const uiWidgetColors *wcol,
                                  uiBut *but,
                                  rcti *rect)
{
  const bool show_menu_icon = ui_but_draw_menu_icon(but);
  const float alpha = float(wcol->text[3]) / 255.0f;
  char password_str[UI_MAX_DRAW_STR];
  bool no_text_padding = but->drawflag & UI_BUT_NO_TEXT_PADDING;

  ui_but_text_password_hide(password_str, but, false);

  /* check for button text label */
  if (ELEM(but->type, UI_BTYPE_MENU, UI_BTYPE_POPOVER) && (but->flag & UI_BUT_NODE_LINK)) {
    rcti temp = *rect;
    const int size = BLI_rcti_size_y(rect) + 1; /* Not the icon size! */

    if (but->drawflag & UI_BUT_ICON_LEFT) {
      temp.xmax = rect->xmin + size;
      rect->xmin = temp.xmax;
      /* Further padding looks off. */
      no_text_padding = true;
    }
    else {
      temp.xmin = rect->xmax - size;
      rect->xmax = temp.xmin;
    }

    widget_draw_node_link_socket(wcol, &temp, but, alpha);
  }

  /* If there's an icon too (made with uiDefIconTextBut) then draw the icon
   * and offset the text label to accommodate it */

  /* Big previews with optional text label below */
  if (but->flag & UI_BUT_ICON_PREVIEW && ui_block_is_menu(but->block)) {
    const BIFIconID icon = BIFIconID(ui_but_icon(but));
    int icon_size = BLI_rcti_size_y(rect);
    int text_size = 0;

    /* This is a bit brittle, but avoids adding an 'UI_BUT_HAS_LABEL' flag to but... */
    if (icon_size > BLI_rcti_size_x(rect)) {
      /* button is not square, it has extra height for label */
      text_size = UI_UNIT_Y;
      icon_size -= text_size;
    }

    /* draw icon in rect above the space reserved for the label */
    rect->ymin += text_size;
    GPU_blend(GPU_BLEND_ALPHA);
    widget_draw_preview(icon, alpha, rect);
    GPU_blend(GPU_BLEND_NONE);

    /* offset rect to draw label in */
    rect->ymin -= text_size;
    rect->ymax -= icon_size;

    /* vertically centering text */
    rect->ymin += UI_UNIT_Y / 2;
  }
  /* Icons on the left with optional text label on the right */
  else if (but->flag & UI_HAS_ICON || show_menu_icon) {
    const bool is_tool = ((but->icon != ICON_NONE) & UI_but_is_tool(but));

    /* XXX add way to draw icons at a different size!
     * Use small icons for popup. */
#ifdef USE_UI_TOOLBAR_HACK
    const float aspect_orig = but->block->aspect;
    if (is_tool && (but->block->flag & UI_BLOCK_POPOVER)) {
      but->block->aspect *= 2.0f;
    }
#endif

    const BIFIconID icon = BIFIconID(ui_but_icon(but));
    const int icon_size_init = is_tool ? ICON_DEFAULT_HEIGHT_TOOLBAR : ICON_DEFAULT_HEIGHT;
    const float icon_size = icon_size_init / (but->block->aspect * UI_INV_SCALE_FAC);
    const float icon_padding = 2 * UI_SCALE_FAC;

#ifdef USE_UI_TOOLBAR_HACK
    if (is_tool) {
      /* pass (even if its a menu toolbar) */
      but->drawflag |= UI_BUT_TEXT_LEFT;
      but->drawflag |= UI_BUT_ICON_LEFT;
    }
#endif

    /* menu item - add some more padding so menus don't feel cramped. it must
     * be part of the button so that this area is still clickable */
    if (is_tool) {
      /* pass (even if its a menu toolbar) */
    }
    else if (ui_block_is_pie_menu(but->block)) {
      if (but->emboss == UI_EMBOSS_RADIAL) {
        rect->xmin += 0.3f * U.widget_unit;
      }
    }
    /* Menu items, but only if they are not icon-only (rare). */
    else if (ui_block_is_menu(but->block) && but->drawstr[0]) {
      rect->xmin += 0.2f * U.widget_unit;
    }

    /* By default icon is the color of text, but can optionally override with but->col. */
    widget_draw_icon(but, icon, alpha, rect, (but->col[3] != 0) ? but->col : wcol->text);

    if (show_menu_icon) {
      BLI_assert(but->block->content_hints & UI_BLOCK_CONTAINS_SUBMENU_BUT);
      widget_draw_submenu_tria(but, rect, wcol);
    }

#ifdef USE_UI_TOOLBAR_HACK
    but->block->aspect = aspect_orig;
#endif

    rect->xmin += round_fl_to_int(icon_size + icon_padding);
  }

  if (!no_text_padding) {
    const int text_padding = round_fl_to_int((UI_TEXT_MARGIN_X * U.widget_unit) /
                                             but->block->aspect);
    if (but->editstr) {
      rect->xmin += text_padding;
    }
    else if (but->flag & UI_BUT_DRAG_MULTI) {
      const bool text_is_edited = ui_but_drag_multi_edit_get(but) != nullptr;
      if (text_is_edited || (but->drawflag & UI_BUT_TEXT_LEFT)) {
        rect->xmin += text_padding;
      }
    }
    else if (but->drawflag & UI_BUT_TEXT_LEFT) {
      rect->xmin += text_padding;
    }
    else if (but->drawflag & UI_BUT_TEXT_RIGHT) {
      rect->xmax -= text_padding;
    }
  }
  else {
    /* In case a separate text label and some other button are placed under each other,
     * and the outline of the button does not contrast with the background.
     * Add an offset (thickness of the outline) so that the text does not stick out visually. */
    if (but->drawflag & UI_BUT_TEXT_LEFT) {
      rect->xmin += U.pixelsize;
    }
    else if (but->drawflag & UI_BUT_TEXT_RIGHT) {
      rect->xmax -= U.pixelsize;
    }
  }

  /* Menu contains sub-menu items with triangle icon on their right. Shortcut
   * strings should be drawn with some padding to the right then. */
  if (ui_block_is_menu(but->block) && (but->block->content_hints & UI_BLOCK_CONTAINS_SUBMENU_BUT))
  {
    rect->xmax -= UI_MENU_SUBMENU_PADDING;
  }

  /* extra icons, e.g. 'x' icon to clear text or icon for eyedropper */
  widget_draw_extra_icons(wcol, but, rect, alpha);

  /* clip but->drawstr to fit in available space */
  if (but->editstr && but->pos >= 0) {
    ui_text_clip_cursor(fstyle, but, rect);
  }
  else if (but->drawstr[0] == '\0') {
    /* bypass text clipping on icon buttons */
    but->ofs = 0;
    but->strwidth = 0;
  }
  else if (ELEM(but->type, UI_BTYPE_NUM, UI_BTYPE_NUM_SLIDER)) {
    ui_text_clip_right_label(fstyle, but, rect);
  }
  else if (but->flag & UI_BUT_HAS_SEP_CHAR) {
    /* Clip middle, but protect in all case right part containing the shortcut, if any. */
    ui_text_clip_middle_protect_right(fstyle, but, rect, UI_SEP_CHAR);
  }
  else {
    ui_text_clip_middle(fstyle, but, rect);
  }

  /* Always draw text for text-button cursor. */
  widget_draw_text(fstyle, wcol, but, rect);

  ui_but_text_password_hide(password_str, but, true);

  /* if a widget uses font shadow it has to be deactivated now */
  BLF_disable(fstyle->uifont_id, BLF_SHADOW);
}

#undef UI_TEXT_CLIP_MARGIN

/** \} */

/* -------------------------------------------------------------------- */
/** \name Widget State Management
 *
 * Adjust widget display based on animated, driven, overridden ... etc.
 * \{ */

/* put all widget colors on half alpha, use local storage */
static void ui_widget_color_disabled(uiWidgetType *wt, const uiWidgetStateInfo *state)
{
  static uiWidgetColors wcol_theme_s;

  wcol_theme_s = *wt->wcol_theme;

  const float factor = widget_alpha_factor(state);

  wcol_theme_s.outline[3] *= factor;
  wcol_theme_s.inner[3] *= factor;
  wcol_theme_s.inner_sel[3] *= factor;
  wcol_theme_s.item[3] *= factor;
  wcol_theme_s.text[3] *= factor;
  wcol_theme_s.text_sel[3] *= factor;

  wt->wcol_theme = &wcol_theme_s;
}

static void widget_active_color(uiWidgetColors *wcol)
{
  const bool dark = (rgb_to_grayscale_byte(wcol->text) > rgb_to_grayscale_byte(wcol->inner));
  color_mul_hsl_v3(wcol->inner, 1.0f, 1.15f, dark ? 1.2f : 1.1f);
  color_mul_hsl_v3(wcol->outline, 1.0f, 1.15f, 1.15f);
  color_mul_hsl_v3(wcol->text, 1.0f, 1.15f, dark ? 1.25f : 0.8f);
}

static const uchar *widget_color_blend_from_flags(const uiWidgetStateColors *wcol_state,
                                                  const uiWidgetStateInfo *state,
                                                  const eUIEmbossType emboss)
{
  /* Explicitly require #UI_EMBOSS_NONE_OR_STATUS for color blending with no emboss. */
  if (emboss == UI_EMBOSS_NONE) {
    return nullptr;
  }

  if (state->but_drawflag & UI_BUT_ANIMATED_CHANGED) {
    return wcol_state->inner_changed_sel;
  }
  if (state->but_flag & UI_BUT_ANIMATED_KEY) {
    return wcol_state->inner_key_sel;
  }
  if (state->but_flag & UI_BUT_ANIMATED) {
    return wcol_state->inner_anim_sel;
  }
  if (state->but_flag & UI_BUT_DRIVEN) {
    return wcol_state->inner_driven_sel;
  }
  if (state->but_flag & UI_BUT_OVERRIDDEN) {
    return wcol_state->inner_overridden_sel;
  }
  return nullptr;
}

/* copy colors from theme, and set changes in it based on state */
static void widget_state(uiWidgetType *wt, const uiWidgetStateInfo *state, eUIEmbossType emboss)
{
  uiWidgetStateColors *wcol_state = wt->wcol_state;

  if (state->but_flag & UI_BUT_LIST_ITEM) {
    /* Override default widget's colors. */
    bTheme *btheme = UI_GetTheme();
    wt->wcol_theme = &btheme->tui.wcol_list_item;

    if (state->but_flag & (UI_BUT_DISABLED | UI_BUT_INACTIVE | UI_SEARCH_FILTER_NO_MATCH)) {
      ui_widget_color_disabled(wt, state);
    }
  }

  wt->wcol = *(wt->wcol_theme);

  const uchar *color_blend = widget_color_blend_from_flags(wcol_state, state, emboss);

  if (state->but_flag & UI_SELECT) {
    copy_v4_v4_uchar(wt->wcol.inner, wt->wcol.inner_sel);
    if (color_blend != nullptr) {
      color_blend_v3_v3(wt->wcol.inner, color_blend, wcol_state->blend);
    }

    copy_v3_v3_uchar(wt->wcol.text, wt->wcol.text_sel);

    if (state->but_flag & UI_SELECT) {
      std::swap(wt->wcol.shadetop, wt->wcol.shadedown);
    }
  }
  else {
    if (state->but_flag & UI_BUT_ACTIVE_DEFAULT) {
      copy_v4_v4_uchar(wt->wcol.inner, wt->wcol.inner_sel);
      copy_v4_v4_uchar(wt->wcol.text, wt->wcol.text_sel);
    }
    if (color_blend != nullptr) {
      color_blend_v3_v3(wt->wcol.inner, color_blend, wcol_state->blend);
    }

    /* Add "hover" highlight. Ideally this could apply in all cases,
     * even if UI_SELECT. But currently this causes some flickering
     * as buttons can be created and updated without respect to mouse
     * position and so can draw without UI_ACTIVE set.  See D6503. */
    if (state->but_flag & UI_ACTIVE) {
      widget_active_color(&wt->wcol);
    }
  }

  if (state->but_flag & UI_BUT_REDALERT) {
    const uchar red[4] = {255, 0, 0};
    if (wt->draw && emboss != UI_EMBOSS_NONE) {
      color_blend_v3_v3(wt->wcol.inner, red, 0.4f);
    }
    else {
      color_blend_v3_v3(wt->wcol.text, red, 0.4f);
    }
  }

  if (state->but_flag & UI_BUT_DRAG_MULTI) {
    /* the button isn't SELECT but we're editing this so draw with sel color */
    copy_v4_v4_uchar(wt->wcol.inner, wt->wcol.inner_sel);
    std::swap(wt->wcol.shadetop, wt->wcol.shadedown);
    color_blend_v3_v3(wt->wcol.text, wt->wcol.text_sel, 0.85f);
  }

  if (state->but_flag & UI_BUT_NODE_ACTIVE) {
    const uchar blue[4] = {86, 128, 194};
    color_blend_v3_v3(wt->wcol.inner, blue, 0.3f);
  }
}

/** \} */

/* -------------------------------------------------------------------- */
/** \name Widget Corner Radius Calculation
 *
 * A lot of places of the UI like the Node Editor or panels are zoomable. In most cases we can
 * get the zoom factor from the aspect, but in some cases like popups we need to fall back to
 * using the size of the element. The latter method relies on the element always being the same
 * size.
 * \{ */

static float widget_radius_from_zoom(const float zoom, const uiWidgetColors *wcol)
{
  return wcol->roundness * U.widget_unit * zoom;
}

static float widget_radius_from_rcti(const rcti *rect, const uiWidgetColors *wcol)
{
  return wcol->roundness * BLI_rcti_size_y(rect);
}

/** \} */

/* -------------------------------------------------------------------- */
/** \name Widget Types
 * \{ */

/* sliders use special hack which sets 'item' as inner when drawing filling */
static void widget_state_numslider(uiWidgetType *wt,
                                   const uiWidgetStateInfo *state,
                                   eUIEmbossType emboss)
{
  uiWidgetStateColors *wcol_state = wt->wcol_state;

  /* call this for option button */
  widget_state(wt, state, emboss);

  const uchar *color_blend = widget_color_blend_from_flags(wcol_state, state, emboss);
  if (color_blend != nullptr) {
    /* Set the slider 'item' so that it reflects state settings too.
     * De-saturate so the color of the slider doesn't conflict with the blend color,
     * which can make the color hard to see when the slider is set to full (see #66102). */
    wt->wcol.item[0] = wt->wcol.item[1] = wt->wcol.item[2] = rgb_to_grayscale_byte(wt->wcol.item);
    color_blend_v3_v3(wt->wcol.item, color_blend, wcol_state->blend);
    color_ensure_contrast_v3(wt->wcol.item, wt->wcol.inner, 30);
  }

  if (state->but_flag & UI_SELECT) {
    std::swap(wt->wcol.shadetop, wt->wcol.shadedown);
  }
}

/* labels use theme colors for text */
static void widget_state_option_menu(uiWidgetType *wt,
                                     const uiWidgetStateInfo *state,
                                     eUIEmbossType emboss)
{
  const bTheme *btheme = UI_GetTheme();

  const uiWidgetColors *old_wcol = wt->wcol_theme;
  uiWidgetColors wcol_menu_option = *wt->wcol_theme;

  /* Override the checkbox theme colors to use the menu-back text colors. */
  copy_v3_v3_uchar(wcol_menu_option.text, btheme->tui.wcol_menu_back.text);
  copy_v3_v3_uchar(wcol_menu_option.text_sel, btheme->tui.wcol_menu_back.text_sel);
  wt->wcol_theme = &wcol_menu_option;

  widget_state(wt, state, emboss);

  wt->wcol_theme = old_wcol;
}

static void widget_state_nothing(uiWidgetType *wt,
                                 const uiWidgetStateInfo * /*state*/,
                                 eUIEmbossType /*emboss*/)
{
  wt->wcol = *(wt->wcol_theme);
}

/* special case, button that calls pulldown */
static void widget_state_pulldown(uiWidgetType *wt,
                                  const uiWidgetStateInfo * /*state*/,
                                  eUIEmbossType /*emboss*/)
{
  wt->wcol = *(wt->wcol_theme);
}

/* special case, pie menu items */
static void widget_state_pie_menu_item(uiWidgetType *wt,
                                       const uiWidgetStateInfo *state,
                                       eUIEmbossType /*emboss*/)
{
  wt->wcol = *(wt->wcol_theme);

  /* active and disabled (not so common) */
  if ((state->but_flag & UI_BUT_DISABLED) && (state->but_flag & UI_ACTIVE)) {
    color_blend_v3_v3(wt->wcol.text, wt->wcol.text_sel, 0.5f);
    /* draw the backdrop at low alpha, helps navigating with keys
     * when disabled items are active */
    copy_v4_v4_uchar(wt->wcol.inner, wt->wcol.item);
    wt->wcol.inner[3] = 64;
  }
  else {
    /* regular active */
    if (state->but_flag & (UI_SELECT | UI_ACTIVE)) {
      copy_v3_v3_uchar(wt->wcol.text, wt->wcol.text_sel);
    }
    else if (state->but_flag & (UI_BUT_DISABLED | UI_BUT_INACTIVE)) {
      /* regular disabled */
      color_blend_v3_v3(wt->wcol.text, wt->wcol.inner, 0.5f);
    }

    if (state->but_flag & UI_SELECT) {
      copy_v4_v4_uchar(wt->wcol.inner, wt->wcol.inner_sel);
    }
    else if (state->but_flag & UI_ACTIVE) {
      copy_v4_v4_uchar(wt->wcol.inner, wt->wcol.item);
    }
  }
}

/* special case, menu items */
static void widget_state_menu_item(uiWidgetType *wt,
                                   const uiWidgetStateInfo *state,
                                   eUIEmbossType /*emboss*/)
{
  wt->wcol = *(wt->wcol_theme);

  /* active and disabled (not so common) */
  if ((state->but_flag & UI_BUT_DISABLED) && (state->but_flag & UI_ACTIVE)) {
    /* draw the backdrop at low alpha, helps navigating with keys
     * when disabled items are active */
    wt->wcol.text[3] = 128;
    color_blend_v3_v3(wt->wcol.inner, wt->wcol.text, 0.5f);
    wt->wcol.inner[3] = 64;
  }
  else {
    /* regular active */
    if (state->but_flag & UI_ACTIVE) {
      copy_v3_v3_uchar(wt->wcol.text, wt->wcol.text_sel);
    }
    else if (state->but_flag & (UI_BUT_DISABLED | UI_BUT_INACTIVE)) {
      /* regular disabled */
      color_blend_v3_v3(wt->wcol.text, wt->wcol.inner, 0.5f);
    }

    if (state->but_flag & UI_ACTIVE) {
      copy_v4_v4_uchar(wt->wcol.inner, wt->wcol.inner_sel);
    }
  }
}

/** \} */

/* -------------------------------------------------------------------- */
/** \name Draw Menu Backdrop
 * \{ */

/* outside of rect, rad to left/bottom/right */
static void widget_softshadow(const rcti *rect, int roundboxalign, const float radin)
{
  bTheme *btheme = UI_GetTheme();
  uiWidgetBase wtb;
  rcti rect1 = *rect;
  float triangle_strip[WIDGET_SIZE_MAX * 2 + 2][2];
  const float radout = UI_ThemeMenuShadowWidth();

  /* disabled shadow */
  if (radout == 0.0f) {
    return;
  }

  /* prevent tooltips to not show round shadow */
  if (radout > 0.2f * BLI_rcti_size_y(&rect1)) {
    rect1.ymax -= 0.2f * BLI_rcti_size_y(&rect1);
  }
  else {
    rect1.ymax -= radout;
  }

  /* inner part */
  const int totvert = round_box_shadow_edges(wtb.inner_v,
                                             &rect1,
                                             radin,
                                             roundboxalign &
                                                 (UI_CNR_BOTTOM_RIGHT | UI_CNR_BOTTOM_LEFT),
                                             0.0f);

  /* we draw a number of increasing size alpha quad strips */
  const float alphastep = 3.0f * btheme->tui.menu_shadow_fac / radout;

  const uint pos = GPU_vertformat_attr_add(
      immVertexFormat(), "pos", GPU_COMP_F32, 2, GPU_FETCH_FLOAT);

  immBindBuiltinProgram(GPU_SHADER_3D_UNIFORM_COLOR);

  for (int step = 1; step <= int(radout); step++) {
    const float expfac = sqrtf(step / radout);

    round_box_shadow_edges(wtb.outer_v, &rect1, radin, UI_CNR_ALL, float(step));

    immUniformColor4f(0.0f, 0.0f, 0.0f, alphastep * (1.0f - expfac));

    widget_verts_to_triangle_strip(&wtb, totvert, triangle_strip);

    widget_draw_vertex_buffer(pos, 0, GPU_PRIM_TRI_STRIP, triangle_strip, nullptr, totvert * 2);
  }

  immUnbindProgram();
}

static void widget_menu_back(
    uiWidgetColors *wcol, rcti *rect, const int block_flag, const int direction, const float zoom)
{
  uiWidgetBase wtb;
  int roundboxalign = UI_CNR_ALL;

  widget_init(&wtb);

  /* menu is 2nd level or deeper */
  if (block_flag & UI_BLOCK_POPUP) {
    // rect->ymin -= 4.0;
    // rect->ymax += 4.0;
  }
  else if (direction == UI_DIR_DOWN) {
    roundboxalign = (UI_CNR_BOTTOM_RIGHT | UI_CNR_BOTTOM_LEFT);
    rect->ymin -= 0.1f * U.widget_unit;
  }
  else if (direction == UI_DIR_UP) {
    roundboxalign = UI_CNR_TOP_LEFT | UI_CNR_TOP_RIGHT;
    rect->ymax += 0.1f * U.widget_unit;
  }

  GPU_blend(GPU_BLEND_ALPHA);
  const float radius = widget_radius_from_zoom(zoom, wcol);
  widget_softshadow(rect, roundboxalign, radius);

  round_box_edges(&wtb, roundboxalign, rect, radius);
  wtb.draw_emboss = false;
  widgetbase_draw(&wtb, wcol);

  GPU_blend(GPU_BLEND_NONE);
}

static void ui_hsv_cursor(const float x, const float y, const float zoom)
{
  const float radius = zoom * 3.0f * U.pixelsize;
  const uint pos = GPU_vertformat_attr_add(
      immVertexFormat(), "pos", GPU_COMP_F32, 2, GPU_FETCH_FLOAT);

  immBindBuiltinProgram(GPU_SHADER_3D_UNIFORM_COLOR);

  immUniformColor3f(1.0f, 1.0f, 1.0f);
  imm_draw_circle_fill_2d(pos, x, y, radius, 8);

  GPU_blend(GPU_BLEND_ALPHA);
  GPU_line_smooth(true);
  immUniformColor3f(0.0f, 0.0f, 0.0f);
  imm_draw_circle_wire_2d(pos, x, y, radius, 12);
  GPU_blend(GPU_BLEND_NONE);
  GPU_line_smooth(false);

  immUnbindProgram();
}

void ui_hsvcircle_vals_from_pos(
    const rcti *rect, const float mx, const float my, float *r_val_rad, float *r_val_dist)
{
  /* duplication of code... well, simple is better now */
  const float centx = BLI_rcti_cent_x_fl(rect);
  const float centy = BLI_rcti_cent_y_fl(rect);
  const float radius = float(min_ii(BLI_rcti_size_x(rect), BLI_rcti_size_y(rect))) / 2.0f;
  const float m_delta[2] = {mx - centx, my - centy};
  const float dist_sq = len_squared_v2(m_delta);

  *r_val_dist = (dist_sq < (radius * radius)) ? sqrtf(dist_sq) / radius : 1.0f;
  *r_val_rad = atan2f(m_delta[0], m_delta[1]) / (2.0f * float(M_PI)) + 0.5f;
}

void ui_hsvcircle_pos_from_vals(
    const ColorPicker *cpicker, const rcti *rect, const float *hsv, float *r_xpos, float *r_ypos)
{
  /* duplication of code... well, simple is better now */
  const float centx = BLI_rcti_cent_x_fl(rect);
  const float centy = BLI_rcti_cent_y_fl(rect);
  const float radius = float(min_ii(BLI_rcti_size_x(rect), BLI_rcti_size_y(rect))) / 2.0f;

  const float ang = 2.0f * float(M_PI) * hsv[0] + float(M_PI_2);

  float radius_t;
  if (cpicker->use_color_cubic && (U.color_picker_type == USER_CP_CIRCLE_HSV)) {
    radius_t = (1.0f - pow3f(1.0f - hsv[1]));
  }
  else {
    radius_t = hsv[1];
  }

  const float rad = clamp_f(radius_t, 0.0f, 1.0f) * radius;
  *r_xpos = centx + cosf(-ang) * rad;
  *r_ypos = centy + sinf(-ang) * rad;
}

static void ui_draw_but_HSVCIRCLE(uiBut *but, const uiWidgetColors *wcol, const rcti *rect)
{
  /* TODO(merwin): reimplement as shader for pixel-perfect colors */

  const int tot = 64;
  const float radstep = 2.0f * float(M_PI) / float(tot);
  const float centx = BLI_rcti_cent_x_fl(rect);
  const float centy = BLI_rcti_cent_y_fl(rect);
  const float radius = float(min_ii(BLI_rcti_size_x(rect), BLI_rcti_size_y(rect))) / 2.0f;

  ColorPicker *cpicker = static_cast<ColorPicker *>(but->custom_data);
  float rgb[3], hsv[3], rgb_center[3];
  const bool is_color_gamma = ui_but_is_color_gamma(but);

  /* Initialize for compatibility. */
  copy_v3_v3(hsv, cpicker->hsv_perceptual);

  /* Compute current hue. */
  ui_but_v3_get(but, rgb);
  ui_scene_linear_to_perceptual_space(but, rgb);
  ui_color_picker_rgb_to_hsv_compat(rgb, hsv);

  CLAMP(hsv[2], 0.0f, 1.0f); /* for display only */

  /* exception: if 'lock' is set
   * lock the value of the color wheel to 1.
   * Useful for color correction tools where you're only interested in hue. */
  if (cpicker->use_color_lock) {
    if (U.color_picker_type == USER_CP_CIRCLE_HSV) {
      hsv[2] = 1.0f;
    }
    else {
      hsv[2] = 0.5f;
    }
  }

  const float hsv_center[3] = {0.0f, 0.0f, hsv[2]};
  ui_color_picker_hsv_to_rgb(hsv_center, rgb_center);
  ui_perceptual_to_scene_linear_space(but, rgb_center);

  if (!is_color_gamma) {
    ui_block_cm_to_display_space_v3(but->block, rgb_center);
  }

  GPUVertFormat *format = immVertexFormat();
  uint pos = GPU_vertformat_attr_add(format, "pos", GPU_COMP_F32, 2, GPU_FETCH_FLOAT);
  const uint color = GPU_vertformat_attr_add(format, "color", GPU_COMP_F32, 3, GPU_FETCH_FLOAT);

  immBindBuiltinProgram(GPU_SHADER_3D_SMOOTH_COLOR);

  immBegin(GPU_PRIM_TRI_FAN, tot + 2);
  immAttr3fv(color, rgb_center);
  immVertex2f(pos, centx, centy);

  float ang = 0.0f;
  for (int a = 0; a <= tot; a++, ang += radstep) {
    const float si = sinf(ang);
    const float co = cosf(ang);
    float hsv_ang[3];
    float rgb_ang[3];

    ui_hsvcircle_vals_from_pos(
        rect, centx + co * radius, centy + si * radius, hsv_ang, hsv_ang + 1);
    hsv_ang[2] = hsv[2];

    ui_color_picker_hsv_to_rgb(hsv_ang, rgb_ang);
    ui_perceptual_to_scene_linear_space(but, rgb_ang);

    if (!is_color_gamma) {
      ui_block_cm_to_display_space_v3(but->block, rgb_ang);
    }

    immAttr3fv(color, rgb_ang);
    immVertex2f(pos, centx + co * radius, centy + si * radius);
  }
  immEnd();
  immUnbindProgram();

  /* fully rounded outline */
  format = immVertexFormat();
  pos = GPU_vertformat_attr_add(format, "pos", GPU_COMP_F32, 2, GPU_FETCH_FLOAT);

  immBindBuiltinProgram(GPU_SHADER_3D_UNIFORM_COLOR);

  GPU_blend(GPU_BLEND_ALPHA);
  GPU_line_smooth(true);

  immUniformColor3ubv(wcol->outline);
  imm_draw_circle_wire_2d(pos, centx, centy, radius, tot);

  immUnbindProgram();

  GPU_blend(GPU_BLEND_NONE);
  GPU_line_smooth(false);

  /* cursor */
  copy_v3_v3(hsv, cpicker->hsv_perceptual);
  ui_but_v3_get(but, rgb);
  ui_scene_linear_to_perceptual_space(but, rgb);
  ui_color_picker_rgb_to_hsv_compat(rgb, hsv);

  float xpos, ypos;
  ui_hsvcircle_pos_from_vals(cpicker, rect, hsv, &xpos, &ypos);
  const float zoom = 1.0f / but->block->aspect;
  ui_hsv_cursor(xpos, ypos, zoom);
}

/** \} */

/* -------------------------------------------------------------------- */
/** \name Draw Custom Buttons
 * \{ */

void ui_draw_gradient(const rcti *rect,
                      const float hsv[3],
                      const eButGradientType type,
                      const float alpha)
{
  /* allows for 4 steps (red->yellow) */
  const int steps = 48;
  const float color_step = 1.0f / steps;
  int a;
  const float h = hsv[0], s = hsv[1], v = hsv[2];
  float dx, dy, sx1, sx2, sy;
  float col0[4][3]; /* left half, rect bottom to top */
  float col1[4][3]; /* right half, rect bottom to top */

  /* draw series of gouraud rects */

  switch (type) {
    case UI_GRAD_SV:
      hsv_to_rgb(h, 0.0, 0.0, &col1[0][0], &col1[0][1], &col1[0][2]);
      hsv_to_rgb(h, 0.0, 0.333, &col1[1][0], &col1[1][1], &col1[1][2]);
      hsv_to_rgb(h, 0.0, 0.666, &col1[2][0], &col1[2][1], &col1[2][2]);
      hsv_to_rgb(h, 0.0, 1.0, &col1[3][0], &col1[3][1], &col1[3][2]);
      break;
    case UI_GRAD_HV:
      hsv_to_rgb(0.0, s, 0.0, &col1[0][0], &col1[0][1], &col1[0][2]);
      hsv_to_rgb(0.0, s, 0.333, &col1[1][0], &col1[1][1], &col1[1][2]);
      hsv_to_rgb(0.0, s, 0.666, &col1[2][0], &col1[2][1], &col1[2][2]);
      hsv_to_rgb(0.0, s, 1.0, &col1[3][0], &col1[3][1], &col1[3][2]);
      break;
    case UI_GRAD_HS:
      hsv_to_rgb(0.0, 0.0, v, &col1[0][0], &col1[0][1], &col1[0][2]);
      hsv_to_rgb(0.0, 0.333, v, &col1[1][0], &col1[1][1], &col1[1][2]);
      hsv_to_rgb(0.0, 0.666, v, &col1[2][0], &col1[2][1], &col1[2][2]);
      hsv_to_rgb(0.0, 1.0, v, &col1[3][0], &col1[3][1], &col1[3][2]);
      break;
    case UI_GRAD_H:
      hsv_to_rgb(0.0, 1.0, 1.0, &col1[0][0], &col1[0][1], &col1[0][2]);
      copy_v3_v3(col1[1], col1[0]);
      copy_v3_v3(col1[2], col1[0]);
      copy_v3_v3(col1[3], col1[0]);
      break;
    case UI_GRAD_S:
      hsv_to_rgb(1.0, 0.0, 1.0, &col1[1][0], &col1[1][1], &col1[1][2]);
      copy_v3_v3(col1[0], col1[1]);
      copy_v3_v3(col1[2], col1[1]);
      copy_v3_v3(col1[3], col1[1]);
      break;
    case UI_GRAD_V:
      hsv_to_rgb(1.0, 1.0, 0.0, &col1[2][0], &col1[2][1], &col1[2][2]);
      copy_v3_v3(col1[0], col1[2]);
      copy_v3_v3(col1[1], col1[2]);
      copy_v3_v3(col1[3], col1[2]);
      break;
    default:
      BLI_assert_msg(0, "invalid 'type' argument");
      hsv_to_rgb(1.0, 1.0, 1.0, &col1[2][0], &col1[2][1], &col1[2][2]);
      copy_v3_v3(col1[0], col1[2]);
      copy_v3_v3(col1[1], col1[2]);
      copy_v3_v3(col1[3], col1[2]);
      break;
  }

  /* old below */
  GPUVertFormat *format = immVertexFormat();
  const uint pos = GPU_vertformat_attr_add(format, "pos", GPU_COMP_F32, 2, GPU_FETCH_FLOAT);
  const uint col = GPU_vertformat_attr_add(format, "color", GPU_COMP_F32, 4, GPU_FETCH_FLOAT);
  immBindBuiltinProgram(GPU_SHADER_3D_SMOOTH_COLOR);

  immBegin(GPU_PRIM_TRIS, steps * 3 * 6);

  /* 0.999 = prevent float inaccuracy for steps */
  for (dx = 0.0f; dx < 0.999f; dx += color_step) {
    const float dx_next = dx + color_step;

    /* previous color */
    copy_v3_v3(col0[0], col1[0]);
    copy_v3_v3(col0[1], col1[1]);
    copy_v3_v3(col0[2], col1[2]);
    copy_v3_v3(col0[3], col1[3]);

    /* new color */
    switch (type) {
      case UI_GRAD_SV:
        hsv_to_rgb(h, dx, 0.0, &col1[0][0], &col1[0][1], &col1[0][2]);
        hsv_to_rgb(h, dx, 0.333, &col1[1][0], &col1[1][1], &col1[1][2]);
        hsv_to_rgb(h, dx, 0.666, &col1[2][0], &col1[2][1], &col1[2][2]);
        hsv_to_rgb(h, dx, 1.0, &col1[3][0], &col1[3][1], &col1[3][2]);
        break;
      case UI_GRAD_HV:
        hsv_to_rgb(dx_next, s, 0.0, &col1[0][0], &col1[0][1], &col1[0][2]);
        hsv_to_rgb(dx_next, s, 0.333, &col1[1][0], &col1[1][1], &col1[1][2]);
        hsv_to_rgb(dx_next, s, 0.666, &col1[2][0], &col1[2][1], &col1[2][2]);
        hsv_to_rgb(dx_next, s, 1.0, &col1[3][0], &col1[3][1], &col1[3][2]);
        break;
      case UI_GRAD_HS:
        hsv_to_rgb(dx_next, 0.0, v, &col1[0][0], &col1[0][1], &col1[0][2]);
        hsv_to_rgb(dx_next, 0.333, v, &col1[1][0], &col1[1][1], &col1[1][2]);
        hsv_to_rgb(dx_next, 0.666, v, &col1[2][0], &col1[2][1], &col1[2][2]);
        hsv_to_rgb(dx_next, 1.0, v, &col1[3][0], &col1[3][1], &col1[3][2]);
        break;
      case UI_GRAD_H:
        /* annoying but without this the color shifts - could be solved some other way
         * - campbell */
        hsv_to_rgb(dx_next, 1.0, 1.0, &col1[0][0], &col1[0][1], &col1[0][2]);
        copy_v3_v3(col1[1], col1[0]);
        copy_v3_v3(col1[2], col1[0]);
        copy_v3_v3(col1[3], col1[0]);
        break;
      case UI_GRAD_S:
        hsv_to_rgb(h, dx, 1.0, &col1[1][0], &col1[1][1], &col1[1][2]);
        copy_v3_v3(col1[0], col1[1]);
        copy_v3_v3(col1[2], col1[1]);
        copy_v3_v3(col1[3], col1[1]);
        break;
      case UI_GRAD_V:
        hsv_to_rgb(h, 1.0, dx, &col1[2][0], &col1[2][1], &col1[2][2]);
        copy_v3_v3(col1[0], col1[2]);
        copy_v3_v3(col1[1], col1[2]);
        copy_v3_v3(col1[3], col1[2]);
        break;
      default:
        break;
    }

    /* rect */
    sx1 = rect->xmin + dx * BLI_rcti_size_x(rect);
    sx2 = rect->xmin + dx_next * BLI_rcti_size_x(rect);
    sy = rect->ymin;
    dy = float(BLI_rcti_size_y(rect)) / 3.0f;

    for (a = 0; a < 3; a++, sy += dy) {
      immAttr4f(col, col0[a][0], col0[a][1], col0[a][2], alpha);
      immVertex2f(pos, sx1, sy);

      immAttr4f(col, col1[a][0], col1[a][1], col1[a][2], alpha);
      immVertex2f(pos, sx2, sy);

      immAttr4f(col, col1[a + 1][0], col1[a + 1][1], col1[a + 1][2], alpha);
      immVertex2f(pos, sx2, sy + dy);

      immAttr4f(col, col0[a][0], col0[a][1], col0[a][2], alpha);
      immVertex2f(pos, sx1, sy);

      immAttr4f(col, col1[a + 1][0], col1[a + 1][1], col1[a + 1][2], alpha);
      immVertex2f(pos, sx2, sy + dy);

      immAttr4f(col, col0[a + 1][0], col0[a + 1][1], col0[a + 1][2], alpha);
      immVertex2f(pos, sx1, sy + dy);
    }
  }
  immEnd();

  immUnbindProgram();
}

void ui_hsvcube_pos_from_vals(
    const uiButHSVCube *hsv_but, const rcti *rect, const float *hsv, float *r_xp, float *r_yp)
{
  float x = 0.0f, y = 0.0f;

  switch (hsv_but->gradient_type) {
    case UI_GRAD_SV:
      x = hsv[1];
      y = hsv[2];
      break;
    case UI_GRAD_HV:
      x = hsv[0];
      y = hsv[2];
      break;
    case UI_GRAD_HS:
      x = hsv[0];
      y = hsv[1];
      break;
    case UI_GRAD_H:
      x = hsv[0];
      y = 0.5;
      break;
    case UI_GRAD_S:
      x = hsv[1];
      y = 0.5;
      break;
    case UI_GRAD_V:
      x = hsv[2];
      y = 0.5;
      break;
    case UI_GRAD_L_ALT:
      x = 0.5f;
      /* exception only for value strip - use the range set in but->min/max */
      y = hsv[2];
      break;
    case UI_GRAD_V_ALT:
      x = 0.5f;
      /* exception only for value strip - use the range set in but->min/max */
      y = (hsv[2] - hsv_but->softmin) / (hsv_but->softmax - hsv_but->softmin);
      break;
  }

  /* cursor */
  *r_xp = rect->xmin + x * BLI_rcti_size_x(rect);
  *r_yp = rect->ymin + y * BLI_rcti_size_y(rect);
}

static void ui_draw_but_HSVCUBE(uiBut *but, const rcti *rect)
{
  const uiButHSVCube *hsv_but = (uiButHSVCube *)but;
  float rgb[3];
  float x = 0.0f, y = 0.0f;
  ColorPicker *cpicker = static_cast<ColorPicker *>(but->custom_data);
  float *hsv = cpicker->hsv_perceptual;
  float hsv_n[3];

  /* Initialize for compatibility. */
  copy_v3_v3(hsv_n, hsv);

  ui_but_v3_get(but, rgb);
  ui_scene_linear_to_perceptual_space(but, rgb);
  rgb_to_hsv_compat_v(rgb, hsv_n);

  ui_draw_gradient(rect, hsv_n, hsv_but->gradient_type, 1.0f);

  ui_hsvcube_pos_from_vals(hsv_but, rect, hsv_n, &x, &y);
  CLAMP(x, rect->xmin + 3.0f, rect->xmax - 3.0f);
  CLAMP(y, rect->ymin + 3.0f, rect->ymax - 3.0f);

  const float zoom = 1.0f / but->block->aspect;

  ui_hsv_cursor(x, y, zoom);

  /* outline */
  const uint pos = GPU_vertformat_attr_add(
      immVertexFormat(), "pos", GPU_COMP_F32, 2, GPU_FETCH_FLOAT);
  immBindBuiltinProgram(GPU_SHADER_3D_UNIFORM_COLOR);
  immUniformColor3ub(0, 0, 0);
  imm_draw_box_wire_2d(pos, (rect->xmin), (rect->ymin), (rect->xmax), (rect->ymax));
  immUnbindProgram();
}

/* vertical 'value' slider, using new widget code */
static void ui_draw_but_HSV_v(uiBut *but, const rcti *rect)
{
  const uiButHSVCube *hsv_but = (uiButHSVCube *)but;
  bTheme *btheme = UI_GetTheme();
  uiWidgetColors *wcol = &btheme->tui.wcol_numslider;
  uiWidgetBase wtb;
  const float rad = wcol->roundness * BLI_rcti_size_x(rect);
  float x, y;
  float rgb[3], hsv[3], v;

  ui_but_v3_get(but, rgb);
  ui_scene_linear_to_perceptual_space(but, rgb);

  if (hsv_but->gradient_type == UI_GRAD_L_ALT) {
    rgb_to_hsl_v(rgb, hsv);
  }
  else {
    rgb_to_hsv_v(rgb, hsv);
  }
  v = hsv[2];

  /* map v from property range to [0,1] */
  if (hsv_but->gradient_type == UI_GRAD_V_ALT) {
    const float min = but->softmin, max = but->softmax;
    v = (v - min) / (max - min);
  }

  widget_init(&wtb);

  /* fully rounded */
  round_box_edges(&wtb, UI_CNR_ALL, rect, rad);

  /* setup temp colors */
  uiWidgetColors colors{};
  colors.outline[0] = 0;
  colors.outline[1] = 0;
  colors.outline[2] = 0;
  colors.outline[3] = 255;
  colors.inner[0] = 128;
  colors.inner[1] = 128;
  colors.inner[2] = 128;
  colors.inner[3] = 255;
  colors.shadetop = 127;
  colors.shadedown = -128;
  colors.shaded = 1;
  widgetbase_draw(&wtb, &colors);

  /* We are drawing on top of widget bases. Flush cache. */
  GPU_blend(GPU_BLEND_ALPHA);
  UI_widgetbase_draw_cache_flush();
  GPU_blend(GPU_BLEND_NONE);

  /* cursor */
  x = rect->xmin + 0.5f * BLI_rcti_size_x(rect);
  y = rect->ymin + v * BLI_rcti_size_y(rect);
  CLAMP(y, rect->ymin + 3.0f, rect->ymax - 3.0f);
  const float zoom = 1.0f / but->block->aspect;

  ui_hsv_cursor(x, y, zoom);
}

/** Separator for menus. */
static void ui_draw_separator(const rcti *rect, const uiWidgetColors *wcol)
{
  const int y = rect->ymin + BLI_rcti_size_y(rect) / 2 - 1;
  const uchar col[4] = {
      wcol->text[0],
      wcol->text[1],
      wcol->text[2],
      30,
  };

  const uint pos = GPU_vertformat_attr_add(
      immVertexFormat(), "pos", GPU_COMP_F32, 2, GPU_FETCH_FLOAT);
  immBindBuiltinProgram(GPU_SHADER_3D_UNIFORM_COLOR);

  GPU_blend(GPU_BLEND_ALPHA);
  immUniformColor4ubv(col);
  GPU_line_width(1.0f);

  immBegin(GPU_PRIM_LINES, 2);
  immVertex2f(pos, rect->xmin, y);
  immVertex2f(pos, rect->xmax, y);
  immEnd();

  GPU_blend(GPU_BLEND_NONE);

  immUnbindProgram();
}

/** \} */

/* -------------------------------------------------------------------- */
/** \name Button Draw Callbacks
 * \{ */

#define NUM_BUT_PADDING_FACTOR 0.425f

static void widget_numbut_draw(uiWidgetColors *wcol,
                               rcti *rect,
                               const float zoom,
                               const uiWidgetStateInfo *state,
                               int roundboxalign,
                               bool emboss)
{
  const float rad = widget_radius_from_zoom(zoom, wcol);
  const int handle_width = min_ii(BLI_rcti_size_x(rect) / 3, BLI_rcti_size_y(rect) * 0.7f);

  if (state->but_flag & UI_SELECT) {
    std::swap(wcol->shadetop, wcol->shadedown);
  }

  uiWidgetBase wtb;
  widget_init(&wtb);

  if (!emboss) {
    round_box_edges(&wtb, roundboxalign, rect, rad);
  }
  else {
    wtb.draw_inner = false;
    wtb.draw_outline = false;
  }

  /* decoration */
  if ((state->but_flag & UI_ACTIVE) && !state->is_text_input) {
    uiWidgetColors wcol_zone;
    uiWidgetBase wtb_zone;
    rcti rect_zone;
    int roundboxalign_zone;

    /* left arrow zone */
    widget_init(&wtb_zone);
    wtb_zone.draw_outline = false;
    wtb_zone.draw_emboss = false;

    wcol_zone = *wcol;
    copy_v3_v3_uchar(wcol_zone.item, wcol->text);
    if (state->but_drawflag & UI_BUT_ACTIVE_LEFT) {
      widget_active_color(&wcol_zone);
    }

    rect_zone = *rect;
    rect_zone.xmax = rect->xmin + handle_width + U.pixelsize;
    roundboxalign_zone = roundboxalign & ~(UI_CNR_TOP_RIGHT | UI_CNR_BOTTOM_RIGHT);
    round_box_edges(&wtb_zone, roundboxalign_zone, &rect_zone, rad);

    shape_preset_init_number_arrows(&wtb_zone.tria1, &rect_zone, 0.6f, 'l');
    widgetbase_draw(&wtb_zone, &wcol_zone);

    /* right arrow zone */
    widget_init(&wtb_zone);
    wtb_zone.draw_outline = false;
    wtb_zone.draw_emboss = false;
    wtb_zone.tria1.type = ROUNDBOX_TRIA_ARROWS;

    wcol_zone = *wcol;
    copy_v3_v3_uchar(wcol_zone.item, wcol->text);
    if (state->but_drawflag & UI_BUT_ACTIVE_RIGHT) {
      widget_active_color(&wcol_zone);
    }

    rect_zone = *rect;
    rect_zone.xmin = rect->xmax - handle_width - U.pixelsize;
    roundboxalign_zone = roundboxalign & ~(UI_CNR_TOP_LEFT | UI_CNR_BOTTOM_LEFT);
    round_box_edges(&wtb_zone, roundboxalign_zone, &rect_zone, rad);

    shape_preset_init_number_arrows(&wtb_zone.tria2, &rect_zone, 0.6f, 'r');
    widgetbase_draw(&wtb_zone, &wcol_zone);

    /* middle highlight zone */
    widget_init(&wtb_zone);
    wtb_zone.draw_outline = false;
    wtb_zone.draw_emboss = false;

    wcol_zone = *wcol;
    copy_v3_v3_uchar(wcol_zone.item, wcol->text);
    if (!(state->but_drawflag & (UI_BUT_ACTIVE_LEFT | UI_BUT_ACTIVE_RIGHT))) {
      widget_active_color(&wcol_zone);
    }

    rect_zone = *rect;
    rect_zone.xmin = rect->xmin + handle_width - U.pixelsize;
    rect_zone.xmax = rect->xmax - handle_width + U.pixelsize;
    round_box_edges(&wtb_zone, 0, &rect_zone, 0);
    widgetbase_draw(&wtb_zone, &wcol_zone);

    /* outline */
    wtb.draw_inner = false;
    widgetbase_draw(&wtb, wcol);
  }
  else {
    /* inner and outline */
    widgetbase_draw(&wtb, wcol);
  }

  if (!state->is_text_input) {
    const float text_padding = NUM_BUT_PADDING_FACTOR * BLI_rcti_size_y(rect);

    rect->xmin += text_padding;
    rect->xmax -= text_padding;
  }
}

static void widget_numbut(uiWidgetColors *wcol,
                          rcti *rect,
                          const uiWidgetStateInfo *state,
                          int roundboxalign,
                          const float zoom)
{
  widget_numbut_draw(wcol, rect, zoom, state, roundboxalign, false);
}

static void widget_menubut(uiWidgetColors *wcol,
                           rcti *rect,
                           const uiWidgetStateInfo * /*state*/,
                           int roundboxalign,
                           const float zoom)
{
  uiWidgetBase wtb;
  widget_init(&wtb);

  const float rad = widget_radius_from_zoom(zoom, wcol);
  round_box_edges(&wtb, roundboxalign, rect, rad);

  /* decoration */
  shape_preset_trias_from_rect_menu(&wtb.tria1, rect);
  /* copy size and center to 2nd tria */
  wtb.tria2 = wtb.tria1;

  widgetbase_draw(&wtb, wcol);

  /* text space, arrows are about 0.6 height of button */
  rect->xmax -= (6 * BLI_rcti_size_y(rect)) / 10;
}

/**
 * Draw menu buttons still with triangles when field is not embossed
 */
static void widget_menubut_embossn(const uiBut * /*but*/,
                                   uiWidgetColors *wcol,
                                   rcti *rect,
                                   const uiWidgetStateInfo * /*state*/,
                                   int /*roundboxalign*/)
{
  uiWidgetBase wtb;
  widget_init(&wtb);
  wtb.draw_inner = false;
  wtb.draw_outline = false;

  /* decoration */
  shape_preset_trias_from_rect_menu(&wtb.tria1, rect);
  /* copy size and center to 2nd tria */
  wtb.tria2 = wtb.tria1;

  widgetbase_draw(&wtb, wcol);
}

/**
 * Draw number buttons still with triangles when field is not embossed
 */
static void widget_numbut_embossn(const uiBut * /*but*/,
                                  uiWidgetColors *wcol,
                                  rcti *rect,
                                  const uiWidgetStateInfo *state,
                                  int roundboxalign,
                                  const float zoom)
{
  widget_numbut_draw(wcol, rect, zoom, state, roundboxalign, true);
}

bool ui_link_bezier_points(const rcti *rect, float coord_array[][2], int resol)
{
  float dist, vec[4][2];

  vec[0][0] = rect->xmin;
  vec[0][1] = rect->ymin;
  vec[3][0] = rect->xmax;
  vec[3][1] = rect->ymax;

  dist = 0.5f * fabsf(vec[0][0] - vec[3][0]);

  vec[1][0] = vec[0][0] + dist;
  vec[1][1] = vec[0][1];

  vec[2][0] = vec[3][0] - dist;
  vec[2][1] = vec[3][1];

  BKE_curve_forward_diff_bezier(
      vec[0][0], vec[1][0], vec[2][0], vec[3][0], &coord_array[0][0], resol, sizeof(float[2]));
  BKE_curve_forward_diff_bezier(
      vec[0][1], vec[1][1], vec[2][1], vec[3][1], &coord_array[0][1], resol, sizeof(float[2]));

  /* TODO: why return anything if always true? */
  return true;
}

#define LINK_RESOL 24
void ui_draw_link_bezier(const rcti *rect, const float color[4])
{
  float coord_array[LINK_RESOL + 1][2];

  if (ui_link_bezier_points(rect, coord_array, LINK_RESOL)) {
    unsigned int pos = GPU_vertformat_attr_add(
        immVertexFormat(), "pos", GPU_COMP_F32, 2, GPU_FETCH_FLOAT);
    immBindBuiltinProgram(GPU_SHADER_3D_UNIFORM_COLOR);

#if 0 /* unused */
    /* we can reuse the dist variable here to increment the GL curve eval amount*/
    const float dist = 1.0f / (float)LINK_RESOL;
#endif
    GPU_blend(GPU_BLEND_ALPHA);
    GPU_line_smooth(true);

    immUniformColor4fv(color);

    immBegin(GPU_PRIM_LINE_STRIP, LINK_RESOL + 1);
    for (int i = 0; i <= LINK_RESOL; ++i)
      immVertex2fv(pos, coord_array[i]);
    immEnd();

    GPU_blend(GPU_BLEND_NONE);
    GPU_line_smooth(false);

    immUnbindProgram();
  }
}

void UI_draw_widget_scroll(uiWidgetColors *wcol, const rcti *rect, const rcti *slider, int state)
{
  uiWidgetBase wtb;

  widget_init(&wtb);

  /* determine horizontal/vertical */
  const bool horizontal = (BLI_rcti_size_x(rect) > BLI_rcti_size_y(rect));

  const float rad = (horizontal) ? wcol->roundness * BLI_rcti_size_y(rect) :
                                   wcol->roundness * BLI_rcti_size_x(rect);

  wtb.uniform_params.shade_dir = (horizontal) ? 1.0f : 0.0;

  /* draw back part, colors swapped and shading inverted */
  if (horizontal) {
    std::swap(wcol->shadetop, wcol->shadedown);
  }

  round_box_edges(&wtb, UI_CNR_ALL, rect, rad);
  widgetbase_draw(&wtb, wcol);

  /* slider */
  if ((BLI_rcti_size_x(slider) < 2) || (BLI_rcti_size_y(slider) < 2)) {
    /* pass */
  }
  else {
    std::swap(wcol->shadetop, wcol->shadedown);

    copy_v4_v4_uchar(wcol->inner, wcol->item);

    if (wcol->shadetop > wcol->shadedown) {
      wcol->shadetop += 20; /* XXX violates themes... */
    }
    else {
      wcol->shadedown += 20;
    }

    if (state & UI_SCROLL_PRESSED) {
      wcol->inner[0] = wcol->inner[0] >= 250 ? 255 : wcol->inner[0] + 5;
      wcol->inner[1] = wcol->inner[1] >= 250 ? 255 : wcol->inner[1] + 5;
      wcol->inner[2] = wcol->inner[2] >= 250 ? 255 : wcol->inner[2] + 5;
    }

    /* draw */
    wtb.draw_emboss = false; /* only emboss once */

    round_box_edges(&wtb, UI_CNR_ALL, slider, rad);

    if (state & UI_SCROLL_ARROWS) {
      if (wcol->item[0] > 48) {
        wcol->item[0] -= 48;
      }
      if (wcol->item[1] > 48) {
        wcol->item[1] -= 48;
      }
      if (wcol->item[2] > 48) {
        wcol->item[2] -= 48;
      }
      wcol->item[3] = 255;

      if (horizontal) {
        rcti slider_inset = *slider;
        slider_inset.xmin += 0.05 * U.widget_unit;
        slider_inset.xmax -= 0.05 * U.widget_unit;
        shape_preset_init_scroll_circle(&wtb.tria1, &slider_inset, 0.6f, 'l');
        shape_preset_init_scroll_circle(&wtb.tria2, &slider_inset, 0.6f, 'r');
      }
      else {
        shape_preset_init_scroll_circle(&wtb.tria1, slider, 0.6f, 'b');
        shape_preset_init_scroll_circle(&wtb.tria2, slider, 0.6f, 't');
      }
    }
    widgetbase_draw(&wtb, wcol);
  }
}

static void widget_scroll(uiBut *but,
                          uiWidgetColors *wcol,
                          rcti *rect,
                          const uiWidgetStateInfo *state,
                          int /*roundboxalign*/,
                          const float /*zoom*/)
{
  /* calculate slider part */
  const float value = float(ui_but_value_get(but));

  const float size = max_ff((but->softmax + but->a1 - but->softmin), 2.0f);

  /* position */
  rcti rect1 = *rect;

  /* determine horizontal/vertical */
  const bool horizontal = (BLI_rcti_size_x(rect) > BLI_rcti_size_y(rect));

  if (horizontal) {
    const float fac = BLI_rcti_size_x(rect) / size;
    rect1.xmin = rect1.xmin + ceilf(fac * (value - but->softmin));
    rect1.xmax = rect1.xmin + ceilf(fac * (but->a1 - but->softmin));

    /* Ensure minimum size. */
    const float min = BLI_rcti_size_y(rect);

    if (BLI_rcti_size_x(&rect1) < min) {
      rect1.xmax = rect1.xmin + min;

      if (rect1.xmax > rect->xmax) {
        rect1.xmax = rect->xmax;
        rect1.xmin = max_ii(rect1.xmax - min, rect->xmin);
      }
    }
  }
  else {
    const float fac = BLI_rcti_size_y(rect) / size;
    rect1.ymax = rect1.ymax - ceilf(fac * (value - but->softmin));
    rect1.ymin = rect1.ymax - ceilf(fac * (but->a1 - but->softmin));

    /* Ensure minimum size. */
    const float min = BLI_rcti_size_x(rect);

    if (BLI_rcti_size_y(&rect1) < min) {
      rect1.ymax = rect1.ymin + min;

      if (rect1.ymax > rect->ymax) {
        rect1.ymax = rect->ymax;
        rect1.ymin = max_ii(rect1.ymax - min, rect->ymin);
      }
    }
  }

  UI_draw_widget_scroll(wcol, rect, &rect1, (state->but_flag & UI_SELECT) ? UI_SCROLL_PRESSED : 0);
}

static void widget_progress_type_bar(uiButProgress *but_progress,
                                     uiWidgetColors *wcol,
                                     rcti *rect,
                                     int roundboxalign,
                                     const float zoom)
{
  rcti rect_prog = *rect, rect_bar = *rect;

  uiWidgetBase wtb, wtb_bar;
  widget_init(&wtb);
  widget_init(&wtb_bar);

  /* round corners */
  const float factor = but_progress->progress_factor;
  const float ofs = widget_radius_from_zoom(zoom, wcol);
  float w = factor * BLI_rcti_size_x(&rect_prog);

  /* Ensure minimum size. */
  w = MAX2(w, ofs);

  rect_bar.xmax = rect_bar.xmin + w;

  round_box_edges(&wtb, roundboxalign, &rect_prog, ofs);
  round_box_edges(&wtb_bar, roundboxalign, &rect_bar, ofs);

  wtb.draw_outline = true;
  widgetbase_draw(&wtb, wcol);

  /* "slider" bar color */
  copy_v3_v3_uchar(wcol->inner, wcol->item);
  widgetbase_draw(&wtb_bar, wcol);
}

<<<<<<< HEAD
static void widget_link(uiBut *but,
                        uiWidgetColors */*wcol*/,
                        rcti *rect,
                        const uiWidgetStateInfo */*state*/,
                        int /*roundboxalign*/,
                        const float /*zoom*/)
{
  if (but->flag & UI_SELECT) {
    rcti rectlink;
    float color[4];

    UI_GetThemeColor4fv(TH_TEXT_HI, color);

    rectlink.xmin = BLI_rcti_cent_x(rect);
    rectlink.ymin = BLI_rcti_cent_y(rect);
    rectlink.xmax = but->linkto[0];
    rectlink.ymax = but->linkto[1];

    ui_draw_link_bezier(&rectlink, color);
=======
/**
 * Used for both ring & pie types.
 */
static void widget_progress_type_circle(uiButProgress *but_progress,
                                        uiWidgetColors *wcol,
                                        rcti *rect,
                                        const float ring_width)
{
  const float outer_rad = (rect->ymax - rect->ymin) / 2.0f;
  const float inner_rad = outer_rad * ring_width;
  const float x = rect->xmin + outer_rad;
  const float y = rect->ymin + outer_rad;
  const float start = 0.0f;
  const float end = but_progress->progress_factor * 360.0f;
  GPUVertFormat *format = immVertexFormat();
  const uint pos = GPU_vertformat_attr_add(format, "pos", GPU_COMP_F32, 2, GPU_FETCH_FLOAT);
  immBindBuiltinProgram(GPU_SHADER_3D_UNIFORM_COLOR);
  immUniformColor3ubvAlpha(wcol->item, 255 / UI_PIXEL_AA_JITTER * 2);
  GPU_blend(GPU_BLEND_ALPHA);

  for (int i = 0; i < UI_PIXEL_AA_JITTER; i++) {
    imm_draw_disk_partial_fill_2d(pos,
                                  x + ui_pixel_jitter[i][0],
                                  y + ui_pixel_jitter[i][1],
                                  inner_rad,
                                  outer_rad,
                                  48,
                                  start,
                                  end);
  }
  immUnbindProgram();

  if (but_progress->drawstr[0]) {
    rect->xmin += UI_UNIT_X;
  }
}

static void widget_progress_indicator(uiBut *but,
                                      uiWidgetColors *wcol,
                                      rcti *rect,
                                      const uiWidgetStateInfo * /*state*/,
                                      int roundboxalign,
                                      const float zoom)
{
  uiButProgress *but_progress = static_cast<uiButProgress *>(but);
  switch (but_progress->progress_type) {
    case UI_BUT_PROGRESS_TYPE_BAR: {
      widget_progress_type_bar(but_progress, wcol, rect, roundboxalign, zoom);
      break;
    }
    case UI_BUT_PROGRESS_TYPE_PIE: {
      widget_progress_type_circle(but_progress, wcol, rect, 0.6f);
      break;
    }
    case UI_BUT_PROGRESS_TYPE_RING: {
      widget_progress_type_circle(but_progress, wcol, rect, 0.0f);
      break;
    }
>>>>>>> 565436bf
  }
}

static void widget_view_item(uiWidgetColors *wcol,
                             rcti *rect,
                             const uiWidgetStateInfo *state,
                             int /*roundboxalign*/,
                             const float zoom)
{
  uiWidgetBase wtb;
  widget_init(&wtb);

  /* no outline */
  wtb.draw_outline = false;
  const float rad = widget_radius_from_zoom(zoom, wcol);
  round_box_edges(&wtb, UI_CNR_ALL, rect, rad);

  if ((state->but_flag & UI_ACTIVE) || (state->but_flag & UI_SELECT)) {
    widgetbase_draw(&wtb, wcol);
  }
}

static void widget_nodesocket(uiBut *but,
                              uiWidgetColors *wcol,
                              rcti *rect,
                              const uiWidgetStateInfo * /*state*/,
                              int /*roundboxalign*/,
                              const float /*zoom*/)
{
  const int radi = 0.25f * BLI_rcti_size_y(rect);

  uiWidgetBase wtb;
  widget_init(&wtb);

  uchar old_inner[3], old_outline[3];
  copy_v3_v3_uchar(old_inner, wcol->inner);
  copy_v3_v3_uchar(old_outline, wcol->outline);

  wcol->inner[0] = but->col[0];
  wcol->inner[1] = but->col[1];
  wcol->inner[2] = but->col[2];
  wcol->outline[0] = 0;
  wcol->outline[1] = 0;
  wcol->outline[2] = 0;
  wcol->outline[3] = 150;

  const int cent_x = BLI_rcti_cent_x(rect);
  const int cent_y = BLI_rcti_cent_y(rect);
  rect->xmin = cent_x - radi;
  rect->xmax = cent_x + radi;
  rect->ymin = cent_y - radi;
  rect->ymax = cent_y + radi;

  wtb.draw_outline = true;
  round_box_edges(&wtb, UI_CNR_ALL, rect, float(radi));
  widgetbase_draw(&wtb, wcol);

  copy_v3_v3_uchar(wcol->inner, old_inner);
  copy_v3_v3_uchar(wcol->outline, old_outline);
}

static void widget_numslider(uiBut *but,
                             uiWidgetColors *wcol,
                             rcti *rect,
                             const uiWidgetStateInfo *state,
                             int roundboxalign,
                             const float zoom)
{
  uiWidgetBase wtb, wtb1;
  widget_init(&wtb);
  widget_init(&wtb1);

  /* Backdrop first. */
  const float rad = widget_radius_from_zoom(zoom, wcol);
  round_box_edges(&wtb, roundboxalign, rect, rad);

  wtb.draw_outline = false;
  widgetbase_draw(&wtb, wcol);

  /* Draw slider part only when not in text editing. */
  if (!state->is_text_input) {
    int roundboxalign_slider = roundboxalign;

    uchar outline[3];
    copy_v3_v3_uchar(outline, wcol->outline);
    copy_v3_v3_uchar(wcol->outline, wcol->item);
    copy_v3_v3_uchar(wcol->inner, wcol->item);

    if (!(state->but_flag & UI_SELECT)) {
      std::swap(wcol->shadetop, wcol->shadedown);
    }

    rcti rect1 = *rect;
    float factor, factor_ui;
    float factor_discard = 1.0f; /* No discard. */
    const float value = float(ui_but_value_get(but));
    const float softmin = but->softmin;
    const float softmax = but->softmax;
    const float softrange = softmax - softmin;
    const PropertyScaleType scale_type = ui_but_scale_type(but);

    switch (scale_type) {
      case PROP_SCALE_LINEAR: {
        if (but->rnaprop && (RNA_property_subtype(but->rnaprop) == PROP_PERCENTAGE)) {
          factor = value / softmax;
        }
        else {
          factor = (value - softmin) / softrange;
        }
        break;
      }
      case PROP_SCALE_LOG: {
        const float logmin = fmaxf(softmin, 0.5e-8f);
        const float base = softmax / logmin;
        factor = logf(value / logmin) / logf(base);
        break;
      }
      case PROP_SCALE_CUBIC: {
        const float cubicmin = cube_f(softmin);
        const float cubicmax = cube_f(softmax);
        const float cubicrange = cubicmax - cubicmin;
        const float f = (value - softmin) * cubicrange / softrange + cubicmin;
        factor = (cbrtf(f) - softmin) / softrange;
        break;
      }
    }

    const float width = float(BLI_rcti_size_x(rect));
    factor_ui = factor * width;
    /* The rectangle width needs to be at least twice the corner radius for the round corners
     * to be drawn properly. */
    const float min_width = 2.0f * rad;

    if (factor_ui > width - rad) {
      /* Left part + middle part + right part. */
      factor_discard = factor;
    }
    else if (factor_ui > min_width) {
      /* Left part + middle part. */
      roundboxalign_slider &= ~(UI_CNR_TOP_RIGHT | UI_CNR_BOTTOM_RIGHT);
      rect1.xmax = rect1.xmin + factor_ui;
    }
    else {
      /* Left part */
      roundboxalign_slider &= ~(UI_CNR_TOP_RIGHT | UI_CNR_BOTTOM_RIGHT);
      rect1.xmax = rect1.xmin + min_width;
      factor_discard = factor_ui / min_width;
    }

    round_box_edges(&wtb1, roundboxalign_slider, &rect1, rad);
    wtb1.draw_outline = false;
    widgetbase_set_uniform_discard_factor(&wtb1, factor_discard);
    widgetbase_draw(&wtb1, wcol);

    copy_v3_v3_uchar(wcol->outline, outline);

    if (!(state->but_flag & UI_SELECT)) {
      std::swap(wcol->shadetop, wcol->shadedown);
    }
  }

  /* Outline. */
  wtb.draw_outline = true;
  wtb.draw_inner = false;
  widgetbase_draw(&wtb, wcol);

  /* Add space at either side of the button so text aligns with number-buttons
   * (which have arrow icons). */
  if (!state->is_text_input) {
    const float text_padding = NUM_BUT_PADDING_FACTOR * BLI_rcti_size_y(rect);
    rect->xmax -= text_padding;
    rect->xmin += text_padding;
  }
}

/* I think 3 is sufficient border to indicate keyed status */
#define SWATCH_KEYED_BORDER 3

static void widget_swatch(uiBut *but,
                          uiWidgetColors *wcol,
                          rcti *rect,
                          const uiWidgetStateInfo *state,
                          int roundboxalign,
                          const float zoom)
{
  BLI_assert(but->type == UI_BTYPE_COLOR);
  uiButColor *color_but = (uiButColor *)but;
  float col[4];

  col[3] = 1.0f;

  if (but->rnaprop) {
    BLI_assert(but->rnaindex == -1);

    if (RNA_property_array_length(&but->rnapoin, but->rnaprop) == 4) {
      col[3] = RNA_property_float_get_index(&but->rnapoin, but->rnaprop, 3);
    }
  }

  uiWidgetBase wtb;
  widget_init(&wtb);

  const float rad = widget_radius_from_zoom(zoom, wcol);
  round_box_edges(&wtb, roundboxalign, rect, rad);

  ui_but_v3_get(but, col);

  if ((state->but_flag & (UI_BUT_ANIMATED | UI_BUT_ANIMATED_KEY | UI_BUT_DRIVEN |
                          UI_BUT_OVERRIDDEN | UI_BUT_REDALERT)) ||
      (state->but_drawflag & UI_BUT_ANIMATED_CHANGED))
  {
    /* draw based on state - color for keyed etc */
    widgetbase_draw(&wtb, wcol);

    /* inset to draw swatch color */
    rect->xmin += SWATCH_KEYED_BORDER;
    rect->xmax -= SWATCH_KEYED_BORDER;
    rect->ymin += SWATCH_KEYED_BORDER;
    rect->ymax -= SWATCH_KEYED_BORDER;

    round_box_edges(&wtb, roundboxalign, rect, rad);
  }

  if (!ui_but_is_color_gamma(but)) {
    ui_block_cm_to_display_space_v3(but->block, col);
  }

  rgba_float_to_uchar(wcol->inner, col);
  const bool show_alpha_checkers = (wcol->inner[3] < 255);

  wcol->shaded = 0;

  /* Now we reduce alpha of the inner color (i.e. the color shown)
   * so that this setting can look grayed out, while retaining
   * the checkerboard (for transparent values). This is needed
   * here as the effects of ui_widget_color_disabled() are overwritten. */
  wcol->inner[3] *= widget_alpha_factor(state);

  widgetbase_draw_ex(&wtb, wcol, show_alpha_checkers);
  if (color_but->is_pallete_color &&
      ((Palette *)but->rnapoin.owner_id)->active_color == color_but->palette_color_index)
  {
    const float width = rect->xmax - rect->xmin;
    const float height = rect->ymax - rect->ymin;
    /* find color luminance and change it slightly */
    float bw = rgb_to_grayscale(col);

    bw += (bw < 0.5f) ? 0.5f : -0.5f;

    /* We are drawing on top of widget bases. Flush cache. */
    GPU_blend(GPU_BLEND_ALPHA);
    UI_widgetbase_draw_cache_flush();
    GPU_blend(GPU_BLEND_NONE);

    const uint pos = GPU_vertformat_attr_add(
        immVertexFormat(), "pos", GPU_COMP_F32, 2, GPU_FETCH_FLOAT);
    immBindBuiltinProgram(GPU_SHADER_3D_UNIFORM_COLOR);

    immUniformColor3f(bw, bw, bw);
    immBegin(GPU_PRIM_TRIS, 3);
    immVertex2f(pos, rect->xmin + 0.1f * width, rect->ymin + 0.9f * height);
    immVertex2f(pos, rect->xmin + 0.1f * width, rect->ymin + 0.5f * height);
    immVertex2f(pos, rect->xmin + 0.5f * width, rect->ymin + 0.9f * height);
    immEnd();

    immUnbindProgram();
  }
}

static void widget_unitvec(uiBut *but,
                           uiWidgetColors *wcol,
                           rcti *rect,
                           const uiWidgetStateInfo * /*state*/,
                           int /*roundboxalign*/,
                           const float zoom)
{
  const float rad = widget_radius_from_zoom(zoom, wcol);
  ui_draw_but_UNITVEC(but, wcol, rect, rad);
}

static void widget_icon_has_anim(uiBut *but,
                                 uiWidgetColors *wcol,
                                 rcti *rect,
                                 const uiWidgetStateInfo *state,
                                 int roundboxalign,
                                 const float zoom)
{
  if (state->but_flag &
          (UI_BUT_ANIMATED | UI_BUT_ANIMATED_KEY | UI_BUT_DRIVEN | UI_BUT_REDALERT) &&
      but->emboss != UI_EMBOSS_NONE)
  {
    uiWidgetBase wtb;
    widget_init(&wtb);
    wtb.draw_outline = false;

    const float rad = widget_radius_from_zoom(zoom, wcol);
    round_box_edges(&wtb, UI_CNR_ALL, rect, rad);
    widgetbase_draw(&wtb, wcol);
  }
  else if (but->type == UI_BTYPE_NUM) {
    /* Draw number buttons still with left/right
     * triangles when field is not embossed */
    widget_numbut_embossn(but, wcol, rect, state, roundboxalign, zoom);
  }
  else if (but->type == UI_BTYPE_MENU) {
    /* Draw menu buttons still with down arrow. */
    widget_menubut_embossn(but, wcol, rect, state, roundboxalign);
  }
}

static void widget_textbut(uiWidgetColors *wcol,
                           rcti *rect,
                           const uiWidgetStateInfo *state,
                           int roundboxalign,
                           const float zoom)
{
  if (state->but_flag & UI_SELECT) {
    std::swap(wcol->shadetop, wcol->shadedown);
  }

  uiWidgetBase wtb;
  widget_init(&wtb);

  const float rad = widget_radius_from_zoom(zoom, wcol);
  round_box_edges(&wtb, roundboxalign, rect, rad);

  widgetbase_draw(&wtb, wcol);
}

static void widget_menuiconbut(uiWidgetColors *wcol,
                               rcti *rect,
                               const uiWidgetStateInfo * /*state*/,
                               int roundboxalign,
                               const float zoom)
{
  uiWidgetBase wtb;
  widget_init(&wtb);

  const float rad = widget_radius_from_zoom(zoom, wcol);
  round_box_edges(&wtb, roundboxalign, rect, rad);

  /* decoration */
  widgetbase_draw(&wtb, wcol);
}

static void widget_pulldownbut(uiWidgetColors *wcol,
                               rcti *rect,
                               const uiWidgetStateInfo *state,
                               int roundboxalign,
                               const float zoom)
{
  float back[4];
  UI_GetThemeColor4fv(TH_BACK, back);

  if ((state->but_flag & UI_ACTIVE) || (back[3] < 1.0f)) {
    uiWidgetBase wtb;
    const float rad = widget_radius_from_zoom(zoom, wcol);

    if (state->but_flag & UI_ACTIVE) {
      copy_v4_v4_uchar(wcol->inner, wcol->inner_sel);
      copy_v3_v3_uchar(wcol->text, wcol->text_sel);
      copy_v3_v3_uchar(wcol->outline, wcol->inner);
    }
    else {
      wcol->inner[3] *= 1.0f - back[3];
      wcol->outline[3] = 0.0f;
    }

    widget_init(&wtb);

    /* half rounded */
    round_box_edges(&wtb, roundboxalign, rect, rad);

    widgetbase_draw(&wtb, wcol);
  }
}

static void widget_menu_itembut(uiWidgetColors *wcol,
                                rcti *rect,
                                const uiWidgetStateInfo * /*state*/,
                                int /*roundboxalign*/,
                                const float zoom)
{
  uiWidgetBase wtb;
  widget_init(&wtb);

  /* Padding on the sides. */
  const float padding = zoom * 0.125f * U.widget_unit;
  rect->xmin += padding;
  rect->xmax -= padding;

  /* No outline. */
  wtb.draw_outline = false;

  const float rad = widget_radius_from_zoom(zoom, wcol);

  round_box_edges(&wtb, UI_CNR_ALL, rect, rad);

  widgetbase_draw(&wtb, wcol);
}

static void widget_menu_itembut_unpadded(uiWidgetColors *wcol,
                                         rcti *rect,
                                         const uiWidgetStateInfo * /*state*/,
                                         int /*roundboxalign*/,
                                         const float zoom)
{
  /* This function is used for menu items placed close to each other horizontally, e.g. the matcap
   * preview popup or the row of collection color icons in the Outliner context menu. Don't use
   * padding on the sides like the normal menu item. */

  uiWidgetBase wtb;
  widget_init(&wtb);

  /* No outline. */
  wtb.draw_outline = false;
  const float rad = widget_radius_from_zoom(zoom, wcol);
  round_box_edges(&wtb, UI_CNR_ALL, rect, rad);

  widgetbase_draw(&wtb, wcol);
}

static void widget_menu_radial_itembut(uiBut *but,
                                       uiWidgetColors *wcol,
                                       rcti *rect,
                                       const uiWidgetStateInfo * /*state*/,
                                       int /*roundboxalign*/,
                                       const float zoom)
{
  const float fac = but->block->pie_data.alphafac;

  uiWidgetBase wtb;
  widget_init(&wtb);

  wtb.draw_emboss = false;

  const float rad = widget_radius_from_zoom(zoom, wcol);
  round_box_edges(&wtb, UI_CNR_ALL, rect, rad);

  wcol->inner[3] *= fac;
  wcol->inner_sel[3] *= fac;
  wcol->item[3] *= fac;
  wcol->text[3] *= fac;
  wcol->text_sel[3] *= fac;
  wcol->outline[3] *= fac;

  widgetbase_draw(&wtb, wcol);
}

static void widget_list_itembut(uiWidgetColors *wcol,
                                rcti *rect,
                                const uiWidgetStateInfo *state,
                                int /*roundboxalign*/,
                                const float zoom)
{
  uiWidgetBase wtb;
  widget_init(&wtb);

  /* no outline */
  wtb.draw_outline = false;
  const float rad = widget_radius_from_zoom(zoom, wcol);
  round_box_edges(&wtb, UI_CNR_ALL, rect, rad);

  if (state->but_flag & UI_ACTIVE && !(state->but_flag & UI_SELECT)) {
    copy_v3_v3_uchar(wcol->inner, wcol->text);
    wcol->inner[3] = 20;
  }

  widgetbase_draw(&wtb, wcol);
}

static void widget_preview_tile(uiBut *but,
                                uiWidgetColors *wcol,
                                rcti *rect,
                                const uiWidgetStateInfo *state,
                                int roundboxalign,
                                const float zoom)
{
  if (!ELEM(but->emboss, UI_EMBOSS_NONE, UI_EMBOSS_NONE_OR_STATUS)) {
    widget_list_itembut(wcol, rect, state, roundboxalign, zoom);
  }

  ui_draw_preview_item_stateless(
      &UI_style_get()->widget, rect, but->drawstr, but->icon, wcol->text, UI_STYLE_TEXT_CENTER);
}

static void widget_optionbut(uiWidgetColors *wcol,
                             rcti *rect,
                             const uiWidgetStateInfo *state,
                             int /*roundboxalign*/,
                             const float /*zoom*/)
{
  /* For a right aligned layout (signified by #UI_BUT_TEXT_RIGHT), draw the text on the left of the
   * checkbox. */
  const bool text_before_widget = (state->but_drawflag & UI_BUT_TEXT_RIGHT);
  rcti recttemp = *rect;

  uiWidgetBase wtb;
  widget_init(&wtb);

  /* square */
  if (text_before_widget) {
    recttemp.xmin = recttemp.xmax - BLI_rcti_size_y(&recttemp);
  }
  else {
    recttemp.xmax = recttemp.xmin + BLI_rcti_size_y(&recttemp);
  }

  /* smaller */
  const int delta = (BLI_rcti_size_y(&recttemp) - 2 * U.pixelsize) / 6;
  BLI_rcti_resize(
      &recttemp, BLI_rcti_size_x(&recttemp) - delta * 2, BLI_rcti_size_y(&recttemp) - delta * 2);
  /* Keep one edge in place. */
  BLI_rcti_translate(&recttemp, text_before_widget ? delta : -delta, 0);

  const float rad = widget_radius_from_rcti(&recttemp, wcol);
  round_box_edges(&wtb, UI_CNR_ALL, &recttemp, rad);

  /* decoration */
  if (state->but_flag & UI_SELECT) {
    shape_preset_trias_from_rect_checkmark(&wtb.tria1, &recttemp);
  }

  widgetbase_draw(&wtb, wcol);

  /* Text space - factor is really just eyeballed. */
  const float offset = delta * 0.9;
  if (text_before_widget) {
    rect->xmax = recttemp.xmin - offset;
  }
  else {
    rect->xmin = recttemp.xmax + offset;
  }
}

/* labels use Editor theme colors for text */
static void widget_state_label(uiWidgetType *wt,
                               const uiWidgetStateInfo *state,
                               eUIEmbossType emboss)
{
  if (state->but_flag & UI_BUT_LIST_ITEM) {
    /* Override default label theme's colors. */
    bTheme *btheme = UI_GetTheme();
    wt->wcol_theme = &btheme->tui.wcol_list_item;
    /* call this for option button */
    widget_state(wt, state, emboss);
  }
  else {
    /* call this for option button */
    widget_state(wt, state, emboss);
    if (state->but_flag & UI_SELECT) {
      UI_GetThemeColor3ubv(TH_TEXT_HI, wt->wcol.text);
    }
    else {
      UI_GetThemeColor3ubv(TH_TEXT, wt->wcol.text);
    }
  }

  if (state->but_flag & UI_BUT_REDALERT) {
    const uchar red[4] = {255, 0, 0};
    color_blend_v3_v3(wt->wcol.text, red, 0.4f);
  }
}

static void widget_radiobut(uiWidgetColors *wcol,
                            rcti *rect,
                            const uiWidgetStateInfo * /*state*/,
                            int roundboxalign,
                            const float zoom)
{
  uiWidgetBase wtb;
  widget_init(&wtb);

  const float rad = widget_radius_from_zoom(zoom, wcol);
  round_box_edges(&wtb, roundboxalign, rect, rad);

  widgetbase_draw(&wtb, wcol);
}

static void widget_box(uiBut *but,
                       uiWidgetColors *wcol,
                       rcti *rect,
                       const uiWidgetStateInfo * /*state*/,
                       int roundboxalign,
                       const float zoom)
{
  uiWidgetBase wtb;
  widget_init(&wtb);

  uchar old_col[3];
  copy_v3_v3_uchar(old_col, wcol->inner);

  /* abuse but->hsv - if it's non-zero, use this color as the box's background */
  if (but != nullptr && but->col[3]) {
    wcol->inner[0] = but->col[0];
    wcol->inner[1] = but->col[1];
    wcol->inner[2] = but->col[2];
    wcol->inner[3] = but->col[3];
  }

  const float rad = widget_radius_from_zoom(zoom, wcol);
  round_box_edges(&wtb, roundboxalign, rect, rad);

  widgetbase_draw(&wtb, wcol);

  copy_v3_v3_uchar(wcol->inner, old_col);
}

static void widget_but(uiWidgetColors *wcol,
                       rcti *rect,
                       const uiWidgetStateInfo * /*state*/,
                       int roundboxalign,
                       const float zoom)
{
  uiWidgetBase wtb;
  widget_init(&wtb);

  const float rad = widget_radius_from_zoom(zoom, wcol);
  round_box_edges(&wtb, roundboxalign, rect, rad);

  widgetbase_draw(&wtb, wcol);
}

#if 0
static void widget_roundbut(uiWidgetColors *wcol, rcti *rect, int /*state*/ int roundboxalign)
{
  uiWidgetBase wtb;
  const float rad = wcol->roundness * U.widget_unit;

  widget_init(&wtb);

  /* half rounded */
  round_box_edges(&wtb, roundboxalign, rect, rad);

  widgetbase_draw(&wtb, wcol);
}
#endif

static void widget_roundbut_exec(uiWidgetColors *wcol,
                                 rcti *rect,
                                 const uiWidgetStateInfo *state,
                                 int roundboxalign,
                                 const float zoom)
{
  uiWidgetBase wtb;
  widget_init(&wtb);

  if (state->has_hold_action) {
    /* Show that keeping pressed performs another action (typically a menu). */
    shape_preset_init_hold_action(&wtb.tria1, rect, 0.75f, 'r');
  }

  const float rad = widget_radius_from_zoom(zoom, wcol);

  /* half rounded */
  round_box_edges(&wtb, roundboxalign, rect, rad);

  widgetbase_draw(&wtb, wcol);
}

static void widget_tab(uiWidgetColors *wcol,
                       rcti *rect,
                       const uiWidgetStateInfo *state,
                       int roundboxalign,
                       const float zoom)
{
  const float rad = widget_radius_from_zoom(zoom, wcol);
  const bool is_active = (state->but_flag & UI_SELECT);

  /* Draw shaded outline - Disabled for now,
   * seems incorrect and also looks nicer without it IMHO ;). */
  // #define USE_TAB_SHADED_HIGHLIGHT

  uchar theme_col_tab_highlight[3];

#ifdef USE_TAB_SHADED_HIGHLIGHT
  /* create outline highlight colors */
  if (is_active) {
    interp_v3_v3v3_uchar(theme_col_tab_highlight, wcol->inner_sel, wcol->outline, 0.2f);
  }
  else {
    interp_v3_v3v3_uchar(theme_col_tab_highlight, wcol->inner, wcol->outline, 0.12f);
  }
#endif

  uiWidgetBase wtb;
  widget_init(&wtb);

  /* half rounded */
  round_box_edges(&wtb, roundboxalign, rect, rad);

  /* draw inner */
#ifdef USE_TAB_SHADED_HIGHLIGHT
  wtb.draw_outline = 0;
#endif
  widgetbase_draw(&wtb, wcol);

  /* We are drawing on top of widget bases. Flush cache. */
  GPU_blend(GPU_BLEND_ALPHA);
  UI_widgetbase_draw_cache_flush();
  GPU_blend(GPU_BLEND_NONE);

#ifdef USE_TAB_SHADED_HIGHLIGHT
  /* draw outline (3d look) */
  ui_draw_but_TAB_outline(rect, rad, theme_col_tab_highlight, wcol->inner);
#endif

#ifndef USE_TAB_SHADED_HIGHLIGHT
  UNUSED_VARS(is_active, theme_col_tab_highlight);
#endif
}

static void widget_draw_extra_mask(const bContext *C, uiBut *but, uiWidgetType *wt, rcti *rect)
{
  bTheme *btheme = UI_GetTheme();
  uiWidgetColors *wcol = &btheme->tui.wcol_radio;
  const float rad = wcol->roundness * U.widget_unit;

  /* state copy! */
  wt->wcol = *(wt->wcol_theme);

  uiWidgetBase wtb;
  widget_init(&wtb);

  if (but->block->drawextra) {
    /* NOTE: drawextra can change rect +1 or -1, to match round errors of existing previews. */
    but->block->drawextra(
        C, but->poin, but->block->drawextra_arg1, but->block->drawextra_arg2, rect);

    const uint pos = GPU_vertformat_attr_add(
        immVertexFormat(), "pos", GPU_COMP_F32, 2, GPU_FETCH_FLOAT);
    immBindBuiltinProgram(GPU_SHADER_3D_UNIFORM_COLOR);

    /* make mask to draw over image */
    uchar col[4];
    UI_GetThemeColor3ubv(TH_BACK, col);
    immUniformColor3ubv(col);

    round_box__edges(&wtb, UI_CNR_ALL, rect, 0.0f, rad);
    widgetbase_outline(&wtb, pos);

    immUnbindProgram();
  }

  /* outline */
  round_box_edges(&wtb, UI_CNR_ALL, rect, rad);
  wtb.draw_outline = true;
  wtb.draw_inner = false;
  widgetbase_draw(&wtb, &wt->wcol);
}

static uiWidgetType *widget_type(uiWidgetTypeEnum type)
{
  bTheme *btheme = UI_GetTheme();

  /* defaults */
  static uiWidgetType wt;
  wt.wcol_theme = &btheme->tui.wcol_regular;
  wt.wcol_state = &btheme->tui.wcol_state;
  wt.state = widget_state;
  wt.draw = widget_but;
  wt.custom = nullptr;
  wt.text = widget_draw_text_icon;

  switch (type) {
    case UI_WTYPE_REGULAR:
      break;

    case UI_WTYPE_LABEL:
      wt.draw = nullptr;
      wt.state = widget_state_label;
      break;

    case UI_WTYPE_TOGGLE:
      wt.wcol_theme = &btheme->tui.wcol_toggle;
      break;

    case UI_WTYPE_CHECKBOX:
      wt.wcol_theme = &btheme->tui.wcol_option;
      wt.draw = widget_optionbut;
      break;

    case UI_WTYPE_RADIO:
      wt.wcol_theme = &btheme->tui.wcol_radio;
      wt.draw = widget_radiobut;
      break;

    case UI_WTYPE_NUMBER:
      wt.wcol_theme = &btheme->tui.wcol_num;
      wt.draw = widget_numbut;
      break;

    case UI_WTYPE_SLIDER:
      wt.wcol_theme = &btheme->tui.wcol_numslider;
      wt.custom = widget_numslider;
      wt.state = widget_state_numslider;
      break;

    case UI_WTYPE_EXEC:
      wt.wcol_theme = &btheme->tui.wcol_tool;
      wt.draw = widget_roundbut_exec;
      break;

    case UI_WTYPE_TOOLBAR_ITEM:
      wt.wcol_theme = &btheme->tui.wcol_toolbar_item;
      wt.draw = widget_roundbut_exec;
      break;

    case UI_WTYPE_TAB:
      wt.wcol_theme = &btheme->tui.wcol_tab;
      wt.draw = widget_tab;
      break;

    case UI_WTYPE_TOOLTIP:
      wt.wcol_theme = &btheme->tui.wcol_tooltip;
      wt.draw_block = widget_menu_back;
      break;

    /* strings */
    case UI_WTYPE_NAME:
      wt.wcol_theme = &btheme->tui.wcol_text;
      wt.draw = widget_textbut;
      break;

    case UI_WTYPE_NAME_LINK:
      break;

    case UI_WTYPE_POINTER_LINK:
      break;

    case UI_WTYPE_FILENAME:
      break;

    /* start menus */
    case UI_WTYPE_MENU_RADIO:
      wt.wcol_theme = &btheme->tui.wcol_menu;
      wt.draw = widget_menubut;
      break;

    case UI_WTYPE_MENU_ICON_RADIO:
    case UI_WTYPE_MENU_NODE_LINK:
      wt.wcol_theme = &btheme->tui.wcol_menu;
      wt.draw = widget_menuiconbut;
      break;

    case UI_WTYPE_MENU_POINTER_LINK:
      wt.wcol_theme = &btheme->tui.wcol_menu;
      wt.draw = widget_menubut;
      break;

    case UI_WTYPE_PULLDOWN:
      wt.wcol_theme = &btheme->tui.wcol_pulldown;
      wt.draw = widget_pulldownbut;
      wt.state = widget_state_pulldown;
      break;

    /* in menus */
    case UI_WTYPE_MENU_ITEM:
      wt.wcol_theme = &btheme->tui.wcol_menu_item;
      wt.draw = widget_menu_itembut;
      wt.state = widget_state_menu_item;
      break;

    case UI_WTYPE_MENU_ITEM_UNPADDED:
      wt.wcol_theme = &btheme->tui.wcol_menu_item;
      wt.draw = widget_menu_itembut_unpadded;
      wt.state = widget_state_menu_item;
      break;

    case UI_WTYPE_MENU_BACK:
      wt.wcol_theme = &btheme->tui.wcol_menu_back;
      wt.draw_block = widget_menu_back;
      break;

    /* specials */
    case UI_WTYPE_ICON:
      wt.custom = widget_icon_has_anim;
      break;

    case UI_WTYPE_ICON_LABEL:
      /* behave like regular labels (this is simply a label with an icon) */
      wt.state = widget_state_label;
      wt.custom = widget_icon_has_anim;
      break;

    case UI_WTYPE_PREVIEW_TILE:
      wt.draw = nullptr;
      /* Drawn via the `custom` callback. */
      wt.text = nullptr;
      wt.custom = widget_preview_tile;
      wt.wcol_theme = &btheme->tui.wcol_list_item;
      break;

    case UI_WTYPE_SWATCH:
      wt.custom = widget_swatch;
      break;

    case UI_WTYPE_BOX:
      wt.custom = widget_box;
      wt.wcol_theme = &btheme->tui.wcol_box;
      break;

    case UI_WTYPE_RGB_PICKER:
      break;

    case UI_WTYPE_UNITVEC:
      wt.custom = widget_unitvec;
      break;

    case UI_WTYPE_SCROLL:
      wt.wcol_theme = &btheme->tui.wcol_scroll;
      wt.state = widget_state_nothing;
      wt.custom = widget_scroll;
      break;

    case UI_WTYPE_LISTITEM:
      wt.wcol_theme = &btheme->tui.wcol_list_item;
      wt.draw = widget_list_itembut;
      break;

    case UI_WTYPE_PROGRESS:
      wt.wcol_theme = &btheme->tui.wcol_progress;
      wt.custom = widget_progress_indicator;
      break;

    case UI_WTYPE_VIEW_ITEM:
      wt.wcol_theme = &btheme->tui.wcol_view_item;
      wt.draw = widget_view_item;
      break;

    case UI_WTYPE_NODESOCKET:
      wt.custom = widget_nodesocket;
      break;

    case UI_WTYPE_MENU_ITEM_RADIAL:
      wt.wcol_theme = &btheme->tui.wcol_pie_menu;
      wt.custom = widget_menu_radial_itembut;
      wt.state = widget_state_pie_menu_item;
      break;
  }

  return &wt;
}

static int widget_roundbox_set(uiBut *but, rcti *rect)
{
  int roundbox = UI_CNR_ALL;

  /* alignment */
  if ((but->drawflag & UI_BUT_ALIGN) && but->type != UI_BTYPE_PULLDOWN) {

    /* ui_popup_block_position has this correction too, keep in sync */
    if (but->drawflag & (UI_BUT_ALIGN_TOP | UI_BUT_ALIGN_STITCH_TOP)) {
      rect->ymax += U.pixelsize;
    }
    if (but->drawflag & (UI_BUT_ALIGN_LEFT | UI_BUT_ALIGN_STITCH_LEFT)) {
      rect->xmin -= U.pixelsize;
    }

    switch (but->drawflag & UI_BUT_ALIGN) {
      case UI_BUT_ALIGN_TOP:
        roundbox = UI_CNR_BOTTOM_LEFT | UI_CNR_BOTTOM_RIGHT;
        break;
      case UI_BUT_ALIGN_DOWN:
        roundbox = UI_CNR_TOP_LEFT | UI_CNR_TOP_RIGHT;
        break;
      case UI_BUT_ALIGN_LEFT:
        roundbox = UI_CNR_TOP_RIGHT | UI_CNR_BOTTOM_RIGHT;
        break;
      case UI_BUT_ALIGN_RIGHT:
        roundbox = UI_CNR_TOP_LEFT | UI_CNR_BOTTOM_LEFT;
        break;
      case UI_BUT_ALIGN_DOWN | UI_BUT_ALIGN_RIGHT:
        roundbox = UI_CNR_TOP_LEFT;
        break;
      case UI_BUT_ALIGN_DOWN | UI_BUT_ALIGN_LEFT:
        roundbox = UI_CNR_TOP_RIGHT;
        break;
      case UI_BUT_ALIGN_TOP | UI_BUT_ALIGN_RIGHT:
        roundbox = UI_CNR_BOTTOM_LEFT;
        break;
      case UI_BUT_ALIGN_TOP | UI_BUT_ALIGN_LEFT:
        roundbox = UI_CNR_BOTTOM_RIGHT;
        break;
      default:
        roundbox = 0;
        break;
    }
  }

  /* align with open menu */
  if (but->active && (but->type != UI_BTYPE_POPOVER) && !ui_but_menu_draw_as_popover(but)) {
    const int direction = ui_but_menu_direction(but);

    if (direction == UI_DIR_UP) {
      roundbox &= ~(UI_CNR_TOP_RIGHT | UI_CNR_TOP_LEFT);
    }
    else if (direction == UI_DIR_DOWN) {
      roundbox &= ~(UI_CNR_BOTTOM_RIGHT | UI_CNR_BOTTOM_LEFT);
    }
    else if (direction == UI_DIR_LEFT) {
      roundbox &= ~(UI_CNR_TOP_LEFT | UI_CNR_BOTTOM_LEFT);
    }
    else if (direction == UI_DIR_RIGHT) {
      roundbox &= ~(UI_CNR_TOP_RIGHT | UI_CNR_BOTTOM_RIGHT);
    }
  }

  return roundbox;
}

/** \} */

/* -------------------------------------------------------------------- */
/** \name Public API
 * \{ */

void ui_draw_but(const bContext *C, ARegion *region, uiStyle *style, uiBut *but, rcti *rect)
{
  bTheme *btheme = UI_GetTheme();
  const ThemeUI *tui = &btheme->tui;
  const uiFontStyle *fstyle = &style->widget;
  uiWidgetType *wt = nullptr;

  /* handle menus separately */
  if (but->emboss == UI_EMBOSS_PULLDOWN) {
    switch (but->type) {
      case UI_BTYPE_LABEL:
        widget_draw_text_icon(&style->widgetlabel, &tui->wcol_menu_back, but, rect);
        break;
      case UI_BTYPE_SEPR_LINE:
        ui_draw_separator(rect, &tui->wcol_menu_item);
        break;
      default: {
        const bool use_unpadded = (but->flag & UI_BUT_ICON_PREVIEW) ||
                                  ((but->flag & UI_HAS_ICON) && !but->drawstr[0]);
        wt = widget_type(use_unpadded ? UI_WTYPE_MENU_ITEM_UNPADDED : UI_WTYPE_MENU_ITEM);
        break;
      }
    }
  }
  else if (ELEM(but->emboss, UI_EMBOSS_NONE, UI_EMBOSS_NONE_OR_STATUS)) {
    /* Use the same widget types for both no emboss types. Later on,
     * #UI_EMBOSS_NONE_OR_STATUS will blend state colors if they apply. */
    switch (but->type) {
      case UI_BTYPE_LABEL:
        wt = widget_type(UI_WTYPE_ICON_LABEL);
        if (!(but->flag & UI_HAS_ICON)) {
          but->drawflag |= UI_BUT_NO_TEXT_PADDING;
        }
        break;
      case UI_BTYPE_PREVIEW_TILE:
        wt = widget_type(UI_WTYPE_PREVIEW_TILE);
        break;
      default:
        wt = widget_type(UI_WTYPE_ICON);
        break;
    }
  }
  else if (but->emboss == UI_EMBOSS_RADIAL) {
    wt = widget_type(UI_WTYPE_MENU_ITEM_RADIAL);
  }
  else {
    BLI_assert(but->emboss == UI_EMBOSS);

    switch (but->type) {
      case UI_BTYPE_LABEL:
        wt = widget_type(UI_WTYPE_LABEL);
        fstyle = &style->widgetlabel;
        if (but->drawflag & UI_BUT_BOX_ITEM) {
          wt->wcol_theme = &tui->wcol_box;
          wt->state = widget_state;
        }
        else if (but->block->theme_style == UI_BLOCK_THEME_STYLE_POPUP) {
          wt->wcol_theme = &tui->wcol_menu_back;
          wt->state = widget_state;
        }
        if (!(but->flag & UI_HAS_ICON)) {
          but->drawflag |= UI_BUT_NO_TEXT_PADDING;
        }
        break;

      case UI_BTYPE_SEPR:
      case UI_BTYPE_SEPR_LINE:
      case UI_BTYPE_SEPR_SPACER:
        break;

      case UI_BTYPE_BUT:
      case UI_BTYPE_DECORATOR:
#ifdef USE_UI_TOOLBAR_HACK
        if ((but->icon != ICON_NONE) && UI_but_is_tool(but)) {
          wt = widget_type(UI_WTYPE_TOOLBAR_ITEM);
        }
        else {
          wt = widget_type(UI_WTYPE_EXEC);
        }
#else
        wt = widget_type(UI_WTYPE_EXEC);
#endif
        break;

      case UI_BTYPE_NUM:
        wt = widget_type(UI_WTYPE_NUMBER);
        break;

      case UI_BTYPE_NUM_SLIDER:
        wt = widget_type(UI_WTYPE_SLIDER);
        break;

      case UI_BTYPE_ROW:
        wt = widget_type(UI_WTYPE_RADIO);
        break;

      case UI_BTYPE_LISTROW:
        wt = widget_type(UI_WTYPE_LISTITEM);
        break;

      case UI_BTYPE_TEXT:
        wt = widget_type(UI_WTYPE_NAME);
        break;

      case UI_BTYPE_SEARCH_MENU:
        wt = widget_type(UI_WTYPE_NAME);
        break;

      case UI_BTYPE_TAB:
        wt = widget_type(UI_WTYPE_TAB);
        break;

      case UI_BTYPE_BUT_TOGGLE:
      case UI_BTYPE_TOGGLE:
      case UI_BTYPE_TOGGLE_N:
        wt = widget_type(UI_WTYPE_TOGGLE);
        break;

      case UI_BTYPE_CHECKBOX:
      case UI_BTYPE_CHECKBOX_N:
        if (!(but->flag & UI_HAS_ICON)) {
          wt = widget_type(UI_WTYPE_CHECKBOX);

          if ((but->drawflag & (UI_BUT_TEXT_LEFT | UI_BUT_TEXT_RIGHT)) == 0) {
            but->drawflag |= UI_BUT_TEXT_LEFT;
          }
          /* #widget_optionbut() carefully sets the text rectangle for fine tuned paddings. If the
           * text drawing were to add its own padding, DPI and zoom factor would be applied twice
           * in the final padding, so it's difficult to control it. */
          but->drawflag |= UI_BUT_NO_TEXT_PADDING;
        }
        else {
          wt = widget_type(UI_WTYPE_TOGGLE);
        }

        /* option buttons have strings outside, on menus use different colors */
        if (but->block->theme_style == UI_BLOCK_THEME_STYLE_POPUP) {
          wt->state = widget_state_option_menu;
        }
        break;

      case UI_BTYPE_MENU:
      case UI_BTYPE_BLOCK:
      case UI_BTYPE_POPOVER:
        if (but->flag & UI_BUT_NODE_LINK) {
          /* new node-link button, not active yet XXX */
          wt = widget_type(UI_WTYPE_MENU_NODE_LINK);
        }
        else {
          /* with menu arrows */

          /* We could use a flag for this, but for now just check size,
           * add up/down arrows if there is room. */
          if ((!but->str[0] && but->icon && (BLI_rcti_size_x(rect) < BLI_rcti_size_y(rect) + 2)) ||
              /* disable for brushes also */
              (but->flag & UI_BUT_ICON_PREVIEW))
          {
            /* no arrows */
            wt = widget_type(UI_WTYPE_MENU_ICON_RADIO);
          }
          else {
            wt = widget_type(UI_WTYPE_MENU_RADIO);
          }
        }
        break;

      case UI_BTYPE_PULLDOWN:
        wt = widget_type(UI_WTYPE_PULLDOWN);
        break;

      case UI_BTYPE_BUT_MENU:
        wt = widget_type(UI_WTYPE_MENU_ITEM);
        break;

      case UI_BTYPE_COLOR:
        wt = widget_type(UI_WTYPE_SWATCH);
        break;

      case UI_BTYPE_ROUNDBOX:
      case UI_BTYPE_LISTBOX:
        wt = widget_type(UI_WTYPE_BOX);
        break;

      case UI_BTYPE_PREVIEW_TILE:
        wt = widget_type(UI_WTYPE_PREVIEW_TILE);
        break;

      case UI_BTYPE_LINK:
      case UI_BTYPE_INLINK:
        wt = widget_type(UI_WTYPE_ICON);
        wt->custom = widget_link;
        break;

      case UI_BTYPE_EXTRA:
        widget_draw_extra_mask(C, but, widget_type(UI_WTYPE_BOX), rect);
        break;

      case UI_BTYPE_HSVCUBE: {
        const uiButHSVCube *hsv_but = (uiButHSVCube *)but;

        if (ELEM(hsv_but->gradient_type, UI_GRAD_V_ALT, UI_GRAD_L_ALT)) {
          /* vertical V slider, uses new widget draw now */
          ui_draw_but_HSV_v(but, rect);
        }
        else { /* other HSV pickers... */
          ui_draw_but_HSVCUBE(but, rect);
        }
        break;
      }

      case UI_BTYPE_HSVCIRCLE:
        ui_draw_but_HSVCIRCLE(but, &tui->wcol_regular, rect);
        break;

      case UI_BTYPE_COLORBAND:
        /* do not draw right to edge of rect */
        rect->xmin += (0.25f * UI_UNIT_X);
        rect->xmax -= (0.3f * UI_UNIT_X);
        ui_draw_but_COLORBAND(but, &tui->wcol_regular, rect);
        break;

      case UI_BTYPE_UNITVEC:
        wt = widget_type(UI_WTYPE_UNITVEC);
        break;

      case UI_BTYPE_IMAGE:
        ui_draw_but_IMAGE(region, but, &tui->wcol_regular, rect);
        break;

      case UI_BTYPE_HISTOGRAM:
        ui_draw_but_HISTOGRAM(region, but, &tui->wcol_regular, rect);
        break;

      case UI_BTYPE_WAVEFORM:
        ui_draw_but_WAVEFORM(region, but, &tui->wcol_regular, rect);
        break;

      case UI_BTYPE_VECTORSCOPE:
        ui_draw_but_VECTORSCOPE(region, but, &tui->wcol_regular, rect);
        break;

      case UI_BTYPE_CURVE:
        ui_draw_but_CURVE(region, but, &tui->wcol_regular, rect);
        break;

      case UI_BTYPE_CURVEPROFILE:
        ui_draw_but_CURVEPROFILE(region, but, &tui->wcol_regular, rect);
        break;

      case UI_BTYPE_PROGRESS:
        wt = widget_type(UI_WTYPE_PROGRESS);
        fstyle = &style->widgetlabel;
        break;

      case UI_BTYPE_VIEW_ITEM:
        wt = widget_type(UI_WTYPE_VIEW_ITEM);
        fstyle = &style->widgetlabel;
        break;

      case UI_BTYPE_SCROLL:
        wt = widget_type(UI_WTYPE_SCROLL);
        break;

      case UI_BTYPE_GRIP:
        wt = widget_type(UI_WTYPE_ICON);
        break;

      case UI_BTYPE_TRACK_PREVIEW:
        ui_draw_but_TRACKPREVIEW(region, but, &tui->wcol_regular, rect);
        break;

      case UI_BTYPE_NODE_SOCKET:
        wt = widget_type(UI_WTYPE_NODESOCKET);
        break;

      default:
        wt = widget_type(UI_WTYPE_REGULAR);
        break;
    }
  }

  if (wt == nullptr) {
    return;
  }

  // rcti disablerect = *rect; /* rect gets clipped smaller for text */

  const int roundboxalign = widget_roundbox_set(but, rect);

  uiWidgetStateInfo state = {0};
  state.but_flag = but->flag;
  state.but_drawflag = but->drawflag;

  /* Override selected flag for drawing. */
  if (but->flag & UI_SELECT_DRAW) {
    state.but_flag |= UI_SELECT;
  }

  if ((but->editstr) ||
      (UNLIKELY(but->flag & UI_BUT_DRAG_MULTI) && ui_but_drag_multi_edit_get(but))) {
    state.is_text_input = true;
  }

  if (but->hold_func) {
    state.has_hold_action = true;
  }

  bool use_alpha_blend = false;
  if (but->emboss != UI_EMBOSS_PULLDOWN) {
    if (but->flag & (UI_BUT_DISABLED | UI_BUT_INACTIVE | UI_SEARCH_FILTER_NO_MATCH)) {
      use_alpha_blend = true;
      ui_widget_color_disabled(wt, &state);
    }
  }

#ifdef USE_UI_POPOVER_ONCE
  if (but->block->flag & UI_BLOCK_POPOVER_ONCE) {
    if ((but->flag & UI_ACTIVE) && ui_but_is_popover_once_compat(but)) {
      state.but_flag |= UI_BUT_ACTIVE_DEFAULT;
    }
  }
#endif
  if (but->block->flag & UI_BLOCK_NO_DRAW_OVERRIDDEN_STATE) {
    state.but_flag &= ~UI_BUT_OVERRIDDEN;
  }

  const float zoom = 1.0f / but->block->aspect;
  wt->state(wt, &state, but->emboss);
  if (wt->custom) {
    wt->custom(but, &wt->wcol, rect, &state, roundboxalign, zoom);
  }
  else if (wt->draw) {
    wt->draw(&wt->wcol, rect, &state, roundboxalign, zoom);
  }

  if (wt->text) {
    if (use_alpha_blend) {
      GPU_blend(GPU_BLEND_ALPHA);
    }

    wt->text(fstyle, &wt->wcol, but, rect);
    if (use_alpha_blend) {
      GPU_blend(GPU_BLEND_NONE);
    }
  }
}

static void ui_draw_clip_tri(uiBlock *block, rcti *rect, uiWidgetType *wt)
{
  if (block) {
    float draw_color[4];
    const uchar *color = wt->wcol.text;

    draw_color[0] = float(color[0]) / 255.0f;
    draw_color[1] = float(color[1]) / 255.0f;
    draw_color[2] = float(color[2]) / 255.0f;
    draw_color[3] = 1.0f;

    if (block->flag & UI_BLOCK_CLIPTOP) {
      /* XXX no scaling for UI here yet */
      UI_draw_icon_tri(BLI_rcti_cent_x(rect), rect->ymax - 6 * UI_SCALE_FAC, 't', draw_color);
    }
    if (block->flag & UI_BLOCK_CLIPBOTTOM) {
      /* XXX no scaling for UI here yet */
      UI_draw_icon_tri(BLI_rcti_cent_x(rect), rect->ymin + 10 * UI_SCALE_FAC, 'v', draw_color);
    }
  }
}

void ui_draw_menu_back(uiStyle * /*style*/, uiBlock *block, rcti *rect)
{
  uiWidgetType *wt = widget_type(UI_WTYPE_MENU_BACK);

  wt->state(wt, &STATE_INFO_NULL, UI_EMBOSS_UNDEFINED);
  if (block) {
    const float zoom = 1.0f / block->aspect;
    wt->draw_block(&wt->wcol, rect, block->flag, block->direction, zoom);
  }
  else {
    wt->draw_block(&wt->wcol, rect, 0, 0, 1.0f);
  }

  ui_draw_clip_tri(block, rect, wt);
}

/**
 * Similar to 'widget_menu_back', however we can't use the widget preset system
 * because we need to pass in the original location so we know where to show the arrow.
 */
static void ui_draw_popover_back_impl(const uiWidgetColors *wcol,
                                      rcti *rect,
                                      int direction,
                                      const float unit_size,
                                      const float mval_origin[2])
{
  /* Alas, this isn't nice. */
  const float unit_half = unit_size / 2;
  const float cent_x = mval_origin ? CLAMPIS(mval_origin[0],
                                             rect->xmin + unit_size,
                                             rect->xmax - unit_size) :
                                     BLI_rcti_cent_x(rect);

  GPU_blend(GPU_BLEND_ALPHA);

  /* Extracted from 'widget_menu_back', keep separate to avoid menu changes breaking popovers */
  {
    uiWidgetBase wtb;
    widget_init(&wtb);

    const int roundboxalign = UI_CNR_ALL;
    widget_softshadow(rect, roundboxalign, wcol->roundness * U.widget_unit);

    round_box_edges(&wtb, roundboxalign, rect, wcol->roundness * U.widget_unit);
    wtb.draw_emboss = false;
    widgetbase_draw(&wtb, wcol);
  }

  /* Draw popover arrow (top/bottom) */
  if (ELEM(direction, UI_DIR_UP, UI_DIR_DOWN)) {
    const uint pos = GPU_vertformat_attr_add(
        immVertexFormat(), "pos", GPU_COMP_F32, 2, GPU_FETCH_FLOAT);
    immBindBuiltinProgram(GPU_SHADER_3D_UNIFORM_COLOR);

    const bool is_down = (direction == UI_DIR_DOWN);
    const int sign = is_down ? 1 : -1;
    float y = is_down ? rect->ymax : rect->ymin;

    GPU_blend(GPU_BLEND_ALPHA);
    immBegin(GPU_PRIM_TRIS, 3);
    immUniformColor4ubv(wcol->outline);
    immVertex2f(pos, cent_x - unit_half, y);
    immVertex2f(pos, cent_x + unit_half, y);
    immVertex2f(pos, cent_x, y + sign * unit_half);
    immEnd();

    y = y - sign * round(U.pixelsize * 1.41);

    GPU_blend(GPU_BLEND_NONE);
    immBegin(GPU_PRIM_TRIS, 3);
    immUniformColor4ub(0, 0, 0, 0);
    immVertex2f(pos, cent_x - unit_half, y);
    immVertex2f(pos, cent_x + unit_half, y);
    immVertex2f(pos, cent_x, y + sign * unit_half);
    immEnd();

    GPU_blend(GPU_BLEND_ALPHA);
    immBegin(GPU_PRIM_TRIS, 3);
    immUniformColor4ubv(wcol->inner);
    immVertex2f(pos, cent_x - unit_half, y);
    immVertex2f(pos, cent_x + unit_half, y);
    immVertex2f(pos, cent_x, y + sign * unit_half);
    immEnd();

    immUnbindProgram();
  }

  GPU_blend(GPU_BLEND_NONE);
}

void ui_draw_popover_back(ARegion *region, uiStyle * /*style*/, uiBlock *block, rcti *rect)
{
  uiWidgetType *wt = widget_type(UI_WTYPE_MENU_BACK);

  if (block) {
    float mval_origin[2] = {float(block->bounds_offset[0]), float(block->bounds_offset[1])};
    ui_window_to_block_fl(region, block, &mval_origin[0], &mval_origin[1]);
    ui_draw_popover_back_impl(
        wt->wcol_theme, rect, block->direction, U.widget_unit / block->aspect, mval_origin);
  }
  else {
    const float zoom = 1.0f / block->aspect;
    wt->state(wt, &STATE_INFO_NULL, UI_EMBOSS_UNDEFINED);
    wt->draw_block(&wt->wcol, rect, 0, 0, zoom);
  }

  ui_draw_clip_tri(block, rect, wt);
}

static void draw_disk_shaded(float start,
                             float angle,
                             float radius_int,
                             float radius_ext,
                             int subd,
                             const uchar col1[4],
                             const uchar col2[4],
                             bool shaded)
{
  const float radius_ext_scale = (0.5f / radius_ext); /* 1 / (2 * radius_ext) */

  uint col;
  GPUVertFormat *format = immVertexFormat();
  const uint pos = GPU_vertformat_attr_add(format, "pos", GPU_COMP_F32, 2, GPU_FETCH_FLOAT);
  if (shaded) {
    col = GPU_vertformat_attr_add(format, "color", GPU_COMP_U8, 4, GPU_FETCH_INT_TO_FLOAT_UNIT);
    immBindBuiltinProgram(GPU_SHADER_3D_SMOOTH_COLOR);
  }
  else {
    immBindBuiltinProgram(GPU_SHADER_3D_UNIFORM_COLOR);
    immUniformColor4ubv(col1);
  }

  immBegin(GPU_PRIM_TRI_STRIP, subd * 2);
  for (int i = 0; i < subd; i++) {
    const float a = start + ((i) / float(subd - 1)) * angle;
    const float s = sinf(a);
    const float c = cosf(a);
    const float y1 = s * radius_int;
    const float y2 = s * radius_ext;

    if (shaded) {
      uchar r_col[4];
      const float fac = (y1 + radius_ext) * radius_ext_scale;
      color_blend_v4_v4v4(r_col, col1, col2, fac);
      immAttr4ubv(col, r_col);
    }
    immVertex2f(pos, c * radius_int, s * radius_int);

    if (shaded) {
      uchar r_col[4];
      const float fac = (y2 + radius_ext) * radius_ext_scale;
      color_blend_v4_v4v4(r_col, col1, col2, fac);
      immAttr4ubv(col, r_col);
    }
    immVertex2f(pos, c * radius_ext, s * radius_ext);
  }
  immEnd();

  immUnbindProgram();
}

void ui_draw_pie_center(uiBlock *block)
{
  bTheme *btheme = UI_GetTheme();
  const float cx = block->pie_data.pie_center_spawned[0];
  const float cy = block->pie_data.pie_center_spawned[1];

  float *pie_dir = block->pie_data.pie_dir;

  const float pie_radius_internal = UI_SCALE_FAC * U.pie_menu_threshold;
  const float pie_radius_external = UI_SCALE_FAC * (U.pie_menu_threshold + 7.0f);

  const int subd = 40;

  const float angle = atan2f(pie_dir[1], pie_dir[0]);
  const float range = (block->pie_data.flags & UI_PIE_DEGREES_RANGE_LARGE) ? M_PI_2 : M_PI_4;

  GPU_matrix_push();
  GPU_matrix_translate_2f(cx, cy);

  GPU_blend(GPU_BLEND_ALPHA);
  if (btheme->tui.wcol_pie_menu.shaded) {
    uchar col1[4], col2[4];
    shadecolors4(col1,
                 col2,
                 btheme->tui.wcol_pie_menu.inner,
                 btheme->tui.wcol_pie_menu.shadetop,
                 btheme->tui.wcol_pie_menu.shadedown);
    draw_disk_shaded(
        0.0f, float(M_PI * 2.0), pie_radius_internal, pie_radius_external, subd, col1, col2, true);
  }
  else {
    draw_disk_shaded(0.0f,
                     float(M_PI * 2.0),
                     pie_radius_internal,
                     pie_radius_external,
                     subd,
                     btheme->tui.wcol_pie_menu.inner,
                     nullptr,
                     false);
  }

  if (!(block->pie_data.flags & UI_PIE_INVALID_DIR)) {
    if (btheme->tui.wcol_pie_menu.shaded) {
      uchar col1[4], col2[4];
      shadecolors4(col1,
                   col2,
                   btheme->tui.wcol_pie_menu.inner_sel,
                   btheme->tui.wcol_pie_menu.shadetop,
                   btheme->tui.wcol_pie_menu.shadedown);
      draw_disk_shaded(angle - range / 2.0f,
                       range,
                       pie_radius_internal,
                       pie_radius_external,
                       subd,
                       col1,
                       col2,
                       true);
    }
    else {
      draw_disk_shaded(angle - range / 2.0f,
                       range,
                       pie_radius_internal,
                       pie_radius_external,
                       subd,
                       btheme->tui.wcol_pie_menu.inner_sel,
                       nullptr,
                       false);
    }
  }

  GPUVertFormat *format = immVertexFormat();
  const uint pos = GPU_vertformat_attr_add(format, "pos", GPU_COMP_F32, 2, GPU_FETCH_FLOAT);
  immBindBuiltinProgram(GPU_SHADER_3D_UNIFORM_COLOR);
  immUniformColor4ubv(btheme->tui.wcol_pie_menu.outline);

  imm_draw_circle_wire_2d(pos, 0.0f, 0.0f, pie_radius_internal, subd);
  imm_draw_circle_wire_2d(pos, 0.0f, 0.0f, pie_radius_external, subd);

  immUnbindProgram();

  if (U.pie_menu_confirm > 0 &&
      !(block->pie_data.flags & (UI_PIE_INVALID_DIR | UI_PIE_CLICK_STYLE))) {
    const float pie_confirm_radius = UI_SCALE_FAC * (pie_radius_internal + U.pie_menu_confirm);
    const float pie_confirm_external = UI_SCALE_FAC *
                                       (pie_radius_internal + U.pie_menu_confirm + 7.0f);

    const uchar col[4] = {UNPACK3(btheme->tui.wcol_pie_menu.text_sel), 64};
    draw_disk_shaded(angle - range / 2.0f,
                     range,
                     pie_confirm_radius,
                     pie_confirm_external,
                     subd,
                     col,
                     nullptr,
                     false);
  }

  GPU_blend(GPU_BLEND_NONE);
  GPU_matrix_pop();
}

const uiWidgetColors *ui_tooltip_get_theme()
{
  uiWidgetType *wt = widget_type(UI_WTYPE_TOOLTIP);
  return wt->wcol_theme;
}

/**
 * Generic drawing for background.
 */
static void ui_draw_widget_back_color(uiWidgetTypeEnum type,
                                      bool use_shadow,
                                      const rcti *rect,
                                      const float color[4])
{
  uiWidgetType *wt = widget_type(type);

  if (use_shadow) {
    GPU_blend(GPU_BLEND_ALPHA);
    widget_softshadow(rect, UI_CNR_ALL, 0.25f * U.widget_unit);
    GPU_blend(GPU_BLEND_NONE);
  }

  rcti rect_copy = *rect;
  wt->state(wt, &STATE_INFO_NULL, UI_EMBOSS_UNDEFINED);
  if (color) {
    rgba_float_to_uchar(wt->wcol.inner, color);
  }

  if (wt->draw_block) {
    wt->draw_block(&wt->wcol, &rect_copy, 0, UI_CNR_ALL, 1.0f);
  }
  else if (wt->draw) {
    wt->draw(&wt->wcol, &rect_copy, &STATE_INFO_NULL, UI_CNR_ALL, 1.0f);
  }
  else {
    BLI_assert_unreachable();
  }
}
void ui_draw_widget_menu_back_color(const rcti *rect, bool use_shadow, const float color[4])
{
  ui_draw_widget_back_color(UI_WTYPE_MENU_BACK, use_shadow, rect, color);
}

void ui_draw_widget_menu_back(const rcti *rect, bool use_shadow)
{
  ui_draw_widget_back_color(UI_WTYPE_MENU_BACK, use_shadow, rect, nullptr);
}

void ui_draw_tooltip_background(const uiStyle * /*style*/, uiBlock * /*block*/, rcti *rect)
{
  uiWidgetType *wt = widget_type(UI_WTYPE_TOOLTIP);
  wt->state(wt, &STATE_INFO_NULL, UI_EMBOSS_UNDEFINED);
  /* wt->draw_block ends up using same function to draw the tooltip as menu_back */
  wt->draw_block(&wt->wcol, rect, 0, 0, 1.0f);
}

void ui_draw_menu_item(const uiFontStyle *fstyle,
                       rcti *rect,
                       const char *name,
                       int iconid,
                       int but_flag,
                       uiMenuItemSeparatorType separator_type,
                       int *r_xmax)
{
  uiWidgetType *wt = widget_type(UI_WTYPE_MENU_ITEM);
  const rcti _rect = *rect;
  const int row_height = BLI_rcti_size_y(rect);
  int max_hint_width = INT_MAX;
  int padding = 0.25f * row_height;
  char *cpoin = nullptr;

  uiWidgetStateInfo state = {0};
  state.but_flag = but_flag;

  wt->state(wt, &state, UI_EMBOSS_UNDEFINED);
  wt->draw(&wt->wcol, rect, &STATE_INFO_NULL, 0, 1.0f);

  UI_fontstyle_set(fstyle);

  /* text location offset */
  rect->xmin += padding;
  if (iconid) {
    rect->xmin += row_height; /* Use square area for icon. */
  }

  /* cut string in 2 parts? */
  if (separator_type != UI_MENU_ITEM_SEPARATOR_NONE) {
    cpoin = const_cast<char *>(strrchr(name, UI_SEP_CHAR));
    if (cpoin) {
      *cpoin = 0;

      /* need to set this first */
      UI_fontstyle_set(fstyle);

      if (separator_type == UI_MENU_ITEM_SEPARATOR_SHORTCUT) {
        /* Shrink rect to exclude the shortcut string. */
        rect->xmax -= BLF_width(fstyle->uifont_id, cpoin + 1, INT_MAX) + UI_ICON_SIZE;
      }
      else if (separator_type == UI_MENU_ITEM_SEPARATOR_HINT) {
        /* Determine max-width for the hint string to leave the name string un-clipped (if there's
         * enough space to display it). */

        const int available_width = BLI_rcti_size_x(rect) - padding;
        const int name_width = BLF_width(fstyle->uifont_id, name, INT_MAX);
        const int hint_width = BLF_width(fstyle->uifont_id, cpoin + 1, INT_MAX) + padding;

        if ((name_width + hint_width) > available_width) {
          /* Clipping width for hint string. */
          max_hint_width = available_width * 0.40f;
          /* Clipping xmax for clipping of item name. */
          rect->xmax = (hint_width < max_hint_width) ?
                           (rect->xmax - hint_width) :
                           (rect->xmin + (available_width - max_hint_width));
        }
      }
      else {
        BLI_assert_msg(0, "Unknown menu item separator type");
      }
    }
  }

  {
    char drawstr[UI_MAX_DRAW_STR];
    const float okwidth = float(BLI_rcti_size_x(rect));
    const size_t max_len = sizeof(drawstr);
    const float minwidth = float(UI_ICON_SIZE);

    STRNCPY(drawstr, name);
    if (drawstr[0]) {
      UI_text_clip_middle_ex(fstyle, drawstr, okwidth, minwidth, max_len, '\0');
    }

    int xofs = 0, yofs = 0;
    ResultBLF info;
    uiFontStyleDraw_Params params{};
    params.align = UI_STYLE_TEXT_LEFT;
    UI_fontstyle_draw_ex(
        fstyle, rect, drawstr, sizeof(drawstr), wt->wcol.text, &params, &xofs, &yofs, &info);
    if (r_xmax != nullptr) {
      *r_xmax = xofs + info.width;
    }
  }

  /* restore rect, was messed with */
  *rect = _rect;

  if (iconid) {
    float height, aspect;
    const int xs = rect->xmin + 0.2f * UI_UNIT_X;
    const int ys = rect->ymin + 0.1f * BLI_rcti_size_y(rect);

    height = ICON_SIZE_FROM_BUTRECT(rect);
    aspect = ICON_DEFAULT_HEIGHT / height;

    GPU_blend(GPU_BLEND_ALPHA);
    /* XXX scale weak get from fstyle? */
    UI_icon_draw_ex(
        xs, ys, iconid, aspect, 1.0f, 0.0f, wt->wcol.text, false, UI_NO_ICON_OVERLAY_TEXT);
    GPU_blend(GPU_BLEND_NONE);
  }

  /* part text right aligned */
  if (separator_type != UI_MENU_ITEM_SEPARATOR_NONE) {
    if (cpoin) {
      /* State info for the hint drawing. */
      uiWidgetStateInfo hint_state = state;
      /* Set inactive state for grayed out text. */
      hint_state.but_flag |= UI_BUT_INACTIVE;

      wt->state(wt, &hint_state, UI_EMBOSS_UNDEFINED);

      char hint_drawstr[UI_MAX_DRAW_STR];
      {
        const size_t max_len = sizeof(hint_drawstr);
        const float minwidth = float(UI_ICON_SIZE);

        STRNCPY(hint_drawstr, cpoin + 1);
        if (hint_drawstr[0] && (max_hint_width < INT_MAX)) {
          UI_text_clip_middle_ex(fstyle, hint_drawstr, max_hint_width, minwidth, max_len, '\0');
        }
      }

      rect->xmax = _rect.xmax - 5;
      uiFontStyleDraw_Params params{};
      params.align = UI_STYLE_TEXT_RIGHT;
      UI_fontstyle_draw(fstyle, rect, hint_drawstr, sizeof(hint_drawstr), wt->wcol.text, &params);
      *cpoin = UI_SEP_CHAR;
    }
  }
}

void ui_draw_preview_item_stateless(const uiFontStyle *fstyle,
                                    rcti *rect,
                                    const char *name,
                                    int iconid,
                                    const uchar text_col[4],
                                    eFontStyle_Align text_align)
{
  rcti trect = *rect;
  const float text_size = UI_UNIT_Y;
  const bool has_text = name && name[0];

  if (has_text) {
    /* draw icon in rect above the space reserved for the label */
    rect->ymin += text_size;
  }
  GPU_blend(GPU_BLEND_ALPHA);
  widget_draw_preview(BIFIconID(iconid), 1.0f, rect);
  GPU_blend(GPU_BLEND_NONE);

  if (!has_text) {
    return;
  }

  /* text rect */
  trect.ymax = trect.ymin + text_size;
  trect.ymin += PREVIEW_PAD;
  trect.xmin += PREVIEW_PAD;
  trect.xmax -= PREVIEW_PAD;

  {
    char drawstr[UI_MAX_DRAW_STR];
    const float okwidth = float(BLI_rcti_size_x(&trect));
    const size_t max_len = sizeof(drawstr);
    const float minwidth = float(UI_ICON_SIZE);

    STRNCPY(drawstr, name);
    UI_text_clip_middle_ex(fstyle, drawstr, okwidth, minwidth, max_len, '\0');

    uiFontStyleDraw_Params params{};
    params.align = text_align;
    UI_fontstyle_draw(fstyle, &trect, drawstr, sizeof(drawstr), text_col, &params);
  }
}

void ui_draw_preview_item(const uiFontStyle *fstyle,
                          rcti *rect,
                          const char *name,
                          int iconid,
                          int but_flag,
                          eFontStyle_Align text_align)
{
  uiWidgetType *wt = widget_type(UI_WTYPE_MENU_ITEM_UNPADDED);

  uiWidgetStateInfo state = {0};
  state.but_flag = but_flag;

  /* drawing button background */
  wt->state(wt, &state, UI_EMBOSS_UNDEFINED);
  wt->draw(&wt->wcol, rect, &STATE_INFO_NULL, 0, 1.0f);

  ui_draw_preview_item_stateless(fstyle, rect, name, iconid, wt->wcol.text, text_align);
}

/** \} */<|MERGE_RESOLUTION|>--- conflicted
+++ resolved
@@ -3695,7 +3695,6 @@
   widgetbase_draw(&wtb_bar, wcol);
 }
 
-<<<<<<< HEAD
 static void widget_link(uiBut *but,
                         uiWidgetColors */*wcol*/,
                         rcti *rect,
@@ -3715,7 +3714,9 @@
     rectlink.ymax = but->linkto[1];
 
     ui_draw_link_bezier(&rectlink, color);
-=======
+  }
+}
+
 /**
  * Used for both ring & pie types.
  */
@@ -3774,7 +3775,6 @@
       widget_progress_type_circle(but_progress, wcol, rect, 0.0f);
       break;
     }
->>>>>>> 565436bf
   }
 }
 
