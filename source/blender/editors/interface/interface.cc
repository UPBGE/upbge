/* SPDX-FileCopyrightText: 2001-2002 NaN Holding BV. All rights reserved.
 *
 * SPDX-License-Identifier: GPL-2.0-or-later */

/** \file
 * \ingroup edinterface
 */

#include <algorithm>
#include <cctype>
#include <cfloat>
#include <climits>
#include <cmath>
#include <cstddef> /* `offsetof()` */
#include <cstring>

#include <fmt/format.h>

#include "MEM_guardedalloc.h"

#include "DNA_object_types.h"
#include "DNA_scene_types.h"
#include "DNA_screen_types.h"
#include "DNA_userdef_types.h"

#include "BLI_listbase.h"
#include "BLI_rect.h"
#include "BLI_set.hh"
#include "BLI_string.h"
#include "BLI_string_utf8.h"
#include "BLI_vector.hh"

#include "BLI_utildefines.h"

#include "BKE_animsys.h"
#include "BKE_context.hh"
#include "BKE_idprop.hh"
#include "BKE_report.hh"
#include "BKE_scene.hh"
#include "BKE_screen.hh"
#include "BKE_unit.hh"

#include "GPU_matrix.hh"
#include "GPU_state.hh"

#include "BLF_api.hh"
#include "BLT_translation.hh"

#include "UI_abstract_view.hh"
#include "UI_interface.hh"
#include "UI_interface_icons.hh"
#include "UI_interface_layout.hh"
#include "UI_string_search.hh"
#include "UI_view2d.hh"

#include "IMB_imbuf.hh"

#include "WM_api.hh"
#include "WM_message.hh"
#include "WM_types.hh"

#include "RNA_access.hh"
#include "RNA_enum_types.hh"

#ifdef WITH_PYTHON
#  include "BPY_extern_run.hh"
#endif

#include "ED_numinput.hh"
#include "ED_screen.hh"

#include "IMB_colormanagement.hh"

#include "interface_intern.hh"

using blender::StringRef;
using blender::StringRefNull;
using blender::Vector;

/* prototypes. */
static void ui_def_but_rna__menu(bContext *C, uiLayout *layout, void *but_p);
static void ui_def_but_rna__panel_type(bContext * /*C*/, uiLayout *layout, void *arg);
static void ui_def_but_rna__menu_type(bContext * /*C*/, uiLayout *layout, void *but_p);

/* avoid unneeded calls to ui_but_value_get */
#define UI_BUT_VALUE_UNSET DBL_MAX
#define UI_GET_BUT_VALUE_INIT(_but, _value) \
  if (_value == DBL_MAX) { \
    (_value) = ui_but_value_get(_but); \
  } \
  ((void)0)

#define B_NOP -1

/**
 * a full doc with API notes can be found in 'blender/doc/guides/interface_API.txt'
 *
 * `uiBlahBlah()`   external function.
 * `ui_blah_blah()` internal function.
 */

static void ui_but_free(const bContext *C, uiBut *but);

static bool ui_but_is_unit_radians_ex(const UnitSettings *unit, const int unit_type)
{
  return (unit->system_rotation == USER_UNIT_ROT_RADIANS && unit_type == PROP_UNIT_ROTATION);
}

static bool ui_but_is_unit_radians(const uiBut *but)
{
  const UnitSettings *unit = but->block->unit;
  const int unit_type = UI_but_unit_type_get(but);

  return ui_but_is_unit_radians_ex(unit, unit_type);
}

/* ************* window matrix ************** */

void ui_block_to_region_fl(const ARegion *region, const uiBlock *block, float *x, float *y)
{
  const int getsizex = BLI_rcti_size_x(&region->winrct) + 1;
  const int getsizey = BLI_rcti_size_y(&region->winrct) + 1;

  float gx = *x;
  float gy = *y;

  if (block->panel) {
    gx += block->panel->ofsx;
    gy += block->panel->ofsy;
  }

  *x = float(getsizex) *
       (0.5f + 0.5f * (gx * block->winmat[0][0] + gy * block->winmat[1][0] + block->winmat[3][0]));
  *y = float(getsizey) *
       (0.5f + 0.5f * (gx * block->winmat[0][1] + gy * block->winmat[1][1] + block->winmat[3][1]));
}

void ui_block_to_window_fl(const ARegion *region, const uiBlock *block, float *x, float *y)
{
  ui_block_to_region_fl(region, block, x, y);
  *x += region->winrct.xmin;
  *y += region->winrct.ymin;
}

void ui_block_to_window(const ARegion *region, const uiBlock *block, int *x, int *y)
{
  float fx = *x;
  float fy = *y;

  ui_block_to_window_fl(region, block, &fx, &fy);

  *x = int(lround(fx));
  *y = int(lround(fy));
}

void ui_block_to_region_rctf(const ARegion *region,
                             const uiBlock *block,
                             rctf *rct_dst,
                             const rctf *rct_src)
{
  *rct_dst = *rct_src;
  ui_block_to_region_fl(region, block, &rct_dst->xmin, &rct_dst->ymin);
  ui_block_to_region_fl(region, block, &rct_dst->xmax, &rct_dst->ymax);
}

void ui_block_to_window_rctf(const ARegion *region,
                             const uiBlock *block,
                             rctf *rct_dst,
                             const rctf *rct_src)
{
  *rct_dst = *rct_src;
  ui_block_to_window_fl(region, block, &rct_dst->xmin, &rct_dst->ymin);
  ui_block_to_window_fl(region, block, &rct_dst->xmax, &rct_dst->ymax);
}

float ui_block_to_window_scale(const ARegion *region, const uiBlock *block)
{
  /* We could have function for this to avoid dummy arg. */
  float min_y = 0, max_y = 1;
  float dummy_x = 0.0f;
  ui_block_to_window_fl(region, block, &dummy_x, &min_y);
  dummy_x = 0.0f;
  ui_block_to_window_fl(region, block, &dummy_x, &max_y);
  return max_y - min_y;
}

void ui_window_to_block_fl(const ARegion *region, const uiBlock *block, float *x, float *y)
{
  const int getsizex = BLI_rcti_size_x(&region->winrct) + 1;
  const int getsizey = BLI_rcti_size_y(&region->winrct) + 1;
  const int sx = region->winrct.xmin;
  const int sy = region->winrct.ymin;

  const float a = 0.5f * float(getsizex) * block->winmat[0][0];
  const float b = 0.5f * float(getsizex) * block->winmat[1][0];
  const float c = 0.5f * float(getsizex) * (1.0f + block->winmat[3][0]);

  const float d = 0.5f * float(getsizey) * block->winmat[0][1];
  const float e = 0.5f * float(getsizey) * block->winmat[1][1];
  const float f = 0.5f * float(getsizey) * (1.0f + block->winmat[3][1]);

  const float px = *x - sx;
  const float py = *y - sy;

  *y = (a * (py - f) + d * (c - px)) / (a * e - d * b);
  *x = (px - b * (*y) - c) / a;

  if (block->panel) {
    *x -= block->panel->ofsx;
    *y -= block->panel->ofsy;
  }
}

void ui_window_to_block_rctf(const ARegion *region,
                             const uiBlock *block,
                             rctf *rct_dst,
                             const rctf *rct_src)
{
  *rct_dst = *rct_src;
  ui_window_to_block_fl(region, block, &rct_dst->xmin, &rct_dst->ymin);
  ui_window_to_block_fl(region, block, &rct_dst->xmax, &rct_dst->ymax);
}

void ui_window_to_block(const ARegion *region, const uiBlock *block, int *x, int *y)
{
  float fx = *x;
  float fy = *y;

  ui_window_to_block_fl(region, block, &fx, &fy);

  *x = int(lround(fx));
  *y = int(lround(fy));
}

void ui_window_to_region(const ARegion *region, int *x, int *y)
{
  *x -= region->winrct.xmin;
  *y -= region->winrct.ymin;
}

void ui_window_to_region_rcti(const ARegion *region, rcti *rect_dst, const rcti *rct_src)
{
  rect_dst->xmin = rct_src->xmin - region->winrct.xmin;
  rect_dst->xmax = rct_src->xmax - region->winrct.xmin;
  rect_dst->ymin = rct_src->ymin - region->winrct.ymin;
  rect_dst->ymax = rct_src->ymax - region->winrct.ymin;
}

void ui_window_to_region_rctf(const ARegion *region, rctf *rect_dst, const rctf *rct_src)
{
  rect_dst->xmin = rct_src->xmin - region->winrct.xmin;
  rect_dst->xmax = rct_src->xmax - region->winrct.xmin;
  rect_dst->ymin = rct_src->ymin - region->winrct.ymin;
  rect_dst->ymax = rct_src->ymax - region->winrct.ymin;
}

void ui_region_to_window(const ARegion *region, int *x, int *y)
{
  *x += region->winrct.xmin;
  *y += region->winrct.ymin;
}

int uiBlock::but_index(const uiBut *but) const
{
  BLI_assert(!buttons.is_empty() && but);
  auto index = std::distance(
      buttons.begin(),
      std::find_if(buttons.begin(), buttons.end(), [but](const std::unique_ptr<uiBut> &test) {
        return test.get() == but;
      }));
  BLI_assert(index != std::distance(buttons.begin(), buttons.end()));
  return index;
}

uiBut *uiBlock::next_but(const uiBut *but) const
{
  const int idx = this->but_index(but) + 1;
  return idx < this->buttons.size() ? this->buttons[idx].get() : nullptr;
}

uiBut *uiBlock::prev_but(const uiBut *but) const
{
  const int idx = this->but_index(but) - 1;
  return idx >= 0 ? this->buttons[idx].get() : nullptr;
}

void uiBlock::remove_but(const uiBut *but)
{
  int64_t target_index = this->but_index(but);
  this->buttons.remove(target_index);
}

uiBut *uiBlock::first_but() const
{
  return !this->buttons.is_empty() ? this->buttons.first().get() : nullptr;
}

uiBut *uiBlock::last_but() const
{
  return !this->buttons.is_empty() ? this->buttons.last().get() : nullptr;
}

static void ui_update_flexible_spacing(const ARegion *region, uiBlock *block)
{
  int sepr_flex_len = 0;
  for (const std::unique_ptr<uiBut> &but : block->buttons) {
    if (but->type == ButType::SeprSpacer) {
      sepr_flex_len++;
    }
  }

  if (sepr_flex_len == 0) {
    return;
  }

  rcti rect;
  ui_but_to_pixelrect(&rect, region, block, block->buttons.last().get());
  const float buttons_width = std::ceil(float(rect.xmax) + UI_HEADER_OFFSET);
  const float region_width = float(region->winx);

  if (region_width <= buttons_width) {
    return;
  }

  /* We could get rid of this loop if we agree on a max number of spacer */
  Vector<int, 8> spacers_pos;
  for (const std::unique_ptr<uiBut> &but : block->buttons) {
    if (but->type == ButType::SeprSpacer) {
      ui_but_to_pixelrect(&rect, region, block, but.get());
      spacers_pos.append(rect.xmax + UI_HEADER_OFFSET);
    }
  }

  const float view_scale_x = UI_view2d_scale_get_x(&region->v2d);
  const float segment_width = region_width / float(sepr_flex_len);
  float offset = 0, remaining_space = region_width - buttons_width;
  int i = 0;
  for (const std::unique_ptr<uiBut> &but : block->buttons) {
    BLI_rctf_translate(&but->rect, std::floor(offset / view_scale_x), 0.0f);
    if (but->type == ButType::SeprSpacer) {
      /* How much the next block overlap with the current segment */
      int overlap = ((i == sepr_flex_len - 1) ? buttons_width - spacers_pos[i] :
                                                (spacers_pos[i + 1] - spacers_pos[i]) / 2);
      const int segment_end = segment_width * (i + 1);
      const int spacer_end = segment_end - overlap;
      const int spacer_sta = spacers_pos[i] + offset;
      if (spacer_end > spacer_sta) {
        const float step = min_ff(remaining_space, spacer_end - spacer_sta);
        remaining_space -= step;
        offset += step;
      }
      i++;
    }
  }
  ui_block_bounds_calc(block);
}

static void ui_update_window_matrix(const wmWindow *window, const ARegion *region, uiBlock *block)
{
  /* window matrix and aspect */
  if (region && region->runtime->visible) {
    /* Get projection matrix which includes View2D translation and zoom. */
    GPU_matrix_projection_get(block->winmat);
    block->aspect = 2.0f / fabsf(region->winx * block->winmat[0][0]);
  }
  else {
    /* No sub-window created yet, for menus for example, so we use the main
     * window instead, since buttons are created there anyway. */
    const blender::int2 win_size = WM_window_native_pixel_size(window);
    const rcti winrct = {0, win_size[0] - 1, 0, win_size[1] - 1};

    wmGetProjectionMatrix(block->winmat, &winrct);
    block->aspect = 2.0f / fabsf(win_size[0] * block->winmat[0][0]);
  }
}

void ui_region_winrct_get_no_margin(const ARegion *region, rcti *r_rect)
{
  uiBlock *block = static_cast<uiBlock *>(region->runtime->uiblocks.first);
  if (block && (block->flag & UI_BLOCK_LOOP) && (block->flag & UI_BLOCK_PIE_MENU) == 0) {
    BLI_rcti_rctf_copy_floor(r_rect, &block->rect);
    BLI_rcti_translate(r_rect, region->winrct.xmin, region->winrct.ymin);
  }
  else {
    *r_rect = region->winrct;
  }
}

/* ******************* block calc ************************* */

void UI_block_translate(uiBlock *block, float x, float y)
{
  for (const std::unique_ptr<uiBut> &but : block->buttons) {
    BLI_rctf_translate(&but->rect, x, y);
  }

  BLI_rctf_translate(&block->rect, x, y);
}

static bool ui_but_is_row_alignment_group(const uiBut *left, const uiBut *right)
{
  const bool is_same_align_group = (left->alignnr && (left->alignnr == right->alignnr));
  return is_same_align_group && (left->rect.xmin < right->rect.xmin);
}

static void ui_block_bounds_calc_text(uiBlock *block, float offset)
{
  if (block->buttons.is_empty()) {
    return;
  }
  const uiStyle *style = UI_style_get();
  std::unique_ptr<uiBut> *col_bt;
  int i = 0, j, x1addval = offset;

  UI_fontstyle_set(&style->widget);
  std::unique_ptr<uiBut> *end = block->buttons.end();

  std::unique_ptr<uiBut> *init_col_bt = block->buttons.begin();
  for (std::unique_ptr<uiBut> *bt = init_col_bt; bt < end; bt++) {
    if (!ELEM((*bt)->type, ButType::Sepr, ButType::SeprLine, ButType::SeprSpacer)) {
      j = BLF_width(style->widget.uifont_id, (*bt)->drawstr.c_str(), (*bt)->drawstr.size());

      i = std::max(j, i);
    }

    /* Skip all buttons that are in a horizontal alignment group.
     * We don't want to split them apart (but still check the row's width and apply current
     * offsets). */
    if (bt + 1 < end && ui_but_is_row_alignment_group((*bt).get(), bt[1].get())) {
      int width = 0;
      const int alignnr = (*bt)->alignnr;
      for (col_bt = bt; col_bt < end && (*col_bt)->alignnr == alignnr; col_bt++) {
        width += BLI_rctf_size_x(&(*col_bt)->rect);
        (*col_bt)->rect.xmin += x1addval;
        (*col_bt)->rect.xmax += x1addval;
      }
      i = std::max(width, i);
      /* Give the following code the last button in the alignment group, there might have to be a
       * split immediately after. */
      bt = col_bt != end ? col_bt-- : nullptr;
    }

    if (bt < end && (bt + 1 < end) && (*bt)->rect.xmin < bt[1]->rect.xmin) {
      /* End of this column, and it's not the last one. */
      for (col_bt = init_col_bt; (col_bt - 1) != bt; col_bt++) {
        (*col_bt)->rect.xmin = x1addval;
        (*col_bt)->rect.xmax = x1addval + i + block->bounds;

        ui_but_update((*col_bt).get()); /* clips text again */
      }

      /* And we prepare next column. */
      x1addval += i + block->bounds;
      i = 0;
      init_col_bt = col_bt;
    }
  }

  /* Last column. */
  for (col_bt = init_col_bt; col_bt < end; col_bt++) {
    /* Recognize a horizontally arranged alignment group and skip its items. */
    if ((col_bt + 1 < end) && ui_but_is_row_alignment_group((*col_bt).get(), col_bt[1].get())) {
      const int alignnr = (*col_bt)->alignnr;
      for (; col_bt < end && (*col_bt)->alignnr == alignnr; col_bt++) {
        /* pass */
      }
    }
    if (col_bt == end) {
      break;
    }

    (*col_bt)->rect.xmin = x1addval;
    (*col_bt)->rect.xmax = max_ff(x1addval + i + block->bounds, offset + block->minbounds);

    ui_but_update((*col_bt).get()); /* clips text again */
  }
}

void ui_block_bounds_calc(uiBlock *block)
{
  if (block->buttons.is_empty()) {
    if (block->panel) {
      block->rect.xmin = 0.0;
      block->rect.xmax = block->panel->sizex;
      block->rect.ymin = 0.0;
      block->rect.ymax = block->panel->sizey;
    }
  }
  else {

    BLI_rctf_init_minmax(&block->rect);

    for (const std::unique_ptr<uiBut> &bt : block->buttons) {
      BLI_rctf_union(&block->rect, &bt->rect);
    }

    block->rect.xmin -= block->bounds;
    block->rect.ymin -= block->bounds;
    block->rect.xmax += block->bounds;
    block->rect.ymax += block->bounds;
  }

  block->rect.xmax = block->rect.xmin + max_ff(BLI_rctf_size_x(&block->rect), block->minbounds);

  /* hardcoded exception... but that one is annoying with larger safety */
  uiBut *bt = block->first_but();
  const int xof = ((bt && STRPREFIX(bt->str.c_str(), "ERROR")) ? 10 : 40) * UI_SCALE_FAC;

  block->safety.xmin = block->rect.xmin - xof;
  block->safety.ymin = block->rect.ymin - xof;
  block->safety.xmax = block->rect.xmax + xof;
  block->safety.ymax = block->rect.ymax + xof;
}

static void ui_block_bounds_calc_centered(wmWindow *window, uiBlock *block)
{
  /* NOTE: this is used for the splash where window bounds event has not been
   * updated by ghost, get the window bounds from ghost directly */

  /* Clamp to the window size. */
  const blender::int2 win_size = WM_window_native_pixel_size(window);

  ui_block_bounds_calc(block);

  const int width = BLI_rctf_size_x(&block->rect);
  const int height = BLI_rctf_size_y(&block->rect);

  const int startx = (win_size[0] * 0.5f) - (width * 0.5f);
  const int starty = (win_size[1] * 0.5f) - (height * 0.5f);

  UI_block_translate(block, startx - block->rect.xmin, starty - block->rect.ymin);

  /* now recompute bounds and safety */
  ui_block_bounds_calc(block);
}

static void ui_block_bounds_calc_post_centered(uiBlock *block)
{
  const blender::int2 xy(block->handle->region->winrct.xmin, block->handle->region->winrct.ymin);
  const int margin = int(12.0f * UI_SCALE_FAC);
  ui_block_bounds_calc(block);
  UI_block_translate(block, xy[0] - block->rect.xmin + margin, xy[1] - block->rect.ymin + margin);
  ui_block_bounds_calc(block);
}

static void ui_block_bounds_calc_centered_pie(uiBlock *block)
{
  const int xy[2] = {
      int(block->pie_data.pie_center_spawned[0]),
      int(block->pie_data.pie_center_spawned[1]),
  };

  UI_block_translate(block, xy[0], xy[1]);

  /* now recompute bounds and safety */
  ui_block_bounds_calc(block);
}

static void ui_block_bounds_calc_popup(
    wmWindow *window, uiBlock *block, eBlockBoundsCalc bounds_calc, const int xy[2], int r_xy[2])
{
  const int oldbounds = block->bounds;

  /* compute mouse position with user defined offset */
  ui_block_bounds_calc(block);

  /* Clamp to the window size. */
  const blender::int2 win_size = WM_window_native_pixel_size(window);

  int oldwidth = BLI_rctf_size_x(&block->rect);
  int oldheight = BLI_rctf_size_y(&block->rect);

  /* first we ensure wide enough text bounds */
  if (bounds_calc == UI_BLOCK_BOUNDS_POPUP_MENU) {
    if (block->flag & UI_BLOCK_LOOP) {
      block->bounds = 2.5f * UI_UNIT_X;
      ui_block_bounds_calc_text(block, block->rect.xmin);
    }
  }

  /* next we recompute bounds */
  block->bounds = oldbounds;
  ui_block_bounds_calc(block);

  /* and we adjust the position to fit within window */
  const int width = BLI_rctf_size_x(&block->rect);
  const int height = BLI_rctf_size_y(&block->rect);

  /* avoid divide by zero below, caused by calling with no UI, but better not crash */
  oldwidth = oldwidth > 0 ? oldwidth : std::max(1, width);
  oldheight = oldheight > 0 ? oldheight : std::max(1, height);

  /* offset block based on mouse position, user offset is scaled
   * along in case we resized the block in ui_block_bounds_calc_text */
  rcti rect;
  const int raw_x = rect.xmin = xy[0] + block->rect.xmin +
                                (block->bounds_offset[0] * width) / oldwidth;
  int raw_y = rect.ymin = xy[1] + block->rect.ymin +
                          (block->bounds_offset[1] * height) / oldheight;
  rect.xmax = rect.xmin + width;
  rect.ymax = rect.ymin + height;

  rcti rect_bounds;
  const int margin = UI_SCREEN_MARGIN;
  rect_bounds.xmin = margin;
  rect_bounds.ymin = margin;
  rect_bounds.xmax = win_size[0] - margin;
  rect_bounds.ymax = win_size[1] - UI_POPUP_MENU_TOP;

  int ofs_dummy[2];
  BLI_rcti_clamp(&rect, &rect_bounds, ofs_dummy);
  UI_block_translate(block, rect.xmin - block->rect.xmin, rect.ymin - block->rect.ymin);

  /* now recompute bounds and safety */
  ui_block_bounds_calc(block);

  /* If given, adjust input coordinates such that they would generate real final popup position.
   * Needed to handle correctly floating panels once they have been dragged around,
   * see #52999. */
  if (r_xy) {
    r_xy[0] = xy[0] + block->rect.xmin - raw_x;
    r_xy[1] = xy[1] + block->rect.ymin - raw_y;
  }
}

void UI_block_bounds_set_normal(uiBlock *block, int addval)
{
  if (block == nullptr) {
    return;
  }

  block->bounds = addval;
  block->bounds_type = UI_BLOCK_BOUNDS;
}

void UI_block_bounds_set_text(uiBlock *block, int addval)
{
  block->bounds = addval;
  block->bounds_type = UI_BLOCK_BOUNDS_TEXT;
}

void UI_block_bounds_set_popup(uiBlock *block, int addval, const int bounds_offset[2])
{
  block->bounds = addval;
  block->bounds_type = UI_BLOCK_BOUNDS_POPUP_MOUSE;
  if (bounds_offset != nullptr) {
    block->bounds_offset[0] = bounds_offset[0];
    block->bounds_offset[1] = bounds_offset[1];
  }
  else {
    block->bounds_offset[0] = 0;
    block->bounds_offset[1] = 0;
  }
}

void UI_block_bounds_set_menu(uiBlock *block, int addval, const int bounds_offset[2])
{
  block->bounds = addval;
  block->bounds_type = UI_BLOCK_BOUNDS_POPUP_MENU;
  if (bounds_offset != nullptr) {
    copy_v2_v2_int(block->bounds_offset, bounds_offset);
  }
  else {
    zero_v2_int(block->bounds_offset);
  }
}

void UI_block_bounds_set_centered(uiBlock *block, int addval)
{
  block->bounds = addval;
  block->bounds_type = UI_BLOCK_BOUNDS_POPUP_CENTER;
}

void UI_block_bounds_set_explicit(uiBlock *block, int minx, int miny, int maxx, int maxy)
{
  block->rect.xmin = minx;
  block->rect.ymin = miny;
  block->rect.xmax = maxx;
  block->rect.ymax = maxy;
  block->bounds_type = UI_BLOCK_BOUNDS_NONE;
}

static float ui_but_get_float_precision(uiBut *but)
{
  if (but->type == ButType::Num) {
    return ((uiButNumber *)but)->precision;
  }
  if (but->type == ButType::NumSlider) {
    return ((uiButNumberSlider *)but)->precision;
  }
  BLI_assert_unreachable();
  return 1.0f;
}

static float ui_but_get_float_step_size(uiBut *but)
{
  if (but->type == ButType::Num) {
    return ((uiButNumber *)but)->step_size;
  }
  if (but->type == ButType::NumSlider) {
    return ((uiButNumberSlider *)but)->step_size;
  }
  BLI_assert_unreachable();
  return 1.0f;
}

static bool ui_but_hide_fraction(uiBut *but, double value)
{
  /* Hide the fraction if both the value and the step are exact integers. */
  if (floor(value) == value) {
    const float step = ui_but_get_float_step_size(but) * UI_PRECISION_FLOAT_SCALE;

    if (floorf(step) == step) {
      /* Don't hide if it has any unit except frame count. */
      switch (UI_but_unit_type_get(but)) {
        case PROP_UNIT_NONE:
        case PROP_UNIT_TIME:
          return true;

        default:
          return false;
      }
    }
  }

  return false;
}

static int ui_but_calc_float_precision(uiBut *but, double value)
{
  if (ui_but_hide_fraction(but, value)) {
    return 0;
  }

  int prec = int(ui_but_get_float_precision(but));

  /* first check for various special cases:
   * * If button is radians, we want additional precision (see #39861).
   * * If prec is not set, we fall back to a simple default */
  if (ui_but_is_unit_radians(but) && prec < 5) {
    prec = 5;
  }
  else if (prec == -1) {
    prec = (but->hardmax < 10.001f) ? 3 : 2;
  }
  else {
    CLAMP(prec, 0, UI_PRECISION_FLOAT_MAX);
  }

  return UI_calc_float_precision(prec, value);
}

/* ************** LINK LINE DRAWING  ************* */

/* link line drawing is not part of buttons or theme.. so we stick with it here */

static void ui_draw_linkline(uiLinkLine *line, int highlightActiveLines, int dashInactiveLines)
{
  rcti rect;
  float color[4] = {1.0f};

  if (line->from == nullptr || line->to == nullptr)
    return;

  rect.xmin = BLI_rctf_cent_x(&line->from->rect);
  rect.ymin = BLI_rctf_cent_y(&line->from->rect);
  rect.xmax = BLI_rctf_cent_x(&line->to->rect);
  rect.ymax = BLI_rctf_cent_y(&line->to->rect);

  if (dashInactiveLines)
    UI_GetThemeColor4fv(TH_GRID, color);
  else if (line->flag & UI_SELECT)
    rgba_float_args_set_ch(color, 120, 120, 120, 255);
  else if (highlightActiveLines &&
           ((line->from->flag & UI_HOVER) || (line->to->flag & UI_HOVER)))
    UI_GetThemeColor4fv(TH_TEXT_HI, color);
  else
    rgba_float_args_set_ch(color, 100, 100, 100, 255);

  ui_draw_link_bezier(&rect, color);
}

static void ui_draw_links(uiBlock *block)
{
  uiLinkLine *line;

  /* Draw the gray out lines. Do this first so they appear at the
   * bottom of inactive or active lines.
   * As we go, remember if we see any active or selected lines. */
  bool found_selectline = false;
  bool found_activeline = false;

  for (const std::unique_ptr<uiBut> &but : block->buttons) {
    if (but->type == UI_BTYPE_LINK && but->link) {
      for (line = static_cast <uiLinkLine *>(but->link->lines.first); line; line = line->next) {
        if (!(line->from->flag & UI_HOVER) && !(line->to->flag & UI_HOVER)) {
          if (line->deactive)
            ui_draw_linkline(line, 0, true);
        }
        else
          found_activeline = true;

        if ((line->from->flag & UI_SELECT) || (line->to->flag & UI_SELECT))
          found_selectline = true;
      }
    }
  }

  /* Draw the inactive lines (lines with neither button being hovered over) */
  for (const std::unique_ptr<uiBut> &but : block->buttons) {
    if (but->type == UI_BTYPE_LINK && but->link) {
      for (line = static_cast <uiLinkLine *>(but->link->lines.first); line; line = line->next) {
        if (!(line->from->flag & UI_HOVER) && !(line->to->flag & UI_HOVER)) {
          if (!line->deactive)
            ui_draw_linkline(line, 0, false);
        }
      }
    }
  }

  /* Draw any active lines (lines with either button being hovered over).
   * Do this last so they appear on top of inactive and gray out lines. */
  if (found_activeline) {
    for (const std::unique_ptr<uiBut> &but : block->buttons) {
      if (but->type == UI_BTYPE_LINK && but->link) {
        for (line = static_cast <uiLinkLine *>(but->link->lines.first); line; line = line->next) {
          if ((line->from->flag & UI_HOVER) || (line->to->flag & UI_HOVER))
            ui_draw_linkline(line, !found_selectline, false);
        }
      }
    }
  }
}

/* ************** BLOCK ENDING FUNCTION ************* */

bool ui_but_rna_equals(const uiBut *a, const uiBut *b)
{
  return ui_but_rna_equals_ex(a, &b->rnapoin, b->rnaprop, b->rnaindex);
}

bool ui_but_rna_equals_ex(const uiBut *but,
                          const PointerRNA *ptr,
                          const PropertyRNA *prop,
                          int index)
{
  if (but->rnapoin.data != ptr->data) {
    return false;
  }
  if (but->rnaprop != prop || but->rnaindex != index) {
    return false;
  }

  return true;
}

/* NOTE: if `but->poin` is allocated memory for every `uiDefBut*`, things fail. */
static bool ui_but_equals_old(const uiBut *but, const uiBut *oldbut)
{
  if (but->type != oldbut->type) {
    return false;
  }

  if (but->identity_cmp_func) {
    /* If the buttons have their own identity comparator callbacks (and they match), use this to
     * determine equality. */
    if (but->identity_cmp_func && (but->type == oldbut->type) &&
        (but->identity_cmp_func == oldbut->identity_cmp_func))
    {
      /* Test if the comparison is symmetrical (if a == b then b == a), may help catch some issues.
       */
      BLI_assert(but->identity_cmp_func(but, oldbut) == but->identity_cmp_func(oldbut, but));

      return but->identity_cmp_func(but, oldbut);
    }
  }

  /* various properties are being compared here, hopefully sufficient
   * to catch all cases, but it is simple to add more checks later */
  if (but->retval != oldbut->retval) {
    return false;
  }
  if (!ui_but_rna_equals(but, oldbut)) {
    return false;
  }
  if (but->func != oldbut->func) {
    return false;
  }
  /* Compares the contained function pointers. Buttons with different apply functions can be
   * considered to do different things, and as such do not equal each other. */
  if (but->apply_func.target<void(bContext &)>() != oldbut->apply_func.target<void(bContext &)>())
  {
    return false;
  }
  if (but->funcN != oldbut->funcN) {
    return false;
  }
  if (!ELEM(oldbut->func_arg1, oldbut, but->func_arg1)) {
    return false;
  }
  if (!ELEM(oldbut->func_arg2, oldbut, but->func_arg2)) {
    return false;
  }
  if (but->block_create_func != oldbut->block_create_func) {
    return false;
  }
  if (!but->funcN && ((but->poin != oldbut->poin && (uiBut *)oldbut->poin != oldbut) ||
                      (but->pointype != oldbut->pointype)))
  {
    return false;
  }
  if (but->optype != oldbut->optype) {
    return false;
  }
  if (but->dragtype != oldbut->dragtype) {
    return false;
  }

  if (but->type == ButType::ViewItem) {
    uiButViewItem *but_item = (uiButViewItem *)but;
    uiButViewItem *oldbut_item = (uiButViewItem *)oldbut;
    if (!but_item->view_item || !oldbut_item->view_item ||
        !UI_view_item_matches(*but_item->view_item, *oldbut_item->view_item))
    {
      return false;
    }
  }

  return true;
}

static uiBut *ui_but_find_old(uiBlock *block_old,
                              const uiBut *but_new,
                              const blender::Set<const uiBut *> &ignore_old_buttons)
{
  for (const std::unique_ptr<uiBut> &but : block_old->buttons) {
    if (!ignore_old_buttons.contains(but.get()) && ui_but_equals_old(but_new, but.get())) {
      return but.get();
    }
  }
  return nullptr;
}

uiBut *ui_but_find_old(uiBlock *block_old, const uiBut *but_new)
{
  return ui_but_find_old(block_old, but_new, {});
}

static std::optional<int64_t> ui_but_find_old_idx(
    uiBlock *block_old,
    const uiBut *but_new,
    const blender::Set<const uiBut *> &ignore_old_buttons = {})
{
  int64_t i = 0;
  for (const std::unique_ptr<uiBut> &but : block_old->buttons) {
    if (!ignore_old_buttons.contains(but.get()) && ui_but_equals_old(but_new, but.get())) {
      return i;
    }
    i++;
  }
  return std::nullopt;
}

uiBut *ui_but_find_new(uiBlock *block_new, const uiBut *but_old)
{
  for (const std::unique_ptr<uiBut> &but : block_new->buttons) {
    if (ui_but_equals_old(but.get(), but_old)) {
      return but.get();
    }
  }
  return nullptr;
}

/* oldbut is being inserted in new block, so we use the lines from new button, and replace button
 * pointers */
static void ui_but_update_linklines(uiBlock *block, uiBut *oldbut, uiBut *newbut)
{
  uiLinkLine *line;

  /* if active button is UI_BTYPE_LINK */
  if (newbut->type == UI_BTYPE_LINK && newbut->link) {

    SWAP(uiLink *, oldbut->link, newbut->link);

    for (line = static_cast <uiLinkLine *>(oldbut->link->lines.first); line; line = line->next) {
      if (line->to == newbut)
        line->to = oldbut;
      if (line->from == newbut)
        line->from = oldbut;
    }
  }

  /* check all other button links */
  for (const std::unique_ptr<uiBut> &but : block->buttons) {
    if (but.get() != newbut && but->type == UI_BTYPE_LINK && but->link) {
      for (line = static_cast <uiLinkLine *>(but->link->lines.first); line; line = line->next) {
        if (line->to == newbut)
          line->to = oldbut;
        if (line->from == newbut)
          line->from = oldbut;
      }
    }
  }
}

static bool ui_but_extra_icons_equals_old(const uiButExtraOpIcon *new_extra_icon,
                                          const uiButExtraOpIcon *old_extra_icon)
{
  return (new_extra_icon->optype_params->optype == old_extra_icon->optype_params->optype) &&
         (new_extra_icon->icon == old_extra_icon->icon);
}

static uiButExtraOpIcon *ui_but_extra_icon_find_old(const uiButExtraOpIcon *new_extra_icon,
                                                    const uiBut *old_but)
{
  LISTBASE_FOREACH (uiButExtraOpIcon *, op_icon, &old_but->extra_op_icons) {
    if (ui_but_extra_icons_equals_old(new_extra_icon, op_icon)) {
      return op_icon;
    }
  }
  return nullptr;
}

static void ui_but_extra_icons_update_from_old_but(const uiBut *new_but, const uiBut *old_but)
{
  /* Specifically for keeping some state info for the active button. */
  BLI_assert(old_but->active || old_but->semi_modal_state);

  LISTBASE_FOREACH (uiButExtraOpIcon *, new_extra_icon, &new_but->extra_op_icons) {
    uiButExtraOpIcon *old_extra_icon = ui_but_extra_icon_find_old(new_extra_icon, old_but);
    /* Keep the highlighting state, and let handling update it later. */
    if (old_extra_icon) {
      new_extra_icon->highlighted = old_extra_icon->highlighted;
    }
  }
}

/**
 * Update pointers and other information in the old active button based on new information in the
 * corresponding new button from the current layout pass.
 *
 * \param oldbut: The button from the last layout pass that will be moved to the new block.
 * \param but: The newly added button with much of the up to date information, to be feed later.
 *
 * \note #uiBut has ownership of many of its pointers. When the button is freed all these
 * pointers are freed as well, so ownership has to be moved out of \a but in order to free it.
 */
static void ui_but_update_old_active_from_new(uiBut *oldbut, uiBut *but)
{
  BLI_assert(oldbut->active || oldbut->semi_modal_state);

  /* flags from the buttons we want to refresh, may want to add more here... */
  const int flag_copy = UI_BUT_REDALERT | UI_HAS_ICON | UI_SELECT_DRAW;
  const int drawflag_copy = UI_BUT_HAS_QUICK_TOOLTIP;

  /* still stuff needs to be copied */
  oldbut->rect = but->rect;
  oldbut->context = but->context; /* set by Layout */

  /* drawing */
  oldbut->icon = but->icon;
  oldbut->iconadd = but->iconadd;
  oldbut->alignnr = but->alignnr;

  /* typically the same pointers, but not on undo/redo */
  /* XXX some menu buttons store button itself in but->poin. Ugly */
  if (oldbut->poin != (char *)oldbut) {
    std::swap(oldbut->poin, but->poin);
    std::swap(oldbut->func_argN, but->func_argN);
  }

  std::swap(oldbut->rename_full_func, but->rename_full_func);
  std::swap(oldbut->pushed_state_func, but->pushed_state_func);

  /* Move tooltip from new to old. */
  std::swap(oldbut->tip_func, but->tip_func);
  std::swap(oldbut->tip_arg, but->tip_arg);
  std::swap(oldbut->tip_arg_free, but->tip_arg_free);
  std::swap(oldbut->tip_quick_func, but->tip_quick_func);

  oldbut->flag = (oldbut->flag & ~flag_copy) | (but->flag & flag_copy);
  oldbut->drawflag = (oldbut->drawflag & ~drawflag_copy) | (but->drawflag & drawflag_copy);

  ui_but_extra_icons_update_from_old_but(but, oldbut);
  std::swap(but->extra_op_icons, oldbut->extra_op_icons);

  if (oldbut->type == ButType::SearchMenu) {
    uiButSearch *search_oldbut = (uiButSearch *)oldbut, *search_but = (uiButSearch *)but;

    std::swap(search_oldbut->arg_free_fn, search_but->arg_free_fn);
    std::swap(search_oldbut->arg, search_but->arg);
  }

  /* copy hardmin for list rows to prevent 'sticking' highlight to mouse position
   * when scrolling without moving mouse (see #28432) */
  if (ELEM(oldbut->type, ButType::Row, ButType::ListRow)) {
    oldbut->hardmax = but->hardmax;
  }

  switch (oldbut->type) {
    case ButType::Progress: {
      uiButProgress *progress_oldbut = (uiButProgress *)oldbut;
      uiButProgress *progress_but = (uiButProgress *)but;
      progress_oldbut->progress_factor = progress_but->progress_factor;
      break;
    }
    case ButType::SeprLine: {
      uiButSeparatorLine *line_oldbut = (uiButSeparatorLine *)oldbut;
      uiButSeparatorLine *line_but = (uiButSeparatorLine *)but;
      line_oldbut->is_vertical = line_but->is_vertical;
      break;
    }
    case ButType::Label: {
      uiButLabel *label_oldbut = (uiButLabel *)oldbut;
      uiButLabel *label_but = (uiButLabel *)but;
      label_oldbut->alpha_factor = label_but->alpha_factor;
      break;
    }
    case ButType::Scroll: {
      uiButScrollBar *scroll_oldbut = (uiButScrollBar *)oldbut;
      uiButScrollBar *scroll_but = (uiButScrollBar *)but;
      scroll_oldbut->visual_height = scroll_but->visual_height;
      break;
    }
    case ButType::ViewItem: {
      uiButViewItem *view_item_oldbut = (uiButViewItem *)oldbut;
      uiButViewItem *view_item_newbut = (uiButViewItem *)but;
      ui_view_item_swap_button_pointers(*view_item_newbut->view_item,
                                        *view_item_oldbut->view_item);
      std::swap(view_item_newbut->view_item, view_item_oldbut->view_item);
      break;
    }
    default:
      break;
  }

  /* move/copy string from the new button to the old */
  /* needed for alt+mouse wheel over enums */
  std::swap(but->str, oldbut->str);

  if (but->dragpoin) {
    std::swap(but->dragpoin, oldbut->dragpoin);
  }
  if (but->imb) {
    std::swap(but->imb, oldbut->imb);
  }

  /* NOTE: if layout hasn't been applied yet, it uses old button pointers... */
}

/**
 * Optimization:
 * \a but_old_idx is used to avoid having to lookup the matching button from the old
 * block on every iteration. On most redraws, button order doesn't change, so the index of the new
 * button is the index of the matching old button. Only if they don't match using the expected
 * index, a lookup has to be performed. Even if individual buttons are inserted or removed, likely
 * at some point the following buttons (if any) will match again, so successive indices will
 * produce successive matches again. Think of \a but_old_idx as a cursor that indicates the
 * likely/expected position of the matching button in the old block. This optimization brings
 * the whole button updating to O(n) amortized time instead of O(n^2).
 *
 * \param matched_old_buttons: Collects all previously found matches in the old block. These should
 * be ignored when looking up further matches.
 * \param but_uptr: The owning pointer for the button to update. The pointed to button may be
 * replaced, in which case the function will return true.
 * \param but_old_idx: Index into the old-button vector indicating the likely/expected position of
 * the matching button in the old block, for the optimization explained above. Value is optional
 * because sometimes the expected position of the following matching button can not be determined,
 * in which case a full lookup will have to be performed.
 *
 * \return true when the button pointed to by \a but_uptr is replaced (only done for active
 * buttons).
 */
static bool ui_but_update_from_old_block(uiBlock *block,
                                         blender::Set<const uiBut *> &matched_old_buttons,
                                         std::unique_ptr<uiBut> *but_uptr,
                                         std::optional<int64_t> *but_old_idx)
{
  uiBlock *oldblock = block->oldblock;
  uiBut *but = but_uptr->get();

#if 0
  /* Simple method - search every time. Keep this for easy testing of the "fast path." */
  uiBut *oldbut = ui_but_find_old(oldblock, but, matched_old_buttons);
  UNUSED_VARS(but_old_p);
#else
  BLI_assert(!but_old_idx->has_value() || oldblock->buttons.index_range().contains(**but_old_idx));

  /* As long as old and new buttons are aligned, avoid loop-in-loop (calling #ui_but_find_old). */
  std::unique_ptr<uiBut> *oldbut_uptr;
  if (LIKELY(but_old_idx->has_value() &&
             /* Ignore previously matched buttons. */
             !matched_old_buttons.contains(oldblock->buttons[**but_old_idx].get()) &&
             ui_but_equals_old(but, oldblock->buttons[**but_old_idx].get())))
  {
    oldbut_uptr = &oldblock->buttons[**but_old_idx];
  }
  else {
    /* Fall back to block search. */
    *but_old_idx = ui_but_find_old_idx(oldblock, but, matched_old_buttons);
    oldbut_uptr = but_old_idx->has_value() ? &oldblock->buttons[**but_old_idx] : nullptr;
  }
  /* Increase for next iteration. */
  *but_old_idx = (but_old_idx->has_value() &&
                  (but_old_idx->value() + 1 < oldblock->buttons.size())) ?
                     std::optional{but_old_idx->value() + 1} :
                     std::nullopt;
#endif

  bool found_active = false;

  if (!oldbut_uptr) {
    return false;
  }
  uiBut *oldbut = oldbut_uptr->get();

  BLI_assert(!matched_old_buttons.contains(oldbut));

  if (oldbut->active || oldbut->semi_modal_state) {
    /* Move button over from oldblock to new block. */
    oldbut_uptr->swap(*but_uptr);
    BLI_assert(but_uptr->get() == oldbut);
    /* `but` was moved to oldblock, taking oldbut place. */
    BLI_assert(!matched_old_buttons.contains(but));
    matched_old_buttons.add(but);

    /* Add the old button to the button groups in the new block. */
    ui_button_group_replace_but_ptr(block, but, oldbut);
    oldbut->block = block;

    ui_but_update_old_active_from_new(oldbut, but);

    ui_but_update_linklines(block, oldbut, but);

    if (!BLI_listbase_is_empty(&block->butstore)) {
      UI_butstore_register_update(block, oldbut, but);
    }

    found_active = true;
  }
  else {
    matched_old_buttons.add(oldbut);
    int flag_copy = UI_BUT_DRAG_MULTI;

    /* Stupid special case: The active button may be inside (as in, overlapped on top) a row
     * button which we also want to keep highlighted then. */
    if (ELEM(but->type, ButType::ViewItem, ButType::ListRow)) {
      flag_copy |= UI_HOVER;
    }

    but->flag = (but->flag & ~flag_copy) | (oldbut->flag & flag_copy);
  }

  return found_active;
}

bool UI_but_active_only_ex(
    const bContext *C, ARegion *region, uiBlock *block, uiBut *but, const bool remove_on_failure)
{
  bool activate = false, found = false, isactive = false;

  uiBlock *oldblock = block->oldblock;
  if (!oldblock) {
    activate = true;
  }
  else {
    uiBut *oldbut = ui_but_find_old(oldblock, but);
    if (oldbut) {
      found = true;

      if (oldbut->active) {
        isactive = true;
      }
    }
  }
  if ((activate == true) || (found == false)) {
    /* There might still be another active button. */
    uiBut *old_active = ui_region_find_active_but(region);
    if (old_active) {
      ui_but_active_free(C, old_active);
    }

    ui_but_activate_event((bContext *)C, region, but);
  }
  else if ((found == true) && (isactive == false)) {
    if (remove_on_failure) {
      if (but->layout) {
        ui_layout_remove_but(but->layout, but);
      }
      ui_but_free(C, but);
      block->remove_but(but);
    }
    return false;
  }

  return true;
}

bool UI_but_active_only(const bContext *C, ARegion *region, uiBlock *block, uiBut *but)
{
  return UI_but_active_only_ex(C, region, block, but, true);
}

bool UI_block_active_only_flagged_buttons(const bContext *C, ARegion *region, uiBlock *block)
{
  /* Running this command before end-block has run, means buttons that open menus
   * won't have those menus correctly positioned, see #83539. */
  BLI_assert(block->endblock);

  bool done = false;
  for (const std::unique_ptr<uiBut> &but : block->buttons) {
    if (but->flag & UI_BUT_ACTIVATE_ON_INIT) {
      but->flag &= ~UI_BUT_ACTIVATE_ON_INIT;
      if (ui_but_is_editable(but.get())) {
        if (UI_but_active_only_ex(C, region, block, but.get(), false)) {
          done = true;
          break;
        }
      }
    }
  }

  if (done) {
    /* Run this in a second pass since it's possible activating the button
     * removes the buttons being looped over. */
    for (const std::unique_ptr<uiBut> &but : block->buttons) {
      but->flag &= ~UI_BUT_ACTIVATE_ON_INIT;
    }
  }

  return done;
}

void UI_but_execute(const bContext *C, ARegion *region, uiBut *but)
{
  void *active_back;
  ui_but_execute_begin((bContext *)C, region, but, &active_back);
  /* Value is applied in begin. No further action required. */
  ui_but_execute_end((bContext *)C, region, but, active_back);
}

/* use to check if we need to disable undo, but don't make any changes
 * returns false if undo needs to be disabled. */
static bool ui_but_is_rna_undo(const uiBut *but)
{
  if (but->rnaprop == nullptr) {
    return true;
  }

  /* No owner or type known. Assume we do not undo push as it may be a property from
   * the preferences stored outside datablocks. */
  if (but->rnapoin.owner_id == nullptr || but->rnapoin.type == nullptr) {
    return false;
  }

  return ID_CHECK_UNDO(but->rnapoin.owner_id) && RNA_struct_undo_check(but->rnapoin.type);
}

/* assigns automatic keybindings to menu items for fast access
 * (underline key in menu) */
static void ui_menu_block_set_keyaccels(uiBlock *block)
{
  uint menu_key_mask = 0;
  int tot_missing = 0;

  /* only do it before bounding */
  if (block->rect.xmin != block->rect.xmax) {
    return;
  }

  for (int pass = 0; pass < 2; pass++) {
    /* 2 Passes: One for first letter only, second for any letter if the first pass fails.
     * Run first pass on all buttons so first word chars always get first priority. */

    for (const std::unique_ptr<uiBut> &but : block->buttons) {
      if (!ELEM(but->type,
                ButType::But,
                ButType::ButMenu,
                ButType::Menu,
                ButType::Block,
                ButType::Pulldown,
                ButType::IconToggle,
                ButType::IconToggleN,

                /* For PIE-menus. */
                ButType::Row) ||
          (but->flag & UI_HIDDEN))
      {
        continue;
      }

      if (pass == 0 && ELEM(but->type, ButType::IconToggle, ButType::IconToggleN)) {
        /* Until 4.4, toggles did not get accelerator keys. Ignore them on the first pass to keep
         * the most-used accelerator keys (those on the first letter) the same. In general it seems
         * more desired to give operators priority over toggles. #134492 */
        continue;
      }

      if (but->menu_key != '\0') {
        continue;
      }

      if (but->str.empty()) {
        continue;
      }

      const char *str_pt = but->str.c_str();
      uchar menu_key;
      do {
        menu_key = tolower(*str_pt);
        if ((menu_key >= 'a' && menu_key <= 'z') && !(menu_key_mask & 1 << (menu_key - 'a'))) {
          menu_key_mask |= 1 << (menu_key - 'a');
          break;
        }

        if (pass == 0) {
          /* Skip to next delimiter on first pass (be picky) */
          while (isalpha(*str_pt)) {
            str_pt++;
          }

          if (*str_pt) {
            str_pt++;
          }
        }
        else {
          /* just step over every char second pass and find first usable key */
          str_pt++;
        }
      } while (*str_pt);

      if (*str_pt) {
        but->menu_key = menu_key;
      }
      else {
        /* run second pass */
        tot_missing++;
      }

      /* if all keys have been used just exit, unlikely */
      if (menu_key_mask == (1 << 26) - 1) {
        return;
      }
    }

    /* check if second pass is needed */
    if (!tot_missing) {
      break;
    }
  }
}

void ui_but_add_shortcut(uiBut *but, const char *shortcut_str, const bool do_strip)
{
  if (do_strip && (but->flag & UI_BUT_HAS_SEP_CHAR)) {
    const size_t sep_index = but->str.find_first_of(UI_SEP_CHAR);
    if (sep_index != std::string::npos) {
      but->str = but->str.substr(0, sep_index);
    }
    but->flag &= ~UI_BUT_HAS_SEP_CHAR;
  }

  /* without this, just allow stripping of the shortcut */
  if (shortcut_str == nullptr) {
    return;
  }

  but->str = fmt::format("{}" UI_SEP_CHAR_S "{}", but->str, shortcut_str);
  but->flag |= UI_BUT_HAS_SEP_CHAR;
  ui_but_update(but);
}

/* -------------------------------------------------------------------- */
/** \name Find Key Shortcut for Button
 *
 * - #ui_but_event_operator_string (and helpers)
 * - #ui_but_event_property_operator_string
 * \{ */

static std::optional<std::string> ui_but_event_operator_string_from_operator(
    const bContext *C, wmOperatorCallParams *op_call_params)
{
  BLI_assert(op_call_params->optype != nullptr);
  IDProperty *prop = op_call_params->opptr ?
                         static_cast<IDProperty *>(op_call_params->opptr->data) :
                         nullptr;

  return WM_key_event_operator_string(
      C, op_call_params->optype->idname, op_call_params->opcontext, prop, true);
}

static std::optional<std::string> ui_but_event_operator_string_from_menu(const bContext *C,
                                                                         uiBut *but)
{
  MenuType *mt = UI_but_menutype_get(but);
  BLI_assert(mt != nullptr);

  /* Dummy, name is unimportant. */
  IDProperty *prop_menu = blender::bke::idprop::create_group(__func__).release();
  IDP_AddToGroup(prop_menu, IDP_NewStringMaxSize(mt->idname, sizeof(mt->idname), "name"));

  const std::optional<std::string> result = WM_key_event_operator_string(
      C, "WM_OT_call_menu", blender::wm::OpCallContext::InvokeRegionWin, prop_menu, true);

  IDP_FreeProperty(prop_menu);
  return result;
}

static std::optional<std::string> ui_but_event_operator_string_from_panel(const bContext *C,
                                                                          uiBut *but)
{
  using namespace blender;
  /** Nearly exact copy of #ui_but_event_operator_string_from_menu */
  PanelType *pt = UI_but_paneltype_get(but);
  BLI_assert(pt != nullptr);

  /* Dummy, name is unimportant. */
  IDProperty *prop_panel = bke::idprop::create_group(__func__).release();
  IDP_AddToGroup(prop_panel, IDP_NewStringMaxSize(pt->idname, sizeof(pt->idname), "name"));
  IDP_AddToGroup(prop_panel, bke::idprop::create("space_type", pt->space_type).release());
  IDP_AddToGroup(prop_panel, bke::idprop::create("region_type", pt->region_type).release());
  BLI_SCOPED_DEFER([&]() { IDP_FreeProperty(prop_panel); });

  for (int i = 0; i < 2; i++) {
    /* FIXME(@ideasman42): We can't reasonably search all configurations - long term. */
    IDP_ReplaceInGroup(prop_panel, bke::idprop::create("keep_open", i).release());
    std::optional<std::string> result = WM_key_event_operator_string(
        C, "WM_OT_call_panel", blender::wm::OpCallContext::InvokeRegionWin, prop_panel, true);
    if (result) {
      return result;
    }
  }

  return std::nullopt;
}

static std::optional<std::string> ui_but_event_operator_string(const bContext *C, uiBut *but)
{
  if (but->optype != nullptr) {
    wmOperatorCallParams params = {};
    params.optype = but->optype;
    params.opptr = but->opptr;
    params.opcontext = but->opcontext;
    return ui_but_event_operator_string_from_operator(C, &params);
  }
  if (UI_but_menutype_get(but) != nullptr) {
    return ui_but_event_operator_string_from_menu(C, but);
  }
  if (UI_but_paneltype_get(but) != nullptr) {
    return ui_but_event_operator_string_from_panel(C, but);
  }

  return std::nullopt;
}

static std::optional<std::string> ui_but_extra_icon_event_operator_string(
    const bContext *C, const uiButExtraOpIcon *extra_icon)
{
  wmOperatorType *extra_icon_optype = UI_but_extra_operator_icon_optype_get(extra_icon);

  if (extra_icon_optype) {
    return ui_but_event_operator_string_from_operator(C, extra_icon->optype_params);
  }

  return std::nullopt;
}

static std::optional<std::string> ui_but_event_property_operator_string(const bContext *C,
                                                                        uiBut *but)
{
  using namespace blender;
  /* Context toggle operator names to check. */

  /* NOTE(@ideasman42): This function could use a refactor to generalize button type to operator
   * relationship as well as which operators use properties. */
  const char *ctx_toggle_opnames[] = {
      "WM_OT_context_toggle",
      "WM_OT_context_toggle_enum",
      "WM_OT_context_cycle_int",
      "WM_OT_context_cycle_enum",
      "WM_OT_context_cycle_array",
      "WM_OT_context_menu_enum",
      nullptr,
  };

  const char *ctx_enum_opnames[] = {
      "WM_OT_context_set_enum",
      nullptr,
  };

  const char *ctx_enum_opnames_for_Area_ui_type[] = {
      "SCREEN_OT_space_type_set_or_cycle",
      nullptr,
  };

  const char **opnames = ctx_toggle_opnames;
  int opnames_len = ARRAY_SIZE(ctx_toggle_opnames);

  int prop_enum_value = -1;
  bool prop_enum_value_ok = false;
  bool prop_enum_value_is_int = false;
  const char *prop_enum_value_id = "value";
  PointerRNA *ptr = &but->rnapoin;
  PropertyRNA *prop = but->rnaprop;
  int prop_index = but->rnaindex;
  if ((but->type == ButType::ButMenu) && (but->block->handle != nullptr)) {
    uiBut *but_parent = but->block->handle->popup_create_vars.but;
    if ((but_parent && but_parent->rnaprop) &&
        (RNA_property_type(but_parent->rnaprop) == PROP_ENUM) &&
        ELEM(but_parent->menu_create_func,
             ui_def_but_rna__menu,
             ui_def_but_rna__panel_type,
             ui_def_but_rna__menu_type))
    {
      prop_enum_value = int(but->hardmin);
      ptr = &but_parent->rnapoin;
      prop = but_parent->rnaprop;
      prop_enum_value_ok = true;

      opnames = ctx_enum_opnames;
      opnames_len = ARRAY_SIZE(ctx_enum_opnames);
    }
  }
  /* Don't use the button again. */
  but = nullptr;

  if (prop == nullptr) {
    return std::nullopt;
  }

  /* This version is only for finding hotkeys for properties.
   * These are set via a data-path which is appended to the context,
   * manipulated using operators (see #ctx_toggle_opnames). */

  if (ptr->owner_id) {
    ID *id = ptr->owner_id;

    if (GS(id->name) == ID_SCR) {
      if (RNA_struct_is_a(ptr->type, &RNA_Area)) {
        /* data should be directly on here... */
        const char *prop_id = RNA_property_identifier(prop);
        /* Hack since keys access 'type', UI shows 'ui_type'. */
        if (STREQ(prop_id, "ui_type")) {
          prop_id = "type";
          prop_enum_value >>= 16;
          prop = RNA_struct_find_property(ptr, prop_id);
          prop_index = -1;

          if (prop_enum_value == -1) {
            /* Get the current value for Editor menu. #100652 */
            prop_enum_value = RNA_property_enum_get(ptr, prop);
            prop_enum_value_ok = (prop_enum_value != -1);
          }

          opnames = ctx_enum_opnames_for_Area_ui_type;
          opnames_len = ARRAY_SIZE(ctx_enum_opnames_for_Area_ui_type);
          prop_enum_value_id = "space_type";
          prop_enum_value_is_int = true;
        }
      }
    }
  }

  /* There may be multiple data-paths to the same properties,
   * support different variations so key bindings are properly detected no matter which are used.
   */
  Vector<std::string, 2> data_path_variations;

  {
    std::optional<std::string> data_path = WM_context_path_resolve_property_full(
        C, ptr, prop, prop_index);

    /* Always iterate once, even if data-path isn't set. */
    data_path_variations.append(data_path.value_or(""));

    if (data_path.has_value()) {
      StringRef data_path_ref = StringRef(data_path.value());
      if (data_path_ref.startswith("scene.tool_settings.")) {
        data_path_variations.append(data_path_ref.drop_known_prefix("scene."));
      }
    }
  }

  /* We have a data-path! */
  for (int data_path_index = 0; data_path_index < data_path_variations.size(); data_path_index++) {
    const StringRefNull data_path = data_path_variations[data_path_index];
    if (!data_path.is_empty() || (prop_enum_value_ok && prop_enum_value_id)) {
      /* Create a property to host the "data_path" property we're sending to the operators. */
      IDProperty *prop_path = blender::bke::idprop::create_group(__func__).release();
      BLI_SCOPED_DEFER([&]() { IDP_FreeProperty(prop_path); });
      if (!data_path.is_empty()) {
        IDP_AddToGroup(prop_path, bke::idprop::create("data_path", data_path).release());
      }
      if (prop_enum_value_ok) {
        const EnumPropertyItem *item;
        bool free;
        RNA_property_enum_items((bContext *)C, ptr, prop, &item, nullptr, &free);
        const int index = RNA_enum_from_value(item, prop_enum_value);
        if (index != -1) {
          IDProperty *prop_value;
          if (prop_enum_value_is_int) {
            const int value = item[index].value;
            prop_value = bke::idprop::create(prop_enum_value_id, value).release();
          }
          else {
            prop_value = bke::idprop::create(prop_enum_value_id, item[index].identifier).release();
          }
          IDP_AddToGroup(prop_path, prop_value);
        }
        else {
          opnames_len = 0; /* Do nothing. */
        }
        if (free) {
          MEM_freeN(item);
        }
      }

      /* check each until one works... */

      for (int i = 0; (i < opnames_len) && (opnames[i]); i++) {
        const std::optional<std::string> str = WM_key_event_operator_string(
            C, opnames[i], blender::wm::OpCallContext::InvokeRegionWin, prop_path, false);
        if (str) {
          return str;
        }
      }
    }
  }

  return std::nullopt;
}

/** \} */

/* -------------------------------------------------------------------- */
/** \name Pie Menu Direction
 *
 * This goes in a seemingly weird pattern:
 *
 * <pre>
 *     4
 *  5     6
 * 1       2
 *  7     8
 *     3
 * </pre>
 *
 * but it's actually quite logical. It's designed to be 'upwards compatible'
 * for muscle memory so that the menu item locations are fixed and don't move
 * as new items are added to the menu later on. It also optimizes efficiency -
 * a radial menu is best kept symmetrical, with as large an angle between
 * items as possible, so that the gestural mouse movements can be fast and inexact.
 *
 * It starts off with two opposite sides for the first two items
 * then joined by the one below for the third (this way, even with three items,
 * the menu seems to still be 'in order' reading left to right). Then the fourth is
 * added to complete the compass directions. From here, it's just a matter of
 * subdividing the rest of the angles for the last 4 items.
 *
 * --Matt 07/2006
 * \{ */

const char ui_radial_dir_order[8] = {
    UI_RADIAL_W,
    UI_RADIAL_E,
    UI_RADIAL_S,
    UI_RADIAL_N,
    UI_RADIAL_NW,
    UI_RADIAL_NE,
    UI_RADIAL_SW,
    UI_RADIAL_SE,
};

const char ui_radial_dir_to_numpad[8] = {8, 9, 6, 3, 2, 1, 4, 7};
const short ui_radial_dir_to_angle[8] = {90, 45, 0, 315, 270, 225, 180, 135};

static std::string ui_but_pie_direction_string(const uiBut *but)
{
  BLI_assert(but->pie_dir < ARRAY_SIZE(ui_radial_dir_to_numpad));
  return fmt::to_string(int(ui_radial_dir_to_numpad[but->pie_dir]));
}

/** \} */

static void ui_menu_block_set_keymaps(const bContext *C, uiBlock *block)
{
  BLI_assert(block->flag & (UI_BLOCK_LOOP | UI_BLOCK_SHOW_SHORTCUT_ALWAYS));

  /* only do it before bounding */
  if (block->rect.xmin != block->rect.xmax) {
    return;
  }
  if (block->name == "splash") {
    return;
  }

  if (block->flag & UI_BLOCK_PIE_MENU) {
    for (const std::unique_ptr<uiBut> &but : block->buttons) {
      if (but->pie_dir != UI_RADIAL_NONE) {
        const std::string str = ui_but_pie_direction_string(but.get());
        ui_but_add_shortcut(but.get(), str.c_str(), false);
      }
    }
  }
  else {
    for (const std::unique_ptr<uiBut> &but : block->buttons) {
      if (block->flag & UI_BLOCK_SHOW_SHORTCUT_ALWAYS) {
        /* Skip icon-only buttons (as used in the toolbar). */
        if (but->drawstr[0] == '\0') {
          continue;
        }
        if (((block->flag & UI_BLOCK_POPOVER) == 0) && UI_but_is_tool(but.get())) {
          /* For non-popovers, shown in shortcut only
           * (has special shortcut handling code). */
          continue;
        }
      }
      else if (but->emboss != blender::ui::EmbossType::Pulldown) {
        continue;
      }

      if (const std::optional<std::string> str = ui_but_event_operator_string(C, but.get())) {
        ui_but_add_shortcut(but.get(), str->c_str(), false);
      }
      else if (const std::optional<std::string> str = ui_but_event_property_operator_string(
                   C, but.get()))
      {
        ui_but_add_shortcut(but.get(), str->c_str(), false);
      }
    }
  }
}

void ui_but_override_flag(Main *bmain, uiBut *but)
{
  const uint override_status = RNA_property_override_library_status(
      bmain, &but->rnapoin, but->rnaprop, but->rnaindex);

  if (override_status & RNA_OVERRIDE_STATUS_OVERRIDDEN) {
    but->flag |= UI_BUT_OVERRIDDEN;
  }
  else {
    but->flag &= ~UI_BUT_OVERRIDDEN;
  }
}

/* -------------------------------------------------------------------- */
/** \name Button Extra Operator Icons
 *
 * Extra icons are shown on the right hand side of buttons. They can be clicked to invoke custom
 * operators.
 * There are some predefined here, which get added to buttons automatically based on button data
 * (type, flags, state, etc).
 * \{ */

/**
 * Predefined types for generic extra operator icons (uiButExtraOpIcon).
 */
enum PredefinedExtraOpIconType {
  PREDEFINED_EXTRA_OP_ICON_NONE = 1,
  PREDEFINED_EXTRA_OP_ICON_CLEAR,
  PREDEFINED_EXTRA_OP_ICON_EYEDROPPER,
  PREDEFINED_EXTRA_OP_ICON_BONE_EYEDROPPER
};

static PointerRNA *ui_but_extra_operator_icon_add_ptr(uiBut *but,
                                                      wmOperatorType *optype,
                                                      blender::wm::OpCallContext opcontext,
                                                      int icon)
{
  uiButExtraOpIcon *extra_op_icon = MEM_callocN<uiButExtraOpIcon>(__func__);

  extra_op_icon->icon = icon;
  extra_op_icon->optype_params = MEM_callocN<wmOperatorCallParams>(__func__);
  extra_op_icon->optype_params->optype = optype;
  extra_op_icon->optype_params->opptr = MEM_new<PointerRNA>(__func__);
  WM_operator_properties_create_ptr(extra_op_icon->optype_params->opptr,
                                    extra_op_icon->optype_params->optype);
  extra_op_icon->optype_params->opcontext = opcontext;
  extra_op_icon->highlighted = false;
  extra_op_icon->disabled = false;

  BLI_addtail(&but->extra_op_icons, extra_op_icon);

  return extra_op_icon->optype_params->opptr;
}

static void ui_but_extra_operator_icon_free(uiButExtraOpIcon *extra_icon)
{
  WM_operator_properties_free(extra_icon->optype_params->opptr);
  MEM_delete(extra_icon->optype_params->opptr);
  MEM_freeN(extra_icon->optype_params);
  MEM_freeN(extra_icon);
}

void ui_but_extra_operator_icons_free(uiBut *but)
{
  LISTBASE_FOREACH_MUTABLE (uiButExtraOpIcon *, op_icon, &but->extra_op_icons) {
    ui_but_extra_operator_icon_free(op_icon);
  }
  BLI_listbase_clear(&but->extra_op_icons);
}

PointerRNA *UI_but_extra_operator_icon_add(uiBut *but,
                                           const StringRefNull opname,
                                           blender::wm::OpCallContext opcontext,
                                           int icon)
{
  wmOperatorType *optype = WM_operatortype_find(opname.c_str(), false);

  if (optype) {
    return ui_but_extra_operator_icon_add_ptr(but, optype, opcontext, icon);
  }

  return nullptr;
}

wmOperatorType *UI_but_extra_operator_icon_optype_get(const uiButExtraOpIcon *extra_icon)
{
  return extra_icon ? extra_icon->optype_params->optype : nullptr;
}

PointerRNA *UI_but_extra_operator_icon_opptr_get(const uiButExtraOpIcon *extra_icon)
{
  return extra_icon->optype_params->opptr;
}

static bool ui_but_icon_extra_is_visible_text_clear(const uiBut *but)
{
  BLI_assert(but->type == ButType::Text);
  return ((but->flag & UI_BUT_VALUE_CLEAR) && but->drawstr[0]);
}

static bool ui_but_icon_extra_is_visible_search_unlink(const uiBut *but)
{
  BLI_assert(ELEM(but->type, ButType::SearchMenu));
  return ((but->editstr == nullptr) && (but->drawstr[0] != '\0') &&
          (but->flag & UI_BUT_VALUE_CLEAR));
}

static bool ui_but_icon_extra_is_visible_search_eyedropper(uiBut *but)
{
  BLI_assert(but->type == ButType::SearchMenu && (but->flag & UI_BUT_VALUE_CLEAR));

  if (but->rnaprop == nullptr) {
    return false;
  }

  StructRNA *type = RNA_property_pointer_type(&but->rnapoin, but->rnaprop);
  const short idcode = RNA_type_to_ID_code(type);

  return ((but->editstr == nullptr) && (idcode == ID_OB || OB_DATA_SUPPORT_ID(idcode)));
}

static bool ui_but_icon_extra_is_visible_bone_eyedropper(uiBut *but)
{
  if (but->type != ButType::SearchMenu || !(but->flag & UI_BUT_VALUE_CLEAR)) {
    return false;
  }
  if (but->editstr != nullptr) {
    return false;
  }
  if (!ELEM(RNA_property_type(but->rnaprop), PROP_STRING, PROP_POINTER)) {
    return false;
  }
  uiButSearch *search_but = (uiButSearch *)but;
  if (!search_but->rnasearchprop) {
    return false;
  }
  const StructRNA *type = RNA_property_pointer_type(&search_but->rnasearchpoin,
                                                    search_but->rnasearchprop);
  return type == &RNA_Bone || type == &RNA_EditBone;
}

static PredefinedExtraOpIconType ui_but_icon_extra_get(uiBut *but)
{
  switch (but->type) {
    case ButType::Text:
      if (ui_but_icon_extra_is_visible_text_clear(but)) {
        return PREDEFINED_EXTRA_OP_ICON_CLEAR;
      }
      break;
    case ButType::SearchMenu:
      if ((but->flag & UI_BUT_VALUE_CLEAR) == 0) {
        /* pass */
      }
      else if (ui_but_icon_extra_is_visible_search_unlink(but)) {
        return PREDEFINED_EXTRA_OP_ICON_CLEAR;
      }
      else if (ui_but_icon_extra_is_visible_search_eyedropper(but)) {
        return PREDEFINED_EXTRA_OP_ICON_EYEDROPPER;
      }
      else if (ui_but_icon_extra_is_visible_bone_eyedropper(but)) {
        return PREDEFINED_EXTRA_OP_ICON_BONE_EYEDROPPER;
      }
      break;
    default:
      break;
  }

  return PREDEFINED_EXTRA_OP_ICON_NONE;
}

/**
 * While some extra operator icons have to be set explicitly upon button creating, this code adds
 * some generic ones based on button data. Currently these are mutually exclusive, so there's only
 * ever one predefined extra icon.
 */
static void ui_but_predefined_extra_operator_icons_add(uiBut *but)
{
  const PredefinedExtraOpIconType extra_icon = ui_but_icon_extra_get(but);
  wmOperatorType *optype = nullptr;
  BIFIconID icon = ICON_NONE;

  switch (extra_icon) {
    case PREDEFINED_EXTRA_OP_ICON_EYEDROPPER: {
      static wmOperatorType *id_eyedropper_ot = nullptr;
      if (!id_eyedropper_ot) {
        id_eyedropper_ot = WM_operatortype_find("UI_OT_eyedropper_id", false);
      }
      BLI_assert(id_eyedropper_ot);

      optype = id_eyedropper_ot;
      icon = ICON_EYEDROPPER;

      break;
    }
    case PREDEFINED_EXTRA_OP_ICON_BONE_EYEDROPPER: {
      static wmOperatorType *id_eyedropper_ot = nullptr;
      if (!id_eyedropper_ot) {
        id_eyedropper_ot = WM_operatortype_find("UI_OT_eyedropper_bone", false);
      }
      BLI_assert(id_eyedropper_ot);

      optype = id_eyedropper_ot;
      icon = ICON_EYEDROPPER;
      break;
    }
    case PREDEFINED_EXTRA_OP_ICON_CLEAR: {
      static wmOperatorType *clear_ot = nullptr;
      if (!clear_ot) {
        clear_ot = WM_operatortype_find("UI_OT_button_string_clear", false);
      }
      BLI_assert(clear_ot);

      optype = clear_ot;
      icon = ICON_PANEL_CLOSE;

      break;
    }
    default:
      break;
  }

  if (optype) {
    LISTBASE_FOREACH (uiButExtraOpIcon *, op_icon, &but->extra_op_icons) {
      if ((op_icon->optype_params->optype == optype) && (op_icon->icon == icon)) {
        /* Don't add the same operator icon twice (happens if button is kept alive while active).
         */
        return;
      }
    }
    ui_but_extra_operator_icon_add_ptr(
        but, optype, blender::wm::OpCallContext::InvokeDefault, icon);
  }
}

/** \} */

void UI_block_update_from_old(const bContext *C, uiBlock *block)
{
  if (!block->oldblock) {
    return;
  }

  if (BLI_listbase_is_empty(&block->oldblock->butstore) == false) {
    UI_butstore_update(block);
  }

  std::optional<int64_t> but_old_idx = block->oldblock->buttons.is_empty() ? std::nullopt :
                                                                             std::optional{0};
  blender::Set<const uiBut *> matched_old_buttons;
  matched_old_buttons.reserve(block->oldblock->buttons.size());
  for (std::unique_ptr<uiBut> &but : block->buttons) {
    if (ui_but_update_from_old_block(block, matched_old_buttons, &but, &but_old_idx)) {
      ui_but_update(but.get());

      /* redraw dynamic tooltip if we have one open */
      if (but->tip_func) {
        UI_but_tooltip_refresh((bContext *)C, but.get());
      }
    }
  }
  for (const std::unique_ptr<uiBut> &but : block->oldblock->buttons) {
    ui_but_free(C, but.get());
  }
  block->oldblock->buttons.clear_and_shrink();

  block->auto_open = block->oldblock->auto_open;
  block->auto_open_last = block->oldblock->auto_open_last;
  block->tooltipdisabled = block->oldblock->tooltipdisabled;
  BLI_movelisttolist(&block->color_pickers.list, &block->oldblock->color_pickers.list);

  block->oldblock = nullptr;
}

#ifndef NDEBUG
/**
 * Extra sanity checks for invariants (debug builds only).
 */
static void ui_but_validate(const uiBut *but)
{
  /* Number buttons must have a click-step,
   * assert instead of correcting the value to ensure the caller knows what they're doing. */
  if (but->type == ButType::Num) {
    uiButNumber *number_but = (uiButNumber *)but;

    if (ELEM(but->pointype, ButPointerType::Char, ButPointerType::Short, ButPointerType::Int)) {
      BLI_assert(int(number_but->step_size) > 0);
    }
  }
}
#endif

bool ui_but_context_poll_operator_ex(bContext *C,
                                     const uiBut *but,
                                     const wmOperatorCallParams *optype_params)
{
  bool result;
  int old_but_flag = 0;

  const bContextStore *previous_ctx = CTX_store_get(C);
  if (but) {
    old_but_flag = but->flag;

    /* Temporarily make this button override the active one, in case the poll acts on the active
     * button. */
    const_cast<uiBut *>(but)->flag |= UI_BUT_ACTIVE_OVERRIDE;

    if (but->context) {
      CTX_store_set(C, but->context);
    }
  }

  result = WM_operator_poll_context(C, optype_params->optype, optype_params->opcontext);

  if (but) {
    BLI_assert_msg((but->flag & ~UI_BUT_ACTIVE_OVERRIDE) ==
                       (old_but_flag & ~UI_BUT_ACTIVE_OVERRIDE),
                   "Operator polls shouldn't change button flags");

    const_cast<uiBut *>(but)->flag = old_but_flag;

    if (but->context) {
      CTX_store_set(C, previous_ctx);
    }
  }

  return result;
}

bool ui_but_context_poll_operator(bContext *C, wmOperatorType *ot, const uiBut *but)
{
  const blender::wm::OpCallContext opcontext = but ? but->opcontext :
                                                     blender::wm::OpCallContext::InvokeDefault;
  wmOperatorCallParams params = {};
  params.optype = ot;
  params.opcontext = opcontext;
  return ui_but_context_poll_operator_ex(C, but, &params);
}

void UI_block_end_ex(const bContext *C,
                     Main *bmain,
                     wmWindow *window,
                     Scene *scene,
                     ARegion *region,
                     Depsgraph *depsgraph,
                     uiBlock *block,
                     const int xy[2],
                     int r_xy[2])
{
  BLI_assert(block->active);

  /* Extend button data. This needs to be done before the block updating. */
  for (const std::unique_ptr<uiBut> &but : block->buttons) {
    ui_but_predefined_extra_operator_icons_add(but.get());
  }

  UI_block_update_from_old(C, block);

  /* inherit flags from 'old' buttons that was drawn here previous, based
   * on matching buttons, we need this to make button event handling non
   * blocking, while still allowing buttons to be remade each redraw as it
   * is expected by blender code */
  for (const std::unique_ptr<uiBut> &but : block->buttons) {
    /* temp? Proper check for graying out */
    if (but->optype) {
      wmOperatorType *ot = but->optype;

      if (ot == nullptr || !ui_but_context_poll_operator((bContext *)C, ot, but.get())) {
        but->flag |= UI_BUT_DISABLED;
      }
    }

    LISTBASE_FOREACH (uiButExtraOpIcon *, op_icon, &but->extra_op_icons) {
      if (!ui_but_context_poll_operator_ex((bContext *)C, but.get(), op_icon->optype_params)) {
        op_icon->disabled = true;
      }
    }

    const AnimationEvalContext anim_eval_context = BKE_animsys_eval_context_construct(
        depsgraph, (scene) ? BKE_scene_frame_get(scene) : 0.0f);
    ui_but_anim_flag(but.get(), &anim_eval_context);
    ui_but_override_flag(bmain, but.get());
    if (UI_but_is_decorator(but)) {
      ui_but_anim_decorate_update_from_flag((uiButDecorator *)but.get());
    }

#ifndef NDEBUG
    ui_but_validate(but.get());
#endif
  }

  /* handle pending stuff */
  if (block->layouts.first) {
    blender::ui::block_layout_resolve(block);
  }
  ui_block_align_calc(block, region);
  if ((block->flag & UI_BLOCK_LOOP) && (block->flag & UI_BLOCK_NUMSELECT) &&
      (block->flag & UI_BLOCK_NO_ACCELERATOR_KEYS) == 0)
  {
    ui_menu_block_set_keyaccels(block); /* could use a different flag to check */
  }

  if (block->flag & (UI_BLOCK_LOOP | UI_BLOCK_SHOW_SHORTCUT_ALWAYS)) {
    ui_menu_block_set_keymaps(C, block);
  }

  /* after keymaps! */
  switch (block->bounds_type) {
    case UI_BLOCK_BOUNDS_NONE:
      break;
    case UI_BLOCK_BOUNDS:
      ui_block_bounds_calc(block);
      break;
    case UI_BLOCK_BOUNDS_TEXT:
      ui_block_bounds_calc_text(block, 0.0f);
      break;
    case UI_BLOCK_BOUNDS_POPUP_CENTER:
      if (block->handle->grab_xy_prev[0] == 0 && block->handle->grab_xy_prev[1] == 0) {
        ui_block_bounds_calc_centered(window, block);
      }
      else {
        ui_block_bounds_calc_post_centered(block);
      }
      break;
    case UI_BLOCK_BOUNDS_PIE_CENTER:
      ui_block_bounds_calc_centered_pie(block);
      break;

      /* fallback */
    case UI_BLOCK_BOUNDS_POPUP_MOUSE:
    case UI_BLOCK_BOUNDS_POPUP_MENU:
      ui_block_bounds_calc_popup(window, block, block->bounds_type, xy, r_xy);
      break;
  }

  /* Update bounds of all views in this block. If this block is a panel, this will be done later in
   * #UI_panels_end(), because buttons are offset there. */
  if (!block->panel) {
    ui_block_views_end(region, block);
  }

  if (block->rect.xmin == 0.0f && block->rect.xmax == 0.0f) {
    UI_block_bounds_set_normal(block, 0);
  }
  if (block->flag & UI_BUT_ALIGN) {
    UI_block_align_end(block);
  }

  ui_update_flexible_spacing(region, block);

  block->endblock = true;
}

void UI_block_end(const bContext *C, uiBlock *block)
{
  wmWindow *window = CTX_wm_window(C);

  UI_block_end_ex(C,
                  CTX_data_main(C),
                  window,
                  CTX_data_scene(C),
                  CTX_wm_region(C),
                  CTX_data_depsgraph_pointer(C),
                  block,
                  window->eventstate->xy,
                  nullptr);
}

/* ************** BLOCK DRAWING FUNCTION ************* */

void ui_fontscale(float *points, float aspect)
{
  *points /= aspect;
}

void ui_but_to_pixelrect(rcti *rect, const ARegion *region, const uiBlock *block, const uiBut *but)
{
  *rect = ui_to_pixelrect(region, block, (but) ? &but->rect : &block->rect);
}

rcti ui_to_pixelrect(const ARegion *region, const uiBlock *block, const rctf *src_rect)
{
  rctf rectf;
  ui_block_to_window_rctf(region, block, &rectf, src_rect);
  rcti recti;
  BLI_rcti_rctf_copy_round(&recti, &rectf);
  BLI_rcti_translate(&recti, -region->winrct.xmin, -region->winrct.ymin);
  return recti;
}

static bool ui_but_pixelrect_in_view(const ARegion *region, const rcti *rect)
{
  rcti rect_winspace = *rect;
  BLI_rcti_translate(&rect_winspace, region->winrct.xmin, region->winrct.ymin);
  return BLI_rcti_isect(&region->winrct, &rect_winspace, nullptr);
}

void UI_block_draw(const bContext *C, uiBlock *block)
{
  uiStyle style = *UI_style_get_dpi(); /* XXX pass on as arg */

  /* get menu region or area region */
  ARegion *region = CTX_wm_region_popup(C);
  if (!region) {
    region = CTX_wm_region(C);
  }

  if (!block->endblock) {
    UI_block_end(C, block);
  }

  /* we set this only once */
  GPU_blend(GPU_BLEND_ALPHA);

  /* scale fonts */
  ui_fontscale(&style.paneltitle.points, block->aspect);
  ui_fontscale(&style.grouplabel.points, block->aspect);
  ui_fontscale(&style.widget.points, block->aspect);
  ui_fontscale(&style.tooltip.points, block->aspect);

  /* scale block min/max to rect */
  rcti rect;
  ui_but_to_pixelrect(&rect, region, block, nullptr);

  /* pixel space for AA widgets */
  GPU_matrix_push_projection();
  GPU_matrix_push();
  GPU_matrix_identity_set();

  wmOrtho2_region_pixelspace(region);

  /* back */
  if (block->flag & UI_BLOCK_PIE_MENU) {
    ui_draw_pie_center(block);
  }
  else if (block->flag & UI_BLOCK_POPOVER) {
    ui_draw_popover_back(region, &style, block, &rect);
  }
  else if (block->flag & UI_BLOCK_LOOP) {
    ui_draw_menu_back(&style, block, &rect);
  }
  else if (block->panel) {
    ui_draw_aligned_panel(region,
                          &style,
                          block,
                          &rect,
                          UI_panel_category_is_visible(region),
                          UI_panel_should_show_background(region, block->panel->type),
                          region->flag & RGN_FLAG_SEARCH_FILTER_ACTIVE);
  }
  /* Shared layout panel backdrop style between redo region and popups. */
  if (block->panel && ELEM(region->regiontype, RGN_TYPE_HUD, RGN_TYPE_TEMPORARY)) {
    /* TODO: Add as theme color. */
    float subpanel_backcolor[4]{0.2f, 0.3f, 0.33f, 0.05f};
    const bTheme *btheme = UI_GetTheme();
    const float aspect = block->panel->runtime->block->aspect;
    const float radius = btheme->tui.panel_roundness * U.widget_unit * 0.5f / aspect;
    ui_draw_layout_panels_backdrop(region, block->panel, radius, subpanel_backcolor);
  }

  BLF_batch_draw_begin();
  UI_widgetbase_draw_cache_begin();

  /* widgets */
  for (const std::unique_ptr<uiBut> &but : block->buttons) {
    if (but->flag & (UI_HIDDEN | UI_SCROLLED)) {
      continue;
    }

    ui_but_to_pixelrect(&rect, region, block, but.get());
    /* Optimization: Don't draw buttons that are not visible (outside view bounds). */
    if (!ui_but_pixelrect_in_view(region, &rect)) {
      continue;
    }

    /* Don't draw buttons that are wider than available space. */
    const int width = BLI_rcti_size_x(&rect);
    if ((width > U.widget_unit * 2.5f / block->aspect) && width > region->winx) {
      continue;
    }

    /* XXX: figure out why invalid coordinates happen when closing render window */
    /* and material preview is redrawn in main window (temp fix for bug #23848) */
    if (rect.xmin < rect.xmax && rect.ymin < rect.ymax) {
      ui_draw_but(C, region, &style, but.get(), &rect);
    }
  }

  UI_widgetbase_draw_cache_end();
  BLF_batch_draw_end();

  ui_block_views_draw_overlays(region, block);

  /* restore matrix */
  GPU_matrix_pop_projection();
  GPU_matrix_pop();

  ui_draw_links(block);
}

static void ui_block_message_subscribe(ARegion *region, wmMsgBus *mbus, uiBlock *block)
{
  uiBut *but_prev = nullptr;
  /* possibly we should keep the region this block is contained in? */
  for (const std::unique_ptr<uiBut> &but : block->buttons) {
    if (but->rnapoin.type && but->rnaprop) {
      /* quick check to avoid adding buttons representing a vector, multiple times. */
      if ((but_prev && (but_prev->rnaprop == but->rnaprop) &&
           (but_prev->rnapoin.type == but->rnapoin.type) &&
           (but_prev->rnapoin.data == but->rnapoin.data) &&
           (but_prev->rnapoin.owner_id == but->rnapoin.owner_id)) == false)
      {
        /* TODO: could make this into utility function. */
        wmMsgSubscribeValue value = {};
        value.owner = region;
        value.user_data = region;
        value.notify = ED_region_do_msg_notify_tag_redraw;
        WM_msg_subscribe_rna(mbus, &but->rnapoin, but->rnaprop, &value, __func__);
        but_prev = but.get();
      }
    }
  }
}

void UI_region_message_subscribe(ARegion *region, wmMsgBus *mbus)
{
  LISTBASE_FOREACH (uiBlock *, block, &region->runtime->uiblocks) {
    ui_block_message_subscribe(region, mbus, block);
  }
}

/* ************* EVENTS ************* */

int ui_but_is_pushed_ex(uiBut *but, double *value)
{
  int is_push = 0;
  if (but->pushed_state_func) {
    return but->pushed_state_func(*but);
  }

  if (but->bit) {
    const bool state = !ELEM(
        but->type, ButType::ToggleN, ButType::IconToggleN, ButType::CheckboxN);
    int lvalue;
    UI_GET_BUT_VALUE_INIT(but, *value);
    lvalue = int(*value);
    if (UI_BITBUT_TEST(lvalue, (but->bitnr))) {
      is_push = state;
    }
    else {
      is_push = !state;
    }
  }
  else {
    switch (but->type) {
      case ButType::But:
      case ButType::HotkeyEvent:
      case ButType::KeyEvent:
      case ButType::Color:
      case ButType::Decorator:
        is_push = -1;
        break;
      case ButType::ButToggle:
      case ButType::Toggle:
      case ButType::IconToggle:
      case ButType::Checkbox:
        UI_GET_BUT_VALUE_INIT(but, *value);
        if (*value != double(but->hardmin)) {
          is_push = true;
        }
        break;
      case ButType::IconToggleN:
      case ButType::ToggleN:
      case ButType::CheckboxN:
        UI_GET_BUT_VALUE_INIT(but, *value);
        if (*value == 0.0) {
          is_push = true;
        }
        break;
      case ButType::Row:
      case ButType::ListRow:
      case ButType::Tab:
        if ((but->type == ButType::Tab) && but->rnaprop && but->custom_data) {
          /* uiBut.custom_data points to data this tab represents (e.g. workspace).
           * uiBut.rnapoin/prop store an active value (e.g. active workspace). */
          if (RNA_property_type(but->rnaprop) == PROP_POINTER) {
            const PointerRNA active_ptr = RNA_property_pointer_get(&but->rnapoin, but->rnaprop);
            if (active_ptr.data == but->custom_data) {
              is_push = true;
            }
          }
          break;
        }
        else if (but->optype) {
          break;
        }

        UI_GET_BUT_VALUE_INIT(but, *value);
        /* support for rna enum buts */
        if (but->rnaprop && (RNA_property_flag(but->rnaprop) & PROP_ENUM_FLAG)) {
          if (int(*value) & int(but->hardmax)) {
            is_push = true;
          }
        }
        else {
          if (*value == double(but->hardmax)) {
            is_push = true;
          }
        }
        break;
      case ButType::ViewItem: {
        const uiButViewItem *view_item_but = (const uiButViewItem *)but;

        is_push = -1;
        if (view_item_but->view_item) {
          is_push = view_item_but->view_item->is_active();
        }
        break;
      }
      default:
        is_push = -1;
        break;
    }
  }

  if ((but->drawflag & UI_BUT_CHECKBOX_INVERT) && (is_push != -1)) {
    is_push = !bool(is_push);
  }
  return is_push;
}
int ui_but_is_pushed(uiBut *but)
{
  double value = UI_BUT_VALUE_UNSET;
  return ui_but_is_pushed_ex(but, &value);
}

static void ui_but_update_select_flag(uiBut *but, double *value)
{
  switch (ui_but_is_pushed_ex(but, value)) {
    case true:
      but->flag |= UI_SELECT;
      break;
    case false:
      but->flag &= ~UI_SELECT;
      break;
  }
}

static uiBut *ui_linkline_find_inlink(uiBlock *block, void *poin)
{
  uiBut *but = nullptr;

  int i = 0;
  while (i < block->buttons.size()) {
    but = block->buttons[i].get();
    if (but->type == UI_BTYPE_INLINK) {
      if (but->poin == poin)
        return but;
    }
    i++;
  }
  return nullptr;
}

static void ui_linkline_add(ListBase *listb, uiBut *but, uiBut *bt, short deactive)
{
  uiLinkLine *line;

  line = static_cast <uiLinkLine *>(MEM_callocN(sizeof(uiLinkLine), "linkline"));
  BLI_addtail(listb, line);
  line->from = but;
  line->to = bt;
  line->deactive = deactive;
}

uiBut *UI_block_links_find_inlink(uiBlock *block, void *poin)
{
  return ui_linkline_find_inlink(block, poin);
}

void UI_block_links_compose(uiBlock *block)
{
  uiBut *but = nullptr, *bt = nullptr;
  uiLink *link;
  void ***ppoin;
  int a;

  int i = 0;
  while (i < block->buttons.size()) {
    but = block->buttons[i].get();
    if (but->type == UI_BTYPE_LINK) {
      link = but->link;

      /* for all pointers in the array */
      if (link) {
        if (link->ppoin) {
          ppoin = link->ppoin;
          for (a = 0; a < *(link->totlink); a++) {
            bt = ui_linkline_find_inlink(block, (*ppoin)[a]);
            if (bt) {
              if ((but->upbgeflag & UI_BUT_SCA_LINK_GREY) || (bt->upbgeflag & UI_BUT_SCA_LINK_GREY)) {
                ui_linkline_add(&link->lines, but, bt, true);
              }
              else {
                ui_linkline_add(&link->lines, but, bt, false);
              }
            }
          }
        }
        else if (link->poin) {
          bt = ui_linkline_find_inlink(block, *link->poin);
          if (bt) {
            if ((but->upbgeflag & UI_BUT_SCA_LINK_GREY) || (bt->upbgeflag & UI_BUT_SCA_LINK_GREY)) {
              ui_linkline_add(&link->lines, but, bt, true);
            }
            else {
              ui_linkline_add(&link->lines, but, bt, false);
            }
          }
        }
      }
    }
    i++;
  }
}

/* ************************************************ */

void UI_block_lock_set(uiBlock *block, bool val, const char *lockstr)
{
  if (val) {
    block->lock = val;
    block->lockstr = lockstr;
  }
}

void UI_block_lock_clear(uiBlock *block)
{
  block->lock = false;
  block->lockstr = nullptr;
}

/* *************************************************************** */

void ui_linkline_remove(uiLinkLine *line, uiBut *but)
{
  uiLink *link;
  int a, b;

  BLI_remlink(&but->link->lines, line);

  link = line->from->link;

  /* are there more pointers allowed? */
  if (link->ppoin) {

    if (*(link->totlink) == 1) {
      *(link->totlink) = 0;
      MEM_freeN(*(link->ppoin));
      *(link->ppoin) = nullptr;
    }
    else {
      b = 0;
      for (a = 0; a < (*(link->totlink)); a++) {
        if ((*(link->ppoin))[a] != line->to->poin) {
          (*(link->ppoin))[b] = (*(link->ppoin))[a];
          b++;
        }
      }
      (*(link->totlink))--;
    }
  }
  else {
    *(link->poin) = nullptr;
  }

  MEM_freeN(line);
  // REDRAW
}

/* *********************** data get/set ***********************
 * this either works with the pointed to data, or can work with
 * an edit override pointer while dragging for example */

void ui_but_v3_get(uiBut *but, float vec[3])
{
  if (but->editvec) {
    copy_v3_v3(vec, but->editvec);
  }

  if (but->rnaprop) {
    PropertyRNA *prop = but->rnaprop;

    zero_v3(vec);

    if (RNA_property_type(prop) == PROP_FLOAT) {
      BLI_assert(RNA_property_array_length(&but->rnapoin, prop) > 0);
      RNA_property_float_get_array_at_most(&but->rnapoin, prop, vec, 3);
    }
  }
  else if (but->pointype == ButPointerType::Char) {
    const char *cp = but->poin;
    vec[0] = float(cp[0]) / 255.0f;
    vec[1] = float(cp[1]) / 255.0f;
    vec[2] = float(cp[2]) / 255.0f;
  }
  else if (but->pointype == ButPointerType::Float) {
    const float *fp = reinterpret_cast<float *>(but->poin);
    copy_v3_v3(vec, fp);
  }
  else {
    if (but->editvec == nullptr) {
      fprintf(stderr, "%s: can't get color, should never happen\n", __func__);
      zero_v3(vec);
    }
  }

  if (but->type == ButType::Unitvec) {
    normalize_v3(vec);
  }
}

void ui_but_v3_set(uiBut *but, const float vec[3])
{
  if (but->editvec) {
    copy_v3_v3(but->editvec, vec);
  }

  if (but->rnaprop) {
    PropertyRNA *prop = but->rnaprop;

    if (RNA_property_type(prop) == PROP_FLOAT) {
      BLI_assert(RNA_property_array_length(&but->rnapoin, prop) > 0);
      RNA_property_float_set_array_at_most(&but->rnapoin, prop, vec, 3);
    }
  }
  else if (but->pointype == ButPointerType::Char) {
    char *cp = but->poin;
    cp[0] = char(lround(vec[0] * 255.0f));
    cp[1] = char(lround(vec[1] * 255.0f));
    cp[2] = char(lround(vec[2] * 255.0f));
  }
  else if (but->pointype == ButPointerType::Float) {
    float *fp = reinterpret_cast<float *>(but->poin);
    copy_v3_v3(fp, vec);
  }
}

void ui_but_v4_get(uiBut *but, float vec[4])
{
  if (but->editvec) {
    copy_v4_v4(vec, but->editvec);
  }

  if (but->rnaprop) {
    PropertyRNA *prop = but->rnaprop;

    zero_v4(vec);

    if (RNA_property_type(prop) == PROP_FLOAT) {
      BLI_assert(RNA_property_array_length(&but->rnapoin, prop) > 0);
      RNA_property_float_get_array_at_most(&but->rnapoin, prop, vec, 4);
    }
  }
  else if (but->pointype == ButPointerType::Char) {
    const char *cp = but->poin;
    vec[0] = float(cp[0]) / 255.0f;
    vec[1] = float(cp[1]) / 255.0f;
    vec[2] = float(cp[2]) / 255.0f;
    vec[3] = float(cp[3]) / 255.0f;
  }
  else if (but->pointype == ButPointerType::Float) {
    const float *fp = reinterpret_cast<float *>(but->poin);
    copy_v4_v4(vec, fp);
  }
  else {
    if (but->editvec == nullptr) {
      fprintf(stderr, "%s: can't get color, should never happen\n", __func__);
      zero_v4(vec);
    }
  }
}

void ui_but_v4_set(uiBut *but, const float vec[4])
{
  if (but->editvec) {
    copy_v4_v4(but->editvec, vec);
  }

  if (but->rnaprop) {
    PropertyRNA *prop = but->rnaprop;

    if (RNA_property_type(prop) == PROP_FLOAT) {
      BLI_assert(RNA_property_array_length(&but->rnapoin, prop) > 0);
      RNA_property_float_set_array_at_most(&but->rnapoin, prop, vec, 4);
    }
  }
  else if (but->pointype == ButPointerType::Char) {
    char *cp = but->poin;
    cp[0] = char(lround(vec[0] * 255.0f));
    cp[1] = char(lround(vec[1] * 255.0f));
    cp[2] = char(lround(vec[2] * 255.0f));
    cp[3] = char(lround(vec[3] * 255.0f));
  }
  else if (but->pointype == ButPointerType::Float) {
    float *fp = reinterpret_cast<float *>(but->poin);
    copy_v4_v4(fp, vec);
  }
}

bool ui_but_is_float(const uiBut *but)
{
  if (but->pointype == ButPointerType::Float && but->poin) {
    return true;
  }

  if (but->rnaprop && RNA_property_type(but->rnaprop) == PROP_FLOAT) {
    return true;
  }

  return false;
}

PropertyScaleType ui_but_scale_type(const uiBut *but)
{
  if (but->rnaprop) {
    return RNA_property_ui_scale(but->rnaprop);
  }
  return PROP_SCALE_LINEAR;
}

bool ui_but_is_bool(const uiBut *but)
{
  if (ELEM(but->type,
           ButType::Toggle,
           ButType::ToggleN,
           ButType::IconToggle,
           ButType::IconToggleN,
           ButType::Checkbox,
           ButType::CheckboxN,
           ButType::ButToggle,
           ButType::Tab))
  {
    return true;
  }

  if (but->rnaprop && RNA_property_type(but->rnaprop) == PROP_BOOLEAN) {
    return true;
  }

  if ((but->rnaprop && RNA_property_type(but->rnaprop) == PROP_ENUM) &&
      (but->type == ButType::Row))
  {
    return true;
  }

  return false;
}

bool ui_but_is_unit(const uiBut *but)
{
  const UnitSettings *unit = but->block->unit;
  const int unit_type = UI_but_unit_type_get(but);

  if (unit_type == PROP_UNIT_NONE) {
    return false;
  }

#if 1 /* removed so angle buttons get correct snapping */
  if (ui_but_is_unit_radians_ex(unit, unit_type)) {
    return false;
  }
#endif

  /* for now disable time unit conversion */
  if (unit_type == PROP_UNIT_TIME) {
    return false;
  }

  if (unit->system == USER_UNIT_NONE) {
    /* These types have units irrespective of scene units. */
    if (!ELEM(unit_type, PROP_UNIT_ROTATION, PROP_UNIT_TIME_ABSOLUTE)) {
      return false;
    }
  }

  return true;
}

bool ui_but_is_compatible(const uiBut *but_a, const uiBut *but_b)
{
  if (but_a->type != but_b->type) {
    return false;
  }
  if (but_a->pointype != but_b->pointype) {
    return false;
  }

  if (but_a->rnaprop) {
    /* skip 'rnapoin.data', 'rnapoin.owner_id'
     * allow different data to have the same props edited at once */
    if (but_a->rnapoin.type != but_b->rnapoin.type) {
      return false;
    }
    if (RNA_property_type(but_a->rnaprop) != RNA_property_type(but_b->rnaprop)) {
      return false;
    }
    if (RNA_property_subtype(but_a->rnaprop) != RNA_property_subtype(but_b->rnaprop)) {
      return false;
    }
  }

  return true;
}

bool ui_but_is_rna_valid(uiBut *but)
{
  if (but->rnaprop == nullptr || RNA_struct_contains_property(&but->rnapoin, but->rnaprop)) {
    return true;
  }
  printf("property removed %s: %p\n", but->drawstr.c_str(), but->rnaprop);
  return false;
}

bool ui_but_supports_cycling(const uiBut *but)
{
  return (ELEM(but->type, ButType::Row, ButType::Num, ButType::NumSlider, ButType::ListBox) ||
          (but->type == ButType::Menu && ui_but_menu_step_poll(but)) ||
          (but->type == ButType::Color && ((uiButColor *)but)->is_pallete_color) ||
          (but->menu_step_func != nullptr));
}

double ui_but_value_get(uiBut *but)
{
  double value = 0.0;

  if (but->editval) {
    return *(but->editval);
  }
  if (but->poin == nullptr && but->rnapoin.data == nullptr) {
    return 0.0;
  }

  if (but->rnaprop) {
    PropertyRNA *prop = but->rnaprop;

    BLI_assert(but->rnaindex != -1);

    switch (RNA_property_type(prop)) {
      case PROP_BOOLEAN:
        if (RNA_property_array_check(prop)) {
          value = double(RNA_property_boolean_get_index(&but->rnapoin, prop, but->rnaindex));
        }
        else {
          value = double(RNA_property_boolean_get(&but->rnapoin, prop));
        }
        break;
      case PROP_INT:
        if (RNA_property_array_check(prop)) {
          value = RNA_property_int_get_index(&but->rnapoin, prop, but->rnaindex);
        }
        else {
          value = RNA_property_int_get(&but->rnapoin, prop);
        }
        break;
      case PROP_FLOAT:
        if (RNA_property_array_check(prop)) {
          value = RNA_property_float_get_index(&but->rnapoin, prop, but->rnaindex);
        }
        else {
          value = RNA_property_float_get(&but->rnapoin, prop);
        }
        break;
      case PROP_ENUM:
        value = RNA_property_enum_get(&but->rnapoin, prop);
        break;
      default:
        value = 0.0;
        break;
    }
  }
  else if (but->pointype == ButPointerType::Char) {
    value = *(char *)but->poin;
  }
  else if (but->pointype == ButPointerType::Short) {
    value = *(short *)but->poin;
  }
  else if (but->pointype == ButPointerType::Int) {
    value = *(int *)but->poin;
  }
  else if (but->pointype == ButPointerType::Float) {
    value = *(float *)but->poin;
  }

  return value;
}

void ui_but_value_set(uiBut *but, double value)
{
  /* Value is a HSV value: convert to RGB. */
  if (but->rnaprop) {
    PropertyRNA *prop = but->rnaprop;

    if (RNA_property_editable(&but->rnapoin, prop)) {
      switch (RNA_property_type(prop)) {
        case PROP_BOOLEAN:
          if (RNA_property_array_check(prop)) {
            RNA_property_boolean_set_index(&but->rnapoin, prop, but->rnaindex, value);
          }
          else {
            RNA_property_boolean_set(&but->rnapoin, prop, value);
          }
          break;
        case PROP_INT:
          if (RNA_property_array_check(prop)) {
            RNA_property_int_set_index(&but->rnapoin, prop, but->rnaindex, int(value));
          }
          else {
            RNA_property_int_set(&but->rnapoin, prop, int(value));
          }
          break;
        case PROP_FLOAT:
          if (RNA_property_array_check(prop)) {
            RNA_property_float_set_index(&but->rnapoin, prop, but->rnaindex, value);
          }
          else {
            RNA_property_float_set(&but->rnapoin, prop, value);
          }
          break;
        case PROP_ENUM:
          if (RNA_property_flag(prop) & PROP_ENUM_FLAG) {
            int ivalue = int(value);
            /* toggle for enum/flag buttons */
            ivalue ^= RNA_property_enum_get(&but->rnapoin, prop);
            RNA_property_enum_set(&but->rnapoin, prop, ivalue);
          }
          else {
            RNA_property_enum_set(&but->rnapoin, prop, value);
          }
          break;
        default:
          break;
      }
    }

    /* we can't be sure what RNA set functions actually do,
     * so leave this unset */
    value = UI_BUT_VALUE_UNSET;
  }
  else if (!bool(but->pointype)) {
    /* pass */
  }
  else {
    /* first do rounding */
    if (but->pointype == ButPointerType::Char) {
      value = round_db_to_uchar_clamp(value);
    }
    else if (but->pointype == ButPointerType::Short) {
      value = round_db_to_short_clamp(value);
    }
    else if (but->pointype == ButPointerType::Int) {
      value = round_db_to_int_clamp(value);
    }
    else if (but->pointype == ButPointerType::Float) {
      float fval = float(value);
      if (fval >= -0.00001f && fval <= 0.00001f) {
        /* prevent negative zero */
        fval = 0.0f;
      }
      value = fval;
    }

    /* then set value with possible edit override */
    if (but->editval) {
      value = *but->editval = value;
    }
    else if (but->pointype == ButPointerType::Char) {
      value = *((char *)but->poin) = char(value);
    }
    else if (but->pointype == ButPointerType::Short) {
      value = *((short *)but->poin) = short(value);
    }
    else if (but->pointype == ButPointerType::Int) {
      value = *((int *)but->poin) = int(value);
    }
    else if (but->pointype == ButPointerType::Float) {
      value = *((float *)but->poin) = float(value);
    }
  }

  ui_but_update_select_flag(but, &value);
}

int ui_but_string_get_maxncpy(uiBut *but)
{
  if (ELEM(but->type, ButType::Text, ButType::SearchMenu)) {
    return but->hardmax;
  }
  return UI_MAX_DRAW_STR;
}

uiBut *ui_but_drag_multi_edit_get(uiBut *but)
{
  uiBut *return_but = nullptr;

  BLI_assert(but->flag & UI_BUT_DRAG_MULTI);

  for (const std::unique_ptr<uiBut> &but_iter : but->block->buttons) {
    if (but_iter->editstr) {
      return_but = but_iter.get();
      break;
    }
  }

  return return_but;
}

static double ui_get_but_scale_unit(uiBut *but, double value)
{
  const UnitSettings *unit = but->block->unit;
  const int unit_type = UI_but_unit_type_get(but);

  /* Time unit is a bit special, not handled by #BKE_unit_value_scale() for now. */
  if (unit_type == PROP_UNIT_TIME) { /* WARNING: using evil_C :| */
    Scene *scene = CTX_data_scene(static_cast<const bContext *>(but->block->evil_C));
    return FRA2TIME(value);
  }
  return BKE_unit_value_scale(*unit, RNA_SUBTYPE_UNIT_VALUE(unit_type), value);
}

void ui_but_convert_to_unit_alt_name(uiBut *but, char *str, size_t str_maxncpy)
{
  if (!ui_but_is_unit(but)) {
    return;
  }

  const UnitSettings *unit = but->block->unit;
  const int unit_type = UI_but_unit_type_get(but);
  char *orig_str;

  orig_str = BLI_strdup(str);

  BKE_unit_name_to_alt(
      str, str_maxncpy, orig_str, unit->system, RNA_SUBTYPE_UNIT_VALUE(unit_type));

  MEM_freeN(orig_str);
}

/**
 * \param float_precision: Override the button precision.
 */
static void ui_get_but_string_unit(
    uiBut *but, char *str, int str_maxncpy, double value, bool pad, int float_precision)
{
  const UnitSettings *unit = but->block->unit;
  const int unit_type = UI_but_unit_type_get(but);
  int precision;

  BLI_assert(unit->scale_length > 0.0f);

  /* Use precision override? */
  if (float_precision == -1) {
    /* Sanity checks */
    precision = int(ui_but_get_float_precision(but));
    if (precision > UI_PRECISION_FLOAT_MAX) {
      precision = UI_PRECISION_FLOAT_MAX;
    }
    else if (precision == -1) {
      precision = 2;
    }
  }
  else {
    precision = float_precision;
  }

  BKE_unit_value_as_string(str,
                           str_maxncpy,
                           ui_get_but_scale_unit(but, value),
                           precision,
                           RNA_SUBTYPE_UNIT_VALUE(unit_type),
                           *unit,
                           pad);
}

static float ui_get_but_step_unit(uiBut *but, float step_default)
{
  const int unit_type = RNA_SUBTYPE_UNIT_VALUE(UI_but_unit_type_get(but));
  const double step_orig = double(step_default) * double(UI_PRECISION_FLOAT_SCALE);
  /* Scaling up 'step_orig ' here is a bit arbitrary,
   * its just giving better scales from user POV */
  const double scale_step = ui_get_but_scale_unit(but, step_orig * 10);
  const double step = BKE_unit_closest_scalar(scale_step, but->block->unit->system, unit_type);

  /* -1 is an error value */
  if (step == -1.0f) {
    return step_default;
  }

  const double scale_unit = ui_get_but_scale_unit(but, 1.0);
  const double step_unit = BKE_unit_closest_scalar(
      scale_unit, but->block->unit->system, unit_type);
  double step_final;

  BLI_assert(step > 0.0);

  step_final = (step / scale_unit) / double(UI_PRECISION_FLOAT_SCALE);

  if (step == step_unit) {
    /* Logic here is to scale by the original 'step_orig'
     * only when the unit step matches the scaled step.
     *
     * This is needed for units that don't have a wide range of scales (degrees for eg.).
     * Without this we can't select between a single degree, or a 10th of a degree.
     */
    step_final *= step_orig;
  }

  return float(step_final);
}

void ui_but_string_get_ex(uiBut *but,
                          char *str,
                          const size_t str_maxncpy,
                          const int float_precision,
                          const bool use_exp_float,
                          bool *r_use_exp_float)
{
  if (r_use_exp_float) {
    *r_use_exp_float = false;
  }

  if (but->rnaprop && ELEM(but->type, ButType::Text, ButType::SearchMenu, ButType::Tab)) {
    const PropertyType type = RNA_property_type(but->rnaprop);

    int buf_len;
    const char *buf = nullptr;
    if ((but->type == ButType::Tab) && (but->custom_data)) {
      StructRNA *ptr_type = RNA_property_pointer_type(&but->rnapoin, but->rnaprop);

      /* uiBut.custom_data points to data this tab represents (e.g. workspace).
       * uiBut.rnapoin/prop store an active value (e.g. active workspace). */
      PointerRNA ptr = RNA_pointer_create_discrete(
          but->rnapoin.owner_id, ptr_type, but->custom_data);
      buf = RNA_struct_name_get_alloc(&ptr, str, str_maxncpy, &buf_len);
    }
    else if (type == PROP_STRING) {
      /* RNA string */
      buf = RNA_property_string_get_alloc(&but->rnapoin, but->rnaprop, str, str_maxncpy, &buf_len);
    }
    else if (type == PROP_ENUM) {
      /* RNA enum */
      const int value = RNA_property_enum_get(&but->rnapoin, but->rnaprop);
      if (RNA_property_enum_name(static_cast<bContext *>(but->block->evil_C),
                                 &but->rnapoin,
                                 but->rnaprop,
                                 value,
                                 &buf))
      {
        BLI_strncpy(str, buf, str_maxncpy);
        buf = str;
      }
    }
    else if (type == PROP_POINTER) {
      /* RNA pointer */
      PointerRNA ptr = RNA_property_pointer_get(&but->rnapoin, but->rnaprop);
      buf = RNA_struct_name_get_alloc(&ptr, str, str_maxncpy, &buf_len);
    }
    else {
      BLI_assert(0);
    }

    if (buf == nullptr) {
      str[0] = '\0';
    }
    else if (buf != str) {
      BLI_assert(str_maxncpy <= buf_len + 1);
      /* string was too long, we have to truncate */
      if (UI_but_is_utf8(but)) {
        BLI_strncpy_utf8(str, buf, str_maxncpy);
      }
      else {
        BLI_strncpy(str, buf, str_maxncpy);
      }
      MEM_freeN(buf);
    }
  }
  else if (ELEM(but->type, ButType::Text, ButType::SearchMenu)) {
    /* string */
    BLI_strncpy(str, but->poin, str_maxncpy);
    return;
  }
  else if (ui_but_anim_expression_get(but, str, str_maxncpy)) {
    /* driver expression */
  }
  else {
    /* number editing */
    const double value = ui_but_value_get(but);

    PropertySubType subtype = PROP_NONE;
    if (but->rnaprop) {
      subtype = RNA_property_subtype(but->rnaprop);
    }

    if (ui_but_is_float(but)) {
      int prec = float_precision;

      if (float_precision == -1) {
        prec = ui_but_calc_float_precision(but, value);
      }
      else if (!use_exp_float && ui_but_hide_fraction(but, value)) {
        prec = 0;
      }

      if (ui_but_is_unit(but)) {
        ui_get_but_string_unit(but, str, str_maxncpy, value, false, prec);
      }
      else if (subtype == PROP_FACTOR) {
        if (U.factor_display_type == USER_FACTOR_AS_FACTOR) {
          BLI_snprintf(str, str_maxncpy, "%.*f", prec, value);
        }
        else {
          BLI_snprintf(str, str_maxncpy, "%.*f", std::max(0, prec - 2), value * 100);
        }
      }
      else {
        const int int_digits_num = integer_digits_f(value);
        if (use_exp_float) {
          if (int_digits_num < -6 || int_digits_num > 12) {
            BLI_snprintf(str, str_maxncpy, "%.*g", prec, value);
            if (r_use_exp_float) {
              *r_use_exp_float = true;
            }
          }
          else {
            prec -= int_digits_num;
            CLAMP(prec, 0, UI_PRECISION_FLOAT_MAX);
            BLI_snprintf(str, str_maxncpy, "%.*f", prec, value);
          }
        }
        else {
          prec -= int_digits_num;
          CLAMP(prec, 0, UI_PRECISION_FLOAT_MAX);
          BLI_snprintf(str, str_maxncpy, "%.*f", prec, value);
        }
      }
    }
    else {
      BLI_snprintf(str, str_maxncpy, "%d", int(value));
    }
  }
}
void ui_but_string_get(uiBut *but, char *str, const size_t str_maxncpy)
{
  ui_but_string_get_ex(but, str, str_maxncpy, -1, false, nullptr);
}

char *ui_but_string_get_dynamic(uiBut *but, int *r_str_size)
{
  char *str = nullptr;
  *r_str_size = 1;

  if (but->rnaprop && ELEM(but->type, ButType::Text, ButType::SearchMenu)) {
    const PropertyType type = RNA_property_type(but->rnaprop);

    if (type == PROP_STRING) {
      /* RNA string */
      str = RNA_property_string_get_alloc(&but->rnapoin, but->rnaprop, nullptr, 0, r_str_size);
      (*r_str_size) += 1;
    }
    else if (type == PROP_ENUM) {
      /* RNA enum */
      const int value = RNA_property_enum_get(&but->rnapoin, but->rnaprop);
      const char *value_id;
      if (!RNA_property_enum_name(static_cast<bContext *>(but->block->evil_C),
                                  &but->rnapoin,
                                  but->rnaprop,
                                  value,
                                  &value_id))
      {
        value_id = "";
      }

      *r_str_size = strlen(value_id) + 1;
      str = BLI_strdupn(value_id, *r_str_size);
    }
    else if (type == PROP_POINTER) {
      /* RNA pointer */
      PointerRNA ptr = RNA_property_pointer_get(&but->rnapoin, but->rnaprop);
      str = RNA_struct_name_get_alloc(&ptr, nullptr, 0, r_str_size);
      (*r_str_size) += 1;
    }
    else {
      BLI_assert(0);
    }
  }
  else {
    BLI_assert(0);
  }

  if (UNLIKELY(str == nullptr)) {
    /* should never happen, paranoid check */
    *r_str_size = 1;
    str = BLI_strdup("");
    BLI_assert(0);
  }

  return str;
}

/**
 * Report a generic error prefix when evaluating a string with #BPY_run_string_as_number
 * as the Python error on its own doesn't provide enough context.
 */
#define UI_NUMBER_EVAL_ERROR_PREFIX RPT_("Error evaluating number, see Info editor for details")

static bool ui_number_from_string_units(
    bContext *C, const char *str, const int unit_type, const UnitSettings *unit, double *r_value)
{
  char *error = nullptr;
  const bool ok = user_string_to_number(C, str, *unit, unit_type, r_value, true, &error);
  if (error) {
    ReportList *reports = CTX_wm_reports(C);
    BKE_reportf(reports, RPT_ERROR, "%s: %s", UI_NUMBER_EVAL_ERROR_PREFIX, error);
    MEM_freeN(error);
  }
  return ok;
}

static bool ui_number_from_string_units_with_but(bContext *C,
                                                 const char *str,
                                                 const uiBut *but,
                                                 double *r_value)
{
  const int unit_type = RNA_SUBTYPE_UNIT_VALUE(UI_but_unit_type_get(but));
  const UnitSettings *unit = but->block->unit;
  return ui_number_from_string_units(C, str, unit_type, unit, r_value);
}

static bool ui_number_from_string(bContext *C, const char *str, double *r_value)
{
  bool ok;
#ifdef WITH_PYTHON
  BPy_RunErrInfo err_info = {};
  err_info.reports = CTX_wm_reports(C);
  err_info.report_prefix = UI_NUMBER_EVAL_ERROR_PREFIX;
  ok = BPY_run_string_as_number(C, nullptr, str, &err_info, r_value);
#else
  UNUSED_VARS(C);
  *r_value = atof(str);
  ok = true;
#endif
  return ok;
}

static bool ui_number_from_string_factor(bContext *C, const char *str, double *r_value)
{
  const int len = strlen(str);
  if (BLI_strn_endswith(str, "%", len)) {
    char *str_new = BLI_strdupn(str, len - 1);
    const bool success = ui_number_from_string(C, str_new, r_value);
    MEM_freeN(str_new);
    *r_value /= 100.0;
    return success;
  }
  if (!ui_number_from_string(C, str, r_value)) {
    return false;
  }
  if (U.factor_display_type == USER_FACTOR_AS_PERCENTAGE) {
    *r_value /= 100.0;
  }
  return true;
}

static bool ui_number_from_string_percentage(bContext *C, const char *str, double *r_value)
{
  const int len = strlen(str);
  if (BLI_strn_endswith(str, "%", len)) {
    char *str_new = BLI_strdupn(str, len - 1);
    const bool success = ui_number_from_string(C, str_new, r_value);
    MEM_freeN(str_new);
    return success;
  }
  return ui_number_from_string(C, str, r_value);
}

bool ui_but_string_eval_number(bContext *C, const uiBut *but, const char *str, double *r_value)
{
  if (str[0] == '\0') {
    *r_value = 0.0;
    return true;
  }

  PropertySubType subtype = PROP_NONE;
  if (but->rnaprop) {
    subtype = RNA_property_subtype(but->rnaprop);
  }

  if (ui_but_is_float(but)) {
    if (ui_but_is_unit(but)) {
      return ui_number_from_string_units_with_but(C, str, but, r_value);
    }
    if (subtype == PROP_FACTOR) {
      return ui_number_from_string_factor(C, str, r_value);
    }
    if (subtype == PROP_PERCENTAGE) {
      return ui_number_from_string_percentage(C, str, r_value);
    }
    return ui_number_from_string(C, str, r_value);
  }
  return ui_number_from_string(C, str, r_value);
}

bool ui_but_string_set(bContext *C, uiBut *but, const char *str)
{
  if (but->rnaprop && but->rnapoin.data && ELEM(but->type, ButType::Text, ButType::SearchMenu)) {
    if (RNA_property_editable(&but->rnapoin, but->rnaprop)) {
      const PropertyType type = RNA_property_type(but->rnaprop);

      if (type == PROP_STRING) {
        /* RNA string, only set it if full rename callback is not defined, otherwise just store the
         * user-defined new name to call the callback later. */
        if (but->rename_full_func) {
          but->rename_full_new = str;
        }
        else {
          RNA_property_string_set(&but->rnapoin, but->rnaprop, str);
        }
        return true;
      }

      if (type == PROP_POINTER) {
        if (str[0] == '\0') {
          RNA_property_pointer_set(&but->rnapoin, but->rnaprop, PointerRNA_NULL, nullptr);
          return true;
        }

        uiButSearch *search_but = (but->type == ButType::SearchMenu) ? (uiButSearch *)but :
                                                                       nullptr;
        /* RNA pointer */
        PointerRNA rptr;

        /* This is kind of hackish, in theory think we could only ever use the second member of
         * this if/else, since #ui_searchbox_apply() is supposed to always set that pointer when
         * we are storing pointers... But keeping str search first for now,
         * to try to break as little as possible existing code. All this is band-aids anyway.
         * Fact remains, using `editstr` as main 'reference' over whole search button thingy
         * is utterly weak and should be redesigned IMHO, but that's not a simple task. */
        if (search_but && search_but->rnasearchprop &&
            RNA_property_collection_lookup_string(
                &search_but->rnasearchpoin, search_but->rnasearchprop, str, &rptr))
        {
          RNA_property_pointer_set(&but->rnapoin, but->rnaprop, rptr, nullptr);
        }
        else if (search_but && search_but->item_active != nullptr) {
          rptr = RNA_pointer_create_discrete(
              nullptr,
              RNA_property_pointer_type(&but->rnapoin, but->rnaprop),
              search_but->item_active);
          RNA_property_pointer_set(&but->rnapoin, but->rnaprop, rptr, nullptr);
        }

        return true;
      }

      if (type == PROP_ENUM) {
        int value;
        if (RNA_property_enum_value(static_cast<bContext *>(but->block->evil_C),
                                    &but->rnapoin,
                                    but->rnaprop,
                                    str,
                                    &value))
        {
          RNA_property_enum_set(&but->rnapoin, but->rnaprop, value);
          return true;
        }
        return false;
      }
      BLI_assert(0);
    }
  }
  else if (but->type == ButType::Tab) {
    if (but->rnaprop && but->custom_data) {
      StructRNA *ptr_type = RNA_property_pointer_type(&but->rnapoin, but->rnaprop);
      PropertyRNA *prop;

      /* uiBut.custom_data points to data this tab represents (e.g. workspace).
       * uiBut.rnapoin/prop store an active value (e.g. active workspace). */
      PointerRNA ptr = RNA_pointer_create_discrete(
          but->rnapoin.owner_id, ptr_type, but->custom_data);
      prop = RNA_struct_name_property(ptr_type);
      if (RNA_property_editable(&ptr, prop)) {
        RNA_property_string_set(&ptr, prop, str);
      }
    }
  }
  else if (but->type == ButType::Text) {
    /* string */
    if (!but->poin) {
      str = "";
    }
    else if (UI_but_is_utf8(but)) {
      BLI_strncpy_utf8(but->poin, str, but->hardmax);
    }
    else {
      BLI_strncpy(but->poin, str, but->hardmax);
    }

    return true;
  }
  else if (but->type == ButType::SearchMenu) {
    /* string */
    BLI_strncpy(but->poin, str, but->hardmax);
    return true;
  }
  else if (ui_but_anim_expression_set(but, str)) {
    /* driver expression */
    return true;
  }
  else if (str[0] == '#') {
    /* Shortcut to create new driver expression (versus immediate Python-execution). */
    return ui_but_anim_expression_create(but, str + 1);
  }
  else {
    /* number editing */
    double value;

    if (ui_but_string_eval_number(C, but, str, &value) == false) {
      WM_report_banner_show(CTX_wm_manager(C), CTX_wm_window(C));
      return false;
    }

    if (!ui_but_is_float(but)) {
      value = floor(value + 0.5);
    }

    /* not that we use hard limits here */
    if (value < double(but->hardmin)) {
      value = but->hardmin;
    }
    if (value > double(but->hardmax)) {
      value = but->hardmax;
    }

    ui_but_value_set(but, value);
    return true;
  }

  return false;
}

static double soft_range_round_up(double value, double max)
{
  /* round up to .., 0.1, 0.2, 0.5, 1, 2, 5, 10, 20, 50, ..
   * checking for 0.0 prevents floating point exceptions */
  const double newmax = (value != 0.0) ? pow(10.0, ceil(log(value) / M_LN10)) : 0.0;

  if (newmax * 0.2 >= max && newmax * 0.2 >= value) {
    return newmax * 0.2;
  }
  if (newmax * 0.5 >= max && newmax * 0.5 >= value) {
    return newmax * 0.5;
  }
  return newmax;
}

static double soft_range_round_down(double value, double max)
{
  /* round down to .., 0.1, 0.2, 0.5, 1, 2, 5, 10, 20, 50, ..
   * checking for 0.0 prevents floating point exceptions */
  const double newmax = (value != 0.0) ? pow(10.0, floor(log(value) / M_LN10)) : 0.0;

  if (newmax * 5.0 <= max && newmax * 5.0 <= value) {
    return newmax * 5.0;
  }
  if (newmax * 2.0 <= max && newmax * 2.0 <= value) {
    return newmax * 2.0;
  }
  return newmax;
}

void ui_but_range_set_hard(uiBut *but)
{
  if (but->rnaprop == nullptr) {
    return;
  }

  const PropertyType type = RNA_property_type(but->rnaprop);

  if (type == PROP_INT) {
    int imin, imax;
    RNA_property_int_range(&but->rnapoin, but->rnaprop, &imin, &imax);
    but->hardmin = imin;
    but->hardmax = imax;
  }
  else if (type == PROP_FLOAT) {
    float fmin, fmax;
    RNA_property_float_range(&but->rnapoin, but->rnaprop, &fmin, &fmax);
    but->hardmin = fmin;
    but->hardmax = fmax;
  }
}

void ui_but_range_set_soft(uiBut *but)
{
  /* This could be split up into functions which handle arrays and not. */

  /* Ideally we would not limit this, but practically it's more than
   * enough. Worst case is very long vectors won't use a smart soft-range,
   * which isn't so bad. */

  if (but->rnaprop) {
    const PropertyType type = RNA_property_type(but->rnaprop);
    const PropertySubType subtype = RNA_property_subtype(but->rnaprop);
    double softmin, softmax;
    // double step, precision; /* UNUSED. */
    double value_min;
    double value_max;

    /* clamp button range to something reasonable in case
     * we get -inf/inf from RNA properties */
    if (type == PROP_INT) {
      const bool is_array = RNA_property_array_check(but->rnaprop);
      int imin, imax, istep;

      RNA_property_int_ui_range(&but->rnapoin, but->rnaprop, &imin, &imax, &istep);
      softmin = std::max(imin, INT_MIN);
      softmax = std::min(imax, INT_MAX);
      // step = istep;  /* UNUSED */
      // precision = 1; /* UNUSED */

      if (is_array) {
        int value_range[2];
        RNA_property_int_get_array_range(&but->rnapoin, but->rnaprop, value_range);
        value_min = double(value_range[0]);
        value_max = double(value_range[1]);
      }
      else {
        value_min = value_max = ui_but_value_get(but);
      }
    }
    else if (type == PROP_FLOAT) {
      const bool is_array = RNA_property_array_check(but->rnaprop);
      float fmin, fmax, fstep, fprecision;

      RNA_property_float_ui_range(&but->rnapoin, but->rnaprop, &fmin, &fmax, &fstep, &fprecision);
      softmin = (fmin == -FLT_MAX) ? float(-1e4) : fmin;
      softmax = (fmax == FLT_MAX) ? float(1e4) : fmax;
      // step = fstep;           /* UNUSED */
      // precision = fprecision; /* UNUSED */

      /* Use shared min/max for array values, except for color alpha. */
      if (is_array && !(subtype == PROP_COLOR && but->rnaindex == 3)) {
        float value_range[2];
        RNA_property_float_get_array_range(&but->rnapoin, but->rnaprop, value_range);
        value_min = double(value_range[0]);
        value_max = double(value_range[1]);
      }
      else {
        value_min = value_max = ui_but_value_get(but);
      }
    }
    else {
      return;
    }

    /* if the value goes out of the soft/max range, adapt the range */
    if (value_min + 1e-10 < softmin) {
      if (value_min < 0.0) {
        softmin = -soft_range_round_up(-value_min, -softmin);
      }
      else {
        softmin = soft_range_round_down(value_min, softmin);
      }

      softmin = std::max(softmin, double(but->hardmin));
    }
    if (value_max - 1e-10 > softmax) {
      if (value_max < 0.0) {
        softmax = -soft_range_round_down(-value_max, -softmax);
      }
      else {
        softmax = soft_range_round_up(value_max, softmax);
      }

      if (softmax > double(but->hardmax)) {
        softmax = but->hardmax;
      }
    }

    but->softmin = softmin;
    but->softmax = softmax;
  }
  else if (but->poin && bool(but->pointype & UI_BUT_POIN_TYPES)) {
    float value = ui_but_value_get(but);
    if (isfinite(value)) {
      CLAMP(value, but->hardmin, but->hardmax);
      but->softmin = min_ff(but->softmin, value);
      but->softmax = max_ff(but->softmax, value);
    }
  }
}

/* ******************* Free ********************/

static void ui_free_link(uiLink *link)
{
  if (link) {
    BLI_freelistN(&link->lines);
    MEM_freeN(link);
  }
}

/**
 * Free data specific to a certain button type.
 * For now just do in a switch-case, we could instead have a callback stored in #uiBut and set that
 * in #ui_but_alloc_info().
 */
static void ui_but_free_type_specific(uiBut *but)
{
  switch (but->type) {
    case ButType::SearchMenu: {
      uiButSearch *search_but = (uiButSearch *)but;
      MEM_SAFE_FREE(search_but->item_active_str);

      if (search_but->arg_free_fn) {
        search_but->arg_free_fn(search_but->arg);
        search_but->arg = nullptr;
      }
      break;
    }
    default:
      break;
  }
}

/**
 * Frees internal data owned by the #but, however this does not free the #but itself, the
 * #but is managed with a #std::unique_ptr, this must be called before the #std::unique_ptr owner
 * is destroyed.
 */
static void ui_but_free(const bContext *C, uiBut *but)
{
  if (but->opptr) {
    WM_operator_properties_free(but->opptr);
    MEM_delete(but->opptr);
  }

  if (but->func_argN) {
    but->func_argN_free_fn(but->func_argN);
  }

  if (but->tip_arg_free) {
    but->tip_arg_free(but->tip_arg);
  }

  if (but->hold_argN) {
    MEM_freeN(but->hold_argN);
  }

  if (but->placeholder) {
    MEM_freeN(but->placeholder);
  }

  ui_but_free_type_specific(but);

  if (but->semi_modal_state && but->semi_modal_state != but->active) {
    if (C) {
      /* XXX without this we're stuck in modal state with text edit cursor after closing popup.
       * Should exit active buttons as part of popup closing. */
      ui_but_semi_modal_state_free(C, but);
    }
    else {
      ui_but_handle_data_free(&but->semi_modal_state);
    }
  }
  if (but->active) {
    /* XXX solve later, buttons should be free-able without context ideally,
     * however they may have open tooltips or popup windows, which need to
     * be closed using a context pointer */
    if (C) {
      ui_but_active_free(C, but);
    }
    else {
      ui_but_handle_data_free(&but->active);
    }
  }

<<<<<<< HEAD
  ui_free_link(but->link);

  if ((but->type == UI_BTYPE_IMAGE) && but->poin) {
=======
  if ((but->type == ButType::Image) && but->poin) {
>>>>>>> 27af4a2f
    IMB_freeImBuf((ImBuf *)but->poin);
  }

  ui_but_drag_free(but);
  ui_but_extra_operator_icons_free(but);

  BLI_assert(UI_butstore_is_registered(but->block, but) == false);
}

static void ui_block_free_active_operator(uiBlock *block)
{
  if (block->ui_operator_free) {
    /* This assumes the operator instance owns the pointer. This is not
     * true for all operators by default, but it can be copied when needed. */
    MEM_delete(block->ui_operator->ptr);
    MEM_freeN(block->ui_operator);
  }

  block->ui_operator_free = false;
  block->ui_operator = nullptr;
}

void UI_block_set_active_operator(uiBlock *block, wmOperator *op, const bool free)
{
  if (op != block->ui_operator) {
    ui_block_free_active_operator(block);

    block->ui_operator = op;
    block->ui_operator_free = free;
  }
}

void UI_block_free(const bContext *C, uiBlock *block)
{
  UI_butstore_clear(block);

  for (const std::unique_ptr<uiBut> &but : block->buttons) {
    ui_but_free(C, but.get());
  }
  block->buttons.clear();

  if (block->unit) {
    MEM_freeN(block->unit);
  }

  if (block->func_argN) {
    block->func_argN_free_fn(block->func_argN);
  }

  ui_block_free_active_operator(block);

  BLI_freelistN(&block->saferct);
  BLI_freelistN(&block->color_pickers.list);
  BLI_freelistN(&block->dynamic_listeners);

  ui_block_free_views(block);

  MEM_delete(block);
}

void UI_block_listen(const uiBlock *block, const wmRegionListenerParams *listener_params)
{
  /* Note that #uiBlock.active shouldn't be checked here, since notifier listening happens before
   * drawing, so there are no active blocks at this point. */

  LISTBASE_FOREACH (uiBlockDynamicListener *, listener, &block->dynamic_listeners) {
    listener->listener_func(listener_params);
  }

  ui_block_views_listen(block, listener_params);
}

void UI_blocklist_update_window_matrix(const bContext *C, const ListBase *lb)
{
  ARegion *region = CTX_wm_region(C);
  wmWindow *window = CTX_wm_window(C);

  LISTBASE_FOREACH (uiBlock *, block, lb) {
    if (block->active) {
      ui_update_window_matrix(window, region, block);
    }
  }
}

void UI_blocklist_update_view_for_buttons(const bContext *C, const ListBase *lb)
{
  LISTBASE_FOREACH (uiBlock *, block, lb) {
    if (block->active) {
      ui_but_update_view_for_active(C, block);
    }
  }
}

void UI_blocklist_draw(const bContext *C, const ListBase *lb)
{
  LISTBASE_FOREACH (uiBlock *, block, lb) {
    if (block->active) {
      UI_block_draw(C, block);
    }
  }
}

void UI_blocklist_free(const bContext *C, ARegion *region)
{
  ListBase *lb = &region->runtime->uiblocks;
  while (uiBlock *block = static_cast<uiBlock *>(BLI_pophead(lb))) {
    UI_block_free(C, block);
  }
  region->runtime->block_name_map.clear();
}

void UI_blocklist_free_inactive(const bContext *C, ARegion *region)
{
  ListBase *lb = &region->runtime->uiblocks;

  LISTBASE_FOREACH_MUTABLE (uiBlock *, block, lb) {
    if (!block->handle) {
      if (block->active) {
        block->active = false;
      }
      else {
        if (region->runtime->block_name_map.lookup_default(block->name, nullptr) == block) {
          region->runtime->block_name_map.remove_as(block->name);
        }
        BLI_remlink(lb, block);
        UI_block_free(C, block);
      }
    }
  }
}

void UI_block_region_set(uiBlock *block, ARegion *region)
{
  ListBase *lb = &region->runtime->uiblocks;
  uiBlock *oldblock = nullptr;

  /* each listbase only has one block with this name, free block
   * if is already there so it can be rebuilt from scratch */
  if (lb) {
    oldblock = region->runtime->block_name_map.lookup_default(block->name, nullptr);

    if (oldblock) {
      oldblock->active = false;
      oldblock->panel = nullptr;
      oldblock->handle = nullptr;
    }

    /* at the beginning of the list! for dynamical menus/blocks */
    BLI_addhead(lb, block);
    region->runtime->block_name_map.add_overwrite_as(block->name, block);
  }

  block->oldblock = oldblock;
}

uiBlock *UI_block_begin(const bContext *C,
                        Scene *scene,
                        wmWindow *window,
                        ARegion *region,
                        std::string name,
                        blender::ui::EmbossType emboss)
{
  uiBlock *block = MEM_new<uiBlock>(__func__);
  block->active = true;
  block->emboss = emboss;
  block->evil_C = (void *)C; /* XXX */

  if (scene) {
    /* store display device name, don't lookup for transformations yet
     * block could be used for non-color displays where looking up for transformation
     * would slow down redraw, so only lookup for actual transform when it's indeed
     * needed
     */
    STRNCPY(block->display_device, scene->display_settings.display_device);

    /* Copy to avoid crash when scene gets deleted with UI still open. */
    UnitSettings *unit = MEM_callocN<UnitSettings>(__func__);
    memcpy(unit, &scene->unit, sizeof(scene->unit));
    block->unit = unit;
  }
  else {
    STRNCPY(block->display_device, IMB_colormanagement_display_get_default_name());
  }

  block->name = std::move(name);

  if (region) {
    UI_block_region_set(block, region);
  }

  /* Prevent reallocations on redraw, most of the time blocks layout will be the same. */
  if (block->oldblock) {
    block->buttons.reserve(block->oldblock->buttons.size());
  }

  /* Set window matrix and aspect for region and OpenGL state. */
  ui_update_window_matrix(window, region, block);

  /* Tag as popup menu if not created within a region. */
  if (!(region && region->runtime->visible)) {
    block->auto_open = true;
    block->flag |= UI_BLOCK_LOOP;
  }

  return block;
}

uiBlock *UI_block_begin(const bContext *C,
                        ARegion *region,
                        std::string name,
                        blender::ui::EmbossType emboss)
{
  return UI_block_begin(C, CTX_data_scene(C), CTX_wm_window(C), region, std::move(name), emboss);
}

void ui_block_add_dynamic_listener(uiBlock *block,
                                   void (*listener_func)(const wmRegionListenerParams *params))
{
  uiBlockDynamicListener *listener = static_cast<uiBlockDynamicListener *>(
      MEM_mallocN(sizeof(*listener), __func__));
  listener->listener_func = listener_func;
  BLI_addtail(&block->dynamic_listeners, listener);
}

blender::ui::EmbossType UI_block_emboss_get(uiBlock *block)
{
  return block->emboss;
}

void UI_block_emboss_set(uiBlock *block, blender::ui::EmbossType emboss)
{
  block->emboss = emboss;
}

void UI_block_theme_style_set(uiBlock *block, char theme_style)
{
  block->theme_style = theme_style;
}

bool UI_block_is_search_only(const uiBlock *block)
{
  return block->flag & UI_BLOCK_SEARCH_ONLY;
}

void UI_block_set_search_only(uiBlock *block, bool search_only)
{
  SET_FLAG_FROM_TEST(block->flag, search_only, UI_BLOCK_SEARCH_ONLY);
}

static void ui_but_build_drawstr_float(uiBut *but, double value)
{
  PropertySubType subtype = PROP_NONE;
  if (but->rnaprop) {
    subtype = RNA_property_subtype(but->rnaprop);
  }

  /* Change negative zero to regular zero, without altering anything else. */
  value += +0.0f;

  if (value >= double(UI_FLOAT_VALUE_DISPLAY_MAX)) {
    but->drawstr = but->str + "inf";
  }
  else if (value <= double(UI_FLOAT_VALUE_DISPLAY_MIN)) {
    but->drawstr = but->str + "-inf";
  }
  else if (subtype == PROP_PERCENTAGE) {
    const int prec = ui_but_calc_float_precision(but, value);
    but->drawstr = fmt::format("{}{:.{}f}%", but->str, value, prec);
  }
  else if (subtype == PROP_PIXEL) {
    const int prec = ui_but_calc_float_precision(but, value);
    but->drawstr = fmt::format("{}{:.{}f} px", but->str, value, prec);
  }
  else if (subtype == PROP_FACTOR) {
    const int precision = ui_but_calc_float_precision(but, value);

    if (U.factor_display_type == USER_FACTOR_AS_FACTOR) {
      but->drawstr = fmt::format("{}{:.{}f}", but->str, value, precision);
    }
    else {
      but->drawstr = fmt::format("{}{:.{}f}", but->str, value * 100, std::max(0, precision - 2));
    }
  }
  else if (ui_but_is_unit(but)) {
    char new_str[UI_MAX_DRAW_STR];
    ui_get_but_string_unit(but, new_str, sizeof(new_str), value, true, -1);
    but->drawstr = but->str + new_str;
  }
  else {
    const int prec = ui_but_calc_float_precision(but, value);
    but->drawstr = fmt::format("{}{:.{}f}", but->str, value, prec);
  }
}

static void ui_but_build_drawstr_int(uiBut *but, int value)
{
  PropertySubType subtype = PROP_NONE;
  if (but->rnaprop) {
    subtype = RNA_property_subtype(but->rnaprop);
  }

  but->drawstr = but->str + std::to_string(value);

  if (subtype == PROP_PERCENTAGE) {
    but->drawstr += "%";
  }
  else if (subtype == PROP_PIXEL) {
    but->drawstr += " px";
  }
}

/**
 * \param but: Button to update.
 * \param validate: When set, this function may change the button value.
 * Otherwise treat the button value as read-only.
 */
static void ui_but_update_ex(uiBut *but, const bool validate)
{
  /* if something changed in the button */
  double value = UI_BUT_VALUE_UNSET;

  ui_but_update_select_flag(but, &value);

  /* only update soft range while not editing */
  if (!ui_but_is_editing(but)) {
    if ((but->rnaprop != nullptr) || (but->poin && bool(but->pointype & UI_BUT_POIN_TYPES))) {
      ui_but_range_set_soft(but);
    }
  }

  /* test for min and max, icon sliders, etc */
  switch (but->type) {
    case ButType::Num:
    case ButType::Scroll:
    case ButType::NumSlider:
      if (validate) {
        UI_GET_BUT_VALUE_INIT(but, value);
        if (value < double(but->hardmin)) {
          ui_but_value_set(but, but->hardmin);
        }
        else if (value > double(but->hardmax)) {
          ui_but_value_set(but, but->hardmax);
        }

        /* max must never be smaller than min! Both being equal is allowed though */
        BLI_assert(but->softmin <= but->softmax && but->hardmin <= but->hardmax);
      }
      break;

    case ButType::IconToggle:
    case ButType::IconToggleN:
      if ((but->rnaprop == nullptr) || (RNA_property_flag(but->rnaprop) & PROP_ICONS_CONSECUTIVE))
      {
        if (but->rnaprop && RNA_property_flag(but->rnaprop) & PROP_ICONS_REVERSE) {
          but->drawflag |= UI_BUT_ICON_REVERSE;
        }

        but->iconadd = (but->flag & UI_SELECT) ? 1 : 0;
      }
      break;

      /* quiet warnings for unhandled types */
    default:
      break;
  }

  switch (but->type) {
    case ButType::Menu:
      if (BLI_rctf_size_x(&but->rect) >= (UI_UNIT_X * 2)) {
        /* only needed for menus in popup blocks that don't recreate buttons on redraw */
        if (but->block->flag & UI_BLOCK_LOOP) {
          if (but->rnaprop && (RNA_property_type(but->rnaprop) == PROP_ENUM)) {
            const int value_enum = RNA_property_enum_get(&but->rnapoin, but->rnaprop);

            EnumPropertyItem item;
            if (RNA_property_enum_item_from_value_gettexted(
                    static_cast<bContext *>(but->block->evil_C),
                    &but->rnapoin,
                    but->rnaprop,
                    value_enum,
                    &item))
            {
              but->str = item.name;
              but->icon = item.icon;
            }
          }
        }
        but->drawstr = but->str;
      }
      break;

    case ButType::Num:
    case ButType::NumSlider:
      if (but->editstr) {
        break;
      }
      UI_GET_BUT_VALUE_INIT(but, value);
      if (ui_but_is_float(but)) {
        ui_but_build_drawstr_float(but, value);
      }
      else {
        ui_but_build_drawstr_int(but, int(value));
      }
      break;

    case ButType::Label:
      if (ui_but_is_float(but)) {
        UI_GET_BUT_VALUE_INIT(but, value);
        const int prec = ui_but_calc_float_precision(but, value);
        but->drawstr = fmt::format("{}{:.{}f}", but->str, value, prec);
      }
      else {
        but->drawstr = but->str;
      }

      break;

    case ButType::Text:
    case ButType::SearchMenu:
      if (!but->editstr) {
        char str[UI_MAX_DRAW_STR];
        ui_but_string_get(but, str, UI_MAX_DRAW_STR);
        but->drawstr = fmt::format("{}{}", but->str, str);
      }
      break;

    case ButType::KeyEvent: {
      const char *str;
      if (but->flag & UI_SELECT) {
        str = IFACE_("Press a key");
      }
      else {
        UI_GET_BUT_VALUE_INIT(but, value);
        str = WM_key_event_string(short(value), false);
      }
      but->drawstr = fmt::format("{}{}", but->str, str);
      break;
    }
    case ButType::HotkeyEvent:
      if (but->flag & UI_SELECT) {
        const uiButHotkeyEvent *hotkey_but = (uiButHotkeyEvent *)but;

        if (hotkey_but->modifier_key) {
          /* Rely on #KM_NOTHING being zero for `type`, `val` ... etc. */
          wmKeyMapItem kmi_dummy = {nullptr};
          kmi_dummy.shift = (hotkey_but->modifier_key & KM_SHIFT) ? KM_MOD_HELD : KM_NOTHING;
          kmi_dummy.ctrl = (hotkey_but->modifier_key & KM_CTRL) ? KM_MOD_HELD : KM_NOTHING;
          kmi_dummy.alt = (hotkey_but->modifier_key & KM_ALT) ? KM_MOD_HELD : KM_NOTHING;
          kmi_dummy.oskey = (hotkey_but->modifier_key & KM_OSKEY) ? KM_MOD_HELD : KM_NOTHING;
          kmi_dummy.hyper = (hotkey_but->modifier_key & KM_HYPER) ? KM_MOD_HELD : KM_NOTHING;

          but->drawstr = WM_keymap_item_to_string(&kmi_dummy, true).value_or("");
        }
        else {
          but->drawstr = IFACE_("Press a key");
        }
      }
      else {
        but->drawstr = but->str;
      }

      break;

    case ButType::HsvCube:
    case ButType::HsvCircle:
      break;
    default:
      but->drawstr = but->str;
      break;
  }

  /* if we are doing text editing, this will override the drawstr */
  if (but->editstr) {
    but->drawstr.clear();
  }

  /* text clipping moved to widget drawing code itself */
}

void ui_but_update(uiBut *but)
{
  ui_but_update_ex(but, false);
}

void ui_but_update_edited(uiBut *but)
{
  ui_but_update_ex(but, true);
}

void UI_block_align_begin(uiBlock *block)
{
  /* if other align was active, end it */
  if (block->flag & UI_BUT_ALIGN) {
    UI_block_align_end(block);
  }

  block->flag |= UI_BUT_ALIGN_DOWN;
  block->alignnr++;

  /* Buttons declared after this call will get this `alignnr`. */ /* XXX flag? */
}

void UI_block_align_end(uiBlock *block)
{
  block->flag &= ~UI_BUT_ALIGN; /* all 4 flags */
}

const ColorManagedDisplay *ui_block_cm_display_get(uiBlock *block)
{
  return IMB_colormanagement_display_get_named(block->display_device);
}

void ui_block_cm_to_display_space_v3(uiBlock *block, float pixel[3])
{
  const ColorManagedDisplay *display = ui_block_cm_display_get(block);

  IMB_colormanagement_scene_linear_to_display_v3(pixel, display);
}

/**
 * Factory function: Allocate button and set #uiBut.type.
 */
static std::unique_ptr<uiBut> ui_but_new(const ButType type)
{
  std::unique_ptr<uiBut> but{};

  switch (type) {
    case ButType::Num:
      but = std::make_unique<uiButNumber>();
      break;
    case ButType::NumSlider:
      but = std::make_unique<uiButNumberSlider>();
      break;
    case ButType::Color:
      but = std::make_unique<uiButColor>();
      break;
    case ButType::Decorator:
      but = std::make_unique<uiButDecorator>();
      break;
    case ButType::Tab:
      but = std::make_unique<uiButTab>();
      break;
    case ButType::SearchMenu:
      but = std::make_unique<uiButSearch>();
      break;
    case ButType::Progress:
      but = std::make_unique<uiButProgress>();
      break;
    case ButType::SeprLine:
      but = std::make_unique<uiButSeparatorLine>();
      break;
    case ButType::HsvCube:
      but = std::make_unique<uiButHSVCube>();
      break;
    case ButType::ColorBand:
      but = std::make_unique<uiButColorBand>();
      break;
    case ButType::Curve:
      but = std::make_unique<uiButCurveMapping>();
      break;
    case ButType::CurveProfile:
      but = std::make_unique<uiButCurveProfile>();
      break;
    case ButType::HotkeyEvent:
      but = std::make_unique<uiButHotkeyEvent>();
      break;
    case ButType::ViewItem:
      but = std::make_unique<uiButViewItem>();
      break;
    case ButType::Label:
      but = std::make_unique<uiButLabel>();
      break;
    case ButType::Scroll:
      but = std::make_unique<uiButScrollBar>();
      break;
    default:
      but = std::make_unique<uiBut>();
      break;
  }

  but->type = type;
  return but;
}

uiBut *ui_but_change_type(uiBut *but, ButType new_type)
{
  if (but->type == new_type) {
    /* Nothing to do. */
    return but;
  }

  const int64_t but_index = but->block->but_index(but);

  /* Remove old button address */
  std::unique_ptr<uiBut> old_but_ptr = std::move(but->block->buttons[but_index]);

  /* Button may have pointer to a member within itself, this will have to be updated. */
  const bool has_poin_ptr_to_self = but->poin == (char *)but;

  /* Copy construct button with the new type. */
  but->block->buttons[but_index] = ui_but_new(new_type);
  but = but->block->buttons[but_index].get();
  *but = *old_but_ptr;
  /* We didn't mean to override this :) */
  but->type = new_type;
  if (has_poin_ptr_to_self) {
    but->poin = (char *)but;
  }

  if (but->layout) {
    const bool found_layout = ui_layout_replace_but_ptr(but->layout, old_but_ptr.get(), but);
    BLI_assert(found_layout);
    UNUSED_VARS_NDEBUG(found_layout);
    ui_button_group_replace_but_ptr(but->layout->block(), old_but_ptr.get(), but);
  }
#ifdef WITH_PYTHON
  if (UI_editsource_enable_check()) {
    UI_editsource_but_replace(old_but_ptr.get(), but);
  }
#endif

  return but;
}

/**
 * \param x, y: The lower left hand corner of the button (X axis)
 * \param width, height: The size of the button.
 */
static uiBut *ui_def_but(uiBlock *block,
                         uiButTypeWithPointerType but_and_ptr_type,
                         int retval,
                         const StringRef str,
                         int x,
                         int y,
                         short width,
                         short height,
                         void *poin,
                         float min,
                         float max,
                         const std::optional<StringRef> tip)
{
  /* Allow negative separators. */
  BLI_assert((width >= 0 && height >= 0) || (but_and_ptr_type.but_type == ButType::Sepr));

  if (bool(but_and_ptr_type.pointer_type & UI_BUT_POIN_TYPES)) {
    /* A pointer is required. */
    if (poin == nullptr) {
      BLI_assert(0);
      return nullptr;
    }
  }

  block->buttons.append(ui_but_new(but_and_ptr_type.but_type));
  uiBut *but = block->buttons.last().get();

  but->pointype = but_and_ptr_type.pointer_type & UI_BUT_POIN_TYPES;
  but->bit = bool(but_and_ptr_type.pointer_type & ButPointerType::Bit);
  but->bitnr = but_and_ptr_type.bit_index;

  but->retval = retval;

  but->str = str;

  but->rect.xmin = x;
  but->rect.ymin = y;
  but->rect.xmax = but->rect.xmin + width;
  but->rect.ymax = but->rect.ymin + height;

  but->poin = (char *)poin;
  but->hardmin = but->softmin = min;
  but->hardmax = but->softmax = max;
  but->tip = tip.value_or("");

  but->disabled_info = block->lockstr;
  but->emboss = block->emboss;

  but->block = block; /* pointer back, used for front-buffer status, and picker. */

  if ((block->flag & UI_BUT_ALIGN) && ui_but_can_align(but)) {
    but->alignnr = block->alignnr;
  }

  but->func = block->func;
  but->func_arg1 = block->func_arg1;
  but->func_arg2 = block->func_arg2;

  but->funcN = block->funcN;
  if (block->func_argN) {
    but->func_argN = block->func_argN_copy_fn(block->func_argN);
    but->func_argN_free_fn = block->func_argN_free_fn;
    but->func_argN_copy_fn = block->func_argN_copy_fn;
  }

  but->pos = -1; /* cursor invisible */

  if (ELEM(but->type, ButType::Num, ButType::NumSlider)) { /* add a space to name */
    if (!but->str.empty() && but->str.size() < UI_MAX_NAME_STR - 2) {
      if (but->str[but->str.size() - 1] != ' ') {
        but->str += ' ';
      }
    }
  }

  if (block->flag & UI_BLOCK_PIE_MENU) {
    but->drawflag |= UI_BUT_TEXT_LEFT;
    if (!but->str.empty()) {
      but->drawflag |= UI_BUT_ICON_LEFT;
    }
  }
  else if (((block->flag & UI_BLOCK_LOOP) && !ui_block_is_popover(block) &&
            !(block->flag & UI_BLOCK_QUICK_SETUP)) ||
           ELEM(but->type,
                ButType::Menu,
                ButType::Text,
                ButType::Label,
                ButType::Block,
                ButType::ButMenu,
                ButType::SearchMenu,
                ButType::Popover))
  {
    but->drawflag |= (UI_BUT_TEXT_LEFT | UI_BUT_ICON_LEFT);
  }
#ifdef USE_NUMBUTS_LR_ALIGN
  else if (ELEM(but->type, ButType::Num, ButType::NumSlider)) {
    if (!but->str.empty()) {
      but->drawflag |= UI_BUT_TEXT_LEFT;
    }
  }
#endif

  but->drawflag |= (block->flag & UI_BUT_ALIGN);

  if (block->lock == true) {
    but->flag |= UI_BUT_DISABLED;
  }

  /* Keep track of `UI_interface_c.hh`. */
  if (ELEM(but->type,
           ButType::Block,
           ButType::But,
           ButType::Decorator,
           ButType::Label,
           ButType::Pulldown,
           ButType::Roundbox,
           ButType::ListBox,
           ButType::ButMenu,
           ButType::Scroll,
           ButType::Grip,
           ButType::Sepr,
           ButType::SeprLine,
           ButType::SeprSpacer) ||
      (but->type >= ButType::SearchMenu))
  {
    /* pass */
  }
  else {
    but->flag |= UI_BUT_UNDO;
  }

  if (ELEM(but->type, ButType::Color)) {
    but->dragflag |= UI_BUT_DRAG_FULL_BUT;
  }

  if (block->curlayout) {
    ui_layout_add_but(block->curlayout, but);
  }

#ifdef WITH_PYTHON
  /* If the `UI_OT_editsource` is running, extract the source info from the button. */
  if (UI_editsource_enable_check()) {
    UI_editsource_active_but_test(but);
  }
#endif

  return but;
}

void ui_def_but_icon(uiBut *but, const int icon, const int flag)
{
  if (icon) {
    ui_icon_ensure_deferred(static_cast<const bContext *>(but->block->evil_C),
                            icon,
                            (flag & UI_BUT_ICON_PREVIEW) != 0);
  }
  but->icon = icon;
  but->flag |= flag;

  if (!but->str.empty()) {
    but->drawflag |= UI_BUT_ICON_LEFT;
  }
}

void ui_def_but_icon_clear(uiBut *but)
{
  but->icon = ICON_NONE;
  but->flag &= ~UI_HAS_ICON;
  but->drawflag &= ~UI_BUT_ICON_LEFT;
}

static void ui_def_but_rna__menu(bContext *C, uiLayout *layout, void *but_p)
{
  uiBlock *block = layout->block();
  uiPopupBlockHandle *handle = block->handle;
  uiBut *but = (uiBut *)but_p;
  const int current_value = RNA_property_enum_get(&but->rnapoin, but->rnaprop);

  /* see comment in ui_item_enum_expand, re: `uiname`. */
  const EnumPropertyItem *item_array;

  UI_block_flag_enable(block, UI_BLOCK_MOVEMOUSE_QUIT);

  bool free;
  RNA_property_enum_items_gettexted(static_cast<bContext *>(block->evil_C),
                                    &but->rnapoin,
                                    but->rnaprop,
                                    &item_array,
                                    nullptr,
                                    &free);

  /* We don't want nested rows, cols in menus. */
  UI_block_layout_set_current(block, layout);

  int totitems = 0;
  int categories = 0;
  bool has_item_with_icon = false;
  int columns = 1;
  int rows = 0;

  const wmWindow *win = CTX_wm_window(C);

  /* Calculate the maximum number of rows that can fit in half the height of this window. */
  const float row_height = float(UI_UNIT_Y) / but->block->aspect;
  const float vertical_space = (float(WM_window_native_pixel_y(win)) / 2.0f) - (UI_UNIT_Y * 3.0f);
  const int max_rows = std::max(int(vertical_space / row_height) - 1, 1);

  float text_width = 0.0f;
  BLF_size(BLF_default(), UI_style_get()->widget.points * UI_SCALE_FAC);
  int col_rows = 0;
  float col_width = 0.0f;

  for (const EnumPropertyItem *item = item_array; item->identifier; item++, totitems++) {
    col_rows++;
    if (col_rows > 1 && (col_rows > max_rows || (!item->identifier[0] && item->name))) {
      columns++;
      text_width += col_width;
      col_width = 0;
      col_rows = 0;
    }
    if (!item->identifier[0] && item->name) {
      categories++;
      /* The category name adds to the column length. */
      col_rows++;
    }
    if (item->icon) {
      has_item_with_icon = true;
    }
    if (item->name && item->name[0]) {
      float item_width = BLF_width(BLF_default(), item->name, BLF_DRAW_STR_DUMMY_MAX);
      col_width = std::max(col_width, item_width + (100.0f * UI_SCALE_FAC));
    }
    rows = std::max(rows, col_rows);
  }
  text_width += col_width;
  text_width /= but->block->aspect;

  if (categories == 0) {
    /* Long lists without categories (section titles) can be wrapped
     * to any nice combination of columns and rows. First use (long-
     * standing) code that wraps most lists pleasantly. */
    columns = std::max((totitems + 20) / 20, 1);
    if (columns > 8) {
      columns = (totitems + 25) / 25;
    }
    /* If above results in more rows than can fit in available vertical
     * space, then break it into columns of rows of maximum length. */
    if ((totitems / columns) > max_rows) {
      columns = std::max((totitems + col_rows) / max_rows, 1);
    }
    rows = std::max(totitems / columns, 1);
    while (rows * columns < totitems) {
      rows++;
    }
  }

  /* If the estimated width of the menu is wider than the width of
   * this window, then we have to collapse it to a single column. */
  if (columns > 1 && text_width > WM_window_native_pixel_x(win)) {
    columns = 1;
    rows = totitems;
  }

  const char *title = RNA_property_ui_name(but->rnaprop);

  /* Is there a non-blank label before this button on the same row? */
  uiBut *but_prev = but->block->prev_but(but);
  const bool prior_label = but_prev && but_prev->type == ButType::Label && but_prev->str[0] &&
                           but_prev->alignnr == but->alignnr;

  /* When true, store a copy of the description and use the tool-tip callback to return that copy.
   * This way, further calls to #EnumPropertyRNA::item_fn which occur when evaluating shortcuts
   * don't cause strings to be freed. See #ui_but_event_property_operator_string, see: #129151.
   *
   * - This is *not* a generic fix for #126541,
   *   references to strings still need to be held by Python.
   *
   * - Duplicating descriptions in most UI logic should be avoided.
   *   Make an exception for menus as they aren't typically refreshed during animation
   *   playback or other situations where the overhead would be noticeable.
   */
  const bool use_enum_copy_description = free &&
                                         ((RNA_property_is_idprop(but->rnaprop) == false) &&
                                          (RNA_property_py_data_get(but->rnaprop) != nullptr));

  if (title && title[0] && (categories == 0) && (!but->str[0] || !prior_label)) {
    /* Show title when no categories and calling button has no text or prior label. */
    uiDefBut(
        block, ButType::Label, 0, title, 0, 0, UI_UNIT_X * 5, UI_UNIT_Y, nullptr, 0.0, 0.0, "");
    layout->separator();
  }

  /* NOTE: `item_array[...]` is reversed on access. */

  /* create items */
  uiLayout *split = &layout->split(0.0f, false);

  bool new_column;

  int column_end = 0;
  uiLayout *column = nullptr;
  for (int a = 0; a < totitems; a++) {
    new_column = (a == column_end);
    if (new_column) {
      /* start new column, and find out where it ends in advance, so we
       * can flip the order of items properly per column */
      column_end = totitems;

      for (int b = a + 1; b < totitems; b++) {
        const EnumPropertyItem *item = &item_array[b];

        /* new column on N rows or on separation label */
        if (((b - a) % rows == 0) || (columns > 1 && !item->identifier[0] && item->name)) {
          column_end = b;
          break;
        }
      }

      column = &split->column(false);
    }

    const EnumPropertyItem *item = &item_array[a];

    if (new_column && (categories > 0) && (columns > 1) && item->identifier[0]) {
      column->label("", ICON_NONE);
      column->separator();
    }

    if (!item->identifier[0]) {
      if (item->name || columns > 1) {
        if (item->icon) {
          column->label(item->name, item->icon);
        }
        else if (item->name) {
          /* Do not use uiLayout::label here, as our root layout is a menu one,
           * it will add a fake blank icon! */
          uiDefBut(block,
                   ButType::Label,
                   0,
                   item->name,
                   0,
                   0,
                   UI_UNIT_X * 5,
                   UI_UNIT_Y,
                   nullptr,
                   0.0,
                   0.0,
                   "");
        }
      }
      column->separator();
    }
    else {
      int icon = item->icon;
      std::optional<StringRef> description_static;
      if (!use_enum_copy_description) {
        description_static = item->description;
      }

      /* Use blank icon if there is none for this item (but for some other one) to make sure labels
       * align. */
      if (icon == ICON_NONE && has_item_with_icon) {
        icon = ICON_BLANK1;
      }

      uiBut *item_but;
      if (icon) {
        item_but = uiDefIconTextButI(block,
                                     ButType::ButMenu,
                                     B_NOP,
                                     icon,
                                     item->name,
                                     0,
                                     0,
                                     UI_UNIT_X * 5,
                                     UI_UNIT_Y,
                                     &handle->retvalue,
                                     item->value,
                                     0.0,
                                     description_static);
      }
      else {
        item_but = uiDefButI(block,
                             ButType::ButMenu,
                             B_NOP,
                             item->name,
                             0,
                             0,
                             UI_UNIT_X * 5,
                             UI_UNIT_X,
                             &handle->retvalue,
                             item->value,
                             0.0,
                             description_static);
      }
      if (item->value == current_value) {
        item_but->flag |= UI_SELECT_DRAW;
      }

      if (use_enum_copy_description) {
        if (item->description && item->description[0]) {
          char *description_copy = BLI_strdup(item->description);
          UI_but_func_tooltip_set(
              item_but,
              [](bContext * /*C*/, void *argN, const StringRef /*tip*/) -> std::string {
                return static_cast<const char *>(argN);
              },
              description_copy,
              MEM_freeN);
        }
      }
    }
  }

  UI_block_layout_set_current(block, layout);

  if (free) {
    MEM_freeN(item_array);
  }
}

static void ui_def_but_rna__panel_type(bContext *C, uiLayout *layout, void *arg)
{
  PanelType *panel_type = static_cast<PanelType *>(arg);
  if (panel_type) {
    ui_item_paneltype_func(C, layout, panel_type);
  }
  else {
    layout->label(RPT_("Missing Panel"), ICON_NONE);
  }
}

void ui_but_rna_menu_convert_to_panel_type(uiBut *but, const char *panel_type)
{
  BLI_assert(ELEM(but->type, ButType::Menu, ButType::Color));
  //  BLI_assert(but->menu_create_func == ui_def_but_rna__menu);
  //  BLI_assert((void *)but->poin == but);
  but->menu_create_func = ui_def_but_rna__panel_type;
  but->func_argN = BLI_strdup(panel_type);
  but->func_argN_free_fn = MEM_freeN;
  but->func_argN_copy_fn = MEM_dupallocN;
}

bool ui_but_menu_draw_as_popover(const uiBut *but)
{
  return (but->menu_create_func == ui_def_but_rna__panel_type);
}

static void ui_def_but_rna__menu_type(bContext *C, uiLayout *layout, void *but_p)
{
  uiBut *but = static_cast<uiBut *>(but_p);
  const char *menu_type = static_cast<const char *>(but->func_argN);
  MenuType *mt = WM_menutype_find(menu_type, true);
  if (mt) {
    ui_item_menutype_func(C, layout, mt);
  }
  else {
    char msg[256];
    SNPRINTF(msg, RPT_("Missing Menu: %s"), menu_type);
    layout->label(msg, ICON_NONE);
  }
}

void ui_but_rna_menu_convert_to_menu_type(uiBut *but, const char *menu_type)
{
  BLI_assert(but->type == ButType::Menu);
  BLI_assert(but->menu_create_func == ui_def_but_rna__menu);
  BLI_assert((void *)but->poin == but);
  but->menu_create_func = ui_def_but_rna__menu_type;

  if (but->func_argN && but->func_argN_free_fn) {
    but->func_argN_free_fn(but->func_argN);
  }
  but->func_argN_free_fn = MEM_freeN;
  but->func_argN_copy_fn = MEM_dupallocN;
  but->func_argN = BLI_strdup(menu_type);
}

static void ui_but_submenu_enable(uiBlock *block, uiBut *but)
{
  but->flag |= UI_BUT_ICON_SUBMENU;
  block->content_hints |= UI_BLOCK_CONTAINS_SUBMENU_BUT;
}

/**
 * ui_def_but_rna_propname and ui_def_but_rna
 * both take the same args except for propname vs prop, this is done so we can
 * avoid an extra lookup on 'prop' when its already available.
 *
 * When this kind of change won't disrupt branches, best look into making more
 * of our UI functions take prop rather than propname.
 */
static uiBut *ui_def_but_rna(uiBlock *block,
                             ButType type,
                             int retval,
                             std::optional<StringRef> str,
                             int x,
                             int y,
                             short width,
                             short height,
                             PointerRNA *ptr,
                             PropertyRNA *prop,
                             int index,
                             float min,
                             float max,
                             std::optional<StringRef> tip)
{
  const PropertyType proptype = RNA_property_type(prop);
  int icon = 0;
  uiMenuCreateFunc func = nullptr;

  if (ELEM(type, ButType::Color, ButType::HsvCircle, ButType::HsvCube)) {
    BLI_assert(index == -1);
  }

  /* use rna values if parameters are not specified */
  if ((proptype == PROP_ENUM) && ELEM(type, ButType::Menu, ButType::Row, ButType::ListRow)) {
    bool free;
    const EnumPropertyItem *item;
    RNA_property_enum_items(
        static_cast<bContext *>(block->evil_C), ptr, prop, &item, nullptr, &free);

    int value;
    /* ButType::Menu is handled a little differently here */
    if (type == ButType::Menu) {
      value = RNA_property_enum_get(ptr, prop);
    }
    else {
      value = int(max);
    }

    const int i = RNA_enum_from_value(item, value);
    if (i != -1) {

      if (!str) {
        str = item[i].name;
#ifdef WITH_INTERNATIONAL
        str = CTX_IFACE_(RNA_property_translation_context(prop), *str);
#endif
      }

      icon = item[i].icon;
    }
    else {
      if (!str) {
        if (type == ButType::Menu) {
          str = "";
        }
        else {
          str = RNA_property_ui_name(prop);
        }
      }
    }

    if (type == ButType::Menu) {
      func = ui_def_but_rna__menu;
    }

    if (free) {
      MEM_freeN(item);
    }
  }
  else {
    if (!str) {
      str = RNA_property_ui_name(prop);
    }
    icon = RNA_property_ui_icon(prop);
  }

  if (!tip && proptype != PROP_ENUM) {
    tip = RNA_property_ui_description(prop);
  }

  float step = -1.0f;
  float precision = -1.0f;
  if (proptype == PROP_INT) {
    int hardmin, hardmax, softmin, softmax, int_step;

    RNA_property_int_range(ptr, prop, &hardmin, &hardmax);
    RNA_property_int_ui_range(ptr, prop, &softmin, &softmax, &int_step);

    if (!ELEM(type, ButType::Row, ButType::ListRow) && min == max) {
      min = hardmin;
      max = hardmax;
    }
    step = int_step;
    precision = 0;
  }
  else if (proptype == PROP_FLOAT) {
    float hardmin, hardmax, softmin, softmax;

    RNA_property_float_range(ptr, prop, &hardmin, &hardmax);
    RNA_property_float_ui_range(ptr, prop, &softmin, &softmax, &step, &precision);

    if (!ELEM(type, ButType::Row, ButType::ListRow) && min == max) {
      min = hardmin;
      max = hardmax;
    }
  }
  else if (proptype == PROP_STRING) {
    min = 0;
    max = RNA_property_string_maxlength(prop);
    /* NOTE: 'max' may be zero (code for dynamically resized array). */
  }

  /* now create button */
  uiBut *but = ui_def_but(block, type, retval, *str, x, y, width, height, nullptr, min, max, tip);

  if (but->type == ButType::Num) {
    /* Set default values, can be overridden later. */
    UI_but_number_step_size_set(but, step);
    UI_but_number_precision_set(but, precision);
  }
  else if (but->type == ButType::NumSlider) {
    /* Set default values, can be overridden later. */
    UI_but_number_slider_step_size_set(but, step);
    UI_but_number_slider_precision_set(but, precision);
  }

  but->rnapoin = *ptr;
  but->rnaprop = prop;

  if (RNA_property_array_check(but->rnaprop)) {
    but->rnaindex = index;
  }
  else {
    but->rnaindex = 0;
  }

  if (icon) {
    ui_def_but_icon(but, icon, UI_HAS_ICON);
  }

  if (type == ButType::Menu) {
    if (but->emboss == blender::ui::EmbossType::Pulldown) {
      ui_but_submenu_enable(block, but);
    }
  }
  else if (type == ButType::SearchMenu) {
    if (proptype == PROP_POINTER) {
      /* Search buttons normally don't get undo, see: #54580. */
      but->flag |= UI_BUT_UNDO;
    }
  }

  const char *info;
  if (but->rnapoin.data && !RNA_property_editable_info(&but->rnapoin, prop, &info)) {
    UI_but_disable(but, info);
  }

  if (proptype == PROP_POINTER) {
    /* If the button shows an ID, automatically set it as focused in context so operators can
     * access it. */
    const PointerRNA pptr = RNA_property_pointer_get(ptr, prop);
    if (pptr.data && RNA_struct_is_ID(pptr.type)) {
      but->context = CTX_store_add(block->contexts, "id", &pptr);
    }
  }

  if (but->flag & UI_BUT_UNDO && (ui_but_is_rna_undo(but) == false)) {
    but->flag &= ~UI_BUT_UNDO;
  }

  /* If this button uses units, calculate the step from this */
  if ((proptype == PROP_FLOAT) && ui_but_is_unit(but)) {
    if (type == ButType::Num) {
      uiButNumber *number_but = (uiButNumber *)but;
      number_but->step_size = ui_get_but_step_unit(but, number_but->step_size);
    }
    if (type == ButType::NumSlider) {
      uiButNumberSlider *number_but = (uiButNumberSlider *)but;
      number_but->step_size = ui_get_but_step_unit(but, number_but->step_size);
    }
  }

  if (func) {
    but->menu_create_func = func;
    but->poin = (char *)but;
  }

  return but;
}

static uiBut *ui_def_but_rna_propname(uiBlock *block,
                                      ButType type,
                                      int retval,
                                      std::optional<StringRef> str,
                                      int x,
                                      int y,
                                      short width,
                                      short height,
                                      PointerRNA *ptr,
                                      const StringRefNull propname,
                                      int index,
                                      float min,
                                      float max,
                                      const std::optional<StringRef> tip)
{
  PropertyRNA *prop = RNA_struct_find_property(ptr, propname.c_str());

  uiBut *but;
  if (prop) {
    but = ui_def_but_rna(
        block, type, retval, str, x, y, width, height, ptr, prop, index, min, max, tip);
  }
  else {
    but = ui_def_but(block, type, retval, propname, x, y, width, height, nullptr, min, max, tip);

    UI_but_disable(but, N_("Unknown Property"));
  }

  return but;
}

static uiBut *ui_def_but_operator_ptr(uiBlock *block,
                                      ButType type,
                                      wmOperatorType *ot,
                                      blender::wm::OpCallContext opcontext,
                                      const StringRef str,
                                      int x,
                                      int y,
                                      short width,
                                      short height,
                                      std::optional<StringRef> tip)
{
  if ((!tip || tip->is_empty()) && ot && ot->srna && !ot->get_description) {
    tip = RNA_struct_ui_description(ot->srna);
  }

  uiBut *but = ui_def_but(block, type, -1, str, x, y, width, height, nullptr, 0, 0, tip);
  UI_but_operator_set(but, ot, opcontext);

  /* Enable quick tooltip label if this is a tool button without a label. */
  if (str.is_empty() && !ui_block_is_popover(block) && UI_but_is_tool(but)) {
    UI_but_drawflag_enable(but, UI_BUT_HAS_QUICK_TOOLTIP);
  }

  if (!ot) {
    UI_but_disable(but, "");
  }

  return but;
}

uiBut *uiDefBut(uiBlock *block,
                uiButTypeWithPointerType but_and_ptr_type,
                int retval,
                const StringRef str,
                int x,
                int y,
                short width,
                short height,
                void *poin,
                float min,
                float max,
                const std::optional<StringRef> tip)
{
  uiBut *but = ui_def_but(
      block, but_and_ptr_type, retval, str, x, y, width, height, poin, min, max, tip);

  ui_but_update(but);

  return but;
}

uiBut *uiDefButImage(
    uiBlock *block, void *imbuf, int x, int y, short width, short height, const uchar color[4])
{
  uiBut *but = ui_def_but(block, ButType::Image, 0, "", x, y, width, height, imbuf, 0, 0, "");
  if (color) {
    copy_v4_v4_uchar(but->col, color);
  }
  else {
    but->col[0] = 255;
    but->col[1] = 255;
    but->col[2] = 255;
    but->col[3] = 255;
  }
  ui_but_update(but);
  return but;
}

uiBut *uiDefButAlert(uiBlock *block, int icon, int x, int y, short width, short /*height*/)
{
  ImBuf *ibuf = UI_icon_alert_imbuf_get((eAlertIcon)icon, float(width));
  if (ibuf) {
    bTheme *btheme = UI_GetTheme();
    return uiDefButImage(block, ibuf, x, y, ibuf->x, ibuf->y, btheme->tui.wcol_menu_back.text);
  }
  return nullptr;
}

/**
 * if \a _x_ is a power of two (only one bit) return the power,
 * otherwise return -1.
 *
 * for powers of two:
 * \code{.c}
 *     ((1 << findBitIndex(x)) == x);
 * \endcode
 */
static int findBitIndex(uint x)
{
  if (!x || !is_power_of_2_i(x)) { /* is_power_of_2_i(x) strips lowest bit */
    return -1;
  }
  int idx = 0;

  if (x & 0xFFFF0000) {
    idx += 16;
    x >>= 16;
  }
  if (x & 0xFF00) {
    idx += 8;
    x >>= 8;
  }
  if (x & 0xF0) {
    idx += 4;
    x >>= 4;
  }
  if (x & 0xC) {
    idx += 2;
    x >>= 2;
  }
  if (x & 0x2) {
    idx += 1;
  }

  return idx;
}

/* Auto-complete helper functions. */
struct AutoComplete {
  size_t maxncpy;
  int matches;
  char *truncate;
  const char *startname;
};

AutoComplete *UI_autocomplete_begin(const char *startname, size_t maxncpy)
{
  AutoComplete *autocpl;

  autocpl = MEM_callocN<AutoComplete>(__func__);
  autocpl->maxncpy = maxncpy;
  autocpl->matches = 0;
  autocpl->truncate = MEM_calloc_arrayN<char>(maxncpy, __func__);
  autocpl->startname = startname;

  return autocpl;
}

void UI_autocomplete_update_name(AutoComplete *autocpl, const StringRef name)
{
  char *truncate = autocpl->truncate;
  const char *startname = autocpl->startname;
  int match_index = 0;
  for (int a = 0; a < autocpl->maxncpy - 1; a++) {
    if (startname[a] == 0 || startname[a] != name[a]) {
      match_index = a;
      break;
    }
  }

  /* found a match */
  if (startname[match_index] == 0) {
    autocpl->matches++;
    /* first match */
    if (truncate[0] == 0) {
      name.copy_utf8_truncated(truncate, autocpl->maxncpy);
    }
    else {
      /* remove from truncate what is not in bone->name */
      for (int a = 0; a < autocpl->maxncpy - 1; a++) {
        if (name[a] == 0) {
          truncate[a] = 0;
          break;
        }
        if (truncate[a] != name[a]) {
          truncate[a] = 0;
        }
      }
    }
  }
}

int UI_autocomplete_end(AutoComplete *autocpl, char *autoname)
{
  int match = AUTOCOMPLETE_NO_MATCH;
  if (autocpl->truncate[0]) {
    if (autocpl->matches == 1) {
      match = AUTOCOMPLETE_FULL_MATCH;
    }
    else {
      match = AUTOCOMPLETE_PARTIAL_MATCH;
    }
    BLI_strncpy(autoname, autocpl->truncate, autocpl->maxncpy);
  }
  else {
    if (autoname != autocpl->startname) { /* don't copy a string over itself */
      BLI_strncpy(autoname, autocpl->startname, autocpl->maxncpy);
    }
  }

  MEM_freeN(autocpl->truncate);
  MEM_freeN(autocpl);
  return match;
}

#define PREVIEW_TILE_PAD (0.225f * UI_UNIT_X)

int UI_preview_tile_size_x(const int size_px)
{
  const float pad = PREVIEW_TILE_PAD;
  return round_fl_to_int((size_px / 20.0f) * UI_UNIT_X + 2.0f * pad);
}

int UI_preview_tile_size_y(const int size_px)
{
  const float font_height = UI_UNIT_Y;
  /* Add some extra padding to make things less tight vertically. */
  const float pad = PREVIEW_TILE_PAD;

  return round_fl_to_int(UI_preview_tile_size_y_no_label(size_px) + font_height + pad);
}

int UI_preview_tile_size_y_no_label(const int size_px)
{
  const float pad = PREVIEW_TILE_PAD;
  return round_fl_to_int((size_px / 20.0f) * UI_UNIT_Y + 2.0f * pad);
}

#undef PREVIEW_TILE_PAD

static void ui_but_update_and_icon_set(uiBut *but, int icon)
{
  if (icon) {
    ui_def_but_icon(but, icon, UI_HAS_ICON);
  }

  ui_but_update(but);
}

static uiBut *uiDefButBit(uiBlock *block,
                          uiButTypeWithPointerType but_and_ptr_type,
                          int bit,
                          int retval,
                          const StringRef str,
                          int x,
                          int y,
                          short width,
                          short height,
                          void *poin,
                          float min,
                          float max,
                          const std::optional<StringRef> tip)
{
  const int bitIdx = findBitIndex(bit);
  if (bitIdx == -1) {
    return nullptr;
  }
  return uiDefBut(
      block,
      {but_and_ptr_type.but_type, but_and_ptr_type.pointer_type | ButPointerType::Bit, bitIdx},
      retval,
      str,
      x,
      y,
      width,
      height,
      poin,
      min,
      max,
      tip);
}
uiBut *uiDefButF(uiBlock *block,
                 ButType type,
                 int retval,
                 const StringRef str,
                 int x,
                 int y,
                 short width,
                 short height,
                 float *poin,
                 float min,
                 float max,
                 const std::optional<StringRef> tip)
{
  return uiDefBut(block,
                  {type, ButPointerType::Float},
                  retval,
                  str,
                  x,
                  y,
                  width,
                  height,
                  (void *)poin,
                  min,
                  max,
                  tip);
}
uiBut *uiDefButI(uiBlock *block,
                 ButType type,
                 int retval,
                 const StringRef str,
                 int x,
                 int y,
                 short width,
                 short height,
                 int *poin,
                 float min,
                 float max,
                 const std::optional<StringRef> tip)
{
  return uiDefBut(block,
                  {type, ButPointerType::Int},
                  retval,
                  str,
                  x,
                  y,
                  width,
                  height,
                  (void *)poin,
                  min,
                  max,
                  tip);
}
uiBut *uiDefButBitI(uiBlock *block,
                    ButType type,
                    int bit,
                    int retval,
                    const StringRef str,
                    int x,
                    int y,
                    short width,
                    short height,
                    int *poin,
                    float min,
                    float max,
                    const std::optional<StringRef> tip)
{
  return uiDefButBit(block,
                     {type, ButPointerType::Int},
                     bit,
                     retval,
                     str,
                     x,
                     y,
                     width,
                     height,
                     (void *)poin,
                     min,
                     max,
                     tip);
}
uiBut *uiDefButS(uiBlock *block,
                 ButType type,
                 int retval,
                 const StringRef str,
                 int x,
                 int y,
                 short width,
                 short height,
                 short *poin,
                 float min,
                 float max,
                 const std::optional<StringRef> tip)
{
  return uiDefBut(block,
                  {type, ButPointerType::Short},
                  retval,
                  str,
                  x,
                  y,
                  width,
                  height,
                  (void *)poin,
                  min,
                  max,
                  tip);
}
uiBut *uiDefButBitS(uiBlock *block,
                    ButType type,
                    int bit,
                    int retval,
                    const StringRef str,
                    int x,
                    int y,
                    short width,
                    short height,
                    short *poin,
                    float min,
                    float max,
                    const std::optional<StringRef> tip)
{
  return uiDefButBit(block,
                     {type, ButPointerType::Short},
                     bit,
                     retval,
                     str,
                     x,
                     y,
                     width,
                     height,
                     (void *)poin,
                     min,
                     max,
                     tip);
}
uiBut *uiDefButC(uiBlock *block,
                 ButType type,
                 int retval,
                 const StringRef str,
                 int x,
                 int y,
                 short width,
                 short height,
                 char *poin,
                 float min,
                 float max,
                 const std::optional<StringRef> tip)
{
  return uiDefBut(block,
                  {type, ButPointerType::Char},
                  retval,
                  str,
                  x,
                  y,
                  width,
                  height,
                  (void *)poin,
                  min,
                  max,
                  tip);
}
uiBut *uiDefButBitC(uiBlock *block,
                    ButType type,
                    int bit,
                    int retval,
                    const StringRef str,
                    int x,
                    int y,
                    short width,
                    short height,
                    char *poin,
                    float min,
                    float max,
                    const std::optional<StringRef> tip)
{
  return uiDefButBit(block,
                     {type, ButPointerType::Char},
                     bit,
                     retval,
                     str,
                     x,
                     y,
                     width,
                     height,
                     (void *)poin,
                     min,
                     max,
                     tip);
}
uiBut *uiDefButR(uiBlock *block,
                 ButType type,
                 int retval,
                 const std::optional<StringRef> str,
                 int x,
                 int y,
                 short width,
                 short height,
                 PointerRNA *ptr,
                 const StringRefNull propname,
                 int index,
                 float min,
                 float max,
                 const std::optional<StringRef> tip)
{
  uiBut *but = ui_def_but_rna_propname(
      block, type, retval, str, x, y, width, height, ptr, propname, index, min, max, tip);
  ui_but_update(but);
  return but;
}
uiBut *uiDefButR_prop(uiBlock *block,
                      ButType type,
                      int retval,
                      const std::optional<StringRef> str,
                      int x,
                      int y,
                      short width,
                      short height,
                      PointerRNA *ptr,
                      PropertyRNA *prop,
                      int index,
                      float min,
                      float max,
                      const std::optional<StringRef> tip)
{
  uiBut *but = ui_def_but_rna(
      block, type, retval, str, x, y, width, height, ptr, prop, index, min, max, tip);
  ui_but_update(but);
  return but;
}

uiBut *uiDefButO_ptr(uiBlock *block,
                     ButType type,
                     wmOperatorType *ot,
                     blender::wm::OpCallContext opcontext,
                     const StringRef str,
                     int x,
                     int y,
                     short width,
                     short height,
                     const std::optional<StringRef> tip)
{
  uiBut *but = ui_def_but_operator_ptr(block, type, ot, opcontext, str, x, y, width, height, tip);
  ui_but_update(but);
  return but;
}
uiBut *uiDefButO(uiBlock *block,
                 ButType type,
                 const StringRefNull opname,
                 blender::wm::OpCallContext opcontext,
                 std::optional<StringRef> str,
                 int x,
                 int y,
                 short width,
                 short height,
                 const std::optional<StringRef> tip)
{
  wmOperatorType *ot = WM_operatortype_find(opname.c_str(), false);
  if (!str && ot == nullptr) {
    str = opname;
  }
  return uiDefButO_ptr(block, type, ot, opcontext, *str, x, y, width, height, tip);
}

uiBut *uiDefIconBut(uiBlock *block,
                    uiButTypeWithPointerType but_and_ptr_type,
                    int retval,
                    int icon,
                    int x,
                    int y,
                    short width,
                    short height,
                    void *poin,
                    float min,
                    float max,
                    const std::optional<StringRef> tip)
{
  uiBut *but = ui_def_but(
      block, but_and_ptr_type, retval, "", x, y, width, height, poin, min, max, tip);
  ui_but_update_and_icon_set(but, icon);
  return but;
}
uiBut *uiDefIconPreviewBut(uiBlock *block,
                           ButType type,
                           int retval,
                           int icon,
                           int x,
                           int y,
                           short width,
                           short height,
                           void *poin,
                           float min,
                           float max,
                           const std::optional<StringRef> tip)
{
  uiBut *but = ui_def_but(block, type, retval, "", x, y, width, height, poin, min, max, tip);
  if (icon) {
    ui_def_but_icon(but, icon, UI_HAS_ICON | UI_BUT_ICON_PREVIEW);

    /* Use the exact button size for the preview. Or do we need to let the caller control this? */
    but->drawflag |= UI_BUT_NO_PREVIEW_PADDING;
    but->drawflag &= ~UI_BUT_ICON_LEFT;
  }

  ui_but_update(but);
  return but;
}
static uiBut *uiDefIconButBit(uiBlock *block,
                              uiButTypeWithPointerType but_and_ptr_type,
                              int bit,
                              int retval,
                              int icon,
                              int x,
                              int y,
                              short width,
                              short height,
                              void *poin,
                              float min,
                              float max,
                              const std::optional<StringRef> tip)
{
  const int bitIdx = findBitIndex(bit);
  if (bitIdx == -1) {
    return nullptr;
  }
  return uiDefIconBut(
      block,
      {but_and_ptr_type.but_type, but_and_ptr_type.pointer_type | ButPointerType::Bit, bitIdx},
      retval,
      icon,
      x,
      y,
      width,
      height,
      poin,
      min,
      max,
      tip);
}

uiBut *uiDefIconButI(uiBlock *block,
                     ButType type,
                     int retval,
                     int icon,
                     int x,
                     int y,
                     short width,
                     short height,
                     int *poin,
                     float min,
                     float max,
                     const std::optional<StringRef> tip)
{
  return uiDefIconBut(block,
                      {type, ButPointerType::Int},
                      retval,
                      icon,
                      x,
                      y,
                      width,
                      height,
                      (void *)poin,
                      min,
                      max,
                      tip);
}
uiBut *uiDefIconButBitI(uiBlock *block,
                        ButType type,
                        int bit,
                        int retval,
                        int icon,
                        int x,
                        int y,
                        short width,
                        short height,
                        int *poin,
                        float min,
                        float max,
                        const std::optional<StringRef> tip)
{
  return uiDefIconButBit(block,
                         {type, ButPointerType::Int},
                         bit,
                         retval,
                         icon,
                         x,
                         y,
                         width,
                         height,
                         (void *)poin,
                         min,
                         max,
                         tip);
}
uiBut *uiDefIconButS(uiBlock *block,
                     ButType type,
                     int retval,
                     int icon,
                     int x,
                     int y,
                     short width,
                     short height,
                     short *poin,
                     float min,
                     float max,
                     const std::optional<StringRef> tip)
{
  return uiDefIconBut(block,
                      {type, ButPointerType::Short},
                      retval,
                      icon,
                      x,
                      y,
                      width,
                      height,
                      (void *)poin,
                      min,
                      max,
                      tip);
}
uiBut *uiDefIconButBitS(uiBlock *block,
                        ButType type,
                        int bit,
                        int retval,
                        int icon,
                        int x,
                        int y,
                        short width,
                        short height,
                        short *poin,
                        float min,
                        float max,
                        const std::optional<StringRef> tip)
{
  return uiDefIconButBit(block,
                         {type, ButPointerType::Short},
                         bit,
                         retval,
                         icon,
                         x,
                         y,
                         width,
                         height,
                         (void *)poin,
                         min,
                         max,
                         tip);
}
uiBut *uiDefIconButBitC(uiBlock *block,
                        ButType type,
                        int bit,
                        int retval,
                        int icon,
                        int x,
                        int y,
                        short width,
                        short height,
                        char *poin,
                        float min,
                        float max,
                        const std::optional<StringRef> tip)
{
  return uiDefIconButBit(block,
                         {type, ButPointerType::Char},
                         bit,
                         retval,
                         icon,
                         x,
                         y,
                         width,
                         height,
                         (void *)poin,
                         min,
                         max,
                         tip);
}
uiBut *uiDefIconButR(uiBlock *block,
                     ButType type,
                     int retval,
                     int icon,
                     int x,
                     int y,
                     short width,
                     short height,
                     PointerRNA *ptr,
                     const StringRefNull propname,
                     int index,
                     float min,
                     float max,
                     const std::optional<StringRef> tip)
{
  uiBut *but = ui_def_but_rna_propname(
      block, type, retval, "", x, y, width, height, ptr, propname, index, min, max, tip);
  ui_but_update_and_icon_set(but, icon);
  return but;
}
uiBut *uiDefIconButR_prop(uiBlock *block,
                          ButType type,
                          int retval,
                          int icon,
                          int x,
                          int y,
                          short width,
                          short height,
                          PointerRNA *ptr,
                          PropertyRNA *prop,
                          int index,
                          float min,
                          float max,
                          const std::optional<StringRef> tip)
{
  uiBut *but = ui_def_but_rna(
      block, type, retval, "", x, y, width, height, ptr, prop, index, min, max, tip);
  ui_but_update_and_icon_set(but, icon);
  return but;
}

uiBut *uiDefIconButO_ptr(uiBlock *block,
                         ButType type,
                         wmOperatorType *ot,
                         blender::wm::OpCallContext opcontext,
                         int icon,
                         int x,
                         int y,
                         short width,
                         short height,
                         const std::optional<StringRef> tip)
{
  uiBut *but = ui_def_but_operator_ptr(block, type, ot, opcontext, "", x, y, width, height, tip);
  ui_but_update_and_icon_set(but, icon);
  return but;
}
uiBut *uiDefIconButO(uiBlock *block,
                     ButType type,
                     const StringRefNull opname,
                     blender::wm::OpCallContext opcontext,
                     int icon,
                     int x,
                     int y,
                     short width,
                     short height,
                     const std::optional<StringRef> tip)
{
  wmOperatorType *ot = WM_operatortype_find(opname.c_str(), false);
  return uiDefIconButO_ptr(block, type, ot, opcontext, icon, x, y, width, height, tip);
}

uiBut *uiDefIconTextBut(uiBlock *block,
                        uiButTypeWithPointerType but_and_ptr_type,
                        int retval,
                        int icon,
                        const StringRef str,
                        int x,
                        int y,
                        short width,
                        short height,
                        void *poin,
                        float min,
                        float max,
                        const std::optional<StringRef> tip)
{
  uiBut *but = ui_def_but(
      block, but_and_ptr_type, retval, str, x, y, width, height, poin, min, max, tip);
  ui_but_update_and_icon_set(but, icon);
  but->drawflag |= UI_BUT_ICON_LEFT;
  return but;
}
uiBut *uiDefIconTextButI(uiBlock *block,
                         ButType type,
                         int retval,
                         int icon,
                         const StringRef str,
                         int x,
                         int y,
                         short width,
                         short height,
                         int *poin,
                         float min,
                         float max,
                         const std::optional<StringRef> tip)
{
  return uiDefIconTextBut(block,
                          {type, ButPointerType::Int},
                          retval,
                          icon,
                          str,
                          x,
                          y,
                          width,
                          height,
                          (void *)poin,
                          min,
                          max,
                          tip);
}
uiBut *uiDefIconTextButS(uiBlock *block,
                         ButType type,
                         int retval,
                         int icon,
                         const StringRef str,
                         int x,
                         int y,
                         short width,
                         short height,
                         short *poin,
                         float min,
                         float max,
                         const std::optional<StringRef> tip)
{
  return uiDefIconTextBut(block,
                          {type, ButPointerType::Short},
                          retval,
                          icon,
                          str,
                          x,
                          y,
                          width,
                          height,
                          (void *)poin,
                          min,
                          max,
                          tip);
}

uiBut *uiDefIconTextButR(uiBlock *block,
                         ButType type,
                         int retval,
                         int icon,
                         const std::optional<StringRefNull> str,
                         int x,
                         int y,
                         short width,
                         short height,
                         PointerRNA *ptr,
                         blender::StringRefNull propname,
                         int index,
                         float min,
                         float max,
                         const std::optional<StringRef> tip)
{
  uiBut *but = ui_def_but_rna_propname(
      block, type, retval, str, x, y, width, height, ptr, propname, index, min, max, tip);
  ui_but_update_and_icon_set(but, icon);
  but->drawflag |= UI_BUT_ICON_LEFT;
  return but;
}
uiBut *uiDefIconTextButR_prop(uiBlock *block,
                              ButType type,
                              int retval,
                              int icon,
                              const std::optional<blender::StringRef> str,
                              int x,
                              int y,
                              short width,
                              short height,
                              PointerRNA *ptr,
                              PropertyRNA *prop,
                              int index,
                              float min,
                              float max,
                              const std::optional<StringRef> tip)
{
  uiBut *but = ui_def_but_rna(
      block, type, retval, str, x, y, width, height, ptr, prop, index, min, max, tip);
  ui_but_update_and_icon_set(but, icon);
  but->drawflag |= UI_BUT_ICON_LEFT;
  return but;
}
uiBut *uiDefIconTextButO_ptr(uiBlock *block,
                             ButType type,
                             wmOperatorType *ot,
                             blender::wm::OpCallContext opcontext,
                             int icon,
                             const StringRef str,
                             int x,
                             int y,
                             short width,
                             short height,
                             const std::optional<StringRef> tip)
{
  uiBut *but = ui_def_but_operator_ptr(block, type, ot, opcontext, str, x, y, width, height, tip);
  ui_but_update_and_icon_set(but, icon);
  but->drawflag |= UI_BUT_ICON_LEFT;
  return but;
}
uiBut *uiDefIconTextButO(uiBlock *block,
                         ButType type,
                         const StringRefNull opname,
                         blender::wm::OpCallContext opcontext,
                         int icon,
                         const StringRef str,
                         int x,
                         int y,
                         short width,
                         short height,
                         const std::optional<StringRef> tip)
{
  wmOperatorType *ot = WM_operatortype_find(opname.c_str(), false);
  if (str.is_empty()) {
    return uiDefIconButO_ptr(block, type, ot, opcontext, icon, x, y, width, height, tip);
  }
  return uiDefIconTextButO_ptr(block, type, ot, opcontext, icon, str, x, y, width, height, tip);
}

void UI_but_operator_set(uiBut *but,
                         wmOperatorType *optype,
                         blender::wm::OpCallContext opcontext,
                         const PointerRNA *opptr)
{
  but->optype = optype;
  but->opcontext = opcontext;
  but->flag &= ~UI_BUT_UNDO; /* no need for ui_but_is_rna_undo(), we never need undo here */

  if (but->opptr) {
    MEM_delete(but->opptr);
    but->opptr = nullptr;
  }
  if (opptr) {
    but->opptr = MEM_new<PointerRNA>(__func__, *opptr);
  }
}

void UI_but_operator_set_never_call(uiBut *but)
{
  but->operator_never_call = true;
}

/* END Button containing both string label and icon */

void UI_but_link_set(uiBut *but, void **poin, void ***ppoin, short *tot, int from, int to)
{
  uiLink *link;

  link = but->link = static_cast <uiLink *>(MEM_callocN(sizeof(uiLink), "new uilink"));

  link->poin = poin;
  link->ppoin = ppoin;
  link->totlink = tot;
  link->fromcode = from;
  link->tocode = to;
}

/* cruft to make uiBlock and uiBut private */

int UI_blocklist_min_y_get(ListBase *lb)
{
  int min = 0;

  LISTBASE_FOREACH (uiBlock *, block, lb) {
    if (block == lb->first || block->rect.ymin < min) {
      min = block->rect.ymin;
    }
  }

  return min;
}

void UI_block_direction_set(uiBlock *block, char direction)
{
  block->direction = direction;
}

void UI_block_flag_enable(uiBlock *block, int flag)
{
  block->flag |= flag;
}

void UI_block_flag_disable(uiBlock *block, int flag)
{
  block->flag &= ~flag;
}

void UI_but_flag_enable(uiBut *but, int flag)
{
  but->flag |= flag;
}

void UI_but_flag2_enable(uiBut *but, int flag)
{
  but->flag2 |= flag;
}

void UI_but_flag_disable(uiBut *but, int flag)
{
  but->flag &= ~flag;
}

bool UI_but_flag_is_set(uiBut *but, int flag)
{
  return (but->flag & flag) != 0;
}

void UI_but_drawflag_enable(uiBut *but, int flag)
{
  but->drawflag |= flag;
}

void UI_but_drawflag_disable(uiBut *but, int flag)
{
  but->drawflag &= ~flag;
}

void UI_but_dragflag_enable(uiBut *but, int flag)
{
  but->dragflag |= flag;
}

void UI_but_dragflag_disable(uiBut *but, int flag)
{
  but->dragflag &= ~flag;
}

void UI_but_disable(uiBut *but, const char *disabled_hint)
{
  UI_but_flag_enable(but, UI_BUT_DISABLED);

  /* Only one disabled hint at a time currently. Don't override the previous one here. */
  if (but->disabled_info && but->disabled_info[0]) {
    return;
  }

  but->disabled_info = disabled_hint;
}

void UI_but_color_set(uiBut *but, const uchar color[4])
{
  copy_v4_v4_uchar(but->col, color);
}

const ColorManagedDisplay *UI_but_cm_display_get(uiBut &but)
{
  return ui_block_cm_display_get(but.block);
}

bool UI_but_is_color_gamma(uiBut &but)
{
  return ui_but_is_color_gamma(&but);
}

void UI_but_placeholder_set(uiBut *but, const StringRef placeholder_text)
{
  MEM_SAFE_FREE(but->placeholder);
  if (placeholder_text.is_empty()) {
    but->placeholder = nullptr;
  }
  else {
    but->placeholder = BLI_strdupn(placeholder_text.data(), placeholder_text.size());
  }
}

const char *ui_but_placeholder_get(uiBut *but)
{
  const char *placeholder = (but->placeholder) ? but->placeholder : nullptr;

  if (!placeholder && but->rnaprop) {
    if (but->type == ButType::SearchMenu) {
      StructRNA *type = RNA_property_pointer_type(&but->rnapoin, but->rnaprop);
      const short idcode = RNA_type_to_ID_code(type);
      if (idcode != 0) {
        RNA_enum_name(rna_enum_id_type_items, idcode, &placeholder);
        placeholder = CTX_IFACE_(BLT_I18NCONTEXT_ID_ID, placeholder);
      }
      else if (type && !STREQ(RNA_struct_identifier(type), "UnknownType")) {
        placeholder = RNA_struct_ui_name(type);
      }
    }
    else if (but->type == ButType::Text && but->icon == ICON_VIEWZOOM) {
      placeholder = CTX_IFACE_(BLT_I18NCONTEXT_ID_WINDOWMANAGER, "Search");
    }
  }

  return placeholder;
}

void UI_but_type_set_menu_from_pulldown(uiBut *but)
{
  BLI_assert(but->type == ButType::Pulldown);
  but->type = ButType::Menu;
  UI_but_drawflag_disable(but, UI_BUT_TEXT_RIGHT);
  UI_but_drawflag_enable(but, UI_BUT_TEXT_LEFT);
}

int UI_but_return_value_get(uiBut *but)
{
  return but->retval;
}

PointerRNA *UI_but_operator_ptr_ensure(uiBut *but)
{
  if (but->optype && !but->opptr) {
    but->opptr = MEM_new<PointerRNA>(__func__);
    WM_operator_properties_create_ptr(but->opptr, but->optype);
  }

  return but->opptr;
}

void UI_but_context_ptr_set(uiBlock *block,
                            uiBut *but,
                            const StringRef name,
                            const PointerRNA *ptr)
{
  bContextStore *ctx = CTX_store_add(block->contexts, name, ptr);
  ctx->used = true;
  but->context = ctx;
}

void UI_but_context_int_set(uiBlock *block, uiBut *but, const StringRef name, const int64_t value)
{
  bContextStore *ctx = CTX_store_add(block->contexts, name, value);
  ctx->used = true;
  but->context = ctx;
}

const PointerRNA *UI_but_context_ptr_get(const uiBut *but,
                                         const StringRef name,
                                         const StructRNA *type)
{
  return CTX_store_ptr_lookup(but->context, name, type);
}

std::optional<blender::StringRefNull> UI_but_context_string_get(const uiBut *but,
                                                                const StringRef name)
{
  if (!but->context) {
    return {};
  }
  return CTX_store_string_lookup(but->context, name);
}

std::optional<int64_t> UI_but_context_int_get(const uiBut *but, const StringRef name)
{
  if (!but->context) {
    return {};
  }
  return CTX_store_int_lookup(but->context, name);
}

const bContextStore *UI_but_context_get(const uiBut *but)
{
  return but->context;
}

void UI_but_unit_type_set(uiBut *but, const int unit_type)
{
  but->unit_type = uchar(RNA_SUBTYPE_UNIT_VALUE(unit_type));
}

int UI_but_unit_type_get(const uiBut *but)
{
  const int ownUnit = int(but->unit_type);

  /* own unit define always takes precedence over RNA provided, allowing for overriding
   * default value provided in RNA in a few special cases (i.e. Active Keyframe in Graph Edit)
   */
  /* XXX: this doesn't allow clearing unit completely, though the same could be said for icons */
  if ((ownUnit != 0) || (but->rnaprop == nullptr)) {
    return ownUnit << 16;
  }
  return RNA_SUBTYPE_UNIT(RNA_property_subtype(but->rnaprop));
}

void UI_block_func_handle_set(uiBlock *block, uiBlockHandleFunc func, void *arg)
{
  block->handle_func = func;
  block->handle_func_arg = arg;
}

void UI_block_func_set(uiBlock *block, uiButHandleFunc func, void *arg1, void *arg2)
{
  block->func = func;
  block->func_arg1 = arg1;
  block->func_arg2 = arg2;
}

void UI_block_funcN_set(uiBlock *block,
                        uiButHandleNFunc funcN,
                        void *argN,
                        void *arg2,
                        uiButArgNFree func_argN_free_fn,
                        uiButArgNCopy func_argN_copy_fn)
{
  if (block->func_argN) {
    block->func_argN_free_fn(block->func_argN);
  }

  block->funcN = funcN;
  block->func_argN = argN;
  block->func_argN_free_fn = func_argN_free_fn;
  block->func_argN_copy_fn = func_argN_copy_fn;
  block->func_arg2 = arg2;
}

void UI_but_func_rename_set(uiBut *but, uiButHandleRenameFunc func, void *arg1)
{
  but->rename_func = func;
  but->rename_arg1 = arg1;
}

void UI_but_func_rename_full_set(uiBut *but,
                                 std::function<void(std::string &new_name)> rename_full_func)
{
  but->rename_full_func = rename_full_func;
}

void UI_but_func_drawextra_set(uiBlock *block,
                               std::function<void(const bContext *C, rcti *rect)> func)
{
  block->drawextra = func;
}

void UI_but_func_set(uiBut *but, uiButHandleFunc func, void *arg1, void *arg2)
{
  but->func = func;
  but->func_arg1 = arg1;
  but->func_arg2 = arg2;
}

void UI_but_func_set(uiBut *but, std::function<void(bContext &)> func)
{
  but->apply_func = std::move(func);
}

void UI_but_funcN_set(uiBut *but,
                      uiButHandleNFunc funcN,
                      void *argN,
                      void *arg2,
                      uiButArgNFree func_argN_free_fn,
                      uiButArgNCopy func_argN_copy_fn)
{
  if (but->func_argN) {
    but->func_argN_free_fn(but->func_argN);
  }

  but->funcN = funcN;
  but->func_argN = argN;
  but->func_argN_free_fn = func_argN_free_fn;
  but->func_argN_copy_fn = func_argN_copy_fn;
  but->func_arg2 = arg2;
}

void UI_but_func_complete_set(uiBut *but, uiButCompleteFunc func, void *arg)
{
  but->autocomplete_func = func;
  but->autofunc_arg = arg;
}

void UI_but_func_menu_step_set(uiBut *but, uiMenuStepFunc func)
{
  but->menu_step_func = func;
}

void UI_but_menu_disable_hover_open(uiBut *but)
{
  but->menu_no_hover_open = true;
}

void UI_but_func_quick_tooltip_set(uiBut *but, std::function<std::string(const uiBut *but)> func)
{
  but->tip_quick_func = std::move(func);
  UI_but_drawflag_enable(but, UI_BUT_HAS_QUICK_TOOLTIP);
}

void UI_but_func_tooltip_set(uiBut *but, uiButToolTipFunc func, void *arg, uiFreeArgFunc free_arg)
{
  but->tip_func = func;
  if (but->tip_arg_free) {
    but->tip_arg_free(but->tip_arg);
  }
  but->tip_arg = arg;
  but->tip_arg_free = free_arg;
}

void UI_but_func_tooltip_custom_set(uiBut *but,
                                    uiButToolTipCustomFunc func,
                                    void *arg,
                                    uiFreeArgFunc free_arg)
{
  but->tip_custom_func = func;
  if (but->tip_arg_free) {
    but->tip_arg_free(but->tip_arg);
  }
  but->tip_arg = arg;
  but->tip_arg_free = free_arg;
}

void UI_but_func_pushed_state_set(uiBut *but, std::function<bool(const uiBut &)> func)
{
  but->pushed_state_func = func;
  ui_but_update(but);
}

uiBut *uiDefBlockBut(uiBlock *block,
                     uiBlockCreateFunc func,
                     void *arg,
                     const StringRef str,
                     int x,
                     int y,
                     short width,
                     short height,
                     const std::optional<StringRef> tip)
{
  uiBut *but = ui_def_but(block, ButType::Block, 0, str, x, y, width, height, arg, 0.0, 0.0, tip);
  but->block_create_func = func;
  ui_but_update(but);
  return but;
}

uiBut *uiDefBlockButN(uiBlock *block,
                      uiBlockCreateFunc func,
                      void *argN,
                      const StringRef str,
                      int x,
                      int y,
                      short width,
                      short height,
                      const std::optional<StringRef> tip,
                      uiButArgNFree func_argN_free_fn,
                      uiButArgNCopy func_argN_copy_fn)
{
  uiBut *but = ui_def_but(
      block, ButType::Block, 0, str, x, y, width, height, nullptr, 0.0, 0.0, tip);
  but->block_create_func = func;
  if (but->func_argN) {
    but->func_argN_free_fn(but->func_argN);
  }
  but->func_argN = argN;
  but->func_argN_free_fn = func_argN_free_fn;
  but->func_argN_copy_fn = func_argN_copy_fn;
  ui_but_update(but);
  return but;
}

uiBut *uiDefMenuBut(uiBlock *block,
                    uiMenuCreateFunc func,
                    void *arg,
                    const StringRef str,
                    int x,
                    int y,
                    short width,
                    short height,
                    const std::optional<StringRef> tip)
{
  uiBut *but = ui_def_but(
      block, ButType::Pulldown, 0, str, x, y, width, height, arg, 0.0, 0.0, tip);
  but->menu_create_func = func;
  ui_but_update(but);
  return but;
}

uiBut *uiDefIconTextMenuBut(uiBlock *block,
                            uiMenuCreateFunc func,
                            void *arg,
                            int icon,
                            const StringRef str,
                            int x,
                            int y,
                            short width,
                            short height,
                            const std::optional<StringRef> tip)
{
  uiBut *but = ui_def_but(
      block, ButType::Pulldown, 0, str, x, y, width, height, arg, 0.0, 0.0, tip);

  ui_def_but_icon(but, icon, UI_HAS_ICON);

  but->drawflag |= UI_BUT_ICON_LEFT;
  ui_but_submenu_enable(block, but);

  but->menu_create_func = func;
  ui_but_update(but);

  return but;
}

uiBut *uiDefIconMenuBut(uiBlock *block,
                        uiMenuCreateFunc func,
                        void *arg,
                        int icon,
                        int x,
                        int y,
                        short width,
                        short height,
                        const std::optional<StringRef> tip)
{
  uiBut *but = ui_def_but(
      block, ButType::Pulldown, 0, "", x, y, width, height, arg, 0.0, 0.0, tip);

  ui_def_but_icon(but, icon, UI_HAS_ICON);
  but->drawflag &= ~UI_BUT_ICON_LEFT;

  but->menu_create_func = func;
  ui_but_update(but);

  return but;
}

uiBut *uiDefIconBlockBut(uiBlock *block,
                         uiBlockCreateFunc func,
                         void *arg,
                         int retval,
                         int icon,
                         int x,
                         int y,
                         short width,
                         short height,
                         const std::optional<StringRef> tip)
{
  uiBut *but = ui_def_but(
      block, ButType::Block, retval, "", x, y, width, height, arg, 0.0, 0.0, tip);

  ui_def_but_icon(but, icon, UI_HAS_ICON);

  but->drawflag |= UI_BUT_ICON_LEFT;

  but->block_create_func = func;
  ui_but_update(but);

  return but;
}

uiBut *uiDefSearchBut(uiBlock *block,
                      void *arg,
                      int retval,
                      int icon,
                      int maxncpy,
                      int x,
                      int y,
                      short width,
                      short height,
                      const std::optional<StringRef> tip)
{
  uiBut *but = ui_def_but(
      block, ButType::SearchMenu, retval, "", x, y, width, height, arg, 0.0, maxncpy, tip);

  ui_def_but_icon(but, icon, UI_HAS_ICON);

  but->drawflag |= UI_BUT_ICON_LEFT | UI_BUT_TEXT_LEFT;

  ui_but_update(but);

  return but;
}

void UI_but_func_search_set(uiBut *but,
                            uiButSearchCreateFn search_create_fn,
                            uiButSearchUpdateFn search_update_fn,
                            void *arg,
                            const bool free_arg,
                            uiFreeArgFunc search_arg_free_fn,
                            uiButHandleFunc search_exec_fn,
                            void *active)
{
  uiButSearch *search_but = (uiButSearch *)but;

  BLI_assert(but->type == ButType::SearchMenu);

  /* needed since callers don't have access to internal functions
   * (as an alternative we could expose it) */
  if (search_create_fn == nullptr) {
    search_create_fn = ui_searchbox_create_generic;
  }

  if (search_but->arg_free_fn != nullptr) {
    search_but->arg_free_fn(search_but->arg);
    search_but->arg = nullptr;
  }

  search_but->popup_create_fn = search_create_fn;
  search_but->items_update_fn = search_update_fn;
  search_but->item_active = active;

  search_but->arg = arg;
  search_but->arg_free_fn = search_arg_free_fn;

  if (search_exec_fn) {
#ifndef NDEBUG
    if (but->func) {
      /* watch this, can be cause of much confusion, see: #47691 */
      printf("%s: warning, overwriting button callback with search function callback!\n",
             __func__);
    }
#endif
    /* Handling will pass the active item as arg2 later, so keep it nullptr here. */
    if (free_arg) {
      UI_but_funcN_set(but, search_exec_fn, search_but->arg, nullptr);
    }
    else {
      UI_but_func_set(but, search_exec_fn, search_but->arg, nullptr);
    }
  }

  /* search buttons show red-alert if item doesn't exist, not for menus. Don't do this for
   * buttons where any result is valid anyway, since any string will be valid anyway. */
  if (0 == (but->block->flag & UI_BLOCK_LOOP) && !search_but->results_are_suggestions) {
    /* skip empty buttons, not all buttons need input, we only show invalid */
    if (!but->drawstr.empty()) {
      ui_but_search_refresh(search_but);
    }
  }
}

void UI_but_func_search_set_context_menu(uiBut *but, uiButSearchContextMenuFn context_menu_fn)
{
  uiButSearch *but_search = (uiButSearch *)but;
  BLI_assert(but->type == ButType::SearchMenu);

  but_search->item_context_menu_fn = context_menu_fn;
}

void UI_but_func_search_set_sep_string(uiBut *but, const char *search_sep_string)
{
  uiButSearch *but_search = (uiButSearch *)but;
  BLI_assert(but->type == ButType::SearchMenu);

  but_search->item_sep_string = search_sep_string;
}

void UI_but_func_search_set_tooltip(uiBut *but, uiButSearchTooltipFn tooltip_fn)
{
  uiButSearch *but_search = (uiButSearch *)but;
  BLI_assert(but->type == ButType::SearchMenu);

  but_search->item_tooltip_fn = tooltip_fn;
}

void UI_but_func_search_set_listen(uiBut *but, uiButSearchListenFn listen_fn)
{
  uiButSearch *but_search = (uiButSearch *)but;
  BLI_assert(but->type == ButType::SearchMenu);
  but_search->listen_fn = listen_fn;
}

void UI_but_func_search_set_results_are_suggestions(uiBut *but, const bool value)
{
  uiButSearch *but_search = (uiButSearch *)but;
  BLI_assert(but->type == ButType::SearchMenu);

  but_search->results_are_suggestions = value;
}

/* Callbacks for operator search button. */
static void operator_enum_search_update_fn(
    const bContext *C, void *but, const char *str, uiSearchItems *items, const bool /*is_first*/)
{
  wmOperatorType *ot = ((uiBut *)but)->optype;
  PropertyRNA *prop = ot->prop;

  if (prop == nullptr) {
    printf("%s: %s has no enum property set\n", __func__, ot->idname);
  }
  else if (RNA_property_type(prop) != PROP_ENUM) {
    printf("%s: %s \"%s\" is not an enum property\n",
           __func__,
           ot->idname,
           RNA_property_identifier(prop));
  }
  else {
    /* Will create it if needed! */
    PointerRNA *ptr = UI_but_operator_ptr_ensure(static_cast<uiBut *>(but));

    bool do_free;
    const EnumPropertyItem *all_items;
    RNA_property_enum_items_gettexted((bContext *)C, ptr, prop, &all_items, nullptr, &do_free);

    blender::ui::string_search::StringSearch<const EnumPropertyItem> search;

    for (const EnumPropertyItem *item = all_items; item->identifier; item++) {
      search.add(item->name, item);
    }

    const blender::Vector<const EnumPropertyItem *> filtered_items = search.query(str);
    for (const EnumPropertyItem *item : filtered_items) {
      /* NOTE: need to give the index rather than the
       * identifier because the enum can be freed */
      if (!UI_search_item_add(items, item->name, POINTER_FROM_INT(item->value), item->icon, 0, 0))
      {
        break;
      }
    }

    if (do_free) {
      MEM_freeN(all_items);
    }
  }
}

static void operator_enum_search_exec_fn(bContext * /*C*/, void *but, void *arg2)
{
  wmOperatorType *ot = ((uiBut *)but)->optype;
  /* Will create it if needed! */
  PointerRNA *opptr = UI_but_operator_ptr_ensure(static_cast<uiBut *>(but));

  if (ot) {
    if (ot->prop) {
      RNA_property_enum_set(opptr, ot->prop, POINTER_AS_INT(arg2));
      /* We do not call op from here, will be called by button code.
       * ui_apply_but_funcs_after() (in `interface_handlers.cc`)
       * called this func before checking operators,
       * because one of its parameters is the button itself! */
    }
    else {
      printf("%s: op->prop for '%s' is nullptr\n", __func__, ot->idname);
    }
  }
}

uiBut *uiDefSearchButO_ptr(uiBlock *block,
                           wmOperatorType *ot,
                           IDProperty *properties,
                           void *arg,
                           int retval,
                           int icon,
                           int maxncpy,
                           int x,
                           int y,
                           short width,
                           short height,
                           const std::optional<StringRef> tip)
{
  uiBut *but = uiDefSearchBut(block, arg, retval, icon, maxncpy, x, y, width, height, tip);
  UI_but_func_search_set(but,
                         ui_searchbox_create_generic,
                         operator_enum_search_update_fn,
                         but,
                         false,
                         nullptr,
                         operator_enum_search_exec_fn,
                         nullptr);

  but->optype = ot;
  but->opcontext = blender::wm::OpCallContext::ExecDefault;

  if (properties) {
    PointerRNA *ptr = UI_but_operator_ptr_ensure(but);
    /* Copy id-properties. */
    ptr->data = IDP_CopyProperty(properties);
  }

  return but;
}

void UI_but_hint_drawstr_set(uiBut *but, const char *string)
{
  ui_but_add_shortcut(but, string, false);
}

void UI_but_icon_indicator_number_set(uiBut *but, const int indicator_number)
{
  UI_icon_text_overlay_init_from_count(&but->icon_overlay_text, indicator_number);
}

void UI_but_icon_indicator_set(uiBut *but, const char *string)
{
  STRNCPY(but->icon_overlay_text.text, string);
}

void UI_but_icon_indicator_color_set(uiBut *but, const uchar color[4])
{
  copy_v4_v4_uchar(but->icon_overlay_text.color, color);
}

void UI_but_node_link_set(uiBut *but, bNodeSocket *socket, const float draw_color[4])
{
  but->flag |= UI_BUT_NODE_LINK;
  but->custom_data = socket;
  rgba_float_to_uchar(but->col, draw_color);
}

void UI_but_number_step_size_set(uiBut *but, float step_size)
{
  uiButNumber *but_number = (uiButNumber *)but;
  BLI_assert(but->type == ButType::Num);

  but_number->step_size = step_size;
  BLI_assert(step_size > 0);
}

void UI_but_number_precision_set(uiBut *but, float precision)
{
  uiButNumber *but_number = (uiButNumber *)but;
  BLI_assert(but->type == ButType::Num);

  but_number->precision = precision;
  /* -1 is a valid value, UI code figures out an appropriate precision then. */
  BLI_assert(precision > -2);
}

void UI_but_number_slider_step_size_set(uiBut *but, float step_size)
{
  uiButNumberSlider *but_number = (uiButNumberSlider *)but;
  BLI_assert(but->type == ButType::NumSlider);

  but_number->step_size = step_size;
  BLI_assert(step_size > 0);
}

void UI_but_number_slider_precision_set(uiBut *but, float precision)
{
  uiButNumberSlider *but_number = (uiButNumberSlider *)but;
  BLI_assert(but->type == ButType::NumSlider);

  but_number->precision = precision;
  /* -1 is a valid value, UI code figures out an appropriate precision then. */
  BLI_assert(precision > -2);
}

void UI_but_label_alpha_factor_set(uiBut *but, const float alpha_factor)
{
  uiButLabel *but_label = reinterpret_cast<uiButLabel *>(but);
  BLI_assert(but->type == ButType::Label);
  but_label->alpha_factor = alpha_factor;
}

void UI_but_search_preview_grid_size_set(uiBut *but, int rows, int cols)
{
  BLI_assert(but->type == ButType::SearchMenu);
  uiButSearch *but_search = reinterpret_cast<uiButSearch *>(but);
  but_search->preview_rows = rows;
  but_search->preview_cols = cols;
}

void UI_but_view_item_draw_size_set(uiBut *but,
                                    const std::optional<int> draw_width,
                                    const std::optional<int> draw_height)
{
  BLI_assert(but->type == ButType::ViewItem);
  uiButViewItem *but_view_item = reinterpret_cast<uiButViewItem *>(but);
  but_view_item->draw_width = draw_width.value_or(0);
  but_view_item->draw_height = draw_height.value_or(0);
}

void UI_but_focus_on_enter_event(wmWindow *win, uiBut *but)
{
  wmEvent event;
  wm_event_init_from_window(win, &event);

  event.type = EVT_BUT_OPEN;
  event.val = KM_PRESS;
  event.flag = static_cast<eWM_EventFlag>(0);
  event.customdata = but;
  event.customdata_free = false;

  WM_event_add(win, &event);
}

void UI_but_func_hold_set(uiBut *but, uiButHandleHoldFunc func, void *argN)
{
  but->hold_func = func;
  but->hold_argN = argN;
}

std::optional<EnumPropertyItem> UI_but_rna_enum_item_get(bContext &C, uiBut &but)
{
  PointerRNA *ptr = nullptr;
  PropertyRNA *prop = nullptr;
  int value = 0;
  if (but.rnaprop && RNA_property_type(but.rnaprop) == PROP_ENUM) {
    ptr = &but.rnapoin;
    prop = but.rnaprop;
    value = ELEM(but.type, ButType::Row, ButType::Tab) ? int(but.hardmax) :
                                                         int(ui_but_value_get(&but));
  }
  else if (but.optype) {
    wmOperatorType *ot = but.optype;

    /* So the context is passed to `itemf` functions. */
    PointerRNA *opptr = UI_but_operator_ptr_ensure(&but);
    WM_operator_properties_sanitize(opptr, false);

    /* If the default property of the operator is an enum and is set, fetch the tooltip of the
     * selected value so that "Snap" and "Mirror" operator menus in the Animation Editors will
     * show tooltips for the different operations instead of the meaningless generic tooltip. */
    if (ot->prop && RNA_property_type(ot->prop) == PROP_ENUM) {
      if (RNA_struct_contains_property(opptr, ot->prop)) {
        ptr = opptr;
        prop = ot->prop;
        value = RNA_property_enum_get(opptr, ot->prop);
      }
    }
  }

  if (!ptr || !prop) {
    return std::nullopt;
  }

  EnumPropertyItem item;
  if (!RNA_property_enum_item_from_value_gettexted(&C, ptr, prop, value, &item)) {
    return std::nullopt;
  }

  return item;
}

std::string UI_but_string_get_rna_property_identifier(const uiBut &but)
{
  if (!but.rnaprop) {
    return {};
  }
  return RNA_property_identifier(but.rnaprop);
}

std::string UI_but_string_get_rna_struct_identifier(const uiBut &but)
{
  if (but.rnaprop && but.rnapoin.data) {
    return RNA_struct_identifier(but.rnapoin.type);
  }
  if (but.optype) {
    return but.optype->idname;
  }
  if (ELEM(but.type, ButType::Menu, ButType::Pulldown)) {
    if (MenuType *mt = UI_but_menutype_get(&but)) {
      return mt->idname;
    }
  }
  if (but.type == ButType::Popover) {
    if (PanelType *pt = UI_but_paneltype_get(&but)) {
      return pt->idname;
    }
  }
  return {};
}

std::string UI_but_string_get_label(uiBut &but)
{
  if (!but.str.empty()) {
    size_t str_len = but.str.size();
    if (but.flag & UI_BUT_HAS_SEP_CHAR) {
      const size_t sep_index = but.str.find_first_of(UI_SEP_CHAR);
      if (sep_index != std::string::npos) {
        str_len = sep_index;
      }
    }
    return but.str.substr(0, str_len);
  }

  return UI_but_string_get_rna_label(but);
}

std::string UI_but_context_menu_title_from_button(uiBut &but)
{
  if (but.type == ButType::ViewItem) {
    const uiButViewItem &view_item_but = static_cast<const uiButViewItem &>(but);
    if (view_item_but.view_item == nullptr) {
      return "";
    }
    const blender::ui::AbstractView &tree_view = view_item_but.view_item->get_view();
    return IFACE_(tree_view.get_context_menu_title());
  }
  return UI_but_string_get_label(but);
}

std::string UI_but_string_get_tooltip_label(const uiBut &but)
{
  if (!but.tip_quick_func) {
    return {};
  }
  return but.tip_quick_func(&but);
}

std::string UI_but_string_get_rna_label(uiBut &but)
{
  if (but.rnaprop) {
    return RNA_property_ui_name(but.rnaprop);
  }
  if (but.optype) {
    PointerRNA *opptr = UI_but_operator_ptr_ensure(&but);
    return WM_operatortype_name(but.optype, opptr);
  }
  if (ELEM(but.type, ButType::Menu, ButType::Pulldown, ButType::Popover)) {
    if (MenuType *mt = UI_but_menutype_get(&but)) {
      return CTX_TIP_(mt->translation_context, mt->label);
    }

    if (wmOperatorType *ot = UI_but_operatortype_get_from_enum_menu(&but, nullptr)) {
      return WM_operatortype_name(ot, nullptr);
    }

    if (PanelType *pt = UI_but_paneltype_get(&but)) {
      return CTX_TIP_(pt->translation_context, pt->label);
    }
  }
  return {};
}

std::string UI_but_string_get_rna_label_context(const uiBut &but)
{
  if (but.rnaprop) {
    return RNA_property_translation_context(but.rnaprop);
  }
  if (but.optype) {
    return RNA_struct_translation_context(but.optype->srna);
  }
  if (ELEM(but.type, ButType::Menu, ButType::Pulldown)) {
    if (MenuType *mt = UI_but_menutype_get(&but)) {
      return RNA_struct_translation_context(mt->rna_ext.srna);
    }
  }
  return BLT_I18NCONTEXT_DEFAULT_BPYRNA;
}

std::string UI_but_string_get_tooltip(bContext &C, uiBut &but)
{
  if (but.tip_func) {
    return but.tip_func(&C, but.tip_arg, but.tip);
  }
  if (!but.tip.is_empty()) {
    return but.tip;
  }
  return UI_but_string_get_rna_tooltip(C, but);
}

std::string UI_but_string_get_rna_tooltip(bContext &C, uiBut &but)
{
  if (but.rnaprop) {
    const char *t = RNA_property_ui_description(but.rnaprop);
    if (t && t[0]) {
      return t;
    }
  }
  else if (but.optype) {
    PointerRNA *opptr = UI_but_operator_ptr_ensure(&but);
    const bContextStore *previous_ctx = CTX_store_get(&C);
    CTX_store_set(&C, but.context);
    std::string tmp = WM_operatortype_description(&C, but.optype, opptr);
    CTX_store_set(&C, previous_ctx);
    return tmp;
  }
  if (ELEM(but.type, ButType::Menu, ButType::Pulldown, ButType::Popover)) {
    if (MenuType *mt = UI_but_menutype_get(&but)) {
      /* Not all menus are from Python. */
      if (mt->rna_ext.srna) {
        const char *t = RNA_struct_ui_description(mt->rna_ext.srna);
        if (t && t[0]) {
          return t;
        }
      }
    }

    if (wmOperatorType *ot = UI_but_operatortype_get_from_enum_menu(&but, nullptr)) {
      return WM_operatortype_description(&C, ot, nullptr);
    }
  }

  return {};
}

std::string UI_but_string_get_operator_keymap(bContext &C, uiBut &but)
{
  return ui_but_event_operator_string(&C, &but).value_or("");
}

std::string UI_but_string_get_property_keymap(bContext &C, uiBut &but)
{
  return ui_but_event_property_operator_string(&C, &but).value_or("");
}

std::string UI_but_extra_icon_string_get_label(const uiButExtraOpIcon &extra_icon)
{
  wmOperatorType *optype = UI_but_extra_operator_icon_optype_get(&extra_icon);
  PointerRNA *opptr = UI_but_extra_operator_icon_opptr_get(&extra_icon);
  return WM_operatortype_name(optype, opptr);
}

std::string UI_but_extra_icon_string_get_tooltip(bContext &C, const uiButExtraOpIcon &extra_icon)
{
  wmOperatorType *optype = UI_but_extra_operator_icon_optype_get(&extra_icon);
  PointerRNA *opptr = UI_but_extra_operator_icon_opptr_get(&extra_icon);
  return WM_operatortype_description(&C, optype, opptr);
}

std::string UI_but_extra_icon_string_get_operator_keymap(const bContext &C,
                                                         const uiButExtraOpIcon &extra_icon)
{
  return ui_but_extra_icon_event_operator_string(&C, &extra_icon).value_or("");
}

/* Program Init/Exit */

void UI_init()
{
  ui_resources_init();
}

void UI_init_userdef()
{
  /* Initialize UI variables from values set in the preferences. */
  uiStyleInit();
}

void UI_reinit_font()
{
  uiStyleInit();
}

void UI_update_text_styles()
{
  if (BLF_has_variable_weight(0)) {
    return;
  }

  uiStyle *style = static_cast<uiStyle *>(U.uistyles.first);
  const int weight = BLF_default_weight(0);
  style->paneltitle.character_weight = weight;
  style->grouplabel.character_weight = weight;
  style->widget.character_weight = weight;
  style->tooltip.character_weight = weight;
}

void UI_exit()
{
  ui_resources_free();
  ui_but_clipboard_free();
}

void UI_interface_tag_script_reload()
{
  ui_interface_tag_script_reload_queries();
}<|MERGE_RESOLUTION|>--- conflicted
+++ resolved
@@ -3917,13 +3917,9 @@
     }
   }
 
-<<<<<<< HEAD
   ui_free_link(but->link);
 
-  if ((but->type == UI_BTYPE_IMAGE) && but->poin) {
-=======
   if ((but->type == ButType::Image) && but->poin) {
->>>>>>> 27af4a2f
     IMB_freeImBuf((ImBuf *)but->poin);
   }
 
