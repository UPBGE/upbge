/* SPDX-FileCopyrightText: 2001-2002 NaN Holding BV. All rights reserved.
 *
 * SPDX-License-Identifier: GPL-2.0-or-later */

/** \file
 * \ingroup edinterface
 */

#include <algorithm>
#include <cctype>
#include <cfloat>
#include <climits>
#include <cmath>
#include <cstddef> /* `offsetof()` */
#include <cstring>

#include <fmt/format.h>

#include "MEM_guardedalloc.h"

#include "DNA_object_types.h"
#include "DNA_scene_types.h"
#include "DNA_screen_types.h"
#include "DNA_userdef_types.h"

#include "BLI_listbase.h"
#include "BLI_rect.h"
#include "BLI_set.hh"
#include "BLI_string.h"
#include "BLI_string_utf8.h"
#include "BLI_vector.hh"

#include "BLI_utildefines.h"

#include "BKE_animsys.h"
#include "BKE_context.hh"
#include "BKE_idprop.hh"
#include "BKE_report.hh"
#include "BKE_scene.hh"
#include "BKE_screen.hh"
#include "BKE_unit.hh"

#include "GPU_matrix.hh"
#include "GPU_state.hh"

#include "BLF_api.hh"
#include "BLT_translation.hh"

#include "UI_abstract_view.hh"
#include "UI_interface.hh"
#include "UI_interface_icons.hh"
#include "UI_interface_layout.hh"
#include "UI_string_search.hh"
#include "UI_view2d.hh"

#include "IMB_imbuf.hh"

#include "WM_api.hh"
#include "WM_message.hh"
#include "WM_types.hh"

#include "RNA_access.hh"
#include "RNA_enum_types.hh"

#ifdef WITH_PYTHON
#  include "BPY_extern_run.hh"
#endif

#include "ED_numinput.hh"
#include "ED_screen.hh"

#include "IMB_colormanagement.hh"

#include "CLG_log.h"

#include "interface_intern.hh"

static CLG_LogRef LOG = {"ui"};

namespace blender::ui {

/* prototypes. */
static void ui_def_but_rna__menu(bContext *C, Layout *layout, void *but_p);
static void ui_def_but_rna__panel_type(bContext * /*C*/, Layout *layout, void *arg);
static void ui_def_but_rna__menu_type(bContext * /*C*/, Layout *layout, void *but_p);

/* avoid unneeded calls to button_value_get */
#define BUT_VALUE_UNSET DBL_MAX
#define UI_GET_BUT_VALUE_INIT(_but, _value) \
  if (_value == DBL_MAX) { \
    (_value) = button_value_get(_but); \
  } \
  ((void)0)

#define B_NOP -1

/**
 * a full doc with API notes can be found in 'blender/doc/guides/interface_API.txt'
 *
 * `uiBlahBlah()`   external function.
 * `ui_blah_blah()` internal function.
 */

static void ui_but_free(const bContext *C, Button *but);

static bool ui_but_is_unit_radians_ex(const UnitSettings *unit, const int unit_type)
{
  return (unit->system_rotation == USER_UNIT_ROT_RADIANS && unit_type == PROP_UNIT_ROTATION);
}

static bool ui_but_is_unit_radians(const Button *but)
{
  const UnitSettings *unit = but->block->unit;
  const int unit_type = button_unit_type_get(but);

  return ui_but_is_unit_radians_ex(unit, unit_type);
}

/* ************* window matrix ************** */

void block_to_region_fl(const ARegion *region, const Block *block, float *x, float *y)
{
  const int getsizex = BLI_rcti_size_x(&region->winrct) + 1;
  const int getsizey = BLI_rcti_size_y(&region->winrct) + 1;

  float gx = *x;
  float gy = *y;

  if (block->panel) {
    gx += block->panel->ofsx;
    gy += block->panel->ofsy;
  }

  *x = float(getsizex) *
       (0.5f + 0.5f * (gx * block->winmat[0][0] + gy * block->winmat[1][0] + block->winmat[3][0]));
  *y = float(getsizey) *
       (0.5f + 0.5f * (gx * block->winmat[0][1] + gy * block->winmat[1][1] + block->winmat[3][1]));
}

void block_to_window_fl(const ARegion *region, const Block *block, float *x, float *y)
{
  block_to_region_fl(region, block, x, y);
  *x += region->winrct.xmin;
  *y += region->winrct.ymin;
}

void block_to_window(const ARegion *region, const Block *block, int *x, int *y)
{
  float fx = *x;
  float fy = *y;

  block_to_window_fl(region, block, &fx, &fy);

  *x = int(lround(fx));
  *y = int(lround(fy));
}

void block_to_region_rctf(const ARegion *region,
                          const Block *block,
                          rctf *rct_dst,
                          const rctf *rct_src)
{
  *rct_dst = *rct_src;
  block_to_region_fl(region, block, &rct_dst->xmin, &rct_dst->ymin);
  block_to_region_fl(region, block, &rct_dst->xmax, &rct_dst->ymax);
}

void block_to_window_rctf(const ARegion *region,
                          const Block *block,
                          rctf *rct_dst,
                          const rctf *rct_src)
{
  *rct_dst = *rct_src;
  block_to_window_fl(region, block, &rct_dst->xmin, &rct_dst->ymin);
  block_to_window_fl(region, block, &rct_dst->xmax, &rct_dst->ymax);
}

float block_to_window_scale(const ARegion *region, const Block *block)
{
  /* We could have function for this to avoid dummy arg. */
  float min_y = 0, max_y = 1;
  float dummy_x = 0.0f;
  block_to_window_fl(region, block, &dummy_x, &min_y);
  dummy_x = 0.0f;
  block_to_window_fl(region, block, &dummy_x, &max_y);
  return max_y - min_y;
}

void window_to_block_fl(const ARegion *region, const Block *block, float *x, float *y)
{
  const int getsizex = BLI_rcti_size_x(&region->winrct) + 1;
  const int getsizey = BLI_rcti_size_y(&region->winrct) + 1;
  const int sx = region->winrct.xmin;
  const int sy = region->winrct.ymin;

  const float a = 0.5f * float(getsizex) * block->winmat[0][0];
  const float b = 0.5f * float(getsizex) * block->winmat[1][0];
  const float c = 0.5f * float(getsizex) * (1.0f + block->winmat[3][0]);

  const float d = 0.5f * float(getsizey) * block->winmat[0][1];
  const float e = 0.5f * float(getsizey) * block->winmat[1][1];
  const float f = 0.5f * float(getsizey) * (1.0f + block->winmat[3][1]);

  const float px = *x - sx;
  const float py = *y - sy;

  *y = (a * (py - f) + d * (c - px)) / (a * e - d * b);
  *x = (px - b * (*y) - c) / a;

  if (block->panel) {
    *x -= block->panel->ofsx;
    *y -= block->panel->ofsy;
  }
}

void window_to_block_rctf(const ARegion *region,
                          const Block *block,
                          rctf *rct_dst,
                          const rctf *rct_src)
{
  *rct_dst = *rct_src;
  window_to_block_fl(region, block, &rct_dst->xmin, &rct_dst->ymin);
  window_to_block_fl(region, block, &rct_dst->xmax, &rct_dst->ymax);
}

void window_to_block(const ARegion *region, const Block *block, int *x, int *y)
{
  float fx = *x;
  float fy = *y;

  window_to_block_fl(region, block, &fx, &fy);

  *x = int(lround(fx));
  *y = int(lround(fy));
}

void window_to_region(const ARegion *region, int *x, int *y)
{
  *x -= region->winrct.xmin;
  *y -= region->winrct.ymin;
}

void window_to_region_rcti(const ARegion *region, rcti *rect_dst, const rcti *rct_src)
{
  rect_dst->xmin = rct_src->xmin - region->winrct.xmin;
  rect_dst->xmax = rct_src->xmax - region->winrct.xmin;
  rect_dst->ymin = rct_src->ymin - region->winrct.ymin;
  rect_dst->ymax = rct_src->ymax - region->winrct.ymin;
}

void window_to_region_rctf(const ARegion *region, rctf *rect_dst, const rctf *rct_src)
{
  rect_dst->xmin = rct_src->xmin - region->winrct.xmin;
  rect_dst->xmax = rct_src->xmax - region->winrct.xmin;
  rect_dst->ymin = rct_src->ymin - region->winrct.ymin;
  rect_dst->ymax = rct_src->ymax - region->winrct.ymin;
}

void region_to_window(const ARegion *region, int *x, int *y)
{
  *x += region->winrct.xmin;
  *y += region->winrct.ymin;
}

void region_to_window(
    const ARegion *region, int region_x, int region_y, int *r_window_x, int *r_window_y)
{
  *r_window_x = region_x + region->winrct.xmin;
  *r_window_y = region_y + region->winrct.ymin;
}

int Block::but_index(const Button *but) const
{
  BLI_assert(!buttons.is_empty() && but);
  auto index = std::distance(
      buttons.begin(),
      std::find_if(buttons.begin(), buttons.end(), [but](const std::unique_ptr<Button> &test) {
        return test.get() == but;
      }));
  BLI_assert(index != std::distance(buttons.begin(), buttons.end()));
  return index;
}

Button *Block::next_but(const Button *but) const
{
  const int idx = this->but_index(but) + 1;
  return idx < this->buttons.size() ? this->buttons[idx].get() : nullptr;
}

Button *Block::prev_but(const Button *but) const
{
  const int idx = this->but_index(but) - 1;
  return idx >= 0 ? this->buttons[idx].get() : nullptr;
}

void Block::remove_but(const Button *but)
{
  int64_t target_index = this->but_index(but);
  this->buttons.remove(target_index);
}

Button *Block::first_but() const
{
  return !this->buttons.is_empty() ? this->buttons.first().get() : nullptr;
}

Button *Block::last_but() const
{
  return !this->buttons.is_empty() ? this->buttons.last().get() : nullptr;
}

static void ui_update_flexible_spacing(const ARegion *region, Block *block)
{
  int sepr_flex_len = 0;
  for (const std::unique_ptr<Button> &but : block->buttons) {
    if (but->type == ButtonType::SeprSpacer) {
      sepr_flex_len++;
    }
  }

  if (sepr_flex_len == 0) {
    return;
  }

  rcti rect;
  button_to_pixelrect(&rect, region, block, block->buttons.last().get());
  const float buttons_width = std::ceil(float(rect.xmax) + 8.0f * UI_SCALE_FAC);
  const float region_width = float(region->winx);

  if (region_width <= buttons_width) {
    return;
  }

  /* We could get rid of this loop if we agree on a max number of spacer */
  Vector<int, 8> spacers_pos;
  for (const std::unique_ptr<Button> &but : block->buttons) {
    if (but->type == ButtonType::SeprSpacer) {
      button_to_pixelrect(&rect, region, block, but.get());
      spacers_pos.append(rect.xmax + int(8.0f * UI_SCALE_FAC));
    }
  }

  const float view_scale_x = view2d_scale_get_x(&region->v2d);
  const float segment_width = region_width / float(sepr_flex_len);
  float offset = 0, remaining_space = region_width - buttons_width;
  int i = 0;
  for (const std::unique_ptr<Button> &but : block->buttons) {
    BLI_rctf_translate(&but->rect, std::floor(offset / view_scale_x), 0.0f);
    if (but->type == ButtonType::SeprSpacer) {
      /* How much the next block overlap with the current segment */
      int overlap = ((i == sepr_flex_len - 1) ? buttons_width - spacers_pos[i] :
                                                (spacers_pos[i + 1] - spacers_pos[i]) / 2);
      const int segment_end = segment_width * (i + 1);
      const int spacer_end = segment_end - overlap;
      const int spacer_sta = spacers_pos[i] + offset;
      if (spacer_end > spacer_sta) {
        const float step = min_ff(remaining_space, spacer_end - spacer_sta);
        remaining_space -= step;
        offset += step;
      }
      i++;
    }
  }
  block_bounds_calc(block);
}

static void ui_update_window_matrix(const wmWindow *window, const ARegion *region, Block *block)
{
  /* window matrix and aspect */
  if (region && region->runtime->visible) {
    /* Get projection matrix which includes View2D translation and zoom. */
    GPU_matrix_projection_get(block->winmat);
    block->aspect = 2.0f / fabsf(region->winx * block->winmat[0][0]);
  }
  else {
    /* No sub-window created yet, for menus for example, so we use the main
     * window instead, since buttons are created there anyway. */
    const int2 win_size = WM_window_native_pixel_size(window);
    const rcti winrct = {0, win_size[0] - 1, 0, win_size[1] - 1};

    wmGetProjectionMatrix(block->winmat, &winrct);
    block->aspect = 2.0f / fabsf(win_size[0] * block->winmat[0][0]);
  }
}

void region_winrct_get_no_margin(const ARegion *region, rcti *r_rect)
{
  Block *block = static_cast<Block *>(region->runtime->uiblocks.first);
  if (block && (block->flag & BLOCK_LOOP) && (block->flag & BLOCK_PIE_MENU) == 0) {
    BLI_rcti_rctf_copy_floor(r_rect, &block->rect);
    BLI_rcti_translate(r_rect, region->winrct.xmin, region->winrct.ymin);
  }
  else {
    *r_rect = region->winrct;
  }
}

/* ******************* block calc ************************* */

void block_translate(Block *block, float x, float y)
{
  for (const std::unique_ptr<Button> &but : block->buttons) {
    BLI_rctf_translate(&but->rect, x, y);
  }

  BLI_rctf_translate(&block->rect, x, y);
}

static bool ui_but_is_row_alignment_group(const Button *left, const Button *right)
{
  const bool is_same_align_group = (left->alignnr && (left->alignnr == right->alignnr));
  return is_same_align_group && (left->rect.xmin < right->rect.xmin);
}

static void block_bounds_calc_text(Block *block, float offset)
{
  if (block->buttons.is_empty()) {
    return;
  }
  const uiStyle *style = style_get();
  std::unique_ptr<Button> *col_bt;
  int i = 0, j, x1addval = offset;

  fontstyle_set(&style->widget);
  std::unique_ptr<Button> *end = block->buttons.end();

  std::unique_ptr<Button> *init_col_bt = block->buttons.begin();
  for (std::unique_ptr<Button> *bt = init_col_bt; bt < end; bt++) {
    if (!ELEM((*bt)->type, ButtonType::Sepr, ButtonType::SeprLine, ButtonType::SeprSpacer)) {
      j = BLF_width(style->widget.uifont_id, (*bt)->drawstr.c_str(), (*bt)->drawstr.size());

      i = std::max(j, i);
    }

    /* Skip all buttons that are in a horizontal alignment group.
     * We don't want to split them apart (but still check the row's width and apply current
     * offsets). */
    if (bt + 1 < end && ui_but_is_row_alignment_group((*bt).get(), bt[1].get())) {
      int width = 0;
      const int alignnr = (*bt)->alignnr;
      for (col_bt = bt; col_bt < end && (*col_bt)->alignnr == alignnr; col_bt++) {
        width += BLI_rctf_size_x(&(*col_bt)->rect);
        (*col_bt)->rect.xmin += x1addval;
        (*col_bt)->rect.xmax += x1addval;
      }
      i = std::max(width, i);
      /* Give the following code the last button in the alignment group, there might have to be a
       * split immediately after. */
      bt = col_bt != end ? col_bt-- : nullptr;
    }

    if (bt < end && (bt + 1 < end) && (*bt)->rect.xmin < bt[1]->rect.xmin) {
      /* End of this column, and it's not the last one. */
      for (col_bt = init_col_bt; (col_bt - 1) != bt; col_bt++) {
        (*col_bt)->rect.xmin = x1addval;
        (*col_bt)->rect.xmax = x1addval + i + block->bounds;

        button_update((*col_bt).get()); /* clips text again */
      }

      /* And we prepare next column. */
      x1addval += i + block->bounds;
      i = 0;
      init_col_bt = col_bt;
    }
  }

  /* Last column. */
  for (col_bt = init_col_bt; col_bt < end; col_bt++) {
    /* Recognize a horizontally arranged alignment group and skip its items. */
    if ((col_bt + 1 < end) && ui_but_is_row_alignment_group((*col_bt).get(), col_bt[1].get())) {
      const int alignnr = (*col_bt)->alignnr;
      for (; col_bt < end && (*col_bt)->alignnr == alignnr; col_bt++) {
        /* pass */
      }
    }
    if (col_bt == end) {
      break;
    }

    (*col_bt)->rect.xmin = x1addval;
    (*col_bt)->rect.xmax = max_ff(x1addval + i + block->bounds, offset + block->minbounds);

    button_update((*col_bt).get()); /* clips text again */
  }
}

void block_bounds_calc(Block *block)
{
  if (block->buttons.is_empty()) {
    if (block->panel) {
      block->rect.xmin = 0.0;
      block->rect.xmax = block->panel->sizex;
      block->rect.ymin = 0.0;
      block->rect.ymax = block->panel->sizey;
    }
  }
  else {

    BLI_rctf_init_minmax(&block->rect);

    for (const std::unique_ptr<Button> &bt : block->buttons) {
      BLI_rctf_union(&block->rect, &bt->rect);
    }

    block->rect.xmin -= block->bounds;
    block->rect.ymin -= block->bounds;
    block->rect.xmax += block->bounds;
    block->rect.ymax += block->bounds;
  }

  block->rect.xmax = block->rect.xmin + max_ff(BLI_rctf_size_x(&block->rect), block->minbounds);

  /* hardcoded exception... but that one is annoying with larger safety */
  Button *bt = block->first_but();
  const int xof = ((bt && STRPREFIX(bt->str.c_str(), "ERROR")) ? 10 : 40) * UI_SCALE_FAC;

  block->safety.xmin = block->rect.xmin - xof;
  block->safety.ymin = block->rect.ymin - xof;
  block->safety.xmax = block->rect.xmax + xof;
  block->safety.ymax = block->rect.ymax + xof;
}

static void block_bounds_calc_centered(wmWindow *window, Block *block)
{
  /* NOTE: this is used for the splash where window bounds event has not been
   * updated by ghost, get the window bounds from ghost directly */

  /* Clamp to the window size. */
  const int2 win_size = WM_window_native_pixel_size(window);

  block_bounds_calc(block);

  const int width = BLI_rctf_size_x(&block->rect);
  const int height = BLI_rctf_size_y(&block->rect);

  const int startx = (win_size[0] * 0.5f) - (width * 0.5f);
  const int starty = (win_size[1] * 0.5f) - (height * 0.5f);

  block_translate(block, startx - block->rect.xmin, starty - block->rect.ymin);

  /* now recompute bounds and safety */
  block_bounds_calc(block);
}

static void block_bounds_calc_post_centered(Block *block)
{
  const int2 xy(block->handle->region->winrct.xmin, block->handle->region->winrct.ymin);
  const int margin = int(12.0f * UI_SCALE_FAC);
  block_bounds_calc(block);
  block_translate(block, xy[0] - block->rect.xmin + margin, xy[1] - block->rect.ymin + margin);
  block_bounds_calc(block);
}

static void block_bounds_calc_centered_pie(Block *block)
{
  const int xy[2] = {
      int(block->pie_data.pie_center_spawned[0]),
      int(block->pie_data.pie_center_spawned[1]),
  };

  block_translate(block, xy[0], xy[1]);

  /* now recompute bounds and safety */
  block_bounds_calc(block);
}

static void block_bounds_calc_popup(
    wmWindow *window, Block *block, BlockBoundsCalc bounds_calc, const int xy[2], int r_xy[2])
{
  const int oldbounds = block->bounds;

  /* compute mouse position with user defined offset */
  block_bounds_calc(block);

  /* Clamp to the window size. */
  const int2 win_size = WM_window_native_pixel_size(window);

  int oldwidth = BLI_rctf_size_x(&block->rect);
  int oldheight = BLI_rctf_size_y(&block->rect);

  /* first we ensure wide enough text bounds */
  if (bounds_calc == BLOCK_BOUNDS_POPUP_MENU) {
    if (block->flag & BLOCK_LOOP) {
      block->bounds = 2.5f * UI_UNIT_X;
      block_bounds_calc_text(block, block->rect.xmin);
    }
  }

  /* next we recompute bounds */
  block->bounds = oldbounds;
  block_bounds_calc(block);

  /* and we adjust the position to fit within window */
  const int width = BLI_rctf_size_x(&block->rect);
  const int height = BLI_rctf_size_y(&block->rect);

  /* avoid divide by zero below, caused by calling with no UI, but better not crash */
  oldwidth = oldwidth > 0 ? oldwidth : std::max(1, width);
  oldheight = oldheight > 0 ? oldheight : std::max(1, height);

  /* offset block based on mouse position, user offset is scaled
   * along in case we resized the block in block_bounds_calc_text */
  rcti rect;
  const int raw_x = rect.xmin = xy[0] + block->rect.xmin +
                                (block->bounds_offset[0] * width) / oldwidth;
  int raw_y = rect.ymin = xy[1] + block->rect.ymin +
                          (block->bounds_offset[1] * height) / oldheight;
  rect.xmax = rect.xmin + width;
  rect.ymax = rect.ymin + height;

  rcti rect_bounds;
  const int margin = UI_SCREEN_MARGIN;
  rect_bounds.xmin = margin;
  rect_bounds.ymin = margin;
  rect_bounds.xmax = win_size[0] - margin;
  rect_bounds.ymax = win_size[1] - UI_POPUP_MENU_TOP;

  int ofs_dummy[2];
  BLI_rcti_clamp(&rect, &rect_bounds, ofs_dummy);
  block_translate(block, rect.xmin - block->rect.xmin, rect.ymin - block->rect.ymin);

  /* now recompute bounds and safety */
  block_bounds_calc(block);

  /* If given, adjust input coordinates such that they would generate real final popup position.
   * Needed to handle correctly floating panels once they have been dragged around,
   * see #52999. */
  if (r_xy) {
    r_xy[0] = xy[0] + block->rect.xmin - raw_x;
    r_xy[1] = xy[1] + block->rect.ymin - raw_y;
  }
}

void block_bounds_set_normal(Block *block, int addval)
{
  if (block == nullptr) {
    return;
  }

  block->bounds = addval;
  block->bounds_type = BLOCK_BOUNDS;
}

void block_bounds_set_text(Block *block, int addval)
{
  block->bounds = addval;
  block->bounds_type = BLOCK_BOUNDS_TEXT;
}

void block_bounds_set_popup(Block *block, int addval, const int bounds_offset[2])
{
  block->bounds = addval;
  block->bounds_type = BLOCK_BOUNDS_POPUP_MOUSE;
  if (bounds_offset != nullptr) {
    block->bounds_offset[0] = bounds_offset[0];
    block->bounds_offset[1] = bounds_offset[1];
  }
  else {
    block->bounds_offset[0] = 0;
    block->bounds_offset[1] = 0;
  }
}

void block_bounds_set_menu(Block *block, int addval, const int bounds_offset[2])
{
  block->bounds = addval;
  block->bounds_type = BLOCK_BOUNDS_POPUP_MENU;
  if (bounds_offset != nullptr) {
    copy_v2_v2_int(block->bounds_offset, bounds_offset);
  }
  else {
    zero_v2_int(block->bounds_offset);
  }
}

void block_bounds_set_centered(Block *block, int addval)
{
  block->bounds = addval;
  block->bounds_type = BLOCK_BOUNDS_POPUP_CENTER;
}

void block_bounds_set_explicit(Block *block, int minx, int miny, int maxx, int maxy)
{
  block->rect.xmin = minx;
  block->rect.ymin = miny;
  block->rect.xmax = maxx;
  block->rect.ymax = maxy;
  block->bounds_type = BLOCK_BOUNDS_NONE;
}

static float ui_but_get_float_precision(Button *but)
{
  if (but->type == ButtonType::Num) {
    return ((ButtonNumber *)but)->precision;
  }
  if (but->type == ButtonType::NumSlider) {
    return ((ButtonNumberSlider *)but)->precision;
  }
  BLI_assert_unreachable();
  return 1.0f;
}

static float ui_but_get_float_step_size(Button *but)
{
  if (but->type == ButtonType::Num) {
    return ((ButtonNumber *)but)->step_size;
  }
  if (but->type == ButtonType::NumSlider) {
    return ((ButtonNumberSlider *)but)->step_size;
  }
  BLI_assert_unreachable();
  return 1.0f;
}

static bool ui_but_hide_fraction(Button *but, double value)
{
  /* Hide the fraction if both the value and the step are exact integers. */
  if (floor(value) == value) {
    const float step = ui_but_get_float_step_size(but) * UI_PRECISION_FLOAT_SCALE;

    if (floorf(step) == step) {
      /* Don't hide if it has any unit except frame count. */
      switch (button_unit_type_get(but)) {
        case PROP_UNIT_NONE:
        case PROP_UNIT_TIME:
          return true;

        default:
          return false;
      }
    }
  }

  return false;
}

static int ui_but_calc_float_precision(Button *but, double value)
{
  if (ui_but_hide_fraction(but, value)) {
    return 0;
  }

  int prec = int(ui_but_get_float_precision(but));

  /* first check for various special cases:
   * * If button is radians, we want additional precision (see #39861).
   * * If prec is not set, we fall back to a simple default */
  if (ui_but_is_unit_radians(but) && prec < 5) {
    prec = 5;
  }
  else if (prec == -1) {
    prec = (but->hardmax < 10.001f) ? 3 : 2;
  }
  else {
    CLAMP(prec, 0, UI_PRECISION_FLOAT_MAX);
  }

  return calc_float_precision(prec, value);
}

/* ************** LINK LINE DRAWING  ************* */

/* link line drawing is not part of buttons or theme.. so we stick with it here */

static void ui_draw_linkline(uiLinkLine *line, int highlightActiveLines, int dashInactiveLines)
{
  rcti rect;
  float color[4] = {1.0f};

  if (line->from == nullptr || line->to == nullptr)
    return;

  rect.xmin = BLI_rctf_cent_x(&line->from->rect);
  rect.ymin = BLI_rctf_cent_y(&line->from->rect);
  rect.xmax = BLI_rctf_cent_x(&line->to->rect);
  rect.ymax = BLI_rctf_cent_y(&line->to->rect);

  if (dashInactiveLines)
    UI_GetThemeColor4fv(TH_GRID, color);
  else if (line->flag & UI_SELECT)
    rgba_float_args_set_ch(color, 120, 120, 120, 255);
  else if (highlightActiveLines &&
           ((line->from->flag & UI_HOVER) || (line->to->flag & UI_HOVER)))
    UI_GetThemeColor4fv(TH_TEXT_HI, color);
  else
    rgba_float_args_set_ch(color, 100, 100, 100, 255);

  ui_draw_link_bezier(&rect, color);
}

static void ui_draw_links(uiBlock *block)
{
  uiLinkLine *line;

  /* Draw the gray out lines. Do this first so they appear at the
   * bottom of inactive or active lines.
   * As we go, remember if we see any active or selected lines. */
  bool found_selectline = false;
  bool found_activeline = false;

  for (const std::unique_ptr<uiBut> &but : block->buttons) {
    if (but->type == ButType::Link && but->link) {
      for (line = static_cast <uiLinkLine *>(but->link->lines.first); line; line = line->next) {
        if (!(line->from->flag & UI_HOVER) && !(line->to->flag & UI_HOVER)) {
          if (line->deactive)
            ui_draw_linkline(line, 0, true);
        }
        else
          found_activeline = true;

        if ((line->from->flag & UI_SELECT) || (line->to->flag & UI_SELECT))
          found_selectline = true;
      }
    }
  }

  /* Draw the inactive lines (lines with neither button being hovered over) */
  for (const std::unique_ptr<uiBut> &but : block->buttons) {
    if (but->type == ButType::Link && but->link) {
      for (line = static_cast <uiLinkLine *>(but->link->lines.first); line; line = line->next) {
        if (!(line->from->flag & UI_HOVER) && !(line->to->flag & UI_HOVER)) {
          if (!line->deactive)
            ui_draw_linkline(line, 0, false);
        }
      }
    }
  }

  /* Draw any active lines (lines with either button being hovered over).
   * Do this last so they appear on top of inactive and gray out lines. */
  if (found_activeline) {
    for (const std::unique_ptr<uiBut> &but : block->buttons) {
      if (but->type == ButType::Link && but->link) {
        for (line = static_cast <uiLinkLine *>(but->link->lines.first); line; line = line->next) {
          if ((line->from->flag & UI_HOVER) || (line->to->flag & UI_HOVER))
            ui_draw_linkline(line, !found_selectline, false);
        }
      }
    }
  }
}

/* ************** BLOCK ENDING FUNCTION ************* */

bool button_rna_equals(const Button *a, const Button *b)
{
  return button_rna_equals_ex(a, &b->rnapoin, b->rnaprop, b->rnaindex);
}

bool button_rna_equals_ex(const Button *but,
                          const PointerRNA *ptr,
                          const PropertyRNA *prop,
                          int index)
{
  if (but->rnapoin.data != ptr->data) {
    return false;
  }
  if (but->rnaprop != prop || but->rnaindex != index) {
    return false;
  }

  return true;
}

/* NOTE: if `but->poin` is allocated memory for every `uiDefBut*`, things fail. */
static bool ui_but_equals_old(const Button *but, const Button *oldbut)
{
  if (but->type != oldbut->type) {
    return false;
  }

  if (but->identity_cmp_func) {
    /* If the buttons have their own identity comparator callbacks (and they match), use this to
     * determine equality. */
    if (but->identity_cmp_func && (but->type == oldbut->type) &&
        (but->identity_cmp_func == oldbut->identity_cmp_func))
    {
      /* Test if the comparison is symmetrical (if a == b then b == a), may help catch some issues.
       */
      BLI_assert(but->identity_cmp_func(but, oldbut) == but->identity_cmp_func(oldbut, but));

      return but->identity_cmp_func(but, oldbut);
    }
  }

  /* various properties are being compared here, hopefully sufficient
   * to catch all cases, but it is simple to add more checks later */
  if (but->retval != oldbut->retval) {
    return false;
  }
  if (!button_rna_equals(but, oldbut)) {
    return false;
  }
  if (but->func != oldbut->func) {
    return false;
  }
  /* Compares the contained function pointers. Buttons with different apply functions can be
   * considered to do different things, and as such do not equal each other. */
  if (but->apply_func.target<void(bContext &)>() != oldbut->apply_func.target<void(bContext &)>())
  {
    return false;
  }
  if (but->funcN != oldbut->funcN) {
    return false;
  }
  if (!ELEM(oldbut->func_arg1, oldbut, but->func_arg1)) {
    return false;
  }
  if (!ELEM(oldbut->func_arg2, oldbut, but->func_arg2)) {
    return false;
  }
  if (but->block_create_func != oldbut->block_create_func) {
    return false;
  }
  if (!but->funcN && ((but->poin != oldbut->poin && (Button *)oldbut->poin != oldbut) ||
                      (but->pointype != oldbut->pointype)))
  {
    return false;
  }
  if (but->optype != oldbut->optype) {
    return false;
  }
  if (but->dragtype != oldbut->dragtype) {
    return false;
  }

  if (but->type == ButtonType::ViewItem) {
    ButtonViewItem *but_item = (ButtonViewItem *)but;
    ButtonViewItem *oldbut_item = (ButtonViewItem *)oldbut;
    if (!but_item->view_item || !oldbut_item->view_item ||
        !view_item_matches(*but_item->view_item, *oldbut_item->view_item))
    {
      return false;
    }
  }

  return true;
}

static Button *ui_but_find_old(Block *block_old,
                               const Button *but_new,
                               const Set<const Button *> &ignore_old_buttons)
{
  for (const std::unique_ptr<Button> &but : block_old->buttons) {
    if (!ignore_old_buttons.contains(but.get()) && ui_but_equals_old(but_new, but.get())) {
      return but.get();
    }
  }
  return nullptr;
}

Button *button_find_old(Block *block_old, const Button *but_new)
{
  return ui_but_find_old(block_old, but_new, {});
}

static std::optional<int64_t> ui_but_find_old_idx(
    Block *block_old, const Button *but_new, const Set<const Button *> &ignore_old_buttons = {})
{
  int64_t i = 0;
  for (const std::unique_ptr<Button> &but : block_old->buttons) {
    if (!ignore_old_buttons.contains(but.get()) && ui_but_equals_old(but_new, but.get())) {
      return i;
    }
    i++;
  }
  return std::nullopt;
}

Button *button_find_new(Block *block_new, const Button *but_old)
{
  for (const std::unique_ptr<Button> &but : block_new->buttons) {
    if (ui_but_equals_old(but.get(), but_old)) {
      return but.get();
    }
  }
  return nullptr;
}

<<<<<<< HEAD
/* oldbut is being inserted in new block, so we use the lines from new button, and replace button
 * pointers */
static void ui_but_update_linklines(uiBlock *block, uiBut *oldbut, uiBut *newbut)
{
  uiLinkLine *line;

  /* if active button is ButType::Link */
  if (newbut->type == ButType::Link && newbut->link) {

    SWAP(uiLink *, oldbut->link, newbut->link);

    for (line = static_cast <uiLinkLine *>(oldbut->link->lines.first); line; line = line->next) {
      if (line->to == newbut)
        line->to = oldbut;
      if (line->from == newbut)
        line->from = oldbut;
    }
  }

  /* check all other button links */
  for (const std::unique_ptr<uiBut> &but : block->buttons) {
    if (but.get() != newbut && but->type == ButType::Link && but->link) {
      for (line = static_cast <uiLinkLine *>(but->link->lines.first); line; line = line->next) {
        if (line->to == newbut)
          line->to = oldbut;
        if (line->from == newbut)
          line->from = oldbut;
      }
    }
  }
}

static bool ui_but_extra_icons_equals_old(const uiButExtraOpIcon *new_extra_icon,
                                          const uiButExtraOpIcon *old_extra_icon)
=======
static bool ui_but_extra_icons_equals_old(const ButtonExtraOpIcon *new_extra_icon,
                                          const ButtonExtraOpIcon *old_extra_icon)
>>>>>>> 8f1f6a1c
{
  return (new_extra_icon->optype_params->optype == old_extra_icon->optype_params->optype) &&
         (new_extra_icon->icon == old_extra_icon->icon);
}

static ButtonExtraOpIcon *ui_but_extra_icon_find_old(const ButtonExtraOpIcon *new_extra_icon,
                                                     const Button *old_but)
{
  LISTBASE_FOREACH (ButtonExtraOpIcon *, op_icon, &old_but->extra_op_icons) {
    if (ui_but_extra_icons_equals_old(new_extra_icon, op_icon)) {
      return op_icon;
    }
  }
  return nullptr;
}

static void ui_but_extra_icons_update_from_old_but(const Button *new_but, const Button *old_but)
{
  /* Specifically for keeping some state info for the active button. */
  BLI_assert(old_but->active || old_but->semi_modal_state);

  LISTBASE_FOREACH (ButtonExtraOpIcon *, new_extra_icon, &new_but->extra_op_icons) {
    ButtonExtraOpIcon *old_extra_icon = ui_but_extra_icon_find_old(new_extra_icon, old_but);
    /* Keep the highlighting state, and let handling update it later. */
    if (old_extra_icon) {
      new_extra_icon->highlighted = old_extra_icon->highlighted;
    }
  }
}

/**
 * Update pointers and other information in the old active button based on new information in the
 * corresponding new button from the current layout pass.
 *
 * \param oldbut: The button from the last layout pass that will be moved to the new block.
 * \param but: The newly added button with much of the up to date information, to be feed later.
 *
 * \note #Button has ownership of many of its pointers. When the button is freed all these
 * pointers are freed as well, so ownership has to be moved out of \a but in order to free it.
 */
static void ui_but_update_old_active_from_new(Button *oldbut, Button *but)
{
  BLI_assert(oldbut->active || oldbut->semi_modal_state);

  /* flags from the buttons we want to refresh, may want to add more here... */
  const int flag_copy = BUT_REDALERT | UI_HAS_ICON | UI_SELECT_DRAW;
  const int drawflag_copy = BUT_HAS_QUICK_TOOLTIP;

  /* still stuff needs to be copied */
  oldbut->rect = but->rect;
  oldbut->context = but->context; /* set by Layout */

  /* drawing */
  oldbut->icon = but->icon;
  oldbut->iconadd = but->iconadd;
  oldbut->alignnr = but->alignnr;

  /* typically the same pointers, but not on undo/redo */
  /* XXX some menu buttons store button itself in but->poin. Ugly */
  if (oldbut->poin != (char *)oldbut) {
    std::swap(oldbut->poin, but->poin);
    std::swap(oldbut->func_argN, but->func_argN);
  }

  std::swap(oldbut->rename_full_func, but->rename_full_func);
  std::swap(oldbut->pushed_state_func, but->pushed_state_func);

  /* Move tooltip from new to old. */
  std::swap(oldbut->tip_func, but->tip_func);
  std::swap(oldbut->tip_arg, but->tip_arg);
  std::swap(oldbut->tip_custom_func, but->tip_custom_func);
  std::swap(oldbut->tip_arg_free, but->tip_arg_free);
  std::swap(oldbut->tip_quick_func, but->tip_quick_func);

  oldbut->flag = (oldbut->flag & ~flag_copy) | (but->flag & flag_copy);
  oldbut->drawflag = (oldbut->drawflag & ~drawflag_copy) | (but->drawflag & drawflag_copy);

  ui_but_extra_icons_update_from_old_but(but, oldbut);
  std::swap(but->extra_op_icons, oldbut->extra_op_icons);

  if (oldbut->type == ButtonType::SearchMenu) {
    ButtonSearch *search_oldbut = (ButtonSearch *)oldbut, *search_but = (ButtonSearch *)but;

    std::swap(search_oldbut->arg_free_fn, search_but->arg_free_fn);
    std::swap(search_oldbut->arg, search_but->arg);
  }

  /* copy hardmin for list rows to prevent 'sticking' highlight to mouse position
   * when scrolling without moving mouse (see #28432) */
  if (ELEM(oldbut->type, ButtonType::Row, ButtonType::ListRow)) {
    oldbut->hardmax = but->hardmax;
  }

  switch (oldbut->type) {
    case ButtonType::Progress: {
      ButtonProgress *progress_oldbut = (ButtonProgress *)oldbut;
      ButtonProgress *progress_but = (ButtonProgress *)but;
      progress_oldbut->progress_factor = progress_but->progress_factor;
      break;
    }
    case ButtonType::SeprLine: {
      ButtonSeparatorLine *line_oldbut = (ButtonSeparatorLine *)oldbut;
      ButtonSeparatorLine *line_but = (ButtonSeparatorLine *)but;
      line_oldbut->is_vertical = line_but->is_vertical;
      break;
    }
    case ButtonType::Label: {
      ButtonLabel *label_oldbut = (ButtonLabel *)oldbut;
      ButtonLabel *label_but = (ButtonLabel *)but;
      label_oldbut->alpha_factor = label_but->alpha_factor;
      break;
    }
    case ButtonType::Scroll: {
      ButtonScrollBar *scroll_oldbut = (ButtonScrollBar *)oldbut;
      ButtonScrollBar *scroll_but = (ButtonScrollBar *)but;
      scroll_oldbut->visual_height = scroll_but->visual_height;
      break;
    }
    case ButtonType::ViewItem: {
      ButtonViewItem *view_item_oldbut = (ButtonViewItem *)oldbut;
      ButtonViewItem *view_item_newbut = (ButtonViewItem *)but;
      view_item_swap_button_pointers(*view_item_newbut->view_item, *view_item_oldbut->view_item);
      std::swap(view_item_newbut->view_item, view_item_oldbut->view_item);
      break;
    }
    default:
      break;
  }

  /* move/copy string from the new button to the old */
  /* needed for alt+mouse wheel over enums */
  std::swap(but->str, oldbut->str);

  if (but->dragpoin) {
    std::swap(but->dragpoin, oldbut->dragpoin);
  }
  if (but->imb) {
    std::swap(but->imb, oldbut->imb);
  }

  /* NOTE: if layout hasn't been applied yet, it uses old button pointers... */
}

/**
 * Optimization:
 * \a but_old_idx is used to avoid having to lookup the matching button from the old
 * block on every iteration. On most redraws, button order doesn't change, so the index of the new
 * button is the index of the matching old button. Only if they don't match using the expected
 * index, a lookup has to be performed. Even if individual buttons are inserted or removed, likely
 * at some point the following buttons (if any) will match again, so successive indices will
 * produce successive matches again. Think of \a but_old_idx as a cursor that indicates the
 * likely/expected position of the matching button in the old block. This optimization brings
 * the whole button updating to O(n) amortized time instead of O(n^2).
 *
 * \param matched_old_buttons: Collects all previously found matches in the old block. These should
 * be ignored when looking up further matches.
 * \param but_uptr: The owning pointer for the button to update. The pointed to button may be
 * replaced, in which case the function will return true.
 * \param but_old_idx: Index into the old-button vector indicating the likely/expected position of
 * the matching button in the old block, for the optimization explained above. Value is optional
 * because sometimes the expected position of the following matching button can not be determined,
 * in which case a full lookup will have to be performed.
 *
 * \return true when the button pointed to by \a but_uptr is replaced (only done for active
 * buttons).
 */
static bool ui_but_update_from_old_block(Block *block,
                                         Set<const Button *> &matched_old_buttons,
                                         std::unique_ptr<Button> *but_uptr,
                                         std::optional<int64_t> *but_old_idx)
{
  Block *oldblock = block->oldblock;
  Button *but = but_uptr->get();

#if 0
  /* Simple method - search every time. Keep this for easy testing of the "fast path." */
  Button *oldbut = ui_but_find_old(oldblock, but, matched_old_buttons);
  UNUSED_VARS(but_old_p);
#else
  BLI_assert(!but_old_idx->has_value() || oldblock->buttons.index_range().contains(**but_old_idx));

  /* As long as old and new buttons are aligned, avoid loop-in-loop (calling #ui_but_find_old). */
  std::unique_ptr<Button> *oldbut_uptr;
  if (LIKELY(but_old_idx->has_value() &&
             /* Ignore previously matched buttons. */
             !matched_old_buttons.contains(oldblock->buttons[**but_old_idx].get()) &&
             ui_but_equals_old(but, oldblock->buttons[**but_old_idx].get())))
  {
    oldbut_uptr = &oldblock->buttons[**but_old_idx];
  }
  else {
    /* Fall back to block search. */
    *but_old_idx = ui_but_find_old_idx(oldblock, but, matched_old_buttons);
    oldbut_uptr = but_old_idx->has_value() ? &oldblock->buttons[**but_old_idx] : nullptr;
  }
  /* Increase for next iteration. */
  *but_old_idx = (but_old_idx->has_value() &&
                  (but_old_idx->value() + 1 < oldblock->buttons.size())) ?
                     std::optional{but_old_idx->value() + 1} :
                     std::nullopt;
#endif

  bool found_active = false;

  if (!oldbut_uptr) {
    return false;
  }
  Button *oldbut = oldbut_uptr->get();

  BLI_assert(!matched_old_buttons.contains(oldbut));

  if (oldbut->active || oldbut->semi_modal_state) {
    /* Move button over from oldblock to new block. */
    oldbut_uptr->swap(*but_uptr);
    BLI_assert(but_uptr->get() == oldbut);
    /* `but` was moved to oldblock, taking oldbut place. */
    BLI_assert(!matched_old_buttons.contains(but));
    matched_old_buttons.add(but);

    /* Add the old button to the button groups in the new block. */
    button_group_replace_but_ptr(block, but, oldbut);
    oldbut->block = block;

    ui_but_update_old_active_from_new(oldbut, but);

    ui_but_update_linklines(block, oldbut, but);

    if (!BLI_listbase_is_empty(&block->butstore)) {
      butstore_register_update(block, oldbut, but);
    }

    found_active = true;
  }
  else {
    matched_old_buttons.add(oldbut);
    int flag_copy = BUT_DRAG_MULTI;

    /* Stupid special case: The active button may be inside (as in, overlapped on top) a row
     * button which we also want to keep highlighted then. */
    if (ELEM(but->type, ButtonType::ViewItem, ButtonType::ListRow)) {
      flag_copy |= UI_HOVER;
    }

    but->flag = (but->flag & ~flag_copy) | (oldbut->flag & flag_copy);
  }

  return found_active;
}

bool button_active_only_ex(
    const bContext *C, ARegion *region, Block *block, Button *but, const bool remove_on_failure)
{
  bool activate = false, found = false, isactive = false;

  Block *oldblock = block->oldblock;
  if (!oldblock) {
    activate = true;
  }
  else {
    Button *oldbut = button_find_old(oldblock, but);
    if (oldbut) {
      found = true;

      if (oldbut->active) {
        isactive = true;
      }
    }
  }
  if ((activate == true) || (found == false)) {
    /* There might still be another active button. */
    Button *old_active = region_find_active_but(region);
    if (old_active) {
      button_active_free(C, old_active);
    }

    button_activate_event((bContext *)C, region, but);
  }
  else if ((found == true) && (isactive == false)) {
    if (remove_on_failure) {
      if (but->layout) {
        layout_remove_but(but->layout, but);
      }
      ui_but_free(C, but);
      block->remove_but(but);
    }
    return false;
  }

  return true;
}

bool button_active_only(const bContext *C, ARegion *region, Block *block, Button *but)
{
  return button_active_only_ex(C, region, block, but, true);
}

bool block_active_only_flagged_buttons(const bContext *C, ARegion *region, Block *block)
{
  /* Running this command before end-block has run, means buttons that open menus
   * won't have those menus correctly positioned, see #83539. */
  BLI_assert(block->endblock);

  bool done = false;
  for (const std::unique_ptr<Button> &but : block->buttons) {
    if (but->flag & BUT_ACTIVATE_ON_INIT) {
      but->flag &= ~BUT_ACTIVATE_ON_INIT;
      if (button_is_editable(but.get())) {
        if (button_active_only_ex(C, region, block, but.get(), false)) {
          done = true;
          break;
        }
      }
    }
  }

  if (done) {
    /* Run this in a second pass since it's possible activating the button
     * removes the buttons being looped over. */
    for (const std::unique_ptr<Button> &but : block->buttons) {
      but->flag &= ~BUT_ACTIVATE_ON_INIT;
    }
  }

  return done;
}

void button_execute(const bContext *C, ARegion *region, Button *but)
{
  void *active_back;
  button_execute_begin((bContext *)C, region, but, &active_back);
  /* Value is applied in begin. No further action required. */
  button_execute_end((bContext *)C, region, but, active_back);
}

/* use to check if we need to disable undo, but don't make any changes
 * returns false if undo needs to be disabled. */
static bool ui_but_is_rna_undo(const Button *but)
{
  if (but->rnaprop == nullptr) {
    return true;
  }

  /* No owner or type known. Assume we do not undo push as it may be a property from
   * the preferences stored outside datablocks. */
  if (but->rnapoin.owner_id == nullptr || but->rnapoin.type == nullptr) {
    return false;
  }

  return ID_CHECK_UNDO(but->rnapoin.owner_id) && RNA_struct_undo_check(but->rnapoin.type);
}

/* assigns automatic keybindings to menu items for fast access
 * (underline key in menu) */
static void ui_menu_block_set_keyaccels(Block *block)
{
  uint menu_key_mask = 0;
  int tot_missing = 0;

  /* only do it before bounding */
  if (block->rect.xmin != block->rect.xmax) {
    return;
  }

  for (int pass = 0; pass < 2; pass++) {
    /* 2 Passes: One for first letter only, second for any letter if the first pass fails.
     * Run first pass on all buttons so first word chars always get first priority. */

    for (const std::unique_ptr<Button> &but : block->buttons) {
      if (!ELEM(but->type,
                ButtonType::But,
                ButtonType::ButMenu,
                ButtonType::Menu,
                ButtonType::Block,
                ButtonType::Pulldown,
                ButtonType::IconToggle,
                ButtonType::IconToggleN,

                /* For PIE-menus. */
                ButtonType::Row) ||
          (but->flag & UI_HIDDEN))
      {
        continue;
      }

      if (pass == 0 && ELEM(but->type, ButtonType::IconToggle, ButtonType::IconToggleN)) {
        /* Until 4.4, toggles did not get accelerator keys. Ignore them on the first pass to keep
         * the most-used accelerator keys (those on the first letter) the same. In general it seems
         * more desired to give operators priority over toggles. #134492 */
        continue;
      }

      if (but->menu_key != '\0') {
        continue;
      }

      if (but->str.empty()) {
        continue;
      }

      const char *str_pt = but->str.c_str();
      uchar menu_key;
      do {
        menu_key = tolower(*str_pt);
        if ((menu_key >= 'a' && menu_key <= 'z') && !(menu_key_mask & 1 << (menu_key - 'a'))) {
          menu_key_mask |= 1 << (menu_key - 'a');
          break;
        }

        if (pass == 0) {
          /* Skip to next delimiter on first pass (be picky) */
          while (isalpha(*str_pt)) {
            str_pt++;
          }

          if (*str_pt) {
            str_pt++;
          }
        }
        else {
          /* just step over every char second pass and find first usable key */
          str_pt++;
        }
      } while (*str_pt);

      if (*str_pt) {
        but->menu_key = menu_key;
      }
      else {
        /* run second pass */
        tot_missing++;
      }

      /* if all keys have been used just exit, unlikely */
      if (menu_key_mask == (1 << 26) - 1) {
        return;
      }
    }

    /* check if second pass is needed */
    if (!tot_missing) {
      break;
    }
  }
}

void button_add_shortcut(Button *but, const char *shortcut_str, const bool do_strip)
{
  if (do_strip && (but->flag & BUT_HAS_SEP_CHAR)) {
    const size_t sep_index = but->str.find_first_of(UI_SEP_CHAR);
    if (sep_index != std::string::npos) {
      but->str = but->str.substr(0, sep_index);
    }
    but->flag &= ~BUT_HAS_SEP_CHAR;
  }

  /* without this, just allow stripping of the shortcut */
  if (shortcut_str == nullptr) {
    return;
  }

  but->str = fmt::format("{}" UI_SEP_CHAR_S "{}", but->str, shortcut_str);
  but->flag |= BUT_HAS_SEP_CHAR;
  button_update(but);
}

/* -------------------------------------------------------------------- */
/** \name Find Key Shortcut for Button
 *
 * - #ui_but_event_operator_string (and helpers)
 * - #ui_but_event_property_operator_string
 * \{ */

static std::optional<std::string> ui_but_event_operator_string_from_operator(
    const bContext *C, wmOperatorCallParams *op_call_params)
{
  BLI_assert(op_call_params->optype != nullptr);
  IDProperty *prop = op_call_params->opptr ?
                         static_cast<IDProperty *>(op_call_params->opptr->data) :
                         nullptr;

  return WM_key_event_operator_string(
      C, op_call_params->optype->idname, op_call_params->opcontext, prop, true);
}

static std::optional<std::string> ui_but_event_operator_string_from_menu(const bContext *C,
                                                                         Button *but)
{
  MenuType *mt = button_menutype_get(but);
  BLI_assert(mt != nullptr);

  /* Dummy, name is unimportant. */
  IDProperty *prop_menu = bke::idprop::create_group(__func__).release();
  IDP_AddToGroup(prop_menu, IDP_NewStringMaxSize(mt->idname, sizeof(mt->idname), "name"));

  const std::optional<std::string> result = WM_key_event_operator_string(
      C, "WM_OT_call_menu", wm::OpCallContext::InvokeRegionWin, prop_menu, true);

  IDP_FreeProperty(prop_menu);
  return result;
}

static std::optional<std::string> ui_but_event_operator_string_from_panel(const bContext *C,
                                                                          Button *but)
{
  /** Nearly exact copy of #ui_but_event_operator_string_from_menu */
  PanelType *pt = button_paneltype_get(but);
  BLI_assert(pt != nullptr);

  /* Dummy, name is unimportant. */
  IDProperty *prop_panel = bke::idprop::create_group(__func__).release();
  IDP_AddToGroup(prop_panel, IDP_NewStringMaxSize(pt->idname, sizeof(pt->idname), "name"));
  IDP_AddToGroup(prop_panel, bke::idprop::create("space_type", pt->space_type).release());
  IDP_AddToGroup(prop_panel, bke::idprop::create("region_type", pt->region_type).release());
  BLI_SCOPED_DEFER([&]() { IDP_FreeProperty(prop_panel); });

  for (int i = 0; i < 2; i++) {
    /* FIXME(@ideasman42): We can't reasonably search all configurations - long term. */
    IDP_ReplaceInGroup(prop_panel, bke::idprop::create("keep_open", i).release());
    std::optional<std::string> result = WM_key_event_operator_string(
        C, "WM_OT_call_panel", wm::OpCallContext::InvokeRegionWin, prop_panel, true);
    if (result) {
      return result;
    }
  }

  return std::nullopt;
}

static std::optional<std::string> ui_but_event_operator_string(const bContext *C, Button *but)
{
  if (but->optype != nullptr) {
    wmOperatorCallParams params = {};
    params.optype = but->optype;
    params.opptr = but->opptr;
    params.opcontext = but->opcontext;
    return ui_but_event_operator_string_from_operator(C, &params);
  }
  if (button_menutype_get(but) != nullptr) {
    return ui_but_event_operator_string_from_menu(C, but);
  }
  if (button_paneltype_get(but) != nullptr) {
    return ui_but_event_operator_string_from_panel(C, but);
  }

  return std::nullopt;
}

static std::optional<std::string> ui_but_extra_icon_event_operator_string(
    const bContext *C, const ButtonExtraOpIcon *extra_icon)
{
  wmOperatorType *extra_icon_optype = button_extra_operator_icon_optype_get(extra_icon);

  if (extra_icon_optype) {
    return ui_but_event_operator_string_from_operator(C, extra_icon->optype_params);
  }

  return std::nullopt;
}

static std::optional<std::string> ui_but_event_property_operator_string(const bContext *C,
                                                                        Button *but)
{
  /* Context toggle operator names to check. */

  /* NOTE(@ideasman42): This function could use a refactor to generalize button type to operator
   * relationship as well as which operators use properties. */
  const char *ctx_toggle_opnames[] = {
      "WM_OT_context_toggle",
      "WM_OT_context_toggle_enum",
      "WM_OT_context_cycle_int",
      "WM_OT_context_cycle_enum",
      "WM_OT_context_cycle_array",
      "WM_OT_context_menu_enum",
      nullptr,
  };

  const char *ctx_enum_opnames[] = {
      "WM_OT_context_set_enum",
      nullptr,
  };

  const char *ctx_enum_opnames_for_Area_ui_type[] = {
      "SCREEN_OT_space_type_set_or_cycle",
      nullptr,
  };

  const char **opnames = ctx_toggle_opnames;
  int opnames_len = ARRAY_SIZE(ctx_toggle_opnames);

  int prop_enum_value = -1;
  bool prop_enum_value_ok = false;
  bool prop_enum_value_is_int = false;
  const char *prop_enum_value_id = "value";
  PointerRNA *ptr = &but->rnapoin;
  PropertyRNA *prop = but->rnaprop;
  int prop_index = but->rnaindex;
  if ((but->type == ButtonType::ButMenu) && (but->block->handle != nullptr)) {
    Button *but_parent = but->block->handle->popup_create_vars.but;
    if ((but_parent && but_parent->rnaprop) &&
        (RNA_property_type(but_parent->rnaprop) == PROP_ENUM) &&
        ELEM(but_parent->menu_create_func,
             ui_def_but_rna__menu,
             ui_def_but_rna__panel_type,
             ui_def_but_rna__menu_type))
    {
      prop_enum_value = int(but->hardmin);
      ptr = &but_parent->rnapoin;
      prop = but_parent->rnaprop;
      prop_enum_value_ok = true;

      opnames = ctx_enum_opnames;
      opnames_len = ARRAY_SIZE(ctx_enum_opnames);
    }
  }
  /* Don't use the button again. */
  but = nullptr;

  if (prop == nullptr) {
    return std::nullopt;
  }

  /* This version is only for finding hotkeys for properties.
   * These are set via a data-path which is appended to the context,
   * manipulated using operators (see #ctx_toggle_opnames). */

  if (ptr->owner_id) {
    ID *id = ptr->owner_id;

    if (GS(id->name) == ID_SCR) {
      if (RNA_struct_is_a(ptr->type, &RNA_Area)) {
        /* data should be directly on here... */
        const char *prop_id = RNA_property_identifier(prop);
        /* Hack since keys access 'type', UI shows 'ui_type'. */
        if (STREQ(prop_id, "ui_type")) {
          prop_id = "type";
          prop_enum_value >>= 16;
          prop = RNA_struct_find_property(ptr, prop_id);
          prop_index = -1;

          if (prop_enum_value == -1) {
            /* Get the current value for Editor menu. #100652 */
            prop_enum_value = RNA_property_enum_get(ptr, prop);
            prop_enum_value_ok = (prop_enum_value != -1);
          }

          opnames = ctx_enum_opnames_for_Area_ui_type;
          opnames_len = ARRAY_SIZE(ctx_enum_opnames_for_Area_ui_type);
          prop_enum_value_id = "space_type";
          prop_enum_value_is_int = true;
        }
      }
    }
  }

  /* There may be multiple data-paths to the same properties,
   * support different variations so key bindings are properly detected no matter which are used.
   */
  Vector<std::string, 2> data_path_variations;

  {
    std::optional<std::string> data_path = WM_context_path_resolve_property_full(
        C, ptr, prop, prop_index);

    /* Always iterate once, even if data-path isn't set. */
    data_path_variations.append(data_path.value_or(""));

    if (data_path.has_value()) {
      StringRef data_path_ref = StringRef(data_path.value());
      if (data_path_ref.startswith("scene.tool_settings.")) {
        data_path_variations.append(data_path_ref.drop_known_prefix("scene."));
      }
    }
  }

  /* We have a data-path! */
  for (int data_path_index = 0; data_path_index < data_path_variations.size(); data_path_index++) {
    const StringRefNull data_path = data_path_variations[data_path_index];
    if (!data_path.is_empty() || (prop_enum_value_ok && prop_enum_value_id)) {
      /* Create a property to host the "data_path" property we're sending to the operators. */
      IDProperty *prop_path = bke::idprop::create_group(__func__).release();
      BLI_SCOPED_DEFER([&]() { IDP_FreeProperty(prop_path); });
      if (!data_path.is_empty()) {
        IDP_AddToGroup(prop_path, bke::idprop::create("data_path", data_path).release());
      }
      if (prop_enum_value_ok) {
        const EnumPropertyItem *item;
        bool free;
        RNA_property_enum_items((bContext *)C, ptr, prop, &item, nullptr, &free);
        const int index = RNA_enum_from_value(item, prop_enum_value);
        if (index != -1) {
          IDProperty *prop_value;
          if (prop_enum_value_is_int) {
            const int value = item[index].value;
            prop_value = bke::idprop::create(prop_enum_value_id, value).release();
          }
          else {
            prop_value = bke::idprop::create(prop_enum_value_id, item[index].identifier).release();
          }
          IDP_AddToGroup(prop_path, prop_value);
        }
        else {
          opnames_len = 0; /* Do nothing. */
        }
        if (free) {
          MEM_freeN(item);
        }
      }

      /* check each until one works... */

      for (int i = 0; (i < opnames_len) && (opnames[i]); i++) {
        const std::optional<std::string> str = WM_key_event_operator_string(
            C, opnames[i], wm::OpCallContext::InvokeRegionWin, prop_path, false);
        if (str) {
          return str;
        }
      }
    }
  }

  return std::nullopt;
}

/** \} */

/* -------------------------------------------------------------------- */
/** \name Pie Menu Direction
 *
 * This goes in a seemingly weird pattern:
 *
 * <pre>
 *     4
 *  5     6
 * 1       2
 *  7     8
 *     3
 * </pre>
 *
 * but it's actually quite logical. It's designed to be 'upwards compatible'
 * for muscle memory so that the menu item locations are fixed and don't move
 * as new items are added to the menu later on. It also optimizes efficiency -
 * a radial menu is best kept symmetrical, with as large an angle between
 * items as possible, so that the gestural mouse movements can be fast and inexact.
 *
 * It starts off with two opposite sides for the first two items
 * then joined by the one below for the third (this way, even with three items,
 * the menu seems to still be 'in order' reading left to right). Then the fourth is
 * added to complete the compass directions. From here, it's just a matter of
 * subdividing the rest of the angles for the last 4 items.
 *
 * --Matt 07/2006
 * \{ */

const char ui_radial_dir_order[8] = {
    UI_RADIAL_W,
    UI_RADIAL_E,
    UI_RADIAL_S,
    UI_RADIAL_N,
    UI_RADIAL_NW,
    UI_RADIAL_NE,
    UI_RADIAL_SW,
    UI_RADIAL_SE,
};

const char ui_radial_dir_to_numpad[8] = {8, 9, 6, 3, 2, 1, 4, 7};
const short ui_radial_dir_to_angle[8] = {90, 45, 0, 315, 270, 225, 180, 135};

static std::string ui_but_pie_direction_string(const Button *but)
{
  BLI_assert(but->pie_dir < ARRAY_SIZE(ui_radial_dir_to_numpad));
  return fmt::to_string(int(ui_radial_dir_to_numpad[but->pie_dir]));
}

/** \} */

static void ui_menu_block_set_keymaps(const bContext *C, Block *block)
{
  BLI_assert(block->flag & (BLOCK_LOOP | BLOCK_SHOW_SHORTCUT_ALWAYS));

  /* only do it before bounding */
  if (block->rect.xmin != block->rect.xmax) {
    return;
  }
  if (block->name == "splash") {
    return;
  }

  if (block->flag & BLOCK_PIE_MENU) {
    for (const std::unique_ptr<Button> &but : block->buttons) {
      if (but->pie_dir != UI_RADIAL_NONE) {
        const std::string str = ui_but_pie_direction_string(but.get());
        button_add_shortcut(but.get(), str.c_str(), false);
      }
    }
  }
  else {
    for (const std::unique_ptr<Button> &but : block->buttons) {
      if (block->flag & BLOCK_SHOW_SHORTCUT_ALWAYS) {
        /* Skip icon-only buttons (as used in the toolbar). */
        if (but->drawstr[0] == '\0') {
          continue;
        }
        if (((block->flag & BLOCK_POPOVER) == 0) && but_is_tool(but.get())) {
          /* For non-popovers, shown in shortcut only
           * (has special shortcut handling code). */
          continue;
        }
      }
      else if (but->emboss != EmbossType::Pulldown) {
        continue;
      }

      if (const std::optional<std::string> str = ui_but_event_operator_string(C, but.get())) {
        button_add_shortcut(but.get(), str->c_str(), false);
      }
      else if (const std::optional<std::string> str = ui_but_event_property_operator_string(
                   C, but.get()))
      {
        button_add_shortcut(but.get(), str->c_str(), false);
      }
    }
  }
}

void button_override_flag(Main *bmain, Button *but)
{
  const uint override_status = RNA_property_override_library_status(
      bmain, &but->rnapoin, but->rnaprop, but->rnaindex);

  if (override_status & RNA_OVERRIDE_STATUS_OVERRIDDEN) {
    but->flag |= BUT_OVERRIDDEN;
  }
  else {
    but->flag &= ~BUT_OVERRIDDEN;
  }
}

/* -------------------------------------------------------------------- */
/** \name Button Extra Operator Icons
 *
 * Extra icons are shown on the right hand side of buttons. They can be clicked to invoke custom
 * operators.
 * There are some predefined here, which get added to buttons automatically based on button data
 * (type, flags, state, etc).
 * \{ */

/**
 * Predefined types for generic extra operator icons (ButtonExtraOpIcon).
 */
enum PredefinedExtraOpIconType {
  PREDEFINED_EXTRA_OP_ICON_NONE = 1,
  PREDEFINED_EXTRA_OP_ICON_CLEAR,
  PREDEFINED_EXTRA_OP_ICON_EYEDROPPER,
  PREDEFINED_EXTRA_OP_ICON_BONE_EYEDROPPER
};

static PointerRNA *ui_but_extra_operator_icon_add_ptr(Button *but,
                                                      wmOperatorType *optype,
                                                      wm::OpCallContext opcontext,
                                                      int icon)
{
  auto *extra_op_icon = MEM_callocN<ButtonExtraOpIcon>(__func__);

  extra_op_icon->icon = icon;
  extra_op_icon->optype_params = MEM_callocN<wmOperatorCallParams>(__func__);
  extra_op_icon->optype_params->optype = optype;
  extra_op_icon->optype_params->opptr = MEM_new<PointerRNA>(__func__);
  WM_operator_properties_create_ptr(extra_op_icon->optype_params->opptr,
                                    extra_op_icon->optype_params->optype);
  extra_op_icon->optype_params->opcontext = opcontext;
  extra_op_icon->highlighted = false;
  extra_op_icon->disabled = false;

  BLI_addtail(&but->extra_op_icons, extra_op_icon);

  return extra_op_icon->optype_params->opptr;
}

static void ui_but_extra_operator_icon_free(ButtonExtraOpIcon *extra_icon)
{
  WM_operator_properties_free(extra_icon->optype_params->opptr);
  MEM_delete(extra_icon->optype_params->opptr);
  MEM_freeN(extra_icon->optype_params);
  MEM_freeN(extra_icon);
}

void button_extra_operator_icons_free(Button *but)
{
  LISTBASE_FOREACH_MUTABLE (ButtonExtraOpIcon *, op_icon, &but->extra_op_icons) {
    ui_but_extra_operator_icon_free(op_icon);
  }
  BLI_listbase_clear(&but->extra_op_icons);
}

PointerRNA *button_extra_operator_icon_add(Button *but,
                                           const StringRefNull opname,
                                           wm::OpCallContext opcontext,
                                           int icon)
{
  wmOperatorType *optype = WM_operatortype_find(opname.c_str(), false);

  if (optype) {
    return ui_but_extra_operator_icon_add_ptr(but, optype, opcontext, icon);
  }

  return nullptr;
}

wmOperatorType *button_extra_operator_icon_optype_get(const ButtonExtraOpIcon *extra_icon)
{
  return extra_icon ? extra_icon->optype_params->optype : nullptr;
}

PointerRNA *button_extra_operator_icon_opptr_get(const ButtonExtraOpIcon *extra_icon)
{
  return extra_icon->optype_params->opptr;
}

static bool ui_but_icon_extra_is_visible_text_clear(const Button *but)
{
  BLI_assert(but->type == ButtonType::Text);
  return ((but->flag & BUT_VALUE_CLEAR) && but->drawstr[0]);
}

static bool ui_but_icon_extra_is_visible_search_unlink(const Button *but)
{
  BLI_assert(ELEM(but->type, ButtonType::SearchMenu));
  return ((but->editstr == nullptr) && (but->drawstr[0] != '\0') && (but->flag & BUT_VALUE_CLEAR));
}

static bool ui_but_icon_extra_is_visible_search_eyedropper(Button *but)
{
  BLI_assert(but->type == ButtonType::SearchMenu && (but->flag & BUT_VALUE_CLEAR));

  if (but->rnaprop == nullptr) {
    return false;
  }

  StructRNA *type = RNA_property_pointer_type(&but->rnapoin, but->rnaprop);
  const short idcode = RNA_type_to_ID_code(type);

  return ((but->editstr == nullptr) && (idcode == ID_OB || OB_DATA_SUPPORT_ID(idcode)));
}

static bool ui_but_icon_extra_is_visible_bone_eyedropper(Button *but)
{
  if (but->type != ButtonType::SearchMenu || !(but->flag & BUT_VALUE_CLEAR)) {
    return false;
  }
  if (but->editstr != nullptr) {
    return false;
  }
  if (!ELEM(RNA_property_type(but->rnaprop), PROP_STRING, PROP_POINTER)) {
    return false;
  }
  ButtonSearch *search_but = (ButtonSearch *)but;
  if (!search_but->rnasearchprop) {
    return false;
  }
  const StructRNA *type = RNA_property_pointer_type(&search_but->rnasearchpoin,
                                                    search_but->rnasearchprop);
  return type == &RNA_Bone || type == &RNA_EditBone || type == &RNA_PoseBone;
}

static PredefinedExtraOpIconType ui_but_icon_extra_get(Button *but)
{
  switch (but->type) {
    case ButtonType::Text:
      if (ui_but_icon_extra_is_visible_text_clear(but)) {
        return PREDEFINED_EXTRA_OP_ICON_CLEAR;
      }
      break;
    case ButtonType::SearchMenu:
      if ((but->flag & BUT_VALUE_CLEAR) == 0) {
        /* pass */
      }
      else if (ui_but_icon_extra_is_visible_search_unlink(but)) {
        return PREDEFINED_EXTRA_OP_ICON_CLEAR;
      }
      else if (ui_but_icon_extra_is_visible_search_eyedropper(but)) {
        return PREDEFINED_EXTRA_OP_ICON_EYEDROPPER;
      }
      else if (ui_but_icon_extra_is_visible_bone_eyedropper(but)) {
        return PREDEFINED_EXTRA_OP_ICON_BONE_EYEDROPPER;
      }
      break;
    default:
      break;
  }

  return PREDEFINED_EXTRA_OP_ICON_NONE;
}

/**
 * While some extra operator icons have to be set explicitly upon button creating, this code adds
 * some generic ones based on button data. Currently these are mutually exclusive, so there's only
 * ever one predefined extra icon.
 */
static void ui_but_predefined_extra_operator_icons_add(Button *but)
{
  const PredefinedExtraOpIconType extra_icon = ui_but_icon_extra_get(but);
  wmOperatorType *optype = nullptr;
  BIFIconID icon = ICON_NONE;

  switch (extra_icon) {
    case PREDEFINED_EXTRA_OP_ICON_EYEDROPPER: {
      static wmOperatorType *id_eyedropper_ot = nullptr;
      if (!id_eyedropper_ot) {
        id_eyedropper_ot = WM_operatortype_find("UI_OT_eyedropper_id", false);
      }
      BLI_assert(id_eyedropper_ot);

      optype = id_eyedropper_ot;
      icon = ICON_EYEDROPPER;

      break;
    }
    case PREDEFINED_EXTRA_OP_ICON_BONE_EYEDROPPER: {
      static wmOperatorType *id_eyedropper_ot = nullptr;
      if (!id_eyedropper_ot) {
        id_eyedropper_ot = WM_operatortype_find("UI_OT_eyedropper_bone", false);
      }
      BLI_assert(id_eyedropper_ot);

      optype = id_eyedropper_ot;
      icon = ICON_EYEDROPPER;
      break;
    }
    case PREDEFINED_EXTRA_OP_ICON_CLEAR: {
      static wmOperatorType *clear_ot = nullptr;
      if (!clear_ot) {
        clear_ot = WM_operatortype_find("UI_OT_button_string_clear", false);
      }
      BLI_assert(clear_ot);

      optype = clear_ot;
      icon = ICON_PANEL_CLOSE;

      break;
    }
    default:
      break;
  }

  if (optype) {
    LISTBASE_FOREACH (ButtonExtraOpIcon *, op_icon, &but->extra_op_icons) {
      if ((op_icon->optype_params->optype == optype) && (op_icon->icon == icon)) {
        /* Don't add the same operator icon twice (happens if button is kept alive while active).
         */
        return;
      }
    }
    ui_but_extra_operator_icon_add_ptr(but, optype, wm::OpCallContext::InvokeDefault, icon);
  }
}

/** \} */

void block_update_from_old(const bContext *C, Block *block)
{
  if (!block->oldblock) {
    return;
  }

  if (BLI_listbase_is_empty(&block->oldblock->butstore) == false) {
    butstore_update(block);
  }

  std::optional<int64_t> but_old_idx = block->oldblock->buttons.is_empty() ? std::nullopt :
                                                                             std::optional{0};
  Set<const Button *> matched_old_buttons;
  matched_old_buttons.reserve(block->oldblock->buttons.size());
  for (std::unique_ptr<Button> &but : block->buttons) {
    if (ui_but_update_from_old_block(block, matched_old_buttons, &but, &but_old_idx)) {
      button_update(but.get());

      /* redraw dynamic tooltip if we have one open */
      if (but->tip_func) {
        button_tooltip_refresh((bContext *)C, but.get());
      }
    }
  }
  for (const std::unique_ptr<Button> &but : block->oldblock->buttons) {
    ui_but_free(C, but.get());
  }
  block->oldblock->buttons.clear_and_shrink();

  block->auto_open = block->oldblock->auto_open;
  block->auto_open_last = block->oldblock->auto_open_last;
  block->tooltipdisabled = block->oldblock->tooltipdisabled;
  BLI_movelisttolist(&block->color_pickers.list, &block->oldblock->color_pickers.list);

  block->oldblock = nullptr;
}

#ifndef NDEBUG
/**
 * Extra sanity checks for invariants (debug builds only).
 */
static void button_validate(const Button *but)
{
  /* Number buttons must have a click-step,
   * assert instead of correcting the value to ensure the caller knows what they're doing. */
  if (but->type == ButtonType::Num) {
    ButtonNumber *number_but = (ButtonNumber *)but;

    if (ELEM(but->pointype, ButPointerType::Char, ButPointerType::Short, ButPointerType::Int)) {
      BLI_assert(int(number_but->step_size) > 0);
    }
  }
}
#endif

bool button_context_poll_operator_ex(bContext *C,
                                     const Button *but,
                                     const wmOperatorCallParams *optype_params)
{
  bool result;
  int old_but_flag = 0;

  const bContextStore *previous_ctx = CTX_store_get(C);
  if (but) {
    old_but_flag = but->flag;

    /* Temporarily make this button override the active one, in case the poll acts on the active
     * button. */
    const_cast<Button *>(but)->flag |= BUT_ACTIVE_OVERRIDE;

    if (but->context) {
      CTX_store_set(C, but->context);
    }
  }

  result = WM_operator_poll_context(C, optype_params->optype, optype_params->opcontext);

  if (but) {
    BLI_assert_msg((but->flag & ~BUT_ACTIVE_OVERRIDE) == (old_but_flag & ~BUT_ACTIVE_OVERRIDE),
                   "Operator polls shouldn't change button flags");

    const_cast<Button *>(but)->flag = old_but_flag;

    if (but->context) {
      CTX_store_set(C, previous_ctx);
    }
  }

  return result;
}

bool button_context_poll_operator(bContext *C, wmOperatorType *ot, const Button *but)
{
  const wm::OpCallContext opcontext = but ? but->opcontext : wm::OpCallContext::InvokeDefault;
  wmOperatorCallParams params = {};
  params.optype = ot;
  params.opcontext = opcontext;
  return button_context_poll_operator_ex(C, but, &params);
}

void block_end_ex(const bContext *C,
                  Main *bmain,
                  wmWindow *window,
                  Scene *scene,
                  ARegion *region,
                  Depsgraph *depsgraph,
                  Block *block,
                  const int xy[2],
                  int r_xy[2])
{
  BLI_assert(block->active);

  /* Extend button data. This needs to be done before the block updating. */
  for (const std::unique_ptr<Button> &but : block->buttons) {
    ui_but_predefined_extra_operator_icons_add(but.get());
  }

  block_update_from_old(C, block);

  /* inherit flags from 'old' buttons that was drawn here previous, based
   * on matching buttons, we need this to make button event handling non
   * blocking, while still allowing buttons to be remade each redraw as it
   * is expected by blender code */
  for (const std::unique_ptr<Button> &but : block->buttons) {
    /* temp? Proper check for graying out */
    if (but->optype) {
      wmOperatorType *ot = but->optype;

      if (ot == nullptr || !button_context_poll_operator((bContext *)C, ot, but.get())) {
        but->flag |= BUT_DISABLED;
      }
    }

    LISTBASE_FOREACH (ButtonExtraOpIcon *, op_icon, &but->extra_op_icons) {
      if (!button_context_poll_operator_ex((bContext *)C, but.get(), op_icon->optype_params)) {
        op_icon->disabled = true;
      }
    }

    const AnimationEvalContext anim_eval_context = BKE_animsys_eval_context_construct(
        depsgraph, (scene) ? BKE_scene_frame_get(scene) : 0.0f);
    button_anim_flag(but.get(), &anim_eval_context);
    button_override_flag(bmain, but.get());
    if (button_is_decorator(but)) {
      button_anim_decorate_update_from_flag((ButtonDecorator *)but.get());
    }

#ifndef NDEBUG
    button_validate(but.get());
#endif
  }

  /* handle pending stuff */
  if (block->layouts.first) {
    block_layout_resolve(block);
  }
  block_align_calc(block, region);
  if ((block->flag & BLOCK_LOOP) && (block->flag & BLOCK_NUMSELECT) &&
      (block->flag & BLOCK_NO_ACCELERATOR_KEYS) == 0)
  {
    ui_menu_block_set_keyaccels(block); /* could use a different flag to check */
  }

  if (block->flag & (BLOCK_LOOP | BLOCK_SHOW_SHORTCUT_ALWAYS)) {
    ui_menu_block_set_keymaps(C, block);
  }

  /* after keymaps! */
  switch (block->bounds_type) {
    case BLOCK_BOUNDS_NONE:
      break;
    case BLOCK_BOUNDS:
      block_bounds_calc(block);
      break;
    case BLOCK_BOUNDS_TEXT:
      block_bounds_calc_text(block, 0.0f);
      break;
    case BLOCK_BOUNDS_POPUP_CENTER:
      if (block->handle->grab_xy_prev[0] == 0 && block->handle->grab_xy_prev[1] == 0) {
        block_bounds_calc_centered(window, block);
      }
      else {
        block_bounds_calc_post_centered(block);
      }
      break;
    case BLOCK_BOUNDS_PIE_CENTER:
      block_bounds_calc_centered_pie(block);
      break;

      /* fallback */
    case BLOCK_BOUNDS_POPUP_MOUSE:
    case BLOCK_BOUNDS_POPUP_MENU:
      block_bounds_calc_popup(window, block, block->bounds_type, xy, r_xy);
      break;
  }

  /* Update bounds of all views in this block. If this block is a panel, this will be done later in
   * #panels_end(), because buttons are offset there. */
  if (!block->panel) {
    block_views_end(region, block);
  }

  if (block->rect.xmin == 0.0f && block->rect.xmax == 0.0f) {
    block_bounds_set_normal(block, 0);
  }
  if (block->flag & BUT_ALIGN) {
    block_align_end(block);
  }

  ui_update_flexible_spacing(region, block);

  block->endblock = true;
}

void block_end(const bContext *C, Block *block)
{
  wmWindow *window = CTX_wm_window(C);

  block_end_ex(C,
               CTX_data_main(C),
               window,
               CTX_data_scene(C),
               CTX_wm_region(C),
               CTX_data_depsgraph_pointer(C),
               block,
               window->eventstate->xy,
               nullptr);
}

/* ************** BLOCK DRAWING FUNCTION ************* */

void fontscale(float *points, float aspect)
{
  *points /= aspect;
}

void button_to_pixelrect(rcti *rect, const ARegion *region, const Block *block, const Button *but)
{
  *rect = ui_to_pixelrect(region, block, (but) ? &but->rect : &block->rect);
}

rcti ui_to_pixelrect(const ARegion *region, const Block *block, const rctf *src_rect)
{
  rctf rectf;
  block_to_window_rctf(region, block, &rectf, src_rect);
  rcti recti;
  BLI_rcti_rctf_copy_round(&recti, &rectf);
  BLI_rcti_translate(&recti, -region->winrct.xmin, -region->winrct.ymin);
  return recti;
}

static bool ui_but_pixelrect_in_view(const ARegion *region, const rcti *rect)
{
  rcti rect_winspace = *rect;
  BLI_rcti_translate(&rect_winspace, region->winrct.xmin, region->winrct.ymin);
  return BLI_rcti_isect(&region->winrct, &rect_winspace, nullptr);
}

void block_draw(const bContext *C, Block *block)
{
  uiStyle style = *style_get_dpi(); /* XXX pass on as arg */

  /* get menu region or area region */
  ARegion *region = CTX_wm_region_popup(C);
  if (!region) {
    region = CTX_wm_region(C);
  }

  if (!block->endblock) {
    block_end(C, block);
  }

  /* we set this only once */
  GPU_blend(GPU_BLEND_ALPHA);

  /* scale fonts */
  fontscale(&style.paneltitle.points, block->aspect);
  fontscale(&style.grouplabel.points, block->aspect);
  fontscale(&style.widget.points, block->aspect);
  fontscale(&style.tooltip.points, block->aspect);

  /* scale block min/max to rect */
  rcti rect;
  button_to_pixelrect(&rect, region, block, nullptr);

  /* pixel space for AA widgets */
  GPU_matrix_push_projection();
  GPU_matrix_push();
  GPU_matrix_identity_set();

  wmOrtho2_region_pixelspace(region);

  /* back */
  if (block->flag & BLOCK_PIE_MENU) {
    draw_pie_center(block);
  }
  else if (block->flag & BLOCK_POPOVER) {
    draw_popover_back(region, &style, block, &rect);
  }
  else if (block->flag & BLOCK_LOOP) {
    draw_menu_back(&style, block, &rect);
  }
  else if (block->panel) {
    draw_aligned_panel(region,
                       &style,
                       block,
                       &rect,
                       panel_category_is_visible(region),
                       panel_should_show_background(region, block->panel->type),
                       region->flag & RGN_FLAG_SEARCH_FILTER_ACTIVE);
  }
  /* Shared layout panel backdrop style between redo region and popups. */
  if (block->panel && ELEM(region->regiontype, RGN_TYPE_HUD, RGN_TYPE_TEMPORARY)) {
    /* TODO: Add as theme color. */
    float subpanel_backcolor[4]{0.2f, 0.3f, 0.33f, 0.05f};
    const bTheme *btheme = GetTheme();
    const float aspect = block->panel->runtime->block->aspect;
    const float radius = btheme->tui.panel_roundness * U.widget_unit * 0.5f / aspect;
    draw_layout_panels_backdrop(region, block->panel, radius, subpanel_backcolor);
  }

  BLF_batch_draw_begin();
  widgetbase_draw_cache_begin();

  /* widgets */
  for (const std::unique_ptr<Button> &but : block->buttons) {
    if (but->flag & (UI_HIDDEN | UI_SCROLLED)) {
      continue;
    }

    button_to_pixelrect(&rect, region, block, but.get());
    /* Optimization: Don't draw buttons that are not visible (outside view bounds). */
    if (!ui_but_pixelrect_in_view(region, &rect)) {
      continue;
    }

    /* XXX: figure out why invalid coordinates happen when closing render window */
    /* and material preview is redrawn in main window (temp fix for bug #23848) */
    if (rect.xmin < rect.xmax && rect.ymin < rect.ymax) {
      draw_button(C, region, &style, but.get(), &rect);
    }
  }

  widgetbase_draw_cache_end();
  BLF_batch_draw_end();

  block_views_draw_overlays(region, block);

  /* restore matrix */
  GPU_matrix_pop_projection();
  GPU_matrix_pop();

  ui_draw_links(block);
}

static void block_message_subscribe(ARegion *region, wmMsgBus *mbus, Block *block)
{
  Button *but_prev = nullptr;
  /* possibly we should keep the region this block is contained in? */
  for (const std::unique_ptr<Button> &but : block->buttons) {
    if (but->rnapoin.type && but->rnaprop) {
      /* quick check to avoid adding buttons representing a vector, multiple times. */
      if ((but_prev && (but_prev->rnaprop == but->rnaprop) &&
           (but_prev->rnapoin.type == but->rnapoin.type) &&
           (but_prev->rnapoin.data == but->rnapoin.data) &&
           (but_prev->rnapoin.owner_id == but->rnapoin.owner_id)) == false)
      {
        /* TODO: could make this into utility function. */
        wmMsgSubscribeValue value = {};
        value.owner = region;
        value.user_data = region;
        value.notify = ED_region_do_msg_notify_tag_redraw;
        WM_msg_subscribe_rna(mbus, &but->rnapoin, but->rnaprop, &value, __func__);
        but_prev = but.get();
      }
    }
  }
}

void region_message_subscribe(ARegion *region, wmMsgBus *mbus)
{
  LISTBASE_FOREACH (Block *, block, &region->runtime->uiblocks) {
    block_message_subscribe(region, mbus, block);
  }
}

/* ************* EVENTS ************* */

int button_is_pushed_ex(Button *but, double *value)
{
  int is_push = 0;
  if (but->pushed_state_func) {
    return but->pushed_state_func(*but);
  }

  if (but->bit) {
    const bool state = !ELEM(
        but->type, ButtonType::ToggleN, ButtonType::IconToggleN, ButtonType::CheckboxN);
    int lvalue;
    UI_GET_BUT_VALUE_INIT(but, *value);
    lvalue = int(*value);
    if (UI_BITBUT_TEST(lvalue, (but->bitnr))) {
      is_push = state;
    }
    else {
      is_push = !state;
    }
  }
  else {
    switch (but->type) {
      case ButtonType::But:
      case ButtonType::HotkeyEvent:
      case ButtonType::KeyEvent:
      case ButtonType::Color:
      case ButtonType::Decorator:
        is_push = -1;
        break;
      case ButtonType::ButToggle:
      case ButtonType::Toggle:
      case ButtonType::IconToggle:
      case ButtonType::Checkbox:
        UI_GET_BUT_VALUE_INIT(but, *value);
        if (*value != double(but->hardmin)) {
          is_push = true;
        }
        break;
      case ButtonType::IconToggleN:
      case ButtonType::ToggleN:
      case ButtonType::CheckboxN:
        UI_GET_BUT_VALUE_INIT(but, *value);
        if (*value == 0.0) {
          is_push = true;
        }
        break;
      case ButtonType::Row:
      case ButtonType::ListRow:
      case ButtonType::Tab:
        if ((but->type == ButtonType::Tab) && but->rnaprop && but->custom_data) {
          /* Button.custom_data points to data this tab represents (e.g. workspace).
           * Button.rnapoin/prop store an active value (e.g. active workspace). */
          if (RNA_property_type(but->rnaprop) == PROP_POINTER) {
            const PointerRNA active_ptr = RNA_property_pointer_get(&but->rnapoin, but->rnaprop);
            if (active_ptr.data == but->custom_data) {
              is_push = true;
            }
          }
          break;
        }
        else if (but->optype) {
          break;
        }

        UI_GET_BUT_VALUE_INIT(but, *value);
        /* support for rna enum buts */
        if (but->rnaprop && (RNA_property_flag(but->rnaprop) & PROP_ENUM_FLAG)) {
          if (int(*value) & int(but->hardmax)) {
            is_push = true;
          }
        }
        else {
          if (*value == double(but->hardmax)) {
            is_push = true;
          }
        }
        break;
      case ButtonType::ViewItem: {
        const auto *view_item_but = (const ButtonViewItem *)but;

        is_push = -1;
        if (view_item_but->view_item) {
          is_push = view_item_but->view_item->is_active();
        }
        break;
      }
      default:
        is_push = -1;
        break;
    }
  }

  if ((but->drawflag & BUT_CHECKBOX_INVERT) && (is_push != -1)) {
    is_push = !bool(is_push);
  }
  return is_push;
}
int button_is_pushed(Button *but)
{
  double value = BUT_VALUE_UNSET;
  return button_is_pushed_ex(but, &value);
}

static void ui_but_update_select_flag(Button *but, double *value)
{
  switch (button_is_pushed_ex(but, value)) {
    case true:
      but->flag |= UI_SELECT;
      break;
    case false:
      but->flag &= ~UI_SELECT;
      break;
  }
}

static uiBut *ui_linkline_find_inlink(uiBlock *block, void *poin)
{
  uiBut *but = nullptr;

  int i = 0;
  while (i < block->buttons.size()) {
    but = block->buttons[i].get();
    if (but->type == ButType::Inlink) {
      if (but->poin == poin)
        return but;
    }
    i++;
  }
  return nullptr;
}

static void ui_linkline_add(ListBase *listb, uiBut *but, uiBut *bt, short deactive)
{
  uiLinkLine *line;

  line = static_cast <uiLinkLine *>(MEM_callocN(sizeof(uiLinkLine), "linkline"));
  BLI_addtail(listb, line);
  line->from = but;
  line->to = bt;
  line->deactive = deactive;
}

uiBut *UI_block_links_find_inlink(uiBlock *block, void *poin)
{
  return ui_linkline_find_inlink(block, poin);
}

void UI_block_links_compose(uiBlock *block)
{
  uiBut *but = nullptr, *bt = nullptr;
  uiLink *link;
  void ***ppoin;
  int a;

  int i = 0;
  while (i < block->buttons.size()) {
    but = block->buttons[i].get();
    if (but->type == ButType::Link) {
      link = but->link;

      /* for all pointers in the array */
      if (link) {
        if (link->ppoin) {
          ppoin = link->ppoin;
          for (a = 0; a < *(link->totlink); a++) {
            bt = ui_linkline_find_inlink(block, (*ppoin)[a]);
            if (bt) {
              if ((but->upbgeflag & UI_BUT_SCA_LINK_GREY) || (bt->upbgeflag & UI_BUT_SCA_LINK_GREY)) {
                ui_linkline_add(&link->lines, but, bt, true);
              }
              else {
                ui_linkline_add(&link->lines, but, bt, false);
              }
            }
          }
        }
        else if (link->poin) {
          bt = ui_linkline_find_inlink(block, *link->poin);
          if (bt) {
            if ((but->upbgeflag & UI_BUT_SCA_LINK_GREY) || (bt->upbgeflag & UI_BUT_SCA_LINK_GREY)) {
              ui_linkline_add(&link->lines, but, bt, true);
            }
            else {
              ui_linkline_add(&link->lines, but, bt, false);
            }
          }
        }
      }
    }
    i++;
  }
}

/* ************************************************ */

void block_lock_set(Block *block, bool val, const char *lockstr)
{
  if (val) {
    block->lock = val;
    block->lockstr = lockstr;
  }
}

void block_lock_clear(Block *block)
{
  block->lock = false;
  block->lockstr = nullptr;
}

/* *************************************************************** */

void ui_linkline_remove(uiLinkLine *line, uiBut *but)
{
  uiLink *link;
  int a, b;

  BLI_remlink(&but->link->lines, line);

  link = line->from->link;

  /* are there more pointers allowed? */
  if (link->ppoin) {

    if (*(link->totlink) == 1) {
      *(link->totlink) = 0;
      MEM_freeN(*(link->ppoin));
      *(link->ppoin) = nullptr;
    }
    else {
      b = 0;
      for (a = 0; a < (*(link->totlink)); a++) {
        if ((*(link->ppoin))[a] != line->to->poin) {
          (*(link->ppoin))[b] = (*(link->ppoin))[a];
          b++;
        }
      }
      (*(link->totlink))--;
    }
  }
  else {
    *(link->poin) = nullptr;
  }

  MEM_freeN(line);
  // REDRAW
}

/* *********************** data get/set ***********************
 * this either works with the pointed to data, or can work with
 * an edit override pointer while dragging for example */

void button_v3_get(Button *but, float vec[3])
{
  if (but->editvec) {
    copy_v3_v3(vec, but->editvec);
  }

  if (but->rnaprop) {
    PropertyRNA *prop = but->rnaprop;

    zero_v3(vec);

    if (RNA_property_type(prop) == PROP_FLOAT) {
      BLI_assert(RNA_property_array_length(&but->rnapoin, prop) > 0);
      RNA_property_float_get_array_at_most(&but->rnapoin, prop, vec, 3);
    }
  }
  else if (but->pointype == ButPointerType::Char) {
    const char *cp = but->poin;
    vec[0] = float(cp[0]) / 255.0f;
    vec[1] = float(cp[1]) / 255.0f;
    vec[2] = float(cp[2]) / 255.0f;
  }
  else if (but->pointype == ButPointerType::Float) {
    const float *fp = reinterpret_cast<float *>(but->poin);
    copy_v3_v3(vec, fp);
  }
  else {
    if (but->editvec == nullptr) {
      CLOG_WARN(&LOG, "%s: cannot get color, should never happen", __func__);
      zero_v3(vec);
    }
  }

  if (but->type == ButtonType::Unitvec) {
    normalize_v3(vec);
  }
}

void button_v3_set(Button *but, const float vec[3])
{
  if (but->editvec) {
    copy_v3_v3(but->editvec, vec);
  }

  if (but->rnaprop) {
    PropertyRNA *prop = but->rnaprop;

    if (RNA_property_type(prop) == PROP_FLOAT) {
      BLI_assert(RNA_property_array_length(&but->rnapoin, prop) > 0);
      RNA_property_float_set_array_at_most(&but->rnapoin, prop, vec, 3);
    }
  }
  else if (but->pointype == ButPointerType::Char) {
    char *cp = but->poin;
    cp[0] = char(lround(vec[0] * 255.0f));
    cp[1] = char(lround(vec[1] * 255.0f));
    cp[2] = char(lround(vec[2] * 255.0f));
  }
  else if (but->pointype == ButPointerType::Float) {
    float *fp = reinterpret_cast<float *>(but->poin);
    copy_v3_v3(fp, vec);
  }
}

void button_v4_get(Button *but, float vec[4])
{
  if (but->editvec) {
    copy_v4_v4(vec, but->editvec);
  }

  if (but->rnaprop) {
    PropertyRNA *prop = but->rnaprop;

    zero_v4(vec);

    if (RNA_property_type(prop) == PROP_FLOAT) {
      BLI_assert(RNA_property_array_length(&but->rnapoin, prop) > 0);
      RNA_property_float_get_array_at_most(&but->rnapoin, prop, vec, 4);
    }
  }
  else if (but->pointype == ButPointerType::Char) {
    const char *cp = but->poin;
    vec[0] = float(cp[0]) / 255.0f;
    vec[1] = float(cp[1]) / 255.0f;
    vec[2] = float(cp[2]) / 255.0f;
    vec[3] = float(cp[3]) / 255.0f;
  }
  else if (but->pointype == ButPointerType::Float) {
    const float *fp = reinterpret_cast<float *>(but->poin);
    copy_v4_v4(vec, fp);
  }
  else {
    if (but->editvec == nullptr) {
      CLOG_WARN(&LOG, "%s: can't get color, should never happen", __func__);
      zero_v4(vec);
    }
  }
}

void button_v4_set(Button *but, const float vec[4])
{
  if (but->editvec) {
    copy_v4_v4(but->editvec, vec);
  }

  if (but->rnaprop) {
    PropertyRNA *prop = but->rnaprop;

    if (RNA_property_type(prop) == PROP_FLOAT) {
      BLI_assert(RNA_property_array_length(&but->rnapoin, prop) > 0);
      RNA_property_float_set_array_at_most(&but->rnapoin, prop, vec, 4);
    }
  }
  else if (but->pointype == ButPointerType::Char) {
    char *cp = but->poin;
    cp[0] = char(lround(vec[0] * 255.0f));
    cp[1] = char(lround(vec[1] * 255.0f));
    cp[2] = char(lround(vec[2] * 255.0f));
    cp[3] = char(lround(vec[3] * 255.0f));
  }
  else if (but->pointype == ButPointerType::Float) {
    float *fp = reinterpret_cast<float *>(but->poin);
    copy_v4_v4(fp, vec);
  }
}

bool button_is_float(const Button *but)
{
  if (but->pointype == ButPointerType::Float && but->poin) {
    return true;
  }

  if (but->rnaprop && RNA_property_type(but->rnaprop) == PROP_FLOAT) {
    return true;
  }

  return false;
}

PropertyScaleType button_scale_type(const Button *but)
{
  if (but->rnaprop) {
    return RNA_property_ui_scale(but->rnaprop);
  }
  return PROP_SCALE_LINEAR;
}

bool button_is_bool(const Button *but)
{
  if (ELEM(but->type,
           ButtonType::Toggle,
           ButtonType::ToggleN,
           ButtonType::IconToggle,
           ButtonType::IconToggleN,
           ButtonType::Checkbox,
           ButtonType::CheckboxN,
           ButtonType::ButToggle,
           ButtonType::Tab))
  {
    return true;
  }

  if (but->rnaprop && RNA_property_type(but->rnaprop) == PROP_BOOLEAN) {
    return true;
  }

  if ((but->rnaprop && RNA_property_type(but->rnaprop) == PROP_ENUM) &&
      (but->type == ButtonType::Row))
  {
    return true;
  }

  return false;
}

bool button_is_unit(const Button *but)
{
  const UnitSettings *unit = but->block->unit;
  const int unit_type = button_unit_type_get(but);

  if (unit_type == PROP_UNIT_NONE) {
    return false;
  }

#if 1 /* removed so angle buttons get correct snapping */
  if (ui_but_is_unit_radians_ex(unit, unit_type)) {
    return false;
  }
#endif

  /* for now disable time unit conversion */
  if (unit_type == PROP_UNIT_TIME) {
    return false;
  }

  if (unit->system == USER_UNIT_NONE) {
    /* These types have units irrespective of scene units. */
    if (!ELEM(unit_type, PROP_UNIT_ROTATION, PROP_UNIT_TIME_ABSOLUTE)) {
      return false;
    }
  }

  return true;
}

bool button_is_compatible(const Button *but_a, const Button *but_b)
{
  if (but_a->type != but_b->type) {
    return false;
  }
  if (but_a->pointype != but_b->pointype) {
    return false;
  }

  if (but_a->rnaprop) {
    /* skip 'rnapoin.data', 'rnapoin.owner_id'
     * allow different data to have the same props edited at once */
    if (but_a->rnapoin.type != but_b->rnapoin.type) {
      return false;
    }
    if (RNA_property_type(but_a->rnaprop) != RNA_property_type(but_b->rnaprop)) {
      return false;
    }
    if (RNA_property_subtype(but_a->rnaprop) != RNA_property_subtype(but_b->rnaprop)) {
      return false;
    }
  }

  return true;
}

bool button_is_rna_valid(Button *but)
{
  if (but->rnaprop == nullptr || RNA_struct_contains_property(&but->rnapoin, but->rnaprop)) {
    return true;
  }
  printf("property removed %s: %p\n", but->drawstr.c_str(), but->rnaprop);
  return false;
}

bool button_supports_cycling(const Button *but)
{
  return (ELEM(but->type,
               ButtonType::Row,
               ButtonType::Num,
               ButtonType::NumSlider,
               ButtonType::ListBox) ||
          (but->type == ButtonType::Menu && button_menu_step_poll(but)) ||
          (but->type == ButtonType::Color && ((ButtonColor *)but)->is_pallete_color) ||
          (but->menu_step_func != nullptr));
}

double button_value_get(Button *but)
{
  double value = 0.0;

  if (but->editval) {
    return *(but->editval);
  }
  if (but->poin == nullptr && but->rnapoin.data == nullptr) {
    return 0.0;
  }

  if (but->rnaprop) {
    PropertyRNA *prop = but->rnaprop;

    BLI_assert(but->rnaindex != -1);

    switch (RNA_property_type(prop)) {
      case PROP_BOOLEAN:
        if (RNA_property_array_check(prop)) {
          value = double(RNA_property_boolean_get_index(&but->rnapoin, prop, but->rnaindex));
        }
        else {
          value = double(RNA_property_boolean_get(&but->rnapoin, prop));
        }
        break;
      case PROP_INT:
        if (RNA_property_array_check(prop)) {
          value = RNA_property_int_get_index(&but->rnapoin, prop, but->rnaindex);
        }
        else {
          value = RNA_property_int_get(&but->rnapoin, prop);
        }
        break;
      case PROP_FLOAT:
        if (RNA_property_array_check(prop)) {
          value = RNA_property_float_get_index(&but->rnapoin, prop, but->rnaindex);
        }
        else {
          value = RNA_property_float_get(&but->rnapoin, prop);
        }
        break;
      case PROP_ENUM:
        value = RNA_property_enum_get(&but->rnapoin, prop);
        break;
      default:
        value = 0.0;
        break;
    }
  }
  else if (but->pointype == ButPointerType::Char) {
    value = *(char *)but->poin;
  }
  else if (but->pointype == ButPointerType::Short) {
    value = *(short *)but->poin;
  }
  else if (but->pointype == ButPointerType::Int) {
    value = *(int *)but->poin;
  }
  else if (but->pointype == ButPointerType::Float) {
    value = *(float *)but->poin;
  }

  return value;
}

void button_value_set(Button *but, double value)
{
  /* Value is a HSV value: convert to RGB. */
  if (but->rnaprop) {
    PropertyRNA *prop = but->rnaprop;

    if (RNA_property_editable(&but->rnapoin, prop)) {
      switch (RNA_property_type(prop)) {
        case PROP_BOOLEAN:
          if (RNA_property_array_check(prop)) {
            RNA_property_boolean_set_index(&but->rnapoin, prop, but->rnaindex, value);
          }
          else {
            RNA_property_boolean_set(&but->rnapoin, prop, value);
          }
          break;
        case PROP_INT:
          if (RNA_property_array_check(prop)) {
            RNA_property_int_set_index(&but->rnapoin, prop, but->rnaindex, int(value));
          }
          else {
            RNA_property_int_set(&but->rnapoin, prop, int(value));
          }
          break;
        case PROP_FLOAT:
          if (RNA_property_array_check(prop)) {
            RNA_property_float_set_index(&but->rnapoin, prop, but->rnaindex, value);
          }
          else {
            RNA_property_float_set(&but->rnapoin, prop, value);
          }
          break;
        case PROP_ENUM:
          if (RNA_property_flag(prop) & PROP_ENUM_FLAG) {
            int ivalue = int(value);
            /* toggle for enum/flag buttons */
            ivalue ^= RNA_property_enum_get(&but->rnapoin, prop);
            RNA_property_enum_set(&but->rnapoin, prop, ivalue);
          }
          else {
            RNA_property_enum_set(&but->rnapoin, prop, value);
          }
          break;
        default:
          break;
      }
    }

    /* we can't be sure what RNA set functions actually do,
     * so leave this unset */
    value = BUT_VALUE_UNSET;
  }
  else if (!bool(but->pointype)) {
    /* pass */
  }
  else {
    /* first do rounding */
    if (but->pointype == ButPointerType::Char) {
      value = round_db_to_uchar_clamp(value);
    }
    else if (but->pointype == ButPointerType::Short) {
      value = round_db_to_short_clamp(value);
    }
    else if (but->pointype == ButPointerType::Int) {
      value = round_db_to_int_clamp(value);
    }
    else if (but->pointype == ButPointerType::Float) {
      float fval = float(value);
      if (fval >= -0.00001f && fval <= 0.00001f) {
        /* prevent negative zero */
        fval = 0.0f;
      }
      value = fval;
    }

    /* then set value with possible edit override */
    if (but->editval) {
      value = *but->editval = value;
    }
    else if (but->pointype == ButPointerType::Char) {
      value = *((char *)but->poin) = char(value);
    }
    else if (but->pointype == ButPointerType::Short) {
      value = *((short *)but->poin) = short(value);
    }
    else if (but->pointype == ButPointerType::Int) {
      value = *((int *)but->poin) = int(value);
    }
    else if (but->pointype == ButPointerType::Float) {
      value = *((float *)but->poin) = float(value);
    }
  }

  ui_but_update_select_flag(but, &value);
}

int button_string_get_maxncpy(Button *but)
{
  if (ELEM(but->type, ButtonType::Text, ButtonType::SearchMenu)) {
    return but->hardmax;
  }
  return UI_MAX_DRAW_STR;
}

Button *button_drag_multi_edit_get(Button *but)
{
  Button *return_but = nullptr;

  BLI_assert(but->flag & BUT_DRAG_MULTI);

  for (const std::unique_ptr<Button> &but_iter : but->block->buttons) {
    if (but_iter->editstr) {
      return_but = but_iter.get();
      break;
    }
  }

  return return_but;
}

static double ui_get_but_scale_unit(Button *but, double value)
{
  const UnitSettings *unit = but->block->unit;
  const int unit_type = button_unit_type_get(but);

  /* Time unit is a bit special, not handled by #BKE_unit_value_scale() for now. */
  if (unit_type == PROP_UNIT_TIME) { /* WARNING: using evil_C :| */
    Scene *scene = CTX_data_scene(static_cast<const bContext *>(but->block->evil_C));
    return FRA2TIME(value);
  }
  return BKE_unit_value_scale(*unit, RNA_SUBTYPE_UNIT_VALUE(unit_type), value);
}

void button_convert_to_unit_alt_name(Button *but, char *str, size_t str_maxncpy)
{
  if (!button_is_unit(but)) {
    return;
  }

  const UnitSettings *unit = but->block->unit;
  const int unit_type = button_unit_type_get(but);
  char *orig_str;

  orig_str = BLI_strdup(str);

  BKE_unit_name_to_alt(
      str, str_maxncpy, orig_str, unit->system, RNA_SUBTYPE_UNIT_VALUE(unit_type));

  MEM_freeN(orig_str);
}

/**
 * \param float_precision: Override the button precision.
 */
static void ui_get_but_string_unit(
    Button *but, char *str, int str_maxncpy, double value, bool pad, int float_precision)
{
  const UnitSettings *unit = but->block->unit;
  const int unit_type = button_unit_type_get(but);
  int precision;

  BLI_assert(unit->scale_length > 0.0f);

  /* Use precision override? */
  if (float_precision == -1) {
    /* Sanity checks */
    precision = int(ui_but_get_float_precision(but));
    if (precision > UI_PRECISION_FLOAT_MAX) {
      precision = UI_PRECISION_FLOAT_MAX;
    }
    else if (precision == -1) {
      precision = 2;
    }
  }
  else {
    precision = float_precision;
  }

  BKE_unit_value_as_string(str,
                           str_maxncpy,
                           ui_get_but_scale_unit(but, value),
                           precision,
                           RNA_SUBTYPE_UNIT_VALUE(unit_type),
                           *unit,
                           pad);
}

static float ui_get_but_step_unit(Button *but, float step_default)
{
  const int unit_type = RNA_SUBTYPE_UNIT_VALUE(button_unit_type_get(but));
  const double step_orig = double(step_default) * double(UI_PRECISION_FLOAT_SCALE);
  /* Scaling up 'step_orig ' here is a bit arbitrary,
   * its just giving better scales from user POV */
  const double scale_step = ui_get_but_scale_unit(but, step_orig * 10);
  const double step = BKE_unit_closest_scalar(scale_step, but->block->unit->system, unit_type);

  /* -1 is an error value */
  if (step == -1.0f) {
    return step_default;
  }

  const double scale_unit = ui_get_but_scale_unit(but, 1.0);
  const double step_unit = BKE_unit_closest_scalar(
      scale_unit, but->block->unit->system, unit_type);
  double step_final;

  BLI_assert(step > 0.0);

  step_final = (step / scale_unit) / double(UI_PRECISION_FLOAT_SCALE);

  if (step == step_unit) {
    /* Logic here is to scale by the original 'step_orig'
     * only when the unit step matches the scaled step.
     *
     * This is needed for units that don't have a wide range of scales (degrees for eg.).
     * Without this we can't select between a single degree, or a 10th of a degree.
     */
    step_final *= step_orig;
  }

  return float(step_final);
}

void button_string_get_ex(Button *but,
                          char *str,
                          const size_t str_maxncpy,
                          const int float_precision,
                          const bool use_exp_float,
                          bool *r_use_exp_float)
{
  if (r_use_exp_float) {
    *r_use_exp_float = false;
  }

  if (but->rnaprop && ELEM(but->type, ButtonType::Text, ButtonType::SearchMenu, ButtonType::Tab)) {
    const PropertyType type = RNA_property_type(but->rnaprop);

    int buf_len;
    const char *buf = nullptr;
    if ((but->type == ButtonType::Tab) && (but->custom_data)) {
      StructRNA *ptr_type = RNA_property_pointer_type(&but->rnapoin, but->rnaprop);

      /* Button.custom_data points to data this tab represents (e.g. workspace).
       * Button.rnapoin/prop store an active value (e.g. active workspace). */
      PointerRNA ptr = RNA_pointer_create_discrete(
          but->rnapoin.owner_id, ptr_type, but->custom_data);
      buf = RNA_struct_name_get_alloc(&ptr, str, str_maxncpy, &buf_len);
    }
    else if (type == PROP_STRING) {
      /* RNA string */
      buf = RNA_property_string_get_alloc(&but->rnapoin, but->rnaprop, str, str_maxncpy, &buf_len);
    }
    else if (type == PROP_ENUM) {
      /* RNA enum */
      const int value = RNA_property_enum_get(&but->rnapoin, but->rnaprop);
      if (RNA_property_enum_name(static_cast<bContext *>(but->block->evil_C),
                                 &but->rnapoin,
                                 but->rnaprop,
                                 value,
                                 &buf))
      {
        BLI_strncpy(str, buf, str_maxncpy);
        buf = str;
      }
    }
    else if (type == PROP_POINTER) {
      /* RNA pointer */
      PointerRNA ptr = RNA_property_pointer_get(&but->rnapoin, but->rnaprop);
      buf = RNA_struct_name_get_alloc(&ptr, str, str_maxncpy, &buf_len);
    }
    else {
      BLI_assert(0);
    }

    if (buf == nullptr) {
      str[0] = '\0';
    }
    else if (buf != str) {
      BLI_assert(str_maxncpy <= buf_len + 1);
      /* string was too long, we have to truncate */
      if (but_is_utf8(but)) {
        BLI_strncpy_utf8(str, buf, str_maxncpy);
      }
      else {
        BLI_strncpy(str, buf, str_maxncpy);
      }
      MEM_freeN(buf);
    }
  }
  else if (ELEM(but->type, ButtonType::Text, ButtonType::SearchMenu)) {
    /* string */
    if (but_is_utf8(but)) {
      BLI_strncpy_utf8(str, but->poin, str_maxncpy);
    }
    else {
      BLI_strncpy(str, but->poin, str_maxncpy);
    }
    return;
  }
  else if (button_anim_expression_get(but, str, str_maxncpy)) {
    /* driver expression */
  }
  else {
    /* number editing */
    const double value = button_value_get(but);

    PropertySubType subtype = PROP_NONE;
    if (but->rnaprop) {
      subtype = RNA_property_subtype(but->rnaprop);
    }

    if (button_is_float(but)) {
      int prec = float_precision;

      if (float_precision == -1) {
        prec = ui_but_calc_float_precision(but, value);
      }
      else if (!use_exp_float && ui_but_hide_fraction(but, value)) {
        prec = 0;
      }

      if (button_is_unit(but)) {
        ui_get_but_string_unit(but, str, str_maxncpy, value, false, prec);
      }
      else if (subtype == PROP_FACTOR) {
        if (U.factor_display_type == USER_FACTOR_AS_FACTOR) {
          BLI_snprintf_utf8(str, str_maxncpy, "%.*f", prec, value);
        }
        else {
          BLI_snprintf_utf8(str, str_maxncpy, "%.*f", std::max(0, prec - 2), value * 100);
        }
      }
      else {
        const int int_digits_num = integer_digits_f(value);
        if (use_exp_float) {
          if (int_digits_num < -6 || int_digits_num > 12) {
            BLI_snprintf_utf8(str, str_maxncpy, "%.*g", prec, value);
            if (r_use_exp_float) {
              *r_use_exp_float = true;
            }
          }
          else {
            prec -= int_digits_num;
            CLAMP(prec, 0, UI_PRECISION_FLOAT_MAX);
            BLI_snprintf_utf8(str, str_maxncpy, "%.*f", prec, value);
          }
        }
        else {
          prec -= int_digits_num;
          CLAMP(prec, 0, UI_PRECISION_FLOAT_MAX);
          BLI_snprintf_utf8(str, str_maxncpy, "%.*f", prec, value);
        }
      }
    }
    else {
      BLI_snprintf_utf8(str, str_maxncpy, "%d", int(value));
    }
  }
}
void button_string_get(Button *but, char *str, const size_t str_maxncpy)
{
  button_string_get_ex(but, str, str_maxncpy, -1, false, nullptr);
}

char *button_string_get_dynamic(Button *but, int *r_str_size)
{
  char *str = nullptr;
  *r_str_size = 1;

  if (but->rnaprop && ELEM(but->type, ButtonType::Text, ButtonType::SearchMenu)) {
    const PropertyType type = RNA_property_type(but->rnaprop);

    if (type == PROP_STRING) {
      /* RNA string */
      str = RNA_property_string_get_alloc(&but->rnapoin, but->rnaprop, nullptr, 0, r_str_size);
      (*r_str_size) += 1;
    }
    else if (type == PROP_ENUM) {
      /* RNA enum */
      const int value = RNA_property_enum_get(&but->rnapoin, but->rnaprop);
      const char *value_id;
      if (!RNA_property_enum_name(static_cast<bContext *>(but->block->evil_C),
                                  &but->rnapoin,
                                  but->rnaprop,
                                  value,
                                  &value_id))
      {
        value_id = "";
      }

      *r_str_size = strlen(value_id) + 1;
      str = BLI_strdupn(value_id, *r_str_size);
    }
    else if (type == PROP_POINTER) {
      /* RNA pointer */
      PointerRNA ptr = RNA_property_pointer_get(&but->rnapoin, but->rnaprop);
      str = RNA_struct_name_get_alloc(&ptr, nullptr, 0, r_str_size);
      (*r_str_size) += 1;
    }
    else {
      BLI_assert(0);
    }
  }
  else {
    BLI_assert(0);
  }

  if (UNLIKELY(str == nullptr)) {
    /* should never happen, paranoid check */
    *r_str_size = 1;
    str = BLI_strdup("");
    BLI_assert(0);
  }

  return str;
}

/**
 * Report a generic error prefix when evaluating a string with #BPY_run_string_as_number
 * as the Python error on its own doesn't provide enough context.
 */
#define UI_NUMBER_EVAL_ERROR_PREFIX RPT_("Error evaluating number, see Info editor for details")

static bool ui_number_from_string_units(
    bContext *C, const char *str, const int unit_type, const UnitSettings *unit, double *r_value)
{
  char *error = nullptr;
  const bool ok = user_string_to_number(C, str, *unit, unit_type, r_value, true, &error);
  if (error) {
    ReportList *reports = CTX_wm_reports(C);
    BKE_reportf(reports, RPT_ERROR, "%s: %s", UI_NUMBER_EVAL_ERROR_PREFIX, error);
    MEM_freeN(error);
  }
  return ok;
}

static bool ui_number_from_string_units_with_but(bContext *C,
                                                 const char *str,
                                                 const Button *but,
                                                 double *r_value)
{
  const int unit_type = RNA_SUBTYPE_UNIT_VALUE(button_unit_type_get(but));
  const UnitSettings *unit = but->block->unit;
  return ui_number_from_string_units(C, str, unit_type, unit, r_value);
}

static bool ui_number_from_string(bContext *C, const char *str, double *r_value)
{
  bool ok;
#ifdef WITH_PYTHON
  BPy_RunErrInfo err_info = {};
  err_info.reports = CTX_wm_reports(C);
  err_info.report_prefix = UI_NUMBER_EVAL_ERROR_PREFIX;
  ok = BPY_run_string_as_number(C, nullptr, str, &err_info, r_value);
#else
  UNUSED_VARS(C);
  *r_value = atof(str);
  ok = true;
#endif
  return ok;
}

static bool ui_number_from_string_factor(bContext *C, const char *str, double *r_value)
{
  const int len = strlen(str);
  if (BLI_strn_endswith(str, "%", len)) {
    char *str_new = BLI_strdupn(str, len - 1);
    const bool success = ui_number_from_string(C, str_new, r_value);
    MEM_freeN(str_new);
    *r_value /= 100.0;
    return success;
  }
  if (!ui_number_from_string(C, str, r_value)) {
    return false;
  }
  if (U.factor_display_type == USER_FACTOR_AS_PERCENTAGE) {
    *r_value /= 100.0;
  }
  return true;
}

static bool ui_number_from_string_percentage(bContext *C, const char *str, double *r_value)
{
  const int len = strlen(str);
  if (BLI_strn_endswith(str, "%", len)) {
    char *str_new = BLI_strdupn(str, len - 1);
    const bool success = ui_number_from_string(C, str_new, r_value);
    MEM_freeN(str_new);
    return success;
  }
  return ui_number_from_string(C, str, r_value);
}

bool button_string_eval_number(bContext *C, const Button *but, const char *str, double *r_value)
{
  if (str[0] == '\0') {
    *r_value = 0.0;
    return true;
  }

  PropertySubType subtype = PROP_NONE;
  if (but->rnaprop) {
    subtype = RNA_property_subtype(but->rnaprop);
  }

  if (button_is_float(but)) {
    if (button_is_unit(but)) {
      return ui_number_from_string_units_with_but(C, str, but, r_value);
    }
    if (subtype == PROP_FACTOR) {
      return ui_number_from_string_factor(C, str, r_value);
    }
    if (subtype == PROP_PERCENTAGE) {
      return ui_number_from_string_percentage(C, str, r_value);
    }
    return ui_number_from_string(C, str, r_value);
  }
  return ui_number_from_string(C, str, r_value);
}

bool button_string_set(bContext *C, Button *but, const char *str)
{
  if (but->rnaprop && but->rnapoin.data &&
      ELEM(but->type, ButtonType::Text, ButtonType::SearchMenu))
  {
    if (RNA_property_editable(&but->rnapoin, but->rnaprop)) {
      const PropertyType type = RNA_property_type(but->rnaprop);

      if (type == PROP_STRING) {
        /* RNA string, only set it if full rename callback is not defined, otherwise just store the
         * user-defined new name to call the callback later. */
        if (but->rename_full_func) {
          but->rename_full_new = str;
        }
        else {
          RNA_property_string_set(&but->rnapoin, but->rnaprop, str);
        }
        return true;
      }

      if (type == PROP_POINTER) {
        if (str[0] == '\0') {
          RNA_property_pointer_set(&but->rnapoin, but->rnaprop, PointerRNA_NULL, nullptr);
          return true;
        }

        ButtonSearch *search_but = (but->type == ButtonType::SearchMenu) ? (ButtonSearch *)but :
                                                                           nullptr;
        /* RNA pointer */
        PointerRNA rptr;

        /* This is kind of hackish, in theory think we could only ever use the second member of
         * this if/else, since #searchbox_apply() is supposed to always set that pointer when
         * we are storing pointers... But keeping str search first for now,
         * to try to break as little as possible existing code. All this is band-aids anyway.
         * Fact remains, using `editstr` as main 'reference' over whole search button thingy
         * is utterly weak and should be redesigned IMHO, but that's not a simple task. */
        if (search_but && search_but->rnasearchprop &&
            RNA_property_collection_lookup_string(
                &search_but->rnasearchpoin, search_but->rnasearchprop, str, &rptr))
        {
          RNA_property_pointer_set(&but->rnapoin, but->rnaprop, rptr, nullptr);
        }
        else if (search_but && search_but->item_active != nullptr) {
          rptr = RNA_pointer_create_discrete(
              nullptr,
              RNA_property_pointer_type(&but->rnapoin, but->rnaprop),
              search_but->item_active);
          RNA_property_pointer_set(&but->rnapoin, but->rnaprop, rptr, nullptr);
        }

        return true;
      }

      if (type == PROP_ENUM) {
        int value;
        if (RNA_property_enum_value(static_cast<bContext *>(but->block->evil_C),
                                    &but->rnapoin,
                                    but->rnaprop,
                                    str,
                                    &value))
        {
          RNA_property_enum_set(&but->rnapoin, but->rnaprop, value);
          return true;
        }
        return false;
      }
      BLI_assert(0);
    }
  }
  else if (but->type == ButtonType::Tab) {
    if (but->rnaprop && but->custom_data) {
      StructRNA *ptr_type = RNA_property_pointer_type(&but->rnapoin, but->rnaprop);
      PropertyRNA *prop;

      /* Button.custom_data points to data this tab represents (e.g. workspace).
       * Button.rnapoin/prop store an active value (e.g. active workspace). */
      PointerRNA ptr = RNA_pointer_create_discrete(
          but->rnapoin.owner_id, ptr_type, but->custom_data);
      prop = RNA_struct_name_property(ptr_type);
      if (RNA_property_editable(&ptr, prop)) {
        RNA_property_string_set(&ptr, prop, str);
      }
    }
  }
  else if (but->type == ButtonType::Text) {
    /* string */
    if (!but->poin) {
      str = "";
    }
    else if (but_is_utf8(but)) {
      BLI_strncpy_utf8(but->poin, str, but->hardmax);
    }
    else {
      BLI_strncpy(but->poin, str, but->hardmax);
    }

    return true;
  }
  else if (but->type == ButtonType::SearchMenu) {
    /* string */
    if (but_is_utf8(but)) {
      BLI_strncpy_utf8(but->poin, str, but->hardmax);
    }
    else {
      BLI_strncpy(but->poin, str, but->hardmax);
    }
    return true;
  }
  else if (button_anim_expression_set(but, str)) {
    /* driver expression */
    return true;
  }
  else if (str[0] == '#') {
    /* Shortcut to create new driver expression (versus immediate Python-execution). */
    return button_anim_expression_create(but, str + 1);
  }
  else {
    /* number editing */
    double value;

    if (button_string_eval_number(C, but, str, &value) == false) {
      WM_report_banner_show(CTX_wm_manager(C), CTX_wm_window(C));
      return false;
    }

    if (!button_is_float(but)) {
      value = floor(value + 0.5);
    }

    /* not that we use hard limits here */
    if (value < double(but->hardmin)) {
      value = but->hardmin;
    }
    if (value > double(but->hardmax)) {
      value = but->hardmax;
    }

    button_value_set(but, value);
    return true;
  }

  return false;
}

static double soft_range_round_up(double value, double max)
{
  /* round up to .., 0.1, 0.2, 0.5, 1, 2, 5, 10, 20, 50, ..
   * checking for 0.0 prevents floating point exceptions */
  const double newmax = (value != 0.0) ? pow(10.0, ceil(log(value) / M_LN10)) : 0.0;

  if (newmax * 0.2 >= max && newmax * 0.2 >= value) {
    return newmax * 0.2;
  }
  if (newmax * 0.5 >= max && newmax * 0.5 >= value) {
    return newmax * 0.5;
  }
  return newmax;
}

static double soft_range_round_down(double value, double max)
{
  /* round down to .., 0.1, 0.2, 0.5, 1, 2, 5, 10, 20, 50, ..
   * checking for 0.0 prevents floating point exceptions */
  const double newmax = (value != 0.0) ? pow(10.0, floor(log(value) / M_LN10)) : 0.0;

  if (newmax * 5.0 <= max && newmax * 5.0 <= value) {
    return newmax * 5.0;
  }
  if (newmax * 2.0 <= max && newmax * 2.0 <= value) {
    return newmax * 2.0;
  }
  return newmax;
}

void button_range_set_hard(Button *but)
{
  if (but->rnaprop == nullptr) {
    return;
  }

  const PropertyType type = RNA_property_type(but->rnaprop);

  if (type == PROP_INT) {
    int imin, imax;
    RNA_property_int_range(&but->rnapoin, but->rnaprop, &imin, &imax);
    but->hardmin = imin;
    but->hardmax = imax;
  }
  else if (type == PROP_FLOAT) {
    float fmin, fmax;
    RNA_property_float_range(&but->rnapoin, but->rnaprop, &fmin, &fmax);
    but->hardmin = fmin;
    but->hardmax = fmax;
  }
}

void button_range_set_soft(Button *but)
{
  /* This could be split up into functions which handle arrays and not. */

  /* Ideally we would not limit this, but practically it's more than
   * enough. Worst case is very long vectors won't use a smart soft-range,
   * which isn't so bad. */

  if (but->rnaprop) {
    const PropertyType type = RNA_property_type(but->rnaprop);
    const PropertySubType subtype = RNA_property_subtype(but->rnaprop);
    double softmin, softmax;
    // double step, precision; /* UNUSED. */
    double value_min;
    double value_max;

    /* clamp button range to something reasonable in case
     * we get -inf/inf from RNA properties */
    if (type == PROP_INT) {
      const bool is_array = RNA_property_array_check(but->rnaprop);
      int imin, imax, istep;

      RNA_property_int_ui_range(&but->rnapoin, but->rnaprop, &imin, &imax, &istep);
      softmin = std::max(imin, INT_MIN);
      softmax = std::min(imax, INT_MAX);
      // step = istep;  /* UNUSED */
      // precision = 1; /* UNUSED */

      if (is_array) {
        int value_range[2];
        RNA_property_int_get_array_range(&but->rnapoin, but->rnaprop, value_range);
        value_min = double(value_range[0]);
        value_max = double(value_range[1]);
      }
      else {
        value_min = value_max = button_value_get(but);
      }
    }
    else if (type == PROP_FLOAT) {
      const bool is_array = RNA_property_array_check(but->rnaprop);
      float fmin, fmax, fstep, fprecision;

      RNA_property_float_ui_range(&but->rnapoin, but->rnaprop, &fmin, &fmax, &fstep, &fprecision);
      softmin = (fmin == -FLT_MAX) ? float(-1e4) : fmin;
      softmax = (fmax == FLT_MAX) ? float(1e4) : fmax;
      // step = fstep;           /* UNUSED */
      // precision = fprecision; /* UNUSED */

      /* Use shared min/max for array values, except for color alpha. */
      if (is_array && !(subtype == PROP_COLOR && but->rnaindex == 3)) {
        float value_range[2];
        RNA_property_float_get_array_range(&but->rnapoin, but->rnaprop, value_range);
        value_min = double(value_range[0]);
        value_max = double(value_range[1]);
      }
      else {
        value_min = value_max = button_value_get(but);
      }
    }
    else {
      return;
    }

    /* if the value goes out of the soft/max range, adapt the range */
    if (value_min + 1e-10 < softmin) {
      if (value_min < 0.0) {
        softmin = -soft_range_round_up(-value_min, -softmin);
      }
      else {
        softmin = soft_range_round_down(value_min, softmin);
      }

      softmin = std::max(softmin, double(but->hardmin));
    }
    if (value_max - 1e-10 > softmax) {
      if (value_max < 0.0) {
        softmax = -soft_range_round_down(-value_max, -softmax);
      }
      else {
        softmax = soft_range_round_up(value_max, softmax);
      }

      if (softmax > double(but->hardmax)) {
        softmax = but->hardmax;
      }
    }

    but->softmin = softmin;
    but->softmax = softmax;
  }
  else if (but->poin && bool(but->pointype & BUT_POIN_TYPES)) {
    float value = button_value_get(but);
    if (isfinite(value)) {
      CLAMP(value, but->hardmin, but->hardmax);
      but->softmin = min_ff(but->softmin, value);
      but->softmax = max_ff(but->softmax, value);
    }
  }
}

/* ******************* Free ********************/

static void ui_free_link(uiLink *link)
{
  if (link) {
    BLI_freelistN(&link->lines);
    MEM_freeN(link);
  }
}

/**
 * Free data specific to a certain button type.
 * For now just do in a switch-case, we could instead have a callback stored in #Button and set
 * that in #ui_but_alloc_info().
 */
static void ui_but_free_type_specific(Button *but)
{
  switch (but->type) {
    case ButtonType::SearchMenu: {
      ButtonSearch *search_but = (ButtonSearch *)but;
      MEM_SAFE_FREE(search_but->item_active_str);

      if (search_but->arg_free_fn) {
        search_but->arg_free_fn(search_but->arg);
        search_but->arg = nullptr;
      }
      break;
    }
    default:
      break;
  }
}

/**
 * Frees internal data owned by the #but, however this does not free the #but itself, the
 * #but is managed with a #std::unique_ptr, this must be called before the #std::unique_ptr owner
 * is destroyed.
 */
static void ui_but_free(const bContext *C, Button *but)
{
  if (but->opptr) {
    WM_operator_properties_free(but->opptr);
    MEM_delete(but->opptr);
  }

  if (but->func_argN) {
    but->func_argN_free_fn(but->func_argN);
  }

  if (but->tip_arg_free) {
    but->tip_arg_free(but->tip_arg);
  }

  if (but->hold_argN) {
    MEM_freeN(but->hold_argN);
  }

  if (but->placeholder) {
    MEM_freeN(but->placeholder);
  }

  ui_but_free_type_specific(but);

  if (but->semi_modal_state && but->semi_modal_state != but->active) {
    if (C) {
      /* XXX without this we're stuck in modal state with text edit cursor after closing popup.
       * Should exit active buttons as part of popup closing. */
      button_semi_modal_state_free(C, but);
    }
    else {
      but_handle_data_free(&but->semi_modal_state);
    }
  }
  if (but->active) {
    /* XXX solve later, buttons should be free-able without context ideally,
     * however they may have open tooltips or popup windows, which need to
     * be closed using a context pointer */
    if (C) {
      button_active_free(C, but);
    }
    else {
      but_handle_data_free(&but->active);
    }
  }

<<<<<<< HEAD
  ui_free_link(but->link);

  if ((but->type == ButType::Image) && but->poin) {
=======
  if ((but->type == ButtonType::Image) && but->poin) {
>>>>>>> 8f1f6a1c
    IMB_freeImBuf((ImBuf *)but->poin);
  }

  button_drag_free(but);
  button_extra_operator_icons_free(but);

  BLI_assert(butstore_is_registered(but->block, but) == false);
}

static void block_free_active_operator(Block *block)
{
  if (block->ui_operator_free) {
    /* This assumes the operator instance owns the pointer. This is not
     * true for all operators by default, but it can be copied when needed. */
    MEM_delete(block->ui_operator->ptr);
    MEM_freeN(block->ui_operator);
  }

  block->ui_operator_free = false;
  block->ui_operator = nullptr;
}

void block_set_active_operator(Block *block, wmOperator *op, const bool free)
{
  if (op != block->ui_operator) {
    block_free_active_operator(block);

    block->ui_operator = op;
    block->ui_operator_free = free;
  }
}

void block_free(const bContext *C, Block *block)
{
  butstore_clear(block);

  for (const std::unique_ptr<Button> &but : block->buttons) {
    ui_but_free(C, but.get());
  }
  block->buttons.clear();

  if (block->unit) {
    MEM_freeN(block->unit);
  }

  if (block->func_argN) {
    block->func_argN_free_fn(block->func_argN);
  }

  block_free_active_operator(block);

  BLI_freelistN(&block->saferct);
  BLI_freelistN(&block->color_pickers.list);
  BLI_freelistN(&block->dynamic_listeners);

  block_free_views(block);

  MEM_delete(block);
}

void block_listen(const Block *block, const wmRegionListenerParams *listener_params)
{
  /* Note that #Block.active shouldn't be checked here, since notifier listening happens before
   * drawing, so there are no active blocks at this point. */

  LISTBASE_FOREACH (BlockDynamicListener *, listener, &block->dynamic_listeners) {
    listener->listener_func(listener_params);
  }

  block_views_listen(block, listener_params);
}

void blocklist_update_window_matrix(const bContext *C, const ListBase *lb)
{
  ARegion *region = CTX_wm_region(C);
  wmWindow *window = CTX_wm_window(C);

  LISTBASE_FOREACH (Block *, block, lb) {
    if (block->active) {
      ui_update_window_matrix(window, region, block);
    }
  }
}

void blocklist_update_view_for_buttons(const bContext *C, const ListBase *lb)
{
  LISTBASE_FOREACH (Block *, block, lb) {
    if (block->active) {
      button_update_view_for_active(C, block);
    }
  }
}

void blocklist_draw(const bContext *C, const ListBase *lb)
{
  LISTBASE_FOREACH (Block *, block, lb) {
    if (block->active) {
      block_draw(C, block);
    }
  }
}

void blocklist_free(const bContext *C, ARegion *region)
{
  ListBase *lb = &region->runtime->uiblocks;
  while (Block *block = static_cast<Block *>(BLI_pophead(lb))) {
    block_free(C, block);
  }
  region->runtime->block_name_map.clear();
}

void blocklist_free_inactive(const bContext *C, ARegion *region)
{
  ListBase *lb = &region->runtime->uiblocks;

  LISTBASE_FOREACH_MUTABLE (Block *, block, lb) {
    if (!block->handle) {
      if (block->active) {
        block->active = false;
      }
      else {
        if (region->runtime->block_name_map.lookup_default(block->name, nullptr) == block) {
          region->runtime->block_name_map.remove_as(block->name);
        }
        BLI_remlink(lb, block);
        block_free(C, block);
      }
    }
  }
}

void block_region_set(Block *block, ARegion *region)
{
  ListBase *lb = &region->runtime->uiblocks;
  Block *oldblock = nullptr;

  /* each listbase only has one block with this name, free block
   * if is already there so it can be rebuilt from scratch */
  if (lb) {
    oldblock = region->runtime->block_name_map.lookup_default(block->name, nullptr);

    if (oldblock) {
      oldblock->active = false;
      oldblock->panel = nullptr;
      oldblock->handle = nullptr;
    }

    /* at the beginning of the list! for dynamical menus/blocks */
    BLI_addhead(lb, block);
    region->runtime->block_name_map.add_overwrite_as(block->name, block);
  }

  block->oldblock = oldblock;
}

Block *block_begin(const bContext *C,
                   Scene *scene,
                   wmWindow *window,
                   ARegion *region,
                   std::string name,
                   EmbossType emboss)
{
  Block *block = MEM_new<Block>(__func__);
  block->active = true;
  block->emboss = emboss;
  block->evil_C = (void *)C; /* XXX */

  if (scene) {
    /* store display device name, don't lookup for transformations yet
     * block could be used for non-color displays where looking up for transformation
     * would slow down redraw, so only lookup for actual transform when it's indeed
     * needed
     */
    STRNCPY_UTF8(block->display_device, scene->display_settings.display_device);

    /* Copy to avoid crash when scene gets deleted with UI still open. */
    UnitSettings *unit = MEM_callocN<UnitSettings>(__func__);
    memcpy(unit, &scene->unit, sizeof(scene->unit));
    block->unit = unit;
  }
  else {
    STRNCPY_UTF8(block->display_device, IMB_colormanagement_display_get_default_name());
  }

  block->name = std::move(name);

  if (region) {
    block_region_set(block, region);
  }

  /* Prevent reallocations on redraw, most of the time blocks layout will be the same. */
  if (block->oldblock) {
    block->buttons.reserve(block->oldblock->buttons.size());
  }

  /* Set window matrix and aspect for region and OpenGL state. */
  ui_update_window_matrix(window, region, block);

  /* Tag as popup menu if not created within a region. */
  if (!(region && region->runtime->visible)) {
    block->auto_open = true;
    block->flag |= BLOCK_LOOP;
  }

  return block;
}

Block *block_begin(const bContext *C, ARegion *region, std::string name, EmbossType emboss)
{
  return block_begin(C, CTX_data_scene(C), CTX_wm_window(C), region, std::move(name), emboss);
}

void block_add_dynamic_listener(Block *block,
                                void (*listener_func)(const wmRegionListenerParams *params))
{
  BlockDynamicListener *listener = static_cast<BlockDynamicListener *>(
      MEM_mallocN(sizeof(*listener), __func__));
  listener->listener_func = listener_func;
  BLI_addtail(&block->dynamic_listeners, listener);
}

EmbossType block_emboss_get(Block *block)
{
  return block->emboss;
}

void block_emboss_set(Block *block, EmbossType emboss)
{
  block->emboss = emboss;
}

void block_theme_style_set(Block *block, char theme_style)
{
  block->theme_style = theme_style;
}

bool block_is_search_only(const Block *block)
{
  return block->flag & BLOCK_SEARCH_ONLY;
}

void block_set_search_only(Block *block, bool search_only)
{
  SET_FLAG_FROM_TEST(block->flag, search_only, BLOCK_SEARCH_ONLY);
}

static void ui_but_build_drawstr_float(Button *but, double value)
{
  PropertySubType subtype = PROP_NONE;
  if (but->rnaprop) {
    subtype = RNA_property_subtype(but->rnaprop);
  }

  /* Change negative zero to regular zero, without altering anything else. */
  value += +0.0f;

  if (value >= double(UI_FLOAT_VALUE_DISPLAY_MAX)) {
    but->drawstr = but->str + "inf";
  }
  else if (value <= double(UI_FLOAT_VALUE_DISPLAY_MIN)) {
    but->drawstr = but->str + "-inf";
  }
  else if (subtype == PROP_PERCENTAGE) {
    const int prec = ui_but_calc_float_precision(but, value);
    but->drawstr = fmt::format("{}{:.{}f}%", but->str, value, prec);
  }
  else if (ELEM(subtype, PROP_PIXEL, PROP_PIXEL_DIAMETER)) {
    const int prec = ui_but_calc_float_precision(but, value);
    but->drawstr = fmt::format("{}{:.{}f} px", but->str, value, prec);
  }
  else if (subtype == PROP_FACTOR) {
    const int precision = ui_but_calc_float_precision(but, value);

    if (U.factor_display_type == USER_FACTOR_AS_FACTOR) {
      but->drawstr = fmt::format("{}{:.{}f}", but->str, value, precision);
    }
    else {
      but->drawstr = fmt::format("{}{:.{}f}", but->str, value * 100, std::max(0, precision - 2));
    }
  }
  else if (button_is_unit(but)) {
    char new_str[UI_MAX_DRAW_STR];
    ui_get_but_string_unit(but, new_str, sizeof(new_str), value, true, -1);
    but->drawstr = but->str + new_str;
  }
  else {
    const int prec = ui_but_calc_float_precision(but, value);
    but->drawstr = fmt::format("{}{:.{}f}", but->str, value, prec);
  }
}

static void ui_but_build_drawstr_int(Button *but, int value)
{
  PropertySubType subtype = PROP_NONE;
  if (but->rnaprop) {
    subtype = RNA_property_subtype(but->rnaprop);
  }

  but->drawstr = but->str + std::to_string(value);

  if (subtype == PROP_PERCENTAGE) {
    but->drawstr += "%";
  }
  else if (ELEM(subtype, PROP_PIXEL, PROP_PIXEL_DIAMETER)) {
    but->drawstr += " px";
  }
}

/**
 * \param but: Button to update.
 * \param validate: When set, this function may change the button value.
 * Otherwise treat the button value as read-only.
 */
static void ui_but_update_ex(Button *but, const bool validate)
{
  /* if something changed in the button */
  double value = BUT_VALUE_UNSET;

  ui_but_update_select_flag(but, &value);

  /* only update soft range while not editing */
  if (!button_is_editing(but)) {
    if ((but->rnaprop != nullptr) || (but->poin && bool(but->pointype & BUT_POIN_TYPES))) {
      button_range_set_soft(but);
    }
  }

  /* test for min and max, icon sliders, etc */
  switch (but->type) {
    case ButtonType::Num:
    case ButtonType::Scroll:
    case ButtonType::NumSlider:
      if (validate) {
        UI_GET_BUT_VALUE_INIT(but, value);
        if (value < double(but->hardmin)) {
          button_value_set(but, but->hardmin);
        }
        else if (value > double(but->hardmax)) {
          button_value_set(but, but->hardmax);
        }

        /* max must never be smaller than min! Both being equal is allowed though */
        BLI_assert(but->softmin <= but->softmax && but->hardmin <= but->hardmax);
      }
      break;

    case ButtonType::IconToggle:
    case ButtonType::IconToggleN:
      if ((but->rnaprop == nullptr) || (RNA_property_flag(but->rnaprop) & PROP_ICONS_CONSECUTIVE))
      {
        if (but->rnaprop && RNA_property_flag(but->rnaprop) & PROP_ICONS_REVERSE) {
          but->drawflag |= BUT_ICON_REVERSE;
        }

        but->iconadd = (but->flag & UI_SELECT) ? 1 : 0;
      }
      break;

      /* quiet warnings for unhandled types */
    default:
      break;
  }

  switch (but->type) {
    case ButtonType::Menu:
      if (BLI_rctf_size_x(&but->rect) >= (UI_UNIT_X * 2)) {
        /* only needed for menus in popup blocks that don't recreate buttons on redraw */
        if (but->block->flag & BLOCK_LOOP) {
          if (but->rnaprop && (RNA_property_type(but->rnaprop) == PROP_ENUM)) {
            const int value_enum = RNA_property_enum_get(&but->rnapoin, but->rnaprop);

            EnumPropertyItem item;
            if (RNA_property_enum_item_from_value_gettexted(
                    static_cast<bContext *>(but->block->evil_C),
                    &but->rnapoin,
                    but->rnaprop,
                    value_enum,
                    &item))
            {
              but->str = item.name;
              but->icon = item.icon;
            }
          }
        }
        but->drawstr = but->str;
      }
      break;

    case ButtonType::Num:
    case ButtonType::NumSlider:
      if (but->editstr) {
        break;
      }
      UI_GET_BUT_VALUE_INIT(but, value);
      if (button_is_float(but)) {
        ui_but_build_drawstr_float(but, value);
      }
      else {
        ui_but_build_drawstr_int(but, int(value));
      }
      break;

    case ButtonType::Label:
      if (button_is_float(but)) {
        UI_GET_BUT_VALUE_INIT(but, value);
        const int prec = ui_but_calc_float_precision(but, value);
        but->drawstr = fmt::format("{}{:.{}f}", but->str, value, prec);
      }
      else {
        but->drawstr = but->str;
      }

      break;

    case ButtonType::Text:
    case ButtonType::SearchMenu:
      if (!but->editstr) {
        char str[UI_MAX_DRAW_STR];
        button_string_get(but, str, UI_MAX_DRAW_STR);
        but->drawstr = fmt::format("{}{}", but->str, str);
      }
      break;

    case ButtonType::KeyEvent: {
      const char *str;
      if (but->flag & UI_SELECT) {
        str = IFACE_("Press a key");
      }
      else {
        UI_GET_BUT_VALUE_INIT(but, value);
        str = WM_key_event_string(short(value), false);
      }
      but->drawstr = fmt::format("{}{}", but->str, str);
      break;
    }
    case ButtonType::HotkeyEvent:
      if (but->flag & UI_SELECT) {
        const ButtonHotkeyEvent *hotkey_but = (ButtonHotkeyEvent *)but;

        if (hotkey_but->modifier_key) {
          /* Rely on #KM_NOTHING being zero for `type`, `val` ... etc. */
          wmKeyMapItem kmi_dummy = {nullptr};
          kmi_dummy.shift = (hotkey_but->modifier_key & KM_SHIFT) ? KM_MOD_HELD : KM_NOTHING;
          kmi_dummy.ctrl = (hotkey_but->modifier_key & KM_CTRL) ? KM_MOD_HELD : KM_NOTHING;
          kmi_dummy.alt = (hotkey_but->modifier_key & KM_ALT) ? KM_MOD_HELD : KM_NOTHING;
          kmi_dummy.oskey = (hotkey_but->modifier_key & KM_OSKEY) ? KM_MOD_HELD : KM_NOTHING;
          kmi_dummy.hyper = (hotkey_but->modifier_key & KM_HYPER) ? KM_MOD_HELD : KM_NOTHING;

          but->drawstr = WM_keymap_item_to_string(&kmi_dummy, true).value_or("");
        }
        else {
          but->drawstr = IFACE_("Press a key");
        }
      }
      else {
        but->drawstr = but->str;
      }

      break;

    case ButtonType::HsvCube:
    case ButtonType::HsvCircle:
      break;
    default:
      but->drawstr = but->str;
      break;
  }

  /* if we are doing text editing, this will override the drawstr */
  if (but->editstr) {
    but->drawstr.clear();
  }

  /* text clipping moved to widget drawing code itself */
}

void button_update(Button *but)
{
  ui_but_update_ex(but, false);
}

void button_update_edited(Button *but)
{
  ui_but_update_ex(but, true);
}

void block_align_begin(Block *block)
{
  /* if other align was active, end it */
  if (block->flag & BUT_ALIGN) {
    block_align_end(block);
  }

  block->flag |= BUT_ALIGN_DOWN;
  block->alignnr++;

  /* Buttons declared after this call will get this `alignnr`. */ /* XXX flag? */
}

void block_align_end(Block *block)
{
  block->flag &= ~BUT_ALIGN; /* all 4 flags */
}

const ColorManagedDisplay *block_cm_display_get(Block *block)
{
  return IMB_colormanagement_display_get_named(block->display_device);
}

void block_cm_to_display_space_v3(Block *block, float pixel[3])
{
  const ColorManagedDisplay *display = block_cm_display_get(block);

  IMB_colormanagement_scene_linear_to_display_v3(pixel, display);
}

/**
 * Factory function: Allocate button and set #Button.type.
 */
static std::unique_ptr<Button> ui_but_new(const ButtonType type)
{
  std::unique_ptr<Button> but{};

  switch (type) {
    case ButtonType::Num:
      but = std::make_unique<ButtonNumber>();
      break;
    case ButtonType::NumSlider:
      but = std::make_unique<ButtonNumberSlider>();
      break;
    case ButtonType::Color:
      but = std::make_unique<ButtonColor>();
      break;
    case ButtonType::Decorator:
      but = std::make_unique<ButtonDecorator>();
      break;
    case ButtonType::Tab:
      but = std::make_unique<ButtonTab>();
      break;
    case ButtonType::SearchMenu:
      but = std::make_unique<ButtonSearch>();
      break;
    case ButtonType::Progress:
      but = std::make_unique<ButtonProgress>();
      break;
    case ButtonType::SeprLine:
      but = std::make_unique<ButtonSeparatorLine>();
      break;
    case ButtonType::HsvCube:
      but = std::make_unique<ButtonHSVCube>();
      break;
    case ButtonType::ColorBand:
      but = std::make_unique<ButtonColorBand>();
      break;
    case ButtonType::Curve:
      but = std::make_unique<ButtonCurveMapping>();
      break;
    case ButtonType::CurveProfile:
      but = std::make_unique<ButtonCurveProfile>();
      break;
    case ButtonType::HotkeyEvent:
      but = std::make_unique<ButtonHotkeyEvent>();
      break;
    case ButtonType::ViewItem:
      but = std::make_unique<ButtonViewItem>();
      break;
    case ButtonType::Label:
      but = std::make_unique<ButtonLabel>();
      break;
    case ButtonType::Scroll:
      but = std::make_unique<ButtonScrollBar>();
      break;
    default:
      but = std::make_unique<Button>();
      break;
  }

  but->type = type;
  return but;
}

Button *button_change_type(Button *but, ButtonType new_type)
{
  if (but->type == new_type) {
    /* Nothing to do. */
    return but;
  }

  const int64_t but_index = but->block->but_index(but);

  /* Remove old button address */
  std::unique_ptr<Button> old_but_ptr = std::move(but->block->buttons[but_index]);

  /* Button may have pointer to a member within itself, this will have to be updated. */
  const bool has_poin_ptr_to_self = but->poin == (char *)but;

  /* Copy construct button with the new type. */
  but->block->buttons[but_index] = ui_but_new(new_type);
  but = but->block->buttons[but_index].get();
  *but = *old_but_ptr;
  /* We didn't mean to override this :) */
  but->type = new_type;
  if (has_poin_ptr_to_self) {
    but->poin = (char *)but;
  }

  if (but->layout) {
    const bool found_layout = layout_replace_but_ptr(but->layout, old_but_ptr.get(), but);
    BLI_assert(found_layout);
    UNUSED_VARS_NDEBUG(found_layout);
    button_group_replace_but_ptr(but->layout->block(), old_but_ptr.get(), but);
  }
#ifdef WITH_PYTHON
  if (editsource_enable_check()) {
    editsource_but_replace(old_but_ptr.get(), but);
  }
#endif

  return but;
}

/**
 * \param x, y: The lower left hand corner of the button (X axis)
 * \param width, height: The size of the button.
 */
static Button *ui_def_but(Block *block,
                          ButtonTypeWithPointerType but_and_ptr_type,
                          const StringRef str,
                          int x,
                          int y,
                          short width,
                          short height,
                          void *poin,
                          float min,
                          float max,
                          const std::optional<StringRef> tip)
{
  /* Allow negative separators. */
  BLI_assert((width >= 0 && height >= 0) || (but_and_ptr_type.but_type == ButtonType::Sepr));

  if (bool(but_and_ptr_type.pointer_type & BUT_POIN_TYPES)) {
    /* A pointer is required. */
    if (poin == nullptr) {
      BLI_assert(0);
      return nullptr;
    }
  }

  block->buttons.append(ui_but_new(but_and_ptr_type.but_type));
  Button *but = block->buttons.last().get();

  but->pointype = but_and_ptr_type.pointer_type & BUT_POIN_TYPES;
  but->bit = flag_is_set(but_and_ptr_type.pointer_type, ButPointerType::Bit);
  but->bitnr = but_and_ptr_type.bit_index;

  but->retval = 0;

  but->str = str;

  but->rect.xmin = x;
  but->rect.ymin = y;
  but->rect.xmax = but->rect.xmin + width;
  but->rect.ymax = but->rect.ymin + height;

  but->poin = (char *)poin;
  but->hardmin = but->softmin = min;
  but->hardmax = but->softmax = max;
  but->tip = tip.value_or("");

  but->disabled_info = block->lockstr;
  but->emboss = block->emboss;

  but->block = block; /* pointer back, used for front-buffer status, and picker. */

  if ((block->flag & BUT_ALIGN) && button_can_align(but)) {
    but->alignnr = block->alignnr;
  }

  but->func = block->func;
  but->func_arg1 = block->func_arg1;
  but->func_arg2 = block->func_arg2;

  but->funcN = block->funcN;
  if (block->func_argN) {
    but->func_argN = block->func_argN_copy_fn(block->func_argN);
    but->func_argN_free_fn = block->func_argN_free_fn;
    but->func_argN_copy_fn = block->func_argN_copy_fn;
  }

  but->pos = -1; /* cursor invisible */

  if (ELEM(but->type, ButtonType::Num, ButtonType::NumSlider)) { /* add a space to name */
    if (!but->str.empty() && but->str.size() < UI_MAX_NAME_STR - 2) {
      if (but->str[but->str.size() - 1] != ' ') {
        but->str += ' ';
      }
    }
  }

  if (block->flag & BLOCK_PIE_MENU) {
    but->drawflag |= BUT_TEXT_LEFT;
    if (!but->str.empty()) {
      but->drawflag |= BUT_ICON_LEFT;
    }
  }
  else if (((block->flag & BLOCK_LOOP) && !block_is_popover(block) &&
            !(block->flag & BLOCK_QUICK_SETUP)) ||
           ELEM(but->type,
                ButtonType::Menu,
                ButtonType::Text,
                ButtonType::Label,
                ButtonType::Block,
                ButtonType::ButMenu,
                ButtonType::SearchMenu,
                ButtonType::Popover))
  {
    but->drawflag |= (BUT_TEXT_LEFT | BUT_ICON_LEFT);
  }
#ifdef USE_NUMBUTS_LR_ALIGN
  else if (ELEM(but->type, ButtonType::Num, ButtonType::NumSlider)) {
    if (!but->str.empty()) {
      but->drawflag |= BUT_TEXT_LEFT;
    }
  }
#endif

  but->drawflag |= (block->flag & BUT_ALIGN);

  if (block->lock == true) {
    but->flag |= BUT_DISABLED;
  }

  /* Keep track of `UI_interface_c.hh`. */
  if (ELEM(but->type,
           ButtonType::Block,
           ButtonType::But,
           ButtonType::Decorator,
           ButtonType::Label,
           ButtonType::Pulldown,
           ButtonType::Roundbox,
           ButtonType::ListBox,
           ButtonType::ButMenu,
           ButtonType::Scroll,
           ButtonType::Grip,
           ButtonType::Sepr,
           ButtonType::SeprLine,
           ButtonType::SeprSpacer) ||
      (but->type >= ButtonType::SearchMenu))
  {
    /* pass */
  }
  else {
    but->flag |= BUT_UNDO;
  }

  if (ELEM(but->type, ButtonType::Color)) {
    but->dragflag |= BUT_DRAG_FULL_BUT;
  }

  if (block->curlayout) {
    layout_add_but(block->curlayout, but);
  }

#ifdef WITH_PYTHON
  /* If the `UI_OT_editsource` is running, extract the source info from the button. */
  if (editsource_enable_check()) {
    editsource_active_but_test(but);
  }
#endif

  return but;
}

void def_but_icon(Button *but, const int icon, const int flag)
{
  if (icon) {
    icon_ensure_deferred(
        static_cast<const bContext *>(but->block->evil_C), icon, (flag & BUT_ICON_PREVIEW) != 0);
  }
  but->icon = icon;
  but->flag |= flag;

  if (!but->str.empty()) {
    but->drawflag |= BUT_ICON_LEFT;
  }
}

void def_but_icon_clear(Button *but)
{
  but->icon = ICON_NONE;
  but->flag &= ~UI_HAS_ICON;
  but->drawflag &= ~BUT_ICON_LEFT;
}

static void ui_def_but_rna__menu(bContext *C, Layout *layout, void *but_p)
{
  Block *block = layout->block();
  PopupBlockHandle *handle = block->handle;
  Button *but = (Button *)but_p;
  const int current_value = RNA_property_enum_get(&but->rnapoin, but->rnaprop);

  /* see comment in ui_item_enum_expand, re: `uiname`. */
  const EnumPropertyItem *item_array;

  block_flag_enable(block, BLOCK_MOVEMOUSE_QUIT);

  bool free;
  RNA_property_enum_items_gettexted(static_cast<bContext *>(block->evil_C),
                                    &but->rnapoin,
                                    but->rnaprop,
                                    &item_array,
                                    nullptr,
                                    &free);

  /* We don't want nested rows, cols in menus. */
  block_layout_set_current(block, layout);

  int totitems = 0;
  int categories = 0;
  bool has_item_with_icon = false;
  int columns = 1;
  int rows = 0;

  const wmWindow *win = CTX_wm_window(C);

  /* Calculate the maximum number of rows that can fit in half the height of this window. */
  const float row_height = float(UI_UNIT_Y) / but->block->aspect;
  const float vertical_space = (float(WM_window_native_pixel_y(win)) / 2.0f) - (UI_UNIT_Y * 3.0f);
  const int max_rows = std::max(int(vertical_space / row_height) - 1, 1);

  float text_width = 0.0f;
  BLF_size(BLF_default(), style_get()->widget.points * UI_SCALE_FAC);
  int col_rows = 0;
  float col_width = 0.0f;

  for (const EnumPropertyItem *item = item_array; item->identifier; item++, totitems++) {
    col_rows++;
    if (col_rows > 1 && (col_rows > max_rows || (!item->identifier[0] && item->name))) {
      columns++;
      text_width += col_width;
      col_width = 0;
      col_rows = 0;
    }
    if (!item->identifier[0] && item->name) {
      categories++;
      /* The category name adds to the column length. */
      col_rows++;
    }
    if (item->icon) {
      has_item_with_icon = true;
    }
    if (item->name && item->name[0]) {
      float item_width = BLF_width(BLF_default(), item->name, BLF_DRAW_STR_DUMMY_MAX);
      col_width = std::max(col_width, item_width + (100.0f * UI_SCALE_FAC));
    }
    rows = std::max(rows, col_rows);
  }
  text_width += col_width;
  text_width /= but->block->aspect;

  if (categories == 0) {
    /* Long lists without categories (section titles) can be wrapped
     * to any nice combination of columns and rows. First use (long-
     * standing) code that wraps most lists pleasantly. */
    columns = std::max((totitems + 20) / 20, 1);
    if (columns > 8) {
      columns = (totitems + 25) / 25;
    }
    /* If above results in more rows than can fit in available vertical
     * space, then break it into columns of rows of maximum length. */
    if ((totitems / columns) > max_rows) {
      columns = std::max((totitems + col_rows) / max_rows, 1);
    }
    rows = std::max(totitems / columns, 1);
    while (rows * columns < totitems) {
      rows++;
    }
  }

  /* If the estimated width of the menu is wider than the width of
   * this window, then we have to collapse it to a single column. */
  if (columns > 1 && text_width > WM_window_native_pixel_x(win)) {
    columns = 1;
    rows = totitems;
  }

  const char *title = RNA_property_ui_name(
      but->rnaprop, RNA_pointer_is_null(&but->rnapoin) ? nullptr : &but->rnapoin);

  /* Is there a non-blank label before this button on the same row? */
  Button *but_prev = but->block->prev_but(but);
  const bool prior_label = but_prev && but_prev->type == ButtonType::Label && but_prev->str[0] &&
                           but_prev->alignnr == but->alignnr;

  /* When true, store a copy of the description and use the tool-tip callback to return that copy.
   * This way, further calls to #EnumPropertyRNA::item_fn which occur when evaluating shortcuts
   * don't cause strings to be freed. See #ui_but_event_property_operator_string, see: #129151.
   *
   * - This is *not* a generic fix for #126541,
   *   references to strings still need to be held by Python.
   *
   * - Duplicating descriptions in most UI logic should be avoided.
   *   Make an exception for menus as they aren't typically refreshed during animation
   *   playback or other situations where the overhead would be noticeable.
   */
  const bool use_enum_copy_description = free &&
                                         ((RNA_property_is_idprop(but->rnaprop) == false) &&
                                          (RNA_property_py_data_get(but->rnaprop) != nullptr));

  if (title && title[0] && (categories == 0) && (!but->str[0] || !prior_label)) {
    /* Show title when no categories and calling button has no text or prior label. */
    uiDefBut(
        block, ButtonType::Label, title, 0, 0, UI_UNIT_X * 5, UI_UNIT_Y, nullptr, 0.0, 0.0, "");
    layout->separator();
  }

  /* NOTE: `item_array[...]` is reversed on access. */

  /* create items */
  Layout &split = layout->split(0.0f, false);

  bool new_column;

  int column_end = 0;
  Layout *column = nullptr;
  for (int a = 0; a < totitems; a++) {
    new_column = (a == column_end);
    if (new_column) {
      /* start new column, and find out where it ends in advance, so we
       * can flip the order of items properly per column */
      column_end = totitems;

      for (int b = a + 1; b < totitems; b++) {
        const EnumPropertyItem *item = &item_array[b];

        /* new column on N rows or on separation label */
        if (((b - a) % rows == 0) || (columns > 1 && !item->identifier[0] && item->name)) {
          column_end = b;
          break;
        }
      }

      column = &split.column(false);
    }

    const EnumPropertyItem *item = &item_array[a];

    if (new_column && (categories > 0) && (columns > 1) && item->identifier[0]) {
      column->label("", ICON_NONE);
      column->separator();
    }

    if (!item->identifier[0]) {
      if (item->name || columns > 1) {
        if (item->icon) {
          column->label(item->name, item->icon);
        }
        else if (item->name) {
          /* Do not use Layout::label here, as our root layout is a menu one,
           * it will add a fake blank icon! */
          uiDefBut(block,
                   ButtonType::Label,
                   item->name,
                   0,
                   0,
                   UI_UNIT_X * 5,
                   UI_UNIT_Y,
                   nullptr,
                   0.0,
                   0.0,
                   "");
        }
      }
      column->separator();
    }
    else {
      int icon = item->icon;
      std::optional<StringRef> description_static;
      if (!use_enum_copy_description) {
        description_static = item->description;
      }

      /* Use blank icon if there is none for this item (but for some other one) to make sure labels
       * align. */
      if (icon == ICON_NONE && has_item_with_icon) {
        icon = ICON_BLANK1;
      }

      Button *item_but;
      if (icon) {
        item_but = uiDefIconTextButI(block,
                                     ButtonType::ButMenu,
                                     icon,
                                     item->name,
                                     0,
                                     0,
                                     UI_UNIT_X * 5,
                                     UI_UNIT_Y,
                                     &handle->retvalue,
                                     description_static);
        button_retval_set(item_but, B_NOP);
      }
      else {
        item_but = uiDefButI(block,
                             ButtonType::ButMenu,
                             item->name,
                             0,
                             0,
                             UI_UNIT_X * 5,
                             UI_UNIT_X,
                             &handle->retvalue,
                             item->value,
                             0.0,
                             description_static);
        button_retval_set(item_but, B_NOP);
      }
      if (item->value == current_value) {
        item_but->flag |= UI_SELECT_DRAW;
      }

      /* "hardmin" is used to store the value of the enum item. */
      item_but->hardmin = float(item->value);

      if (use_enum_copy_description) {
        if (item->description && item->description[0]) {
          char *description_copy = BLI_strdup(item->description);
          button_func_tooltip_set(
              item_but,
              [](bContext * /*C*/, void *argN, const StringRef /*tip*/) -> std::string {
                return static_cast<const char *>(argN);
              },
              description_copy,
              MEM_freeN);
        }
      }
    }
  }

  block_layout_set_current(block, layout);

  if (free) {
    MEM_freeN(item_array);
  }
}

static void ui_def_but_rna__panel_type(bContext *C, Layout *layout, void *arg)
{
  PanelType *panel_type = static_cast<PanelType *>(arg);
  if (panel_type) {
    item_paneltype_func(C, layout, panel_type);
  }
  else {
    layout->label(RPT_("Missing Panel"), ICON_NONE);
  }
}

void button_rna_menu_convert_to_panel_type(Button *but, const char *panel_type)
{
  BLI_assert(ELEM(but->type, ButtonType::Menu, ButtonType::Color));
  //  BLI_assert(but->menu_create_func == ui_def_but_rna__menu);
  //  BLI_assert((void *)but->poin == but);
  but->menu_create_func = ui_def_but_rna__panel_type;
  but->func_argN = BLI_strdup(panel_type);
  but->func_argN_free_fn = MEM_freeN;
  but->func_argN_copy_fn = MEM_dupallocN;
}

bool button_menu_draw_as_popover(const Button *but)
{
  return (but->menu_create_func == ui_def_but_rna__panel_type);
}

static void ui_def_but_rna__menu_type(bContext *C, Layout *layout, void *but_p)
{
  Button *but = static_cast<Button *>(but_p);
  const char *menu_type = static_cast<const char *>(but->func_argN);
  MenuType *mt = WM_menutype_find(menu_type, true);
  if (mt) {
    item_menutype_func(C, layout, mt);
  }
  else {
    char msg[256];
    SNPRINTF_UTF8(msg, RPT_("Missing Menu: %s"), menu_type);
    layout->label(msg, ICON_NONE);
  }
}

void button_rna_menu_convert_to_menu_type(Button *but, const char *menu_type)
{
  BLI_assert(but->type == ButtonType::Menu);
  BLI_assert(but->menu_create_func == ui_def_but_rna__menu);
  BLI_assert((void *)but->poin == but);
  but->menu_create_func = ui_def_but_rna__menu_type;

  if (but->func_argN && but->func_argN_free_fn) {
    but->func_argN_free_fn(but->func_argN);
  }
  but->func_argN_free_fn = MEM_freeN;
  but->func_argN_copy_fn = MEM_dupallocN;
  but->func_argN = BLI_strdup(menu_type);
}

static void ui_but_submenu_enable(Block *block, Button *but)
{
  but->flag |= BUT_ICON_SUBMENU;
  block->content_hints |= BLOCK_CONTAINS_SUBMENU_BUT;
}

/**
 * ui_def_but_rna_propname and ui_def_but_rna
 * both take the same args except for propname vs prop, this is done so we can
 * avoid an extra lookup on 'prop' when its already available.
 *
 * When this kind of change won't disrupt branches, best look into making more
 * of our UI functions take prop rather than propname.
 */
static Button *ui_def_but_rna(Block *block,
                              ButtonType type,
                              std::optional<StringRef> str,
                              int x,
                              int y,
                              short width,
                              short height,
                              PointerRNA *ptr,
                              PropertyRNA *prop,
                              int index,
                              float min,
                              float max,
                              std::optional<StringRef> tip)
{
  const PropertyType proptype = RNA_property_type(prop);
  int icon = 0;
  MenuCreateFunc func = nullptr;

  if (ELEM(type, ButtonType::Color, ButtonType::HsvCircle, ButtonType::HsvCube)) {
    BLI_assert(index == -1);
  }

  /* use rna values if parameters are not specified */
  if ((proptype == PROP_ENUM) &&
      ELEM(type, ButtonType::Menu, ButtonType::Row, ButtonType::ListRow))
  {
    bool free;
    const EnumPropertyItem *item;
    RNA_property_enum_items(
        static_cast<bContext *>(block->evil_C), ptr, prop, &item, nullptr, &free);

    int value;
    /* ButtonType::Menu is handled a little differently here */
    if (type == ButtonType::Menu) {
      value = RNA_property_enum_get(ptr, prop);
    }
    else {
      value = int(max);
    }

    const int i = RNA_enum_from_value(item, value);
    if (i != -1) {

      if (!str) {
        str = item[i].name;
#ifdef WITH_INTERNATIONAL
        str = CTX_IFACE_(RNA_property_translation_context(prop), *str);
#endif
      }

      icon = item[i].icon;
    }
    else {
      if (!str) {
        if (type == ButtonType::Menu) {
          str = "";
        }
        else {
          str = RNA_property_ui_name(prop);
        }
      }
    }

    if (type == ButtonType::Menu) {
      func = ui_def_but_rna__menu;
    }

    if (free) {
      MEM_freeN(item);
    }
  }
  else {
    if (!str) {
      str = RNA_property_ui_name(prop);
    }
    icon = RNA_property_ui_icon(prop);
  }

  if (!tip && proptype != PROP_ENUM) {
    tip = RNA_property_ui_description(prop, ptr);
  }

  float step = -1.0f;
  float precision = -1.0f;
  if (proptype == PROP_INT) {
    int hardmin, hardmax, softmin, softmax, int_step;

    RNA_property_int_range(ptr, prop, &hardmin, &hardmax);
    RNA_property_int_ui_range(ptr, prop, &softmin, &softmax, &int_step);

    if (!ELEM(type, ButtonType::Row, ButtonType::ListRow) && min == max) {
      min = hardmin;
      max = hardmax;
    }
    step = int_step;
    precision = 0;
  }
  else if (proptype == PROP_FLOAT) {
    float hardmin, hardmax, softmin, softmax;

    RNA_property_float_range(ptr, prop, &hardmin, &hardmax);
    RNA_property_float_ui_range(ptr, prop, &softmin, &softmax, &step, &precision);

    if (!ELEM(type, ButtonType::Row, ButtonType::ListRow) && min == max) {
      min = hardmin;
      max = hardmax;
    }
  }
  else if (proptype == PROP_STRING) {
    min = 0;
    max = RNA_property_string_maxlength(prop);
    /* NOTE: 'max' may be zero (code for dynamically resized array). */
  }

  /* now create button */
  Button *but = ui_def_but(block, type, *str, x, y, width, height, nullptr, min, max, tip);

  if (but->type == ButtonType::Num) {
    /* Set default values, can be overridden later. */
    button_number_step_size_set(but, step);
    button_number_precision_set(but, precision);
  }
  else if (but->type == ButtonType::NumSlider) {
    /* Set default values, can be overridden later. */
    button_number_slider_step_size_set(but, step);
    button_number_slider_precision_set(but, precision);
  }

  but->rnapoin = *ptr;
  but->rnaprop = prop;

  if (RNA_property_array_check(but->rnaprop)) {
    but->rnaindex = index;
  }
  else {
    but->rnaindex = 0;
  }

  if (icon) {
    def_but_icon(but, icon, UI_HAS_ICON);
  }

  if (type == ButtonType::Menu) {
    if (but->emboss == EmbossType::Pulldown) {
      ui_but_submenu_enable(block, but);
    }
  }
  else if (type == ButtonType::SearchMenu) {
    if (proptype == PROP_POINTER) {
      /* Search buttons normally don't get undo, see: #54580. */
      but->flag |= BUT_UNDO;
    }
  }

  const char *info;
  if (but->rnapoin.data && !RNA_property_editable_info(&but->rnapoin, prop, &info)) {
    button_disable(but, info);
  }

  if (proptype == PROP_POINTER) {
    /* If the button shows an ID, automatically set it as focused in context so operators can
     * access it. */
    const PointerRNA pptr = RNA_property_pointer_get(ptr, prop);
    if (pptr.data && RNA_struct_is_ID(pptr.type)) {
      but->context = CTX_store_add(block->contexts, "id", &pptr);
    }
  }

  if (but->flag & BUT_UNDO && (ui_but_is_rna_undo(but) == false)) {
    but->flag &= ~BUT_UNDO;
  }

  /* If this button uses units, calculate the step from this */
  if ((proptype == PROP_FLOAT) && button_is_unit(but)) {
    if (type == ButtonType::Num) {
      ButtonNumber *number_but = (ButtonNumber *)but;
      number_but->step_size = ui_get_but_step_unit(but, number_but->step_size);
    }
    if (type == ButtonType::NumSlider) {
      ButtonNumberSlider *number_but = (ButtonNumberSlider *)but;
      number_but->step_size = ui_get_but_step_unit(but, number_but->step_size);
    }
  }

  if (func) {
    but->menu_create_func = func;
    but->poin = (char *)but;
  }

  return but;
}

static Button *ui_def_but_rna_propname(Block *block,
                                       ButtonType type,
                                       std::optional<StringRef> str,
                                       int x,
                                       int y,
                                       short width,
                                       short height,
                                       PointerRNA *ptr,
                                       const StringRefNull propname,
                                       int index,
                                       float min,
                                       float max,
                                       const std::optional<StringRef> tip)
{
  PropertyRNA *prop = RNA_struct_find_property(ptr, propname.c_str());

  Button *but;
  if (prop) {
    but = ui_def_but_rna(block, type, str, x, y, width, height, ptr, prop, index, min, max, tip);
  }
  else {
    but = ui_def_but(block, type, propname, x, y, width, height, nullptr, min, max, tip);

    button_disable(but, N_("Unknown Property"));
  }

  return but;
}

static Button *ui_def_but_operator_ptr(Block *block,
                                       ButtonType type,
                                       wmOperatorType *ot,
                                       wm::OpCallContext opcontext,
                                       const StringRef str,
                                       int x,
                                       int y,
                                       short width,
                                       short height,
                                       std::optional<StringRef> tip)
{
  if ((!tip || tip->is_empty()) && ot && ot->srna && !ot->get_description) {
    tip = RNA_struct_ui_description(ot->srna);
  }

  Button *but = ui_def_but(block, type, str, x, y, width, height, nullptr, 0, 0, tip);
  button_retval_set(but, -1);
  button_operator_set(but, ot, opcontext);

  /* Enable quick tooltip label if this is a tool button without a label. */
  if (str.is_empty() && !block_is_popover(block) && but_is_tool(but)) {
    button_drawflag_enable(but, BUT_HAS_QUICK_TOOLTIP);
  }

  if (!ot) {
    button_disable(but, "");
  }

  return but;
}

Button *uiDefBut(Block *block,
                 ButtonTypeWithPointerType but_and_ptr_type,
                 const StringRef str,
                 int x,
                 int y,
                 short width,
                 short height,
                 void *poin,
                 float min,
                 float max,
                 const std::optional<StringRef> tip)
{
  Button *but = ui_def_but(block, but_and_ptr_type, str, x, y, width, height, poin, min, max, tip);

  button_update(but);

  return but;
}

Button *uiDefButImage(
    Block *block, void *imbuf, int x, int y, short width, short height, const uchar color[4])
{
  Button *but = ui_def_but(block, ButtonType::Image, "", x, y, width, height, imbuf, 0, 0, "");
  if (color) {
    copy_v4_v4_uchar(but->col, color);
  }
  else {
    but->col[0] = 255;
    but->col[1] = 255;
    but->col[2] = 255;
    but->col[3] = 255;
  }
  button_update(but);
  return but;
}

Button *uiDefButAlert(Block *block, AlertIcon icon, int x, int y, short width, short /*height*/)
{
  ImBuf *ibuf = icon_alert_imbuf_get(icon, float(width));
  if (ibuf) {
    if (icon == AlertIcon::Error) {
      uchar color[4];
      GetThemeColor4ubv(TH_ERROR, color);
      return uiDefButImage(block, ibuf, x, y, ibuf->x, ibuf->y, color);
    }
    bTheme *btheme = GetTheme();
    return uiDefButImage(block, ibuf, x, y, ibuf->x, ibuf->y, btheme->tui.wcol_menu_back.text);
  }
  return nullptr;
}

void button_retval_set(Button *but, int retval)
{
  but->retval = retval;
}

/**
 * if \a _x_ is a power of two (only one bit) return the power,
 * otherwise return -1.
 *
 * for powers of two:
 * \code{.c}
 *     ((1 << findBitIndex(x)) == x);
 * \endcode
 */
static int findBitIndex(uint x)
{
  if (!x || !is_power_of_2_i(x)) { /* is_power_of_2_i(x) strips lowest bit */
    return -1;
  }
  int idx = 0;

  if (x & 0xFFFF0000) {
    idx += 16;
    x >>= 16;
  }
  if (x & 0xFF00) {
    idx += 8;
    x >>= 8;
  }
  if (x & 0xF0) {
    idx += 4;
    x >>= 4;
  }
  if (x & 0xC) {
    idx += 2;
    x >>= 2;
  }
  if (x & 0x2) {
    idx += 1;
  }

  return idx;
}

/* Auto-complete helper functions. */
struct AutoComplete {
  size_t maxncpy;
  int matches;
  char *truncate;
  const char *startname;
};

AutoComplete *autocomplete_begin(const char *startname, size_t maxncpy)
{
  AutoComplete *autocpl;

  autocpl = MEM_callocN<AutoComplete>(__func__);
  autocpl->maxncpy = maxncpy;
  autocpl->matches = 0;
  autocpl->truncate = MEM_calloc_arrayN<char>(maxncpy, __func__);
  autocpl->startname = startname;

  return autocpl;
}

void autocomplete_update_name(AutoComplete *autocpl, const StringRef name)
{
  char *truncate = autocpl->truncate;
  const char *startname = autocpl->startname;
  int match_index = 0;
  for (int a = 0; a < autocpl->maxncpy - 1; a++) {
    if (startname[a] == 0 || startname[a] != name[a]) {
      match_index = a;
      break;
    }
  }

  /* found a match */
  if (startname[match_index] == 0) {
    autocpl->matches++;
    /* first match */
    if (truncate[0] == 0) {
      name.copy_utf8_truncated(truncate, autocpl->maxncpy);
    }
    else {
      /* remove from truncate what is not in bone->name */
      for (int a = 0; a < std::min<size_t>(name.size(), autocpl->maxncpy) - 1; a++) {
        if (name[a] == 0) {
          truncate[a] = 0;
          break;
        }
        if (truncate[a] != name[a]) {
          truncate[a] = 0;
        }
      }
    }
  }
}

int autocomplete_end(AutoComplete *autocpl, char *autoname)
{
  int match = AUTOCOMPLETE_NO_MATCH;
  if (autocpl->truncate[0]) {
    if (autocpl->matches == 1) {
      match = AUTOCOMPLETE_FULL_MATCH;
    }
    else {
      match = AUTOCOMPLETE_PARTIAL_MATCH;
    }
    BLI_strncpy(autoname, autocpl->truncate, autocpl->maxncpy);
  }
  else {
    if (autoname != autocpl->startname) { /* don't copy a string over itself */
      BLI_strncpy(autoname, autocpl->startname, autocpl->maxncpy);
    }
  }

  MEM_freeN(autocpl->truncate);
  MEM_freeN(autocpl);
  return match;
}

#define PREVIEW_TILE_PAD (0.225f * UI_UNIT_X)

int preview_tile_size_x(const int size_px)
{
  const float pad = PREVIEW_TILE_PAD;
  return round_fl_to_int((size_px / 20.0f) * UI_UNIT_X + 2.0f * pad);
}

int preview_tile_size_y(const int size_px)
{
  const float font_height = UI_UNIT_Y;
  /* Add some extra padding to make things less tight vertically. */
  const float pad = PREVIEW_TILE_PAD;

  return round_fl_to_int(preview_tile_size_y_no_label(size_px) + font_height + pad);
}

int preview_tile_size_y_no_label(const int size_px)
{
  const float pad = PREVIEW_TILE_PAD;
  return round_fl_to_int((size_px / 20.0f) * UI_UNIT_Y + 2.0f * pad);
}

#undef PREVIEW_TILE_PAD

static void ui_but_update_and_icon_set(Button *but, int icon)
{
  if (icon) {
    def_but_icon(but, icon, UI_HAS_ICON);
  }

  button_update(but);
}

static Button *uiDefButBit(Block *block,
                           ButtonTypeWithPointerType but_and_ptr_type,
                           int bit,
                           const StringRef str,
                           int x,
                           int y,
                           short width,
                           short height,
                           void *poin,
                           float min,
                           float max,
                           const std::optional<StringRef> tip)
{
  const int bitIdx = findBitIndex(bit);
  if (bitIdx == -1) {
    return nullptr;
  }
  return uiDefBut(
      block,
      {but_and_ptr_type.but_type, but_and_ptr_type.pointer_type | ButPointerType::Bit, bitIdx},
      str,
      x,
      y,
      width,
      height,
      poin,
      min,
      max,
      tip);
}
Button *uiDefButF(Block *block,
                  ButtonType type,
                  const StringRef str,
                  int x,
                  int y,
                  short width,
                  short height,
                  float *poin,
                  float min,
                  float max,
                  const std::optional<StringRef> tip)
{
  return uiDefBut(
      block, {type, ButPointerType::Float}, str, x, y, width, height, (void *)poin, min, max, tip);
}
Button *uiDefButI(Block *block,
                  ButtonType type,
                  const StringRef str,
                  int x,
                  int y,
                  short width,
                  short height,
                  int *poin,
                  float min,
                  float max,
                  const std::optional<StringRef> tip)
{
  return uiDefBut(
      block, {type, ButPointerType::Int}, str, x, y, width, height, (void *)poin, min, max, tip);
}
Button *uiDefButBitI(Block *block,
                     ButtonType type,
                     int bit,
                     const StringRef str,
                     int x,
                     int y,
                     short width,
                     short height,
                     int *poin,
                     float min,
                     float max,
                     const std::optional<StringRef> tip)
{
  return uiDefButBit(block,
                     {type, ButPointerType::Int},
                     bit,
                     str,
                     x,
                     y,
                     width,
                     height,
                     (void *)poin,
                     min,
                     max,
                     tip);
}
Button *uiDefButS(Block *block,
                  ButtonType type,
                  const StringRef str,
                  int x,
                  int y,
                  short width,
                  short height,
                  short *poin,
                  float min,
                  float max,
                  const std::optional<StringRef> tip)
{
  return uiDefBut(
      block, {type, ButPointerType::Short}, str, x, y, width, height, (void *)poin, min, max, tip);
}
Button *uiDefButBitS(Block *block,
                     ButtonType type,
                     int bit,
                     const StringRef str,
                     int x,
                     int y,
                     short width,
                     short height,
                     short *poin,
                     float min,
                     float max,
                     const std::optional<StringRef> tip)
{
  return uiDefButBit(block,
                     {type, ButPointerType::Short},
                     bit,
                     str,
                     x,
                     y,
                     width,
                     height,
                     (void *)poin,
                     min,
                     max,
                     tip);
}
Button *uiDefButC(Block *block,
                  ButtonType type,
                  const StringRef str,
                  int x,
                  int y,
                  short width,
                  short height,
                  char *poin,
                  float min,
                  float max,
                  const std::optional<StringRef> tip)
{
  return uiDefBut(
      block, {type, ButPointerType::Char}, str, x, y, width, height, (void *)poin, min, max, tip);
}
Button *uiDefButBitC(Block *block,
                     ButtonType type,
                     int bit,
                     const StringRef str,
                     int x,
                     int y,
                     short width,
                     short height,
                     char *poin,
                     float min,
                     float max,
                     const std::optional<StringRef> tip)
{
  return uiDefButBit(block,
                     {type, ButPointerType::Char},
                     bit,
                     str,
                     x,
                     y,
                     width,
                     height,
                     (void *)poin,
                     min,
                     max,
                     tip);
}
Button *uiDefButR(Block *block,
                  ButtonType type,
                  const std::optional<StringRef> str,
                  int x,
                  int y,
                  short width,
                  short height,
                  PointerRNA *ptr,
                  const StringRefNull propname,
                  int index,
                  float min,
                  float max,
                  const std::optional<StringRef> tip)
{
  Button *but = ui_def_but_rna_propname(
      block, type, str, x, y, width, height, ptr, propname, index, min, max, tip);
  button_update(but);
  return but;
}
Button *uiDefButR_prop(Block *block,
                       ButtonType type,
                       const std::optional<StringRef> str,
                       int x,
                       int y,
                       short width,
                       short height,
                       PointerRNA *ptr,
                       PropertyRNA *prop,
                       int index,
                       float min,
                       float max,
                       const std::optional<StringRef> tip)
{
  Button *but = ui_def_but_rna(
      block, type, str, x, y, width, height, ptr, prop, index, min, max, tip);
  button_update(but);
  return but;
}

Button *uiDefButO_ptr(Block *block,
                      ButtonType type,
                      wmOperatorType *ot,
                      wm::OpCallContext opcontext,
                      const StringRef str,
                      int x,
                      int y,
                      short width,
                      short height,
                      const std::optional<StringRef> tip)
{
  Button *but = ui_def_but_operator_ptr(block, type, ot, opcontext, str, x, y, width, height, tip);
  button_update(but);
  return but;
}
Button *uiDefButO(Block *block,
                  ButtonType type,
                  const StringRefNull opname,
                  wm::OpCallContext opcontext,
                  std::optional<StringRef> str,
                  int x,
                  int y,
                  short width,
                  short height,
                  const std::optional<StringRef> tip)
{
  wmOperatorType *ot = WM_operatortype_find(opname.c_str(), false);
  if (!str && ot == nullptr) {
    str = opname;
  }
  return uiDefButO_ptr(block, type, ot, opcontext, *str, x, y, width, height, tip);
}

Button *uiDefIconBut(Block *block,
                     ButtonTypeWithPointerType but_and_ptr_type,
                     int icon,
                     int x,
                     int y,
                     short width,
                     short height,
                     void *poin,
                     float min,
                     float max,
                     const std::optional<StringRef> tip)
{
  Button *but = ui_def_but(block, but_and_ptr_type, "", x, y, width, height, poin, min, max, tip);
  ui_but_update_and_icon_set(but, icon);
  return but;
}
Button *uiDefIconPreviewBut(Block *block,
                            ButtonType type,
                            int icon,
                            int x,
                            int y,
                            short width,
                            short height,
                            void *poin,
                            float min,
                            float max,
                            const std::optional<StringRef> tip)
{
  Button *but = ui_def_but(block, type, "", x, y, width, height, poin, min, max, tip);
  if (icon) {
    def_but_icon(but, icon, UI_HAS_ICON | BUT_ICON_PREVIEW);

    /* Use the exact button size for the preview. Or do we need to let the caller control this? */
    but->drawflag |= BUT_NO_PREVIEW_PADDING;
    but->drawflag &= ~BUT_ICON_LEFT;
  }

  button_update(but);
  return but;
}
static Button *uiDefIconButBit(Block *block,
                               ButtonTypeWithPointerType but_and_ptr_type,
                               int bit,
                               int icon,
                               int x,
                               int y,
                               short width,
                               short height,
                               void *poin,
                               float min,
                               float max,
                               const std::optional<StringRef> tip)
{
  const int bitIdx = findBitIndex(bit);
  if (bitIdx == -1) {
    return nullptr;
  }
  return uiDefIconBut(
      block,
      {but_and_ptr_type.but_type, but_and_ptr_type.pointer_type | ButPointerType::Bit, bitIdx},
      icon,
      x,
      y,
      width,
      height,
      poin,
      min,
      max,
      tip);
}

Button *uiDefIconButI(Block *block,
                      ButtonType type,
                      int icon,
                      int x,
                      int y,
                      short width,
                      short height,
                      int *poin,
                      float min,
                      float max,
                      const std::optional<StringRef> tip)
{
  return uiDefIconBut(
      block, {type, ButPointerType::Int}, icon, x, y, width, height, (void *)poin, min, max, tip);
}
Button *uiDefIconButBitI(Block *block,
                         ButtonType type,
                         int bit,
                         int icon,
                         int x,
                         int y,
                         short width,
                         short height,
                         int *poin,
                         float min,
                         float max,
                         const std::optional<StringRef> tip)
{
  return uiDefIconButBit(block,
                         {type, ButPointerType::Int},
                         bit,
                         icon,
                         x,
                         y,
                         width,
                         height,
                         (void *)poin,
                         min,
                         max,
                         tip);
}
Button *uiDefIconButS(Block *block,
                      ButtonType type,
                      int icon,
                      int x,
                      int y,
                      short width,
                      short height,
                      short *poin,
                      float min,
                      float max,
                      const std::optional<StringRef> tip)
{
  return uiDefIconBut(block,
                      {type, ButPointerType::Short},
                      icon,
                      x,
                      y,
                      width,
                      height,
                      (void *)poin,
                      min,
                      max,
                      tip);
}
Button *uiDefIconButBitS(Block *block,
                         ButtonType type,
                         int bit,
                         int icon,
                         int x,
                         int y,
                         short width,
                         short height,
                         short *poin,
                         float min,
                         float max,
                         const std::optional<StringRef> tip)
{
  return uiDefIconButBit(block,
                         {type, ButPointerType::Short},
                         bit,
                         icon,
                         x,
                         y,
                         width,
                         height,
                         (void *)poin,
                         min,
                         max,
                         tip);
}
Button *uiDefIconButBitC(Block *block,
                         ButtonType type,
                         int bit,
                         int icon,
                         int x,
                         int y,
                         short width,
                         short height,
                         char *poin,
                         float min,
                         float max,
                         const std::optional<StringRef> tip)
{
  return uiDefIconButBit(block,
                         {type, ButPointerType::Char},
                         bit,
                         icon,
                         x,
                         y,
                         width,
                         height,
                         (void *)poin,
                         min,
                         max,
                         tip);
}
Button *uiDefIconButR(Block *block,
                      ButtonType type,
                      int icon,
                      int x,
                      int y,
                      short width,
                      short height,
                      PointerRNA *ptr,
                      const StringRefNull propname,
                      int index,
                      float min,
                      float max,
                      const std::optional<StringRef> tip)
{
  Button *but = ui_def_but_rna_propname(
      block, type, "", x, y, width, height, ptr, propname, index, min, max, tip);
  ui_but_update_and_icon_set(but, icon);
  return but;
}
Button *uiDefIconButR_prop(Block *block,
                           ButtonType type,
                           int icon,
                           int x,
                           int y,
                           short width,
                           short height,
                           PointerRNA *ptr,
                           PropertyRNA *prop,
                           int index,
                           float min,
                           float max,
                           const std::optional<StringRef> tip)
{
  Button *but = ui_def_but_rna(
      block, type, "", x, y, width, height, ptr, prop, index, min, max, tip);
  ui_but_update_and_icon_set(but, icon);
  return but;
}

Button *uiDefIconButO_ptr(Block *block,
                          ButtonType type,
                          wmOperatorType *ot,
                          wm::OpCallContext opcontext,
                          int icon,
                          int x,
                          int y,
                          short width,
                          short height,
                          const std::optional<StringRef> tip)
{
  Button *but = ui_def_but_operator_ptr(block, type, ot, opcontext, "", x, y, width, height, tip);
  ui_but_update_and_icon_set(but, icon);
  return but;
}
Button *uiDefIconButO(Block *block,
                      ButtonType type,
                      const StringRefNull opname,
                      wm::OpCallContext opcontext,
                      int icon,
                      int x,
                      int y,
                      short width,
                      short height,
                      const std::optional<StringRef> tip)
{
  wmOperatorType *ot = WM_operatortype_find(opname.c_str(), false);
  return uiDefIconButO_ptr(block, type, ot, opcontext, icon, x, y, width, height, tip);
}

Button *uiDefIconTextBut(Block *block,
                         ButtonTypeWithPointerType but_and_ptr_type,
                         int icon,
                         const StringRef str,
                         int x,
                         int y,
                         short width,
                         short height,
                         void *poin,
                         const std::optional<StringRef> tip)
{
  Button *but = ui_def_but(
      block, but_and_ptr_type, str, x, y, width, height, poin, 0.0f, 0.0f, tip);
  ui_but_update_and_icon_set(but, icon);
  but->drawflag |= BUT_ICON_LEFT;
  return but;
}
Button *uiDefIconTextButI(Block *block,
                          ButtonType type,
                          int icon,
                          const StringRef str,
                          int x,
                          int y,
                          short width,
                          short height,
                          int *poin,
                          const std::optional<StringRef> tip)
{
  return uiDefIconTextBut(
      block, {type, ButPointerType::Int}, icon, str, x, y, width, height, (void *)poin, tip);
}
Button *uiDefIconTextButS(Block *block,
                          ButtonType type,
                          int icon,
                          const StringRef str,
                          int x,
                          int y,
                          short width,
                          short height,
                          short *poin,
                          const std::optional<StringRef> tip)
{
  return uiDefIconTextBut(
      block, {type, ButPointerType::Short}, icon, str, x, y, width, height, (void *)poin, tip);
}

Button *uiDefIconTextButR(Block *block,
                          ButtonType type,
                          int icon,
                          const std::optional<StringRefNull> str,
                          int x,
                          int y,
                          short width,
                          short height,
                          PointerRNA *ptr,
                          StringRefNull propname,
                          int index,
                          const std::optional<StringRef> tip)
{
  Button *but = ui_def_but_rna_propname(
      block, type, str, x, y, width, height, ptr, propname, index, 0.0f, 0.0f, tip);
  ui_but_update_and_icon_set(but, icon);
  but->drawflag |= BUT_ICON_LEFT;
  return but;
}
Button *uiDefIconTextButR_prop(Block *block,
                               ButtonType type,
                               int icon,
                               const std::optional<StringRef> str,
                               int x,
                               int y,
                               short width,
                               short height,
                               PointerRNA *ptr,
                               PropertyRNA *prop,
                               int index,
                               float min,
                               float max,
                               const std::optional<StringRef> tip)
{
  Button *but = ui_def_but_rna(
      block, type, str, x, y, width, height, ptr, prop, index, min, max, tip);
  ui_but_update_and_icon_set(but, icon);
  but->drawflag |= BUT_ICON_LEFT;
  return but;
}
Button *uiDefIconTextButO_ptr(Block *block,
                              ButtonType type,
                              wmOperatorType *ot,
                              wm::OpCallContext opcontext,
                              int icon,
                              const StringRef str,
                              int x,
                              int y,
                              short width,
                              short height,
                              const std::optional<StringRef> tip)
{
  Button *but = ui_def_but_operator_ptr(block, type, ot, opcontext, str, x, y, width, height, tip);
  ui_but_update_and_icon_set(but, icon);
  but->drawflag |= BUT_ICON_LEFT;
  return but;
}
Button *uiDefIconTextButO(Block *block,
                          ButtonType type,
                          const StringRefNull opname,
                          wm::OpCallContext opcontext,
                          int icon,
                          const StringRef str,
                          int x,
                          int y,
                          short width,
                          short height,
                          const std::optional<StringRef> tip)
{
  wmOperatorType *ot = WM_operatortype_find(opname.c_str(), false);
  if (str.is_empty()) {
    return uiDefIconButO_ptr(block, type, ot, opcontext, icon, x, y, width, height, tip);
  }
  return uiDefIconTextButO_ptr(block, type, ot, opcontext, icon, str, x, y, width, height, tip);
}

void button_operator_set(Button *but,
                         wmOperatorType *optype,
                         wm::OpCallContext opcontext,
                         const PointerRNA *opptr)
{
  but->optype = optype;
  but->opcontext = opcontext;
  but->flag &= ~BUT_UNDO; /* no need for ui_but_is_rna_undo(), we never need undo here */

  if (but->opptr) {
    MEM_delete(but->opptr);
    but->opptr = nullptr;
  }
  if (opptr) {
    but->opptr = MEM_new<PointerRNA>(__func__, *opptr);
  }
}

void button_operator_set_never_call(Button *but)
{
  but->operator_never_call = true;
}

/* END Button containing both string label and icon */

<<<<<<< HEAD
void UI_but_link_set(uiBut *but, void **poin, void ***ppoin, short *tot, int from, int to)
{
  uiLink *link;

  link = but->link = static_cast <uiLink *>(MEM_callocN(sizeof(uiLink), "new uilink"));

  link->poin = poin;
  link->ppoin = ppoin;
  link->totlink = tot;
  link->fromcode = from;
  link->tocode = to;
}

/* cruft to make uiBlock and uiBut private */
=======
/* cruft to make Block and Button private */
>>>>>>> 8f1f6a1c

int blocklist_min_y_get(ListBase *lb)
{
  int min = 0;

  LISTBASE_FOREACH (Block *, block, lb) {
    if (block == lb->first || block->rect.ymin < min) {
      min = block->rect.ymin;
    }
  }

  return min;
}

void block_direction_set(Block *block, char direction)
{
  block->direction = direction;
}

void block_flag_enable(Block *block, int flag)
{
  block->flag |= flag;
}

void block_flag_disable(Block *block, int flag)
{
  block->flag &= ~flag;
}

void button_flag_enable(Button *but, int flag)
{
  but->flag |= flag;
}

void button_flag2_enable(Button *but, int flag)
{
  but->flag2 |= flag;
}

void button_flag_disable(Button *but, int flag)
{
  but->flag &= ~flag;
}

bool button_flag_is_set(Button *but, int flag)
{
  return (but->flag & flag) != 0;
}

void button_drawflag_enable(Button *but, int flag)
{
  but->drawflag |= flag;
}

void button_drawflag_disable(Button *but, int flag)
{
  but->drawflag &= ~flag;
}

void button_dragflag_enable(Button *but, int flag)
{
  but->dragflag |= flag;
}

void button_dragflag_disable(Button *but, int flag)
{
  but->dragflag &= ~flag;
}

void button_disable(Button *but, const char *disabled_hint)
{
  button_flag_enable(but, BUT_DISABLED);

  /* Only one disabled hint at a time currently. Don't override the previous one here. */
  if (but->disabled_info && but->disabled_info[0]) {
    return;
  }

  but->disabled_info = disabled_hint;
}

void button_color_set(Button *but, const uchar color[4])
{
  copy_v4_v4_uchar(but->col, color);
}

const ColorManagedDisplay *button_cm_display_get(Button &but)
{
  return block_cm_display_get(but.block);
}

bool button_is_color_gamma(Button &but)
{
  return button_is_color_gamma(&but);
}

void button_placeholder_set(Button *but, const StringRef placeholder_text)
{
  MEM_SAFE_FREE(but->placeholder);
  if (placeholder_text.is_empty()) {
    but->placeholder = nullptr;
  }
  else {
    but->placeholder = BLI_strdupn(placeholder_text.data(), placeholder_text.size());
  }
}

const char *button_placeholder_get(Button *but)
{
  const char *placeholder = (but->placeholder) ? but->placeholder : nullptr;

  if (!placeholder && but->rnaprop) {
    if (but->type == ButtonType::SearchMenu) {
      StructRNA *type = RNA_property_pointer_type(&but->rnapoin, but->rnaprop);
      const short idcode = RNA_type_to_ID_code(type);
      if (idcode != 0) {
        RNA_enum_name(rna_enum_id_type_items, idcode, &placeholder);
        placeholder = CTX_IFACE_(BLT_I18NCONTEXT_ID_ID, placeholder);
      }
      else if (type && !STREQ(RNA_struct_identifier(type), "UnknownType")) {
        placeholder = RNA_struct_ui_name(type);
      }
    }
    else if (but->type == ButtonType::Text && but->icon == ICON_VIEWZOOM) {
      placeholder = CTX_IFACE_(BLT_I18NCONTEXT_ID_WINDOWMANAGER, "Search");
    }
  }

  return placeholder;
}

void button_type_set_menu_from_pulldown(Button *but)
{
  BLI_assert(but->type == ButtonType::Pulldown);
  but->type = ButtonType::Menu;
  button_drawflag_disable(but, BUT_TEXT_RIGHT);
  button_drawflag_enable(but, BUT_TEXT_LEFT);
}

int button_return_value_get(Button *but)
{
  return but->retval;
}

PointerRNA *button_operator_ptr_ensure(Button *but)
{
  if (but->optype && !but->opptr) {
    but->opptr = MEM_new<PointerRNA>(__func__);
    WM_operator_properties_create_ptr(but->opptr, but->optype);
  }

  return but->opptr;
}

void button_context_ptr_set(Block *block, Button *but, const StringRef name, const PointerRNA *ptr)
{
  bContextStore *ctx = CTX_store_add(block->contexts, name, ptr);
  ctx->used = true;
  but->context = ctx;
}

void button_context_int_set(Block *block, Button *but, const StringRef name, const int64_t value)
{
  bContextStore *ctx = CTX_store_add(block->contexts, name, value);
  ctx->used = true;
  but->context = ctx;
}

const PointerRNA *button_context_ptr_get(const Button *but,
                                         const StringRef name,
                                         const StructRNA *type)
{
  return CTX_store_ptr_lookup(but->context, name, type);
}

std::optional<StringRefNull> button_context_string_get(const Button *but, const StringRef name)
{
  if (!but->context) {
    return {};
  }
  return CTX_store_string_lookup(but->context, name);
}

std::optional<int64_t> button_context_int_get(const Button *but, const StringRef name)
{
  if (!but->context) {
    return {};
  }
  return CTX_store_int_lookup(but->context, name);
}

const bContextStore *button_context_get(const Button *but)
{
  return but->context;
}

void button_unit_type_set(Button *but, const int unit_type)
{
  but->unit_type = uchar(RNA_SUBTYPE_UNIT_VALUE(unit_type));
}

int button_unit_type_get(const Button *but)
{
  const int ownUnit = int(but->unit_type);

  /* own unit define always takes precedence over RNA provided, allowing for overriding
   * default value provided in RNA in a few special cases (i.e. Active Keyframe in Graph Edit)
   */
  /* XXX: this doesn't allow clearing unit completely, though the same could be said for icons */
  if ((ownUnit != 0) || (but->rnaprop == nullptr)) {
    return ownUnit << 16;
  }
  return RNA_SUBTYPE_UNIT(RNA_property_subtype(but->rnaprop));
}

void block_func_handle_set(Block *block, BlockHandleFunc func, void *arg)
{
  block->handle_func = func;
  block->handle_func_arg = arg;
}

void block_func_set(Block *block, ButtonHandleFunc func, void *arg1, void *arg2)
{
  block->func = func;
  block->func_arg1 = arg1;
  block->func_arg2 = arg2;
}

void block_funcN_set(Block *block,
                     ButtonHandleNFunc funcN,
                     void *argN,
                     void *arg2,
                     ButtonArgNFree func_argN_free_fn,
                     ButtonArgNCopy func_argN_copy_fn)
{
  if (block->func_argN) {
    block->func_argN_free_fn(block->func_argN);
  }

  block->funcN = funcN;
  block->func_argN = argN;
  block->func_argN_free_fn = func_argN_free_fn;
  block->func_argN_copy_fn = func_argN_copy_fn;
  block->func_arg2 = arg2;
}

void button_func_rename_set(Button *but, ButtonHandleRenameFunc func, void *arg1)
{
  but->rename_func = func;
  but->rename_arg1 = arg1;
}

void button_func_rename_full_set(Button *but,
                                 std::function<void(std::string &new_name)> rename_full_func)
{
  but->rename_full_func = rename_full_func;
}

void button_func_drawextra_set(Block *block,
                               std::function<void(const bContext *C, rcti *rect)> func)
{
  block->drawextra = func;
}

void button_func_set(Button *but, ButtonHandleFunc func, void *arg1, void *arg2)
{
  but->func = func;
  but->func_arg1 = arg1;
  but->func_arg2 = arg2;
}

void button_func_set(Button *but, std::function<void(bContext &)> func)
{
  but->apply_func = std::move(func);
}

void button_funcN_set(Button *but,
                      ButtonHandleNFunc funcN,
                      void *argN,
                      void *arg2,
                      ButtonArgNFree func_argN_free_fn,
                      ButtonArgNCopy func_argN_copy_fn)
{
  if (but->func_argN) {
    but->func_argN_free_fn(but->func_argN);
  }

  but->funcN = funcN;
  but->func_argN = argN;
  but->func_argN_free_fn = func_argN_free_fn;
  but->func_argN_copy_fn = func_argN_copy_fn;
  but->func_arg2 = arg2;
}

void button_func_complete_set(Button *but, ButtonCompleteFunc func, void *arg)
{
  but->autocomplete_func = func;
  but->autofunc_arg = arg;
}

void button_func_menu_step_set(Button *but, MenuStepFunc func)
{
  but->menu_step_func = func;
}

void button_menu_disable_hover_open(Button *but)
{
  but->menu_no_hover_open = true;
}

void button_func_quick_tooltip_set(Button *but, std::function<std::string(const Button *but)> func)
{
  but->tip_quick_func = std::move(func);
  button_drawflag_enable(but, BUT_HAS_QUICK_TOOLTIP);
}

void button_func_tooltip_set(Button *but, ButtonToolTipFunc func, void *arg, FreeArgFunc free_arg)
{
  but->tip_func = func;
  if (but->tip_arg_free) {
    but->tip_arg_free(but->tip_arg);
  }
  but->tip_arg = arg;
  but->tip_arg_free = free_arg;
}

void button_func_tooltip_custom_set(Button *but,
                                    ButtonToolTipCustomFunc func,
                                    void *arg,
                                    FreeArgFunc free_arg)
{
  but->tip_custom_func = func;
  if (but->tip_arg_free) {
    but->tip_arg_free(but->tip_arg);
  }
  but->tip_arg = arg;
  but->tip_arg_free = free_arg;
}

void button_func_pushed_state_set(Button *but, std::function<bool(const Button &)> func)
{
  but->pushed_state_func = func;
  button_update(but);
}

Button *uiDefBlockBut(Block *block,
                      BlockCreateFunc func,
                      void *arg,
                      const StringRef str,
                      int x,
                      int y,
                      short width,
                      short height,
                      const std::optional<StringRef> tip)
{
  Button *but = ui_def_but(block, ButtonType::Block, str, x, y, width, height, arg, 0.0, 0.0, tip);
  but->block_create_func = func;
  button_update(but);
  return but;
}

Button *uiDefBlockButN(Block *block,
                       BlockCreateFunc func,
                       void *argN,
                       const StringRef str,
                       int x,
                       int y,
                       short width,
                       short height,
                       const std::optional<StringRef> tip,
                       ButtonArgNFree func_argN_free_fn,
                       ButtonArgNCopy func_argN_copy_fn)
{
  Button *but = ui_def_but(
      block, ButtonType::Block, str, x, y, width, height, nullptr, 0.0, 0.0, tip);
  but->block_create_func = func;
  if (but->func_argN) {
    but->func_argN_free_fn(but->func_argN);
  }
  but->func_argN = argN;
  but->func_argN_free_fn = func_argN_free_fn;
  but->func_argN_copy_fn = func_argN_copy_fn;
  button_update(but);
  return but;
}

Button *uiDefMenuBut(Block *block,
                     MenuCreateFunc func,
                     void *arg,
                     const StringRef str,
                     int x,
                     int y,
                     short width,
                     short height,
                     const std::optional<StringRef> tip)
{
  Button *but = ui_def_but(
      block, ButtonType::Pulldown, str, x, y, width, height, arg, 0.0, 0.0, tip);
  but->menu_create_func = func;
  button_update(but);
  return but;
}

Button *uiDefIconTextMenuBut(Block *block,
                             MenuCreateFunc func,
                             void *arg,
                             int icon,
                             const StringRef str,
                             int x,
                             int y,
                             short width,
                             short height,
                             const std::optional<StringRef> tip)
{
  Button *but = ui_def_but(
      block, ButtonType::Pulldown, str, x, y, width, height, arg, 0.0, 0.0, tip);

  def_but_icon(but, icon, UI_HAS_ICON);

  but->drawflag |= BUT_ICON_LEFT;
  ui_but_submenu_enable(block, but);

  but->menu_create_func = func;
  button_update(but);

  return but;
}

Button *uiDefIconMenuBut(Block *block,
                         MenuCreateFunc func,
                         void *arg,
                         int icon,
                         int x,
                         int y,
                         short width,
                         short height,
                         const std::optional<StringRef> tip)
{
  Button *but = ui_def_but(
      block, ButtonType::Pulldown, "", x, y, width, height, arg, 0.0, 0.0, tip);

  def_but_icon(but, icon, UI_HAS_ICON);
  but->drawflag &= ~BUT_ICON_LEFT;

  but->menu_create_func = func;
  button_update(but);

  return but;
}

Button *uiDefIconBlockBut(Block *block,
                          BlockCreateFunc func,
                          void *arg,
                          int icon,
                          int x,
                          int y,
                          short width,
                          short height,
                          const std::optional<StringRef> tip)
{
  Button *but = ui_def_but(block, ButtonType::Block, "", x, y, width, height, arg, 0.0, 0.0, tip);

  def_but_icon(but, icon, UI_HAS_ICON);

  but->drawflag |= BUT_ICON_LEFT;

  but->block_create_func = func;
  button_update(but);

  return but;
}

Button *uiDefSearchBut(Block *block,
                       void *arg,
                       int icon,
                       int maxncpy,
                       int x,
                       int y,
                       short width,
                       short height,
                       const std::optional<StringRef> tip)
{
  Button *but = ui_def_but(
      block, ButtonType::SearchMenu, "", x, y, width, height, arg, 0.0, maxncpy, tip);

  def_but_icon(but, icon, UI_HAS_ICON);

  but->drawflag |= BUT_ICON_LEFT | BUT_TEXT_LEFT;

  button_update(but);

  return but;
}

void button_func_search_set(Button *but,
                            ButtonSearchCreateFn search_create_fn,
                            ButtonSearchUpdateFn search_update_fn,
                            void *arg,
                            const bool free_arg,
                            FreeArgFunc search_arg_free_fn,
                            ButtonHandleFunc search_exec_fn,
                            void *active)
{
  ButtonSearch *search_but = (ButtonSearch *)but;

  BLI_assert(but->type == ButtonType::SearchMenu);

  /* needed since callers don't have access to internal functions
   * (as an alternative we could expose it) */
  if (search_create_fn == nullptr) {
    search_create_fn = searchbox_create_generic;
  }

  if (search_but->arg_free_fn != nullptr) {
    search_but->arg_free_fn(search_but->arg);
    search_but->arg = nullptr;
  }

  search_but->popup_create_fn = search_create_fn;
  search_but->items_update_fn = search_update_fn;
  search_but->item_active = active;

  search_but->arg = arg;
  search_but->arg_free_fn = search_arg_free_fn;

  if (search_exec_fn) {
#ifndef NDEBUG
    if (but->func) {
      /* watch this, can be cause of much confusion, see: #47691 */
      printf("%s: warning, overwriting button callback with search function callback!\n",
             __func__);
    }
#endif
    /* Handling will pass the active item as arg2 later, so keep it nullptr here. */
    if (free_arg) {
      button_funcN_set(but, search_exec_fn, search_but->arg, nullptr);
    }
    else {
      button_func_set(but, search_exec_fn, search_but->arg, nullptr);
    }
  }

  /* search buttons show red-alert if item doesn't exist, not for menus. Don't do this for
   * buttons where any result is valid anyway, since any string will be valid anyway. */
  if (0 == (but->block->flag & BLOCK_LOOP) && !search_but->results_are_suggestions) {
    /* skip empty buttons, not all buttons need input, we only show invalid */
    if (!but->drawstr.empty()) {
      button_search_refresh(search_but);
    }
  }
}

void button_func_search_set_context_menu(Button *but, ButtonSearchContextMenuFn context_menu_fn)
{
  ButtonSearch *but_search = (ButtonSearch *)but;
  BLI_assert(but->type == ButtonType::SearchMenu);

  but_search->item_context_menu_fn = context_menu_fn;
}

void button_func_search_set_sep_string(Button *but, const char *search_sep_string)
{
  ButtonSearch *but_search = (ButtonSearch *)but;
  BLI_assert(but->type == ButtonType::SearchMenu);

  but_search->item_sep_string = search_sep_string;
}

void button_func_search_set_tooltip(Button *but, ButtonSearchTooltipFn tooltip_fn)
{
  ButtonSearch *but_search = (ButtonSearch *)but;
  BLI_assert(but->type == ButtonType::SearchMenu);

  but_search->item_tooltip_fn = tooltip_fn;
}

void button_func_search_set_listen(Button *but, ButtonSearchListenFn listen_fn)
{
  ButtonSearch *but_search = (ButtonSearch *)but;
  BLI_assert(but->type == ButtonType::SearchMenu);
  but_search->listen_fn = listen_fn;
}

void button_func_search_set_results_are_suggestions(Button *but, const bool value)
{
  ButtonSearch *but_search = (ButtonSearch *)but;
  BLI_assert(but->type == ButtonType::SearchMenu);

  but_search->results_are_suggestions = value;
}

/* Callbacks for operator search button. */
static void operator_enum_search_update_fn(
    const bContext *C, void *but, const char *str, SearchItems *items, const bool /*is_first*/)
{
  wmOperatorType *ot = ((Button *)but)->optype;
  PropertyRNA *prop = ot->prop;

  if (prop == nullptr) {
    printf("%s: %s has no enum property set\n", __func__, ot->idname);
  }
  else if (RNA_property_type(prop) != PROP_ENUM) {
    printf("%s: %s \"%s\" is not an enum property\n",
           __func__,
           ot->idname,
           RNA_property_identifier(prop));
  }
  else {
    /* Will create it if needed! */
    PointerRNA *ptr = button_operator_ptr_ensure(static_cast<Button *>(but));

    bool do_free;
    const EnumPropertyItem *all_items;
    RNA_property_enum_items_gettexted((bContext *)C, ptr, prop, &all_items, nullptr, &do_free);

    string_search::StringSearch<const EnumPropertyItem> search;

    for (const EnumPropertyItem *item = all_items; item->identifier; item++) {
      search.add(item->name, item);
    }

    const Vector<const EnumPropertyItem *> filtered_items = search.query(str);
    for (const EnumPropertyItem *item : filtered_items) {
      /* NOTE: need to give the index rather than the
       * identifier because the enum can be freed */
      if (!search_item_add(items, item->name, POINTER_FROM_INT(item->value), item->icon, 0, 0)) {
        break;
      }
    }

    if (do_free) {
      MEM_freeN(all_items);
    }
  }
}

static void operator_enum_search_exec_fn(bContext * /*C*/, void *but, void *arg2)
{
  wmOperatorType *ot = ((Button *)but)->optype;
  /* Will create it if needed! */
  PointerRNA *opptr = button_operator_ptr_ensure(static_cast<Button *>(but));

  if (ot) {
    if (ot->prop) {
      RNA_property_enum_set(opptr, ot->prop, POINTER_AS_INT(arg2));
      /* We do not call op from here, will be called by button code.
       * ui_apply_but_funcs_after() (in `interface_handlers.cc`)
       * called this func before checking operators,
       * because one of its parameters is the button itself! */
    }
    else {
      printf("%s: op->prop for '%s' is nullptr\n", __func__, ot->idname);
    }
  }
}

Button *uiDefSearchButO_ptr(Block *block,
                            wmOperatorType *ot,
                            IDProperty *properties,
                            void *arg,
                            int icon,
                            int maxncpy,
                            int x,
                            int y,
                            short width,
                            short height,
                            const std::optional<StringRef> tip)
{
  Button *but = uiDefSearchBut(block, arg, icon, maxncpy, x, y, width, height, tip);
  button_func_search_set(but,
                         searchbox_create_generic,
                         operator_enum_search_update_fn,
                         but,
                         false,
                         nullptr,
                         operator_enum_search_exec_fn,
                         nullptr);

  but->optype = ot;
  but->opcontext = wm::OpCallContext::ExecDefault;

  if (properties) {
    PointerRNA *ptr = button_operator_ptr_ensure(but);
    /* Copy id-properties. */
    ptr->data = IDP_CopyProperty(properties);
  }

  return but;
}

void button_hint_drawstr_set(Button *but, const char *string)
{
  button_add_shortcut(but, string, false);
}

void button_icon_indicator_number_set(Button *but, const int indicator_number)
{
  icon_text_overlay_init_from_count(&but->icon_overlay_text, indicator_number);
}

void button_icon_indicator_set(Button *but, const char *string)
{
  STRNCPY_UTF8(but->icon_overlay_text.text, string);
}

void button_icon_indicator_color_set(Button *but, const uchar color[4])
{
  copy_v4_v4_uchar(but->icon_overlay_text.color, color);
}

void button_node_link_set(Button *but, bNodeSocket *socket, const float draw_color[4])
{
  but->flag |= BUT_NODE_LINK;
  but->custom_data = socket;
  rgba_float_to_uchar(but->col, draw_color);
}

void button_number_step_size_set(Button *but, float step_size)
{
  ButtonNumber *but_number = (ButtonNumber *)but;
  BLI_assert(but->type == ButtonType::Num);

  but_number->step_size = step_size;
  BLI_assert(step_size > 0);
}

void button_number_precision_set(Button *but, float precision)
{
  ButtonNumber *but_number = (ButtonNumber *)but;
  BLI_assert(but->type == ButtonType::Num);

  but_number->precision = precision;
  /* -1 is a valid value, UI code figures out an appropriate precision then. */
  BLI_assert(precision > -2);
}

void button_number_slider_step_size_set(Button *but, float step_size)
{
  ButtonNumberSlider *but_number = (ButtonNumberSlider *)but;
  BLI_assert(but->type == ButtonType::NumSlider);

  but_number->step_size = step_size;
  BLI_assert(step_size > 0);
}

void button_number_slider_precision_set(Button *but, float precision)
{
  ButtonNumberSlider *but_number = (ButtonNumberSlider *)but;
  BLI_assert(but->type == ButtonType::NumSlider);

  but_number->precision = precision;
  /* -1 is a valid value, UI code figures out an appropriate precision then. */
  BLI_assert(precision > -2);
}

void button_label_alpha_factor_set(Button *but, const float alpha_factor)
{
  ButtonLabel *but_label = reinterpret_cast<ButtonLabel *>(but);
  BLI_assert(but->type == ButtonType::Label);
  but_label->alpha_factor = alpha_factor;
}

void button_search_preview_grid_size_set(Button *but, int rows, int cols)
{
  BLI_assert(but->type == ButtonType::SearchMenu);
  ButtonSearch *but_search = reinterpret_cast<ButtonSearch *>(but);
  but_search->preview_rows = rows;
  but_search->preview_cols = cols;
}

void button_view_item_draw_size_set(Button *but,
                                    const std::optional<int> draw_width,
                                    const std::optional<int> draw_height)
{
  BLI_assert(but->type == ButtonType::ViewItem);
  ButtonViewItem *but_view_item = reinterpret_cast<ButtonViewItem *>(but);
  but_view_item->draw_width = draw_width.value_or(0);
  but_view_item->draw_height = draw_height.value_or(0);
}

void button_focus_on_enter_event(wmWindow *win, Button *but)
{
  wmEvent event;
  wm_event_init_from_window(win, &event);

  event.type = EVT_BUT_OPEN;
  event.val = KM_PRESS;
  event.flag = static_cast<eWM_EventFlag>(0);
  event.customdata = but;
  event.customdata_free = false;

  WM_event_add(win, &event);
}

void button_func_hold_set(Button *but, ButtonHandleHoldFunc func, void *argN)
{
  but->hold_func = func;
  but->hold_argN = argN;
}

std::optional<EnumPropertyItem> button_rna_enum_item_get(bContext &C, Button &but)
{
  PointerRNA *ptr = nullptr;
  PropertyRNA *prop = nullptr;
  int value = 0;
  if (but.rnaprop && RNA_property_type(but.rnaprop) == PROP_ENUM) {
    ptr = &but.rnapoin;
    prop = but.rnaprop;
    value = ELEM(but.type, ButtonType::Row, ButtonType::Tab) ? int(but.hardmax) :
                                                               int(button_value_get(&but));
  }
  else if (but.optype) {
    wmOperatorType *ot = but.optype;

    /* So the context is passed to `itemf` functions. */
    PointerRNA *opptr = button_operator_ptr_ensure(&but);
    WM_operator_properties_sanitize(opptr, false);

    /* If the default property of the operator is an enum and is set, fetch the tooltip of the
     * selected value so that "Snap" and "Mirror" operator menus in the Animation Editors will
     * show tooltips for the different operations instead of the meaningless generic tooltip. */
    if (ot->prop && RNA_property_type(ot->prop) == PROP_ENUM) {
      if (RNA_struct_contains_property(opptr, ot->prop)) {
        ptr = opptr;
        prop = ot->prop;
        value = RNA_property_enum_get(opptr, ot->prop);
      }
    }
  }

  if (!ptr || !prop) {
    return std::nullopt;
  }

  EnumPropertyItem item;
  if (!RNA_property_enum_item_from_value_gettexted(&C, ptr, prop, value, &item)) {
    return std::nullopt;
  }

  return item;
}

std::string button_string_get_rna_property_identifier(const Button &but)
{
  if (!but.rnaprop) {
    return {};
  }
  return RNA_property_identifier(but.rnaprop);
}

std::string button_string_get_rna_struct_identifier(const Button &but)
{
  if (but.rnaprop && but.rnapoin.data) {
    return RNA_struct_identifier(but.rnapoin.type);
  }
  if (but.optype) {
    return but.optype->idname;
  }
  if (ELEM(but.type, ButtonType::Menu, ButtonType::Pulldown)) {
    if (MenuType *mt = button_menutype_get(&but)) {
      return mt->idname;
    }
  }
  if (but.type == ButtonType::Popover) {
    if (PanelType *pt = button_paneltype_get(&but)) {
      return pt->idname;
    }
  }
  return {};
}

std::string button_string_get_label(Button &but)
{
  if (!but.str.empty()) {
    size_t str_len = but.str.size();
    if (but.flag & BUT_HAS_SEP_CHAR) {
      const size_t sep_index = but.str.find_first_of(UI_SEP_CHAR);
      if (sep_index != std::string::npos) {
        str_len = sep_index;
      }
    }
    return but.str.substr(0, str_len);
  }

  return button_string_get_rna_label(but);
}

std::string button_context_menu_title_from_button(Button &but)
{
  if (but.type == ButtonType::ViewItem) {
    const auto &view_item_but = static_cast<const ButtonViewItem &>(but);
    if (view_item_but.view_item == nullptr) {
      return "";
    }
    const AbstractView &tree_view = view_item_but.view_item->get_view();
    return IFACE_(tree_view.get_context_menu_title());
  }
  return button_string_get_label(but);
}

std::string button_string_get_tooltip_label(const Button &but)
{
  if (!but.tip_quick_func) {
    return {};
  }
  return but.tip_quick_func(&but);
}

std::string button_string_get_rna_label(Button &but)
{
  if (but.rnaprop) {
    return RNA_property_ui_name(but.rnaprop, &but.rnapoin);
  }
  if (but.optype) {
    PointerRNA *opptr = button_operator_ptr_ensure(&but);
    return WM_operatortype_name(but.optype, opptr);
  }
  if (ELEM(but.type, ButtonType::Menu, ButtonType::Pulldown, ButtonType::Popover)) {
    if (MenuType *mt = button_menutype_get(&but)) {
      return CTX_TIP_(mt->translation_context, mt->label);
    }

    if (wmOperatorType *ot = button_operatortype_get_from_enum_menu(&but, nullptr)) {
      return WM_operatortype_name(ot, nullptr);
    }

    if (PanelType *pt = button_paneltype_get(&but)) {
      return CTX_TIP_(pt->translation_context, pt->label);
    }
  }
  return {};
}

std::string button_string_get_rna_label_context(const Button &but)
{
  if (but.rnaprop) {
    return RNA_property_translation_context(but.rnaprop);
  }
  if (but.optype) {
    return RNA_struct_translation_context(but.optype->srna);
  }
  if (ELEM(but.type, ButtonType::Menu, ButtonType::Pulldown)) {
    if (MenuType *mt = button_menutype_get(&but)) {
      return RNA_struct_translation_context(mt->rna_ext.srna);
    }
  }
  return BLT_I18NCONTEXT_DEFAULT_BPYRNA;
}

std::string button_string_get_tooltip(bContext &C, Button &but)
{
  if (but.tip_func) {
    return but.tip_func(&C, but.tip_arg, but.tip);
  }
  if (!but.tip.is_empty()) {
    return but.tip;
  }
  return button_string_get_rna_tooltip(C, but);
}

std::string button_string_get_rna_tooltip(bContext &C, Button &but)
{
  if (but.rnaprop) {
    const char *t = RNA_property_ui_description(but.rnaprop, &but.rnapoin);
    if (t && t[0]) {
      return t;
    }
  }
  else if (but.optype) {
    PointerRNA *opptr = button_operator_ptr_ensure(&but);
    const bContextStore *previous_ctx = CTX_store_get(&C);
    CTX_store_set(&C, but.context);
    std::string tmp = WM_operatortype_description(&C, but.optype, opptr);
    CTX_store_set(&C, previous_ctx);
    return tmp;
  }
  if (ELEM(but.type, ButtonType::Menu, ButtonType::Pulldown, ButtonType::Popover)) {
    if (MenuType *mt = button_menutype_get(&but)) {
      /* Not all menus are from Python. */
      if (mt->rna_ext.srna) {
        const char *t = RNA_struct_ui_description(mt->rna_ext.srna);
        if (t && t[0]) {
          return t;
        }
      }
    }

    if (wmOperatorType *ot = button_operatortype_get_from_enum_menu(&but, nullptr)) {
      return WM_operatortype_description(&C, ot, nullptr);
    }
  }

  return {};
}

std::string button_string_get_operator_keymap(bContext &C, Button &but)
{
  return ui_but_event_operator_string(&C, &but).value_or("");
}

std::string button_string_get_property_keymap(bContext &C, Button &but)
{
  return ui_but_event_property_operator_string(&C, &but).value_or("");
}

std::string button_extra_icon_string_get_label(const ButtonExtraOpIcon &extra_icon)
{
  wmOperatorType *optype = button_extra_operator_icon_optype_get(&extra_icon);
  PointerRNA *opptr = button_extra_operator_icon_opptr_get(&extra_icon);
  return WM_operatortype_name(optype, opptr);
}

std::string button_extra_icon_string_get_tooltip(bContext &C, const ButtonExtraOpIcon &extra_icon)
{
  wmOperatorType *optype = button_extra_operator_icon_optype_get(&extra_icon);
  PointerRNA *opptr = button_extra_operator_icon_opptr_get(&extra_icon);
  return WM_operatortype_description(&C, optype, opptr);
}

std::string button_extra_icon_string_get_operator_keymap(const bContext &C,
                                                         const ButtonExtraOpIcon &extra_icon)
{
  return ui_but_extra_icon_event_operator_string(&C, &extra_icon).value_or("");
}

/* Program Init/Exit */

void init()
{
  resources_init();
}

void init_userdef()
{
  /* Initialize UI variables from values set in the preferences. */
  style_init();
}

void reinit_font()
{
  style_init();
}

void update_text_styles()
{
  if (BLF_has_variable_weight(0)) {
    return;
  }

  uiStyle *style = static_cast<uiStyle *>(U.uistyles.first);
  const int weight = BLF_default_weight(0);
  style->paneltitle.character_weight = weight;
  style->grouplabel.character_weight = weight;
  style->widget.character_weight = weight;
  style->tooltip.character_weight = weight;
}

void ui_exit()
{
  resources_free();
  button_clipboard_free();
}

void interface_tag_script_reload()
{
  interface_tag_script_reload_queries();
}

}  // namespace blender::ui<|MERGE_RESOLUTION|>--- conflicted
+++ resolved
@@ -978,7 +978,6 @@
   return nullptr;
 }
 
-<<<<<<< HEAD
 /* oldbut is being inserted in new block, so we use the lines from new button, and replace button
  * pointers */
 static void ui_but_update_linklines(uiBlock *block, uiBut *oldbut, uiBut *newbut)
@@ -1011,12 +1010,8 @@
   }
 }
 
-static bool ui_but_extra_icons_equals_old(const uiButExtraOpIcon *new_extra_icon,
-                                          const uiButExtraOpIcon *old_extra_icon)
-=======
 static bool ui_but_extra_icons_equals_old(const ButtonExtraOpIcon *new_extra_icon,
                                           const ButtonExtraOpIcon *old_extra_icon)
->>>>>>> 8f1f6a1c
 {
   return (new_extra_icon->optype_params->optype == old_extra_icon->optype_params->optype) &&
          (new_extra_icon->icon == old_extra_icon->icon);
@@ -3933,13 +3928,9 @@
     }
   }
 
-<<<<<<< HEAD
   ui_free_link(but->link);
 
-  if ((but->type == ButType::Image) && but->poin) {
-=======
   if ((but->type == ButtonType::Image) && but->poin) {
->>>>>>> 8f1f6a1c
     IMB_freeImBuf((ImBuf *)but->poin);
   }
 
@@ -6159,7 +6150,6 @@
 
 /* END Button containing both string label and icon */
 
-<<<<<<< HEAD
 void UI_but_link_set(uiBut *but, void **poin, void ***ppoin, short *tot, int from, int to)
 {
   uiLink *link;
@@ -6173,10 +6163,7 @@
   link->tocode = to;
 }
 
-/* cruft to make uiBlock and uiBut private */
-=======
 /* cruft to make Block and Button private */
->>>>>>> 8f1f6a1c
 
 int blocklist_min_y_get(ListBase *lb)
 {
