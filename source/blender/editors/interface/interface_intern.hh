/* SPDX-FileCopyrightText: 2001-2002 NaN Holding BV. All rights reserved.
 *
 * SPDX-License-Identifier: GPL-2.0-or-later */

/** \file
 * \ingroup edinterface
 */

#pragma once

#include <functional>

#include "BLI_compiler_attrs.h"
#include "BLI_math_vector_types.hh"
#include "BLI_string_ref.hh"
#include "BLI_vector.hh"

#include "BKE_fcurve.hh"

#include "DNA_listBase.h"
#include "RNA_types.hh"
#include "UI_interface.hh"
#include "UI_resources.hh"

struct AnimationEvalContext;
struct ARegion;
struct bContext;
struct bContextStore;
struct ColorManagedDisplay;
struct CurveMapping;
struct CurveProfile;
namespace blender::gpu {
class Batch;
}
struct IconTextOverlay;
struct ID;
struct ImBuf;
struct LayoutPanelHeader;
struct Main;
struct Scene;
struct uiHandleButtonData;
struct uiLayout;
struct uiListType;
struct uiStyle;
struct uiUndoStack_Text;
struct uiWidgetColors;
struct UnitSettings;
struct wmEvent;
struct wmKeyConfig;
struct wmOperatorType;
struct wmTimer;

/* ****************** general defines ************** */

#define RNA_NO_INDEX -1
#define RNA_ENUM_VALUE -2

#define UI_MENU_PADDING (int)(0.2f * UI_UNIT_Y)

#define UI_MENU_WIDTH_MIN (UI_UNIT_Y * 9)
/** Some extra padding added to menus containing sub-menu icons. */
#define UI_MENU_SUBMENU_PADDING (6 * UI_SCALE_FAC)

/* menu scrolling */
#define UI_MENU_SCROLL_ARROW (12 * UI_SCALE_FAC)
#define UI_MENU_SCROLL_MOUSE (UI_MENU_SCROLL_ARROW + 2 * UI_SCALE_FAC)
#define UI_MENU_SCROLL_PAD (4 * UI_SCALE_FAC)

/** Popover width (multiplied by #U.widget_unit) */
#define UI_POPOVER_WIDTH_UNITS 10

/** #uiBut.flag */
enum {
  /** Use when the button is pressed. */
  UI_SELECT = (1 << 0),
  /** Temporarily hidden (scrolled out of the view). */
  UI_SCROLLED = (1 << 1),
  /**
   * The button is hovered by the mouse and should be drawn with a hover highlight. Also set
   * sometimes to highlight buttons without actually hovering it (e.g. for arrow navigation in
   * menus). UI handling code manages this mostly and usually does this together with making the
   * button active/focused (see #uiBut::active). This means events will be forwarded to it and
   * further handlers/shortcuts can be used while hovering it.
   */
  UI_HOVER = (1 << 2),
  UI_HAS_ICON = (1 << 3),
  UI_HIDDEN = (1 << 4),
  /** Display selected, doesn't impact interaction. */
  UI_SELECT_DRAW = (1 << 5),
  /** Property search filter is active and the button does not match. */
  UI_SEARCH_FILTER_NO_MATCH = (1 << 6),

  /** Temporarily override the active button for lookups in context, regions, etc. (everything
   * using #ui_context_button_active()). For example, so that operators normally acting on the
   * active button can be polled on non-active buttons to (e.g. for disabling). */
  UI_BUT_ACTIVE_OVERRIDE = (1 << 7),

  /* WARNING: rest of #uiBut.flag in UI_interface.hh */
};

/** #uiBut.pie_dir */
enum RadialDirection {
  UI_RADIAL_NONE = -1,
  UI_RADIAL_N = 0,
  UI_RADIAL_NE = 1,
  UI_RADIAL_E = 2,
  UI_RADIAL_SE = 3,
  UI_RADIAL_S = 4,
  UI_RADIAL_SW = 5,
  UI_RADIAL_W = 6,
  UI_RADIAL_NW = 7,
};

/** Next direction (clockwise). */
#define UI_RADIAL_DIRECTION_NEXT(dir) RadialDirection((int(dir) + 1) % (int(UI_RADIAL_NW) + 1))
/** Previous direction (counter-clockwise). */
#define UI_RADIAL_DIRECTION_PREV(dir) \
  RadialDirection(((int(dir) + int(UI_RADIAL_NW))) % (int(UI_RADIAL_NW) + 1))

/** Store a mask for diagonal directions. */
#define UI_RADIAL_MASK_ALL_DIAGONAL \
  ((1 << int(UI_RADIAL_NE)) | (1 << int(UI_RADIAL_SE)) | (1 << int(UI_RADIAL_SW)) | \
   (1 << int(UI_RADIAL_NW)))
#define UI_RADIAL_MASK_ALL_AXIS_ALIGNED \
  ((1 << int(UI_RADIAL_N)) | (1 << int(UI_RADIAL_S)) | (1 << int(UI_RADIAL_E)) | \
   (1 << int(UI_RADIAL_W)))

extern const char ui_radial_dir_order[8];
extern const char ui_radial_dir_to_numpad[8];
extern const short ui_radial_dir_to_angle[8];

/* internal panel drawing defines */
#define PNL_HEADER (UI_UNIT_Y * 1.25) /* 24 default */

/* bit button defines */
/* Bit operations */
#define UI_BITBUT_TEST(a, b) (((a) & (1 << (b))) != 0)
#define UI_BITBUT_VALUE_TOGGLED(a, b) ((a) ^ (1 << (b)))
#define UI_BITBUT_VALUE_ENABLED(a, b) ((a) | (1 << (b)))
#define UI_BITBUT_VALUE_DISABLED(a, b) ((a) & ~(1 << (b)))

/* bit-row */
#define UI_BITBUT_ROW(min, max) \
  (((max) >= 31 ? 0xFFFFFFFF : (1 << ((max) + 1)) - 1) - ((min) ? ((1 << (min)) - 1) : 0))

/** Split number-buttons by ':' and align left/right. */
#define USE_NUMBUTS_LR_ALIGN

/** Use new 'align' computation code. */
#define USE_UIBUT_SPATIAL_ALIGN

/** #PieMenuData.flags */
enum {
  /** Use initial center of pie menu to calculate direction. */
  UI_PIE_INITIAL_DIRECTION = (1 << 1),
  /** Pie menu is drag style. */
  UI_PIE_DRAG_STYLE = (1 << 2),
  /** Mouse not far enough from center position. */
  UI_PIE_INVALID_DIR = (1 << 3),
  /** Pie menu changed to click style, click to confirm. */
  UI_PIE_CLICK_STYLE = (1 << 4),
  /** Pie animation finished, do not calculate any more motion. */
  UI_PIE_ANIMATION_FINISHED = (1 << 5),
  /** Pie gesture selection has been done, now wait for mouse motion to end. */
  UI_PIE_GESTURE_END_WAIT = (1 << 6),
};

#define PIE_CLICK_THRESHOLD_SQ 50.0f

/** The maximum number of items a radial menu (pie menu) can contain. */
#define PIE_MAX_ITEMS 8

typedef struct uiLinkLine { /* only for draw/edit */
  struct uiLinkLine *next, *prev;
  struct uiBut *from, *to;
  short flag, deactive;
} uiLinkLine;

typedef struct {
  void **poin;    /* pointer to original pointer */
  void ***ppoin;  /* pointer to original pointer-array */
  short *totlink; /* if pointer-array, here is the total */

  short maxlink, pad;
  short fromcode, tocode;

  ListBase lines;
} uiLink;

struct uiBut {

  /** Pointer back to the layout item holding this button. */
  uiLayout *layout = nullptr;
  int flag = 0;
  int flag2 = 0;
  int drawflag = 0;
  int upbgeflag = 0;
  eButType type = eButType(0);
  eButPointerType pointype = UI_BUT_POIN_NONE;
  short bit = 0, bitnr = 0, retval = 0, strwidth = 0, alignnr = 0;
  short ofs = 0, pos = 0, selsta = 0, selend = 0;

  std::string str;

  std::string drawstr;

  char *placeholder = nullptr;

  rctf rect = {}; /* block relative coords */

  char *poin = nullptr;
  float hardmin = 0, hardmax = 0, softmin = 0, softmax = 0;

  /**
   * Optional color for monochrome icon. Also used as text
   * color for labels without icons. Set with #UI_but_color_set().
   */
  uchar col[4] = {0};

  /** See \ref UI_but_func_identity_compare_set(). */
  uiButIdentityCompareFunc identity_cmp_func = nullptr;

  uiButHandleFunc func = nullptr;
  void *func_arg1 = nullptr;
  void *func_arg2 = nullptr;
  /**
   * C++ version of #func above. Allows storing arbitrary data in a type safe way, no void
   * pointer arguments.
   */
  std::function<void(bContext &)> apply_func;

  uiButHandleNFunc funcN = nullptr;
  void *func_argN = nullptr;
  uiButArgNFree func_argN_free_fn;
  uiButArgNCopy func_argN_copy_fn;

  const bContextStore *context = nullptr;

  uiButCompleteFunc autocomplete_func = nullptr;
  void *autofunc_arg = nullptr;

  uiButHandleRenameFunc rename_func = nullptr;
  void *rename_arg1 = nullptr;
  void *rename_orig = nullptr;

  /* When defined, and the button edits a string RNA property, the new name is _not_ set at all,
   * instead this function is called with the new name. */
  std::function<void(std::string &new_name)> rename_full_func = nullptr;
  std::string rename_full_new;

  /** Run an action when holding the button down. */
  uiButHandleHoldFunc hold_func = nullptr;
  void *hold_argN = nullptr;

<<<<<<< HEAD
  uiLink *link = nullptr;
  int linkto[2]; /* region relative coords */

  const char *tip = nullptr;
=======
  blender::StringRef tip;
>>>>>>> 03a2d675
  uiButToolTipFunc tip_func = nullptr;
  void *tip_arg = nullptr;
  uiFreeArgFunc tip_arg_free = nullptr;
  /** Function to override the label to be displayed in the tooltip. */
  std::function<std::string(const uiBut *)> tip_label_func;

  uiButToolTipCustomFunc tip_custom_func = nullptr;

  /** info on why button is disabled, displayed in tooltip */
  const char *disabled_info = nullptr;

  BIFIconID icon = ICON_NONE;
  /** Copied from the #uiBlock.emboss */
  eUIEmbossType emboss = UI_EMBOSS;
  /** direction in a pie menu, used for collision detection. */
  RadialDirection pie_dir = UI_RADIAL_NONE;
  /** could be made into a single flag */
  bool changed = false;
  /** so buttons can support unit systems which are not RNA */
  uchar unit_type = 0;
  short iconadd = 0;

  /** Affects the order if this uiBut is used in menu-search. */
  float search_weight = 0.0f;

  /** #UI_BTYPE_BLOCK data */
  uiBlockCreateFunc block_create_func = nullptr;

  /** #UI_BTYPE_PULLDOWN / #UI_BTYPE_MENU data */
  uiMenuCreateFunc menu_create_func = nullptr;

  uiMenuStepFunc menu_step_func = nullptr;
  /** See #UI_but_menu_disable_hover_open(). */
  bool menu_no_hover_open = false;

  /* RNA data */
  PointerRNA rnapoin = {};
  PropertyRNA *rnaprop = nullptr;
  int rnaindex = 0;

  /* Operator data */
  wmOperatorType *optype = nullptr;
  PointerRNA *opptr = nullptr;
  wmOperatorCallContext opcontext = WM_OP_INVOKE_DEFAULT;
  /**
   * Keep an operator attached but never actually call it through the button. See
   * #UI_but_operator_set_never_call().
   */
  bool operator_never_call = false;

  /** When non-zero, this is the key used to activate a menu items (`a-z` always lower case). */
  uchar menu_key = 0;

  ListBase extra_op_icons = {nullptr, nullptr}; /** #uiButExtraOpIcon */

  eWM_DragDataType dragtype = WM_DRAG_ID;
  short dragflag = 0;
  void *dragpoin = nullptr;
  BIFIconID drag_preview_icon_id;
  const ImBuf *imb = nullptr;
  float imb_scale = 0;

  /**
   * Active button data, set when the user is hovering or interacting with a button (#UI_HOVER and
   * #UI_SELECT state mostly).
   */
  uiHandleButtonData *active = nullptr;
  /**
   * Event handling only supports one active button at a time, but there are cases where that's not
   * enough. A common one is to keep some filter button active to receive text input, while other
   * buttons remain active for interaction.
   *
   * Buttons that have #semi_modal_state set will be temporarily activated for event handling. If
   * they don't consume the event (for example text input events) the event will be forwarded to
   * other buttons.
   *
   * Currently only text buttons support this well.
   */
  uiHandleButtonData *semi_modal_state = nullptr;

  /** Custom button data (borrowed, not owned). */
  void *custom_data = nullptr;

  char *editstr = nullptr;
  double *editval = nullptr;
  float *editvec = nullptr;

  std::function<bool(const uiBut &)> pushed_state_func;

  /** Little indicator (e.g., counter) displayed on top of some icons. */
  IconTextOverlay icon_overlay_text = {};

  /* pointer back */
  uiBlock *block = nullptr;

  uiBut() = default;
  /** Performs a mostly shallow copy for now. Only contained C++ types are deep copied. */
  uiBut(const uiBut &other) = default;
  /** Mostly shallow copy, just like copy constructor above. */
  uiBut &operator=(const uiBut &other) = default;

  virtual ~uiBut() = default;
};

/** Derived struct for #UI_BTYPE_NUM */
struct uiButNumber : public uiBut {
  float step_size = 0.0f;
  float precision = 0.0f;
};

/** Derived struct for #UI_BTYPE_NUM_SLIDER */
struct uiButNumberSlider : public uiBut {
  float step_size = 0.0f;
  float precision = 0.0f;
};

/** Derived struct for #UI_BTYPE_COLOR */
struct uiButColor : public uiBut {
  bool is_pallete_color = false;
  int palette_color_index = -1;
};

/** Derived struct for #UI_BTYPE_TAB */
struct uiButTab : public uiBut {
  MenuType *menu = nullptr;
};

/** Derived struct for #UI_BTYPE_SEARCH_MENU */
struct uiButSearch : public uiBut {
  uiButSearchCreateFn popup_create_fn = nullptr;
  uiButSearchUpdateFn items_update_fn = nullptr;
  uiButSearchListenFn listen_fn = nullptr;

  void *item_active = nullptr;
  char *item_active_str;

  void *arg = nullptr;
  uiFreeArgFunc arg_free_fn = nullptr;

  uiButSearchContextMenuFn item_context_menu_fn = nullptr;
  uiButSearchTooltipFn item_tooltip_fn = nullptr;

  const char *item_sep_string = nullptr;

  PointerRNA rnasearchpoin = {};
  PropertyRNA *rnasearchprop = nullptr;

  int preview_rows = 0;
  int preview_cols = 0;

  /**
   * The search box only provides suggestions, it does not force
   * the string to match one of the search items when applying.
   */
  bool results_are_suggestions = false;
};

/**
 * Derived struct for #UI_BTYPE_DECORATOR
 * Decorators have their own RNA data, using the normal #uiBut RNA members has many side-effects.
 */
struct uiButDecorator : public uiBut {
  PointerRNA decorated_rnapoin = {};
  PropertyRNA *decorated_rnaprop = nullptr;
  int decorated_rnaindex = -1;
};

/** Derived struct for #UI_BTYPE_PROGRESS. */
struct uiButProgress : public uiBut {
  /** Progress in  0..1 range */
  float progress_factor = 0.0f;
  /** The display style (bar, pie... etc). */
  eButProgressType progress_type = UI_BUT_PROGRESS_TYPE_BAR;
};

/** Derived struct for #UI_BTYPE_SEPR_LINE. */
struct uiButSeparatorLine : public uiBut {
  bool is_vertical;
};

/** Derived struct for #UI_BTYPE_LABEL. */
struct uiButLabel : public uiBut {
  float alpha_factor = 1.0f;
};

/** Derived struct for #UI_BTYPE_SCROLL. */
struct uiButScrollBar : public uiBut {
  /** Actual visual height of UI list (in rows). */
  float visual_height = -1.0f;
};

struct uiButViewItem : public uiBut {
  /* The view item this button was created for. */
  blender::ui::AbstractViewItem *view_item = nullptr;
  /* Some items want to have a fixed size for drawing, differing from the interaction rectangle
   * (e.g. so highlights are drawn smaller). */
  int draw_width = 0;
  int draw_height = 0;
};

/** Derived struct for #UI_BTYPE_HSVCUBE. */
struct uiButHSVCube : public uiBut {
  eButGradientType gradient_type = UI_GRAD_SV;
};

/** Derived struct for #UI_BTYPE_COLORBAND. */
struct uiButColorBand : public uiBut {
  ColorBand *edit_coba = nullptr;
};

/** Derived struct for #UI_BTYPE_CURVEPROFILE. */
struct uiButCurveProfile : public uiBut {
  CurveProfile *edit_profile = nullptr;
};

/** Derived struct for #UI_BTYPE_CURVE. */
struct uiButCurveMapping : public uiBut {
  CurveMapping *edit_cumap = nullptr;
  eButGradientType gradient_type = UI_GRAD_SV;
};

/** Derived struct for #UI_BTYPE_HOTKEY_EVENT. */
struct uiButHotkeyEvent : public uiBut {
  short modifier_key = 0;
};

/**
 * Additional, superimposed icon for a button, invoking an operator.
 */
struct uiButExtraOpIcon {
  uiButExtraOpIcon *next, *prev;

  BIFIconID icon;
  wmOperatorCallParams *optype_params;

  bool highlighted;
  bool disabled;
};

struct ColorPicker {
  ColorPicker *next, *prev;

  /** Color in HSV or HSL, in color picking color space. Used for HSV cube,
   * circle and slider widgets. The color picking space is perceptually
   * linear for intuitive editing. */
  float hsv_perceptual[3];
  /** Initial color data (to detect changes). */
  float hsv_perceptual_init[3];
  bool is_init;

  /** HSV or HSL color in scene linear color space value used for number
   * buttons. This is scene linear so that there is a clear correspondence
   * to the scene linear RGB values. */
  float hsv_scene_linear[3];

  /** Cubic saturation for the color wheel. */
  bool use_color_cubic;
  bool use_color_lock;
  bool use_luminosity_lock;
  float luminosity_lock_value;

  /* Alpha component. */
  bool has_alpha;
};

struct ColorPickerData {
  ListBase list;
};

struct PieMenuData {
  /** store title and icon to allow access when pie levels are created */
  const char *title;
  int icon;

  /** A mask combining the directions of all buttons in the pie menu (excluding separators). */
  int pie_dir_mask;
  float pie_dir[2];
  float pie_center_init[2];
  float pie_center_spawned[2];
  float last_pos[2];
  double duration_gesture;
  int flags;
  /** Initial event used to fire the pie menu, store here so we can query for release */
  short event_type;
  float alphafac;
};

/** #uiBlock.content_hints */
enum eBlockContentHints {
  /** In a menu block, if there is a single sub-menu button, we add some
   * padding to the right to put nicely aligned triangle icons there. */
  UI_BLOCK_CONTAINS_SUBMENU_BUT = (1 << 0),
};

/* #uiButtonGroup.flag. */
enum uiButtonGroupFlag {
  /** While this flag is set, don't create new button groups for layout item calls. */
  UI_BUTTON_GROUP_LOCK = (1 << 0),
  /** The buttons in this group are inside a panel header. */
  UI_BUTTON_GROUP_PANEL_HEADER = (1 << 1),
};
ENUM_OPERATORS(uiButtonGroupFlag, UI_BUTTON_GROUP_PANEL_HEADER);

/**
 * A group of button references, used by property search to keep track of sets of buttons that
 * should be searched together. For example, in property split layouts number buttons and their
 * labels (and even their decorators) are separate buttons, but they must be searched and
 * highlighted together.
 */
struct uiButtonGroup {
  blender::Vector<uiBut *> buttons;
  uiButtonGroupFlag flag;
};

struct uiBlockDynamicListener {
  uiBlockDynamicListener *next, *prev;

  void (*listener_func)(const wmRegionListenerParams *params);
};

struct uiBlock {
  uiBlock *next, *prev;

  blender::Vector<std::unique_ptr<uiBut>> buttons;
  Panel *panel;
  uiBlock *oldblock;

  /** Used for `UI_butstore_*` runtime function. */
  ListBase butstore;

  blender::Vector<uiButtonGroup> button_groups;

  ListBase layouts;
  uiLayout *curlayout;

  blender::Vector<std::unique_ptr<bContextStore>> contexts;

  /** A block can store "views" on data-sets. Currently tree-views (#AbstractTreeView) only.
   * Others are imaginable, e.g. table-views, grid-views, etc. These are stored here to support
   * state that is persistent over redraws (e.g. collapsed tree-view items). */
  ListBase views;

  ListBase dynamic_listeners; /* #uiBlockDynamicListener */

  std::string name;

  float winmat[4][4];

  rctf rect;
  float aspect;

  /** Unique hash used to implement popup menu memory. */
  uint puphash;

  uiButHandleFunc func;
  void *func_arg1;
  void *func_arg2;

  uiButHandleNFunc funcN;
  void *func_argN;
  uiButArgNFree func_argN_free_fn;
  uiButArgNCopy func_argN_copy_fn;

  uiBlockHandleFunc handle_func;
  void *handle_func_arg;

  /** Custom interaction data. */
  uiBlockInteraction_CallbackData custom_interaction_callbacks;

  /** Custom extra event handling. */
  int (*block_event_func)(const bContext *C, uiBlock *, const wmEvent *);

  /** Custom extra draw function for custom blocks. */
  std::function<void(const bContext *, rcti *)> drawextra;

  int flag;
  short alignnr;
  /** Hints about the buttons of this block. Used to avoid iterating over
   * buttons to find out if some criteria is met by any. Instead, check this
   * criteria when adding the button and set a flag here if it's met. */
  short content_hints; /* #eBlockContentHints */

  char direction;
  /** UI_BLOCK_THEME_STYLE_* */
  char theme_style;
  /** Copied to #uiBut.emboss */
  eUIEmbossType emboss;
  bool auto_open;
  char _pad[5];
  double auto_open_last;

  const char *lockstr;

  bool lock;
  /** To keep blocks while drawing and free them afterwards. */
  bool active;
  /** To avoid tool-tip after click. */
  bool tooltipdisabled;
  /** True when #UI_block_end has been called. */
  bool endblock;

  /** for doing delayed */
  eBlockBoundsCalc bounds_type;
  /** Offset to use when calculating bounds (in pixels). */
  int bounds_offset[2];
  /** for doing delayed */
  int bounds, minbounds;

  /** Pull-downs, to detect outside, can differ per case how it is created. */
  rctf safety;
  /** #uiSafetyRct list */
  ListBase saferct;

  uiPopupBlockHandle *handle;

  /** use so presets can find the operator,
   * across menus and from nested popups which fail for operator context. */
  wmOperator *ui_operator;
  bool ui_operator_free;

  /** XXX hack for dynamic operator enums */
  void *evil_C;

  /** unit system, used a lot for numeric buttons so include here
   * rather than fetching through the scene every time. */
  const UnitSettings *unit;
  /** \note only accessed by color picker templates. */
  ColorPickerData color_pickers;

  /** Block for color picker with gamma baked in. */
  bool is_color_gamma_picker;

  /**
   * Display device name used to display this block,
   * used by color widgets to transform colors from/to scene linear.
   */
  char display_device[64];

  PieMenuData pie_data;

  void remove_but(const uiBut *but);
  [[nodiscard]] uiBut *first_but() const;
  [[nodiscard]] uiBut *last_but() const;
  int but_index(const uiBut *but) const;
  [[nodiscard]] uiBut *next_but(const uiBut *but) const;
  [[nodiscard]] uiBut *prev_but(const uiBut *but) const;
};

struct uiSafetyRct {
  uiSafetyRct *next, *prev;
  rctf parent;
  rctf safety;
};
/* `interface.cc` */

extern void ui_linkline_remove(uiLinkLine *line, uiBut *but);

void ui_fontscale(float *points, float aspect);

/** Project button or block (but==nullptr) to pixels in region-space. */
void ui_but_to_pixelrect(rcti *rect,
                         const ARegion *region,
                         const uiBlock *block,
                         const uiBut *but);
rcti ui_to_pixelrect(const ARegion *region, const uiBlock *block, const rctf *src_rect);

void ui_block_to_region_fl(const ARegion *region, const uiBlock *block, float *x, float *y);
void ui_block_to_window_fl(const ARegion *region, const uiBlock *block, float *x, float *y);
void ui_block_to_window(const ARegion *region, const uiBlock *block, int *x, int *y);
void ui_block_to_region_rctf(const ARegion *region,
                             const uiBlock *block,
                             rctf *rct_dst,
                             const rctf *rct_src);
void ui_block_to_window_rctf(const ARegion *region,
                             const uiBlock *block,
                             rctf *rct_dst,
                             const rctf *rct_src);
float ui_block_to_window_scale(const ARegion *region, const uiBlock *block);
/**
 * For mouse cursor.
 */
void ui_window_to_block_fl(const ARegion *region, const uiBlock *block, float *x, float *y);
void ui_window_to_block(const ARegion *region, const uiBlock *block, int *x, int *y);
void ui_window_to_block_rctf(const ARegion *region,
                             const uiBlock *block,
                             rctf *rct_dst,
                             const rctf *rct_src);
void ui_window_to_region(const ARegion *region, int *x, int *y);
void ui_window_to_region_rcti(const ARegion *region, rcti *rect_dst, const rcti *rct_src);
void ui_window_to_region_rctf(const ARegion *region, rctf *rect_dst, const rctf *rct_src);
void ui_region_to_window(const ARegion *region, int *x, int *y);
/**
 * Popups will add a margin to #ARegion.winrct for shadow,
 * for interactivity (point-inside tests for eg), we want the winrct without the margin added.
 */
void ui_region_winrct_get_no_margin(const ARegion *region, rcti *r_rect);

/** Register a listener callback to this block to tag the area/region for redraw. */
void ui_block_add_dynamic_listener(uiBlock *block,
                                   void (*listener_func)(const wmRegionListenerParams *params));

/**
 * Reallocate the button (new address is returned) for a new button type.
 * This should generally be avoided and instead the correct type be created right away.
 *
 * \note Only the #uiBut data can be kept. If the old button used a derived type (e.g. #uiButTab),
 *       the data that is not inside #uiBut will be lost.
 */
uiBut *ui_but_change_type(uiBut *but, eButType new_type);

double ui_but_value_get(uiBut *but);
void ui_but_value_set(uiBut *but, double value);
/**
 * For picker, while editing HSV.
 */
void ui_but_hsv_set(uiBut *but);
/**
 * For buttons pointing to color for example.
 */
void ui_but_v3_get(uiBut *but, float vec[3]);
void ui_but_v3_set(uiBut *but, const float vec[3]);
void ui_but_v4_get(uiBut *but, float vec[4]);
void ui_but_v4_set(uiBut *but, const float vec[4]);

void ui_hsvcircle_vals_from_pos(
    const rcti *rect, float mx, float my, float *r_val_rad, float *r_val_dist);
/**
 * Cursor in HSV circle, in float units -1 to 1, to map on radius.
 */
void ui_hsvcircle_pos_from_vals(
    const ColorPicker *cpicker, const rcti *rect, const float *hsv, float *r_xpos, float *r_ypos);
void ui_hsvcube_pos_from_vals(
    const uiButHSVCube *hsv_but, const rcti *rect, const float *hsv, float *r_xp, float *r_yp);

/**
 * \param float_precision: For number buttons the precision
 * to use or -1 to fallback to the button default.
 * \param use_exp_float: Use exponent representation of floats
 * when out of reasonable range (outside of 1e3/1e-3).
 */
void ui_but_string_get_ex(uiBut *but,
                          char *str,
                          size_t str_maxncpy,
                          int float_precision,
                          bool use_exp_float,
                          bool *r_use_exp_float) ATTR_NONNULL(1, 2);
void ui_but_string_get(uiBut *but, char *str, size_t str_maxncpy) ATTR_NONNULL();
/**
 * A version of #ui_but_string_get_ex for dynamic buffer sizes
 * (where #ui_but_string_get_maxncpy returns 0).
 *
 * \param r_str_size: size of the returned string (including terminator).
 */
char *ui_but_string_get_dynamic(uiBut *but, int *r_str_size);
/**
 * \param str: will be overwritten.
 */
void ui_but_convert_to_unit_alt_name(uiBut *but, char *str, size_t str_maxncpy) ATTR_NONNULL();
bool ui_but_string_set(bContext *C, uiBut *but, const char *str) ATTR_NONNULL();
bool ui_but_string_eval_number(bContext *C, const uiBut *but, const char *str, double *r_value)
    ATTR_NONNULL();
int ui_but_string_get_maxncpy(uiBut *but);
/**
 * Clear & exit the active button's string..
 */
void ui_but_active_string_clear_and_exit(bContext *C, uiBut *but) ATTR_NONNULL();
/**
 * Use handling code to set a string for the button. Handles the case where the string is set for a
 * search button while the search menu is open, so the results are updated accordingly.
 * This is basically the same as pasting the string into the button.
 */
void ui_but_set_string_interactive(bContext *C, uiBut *but, const char *value);
uiBut *ui_but_drag_multi_edit_get(uiBut *but);

/**
 * Get the hint that describes the expected value when empty.
 */
const char *ui_but_placeholder_get(uiBut *but);

void ui_def_but_icon(uiBut *but, int icon, int flag);
/**
 * Avoid using this where possible since it's better not to ask for an icon in the first place.
 */
void ui_def_but_icon_clear(uiBut *but);

void ui_but_extra_operator_icons_free(uiBut *but);

void ui_but_rna_menu_convert_to_panel_type(uiBut *but, const char *panel_type);
void ui_but_rna_menu_convert_to_menu_type(uiBut *but, const char *menu_type);
bool ui_but_menu_draw_as_popover(const uiBut *but);

void ui_but_range_set_hard(uiBut *but);
void ui_but_range_set_soft(uiBut *but);

bool ui_but_context_poll_operator(bContext *C, wmOperatorType *ot, const uiBut *but);
/**
 * Check if the operator \a ot poll is successful with the context given by \a but (optionally).
 * \param but: The button that might store context. Can be NULL for convenience (e.g. if there is
 *             no button to take context from, but we still want to poll the operator).
 */
bool ui_but_context_poll_operator_ex(bContext *C,
                                     const uiBut *but,
                                     const wmOperatorCallParams *optype_params);

void ui_but_update(uiBut *but);
void ui_but_update_edited(uiBut *but);
PropertyScaleType ui_but_scale_type(const uiBut *but) ATTR_WARN_UNUSED_RESULT;
bool ui_but_is_float(const uiBut *but) ATTR_WARN_UNUSED_RESULT;
bool ui_but_is_bool(const uiBut *but) ATTR_WARN_UNUSED_RESULT;
bool ui_but_is_unit(const uiBut *but) ATTR_WARN_UNUSED_RESULT;
/**
 * Check if this button is similar enough to be grouped with another.
 */
bool ui_but_is_compatible(const uiBut *but_a, const uiBut *but_b) ATTR_WARN_UNUSED_RESULT;
bool ui_but_is_rna_valid(uiBut *but) ATTR_WARN_UNUSED_RESULT;
/**
 * Checks if the button supports cycling next/previous menu items (ctrl+mouse-wheel).
 */
bool ui_but_supports_cycling(const uiBut *but) ATTR_WARN_UNUSED_RESULT;

/**
 * Check if the button is pushed, this is only meaningful for some button types.
 *
 * \return (0 == UNSELECT), (1 == SELECT), (-1 == DO-NOTHING)
 */
int ui_but_is_pushed_ex(uiBut *but, double *value) ATTR_WARN_UNUSED_RESULT;
int ui_but_is_pushed(uiBut *but) ATTR_WARN_UNUSED_RESULT;

void ui_but_override_flag(Main *bmain, uiBut *but);

void ui_block_bounds_calc(uiBlock *block);

ColorManagedDisplay *ui_block_cm_display_get(uiBlock *block);
void ui_block_cm_to_display_space_v3(uiBlock *block, float pixel[3]);

/* `interface_regions.cc` */

struct uiKeyNavLock {
  /** Set when we're using keyboard-input. */
  bool is_keynav = false;
  /** Only used to check if we've moved the cursor. */
  blender::int2 event_xy = blender::int2(0);
};

using uiBlockHandleCreateFunc = uiBlock *(*)(bContext *C, uiPopupBlockHandle *handle, void *arg1);

struct uiPopupBlockCreate {
  uiBlockCreateFunc create_func = nullptr;
  uiBlockHandleCreateFunc handle_create_func = nullptr;
  void *arg = nullptr;
  uiFreeArgFunc arg_free = nullptr;

  blender::int2 event_xy = blender::int2(0);

  /** Set when popup is initialized from a button. */
  ARegion *butregion = nullptr;
  uiBut *but = nullptr;
};

struct uiPopupBlockHandle {
  /* internal */
  ARegion *region = nullptr;

  /** Use only for #UI_BLOCK_MOVEMOUSE_QUIT popups. */
  float towards_xy[2];
  double towardstime = 0.0;
  bool dotowards = false;

  bool popup = false;
  void (*popup_func)(bContext *C, void *arg, int event) = nullptr;
  void (*cancel_func)(bContext *C, void *arg) = nullptr;
  void *popup_arg = nullptr;

  /** Store data for refreshing popups. */
  uiPopupBlockCreate popup_create_vars;
  /**
   * True if we can re-create the popup using #uiPopupBlockHandle.popup_create_vars.
   *
   * \note Popups that can refresh are called with #bContext::wm::region_popup set
   * to the #uiPopupBlockHandle::region both on initial creation and when refreshing.
   */
  bool can_refresh = false;
  bool refresh = false;

  wmTimer *scrolltimer = nullptr;
  float scrolloffset = 0.0f;

  uiKeyNavLock keynav_state;

  /* for operator popups */
  wmOperator *popup_op = nullptr;
  ScrArea *ctx_area = nullptr;
  ARegion *ctx_region = nullptr;

  /* return values */
  int butretval = 0;
  int menuretval = 0;
  int retvalue = 0;
  float retvec[4] = {0.0f, 0.0f, 0.0f, 0.0f};

  /** Menu direction. */
  int direction = 0;

  /* Previous values so we don't resize or reposition on refresh. */
  rctf prev_block_rect = {};
  rctf prev_butrct = {};
  short prev_dir1 = 0;
  short prev_dir2 = 0;
  int prev_bounds_offset[2] = {0, 0};

  /* Maximum estimated size to avoid having to reposition on refresh. */
  float max_size_x = 0.0f;
  float max_size_y = 0.0f;

  /* #ifdef USE_DRAG_POPUP */
  bool is_grab = false;
  int grab_xy_prev[2] = {0, 0};
  /* #endif */

  char menu_idname[64] = "";
};

/* -------------------------------------------------------------------- */
/* interface_region_*.c */

/* `interface_region_tooltip.cc` */

/* exposed as public API in UI_interface.hh */

/* `interface_region_color_picker.cc` */

void ui_color_picker_rgb_to_hsv_compat(const float rgb[3], float r_cp[3]);
void ui_color_picker_rgb_to_hsv(const float rgb[3], float r_cp[3]);
void ui_color_picker_hsv_to_rgb(const float r_cp[3], float rgb[3]);

/**
 * Returns true if the button is for a color with gamma baked in,
 * or if it's a color picker for such a button.
 */
bool ui_but_is_color_gamma(uiBut *but);

/**
 * Returns true if the button represents a color with an Alpha component.
 */
bool ui_but_color_has_alpha(uiBut *but);

void ui_scene_linear_to_perceptual_space(uiBut *but, float rgb[3]);
void ui_perceptual_to_scene_linear_space(uiBut *but, float rgb[3]);

uiBlock *ui_block_func_COLOR(bContext *C, uiPopupBlockHandle *handle, void *arg_but);
ColorPicker *ui_block_colorpicker_create(uiBlock *block);

/* `interface_region_search.cc` */

/**
 * Search-box for string button.
 */
ARegion *ui_searchbox_create_generic(bContext *C, ARegion *butregion, uiButSearch *search_but);
ARegion *ui_searchbox_create_operator(bContext *C, ARegion *butregion, uiButSearch *search_but);
ARegion *ui_searchbox_create_menu(bContext *C, ARegion *butregion, uiButSearch *search_but);

/**
 * x and y in screen-coords.
 */
bool ui_searchbox_inside(ARegion *region, const int xy[2]) ATTR_NONNULL(1, 2);
int ui_searchbox_find_index(ARegion *region, const char *name);
/**
 * Region is the search box itself.
 */
void ui_searchbox_update(bContext *C, ARegion *region, uiBut *but, bool reset);
int ui_searchbox_autocomplete(bContext *C, ARegion *region, uiBut *but, char *str);
bool ui_searchbox_event(
    bContext *C, ARegion *region, uiBut *but, ARegion *butregion, const wmEvent *event);
/**
 * String validated to be of correct length (but->hardmax).
 */
bool ui_searchbox_apply(uiBut *but, ARegion *region);
void ui_searchbox_free(bContext *C, ARegion *region);
/**
 * XXX weak: search_func adds all partial matches.
 */
void ui_but_search_refresh(uiButSearch *but);

/* `interface_region_menu_popup.cc` */

int ui_but_menu_step(uiBut *but, int direction);
bool ui_but_menu_step_poll(const uiBut *but);
uiBut *ui_popup_menu_memory_get(uiBlock *block);
void ui_popup_menu_memory_set(uiBlock *block, uiBut *but);

/**
 * Called for creating new popups and refreshing existing ones.
 */
uiBlock *ui_popup_block_refresh(bContext *C,
                                uiPopupBlockHandle *handle,
                                ARegion *butregion,
                                uiBut *but);

uiPopupBlockHandle *ui_popup_block_create(bContext *C,
                                          ARegion *butregion,
                                          uiBut *but,
                                          uiBlockCreateFunc create_func,
                                          uiBlockHandleCreateFunc handle_create_func,
                                          void *arg,
                                          uiFreeArgFunc arg_free,
                                          bool can_refresh);
uiPopupBlockHandle *ui_popup_menu_create(
    bContext *C, ARegion *butregion, uiBut *but, uiMenuCreateFunc menu_func, void *arg);

/* `interface_region_popover.cc` */

using uiPopoverCreateFunc = std::function<void(bContext *, uiLayout *, PanelType *)>;

uiPopupBlockHandle *ui_popover_panel_create(bContext *C,
                                            ARegion *butregion,
                                            uiBut *but,
                                            uiPopoverCreateFunc popover_func,
                                            const PanelType *panel_type);

/* `interface_region_menu_pie.cc` */

/**
 * Set up data for defining a new pie menu level and add button that invokes it.
 */
void ui_pie_menu_level_create(uiBlock *block,
                              wmOperatorType *ot,
                              blender::StringRefNull propname,
                              IDProperty *properties,
                              const EnumPropertyItem *items,
                              int totitem,
                              wmOperatorCallContext context,
                              eUI_Item_Flag flag);

/* `interface_region_popup.cc` */

/**
 * Translate any popup regions (so we can drag them).
 */
void ui_popup_translate(ARegion *region, const int mdiff[2]);
void ui_popup_block_free(bContext *C, uiPopupBlockHandle *handle);
void ui_popup_block_scrolltest(uiBlock *block);

/* end interface_region_*.c */

/* `interface_panel.cc` */

/**
 * Handle region panel events like opening and closing panels, changing categories, etc.
 *
 * \note Could become a modal key-map.
 */
int ui_handler_panel_region(bContext *C,
                            const wmEvent *event,
                            ARegion *region,
                            const uiBut *active_but);
/**
 * Draw a panel integrated in buttons-window, tool/property lists etc.
 */
void ui_draw_aligned_panel(const ARegion *region,
                           const uiStyle *style,
                           const uiBlock *block,
                           const rcti *rect,
                           bool show_pin,
                           bool show_background,
                           bool region_search_filter_active);
void ui_draw_layout_panels_backdrop(const ARegion *region,
                                    const Panel *panel,
                                    const float radius,
                                    float subpanel_backcolor[4]);
void ui_panel_drag_collapse_handler_add(const bContext *C, const bool was_open);
void ui_panel_tag_search_filter_match(Panel *panel);
/** Toggles layout panel open state and returns the new state. */
bool ui_layout_panel_toggle_open(const bContext *C, LayoutPanelHeader *header);
LayoutPanelHeader *ui_layout_panel_header_under_mouse(const Panel &panel, const int my);
/** Apply scroll to layout panels when the main panel is used in popups. */
void ui_layout_panel_popup_scroll_apply(Panel *panel, const float dy);

/**
 * Draws in resolution of 48x4 colors.
 */
void ui_draw_gradient(const rcti *rect, const float hsv[3], eButGradientType type, float alpha);

/**
 * Draws rounded corner segments but inverted. Imagine each corner like a filled right triangle,
 * just that the hypotenuse is nicely curved inwards (towards the right angle of the triangle).
 *
 * Useful for connecting orthogonal shapes with a rounded corner, which can look quite nice.
 */
void ui_draw_rounded_corners_inverted(const rcti &rect,
                                      const float rad,
                                      const blender::float4 color);

/* based on UI_draw_roundbox_gl_mode,
 * check on making a version which allows us to skip some sides */
void ui_draw_but_TAB_outline(const rcti *rect,
                             float rad,
                             uchar highlight[3],
                             uchar highlight_fade[3]);
void ui_draw_but_HISTOGRAM(ARegion *region,
                           uiBut *but,
                           const uiWidgetColors *wcol,
                           const rcti *recti);
void ui_draw_but_WAVEFORM(ARegion *region,
                          uiBut *but,
                          const uiWidgetColors *wcol,
                          const rcti *recti);
void ui_draw_but_VECTORSCOPE(ARegion *region,
                             uiBut *but,
                             const uiWidgetColors *wcol,
                             const rcti *recti);
void ui_draw_but_COLORBAND(uiBut *but, const uiWidgetColors *wcol, const rcti *rect);
void ui_draw_but_UNITVEC(uiBut *but, const uiWidgetColors *wcol, const rcti *rect, float radius);
void ui_draw_but_CURVE(ARegion *region, uiBut *but, const uiWidgetColors *wcol, const rcti *rect);
/**
 * Draws the curve profile widget. Somewhat similar to ui_draw_but_CURVE.
 */
void ui_draw_but_CURVEPROFILE(ARegion *region,
                              uiBut *but,
                              const uiWidgetColors *wcol,
                              const rcti *rect);
void ui_draw_but_IMAGE(ARegion *region, uiBut *but, const uiWidgetColors *wcol, const rcti *rect);
void ui_draw_but_TRACKPREVIEW(ARegion *region,
                              uiBut *but,
                              const uiWidgetColors *wcol,
                              const rcti *recti);

/* `interface_undo.cc` */

/**
 * Start the undo stack.
 *
 * \note The current state should be pushed immediately after calling this.
 */
uiUndoStack_Text *ui_textedit_undo_stack_create();
void ui_textedit_undo_stack_destroy(uiUndoStack_Text *stack);
/**
 * Push the information in the arguments to a new state in the undo stack.
 *
 * \note Currently the total length of the undo stack is not limited.
 */
void ui_textedit_undo_push(uiUndoStack_Text *stack, const char *text, int cursor_index);
const char *ui_textedit_undo(uiUndoStack_Text *stack, int direction, int *r_cursor_index);

/* interface_handlers.cc */

void ui_handle_afterfunc_add_operator(wmOperatorType *ot, wmOperatorCallContext opcontext);
/**
 * Assumes event type is MOUSEPAN.
 */
void ui_pan_to_scroll(const wmEvent *event, int *type, int *val);
/**
 * Exported to `interface.cc`: #UI_but_active_only()
 * \note The region is only for the button.
 * The context needs to be set by the caller.
 */
void ui_but_activate_event(bContext *C, ARegion *region, uiBut *but);
/**
 * Simulate moving the mouse over a button (or navigating to it with arrow keys).
 *
 * exported so menus can start with a highlighted button,
 * even if the mouse isn't over it
 */
void ui_but_activate_over(bContext *C, ARegion *region, uiBut *but);
void ui_but_execute_begin(bContext *C, ARegion *region, uiBut *but, void **active_back);
void ui_but_execute_end(bContext *C, ARegion *region, uiBut *but, void *active_back);
void ui_but_active_free(const bContext *C, uiBut *but);
void ui_but_semi_modal_state_free(const bContext *C, uiBut *but);
/**
 * In some cases we may want to update the view (#View2D) in-between layout definition and drawing.
 * E.g. to make sure a button is visible while editing.
 */
void ui_but_update_view_for_active(const bContext *C, const uiBlock *block);
int ui_but_menu_direction(uiBut *but);
void ui_but_text_password_hide(char password_str[128], uiBut *but, bool restore);
/**
 * Finds the pressed button in an aligned row (typically an expanded enum).
 *
 * \param direction: Use when there may be multiple buttons pressed.
 */
uiBut *ui_but_find_select_in_enum(uiBut *but, int direction);
bool ui_but_is_editing(const uiBut *but);
float ui_block_calc_pie_segment(uiBlock *block, const float event_xy[2]);

/* XXX, this code will shorten any allocated string to 'UI_MAX_NAME_STR'
 * since this is really long its unlikely to be an issue,
 * but this could be supported */
void ui_but_add_shortcut(uiBut *but, const char *shortcut_str, bool do_strip);
void ui_but_clipboard_free();
bool ui_but_rna_equals(const uiBut *a, const uiBut *b);
bool ui_but_rna_equals_ex(const uiBut *but,
                          const PointerRNA *ptr,
                          const PropertyRNA *prop,
                          int index);
uiBut *ui_but_find_old(uiBlock *block_old, const uiBut *but_new);
uiBut *ui_but_find_new(uiBlock *block_new, const uiBut *but_old);

#ifdef WITH_INPUT_IME
void ui_but_ime_reposition(uiBut *but, int x, int y, bool complete);
const wmIMEData *ui_but_ime_data_get(uiBut *but);
#endif

/* interface_widgets.cc */

/* Widget shader parameters, must match the shader layout. */
struct uiWidgetBaseParameters {
  rctf recti, rect;
  float radi, rad;
  float facxi, facyi;
  float round_corners[4];
  float color_inner1[4], color_inner2[4];
  float color_outline[4], color_emboss[4];
  float color_tria[4];
  float tria1_center[2], tria2_center[2];
  float tria1_size, tria2_size;
  float shade_dir;
  /* We pack alpha check and discard factor in alpha_discard.
   * If the value is negative then we do alpha check.
   * The absolute value itself is the discard factor.
   * Initialize value to 1.0f if you don't want discard. */
  float alpha_discard;
  float tria_type;
  float _pad[3];
};

enum {
  ROUNDBOX_TRIA_NONE = 0,
  ROUNDBOX_TRIA_ARROWS,
  ROUNDBOX_TRIA_SCROLL,
  ROUNDBOX_TRIA_MENU,
  ROUNDBOX_TRIA_CHECK,
  ROUNDBOX_TRIA_HOLD_ACTION_ARROW,
  ROUNDBOX_TRIA_DASH,

  ROUNDBOX_TRIA_MAX, /* don't use */
};

blender::gpu::Batch *ui_batch_roundbox_widget_get();
blender::gpu::Batch *ui_batch_roundbox_shadow_get();

void ui_draw_menu_back(uiStyle *style, uiBlock *block, const rcti *rect);
void ui_draw_popover_back(ARegion *region, uiStyle *style, uiBlock *block, const rcti *rect);
void ui_draw_pie_center(uiBlock *block);
const uiWidgetColors *ui_tooltip_get_theme();

void ui_draw_widget_menu_back_color(const rcti *rect, bool use_shadow, const float color[4]);
void ui_draw_widget_menu_back(const rcti *rect, bool use_shadow);
void ui_draw_tooltip_background(const uiStyle *style, uiBlock *block, const rcti *rect);

void ui_draw_search_back(struct uiStyle *style, uiBlock *block, rcti *rect);
bool ui_link_bezier_points(const rcti *rect, float coord_array[][2], int resol);
void ui_draw_link_bezier(const rcti *rect, const float color[4]);

/**
 * Conversion from old to new buttons, so still messy.
 */
void ui_draw_but(const bContext *C, ARegion *region, uiStyle *style, uiBut *but, rcti *rect);

/**
 * Info about what the separator character separates, used to decide between different drawing
 * styles. E.g. we never want a shortcut string to be clipped, but other hint strings can be
 * clipped.
 */
enum uiMenuItemSeparatorType {
  UI_MENU_ITEM_SEPARATOR_NONE,
  /** Separator is used to indicate shortcut string of this item. Shortcut string will not get
   * clipped. */
  UI_MENU_ITEM_SEPARATOR_SHORTCUT,
  /** Separator is used to indicate some additional hint to display for this item. Hint string will
   * get clipped before the normal text. */
  UI_MENU_ITEM_SEPARATOR_HINT,
};
/**
 * Helper call to draw a menu item without a button.
 *
 * \param but_flag: Button flags (#uiBut.flag) indicating the state of the item, typically
 *                  #UI_HOVER, #UI_BUT_DISABLED, #UI_BUT_INACTIVE.
 * \param separator_type: The kind of separator which controls if and how the string is clipped.
 * \param r_xmax: The right hand position of the text, this takes into the icon, padding and text
 *                clipping when there is not enough room to display the full text.
 */
void ui_draw_menu_item(const uiFontStyle *fstyle,
                       rcti *rect,
                       const char *name,
                       int iconid,
                       int but_flag,
                       uiMenuItemSeparatorType separator_type,
                       int *r_xmax);
void ui_draw_preview_item(const uiFontStyle *fstyle,
                          rcti *rect,
                          const char *name,
                          int iconid,
                          int but_flag,
                          eFontStyle_Align text_align);
/**
 * Version of #ui_draw_preview_item() that does not draw the menu background and item text based on
 * state. It just draws the preview and text directly.
 *
 * \param draw_as_icon: Instead of stretching the preview/icon to the available width/height, draw
 *                      it at the standard icon size. Mono-icons will draw with \a text_col or the
 *                      corresponding theme override for this type of icon.
 */
void ui_draw_preview_item_stateless(const uiFontStyle *fstyle,
                                    rcti *rect,
                                    blender::StringRef name,
                                    int iconid,
                                    const uchar text_col[4],
                                    eFontStyle_Align text_align);

#define UI_TEXT_MARGIN_X 0.4f
#define UI_POPUP_MARGIN (UI_SCALE_FAC * 12)
/**
 * Margin at top of screen for popups.
 * Note this value must be sufficient to draw a popover arrow to avoid cropping it.
 */
#define UI_POPUP_MENU_TOP (int)(10 * UI_SCALE_FAC)

#define UI_PIXEL_AA_JITTER 8
extern const float ui_pixel_jitter[UI_PIXEL_AA_JITTER][2];

/* `interface_style.cc` */

/**
 * Called on each startup.blend read,
 * reading without #uiFont will create one.
 */
void uiStyleInit();

/* interface_icons.cc */

void ui_icon_ensure_deferred(const bContext *C, int icon_id, bool big);
/** Is \a icon_id a preview icon that is being loaded/rendered? */
bool ui_icon_is_preview_deferred_loading(int icon_id, bool big);
int ui_id_icon_get(const bContext *C, ID *id, bool big);

/* interface_icons_event.cc */

float ui_event_icon_offset(int icon_id);

void icon_draw_rect_input(
    float x, float y, int w, int h, int icon_id, float aspect, float alpha, bool inverted);

/* resources.cc */

void ui_resources_init();
void ui_resources_free();

/* interface_layout.cc */

void ui_layout_add_but(uiLayout *layout, uiBut *but);
void ui_layout_remove_but(uiLayout *layout, const uiBut *but);
/**
 * \return true if the button was successfully replaced.
 */
bool ui_layout_replace_but_ptr(uiLayout *layout, const void *old_but_ptr, uiBut *new_but);
/**
 * \note May reallocate \a but, so the possibly new address is returned. May also override the
 *       #UI_BUT_DISABLED flag depending on if a search pointer-property pair was provided/found.
 */
uiBut *ui_but_add_search(uiBut *but,
                         PointerRNA *ptr,
                         PropertyRNA *prop,
                         PointerRNA *searchptr,
                         PropertyRNA *searchprop,
                         bool results_are_suggestions);
/**
 * Check all buttons defined in this layout,
 * and set any button flagged as UI_BUT_LIST_ITEM as active/selected.
 * Needed to handle correctly text colors of active (selected) list item.
 */
void ui_layout_list_set_labels_active(uiLayout *layout);
/* menu callback */
void ui_item_menutype_func(bContext *C, uiLayout *layout, void *arg_mt);
void ui_item_paneltype_func(bContext *C, uiLayout *layout, void *arg_pt);

/* interface_button_group.cc */

/**
 * Every function that adds a set of buttons must create another group,
 * then #ui_def_but adds buttons to the current group (the last).
 */
void ui_block_new_button_group(uiBlock *block, uiButtonGroupFlag flag);
void ui_button_group_add_but(uiBlock *block, uiBut *but);
void ui_button_group_replace_but_ptr(uiBlock *block, const uiBut *old_but_ptr, uiBut *new_but);

/* interface_drag.cc */

void ui_but_drag_free(uiBut *but);
bool ui_but_drag_is_draggable(const uiBut *but);
void ui_but_drag_start(bContext *C, uiBut *but);

/* interface_align.cc */

bool ui_but_can_align(const uiBut *but) ATTR_WARN_UNUSED_RESULT;
int ui_but_align_opposite_to_area_align_get(const ARegion *region) ATTR_WARN_UNUSED_RESULT;
/**
 * Compute the alignment of all 'align groups' of buttons in given block.
 *
 * This is using an order-independent algorithm,
 * i.e. alignment of buttons should be OK regardless of order in which
 * they are added to the block.
 */
void ui_block_align_calc(uiBlock *block, const ARegion *region);

/* `interface_anim.cc` */

void ui_but_anim_flag(uiBut *but, const AnimationEvalContext *anim_eval_context);
void ui_but_anim_copy_driver(bContext *C);
void ui_but_anim_paste_driver(bContext *C);
/**
 * \a str can be NULL to only perform check if \a but has an expression at all.
 * \return if button has an expression.
 */
bool ui_but_anim_expression_get(uiBut *but, char *str, size_t str_maxncpy);
bool ui_but_anim_expression_set(uiBut *but, const char *str);
/**
 * Create new expression for button (i.e. a "scripted driver"), if it can be created.
 */
bool ui_but_anim_expression_create(uiBut *but, const char *str);
void ui_but_anim_autokey(bContext *C, uiBut *but, Scene *scene, float cfra);

void ui_but_anim_decorate_cb(bContext *C, void *arg_but, void *arg_dummy);
void ui_but_anim_decorate_update_from_flag(uiButDecorator *but);

/* `interface_query.cc` */

bool ui_but_is_editable(const uiBut *but) ATTR_WARN_UNUSED_RESULT;
bool ui_but_is_editable_as_text(const uiBut *but) ATTR_WARN_UNUSED_RESULT;
bool ui_but_is_toggle(const uiBut *but) ATTR_WARN_UNUSED_RESULT;
/**
 * Can we mouse over the button or is it hidden/disabled/layout.
 * \note ctrl is kind of a hack currently,
 * so that non-embossed UI_BTYPE_TEXT button behaves as a label when ctrl is not pressed.
 */
bool ui_but_is_interactive_ex(const uiBut *but, const bool labeledit, const bool for_tooltip);
bool ui_but_is_interactive(const uiBut *but, bool labeledit) ATTR_WARN_UNUSED_RESULT;
bool ui_but_is_popover_once_compat(const uiBut *but) ATTR_WARN_UNUSED_RESULT;
bool ui_but_has_array_value(const uiBut *but) ATTR_WARN_UNUSED_RESULT;
int ui_but_icon(const uiBut *but);
void ui_but_pie_dir(RadialDirection dir, float vec[2]);

bool ui_but_is_cursor_warp(const uiBut *but) ATTR_WARN_UNUSED_RESULT;

bool ui_but_contains_pt(const uiBut *but, float mx, float my) ATTR_WARN_UNUSED_RESULT;
bool ui_but_contains_rect(const uiBut *but, const rctf *rect);
bool ui_but_contains_point_px_icon(const uiBut *but,
                                   ARegion *region,
                                   const wmEvent *event) ATTR_WARN_UNUSED_RESULT;
bool ui_but_contains_point_px(const uiBut *but, const ARegion *region, const int xy[2])
    ATTR_NONNULL(1, 2, 3) ATTR_WARN_UNUSED_RESULT;

uiBut *ui_list_find_mouse_over(const ARegion *region,
                               const wmEvent *event) ATTR_WARN_UNUSED_RESULT;
uiBut *ui_list_find_from_row(const ARegion *region, const uiBut *row_but) ATTR_WARN_UNUSED_RESULT;
uiBut *ui_list_row_find_mouse_over(const ARegion *region, const int xy[2])
    ATTR_NONNULL(1, 2) ATTR_WARN_UNUSED_RESULT;
uiBut *ui_list_row_find_index(const ARegion *region,
                              int index,
                              uiBut *listbox) ATTR_WARN_UNUSED_RESULT;
uiBut *ui_view_item_find_mouse_over(const ARegion *region, const int xy[2]) ATTR_NONNULL(1, 2);
uiBut *ui_view_item_find_active(const ARegion *region);
uiBut *ui_view_item_find_search_highlight(const ARegion *region);

using uiButFindPollFn = bool (*)(const uiBut *but, const void *customdata);
/**
 * x and y are only used in case event is NULL.
 */
uiBut *ui_but_find_mouse_over_ex(const ARegion *region,
                                 const int xy[2],
                                 bool labeledit,
                                 bool for_tooltip,
                                 const uiButFindPollFn find_poll,
                                 const void *find_custom_data)
    ATTR_NONNULL(1, 2) ATTR_WARN_UNUSED_RESULT;
uiBut *ui_but_find_mouse_over(const ARegion *region, const wmEvent *event) ATTR_WARN_UNUSED_RESULT;
uiBut *ui_but_find_rect_over(const ARegion *region, const rcti *rect_px) ATTR_WARN_UNUSED_RESULT;

uiBut *ui_list_find_mouse_over_ex(const ARegion *region, const int xy[2])
    ATTR_NONNULL(1, 2) ATTR_WARN_UNUSED_RESULT;

bool ui_but_contains_password(const uiBut *but) ATTR_WARN_UNUSED_RESULT;

blender::StringRef ui_but_drawstr_without_sep_char(const uiBut *but) ATTR_NONNULL();
size_t ui_but_drawstr_len_without_sep_char(const uiBut *but);
size_t ui_but_tip_len_only_first_line(const uiBut *but);

uiBut *ui_but_prev(uiBut *but) ATTR_WARN_UNUSED_RESULT;
uiBut *ui_but_next(uiBut *but) ATTR_WARN_UNUSED_RESULT;
uiBut *ui_but_first(uiBlock *block) ATTR_WARN_UNUSED_RESULT;
uiBut *ui_but_last(uiBlock *block) ATTR_WARN_UNUSED_RESULT;

uiBut *ui_block_active_but_get(const uiBlock *block);
bool ui_block_is_menu(const uiBlock *block) ATTR_WARN_UNUSED_RESULT;
bool ui_block_is_popover(const uiBlock *block) ATTR_WARN_UNUSED_RESULT;
bool ui_block_is_pie_menu(const uiBlock *block) ATTR_WARN_UNUSED_RESULT;
bool ui_block_is_popup_any(const uiBlock *block) ATTR_WARN_UNUSED_RESULT;

uiBlock *ui_block_find_mouse_over_ex(const ARegion *region, const int xy[2], bool only_clip)
    ATTR_NONNULL(1, 2);
uiBlock *ui_block_find_mouse_over(const ARegion *region, const wmEvent *event, bool only_clip);

uiBut *ui_region_find_first_but_test_flag(ARegion *region, int flag_include, int flag_exclude);
uiBut *ui_region_find_active_but(ARegion *region) ATTR_WARN_UNUSED_RESULT;
bool ui_region_contains_point_px(const ARegion *region, const int xy[2])
    ATTR_NONNULL(1, 2) ATTR_WARN_UNUSED_RESULT;
bool ui_region_contains_rect_px(const ARegion *region, const rcti *rect_px);

/**
 * Check if the cursor is over any popups.
 */
ARegion *ui_screen_region_find_mouse_over_ex(bScreen *screen, const int xy[2]) ATTR_NONNULL(1, 2);
ARegion *ui_screen_region_find_mouse_over(bScreen *screen, const wmEvent *event);

/* interface_context_menu.cc */

bool ui_popup_context_menu_for_button(bContext *C, uiBut *but, const wmEvent *event);
/**
 * menu to show when right clicking on the panel header
 */
void ui_popup_context_menu_for_panel(bContext *C, ARegion *region, Panel *panel);

/* `interface_eyedropper.cc` */

wmKeyMap *eyedropper_modal_keymap(wmKeyConfig *keyconf);
wmKeyMap *eyedropper_colorband_modal_keymap(wmKeyConfig *keyconf);

/* interface_eyedropper_color.c */

void UI_OT_eyedropper_color(wmOperatorType *ot);

/* interface_eyedropper_colorband.c */

namespace blender::ui {
void UI_OT_eyedropper_colorramp(wmOperatorType *ot);
void UI_OT_eyedropper_colorramp_point(wmOperatorType *ot);

void UI_OT_eyedropper_bone(wmOperatorType *ot);

}  // namespace blender::ui

/* interface_eyedropper_datablock.c */

void UI_OT_eyedropper_id(wmOperatorType *ot);

/* interface_eyedropper_depth.c */

void UI_OT_eyedropper_depth(wmOperatorType *ot);

/* interface_eyedropper_driver.c */

void UI_OT_eyedropper_driver(wmOperatorType *ot);

/* eyedropper_grease_pencil_color.cc */

void UI_OT_eyedropper_grease_pencil_color(wmOperatorType *ot);

/* interface_template_asset_shelf_popover.cc */
std::optional<blender::StringRefNull> UI_asset_shelf_idname_from_button_context(const uiBut *but);

/* interface_template_asset_view.cc */

uiListType *UI_UL_asset_view();

/**
 * For use with #ui_rna_collection_search_update_fn.
 */
struct uiRNACollectionSearch {
  PointerRNA target_ptr;
  PropertyRNA *target_prop;

  PointerRNA search_ptr;
  PropertyRNA *search_prop;

  uiBut *search_but;
  /* Let UI_butstore_ API update search_but pointer above over redraws. */
  uiButStore *butstore;
  /* Block has to be stored for freeing butstore (uiBut.block doesn't work with undo). */
  uiBlock *butstore_block;
};
void ui_rna_collection_search_update_fn(
    const bContext *C, void *arg, const char *str, uiSearchItems *items, bool is_first);

/* `interface_ops.cc` */

bool ui_jump_to_target_button_poll(bContext *C);

/* interface_queries.c */

void ui_interface_tag_script_reload_queries();

/* interface_view.cc */

void ui_block_free_views(uiBlock *block);
void ui_block_views_end(ARegion *region, const uiBlock *block);
void ui_block_view_persistent_state_restore(const ARegion &region,
                                            const uiBlock &block,
                                            blender::ui::AbstractView &view);
void ui_block_views_listen(const uiBlock *block, const wmRegionListenerParams *listener_params);
void ui_block_views_draw_overlays(const ARegion *region, const uiBlock *block);
blender::ui::AbstractView *ui_block_view_find_matching_in_old_block(
    const uiBlock &new_block, const blender::ui::AbstractView &new_view);

uiButViewItem *ui_block_view_find_matching_view_item_but_in_old_block(
    const uiBlock &new_block, const blender::ui::AbstractViewItem &new_item);

/* abstract_view_item.cc */

void ui_view_item_swap_button_pointers(blender::ui::AbstractViewItem &a,
                                       blender::ui::AbstractViewItem &b);

/* interface_templates.cc */

uiListType *UI_UL_cache_file_layers();

ID *ui_template_id_liboverride_hierarchy_make(
    bContext *C, Main *bmain, ID *owner_id, ID *id, const char **r_undo_push_label);

/* Functions in this namespace are only exposed for unit testing purposes, and
 * should not be used outside of the files where they are defined. */
namespace blender::interface::internal {

/**
 * Get the driver(s) of the given property.
 *
 * \note intended to be used in conjunction with `paste_property_drivers()` below.
 *
 * \param ptr: The RNA pointer of the property.
 * \param prop: The property RNA of the property.
 * \param get_all: Whether to get all drivers of an array property, or just the
 * one specified by `index`.  Ignored if the property is not an array property.
 * \param index: Which element of an array property to get.  Ignored if `get_all`
 * is true or if the property is not an array properly.
 * \param r_is_array_prop: Output parameter, that stores whether the passed
 * property is an array property or not.
 *
 * \returns A vector of pointers to the drivers of the property.  It will be
 * zero-sized if no drivers were fetched (e.g. if the property had no drivers).
 * Otherwise the vector will be the size of the underlying property (e.g. 4 for
 * an array property with 4 elements, 1 for a non-array property).  For array
 * properties, elements without drivers will be null.
 */
blender::Vector<FCurve *> get_property_drivers(
    PointerRNA *ptr, PropertyRNA *prop, bool get_all, int index, bool *r_is_array_prop);

/**
 * Paste the drivers from `src_drivers` to the destination property.
 *
 * This function can be used for pasting drivers for all elements of an array
 * property, just some elements of an array property, or a single driver for a
 * non-array property.
 *
 * \note intended to be used in conjunction with `get_property_drivers()` above.
 * The destination property should have the same type and (if an array property)
 * length as the source property passed to `get_property_drivers()`.
 *
 * \param src_drivers: The span of drivers to paste.  If `is_array_prop` is
 * false, this must be a single element.  If `is_array_prop` is true then this
 * should have the same length as the destination array property.  Nullptr
 * elements are skipped when pasting.
 * \param is_array_prop: Whether `src_drivers` are drivers for the elements
 * of an array property.
 * \param dst_ptr: The RNA pointer for the destination property.
 * \param dist_prop: The destination property RNA.
 *
 * \returns The number of successfully pasted drivers.
 */
int paste_property_drivers(blender::Span<FCurve *> src_drivers,
                           bool is_array_prop,
                           PointerRNA *dst_ptr,
                           PropertyRNA *dst_prop);

}  // namespace blender::interface::internal<|MERGE_RESOLUTION|>--- conflicted
+++ resolved
@@ -252,14 +252,10 @@
   uiButHandleHoldFunc hold_func = nullptr;
   void *hold_argN = nullptr;
 
-<<<<<<< HEAD
   uiLink *link = nullptr;
   int linkto[2]; /* region relative coords */
 
-  const char *tip = nullptr;
-=======
   blender::StringRef tip;
->>>>>>> 03a2d675
   uiButToolTipFunc tip_func = nullptr;
   void *tip_arg = nullptr;
   uiFreeArgFunc tip_arg_free = nullptr;
