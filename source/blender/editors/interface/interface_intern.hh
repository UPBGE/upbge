/* SPDX-FileCopyrightText: 2001-2002 NaN Holding BV. All rights reserved.
 *
 * SPDX-License-Identifier: GPL-2.0-or-later */

/** \file
 * \ingroup edinterface
 */

#pragma once

#include <functional>

#include "BLI_compiler_attrs.h"
#include "BLI_enum_flags.hh"
#include "BLI_math_vector_types.hh"
#include "BLI_string_ref.hh"
#include "BLI_vector.hh"

#include "BKE_fcurve.hh"

#include "DNA_listBase.h"

#include "RNA_types.hh"

#include "UI_interface.hh"
#include "UI_interface_layout.hh"
#include "UI_resources.hh"

struct AnimationEvalContext;
struct ARegion;
struct bContext;
struct bContextStore;
struct CurveMapping;
struct CurveProfile;
namespace blender::gpu {
class Batch;
}
struct IconTextOverlay;
struct ID;
struct ImBuf;
struct LayoutPanelHeader;
struct Main;
struct Scene;
namespace blender::ui {
struct HandleButtonData;
struct Layout;
struct UndoStack_Text;
}  // namespace blender::ui
struct uiListType;
struct uiStyle;
struct uiWidgetColors;
struct UnitSettings;
struct wmEvent;
struct wmKeyConfig;
struct wmOperatorType;
struct wmTimer;

namespace blender::ui {

/* ****************** general defines ************** */

#define RNA_NO_INDEX -1
#define RNA_ENUM_VALUE -2

#define UI_MENU_PADDING (int)(0.2f * UI_UNIT_Y)

#define UI_MENU_WIDTH_MIN (UI_UNIT_Y * 9)
/** Some extra padding added to menus containing sub-menu icons. */
#define UI_MENU_SUBMENU_PADDING (6 * UI_SCALE_FAC)

/* menu scrolling */
#define UI_MENU_SCROLL_ARROW (12 * UI_SCALE_FAC)
#define UI_MENU_SCROLL_MOUSE (UI_MENU_SCROLL_ARROW + 2 * UI_SCALE_FAC)
#define UI_MENU_SCROLL_PAD (4 * UI_SCALE_FAC)

/** Popover width (multiplied by #U.widget_unit) */
#define UI_POPOVER_WIDTH_UNITS 10

/** #Button.flag */
enum {
  /** Use when the button is pressed. */
  UI_SELECT = (1 << 0),
  /** Temporarily hidden (scrolled out of the view). */
  UI_SCROLLED = (1 << 1),
  /**
   * The button is hovered by the mouse and should be drawn with a hover highlight. Also set
   * sometimes to highlight buttons without actually hovering it (e.g. for arrow navigation in
   * menus). UI handling code manages this mostly and usually does this together with making the
   * button active/focused (see #Button::active). This means events will be forwarded to it and
   * further handlers/shortcuts can be used while hovering it.
   */
  UI_HOVER = (1 << 2),
  UI_HAS_ICON = (1 << 3),
  UI_HIDDEN = (1 << 4),
  /** Display selected, doesn't impact interaction. */
  UI_SELECT_DRAW = (1 << 5),
  /** Property search filter is active and the button does not match. */
  UI_SEARCH_FILTER_NO_MATCH = (1 << 6),

  /** Temporarily override the active button for lookups in context, regions, etc. (everything
   * using #ui_context_button_active()). For example, so that operators normally acting on the
   * active button can be polled on non-active buttons to (e.g. for disabling). */
  BUT_ACTIVE_OVERRIDE = (1 << 7),

  /* WARNING: rest of #Button.flag in `UI_interface_c.hh`. */
};

/** #Button.pie_dir */
enum RadialDirection : int8_t {
  UI_RADIAL_NONE = -1,
  UI_RADIAL_N = 0,
  UI_RADIAL_NE = 1,
  UI_RADIAL_E = 2,
  UI_RADIAL_SE = 3,
  UI_RADIAL_S = 4,
  UI_RADIAL_SW = 5,
  UI_RADIAL_W = 6,
  UI_RADIAL_NW = 7,
};

/** Next direction (clockwise). */
#define UI_RADIAL_DIRECTION_NEXT(dir) RadialDirection((int(dir) + 1) % (int(UI_RADIAL_NW) + 1))
/** Previous direction (counter-clockwise). */
#define UI_RADIAL_DIRECTION_PREV(dir) \
  RadialDirection(((int(dir) + int(UI_RADIAL_NW))) % (int(UI_RADIAL_NW) + 1))

/** Store a mask for diagonal directions. */
#define UI_RADIAL_MASK_ALL_DIAGONAL \
  ((1 << int(UI_RADIAL_NE)) | (1 << int(UI_RADIAL_SE)) | (1 << int(UI_RADIAL_SW)) | \
   (1 << int(UI_RADIAL_NW)))
#define UI_RADIAL_MASK_ALL_AXIS_ALIGNED \
  ((1 << int(UI_RADIAL_N)) | (1 << int(UI_RADIAL_S)) | (1 << int(UI_RADIAL_E)) | \
   (1 << int(UI_RADIAL_W)))

extern const char ui_radial_dir_order[8];
extern const char ui_radial_dir_to_numpad[8];
extern const short ui_radial_dir_to_angle[8];

/* internal panel drawing defines */
#define PNL_HEADER (UI_UNIT_Y * 1.25) /* 24 default */

/* bit button defines */
/* Bit operations */
#define UI_BITBUT_TEST(a, b) (((a) & (1 << (b))) != 0)
#define UI_BITBUT_VALUE_TOGGLED(a, b) ((a) ^ (1 << (b)))
#define UI_BITBUT_VALUE_ENABLED(a, b) ((a) | (1 << (b)))
#define UI_BITBUT_VALUE_DISABLED(a, b) ((a) & ~(1 << (b)))

/* bit-row */
#define UI_BITBUT_ROW(min, max) \
  (((max) >= 31 ? 0xFFFFFFFF : (1 << ((max) + 1)) - 1) - ((min) ? ((1 << (min)) - 1) : 0))

/** Split number-buttons by ':' and align left/right. */
#define USE_NUMBUTS_LR_ALIGN

/** #PieMenuData.flags */
enum {
  /** Use initial center of pie menu to calculate direction. */
  PIE_INITIAL_DIRECTION = (1 << 1),
  /** Pie menu is drag style. */
  PIE_DRAG_STYLE = (1 << 2),
  /** Mouse not far enough from center position. */
  PIE_INVALID_DIR = (1 << 3),
  /** Pie menu changed to click style, click to confirm. */
  PIE_CLICK_STYLE = (1 << 4),
  /** Pie animation finished, do not calculate any more motion. */
  PIE_ANIMATION_FINISHED = (1 << 5),
  /** Pie gesture selection has been done, now wait for mouse motion to end. */
  PIE_GESTURE_END_WAIT = (1 << 6),
};

#define PIE_CLICK_THRESHOLD_SQ 50.0f

/** The maximum number of items a radial menu (pie menu) can contain. */
#define PIE_MAX_ITEMS 8

<<<<<<< HEAD
typedef struct uiLinkLine { /* only for draw/edit */
  struct uiLinkLine *next, *prev;
  struct uiBut *from, *to;
  short flag, deactive;
} uiLinkLine;

typedef struct {
  void **poin;    /* pointer to original pointer */
  void ***ppoin;  /* pointer to original pointer-array */
  short *totlink; /* if pointer-array, here is the total */

  short maxlink, pad;
  short fromcode, tocode;

  ListBase lines;
} uiLink;

struct uiBut {
=======
struct Button {
>>>>>>> 8f1f6a1c

  /** Pointer back to the layout item holding this button. */
  Layout *layout = nullptr;
  int flag = 0;
  int drawflag = 0;
  char flag2 = 0;

<<<<<<< HEAD
  int upbgeflag = 0;

  ButType type = ButType(0);
=======
  ButtonType type = ButtonType(0);
>>>>>>> 8f1f6a1c
  ButPointerType pointype = ButPointerType::None;
  bool bit = 0;
  /* 0-31 bit index. */
  char bitnr = 0;

  /** When non-zero, this is the key used to activate a menu items (`a-z` always lower case). */
  uchar menu_key = 0;

  short retval = 0, strwidth = 0, alignnr = 0;
  short ofs = 0, pos = 0, selsta = 0, selend = 0;

  /**
   * Optional color for monochrome icon. Also used as text
   * color for labels without icons. Set with #button_color_set().
   */
  uchar col[4] = {0};

  std::string str;

  std::string drawstr;

  char *placeholder = nullptr;

  /** Block relative coordinates. */
  rctf rect = {};

  char *poin = nullptr;
  float hardmin = 0, hardmax = 0, softmin = 0, softmax = 0;

  /** See \ref button_func_identity_compare_set(). */
  ButtonIdentityCompareFunc identity_cmp_func = nullptr;

  ButtonHandleFunc func = nullptr;
  void *func_arg1 = nullptr;
  void *func_arg2 = nullptr;
  /**
   * C++ version of #func above. Allows storing arbitrary data in a type safe way, no void
   * pointer arguments.
   */
  std::function<void(bContext &)> apply_func;

  ButtonHandleNFunc funcN = nullptr;
  void *func_argN = nullptr;
  ButtonArgNFree func_argN_free_fn;
  ButtonArgNCopy func_argN_copy_fn;

  const bContextStore *context = nullptr;

  ButtonCompleteFunc autocomplete_func = nullptr;
  void *autofunc_arg = nullptr;

  ButtonHandleRenameFunc rename_func = nullptr;
  void *rename_arg1 = nullptr;
  void *rename_orig = nullptr;

  /**
   * When defined, and the button edits a string RNA property,
   * the new name is _not_ set at all, instead this function is called with the new name.
   */
  std::function<void(std::string &new_name)> rename_full_func = nullptr;
  std::string rename_full_new;

  /** Run an action when holding the button down. */
  ButtonHandleHoldFunc hold_func = nullptr;
  void *hold_argN = nullptr;

<<<<<<< HEAD
  uiLink *link = nullptr;
  int linkto[2]; /* region relative coords */

  blender::StringRef tip;
  uiButToolTipFunc tip_func = nullptr;
=======
  StringRef tip;
  ButtonToolTipFunc tip_func = nullptr;
>>>>>>> 8f1f6a1c
  void *tip_arg = nullptr;
  FreeArgFunc tip_arg_free = nullptr;
  /** Function to override the label to be displayed in the tooltip. */
  std::function<std::string(const Button *)> tip_quick_func;

  ButtonToolTipCustomFunc tip_custom_func = nullptr;

  /** info on why button is disabled, displayed in tooltip */
  const char *disabled_info = nullptr;

  /** Little indicator (e.g., counter) displayed on top of some icons. */
  IconTextOverlay icon_overlay_text = {};

  /** Copied from the #Block.emboss */
  EmbossType emboss = EmbossType::Emboss;
  /** direction in a pie menu, used for collision detection. */
  RadialDirection pie_dir = UI_RADIAL_NONE;
  /** could be made into a single flag */
  bool changed = false;

  BIFIconID icon = ICON_NONE;

  /** Affects the order if this Button is used in menu-search. */
  float search_weight = 0.0f;

  short iconadd = 0;
  /** so buttons can support unit systems which are not RNA */
  uchar unit_type = 0;

  /** See #button_menu_disable_hover_open(). */
  bool menu_no_hover_open = false;

  /** #ButtonType::Block data */
  BlockCreateFunc block_create_func = nullptr;

  /** #ButtonType::Pulldown / #ButtonType::Menu data */
  MenuCreateFunc menu_create_func = nullptr;

  MenuStepFunc menu_step_func = nullptr;

  /* RNA data */
  PointerRNA rnapoin = {};
  PropertyRNA *rnaprop = nullptr;
  int rnaindex = 0;

  BIFIconID drag_preview_icon_id;
  void *dragpoin = nullptr;
  const ImBuf *imb = nullptr;
  float imb_scale = 0;
  eWM_DragDataType dragtype = WM_DRAG_ID;
  int8_t dragflag = 0;

  /**
   * Keep an operator attached but never actually call it through the button. See
   * #button_operator_set_never_call().
   */
  bool operator_never_call = false;
  /* Operator data */
  wm::OpCallContext opcontext = wm::OpCallContext::InvokeDefault;
  wmOperatorType *optype = nullptr;
  PointerRNA *opptr = nullptr;

  ListBase extra_op_icons = {nullptr, nullptr}; /** #ButtonExtraOpIcon */

  /**
   * Active button data, set when the user is hovering or interacting with a button (#UI_HOVER and
   * #UI_SELECT state mostly).
   */
  HandleButtonData *active = nullptr;
  /**
   * Event handling only supports one active button at a time, but there are cases where that's not
   * enough. A common one is to keep some filter button active to receive text input, while other
   * buttons remain active for interaction.
   *
   * Buttons that have #semi_modal_state set will be temporarily activated for event handling. If
   * they don't consume the event (for example text input events) the event will be forwarded to
   * other buttons.
   *
   * Currently only text buttons support this well.
   */
  HandleButtonData *semi_modal_state = nullptr;

  /** Custom button data (borrowed, not owned). */
  void *custom_data = nullptr;

  char *editstr = nullptr;
  double *editval = nullptr;
  float *editvec = nullptr;

  std::function<bool(const Button &)> pushed_state_func;

  /* pointer back */
  Block *block = nullptr;

  Button() = default;
  /** Performs a mostly shallow copy for now. Only contained C++ types are deep copied. */
  Button(const Button &other) = default;
  /** Mostly shallow copy, just like copy constructor above. */
  Button &operator=(const Button &other) = default;

  virtual ~Button() = default;
};

/** Derived struct for #ButtonType::Num */
struct ButtonNumber : public Button {
  float step_size = 0.0f;
  float precision = 0.0f;
};

/** Derived struct for #ButtonType::NumSlider */
struct ButtonNumberSlider : public Button {
  float step_size = 0.0f;
  float precision = 0.0f;
};

/** Derived struct for #ButtonType::Color */
struct ButtonColor : public Button {
  bool is_pallete_color = false;
  int palette_color_index = -1;
};

/** Derived struct for #ButtonType::Tab */
struct ButtonTab : public Button {
  MenuType *menu = nullptr;
};

/** Derived struct for #ButtonType::SearchMenu */
struct ButtonSearch : public Button {
  ButtonSearchCreateFn popup_create_fn = nullptr;
  ButtonSearchUpdateFn items_update_fn = nullptr;
  ButtonSearchListenFn listen_fn = nullptr;

  void *item_active = nullptr;
  char *item_active_str;

  void *arg = nullptr;
  FreeArgFunc arg_free_fn = nullptr;

  ButtonSearchContextMenuFn item_context_menu_fn = nullptr;
  ButtonSearchTooltipFn item_tooltip_fn = nullptr;

  const char *item_sep_string = nullptr;

  PointerRNA rnasearchpoin = {};
  PropertyRNA *rnasearchprop = nullptr;

  int preview_rows = 0;
  int preview_cols = 0;

  /**
   * The search box only provides suggestions, it does not force
   * the string to match one of the search items when applying.
   */
  bool results_are_suggestions = false;
};

/**
 * Derived struct for #ButtonType::Decorator
 * Decorators have their own RNA data, using the normal #Button RNA members has many side-effects.
 */
struct ButtonDecorator : public Button {
  PointerRNA decorated_rnapoin = {};
  PropertyRNA *decorated_rnaprop = nullptr;
  int decorated_rnaindex = -1;
  /* The only action allowed to decorators currently is to set or clear animation keyframes.
   * However, they should be able to do it only under some circumstances (typically, when they do
   * display animation-related status). */
  bool toggle_keyframe_on_click = false;
};

/** Derived struct for #ButtonType::Progress. */
struct ButtonProgress : public Button {
  /** Progress in 0..1 range. */
  float progress_factor = 0.0f;
  /** The display style (bar, pie... etc). */
  ButProgressType progress_type = ButProgressType::Bar;
};

/** Derived struct for #ButtonType::SeprLine. */
struct ButtonSeparatorLine : public Button {
  bool is_vertical;
};

/** Derived struct for #ButtonType::Label. */
struct ButtonLabel : public Button {
  float alpha_factor = 1.0f;
};

/** Derived struct for #ButtonType::Scroll. */
struct ButtonScrollBar : public Button {
  /** Actual visual height of UI list (in rows). */
  float visual_height = -1.0f;
};

struct ButtonViewItem : public Button {
  /** The view item this button was created for. */
  AbstractViewItem *view_item = nullptr;
  /**
   * Some items want to have a fixed size for drawing, differing from the interaction rectangle
   * (e.g. so highlights are drawn smaller).
   */
  int draw_width = 0;
  int draw_height = 0;
};

/** Derived struct for #ButtonType::HsvCube. */
struct ButtonHSVCube : public Button {
  eButGradientType gradient_type = GRAD_SV;
};

/** Derived struct for #ButtonType::ColorBand. */
struct ButtonColorBand : public Button {
  ColorBand *edit_coba = nullptr;
};

/** Derived struct for #ButtonType::CurveProfile. */
struct ButtonCurveProfile : public Button {
  CurveProfile *edit_profile = nullptr;
};

/** Derived struct for #ButtonType::Curve. */
struct ButtonCurveMapping : public Button {
  CurveMapping *edit_cumap = nullptr;
  eButGradientType gradient_type = GRAD_SV;
};

/** Derived struct for #ButtonType::HotkeyEvent. */
struct ButtonHotkeyEvent : public Button {
  wmEventModifierFlag modifier_key = wmEventModifierFlag(0);
};

/**
 * Additional, superimposed icon for a button, invoking an operator.
 */
struct ButtonExtraOpIcon {
  ButtonExtraOpIcon *next, *prev;

  BIFIconID icon;
  wmOperatorCallParams *optype_params;

  bool highlighted;
  bool disabled;
};

struct ColorPicker {
  ColorPicker *next, *prev;

  /**
   * Color in HSV or HSL, in color picking color space. Used for HSV cube,
   * circle and slider widgets. The color picking space is perceptually
   * linear for intuitive editing.
   */
  float hsv_perceptual[3];
  /** Initial color data (to detect changes). */
  float hsv_perceptual_init[3];
  bool is_init;

  /**
   * HSV or HSL in color picker space used for number sliders.
   */
  float hsv_perceptual_slider[3];
  float hsv_linear_slider[3];

  /*
   * RGB in color picker used for number sliders, when the space is not scene linear.
   * When it is linear, the RNA property is used directly so that keyframing works.
   */
  float rgb_perceptual_slider[3];

  /* Hex Color string */
  char hexcol[128];

  /** Cubic saturation for the color wheel. */
  bool use_color_cubic;
  bool use_color_lock;
  bool use_luminosity_lock;
  float luminosity_lock_value;

  /** Alpha component. */
  bool has_alpha;
};

struct ColorPickerData {
  ListBase list;
};

struct PieMenuData {
  /** store title and icon to allow access when pie levels are created */
  const char *title;
  int icon;

  /** A mask combining the directions of all buttons in the pie menu (excluding separators). */
  int pie_dir_mask;
  float pie_dir[2];
  float pie_center_init[2];
  float pie_center_spawned[2];
  float last_pos[2];
  double duration_gesture;
  int flags;
  /** Initial event used to fire the pie menu, store here so we can query for release */
  short event_type;
  float alphafac;
};

/** #Block.content_hints */
enum eBlockContentHints {
  /** In a menu block, if there is a single sub-menu button, we add some
   * padding to the right to put nicely aligned triangle icons there. */
  BLOCK_CONTAINS_SUBMENU_BUT = (1 << 0),
};

/* #ButtonGroup.flag. */
enum ButtonGroupFlag {
  /** While this flag is set, don't create new button groups for layout item calls. */
  UI_BUTTON_GROUP_LOCK = (1 << 0),
  /** The buttons in this group are inside a panel header. */
  UI_BUTTON_GROUP_PANEL_HEADER = (1 << 1),
};
ENUM_OPERATORS(ButtonGroupFlag);

/**
 * A group of button references, used by property search to keep track of sets of buttons that
 * should be searched together. For example, in property split layouts number buttons and their
 * labels (and even their decorators) are separate buttons, but they must be searched and
 * highlighted together.
 */
struct ButtonGroup {
  Vector<Button *> buttons;
  ButtonGroupFlag flag;
};

struct BlockDynamicListener {
  BlockDynamicListener *next, *prev;

  void (*listener_func)(const wmRegionListenerParams *params);
};

enum class BlockAlertLevel : int8_t { None, Info, Success, Warning, Error };

struct Block {
  Block *next, *prev;

  Vector<std::unique_ptr<Button>> buttons;
  Panel *panel;
  Block *oldblock;

  /** Used for `UI_butstore_*` runtime function. */
  ListBase butstore;

  Vector<ButtonGroup> button_groups;

  ListBase layouts;
  Layout *curlayout;

  Vector<std::unique_ptr<bContextStore>> contexts;

  /** A block can store "views" on data-sets. Currently tree-views (#AbstractTreeView) only.
   * Others are imaginable, e.g. table-views, grid-views, etc. These are stored here to support
   * state that is persistent over redraws (e.g. collapsed tree-view items). */
  ListBase views;

  ListBase dynamic_listeners; /* #BlockDynamicListener */

  std::string name;

  float winmat[4][4];

  rctf rect;
  float aspect;

  BlockAlertLevel alert_level = BlockAlertLevel::None;

  /** Unique hash used to implement popup menu memory. */
  uint puphash;

  ButtonHandleFunc func;
  void *func_arg1;
  void *func_arg2;

  ButtonHandleNFunc funcN;
  void *func_argN;
  ButtonArgNFree func_argN_free_fn;
  ButtonArgNCopy func_argN_copy_fn;

  BlockHandleFunc handle_func;
  void *handle_func_arg;

  /** Custom interaction data. */
  BlockInteraction_CallbackData custom_interaction_callbacks;

  /** Custom extra event handling. */
  int (*block_event_func)(const bContext *C, Block *, const wmEvent *);

  /** Custom extra draw function for custom blocks. */
  std::function<void(const bContext *, rcti *)> drawextra;

  int flag;
  short alignnr;
  /** Hints about the buttons of this block. Used to avoid iterating over
   * buttons to find out if some criteria is met by any. Instead, check this
   * criteria when adding the button and set a flag here if it's met. */
  short content_hints; /* #eBlockContentHints */

  char direction;
  /** BLOCK_THEME_STYLE_* */
  char theme_style;
  /** Copied to #Button.emboss */
  EmbossType emboss;
  bool auto_open;
  char _pad[5];
  double auto_open_last;

  const char *lockstr;

  bool lock;
  /** To keep blocks while drawing and free them afterwards. */
  bool active;
  /** To avoid tool-tip after click. */
  bool tooltipdisabled;
  /** True when #block_end has been called. */
  bool endblock;

  /** for doing delayed */
  BlockBoundsCalc bounds_type;
  /** Offset to use when calculating bounds (in pixels). */
  int bounds_offset[2];
  /** for doing delayed */
  int bounds, minbounds;

  /** Pull-downs, to detect outside, can differ per case how it is created. */
  rctf safety;
  /** #SafetyRect list */
  ListBase saferct;

  PopupBlockHandle *handle;

  /** use so presets can find the operator,
   * across menus and from nested popups which fail for operator context. */
  wmOperator *ui_operator;
  bool ui_operator_free;

  /** XXX hack for dynamic operator enums */
  void *evil_C;

  /** unit system, used a lot for numeric buttons so include here
   * rather than fetching through the scene every time. */
  const UnitSettings *unit;
  /** \note only accessed by color picker templates. */
  ColorPickerData color_pickers;

  /** Block for color picker with gamma baked in. */
  bool is_color_gamma_picker;

  /**
   * Display device name used to display this block,
   * used by color widgets to transform colors from/to scene linear.
   */
  char display_device[64];

  PieMenuData pie_data;

  void remove_but(const Button *but);
  [[nodiscard]] Button *first_but() const;
  [[nodiscard]] Button *last_but() const;
  int but_index(const Button *but) const;
  [[nodiscard]] Button *next_but(const Button *but) const;
  [[nodiscard]] Button *prev_but(const Button *but) const;
};

struct SafetyRect {
  SafetyRect *next, *prev;
  rctf parent;
  rctf safety;
};
/* `interface.cc` */

<<<<<<< HEAD
extern void ui_linkline_remove(uiLinkLine *line, uiBut *but);

void ui_fontscale(float *points, float aspect);
=======
void fontscale(float *points, float aspect);
>>>>>>> 8f1f6a1c

/** Project button or block (but==nullptr) to pixels in region-space. */
void button_to_pixelrect(rcti *rect, const ARegion *region, const Block *block, const Button *but);
rcti ui_to_pixelrect(const ARegion *region, const Block *block, const rctf *src_rect);

void block_to_region_fl(const ARegion *region, const Block *block, float *x, float *y);
void block_to_window_fl(const ARegion *region, const Block *block, float *x, float *y);
void block_to_window(const ARegion *region, const Block *block, int *x, int *y);
void block_to_region_rctf(const ARegion *region,
                          const Block *block,
                          rctf *rct_dst,
                          const rctf *rct_src);
void block_to_window_rctf(const ARegion *region,
                          const Block *block,
                          rctf *rct_dst,
                          const rctf *rct_src);
float block_to_window_scale(const ARegion *region, const Block *block);
/**
 * For mouse cursor.
 */
void window_to_block_fl(const ARegion *region, const Block *block, float *x, float *y);
void window_to_block(const ARegion *region, const Block *block, int *x, int *y);
void window_to_block_rctf(const ARegion *region,
                          const Block *block,
                          rctf *rct_dst,
                          const rctf *rct_src);
void window_to_region(const ARegion *region, int *x, int *y);
void window_to_region_rcti(const ARegion *region, rcti *rect_dst, const rcti *rct_src);
void window_to_region_rctf(const ARegion *region, rctf *rect_dst, const rctf *rct_src);
void region_to_window(const ARegion *region, int *x, int *y);
void region_to_window(
    const ARegion *region, int region_x, int region_y, int *r_window_x, int *r_window_y);
/**
 * Popups will add a margin to #ARegion.winrct for shadow,
 * for interactivity (point-inside tests for eg), we want the winrct without the margin added.
 */
void region_winrct_get_no_margin(const ARegion *region, rcti *r_rect);

/** Register a listener callback to this block to tag the area/region for redraw. */
void block_add_dynamic_listener(Block *block,
                                void (*listener_func)(const wmRegionListenerParams *params));

/**
 * Reallocate the button (new address is returned) for a new button type.
 * This should generally be avoided and instead the correct type be created right away.
 *
 * \note Only the #Button data can be kept. If the old button used a derived type (e.g.
 * #ButtonTab), the data that is not inside #Button will be lost.
 */
Button *button_change_type(Button *but, ButtonType new_type);

double button_value_get(Button *but);
void button_value_set(Button *but, double value);
/**
 * For picker, while editing HSV.
 */
void button_hsv_set(Button *but);
/**
 * For buttons pointing to color for example.
 */
void button_v3_get(Button *but, float vec[3]);
void button_v3_set(Button *but, const float vec[3]);
void button_v4_get(Button *but, float vec[4]);
void button_v4_set(Button *but, const float vec[4]);

void hsvcircle_vals_from_pos(
    const rcti *rect, float mx, float my, float *r_val_rad, float *r_val_dist);
/**
 * Cursor in HSV circle, in float units -1 to 1, to map on radius.
 */
void hsvcircle_pos_from_vals(
    const ColorPicker *cpicker, const rcti *rect, const float *hsv, float *r_xpos, float *r_ypos);
void hsvcube_pos_from_vals(
    const ButtonHSVCube *hsv_but, const rcti *rect, const float *hsv, float *r_xp, float *r_yp);

/**
 * \param float_precision: For number buttons the precision
 * to use or -1 to fall back to the button default.
 * \param use_exp_float: Use exponent representation of floats
 * when out of reasonable range (outside of 1e3/1e-3).
 */
void button_string_get_ex(Button *but,
                          char *str,
                          size_t str_maxncpy,
                          int float_precision,
                          bool use_exp_float,
                          bool *r_use_exp_float) ATTR_NONNULL(1, 2);
void button_string_get(Button *but, char *str, size_t str_maxncpy) ATTR_NONNULL();
/**
 * A version of #button_string_get_ex for dynamic buffer sizes
 * (where #button_string_get_maxncpy returns 0).
 *
 * \param r_str_size: size of the returned string (including terminator).
 */
char *button_string_get_dynamic(Button *but, int *r_str_size);
/**
 * \param str: will be overwritten.
 */
void button_convert_to_unit_alt_name(Button *but, char *str, size_t str_maxncpy) ATTR_NONNULL();
bool button_string_set(bContext *C, Button *but, const char *str) ATTR_NONNULL();
bool button_string_eval_number(bContext *C, const Button *but, const char *str, double *r_value)
    ATTR_NONNULL();
int button_string_get_maxncpy(Button *but);
/**
 * Clear & exit the active button's string..
 */
void button_active_string_clear_and_exit(bContext *C, Button *but) ATTR_NONNULL();
/**
 * Use handling code to set a string for the button. Handles the case where the string is set for a
 * search button while the search menu is open, so the results are updated accordingly.
 * This is basically the same as pasting the string into the button.
 */
void button_set_string_interactive(bContext *C, Button *but, const char *value);
Button *button_drag_multi_edit_get(Button *but);

/**
 * Get the hint that describes the expected value when empty.
 */
const char *button_placeholder_get(Button *but);

void def_but_icon(Button *but, int icon, int flag);
/**
 * Avoid using this where possible since it's better not to ask for an icon in the first place.
 */
void def_but_icon_clear(Button *but);

void button_extra_operator_icons_free(Button *but);

void button_rna_menu_convert_to_panel_type(Button *but, const char *panel_type);
void button_rna_menu_convert_to_menu_type(Button *but, const char *menu_type);
bool button_menu_draw_as_popover(const Button *but);

void button_range_set_hard(Button *but);
void button_range_set_soft(Button *but);

bool button_context_poll_operator(bContext *C, wmOperatorType *ot, const Button *but);
/**
 * Check if the operator \a ot poll is successful with the context given by \a but (optionally).
 * \param but: The button that might store context. Can be NULL for convenience (e.g. if there is
 *             no button to take context from, but we still want to poll the operator).
 */
bool button_context_poll_operator_ex(bContext *C,
                                     const Button *but,
                                     const wmOperatorCallParams *optype_params);

void button_update(Button *but);
void button_update_edited(Button *but);
PropertyScaleType button_scale_type(const Button *but) ATTR_WARN_UNUSED_RESULT;
bool button_is_float(const Button *but) ATTR_WARN_UNUSED_RESULT;
bool button_is_bool(const Button *but) ATTR_WARN_UNUSED_RESULT;
bool button_is_unit(const Button *but) ATTR_WARN_UNUSED_RESULT;
/**
 * Check if this button is similar enough to be grouped with another.
 */
bool button_is_compatible(const Button *but_a, const Button *but_b) ATTR_WARN_UNUSED_RESULT;
bool button_is_rna_valid(Button *but) ATTR_WARN_UNUSED_RESULT;
/**
 * Checks if the button supports cycling next/previous menu items (ctrl+mouse-wheel).
 */
bool button_supports_cycling(const Button *but) ATTR_WARN_UNUSED_RESULT;

/**
 * Check if the button is pushed, this is only meaningful for some button types.
 *
 * \return (0 == UNSELECT), (1 == SELECT), (-1 == DO-NOTHING)
 */
int button_is_pushed_ex(Button *but, double *value) ATTR_WARN_UNUSED_RESULT;
int button_is_pushed(Button *but) ATTR_WARN_UNUSED_RESULT;

void button_override_flag(Main *bmain, Button *but);

void block_bounds_calc(Block *block);

const ColorManagedDisplay *block_cm_display_get(Block *block);
void block_cm_to_display_space_v3(Block *block, float pixel[3]);

/* `interface_regions.cc` */

struct KeyNavLock {
  /** Set when we're using keyboard-input. */
  bool is_keynav = false;
  /** Only used to check if we've moved the cursor. */
  int2 event_xy = int2(0);
};

using BlockHandleCreateFunc = Block *(*)(bContext * C, PopupBlockHandle *handle, void *arg1);

struct PopupBlockCreate {
  BlockCreateFunc create_func = nullptr;
  BlockHandleCreateFunc handle_create_func = nullptr;
  void *arg = nullptr;
  FreeArgFunc arg_free = nullptr;

  int2 event_xy = int2(0);

  /** Set when popup is initialized from a button. */
  ARegion *butregion = nullptr;
  Button *but = nullptr;
};

struct PopupBlockHandle {
  /* internal */
  ARegion *region = nullptr;

  /** Use only for #BLOCK_MOVEMOUSE_QUIT popups. */
  float towards_xy[2];
  double towardstime = 0.0;
  bool dotowards = false;

  bool popup = false;
  void (*popup_func)(bContext *C, void *arg, int event) = nullptr;
  void (*cancel_func)(bContext *C, void *arg) = nullptr;
  void *popup_arg = nullptr;

  /** Store data for refreshing popups. */
  PopupBlockCreate popup_create_vars;
  /**
   * True if we can re-create the popup using #PopupBlockHandle.popup_create_vars.
   *
   * \note Popups that can refresh are called with #bContext::wm::region_popup set
   * to the #PopupBlockHandle::region both on initial creation and when refreshing.
   */
  bool can_refresh = false;
  bool refresh = false;

  wmTimer *scrolltimer = nullptr;
  float scrolloffset = 0.0f;

  KeyNavLock keynav_state;

  /* for operator popups */
  wmOperator *popup_op = nullptr;
  ScrArea *ctx_area = nullptr;
  ARegion *ctx_region = nullptr;

  /* return values */
  int butretval = 0;
  int menuretval = 0;
  int retvalue = 0;
  float retvec[4] = {0.0f, 0.0f, 0.0f, 0.0f};

  /** Menu direction. */
  int direction = 0;

  /* Previous values so we don't resize or reposition on refresh. */
  rctf prev_block_rect = {};
  rctf prev_butrct = {};
  short prev_dir1 = 0;
  short prev_dir2 = 0;
  int prev_bounds_offset[2] = {0, 0};

  /* Maximum estimated size to avoid having to reposition on refresh. */
  float max_size_x = 0.0f;
  float max_size_y = 0.0f;

  /* #ifdef USE_DRAG_POPUP */
  bool is_grab = false;
  int grab_xy_prev[2] = {0, 0};
  /* #endif */

  char menu_idname[64] = "";
};

/* -------------------------------------------------------------------- */
/** \name Interface Region Functions
 *
 * `interface_region_*.cc` sources.
 * \{ */

/* `interface_region_tooltip.cc` */

/* exposed as public API in UI_interface.hh */

/* `interface_region_color_picker.cc` */

void color_picker_rgb_to_hsv_compat(const float rgb[3], float r_cp[3]);
void color_picker_rgb_to_hsv(const float rgb[3], float r_cp[3]);
void color_picker_hsv_to_rgb(const float r_cp[3], float rgb[3]);

/**
 * Returns true if the button is for a color with gamma baked in,
 * or if it's a color picker for such a button.
 */
bool button_is_color_gamma(Button *but);

/**
 * Returns true if the button represents a color with an Alpha component.
 */
bool button_color_has_alpha(Button *but);

void scene_linear_to_perceptual_space(Button *but, float rgb[3]);
void perceptual_to_scene_linear_space(Button *but, float rgb[3]);

Block *block_func_COLOR(bContext *C, PopupBlockHandle *handle, void *arg_but);
ColorPicker *block_colorpicker_create(Block *block);

/* `interface_region_search.cc` */

/**
 * Search-box for string button.
 */
ARegion *searchbox_create_generic(bContext *C, ARegion *butregion, ButtonSearch *search_but);
ARegion *searchbox_create_operator(bContext *C, ARegion *butregion, ButtonSearch *search_but);
ARegion *searchbox_create_menu(bContext *C, ARegion *butregion, ButtonSearch *search_but);

/**
 * x and y in screen-coords.
 */
bool searchbox_inside(ARegion *region, const int xy[2]) ATTR_NONNULL(1, 2);
int searchbox_find_index(ARegion *region, const char *name);
/**
 * Region is the search box itself.
 */
void searchbox_update(bContext *C, ARegion *region, Button *but, bool reset);
int searchbox_autocomplete(bContext *C, ARegion *region, Button *but, char *str);
bool searchbox_event(
    bContext *C, ARegion *region, Button *but, ARegion *butregion, const wmEvent *event);
/**
 * String validated to be of correct length (but->hardmax).
 */
bool searchbox_apply(Button *but, ARegion *region);
void searchbox_free(bContext *C, ARegion *region);
/**
 * XXX weak: search_func adds all partial matches.
 */
void button_search_refresh(ButtonSearch *but);

/* `interface_region_menu_popup.cc` */

int button_menu_step(Button *but, int direction);
bool button_menu_step_poll(const Button *but);
Button *popup_menu_memory_get(Block *block);
void popup_menu_memory_set(Block *block, Button *but);

/**
 * Called for creating new popups and refreshing existing ones.
 */
Block *popup_block_refresh(bContext *C, PopupBlockHandle *handle, ARegion *butregion, Button *but);

PopupBlockHandle *popup_block_create(bContext *C,
                                     ARegion *butregion,
                                     Button *but,
                                     BlockCreateFunc create_func,
                                     BlockHandleCreateFunc handle_create_func,
                                     void *arg,
                                     FreeArgFunc arg_free,
                                     bool can_refresh);
PopupBlockHandle *popup_menu_create(
    bContext *C, ARegion *butregion, Button *but, MenuCreateFunc menu_func, void *arg);

/* `interface_region_popover.cc` */

using PopoverCreateFunc = std::function<void(bContext *, Layout *, PanelType *)>;

PopupBlockHandle *popover_panel_create(bContext *C,
                                       ARegion *butregion,
                                       Button *but,
                                       PopoverCreateFunc popover_func,
                                       const PanelType *panel_type);

/* `interface_region_menu_pie.cc` */

/**
 * Set up data for defining a new pie menu level and add button that invokes it.
 */
void pie_menu_level_create(Block *block,
                           wmOperatorType *ot,
                           StringRefNull propname,
                           IDProperty *properties,
                           const EnumPropertyItem *items,
                           int totitem,
                           wm::OpCallContext context,
                           eUI_Item_Flag flag);

/* `interface_region_popup.cc` */

/**
 * Translate any popup regions (so we can drag them).
 */
void popup_translate(ARegion *region, const int mdiff[2]);
void popup_block_free(bContext *C, PopupBlockHandle *handle);
void popup_block_scrolltest(Block *block);

/** \} */

/* `interface_panel.cc` */

/**
 * Handle region panel events like opening and closing panels, changing categories, etc.
 *
 * \note Could become a modal key-map.
 */
int handler_panel_region(bContext *C,
                         const wmEvent *event,
                         ARegion *region,
                         const Button *active_but);
/**
 * Draw a panel integrated in buttons-window, tool/property lists etc.
 */
void draw_aligned_panel(const ARegion *region,
                        const uiStyle *style,
                        const Block *block,
                        const rcti *rect,
                        bool show_pin,
                        bool show_background,
                        bool region_search_filter_active);
void draw_layout_panels_backdrop(const ARegion *region,
                                 const Panel *panel,
                                 const float radius,
                                 float subpanel_backcolor[4]);
void panel_drag_collapse_handler_add(const bContext *C, const bool was_open);
void panel_tag_search_filter_match(Panel *panel);
/** Toggles layout panel open state and returns the new state. */
bool ui_layout_panel_toggle_open(const bContext *C, LayoutPanelHeader *header);
LayoutPanelHeader *layout_panel_header_under_mouse(const Panel &panel, const int my);
/** Apply scroll to layout panels when the main panel is used in popups. */
void layout_panel_popup_scroll_apply(Panel *panel, const float dy);

/**
 * Draws in resolution of 48x4 colors.
 */
void draw_gradient(const rcti *rect,
                   const float hsv[3],
                   eButGradientType type,
                   float alpha,
                   const ColorManagedDisplay *display);

/**
 * Draws rounded corner segments but inverted. Imagine each corner like a filled right triangle,
 * just that the hypotenuse is nicely curved inwards (towards the right angle of the triangle).
 *
 * Useful for connecting orthogonal shapes with a rounded corner, which can look quite nice.
 */
void draw_rounded_corners_inverted(const rcti &rect, const float rad, const float4 color);

void draw_but_TAB_outline(const rcti *rect,
                          float rad,
                          uchar highlight[3],
                          uchar highlight_fade[3]);
void draw_but_HISTOGRAM(ARegion *region,
                        Button *but,
                        const uiWidgetColors *wcol,
                        const rcti *recti);
void draw_but_WAVEFORM(ARegion *region,
                       Button *but,
                       const uiWidgetColors *wcol,
                       const rcti *recti);
void draw_but_VECTORSCOPE(ARegion *region,
                          Button *but,
                          const uiWidgetColors *wcol,
                          const rcti *recti);
void draw_but_COLORBAND(Button *but, const uiWidgetColors *wcol, const rcti *rect);
void draw_but_UNITVEC(Button *but, const uiWidgetColors *wcol, const rcti *rect, float radius);
void draw_but_CURVE(ARegion *region, Button *but, const uiWidgetColors *wcol, const rcti *rect);
/**
 * Draws the curve profile widget. Somewhat similar to ui_draw_but_CURVE.
 */
void draw_but_CURVEPROFILE(ARegion *region,
                           Button *but,
                           const uiWidgetColors *wcol,
                           const rcti *rect);
void draw_but_IMAGE(ARegion *region, Button *but, const uiWidgetColors *wcol, const rcti *rect);
void draw_but_TRACKPREVIEW(ARegion *region,
                           Button *but,
                           const uiWidgetColors *wcol,
                           const rcti *recti);

/* `interface_undo.cc` */

/**
 * Start the undo stack.
 *
 * \note The current state should be pushed immediately after calling this.
 */
UndoStack_Text *textedit_undo_stack_create();
void textedit_undo_stack_destroy(UndoStack_Text *stack);
/**
 * Push the information in the arguments to a new state in the undo stack.
 *
 * \note Currently the total length of the undo stack is not limited.
 */
void textedit_undo_push(UndoStack_Text *stack, const char *text, int cursor_index);
const char *textedit_undo(UndoStack_Text *stack, int direction, int *r_cursor_index);

/* `interface_handlers.cc` */

void but_handle_data_free(HandleButtonData **data);

void handle_afterfunc_add_operator(wmOperatorType *ot, wm::OpCallContext opcontext);
/**
 * Assumes event type is MOUSEPAN.
 */
void pan_to_scroll(const wmEvent *event, int *type, int *val);
/**
 * Exported to `interface.cc`: #button_active_only()
 * \note The region is only for the button.
 * The context needs to be set by the caller.
 */
void button_activate_event(bContext *C, ARegion *region, Button *but);
/**
 * Simulate moving the mouse over a button (or navigating to it with arrow keys).
 *
 * exported so menus can start with a highlighted button,
 * even if the mouse isn't over it
 */
void button_activate_over(bContext *C, ARegion *region, Button *but);
void button_execute_begin(bContext *C, ARegion *region, Button *but, void **active_back);
void button_execute_end(bContext *C, ARegion *region, Button *but, void *active_back);
void button_active_free(const bContext *C, Button *but);
void button_semi_modal_state_free(const bContext *C, Button *but);
/**
 * In some cases we may want to update the view (#View2D) in-between layout definition and drawing.
 * E.g. to make sure a button is visible while editing.
 */
void button_update_view_for_active(const bContext *C, const Block *block);
int button_menu_direction(Button *but);
void button_text_password_hide(char password_str[128], Button *but, bool restore);
/**
 * Finds the pressed button in an aligned row (typically an expanded enum).
 *
 * \param direction: Use when there may be multiple buttons pressed.
 */
Button *button_find_select_in_enum(Button *but, int direction);
bool button_is_editing(const Button *but);
float block_calc_pie_segment(Block *block, const float event_xy[2]);

/* XXX, this code will shorten any allocated string to 'UI_MAX_NAME_STR'
 * since this is really long its unlikely to be an issue,
 * but this could be supported */
void button_add_shortcut(Button *but, const char *shortcut_str, bool do_strip);
void button_clipboard_free();
bool button_rna_equals(const Button *a, const Button *b);
bool button_rna_equals_ex(const Button *but,
                          const PointerRNA *ptr,
                          const PropertyRNA *prop,
                          int index);
Button *button_find_old(Block *block_old, const Button *but_new);
Button *button_find_new(Block *block_new, const Button *but_old);

#ifdef WITH_INPUT_IME
void button_ime_reposition(Button *but, int x, int y, bool complete);
const wmIMEData *button_ime_data_get(Button *but);
#endif

/* `interface_widgets.cc` */

/** Widget shader parameters, must match the shader layout. */
struct WidgetBaseParameters {
  rctf recti, rect;
  float radi, rad;
  float facxi, facyi;
  float round_corners[4];
  float color_inner1[4], color_inner2[4];
  float color_outline[4], color_emboss[4];
  float color_tria[4];
  float tria1_center[2], tria2_center[2];
  float tria1_size, tria2_size;
  float shade_dir;
  /* We pack alpha check and discard factor in alpha_discard.
   * If the value is negative then we do alpha check.
   * The absolute value itself is the discard factor.
   * Initialize value to 1.0f if you don't want discard. */
  float alpha_discard;
  float tria_type;
  float _pad[3];
};

enum {
  ROUNDBOX_TRIA_NONE = 0,
  ROUNDBOX_TRIA_ARROWS,
  ROUNDBOX_TRIA_SCROLL,
  ROUNDBOX_TRIA_MENU,
  ROUNDBOX_TRIA_CHECK,
  ROUNDBOX_TRIA_HOLD_ACTION_ARROW,
  ROUNDBOX_TRIA_DASH,

  ROUNDBOX_TRIA_MAX, /* don't use */
};

gpu::Batch *batch_roundbox_widget_get();
gpu::Batch *batch_roundbox_shadow_get();

void draw_menu_back(uiStyle *style, Block *block, const rcti *rect);
void draw_popover_back(ARegion *region, uiStyle *style, Block *block, const rcti *rect);
void draw_pie_center(Block *block);
const uiWidgetColors *tooltip_get_theme();

void draw_widget_menu_back_color(const rcti *rect, bool use_shadow, const float color[4]);
void draw_widget_menu_back(const rcti *rect, bool use_shadow);
void draw_tooltip_background(const uiStyle *style, Block *block, const rcti *rect);

void ui_draw_search_back(struct uiStyle *style, uiBlock *block, rcti *rect);
bool ui_link_bezier_points(const rcti *rect, float coord_array[][2], int resol);
void ui_draw_link_bezier(const rcti *rect, const float color[4]);

/**
 * Conversion from old to new buttons, so still messy.
 */
void draw_button(const bContext *C, ARegion *region, uiStyle *style, Button *but, rcti *rect);

/**
 * Info about what the separator character separates, used to decide between different drawing
 * styles. E.g. we never want a shortcut string to be clipped, but other hint strings can be
 * clipped.
 */
enum MenuItemSeparatorType {
  UI_MENU_ITEM_SEPARATOR_NONE,
  /** Separator is used to indicate shortcut string of this item. Shortcut string will not get
   * clipped. */
  UI_MENU_ITEM_SEPARATOR_SHORTCUT,
  /** Separator is used to indicate some additional hint to display for this item. Hint string will
   * get clipped before the normal text. */
  UI_MENU_ITEM_SEPARATOR_HINT,
};
/**
 * Helper call to draw a menu item without a button.
 *
 * \param back_rect: Used to draw/leave out the backdrop of the menu item. Useful when layering
 *                   multiple items with different formatting like in search menus.
 * \param but_flag: Button flags (#Button.flag) indicating the state of the item, typically
 *                  #UI_HOVER, #BUT_DISABLED, #BUT_INACTIVE.
 * \param separator_type: The kind of separator which controls if and how the string is clipped.
 * \param r_xmax: The right hand position of the text, this takes into the icon, padding and text
 *                clipping when there is not enough room to display the full text.
 */
void draw_menu_item(const uiFontStyle *fstyle,
                    rcti *rect,
                    rcti *back_rect,
                    float zoom,
                    bool use_unpadded,
                    const char *name,
                    int iconid,
                    int but_flag,
                    MenuItemSeparatorType separator_type,
                    int *r_xmax);
void draw_preview_item(const uiFontStyle *fstyle,
                       rcti *rect,
                       float zoom,
                       const char *name,
                       int iconid,
                       int but_flag,
                       FontStyleAlign text_align);
/**
 * Version of #ui_draw_preview_item() that does not draw the menu background and item text based on
 * state. It just draws the preview and text directly.
 *
 * \param draw_as_icon: Instead of stretching the preview/icon to the available width/height, draw
 *                      it at the standard icon size. Mono-icons will draw with \a text_col or the
 *                      corresponding theme override for this type of icon.
 */
void draw_preview_item_stateless(const uiFontStyle *fstyle,
                                 rcti *rect,
                                 StringRef name,
                                 int iconid,
                                 const uchar text_col[4],
                                 FontStyleAlign text_align,
                                 const bool add_padding);

#define UI_TEXT_MARGIN_X 0.4f
#define UI_POPUP_MARGIN (UI_SCALE_FAC * 12)
/**
 * Margin at top of screen for popups.
 * Note this value must be sufficient to draw a popover arrow to avoid cropping it.
 */
#define UI_POPUP_MENU_TOP (int)(10 * UI_SCALE_FAC)

#define UI_PIXEL_AA_JITTER 8
extern const float ui_pixel_jitter[UI_PIXEL_AA_JITTER][2];

/* `interface_style.cc` */

/**
 * Called on each startup.blend read,
 * reading without #uiFont will create one.
 */
void style_init();

/* `interface_icons.cc` */

void icon_ensure_deferred(const bContext *C, int icon_id, bool big);
/** Is \a icon_id a preview icon that is being loaded/rendered? */
bool icon_is_preview_deferred_loading(int icon_id, bool big);
int id_icon_get(const bContext *C, ID *id, bool big);

/* `interface_icons_event.cc` */

float event_icon_offset(int icon_id);

void icon_draw_rect_input(
    float x, float y, int w, int h, int icon_id, float aspect, float alpha, bool inverted);

/* `resources.cc` */

void resources_init();
void resources_free();

/* `interface_layout.cc` */

void layout_add_but(Layout *layout, Button *but);
void layout_remove_but(Layout *layout, const Button *but);
/**
 * \return true if the button was successfully replaced.
 */
bool layout_replace_but_ptr(Layout *layout, const void *old_but_ptr, Button *new_but);
/**
 * \note May reallocate \a but, so the possibly new address is returned. May also override the
 *       #BUT_DISABLED flag depending on if a search pointer-property pair was provided/found.
 */
Button *but_add_search(Button *but,
                       PointerRNA *ptr,
                       PropertyRNA *prop,
                       PointerRNA *searchptr,
                       PropertyRNA *searchprop,
                       PropertyRNA *item_searchprop,
                       bool results_are_suggestions);
/**
 * Check all buttons defined in this layout,
 * and set any button flagged as BUT_LIST_ITEM as active/selected.
 * Needed to handle correctly text colors of active (selected) list item.
 */
void layout_list_set_labels_active(Layout *layout);
/* menu callback */
void item_menutype_func(bContext *C, Layout *layout, void *arg_mt);
void item_paneltype_func(bContext *C, Layout *layout, void *arg_pt);

/* `interface_button_group.cc` */

/**
 * Every function that adds a set of buttons must create another group,
 * then #ui_def_but adds buttons to the current group (the last).
 */
void block_new_button_group(Block *block, ButtonGroupFlag flag);
void button_group_add_but(Block *block, Button *but);
void button_group_replace_but_ptr(Block *block, const Button *old_but_ptr, Button *new_but);

/* `interface_drag.cc` */

void button_drag_free(Button *but);
bool button_drag_is_draggable(const Button *but);
void button_drag_start(bContext *C, Button *but);

/* `interface_align.cc` */

bool button_can_align(const Button *but) ATTR_WARN_UNUSED_RESULT;
int button_align_opposite_to_area_align_get(const ARegion *region) ATTR_WARN_UNUSED_RESULT;
/**
 * Compute the alignment of all 'align groups' of buttons in given block.
 *
 * This is using an order-independent algorithm,
 * i.e. alignment of buttons should be OK regardless of order in which
 * they are added to the block.
 */
void block_align_calc(Block *block, const ARegion *region);

/* `interface_anim.cc` */

void button_anim_flag(Button *but, const AnimationEvalContext *anim_eval_context);
void button_anim_copy_driver(bContext *C);
void button_anim_paste_driver(bContext *C);
/**
 * \a str can be NULL to only perform check if \a but has an expression at all.
 * \return if button has an expression.
 */
bool button_anim_expression_get(Button *but, char *str, size_t str_maxncpy);
bool button_anim_expression_set(Button *but, const char *str);
/**
 * Create new expression for button (i.e. a "scripted driver"), if it can be created.
 */
bool button_anim_expression_create(Button *but, const char *str);
void button_anim_autokey(bContext *C, Button *but, Scene *scene, float cfra);

void button_anim_decorate_cb(bContext *C, void *arg_but, void *arg_dummy);
void button_anim_decorate_update_from_flag(ButtonDecorator *but);

/* `interface_query.cc` */

bool button_is_editable(const Button *but) ATTR_WARN_UNUSED_RESULT;
bool button_is_editable_as_text(const Button *but) ATTR_WARN_UNUSED_RESULT;
bool button_is_toggle(const Button *but) ATTR_WARN_UNUSED_RESULT;
/**
 * Can we mouse over the button or is it hidden/disabled/layout.
 * \note ctrl is kind of a hack currently,
 * so that non-embossed ButtonType::Text button behaves as a label when ctrl is not pressed.
 */
bool button_is_interactive_ex(const Button *but, const bool labeledit, const bool for_tooltip);
bool button_is_interactive(const Button *but, bool labeledit) ATTR_WARN_UNUSED_RESULT;
bool button_is_popover_once_compat(const Button *but) ATTR_WARN_UNUSED_RESULT;
bool button_has_array_value(const Button *but) ATTR_WARN_UNUSED_RESULT;
int button_icon(const Button *but);
void button_pie_dir(RadialDirection dir, float vec[2]);

bool button_is_cursor_warp(const Button *but) ATTR_WARN_UNUSED_RESULT;

bool button_contains_pt(const Button *but, float mx, float my) ATTR_WARN_UNUSED_RESULT;
bool button_contains_rect(const Button *but, const rctf *rect);
bool ui_but_contains_point_px_icon(const Button *but,
                                   ARegion *region,
                                   const wmEvent *event) ATTR_WARN_UNUSED_RESULT;
bool button_contains_point_px(const Button *but, const ARegion *region, const int xy[2])
    ATTR_NONNULL(1, 2, 3) ATTR_WARN_UNUSED_RESULT;

Button *ui_list_find_mouse_over(const ARegion *region,
                                const wmEvent *event) ATTR_WARN_UNUSED_RESULT;
Button *list_row_find_mouse_over(const ARegion *region, const int xy[2])
    ATTR_NONNULL(1, 2) ATTR_WARN_UNUSED_RESULT;
Button *list_row_find_index(const ARegion *region,
                            int index,
                            Button *listbox) ATTR_WARN_UNUSED_RESULT;
Button *view_item_find_mouse_over(const ARegion *region, const int xy[2]) ATTR_NONNULL(1, 2);
Button *view_item_find_active(const ARegion *region);
Button *view_item_find_search_highlight(const ARegion *region);

using ButtonFindPollFn = bool (*)(const Button *but, const void *customdata);
/**
 * x and y are only used in case event is NULL.
 */
Button *button_find_mouse_over_ex(const ARegion *region,
                                  const int xy[2],
                                  bool labeledit,
                                  bool for_tooltip,
                                  const ButtonFindPollFn find_poll,
                                  const void *find_custom_data)
    ATTR_NONNULL(1, 2) ATTR_WARN_UNUSED_RESULT;
Button *button_find_rect_over(const ARegion *region, const rcti *rect_px) ATTR_WARN_UNUSED_RESULT;

Button *list_find_mouse_over_ex(const ARegion *region, const int xy[2])
    ATTR_NONNULL(1, 2) ATTR_WARN_UNUSED_RESULT;

bool but_contains_password(const Button *but) ATTR_WARN_UNUSED_RESULT;

StringRef button_drawstr_without_sep_char(const Button *but) ATTR_NONNULL();
size_t button_drawstr_len_without_sep_char(const Button *but);
size_t button_tip_len_only_first_line(const Button *but);

Button *button_prev(Button *but) ATTR_WARN_UNUSED_RESULT;
Button *button_next(Button *but) ATTR_WARN_UNUSED_RESULT;
Button *button_first(Block *block) ATTR_WARN_UNUSED_RESULT;
Button *button_last(Block *block) ATTR_WARN_UNUSED_RESULT;

Button *block_active_but_get(const Block *block);
bool block_is_menu(const Block *block) ATTR_WARN_UNUSED_RESULT;
bool block_is_popover(const Block *block) ATTR_WARN_UNUSED_RESULT;
bool block_is_pie_menu(const Block *block) ATTR_WARN_UNUSED_RESULT;
bool block_is_popup_any(const Block *block) ATTR_WARN_UNUSED_RESULT;

Block *block_find_mouse_over_ex(const ARegion *region, const int xy[2], bool only_clip)
    ATTR_NONNULL(1, 2);
Block *block_find_mouse_over(const ARegion *region, const wmEvent *event, bool only_clip);

Button *region_find_first_but_test_flag(ARegion *region, int flag_include, int flag_exclude);
Button *region_find_active_but(ARegion *region) ATTR_WARN_UNUSED_RESULT;
bool region_contains_point_px(const ARegion *region, const int xy[2])
    ATTR_NONNULL(1, 2) ATTR_WARN_UNUSED_RESULT;
bool region_contains_rect_px(const ARegion *region, const rcti *rect_px);

/**
 * Check if the cursor is over any popups.
 */
ARegion *screen_region_find_mouse_over_ex(bScreen *screen, const int xy[2]) ATTR_NONNULL(1, 2);
ARegion *screen_region_find_mouse_over(bScreen *screen, const wmEvent *event);

/* `interface_context_menu.cc` */

bool popup_context_menu_for_button(bContext *C, Button *but, const wmEvent *event);
/**
 * menu to show when right clicking on the panel header
 */
void popup_context_menu_for_panel(bContext *C, ARegion *region, Panel *panel);

/* `eyedroppers/interface_eyedropper.cc` */

wmKeyMap *eyedropper_modal_keymap(wmKeyConfig *keyconf);
wmKeyMap *eyedropper_colorband_modal_keymap(wmKeyConfig *keyconf);

/* `eyedroppers/eyedropper_color.cc` */

void UI_OT_eyedropper_color(wmOperatorType *ot);

/* `interface_eyedropper_colorband.cc` */

void UI_OT_eyedropper_colorramp(wmOperatorType *ot);
void UI_OT_eyedropper_colorramp_point(wmOperatorType *ot);

void UI_OT_eyedropper_bone(wmOperatorType *ot);

/* `eyedroppers/eyedropper_datablock.cc` */

void UI_OT_eyedropper_id(wmOperatorType *ot);

/* `eyedroppers/eyedropper_depth.cc` */

void UI_OT_eyedropper_depth(wmOperatorType *ot);

/* `eyedroppers/eyedropper_driver.cc` */

void UI_OT_eyedropper_driver(wmOperatorType *ot);

/* `eyedroppers/eyedropper_grease_pencil_colorr.cc` */

void UI_OT_eyedropper_grease_pencil_color(wmOperatorType *ot);

/* `templates/interface_template_asset_shelf_popover.cc` */
std::optional<StringRefNull> asset_shelf_idname_from_button_context(const Button *but);

/**
 * For use with #ui_rna_collection_search_update_fn.
 */
struct RNACollectionSearch {
  PointerRNA target_ptr;
  PropertyRNA *target_prop;

  PointerRNA search_ptr;
  PropertyRNA *search_prop;
  PropertyRNA *item_search_prop;

  Button *search_but;
  /** Let `UI_butstore_*` API update search_but pointer above over redraws. */
  ButStore *butstore;
  /** Block has to be stored for freeing but-store (#Button::block doesn't work with undo). */
  Block *butstore_block;
};
void rna_collection_search_update_fn(
    const bContext *C, void *arg, const char *str, SearchItems *items, bool is_first);

/* `interface_ops.cc` */

bool jump_to_target_button_poll(bContext *C);

/* `interface_query.cc` */

void interface_tag_script_reload_queries();

/* `views/interface_view.cc` */

void block_free_views(Block *block);
void block_views_end(ARegion *region, const Block *block);
void block_view_persistent_state_restore(const ARegion &region,
                                         const Block &block,
                                         AbstractView &view);
void block_views_listen(const Block *block, const wmRegionListenerParams *listener_params);
void block_views_draw_overlays(const ARegion *region, const Block *block);
AbstractView *block_view_find_matching_in_old_block(const Block &new_block,
                                                    const AbstractView &new_view);

ButtonViewItem *block_view_find_matching_view_item_but_in_old_block(
    const Block &new_block, const AbstractViewItem &new_item);

/* `views/abstract_view_item.cc` */

void view_item_swap_button_pointers(AbstractViewItem &a, AbstractViewItem &b);

/* `views/interface_templates.cc` */

uiListType *UI_UL_cache_file_layers();

ID *template_id_liboverride_hierarchy_make(
    bContext *C, Main *bmain, ID *owner_id, ID *id, const char **r_undo_push_label);

/**
 * Functions in this namespace are only exposed for unit testing purposes, and
 * should not be used outside of the files where they are defined.
 */
namespace internal {

/**
 * Get the driver(s) of the given property.
 *
 * \note intended to be used in conjunction with `paste_property_drivers()` below.
 *
 * \param ptr: The RNA pointer of the property.
 * \param prop: The property RNA of the property.
 * \param get_all: Whether to get all drivers of an array property, or just the
 * one specified by `index`.  Ignored if the property is not an array property.
 * \param index: Which element of an array property to get.  Ignored if `get_all`
 * is true or if the property is not an array properly.
 * \param r_is_array_prop: Output parameter, that stores whether the passed
 * property is an array property or not.
 *
 * \returns A vector of pointers to the drivers of the property.  It will be
 * zero-sized if no drivers were fetched (e.g. if the property had no drivers).
 * Otherwise the vector will be the size of the underlying property (e.g. 4 for
 * an array property with 4 elements, 1 for a non-array property).  For array
 * properties, elements without drivers will be null.
 */
Vector<FCurve *> get_property_drivers(
    PointerRNA *ptr, PropertyRNA *prop, bool get_all, int index, bool *r_is_array_prop);

/**
 * Paste the drivers from `src_drivers` to the destination property.
 *
 * This function can be used for pasting drivers for all elements of an array
 * property, just some elements of an array property, or a single driver for a
 * non-array property.
 *
 * \note intended to be used in conjunction with `get_property_drivers()` above.
 * The destination property should have the same type and (if an array property)
 * length as the source property passed to `get_property_drivers()`.
 *
 * \param src_drivers: The span of drivers to paste.  If `is_array_prop` is
 * false, this must be a single element.  If `is_array_prop` is true then this
 * should have the same length as the destination array property.  Nullptr
 * elements are skipped when pasting.
 * \param is_array_prop: Whether `src_drivers` are drivers for the elements
 * of an array property.
 * \param dst_ptr: The RNA pointer for the destination property.
 * \param dist_prop: The destination property RNA.
 *
 * \returns The number of successfully pasted drivers.
 */
int paste_property_drivers(Span<FCurve *> src_drivers,
                           bool is_array_prop,
                           PointerRNA *dst_ptr,
                           PropertyRNA *dst_prop);

}  // namespace internal

}  // namespace blender::ui<|MERGE_RESOLUTION|>--- conflicted
+++ resolved
@@ -174,7 +174,6 @@
 /** The maximum number of items a radial menu (pie menu) can contain. */
 #define PIE_MAX_ITEMS 8
 
-<<<<<<< HEAD
 typedef struct uiLinkLine { /* only for draw/edit */
   struct uiLinkLine *next, *prev;
   struct uiBut *from, *to;
@@ -192,10 +191,7 @@
   ListBase lines;
 } uiLink;
 
-struct uiBut {
-=======
 struct Button {
->>>>>>> 8f1f6a1c
 
   /** Pointer back to the layout item holding this button. */
   Layout *layout = nullptr;
@@ -203,13 +199,9 @@
   int drawflag = 0;
   char flag2 = 0;
 
-<<<<<<< HEAD
   int upbgeflag = 0;
 
-  ButType type = ButType(0);
-=======
   ButtonType type = ButtonType(0);
->>>>>>> 8f1f6a1c
   ButPointerType pointype = ButPointerType::None;
   bool bit = 0;
   /* 0-31 bit index. */
@@ -276,16 +268,11 @@
   ButtonHandleHoldFunc hold_func = nullptr;
   void *hold_argN = nullptr;
 
-<<<<<<< HEAD
   uiLink *link = nullptr;
   int linkto[2]; /* region relative coords */
 
-  blender::StringRef tip;
-  uiButToolTipFunc tip_func = nullptr;
-=======
   StringRef tip;
   ButtonToolTipFunc tip_func = nullptr;
->>>>>>> 8f1f6a1c
   void *tip_arg = nullptr;
   FreeArgFunc tip_arg_free = nullptr;
   /** Function to override the label to be displayed in the tooltip. */
@@ -762,13 +749,9 @@
 };
 /* `interface.cc` */
 
-<<<<<<< HEAD
 extern void ui_linkline_remove(uiLinkLine *line, uiBut *but);
 
-void ui_fontscale(float *points, float aspect);
-=======
 void fontscale(float *points, float aspect);
->>>>>>> 8f1f6a1c
 
 /** Project button or block (but==nullptr) to pixels in region-space. */
 void button_to_pixelrect(rcti *rect, const ARegion *region, const Block *block, const Button *but);
