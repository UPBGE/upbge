/*
 * This program is free software; you can redistribute it and/or
 * modify it under the terms of the GNU General Public License
 * as published by the Free Software Foundation; either version 2
 * of the License, or (at your option) any later version.
 *
 * This program is distributed in the hope that it will be useful,
 * but WITHOUT ANY WARRANTY; without even the implied warranty of
 * MERCHANTABILITY or FITNESS FOR A PARTICULAR PURPOSE.  See the
 * GNU General Public License for more details.
 *
 * You should have received a copy of the GNU General Public License
 * along with this program; if not, write to the Free Software Foundation,
 * Inc., 51 Franklin Street, Fifth Floor, Boston, MA 02110-1301, USA.
 *
 * The Original Code is Copyright (C) 2008 Blender Foundation.
 * All rights reserved.
 */

/** \file
 * \ingroup edinterface
 */

#include <float.h>
#include <limits.h>
#include <math.h>
#include <stdlib.h>
#include <string.h>
#include <ctype.h>
#include <assert.h>

#include "MEM_guardedalloc.h"

#include "DNA_brush_types.h"
#include "DNA_sensor_types.h"
#include "DNA_controller_types.h"
#include "DNA_actuator_types.h"

#include "DNA_scene_types.h"
#include "DNA_screen_types.h"

#include "BLI_math.h"
#include "BLI_listbase.h"
#include "BLI_linklist.h"
#include "BLI_string.h"
#include "BLI_string_utf8.h"
#include "BLI_string_cursor_utf8.h"
#include "BLI_rect.h"
#include "BLI_utildefines.h"

#include "PIL_time.h"

#include "BKE_colorband.h"
#include "BKE_blender_undo.h"
#include "BKE_brush.h"
#include "BKE_colortools.h"
#include "BKE_context.h"
#include "BKE_report.h"
#include "BKE_screen.h"
#include "BKE_tracking.h"
#include "BKE_unit.h"
#include "BKE_paint.h"

#include "IMB_colormanagement.h"

#include "ED_screen.h"
#include "ED_undo.h"

#include "UI_interface.h"
#include "UI_view2d.h"

#include "BLF_api.h"

#include "interface_intern.h"

#include "RNA_access.h"

#include "WM_api.h"
#include "WM_types.h"
#include "wm_event_system.h"

#ifdef WITH_INPUT_IME
#  include "wm_window.h"
#  include "BLT_translation.h"
#  include "BLT_lang.h"
#endif

/* place the mouse at the scaled down location when un-grabbing */
#define USE_CONT_MOUSE_CORRECT
/* support dragging toggle buttons */
#define USE_DRAG_TOGGLE

/* support dragging multiple number buttons at once */
#define USE_DRAG_MULTINUM

/* allow dragging/editing all other selected items at once */
#define USE_ALLSELECT

/* so we can avoid very small mouse-moves from jumping away from keyboard navigation [#34936] */
#define USE_KEYNAV_LIMIT

/* drag popups by their header */
#define USE_DRAG_POPUP

#define UI_MAX_PASSWORD_STR 128

/* proto */
static void ui_but_smart_controller_add(bContext *C, uiBut *from, uiBut *to);
static void ui_but_link_add(bContext *C, uiBut *from, uiBut *to);
static int ui_do_but_EXIT(bContext *C, uiBut *but, struct uiHandleButtonData *data, const wmEvent *event);
static bool ui_but_find_select_in_enum__cmp(const uiBut *but_a, const uiBut *but_b);
static void ui_textedit_string_set(uiBut *but, struct uiHandleButtonData *data, const char *str);

#ifdef USE_KEYNAV_LIMIT
static void ui_mouse_motion_keynav_init(struct uiKeyNavLock *keynav, const wmEvent *event);
static bool ui_mouse_motion_keynav_test(struct uiKeyNavLock *keynav, const wmEvent *event);
#endif

/* -------------------------------------------------------------------- */
/** \name Structs & Defines
 * \{ */

#define BUTTON_FLASH_DELAY 0.020
#define MENU_SCROLL_INTERVAL 0.1
#define PIE_MENU_INTERVAL 0.01
#define BUTTON_AUTO_OPEN_THRESH 0.2
#define BUTTON_MOUSE_TOWARDS_THRESH 1.0
/* pixels to move the cursor to get out of keyboard navigation */
#define BUTTON_KEYNAV_PX_LIMIT 8

#define MENU_TOWARDS_MARGIN 20      /* margin in pixels */
#define MENU_TOWARDS_WIGGLE_ROOM 64 /* tolerance in pixels */
/* drag-lock distance threshold in pixels */
#define BUTTON_DRAGLOCK_THRESH 3

typedef enum uiButtonActivateType {
  BUTTON_ACTIVATE_OVER,
  BUTTON_ACTIVATE,
  BUTTON_ACTIVATE_APPLY,
  BUTTON_ACTIVATE_TEXT_EDITING,
  BUTTON_ACTIVATE_OPEN,
} uiButtonActivateType;

typedef enum uiHandleButtonState {
  BUTTON_STATE_INIT,
  BUTTON_STATE_HIGHLIGHT,
  BUTTON_STATE_WAIT_FLASH,
  BUTTON_STATE_WAIT_RELEASE,
  BUTTON_STATE_WAIT_KEY_EVENT,
  BUTTON_STATE_NUM_EDITING,
  BUTTON_STATE_TEXT_EDITING,
  BUTTON_STATE_TEXT_SELECTING,
  BUTTON_STATE_MENU_OPEN,
  BUTTON_STATE_WAIT_DRAG,
  BUTTON_STATE_EXIT,
} uiHandleButtonState;

#ifdef USE_ALLSELECT

/* Unfortunately there's no good way handle more generally:
 * (propagate single clicks on layer buttons to other objects) */
#  define USE_ALLSELECT_LAYER_HACK

typedef struct uiSelectContextElem {
  PointerRNA ptr;
  union {
    bool val_b;
    int val_i;
    float val_f;
  };
} uiSelectContextElem;

typedef struct uiSelectContextStore {
  uiSelectContextElem *elems;
  int elems_len;
  bool do_free;
  bool is_enabled;
  /* When set, simply copy values (don't apply difference).
   * Rules are:
   * - dragging numbers uses delta.
   * - typing in values will assign to all. */
  bool is_copy;
} uiSelectContextStore;

static bool ui_selectcontext_begin(bContext *C,
                                   uiBut *but,
                                   struct uiSelectContextStore *selctx_data);
static void ui_selectcontext_end(uiBut *but, uiSelectContextStore *selctx_data);
static void ui_selectcontext_apply(bContext *C,
                                   uiBut *but,
                                   struct uiSelectContextStore *selctx_data,
                                   const double value,
                                   const double value_orig);

#  define IS_ALLSELECT_EVENT(event) ((event)->alt != 0)

/** just show a tinted color so users know its activated */
#  define UI_BUT_IS_SELECT_CONTEXT UI_BUT_NODE_ACTIVE

#endif /* USE_ALLSELECT */

#ifdef USE_DRAG_MULTINUM

/**
 * how far to drag before we check for gesture direction (in pixels),
 * note: half the height of a button is about right... */
#  define DRAG_MULTINUM_THRESHOLD_DRAG_X (UI_UNIT_Y / 4)

/**
 * How far to drag horizontally
 * before we stop checking which buttons the gesture spans (in pixels),
 * locking down the buttons so we can drag freely without worrying about vertical movement.
 */
#  define DRAG_MULTINUM_THRESHOLD_DRAG_Y (UI_UNIT_Y / 4)

/**
 * How strict to be when detecting a vertical gesture:
 * [0.5 == sloppy], [0.9 == strict], (unsigned dot-product).
 *
 * \note We should be quite strict here,
 * since doing a vertical gesture by accident should be avoided,
 * however with some care a user should be able to do a vertical movement without _missing_.
 */
#  define DRAG_MULTINUM_THRESHOLD_VERTICAL (0.75f)

/* a simple version of uiHandleButtonData when accessing multiple buttons */
typedef struct uiButMultiState {
  double origvalue;
  uiBut *but;

#  ifdef USE_ALLSELECT
  uiSelectContextStore select_others;
#  endif
} uiButMultiState;

typedef struct uiHandleButtonMulti {
  enum {
    /** gesture direction unknown, wait until mouse has moved enough... */
    BUTTON_MULTI_INIT_UNSET = 0,
    /** vertical gesture detected, flag buttons interactively (UI_BUT_DRAG_MULTI) */
    BUTTON_MULTI_INIT_SETUP,
    /** flag buttons finished, apply horizontal motion to active and flagged */
    BUTTON_MULTI_INIT_ENABLE,
    /** vertical gesture _not_ detected, take no further action */
    BUTTON_MULTI_INIT_DISABLE,
  } init;

  bool has_mbuts; /* any buttons flagged UI_BUT_DRAG_MULTI */
  LinkNode *mbuts;
  uiButStore *bs_mbuts;

  bool is_proportional;

  /* In some cases we directly apply the changes to multiple buttons,
   * so we don't want to do it twice. */
  bool skip;

  /* before activating, we need to check gesture direction accumulate signed cursor movement
   * here so we can tell if this is a vertical motion or not. */
  float drag_dir[2];

  /* values copied direct from event->x,y
   * used to detect buttons between the current and initial mouse position */
  int drag_start[2];

  /* store x location once BUTTON_MULTI_INIT_SETUP is set,
   * moving outside this sets BUTTON_MULTI_INIT_ENABLE */
  int drag_lock_x;

} uiHandleButtonMulti;

#endif /* USE_DRAG_MULTINUM */

typedef struct uiHandleButtonData {
  wmWindowManager *wm;
  wmWindow *window;
  ARegion *region;

  bool interactive;

  /* overall state */
  uiHandleButtonState state;
  int retval;
  /* booleans (could be made into flags) */
  bool cancel, escapecancel;
  bool applied, applied_interactive;
  bool changed_cursor;
  wmTimer *flashtimer;

  /* edited value */
  /* use 'ui_textedit_string_set' to assign new strings */
  char *str;
  char *origstr;
  double value, origvalue, startvalue;
  float vec[3], origvec[3];
#if 0 /* UNUSED */
  int togdual, togonly;
#endif
  ColorBand *coba;

  /* tooltip */
  uint tooltip_force : 1;

  /* auto open */
  bool used_mouse;
  wmTimer *autoopentimer;

  /* auto open (hold) */
  wmTimer *hold_action_timer;

  /* text selection/editing */
  /* size of 'str' (including terminator) */
  int maxlen;
  /* Button text selection:
   * extension direction, selextend, inside ui_do_but_TEX */
  enum {
    EXTEND_NONE = 0,
    EXTEND_LEFT = 1,
    EXTEND_RIGHT = 2,
  } selextend;
  float selstartx;
  /* allow to realloc str/editstr and use 'maxlen' to track alloc size (maxlen + 1) */
  bool is_str_dynamic;

  /* number editing / dragging */
  /* coords are Window/uiBlock relative (depends on the button) */
  int draglastx, draglasty;
  int dragstartx, dragstarty;
  int draglastvalue;
  int dragstartvalue;
  bool dragchange, draglock;
  int dragsel;
  float dragf, dragfstart;
  CBData *dragcbd;

#ifdef USE_CONT_MOUSE_CORRECT
  /* when ungrabbing buttons which are #ui_but_is_cursor_warp(),
   * we may want to position them.
   * FLT_MAX signifies do-nothing, use #ui_block_to_window_fl()
   * to get this into a usable space. */
  float ungrab_mval[2];
#endif

  /* menu open (watch UI_screen_free_active_but) */
  uiPopupBlockHandle *menu;
  int menuretval;

  /* search box (watch UI_screen_free_active_but) */
  ARegion *searchbox;
#ifdef USE_KEYNAV_LIMIT
  struct uiKeyNavLock searchbox_keynav_state;
#endif

#ifdef USE_DRAG_MULTINUM
  /* Multi-buttons will be updated in unison with the active button. */
  uiHandleButtonMulti multi_data;
#endif

#ifdef USE_ALLSELECT
  uiSelectContextStore select_others;
#endif

  /* post activate */
  uiButtonActivateType posttype;
  uiBut *postbut;
} uiHandleButtonData;

typedef struct uiAfterFunc {
  struct uiAfterFunc *next, *prev;

  uiButHandleFunc func;
  void *func_arg1;
  void *func_arg2;

  uiButHandleNFunc funcN;
  void *func_argN;

  uiButHandleRenameFunc rename_func;
  void *rename_arg1;
  void *rename_orig;

  uiBlockHandleFunc handle_func;
  void *handle_func_arg;
  int retval;

  uiMenuHandleFunc butm_func;
  void *butm_func_arg;
  int a2;

  wmOperator *popup_op;
  wmOperatorType *optype;
  int opcontext;
  PointerRNA *opptr;

  PointerRNA rnapoin;
  PropertyRNA *rnaprop;

  bContextStore *context;

  char undostr[BKE_UNDO_STR_MAX];
} uiAfterFunc;

static void button_activate_init(bContext *C, ARegion *ar, uiBut *but, uiButtonActivateType type);
static void button_activate_state(bContext *C, uiBut *but, uiHandleButtonState state);
static void button_activate_exit(
    bContext *C, uiBut *but, uiHandleButtonData *data, const bool mousemove, const bool onfree);
static int ui_handler_region_menu(bContext *C, const wmEvent *event, void *userdata);
static void ui_handle_button_activate(bContext *C,
                                      ARegion *ar,
                                      uiBut *but,
                                      uiButtonActivateType type);

#ifdef USE_DRAG_MULTINUM
static void ui_multibut_restore(bContext *C, uiHandleButtonData *data, uiBlock *block);
static uiButMultiState *ui_multibut_lookup(uiHandleButtonData *data, const uiBut *but);
#endif

/* buttons clipboard */
static ColorBand but_copypaste_coba = {0};
static CurveMapping but_copypaste_curve = {0};
static bool but_copypaste_curve_alive = false;

/** \} */

/* -------------------------------------------------------------------- */
/** \name UI Queries
 * \{ */

bool ui_but_is_editing(const uiBut *but)
{
  uiHandleButtonData *data = but->active;
  return (data && ELEM(data->state, BUTTON_STATE_TEXT_EDITING, BUTTON_STATE_NUM_EDITING));
}

/* assumes event type is MOUSEPAN */
void ui_pan_to_scroll(const wmEvent *event, int *type, int *val)
{
  static int lastdy = 0;
  int dy = event->prevy - event->y;

  /* This event should be originally from event->type,
   * converting wrong event into wheel is bad, see [#33803] */
  BLI_assert(*type == MOUSEPAN);

  /* sign differs, reset */
  if ((dy > 0 && lastdy < 0) || (dy < 0 && lastdy > 0)) {
    lastdy = dy;
  }
  else {
    lastdy += dy;

    if (ABS(lastdy) > (int)UI_UNIT_Y) {
      if (U.uiflag2 & USER_TRACKPAD_NATURAL) {
        dy = -dy;
      }

      *val = KM_PRESS;

      if (dy > 0) {
        *type = WHEELUPMOUSE;
      }
      else {
        *type = WHEELDOWNMOUSE;
      }

      lastdy = 0;
    }
  }
}

static bool ui_but_find_select_in_enum__cmp(const uiBut *but_a, const uiBut *but_b)
{
  return ((but_a->type == but_b->type) && (but_a->alignnr == but_b->alignnr) &&
          (but_a->poin == but_b->poin) && (but_a->rnapoin.type == but_b->rnapoin.type) &&
          (but_a->rnaprop == but_b->rnaprop));
}

/**
 * Finds the pressed button in an aligned row (typically an expanded enum).
 *
 * \param direction: Use when there may be multiple buttons pressed.
 */
uiBut *ui_but_find_select_in_enum(uiBut *but, int direction)
{
  uiBut *but_iter = but;
  uiBut *but_found = NULL;
  BLI_assert(ELEM(direction, -1, 1));

  while ((but_iter->prev) && ui_but_find_select_in_enum__cmp(but_iter->prev, but)) {
    but_iter = but_iter->prev;
  }

  while (but_iter && ui_but_find_select_in_enum__cmp(but_iter, but)) {
    if (but_iter->flag & UI_SELECT) {
      but_found = but_iter;
      if (direction == 1) {
        break;
      }
    }
    but_iter = but_iter->next;
  }

  return but_found;
}

static float ui_mouse_scale_warp_factor(const bool shift)
{
  return shift ? 0.05f : 1.0f;
}

static void ui_mouse_scale_warp(uiHandleButtonData *data,
                                const float mx,
                                const float my,
                                float *r_mx,
                                float *r_my,
                                const bool shift)
{
  const float fac = ui_mouse_scale_warp_factor(shift);

  /* slow down the mouse, this is fairly picky */
  *r_mx = (data->dragstartx * (1.0f - fac) + mx * fac);
  *r_my = (data->dragstarty * (1.0f - fac) + my * fac);
}

/** \} */

/* -------------------------------------------------------------------- */
/** \name UI Utilities
 * \{ */

/**
 * Ignore mouse movements within some horizontal pixel threshold before starting to drag
 */
static bool ui_but_dragedit_update_mval(uiHandleButtonData *data, int mx)
{
  if (mx == data->draglastx) {
    return false;
  }

  if (data->draglock) {
    if (ABS(mx - data->dragstartx) <= BUTTON_DRAGLOCK_THRESH) {
      return false;
    }
#ifdef USE_DRAG_MULTINUM
    if (ELEM(data->multi_data.init, BUTTON_MULTI_INIT_UNSET, BUTTON_MULTI_INIT_SETUP)) {
      return false;
    }
#endif
    data->draglock = false;
    data->dragstartx = mx; /* ignore mouse movement within drag-lock */
  }

  return true;
}

static void ui_rna_update_preferences_dirty(PointerRNA *ptr, PropertyRNA *prop)
{
  /* Not very elegant, but ensures preference changes force re-save. */
  bool tag = false;
  if (prop && !(RNA_property_flag(prop) & PROP_NO_DEG_UPDATE)) {
    StructRNA *base = RNA_struct_base(ptr->type);
    if (base == NULL) {
      base = ptr->type;
    }
    if (ELEM(base, &RNA_AddonPreferences, &RNA_KeyConfigPreferences, &RNA_KeyMapItem)) {
      tag = true;
    }
  }

  if (tag) {
    U.runtime.is_dirty = true;
    WM_main_add_notifier(NC_WINDOW, NULL);
  }
}

static void ui_but_update_preferences_dirty(uiBut *but)
{
  ui_rna_update_preferences_dirty(&but->rnapoin, but->rnaprop);
}

static void ui_afterfunc_update_preferences_dirty(uiAfterFunc *after)
{
  ui_rna_update_preferences_dirty(&after->rnapoin, after->rnaprop);
}

/** \} */

/* -------------------------------------------------------------------- */
/** \name Button Snap Values
 *
 * \{ */

enum eSnapType {
  SNAP_OFF = 0,
  SNAP_ON,
  SNAP_ON_SMALL,
};

static enum eSnapType ui_event_to_snap(const wmEvent *event)
{
  return (event->ctrl) ? (event->shift) ? SNAP_ON_SMALL : SNAP_ON : SNAP_OFF;
}

static bool ui_event_is_snap(const wmEvent *event)
{
  return (ELEM(event->type, LEFTCTRLKEY, RIGHTCTRLKEY) ||
          ELEM(event->type, LEFTSHIFTKEY, RIGHTSHIFTKEY));
}

static void ui_color_snap_hue(const enum eSnapType snap, float *r_hue)
{
  const float snap_increment = (snap == SNAP_ON_SMALL) ? 24 : 12;
  BLI_assert(snap != SNAP_OFF);
  *r_hue = roundf((*r_hue) * snap_increment) / snap_increment;
}

/** \} */

/* -------------------------------------------------------------------- */
/** \name Button Apply/Revert
 * \{ */

static ListBase UIAfterFuncs = {NULL, NULL};

static uiAfterFunc *ui_afterfunc_new(void)
{
  uiAfterFunc *after;

  after = MEM_callocN(sizeof(uiAfterFunc), "uiAfterFunc");

  BLI_addtail(&UIAfterFuncs, after);

  return after;
}

/**
 * For executing operators after the button is pressed.
 * (some non operator buttons need to trigger operators), see: [#37795]
 *
 * \note Can only call while handling buttons.
 */
PointerRNA *ui_handle_afterfunc_add_operator(wmOperatorType *ot, int opcontext, bool create_props)
{
  PointerRNA *ptr = NULL;
  uiAfterFunc *after = ui_afterfunc_new();

  after->optype = ot;
  after->opcontext = opcontext;

  if (create_props) {
    ptr = MEM_callocN(sizeof(PointerRNA), __func__);
    WM_operator_properties_create_ptr(ptr, ot);
    after->opptr = ptr;
  }

  return ptr;
}

static void popup_check(bContext *C, wmOperator *op)
{
  if (op && op->type->check) {
    op->type->check(C, op);
  }
}

/**
 * Check if a #uiAfterFunc is needed for this button.
 */
static bool ui_afterfunc_check(const uiBlock *block, const uiBut *but)
{
  return (but->func || but->funcN || but->rename_func || but->optype || but->rnaprop ||
          block->handle_func || (but->type == UI_BTYPE_BUT_MENU && block->butm_func) ||
          (block->handle && block->handle->popup_op));
}

static void ui_apply_but_func(bContext *C, uiBut *but)
{
  uiAfterFunc *after;
  uiBlock *block = but->block;

  /* these functions are postponed and only executed after all other
   * handling is done, i.e. menus are closed, in order to avoid conflicts
   * with these functions removing the buttons we are working with */

  if (ui_afterfunc_check(block, but)) {
    after = ui_afterfunc_new();

    if (but->func && ELEM(but, but->func_arg1, but->func_arg2)) {
      /* exception, this will crash due to removed button otherwise */
      but->func(C, but->func_arg1, but->func_arg2);
    }
    else {
      after->func = but->func;
    }

    after->func_arg1 = but->func_arg1;
    after->func_arg2 = but->func_arg2;

    after->funcN = but->funcN;
    after->func_argN = (but->func_argN) ? MEM_dupallocN(but->func_argN) : NULL;

    after->rename_func = but->rename_func;
    after->rename_arg1 = but->rename_arg1;
    after->rename_orig = but->rename_orig; /* needs free! */

    after->handle_func = block->handle_func;
    after->handle_func_arg = block->handle_func_arg;
    after->retval = but->retval;

    if (but->type == UI_BTYPE_BUT_MENU) {
      after->butm_func = block->butm_func;
      after->butm_func_arg = block->butm_func_arg;
      after->a2 = but->a2;
    }

    if (block->handle) {
      after->popup_op = block->handle->popup_op;
    }

    after->optype = but->optype;
    after->opcontext = but->opcontext;
    after->opptr = but->opptr;

    after->rnapoin = but->rnapoin;
    after->rnaprop = but->rnaprop;

    if (but->context) {
      after->context = CTX_store_copy(but->context);
    }

    but->optype = NULL;
    but->opcontext = 0;
    but->opptr = NULL;
  }
}

/* typically call ui_apply_but_undo(), ui_apply_but_autokey() */
static void ui_apply_but_undo(uiBut *but)
{
  uiAfterFunc *after;

  if (but->flag & UI_BUT_UNDO) {
    const char *str = NULL;

		/* define which string to use for undo */
		if (ELEM(but->type, UI_BTYPE_LINK, UI_BTYPE_INLINK)) {
			str = "Add button link";
		}
		else if (but->type == UI_BTYPE_MENU) {
			str = but->drawstr;
		}
		else if (but->drawstr[0]) {
			str = but->drawstr;
		}
		else {
			str = but->tip;
		}

    /* fallback, else we don't get an undo! */
    if (str == NULL || str[0] == '\0') {
      str = "Unknown Action";
    }

    /* Optionally override undo when undo system doesn't support storing properties. */
    if (but->rnapoin.id.data) {
      /* Exception for renaming ID data, we always need undo pushes in this case,
       * because undo systems track data by their ID, see: T67002. */
      extern PropertyRNA rna_ID_name;
      if (but->rnaprop == &rna_ID_name) {
        /* pass */
      }
      else {
        ID *id = but->rnapoin.id.data;
        if (!ED_undo_is_legacy_compatible_for_property(but->block->evil_C, id)) {
          str = "";
        }
      }
    }

    /* delayed, after all other funcs run, popups are closed, etc */
    after = ui_afterfunc_new();
    BLI_strncpy(after->undostr, str, sizeof(after->undostr));
  }
}

static void ui_apply_but_autokey(bContext *C, uiBut *but)
{
  Scene *scene = CTX_data_scene(C);

  /* try autokey */
  ui_but_anim_autokey(C, but, scene, scene->r.cfra);

  /* make a little report about what we've done! */
  if (but->rnaprop) {
    char *buf;

    if (RNA_property_subtype(but->rnaprop) == PROP_PASSWORD) {
      return;
    }

    buf = WM_prop_pystring_assign(C, &but->rnapoin, but->rnaprop, but->rnaindex);
    if (buf) {
      BKE_report(CTX_wm_reports(C), RPT_PROPERTY, buf);
      MEM_freeN(buf);

      WM_event_add_notifier(C, NC_SPACE | ND_SPACE_INFO_REPORT, NULL);
    }
  }
}

static void ui_apply_but_funcs_after(bContext *C)
{
  uiAfterFunc *afterf, after;
  PointerRNA opptr;
  ListBase funcs;

  /* copy to avoid recursive calls */
  funcs = UIAfterFuncs;
  BLI_listbase_clear(&UIAfterFuncs);

  for (afterf = funcs.first; afterf; afterf = after.next) {
    after = *afterf; /* copy to avoid memleak on exit() */
    BLI_freelinkN(&funcs, afterf);

    if (after.context) {
      CTX_store_set(C, after.context);
    }

    if (after.popup_op) {
      popup_check(C, after.popup_op);
    }

    if (after.opptr) {
      /* free in advance to avoid leak on exit */
      opptr = *after.opptr;
      MEM_freeN(after.opptr);
    }

    if (after.optype) {
      WM_operator_name_call_ptr(C, after.optype, after.opcontext, (after.opptr) ? &opptr : NULL);
    }

    if (after.opptr) {
      WM_operator_properties_free(&opptr);
    }

    if (after.rnapoin.data) {
      RNA_property_update(C, &after.rnapoin, after.rnaprop);
    }

    if (after.context) {
      CTX_store_set(C, NULL);
      CTX_store_free(after.context);
    }

    if (after.func) {
      after.func(C, after.func_arg1, after.func_arg2);
    }
    if (after.funcN) {
      after.funcN(C, after.func_argN, after.func_arg2);
    }
    if (after.func_argN) {
      MEM_freeN(after.func_argN);
    }

    if (after.handle_func) {
      after.handle_func(C, after.handle_func_arg, after.retval);
    }
    if (after.butm_func) {
      after.butm_func(C, after.butm_func_arg, after.a2);
    }

    if (after.rename_func) {
      after.rename_func(C, after.rename_arg1, after.rename_orig);
    }
    if (after.rename_orig) {
      MEM_freeN(after.rename_orig);
    }

    ui_afterfunc_update_preferences_dirty(&after);

    if (after.undostr[0]) {
      ED_undo_push(C, after.undostr);
    }
  }
}

static void ui_apply_but_BUT(bContext *C, uiBut *but, uiHandleButtonData *data)
{
  ui_apply_but_func(C, but);

  data->retval = but->retval;
  data->applied = true;
}

static void ui_apply_but_BUTM(bContext *C, uiBut *but, uiHandleButtonData *data)
{
  ui_but_value_set(but, but->hardmin);
  ui_apply_but_func(C, but);

  data->retval = but->retval;
  data->applied = true;
}

static void ui_apply_but_BLOCK(bContext *C, uiBut *but, uiHandleButtonData *data)
{
  if (but->type == UI_BTYPE_MENU) {
    ui_but_value_set(but, data->value);
  }

  ui_but_update_edited(but);
  ui_apply_but_func(C, but);
  data->retval = but->retval;
  data->applied = true;
}

static void ui_apply_but_TOG(bContext *C, uiBut *but, uiHandleButtonData *data)
{
  const double value = ui_but_value_get(but);
  int value_toggle;
  if (but->bit) {
    value_toggle = UI_BITBUT_VALUE_TOGGLED((int)value, but->bitnr);
  }
  else {
    value_toggle = (value == 0.0);
    if (ELEM(but->type, UI_BTYPE_TOGGLE_N, UI_BTYPE_ICON_TOGGLE_N, UI_BTYPE_CHECKBOX_N)) {
      value_toggle = !value_toggle;
    }
  }

  ui_but_value_set(but, (double)value_toggle);
  if (but->type == UI_BTYPE_ICON_TOGGLE || but->type == UI_BTYPE_ICON_TOGGLE_N) {
    ui_but_update_edited(but);
  }

  ui_apply_but_func(C, but);

  data->retval = but->retval;
  data->applied = true;
}

static void ui_apply_but_ROW(bContext *C, uiBlock *block, uiBut *but, uiHandleButtonData *data)
{
  uiBut *bt;

  ui_but_value_set(but, but->hardmax);

  ui_apply_but_func(C, but);

  /* states of other row buttons */
  for (bt = block->buttons.first; bt; bt = bt->next) {
    if (bt != but && bt->poin == but->poin && ELEM(bt->type, UI_BTYPE_ROW, UI_BTYPE_LISTROW)) {
      ui_but_update_edited(bt);
    }
  }

  data->retval = but->retval;
  data->applied = true;
}

static void ui_apply_but_TEX(bContext *C, uiBut *but, uiHandleButtonData *data)
{
  if (!data->str) {
    return;
  }

  ui_but_string_set(C, but, data->str);
  ui_but_update_edited(but);

  /* give butfunc a copy of the original text too.
   * feature used for bone renaming, channels, etc.
   * afterfunc frees rename_orig */
  if (data->origstr && (but->flag & UI_BUT_TEXTEDIT_UPDATE)) {
    /* In this case, we need to keep origstr available,
     * to restore real org string in case we cancel after having typed something already. */
    but->rename_orig = BLI_strdup(data->origstr);
  }
  /* only if there are afterfuncs, otherwise 'renam_orig' isn't freed */
  else if (ui_afterfunc_check(but->block, but)) {
    but->rename_orig = data->origstr;
    data->origstr = NULL;
  }
  ui_apply_but_func(C, but);

  data->retval = but->retval;
  data->applied = true;
}

static void ui_apply_but_TAB(bContext *C, uiBut *but, uiHandleButtonData *data)
{
  if (data->str) {
    ui_but_string_set(C, but, data->str);
    ui_but_update_edited(but);
  }
  else {
    ui_but_value_set(but, but->hardmax);
    ui_apply_but_func(C, but);
  }

  data->retval = but->retval;
  data->applied = true;
}

static void ui_apply_but_NUM(bContext *C, uiBut *but, uiHandleButtonData *data)
{
  if (data->str) {
    if (ui_but_string_set(C, but, data->str)) {
      data->value = ui_but_value_get(but);
    }
    else {
      data->cancel = true;
      return;
    }
  }
  else {
    ui_but_value_set(but, data->value);
  }

  ui_but_update_edited(but);
  ui_apply_but_func(C, but);

  data->retval = but->retval;
  data->applied = true;
}

static void ui_apply_but_VEC(bContext *C, uiBut *but, uiHandleButtonData *data)
{
  ui_but_v3_set(but, data->vec);
  ui_but_update_edited(but);
  ui_apply_but_func(C, but);

  data->retval = but->retval;
  data->applied = true;
}

static void ui_apply_but_COLORBAND(bContext *C, uiBut *but, uiHandleButtonData *data)
{
  ui_apply_but_func(C, but);
  data->retval = but->retval;
  data->applied = true;
}

static void ui_apply_but_CURVE(bContext *C, uiBut *but, uiHandleButtonData *data)
{
  ui_apply_but_func(C, but);
  data->retval = but->retval;
  data->applied = true;
}

/** \} */

/* -------------------------------------------------------------------- */
/** \name Button Drag Multi-Number
 * \{ */

#ifdef USE_DRAG_MULTINUM

/* small multi-but api */
static void ui_multibut_add(uiHandleButtonData *data, uiBut *but)
{
  uiButMultiState *mbut_state;

  BLI_assert(but->flag & UI_BUT_DRAG_MULTI);
  BLI_assert(data->multi_data.has_mbuts);

  mbut_state = MEM_callocN(sizeof(*mbut_state), __func__);
  mbut_state->but = but;
  mbut_state->origvalue = ui_but_value_get(but);

  BLI_linklist_prepend(&data->multi_data.mbuts, mbut_state);

  UI_butstore_register(data->multi_data.bs_mbuts, &mbut_state->but);
}

static uiButMultiState *ui_multibut_lookup(uiHandleButtonData *data, const uiBut *but)
{
  LinkNode *l;

  for (l = data->multi_data.mbuts; l; l = l->next) {
    uiButMultiState *mbut_state;

    mbut_state = l->link;

    if (mbut_state->but == but) {
      return mbut_state;
    }
  }

  return NULL;
}

static void ui_multibut_restore(bContext *C, uiHandleButtonData *data, uiBlock *block)
{
  uiBut *but;

  for (but = block->buttons.first; but; but = but->next) {
    if (but->flag & UI_BUT_DRAG_MULTI) {
      uiButMultiState *mbut_state = ui_multibut_lookup(data, but);
      if (mbut_state) {
        ui_but_value_set(but, mbut_state->origvalue);

#  ifdef USE_ALLSELECT
        if (mbut_state->select_others.elems_len > 0) {
          ui_selectcontext_apply(
              C, but, &mbut_state->select_others, mbut_state->origvalue, mbut_state->origvalue);
        }
#  else
        UNUSED_VARS(C);
#  endif
      }
    }
  }
}

static void ui_multibut_free(uiHandleButtonData *data, uiBlock *block)
{
#  ifdef USE_ALLSELECT
  if (data->multi_data.mbuts) {
    LinkNode *list = data->multi_data.mbuts;
    while (list) {
      LinkNode *next = list->next;
      uiButMultiState *mbut_state = list->link;

      if (mbut_state->select_others.elems) {
        MEM_freeN(mbut_state->select_others.elems);
      }

      MEM_freeN(list->link);
      MEM_freeN(list);
      list = next;
    }
  }
#  else
  BLI_linklist_freeN(data->multi_data.mbuts);
#  endif

  data->multi_data.mbuts = NULL;

  if (data->multi_data.bs_mbuts) {
    UI_butstore_free(block, data->multi_data.bs_mbuts);
    data->multi_data.bs_mbuts = NULL;
  }
}

static bool ui_multibut_states_tag(uiBut *but_active,
                                   uiHandleButtonData *data,
                                   const wmEvent *event)
{
  uiBut *but;
  float seg[2][2];
  bool changed = false;

  seg[0][0] = data->multi_data.drag_start[0];
  seg[0][1] = data->multi_data.drag_start[1];

  seg[1][0] = event->x;
  seg[1][1] = event->y;

  BLI_assert(data->multi_data.init == BUTTON_MULTI_INIT_SETUP);

  ui_window_to_block_fl(data->region, but_active->block, &seg[0][0], &seg[0][1]);
  ui_window_to_block_fl(data->region, but_active->block, &seg[1][0], &seg[1][1]);

  data->multi_data.has_mbuts = false;

  /* follow ui_but_find_mouse_over_ex logic */
  for (but = but_active->block->buttons.first; but; but = but->next) {
    bool drag_prev = false;
    bool drag_curr = false;

    /* re-set each time */
    if (but->flag & UI_BUT_DRAG_MULTI) {
      but->flag &= ~UI_BUT_DRAG_MULTI;
      drag_prev = true;
    }

    if (ui_but_is_interactive(but, false)) {

      /* drag checks */
      if (but_active != but) {
        if (ui_but_is_compatible(but_active, but)) {

          BLI_assert(but->active == NULL);

          /* finally check for overlap */
          if (BLI_rctf_isect_segment(&but->rect, seg[0], seg[1])) {

            but->flag |= UI_BUT_DRAG_MULTI;
            data->multi_data.has_mbuts = true;
            drag_curr = true;
          }
        }
      }
    }

    changed |= (drag_prev != drag_curr);
  }

  return changed;
}

static void ui_multibut_states_create(uiBut *but_active, uiHandleButtonData *data)
{
  BLI_assert(data->multi_data.init == BUTTON_MULTI_INIT_SETUP);
  BLI_assert(data->multi_data.has_mbuts);

  data->multi_data.bs_mbuts = UI_butstore_create(but_active->block);

  for (uiBut *but = but_active->block->buttons.first; but; but = but->next) {
    if (but->flag & UI_BUT_DRAG_MULTI) {
      ui_multibut_add(data, but);
    }
  }

  /* edit buttons proportionally to eachother
   * note: if we mix buttons which are proportional and others which are not,
   * this may work a bit strangely */
  if ((but_active->rnaprop && (RNA_property_flag(but_active->rnaprop) & PROP_PROPORTIONAL)) ||
      ELEM(but_active->unit_type, PROP_UNIT_LENGTH)) {
    if (data->origvalue != 0.0) {
      data->multi_data.is_proportional = true;
    }
  }
}

static void ui_multibut_states_apply(bContext *C, uiHandleButtonData *data, uiBlock *block)
{
  ARegion *ar = data->region;
  const double value_delta = data->value - data->origvalue;
  const double value_scale = data->multi_data.is_proportional ? (data->value / data->origvalue) :
                                                                0.0;
  uiBut *but;

  BLI_assert(data->multi_data.init == BUTTON_MULTI_INIT_ENABLE);
  BLI_assert(data->multi_data.skip == false);

  for (but = block->buttons.first; but; but = but->next) {
    if (but->flag & UI_BUT_DRAG_MULTI) {
      /* mbut_states for delta */
      uiButMultiState *mbut_state = ui_multibut_lookup(data, but);

      if (mbut_state) {
        void *active_back;

        ui_but_execute_begin(C, ar, but, &active_back);

#  ifdef USE_ALLSELECT
        if (data->select_others.is_enabled) {
          /* init once! */
          if (mbut_state->select_others.elems_len == 0) {
            ui_selectcontext_begin(C, but, &mbut_state->select_others);
          }
          if (mbut_state->select_others.elems_len == 0) {
            mbut_state->select_others.elems_len = -1;
          }
        }

        /* needed so we apply the right deltas */
        but->active->origvalue = mbut_state->origvalue;
        but->active->select_others = mbut_state->select_others;
        but->active->select_others.do_free = false;
#  endif

        BLI_assert(active_back == NULL);
        /* no need to check 'data->state' here */
        if (data->str) {
          /* entering text (set all) */
          but->active->value = data->value;
          ui_but_string_set(C, but, data->str);
        }
        else {
          /* dragging (use delta) */
          if (data->multi_data.is_proportional) {
            but->active->value = mbut_state->origvalue * value_scale;
          }
          else {
            but->active->value = mbut_state->origvalue + value_delta;
          }

          /* clamp based on soft limits, see: T40154 */
          CLAMP(but->active->value, (double)but->softmin, (double)but->softmax);
        }
        ui_but_execute_end(C, ar, but, active_back);
      }
      else {
        /* highly unlikely */
        printf("%s: cant find button\n", __func__);
      }
      /* end */
    }
  }
}

#endif /* USE_DRAG_MULTINUM */

/** \} */

/* -------------------------------------------------------------------- */
/** \name Button Drag Toggle
 * \{ */

#ifdef USE_DRAG_TOGGLE

/* Helpers that wrap boolean functions, to support different kinds of buttons. */

static bool ui_drag_toggle_but_is_supported(const uiBut *but)
{
  if (ui_but_is_bool(but)) {
    return true;
  }
  else if (UI_but_is_decorator(but)) {
    return ELEM(but->icon,
                ICON_DECORATE,
                ICON_DECORATE_KEYFRAME,
                ICON_DECORATE_ANIMATE,
                ICON_DECORATE_OVERRIDE);
  }
  else {
    return false;
  }
}

/* Button pushed state to compare if other buttons match. Can be more
 * then just true or false for toggle buttons with more than 2 states. */
static int ui_drag_toggle_but_pushed_state(bContext *C, uiBut *but)
{
  if (but->rnapoin.data == NULL && but->poin == NULL && but->icon) {
    if (but->pushed_state_func) {
      return but->pushed_state_func(C, but->pushed_state_arg);
    }
    else {
      /* Assume icon identifies a unique state, for buttons that
       * work though functions callbacks and don't have an boolean
       * value that indicates the state. */
      return but->icon + but->iconadd;
    }
  }
  else if (ui_but_is_bool(but)) {
    return ui_but_is_pushed(but);
  }
  else {
    return 0;
  }
}

typedef struct uiDragToggleHandle {
  /* init */
  int pushed_state;
  float but_cent_start[2];

  bool is_xy_lock_init;
  bool xy_lock[2];

  int xy_init[2];
  int xy_last[2];
} uiDragToggleHandle;

static bool ui_drag_toggle_set_xy_xy(
    bContext *C, ARegion *ar, const int pushed_state, const int xy_src[2], const int xy_dst[2])
{
  /* popups such as layers won't re-evaluate on redraw */
  const bool do_check = (ar->regiontype == RGN_TYPE_TEMPORARY);
  bool changed = false;
  uiBlock *block;

  for (block = ar->uiblocks.first; block; block = block->next) {
    uiBut *but;

    float xy_a_block[2] = {UNPACK2(xy_src)};
    float xy_b_block[2] = {UNPACK2(xy_dst)};

    ui_window_to_block_fl(ar, block, &xy_a_block[0], &xy_a_block[1]);
    ui_window_to_block_fl(ar, block, &xy_b_block[0], &xy_b_block[1]);

    for (but = block->buttons.first; but; but = but->next) {
      /* Note: ctrl is always true here because (at least for now)
       * we always want to consider text control in this case, even when not embossed. */
      if (ui_but_is_interactive(but, true)) {
        if (BLI_rctf_isect_segment(&but->rect, xy_a_block, xy_b_block)) {

          /* execute the button */
          if (ui_drag_toggle_but_is_supported(but)) {
            /* is it pressed? */
            int pushed_state_but = ui_drag_toggle_but_pushed_state(C, but);
            if (pushed_state_but != pushed_state) {
              UI_but_execute(C, ar, but);
              if (do_check) {
                ui_but_update_edited(but);
              }
              if (U.runtime.is_dirty == false) {
                ui_but_update_preferences_dirty(but);
              }
              changed = true;
            }
          }
          /* done */
        }
      }
    }
  }
  if (changed) {
    /* apply now, not on release (or if handlers are canceled for whatever reason) */
    ui_apply_but_funcs_after(C);
  }

  return changed;
}

static void ui_drag_toggle_set(bContext *C, uiDragToggleHandle *drag_info, const int xy_input[2])
{
  ARegion *ar = CTX_wm_region(C);
  bool do_draw = false;
  int xy[2];

  /**
   * Initialize Locking:
   *
   * Check if we need to initialize the lock axis by finding if the first
   * button we mouse over is X or Y aligned, then lock the mouse to that axis after.
   */
  if (drag_info->is_xy_lock_init == false) {
    /* first store the buttons original coords */
    uiBut *but = ui_but_find_mouse_over_ex(ar, xy_input[0], xy_input[1], true);

    if (but) {
      if (but->flag & UI_BUT_DRAG_LOCK) {
        const float but_cent_new[2] = {
            BLI_rctf_cent_x(&but->rect),
            BLI_rctf_cent_y(&but->rect),
        };

        /* check if this is a different button,
         * chances are high the button wont move about :) */
        if (len_manhattan_v2v2(drag_info->but_cent_start, but_cent_new) > 1.0f) {
          if (fabsf(drag_info->but_cent_start[0] - but_cent_new[0]) <
              fabsf(drag_info->but_cent_start[1] - but_cent_new[1])) {
            drag_info->xy_lock[0] = true;
          }
          else {
            drag_info->xy_lock[1] = true;
          }
          drag_info->is_xy_lock_init = true;
        }
      }
      else {
        drag_info->is_xy_lock_init = true;
      }
    }
  }
  /* done with axis locking */

  xy[0] = (drag_info->xy_lock[0] == false) ? xy_input[0] : drag_info->xy_last[0];
  xy[1] = (drag_info->xy_lock[1] == false) ? xy_input[1] : drag_info->xy_last[1];

  /* touch all buttons between last mouse coord and this one */
  do_draw = ui_drag_toggle_set_xy_xy(C, ar, drag_info->pushed_state, drag_info->xy_last, xy);

  if (do_draw) {
    ED_region_tag_redraw(ar);
  }

  copy_v2_v2_int(drag_info->xy_last, xy);
}

static void ui_handler_region_drag_toggle_remove(bContext *UNUSED(C), void *userdata)
{
  uiDragToggleHandle *drag_info = userdata;
  MEM_freeN(drag_info);
}

static int ui_handler_region_drag_toggle(bContext *C, const wmEvent *event, void *userdata)
{
  uiDragToggleHandle *drag_info = userdata;
  bool done = false;

  switch (event->type) {
    case LEFTMOUSE: {
      if (event->val == KM_RELEASE) {
        done = true;
      }
      break;
    }
    case MOUSEMOVE: {
      ui_drag_toggle_set(C, drag_info, &event->x);
      break;
    }
  }

  if (done) {
    wmWindow *win = CTX_wm_window(C);
    ARegion *ar = CTX_wm_region(C);
    uiBut *but = ui_but_find_mouse_over_ex(ar, drag_info->xy_init[0], drag_info->xy_init[1], true);

    if (but) {
      ui_apply_but_undo(but);
    }

    WM_event_remove_ui_handler(&win->modalhandlers,
                               ui_handler_region_drag_toggle,
                               ui_handler_region_drag_toggle_remove,
                               drag_info,
                               false);
    ui_handler_region_drag_toggle_remove(C, drag_info);

    WM_event_add_mousemove(C);
    return WM_UI_HANDLER_BREAK;
  }
  else {
    return WM_UI_HANDLER_CONTINUE;
  }
}

static bool ui_but_is_drag_toggle(const uiBut *but)
{
  return ((ui_drag_toggle_but_is_supported(but) == true) &&
          /* menu check is importnt so the button dragged over isn't removed instantly */
          (ui_block_is_menu(but->block) == false));
}

#endif /* USE_DRAG_TOGGLE */

#ifdef USE_ALLSELECT

static bool ui_selectcontext_begin(bContext *C, uiBut *but, uiSelectContextStore *selctx_data)
{
  PointerRNA ptr, lptr, idptr;
  PropertyRNA *prop, *lprop;
  bool success = false;
  int index;

  char *path = NULL;
  ListBase lb = {NULL};

  ptr = but->rnapoin;
  prop = but->rnaprop;
  index = but->rnaindex;

  /* for now don't support whole colors */
  if (index == -1) {
    return false;
  }

  /* if there is a valid property that is editable... */
  if (ptr.data && prop) {
    CollectionPointerLink *link;
    bool use_path_from_id;
    int i;

    /* some facts we want to know */
    const bool is_array = RNA_property_array_check(prop);
    const int rna_type = RNA_property_type(prop);

    if (UI_context_copy_to_selected_list(C, &ptr, prop, &lb, &use_path_from_id, &path) &&
        !BLI_listbase_is_empty(&lb)) {
      selctx_data->elems_len = BLI_listbase_count(&lb);
      selctx_data->elems = MEM_mallocN(sizeof(uiSelectContextElem) * selctx_data->elems_len,
                                       __func__);

      for (i = 0, link = lb.first; i < selctx_data->elems_len; i++, link = link->next) {
        uiSelectContextElem *other = &selctx_data->elems[i];
        /* TODO,. de-duplicate copy_to_selected_button */
        if (link->ptr.data != ptr.data) {
          if (use_path_from_id) {
            /* Path relative to ID. */
            lprop = NULL;
            RNA_id_pointer_create(link->ptr.id.data, &idptr);
            RNA_path_resolve_property(&idptr, path, &lptr, &lprop);
          }
          else if (path) {
            /* Path relative to elements from list. */
            lprop = NULL;
            RNA_path_resolve_property(&link->ptr, path, &lptr, &lprop);
          }
          else {
            lptr = link->ptr;
            lprop = prop;
          }

          /* lptr might not be the same as link->ptr! */
          if ((lptr.data != ptr.data) && (lprop == prop) && RNA_property_editable(&lptr, lprop)) {
            other->ptr = lptr;
            if (is_array) {
              if (rna_type == PROP_FLOAT) {
                other->val_f = RNA_property_float_get_index(&lptr, lprop, index);
              }
              else if (rna_type == PROP_INT) {
                other->val_i = RNA_property_int_get_index(&lptr, lprop, index);
              }
              /* ignored for now */
#  if 0
              else if (rna_type == PROP_BOOLEAN) {
                other->val_b = RNA_property_boolean_get_index(&lptr, lprop, index);
              }
#  endif
            }
            else {
              if (rna_type == PROP_FLOAT) {
                other->val_f = RNA_property_float_get(&lptr, lprop);
              }
              else if (rna_type == PROP_INT) {
                other->val_i = RNA_property_int_get(&lptr, lprop);
              }
              /* ignored for now */
#  if 0
              else if (rna_type == PROP_BOOLEAN) {
                other->val_b = RNA_property_boolean_get(&lptr, lprop);
              }
              else if (rna_type == PROP_ENUM) {
                other->val_i = RNA_property_enum_get(&lptr, lprop);
              }
#  endif
            }

            continue;
          }
        }

        selctx_data->elems_len -= 1;
        i -= 1;
      }

      success = (selctx_data->elems_len != 0);
    }
  }

  if (selctx_data->elems_len == 0) {
    MEM_SAFE_FREE(selctx_data->elems);
  }

  MEM_SAFE_FREE(path);
  BLI_freelistN(&lb);

  /* caller can clear */
  selctx_data->do_free = true;

  if (success) {
    but->flag |= UI_BUT_IS_SELECT_CONTEXT;
  }

  return success;
}

static void ui_selectcontext_end(uiBut *but, uiSelectContextStore *selctx_data)
{
  if (selctx_data->do_free) {
    if (selctx_data->elems) {
      MEM_freeN(selctx_data->elems);
    }
  }

  but->flag &= ~UI_BUT_IS_SELECT_CONTEXT;
}

static void ui_selectcontext_apply(bContext *C,
                                   uiBut *but,
                                   uiSelectContextStore *selctx_data,
                                   const double value,
                                   const double value_orig)
{
  if (selctx_data->elems) {
    PropertyRNA *prop = but->rnaprop;
    PropertyRNA *lprop = but->rnaprop;
    int index = but->rnaindex;
    int i;
    const bool use_delta = (selctx_data->is_copy == false);

    union {
      bool b;
      int i;
      float f;
      PointerRNA p;
    } delta, min, max;

    const bool is_array = RNA_property_array_check(prop);
    const int rna_type = RNA_property_type(prop);

    if (rna_type == PROP_FLOAT) {
      delta.f = use_delta ? (value - value_orig) : value;
      RNA_property_float_range(&but->rnapoin, prop, &min.f, &max.f);
    }
    else if (rna_type == PROP_INT) {
      delta.i = use_delta ? ((int)value - (int)value_orig) : (int)value;
      RNA_property_int_range(&but->rnapoin, prop, &min.i, &max.i);
    }
    else if (rna_type == PROP_ENUM) {
      /* not a delta infact */
      delta.i = RNA_property_enum_get(&but->rnapoin, prop);
    }
    else if (rna_type == PROP_BOOLEAN) {
      if (is_array) {
        /* not a delta infact */
        delta.b = RNA_property_boolean_get_index(&but->rnapoin, prop, index);
      }
      else {
        /* not a delta infact */
        delta.b = RNA_property_boolean_get(&but->rnapoin, prop);
      }
    }
    else if (rna_type == PROP_POINTER) {
      /* not a delta infact */
      delta.p = RNA_property_pointer_get(&but->rnapoin, prop);
    }

#  ifdef USE_ALLSELECT_LAYER_HACK
    /* make up for not having 'handle_layer_buttons' */
    {
      PropertySubType subtype = RNA_property_subtype(prop);

      if ((rna_type == PROP_BOOLEAN) && ELEM(subtype, PROP_LAYER, PROP_LAYER_MEMBER) && is_array &&
          /* could check for 'handle_layer_buttons' */
          but->func) {
        wmWindow *win = CTX_wm_window(C);
        if (!win->eventstate->shift) {
          const int len = RNA_property_array_length(&but->rnapoin, prop);
          bool *tmparray = MEM_callocN(sizeof(bool) * len, __func__);

          tmparray[index] = true;

          for (i = 0; i < selctx_data->elems_len; i++) {
            uiSelectContextElem *other = &selctx_data->elems[i];
            PointerRNA lptr = other->ptr;
            RNA_property_boolean_set_array(&lptr, lprop, tmparray);
            RNA_property_update(C, &lptr, lprop);
          }

          MEM_freeN(tmparray);

          return;
        }
      }
    }
#  endif

    for (i = 0; i < selctx_data->elems_len; i++) {
      uiSelectContextElem *other = &selctx_data->elems[i];
      PointerRNA lptr = other->ptr;

      if (rna_type == PROP_FLOAT) {
        float other_value = use_delta ? (other->val_f + delta.f) : delta.f;
        CLAMP(other_value, min.f, max.f);
        if (is_array) {
          RNA_property_float_set_index(&lptr, lprop, index, other_value);
        }
        else {
          RNA_property_float_set(&lptr, lprop, other_value);
        }
      }
      else if (rna_type == PROP_INT) {
        int other_value = use_delta ? (other->val_i + delta.i) : delta.i;
        CLAMP(other_value, min.i, max.i);
        if (is_array) {
          RNA_property_int_set_index(&lptr, lprop, index, other_value);
        }
        else {
          RNA_property_int_set(&lptr, lprop, other_value);
        }
      }
      else if (rna_type == PROP_BOOLEAN) {
        const bool other_value = delta.b;
        if (is_array) {
          RNA_property_boolean_set_index(&lptr, lprop, index, other_value);
        }
        else {
          RNA_property_boolean_set(&lptr, lprop, delta.b);
        }
      }
      else if (rna_type == PROP_ENUM) {
        const int other_value = delta.i;
        BLI_assert(!is_array);
        RNA_property_enum_set(&lptr, lprop, other_value);
      }
      else if (rna_type == PROP_POINTER) {
        const PointerRNA other_value = delta.p;
        RNA_property_pointer_set(&lptr, lprop, other_value, NULL);
      }

      RNA_property_update(C, &lptr, prop);
    }
  }
}

#endif /* USE_ALLSELECT */

/** \} */

/* -------------------------------------------------------------------- */
/** \name Button Drag
 * \{ */

static bool ui_but_drag_init(bContext *C,
                             uiBut *but,
                             uiHandleButtonData *data,
                             const wmEvent *event)
{
  /* prevent other WM gestures to start while we try to drag */
  WM_gestures_remove(C);

  /* Clamp the maximum to half the UI unit size so a high user preference
   * doesn't require the user to drag more then half the default button height. */
  const int drag_threshold = min_ii(
      WM_event_drag_threshold(event),
      (int)((UI_UNIT_Y / 2) * ui_block_to_window_scale(data->region, but->block)));

  if (ABS(data->dragstartx - event->x) + ABS(data->dragstarty - event->y) > drag_threshold) {
    button_activate_state(C, but, BUTTON_STATE_EXIT);
    data->cancel = true;
#ifdef USE_DRAG_TOGGLE
    if (ui_drag_toggle_but_is_supported(but)) {
      uiDragToggleHandle *drag_info = MEM_callocN(sizeof(*drag_info), __func__);
      ARegion *ar_prev;

      /* call here because regular mouse-up event wont run,
       * typically 'button_activate_exit()' handles this */
      ui_apply_but_autokey(C, but);

      drag_info->pushed_state = ui_drag_toggle_but_pushed_state(C, but);
      drag_info->but_cent_start[0] = BLI_rctf_cent_x(&but->rect);
      drag_info->but_cent_start[1] = BLI_rctf_cent_y(&but->rect);
      copy_v2_v2_int(drag_info->xy_init, &event->x);
      copy_v2_v2_int(drag_info->xy_last, &event->x);

      /* needed for toggle drag on popups */
      ar_prev = CTX_wm_region(C);
      CTX_wm_region_set(C, data->region);

      WM_event_add_ui_handler(C,
                              &data->window->modalhandlers,
                              ui_handler_region_drag_toggle,
                              ui_handler_region_drag_toggle_remove,
                              drag_info,
                              WM_HANDLER_BLOCKING);

      CTX_wm_region_set(C, ar_prev);

      /* Initialize alignment for single row/column regions,
       * otherwise we use the relative position of the first other button dragged over. */
      if (ELEM(data->region->regiontype,
               RGN_TYPE_NAV_BAR,
               RGN_TYPE_HEADER,
               RGN_TYPE_TOOL_HEADER,
               RGN_TYPE_FOOTER)) {
        int lock_axis = -1;
        if (ELEM(data->region->alignment, RGN_ALIGN_LEFT, RGN_ALIGN_RIGHT)) {
          lock_axis = 0;
        }
        else if (ELEM(data->region->alignment, RGN_ALIGN_TOP, RGN_ALIGN_BOTTOM)) {
          lock_axis = 1;
        }
        if (lock_axis != -1) {
          drag_info->xy_lock[lock_axis] = true;
          drag_info->is_xy_lock_init = true;
        }
      }
    }
    else
#endif
        if (but->type == UI_BTYPE_COLOR) {
      bool valid = false;
      uiDragColorHandle *drag_info = MEM_callocN(sizeof(*drag_info), __func__);

      /* TODO support more button pointer types */
      if (but->rnaprop && RNA_property_subtype(but->rnaprop) == PROP_COLOR_GAMMA) {
        ui_but_v3_get(but, drag_info->color);
        drag_info->gamma_corrected = true;
        valid = true;
      }
      else if (but->rnaprop && RNA_property_subtype(but->rnaprop) == PROP_COLOR) {
        ui_but_v3_get(but, drag_info->color);
        drag_info->gamma_corrected = false;
        valid = true;
      }
      else if (ELEM(but->pointype, UI_BUT_POIN_FLOAT, UI_BUT_POIN_CHAR)) {
        ui_but_v3_get(but, drag_info->color);
        copy_v3_v3(drag_info->color, (float *)but->poin);
        valid = true;
      }

      if (valid) {
        WM_event_start_drag(C, ICON_COLOR, WM_DRAG_COLOR, drag_info, 0.0, WM_DRAG_FREE_DATA);
      }
      else {
        MEM_freeN(drag_info);
        return false;
      }
    }
    else {
      wmDrag *drag = WM_event_start_drag(
          C, but->icon, but->dragtype, but->dragpoin, ui_but_value_get(but), WM_DRAG_NOP);

      if (but->imb) {
        WM_event_drag_image(drag,
                            but->imb,
                            but->imb_scale,
                            BLI_rctf_size_x(&but->rect),
                            BLI_rctf_size_y(&but->rect));
      }
    }
    return true;
  }

  return false;
}

/** \} */

/* -------------------------------------------------------------------- */
/** \name Button Apply
 * \{ */

static void ui_linkline_remove_active(uiBlock *block)
{
	uiBut *but;
	uiLink *link;
	uiLinkLine *line, *nline;
	int a, b;

	for (but = block->buttons.first; but; but = but->next) {
		if (but->type == UI_BTYPE_LINK && but->link) {
			for (line = but->link->lines.first; line; line = nline) {
				nline = line->next;
				
				if (line->flag & UI_SELECT) {
					BLI_remlink(&but->link->lines, line);
					
					link = line->from->link;
					
					/* are there more pointers allowed? */
					if (link->ppoin) {
						
						if (*(link->totlink) == 1) {
							*(link->totlink) = 0;
							MEM_freeN(*(link->ppoin));
							*(link->ppoin) = NULL;
						}
						else {
							b = 0;
							for (a = 0; a < (*(link->totlink)); a++) {
								
								if ((*(link->ppoin))[a] != line->to->poin) {
									(*(link->ppoin))[b] = (*(link->ppoin))[a];
									b++;
								}
							}
							(*(link->totlink))--;
						}
					}
					else {
						*(link->poin) = NULL;
					}
					
					MEM_freeN(line);
				}
			}
		}
	}
}


static uiLinkLine *ui_but_find_link(uiBut *from, uiBut *to)
{
	uiLinkLine *line;
	uiLink *link;
	
	link = from->link;
	if (link) {
		for (line = link->lines.first; line; line = line->next) {
			if (line->from == from && line->to == to) {
				return line;
			}
		}
	}
	return NULL;
}

#include "DNA_object_types.h" // Game engine transition
/* XXX BAD BAD HACK, fixme later **************** */
/* Try to add an AND Controller between the sensor and the actuator logic bricks and to connect them all */
static void ui_but_smart_controller_add(bContext *C, uiBut *from, uiBut *to)
{
	Object *ob = NULL;
	bSensor *sens_iter;
	bActuator *act_to, *act_iter;
	bController *cont;
	bController ***sens_from_links;
	uiBut *tmp_but;

	uiLink *link = from->link;

	PointerRNA props_ptr, object_ptr;
	
	if (link->ppoin)
		sens_from_links = (bController ***)(link->ppoin);
	else return;

	act_to = (bActuator *)(to->poin);

	/* (1) get the object */
	CTX_DATA_BEGIN (C, Object *, ob_iter, selected_editable_objects)
	{
		for (sens_iter = ob_iter->sensors.first; sens_iter; sens_iter = sens_iter->next) {
			if (&(sens_iter->links) == sens_from_links) {
				ob = ob_iter;
				break;
			}
		}
		if (ob) break;
	} CTX_DATA_END;

	if (!ob) return;

	/* (2) check if the sensor and the actuator are from the same object */
	for (act_iter = ob->actuators.first; act_iter; act_iter = (bActuator *)act_iter->next) {
		if (act_iter == act_to)
			break;
	}

	/* only works if the sensor and the actuator are from the same object */
	if (!act_iter) return;
	
	/* in case the linked controller is not the active one */
	RNA_pointer_create((ID *)ob, &RNA_Object, ob, &object_ptr);
	
	WM_operator_properties_create(&props_ptr, "LOGIC_OT_controller_add");
	RNA_string_set(&props_ptr, "object", ob->id.name + 2);

	/* (3) add a new controller */
	if (WM_operator_name_call(C, "LOGIC_OT_controller_add", WM_OP_EXEC_DEFAULT, &props_ptr) & OPERATOR_FINISHED) {
		cont = (bController *)ob->controllers.last;
		/* Quick fix to make sure we always have an AND controller.
		 * It might be nicer to make sure the operator gives us the right one though... */
		cont->type = CONT_LOGIC_AND;

		/* (4) link the sensor->controller->actuator */
		tmp_but = MEM_callocN(sizeof(uiBut), "uiBut");
		UI_but_link_set(
		        tmp_but, (void **)&cont, (void ***)&(cont->links),
		        &cont->totlinks, from->link->tocode, (int)to->hardmin);
		tmp_but->hardmin = from->link->tocode;
		tmp_but->poin = (char *)cont;

		tmp_but->type = UI_BTYPE_INLINK;
		ui_but_link_add(C, from, tmp_but);

		tmp_but->type = UI_BTYPE_LINK;
		ui_but_link_add(C, tmp_but, to);

		/* (5) garbage collection */
		MEM_freeN(tmp_but->link);
		MEM_freeN(tmp_but);
	}
	WM_operator_properties_free(&props_ptr);
}

static void ui_but_link_add(bContext *C, uiBut *from, uiBut *to)
{
	/* in 'from' we have to add a link to 'to' */
	uiLink *link;
	uiLinkLine *line;
	void **oldppoin;
	int a;
	
	if ((line = ui_but_find_link(from, to))) {
		line->flag |= UI_SELECT;
		ui_linkline_remove_active(from->block);
		return;
	}

	if (from->type == UI_BTYPE_INLINK && to->type == UI_BTYPE_INLINK) {
		return;
	}
	else if (from->type == UI_BTYPE_LINK && to->type == UI_BTYPE_INLINK) {
		if (from->link->tocode != (int)to->hardmin) {
			ui_but_smart_controller_add(C, from, to);
			return;
		}
	}
	else if (from->type == UI_BTYPE_INLINK && to->type == UI_BTYPE_LINK) {
		if (to->link->tocode == (int)from->hardmin) {
			return;
		}
	}
	
	link = from->link;
	
	/* are there more pointers allowed? */
	if (link->ppoin) {
		oldppoin = *(link->ppoin);
		
		(*(link->totlink))++;
		*(link->ppoin) = MEM_callocN(*(link->totlink) * sizeof(void *), "new link");
		
		for (a = 0; a < (*(link->totlink)) - 1; a++) {
			(*(link->ppoin))[a] = oldppoin[a];
		}
		(*(link->ppoin))[a] = to->poin;
		
		if (oldppoin) MEM_freeN(oldppoin);
	}
	else {
		*(link->poin) = to->poin;
	}
	
}


static void ui_apply_but_LINK(bContext *C, uiBut *but, uiHandleButtonData *data)
{
	ARegion *ar = CTX_wm_region(C);
	uiBut *bt;
	
	for (bt = but->block->buttons.first; bt; bt = bt->next) {
		if (ui_but_contains_point_px(bt, ar, but->linkto[0] + ar->winrct.xmin, but->linkto[1] + ar->winrct.ymin) )
			break;
	}
	if (bt && bt != but) {
		if (!ELEM(bt->type, UI_BTYPE_LINK, UI_BTYPE_INLINK) || !ELEM(but->type, UI_BTYPE_LINK, UI_BTYPE_INLINK))
			return;
		
		if (but->type == UI_BTYPE_LINK) ui_but_link_add(C, but, bt);
		else ui_but_link_add(C, bt, but);

		ui_apply_but_func(C, but);
		data->retval = but->retval;
	}
	data->applied = true;
}

static void ui_apply_but_IMAGE(bContext *C, uiBut *but, uiHandleButtonData *data)
{
  ui_apply_but_func(C, but);
  data->retval = but->retval;
  data->applied = true;
}

static void ui_apply_but_HISTOGRAM(bContext *C, uiBut *but, uiHandleButtonData *data)
{
  ui_apply_but_func(C, but);
  data->retval = but->retval;
  data->applied = true;
}

static void ui_apply_but_WAVEFORM(bContext *C, uiBut *but, uiHandleButtonData *data)
{
  ui_apply_but_func(C, but);
  data->retval = but->retval;
  data->applied = true;
}

static void ui_apply_but_TRACKPREVIEW(bContext *C, uiBut *but, uiHandleButtonData *data)
{
  ui_apply_but_func(C, but);
  data->retval = but->retval;
  data->applied = true;
}

static void ui_apply_but(
    bContext *C, uiBlock *block, uiBut *but, uiHandleButtonData *data, const bool interactive)
{
  char *editstr;
  double *editval;
  float *editvec;
  ColorBand *editcoba;
  CurveMapping *editcumap;

  data->retval = 0;

  /* if we cancel and have not applied yet, there is nothing to do,
   * otherwise we have to restore the original value again */
  if (data->cancel) {
    if (!data->applied) {
      return;
    }

    if (data->str) {
      MEM_freeN(data->str);
    }
    data->str = data->origstr;
    data->origstr = NULL;
    data->value = data->origvalue;
    copy_v3_v3(data->vec, data->origvec);
    /* postpone clearing origdata */
  }
  else {
    /* we avoid applying interactive edits a second time
     * at the end with the appliedinteractive flag */
    if (interactive) {
      data->applied_interactive = true;
    }
    else if (data->applied_interactive) {
      return;
    }

#ifdef USE_ALLSELECT
#  ifdef USE_DRAG_MULTINUM
    if (but->flag & UI_BUT_DRAG_MULTI) {
      /* pass */
    }
    else
#  endif
        if (data->select_others.elems_len == 0) {
      wmWindow *win = CTX_wm_window(C);
      /* may have been enabled before activating */
      if (data->select_others.is_enabled || IS_ALLSELECT_EVENT(win->eventstate)) {
        ui_selectcontext_begin(C, but, &data->select_others);
        data->select_others.is_enabled = true;
      }
    }
    if (data->select_others.elems_len == 0) {
      /* dont check again */
      data->select_others.elems_len = -1;
    }
#endif
	}

	/* ensures we are writing actual values */
	editstr = but->editstr;
	editval = but->editval;
	editvec = but->editvec;
	editcoba = but->editcoba;
	editcumap = but->editcumap;
	but->editstr = NULL;
	but->editval = NULL;
	but->editvec = NULL;
	but->editcoba = NULL;
	but->editcumap = NULL;

	/* handle different types */
	switch (but->type) {
		case UI_BTYPE_BUT:
			ui_apply_but_BUT(C, but, data);
			break;
		case UI_BTYPE_TEXT:
		case UI_BTYPE_SEARCH_MENU:
			ui_apply_but_TEX(C, but, data);
			break;
		case UI_BTYPE_BUT_TOGGLE:
		case UI_BTYPE_TOGGLE:
		case UI_BTYPE_TOGGLE_N:
		case UI_BTYPE_ICON_TOGGLE:
		case UI_BTYPE_ICON_TOGGLE_N:
		case UI_BTYPE_CHECKBOX:
		case UI_BTYPE_CHECKBOX_N:
			ui_apply_but_TOG(C, but, data);
			break;
		case UI_BTYPE_ROW:
		case UI_BTYPE_LISTROW:
			ui_apply_but_ROW(C, block, but, data);
			break;
		case UI_BTYPE_TAB:
			ui_apply_but_TAB(C, but, data);
			break;
		case UI_BTYPE_SCROLL:
		case UI_BTYPE_GRIP:
		case UI_BTYPE_NUM:
		case UI_BTYPE_NUM_SLIDER:
			ui_apply_but_NUM(C, but, data);
			break;
		case UI_BTYPE_MENU:
		case UI_BTYPE_BLOCK:
		case UI_BTYPE_PULLDOWN:
			ui_apply_but_BLOCK(C, but, data);
			break;
		case UI_BTYPE_COLOR:
			if (data->cancel) {
				ui_apply_but_VEC(C, but, data);
			}
			else {
				ui_apply_but_BLOCK(C, but, data);
			}
			break;
		case UI_BTYPE_BUT_MENU:
			ui_apply_but_BUTM(C, but, data);
			break;
		case UI_BTYPE_UNITVEC:
		case UI_BTYPE_HSVCUBE:
		case UI_BTYPE_HSVCIRCLE:
			ui_apply_but_VEC(C, but, data);
			break;
		case UI_BTYPE_COLORBAND:
			ui_apply_but_COLORBAND(C, but, data);
			break;
		case UI_BTYPE_CURVE:
			ui_apply_but_CURVE(C, but, data);
			break;
		case UI_BTYPE_KEY_EVENT:
		case UI_BTYPE_HOTKEY_EVENT:
			ui_apply_but_BUT(C, but, data);
			break;
		case UI_BTYPE_LINK:
		case UI_BTYPE_INLINK:
			ui_apply_but_LINK(C, but, data);
			break;
		case UI_BTYPE_IMAGE:
			ui_apply_but_IMAGE(C, but, data);
			break;
		case UI_BTYPE_HISTOGRAM:
			ui_apply_but_HISTOGRAM(C, but, data);
			break;
		case UI_BTYPE_WAVEFORM:
			ui_apply_but_WAVEFORM(C, but, data);
			break;
		case UI_BTYPE_TRACK_PREVIEW:
			ui_apply_but_TRACKPREVIEW(C, but, data);
			break;
		default:
			break;
	}

#ifdef USE_DRAG_MULTINUM
  if (data->multi_data.has_mbuts) {
    if ((data->multi_data.init == BUTTON_MULTI_INIT_ENABLE) && (data->multi_data.skip == false)) {
      if (data->cancel) {
        ui_multibut_restore(C, data, block);
      }
      else {
        ui_multibut_states_apply(C, data, block);
      }
    }
  }
#endif

#ifdef USE_ALLSELECT
  ui_selectcontext_apply(C, but, &data->select_others, data->value, data->origvalue);
#endif

  if (data->cancel) {
    data->origvalue = 0.0;
    zero_v3(data->origvec);
  }

  but->editstr = editstr;
  but->editval = editval;
  but->editvec = editvec;
  but->editcoba = editcoba;
  but->editcumap = editcumap;
}

/** \} */

/* -------------------------------------------------------------------- */
/** \name Button Drop Event
 * \{ */

/* only call if event type is EVT_DROP */
static void ui_but_drop(bContext *C, const wmEvent *event, uiBut *but, uiHandleButtonData *data)
{
  wmDrag *wmd;
  ListBase *drags = event->customdata; /* drop event type has listbase customdata by default */

  for (wmd = drags->first; wmd; wmd = wmd->next) {
    if (wmd->type == WM_DRAG_ID) {
      /* align these types with UI_but_active_drop_name */
      if (ELEM(but->type, UI_BTYPE_TEXT, UI_BTYPE_SEARCH_MENU)) {
        ID *id = WM_drag_ID(wmd, 0);

        button_activate_state(C, but, BUTTON_STATE_TEXT_EDITING);

        ui_textedit_string_set(but, data, id->name + 2);

        if (ELEM(but->type, UI_BTYPE_SEARCH_MENU)) {
          but->changed = true;
          ui_searchbox_update(C, data->searchbox, but, true);
        }

        button_activate_state(C, but, BUTTON_STATE_EXIT);
      }
    }
  }
}

/** \} */

/* -------------------------------------------------------------------- */
/** \name Button Copy & Paste
 * \{ */

static void ui_but_get_pasted_text_from_clipboard(char **buf_paste, int *buf_len)
{
  char *text;
  int length;
  /* get only first line even if the clipboard contains multiple lines */
  text = WM_clipboard_text_get_firstline(false, &length);

  if (text) {
    *buf_paste = text;
    *buf_len = length;
  }
  else {
    *buf_paste = MEM_callocN(sizeof(char), __func__);
    *buf_len = 0;
  }
}

static int get_but_property_array_length(uiBut *but)
{
  return RNA_property_array_length(&but->rnapoin, but->rnaprop);
}

static void ui_but_set_float_array(
    bContext *C, uiBut *but, uiHandleButtonData *data, float *values, int array_length)
{
  button_activate_state(C, but, BUTTON_STATE_NUM_EDITING);

  for (int i = 0; i < array_length; i++) {
    RNA_property_float_set_index(&but->rnapoin, but->rnaprop, i, values[i]);
  }
  if (data) {
    data->value = values[but->rnaindex];
  }

  button_activate_state(C, but, BUTTON_STATE_EXIT);
}

static void float_array_to_string(float *values,
                                  int array_length,
                                  char *output,
                                  int output_len_max)
{
  /* to avoid buffer overflow attacks; numbers are quite arbitrary */
  BLI_assert(output_len_max > 15);
  output_len_max -= 10;

  int current_index = 0;
  output[current_index] = '[';
  current_index++;

  for (int i = 0; i < array_length; i++) {
    int length = BLI_snprintf(
        output + current_index, output_len_max - current_index, "%f", values[i]);
    current_index += length;

    if (i < array_length - 1) {
      if (current_index < output_len_max) {
        output[current_index + 0] = ',';
        output[current_index + 1] = ' ';
        current_index += 2;
      }
    }
  }

  output[current_index + 0] = ']';
  output[current_index + 1] = '\0';
}

static void ui_but_copy_numeric_array(uiBut *but, char *output, int output_len_max)
{
  int array_length = get_but_property_array_length(but);
  float *values = alloca(array_length * sizeof(float));
  RNA_property_float_get_array(&but->rnapoin, but->rnaprop, values);
  float_array_to_string(values, array_length, output, output_len_max);
}

static bool parse_float_array(char *text, float *values, int expected_length)
{
  /* can parse max 4 floats for now */
  BLI_assert(0 <= expected_length && expected_length <= 4);

  float v[5];
  int actual_length = sscanf(text, "[%f, %f, %f, %f, %f]", &v[0], &v[1], &v[2], &v[3], &v[4]);

  if (actual_length == expected_length) {
    memcpy(values, v, sizeof(float) * expected_length);
    return true;
  }
  else {
    return false;
  }
}

static void ui_but_paste_numeric_array(bContext *C,
                                       uiBut *but,
                                       uiHandleButtonData *data,
                                       char *buf_paste)
{
  int array_length = get_but_property_array_length(but);
  if (array_length > 4) {
    // not supported for now
    return;
  }

  float *values = alloca(sizeof(float) * array_length);

  if (parse_float_array(buf_paste, values, array_length)) {
    ui_but_set_float_array(C, but, data, values, array_length);
  }
  else {
    WM_report(RPT_ERROR, "Expected an array of numbers: [n, n, ...]");
  }
}

static void ui_but_copy_numeric_value(uiBut *but, char *output, int output_len_max)
{
  /* Get many decimal places, then strip trailing zeros.
   * note: too high values start to give strange results */
  ui_but_string_get_ex(but, output, output_len_max, UI_PRECISION_FLOAT_MAX, false, NULL);
  BLI_str_rstrip_float_zero(output, '\0');
}

static void ui_but_paste_numeric_value(bContext *C,
                                       uiBut *but,
                                       uiHandleButtonData *data,
                                       char *buf_paste)
{
  double value;

  if (ui_but_string_set_eval_num(C, but, buf_paste, &value)) {
    button_activate_state(C, but, BUTTON_STATE_NUM_EDITING);
    data->value = value;
    ui_but_string_set(C, but, buf_paste);
    button_activate_state(C, but, BUTTON_STATE_EXIT);
  }
  else {
    WM_report(RPT_ERROR, "Expected a number");
  }
}

static void ui_but_paste_normalized_vector(bContext *C, uiBut *but, char *buf_paste)
{
  float xyz[3];
  if (parse_float_array(buf_paste, xyz, 3)) {
    if (normalize_v3(xyz) == 0.0f) {
      /* better set Z up then have a zero vector */
      xyz[2] = 1.0;
    }
    ui_but_set_float_array(C, but, NULL, xyz, 3);
  }
  else {
    WM_report(RPT_ERROR, "Paste expected 3 numbers, formatted: '[n, n, n]'");
  }
}

static void ui_but_copy_color(uiBut *but, char *output, int output_len_max)
{
  float rgba[4];

  if (but->rnaprop && get_but_property_array_length(but) == 4) {
    rgba[3] = RNA_property_float_get_index(&but->rnapoin, but->rnaprop, 3);
  }
  else {
    rgba[3] = 1.0f;
  }

  ui_but_v3_get(but, rgba);

  /* convert to linear color to do compatible copy between gamma and non-gamma */
  if (but->rnaprop && RNA_property_subtype(but->rnaprop) == PROP_COLOR_GAMMA) {
    srgb_to_linearrgb_v3_v3(rgba, rgba);
  }

  float_array_to_string(rgba, 4, output, output_len_max);
}

static void ui_but_paste_color(bContext *C, uiBut *but, char *buf_paste)
{
  float rgba[4];
  if (parse_float_array(buf_paste, rgba, 4)) {
    if (but->rnaprop) {
      /* Assume linear colors in buffer. */
      if (RNA_property_subtype(but->rnaprop) == PROP_COLOR_GAMMA) {
        linearrgb_to_srgb_v3_v3(rgba, rgba);
      }

      /* Some color properties are RGB, not RGBA. */
      int array_len = get_but_property_array_length(but);
      BLI_assert(ELEM(array_len, 3, 4));
      ui_but_set_float_array(C, but, NULL, rgba, array_len);
    }
  }
  else {
    WM_report(RPT_ERROR, "Paste expected 4 numbers, formatted: '[n, n, n, n]'");
  }
}

static void ui_but_copy_text(uiBut *but, char *output, int output_len_max)
{
  ui_but_string_get(but, output, output_len_max);
}

static void ui_but_paste_text(bContext *C, uiBut *but, uiHandleButtonData *data, char *buf_paste)
{
  button_activate_state(C, but, BUTTON_STATE_TEXT_EDITING);
  ui_textedit_string_set(but, but->active, buf_paste);

  if (but->type == UI_BTYPE_SEARCH_MENU) {
    but->changed = true;
    ui_searchbox_update(C, data->searchbox, but, true);
  }

  button_activate_state(C, but, BUTTON_STATE_EXIT);
}

static void ui_but_copy_colorband(uiBut *but)
{
  if (but->poin != NULL) {
    memcpy(&but_copypaste_coba, but->poin, sizeof(ColorBand));
  }
}

static void ui_but_paste_colorband(bContext *C, uiBut *but, uiHandleButtonData *data)
{
  if (but_copypaste_coba.tot != 0) {
    if (!but->poin) {
      but->poin = MEM_callocN(sizeof(ColorBand), "colorband");
    }

    button_activate_state(C, but, BUTTON_STATE_NUM_EDITING);
    memcpy(data->coba, &but_copypaste_coba, sizeof(ColorBand));
    button_activate_state(C, but, BUTTON_STATE_EXIT);
  }
}

static void ui_but_copy_curvemapping(uiBut *but)
{
  if (but->poin != NULL) {
    but_copypaste_curve_alive = true;
    BKE_curvemapping_free_data(&but_copypaste_curve);
    BKE_curvemapping_copy_data(&but_copypaste_curve, (CurveMapping *)but->poin);
  }
}

static void ui_but_paste_curvemapping(bContext *C, uiBut *but)
{
  if (but_copypaste_curve_alive) {
    if (!but->poin) {
      but->poin = MEM_callocN(sizeof(CurveMapping), "curvemapping");
    }

    button_activate_state(C, but, BUTTON_STATE_NUM_EDITING);
    BKE_curvemapping_free_data((CurveMapping *)but->poin);
    BKE_curvemapping_copy_data((CurveMapping *)but->poin, &but_copypaste_curve);
    button_activate_state(C, but, BUTTON_STATE_EXIT);
  }
}

static void ui_but_copy_operator(bContext *C, uiBut *but, char *output, int output_len_max)
{
  PointerRNA *opptr;
  opptr = UI_but_operator_ptr_get(but);

  char *str;
  str = WM_operator_pystring_ex(C, NULL, false, true, but->optype, opptr);
  BLI_strncpy(output, str, output_len_max);
  MEM_freeN(str);
}

static bool ui_but_copy_menu(uiBut *but, char *output, int output_len_max)
{
  MenuType *mt = UI_but_menutype_get(but);
  if (mt) {
    BLI_snprintf(output, output_len_max, "bpy.ops.wm.call_menu(name=\"%s\")", mt->idname);
    return true;
  }
  return false;
}

static bool ui_but_copy_popover(uiBut *but, char *output, int output_len_max)
{
  PanelType *pt = UI_but_paneltype_get(but);
  if (pt) {
    BLI_snprintf(output, output_len_max, "bpy.ops.wm.call_panel(name=\"%s\")", pt->idname);
    return true;
  }
  return false;
}

static void ui_but_copy(bContext *C, uiBut *but, const bool copy_array)
{
  if (ui_but_contains_password(but)) {
    return;
  }

  /* Arbitrary large value (allow for paths: 'PATH_MAX') */
  char buf[4096] = {0};
  const int buf_max_len = sizeof(buf);

  /* Left false for copying internal data (color-band for eg). */
  bool is_buf_set = false;

  bool has_required_data = !(but->poin == NULL && but->rnapoin.data == NULL);

  switch (but->type) {
    case UI_BTYPE_NUM:
    case UI_BTYPE_NUM_SLIDER:
      if (!has_required_data) {
        break;
      }
      if (copy_array && ui_but_has_array_value(but)) {
        ui_but_copy_numeric_array(but, buf, buf_max_len);
      }
      else {
        ui_but_copy_numeric_value(but, buf, buf_max_len);
      }
      is_buf_set = true;
      break;

    case UI_BTYPE_UNITVEC:
      if (!has_required_data) {
        break;
      }
      ui_but_copy_numeric_array(but, buf, buf_max_len);
      is_buf_set = true;
      break;

    case UI_BTYPE_COLOR:
      if (!has_required_data) {
        break;
      }
      ui_but_copy_color(but, buf, buf_max_len);
      is_buf_set = true;
      break;

    case UI_BTYPE_TEXT:
    case UI_BTYPE_SEARCH_MENU:
      if (!has_required_data) {
        break;
      }
      ui_but_copy_text(but, buf, buf_max_len);
      is_buf_set = true;
      break;

    case UI_BTYPE_COLORBAND:
      ui_but_copy_colorband(but);
      break;

    case UI_BTYPE_CURVE:
      ui_but_copy_curvemapping(but);
      break;

    case UI_BTYPE_BUT:
      ui_but_copy_operator(C, but, buf, buf_max_len);
      is_buf_set = true;
      break;

    case UI_BTYPE_MENU:
    case UI_BTYPE_PULLDOWN:
      if (ui_but_copy_menu(but, buf, buf_max_len)) {
        is_buf_set = true;
      }
      break;
    case UI_BTYPE_POPOVER:
      if (ui_but_copy_popover(but, buf, buf_max_len)) {
        is_buf_set = true;
      }
      break;

    default:
      break;
  }

  if (is_buf_set) {
    WM_clipboard_text_set(buf, 0);
  }
}

static void ui_but_paste(bContext *C, uiBut *but, uiHandleButtonData *data, const bool paste_array)
{
  BLI_assert((but->flag & UI_BUT_DISABLED) == 0); /* caller should check */

  int buf_paste_len = 0;
  char *buf_paste;
  ui_but_get_pasted_text_from_clipboard(&buf_paste, &buf_paste_len);

  bool has_required_data = !(but->poin == NULL && but->rnapoin.data == NULL);

  switch (but->type) {
    case UI_BTYPE_NUM:
    case UI_BTYPE_NUM_SLIDER:
      if (!has_required_data) {
        break;
      }
      if (paste_array && ui_but_has_array_value(but)) {
        ui_but_paste_numeric_array(C, but, data, buf_paste);
      }
      else {
        ui_but_paste_numeric_value(C, but, data, buf_paste);
      }
      break;

    case UI_BTYPE_UNITVEC:
      if (!has_required_data) {
        break;
      }
      ui_but_paste_normalized_vector(C, but, buf_paste);
      break;

    case UI_BTYPE_COLOR:
      if (!has_required_data) {
        break;
      }
      ui_but_paste_color(C, but, buf_paste);
      break;

    case UI_BTYPE_TEXT:
    case UI_BTYPE_SEARCH_MENU:
      if (!has_required_data) {
        break;
      }
      ui_but_paste_text(C, but, data, buf_paste);
      break;

    case UI_BTYPE_COLORBAND:
      ui_but_paste_colorband(C, but, data);
      break;

    case UI_BTYPE_CURVE:
      ui_but_paste_curvemapping(C, but);
      break;

    default:
      break;
  }

  MEM_freeN((void *)buf_paste);
}

void ui_but_clipboard_free(void)
{
  BKE_curvemapping_free_data(&but_copypaste_curve);
}

/** \} */

/* -------------------------------------------------------------------- */
/** \name Button Text Password
 *
 * Functions to convert password strings that should not be displayed
 * to asterisk representation (e.g. 'mysecretpasswd' -> '*************')
 *
 * It converts every UTF-8 character to an asterisk, and also remaps
 * the cursor position and selection start/end.
 *
 * \note: remapping is used, because password could contain UTF-8 characters.
 *
 * \{ */

static int ui_text_position_from_hidden(uiBut *but, int pos)
{
  const char *strpos, *butstr;
  int i;

  butstr = (but->editstr) ? but->editstr : but->drawstr;

  for (i = 0, strpos = butstr; i < pos; i++) {
    strpos = BLI_str_find_next_char_utf8(strpos, NULL);
  }

  return (strpos - butstr);
}

static int ui_text_position_to_hidden(uiBut *but, int pos)
{
  const char *butstr = (but->editstr) ? but->editstr : but->drawstr;
  return BLI_strnlen_utf8(butstr, pos);
}

void ui_but_text_password_hide(char password_str[UI_MAX_PASSWORD_STR],
                               uiBut *but,
                               const bool restore)
{
  char *butstr;

  if (!(but->rnaprop && RNA_property_subtype(but->rnaprop) == PROP_PASSWORD)) {
    return;
  }

  butstr = (but->editstr) ? but->editstr : but->drawstr;

  if (restore) {
    /* restore original string */
    BLI_strncpy(butstr, password_str, UI_MAX_PASSWORD_STR);

    /* remap cursor positions */
    if (but->pos >= 0) {
      but->pos = ui_text_position_from_hidden(but, but->pos);
      but->selsta = ui_text_position_from_hidden(but, but->selsta);
      but->selend = ui_text_position_from_hidden(but, but->selend);
    }
  }
  else {
    /* convert text to hidden text using asterisks (e.g. pass -> ****) */
    const size_t len = BLI_strlen_utf8(butstr);

    /* remap cursor positions */
    if (but->pos >= 0) {
      but->pos = ui_text_position_to_hidden(but, but->pos);
      but->selsta = ui_text_position_to_hidden(but, but->selsta);
      but->selend = ui_text_position_to_hidden(but, but->selend);
    }

    /* save original string */
    BLI_strncpy(password_str, butstr, UI_MAX_PASSWORD_STR);
    memset(butstr, '*', len);
    butstr[len] = '\0';
  }
}

/** \} */

/* -------------------------------------------------------------------- */
/** \name Button Text Selection/Editing
 * \{ */

static void ui_textedit_string_clear_and_exit(bContext *C, uiBut *but, uiHandleButtonData *data)
{
  /* most likely NULL, but let's check, and give it temp zero string */
  if (!data->str) {
    data->str = MEM_callocN(1, "temp str");
  }
  data->str[0] = 0;

  ui_apply_but_TEX(C, but, data);
  button_activate_state(C, but, BUTTON_STATE_EXIT);
}

static void ui_textedit_string_ensure_max_length(uiBut *but, uiHandleButtonData *data, int maxlen)
{
  BLI_assert(data->is_str_dynamic);
  BLI_assert(data->str == but->editstr);

  if (maxlen > data->maxlen) {
    data->str = but->editstr = MEM_reallocN(data->str, sizeof(char) * maxlen);
    data->maxlen = maxlen;
  }
}

static void ui_textedit_string_set(uiBut *but, uiHandleButtonData *data, const char *str)
{
  if (data->is_str_dynamic) {
    ui_textedit_string_ensure_max_length(but, data, strlen(str) + 1);
  }

  if (ui_but_is_utf8(but)) {
    BLI_strncpy_utf8(data->str, str, data->maxlen);
  }
  else {
    BLI_strncpy(data->str, str, data->maxlen);
  }
}

static bool ui_textedit_delete_selection(uiBut *but, uiHandleButtonData *data)
{
  char *str = data->str;
  const int len = strlen(str);
  bool changed = false;
  if (but->selsta != but->selend && len) {
    memmove(str + but->selsta, str + but->selend, (len - but->selend) + 1);
    changed = true;
  }

  but->pos = but->selend = but->selsta;
  return changed;
}

/**
 * \param x: Screen space cursor location - #wmEvent.x
 *
 * \note ``but->block->aspect`` is used here, so drawing button style is getting scaled too.
 */
static void ui_textedit_set_cursor_pos(uiBut *but, uiHandleButtonData *data, const float x)
{
  uiStyle *style = UI_style_get();  // XXX pass on as arg
  uiFontStyle *fstyle = &style->widget;
  const float aspect = but->block->aspect;
  const short fstyle_points_prev = fstyle->points;

  float startx = but->rect.xmin;
  float starty_dummy = 0.0f;
  char password_str[UI_MAX_PASSWORD_STR];
  /* treat 'str_last' as null terminator for str, no need to modify in-place */
  const char *str = but->editstr, *str_last;

  ui_block_to_window_fl(data->region, but->block, &startx, &starty_dummy);

  ui_fontscale(&fstyle->points, aspect);

  UI_fontstyle_set(fstyle);

  if (fstyle->kerning == 1) {
    /* for BLF_width */
    BLF_enable(fstyle->uifont_id, BLF_KERNING_DEFAULT);
  }

  ui_but_text_password_hide(password_str, but, false);

  if (ELEM(but->type, UI_BTYPE_TEXT, UI_BTYPE_SEARCH_MENU)) {
    if (but->flag & UI_HAS_ICON) {
      startx += UI_DPI_ICON_SIZE / aspect;
    }
  }
  /* but this extra .05 makes clicks inbetween characters feel nicer */
  startx += ((UI_TEXT_MARGIN_X + 0.05f) * U.widget_unit) / aspect;

  /* mouse dragged outside the widget to the left */
  if (x < startx) {
    int i = but->ofs;

    str_last = &str[but->ofs];

    while (i > 0) {
      if (BLI_str_cursor_step_prev_utf8(str, but->ofs, &i)) {
        /* 0.25 == scale factor for less sensitivity */
        if (BLF_width(fstyle->uifont_id, str + i, (str_last - str) - i) > (startx - x) * 0.25f) {
          break;
        }
      }
      else {
        break; /* unlikely but possible */
      }
    }
    but->ofs = i;
    but->pos = but->ofs;
  }
  /* mouse inside the widget, mouse coords mapped in widget space */
  else { /* (x >= startx) */
    int pos_i;

    /* keep track of previous distance from the cursor to the char */
    float cdist, cdist_prev = 0.0f;
    short pos_prev;

    str_last = &str[strlen(str)];

    but->pos = pos_prev = ((str_last - str) - but->ofs);

    while (true) {
      cdist = startx + BLF_width(fstyle->uifont_id, str + but->ofs, (str_last - str) - but->ofs);

      /* check if position is found */
      if (cdist < x) {
        /* check is previous location was in fact closer */
        if ((x - cdist) > (cdist_prev - x)) {
          but->pos = pos_prev;
        }
        break;
      }
      cdist_prev = cdist;
      pos_prev = but->pos;
      /* done with tricky distance checks */

      pos_i = but->pos;
      if (but->pos <= 0) {
        break;
      }
      if (BLI_str_cursor_step_prev_utf8(str, but->ofs, &pos_i)) {
        but->pos = pos_i;
        str_last = &str[but->pos + but->ofs];
      }
      else {
        break; /* unlikely but possible */
      }
    }
    but->pos += but->ofs;
    if (but->pos < 0) {
      but->pos = 0;
    }
  }

  if (fstyle->kerning == 1) {
    BLF_disable(fstyle->uifont_id, BLF_KERNING_DEFAULT);
  }

  ui_but_text_password_hide(password_str, but, true);

  fstyle->points = fstyle_points_prev;
}

static void ui_textedit_set_cursor_select(uiBut *but, uiHandleButtonData *data, const float x)
{
  if (x > data->selstartx) {
    data->selextend = EXTEND_RIGHT;
  }
  else if (x < data->selstartx) {
    data->selextend = EXTEND_LEFT;
  }

  ui_textedit_set_cursor_pos(but, data, x);

  if (data->selextend == EXTEND_RIGHT) {
    but->selend = but->pos;
  }
  else if (data->selextend == EXTEND_LEFT) {
    but->selsta = but->pos;
  }

  ui_but_update(but);
}

/**
 * This is used for both utf8 and ascii
 *
 * For unicode buttons, \a buf is treated as unicode.
 */
static bool ui_textedit_insert_buf(uiBut *but,
                                   uiHandleButtonData *data,
                                   const char *buf,
                                   int buf_len)
{
  int len = strlen(data->str);
  int len_new = len - (but->selend - but->selsta) + 1;
  bool changed = false;

  if (data->is_str_dynamic) {
    ui_textedit_string_ensure_max_length(but, data, len_new + buf_len);
  }

  if (len_new <= data->maxlen) {
    char *str = data->str;
    size_t step = buf_len;

    /* type over the current selection */
    if ((but->selend - but->selsta) > 0) {
      changed = ui_textedit_delete_selection(but, data);
      len = strlen(str);
    }

    if ((len + step >= data->maxlen) && (data->maxlen - (len + 1) > 0)) {
      if (ui_but_is_utf8(but)) {
        /* shorten 'step' to a utf8 aligned size that fits  */
        BLI_strnlen_utf8_ex(buf, data->maxlen - (len + 1), &step);
      }
      else {
        step = data->maxlen - (len + 1);
      }
    }

    if (step && (len + step < data->maxlen)) {
      memmove(&str[but->pos + step], &str[but->pos], (len + 1) - but->pos);
      memcpy(&str[but->pos], buf, step * sizeof(char));
      but->pos += step;
      changed = true;
    }
  }

  return changed;
}

static bool ui_textedit_insert_ascii(uiBut *but, uiHandleButtonData *data, char ascii)
{
  char buf[2] = {ascii, '\0'};

  if (ui_but_is_utf8(but) && (BLI_str_utf8_size(buf) == -1)) {
    printf(
        "%s: entering invalid ascii char into an ascii key (%d)\n", __func__, (int)(uchar)ascii);

    return false;
  }

  /* in some cases we want to allow invalid utf8 chars */
  return ui_textedit_insert_buf(but, data, buf, 1);
}

static void ui_textedit_move(uiBut *but,
                             uiHandleButtonData *data,
                             eStrCursorJumpDirection direction,
                             const bool select,
                             eStrCursorJumpType jump)
{
  const char *str = data->str;
  const int len = strlen(str);
  const int pos_prev = but->pos;
  const bool has_sel = (but->selend - but->selsta) > 0;

  ui_but_update(but);

  /* special case, quit selection and set cursor */
  if (has_sel && !select) {
    if (jump == STRCUR_JUMP_ALL) {
      but->selsta = but->selend = but->pos = direction ? len : 0;
    }
    else {
      if (direction) {
        but->selsta = but->pos = but->selend;
      }
      else {
        but->pos = but->selend = but->selsta;
      }
    }
    data->selextend = EXTEND_NONE;
  }
  else {
    int pos_i = but->pos;
    BLI_str_cursor_step_utf8(str, len, &pos_i, direction, jump, true);
    but->pos = pos_i;

    if (select) {
      /* existing selection */
      if (has_sel) {

        if (data->selextend == EXTEND_NONE) {
          data->selextend = EXTEND_RIGHT;
        }

        if (direction) {
          if (data->selextend == EXTEND_RIGHT) {
            but->selend = but->pos;
          }
          else {
            but->selsta = but->pos;
          }
        }
        else {
          if (data->selextend == EXTEND_LEFT) {
            but->selsta = but->pos;
          }
          else {
            but->selend = but->pos;
          }
        }

        if (but->selend < but->selsta) {
          SWAP(short, but->selsta, but->selend);
          data->selextend = (data->selextend == EXTEND_RIGHT) ? EXTEND_LEFT : EXTEND_RIGHT;
        }

      } /* new selection */
      else {
        if (direction) {
          data->selextend = EXTEND_RIGHT;
          but->selend = but->pos;
          but->selsta = pos_prev;
        }
        else {
          data->selextend = EXTEND_LEFT;
          but->selend = pos_prev;
          but->selsta = but->pos;
        }
      }
    }
  }
}

static bool ui_textedit_delete(uiBut *but,
                               uiHandleButtonData *data,
                               int direction,
                               eStrCursorJumpType jump)
{
  char *str = data->str;
  const int len = strlen(str);

  bool changed = false;

  if (jump == STRCUR_JUMP_ALL) {
    if (len) {
      changed = true;
    }
    str[0] = '\0';
    but->pos = 0;
  }
  else if (direction) { /* delete */
    if ((but->selend - but->selsta) > 0) {
      changed = ui_textedit_delete_selection(but, data);
    }
    else if (but->pos >= 0 && but->pos < len) {
      int pos = but->pos;
      int step;
      BLI_str_cursor_step_utf8(str, len, &pos, direction, jump, true);
      step = pos - but->pos;
      memmove(&str[but->pos], &str[but->pos + step], (len + 1) - (but->pos + step));
      changed = true;
    }
  }
  else { /* backspace */
    if (len != 0) {
      if ((but->selend - but->selsta) > 0) {
        changed = ui_textedit_delete_selection(but, data);
      }
      else if (but->pos > 0) {
        int pos = but->pos;
        int step;

        BLI_str_cursor_step_utf8(str, len, &pos, direction, jump, true);
        step = but->pos - pos;
        memmove(&str[but->pos - step], &str[but->pos], (len + 1) - but->pos);
        but->pos -= step;
        changed = true;
      }
    }
  }

  return changed;
}

static int ui_textedit_autocomplete(bContext *C, uiBut *but, uiHandleButtonData *data)
{
  char *str;
  int changed;

  str = data->str;

  if (data->searchbox) {
    changed = ui_searchbox_autocomplete(C, data->searchbox, but, data->str);
  }
  else {
    changed = but->autocomplete_func(C, str, but->autofunc_arg);
  }

  but->pos = strlen(str);
  but->selsta = but->selend = but->pos;

  return changed;
}

/* mode for ui_textedit_copypaste() */
enum {
  UI_TEXTEDIT_PASTE = 1,
  UI_TEXTEDIT_COPY,
  UI_TEXTEDIT_CUT,
};

static bool ui_textedit_copypaste(uiBut *but, uiHandleButtonData *data, const int mode)
{
  char *pbuf;
  bool changed = false;
  int buf_len;

  /* paste */
  if (mode == UI_TEXTEDIT_PASTE) {
    /* extract the first line from the clipboard */
    pbuf = WM_clipboard_text_get_firstline(false, &buf_len);

    if (pbuf) {
      if (ui_but_is_utf8(but)) {
        buf_len -= BLI_utf8_invalid_strip(pbuf, (size_t)buf_len);
      }

      ui_textedit_insert_buf(but, data, pbuf, buf_len);

      changed = true;

      MEM_freeN(pbuf);
    }
  }
  /* cut & copy */
  else if (ELEM(mode, UI_TEXTEDIT_COPY, UI_TEXTEDIT_CUT)) {
    /* copy the contents to the copypaste buffer */
    int sellen = but->selend - but->selsta;
    char *buf = MEM_mallocN(sizeof(char) * (sellen + 1), "ui_textedit_copypaste");

    BLI_strncpy(buf, data->str + but->selsta, sellen + 1);
    WM_clipboard_text_set(buf, 0);
    MEM_freeN(buf);

    /* for cut only, delete the selection afterwards */
    if (mode == UI_TEXTEDIT_CUT) {
      if ((but->selend - but->selsta) > 0) {
        changed = ui_textedit_delete_selection(but, data);
      }
    }
  }

  return changed;
}

#ifdef WITH_INPUT_IME
/* enable ime, and set up uibut ime data */
static void ui_textedit_ime_begin(wmWindow *win, uiBut *UNUSED(but))
{
  /* XXX Is this really needed? */
  int x, y;

  BLI_assert(win->ime_data == NULL);

  /* enable IME and position to cursor, it's a trick */
  x = win->eventstate->x;
  /* flip y and move down a bit, prevent the IME panel cover the edit button */
  y = win->eventstate->y - 12;

  wm_window_IME_begin(win, x, y, 0, 0, true);
}

/* disable ime, and clear uibut ime data */
static void ui_textedit_ime_end(wmWindow *win, uiBut *UNUSED(but))
{
  wm_window_IME_end(win);
}

void ui_but_ime_reposition(uiBut *but, int x, int y, bool complete)
{
  BLI_assert(but->active);

  ui_region_to_window(but->active->region, &x, &y);
  wm_window_IME_begin(but->active->window, x, y - 4, 0, 0, complete);
}

wmIMEData *ui_but_ime_data_get(uiBut *but)
{
  if (but->active && but->active->window) {
    return but->active->window->ime_data;
  }
  else {
    return NULL;
  }
}
#endif /* WITH_INPUT_IME */

static void ui_textedit_begin(bContext *C, uiBut *but, uiHandleButtonData *data)
{
  wmWindow *win = CTX_wm_window(C);
  int len;
  const bool is_num_but = ELEM(but->type, UI_BTYPE_NUM, UI_BTYPE_NUM_SLIDER);
  bool no_zero_strip = false;

  if (data->str) {
    MEM_freeN(data->str);
    data->str = NULL;
  }

#ifdef USE_DRAG_MULTINUM
  /* this can happen from multi-drag */
  if (data->applied_interactive) {
    /* remove any small changes so canceling edit doesn't restore invalid value: T40538 */
    data->cancel = true;
    ui_apply_but(C, but->block, but, data, true);
    data->cancel = false;

    data->applied_interactive = false;
  }
#endif

#ifdef USE_ALLSELECT
  if (is_num_but) {
    if (IS_ALLSELECT_EVENT(win->eventstate)) {
      data->select_others.is_enabled = true;
      data->select_others.is_copy = true;
    }
  }
#endif

  /* retrieve string */
  data->maxlen = ui_but_string_get_max_length(but);
  if (data->maxlen != 0) {
    data->str = MEM_callocN(sizeof(char) * data->maxlen, "textedit str");
    /* We do not want to truncate precision to default here, it's nice to show value,
     * not to edit it - way too much precision is lost then. */
    ui_but_string_get_ex(
        but, data->str, data->maxlen, UI_PRECISION_FLOAT_MAX, true, &no_zero_strip);
  }
  else {
    data->is_str_dynamic = true;
    data->str = ui_but_string_get_dynamic(but, &data->maxlen);
  }

  if (ui_but_is_float(but) && !ui_but_is_unit(but) && !ui_but_anim_expression_get(but, NULL, 0) &&
      !no_zero_strip) {
    BLI_str_rstrip_float_zero(data->str, '\0');
  }

  if (is_num_but) {
    BLI_assert(data->is_str_dynamic == false);
    ui_but_convert_to_unit_alt_name(but, data->str, data->maxlen);
  }

  /* won't change from now on */
  len = strlen(data->str);

  data->origstr = BLI_strdupn(data->str, len);
  data->selextend = EXTEND_NONE;
  data->selstartx = 0.0f;

  /* set cursor pos to the end of the text */
  but->editstr = data->str;
  but->pos = len;
  but->selsta = 0;
  but->selend = len;

  /* optional searchbox */
  if (but->type == UI_BTYPE_SEARCH_MENU) {
    data->searchbox = but->search_create_func(C, data->region, but);
    ui_searchbox_update(C, data->searchbox, but, true); /* true = reset */
  }

  /* reset alert flag (avoid confusion, will refresh on exit) */
  but->flag &= ~UI_BUT_REDALERT;

  ui_but_update(but);

  WM_cursor_modal_set(win, BC_TEXTEDITCURSOR);

#ifdef WITH_INPUT_IME
  if (is_num_but == false && BLT_lang_is_ime_supported()) {
    ui_textedit_ime_begin(win, but);
  }
#endif
}

static void ui_textedit_end(bContext *C, uiBut *but, uiHandleButtonData *data)
{
  wmWindow *win = CTX_wm_window(C);

  if (but) {
    if (ui_but_is_utf8(but)) {
      int strip = BLI_utf8_invalid_strip(but->editstr, strlen(but->editstr));
      /* not a file?, strip non utf-8 chars */
      if (strip) {
        /* wont happen often so isn't that annoying to keep it here for a while */
        printf("%s: invalid utf8 - stripped chars %d\n", __func__, strip);
      }
    }

    if (data->searchbox) {
      if (data->cancel == false) {
        if ((ui_searchbox_apply(but, data->searchbox) == false) &&
            (ui_searchbox_find_index(data->searchbox, but->editstr) == -1)) {
          data->cancel = true;

          /* ensure menu (popup) too is closed! */
          data->escapecancel = true;
        }
      }

      ui_searchbox_free(C, data->searchbox);
      data->searchbox = NULL;
    }

    but->editstr = NULL;
    but->pos = -1;
  }

  WM_cursor_modal_restore(win);

#ifdef WITH_INPUT_IME
  if (win->ime_data) {
    ui_textedit_ime_end(win, but);
  }
#endif
}

static void ui_textedit_next_but(uiBlock *block, uiBut *actbut, uiHandleButtonData *data)
{
  uiBut *but;

  /* label and roundbox can overlap real buttons (backdrops...) */
  if (ELEM(actbut->type,
           UI_BTYPE_LABEL,
           UI_BTYPE_SEPR,
           UI_BTYPE_SEPR_LINE,
           UI_BTYPE_ROUNDBOX,
           UI_BTYPE_LISTBOX)) {
    return;
  }

  for (but = actbut->next; but; but = but->next) {
    if (ui_but_is_editable_as_text(but)) {
      if (!(but->flag & UI_BUT_DISABLED)) {
        data->postbut = but;
        data->posttype = BUTTON_ACTIVATE_TEXT_EDITING;
        return;
      }
    }
  }
  for (but = block->buttons.first; but != actbut; but = but->next) {
    if (ui_but_is_editable_as_text(but)) {
      if (!(but->flag & UI_BUT_DISABLED)) {
        data->postbut = but;
        data->posttype = BUTTON_ACTIVATE_TEXT_EDITING;
        return;
      }
    }
  }
}

static void ui_textedit_prev_but(uiBlock *block, uiBut *actbut, uiHandleButtonData *data)
{
  uiBut *but;

  /* label and roundbox can overlap real buttons (backdrops...) */
  if (ELEM(actbut->type,
           UI_BTYPE_LABEL,
           UI_BTYPE_SEPR,
           UI_BTYPE_SEPR_LINE,
           UI_BTYPE_ROUNDBOX,
           UI_BTYPE_LISTBOX)) {
    return;
  }

  for (but = actbut->prev; but; but = but->prev) {
    if (ui_but_is_editable_as_text(but)) {
      if (!(but->flag & UI_BUT_DISABLED)) {
        data->postbut = but;
        data->posttype = BUTTON_ACTIVATE_TEXT_EDITING;
        return;
      }
    }
  }
  for (but = block->buttons.last; but != actbut; but = but->prev) {
    if (ui_but_is_editable_as_text(but)) {
      if (!(but->flag & UI_BUT_DISABLED)) {
        data->postbut = but;
        data->posttype = BUTTON_ACTIVATE_TEXT_EDITING;
        return;
      }
    }
  }
}

static void ui_do_but_textedit(
    bContext *C, uiBlock *block, uiBut *but, uiHandleButtonData *data, const wmEvent *event)
{
  int retval = WM_UI_HANDLER_CONTINUE;
  bool changed = false, inbox = false, update = false;

#ifdef WITH_INPUT_IME
  wmWindow *win = CTX_wm_window(C);
  wmIMEData *ime_data = win->ime_data;
  bool is_ime_composing = ime_data && ime_data->is_ime_composing;
#else
  bool is_ime_composing = false;
#endif

  switch (event->type) {
    case MOUSEMOVE:
    case MOUSEPAN:
      if (data->searchbox) {
#ifdef USE_KEYNAV_LIMIT
        if ((event->type == MOUSEMOVE) &&
            ui_mouse_motion_keynav_test(&data->searchbox_keynav_state, event)) {
          /* pass */
        }
        else {
          ui_searchbox_event(C, data->searchbox, but, event);
        }
#else
        ui_searchbox_event(C, data->searchbox, but, event);
#endif
      }

      break;
    case RIGHTMOUSE:
    case ESCKEY:
      if (event->val == KM_PRESS) {
#ifdef WITH_INPUT_IME
        /* skips button handling since it is not wanted */
        if (is_ime_composing) {
          break;
        }
#endif
        data->cancel = true;
        data->escapecancel = true;
        button_activate_state(C, but, BUTTON_STATE_EXIT);
        retval = WM_UI_HANDLER_BREAK;
      }
      break;
    case LEFTMOUSE: {
      bool had_selection = but->selsta != but->selend;

      /* exit on LMB only on RELEASE for searchbox, to mimic other popups,
       * and allow multiple menu levels */
      if (data->searchbox) {
        inbox = ui_searchbox_inside(data->searchbox, event->x, event->y);
      }

      /* for double click: we do a press again for when you first click on button
       * (selects all text, no cursor pos) */
      if (event->val == KM_PRESS || event->val == KM_DBL_CLICK) {
        float mx, my;

        mx = event->x;
        my = event->y;
        ui_window_to_block_fl(data->region, block, &mx, &my);

        if (ui_but_contains_pt(but, mx, my)) {
          ui_textedit_set_cursor_pos(but, data, event->x);
          but->selsta = but->selend = but->pos;
          data->selstartx = event->x;

          button_activate_state(C, but, BUTTON_STATE_TEXT_SELECTING);
          retval = WM_UI_HANDLER_BREAK;
        }
        else if (inbox == false) {
          /* if searchbox, click outside will cancel */
          if (data->searchbox) {
            data->cancel = data->escapecancel = true;
          }
          button_activate_state(C, but, BUTTON_STATE_EXIT);
          retval = WM_UI_HANDLER_BREAK;
        }
      }

      /* only select a word in button if there was no selection before */
      if (event->val == KM_DBL_CLICK && had_selection == false) {
        ui_textedit_move(but, data, STRCUR_DIR_PREV, false, STRCUR_JUMP_DELIM);
        ui_textedit_move(but, data, STRCUR_DIR_NEXT, true, STRCUR_JUMP_DELIM);
        retval = WM_UI_HANDLER_BREAK;
        changed = true;
      }
      else if (inbox) {
        /* if we allow activation on key press,
         * it gives problems launching operators T35713. */
        if (event->val == KM_RELEASE) {
          button_activate_state(C, but, BUTTON_STATE_EXIT);
          retval = WM_UI_HANDLER_BREAK;
        }
      }
      break;
    }
  }

  if (event->val == KM_PRESS && !is_ime_composing) {
    switch (event->type) {
      case VKEY:
      case XKEY:
      case CKEY:
        if (IS_EVENT_MOD(event, ctrl, oskey)) {
          if (event->type == VKEY) {
            changed = ui_textedit_copypaste(but, data, UI_TEXTEDIT_PASTE);
          }
          else if (event->type == CKEY) {
            changed = ui_textedit_copypaste(but, data, UI_TEXTEDIT_COPY);
          }
          else if (event->type == XKEY) {
            changed = ui_textedit_copypaste(but, data, UI_TEXTEDIT_CUT);
          }

          retval = WM_UI_HANDLER_BREAK;
        }
        break;
      case RIGHTARROWKEY:
        ui_textedit_move(but,
                         data,
                         STRCUR_DIR_NEXT,
                         event->shift != 0,
                         event->ctrl ? STRCUR_JUMP_DELIM : STRCUR_JUMP_NONE);
        retval = WM_UI_HANDLER_BREAK;
        break;
      case LEFTARROWKEY:
        ui_textedit_move(but,
                         data,
                         STRCUR_DIR_PREV,
                         event->shift != 0,
                         event->ctrl ? STRCUR_JUMP_DELIM : STRCUR_JUMP_NONE);
        retval = WM_UI_HANDLER_BREAK;
        break;
      case WHEELDOWNMOUSE:
      case DOWNARROWKEY:
        if (data->searchbox) {
#ifdef USE_KEYNAV_LIMIT
          ui_mouse_motion_keynav_init(&data->searchbox_keynav_state, event);
#endif
          ui_searchbox_event(C, data->searchbox, but, event);
          break;
        }
        if (event->type == WHEELDOWNMOUSE) {
          break;
        }
        ATTR_FALLTHROUGH;
      case ENDKEY:
        ui_textedit_move(but, data, STRCUR_DIR_NEXT, event->shift != 0, STRCUR_JUMP_ALL);
        retval = WM_UI_HANDLER_BREAK;
        break;
      case WHEELUPMOUSE:
      case UPARROWKEY:
        if (data->searchbox) {
#ifdef USE_KEYNAV_LIMIT
          ui_mouse_motion_keynav_init(&data->searchbox_keynav_state, event);
#endif
          ui_searchbox_event(C, data->searchbox, but, event);
          break;
        }
        if (event->type == WHEELUPMOUSE) {
          break;
        }
        ATTR_FALLTHROUGH;
      case HOMEKEY:
        ui_textedit_move(but, data, STRCUR_DIR_PREV, event->shift != 0, STRCUR_JUMP_ALL);
        retval = WM_UI_HANDLER_BREAK;
        break;
      case PADENTER:
      case RETKEY:
        button_activate_state(C, but, BUTTON_STATE_EXIT);
        retval = WM_UI_HANDLER_BREAK;
        break;
      case DELKEY:
        changed = ui_textedit_delete(
            but, data, 1, event->ctrl ? STRCUR_JUMP_DELIM : STRCUR_JUMP_NONE);
        retval = WM_UI_HANDLER_BREAK;
        break;

      case BACKSPACEKEY:
        changed = ui_textedit_delete(
            but, data, 0, event->ctrl ? STRCUR_JUMP_DELIM : STRCUR_JUMP_NONE);
        retval = WM_UI_HANDLER_BREAK;
        break;

      case AKEY:

        /* Ctrl + A: Select all */
#if defined(__APPLE__)
        /* OSX uses cmd-a systemwide, so add it */
        if ((event->oskey && !IS_EVENT_MOD(event, shift, alt, ctrl)) ||
            (event->ctrl && !IS_EVENT_MOD(event, shift, alt, oskey)))
#else
        if (event->ctrl && !IS_EVENT_MOD(event, shift, alt, oskey))
#endif
        {
          ui_textedit_move(but, data, STRCUR_DIR_PREV, false, STRCUR_JUMP_ALL);
          ui_textedit_move(but, data, STRCUR_DIR_NEXT, true, STRCUR_JUMP_ALL);
          retval = WM_UI_HANDLER_BREAK;
        }
        break;

      case TABKEY:
        /* there is a key conflict here, we can't tab with autocomplete */
        if (but->autocomplete_func || data->searchbox) {
          int autocomplete = ui_textedit_autocomplete(C, but, data);
          changed = autocomplete != AUTOCOMPLETE_NO_MATCH;

          if (autocomplete == AUTOCOMPLETE_FULL_MATCH) {
            button_activate_state(C, but, BUTTON_STATE_EXIT);
          }
        }
        /* the hotkey here is not well defined, was G.qual so we check all */
        else if (IS_EVENT_MOD(event, shift, ctrl, alt, oskey)) {
          ui_textedit_prev_but(block, but, data);
          button_activate_state(C, but, BUTTON_STATE_EXIT);
        }
        else {
          ui_textedit_next_but(block, but, data);
          button_activate_state(C, but, BUTTON_STATE_EXIT);
        }
        retval = WM_UI_HANDLER_BREAK;
        break;
    }

    if ((event->ascii || event->utf8_buf[0]) && (retval == WM_UI_HANDLER_CONTINUE)
#ifdef WITH_INPUT_IME
        && !is_ime_composing && (!WM_event_is_ime_switch(event) || !BLT_lang_is_ime_supported())
#endif
    ) {
      char ascii = event->ascii;
      const char *utf8_buf = event->utf8_buf;

      /* exception that's useful for number buttons, some keyboard
       * numpads have a comma instead of a period */
      if (ELEM(but->type, UI_BTYPE_NUM, UI_BTYPE_NUM_SLIDER)) { /* could use data->min*/
        if (event->type == PADPERIOD && ascii == ',') {
          ascii = '.';
          utf8_buf = NULL; /* force ascii fallback */
        }
      }

      if (utf8_buf && utf8_buf[0]) {
        int utf8_buf_len = BLI_str_utf8_size(utf8_buf);
        /* keep this printf until utf8 is well tested */
        if (utf8_buf_len != 1) {
          printf("%s: utf8 char '%.*s'\n", __func__, utf8_buf_len, utf8_buf);
        }

        // strcpy(utf8_buf, "12345");
        changed = ui_textedit_insert_buf(but, data, event->utf8_buf, utf8_buf_len);
      }
      else {
        changed = ui_textedit_insert_ascii(but, data, ascii);
      }

      retval = WM_UI_HANDLER_BREAK;
    }
    /* textbutton with this flag: do live update (e.g. for search buttons) */
    if (but->flag & UI_BUT_TEXTEDIT_UPDATE) {
      update = true;
    }
  }

#ifdef WITH_INPUT_IME
  if (event->type == WM_IME_COMPOSITE_START || event->type == WM_IME_COMPOSITE_EVENT) {
    changed = true;

    if (event->type == WM_IME_COMPOSITE_START && but->selend > but->selsta) {
      ui_textedit_delete_selection(but, data);
    }
    if (event->type == WM_IME_COMPOSITE_EVENT && ime_data->result_len) {
      ui_textedit_insert_buf(but, data, ime_data->str_result, ime_data->result_len);
    }
  }
  else if (event->type == WM_IME_COMPOSITE_END) {
    changed = true;
  }
#endif

  if (changed) {
    /* only do live update when but flag request it (UI_BUT_TEXTEDIT_UPDATE). */
    if (update && data->interactive) {
      ui_apply_but(C, block, but, data, true);
    }
    else {
      ui_but_update_edited(but);
    }
    but->changed = true;

    if (data->searchbox) {
      ui_searchbox_update(C, data->searchbox, but, true); /* true = reset */
    }
  }

  if (changed || (retval == WM_UI_HANDLER_BREAK)) {
    ED_region_tag_redraw(data->region);
  }
}

static void ui_do_but_textedit_select(
    bContext *C, uiBlock *block, uiBut *but, uiHandleButtonData *data, const wmEvent *event)
{
  int mx, my, retval = WM_UI_HANDLER_CONTINUE;

  switch (event->type) {
    case MOUSEMOVE: {
      mx = event->x;
      my = event->y;
      ui_window_to_block(data->region, block, &mx, &my);

      ui_textedit_set_cursor_select(but, data, event->x);
      retval = WM_UI_HANDLER_BREAK;
      break;
    }
    case LEFTMOUSE:
      if (event->val == KM_RELEASE) {
        button_activate_state(C, but, BUTTON_STATE_TEXT_EDITING);
      }
      retval = WM_UI_HANDLER_BREAK;
      break;
  }

  if (retval == WM_UI_HANDLER_BREAK) {
    ui_but_update(but);
    ED_region_tag_redraw(data->region);
  }
}

/** \} */

/* -------------------------------------------------------------------- */
/** \name Button Number Editing (various types)
 * \{ */

static void ui_numedit_begin(uiBut *but, uiHandleButtonData *data)
{
  if (but->type == UI_BTYPE_CURVE) {
    but->editcumap = (CurveMapping *)but->poin;
  }
  else if (but->type == UI_BTYPE_COLORBAND) {
    data->coba = (ColorBand *)but->poin;
    but->editcoba = data->coba;
  }
  else if (ELEM(but->type,
                UI_BTYPE_UNITVEC,
                UI_BTYPE_HSVCUBE,
                UI_BTYPE_HSVCIRCLE,
                UI_BTYPE_COLOR)) {
    ui_but_v3_get(but, data->origvec);
    copy_v3_v3(data->vec, data->origvec);
    but->editvec = data->vec;
  }
  else {
    float softrange, softmin, softmax;

    data->startvalue = ui_but_value_get(but);
    data->origvalue = data->startvalue;
    data->value = data->origvalue;
    but->editval = &data->value;

    softmin = but->softmin;
    softmax = but->softmax;
    softrange = softmax - softmin;

    data->dragfstart = (softrange == 0.0f) ? 0.0f : ((float)data->value - softmin) / softrange;
    data->dragf = data->dragfstart;
  }

  data->dragchange = false;
  data->draglock = true;
}

static void ui_numedit_end(uiBut *but, uiHandleButtonData *data)
{
  but->editval = NULL;
  but->editvec = NULL;
  but->editcoba = NULL;
  but->editcumap = NULL;

  data->dragstartx = 0;
  data->draglastx = 0;
  data->dragchange = false;
  data->dragcbd = NULL;
  data->dragsel = 0;
}

static void ui_numedit_apply(bContext *C, uiBlock *block, uiBut *but, uiHandleButtonData *data)
{
  if (data->interactive) {
    ui_apply_but(C, block, but, data, true);
  }
  else {
    ui_but_update(but);
  }

  ED_region_tag_redraw(data->region);
}

/** \} */

/* -------------------------------------------------------------------- */
/** \name Menu/Popup Begin/End (various popup types)
 * \{ */

static void ui_block_open_begin(bContext *C, uiBut *but, uiHandleButtonData *data)
{
  uiBlockCreateFunc func = NULL;
  uiBlockHandleCreateFunc handlefunc = NULL;
  uiMenuCreateFunc menufunc = NULL;
  uiMenuCreateFunc popoverfunc = NULL;
  void *arg = NULL;

  switch (but->type) {
    case UI_BTYPE_BLOCK:
    case UI_BTYPE_PULLDOWN:
      if (but->menu_create_func) {
        menufunc = but->menu_create_func;
        arg = but->poin;
      }
      else {
        func = but->block_create_func;
        arg = but->poin ? but->poin : but->func_argN;
      }
      break;
    case UI_BTYPE_MENU:
    case UI_BTYPE_POPOVER:
      BLI_assert(but->menu_create_func);
      if ((but->type == UI_BTYPE_POPOVER) || ui_but_menu_draw_as_popover(but)) {
        popoverfunc = but->menu_create_func;
      }
      else {
        menufunc = but->menu_create_func;
      }
      arg = but->poin;
      break;
    case UI_BTYPE_COLOR:
      ui_but_v3_get(but, data->origvec);
      copy_v3_v3(data->vec, data->origvec);
      but->editvec = data->vec;

      handlefunc = ui_block_func_COLOR;
      arg = but;
      break;

      /* quiet warnings for unhandled types */
    default:
      break;
  }

  if (func || handlefunc) {
    data->menu = ui_popup_block_create(C, data->region, but, func, handlefunc, arg, NULL);
    if (but->block->handle) {
      data->menu->popup = but->block->handle->popup;
    }
  }
  else if (menufunc) {
    data->menu = ui_popup_menu_create(C, data->region, but, menufunc, arg);
    if (but->block->handle) {
      data->menu->popup = but->block->handle->popup;
    }
  }
  else if (popoverfunc) {
    data->menu = ui_popover_panel_create(C, data->region, but, popoverfunc, arg);
    if (but->block->handle) {
      data->menu->popup = but->block->handle->popup;
    }
  }

#ifdef USE_ALLSELECT
  {
    wmWindow *win = CTX_wm_window(C);
    if (IS_ALLSELECT_EVENT(win->eventstate)) {
      data->select_others.is_enabled = true;
    }
  }
#endif

  /* this makes adjacent blocks auto open from now on */
  // if (but->block->auto_open == 0) {
  //  but->block->auto_open = 1;
  //}
}

static void ui_block_open_end(bContext *C, uiBut *but, uiHandleButtonData *data)
{
  if (but) {
    but->editval = NULL;
    but->editvec = NULL;

    but->block->auto_open_last = PIL_check_seconds_timer();
  }

  if (data->menu) {
    ui_popup_block_free(C, data->menu);
    data->menu = NULL;
  }
}

int ui_but_menu_direction(uiBut *but)
{
  uiHandleButtonData *data = but->active;

  if (data && data->menu) {
    return data->menu->direction;
  }

  return 0;
}

/**
 * Hack for #uiList #UI_BTYPE_LISTROW buttons to "give" events to overlaying #UI_BTYPE_TEXT buttons
 * (Ctrl-Click rename feature & co).
 */
static uiBut *ui_but_list_row_text_activate(bContext *C,
                                            uiBut *but,
                                            uiHandleButtonData *data,
                                            const wmEvent *event,
                                            uiButtonActivateType activate_type)
{
  ARegion *ar = CTX_wm_region(C);
  uiBut *labelbut = ui_but_find_mouse_over_ex(ar, event->x, event->y, true);

  if (labelbut && labelbut->type == UI_BTYPE_TEXT && !(labelbut->flag & UI_BUT_DISABLED)) {
    /* exit listrow */
    data->cancel = true;
    button_activate_exit(C, but, data, false, false);

    /* Activate the text button. */
    button_activate_init(C, ar, labelbut, activate_type);

    return labelbut;
  }
  return NULL;
}

/** \} */

/* -------------------------------------------------------------------- */
/** \name Events for Various Button Types
 * \{ */

#ifdef USE_DRAG_TOGGLE
/* Shared by any button that supports drag-toggle. */
static bool ui_do_but_ANY_drag_toggle(
    bContext *C, uiBut *but, uiHandleButtonData *data, const wmEvent *event, int *r_retval)
{
  if (data->state == BUTTON_STATE_HIGHLIGHT) {
    if (event->type == LEFTMOUSE && event->val == KM_PRESS && ui_but_is_drag_toggle(but)) {
#  if 0 /* UNUSED */
      data->togdual = event->ctrl;
      data->togonly = !event->shift;
#  endif
      ui_apply_but(C, but->block, but, data, true);
      button_activate_state(C, but, BUTTON_STATE_WAIT_DRAG);
      data->dragstartx = event->x;
      data->dragstarty = event->y;
      *r_retval = WM_UI_HANDLER_BREAK;
      return true;
    }
  }
  else if (data->state == BUTTON_STATE_WAIT_DRAG) {
    /* note: the 'BUTTON_STATE_WAIT_DRAG' part of 'ui_do_but_EXIT' could be refactored into
     * its own function */
    data->applied = false;
    *r_retval = ui_do_but_EXIT(C, but, data, event);
    return true;
  }
  return false;
}
#endif /* USE_DRAG_TOGGLE */

static int ui_do_but_BUT(bContext *C, uiBut *but, uiHandleButtonData *data, const wmEvent *event)
{
#ifdef USE_DRAG_TOGGLE
  {
    int retval;
    if (ui_do_but_ANY_drag_toggle(C, but, data, event, &retval)) {
      return retval;
    }
  }
#endif

  if (data->state == BUTTON_STATE_HIGHLIGHT) {
    if (event->type == LEFTMOUSE && event->val == KM_PRESS) {
      button_activate_state(C, but, BUTTON_STATE_WAIT_RELEASE);
      return WM_UI_HANDLER_BREAK;
    }
    else if (event->type == LEFTMOUSE && event->val == KM_RELEASE && but->block->handle) {
      /* regular buttons will be 'UI_SELECT', menu items 'UI_ACTIVE' */
      if (!(but->flag & (UI_SELECT | UI_ACTIVE))) {
        data->cancel = true;
      }
      button_activate_state(C, but, BUTTON_STATE_EXIT);
      return WM_UI_HANDLER_BREAK;
    }
    else if (ELEM(event->type, PADENTER, RETKEY) && event->val == KM_PRESS) {
      button_activate_state(C, but, BUTTON_STATE_WAIT_FLASH);
      return WM_UI_HANDLER_BREAK;
    }
  }
  else if (data->state == BUTTON_STATE_WAIT_RELEASE) {
    if (event->type == LEFTMOUSE && event->val == KM_RELEASE) {
      if (!(but->flag & UI_SELECT)) {
        data->cancel = true;
      }
      button_activate_state(C, but, BUTTON_STATE_EXIT);
      return WM_UI_HANDLER_BREAK;
    }
  }

  return WM_UI_HANDLER_CONTINUE;
}

static int ui_do_but_HOTKEYEVT(bContext *C,
                               uiBut *but,
                               uiHandleButtonData *data,
                               const wmEvent *event)
{
  if (data->state == BUTTON_STATE_HIGHLIGHT) {
    if (ELEM(event->type, LEFTMOUSE, PADENTER, RETKEY) && event->val == KM_PRESS) {
      but->drawstr[0] = 0;
      but->modifier_key = 0;
      button_activate_state(C, but, BUTTON_STATE_WAIT_KEY_EVENT);
      return WM_UI_HANDLER_BREAK;
    }
  }
  else if (data->state == BUTTON_STATE_WAIT_KEY_EVENT) {
    if (ELEM(event->type, MOUSEMOVE, INBETWEEN_MOUSEMOVE)) {
      return WM_UI_HANDLER_CONTINUE;
    }
    else if (event->type == UNKNOWNKEY) {
      WM_report(RPT_WARNING, "Unsupported key: Unknown");
      return WM_UI_HANDLER_CONTINUE;
    }
    else if (event->type == CAPSLOCKKEY) {
      WM_report(RPT_WARNING, "Unsupported key: CapsLock");
      return WM_UI_HANDLER_CONTINUE;
    }

    if (event->type == LEFTMOUSE && event->val == KM_PRESS) {
      /* only cancel if click outside the button */
      if (ui_but_contains_point_px(but, but->active->region, event->x, event->y) == 0) {
        /* data->cancel doesn't work, this button opens immediate */
        if (but->flag & UI_BUT_IMMEDIATE) {
          ui_but_value_set(but, 0);
        }
        else {
          data->cancel = true;
        }
        button_activate_state(C, but, BUTTON_STATE_EXIT);
        return WM_UI_HANDLER_BREAK;
      }
    }

    /* always set */
    but->modifier_key = 0;
    if (event->shift) {
      but->modifier_key |= KM_SHIFT;
    }
    if (event->alt) {
      but->modifier_key |= KM_ALT;
    }
    if (event->ctrl) {
      but->modifier_key |= KM_CTRL;
    }
    if (event->oskey) {
      but->modifier_key |= KM_OSKEY;
    }

    ui_but_update(but);
    ED_region_tag_redraw(data->region);

    if (event->val == KM_PRESS) {
      if (ISHOTKEY(event->type) && (event->type != ESCKEY)) {
        if (WM_key_event_string(event->type, false)[0]) {
          ui_but_value_set(but, event->type);
        }
        else {
          data->cancel = true;
        }

        button_activate_state(C, but, BUTTON_STATE_EXIT);
        return WM_UI_HANDLER_BREAK;
      }
      else if (event->type == ESCKEY) {
        if (event->val == KM_PRESS) {
          data->cancel = true;
          data->escapecancel = true;
          button_activate_state(C, but, BUTTON_STATE_EXIT);
        }
      }
    }
  }

  return WM_UI_HANDLER_CONTINUE;
}

static int ui_do_but_KEYEVT(bContext *C,
                            uiBut *but,
                            uiHandleButtonData *data,
                            const wmEvent *event)
{
  if (data->state == BUTTON_STATE_HIGHLIGHT) {
    if (ELEM(event->type, LEFTMOUSE, PADENTER, RETKEY) && event->val == KM_PRESS) {
      button_activate_state(C, but, BUTTON_STATE_WAIT_KEY_EVENT);
      return WM_UI_HANDLER_BREAK;
    }
  }
  else if (data->state == BUTTON_STATE_WAIT_KEY_EVENT) {
    if (ELEM(event->type, MOUSEMOVE, INBETWEEN_MOUSEMOVE)) {
      return WM_UI_HANDLER_CONTINUE;
    }

    if (event->val == KM_PRESS) {
      if (WM_key_event_string(event->type, false)[0]) {
        ui_but_value_set(but, event->type);
      }
      else {
        data->cancel = true;
      }

      button_activate_state(C, but, BUTTON_STATE_EXIT);
    }
  }

  return WM_UI_HANDLER_CONTINUE;
}

static bool ui_but_is_mouse_over_icon_extra(const ARegion *region,
                                            uiBut *but,
                                            const int mouse_xy[2])
{
  int x = mouse_xy[0], y = mouse_xy[1];
  rcti icon_rect;

  BLI_assert(ui_but_icon_extra_get(but) != UI_BUT_ICONEXTRA_NONE);

  ui_window_to_block(region, but->block, &x, &y);

  BLI_rcti_rctf_copy(&icon_rect, &but->rect);
  icon_rect.xmin = icon_rect.xmax - (BLI_rcti_size_y(&icon_rect));

  return BLI_rcti_isect_pt(&icon_rect, x, y);
}

static int ui_do_but_TAB(
    bContext *C, uiBlock *block, uiBut *but, uiHandleButtonData *data, const wmEvent *event)
{
  const bool is_property = (but->rnaprop != NULL);

#ifdef USE_DRAG_TOGGLE
  if (is_property) {
    int retval;
    if (ui_do_but_ANY_drag_toggle(C, but, data, event, &retval)) {
      return retval;
    }
  }
#endif

  if (data->state == BUTTON_STATE_HIGHLIGHT) {
    const int rna_type = but->rnaprop ? RNA_property_type(but->rnaprop) : 0;

    if (is_property && ELEM(rna_type, PROP_POINTER, PROP_STRING) && (but->custom_data != NULL) &&
        (event->type == LEFTMOUSE) && ((event->val == KM_DBL_CLICK) || event->ctrl)) {
      button_activate_state(C, but, BUTTON_STATE_TEXT_EDITING);
      return WM_UI_HANDLER_BREAK;
    }
    else if (ELEM(event->type, LEFTMOUSE, PADENTER, RETKEY)) {
      int event_val = (is_property) ? KM_PRESS : KM_CLICK;
      if (event->val == event_val) {
        button_activate_state(C, but, BUTTON_STATE_EXIT);
        return WM_UI_HANDLER_BREAK;
      }
    }
  }
  else if (data->state == BUTTON_STATE_TEXT_EDITING) {
    ui_do_but_textedit(C, block, but, data, event);
    return WM_UI_HANDLER_BREAK;
  }
  else if (data->state == BUTTON_STATE_TEXT_SELECTING) {
    ui_do_but_textedit_select(C, block, but, data, event);
    return WM_UI_HANDLER_BREAK;
  }

  return WM_UI_HANDLER_CONTINUE;
}

static int ui_do_but_TEX(
    bContext *C, uiBlock *block, uiBut *but, uiHandleButtonData *data, const wmEvent *event)
{
  if (data->state == BUTTON_STATE_HIGHLIGHT) {
    if (ELEM(event->type, LEFTMOUSE, EVT_BUT_OPEN, PADENTER, RETKEY) && event->val == KM_PRESS) {
      if (ELEM(event->type, PADENTER, RETKEY) && (!ui_but_is_utf8(but))) {
        /* pass - allow filesel, enter to execute */
      }
      else if (but->dt == UI_EMBOSS_NONE && !event->ctrl) {
        /* pass */
      }
      else {
        const bool has_icon_extra = ui_but_icon_extra_get(but) == UI_BUT_ICONEXTRA_CLEAR;

        if (has_icon_extra && ui_but_is_mouse_over_icon_extra(data->region, but, &event->x)) {
          ui_textedit_string_clear_and_exit(C, but, data);
        }
        else {
          button_activate_state(C, but, BUTTON_STATE_TEXT_EDITING);
        }
        return WM_UI_HANDLER_BREAK;
      }
    }
  }
  else if (data->state == BUTTON_STATE_TEXT_EDITING) {
    ui_do_but_textedit(C, block, but, data, event);
    return WM_UI_HANDLER_BREAK;
  }
  else if (data->state == BUTTON_STATE_TEXT_SELECTING) {
    ui_do_but_textedit_select(C, block, but, data, event);
    return WM_UI_HANDLER_BREAK;
  }

  return WM_UI_HANDLER_CONTINUE;
}

static int ui_do_but_SEARCH_UNLINK(
    bContext *C, uiBlock *block, uiBut *but, uiHandleButtonData *data, const wmEvent *event)
{
  const uiButExtraIconType extra_icon_type = ui_but_icon_extra_get(but);
  const bool has_icon_extra = (extra_icon_type != UI_BUT_ICONEXTRA_NONE);

  /* unlink icon is on right */
  if ((ELEM(event->type, LEFTMOUSE, EVT_BUT_OPEN, PADENTER, RETKEY)) && (has_icon_extra == true) &&
      (ui_but_is_mouse_over_icon_extra(data->region, but, &event->x) == true)) {
    /* doing this on KM_PRESS calls eyedropper after clicking unlink icon */
    if (event->val == KM_RELEASE) {
      /* unlink */
      if (extra_icon_type == UI_BUT_ICONEXTRA_CLEAR) {
        ui_textedit_string_clear_and_exit(C, but, data);
      }
      /* eyedropper */
      else if (extra_icon_type == UI_BUT_ICONEXTRA_EYEDROPPER) {
        WM_operator_name_call(C, "UI_OT_eyedropper_id", WM_OP_INVOKE_DEFAULT, NULL);
      }
      else {
        BLI_assert(0);
      }
    }
    return WM_UI_HANDLER_BREAK;
  }
  return ui_do_but_TEX(C, block, but, data, event);
}

static int ui_do_but_TOG(bContext *C, uiBut *but, uiHandleButtonData *data, const wmEvent *event)
{
#ifdef USE_DRAG_TOGGLE
  {
    int retval;
    if (ui_do_but_ANY_drag_toggle(C, but, data, event, &retval)) {
      return retval;
    }
  }
#endif

  if (data->state == BUTTON_STATE_HIGHLIGHT) {
    bool do_activate = false;
    if (ELEM(event->type, PADENTER, RETKEY)) {
      if (event->val == KM_PRESS) {
        do_activate = true;
      }
    }
    else if (event->type == LEFTMOUSE) {
      if (ui_block_is_menu(but->block)) {
        /* Behave like other menu items. */
        do_activate = (event->val == KM_RELEASE);
      }
      else {
        do_activate = (event->val == KM_PRESS);
      }
    }

    if (do_activate) {
#if 0 /* UNUSED */
      data->togdual = event->ctrl;
      data->togonly = !event->shift;
#endif
      button_activate_state(C, but, BUTTON_STATE_EXIT);
      return WM_UI_HANDLER_BREAK;
    }
    else if (ELEM(event->type, WHEELDOWNMOUSE, WHEELUPMOUSE) && event->ctrl) {
      /* Support alt+wheel on expanded enum rows */
      if (but->type == UI_BTYPE_ROW) {
        const int direction = (event->type == WHEELDOWNMOUSE) ? -1 : 1;
        uiBut *but_select = ui_but_find_select_in_enum(but, direction);
        if (but_select) {
          uiBut *but_other = (direction == -1) ? but_select->next : but_select->prev;
          if (but_other && ui_but_find_select_in_enum__cmp(but, but_other)) {
            ARegion *ar = data->region;

            data->cancel = true;
            button_activate_exit(C, but, data, false, false);

            /* Activate the text button. */
            button_activate_init(C, ar, but_other, BUTTON_ACTIVATE_OVER);
            data = but_other->active;
            if (data) {
              ui_apply_but(C, but->block, but_other, but_other->active, true);
              button_activate_exit(C, but_other, data, false, false);

              /* restore active button */
              button_activate_init(C, ar, but, BUTTON_ACTIVATE_OVER);
            }
            else {
              /* shouldn't happen */
              BLI_assert(0);
            }
          }
        }
        return WM_UI_HANDLER_BREAK;
      }
    }
  }
  return WM_UI_HANDLER_CONTINUE;
}

static int ui_do_but_EXIT(bContext *C, uiBut *but, uiHandleButtonData *data, const wmEvent *event)
{

  if (data->state == BUTTON_STATE_HIGHLIGHT) {

    /* first handle click on icondrag type button */
    if (event->type == LEFTMOUSE && but->dragpoin) {
      if (ui_but_contains_point_px_icon(but, data->region, event)) {

        /* tell the button to wait and keep checking further events to
         * see if it should start dragging */
        button_activate_state(C, but, BUTTON_STATE_WAIT_DRAG);
        data->dragstartx = event->x;
        data->dragstarty = event->y;
        return WM_UI_HANDLER_CONTINUE;
      }
    }
#ifdef USE_DRAG_TOGGLE
    if (event->type == LEFTMOUSE && ui_but_is_drag_toggle(but)) {
      button_activate_state(C, but, BUTTON_STATE_WAIT_DRAG);
      data->dragstartx = event->x;
      data->dragstarty = event->y;
      return WM_UI_HANDLER_CONTINUE;
    }
#endif

    if (ELEM(event->type, LEFTMOUSE, PADENTER, RETKEY) && event->val == KM_PRESS) {
      int ret = WM_UI_HANDLER_BREAK;
      /* XXX (a bit ugly) Special case handling for filebrowser drag button */
      if (but->dragpoin && but->imb && ui_but_contains_point_px_icon(but, data->region, event)) {
        ret = WM_UI_HANDLER_CONTINUE;
      }
      button_activate_state(C, but, BUTTON_STATE_EXIT);
      return ret;
    }
  }
  else if (data->state == BUTTON_STATE_WAIT_DRAG) {

    /* this function also ends state */
    if (ui_but_drag_init(C, but, data, event)) {
      return WM_UI_HANDLER_BREAK;
    }

    /* If the mouse has been pressed and released, getting to
     * this point without triggering a drag, then clear the
     * drag state for this button and continue to pass on the event */
    if (event->type == LEFTMOUSE && event->val == KM_RELEASE) {
      button_activate_state(C, but, BUTTON_STATE_EXIT);
      return WM_UI_HANDLER_CONTINUE;
    }

    /* while waiting for a drag to be triggered, always block
     * other events from getting handled */
    return WM_UI_HANDLER_BREAK;
  }

  return WM_UI_HANDLER_CONTINUE;
}

/* var names match ui_numedit_but_NUM */
static float ui_numedit_apply_snapf(uiBut *but,
                                    float tempf,
                                    float softmin,
                                    float softmax,
                                    float softrange,
                                    const enum eSnapType snap)
{
  if (tempf == softmin || tempf == softmax || snap == SNAP_OFF) {
    /* pass */
  }
  else {
    float fac = 1.0f;

    if (ui_but_is_unit(but)) {
      UnitSettings *unit = but->block->unit;
      int unit_type = RNA_SUBTYPE_UNIT_VALUE(UI_but_unit_type_get(but));

      if (bUnit_IsValid(unit->system, unit_type)) {
        fac = (float)bUnit_BaseScalar(unit->system, unit_type);
        if (ELEM(unit_type, B_UNIT_LENGTH, B_UNIT_AREA, B_UNIT_VOLUME)) {
          fac /= unit->scale_length;
        }
      }
    }

    if (fac != 1.0f) {
      /* snap in unit-space */
      tempf /= fac;
      /* softmin /= fac; */ /* UNUSED */
      /* softmax /= fac; */ /* UNUSED */
      softrange /= fac;
    }

    /* workaround, too high snapping values */
    /* snapping by 10's for float buttons is quite annoying (location, scale...),
     * but allow for rotations */
    if (softrange >= 21.0f) {
      UnitSettings *unit = but->block->unit;
      int unit_type = UI_but_unit_type_get(but);
      if ((unit_type == PROP_UNIT_ROTATION) && (unit->system_rotation != USER_UNIT_ROT_RADIANS)) {
        /* pass (degrees)*/
      }
      else {
        softrange = 20.0f;
      }
    }

    if (snap == SNAP_ON) {
      if (softrange < 2.10f) {
        tempf = roundf(tempf * 10.0f) * 0.1f;
      }
      else if (softrange < 21.0f) {
        tempf = roundf(tempf);
      }
      else {
        tempf = roundf(tempf * 0.1f) * 10.0f;
      }
    }
    else if (snap == SNAP_ON_SMALL) {
      if (softrange < 2.10f) {
        tempf = roundf(tempf * 100.0f) * 0.01f;
      }
      else if (softrange < 21.0f) {
        tempf = roundf(tempf * 10.0f) * 0.1f;
      }
      else {
        tempf = roundf(tempf);
      }
    }
    else {
      BLI_assert(0);
    }

    if (fac != 1.0f) {
      tempf *= fac;
    }
  }

  return tempf;
}

static float ui_numedit_apply_snap(int temp,
                                   float softmin,
                                   float softmax,
                                   const enum eSnapType snap)
{
  if (temp == softmin || temp == softmax) {
    return temp;
  }

  switch (snap) {
    case SNAP_OFF:
      break;
    case SNAP_ON:
      temp = 10 * (temp / 10);
      break;
    case SNAP_ON_SMALL:
      temp = 100 * (temp / 100);
      break;
  }

  return temp;
}

static bool ui_numedit_but_NUM(uiBut *but,
                               uiHandleButtonData *data,
                               int mx,
                               const bool is_motion,
                               const enum eSnapType snap,
                               float fac)
{
  float deler, tempf, softmin, softmax, softrange;
  int lvalue, temp;
  bool changed = false;
  const bool is_float = ui_but_is_float(but);

  /* prevent unwanted drag adjustments, test motion so modifier keys refresh. */
  if ((is_motion || data->draglock) && (ui_but_dragedit_update_mval(data, mx) == false)) {
    return changed;
  }

  softmin = but->softmin;
  softmax = but->softmax;
  softrange = softmax - softmin;

  if (ui_but_is_cursor_warp(but)) {
    /* Mouse location isn't screen clamped to the screen so use a linear mapping
     * 2px == 1-int, or 1px == 1-ClickStep */
    if (is_float) {
      fac *= 0.01f * but->a1;
      tempf = (float)data->startvalue + ((float)(mx - data->dragstartx) * fac);
      tempf = ui_numedit_apply_snapf(but, tempf, softmin, softmax, softrange, snap);

#if 1 /* fake moving the click start, nicer for dragging back after passing the limit */
      if (tempf < softmin) {
        data->dragstartx -= (softmin - tempf) / fac;
        tempf = softmin;
      }
      else if (tempf > softmax) {
        data->dragstartx += (tempf - softmax) / fac;
        tempf = softmax;
      }
#else
      CLAMP(tempf, softmin, softmax);
#endif

      if (tempf != (float)data->value) {
        data->dragchange = true;
        data->value = tempf;
        changed = true;
      }
    }
    else {
      if (softrange > 256) {
        fac = 1.0;
      } /* 1px == 1 */
      else if (softrange > 32) {
        fac = 1.0 / 2.0;
      } /* 2px == 1 */
      else {
        fac = 1.0 / 16.0;
      } /* 16px == 1? */

      temp = data->startvalue + (((double)mx - data->dragstartx) * (double)fac);
      temp = ui_numedit_apply_snap(temp, softmin, softmax, snap);

#if 1 /* fake moving the click start, nicer for dragging back after passing the limit */
      if (temp < softmin) {
        data->dragstartx -= (softmin - temp) / fac;
        temp = softmin;
      }
      else if (temp > softmax) {
        data->dragstartx += (temp - softmax) / fac;
        temp = softmax;
      }
#else
      CLAMP(temp, softmin, softmax);
#endif

      if (temp != data->value) {
        data->dragchange = true;
        data->value = temp;
        changed = true;
      }
    }

    data->draglastx = mx;
  }
  else {
    float non_linear_range_limit;
    float non_linear_pixel_map;
    float non_linear_scale;

    /* Use a non-linear mapping of the mouse drag especially for large floats
     * (normal behavior) */
    deler = 500;
    if (is_float) {
      /* not needed for smaller float buttons */
      non_linear_range_limit = 11.0f;
      non_linear_pixel_map = 500.0f;
    }
    else {
      /* only scale large int buttons */
      non_linear_range_limit = 129.0f;
      /* larger for ints, we dont need to fine tune them */
      non_linear_pixel_map = 250.0f;

      /* prevent large ranges from getting too out of control */
      if (softrange > 600) {
        deler = powf(softrange, 0.75f);
      }
      else if (softrange < 25) {
        deler = 50.0;
      }
      else if (softrange < 100) {
        deler = 100.0;
      }
    }
    deler /= fac;

    if (softrange > non_linear_range_limit) {
      non_linear_scale = (float)abs(mx - data->dragstartx) / non_linear_pixel_map;
    }
    else {
      non_linear_scale = 1.0f;
    }

    if (is_float == false) {
      /* at minimum, moving cursor 2 pixels should change an int button. */
      CLAMP_MIN(non_linear_scale, 0.5f * U.pixelsize);
    }

    data->dragf += (((float)(mx - data->draglastx)) / deler) * non_linear_scale;

    CLAMP(data->dragf, 0.0f, 1.0f);
    data->draglastx = mx;
    tempf = (softmin + data->dragf * softrange);

    if (!is_float) {
      temp = round_fl_to_int(tempf);

      temp = ui_numedit_apply_snap(temp, softmin, softmax, snap);

      CLAMP(temp, softmin, softmax);
      lvalue = (int)data->value;

      if (temp != lvalue) {
        data->dragchange = true;
        data->value = (double)temp;
        changed = true;
      }
    }
    else {
      temp = 0;
      tempf = ui_numedit_apply_snapf(but, tempf, softmin, softmax, softrange, snap);

      CLAMP(tempf, softmin, softmax);

      if (tempf != (float)data->value) {
        data->dragchange = true;
        data->value = tempf;
        changed = true;
      }
    }
  }

  return changed;
}

static void ui_numedit_set_active(uiBut *but)
{
  int oldflag = but->drawflag;
  but->drawflag &= ~(UI_BUT_ACTIVE_LEFT | UI_BUT_ACTIVE_RIGHT);

  uiHandleButtonData *data = but->active;
  if (!data) {
    return;
  }

  /* Ignore once we start dragging. */
  if (data->dragchange == false) {
    const float handle_width = min_ff(BLI_rctf_size_x(&but->rect) / 3,
                                      BLI_rctf_size_y(&but->rect) * 0.7f);
    /* we can click on the side arrows to increment/decrement,
     * or click inside to edit the value directly */
    int mx = data->window->eventstate->x;
    int my = data->window->eventstate->y;
    ui_window_to_block(data->region, but->block, &mx, &my);

    if (mx < (but->rect.xmin + handle_width)) {
      but->drawflag |= UI_BUT_ACTIVE_LEFT;
    }
    else if (mx > (but->rect.xmax - handle_width)) {
      but->drawflag |= UI_BUT_ACTIVE_RIGHT;
    }
  }

  /* Don't change the cursor once pressed. */
  if ((but->flag & UI_SELECT) == 0) {
    if ((but->drawflag & (UI_BUT_ACTIVE_LEFT)) || (but->drawflag & (UI_BUT_ACTIVE_RIGHT))) {
      if (data->changed_cursor) {
        WM_cursor_modal_restore(data->window);
        data->changed_cursor = false;
      }
    }
    else {
      if (data->changed_cursor == false) {
        WM_cursor_modal_set(data->window, CURSOR_X_MOVE);
        data->changed_cursor = true;
      }
    }
  }

  if (but->drawflag != oldflag) {
    ED_region_tag_redraw(data->region);
  }
}

static int ui_do_but_NUM(
    bContext *C, uiBlock *block, uiBut *but, uiHandleButtonData *data, const wmEvent *event)
{
  int mx, my;               /* mouse location scaled to fit the UI */
  int screen_mx, screen_my; /* mouse location kept at screen pixel coords */
  int click = 0;
  int retval = WM_UI_HANDLER_CONTINUE;

  mx = screen_mx = event->x;
  my = screen_my = event->y;

  ui_window_to_block(data->region, block, &mx, &my);
  ui_numedit_set_active(but);

  if (data->state == BUTTON_STATE_HIGHLIGHT) {
    int type = event->type, val = event->val;

    if (type == MOUSEPAN) {
      ui_pan_to_scroll(event, &type, &val);
    }

    /* XXX hardcoded keymap check.... */
    if (type == MOUSEPAN && event->alt) {
      /* allow accumulating values, otherwise scrolling gets preference */
      retval = WM_UI_HANDLER_BREAK;
    }
    else if (type == WHEELDOWNMOUSE && event->ctrl) {
      mx = but->rect.xmin;
      but->drawflag &= ~UI_BUT_ACTIVE_RIGHT;
      but->drawflag |= UI_BUT_ACTIVE_LEFT;
      click = 1;
    }
    else if (type == WHEELUPMOUSE && event->ctrl) {
      mx = but->rect.xmax;
      but->drawflag &= ~UI_BUT_ACTIVE_LEFT;
      but->drawflag |= UI_BUT_ACTIVE_RIGHT;
      click = 1;
    }
    else if (event->val == KM_PRESS) {
      if (ELEM(event->type, LEFTMOUSE, PADENTER, RETKEY) && event->ctrl) {
        button_activate_state(C, but, BUTTON_STATE_TEXT_EDITING);
        retval = WM_UI_HANDLER_BREAK;
      }
      else if (event->type == LEFTMOUSE) {
        data->dragstartx = data->draglastx = ui_but_is_cursor_warp(but) ? screen_mx : mx;
        button_activate_state(C, but, BUTTON_STATE_NUM_EDITING);
        retval = WM_UI_HANDLER_BREAK;
      }
      else if (ELEM(event->type, PADENTER, RETKEY) && event->val == KM_PRESS) {
        click = 1;
      }
      else if (event->type == MINUSKEY && event->val == KM_PRESS) {
        button_activate_state(C, but, BUTTON_STATE_NUM_EDITING);
        data->value = -data->value;
        button_activate_state(C, but, BUTTON_STATE_EXIT);
        retval = WM_UI_HANDLER_BREAK;
      }

#ifdef USE_DRAG_MULTINUM
      copy_v2_v2_int(data->multi_data.drag_start, &event->x);
#endif
    }
  }
  else if (data->state == BUTTON_STATE_NUM_EDITING) {
    if (event->type == ESCKEY || event->type == RIGHTMOUSE) {
      if (event->val == KM_PRESS) {
        data->cancel = true;
        data->escapecancel = true;
        button_activate_state(C, but, BUTTON_STATE_EXIT);
      }
    }
    else if (event->type == LEFTMOUSE && event->val == KM_RELEASE) {
      if (data->dragchange) {
#ifdef USE_DRAG_MULTINUM
        /* if we started multibutton but didn't drag, then edit */
        if (data->multi_data.init == BUTTON_MULTI_INIT_SETUP) {
          click = 1;
        }
        else
#endif
        {
          button_activate_state(C, but, BUTTON_STATE_EXIT);
        }
      }
      else {
        click = 1;
      }
    }
    else if ((event->type == MOUSEMOVE) || ui_event_is_snap(event)) {
      const bool is_motion = (event->type == MOUSEMOVE);
      const enum eSnapType snap = ui_event_to_snap(event);
      float fac;

#ifdef USE_DRAG_MULTINUM
      data->multi_data.drag_dir[0] += abs(data->draglastx - mx);
      data->multi_data.drag_dir[1] += abs(data->draglasty - my);
#endif

      fac = 1.0f;
      if (event->shift) {
        fac /= 10.0f;
      }

      if (ui_numedit_but_NUM(
              but, data, (ui_but_is_cursor_warp(but) ? screen_mx : mx), is_motion, snap, fac)) {
        ui_numedit_apply(C, block, but, data);
      }
#ifdef USE_DRAG_MULTINUM
      else if (data->multi_data.has_mbuts) {
        if (data->multi_data.init == BUTTON_MULTI_INIT_ENABLE) {
          ui_multibut_states_apply(C, data, block);
        }
      }
#endif
    }
    retval = WM_UI_HANDLER_BREAK;
  }
  else if (data->state == BUTTON_STATE_TEXT_EDITING) {
    ui_do_but_textedit(C, block, but, data, event);
    retval = WM_UI_HANDLER_BREAK;
  }
  else if (data->state == BUTTON_STATE_TEXT_SELECTING) {
    ui_do_but_textedit_select(C, block, but, data, event);
    retval = WM_UI_HANDLER_BREAK;
  }

  if (click) {
    /* we can click on the side arrows to increment/decrement,
     * or click inside to edit the value directly */
    const float softmin = but->softmin;
    const float softmax = but->softmax;

    if (!ui_but_is_float(but)) {
      /* Integer Value. */
      if (but->drawflag & (UI_BUT_ACTIVE_LEFT | UI_BUT_ACTIVE_RIGHT)) {
        button_activate_state(C, but, BUTTON_STATE_NUM_EDITING);
        const int value_step = (int)but->a1;
        BLI_assert(value_step > 0);
        const double value_test = (but->drawflag & UI_BUT_ACTIVE_LEFT) ?
                                      (double)max_ii((int)softmin, (int)data->value - value_step) :
                                      (double)min_ii((int)softmax, (int)data->value + value_step);
        if (value_test != data->value) {
          data->value = (double)value_test;
        }
        else {
          data->cancel = true;
        }
        button_activate_state(C, but, BUTTON_STATE_EXIT);
      }
      else {
        button_activate_state(C, but, BUTTON_STATE_TEXT_EDITING);
      }
    }
    else {
      /* Float Value. */
      if (but->drawflag & (UI_BUT_ACTIVE_LEFT | UI_BUT_ACTIVE_RIGHT)) {
        button_activate_state(C, but, BUTTON_STATE_NUM_EDITING);
        const double value_step = (double)but->a1 * UI_PRECISION_FLOAT_SCALE;
        BLI_assert(value_step > 0.0f);
        const double value_test = (but->drawflag & UI_BUT_ACTIVE_LEFT) ?
                                      (double)max_ff(softmin, (float)(data->value - value_step)) :
                                      (double)min_ff(softmax, (float)(data->value + value_step));
        if (value_test != data->value) {
          data->value = value_test;
        }
        else {
          data->cancel = true;
        }
        button_activate_state(C, but, BUTTON_STATE_EXIT);
      }
      else {
        button_activate_state(C, but, BUTTON_STATE_TEXT_EDITING);
      }
    }

    retval = WM_UI_HANDLER_BREAK;
  }

  data->draglastx = mx;
  data->draglasty = my;

  return retval;
}

static bool ui_numedit_but_SLI(uiBut *but,
                               uiHandleButtonData *data,
                               int mx,
                               const bool is_horizontal,
                               const bool is_motion,
                               const bool snap,
                               const bool shift)
{
  float cursor_x_range, f, tempf, softmin, softmax, softrange;
  int temp, lvalue;
  bool changed = false;
  float mx_fl, my_fl;

  /* prevent unwanted drag adjustments, test motion so modifier keys refresh. */
  if ((but->type != UI_BTYPE_SCROLL) && (is_motion || data->draglock) &&
      (ui_but_dragedit_update_mval(data, mx) == false)) {
    return changed;
  }

  softmin = but->softmin;
  softmax = but->softmax;
  softrange = softmax - softmin;

  /* yes, 'mx' as both x/y is intentional */
  ui_mouse_scale_warp(data, mx, mx, &mx_fl, &my_fl, shift);

  if (but->type == UI_BTYPE_NUM_SLIDER) {
    cursor_x_range = BLI_rctf_size_x(&but->rect);
  }
  else if (but->type == UI_BTYPE_SCROLL) {
    const float size = (is_horizontal) ? BLI_rctf_size_x(&but->rect) :
                                         -BLI_rctf_size_y(&but->rect);
    cursor_x_range = size * (but->softmax - but->softmin) /
                     (but->softmax - but->softmin + but->a1);
  }
  else {
    float offs = (BLI_rctf_size_y(&but->rect) / 2.0f);
    cursor_x_range = (BLI_rctf_size_x(&but->rect) - offs);
  }

  f = (mx_fl - data->dragstartx) / cursor_x_range + data->dragfstart;
  CLAMP(f, 0.0f, 1.0f);

  /* deal with mouse correction */
#ifdef USE_CONT_MOUSE_CORRECT
  if (ui_but_is_cursor_warp(but)) {
    /* OK but can go outside bounds */
    if (is_horizontal) {
      data->ungrab_mval[0] = but->rect.xmin + (f * cursor_x_range);
      data->ungrab_mval[1] = BLI_rctf_cent_y(&but->rect);
    }
    else {
      data->ungrab_mval[1] = but->rect.ymin + (f * cursor_x_range);
      data->ungrab_mval[0] = BLI_rctf_cent_x(&but->rect);
    }
    BLI_rctf_clamp_pt_v(&but->rect, data->ungrab_mval);
  }
#endif
  /* done correcting mouse */

  tempf = softmin + f * softrange;
  temp = round_fl_to_int(tempf);

  if (snap) {
    if (tempf == softmin || tempf == softmax) {
      /* pass */
    }
    else if (ui_but_is_float(but)) {

      if (shift) {
        if (tempf == softmin || tempf == softmax) {
        }
        else if (softrange < 2.10f) {
          tempf = roundf(tempf * 100.0f) * 0.01f;
        }
        else if (softrange < 21.0f) {
          tempf = roundf(tempf * 10.0f) * 0.1f;
        }
        else {
          tempf = roundf(tempf);
        }
      }
      else {
        if (softrange < 2.10f) {
          tempf = roundf(tempf * 10.0f) * 0.1f;
        }
        else if (softrange < 21.0f) {
          tempf = roundf(tempf);
        }
        else {
          tempf = roundf(tempf * 0.1f) * 10.0f;
        }
      }
    }
    else {
      temp = 10 * (temp / 10);
      tempf = temp;
    }
  }

  if (!ui_but_is_float(but)) {
    lvalue = round(data->value);

    CLAMP(temp, softmin, softmax);

    if (temp != lvalue) {
      data->value = temp;
      data->dragchange = true;
      changed = true;
    }
  }
  else {
    CLAMP(tempf, softmin, softmax);

    if (tempf != (float)data->value) {
      data->value = tempf;
      data->dragchange = true;
      changed = true;
    }
  }

  return changed;
}

static int ui_do_but_SLI(
    bContext *C, uiBlock *block, uiBut *but, uiHandleButtonData *data, const wmEvent *event)
{
  int mx, my, click = 0;
  int retval = WM_UI_HANDLER_CONTINUE;

  mx = event->x;
  my = event->y;
  ui_window_to_block(data->region, block, &mx, &my);

  if (data->state == BUTTON_STATE_HIGHLIGHT) {
    int type = event->type, val = event->val;

    if (type == MOUSEPAN) {
      ui_pan_to_scroll(event, &type, &val);
    }

    /* XXX hardcoded keymap check.... */
    if (type == MOUSEPAN && event->alt) {
      /* allow accumulating values, otherwise scrolling gets preference */
      retval = WM_UI_HANDLER_BREAK;
    }
    else if (type == WHEELDOWNMOUSE && event->ctrl) {
      mx = but->rect.xmin;
      click = 2;
    }
    else if (type == WHEELUPMOUSE && event->ctrl) {
      mx = but->rect.xmax;
      click = 2;
    }
    else if (event->val == KM_PRESS) {
      if (ELEM(event->type, LEFTMOUSE, PADENTER, RETKEY) && event->ctrl) {
        button_activate_state(C, but, BUTTON_STATE_TEXT_EDITING);
        retval = WM_UI_HANDLER_BREAK;
      }
#ifndef USE_ALLSELECT
      /* alt-click on sides to get "arrows" like in UI_BTYPE_NUM buttons,
       * and match wheel usage above */
      else if (event->type == LEFTMOUSE && event->alt) {
        int halfpos = BLI_rctf_cent_x(&but->rect);
        click = 2;
        if (mx < halfpos) {
          mx = but->rect.xmin;
        }
        else {
          mx = but->rect.xmax;
        }
      }
#endif
      else if (event->type == LEFTMOUSE) {
        data->dragstartx = mx;
        data->draglastx = mx;
        button_activate_state(C, but, BUTTON_STATE_NUM_EDITING);
        retval = WM_UI_HANDLER_BREAK;
      }
      else if (ELEM(event->type, PADENTER, RETKEY) && event->val == KM_PRESS) {
        click = 1;
      }
      else if (event->type == MINUSKEY && event->val == KM_PRESS) {
        button_activate_state(C, but, BUTTON_STATE_NUM_EDITING);
        data->value = -data->value;
        button_activate_state(C, but, BUTTON_STATE_EXIT);
        retval = WM_UI_HANDLER_BREAK;
      }
    }
#ifdef USE_DRAG_MULTINUM
    copy_v2_v2_int(data->multi_data.drag_start, &event->x);
#endif
  }
  else if (data->state == BUTTON_STATE_NUM_EDITING) {
    if (event->type == ESCKEY || event->type == RIGHTMOUSE) {
      if (event->val == KM_PRESS) {
        data->cancel = true;
        data->escapecancel = true;
        button_activate_state(C, but, BUTTON_STATE_EXIT);
      }
    }
    else if (event->type == LEFTMOUSE && event->val == KM_RELEASE) {
      if (data->dragchange) {
#ifdef USE_DRAG_MULTINUM
        /* if we started multibutton but didn't drag, then edit */
        if (data->multi_data.init == BUTTON_MULTI_INIT_SETUP) {
          click = 1;
        }
        else
#endif
        {
          button_activate_state(C, but, BUTTON_STATE_EXIT);
        }
      }
      else {
#ifdef USE_CONT_MOUSE_CORRECT
        /* reset! */
        copy_v2_fl(data->ungrab_mval, FLT_MAX);
#endif
        click = 1;
      }
    }
    else if ((event->type == MOUSEMOVE) || ui_event_is_snap(event)) {
      const bool is_motion = (event->type == MOUSEMOVE);
#ifdef USE_DRAG_MULTINUM
      data->multi_data.drag_dir[0] += abs(data->draglastx - mx);
      data->multi_data.drag_dir[1] += abs(data->draglasty - my);
#endif
      if (ui_numedit_but_SLI(
              but, data, mx, true, is_motion, event->ctrl != 0, event->shift != 0)) {
        ui_numedit_apply(C, block, but, data);
      }

#ifdef USE_DRAG_MULTINUM
      else if (data->multi_data.has_mbuts) {
        if (data->multi_data.init == BUTTON_MULTI_INIT_ENABLE) {
          ui_multibut_states_apply(C, data, block);
        }
      }
#endif
    }
    retval = WM_UI_HANDLER_BREAK;
  }
  else if (data->state == BUTTON_STATE_TEXT_EDITING) {
    ui_do_but_textedit(C, block, but, data, event);
    retval = WM_UI_HANDLER_BREAK;
  }
  else if (data->state == BUTTON_STATE_TEXT_SELECTING) {
    ui_do_but_textedit_select(C, block, but, data, event);
    retval = WM_UI_HANDLER_BREAK;
  }

  if (click) {
    if (click == 2) {
      /* nudge slider to the left or right */
      float f, tempf, softmin, softmax, softrange;
      int temp;

      button_activate_state(C, but, BUTTON_STATE_NUM_EDITING);

      softmin = but->softmin;
      softmax = but->softmax;
      softrange = softmax - softmin;

      tempf = data->value;
      temp = (int)data->value;

#if 0
      if (but->type == SLI) {
        /* same as below */
        f = (float)(mx - but->rect.xmin) / (BLI_rctf_size_x(&but->rect));
      }
      else
#endif
      {
        f = (float)(mx - but->rect.xmin) / (BLI_rctf_size_x(&but->rect));
      }

      f = softmin + f * softrange;

      if (!ui_but_is_float(but)) {
        if (f < temp) {
          temp--;
        }
        else {
          temp++;
        }

        if (temp >= softmin && temp <= softmax) {
          data->value = temp;
        }
        else {
          data->cancel = true;
        }
      }
      else {
        if (f < tempf) {
          tempf -= 0.01f;
        }
        else {
          tempf += 0.01f;
        }

        if (tempf >= softmin && tempf <= softmax) {
          data->value = tempf;
        }
        else {
          data->cancel = true;
        }
      }

      button_activate_state(C, but, BUTTON_STATE_EXIT);
      retval = WM_UI_HANDLER_BREAK;
    }
    else {
      /* edit the value directly */
      button_activate_state(C, but, BUTTON_STATE_TEXT_EDITING);
      retval = WM_UI_HANDLER_BREAK;
    }
  }

  data->draglastx = mx;
  data->draglasty = my;

  return retval;
}

static int ui_do_but_SCROLL(
    bContext *C, uiBlock *block, uiBut *but, uiHandleButtonData *data, const wmEvent *event)
{
  int mx, my /*, click = 0 */;
  int retval = WM_UI_HANDLER_CONTINUE;
  bool horizontal = (BLI_rctf_size_x(&but->rect) > BLI_rctf_size_y(&but->rect));

  mx = event->x;
  my = event->y;
  ui_window_to_block(data->region, block, &mx, &my);

  if (data->state == BUTTON_STATE_HIGHLIGHT) {
    if (event->val == KM_PRESS) {
      if (event->type == LEFTMOUSE) {
        if (horizontal) {
          data->dragstartx = mx;
          data->draglastx = mx;
        }
        else {
          data->dragstartx = my;
          data->draglastx = my;
        }
        button_activate_state(C, but, BUTTON_STATE_NUM_EDITING);
        retval = WM_UI_HANDLER_BREAK;
      }
      /* UNUSED - otherwise code is ok, add back if needed */
#if 0
      else if (ELEM(event->type, PADENTER, RETKEY) && event->val == KM_PRESS) {
        click = 1;
      }
#endif
    }
  }
  else if (data->state == BUTTON_STATE_NUM_EDITING) {
    if (event->type == ESCKEY) {
      if (event->val == KM_PRESS) {
        data->cancel = true;
        data->escapecancel = true;
        button_activate_state(C, but, BUTTON_STATE_EXIT);
      }
    }
    else if (event->type == LEFTMOUSE && event->val == KM_RELEASE) {
      button_activate_state(C, but, BUTTON_STATE_EXIT);
    }
    else if (event->type == MOUSEMOVE) {
      const bool is_motion = (event->type == MOUSEMOVE);
      if (ui_numedit_but_SLI(
              but, data, (horizontal) ? mx : my, horizontal, is_motion, false, false)) {
        ui_numedit_apply(C, block, but, data);
      }
    }

    retval = WM_UI_HANDLER_BREAK;
  }

  return retval;
}

static int ui_do_but_GRIP(
    bContext *C, uiBlock *block, uiBut *but, uiHandleButtonData *data, const wmEvent *event)
{
  int mx, my;
  int retval = WM_UI_HANDLER_CONTINUE;
  const bool horizontal = (BLI_rctf_size_x(&but->rect) < BLI_rctf_size_y(&but->rect));

  /* Note: Having to store org point in window space and recompute it to block "space" each time
   *       is not ideal, but this is a way to hack around behavior of ui_window_to_block(), which
   *       returns different results when the block is inside a panel or not...
   *       See T37739.
   */

  mx = event->x;
  my = event->y;
  ui_window_to_block(data->region, block, &mx, &my);

  if (data->state == BUTTON_STATE_HIGHLIGHT) {
    if (event->val == KM_PRESS) {
      if (event->type == LEFTMOUSE) {
        data->dragstartx = event->x;
        data->dragstarty = event->y;
        button_activate_state(C, but, BUTTON_STATE_NUM_EDITING);
        retval = WM_UI_HANDLER_BREAK;
      }
    }
  }
  else if (data->state == BUTTON_STATE_NUM_EDITING) {
    if (event->type == ESCKEY) {
      if (event->val == KM_PRESS) {
        data->cancel = true;
        data->escapecancel = true;
        button_activate_state(C, but, BUTTON_STATE_EXIT);
      }
    }
    else if (event->type == LEFTMOUSE && event->val == KM_RELEASE) {
      button_activate_state(C, but, BUTTON_STATE_EXIT);
    }
    else if (event->type == MOUSEMOVE) {
      int dragstartx = data->dragstartx;
      int dragstarty = data->dragstarty;
      ui_window_to_block(data->region, block, &dragstartx, &dragstarty);
      data->value = data->origvalue + (horizontal ? mx - dragstartx : dragstarty - my);
      ui_numedit_apply(C, block, but, data);
    }

    retval = WM_UI_HANDLER_BREAK;
  }

  return retval;
}

static int ui_do_but_LISTROW(bContext *C,
                             uiBut *but,
                             uiHandleButtonData *data,
                             const wmEvent *event)
{
  if (data->state == BUTTON_STATE_HIGHLIGHT) {
    /* hack to pass on ctrl+click and double click to overlapping text
     * editing field for editing list item names
     */
    if ((ELEM(event->type, LEFTMOUSE, PADENTER, RETKEY) && event->val == KM_PRESS &&
         event->ctrl) ||
        (event->type == LEFTMOUSE && event->val == KM_DBL_CLICK)) {
      uiBut *labelbut = ui_but_list_row_text_activate(
          C, but, data, event, BUTTON_ACTIVATE_TEXT_EDITING);
      if (labelbut) {
        /* Nothing else to do. */
        return WM_UI_HANDLER_BREAK;
      }
    }
  }

  return ui_do_but_EXIT(C, but, data, event);
}

static int ui_do_but_BLOCK(bContext *C, uiBut *but, uiHandleButtonData *data, const wmEvent *event)
{

  if (data->state == BUTTON_STATE_HIGHLIGHT) {

    /* first handle click on icondrag type button */
    if (event->type == LEFTMOUSE && but->dragpoin && event->val == KM_PRESS) {
      if (ui_but_contains_point_px_icon(but, data->region, event)) {
        button_activate_state(C, but, BUTTON_STATE_WAIT_DRAG);
        data->dragstartx = event->x;
        data->dragstarty = event->y;
        return WM_UI_HANDLER_BREAK;
      }
    }
#ifdef USE_DRAG_TOGGLE
    if (event->type == LEFTMOUSE && event->val == KM_PRESS && (ui_but_is_drag_toggle(but))) {
      button_activate_state(C, but, BUTTON_STATE_WAIT_DRAG);
      data->dragstartx = event->x;
      data->dragstarty = event->y;
      return WM_UI_HANDLER_BREAK;
    }
#endif
    /* regular open menu */
    if (ELEM(event->type, LEFTMOUSE, PADENTER, RETKEY) && event->val == KM_PRESS) {
      button_activate_state(C, but, BUTTON_STATE_MENU_OPEN);
      return WM_UI_HANDLER_BREAK;
    }
    else if (but->type == UI_BTYPE_MENU) {
      if (ELEM(event->type, WHEELDOWNMOUSE, WHEELUPMOUSE) && event->ctrl) {
        const int direction = (event->type == WHEELDOWNMOUSE) ? -1 : 1;

        data->value = ui_but_menu_step(but, direction);

        button_activate_state(C, but, BUTTON_STATE_EXIT);
        ui_apply_but(C, but->block, but, data, true);

        /* Button's state need to be changed to EXIT so moving mouse away from this mouse wouldn't
         * lead to cancel changes made to this button, but changing state to EXIT also makes no
         * button active for a while which leads to triggering operator
         * when doing fast scrolling mouse wheel.
         * using post activate stuff from button allows to make button be active again after
         * checking for all all that mouse leave and cancel stuff,
         * so quick scroll wouldn't be an issue anymore.
         * Same goes for scrolling wheel in another direction below (sergey).
         */
        data->postbut = but;
        data->posttype = BUTTON_ACTIVATE_OVER;

        /* without this, a new interface that draws as result of the menu change
         * won't register that the mouse is over it, eg:
         * Alt+MouseWheel over the render slots, without this,
         * the slot menu fails to switch a second time.
         *
         * The active state of the button could be maintained some other way
         * and remove this mousemove event.
         */
        WM_event_add_mousemove(C);

        return WM_UI_HANDLER_BREAK;
      }
    }
  }
  else if (data->state == BUTTON_STATE_WAIT_DRAG) {

    /* this function also ends state */
    if (ui_but_drag_init(C, but, data, event)) {
      return WM_UI_HANDLER_BREAK;
    }

    /* outside icon quit, not needed if drag activated */
    if (0 == ui_but_contains_point_px_icon(but, data->region, event)) {
      button_activate_state(C, but, BUTTON_STATE_EXIT);
      data->cancel = true;
      return WM_UI_HANDLER_BREAK;
    }

    if (event->type == LEFTMOUSE && event->val == KM_RELEASE) {
      button_activate_state(C, but, BUTTON_STATE_MENU_OPEN);
      return WM_UI_HANDLER_BREAK;
    }
  }

  return WM_UI_HANDLER_CONTINUE;
}

static bool ui_numedit_but_UNITVEC(
    uiBut *but, uiHandleButtonData *data, int mx, int my, const enum eSnapType snap)
{
  float dx, dy, rad, radsq, mrad, *fp;
  int mdx, mdy;
  bool changed = true;

  /* button is presumed square */
  /* if mouse moves outside of sphere, it does negative normal */

  /* note that both data->vec and data->origvec should be normalized
   * else we'll get a harmless but annoying jump when first clicking */

  fp = data->origvec;
  rad = BLI_rctf_size_x(&but->rect);
  radsq = rad * rad;

  if (fp[2] > 0.0f) {
    mdx = (rad * fp[0]);
    mdy = (rad * fp[1]);
  }
  else if (fp[2] > -1.0f) {
    mrad = rad / sqrtf(fp[0] * fp[0] + fp[1] * fp[1]);

    mdx = 2.0f * mrad * fp[0] - (rad * fp[0]);
    mdy = 2.0f * mrad * fp[1] - (rad * fp[1]);
  }
  else {
    mdx = mdy = 0;
  }

  dx = (float)(mx + mdx - data->dragstartx);
  dy = (float)(my + mdy - data->dragstarty);

  fp = data->vec;
  mrad = dx * dx + dy * dy;
  if (mrad < radsq) { /* inner circle */
    fp[0] = dx;
    fp[1] = dy;
    fp[2] = sqrtf(radsq - dx * dx - dy * dy);
  }
  else { /* outer circle */

    mrad = rad / sqrtf(mrad);  // veclen

    dx *= (2.0f * mrad - 1.0f);
    dy *= (2.0f * mrad - 1.0f);

    mrad = dx * dx + dy * dy;
    if (mrad < radsq) {
      fp[0] = dx;
      fp[1] = dy;
      fp[2] = -sqrtf(radsq - dx * dx - dy * dy);
    }
  }
  normalize_v3(fp);

  if (snap != SNAP_OFF) {
    const int snap_steps = (snap == SNAP_ON) ? 4 : 12; /* 45 or 15 degree increments */
    const float snap_steps_angle = M_PI / snap_steps;
    float angle, angle_snap;
    int i;

    /* round each axis of 'fp' to the next increment
     * do this in "angle" space - this gives increments of same size */
    for (i = 0; i < 3; i++) {
      angle = asinf(fp[i]);
      angle_snap = roundf((angle / snap_steps_angle)) * snap_steps_angle;
      fp[i] = sinf(angle_snap);
    }
    normalize_v3(fp);
    changed = !compare_v3v3(fp, data->origvec, FLT_EPSILON);
  }

  data->draglastx = mx;
  data->draglasty = my;

  return changed;
}

static void ui_palette_set_active(uiBut *but)
{
  if ((int)(but->a1) == UI_PALETTE_COLOR) {
    Palette *palette = but->rnapoin.id.data;
    PaletteColor *color = but->rnapoin.data;
    palette->active_color = BLI_findindex(&palette->colors, color);
  }
}

static int ui_do_but_COLOR(bContext *C, uiBut *but, uiHandleButtonData *data, const wmEvent *event)
{
  if (data->state == BUTTON_STATE_HIGHLIGHT) {
    /* first handle click on icondrag type button */
    if (event->type == LEFTMOUSE && but->dragpoin && event->val == KM_PRESS) {
      ui_palette_set_active(but);
      if (ui_but_contains_point_px_icon(but, data->region, event)) {
        button_activate_state(C, but, BUTTON_STATE_WAIT_DRAG);
        data->dragstartx = event->x;
        data->dragstarty = event->y;
        return WM_UI_HANDLER_BREAK;
      }
    }
#ifdef USE_DRAG_TOGGLE
    if (event->type == LEFTMOUSE && event->val == KM_PRESS) {
      ui_palette_set_active(but);
      button_activate_state(C, but, BUTTON_STATE_WAIT_DRAG);
      data->dragstartx = event->x;
      data->dragstarty = event->y;
      return WM_UI_HANDLER_BREAK;
    }
#endif
    /* regular open menu */
    if (ELEM(event->type, LEFTMOUSE, PADENTER, RETKEY) && event->val == KM_PRESS) {
      ui_palette_set_active(but);
      button_activate_state(C, but, BUTTON_STATE_MENU_OPEN);
      return WM_UI_HANDLER_BREAK;
    }
    else if (ELEM(event->type, MOUSEPAN, WHEELDOWNMOUSE, WHEELUPMOUSE) && event->ctrl) {
      ColorPicker *cpicker = but->custom_data;
      float hsv_static[3] = {0.0f};
      float *hsv = cpicker ? cpicker->color_data : hsv_static;
      float col[3];

      ui_but_v3_get(but, col);
      rgb_to_hsv_compat_v(col, hsv);

      if (event->type == WHEELDOWNMOUSE) {
        hsv[2] = clamp_f(hsv[2] - 0.05f, 0.0f, 1.0f);
      }
      else if (event->type == WHEELUPMOUSE) {
        hsv[2] = clamp_f(hsv[2] + 0.05f, 0.0f, 1.0f);
      }
      else {
        float fac = 0.005 * (event->y - event->prevy);
        hsv[2] = clamp_f(hsv[2] + fac, 0.0f, 1.0f);
      }

      hsv_to_rgb_v(hsv, data->vec);
      ui_but_v3_set(but, data->vec);

      button_activate_state(C, but, BUTTON_STATE_EXIT);
      ui_apply_but(C, but->block, but, data, true);
      return WM_UI_HANDLER_BREAK;
    }
    else if ((int)(but->a1) == UI_PALETTE_COLOR && event->type == DELKEY &&
             event->val == KM_PRESS) {
      Palette *palette = but->rnapoin.id.data;
      PaletteColor *color = but->rnapoin.data;

      BKE_palette_color_remove(palette, color);

      button_activate_state(C, but, BUTTON_STATE_EXIT);

      /* this is risky. it works OK for now,
       * but if it gives trouble we should delay execution */
      but->rnapoin = PointerRNA_NULL;
      but->rnaprop = NULL;

      return WM_UI_HANDLER_BREAK;
    }
  }
  else if (data->state == BUTTON_STATE_WAIT_DRAG) {

    /* this function also ends state */
    if (ui_but_drag_init(C, but, data, event)) {
      return WM_UI_HANDLER_BREAK;
    }

    /* outside icon quit, not needed if drag activated */
    if (0 == ui_but_contains_point_px_icon(but, data->region, event)) {
      button_activate_state(C, but, BUTTON_STATE_EXIT);
      data->cancel = true;
      return WM_UI_HANDLER_BREAK;
    }

    if (event->type == LEFTMOUSE && event->val == KM_RELEASE) {
      if ((int)(but->a1) == UI_PALETTE_COLOR) {
        if (!event->ctrl) {
          float color[3];
          Paint *paint = BKE_paint_get_active_from_context(C);
          Brush *brush = BKE_paint_brush(paint);

          if (brush->flag & BRUSH_USE_GRADIENT) {
            float *target = &brush->gradient->data[brush->gradient->cur].r;

            if (but->rnaprop && RNA_property_subtype(but->rnaprop) == PROP_COLOR_GAMMA) {
              RNA_property_float_get_array(&but->rnapoin, but->rnaprop, target);
              IMB_colormanagement_srgb_to_scene_linear_v3(target);
            }
            else if (but->rnaprop && RNA_property_subtype(but->rnaprop) == PROP_COLOR) {
              RNA_property_float_get_array(&but->rnapoin, but->rnaprop, target);
            }
          }
          else {
            Scene *scene = CTX_data_scene(C);

            if (but->rnaprop && RNA_property_subtype(but->rnaprop) == PROP_COLOR_GAMMA) {
              RNA_property_float_get_array(&but->rnapoin, but->rnaprop, color);
              BKE_brush_color_set(scene, brush, color);
            }
            else if (but->rnaprop && RNA_property_subtype(but->rnaprop) == PROP_COLOR) {
              RNA_property_float_get_array(&but->rnapoin, but->rnaprop, color);
              IMB_colormanagement_scene_linear_to_srgb_v3(color);
              BKE_brush_color_set(scene, brush, color);
            }
          }

          button_activate_state(C, but, BUTTON_STATE_EXIT);
        }
        else {
          button_activate_state(C, but, BUTTON_STATE_MENU_OPEN);
        }
      }
      else {
        button_activate_state(C, but, BUTTON_STATE_MENU_OPEN);
      }
      return WM_UI_HANDLER_BREAK;
    }
  }

  return WM_UI_HANDLER_CONTINUE;
}

static int ui_do_but_UNITVEC(
    bContext *C, uiBlock *block, uiBut *but, uiHandleButtonData *data, const wmEvent *event)
{
  int mx, my;

  mx = event->x;
  my = event->y;
  ui_window_to_block(data->region, block, &mx, &my);

  if (data->state == BUTTON_STATE_HIGHLIGHT) {
    if (event->type == LEFTMOUSE && event->val == KM_PRESS) {
      const enum eSnapType snap = ui_event_to_snap(event);
      data->dragstartx = mx;
      data->dragstarty = my;
      data->draglastx = mx;
      data->draglasty = my;
      button_activate_state(C, but, BUTTON_STATE_NUM_EDITING);

      /* also do drag the first time */
      if (ui_numedit_but_UNITVEC(but, data, mx, my, snap)) {
        ui_numedit_apply(C, block, but, data);
      }

      return WM_UI_HANDLER_BREAK;
    }
  }
  else if (data->state == BUTTON_STATE_NUM_EDITING) {
    if ((event->type == MOUSEMOVE) || ui_event_is_snap(event)) {
      if (mx != data->draglastx || my != data->draglasty || event->type != MOUSEMOVE) {
        const enum eSnapType snap = ui_event_to_snap(event);
        if (ui_numedit_but_UNITVEC(but, data, mx, my, snap)) {
          ui_numedit_apply(C, block, but, data);
        }
      }
    }
    else if (event->type == ESCKEY || event->type == RIGHTMOUSE) {
      if (event->val == KM_PRESS) {
        data->cancel = true;
        data->escapecancel = true;
        button_activate_state(C, but, BUTTON_STATE_EXIT);
      }
    }
    else if (event->type == LEFTMOUSE && event->val == KM_RELEASE) {
      button_activate_state(C, but, BUTTON_STATE_EXIT);
    }

    return WM_UI_HANDLER_BREAK;
  }

  return WM_UI_HANDLER_CONTINUE;
}

/* scales a vector so no axis exceeds max
 * (could become BLI_math func) */
static void clamp_axis_max_v3(float v[3], const float max)
{
  const float v_max = max_fff(v[0], v[1], v[2]);
  if (v_max > max) {
    mul_v3_fl(v, max / v_max);
    if (v[0] > max) {
      v[0] = max;
    }
    if (v[1] > max) {
      v[1] = max;
    }
    if (v[2] > max) {
      v[2] = max;
    }
  }
}

static void ui_rgb_to_color_picker_HSVCUBE_compat_v(uiBut *but, const float rgb[3], float hsv[3])
{
  if (but->a1 == UI_GRAD_L_ALT) {
    rgb_to_hsl_compat_v(rgb, hsv);
  }
  else {
    rgb_to_hsv_compat_v(rgb, hsv);
  }
}

static void ui_rgb_to_color_picker_HSVCUBE_v(uiBut *but, const float rgb[3], float hsv[3])
{
  if (but->a1 == UI_GRAD_L_ALT) {
    rgb_to_hsl_v(rgb, hsv);
  }
  else {
    rgb_to_hsv_v(rgb, hsv);
  }
}

static void ui_color_picker_to_rgb_HSVCUBE_v(uiBut *but, const float hsv[3], float rgb[3])
{
  if (but->a1 == UI_GRAD_L_ALT) {
    hsl_to_rgb_v(hsv, rgb);
  }
  else {
    hsv_to_rgb_v(hsv, rgb);
  }
}

static bool ui_numedit_but_HSVCUBE(uiBut *but,
                                   uiHandleButtonData *data,
                                   int mx,
                                   int my,
                                   const enum eSnapType snap,
                                   const bool shift)
{
  ColorPicker *cpicker = but->custom_data;
  float *hsv = cpicker->color_data;
  float rgb[3];
  float x, y;
  float mx_fl, my_fl;
  bool changed = true;

  ui_mouse_scale_warp(data, mx, my, &mx_fl, &my_fl, shift);

#ifdef USE_CONT_MOUSE_CORRECT
  if (ui_but_is_cursor_warp(but)) {
    /* OK but can go outside bounds */
    data->ungrab_mval[0] = mx_fl;
    data->ungrab_mval[1] = my_fl;
    BLI_rctf_clamp_pt_v(&but->rect, data->ungrab_mval);
  }
#endif

  ui_but_v3_get(but, rgb);
  ui_scene_linear_to_color_picker_space(but, rgb);

  ui_rgb_to_color_picker_HSVCUBE_compat_v(but, rgb, hsv);

  /* only apply the delta motion, not absolute */
  if (shift) {
    rcti rect_i;
    float xpos, ypos, hsvo[3];

    BLI_rcti_rctf_copy(&rect_i, &but->rect);

    /* calculate original hsv again */
    copy_v3_v3(rgb, data->origvec);
    ui_scene_linear_to_color_picker_space(but, rgb);

    copy_v3_v3(hsvo, hsv);

    ui_rgb_to_color_picker_HSVCUBE_compat_v(but, rgb, hsvo);

    /* and original position */
    ui_hsvcube_pos_from_vals(but, &rect_i, hsvo, &xpos, &ypos);

    mx_fl = xpos - (data->dragstartx - mx_fl);
    my_fl = ypos - (data->dragstarty - my_fl);
  }

  /* relative position within box */
  x = ((float)mx_fl - but->rect.xmin) / BLI_rctf_size_x(&but->rect);
  y = ((float)my_fl - but->rect.ymin) / BLI_rctf_size_y(&but->rect);
  CLAMP(x, 0.0f, 1.0f);
  CLAMP(y, 0.0f, 1.0f);

  switch ((int)but->a1) {
    case UI_GRAD_SV:
      hsv[1] = x;
      hsv[2] = y;
      break;
    case UI_GRAD_HV:
      hsv[0] = x;
      hsv[2] = y;
      break;
    case UI_GRAD_HS:
      hsv[0] = x;
      hsv[1] = y;
      break;
    case UI_GRAD_H:
      hsv[0] = x;
      break;
    case UI_GRAD_S:
      hsv[1] = x;
      break;
    case UI_GRAD_V:
      hsv[2] = x;
      break;
    case UI_GRAD_L_ALT:
      hsv[2] = y;
      break;
    case UI_GRAD_V_ALT: {
      /* vertical 'value' strip */
      float min = but->softmin, max = but->softmax;
      /* exception only for value strip - use the range set in but->min/max */
      hsv[2] = y * (max - min) + min;
      break;
    }
    default:
      BLI_assert(0);
      break;
  }

  if (snap != SNAP_OFF) {
    if (ELEM((int)but->a1, UI_GRAD_HV, UI_GRAD_HS, UI_GRAD_H)) {
      ui_color_snap_hue(snap, &hsv[0]);
    }
  }

  ui_color_picker_to_rgb_HSVCUBE_v(but, hsv, rgb);
  ui_color_picker_to_scene_linear_space(but, rgb);

  /* clamp because with color conversion we can exceed range [#34295] */
  if (but->a1 == UI_GRAD_V_ALT) {
    clamp_axis_max_v3(rgb, but->softmax);
  }

  copy_v3_v3(data->vec, rgb);

  data->draglastx = mx;
  data->draglasty = my;

  return changed;
}

#ifdef WITH_INPUT_NDOF
static void ui_ndofedit_but_HSVCUBE(uiBut *but,
                                    uiHandleButtonData *data,
                                    const wmNDOFMotionData *ndof,
                                    const enum eSnapType snap,
                                    const bool shift)
{
  ColorPicker *cpicker = but->custom_data;
  float *hsv = cpicker->color_data;
  const float hsv_v_max = max_ff(hsv[2], but->softmax);
  float rgb[3];
  float sensitivity = (shift ? 0.15f : 0.3f) * ndof->dt;

  ui_but_v3_get(but, rgb);
  ui_scene_linear_to_color_picker_space(but, rgb);
  ui_rgb_to_color_picker_HSVCUBE_compat_v(but, rgb, hsv);

  switch ((int)but->a1) {
    case UI_GRAD_SV:
      hsv[1] += ndof->rvec[2] * sensitivity;
      hsv[2] += ndof->rvec[0] * sensitivity;
      break;
    case UI_GRAD_HV:
      hsv[0] += ndof->rvec[2] * sensitivity;
      hsv[2] += ndof->rvec[0] * sensitivity;
      break;
    case UI_GRAD_HS:
      hsv[0] += ndof->rvec[2] * sensitivity;
      hsv[1] += ndof->rvec[0] * sensitivity;
      break;
    case UI_GRAD_H:
      hsv[0] += ndof->rvec[2] * sensitivity;
      break;
    case UI_GRAD_S:
      hsv[1] += ndof->rvec[2] * sensitivity;
      break;
    case UI_GRAD_V:
      hsv[2] += ndof->rvec[2] * sensitivity;
      break;
    case UI_GRAD_V_ALT:
    case UI_GRAD_L_ALT:
      /* vertical 'value' strip */

      /* exception only for value strip - use the range set in but->min/max */
      hsv[2] += ndof->rvec[0] * sensitivity;

      CLAMP(hsv[2], but->softmin, but->softmax);
      break;
    default:
      assert(!"invalid hsv type");
      break;
  }

  if (snap != SNAP_OFF) {
    if (ELEM((int)but->a1, UI_GRAD_HV, UI_GRAD_HS, UI_GRAD_H)) {
      ui_color_snap_hue(snap, &hsv[0]);
    }
  }

  /* ndof specific: the changes above aren't clamping */
  hsv_clamp_v(hsv, hsv_v_max);

  ui_color_picker_to_rgb_HSVCUBE_v(but, hsv, rgb);
  ui_color_picker_to_scene_linear_space(but, rgb);

  copy_v3_v3(data->vec, rgb);
  ui_but_v3_set(but, data->vec);
}
#endif /* WITH_INPUT_NDOF */

static int ui_do_but_HSVCUBE(
    bContext *C, uiBlock *block, uiBut *but, uiHandleButtonData *data, const wmEvent *event)
{
  int mx, my;

  mx = event->x;
  my = event->y;
  ui_window_to_block(data->region, block, &mx, &my);

  if (data->state == BUTTON_STATE_HIGHLIGHT) {
    if (event->type == LEFTMOUSE && event->val == KM_PRESS) {
      const enum eSnapType snap = ui_event_to_snap(event);

      data->dragstartx = mx;
      data->dragstarty = my;
      data->draglastx = mx;
      data->draglasty = my;
      button_activate_state(C, but, BUTTON_STATE_NUM_EDITING);

      /* also do drag the first time */
      if (ui_numedit_but_HSVCUBE(but, data, mx, my, snap, event->shift != 0)) {
        ui_numedit_apply(C, block, but, data);
      }

      return WM_UI_HANDLER_BREAK;
    }
#ifdef WITH_INPUT_NDOF
    else if (event->type == NDOF_MOTION) {
      const wmNDOFMotionData *ndof = event->customdata;
      const enum eSnapType snap = ui_event_to_snap(event);

      ui_ndofedit_but_HSVCUBE(but, data, ndof, snap, event->shift != 0);

      button_activate_state(C, but, BUTTON_STATE_EXIT);
      ui_apply_but(C, but->block, but, data, true);

      return WM_UI_HANDLER_BREAK;
    }
#endif /* WITH_INPUT_NDOF */
    /* XXX hardcoded keymap check.... */
    else if (event->type == BACKSPACEKEY && event->val == KM_PRESS) {
      if (ELEM(but->a1, UI_GRAD_V_ALT, UI_GRAD_L_ALT)) {
        int len;

        /* reset only value */

        len = RNA_property_array_length(&but->rnapoin, but->rnaprop);
        if (ELEM(len, 3, 4)) {
          float rgb[3], def_hsv[3];
          float def[4];
          ColorPicker *cpicker = but->custom_data;
          float *hsv = cpicker->color_data;

          RNA_property_float_get_default_array(&but->rnapoin, but->rnaprop, def);
          ui_rgb_to_color_picker_HSVCUBE_v(but, def, def_hsv);

          ui_but_v3_get(but, rgb);
          ui_rgb_to_color_picker_HSVCUBE_compat_v(but, rgb, hsv);

          def_hsv[0] = hsv[0];
          def_hsv[1] = hsv[1];

          ui_color_picker_to_rgb_HSVCUBE_v(but, def_hsv, rgb);
          ui_but_v3_set(but, rgb);

          RNA_property_update(C, &but->rnapoin, but->rnaprop);
          return WM_UI_HANDLER_BREAK;
        }
      }
    }
  }
  else if (data->state == BUTTON_STATE_NUM_EDITING) {
    if (event->type == ESCKEY || event->type == RIGHTMOUSE) {
      if (event->val == KM_PRESS) {
        data->cancel = true;
        data->escapecancel = true;
        button_activate_state(C, but, BUTTON_STATE_EXIT);
      }
    }
    else if ((event->type == MOUSEMOVE) || ui_event_is_snap(event)) {
      if (mx != data->draglastx || my != data->draglasty || event->type != MOUSEMOVE) {
        const enum eSnapType snap = ui_event_to_snap(event);

        if (ui_numedit_but_HSVCUBE(but, data, mx, my, snap, event->shift != 0)) {
          ui_numedit_apply(C, block, but, data);
        }
      }
    }
    else if (event->type == LEFTMOUSE && event->val == KM_RELEASE) {
      button_activate_state(C, but, BUTTON_STATE_EXIT);
    }

    return WM_UI_HANDLER_BREAK;
  }

  return WM_UI_HANDLER_CONTINUE;
}

static bool ui_numedit_but_HSVCIRCLE(uiBut *but,
                                     uiHandleButtonData *data,
                                     float mx,
                                     float my,
                                     const enum eSnapType snap,
                                     const bool shift)
{
  rcti rect;
  bool changed = true;
  float mx_fl, my_fl;
  float rgb[3];
  ColorPicker *cpicker = but->custom_data;
  float *hsv = cpicker->color_data;

  ui_mouse_scale_warp(data, mx, my, &mx_fl, &my_fl, shift);

#ifdef USE_CONT_MOUSE_CORRECT
  if (ui_but_is_cursor_warp(but)) {
    /* OK but can go outside bounds */
    data->ungrab_mval[0] = mx_fl;
    data->ungrab_mval[1] = my_fl;
    { /* clamp */
      const float radius = min_ff(BLI_rctf_size_x(&but->rect), BLI_rctf_size_y(&but->rect)) / 2.0f;
      const float cent[2] = {BLI_rctf_cent_x(&but->rect), BLI_rctf_cent_y(&but->rect)};
      const float len = len_v2v2(cent, data->ungrab_mval);
      if (len > radius) {
        dist_ensure_v2_v2fl(data->ungrab_mval, cent, radius);
      }
    }
  }
#endif

  BLI_rcti_rctf_copy(&rect, &but->rect);

  ui_but_v3_get(but, rgb);
  ui_scene_linear_to_color_picker_space(but, rgb);
  ui_rgb_to_color_picker_compat_v(rgb, hsv);

  /* exception, when using color wheel in 'locked' value state:
   * allow choosing a hue for black values, by giving a tiny increment */
  if (cpicker->use_color_lock) {
    if (U.color_picker_type == USER_CP_CIRCLE_HSV) {  // lock
      if (hsv[2] == 0.f) {
        hsv[2] = 0.0001f;
      }
    }
    else {
      if (hsv[2] == 0.0f) {
        hsv[2] = 0.0001f;
      }
      if (hsv[2] >= 0.9999f) {
        hsv[2] = 0.9999f;
      }
    }
  }

  /* only apply the delta motion, not absolute */
  if (shift) {
    float xpos, ypos, hsvo[3], rgbo[3];

    /* calculate original hsv again */
    copy_v3_v3(hsvo, hsv);
    copy_v3_v3(rgbo, data->origvec);
    ui_scene_linear_to_color_picker_space(but, rgbo);
    ui_rgb_to_color_picker_compat_v(rgbo, hsvo);

    /* and original position */
    ui_hsvcircle_pos_from_vals(cpicker, &rect, hsvo, &xpos, &ypos);

    mx_fl = xpos - (data->dragstartx - mx_fl);
    my_fl = ypos - (data->dragstarty - my_fl);
  }

  ui_hsvcircle_vals_from_pos(&rect, mx_fl, my_fl, hsv, hsv + 1);

  if ((cpicker->use_color_cubic) && (U.color_picker_type == USER_CP_CIRCLE_HSV)) {
    hsv[1] = 1.0f - sqrt3f(1.0f - hsv[1]);
  }

  if (snap != SNAP_OFF) {
    ui_color_snap_hue(snap, &hsv[0]);
  }

  ui_color_picker_to_rgb_v(hsv, rgb);

  if ((cpicker->use_luminosity_lock)) {
    if (!is_zero_v3(rgb)) {
      normalize_v3_length(rgb, cpicker->luminosity_lock_value);
    }
  }

  ui_color_picker_to_scene_linear_space(but, rgb);
  ui_but_v3_set(but, rgb);

  data->draglastx = mx;
  data->draglasty = my;

  return changed;
}

#ifdef WITH_INPUT_NDOF
static void ui_ndofedit_but_HSVCIRCLE(uiBut *but,
                                      uiHandleButtonData *data,
                                      const wmNDOFMotionData *ndof,
                                      const enum eSnapType snap,
                                      const bool shift)
{
  ColorPicker *cpicker = but->custom_data;
  float *hsv = cpicker->color_data;
  float rgb[3];
  float phi, r /*, sqr */ /* UNUSED */, v[2];
  float sensitivity = (shift ? 0.06f : 0.3f) * ndof->dt;

  ui_but_v3_get(but, rgb);
  ui_scene_linear_to_color_picker_space(but, rgb);
  ui_rgb_to_color_picker_compat_v(rgb, hsv);

  /* Convert current color on hue/sat disc to circular coordinates phi, r */
  phi = fmodf(hsv[0] + 0.25f, 1.0f) * -2.0f * (float)M_PI;
  r = hsv[1];
  /* sqr = r > 0.0f ? sqrtf(r) : 1; */ /* UNUSED */

  /* Convert to 2d vectors */
  v[0] = r * cosf(phi);
  v[1] = r * sinf(phi);

  /* Use ndof device y and x rotation to move the vector in 2d space */
  v[0] += ndof->rvec[2] * sensitivity;
  v[1] += ndof->rvec[0] * sensitivity;

  /* convert back to polar coords on circle */
  phi = atan2f(v[0], v[1]) / (2.0f * (float)M_PI) + 0.5f;

  /* use ndof Y rotation to additionally rotate hue */
  phi += ndof->rvec[1] * sensitivity * 0.5f;
  r = len_v2(v);

  /* convert back to hsv values, in range [0,1] */
  hsv[0] = phi;
  hsv[1] = r;

  /* exception, when using color wheel in 'locked' value state:
   * allow choosing a hue for black values, by giving a tiny increment */
  if (cpicker->use_color_lock) {
    if (U.color_picker_type == USER_CP_CIRCLE_HSV) {  // lock
      if (hsv[2] == 0.f) {
        hsv[2] = 0.0001f;
      }
    }
    else {
      if (hsv[2] == 0.f) {
        hsv[2] = 0.0001f;
      }
      if (hsv[2] == 1.f) {
        hsv[2] = 0.9999f;
      }
    }
  }

  if (snap != SNAP_OFF) {
    ui_color_snap_hue(snap, &hsv[0]);
  }

  hsv_clamp_v(hsv, FLT_MAX);

  ui_color_picker_to_rgb_v(hsv, data->vec);

  if (cpicker->use_luminosity_lock) {
    if (!is_zero_v3(data->vec)) {
      normalize_v3_length(data->vec, cpicker->luminosity_lock_value);
    }
  }

  ui_color_picker_to_scene_linear_space(but, data->vec);
  ui_but_v3_set(but, data->vec);
}
#endif /* WITH_INPUT_NDOF */

static int ui_do_but_HSVCIRCLE(
    bContext *C, uiBlock *block, uiBut *but, uiHandleButtonData *data, const wmEvent *event)
{
  ColorPicker *cpicker = but->custom_data;
  float *hsv = cpicker->color_data;
  int mx, my;
  mx = event->x;
  my = event->y;
  ui_window_to_block(data->region, block, &mx, &my);

  if (data->state == BUTTON_STATE_HIGHLIGHT) {
    if (event->type == LEFTMOUSE && event->val == KM_PRESS) {
      const enum eSnapType snap = ui_event_to_snap(event);
      data->dragstartx = mx;
      data->dragstarty = my;
      data->draglastx = mx;
      data->draglasty = my;
      button_activate_state(C, but, BUTTON_STATE_NUM_EDITING);

      /* also do drag the first time */
      if (ui_numedit_but_HSVCIRCLE(but, data, mx, my, snap, event->shift != 0)) {
        ui_numedit_apply(C, block, but, data);
      }

      return WM_UI_HANDLER_BREAK;
    }
#ifdef WITH_INPUT_NDOF
    else if (event->type == NDOF_MOTION) {
      const enum eSnapType snap = ui_event_to_snap(event);
      const wmNDOFMotionData *ndof = event->customdata;

      ui_ndofedit_but_HSVCIRCLE(but, data, ndof, snap, event->shift != 0);

      button_activate_state(C, but, BUTTON_STATE_EXIT);
      ui_apply_but(C, but->block, but, data, true);

      return WM_UI_HANDLER_BREAK;
    }
#endif /* WITH_INPUT_NDOF */
    /* XXX hardcoded keymap check.... */
    else if (event->type == BACKSPACEKEY && event->val == KM_PRESS) {
      int len;

      /* reset only saturation */

      len = RNA_property_array_length(&but->rnapoin, but->rnaprop);
      if (len >= 3) {
        float rgb[3], def_hsv[3];
        float *def;
        def = MEM_callocN(sizeof(float) * len, "reset_defaults - float");

        RNA_property_float_get_default_array(&but->rnapoin, but->rnaprop, def);
        ui_color_picker_to_rgb_v(def, def_hsv);

        ui_but_v3_get(but, rgb);
        ui_rgb_to_color_picker_compat_v(rgb, hsv);

        def_hsv[0] = hsv[0];
        def_hsv[2] = hsv[2];

        hsv_to_rgb_v(def_hsv, rgb);
        ui_but_v3_set(but, rgb);

        RNA_property_update(C, &but->rnapoin, but->rnaprop);

        MEM_freeN(def);
      }
      return WM_UI_HANDLER_BREAK;
    }
  }
  else if (data->state == BUTTON_STATE_NUM_EDITING) {
    if (event->type == ESCKEY || event->type == RIGHTMOUSE) {
      if (event->val == KM_PRESS) {
        data->cancel = true;
        data->escapecancel = true;
        button_activate_state(C, but, BUTTON_STATE_EXIT);
      }
    }
    /* XXX hardcoded keymap check.... */
    else if (event->type == WHEELDOWNMOUSE) {
      hsv[2] = clamp_f(hsv[2] - 0.05f, 0.0f, 1.0f);
      ui_but_hsv_set(but); /* converts to rgb */
      ui_numedit_apply(C, block, but, data);
    }
    else if (event->type == WHEELUPMOUSE) {
      hsv[2] = clamp_f(hsv[2] + 0.05f, 0.0f, 1.0f);
      ui_but_hsv_set(but); /* converts to rgb */
      ui_numedit_apply(C, block, but, data);
    }
    else if ((event->type == MOUSEMOVE) || ui_event_is_snap(event)) {
      if (mx != data->draglastx || my != data->draglasty || event->type != MOUSEMOVE) {
        const enum eSnapType snap = ui_event_to_snap(event);

        if (ui_numedit_but_HSVCIRCLE(but, data, mx, my, snap, event->shift != 0)) {
          ui_numedit_apply(C, block, but, data);
        }
      }
    }
    else if (event->type == LEFTMOUSE && event->val == KM_RELEASE) {
      button_activate_state(C, but, BUTTON_STATE_EXIT);
    }
    return WM_UI_HANDLER_BREAK;
  }

  return WM_UI_HANDLER_CONTINUE;
}

static bool ui_numedit_but_COLORBAND(uiBut *but, uiHandleButtonData *data, int mx)
{
  float dx;
  bool changed = false;

  if (data->draglastx == mx) {
    return changed;
  }

  if (data->coba->tot == 0) {
    return changed;
  }

  dx = ((float)(mx - data->draglastx)) / BLI_rctf_size_x(&but->rect);
  data->dragcbd->pos += dx;
  CLAMP(data->dragcbd->pos, 0.0f, 1.0f);

  BKE_colorband_update_sort(data->coba);
  data->dragcbd = data->coba->data + data->coba->cur; /* because qsort */

  data->draglastx = mx;
  changed = true;

  return changed;
}

static int ui_do_but_COLORBAND(
    bContext *C, uiBlock *block, uiBut *but, uiHandleButtonData *data, const wmEvent *event)
{
  ColorBand *coba;
  CBData *cbd;
  /* ignore zoom-level for mindist */
  int mindist = (50 * UI_DPI_FAC) * block->aspect;
  int mx, my, a, xco;

  mx = event->x;
  my = event->y;
  ui_window_to_block(data->region, block, &mx, &my);

  if (data->state == BUTTON_STATE_HIGHLIGHT) {
    if (event->type == LEFTMOUSE && event->val == KM_PRESS) {
      coba = (ColorBand *)but->poin;

      if (event->ctrl) {
        /* insert new key on mouse location */
        float pos = ((float)(mx - but->rect.xmin)) / BLI_rctf_size_x(&but->rect);
        BKE_colorband_element_add(coba, pos);
        button_activate_state(C, but, BUTTON_STATE_EXIT);
      }
      else {
        data->dragstartx = mx;
        data->dragstarty = my;
        data->draglastx = mx;
        data->draglasty = my;

        /* activate new key when mouse is close */
        for (a = 0, cbd = coba->data; a < coba->tot; a++, cbd++) {
          xco = but->rect.xmin + (cbd->pos * BLI_rctf_size_x(&but->rect));
          xco = ABS(xco - mx);
          if (a == coba->cur) {
            /* Selected one disadvantage. */
            xco += 5;
          }
          if (xco < mindist) {
            coba->cur = a;
            mindist = xco;
          }
        }

        data->dragcbd = coba->data + coba->cur;
        data->dragfstart = data->dragcbd->pos;
        button_activate_state(C, but, BUTTON_STATE_NUM_EDITING);
      }

      return WM_UI_HANDLER_BREAK;
    }
  }
  else if (data->state == BUTTON_STATE_NUM_EDITING) {
    if (event->type == MOUSEMOVE) {
      if (mx != data->draglastx || my != data->draglasty) {
        if (ui_numedit_but_COLORBAND(but, data, mx)) {
          ui_numedit_apply(C, block, but, data);
        }
      }
    }
    else if (event->type == LEFTMOUSE && event->val == KM_RELEASE) {
      button_activate_state(C, but, BUTTON_STATE_EXIT);
    }
    else if (ELEM(event->type, ESCKEY, RIGHTMOUSE)) {
      if (event->val == KM_PRESS) {
        data->dragcbd->pos = data->dragfstart;
        BKE_colorband_update_sort(data->coba);
        data->cancel = true;
        data->escapecancel = true;
        button_activate_state(C, but, BUTTON_STATE_EXIT);
      }
    }
    return WM_UI_HANDLER_BREAK;
  }

  return WM_UI_HANDLER_CONTINUE;
}

static bool ui_numedit_but_CURVE(uiBlock *block,
                                 uiBut *but,
                                 uiHandleButtonData *data,
                                 int evtx,
                                 int evty,
                                 bool snap,
                                 const bool shift)
{
  CurveMapping *cumap = (CurveMapping *)but->poin;
  CurveMap *cuma = cumap->cm + cumap->cur;
  CurveMapPoint *cmp = cuma->curve;
  float fx, fy, zoomx, zoomy;
  int mx, my, dragx, dragy;
  int a;
  bool changed = false;

  /* evtx evty and drag coords are absolute mousecoords,
   * prevents errors when editing when layout changes */
  mx = evtx;
  my = evty;
  ui_window_to_block(data->region, block, &mx, &my);
  dragx = data->draglastx;
  dragy = data->draglasty;
  ui_window_to_block(data->region, block, &dragx, &dragy);

  zoomx = BLI_rctf_size_x(&but->rect) / BLI_rctf_size_x(&cumap->curr);
  zoomy = BLI_rctf_size_y(&but->rect) / BLI_rctf_size_y(&cumap->curr);

  if (snap) {
    float d[2];

    d[0] = mx - data->dragstartx;
    d[1] = my - data->dragstarty;

    if (len_squared_v2(d) < (3.0f * 3.0f)) {
      snap = false;
    }
  }

  if (data->dragsel != -1) {
    CurveMapPoint *cmp_last = NULL;
    const float mval_factor = ui_mouse_scale_warp_factor(shift);
    bool moved_point = false; /* for ctrl grid, can't use orig coords because of sorting */

    fx = (mx - dragx) / zoomx;
    fy = (my - dragy) / zoomy;

    fx *= mval_factor;
    fy *= mval_factor;

    for (a = 0; a < cuma->totpoint; a++) {
      if (cmp[a].flag & CUMA_SELECT) {
        float origx = cmp[a].x, origy = cmp[a].y;
        cmp[a].x += fx;
        cmp[a].y += fy;
        if (snap) {
          cmp[a].x = 0.125f * roundf(8.0f * cmp[a].x);
          cmp[a].y = 0.125f * roundf(8.0f * cmp[a].y);
        }
        if (cmp[a].x != origx || cmp[a].y != origy) {
          moved_point = true;
        }

        cmp_last = &cmp[a];
      }
    }

    BKE_curvemapping_changed(cumap, false);

    if (moved_point) {
      data->draglastx = evtx;
      data->draglasty = evty;
      changed = true;

#ifdef USE_CONT_MOUSE_CORRECT
      /* note: using 'cmp_last' is weak since there may be multiple points selected,
       * but in practice this isnt really an issue */
      if (ui_but_is_cursor_warp(but)) {
        /* OK but can go outside bounds */
        data->ungrab_mval[0] = but->rect.xmin + ((cmp_last->x - cumap->curr.xmin) * zoomx);
        data->ungrab_mval[1] = but->rect.ymin + ((cmp_last->y - cumap->curr.ymin) * zoomy);
        BLI_rctf_clamp_pt_v(&but->rect, data->ungrab_mval);
      }
#endif
    }

    data->dragchange = true; /* mark for selection */
  }
  else {
    fx = (mx - dragx) / zoomx;
    fy = (my - dragy) / zoomy;

    /* clamp for clip */
    if (cumap->flag & CUMA_DO_CLIP) {
      if (cumap->curr.xmin - fx < cumap->clipr.xmin) {
        fx = cumap->curr.xmin - cumap->clipr.xmin;
      }
      else if (cumap->curr.xmax - fx > cumap->clipr.xmax) {
        fx = cumap->curr.xmax - cumap->clipr.xmax;
      }
      if (cumap->curr.ymin - fy < cumap->clipr.ymin) {
        fy = cumap->curr.ymin - cumap->clipr.ymin;
      }
      else if (cumap->curr.ymax - fy > cumap->clipr.ymax) {
        fy = cumap->curr.ymax - cumap->clipr.ymax;
      }
    }

    cumap->curr.xmin -= fx;
    cumap->curr.ymin -= fy;
    cumap->curr.xmax -= fx;
    cumap->curr.ymax -= fy;

    data->draglastx = evtx;
    data->draglasty = evty;

    changed = true;
  }

  return changed;
}

static int ui_do_but_CURVE(
    bContext *C, uiBlock *block, uiBut *but, uiHandleButtonData *data, const wmEvent *event)
{
  int mx, my, a;
  bool changed = false;
  Scene *scene = CTX_data_scene(C);
  ViewLayer *view_layer = CTX_data_view_layer(C);

  mx = event->x;
  my = event->y;
  ui_window_to_block(data->region, block, &mx, &my);

  if (data->state == BUTTON_STATE_HIGHLIGHT) {
    if (event->type == LEFTMOUSE && event->val == KM_PRESS) {
      CurveMapping *cumap = (CurveMapping *)but->poin;
      CurveMap *cuma = cumap->cm + cumap->cur;
      CurveMapPoint *cmp;
      const float m_xy[2] = {mx, my};
      float dist_min_sq = SQUARE(U.dpi_fac * 14.0f); /* 14 pixels radius */
      int sel = -1;

      if (event->ctrl) {
        float f_xy[2];
        BLI_rctf_transform_pt_v(&cumap->curr, &but->rect, f_xy, m_xy);

        BKE_curvemap_insert(cuma, f_xy[0], f_xy[1]);
        BKE_curvemapping_changed(cumap, false);
        changed = true;
      }

      /* check for selecting of a point */
      cmp = cuma->curve; /* ctrl adds point, new malloc */
      for (a = 0; a < cuma->totpoint; a++) {
        float f_xy[2];
        BLI_rctf_transform_pt_v(&but->rect, &cumap->curr, f_xy, &cmp[a].x);
        const float dist_sq = len_squared_v2v2(m_xy, f_xy);
        if (dist_sq < dist_min_sq) {
          sel = a;
          dist_min_sq = dist_sq;
        }
      }

      if (sel == -1) {
        int i;
        float f_xy[2], f_xy_prev[2];

        /* if the click didn't select anything, check if it's clicked on the
         * curve itself, and if so, add a point */
        cmp = cuma->table;

        BLI_rctf_transform_pt_v(&but->rect, &cumap->curr, f_xy, &cmp[0].x);

        /* with 160px height 8px should translate to the old 0.05 coefficient at no zoom */
        dist_min_sq = SQUARE(U.dpi_fac * 8.0f);

        /* loop through the curve segment table and find what's near the mouse. */
        for (i = 1; i <= CM_TABLE; i++) {
          copy_v2_v2(f_xy_prev, f_xy);
          BLI_rctf_transform_pt_v(&but->rect, &cumap->curr, f_xy, &cmp[i].x);

          if (dist_squared_to_line_segment_v2(m_xy, f_xy_prev, f_xy) < dist_min_sq) {
            BLI_rctf_transform_pt_v(&cumap->curr, &but->rect, f_xy, m_xy);

            BKE_curvemap_insert(cuma, f_xy[0], f_xy[1]);
            BKE_curvemapping_changed(cumap, false);

            changed = true;

            /* reset cmp back to the curve points again,
             * rather than drawing segments */
            cmp = cuma->curve;

            /* find newly added point and make it 'sel' */
            for (a = 0; a < cuma->totpoint; a++) {
              if (cmp[a].x == f_xy[0]) {
                sel = a;
              }
            }
            break;
          }
        }
      }

      if (sel != -1) {
        /* ok, we move a point */
        /* deselect all if this one is deselect. except if we hold shift */
        if (!event->shift) {
          for (a = 0; a < cuma->totpoint; a++) {
            cmp[a].flag &= ~CUMA_SELECT;
          }
          cmp[sel].flag |= CUMA_SELECT;
        }
        else {
          cmp[sel].flag ^= CUMA_SELECT;
        }
      }
      else {
        /* move the view */
        data->cancel = true;
      }

      data->dragsel = sel;

      data->dragstartx = event->x;
      data->dragstarty = event->y;
      data->draglastx = event->x;
      data->draglasty = event->y;

      button_activate_state(C, but, BUTTON_STATE_NUM_EDITING);
      return WM_UI_HANDLER_BREAK;
    }
  }
  else if (data->state == BUTTON_STATE_NUM_EDITING) {
    if (event->type == MOUSEMOVE) {
      if (event->x != data->draglastx || event->y != data->draglasty) {

        if (ui_numedit_but_CURVE(
                block, but, data, event->x, event->y, event->ctrl != 0, event->shift != 0)) {
          ui_numedit_apply(C, block, but, data);
        }
      }
    }
    else if (event->type == LEFTMOUSE && event->val == KM_RELEASE) {
      if (data->dragsel != -1) {
        CurveMapping *cumap = (CurveMapping *)but->poin;
        CurveMap *cuma = cumap->cm + cumap->cur;
        CurveMapPoint *cmp = cuma->curve;

        if (data->dragchange == false) {
          /* deselect all, select one */
          if (!event->shift) {
            for (a = 0; a < cuma->totpoint; a++) {
              cmp[a].flag &= ~CUMA_SELECT;
            }
            cmp[data->dragsel].flag |= CUMA_SELECT;
          }
        }
        else {
          BKE_curvemapping_changed(cumap, true); /* remove doubles */
          BKE_paint_invalidate_cursor_overlay(scene, view_layer, cumap);
        }
      }

      button_activate_state(C, but, BUTTON_STATE_EXIT);
    }

    return WM_UI_HANDLER_BREAK;
  }

  /* UNUSED but keep for now */
  (void)changed;

  return WM_UI_HANDLER_CONTINUE;
}

static bool ui_numedit_but_HISTOGRAM(uiBut *but, uiHandleButtonData *data, int mx, int my)
{
  Histogram *hist = (Histogram *)but->poin;
  bool changed = true;
  float dy = my - data->draglasty;

  /* scale histogram values (dy / 10 for better control) */
  const float yfac = min_ff(pow2f(hist->ymax), 1.0f) * 0.5f;
  hist->ymax += (dy * 0.1f) * yfac;

  /* 0.1 allows us to see HDR colors up to 10 */
  CLAMP(hist->ymax, 0.1f, 100.f);

  data->draglastx = mx;
  data->draglasty = my;

  return changed;
}

static int ui_do_but_HISTOGRAM(
    bContext *C, uiBlock *block, uiBut *but, uiHandleButtonData *data, const wmEvent *event)
{
  int mx, my;

  mx = event->x;
  my = event->y;
  ui_window_to_block(data->region, block, &mx, &my);

  if (data->state == BUTTON_STATE_HIGHLIGHT) {
    if (event->type == LEFTMOUSE && event->val == KM_PRESS) {
      data->dragstartx = mx;
      data->dragstarty = my;
      data->draglastx = mx;
      data->draglasty = my;
      button_activate_state(C, but, BUTTON_STATE_NUM_EDITING);

      /* also do drag the first time */
      if (ui_numedit_but_HISTOGRAM(but, data, mx, my)) {
        ui_numedit_apply(C, block, but, data);
      }

      return WM_UI_HANDLER_BREAK;
    }
    /* XXX hardcoded keymap check.... */
    else if (event->type == BACKSPACEKEY && event->val == KM_PRESS) {
      Histogram *hist = (Histogram *)but->poin;
      hist->ymax = 1.f;

      button_activate_state(C, but, BUTTON_STATE_EXIT);
      return WM_UI_HANDLER_BREAK;
    }
  }
  else if (data->state == BUTTON_STATE_NUM_EDITING) {
    if (event->type == ESCKEY) {
      if (event->val == KM_PRESS) {
        data->cancel = true;
        data->escapecancel = true;
        button_activate_state(C, but, BUTTON_STATE_EXIT);
      }
    }
    else if (event->type == MOUSEMOVE) {
      if (mx != data->draglastx || my != data->draglasty) {
        if (ui_numedit_but_HISTOGRAM(but, data, mx, my)) {
          ui_numedit_apply(C, block, but, data);
        }
      }
    }
    else if (event->type == LEFTMOUSE && event->val == KM_RELEASE) {
      button_activate_state(C, but, BUTTON_STATE_EXIT);
    }
    return WM_UI_HANDLER_BREAK;
  }

  return WM_UI_HANDLER_CONTINUE;
}

static bool ui_numedit_but_WAVEFORM(uiBut *but, uiHandleButtonData *data, int mx, int my)
{
  Scopes *scopes = (Scopes *)but->poin;
  bool changed = true;
  float dy;

  dy = my - data->draglasty;

  /* scale waveform values */
  scopes->wavefrm_yfac += dy / 200.0f;

  CLAMP(scopes->wavefrm_yfac, 0.5f, 2.0f);

  data->draglastx = mx;
  data->draglasty = my;

  return changed;
}

static int ui_do_but_WAVEFORM(
    bContext *C, uiBlock *block, uiBut *but, uiHandleButtonData *data, const wmEvent *event)
{
  int mx, my;

  mx = event->x;
  my = event->y;
  ui_window_to_block(data->region, block, &mx, &my);

  if (data->state == BUTTON_STATE_HIGHLIGHT) {
    if (event->type == LEFTMOUSE && event->val == KM_PRESS) {
      data->dragstartx = mx;
      data->dragstarty = my;
      data->draglastx = mx;
      data->draglasty = my;
      button_activate_state(C, but, BUTTON_STATE_NUM_EDITING);

      /* also do drag the first time */
      if (ui_numedit_but_WAVEFORM(but, data, mx, my)) {
        ui_numedit_apply(C, block, but, data);
      }

      return WM_UI_HANDLER_BREAK;
    }
    /* XXX hardcoded keymap check.... */
    else if (event->type == BACKSPACEKEY && event->val == KM_PRESS) {
      Scopes *scopes = (Scopes *)but->poin;
      scopes->wavefrm_yfac = 1.f;

      button_activate_state(C, but, BUTTON_STATE_EXIT);
      return WM_UI_HANDLER_BREAK;
    }
  }
  else if (data->state == BUTTON_STATE_NUM_EDITING) {
    if (event->type == ESCKEY) {
      if (event->val == KM_PRESS) {
        data->cancel = true;
        data->escapecancel = true;
        button_activate_state(C, but, BUTTON_STATE_EXIT);
      }
    }
    else if (event->type == MOUSEMOVE) {
      if (mx != data->draglastx || my != data->draglasty) {
        if (ui_numedit_but_WAVEFORM(but, data, mx, my)) {
          ui_numedit_apply(C, block, but, data);
        }
      }
    }
    else if (event->type == LEFTMOUSE && event->val == KM_RELEASE) {
      button_activate_state(C, but, BUTTON_STATE_EXIT);
    }
    return WM_UI_HANDLER_BREAK;
  }

  return WM_UI_HANDLER_CONTINUE;
}

static int ui_do_but_LINK(
        bContext *C, uiBut *but,
        uiHandleButtonData *data, const wmEvent *event)
{	
	copy_v2_v2_int(but->linkto, event->mval);

	if (data->state == BUTTON_STATE_HIGHLIGHT) {
		if (event->type == LEFTMOUSE && event->val == KM_PRESS) {
			button_activate_state(C, but, BUTTON_STATE_WAIT_RELEASE);
			return WM_UI_HANDLER_BREAK;
		}
		else if (event->type == LEFTMOUSE && but->block->handle) {
			button_activate_state(C, but, BUTTON_STATE_EXIT);
			return WM_UI_HANDLER_BREAK;
		}
	}
	else if (data->state == BUTTON_STATE_WAIT_RELEASE) {
		
		if (event->type == LEFTMOUSE && event->val != KM_PRESS) {
			if (!(but->flag & UI_SELECT))
				data->cancel = true;
			button_activate_state(C, but, BUTTON_STATE_EXIT);
			return WM_UI_HANDLER_BREAK;
		}
	}
	
	return WM_UI_HANDLER_CONTINUE;
}

static bool ui_numedit_but_TRACKPREVIEW(
    bContext *C, uiBut *but, uiHandleButtonData *data, int mx, int my, const bool shift)
{
  MovieClipScopes *scopes = (MovieClipScopes *)but->poin;
  bool changed = true;
  float dx, dy;

  dx = mx - data->draglastx;
  dy = my - data->draglasty;

  if (shift) {
    dx /= 5.0f;
    dy /= 5.0f;
  }

  if (!scopes->track_locked) {
    if (scopes->marker->framenr != scopes->framenr) {
      scopes->marker = BKE_tracking_marker_ensure(scopes->track, scopes->framenr);
    }

    scopes->marker->flag &= ~(MARKER_DISABLED | MARKER_TRACKED);
    scopes->marker->pos[0] += -dx * scopes->slide_scale[0] / BLI_rctf_size_x(&but->block->rect);
    scopes->marker->pos[1] += -dy * scopes->slide_scale[1] / BLI_rctf_size_y(&but->block->rect);

    WM_event_add_notifier(C, NC_MOVIECLIP | NA_EDITED, NULL);
  }

  scopes->ok = 0;

  data->draglastx = mx;
  data->draglasty = my;

  return changed;
}

static int ui_do_but_TRACKPREVIEW(
    bContext *C, uiBlock *block, uiBut *but, uiHandleButtonData *data, const wmEvent *event)
{
  int mx, my;

  mx = event->x;
  my = event->y;
  ui_window_to_block(data->region, block, &mx, &my);

  if (data->state == BUTTON_STATE_HIGHLIGHT) {
    if (event->type == LEFTMOUSE && event->val == KM_PRESS) {
      data->dragstartx = mx;
      data->dragstarty = my;
      data->draglastx = mx;
      data->draglasty = my;
      button_activate_state(C, but, BUTTON_STATE_NUM_EDITING);

      /* also do drag the first time */
      if (ui_numedit_but_TRACKPREVIEW(C, but, data, mx, my, event->shift != 0)) {
        ui_numedit_apply(C, block, but, data);
      }

      return WM_UI_HANDLER_BREAK;
    }
  }
  else if (data->state == BUTTON_STATE_NUM_EDITING) {
    if (event->type == ESCKEY) {
      if (event->val == KM_PRESS) {
        data->cancel = true;
        data->escapecancel = true;
        button_activate_state(C, but, BUTTON_STATE_EXIT);
      }
    }
    else if (event->type == MOUSEMOVE) {
      if (mx != data->draglastx || my != data->draglasty) {
        if (ui_numedit_but_TRACKPREVIEW(C, but, data, mx, my, event->shift != 0)) {
          ui_numedit_apply(C, block, but, data);
        }
      }
    }
    else if (event->type == LEFTMOUSE && event->val == KM_RELEASE) {
      button_activate_state(C, but, BUTTON_STATE_EXIT);
    }
    return WM_UI_HANDLER_BREAK;
  }

  return WM_UI_HANDLER_CONTINUE;
}

static int ui_do_button(bContext *C, uiBlock *block, uiBut *but, const wmEvent *event)
{
	uiHandleButtonData *data;
	int retval;

	data = but->active;
	retval = WM_UI_HANDLER_CONTINUE;

	bool is_disabled = but->flag & UI_BUT_DISABLED;

	/* if but->pointype is set, but->poin should be too */
	BLI_assert(!but->pointype || but->poin);

	/* Only hard-coded stuff here, button interactions with configurable
	 * keymaps are handled using operators (see #ED_keymap_ui). */

	if ((data->state == BUTTON_STATE_HIGHLIGHT) || (event->type == EVT_DROP)) {

		/* handle copy and paste */
		bool is_press_ctrl_but_no_shift = event->val == KM_PRESS && IS_EVENT_MOD(event, ctrl, oskey) && !event->shift;
		bool do_copy = event->type == CKEY && is_press_ctrl_but_no_shift;
		bool do_paste = event->type == VKEY && is_press_ctrl_but_no_shift;

		/* Specific handling for listrows, we try to find their overlapping tex button. */
		if ((do_copy || do_paste) && but->type == UI_BTYPE_LISTROW) {
			uiBut *labelbut = ui_but_list_row_text_activate(C, but, data, event, BUTTON_ACTIVATE_OVER);
			if (labelbut) {
				but = labelbut;
				data = but->active;
			}
		}

		/* do copy first, because it is the only allowed operator when disabled */
		if (do_copy) {
			ui_but_copy(C, but, event->alt);
			return WM_UI_HANDLER_BREAK;
		}

		/* handle menu */
		if ((event->type == RIGHTMOUSE) &&
		    !IS_EVENT_MOD(event, shift, ctrl, alt, oskey) &&
		    (event->val == KM_PRESS))
		{
			/* RMB has two options now */
			if (ui_popup_context_menu_for_button(C, but)) {
				return WM_UI_HANDLER_BREAK;
			}
		}

		if (is_disabled) {
			return WM_UI_HANDLER_CONTINUE;
		}

		if (do_paste) {
			ui_but_paste(C, but, data, event->alt);
			return WM_UI_HANDLER_BREAK;
		}

		/* handle drop */
		if (event->type == EVT_DROP) {
			ui_but_drop(C, event, but, data);
		}
	}

	if (but->flag & UI_BUT_DISABLED) {
		return WM_UI_HANDLER_CONTINUE;
	}

	switch (but->type) {
		case UI_BTYPE_BUT:
			retval = ui_do_but_BUT(C, but, data, event);
			break;
		case UI_BTYPE_KEY_EVENT:
			retval = ui_do_but_KEYEVT(C, but, data, event);
			break;
		case UI_BTYPE_HOTKEY_EVENT:
			retval = ui_do_but_HOTKEYEVT(C, but, data, event);
			break;
		case UI_BTYPE_TAB:
			retval = ui_do_but_TAB(C, block, but, data, event);
			break;
		case UI_BTYPE_BUT_TOGGLE:
		case UI_BTYPE_TOGGLE:
		case UI_BTYPE_ICON_TOGGLE:
		case UI_BTYPE_ICON_TOGGLE_N:
		case UI_BTYPE_TOGGLE_N:
		case UI_BTYPE_CHECKBOX:
		case UI_BTYPE_CHECKBOX_N:
		case UI_BTYPE_ROW:
			retval = ui_do_but_TOG(C, but, data, event);
			break;
		case UI_BTYPE_SCROLL:
			retval = ui_do_but_SCROLL(C, block, but, data, event);
			break;
		case UI_BTYPE_GRIP:
			retval = ui_do_but_GRIP(C, block, but, data, event);
			break;
		case UI_BTYPE_NUM:
			retval = ui_do_but_NUM(C, block, but, data, event);
			break;
		case UI_BTYPE_NUM_SLIDER:
			retval = ui_do_but_SLI(C, block, but, data, event);
			break;
		case UI_BTYPE_LISTBOX:
			/* Nothing to do! */
			break;
		case UI_BTYPE_LISTROW:
			retval = ui_do_but_LISTROW(C, but, data, event);
			break;
		case UI_BTYPE_ROUNDBOX:
		case UI_BTYPE_LABEL:
		case UI_BTYPE_IMAGE:
		case UI_BTYPE_PROGRESS_BAR:
		case UI_BTYPE_NODE_SOCKET:
			retval = ui_do_but_EXIT(C, but, data, event);
			break;
		case UI_BTYPE_HISTOGRAM:
			retval = ui_do_but_HISTOGRAM(C, block, but, data, event);
			break;
		case UI_BTYPE_WAVEFORM:
			retval = ui_do_but_WAVEFORM(C, block, but, data, event);
			break;
		case UI_BTYPE_VECTORSCOPE:
			/* Nothing to do! */
			break;
		case UI_BTYPE_TEXT:
		case UI_BTYPE_SEARCH_MENU:
			if ((but->type == UI_BTYPE_SEARCH_MENU) &&
			    (but->flag & UI_BUT_VALUE_CLEAR))
			{
				retval = ui_do_but_SEARCH_UNLINK(C, block, but, data, event);
				if (retval & WM_UI_HANDLER_BREAK) {
					break;
				}
			}
			retval = ui_do_but_TEX(C, block, but, data, event);
			break;
		case UI_BTYPE_MENU:
		case UI_BTYPE_POPOVER:
		case UI_BTYPE_BLOCK:
		case UI_BTYPE_PULLDOWN:
			retval = ui_do_but_BLOCK(C, but, data, event);
			break;
		case UI_BTYPE_BUT_MENU:
			retval = ui_do_but_BUT(C, but, data, event);
			break;
		case UI_BTYPE_COLOR:
			if (but->a1 == -1) {
				/* signal to prevent calling up color picker */
				retval = ui_do_but_EXIT(C, but, data, event);
			}
			else {
				retval = ui_do_but_COLOR(C, but, data, event);
			}
			break;
		case UI_BTYPE_UNITVEC:
			retval = ui_do_but_UNITVEC(C, block, but, data, event);
			break;
		case UI_BTYPE_COLORBAND:
			retval = ui_do_but_COLORBAND(C, block, but, data, event);
			break;
		case UI_BTYPE_CURVE:
			retval = ui_do_but_CURVE(C, block, but, data, event);
			break;
		case UI_BTYPE_HSVCUBE:
			retval = ui_do_but_HSVCUBE(C, block, but, data, event);
			break;
		case UI_BTYPE_HSVCIRCLE:
			retval = ui_do_but_HSVCIRCLE(C, block, but, data, event);
			break;
		case UI_BTYPE_LINK:
		case UI_BTYPE_INLINK:
			retval = ui_do_but_LINK(C, but, data, event);
			break;
		case UI_BTYPE_TRACK_PREVIEW:
			retval = ui_do_but_TRACKPREVIEW(C, block, but, data, event);
			break;

			/* quiet warnings for unhandled types */
		case UI_BTYPE_SEPR:
		case UI_BTYPE_SEPR_LINE:
		case UI_BTYPE_SEPR_SPACER:
		case UI_BTYPE_EXTRA:
			break;
	}


	/* reset to default (generic function, only use if not handled by switch above) */
	/* XXX hardcoded keymap check.... */
	data = but->active;
	if (data && data->state == BUTTON_STATE_HIGHLIGHT) {
		if ((retval == WM_UI_HANDLER_CONTINUE) &&
		    (event->type == BACKSPACEKEY && event->val == KM_PRESS))
		{
			/* ctrl+backspace = reset active button; backspace = reset a whole array*/
			ui_but_default_set(C, !event->ctrl, true);
			ED_region_tag_redraw(data->region);
			retval = WM_UI_HANDLER_BREAK;
		}
	}

#ifdef USE_DRAG_MULTINUM
  if (data) {
    if (ELEM(event->type, MOUSEMOVE, INBETWEEN_MOUSEMOVE) ||
        /* if we started dragging, progress on any event */
        (data->multi_data.init == BUTTON_MULTI_INIT_SETUP)) {
      if (ELEM(but->type, UI_BTYPE_NUM, UI_BTYPE_NUM_SLIDER) &&
          ELEM(data->state, BUTTON_STATE_TEXT_EDITING, BUTTON_STATE_NUM_EDITING)) {
        /* initialize! */
        if (data->multi_data.init == BUTTON_MULTI_INIT_UNSET) {
          /* --> (BUTTON_MULTI_INIT_SETUP | BUTTON_MULTI_INIT_DISABLE) */

          const float margin_y = DRAG_MULTINUM_THRESHOLD_DRAG_Y / sqrtf(block->aspect);

          /* check if we have a vertical gesture */
          if (len_squared_v2(data->multi_data.drag_dir) > (margin_y * margin_y)) {
            const float dir_nor_y[2] = {0.0, 1.0f};
            float dir_nor_drag[2];

            normalize_v2_v2(dir_nor_drag, data->multi_data.drag_dir);

            if (fabsf(dot_v2v2(dir_nor_drag, dir_nor_y)) > DRAG_MULTINUM_THRESHOLD_VERTICAL) {
              data->multi_data.init = BUTTON_MULTI_INIT_SETUP;
              data->multi_data.drag_lock_x = event->x;
            }
            else {
              data->multi_data.init = BUTTON_MULTI_INIT_DISABLE;
            }
          }
        }
        else if (data->multi_data.init == BUTTON_MULTI_INIT_SETUP) {
          /* --> (BUTTON_MULTI_INIT_ENABLE) */
          const float margin_x = DRAG_MULTINUM_THRESHOLD_DRAG_X / sqrtf(block->aspect);
          /* check if we're dont setting buttons */
          if ((data->str &&
               ELEM(data->state, BUTTON_STATE_TEXT_EDITING, BUTTON_STATE_NUM_EDITING)) ||
              ((abs(data->multi_data.drag_lock_x - event->x) > margin_x) &&
               /* just to be sure, check we're dragging more hoz then virt */
               abs(event->prevx - event->x) > abs(event->prevy - event->y))) {
            if (data->multi_data.has_mbuts) {
              ui_multibut_states_create(but, data);
              data->multi_data.init = BUTTON_MULTI_INIT_ENABLE;
            }
            else {
              data->multi_data.init = BUTTON_MULTI_INIT_DISABLE;
            }
          }
        }

        if (data->multi_data.init == BUTTON_MULTI_INIT_SETUP) {
          if (ui_multibut_states_tag(but, data, event)) {
            ED_region_tag_redraw(data->region);
          }
        }
      }
    }
  }
#endif /* USE_DRAG_MULTINUM */

  return retval;
}

/** \} */

/* -------------------------------------------------------------------- */
/** \name Button Tool Tip
 * \{ */

static void ui_blocks_set_tooltips(ARegion *ar, const bool enable)
{
  uiBlock *block;

  if (!ar) {
    return;
  }

  /* we disabled buttons when when they were already shown, and
   * re-enable them on mouse move */
  for (block = ar->uiblocks.first; block; block = block->next) {
    block->tooltipdisabled = !enable;
  }
}

/**
 * Recreate tooltip (use to update dynamic tips)
 */
void UI_but_tooltip_refresh(bContext *C, uiBut *but)
{
  uiHandleButtonData *data = but->active;
  if (data) {
    bScreen *sc = WM_window_get_active_screen(data->window);
    if (sc->tool_tip && sc->tool_tip->region) {
      WM_tooltip_refresh(C, data->window);
    }
  }
}

/**
 * Removes tool-tip timer from active but
 * (meaning tool-tip is disabled until it's re-enabled again).
 */
void UI_but_tooltip_timer_remove(bContext *C, uiBut *but)
{
  uiHandleButtonData *data;

  data = but->active;
  if (data) {
    if (data->autoopentimer) {
      WM_event_remove_timer(data->wm, data->window, data->autoopentimer);
      data->autoopentimer = NULL;
    }

    if (data->window) {
      WM_tooltip_clear(C, data->window);
    }
  }
}

static ARegion *ui_but_tooltip_init(
    bContext *C, ARegion *ar, int *pass, double *r_pass_delay, bool *r_exit_on_event)
{
  bool is_label = false;
  if (*pass == 1) {
    is_label = true;
    (*pass)--;
    (*r_pass_delay) = UI_TOOLTIP_DELAY - UI_TOOLTIP_DELAY_LABEL;
  }

  uiBut *but = UI_region_active_but_get(ar);
  *r_exit_on_event = false;
  if (but) {
    return UI_tooltip_create_from_button(C, ar, but, is_label);
  }
  return NULL;
}

static void button_tooltip_timer_reset(bContext *C, uiBut *but)
{
  wmWindowManager *wm = CTX_wm_manager(C);
  uiHandleButtonData *data = but->active;

  WM_tooltip_timer_clear(C, data->window);

  if ((U.flag & USER_TOOLTIPS) || (data->tooltip_force)) {
    if (!but->block->tooltipdisabled) {
      if (!wm->drags.first) {
        bool is_label = UI_but_has_tooltip_label(but);
        double delay = is_label ? UI_TOOLTIP_DELAY_LABEL : UI_TOOLTIP_DELAY;
        WM_tooltip_timer_init_ex(C, data->window, data->region, ui_but_tooltip_init, delay);
        if (is_label) {
          bScreen *sc = WM_window_get_active_screen(data->window);
          if (sc->tool_tip) {
            sc->tool_tip->pass = 1;
          }
        }
      }
    }
  }
}

/** \} */

/* -------------------------------------------------------------------- */
/** \name Button State Handling
 * \{ */

static bool button_modal_state(uiHandleButtonState state)
{
  return ELEM(state,
              BUTTON_STATE_WAIT_RELEASE,
              BUTTON_STATE_WAIT_KEY_EVENT,
              BUTTON_STATE_NUM_EDITING,
              BUTTON_STATE_TEXT_EDITING,
              BUTTON_STATE_TEXT_SELECTING,
              BUTTON_STATE_MENU_OPEN);
}

static void button_activate_state(bContext *C, uiBut *but, uiHandleButtonState state)
{
  uiHandleButtonData *data;

  data = but->active;
  if (data->state == state) {
    return;
  }

  /* highlight has timers for tooltips and auto open */
  if (state == BUTTON_STATE_HIGHLIGHT) {
    but->flag &= ~UI_SELECT;

    button_tooltip_timer_reset(C, but);

    /* automatic open pulldown block timer */
    if (ELEM(but->type, UI_BTYPE_BLOCK, UI_BTYPE_PULLDOWN, UI_BTYPE_POPOVER) ||
        /* Menu button types may draw as popovers, check for this case
         * ignoring other kinds of menus (mainly enums). (see T66538). */
        ((but->type == UI_BTYPE_MENU) &&
         (UI_but_paneltype_get(but) || ui_but_menu_draw_as_popover(but)))) {
      if (data->used_mouse && !data->autoopentimer) {
        int time;

        if (but->block->auto_open == true) { /* test for toolbox */
          time = 1;
        }
        else if ((but->block->flag & UI_BLOCK_LOOP && but->type != UI_BTYPE_BLOCK) ||
                 (but->block->auto_open == true)) {
          time = 5 * U.menuthreshold2;
        }
        else if (U.uiflag & USER_MENUOPENAUTO) {
          time = 5 * U.menuthreshold1;
        }
        else {
          time = -1; /* do nothing */
        }

        if (time >= 0) {
          data->autoopentimer = WM_event_add_timer(
              data->wm, data->window, TIMER, 0.02 * (double)time);
        }
      }
    }
  }
  else {
    but->flag |= UI_SELECT;
    UI_but_tooltip_timer_remove(C, but);
  }

  /* text editing */
  if (state == BUTTON_STATE_TEXT_EDITING && data->state != BUTTON_STATE_TEXT_SELECTING) {
    ui_textedit_begin(C, but, data);
  }
  else if (data->state == BUTTON_STATE_TEXT_EDITING && state != BUTTON_STATE_TEXT_SELECTING) {
    ui_textedit_end(C, but, data);
  }
  else if (data->state == BUTTON_STATE_TEXT_SELECTING && state != BUTTON_STATE_TEXT_EDITING) {
    ui_textedit_end(C, but, data);
  }

  /* number editing */
  if (state == BUTTON_STATE_NUM_EDITING) {
    if (ui_but_is_cursor_warp(but)) {
      WM_cursor_grab_enable(CTX_wm_window(C), WM_CURSOR_WRAP_XY, true, NULL);
    }
    ui_numedit_begin(but, data);
  }
  else if (data->state == BUTTON_STATE_NUM_EDITING) {
    ui_numedit_end(but, data);

    if (but->flag & UI_BUT_DRIVEN) {
      /* Only warn when editing stepping/dragging the value.
       * No warnings should show for editing driver expressions though!
       */
      if (state != BUTTON_STATE_TEXT_EDITING) {
        WM_report(RPT_INFO,
                  "Can't edit driven number value, see graph editor for the driver setup.");
      }
    }

    if (ui_but_is_cursor_warp(but)) {

#ifdef USE_CONT_MOUSE_CORRECT
      /* stereo3d has issues with changing cursor location so rather avoid */
      if (data->ungrab_mval[0] != FLT_MAX && !WM_stereo3d_enabled(data->window, false)) {
        int mouse_ungrab_xy[2];
        ui_block_to_window_fl(
            data->region, but->block, &data->ungrab_mval[0], &data->ungrab_mval[1]);
        mouse_ungrab_xy[0] = data->ungrab_mval[0];
        mouse_ungrab_xy[1] = data->ungrab_mval[1];

        WM_cursor_grab_disable(data->window, mouse_ungrab_xy);
      }
      else {
        WM_cursor_grab_disable(data->window, NULL);
      }
#else
      WM_cursor_grab_disable(data->window, NULL);
#endif
    }
  }
  /* menu open */
  if (state == BUTTON_STATE_MENU_OPEN) {
    ui_block_open_begin(C, but, data);
  }
  else if (data->state == BUTTON_STATE_MENU_OPEN) {
    ui_block_open_end(C, but, data);
  }

  /* add a short delay before exiting, to ensure there is some feedback */
  if (state == BUTTON_STATE_WAIT_FLASH) {
    data->flashtimer = WM_event_add_timer(data->wm, data->window, TIMER, BUTTON_FLASH_DELAY);
  }
  else if (data->flashtimer) {
    WM_event_remove_timer(data->wm, data->window, data->flashtimer);
    data->flashtimer = NULL;
  }

  /* add hold timer if it's used */
  if (state == BUTTON_STATE_WAIT_RELEASE && (but->hold_func != NULL)) {
    data->hold_action_timer = WM_event_add_timer(
        data->wm, data->window, TIMER, BUTTON_AUTO_OPEN_THRESH);
  }
  else if (data->hold_action_timer) {
    WM_event_remove_timer(data->wm, data->window, data->hold_action_timer);
    data->hold_action_timer = NULL;
  }

  /* add a blocking ui handler at the window handler for blocking, modal states
   * but not for popups, because we already have a window level handler*/
  if (!(but->block->handle && but->block->handle->popup)) {
    if (button_modal_state(state)) {
      if (!button_modal_state(data->state)) {
        WM_event_add_ui_handler(
            C, &data->window->modalhandlers, ui_handler_region_menu, NULL, data, 0);
      }
    }
    else {
      if (button_modal_state(data->state)) {
        /* true = postpone free */
        WM_event_remove_ui_handler(
            &data->window->modalhandlers, ui_handler_region_menu, NULL, data, true);
      }
    }
  }

  /* wait for mousemove to enable drag */
  if (state == BUTTON_STATE_WAIT_DRAG) {
    but->flag &= ~UI_SELECT;
  }

  data->state = state;

  if (state != BUTTON_STATE_EXIT) {
    /* When objects for eg. are removed, running ui_but_update() can access
     * the removed data - so disable update on exit. Also in case of
     * highlight when not in a popup menu, we remove because data used in
     * button below popup might have been removed by action of popup. Needs
     * a more reliable solution... */
    if (state != BUTTON_STATE_HIGHLIGHT || (but->block->flag & UI_BLOCK_LOOP)) {
      ui_but_update(but);
    }
  }

  /* redraw */
  ED_region_tag_redraw(data->region);
}

static void button_activate_init(bContext *C, ARegion *ar, uiBut *but, uiButtonActivateType type)
{
  uiHandleButtonData *data;

  /* setup struct */
  data = MEM_callocN(sizeof(uiHandleButtonData), "uiHandleButtonData");
  data->wm = CTX_wm_manager(C);
  data->window = CTX_wm_window(C);
  data->region = ar;

#ifdef USE_CONT_MOUSE_CORRECT
  copy_v2_fl(data->ungrab_mval, FLT_MAX);
#endif

  if (ELEM(but->type, UI_BTYPE_CURVE, UI_BTYPE_SEARCH_MENU)) {
    /* XXX curve is temp */
  }
  else {
    if ((but->flag & UI_BUT_UPDATE_DELAY) == 0) {
      data->interactive = true;
    }
  }

  data->state = BUTTON_STATE_INIT;

  /* activate button */
  but->flag |= UI_ACTIVE;

  but->active = data;

  /* we disable auto_open in the block after a threshold, because we still
   * want to allow auto opening adjacent menus even if no button is activated
   * in between going over to the other button, but only for a short while */
  if (type == BUTTON_ACTIVATE_OVER && but->block->auto_open == true) {
    if (but->block->auto_open_last + BUTTON_AUTO_OPEN_THRESH < PIL_check_seconds_timer()) {
      but->block->auto_open = false;
    }
  }

  if (type == BUTTON_ACTIVATE_OVER) {
    data->used_mouse = true;
  }
  button_activate_state(C, but, BUTTON_STATE_HIGHLIGHT);

  /* activate right away */
  if (but->flag & UI_BUT_IMMEDIATE) {
    if (but->type == UI_BTYPE_HOTKEY_EVENT) {
      button_activate_state(C, but, BUTTON_STATE_WAIT_KEY_EVENT);
    }
    /* .. more to be added here */
  }

  if (type == BUTTON_ACTIVATE_OPEN) {
    button_activate_state(C, but, BUTTON_STATE_MENU_OPEN);

    /* activate first button in submenu */
    if (data->menu && data->menu->region) {
      ARegion *subar = data->menu->region;
      uiBlock *subblock = subar->uiblocks.first;
      uiBut *subbut;

      if (subblock) {
        subbut = ui_but_first(subblock);

        if (subbut) {
          ui_handle_button_activate(C, subar, subbut, BUTTON_ACTIVATE);
        }
      }
    }
  }
  else if (type == BUTTON_ACTIVATE_TEXT_EDITING) {
    button_activate_state(C, but, BUTTON_STATE_TEXT_EDITING);
  }
  else if (type == BUTTON_ACTIVATE_APPLY) {
    button_activate_state(C, but, BUTTON_STATE_WAIT_FLASH);
  }

  if (but->type == UI_BTYPE_GRIP) {
    const bool horizontal = (BLI_rctf_size_x(&but->rect) < BLI_rctf_size_y(&but->rect));
    WM_cursor_modal_set(data->window, horizontal ? CURSOR_X_MOVE : CURSOR_Y_MOVE);
  }
  else if (but->type == UI_BTYPE_NUM) {
    ui_numedit_set_active(but);
  }

  if (UI_but_has_tooltip_label(but)) {
    /* Show a label for this button. */
    bScreen *sc = WM_window_get_active_screen(data->window);
    if ((PIL_check_seconds_timer() - WM_tooltip_time_closed()) < 0.1) {
      WM_tooltip_immediate_init(C, CTX_wm_window(C), ar, ui_but_tooltip_init);
      if (sc->tool_tip) {
        sc->tool_tip->pass = 1;
      }
    }
  }
}

static void button_activate_exit(
    bContext *C, uiBut *but, uiHandleButtonData *data, const bool mousemove, const bool onfree)
{
  uiBlock *block = but->block;
  uiBut *bt;

  if (but->type == UI_BTYPE_GRIP) {
    WM_cursor_modal_restore(data->window);
  }

  /* ensure we are in the exit state */
  if (data->state != BUTTON_STATE_EXIT) {
    button_activate_state(C, but, BUTTON_STATE_EXIT);
  }

  /* apply the button action or value */
  if (!onfree) {
    ui_apply_but(C, block, but, data, false);
  }

#ifdef USE_DRAG_MULTINUM
  if (data->multi_data.has_mbuts) {
    for (bt = block->buttons.first; bt; bt = bt->next) {
      if (bt->flag & UI_BUT_DRAG_MULTI) {
        bt->flag &= ~UI_BUT_DRAG_MULTI;

        if (!data->cancel) {
          ui_apply_but_autokey(C, bt);
        }
      }
    }

    ui_multibut_free(data, block);
  }
#endif

  /* if this button is in a menu, this will set the button return
   * value to the button value and the menu return value to ok, the
   * menu return value will be picked up and the menu will close */
  if (block->handle && !(block->flag & UI_BLOCK_KEEP_OPEN)) {
    if (!data->cancel || data->escapecancel) {
      uiPopupBlockHandle *menu;

      menu = block->handle;
      menu->butretval = data->retval;
      menu->menuretval = (data->cancel) ? UI_RETURN_CANCEL : UI_RETURN_OK;
    }
  }

  if (!onfree && !data->cancel) {
    /* autokey & undo push */
    ui_apply_but_undo(but);
    ui_apply_but_autokey(C, but);

#ifdef USE_ALLSELECT
    {
      /* only RNA from this button is used */
      uiBut but_temp = *but;
      uiSelectContextStore *selctx_data = &data->select_others;
      for (int i = 0; i < selctx_data->elems_len; i++) {
        uiSelectContextElem *other = &selctx_data->elems[i];
        but_temp.rnapoin = other->ptr;
        ui_apply_but_autokey(C, &but_temp);
      }
    }
#endif

    /* popup menu memory */
    if (block->flag & UI_BLOCK_POPUP_MEMORY) {
      ui_popup_menu_memory_set(block, but);
    }

    if (U.runtime.is_dirty == false) {
      ui_but_update_preferences_dirty(but);
    }
  }

  /* disable tooltips until mousemove + last active flag */
  for (block = data->region->uiblocks.first; block; block = block->next) {
    for (bt = block->buttons.first; bt; bt = bt->next) {
      bt->flag &= ~UI_BUT_LAST_ACTIVE;
    }

    block->tooltipdisabled = 1;
  }

  ui_blocks_set_tooltips(data->region, false);

  /* clean up */
  if (data->str) {
    MEM_freeN(data->str);
  }
  if (data->origstr) {
    MEM_freeN(data->origstr);
  }

#ifdef USE_ALLSELECT
  ui_selectcontext_end(but, &data->select_others);
#endif

  if (data->changed_cursor) {
    WM_cursor_modal_restore(data->window);
  }

  /* redraw and refresh (for popups) */
  ED_region_tag_redraw(data->region);
  ED_region_tag_refresh_ui(data->region);

  /* clean up button */
  if (but->active) {
    MEM_freeN(but->active);
    but->active = NULL;
  }

  but->flag &= ~(UI_ACTIVE | UI_SELECT);
  but->flag |= UI_BUT_LAST_ACTIVE;
  if (!onfree) {
    ui_but_update(but);
  }

  /* adds empty mousemove in queue for re-init handler, in case mouse is
   * still over a button. We cannot just check for this ourselves because
   * at this point the mouse may be over a button in another region */
  if (mousemove) {
    WM_event_add_mousemove(C);
  }
}

void ui_but_active_free(const bContext *C, uiBut *but)
{
  uiHandleButtonData *data;

  /* this gets called when the button somehow disappears while it is still
   * active, this is bad for user interaction, but we need to handle this
   * case cleanly anyway in case it happens */
  if (but->active) {
    data = but->active;
    data->cancel = true;
    button_activate_exit((bContext *)C, but, data, false, true);
  }
}

/* returns the active button with an optional checking function */
static uiBut *ui_context_button_active(ARegion *ar, bool (*but_check_cb)(uiBut *))
{
  uiBut *but_found = NULL;

  while (ar) {
    uiBlock *block;
    uiBut *but, *activebut = NULL;

    /* find active button */
    for (block = ar->uiblocks.first; block; block = block->next) {
      for (but = block->buttons.first; but; but = but->next) {
        if (but->active) {
          activebut = but;
        }
        else if (!activebut && (but->flag & UI_BUT_LAST_ACTIVE)) {
          activebut = but;
        }
      }
    }

    if (activebut && (but_check_cb == NULL || but_check_cb(activebut))) {
      uiHandleButtonData *data = activebut->active;

      but_found = activebut;

      /* recurse into opened menu, like colorpicker case */
      if (data && data->menu && (ar != data->menu->region)) {
        ar = data->menu->region;
      }
      else {
        return but_found;
      }
    }
    else {
      /* no active button */
      return but_found;
    }
  }

  return but_found;
}

static bool ui_context_rna_button_active_test(uiBut *but)
{
  return (but->rnapoin.data != NULL);
}
static uiBut *ui_context_rna_button_active(const bContext *C)
{
  return ui_context_button_active(CTX_wm_region(C), ui_context_rna_button_active_test);
}

uiBut *UI_context_active_but_get(const struct bContext *C)
{
  return ui_context_button_active(CTX_wm_region(C), NULL);
}

uiBut *UI_region_active_but_get(ARegion *ar)
{
  return ui_context_button_active(ar, NULL);
}

uiBut *UI_region_but_find_rect_over(const ARegion *ar, const rcti *rect_px)
{
  return ui_but_find_rect_over(ar, rect_px);
}

/**
 * Version of #UI_context_active_but_get that also returns RNA property info.
 * Helper function for insert keyframe, reset to default, etc operators.
 *
 * \return active button, NULL if none found or if it doesn't contain valid RNA data.
 */
uiBut *UI_context_active_but_prop_get(const bContext *C,
                                      struct PointerRNA *r_ptr,
                                      struct PropertyRNA **r_prop,
                                      int *r_index)
{
  uiBut *activebut = ui_context_rna_button_active(C);

  if (activebut && activebut->rnapoin.data) {
    *r_ptr = activebut->rnapoin;
    *r_prop = activebut->rnaprop;
    *r_index = activebut->rnaindex;
  }
  else {
    memset(r_ptr, 0, sizeof(*r_ptr));
    *r_prop = NULL;
    *r_index = 0;
  }

  return activebut;
}

void UI_context_active_but_prop_handle(bContext *C)
{
  uiBut *activebut = ui_context_rna_button_active(C);
  if (activebut) {
    /* TODO, look into a better way to handle the button change
     * currently this is mainly so reset defaults works for the
     * operator redo panel - campbell */
    uiBlock *block = activebut->block;
    if (block->handle_func) {
      block->handle_func(C, block->handle_func_arg, activebut->retval);
    }
  }
}

wmOperator *UI_context_active_operator_get(const struct bContext *C)
{
  ARegion *ar_ctx = CTX_wm_region(C);
  uiBlock *block;

  /* background mode */
  if (ar_ctx == NULL) {
    return NULL;
  }

  /* scan active regions ui */
  for (block = ar_ctx->uiblocks.first; block; block = block->next) {
    if (block->ui_operator) {
      return block->ui_operator;
    }
  }

  /* scan popups */
  {
    bScreen *sc = CTX_wm_screen(C);
    ARegion *ar;

    for (ar = sc->regionbase.first; ar; ar = ar->next) {
      if (ar == ar_ctx) {
        continue;
      }
      for (block = ar->uiblocks.first; block; block = block->next) {
        if (block->ui_operator) {
          return block->ui_operator;
        }
      }
    }
  }

  return NULL;
}

/* helper function for insert keyframe, reset to default, etc operators */
void UI_context_update_anim_flag(const bContext *C)
{
  Scene *scene = CTX_data_scene(C);
  ARegion *ar = CTX_wm_region(C);
  uiBlock *block;
  uiBut *but, *activebut;

  while (ar) {
    /* find active button */
    activebut = NULL;

    for (block = ar->uiblocks.first; block; block = block->next) {
      for (but = block->buttons.first; but; but = but->next) {
        ui_but_anim_flag(but, (scene) ? scene->r.cfra : 0.0f);
        ui_but_override_flag(but);
        if (UI_but_is_decorator(but)) {
          ui_but_anim_decorate_update_from_flag(but);
        }

        ED_region_tag_redraw(ar);

        if (but->active) {
          activebut = but;
        }
        else if (!activebut && (but->flag & UI_BUT_LAST_ACTIVE)) {
          activebut = but;
        }
      }
    }

    if (activebut) {
      /* always recurse into opened menu, so all buttons update (like colorpicker) */
      uiHandleButtonData *data = activebut->active;
      if (data && data->menu) {
        ar = data->menu->region;
      }
      else {
        return;
      }
    }
    else {
      /* no active button */
      return;
    }
  }
}

/** \} */

/* -------------------------------------------------------------------- */
/** \name Button Activation Handling
 * \{ */

static uiBut *ui_but_find_open_event(ARegion *ar, const wmEvent *event)
{
  uiBlock *block;
  uiBut *but;

  for (block = ar->uiblocks.first; block; block = block->next) {
    for (but = block->buttons.first; but; but = but->next) {
      if (but == event->customdata) {
        return but;
      }
    }
  }
  return NULL;
}

static int ui_handle_button_over(bContext *C, const wmEvent *event, ARegion *ar)
{
  uiBut *but;

  if (event->type == MOUSEMOVE) {
    but = ui_but_find_mouse_over(ar, event);
    if (but) {
      button_activate_init(C, ar, but, BUTTON_ACTIVATE_OVER);

      if (event->alt && but->active) {
        /* display tooltips if holding alt on mouseover when tooltips are off in prefs */
        but->active->tooltip_force = true;
      }
    }
  }
  else if (event->type == EVT_BUT_OPEN) {
    but = ui_but_find_open_event(ar, event);
    if (but) {
      button_activate_init(C, ar, but, BUTTON_ACTIVATE_OVER);
      ui_do_button(C, but->block, but, event);
    }
  }

  return WM_UI_HANDLER_CONTINUE;
}

/* exported to interface.c: UI_but_active_only() */
void ui_but_activate_event(bContext *C, ARegion *ar, uiBut *but)
{
  wmWindow *win = CTX_wm_window(C);
  wmEvent event;

  button_activate_init(C, ar, but, BUTTON_ACTIVATE_OVER);

  wm_event_init_from_window(win, &event);
  event.type = EVT_BUT_OPEN;
  event.val = KM_PRESS;
  event.customdata = but;
  event.customdatafree = false;

  ui_do_button(C, but->block, but, &event);
}

/**
 * Simulate moving the mouse over a button (or navigating to it with arrow keys).
 *
 * exported so menus can start with a highlighted button,
 * even if the mouse isnt over it
 */
void ui_but_activate_over(bContext *C, ARegion *ar, uiBut *but)
{
  button_activate_init(C, ar, but, BUTTON_ACTIVATE_OVER);
}

void ui_but_execute_begin(struct bContext *UNUSED(C),
                          struct ARegion *ar,
                          uiBut *but,
                          void **active_back)
{
  BLI_assert(ar != NULL);
  BLI_assert(BLI_findindex(&ar->uiblocks, but->block) != -1);
  /* note: ideally we would not have to change 'but->active' however
   * some functions we call don't use data (as they should be doing) */
  uiHandleButtonData *data;
  *active_back = but->active;
  data = MEM_callocN(sizeof(uiHandleButtonData), "uiHandleButtonData_Fake");
  but->active = data;
  data->region = ar;
}

void ui_but_execute_end(struct bContext *C,
                        struct ARegion *UNUSED(ar),
                        uiBut *but,
                        void *active_back)
{
  ui_apply_but(C, but->block, but, but->active, true);

  if ((but->flag & UI_BUT_DRAG_MULTI) == 0) {
    ui_apply_but_autokey(C, but);
  }
  /* use onfree event so undo is handled by caller and apply is already done above */
  button_activate_exit((bContext *)C, but, but->active, false, true);
  but->active = active_back;
}

static void ui_handle_button_activate(bContext *C,
                                      ARegion *ar,
                                      uiBut *but,
                                      uiButtonActivateType type)
{
  uiBut *oldbut;
  uiHandleButtonData *data;

  oldbut = ui_region_find_active_but(ar);
  if (oldbut) {
    data = oldbut->active;
    data->cancel = true;
    button_activate_exit(C, oldbut, data, false, false);
  }

  button_activate_init(C, ar, but, type);
}

/**
 * Use for key accelerator or default key to activate the button even if its not active.
 */
static bool ui_handle_button_activate_by_type(bContext *C, ARegion *ar, uiBut *but)
{
  if (but->type == UI_BTYPE_BUT_MENU) {
    /* mainly for operator buttons */
    ui_handle_button_activate(C, ar, but, BUTTON_ACTIVATE_APPLY);
  }
  else if (ELEM(but->type, UI_BTYPE_BLOCK, UI_BTYPE_PULLDOWN)) {
    /* open sub-menus (like right arrow key) */
    ui_handle_button_activate(C, ar, but, BUTTON_ACTIVATE_OPEN);
  }
  else if (but->type == UI_BTYPE_MENU) {
    /* activate menu items */
    ui_handle_button_activate(C, ar, but, BUTTON_ACTIVATE);
  }
  else {
#ifdef DEBUG
    printf("%s: error, unhandled type: %u\n", __func__, but->type);
#endif
    return false;
  }
  return true;
}

/** \} */

/* -------------------------------------------------------------------- */
/** \name Handle Events for Activated Buttons
 * \{ */

static bool ui_button_value_default(uiBut *but, double *r_value)
{
  if (but->rnaprop != NULL && ui_but_is_rna_valid(but)) {
    int type = RNA_property_type(but->rnaprop);
    if (ELEM(type, PROP_FLOAT, PROP_INT)) {
      double default_value;
      switch (type) {
        case PROP_INT:
          if (RNA_property_array_check(but->rnaprop)) {
            default_value = (double)RNA_property_int_get_default_index(
                &but->rnapoin, but->rnaprop, but->rnaindex);
          }
          else {
            default_value = (double)RNA_property_int_get_default(&but->rnapoin, but->rnaprop);
          }
          break;
        case PROP_FLOAT:
          if (RNA_property_array_check(but->rnaprop)) {
            default_value = (double)RNA_property_float_get_default_index(
                &but->rnapoin, but->rnaprop, but->rnaindex);
          }
          else {
            default_value = (double)RNA_property_float_get_default(&but->rnapoin, but->rnaprop);
          }
          break;
      }
      *r_value = default_value;
      return true;
    }
  }
  return false;
}

static int ui_handle_button_event(bContext *C, const wmEvent *event, uiBut *but)
{
  uiHandleButtonData *data = but->active;
  const uiHandleButtonState state_orig = data->state;
  uiBlock *block;
  ARegion *ar;
  int retval;

  block = but->block;
  ar = data->region;

  retval = WM_UI_HANDLER_CONTINUE;

  if (data->state == BUTTON_STATE_HIGHLIGHT) {
    switch (event->type) {
      case WINDEACTIVATE:
      case EVT_BUT_CANCEL:
        data->cancel = true;
        button_activate_state(C, but, BUTTON_STATE_EXIT);
        break;
#ifdef USE_UI_POPOVER_ONCE
      case LEFTMOUSE: {
        if (event->val == KM_RELEASE) {
          if (block->flag & UI_BLOCK_POPOVER_ONCE) {
            if (!(but->flag & UI_BUT_DISABLED)) {
              if (ui_but_is_popover_once_compat(but)) {
                data->cancel = false;
                button_activate_state(C, but, BUTTON_STATE_EXIT);
                retval = WM_UI_HANDLER_BREAK;
                /* Cancel because this `but` handles all events and we don't want
                 * the parent button's update function to do anything.
                 *
                 * Causes issues with buttons defined by #uiItemFullR_with_popover. */
                block->handle->menuretval = UI_RETURN_CANCEL;
              }
              else if (ui_but_is_editable_as_text(but)) {
                ui_handle_button_activate(C, ar, but, BUTTON_ACTIVATE_TEXT_EDITING);
                retval = WM_UI_HANDLER_BREAK;
              }
            }
          }
        }
        break;
      }
#endif
<<<<<<< HEAD
			case MOUSEMOVE:
			{
				uiBut *but_other = ui_but_find_mouse_over(ar, event);
				bool exit = false;

				/* always deactivate button for pie menus,
				 * else moving to blank space will leave activated */
				if ((!ui_block_is_menu(block) || ui_block_is_pie_menu(block)) &&
				    !ui_but_contains_point_px(but, ar, event->x, event->y))
				{
					exit = true;
				}
				else if (but_other && ui_but_is_editable(but_other) && (but_other != but)) {
					exit = true;
				}

				if (exit) {
					data->cancel = true;
					button_activate_state(C, but, BUTTON_STATE_EXIT);
				}
				else if (event->x != event->prevx || event->y != event->prevy) {
					/* re-enable tooltip on mouse move */
					ui_blocks_set_tooltips(ar, true);
					button_tooltip_timer_reset(C, but);
				}

				break;
			}
			case TIMER:
			{
				/* Handle menu auto open timer. */
				if (event->customdata == data->autoopentimer) {
					WM_event_remove_timer(data->wm, data->window, data->autoopentimer);
					data->autoopentimer = NULL;

					if (ui_but_contains_point_px(but, ar, event->x, event->y) || but->active) {
						button_activate_state(C, but, BUTTON_STATE_MENU_OPEN);
					}
				}

				break;
			}
			/* XXX hardcoded keymap check... but anyway,
			 * while view changes, tooltips should be removed */
			case WHEELUPMOUSE:
			case WHEELDOWNMOUSE:
			case MIDDLEMOUSE:
			case MOUSEPAN:
				UI_but_tooltip_timer_remove(C, but);
				ATTR_FALLTHROUGH;
			default:
				break;
		}

		/* handle button type specific events */
		retval = ui_do_button(C, block, but, event);
	}
	else if (data->state == BUTTON_STATE_WAIT_RELEASE) {
		switch (event->type) {
			case WINDEACTIVATE:
				data->cancel = true;
				button_activate_state(C, but, BUTTON_STATE_EXIT);
				break;

			case TIMER:
			{
				if (event->customdata == data->hold_action_timer) {
					if (true) {
						data->cancel = true;
						button_activate_state(C, but, BUTTON_STATE_EXIT);
					}
					else {
						/* Do this so we can still mouse-up, closing the menu and running the button.
						 * This is nice to support but there are times when the button gets left pressed.
						 * Keep disavled for now. */
						WM_event_remove_timer(data->wm, data->window, data->hold_action_timer);
						data->hold_action_timer = NULL;
					}
					retval = WM_UI_HANDLER_CONTINUE;
					but->hold_func(C, data->region, but);
				}
				break;
			}
			case MOUSEMOVE:
			{
				if (ELEM(but->type, UI_BTYPE_LINK, UI_BTYPE_INLINK)) {
					but->flag |= UI_SELECT;
					ui_do_button(C, block, but, event);
					ED_region_tag_redraw(ar);
				}
				else {
					/* deselect the button when moving the mouse away */
					/* also de-activate for buttons that only show highlights */
					if (ui_but_contains_point_px(but, ar, event->x, event->y)) {

						/* Drag on a hold button (used in the toolbar) now opens it immediately. */
						if (data->hold_action_timer) {
							if (but->flag & UI_SELECT) {
								if (len_manhattan_v2v2_int(&event->x, &event->prevx) <= WM_EVENT_CURSOR_MOTION_THRESHOLD) {
									/* pass */
								}
								else {
									WM_event_remove_timer(data->wm, data->window, data->hold_action_timer);
									data->hold_action_timer = WM_event_add_timer(data->wm, data->window, TIMER, 0.0f);
								}
							}

							if (!(but->flag & UI_SELECT)) {
								but->flag |= (UI_SELECT | UI_ACTIVE);
								data->cancel = false;
								ED_region_tag_redraw(data->region);
							}
						}
						else {
							if (but->flag & UI_SELECT) {
								but->flag &= ~(UI_SELECT | UI_ACTIVE);
								data->cancel = true;
								ED_region_tag_redraw(data->region);
							}
						}
					}
				}
				break;
			}
			default:
				/* otherwise catch mouse release event */
				ui_do_button(C, block, but, event);
				break;
		}

		retval = WM_UI_HANDLER_BREAK;
	}
	else if (data->state == BUTTON_STATE_WAIT_FLASH) {
		switch (event->type) {
			case TIMER:
			{
				if (event->customdata == data->flashtimer) {
					button_activate_state(C, but, BUTTON_STATE_EXIT);
				}
				break;
			}
		}

		retval = WM_UI_HANDLER_CONTINUE;
	}
	else if (data->state == BUTTON_STATE_MENU_OPEN) {
		/* check for exit because of mouse-over another button */
		switch (event->type) {
			case MOUSEMOVE:
			{
				uiBut *bt;

				if (data->menu && data->menu->region) {
					if (ui_region_contains_point_px(data->menu->region, event->x, event->y)) {
						break;
					}
				}

				bt = ui_but_find_mouse_over(ar, event);

				if (bt && bt->active != data) {
					if (but->type != UI_BTYPE_COLOR) {  /* exception */
						data->cancel = true;
					}
					button_activate_state(C, but, BUTTON_STATE_EXIT);
				}
				break;
			}
			case RIGHTMOUSE:
			{
				if (event->val == KM_PRESS) {
					uiBut *bt = ui_but_find_mouse_over(ar, event);
					if (bt && bt->active == data) {
						button_activate_state(C, bt, BUTTON_STATE_HIGHLIGHT);
					}
				}
				break;
			}

		}

		ui_do_button(C, block, but, event);
		retval = WM_UI_HANDLER_CONTINUE;
	}
	else {
		retval = ui_do_button(C, block, but, event);
		// retval = WM_UI_HANDLER_BREAK; XXX why ?
	}

	/* may have been re-allocated above (eyedropper for eg) */
	data = but->active;
	if (data && data->state == BUTTON_STATE_EXIT) {
		uiBut *post_but = data->postbut;
		uiButtonActivateType post_type = data->posttype;

		/* Reset the button value when empty text is typed. */
		if ((data->cancel == false) && (data->str != NULL) && (data->str[0] == '\0') &&
		    (but->rnaprop && ELEM(RNA_property_type(but->rnaprop), PROP_FLOAT, PROP_INT)))
		{
			MEM_SAFE_FREE(data->str);
			ui_button_value_default(but, &data->value);
=======
      case MOUSEMOVE: {
        uiBut *but_other = ui_but_find_mouse_over(ar, event);
        bool exit = false;

        /* always deactivate button for pie menus,
         * else moving to blank space will leave activated */
        if ((!ui_block_is_menu(block) || ui_block_is_pie_menu(block)) &&
            !ui_but_contains_point_px(but, ar, event->x, event->y)) {
          exit = true;
        }
        else if (but_other && ui_but_is_editable(but_other) && (but_other != but)) {
          exit = true;
        }

        if (exit) {
          data->cancel = true;
          button_activate_state(C, but, BUTTON_STATE_EXIT);
        }
        else if (event->x != event->prevx || event->y != event->prevy) {
          /* re-enable tooltip on mouse move */
          ui_blocks_set_tooltips(ar, true);
          button_tooltip_timer_reset(C, but);
        }

        break;
      }
      case TIMER: {
        /* Handle menu auto open timer. */
        if (event->customdata == data->autoopentimer) {
          WM_event_remove_timer(data->wm, data->window, data->autoopentimer);
          data->autoopentimer = NULL;

          if (ui_but_contains_point_px(but, ar, event->x, event->y) || but->active) {
            button_activate_state(C, but, BUTTON_STATE_MENU_OPEN);
          }
        }

        break;
      }
      /* XXX hardcoded keymap check... but anyway,
       * while view changes, tooltips should be removed */
      case WHEELUPMOUSE:
      case WHEELDOWNMOUSE:
      case MIDDLEMOUSE:
      case MOUSEPAN:
        UI_but_tooltip_timer_remove(C, but);
        ATTR_FALLTHROUGH;
      default:
        break;
    }

    /* handle button type specific events */
    retval = ui_do_button(C, block, but, event);
  }
  else if (data->state == BUTTON_STATE_WAIT_RELEASE) {
    switch (event->type) {
      case WINDEACTIVATE:
        data->cancel = true;
        button_activate_state(C, but, BUTTON_STATE_EXIT);
        break;

      case TIMER: {
        if (event->customdata == data->hold_action_timer) {
          if (true) {
            data->cancel = true;
            button_activate_state(C, but, BUTTON_STATE_EXIT);
          }
          else {
            /* Do this so we can still mouse-up, closing the menu and running the button.
             * This is nice to support but there are times when the button gets left pressed.
             * Keep disabled for now. */
            WM_event_remove_timer(data->wm, data->window, data->hold_action_timer);
            data->hold_action_timer = NULL;
          }
          retval = WM_UI_HANDLER_CONTINUE;
          but->hold_func(C, data->region, but);
        }
        break;
      }
      case MOUSEMOVE: {
        /* deselect the button when moving the mouse away */
        /* also de-activate for buttons that only show highlights */
        if (ui_but_contains_point_px(but, ar, event->x, event->y)) {

          /* Drag on a hold button (used in the toolbar) now opens it immediately. */
          if (data->hold_action_timer) {
            if (but->flag & UI_SELECT) {
              if (len_manhattan_v2v2_int(&event->x, &event->prevx) <=
                  WM_EVENT_CURSOR_MOTION_THRESHOLD) {
                /* pass */
              }
              else {
                WM_event_remove_timer(data->wm, data->window, data->hold_action_timer);
                data->hold_action_timer = WM_event_add_timer(data->wm, data->window, TIMER, 0.0f);
              }
            }
          }

          if (!(but->flag & UI_SELECT)) {
            but->flag |= (UI_SELECT | UI_ACTIVE);
            data->cancel = false;
            ED_region_tag_redraw(data->region);
          }
        }
        else {
          if (but->flag & UI_SELECT) {
            but->flag &= ~(UI_SELECT | UI_ACTIVE);
            data->cancel = true;
            ED_region_tag_redraw(data->region);
          }
        }
        break;
      }
      default:
        /* otherwise catch mouse release event */
        ui_do_button(C, block, but, event);
        break;
    }

    retval = WM_UI_HANDLER_BREAK;
  }
  else if (data->state == BUTTON_STATE_WAIT_FLASH) {
    switch (event->type) {
      case TIMER: {
        if (event->customdata == data->flashtimer) {
          button_activate_state(C, but, BUTTON_STATE_EXIT);
        }
        break;
      }
    }

    retval = WM_UI_HANDLER_CONTINUE;
  }
  else if (data->state == BUTTON_STATE_MENU_OPEN) {
    /* check for exit because of mouse-over another button */
    switch (event->type) {
      case MOUSEMOVE: {
        uiBut *bt;

        if (data->menu && data->menu->region) {
          if (ui_region_contains_point_px(data->menu->region, event->x, event->y)) {
            break;
          }
        }

        bt = ui_but_find_mouse_over(ar, event);

        if (bt && bt->active != data) {
          if (but->type != UI_BTYPE_COLOR) { /* exception */
            data->cancel = true;
          }
          button_activate_state(C, but, BUTTON_STATE_EXIT);
        }
        break;
      }
      case RIGHTMOUSE: {
        if (event->val == KM_PRESS) {
          uiBut *bt = ui_but_find_mouse_over(ar, event);
          if (bt && bt->active == data) {
            button_activate_state(C, bt, BUTTON_STATE_HIGHLIGHT);
          }
        }
        break;
      }
    }

    ui_do_button(C, block, but, event);
    retval = WM_UI_HANDLER_CONTINUE;
  }
  else {
    retval = ui_do_button(C, block, but, event);
    // retval = WM_UI_HANDLER_BREAK; XXX why ?
  }

  /* may have been re-allocated above (eyedropper for eg) */
  data = but->active;
  if (data && data->state == BUTTON_STATE_EXIT) {
    uiBut *post_but = data->postbut;
    uiButtonActivateType post_type = data->posttype;

    /* Reset the button value when empty text is typed. */
    if ((data->cancel == false) && (data->str != NULL) && (data->str[0] == '\0') &&
        (but->rnaprop && ELEM(RNA_property_type(but->rnaprop), PROP_FLOAT, PROP_INT))) {
      MEM_SAFE_FREE(data->str);
      ui_button_value_default(but, &data->value);
>>>>>>> 454b120f

#ifdef USE_DRAG_MULTINUM
      if (data->multi_data.mbuts) {
        for (LinkNode *l = data->multi_data.mbuts; l; l = l->next) {
          uiButMultiState *state = l->link;
          uiBut *but_iter = state->but;
          double default_value;

          if (ui_button_value_default(but_iter, &default_value)) {
            ui_but_value_set(but_iter, default_value);
          }
        }
      }
      data->multi_data.skip = true;
#endif
    }

    button_activate_exit(C, but, data, (post_but == NULL), false);

    /* for jumping to the next button with tab while text editing */
    if (post_but) {
      button_activate_init(C, ar, post_but, post_type);
    }
    else {
      /* XXX issue is because WM_event_add_mousemove(C) is a bad hack and not reliable,
       * if that gets coded better this bypass can go away too.
       *
       * This is needed to make sure if a button was active,
       * it stays active while the mouse is over it.
       * This avoids adding mousemoves, see: [#33466] */
      if (ELEM(state_orig, BUTTON_STATE_INIT, BUTTON_STATE_HIGHLIGHT)) {
        if (ui_but_find_mouse_over(ar, event) == but) {
          button_activate_init(C, ar, but, BUTTON_ACTIVATE_OVER);
        }
      }
    }
  }

  return retval;
}

static int ui_handle_list_event(bContext *C, const wmEvent *event, ARegion *ar, uiBut *listbox)
{
  uiList *ui_list;
  uiListDyn *dyn_data;
  int retval = WM_UI_HANDLER_CONTINUE;
  int type = event->type, val = event->val;
  bool redraw = false;
  int mx, my;

  ui_list = listbox->custom_data;
  if (!ui_list || !ui_list->dyn_data) {
    return retval;
  }
  dyn_data = ui_list->dyn_data;

  mx = event->x;
  my = event->y;
  ui_window_to_block(ar, listbox->block, &mx, &my);

  /* convert pan to scrollwheel */
  if (type == MOUSEPAN) {
    ui_pan_to_scroll(event, &type, &val);

    /* if type still is mousepan, we call it handled, since delta-y accumulate */
    /* also see wm_event_system.c do_wheel_ui hack */
    if (type == MOUSEPAN) {
      retval = WM_UI_HANDLER_BREAK;
    }
  }

  if (val == KM_PRESS) {
    if ((ELEM(type, UPARROWKEY, DOWNARROWKEY) && !IS_EVENT_MOD(event, shift, ctrl, alt, oskey)) ||
        ((ELEM(type, WHEELUPMOUSE, WHEELDOWNMOUSE) && event->ctrl &&
          !IS_EVENT_MOD(event, shift, alt, oskey)))) {
      const int value_orig = RNA_property_int_get(&listbox->rnapoin, listbox->rnaprop);
      int value, min, max, inc;

      /* activate up/down the list */
      value = value_orig;
      if ((ui_list->filter_sort_flag & UILST_FLT_SORT_REVERSE) != 0) {
        inc = ELEM(type, UPARROWKEY, WHEELUPMOUSE) ? 1 : -1;
      }
      else {
        inc = ELEM(type, UPARROWKEY, WHEELUPMOUSE) ? -1 : 1;
      }

      if (dyn_data->items_filter_neworder || dyn_data->items_filter_flags) {
        /* If we have a display order different from
         * collection order, we have some work! */
        int *org_order = MEM_mallocN(dyn_data->items_shown * sizeof(int), __func__);
        const int *new_order = dyn_data->items_filter_neworder;
        int i, org_idx = -1, len = dyn_data->items_len;
        int current_idx = -1;
        int filter_exclude = ui_list->filter_flag & UILST_FLT_EXCLUDE;

        for (i = 0; i < len; i++) {
          if (!dyn_data->items_filter_flags ||
              ((dyn_data->items_filter_flags[i] & UILST_FLT_ITEM) ^ filter_exclude)) {
            org_order[new_order ? new_order[++org_idx] : ++org_idx] = i;
            if (i == value) {
              current_idx = new_order ? new_order[org_idx] : org_idx;
            }
          }
          else if (i == value && org_idx >= 0) {
            current_idx = -(new_order ? new_order[org_idx] : org_idx) - 1;
          }
        }
        /* Now, org_order maps displayed indices to real indices,
         * and current_idx either contains the displayed index of active value (positive),
         *                 or its more-nearest one (negated).
         */
        if (current_idx < 0) {
          current_idx = (current_idx * -1) + (inc < 0 ? inc : inc - 1);
        }
        else {
          current_idx += inc;
        }
        CLAMP(current_idx, 0, dyn_data->items_shown - 1);
        value = org_order[current_idx];
        MEM_freeN(org_order);
      }
      else {
        value += inc;
      }

      CLAMP(value, 0, dyn_data->items_len - 1);

      RNA_property_int_range(&listbox->rnapoin, listbox->rnaprop, &min, &max);
      CLAMP(value, min, max);

      if (value != value_orig) {
        RNA_property_int_set(&listbox->rnapoin, listbox->rnaprop, value);
        RNA_property_update(C, &listbox->rnapoin, listbox->rnaprop);

        ui_apply_but_undo(listbox);

        ui_list->flag |= UILST_SCROLL_TO_ACTIVE_ITEM;
        redraw = true;
      }
      retval = WM_UI_HANDLER_BREAK;
    }
    else if (ELEM(type, WHEELUPMOUSE, WHEELDOWNMOUSE) && event->shift) {
      /* We now have proper grip, but keep this anyway! */
      if (ui_list->list_grip < (dyn_data->visual_height_min - UI_LIST_AUTO_SIZE_THRESHOLD)) {
        ui_list->list_grip = dyn_data->visual_height;
      }
      ui_list->list_grip += (type == WHEELUPMOUSE) ? -1 : 1;

      ui_list->flag |= UILST_SCROLL_TO_ACTIVE_ITEM;

      redraw = true;
      retval = WM_UI_HANDLER_BREAK;
    }
    else if (ELEM(type, WHEELUPMOUSE, WHEELDOWNMOUSE)) {
      if (dyn_data->height > dyn_data->visual_height) {
        /* list template will clamp */
        ui_list->list_scroll += (type == WHEELUPMOUSE) ? -1 : 1;

        redraw = true;
        retval = WM_UI_HANDLER_BREAK;
      }
    }
  }

  if (redraw) {
    ED_region_tag_redraw(ar);
    ED_region_tag_refresh_ui(ar);
  }

  return retval;
}

static void ui_handle_button_return_submenu(bContext *C, const wmEvent *event, uiBut *but)
{
  uiHandleButtonData *data;
  uiPopupBlockHandle *menu;

  data = but->active;
  menu = data->menu;

  /* copy over return values from the closing menu */
  if ((menu->menuretval & UI_RETURN_OK) || (menu->menuretval & UI_RETURN_UPDATE)) {
    if (but->type == UI_BTYPE_COLOR) {
      copy_v3_v3(data->vec, menu->retvec);
    }
    else if (but->type == UI_BTYPE_MENU) {
      data->value = menu->retvalue;
    }
  }

  if (menu->menuretval & UI_RETURN_UPDATE) {
    if (data->interactive) {
      ui_apply_but(C, but->block, but, data, true);
    }
    else {
      ui_but_update(but);
    }

    menu->menuretval = 0;
  }

  /* now change button state or exit, which will close the submenu */
  if ((menu->menuretval & UI_RETURN_OK) || (menu->menuretval & UI_RETURN_CANCEL)) {
    if (menu->menuretval != UI_RETURN_OK) {
      data->cancel = true;
    }

    button_activate_exit(C, but, data, true, false);
  }
  else if (menu->menuretval & UI_RETURN_OUT) {
    if (event->type == MOUSEMOVE &&
        ui_but_contains_point_px(but, data->region, event->x, event->y)) {
      button_activate_state(C, but, BUTTON_STATE_HIGHLIGHT);
    }
    else {
      if (ISKEYBOARD(event->type)) {
        /* keyboard menu hierarchy navigation, going back to previous level */
        but->active->used_mouse = false;
        button_activate_state(C, but, BUTTON_STATE_HIGHLIGHT);
      }
      else {
        data->cancel = true;
        button_activate_exit(C, but, data, true, false);
      }
    }
  }
}

/** \} */

/* -------------------------------------------------------------------- */
/** \name Menu Towards (mouse motion logic)
 * \{ */

/**
 * Function used to prevent losing the open menu when using nested pull-downs,
 * when moving mouse towards the pull-down menu over other buttons that could
 * steal the highlight from the current button, only checks:
 *
 * - while mouse moves in triangular area defined old mouse position and
 *   left/right side of new menu.
 * - only for 1 second.
 */

static void ui_mouse_motion_towards_init_ex(uiPopupBlockHandle *menu,
                                            const int xy[2],
                                            const bool force)
{
  BLI_assert(((uiBlock *)menu->region->uiblocks.first)->flag &
             (UI_BLOCK_MOVEMOUSE_QUIT | UI_BLOCK_POPOVER));

  if (!menu->dotowards || force) {
    menu->dotowards = true;
    menu->towards_xy[0] = xy[0];
    menu->towards_xy[1] = xy[1];

    if (force) {
      menu->towardstime = DBL_MAX; /* unlimited time */
    }
    else {
      menu->towardstime = PIL_check_seconds_timer();
    }
  }
}

static void ui_mouse_motion_towards_init(uiPopupBlockHandle *menu, const int xy[2])
{
  ui_mouse_motion_towards_init_ex(menu, xy, false);
}

static void ui_mouse_motion_towards_reinit(uiPopupBlockHandle *menu, const int xy[2])
{
  ui_mouse_motion_towards_init_ex(menu, xy, true);
}

static bool ui_mouse_motion_towards_check(uiBlock *block,
                                          uiPopupBlockHandle *menu,
                                          const int xy[2],
                                          const bool use_wiggle_room)
{
  float p1[2], p2[2], p3[2], p4[2];
  float oldp[2] = {menu->towards_xy[0], menu->towards_xy[1]};
  const float newp[2] = {xy[0], xy[1]};
  bool closer;
  const float margin = MENU_TOWARDS_MARGIN;
  rctf rect_px;

  BLI_assert(block->flag & (UI_BLOCK_MOVEMOUSE_QUIT | UI_BLOCK_POPOVER));

  /* annoying fix for [#36269], this is a bit odd but in fact works quite well
   * don't mouse-out of a menu if another menu has been created after it.
   * if this causes problems we could remove it and check on a different fix - campbell */
  if (menu->region->next) {
    /* am I the last menu (test) */
    ARegion *ar = menu->region->next;
    do {
      uiBlock *block_iter = ar->uiblocks.first;
      if (block_iter && ui_block_is_menu(block_iter)) {
        return true;
      }
    } while ((ar = ar->next));
  }
  /* annoying fix end! */

  if (!menu->dotowards) {
    return false;
  }

  if (len_squared_v2v2(oldp, newp) < (4.0f * 4.0f)) {
    return menu->dotowards;
  }

  /* verify that we are moving towards one of the edges of the
   * menu block, in other words, in the triangle formed by the
   * initial mouse location and two edge points. */
  ui_block_to_window_rctf(menu->region, block, &rect_px, &block->rect);

  p1[0] = rect_px.xmin - margin;
  p1[1] = rect_px.ymin - margin;

  p2[0] = rect_px.xmax + margin;
  p2[1] = rect_px.ymin - margin;

  p3[0] = rect_px.xmax + margin;
  p3[1] = rect_px.ymax + margin;

  p4[0] = rect_px.xmin - margin;
  p4[1] = rect_px.ymax + margin;

  /* allow for some wiggle room, if the user moves a few pixels away,
   * don't immediately quit (only for top level menus) */
  if (use_wiggle_room) {
    const float cent[2] = {BLI_rctf_cent_x(&rect_px), BLI_rctf_cent_y(&rect_px)};
    float delta[2];

    sub_v2_v2v2(delta, oldp, cent);
    normalize_v2_length(delta, MENU_TOWARDS_WIGGLE_ROOM);
    add_v2_v2(oldp, delta);
  }

  closer = (isect_point_tri_v2(newp, oldp, p1, p2) || isect_point_tri_v2(newp, oldp, p2, p3) ||
            isect_point_tri_v2(newp, oldp, p3, p4) || isect_point_tri_v2(newp, oldp, p4, p1));

  if (!closer) {
    menu->dotowards = false;
  }

  /* 1 second timer */
  if (PIL_check_seconds_timer() - menu->towardstime > BUTTON_MOUSE_TOWARDS_THRESH) {
    menu->dotowards = false;
  }

  return menu->dotowards;
}

#ifdef USE_KEYNAV_LIMIT
static void ui_mouse_motion_keynav_init(struct uiKeyNavLock *keynav, const wmEvent *event)
{
  keynav->is_keynav = true;
  copy_v2_v2_int(keynav->event_xy, &event->x);
}
/**
 * Return true if keyinput isn't blocking mouse-motion,
 * or if the mouse-motion is enough to disable keyinput.
 */
static bool ui_mouse_motion_keynav_test(struct uiKeyNavLock *keynav, const wmEvent *event)
{
  if (keynav->is_keynav &&
      (len_manhattan_v2v2_int(keynav->event_xy, &event->x) > BUTTON_KEYNAV_PX_LIMIT)) {
    keynav->is_keynav = false;
  }

  return keynav->is_keynav;
}
#endif /* USE_KEYNAV_LIMIT */

/** \} */

/* -------------------------------------------------------------------- */
/** \name Menu Scroll
 * \{ */

static char ui_menu_scroll_test(uiBlock *block, int my)
{
  if (block->flag & (UI_BLOCK_CLIPTOP | UI_BLOCK_CLIPBOTTOM)) {
    if (block->flag & UI_BLOCK_CLIPTOP) {
      if (my > block->rect.ymax - UI_MENU_SCROLL_MOUSE) {
        return 't';
      }
    }
    if (block->flag & UI_BLOCK_CLIPBOTTOM) {
      if (my < block->rect.ymin + UI_MENU_SCROLL_MOUSE) {
        return 'b';
      }
    }
  }
  return 0;
}

static void ui_menu_scroll_apply_offset_y(ARegion *ar, uiBlock *block, float dy)
{
  BLI_assert(dy != 0.0f);
  if (dy < 0.0f) {
    /* stop at top item, extra 0.5 unit Y makes it snap nicer */
    float ymax = -FLT_MAX;
    for (uiBut *bt = block->buttons.first; bt; bt = bt->next) {
      ymax = max_ff(ymax, bt->rect.ymax);
    }
    if (ymax + dy - UI_UNIT_Y * 0.5f < block->rect.ymax - UI_MENU_SCROLL_PAD) {
      dy = block->rect.ymax - ymax - UI_MENU_SCROLL_PAD;
    }
  }
  else {
    /* stop at bottom item, extra 0.5 unit Y makes it snap nicer */
    float ymin = FLT_MAX;
    for (uiBut *bt = block->buttons.first; bt; bt = bt->next) {
      ymin = min_ff(ymin, bt->rect.ymin);
    }
    if (ymin + dy + UI_UNIT_Y * 0.5f > block->rect.ymin + UI_MENU_SCROLL_PAD) {
      dy = block->rect.ymin - ymin + UI_MENU_SCROLL_PAD;
    }
  }

  /* remember scroll offset for refreshes */
  block->handle->scrolloffset += dy;

  /* apply scroll offset */
  for (uiBut *bt = block->buttons.first; bt; bt = bt->next) {
    bt->rect.ymin += dy;
    bt->rect.ymax += dy;
  }

  /* set flags again */
  ui_popup_block_scrolltest(block);

  ED_region_tag_redraw(ar);
}

/** Scroll to activated button. */
static bool ui_menu_scroll_to_but(ARegion *ar, uiBlock *block, uiBut *but_target)
{
  float dy = 0.0;
  if (block->flag & UI_BLOCK_CLIPTOP) {
    if (but_target->rect.ymax > block->rect.ymax - UI_MENU_SCROLL_ARROW) {
      dy = block->rect.ymax - but_target->rect.ymax - UI_MENU_SCROLL_ARROW;
    }
  }
  if (block->flag & UI_BLOCK_CLIPBOTTOM) {
    if (but_target->rect.ymin < block->rect.ymin + UI_MENU_SCROLL_ARROW) {
      dy = block->rect.ymin - but_target->rect.ymin + UI_MENU_SCROLL_ARROW;
    }
  }
  if (dy != 0.0f) {
    ui_menu_scroll_apply_offset_y(ar, block, dy);
    return true;
  }
  return false;
}

/** Scroll to y location (in block space, see #ui_window_to_block). */
static bool ui_menu_scroll_to_y(ARegion *ar, uiBlock *block, int y)
{
  const char test = ui_menu_scroll_test(block, y);
  float dy = 0.0f;
  if (test == 't') {
    dy = -UI_UNIT_Y; /* scroll to the top */
  }
  else if (test == 'b') {
    dy = UI_UNIT_Y; /* scroll to the bottom */
  }
  if (dy != 0.0f) {
    ui_menu_scroll_apply_offset_y(ar, block, dy);
    return true;
  }
  return false;
}

static bool ui_menu_scroll_step(ARegion *ar, uiBlock *block, const int scroll_dir)
{
  int my;
  if (scroll_dir == 1) {
    if ((block->flag & UI_BLOCK_CLIPTOP) == 0) {
      return false;
    }
    my = block->rect.ymax + UI_UNIT_Y;
  }
  else if (scroll_dir == -1) {
    if ((block->flag & UI_BLOCK_CLIPBOTTOM) == 0) {
      return false;
    }
    my = block->rect.ymin - UI_UNIT_Y;
  }
  else {
    BLI_assert(0);
    return false;
  }

  return ui_menu_scroll_to_y(ar, block, my);
}

/** \} */

/* -------------------------------------------------------------------- */
/** \name Menu Event Handling
 * \{ */

static void ui_region_auto_open_clear(ARegion *ar)
{
  for (uiBlock *block = ar->uiblocks.first; block; block = block->next) {
    block->auto_open = false;
  }
}

/**
 * Special function to handle nested menus.
 * let the parent menu get the event.
 *
 * This allows a menu to be open,
 * but send key events to the parent if there's no active buttons.
 *
 * Without this keyboard navigation from menu's wont work.
 */
static bool ui_menu_pass_event_to_parent_if_nonactive(uiPopupBlockHandle *menu,
                                                      const uiBut *but,
                                                      const int level,
                                                      const int retval)
{
  if ((level != 0) && (but == NULL)) {
    menu->menuretval = UI_RETURN_OUT | UI_RETURN_OUT_PARENT;
    (void)retval; /* so release builds with strict flags are happy as well */
    BLI_assert(retval == WM_UI_HANDLER_CONTINUE);
    return true;
  }
  else {
    return false;
  }
}

static int ui_handle_menu_button(bContext *C, const wmEvent *event, uiPopupBlockHandle *menu)
{
  ARegion *ar = menu->region;
  uiBut *but = ui_region_find_active_but(ar);
  int retval;

  if (but) {
    /* Its possible there is an active menu item NOT under the mouse,
     * in this case ignore mouse clicks outside the button (but Enter etc is accepted) */
    if (event->val == KM_RELEASE) {
      /* pass, needed so we can exit active menu-items when click-dragging out of them */
    }
    else if (!ui_block_is_menu(but->block) || ui_block_is_pie_menu(but->block)) {
      /* pass, skip for dialogs */
    }
    else if (!ui_region_contains_point_px(but->active->region, event->x, event->y)) {
      /* pass, needed to click-exit outside of non-flaoting menus */
      ui_region_auto_open_clear(but->active->region);
    }
    else if ((!ELEM(event->type, MOUSEMOVE, WHEELUPMOUSE, WHEELDOWNMOUSE, MOUSEPAN)) &&
             ISMOUSE(event->type)) {
      if (!ui_but_contains_point_px(but, but->active->region, event->x, event->y)) {
        but = NULL;
      }
    }
  }

  if (but) {
    ScrArea *ctx_area = CTX_wm_area(C);
    ARegion *ctx_region = CTX_wm_region(C);

    if (menu->ctx_area) {
      CTX_wm_area_set(C, menu->ctx_area);
    }
    if (menu->ctx_region) {
      CTX_wm_region_set(C, menu->ctx_region);
    }

    retval = ui_handle_button_event(C, event, but);

    if (menu->ctx_area) {
      CTX_wm_area_set(C, ctx_area);
    }
    if (menu->ctx_region) {
      CTX_wm_region_set(C, ctx_region);
    }
  }
  else {
    retval = ui_handle_button_over(C, event, ar);
  }

  return retval;
}

float ui_block_calc_pie_segment(uiBlock *block, const float event_xy[2])
{
  float seg1[2];
  float seg2[2];
  float len;

  if (block->pie_data.flags & UI_PIE_INITIAL_DIRECTION) {
    copy_v2_v2(seg1, block->pie_data.pie_center_init);
  }
  else {
    copy_v2_v2(seg1, block->pie_data.pie_center_spawned);
  }

  sub_v2_v2v2(seg2, event_xy, seg1);

  len = normalize_v2_v2(block->pie_data.pie_dir, seg2);

  if (len < U.pie_menu_threshold * U.dpi_fac) {
    block->pie_data.flags |= UI_PIE_INVALID_DIR;
  }
  else {
    block->pie_data.flags &= ~UI_PIE_INVALID_DIR;
  }

  return len;
}

static int ui_handle_menu_event(bContext *C,
                                const wmEvent *event,
                                uiPopupBlockHandle *menu,
                                int level,
                                const bool is_parent_inside,
                                const bool is_parent_menu,
                                const bool is_floating)
{
  ARegion *ar;
  uiBlock *block;
  uiBut *but;
  int mx, my, retval;
  bool inside;
  bool inside_title; /* check for title dragging */

  ar = menu->region;
  block = ar->uiblocks.first;

  retval = WM_UI_HANDLER_CONTINUE;

  mx = event->x;
  my = event->y;
  ui_window_to_block(ar, block, &mx, &my);

  /* check if mouse is inside block */
  inside = BLI_rctf_isect_pt(&block->rect, mx, my);
  inside_title = inside && ((my + (UI_UNIT_Y * 1.5f)) > block->rect.ymax);

  /* if there's an active modal button, don't check events or outside, except for search menu */
  but = ui_region_find_active_but(ar);

#ifdef USE_DRAG_POPUP
  if (menu->is_grab) {
    if (event->type == LEFTMOUSE) {
      menu->is_grab = false;
      retval = WM_UI_HANDLER_BREAK;
    }
    else {
      if (event->type == MOUSEMOVE) {
        int mdiff[2];

        sub_v2_v2v2_int(mdiff, &event->x, menu->grab_xy_prev);
        copy_v2_v2_int(menu->grab_xy_prev, &event->x);

        add_v2_v2v2_int(menu->popup_create_vars.event_xy, menu->popup_create_vars.event_xy, mdiff);

        ui_popup_translate(ar, mdiff);
      }

      return retval;
    }
  }
#endif

  if (but && button_modal_state(but->active->state)) {
    if (block->flag & (UI_BLOCK_MOVEMOUSE_QUIT | UI_BLOCK_POPOVER)) {
      /* if a button is activated modal, always reset the start mouse
       * position of the towards mechanism to avoid losing focus,
       * and don't handle events */
      ui_mouse_motion_towards_reinit(menu, &event->x);
    }
  }
  else if (event->type == TIMER) {
    if (event->customdata == menu->scrolltimer) {
      ui_menu_scroll_to_y(ar, block, my);
    }
  }
  else {
    /* for ui_mouse_motion_towards_block */
    if (event->type == MOUSEMOVE) {
      if (block->flag & (UI_BLOCK_MOVEMOUSE_QUIT | UI_BLOCK_POPOVER)) {
        ui_mouse_motion_towards_init(menu, &event->x);
      }

      /* add menu scroll timer, if needed */
      if (ui_menu_scroll_test(block, my)) {
        if (menu->scrolltimer == NULL) {
          menu->scrolltimer = WM_event_add_timer(
              CTX_wm_manager(C), CTX_wm_window(C), TIMER, MENU_SCROLL_INTERVAL);
        }
      }
    }

    /* first block own event func */
    if (block->block_event_func && block->block_event_func(C, block, event)) {
      /* pass */
    } /* events not for active search menu button */
    else {
      int act = 0;

      switch (event->type) {

        /* Closing sub-levels of pull-downs.
         *
         * The actual event is handled by the button under the cursor.
         * This is done so we can right click on menu items even when they have sub-menus open. */
        case RIGHTMOUSE:
          if (inside == false) {
            if (event->val == KM_PRESS && (block->flag & UI_BLOCK_LOOP)) {
              if (block->saferct.first) {
                /* Currently right clicking on a top level pull-down (typically in the header)
                 * just closes the menu and doesn't support immediately handling the RMB event.
                 *
                 * To support we would need UI_RETURN_OUT_PARENT to be handled by
                 * top-level buttons, not just menus. Note that this isn't very important
                 * since it's easy to manually close these menus by clicking on them. */
                menu->menuretval = (level > 0) ? UI_RETURN_OUT_PARENT : UI_RETURN_OUT;
              }
            }
            retval = WM_UI_HANDLER_BREAK;
          }
          break;

        /* Closing sub-levels of pull-downs. */
        case LEFTARROWKEY:
          if (event->val == KM_PRESS && (block->flag & UI_BLOCK_LOOP)) {
            if (block->saferct.first) {
              menu->menuretval = UI_RETURN_OUT;
            }
          }

          retval = WM_UI_HANDLER_BREAK;
          break;

        /* Opening sub-levels of pull-downs. */
        case RIGHTARROWKEY:
          if (event->val == KM_PRESS && (block->flag & UI_BLOCK_LOOP)) {

            if (ui_menu_pass_event_to_parent_if_nonactive(menu, but, level, retval)) {
              break;
            }

            but = ui_region_find_active_but(ar);

            if (!but) {
              /* no item active, we make first active */
              if (block->direction & UI_DIR_UP) {
                but = ui_but_last(block);
              }
              else {
                but = ui_but_first(block);
              }
            }

            if (but && ELEM(but->type, UI_BTYPE_BLOCK, UI_BTYPE_PULLDOWN)) {
              ui_handle_button_activate(C, ar, but, BUTTON_ACTIVATE_OPEN);
            }
          }

          retval = WM_UI_HANDLER_BREAK;
          break;

        case WHEELUPMOUSE:
        case WHEELDOWNMOUSE: {
          if (IS_EVENT_MOD(event, shift, ctrl, alt, oskey)) {
            /* pass */
          }
          else if (!ui_block_is_menu(block)) {
            const int scroll_dir = (event->type == WHEELUPMOUSE) ? 1 : -1;
            if (ui_menu_scroll_step(ar, block, scroll_dir)) {
              if (but) {
                but->active->cancel = true;
                button_activate_exit(C, but, but->active, false, false);
              }
              WM_event_add_mousemove(C);
            }
            break;
          }
          ATTR_FALLTHROUGH;
        }
        case UPARROWKEY:
        case DOWNARROWKEY:
        case MOUSEPAN:
          /* arrowkeys: only handle for block_loop blocks */
          if (IS_EVENT_MOD(event, shift, ctrl, alt, oskey)) {
            /* pass */
          }
          else if (inside || (block->flag & UI_BLOCK_LOOP)) {
            int type = event->type;
            int val = event->val;

            /* convert pan to scrollwheel */
            if (type == MOUSEPAN) {
              ui_pan_to_scroll(event, &type, &val);
            }

            if (val == KM_PRESS) {
              const bool is_next = (ELEM(type, DOWNARROWKEY, WHEELDOWNMOUSE) ==
                                    ((block->flag & UI_BLOCK_IS_FLIP) != 0));

              if (ui_menu_pass_event_to_parent_if_nonactive(menu, but, level, retval)) {
                break;
              }

#ifdef USE_KEYNAV_LIMIT
              ui_mouse_motion_keynav_init(&menu->keynav_state, event);
#endif

              but = ui_region_find_active_but(ar);
              if (but) {
                /* next button */
                but = is_next ? ui_but_next(but) : ui_but_prev(but);
              }

              if (!but) {
                /* wrap button */
                uiBut *but_wrap;
                but_wrap = is_next ? ui_but_first(block) : ui_but_last(block);
                if (but_wrap) {
                  but = but_wrap;
                }
              }

              if (but) {
                ui_handle_button_activate(C, ar, but, BUTTON_ACTIVATE);
                ui_menu_scroll_to_but(ar, block, but);
              }
            }

            retval = WM_UI_HANDLER_BREAK;
          }

          break;

        case ONEKEY:
        case PAD1:
          act = 1;
          ATTR_FALLTHROUGH;
        case TWOKEY:
        case PAD2:
          if (act == 0) {
            act = 2;
          }
          ATTR_FALLTHROUGH;
        case THREEKEY:
        case PAD3:
          if (act == 0) {
            act = 3;
          }
          ATTR_FALLTHROUGH;
        case FOURKEY:
        case PAD4:
          if (act == 0) {
            act = 4;
          }
          ATTR_FALLTHROUGH;
        case FIVEKEY:
        case PAD5:
          if (act == 0) {
            act = 5;
          }
          ATTR_FALLTHROUGH;
        case SIXKEY:
        case PAD6:
          if (act == 0) {
            act = 6;
          }
          ATTR_FALLTHROUGH;
        case SEVENKEY:
        case PAD7:
          if (act == 0) {
            act = 7;
          }
          ATTR_FALLTHROUGH;
        case EIGHTKEY:
        case PAD8:
          if (act == 0) {
            act = 8;
          }
          ATTR_FALLTHROUGH;
        case NINEKEY:
        case PAD9:
          if (act == 0) {
            act = 9;
          }
          ATTR_FALLTHROUGH;
        case ZEROKEY:
        case PAD0:
          if (act == 0) {
            act = 10;
          }

          if ((block->flag & UI_BLOCK_NUMSELECT) && event->val == KM_PRESS) {
            int count;

            if (ui_menu_pass_event_to_parent_if_nonactive(menu, but, level, retval)) {
              break;
            }

            if (event->alt) {
              act += 10;
            }

            count = 0;
            for (but = block->buttons.first; but; but = but->next) {
              bool doit = false;

              if (!ELEM(but->type, UI_BTYPE_LABEL, UI_BTYPE_SEPR, UI_BTYPE_SEPR_LINE)) {
                count++;
              }

              /* exception for rna layer buts */
              if (but->rnapoin.data && but->rnaprop &&
                  ELEM(RNA_property_subtype(but->rnaprop), PROP_LAYER, PROP_LAYER_MEMBER)) {
                if (but->rnaindex == act - 1) {
                  doit = true;
                }
              }
              else if (ELEM(but->type,
                            UI_BTYPE_BUT,
                            UI_BTYPE_BUT_MENU,
                            UI_BTYPE_MENU,
                            UI_BTYPE_BLOCK,
                            UI_BTYPE_PULLDOWN) &&
                       count == act) {
                doit = true;
              }

              if (!(but->flag & UI_BUT_DISABLED) && doit) {
                /* activate buttons but open menu's */
                uiButtonActivateType activate;
                if (but->type == UI_BTYPE_PULLDOWN) {
                  activate = BUTTON_ACTIVATE_OPEN;
                }
                else {
                  activate = BUTTON_ACTIVATE_APPLY;
                }

                ui_handle_button_activate(C, ar, but, activate);
                break;
              }
            }

            retval = WM_UI_HANDLER_BREAK;
          }
          break;

        /* Handle keystrokes on menu items */
        case AKEY:
        case BKEY:
        case CKEY:
        case DKEY:
        case EKEY:
        case FKEY:
        case GKEY:
        case HKEY:
        case IKEY:
        case JKEY:
        case KKEY:
        case LKEY:
        case MKEY:
        case NKEY:
        case OKEY:
        case PKEY:
        case QKEY:
        case RKEY:
        case SKEY:
        case TKEY:
        case UKEY:
        case VKEY:
        case WKEY:
        case XKEY:
        case YKEY:
        case ZKEY: {
          if ((event->val == KM_PRESS || event->val == KM_DBL_CLICK) &&
              !IS_EVENT_MOD(event, shift, ctrl, oskey)) {
            if (ui_menu_pass_event_to_parent_if_nonactive(menu, but, level, retval)) {
              break;
            }

            for (but = block->buttons.first; but; but = but->next) {
              if (!(but->flag & UI_BUT_DISABLED) && but->menu_key == event->type) {
                if (but->type == UI_BTYPE_BUT) {
                  UI_but_execute(C, ar, but);
                }
                else {
                  ui_handle_button_activate_by_type(C, ar, but);
                }
                break;
              }
            }

            retval = WM_UI_HANDLER_BREAK;
          }
          break;
        }
      }
    }

    /* here we check return conditions for menus */
    if (block->flag & UI_BLOCK_LOOP) {
      /* If we click outside the block, verify if we clicked on the
       * button that opened us, otherwise we need to close,
       *
       * note that there is an exception for root level menus and
       * popups which you can click again to close.
       *
       * Events handled above may have already set the return value,
       * don't overwrite them, see: T61015.
       */
      if ((inside == 0) && (menu->menuretval == 0)) {
        uiSafetyRct *saferct = block->saferct.first;

        if (ELEM(event->type, LEFTMOUSE, MIDDLEMOUSE, RIGHTMOUSE)) {
          if (ELEM(event->val, KM_PRESS, KM_DBL_CLICK)) {
            if ((is_parent_menu == false) && (U.uiflag & USER_MENUOPENAUTO) == 0) {
              /* for root menus, allow clicking to close */
              if (block->flag & (UI_BLOCK_OUT_1)) {
                menu->menuretval = UI_RETURN_OK;
              }
              else {
                menu->menuretval = UI_RETURN_OUT;
              }
            }
            else if (saferct && !BLI_rctf_isect_pt(&saferct->parent, event->x, event->y)) {
              if (block->flag & (UI_BLOCK_OUT_1)) {
                menu->menuretval = UI_RETURN_OK;
              }
              else {
                menu->menuretval = UI_RETURN_OUT;
              }
            }
          }
          else if (ELEM(event->val, KM_RELEASE, KM_CLICK)) {
            /* For buttons that use a hold function,
             * exit when mouse-up outside the menu. */
            if (block->flag & UI_BLOCK_POPUP_HOLD) {
              /* Note, we could check the cursor is over the parent button. */
              menu->menuretval = UI_RETURN_CANCEL;
              retval = WM_UI_HANDLER_CONTINUE;
            }
          }
        }
      }

      if (menu->menuretval) {
        /* pass */
      }
#ifdef USE_KEYNAV_LIMIT
      else if ((event->type == MOUSEMOVE) &&
               ui_mouse_motion_keynav_test(&menu->keynav_state, event)) {
        /* Don't handle the mouse-move if we're using key-navigation. */
        retval = WM_UI_HANDLER_BREAK;
      }
#endif
      else if (event->type == ESCKEY && event->val == KM_PRESS) {
        /* Escape cancels this and all preceding menus. */
        menu->menuretval = UI_RETURN_CANCEL;
      }
      else if (ELEM(event->type, RETKEY, PADENTER) && event->val == KM_PRESS) {
        uiBut *but_default = ui_region_find_first_but_test_flag(
            ar, UI_BUT_ACTIVE_DEFAULT, UI_HIDDEN);
        if ((but_default != NULL) && (but_default->active == NULL)) {
          if (but_default->type == UI_BTYPE_BUT) {
            UI_but_execute(C, ar, but_default);
          }
          else {
            ui_handle_button_activate_by_type(C, ar, but_default);
          }
        }
        else {
          uiBut *but_active = ui_region_find_active_but(ar);

          /* enter will always close this block, we let the event
           * get handled by the button if it is activated, otherwise we cancel */
          if (but_active == NULL) {
            menu->menuretval = UI_RETURN_CANCEL | UI_RETURN_POPUP_OK;
          }
        }
      }
#ifdef USE_DRAG_POPUP
      else if ((event->type == LEFTMOUSE) && (event->val == KM_PRESS) &&
               (inside && is_floating && inside_title)) {
        if (!but || !ui_but_contains_point_px(but, ar, event->x, event->y)) {
          if (but) {
            UI_but_tooltip_timer_remove(C, but);
          }

          menu->is_grab = true;
          copy_v2_v2_int(menu->grab_xy_prev, &event->x);
          retval = WM_UI_HANDLER_BREAK;
        }
      }
#endif
      else {

        /* check mouse moving outside of the menu */
        if (inside == 0 && (block->flag & (UI_BLOCK_MOVEMOUSE_QUIT | UI_BLOCK_POPOVER))) {
          uiSafetyRct *saferct;

          ui_mouse_motion_towards_check(block, menu, &event->x, is_parent_inside == false);

          /* check for all parent rects, enables arrowkeys to be used */
          for (saferct = block->saferct.first; saferct; saferct = saferct->next) {
            /* for mouse move we only check our own rect, for other
             * events we check all preceding block rects too to make
             * arrow keys navigation work */
            if (event->type != MOUSEMOVE || saferct == block->saferct.first) {
              if (BLI_rctf_isect_pt(&saferct->parent, (float)event->x, (float)event->y)) {
                break;
              }
              if (BLI_rctf_isect_pt(&saferct->safety, (float)event->x, (float)event->y)) {
                break;
              }
            }
          }

          /* strict check, and include the parent rect */
          if (!menu->dotowards && !saferct) {
            if (block->flag & (UI_BLOCK_OUT_1)) {
              menu->menuretval = UI_RETURN_OK;
            }
            else {
              menu->menuretval = UI_RETURN_OUT;
            }
          }
          else if (menu->dotowards && event->type == MOUSEMOVE) {
            retval = WM_UI_HANDLER_BREAK;
          }
        }
      }

      /* end switch */
    }
  }

  /* if we are didn't handle the event yet, lets pass it on to
   * buttons inside this region. disabled inside check .. not sure
   * anymore why it was there? but it meant enter didn't work
   * for example when mouse was not over submenu */
  if ((event->type == TIMER) ||
      (/*inside &&*/ (!menu->menuretval || (menu->menuretval & UI_RETURN_UPDATE)) &&
       retval == WM_UI_HANDLER_CONTINUE)) {
    retval = ui_handle_menu_button(C, event, menu);
  }

#ifdef USE_UI_POPOVER_ONCE
  if (block->flag & UI_BLOCK_POPOVER_ONCE) {
    if ((event->type == LEFTMOUSE) && (event->val == KM_RELEASE)) {
      UI_popover_once_clear(menu->popup_create_vars.arg);
      block->flag &= ~UI_BLOCK_POPOVER_ONCE;
    }
  }
#endif

  /* Don't handle double click events, rehandle as regular press/release. */
  if (retval == WM_UI_HANDLER_CONTINUE && event->val == KM_DBL_CLICK) {
    return retval;
  }

  /* if we set a menu return value, ensure we continue passing this on to
   * lower menus and buttons, so always set continue then, and if we are
   * inside the region otherwise, ensure we swallow the event */
  if (menu->menuretval) {
    return WM_UI_HANDLER_CONTINUE;
  }
  else if (inside) {
    return WM_UI_HANDLER_BREAK;
  }
  else {
    return retval;
  }
}

static int ui_handle_menu_return_submenu(bContext *C,
                                         const wmEvent *event,
                                         uiPopupBlockHandle *menu)
{
  ARegion *ar;
  uiBut *but;
  uiBlock *block;
  uiHandleButtonData *data;
  uiPopupBlockHandle *submenu;

  ar = menu->region;
  block = ar->uiblocks.first;

  but = ui_region_find_active_but(ar);

  BLI_assert(but);

  data = but->active;
  submenu = data->menu;

  if (submenu->menuretval) {
    bool update;

    /* first decide if we want to close our own menu cascading, if
     * so pass on the sub menu return value to our own menu handle */
    if ((submenu->menuretval & UI_RETURN_OK) || (submenu->menuretval & UI_RETURN_CANCEL)) {
      if (!(block->flag & UI_BLOCK_KEEP_OPEN)) {
        menu->menuretval = submenu->menuretval;
        menu->butretval = data->retval;
      }
    }

    update = (submenu->menuretval & UI_RETURN_UPDATE) != 0;

    /* now let activated button in this menu exit, which
     * will actually close the submenu too */
    ui_handle_button_return_submenu(C, event, but);

    if (update) {
      submenu->menuretval = 0;
    }
  }

  if (block->flag & (UI_BLOCK_MOVEMOUSE_QUIT | UI_BLOCK_POPOVER)) {
    /* for cases where close does not cascade, allow the user to
     * move the mouse back towards the menu without closing */
    ui_mouse_motion_towards_reinit(menu, &event->x);
  }

  if (menu->menuretval) {
    return WM_UI_HANDLER_CONTINUE;
  }
  else {
    return WM_UI_HANDLER_BREAK;
  }
}

static bool ui_but_pie_menu_supported_apply(uiBut *but)
{
  return (!ELEM(but->type, UI_BTYPE_NUM_SLIDER, UI_BTYPE_NUM));
}

static int ui_but_pie_menu_apply(bContext *C,
                                 uiPopupBlockHandle *menu,
                                 uiBut *but,
                                 bool force_close)
{
  int retval = WM_UI_HANDLER_BREAK;

  if (but && ui_but_pie_menu_supported_apply(but)) {
    if (but->type == UI_BTYPE_MENU) {
      /* forcing the pie menu to close will not handle menus */
      if (!force_close) {
        uiBut *active_but = ui_region_find_active_but(menu->region);

        if (active_but) {
          button_activate_exit(C, active_but, active_but->active, false, false);
        }

        button_activate_init(C, menu->region, but, BUTTON_ACTIVATE_OPEN);
        return retval;
      }
      else {
        menu->menuretval = UI_RETURN_CANCEL;
      }
    }
    else {
      ui_apply_but(C, but->block, but, but->active, false);
      button_activate_exit((bContext *)C, but, but->active, false, true);

      menu->menuretval = UI_RETURN_OK;
    }
  }
  else {
    menu->menuretval = UI_RETURN_CANCEL;

    ED_region_tag_redraw(menu->region);
  }

  return retval;
}

static uiBut *ui_block_pie_dir_activate(uiBlock *block, const wmEvent *event, RadialDirection dir)
{
  uiBut *but;

  if ((block->flag & UI_BLOCK_NUMSELECT) && event->val == KM_PRESS) {
    for (but = block->buttons.first; but; but = but->next) {
      if (but->pie_dir == dir && !ELEM(but->type, UI_BTYPE_SEPR, UI_BTYPE_SEPR_LINE)) {
        return but;
      }
    }
  }

  return NULL;
}

static int ui_but_pie_button_activate(bContext *C, uiBut *but, uiPopupBlockHandle *menu)
{
  uiBut *active_but;

  if (but == NULL) {
    return WM_UI_HANDLER_BREAK;
  }

  active_but = ui_region_find_active_but(menu->region);

  if (active_but) {
    button_activate_exit(C, active_but, active_but->active, false, false);
  }

  button_activate_init(C, menu->region, but, BUTTON_ACTIVATE_OVER);
  return ui_but_pie_menu_apply(C, menu, but, false);
}

static int ui_pie_handler(bContext *C, const wmEvent *event, uiPopupBlockHandle *menu)
{
  ARegion *ar;
  uiBlock *block;
  uiBut *but;
  float event_xy[2];
  double duration;
  bool is_click_style;
  float dist;

  /* we block all events, this is modal interaction,
   * except for drop events which is described below */
  int retval = WM_UI_HANDLER_BREAK;

  if (event->type == EVT_DROP) {
    /* may want to leave this here for later if we support pie ovens */

    retval = WM_UI_HANDLER_CONTINUE;
  }

  ar = menu->region;
  block = ar->uiblocks.first;

  is_click_style = (block->pie_data.flags & UI_PIE_CLICK_STYLE);

  /* if there's an active modal button, don't check events or outside, except for search menu */
  but = ui_region_find_active_but(ar);

  if (menu->scrolltimer == NULL) {
    menu->scrolltimer = WM_event_add_timer(
        CTX_wm_manager(C), CTX_wm_window(C), TIMER, PIE_MENU_INTERVAL);
    menu->scrolltimer->duration = 0.0;
  }

  duration = menu->scrolltimer->duration;

  event_xy[0] = event->x;
  event_xy[1] = event->y;

  ui_window_to_block_fl(ar, block, &event_xy[0], &event_xy[1]);

  /* Distance from initial point. */
  dist = ui_block_calc_pie_segment(block, event_xy);

  if (but && button_modal_state(but->active->state)) {
    retval = ui_handle_menu_button(C, event, menu);
  }
  else {
    if (event->type == TIMER) {
      if (event->customdata == menu->scrolltimer) {
        /* deactivate initial direction after a while */
        if (duration > 0.01 * U.pie_initial_timeout) {
          block->pie_data.flags &= ~UI_PIE_INITIAL_DIRECTION;
        }

        /* handle animation */
        if (!(block->pie_data.flags & UI_PIE_ANIMATION_FINISHED)) {
          double final_time = 0.01 * U.pie_animation_timeout;
          float fac = duration / final_time;
          float pie_radius = U.pie_menu_radius * UI_DPI_FAC;

          if (fac > 1.0f) {
            fac = 1.0f;
            block->pie_data.flags |= UI_PIE_ANIMATION_FINISHED;
          }

          for (but = block->buttons.first; but; but = but->next) {
            if (but->pie_dir != UI_RADIAL_NONE) {
              float vec[2];
              float center[2];

              ui_but_pie_dir(but->pie_dir, vec);

              center[0] = (vec[0] > 0.01f) ? 0.5f : ((vec[0] < -0.01f) ? -0.5f : 0.0f);
              center[1] = (vec[1] > 0.99f) ? 0.5f : ((vec[1] < -0.99f) ? -0.5f : 0.0f);

              center[0] *= BLI_rctf_size_x(&but->rect);
              center[1] *= BLI_rctf_size_y(&but->rect);

              mul_v2_fl(vec, pie_radius);
              add_v2_v2(vec, center);
              mul_v2_fl(vec, fac);
              add_v2_v2(vec, block->pie_data.pie_center_spawned);

              BLI_rctf_recenter(&but->rect, vec[0], vec[1]);
            }
          }
          block->pie_data.alphafac = fac;

          ED_region_tag_redraw(ar);
        }
      }

      /* check pie velociy here if gesture has ended */
      if (block->pie_data.flags & UI_PIE_GESTURE_END_WAIT) {
        float len_sq = 10;

        /* use a time threshold to ensure we leave time to the mouse to move */
        if (duration - block->pie_data.duration_gesture > 0.02) {
          len_sq = len_squared_v2v2(event_xy, block->pie_data.last_pos);
          copy_v2_v2(block->pie_data.last_pos, event_xy);
          block->pie_data.duration_gesture = duration;
        }

        if (len_sq < 1.0f) {
          but = ui_region_find_active_but(menu->region);

          if (but) {
            return ui_but_pie_menu_apply(C, menu, but, true);
          }
        }
      }
    }

    if (event->type == block->pie_data.event && !is_click_style) {
      if (event->val != KM_RELEASE) {
        ui_handle_menu_button(C, event, menu);

        if (len_squared_v2v2(event_xy, block->pie_data.pie_center_init) > PIE_CLICK_THRESHOLD_SQ) {
          block->pie_data.flags |= UI_PIE_DRAG_STYLE;
        }
        /* why redraw here? It's simple, we are getting many double click events here.
         * Those operate like mouse move events almost */
        ED_region_tag_redraw(ar);
      }
      else {
        if ((duration < 0.01 * U.pie_tap_timeout) &&
            !(block->pie_data.flags & UI_PIE_DRAG_STYLE)) {
          block->pie_data.flags |= UI_PIE_CLICK_STYLE;
        }
        else {
          but = ui_region_find_active_but(menu->region);

          if (but && (U.pie_menu_confirm > 0) &&
              (dist >= U.dpi_fac * (U.pie_menu_threshold + U.pie_menu_confirm))) {
            if (but) {
              return ui_but_pie_menu_apply(C, menu, but, true);
            }
          }

          retval = ui_but_pie_menu_apply(C, menu, but, true);
        }
      }
    }
    else {
      /* direction from numpad */
      RadialDirection num_dir = UI_RADIAL_NONE;

      switch (event->type) {
        case MOUSEMOVE:
          if (!is_click_style) {
            float len_sq = len_squared_v2v2(event_xy, block->pie_data.pie_center_init);

            /* here we use the initial position explicitly */
            if (len_sq > PIE_CLICK_THRESHOLD_SQ) {
              block->pie_data.flags |= UI_PIE_DRAG_STYLE;
            }

            /* here instead, we use the offset location to account for the initial
             * direction timeout */
            if ((U.pie_menu_confirm > 0) &&
                (dist >= U.dpi_fac * (U.pie_menu_threshold + U.pie_menu_confirm))) {
              block->pie_data.flags |= UI_PIE_GESTURE_END_WAIT;
              copy_v2_v2(block->pie_data.last_pos, event_xy);
              block->pie_data.duration_gesture = duration;
            }
          }

          ui_handle_menu_button(C, event, menu);

          /* mouse move should always refresh the area for pie menus */
          ED_region_tag_redraw(ar);
          break;

        case LEFTMOUSE:
          if (is_click_style) {
            if (block->pie_data.flags & UI_PIE_INVALID_DIR) {
              menu->menuretval = UI_RETURN_CANCEL;
            }
            else {
              retval = ui_handle_menu_button(C, event, menu);
            }
          }
          break;

        case ESCKEY:
        case RIGHTMOUSE:
          menu->menuretval = UI_RETURN_CANCEL;
          break;

        case AKEY:
        case BKEY:
        case CKEY:
        case DKEY:
        case EKEY:
        case FKEY:
        case GKEY:
        case HKEY:
        case IKEY:
        case JKEY:
        case KKEY:
        case LKEY:
        case MKEY:
        case NKEY:
        case OKEY:
        case PKEY:
        case QKEY:
        case RKEY:
        case SKEY:
        case TKEY:
        case UKEY:
        case VKEY:
        case WKEY:
        case XKEY:
        case YKEY:
        case ZKEY: {
          if ((event->val == KM_PRESS || event->val == KM_DBL_CLICK) &&
              !IS_EVENT_MOD(event, shift, ctrl, oskey)) {
            for (but = block->buttons.first; but; but = but->next) {
              if (but->menu_key == event->type) {
                ui_but_pie_button_activate(C, but, menu);
              }
            }
          }
          break;
        }

#define CASE_NUM_TO_DIR(n, d) \
  case (ZEROKEY + n): \
  case (PAD0 + n): { \
    if (num_dir == UI_RADIAL_NONE) \
      num_dir = d; \
  } \
    (void)0

          CASE_NUM_TO_DIR(1, UI_RADIAL_SW);
          ATTR_FALLTHROUGH;
          CASE_NUM_TO_DIR(2, UI_RADIAL_S);
          ATTR_FALLTHROUGH;
          CASE_NUM_TO_DIR(3, UI_RADIAL_SE);
          ATTR_FALLTHROUGH;
          CASE_NUM_TO_DIR(4, UI_RADIAL_W);
          ATTR_FALLTHROUGH;
          CASE_NUM_TO_DIR(6, UI_RADIAL_E);
          ATTR_FALLTHROUGH;
          CASE_NUM_TO_DIR(7, UI_RADIAL_NW);
          ATTR_FALLTHROUGH;
          CASE_NUM_TO_DIR(8, UI_RADIAL_N);
          ATTR_FALLTHROUGH;
          CASE_NUM_TO_DIR(9, UI_RADIAL_NE);
          {
            but = ui_block_pie_dir_activate(block, event, num_dir);
            retval = ui_but_pie_button_activate(C, but, menu);
            break;
          }
#undef CASE_NUM_TO_DIR
        default:
          retval = ui_handle_menu_button(C, event, menu);
          break;
      }
    }
  }

  return retval;
}

static int ui_handle_menus_recursive(bContext *C,
                                     const wmEvent *event,
                                     uiPopupBlockHandle *menu,
                                     int level,
                                     const bool is_parent_inside,
                                     const bool is_parent_menu,
                                     const bool is_floating)
{
  uiBut *but;
  uiHandleButtonData *data;
  uiPopupBlockHandle *submenu;
  int retval = WM_UI_HANDLER_CONTINUE;
  bool do_towards_reinit = false;

  /* check if we have a submenu, and handle events for it first */
  but = ui_region_find_active_but(menu->region);
  data = (but) ? but->active : NULL;
  submenu = (data) ? data->menu : NULL;

  if (submenu) {
    uiBlock *block = menu->region->uiblocks.first;
    const bool is_menu = ui_block_is_menu(block);
    bool inside = false;
    /* root pie menus accept the key that spawned
     * them as double click to improve responsiveness */
    bool do_recursion = (!(block->flag & UI_BLOCK_RADIAL) || event->type != block->pie_data.event);

    if (do_recursion) {
      if (is_parent_inside == false) {
        int mx, my;

        mx = event->x;
        my = event->y;
        ui_window_to_block(menu->region, block, &mx, &my);
        inside = BLI_rctf_isect_pt(&block->rect, mx, my);
      }

      retval = ui_handle_menus_recursive(
          C, event, submenu, level + 1, is_parent_inside || inside, is_menu, false);
    }
  }

  /* now handle events for our own menu */
  if (retval == WM_UI_HANDLER_CONTINUE || event->type == TIMER) {
    const bool do_but_search = (but && (but->type == UI_BTYPE_SEARCH_MENU));
    if (submenu && submenu->menuretval) {
      const bool do_ret_out_parent = (submenu->menuretval & UI_RETURN_OUT_PARENT) != 0;
      retval = ui_handle_menu_return_submenu(C, event, menu);
      submenu = NULL; /* hint not to use this, it may be freed by call above */
      (void)submenu;
      /* we may want to quit the submenu and handle the even in this menu,
       * if its important to use it, check 'data->menu' first */
      if (((retval == WM_UI_HANDLER_BREAK) && do_ret_out_parent) == 0) {
        /* skip applying the event */
        return retval;
      }
    }

    if (do_but_search) {
      uiBlock *block = menu->region->uiblocks.first;

      retval = ui_handle_menu_button(C, event, menu);

      if (block->flag & (UI_BLOCK_MOVEMOUSE_QUIT | UI_BLOCK_POPOVER)) {
        /* when there is a active search button and we close it,
         * we need to reinit the mouse coords [#35346] */
        if (ui_region_find_active_but(menu->region) != but) {
          do_towards_reinit = true;
        }
      }
    }
    else {
      uiBlock *block = menu->region->uiblocks.first;
      uiBut *listbox = ui_list_find_mouse_over(menu->region, event);

      if (block->flag & UI_BLOCK_RADIAL) {
        retval = ui_pie_handler(C, event, menu);
      }
      else if (event->type == LEFTMOUSE || event->val != KM_DBL_CLICK) {
        bool handled = false;

        if (listbox) {
          int retval_test = ui_handle_list_event(C, event, menu->region, listbox);
          if (retval_test != WM_UI_HANDLER_CONTINUE) {
            retval = retval_test;
            handled = true;
          }
        }

        if (handled == false) {
          retval = ui_handle_menu_event(
              C, event, menu, level, is_parent_inside, is_parent_menu, is_floating);
        }
      }
    }
  }

  if (do_towards_reinit) {
    ui_mouse_motion_towards_reinit(menu, &event->x);
  }

  return retval;
}

/**
 * Allow setting menu return value from externals.
 * E.g. WM might need to do this for exiting files correctly.
 */
void UI_popup_menu_retval_set(const uiBlock *block, const int retval, const bool enable)
{
  uiPopupBlockHandle *menu = block->handle;
  if (menu) {
    menu->menuretval = enable ? (menu->menuretval | retval) : (menu->menuretval & retval);
  }
}

/** \} */

/* -------------------------------------------------------------------- */
/** \name UI Event Handlers
 * \{ */

static int ui_region_handler(bContext *C, const wmEvent *event, void *UNUSED(userdata))
{
  ARegion *ar;
  uiBut *but, *listbox;
  int retval;

  /* here we handle buttons at the region level, non-modal */
  ar = CTX_wm_region(C);
  retval = WM_UI_HANDLER_CONTINUE;

  if (ar == NULL || BLI_listbase_is_empty(&ar->uiblocks)) {
    return retval;
  }

  /* either handle events for already activated button or try to activate */
  but = ui_region_find_active_but(ar);
  listbox = ui_list_find_mouse_over(ar, event);

  retval = ui_handler_panel_region(C, event, ar, listbox ? listbox : but);

  if (retval == WM_UI_HANDLER_CONTINUE && listbox) {
    retval = ui_handle_list_event(C, event, ar, listbox);

    /* interactions with the listbox should disable tips */
    if (retval == WM_UI_HANDLER_BREAK) {
      if (but) {
        UI_but_tooltip_timer_remove(C, but);
      }
    }
  }

  if (retval == WM_UI_HANDLER_CONTINUE) {
    if (but) {
      retval = ui_handle_button_event(C, event, but);
    }
    else {
      retval = ui_handle_button_over(C, event, ar);
    }
  }

  /* re-enable tooltips */
  if (event->type == MOUSEMOVE && (event->x != event->prevx || event->y != event->prevy)) {
    ui_blocks_set_tooltips(ar, true);
  }

  /* delayed apply callbacks */
  ui_apply_but_funcs_after(C);

  return retval;
}

static void ui_region_handler_remove(bContext *C, void *UNUSED(userdata))
{
  bScreen *sc;
  ARegion *ar;

  ar = CTX_wm_region(C);
  if (ar == NULL) {
    return;
  }

  UI_blocklist_free(C, &ar->uiblocks);

  sc = CTX_wm_screen(C);
  if (sc == NULL) {
    return;
  }

  /* delayed apply callbacks, but not for screen level regions, those
   * we rather do at the very end after closing them all, which will
   * be done in ui_region_handler/window */
  if (BLI_findindex(&sc->regionbase, ar) == -1) {
    ui_apply_but_funcs_after(C);
  }
}

/* handle buttons at the window level, modal, for example while
 * number sliding, text editing, or when a menu block is open */
static int ui_handler_region_menu(bContext *C, const wmEvent *event, void *UNUSED(userdata))
{
  ARegion *ar;
  uiBut *but;
  int retval = WM_UI_HANDLER_CONTINUE;

  ar = CTX_wm_menu(C);
  if (!ar) {
    ar = CTX_wm_region(C);
  }

  but = ui_region_find_active_but(ar);

  if (but) {
    bScreen *screen = CTX_wm_screen(C);
    uiBut *but_other;
    uiHandleButtonData *data;

    /* handle activated button events */
    data = but->active;

    if ((data->state == BUTTON_STATE_MENU_OPEN) &&
        /* Make sure this popup isn't dragging a button.
         * can happen with popovers (see T67882). */
        (ui_region_find_active_but(data->menu->region) == NULL) &&
        /* make sure mouse isn't inside another menu (see T43247) */
        (ui_screen_region_find_mouse_over(screen, event) == NULL) &&
        (ELEM(but->type, UI_BTYPE_PULLDOWN, UI_BTYPE_POPOVER, UI_BTYPE_MENU)) &&
        (but_other = ui_but_find_mouse_over(ar, event)) && (but != but_other) &&
        (ELEM(but_other->type, UI_BTYPE_PULLDOWN, UI_BTYPE_POPOVER, UI_BTYPE_MENU))) {
      /* if mouse moves to a different root-level menu button,
       * open it to replace the current menu */
      if ((but_other->flag & UI_BUT_DISABLED) == 0) {
        ui_handle_button_activate(C, ar, but_other, BUTTON_ACTIVATE_OVER);
        button_activate_state(C, but_other, BUTTON_STATE_MENU_OPEN);
        retval = WM_UI_HANDLER_BREAK;
      }
    }
    else if (data->state == BUTTON_STATE_MENU_OPEN) {
      /* handle events for menus and their buttons recursively,
       * this will handle events from the top to the bottom menu */
      if (data->menu) {
        retval = ui_handle_menus_recursive(C, event, data->menu, 0, false, false, false);
      }

      /* handle events for the activated button */
      if ((data->menu && (retval == WM_UI_HANDLER_CONTINUE)) || (event->type == TIMER)) {
        if (data->menu && data->menu->menuretval) {
          ui_handle_button_return_submenu(C, event, but);
          retval = WM_UI_HANDLER_BREAK;
        }
        else {
          retval = ui_handle_button_event(C, event, but);
        }
      }
    }
    else {
      /* handle events for the activated button */
      retval = ui_handle_button_event(C, event, but);
    }
  }

  /* re-enable tooltips */
  if (event->type == MOUSEMOVE && (event->x != event->prevx || event->y != event->prevy)) {
    ui_blocks_set_tooltips(ar, true);
  }

  /* delayed apply callbacks */
  ui_apply_but_funcs_after(C);

  /* Don't handle double-click events,
   * these will be converted into regular clicks which we handle. */
  if (retval == WM_UI_HANDLER_CONTINUE) {
    if (event->val == KM_DBL_CLICK) {
      return WM_UI_HANDLER_CONTINUE;
    }
  }

  /* we block all events, this is modal interaction */
  return WM_UI_HANDLER_BREAK;
}

/* two types of popups, one with operator + enum, other with regular callbacks */
static int ui_popup_handler(bContext *C, const wmEvent *event, void *userdata)
{
  uiPopupBlockHandle *menu = userdata;
  struct ARegion *menu_region;
  /* we block all events, this is modal interaction,
   * except for drop events which is described below */
  int retval = WM_UI_HANDLER_BREAK;
  bool reset_pie = false;

  menu_region = CTX_wm_menu(C);
  CTX_wm_menu_set(C, menu->region);

  if (event->type == EVT_DROP || event->val == KM_DBL_CLICK) {
    /* EVT_DROP:
     *   If we're handling drop event we'll want it to be handled by popup callee as well,
     *   so it'll be possible to perform such operations as opening .blend files by dropping
     *   them into blender, even if there's opened popup like splash screen (sergey).
     * KM_DBL_CLICK:
     *   Continue in case of double click so wm_handlers_do calls handler again with KM_PRESS
     *   event. This is needed to ensure correct button handling for fast clicking (T47532).
     */

    retval = WM_UI_HANDLER_CONTINUE;
  }

  ui_handle_menus_recursive(C, event, menu, 0, false, false, true);

  /* free if done, does not free handle itself */
  if (menu->menuretval) {
    wmWindow *win = CTX_wm_window(C);
    /* copy values, we have to free first (closes region) */
    uiPopupBlockHandle temp = *menu;
    uiBlock *block = menu->region->uiblocks.first;

    /* set last pie event to allow chained pie spawning */
    if (block->flag & UI_BLOCK_RADIAL) {
      win->last_pie_event = block->pie_data.event;
      reset_pie = true;
    }

    ui_popup_block_free(C, menu);
    UI_popup_handlers_remove(&win->modalhandlers, menu);
    CTX_wm_menu_set(C, NULL);

#ifdef USE_DRAG_TOGGLE
    {
      WM_event_free_ui_handler_all(C,
                                   &win->modalhandlers,
                                   ui_handler_region_drag_toggle,
                                   ui_handler_region_drag_toggle_remove);
    }
#endif

    if ((temp.menuretval & UI_RETURN_OK) || (temp.menuretval & UI_RETURN_POPUP_OK)) {
      if (temp.popup_func) {
        temp.popup_func(C, temp.popup_arg, temp.retvalue);
      }
      if (temp.optype) {
        WM_operator_name_call_ptr(C, temp.optype, temp.opcontext, NULL);
      }
    }
    else if (temp.cancel_func) {
      temp.cancel_func(C, temp.popup_arg);
    }

    WM_event_add_mousemove(C);
  }
  else {
    /* re-enable tooltips */
    if (event->type == MOUSEMOVE && (event->x != event->prevx || event->y != event->prevy)) {
      ui_blocks_set_tooltips(menu->region, true);
    }
  }

  /* delayed apply callbacks */
  ui_apply_but_funcs_after(C);

  if (reset_pie) {
    /* reaqcuire window in case pie invalidates it somehow */
    wmWindow *win = CTX_wm_window(C);

    if (win) {
      win->last_pie_event = EVENT_NONE;
    }
  }

  CTX_wm_region_set(C, menu_region);

  return retval;
}

static void ui_popup_handler_remove(bContext *C, void *userdata)
{
  uiPopupBlockHandle *menu = userdata;

  /* More correct would be to expect UI_RETURN_CANCEL here, but not wanting to
   * cancel when removing handlers because of file exit is a rare exception.
   * So instead of setting cancel flag for all menus before removing handlers,
   * just explicitly flag menu with UI_RETURN_OK to avoid cancelling it. */
  if ((menu->menuretval & UI_RETURN_OK) == 0 && menu->cancel_func) {
    menu->cancel_func(C, menu->popup_arg);
  }

  /* free menu block if window is closed for some reason */
  ui_popup_block_free(C, menu);

  /* delayed apply callbacks */
  ui_apply_but_funcs_after(C);
}

void UI_region_handlers_add(ListBase *handlers)
{
  WM_event_remove_ui_handler(handlers, ui_region_handler, ui_region_handler_remove, NULL, false);
  WM_event_add_ui_handler(NULL, handlers, ui_region_handler, ui_region_handler_remove, NULL, 0);
}

void UI_popup_handlers_add(bContext *C,
                           ListBase *handlers,
                           uiPopupBlockHandle *popup,
                           const char flag)
{
  WM_event_add_ui_handler(C, handlers, ui_popup_handler, ui_popup_handler_remove, popup, flag);
}

void UI_popup_handlers_remove(ListBase *handlers, uiPopupBlockHandle *popup)
{
  LISTBASE_FOREACH (wmEventHandler *, handler_base, handlers) {
    if (handler_base->type == WM_HANDLER_TYPE_UI) {
      wmEventHandler_UI *handler = (wmEventHandler_UI *)handler_base;

      if (handler->handle_fn == ui_popup_handler &&
          handler->remove_fn == ui_popup_handler_remove && handler->user_data == popup) {
        /* tag refresh parent popup */
        wmEventHandler_UI *handler_next = (wmEventHandler_UI *)handler->head.next;
        if (handler_next && handler_next->head.type == WM_HANDLER_TYPE_UI &&
            handler_next->handle_fn == ui_popup_handler &&
            handler_next->remove_fn == ui_popup_handler_remove) {
          uiPopupBlockHandle *parent_popup = handler_next->user_data;
          ED_region_tag_refresh_ui(parent_popup->region);
        }
        break;
      }
    }
  }

  WM_event_remove_ui_handler(handlers, ui_popup_handler, ui_popup_handler_remove, popup, false);
}

void UI_popup_handlers_remove_all(bContext *C, ListBase *handlers)
{
  WM_event_free_ui_handler_all(C, handlers, ui_popup_handler, ui_popup_handler_remove);
}

bool UI_textbutton_activate_rna(const bContext *C,
                                ARegion *ar,
                                const void *rna_poin_data,
                                const char *rna_prop_id)
{
  uiBlock *block;
  uiBut *but = NULL;

  for (block = ar->uiblocks.first; block; block = block->next) {
    for (but = block->buttons.first; but; but = but->next) {
      if (but->type == UI_BTYPE_TEXT) {
        if (but->rnaprop && but->rnapoin.data == rna_poin_data) {
          if (STREQ(RNA_property_identifier(but->rnaprop), rna_prop_id)) {
            break;
          }
        }
      }
    }
    if (but) {
      break;
    }
  }

  if (but) {
    UI_but_active_only(C, ar, block, but);
    return true;
  }
  else {
    return false;
  }
}

bool UI_textbutton_activate_but(const bContext *C, uiBut *actbut)
{
  ARegion *ar = CTX_wm_region(C);
  uiBlock *block;
  uiBut *but = NULL;

  for (block = ar->uiblocks.first; block; block = block->next) {
    for (but = block->buttons.first; but; but = but->next) {
      if (but == actbut && but->type == UI_BTYPE_TEXT) {
        break;
      }
    }

    if (but) {
      break;
    }
  }

  if (but) {
    UI_but_active_only(C, ar, block, but);
    return true;
  }
  else {
    return false;
  }
}

/** \} */

/* -------------------------------------------------------------------- */
/** \name Public Utilities
 * \{ */

/* is called by notifier */
void UI_screen_free_active_but(const bContext *C, bScreen *screen)
{
  wmWindow *win = CTX_wm_window(C);

  ED_screen_areas_iter(win, screen, area)
  {
    for (ARegion *region = area->regionbase.first; region; region = region->next) {
      uiBut *but = ui_region_find_active_but(region);
      if (but) {
        uiHandleButtonData *data = but->active;

        if (data->menu == NULL && data->searchbox == NULL) {
          if (data->state == BUTTON_STATE_HIGHLIGHT) {
            ui_but_active_free(C, but);
          }
        }
      }
    }
  }
}

/* returns true if highlighted button allows drop of names */
/* called in region context */
bool UI_but_active_drop_name(bContext *C)
{
  ARegion *ar = CTX_wm_region(C);
  uiBut *but = ui_region_find_active_but(ar);

  if (but) {
    if (ELEM(but->type, UI_BTYPE_TEXT, UI_BTYPE_SEARCH_MENU)) {
      return 1;
    }
  }

  return 0;
}

bool UI_but_active_drop_color(bContext *C)
{
  ARegion *ar = CTX_wm_region(C);

  if (ar) {
    uiBut *but = ui_region_find_active_but(ar);

    if (but && but->type == UI_BTYPE_COLOR) {
      return true;
    }
  }

  return false;
}

/** \} */<|MERGE_RESOLUTION|>--- conflicted
+++ resolved
@@ -8379,209 +8379,6 @@
         break;
       }
 #endif
-<<<<<<< HEAD
-			case MOUSEMOVE:
-			{
-				uiBut *but_other = ui_but_find_mouse_over(ar, event);
-				bool exit = false;
-
-				/* always deactivate button for pie menus,
-				 * else moving to blank space will leave activated */
-				if ((!ui_block_is_menu(block) || ui_block_is_pie_menu(block)) &&
-				    !ui_but_contains_point_px(but, ar, event->x, event->y))
-				{
-					exit = true;
-				}
-				else if (but_other && ui_but_is_editable(but_other) && (but_other != but)) {
-					exit = true;
-				}
-
-				if (exit) {
-					data->cancel = true;
-					button_activate_state(C, but, BUTTON_STATE_EXIT);
-				}
-				else if (event->x != event->prevx || event->y != event->prevy) {
-					/* re-enable tooltip on mouse move */
-					ui_blocks_set_tooltips(ar, true);
-					button_tooltip_timer_reset(C, but);
-				}
-
-				break;
-			}
-			case TIMER:
-			{
-				/* Handle menu auto open timer. */
-				if (event->customdata == data->autoopentimer) {
-					WM_event_remove_timer(data->wm, data->window, data->autoopentimer);
-					data->autoopentimer = NULL;
-
-					if (ui_but_contains_point_px(but, ar, event->x, event->y) || but->active) {
-						button_activate_state(C, but, BUTTON_STATE_MENU_OPEN);
-					}
-				}
-
-				break;
-			}
-			/* XXX hardcoded keymap check... but anyway,
-			 * while view changes, tooltips should be removed */
-			case WHEELUPMOUSE:
-			case WHEELDOWNMOUSE:
-			case MIDDLEMOUSE:
-			case MOUSEPAN:
-				UI_but_tooltip_timer_remove(C, but);
-				ATTR_FALLTHROUGH;
-			default:
-				break;
-		}
-
-		/* handle button type specific events */
-		retval = ui_do_button(C, block, but, event);
-	}
-	else if (data->state == BUTTON_STATE_WAIT_RELEASE) {
-		switch (event->type) {
-			case WINDEACTIVATE:
-				data->cancel = true;
-				button_activate_state(C, but, BUTTON_STATE_EXIT);
-				break;
-
-			case TIMER:
-			{
-				if (event->customdata == data->hold_action_timer) {
-					if (true) {
-						data->cancel = true;
-						button_activate_state(C, but, BUTTON_STATE_EXIT);
-					}
-					else {
-						/* Do this so we can still mouse-up, closing the menu and running the button.
-						 * This is nice to support but there are times when the button gets left pressed.
-						 * Keep disavled for now. */
-						WM_event_remove_timer(data->wm, data->window, data->hold_action_timer);
-						data->hold_action_timer = NULL;
-					}
-					retval = WM_UI_HANDLER_CONTINUE;
-					but->hold_func(C, data->region, but);
-				}
-				break;
-			}
-			case MOUSEMOVE:
-			{
-				if (ELEM(but->type, UI_BTYPE_LINK, UI_BTYPE_INLINK)) {
-					but->flag |= UI_SELECT;
-					ui_do_button(C, block, but, event);
-					ED_region_tag_redraw(ar);
-				}
-				else {
-					/* deselect the button when moving the mouse away */
-					/* also de-activate for buttons that only show highlights */
-					if (ui_but_contains_point_px(but, ar, event->x, event->y)) {
-
-						/* Drag on a hold button (used in the toolbar) now opens it immediately. */
-						if (data->hold_action_timer) {
-							if (but->flag & UI_SELECT) {
-								if (len_manhattan_v2v2_int(&event->x, &event->prevx) <= WM_EVENT_CURSOR_MOTION_THRESHOLD) {
-									/* pass */
-								}
-								else {
-									WM_event_remove_timer(data->wm, data->window, data->hold_action_timer);
-									data->hold_action_timer = WM_event_add_timer(data->wm, data->window, TIMER, 0.0f);
-								}
-							}
-
-							if (!(but->flag & UI_SELECT)) {
-								but->flag |= (UI_SELECT | UI_ACTIVE);
-								data->cancel = false;
-								ED_region_tag_redraw(data->region);
-							}
-						}
-						else {
-							if (but->flag & UI_SELECT) {
-								but->flag &= ~(UI_SELECT | UI_ACTIVE);
-								data->cancel = true;
-								ED_region_tag_redraw(data->region);
-							}
-						}
-					}
-				}
-				break;
-			}
-			default:
-				/* otherwise catch mouse release event */
-				ui_do_button(C, block, but, event);
-				break;
-		}
-
-		retval = WM_UI_HANDLER_BREAK;
-	}
-	else if (data->state == BUTTON_STATE_WAIT_FLASH) {
-		switch (event->type) {
-			case TIMER:
-			{
-				if (event->customdata == data->flashtimer) {
-					button_activate_state(C, but, BUTTON_STATE_EXIT);
-				}
-				break;
-			}
-		}
-
-		retval = WM_UI_HANDLER_CONTINUE;
-	}
-	else if (data->state == BUTTON_STATE_MENU_OPEN) {
-		/* check for exit because of mouse-over another button */
-		switch (event->type) {
-			case MOUSEMOVE:
-			{
-				uiBut *bt;
-
-				if (data->menu && data->menu->region) {
-					if (ui_region_contains_point_px(data->menu->region, event->x, event->y)) {
-						break;
-					}
-				}
-
-				bt = ui_but_find_mouse_over(ar, event);
-
-				if (bt && bt->active != data) {
-					if (but->type != UI_BTYPE_COLOR) {  /* exception */
-						data->cancel = true;
-					}
-					button_activate_state(C, but, BUTTON_STATE_EXIT);
-				}
-				break;
-			}
-			case RIGHTMOUSE:
-			{
-				if (event->val == KM_PRESS) {
-					uiBut *bt = ui_but_find_mouse_over(ar, event);
-					if (bt && bt->active == data) {
-						button_activate_state(C, bt, BUTTON_STATE_HIGHLIGHT);
-					}
-				}
-				break;
-			}
-
-		}
-
-		ui_do_button(C, block, but, event);
-		retval = WM_UI_HANDLER_CONTINUE;
-	}
-	else {
-		retval = ui_do_button(C, block, but, event);
-		// retval = WM_UI_HANDLER_BREAK; XXX why ?
-	}
-
-	/* may have been re-allocated above (eyedropper for eg) */
-	data = but->active;
-	if (data && data->state == BUTTON_STATE_EXIT) {
-		uiBut *post_but = data->postbut;
-		uiButtonActivateType post_type = data->posttype;
-
-		/* Reset the button value when empty text is typed. */
-		if ((data->cancel == false) && (data->str != NULL) && (data->str[0] == '\0') &&
-		    (but->rnaprop && ELEM(RNA_property_type(but->rnaprop), PROP_FLOAT, PROP_INT)))
-		{
-			MEM_SAFE_FREE(data->str);
-			ui_button_value_default(but, &data->value);
-=======
       case MOUSEMOVE: {
         uiBut *but_other = ui_but_find_mouse_over(ar, event);
         bool exit = false;
@@ -8662,35 +8459,42 @@
         break;
       }
       case MOUSEMOVE: {
-        /* deselect the button when moving the mouse away */
-        /* also de-activate for buttons that only show highlights */
-        if (ui_but_contains_point_px(but, ar, event->x, event->y)) {
-
-          /* Drag on a hold button (used in the toolbar) now opens it immediately. */
-          if (data->hold_action_timer) {
-            if (but->flag & UI_SELECT) {
-              if (len_manhattan_v2v2_int(&event->x, &event->prevx) <=
-                  WM_EVENT_CURSOR_MOTION_THRESHOLD) {
-                /* pass */
-              }
-              else {
-                WM_event_remove_timer(data->wm, data->window, data->hold_action_timer);
-                data->hold_action_timer = WM_event_add_timer(data->wm, data->window, TIMER, 0.0f);
+        if (ELEM(but->type, UI_BTYPE_LINK, UI_BTYPE_INLINK)) {
+          but->flag |= UI_SELECT;
+          ui_do_button(C, block, but, event);
+          ED_region_tag_redraw(ar);
+        }
+        else {
+          /* deselect the button when moving the mouse away */
+          /* also de-activate for buttons that only show highlights */
+          if (ui_but_contains_point_px(but, ar, event->x, event->y)) {
+
+            /* Drag on a hold button (used in the toolbar) now opens it immediately. */
+            if (data->hold_action_timer) {
+              if (but->flag & UI_SELECT) {
+                if (len_manhattan_v2v2_int(&event->x, &event->prevx) <=
+                    WM_EVENT_CURSOR_MOTION_THRESHOLD) {
+                  /* pass */
+                }
+                else {
+                  WM_event_remove_timer(data->wm, data->window, data->hold_action_timer);
+                  data->hold_action_timer = WM_event_add_timer(data->wm, data->window, TIMER, 0.0f);
+                }
               }
             }
+
+            if (!(but->flag & UI_SELECT)) {
+              but->flag |= (UI_SELECT | UI_ACTIVE);
+              data->cancel = false;
+              ED_region_tag_redraw(data->region);
+            }
           }
-
-          if (!(but->flag & UI_SELECT)) {
-            but->flag |= (UI_SELECT | UI_ACTIVE);
-            data->cancel = false;
-            ED_region_tag_redraw(data->region);
-          }
-        }
-        else {
-          if (but->flag & UI_SELECT) {
-            but->flag &= ~(UI_SELECT | UI_ACTIVE);
-            data->cancel = true;
-            ED_region_tag_redraw(data->region);
+          else {
+            if (but->flag & UI_SELECT) {
+              but->flag &= ~(UI_SELECT | UI_ACTIVE);
+              data->cancel = true;
+              ED_region_tag_redraw(data->region);
+            }
           }
         }
         break;
@@ -8767,7 +8571,6 @@
         (but->rnaprop && ELEM(RNA_property_type(but->rnaprop), PROP_FLOAT, PROP_INT))) {
       MEM_SAFE_FREE(data->str);
       ui_button_value_default(but, &data->value);
->>>>>>> 454b120f
 
 #ifdef USE_DRAG_MULTINUM
       if (data->multi_data.mbuts) {
