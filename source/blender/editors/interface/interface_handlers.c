--- conflicted
+++ resolved
@@ -142,18 +142,15 @@
  */
 #define UI_DRAG_MAP_SOFT_RANGE_PIXEL_MAX 1000
 
-<<<<<<< HEAD
-/* proto */
-static void ui_but_smart_controller_add(bContext *C, uiBut *from, uiBut *to);
-static void ui_but_link_add(bContext *C, uiBut *from, uiBut *to);
-=======
 /** \} */
 
 /* -------------------------------------------------------------------- */
 /** \name Local Prototypes
  * \{ */
 
->>>>>>> 7fb11f22
+static void ui_but_smart_controller_add(bContext *C, uiBut *from, uiBut *to);
+static void ui_but_link_add(bContext *C, uiBut *from, uiBut *to);
+
 static int ui_do_but_EXIT(bContext *C,
                           uiBut *but,
                           struct uiHandleButtonData *data,
