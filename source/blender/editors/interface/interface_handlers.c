/*
 * This program is free software; you can redistribute it and/or
 * modify it under the terms of the GNU General Public License
 * as published by the Free Software Foundation; either version 2
 * of the License, or (at your option) any later version.
 *
 * This program is distributed in the hope that it will be useful,
 * but WITHOUT ANY WARRANTY; without even the implied warranty of
 * MERCHANTABILITY or FITNESS FOR A PARTICULAR PURPOSE.  See the
 * GNU General Public License for more details.
 *
 * You should have received a copy of the GNU General Public License
 * along with this program; if not, write to the Free Software Foundation,
 * Inc., 51 Franklin Street, Fifth Floor, Boston, MA 02110-1301, USA.
 *
 * The Original Code is Copyright (C) 2008 Blender Foundation.
 * All rights reserved.
 */

/** \file
 * \ingroup edinterface
 */

#include <float.h>
#include <limits.h>
#include <math.h>
#include <stdlib.h>
#include <string.h>
#include <ctype.h>
#include <assert.h>

#include "MEM_guardedalloc.h"

#include "DNA_brush_types.h"
#include "DNA_sensor_types.h"
#include "DNA_controller_types.h"
#include "DNA_actuator_types.h"

#include "DNA_scene_types.h"
#include "DNA_screen_types.h"

#include "BLI_math.h"
#include "BLI_listbase.h"
#include "BLI_linklist.h"
#include "BLI_string.h"
#include "BLI_string_utf8.h"
#include "BLI_string_cursor_utf8.h"
#include "BLI_rect.h"
#include "BLI_utildefines.h"

#include "PIL_time.h"

#include "BKE_colorband.h"
#include "BKE_blender_undo.h"
#include "BKE_brush.h"
#include "BKE_colortools.h"
#include "BKE_context.h"
#include "BKE_report.h"
#include "BKE_screen.h"
#include "BKE_tracking.h"
#include "BKE_unit.h"
#include "BKE_paint.h"

#include "IMB_colormanagement.h"

#include "ED_screen.h"
#include "ED_undo.h"

#include "UI_interface.h"
#include "UI_view2d.h"

#include "BLF_api.h"

#include "interface_intern.h"

#include "RNA_access.h"

#include "WM_api.h"
#include "WM_types.h"
#include "wm_event_system.h"

#ifdef WITH_INPUT_IME
#  include "wm_window.h"
#  include "BLT_translation.h"
#  include "BLT_lang.h"
#endif

/* place the mouse at the scaled down location when un-grabbing */
#define USE_CONT_MOUSE_CORRECT
/* support dragging toggle buttons */
#define USE_DRAG_TOGGLE

/* support dragging multiple number buttons at once */
#define USE_DRAG_MULTINUM

/* allow dragging/editing all other selected items at once */
#define USE_ALLSELECT

/* so we can avoid very small mouse-moves from jumping away from keyboard navigation [#34936] */
#define USE_KEYNAV_LIMIT

/* drag popups by their header */
#define USE_DRAG_POPUP

#define UI_MAX_PASSWORD_STR 128

/* proto */
static void ui_but_smart_controller_add(bContext *C, uiBut *from, uiBut *to);
static void ui_but_link_add(bContext *C, uiBut *from, uiBut *to);
static int ui_do_but_EXIT(bContext *C, uiBut *but, struct uiHandleButtonData *data, const wmEvent *event);
static bool ui_but_find_select_in_enum__cmp(const uiBut *but_a, const uiBut *but_b);
static void ui_textedit_string_set(uiBut *but, struct uiHandleButtonData *data, const char *str);

#ifdef USE_KEYNAV_LIMIT
static void ui_mouse_motion_keynav_init(struct uiKeyNavLock *keynav, const wmEvent *event);
static bool ui_mouse_motion_keynav_test(struct uiKeyNavLock *keynav, const wmEvent *event);
#endif

/* -------------------------------------------------------------------- */
/** \name Structs & Defines
 * \{ */

#define BUTTON_FLASH_DELAY          0.020
#define MENU_SCROLL_INTERVAL        0.1
#define PIE_MENU_INTERVAL           0.01
#define BUTTON_AUTO_OPEN_THRESH     0.2
#define BUTTON_MOUSE_TOWARDS_THRESH 1.0
/* pixels to move the cursor to get out of keyboard navigation */
#define BUTTON_KEYNAV_PX_LIMIT      8

#define MENU_TOWARDS_MARGIN 20  /* margin in pixels */
#define MENU_TOWARDS_WIGGLE_ROOM 64  /* tolerance in pixels */
/* drag-lock distance threshold in pixels */
#define BUTTON_DRAGLOCK_THRESH      3

typedef enum uiButtonActivateType {
	BUTTON_ACTIVATE_OVER,
	BUTTON_ACTIVATE,
	BUTTON_ACTIVATE_APPLY,
	BUTTON_ACTIVATE_TEXT_EDITING,
	BUTTON_ACTIVATE_OPEN
} uiButtonActivateType;

typedef enum uiHandleButtonState {
	BUTTON_STATE_INIT,
	BUTTON_STATE_HIGHLIGHT,
	BUTTON_STATE_WAIT_FLASH,
	BUTTON_STATE_WAIT_RELEASE,
	BUTTON_STATE_WAIT_KEY_EVENT,
	BUTTON_STATE_NUM_EDITING,
	BUTTON_STATE_TEXT_EDITING,
	BUTTON_STATE_TEXT_SELECTING,
	BUTTON_STATE_MENU_OPEN,
	BUTTON_STATE_WAIT_DRAG,
	BUTTON_STATE_EXIT
} uiHandleButtonState;


#ifdef USE_ALLSELECT

/* Unfortunately there's no good way handle more generally:
 * (propagate single clicks on layer buttons to other objects) */
#define USE_ALLSELECT_LAYER_HACK

typedef struct uiSelectContextElem {
	PointerRNA ptr;
	union {
		bool  val_b;
		int   val_i;
		float val_f;
	};
} uiSelectContextElem;

typedef struct uiSelectContextStore {
	uiSelectContextElem *elems;
	int elems_len;
	bool do_free;
	bool is_enabled;
	/* When set, simply copy values (don't apply difference).
	 * Rules are:
	 * - dragging numbers uses delta.
	 * - typing in values will assign to all. */
	bool is_copy;
} uiSelectContextStore;

static bool ui_selectcontext_begin(
        bContext *C, uiBut *but, struct uiSelectContextStore *selctx_data);
static void ui_selectcontext_end(
        uiBut *but, uiSelectContextStore *selctx_data);
static void ui_selectcontext_apply(
        bContext *C, uiBut *but, struct uiSelectContextStore *selctx_data,
        const double value, const double value_orig);

#define IS_ALLSELECT_EVENT(event) ((event)->alt != 0)

/** just show a tinted color so users know its activated */
#define UI_BUT_IS_SELECT_CONTEXT UI_BUT_NODE_ACTIVE

#endif  /* USE_ALLSELECT */


#ifdef USE_DRAG_MULTINUM

/**
 * how far to drag before we check for gesture direction (in pixels),
 * note: half the height of a button is about right... */
#define DRAG_MULTINUM_THRESHOLD_DRAG_X (UI_UNIT_Y / 4)

/**
 * how far to drag horizontally before we stop checking which buttons the gesture spans (in pixels),
 * locking down the buttons so we can drag freely without worrying about vertical movement. */
#define DRAG_MULTINUM_THRESHOLD_DRAG_Y (UI_UNIT_Y / 4)

/**
 * how strict to be when detecting a vertical gesture, [0.5 == sloppy], [0.9 == strict], (unsigned dot-product)
 * note: we should be quite strict here, since doing a vertical gesture by accident should be avoided,
 * however with some care a user should be able to do a vertical movement without *missing*. */
#define DRAG_MULTINUM_THRESHOLD_VERTICAL (0.75f)


/* a simple version of uiHandleButtonData when accessing multiple buttons */
typedef struct uiButMultiState {
	double origvalue;
	uiBut *but;

#ifdef USE_ALLSELECT
	uiSelectContextStore select_others;
#endif
} uiButMultiState;

typedef struct uiHandleButtonMulti {
	enum {
		/** gesture direction unknown, wait until mouse has moved enough... */
		BUTTON_MULTI_INIT_UNSET = 0,
		/** vertical gesture detected, flag buttons interactively (UI_BUT_DRAG_MULTI) */
		BUTTON_MULTI_INIT_SETUP,
		/** flag buttons finished, apply horizontal motion to active and flagged */
		BUTTON_MULTI_INIT_ENABLE,
		/** vertical gesture _not_ detected, take no further action */
		BUTTON_MULTI_INIT_DISABLE,
	} init;

	bool has_mbuts;  /* any buttons flagged UI_BUT_DRAG_MULTI */
	LinkNode *mbuts;
	uiButStore *bs_mbuts;

	bool is_proportional;

	/* In some cases we directly apply the changes to multiple buttons,
	 * so we don't want to do it twice. */
	bool skip;

	/* before activating, we need to check gesture direction accumulate signed cursor movement
	 * here so we can tell if this is a vertical motion or not. */
	float drag_dir[2];

	/* values copied direct from event->x,y
	 * used to detect buttons between the current and initial mouse position */
	int drag_start[2];

	/* store x location once BUTTON_MULTI_INIT_SETUP is set,
	 * moving outside this sets BUTTON_MULTI_INIT_ENABLE */
	int drag_lock_x;

} uiHandleButtonMulti;

#endif  /* USE_DRAG_MULTINUM */

typedef struct uiHandleButtonData {
	wmWindowManager *wm;
	wmWindow *window;
	ARegion *region;

	bool interactive;

	/* overall state */
	uiHandleButtonState state;
	int retval;
	/* booleans (could be made into flags) */
	bool cancel, escapecancel;
	bool applied, applied_interactive;
	bool changed_cursor;
	wmTimer *flashtimer;

	/* edited value */
	/* use 'ui_textedit_string_set' to assign new strings */
	char *str;
	char *origstr;
	double value, origvalue, startvalue;
	float vec[3], origvec[3];
#if 0  /* UNUSED */
	int togdual, togonly;
#endif
	ColorBand *coba;

	/* tooltip */
	uint tooltip_force : 1;

	/* auto open */
	bool used_mouse;
	wmTimer *autoopentimer;

	/* auto open (hold) */
	wmTimer *hold_action_timer;

	/* text selection/editing */
	/* size of 'str' (including terminator) */
	int maxlen;
	/* Button text selection:
	 * extension direction, selextend, inside ui_do_but_TEX */
	enum {
		EXTEND_NONE =     0,
		EXTEND_LEFT =     1,
		EXTEND_RIGHT =    2,
	} selextend;
	float selstartx;
	/* allow to realloc str/editstr and use 'maxlen' to track alloc size (maxlen + 1) */
	bool is_str_dynamic;

	/* number editing / dragging */
	/* coords are Window/uiBlock relative (depends on the button) */
	int draglastx, draglasty;
	int dragstartx, dragstarty;
	int draglastvalue;
	int dragstartvalue;
	bool dragchange, draglock;
	int dragsel;
	float dragf, dragfstart;
	CBData *dragcbd;

#ifdef USE_CONT_MOUSE_CORRECT
	/* when ungrabbing buttons which are #ui_but_is_cursor_warp(),
	 * we may want to position them.
	 * FLT_MAX signifies do-nothing, use #ui_block_to_window_fl()
	 * to get this into a usable space. */
	float ungrab_mval[2];
#endif

	/* menu open (watch UI_screen_free_active_but) */
	uiPopupBlockHandle *menu;
	int menuretval;

	/* search box (watch UI_screen_free_active_but) */
	ARegion *searchbox;
#ifdef USE_KEYNAV_LIMIT
	struct uiKeyNavLock searchbox_keynav_state;
#endif

#ifdef USE_DRAG_MULTINUM
	/* Multi-buttons will be updated in unison with the active button. */
	uiHandleButtonMulti multi_data;
#endif

#ifdef USE_ALLSELECT
	uiSelectContextStore select_others;
#endif

	/* post activate */
	uiButtonActivateType posttype;
	uiBut *postbut;
} uiHandleButtonData;

typedef struct uiAfterFunc {
	struct uiAfterFunc *next, *prev;

	uiButHandleFunc func;
	void *func_arg1;
	void *func_arg2;

	uiButHandleNFunc funcN;
	void *func_argN;

	uiButHandleRenameFunc rename_func;
	void *rename_arg1;
	void *rename_orig;

	uiBlockHandleFunc handle_func;
	void *handle_func_arg;
	int retval;

	uiMenuHandleFunc butm_func;
	void *butm_func_arg;
	int a2;

	wmOperator *popup_op;
	wmOperatorType *optype;
	int opcontext;
	PointerRNA *opptr;

	PointerRNA rnapoin;
	PropertyRNA *rnaprop;

	bContextStore *context;

	char undostr[BKE_UNDO_STR_MAX];
} uiAfterFunc;


static void button_activate_init(bContext *C, ARegion *ar, uiBut *but, uiButtonActivateType type);
static void button_activate_state(bContext *C, uiBut *but, uiHandleButtonState state);
static void button_activate_exit(
        bContext *C, uiBut *but, uiHandleButtonData *data,
        const bool mousemove, const bool onfree);
static int ui_handler_region_menu(bContext *C, const wmEvent *event, void *userdata);
static void ui_handle_button_activate(bContext *C, ARegion *ar, uiBut *but, uiButtonActivateType type);

#ifdef USE_DRAG_MULTINUM
static void ui_multibut_restore(bContext *C, uiHandleButtonData *data, uiBlock *block);
static uiButMultiState *ui_multibut_lookup(uiHandleButtonData *data, const uiBut *but);
#endif

/* buttons clipboard */
static ColorBand but_copypaste_coba = {0};
static CurveMapping but_copypaste_curve = {0};
static bool but_copypaste_curve_alive = false;

/** \} */


/* -------------------------------------------------------------------- */
/** \name UI Queries
 * \{ */

bool ui_but_is_editing(const uiBut *but)
{
	uiHandleButtonData *data = but->active;
	return (data && ELEM(data->state, BUTTON_STATE_TEXT_EDITING, BUTTON_STATE_NUM_EDITING));
}

/* assumes event type is MOUSEPAN */
void ui_pan_to_scroll(const wmEvent *event, int *type, int *val)
{
	static int lastdy = 0;
	int dy = event->prevy - event->y;

	/* This event should be originally from event->type,
	 * converting wrong event into wheel is bad, see [#33803] */
	BLI_assert(*type == MOUSEPAN);

	/* sign differs, reset */
	if ((dy > 0 && lastdy < 0) || (dy < 0 && lastdy > 0)) {
		lastdy = dy;
	}
	else {
		lastdy += dy;

		if (ABS(lastdy) > (int)UI_UNIT_Y) {
			if (U.uiflag2 & USER_TRACKPAD_NATURAL) {
				dy = -dy;
			}

			*val = KM_PRESS;

			if (dy > 0) {
				*type = WHEELUPMOUSE;
			}
			else {
				*type = WHEELDOWNMOUSE;
			}

			lastdy = 0;
		}
	}
}

static bool ui_but_find_select_in_enum__cmp(const uiBut *but_a, const uiBut *but_b)
{
	return ((but_a->type == but_b->type) &&
	        (but_a->alignnr == but_b->alignnr) &&
	        (but_a->poin == but_b->poin) &&
	        (but_a->rnapoin.type == but_b->rnapoin.type) &&
	        (but_a->rnaprop == but_b->rnaprop));
}

/**
 * Finds the pressed button in an aligned row (typically an expanded enum).
 *
 * \param direction: Use when there may be multiple buttons pressed.
 */
uiBut *ui_but_find_select_in_enum(uiBut *but, int direction)
{
	uiBut *but_iter = but;
	uiBut *but_found = NULL;
	BLI_assert(ELEM(direction, -1, 1));

	while ((but_iter->prev) &&
	       ui_but_find_select_in_enum__cmp(but_iter->prev, but))
	{
		but_iter = but_iter->prev;
	}

	while (but_iter && ui_but_find_select_in_enum__cmp(but_iter, but)) {
		if (but_iter->flag & UI_SELECT) {
			but_found = but_iter;
			if (direction == 1) {
				break;
			}
		}
		but_iter = but_iter->next;
	}

	return but_found;
}

static float ui_mouse_scale_warp_factor(const bool shift)
{
	return shift ? 0.05f : 1.0f;
}

static void ui_mouse_scale_warp(
        uiHandleButtonData *data, const float mx, const float my,
        float *r_mx, float *r_my, const bool shift)
{
	const float fac = ui_mouse_scale_warp_factor(shift);

	/* slow down the mouse, this is fairly picky */
	*r_mx = (data->dragstartx * (1.0f - fac) + mx * fac);
	*r_my = (data->dragstarty * (1.0f - fac) + my * fac);
}

/** \} */

/* -------------------------------------------------------------------- */
/** \name UI Utilities
 * \{ */

/**
 * Ignore mouse movements within some horizontal pixel threshold before starting to drag
 */
static bool ui_but_dragedit_update_mval(uiHandleButtonData *data, int mx)
{
	if (mx == data->draglastx) {
		return false;
	}

	if (data->draglock) {
		if (ABS(mx - data->dragstartx) <= BUTTON_DRAGLOCK_THRESH) {
			return false;
		}
#ifdef USE_DRAG_MULTINUM
		if (ELEM(data->multi_data.init, BUTTON_MULTI_INIT_UNSET, BUTTON_MULTI_INIT_SETUP)) {
			return false;
		}
#endif
		data->draglock = false;
		data->dragstartx = mx;  /* ignore mouse movement within drag-lock */
	}

	return true;
}

/** \} */

/* -------------------------------------------------------------------- */
/** \name Button Snap Values
 *
 * \{ */

enum eSnapType {
	SNAP_OFF = 0,
	SNAP_ON,
	SNAP_ON_SMALL,
};

static enum eSnapType ui_event_to_snap(const wmEvent *event)
{
	return (event->ctrl) ? (event->shift) ? SNAP_ON_SMALL : SNAP_ON : SNAP_OFF;
}

static bool ui_event_is_snap(const wmEvent *event)
{
	return (ELEM(event->type, LEFTCTRLKEY, RIGHTCTRLKEY) ||
	        ELEM(event->type, LEFTSHIFTKEY, RIGHTSHIFTKEY));
}

static void ui_color_snap_hue(const enum eSnapType snap, float *r_hue)
{
	const float snap_increment = (snap == SNAP_ON_SMALL) ? 24 : 12;
	BLI_assert(snap != SNAP_OFF);
	*r_hue = roundf((*r_hue) * snap_increment) / snap_increment;
}

/** \} */

/* -------------------------------------------------------------------- */
/** \name Button Apply/Revert
 * \{ */

static ListBase UIAfterFuncs = {NULL, NULL};

static uiAfterFunc *ui_afterfunc_new(void)
{
	uiAfterFunc *after;

	after = MEM_callocN(sizeof(uiAfterFunc), "uiAfterFunc");

	BLI_addtail(&UIAfterFuncs, after);

	return after;
}

/**
 * For executing operators after the button is pressed.
 * (some non operator buttons need to trigger operators), see: [#37795]
 *
 * \note Can only call while handling buttons.
 */
PointerRNA *ui_handle_afterfunc_add_operator(wmOperatorType *ot, int opcontext, bool create_props)
{
	PointerRNA *ptr = NULL;
	uiAfterFunc *after = ui_afterfunc_new();

	after->optype = ot;
	after->opcontext = opcontext;

	if (create_props) {
		ptr = MEM_callocN(sizeof(PointerRNA), __func__);
		WM_operator_properties_create_ptr(ptr, ot);
		after->opptr = ptr;
	}

	return ptr;
}

static void popup_check(bContext *C, wmOperator *op)
{
	if (op && op->type->check) {
		op->type->check(C, op);
	}
}

/**
 * Check if a #uiAfterFunc is needed for this button.
 */
static bool ui_afterfunc_check(const uiBlock *block, const uiBut *but)
{
	return (but->func || but->funcN || but->rename_func || but->optype || but->rnaprop || block->handle_func ||
	        (but->type == UI_BTYPE_BUT_MENU && block->butm_func) ||
	        (block->handle && block->handle->popup_op));
}

static void ui_apply_but_func(bContext *C, uiBut *but)
{
	uiAfterFunc *after;
	uiBlock *block = but->block;

	/* these functions are postponed and only executed after all other
	 * handling is done, i.e. menus are closed, in order to avoid conflicts
	 * with these functions removing the buttons we are working with */

	if (ui_afterfunc_check(block, but)) {
		after = ui_afterfunc_new();

		if (but->func && ELEM(but, but->func_arg1, but->func_arg2)) {
			/* exception, this will crash due to removed button otherwise */
			but->func(C, but->func_arg1, but->func_arg2);
		}
		else {
			after->func = but->func;
		}

		after->func_arg1 = but->func_arg1;
		after->func_arg2 = but->func_arg2;

		after->funcN = but->funcN;
		after->func_argN = (but->func_argN) ? MEM_dupallocN(but->func_argN) : NULL;

		after->rename_func = but->rename_func;
		after->rename_arg1 = but->rename_arg1;
		after->rename_orig = but->rename_orig; /* needs free! */

		after->handle_func = block->handle_func;
		after->handle_func_arg = block->handle_func_arg;
		after->retval = but->retval;

		if (but->type == UI_BTYPE_BUT_MENU) {
			after->butm_func = block->butm_func;
			after->butm_func_arg = block->butm_func_arg;
			after->a2 = but->a2;
		}

		if (block->handle) {
			after->popup_op = block->handle->popup_op;
		}

		after->optype = but->optype;
		after->opcontext = but->opcontext;
		after->opptr = but->opptr;

		after->rnapoin = but->rnapoin;
		after->rnaprop = but->rnaprop;

		if (but->context) {
			after->context = CTX_store_copy(but->context);
		}

		but->optype = NULL;
		but->opcontext = 0;
		but->opptr = NULL;
	}
}

/* typically call ui_apply_but_undo(), ui_apply_but_autokey() */
static void ui_apply_but_undo(uiBut *but)
{
	uiAfterFunc *after;

	if (but->flag & UI_BUT_UNDO) {
		const char *str = NULL;

		/* define which string to use for undo */
<<<<<<< HEAD
		if (ELEM(but->type, UI_BTYPE_LINK, UI_BTYPE_INLINK)) str = "Add button link";
		else if (but->type == UI_BTYPE_MENU) str = but->drawstr;
		else if (but->drawstr[0]) str = but->drawstr;
		else str = but->tip;
=======
		if (but->type == UI_BTYPE_MENU) {
			str = but->drawstr;
		}
		else if (but->drawstr[0]) {
			str = but->drawstr;
		}
		else {
			str = but->tip;
		}
>>>>>>> 2ed3fbf1

		/* fallback, else we don't get an undo! */
		if (str == NULL || str[0] == '\0') {
			str = "Unknown Action";
		}

		/* delayed, after all other funcs run, popups are closed, etc */
		after = ui_afterfunc_new();
		BLI_strncpy(after->undostr, str, sizeof(after->undostr));
	}
}

static void ui_apply_but_autokey(bContext *C, uiBut *but)
{
	Scene *scene = CTX_data_scene(C);

	/* try autokey */
	ui_but_anim_autokey(C, but, scene, scene->r.cfra);

	/* make a little report about what we've done! */
	if (but->rnaprop) {
		char *buf;

		if (RNA_property_subtype(but->rnaprop) == PROP_PASSWORD) {
			return;
		}

		buf = WM_prop_pystring_assign(C, &but->rnapoin, but->rnaprop, but->rnaindex);
		if (buf) {
			BKE_report(CTX_wm_reports(C), RPT_PROPERTY, buf);
			MEM_freeN(buf);

			WM_event_add_notifier(C, NC_SPACE | ND_SPACE_INFO_REPORT, NULL);
		}
	}
}

static void ui_apply_but_funcs_after(bContext *C)
{
	uiAfterFunc *afterf, after;
	PointerRNA opptr;
	ListBase funcs;

	/* copy to avoid recursive calls */
	funcs = UIAfterFuncs;
	BLI_listbase_clear(&UIAfterFuncs);

	for (afterf = funcs.first; afterf; afterf = after.next) {
		after = *afterf; /* copy to avoid memleak on exit() */
		BLI_freelinkN(&funcs, afterf);

		if (after.context) {
			CTX_store_set(C, after.context);
		}

		if (after.popup_op) {
			popup_check(C, after.popup_op);
		}

		if (after.opptr) {
			/* free in advance to avoid leak on exit */
			opptr = *after.opptr;
			MEM_freeN(after.opptr);
		}

		if (after.optype) {
			WM_operator_name_call_ptr(C, after.optype, after.opcontext, (after.opptr) ? &opptr : NULL);
		}

		if (after.opptr) {
			WM_operator_properties_free(&opptr);
		}

		if (after.rnapoin.data) {
			RNA_property_update(C, &after.rnapoin, after.rnaprop);
		}

		if (after.context) {
			CTX_store_set(C, NULL);
			CTX_store_free(after.context);
		}

		if (after.func) {
			after.func(C, after.func_arg1, after.func_arg2);
		}
		if (after.funcN) {
			after.funcN(C, after.func_argN, after.func_arg2);
		}
		if (after.func_argN) {
			MEM_freeN(after.func_argN);
		}

		if (after.handle_func) {
			after.handle_func(C, after.handle_func_arg, after.retval);
		}
		if (after.butm_func) {
			after.butm_func(C, after.butm_func_arg, after.a2);
		}

		if (after.rename_func) {
			after.rename_func(C, after.rename_arg1, after.rename_orig);
		}
		if (after.rename_orig) {
			MEM_freeN(after.rename_orig);
		}

		if (after.undostr[0]) {
			ED_undo_push(C, after.undostr);
		}
	}
}

static void ui_apply_but_BUT(bContext *C, uiBut *but, uiHandleButtonData *data)
{
	ui_apply_but_func(C, but);

	data->retval = but->retval;
	data->applied = true;
}

static void ui_apply_but_BUTM(bContext *C, uiBut *but, uiHandleButtonData *data)
{
	ui_but_value_set(but, but->hardmin);
	ui_apply_but_func(C, but);

	data->retval = but->retval;
	data->applied = true;
}

static void ui_apply_but_BLOCK(bContext *C, uiBut *but, uiHandleButtonData *data)
{
	if (but->type == UI_BTYPE_MENU) {
		ui_but_value_set(but, data->value);
	}

	ui_but_update_edited(but);
	ui_apply_but_func(C, but);
	data->retval = but->retval;
	data->applied = true;
}

static void ui_apply_but_TOG(bContext *C, uiBut *but, uiHandleButtonData *data)
{
	double value;
	int w, lvalue, push;

	value = ui_but_value_get(but);
	lvalue = (int)value;

	if (but->bit) {
		w = UI_BITBUT_TEST(lvalue, but->bitnr);
		if (w) {
			lvalue = UI_BITBUT_CLR(lvalue, but->bitnr);
		}
		else {
			lvalue = UI_BITBUT_SET(lvalue, but->bitnr);
		}

		ui_but_value_set(but, (double)lvalue);
		if (but->type == UI_BTYPE_ICON_TOGGLE || but->type == UI_BTYPE_ICON_TOGGLE_N) {
			ui_but_update_edited(but);
		}
	}
	else {

		if (value == 0.0) {
			push = 1;
		}
		else {
			push = 0;
		}

		if (ELEM(but->type, UI_BTYPE_TOGGLE_N, UI_BTYPE_ICON_TOGGLE_N, UI_BTYPE_CHECKBOX_N)) {
			push = !push;
		}
		ui_but_value_set(but, (double)push);
		if (but->type == UI_BTYPE_ICON_TOGGLE || but->type == UI_BTYPE_ICON_TOGGLE_N) {
			ui_but_update_edited(but);
		}
	}

	ui_apply_but_func(C, but);

	data->retval = but->retval;
	data->applied = true;
}

static void ui_apply_but_ROW(bContext *C, uiBlock *block, uiBut *but, uiHandleButtonData *data)
{
	uiBut *bt;

	ui_but_value_set(but, but->hardmax);

	ui_apply_but_func(C, but);

	/* states of other row buttons */
	for (bt = block->buttons.first; bt; bt = bt->next) {
		if (bt != but && bt->poin == but->poin && ELEM(bt->type, UI_BTYPE_ROW, UI_BTYPE_LISTROW)) {
			ui_but_update_edited(bt);
		}
	}

	data->retval = but->retval;
	data->applied = true;
}

static void ui_apply_but_TEX(bContext *C, uiBut *but, uiHandleButtonData *data)
{
	if (!data->str) {
		return;
	}

	ui_but_string_set(C, but, data->str);
	ui_but_update_edited(but);

	/* give butfunc a copy of the original text too.
	 * feature used for bone renaming, channels, etc.
	 * afterfunc frees rename_orig */
	if (data->origstr && (but->flag & UI_BUT_TEXTEDIT_UPDATE)) {
		/* In this case, we need to keep origstr available, to restore real org string in case we cancel after
		 * having typed something already. */
		but->rename_orig = BLI_strdup(data->origstr);
	}
	/* only if there are afterfuncs, otherwise 'renam_orig' isn't freed */
	else if (ui_afterfunc_check(but->block, but)) {
		but->rename_orig = data->origstr;
		data->origstr = NULL;
	}
	ui_apply_but_func(C, but);

	data->retval = but->retval;
	data->applied = true;
}

static void ui_apply_but_TAB(bContext *C, uiBut *but, uiHandleButtonData *data)
{
	if (data->str) {
		ui_but_string_set(C, but, data->str);
		ui_but_update_edited(but);
	}
	else {
		ui_but_value_set(but, but->hardmax);
		ui_apply_but_func(C, but);
	}

	data->retval = but->retval;
	data->applied = true;
}

static void ui_apply_but_NUM(bContext *C, uiBut *but, uiHandleButtonData *data)
{
	if (data->str) {
		if (ui_but_string_set(C, but, data->str)) {
			data->value = ui_but_value_get(but);
		}
		else {
			data->cancel = true;
			return;
		}
	}
	else {
		ui_but_value_set(but, data->value);
	}

	ui_but_update_edited(but);
	ui_apply_but_func(C, but);

	data->retval = but->retval;
	data->applied = true;
}

static void ui_apply_but_VEC(bContext *C, uiBut *but, uiHandleButtonData *data)
{
	ui_but_v3_set(but, data->vec);
	ui_but_update_edited(but);
	ui_apply_but_func(C, but);

	data->retval = but->retval;
	data->applied = true;
}

static void ui_apply_but_COLORBAND(bContext *C, uiBut *but, uiHandleButtonData *data)
{
	ui_apply_but_func(C, but);
	data->retval = but->retval;
	data->applied = true;
}

static void ui_apply_but_CURVE(bContext *C, uiBut *but, uiHandleButtonData *data)
{
	ui_apply_but_func(C, but);
	data->retval = but->retval;
	data->applied = true;
}

/** \} */

/* -------------------------------------------------------------------- */
/** \name Button Drag Multi-Number
 * \{ */

#ifdef USE_DRAG_MULTINUM

/* small multi-but api */
static void ui_multibut_add(uiHandleButtonData *data, uiBut *but)
{
	uiButMultiState *mbut_state;

	BLI_assert(but->flag & UI_BUT_DRAG_MULTI);
	BLI_assert(data->multi_data.has_mbuts);


	mbut_state = MEM_callocN(sizeof(*mbut_state), __func__);
	mbut_state->but = but;
	mbut_state->origvalue = ui_but_value_get(but);

	BLI_linklist_prepend(&data->multi_data.mbuts, mbut_state);

	UI_butstore_register(data->multi_data.bs_mbuts, &mbut_state->but);
}

static uiButMultiState *ui_multibut_lookup(uiHandleButtonData *data, const uiBut *but)
{
	LinkNode *l;

	for (l = data->multi_data.mbuts; l; l = l->next) {
		uiButMultiState *mbut_state;

		mbut_state = l->link;

		if (mbut_state->but == but) {
			return mbut_state;
		}
	}

	return NULL;
}

static void ui_multibut_restore(bContext *C, uiHandleButtonData *data, uiBlock *block)
{
	uiBut *but;

	for (but = block->buttons.first; but; but = but->next) {
		if (but->flag & UI_BUT_DRAG_MULTI) {
			uiButMultiState *mbut_state = ui_multibut_lookup(data, but);
			if (mbut_state) {
				ui_but_value_set(but, mbut_state->origvalue);

#ifdef USE_ALLSELECT
				if (mbut_state->select_others.elems_len > 0) {
					ui_selectcontext_apply(
					        C, but, &mbut_state->select_others,
					        mbut_state->origvalue, mbut_state->origvalue);
				}
#else
				UNUSED_VARS(C);
#endif
			}
		}
	}
}

static void ui_multibut_free(uiHandleButtonData *data, uiBlock *block)
{
#ifdef USE_ALLSELECT
	if (data->multi_data.mbuts) {
		LinkNode *list = data->multi_data.mbuts;
		while (list) {
			LinkNode *next = list->next;
			uiButMultiState *mbut_state = list->link;

			if (mbut_state->select_others.elems) {
				MEM_freeN(mbut_state->select_others.elems);
			}

			MEM_freeN(list->link);
			MEM_freeN(list);
			list = next;
		}
	}
#else
	BLI_linklist_freeN(data->multi_data.mbuts);
#endif

	data->multi_data.mbuts = NULL;

	if (data->multi_data.bs_mbuts) {
		UI_butstore_free(block, data->multi_data.bs_mbuts);
		data->multi_data.bs_mbuts = NULL;
	}
}

static bool ui_multibut_states_tag(
        uiBut *but_active,
        uiHandleButtonData *data, const wmEvent *event)
{
	uiBut *but;
	float seg[2][2];
	bool changed = false;

	seg[0][0] = data->multi_data.drag_start[0];
	seg[0][1] = data->multi_data.drag_start[1];

	seg[1][0] = event->x;
	seg[1][1] = event->y;

	BLI_assert(data->multi_data.init == BUTTON_MULTI_INIT_SETUP);

	ui_window_to_block_fl(data->region, but_active->block, &seg[0][0], &seg[0][1]);
	ui_window_to_block_fl(data->region, but_active->block, &seg[1][0], &seg[1][1]);

	data->multi_data.has_mbuts = false;

	/* follow ui_but_find_mouse_over_ex logic */
	for (but = but_active->block->buttons.first; but; but = but->next) {
		bool drag_prev = false;
		bool drag_curr = false;

		/* re-set each time */
		if (but->flag & UI_BUT_DRAG_MULTI) {
			but->flag &= ~UI_BUT_DRAG_MULTI;
			drag_prev = true;
		}

		if (ui_but_is_interactive(but, false)) {

			/* drag checks */
			if (but_active != but) {
				if (ui_but_is_compatible(but_active, but)) {

					BLI_assert(but->active == NULL);

					/* finally check for overlap */
					if (BLI_rctf_isect_segment(&but->rect, seg[0], seg[1])) {

						but->flag |= UI_BUT_DRAG_MULTI;
						data->multi_data.has_mbuts = true;
						drag_curr = true;
					}
				}
			}
		}

		changed |= (drag_prev != drag_curr);
	}

	return changed;
}

static void ui_multibut_states_create(uiBut *but_active, uiHandleButtonData *data)
{
	BLI_assert(data->multi_data.init == BUTTON_MULTI_INIT_SETUP);
	BLI_assert(data->multi_data.has_mbuts);

	data->multi_data.bs_mbuts = UI_butstore_create(but_active->block);

	for (uiBut *but = but_active->block->buttons.first; but; but = but->next) {
		if (but->flag & UI_BUT_DRAG_MULTI) {
			ui_multibut_add(data, but);
		}
	}

	/* edit buttons proportionally to eachother
	 * note: if we mix buttons which are proportional and others which are not,
	 * this may work a bit strangely */
	if ((but_active->rnaprop && (RNA_property_flag(but_active->rnaprop) & PROP_PROPORTIONAL)) ||
	    ELEM(but_active->unit_type, PROP_UNIT_LENGTH))
	{
		if (data->origvalue != 0.0) {
			data->multi_data.is_proportional = true;
		}
	}

}

static void ui_multibut_states_apply(bContext *C, uiHandleButtonData *data, uiBlock *block)
{
	ARegion *ar = data->region;
	const double value_delta = data->value - data->origvalue;
	const double value_scale = data->multi_data.is_proportional ? (data->value / data->origvalue) : 0.0;
	uiBut *but;

	BLI_assert(data->multi_data.init == BUTTON_MULTI_INIT_ENABLE);
	BLI_assert(data->multi_data.skip == false);

	for (but = block->buttons.first; but; but = but->next) {
		if (but->flag & UI_BUT_DRAG_MULTI) {
			/* mbut_states for delta */
			uiButMultiState *mbut_state = ui_multibut_lookup(data, but);

			if (mbut_state) {
				void *active_back;

				ui_but_execute_begin(C, ar, but, &active_back);

#ifdef USE_ALLSELECT
				if (data->select_others.is_enabled) {
					/* init once! */
					if (mbut_state->select_others.elems_len == 0) {
						ui_selectcontext_begin(C, but, &mbut_state->select_others);
					}
					if (mbut_state->select_others.elems_len == 0) {
						mbut_state->select_others.elems_len = -1;
					}
				}

				/* needed so we apply the right deltas */
				but->active->origvalue = mbut_state->origvalue;
				but->active->select_others = mbut_state->select_others;
				but->active->select_others.do_free = false;
#endif

				BLI_assert(active_back == NULL);
				/* no need to check 'data->state' here */
				if (data->str) {
					/* entering text (set all) */
					but->active->value = data->value;
					ui_but_string_set(C, but, data->str);
				}
				else {
					/* dragging (use delta) */
					if (data->multi_data.is_proportional) {
						but->active->value = mbut_state->origvalue * value_scale;
					}
					else {
						but->active->value = mbut_state->origvalue + value_delta;
					}

					/* clamp based on soft limits, see: T40154 */
					CLAMP(but->active->value, (double)but->softmin, (double)but->softmax);
				}
				ui_but_execute_end(C, ar, but, active_back);
			}
			else {
				/* highly unlikely */
				printf("%s: cant find button\n", __func__);
			}
			/* end */

		}
	}
}

#endif  /* USE_DRAG_MULTINUM */


/** \} */

/* -------------------------------------------------------------------- */
/** \name Button Drag Toggle
 * \{ */

#ifdef USE_DRAG_TOGGLE

/* Helpers that wrap boolean functions, to support different kinds of buttons. */

static bool ui_drag_toggle_but_is_supported(const uiBut *but)
{
	if (ui_but_is_bool(but)) {
		return true;
	}
	else if (UI_but_is_decorator(but)) {
		return ELEM(but->icon, ICON_DECORATE, ICON_DECORATE_KEYFRAME, ICON_DECORATE_ANIMATE, ICON_DECORATE_OVERRIDE);
	}
	else {
		return false;
	}
}

/* Button pushed state to compare if other buttons match. Can be more
 * then just true or false for toggle buttons with more than 2 states. */
static int ui_drag_toggle_but_pushed_state(bContext *C, uiBut *but)
{
	if (but->rnapoin.data == NULL && but->poin == NULL && but->icon) {
		if (but->pushed_state_func) {
			return but->pushed_state_func(C, but->pushed_state_arg);
		}
		else {
			/* Assume icon identifies a unique state, for buttons that
			* work though functions callbacks and don't have an boolean
			* value that indicates the state. */
			return but->icon + but->iconadd;
		}
	}
	else if (ui_but_is_bool(but)) {
		return ui_but_is_pushed(but);
	}
	else {
		return 0;
	}
}

typedef struct uiDragToggleHandle {
	/* init */
	int pushed_state;
	float but_cent_start[2];

	bool is_xy_lock_init;
	bool    xy_lock[2];

	int  xy_init[2];
	int  xy_last[2];
} uiDragToggleHandle;

static bool ui_drag_toggle_set_xy_xy(
        bContext *C, ARegion *ar, const int pushed_state,
        const int xy_src[2], const int xy_dst[2])
{
	/* popups such as layers won't re-evaluate on redraw */
	const bool do_check = (ar->regiontype == RGN_TYPE_TEMPORARY);
	bool changed = false;
	uiBlock *block;

	for (block = ar->uiblocks.first; block; block = block->next) {
		uiBut *but;

		float xy_a_block[2] = {UNPACK2(xy_src)};
		float xy_b_block[2] = {UNPACK2(xy_dst)};

		ui_window_to_block_fl(ar, block, &xy_a_block[0], &xy_a_block[1]);
		ui_window_to_block_fl(ar, block, &xy_b_block[0], &xy_b_block[1]);

		for (but = block->buttons.first; but; but = but->next) {
			/* Note: ctrl is always true here because (at least for now) we always want to consider text control
			 *       in this case, even when not embossed. */
			if (ui_but_is_interactive(but, true)) {
				if (BLI_rctf_isect_segment(&but->rect, xy_a_block, xy_b_block)) {

					/* execute the button */
					if (ui_drag_toggle_but_is_supported(but)) {
						/* is it pressed? */
						int pushed_state_but = ui_drag_toggle_but_pushed_state(C, but);
						if (pushed_state_but != pushed_state) {
							UI_but_execute(C, but);
							if (do_check) {
								ui_but_update_edited(but);
							}
							changed = true;
						}
					}
					/* done */

				}
			}
		}
	}
	if (changed) {
		/* apply now, not on release (or if handlers are canceled for whatever reason) */
		ui_apply_but_funcs_after(C);
	}

	return changed;
}

static void ui_drag_toggle_set(bContext *C, uiDragToggleHandle *drag_info, const int xy_input[2])
{
	ARegion *ar = CTX_wm_region(C);
	bool do_draw = false;
	int xy[2];

	/**
	 * Initialize Locking:
	 *
	 * Check if we need to initialize the lock axis by finding if the first
	 * button we mouse over is X or Y aligned, then lock the mouse to that axis after.
	 */
	if (drag_info->is_xy_lock_init == false) {
		/* first store the buttons original coords */
		uiBut *but = ui_but_find_mouse_over_ex(ar, xy_input[0], xy_input[1], true);

		if (but) {
			if (but->flag & UI_BUT_DRAG_LOCK) {
				const float but_cent_new[2] = {
					BLI_rctf_cent_x(&but->rect),
					BLI_rctf_cent_y(&but->rect),
				};

				/* check if this is a different button,
				 * chances are high the button wont move about :) */
				if (len_manhattan_v2v2(drag_info->but_cent_start, but_cent_new) > 1.0f) {
					if (fabsf(drag_info->but_cent_start[0] - but_cent_new[0]) <
					    fabsf(drag_info->but_cent_start[1] - but_cent_new[1]))
					{
						drag_info->xy_lock[0] = true;
					}
					else {
						drag_info->xy_lock[1] = true;
					}
					drag_info->is_xy_lock_init = true;
				}
			}
			else {
				drag_info->is_xy_lock_init = true;
			}
		}
	}
	/* done with axis locking */


	xy[0] = (drag_info->xy_lock[0] == false) ? xy_input[0] : drag_info->xy_last[0];
	xy[1] = (drag_info->xy_lock[1] == false) ? xy_input[1] : drag_info->xy_last[1];


	/* touch all buttons between last mouse coord and this one */
	do_draw = ui_drag_toggle_set_xy_xy(C, ar, drag_info->pushed_state, drag_info->xy_last, xy);

	if (do_draw) {
		ED_region_tag_redraw(ar);
	}

	copy_v2_v2_int(drag_info->xy_last, xy);
}

static void ui_handler_region_drag_toggle_remove(bContext *UNUSED(C), void *userdata)
{
	uiDragToggleHandle *drag_info = userdata;
	MEM_freeN(drag_info);
}

static int ui_handler_region_drag_toggle(bContext *C, const wmEvent *event, void *userdata)
{
	uiDragToggleHandle *drag_info = userdata;
	bool done = false;

	switch (event->type) {
		case LEFTMOUSE:
		{
			if (event->val == KM_RELEASE) {
				done = true;
			}
			break;
		}
		case MOUSEMOVE:
		{
			ui_drag_toggle_set(C, drag_info, &event->x);
			break;
		}
	}

	if (done) {
		wmWindow *win = CTX_wm_window(C);
		ARegion *ar = CTX_wm_region(C);
		uiBut *but = ui_but_find_mouse_over_ex(ar, drag_info->xy_init[0], drag_info->xy_init[1], true);

		if (but) {
			ui_apply_but_undo(but);
		}

		WM_event_remove_ui_handler(
		        &win->modalhandlers,
		        ui_handler_region_drag_toggle,
		        ui_handler_region_drag_toggle_remove,
		        drag_info, false);
		ui_handler_region_drag_toggle_remove(C, drag_info);

		WM_event_add_mousemove(C);
		return WM_UI_HANDLER_BREAK;
	}
	else {
		return WM_UI_HANDLER_CONTINUE;
	}
}

static bool ui_but_is_drag_toggle(const uiBut *but)
{
	return ((ui_drag_toggle_but_is_supported(but) == true) &&
	        /* menu check is importnt so the button dragged over isn't removed instantly */
	        (ui_block_is_menu(but->block) == false));
}

#endif  /* USE_DRAG_TOGGLE */


#ifdef USE_ALLSELECT

static bool ui_selectcontext_begin(
        bContext *C, uiBut *but, uiSelectContextStore *selctx_data)
{
	PointerRNA ptr, lptr, idptr;
	PropertyRNA *prop, *lprop;
	bool success = false;
	int index;

	char *path = NULL;
	ListBase lb = {NULL};

	ptr = but->rnapoin;
	prop = but->rnaprop;
	index = but->rnaindex;

	/* for now don't support whole colors */
	if (index == -1) {
		return false;
	}

	/* if there is a valid property that is editable... */
	if (ptr.data && prop) {
		CollectionPointerLink *link;
		bool use_path_from_id;
		int i;

		/* some facts we want to know */
		const bool is_array = RNA_property_array_check(prop);
		const int rna_type = RNA_property_type(prop);

		if (UI_context_copy_to_selected_list(C, &ptr, prop, &lb, &use_path_from_id, &path) &&
		    !BLI_listbase_is_empty(&lb))
		{
			selctx_data->elems_len = BLI_listbase_count(&lb);
			selctx_data->elems = MEM_mallocN(sizeof(uiSelectContextElem) * selctx_data->elems_len, __func__);

			for (i = 0, link = lb.first; i < selctx_data->elems_len; i++, link = link->next) {
				uiSelectContextElem *other = &selctx_data->elems[i];
				/* TODO,. de-duplicate copy_to_selected_button */
				if (link->ptr.data != ptr.data) {
					if (use_path_from_id) {
						/* Path relative to ID. */
						lprop = NULL;
						RNA_id_pointer_create(link->ptr.id.data, &idptr);
						RNA_path_resolve_property(&idptr, path, &lptr, &lprop);
					}
					else if (path) {
						/* Path relative to elements from list. */
						lprop = NULL;
						RNA_path_resolve_property(&link->ptr, path, &lptr, &lprop);
					}
					else {
						lptr = link->ptr;
						lprop = prop;
					}

					/* lptr might not be the same as link->ptr! */
					if ((lptr.data != ptr.data) &&
					    (lprop == prop) &&
					    RNA_property_editable(&lptr, lprop))
					{
						other->ptr = lptr;
						if (is_array) {
							if (rna_type == PROP_FLOAT) {
								other->val_f = RNA_property_float_get_index(&lptr, lprop, index);
							}
							else if (rna_type == PROP_INT) {
								other->val_i = RNA_property_int_get_index(&lptr, lprop, index);
							}
							/* ignored for now */
#if 0
							else if (rna_type == PROP_BOOLEAN) {
								other->val_b = RNA_property_boolean_get_index(&lptr, lprop, index);
							}
#endif
						}
						else {
							if (rna_type == PROP_FLOAT) {
								other->val_f = RNA_property_float_get(&lptr, lprop);
							}
							else if (rna_type == PROP_INT) {
								other->val_i = RNA_property_int_get(&lptr, lprop);
							}
							/* ignored for now */
#if 0
							else if (rna_type == PROP_BOOLEAN) {
								other->val_b = RNA_property_boolean_get(&lptr, lprop);
							}
							else if (rna_type == PROP_ENUM) {
								other->val_i = RNA_property_enum_get(&lptr, lprop);
							}
#endif
						}

						continue;
					}
				}

				selctx_data->elems_len -= 1;
				i -= 1;
			}

			success = (selctx_data->elems_len != 0);
		}
	}

	if (selctx_data->elems_len == 0) {
		MEM_SAFE_FREE(selctx_data->elems);
	}

	MEM_SAFE_FREE(path);
	BLI_freelistN(&lb);

	/* caller can clear */
	selctx_data->do_free = true;

	if (success) {
		but->flag |= UI_BUT_IS_SELECT_CONTEXT;
	}

	return success;
}

static void ui_selectcontext_end(
        uiBut *but, uiSelectContextStore *selctx_data)
{
	if (selctx_data->do_free) {
		if (selctx_data->elems) {
			MEM_freeN(selctx_data->elems);
		}
	}

	but->flag &= ~UI_BUT_IS_SELECT_CONTEXT;
}

static void ui_selectcontext_apply(
        bContext *C, uiBut *but, uiSelectContextStore *selctx_data,
        const double value, const double value_orig)
{
	if (selctx_data->elems) {
		PropertyRNA *prop = but->rnaprop;
		PropertyRNA *lprop = but->rnaprop;
		int index = but->rnaindex;
		int i;
		const bool use_delta = (selctx_data->is_copy == false);

		union {
			bool  b;
			int   i;
			float f;
			PointerRNA p;
		} delta, min, max;

		const bool is_array = RNA_property_array_check(prop);
		const int rna_type = RNA_property_type(prop);

		if (rna_type == PROP_FLOAT) {
			delta.f = use_delta ? (value - value_orig) : value;
			RNA_property_float_range(&but->rnapoin, prop, &min.f, &max.f);
		}
		else if (rna_type == PROP_INT) {
			delta.i = use_delta ? ((int)value - (int)value_orig) : (int)value;
			RNA_property_int_range(&but->rnapoin, prop, &min.i, &max.i);
		}
		else if (rna_type == PROP_ENUM) {
			/* not a delta infact */
			delta.i = RNA_property_enum_get(&but->rnapoin, prop);
		}
		else if (rna_type == PROP_BOOLEAN) {
			if (is_array) {
				/* not a delta infact */
				delta.b = RNA_property_boolean_get_index(&but->rnapoin, prop, index);
			}
			else {
				/* not a delta infact */
				delta.b = RNA_property_boolean_get(&but->rnapoin, prop);
			}
		}
		else if (rna_type == PROP_POINTER) {
			/* not a delta infact */
			delta.p = RNA_property_pointer_get(&but->rnapoin, prop);
		}

#ifdef USE_ALLSELECT_LAYER_HACK
		/* make up for not having 'handle_layer_buttons' */
		{
			PropertySubType subtype = RNA_property_subtype(prop);

			if ((rna_type == PROP_BOOLEAN) &&
			    ELEM(subtype, PROP_LAYER, PROP_LAYER_MEMBER) &&
			    is_array &&
			    /* could check for 'handle_layer_buttons' */
			    but->func)
			{
				wmWindow *win = CTX_wm_window(C);
				if (!win->eventstate->shift) {
					const int len = RNA_property_array_length(&but->rnapoin, prop);
					bool *tmparray = MEM_callocN(sizeof(bool) * len, __func__);

					tmparray[index] = true;

					for (i = 0; i < selctx_data->elems_len; i++) {
						uiSelectContextElem *other = &selctx_data->elems[i];
						PointerRNA lptr = other->ptr;
						RNA_property_boolean_set_array(&lptr, lprop, tmparray);
						RNA_property_update(C, &lptr, lprop);
					}

					MEM_freeN(tmparray);

					return;
				}
			}
		}
#endif

		for (i = 0; i < selctx_data->elems_len; i++) {
			uiSelectContextElem *other = &selctx_data->elems[i];
			PointerRNA lptr = other->ptr;

			if (rna_type == PROP_FLOAT) {
				float other_value = use_delta ? (other->val_f + delta.f) : delta.f;
				CLAMP(other_value, min.f, max.f);
				if (is_array) {
					RNA_property_float_set_index(&lptr, lprop, index, other_value);
				}
				else {
					RNA_property_float_set(&lptr, lprop, other_value);
				}
			}
			else if (rna_type == PROP_INT) {
				int other_value = use_delta ? (other->val_i + delta.i) : delta.i;
				CLAMP(other_value, min.i, max.i);
				if (is_array) {
					RNA_property_int_set_index(&lptr, lprop, index, other_value);
				}
				else {
					RNA_property_int_set(&lptr, lprop, other_value);
				}
			}
			else if (rna_type == PROP_BOOLEAN) {
				const bool other_value = delta.b;
				if (is_array) {
					RNA_property_boolean_set_index(&lptr, lprop, index, other_value);
				}
				else {
					RNA_property_boolean_set(&lptr, lprop, delta.b);
				}
			}
			else if (rna_type == PROP_ENUM) {
				const int other_value = delta.i;
				BLI_assert(!is_array);
				RNA_property_enum_set(&lptr, lprop, other_value);
			}
			else if (rna_type == PROP_POINTER) {
				const PointerRNA other_value = delta.p;
				RNA_property_pointer_set(&lptr, lprop, other_value);
			}

			RNA_property_update(C, &lptr, prop);
		}
	}
}

#endif  /* USE_ALLSELECT */

/** \} */

/* -------------------------------------------------------------------- */
/** \name Button Drag
 * \{ */

static bool ui_but_drag_init(
        bContext *C, uiBut *but,
        uiHandleButtonData *data, const wmEvent *event)
{
	/* prevent other WM gestures to start while we try to drag */
	WM_gestures_remove(C);

	/* Clamp the maximum to half the UI unit size so a high user preference
	 * doesn't require the user to drag more then half the default button height. */
	const int drag_threshold = min_ii(
	        U.tweak_threshold * U.dpi_fac,
	        (int)((UI_UNIT_Y / 2) * ui_block_to_window_scale(data->region, but->block)));

	if (ABS(data->dragstartx - event->x) + ABS(data->dragstarty - event->y) > drag_threshold) {
		button_activate_state(C, but, BUTTON_STATE_EXIT);
		data->cancel = true;
#ifdef USE_DRAG_TOGGLE
		if (ui_drag_toggle_but_is_supported(but)) {
			uiDragToggleHandle *drag_info = MEM_callocN(sizeof(*drag_info), __func__);
			ARegion *ar_prev;

			/* call here because regular mouse-up event wont run,
			 * typically 'button_activate_exit()' handles this */
			ui_apply_but_autokey(C, but);

			drag_info->pushed_state = ui_drag_toggle_but_pushed_state(C, but);
			drag_info->but_cent_start[0] = BLI_rctf_cent_x(&but->rect);
			drag_info->but_cent_start[1] = BLI_rctf_cent_y(&but->rect);
			copy_v2_v2_int(drag_info->xy_init, &event->x);
			copy_v2_v2_int(drag_info->xy_last, &event->x);

			/* needed for toggle drag on popups */
			ar_prev = CTX_wm_region(C);
			CTX_wm_region_set(C, data->region);

			WM_event_add_ui_handler(
			        C, &data->window->modalhandlers,
			        ui_handler_region_drag_toggle,
			        ui_handler_region_drag_toggle_remove,
			        drag_info, WM_HANDLER_BLOCKING);

			CTX_wm_region_set(C, ar_prev);

			/* Initialize alignment for single row/column regions,
			 * otherwise we use the relative position of the first other button dragged over. */
			if (ELEM(data->region->regiontype, RGN_TYPE_NAV_BAR, RGN_TYPE_HEADER)) {
				int lock_axis = -1;
				if (ELEM(data->region->alignment, RGN_ALIGN_LEFT, RGN_ALIGN_RIGHT)) {
					lock_axis = 0;
				}
				else if (ELEM(data->region->alignment, RGN_ALIGN_TOP, RGN_ALIGN_BOTTOM)) {
					lock_axis = 1;
				}
				if (lock_axis != -1) {
					drag_info->xy_lock[lock_axis] = true;
					drag_info->is_xy_lock_init = true;
				}
			}
		}
		else
#endif
		if (but->type == UI_BTYPE_COLOR) {
			bool valid = false;
			uiDragColorHandle *drag_info = MEM_callocN(sizeof(*drag_info), __func__);

			/* TODO support more button pointer types */
			if (but->rnaprop && RNA_property_subtype(but->rnaprop) == PROP_COLOR_GAMMA) {
				ui_but_v3_get(but, drag_info->color);
				drag_info->gamma_corrected = true;
				valid = true;
			}
			else if (but->rnaprop && RNA_property_subtype(but->rnaprop) == PROP_COLOR) {
				ui_but_v3_get(but, drag_info->color);
				drag_info->gamma_corrected = false;
				valid = true;
			}
			else if (ELEM(but->pointype, UI_BUT_POIN_FLOAT, UI_BUT_POIN_CHAR)) {
				ui_but_v3_get(but, drag_info->color);
				copy_v3_v3(drag_info->color, (float *)but->poin);
				valid = true;
			}

			if (valid) {
				WM_event_start_drag(C, ICON_COLOR, WM_DRAG_COLOR, drag_info, 0.0, WM_DRAG_FREE_DATA);
			}
			else {
				MEM_freeN(drag_info);
				return false;
			}
		}
		else {
			wmDrag *drag = WM_event_start_drag(
			        C, but->icon, but->dragtype, but->dragpoin,
			        ui_but_value_get(but), WM_DRAG_NOP);

			if (but->imb) {
				WM_event_drag_image(
				        drag, but->imb, but->imb_scale,
				        BLI_rctf_size_x(&but->rect),
				        BLI_rctf_size_y(&but->rect));
			}
		}
		return true;
	}

	return false;
}

/** \} */

/* -------------------------------------------------------------------- */
/** \name Button Apply
 * \{ */

static void ui_linkline_remove_active(uiBlock *block)
{
	uiBut *but;
	uiLink *link;
	uiLinkLine *line, *nline;
	int a, b;

	for (but = block->buttons.first; but; but = but->next) {
		if (but->type == UI_BTYPE_LINK && but->link) {
			for (line = but->link->lines.first; line; line = nline) {
				nline = line->next;
				
				if (line->flag & UI_SELECT) {
					BLI_remlink(&but->link->lines, line);
					
					link = line->from->link;
					
					/* are there more pointers allowed? */
					if (link->ppoin) {
						
						if (*(link->totlink) == 1) {
							*(link->totlink) = 0;
							MEM_freeN(*(link->ppoin));
							*(link->ppoin) = NULL;
						}
						else {
							b = 0;
							for (a = 0; a < (*(link->totlink)); a++) {
								
								if ((*(link->ppoin))[a] != line->to->poin) {
									(*(link->ppoin))[b] = (*(link->ppoin))[a];
									b++;
								}
							}
							(*(link->totlink))--;
						}
					}
					else {
						*(link->poin) = NULL;
					}
					
					MEM_freeN(line);
				}
			}
		}
	}
}


static uiLinkLine *ui_but_find_link(uiBut *from, uiBut *to)
{
	uiLinkLine *line;
	uiLink *link;
	
	link = from->link;
	if (link) {
		for (line = link->lines.first; line; line = line->next) {
			if (line->from == from && line->to == to) {
				return line;
			}
		}
	}
	return NULL;
}

#include "DNA_object_types.h" // Game engine transition
/* XXX BAD BAD HACK, fixme later **************** */
/* Try to add an AND Controller between the sensor and the actuator logic bricks and to connect them all */
static void ui_but_smart_controller_add(bContext *C, uiBut *from, uiBut *to)
{
	Object *ob = NULL;
	bSensor *sens_iter;
	bActuator *act_to, *act_iter;
	bController *cont;
	bController ***sens_from_links;
	uiBut *tmp_but;

	uiLink *link = from->link;

	PointerRNA props_ptr, object_ptr;
	
	if (link->ppoin)
		sens_from_links = (bController ***)(link->ppoin);
	else return;

	act_to = (bActuator *)(to->poin);

	/* (1) get the object */
	CTX_DATA_BEGIN (C, Object *, ob_iter, selected_editable_objects)
	{
		for (sens_iter = ob_iter->sensors.first; sens_iter; sens_iter = sens_iter->next) {
			if (&(sens_iter->links) == sens_from_links) {
				ob = ob_iter;
				break;
			}
		}
		if (ob) break;
	} CTX_DATA_END;

	if (!ob) return;

	/* (2) check if the sensor and the actuator are from the same object */
	for (act_iter = ob->actuators.first; act_iter; act_iter = (bActuator *)act_iter->next) {
		if (act_iter == act_to)
			break;
	}

	/* only works if the sensor and the actuator are from the same object */
	if (!act_iter) return;
	
	/* in case the linked controller is not the active one */
	RNA_pointer_create((ID *)ob, &RNA_Object, ob, &object_ptr);
	
	WM_operator_properties_create(&props_ptr, "LOGIC_OT_controller_add");
	RNA_string_set(&props_ptr, "object", ob->id.name + 2);

	/* (3) add a new controller */
	if (WM_operator_name_call(C, "LOGIC_OT_controller_add", WM_OP_EXEC_DEFAULT, &props_ptr) & OPERATOR_FINISHED) {
		cont = (bController *)ob->controllers.last;
		/* Quick fix to make sure we always have an AND controller.
		 * It might be nicer to make sure the operator gives us the right one though... */
		cont->type = CONT_LOGIC_AND;

		/* (4) link the sensor->controller->actuator */
		tmp_but = MEM_callocN(sizeof(uiBut), "uiBut");
		UI_but_link_set(
		        tmp_but, (void **)&cont, (void ***)&(cont->links),
		        &cont->totlinks, from->link->tocode, (int)to->hardmin);
		tmp_but->hardmin = from->link->tocode;
		tmp_but->poin = (char *)cont;

		tmp_but->type = UI_BTYPE_INLINK;
		ui_but_link_add(C, from, tmp_but);

		tmp_but->type = UI_BTYPE_LINK;
		ui_but_link_add(C, tmp_but, to);

		/* (5) garbage collection */
		MEM_freeN(tmp_but->link);
		MEM_freeN(tmp_but);
	}
	WM_operator_properties_free(&props_ptr);
}

static void ui_but_link_add(bContext *C, uiBut *from, uiBut *to)
{
	/* in 'from' we have to add a link to 'to' */
	uiLink *link;
	uiLinkLine *line;
	void **oldppoin;
	int a;
	
	if ((line = ui_but_find_link(from, to))) {
		line->flag |= UI_SELECT;
		ui_linkline_remove_active(from->block);
		return;
	}

	if (from->type == UI_BTYPE_INLINK && to->type == UI_BTYPE_INLINK) {
		return;
	}
	else if (from->type == UI_BTYPE_LINK && to->type == UI_BTYPE_INLINK) {
		if (from->link->tocode != (int)to->hardmin) {
			ui_but_smart_controller_add(C, from, to);
			return;
		}
	}
	else if (from->type == UI_BTYPE_INLINK && to->type == UI_BTYPE_LINK) {
		if (to->link->tocode == (int)from->hardmin) {
			return;
		}
	}
	
	link = from->link;
	
	/* are there more pointers allowed? */
	if (link->ppoin) {
		oldppoin = *(link->ppoin);
		
		(*(link->totlink))++;
		*(link->ppoin) = MEM_callocN(*(link->totlink) * sizeof(void *), "new link");
		
		for (a = 0; a < (*(link->totlink)) - 1; a++) {
			(*(link->ppoin))[a] = oldppoin[a];
		}
		(*(link->ppoin))[a] = to->poin;
		
		if (oldppoin) MEM_freeN(oldppoin);
	}
	else {
		*(link->poin) = to->poin;
	}
	
}


static void ui_apply_but_LINK(bContext *C, uiBut *but, uiHandleButtonData *data)
{
	ARegion *ar = CTX_wm_region(C);
	uiBut *bt;
	
	for (bt = but->block->buttons.first; bt; bt = bt->next) {
		if (ui_but_contains_point_px(bt, ar, but->linkto[0] + ar->winrct.xmin, but->linkto[1] + ar->winrct.ymin) )
			break;
	}
	if (bt && bt != but) {
		if (!ELEM(bt->type, UI_BTYPE_LINK, UI_BTYPE_INLINK) || !ELEM(but->type, UI_BTYPE_LINK, UI_BTYPE_INLINK))
			return;
		
		if (but->type == UI_BTYPE_LINK) ui_but_link_add(C, but, bt);
		else ui_but_link_add(C, bt, but);

		ui_apply_but_func(C, but);
		data->retval = but->retval;
	}
	data->applied = true;
}

static void ui_apply_but_IMAGE(bContext *C, uiBut *but, uiHandleButtonData *data)
{
	ui_apply_but_func(C, but);
	data->retval = but->retval;
	data->applied = true;
}

static void ui_apply_but_HISTOGRAM(bContext *C, uiBut *but, uiHandleButtonData *data)
{
	ui_apply_but_func(C, but);
	data->retval = but->retval;
	data->applied = true;
}

static void ui_apply_but_WAVEFORM(bContext *C, uiBut *but, uiHandleButtonData *data)
{
	ui_apply_but_func(C, but);
	data->retval = but->retval;
	data->applied = true;
}

static void ui_apply_but_TRACKPREVIEW(bContext *C, uiBut *but, uiHandleButtonData *data)
{
	ui_apply_but_func(C, but);
	data->retval = but->retval;
	data->applied = true;
}


static void ui_apply_but(bContext *C, uiBlock *block, uiBut *but, uiHandleButtonData *data, const bool interactive)
{
	char *editstr;
	double *editval;
	float *editvec;
	ColorBand *editcoba;
	CurveMapping *editcumap;

	data->retval = 0;

	/* if we cancel and have not applied yet, there is nothing to do,
	 * otherwise we have to restore the original value again */
	if (data->cancel) {
		if (!data->applied) {
			return;
		}

		if (data->str) {
			MEM_freeN(data->str);
		}
		data->str = data->origstr;
		data->origstr = NULL;
		data->value = data->origvalue;
		copy_v3_v3(data->vec, data->origvec);
		/* postpone clearing origdata */
	}
	else {
		/* we avoid applying interactive edits a second time
		 * at the end with the appliedinteractive flag */
		if (interactive) {
			data->applied_interactive = true;
		}
		else if (data->applied_interactive) {
			return;
		}

#ifdef USE_ALLSELECT
#  ifdef USE_DRAG_MULTINUM
		if (but->flag & UI_BUT_DRAG_MULTI) {
			/* pass */
		}
		else
#  endif
		if (data->select_others.elems_len == 0) {
			wmWindow *win = CTX_wm_window(C);
			/* may have been enabled before activating */
			if (data->select_others.is_enabled || IS_ALLSELECT_EVENT(win->eventstate)) {
				ui_selectcontext_begin(C, but, &data->select_others);
				data->select_others.is_enabled = true;
			}
		}
		if (data->select_others.elems_len == 0) {
			/* dont check again */
			data->select_others.elems_len = -1;
		}
#endif
	}

	/* ensures we are writing actual values */
	editstr = but->editstr;
	editval = but->editval;
	editvec = but->editvec;
	editcoba = but->editcoba;
	editcumap = but->editcumap;
	but->editstr = NULL;
	but->editval = NULL;
	but->editvec = NULL;
	but->editcoba = NULL;
	but->editcumap = NULL;

	/* handle different types */
	switch (but->type) {
		case UI_BTYPE_BUT:
			ui_apply_but_BUT(C, but, data);
			break;
		case UI_BTYPE_TEXT:
		case UI_BTYPE_SEARCH_MENU:
			ui_apply_but_TEX(C, but, data);
			break;
		case UI_BTYPE_BUT_TOGGLE:
		case UI_BTYPE_TOGGLE:
		case UI_BTYPE_TOGGLE_N:
		case UI_BTYPE_ICON_TOGGLE:
		case UI_BTYPE_ICON_TOGGLE_N:
		case UI_BTYPE_CHECKBOX:
		case UI_BTYPE_CHECKBOX_N:
			ui_apply_but_TOG(C, but, data);
			break;
		case UI_BTYPE_ROW:
		case UI_BTYPE_LISTROW:
			ui_apply_but_ROW(C, block, but, data);
			break;
		case UI_BTYPE_TAB:
			ui_apply_but_TAB(C, but, data);
			break;
		case UI_BTYPE_SCROLL:
		case UI_BTYPE_GRIP:
		case UI_BTYPE_NUM:
		case UI_BTYPE_NUM_SLIDER:
			ui_apply_but_NUM(C, but, data);
			break;
		case UI_BTYPE_MENU:
		case UI_BTYPE_BLOCK:
		case UI_BTYPE_PULLDOWN:
			ui_apply_but_BLOCK(C, but, data);
			break;
		case UI_BTYPE_COLOR:
			if (data->cancel) {
				ui_apply_but_VEC(C, but, data);
			}
			else {
				ui_apply_but_BLOCK(C, but, data);
			}
			break;
		case UI_BTYPE_BUT_MENU:
			ui_apply_but_BUTM(C, but, data);
			break;
		case UI_BTYPE_UNITVEC:
		case UI_BTYPE_HSVCUBE:
		case UI_BTYPE_HSVCIRCLE:
			ui_apply_but_VEC(C, but, data);
			break;
		case UI_BTYPE_COLORBAND:
			ui_apply_but_COLORBAND(C, but, data);
			break;
		case UI_BTYPE_CURVE:
			ui_apply_but_CURVE(C, but, data);
			break;
		case UI_BTYPE_KEY_EVENT:
		case UI_BTYPE_HOTKEY_EVENT:
			ui_apply_but_BUT(C, but, data);
			break;
		case UI_BTYPE_LINK:
		case UI_BTYPE_INLINK:
			ui_apply_but_LINK(C, but, data);
			break;
		case UI_BTYPE_IMAGE:
			ui_apply_but_IMAGE(C, but, data);
			break;
		case UI_BTYPE_HISTOGRAM:
			ui_apply_but_HISTOGRAM(C, but, data);
			break;
		case UI_BTYPE_WAVEFORM:
			ui_apply_but_WAVEFORM(C, but, data);
			break;
		case UI_BTYPE_TRACK_PREVIEW:
			ui_apply_but_TRACKPREVIEW(C, but, data);
			break;
		default:
			break;
	}

#ifdef USE_DRAG_MULTINUM
	if (data->multi_data.has_mbuts) {
		if ((data->multi_data.init == BUTTON_MULTI_INIT_ENABLE) &&
		    (data->multi_data.skip == false))
		{
			if (data->cancel) {
				ui_multibut_restore(C, data, block);
			}
			else {
				ui_multibut_states_apply(C, data, block);
			}
		}
	}
#endif

#ifdef USE_ALLSELECT
	ui_selectcontext_apply(C, but, &data->select_others, data->value, data->origvalue);
#endif

	if (data->cancel) {
		data->origvalue = 0.0;
		zero_v3(data->origvec);
	}

	but->editstr = editstr;
	but->editval = editval;
	but->editvec = editvec;
	but->editcoba = editcoba;
	but->editcumap = editcumap;
}

/** \} */

/* -------------------------------------------------------------------- */
/** \name Button Drop Event
 * \{ */

/* only call if event type is EVT_DROP */
static void ui_but_drop(bContext *C, const wmEvent *event, uiBut *but, uiHandleButtonData *data)
{
	wmDrag *wmd;
	ListBase *drags = event->customdata; /* drop event type has listbase customdata by default */

	for (wmd = drags->first; wmd; wmd = wmd->next) {
		if (wmd->type == WM_DRAG_ID) {
			/* align these types with UI_but_active_drop_name */
			if (ELEM(but->type, UI_BTYPE_TEXT, UI_BTYPE_SEARCH_MENU)) {
				ID *id = WM_drag_ID(wmd, 0);

				button_activate_state(C, but, BUTTON_STATE_TEXT_EDITING);

				ui_textedit_string_set(but, data, id->name + 2);

				if (ELEM(but->type, UI_BTYPE_SEARCH_MENU)) {
					but->changed = true;
					ui_searchbox_update(C, data->searchbox, but, true);
				}

				button_activate_state(C, but, BUTTON_STATE_EXIT);
			}
		}
	}
}

/** \} */

/* -------------------------------------------------------------------- */
/** \name Button Copy & Paste
 * \{ */

static void ui_but_get_pasted_text_from_clipboard(char **buf_paste, int *buf_len)
{
	char *text;
	int length;
	/* get only first line even if the clipboard contains multiple lines */
	text = WM_clipboard_text_get_firstline(false, &length);

	if (text) {
		*buf_paste = text;
		*buf_len = length;
	}
	else {
		*buf_paste = MEM_callocN(sizeof(char), __func__);
		*buf_len = 0;
	}
}

static int get_but_property_array_length(uiBut *but)
{
	return RNA_property_array_length(&but->rnapoin, but->rnaprop);
}

static void ui_but_set_float_array(bContext *C, uiBut *but, uiHandleButtonData *data, float *values, int array_length)
{
	button_activate_state(C, but, BUTTON_STATE_NUM_EDITING);

	for (int i = 0; i < array_length; i++) {
		RNA_property_float_set_index(&but->rnapoin, but->rnaprop, i, values[i]);
	}
	if (data) {
		data->value = values[but->rnaindex];
	}

	button_activate_state(C, but, BUTTON_STATE_EXIT);
}

static void float_array_to_string(float *values, int array_length, char *output, int output_len_max)
{
	/* to avoid buffer overflow attacks; numbers are quite arbitrary */
	BLI_assert(output_len_max > 15);
	output_len_max -= 10;

	int current_index = 0;
	output[current_index] = '[';
	current_index++;

	for (int i = 0; i < array_length; i++) {
		int length = BLI_snprintf(output + current_index, output_len_max - current_index, "%f", values[i]);
		current_index += length;

		if (i < array_length - 1) {
			if (current_index < output_len_max) {
				output[current_index + 0] = ',';
				output[current_index + 1] = ' ';
				current_index += 2;
			}
		}
	}

	output[current_index + 0] = ']';
	output[current_index + 1] = '\0';
}

static void ui_but_copy_numeric_array(uiBut *but, char *output, int output_len_max)
{
	int array_length = get_but_property_array_length(but);
	float *values = alloca(array_length * sizeof(float));
	RNA_property_float_get_array(&but->rnapoin, but->rnaprop, values);
	float_array_to_string(values, array_length, output, output_len_max);
}

static bool parse_float_array(char *text, float *values, int expected_length)
{
	/* can parse max 4 floats for now */
	BLI_assert(0 <= expected_length && expected_length <= 4);

	float v[5];
	int actual_length = sscanf(text, "[%f, %f, %f, %f, %f]", &v[0], &v[1], &v[2], &v[3], &v[4]);

	if (actual_length == expected_length) {
		memcpy(values, v, sizeof(float) * expected_length);
		return true;
	}
	else {
		return false;
	}
}

static void ui_but_paste_numeric_array(bContext *C, uiBut *but, uiHandleButtonData *data, char *buf_paste)
{
	int array_length = get_but_property_array_length(but);
	if (array_length > 4) {
		// not supported for now
		return;
	}

	float *values = alloca(sizeof(float) * array_length);

	if (parse_float_array(buf_paste, values, array_length)) {
		ui_but_set_float_array(C, but, data, values, array_length);
	}
	else {
		WM_report(RPT_ERROR, "Expected an array of numbers: [n, n, ...]");
	}
}

static void ui_but_copy_numeric_value(uiBut *but, char *output, int output_len_max)
{
	/* Get many decimal places, then strip trailing zeros.
	 * note: too high values start to give strange results */
	ui_but_string_get_ex(but, output, output_len_max, UI_PRECISION_FLOAT_MAX, false, NULL);
	BLI_str_rstrip_float_zero(output, '\0');
}

static void ui_but_paste_numeric_value(bContext *C, uiBut *but, uiHandleButtonData *data, char *buf_paste)
{
	double value;

	if (ui_but_string_set_eval_num(C, but, buf_paste, &value)) {
		button_activate_state(C, but, BUTTON_STATE_NUM_EDITING);
		data->value = value;
		ui_but_string_set(C, but, buf_paste);
		button_activate_state(C, but, BUTTON_STATE_EXIT);
	}
	else {
		WM_report(RPT_ERROR, "Expected a number");
	}
}

static void ui_but_paste_normalized_vector(bContext *C, uiBut *but, char *buf_paste)
{
	float xyz[3];
	if (parse_float_array(buf_paste, xyz, 3)) {
		if (normalize_v3(xyz) == 0.0f) {
			/* better set Z up then have a zero vector */
			xyz[2] = 1.0;
		}
		ui_but_set_float_array(C, but, NULL, xyz, 3);
	}
	else {
		WM_report(RPT_ERROR, "Paste expected 3 numbers, formatted: '[n, n, n]'");
	}
}

static void ui_but_copy_color(uiBut *but, char *output, int output_len_max)
{
	float rgba[4];

	if (but->rnaprop && get_but_property_array_length(but) == 4) {
		rgba[3] = RNA_property_float_get_index(&but->rnapoin, but->rnaprop, 3);
	}
	else {
		rgba[3] = 1.0f;
	}

	ui_but_v3_get(but, rgba);

	/* convert to linear color to do compatible copy between gamma and non-gamma */
	if (but->rnaprop && RNA_property_subtype(but->rnaprop) == PROP_COLOR_GAMMA) {
		srgb_to_linearrgb_v3_v3(rgba, rgba);
	}

	float_array_to_string(rgba, 4, output, output_len_max);
}

static void ui_but_paste_color(bContext *C, uiBut *but, char *buf_paste)
{
	float rgba[4];
	if (parse_float_array(buf_paste, rgba, 4)) {
		if (but->rnaprop) {
			/* Assume linear colors in buffer. */
			if (RNA_property_subtype(but->rnaprop) == PROP_COLOR_GAMMA) {
				linearrgb_to_srgb_v3_v3(rgba, rgba);
			}

			/* Some color properties are RGB, not RGBA. */
			int array_len = get_but_property_array_length(but);
			BLI_assert(ELEM(array_len, 3, 4));
			ui_but_set_float_array(C, but, NULL, rgba, array_len);
		}
	}
	else {
		WM_report(RPT_ERROR, "Paste expected 4 numbers, formatted: '[n, n, n, n]'");
	}
}

static void ui_but_copy_text(uiBut *but, char *output, int output_len_max)
{
	ui_but_string_get(but, output, output_len_max);
}

static void ui_but_paste_text(bContext *C, uiBut *but, uiHandleButtonData *data, char *buf_paste)
{
	button_activate_state(C, but, BUTTON_STATE_TEXT_EDITING);
	ui_textedit_string_set(but, but->active, buf_paste);

	if (but->type == UI_BTYPE_SEARCH_MENU) {
		but->changed = true;
		ui_searchbox_update(C, data->searchbox, but, true);
	}

	button_activate_state(C, but, BUTTON_STATE_EXIT);
}

static void ui_but_copy_colorband(uiBut *but)
{
	if (but->poin != NULL) {
		memcpy(&but_copypaste_coba, but->poin, sizeof(ColorBand));
	}
}

static void ui_but_paste_colorband(bContext *C, uiBut *but, uiHandleButtonData *data)
{
	if (but_copypaste_coba.tot != 0) {
		if (!but->poin) {
			but->poin = MEM_callocN(sizeof(ColorBand), "colorband");
		}

		button_activate_state(C, but, BUTTON_STATE_NUM_EDITING);
		memcpy(data->coba, &but_copypaste_coba, sizeof(ColorBand));
		button_activate_state(C, but, BUTTON_STATE_EXIT);
	}
}

static void ui_but_copy_curvemapping(uiBut *but)
{
	if (but->poin != NULL) {
		but_copypaste_curve_alive = true;
		curvemapping_free_data(&but_copypaste_curve);
		curvemapping_copy_data(&but_copypaste_curve, (CurveMapping *) but->poin);
	}
}

static void ui_but_paste_curvemapping(bContext *C, uiBut *but)
{
	if (but_copypaste_curve_alive) {
		if (!but->poin) {
			but->poin = MEM_callocN(sizeof(CurveMapping), "curvemapping");
		}

		button_activate_state(C, but, BUTTON_STATE_NUM_EDITING);
		curvemapping_free_data((CurveMapping *) but->poin);
		curvemapping_copy_data((CurveMapping *) but->poin, &but_copypaste_curve);
		button_activate_state(C, but, BUTTON_STATE_EXIT);
	}
}

static void ui_but_copy_operator(bContext *C, uiBut *but, char *output, int output_len_max)
{
	PointerRNA *opptr;
	opptr = UI_but_operator_ptr_get(but);

	char *str;
	str = WM_operator_pystring_ex(C, NULL, false, true, but->optype, opptr);
	BLI_strncpy(output, str, output_len_max);
	MEM_freeN(str);
}

static bool ui_but_copy_menu(uiBut *but, char *output, int output_len_max)
{
	MenuType *mt = UI_but_menutype_get(but);
	if (mt) {
		BLI_snprintf(output, output_len_max, "bpy.ops.wm.call_menu(name=\"%s\")", mt->idname);
		return true;
	}
	return false;
}

static bool ui_but_copy_popover(uiBut *but, char *output, int output_len_max)
{
	PanelType *pt = UI_but_paneltype_get(but);
	if (pt) {
		BLI_snprintf(output, output_len_max, "bpy.ops.wm.call_panel(name=\"%s\")", pt->idname);
		return true;
	}
	return false;
}

static void ui_but_copy(bContext *C, uiBut *but, const bool copy_array)
{
	if (ui_but_contains_password(but)) {
		return;
	}

	/* Arbitrary large value (allow for paths: 'PATH_MAX') */
	char buf[4096] = {0};
	const int buf_max_len = sizeof(buf);

	/* Left false for copying internal data (color-band for eg). */
	bool is_buf_set = false;

	bool has_required_data = !(but->poin == NULL && but->rnapoin.data == NULL);

	switch (but->type) {
		case UI_BTYPE_NUM:
		case UI_BTYPE_NUM_SLIDER:
			if (!has_required_data) {
				break;
			}
			if (copy_array && ui_but_has_array_value(but)) {
				ui_but_copy_numeric_array(but, buf, buf_max_len);
			}
			else {
				ui_but_copy_numeric_value(but, buf, buf_max_len);
			}
			is_buf_set = true;
			break;

		case UI_BTYPE_UNITVEC:
			if (!has_required_data) {
				break;
			}
			ui_but_copy_numeric_array(but, buf, buf_max_len);
			is_buf_set = true;
			break;

		case UI_BTYPE_COLOR:
			if (!has_required_data) {
				break;
			}
			ui_but_copy_color(but, buf, buf_max_len);
			is_buf_set = true;
			break;

		case UI_BTYPE_TEXT:
		case UI_BTYPE_SEARCH_MENU:
			if (!has_required_data) {
				break;
			}
			ui_but_copy_text(but, buf, buf_max_len);
			is_buf_set = true;
			break;

		case UI_BTYPE_COLORBAND:
			ui_but_copy_colorband(but);
			break;

		case UI_BTYPE_CURVE:
			ui_but_copy_curvemapping(but);
			break;

		case UI_BTYPE_BUT:
			ui_but_copy_operator(C, but, buf, buf_max_len);
			is_buf_set = true;
			break;

		case UI_BTYPE_MENU:
		case UI_BTYPE_PULLDOWN:
			if (ui_but_copy_menu(but, buf, buf_max_len)) {
				is_buf_set = true;
			}
			break;
		case UI_BTYPE_POPOVER:
			if (ui_but_copy_popover(but, buf, buf_max_len)) {
				is_buf_set = true;
			}
			break;

		default:
			break;
	}

	if (is_buf_set) {
		WM_clipboard_text_set(buf, 0);
	}
}

static void ui_but_paste(bContext *C, uiBut *but, uiHandleButtonData *data, const bool paste_array)
{
	BLI_assert((but->flag & UI_BUT_DISABLED) == 0); /* caller should check */

	int buf_paste_len = 0;
	char *buf_paste;
	ui_but_get_pasted_text_from_clipboard(&buf_paste, &buf_paste_len);

	bool has_required_data = !(but->poin == NULL && but->rnapoin.data == NULL);

	switch (but->type) {
		case UI_BTYPE_NUM:
		case UI_BTYPE_NUM_SLIDER:
			if (!has_required_data) {
				break;
			}
			if (paste_array && ui_but_has_array_value(but)) {
				ui_but_paste_numeric_array(C, but, data, buf_paste);
			}
			else {
				ui_but_paste_numeric_value(C, but, data, buf_paste);
			}
			break;

		case UI_BTYPE_UNITVEC:
			if (!has_required_data) {
				break;
			}
			ui_but_paste_normalized_vector(C, but, buf_paste);
			break;

		case UI_BTYPE_COLOR:
			if (!has_required_data) {
				break;
			}
			ui_but_paste_color(C, but, buf_paste);
			break;

		case UI_BTYPE_TEXT:
		case UI_BTYPE_SEARCH_MENU:
			if (!has_required_data) {
				break;
			}
			ui_but_paste_text(C, but, data, buf_paste);
			break;

		case UI_BTYPE_COLORBAND:
			ui_but_paste_colorband(C, but, data);
			break;

		case UI_BTYPE_CURVE:
			ui_but_paste_curvemapping(C, but);
			break;

		default:
			break;
	}

	MEM_freeN((void *)buf_paste);
}

void ui_but_clipboard_free(void)
{
	curvemapping_free_data(&but_copypaste_curve);
}

/** \} */

/* -------------------------------------------------------------------- */
/** \name Button Text Password
 *
 * Functions to convert password strings that should not be displayed
 * to asterisk representation (e.g. 'mysecretpasswd' -> '*************')
 *
 * It converts every UTF-8 character to an asterisk, and also remaps
 * the cursor position and selection start/end.
 *
 * \note: remapping is used, because password could contain UTF-8 characters.
 *
 * \{ */

static int ui_text_position_from_hidden(uiBut *but, int pos)
{
	const char *strpos, *butstr;
	int i;

	butstr = (but->editstr) ? but->editstr : but->drawstr;

	for (i = 0, strpos = butstr; i < pos; i++)
		strpos = BLI_str_find_next_char_utf8(strpos, NULL);

	return (strpos - butstr);
}

static int ui_text_position_to_hidden(uiBut *but, int pos)
{
	const char *butstr = (but->editstr) ? but->editstr : but->drawstr;
	return BLI_strnlen_utf8(butstr, pos);
}

void ui_but_text_password_hide(char password_str[UI_MAX_PASSWORD_STR], uiBut *but, const bool restore)
{
	char *butstr;

	if (!(but->rnaprop && RNA_property_subtype(but->rnaprop) == PROP_PASSWORD)) {
		return;
	}

	butstr = (but->editstr) ? but->editstr : but->drawstr;

	if (restore) {
		/* restore original string */
		BLI_strncpy(butstr, password_str, UI_MAX_PASSWORD_STR);

		/* remap cursor positions */
		if (but->pos >= 0) {
			but->pos = ui_text_position_from_hidden(but, but->pos);
			but->selsta = ui_text_position_from_hidden(but, but->selsta);
			but->selend = ui_text_position_from_hidden(but, but->selend);
		}
	}
	else {
		/* convert text to hidden text using asterisks (e.g. pass -> ****) */
		const size_t len = BLI_strlen_utf8(butstr);

		/* remap cursor positions */
		if (but->pos >= 0) {
			but->pos = ui_text_position_to_hidden(but, but->pos);
			but->selsta = ui_text_position_to_hidden(but, but->selsta);
			but->selend = ui_text_position_to_hidden(but, but->selend);
		}

		/* save original string */
		BLI_strncpy(password_str, butstr, UI_MAX_PASSWORD_STR);
		memset(butstr, '*', len);
		butstr[len] = '\0';
	}
}

/** \} */

/* -------------------------------------------------------------------- */
/** \name Button Text Selection/Editing
 * \{ */

static void ui_textedit_string_clear_and_exit(bContext *C, uiBut *but, uiHandleButtonData *data)
{
	/* most likely NULL, but let's check, and give it temp zero string */
	if (!data->str) {
		data->str = MEM_callocN(1, "temp str");
	}
	data->str[0] = 0;

	ui_apply_but_TEX(C, but, data);
	button_activate_state(C, but, BUTTON_STATE_EXIT);
}

static void ui_textedit_string_ensure_max_length(uiBut *but, uiHandleButtonData *data, int maxlen)
{
	BLI_assert(data->is_str_dynamic);
	BLI_assert(data->str == but->editstr);

	if (maxlen > data->maxlen) {
		data->str = but->editstr = MEM_reallocN(data->str, sizeof(char) * maxlen);
		data->maxlen = maxlen;
	}
}

static void ui_textedit_string_set(uiBut *but, uiHandleButtonData *data, const char *str)
{
	if (data->is_str_dynamic) {
		ui_textedit_string_ensure_max_length(but, data, strlen(str) + 1);
	}

	if (ui_but_is_utf8(but)) {
		BLI_strncpy_utf8(data->str, str, data->maxlen);
	}
	else {
		BLI_strncpy(data->str, str, data->maxlen);
	}
}


static bool ui_textedit_delete_selection(uiBut *but, uiHandleButtonData *data)
{
	char *str = data->str;
	const int len = strlen(str);
	bool changed = false;
	if (but->selsta != but->selend && len) {
		memmove(str + but->selsta, str + but->selend, (len - but->selend) + 1);
		changed = true;
	}

	but->pos = but->selend = but->selsta;
	return changed;
}

/**
 * \param x: Screen space cursor location - #wmEvent.x
 *
 * \note ``but->block->aspect`` is used here, so drawing button style is getting scaled too.
 */
static void ui_textedit_set_cursor_pos(uiBut *but, uiHandleButtonData *data, const float x)
{
	uiStyle *style = UI_style_get();  // XXX pass on as arg
	uiFontStyle *fstyle = &style->widget;
	const float aspect = but->block->aspect;
	const short fstyle_points_prev = fstyle->points;

	float startx = but->rect.xmin;
	float starty_dummy = 0.0f;
	char password_str[UI_MAX_PASSWORD_STR];
	/* treat 'str_last' as null terminator for str, no need to modify in-place */
	const char *str = but->editstr, *str_last;

	ui_block_to_window_fl(data->region, but->block, &startx, &starty_dummy);

	ui_fontscale(&fstyle->points, aspect);

	UI_fontstyle_set(fstyle);

	if (fstyle->kerning == 1) {
		/* for BLF_width */
		BLF_enable(fstyle->uifont_id, BLF_KERNING_DEFAULT);
	}

	ui_but_text_password_hide(password_str, but, false);

	if (ELEM(but->type, UI_BTYPE_TEXT, UI_BTYPE_SEARCH_MENU)) {
		if (but->flag & UI_HAS_ICON) {
			startx += UI_DPI_ICON_SIZE / aspect;
		}
	}
	/* but this extra .05 makes clicks inbetween characters feel nicer */
	startx += ((UI_TEXT_MARGIN_X + 0.05f) * U.widget_unit) / aspect;

	/* mouse dragged outside the widget to the left */
	if (x < startx) {
		int i = but->ofs;

		str_last = &str[but->ofs];

		while (i > 0) {
			if (BLI_str_cursor_step_prev_utf8(str, but->ofs, &i)) {
				/* 0.25 == scale factor for less sensitivity */
				if (BLF_width(fstyle->uifont_id, str + i, (str_last - str) - i) > (startx - x) * 0.25f) {
					break;
				}
			}
			else {
				break; /* unlikely but possible */
			}
		}
		but->ofs = i;
		but->pos = but->ofs;
	}
	/* mouse inside the widget, mouse coords mapped in widget space */
	else {  /* (x >= startx) */
		int pos_i;

		/* keep track of previous distance from the cursor to the char */
		float cdist, cdist_prev = 0.0f;
		short pos_prev;

		str_last = &str[strlen(str)];

		but->pos = pos_prev = ((str_last - str) - but->ofs);

		while (true) {
			cdist = startx + BLF_width(fstyle->uifont_id, str + but->ofs, (str_last - str) - but->ofs);

			/* check if position is found */
			if (cdist < x) {
				/* check is previous location was in fact closer */
				if ((x - cdist) > (cdist_prev - x)) {
					but->pos = pos_prev;
				}
				break;
			}
			cdist_prev = cdist;
			pos_prev   = but->pos;
			/* done with tricky distance checks */

			pos_i = but->pos;
			if (but->pos <= 0) {
				break;
			}
			if (BLI_str_cursor_step_prev_utf8(str, but->ofs, &pos_i)) {
				but->pos = pos_i;
				str_last = &str[but->pos + but->ofs];
			}
			else {
				break; /* unlikely but possible */
			}
		}
		but->pos += but->ofs;
		if (but->pos < 0) {
			but->pos = 0;
		}
	}

	if (fstyle->kerning == 1) {
		BLF_disable(fstyle->uifont_id, BLF_KERNING_DEFAULT);
	}

	ui_but_text_password_hide(password_str, but, true);

	fstyle->points = fstyle_points_prev;
}

static void ui_textedit_set_cursor_select(uiBut *but, uiHandleButtonData *data, const float x)
{
	if      (x > data->selstartx) { data->selextend = EXTEND_RIGHT; }
	else if (x < data->selstartx) { data->selextend = EXTEND_LEFT; }

	ui_textedit_set_cursor_pos(but, data, x);

	if      (data->selextend == EXTEND_RIGHT) { but->selend = but->pos; }
	else if (data->selextend == EXTEND_LEFT)  { but->selsta = but->pos; }

	ui_but_update(but);
}

/**
 * This is used for both utf8 and ascii
 *
 * For unicode buttons, \a buf is treated as unicode.
 */
static bool ui_textedit_insert_buf(
        uiBut *but, uiHandleButtonData *data,
        const char *buf, int buf_len)
{
	int len = strlen(data->str);
	int len_new = len - (but->selend - but->selsta) + 1;
	bool changed = false;

	if (data->is_str_dynamic) {
		ui_textedit_string_ensure_max_length(but, data, len_new + buf_len);
	}

	if (len_new <= data->maxlen) {
		char *str = data->str;
		size_t step = buf_len;

		/* type over the current selection */
		if ((but->selend - but->selsta) > 0) {
			changed = ui_textedit_delete_selection(but, data);
			len = strlen(str);
		}

		if ((len + step >= data->maxlen) && (data->maxlen - (len + 1) > 0)) {
			if (ui_but_is_utf8(but)) {
				/* shorten 'step' to a utf8 aligned size that fits  */
				BLI_strnlen_utf8_ex(buf, data->maxlen - (len + 1), &step);
			}
			else {
				step = data->maxlen - (len + 1);
			}
		}

		if (step && (len + step < data->maxlen)) {
			memmove(&str[but->pos + step], &str[but->pos], (len + 1) - but->pos);
			memcpy(&str[but->pos], buf, step * sizeof(char));
			but->pos += step;
			changed = true;
		}
	}

	return changed;
}

static bool ui_textedit_insert_ascii(uiBut *but, uiHandleButtonData *data, char ascii)
{
	char buf[2] = {ascii, '\0'};

	if (ui_but_is_utf8(but) && (BLI_str_utf8_size(buf) == -1)) {
		printf("%s: entering invalid ascii char into an ascii key (%d)\n",
		       __func__, (int)(uchar)ascii);

		return false;
	}

	/* in some cases we want to allow invalid utf8 chars */
	return ui_textedit_insert_buf(but, data, buf, 1);
}

static void ui_textedit_move(
        uiBut *but, uiHandleButtonData *data, eStrCursorJumpDirection direction,
        const bool select, eStrCursorJumpType jump)
{
	const char *str = data->str;
	const int len = strlen(str);
	const int pos_prev = but->pos;
	const bool has_sel = (but->selend - but->selsta) > 0;

	ui_but_update(but);

	/* special case, quit selection and set cursor */
	if (has_sel && !select) {
		if (jump == STRCUR_JUMP_ALL) {
			but->selsta = but->selend = but->pos = direction ? len : 0;
		}
		else {
			if (direction) {
				but->selsta = but->pos = but->selend;
			}
			else {
				but->pos = but->selend = but->selsta;
			}
		}
		data->selextend = EXTEND_NONE;
	}
	else {
		int pos_i = but->pos;
		BLI_str_cursor_step_utf8(str, len, &pos_i, direction, jump, true);
		but->pos = pos_i;

		if (select) {
			/* existing selection */
			if (has_sel) {

				if (data->selextend == EXTEND_NONE) {
					data->selextend = EXTEND_RIGHT;
				}

				if (direction) {
					if (data->selextend == EXTEND_RIGHT) {
						but->selend = but->pos;
					}
					else {
						but->selsta = but->pos;
					}
				}
				else {
					if (data->selextend == EXTEND_LEFT) {
						but->selsta = but->pos;
					}
					else {
						but->selend = but->pos;
					}
				}

				if (but->selend < but->selsta) {
					SWAP(short, but->selsta, but->selend);
					data->selextend = (data->selextend == EXTEND_RIGHT) ? EXTEND_LEFT : EXTEND_RIGHT;
				}

			} /* new selection */
			else {
				if (direction) {
					data->selextend = EXTEND_RIGHT;
					but->selend = but->pos;
					but->selsta = pos_prev;
				}
				else {
					data->selextend = EXTEND_LEFT;
					but->selend = pos_prev;
					but->selsta = but->pos;
				}
			}
		}
	}
}

static bool ui_textedit_delete(uiBut *but, uiHandleButtonData *data, int direction, eStrCursorJumpType jump)
{
	char *str = data->str;
	const int len = strlen(str);

	bool changed = false;

	if (jump == STRCUR_JUMP_ALL) {
		if (len) {
			changed = true;
		}
		str[0] = '\0';
		but->pos = 0;
	}
	else if (direction) { /* delete */
		if ((but->selend - but->selsta) > 0) {
			changed = ui_textedit_delete_selection(but, data);
		}
		else if (but->pos >= 0 && but->pos < len) {
			int pos = but->pos;
			int step;
			BLI_str_cursor_step_utf8(str, len, &pos, direction, jump, true);
			step = pos - but->pos;
			memmove(&str[but->pos], &str[but->pos + step], (len + 1) - (but->pos + step));
			changed = true;
		}
	}
	else { /* backspace */
		if (len != 0) {
			if ((but->selend - but->selsta) > 0) {
				changed = ui_textedit_delete_selection(but, data);
			}
			else if (but->pos > 0) {
				int pos = but->pos;
				int step;

				BLI_str_cursor_step_utf8(str, len, &pos, direction, jump, true);
				step = but->pos - pos;
				memmove(&str[but->pos - step], &str[but->pos], (len + 1) - but->pos);
				but->pos -= step;
				changed = true;
			}
		}
	}

	return changed;
}

static int ui_textedit_autocomplete(bContext *C, uiBut *but, uiHandleButtonData *data)
{
	char *str;
	int changed;

	str = data->str;

	if (data->searchbox) {
		changed = ui_searchbox_autocomplete(C, data->searchbox, but, data->str);
	}
	else {
		changed = but->autocomplete_func(C, str, but->autofunc_arg);
	}

	but->pos = strlen(str);
	but->selsta = but->selend = but->pos;

	return changed;
}

/* mode for ui_textedit_copypaste() */
enum {
	UI_TEXTEDIT_PASTE = 1,
	UI_TEXTEDIT_COPY,
	UI_TEXTEDIT_CUT,
};

static bool ui_textedit_copypaste(uiBut *but, uiHandleButtonData *data, const int mode)
{
	char *pbuf;
	bool changed = false;
	int buf_len;

	/* paste */
	if (mode == UI_TEXTEDIT_PASTE) {
		/* extract the first line from the clipboard */
		pbuf = WM_clipboard_text_get_firstline(false, &buf_len);

		if (pbuf) {
			if (ui_but_is_utf8(but)) {
				buf_len -= BLI_utf8_invalid_strip(pbuf, (size_t)buf_len);
			}

			ui_textedit_insert_buf(but, data, pbuf, buf_len);

			changed = true;

			MEM_freeN(pbuf);
		}
	}
	/* cut & copy */
	else if (ELEM(mode, UI_TEXTEDIT_COPY, UI_TEXTEDIT_CUT)) {
		/* copy the contents to the copypaste buffer */
		int sellen = but->selend - but->selsta;
		char *buf = MEM_mallocN(sizeof(char) * (sellen + 1), "ui_textedit_copypaste");

		BLI_strncpy(buf, data->str + but->selsta, sellen + 1);
		WM_clipboard_text_set(buf, 0);
		MEM_freeN(buf);

		/* for cut only, delete the selection afterwards */
		if (mode == UI_TEXTEDIT_CUT) {
			if ((but->selend - but->selsta) > 0) {
				changed = ui_textedit_delete_selection(but, data);
			}
		}
	}

	return changed;
}

#ifdef WITH_INPUT_IME
/* enable ime, and set up uibut ime data */
static void ui_textedit_ime_begin(wmWindow *win, uiBut *UNUSED(but))
{
	/* XXX Is this really needed? */
	int x, y;

	BLI_assert(win->ime_data == NULL);

	/* enable IME and position to cursor, it's a trick */
	x = win->eventstate->x;
	/* flip y and move down a bit, prevent the IME panel cover the edit button */
	y = win->eventstate->y - 12;

	wm_window_IME_begin(win, x, y, 0, 0, true);
}

/* disable ime, and clear uibut ime data */
static void ui_textedit_ime_end(wmWindow *win, uiBut *UNUSED(but))
{
	wm_window_IME_end(win);
}

void ui_but_ime_reposition(uiBut *but, int x, int y, bool complete)
{
	BLI_assert(but->active);

	ui_region_to_window(but->active->region, &x, &y);
	wm_window_IME_begin(but->active->window, x, y - 4, 0, 0, complete);
}

wmIMEData *ui_but_ime_data_get(uiBut *but)
{
	if (but->active && but->active->window) {
		return but->active->window->ime_data;
	}
	else {
		return NULL;
	}
}
#endif  /* WITH_INPUT_IME */

static void ui_textedit_begin(bContext *C, uiBut *but, uiHandleButtonData *data)
{
	wmWindow *win = CTX_wm_window(C);
	int len;
	const bool is_num_but = ELEM(but->type, UI_BTYPE_NUM, UI_BTYPE_NUM_SLIDER);
	bool no_zero_strip = false;

	if (data->str) {
		MEM_freeN(data->str);
		data->str = NULL;
	}

#ifdef USE_DRAG_MULTINUM
	/* this can happen from multi-drag */
	if (data->applied_interactive) {
		/* remove any small changes so canceling edit doesn't restore invalid value: T40538 */
		data->cancel = true;
		ui_apply_but(C, but->block, but, data, true);
		data->cancel = false;

		data->applied_interactive = false;
	}
#endif

#ifdef USE_ALLSELECT
	if (is_num_but) {
		if (IS_ALLSELECT_EVENT(win->eventstate)) {
			data->select_others.is_enabled = true;
			data->select_others.is_copy = true;

		}
	}
#endif

	/* retrieve string */
	data->maxlen = ui_but_string_get_max_length(but);
	if (data->maxlen != 0) {
		data->str = MEM_callocN(sizeof(char) * data->maxlen, "textedit str");
		/* We do not want to truncate precision to default here, it's nice to show value,
		 * not to edit it - way too much precision is lost then. */
		ui_but_string_get_ex(but, data->str, data->maxlen, UI_PRECISION_FLOAT_MAX, true, &no_zero_strip);
	}
	else {
		data->is_str_dynamic = true;
		data->str = ui_but_string_get_dynamic(but, &data->maxlen);
	}

	if (ui_but_is_float(but) && !ui_but_is_unit(but) && !ui_but_anim_expression_get(but, NULL, 0) && !no_zero_strip) {
		BLI_str_rstrip_float_zero(data->str, '\0');
	}

	if (is_num_but) {
		BLI_assert(data->is_str_dynamic == false);
		ui_but_convert_to_unit_alt_name(but, data->str, data->maxlen);
	}

	/* won't change from now on */
	len = strlen(data->str);

	data->origstr = BLI_strdupn(data->str, len);
	data->selextend = EXTEND_NONE;
	data->selstartx = 0.0f;

	/* set cursor pos to the end of the text */
	but->editstr = data->str;
	but->pos = len;
	but->selsta = 0;
	but->selend = len;

	/* optional searchbox */
	if (but->type ==  UI_BTYPE_SEARCH_MENU) {
		data->searchbox = but->search_create_func(C, data->region, but);
		ui_searchbox_update(C, data->searchbox, but, true); /* true = reset */
	}

	/* reset alert flag (avoid confusion, will refresh on exit) */
	but->flag &= ~UI_BUT_REDALERT;

	ui_but_update(but);

	WM_cursor_modal_set(win, BC_TEXTEDITCURSOR);

#ifdef WITH_INPUT_IME
	if (is_num_but == false && BLT_lang_is_ime_supported()) {
		ui_textedit_ime_begin(win, but);
	}
#endif
}

static void ui_textedit_end(bContext *C, uiBut *but, uiHandleButtonData *data)
{
	wmWindow *win = CTX_wm_window(C);

	if (but) {
		if (ui_but_is_utf8(but)) {
			int strip = BLI_utf8_invalid_strip(but->editstr, strlen(but->editstr));
			/* not a file?, strip non utf-8 chars */
			if (strip) {
				/* wont happen often so isn't that annoying to keep it here for a while */
				printf("%s: invalid utf8 - stripped chars %d\n", __func__, strip);
			}
		}

		if (data->searchbox) {
			if (data->cancel == false) {
				if ((ui_searchbox_apply(but, data->searchbox) == false) &&
				    (ui_searchbox_find_index(data->searchbox, but->editstr) == -1))
				{
					data->cancel = true;

					/* ensure menu (popup) too is closed! */
					data->escapecancel = true;
				}
			}

			ui_searchbox_free(C, data->searchbox);
			data->searchbox = NULL;
		}

		but->editstr = NULL;
		but->pos = -1;
	}

	WM_cursor_modal_restore(win);

#ifdef WITH_INPUT_IME
	if (win->ime_data) {
		ui_textedit_ime_end(win, but);
	}
#endif
}

static void ui_textedit_next_but(uiBlock *block, uiBut *actbut, uiHandleButtonData *data)
{
	uiBut *but;

	/* label and roundbox can overlap real buttons (backdrops...) */
	if (ELEM(actbut->type, UI_BTYPE_LABEL, UI_BTYPE_SEPR, UI_BTYPE_SEPR_LINE, UI_BTYPE_ROUNDBOX, UI_BTYPE_LISTBOX)) {
		return;
	}

	for (but = actbut->next; but; but = but->next) {
		if (ui_but_is_editable_as_text(but)) {
			if (!(but->flag & UI_BUT_DISABLED)) {
				data->postbut = but;
				data->posttype = BUTTON_ACTIVATE_TEXT_EDITING;
				return;
			}
		}
	}
	for (but = block->buttons.first; but != actbut; but = but->next) {
		if (ui_but_is_editable_as_text(but)) {
			if (!(but->flag & UI_BUT_DISABLED)) {
				data->postbut = but;
				data->posttype = BUTTON_ACTIVATE_TEXT_EDITING;
				return;
			}
		}
	}
}

static void ui_textedit_prev_but(uiBlock *block, uiBut *actbut, uiHandleButtonData *data)
{
	uiBut *but;

	/* label and roundbox can overlap real buttons (backdrops...) */
	if (ELEM(actbut->type, UI_BTYPE_LABEL, UI_BTYPE_SEPR, UI_BTYPE_SEPR_LINE, UI_BTYPE_ROUNDBOX, UI_BTYPE_LISTBOX)) {
		return;
	}

	for (but = actbut->prev; but; but = but->prev) {
		if (ui_but_is_editable_as_text(but)) {
			if (!(but->flag & UI_BUT_DISABLED)) {
				data->postbut = but;
				data->posttype = BUTTON_ACTIVATE_TEXT_EDITING;
				return;
			}
		}
	}
	for (but = block->buttons.last; but != actbut; but = but->prev) {
		if (ui_but_is_editable_as_text(but)) {
			if (!(but->flag & UI_BUT_DISABLED)) {
				data->postbut = but;
				data->posttype = BUTTON_ACTIVATE_TEXT_EDITING;
				return;
			}
		}
	}
}


static void ui_do_but_textedit(
        bContext *C, uiBlock *block, uiBut *but,
        uiHandleButtonData *data, const wmEvent *event)
{
	int retval = WM_UI_HANDLER_CONTINUE;
	bool changed = false, inbox = false, update = false;

#ifdef WITH_INPUT_IME
	wmWindow *win = CTX_wm_window(C);
	wmIMEData *ime_data = win->ime_data;
	bool is_ime_composing = ime_data && ime_data->is_ime_composing;
#else
	bool is_ime_composing = false;
#endif

	switch (event->type) {
		case MOUSEMOVE:
		case MOUSEPAN:
			if (data->searchbox) {
#ifdef USE_KEYNAV_LIMIT
				if ((event->type == MOUSEMOVE) && ui_mouse_motion_keynav_test(&data->searchbox_keynav_state, event)) {
					/* pass */
				}
				else {
					ui_searchbox_event(C, data->searchbox, but, event);
				}
#else
				ui_searchbox_event(C, data->searchbox, but, event);
#endif
			}

			break;
		case RIGHTMOUSE:
		case ESCKEY:
			if (event->val == KM_PRESS) {
#ifdef WITH_INPUT_IME
				/* skips button handling since it is not wanted */
				if (is_ime_composing) {
					break;
				}
#endif
				data->cancel = true;
				data->escapecancel = true;
				button_activate_state(C, but, BUTTON_STATE_EXIT);
				retval = WM_UI_HANDLER_BREAK;
			}
			break;
		case LEFTMOUSE:
		{
			bool had_selection = but->selsta != but->selend;

			/* exit on LMB only on RELEASE for searchbox, to mimic other popups,
			 * and allow multiple menu levels */
			if (data->searchbox) {
				inbox = ui_searchbox_inside(data->searchbox, event->x, event->y);
			}

			/* for double click: we do a press again for when you first click on button
			 * (selects all text, no cursor pos) */
			if (event->val == KM_PRESS || event->val == KM_DBL_CLICK) {
				float mx, my;

				mx = event->x;
				my = event->y;
				ui_window_to_block_fl(data->region, block, &mx, &my);

				if (ui_but_contains_pt(but, mx, my)) {
					ui_textedit_set_cursor_pos(but, data, event->x);
					but->selsta = but->selend = but->pos;
					data->selstartx = event->x;

					button_activate_state(C, but, BUTTON_STATE_TEXT_SELECTING);
					retval = WM_UI_HANDLER_BREAK;
				}
				else if (inbox == false) {
					/* if searchbox, click outside will cancel */
					if (data->searchbox) {
						data->cancel = data->escapecancel = true;
					}
					button_activate_state(C, but, BUTTON_STATE_EXIT);
					retval = WM_UI_HANDLER_BREAK;
				}
			}

			/* only select a word in button if there was no selection before */
			if (event->val == KM_DBL_CLICK && had_selection == false) {
				ui_textedit_move(but, data, STRCUR_DIR_PREV, false, STRCUR_JUMP_DELIM);
				ui_textedit_move(but, data, STRCUR_DIR_NEXT, true, STRCUR_JUMP_DELIM);
				retval = WM_UI_HANDLER_BREAK;
				changed = true;
			}
			else if (inbox) {
				/* if we allow activation on key press,
				 * it gives problems launching operators T35713. */
				if (event->val == KM_RELEASE) {
					button_activate_state(C, but, BUTTON_STATE_EXIT);
					retval = WM_UI_HANDLER_BREAK;
				}
			}
			break;
		}
	}

	if (event->val == KM_PRESS && !is_ime_composing) {
		switch (event->type) {
			case VKEY:
			case XKEY:
			case CKEY:
				if (IS_EVENT_MOD(event, ctrl, oskey)) {
					if (event->type == VKEY) {
						changed = ui_textedit_copypaste(but, data, UI_TEXTEDIT_PASTE);
					}
					else if (event->type == CKEY) {
						changed = ui_textedit_copypaste(but, data, UI_TEXTEDIT_COPY);
					}
					else if (event->type == XKEY) {
						changed = ui_textedit_copypaste(but, data, UI_TEXTEDIT_CUT);
					}

					retval = WM_UI_HANDLER_BREAK;
				}
				break;
			case RIGHTARROWKEY:
				ui_textedit_move(
				        but, data, STRCUR_DIR_NEXT,
				        event->shift != 0, event->ctrl ? STRCUR_JUMP_DELIM : STRCUR_JUMP_NONE);
				retval = WM_UI_HANDLER_BREAK;
				break;
			case LEFTARROWKEY:
				ui_textedit_move(
				        but, data, STRCUR_DIR_PREV,
				        event->shift != 0, event->ctrl ? STRCUR_JUMP_DELIM : STRCUR_JUMP_NONE);
				retval = WM_UI_HANDLER_BREAK;
				break;
			case WHEELDOWNMOUSE:
			case DOWNARROWKEY:
				if (data->searchbox) {
#ifdef USE_KEYNAV_LIMIT
					ui_mouse_motion_keynav_init(&data->searchbox_keynav_state, event);
#endif
					ui_searchbox_event(C, data->searchbox, but, event);
					break;
				}
				if (event->type == WHEELDOWNMOUSE) {
					break;
				}
				ATTR_FALLTHROUGH;
			case ENDKEY:
				ui_textedit_move(
				        but, data, STRCUR_DIR_NEXT,
				        event->shift != 0, STRCUR_JUMP_ALL);
				retval = WM_UI_HANDLER_BREAK;
				break;
			case WHEELUPMOUSE:
			case UPARROWKEY:
				if (data->searchbox) {
#ifdef USE_KEYNAV_LIMIT
					ui_mouse_motion_keynav_init(&data->searchbox_keynav_state, event);
#endif
					ui_searchbox_event(C, data->searchbox, but, event);
					break;
				}
				if (event->type == WHEELUPMOUSE) {
					break;
				}
				ATTR_FALLTHROUGH;
			case HOMEKEY:
				ui_textedit_move(
				        but, data, STRCUR_DIR_PREV,
				        event->shift != 0, STRCUR_JUMP_ALL);
				retval = WM_UI_HANDLER_BREAK;
				break;
			case PADENTER:
			case RETKEY:
				button_activate_state(C, but, BUTTON_STATE_EXIT);
				retval = WM_UI_HANDLER_BREAK;
				break;
			case DELKEY:
				changed = ui_textedit_delete(
				        but, data, 1,
				        event->ctrl ? STRCUR_JUMP_DELIM : STRCUR_JUMP_NONE);
				retval = WM_UI_HANDLER_BREAK;
				break;

			case BACKSPACEKEY:
				changed = ui_textedit_delete(
				        but, data, 0,
				        event->ctrl ? STRCUR_JUMP_DELIM : STRCUR_JUMP_NONE);
				retval = WM_UI_HANDLER_BREAK;
				break;

			case AKEY:

				/* Ctrl + A: Select all */
#if defined(__APPLE__)
				/* OSX uses cmd-a systemwide, so add it */
				if ((event->oskey && !IS_EVENT_MOD(event, shift, alt, ctrl)) ||
				    (event->ctrl && !IS_EVENT_MOD(event, shift, alt, oskey)))
#else
				if (event->ctrl && !IS_EVENT_MOD(event, shift, alt, oskey))
#endif
				{
					ui_textedit_move(
					        but, data, STRCUR_DIR_PREV,
					        false, STRCUR_JUMP_ALL);
					ui_textedit_move(
					        but, data, STRCUR_DIR_NEXT,
					        true, STRCUR_JUMP_ALL);
					retval = WM_UI_HANDLER_BREAK;
				}
				break;

			case TABKEY:
				/* there is a key conflict here, we can't tab with autocomplete */
				if (but->autocomplete_func || data->searchbox) {
					int autocomplete = ui_textedit_autocomplete(C, but, data);
					changed = autocomplete != AUTOCOMPLETE_NO_MATCH;

					if (autocomplete == AUTOCOMPLETE_FULL_MATCH) {
						button_activate_state(C, but, BUTTON_STATE_EXIT);
					}
				}
				/* the hotkey here is not well defined, was G.qual so we check all */
				else if (IS_EVENT_MOD(event, shift, ctrl, alt, oskey)) {
					ui_textedit_prev_but(block, but, data);
					button_activate_state(C, but, BUTTON_STATE_EXIT);
				}
				else {
					ui_textedit_next_but(block, but, data);
					button_activate_state(C, but, BUTTON_STATE_EXIT);
				}
				retval = WM_UI_HANDLER_BREAK;
				break;
		}

		if ((event->ascii || event->utf8_buf[0]) &&
		    (retval == WM_UI_HANDLER_CONTINUE)
#ifdef WITH_INPUT_IME
		    &&
		    !is_ime_composing &&
		    (!WM_event_is_ime_switch(event) || !BLT_lang_is_ime_supported())
#endif
		    )
		{
			char ascii = event->ascii;
			const char *utf8_buf = event->utf8_buf;

			/* exception that's useful for number buttons, some keyboard
			 * numpads have a comma instead of a period */
			if (ELEM(but->type, UI_BTYPE_NUM, UI_BTYPE_NUM_SLIDER)) { /* could use data->min*/
				if (event->type == PADPERIOD && ascii == ',') {
					ascii = '.';
					utf8_buf = NULL; /* force ascii fallback */
				}
			}

			if (utf8_buf && utf8_buf[0]) {
				int utf8_buf_len = BLI_str_utf8_size(utf8_buf);
				/* keep this printf until utf8 is well tested */
				if (utf8_buf_len != 1) {
					printf("%s: utf8 char '%.*s'\n", __func__, utf8_buf_len, utf8_buf);
				}

				// strcpy(utf8_buf, "12345");
				changed = ui_textedit_insert_buf(but, data, event->utf8_buf, utf8_buf_len);
			}
			else {
				changed = ui_textedit_insert_ascii(but, data, ascii);
			}

			retval = WM_UI_HANDLER_BREAK;

		}
		/* textbutton with this flag: do live update (e.g. for search buttons) */
		if (but->flag & UI_BUT_TEXTEDIT_UPDATE) {
			update = true;
		}
	}

#ifdef WITH_INPUT_IME
	if (event->type == WM_IME_COMPOSITE_START || event->type == WM_IME_COMPOSITE_EVENT) {
		changed = true;

		if (event->type == WM_IME_COMPOSITE_START && but->selend > but->selsta) {
			ui_textedit_delete_selection(but, data);
		}
		if (event->type == WM_IME_COMPOSITE_EVENT && ime_data->result_len) {
			ui_textedit_insert_buf(
			        but, data,
			        ime_data->str_result,
			        ime_data->result_len);
		}
	}
	else if (event->type == WM_IME_COMPOSITE_END) {
		changed = true;
	}
#endif

	if (changed) {
		/* only do live update when but flag request it (UI_BUT_TEXTEDIT_UPDATE). */
		if (update && data->interactive) {
			ui_apply_but(C, block, but, data, true);
		}
		else {
			ui_but_update_edited(but);
		}
		but->changed = true;

		if (data->searchbox) {
			ui_searchbox_update(C, data->searchbox, but, true);  /* true = reset */
		}
	}

	if (changed || (retval == WM_UI_HANDLER_BREAK)) {
		ED_region_tag_redraw(data->region);
	}
}

static void ui_do_but_textedit_select(
        bContext *C, uiBlock *block, uiBut *but,
        uiHandleButtonData *data, const wmEvent *event)
{
	int mx, my, retval = WM_UI_HANDLER_CONTINUE;

	switch (event->type) {
		case MOUSEMOVE:
		{
			mx = event->x;
			my = event->y;
			ui_window_to_block(data->region, block, &mx, &my);

			ui_textedit_set_cursor_select(but, data, event->x);
			retval = WM_UI_HANDLER_BREAK;
			break;
		}
		case LEFTMOUSE:
			if (event->val == KM_RELEASE) {
				button_activate_state(C, but, BUTTON_STATE_TEXT_EDITING);
			}
			retval = WM_UI_HANDLER_BREAK;
			break;
	}

	if (retval == WM_UI_HANDLER_BREAK) {
		ui_but_update(but);
		ED_region_tag_redraw(data->region);
	}
}

/** \} */

/* -------------------------------------------------------------------- */
/** \name Button Number Editing (various types)
 * \{ */

static void ui_numedit_begin(uiBut *but, uiHandleButtonData *data)
{
	if (but->type == UI_BTYPE_CURVE) {
		but->editcumap = (CurveMapping *)but->poin;
	}
	else if (but->type == UI_BTYPE_COLORBAND) {
		data->coba = (ColorBand *)but->poin;
		but->editcoba = data->coba;
	}
	else if (ELEM(but->type, UI_BTYPE_UNITVEC, UI_BTYPE_HSVCUBE, UI_BTYPE_HSVCIRCLE, UI_BTYPE_COLOR)) {
		ui_but_v3_get(but, data->origvec);
		copy_v3_v3(data->vec, data->origvec);
		but->editvec = data->vec;
	}
	else {
		float softrange, softmin, softmax;

		data->startvalue = ui_but_value_get(but);
		data->origvalue = data->startvalue;
		data->value = data->origvalue;
		but->editval = &data->value;

		softmin = but->softmin;
		softmax = but->softmax;
		softrange = softmax - softmin;

		data->dragfstart = (softrange == 0.0f) ? 0.0f : ((float)data->value - softmin) / softrange;
		data->dragf = data->dragfstart;
	}

	data->dragchange = false;
	data->draglock = true;
}

static void ui_numedit_end(uiBut *but, uiHandleButtonData *data)
{
	but->editval = NULL;
	but->editvec = NULL;
	but->editcoba = NULL;
	but->editcumap = NULL;

	data->dragstartx = 0;
	data->draglastx = 0;
	data->dragchange = false;
	data->dragcbd = NULL;
	data->dragsel = 0;
}

static void ui_numedit_apply(bContext *C, uiBlock *block, uiBut *but, uiHandleButtonData *data)
{
	if (data->interactive) {
		ui_apply_but(C, block, but, data, true);
	}
	else {
		ui_but_update(but);
	}

	ED_region_tag_redraw(data->region);
}

/** \} */

/* -------------------------------------------------------------------- */
/** \name Menu/Popup Begin/End (various popup types)
 * \{ */

static void ui_block_open_begin(bContext *C, uiBut *but, uiHandleButtonData *data)
{
	uiBlockCreateFunc func = NULL;
	uiBlockHandleCreateFunc handlefunc = NULL;
	uiMenuCreateFunc menufunc = NULL;
	uiMenuCreateFunc popoverfunc = NULL;
	void *arg = NULL;

	switch (but->type) {
		case UI_BTYPE_BLOCK:
		case UI_BTYPE_PULLDOWN:
			if (but->menu_create_func) {
				menufunc = but->menu_create_func;
				arg = but->poin;
			}
			else {
				func = but->block_create_func;
				arg = but->poin ? but->poin : but->func_argN;
			}
			break;
		case UI_BTYPE_MENU:
			BLI_assert(but->menu_create_func);
			menufunc = but->menu_create_func;
			arg = but->poin;
			break;
		case UI_BTYPE_POPOVER:
			BLI_assert(but->menu_create_func);
			popoverfunc = but->menu_create_func;
			arg = but->poin;
			break;
		case UI_BTYPE_COLOR:
			ui_but_v3_get(but, data->origvec);
			copy_v3_v3(data->vec, data->origvec);
			but->editvec = data->vec;

			handlefunc = ui_block_func_COLOR;
			arg = but;
			break;

			/* quiet warnings for unhandled types */
		default:
			break;
	}

	if (func || handlefunc) {
		data->menu = ui_popup_block_create(C, data->region, but, func, handlefunc, arg);
		if (but->block->handle) {
			data->menu->popup = but->block->handle->popup;
		}
	}
	else if (menufunc) {
		data->menu = ui_popup_menu_create(C, data->region, but, menufunc, arg);
		if (but->block->handle) {
			data->menu->popup = but->block->handle->popup;
		}
	}
	else if (popoverfunc) {
		data->menu = ui_popover_panel_create(C, data->region, but, popoverfunc, arg);
		if (but->block->handle) {
			data->menu->popup = but->block->handle->popup;
		}
	}

#ifdef USE_ALLSELECT
	{
		wmWindow *win = CTX_wm_window(C);
		if (IS_ALLSELECT_EVENT(win->eventstate)) {
			data->select_others.is_enabled = true;
		}
	}
#endif

	/* this makes adjacent blocks auto open from now on */
	//if (but->block->auto_open == 0) {
	//	but->block->auto_open = 1;
	//}
}

static void ui_block_open_end(bContext *C, uiBut *but, uiHandleButtonData *data)
{
	if (but) {
		but->editval = NULL;
		but->editvec = NULL;

		but->block->auto_open_last = PIL_check_seconds_timer();
	}

	if (data->menu) {
		ui_popup_block_free(C, data->menu);
		data->menu = NULL;
	}
}

int ui_but_menu_direction(uiBut *but)
{
	uiHandleButtonData *data = but->active;

	if (data && data->menu) {
		return data->menu->direction;
	}

	return 0;
}

/**
 * Hack for #uiList #UI_BTYPE_LISTROW buttons to "give" events to overlaying #UI_BTYPE_TEXT buttons
 * (Ctrl-Click rename feature & co).
 */
static uiBut *ui_but_list_row_text_activate(
        bContext *C, uiBut *but, uiHandleButtonData *data, const wmEvent *event,
        uiButtonActivateType activate_type)
{
	ARegion *ar = CTX_wm_region(C);
	uiBut *labelbut = ui_but_find_mouse_over_ex(ar, event->x, event->y, true);

	if (labelbut && labelbut->type == UI_BTYPE_TEXT && !(labelbut->flag & UI_BUT_DISABLED)) {
		/* exit listrow */
		data->cancel = true;
		button_activate_exit(C, but, data, false, false);

		/* Activate the text button. */
		button_activate_init(C, ar, labelbut, activate_type);

		return labelbut;
	}
	return NULL;
}

/** \} */

/* -------------------------------------------------------------------- */
/** \name Events for Various Button Types
 * \{ */

#ifdef USE_DRAG_TOGGLE
/* Shared by any button that supports drag-toggle. */
static bool ui_do_but_ANY_drag_toggle(
        bContext *C, uiBut *but,
        uiHandleButtonData *data, const wmEvent *event,
        int *r_retval)
{
	if (data->state == BUTTON_STATE_HIGHLIGHT) {
		if (event->type == LEFTMOUSE && event->val == KM_PRESS && ui_but_is_drag_toggle(but)) {
#if 0		/* UNUSED */
			data->togdual = event->ctrl;
			data->togonly = !event->shift;
#endif
			ui_apply_but(C, but->block, but, data, true);
			button_activate_state(C, but, BUTTON_STATE_WAIT_DRAG);
			data->dragstartx = event->x;
			data->dragstarty = event->y;
			*r_retval = WM_UI_HANDLER_BREAK;
			return true;
		}
	}
	else if (data->state == BUTTON_STATE_WAIT_DRAG) {
		/* note: the 'BUTTON_STATE_WAIT_DRAG' part of 'ui_do_but_EXIT' could be refactored into
		 * its own function */
		data->applied = false;
		*r_retval = ui_do_but_EXIT(C, but, data, event);
		return true;
	}
	return false;
}
#endif  /* USE_DRAG_TOGGLE */

static int ui_do_but_BUT(
        bContext *C, uiBut *but,
        uiHandleButtonData *data, const wmEvent *event)
{
#ifdef USE_DRAG_TOGGLE
	{
		int retval;
		if (ui_do_but_ANY_drag_toggle(C, but, data, event, &retval)) {
			return retval;
		}
	}
#endif

	if (data->state == BUTTON_STATE_HIGHLIGHT) {
		if (event->type == LEFTMOUSE && event->val == KM_PRESS) {
			button_activate_state(C, but, BUTTON_STATE_WAIT_RELEASE);
			return WM_UI_HANDLER_BREAK;
		}
		else if (event->type == LEFTMOUSE && event->val == KM_RELEASE && but->block->handle) {
			/* regular buttons will be 'UI_SELECT', menu items 'UI_ACTIVE' */
			if (!(but->flag & (UI_SELECT | UI_ACTIVE))) {
				data->cancel = true;
			}
			button_activate_state(C, but, BUTTON_STATE_EXIT);
			return WM_UI_HANDLER_BREAK;
		}
		else if (ELEM(event->type, PADENTER, RETKEY) && event->val == KM_PRESS) {
			button_activate_state(C, but, BUTTON_STATE_WAIT_FLASH);
			return WM_UI_HANDLER_BREAK;
		}
	}
	else if (data->state == BUTTON_STATE_WAIT_RELEASE) {
		if (event->type == LEFTMOUSE && event->val == KM_RELEASE) {
			if (!(but->flag & UI_SELECT)) {
				data->cancel = true;
			}
			button_activate_state(C, but, BUTTON_STATE_EXIT);
			return WM_UI_HANDLER_BREAK;
		}
	}

	return WM_UI_HANDLER_CONTINUE;
}

static int ui_do_but_HOTKEYEVT(
        bContext *C, uiBut *but,
        uiHandleButtonData *data, const wmEvent *event)
{
	if (data->state == BUTTON_STATE_HIGHLIGHT) {
		if (ELEM(event->type, LEFTMOUSE, PADENTER, RETKEY) && event->val == KM_PRESS) {
			but->drawstr[0] = 0;
			but->modifier_key = 0;
			button_activate_state(C, but, BUTTON_STATE_WAIT_KEY_EVENT);
			return WM_UI_HANDLER_BREAK;
		}
	}
	else if (data->state == BUTTON_STATE_WAIT_KEY_EVENT) {
		if (ELEM(event->type, MOUSEMOVE, INBETWEEN_MOUSEMOVE)) {
			return WM_UI_HANDLER_CONTINUE;
		}

		if (event->type == LEFTMOUSE && event->val == KM_PRESS) {
			/* only cancel if click outside the button */
			if (ui_but_contains_point_px(but, but->active->region, event->x, event->y) == 0) {
				/* data->cancel doesn't work, this button opens immediate */
				if (but->flag & UI_BUT_IMMEDIATE) {
					ui_but_value_set(but, 0);
				}
				else {
					data->cancel = true;
				}
				button_activate_state(C, but, BUTTON_STATE_EXIT);
				return WM_UI_HANDLER_BREAK;
			}
		}

		/* always set */
		but->modifier_key = 0;
		if (event->shift) {
			but->modifier_key |= KM_SHIFT;
		}
		if (event->alt) {
			but->modifier_key |= KM_ALT;
		}
		if (event->ctrl) {
			but->modifier_key |= KM_CTRL;
		}
		if (event->oskey) {
			but->modifier_key |= KM_OSKEY;
		}

		ui_but_update(but);
		ED_region_tag_redraw(data->region);

		if (event->val == KM_PRESS) {
			if (ISHOTKEY(event->type) && (event->type != ESCKEY)) {
				if (WM_key_event_string(event->type, false)[0]) {
					ui_but_value_set(but, event->type);
				}
				else {
					data->cancel = true;
				}

				button_activate_state(C, but, BUTTON_STATE_EXIT);
				return WM_UI_HANDLER_BREAK;
			}
			else if (event->type == ESCKEY) {
				if (event->val == KM_PRESS) {
					data->cancel = true;
					data->escapecancel = true;
					button_activate_state(C, but, BUTTON_STATE_EXIT);
				}
			}

		}
	}

	return WM_UI_HANDLER_CONTINUE;
}

static int ui_do_but_KEYEVT(
        bContext *C, uiBut *but,
        uiHandleButtonData *data, const wmEvent *event)
{
	if (data->state == BUTTON_STATE_HIGHLIGHT) {
		if (ELEM(event->type, LEFTMOUSE, PADENTER, RETKEY) && event->val == KM_PRESS) {
			button_activate_state(C, but, BUTTON_STATE_WAIT_KEY_EVENT);
			return WM_UI_HANDLER_BREAK;
		}
	}
	else if (data->state == BUTTON_STATE_WAIT_KEY_EVENT) {
		if (ELEM(event->type, MOUSEMOVE, INBETWEEN_MOUSEMOVE)) {
			return WM_UI_HANDLER_CONTINUE;
		}

		if (event->val == KM_PRESS) {
			if (WM_key_event_string(event->type, false)[0]) {
				ui_but_value_set(but, event->type);
			}
			else {
				data->cancel = true;
			}

			button_activate_state(C, but, BUTTON_STATE_EXIT);
		}
	}

	return WM_UI_HANDLER_CONTINUE;
}

static bool ui_but_is_mouse_over_icon_extra(const ARegion *region, uiBut *but, const int mouse_xy[2])
{
	int x = mouse_xy[0], y = mouse_xy[1];
	rcti icon_rect;

	BLI_assert(ui_but_icon_extra_get(but) != UI_BUT_ICONEXTRA_NONE);

	ui_window_to_block(region, but->block, &x, &y);

	BLI_rcti_rctf_copy(&icon_rect, &but->rect);
	icon_rect.xmin = icon_rect.xmax - (BLI_rcti_size_y(&icon_rect));

	return BLI_rcti_isect_pt(&icon_rect, x, y);
}

static int ui_do_but_TAB(bContext *C, uiBlock *block, uiBut *but, uiHandleButtonData *data, const wmEvent *event)
{
	const bool is_property = (but->rnaprop != NULL);

#ifdef USE_DRAG_TOGGLE
	if (is_property) {
		int retval;
		if (ui_do_but_ANY_drag_toggle(C, but, data, event, &retval)) {
			return retval;
		}
	}
#endif

	if (data->state == BUTTON_STATE_HIGHLIGHT) {
		const int rna_type = but->rnaprop ? RNA_property_type(but->rnaprop) : 0;

		if (is_property &&
		    ELEM(rna_type, PROP_POINTER, PROP_STRING) &&
		    (but->custom_data != NULL) &&
		    (event->type == LEFTMOUSE) &&
		    ((event->val == KM_DBL_CLICK) || event->ctrl))
		{
			button_activate_state(C, but, BUTTON_STATE_TEXT_EDITING);
			return WM_UI_HANDLER_BREAK;
		}
		else if (ELEM(event->type, LEFTMOUSE, PADENTER, RETKEY)) {
			int event_val = (is_property) ? KM_PRESS : KM_CLICK;
			if (event->val == event_val) {
				button_activate_state(C, but, BUTTON_STATE_EXIT);
				return WM_UI_HANDLER_BREAK;
			}
		}
	}
	else if (data->state == BUTTON_STATE_TEXT_EDITING) {
		ui_do_but_textedit(C, block, but, data, event);
		return WM_UI_HANDLER_BREAK;
	}
	else if (data->state == BUTTON_STATE_TEXT_SELECTING) {
		ui_do_but_textedit_select(C, block, but, data, event);
		return WM_UI_HANDLER_BREAK;
	}

	return WM_UI_HANDLER_CONTINUE;
}

static int ui_do_but_TEX(
        bContext *C, uiBlock *block, uiBut *but,
        uiHandleButtonData *data, const wmEvent *event)
{
	if (data->state == BUTTON_STATE_HIGHLIGHT) {
		if (ELEM(event->type, LEFTMOUSE, EVT_BUT_OPEN, PADENTER, RETKEY) && event->val == KM_PRESS) {
			if (ELEM(event->type, PADENTER, RETKEY) && (!ui_but_is_utf8(but))) {
				/* pass - allow filesel, enter to execute */
			}
			else if (but->dt == UI_EMBOSS_NONE && !event->ctrl) {
				/* pass */
			}
			else {
				const bool has_icon_extra = ui_but_icon_extra_get(but) == UI_BUT_ICONEXTRA_CLEAR;

				if (has_icon_extra && ui_but_is_mouse_over_icon_extra(data->region, but, &event->x)) {
					ui_textedit_string_clear_and_exit(C, but, data);
				}
				else {
					button_activate_state(C, but, BUTTON_STATE_TEXT_EDITING);
				}
				return WM_UI_HANDLER_BREAK;
			}
		}
	}
	else if (data->state == BUTTON_STATE_TEXT_EDITING) {
		ui_do_but_textedit(C, block, but, data, event);
		return WM_UI_HANDLER_BREAK;
	}
	else if (data->state == BUTTON_STATE_TEXT_SELECTING) {
		ui_do_but_textedit_select(C, block, but, data, event);
		return WM_UI_HANDLER_BREAK;
	}

	return WM_UI_HANDLER_CONTINUE;
}

static int ui_do_but_SEARCH_UNLINK(
        bContext *C, uiBlock *block, uiBut *but,
        uiHandleButtonData *data, const wmEvent *event)
{
	const uiButExtraIconType extra_icon_type = ui_but_icon_extra_get(but);
	const bool has_icon_extra = (extra_icon_type != UI_BUT_ICONEXTRA_NONE);

	/* unlink icon is on right */
	if ((ELEM(event->type, LEFTMOUSE, EVT_BUT_OPEN, PADENTER, RETKEY)) &&
	    (has_icon_extra == true) &&
	    (ui_but_is_mouse_over_icon_extra(data->region, but, &event->x) == true))
	{
		/* doing this on KM_PRESS calls eyedropper after clicking unlink icon */
		if (event->val == KM_RELEASE) {
			/* unlink */
			if (extra_icon_type == UI_BUT_ICONEXTRA_CLEAR) {
				ui_textedit_string_clear_and_exit(C, but, data);
			}
			/* eyedropper */
			else if (extra_icon_type == UI_BUT_ICONEXTRA_EYEDROPPER) {
				WM_operator_name_call(C, "UI_OT_eyedropper_id", WM_OP_INVOKE_DEFAULT, NULL);
			}
			else {
				BLI_assert(0);
			}
		}
		return WM_UI_HANDLER_BREAK;
	}
	return ui_do_but_TEX(C, block, but, data, event);
}

static int ui_do_but_TOG(
        bContext *C, uiBut *but,
        uiHandleButtonData *data, const wmEvent *event)
{
#ifdef USE_DRAG_TOGGLE
	{
		int retval;
		if (ui_do_but_ANY_drag_toggle(C, but, data, event, &retval)) {
			return retval;
		}
	}
#endif

	if (data->state == BUTTON_STATE_HIGHLIGHT) {
		bool do_activate = false;
		if (ELEM(event->type, PADENTER, RETKEY)) {
			if (event->val == KM_PRESS) {
				do_activate = true;
			}
		}
		else if (event->type == LEFTMOUSE) {
			if (ui_block_is_menu(but->block)) {
				/* Behave like other menu items. */
				do_activate = (event->val == KM_RELEASE);
			}
			else {
				do_activate = (event->val == KM_PRESS);
			}
		}

		if (do_activate) {
#if 0		/* UNUSED */
			data->togdual = event->ctrl;
			data->togonly = !event->shift;
#endif
			button_activate_state(C, but, BUTTON_STATE_EXIT);
			return WM_UI_HANDLER_BREAK;
		}
		else if (ELEM(event->type, WHEELDOWNMOUSE, WHEELUPMOUSE) && event->ctrl) {
			/* Support alt+wheel on expanded enum rows */
			if (but->type == UI_BTYPE_ROW) {
				const int direction = (event->type == WHEELDOWNMOUSE) ? -1 : 1;
				uiBut *but_select = ui_but_find_select_in_enum(but, direction);
				if (but_select) {
					uiBut *but_other = (direction == -1) ? but_select->next : but_select->prev;
					if (but_other && ui_but_find_select_in_enum__cmp(but, but_other)) {
						ARegion *ar = data->region;

						data->cancel = true;
						button_activate_exit(C, but, data, false, false);

						/* Activate the text button. */
						button_activate_init(C, ar, but_other, BUTTON_ACTIVATE_OVER);
						data = but_other->active;
						if (data) {
							ui_apply_but(C, but->block, but_other, but_other->active, true);
							button_activate_exit(C, but_other, data, false, false);

							/* restore active button */
							button_activate_init(C, ar, but, BUTTON_ACTIVATE_OVER);
						}
						else {
							/* shouldn't happen */
							BLI_assert(0);
						}
					}
				}
				return WM_UI_HANDLER_BREAK;
			}
		}
	}
	return WM_UI_HANDLER_CONTINUE;
}

static int ui_do_but_EXIT(
        bContext *C, uiBut *but,
        uiHandleButtonData *data, const wmEvent *event)
{

	if (data->state == BUTTON_STATE_HIGHLIGHT) {

		/* first handle click on icondrag type button */
		if (event->type == LEFTMOUSE && but->dragpoin) {
			if (ui_but_contains_point_px_icon(but, data->region, event)) {

				/* tell the button to wait and keep checking further events to
				 * see if it should start dragging */
				button_activate_state(C, but, BUTTON_STATE_WAIT_DRAG);
				data->dragstartx = event->x;
				data->dragstarty = event->y;
				return WM_UI_HANDLER_CONTINUE;
			}
		}
#ifdef USE_DRAG_TOGGLE
		if (event->type == LEFTMOUSE && ui_but_is_drag_toggle(but)) {
			button_activate_state(C, but, BUTTON_STATE_WAIT_DRAG);
			data->dragstartx = event->x;
			data->dragstarty = event->y;
			return WM_UI_HANDLER_CONTINUE;
		}
#endif

		if (ELEM(event->type, LEFTMOUSE, PADENTER, RETKEY) && event->val == KM_PRESS) {
			int ret = WM_UI_HANDLER_BREAK;
			/* XXX (a bit ugly) Special case handling for filebrowser drag button */
			if (but->dragpoin && but->imb && ui_but_contains_point_px_icon(but, data->region, event)) {
				ret = WM_UI_HANDLER_CONTINUE;
			}
			button_activate_state(C, but, BUTTON_STATE_EXIT);
			return ret;
		}
	}
	else if (data->state == BUTTON_STATE_WAIT_DRAG) {

		/* this function also ends state */
		if (ui_but_drag_init(C, but, data, event)) {
			return WM_UI_HANDLER_BREAK;
		}

		/* If the mouse has been pressed and released, getting to
		 * this point without triggering a drag, then clear the
		 * drag state for this button and continue to pass on the event */
		if (event->type == LEFTMOUSE && event->val == KM_RELEASE) {
			button_activate_state(C, but, BUTTON_STATE_EXIT);
			return WM_UI_HANDLER_CONTINUE;
		}

		/* while waiting for a drag to be triggered, always block
		 * other events from getting handled */
		return WM_UI_HANDLER_BREAK;
	}

	return WM_UI_HANDLER_CONTINUE;
}

/* var names match ui_numedit_but_NUM */
static float ui_numedit_apply_snapf(
        uiBut *but, float tempf, float softmin, float softmax, float softrange,
        const enum eSnapType snap)
{
	if (tempf == softmin || tempf == softmax || snap == SNAP_OFF) {
		/* pass */
	}
	else {
		float fac = 1.0f;

		if (ui_but_is_unit(but)) {
			UnitSettings *unit = but->block->unit;
			int unit_type = RNA_SUBTYPE_UNIT_VALUE(UI_but_unit_type_get(but));

			if (bUnit_IsValid(unit->system, unit_type)) {
				fac = (float)bUnit_BaseScalar(unit->system, unit_type);
				if (ELEM(unit_type, B_UNIT_LENGTH, B_UNIT_AREA, B_UNIT_VOLUME)) {
					fac /= unit->scale_length;
				}
			}
		}

		if (fac != 1.0f) {
			/* snap in unit-space */
			tempf /= fac;
			/* softmin /= fac; */ /* UNUSED */
			/* softmax /= fac; */ /* UNUSED */
			softrange /= fac;
		}

		/* workaround, too high snapping values */
		/* snapping by 10's for float buttons is quite annoying (location, scale...),
		 * but allow for rotations */
		if (softrange >= 21.0f) {
			UnitSettings *unit = but->block->unit;
			int unit_type = UI_but_unit_type_get(but);
			if ((unit_type == PROP_UNIT_ROTATION) && (unit->system_rotation != USER_UNIT_ROT_RADIANS)) {
				/* pass (degrees)*/
			}
			else {
				softrange = 20.0f;
			}
		}

		if (snap == SNAP_ON) {
			if      (softrange < 2.10f) { tempf = roundf(tempf * 10.0f) * 0.1f; }
			else if (softrange < 21.0f) { tempf = roundf(tempf); }
			else                        { tempf = roundf(tempf * 0.1f) * 10.0f; }
		}
		else if (snap == SNAP_ON_SMALL) {
			if      (softrange < 2.10f) { tempf = roundf(tempf * 100.0f) * 0.01f; }
			else if (softrange < 21.0f) { tempf = roundf(tempf * 10.0f)  * 0.1f; }
			else                        { tempf = roundf(tempf); }
		}
		else {
			BLI_assert(0);
		}

		if (fac != 1.0f) {
			tempf *= fac;
		}
	}

	return tempf;
}

static float ui_numedit_apply_snap(
        int temp, float softmin, float softmax,
        const enum eSnapType snap)
{
	if (temp == softmin || temp == softmax) {
		return temp;
	}

	switch (snap) {
		case SNAP_OFF:
			break;
		case SNAP_ON:
			temp = 10 * (temp / 10);
			break;
		case SNAP_ON_SMALL:
			temp = 100 * (temp / 100);
			break;
	}

	return temp;
}

static bool ui_numedit_but_NUM(
        uiBut *but, uiHandleButtonData *data,
        int mx, const bool is_motion,
        const enum eSnapType snap, float fac)
{
	float deler, tempf, softmin, softmax, softrange;
	int lvalue, temp;
	bool changed = false;
	const bool is_float = ui_but_is_float(but);

	/* prevent unwanted drag adjustments, test motion so modifier keys refresh. */
	if ((is_motion || data->draglock) &&
	    (ui_but_dragedit_update_mval(data, mx) == false))
	{
		return changed;
	}

	softmin = but->softmin;
	softmax = but->softmax;
	softrange = softmax - softmin;

	if (ui_but_is_cursor_warp(but)) {
		/* Mouse location isn't screen clamped to the screen so use a linear mapping
		 * 2px == 1-int, or 1px == 1-ClickStep */
		if (is_float) {
			fac *= 0.01f * but->a1;
			tempf = (float)data->startvalue + ((float)(mx - data->dragstartx) * fac);
			tempf = ui_numedit_apply_snapf(but, tempf, softmin, softmax, softrange, snap);

#if 1       /* fake moving the click start, nicer for dragging back after passing the limit */
			if (tempf < softmin) {
				data->dragstartx -= (softmin - tempf) / fac;
				tempf = softmin;
			}
			else if (tempf > softmax) {
				data->dragstartx += (tempf - softmax) / fac;
				tempf = softmax;
			}
#else
			CLAMP(tempf, softmin, softmax);
#endif

			if (tempf != (float)data->value) {
				data->dragchange = true;
				data->value = tempf;
				changed = true;
			}
		}
		else {
			if      (softrange > 256) { fac = 1.0; }        /* 1px == 1 */
			else if (softrange >  32) { fac = 1.0 / 2.0; }  /* 2px == 1 */
			else                      { fac = 1.0 / 16.0; } /* 16px == 1? */

			temp = data->startvalue + (((double)mx - data->dragstartx) * (double)fac);
			temp = ui_numedit_apply_snap(temp, softmin, softmax, snap);

#if 1       /* fake moving the click start, nicer for dragging back after passing the limit */
			if (temp < softmin) {
				data->dragstartx -= (softmin - temp) / fac;
				temp = softmin;
			}
			else if (temp > softmax) {
				data->dragstartx += (temp - softmax) / fac;
				temp = softmax;
			}
#else
			CLAMP(temp, softmin, softmax);
#endif

			if (temp != data->value) {
				data->dragchange = true;
				data->value = temp;
				changed = true;
			}
		}

		data->draglastx = mx;
	}
	else {
		float non_linear_range_limit;
		float non_linear_pixel_map;
		float non_linear_scale;

		/* Use a non-linear mapping of the mouse drag especially for large floats
		 * (normal behavior) */
		deler = 500;
		if (is_float) {
			/* not needed for smaller float buttons */
			non_linear_range_limit = 11.0f;
			non_linear_pixel_map = 500.0f;
		}
		else {
			/* only scale large int buttons */
			non_linear_range_limit = 129.0f;
			/* larger for ints, we dont need to fine tune them */
			non_linear_pixel_map = 250.0f;

			/* prevent large ranges from getting too out of control */
			if      (softrange > 600) { deler = powf(softrange, 0.75f); }
			else if (softrange <  25) { deler = 50.0; }
			else if (softrange < 100) { deler = 100.0; }
		}
		deler /= fac;

		if (softrange > non_linear_range_limit) {
			non_linear_scale = (float)abs(mx - data->dragstartx) / non_linear_pixel_map;
		}
		else {
			non_linear_scale = 1.0f;
		}

		if (is_float == false) {
			/* at minimum, moving cursor 2 pixels should change an int button. */
			CLAMP_MIN(non_linear_scale, 0.5f * U.pixelsize);
		}

		data->dragf += (((float)(mx - data->draglastx)) / deler) * non_linear_scale;

		CLAMP(data->dragf, 0.0f, 1.0f);
		data->draglastx = mx;
		tempf = (softmin + data->dragf * softrange);


		if (!is_float) {
			temp = round_fl_to_int(tempf);

			temp = ui_numedit_apply_snap(temp, softmin, softmax, snap);

			CLAMP(temp, softmin, softmax);
			lvalue = (int)data->value;

			if (temp != lvalue) {
				data->dragchange = true;
				data->value = (double)temp;
				changed = true;
			}
		}
		else {
			temp = 0;
			tempf = ui_numedit_apply_snapf(but, tempf, softmin, softmax, softrange, snap);

			CLAMP(tempf, softmin, softmax);

			if (tempf != (float)data->value) {
				data->dragchange = true;
				data->value = tempf;
				changed = true;
			}
		}
	}


	return changed;
}

static void ui_numedit_set_active(uiBut *but)
{
	int oldflag = but->drawflag;
	but->drawflag &= ~(UI_BUT_ACTIVE_LEFT | UI_BUT_ACTIVE_RIGHT);

	uiHandleButtonData *data = but->active;
	if (!data) {
		return;
	}

	/* Ignore once we start dragging. */
	if (data->dragchange == false) {
		const  float handle_width = min_ff(BLI_rctf_size_x(&but->rect) / 3, BLI_rctf_size_y(&but->rect) * 0.7f);
		/* we can click on the side arrows to increment/decrement,
		 * or click inside to edit the value directly */
		int mx = data->window->eventstate->x;
		int my = data->window->eventstate->y;
		ui_window_to_block(data->region, but->block, &mx, &my);

		if (mx < (but->rect.xmin + handle_width)) {
			but->drawflag |= UI_BUT_ACTIVE_LEFT;
		}
		else if (mx > (but->rect.xmax - handle_width)) {
			but->drawflag |= UI_BUT_ACTIVE_RIGHT;
		}
	}

	/* Don't change the cursor once pressed. */
	if ((but->flag & UI_SELECT) == 0) {
		if ((but->drawflag & (UI_BUT_ACTIVE_LEFT)) || (but->drawflag & (UI_BUT_ACTIVE_RIGHT))) {
			if (data->changed_cursor) {
				WM_cursor_modal_restore(data->window);
				data->changed_cursor = false;
			}
		}
		else {
			if (data->changed_cursor == false) {
				WM_cursor_modal_set(data->window, CURSOR_X_MOVE);
				data->changed_cursor = true;
			}
		}
	}

	if (but->drawflag != oldflag) {
		ED_region_tag_redraw(data->region);
	}
}

static int ui_do_but_NUM(
        bContext *C, uiBlock *block, uiBut *but,
        uiHandleButtonData *data, const wmEvent *event)
{
	int mx, my; /* mouse location scaled to fit the UI */
	int screen_mx, screen_my; /* mouse location kept at screen pixel coords */
	int click = 0;
	int retval = WM_UI_HANDLER_CONTINUE;

	mx = screen_mx = event->x;
	my = screen_my = event->y;

	ui_window_to_block(data->region, block, &mx, &my);
	ui_numedit_set_active(but);

	if (data->state == BUTTON_STATE_HIGHLIGHT) {
		int type = event->type, val = event->val;

		if (type == MOUSEPAN) {
			ui_pan_to_scroll(event, &type, &val);
		}

		/* XXX hardcoded keymap check.... */
		if (type == MOUSEPAN && event->alt) {
			/* allow accumulating values, otherwise scrolling gets preference */
			retval = WM_UI_HANDLER_BREAK;
		}
		else if (type == WHEELDOWNMOUSE && event->ctrl) {
			mx = but->rect.xmin;
			but->drawflag &= ~UI_BUT_ACTIVE_RIGHT;
			but->drawflag |= UI_BUT_ACTIVE_LEFT;
			click = 1;
		}
		else if (type == WHEELUPMOUSE && event->ctrl) {
			mx = but->rect.xmax;
			but->drawflag &= ~UI_BUT_ACTIVE_LEFT;
			but->drawflag |= UI_BUT_ACTIVE_RIGHT;
			click = 1;
		}
		else if (event->val == KM_PRESS) {
			if (ELEM(event->type, LEFTMOUSE, PADENTER, RETKEY) && event->ctrl) {
				button_activate_state(C, but, BUTTON_STATE_TEXT_EDITING);
				retval = WM_UI_HANDLER_BREAK;
			}
			else if (event->type == LEFTMOUSE) {
				data->dragstartx = data->draglastx = ui_but_is_cursor_warp(but) ? screen_mx : mx;
				button_activate_state(C, but, BUTTON_STATE_NUM_EDITING);
				retval = WM_UI_HANDLER_BREAK;
			}
			else if (ELEM(event->type, PADENTER, RETKEY) && event->val == KM_PRESS) {
				click = 1;
			}
			else if (event->type == MINUSKEY && event->val == KM_PRESS) {
				button_activate_state(C, but, BUTTON_STATE_NUM_EDITING);
				data->value = -data->value;
				button_activate_state(C, but, BUTTON_STATE_EXIT);
				retval = WM_UI_HANDLER_BREAK;
			}

#ifdef USE_DRAG_MULTINUM
			copy_v2_v2_int(data->multi_data.drag_start, &event->x);
#endif
		}

	}
	else if (data->state == BUTTON_STATE_NUM_EDITING) {
		if (event->type == ESCKEY || event->type == RIGHTMOUSE) {
			if (event->val == KM_PRESS) {
				data->cancel = true;
				data->escapecancel = true;
				button_activate_state(C, but, BUTTON_STATE_EXIT);
			}
		}
		else if (event->type == LEFTMOUSE && event->val == KM_RELEASE) {
			if (data->dragchange) {
#ifdef USE_DRAG_MULTINUM
				/* if we started multibutton but didn't drag, then edit */
				if (data->multi_data.init == BUTTON_MULTI_INIT_SETUP) {
					click = 1;
				}
				else
#endif
				{
					button_activate_state(C, but, BUTTON_STATE_EXIT);
				}
			}
			else {
				click = 1;
			}
		}
		else if ((event->type == MOUSEMOVE) || ui_event_is_snap(event)) {
			const bool is_motion = (event->type == MOUSEMOVE);
			const enum eSnapType snap = ui_event_to_snap(event);
			float fac;

#ifdef USE_DRAG_MULTINUM
			data->multi_data.drag_dir[0] += abs(data->draglastx - mx);
			data->multi_data.drag_dir[1] += abs(data->draglasty - my);
#endif

			fac = 1.0f;
			if (event->shift) {
				fac /= 10.0f;
			}

			if (ui_numedit_but_NUM(but, data, (ui_but_is_cursor_warp(but) ? screen_mx : mx), is_motion, snap, fac)) {
				ui_numedit_apply(C, block, but, data);
			}
#ifdef USE_DRAG_MULTINUM
			else if (data->multi_data.has_mbuts) {
				if (data->multi_data.init == BUTTON_MULTI_INIT_ENABLE) {
					ui_multibut_states_apply(C, data, block);
				}
			}
#endif
		}
		retval = WM_UI_HANDLER_BREAK;
	}
	else if (data->state == BUTTON_STATE_TEXT_EDITING) {
		ui_do_but_textedit(C, block, but, data, event);
		retval = WM_UI_HANDLER_BREAK;
	}
	else if (data->state == BUTTON_STATE_TEXT_SELECTING) {
		ui_do_but_textedit_select(C, block, but, data, event);
		retval = WM_UI_HANDLER_BREAK;
	}

	if (click) {
		/* we can click on the side arrows to increment/decrement,
		 * or click inside to edit the value directly */
		float tempf, softmin, softmax;
		int temp;

		softmin = but->softmin;
		softmax = but->softmax;

		if (!ui_but_is_float(but)) {
			if (but->drawflag & UI_BUT_ACTIVE_LEFT) {
				button_activate_state(C, but, BUTTON_STATE_NUM_EDITING);

				temp = (int)data->value - 1;
				if (temp >= softmin && temp <= softmax) {
					data->value = (double)temp;
				}
				else {
					data->cancel = true;
				}

				button_activate_state(C, but, BUTTON_STATE_EXIT);
			}
			else if (but->drawflag & UI_BUT_ACTIVE_RIGHT) {
				button_activate_state(C, but, BUTTON_STATE_NUM_EDITING);

				temp = (int)data->value + 1;
				if (temp >= softmin && temp <= softmax) {
					data->value = (double)temp;
				}
				else {
					data->cancel = true;
				}

				button_activate_state(C, but, BUTTON_STATE_EXIT);
			}
			else {
				button_activate_state(C, but, BUTTON_STATE_TEXT_EDITING);
			}
		}
		else {
			if (but->drawflag & UI_BUT_ACTIVE_LEFT) {
				button_activate_state(C, but, BUTTON_STATE_NUM_EDITING);

				tempf = (float)data->value - (UI_PRECISION_FLOAT_SCALE * but->a1);
				if (tempf < softmin) {
					tempf = softmin;
				}
				data->value = tempf;

				button_activate_state(C, but, BUTTON_STATE_EXIT);
			}
			else if (but->drawflag & UI_BUT_ACTIVE_RIGHT) {
				button_activate_state(C, but, BUTTON_STATE_NUM_EDITING);

				tempf = (float)data->value + (UI_PRECISION_FLOAT_SCALE * but->a1);
				if (tempf > softmax) {
					tempf = softmax;
				}
				data->value = tempf;

				button_activate_state(C, but, BUTTON_STATE_EXIT);
			}
			else {
				button_activate_state(C, but, BUTTON_STATE_TEXT_EDITING);
			}
		}

		retval = WM_UI_HANDLER_BREAK;
	}

	data->draglastx = mx;
	data->draglasty = my;

	return retval;
}

static bool ui_numedit_but_SLI(
        uiBut *but, uiHandleButtonData *data,
        int mx, const bool is_horizontal, const bool is_motion,
        const bool snap, const bool shift)
{
	float deler, f, tempf, softmin, softmax, softrange;
	int temp, lvalue;
	bool changed = false;
	float mx_fl, my_fl;
	/* note, 'offs' is really from the widget drawing rounded corners see 'widget_numslider' */
	float offs;

	/* prevent unwanted drag adjustments, test motion so modifier keys refresh. */
	if ((but->type != UI_BTYPE_SCROLL) &&
	    (is_motion || data->draglock) &&
	    (ui_but_dragedit_update_mval(data, mx) == false))
	{
		return changed;
	}

	softmin = but->softmin;
	softmax = but->softmax;
	softrange = softmax - softmin;

	/* yes, 'mx' as both x/y is intentional */
	ui_mouse_scale_warp(data, mx, mx, &mx_fl, &my_fl, shift);

	if (but->type == UI_BTYPE_NUM_SLIDER) {
		offs = (BLI_rctf_size_y(&but->rect) / 2.0f);
		deler = BLI_rctf_size_x(&but->rect) - offs;
	}
	else if (but->type == UI_BTYPE_SCROLL) {
		const float size = (is_horizontal) ? BLI_rctf_size_x(&but->rect) : -BLI_rctf_size_y(&but->rect);
		deler = size * (but->softmax - but->softmin) / (but->softmax - but->softmin + but->a1);
		offs = 0.0;
	}
	else {
		offs = (BLI_rctf_size_y(&but->rect) / 2.0f);
		deler = (BLI_rctf_size_x(&but->rect) - offs);
	}

	f = (mx_fl - data->dragstartx) / deler + data->dragfstart;
	CLAMP(f, 0.0f, 1.0f);


	/* deal with mouse correction */
#ifdef USE_CONT_MOUSE_CORRECT
	if (ui_but_is_cursor_warp(but)) {
		/* OK but can go outside bounds */
		if (is_horizontal) {
			data->ungrab_mval[0] = (but->rect.xmin + offs) + (f * deler);
			data->ungrab_mval[1] = BLI_rctf_cent_y(&but->rect);
		}
		else {
			data->ungrab_mval[1] = (but->rect.ymin + offs) + (f * deler);
			data->ungrab_mval[0] = BLI_rctf_cent_x(&but->rect);
		}
		BLI_rctf_clamp_pt_v(&but->rect, data->ungrab_mval);
	}
#endif
	/* done correcting mouse */


	tempf = softmin + f * softrange;
	temp = round_fl_to_int(tempf);

	if (snap) {
		if (tempf == softmin || tempf == softmax) {
			/* pass */
		}
		else if (ui_but_is_float(but)) {

			if (shift) {
				if      (tempf == softmin || tempf == softmax) {}
				else if (softrange < 2.10f) { tempf = roundf(tempf * 100.0f) * 0.01f; }
				else if (softrange < 21.0f) { tempf = roundf(tempf * 10.0f)  * 0.1f; }
				else                        { tempf = roundf(tempf); }
			}
			else {
				if      (softrange < 2.10f) { tempf = roundf(tempf * 10.0f) * 0.1f; }
				else if (softrange < 21.0f) { tempf = roundf(tempf); }
				else                        { tempf = roundf(tempf * 0.1f) * 10.0f; }
			}
		}
		else {
			temp = 10 * (temp / 10);
			tempf = temp;
		}
	}

	if (!ui_but_is_float(but)) {
		lvalue = round(data->value);

		CLAMP(temp, softmin, softmax);

		if (temp != lvalue) {
			data->value = temp;
			data->dragchange = true;
			changed = true;
		}
	}
	else {
		CLAMP(tempf, softmin, softmax);

		if (tempf != (float)data->value) {
			data->value = tempf;
			data->dragchange = true;
			changed = true;
		}
	}

	return changed;
}

static int ui_do_but_SLI(
        bContext *C, uiBlock *block, uiBut *but,
        uiHandleButtonData *data, const wmEvent *event)
{
	int mx, my, click = 0;
	int retval = WM_UI_HANDLER_CONTINUE;

	mx = event->x;
	my = event->y;
	ui_window_to_block(data->region, block, &mx, &my);

	if (data->state == BUTTON_STATE_HIGHLIGHT) {
		int type = event->type, val = event->val;

		if (type == MOUSEPAN) {
			ui_pan_to_scroll(event, &type, &val);
		}

		/* XXX hardcoded keymap check.... */
		if (type == MOUSEPAN && event->alt) {
			/* allow accumulating values, otherwise scrolling gets preference */
			retval = WM_UI_HANDLER_BREAK;
		}
		else if (type == WHEELDOWNMOUSE && event->ctrl) {
			mx = but->rect.xmin;
			click = 2;
		}
		else if (type == WHEELUPMOUSE && event->ctrl) {
			mx = but->rect.xmax;
			click = 2;
		}
		else if (event->val == KM_PRESS) {
			if (ELEM(event->type, LEFTMOUSE, PADENTER, RETKEY) && event->ctrl) {
				button_activate_state(C, but, BUTTON_STATE_TEXT_EDITING);
				retval = WM_UI_HANDLER_BREAK;
			}
#ifndef USE_ALLSELECT
			/* alt-click on sides to get "arrows" like in UI_BTYPE_NUM buttons,
			 * and match wheel usage above */
			else if (event->type == LEFTMOUSE && event->alt) {
				int halfpos = BLI_rctf_cent_x(&but->rect);
				click = 2;
				if (mx < halfpos) {
					mx = but->rect.xmin;
				}
				else {
					mx = but->rect.xmax;
				}
			}
#endif
			else if (event->type == LEFTMOUSE) {
				data->dragstartx = mx;
				data->draglastx = mx;
				button_activate_state(C, but, BUTTON_STATE_NUM_EDITING);
				retval = WM_UI_HANDLER_BREAK;
			}
			else if (ELEM(event->type, PADENTER, RETKEY) && event->val == KM_PRESS) {
				click = 1;
			}
			else if (event->type == MINUSKEY && event->val == KM_PRESS) {
				button_activate_state(C, but, BUTTON_STATE_NUM_EDITING);
				data->value = -data->value;
				button_activate_state(C, but, BUTTON_STATE_EXIT);
				retval = WM_UI_HANDLER_BREAK;
			}
		}
#ifdef USE_DRAG_MULTINUM
		copy_v2_v2_int(data->multi_data.drag_start, &event->x);
#endif
	}
	else if (data->state == BUTTON_STATE_NUM_EDITING) {
		if (event->type == ESCKEY || event->type == RIGHTMOUSE) {
			if (event->val == KM_PRESS) {
				data->cancel = true;
				data->escapecancel = true;
				button_activate_state(C, but, BUTTON_STATE_EXIT);
			}
		}
		else if (event->type == LEFTMOUSE && event->val == KM_RELEASE) {
			if (data->dragchange) {
#ifdef USE_DRAG_MULTINUM
				/* if we started multibutton but didn't drag, then edit */
				if (data->multi_data.init == BUTTON_MULTI_INIT_SETUP) {
					click = 1;
				}
				else
#endif
				{
					button_activate_state(C, but, BUTTON_STATE_EXIT);
				}
			}
			else {
#ifdef USE_CONT_MOUSE_CORRECT
				/* reset! */
				copy_v2_fl(data->ungrab_mval, FLT_MAX);
#endif
				click = 1;
			}
		}
		else if ((event->type == MOUSEMOVE) || ui_event_is_snap(event)) {
			const bool is_motion = (event->type == MOUSEMOVE);
#ifdef USE_DRAG_MULTINUM
			data->multi_data.drag_dir[0] += abs(data->draglastx - mx);
			data->multi_data.drag_dir[1] += abs(data->draglasty - my);
#endif
			if (ui_numedit_but_SLI(but, data, mx, true, is_motion, event->ctrl != 0, event->shift != 0)) {
				ui_numedit_apply(C, block, but, data);
			}

#ifdef USE_DRAG_MULTINUM
			else if (data->multi_data.has_mbuts) {
				if (data->multi_data.init == BUTTON_MULTI_INIT_ENABLE) {
					ui_multibut_states_apply(C, data, block);
				}
			}
#endif
		}
		retval = WM_UI_HANDLER_BREAK;
	}
	else if (data->state == BUTTON_STATE_TEXT_EDITING) {
		ui_do_but_textedit(C, block, but, data, event);
		retval = WM_UI_HANDLER_BREAK;
	}
	else if (data->state == BUTTON_STATE_TEXT_SELECTING) {
		ui_do_but_textedit_select(C, block, but, data, event);
		retval = WM_UI_HANDLER_BREAK;
	}

	if (click) {
		if (click == 2) {
			/* nudge slider to the left or right */
			float f, tempf, softmin, softmax, softrange;
			int temp;

			button_activate_state(C, but, BUTTON_STATE_NUM_EDITING);

			softmin = but->softmin;
			softmax = but->softmax;
			softrange = softmax - softmin;

			tempf = data->value;
			temp = (int)data->value;

#if 0
			if (but->type == SLI) {
				/* same as below */
				f = (float)(mx - but->rect.xmin) / (BLI_rctf_size_x(&but->rect));
			}
			else
#endif
			{
				f = (float)(mx - but->rect.xmin) / (BLI_rctf_size_x(&but->rect));
			}

			f = softmin + f * softrange;

			if (!ui_but_is_float(but)) {
				if (f < temp) {
					temp--;
				}
				else {
					temp++;
				}

				if (temp >= softmin && temp <= softmax) {
					data->value = temp;
				}
				else {
					data->cancel = true;
				}
			}
			else {
				if (f < tempf) {
					tempf -= 0.01f;
				}
				else {
					tempf += 0.01f;
				}

				if (tempf >= softmin && tempf <= softmax) {
					data->value = tempf;
				}
				else {
					data->cancel = true;
				}
			}

			button_activate_state(C, but, BUTTON_STATE_EXIT);
			retval = WM_UI_HANDLER_BREAK;
		}
		else {
			/* edit the value directly */
			button_activate_state(C, but, BUTTON_STATE_TEXT_EDITING);
			retval = WM_UI_HANDLER_BREAK;
		}
	}

	data->draglastx = mx;
	data->draglasty = my;

	return retval;
}

static int ui_do_but_SCROLL(
        bContext *C, uiBlock *block, uiBut *but,
        uiHandleButtonData *data, const wmEvent *event)
{
	int mx, my /*, click = 0 */;
	int retval = WM_UI_HANDLER_CONTINUE;
	bool horizontal = (BLI_rctf_size_x(&but->rect) > BLI_rctf_size_y(&but->rect));

	mx = event->x;
	my = event->y;
	ui_window_to_block(data->region, block, &mx, &my);

	if (data->state == BUTTON_STATE_HIGHLIGHT) {
		if (event->val == KM_PRESS) {
			if (event->type == LEFTMOUSE) {
				if (horizontal) {
					data->dragstartx = mx;
					data->draglastx = mx;
				}
				else {
					data->dragstartx = my;
					data->draglastx = my;
				}
				button_activate_state(C, but, BUTTON_STATE_NUM_EDITING);
				retval = WM_UI_HANDLER_BREAK;
			}
			/* UNUSED - otherwise code is ok, add back if needed */
#if 0
			else if (ELEM(event->type, PADENTER, RETKEY) && event->val == KM_PRESS) {
				click = 1;
			}
#endif
		}
	}
	else if (data->state == BUTTON_STATE_NUM_EDITING) {
		if (event->type == ESCKEY) {
			if (event->val == KM_PRESS) {
				data->cancel = true;
				data->escapecancel = true;
				button_activate_state(C, but, BUTTON_STATE_EXIT);
			}
		}
		else if (event->type == LEFTMOUSE && event->val == KM_RELEASE) {
			button_activate_state(C, but, BUTTON_STATE_EXIT);
		}
		else if (event->type == MOUSEMOVE) {
			const bool is_motion = (event->type == MOUSEMOVE);
			if (ui_numedit_but_SLI(but, data, (horizontal) ? mx : my, horizontal, is_motion, false, false)) {
				ui_numedit_apply(C, block, but, data);
			}
		}

		retval = WM_UI_HANDLER_BREAK;
	}

	return retval;
}

static int ui_do_but_GRIP(
        bContext *C, uiBlock *block, uiBut *but,
        uiHandleButtonData *data, const wmEvent *event)
{
	int mx, my;
	int retval = WM_UI_HANDLER_CONTINUE;
	const bool horizontal = (BLI_rctf_size_x(&but->rect) < BLI_rctf_size_y(&but->rect));

	/* Note: Having to store org point in window space and recompute it to block "space" each time
	 *       is not ideal, but this is a way to hack around behavior of ui_window_to_block(), which
	 *       returns different results when the block is inside a panel or not...
	 *       See T37739.
	 */

	mx = event->x;
	my = event->y;
	ui_window_to_block(data->region, block, &mx, &my);

	if (data->state == BUTTON_STATE_HIGHLIGHT) {
		if (event->val == KM_PRESS) {
			if (event->type == LEFTMOUSE) {
				data->dragstartx = event->x;
				data->dragstarty = event->y;
				button_activate_state(C, but, BUTTON_STATE_NUM_EDITING);
				retval = WM_UI_HANDLER_BREAK;
			}
		}
	}
	else if (data->state == BUTTON_STATE_NUM_EDITING) {
		if (event->type == ESCKEY) {
			if (event->val == KM_PRESS) {
				data->cancel = true;
				data->escapecancel = true;
				button_activate_state(C, but, BUTTON_STATE_EXIT);
			}
		}
		else if (event->type == LEFTMOUSE && event->val == KM_RELEASE) {
			button_activate_state(C, but, BUTTON_STATE_EXIT);
		}
		else if (event->type == MOUSEMOVE) {
			int dragstartx = data->dragstartx;
			int dragstarty = data->dragstarty;
			ui_window_to_block(data->region, block, &dragstartx, &dragstarty);
			data->value = data->origvalue + (horizontal ? mx - dragstartx : dragstarty - my);
			ui_numedit_apply(C, block, but, data);
		}

		retval = WM_UI_HANDLER_BREAK;
	}

	return retval;
}

static int ui_do_but_LISTROW(
        bContext *C, uiBut *but,
        uiHandleButtonData *data, const wmEvent *event)
{
	if (data->state == BUTTON_STATE_HIGHLIGHT) {
		/* hack to pass on ctrl+click and double click to overlapping text
		 * editing field for editing list item names
		 */
		if ((ELEM(event->type, LEFTMOUSE, PADENTER, RETKEY) && event->val == KM_PRESS && event->ctrl) ||
		    (event->type == LEFTMOUSE && event->val == KM_DBL_CLICK))
		{
			uiBut *labelbut = ui_but_list_row_text_activate(C, but, data, event, BUTTON_ACTIVATE_TEXT_EDITING);
			if (labelbut) {
				/* Nothing else to do. */
				return WM_UI_HANDLER_BREAK;
			}
		}
	}

	return ui_do_but_EXIT(C, but, data, event);
}

static int ui_do_but_BLOCK(
        bContext *C, uiBut *but,
        uiHandleButtonData *data, const wmEvent *event)
{

	if (data->state == BUTTON_STATE_HIGHLIGHT) {

		/* first handle click on icondrag type button */
		if (event->type == LEFTMOUSE && but->dragpoin && event->val == KM_PRESS) {
			if (ui_but_contains_point_px_icon(but, data->region, event)) {
				button_activate_state(C, but, BUTTON_STATE_WAIT_DRAG);
				data->dragstartx = event->x;
				data->dragstarty = event->y;
				return WM_UI_HANDLER_BREAK;
			}
		}
#ifdef USE_DRAG_TOGGLE
		if (event->type == LEFTMOUSE && event->val == KM_PRESS && (ui_but_is_drag_toggle(but))) {
			button_activate_state(C, but, BUTTON_STATE_WAIT_DRAG);
			data->dragstartx = event->x;
			data->dragstarty = event->y;
			return WM_UI_HANDLER_BREAK;
		}
#endif
		/* regular open menu */
		if (ELEM(event->type, LEFTMOUSE, PADENTER, RETKEY) && event->val == KM_PRESS) {
			button_activate_state(C, but, BUTTON_STATE_MENU_OPEN);
			return WM_UI_HANDLER_BREAK;
		}
		else if (but->type == UI_BTYPE_MENU) {
			if (ELEM(event->type, WHEELDOWNMOUSE, WHEELUPMOUSE) && event->ctrl) {
				const int direction = (event->type == WHEELDOWNMOUSE) ? -1 : 1;

				data->value = ui_but_menu_step(but, direction);

				button_activate_state(C, but, BUTTON_STATE_EXIT);
				ui_apply_but(C, but->block, but, data, true);

				/* button's state need to be changed to EXIT so moving mouse away from this mouse wouldn't lead
				 * to cancel changes made to this button, but changing state to EXIT also makes no button active for
				 * a while which leads to triggering operator when doing fast scrolling mouse wheel.
				 * using post activate stuff from button allows to make button be active again after checking for all
				 * all that mouse leave and cancel stuff, so quick scroll wouldn't be an issue anymore.
				 * same goes for scrolling wheel in another direction below (sergey)
				 */
				data->postbut = but;
				data->posttype = BUTTON_ACTIVATE_OVER;

				/* without this, a new interface that draws as result of the menu change
				 * won't register that the mouse is over it, eg:
				 * Alt+MouseWheel over the render slots, without this,
				 * the slot menu fails to switch a second time.
				 *
				 * The active state of the button could be maintained some other way
				 * and remove this mousemove event.
				 */
				WM_event_add_mousemove(C);

				return WM_UI_HANDLER_BREAK;
			}
		}
	}
	else if (data->state == BUTTON_STATE_WAIT_DRAG) {

		/* this function also ends state */
		if (ui_but_drag_init(C, but, data, event)) {
			return WM_UI_HANDLER_BREAK;
		}

		/* outside icon quit, not needed if drag activated */
		if (0 == ui_but_contains_point_px_icon(but, data->region, event)) {
			button_activate_state(C, but, BUTTON_STATE_EXIT);
			data->cancel = true;
			return WM_UI_HANDLER_BREAK;
		}

		if (event->type == LEFTMOUSE && event->val == KM_RELEASE) {
			button_activate_state(C, but, BUTTON_STATE_MENU_OPEN);
			return WM_UI_HANDLER_BREAK;
		}

	}

	return WM_UI_HANDLER_CONTINUE;
}

static bool ui_numedit_but_UNITVEC(
        uiBut *but, uiHandleButtonData *data,
        int mx, int my,
        const enum eSnapType snap)
{
	float dx, dy, rad, radsq, mrad, *fp;
	int mdx, mdy;
	bool changed = true;

	/* button is presumed square */
	/* if mouse moves outside of sphere, it does negative normal */

	/* note that both data->vec and data->origvec should be normalized
	 * else we'll get a harmless but annoying jump when first clicking */

	fp = data->origvec;
	rad = BLI_rctf_size_x(&but->rect);
	radsq = rad * rad;

	if (fp[2] > 0.0f) {
		mdx = (rad * fp[0]);
		mdy = (rad * fp[1]);
	}
	else if (fp[2] > -1.0f) {
		mrad = rad / sqrtf(fp[0] * fp[0] + fp[1] * fp[1]);

		mdx = 2.0f * mrad * fp[0] - (rad * fp[0]);
		mdy = 2.0f * mrad * fp[1] - (rad * fp[1]);
	}
	else {
		mdx = mdy = 0;
	}

	dx = (float)(mx + mdx - data->dragstartx);
	dy = (float)(my + mdy - data->dragstarty);

	fp = data->vec;
	mrad = dx * dx + dy * dy;
	if (mrad < radsq) { /* inner circle */
		fp[0] = dx;
		fp[1] = dy;
		fp[2] = sqrtf(radsq - dx * dx - dy * dy);
	}
	else {  /* outer circle */

		mrad = rad / sqrtf(mrad);  // veclen

		dx *= (2.0f * mrad - 1.0f);
		dy *= (2.0f * mrad - 1.0f);

		mrad = dx * dx + dy * dy;
		if (mrad < radsq) {
			fp[0] = dx;
			fp[1] = dy;
			fp[2] = -sqrtf(radsq - dx * dx - dy * dy);
		}
	}
	normalize_v3(fp);

	if (snap != SNAP_OFF) {
		const int snap_steps = (snap == SNAP_ON) ? 4 : 12;  /* 45 or 15 degree increments */
		const float snap_steps_angle = M_PI / snap_steps;
		float angle, angle_snap;
		int i;

		/* round each axis of 'fp' to the next increment
		 * do this in "angle" space - this gives increments of same size */
		for (i = 0; i < 3; i++) {
			angle = asinf(fp[i]);
			angle_snap = roundf((angle / snap_steps_angle)) * snap_steps_angle;
			fp[i] = sinf(angle_snap);
		}
		normalize_v3(fp);
		changed = !compare_v3v3(fp, data->origvec, FLT_EPSILON);
	}

	data->draglastx = mx;
	data->draglasty = my;

	return changed;
}

static void ui_palette_set_active(uiBut *but)
{
	if ((int)(but->a1) == UI_PALETTE_COLOR) {
		Palette *palette = but->rnapoin.id.data;
		PaletteColor *color = but->rnapoin.data;
		palette->active_color = BLI_findindex(&palette->colors, color);
	}
}

static int ui_do_but_COLOR(
        bContext *C, uiBut *but,
        uiHandleButtonData *data, const wmEvent *event)
{
	if (data->state == BUTTON_STATE_HIGHLIGHT) {
		/* first handle click on icondrag type button */
		if (event->type == LEFTMOUSE && but->dragpoin && event->val == KM_PRESS) {
			ui_palette_set_active(but);
			if (ui_but_contains_point_px_icon(but, data->region, event)) {
				button_activate_state(C, but, BUTTON_STATE_WAIT_DRAG);
				data->dragstartx = event->x;
				data->dragstarty = event->y;
				return WM_UI_HANDLER_BREAK;
			}
		}
#ifdef USE_DRAG_TOGGLE
		if (event->type == LEFTMOUSE && event->val == KM_PRESS) {
			ui_palette_set_active(but);
			button_activate_state(C, but, BUTTON_STATE_WAIT_DRAG);
			data->dragstartx = event->x;
			data->dragstarty = event->y;
			return WM_UI_HANDLER_BREAK;
		}
#endif
		/* regular open menu */
		if (ELEM(event->type, LEFTMOUSE, PADENTER, RETKEY) && event->val == KM_PRESS) {
			ui_palette_set_active(but);
			button_activate_state(C, but, BUTTON_STATE_MENU_OPEN);
			return WM_UI_HANDLER_BREAK;
		}
		else if (ELEM(event->type, MOUSEPAN, WHEELDOWNMOUSE, WHEELUPMOUSE) && event->ctrl) {
			ColorPicker *cpicker = but->custom_data;
			float hsv_static[3] = {0.0f};
			float *hsv = cpicker ? cpicker->color_data : hsv_static;
			float col[3];

			ui_but_v3_get(but, col);
			rgb_to_hsv_compat_v(col, hsv);

			if (event->type == WHEELDOWNMOUSE) {
				hsv[2] = clamp_f(hsv[2] - 0.05f, 0.0f, 1.0f);
			}
			else if (event->type == WHEELUPMOUSE) {
				hsv[2] = clamp_f(hsv[2] + 0.05f, 0.0f, 1.0f);
			}
			else {
				float fac = 0.005 * (event->y - event->prevy);
				hsv[2] = clamp_f(hsv[2] + fac, 0.0f, 1.0f);
			}

			hsv_to_rgb_v(hsv, data->vec);
			ui_but_v3_set(but, data->vec);

			button_activate_state(C, but, BUTTON_STATE_EXIT);
			ui_apply_but(C, but->block, but, data, true);
			return WM_UI_HANDLER_BREAK;
		}
		else if ((int)(but->a1) == UI_PALETTE_COLOR &&
		         event->type == DELKEY && event->val == KM_PRESS)
		{
			Palette *palette = but->rnapoin.id.data;
			PaletteColor *color = but->rnapoin.data;

			BKE_palette_color_remove(palette, color);

			button_activate_state(C, but, BUTTON_STATE_EXIT);

			/* this is risky. it works OK for now,
			 * but if it gives trouble we should delay execution */
			but->rnapoin = PointerRNA_NULL;
			but->rnaprop = NULL;

			return WM_UI_HANDLER_BREAK;
		}
	}
	else if (data->state == BUTTON_STATE_WAIT_DRAG) {

		/* this function also ends state */
		if (ui_but_drag_init(C, but, data, event)) {
			return WM_UI_HANDLER_BREAK;
		}

		/* outside icon quit, not needed if drag activated */
		if (0 == ui_but_contains_point_px_icon(but, data->region, event)) {
			button_activate_state(C, but, BUTTON_STATE_EXIT);
			data->cancel = true;
			return WM_UI_HANDLER_BREAK;
		}

		if (event->type == LEFTMOUSE && event->val == KM_RELEASE) {
			if ((int)(but->a1) == UI_PALETTE_COLOR) {
				if (!event->ctrl) {
					float color[3];
					Scene *scene = CTX_data_scene(C);
					ViewLayer *view_layer = CTX_data_view_layer(C);
					Paint *paint = BKE_paint_get_active(scene, view_layer);
					Brush *brush = BKE_paint_brush(paint);

					if (brush->flag & BRUSH_USE_GRADIENT) {
						float *target = &brush->gradient->data[brush->gradient->cur].r;

						if (but->rnaprop && RNA_property_subtype(but->rnaprop) == PROP_COLOR_GAMMA) {
							RNA_property_float_get_array(&but->rnapoin, but->rnaprop, target);
							IMB_colormanagement_srgb_to_scene_linear_v3(target);
						}
						else if (but->rnaprop && RNA_property_subtype(but->rnaprop) == PROP_COLOR) {
							RNA_property_float_get_array(&but->rnapoin, but->rnaprop, target);
						}
					}
					else {
						if (but->rnaprop && RNA_property_subtype(but->rnaprop) == PROP_COLOR_GAMMA) {
							RNA_property_float_get_array(&but->rnapoin, but->rnaprop, color);
							BKE_brush_color_set(scene, brush, color);
						}
						else if (but->rnaprop && RNA_property_subtype(but->rnaprop) == PROP_COLOR) {
							RNA_property_float_get_array(&but->rnapoin, but->rnaprop, color);
							IMB_colormanagement_scene_linear_to_srgb_v3(color);
							BKE_brush_color_set(scene, brush, color);
						}
					}

					button_activate_state(C, but, BUTTON_STATE_EXIT);
				}
				else {
					button_activate_state(C, but, BUTTON_STATE_MENU_OPEN);
				}
			}
			else {
				button_activate_state(C, but, BUTTON_STATE_MENU_OPEN);
			}
			return WM_UI_HANDLER_BREAK;
		}

	}

	return WM_UI_HANDLER_CONTINUE;
}

static int ui_do_but_UNITVEC(
        bContext *C, uiBlock *block, uiBut *but,
        uiHandleButtonData *data, const wmEvent *event)
{
	int mx, my;

	mx = event->x;
	my = event->y;
	ui_window_to_block(data->region, block, &mx, &my);

	if (data->state == BUTTON_STATE_HIGHLIGHT) {
		if (event->type == LEFTMOUSE && event->val == KM_PRESS) {
			const enum eSnapType snap = ui_event_to_snap(event);
			data->dragstartx = mx;
			data->dragstarty = my;
			data->draglastx = mx;
			data->draglasty = my;
			button_activate_state(C, but, BUTTON_STATE_NUM_EDITING);

			/* also do drag the first time */
			if (ui_numedit_but_UNITVEC(but, data, mx, my, snap)) {
				ui_numedit_apply(C, block, but, data);
			}

			return WM_UI_HANDLER_BREAK;
		}
	}
	else if (data->state == BUTTON_STATE_NUM_EDITING) {
		if ((event->type == MOUSEMOVE) || ui_event_is_snap(event)) {
			if (mx != data->draglastx || my != data->draglasty || event->type != MOUSEMOVE) {
				const enum eSnapType snap = ui_event_to_snap(event);
				if (ui_numedit_but_UNITVEC(but, data, mx, my, snap)) {
					ui_numedit_apply(C, block, but, data);
				}
			}
		}
		else if (event->type == LEFTMOUSE && event->val == KM_RELEASE) {
			button_activate_state(C, but, BUTTON_STATE_EXIT);
		}

		return WM_UI_HANDLER_BREAK;
	}

	return WM_UI_HANDLER_CONTINUE;
}

/* scales a vector so no axis exceeds max
 * (could become BLI_math func) */
static void clamp_axis_max_v3(float v[3], const float max)
{
	const float v_max = max_fff(v[0], v[1], v[2]);
	if (v_max > max) {
		mul_v3_fl(v, max / v_max);
		if (v[0] > max) {
			v[0] = max;
		}
		if (v[1] > max) {
			v[1] = max;
		}
		if (v[2] > max) {
			v[2] = max;
		}
	}
}

static void ui_rgb_to_color_picker_HSVCUBE_compat_v(uiBut *but, const float rgb[3], float hsv[3])
{
	if (but->a1 == UI_GRAD_L_ALT) {
		rgb_to_hsl_compat_v(rgb, hsv);
	}
	else {
		rgb_to_hsv_compat_v(rgb, hsv);
	}
}

static void ui_rgb_to_color_picker_HSVCUBE_v(uiBut *but, const float rgb[3], float hsv[3])
{
	if (but->a1 == UI_GRAD_L_ALT) {
		rgb_to_hsl_v(rgb, hsv);
	}
	else {
		rgb_to_hsv_v(rgb, hsv);
	}
}

static void ui_color_picker_to_rgb_HSVCUBE_v(uiBut *but, const float hsv[3], float rgb[3])
{
	if (but->a1 == UI_GRAD_L_ALT) {
		hsl_to_rgb_v(hsv, rgb);
	}
	else {
		hsv_to_rgb_v(hsv, rgb);
	}
}

static bool ui_numedit_but_HSVCUBE(
        uiBut *but, uiHandleButtonData *data,
        int mx, int my,
        const enum eSnapType snap, const bool shift)
{
	ColorPicker *cpicker = but->custom_data;
	float *hsv = cpicker->color_data;
	float rgb[3];
	float x, y;
	float mx_fl, my_fl;
	bool changed = true;

	ui_mouse_scale_warp(data, mx, my, &mx_fl, &my_fl, shift);

#ifdef USE_CONT_MOUSE_CORRECT
	if (ui_but_is_cursor_warp(but)) {
		/* OK but can go outside bounds */
		data->ungrab_mval[0] = mx_fl;
		data->ungrab_mval[1] = my_fl;
		BLI_rctf_clamp_pt_v(&but->rect, data->ungrab_mval);
	}
#endif

	ui_but_v3_get(but, rgb);
	ui_scene_linear_to_color_picker_space(but, rgb);

	ui_rgb_to_color_picker_HSVCUBE_compat_v(but, rgb, hsv);

	/* only apply the delta motion, not absolute */
	if (shift) {
		rcti rect_i;
		float xpos, ypos, hsvo[3];

		BLI_rcti_rctf_copy(&rect_i, &but->rect);

		/* calculate original hsv again */
		copy_v3_v3(rgb, data->origvec);
		ui_scene_linear_to_color_picker_space(but, rgb);

		copy_v3_v3(hsvo, hsv);

		ui_rgb_to_color_picker_HSVCUBE_compat_v(but, rgb, hsvo);

		/* and original position */
		ui_hsvcube_pos_from_vals(but, &rect_i, hsvo, &xpos, &ypos);

		mx_fl = xpos - (data->dragstartx - mx_fl);
		my_fl = ypos - (data->dragstarty - my_fl);
	}

	/* relative position within box */
	x = ((float)mx_fl - but->rect.xmin) / BLI_rctf_size_x(&but->rect);
	y = ((float)my_fl - but->rect.ymin) / BLI_rctf_size_y(&but->rect);
	CLAMP(x, 0.0f, 1.0f);
	CLAMP(y, 0.0f, 1.0f);

	switch ((int)but->a1) {
		case UI_GRAD_SV:
			hsv[1] = x;
			hsv[2] = y;
			break;
		case UI_GRAD_HV:
			hsv[0] = x;
			hsv[2] = y;
			break;
		case UI_GRAD_HS:
			hsv[0] = x;
			hsv[1] = y;
			break;
		case UI_GRAD_H:
			hsv[0] = x;
			break;
		case UI_GRAD_S:
			hsv[1] = x;
			break;
		case UI_GRAD_V:
			hsv[2] = x;
			break;
		case UI_GRAD_L_ALT:
			hsv[2] = y;
			break;
		case UI_GRAD_V_ALT:
		{
			/* vertical 'value' strip */
			float min = but->softmin, max = but->softmax;
			/* exception only for value strip - use the range set in but->min/max */
			hsv[2] = y * (max - min) + min;
			break;
		}
		default:
			BLI_assert(0);
			break;
	}

	if (snap != SNAP_OFF) {
		if (ELEM((int)but->a1, UI_GRAD_HV, UI_GRAD_HS, UI_GRAD_H)) {
			ui_color_snap_hue(snap, &hsv[0]);
		}
	}

	ui_color_picker_to_rgb_HSVCUBE_v(but, hsv, rgb);
	ui_color_picker_to_scene_linear_space(but, rgb);

	/* clamp because with color conversion we can exceed range [#34295] */
	if (but->a1 == UI_GRAD_V_ALT) {
		clamp_axis_max_v3(rgb, but->softmax);
	}

	copy_v3_v3(data->vec, rgb);

	data->draglastx = mx;
	data->draglasty = my;

	return changed;
}

#ifdef WITH_INPUT_NDOF
static void ui_ndofedit_but_HSVCUBE(
        uiBut *but, uiHandleButtonData *data,
        const wmNDOFMotionData *ndof,
        const enum eSnapType snap, const bool shift)
{
	ColorPicker *cpicker = but->custom_data;
	float *hsv = cpicker->color_data;
	const float hsv_v_max = max_ff(hsv[2], but->softmax);
	float rgb[3];
	float sensitivity = (shift ? 0.15f : 0.3f) * ndof->dt;

	ui_but_v3_get(but, rgb);
	ui_scene_linear_to_color_picker_space(but, rgb);
	ui_rgb_to_color_picker_HSVCUBE_compat_v(but, rgb, hsv);

	switch ((int)but->a1) {
		case UI_GRAD_SV:
			hsv[1] += ndof->rvec[2] * sensitivity;
			hsv[2] += ndof->rvec[0] * sensitivity;
			break;
		case UI_GRAD_HV:
			hsv[0] += ndof->rvec[2] * sensitivity;
			hsv[2] += ndof->rvec[0] * sensitivity;
			break;
		case UI_GRAD_HS:
			hsv[0] += ndof->rvec[2] * sensitivity;
			hsv[1] += ndof->rvec[0] * sensitivity;
			break;
		case UI_GRAD_H:
			hsv[0] += ndof->rvec[2] * sensitivity;
			break;
		case UI_GRAD_S:
			hsv[1] += ndof->rvec[2] * sensitivity;
			break;
		case UI_GRAD_V:
			hsv[2] += ndof->rvec[2] * sensitivity;
			break;
		case UI_GRAD_V_ALT:
		case UI_GRAD_L_ALT:
			/* vertical 'value' strip */

			/* exception only for value strip - use the range set in but->min/max */
			hsv[2] += ndof->rvec[0] * sensitivity;

			CLAMP(hsv[2], but->softmin, but->softmax);
			break;
		default:
			assert(!"invalid hsv type");
			break;
	}

	if (snap != SNAP_OFF) {
		if (ELEM((int)but->a1, UI_GRAD_HV, UI_GRAD_HS, UI_GRAD_H)) {
			ui_color_snap_hue(snap, &hsv[0]);
		}
	}

	/* ndof specific: the changes above aren't clamping */
	hsv_clamp_v(hsv, hsv_v_max);

	ui_color_picker_to_rgb_HSVCUBE_v(but, hsv, rgb);
	ui_color_picker_to_scene_linear_space(but, rgb);

	copy_v3_v3(data->vec, rgb);
	ui_but_v3_set(but, data->vec);
}
#endif /* WITH_INPUT_NDOF */

static int ui_do_but_HSVCUBE(
        bContext *C, uiBlock *block, uiBut *but,
        uiHandleButtonData *data, const wmEvent *event)
{
	int mx, my;

	mx = event->x;
	my = event->y;
	ui_window_to_block(data->region, block, &mx, &my);

	if (data->state == BUTTON_STATE_HIGHLIGHT) {
		if (event->type == LEFTMOUSE && event->val == KM_PRESS) {
			const enum eSnapType snap = ui_event_to_snap(event);

			data->dragstartx = mx;
			data->dragstarty = my;
			data->draglastx = mx;
			data->draglasty = my;
			button_activate_state(C, but, BUTTON_STATE_NUM_EDITING);

			/* also do drag the first time */
			if (ui_numedit_but_HSVCUBE(but, data, mx, my, snap, event->shift != 0)) {
				ui_numedit_apply(C, block, but, data);
			}

			return WM_UI_HANDLER_BREAK;
		}
#ifdef WITH_INPUT_NDOF
		else if (event->type == NDOF_MOTION) {
			const wmNDOFMotionData *ndof = event->customdata;
			const enum eSnapType snap = ui_event_to_snap(event);

			ui_ndofedit_but_HSVCUBE(but, data, ndof, snap, event->shift != 0);

			button_activate_state(C, but, BUTTON_STATE_EXIT);
			ui_apply_but(C, but->block, but, data, true);

			return WM_UI_HANDLER_BREAK;
		}
#endif /* WITH_INPUT_NDOF */
		/* XXX hardcoded keymap check.... */
		else if (event->type == BACKSPACEKEY && event->val == KM_PRESS) {
			if (ELEM(but->a1, UI_GRAD_V_ALT, UI_GRAD_L_ALT)) {
				int len;

				/* reset only value */

				len = RNA_property_array_length(&but->rnapoin, but->rnaprop);
				if (ELEM(len, 3, 4)) {
					float rgb[3], def_hsv[3];
					float def[4];
					ColorPicker *cpicker = but->custom_data;
					float *hsv = cpicker->color_data;

					RNA_property_float_get_default_array(&but->rnapoin, but->rnaprop, def);
					ui_rgb_to_color_picker_HSVCUBE_v(but, def, def_hsv);

					ui_but_v3_get(but, rgb);
					ui_rgb_to_color_picker_HSVCUBE_compat_v(but, rgb, hsv);

					def_hsv[0] = hsv[0];
					def_hsv[1] = hsv[1];

					ui_color_picker_to_rgb_HSVCUBE_v(but, def_hsv, rgb);
					ui_but_v3_set(but, rgb);

					RNA_property_update(C, &but->rnapoin, but->rnaprop);
					return WM_UI_HANDLER_BREAK;
				}
			}
		}
	}
	else if (data->state == BUTTON_STATE_NUM_EDITING) {
		if (event->type == ESCKEY || event->type == RIGHTMOUSE) {
			if (event->val == KM_PRESS) {
				data->cancel = true;
				data->escapecancel = true;
				button_activate_state(C, but, BUTTON_STATE_EXIT);
			}
		}
		else if ((event->type == MOUSEMOVE) || ui_event_is_snap(event)) {
			if (mx != data->draglastx || my != data->draglasty || event->type != MOUSEMOVE) {
				const enum eSnapType snap = ui_event_to_snap(event);

				if (ui_numedit_but_HSVCUBE(but, data, mx, my, snap, event->shift != 0)) {
					ui_numedit_apply(C, block, but, data);
				}
			}
		}
		else if (event->type == LEFTMOUSE && event->val == KM_RELEASE) {
			button_activate_state(C, but, BUTTON_STATE_EXIT);
		}

		return WM_UI_HANDLER_BREAK;
	}

	return WM_UI_HANDLER_CONTINUE;
}

static bool ui_numedit_but_HSVCIRCLE(
        uiBut *but, uiHandleButtonData *data,
        float mx, float my,
        const enum eSnapType snap, const bool shift)
{
	rcti rect;
	bool changed = true;
	float mx_fl, my_fl;
	float rgb[3];
	ColorPicker *cpicker = but->custom_data;
	float *hsv = cpicker->color_data;

	ui_mouse_scale_warp(data, mx, my, &mx_fl, &my_fl, shift);

#ifdef USE_CONT_MOUSE_CORRECT
	if (ui_but_is_cursor_warp(but)) {
		/* OK but can go outside bounds */
		data->ungrab_mval[0] = mx_fl;
		data->ungrab_mval[1] = my_fl;
		{	/* clamp */
			const float radius = min_ff(BLI_rctf_size_x(&but->rect), BLI_rctf_size_y(&but->rect)) / 2.0f;
			const float cent[2] = {BLI_rctf_cent_x(&but->rect), BLI_rctf_cent_y(&but->rect)};
			const float len = len_v2v2(cent, data->ungrab_mval);
			if (len > radius) {
				dist_ensure_v2_v2fl(data->ungrab_mval, cent, radius);
			}
		}
	}
#endif

	BLI_rcti_rctf_copy(&rect, &but->rect);

	ui_but_v3_get(but, rgb);
	ui_scene_linear_to_color_picker_space(but, rgb);
	ui_rgb_to_color_picker_compat_v(rgb, hsv);

	/* exception, when using color wheel in 'locked' value state:
	 * allow choosing a hue for black values, by giving a tiny increment */
	if (cpicker->use_color_lock) {
		if (U.color_picker_type == USER_CP_CIRCLE_HSV) { // lock
			if (hsv[2] == 0.f) {
				hsv[2] = 0.0001f;
			}
		}
		else {
			if (hsv[2] == 0.0f) {
				hsv[2] = 0.0001f;
			}
			if (hsv[2] >= 0.9999f) {
				hsv[2] = 0.9999f;
			}
		}
	}

	/* only apply the delta motion, not absolute */
	if (shift) {
		float xpos, ypos, hsvo[3], rgbo[3];

		/* calculate original hsv again */
		copy_v3_v3(hsvo, hsv);
		copy_v3_v3(rgbo, data->origvec);
		ui_scene_linear_to_color_picker_space(but, rgbo);
		ui_rgb_to_color_picker_compat_v(rgbo, hsvo);

		/* and original position */
		ui_hsvcircle_pos_from_vals(cpicker, &rect, hsvo, &xpos, &ypos);

		mx_fl = xpos - (data->dragstartx - mx_fl);
		my_fl = ypos - (data->dragstarty - my_fl);

	}

	ui_hsvcircle_vals_from_pos(&rect, mx_fl, my_fl, hsv, hsv + 1);

	if ((cpicker->use_color_cubic) && (U.color_picker_type == USER_CP_CIRCLE_HSV)) {
		hsv[1] = 1.0f - sqrt3f(1.0f - hsv[1]);
	}

	if (snap != SNAP_OFF) {
		ui_color_snap_hue(snap, &hsv[0]);
	}

	ui_color_picker_to_rgb_v(hsv, rgb);

	if ((cpicker->use_luminosity_lock)) {
		if (!is_zero_v3(rgb)) {
			normalize_v3_length(rgb, cpicker->luminosity_lock_value);
		}
	}

	ui_color_picker_to_scene_linear_space(but, rgb);
	ui_but_v3_set(but, rgb);

	data->draglastx = mx;
	data->draglasty = my;

	return changed;
}

#ifdef WITH_INPUT_NDOF
static void ui_ndofedit_but_HSVCIRCLE(
        uiBut *but, uiHandleButtonData *data,
        const wmNDOFMotionData *ndof,
        const enum eSnapType snap, const bool shift)
{
	ColorPicker *cpicker = but->custom_data;
	float *hsv = cpicker->color_data;
	float rgb[3];
	float phi, r /*, sqr */ /* UNUSED */, v[2];
	float sensitivity = (shift ? 0.06f : 0.3f) * ndof->dt;

	ui_but_v3_get(but, rgb);
	ui_scene_linear_to_color_picker_space(but, rgb);
	ui_rgb_to_color_picker_compat_v(rgb, hsv);

	/* Convert current color on hue/sat disc to circular coordinates phi, r */
	phi = fmodf(hsv[0] + 0.25f, 1.0f) * -2.0f * (float)M_PI;
	r = hsv[1];
	/* sqr = r > 0.0f ? sqrtf(r) : 1; */ /* UNUSED */

	/* Convert to 2d vectors */
	v[0] = r * cosf(phi);
	v[1] = r * sinf(phi);

	/* Use ndof device y and x rotation to move the vector in 2d space */
	v[0] += ndof->rvec[2] * sensitivity;
	v[1] += ndof->rvec[0] * sensitivity;

	/* convert back to polar coords on circle */
	phi = atan2f(v[0], v[1]) / (2.0f * (float)M_PI) + 0.5f;

	/* use ndof Y rotation to additionally rotate hue */
	phi += ndof->rvec[1] * sensitivity * 0.5f;
	r = len_v2(v);

	/* convert back to hsv values, in range [0,1] */
	hsv[0] = phi;
	hsv[1] = r;

	/* exception, when using color wheel in 'locked' value state:
	 * allow choosing a hue for black values, by giving a tiny increment */
	if (cpicker->use_color_lock) {
		if (U.color_picker_type == USER_CP_CIRCLE_HSV) { // lock
			if (hsv[2] == 0.f) {
				hsv[2] = 0.0001f;
			}
		}
		else {
			if (hsv[2] == 0.f) {
				hsv[2] = 0.0001f;
			}
			if (hsv[2] == 1.f) {
				hsv[2] = 0.9999f;
			}
		}
	}

	if (snap != SNAP_OFF) {
		ui_color_snap_hue(snap, &hsv[0]);
	}

	hsv_clamp_v(hsv, FLT_MAX);

	ui_color_picker_to_rgb_v(hsv, data->vec);

	if (cpicker->use_luminosity_lock) {
		if (!is_zero_v3(data->vec)) {
			normalize_v3_length(data->vec, cpicker->luminosity_lock_value);
		}
	}

	ui_color_picker_to_scene_linear_space(but, data->vec);
	ui_but_v3_set(but, data->vec);
}
#endif /* WITH_INPUT_NDOF */

static int ui_do_but_HSVCIRCLE(
        bContext *C, uiBlock *block, uiBut *but,
        uiHandleButtonData *data, const wmEvent *event)
{
	ColorPicker *cpicker = but->custom_data;
	float *hsv = cpicker->color_data;
	int mx, my;
	mx = event->x;
	my = event->y;
	ui_window_to_block(data->region, block, &mx, &my);

	if (data->state == BUTTON_STATE_HIGHLIGHT) {
		if (event->type == LEFTMOUSE && event->val == KM_PRESS) {
			const enum eSnapType snap = ui_event_to_snap(event);
			data->dragstartx = mx;
			data->dragstarty = my;
			data->draglastx = mx;
			data->draglasty = my;
			button_activate_state(C, but, BUTTON_STATE_NUM_EDITING);

			/* also do drag the first time */
			if (ui_numedit_but_HSVCIRCLE(but, data, mx, my, snap, event->shift != 0)) {
				ui_numedit_apply(C, block, but, data);
			}

			return WM_UI_HANDLER_BREAK;
		}
#ifdef WITH_INPUT_NDOF
		else if (event->type == NDOF_MOTION) {
			const enum eSnapType snap = ui_event_to_snap(event);
			const wmNDOFMotionData *ndof = event->customdata;

			ui_ndofedit_but_HSVCIRCLE(but, data, ndof, snap, event->shift != 0);

			button_activate_state(C, but, BUTTON_STATE_EXIT);
			ui_apply_but(C, but->block, but, data, true);

			return WM_UI_HANDLER_BREAK;
		}
#endif /* WITH_INPUT_NDOF */
		/* XXX hardcoded keymap check.... */
		else if (event->type == BACKSPACEKEY && event->val == KM_PRESS) {
			int len;

			/* reset only saturation */

			len = RNA_property_array_length(&but->rnapoin, but->rnaprop);
			if (len >= 3) {
				float rgb[3], def_hsv[3];
				float *def;
				def = MEM_callocN(sizeof(float) * len, "reset_defaults - float");

				RNA_property_float_get_default_array(&but->rnapoin, but->rnaprop, def);
				ui_color_picker_to_rgb_v(def, def_hsv);

				ui_but_v3_get(but, rgb);
				ui_rgb_to_color_picker_compat_v(rgb, hsv);

				def_hsv[0] = hsv[0];
				def_hsv[2] = hsv[2];

				hsv_to_rgb_v(def_hsv, rgb);
				ui_but_v3_set(but, rgb);

				RNA_property_update(C, &but->rnapoin, but->rnaprop);

				MEM_freeN(def);
			}
			return WM_UI_HANDLER_BREAK;
		}
	}
	else if (data->state == BUTTON_STATE_NUM_EDITING) {
		if (event->type == ESCKEY || event->type == RIGHTMOUSE) {
			if (event->val == KM_PRESS) {
				data->cancel = true;
				data->escapecancel = true;
				button_activate_state(C, but, BUTTON_STATE_EXIT);
			}
		}
		/* XXX hardcoded keymap check.... */
		else if (event->type == WHEELDOWNMOUSE) {
			hsv[2] = clamp_f(hsv[2] - 0.05f, 0.0f, 1.0f);
			ui_but_hsv_set(but);    /* converts to rgb */
			ui_numedit_apply(C, block, but, data);
		}
		else if (event->type == WHEELUPMOUSE) {
			hsv[2] = clamp_f(hsv[2] + 0.05f, 0.0f, 1.0f);
			ui_but_hsv_set(but);    /* converts to rgb */
			ui_numedit_apply(C, block, but, data);
		}
		else if ((event->type == MOUSEMOVE) || ui_event_is_snap(event)) {
			if (mx != data->draglastx || my != data->draglasty || event->type != MOUSEMOVE) {
				const enum eSnapType snap = ui_event_to_snap(event);

				if (ui_numedit_but_HSVCIRCLE(but, data, mx, my, snap, event->shift != 0)) {
					ui_numedit_apply(C, block, but, data);
				}
			}
		}
		else if (event->type == LEFTMOUSE && event->val == KM_RELEASE) {
			button_activate_state(C, but, BUTTON_STATE_EXIT);
		}
		return WM_UI_HANDLER_BREAK;
	}

	return WM_UI_HANDLER_CONTINUE;
}


static bool ui_numedit_but_COLORBAND(uiBut *but, uiHandleButtonData *data, int mx)
{
	float dx;
	bool changed = false;

	if (data->draglastx == mx) {
		return changed;
	}

	if (data->coba->tot == 0) {
		return changed;
	}

	dx = ((float)(mx - data->draglastx)) / BLI_rctf_size_x(&but->rect);
	data->dragcbd->pos += dx;
	CLAMP(data->dragcbd->pos, 0.0f, 1.0f);

	BKE_colorband_update_sort(data->coba);
	data->dragcbd = data->coba->data + data->coba->cur;  /* because qsort */

	data->draglastx = mx;
	changed = true;

	return changed;
}

static int ui_do_but_COLORBAND(
        bContext *C, uiBlock *block, uiBut *but,
        uiHandleButtonData *data, const wmEvent *event)
{
	ColorBand *coba;
	CBData *cbd;
	/* ignore zoom-level for mindist */
	int mindist = (50 * UI_DPI_FAC) * block->aspect;
	int mx, my, a, xco;

	mx = event->x;
	my = event->y;
	ui_window_to_block(data->region, block, &mx, &my);

	if (data->state == BUTTON_STATE_HIGHLIGHT) {
		if (event->type == LEFTMOUSE && event->val == KM_PRESS) {
			coba = (ColorBand *)but->poin;

			if (event->ctrl) {
				/* insert new key on mouse location */
				float pos = ((float)(mx - but->rect.xmin)) / BLI_rctf_size_x(&but->rect);
				BKE_colorband_element_add(coba, pos);
				button_activate_state(C, but, BUTTON_STATE_EXIT);
			}
			else {
				data->dragstartx = mx;
				data->dragstarty = my;
				data->draglastx = mx;
				data->draglasty = my;

				/* activate new key when mouse is close */
				for (a = 0, cbd = coba->data; a < coba->tot; a++, cbd++) {
					xco = but->rect.xmin + (cbd->pos * BLI_rctf_size_x(&but->rect));
					xco = ABS(xco - mx);
					if (a == coba->cur) {
						/* Selected one disadvantage. */
						xco += 5;
					}
					if (xco < mindist) {
						coba->cur = a;
						mindist = xco;
					}
				}

				data->dragcbd = coba->data + coba->cur;
				data->dragfstart = data->dragcbd->pos;
				button_activate_state(C, but, BUTTON_STATE_NUM_EDITING);
			}

			return WM_UI_HANDLER_BREAK;
		}
	}
	else if (data->state == BUTTON_STATE_NUM_EDITING) {
		if (event->type == MOUSEMOVE) {
			if (mx != data->draglastx || my != data->draglasty) {
				if (ui_numedit_but_COLORBAND(but, data, mx)) {
					ui_numedit_apply(C, block, but, data);
				}
			}
		}
		else if (event->type == LEFTMOUSE && event->val == KM_RELEASE) {
			button_activate_state(C, but, BUTTON_STATE_EXIT);
		}
		else if (ELEM(event->type, ESCKEY, RIGHTMOUSE)) {
			if (event->val == KM_PRESS) {
				data->dragcbd->pos = data->dragfstart;
				BKE_colorband_update_sort(data->coba);
				data->cancel = true;
				data->escapecancel = true;
				button_activate_state(C, but, BUTTON_STATE_EXIT);
			}
		}
		return WM_UI_HANDLER_BREAK;
	}

	return WM_UI_HANDLER_CONTINUE;
}

static bool ui_numedit_but_CURVE(
        uiBlock *block, uiBut *but, uiHandleButtonData *data,
        int evtx, int evty,
        bool snap, const bool shift)
{
	CurveMapping *cumap = (CurveMapping *)but->poin;
	CurveMap *cuma = cumap->cm + cumap->cur;
	CurveMapPoint *cmp = cuma->curve;
	float fx, fy, zoomx, zoomy;
	int mx, my, dragx, dragy;
	int a;
	bool changed = false;

	/* evtx evty and drag coords are absolute mousecoords,
	 * prevents errors when editing when layout changes */
	mx = evtx;
	my = evty;
	ui_window_to_block(data->region, block, &mx, &my);
	dragx = data->draglastx;
	dragy = data->draglasty;
	ui_window_to_block(data->region, block, &dragx, &dragy);

	zoomx = BLI_rctf_size_x(&but->rect) / BLI_rctf_size_x(&cumap->curr);
	zoomy = BLI_rctf_size_y(&but->rect) / BLI_rctf_size_y(&cumap->curr);

	if (snap) {
		float d[2];

		d[0] = mx - data->dragstartx;
		d[1] = my - data->dragstarty;

		if (len_squared_v2(d) < (3.0f * 3.0f)) {
			snap = false;
		}
	}

	if (data->dragsel != -1) {
		CurveMapPoint *cmp_last = NULL;
		const float mval_factor = ui_mouse_scale_warp_factor(shift);
		bool moved_point = false;  /* for ctrl grid, can't use orig coords because of sorting */

		fx = (mx - dragx) / zoomx;
		fy = (my - dragy) / zoomy;

		fx *= mval_factor;
		fy *= mval_factor;

		for (a = 0; a < cuma->totpoint; a++) {
			if (cmp[a].flag & CUMA_SELECT) {
				float origx = cmp[a].x, origy = cmp[a].y;
				cmp[a].x += fx;
				cmp[a].y += fy;
				if (snap) {
					cmp[a].x = 0.125f * roundf(8.0f * cmp[a].x);
					cmp[a].y = 0.125f * roundf(8.0f * cmp[a].y);
				}
				if (cmp[a].x != origx || cmp[a].y != origy) {
					moved_point = true;
				}

				cmp_last = &cmp[a];
			}
		}

		curvemapping_changed(cumap, false);

		if (moved_point) {
			data->draglastx = evtx;
			data->draglasty = evty;
			changed = true;

#ifdef USE_CONT_MOUSE_CORRECT
			/* note: using 'cmp_last' is weak since there may be multiple points selected,
			 * but in practice this isnt really an issue */
			if (ui_but_is_cursor_warp(but)) {
				/* OK but can go outside bounds */
				data->ungrab_mval[0] = but->rect.xmin + ((cmp_last->x - cumap->curr.xmin) * zoomx);
				data->ungrab_mval[1] = but->rect.ymin + ((cmp_last->y - cumap->curr.ymin) * zoomy);
				BLI_rctf_clamp_pt_v(&but->rect, data->ungrab_mval);
			}
#endif

		}

		data->dragchange = true;  /* mark for selection */
	}
	else {
		fx = (mx - dragx) / zoomx;
		fy = (my - dragy) / zoomy;

		/* clamp for clip */
		if (cumap->flag & CUMA_DO_CLIP) {
			if (cumap->curr.xmin - fx < cumap->clipr.xmin) {
				fx = cumap->curr.xmin - cumap->clipr.xmin;
			}
			else if (cumap->curr.xmax - fx > cumap->clipr.xmax) {
				fx = cumap->curr.xmax - cumap->clipr.xmax;
			}
			if (cumap->curr.ymin - fy < cumap->clipr.ymin) {
				fy = cumap->curr.ymin - cumap->clipr.ymin;
			}
			else if (cumap->curr.ymax - fy > cumap->clipr.ymax) {
				fy = cumap->curr.ymax - cumap->clipr.ymax;
			}
		}

		cumap->curr.xmin -= fx;
		cumap->curr.ymin -= fy;
		cumap->curr.xmax -= fx;
		cumap->curr.ymax -= fy;

		data->draglastx = evtx;
		data->draglasty = evty;

		changed = true;
	}

	return changed;
}

static int ui_do_but_CURVE(
        bContext *C, uiBlock *block, uiBut *but,
        uiHandleButtonData *data, const wmEvent *event)
{
	int mx, my, a;
	bool changed = false;
	Scene *scene = CTX_data_scene(C);
	ViewLayer *view_layer = CTX_data_view_layer(C);

	mx = event->x;
	my = event->y;
	ui_window_to_block(data->region, block, &mx, &my);

	if (data->state == BUTTON_STATE_HIGHLIGHT) {
		if (event->type == LEFTMOUSE && event->val == KM_PRESS) {
			CurveMapping *cumap = (CurveMapping *)but->poin;
			CurveMap *cuma = cumap->cm + cumap->cur;
			CurveMapPoint *cmp;
			const float m_xy[2] = {mx, my};
			float dist_min_sq = SQUARE(14.0f);  /* 14 pixels radius */
			int sel = -1;

			if (event->ctrl) {
				float f_xy[2];
				BLI_rctf_transform_pt_v(&cumap->curr, &but->rect, f_xy, m_xy);

				curvemap_insert(cuma, f_xy[0], f_xy[1]);
				curvemapping_changed(cumap, false);
				changed = true;
			}

			/* check for selecting of a point */
			cmp = cuma->curve;   /* ctrl adds point, new malloc */
			for (a = 0; a < cuma->totpoint; a++) {
				float f_xy[2];
				BLI_rctf_transform_pt_v(&but->rect, &cumap->curr, f_xy, &cmp[a].x);
				const float dist_sq = len_squared_v2v2(m_xy, f_xy);
				if (dist_sq < dist_min_sq) {
					sel = a;
					dist_min_sq = dist_sq;
				}
			}

			if (sel == -1) {
				int i;
				float f_xy[2], f_xy_prev[2];

				/* if the click didn't select anything, check if it's clicked on the
				 * curve itself, and if so, add a point */
				cmp = cuma->table;

				BLI_rctf_transform_pt_v(&but->rect, &cumap->curr, f_xy, &cmp[0].x);

				/* with 160px height 8px should translate to the old 0.05 coefficient at no zoom */
				dist_min_sq = SQUARE(8.0f);

				/* loop through the curve segment table and find what's near the mouse. */
				for (i = 1; i <= CM_TABLE; i++) {
					copy_v2_v2(f_xy_prev, f_xy);
					BLI_rctf_transform_pt_v(&but->rect, &cumap->curr, f_xy, &cmp[i].x);

					if (dist_squared_to_line_segment_v2(m_xy, f_xy_prev, f_xy) < dist_min_sq) {
						BLI_rctf_transform_pt_v(&cumap->curr, &but->rect, f_xy, m_xy);

						curvemap_insert(cuma, f_xy[0], f_xy[1]);
						curvemapping_changed(cumap, false);

						changed = true;

						/* reset cmp back to the curve points again,
						 * rather than drawing segments */
						cmp = cuma->curve;

						/* find newly added point and make it 'sel' */
						for (a = 0; a < cuma->totpoint; a++) {
							if (cmp[a].x == f_xy[0]) {
								sel = a;
							}
						}
						break;
					}
				}
			}

			if (sel != -1) {
				/* ok, we move a point */
				/* deselect all if this one is deselect. except if we hold shift */
				if (!event->shift) {
					for (a = 0; a < cuma->totpoint; a++) {
						cmp[a].flag &= ~CUMA_SELECT;
					}
					cmp[sel].flag |= CUMA_SELECT;
				}
				else {
					cmp[sel].flag ^= CUMA_SELECT;
				}
			}
			else {
				/* move the view */
				data->cancel = true;
			}

			data->dragsel = sel;

			data->dragstartx = event->x;
			data->dragstarty = event->y;
			data->draglastx = event->x;
			data->draglasty = event->y;

			button_activate_state(C, but, BUTTON_STATE_NUM_EDITING);
			return WM_UI_HANDLER_BREAK;
		}
	}
	else if (data->state == BUTTON_STATE_NUM_EDITING) {
		if (event->type == MOUSEMOVE) {
			if (event->x != data->draglastx || event->y != data->draglasty) {

				if (ui_numedit_but_CURVE(block, but, data, event->x, event->y, event->ctrl != 0, event->shift != 0)) {
					ui_numedit_apply(C, block, but, data);
				}
			}
		}
		else if (event->type == LEFTMOUSE && event->val == KM_RELEASE) {
			if (data->dragsel != -1) {
				CurveMapping *cumap = (CurveMapping *)but->poin;
				CurveMap *cuma = cumap->cm + cumap->cur;
				CurveMapPoint *cmp = cuma->curve;

				if (data->dragchange == false) {
					/* deselect all, select one */
					if (!event->shift) {
						for (a = 0; a < cuma->totpoint; a++) {
							cmp[a].flag &= ~CUMA_SELECT;
						}
						cmp[data->dragsel].flag |= CUMA_SELECT;
					}
				}
				else {
					curvemapping_changed(cumap, true);  /* remove doubles */
					BKE_paint_invalidate_cursor_overlay(scene, view_layer, cumap);
				}
			}

			button_activate_state(C, but, BUTTON_STATE_EXIT);
		}

		return WM_UI_HANDLER_BREAK;
	}

	/* UNUSED but keep for now */
	(void)changed;

	return WM_UI_HANDLER_CONTINUE;
}

static bool ui_numedit_but_HISTOGRAM(uiBut *but, uiHandleButtonData *data, int mx, int my)
{
	Histogram *hist = (Histogram *)but->poin;
	bool changed = true;
	float dy = my - data->draglasty;

	/* scale histogram values (dy / 10 for better control) */
	const float yfac = min_ff(pow2f(hist->ymax), 1.0f) * 0.5f;
	hist->ymax += (dy * 0.1f) * yfac;

	/* 0.1 allows us to see HDR colors up to 10 */
	CLAMP(hist->ymax, 0.1f, 100.f);

	data->draglastx = mx;
	data->draglasty = my;

	return changed;
}

static int ui_do_but_HISTOGRAM(
        bContext *C, uiBlock *block, uiBut *but,
        uiHandleButtonData *data, const wmEvent *event)
{
	int mx, my;

	mx = event->x;
	my = event->y;
	ui_window_to_block(data->region, block, &mx, &my);

	if (data->state == BUTTON_STATE_HIGHLIGHT) {
		if (event->type == LEFTMOUSE && event->val == KM_PRESS) {
			data->dragstartx = mx;
			data->dragstarty = my;
			data->draglastx = mx;
			data->draglasty = my;
			button_activate_state(C, but, BUTTON_STATE_NUM_EDITING);

			/* also do drag the first time */
			if (ui_numedit_but_HISTOGRAM(but, data, mx, my)) {
				ui_numedit_apply(C, block, but, data);
			}

			return WM_UI_HANDLER_BREAK;
		}
		/* XXX hardcoded keymap check.... */
		else if (event->type == BACKSPACEKEY && event->val == KM_PRESS) {
			Histogram *hist = (Histogram *)but->poin;
			hist->ymax = 1.f;

			button_activate_state(C, but, BUTTON_STATE_EXIT);
			return WM_UI_HANDLER_BREAK;
		}
	}
	else if (data->state == BUTTON_STATE_NUM_EDITING) {
		if (event->type == ESCKEY) {
			if (event->val == KM_PRESS) {
				data->cancel = true;
				data->escapecancel = true;
				button_activate_state(C, but, BUTTON_STATE_EXIT);
			}
		}
		else if (event->type == MOUSEMOVE) {
			if (mx != data->draglastx || my != data->draglasty) {
				if (ui_numedit_but_HISTOGRAM(but, data, mx, my)) {
					ui_numedit_apply(C, block, but, data);
				}
			}
		}
		else if (event->type == LEFTMOUSE && event->val == KM_RELEASE) {
			button_activate_state(C, but, BUTTON_STATE_EXIT);
		}
		return WM_UI_HANDLER_BREAK;
	}

	return WM_UI_HANDLER_CONTINUE;
}

static bool ui_numedit_but_WAVEFORM(uiBut *but, uiHandleButtonData *data, int mx, int my)
{
	Scopes *scopes = (Scopes *)but->poin;
	bool changed = true;
	float dy;

	dy = my - data->draglasty;

	/* scale waveform values */
	scopes->wavefrm_yfac += dy / 200.0f;

	CLAMP(scopes->wavefrm_yfac, 0.5f, 2.0f);

	data->draglastx = mx;
	data->draglasty = my;

	return changed;
}

static int ui_do_but_WAVEFORM(
        bContext *C, uiBlock *block, uiBut *but,
        uiHandleButtonData *data, const wmEvent *event)
{
	int mx, my;

	mx = event->x;
	my = event->y;
	ui_window_to_block(data->region, block, &mx, &my);

	if (data->state == BUTTON_STATE_HIGHLIGHT) {
		if (event->type == LEFTMOUSE && event->val == KM_PRESS) {
			data->dragstartx = mx;
			data->dragstarty = my;
			data->draglastx = mx;
			data->draglasty = my;
			button_activate_state(C, but, BUTTON_STATE_NUM_EDITING);

			/* also do drag the first time */
			if (ui_numedit_but_WAVEFORM(but, data, mx, my)) {
				ui_numedit_apply(C, block, but, data);
			}

			return WM_UI_HANDLER_BREAK;
		}
		/* XXX hardcoded keymap check.... */
		else if (event->type == BACKSPACEKEY && event->val == KM_PRESS) {
			Scopes *scopes = (Scopes *)but->poin;
			scopes->wavefrm_yfac = 1.f;

			button_activate_state(C, but, BUTTON_STATE_EXIT);
			return WM_UI_HANDLER_BREAK;
		}
	}
	else if (data->state == BUTTON_STATE_NUM_EDITING) {
		if (event->type == ESCKEY) {
			if (event->val == KM_PRESS) {
				data->cancel = true;
				data->escapecancel = true;
				button_activate_state(C, but, BUTTON_STATE_EXIT);
			}
		}
		else if (event->type == MOUSEMOVE) {
			if (mx != data->draglastx || my != data->draglasty) {
				if (ui_numedit_but_WAVEFORM(but, data, mx, my)) {
					ui_numedit_apply(C, block, but, data);
				}
			}
		}
		else if (event->type == LEFTMOUSE && event->val == KM_RELEASE) {
			button_activate_state(C, but, BUTTON_STATE_EXIT);
		}
		return WM_UI_HANDLER_BREAK;
	}

	return WM_UI_HANDLER_CONTINUE;
}

static int ui_do_but_LINK(
        bContext *C, uiBut *but,
        uiHandleButtonData *data, const wmEvent *event)
{	
	copy_v2_v2_int(but->linkto, event->mval);

	if (data->state == BUTTON_STATE_HIGHLIGHT) {
		if (event->type == LEFTMOUSE && event->val == KM_PRESS) {
			button_activate_state(C, but, BUTTON_STATE_WAIT_RELEASE);
			return WM_UI_HANDLER_BREAK;
		}
		else if (event->type == LEFTMOUSE && but->block->handle) {
			button_activate_state(C, but, BUTTON_STATE_EXIT);
			return WM_UI_HANDLER_BREAK;
		}
	}
	else if (data->state == BUTTON_STATE_WAIT_RELEASE) {
		
		if (event->type == LEFTMOUSE && event->val != KM_PRESS) {
			if (!(but->flag & UI_SELECT))
				data->cancel = true;
			button_activate_state(C, but, BUTTON_STATE_EXIT);
			return WM_UI_HANDLER_BREAK;
		}
	}
	
	return WM_UI_HANDLER_CONTINUE;
}

static bool ui_numedit_but_TRACKPREVIEW(
        bContext *C, uiBut *but, uiHandleButtonData *data,
        int mx, int my,
        const bool shift)
{
	MovieClipScopes *scopes = (MovieClipScopes *)but->poin;
	bool changed = true;
	float dx, dy;

	dx = mx - data->draglastx;
	dy = my - data->draglasty;

	if (shift) {
		dx /= 5.0f;
		dy /= 5.0f;
	}

	if (!scopes->track_locked) {
		if (scopes->marker->framenr != scopes->framenr) {
			scopes->marker = BKE_tracking_marker_ensure(scopes->track, scopes->framenr);
		}

		scopes->marker->flag &= ~(MARKER_DISABLED | MARKER_TRACKED);
		scopes->marker->pos[0] += -dx * scopes->slide_scale[0] / BLI_rctf_size_x(&but->block->rect);
		scopes->marker->pos[1] += -dy * scopes->slide_scale[1] / BLI_rctf_size_y(&but->block->rect);

		WM_event_add_notifier(C, NC_MOVIECLIP | NA_EDITED, NULL);
	}

	scopes->ok = 0;

	data->draglastx = mx;
	data->draglasty = my;

	return changed;
}

static int ui_do_but_TRACKPREVIEW(
        bContext *C, uiBlock *block, uiBut *but,
        uiHandleButtonData *data, const wmEvent *event)
{
	int mx, my;

	mx = event->x;
	my = event->y;
	ui_window_to_block(data->region, block, &mx, &my);

	if (data->state == BUTTON_STATE_HIGHLIGHT) {
		if (event->type == LEFTMOUSE && event->val == KM_PRESS) {
			data->dragstartx = mx;
			data->dragstarty = my;
			data->draglastx = mx;
			data->draglasty = my;
			button_activate_state(C, but, BUTTON_STATE_NUM_EDITING);

			/* also do drag the first time */
			if (ui_numedit_but_TRACKPREVIEW(C, but, data, mx, my, event->shift != 0)) {
				ui_numedit_apply(C, block, but, data);
			}

			return WM_UI_HANDLER_BREAK;
		}
	}
	else if (data->state == BUTTON_STATE_NUM_EDITING) {
		if (event->type == ESCKEY) {
			if (event->val == KM_PRESS) {
				data->cancel = true;
				data->escapecancel = true;
				button_activate_state(C, but, BUTTON_STATE_EXIT);
			}
		}
		else if (event->type == MOUSEMOVE) {
			if (mx != data->draglastx || my != data->draglasty) {
				if (ui_numedit_but_TRACKPREVIEW(C, but, data, mx, my, event->shift != 0)) {
					ui_numedit_apply(C, block, but, data);
				}
			}
		}
		else if (event->type == LEFTMOUSE && event->val == KM_RELEASE) {
			button_activate_state(C, but, BUTTON_STATE_EXIT);
		}
		return WM_UI_HANDLER_BREAK;
	}

	return WM_UI_HANDLER_CONTINUE;
}

static int ui_do_button(bContext *C, uiBlock *block, uiBut *but, const wmEvent *event)
{
	uiHandleButtonData *data;
	int retval;

	data = but->active;
	retval = WM_UI_HANDLER_CONTINUE;

	bool is_disabled = but->flag & UI_BUT_DISABLED;

	/* if but->pointype is set, but->poin should be too */
	BLI_assert(!but->pointype || but->poin);

	/* Only hard-coded stuff here, button interactions with configurable
	 * keymaps are handled using operators (see #ED_keymap_ui). */

	if ((data->state == BUTTON_STATE_HIGHLIGHT) || (event->type == EVT_DROP)) {

		/* handle copy and paste */
		bool is_press_ctrl_but_no_shift = event->val == KM_PRESS && IS_EVENT_MOD(event, ctrl, oskey) && !event->shift;
		bool do_copy = event->type == CKEY && is_press_ctrl_but_no_shift;
		bool do_paste = event->type == VKEY && is_press_ctrl_but_no_shift;

		/* Specific handling for listrows, we try to find their overlapping tex button. */
		if ((do_copy || do_paste) && but->type == UI_BTYPE_LISTROW) {
			uiBut *labelbut = ui_but_list_row_text_activate(C, but, data, event, BUTTON_ACTIVATE_OVER);
			if (labelbut) {
				but = labelbut;
				data = but->active;
			}
		}

		/* do copy first, because it is the only allowed operator when disabled */
		if (do_copy) {
			ui_but_copy(C, but, event->alt);
			return WM_UI_HANDLER_BREAK;
		}

		/* handle menu */
		if ((event->type == RIGHTMOUSE) &&
		    !IS_EVENT_MOD(event, shift, ctrl, alt, oskey) &&
		    (event->val == KM_PRESS))
		{
			/* RMB has two options now */
			if (ui_popup_context_menu_for_button(C, but)) {
				return WM_UI_HANDLER_BREAK;
			}
		}

		if (is_disabled) {
			return WM_UI_HANDLER_CONTINUE;
		}

		if (do_paste) {
			ui_but_paste(C, but, data, event->alt);
			return WM_UI_HANDLER_BREAK;
		}

		/* handle drop */
		if (event->type == EVT_DROP) {
			ui_but_drop(C, event, but, data);
		}
	}

	if (but->flag & UI_BUT_DISABLED) {
		return WM_UI_HANDLER_CONTINUE;
	}

	switch (but->type) {
		case UI_BTYPE_BUT:
			retval = ui_do_but_BUT(C, but, data, event);
			break;
		case UI_BTYPE_KEY_EVENT:
			retval = ui_do_but_KEYEVT(C, but, data, event);
			break;
		case UI_BTYPE_HOTKEY_EVENT:
			retval = ui_do_but_HOTKEYEVT(C, but, data, event);
			break;
		case UI_BTYPE_TAB:
			retval = ui_do_but_TAB(C, block, but, data, event);
			break;
		case UI_BTYPE_BUT_TOGGLE:
		case UI_BTYPE_TOGGLE:
		case UI_BTYPE_ICON_TOGGLE:
		case UI_BTYPE_ICON_TOGGLE_N:
		case UI_BTYPE_TOGGLE_N:
		case UI_BTYPE_CHECKBOX:
		case UI_BTYPE_CHECKBOX_N:
		case UI_BTYPE_ROW:
			retval = ui_do_but_TOG(C, but, data, event);
			break;
		case UI_BTYPE_SCROLL:
			retval = ui_do_but_SCROLL(C, block, but, data, event);
			break;
		case UI_BTYPE_GRIP:
			retval = ui_do_but_GRIP(C, block, but, data, event);
			break;
		case UI_BTYPE_NUM:
			retval = ui_do_but_NUM(C, block, but, data, event);
			break;
		case UI_BTYPE_NUM_SLIDER:
			retval = ui_do_but_SLI(C, block, but, data, event);
			break;
		case UI_BTYPE_LISTBOX:
			/* Nothing to do! */
			break;
		case UI_BTYPE_LISTROW:
			retval = ui_do_but_LISTROW(C, but, data, event);
			break;
		case UI_BTYPE_ROUNDBOX:
		case UI_BTYPE_LABEL:
		case UI_BTYPE_IMAGE:
		case UI_BTYPE_PROGRESS_BAR:
		case UI_BTYPE_NODE_SOCKET:
			retval = ui_do_but_EXIT(C, but, data, event);
			break;
		case UI_BTYPE_HISTOGRAM:
			retval = ui_do_but_HISTOGRAM(C, block, but, data, event);
			break;
		case UI_BTYPE_WAVEFORM:
			retval = ui_do_but_WAVEFORM(C, block, but, data, event);
			break;
		case UI_BTYPE_VECTORSCOPE:
			/* Nothing to do! */
			break;
		case UI_BTYPE_TEXT:
		case UI_BTYPE_SEARCH_MENU:
			if ((but->type == UI_BTYPE_SEARCH_MENU) &&
			    (but->flag & UI_BUT_VALUE_CLEAR))
			{
				retval = ui_do_but_SEARCH_UNLINK(C, block, but, data, event);
				if (retval & WM_UI_HANDLER_BREAK) {
					break;
				}
			}
			retval = ui_do_but_TEX(C, block, but, data, event);
			break;
		case UI_BTYPE_MENU:
		case UI_BTYPE_POPOVER:
		case UI_BTYPE_BLOCK:
		case UI_BTYPE_PULLDOWN:
			retval = ui_do_but_BLOCK(C, but, data, event);
			break;
		case UI_BTYPE_BUT_MENU:
			retval = ui_do_but_BUT(C, but, data, event);
			break;
		case UI_BTYPE_COLOR:
			if (but->a1 == -1) {
				/* signal to prevent calling up color picker */
				retval = ui_do_but_EXIT(C, but, data, event);
			}
			else {
				retval = ui_do_but_COLOR(C, but, data, event);
			}
			break;
		case UI_BTYPE_UNITVEC:
			retval = ui_do_but_UNITVEC(C, block, but, data, event);
			break;
		case UI_BTYPE_COLORBAND:
			retval = ui_do_but_COLORBAND(C, block, but, data, event);
			break;
		case UI_BTYPE_CURVE:
			retval = ui_do_but_CURVE(C, block, but, data, event);
			break;
		case UI_BTYPE_HSVCUBE:
			retval = ui_do_but_HSVCUBE(C, block, but, data, event);
			break;
		case UI_BTYPE_HSVCIRCLE:
			retval = ui_do_but_HSVCIRCLE(C, block, but, data, event);
			break;
		case UI_BTYPE_LINK:
		case UI_BTYPE_INLINK:
			retval = ui_do_but_LINK(C, but, data, event);
			break;
		case UI_BTYPE_TRACK_PREVIEW:
			retval = ui_do_but_TRACKPREVIEW(C, block, but, data, event);
			break;

			/* quiet warnings for unhandled types */
		case UI_BTYPE_SEPR:
		case UI_BTYPE_SEPR_LINE:
		case UI_BTYPE_SEPR_SPACER:
		case UI_BTYPE_EXTRA:
			break;
	}


	/* reset to default (generic function, only use if not handled by switch above) */
	/* XXX hardcoded keymap check.... */
	data = but->active;
	if (data && data->state == BUTTON_STATE_HIGHLIGHT) {
		if ((retval == WM_UI_HANDLER_CONTINUE) &&
		    (event->type == BACKSPACEKEY && event->val == KM_PRESS))
		{
			/* ctrl+backspace = reset active button; backspace = reset a whole array*/
			ui_but_default_set(C, !event->ctrl, true);
			ED_region_tag_redraw(data->region);
			retval = WM_UI_HANDLER_BREAK;
		}
	}

#ifdef USE_DRAG_MULTINUM
	if (data) {
		if (ELEM(event->type, MOUSEMOVE, INBETWEEN_MOUSEMOVE) ||
		    /* if we started dragging, progress on any event */
		    (data->multi_data.init == BUTTON_MULTI_INIT_SETUP))
		{
			if (ELEM(but->type, UI_BTYPE_NUM, UI_BTYPE_NUM_SLIDER) &&
			    ELEM(data->state, BUTTON_STATE_TEXT_EDITING, BUTTON_STATE_NUM_EDITING))
			{
				/* initialize! */
				if (data->multi_data.init == BUTTON_MULTI_INIT_UNSET) {
					/* --> (BUTTON_MULTI_INIT_SETUP | BUTTON_MULTI_INIT_DISABLE) */

					const float margin_y = DRAG_MULTINUM_THRESHOLD_DRAG_Y / sqrtf(block->aspect);

					/* check if we have a vertical gesture */
					if (len_squared_v2(data->multi_data.drag_dir) > (margin_y * margin_y)) {
						const float dir_nor_y[2] = {0.0, 1.0f};
						float dir_nor_drag[2];

						normalize_v2_v2(dir_nor_drag, data->multi_data.drag_dir);

						if (fabsf(dot_v2v2(dir_nor_drag, dir_nor_y)) > DRAG_MULTINUM_THRESHOLD_VERTICAL) {
							data->multi_data.init = BUTTON_MULTI_INIT_SETUP;
							data->multi_data.drag_lock_x = event->x;
						}
						else {
							data->multi_data.init = BUTTON_MULTI_INIT_DISABLE;
						}
					}
				}
				else if (data->multi_data.init == BUTTON_MULTI_INIT_SETUP) {
					/* --> (BUTTON_MULTI_INIT_ENABLE) */
					const float margin_x = DRAG_MULTINUM_THRESHOLD_DRAG_X / sqrtf(block->aspect);
					/* check if we're dont setting buttons */
					if ((data->str && ELEM(data->state, BUTTON_STATE_TEXT_EDITING, BUTTON_STATE_NUM_EDITING)) ||
					    ((abs(data->multi_data.drag_lock_x - event->x) > margin_x) &&
					     /* just to be sure, check we're dragging more hoz then virt */
					     abs(event->prevx - event->x) > abs(event->prevy - event->y)))
					{
						if (data->multi_data.has_mbuts) {
							ui_multibut_states_create(but, data);
							data->multi_data.init = BUTTON_MULTI_INIT_ENABLE;
						}
						else {
							data->multi_data.init = BUTTON_MULTI_INIT_DISABLE;
						}
					}
				}

				if (data->multi_data.init == BUTTON_MULTI_INIT_SETUP) {
					if (ui_multibut_states_tag(but, data, event)) {
						ED_region_tag_redraw(data->region);
					}
				}
			}
		}
	}
#endif  /* USE_DRAG_MULTINUM */

	return retval;
}

/** \} */

/* -------------------------------------------------------------------- */
/** \name Button Tool Tip
 * \{ */

static void ui_blocks_set_tooltips(ARegion *ar, const bool enable)
{
	uiBlock *block;

	if (!ar) {
		return;
	}

	/* we disabled buttons when when they were already shown, and
	 * re-enable them on mouse move */
	for (block = ar->uiblocks.first; block; block = block->next) {
		block->tooltipdisabled = !enable;
	}
}

/**
 * Recreate tooltip (use to update dynamic tips)
 */
void UI_but_tooltip_refresh(bContext *C, uiBut *but)
{
	uiHandleButtonData *data = but->active;
	if (data) {
		bScreen *sc = WM_window_get_active_screen(data->window);
		if (sc->tool_tip && sc->tool_tip->region) {
			WM_tooltip_refresh(C, data->window);
		}
	}
}

/* removes tooltip timer from active but
 * (meaning tooltip is disabled until it's reenabled again) */
void UI_but_tooltip_timer_remove(bContext *C, uiBut *but)
{
	uiHandleButtonData *data;

	data = but->active;
	if (data) {
		if (data->autoopentimer) {
			WM_event_remove_timer(data->wm, data->window, data->autoopentimer);
			data->autoopentimer = NULL;
		}

		if (data->window) {
			WM_tooltip_clear(C, data->window);
		}
	}
}

static ARegion *ui_but_tooltip_init(
        bContext *C, ARegion *ar,
        int *pass, double *r_pass_delay, bool *r_exit_on_event)
{
	bool is_label = false;
	if (*pass == 1) {
		is_label = true;
		(*pass)--;
		(*r_pass_delay) = UI_TOOLTIP_DELAY - UI_TOOLTIP_DELAY_LABEL;
	}

	uiBut *but = UI_region_active_but_get(ar);
	*r_exit_on_event = false;
	if (but) {
		return UI_tooltip_create_from_button(C, ar, but, is_label);
	}
	return NULL;
}

static void button_tooltip_timer_reset(bContext *C, uiBut *but)
{
	wmWindowManager *wm = CTX_wm_manager(C);
	uiHandleButtonData *data = but->active;

	WM_tooltip_timer_clear(C, data->window);

	if ((U.flag & USER_TOOLTIPS) || (data->tooltip_force)) {
		if (!but->block->tooltipdisabled) {
			if (!wm->drags.first) {
				bool is_label = UI_but_has_tooltip_label(but);
				double delay = is_label ? UI_TOOLTIP_DELAY_LABEL : UI_TOOLTIP_DELAY;
				WM_tooltip_timer_init_ex(C, data->window, data->region, ui_but_tooltip_init, delay);
				if (is_label) {
					bScreen *sc = WM_window_get_active_screen(data->window);
					if (sc->tool_tip) {
						sc->tool_tip->pass = 1;
					}
				}
			}
		}
	}
}

/** \} */

/* -------------------------------------------------------------------- */
/** \name Button State Handling
 * \{ */

static bool button_modal_state(uiHandleButtonState state)
{
	return ELEM(state,
	            BUTTON_STATE_WAIT_RELEASE,
	            BUTTON_STATE_WAIT_KEY_EVENT,
	            BUTTON_STATE_NUM_EDITING,
	            BUTTON_STATE_TEXT_EDITING,
	            BUTTON_STATE_TEXT_SELECTING,
	            BUTTON_STATE_MENU_OPEN);
}

static void button_activate_state(bContext *C, uiBut *but, uiHandleButtonState state)
{
	uiHandleButtonData *data;

	data = but->active;
	if (data->state == state) {
		return;
	}

	/* highlight has timers for tooltips and auto open */
	if (state == BUTTON_STATE_HIGHLIGHT) {
		but->flag &= ~UI_SELECT;

		button_tooltip_timer_reset(C, but);

		/* automatic open pulldown block timer */
		if (ELEM(but->type, UI_BTYPE_BLOCK, UI_BTYPE_PULLDOWN, UI_BTYPE_POPOVER)) {
			if (data->used_mouse && !data->autoopentimer) {
				int time;

				if (but->block->auto_open == true) {  /* test for toolbox */
					time = 1;
				}
				else if ((but->block->flag & UI_BLOCK_LOOP && but->type != UI_BTYPE_BLOCK) ||
				         (but->block->auto_open == true))
				{
					time = 5 * U.menuthreshold2;
				}
				else if (U.uiflag & USER_MENUOPENAUTO) {
					time = 5 * U.menuthreshold1;
				}
				else {
					time = -1;  /* do nothing */
				}

				if (time >= 0) {
					data->autoopentimer = WM_event_add_timer(data->wm, data->window, TIMER, 0.02 * (double)time);
				}
			}
		}
	}
	else {
		but->flag |= UI_SELECT;
		UI_but_tooltip_timer_remove(C, but);
	}

	/* text editing */
	if (state == BUTTON_STATE_TEXT_EDITING && data->state != BUTTON_STATE_TEXT_SELECTING) {
		ui_textedit_begin(C, but, data);
	}
	else if (data->state == BUTTON_STATE_TEXT_EDITING && state != BUTTON_STATE_TEXT_SELECTING) {
		ui_textedit_end(C, but, data);
	}
	else if (data->state == BUTTON_STATE_TEXT_SELECTING && state != BUTTON_STATE_TEXT_EDITING) {
		ui_textedit_end(C, but, data);
	}

	/* number editing */
	if (state == BUTTON_STATE_NUM_EDITING) {
		if (ui_but_is_cursor_warp(but)) {
			WM_cursor_grab_enable(CTX_wm_window(C), true, true, NULL);
		}
		ui_numedit_begin(but, data);
	}
	else if (data->state == BUTTON_STATE_NUM_EDITING) {
		ui_numedit_end(but, data);

		if (but->flag & UI_BUT_DRIVEN) {
			/* Only warn when editing stepping/dragging the value.
			 * No warnings should show for editing driver expressions though!
			 */
			if (state != BUTTON_STATE_TEXT_EDITING) {
				WM_report(RPT_INFO, "Can't edit driven number value, see graph editor for the driver setup.");
			}
		}

		if (ui_but_is_cursor_warp(but)) {

#ifdef USE_CONT_MOUSE_CORRECT
			/* stereo3d has issues with changing cursor location so rather avoid */
			if (data->ungrab_mval[0] != FLT_MAX && !WM_stereo3d_enabled(data->window, false)) {
				int mouse_ungrab_xy[2];
				ui_block_to_window_fl(data->region, but->block, &data->ungrab_mval[0], &data->ungrab_mval[1]);
				mouse_ungrab_xy[0] = data->ungrab_mval[0];
				mouse_ungrab_xy[1] = data->ungrab_mval[1];

				WM_cursor_grab_disable(data->window, mouse_ungrab_xy);
			}
			else {
				WM_cursor_grab_disable(data->window, NULL);
			}
#else
			WM_cursor_grab_disable(data->window, NULL);
#endif
		}
	}
	/* menu open */
	if (state == BUTTON_STATE_MENU_OPEN) {
		ui_block_open_begin(C, but, data);
	}
	else if (data->state == BUTTON_STATE_MENU_OPEN) {
		ui_block_open_end(C, but, data);
	}

	/* add a short delay before exiting, to ensure there is some feedback */
	if (state == BUTTON_STATE_WAIT_FLASH) {
		data->flashtimer = WM_event_add_timer(data->wm, data->window, TIMER, BUTTON_FLASH_DELAY);
	}
	else if (data->flashtimer) {
		WM_event_remove_timer(data->wm, data->window, data->flashtimer);
		data->flashtimer = NULL;
	}

	/* add hold timer if it's used */
	if (state == BUTTON_STATE_WAIT_RELEASE && (but->hold_func != NULL)) {
		data->hold_action_timer = WM_event_add_timer(data->wm, data->window, TIMER, BUTTON_AUTO_OPEN_THRESH);
	}
	else if (data->hold_action_timer) {
		WM_event_remove_timer(data->wm, data->window, data->hold_action_timer);
		data->hold_action_timer = NULL;
	}

	/* add a blocking ui handler at the window handler for blocking, modal states
	 * but not for popups, because we already have a window level handler*/
	if (!(but->block->handle && but->block->handle->popup)) {
		if (button_modal_state(state)) {
			if (!button_modal_state(data->state)) {
				WM_event_add_ui_handler(C, &data->window->modalhandlers, ui_handler_region_menu, NULL, data, 0);
			}
		}
		else {
			if (button_modal_state(data->state)) {
				/* true = postpone free */
				WM_event_remove_ui_handler(&data->window->modalhandlers, ui_handler_region_menu, NULL, data, true);
			}
		}
	}

	/* wait for mousemove to enable drag */
	if (state == BUTTON_STATE_WAIT_DRAG) {
		but->flag &= ~UI_SELECT;
	}

	data->state = state;

	if (state != BUTTON_STATE_EXIT) {
		/* When objects for eg. are removed, running ui_but_update() can access
		 * the removed data - so disable update on exit. Also in case of
		 * highlight when not in a popup menu, we remove because data used in
		 * button below popup might have been removed by action of popup. Needs
		 * a more reliable solution... */
		if (state != BUTTON_STATE_HIGHLIGHT || (but->block->flag & UI_BLOCK_LOOP)) {
			ui_but_update(but);
		}
	}

	/* redraw */
	ED_region_tag_redraw(data->region);
}

static void button_activate_init(bContext *C, ARegion *ar, uiBut *but, uiButtonActivateType type)
{
	uiHandleButtonData *data;

	/* setup struct */
	data = MEM_callocN(sizeof(uiHandleButtonData), "uiHandleButtonData");
	data->wm = CTX_wm_manager(C);
	data->window = CTX_wm_window(C);
	data->region = ar;

#ifdef USE_CONT_MOUSE_CORRECT
	copy_v2_fl(data->ungrab_mval, FLT_MAX);
#endif

	if (ELEM(but->type, UI_BTYPE_CURVE, UI_BTYPE_SEARCH_MENU)) {
		/* XXX curve is temp */
	}
	else {
		if ((but->flag & UI_BUT_UPDATE_DELAY) == 0) {
			data->interactive = true;
		}
	}

	data->state = BUTTON_STATE_INIT;

	/* activate button */
	but->flag |= UI_ACTIVE;

	but->active = data;

	/* we disable auto_open in the block after a threshold, because we still
	 * want to allow auto opening adjacent menus even if no button is activated
	 * in between going over to the other button, but only for a short while */
	if (type == BUTTON_ACTIVATE_OVER && but->block->auto_open == true) {
		if (but->block->auto_open_last + BUTTON_AUTO_OPEN_THRESH < PIL_check_seconds_timer()) {
			but->block->auto_open = false;
		}
	}

	if (type == BUTTON_ACTIVATE_OVER) {
		data->used_mouse = true;
	}
	button_activate_state(C, but, BUTTON_STATE_HIGHLIGHT);

	/* activate right away */
	if (but->flag & UI_BUT_IMMEDIATE) {
		if (but->type == UI_BTYPE_HOTKEY_EVENT) {
			button_activate_state(C, but, BUTTON_STATE_WAIT_KEY_EVENT);
		}
		/* .. more to be added here */
	}

	if (type == BUTTON_ACTIVATE_OPEN) {
		button_activate_state(C, but, BUTTON_STATE_MENU_OPEN);

		/* activate first button in submenu */
		if (data->menu && data->menu->region) {
			ARegion *subar = data->menu->region;
			uiBlock *subblock = subar->uiblocks.first;
			uiBut *subbut;

			if (subblock) {
				subbut = ui_but_first(subblock);

				if (subbut) {
					ui_handle_button_activate(C, subar, subbut, BUTTON_ACTIVATE);
				}
			}
		}
	}
	else if (type == BUTTON_ACTIVATE_TEXT_EDITING) {
		button_activate_state(C, but, BUTTON_STATE_TEXT_EDITING);
	}
	else if (type == BUTTON_ACTIVATE_APPLY) {
		button_activate_state(C, but, BUTTON_STATE_WAIT_FLASH);
	}

	if (but->type == UI_BTYPE_GRIP) {
		const bool horizontal = (BLI_rctf_size_x(&but->rect) < BLI_rctf_size_y(&but->rect));
		WM_cursor_modal_set(data->window, horizontal ? CURSOR_X_MOVE : CURSOR_Y_MOVE);
	}
	else if (but->type == UI_BTYPE_NUM) {
		ui_numedit_set_active(but);
	}

	if (UI_but_has_tooltip_label(but)) {
		/* Show a label for this button. */
		bScreen *sc = WM_window_get_active_screen(data->window);
		if ((PIL_check_seconds_timer() - WM_tooltip_time_closed()) < 0.1) {
			WM_tooltip_immediate_init(
			        C, CTX_wm_window(C), ar,
			        ui_but_tooltip_init);
			if (sc->tool_tip) {
				sc->tool_tip->pass = 1;
			}
		}
	}
}

static void button_activate_exit(
        bContext *C, uiBut *but, uiHandleButtonData *data,
        const bool mousemove, const bool onfree)
{
	uiBlock *block = but->block;
	uiBut *bt;

	if (but->type == UI_BTYPE_GRIP) {
		WM_cursor_modal_restore(data->window);
	}

	/* ensure we are in the exit state */
	if (data->state != BUTTON_STATE_EXIT) {
		button_activate_state(C, but, BUTTON_STATE_EXIT);
	}

	/* apply the button action or value */
	if (!onfree) {
		ui_apply_but(C, block, but, data, false);
	}

#ifdef USE_DRAG_MULTINUM
	if (data->multi_data.has_mbuts) {
		for (bt = block->buttons.first; bt; bt = bt->next) {
			if (bt->flag & UI_BUT_DRAG_MULTI) {
				bt->flag &= ~UI_BUT_DRAG_MULTI;

				if (!data->cancel) {
					ui_apply_but_autokey(C, bt);
				}
			}
		}

		ui_multibut_free(data, block);
	}
#endif

	/* if this button is in a menu, this will set the button return
	 * value to the button value and the menu return value to ok, the
	 * menu return value will be picked up and the menu will close */
	if (block->handle && !(block->flag & UI_BLOCK_KEEP_OPEN)) {
		if (!data->cancel || data->escapecancel) {
			uiPopupBlockHandle *menu;

			menu = block->handle;
			menu->butretval = data->retval;
			menu->menuretval = (data->cancel) ? UI_RETURN_CANCEL : UI_RETURN_OK;
		}
	}

	if (!onfree && !data->cancel) {
		/* autokey & undo push */
		ui_apply_but_undo(but);
		ui_apply_but_autokey(C, but);

#ifdef USE_ALLSELECT
		{
			/* only RNA from this button is used */
			uiBut but_temp = *but;
			uiSelectContextStore  *selctx_data = &data->select_others;
			for (int i = 0; i < selctx_data->elems_len; i++) {
				uiSelectContextElem *other = &selctx_data->elems[i];
				but_temp.rnapoin = other->ptr;
				ui_apply_but_autokey(C, &but_temp);
			}
		}
#endif

		/* popup menu memory */
		if (block->flag & UI_BLOCK_POPUP_MEMORY) {
			ui_popup_menu_memory_set(block, but);
		}
	}

	/* disable tooltips until mousemove + last active flag */
	for (block = data->region->uiblocks.first; block; block = block->next) {
		for (bt = block->buttons.first; bt; bt = bt->next) {
			bt->flag &= ~UI_BUT_LAST_ACTIVE;
		}

		block->tooltipdisabled = 1;
	}

	ui_blocks_set_tooltips(data->region, false);

	/* clean up */
	if (data->str) {
		MEM_freeN(data->str);
	}
	if (data->origstr) {
		MEM_freeN(data->origstr);
	}

#ifdef USE_ALLSELECT
	ui_selectcontext_end(but, &data->select_others);
#endif

	if (data->changed_cursor) {
		WM_cursor_modal_restore(data->window);
	}

	/* redraw and refresh (for popups) */
	ED_region_tag_redraw(data->region);
	ED_region_tag_refresh_ui(data->region);

	/* clean up button */
	if (but->active) {
		MEM_freeN(but->active);
		but->active = NULL;
	}

	but->flag &= ~(UI_ACTIVE | UI_SELECT);
	but->flag |= UI_BUT_LAST_ACTIVE;
	if (!onfree) {
		ui_but_update(but);
	}

	/* adds empty mousemove in queue for re-init handler, in case mouse is
	 * still over a button. We cannot just check for this ourselves because
	 * at this point the mouse may be over a button in another region */
	if (mousemove) {
		WM_event_add_mousemove(C);
	}
}

void ui_but_active_free(const bContext *C, uiBut *but)
{
	uiHandleButtonData *data;

	/* this gets called when the button somehow disappears while it is still
	 * active, this is bad for user interaction, but we need to handle this
	 * case cleanly anyway in case it happens */
	if (but->active) {
		data = but->active;
		data->cancel = true;
		button_activate_exit((bContext *)C, but, data, false, true);
	}
}

/* returns the active button with an optional checking function */
static uiBut *ui_context_button_active(ARegion *ar, bool (*but_check_cb)(uiBut *))
{
	uiBut *but_found = NULL;

	while (ar) {
		uiBlock *block;
		uiBut *but, *activebut = NULL;

		/* find active button */
		for (block = ar->uiblocks.first; block; block = block->next) {
			for (but = block->buttons.first; but; but = but->next) {
				if (but->active) {
					activebut = but;
				}
				else if (!activebut && (but->flag & UI_BUT_LAST_ACTIVE)) {
					activebut = but;
				}
			}
		}

		if (activebut && (but_check_cb == NULL || but_check_cb(activebut))) {
			uiHandleButtonData *data = activebut->active;

			but_found = activebut;

			/* recurse into opened menu, like colorpicker case */
			if (data && data->menu && (ar != data->menu->region)) {
				ar = data->menu->region;
			}
			else {
				return but_found;
			}
		}
		else {
			/* no active button */
			return but_found;
		}
	}

	return but_found;
}

static bool ui_context_rna_button_active_test(uiBut *but)
{
	return (but->rnapoin.data != NULL);
}
static uiBut *ui_context_rna_button_active(const bContext *C)
{
	return ui_context_button_active(CTX_wm_region(C), ui_context_rna_button_active_test);
}

uiBut *UI_context_active_but_get(const struct bContext *C)
{
	return ui_context_button_active(CTX_wm_region(C), NULL);
}

uiBut *UI_region_active_but_get(ARegion *ar)
{
	return ui_context_button_active(ar, NULL);
}

/**
 * Version of #UI_context_active_but_get that also returns RNA property info.
 * Helper function for insert keyframe, reset to default, etc operators.
 *
 * \return active button, NULL if none found or if it doesn't contain valid RNA data.
 */
uiBut *UI_context_active_but_prop_get(
        const bContext *C,
        struct PointerRNA *r_ptr, struct PropertyRNA **r_prop, int *r_index)
{
	uiBut *activebut = ui_context_rna_button_active(C);

	if (activebut && activebut->rnapoin.data) {
		*r_ptr = activebut->rnapoin;
		*r_prop = activebut->rnaprop;
		*r_index = activebut->rnaindex;
	}
	else {
		memset(r_ptr, 0, sizeof(*r_ptr));
		*r_prop = NULL;
		*r_index = 0;
	}

	return activebut;
}

void UI_context_active_but_prop_handle(bContext *C)
{
	uiBut *activebut = ui_context_rna_button_active(C);
	if (activebut) {
		/* TODO, look into a better way to handle the button change
		 * currently this is mainly so reset defaults works for the
		 * operator redo panel - campbell */
		uiBlock *block = activebut->block;
		if (block->handle_func) {
			block->handle_func(C, block->handle_func_arg, activebut->retval);
		}
	}
}

wmOperator *UI_context_active_operator_get(const struct bContext *C)
{
	ARegion *ar_ctx = CTX_wm_region(C);
	uiBlock *block;

	/* background mode */
	if (ar_ctx == NULL) {
		return NULL;
	}

	/* scan active regions ui */
	for (block = ar_ctx->uiblocks.first; block; block = block->next) {
		if (block->ui_operator) {
			return block->ui_operator;
		}
	}

	/* scan popups */
	{
		bScreen *sc = CTX_wm_screen(C);
		ARegion *ar;

		for (ar = sc->regionbase.first; ar; ar = ar->next) {
			if (ar == ar_ctx) {
				continue;
			}
			for (block = ar->uiblocks.first; block; block = block->next) {
				if (block->ui_operator) {
					return block->ui_operator;
				}
			}
		}
	}

	return NULL;
}

/* helper function for insert keyframe, reset to default, etc operators */
void UI_context_update_anim_flag(const bContext *C)
{
	Scene *scene = CTX_data_scene(C);
	ARegion *ar = CTX_wm_region(C);
	uiBlock *block;
	uiBut *but, *activebut;

	while (ar) {
		/* find active button */
		activebut = NULL;

		for (block = ar->uiblocks.first; block; block = block->next) {
			for (but = block->buttons.first; but; but = but->next) {
				ui_but_anim_flag(but, (scene) ? scene->r.cfra : 0.0f);
				ui_but_override_flag(but);
				if (UI_but_is_decorator(but)) {
					ui_but_anim_decorate_update_from_flag(but);
				}

				ED_region_tag_redraw(ar);

				if (but->active) {
					activebut = but;
				}
				else if (!activebut && (but->flag & UI_BUT_LAST_ACTIVE)) {
					activebut = but;
				}
			}
		}

		if (activebut) {
			/* always recurse into opened menu, so all buttons update (like colorpicker) */
			uiHandleButtonData *data = activebut->active;
			if (data && data->menu) {
				ar = data->menu->region;
			}
			else {
				return;
			}
		}
		else {
			/* no active button */
			return;
		}
	}
}

/** \} */

/* -------------------------------------------------------------------- */
/** \name Button Activation Handling
 * \{ */

static uiBut *ui_but_find_open_event(ARegion *ar, const wmEvent *event)
{
	uiBlock *block;
	uiBut *but;

	for (block = ar->uiblocks.first; block; block = block->next) {
		for (but = block->buttons.first; but; but = but->next) {
			if (but == event->customdata) {
				return but;
			}
		}
	}
	return NULL;
}

static int ui_handle_button_over(bContext *C, const wmEvent *event, ARegion *ar)
{
	uiBut *but;

	if (event->type == MOUSEMOVE) {
		but = ui_but_find_mouse_over(ar, event);
		if (but) {
			button_activate_init(C, ar, but, BUTTON_ACTIVATE_OVER);

			if (event->alt && but->active) {
				/* display tooltips if holding alt on mouseover when tooltips are off in prefs */
				but->active->tooltip_force = true;
			}
		}
	}
	else if (event->type == EVT_BUT_OPEN) {
		but = ui_but_find_open_event(ar, event);
		if (but) {
			button_activate_init(C, ar, but, BUTTON_ACTIVATE_OVER);
			ui_do_button(C, but->block, but, event);
		}
	}

	return WM_UI_HANDLER_CONTINUE;
}

/* exported to interface.c: UI_but_active_only() */
void ui_but_activate_event(bContext *C, ARegion *ar, uiBut *but)
{
	wmWindow *win = CTX_wm_window(C);
	wmEvent event;

	button_activate_init(C, ar, but, BUTTON_ACTIVATE_OVER);

	wm_event_init_from_window(win, &event);
	event.type = EVT_BUT_OPEN;
	event.val = KM_PRESS;
	event.customdata = but;
	event.customdatafree = false;

	ui_do_button(C, but->block, but, &event);
}

/**
 * Simulate moving the mouse over a button (or navigating to it with arrow keys).
 *
 * exported so menus can start with a highlighted button,
 * even if the mouse isnt over it
 */
void ui_but_activate_over(bContext *C, ARegion *ar, uiBut *but)
{
	button_activate_init(C, ar, but, BUTTON_ACTIVATE_OVER);
}

void ui_but_execute_begin(struct bContext *UNUSED(C), struct ARegion *ar, uiBut *but, void **active_back)
{
	/* note: ideally we would not have to change 'but->active' however
	 * some functions we call don't use data (as they should be doing) */
	uiHandleButtonData *data;
	*active_back = but->active;
	data = MEM_callocN(sizeof(uiHandleButtonData), "uiHandleButtonData_Fake");
	but->active = data;
	data->region = ar;
}

void ui_but_execute_end(struct bContext *C, struct ARegion *UNUSED(ar), uiBut *but, void *active_back)
{
	ui_apply_but(C, but->block, but, but->active, true);

	if ((but->flag & UI_BUT_DRAG_MULTI) == 0) {
		ui_apply_but_autokey(C, but);
	}
	/* use onfree event so undo is handled by caller and apply is already done above */
	button_activate_exit((bContext *)C, but, but->active, false, true);
	but->active = active_back;
}

static void ui_handle_button_activate(bContext *C, ARegion *ar, uiBut *but, uiButtonActivateType type)
{
	uiBut *oldbut;
	uiHandleButtonData *data;

	oldbut = ui_region_find_active_but(ar);
	if (oldbut) {
		data = oldbut->active;
		data->cancel = true;
		button_activate_exit(C, oldbut, data, false, false);
	}

	button_activate_init(C, ar, but, type);
}

/** \} */

/* -------------------------------------------------------------------- */
/** \name Handle Events for Activated Buttons
 * \{ */

static bool ui_button_value_default(uiBut *but, double *r_value)
{
	if (but->rnaprop != NULL && ui_but_is_rna_valid(but)) {
		int type = RNA_property_type(but->rnaprop);
		if (ELEM(type, PROP_FLOAT, PROP_INT)) {
			double default_value;
			switch (type) {
				case PROP_INT:
					if (RNA_property_array_check(but->rnaprop)) {
						default_value = (double)RNA_property_int_get_default_index(&but->rnapoin, but->rnaprop, but->rnaindex);
					}
					else {
						default_value = (double)RNA_property_int_get_default(&but->rnapoin, but->rnaprop);
					}
					break;
				case PROP_FLOAT:
					if (RNA_property_array_check(but->rnaprop)) {
						default_value = (double)RNA_property_float_get_default_index(&but->rnapoin, but->rnaprop, but->rnaindex);
					}
					else {
						default_value = (double)RNA_property_float_get_default(&but->rnapoin, but->rnaprop);
					}
					break;
			}
			*r_value = default_value;
			return true;
		}
	}
	return false;
}

static int ui_handle_button_event(bContext *C, const wmEvent *event, uiBut *but)
{
	uiHandleButtonData *data = but->active;
	const uiHandleButtonState state_orig = data->state;
	uiBlock *block;
	ARegion *ar;
	int retval;

	block = but->block;
	ar = data->region;

	retval = WM_UI_HANDLER_CONTINUE;

	if (data->state == BUTTON_STATE_HIGHLIGHT) {
		switch (event->type) {
			case WINDEACTIVATE:
			case EVT_BUT_CANCEL:
				data->cancel = true;
				button_activate_state(C, but, BUTTON_STATE_EXIT);
				break;
#ifdef USE_UI_POPOVER_ONCE
			case LEFTMOUSE:
			{
				if (event->val == KM_RELEASE) {
					if (block->flag & UI_BLOCK_POPOVER_ONCE) {
						if (!(but->flag & UI_BUT_DISABLED)) {
							if (ui_but_is_popover_once_compat(but)) {
								data->cancel = false;
								button_activate_state(C, but, BUTTON_STATE_EXIT);
								retval = WM_UI_HANDLER_BREAK;
								block->handle->menuretval = UI_RETURN_OK;
							}
							else if (ui_but_is_editable_as_text(but)) {
								ui_handle_button_activate(C, ar, but, BUTTON_ACTIVATE_TEXT_EDITING);
								retval = WM_UI_HANDLER_BREAK;
							}
						}
					}
				}
				break;
			}
#endif
			case MOUSEMOVE:
			{
				uiBut *but_other = ui_but_find_mouse_over(ar, event);
				bool exit = false;

				/* always deactivate button for pie menus,
				 * else moving to blank space will leave activated */
				if ((!ui_block_is_menu(block) || ui_block_is_pie_menu(block)) &&
				    !ui_but_contains_point_px(but, ar, event->x, event->y))
				{
					exit = true;
				}
				else if (but_other && ui_but_is_editable(but_other) && (but_other != but)) {
					exit = true;
				}

				if (exit) {
					data->cancel = true;
					button_activate_state(C, but, BUTTON_STATE_EXIT);
				}
				else if (event->x != event->prevx || event->y != event->prevy) {
					/* re-enable tooltip on mouse move */
					ui_blocks_set_tooltips(ar, true);
					button_tooltip_timer_reset(C, but);
				}

				break;
			}
			case TIMER:
			{
				/* Handle menu auto open timer. */
				if (event->customdata == data->autoopentimer) {
					WM_event_remove_timer(data->wm, data->window, data->autoopentimer);
					data->autoopentimer = NULL;

					if (ui_but_contains_point_px(but, ar, event->x, event->y) || but->active) {
						button_activate_state(C, but, BUTTON_STATE_MENU_OPEN);
					}
				}

				break;
			}
			/* XXX hardcoded keymap check... but anyway,
			 * while view changes, tooltips should be removed */
			case WHEELUPMOUSE:
			case WHEELDOWNMOUSE:
			case MIDDLEMOUSE:
			case MOUSEPAN:
				UI_but_tooltip_timer_remove(C, but);
				ATTR_FALLTHROUGH;
			default:
				break;
		}

		/* handle button type specific events */
		retval = ui_do_button(C, block, but, event);
	}
	else if (data->state == BUTTON_STATE_WAIT_RELEASE) {
		switch (event->type) {
			case WINDEACTIVATE:
				data->cancel = true;
				button_activate_state(C, but, BUTTON_STATE_EXIT);
				break;

			case TIMER:
			{
				if (event->customdata == data->hold_action_timer) {
					if (true) {
						data->cancel = true;
						button_activate_state(C, but, BUTTON_STATE_EXIT);
					}
					else {
						/* Do this so we can still mouse-up, closing the menu and running the button.
						 * This is nice to support but there are times when the button gets left pressed.
						 * Keep disavled for now. */
						WM_event_remove_timer(data->wm, data->window, data->hold_action_timer);
						data->hold_action_timer = NULL;
					}
					retval = WM_UI_HANDLER_CONTINUE;
					but->hold_func(C, data->region, but);
				}
				break;
			}
			case MOUSEMOVE:
			{
				if (ELEM(but->type, UI_BTYPE_LINK, UI_BTYPE_INLINK)) {
					but->flag |= UI_SELECT;
					ui_do_button(C, block, but, event);
					ED_region_tag_redraw(ar);
				}
				else {
					/* deselect the button when moving the mouse away */
					/* also de-activate for buttons that only show highlights */
					if (ui_but_contains_point_px(but, ar, event->x, event->y)) {

						/* Drag on a hold button (used in the toolbar) now opens it immediately. */
						if (data->hold_action_timer) {
							if (but->flag & UI_SELECT) {
								if (len_manhattan_v2v2_int(&event->x, &event->prevx) <= WM_EVENT_CURSOR_MOTION_THRESHOLD) {
									/* pass */
								}
								else {
									WM_event_remove_timer(data->wm, data->window, data->hold_action_timer);
									data->hold_action_timer = WM_event_add_timer(data->wm, data->window, TIMER, 0.0f);
								}
							}

							if (!(but->flag & UI_SELECT)) {
								but->flag |= (UI_SELECT | UI_ACTIVE);
								data->cancel = false;
								ED_region_tag_redraw(data->region);
							}
						}
						else {
							if (but->flag & UI_SELECT) {
								but->flag &= ~(UI_SELECT | UI_ACTIVE);
								data->cancel = true;
								ED_region_tag_redraw(data->region);
							}
						}
					}
				}
				break;
			}
			default:
				/* otherwise catch mouse release event */
				ui_do_button(C, block, but, event);
				break;
		}

		retval = WM_UI_HANDLER_BREAK;
	}
	else if (data->state == BUTTON_STATE_WAIT_FLASH) {
		switch (event->type) {
			case TIMER:
			{
				if (event->customdata == data->flashtimer) {
					button_activate_state(C, but, BUTTON_STATE_EXIT);
				}
				break;
			}
		}

		retval = WM_UI_HANDLER_CONTINUE;
	}
	else if (data->state == BUTTON_STATE_MENU_OPEN) {
		/* check for exit because of mouse-over another button */
		switch (event->type) {
			case MOUSEMOVE:
			{
				uiBut *bt;

				if (data->menu && data->menu->region) {
					if (ui_region_contains_point_px(data->menu->region, event->x, event->y)) {
						break;
					}
				}

				bt = ui_but_find_mouse_over(ar, event);

				if (bt && bt->active != data) {
					if (but->type != UI_BTYPE_COLOR) {  /* exception */
						data->cancel = true;
					}
					button_activate_state(C, but, BUTTON_STATE_EXIT);
				}
				break;
			}
			case RIGHTMOUSE:
			{
				if (event->val == KM_PRESS) {
					uiBut *bt = ui_but_find_mouse_over(ar, event);
					if (bt && bt->active == data) {
						button_activate_state(C, bt, BUTTON_STATE_HIGHLIGHT);
					}
				}
				break;
			}

		}

		ui_do_button(C, block, but, event);
		retval = WM_UI_HANDLER_CONTINUE;
	}
	else {
		retval = ui_do_button(C, block, but, event);
		// retval = WM_UI_HANDLER_BREAK; XXX why ?
	}

	/* may have been re-allocated above (eyedropper for eg) */
	data = but->active;
	if (data && data->state == BUTTON_STATE_EXIT) {
		uiBut *post_but = data->postbut;
		uiButtonActivateType post_type = data->posttype;

		/* Reset the button value when empty text is typed. */
		if ((data->cancel == false) && (data->str != NULL) && (data->str[0] == '\0') &&
		    (but->rnaprop && ELEM(RNA_property_type(but->rnaprop), PROP_FLOAT, PROP_INT)))
		{
			MEM_SAFE_FREE(data->str);
			ui_button_value_default(but, &data->value);

#ifdef USE_DRAG_MULTINUM
			if (data->multi_data.mbuts) {
				for (LinkNode *l = data->multi_data.mbuts; l; l = l->next) {
					uiButMultiState *state = l->link;
					uiBut *but_iter = state->but;
					double default_value;

					if (ui_button_value_default(but_iter, &default_value)) {
						ui_but_value_set(but_iter, default_value);
					}
				}
			}
			data->multi_data.skip = true;
#endif
		}

		button_activate_exit(C, but, data, (post_but == NULL), false);

		/* for jumping to the next button with tab while text editing */
		if (post_but) {
			button_activate_init(C, ar, post_but, post_type);
		}
		else {
			/* XXX issue is because WM_event_add_mousemove(C) is a bad hack and not reliable,
			 * if that gets coded better this bypass can go away too.
			 *
			 * This is needed to make sure if a button was active,
			 * it stays active while the mouse is over it.
			 * This avoids adding mousemoves, see: [#33466] */
			if (ELEM(state_orig, BUTTON_STATE_INIT, BUTTON_STATE_HIGHLIGHT)) {
				if (ui_but_find_mouse_over(ar, event) == but) {
					button_activate_init(C, ar, but, BUTTON_ACTIVATE_OVER);
				}
			}
		}
	}

	return retval;
}

static int ui_handle_list_event(bContext *C, const wmEvent *event, ARegion *ar, uiBut *listbox)
{
	uiList *ui_list;
	uiListDyn *dyn_data;
	int retval = WM_UI_HANDLER_CONTINUE;
	int type = event->type, val = event->val;
	bool redraw = false;
	int mx, my;

	ui_list = listbox->custom_data;
	if (!ui_list || !ui_list->dyn_data) {
		return retval;
	}
	dyn_data = ui_list->dyn_data;

	mx = event->x;
	my = event->y;
	ui_window_to_block(ar, listbox->block, &mx, &my);

	/* convert pan to scrollwheel */
	if (type == MOUSEPAN) {
		ui_pan_to_scroll(event, &type, &val);

		/* if type still is mousepan, we call it handled, since delta-y accumulate */
		/* also see wm_event_system.c do_wheel_ui hack */
		if (type == MOUSEPAN) {
			retval = WM_UI_HANDLER_BREAK;
		}
	}

	if (val == KM_PRESS) {
		if ((ELEM(type, UPARROWKEY, DOWNARROWKEY) && !IS_EVENT_MOD(event, shift, ctrl, alt, oskey)) ||
		    ((ELEM(type, WHEELUPMOUSE, WHEELDOWNMOUSE) && event->ctrl && !IS_EVENT_MOD(event, shift, alt, oskey))))
		{
			const int value_orig = RNA_property_int_get(&listbox->rnapoin, listbox->rnaprop);
			int value, min, max, inc;

			/* activate up/down the list */
			value = value_orig;
			if ((ui_list->filter_sort_flag & UILST_FLT_SORT_REVERSE) != 0) {
				inc = ELEM(type, UPARROWKEY, WHEELUPMOUSE) ? 1 : -1;
			}
			else {
				inc = ELEM(type, UPARROWKEY, WHEELUPMOUSE) ? -1 : 1;
			}

			if (dyn_data->items_filter_neworder || dyn_data->items_filter_flags) {
				/* If we have a display order different from
				 * collection order, we have some work! */
				int *org_order = MEM_mallocN(dyn_data->items_shown * sizeof(int), __func__);
				const int *new_order = dyn_data->items_filter_neworder;
				int i, org_idx = -1, len = dyn_data->items_len;
				int current_idx = -1;
				int filter_exclude = ui_list->filter_flag & UILST_FLT_EXCLUDE;

				for (i = 0; i < len; i++) {
					if (!dyn_data->items_filter_flags ||
					    ((dyn_data->items_filter_flags[i] & UILST_FLT_ITEM) ^ filter_exclude))
					{
						org_order[new_order ? new_order[++org_idx] : ++org_idx] = i;
						if (i == value) {
							current_idx = new_order ? new_order[org_idx] : org_idx;
						}
					}
					else if (i == value && org_idx >= 0) {
						current_idx = -(new_order ? new_order[org_idx] : org_idx) - 1;
					}
				}
				/* Now, org_order maps displayed indices to real indices,
				 * and current_idx either contains the displayed index of active value (positive),
				 *                 or its more-nearest one (negated).
				 */
				if (current_idx < 0) {
					current_idx = (current_idx * -1) + (inc < 0 ? inc : inc - 1);
				}
				else {
					current_idx += inc;
				}
				CLAMP(current_idx, 0, dyn_data->items_shown - 1);
				value = org_order[current_idx];
				MEM_freeN(org_order);
			}
			else {
				value += inc;
			}

			CLAMP(value, 0, dyn_data->items_len - 1);

			RNA_property_int_range(&listbox->rnapoin, listbox->rnaprop, &min, &max);
			CLAMP(value, min, max);

			if (value != value_orig) {
				RNA_property_int_set(&listbox->rnapoin, listbox->rnaprop, value);
				RNA_property_update(C, &listbox->rnapoin, listbox->rnaprop);

				ui_apply_but_undo(listbox);

				ui_list->flag |= UILST_SCROLL_TO_ACTIVE_ITEM;
				redraw = true;
			}
			retval = WM_UI_HANDLER_BREAK;
		}
		else if (ELEM(type, WHEELUPMOUSE, WHEELDOWNMOUSE) && event->shift) {
			/* We now have proper grip, but keep this anyway! */
			if (ui_list->list_grip < (dyn_data->visual_height_min - UI_LIST_AUTO_SIZE_THRESHOLD)) {
				ui_list->list_grip = dyn_data->visual_height;
			}
			ui_list->list_grip += (type == WHEELUPMOUSE) ? -1 : 1;

			ui_list->flag |= UILST_SCROLL_TO_ACTIVE_ITEM;

			redraw = true;
			retval = WM_UI_HANDLER_BREAK;
		}
		else if (ELEM(type, WHEELUPMOUSE, WHEELDOWNMOUSE)) {
			if (dyn_data->height > dyn_data->visual_height) {
				/* list template will clamp */
				ui_list->list_scroll += (type == WHEELUPMOUSE) ? -1 : 1;

				redraw = true;
				retval = WM_UI_HANDLER_BREAK;
			}
		}
	}

	if (redraw) {
		ED_region_tag_redraw(ar);
		ED_region_tag_refresh_ui(ar);
	}

	return retval;
}

static void ui_handle_button_return_submenu(bContext *C, const wmEvent *event, uiBut *but)
{
	uiHandleButtonData *data;
	uiPopupBlockHandle *menu;

	data = but->active;
	menu = data->menu;

	/* copy over return values from the closing menu */
	if ((menu->menuretval & UI_RETURN_OK) || (menu->menuretval & UI_RETURN_UPDATE)) {
		if (but->type == UI_BTYPE_COLOR) {
			copy_v3_v3(data->vec, menu->retvec);
		}
		else if (but->type == UI_BTYPE_MENU) {
			data->value = menu->retvalue;
		}
	}

	if (menu->menuretval & UI_RETURN_UPDATE) {
		if (data->interactive) {
			ui_apply_but(C, but->block, but, data, true);
		}
		else {
			ui_but_update(but);
		}

		menu->menuretval = 0;
	}

	/* now change button state or exit, which will close the submenu */
	if ((menu->menuretval & UI_RETURN_OK) || (menu->menuretval & UI_RETURN_CANCEL)) {
		if (menu->menuretval != UI_RETURN_OK) {
			data->cancel = true;
		}

		button_activate_exit(C, but, data, true, false);
	}
	else if (menu->menuretval & UI_RETURN_OUT) {
		if (event->type == MOUSEMOVE && ui_but_contains_point_px(but, data->region, event->x, event->y)) {
			button_activate_state(C, but, BUTTON_STATE_HIGHLIGHT);
		}
		else {
			if (ISKEYBOARD(event->type)) {
				/* keyboard menu hierarchy navigation, going back to previous level */
				but->active->used_mouse = false;
				button_activate_state(C, but, BUTTON_STATE_HIGHLIGHT);
			}
			else {
				data->cancel = true;
				button_activate_exit(C, but, data, true, false);
			}
		}
	}
}

/** \} */

/* -------------------------------------------------------------------- */
/** \name Menu Towards (mouse motion logic)
 * \{ */

/**
 * Function used to prevent losing the open menu when using nested pull-downs,
 * when moving mouse towards the pulldown menu over other buttons that could
 * steal the highlight from the current button, only checks:
 *
 * - while mouse moves in triangular area defined old mouse position and
 *   left/right side of new menu.
 * - only for 1 second.
 */

static void ui_mouse_motion_towards_init_ex(uiPopupBlockHandle *menu, const int xy[2], const bool force)
{
	BLI_assert(((uiBlock *)menu->region->uiblocks.first)->flag & (UI_BLOCK_MOVEMOUSE_QUIT | UI_BLOCK_POPOVER));

	if (!menu->dotowards || force) {
		menu->dotowards = true;
		menu->towards_xy[0] = xy[0];
		menu->towards_xy[1] = xy[1];

		if (force) {
			menu->towardstime = DBL_MAX;  /* unlimited time */
		}
		else {
			menu->towardstime = PIL_check_seconds_timer();
		}
	}
}

static void ui_mouse_motion_towards_init(uiPopupBlockHandle *menu, const int xy[2])
{
	ui_mouse_motion_towards_init_ex(menu, xy, false);
}

static void ui_mouse_motion_towards_reinit(uiPopupBlockHandle *menu, const int xy[2])
{
	ui_mouse_motion_towards_init_ex(menu, xy, true);
}

static bool ui_mouse_motion_towards_check(
        uiBlock *block, uiPopupBlockHandle *menu, const int xy[2],
        const bool use_wiggle_room)
{
	float p1[2], p2[2], p3[2], p4[2];
	float oldp[2] = {menu->towards_xy[0], menu->towards_xy[1]};
	const float newp[2] = {xy[0], xy[1]};
	bool closer;
	const float margin = MENU_TOWARDS_MARGIN;
	rctf rect_px;

	BLI_assert(block->flag & (UI_BLOCK_MOVEMOUSE_QUIT | UI_BLOCK_POPOVER));


	/* annoying fix for [#36269], this is a bit odd but in fact works quite well
	 * don't mouse-out of a menu if another menu has been created after it.
	 * if this causes problems we could remove it and check on a different fix - campbell */
	if (menu->region->next) {
		/* am I the last menu (test) */
		ARegion *ar = menu->region->next;
		do {
			uiBlock *block_iter = ar->uiblocks.first;
			if (block_iter && ui_block_is_menu(block_iter)) {
				return true;
			}
		} while ((ar = ar->next));
	}
	/* annoying fix end! */


	if (!menu->dotowards) {
		return false;
	}

	if (len_squared_v2v2(oldp, newp) < (4.0f * 4.0f)) {
		return menu->dotowards;
	}

	/* verify that we are moving towards one of the edges of the
	 * menu block, in other words, in the triangle formed by the
	 * initial mouse location and two edge points. */
	ui_block_to_window_rctf(menu->region, block, &rect_px, &block->rect);

	p1[0] = rect_px.xmin - margin;
	p1[1] = rect_px.ymin - margin;

	p2[0] = rect_px.xmax + margin;
	p2[1] = rect_px.ymin - margin;

	p3[0] = rect_px.xmax + margin;
	p3[1] = rect_px.ymax + margin;

	p4[0] = rect_px.xmin - margin;
	p4[1] = rect_px.ymax + margin;

	/* allow for some wiggle room, if the user moves a few pixels away,
	 * don't immediately quit (only for top level menus) */
	if (use_wiggle_room) {
		const float cent[2] = {
		    BLI_rctf_cent_x(&rect_px),
		    BLI_rctf_cent_y(&rect_px)};
		float delta[2];

		sub_v2_v2v2(delta, oldp, cent);
		normalize_v2_length(delta, MENU_TOWARDS_WIGGLE_ROOM);
		add_v2_v2(oldp, delta);
	}

	closer = (isect_point_tri_v2(newp, oldp, p1, p2) ||
	          isect_point_tri_v2(newp, oldp, p2, p3) ||
	          isect_point_tri_v2(newp, oldp, p3, p4) ||
	          isect_point_tri_v2(newp, oldp, p4, p1));

	if (!closer) {
		menu->dotowards = false;
	}

	/* 1 second timer */
	if (PIL_check_seconds_timer() - menu->towardstime > BUTTON_MOUSE_TOWARDS_THRESH) {
		menu->dotowards = false;
	}

	return menu->dotowards;
}

#ifdef USE_KEYNAV_LIMIT
static void ui_mouse_motion_keynav_init(struct uiKeyNavLock *keynav, const wmEvent *event)
{
	keynav->is_keynav = true;
	copy_v2_v2_int(keynav->event_xy, &event->x);
}
/**
 * Return true if keyinput isn't blocking mouse-motion,
 * or if the mouse-motion is enough to disable keyinput.
 */
static bool ui_mouse_motion_keynav_test(struct uiKeyNavLock *keynav, const wmEvent *event)
{
	if (keynav->is_keynav && (len_manhattan_v2v2_int(keynav->event_xy, &event->x) > BUTTON_KEYNAV_PX_LIMIT)) {
		keynav->is_keynav = false;
	}

	return keynav->is_keynav;
}
#endif  /* USE_KEYNAV_LIMIT */

/** \} */

/* -------------------------------------------------------------------- */
/** \name Menu Scroll
 * \{ */

static char ui_menu_scroll_test(uiBlock *block, int my)
{
	if (block->flag & (UI_BLOCK_CLIPTOP | UI_BLOCK_CLIPBOTTOM)) {
		if (block->flag & UI_BLOCK_CLIPTOP) {
			if (my > block->rect.ymax - UI_MENU_SCROLL_MOUSE) {
				return 't';
			}
		}
		if (block->flag & UI_BLOCK_CLIPBOTTOM) {
			if (my < block->rect.ymin + UI_MENU_SCROLL_MOUSE) {
				return 'b';
			}
		}
	}
	return 0;
}

static void ui_menu_scroll_apply_offset_y(ARegion *ar, uiBlock *block, float dy)
{
	BLI_assert(dy != 0.0f);
	if (dy < 0.0f) {
		/* stop at top item, extra 0.5 unit Y makes it snap nicer */
		float ymax = -FLT_MAX;
		for (uiBut *bt = block->buttons.first; bt; bt = bt->next) {
			ymax = max_ff(ymax, bt->rect.ymax);
		}
		if (ymax + dy - UI_UNIT_Y * 0.5f < block->rect.ymax - UI_MENU_SCROLL_PAD) {
			dy = block->rect.ymax - ymax - UI_MENU_SCROLL_PAD;
		}
	}
	else {
		/* stop at bottom item, extra 0.5 unit Y makes it snap nicer */
		float ymin = FLT_MAX;
		for (uiBut *bt = block->buttons.first; bt; bt = bt->next) {
			ymin = min_ff(ymin, bt->rect.ymin);
		}
		if (ymin + dy + UI_UNIT_Y * 0.5f > block->rect.ymin + UI_MENU_SCROLL_PAD) {
			dy = block->rect.ymin - ymin + UI_MENU_SCROLL_PAD;
		}
	}

	/* remember scroll offset for refreshes */
	block->handle->scrolloffset += dy;

	/* apply scroll offset */
	for (uiBut *bt = block->buttons.first; bt; bt = bt->next) {
		bt->rect.ymin += dy;
		bt->rect.ymax += dy;
	}

	/* set flags again */
	ui_popup_block_scrolltest(block);

	ED_region_tag_redraw(ar);
}

/** Scroll to activated button. */
static bool ui_menu_scroll_to_but(ARegion *ar, uiBlock *block, uiBut *but_target)
{
	float dy = 0.0;
	if (block->flag & UI_BLOCK_CLIPTOP) {
		if (but_target->rect.ymax > block->rect.ymax - UI_MENU_SCROLL_ARROW) {
			dy = block->rect.ymax - but_target->rect.ymax - UI_MENU_SCROLL_ARROW;
		}
	}
	if (block->flag & UI_BLOCK_CLIPBOTTOM) {
		if (but_target->rect.ymin < block->rect.ymin + UI_MENU_SCROLL_ARROW) {
			dy = block->rect.ymin - but_target->rect.ymin + UI_MENU_SCROLL_ARROW;
		}
	}
	if (dy != 0.0f) {
		ui_menu_scroll_apply_offset_y(ar, block, dy);
		return true;
	}
	return false;
}

/** Scroll to y location (in block space, see #ui_window_to_block). */
static bool ui_menu_scroll_to_y(ARegion *ar, uiBlock *block, int y)
{
	const char test = ui_menu_scroll_test(block, y);
	float dy = 0.0f;
	if (test == 't') {
		dy = -UI_UNIT_Y; /* scroll to the top */
	}
	else if (test == 'b') {
		dy = UI_UNIT_Y; /* scroll to the bottom */
	}
	if (dy != 0.0f) {
		ui_menu_scroll_apply_offset_y(ar, block, dy);
		return true;
	}
	return false;
}

static bool ui_menu_scroll_step(ARegion *ar, uiBlock *block, const int scroll_dir)
{
	int my;
	if (scroll_dir == 1) {
		if ((block->flag & UI_BLOCK_CLIPTOP) == 0) {
			return false;
		}
		my = block->rect.ymax + UI_UNIT_Y;
	}
	else if (scroll_dir == -1) {
		if ((block->flag & UI_BLOCK_CLIPBOTTOM) == 0) {
			return false;
		}
		my = block->rect.ymin - UI_UNIT_Y;
	}
	else {
		BLI_assert(0);
		return false;
	}

	return ui_menu_scroll_to_y(ar, block, my);
}

/** \} */

/* -------------------------------------------------------------------- */
/** \name Menu Event Handling
 * \{ */

/**
 * Special function to handle nested menus.
 * let the parent menu get the event.
 *
 * This allows a menu to be open,
 * but send key events to the parent if there's no active buttons.
 *
 * Without this keyboard navigation from menu's wont work.
 */
static bool ui_menu_pass_event_to_parent_if_nonactive(
        uiPopupBlockHandle *menu, const uiBut *but,
        const int level, const int retval)
{
	if ((level != 0) && (but == NULL)) {
		menu->menuretval = UI_RETURN_OUT | UI_RETURN_OUT_PARENT;
		(void) retval;  /* so release builds with strict flags are happy as well */
		BLI_assert(retval == WM_UI_HANDLER_CONTINUE);
		return true;
	}
	else {
		return false;
	}
}

static int ui_handle_menu_button(bContext *C, const wmEvent *event, uiPopupBlockHandle *menu)
{
	ARegion *ar = menu->region;
	uiBut *but = ui_region_find_active_but(ar);
	int retval;

	if (but) {
		/* Its possible there is an active menu item NOT under the mouse,
		 * in this case ignore mouse clicks outside the button (but Enter etc is accepted) */
		if (event->val == KM_RELEASE) {
			/* pass, needed so we can exit active menu-items when click-dragging out of them */
		}
		else if (!ui_block_is_menu(but->block) || ui_block_is_pie_menu(but->block)) {
			/* pass, skip for dialogs */
		}
		else if (!ui_region_contains_point_px(but->active->region, event->x, event->y)) {
			/* pass, needed to click-exit outside of non-flaoting menus */
		}
		else if ((!ELEM(event->type, MOUSEMOVE, WHEELUPMOUSE, WHEELDOWNMOUSE, MOUSEPAN)) && ISMOUSE(event->type)) {
			if (!ui_but_contains_point_px(but, but->active->region, event->x, event->y)) {
				but = NULL;
			}
		}
	}

	if (but) {
		ScrArea *ctx_area = CTX_wm_area(C);
		ARegion *ctx_region = CTX_wm_region(C);

		if (menu->ctx_area) {
			CTX_wm_area_set(C, menu->ctx_area);
		}
		if (menu->ctx_region) {
			CTX_wm_region_set(C, menu->ctx_region);
		}

		retval = ui_handle_button_event(C, event, but);

		if (menu->ctx_area) {
			CTX_wm_area_set(C, ctx_area);
		}
		if (menu->ctx_region) {
			CTX_wm_region_set(C, ctx_region);
		}
	}
	else {
		retval = ui_handle_button_over(C, event, ar);
	}

	return retval;
}

float ui_block_calc_pie_segment(uiBlock *block, const float event_xy[2])
{
	float seg1[2];
	float seg2[2];
	float len;

	if (block->pie_data.flags & UI_PIE_INITIAL_DIRECTION) {
		copy_v2_v2(seg1, block->pie_data.pie_center_init);
	}
	else {
		copy_v2_v2(seg1, block->pie_data.pie_center_spawned);
	}

	sub_v2_v2v2(seg2, event_xy, seg1);

	len = normalize_v2_v2(block->pie_data.pie_dir, seg2);

	if (len < U.pie_menu_threshold * U.dpi_fac) {
		block->pie_data.flags |= UI_PIE_INVALID_DIR;
	}
	else {
		block->pie_data.flags &= ~UI_PIE_INVALID_DIR;
	}

	return len;
}

static int ui_handle_menu_event(
        bContext *C, const wmEvent *event, uiPopupBlockHandle *menu,
        int level, const bool is_parent_inside, const bool is_parent_menu, const bool is_floating)
{
	ARegion *ar;
	uiBlock *block;
	uiBut *but;
	int mx, my, retval;
	bool inside;
	bool inside_title;  /* check for title dragging */

	ar = menu->region;
	block = ar->uiblocks.first;

	retval = WM_UI_HANDLER_CONTINUE;

	mx = event->x;
	my = event->y;
	ui_window_to_block(ar, block, &mx, &my);

	/* check if mouse is inside block */
	inside = BLI_rctf_isect_pt(&block->rect, mx, my);
	inside_title = inside && ((my + (UI_UNIT_Y * 1.5f)) > block->rect.ymax);

	/* if there's an active modal button, don't check events or outside, except for search menu */
	but = ui_region_find_active_but(ar);

#ifdef USE_DRAG_POPUP
	if (menu->is_grab) {
		if (event->type == LEFTMOUSE) {
			menu->is_grab = false;
			retval = WM_UI_HANDLER_BREAK;
		}
		else {
			if (event->type == MOUSEMOVE) {
				int mdiff[2];

				sub_v2_v2v2_int(mdiff, &event->x, menu->grab_xy_prev);
				copy_v2_v2_int(menu->grab_xy_prev, &event->x);

				add_v2_v2v2_int(menu->popup_create_vars.event_xy, menu->popup_create_vars.event_xy, mdiff);

				ui_popup_translate(ar, mdiff);
			}

			return retval;
		}
	}
#endif

	if (but && button_modal_state(but->active->state)) {
		if (block->flag & (UI_BLOCK_MOVEMOUSE_QUIT | UI_BLOCK_POPOVER)) {
			/* if a button is activated modal, always reset the start mouse
			 * position of the towards mechanism to avoid losing focus,
			 * and don't handle events */
			ui_mouse_motion_towards_reinit(menu, &event->x);
		}
	}
	else if (event->type == TIMER) {
		if (event->customdata == menu->scrolltimer) {
			ui_menu_scroll_to_y(ar, block, my);
		}
	}
	else {
		/* for ui_mouse_motion_towards_block */
		if (event->type == MOUSEMOVE) {
			if (block->flag & (UI_BLOCK_MOVEMOUSE_QUIT | UI_BLOCK_POPOVER)) {
				ui_mouse_motion_towards_init(menu, &event->x);
			}

			/* add menu scroll timer, if needed */
			if (ui_menu_scroll_test(block, my)) {
				if (menu->scrolltimer == NULL) {
					menu->scrolltimer =
					    WM_event_add_timer(CTX_wm_manager(C), CTX_wm_window(C), TIMER, MENU_SCROLL_INTERVAL);
				}
			}
		}

		/* first block own event func */
		if (block->block_event_func && block->block_event_func(C, block, event)) {
			/* pass */
		}   /* events not for active search menu button */
		else {
			int act = 0;

			switch (event->type) {

				/* Closing sub-levels of pull-downs.
				 *
				 * The actual event is handled by the button under the cursor.
				 * This is done so we can right click on menu items even when they have sub-menus open. */
				case RIGHTMOUSE:
					if (inside == false) {
						if (event->val == KM_PRESS && (block->flag & UI_BLOCK_LOOP)) {
							if (block->saferct.first) {
								/* Currently right clicking on a top level pull-down (typically in the header)
								 * just closes the menu and doesn't support immediately handling the RMB event.
								 *
								 * To support we would need UI_RETURN_OUT_PARENT to be handled by
								 * top-level buttons, not just menus. Note that this isn't very important
								 * since it's easy to manually close these menus by clicking on them. */
								menu->menuretval = (level > 0) ? UI_RETURN_OUT_PARENT : UI_RETURN_OUT;

							}
						}
						retval = WM_UI_HANDLER_BREAK;
					}
					break;

				/* Closing sub-levels of pull-downs. */
				case LEFTARROWKEY:
					if (event->val == KM_PRESS && (block->flag & UI_BLOCK_LOOP)) {
						if (block->saferct.first) {
							menu->menuretval = UI_RETURN_OUT;
						}
					}

					retval = WM_UI_HANDLER_BREAK;
					break;

				/* Opening sub-levels of pull-downs. */
				case RIGHTARROWKEY:
					if (event->val == KM_PRESS && (block->flag & UI_BLOCK_LOOP)) {

						if (ui_menu_pass_event_to_parent_if_nonactive(menu, but, level, retval)) {
							break;
						}

						but = ui_region_find_active_but(ar);

						if (!but) {
							/* no item active, we make first active */
							if (block->direction & UI_DIR_UP) {
								but = ui_but_last(block);
							}
							else {
								but = ui_but_first(block);
							}
						}

						if (but && ELEM(but->type, UI_BTYPE_BLOCK, UI_BTYPE_PULLDOWN)) {
							ui_handle_button_activate(C, ar, but, BUTTON_ACTIVATE_OPEN);
						}
					}

					retval = WM_UI_HANDLER_BREAK;
					break;

				case WHEELUPMOUSE:
				case WHEELDOWNMOUSE:
				{
					if (IS_EVENT_MOD(event, shift, ctrl, alt, oskey)) {
						/* pass */
					}
					else if (!ui_block_is_menu(block)) {
						const int scroll_dir = (event->type == WHEELUPMOUSE) ? 1 : -1;
						if (ui_menu_scroll_step(ar, block, scroll_dir)) {
							if (but) {
								but->active->cancel = true;
								button_activate_exit(C, but, but->active, false, false);
							}
							WM_event_add_mousemove(C);
						}
						break;
					}
					ATTR_FALLTHROUGH;
				}
				case UPARROWKEY:
				case DOWNARROWKEY:
				case MOUSEPAN:
					/* arrowkeys: only handle for block_loop blocks */
					if (IS_EVENT_MOD(event, shift, ctrl, alt, oskey)) {
						/* pass */
					}
					else if (inside || (block->flag & UI_BLOCK_LOOP)) {
						int type = event->type;
						int val = event->val;

						/* convert pan to scrollwheel */
						if (type == MOUSEPAN) {
							ui_pan_to_scroll(event, &type, &val);
						}

						if (val == KM_PRESS) {
							const bool is_next =
							        (ELEM(type, DOWNARROWKEY, WHEELDOWNMOUSE) ==
							        ((block->flag & UI_BLOCK_IS_FLIP) != 0));

							if (ui_menu_pass_event_to_parent_if_nonactive(menu, but, level, retval)) {
								break;
							}

#ifdef USE_KEYNAV_LIMIT
							ui_mouse_motion_keynav_init(&menu->keynav_state, event);
#endif

							but = ui_region_find_active_but(ar);
							if (but) {
								/* next button */
								but = is_next ? ui_but_next(but) : ui_but_prev(but);
							}

							if (!but) {
								/* wrap button */
								uiBut *but_wrap;
								but_wrap = is_next ? ui_but_first(block) : ui_but_last(block);
								if (but_wrap) {
									but = but_wrap;
								}
							}

							if (but) {
								ui_handle_button_activate(C, ar, but, BUTTON_ACTIVATE);
								ui_menu_scroll_to_but(ar, block, but);
							}
						}

						retval = WM_UI_HANDLER_BREAK;
					}

					break;

				case ONEKEY:    case PAD1:
					act = 1;
					ATTR_FALLTHROUGH;
				case TWOKEY:    case PAD2:
					if (act == 0) {
						act = 2;
					}
					ATTR_FALLTHROUGH;
				case THREEKEY:  case PAD3:
					if (act == 0) {
						act = 3;
					}
					ATTR_FALLTHROUGH;
				case FOURKEY:   case PAD4:
					if (act == 0) {
						act = 4;
					}
					ATTR_FALLTHROUGH;
				case FIVEKEY:   case PAD5:
					if (act == 0) {
						act = 5;
					}
					ATTR_FALLTHROUGH;
				case SIXKEY:    case PAD6:
					if (act == 0) {
						act = 6;
					}
					ATTR_FALLTHROUGH;
				case SEVENKEY:  case PAD7:
					if (act == 0) {
						act = 7;
					}
					ATTR_FALLTHROUGH;
				case EIGHTKEY:  case PAD8:
					if (act == 0) {
						act = 8;
					}
					ATTR_FALLTHROUGH;
				case NINEKEY:   case PAD9:
					if (act == 0) {
						act = 9;
					}
					ATTR_FALLTHROUGH;
				case ZEROKEY:   case PAD0:
					if (act == 0) {
						act = 10;
					}

					if ((block->flag & UI_BLOCK_NUMSELECT) && event->val == KM_PRESS) {
						int count;

						if (ui_menu_pass_event_to_parent_if_nonactive(menu, but, level, retval)) {
							break;
						}

						if (event->alt) {
							act += 10;
						}

						count = 0;
						for (but = block->buttons.first; but; but = but->next) {
							bool doit = false;

							if (!ELEM(but->type, UI_BTYPE_LABEL, UI_BTYPE_SEPR, UI_BTYPE_SEPR_LINE)) {
								count++;
							}

							/* exception for rna layer buts */
							if (but->rnapoin.data && but->rnaprop &&
							    ELEM(RNA_property_subtype(but->rnaprop), PROP_LAYER, PROP_LAYER_MEMBER))
							{
								if (but->rnaindex == act - 1) {
									doit = true;
								}
							}
							else if (ELEM(but->type,
							              UI_BTYPE_BUT,
							              UI_BTYPE_BUT_MENU,
							              UI_BTYPE_MENU, UI_BTYPE_BLOCK,
							              UI_BTYPE_PULLDOWN) &&
							         count == act)
							{
								doit = true;
							}

							if (!(but->flag & UI_BUT_DISABLED) && doit) {
								/* activate buttons but open menu's */
								uiButtonActivateType activate;
								if (but->type == UI_BTYPE_PULLDOWN) {
									activate = BUTTON_ACTIVATE_OPEN;
								}
								else {
									activate = BUTTON_ACTIVATE_APPLY;
								}

								ui_handle_button_activate(C, ar, but, activate);
								break;
							}
						}

						retval = WM_UI_HANDLER_BREAK;
					}
					break;

				/* Handle keystrokes on menu items */
				case AKEY:
				case BKEY:
				case CKEY:
				case DKEY:
				case EKEY:
				case FKEY:
				case GKEY:
				case HKEY:
				case IKEY:
				case JKEY:
				case KKEY:
				case LKEY:
				case MKEY:
				case NKEY:
				case OKEY:
				case PKEY:
				case QKEY:
				case RKEY:
				case SKEY:
				case TKEY:
				case UKEY:
				case VKEY:
				case WKEY:
				case XKEY:
				case YKEY:
				case ZKEY:
				{
					if ((event->val  == KM_PRESS || event->val == KM_DBL_CLICK) &&
					    !IS_EVENT_MOD(event, shift, ctrl, oskey))
					{
						if (ui_menu_pass_event_to_parent_if_nonactive(menu, but, level, retval)) {
							break;
						}

						for (but = block->buttons.first; but; but = but->next) {
							if (!(but->flag & UI_BUT_DISABLED) && but->menu_key == event->type) {
								if (ELEM(but->type, UI_BTYPE_BUT, UI_BTYPE_BUT_MENU)) {
									/* mainly for operator buttons */
									ui_handle_button_activate(C, ar, but, BUTTON_ACTIVATE_APPLY);
								}
								else if (ELEM(but->type, UI_BTYPE_BLOCK, UI_BTYPE_PULLDOWN)) {
									/* open sub-menus (like right arrow key) */
									ui_handle_button_activate(C, ar, but, BUTTON_ACTIVATE_OPEN);
								}
								else if (but->type == UI_BTYPE_MENU) {
									/* activate menu items */
									ui_handle_button_activate(C, ar, but, BUTTON_ACTIVATE);
								}
								else {
									printf("%s: error, but->menu_key type: %u\n", __func__, but->type);
								}

								break;
							}
						}

						retval = WM_UI_HANDLER_BREAK;
					}
					break;
				}
			}
		}

		/* here we check return conditions for menus */
		if (block->flag & UI_BLOCK_LOOP) {
			/* If we click outside the block, verify if we clicked on the
			 * button that opened us, otherwise we need to close,
			 *
			 * note that there is an exception for root level menus and
			 * popups which you can click again to close.
			 *
			 * Events handled above may have already set the return value,
			 * don't overwrite them, see: T61015.
			 */
			if ((inside == 0) && (menu->menuretval == 0)) {
				uiSafetyRct *saferct = block->saferct.first;

				if (ELEM(event->type, LEFTMOUSE, MIDDLEMOUSE, RIGHTMOUSE)) {
					if (ELEM(event->val, KM_PRESS, KM_DBL_CLICK)) {
						if ((is_parent_menu == false) && (U.uiflag & USER_MENUOPENAUTO) == 0) {
							/* for root menus, allow clicking to close */
							if (block->flag & (UI_BLOCK_OUT_1)) {
								menu->menuretval = UI_RETURN_OK;
							}
							else {
								menu->menuretval = UI_RETURN_OUT;
							}
						}
						else if (saferct && !BLI_rctf_isect_pt(&saferct->parent, event->x, event->y)) {
							if (block->flag & (UI_BLOCK_OUT_1)) {
								menu->menuretval = UI_RETURN_OK;
							}
							else {
								menu->menuretval = UI_RETURN_OUT;
							}
						}
					}
					else if (ELEM(event->val, KM_RELEASE, KM_CLICK)) {
						/* For buttons that use a hold function,
						 * exit when mouse-up outside the menu. */
						if (block->flag & UI_BLOCK_POPUP_HOLD) {
							/* Note, we could check the cursor is over the parent button. */
							menu->menuretval = UI_RETURN_CANCEL;
							retval = WM_UI_HANDLER_CONTINUE;
						}
					}
				}
			}

			if (menu->menuretval) {
				/* pass */
			}
#ifdef USE_KEYNAV_LIMIT
			else if ((event->type == MOUSEMOVE) && ui_mouse_motion_keynav_test(&menu->keynav_state, event)) {
				/* Don't handle the mouse-move if we're using key-navigation. */
				retval = WM_UI_HANDLER_BREAK;
			}
#endif
			else if (event->type == ESCKEY && event->val == KM_PRESS) {
				/* Escape cancels this and all preceding menus. */
				menu->menuretval = UI_RETURN_CANCEL;
			}
			else if (ELEM(event->type, RETKEY, PADENTER) && event->val == KM_PRESS) {
				/* enter will always close this block, we let the event
				 * get handled by the button if it is activated, otherwise we cancel */
				if (!ui_region_find_active_but(ar)) {
					menu->menuretval = UI_RETURN_CANCEL | UI_RETURN_POPUP_OK;
				}
			}
#ifdef USE_DRAG_POPUP
			else if ((event->type == LEFTMOUSE) && (event->val == KM_PRESS) &&
			         (inside && is_floating && inside_title))
			{
				if (!but || !ui_but_contains_point_px(but, ar, event->x, event->y)) {
					if (but) {
						UI_but_tooltip_timer_remove(C, but);
					}

					menu->is_grab = true;
					copy_v2_v2_int(menu->grab_xy_prev, &event->x);
					retval = WM_UI_HANDLER_BREAK;
				}
			}
#endif
			else {

				/* check mouse moving outside of the menu */
				if (inside == 0 && (block->flag & (UI_BLOCK_MOVEMOUSE_QUIT | UI_BLOCK_POPOVER))) {
					uiSafetyRct *saferct;

					ui_mouse_motion_towards_check(block, menu, &event->x, is_parent_inside == false);

					/* check for all parent rects, enables arrowkeys to be used */
					for (saferct = block->saferct.first; saferct; saferct = saferct->next) {
						/* for mouse move we only check our own rect, for other
						 * events we check all preceding block rects too to make
						 * arrow keys navigation work */
						if (event->type != MOUSEMOVE || saferct == block->saferct.first) {
							if (BLI_rctf_isect_pt(&saferct->parent, (float)event->x, (float)event->y)) {
								break;
							}
							if (BLI_rctf_isect_pt(&saferct->safety, (float)event->x, (float)event->y)) {
								break;
							}
						}
					}

					/* strict check, and include the parent rect */
					if (!menu->dotowards && !saferct) {
						if (block->flag & (UI_BLOCK_OUT_1)) {
							menu->menuretval = UI_RETURN_OK;
						}
						else {
							menu->menuretval = UI_RETURN_OUT;
						}
					}
					else if (menu->dotowards && event->type == MOUSEMOVE) {
						retval = WM_UI_HANDLER_BREAK;
					}
				}
			}

			/* end switch */
		}
	}

	/* if we are didn't handle the event yet, lets pass it on to
	 * buttons inside this region. disabled inside check .. not sure
	 * anymore why it was there? but it meant enter didn't work
	 * for example when mouse was not over submenu */
	if ((event->type == TIMER) ||
	    (/*inside &&*/ (!menu->menuretval || (menu->menuretval & UI_RETURN_UPDATE)) && retval == WM_UI_HANDLER_CONTINUE))
	{
		retval = ui_handle_menu_button(C, event, menu);
	}

#ifdef USE_UI_POPOVER_ONCE
	if (block->flag & UI_BLOCK_POPOVER_ONCE) {
		if ((event->type == LEFTMOUSE) && (event->val == KM_RELEASE)) {
			UI_popover_once_clear(menu->popup_create_vars.arg);
			block->flag &= ~UI_BLOCK_POPOVER_ONCE;
		}
	}
#endif

	/* Don't handle double click events, rehandle as regular press/release. */
	if (retval == WM_UI_HANDLER_CONTINUE && event->val == KM_DBL_CLICK) {
		return retval;
	}

	/* if we set a menu return value, ensure we continue passing this on to
	 * lower menus and buttons, so always set continue then, and if we are
	 * inside the region otherwise, ensure we swallow the event */
	if (menu->menuretval) {
		return WM_UI_HANDLER_CONTINUE;
	}
	else if (inside) {
		return WM_UI_HANDLER_BREAK;
	}
	else {
		return retval;
	}
}

static int ui_handle_menu_return_submenu(bContext *C, const wmEvent *event, uiPopupBlockHandle *menu)
{
	ARegion *ar;
	uiBut *but;
	uiBlock *block;
	uiHandleButtonData *data;
	uiPopupBlockHandle *submenu;

	ar = menu->region;
	block = ar->uiblocks.first;

	but = ui_region_find_active_but(ar);

	BLI_assert(but);

	data = but->active;
	submenu = data->menu;

	if (submenu->menuretval) {
		bool update;

		/* first decide if we want to close our own menu cascading, if
		 * so pass on the sub menu return value to our own menu handle */
		if ((submenu->menuretval & UI_RETURN_OK) || (submenu->menuretval & UI_RETURN_CANCEL)) {
			if (!(block->flag & UI_BLOCK_KEEP_OPEN)) {
				menu->menuretval = submenu->menuretval;
				menu->butretval = data->retval;
			}
		}

		update = (submenu->menuretval & UI_RETURN_UPDATE) != 0;

		/* now let activated button in this menu exit, which
		 * will actually close the submenu too */
		ui_handle_button_return_submenu(C, event, but);

		if (update) {
			submenu->menuretval = 0;
		}
	}

	if (block->flag & (UI_BLOCK_MOVEMOUSE_QUIT | UI_BLOCK_POPOVER)) {
		/* for cases where close does not cascade, allow the user to
		 * move the mouse back towards the menu without closing */
		ui_mouse_motion_towards_reinit(menu, &event->x);
	}

	if (menu->menuretval) {
		return WM_UI_HANDLER_CONTINUE;
	}
	else {
		return WM_UI_HANDLER_BREAK;
	}
}

static bool ui_but_pie_menu_supported_apply(uiBut *but)
{
	return (!ELEM(but->type, UI_BTYPE_NUM_SLIDER, UI_BTYPE_NUM));
}

static int ui_but_pie_menu_apply(bContext *C, uiPopupBlockHandle *menu, uiBut *but, bool force_close)
{
	int retval = WM_UI_HANDLER_BREAK;

	if (but && ui_but_pie_menu_supported_apply(but)) {
		if (but->type == UI_BTYPE_MENU) {
			/* forcing the pie menu to close will not handle menus */
			if (!force_close) {
				uiBut *active_but = ui_region_find_active_but(menu->region);

				if (active_but) {
					button_activate_exit(C, active_but, active_but->active, false, false);
				}

				button_activate_init(C, menu->region, but, BUTTON_ACTIVATE_OPEN);
				return retval;
			}
			else {
				menu->menuretval = UI_RETURN_CANCEL;
			}
		}
		else {
			ui_apply_but(C, but->block, but, but->active, false);
			button_activate_exit((bContext *)C, but, but->active, false, true);

			menu->menuretval = UI_RETURN_OK;
		}
	}
	else {
		menu->menuretval = UI_RETURN_CANCEL;

		ED_region_tag_redraw(menu->region);
	}

	return retval;
}

static uiBut *ui_block_pie_dir_activate(uiBlock *block, const wmEvent *event, RadialDirection dir)
{
	uiBut *but;

	if ((block->flag & UI_BLOCK_NUMSELECT) && event->val == KM_PRESS) {
		for (but = block->buttons.first; but; but = but->next) {
			if (but->pie_dir == dir && !ELEM(but->type, UI_BTYPE_SEPR, UI_BTYPE_SEPR_LINE)) {
				return but;
			}
		}
	}

	return NULL;
}

static int ui_but_pie_button_activate(bContext *C, uiBut *but, uiPopupBlockHandle *menu)
{
	uiBut *active_but;

	if (but == NULL) {
		return WM_UI_HANDLER_BREAK;
	}

	active_but = ui_region_find_active_but(menu->region);

	if (active_but) {
		button_activate_exit(C, active_but, active_but->active, false, false);
	}

	button_activate_init(C, menu->region, but, BUTTON_ACTIVATE_OVER);
	return ui_but_pie_menu_apply(C, menu, but, false);
}

static int ui_pie_handler(bContext *C, const wmEvent *event, uiPopupBlockHandle *menu)
{
	ARegion *ar;
	uiBlock *block;
	uiBut *but;
	float event_xy[2];
	double duration;
	bool is_click_style;
	float dist;

	/* we block all events, this is modal interaction,
	 * except for drop events which is described below */
	int retval = WM_UI_HANDLER_BREAK;

	if (event->type == EVT_DROP) {
		/* may want to leave this here for later if we support pie ovens */

		retval = WM_UI_HANDLER_CONTINUE;
	}

	ar = menu->region;
	block = ar->uiblocks.first;

	is_click_style = (block->pie_data.flags & UI_PIE_CLICK_STYLE);

	/* if there's an active modal button, don't check events or outside, except for search menu */
	but = ui_region_find_active_but(ar);

	if (menu->scrolltimer == NULL) {
		menu->scrolltimer =
		    WM_event_add_timer(CTX_wm_manager(C), CTX_wm_window(C), TIMER, PIE_MENU_INTERVAL);
		menu->scrolltimer->duration = 0.0;
	}

	duration = menu->scrolltimer->duration;

	event_xy[0] = event->x;
	event_xy[1] = event->y;

	ui_window_to_block_fl(ar, block, &event_xy[0], &event_xy[1]);

	/* Distance from initial point. */
	dist = ui_block_calc_pie_segment(block, event_xy);

	if (but && button_modal_state(but->active->state)) {
		retval = ui_handle_menu_button(C, event, menu);
	}
	else {
		if (event->type == TIMER) {
			if (event->customdata == menu->scrolltimer) {
				/* deactivate initial direction after a while */
				if (duration > 0.01 * U.pie_initial_timeout) {
					block->pie_data.flags &= ~UI_PIE_INITIAL_DIRECTION;
				}

				/* handle animation */
				if (!(block->pie_data.flags & UI_PIE_ANIMATION_FINISHED)) {
					double final_time = 0.01 * U.pie_animation_timeout;
					float fac = duration / final_time;
					float pie_radius = U.pie_menu_radius * UI_DPI_FAC;

					if (fac > 1.0f) {
						fac = 1.0f;
						block->pie_data.flags |= UI_PIE_ANIMATION_FINISHED;
					}

					for (but = block->buttons.first; but; but = but->next) {
						if (but->pie_dir != UI_RADIAL_NONE) {
							float vec[2];
							float center[2];

							ui_but_pie_dir(but->pie_dir, vec);

							center[0] = (vec[0] > 0.01f) ? 0.5f : ((vec[0] < -0.01f) ? -0.5f : 0.0f);
							center[1] = (vec[1] > 0.99f) ? 0.5f : ((vec[1] < -0.99f) ? -0.5f : 0.0f);

							center[0] *= BLI_rctf_size_x(&but->rect);
							center[1] *= BLI_rctf_size_y(&but->rect);

							mul_v2_fl(vec, pie_radius);
							add_v2_v2(vec, center);
							mul_v2_fl(vec, fac);
							add_v2_v2(vec, block->pie_data.pie_center_spawned);

							BLI_rctf_recenter(&but->rect, vec[0], vec[1]);
						}
					}
					block->pie_data.alphafac = fac;

					ED_region_tag_redraw(ar);
				}
			}

			/* check pie velociy here if gesture has ended */
			if (block->pie_data.flags & UI_PIE_GESTURE_END_WAIT) {
				float len_sq = 10;

				/* use a time threshold to ensure we leave time to the mouse to move */
				if (duration - block->pie_data.duration_gesture > 0.02) {
					len_sq = len_squared_v2v2(event_xy, block->pie_data.last_pos);
					copy_v2_v2(block->pie_data.last_pos, event_xy);
					block->pie_data.duration_gesture = duration;
				}

				if (len_sq < 1.0f) {
					but = ui_region_find_active_but(menu->region);

					if (but) {
						return ui_but_pie_menu_apply(C, menu, but, true);
					}
				}
			}
		}

		if (event->type == block->pie_data.event && !is_click_style) {
			if (event->val != KM_RELEASE) {
				ui_handle_menu_button(C, event, menu);

				if (len_squared_v2v2(event_xy, block->pie_data.pie_center_init) > PIE_CLICK_THRESHOLD_SQ) {
					block->pie_data.flags |= UI_PIE_DRAG_STYLE;
				}
				/* why redraw here? It's simple, we are getting many double click events here.
				 * Those operate like mouse move events almost */
				ED_region_tag_redraw(ar);
			}
			else {
				if ((duration < 0.01 * U.pie_tap_timeout) &&
				    !(block->pie_data.flags & UI_PIE_DRAG_STYLE))
				{
					block->pie_data.flags |= UI_PIE_CLICK_STYLE;
				}
				else {
					but = ui_region_find_active_but(menu->region);

					if (but && (U.pie_menu_confirm > 0) &&
					    (dist >= U.dpi_fac * (U.pie_menu_threshold + U.pie_menu_confirm)))
					{
						if (but) {
							return ui_but_pie_menu_apply(C, menu, but, true);
						}
					}

					retval = ui_but_pie_menu_apply(C, menu, but, true);

				}
			}
		}
		else {
			/* direction from numpad */
			RadialDirection num_dir = UI_RADIAL_NONE;

			switch (event->type) {
				case MOUSEMOVE:
					if (!is_click_style) {
						float len_sq = len_squared_v2v2(event_xy, block->pie_data.pie_center_init);

						/* here we use the initial position explicitly */
						if (len_sq > PIE_CLICK_THRESHOLD_SQ) {
							block->pie_data.flags |= UI_PIE_DRAG_STYLE;
						}

						/* here instead, we use the offset location to account for the initial
						 * direction timeout */
						if ((U.pie_menu_confirm > 0) &&
						    (dist >= U.dpi_fac * (U.pie_menu_threshold + U.pie_menu_confirm)))
						{
							block->pie_data.flags |= UI_PIE_GESTURE_END_WAIT;
							copy_v2_v2(block->pie_data.last_pos, event_xy);
							block->pie_data.duration_gesture = duration;
						}
					}

					ui_handle_menu_button(C, event, menu);

					/* mouse move should always refresh the area for pie menus */
					ED_region_tag_redraw(ar);
					break;

				case LEFTMOUSE:
					if (is_click_style) {
						if (block->pie_data.flags & UI_PIE_INVALID_DIR) {
							menu->menuretval = UI_RETURN_CANCEL;
						}
						else {
							retval = ui_handle_menu_button(C, event, menu);
						}
					}
					break;

				case ESCKEY:
				case RIGHTMOUSE:
					menu->menuretval = UI_RETURN_CANCEL;
					break;

				case AKEY:
				case BKEY:
				case CKEY:
				case DKEY:
				case EKEY:
				case FKEY:
				case GKEY:
				case HKEY:
				case IKEY:
				case JKEY:
				case KKEY:
				case LKEY:
				case MKEY:
				case NKEY:
				case OKEY:
				case PKEY:
				case QKEY:
				case RKEY:
				case SKEY:
				case TKEY:
				case UKEY:
				case VKEY:
				case WKEY:
				case XKEY:
				case YKEY:
				case ZKEY:
				{
					if ((event->val  == KM_PRESS || event->val == KM_DBL_CLICK) &&
					    !IS_EVENT_MOD(event, shift, ctrl, oskey))
					{
						for (but = block->buttons.first; but; but = but->next) {
							if (but->menu_key == event->type) {
								ui_but_pie_button_activate(C, but, menu);
							}
						}
					}
					break;
				}

#define CASE_NUM_TO_DIR(n, d) \
			case (ZEROKEY + n): case (PAD0 + n): \
				{ if (num_dir == UI_RADIAL_NONE) num_dir = d; } (void)0

				CASE_NUM_TO_DIR(1, UI_RADIAL_SW); ATTR_FALLTHROUGH;
				CASE_NUM_TO_DIR(2, UI_RADIAL_S);  ATTR_FALLTHROUGH;
				CASE_NUM_TO_DIR(3, UI_RADIAL_SE); ATTR_FALLTHROUGH;
				CASE_NUM_TO_DIR(4, UI_RADIAL_W);  ATTR_FALLTHROUGH;
				CASE_NUM_TO_DIR(6, UI_RADIAL_E);  ATTR_FALLTHROUGH;
				CASE_NUM_TO_DIR(7, UI_RADIAL_NW); ATTR_FALLTHROUGH;
				CASE_NUM_TO_DIR(8, UI_RADIAL_N);  ATTR_FALLTHROUGH;
				CASE_NUM_TO_DIR(9, UI_RADIAL_NE);
				{
					but = ui_block_pie_dir_activate(block, event, num_dir);
					retval = ui_but_pie_button_activate(C, but, menu);
					break;
				}
#undef CASE_NUM_TO_DIR
				default:
					retval = ui_handle_menu_button(C, event, menu);
					break;
			}
		}
	}

	return retval;
}

static int ui_handle_menus_recursive(
        bContext *C, const wmEvent *event, uiPopupBlockHandle *menu,
        int level, const bool is_parent_inside, const bool is_parent_menu, const bool is_floating)
{
	uiBut *but;
	uiHandleButtonData *data;
	uiPopupBlockHandle *submenu;
	int retval = WM_UI_HANDLER_CONTINUE;
	bool do_towards_reinit = false;

	/* check if we have a submenu, and handle events for it first */
	but = ui_region_find_active_but(menu->region);
	data = (but) ? but->active : NULL;
	submenu = (data) ? data->menu : NULL;

	if (submenu) {
		uiBlock *block = menu->region->uiblocks.first;
		const bool is_menu = ui_block_is_menu(block);
		bool inside = false;
		/* root pie menus accept the key that spawned
		 * them as double click to improve responsiveness */
		bool do_recursion = (!(block->flag & UI_BLOCK_RADIAL) || event->type != block->pie_data.event);

		if (do_recursion) {
			if (is_parent_inside == false) {
				int mx, my;

				mx = event->x;
				my = event->y;
				ui_window_to_block(menu->region, block, &mx, &my);
				inside = BLI_rctf_isect_pt(&block->rect, mx, my);
			}

			retval = ui_handle_menus_recursive(C, event, submenu, level + 1, is_parent_inside || inside, is_menu, false);
		}
	}

	/* now handle events for our own menu */
	if (retval == WM_UI_HANDLER_CONTINUE || event->type == TIMER) {
		const bool do_but_search = (but && (but->type == UI_BTYPE_SEARCH_MENU));
		if (submenu && submenu->menuretval) {
			const bool do_ret_out_parent = (submenu->menuretval & UI_RETURN_OUT_PARENT) != 0;
			retval = ui_handle_menu_return_submenu(C, event, menu);
			submenu = NULL;  /* hint not to use this, it may be freed by call above */
			(void)submenu;
			/* we may want to quit the submenu and handle the even in this menu,
			 * if its important to use it, check 'data->menu' first */
			if (((retval == WM_UI_HANDLER_BREAK) && do_ret_out_parent) == 0) {
				/* skip applying the event */
				return retval;
			}
		}

		if (do_but_search) {
			uiBlock *block = menu->region->uiblocks.first;

			retval = ui_handle_menu_button(C, event, menu);

			if (block->flag & (UI_BLOCK_MOVEMOUSE_QUIT | UI_BLOCK_POPOVER)) {
				/* when there is a active search button and we close it,
				 * we need to reinit the mouse coords [#35346] */
				if (ui_region_find_active_but(menu->region) != but) {
					do_towards_reinit = true;
				}
			}
		}
		else {
			uiBlock *block = menu->region->uiblocks.first;
			uiBut *listbox = ui_list_find_mouse_over(menu->region, event);

			if (block->flag & UI_BLOCK_RADIAL) {
				retval = ui_pie_handler(C, event, menu);
			}
			else if (event->type == LEFTMOUSE || event->val != KM_DBL_CLICK) {
				bool handled = false;

				if (listbox) {
					int retval_test = ui_handle_list_event(C, event, menu->region, listbox);
					if (retval_test != WM_UI_HANDLER_CONTINUE) {
						retval = retval_test;
						handled = true;
					}
				}

				if (handled == false) {
					retval = ui_handle_menu_event(
					        C, event, menu, level,
					        is_parent_inside, is_parent_menu, is_floating);
				}
			}
		}
	}

	if (do_towards_reinit) {
		ui_mouse_motion_towards_reinit(menu, &event->x);
	}

	return retval;
}

/**
 * Allow setting menu return value from externals. E.g. WM might need to do this for exiting files correctly.
 */
void UI_popup_menu_retval_set(const uiBlock *block, const int retval, const bool enable)
{
	uiPopupBlockHandle *menu = block->handle;
	if (menu) {
		menu->menuretval = enable ? (menu->menuretval | retval) : (menu->menuretval & retval);
	}
}

/** \} */

/* -------------------------------------------------------------------- */
/** \name UI Event Handlers
 * \{ */

static int ui_region_handler(bContext *C, const wmEvent *event, void *UNUSED(userdata))
{
	ARegion *ar;
	uiBut *but, *listbox;
	int retval;

	/* here we handle buttons at the region level, non-modal */
	ar = CTX_wm_region(C);
	retval = WM_UI_HANDLER_CONTINUE;

	if (ar == NULL || BLI_listbase_is_empty(&ar->uiblocks)) {
		return retval;
	}

	/* either handle events for already activated button or try to activate */
	but = ui_region_find_active_but(ar);
	listbox = ui_list_find_mouse_over(ar, event);

	retval = ui_handler_panel_region(C, event, ar, listbox ? listbox : but);

	if (retval == WM_UI_HANDLER_CONTINUE && listbox) {
		retval = ui_handle_list_event(C, event, ar, listbox);

		/* interactions with the listbox should disable tips */
		if (retval == WM_UI_HANDLER_BREAK) {
			if (but) {
				UI_but_tooltip_timer_remove(C, but);
			}
		}
	}

	if (retval == WM_UI_HANDLER_CONTINUE) {
		if (but) {
			retval = ui_handle_button_event(C, event, but);
		}
		else {
			retval = ui_handle_button_over(C, event, ar);
		}
	}

	/* re-enable tooltips */
	if (event->type == MOUSEMOVE && (event->x != event->prevx || event->y != event->prevy)) {
		ui_blocks_set_tooltips(ar, true);
	}

	/* delayed apply callbacks */
	ui_apply_but_funcs_after(C);

	return retval;
}

static void ui_region_handler_remove(bContext *C, void *UNUSED(userdata))
{
	bScreen *sc;
	ARegion *ar;

	ar = CTX_wm_region(C);
	if (ar == NULL) {
		return;
	}

	UI_blocklist_free(C, &ar->uiblocks);

	sc = CTX_wm_screen(C);
	if (sc == NULL) {
		return;
	}

	/* delayed apply callbacks, but not for screen level regions, those
	 * we rather do at the very end after closing them all, which will
	 * be done in ui_region_handler/window */
	if (BLI_findindex(&sc->regionbase, ar) == -1) {
		ui_apply_but_funcs_after(C);
	}
}

/* handle buttons at the window level, modal, for example while
 * number sliding, text editing, or when a menu block is open */
static int ui_handler_region_menu(bContext *C, const wmEvent *event, void *UNUSED(userdata))
{
	ARegion *ar;
	uiBut *but;
	int retval = WM_UI_HANDLER_CONTINUE;

	ar = CTX_wm_menu(C);
	if (!ar) {
		ar = CTX_wm_region(C);
	}

	but = ui_region_find_active_but(ar);

	if (but) {
		bScreen *screen = CTX_wm_screen(C);
		ARegion *ar_temp;
		uiBut *but_other;
		uiHandleButtonData *data;
		bool is_inside_menu = false;

		/* look for a popup menu containing the mouse */
		for (ar_temp = screen->regionbase.first; ar_temp; ar_temp = ar_temp->next) {
			rcti winrct;

			ui_region_winrct_get_no_margin(ar_temp, &winrct);

			if (BLI_rcti_isect_pt_v(&winrct, &event->x)) {
				BLI_assert(ar_temp->type->regionid == RGN_TYPE_TEMPORARY);

				is_inside_menu = true;
				break;
			}
		}

		/* handle activated button events */
		data = but->active;

		if ((data->state == BUTTON_STATE_MENU_OPEN) &&
		    /* make sure mouse isn't inside another menu (see T43247) */
		    (is_inside_menu == false) &&
		    (ELEM(but->type, UI_BTYPE_PULLDOWN, UI_BTYPE_POPOVER)) &&
		    (but_other = ui_but_find_mouse_over(ar, event)) &&
		    (but != but_other) &&
		    (ELEM(but_other->type, UI_BTYPE_PULLDOWN, UI_BTYPE_POPOVER)))
		{
			/* if mouse moves to a different root-level menu button,
			 * open it to replace the current menu */
			if ((but_other->flag & UI_BUT_DISABLED) == 0) {
				ui_handle_button_activate(C, ar, but_other, BUTTON_ACTIVATE_OVER);
				button_activate_state(C, but_other, BUTTON_STATE_MENU_OPEN);
				retval = WM_UI_HANDLER_BREAK;
			}
		}
		else if (data->state == BUTTON_STATE_MENU_OPEN) {
			/* handle events for menus and their buttons recursively,
			 * this will handle events from the top to the bottom menu */
			if (data->menu) {
				retval = ui_handle_menus_recursive(C, event, data->menu, 0, false, false, false);
			}

			/* handle events for the activated button */
			if ((data->menu && (retval == WM_UI_HANDLER_CONTINUE)) ||
			    (event->type == TIMER))
			{
				if (data->menu && data->menu->menuretval) {
					ui_handle_button_return_submenu(C, event, but);
					retval = WM_UI_HANDLER_BREAK;
				}
				else {
					retval = ui_handle_button_event(C, event, but);
				}
			}
		}
		else {
			/* handle events for the activated button */
			retval = ui_handle_button_event(C, event, but);
		}
	}

	/* re-enable tooltips */
	if (event->type == MOUSEMOVE && (event->x != event->prevx || event->y != event->prevy)) {
		ui_blocks_set_tooltips(ar, true);
	}

	/* delayed apply callbacks */
	ui_apply_but_funcs_after(C);

	/* Don't handle double-click events,
	 * these will be converted into regular clicks which we handle. */
	if (retval == WM_UI_HANDLER_CONTINUE) {
		if (event->val == KM_DBL_CLICK) {
			return WM_UI_HANDLER_CONTINUE;
		}
	}

	/* we block all events, this is modal interaction */
	return WM_UI_HANDLER_BREAK;
}

/* two types of popups, one with operator + enum, other with regular callbacks */
static int ui_popup_handler(bContext *C, const wmEvent *event, void *userdata)
{
	uiPopupBlockHandle *menu = userdata;
	struct ARegion *menu_region;
	/* we block all events, this is modal interaction,
	 * except for drop events which is described below */
	int retval = WM_UI_HANDLER_BREAK;
	bool reset_pie = false;

	menu_region = CTX_wm_menu(C);
	CTX_wm_menu_set(C, menu->region);

	if (event->type == EVT_DROP || event->val == KM_DBL_CLICK) {
		/* EVT_DROP:
		 *   If we're handling drop event we'll want it to be handled by popup callee as well,
		 *   so it'll be possible to perform such operations as opening .blend files by dropping
		 *   them into blender, even if there's opened popup like splash screen (sergey).
		 * KM_DBL_CLICK:
		 *   Continue in case of double click so wm_handlers_do calls handler again with KM_PRESS
		 *   event. This is needed to ensure correct button handling for fast clicking (T47532).
		 */

		retval = WM_UI_HANDLER_CONTINUE;
	}

	ui_handle_menus_recursive(C, event, menu, 0, false, false, true);

	/* free if done, does not free handle itself */
	if (menu->menuretval) {
		wmWindow *win = CTX_wm_window(C);
		/* copy values, we have to free first (closes region) */
		uiPopupBlockHandle temp = *menu;
		uiBlock *block = menu->region->uiblocks.first;

		/* set last pie event to allow chained pie spawning */
		if (block->flag & UI_BLOCK_RADIAL) {
			win->last_pie_event = block->pie_data.event;
			reset_pie = true;
		}

		ui_popup_block_free(C, menu);
		UI_popup_handlers_remove(&win->modalhandlers, menu);
		CTX_wm_menu_set(C, NULL);

#ifdef USE_DRAG_TOGGLE
		{
			WM_event_free_ui_handler_all(
			        C, &win->modalhandlers,
			        ui_handler_region_drag_toggle, ui_handler_region_drag_toggle_remove);
		}
#endif

		if ((temp.menuretval & UI_RETURN_OK) || (temp.menuretval & UI_RETURN_POPUP_OK)) {
			if (temp.popup_func) {
				temp.popup_func(C, temp.popup_arg, temp.retvalue);
			}
			if (temp.optype) {
				WM_operator_name_call_ptr(C, temp.optype, temp.opcontext, NULL);
			}
		}
		else if (temp.cancel_func) {
			temp.cancel_func(C, temp.popup_arg);
		}

		WM_event_add_mousemove(C);
	}
	else {
		/* re-enable tooltips */
		if (event->type == MOUSEMOVE && (event->x != event->prevx || event->y != event->prevy)) {
			ui_blocks_set_tooltips(menu->region, true);
		}
	}

	/* delayed apply callbacks */
	ui_apply_but_funcs_after(C);

	if (reset_pie) {
		/* reaqcuire window in case pie invalidates it somehow */
		wmWindow *win = CTX_wm_window(C);

		if (win) {
			win->last_pie_event = EVENT_NONE;
		}
	}

	CTX_wm_region_set(C, menu_region);

	return retval;
}

static void ui_popup_handler_remove(bContext *C, void *userdata)
{
	uiPopupBlockHandle *menu = userdata;

	/* More correct would be to expect UI_RETURN_CANCEL here, but not wanting to
	 * cancel when removing handlers because of file exit is a rare exception.
	 * So instead of setting cancel flag for all menus before removing handlers,
	 * just explicitly flag menu with UI_RETURN_OK to avoid cancelling it. */
	if ((menu->menuretval & UI_RETURN_OK) == 0 && menu->cancel_func) {
		menu->cancel_func(C, menu->popup_arg);
	}

	/* free menu block if window is closed for some reason */
	ui_popup_block_free(C, menu);

	/* delayed apply callbacks */
	ui_apply_but_funcs_after(C);
}

void UI_region_handlers_add(ListBase *handlers)
{
	WM_event_remove_ui_handler(handlers, ui_region_handler, ui_region_handler_remove, NULL, false);
	WM_event_add_ui_handler(NULL, handlers, ui_region_handler, ui_region_handler_remove, NULL, 0);
}

void UI_popup_handlers_add(bContext *C, ListBase *handlers, uiPopupBlockHandle *popup, const char flag)
{
	WM_event_add_ui_handler(C, handlers, ui_popup_handler, ui_popup_handler_remove, popup, flag);
}

void UI_popup_handlers_remove(ListBase *handlers, uiPopupBlockHandle *popup)
{
	LISTBASE_FOREACH (wmEventHandler *, handler_base, handlers) {
		if (handler_base->type == WM_HANDLER_TYPE_UI) {
			wmEventHandler_UI *handler = (wmEventHandler_UI *)handler_base;

			if (handler->handle_fn == ui_popup_handler &&
			    handler->remove_fn == ui_popup_handler_remove &&
			    handler->user_data == popup)
			{
				/* tag refresh parent popup */
				wmEventHandler_UI *handler_next = (wmEventHandler_UI *)handler->head.next;
				if (handler_next &&
				    handler_next->head.type == WM_HANDLER_TYPE_UI &&
				    handler_next->handle_fn == ui_popup_handler &&
				    handler_next->remove_fn == ui_popup_handler_remove)
				{
					uiPopupBlockHandle *parent_popup = handler_next->user_data;
					ED_region_tag_refresh_ui(parent_popup->region);
				}
				break;
			}
		}
	}

	WM_event_remove_ui_handler(handlers, ui_popup_handler, ui_popup_handler_remove, popup, false);
}

void UI_popup_handlers_remove_all(bContext *C, ListBase *handlers)
{
	WM_event_free_ui_handler_all(C, handlers, ui_popup_handler, ui_popup_handler_remove);
}

bool UI_textbutton_activate_rna(
        const bContext *C, ARegion *ar,
        const void *rna_poin_data, const char *rna_prop_id)
{
	uiBlock *block;
	uiBut *but = NULL;

	for (block = ar->uiblocks.first; block; block = block->next) {
		for (but = block->buttons.first; but; but = but->next) {
			if (but->type == UI_BTYPE_TEXT) {
				if (but->rnaprop && but->rnapoin.data == rna_poin_data) {
					if (STREQ(RNA_property_identifier(but->rnaprop), rna_prop_id)) {
						break;
					}
				}
			}
		}
		if (but) {
			break;
		}
	}

	if (but) {
		UI_but_active_only(C, ar, block, but);
		return true;
	}
	else {
		return false;
	}
}

bool UI_textbutton_activate_but(const bContext *C, uiBut *actbut)
{
	ARegion *ar = CTX_wm_region(C);
	uiBlock *block;
	uiBut *but = NULL;

	for (block = ar->uiblocks.first; block; block = block->next) {
		for (but = block->buttons.first; but; but = but->next) {
			if (but == actbut && but->type == UI_BTYPE_TEXT) {
				break;
			}
		}

		if (but) {
			break;
		}
	}

	if (but) {
		UI_but_active_only(C, ar, block, but);
		return true;
	}
	else {
		return false;
	}
}

/** \} */

/* -------------------------------------------------------------------- */
/** \name Public Utilities
 * \{ */

/* is called by notifier */
void UI_screen_free_active_but(const bContext *C, bScreen *screen)
{
	wmWindow *win = CTX_wm_window(C);

	ED_screen_areas_iter(win, screen, area) {
		for (ARegion *region = area->regionbase.first; region; region = region->next) {
			uiBut *but = ui_region_find_active_but(region);
			if (but) {
				uiHandleButtonData *data = but->active;

				if (data->menu == NULL && data->searchbox == NULL) {
					if (data->state == BUTTON_STATE_HIGHLIGHT) {
						ui_but_active_free(C, but);
					}
				}
			}
		}
	}
}


/* returns true if highlighted button allows drop of names */
/* called in region context */
bool UI_but_active_drop_name(bContext *C)
{
	ARegion *ar = CTX_wm_region(C);
	uiBut *but = ui_region_find_active_but(ar);

	if (but) {
		if (ELEM(but->type, UI_BTYPE_TEXT, UI_BTYPE_SEARCH_MENU)) {
			return 1;
		}
	}

	return 0;
}

bool UI_but_active_drop_color(bContext *C)
{
	ARegion *ar = CTX_wm_region(C);

	if (ar) {
		uiBut *but = ui_region_find_active_but(ar);

		if (but && but->type == UI_BTYPE_COLOR) {
			return true;
		}
	}

	return false;
}

/** \} */<|MERGE_RESOLUTION|>--- conflicted
+++ resolved
@@ -709,13 +709,10 @@
 		const char *str = NULL;
 
 		/* define which string to use for undo */
-<<<<<<< HEAD
-		if (ELEM(but->type, UI_BTYPE_LINK, UI_BTYPE_INLINK)) str = "Add button link";
-		else if (but->type == UI_BTYPE_MENU) str = but->drawstr;
-		else if (but->drawstr[0]) str = but->drawstr;
-		else str = but->tip;
-=======
-		if (but->type == UI_BTYPE_MENU) {
+		if (ELEM(but->type, UI_BTYPE_LINK, UI_BTYPE_INLINK)) {
+			str = "Add button link";
+		}
+		else if (but->type == UI_BTYPE_MENU) {
 			str = but->drawstr;
 		}
 		else if (but->drawstr[0]) {
@@ -724,7 +721,6 @@
 		else {
 			str = but->tip;
 		}
->>>>>>> 2ed3fbf1
 
 		/* fallback, else we don't get an undo! */
 		if (str == NULL || str[0] == '\0') {
