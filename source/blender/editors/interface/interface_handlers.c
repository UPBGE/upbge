--- conflicted
+++ resolved
@@ -107,7 +107,10 @@
 /* proto */
 static void ui_but_smart_controller_add(bContext *C, uiBut *from, uiBut *to);
 static void ui_but_link_add(bContext *C, uiBut *from, uiBut *to);
-static int ui_do_but_EXIT(bContext *C, uiBut *but, struct uiHandleButtonData *data, const wmEvent *event);
+static int ui_do_but_EXIT(bContext *C,
+                          uiBut *but,
+                          struct uiHandleButtonData *data,
+                          const wmEvent *event);
 static bool ui_but_find_select_in_enum__cmp(const uiBut *but_a, const uiBut *but_b);
 static void ui_textedit_string_set(uiBut *but, struct uiHandleButtonData *data, const char *str);
 
@@ -742,19 +745,19 @@
   if (but->flag & UI_BUT_UNDO) {
     const char *str = NULL;
 
-		/* define which string to use for undo */
-		if (ELEM(but->type, UI_BTYPE_LINK, UI_BTYPE_INLINK)) {
-			str = "Add button link";
-		}
-		else if (but->type == UI_BTYPE_MENU) {
-			str = but->drawstr;
-		}
-		else if (but->drawstr[0]) {
-			str = but->drawstr;
-		}
-		else {
-			str = but->tip;
-		}
+    /* define which string to use for undo */
+    if (ELEM(but->type, UI_BTYPE_LINK, UI_BTYPE_INLINK)) {
+      str = "Add button link";
+    }
+    else if (but->type == UI_BTYPE_MENU) {
+      str = but->drawstr;
+    }
+    else if (but->drawstr[0]) {
+      str = but->drawstr;
+    }
+    else {
+      str = but->tip;
+    }
 
     /* fallback, else we don't get an undo! */
     if (str == NULL || str[0] == '\0') {
@@ -2210,101 +2213,101 @@
       data->select_others.elems_len = -1;
     }
 #endif
-	}
-
-	/* ensures we are writing actual values */
-	editstr = but->editstr;
-	editval = but->editval;
-	editvec = but->editvec;
-	editcoba = but->editcoba;
-	editcumap = but->editcumap;
-	but->editstr = NULL;
-	but->editval = NULL;
-	but->editvec = NULL;
-	but->editcoba = NULL;
-	but->editcumap = NULL;
-
-	/* handle different types */
-	switch (but->type) {
-		case UI_BTYPE_BUT:
-			ui_apply_but_BUT(C, but, data);
-			break;
-		case UI_BTYPE_TEXT:
-		case UI_BTYPE_SEARCH_MENU:
-			ui_apply_but_TEX(C, but, data);
-			break;
-		case UI_BTYPE_BUT_TOGGLE:
-		case UI_BTYPE_TOGGLE:
-		case UI_BTYPE_TOGGLE_N:
-		case UI_BTYPE_ICON_TOGGLE:
-		case UI_BTYPE_ICON_TOGGLE_N:
-		case UI_BTYPE_CHECKBOX:
-		case UI_BTYPE_CHECKBOX_N:
-			ui_apply_but_TOG(C, but, data);
-			break;
-		case UI_BTYPE_ROW:
-		case UI_BTYPE_LISTROW:
-			ui_apply_but_ROW(C, block, but, data);
-			break;
-		case UI_BTYPE_TAB:
-			ui_apply_but_TAB(C, but, data);
-			break;
-		case UI_BTYPE_SCROLL:
-		case UI_BTYPE_GRIP:
-		case UI_BTYPE_NUM:
-		case UI_BTYPE_NUM_SLIDER:
-			ui_apply_but_NUM(C, but, data);
-			break;
-		case UI_BTYPE_MENU:
-		case UI_BTYPE_BLOCK:
-		case UI_BTYPE_PULLDOWN:
-			ui_apply_but_BLOCK(C, but, data);
-			break;
-		case UI_BTYPE_COLOR:
-			if (data->cancel) {
-				ui_apply_but_VEC(C, but, data);
-			}
-			else {
-				ui_apply_but_BLOCK(C, but, data);
-			}
-			break;
-		case UI_BTYPE_BUT_MENU:
-			ui_apply_but_BUTM(C, but, data);
-			break;
-		case UI_BTYPE_UNITVEC:
-		case UI_BTYPE_HSVCUBE:
-		case UI_BTYPE_HSVCIRCLE:
-			ui_apply_but_VEC(C, but, data);
-			break;
-		case UI_BTYPE_COLORBAND:
-			ui_apply_but_COLORBAND(C, but, data);
-			break;
-		case UI_BTYPE_CURVE:
-			ui_apply_but_CURVE(C, but, data);
-			break;
-		case UI_BTYPE_KEY_EVENT:
-		case UI_BTYPE_HOTKEY_EVENT:
-			ui_apply_but_BUT(C, but, data);
-			break;
-		case UI_BTYPE_LINK:
-		case UI_BTYPE_INLINK:
-			ui_apply_but_LINK(C, but, data);
-			break;
-		case UI_BTYPE_IMAGE:
-			ui_apply_but_IMAGE(C, but, data);
-			break;
-		case UI_BTYPE_HISTOGRAM:
-			ui_apply_but_HISTOGRAM(C, but, data);
-			break;
-		case UI_BTYPE_WAVEFORM:
-			ui_apply_but_WAVEFORM(C, but, data);
-			break;
-		case UI_BTYPE_TRACK_PREVIEW:
-			ui_apply_but_TRACKPREVIEW(C, but, data);
-			break;
-		default:
-			break;
-	}
+  }
+
+  /* ensures we are writing actual values */
+  editstr = but->editstr;
+  editval = but->editval;
+  editvec = but->editvec;
+  editcoba = but->editcoba;
+  editcumap = but->editcumap;
+  but->editstr = NULL;
+  but->editval = NULL;
+  but->editvec = NULL;
+  but->editcoba = NULL;
+  but->editcumap = NULL;
+
+  /* handle different types */
+  switch (but->type) {
+    case UI_BTYPE_BUT:
+      ui_apply_but_BUT(C, but, data);
+      break;
+    case UI_BTYPE_TEXT:
+    case UI_BTYPE_SEARCH_MENU:
+      ui_apply_but_TEX(C, but, data);
+      break;
+    case UI_BTYPE_BUT_TOGGLE:
+    case UI_BTYPE_TOGGLE:
+    case UI_BTYPE_TOGGLE_N:
+    case UI_BTYPE_ICON_TOGGLE:
+    case UI_BTYPE_ICON_TOGGLE_N:
+    case UI_BTYPE_CHECKBOX:
+    case UI_BTYPE_CHECKBOX_N:
+      ui_apply_but_TOG(C, but, data);
+      break;
+    case UI_BTYPE_ROW:
+    case UI_BTYPE_LISTROW:
+      ui_apply_but_ROW(C, block, but, data);
+      break;
+    case UI_BTYPE_TAB:
+      ui_apply_but_TAB(C, but, data);
+      break;
+    case UI_BTYPE_SCROLL:
+    case UI_BTYPE_GRIP:
+    case UI_BTYPE_NUM:
+    case UI_BTYPE_NUM_SLIDER:
+      ui_apply_but_NUM(C, but, data);
+      break;
+    case UI_BTYPE_MENU:
+    case UI_BTYPE_BLOCK:
+    case UI_BTYPE_PULLDOWN:
+      ui_apply_but_BLOCK(C, but, data);
+      break;
+    case UI_BTYPE_COLOR:
+      if (data->cancel) {
+        ui_apply_but_VEC(C, but, data);
+      }
+      else {
+        ui_apply_but_BLOCK(C, but, data);
+      }
+      break;
+    case UI_BTYPE_BUT_MENU:
+      ui_apply_but_BUTM(C, but, data);
+      break;
+    case UI_BTYPE_UNITVEC:
+    case UI_BTYPE_HSVCUBE:
+    case UI_BTYPE_HSVCIRCLE:
+      ui_apply_but_VEC(C, but, data);
+      break;
+    case UI_BTYPE_COLORBAND:
+      ui_apply_but_COLORBAND(C, but, data);
+      break;
+    case UI_BTYPE_CURVE:
+      ui_apply_but_CURVE(C, but, data);
+      break;
+    case UI_BTYPE_KEY_EVENT:
+    case UI_BTYPE_HOTKEY_EVENT:
+      ui_apply_but_BUT(C, but, data);
+      break;
+    case UI_BTYPE_LINK:
+    case UI_BTYPE_INLINK:
+      ui_apply_but_LINK(C, but, data);
+      break;
+    case UI_BTYPE_IMAGE:
+      ui_apply_but_IMAGE(C, but, data);
+      break;
+    case UI_BTYPE_HISTOGRAM:
+      ui_apply_but_HISTOGRAM(C, but, data);
+      break;
+    case UI_BTYPE_WAVEFORM:
+      ui_apply_but_WAVEFORM(C, but, data);
+      break;
+    case UI_BTYPE_TRACK_PREVIEW:
+      ui_apply_but_TRACKPREVIEW(C, but, data);
+      break;
+    default:
+      break;
+  }
 
 #ifdef USE_DRAG_MULTINUM
   if (data->multi_data.has_mbuts) {
@@ -7192,206 +7195,6 @@
 
 static int ui_do_button(bContext *C, uiBlock *block, uiBut *but, const wmEvent *event)
 {
-<<<<<<< HEAD
-	uiHandleButtonData *data;
-	int retval;
-
-	data = but->active;
-	retval = WM_UI_HANDLER_CONTINUE;
-
-	bool is_disabled = but->flag & UI_BUT_DISABLED;
-
-	/* if but->pointype is set, but->poin should be too */
-	BLI_assert(!but->pointype || but->poin);
-
-	/* Only hard-coded stuff here, button interactions with configurable
-	 * keymaps are handled using operators (see #ED_keymap_ui). */
-
-	if ((data->state == BUTTON_STATE_HIGHLIGHT) || (event->type == EVT_DROP)) {
-
-		/* handle copy and paste */
-		bool is_press_ctrl_but_no_shift = event->val == KM_PRESS && IS_EVENT_MOD(event, ctrl, oskey) && !event->shift;
-		bool do_copy = event->type == CKEY && is_press_ctrl_but_no_shift;
-		bool do_paste = event->type == VKEY && is_press_ctrl_but_no_shift;
-
-		/* Specific handling for listrows, we try to find their overlapping tex button. */
-		if ((do_copy || do_paste) && but->type == UI_BTYPE_LISTROW) {
-			uiBut *labelbut = ui_but_list_row_text_activate(C, but, data, event, BUTTON_ACTIVATE_OVER);
-			if (labelbut) {
-				but = labelbut;
-				data = but->active;
-			}
-		}
-
-		/* do copy first, because it is the only allowed operator when disabled */
-		if (do_copy) {
-			ui_but_copy(C, but, event->alt);
-			return WM_UI_HANDLER_BREAK;
-		}
-
-		/* handle menu */
-		if ((event->type == RIGHTMOUSE) &&
-		    !IS_EVENT_MOD(event, shift, ctrl, alt, oskey) &&
-		    (event->val == KM_PRESS))
-		{
-			/* RMB has two options now */
-			if (ui_popup_context_menu_for_button(C, but)) {
-				return WM_UI_HANDLER_BREAK;
-			}
-		}
-
-		if (is_disabled) {
-			return WM_UI_HANDLER_CONTINUE;
-		}
-
-		if (do_paste) {
-			ui_but_paste(C, but, data, event->alt);
-			return WM_UI_HANDLER_BREAK;
-		}
-
-		/* handle drop */
-		if (event->type == EVT_DROP) {
-			ui_but_drop(C, event, but, data);
-		}
-	}
-
-	if (but->flag & UI_BUT_DISABLED) {
-		return WM_UI_HANDLER_CONTINUE;
-	}
-
-	switch (but->type) {
-		case UI_BTYPE_BUT:
-			retval = ui_do_but_BUT(C, but, data, event);
-			break;
-		case UI_BTYPE_KEY_EVENT:
-			retval = ui_do_but_KEYEVT(C, but, data, event);
-			break;
-		case UI_BTYPE_HOTKEY_EVENT:
-			retval = ui_do_but_HOTKEYEVT(C, but, data, event);
-			break;
-		case UI_BTYPE_TAB:
-			retval = ui_do_but_TAB(C, block, but, data, event);
-			break;
-		case UI_BTYPE_BUT_TOGGLE:
-		case UI_BTYPE_TOGGLE:
-		case UI_BTYPE_ICON_TOGGLE:
-		case UI_BTYPE_ICON_TOGGLE_N:
-		case UI_BTYPE_TOGGLE_N:
-		case UI_BTYPE_CHECKBOX:
-		case UI_BTYPE_CHECKBOX_N:
-		case UI_BTYPE_ROW:
-			retval = ui_do_but_TOG(C, but, data, event);
-			break;
-		case UI_BTYPE_SCROLL:
-			retval = ui_do_but_SCROLL(C, block, but, data, event);
-			break;
-		case UI_BTYPE_GRIP:
-			retval = ui_do_but_GRIP(C, block, but, data, event);
-			break;
-		case UI_BTYPE_NUM:
-			retval = ui_do_but_NUM(C, block, but, data, event);
-			break;
-		case UI_BTYPE_NUM_SLIDER:
-			retval = ui_do_but_SLI(C, block, but, data, event);
-			break;
-		case UI_BTYPE_LISTBOX:
-			/* Nothing to do! */
-			break;
-		case UI_BTYPE_LISTROW:
-			retval = ui_do_but_LISTROW(C, but, data, event);
-			break;
-		case UI_BTYPE_ROUNDBOX:
-		case UI_BTYPE_LABEL:
-		case UI_BTYPE_IMAGE:
-		case UI_BTYPE_PROGRESS_BAR:
-		case UI_BTYPE_NODE_SOCKET:
-			retval = ui_do_but_EXIT(C, but, data, event);
-			break;
-		case UI_BTYPE_HISTOGRAM:
-			retval = ui_do_but_HISTOGRAM(C, block, but, data, event);
-			break;
-		case UI_BTYPE_WAVEFORM:
-			retval = ui_do_but_WAVEFORM(C, block, but, data, event);
-			break;
-		case UI_BTYPE_VECTORSCOPE:
-			/* Nothing to do! */
-			break;
-		case UI_BTYPE_TEXT:
-		case UI_BTYPE_SEARCH_MENU:
-			if ((but->type == UI_BTYPE_SEARCH_MENU) &&
-			    (but->flag & UI_BUT_VALUE_CLEAR))
-			{
-				retval = ui_do_but_SEARCH_UNLINK(C, block, but, data, event);
-				if (retval & WM_UI_HANDLER_BREAK) {
-					break;
-				}
-			}
-			retval = ui_do_but_TEX(C, block, but, data, event);
-			break;
-		case UI_BTYPE_MENU:
-		case UI_BTYPE_POPOVER:
-		case UI_BTYPE_BLOCK:
-		case UI_BTYPE_PULLDOWN:
-			retval = ui_do_but_BLOCK(C, but, data, event);
-			break;
-		case UI_BTYPE_BUT_MENU:
-			retval = ui_do_but_BUT(C, but, data, event);
-			break;
-		case UI_BTYPE_COLOR:
-			if (but->a1 == -1) {
-				/* signal to prevent calling up color picker */
-				retval = ui_do_but_EXIT(C, but, data, event);
-			}
-			else {
-				retval = ui_do_but_COLOR(C, but, data, event);
-			}
-			break;
-		case UI_BTYPE_UNITVEC:
-			retval = ui_do_but_UNITVEC(C, block, but, data, event);
-			break;
-		case UI_BTYPE_COLORBAND:
-			retval = ui_do_but_COLORBAND(C, block, but, data, event);
-			break;
-		case UI_BTYPE_CURVE:
-			retval = ui_do_but_CURVE(C, block, but, data, event);
-			break;
-		case UI_BTYPE_HSVCUBE:
-			retval = ui_do_but_HSVCUBE(C, block, but, data, event);
-			break;
-		case UI_BTYPE_HSVCIRCLE:
-			retval = ui_do_but_HSVCIRCLE(C, block, but, data, event);
-			break;
-		case UI_BTYPE_LINK:
-		case UI_BTYPE_INLINK:
-			retval = ui_do_but_LINK(C, but, data, event);
-			break;
-		case UI_BTYPE_TRACK_PREVIEW:
-			retval = ui_do_but_TRACKPREVIEW(C, block, but, data, event);
-			break;
-
-			/* quiet warnings for unhandled types */
-		case UI_BTYPE_SEPR:
-		case UI_BTYPE_SEPR_LINE:
-		case UI_BTYPE_SEPR_SPACER:
-		case UI_BTYPE_EXTRA:
-			break;
-	}
-
-
-	/* reset to default (generic function, only use if not handled by switch above) */
-	/* XXX hardcoded keymap check.... */
-	data = but->active;
-	if (data && data->state == BUTTON_STATE_HIGHLIGHT) {
-		if ((retval == WM_UI_HANDLER_CONTINUE) &&
-		    (event->type == BACKSPACEKEY && event->val == KM_PRESS))
-		{
-			/* ctrl+backspace = reset active button; backspace = reset a whole array*/
-			ui_but_default_set(C, !event->ctrl, true);
-			ED_region_tag_redraw(data->region);
-			retval = WM_UI_HANDLER_BREAK;
-		}
-	}
-=======
   uiHandleButtonData *data;
   int retval;
 
@@ -7565,6 +7368,10 @@
     case UI_BTYPE_HSVCIRCLE:
       retval = ui_do_but_HSVCIRCLE(C, block, but, data, event);
       break;
+    case UI_BTYPE_LINK:
+    case UI_BTYPE_INLINK:
+      retval = ui_do_but_LINK(C, but, data, event);
+      break;
     case UI_BTYPE_TRACK_PREVIEW:
       retval = ui_do_but_TRACKPREVIEW(C, block, but, data, event);
       break;
@@ -7589,7 +7396,6 @@
       retval = WM_UI_HANDLER_BREAK;
     }
   }
->>>>>>> bfbee878
 
 #ifdef USE_DRAG_MULTINUM
   if (data) {
