/*
 * ***** BEGIN GPL LICENSE BLOCK *****
 *
 * This program is free software; you can redistribute it and/or
 * modify it under the terms of the GNU General Public License
 * as published by the Free Software Foundation; either version 2
 * of the License, or (at your option) any later version.
 *
 * This program is distributed in the hope that it will be useful,
 * but WITHOUT ANY WARRANTY; without even the implied warranty of
 * MERCHANTABILITY or FITNESS FOR A PARTICULAR PURPOSE.  See the
 * GNU General Public License for more details.
 *
 * You should have received a copy of the GNU General Public License
 * along with this program; if not, write to the Free Software Foundation,
 * Inc., 51 Franklin Street, Fifth Floor, Boston, MA 02110-1301, USA.
 *
 * The Original Code is Copyright (C) 2008 Blender Foundation.
 * All rights reserved.
 *
 * Contributor(s): Blender Foundation
 *
 * ***** END GPL LICENSE BLOCK *****
 */

/** \file blender/editors/interface/interface_handlers.c
 *  \ingroup edinterface
 */

#include <float.h>
#include <limits.h>
#include <math.h>
#include <stdlib.h>
#include <string.h>
#include <ctype.h>
#include <assert.h>

#include "MEM_guardedalloc.h"

#include "DNA_brush_types.h"

#include "DNA_object_types.h"
#include "DNA_scene_types.h"
#include "DNA_screen_types.h"

#include "BLI_math.h"
#include "BLI_listbase.h"
#include "BLI_linklist.h"
#include "BLI_string.h"
#include "BLI_string_utf8.h"
#include "BLI_string_cursor_utf8.h"
#include "BLI_rect.h"
#include "BLI_utildefines.h"

#include "PIL_time.h"

#include "BKE_colorband.h"
#include "BKE_blender_undo.h"
#include "BKE_brush.h"
#include "BKE_colortools.h"
#include "BKE_context.h"
#include "BKE_report.h"
#include "BKE_screen.h"
#include "BKE_tracking.h"
#include "BKE_unit.h"
#include "BKE_paint.h"

#include "ED_screen.h"
#include "ED_undo.h"

#include "UI_interface.h"
#include "UI_view2d.h"

#include "BLF_api.h"

#include "interface_intern.h"

#include "RNA_access.h"

#include "WM_api.h"
#include "WM_types.h"
#include "wm_event_system.h"

#ifdef WITH_INPUT_IME
#  include "wm_window.h"
#  include "BLT_lang.h"
#endif

/* place the mouse at the scaled down location when un-grabbing */
#define USE_CONT_MOUSE_CORRECT
/* support dragging toggle buttons */
#define USE_DRAG_TOGGLE

/* support dragging multiple number buttons at once */
#define USE_DRAG_MULTINUM

/* allow dragging/editing all other selected items at once */
#define USE_ALLSELECT

/* so we can avoid very small mouse-moves from jumping away from keyboard navigation [#34936] */
#define USE_KEYNAV_LIMIT

/* drag popups by their header */
#define USE_DRAG_POPUP

#define UI_MAX_PASSWORD_STR 128

/* proto */
static int ui_do_but_EXIT(bContext *C, uiBut *but, struct uiHandleButtonData *data, const wmEvent *event);
static bool ui_but_find_select_in_enum__cmp(const uiBut *but_a, const uiBut *but_b);
static void ui_textedit_string_set(uiBut *but, struct uiHandleButtonData *data, const char *str);

#ifdef USE_KEYNAV_LIMIT
static void ui_mouse_motion_keynav_init(struct uiKeyNavLock *keynav, const wmEvent *event);
static bool ui_mouse_motion_keynav_test(struct uiKeyNavLock *keynav, const wmEvent *event);
#endif

/***************** structs and defines ****************/

#define BUTTON_FLASH_DELAY          0.020
#define MENU_SCROLL_INTERVAL        0.1
#define PIE_MENU_INTERVAL           0.01
#define BUTTON_AUTO_OPEN_THRESH     0.2
#define BUTTON_MOUSE_TOWARDS_THRESH 1.0
/* pixels to move the cursor to get out of keyboard navigation */
#define BUTTON_KEYNAV_PX_LIMIT      8

#define MENU_TOWARDS_MARGIN 20  /* margin in pixels */
#define MENU_TOWARDS_WIGGLE_ROOM 64  /* tolerance in pixels */
/* drag-lock distance threshold in pixels */
#define BUTTON_DRAGLOCK_THRESH      3

typedef enum uiButtonActivateType {
	BUTTON_ACTIVATE_OVER,
	BUTTON_ACTIVATE,
	BUTTON_ACTIVATE_APPLY,
	BUTTON_ACTIVATE_TEXT_EDITING,
	BUTTON_ACTIVATE_OPEN
} uiButtonActivateType;

typedef enum uiHandleButtonState {
	BUTTON_STATE_INIT,
	BUTTON_STATE_HIGHLIGHT,
	BUTTON_STATE_WAIT_FLASH,
	BUTTON_STATE_WAIT_RELEASE,
	BUTTON_STATE_WAIT_KEY_EVENT,
	BUTTON_STATE_NUM_EDITING,
	BUTTON_STATE_TEXT_EDITING,
	BUTTON_STATE_TEXT_SELECTING,
	BUTTON_STATE_MENU_OPEN,
	BUTTON_STATE_WAIT_DRAG,
	BUTTON_STATE_EXIT
} uiHandleButtonState;


#ifdef USE_ALLSELECT

/* Unfortunately theres no good way handle more generally:
 * (propagate single clicks on layer buttons to other objects) */
#define USE_ALLSELECT_LAYER_HACK

typedef struct uiSelectContextElem {
	PointerRNA ptr;
	union {
		bool  val_b;
		int   val_i;
		float val_f;
	};
} uiSelectContextElem;

typedef struct uiSelectContextStore {
	uiSelectContextElem *elems;
	int elems_len;
	bool do_free;
	bool is_enabled;
	/* When set, simply copy values (don't apply difference).
	 * Rules are:
	 * - dragging numbers uses delta.
	 * - typing in values will assign to all. */
	bool is_copy;
} uiSelectContextStore;

static bool ui_selectcontext_begin(
        bContext *C, uiBut *but, struct uiSelectContextStore *selctx_data);
static void ui_selectcontext_end(
        uiBut *but, uiSelectContextStore *selctx_data);
static void ui_selectcontext_apply(
        bContext *C, uiBut *but, struct uiSelectContextStore *selctx_data,
        const double value, const double value_orig);

#define IS_ALLSELECT_EVENT(event) ((event)->alt != 0)

/** just show a tinted color so users know its activated */
#define UI_BUT_IS_SELECT_CONTEXT UI_BUT_NODE_ACTIVE

#endif  /* USE_ALLSELECT */


#ifdef USE_DRAG_MULTINUM

/**
 * how far to drag before we check for gesture direction (in pixels),
 * note: half the height of a button is about right... */
#define DRAG_MULTINUM_THRESHOLD_DRAG_X (UI_UNIT_Y / 4)

/**
 * how far to drag horizontally before we stop checking which buttons the gesture spans (in pixels),
 * locking down the buttons so we can drag freely without worrying about vertical movement. */
#define DRAG_MULTINUM_THRESHOLD_DRAG_Y (UI_UNIT_Y / 4)

/**
 * how strict to be when detecting a vertical gesture, [0.5 == sloppy], [0.9 == strict], (unsigned dot-product)
 * note: we should be quite strict here, since doing a vertical gesture by accident should be avoided,
 * however with some care a user should be able to do a vertical movement without *missing*. */
#define DRAG_MULTINUM_THRESHOLD_VERTICAL (0.75f)


/* a simple version of uiHandleButtonData when accessing multiple buttons */
typedef struct uiButMultiState {
	double origvalue;
	uiBut *but;

#ifdef USE_ALLSELECT
	uiSelectContextStore select_others;
#endif
} uiButMultiState;

typedef struct uiHandleButtonMulti {
	enum {
		BUTTON_MULTI_INIT_UNSET = 0,    /* gesture direction unknown, wait until mouse has moved enough... */
		BUTTON_MULTI_INIT_SETUP,        /* vertical gesture detected, flag buttons interactively (UI_BUT_DRAG_MULTI) */
		BUTTON_MULTI_INIT_ENABLE,       /* flag buttons finished, apply horizontal motion to active and flagged */
		BUTTON_MULTI_INIT_DISABLE,      /* vertical gesture _not_ detected, take no further action */
	} init;

	bool has_mbuts;  /* any buttons flagged UI_BUT_DRAG_MULTI */
	LinkNode *mbuts;
	uiButStore *bs_mbuts;

	bool is_proportional;

	/* In some cases we directly apply the changes to multiple buttons, so we don't want to do it twice. */
	bool skip;

	/* before activating, we need to check gesture direction
	 * accumulate signed cursor movement here so we can tell if this is a vertical motion or not. */
	float drag_dir[2];

	/* values copied direct from event->x,y
	 * used to detect buttons between the current and initial mouse position */
	int drag_start[2];

	/* store x location once BUTTON_MULTI_INIT_SETUP is set,
	 * moving outside this sets BUTTON_MULTI_INIT_ENABLE */
	int drag_lock_x;

} uiHandleButtonMulti;

#endif  /* USE_DRAG_MULTINUM */

typedef struct uiHandleButtonData {
	wmWindowManager *wm;
	wmWindow *window;
	ARegion *region;

	bool interactive;

	/* overall state */
	uiHandleButtonState state;
	int retval;
	/* booleans (could be made into flags) */
	bool cancel, escapecancel;
	bool applied, applied_interactive;
	bool changed_cursor;
	wmTimer *flashtimer;

	/* edited value */
	/* use 'ui_textedit_string_set' to assign new strings */
	char *str;
	char *origstr;
	double value, origvalue, startvalue;
	float vec[3], origvec[3];
#if 0  /* UNUSED */
	int togdual, togonly;
#endif
	ColorBand *coba;

	/* tooltip */
	unsigned int tooltip_force : 1;

	/* auto open */
	bool used_mouse;
	wmTimer *autoopentimer;

	/* auto open (hold) */
	wmTimer *hold_action_timer;

	/* text selection/editing */
	/* size of 'str' (including terminator) */
	int maxlen;
	/* Button text selection:
	 * extension direction, selextend, inside ui_do_but_TEX */
	enum {
		EXTEND_NONE =     0,
		EXTEND_LEFT =     1,
		EXTEND_RIGHT =    2,
	} selextend;
	float selstartx;
	/* allow to realloc str/editstr and use 'maxlen' to track alloc size (maxlen + 1) */
	bool is_str_dynamic;

	/* number editing / dragging */
	/* coords are Window/uiBlock relative (depends on the button) */
	int draglastx, draglasty;
	int dragstartx, dragstarty;
	int draglastvalue;
	int dragstartvalue;
	bool dragchange, draglock;
	int dragsel;
	float dragf, dragfstart;
	CBData *dragcbd;

#ifdef USE_CONT_MOUSE_CORRECT
	/* when ungrabbing buttons which are #ui_but_is_cursor_warp(), we may want to position them
	 * FLT_MAX signifies do-nothing, use #ui_block_to_window_fl() to get this into a usable space  */
	float ungrab_mval[2];
#endif

	/* menu open (watch UI_screen_free_active_but) */
	uiPopupBlockHandle *menu;
	int menuretval;

	/* search box (watch UI_screen_free_active_but) */
	ARegion *searchbox;
#ifdef USE_KEYNAV_LIMIT
	struct uiKeyNavLock searchbox_keynav_state;
#endif

#ifdef USE_DRAG_MULTINUM
	/* Multi-buttons will be updated in unison with the active button. */
	uiHandleButtonMulti multi_data;
#endif

#ifdef USE_ALLSELECT
	uiSelectContextStore select_others;
#endif

	/* post activate */
	uiButtonActivateType posttype;
	uiBut *postbut;
} uiHandleButtonData;

typedef struct uiAfterFunc {
	struct uiAfterFunc *next, *prev;

	uiButHandleFunc func;
	void *func_arg1;
	void *func_arg2;

	uiButHandleNFunc funcN;
	void *func_argN;

	uiButHandleRenameFunc rename_func;
	void *rename_arg1;
	void *rename_orig;

	uiBlockHandleFunc handle_func;
	void *handle_func_arg;
	int retval;

	uiMenuHandleFunc butm_func;
	void *butm_func_arg;
	int a2;

	wmOperator *popup_op;
	wmOperatorType *optype;
	int opcontext;
	PointerRNA *opptr;

	PointerRNA rnapoin;
	PropertyRNA *rnaprop;

	bContextStore *context;

	char undostr[BKE_UNDO_STR_MAX];
} uiAfterFunc;



static bool ui_but_is_interactive(const uiBut *but, const bool labeledit);
static bool ui_but_contains_pt(uiBut *but, float mx, float my);
static bool ui_but_contains_point_px(ARegion *ar, uiBut *but, int x, int y);
static uiBut *ui_but_find_mouse_over_ex(ARegion *ar, const int x, const int y, const bool labeledit);
static void button_activate_init(bContext *C, ARegion *ar, uiBut *but, uiButtonActivateType type);
static void button_activate_state(bContext *C, uiBut *but, uiHandleButtonState state);
static void button_activate_exit(
        bContext *C, uiBut *but, uiHandleButtonData *data,
        const bool mousemove, const bool onfree);
static int ui_handler_region_menu(bContext *C, const wmEvent *event, void *userdata);
static void ui_handle_button_activate(bContext *C, ARegion *ar, uiBut *but, uiButtonActivateType type);

#ifdef USE_DRAG_MULTINUM
static void ui_multibut_restore(bContext *C, uiHandleButtonData *data, uiBlock *block);
static uiButMultiState *ui_multibut_lookup(uiHandleButtonData *data, const uiBut *but);
#endif

/* buttons clipboard */
static ColorBand but_copypaste_coba = {0};
static CurveMapping but_copypaste_curve = {0};
static bool but_copypaste_curve_alive = false;

/* ******************** menu navigation helpers ************** */
enum eSnapType {
	SNAP_OFF = 0,
	SNAP_ON,
	SNAP_ON_SMALL,
};

static enum eSnapType ui_event_to_snap(const wmEvent *event)
{
	return (event->ctrl) ? (event->shift) ? SNAP_ON_SMALL : SNAP_ON : SNAP_OFF;
}

static bool ui_event_is_snap(const wmEvent *event)
{
	return (ELEM(event->type, LEFTCTRLKEY, RIGHTCTRLKEY) ||
	        ELEM(event->type, LEFTSHIFTKEY, RIGHTSHIFTKEY));
}

static void ui_color_snap_hue(const enum eSnapType snap, float *r_hue)
{
	const float snap_increment = (snap == SNAP_ON_SMALL) ? 24 : 12;
	BLI_assert(snap != SNAP_OFF);
	*r_hue = roundf((*r_hue) * snap_increment) / snap_increment;
}

/* assumes event type is MOUSEPAN */
void ui_pan_to_scroll(const wmEvent *event, int *type, int *val)
{
	static int lastdy = 0;
	int dy = event->prevy - event->y;

	/* This event should be originally from event->type,
	 * converting wrong event into wheel is bad, see [#33803] */
	BLI_assert(*type == MOUSEPAN);

	/* sign differs, reset */
	if ((dy > 0 && lastdy < 0) || (dy < 0 && lastdy > 0)) {
		lastdy = dy;
	}
	else {
		lastdy += dy;

		if (ABS(lastdy) > (int)UI_UNIT_Y) {
			if (U.uiflag2 & USER_TRACKPAD_NATURAL)
				dy = -dy;

			*val = KM_PRESS;

			if (dy > 0)
				*type = WHEELUPMOUSE;
			else
				*type = WHEELDOWNMOUSE;

			lastdy = 0;
		}
	}
}

bool ui_but_is_editable(const uiBut *but)
{
	return !ELEM(but->type,
	             UI_BTYPE_LABEL, UI_BTYPE_SEPR, UI_BTYPE_SEPR_LINE,
	             UI_BTYPE_ROUNDBOX, UI_BTYPE_LISTBOX, UI_BTYPE_PROGRESS_BAR);
}

bool ui_but_is_editable_as_text(const uiBut *but)
{
	return  ELEM(but->type,
	             UI_BTYPE_TEXT, UI_BTYPE_NUM, UI_BTYPE_NUM_SLIDER,
	             UI_BTYPE_SEARCH_MENU);

}

bool ui_but_is_toggle(const uiBut *but)
{
	return ELEM(
	        but->type,
	        UI_BTYPE_BUT_TOGGLE,
	        UI_BTYPE_TOGGLE,
	        UI_BTYPE_ICON_TOGGLE,
	        UI_BTYPE_ICON_TOGGLE_N,
	        UI_BTYPE_TOGGLE_N,
	        UI_BTYPE_CHECKBOX,
	        UI_BTYPE_CHECKBOX_N,
	        UI_BTYPE_ROW
	);
}

#ifdef USE_UI_POPOVER_ONCE
bool ui_but_is_popover_once_compat(const uiBut *but)
{
	return (
	        (but->type == UI_BTYPE_BUT) ||
	        ui_but_is_toggle(but)
	);
}
#endif

static uiBut *ui_but_prev(uiBut *but)
{
	while (but->prev) {
		but = but->prev;
		if (ui_but_is_editable(but)) return but;
	}
	return NULL;
}

static uiBut *ui_but_next(uiBut *but)
{
	while (but->next) {
		but = but->next;
		if (ui_but_is_editable(but)) return but;
	}
	return NULL;
}

static uiBut *ui_but_first(uiBlock *block)
{
	uiBut *but;

	but = block->buttons.first;
	while (but) {
		if (ui_but_is_editable(but)) return but;
		but = but->next;
	}
	return NULL;
}

static uiBut *ui_but_last(uiBlock *block)
{
	uiBut *but;

	but = block->buttons.last;
	while (but) {
		if (ui_but_is_editable(but)) return but;
		but = but->prev;
	}
	return NULL;
}

static bool ui_but_is_cursor_warp(uiBut *but)
{
	if (U.uiflag & USER_CONTINUOUS_MOUSE) {
		if (ELEM(but->type,
		         UI_BTYPE_NUM, UI_BTYPE_NUM_SLIDER, UI_BTYPE_HSVCIRCLE,
		         UI_BTYPE_TRACK_PREVIEW, UI_BTYPE_HSVCUBE, UI_BTYPE_CURVE))
		{
			return true;
		}
	}

	return false;
}

/**
 * Ignore mouse movements within some horizontal pixel threshold before starting to drag
 */
static bool ui_but_dragedit_update_mval(uiHandleButtonData *data, int mx)
{
	if (mx == data->draglastx)
		return false;

	if (data->draglock) {
		if (ABS(mx - data->dragstartx) <= BUTTON_DRAGLOCK_THRESH) {
			return false;
		}
#ifdef USE_DRAG_MULTINUM
		if (ELEM(data->multi_data.init, BUTTON_MULTI_INIT_UNSET, BUTTON_MULTI_INIT_SETUP)) {
			return false;
		}
#endif
		data->draglock = false;
		data->dragstartx = mx;  /* ignore mouse movement within drag-lock */
	}

	return true;
}

static float ui_mouse_scale_warp_factor(const bool shift)
{
	return shift ? 0.05f : 1.0f;
}

static void ui_mouse_scale_warp(
        uiHandleButtonData *data, const float mx, const float my,
        float *r_mx, float *r_my, const bool shift)
{
	const float fac = ui_mouse_scale_warp_factor(shift);

	/* slow down the mouse, this is fairly picky */
	*r_mx = (data->dragstartx * (1.0f - fac) + mx * fac);
	*r_my = (data->dragstarty * (1.0f - fac) + my * fac);
}

/* file selectors are exempt from utf-8 checks */
bool ui_but_is_utf8(const uiBut *but)
{
	if (but->rnaprop) {
		const int subtype = RNA_property_subtype(but->rnaprop);
		return !(ELEM(subtype, PROP_FILEPATH, PROP_DIRPATH, PROP_FILENAME, PROP_BYTESTRING));
	}
	else {
		return !(but->flag & UI_BUT_NO_UTF8);
	}
}

/* ********************** button apply/revert ************************/

static ListBase UIAfterFuncs = {NULL, NULL};

static uiAfterFunc *ui_afterfunc_new(void)
{
	uiAfterFunc *after;

	after = MEM_callocN(sizeof(uiAfterFunc), "uiAfterFunc");

	BLI_addtail(&UIAfterFuncs, after);

	return after;
}

/**
 * For executing operators after the button is pressed.
 * (some non operator buttons need to trigger operators), see: [#37795]
 *
 * \note Can only call while handling buttons.
 */
PointerRNA *ui_handle_afterfunc_add_operator(wmOperatorType *ot, int opcontext, bool create_props)
{
	PointerRNA *ptr = NULL;
	uiAfterFunc *after = ui_afterfunc_new();

	after->optype = ot;
	after->opcontext = opcontext;

	if (create_props) {
		ptr = MEM_callocN(sizeof(PointerRNA), __func__);
		WM_operator_properties_create_ptr(ptr, ot);
		after->opptr = ptr;
	}

	return ptr;
}

static void popup_check(bContext *C, wmOperator *op)
{
	if (op && op->type->check) {
		op->type->check(C, op);
	}
}

/**
 * Check if a #uiAfterFunc is needed for this button.
 */
static bool ui_afterfunc_check(const uiBlock *block, const uiBut *but)
{
	return (but->func || but->funcN || but->rename_func || but->optype || but->rnaprop || block->handle_func ||
	        (but->type == UI_BTYPE_BUT_MENU && block->butm_func) ||
	        (block->handle && block->handle->popup_op));
}

static void ui_apply_but_func(bContext *C, uiBut *but)
{
	uiAfterFunc *after;
	uiBlock *block = but->block;

	/* these functions are postponed and only executed after all other
	 * handling is done, i.e. menus are closed, in order to avoid conflicts
	 * with these functions removing the buttons we are working with */

	if (ui_afterfunc_check(block, but)) {
		after = ui_afterfunc_new();

		if (but->func && ELEM(but, but->func_arg1, but->func_arg2)) {
			/* exception, this will crash due to removed button otherwise */
			but->func(C, but->func_arg1, but->func_arg2);
		}
		else
			after->func = but->func;

		after->func_arg1 = but->func_arg1;
		after->func_arg2 = but->func_arg2;

		after->funcN = but->funcN;
		after->func_argN = (but->func_argN) ? MEM_dupallocN(but->func_argN) : NULL;

		after->rename_func = but->rename_func;
		after->rename_arg1 = but->rename_arg1;
		after->rename_orig = but->rename_orig; /* needs free! */

		after->handle_func = block->handle_func;
		after->handle_func_arg = block->handle_func_arg;
		after->retval = but->retval;

		if (but->type == UI_BTYPE_BUT_MENU) {
			after->butm_func = block->butm_func;
			after->butm_func_arg = block->butm_func_arg;
			after->a2 = but->a2;
		}

		if (block->handle)
			after->popup_op = block->handle->popup_op;

		after->optype = but->optype;
		after->opcontext = but->opcontext;
		after->opptr = but->opptr;

		after->rnapoin = but->rnapoin;
		after->rnaprop = but->rnaprop;

		if (but->context)
			after->context = CTX_store_copy(but->context);

		but->optype = NULL;
		but->opcontext = 0;
		but->opptr = NULL;
	}
}

/* typically call ui_apply_but_undo(), ui_apply_but_autokey() */
static void ui_apply_but_undo(uiBut *but)
{
	uiAfterFunc *after;

	if (but->flag & UI_BUT_UNDO) {
		const char *str = NULL;

		/* define which string to use for undo */
		if (but->type == UI_BTYPE_MENU) str = but->drawstr;
		else if (but->drawstr[0]) str = but->drawstr;
		else str = but->tip;

		/* fallback, else we don't get an undo! */
		if (str == NULL || str[0] == '\0') {
			str = "Unknown Action";
		}

		/* delayed, after all other funcs run, popups are closed, etc */
		after = ui_afterfunc_new();
		BLI_strncpy(after->undostr, str, sizeof(after->undostr));
	}
}

static void ui_apply_but_autokey(bContext *C, uiBut *but)
{
	Scene *scene = CTX_data_scene(C);

	/* try autokey */
	ui_but_anim_autokey(C, but, scene, scene->r.cfra);

	/* make a little report about what we've done! */
	if (but->rnaprop) {
		char *buf;

		if (RNA_property_subtype(but->rnaprop) == PROP_PASSWORD) {
			return;
		}

		buf = WM_prop_pystring_assign(C, &but->rnapoin, but->rnaprop, but->rnaindex);
		if (buf) {
			BKE_report(CTX_wm_reports(C), RPT_PROPERTY, buf);
			MEM_freeN(buf);

			WM_event_add_notifier(C, NC_SPACE | ND_SPACE_INFO_REPORT, NULL);
		}
	}
}

static void ui_apply_but_funcs_after(bContext *C)
{
	uiAfterFunc *afterf, after;
	PointerRNA opptr;
	ListBase funcs;

	/* copy to avoid recursive calls */
	funcs = UIAfterFuncs;
	BLI_listbase_clear(&UIAfterFuncs);

	for (afterf = funcs.first; afterf; afterf = after.next) {
		after = *afterf; /* copy to avoid memleak on exit() */
		BLI_freelinkN(&funcs, afterf);

		if (after.context)
			CTX_store_set(C, after.context);

		if (after.popup_op)
			popup_check(C, after.popup_op);

		if (after.opptr) {
			/* free in advance to avoid leak on exit */
			opptr = *after.opptr;
			MEM_freeN(after.opptr);
		}

		if (after.optype)
			WM_operator_name_call_ptr(C, after.optype, after.opcontext, (after.opptr) ? &opptr : NULL);

		if (after.opptr)
			WM_operator_properties_free(&opptr);

		if (after.rnapoin.data)
			RNA_property_update(C, &after.rnapoin, after.rnaprop);

		if (after.context) {
			CTX_store_set(C, NULL);
			CTX_store_free(after.context);
		}

		if (after.func)
			after.func(C, after.func_arg1, after.func_arg2);
		if (after.funcN)
			after.funcN(C, after.func_argN, after.func_arg2);
		if (after.func_argN)
			MEM_freeN(after.func_argN);

		if (after.handle_func)
			after.handle_func(C, after.handle_func_arg, after.retval);
		if (after.butm_func)
			after.butm_func(C, after.butm_func_arg, after.a2);

		if (after.rename_func)
			after.rename_func(C, after.rename_arg1, after.rename_orig);
		if (after.rename_orig)
			MEM_freeN(after.rename_orig);

		if (after.undostr[0])
			ED_undo_push(C, after.undostr);
	}
}

static void ui_apply_but_BUT(bContext *C, uiBut *but, uiHandleButtonData *data)
{
	ui_apply_but_func(C, but);

	data->retval = but->retval;
	data->applied = true;
}

static void ui_apply_but_BUTM(bContext *C, uiBut *but, uiHandleButtonData *data)
{
	ui_but_value_set(but, but->hardmin);
	ui_apply_but_func(C, but);

	data->retval = but->retval;
	data->applied = true;
}

static void ui_apply_but_BLOCK(bContext *C, uiBut *but, uiHandleButtonData *data)
{
	if (but->type == UI_BTYPE_MENU)
		ui_but_value_set(but, data->value);

	ui_but_update_edited(but);
	ui_apply_but_func(C, but);
	data->retval = but->retval;
	data->applied = true;
}

static void ui_apply_but_TOG(bContext *C, uiBut *but, uiHandleButtonData *data)
{
	double value;
	int w, lvalue, push;

	value = ui_but_value_get(but);
	lvalue = (int)value;

	if (but->bit) {
		w = UI_BITBUT_TEST(lvalue, but->bitnr);
		if (w) lvalue = UI_BITBUT_CLR(lvalue, but->bitnr);
		else   lvalue = UI_BITBUT_SET(lvalue, but->bitnr);

		ui_but_value_set(but, (double)lvalue);
		if (but->type == UI_BTYPE_ICON_TOGGLE || but->type == UI_BTYPE_ICON_TOGGLE_N) {
			ui_but_update_edited(but);
		}
	}
	else {

		if (value == 0.0) push = 1;
		else push = 0;

		if (ELEM(but->type, UI_BTYPE_TOGGLE_N, UI_BTYPE_ICON_TOGGLE_N, UI_BTYPE_CHECKBOX_N)) push = !push;
		ui_but_value_set(but, (double)push);
		if (but->type == UI_BTYPE_ICON_TOGGLE || but->type == UI_BTYPE_ICON_TOGGLE_N) {
			ui_but_update_edited(but);
		}
	}

	ui_apply_but_func(C, but);

	data->retval = but->retval;
	data->applied = true;
}

static void ui_apply_but_ROW(bContext *C, uiBlock *block, uiBut *but, uiHandleButtonData *data)
{
	uiBut *bt;

	ui_but_value_set(but, but->hardmax);

	ui_apply_but_func(C, but);

	/* states of other row buttons */
	for (bt = block->buttons.first; bt; bt = bt->next) {
		if (bt != but && bt->poin == but->poin && ELEM(bt->type, UI_BTYPE_ROW, UI_BTYPE_LISTROW)) {
			ui_but_update_edited(bt);
		}
	}

	data->retval = but->retval;
	data->applied = true;
}

static void ui_apply_but_TEX(bContext *C, uiBut *but, uiHandleButtonData *data)
{
	if (!data->str)
		return;

	ui_but_string_set(C, but, data->str);
	ui_but_update_edited(but);

	/* give butfunc a copy of the original text too.
	 * feature used for bone renaming, channels, etc.
	 * afterfunc frees rename_orig */
	if (data->origstr && (but->flag & UI_BUT_TEXTEDIT_UPDATE)) {
		/* In this case, we need to keep origstr available, to restore real org string in case we cancel after
		 * having typed something already. */
		but->rename_orig = BLI_strdup(data->origstr);
	}
	/* only if there are afterfuncs, otherwise 'renam_orig' isn't freed */
	else if (ui_afterfunc_check(but->block, but)) {
		but->rename_orig = data->origstr;
		data->origstr = NULL;
	}
	ui_apply_but_func(C, but);

	data->retval = but->retval;
	data->applied = true;
}

static void ui_apply_but_TAB(bContext *C, uiBut *but, uiHandleButtonData *data)
{
	if (data->str) {
		ui_but_string_set(C, but, data->str);
		ui_but_update_edited(but);
	}
	else {
		ui_apply_but_func(C, but);
	}

	data->retval = but->retval;
	data->applied = true;
}

static void ui_apply_but_NUM(bContext *C, uiBut *but, uiHandleButtonData *data)
{
	if (data->str) {
		if (ui_but_string_set(C, but, data->str)) {
			data->value = ui_but_value_get(but);
		}
		else {
			data->cancel = true;
			return;
		}
	}
	else {
		ui_but_value_set(but, data->value);
	}

	ui_but_update_edited(but);
	ui_apply_but_func(C, but);

	data->retval = but->retval;
	data->applied = true;
}

static void ui_apply_but_VEC(bContext *C, uiBut *but, uiHandleButtonData *data)
{
	ui_but_v3_set(but, data->vec);
	ui_but_update_edited(but);
	ui_apply_but_func(C, but);

	data->retval = but->retval;
	data->applied = true;
}

static void ui_apply_but_COLORBAND(bContext *C, uiBut *but, uiHandleButtonData *data)
{
	ui_apply_but_func(C, but);
	data->retval = but->retval;
	data->applied = true;
}

static void ui_apply_but_CURVE(bContext *C, uiBut *but, uiHandleButtonData *data)
{
	ui_apply_but_func(C, but);
	data->retval = but->retval;
	data->applied = true;
}

/* ****************** drag drop code *********************** */


#ifdef USE_DRAG_MULTINUM

/* small multi-but api */
static void ui_multibut_add(uiHandleButtonData *data, uiBut *but)
{
	uiButMultiState *mbut_state;

	BLI_assert(but->flag & UI_BUT_DRAG_MULTI);
	BLI_assert(data->multi_data.has_mbuts);


	mbut_state = MEM_callocN(sizeof(*mbut_state), __func__);
	mbut_state->but = but;
	mbut_state->origvalue = ui_but_value_get(but);

	BLI_linklist_prepend(&data->multi_data.mbuts, mbut_state);

	UI_butstore_register(data->multi_data.bs_mbuts, &mbut_state->but);
}

static uiButMultiState *ui_multibut_lookup(uiHandleButtonData *data, const uiBut *but)
{
	LinkNode *l;

	for (l = data->multi_data.mbuts; l; l = l->next) {
		uiButMultiState *mbut_state;

		mbut_state = l->link;

		if (mbut_state->but == but) {
			return mbut_state;
		}
	}

	return NULL;
}

static void ui_multibut_restore(bContext *C, uiHandleButtonData *data, uiBlock *block)
{
	uiBut *but;

	for (but = block->buttons.first; but; but = but->next) {
		if (but->flag & UI_BUT_DRAG_MULTI) {
			uiButMultiState *mbut_state = ui_multibut_lookup(data, but);
			if (mbut_state) {
				ui_but_value_set(but, mbut_state->origvalue);

#ifdef USE_ALLSELECT
				if (mbut_state->select_others.elems_len > 0) {
					ui_selectcontext_apply(
					        C, but, &mbut_state->select_others,
					        mbut_state->origvalue, mbut_state->origvalue);
				}
#else
				UNUSED_VARS(C);
#endif
			}
		}
	}
}

static void ui_multibut_free(uiHandleButtonData *data, uiBlock *block)
{
#ifdef USE_ALLSELECT
	if (data->multi_data.mbuts) {
		LinkNode *list = data->multi_data.mbuts;
		while (list) {
			LinkNode *next = list->next;
			uiButMultiState *mbut_state = list->link;

			if (mbut_state->select_others.elems) {
				MEM_freeN(mbut_state->select_others.elems);
			}

			MEM_freeN(list->link);
			MEM_freeN(list);
			list = next;
		}
	}
#else
	BLI_linklist_freeN(data->multi_data.mbuts);
#endif

	data->multi_data.mbuts = NULL;

	if (data->multi_data.bs_mbuts) {
		UI_butstore_free(block, data->multi_data.bs_mbuts);
		data->multi_data.bs_mbuts = NULL;
	}
}

static bool ui_multibut_states_tag(
        uiBut *but_active,
        uiHandleButtonData *data, const wmEvent *event)
{
	uiBut *but;
	float seg[2][2];
	bool changed = false;

	seg[0][0] = data->multi_data.drag_start[0];
	seg[0][1] = data->multi_data.drag_start[1];

	seg[1][0] = event->x;
	seg[1][1] = event->y;

	BLI_assert(data->multi_data.init == BUTTON_MULTI_INIT_SETUP);

	ui_window_to_block_fl(data->region, but_active->block, &seg[0][0], &seg[0][1]);
	ui_window_to_block_fl(data->region, but_active->block, &seg[1][0], &seg[1][1]);

	data->multi_data.has_mbuts = false;

	/* follow ui_but_find_mouse_over_ex logic */
	for (but = but_active->block->buttons.first; but; but = but->next) {
		bool drag_prev = false;
		bool drag_curr = false;

		/* re-set each time */
		if (but->flag & UI_BUT_DRAG_MULTI) {
			but->flag &= ~UI_BUT_DRAG_MULTI;
			drag_prev = true;
		}

		if (ui_but_is_interactive(but, false)) {

			/* drag checks */
			if (but_active != but) {
				if (ui_but_is_compatible(but_active, but)) {

					BLI_assert(but->active == NULL);

					/* finally check for overlap */
					if (BLI_rctf_isect_segment(&but->rect, seg[0], seg[1])) {

						but->flag |= UI_BUT_DRAG_MULTI;
						data->multi_data.has_mbuts = true;
						drag_curr = true;
					}
				}
			}
		}

		changed |= (drag_prev != drag_curr);
	}

	return changed;
}

static void ui_multibut_states_create(uiBut *but_active, uiHandleButtonData *data)
{
	uiBut *but;

	BLI_assert(data->multi_data.init == BUTTON_MULTI_INIT_SETUP);
	BLI_assert(data->multi_data.has_mbuts);

	data->multi_data.bs_mbuts = UI_butstore_create(but_active->block);

	for (but = but_active->block->buttons.first; but; but = but->next) {
		if (but->flag & UI_BUT_DRAG_MULTI) {
			ui_multibut_add(data, but);
		}
	}

	/* edit buttons proportionally to eachother
	 * note: if we mix buttons which are proportional and others which are not,
	 * this may work a bit strangely */
	if (but_active->rnaprop) {
		if ((data->origvalue != 0.0) && (RNA_property_flag(but_active->rnaprop) & PROP_PROPORTIONAL)) {
			data->multi_data.is_proportional = true;
		}
	}
}

static void ui_multibut_states_apply(bContext *C, uiHandleButtonData *data, uiBlock *block)
{
	ARegion *ar = data->region;
	const double value_delta = data->value - data->origvalue;
	const double value_scale = data->multi_data.is_proportional ? (data->value / data->origvalue) : 0.0;
	uiBut *but;

	BLI_assert(data->multi_data.init == BUTTON_MULTI_INIT_ENABLE);
	BLI_assert(data->multi_data.skip == false);

	for (but = block->buttons.first; but; but = but->next) {
		if (but->flag & UI_BUT_DRAG_MULTI) {
			/* mbut_states for delta */
			uiButMultiState *mbut_state = ui_multibut_lookup(data, but);

			if (mbut_state) {
				void *active_back;

				ui_but_execute_begin(C, ar, but, &active_back);

#ifdef USE_ALLSELECT
				if (data->select_others.is_enabled) {
					/* init once! */
					if (mbut_state->select_others.elems_len == 0) {
						ui_selectcontext_begin(C, but, &mbut_state->select_others);
					}
					if (mbut_state->select_others.elems_len == 0) {
						mbut_state->select_others.elems_len = -1;
					}
				}

				/* needed so we apply the right deltas */
				but->active->origvalue = mbut_state->origvalue;
				but->active->select_others = mbut_state->select_others;
				but->active->select_others.do_free = false;
#endif

				BLI_assert(active_back == NULL);
				/* no need to check 'data->state' here */
				if (data->str) {
					/* entering text (set all) */
					but->active->value = data->value;
					ui_but_string_set(C, but, data->str);
				}
				else {
					/* dragging (use delta) */
					if (data->multi_data.is_proportional) {
						but->active->value = mbut_state->origvalue * value_scale;
					}
					else {
						but->active->value = mbut_state->origvalue + value_delta;
					}

					/* clamp based on soft limits, see: T40154 */
					CLAMP(but->active->value, (double)but->softmin, (double)but->softmax);
				}
				ui_but_execute_end(C, ar, but, active_back);
			}
			else {
				/* highly unlikely */
				printf("%s: cant find button\n", __func__);
			}
			/* end */

		}
	}
}

#endif  /* USE_DRAG_MULTINUM */


#ifdef USE_DRAG_TOGGLE

/* Helpers that wrap boolean functions, to support different kinds of buttons. */

static bool ui_drag_toggle_but_is_supported(const uiBut *but)
{
	if (ui_but_is_bool(but)) {
		return true;
	}
	else if (UI_but_is_decorator(but)) {
		return ELEM(but->icon, ICON_SPACE2, ICON_SPACE3, ICON_DOT, ICON_LIBRARY_DATA_OVERRIDE);
	}
	else {
		return false;
	}
}

static bool ui_drag_toggle_but_is_pushed(uiBut *but)
{
	if (ui_but_is_bool(but)) {
		return ui_but_is_pushed(but);
	}
	else if (UI_but_is_decorator(but)) {
		return (but->icon == ICON_SPACE2);
	}
	else {
		return false;
	}
}

typedef struct uiDragToggleHandle {
	/* init */
	bool is_init;
	bool is_set;
	float but_cent_start[2];

	bool xy_lock[2];
	int  xy_init[2];
	int  xy_last[2];
} uiDragToggleHandle;

static bool ui_drag_toggle_set_xy_xy(
        bContext *C, ARegion *ar, const bool is_set,
        const int xy_src[2], const int xy_dst[2])
{
	/* popups such as layers won't re-evaluate on redraw */
	const bool do_check = (ar->regiontype == RGN_TYPE_TEMPORARY);
	bool changed = false;
	uiBlock *block;

	for (block = ar->uiblocks.first; block; block = block->next) {
		uiBut *but;

		float xy_a_block[2] = {UNPACK2(xy_src)};
		float xy_b_block[2] = {UNPACK2(xy_dst)};

		ui_window_to_block_fl(ar, block, &xy_a_block[0], &xy_a_block[1]);
		ui_window_to_block_fl(ar, block, &xy_b_block[0], &xy_b_block[1]);

		for (but = block->buttons.first; but; but = but->next) {
			/* Note: ctrl is always true here because (at least for now) we always want to consider text control
			 *       in this case, even when not embossed. */
			if (ui_but_is_interactive(but, true)) {
				if (BLI_rctf_isect_segment(&but->rect, xy_a_block, xy_b_block)) {

					/* execute the button */
					if (ui_drag_toggle_but_is_supported(but)) {
						/* is it pressed? */
						bool is_set_but = ui_drag_toggle_but_is_pushed(but);
						if (is_set_but != is_set) {
							UI_but_execute(C, but);
							if (do_check) {
								ui_but_update_edited(but);
							}
							changed = true;
						}
					}
					/* done */

				}
			}
		}
	}
	if (changed) {
		/* apply now, not on release (or if handlers are canceled for whatever reason) */
		ui_apply_but_funcs_after(C);
	}

	return changed;
}

static void ui_drag_toggle_set(bContext *C, uiDragToggleHandle *drag_info, const int xy_input[2])
{
	ARegion *ar = CTX_wm_region(C);
	bool do_draw = false;
	int xy[2];

	/**
	 * Initialize Locking:
	 *
	 * Check if we need to initialize the lock axis by finding if the first
	 * button we mouse over is X or Y aligned, then lock the mouse to that axis after.
	 */
	if (drag_info->is_init == false) {
		/* first store the buttons original coords */
		uiBut *but = ui_but_find_mouse_over_ex(ar, xy_input[0], xy_input[1], true);

		if (but) {
			if (but->flag & UI_BUT_DRAG_LOCK) {
				const float but_cent_new[2] = {BLI_rctf_cent_x(&but->rect),
				                               BLI_rctf_cent_y(&but->rect)};

				/* check if this is a different button, chances are high the button wont move about :) */
				if (len_manhattan_v2v2(drag_info->but_cent_start, but_cent_new) > 1.0f) {
					if (fabsf(drag_info->but_cent_start[0] - but_cent_new[0]) <
					    fabsf(drag_info->but_cent_start[1] - but_cent_new[1]))
					{
						drag_info->xy_lock[0] = true;
					}
					else {
						drag_info->xy_lock[1] = true;
					}
					drag_info->is_init = true;
				}
			}
			else {
				drag_info->is_init = true;
			}
		}
	}
	/* done with axis locking */


	xy[0] = (drag_info->xy_lock[0] == false) ? xy_input[0] : drag_info->xy_last[0];
	xy[1] = (drag_info->xy_lock[1] == false) ? xy_input[1] : drag_info->xy_last[1];


	/* touch all buttons between last mouse coord and this one */
	do_draw = ui_drag_toggle_set_xy_xy(C, ar, drag_info->is_set, drag_info->xy_last, xy);

	if (do_draw) {
		ED_region_tag_redraw(ar);
	}

	copy_v2_v2_int(drag_info->xy_last, xy);
}

static void ui_handler_region_drag_toggle_remove(bContext *UNUSED(C), void *userdata)
{
	uiDragToggleHandle *drag_info = userdata;
	MEM_freeN(drag_info);
}

static int ui_handler_region_drag_toggle(bContext *C, const wmEvent *event, void *userdata)
{
	uiDragToggleHandle *drag_info = userdata;
	bool done = false;

	switch (event->type) {
		case LEFTMOUSE:
		{
			if (event->val == KM_RELEASE) {
				done = true;
			}
			break;
		}
		case MOUSEMOVE:
		{
			ui_drag_toggle_set(C, drag_info, &event->x);
			break;
		}
	}

	if (done) {
		wmWindow *win = CTX_wm_window(C);
		ARegion *ar = CTX_wm_region(C);
		uiBut *but = ui_but_find_mouse_over_ex(ar, drag_info->xy_init[0], drag_info->xy_init[1], true);

		if (but) {
			ui_apply_but_undo(but);
		}

		WM_event_remove_ui_handler(&win->modalhandlers,
		                           ui_handler_region_drag_toggle,
		                           ui_handler_region_drag_toggle_remove,
		                           drag_info, false);
		ui_handler_region_drag_toggle_remove(C, drag_info);

		WM_event_add_mousemove(C);
		return WM_UI_HANDLER_BREAK;
	}
	else {
		return WM_UI_HANDLER_CONTINUE;
	}
}

static bool ui_but_is_drag_toggle(const uiBut *but)
{
	return ((ui_drag_toggle_but_is_supported(but) == true) &&
	        /* menu check is importnt so the button dragged over isn't removed instantly */
	        (ui_block_is_menu(but->block) == false));
}

#endif  /* USE_DRAG_TOGGLE */


#ifdef USE_ALLSELECT

static bool ui_selectcontext_begin(
        bContext *C, uiBut *but, uiSelectContextStore *selctx_data)
{
	PointerRNA ptr, lptr, idptr;
	PropertyRNA *prop, *lprop;
	bool success = false;
	int index;

	char *path = NULL;
	ListBase lb = {NULL};

	ptr = but->rnapoin;
	prop = but->rnaprop;
	index = but->rnaindex;

	/* for now don't support whole colors */
	if (index == -1)
		return false;

	/* if there is a valid property that is editable... */
	if (ptr.data && prop) {
		CollectionPointerLink *link;
		bool use_path_from_id;
		int i;

		/* some facts we want to know */
		const bool is_array = RNA_property_array_check(prop);
		const int rna_type = RNA_property_type(prop);

		if (UI_context_copy_to_selected_list(C, &ptr, prop, &lb, &use_path_from_id, &path) &&
		    !BLI_listbase_is_empty(&lb))
		{
			selctx_data->elems_len = BLI_listbase_count(&lb);
			selctx_data->elems = MEM_mallocN(sizeof(uiSelectContextElem) * selctx_data->elems_len, __func__);

			for (i = 0, link = lb.first; i < selctx_data->elems_len; i++, link = link->next) {
				uiSelectContextElem *other = &selctx_data->elems[i];
				/* TODO,. de-duplicate copy_to_selected_button */
				if (link->ptr.data != ptr.data) {
					if (use_path_from_id) {
						/* Path relative to ID. */
						lprop = NULL;
						RNA_id_pointer_create(link->ptr.id.data, &idptr);
						RNA_path_resolve_property(&idptr, path, &lptr, &lprop);
					}
					else if (path) {
						/* Path relative to elements from list. */
						lprop = NULL;
						RNA_path_resolve_property(&link->ptr, path, &lptr, &lprop);
					}
					else {
						lptr = link->ptr;
						lprop = prop;
					}

					/* lptr might not be the same as link->ptr! */
					if ((lptr.data != ptr.data) &&
					    (lprop == prop) &&
					    RNA_property_editable(&lptr, lprop))
					{
						other->ptr = lptr;
						if (is_array) {
							if (rna_type == PROP_FLOAT) {
								other->val_f = RNA_property_float_get_index(&lptr, lprop, index);
							}
							else if (rna_type == PROP_INT) {
								other->val_i = RNA_property_int_get_index(&lptr, lprop, index);
							}
							/* ignored for now */
#if 0
							else if (rna_type == PROP_BOOLEAN) {
								other->val_b = RNA_property_boolean_get_index(&lptr, lprop, index);
							}
#endif
						}
						else {
							if (rna_type == PROP_FLOAT) {
								other->val_f = RNA_property_float_get(&lptr, lprop);
							}
							else if (rna_type == PROP_INT) {
								other->val_i = RNA_property_int_get(&lptr, lprop);
							}
							/* ignored for now */
#if 0
							else if (rna_type == PROP_BOOLEAN) {
								other->val_b = RNA_property_boolean_get(&lptr, lprop);
							}
							else if (rna_type == PROP_ENUM) {
								other->val_i = RNA_property_enum_get(&lptr, lprop);
							}
#endif
						}

						continue;
					}
				}

				selctx_data->elems_len -= 1;
				i -= 1;
			}

			success = (selctx_data->elems_len != 0);
		}
	}

	if (selctx_data->elems_len == 0) {
		MEM_SAFE_FREE(selctx_data->elems);
	}

	MEM_SAFE_FREE(path);
	BLI_freelistN(&lb);

	/* caller can clear */
	selctx_data->do_free = true;

	if (success) {
		but->flag |= UI_BUT_IS_SELECT_CONTEXT;
	}

	return success;
}

static void ui_selectcontext_end(
        uiBut *but, uiSelectContextStore *selctx_data)
{
	if (selctx_data->do_free) {
		if (selctx_data->elems) {
			MEM_freeN(selctx_data->elems);
		}
	}

	but->flag &= ~UI_BUT_IS_SELECT_CONTEXT;
}

static void ui_selectcontext_apply(
        bContext *C, uiBut *but, uiSelectContextStore *selctx_data,
        const double value, const double value_orig)
{
	if (selctx_data->elems) {
		PropertyRNA *prop = but->rnaprop;
		PropertyRNA *lprop = but->rnaprop;
		int index = but->rnaindex;
		int i;
		const bool use_delta = (selctx_data->is_copy == false);

		union {
			bool  b;
			int   i;
			float f;
			PointerRNA p;
		} delta, min, max;

		const bool is_array = RNA_property_array_check(prop);
		const int rna_type = RNA_property_type(prop);

		if (rna_type == PROP_FLOAT) {
			delta.f = use_delta ? (value - value_orig) : value;
			RNA_property_float_range(&but->rnapoin, prop, &min.f, &max.f);
		}
		else if (rna_type == PROP_INT) {
			delta.i = use_delta ? ((int)value - (int)value_orig) : (int)value;
			RNA_property_int_range(&but->rnapoin, prop, &min.i, &max.i);
		}
		else if (rna_type == PROP_ENUM) {
			delta.i = RNA_property_enum_get(&but->rnapoin, prop);  /* not a delta infact */
		}
		else if (rna_type == PROP_BOOLEAN) {
			if (is_array) {
				delta.b = RNA_property_boolean_get_index(&but->rnapoin, prop, index);  /* not a delta infact */
			}
			else {
				delta.b = RNA_property_boolean_get(&but->rnapoin, prop);  /* not a delta infact */
			}
		}
		else if (rna_type == PROP_POINTER) {
			delta.p = RNA_property_pointer_get(&but->rnapoin, prop);  /* not a delta infact */
		}

#ifdef USE_ALLSELECT_LAYER_HACK
		/* make up for not having 'handle_layer_buttons' */
		{
			PropertySubType subtype = RNA_property_subtype(prop);

			if ((rna_type == PROP_BOOLEAN) &&
			    ELEM(subtype, PROP_LAYER, PROP_LAYER_MEMBER) &&
			    is_array &&
			    /* could check for 'handle_layer_buttons' */
			    but->func)
			{
				wmWindow *win = CTX_wm_window(C);
				if (!win->eventstate->shift) {
					const int len = RNA_property_array_length(&but->rnapoin, prop);
					int *tmparray = MEM_callocN(sizeof(int) * len, __func__);

					tmparray[index] = true;

					for (i = 0; i < selctx_data->elems_len; i++) {
						uiSelectContextElem *other = &selctx_data->elems[i];
						PointerRNA lptr = other->ptr;
						RNA_property_boolean_set_array(&lptr, lprop, tmparray);
						RNA_property_update(C, &lptr, lprop);
					}

					MEM_freeN(tmparray);

					return;
				}
			}
		}
#endif

		for (i = 0; i < selctx_data->elems_len; i++) {
			uiSelectContextElem *other = &selctx_data->elems[i];
			PointerRNA lptr = other->ptr;

			if (rna_type == PROP_FLOAT) {
				float other_value = use_delta ? (other->val_f + delta.f) : delta.f;
				CLAMP(other_value, min.f, max.f);
				if (is_array) {
					RNA_property_float_set_index(&lptr, lprop, index, other_value);
				}
				else {
					RNA_property_float_set(&lptr, lprop, other_value);
				}
			}
			else if (rna_type == PROP_INT) {
				int other_value = use_delta ? (other->val_i + delta.i) : delta.i;
				CLAMP(other_value, min.i, max.i);
				if (is_array) {
					RNA_property_int_set_index(&lptr, lprop, index, other_value);
				}
				else {
					RNA_property_int_set(&lptr, lprop, other_value);
				}
			}
			else if (rna_type == PROP_BOOLEAN) {
				const bool other_value = delta.b;
				if (is_array) {
					RNA_property_boolean_set_index(&lptr, lprop, index, other_value);
				}
				else {
					RNA_property_boolean_set(&lptr, lprop, delta.b);
				}
			}
			else if (rna_type == PROP_ENUM) {
				const int other_value = delta.i;
				BLI_assert(!is_array);
				RNA_property_enum_set(&lptr, lprop, other_value);
			}
			else if (rna_type == PROP_POINTER) {
				const PointerRNA other_value = delta.p;
				RNA_property_pointer_set(&lptr, lprop, other_value);
			}

			RNA_property_update(C, &lptr, prop);
		}
	}
}

#endif  /* USE_ALLSELECT */


static bool ui_but_contains_point_px_icon(uiBut *but, ARegion *ar, const wmEvent *event)
{
	rcti rect;
	int x = event->x, y = event->y;

	ui_window_to_block(ar, but->block, &x, &y);

	BLI_rcti_rctf_copy(&rect, &but->rect);

	if (but->imb || but->type == UI_BTYPE_COLOR) {
		/* use button size itself */
	}
	else if (but->drawflag & UI_BUT_ICON_LEFT) {
		rect.xmax = rect.xmin + (BLI_rcti_size_y(&rect));
	}
	else {
		int delta = BLI_rcti_size_x(&rect) - BLI_rcti_size_y(&rect);
		rect.xmin += delta / 2;
		rect.xmax -= delta / 2;
	}

	return BLI_rcti_isect_pt(&rect, x, y);
}

static bool ui_but_drag_init(
        bContext *C, uiBut *but,
        uiHandleButtonData *data, const wmEvent *event)
{
	/* prevent other WM gestures to start while we try to drag */
	WM_gestures_remove(C);

	if (ABS(data->dragstartx - event->x) + ABS(data->dragstarty - event->y) > U.dragthreshold) {

		button_activate_state(C, but, BUTTON_STATE_EXIT);
		data->cancel = true;
#ifdef USE_DRAG_TOGGLE
		if (ui_drag_toggle_but_is_supported(but)) {
			uiDragToggleHandle *drag_info = MEM_callocN(sizeof(*drag_info), __func__);
			ARegion *ar_prev;

			/* call here because regular mouse-up event wont run,
			 * typically 'button_activate_exit()' handles this */
			ui_apply_but_autokey(C, but);

			drag_info->is_set = ui_drag_toggle_but_is_pushed(but);
			drag_info->but_cent_start[0] = BLI_rctf_cent_x(&but->rect);
			drag_info->but_cent_start[1] = BLI_rctf_cent_y(&but->rect);
			copy_v2_v2_int(drag_info->xy_init, &event->x);
			copy_v2_v2_int(drag_info->xy_last, &event->x);

			/* needed for toggle drag on popups */
			ar_prev = CTX_wm_region(C);
			CTX_wm_region_set(C, data->region);

			WM_event_add_ui_handler(
			        C, &data->window->modalhandlers,
			        ui_handler_region_drag_toggle,
			        ui_handler_region_drag_toggle_remove,
			        drag_info, WM_HANDLER_BLOCKING);

			CTX_wm_region_set(C, ar_prev);
		}
		else
#endif
		if (but->type == UI_BTYPE_COLOR) {
			bool valid = false;
			uiDragColorHandle *drag_info = MEM_callocN(sizeof(*drag_info), __func__);

			/* TODO support more button pointer types */
			if (but->rnaprop && RNA_property_subtype(but->rnaprop) == PROP_COLOR_GAMMA) {
				ui_but_v3_get(but, drag_info->color);
				drag_info->gamma_corrected = true;
				valid = true;
			}
			else if (but->rnaprop && RNA_property_subtype(but->rnaprop) == PROP_COLOR) {
				ui_but_v3_get(but, drag_info->color);
				drag_info->gamma_corrected = false;
				valid = true;
			}
			else if (ELEM(but->pointype, UI_BUT_POIN_FLOAT, UI_BUT_POIN_CHAR)) {
				ui_but_v3_get(but, drag_info->color);
				copy_v3_v3(drag_info->color, (float *)but->poin);
				valid = true;
			}

			if (valid) {
				WM_event_start_drag(C, ICON_COLOR, WM_DRAG_COLOR, drag_info, 0.0, WM_DRAG_FREE_DATA);
			}
			else {
				MEM_freeN(drag_info);
				return false;
			}
		}
		else {
			wmDrag *drag = WM_event_start_drag(
			        C, but->icon, but->dragtype, but->dragpoin,
			        ui_but_value_get(but), WM_DRAG_NOP);

			if (but->imb) {
				WM_event_drag_image(
				        drag, but->imb, but->imb_scale,
				        BLI_rctf_size_x(&but->rect),
				        BLI_rctf_size_y(&but->rect));
			}
		}
		return true;
	}

	return false;
}

/* ********************** linklines *********************** */

static void ui_apply_but_IMAGE(bContext *C, uiBut *but, uiHandleButtonData *data)
{
	ui_apply_but_func(C, but);
	data->retval = but->retval;
	data->applied = true;
}

static void ui_apply_but_HISTOGRAM(bContext *C, uiBut *but, uiHandleButtonData *data)
{
	ui_apply_but_func(C, but);
	data->retval = but->retval;
	data->applied = true;
}

static void ui_apply_but_WAVEFORM(bContext *C, uiBut *but, uiHandleButtonData *data)
{
	ui_apply_but_func(C, but);
	data->retval = but->retval;
	data->applied = true;
}

static void ui_apply_but_TRACKPREVIEW(bContext *C, uiBut *but, uiHandleButtonData *data)
{
	ui_apply_but_func(C, but);
	data->retval = but->retval;
	data->applied = true;
}


static void ui_apply_but(bContext *C, uiBlock *block, uiBut *but, uiHandleButtonData *data, const bool interactive)
{
	char *editstr;
	double *editval;
	float *editvec;
	ColorBand *editcoba;
	CurveMapping *editcumap;

	data->retval = 0;

	/* if we cancel and have not applied yet, there is nothing to do,
	 * otherwise we have to restore the original value again */
	if (data->cancel) {
		if (!data->applied)
			return;

		if (data->str) MEM_freeN(data->str);
		data->str = data->origstr;
		data->origstr = NULL;
		data->value = data->origvalue;
		copy_v3_v3(data->vec, data->origvec);
		/* postpone clearing origdata */
	}
	else {
		/* we avoid applying interactive edits a second time
		 * at the end with the appliedinteractive flag */
		if (interactive) {
			data->applied_interactive = true;
		}
		else if (data->applied_interactive) {
			return;
		}

#ifdef USE_ALLSELECT
#  ifdef USE_DRAG_MULTINUM
		if (but->flag & UI_BUT_DRAG_MULTI) {
			/* pass */
		}
		else
#  endif
		if (data->select_others.elems_len == 0) {
			wmWindow *win = CTX_wm_window(C);
			/* may have been enabled before activating */
			if (data->select_others.is_enabled || IS_ALLSELECT_EVENT(win->eventstate)) {
				ui_selectcontext_begin(C, but, &data->select_others);
				data->select_others.is_enabled = true;
			}
		}
		if (data->select_others.elems_len == 0) {
			/* dont check again */
			data->select_others.elems_len = -1;
		}
#endif
	}

	/* ensures we are writing actual values */
	editstr = but->editstr;
	editval = but->editval;
	editvec = but->editvec;
	editcoba = but->editcoba;
	editcumap = but->editcumap;
	but->editstr = NULL;
	but->editval = NULL;
	but->editvec = NULL;
	but->editcoba = NULL;
	but->editcumap = NULL;

	/* handle different types */
	switch (but->type) {
		case UI_BTYPE_BUT:
			ui_apply_but_BUT(C, but, data);
			break;
		case UI_BTYPE_TEXT:
		case UI_BTYPE_SEARCH_MENU:
			ui_apply_but_TEX(C, but, data);
			break;
		case UI_BTYPE_BUT_TOGGLE:
		case UI_BTYPE_TOGGLE:
		case UI_BTYPE_TOGGLE_N:
		case UI_BTYPE_ICON_TOGGLE:
		case UI_BTYPE_ICON_TOGGLE_N:
		case UI_BTYPE_CHECKBOX:
		case UI_BTYPE_CHECKBOX_N:
			ui_apply_but_TOG(C, but, data);
			break;
		case UI_BTYPE_ROW:
		case UI_BTYPE_LISTROW:
			ui_apply_but_ROW(C, block, but, data);
			break;
		case UI_BTYPE_TAB:
			ui_apply_but_TAB(C, but, data);
			break;
		case UI_BTYPE_SCROLL:
		case UI_BTYPE_GRIP:
		case UI_BTYPE_NUM:
		case UI_BTYPE_NUM_SLIDER:
			ui_apply_but_NUM(C, but, data);
			break;
		case UI_BTYPE_MENU:
		case UI_BTYPE_BLOCK:
		case UI_BTYPE_PULLDOWN:
			ui_apply_but_BLOCK(C, but, data);
			break;
		case UI_BTYPE_COLOR:
			if (data->cancel)
				ui_apply_but_VEC(C, but, data);
			else
				ui_apply_but_BLOCK(C, but, data);
			break;
		case UI_BTYPE_BUT_MENU:
			ui_apply_but_BUTM(C, but, data);
			break;
		case UI_BTYPE_UNITVEC:
		case UI_BTYPE_HSVCUBE:
		case UI_BTYPE_HSVCIRCLE:
			ui_apply_but_VEC(C, but, data);
			break;
		case UI_BTYPE_COLORBAND:
			ui_apply_but_COLORBAND(C, but, data);
			break;
		case UI_BTYPE_CURVE:
			ui_apply_but_CURVE(C, but, data);
			break;
		case UI_BTYPE_KEY_EVENT:
		case UI_BTYPE_HOTKEY_EVENT:
			ui_apply_but_BUT(C, but, data);
			break;
		case UI_BTYPE_IMAGE:
			ui_apply_but_IMAGE(C, but, data);
			break;
		case UI_BTYPE_HISTOGRAM:
			ui_apply_but_HISTOGRAM(C, but, data);
			break;
		case UI_BTYPE_WAVEFORM:
			ui_apply_but_WAVEFORM(C, but, data);
			break;
		case UI_BTYPE_TRACK_PREVIEW:
			ui_apply_but_TRACKPREVIEW(C, but, data);
			break;
		default:
			break;
	}

#ifdef USE_DRAG_MULTINUM
	if (data->multi_data.has_mbuts) {
		if ((data->multi_data.init == BUTTON_MULTI_INIT_ENABLE) &&
		    (data->multi_data.skip == false))
		{
			if (data->cancel) {
				ui_multibut_restore(C, data, block);
			}
			else {
				ui_multibut_states_apply(C, data, block);
			}
		}
	}
#endif

#ifdef USE_ALLSELECT
	ui_selectcontext_apply(C, but, &data->select_others, data->value, data->origvalue);
#endif

	if (data->cancel) {
		data->origvalue = 0.0;
		zero_v3(data->origvec);
	}

	but->editstr = editstr;
	but->editval = editval;
	but->editvec = editvec;
	but->editcoba = editcoba;
	but->editcumap = editcumap;
}

/* ******************* drop event ********************  */

/* only call if event type is EVT_DROP */
static void ui_but_drop(bContext *C, const wmEvent *event, uiBut *but, uiHandleButtonData *data)
{
	wmDrag *wmd;
	ListBase *drags = event->customdata; /* drop event type has listbase customdata by default */

	for (wmd = drags->first; wmd; wmd = wmd->next) {
		if (wmd->type == WM_DRAG_ID) {
			/* align these types with UI_but_active_drop_name */
			if (ELEM(but->type, UI_BTYPE_TEXT, UI_BTYPE_SEARCH_MENU)) {
				ID *id = (ID *)wmd->poin;

				button_activate_state(C, but, BUTTON_STATE_TEXT_EDITING);

				ui_textedit_string_set(but, data, id->name + 2);

				if (ELEM(but->type, UI_BTYPE_SEARCH_MENU)) {
					but->changed = true;
					ui_searchbox_update(C, data->searchbox, but, true);
				}

				button_activate_state(C, but, BUTTON_STATE_EXIT);
			}
		}
	}

}

/* ******************* copy and paste ********************  */

/* c = copy, v = paste */
static void ui_but_copy_paste(bContext *C, uiBut *but, uiHandleButtonData *data, const char mode, const bool copy_array)
{
	int buf_paste_len = 0;
	const char *buf_paste = "";
	bool buf_paste_alloc = false;
	bool show_report = false;  /* use to display errors parsing paste input */

	BLI_assert((but->flag & UI_BUT_DISABLED) == 0); /* caller should check */

	if (mode == 'c') {
		/* disallow copying from any passwords */
		if (but->rnaprop && (RNA_property_subtype(but->rnaprop) == PROP_PASSWORD)) {
			return;
		}
	}

	if (mode == 'v') {
		/* extract first line from clipboard in case of multi-line copies */
		const char *buf_paste_test;

		buf_paste_test = WM_clipboard_text_get_firstline(false, &buf_paste_len);
		if (buf_paste_test) {
			buf_paste = buf_paste_test;
			buf_paste_alloc = true;
		}
	}

	/* No return from here down */


	/* numeric value */
	if (ELEM(but->type, UI_BTYPE_NUM, UI_BTYPE_NUM_SLIDER)) {

		if (but->poin == NULL && but->rnapoin.data == NULL) {
			/* pass */
		}
		else if (copy_array && but->rnapoin.data && but->rnaprop &&
		         ELEM(RNA_property_subtype(but->rnaprop), PROP_COLOR, PROP_TRANSLATION, PROP_DIRECTION,
		              PROP_VELOCITY, PROP_ACCELERATION, PROP_MATRIX, PROP_EULER, PROP_QUATERNION, PROP_AXISANGLE,
		              PROP_XYZ, PROP_XYZ_LENGTH, PROP_COLOR_GAMMA, PROP_COORDS))
		{
			float values[4];
			int array_length = RNA_property_array_length(&but->rnapoin, but->rnaprop);

			if (mode == 'c') {
				char buf_copy[UI_MAX_DRAW_STR];

				if (array_length == 4) {
					values[3] = RNA_property_float_get_index(&but->rnapoin, but->rnaprop, 3);
				}
				else {
					values[3] = 0.0f;
				}
				ui_but_v3_get(but, values);

				BLI_snprintf(buf_copy, sizeof(buf_copy), "[%f, %f, %f, %f]", values[0], values[1], values[2], values[3]);
				WM_clipboard_text_set(buf_copy, 0);
			}
			else {
				if (sscanf(buf_paste, "[%f, %f, %f, %f]", &values[0], &values[1], &values[2], &values[3]) >= array_length) {
					button_activate_state(C, but, BUTTON_STATE_NUM_EDITING);

					ui_but_v3_set(but, values);
					if (but->rnaprop && array_length == 4) {
						RNA_property_float_set_index(&but->rnapoin, but->rnaprop, 3, values[3]);
					}
					data->value = values[but->rnaindex];

					button_activate_state(C, but, BUTTON_STATE_EXIT);
				}
				else {
					WM_report(RPT_ERROR, "Paste expected 4 numbers, formatted: '[n, n, n, n]'");
					show_report = true;
				}
			}
		}
		else if (mode == 'c') {
			/* Get many decimal places, then strip trailing zeros.
			 * note: too high values start to give strange results */
			char buf_copy[UI_MAX_DRAW_STR];
			ui_but_string_get_ex(but, buf_copy, sizeof(buf_copy), UI_PRECISION_FLOAT_MAX, false, NULL);
			BLI_str_rstrip_float_zero(buf_copy, '\0');

			WM_clipboard_text_set(buf_copy, 0);
		}
		else {
			double val;

			if (ui_but_string_set_eval_num(C, but, buf_paste, &val)) {
				button_activate_state(C, but, BUTTON_STATE_NUM_EDITING);
				data->value = val;
				ui_but_string_set(C, but, buf_paste);
				button_activate_state(C, but, BUTTON_STATE_EXIT);
			}
			else {
				/* evaluating will report errors */
				show_report = true;
			}
		}
	}

	/* NORMAL button */
	else if (but->type == UI_BTYPE_UNITVEC) {
		float xyz[3];

		if (but->poin == NULL && but->rnapoin.data == NULL) {
			/* pass */
		}
		else if (mode == 'c') {
			char buf_copy[UI_MAX_DRAW_STR];
			ui_but_v3_get(but, xyz);
			BLI_snprintf(buf_copy, sizeof(buf_copy), "[%f, %f, %f]", xyz[0], xyz[1], xyz[2]);
			WM_clipboard_text_set(buf_copy, 0);
		}
		else {
			if (sscanf(buf_paste, "[%f, %f, %f]", &xyz[0], &xyz[1], &xyz[2]) == 3) {
				if (normalize_v3(xyz) == 0.0f) {
					/* better set Z up then have a zero vector */
					xyz[2] = 1.0;
				}
				button_activate_state(C, but, BUTTON_STATE_NUM_EDITING);
				ui_but_v3_set(but, xyz);
				button_activate_state(C, but, BUTTON_STATE_EXIT);
			}
			else {
				WM_report(RPT_ERROR, "Paste expected 3 numbers, formatted: '[n, n, n]'");
				show_report = true;
			}
		}
	}


	/* RGB triple */
	else if (but->type == UI_BTYPE_COLOR) {
		float rgba[4];

		if (but->poin == NULL && but->rnapoin.data == NULL) {
			/* pass */
		}
		else if (mode == 'c') {
			char buf_copy[UI_MAX_DRAW_STR];

			if (but->rnaprop && RNA_property_array_length(&but->rnapoin, but->rnaprop) == 4)
				rgba[3] = RNA_property_float_get_index(&but->rnapoin, but->rnaprop, 3);
			else
				rgba[3] = 1.0f;

			ui_but_v3_get(but, rgba);
			/* convert to linear color to do compatible copy between gamma and non-gamma */
			if (but->rnaprop && RNA_property_subtype(but->rnaprop) == PROP_COLOR_GAMMA)
				srgb_to_linearrgb_v3_v3(rgba, rgba);

			BLI_snprintf(buf_copy, sizeof(buf_copy), "[%f, %f, %f, %f]", rgba[0], rgba[1], rgba[2], rgba[3]);
			WM_clipboard_text_set(buf_copy, 0);

		}
		else {
			if (sscanf(buf_paste, "[%f, %f, %f, %f]", &rgba[0], &rgba[1], &rgba[2], &rgba[3]) == 4) {
				/* assume linear colors in buffer */
				if (but->rnaprop && RNA_property_subtype(but->rnaprop) == PROP_COLOR_GAMMA)
					linearrgb_to_srgb_v3_v3(rgba, rgba);

				button_activate_state(C, but, BUTTON_STATE_NUM_EDITING);
				ui_but_v3_set(but, rgba);
				if (but->rnaprop && RNA_property_array_length(&but->rnapoin, but->rnaprop) == 4)
					RNA_property_float_set_index(&but->rnapoin, but->rnaprop, 3, rgba[3]);

				button_activate_state(C, but, BUTTON_STATE_EXIT);
			}
			else {
				WM_report(RPT_ERROR, "Paste expected 4 numbers, formatted: '[n, n, n, n]'");
				show_report = true;
			}
		}
	}

	/* text/string and ID data */
	else if (ELEM(but->type, UI_BTYPE_TEXT, UI_BTYPE_SEARCH_MENU)) {
		uiHandleButtonData *active_data = but->active;

		if (but->poin == NULL && but->rnapoin.data == NULL) {
			/* pass */
		}
		else if (mode == 'c') {
			button_activate_state(C, but, BUTTON_STATE_TEXT_EDITING);
			WM_clipboard_text_set(active_data->str, 0);
			active_data->cancel = true;
			button_activate_state(C, but, BUTTON_STATE_EXIT);
		}
		else {
			button_activate_state(C, but, BUTTON_STATE_TEXT_EDITING);

			ui_textedit_string_set(but, active_data, buf_paste);

			if (but->type == UI_BTYPE_SEARCH_MENU) {
				/* else uiSearchboxData.active member is not updated [#26856] */
				but->changed = true;
				ui_searchbox_update(C, data->searchbox, but, true);
			}
			button_activate_state(C, but, BUTTON_STATE_EXIT);
		}
	}
	/* colorband (not supported by system clipboard) */
	else if (but->type == UI_BTYPE_COLORBAND) {
		if (mode == 'c') {
			if (but->poin != NULL) {
				memcpy(&but_copypaste_coba, but->poin, sizeof(ColorBand));
			}
		}
		else {
			if (but_copypaste_coba.tot != 0) {
				if (!but->poin)
					but->poin = MEM_callocN(sizeof(ColorBand), "colorband");

				button_activate_state(C, but, BUTTON_STATE_NUM_EDITING);
				memcpy(data->coba, &but_copypaste_coba, sizeof(ColorBand));
				button_activate_state(C, but, BUTTON_STATE_EXIT);
			}
		}
	}
	else if (but->type == UI_BTYPE_CURVE) {
		if (mode == 'c') {
			if (but->poin != NULL) {
				but_copypaste_curve_alive = true;
				curvemapping_free_data(&but_copypaste_curve);
				curvemapping_copy_data(&but_copypaste_curve, (CurveMapping *) but->poin);
			}
		}
		else {
			if (but_copypaste_curve_alive) {
				if (!but->poin)
					but->poin = MEM_callocN(sizeof(CurveMapping), "curvemapping");

				button_activate_state(C, but, BUTTON_STATE_NUM_EDITING);
				curvemapping_free_data((CurveMapping *) but->poin);
				curvemapping_copy_data((CurveMapping *) but->poin, &but_copypaste_curve);
				button_activate_state(C, but, BUTTON_STATE_EXIT);
			}
		}
	}
	/* operator button (any type) */
	else if (but->optype) {
		if (mode == 'c') {
			PointerRNA *opptr;
			char *str;
			opptr = UI_but_operator_ptr_get(but); /* allocated when needed, the button owns it */

			str = WM_operator_pystring_ex(C, NULL, false, true, but->optype, opptr);

			WM_clipboard_text_set(str, 0);

			MEM_freeN(str);
		}
	}
	/* menu (any type) */
	else if (ELEM(but->type, UI_BTYPE_MENU, UI_BTYPE_PULLDOWN)) {
		MenuType *mt = UI_but_menutype_get(but);
		if (mt) {
			char str[32 + sizeof(mt->idname)];
			BLI_snprintf(str, sizeof(str), "bpy.ops.wm.call_menu(name=\"%s\")", mt->idname);
			WM_clipboard_text_set(str, 0);
		}
	}

	if (buf_paste_alloc) {
		MEM_freeN((void *)buf_paste);
	}

	if (show_report) {
		WM_report_banner_show();
	}
}

/**
 * Password Text
 * =============
 *
 * Functions to convert password strings that should not be displayed
 * to asterisk representation (e.g. 'mysecretpasswd' -> '*************')
 *
 * It converts every UTF-8 character to an asterisk, and also remaps
 * the cursor position and selection start/end.
 *
 * \note: remaping is used, because password could contain UTF-8 characters.
 *
 */

static int ui_text_position_from_hidden(uiBut *but, int pos)
{
	const char *strpos, *butstr;
	int i;

	butstr = (but->editstr) ? but->editstr : but->drawstr;

	for (i = 0, strpos = butstr; i < pos; i++)
		strpos = BLI_str_find_next_char_utf8(strpos, NULL);

	return (strpos - butstr);
}

static int ui_text_position_to_hidden(uiBut *but, int pos)
{
	const char *butstr = (but->editstr) ? but->editstr : but->drawstr;
	return BLI_strnlen_utf8(butstr, pos);
}

void ui_but_text_password_hide(char password_str[UI_MAX_PASSWORD_STR], uiBut *but, const bool restore)
{
	char *butstr;

	if (!(but->rnaprop && RNA_property_subtype(but->rnaprop) == PROP_PASSWORD))
		return;

	butstr = (but->editstr) ? but->editstr : but->drawstr;

	if (restore) {
		/* restore original string */
		BLI_strncpy(butstr, password_str, UI_MAX_PASSWORD_STR);

		/* remap cursor positions */
		if (but->pos >= 0) {
			but->pos = ui_text_position_from_hidden(but, but->pos);
			but->selsta = ui_text_position_from_hidden(but, but->selsta);
			but->selend = ui_text_position_from_hidden(but, but->selend);
		}
	}
	else {
		/* convert text to hidden text using asterisks (e.g. pass -> ****) */
		const size_t len = BLI_strlen_utf8(butstr);

		/* remap cursor positions */
		if (but->pos >= 0) {
			but->pos = ui_text_position_to_hidden(but, but->pos);
			but->selsta = ui_text_position_to_hidden(but, but->selsta);
			but->selend = ui_text_position_to_hidden(but, but->selend);
		}

		/* save original string */
		BLI_strncpy(password_str, butstr, UI_MAX_PASSWORD_STR);
		memset(butstr, '*', len);
		butstr[len] = '\0';
	}
}

static void ui_but_text_clear(bContext *C, uiBut *but, uiHandleButtonData *data)
{
	/* most likely NULL, but let's check, and give it temp zero string */
	if (!data->str) {
		data->str = MEM_callocN(1, "temp str");
	}
	data->str[0] = 0;

	ui_apply_but_TEX(C, but, data);
	button_activate_state(C, but, BUTTON_STATE_EXIT);
}


/* ************* in-button text selection/editing ************* */

static void ui_textedit_string_ensure_max_length(uiBut *but, uiHandleButtonData *data, int maxlen)
{
	BLI_assert(data->is_str_dynamic);
	BLI_assert(data->str == but->editstr);

	if (maxlen > data->maxlen) {
		data->str = but->editstr = MEM_reallocN(data->str, sizeof(char) * maxlen);
		data->maxlen = maxlen;
	}
}

static void ui_textedit_string_set(uiBut *but, uiHandleButtonData *data, const char *str)
{
	if (data->is_str_dynamic) {
		ui_textedit_string_ensure_max_length(but, data, strlen(str) + 1);
	}

	if (ui_but_is_utf8(but)) {
		BLI_strncpy_utf8(data->str, str, data->maxlen);
	}
	else {
		BLI_strncpy(data->str, str, data->maxlen);
	}
}


static bool ui_textedit_delete_selection(uiBut *but, uiHandleButtonData *data)
{
	char *str = data->str;
	const int len = strlen(str);
	bool changed = false;
	if (but->selsta != but->selend && len) {
		memmove(str + but->selsta, str + but->selend, (len - but->selend) + 1);
		changed = true;
	}

	but->pos = but->selend = but->selsta;
	return changed;
}

/**
 * \param x  Screen space cursor location - #wmEvent.x
 *
 * \note ``but->block->aspect`` is used here, so drawing button style is getting scaled too.
 */
static void ui_textedit_set_cursor_pos(uiBut *but, uiHandleButtonData *data, const float x)
{
	uiStyle *style = UI_style_get();  // XXX pass on as arg
	uiFontStyle *fstyle = &style->widget;
	const float aspect = but->block->aspect;
	const short fstyle_points_prev = fstyle->points;

	float startx = but->rect.xmin;
	float starty_dummy = 0.0f;
	char password_str[UI_MAX_PASSWORD_STR];
	/* treat 'str_last' as null terminator for str, no need to modify in-place */
	const char *str = but->editstr, *str_last;

	ui_block_to_window_fl(data->region, but->block, &startx, &starty_dummy);

	ui_fontscale(&fstyle->points, aspect);

	UI_fontstyle_set(fstyle);

	if (fstyle->kerning == 1) /* for BLF_width */
		BLF_enable(fstyle->uifont_id, BLF_KERNING_DEFAULT);

	ui_but_text_password_hide(password_str, but, false);

	if (ELEM(but->type, UI_BTYPE_TEXT, UI_BTYPE_SEARCH_MENU)) {
		if (but->flag & UI_HAS_ICON) {
			startx += UI_DPI_ICON_SIZE / aspect;
		}
	}
	/* but this extra .05 makes clicks inbetween characters feel nicer */
	startx += ((UI_TEXT_MARGIN_X + 0.05f) * U.widget_unit) / aspect;

	/* mouse dragged outside the widget to the left */
	if (x < startx) {
		int i = but->ofs;

		str_last = &str[but->ofs];

		while (i > 0) {
			if (BLI_str_cursor_step_prev_utf8(str, but->ofs, &i)) {
				/* 0.25 == scale factor for less sensitivity */
				if (BLF_width(fstyle->uifont_id, str + i, (str_last - str) - i) > (startx - x) * 0.25f) {
					break;
				}
			}
			else {
				break; /* unlikely but possible */
			}
		}
		but->ofs = i;
		but->pos = but->ofs;
	}
	/* mouse inside the widget, mouse coords mapped in widget space */
	else {  /* (x >= startx) */
		int pos_i;

		/* keep track of previous distance from the cursor to the char */
		float cdist, cdist_prev = 0.0f;
		short pos_prev;

		str_last = &str[strlen(str)];

		but->pos = pos_prev = ((str_last - str) - but->ofs);

		while (true) {
			cdist = startx + BLF_width(fstyle->uifont_id, str + but->ofs, (str_last - str) - but->ofs);

			/* check if position is found */
			if (cdist < x) {
				/* check is previous location was in fact closer */
				if ((x - cdist) > (cdist_prev - x)) {
					but->pos = pos_prev;
				}
				break;
			}
			cdist_prev = cdist;
			pos_prev   = but->pos;
			/* done with tricky distance checks */

			pos_i = but->pos;
			if (but->pos <= 0) break;
			if (BLI_str_cursor_step_prev_utf8(str, but->ofs, &pos_i)) {
				but->pos = pos_i;
				str_last = &str[but->pos + but->ofs];
			}
			else {
				break; /* unlikely but possible */
			}
		}
		but->pos += but->ofs;
		if (but->pos < 0) but->pos = 0;
	}

	if (fstyle->kerning == 1)
		BLF_disable(fstyle->uifont_id, BLF_KERNING_DEFAULT);

	ui_but_text_password_hide(password_str, but, true);

	fstyle->points = fstyle_points_prev;
}

static void ui_textedit_set_cursor_select(uiBut *but, uiHandleButtonData *data, const float x)
{
	if      (x > data->selstartx) data->selextend = EXTEND_RIGHT;
	else if (x < data->selstartx) data->selextend = EXTEND_LEFT;

	ui_textedit_set_cursor_pos(but, data, x);

	if      (data->selextend == EXTEND_RIGHT) but->selend = but->pos;
	else if (data->selextend == EXTEND_LEFT)  but->selsta = but->pos;

	ui_but_update(but);
}

/**
 * This is used for both utf8 and ascii
 *
 * For unicode buttons, \a buf is treated as unicode.
 */
static bool ui_textedit_insert_buf(
        uiBut *but, uiHandleButtonData *data,
        const char *buf, int buf_len)
{
	int len = strlen(data->str);
	int len_new = len - (but->selend - but->selsta) + 1;
	bool changed = false;

	if (data->is_str_dynamic) {
		ui_textedit_string_ensure_max_length(but, data, len_new + buf_len);
	}

	if (len_new <= data->maxlen) {
		char *str = data->str;
		size_t step = buf_len;

		/* type over the current selection */
		if ((but->selend - but->selsta) > 0) {
			changed = ui_textedit_delete_selection(but, data);
			len = strlen(str);
		}

		if ((len + step >= data->maxlen) && (data->maxlen - (len + 1) > 0)) {
			if (ui_but_is_utf8(but)) {
				/* shorten 'step' to a utf8 algined size that fits  */
				BLI_strnlen_utf8_ex(buf, data->maxlen - (len + 1), &step);
			}
			else {
				step = data->maxlen - (len + 1);
			}
		}

		if (step && (len + step < data->maxlen)) {
			memmove(&str[but->pos + step], &str[but->pos], (len + 1) - but->pos);
			memcpy(&str[but->pos], buf, step * sizeof(char));
			but->pos += step;
			changed = true;
		}
	}

	return changed;
}

static bool ui_textedit_insert_ascii(uiBut *but, uiHandleButtonData *data, char ascii)
{
	char buf[2] = {ascii, '\0'};

	if (ui_but_is_utf8(but) && (BLI_str_utf8_size(buf) == -1)) {
		printf("%s: entering invalid ascii char into an ascii key (%d)\n",
		       __func__, (int)(unsigned char)ascii);

		return false;
	}

	/* in some cases we want to allow invalid utf8 chars */
	return ui_textedit_insert_buf(but, data, buf, 1);
}

static void ui_textedit_move(
        uiBut *but, uiHandleButtonData *data, eStrCursorJumpDirection direction,
        const bool select, eStrCursorJumpType jump)
{
	const char *str = data->str;
	const int len = strlen(str);
	const int pos_prev = but->pos;
	const bool has_sel = (but->selend - but->selsta) > 0;

	ui_but_update(but);

	/* special case, quit selection and set cursor */
	if (has_sel && !select) {
		if (jump == STRCUR_JUMP_ALL) {
			but->selsta = but->selend = but->pos = direction ? len : 0;
		}
		else {
			if (direction) {
				but->selsta = but->pos = but->selend;
			}
			else {
				but->pos = but->selend = but->selsta;
			}
		}
		data->selextend = EXTEND_NONE;
	}
	else {
		int pos_i = but->pos;
		BLI_str_cursor_step_utf8(str, len, &pos_i, direction, jump, true);
		but->pos = pos_i;

		if (select) {
			/* existing selection */
			if (has_sel) {

				if (data->selextend == EXTEND_NONE) {
					data->selextend = EXTEND_RIGHT;
				}

				if (direction) {
					if (data->selextend == EXTEND_RIGHT) {
						but->selend = but->pos;
					}
					else {
						but->selsta = but->pos;
					}
				}
				else {
					if (data->selextend == EXTEND_LEFT) {
						but->selsta = but->pos;
					}
					else {
						but->selend = but->pos;
					}
				}

				if (but->selend < but->selsta) {
					SWAP(short, but->selsta, but->selend);
					data->selextend = (data->selextend == EXTEND_RIGHT) ? EXTEND_LEFT : EXTEND_RIGHT;
				}

			} /* new selection */
			else {
				if (direction) {
					data->selextend = EXTEND_RIGHT;
					but->selend = but->pos;
					but->selsta = pos_prev;
				}
				else {
					data->selextend = EXTEND_LEFT;
					but->selend = pos_prev;
					but->selsta = but->pos;
				}
			}
		}
	}
}

static bool ui_textedit_delete(uiBut *but, uiHandleButtonData *data, int direction, eStrCursorJumpType jump)
{
	char *str = data->str;
	const int len = strlen(str);

	bool changed = false;

	if (jump == STRCUR_JUMP_ALL) {
		if (len) changed = true;
		str[0] = '\0';
		but->pos = 0;
	}
	else if (direction) { /* delete */
		if ((but->selend - but->selsta) > 0) {
			changed = ui_textedit_delete_selection(but, data);
		}
		else if (but->pos >= 0 && but->pos < len) {
			int pos = but->pos;
			int step;
			BLI_str_cursor_step_utf8(str, len, &pos, direction, jump, true);
			step = pos - but->pos;
			memmove(&str[but->pos], &str[but->pos + step], (len + 1) - (but->pos + step));
			changed = true;
		}
	}
	else { /* backspace */
		if (len != 0) {
			if ((but->selend - but->selsta) > 0) {
				changed = ui_textedit_delete_selection(but, data);
			}
			else if (but->pos > 0) {
				int pos = but->pos;
				int step;

				BLI_str_cursor_step_utf8(str, len, &pos, direction, jump, true);
				step = but->pos - pos;
				memmove(&str[but->pos - step], &str[but->pos], (len + 1) - but->pos);
				but->pos -= step;
				changed = true;
			}
		}
	}

	return changed;
}

static int ui_textedit_autocomplete(bContext *C, uiBut *but, uiHandleButtonData *data)
{
	char *str;
	int changed;

	str = data->str;

	if (data->searchbox)
		changed = ui_searchbox_autocomplete(C, data->searchbox, but, data->str);
	else
		changed = but->autocomplete_func(C, str, but->autofunc_arg);

	but->pos = strlen(str);
	but->selsta = but->selend = but->pos;

	return changed;
}

/* mode for ui_textedit_copypaste() */
enum {
	UI_TEXTEDIT_PASTE = 1,
	UI_TEXTEDIT_COPY,
	UI_TEXTEDIT_CUT
};

static bool ui_textedit_copypaste(uiBut *but, uiHandleButtonData *data, const int mode)
{
	char *pbuf;
	bool changed = false;
	int buf_len;

	/* paste */
	if (mode == UI_TEXTEDIT_PASTE) {
		/* extract the first line from the clipboard */
		pbuf = WM_clipboard_text_get_firstline(false, &buf_len);

		if (pbuf) {
			if (ui_but_is_utf8(but)) {
				buf_len -= BLI_utf8_invalid_strip(pbuf, (size_t)buf_len);
			}

			ui_textedit_insert_buf(but, data, pbuf, buf_len);

			changed = true;

			MEM_freeN(pbuf);
		}
	}
	/* cut & copy */
	else if (ELEM(mode, UI_TEXTEDIT_COPY, UI_TEXTEDIT_CUT)) {
		/* copy the contents to the copypaste buffer */
		int sellen = but->selend - but->selsta;
		char *buf = MEM_mallocN(sizeof(char) * (sellen + 1), "ui_textedit_copypaste");

		BLI_strncpy(buf, data->str + but->selsta, sellen + 1);
		WM_clipboard_text_set(buf, 0);
		MEM_freeN(buf);

		/* for cut only, delete the selection afterwards */
		if (mode == UI_TEXTEDIT_CUT) {
			if ((but->selend - but->selsta) > 0) {
				changed = ui_textedit_delete_selection(but, data);
			}
		}
	}

	return changed;
}

#ifdef WITH_INPUT_IME
/* enable ime, and set up uibut ime data */
static void ui_textedit_ime_begin(wmWindow *win, uiBut *UNUSED(but))
{
	/* XXX Is this really needed? */
	int x, y;

	BLI_assert(win->ime_data == NULL);

	/* enable IME and position to cursor, it's a trick */
	x = win->eventstate->x;
	/* flip y and move down a bit, prevent the IME panel cover the edit button */
	y = win->eventstate->y - 12;

	wm_window_IME_begin(win, x, y, 0, 0, true);
}

/* disable ime, and clear uibut ime data */
static void ui_textedit_ime_end(wmWindow *win, uiBut *UNUSED(but))
{
	wm_window_IME_end(win);
}

void ui_but_ime_reposition(uiBut *but, int x, int y, bool complete)
{
	BLI_assert(but->active);

	ui_region_to_window(but->active->region, &x, &y);
	wm_window_IME_begin(but->active->window, x, y - 4, 0, 0, complete);
}

wmIMEData *ui_but_ime_data_get(uiBut *but)
{
	if (but->active && but->active->window) {
		return but->active->window->ime_data;
	}
	else {
		return NULL;
	}
}
#endif  /* WITH_INPUT_IME */

static void ui_textedit_begin(bContext *C, uiBut *but, uiHandleButtonData *data)
{
	wmWindow *win = CTX_wm_window(C);
	int len;
	const bool is_num_but = ELEM(but->type, UI_BTYPE_NUM, UI_BTYPE_NUM_SLIDER);
	bool no_zero_strip = false;

	if (data->str) {
		MEM_freeN(data->str);
		data->str = NULL;
	}

#ifdef USE_DRAG_MULTINUM
	/* this can happen from multi-drag */
	if (data->applied_interactive) {
		/* remove any small changes so canceling edit doesn't restore invalid value: T40538 */
		data->cancel = true;
		ui_apply_but(C, but->block, but, data, true);
		data->cancel = false;

		data->applied_interactive = false;
	}
#endif

#ifdef USE_ALLSELECT
	if (is_num_but) {
		if (IS_ALLSELECT_EVENT(win->eventstate)) {
			data->select_others.is_enabled = true;
			data->select_others.is_copy = true;

		}
	}
#endif

	/* retrieve string */
	data->maxlen = ui_but_string_get_max_length(but);
	if (data->maxlen != 0) {
		data->str = MEM_callocN(sizeof(char) * data->maxlen, "textedit str");
		/* We do not want to truncate precision to default here, it's nice to show value,
		 * not to edit it - way too much precision is lost then. */
		ui_but_string_get_ex(but, data->str, data->maxlen, UI_PRECISION_FLOAT_MAX, true, &no_zero_strip);
	}
	else {
		data->is_str_dynamic = true;
		data->str = ui_but_string_get_dynamic(but, &data->maxlen);
	}

	if (ui_but_is_float(but) && !ui_but_is_unit(but) && !ui_but_anim_expression_get(but, NULL, 0) && !no_zero_strip) {
		BLI_str_rstrip_float_zero(data->str, '\0');
	}

	if (is_num_but) {
		BLI_assert(data->is_str_dynamic == false);
		ui_but_convert_to_unit_alt_name(but, data->str, data->maxlen);
	}

	/* won't change from now on */
	len = strlen(data->str);

	data->origstr = BLI_strdupn(data->str, len);
	data->selextend = EXTEND_NONE;
	data->selstartx = 0.0f;

	/* set cursor pos to the end of the text */
	but->editstr = data->str;
	but->pos = len;
	but->selsta = 0;
	but->selend = len;

	/* optional searchbox */
	if (but->type ==  UI_BTYPE_SEARCH_MENU) {
		data->searchbox = but->search_create_func(C, data->region, but);
		ui_searchbox_update(C, data->searchbox, but, true); /* true = reset */
	}

	/* reset alert flag (avoid confusion, will refresh on exit) */
	but->flag &= ~UI_BUT_REDALERT;

	ui_but_update(but);

	WM_cursor_modal_set(win, BC_TEXTEDITCURSOR);

#ifdef WITH_INPUT_IME
	if (is_num_but == false && BLT_lang_is_ime_supported()) {
		ui_textedit_ime_begin(win, but);
	}
#endif
}

static void ui_textedit_end(bContext *C, uiBut *but, uiHandleButtonData *data)
{
	wmWindow *win = CTX_wm_window(C);

	if (but) {
		if (ui_but_is_utf8(but)) {
			int strip = BLI_utf8_invalid_strip(but->editstr, strlen(but->editstr));
			/* not a file?, strip non utf-8 chars */
			if (strip) {
				/* wont happen often so isn't that annoying to keep it here for a while */
				printf("%s: invalid utf8 - stripped chars %d\n", __func__, strip);
			}
		}

		if (data->searchbox) {
			if (data->cancel == false) {
				if ((ui_searchbox_apply(but, data->searchbox) == false) &&
				    (ui_searchbox_find_index(data->searchbox, but->editstr) == -1))
				{
					data->cancel = true;

					/* ensure menu (popup) too is closed! */
					data->escapecancel = true;
				}
			}

			ui_searchbox_free(C, data->searchbox);
			data->searchbox = NULL;
			if (but->free_search_arg) {
				MEM_SAFE_FREE(but->search_arg);
			}
		}

		but->editstr = NULL;
		but->pos = -1;
	}

	WM_cursor_modal_restore(win);

#ifdef WITH_INPUT_IME
	if (win->ime_data) {
		ui_textedit_ime_end(win, but);
	}
#endif
}

static void ui_textedit_next_but(uiBlock *block, uiBut *actbut, uiHandleButtonData *data)
{
	uiBut *but;

	/* label and roundbox can overlap real buttons (backdrops...) */
	if (ELEM(actbut->type, UI_BTYPE_LABEL, UI_BTYPE_SEPR, UI_BTYPE_SEPR_LINE, UI_BTYPE_ROUNDBOX, UI_BTYPE_LISTBOX))
		return;

	for (but = actbut->next; but; but = but->next) {
		if (ui_but_is_editable_as_text(but)) {
			if (!(but->flag & UI_BUT_DISABLED)) {
				data->postbut = but;
				data->posttype = BUTTON_ACTIVATE_TEXT_EDITING;
				return;
			}
		}
	}
	for (but = block->buttons.first; but != actbut; but = but->next) {
		if (ui_but_is_editable_as_text(but)) {
			if (!(but->flag & UI_BUT_DISABLED)) {
				data->postbut = but;
				data->posttype = BUTTON_ACTIVATE_TEXT_EDITING;
				return;
			}
		}
	}
}

static void ui_textedit_prev_but(uiBlock *block, uiBut *actbut, uiHandleButtonData *data)
{
	uiBut *but;

	/* label and roundbox can overlap real buttons (backdrops...) */
	if (ELEM(actbut->type, UI_BTYPE_LABEL, UI_BTYPE_SEPR, UI_BTYPE_SEPR_LINE, UI_BTYPE_ROUNDBOX, UI_BTYPE_LISTBOX))
		return;

	for (but = actbut->prev; but; but = but->prev) {
		if (ui_but_is_editable_as_text(but)) {
			if (!(but->flag & UI_BUT_DISABLED)) {
				data->postbut = but;
				data->posttype = BUTTON_ACTIVATE_TEXT_EDITING;
				return;
			}
		}
	}
	for (but = block->buttons.last; but != actbut; but = but->prev) {
		if (ui_but_is_editable_as_text(but)) {
			if (!(but->flag & UI_BUT_DISABLED)) {
				data->postbut = but;
				data->posttype = BUTTON_ACTIVATE_TEXT_EDITING;
				return;
			}
		}
	}
}


static void ui_do_but_textedit(
        bContext *C, uiBlock *block, uiBut *but,
        uiHandleButtonData *data, const wmEvent *event)
{
	int retval = WM_UI_HANDLER_CONTINUE;
	bool changed = false, inbox = false, update = false;

#ifdef WITH_INPUT_IME
	wmWindow *win = CTX_wm_window(C);
	wmIMEData *ime_data = win->ime_data;
	bool is_ime_composing = ime_data && ime_data->is_ime_composing;
#else
	bool is_ime_composing = false;
#endif

	switch (event->type) {
		case MOUSEMOVE:
		case MOUSEPAN:
			if (data->searchbox) {
#ifdef USE_KEYNAV_LIMIT
				if ((event->type == MOUSEMOVE) && ui_mouse_motion_keynav_test(&data->searchbox_keynav_state, event)) {
					/* pass */
				}
				else {
					ui_searchbox_event(C, data->searchbox, but, event);
				}
#else
				ui_searchbox_event(C, data->searchbox, but, event);
#endif
			}

			break;
		case RIGHTMOUSE:
		case ESCKEY:
			if (event->val == KM_PRESS) {
#ifdef WITH_INPUT_IME
				/* skips button handling since it is not wanted */
				if (is_ime_composing) {
					break;
				}
#endif
				data->cancel = true;
				data->escapecancel = true;
				button_activate_state(C, but, BUTTON_STATE_EXIT);
				retval = WM_UI_HANDLER_BREAK;
			}
			break;
		case LEFTMOUSE:
		{
			bool had_selection = but->selsta != but->selend;

			/* exit on LMB only on RELEASE for searchbox, to mimic other popups, and allow multiple menu levels */
			if (data->searchbox)
				inbox = ui_searchbox_inside(data->searchbox, event->x, event->y);

			/* for double click: we do a press again for when you first click on button
			 * (selects all text, no cursor pos) */
			if (event->val == KM_PRESS || event->val == KM_DBL_CLICK) {
				float mx, my;

				mx = event->x;
				my = event->y;
				ui_window_to_block_fl(data->region, block, &mx, &my);

				if (ui_but_contains_pt(but, mx, my)) {
					ui_textedit_set_cursor_pos(but, data, event->x);
					but->selsta = but->selend = but->pos;
					data->selstartx = event->x;

					button_activate_state(C, but, BUTTON_STATE_TEXT_SELECTING);
					retval = WM_UI_HANDLER_BREAK;
				}
				else if (inbox == false) {
					/* if searchbox, click outside will cancel */
					if (data->searchbox)
						data->cancel = data->escapecancel = true;
					button_activate_state(C, but, BUTTON_STATE_EXIT);
					retval = WM_UI_HANDLER_BREAK;
				}
			}

			/* only select a word in button if there was no selection before */
			if (event->val == KM_DBL_CLICK && had_selection == false) {
				ui_textedit_move(but, data, STRCUR_DIR_PREV, false, STRCUR_JUMP_DELIM);
				ui_textedit_move(but, data, STRCUR_DIR_NEXT, true, STRCUR_JUMP_DELIM);
				retval = WM_UI_HANDLER_BREAK;
				changed = true;
			}
			else if (inbox) {
				/* if we allow activation on key press, it gives problems launching operators [#35713] */
				if (event->val == KM_RELEASE) {
					button_activate_state(C, but, BUTTON_STATE_EXIT);
					retval = WM_UI_HANDLER_BREAK;
				}
			}
			break;
		}
	}

	if (event->val == KM_PRESS && !is_ime_composing) {
		switch (event->type) {
			case VKEY:
			case XKEY:
			case CKEY:
				if (IS_EVENT_MOD(event, ctrl, oskey)) {
					if (event->type == VKEY)
						changed = ui_textedit_copypaste(but, data, UI_TEXTEDIT_PASTE);
					else if (event->type == CKEY)
						changed = ui_textedit_copypaste(but, data, UI_TEXTEDIT_COPY);
					else if (event->type == XKEY)
						changed = ui_textedit_copypaste(but, data, UI_TEXTEDIT_CUT);

					retval = WM_UI_HANDLER_BREAK;
				}
				break;
			case RIGHTARROWKEY:
				ui_textedit_move(but, data, STRCUR_DIR_NEXT,
				                 event->shift != 0, event->ctrl ? STRCUR_JUMP_DELIM : STRCUR_JUMP_NONE);
				retval = WM_UI_HANDLER_BREAK;
				break;
			case LEFTARROWKEY:
				ui_textedit_move(but, data, STRCUR_DIR_PREV,
				                 event->shift != 0, event->ctrl ? STRCUR_JUMP_DELIM : STRCUR_JUMP_NONE);
				retval = WM_UI_HANDLER_BREAK;
				break;
			case WHEELDOWNMOUSE:
			case DOWNARROWKEY:
				if (data->searchbox) {
#ifdef USE_KEYNAV_LIMIT
					ui_mouse_motion_keynav_init(&data->searchbox_keynav_state, event);
#endif
					ui_searchbox_event(C, data->searchbox, but, event);
					break;
				}
				if (event->type == WHEELDOWNMOUSE) {
					break;
				}
				ATTR_FALLTHROUGH;
			case ENDKEY:
				ui_textedit_move(but, data, STRCUR_DIR_NEXT,
				                 event->shift != 0, STRCUR_JUMP_ALL);
				retval = WM_UI_HANDLER_BREAK;
				break;
			case WHEELUPMOUSE:
			case UPARROWKEY:
				if (data->searchbox) {
#ifdef USE_KEYNAV_LIMIT
					ui_mouse_motion_keynav_init(&data->searchbox_keynav_state, event);
#endif
					ui_searchbox_event(C, data->searchbox, but, event);
					break;
				}
				if (event->type == WHEELUPMOUSE) {
					break;
				}
				ATTR_FALLTHROUGH;
			case HOMEKEY:
				ui_textedit_move(but, data, STRCUR_DIR_PREV,
				                 event->shift != 0, STRCUR_JUMP_ALL);
				retval = WM_UI_HANDLER_BREAK;
				break;
			case PADENTER:
			case RETKEY:
				button_activate_state(C, but, BUTTON_STATE_EXIT);
				retval = WM_UI_HANDLER_BREAK;
				break;
			case DELKEY:
				changed = ui_textedit_delete(but, data, 1,
				                             event->ctrl ? STRCUR_JUMP_DELIM : STRCUR_JUMP_NONE);
				retval = WM_UI_HANDLER_BREAK;
				break;

			case BACKSPACEKEY:
				changed = ui_textedit_delete(but, data, 0,
				                             event->ctrl ? STRCUR_JUMP_DELIM : STRCUR_JUMP_NONE);
				retval = WM_UI_HANDLER_BREAK;
				break;

			case AKEY:

				/* Ctrl + A: Select all */
#if defined(__APPLE__)
				/* OSX uses cmd-a systemwide, so add it */
				if ((event->oskey && !IS_EVENT_MOD(event, shift, alt, ctrl)) ||
				    (event->ctrl && !IS_EVENT_MOD(event, shift, alt, oskey)))
#else
				if (event->ctrl && !IS_EVENT_MOD(event, shift, alt, oskey))
#endif
				{
					ui_textedit_move(but, data, STRCUR_DIR_PREV,
					                 false, STRCUR_JUMP_ALL);
					ui_textedit_move(but, data, STRCUR_DIR_NEXT,
					                 true, STRCUR_JUMP_ALL);
					retval = WM_UI_HANDLER_BREAK;
				}
				break;

			case TABKEY:
				/* there is a key conflict here, we can't tab with autocomplete */
				if (but->autocomplete_func || data->searchbox) {
					int autocomplete = ui_textedit_autocomplete(C, but, data);
					changed = autocomplete != AUTOCOMPLETE_NO_MATCH;

					if (autocomplete == AUTOCOMPLETE_FULL_MATCH)
						button_activate_state(C, but, BUTTON_STATE_EXIT);
				}
				/* the hotkey here is not well defined, was G.qual so we check all */
				else if (IS_EVENT_MOD(event, shift, ctrl, alt, oskey)) {
					ui_textedit_prev_but(block, but, data);
					button_activate_state(C, but, BUTTON_STATE_EXIT);
				}
				else {
					ui_textedit_next_but(block, but, data);
					button_activate_state(C, but, BUTTON_STATE_EXIT);
				}
				retval = WM_UI_HANDLER_BREAK;
				break;
		}

		if ((event->ascii || event->utf8_buf[0]) &&
		    (retval == WM_UI_HANDLER_CONTINUE)
#ifdef WITH_INPUT_IME
		    &&
		    !is_ime_composing &&
		    (!WM_event_is_ime_switch(event) || !BLT_lang_is_ime_supported())
#endif
		    )
		{
			char ascii = event->ascii;
			const char *utf8_buf = event->utf8_buf;

			/* exception that's useful for number buttons, some keyboard
			 * numpads have a comma instead of a period */
			if (ELEM(but->type, UI_BTYPE_NUM, UI_BTYPE_NUM_SLIDER)) { /* could use data->min*/
				if (event->type == PADPERIOD && ascii == ',') {
					ascii = '.';
					utf8_buf = NULL; /* force ascii fallback */
				}
			}

			if (utf8_buf && utf8_buf[0]) {
				int utf8_buf_len = BLI_str_utf8_size(utf8_buf);
				/* keep this printf until utf8 is well tested */
				if (utf8_buf_len != 1) {
					printf("%s: utf8 char '%.*s'\n", __func__, utf8_buf_len, utf8_buf);
				}

				// strcpy(utf8_buf, "12345");
				changed = ui_textedit_insert_buf(but, data, event->utf8_buf, utf8_buf_len);
			}
			else {
				changed = ui_textedit_insert_ascii(but, data, ascii);
			}

			retval = WM_UI_HANDLER_BREAK;

		}
		/* textbutton with this flag: do live update (e.g. for search buttons) */
		if (but->flag & UI_BUT_TEXTEDIT_UPDATE) {
			update = true;
		}
	}

#ifdef WITH_INPUT_IME
	if (event->type == WM_IME_COMPOSITE_START || event->type == WM_IME_COMPOSITE_EVENT) {
		changed = true;

		if (event->type == WM_IME_COMPOSITE_START && but->selend > but->selsta) {
			ui_textedit_delete_selection(but, data);
		}
		if (event->type == WM_IME_COMPOSITE_EVENT && ime_data->result_len) {
			ui_textedit_insert_buf(
			        but, data,
			        ime_data->str_result,
			        ime_data->result_len);
		}
	}
	else if (event->type == WM_IME_COMPOSITE_END) {
		changed = true;
	}
#endif

	if (changed) {
		/* only do live update when but flag request it (UI_BUT_TEXTEDIT_UPDATE). */
		if (update && data->interactive) {
			ui_apply_but(C, block, but, data, true);
		}
		else {
			ui_but_update_edited(but);
		}
		but->changed = true;

		if (data->searchbox)
			ui_searchbox_update(C, data->searchbox, but, true);  /* true = reset */
	}

	if (changed || (retval == WM_UI_HANDLER_BREAK))
		ED_region_tag_redraw(data->region);
}

static void ui_do_but_textedit_select(
        bContext *C, uiBlock *block, uiBut *but,
        uiHandleButtonData *data, const wmEvent *event)
{
	int mx, my, retval = WM_UI_HANDLER_CONTINUE;

	switch (event->type) {
		case MOUSEMOVE:
		{
			mx = event->x;
			my = event->y;
			ui_window_to_block(data->region, block, &mx, &my);

			ui_textedit_set_cursor_select(but, data, event->x);
			retval = WM_UI_HANDLER_BREAK;
			break;
		}
		case LEFTMOUSE:
			if (event->val == KM_RELEASE)
				button_activate_state(C, but, BUTTON_STATE_TEXT_EDITING);
			retval = WM_UI_HANDLER_BREAK;
			break;
	}

	if (retval == WM_UI_HANDLER_BREAK) {
		ui_but_update(but);
		ED_region_tag_redraw(data->region);
	}
}

/* ************* number editing for various types ************* */

static void ui_numedit_begin(uiBut *but, uiHandleButtonData *data)
{
	if (but->type == UI_BTYPE_CURVE) {
		but->editcumap = (CurveMapping *)but->poin;
	}
	else if (but->type == UI_BTYPE_COLORBAND) {
		data->coba = (ColorBand *)but->poin;
		but->editcoba = data->coba;
	}
	else if (ELEM(but->type, UI_BTYPE_UNITVEC, UI_BTYPE_HSVCUBE, UI_BTYPE_HSVCIRCLE, UI_BTYPE_COLOR)) {
		ui_but_v3_get(but, data->origvec);
		copy_v3_v3(data->vec, data->origvec);
		but->editvec = data->vec;
	}
	else {
		float softrange, softmin, softmax;

		data->startvalue = ui_but_value_get(but);
		data->origvalue = data->startvalue;
		data->value = data->origvalue;
		but->editval = &data->value;

		softmin = but->softmin;
		softmax = but->softmax;
		softrange = softmax - softmin;

		data->dragfstart = (softrange == 0.0f) ? 0.0f : ((float)data->value - softmin) / softrange;
		data->dragf = data->dragfstart;
	}

	data->dragchange = false;
	data->draglock = true;
}

static void ui_numedit_end(uiBut *but, uiHandleButtonData *data)
{
	but->editval = NULL;
	but->editvec = NULL;
	but->editcoba = NULL;
	but->editcumap = NULL;

	data->dragstartx = 0;
	data->draglastx = 0;
	data->dragchange = false;
	data->dragcbd = NULL;
	data->dragsel = 0;
}

static void ui_numedit_apply(bContext *C, uiBlock *block, uiBut *but, uiHandleButtonData *data)
{
	if (data->interactive) {
		ui_apply_but(C, block, but, data, true);
	}
	else {
		ui_but_update(but);
	}

	ED_region_tag_redraw(data->region);
}

/* ****************** menu opening for various types **************** */

static void ui_block_open_begin(bContext *C, uiBut *but, uiHandleButtonData *data)
{
	uiBlockCreateFunc func = NULL;
	uiBlockHandleCreateFunc handlefunc = NULL;
	uiMenuCreateFunc menufunc = NULL;
	uiMenuCreateFunc popoverfunc = NULL;
	void *arg = NULL;

	switch (but->type) {
		case UI_BTYPE_BLOCK:
		case UI_BTYPE_PULLDOWN:
			if (but->menu_create_func) {
				menufunc = but->menu_create_func;
				arg = but->poin;
			}
			else {
				func = but->block_create_func;
				arg = but->poin ? but->poin : but->func_argN;
			}
			break;
		case UI_BTYPE_MENU:
			BLI_assert(but->menu_create_func);
			menufunc = but->menu_create_func;
			arg = but->poin;
			break;
		case UI_BTYPE_POPOVER:
			BLI_assert(but->menu_create_func);
			popoverfunc = but->menu_create_func;
			arg = but->poin;
			break;
		case UI_BTYPE_COLOR:
			ui_but_v3_get(but, data->origvec);
			copy_v3_v3(data->vec, data->origvec);
			but->editvec = data->vec;

			handlefunc = ui_block_func_COLOR;
			arg = but;
			break;

			/* quiet warnings for unhandled types */
		default:
			break;
	}

	if (func || handlefunc) {
		data->menu = ui_popup_block_create(C, data->region, but, func, handlefunc, arg);
		if (but->block->handle)
			data->menu->popup = but->block->handle->popup;
	}
	else if (menufunc) {
		data->menu = ui_popup_menu_create(C, data->region, but, menufunc, arg);
		if (but->block->handle)
			data->menu->popup = but->block->handle->popup;
	}
	else if (popoverfunc) {
		data->menu = ui_popover_panel_create(C, data->region, but, popoverfunc, arg);
		if (but->block->handle)
			data->menu->popup = but->block->handle->popup;
	}

#ifdef USE_ALLSELECT
	{
		wmWindow *win = CTX_wm_window(C);
		if (IS_ALLSELECT_EVENT(win->eventstate)) {
			data->select_others.is_enabled = true;
		}
	}
#endif

	/* this makes adjacent blocks auto open from now on */
	//if (but->block->auto_open == 0) but->block->auto_open = 1;
}

static void ui_block_open_end(bContext *C, uiBut *but, uiHandleButtonData *data)
{
	if (but) {
		but->editval = NULL;
		but->editvec = NULL;

		but->block->auto_open_last = PIL_check_seconds_timer();
	}

	if (data->menu) {
		ui_popup_block_free(C, data->menu);
		data->menu = NULL;
	}
}

int ui_but_menu_direction(uiBut *but)
{
	uiHandleButtonData *data = but->active;

	if (data && data->menu)
		return data->menu->direction;

	return 0;
}

/**
 * Hack for #uiList #UI_BTYPE_LISTROW buttons to "give" events to overlaying #UI_BTYPE_TEXT buttons
 * (Ctrl-Click rename feature & co).
 */
static uiBut *ui_but_list_row_text_activate(
        bContext *C, uiBut *but, uiHandleButtonData *data, const wmEvent *event,
        uiButtonActivateType activate_type)
{
	ARegion *ar = CTX_wm_region(C);
	uiBut *labelbut = ui_but_find_mouse_over_ex(ar, event->x, event->y, true);

	if (labelbut && labelbut->type == UI_BTYPE_TEXT && !(labelbut->flag & UI_BUT_DISABLED)) {
		/* exit listrow */
		data->cancel = true;
		button_activate_exit(C, but, data, false, false);

		/* Activate the text button. */
		button_activate_init(C, ar, labelbut, activate_type);

		return labelbut;
	}
	return NULL;
}

/* ***************** events for different button types *************** */

#ifdef USE_DRAG_TOGGLE
/* Shared by any button that supports drag-toggle. */
static bool ui_do_but_ANY_drag_toggle(
        bContext *C, uiBut *but,
        uiHandleButtonData *data, const wmEvent *event,
        int *r_retval)
{
	if (data->state == BUTTON_STATE_HIGHLIGHT) {
		if (event->type == LEFTMOUSE && event->val == KM_PRESS && ui_but_is_drag_toggle(but)) {
#if 0		/* UNUSED */
			data->togdual = event->ctrl;
			data->togonly = !event->shift;
#endif
			ui_apply_but(C, but->block, but, data, true);
			button_activate_state(C, but, BUTTON_STATE_WAIT_DRAG);
			data->dragstartx = event->x;
			data->dragstarty = event->y;
			*r_retval = WM_UI_HANDLER_BREAK;
			return true;
		}
	}
	else if (data->state == BUTTON_STATE_WAIT_DRAG) {
		/* note: the 'BUTTON_STATE_WAIT_DRAG' part of 'ui_do_but_EXIT' could be refactored into its own function */
		data->applied = false;
		*r_retval = ui_do_but_EXIT(C, but, data, event);
		return true;
	}
	return false;
}
#endif  /* USE_DRAG_TOGGLE */

static int ui_do_but_BUT(
        bContext *C, uiBut *but,
        uiHandleButtonData *data, const wmEvent *event)
{
#ifdef USE_DRAG_TOGGLE
	{
		int retval;
		if (ui_do_but_ANY_drag_toggle(C, but, data, event, &retval)) {
			return retval;
		}
	}
#endif

	if (data->state == BUTTON_STATE_HIGHLIGHT) {
		if (event->type == LEFTMOUSE && event->val == KM_PRESS) {
			button_activate_state(C, but, BUTTON_STATE_WAIT_RELEASE);
			return WM_UI_HANDLER_BREAK;
		}
		else if (event->type == LEFTMOUSE && event->val == KM_RELEASE && but->block->handle) {
			/* regular buttons will be 'UI_SELECT', menu items 'UI_ACTIVE' */
			if (!(but->flag & (UI_SELECT | UI_ACTIVE)))
				data->cancel = true;
			button_activate_state(C, but, BUTTON_STATE_EXIT);
			return WM_UI_HANDLER_BREAK;
		}
		else if (ELEM(event->type, PADENTER, RETKEY) && event->val == KM_PRESS) {
			button_activate_state(C, but, BUTTON_STATE_WAIT_FLASH);
			return WM_UI_HANDLER_BREAK;
		}
	}
	else if (data->state == BUTTON_STATE_WAIT_RELEASE) {
		if (event->type == LEFTMOUSE && event->val == KM_RELEASE) {
			if (!(but->flag & UI_SELECT))
				data->cancel = true;
			button_activate_state(C, but, BUTTON_STATE_EXIT);
			return WM_UI_HANDLER_BREAK;
		}
	}

	return WM_UI_HANDLER_CONTINUE;
}

static int ui_do_but_HOTKEYEVT(
        bContext *C, uiBut *but,
        uiHandleButtonData *data, const wmEvent *event)
{
	if (data->state == BUTTON_STATE_HIGHLIGHT) {
		if (ELEM(event->type, LEFTMOUSE, PADENTER, RETKEY) && event->val == KM_PRESS) {
			but->drawstr[0] = 0;
			but->modifier_key = 0;
			button_activate_state(C, but, BUTTON_STATE_WAIT_KEY_EVENT);
			return WM_UI_HANDLER_BREAK;
		}
	}
	else if (data->state == BUTTON_STATE_WAIT_KEY_EVENT) {
		if (ELEM(event->type, MOUSEMOVE, INBETWEEN_MOUSEMOVE)) {
			return WM_UI_HANDLER_CONTINUE;
		}

		if (event->type == LEFTMOUSE && event->val == KM_PRESS) {
			/* only cancel if click outside the button */
			if (ui_but_contains_point_px(but->active->region, but, event->x, event->y) == 0) {
				/* data->cancel doesnt work, this button opens immediate */
				if (but->flag & UI_BUT_IMMEDIATE)
					ui_but_value_set(but, 0);
				else
					data->cancel = true;
				button_activate_state(C, but, BUTTON_STATE_EXIT);
				return WM_UI_HANDLER_BREAK;
			}
		}

		/* always set */
		but->modifier_key = 0;
		if (event->shift) but->modifier_key |= KM_SHIFT;
		if (event->alt) but->modifier_key |= KM_ALT;
		if (event->ctrl) but->modifier_key |= KM_CTRL;
		if (event->oskey) but->modifier_key |= KM_OSKEY;

		ui_but_update(but);
		ED_region_tag_redraw(data->region);

		if (event->val == KM_PRESS) {
			if (ISHOTKEY(event->type)) {

				if (WM_key_event_string(event->type, false)[0])
					ui_but_value_set(but, event->type);
				else
					data->cancel = true;

				button_activate_state(C, but, BUTTON_STATE_EXIT);
				return WM_UI_HANDLER_BREAK;
			}
			else if (event->type == ESCKEY) {
				if (event->val == KM_PRESS) {
					data->cancel = true;
					data->escapecancel = true;
					button_activate_state(C, but, BUTTON_STATE_EXIT);
				}
			}

		}
	}

	return WM_UI_HANDLER_CONTINUE;
}

static int ui_do_but_KEYEVT(
        bContext *C, uiBut *but,
        uiHandleButtonData *data, const wmEvent *event)
{
	if (data->state == BUTTON_STATE_HIGHLIGHT) {
		if (ELEM(event->type, LEFTMOUSE, PADENTER, RETKEY) && event->val == KM_PRESS) {
			button_activate_state(C, but, BUTTON_STATE_WAIT_KEY_EVENT);
			return WM_UI_HANDLER_BREAK;
		}
	}
	else if (data->state == BUTTON_STATE_WAIT_KEY_EVENT) {
		if (ELEM(event->type, MOUSEMOVE, INBETWEEN_MOUSEMOVE)) {
			return WM_UI_HANDLER_CONTINUE;
		}

		if (event->val == KM_PRESS) {
			if (WM_key_event_string(event->type, false)[0])
				ui_but_value_set(but, event->type);
			else
				data->cancel = true;

			button_activate_state(C, but, BUTTON_STATE_EXIT);
		}
	}

	return WM_UI_HANDLER_CONTINUE;
}

static bool ui_but_is_mouse_over_icon_extra(const ARegion *region, uiBut *but, const int mouse_xy[2])
{
	int x = mouse_xy[0], y = mouse_xy[1];
	rcti icon_rect;

	BLI_assert(ui_but_icon_extra_get(but) != UI_BUT_ICONEXTRA_NONE);

	ui_window_to_block(region, but->block, &x, &y);

	BLI_rcti_rctf_copy(&icon_rect, &but->rect);
	icon_rect.xmin = icon_rect.xmax - (BLI_rcti_size_y(&icon_rect));

	return BLI_rcti_isect_pt(&icon_rect, x, y);
}

static int ui_do_but_TAB(bContext *C, uiBlock *block, uiBut *but, uiHandleButtonData *data, const wmEvent *event)
{
	if (data->state == BUTTON_STATE_HIGHLIGHT) {
		if ((event->type == LEFTMOUSE) &&
		    ((event->val == KM_DBL_CLICK) || event->ctrl))
		{
			button_activate_state(C, but, BUTTON_STATE_TEXT_EDITING);
			return WM_UI_HANDLER_BREAK;
		}
		else if (ELEM(event->type, LEFTMOUSE, PADENTER, RETKEY) && (event->val == KM_CLICK)) {
			const bool has_icon_extra = ui_but_icon_extra_get(but) == UI_BUT_ICONEXTRA_CLEAR;

			if (has_icon_extra && ui_but_is_mouse_over_icon_extra(data->region, but, &event->x)) {
				uiButTab *tab = (uiButTab *)but;
				wmOperatorType *ot_backup = but->optype;

				but->optype = tab->unlink_ot;
				/* Force calling unlink/delete operator. */
				ui_apply_but(C, block, but, data, true);
				but->optype = ot_backup;
			}
			button_activate_state(C, but, BUTTON_STATE_EXIT);
			return WM_UI_HANDLER_BREAK;
		}
	}
	else if (data->state == BUTTON_STATE_TEXT_EDITING) {
		ui_do_but_textedit(C, block, but, data, event);
		return WM_UI_HANDLER_BREAK;
	}
	else if (data->state == BUTTON_STATE_TEXT_SELECTING) {
		ui_do_but_textedit_select(C, block, but, data, event);
		return WM_UI_HANDLER_BREAK;
	}

	return WM_UI_HANDLER_CONTINUE;
}

static int ui_do_but_TEX(
        bContext *C, uiBlock *block, uiBut *but,
        uiHandleButtonData *data, const wmEvent *event)
{
	if (data->state == BUTTON_STATE_HIGHLIGHT) {
		if (ELEM(event->type, LEFTMOUSE, EVT_BUT_OPEN, PADENTER, RETKEY) && event->val == KM_PRESS) {
			if (ELEM(event->type, PADENTER, RETKEY) && (!ui_but_is_utf8(but))) {
				/* pass - allow filesel, enter to execute */
			}
			else if (but->dt == UI_EMBOSS_NONE && !event->ctrl) {
				/* pass */
			}
			else {
				const bool has_icon_extra = ui_but_icon_extra_get(but) == UI_BUT_ICONEXTRA_CLEAR;

				if (has_icon_extra && ui_but_is_mouse_over_icon_extra(data->region, but, &event->x)) {
					ui_but_text_clear(C, but, data);
				}
				else {
					button_activate_state(C, but, BUTTON_STATE_TEXT_EDITING);
				}
				return WM_UI_HANDLER_BREAK;
			}
		}
	}
	else if (data->state == BUTTON_STATE_TEXT_EDITING) {
		ui_do_but_textedit(C, block, but, data, event);
		return WM_UI_HANDLER_BREAK;
	}
	else if (data->state == BUTTON_STATE_TEXT_SELECTING) {
		ui_do_but_textedit_select(C, block, but, data, event);
		return WM_UI_HANDLER_BREAK;
	}

	return WM_UI_HANDLER_CONTINUE;
}

static int ui_do_but_SEARCH_UNLINK(
        bContext *C, uiBlock *block, uiBut *but,
        uiHandleButtonData *data, const wmEvent *event)
{
	const uiButExtraIconType extra_icon_type = ui_but_icon_extra_get(but);
	const bool has_icon_extra = (extra_icon_type != UI_BUT_ICONEXTRA_NONE);

	/* unlink icon is on right */
	if ((ELEM(event->type, LEFTMOUSE, EVT_BUT_OPEN, PADENTER, RETKEY)) &&
	    (has_icon_extra == true) &&
	    (ui_but_is_mouse_over_icon_extra(data->region, but, &event->x) == true))
	{
		/* doing this on KM_PRESS calls eyedropper after clicking unlink icon */
		if (event->val == KM_RELEASE) {
			/* unlink */
			if (extra_icon_type == UI_BUT_ICONEXTRA_CLEAR) {
				ui_but_text_clear(C, but, data);
			}
			/* eyedropper */
			else if (extra_icon_type == UI_BUT_ICONEXTRA_EYEDROPPER) {
				WM_operator_name_call(C, "UI_OT_eyedropper_id", WM_OP_INVOKE_DEFAULT, NULL);
			}
			else {
				BLI_assert(0);
			}
		}
		return WM_UI_HANDLER_BREAK;
	}
	return ui_do_but_TEX(C, block, but, data, event);
}

static int ui_do_but_TOG(
        bContext *C, uiBut *but,
        uiHandleButtonData *data, const wmEvent *event)
{
#ifdef USE_DRAG_TOGGLE
	{
		int retval;
		if (ui_do_but_ANY_drag_toggle(C, but, data, event, &retval)) {
			return retval;
		}
	}
#endif

	if (data->state == BUTTON_STATE_HIGHLIGHT) {
		if (ELEM(event->type, LEFTMOUSE, PADENTER, RETKEY) && event->val == KM_PRESS) {
#if 0		/* UNUSED */
			data->togdual = event->ctrl;
			data->togonly = !event->shift;
#endif
			button_activate_state(C, but, BUTTON_STATE_EXIT);
			return WM_UI_HANDLER_BREAK;
		}
		else if (ELEM(event->type, WHEELDOWNMOUSE, WHEELUPMOUSE) && event->ctrl) {
			/* Support alt+wheel on expanded enum rows */
			if (but->type == UI_BTYPE_ROW) {
				const int direction = (event->type == WHEELDOWNMOUSE) ? -1 : 1;
				uiBut *but_select = ui_but_find_select_in_enum(but, direction);
				if (but_select) {
					uiBut *but_other = (direction == -1) ? but_select->next : but_select->prev;
					if (but_other && ui_but_find_select_in_enum__cmp(but, but_other)) {
						ARegion *ar = data->region;

						data->cancel = true;
						button_activate_exit(C, but, data, false, false);

						/* Activate the text button. */
						button_activate_init(C, ar, but_other, BUTTON_ACTIVATE_OVER);
						data = but_other->active;
						if (data) {
							ui_apply_but(C, but->block, but_other, but_other->active, true);
							button_activate_exit(C, but_other, data, false, false);

							/* restore active button */
							button_activate_init(C, ar, but, BUTTON_ACTIVATE_OVER);
						}
						else {
							/* shouldn't happen */
							BLI_assert(0);
						}
					}
				}
				return WM_UI_HANDLER_BREAK;
			}
		}
	}
	return WM_UI_HANDLER_CONTINUE;
}

static int ui_do_but_EXIT(
        bContext *C, uiBut *but,
        uiHandleButtonData *data, const wmEvent *event)
{

	if (data->state == BUTTON_STATE_HIGHLIGHT) {

		/* first handle click on icondrag type button */
		if (event->type == LEFTMOUSE && but->dragpoin) {
			if (ui_but_contains_point_px_icon(but, data->region, event)) {

				/* tell the button to wait and keep checking further events to
				 * see if it should start dragging */
				button_activate_state(C, but, BUTTON_STATE_WAIT_DRAG);
				data->dragstartx = event->x;
				data->dragstarty = event->y;
				return WM_UI_HANDLER_CONTINUE;
			}
		}
#ifdef USE_DRAG_TOGGLE
		if (event->type == LEFTMOUSE && ui_but_is_drag_toggle(but)) {
			button_activate_state(C, but, BUTTON_STATE_WAIT_DRAG);
			data->dragstartx = event->x;
			data->dragstarty = event->y;
			return WM_UI_HANDLER_CONTINUE;
		}
#endif

		if (ELEM(event->type, LEFTMOUSE, PADENTER, RETKEY) && event->val == KM_PRESS) {
			int ret = WM_UI_HANDLER_BREAK;
			/* XXX (a bit ugly) Special case handling for filebrowser drag button */
			if (but->dragpoin && but->imb && ui_but_contains_point_px_icon(but, data->region, event)) {
				ret = WM_UI_HANDLER_CONTINUE;
			}
			button_activate_state(C, but, BUTTON_STATE_EXIT);
			return ret;
		}
	}
	else if (data->state == BUTTON_STATE_WAIT_DRAG) {

		/* this function also ends state */
		if (ui_but_drag_init(C, but, data, event)) {
			return WM_UI_HANDLER_BREAK;
		}

		/* If the mouse has been pressed and released, getting to
		 * this point without triggering a drag, then clear the
		 * drag state for this button and continue to pass on the event */
		if (event->type == LEFTMOUSE && event->val == KM_RELEASE) {
			button_activate_state(C, but, BUTTON_STATE_EXIT);
			return WM_UI_HANDLER_CONTINUE;
		}

		/* while waiting for a drag to be triggered, always block
		 * other events from getting handled */
		return WM_UI_HANDLER_BREAK;
	}

	return WM_UI_HANDLER_CONTINUE;
}

/* var names match ui_numedit_but_NUM */
static float ui_numedit_apply_snapf(
        uiBut *but, float tempf, float softmin, float softmax, float softrange,
        const enum eSnapType snap)
{
	if (tempf == softmin || tempf == softmax || snap == SNAP_OFF) {
		/* pass */
	}
	else {
		float fac = 1.0f;

		if (ui_but_is_unit(but)) {
			UnitSettings *unit = but->block->unit;
			int unit_type = RNA_SUBTYPE_UNIT_VALUE(UI_but_unit_type_get(but));

			if (bUnit_IsValid(unit->system, unit_type)) {
				fac = (float)bUnit_BaseScalar(unit->system, unit_type);
				if (ELEM(unit_type, B_UNIT_LENGTH, B_UNIT_AREA, B_UNIT_VOLUME)) {
					fac /= unit->scale_length;
				}
			}
		}

		if (fac != 1.0f) {
			/* snap in unit-space */
			tempf /= fac;
			/* softmin /= fac; */ /* UNUSED */
			/* softmax /= fac; */ /* UNUSED */
			softrange /= fac;
		}

		/* workaround, too high snapping values */
		/* snapping by 10's for float buttons is quite annoying (location, scale...),
		 * but allow for rotations */
		if (softrange >= 21.0f) {
			UnitSettings *unit = but->block->unit;
			int unit_type = UI_but_unit_type_get(but);
			if ((unit_type == PROP_UNIT_ROTATION) && (unit->system_rotation != USER_UNIT_ROT_RADIANS)) {
				/* pass (degrees)*/
			}
			else {
				softrange = 20.0f;
			}
		}

		if (snap == SNAP_ON) {
			if      (softrange < 2.10f) tempf = roundf(tempf * 10.0f) * 0.1f;
			else if (softrange < 21.0f) tempf = roundf(tempf);
			else                        tempf = roundf(tempf * 0.1f) * 10.0f;
		}
		else if (snap == SNAP_ON_SMALL) {
			if      (softrange < 2.10f) tempf = roundf(tempf * 100.0f) * 0.01f;
			else if (softrange < 21.0f) tempf = roundf(tempf * 10.0f)  * 0.1f;
			else                        tempf = roundf(tempf);
		}
		else {
			BLI_assert(0);
		}

		if (fac != 1.0f)
			tempf *= fac;
	}

	return tempf;
}

static float ui_numedit_apply_snap(
        int temp, float softmin, float softmax,
        const enum eSnapType snap)
{
	if (temp == softmin || temp == softmax)
		return temp;

	switch (snap) {
		case SNAP_OFF:
			break;
		case SNAP_ON:
			temp = 10 * (temp / 10);
			break;
		case SNAP_ON_SMALL:
			temp = 100 * (temp / 100);
			break;
	}

	return temp;
}

static bool ui_numedit_but_NUM(
        uiBut *but, uiHandleButtonData *data,
        int mx, const bool is_motion,
        const enum eSnapType snap, float fac)
{
	float deler, tempf, softmin, softmax, softrange;
	int lvalue, temp;
	bool changed = false;
	const bool is_float = ui_but_is_float(but);

	/* prevent unwanted drag adjustments, test motion so modifier keys refresh. */
	if ((is_motion || data->draglock) &&
	    (ui_but_dragedit_update_mval(data, mx) == false))
	{
		return changed;
	}

	softmin = but->softmin;
	softmax = but->softmax;
	softrange = softmax - softmin;

	if (ui_but_is_cursor_warp(but)) {
		/* Mouse location isn't screen clamped to the screen so use a linear mapping
		 * 2px == 1-int, or 1px == 1-ClickStep */
		if (is_float) {
			fac *= 0.01f * but->a1;
			tempf = (float)data->startvalue + ((float)(mx - data->dragstartx) * fac);
			tempf = ui_numedit_apply_snapf(but, tempf, softmin, softmax, softrange, snap);

#if 1       /* fake moving the click start, nicer for dragging back after passing the limit */
			if (tempf < softmin) {
				data->dragstartx -= (softmin - tempf) / fac;
				tempf = softmin;
			}
			else if (tempf > softmax) {
				data->dragstartx += (tempf - softmax) / fac;
				tempf = softmax;
			}
#else
			CLAMP(tempf, softmin, softmax);
#endif

			if (tempf != (float)data->value) {
				data->dragchange = true;
				data->value = tempf;
				changed = true;
			}
		}
		else {
			if      (softrange > 256) fac = 1.0;        /* 1px == 1 */
			else if (softrange >  32) fac = 1.0 / 2.0;  /* 2px == 1 */
			else                      fac = 1.0 / 16.0; /* 16px == 1? */

			temp = data->startvalue + (((double)mx - data->dragstartx) * (double)fac);
			temp = ui_numedit_apply_snap(temp, softmin, softmax, snap);

#if 1       /* fake moving the click start, nicer for dragging back after passing the limit */
			if (temp < softmin) {
				data->dragstartx -= (softmin - temp) / fac;
				temp = softmin;
			}
			else if (temp > softmax) {
				data->dragstartx += (temp - softmax) / fac;
				temp = softmax;
			}
#else
			CLAMP(temp, softmin, softmax);
#endif

			if (temp != data->value) {
				data->dragchange = true;
				data->value = temp;
				changed = true;
			}
		}

		data->draglastx = mx;
	}
	else {
		float non_linear_range_limit;
		float non_linear_pixel_map;
		float non_linear_scale;

		/* Use a non-linear mapping of the mouse drag especially for large floats (normal behavior) */
		deler = 500;
		if (is_float) {
			/* not needed for smaller float buttons */
			non_linear_range_limit = 11.0f;
			non_linear_pixel_map = 500.0f;
		}
		else {
			/* only scale large int buttons */
			non_linear_range_limit = 129.0f;
			/* larger for ints, we dont need to fine tune them */
			non_linear_pixel_map = 250.0f;

			/* prevent large ranges from getting too out of control */
			if      (softrange > 600) deler = powf(softrange, 0.75f);
			else if (softrange <  25) deler = 50.0;
			else if (softrange < 100) deler = 100.0;
		}
		deler /= fac;

		if (softrange > non_linear_range_limit) {
			non_linear_scale = (float)abs(mx - data->dragstartx) / non_linear_pixel_map;
		}
		else {
			non_linear_scale = 1.0f;
		}

		if (is_float == false) {
			/* at minimum, moving cursor 2 pixels should change an int button. */
			CLAMP_MIN(non_linear_scale, 0.5f * U.pixelsize);
		}

		data->dragf += (((float)(mx - data->draglastx)) / deler) * non_linear_scale;

		CLAMP(data->dragf, 0.0f, 1.0f);
		data->draglastx = mx;
		tempf = (softmin + data->dragf * softrange);


		if (!is_float) {
			temp = round_fl_to_int(tempf);

			temp = ui_numedit_apply_snap(temp, softmin, softmax, snap);

			CLAMP(temp, softmin, softmax);
			lvalue = (int)data->value;

			if (temp != lvalue) {
				data->dragchange = true;
				data->value = (double)temp;
				changed = true;
			}
		}
		else {
			temp = 0;
			tempf = ui_numedit_apply_snapf(but, tempf, softmin, softmax, softrange, snap);

			CLAMP(tempf, softmin, softmax);

			if (tempf != (float)data->value) {
				data->dragchange = true;
				data->value = tempf;
				changed = true;
			}
		}
	}


	return changed;
}

static void ui_numedit_set_active(uiBut *but)
{
	int oldflag = but->drawflag;
	but->drawflag &= ~(UI_BUT_ACTIVE_LEFT | UI_BUT_ACTIVE_RIGHT);

	uiHandleButtonData *data = but->active;
	if (!data) {
		return;
	}

	/* Ignore once we start dragging. */
	if (data->dragchange == false) {
		const  float handle_width = min_ff(BLI_rctf_size_x(&but->rect) / 3, BLI_rctf_size_y(&but->rect) * 0.7f);
		/* we can click on the side arrows to increment/decrement,
		 * or click inside to edit the value directly */
		int mx = data->window->eventstate->x;
		int my = data->window->eventstate->x;
		ui_window_to_block(data->region, but->block, &mx, &my);

		if (mx < (but->rect.xmin + handle_width)) {
			but->drawflag |= UI_BUT_ACTIVE_LEFT;
		}
		else if (mx > (but->rect.xmax - handle_width)) {
			but->drawflag |= UI_BUT_ACTIVE_RIGHT;
		}
	}

	/* Don't change the cursor once pressed. */
	if ((but->flag & UI_SELECT) == 0) {
		if ((but->drawflag & (UI_BUT_ACTIVE_LEFT)) || (but->drawflag & (UI_BUT_ACTIVE_RIGHT))) {
			if (data->changed_cursor) {
				WM_cursor_modal_restore(data->window);
				data->changed_cursor = false;
			}
		}
		else {
			if (data->changed_cursor == false) {
				WM_cursor_modal_set(data->window, CURSOR_X_MOVE);
				data->changed_cursor = true;
			}
		}
	}

	if (but->drawflag != oldflag) {
		ED_region_tag_redraw(data->region);
	}
}

static int ui_do_but_NUM(
        bContext *C, uiBlock *block, uiBut *but,
        uiHandleButtonData *data, const wmEvent *event)
{
	int mx, my; /* mouse location scaled to fit the UI */
	int screen_mx, screen_my; /* mouse location kept at screen pixel coords */
	int click = 0;
	int retval = WM_UI_HANDLER_CONTINUE;

	mx = screen_mx = event->x;
	my = screen_my = event->y;

	ui_window_to_block(data->region, block, &mx, &my);
	ui_numedit_set_active(but);

	if (data->state == BUTTON_STATE_HIGHLIGHT) {
		int type = event->type, val = event->val;

		if (type == MOUSEPAN) {
			ui_pan_to_scroll(event, &type, &val);
		}

		/* XXX hardcoded keymap check.... */
		if (type == MOUSEPAN && event->alt)
			retval = WM_UI_HANDLER_BREAK; /* allow accumulating values, otherwise scrolling gets preference */
		else if (type == WHEELDOWNMOUSE && event->ctrl) {
			mx = but->rect.xmin;
			but->drawflag &= ~UI_BUT_ACTIVE_RIGHT;
			but->drawflag |= UI_BUT_ACTIVE_LEFT;
			click = 1;
		}
		else if (type == WHEELUPMOUSE && event->ctrl) {
			mx = but->rect.xmax;
			but->drawflag &= ~UI_BUT_ACTIVE_LEFT;
			but->drawflag |= UI_BUT_ACTIVE_RIGHT;
			click = 1;
		}
		else if (event->val == KM_PRESS) {
			if (ELEM(event->type, LEFTMOUSE, PADENTER, RETKEY) && event->ctrl) {
				button_activate_state(C, but, BUTTON_STATE_TEXT_EDITING);
				retval = WM_UI_HANDLER_BREAK;
			}
			else if (event->type == LEFTMOUSE) {
				data->dragstartx = data->draglastx = ui_but_is_cursor_warp(but) ? screen_mx : mx;
				button_activate_state(C, but, BUTTON_STATE_NUM_EDITING);
				retval = WM_UI_HANDLER_BREAK;
			}
			else if (ELEM(event->type, PADENTER, RETKEY) && event->val == KM_PRESS) {
				click = 1;
			}
			else if (event->type == MINUSKEY && event->val == KM_PRESS) {
				button_activate_state(C, but, BUTTON_STATE_NUM_EDITING);
				data->value = -data->value;
				button_activate_state(C, but, BUTTON_STATE_EXIT);
				retval = WM_UI_HANDLER_BREAK;
			}

#ifdef USE_DRAG_MULTINUM
			copy_v2_v2_int(data->multi_data.drag_start, &event->x);
#endif
		}

	}
	else if (data->state == BUTTON_STATE_NUM_EDITING) {
		if (event->type == ESCKEY || event->type == RIGHTMOUSE) {
			if (event->val == KM_PRESS) {
				data->cancel = true;
				data->escapecancel = true;
				button_activate_state(C, but, BUTTON_STATE_EXIT);
			}
		}
		else if (event->type == LEFTMOUSE && event->val == KM_RELEASE) {
			if (data->dragchange) {
#ifdef USE_DRAG_MULTINUM
				/* if we started multibutton but didnt drag, then edit */
				if (data->multi_data.init == BUTTON_MULTI_INIT_SETUP) {
					click = 1;
				}
				else
#endif
				{
					button_activate_state(C, but, BUTTON_STATE_EXIT);
				}
			}
			else {
				click = 1;
			}
		}
		else if ((event->type == MOUSEMOVE) || ui_event_is_snap(event)) {
			const bool is_motion = (event->type == MOUSEMOVE);
			const enum eSnapType snap = ui_event_to_snap(event);
			float fac;

#ifdef USE_DRAG_MULTINUM
			data->multi_data.drag_dir[0] += abs(data->draglastx - mx);
			data->multi_data.drag_dir[1] += abs(data->draglasty - my);
#endif

			fac = 1.0f;
			if (event->shift) fac /= 10.0f;

			if (ui_numedit_but_NUM(but, data, (ui_but_is_cursor_warp(but) ? screen_mx : mx), is_motion, snap, fac)) {
				ui_numedit_apply(C, block, but, data);
			}
#ifdef USE_DRAG_MULTINUM
			else if (data->multi_data.has_mbuts) {
				if (data->multi_data.init == BUTTON_MULTI_INIT_ENABLE) {
					ui_multibut_states_apply(C, data, block);
				}
			}
#endif
		}
		retval = WM_UI_HANDLER_BREAK;
	}
	else if (data->state == BUTTON_STATE_TEXT_EDITING) {
		ui_do_but_textedit(C, block, but, data, event);
		retval = WM_UI_HANDLER_BREAK;
	}
	else if (data->state == BUTTON_STATE_TEXT_SELECTING) {
		ui_do_but_textedit_select(C, block, but, data, event);
		retval = WM_UI_HANDLER_BREAK;
	}

	if (click) {
		/* we can click on the side arrows to increment/decrement,
		 * or click inside to edit the value directly */
		float tempf, softmin, softmax;
		int temp;

		softmin = but->softmin;
		softmax = but->softmax;

		if (!ui_but_is_float(but)) {
			if (but->drawflag & UI_BUT_ACTIVE_LEFT) {
				button_activate_state(C, but, BUTTON_STATE_NUM_EDITING);

				temp = (int)data->value - 1;
				if (temp >= softmin && temp <= softmax)
					data->value = (double)temp;
				else
					data->cancel = true;

				button_activate_state(C, but, BUTTON_STATE_EXIT);
			}
			else if (but->drawflag & UI_BUT_ACTIVE_RIGHT) {
				button_activate_state(C, but, BUTTON_STATE_NUM_EDITING);

				temp = (int)data->value + 1;
				if (temp >= softmin && temp <= softmax)
					data->value = (double)temp;
				else
					data->cancel = true;

				button_activate_state(C, but, BUTTON_STATE_EXIT);
			}
			else {
				button_activate_state(C, but, BUTTON_STATE_TEXT_EDITING);
			}
		}
		else {
			if (but->drawflag & UI_BUT_ACTIVE_LEFT) {
				button_activate_state(C, but, BUTTON_STATE_NUM_EDITING);

				tempf = (float)data->value - (UI_PRECISION_FLOAT_SCALE * but->a1);
				if (tempf < softmin) tempf = softmin;
				data->value = tempf;

				button_activate_state(C, but, BUTTON_STATE_EXIT);
			}
			else if (but->drawflag & UI_BUT_ACTIVE_RIGHT) {
				button_activate_state(C, but, BUTTON_STATE_NUM_EDITING);

				tempf = (float)data->value + (UI_PRECISION_FLOAT_SCALE * but->a1);
				if (tempf > softmax) tempf = softmax;
				data->value = tempf;

				button_activate_state(C, but, BUTTON_STATE_EXIT);
			}
			else {
				button_activate_state(C, but, BUTTON_STATE_TEXT_EDITING);
			}
		}

		retval = WM_UI_HANDLER_BREAK;
	}

	data->draglastx = mx;
	data->draglasty = my;

	return retval;
}

static bool ui_numedit_but_SLI(
        uiBut *but, uiHandleButtonData *data,
        int mx, const bool is_horizontal, const bool is_motion,
        const bool snap, const bool shift)
{
	float deler, f, tempf, softmin, softmax, softrange;
	int temp, lvalue;
	bool changed = false;
	float mx_fl, my_fl;
	/* note, 'offs' is really from the widget drawing rounded corners see 'widget_numslider' */
	float offs;

	/* prevent unwanted drag adjustments, test motion so modifier keys refresh. */
	if ((but->type != UI_BTYPE_SCROLL) &&
	    (is_motion || data->draglock) &&
	    (ui_but_dragedit_update_mval(data, mx) == false))
	{
		return changed;
	}

	softmin = but->softmin;
	softmax = but->softmax;
	softrange = softmax - softmin;

	/* yes, 'mx' as both x/y is intentional */
	ui_mouse_scale_warp(data, mx, mx, &mx_fl, &my_fl, shift);

	if (but->type == UI_BTYPE_NUM_SLIDER) {
		offs = (BLI_rctf_size_y(&but->rect) / 2.0f);
		deler = BLI_rctf_size_x(&but->rect) - offs;
	}
	else if (but->type == UI_BTYPE_SCROLL) {
		const float size = (is_horizontal) ? BLI_rctf_size_x(&but->rect) : -BLI_rctf_size_y(&but->rect);
		deler = size * (but->softmax - but->softmin) / (but->softmax - but->softmin + but->a1);
		offs = 0.0;
	}
	else {
		offs = (BLI_rctf_size_y(&but->rect) / 2.0f);
		deler = (BLI_rctf_size_x(&but->rect) - offs);
	}

	f = (mx_fl - data->dragstartx) / deler + data->dragfstart;
	CLAMP(f, 0.0f, 1.0f);


	/* deal with mouse correction */
#ifdef USE_CONT_MOUSE_CORRECT
	if (ui_but_is_cursor_warp(but)) {
		/* OK but can go outside bounds */
		if (is_horizontal) {
			data->ungrab_mval[0] = (but->rect.xmin + offs) + (f * deler);
			data->ungrab_mval[1] = BLI_rctf_cent_y(&but->rect);
		}
		else {
			data->ungrab_mval[1] = (but->rect.ymin + offs) + (f * deler);
			data->ungrab_mval[0] = BLI_rctf_cent_x(&but->rect);
		}
		BLI_rctf_clamp_pt_v(&but->rect, data->ungrab_mval);
	}
#endif
	/* done correcting mouse */


	tempf = softmin + f * softrange;
	temp = round_fl_to_int(tempf);

	if (snap) {
		if (tempf == softmin || tempf == softmax) {
			/* pass */
		}
		else if (ui_but_is_float(but)) {

			if (shift) {
				if      (tempf == softmin || tempf == softmax) {}
				else if (softrange < 2.10f) tempf = roundf(tempf * 100.0f) * 0.01f;
				else if (softrange < 21.0f) tempf = roundf(tempf * 10.0f)  * 0.1f;
				else                        tempf = roundf(tempf);
			}
			else {
				if      (softrange < 2.10f) tempf = roundf(tempf * 10.0f) * 0.1f;
				else if (softrange < 21.0f) tempf = roundf(tempf);
				else                        tempf = roundf(tempf * 0.1f) * 10.0f;
			}
		}
		else {
			temp = 10 * (temp / 10);
			tempf = temp;
		}
	}

	if (!ui_but_is_float(but)) {
		lvalue = round(data->value);

		CLAMP(temp, softmin, softmax);

		if (temp != lvalue) {
			data->value = temp;
			data->dragchange = true;
			changed = true;
		}
	}
	else {
		CLAMP(tempf, softmin, softmax);

		if (tempf != (float)data->value) {
			data->value = tempf;
			data->dragchange = true;
			changed = true;
		}
	}

	return changed;
}

static int ui_do_but_SLI(
        bContext *C, uiBlock *block, uiBut *but,
        uiHandleButtonData *data, const wmEvent *event)
{
	int mx, my, click = 0;
	int retval = WM_UI_HANDLER_CONTINUE;

	mx = event->x;
	my = event->y;
	ui_window_to_block(data->region, block, &mx, &my);

	if (data->state == BUTTON_STATE_HIGHLIGHT) {
		int type = event->type, val = event->val;

		if (type == MOUSEPAN) {
			ui_pan_to_scroll(event, &type, &val);
		}

		/* XXX hardcoded keymap check.... */
		if (type == MOUSEPAN && event->alt)
			retval = WM_UI_HANDLER_BREAK; /* allow accumulating values, otherwise scrolling gets preference */
		else if (type == WHEELDOWNMOUSE && event->ctrl) {
			mx = but->rect.xmin;
			click = 2;
		}
		else if (type == WHEELUPMOUSE && event->ctrl) {
			mx = but->rect.xmax;
			click = 2;
		}
		else if (event->val == KM_PRESS) {
			if (ELEM(event->type, LEFTMOUSE, PADENTER, RETKEY) && event->ctrl) {
				button_activate_state(C, but, BUTTON_STATE_TEXT_EDITING);
				retval = WM_UI_HANDLER_BREAK;
			}
#ifndef USE_ALLSELECT
			/* alt-click on sides to get "arrows" like in UI_BTYPE_NUM buttons, and match wheel usage above */
			else if (event->type == LEFTMOUSE && event->alt) {
				int halfpos = BLI_rctf_cent_x(&but->rect);
				click = 2;
				if (mx < halfpos)
					mx = but->rect.xmin;
				else
					mx = but->rect.xmax;
			}
#endif
			else if (event->type == LEFTMOUSE) {
				data->dragstartx = mx;
				data->draglastx = mx;
				button_activate_state(C, but, BUTTON_STATE_NUM_EDITING);
				retval = WM_UI_HANDLER_BREAK;
			}
			else if (ELEM(event->type, PADENTER, RETKEY) && event->val == KM_PRESS) {
				click = 1;
			}
			else if (event->type == MINUSKEY && event->val == KM_PRESS) {
				button_activate_state(C, but, BUTTON_STATE_NUM_EDITING);
				data->value = -data->value;
				button_activate_state(C, but, BUTTON_STATE_EXIT);
				retval = WM_UI_HANDLER_BREAK;
			}
		}
#ifdef USE_DRAG_MULTINUM
		copy_v2_v2_int(data->multi_data.drag_start, &event->x);
#endif
	}
	else if (data->state == BUTTON_STATE_NUM_EDITING) {
		if (event->type == ESCKEY || event->type == RIGHTMOUSE) {
			if (event->val == KM_PRESS) {
				data->cancel = true;
				data->escapecancel = true;
				button_activate_state(C, but, BUTTON_STATE_EXIT);
			}
		}
		else if (event->type == LEFTMOUSE && event->val == KM_RELEASE) {
			if (data->dragchange) {
#ifdef USE_DRAG_MULTINUM
				/* if we started multibutton but didnt drag, then edit */
				if (data->multi_data.init == BUTTON_MULTI_INIT_SETUP) {
					click = 1;
				}
				else
#endif
				{
					button_activate_state(C, but, BUTTON_STATE_EXIT);
				}
			}
			else {
#ifdef USE_CONT_MOUSE_CORRECT
				/* reset! */
				copy_v2_fl(data->ungrab_mval, FLT_MAX);
#endif
				click = 1;
			}
		}
		else if ((event->type == MOUSEMOVE) || ui_event_is_snap(event)) {
			const bool is_motion = (event->type == MOUSEMOVE);
#ifdef USE_DRAG_MULTINUM
			data->multi_data.drag_dir[0] += abs(data->draglastx - mx);
			data->multi_data.drag_dir[1] += abs(data->draglasty - my);
#endif
			if (ui_numedit_but_SLI(but, data, mx, true, is_motion, event->ctrl != 0, event->shift != 0)) {
				ui_numedit_apply(C, block, but, data);
			}

#ifdef USE_DRAG_MULTINUM
			else if (data->multi_data.has_mbuts) {
				if (data->multi_data.init == BUTTON_MULTI_INIT_ENABLE) {
					ui_multibut_states_apply(C, data, block);
				}
			}
#endif
		}
		retval = WM_UI_HANDLER_BREAK;
	}
	else if (data->state == BUTTON_STATE_TEXT_EDITING) {
		ui_do_but_textedit(C, block, but, data, event);
		retval = WM_UI_HANDLER_BREAK;
	}
	else if (data->state == BUTTON_STATE_TEXT_SELECTING) {
		ui_do_but_textedit_select(C, block, but, data, event);
		retval = WM_UI_HANDLER_BREAK;
	}

	if (click) {
		if (click == 2) {
			/* nudge slider to the left or right */
			float f, tempf, softmin, softmax, softrange;
			int temp;

			button_activate_state(C, but, BUTTON_STATE_NUM_EDITING);

			softmin = but->softmin;
			softmax = but->softmax;
			softrange = softmax - softmin;

			tempf = data->value;
			temp = (int)data->value;

#if 0
			if (but->type == SLI) {
				f = (float)(mx - but->rect.xmin) / (BLI_rctf_size_x(&but->rect)); /* same as below */
			}
			else
#endif
			{
				f = (float)(mx - but->rect.xmin) / (BLI_rctf_size_x(&but->rect));
			}

			f = softmin + f * softrange;

			if (!ui_but_is_float(but)) {
				if (f < temp) temp--;
				else temp++;

				if (temp >= softmin && temp <= softmax)
					data->value = temp;
				else
					data->cancel = true;
			}
			else {
				if (f < tempf) tempf -= 0.01f;
				else tempf += 0.01f;

				if (tempf >= softmin && tempf <= softmax)
					data->value = tempf;
				else
					data->cancel = true;
			}

			button_activate_state(C, but, BUTTON_STATE_EXIT);
			retval = WM_UI_HANDLER_BREAK;
		}
		else {
			/* edit the value directly */
			button_activate_state(C, but, BUTTON_STATE_TEXT_EDITING);
			retval = WM_UI_HANDLER_BREAK;
		}
	}

	data->draglastx = mx;
	data->draglasty = my;

	return retval;
}

static int ui_do_but_SCROLL(
        bContext *C, uiBlock *block, uiBut *but,
        uiHandleButtonData *data, const wmEvent *event)
{
	int mx, my /*, click = 0 */;
	int retval = WM_UI_HANDLER_CONTINUE;
	bool horizontal = (BLI_rctf_size_x(&but->rect) > BLI_rctf_size_y(&but->rect));

	mx = event->x;
	my = event->y;
	ui_window_to_block(data->region, block, &mx, &my);

	if (data->state == BUTTON_STATE_HIGHLIGHT) {
		if (event->val == KM_PRESS) {
			if (event->type == LEFTMOUSE) {
				if (horizontal) {
					data->dragstartx = mx;
					data->draglastx = mx;
				}
				else {
					data->dragstartx = my;
					data->draglastx = my;
				}
				button_activate_state(C, but, BUTTON_STATE_NUM_EDITING);
				retval = WM_UI_HANDLER_BREAK;
			}
			/* UNUSED - otherwise code is ok, add back if needed */
#if 0
			else if (ELEM(event->type, PADENTER, RETKEY) && event->val == KM_PRESS)
				click = 1;
#endif
		}
	}
	else if (data->state == BUTTON_STATE_NUM_EDITING) {
		if (event->type == ESCKEY) {
			if (event->val == KM_PRESS) {
				data->cancel = true;
				data->escapecancel = true;
				button_activate_state(C, but, BUTTON_STATE_EXIT);
			}
		}
		else if (event->type == LEFTMOUSE && event->val == KM_RELEASE) {
			button_activate_state(C, but, BUTTON_STATE_EXIT);
		}
		else if (event->type == MOUSEMOVE) {
			const bool is_motion = (event->type == MOUSEMOVE);
			if (ui_numedit_but_SLI(but, data, (horizontal) ? mx : my, horizontal, is_motion, false, false)) {
				ui_numedit_apply(C, block, but, data);
			}
		}

		retval = WM_UI_HANDLER_BREAK;
	}

	return retval;
}

static int ui_do_but_GRIP(
        bContext *C, uiBlock *block, uiBut *but,
        uiHandleButtonData *data, const wmEvent *event)
{
	int mx, my;
	int retval = WM_UI_HANDLER_CONTINUE;
	const bool horizontal = (BLI_rctf_size_x(&but->rect) < BLI_rctf_size_y(&but->rect));

	/* Note: Having to store org point in window space and recompute it to block "space" each time
	 *       is not ideal, but this is a way to hack around behavior of ui_window_to_block(), which
	 *       returns different results when the block is inside a panel or not...
	 *       See T37739.
	 */

	mx = event->x;
	my = event->y;
	ui_window_to_block(data->region, block, &mx, &my);

	if (data->state == BUTTON_STATE_HIGHLIGHT) {
		if (event->val == KM_PRESS) {
			if (event->type == LEFTMOUSE) {
				data->dragstartx = event->x;
				data->dragstarty = event->y;
				button_activate_state(C, but, BUTTON_STATE_NUM_EDITING);
				retval = WM_UI_HANDLER_BREAK;
			}
		}
	}
	else if (data->state == BUTTON_STATE_NUM_EDITING) {
		if (event->type == ESCKEY) {
			if (event->val == KM_PRESS) {
				data->cancel = true;
				data->escapecancel = true;
				button_activate_state(C, but, BUTTON_STATE_EXIT);
			}
		}
		else if (event->type == LEFTMOUSE && event->val == KM_RELEASE) {
			button_activate_state(C, but, BUTTON_STATE_EXIT);
		}
		else if (event->type == MOUSEMOVE) {
			int dragstartx = data->dragstartx;
			int dragstarty = data->dragstarty;
			ui_window_to_block(data->region, block, &dragstartx, &dragstarty);
			data->value = data->origvalue + (horizontal ? mx - dragstartx : dragstarty - my);
			ui_numedit_apply(C, block, but, data);
		}

		retval = WM_UI_HANDLER_BREAK;
	}

	return retval;
}

static int ui_do_but_LISTROW(
        bContext *C, uiBut *but,
        uiHandleButtonData *data, const wmEvent *event)
{
	if (data->state == BUTTON_STATE_HIGHLIGHT) {
		/* hack to pass on ctrl+click and double click to overlapping text
		 * editing field for editing list item names
		 */
		if ((ELEM(event->type, LEFTMOUSE, PADENTER, RETKEY) && event->val == KM_PRESS && event->ctrl) ||
		    (event->type == LEFTMOUSE && event->val == KM_DBL_CLICK))
		{
			uiBut *labelbut = ui_but_list_row_text_activate(C, but, data, event, BUTTON_ACTIVATE_TEXT_EDITING);
			if (labelbut) {
				/* Nothing else to do. */
				return WM_UI_HANDLER_BREAK;
			}
		}
	}

	return ui_do_but_EXIT(C, but, data, event);
}

static int ui_do_but_BLOCK(
        bContext *C, uiBut *but,
        uiHandleButtonData *data, const wmEvent *event)
{

	if (data->state == BUTTON_STATE_HIGHLIGHT) {

		/* first handle click on icondrag type button */
		if (event->type == LEFTMOUSE && but->dragpoin && event->val == KM_PRESS) {
			if (ui_but_contains_point_px_icon(but, data->region, event)) {
				button_activate_state(C, but, BUTTON_STATE_WAIT_DRAG);
				data->dragstartx = event->x;
				data->dragstarty = event->y;
				return WM_UI_HANDLER_BREAK;
			}
		}
#ifdef USE_DRAG_TOGGLE
		if (event->type == LEFTMOUSE && event->val == KM_PRESS && (ui_but_is_drag_toggle(but))) {
			button_activate_state(C, but, BUTTON_STATE_WAIT_DRAG);
			data->dragstartx = event->x;
			data->dragstarty = event->y;
			return WM_UI_HANDLER_BREAK;
		}
#endif
		/* regular open menu */
		if (ELEM(event->type, LEFTMOUSE, PADENTER, RETKEY) && event->val == KM_PRESS) {
			button_activate_state(C, but, BUTTON_STATE_MENU_OPEN);
			return WM_UI_HANDLER_BREAK;
		}
		else if (but->type == UI_BTYPE_MENU) {
			if (ELEM(event->type, WHEELDOWNMOUSE, WHEELUPMOUSE) && event->ctrl) {
				const int direction = (event->type == WHEELDOWNMOUSE) ? -1 : 1;

				data->value = ui_but_menu_step(but, direction);

				button_activate_state(C, but, BUTTON_STATE_EXIT);
				ui_apply_but(C, but->block, but, data, true);

				/* button's state need to be changed to EXIT so moving mouse away from this mouse wouldn't lead
				 * to cancel changes made to this button, but changing state to EXIT also makes no button active for
				 * a while which leads to triggering operator when doing fast scrolling mouse wheel.
				 * using post activate stuff from button allows to make button be active again after checking for all
				 * all that mouse leave and cancel stuff, so quick scroll wouldn't be an issue anymore.
				 * same goes for scrolling wheel in another direction below (sergey)
				 */
				data->postbut = but;
				data->posttype = BUTTON_ACTIVATE_OVER;

				/* without this, a new interface that draws as result of the menu change
				 * won't register that the mouse is over it, eg:
				 * Alt+MouseWheel over the render slots, without this,
				 * the slot menu fails to switch a second time.
				 *
				 * The active state of the button could be maintained some other way
				 * and remove this mousemove event.
				 */
				WM_event_add_mousemove(C);

				return WM_UI_HANDLER_BREAK;
			}
		}
	}
	else if (data->state == BUTTON_STATE_WAIT_DRAG) {

		/* this function also ends state */
		if (ui_but_drag_init(C, but, data, event)) {
			return WM_UI_HANDLER_BREAK;
		}

		/* outside icon quit, not needed if drag activated */
		if (0 == ui_but_contains_point_px_icon(but, data->region, event)) {
			button_activate_state(C, but, BUTTON_STATE_EXIT);
			data->cancel = true;
			return WM_UI_HANDLER_BREAK;
		}

		if (event->type == LEFTMOUSE && event->val == KM_RELEASE) {
			button_activate_state(C, but, BUTTON_STATE_MENU_OPEN);
			return WM_UI_HANDLER_BREAK;
		}

	}

	return WM_UI_HANDLER_CONTINUE;
}

static bool ui_numedit_but_UNITVEC(
        uiBut *but, uiHandleButtonData *data,
        int mx, int my,
        const enum eSnapType snap)
{
	float dx, dy, rad, radsq, mrad, *fp;
	int mdx, mdy;
	bool changed = true;

	/* button is presumed square */
	/* if mouse moves outside of sphere, it does negative normal */

	/* note that both data->vec and data->origvec should be normalized
	 * else we'll get a harmless but annoying jump when first clicking */

	fp = data->origvec;
	rad = BLI_rctf_size_x(&but->rect);
	radsq = rad * rad;

	if (fp[2] > 0.0f) {
		mdx = (rad * fp[0]);
		mdy = (rad * fp[1]);
	}
	else if (fp[2] > -1.0f) {
		mrad = rad / sqrtf(fp[0] * fp[0] + fp[1] * fp[1]);

		mdx = 2.0f * mrad * fp[0] - (rad * fp[0]);
		mdy = 2.0f * mrad * fp[1] - (rad * fp[1]);
	}
	else {
		mdx = mdy = 0;
	}

	dx = (float)(mx + mdx - data->dragstartx);
	dy = (float)(my + mdy - data->dragstarty);

	fp = data->vec;
	mrad = dx * dx + dy * dy;
	if (mrad < radsq) { /* inner circle */
		fp[0] = dx;
		fp[1] = dy;
		fp[2] = sqrtf(radsq - dx * dx - dy * dy);
	}
	else {  /* outer circle */

		mrad = rad / sqrtf(mrad);  // veclen

		dx *= (2.0f * mrad - 1.0f);
		dy *= (2.0f * mrad - 1.0f);

		mrad = dx * dx + dy * dy;
		if (mrad < radsq) {
			fp[0] = dx;
			fp[1] = dy;
			fp[2] = -sqrtf(radsq - dx * dx - dy * dy);
		}
	}
	normalize_v3(fp);

	if (snap != SNAP_OFF) {
		const int snap_steps = (snap == SNAP_ON) ? 4 : 12;  /* 45 or 15 degree increments */
		const float snap_steps_angle = M_PI / snap_steps;
		float angle, angle_snap;
		int i;

		/* round each axis of 'fp' to the next increment
		 * do this in "angle" space - this gives increments of same size */
		for (i = 0; i < 3; i++) {
			angle = asinf(fp[i]);
			angle_snap = roundf((angle / snap_steps_angle)) * snap_steps_angle;
			fp[i] = sinf(angle_snap);
		}
		normalize_v3(fp);
		changed = !compare_v3v3(fp, data->origvec, FLT_EPSILON);
	}

	data->draglastx = mx;
	data->draglasty = my;

	return changed;
}

static void ui_palette_set_active(uiBut *but)
{
	if ((int)(but->a1) == UI_PALETTE_COLOR) {
		Palette *palette = but->rnapoin.id.data;
		PaletteColor *color = but->rnapoin.data;
		palette->active_color = BLI_findindex(&palette->colors, color);
	}
}

static int ui_do_but_COLOR(
        bContext *C, uiBut *but,
        uiHandleButtonData *data, const wmEvent *event)
{
	if (data->state == BUTTON_STATE_HIGHLIGHT) {
		/* first handle click on icondrag type button */
		if (event->type == LEFTMOUSE && but->dragpoin && event->val == KM_PRESS) {
			ui_palette_set_active(but);
			if (ui_but_contains_point_px_icon(but, data->region, event)) {
				button_activate_state(C, but, BUTTON_STATE_WAIT_DRAG);
				data->dragstartx = event->x;
				data->dragstarty = event->y;
				return WM_UI_HANDLER_BREAK;
			}
		}
#ifdef USE_DRAG_TOGGLE
		if (event->type == LEFTMOUSE && event->val == KM_PRESS) {
			ui_palette_set_active(but);
			button_activate_state(C, but, BUTTON_STATE_WAIT_DRAG);
			data->dragstartx = event->x;
			data->dragstarty = event->y;
			return WM_UI_HANDLER_BREAK;
		}
#endif
		/* regular open menu */
		if (ELEM(event->type, LEFTMOUSE, PADENTER, RETKEY) && event->val == KM_PRESS) {
			ui_palette_set_active(but);
			button_activate_state(C, but, BUTTON_STATE_MENU_OPEN);
			return WM_UI_HANDLER_BREAK;
		}
		else if (ELEM(event->type, MOUSEPAN, WHEELDOWNMOUSE, WHEELUPMOUSE) && event->ctrl) {
			ColorPicker *cpicker = but->custom_data;
			float hsv_static[3] = {0.0f};
			float *hsv = cpicker ? cpicker->color_data : hsv_static;
			float col[3];

			ui_but_v3_get(but, col);
			rgb_to_hsv_compat_v(col, hsv);

			if (event->type == WHEELDOWNMOUSE)
				hsv[2] = clamp_f(hsv[2] - 0.05f, 0.0f, 1.0f);
			else if (event->type == WHEELUPMOUSE)
				hsv[2] = clamp_f(hsv[2] + 0.05f, 0.0f, 1.0f);
			else {
				float fac = 0.005 * (event->y - event->prevy);
				hsv[2] = clamp_f(hsv[2] + fac, 0.0f, 1.0f);
			}

			hsv_to_rgb_v(hsv, data->vec);
			ui_but_v3_set(but, data->vec);

			button_activate_state(C, but, BUTTON_STATE_EXIT);
			ui_apply_but(C, but->block, but, data, true);
			return WM_UI_HANDLER_BREAK;
		}
		else if ((int)(but->a1) == UI_PALETTE_COLOR &&
		         event->type == DELKEY && event->val == KM_PRESS)
		{
			Palette *palette = but->rnapoin.id.data;
			PaletteColor *color = but->rnapoin.data;

			BKE_palette_color_remove(palette, color);

			button_activate_state(C, but, BUTTON_STATE_EXIT);

			/* this is risky. it works OK for now,
			 * but if it gives trouble we should delay execution */
			but->rnapoin = PointerRNA_NULL;
			but->rnaprop = NULL;

			return WM_UI_HANDLER_BREAK;
		}
	}
	else if (data->state == BUTTON_STATE_WAIT_DRAG) {

		/* this function also ends state */
		if (ui_but_drag_init(C, but, data, event)) {
			return WM_UI_HANDLER_BREAK;
		}

		/* outside icon quit, not needed if drag activated */
		if (0 == ui_but_contains_point_px_icon(but, data->region, event)) {
			button_activate_state(C, but, BUTTON_STATE_EXIT);
			data->cancel = true;
			return WM_UI_HANDLER_BREAK;
		}

		if (event->type == LEFTMOUSE && event->val == KM_RELEASE) {
			if ((int)(but->a1) == UI_PALETTE_COLOR) {
				if (!event->ctrl) {
					float color[3];
					Scene *scene = CTX_data_scene(C);
					ViewLayer *view_layer = CTX_data_view_layer(C);
					Paint *paint = BKE_paint_get_active(scene, view_layer);
					Brush *brush = BKE_paint_brush(paint);

					if (brush->flag & BRUSH_USE_GRADIENT) {
						float *target = &brush->gradient->data[brush->gradient->cur].r;

						if (but->rnaprop && RNA_property_subtype(but->rnaprop) == PROP_COLOR_GAMMA) {
							RNA_property_float_get_array(&but->rnapoin, but->rnaprop, target);
							ui_block_cm_to_scene_linear_v3(but->block, target);
						}
						else if (but->rnaprop && RNA_property_subtype(but->rnaprop) == PROP_COLOR) {
							RNA_property_float_get_array(&but->rnapoin, but->rnaprop, target);
						}
					}
					else {
						if (but->rnaprop && RNA_property_subtype(but->rnaprop) == PROP_COLOR_GAMMA) {
							RNA_property_float_get_array(&but->rnapoin, but->rnaprop, color);
							BKE_brush_color_set(scene, brush, color);
						}
						else if (but->rnaprop && RNA_property_subtype(but->rnaprop) == PROP_COLOR) {
							RNA_property_float_get_array(&but->rnapoin, but->rnaprop, color);
							ui_block_cm_to_display_space_v3(but->block, color);
							BKE_brush_color_set(scene, brush, color);
						}
					}

					button_activate_state(C, but, BUTTON_STATE_EXIT);
				}
				else {
					button_activate_state(C, but, BUTTON_STATE_MENU_OPEN);
				}
			}
			else {
				button_activate_state(C, but, BUTTON_STATE_MENU_OPEN);
			}
			return WM_UI_HANDLER_BREAK;
		}

	}

	return WM_UI_HANDLER_CONTINUE;
}

static int ui_do_but_UNITVEC(
        bContext *C, uiBlock *block, uiBut *but,
        uiHandleButtonData *data, const wmEvent *event)
{
	int mx, my;

	mx = event->x;
	my = event->y;
	ui_window_to_block(data->region, block, &mx, &my);

	if (data->state == BUTTON_STATE_HIGHLIGHT) {
		if (event->type == LEFTMOUSE && event->val == KM_PRESS) {
			const enum eSnapType snap = ui_event_to_snap(event);
			data->dragstartx = mx;
			data->dragstarty = my;
			data->draglastx = mx;
			data->draglasty = my;
			button_activate_state(C, but, BUTTON_STATE_NUM_EDITING);

			/* also do drag the first time */
			if (ui_numedit_but_UNITVEC(but, data, mx, my, snap))
				ui_numedit_apply(C, block, but, data);

			return WM_UI_HANDLER_BREAK;
		}
	}
	else if (data->state == BUTTON_STATE_NUM_EDITING) {
		if ((event->type == MOUSEMOVE) || ui_event_is_snap(event)) {
			if (mx != data->draglastx || my != data->draglasty || event->type != MOUSEMOVE) {
				const enum eSnapType snap = ui_event_to_snap(event);
				if (ui_numedit_but_UNITVEC(but, data, mx, my, snap))
					ui_numedit_apply(C, block, but, data);
			}
		}
		else if (event->type == LEFTMOUSE && event->val == KM_RELEASE) {
			button_activate_state(C, but, BUTTON_STATE_EXIT);
		}

		return WM_UI_HANDLER_BREAK;
	}

	return WM_UI_HANDLER_CONTINUE;
}

/* scales a vector so no axis exceeds max
 * (could become BLI_math func) */
static void clamp_axis_max_v3(float v[3], const float max)
{
	const float v_max = max_fff(v[0], v[1], v[2]);
	if (v_max > max) {
		mul_v3_fl(v, max / v_max);
		if (v[0] > max) v[0] = max;
		if (v[1] > max) v[1] = max;
		if (v[2] > max) v[2] = max;
	}
}

static void ui_rgb_to_color_picker_HSVCUBE_compat_v(uiBut *but, const float rgb[3], float hsv[3])
{
	if (but->a1 == UI_GRAD_L_ALT)
		rgb_to_hsl_compat_v(rgb, hsv);
	else
		rgb_to_hsv_compat_v(rgb, hsv);
}

static void ui_rgb_to_color_picker_HSVCUBE_v(uiBut *but, const float rgb[3], float hsv[3])
{
	if (but->a1 == UI_GRAD_L_ALT)
		rgb_to_hsl_v(rgb, hsv);
	else
		rgb_to_hsv_v(rgb, hsv);
}

static void ui_color_picker_to_rgb_HSVCUBE_v(uiBut *but, const float hsv[3], float rgb[3])
{
	if (but->a1 == UI_GRAD_L_ALT)
		hsl_to_rgb_v(hsv, rgb);
	else
		hsv_to_rgb_v(hsv, rgb);
}

static bool ui_numedit_but_HSVCUBE(
        uiBut *but, uiHandleButtonData *data,
        int mx, int my,
        const enum eSnapType snap, const bool shift)
{
	ColorPicker *cpicker = but->custom_data;
	float *hsv = cpicker->color_data;
	float rgb[3];
	float x, y;
	float mx_fl, my_fl;
	bool changed = true;
	bool use_display_colorspace = ui_but_is_colorpicker_display_space(but);

	ui_mouse_scale_warp(data, mx, my, &mx_fl, &my_fl, shift);

#ifdef USE_CONT_MOUSE_CORRECT
	if (ui_but_is_cursor_warp(but)) {
		/* OK but can go outside bounds */
		data->ungrab_mval[0] = mx_fl;
		data->ungrab_mval[1] = my_fl;
		BLI_rctf_clamp_pt_v(&but->rect, data->ungrab_mval);
	}
#endif

	ui_but_v3_get(but, rgb);

	if (use_display_colorspace)
		ui_block_cm_to_display_space_v3(but->block, rgb);

	ui_rgb_to_color_picker_HSVCUBE_compat_v(but, rgb, hsv);

	/* only apply the delta motion, not absolute */
	if (shift) {
		rcti rect_i;
		float xpos, ypos, hsvo[3];

		BLI_rcti_rctf_copy(&rect_i, &but->rect);

		/* calculate original hsv again */
		copy_v3_v3(rgb, data->origvec);
		if (use_display_colorspace)
			ui_block_cm_to_display_space_v3(but->block, rgb);

		copy_v3_v3(hsvo, hsv);

		ui_rgb_to_color_picker_HSVCUBE_compat_v(but, rgb, hsvo);

		/* and original position */
		ui_hsvcube_pos_from_vals(but, &rect_i, hsvo, &xpos, &ypos);

		mx_fl = xpos - (data->dragstartx - mx_fl);
		my_fl = ypos - (data->dragstarty - my_fl);
	}

	/* relative position within box */
	x = ((float)mx_fl - but->rect.xmin) / BLI_rctf_size_x(&but->rect);
	y = ((float)my_fl - but->rect.ymin) / BLI_rctf_size_y(&but->rect);
	CLAMP(x, 0.0f, 1.0f);
	CLAMP(y, 0.0f, 1.0f);

	switch ((int)but->a1) {
		case UI_GRAD_SV:
			hsv[1] = x;
			hsv[2] = y;
			break;
		case UI_GRAD_HV:
			hsv[0] = x;
			hsv[2] = y;
			break;
		case UI_GRAD_HS:
			hsv[0] = x;
			hsv[1] = y;
			break;
		case UI_GRAD_H:
			hsv[0] = x;
			break;
		case UI_GRAD_S:
			hsv[1] = x;
			break;
		case UI_GRAD_V:
			hsv[2] = x;
			break;
		case UI_GRAD_L_ALT:
			hsv[2] = y;
			break;
		case UI_GRAD_V_ALT:
		{
			/* vertical 'value' strip */
			float min = but->softmin, max = but->softmax;
			if (use_display_colorspace) {
				ui_block_cm_to_display_space_range(but->block, &min, &max);
			}
			/* exception only for value strip - use the range set in but->min/max */
			hsv[2] = y * (max - min) + min;
			break;
		}
		default:
			BLI_assert(0);
			break;
	}

	if (snap != SNAP_OFF) {
		if (ELEM((int)but->a1, UI_GRAD_HV, UI_GRAD_HS, UI_GRAD_H)) {
			ui_color_snap_hue(snap, &hsv[0]);
		}
	}

	ui_color_picker_to_rgb_HSVCUBE_v(but, hsv, rgb);

	if (use_display_colorspace)
		ui_block_cm_to_scene_linear_v3(but->block, rgb);

	/* clamp because with color conversion we can exceed range [#34295] */
	if (but->a1 == UI_GRAD_V_ALT) {
		clamp_axis_max_v3(rgb, but->softmax);
	}

	copy_v3_v3(data->vec, rgb);

	data->draglastx = mx;
	data->draglasty = my;

	return changed;
}

#ifdef WITH_INPUT_NDOF
static void ui_ndofedit_but_HSVCUBE(
        uiBut *but, uiHandleButtonData *data,
        const wmNDOFMotionData *ndof,
        const enum eSnapType snap, const bool shift)
{
	ColorPicker *cpicker = but->custom_data;
	float *hsv = cpicker->color_data;
	const float hsv_v_max = max_ff(hsv[2], but->softmax);
	float rgb[3];
	float sensitivity = (shift ? 0.15f : 0.3f) * ndof->dt;
	bool use_display_colorspace = ui_but_is_colorpicker_display_space(but);

	ui_but_v3_get(but, rgb);

	if (use_display_colorspace)
		ui_block_cm_to_display_space_v3(but->block, rgb);

	ui_rgb_to_color_picker_HSVCUBE_compat_v(but, rgb, hsv);

	switch ((int)but->a1) {
		case UI_GRAD_SV:
			hsv[1] += ndof->rvec[2] * sensitivity;
			hsv[2] += ndof->rvec[0] * sensitivity;
			break;
		case UI_GRAD_HV:
			hsv[0] += ndof->rvec[2] * sensitivity;
			hsv[2] += ndof->rvec[0] * sensitivity;
			break;
		case UI_GRAD_HS:
			hsv[0] += ndof->rvec[2] * sensitivity;
			hsv[1] += ndof->rvec[0] * sensitivity;
			break;
		case UI_GRAD_H:
			hsv[0] += ndof->rvec[2] * sensitivity;
			break;
		case UI_GRAD_S:
			hsv[1] += ndof->rvec[2] * sensitivity;
			break;
		case UI_GRAD_V:
			hsv[2] += ndof->rvec[2] * sensitivity;
			break;
		case UI_GRAD_V_ALT:
		case UI_GRAD_L_ALT:
			/* vertical 'value' strip */

			/* exception only for value strip - use the range set in but->min/max */
			hsv[2] += ndof->rvec[0] * sensitivity;

			CLAMP(hsv[2], but->softmin, but->softmax);
			break;
		default:
			assert(!"invalid hsv type");
			break;
	}

	if (snap != SNAP_OFF) {
		if (ELEM((int)but->a1, UI_GRAD_HV, UI_GRAD_HS, UI_GRAD_H)) {
			ui_color_snap_hue(snap, &hsv[0]);
		}
	}

	/* ndof specific: the changes above aren't clamping */
	hsv_clamp_v(hsv, hsv_v_max);

	ui_color_picker_to_rgb_HSVCUBE_v(but, hsv, rgb);

	if (use_display_colorspace)
		ui_block_cm_to_scene_linear_v3(but->block, rgb);

	copy_v3_v3(data->vec, rgb);
	ui_but_v3_set(but, data->vec);
}
#endif /* WITH_INPUT_NDOF */

static int ui_do_but_HSVCUBE(
        bContext *C, uiBlock *block, uiBut *but,
        uiHandleButtonData *data, const wmEvent *event)
{
	int mx, my;

	mx = event->x;
	my = event->y;
	ui_window_to_block(data->region, block, &mx, &my);

	if (data->state == BUTTON_STATE_HIGHLIGHT) {
		if (event->type == LEFTMOUSE && event->val == KM_PRESS) {
			const enum eSnapType snap = ui_event_to_snap(event);

			data->dragstartx = mx;
			data->dragstarty = my;
			data->draglastx = mx;
			data->draglasty = my;
			button_activate_state(C, but, BUTTON_STATE_NUM_EDITING);

			/* also do drag the first time */
			if (ui_numedit_but_HSVCUBE(but, data, mx, my, snap, event->shift != 0))
				ui_numedit_apply(C, block, but, data);

			return WM_UI_HANDLER_BREAK;
		}
#ifdef WITH_INPUT_NDOF
		else if (event->type == NDOF_MOTION) {
			const wmNDOFMotionData *ndof = event->customdata;
			const enum eSnapType snap = ui_event_to_snap(event);

			ui_ndofedit_but_HSVCUBE(but, data, ndof, snap, event->shift != 0);

			button_activate_state(C, but, BUTTON_STATE_EXIT);
			ui_apply_but(C, but->block, but, data, true);

			return WM_UI_HANDLER_BREAK;
		}
#endif /* WITH_INPUT_NDOF */
		/* XXX hardcoded keymap check.... */
		else if (event->type == BACKSPACEKEY && event->val == KM_PRESS) {
			if (ELEM(but->a1, UI_GRAD_V_ALT, UI_GRAD_L_ALT)) {
				int len;

				/* reset only value */

				len = RNA_property_array_length(&but->rnapoin, but->rnaprop);
				if (ELEM(len, 3, 4)) {
					float rgb[3], def_hsv[3];
					float def[4];
					ColorPicker *cpicker = but->custom_data;
					float *hsv = cpicker->color_data;

					RNA_property_float_get_default_array(&but->rnapoin, but->rnaprop, def);
					ui_rgb_to_color_picker_HSVCUBE_v(but, def, def_hsv);

					ui_but_v3_get(but, rgb);
					ui_rgb_to_color_picker_HSVCUBE_compat_v(but, rgb, hsv);

					def_hsv[0] = hsv[0];
					def_hsv[1] = hsv[1];

					ui_color_picker_to_rgb_HSVCUBE_v(but, def_hsv, rgb);
					ui_but_v3_set(but, rgb);

					RNA_property_update(C, &but->rnapoin, but->rnaprop);
					return WM_UI_HANDLER_BREAK;
				}
			}
		}
	}
	else if (data->state == BUTTON_STATE_NUM_EDITING) {
		if (event->type == ESCKEY || event->type == RIGHTMOUSE) {
			if (event->val == KM_PRESS) {
				data->cancel = true;
				data->escapecancel = true;
				button_activate_state(C, but, BUTTON_STATE_EXIT);
			}
		}
		else if ((event->type == MOUSEMOVE) || ui_event_is_snap(event)) {
			if (mx != data->draglastx || my != data->draglasty || event->type != MOUSEMOVE) {
				const enum eSnapType snap = ui_event_to_snap(event);

				if (ui_numedit_but_HSVCUBE(but, data, mx, my, snap, event->shift != 0))
					ui_numedit_apply(C, block, but, data);
			}
		}
		else if (event->type == LEFTMOUSE && event->val == KM_RELEASE) {
			button_activate_state(C, but, BUTTON_STATE_EXIT);
		}

		return WM_UI_HANDLER_BREAK;
	}

	return WM_UI_HANDLER_CONTINUE;
}

static bool ui_numedit_but_HSVCIRCLE(
        uiBut *but, uiHandleButtonData *data,
        float mx, float my,
        const enum eSnapType snap, const bool shift)
{
	rcti rect;
	bool changed = true;
	float mx_fl, my_fl;
	float rgb[3];
	ColorPicker *cpicker = but->custom_data;
	float *hsv = cpicker->color_data;
	bool use_display_colorspace = ui_but_is_colorpicker_display_space(but);

	ui_mouse_scale_warp(data, mx, my, &mx_fl, &my_fl, shift);

#ifdef USE_CONT_MOUSE_CORRECT
	if (ui_but_is_cursor_warp(but)) {
		/* OK but can go outside bounds */
		data->ungrab_mval[0] = mx_fl;
		data->ungrab_mval[1] = my_fl;
		{	/* clamp */
			const float radius = min_ff(BLI_rctf_size_x(&but->rect), BLI_rctf_size_y(&but->rect)) / 2.0f;
			const float cent[2] = {BLI_rctf_cent_x(&but->rect), BLI_rctf_cent_y(&but->rect)};
			const float len = len_v2v2(cent, data->ungrab_mval);
			if (len > radius) {
				dist_ensure_v2_v2fl(data->ungrab_mval, cent, radius);
			}
		}
	}
#endif

	BLI_rcti_rctf_copy(&rect, &but->rect);

	ui_but_v3_get(but, rgb);
	if (use_display_colorspace)
		ui_block_cm_to_display_space_v3(but->block, rgb);

	ui_rgb_to_color_picker_compat_v(rgb, hsv);

	/* exception, when using color wheel in 'locked' value state:
	 * allow choosing a hue for black values, by giving a tiny increment */
	if (but->flag & UI_BUT_COLOR_LOCK) {
		if (U.color_picker_type == USER_CP_CIRCLE_HSV) { // lock
			if (hsv[2] == 0.f) hsv[2] = 0.0001f;
		}
		else {
			if (hsv[2] == 0.0f) hsv[2] = 0.0001f;
			if (hsv[2] >= 0.9999f) hsv[2] = 0.9999f;
		}
	}

	/* only apply the delta motion, not absolute */
	if (shift) {
		float xpos, ypos, hsvo[3], rgbo[3];

		/* calculate original hsv again */
		copy_v3_v3(hsvo, hsv);
		copy_v3_v3(rgbo, data->origvec);
		if (use_display_colorspace)
			ui_block_cm_to_display_space_v3(but->block, rgbo);

		ui_rgb_to_color_picker_compat_v(rgbo, hsvo);

		/* and original position */
		ui_hsvcircle_pos_from_vals(but, &rect, hsvo, &xpos, &ypos);

		mx_fl = xpos - (data->dragstartx - mx_fl);
		my_fl = ypos - (data->dragstarty - my_fl);

	}

	ui_hsvcircle_vals_from_pos(hsv, hsv + 1, &rect, mx_fl, my_fl);

	if ((but->flag & UI_BUT_COLOR_CUBIC) && (U.color_picker_type == USER_CP_CIRCLE_HSV))
		hsv[1] = 1.0f - sqrt3f(1.0f - hsv[1]);

	if (snap != SNAP_OFF) {
		ui_color_snap_hue(snap, &hsv[0]);
	}

	ui_color_picker_to_rgb_v(hsv, rgb);

	if ((but->flag & UI_BUT_VEC_SIZE_LOCK) && (rgb[0] || rgb[1] || rgb[2])) {
		normalize_v3_length(rgb, but->a2);
	}

	if (use_display_colorspace)
		ui_block_cm_to_scene_linear_v3(but->block, rgb);

	ui_but_v3_set(but, rgb);

	data->draglastx = mx;
	data->draglasty = my;

	return changed;
}

#ifdef WITH_INPUT_NDOF
static void ui_ndofedit_but_HSVCIRCLE(
        uiBut *but, uiHandleButtonData *data,
        const wmNDOFMotionData *ndof,
        const enum eSnapType snap, const bool shift)
{
	ColorPicker *cpicker = but->custom_data;
	float *hsv = cpicker->color_data;
	bool use_display_colorspace = ui_but_is_colorpicker_display_space(but);
	float rgb[3];
	float phi, r /*, sqr */ /* UNUSED */, v[2];
	float sensitivity = (shift ? 0.06f : 0.3f) * ndof->dt;

	ui_but_v3_get(but, rgb);
	if (use_display_colorspace)
		ui_block_cm_to_display_space_v3(but->block, rgb);
	ui_rgb_to_color_picker_compat_v(rgb, hsv);

	/* Convert current color on hue/sat disc to circular coordinates phi, r */
	phi = fmodf(hsv[0] + 0.25f, 1.0f) * -2.0f * (float)M_PI;
	r = hsv[1];
	/* sqr = r > 0.0f ? sqrtf(r) : 1; */ /* UNUSED */

	/* Convert to 2d vectors */
	v[0] = r * cosf(phi);
	v[1] = r * sinf(phi);

	/* Use ndof device y and x rotation to move the vector in 2d space */
	v[0] += ndof->rvec[2] * sensitivity;
	v[1] += ndof->rvec[0] * sensitivity;

	/* convert back to polar coords on circle */
	phi = atan2f(v[0], v[1]) / (2.0f * (float)M_PI) + 0.5f;

	/* use ndof Y rotation to additionally rotate hue */
	phi += ndof->rvec[1] * sensitivity * 0.5f;
	r = len_v2(v);

	/* convert back to hsv values, in range [0,1] */
	hsv[0] = phi;
	hsv[1] = r;

	/* exception, when using color wheel in 'locked' value state:
	 * allow choosing a hue for black values, by giving a tiny increment */
	if (but->flag & UI_BUT_COLOR_LOCK) {
		if (U.color_picker_type == USER_CP_CIRCLE_HSV) { // lock
			if (hsv[2] == 0.f) hsv[2] = 0.0001f;
		}
		else {
			if (hsv[2] == 0.f) hsv[2] = 0.0001f;
			if (hsv[2] == 1.f) hsv[2] = 0.9999f;
		}
	}

	if (snap != SNAP_OFF) {
		ui_color_snap_hue(snap, &hsv[0]);
	}

	hsv_clamp_v(hsv, FLT_MAX);

	ui_color_picker_to_rgb_v(hsv, data->vec);

	if ((but->flag & UI_BUT_VEC_SIZE_LOCK) && (data->vec[0] || data->vec[1] || data->vec[2])) {
		normalize_v3_length(data->vec, but->a2);
	}

	if (use_display_colorspace)
		ui_block_cm_to_scene_linear_v3(but->block, data->vec);

	ui_but_v3_set(but, data->vec);
}
#endif /* WITH_INPUT_NDOF */

static int ui_do_but_HSVCIRCLE(
        bContext *C, uiBlock *block, uiBut *but,
        uiHandleButtonData *data, const wmEvent *event)
{
	ColorPicker *cpicker = but->custom_data;
	float *hsv = cpicker->color_data;
	int mx, my;
	mx = event->x;
	my = event->y;
	ui_window_to_block(data->region, block, &mx, &my);

	if (data->state == BUTTON_STATE_HIGHLIGHT) {
		if (event->type == LEFTMOUSE && event->val == KM_PRESS) {
			const enum eSnapType snap = ui_event_to_snap(event);
			data->dragstartx = mx;
			data->dragstarty = my;
			data->draglastx = mx;
			data->draglasty = my;
			button_activate_state(C, but, BUTTON_STATE_NUM_EDITING);

			/* also do drag the first time */
			if (ui_numedit_but_HSVCIRCLE(but, data, mx, my, snap, event->shift != 0))
				ui_numedit_apply(C, block, but, data);

			return WM_UI_HANDLER_BREAK;
		}
#ifdef WITH_INPUT_NDOF
		else if (event->type == NDOF_MOTION) {
			const enum eSnapType snap = ui_event_to_snap(event);
			const wmNDOFMotionData *ndof = event->customdata;

			ui_ndofedit_but_HSVCIRCLE(but, data, ndof, snap, event->shift != 0);

			button_activate_state(C, but, BUTTON_STATE_EXIT);
			ui_apply_but(C, but->block, but, data, true);

			return WM_UI_HANDLER_BREAK;
		}
#endif /* WITH_INPUT_NDOF */
		/* XXX hardcoded keymap check.... */
		else if (event->type == BACKSPACEKEY && event->val == KM_PRESS) {
			int len;

			/* reset only saturation */

			len = RNA_property_array_length(&but->rnapoin, but->rnaprop);
			if (len >= 3) {
				float rgb[3], def_hsv[3];
				float *def;
				def = MEM_callocN(sizeof(float) * len, "reset_defaults - float");

				RNA_property_float_get_default_array(&but->rnapoin, but->rnaprop, def);
				ui_color_picker_to_rgb_v(def, def_hsv);

				ui_but_v3_get(but, rgb);
				ui_rgb_to_color_picker_compat_v(rgb, hsv);

				def_hsv[0] = hsv[0];
				def_hsv[2] = hsv[2];

				hsv_to_rgb_v(def_hsv, rgb);
				ui_but_v3_set(but, rgb);

				RNA_property_update(C, &but->rnapoin, but->rnaprop);

				MEM_freeN(def);
			}
			return WM_UI_HANDLER_BREAK;
		}
	}
	else if (data->state == BUTTON_STATE_NUM_EDITING) {
		if (event->type == ESCKEY || event->type == RIGHTMOUSE) {
			if (event->val == KM_PRESS) {
				data->cancel = true;
				data->escapecancel = true;
				button_activate_state(C, but, BUTTON_STATE_EXIT);
			}
		}
		/* XXX hardcoded keymap check.... */
		else if (event->type == WHEELDOWNMOUSE) {
			hsv[2] = clamp_f(hsv[2] - 0.05f, 0.0f, 1.0f);
			ui_but_hsv_set(but);    /* converts to rgb */
			ui_numedit_apply(C, block, but, data);
		}
		else if (event->type == WHEELUPMOUSE) {
			hsv[2] = clamp_f(hsv[2] + 0.05f, 0.0f, 1.0f);
			ui_but_hsv_set(but);    /* converts to rgb */
			ui_numedit_apply(C, block, but, data);
		}
		else if ((event->type == MOUSEMOVE) || ui_event_is_snap(event)) {
			if (mx != data->draglastx || my != data->draglasty || event->type != MOUSEMOVE) {
				const enum eSnapType snap = ui_event_to_snap(event);

				if (ui_numedit_but_HSVCIRCLE(but, data, mx, my, snap, event->shift != 0)) {
					ui_numedit_apply(C, block, but, data);
				}
			}
		}
		else if (event->type == LEFTMOUSE && event->val == KM_RELEASE) {
			button_activate_state(C, but, BUTTON_STATE_EXIT);
		}
		return WM_UI_HANDLER_BREAK;
	}

	return WM_UI_HANDLER_CONTINUE;
}


static bool ui_numedit_but_COLORBAND(uiBut *but, uiHandleButtonData *data, int mx)
{
	float dx;
	bool changed = false;

	if (data->draglastx == mx)
		return changed;

	if (data->coba->tot == 0)
		return changed;

	dx = ((float)(mx - data->draglastx)) / BLI_rctf_size_x(&but->rect);
	data->dragcbd->pos += dx;
	CLAMP(data->dragcbd->pos, 0.0f, 1.0f);

	BKE_colorband_update_sort(data->coba);
	data->dragcbd = data->coba->data + data->coba->cur;  /* because qsort */

	data->draglastx = mx;
	changed = true;

	return changed;
}

static int ui_do_but_COLORBAND(
        bContext *C, uiBlock *block, uiBut *but,
        uiHandleButtonData *data, const wmEvent *event)
{
	ColorBand *coba;
	CBData *cbd;
	/* ignore zoom-level for mindist */
	int mindist = (50 * UI_DPI_FAC) * block->aspect;
	int mx, my, a, xco;

	mx = event->x;
	my = event->y;
	ui_window_to_block(data->region, block, &mx, &my);

	if (data->state == BUTTON_STATE_HIGHLIGHT) {
		if (event->type == LEFTMOUSE && event->val == KM_PRESS) {
			coba = (ColorBand *)but->poin;

			if (event->ctrl) {
				/* insert new key on mouse location */
				float pos = ((float)(mx - but->rect.xmin)) / BLI_rctf_size_x(&but->rect);
				BKE_colorband_element_add(coba, pos);
				button_activate_state(C, but, BUTTON_STATE_EXIT);
			}
			else {
				data->dragstartx = mx;
				data->dragstarty = my;
				data->draglastx = mx;
				data->draglasty = my;

				/* activate new key when mouse is close */
				for (a = 0, cbd = coba->data; a < coba->tot; a++, cbd++) {
					xco = but->rect.xmin + (cbd->pos * BLI_rctf_size_x(&but->rect));
					xco = ABS(xco - mx);
					if (a == coba->cur) xco += 5;  // selected one disadvantage
					if (xco < mindist) {
						coba->cur = a;
						mindist = xco;
					}
				}

				data->dragcbd = coba->data + coba->cur;
				data->dragfstart = data->dragcbd->pos;
				button_activate_state(C, but, BUTTON_STATE_NUM_EDITING);
			}

			return WM_UI_HANDLER_BREAK;
		}
	}
	else if (data->state == BUTTON_STATE_NUM_EDITING) {
		if (event->type == MOUSEMOVE) {
			if (mx != data->draglastx || my != data->draglasty) {
				if (ui_numedit_but_COLORBAND(but, data, mx))
					ui_numedit_apply(C, block, but, data);
			}
		}
		else if (event->type == LEFTMOUSE && event->val == KM_RELEASE) {
			button_activate_state(C, but, BUTTON_STATE_EXIT);
		}
		else if (ELEM(event->type, ESCKEY, RIGHTMOUSE)) {
			if (event->val == KM_PRESS) {
				data->dragcbd->pos = data->dragfstart;
				BKE_colorband_update_sort(data->coba);
				data->cancel = true;
				data->escapecancel = true;
				button_activate_state(C, but, BUTTON_STATE_EXIT);
			}
		}
		return WM_UI_HANDLER_BREAK;
	}

	return WM_UI_HANDLER_CONTINUE;
}

static bool ui_numedit_but_CURVE(
        uiBlock *block, uiBut *but, uiHandleButtonData *data,
        int evtx, int evty,
        bool snap, const bool shift)
{
	CurveMapping *cumap = (CurveMapping *)but->poin;
	CurveMap *cuma = cumap->cm + cumap->cur;
	CurveMapPoint *cmp = cuma->curve;
	float fx, fy, zoomx, zoomy;
	int mx, my, dragx, dragy;
	int a;
	bool changed = false;

	/* evtx evty and drag coords are absolute mousecoords, prevents errors when editing when layout changes */
	mx = evtx;
	my = evty;
	ui_window_to_block(data->region, block, &mx, &my);
	dragx = data->draglastx;
	dragy = data->draglasty;
	ui_window_to_block(data->region, block, &dragx, &dragy);

	zoomx = BLI_rctf_size_x(&but->rect) / BLI_rctf_size_x(&cumap->curr);
	zoomy = BLI_rctf_size_y(&but->rect) / BLI_rctf_size_y(&cumap->curr);

	if (snap) {
		float d[2];

		d[0] = mx - data->dragstartx;
		d[1] = my - data->dragstarty;

		if (len_squared_v2(d) < (3.0f * 3.0f))
			snap = false;
	}

	if (data->dragsel != -1) {
		CurveMapPoint *cmp_last = NULL;
		const float mval_factor = ui_mouse_scale_warp_factor(shift);
		bool moved_point = false;  /* for ctrl grid, can't use orig coords because of sorting */

		fx = (mx - dragx) / zoomx;
		fy = (my - dragy) / zoomy;

		fx *= mval_factor;
		fy *= mval_factor;

		for (a = 0; a < cuma->totpoint; a++) {
			if (cmp[a].flag & CUMA_SELECT) {
				float origx = cmp[a].x, origy = cmp[a].y;
				cmp[a].x += fx;
				cmp[a].y += fy;
				if (snap) {
					cmp[a].x = 0.125f * roundf(8.0f * cmp[a].x);
					cmp[a].y = 0.125f * roundf(8.0f * cmp[a].y);
				}
				if (cmp[a].x != origx || cmp[a].y != origy)
					moved_point = true;

				cmp_last = &cmp[a];
			}
		}

		curvemapping_changed(cumap, false);

		if (moved_point) {
			data->draglastx = evtx;
			data->draglasty = evty;
			changed = true;

#ifdef USE_CONT_MOUSE_CORRECT
			/* note: using 'cmp_last' is weak since there may be multiple points selected,
			 * but in practice this isnt really an issue */
			if (ui_but_is_cursor_warp(but)) {
				/* OK but can go outside bounds */
				data->ungrab_mval[0] = but->rect.xmin + ((cmp_last->x - cumap->curr.xmin) * zoomx);
				data->ungrab_mval[1] = but->rect.ymin + ((cmp_last->y - cumap->curr.ymin) * zoomy);
				BLI_rctf_clamp_pt_v(&but->rect, data->ungrab_mval);
			}
#endif

		}

		data->dragchange = true;  /* mark for selection */
	}
	else {
		fx = (mx - dragx) / zoomx;
		fy = (my - dragy) / zoomy;

		/* clamp for clip */
		if (cumap->flag & CUMA_DO_CLIP) {
			if (cumap->curr.xmin - fx < cumap->clipr.xmin)
				fx = cumap->curr.xmin - cumap->clipr.xmin;
			else if (cumap->curr.xmax - fx > cumap->clipr.xmax)
				fx = cumap->curr.xmax - cumap->clipr.xmax;
			if (cumap->curr.ymin - fy < cumap->clipr.ymin)
				fy = cumap->curr.ymin - cumap->clipr.ymin;
			else if (cumap->curr.ymax - fy > cumap->clipr.ymax)
				fy = cumap->curr.ymax - cumap->clipr.ymax;
		}

		cumap->curr.xmin -= fx;
		cumap->curr.ymin -= fy;
		cumap->curr.xmax -= fx;
		cumap->curr.ymax -= fy;

		data->draglastx = evtx;
		data->draglasty = evty;

		changed = true;
	}

	return changed;
}

static int ui_do_but_CURVE(
        bContext *C, uiBlock *block, uiBut *but,
        uiHandleButtonData *data, const wmEvent *event)
{
	int mx, my, a;
	bool changed = false;
	Scene *scene = CTX_data_scene(C);
	ViewLayer *view_layer = CTX_data_view_layer(C);

	mx = event->x;
	my = event->y;
	ui_window_to_block(data->region, block, &mx, &my);

	if (data->state == BUTTON_STATE_HIGHLIGHT) {
		if (event->type == LEFTMOUSE && event->val == KM_PRESS) {
			CurveMapping *cumap = (CurveMapping *)but->poin;
			CurveMap *cuma = cumap->cm + cumap->cur;
			CurveMapPoint *cmp;
			const float m_xy[2] = {mx, my};
			float dist_min_sq = SQUARE(14.0f);  /* 14 pixels radius */
			int sel = -1;

			if (event->ctrl) {
				float f_xy[2];
				BLI_rctf_transform_pt_v(&cumap->curr, &but->rect, f_xy, m_xy);

				curvemap_insert(cuma, f_xy[0], f_xy[1]);
				curvemapping_changed(cumap, false);
				changed = true;
			}

			/* check for selecting of a point */
			cmp = cuma->curve;   /* ctrl adds point, new malloc */
			for (a = 0; a < cuma->totpoint; a++) {
				float f_xy[2];
				BLI_rctf_transform_pt_v(&but->rect, &cumap->curr, f_xy, &cmp[a].x);
				const float dist_sq = len_squared_v2v2(m_xy, f_xy);
				if (dist_sq < dist_min_sq) {
					sel = a;
					dist_min_sq = dist_sq;
				}
			}

			if (sel == -1) {
				int i;
				float f_xy[2], f_xy_prev[2];

				/* if the click didn't select anything, check if it's clicked on the
				 * curve itself, and if so, add a point */
				cmp = cuma->table;

				BLI_rctf_transform_pt_v(&but->rect, &cumap->curr, f_xy, &cmp[0].x);

				/* with 160px height 8px should translate to the old 0.05 coefficient at no zoom */
				dist_min_sq = SQUARE(8.0f);

				/* loop through the curve segment table and find what's near the mouse. */
				for (i = 1; i <= CM_TABLE; i++) {
					copy_v2_v2(f_xy_prev, f_xy);
					BLI_rctf_transform_pt_v(&but->rect, &cumap->curr, f_xy, &cmp[i].x);

					if (dist_squared_to_line_segment_v2(m_xy, f_xy_prev, f_xy) < dist_min_sq) {
						BLI_rctf_transform_pt_v(&cumap->curr, &but->rect, f_xy, m_xy);

						curvemap_insert(cuma, f_xy[0], f_xy[1]);
						curvemapping_changed(cumap, false);

						changed = true;

						/* reset cmp back to the curve points again, rather than drawing segments */
						cmp = cuma->curve;

						/* find newly added point and make it 'sel' */
						for (a = 0; a < cuma->totpoint; a++) {
							if (cmp[a].x == f_xy[0]) {
								sel = a;
							}
						}
						break;
					}
				}
			}

			if (sel != -1) {
				/* ok, we move a point */
				/* deselect all if this one is deselect. except if we hold shift */
				if (!event->shift) {
					for (a = 0; a < cuma->totpoint; a++) {
						cmp[a].flag &= ~CUMA_SELECT;
					}
					cmp[sel].flag |= CUMA_SELECT;
				}
				else {
					cmp[sel].flag ^= CUMA_SELECT;
				}
			}
			else {
				/* move the view */
				data->cancel = true;
			}

			data->dragsel = sel;

			data->dragstartx = event->x;
			data->dragstarty = event->y;
			data->draglastx = event->x;
			data->draglasty = event->y;

			button_activate_state(C, but, BUTTON_STATE_NUM_EDITING);
			return WM_UI_HANDLER_BREAK;
		}
	}
	else if (data->state == BUTTON_STATE_NUM_EDITING) {
		if (event->type == MOUSEMOVE) {
			if (event->x != data->draglastx || event->y != data->draglasty) {

				if (ui_numedit_but_CURVE(block, but, data, event->x, event->y, event->ctrl != 0, event->shift != 0))
					ui_numedit_apply(C, block, but, data);
			}
		}
		else if (event->type == LEFTMOUSE && event->val == KM_RELEASE) {
			if (data->dragsel != -1) {
				CurveMapping *cumap = (CurveMapping *)but->poin;
				CurveMap *cuma = cumap->cm + cumap->cur;
				CurveMapPoint *cmp = cuma->curve;

				if (data->dragchange == false) {
					/* deselect all, select one */
					if (!event->shift) {
						for (a = 0; a < cuma->totpoint; a++)
							cmp[a].flag &= ~CUMA_SELECT;
						cmp[data->dragsel].flag |= CUMA_SELECT;
					}
				}
				else {
					curvemapping_changed(cumap, true);  /* remove doubles */
					BKE_paint_invalidate_cursor_overlay(scene, view_layer, cumap);
				}
			}

			button_activate_state(C, but, BUTTON_STATE_EXIT);
		}

		return WM_UI_HANDLER_BREAK;
	}

	/* UNUSED but keep for now */
	(void)changed;

	return WM_UI_HANDLER_CONTINUE;
}

static bool ui_numedit_but_HISTOGRAM(uiBut *but, uiHandleButtonData *data, int mx, int my)
{
	Histogram *hist = (Histogram *)but->poin;
	bool changed = true;
	float dy = my - data->draglasty;

	/* scale histogram values (dy / 10 for better control) */
	const float yfac = min_ff(pow2f(hist->ymax), 1.0f) * 0.5f;
	hist->ymax += (dy * 0.1f) * yfac;

	/* 0.1 allows us to see HDR colors up to 10 */
	CLAMP(hist->ymax, 0.1f, 100.f);

	data->draglastx = mx;
	data->draglasty = my;

	return changed;
}

static int ui_do_but_HISTOGRAM(
        bContext *C, uiBlock *block, uiBut *but,
        uiHandleButtonData *data, const wmEvent *event)
{
	int mx, my;

	mx = event->x;
	my = event->y;
	ui_window_to_block(data->region, block, &mx, &my);

	if (data->state == BUTTON_STATE_HIGHLIGHT) {
		if (event->type == LEFTMOUSE && event->val == KM_PRESS) {
			data->dragstartx = mx;
			data->dragstarty = my;
			data->draglastx = mx;
			data->draglasty = my;
			button_activate_state(C, but, BUTTON_STATE_NUM_EDITING);

			/* also do drag the first time */
			if (ui_numedit_but_HISTOGRAM(but, data, mx, my))
				ui_numedit_apply(C, block, but, data);

			return WM_UI_HANDLER_BREAK;
		}
		/* XXX hardcoded keymap check.... */
		else if (event->type == BACKSPACEKEY && event->val == KM_PRESS) {
			Histogram *hist = (Histogram *)but->poin;
			hist->ymax = 1.f;

			button_activate_state(C, but, BUTTON_STATE_EXIT);
			return WM_UI_HANDLER_BREAK;
		}
	}
	else if (data->state == BUTTON_STATE_NUM_EDITING) {
		if (event->type == ESCKEY) {
			if (event->val == KM_PRESS) {
				data->cancel = true;
				data->escapecancel = true;
				button_activate_state(C, but, BUTTON_STATE_EXIT);
			}
		}
		else if (event->type == MOUSEMOVE) {
			if (mx != data->draglastx || my != data->draglasty) {
				if (ui_numedit_but_HISTOGRAM(but, data, mx, my))
					ui_numedit_apply(C, block, but, data);
			}
		}
		else if (event->type == LEFTMOUSE && event->val == KM_RELEASE) {
			button_activate_state(C, but, BUTTON_STATE_EXIT);
		}
		return WM_UI_HANDLER_BREAK;
	}

	return WM_UI_HANDLER_CONTINUE;
}

static bool ui_numedit_but_WAVEFORM(uiBut *but, uiHandleButtonData *data, int mx, int my)
{
	Scopes *scopes = (Scopes *)but->poin;
	bool changed = true;
	float dy;

	dy = my - data->draglasty;

	/* scale waveform values */
	scopes->wavefrm_yfac += dy / 200.0f;

	CLAMP(scopes->wavefrm_yfac, 0.5f, 2.0f);

	data->draglastx = mx;
	data->draglasty = my;

	return changed;
}

static int ui_do_but_WAVEFORM(
        bContext *C, uiBlock *block, uiBut *but,
        uiHandleButtonData *data, const wmEvent *event)
{
	int mx, my;

	mx = event->x;
	my = event->y;
	ui_window_to_block(data->region, block, &mx, &my);

	if (data->state == BUTTON_STATE_HIGHLIGHT) {
		if (event->type == LEFTMOUSE && event->val == KM_PRESS) {
			data->dragstartx = mx;
			data->dragstarty = my;
			data->draglastx = mx;
			data->draglasty = my;
			button_activate_state(C, but, BUTTON_STATE_NUM_EDITING);

			/* also do drag the first time */
			if (ui_numedit_but_WAVEFORM(but, data, mx, my))
				ui_numedit_apply(C, block, but, data);

			return WM_UI_HANDLER_BREAK;
		}
		/* XXX hardcoded keymap check.... */
		else if (event->type == BACKSPACEKEY && event->val == KM_PRESS) {
			Scopes *scopes = (Scopes *)but->poin;
			scopes->wavefrm_yfac = 1.f;

			button_activate_state(C, but, BUTTON_STATE_EXIT);
			return WM_UI_HANDLER_BREAK;
		}
	}
	else if (data->state == BUTTON_STATE_NUM_EDITING) {
		if (event->type == ESCKEY) {
			if (event->val == KM_PRESS) {
				data->cancel = true;
				data->escapecancel = true;
				button_activate_state(C, but, BUTTON_STATE_EXIT);
			}
		}
		else if (event->type == MOUSEMOVE) {
			if (mx != data->draglastx || my != data->draglasty) {
				if (ui_numedit_but_WAVEFORM(but, data, mx, my))
					ui_numedit_apply(C, block, but, data);
			}
		}
		else if (event->type == LEFTMOUSE && event->val == KM_RELEASE) {
			button_activate_state(C, but, BUTTON_STATE_EXIT);
		}
		return WM_UI_HANDLER_BREAK;
	}

	return WM_UI_HANDLER_CONTINUE;
}

static bool ui_numedit_but_TRACKPREVIEW(
        bContext *C, uiBut *but, uiHandleButtonData *data,
        int mx, int my,
        const bool shift)
{
	MovieClipScopes *scopes = (MovieClipScopes *)but->poin;
	bool changed = true;
	float dx, dy;

	dx = mx - data->draglastx;
	dy = my - data->draglasty;

	if (shift) {
		dx /= 5.0f;
		dy /= 5.0f;
	}

	if (!scopes->track_locked) {
		if (scopes->marker->framenr != scopes->framenr)
			scopes->marker = BKE_tracking_marker_ensure(scopes->track, scopes->framenr);

		scopes->marker->flag &= ~(MARKER_DISABLED | MARKER_TRACKED);
		scopes->marker->pos[0] += -dx * scopes->slide_scale[0] / BLI_rctf_size_x(&but->block->rect);
		scopes->marker->pos[1] += -dy * scopes->slide_scale[1] / BLI_rctf_size_y(&but->block->rect);

		WM_event_add_notifier(C, NC_MOVIECLIP | NA_EDITED, NULL);
	}

	scopes->ok = 0;

	data->draglastx = mx;
	data->draglasty = my;

	return changed;
}

static int ui_do_but_TRACKPREVIEW(
        bContext *C, uiBlock *block, uiBut *but,
        uiHandleButtonData *data, const wmEvent *event)
{
	int mx, my;

	mx = event->x;
	my = event->y;
	ui_window_to_block(data->region, block, &mx, &my);

	if (data->state == BUTTON_STATE_HIGHLIGHT) {
		if (event->type == LEFTMOUSE && event->val == KM_PRESS) {
			data->dragstartx = mx;
			data->dragstarty = my;
			data->draglastx = mx;
			data->draglasty = my;
			button_activate_state(C, but, BUTTON_STATE_NUM_EDITING);

			/* also do drag the first time */
			if (ui_numedit_but_TRACKPREVIEW(C, but, data, mx, my, event->shift != 0))
				ui_numedit_apply(C, block, but, data);

			return WM_UI_HANDLER_BREAK;
		}
	}
	else if (data->state == BUTTON_STATE_NUM_EDITING) {
		if (event->type == ESCKEY) {
			if (event->val == KM_PRESS) {
				data->cancel = true;
				data->escapecancel = true;
				button_activate_state(C, but, BUTTON_STATE_EXIT);
			}
		}
		else if (event->type == MOUSEMOVE) {
			if (mx != data->draglastx || my != data->draglasty) {
				if (ui_numedit_but_TRACKPREVIEW(C, but, data, mx, my, event->shift != 0))
					ui_numedit_apply(C, block, but, data);
			}
		}
		else if (event->type == LEFTMOUSE && event->val == KM_RELEASE) {
			button_activate_state(C, but, BUTTON_STATE_EXIT);
		}
		return WM_UI_HANDLER_BREAK;
	}

	return WM_UI_HANDLER_CONTINUE;
}

<<<<<<< HEAD
static void but_shortcut_name_func(bContext *C, void *arg1, int UNUSED(event))
{
	uiBut *but = (uiBut *)arg1;

	if (but->optype) {
		char shortcut_str[128];

		IDProperty *prop = (but->opptr) ? but->opptr->data : NULL;

		/* complex code to change name of button */
		if (WM_key_event_operator_string(
		        C, but->optype->idname, but->opcontext, prop, true,
		        shortcut_str, sizeof(shortcut_str)))
		{
			ui_but_add_shortcut(but, shortcut_str, true);
		}
		else {
			/* simply strip the shortcut */
			ui_but_add_shortcut(but, NULL, true);
		}
	}
}

static uiBlock *menu_change_shortcut(bContext *C, ARegion *ar, void *arg)
{
	wmWindowManager *wm = CTX_wm_manager(C);
	uiBlock *block;
	uiBut *but = (uiBut *)arg;
	wmKeyMap *km;
	wmKeyMapItem *kmi;
	PointerRNA ptr;
	uiLayout *layout;
	uiStyle *style = UI_style_get_dpi();
	IDProperty *prop = (but->opptr) ? but->opptr->data : NULL;

	kmi = WM_key_event_operator(C, but->optype->idname, but->opcontext, prop, true, &km);
	BLI_assert(kmi != NULL);

	RNA_pointer_create(&wm->id, &RNA_KeyMapItem, kmi, &ptr);

	block = UI_block_begin(C, ar, "_popup", UI_EMBOSS);
	UI_block_func_handle_set(block, but_shortcut_name_func, but);
	UI_block_flag_enable(block, UI_BLOCK_MOVEMOUSE_QUIT);
	UI_block_direction_set(block, UI_DIR_CENTER_Y);

	layout = UI_block_layout(block, UI_LAYOUT_VERTICAL, UI_LAYOUT_PANEL, 0, 0, 200, 20, 0, style);

	uiItemR(layout, &ptr, "type", UI_ITEM_R_FULL_EVENT | UI_ITEM_R_IMMEDIATE, "", ICON_NONE);

	UI_block_bounds_set_popup(block, 6, -50, 26);

	return block;
}

#ifdef USE_KEYMAP_ADD_HACK
static int g_kmi_id_hack;
#endif

static uiBlock *menu_add_shortcut(bContext *C, ARegion *ar, void *arg)
{
	wmWindowManager *wm = CTX_wm_manager(C);
	uiBlock *block;
	uiBut *but = (uiBut *)arg;
	wmKeyMap *km;
	wmKeyMapItem *kmi;
	PointerRNA ptr;
	uiLayout *layout;
	uiStyle *style = UI_style_get_dpi();
	IDProperty *prop = (but->opptr) ? but->opptr->data : NULL;
	int kmi_id;

	/* XXX this guess_opname can potentially return a different keymap than being found on adding later... */
	km = WM_keymap_guess_opname(C, but->optype->idname);
	kmi = WM_keymap_add_item(km, but->optype->idname, AKEY, KM_PRESS, 0, 0);
	kmi_id = kmi->id;

	/* copy properties, prop can be NULL for reset */
	if (prop)
		prop = IDP_CopyProperty(prop);
	WM_keymap_properties_reset(kmi, prop);

	/* update and get pointers again */
	WM_keyconfig_update(wm);

	km = WM_keymap_guess_opname(C, but->optype->idname);
	kmi = WM_keymap_item_find_id(km, kmi_id);

	RNA_pointer_create(&wm->id, &RNA_KeyMapItem, kmi, &ptr);

	block = UI_block_begin(C, ar, "_popup", UI_EMBOSS);
	UI_block_func_handle_set(block, but_shortcut_name_func, but);
	UI_block_direction_set(block, UI_DIR_CENTER_Y);

	layout = UI_block_layout(block, UI_LAYOUT_VERTICAL, UI_LAYOUT_PANEL, 0, 0, 200, 20, 0, style);

	uiItemR(layout, &ptr, "type", UI_ITEM_R_FULL_EVENT | UI_ITEM_R_IMMEDIATE, "", ICON_NONE);

	UI_block_bounds_set_popup(block, 6, -50, 26);

#ifdef USE_KEYMAP_ADD_HACK
	g_kmi_id_hack = kmi_id;
#endif
	return block;
}

static void menu_add_shortcut_cancel(struct bContext *C, void *arg1)
{
	uiBut *but = (uiBut *)arg1;
	wmKeyMap *km;
	wmKeyMapItem *kmi;
#ifndef USE_KEYMAP_ADD_HACK
	IDProperty *prop;
#endif
	int kmi_id;

#ifdef USE_KEYMAP_ADD_HACK
	km = WM_keymap_guess_opname(C, but->optype->idname);
	kmi_id = g_kmi_id_hack;
	UNUSED_VARS(but);
#else
	prop  = (but->opptr) ? but->opptr->data : NULL;
	kmi_id = WM_key_event_operator_id(C, but->optype->idname, but->opcontext, prop, true, &km);
#endif

	kmi = WM_keymap_item_find_id(km, kmi_id);
	WM_keymap_remove_item(km, kmi);
}

static void popup_change_shortcut_func(bContext *C, void *arg1, void *UNUSED(arg2))
{
	uiBut *but = (uiBut *)arg1;
	UI_popup_block_invoke(C, menu_change_shortcut, but);
}

static void remove_shortcut_func(bContext *C, void *arg1, void *UNUSED(arg2))
{
	uiBut *but = (uiBut *)arg1;
	wmKeyMap *km;
	wmKeyMapItem *kmi;
	IDProperty *prop = (but->opptr) ? but->opptr->data : NULL;

	kmi = WM_key_event_operator(C, but->optype->idname, but->opcontext, prop, true, &km);
	BLI_assert(kmi != NULL);

	WM_keymap_remove_item(km, kmi);

	but_shortcut_name_func(C, but, 0);
}

static void popup_add_shortcut_func(bContext *C, void *arg1, void *UNUSED(arg2))
{
	uiBut *but = (uiBut *)arg1;
	UI_popup_block_ex(C, menu_add_shortcut, NULL, menu_add_shortcut_cancel, but, NULL);
}

static void popup_user_menu_add_or_replace_func(bContext *C, void *arg1, void *arg2)
{
	uiBut *but = arg1;
	bUserMenuItem *umi = arg2;
	if (umi) {
		ED_screen_user_menu_remove(umi);
	}
	char drawstr[sizeof(but->drawstr)];
	STRNCPY(drawstr, but->drawstr);
	if (but->flag & UI_BUT_HAS_SEP_CHAR) {
		char *sep = strrchr(drawstr, UI_SEP_CHAR);
		if (sep) {
			*sep = '\0';
		}
	}
	ED_screen_user_menu_add(C, drawstr, but->optype, but->opptr ? but->opptr->data : NULL, but->opcontext);
}

static void popup_user_menu_remove_func(bContext *UNUSED(C), void *UNUSED(arg1), void *arg2)
{
	bUserMenuItem *umi = arg2;
	ED_screen_user_menu_remove(umi);
}

/**
 * menu to chow when right clicking on the panel header
 */
void ui_panel_menu(bContext *C, ARegion *ar, Panel *pa)
{
	bScreen *sc = CTX_wm_screen(C);
	const bool has_panel_category = UI_panel_category_is_visible(ar);
	const bool any_item_visible = has_panel_category;
	PointerRNA ptr;
	uiPopupMenu *pup;
	uiLayout *layout;

	if (!any_item_visible) {
		return;
	}

	RNA_pointer_create(&sc->id, &RNA_Panel, pa, &ptr);

	pup = UI_popup_menu_begin(C, IFACE_("Panel"), ICON_NONE);
	layout = UI_popup_menu_layout(pup);

	if (has_panel_category) {
		char tmpstr[80];
		BLI_snprintf(tmpstr, sizeof(tmpstr), "%s" UI_SEP_CHAR_S "%s", IFACE_("Pin"), IFACE_("Shift+Left Mouse"));
		uiItemR(layout, &ptr, "use_pin", 0, tmpstr, ICON_NONE);

		/* evil, force shortcut flag */
		{
			uiBlock *block = uiLayoutGetBlock(layout);
			uiBut *but = block->buttons.last;
			but->flag |= UI_BUT_HAS_SEP_CHAR;
		}
	}
	UI_popup_menu_end(C, pup);
}

static void ui_but_menu_add_path_operators(uiLayout *layout, PointerRNA *ptr, PropertyRNA *prop)
{
	const PropertySubType subtype = RNA_property_subtype(prop);
	wmOperatorType *ot = WM_operatortype_find("WM_OT_path_open", true);
	char filepath[FILE_MAX];
	char dir[FILE_MAXDIR];
	char file[FILE_MAXFILE];
	PointerRNA props_ptr;

	BLI_assert(ELEM(subtype, PROP_FILEPATH, PROP_DIRPATH));
	UNUSED_VARS_NDEBUG(subtype);

	RNA_property_string_get(ptr, prop, filepath);
	BLI_split_dirfile(filepath, dir, file, sizeof(dir), sizeof(file));

	if (file[0]) {
		BLI_assert(subtype == PROP_FILEPATH);
		uiItemFullO_ptr(
		        layout, ot, CTX_IFACE_(BLT_I18NCONTEXT_OPERATOR_DEFAULT, "Open File Externally"),
		        ICON_NONE, NULL, WM_OP_INVOKE_DEFAULT, 0, &props_ptr);
		RNA_string_set(&props_ptr, "filepath", filepath);
	}

	uiItemFullO_ptr(
	        layout, ot, CTX_IFACE_(BLT_I18NCONTEXT_OPERATOR_DEFAULT, "Open Location Externally"),
	        ICON_NONE, NULL, WM_OP_INVOKE_DEFAULT, 0, &props_ptr);
	RNA_string_set(&props_ptr, "filepath", dir);
}

static bool ui_but_menu(bContext *C, uiBut *but)
{
	MenuType *mt = WM_menutype_find("WM_MT_button_context", true);
	bool is_array, is_array_component;
	wmOperatorType *ot;
	PointerRNA op_ptr;

	/* having this menu for some buttons makes no sense */
	if (but->type == UI_BTYPE_IMAGE) {
		return false;
	}

	uiPopupMenu *pup;
	uiLayout *layout;

	{
		uiStringInfo label = {BUT_GET_LABEL, NULL};

		/* highly unlikely getting the label ever fails */
		UI_but_string_info_get(C, but, &label, NULL);

		pup = UI_popup_menu_begin(C, label.strinfo ? label.strinfo : "", ICON_NONE);
		layout = UI_popup_menu_layout(pup);
		if (label.strinfo) {
			MEM_freeN(label.strinfo);
		}
		uiLayoutSetOperatorContext(layout, WM_OP_INVOKE_DEFAULT);
	}

	if (but->rnapoin.data && but->rnaprop) {
		PointerRNA *ptr = &but->rnapoin;
		PropertyRNA *prop = but->rnaprop;
		const PropertyType type = RNA_property_type(prop);
		const PropertySubType subtype = RNA_property_subtype(prop);
		bool is_anim = RNA_property_animateable(ptr, prop);
		bool is_editable = RNA_property_editable(ptr, prop);
		/*bool is_idprop = RNA_property_is_idprop(prop);*/ /* XXX does not work as expected, not strictly needed */
		bool is_set = RNA_property_is_set(ptr, prop);

		const int override_status = RNA_property_static_override_status(ptr, prop, -1);
		const bool is_overridable = (override_status & RNA_OVERRIDE_STATUS_OVERRIDABLE) != 0;

		/* second slower test, saved people finding keyframe items in menus when its not possible */
		if (is_anim)
			is_anim = RNA_property_path_from_ID_check(&but->rnapoin, but->rnaprop);

		/* determine if we can key a single component of an array */
		is_array = RNA_property_array_length(&but->rnapoin, but->rnaprop) != 0;
		is_array_component = (is_array && but->rnaindex != -1);

		/* Keyframes */
		if (but->flag & UI_BUT_ANIMATED_KEY) {
			/* replace/delete keyfraemes */
			if (is_array_component) {
				uiItemBooleanO(layout, CTX_IFACE_(BLT_I18NCONTEXT_OPERATOR_DEFAULT, "Replace Keyframes"),
				               ICON_KEY_HLT, "ANIM_OT_keyframe_insert_button", "all", 1);
				uiItemBooleanO(layout, CTX_IFACE_(BLT_I18NCONTEXT_OPERATOR_DEFAULT, "Replace Single Keyframe"),
				               ICON_NONE, "ANIM_OT_keyframe_insert_button", "all", 0);
				uiItemBooleanO(layout, CTX_IFACE_(BLT_I18NCONTEXT_OPERATOR_DEFAULT, "Delete Keyframes"),
				               ICON_NONE, "ANIM_OT_keyframe_delete_button", "all", 1);
				uiItemBooleanO(layout, CTX_IFACE_(BLT_I18NCONTEXT_OPERATOR_DEFAULT, "Delete Single Keyframe"),
				               ICON_NONE, "ANIM_OT_keyframe_delete_button", "all", 0);
			}
			else {
				uiItemBooleanO(layout, CTX_IFACE_(BLT_I18NCONTEXT_OPERATOR_DEFAULT, "Replace Keyframe"),
				               ICON_KEY_HLT, "ANIM_OT_keyframe_insert_button", "all", 1);
				uiItemBooleanO(layout, CTX_IFACE_(BLT_I18NCONTEXT_OPERATOR_DEFAULT, "Delete Keyframe"),
				               ICON_NONE, "ANIM_OT_keyframe_delete_button", "all", 1);
			}

			/* keyframe settings */
			uiItemS(layout);


		}
		else if (but->flag & UI_BUT_DRIVEN) {
			/* pass */
		}
		else if (is_anim) {
			if (is_array_component) {
				uiItemBooleanO(layout, CTX_IFACE_(BLT_I18NCONTEXT_OPERATOR_DEFAULT, "Insert Keyframes"),
				               ICON_KEY_HLT, "ANIM_OT_keyframe_insert_button", "all", 1);
				uiItemBooleanO(layout, CTX_IFACE_(BLT_I18NCONTEXT_OPERATOR_DEFAULT, "Insert Single Keyframe"),
				               ICON_NONE, "ANIM_OT_keyframe_insert_button", "all", 0);
			}
			else {
				uiItemBooleanO(layout, CTX_IFACE_(BLT_I18NCONTEXT_OPERATOR_DEFAULT, "Insert Keyframe"),
				               ICON_KEY_HLT, "ANIM_OT_keyframe_insert_button", "all", 1);
			}
		}

		if ((but->flag & UI_BUT_ANIMATED) && (but->rnapoin.type != &RNA_NlaStrip)) {
			if (is_array_component) {
				uiItemBooleanO(layout, CTX_IFACE_(BLT_I18NCONTEXT_OPERATOR_DEFAULT, "Clear Keyframes"),
				               ICON_KEY_DEHLT, "ANIM_OT_keyframe_clear_button", "all", 1);
				uiItemBooleanO(layout, CTX_IFACE_(BLT_I18NCONTEXT_OPERATOR_DEFAULT, "Clear Single Keyframes"),
				               ICON_NONE, "ANIM_OT_keyframe_clear_button", "all", 0);
			}
			else {
				uiItemBooleanO(layout, CTX_IFACE_(BLT_I18NCONTEXT_OPERATOR_DEFAULT, "Clear Keyframes"),
				               ICON_KEY_DEHLT, "ANIM_OT_keyframe_clear_button", "all", 1);
			}
		}

		/* Drivers */
		if (but->flag & UI_BUT_DRIVEN) {
			uiItemS(layout);

			if (is_array_component) {
				uiItemBooleanO(layout, CTX_IFACE_(BLT_I18NCONTEXT_OPERATOR_DEFAULT, "Delete Drivers"),
				               ICON_X, "ANIM_OT_driver_button_remove", "all", 1);
				uiItemBooleanO(layout, CTX_IFACE_(BLT_I18NCONTEXT_OPERATOR_DEFAULT, "Delete Single Driver"),
				               ICON_NONE, "ANIM_OT_driver_button_remove", "all", 0);
			}
			else {
				uiItemBooleanO(layout, CTX_IFACE_(BLT_I18NCONTEXT_OPERATOR_DEFAULT, "Delete Driver"),
				               ICON_X, "ANIM_OT_driver_button_remove", "all", 1);
			}

			uiItemO(layout, CTX_IFACE_(BLT_I18NCONTEXT_OPERATOR_DEFAULT, "Copy Driver"),
			        ICON_NONE, "ANIM_OT_copy_driver_button");
			if (ANIM_driver_can_paste()) {
				uiItemO(layout, CTX_IFACE_(BLT_I18NCONTEXT_OPERATOR_DEFAULT, "Paste Driver"),
				        ICON_NONE, "ANIM_OT_paste_driver_button");
			}

			uiItemO(layout, CTX_IFACE_(BLT_I18NCONTEXT_OPERATOR_DEFAULT, "Edit Driver"),
			        ICON_DRIVER, "ANIM_OT_driver_button_edit");

			uiItemO(layout, CTX_IFACE_(BLT_I18NCONTEXT_OPERATOR_DEFAULT, "Open Drivers Editor"),
			        ICON_NONE, "SCREEN_OT_drivers_editor_show");
		}
		else if (but->flag & (UI_BUT_ANIMATED_KEY | UI_BUT_ANIMATED)) {
			/* pass */
		}
		else if (is_anim) {
			uiItemS(layout);

			uiItemO(layout, CTX_IFACE_(BLT_I18NCONTEXT_OPERATOR_DEFAULT, "Add Driver"),
			        ICON_DRIVER, "ANIM_OT_driver_button_add");

			if (ANIM_driver_can_paste()) {
				uiItemO(layout, CTX_IFACE_(BLT_I18NCONTEXT_OPERATOR_DEFAULT, "Paste Driver"),
				        ICON_NONE, "ANIM_OT_paste_driver_button");
			}

			uiItemO(layout, CTX_IFACE_(BLT_I18NCONTEXT_OPERATOR_DEFAULT, "Open Drivers Editor"),
			        ICON_NONE, "SCREEN_OT_drivers_editor_show");
		}

		/* Keying Sets */
		/* TODO: check on modifyability of Keying Set when doing this */
		if (is_anim) {
			uiItemS(layout);

			if (is_array_component) {
				uiItemBooleanO(layout, CTX_IFACE_(BLT_I18NCONTEXT_OPERATOR_DEFAULT, "Add All to Keying Set"),
				               ICON_KEYINGSET, "ANIM_OT_keyingset_button_add", "all", 1);
				uiItemBooleanO(layout, CTX_IFACE_(BLT_I18NCONTEXT_OPERATOR_DEFAULT, "Add Single to Keying Set"),
				               ICON_NONE, "ANIM_OT_keyingset_button_add", "all", 0);
				uiItemO(layout, CTX_IFACE_(BLT_I18NCONTEXT_OPERATOR_DEFAULT, "Remove from Keying Set"),
				        ICON_NONE, "ANIM_OT_keyingset_button_remove");
			}
			else {
				uiItemBooleanO(layout, CTX_IFACE_(BLT_I18NCONTEXT_OPERATOR_DEFAULT, "Add to Keying Set"),
				               ICON_KEYINGSET, "ANIM_OT_keyingset_button_add", "all", 1);
				uiItemO(layout, CTX_IFACE_(BLT_I18NCONTEXT_OPERATOR_DEFAULT, "Remove from Keying Set"),
				        ICON_NONE, "ANIM_OT_keyingset_button_remove");
			}
		}

		if (is_overridable) {
			/* Override Operators */
			uiItemS(layout);

			if (but->flag & UI_BUT_OVERRIDEN) {
				if (is_array_component) {
#if 0  /* Disabled for now. */
					ot = WM_operatortype_find("UI_OT_override_type_set_button", false);
					uiItemFullO_ptr(layout, ot, "Overrides Type", ICON_NONE,
					                NULL, WM_OP_INVOKE_DEFAULT, 0, &op_ptr);
					RNA_boolean_set(&op_ptr, "all", true);
					uiItemFullO_ptr(layout, ot, "Single Override Type", ICON_NONE,
					                NULL, WM_OP_INVOKE_DEFAULT, 0, &op_ptr);
					RNA_boolean_set(&op_ptr, "all", false);
#endif
					uiItemBooleanO(layout, CTX_IFACE_(BLT_I18NCONTEXT_OPERATOR_DEFAULT, "Remove Overrides"),
					               ICON_X, "UI_OT_override_remove_button", "all", true);
					uiItemBooleanO(layout, CTX_IFACE_(BLT_I18NCONTEXT_OPERATOR_DEFAULT, "Remove Single Override"),
					               ICON_X, "UI_OT_override_remove_button", "all", false);
				}
				else {
#if 0  /* Disabled for now. */
					uiItemFullO(layout, "UI_OT_override_type_set_button", "Override Type", ICON_NONE,
					            NULL, WM_OP_INVOKE_DEFAULT, 0, &op_ptr);
					RNA_boolean_set(&op_ptr, "all", false);
#endif
					uiItemBooleanO(layout, CTX_IFACE_(BLT_I18NCONTEXT_OPERATOR_DEFAULT, "Remove Override"),
					               ICON_X, "UI_OT_override_remove_button", "all", true);
				}
			}
			else {
				if (is_array_component) {
					ot = WM_operatortype_find("UI_OT_override_type_set_button", false);
					uiItemFullO_ptr(layout, ot, "Define Overrides", ICON_NONE,
					                NULL, WM_OP_INVOKE_DEFAULT, 0, &op_ptr);
					RNA_boolean_set(&op_ptr, "all", true);
					uiItemFullO_ptr(layout, ot, "Define Single Override", ICON_NONE,
					                NULL, WM_OP_INVOKE_DEFAULT, 0, &op_ptr);
					RNA_boolean_set(&op_ptr, "all", false);
				}
				else {
					uiItemFullO(layout, "UI_OT_override_type_set_button", "Define Override", ICON_NONE,
					            NULL, WM_OP_INVOKE_DEFAULT, 0, &op_ptr);
					RNA_boolean_set(&op_ptr, "all", false);
				}
			}
		}

		uiItemS(layout);

		/* Property Operators */

		/* Copy Property Value
		 * Paste Property Value */

		if (is_array_component) {
			uiItemBooleanO(layout, CTX_IFACE_(BLT_I18NCONTEXT_OPERATOR_DEFAULT, "Reset All to Default Values"),
			               ICON_LOOP_BACK, "UI_OT_reset_default_button", "all", 1);
			uiItemBooleanO(layout, CTX_IFACE_(BLT_I18NCONTEXT_OPERATOR_DEFAULT, "Reset Single to Default Value"),
			               ICON_NONE, "UI_OT_reset_default_button", "all", 0);
		}
		else {
			uiItemBooleanO(layout, CTX_IFACE_(BLT_I18NCONTEXT_OPERATOR_DEFAULT, "Reset to Default Value"),
			        ICON_LOOP_BACK, "UI_OT_reset_default_button", "all", 1);
		}
		if (is_editable /*&& is_idprop*/ && is_set) {
			uiItemO(layout, CTX_IFACE_(BLT_I18NCONTEXT_OPERATOR_DEFAULT, "Unset"),
			        ICON_NONE, "UI_OT_unset_property_button");
		}

		if (is_array_component) {
			uiItemBooleanO(layout, CTX_IFACE_(BLT_I18NCONTEXT_OPERATOR_DEFAULT, "Copy All To Selected"),
			               ICON_NONE, "UI_OT_copy_to_selected_button", "all", true);
			uiItemBooleanO(layout, CTX_IFACE_(BLT_I18NCONTEXT_OPERATOR_DEFAULT, "Copy Single To Selected"),
			               ICON_NONE, "UI_OT_copy_to_selected_button", "all", false);
		}
		else {
			uiItemBooleanO(layout, CTX_IFACE_(BLT_I18NCONTEXT_OPERATOR_DEFAULT, "Copy To Selected"),
		                   ICON_NONE, "UI_OT_copy_to_selected_button", "all", true);
		}

		uiItemO(layout, CTX_IFACE_(BLT_I18NCONTEXT_OPERATOR_DEFAULT, "Copy Data Path"),
		        ICON_NONE, "UI_OT_copy_data_path_button");

		uiItemS(layout);

		if (type == PROP_STRING && ELEM(subtype, PROP_FILEPATH, PROP_DIRPATH)) {
			ui_but_menu_add_path_operators(layout, ptr, prop);
			uiItemS(layout);
		}
	}

	/* Operator buttons */
	if (but->optype) {
		uiBlock *block = uiLayoutGetBlock(layout);
		uiBut *but2;
		IDProperty *prop = (but->opptr) ? but->opptr->data : NULL;
		int w = uiLayoutGetWidth(layout);
		wmKeyMap *km;
		/* We want to know if this op has a shortcut, be it hotkey or not. */
		wmKeyMapItem *kmi = WM_key_event_operator(C, but->optype->idname, but->opcontext, prop, false, &km);

		/* We do have a shortcut, but only keyboard ones are editbale that way... */
		if (kmi) {
			if (ISKEYBOARD(kmi->type)) {
#if 0			/* would rather use a block but, but gets weirdly positioned... */
				uiDefBlockBut(block, menu_change_shortcut, but, "Change Shortcut",
				              0, 0, uiLayoutGetWidth(layout), UI_UNIT_Y, "");
#endif

				but2 = uiDefIconTextBut(block, UI_BTYPE_BUT, 0, ICON_HAND,
				                        CTX_IFACE_(BLT_I18NCONTEXT_OPERATOR_DEFAULT, "Change Shortcut"),
				                        0, 0, w, UI_UNIT_Y, NULL, 0, 0, 0, 0, "");
				UI_but_func_set(but2, popup_change_shortcut_func, but, NULL);

				but2 = uiDefIconTextBut(block, UI_BTYPE_BUT, 0, ICON_NONE,
				                        CTX_IFACE_(BLT_I18NCONTEXT_OPERATOR_DEFAULT, "Remove Shortcut"),
				                        0, 0, w, UI_UNIT_Y, NULL, 0, 0, 0, 0, "");
				UI_but_func_set(but2, remove_shortcut_func, but, NULL);
			}
			else {
				but2 = uiDefIconTextBut(block, UI_BTYPE_BUT, 0, ICON_HAND, IFACE_("Non-Keyboard Shortcut"),
				                        0, 0, w, UI_UNIT_Y, NULL, 0, 0, 0, 0,
				                        TIP_("Only keyboard shortcuts can be edited that way, "
				                             "please use User Preferences otherwise"));
				UI_but_flag_enable(but2, UI_BUT_DISABLED);
			}
		}
		/* only show 'add' if there's a suitable key map for it to go in */
		else if (WM_keymap_guess_opname(C, but->optype->idname)) {
			but2 = uiDefIconTextBut(block, UI_BTYPE_BUT, 0, ICON_HAND,
			                        CTX_IFACE_(BLT_I18NCONTEXT_OPERATOR_DEFAULT, "Add Shortcut"),
			                        0, 0, w, UI_UNIT_Y, NULL, 0, 0, 0, 0, "");
			UI_but_func_set(but2, popup_add_shortcut_func, but, NULL);
		}

		uiItemS(layout);

		{
			bUserMenuItem *umi = ED_screen_user_menu_find(
			        C, but->optype, but->opptr ? but->opptr->data : NULL, but->opcontext);

			but2 = uiDefIconTextBut(
			        block, UI_BTYPE_BUT, 0, ICON_MENU_PANEL,
			        CTX_IFACE_(BLT_I18NCONTEXT_OPERATOR_DEFAULT, "Add to Favorites Menu"),
			        0, 0, w, UI_UNIT_Y, NULL, 0, 0, 0, 0,
			        "Add to a user defined context menu (stored in the user preferences)");
			UI_but_func_set(but2, popup_user_menu_add_or_replace_func, but, umi);
			if (umi) {
				but2 = uiDefIconTextBut(
				        block, UI_BTYPE_BUT, 0, ICON_CANCEL,
				        CTX_IFACE_(BLT_I18NCONTEXT_OPERATOR_DEFAULT, "Remove from Favorites Menu"),
				        0, 0, w, UI_UNIT_Y, NULL, 0, 0, 0, 0, "");
				UI_but_func_set(but2, popup_user_menu_remove_func, NULL, umi);
			}
		}

		/* Set the operator pointer for python access */
		uiLayoutSetContextFromBut(layout, but);

		uiItemS(layout);
	}

	/* Show header tools for header buttons. */
	if (ui_block_is_menu(but->block) == false) {
		ARegion *ar = CTX_wm_region(C);
		if (ar && (ar->regiontype == RGN_TYPE_HEADER)) {
			uiItemMenuF(layout, IFACE_("Header"), ICON_NONE, ED_screens_header_tools_menu_create, NULL);
			uiItemS(layout);
		}
	}

	{   /* Docs */
		char buf[512];

		if (UI_but_online_manual_id(but, buf, sizeof(buf))) {
			PointerRNA ptr_props;
			uiItemO(layout, CTX_IFACE_(BLT_I18NCONTEXT_OPERATOR_DEFAULT, "Online Manual"),
			        ICON_URL, "WM_OT_doc_view_manual_ui_context");

			uiItemFullO(
			        layout, "WM_OT_doc_view",
			        CTX_IFACE_(BLT_I18NCONTEXT_OPERATOR_DEFAULT, "Online Python Reference"),
			        ICON_NONE, NULL, WM_OP_EXEC_DEFAULT, 0, &ptr_props);
			RNA_string_set(&ptr_props, "doc_id", buf);

			/* XXX inactive option, not for public! */
#if 0
			uiItemFullO(
			        layout, "WM_OT_doc_edit", "Submit Description", ICON_NONE,
			        NULL, WM_OP_INVOKE_DEFAULT, 0, &ptr_props);
			RNA_string_set(&ptr_props, "doc_id", buf);
			RNA_string_set(&ptr_props, "doc_new", RNA_property_description(but->rnaprop));
#endif
		}
	}

	if (but->optype) {
		uiItemO(layout, NULL,
		        ICON_NONE, "UI_OT_copy_python_command_button");
	}

	/* perhaps we should move this into (G.debug & G_DEBUG) - campbell */
	if (U.flag & USER_DEVELOPER_UI) {
		if (ui_block_is_menu(but->block) == false) {
			uiItemFullO(layout, "UI_OT_editsource", NULL, ICON_NONE, NULL, WM_OP_INVOKE_DEFAULT, 0, NULL);
		}
	}

	if (BKE_addon_find(&U.addons, "ui_translate")) {
		uiItemFullO(layout, "UI_OT_edittranslation_init", NULL, ICON_NONE, NULL, WM_OP_INVOKE_DEFAULT, 0, NULL);
	}

	mt = WM_menutype_find("WM_MT_button_context", true);
	if (mt) {
		UI_menutype_draw(C, mt, uiLayoutColumn(layout, false));
	}

	return UI_popup_menu_end_or_cancel(C, pup);
}

=======
>>>>>>> e61bbc00
static int ui_do_button(bContext *C, uiBlock *block, uiBut *but, const wmEvent *event)
{
	uiHandleButtonData *data;
	int retval;

	data = but->active;
	retval = WM_UI_HANDLER_CONTINUE;

	if (but->flag & UI_BUT_DISABLED)
		return WM_UI_HANDLER_CONTINUE;

	/* if but->pointype is set, but->poin should be too */
	BLI_assert(!but->pointype || but->poin);

	/* Only hard-coded stuff here, button interactions with configurable
	 * keymaps are handled using operators (see #ED_keymap_ui). */

	if ((data->state == BUTTON_STATE_HIGHLIGHT) || (event->type == EVT_DROP)) {
		/* handle copy-paste */
		if (ELEM(event->type, CKEY, VKEY) && event->val == KM_PRESS &&
		    IS_EVENT_MOD(event, ctrl, oskey) && !event->shift)
		{
			/* Specific handling for listrows, we try to find their overlapping tex button. */
			if (but->type == UI_BTYPE_LISTROW) {
				uiBut *labelbut = ui_but_list_row_text_activate(C, but, data, event, BUTTON_ACTIVATE_OVER);
				if (labelbut) {
					but = labelbut;
					data = but->active;
				}
			}
			ui_but_copy_paste(C, but, data, (event->type == CKEY) ? 'c' : 'v', event->alt);
			return WM_UI_HANDLER_BREAK;
		}
		/* handle drop */
		else if (event->type == EVT_DROP) {
			ui_but_drop(C, event, but, data);
		}
		/* handle menu */
		else if ((event->type == RIGHTMOUSE) &&
		         !IS_EVENT_MOD(event, shift, ctrl, alt, oskey) &&
		         (event->val == KM_PRESS))
		{
			/* RMB has two options now */
			if (ui_popup_context_menu_for_button(C, but)) {
				return WM_UI_HANDLER_BREAK;
			}
		}
	}

	switch (but->type) {
		case UI_BTYPE_BUT:
			retval = ui_do_but_BUT(C, but, data, event);
			break;
		case UI_BTYPE_KEY_EVENT:
			retval = ui_do_but_KEYEVT(C, but, data, event);
			break;
		case UI_BTYPE_HOTKEY_EVENT:
			retval = ui_do_but_HOTKEYEVT(C, but, data, event);
			break;
		case UI_BTYPE_TAB:
			retval = ui_do_but_TAB(C, block, but, data, event);
			break;
		case UI_BTYPE_BUT_TOGGLE:
		case UI_BTYPE_TOGGLE:
		case UI_BTYPE_ICON_TOGGLE:
		case UI_BTYPE_ICON_TOGGLE_N:
		case UI_BTYPE_TOGGLE_N:
		case UI_BTYPE_CHECKBOX:
		case UI_BTYPE_CHECKBOX_N:
		case UI_BTYPE_ROW:
			retval = ui_do_but_TOG(C, but, data, event);
			break;
		case UI_BTYPE_SCROLL:
			retval = ui_do_but_SCROLL(C, block, but, data, event);
			break;
		case UI_BTYPE_GRIP:
			retval = ui_do_but_GRIP(C, block, but, data, event);
			break;
		case UI_BTYPE_NUM:
			retval = ui_do_but_NUM(C, block, but, data, event);
			break;
		case UI_BTYPE_NUM_SLIDER:
			retval = ui_do_but_SLI(C, block, but, data, event);
			break;
		case UI_BTYPE_LISTBOX:
			/* Nothing to do! */
			break;
		case UI_BTYPE_LISTROW:
			retval = ui_do_but_LISTROW(C, but, data, event);
			break;
		case UI_BTYPE_ROUNDBOX:
		case UI_BTYPE_LABEL:
		case UI_BTYPE_IMAGE:
		case UI_BTYPE_PROGRESS_BAR:
		case UI_BTYPE_NODE_SOCKET:
			retval = ui_do_but_EXIT(C, but, data, event);
			break;
		case UI_BTYPE_HISTOGRAM:
			retval = ui_do_but_HISTOGRAM(C, block, but, data, event);
			break;
		case UI_BTYPE_WAVEFORM:
			retval = ui_do_but_WAVEFORM(C, block, but, data, event);
			break;
		case UI_BTYPE_VECTORSCOPE:
			/* Nothing to do! */
			break;
		case UI_BTYPE_TEXT:
		case UI_BTYPE_SEARCH_MENU:
			if ((but->type == UI_BTYPE_SEARCH_MENU) &&
			    (but->flag & UI_BUT_VALUE_CLEAR))
			{
				retval = ui_do_but_SEARCH_UNLINK(C, block, but, data, event);
				if (retval & WM_UI_HANDLER_BREAK) {
					break;
				}
			}
			retval = ui_do_but_TEX(C, block, but, data, event);
			break;
		case UI_BTYPE_MENU:
		case UI_BTYPE_POPOVER:
		case UI_BTYPE_BLOCK:
		case UI_BTYPE_PULLDOWN:
			retval = ui_do_but_BLOCK(C, but, data, event);
			break;
		case UI_BTYPE_BUT_MENU:
			retval = ui_do_but_BUT(C, but, data, event);
			break;
		case UI_BTYPE_COLOR:
			if (but->a1 == -1)  /* signal to prevent calling up color picker */
				retval = ui_do_but_EXIT(C, but, data, event);
			else
				retval = ui_do_but_COLOR(C, but, data, event);
			break;
		case UI_BTYPE_UNITVEC:
			retval = ui_do_but_UNITVEC(C, block, but, data, event);
			break;
		case UI_BTYPE_COLORBAND:
			retval = ui_do_but_COLORBAND(C, block, but, data, event);
			break;
		case UI_BTYPE_CURVE:
			retval = ui_do_but_CURVE(C, block, but, data, event);
			break;
		case UI_BTYPE_HSVCUBE:
			retval = ui_do_but_HSVCUBE(C, block, but, data, event);
			break;
		case UI_BTYPE_HSVCIRCLE:
			retval = ui_do_but_HSVCIRCLE(C, block, but, data, event);
			break;
		case UI_BTYPE_TRACK_PREVIEW:
			retval = ui_do_but_TRACKPREVIEW(C, block, but, data, event);
			break;

			/* quiet warnings for unhandled types */
		case UI_BTYPE_SEPR:
		case UI_BTYPE_SEPR_LINE:
		case UI_BTYPE_SEPR_SPACER:
		case UI_BTYPE_EXTRA:
			break;
	}


	/* reset to default (generic function, only use if not handled by switch above) */
	/* XXX hardcoded keymap check.... */
	data = but->active;
	if (data && data->state == BUTTON_STATE_HIGHLIGHT) {
		if ((retval == WM_UI_HANDLER_CONTINUE) &&
		    (event->type == BACKSPACEKEY && event->val == KM_PRESS))
		{
			/* ctrl+backspace = reset active button; backspace = reset a whole array*/
			ui_but_default_set(C, !event->ctrl, true);
			ED_region_tag_redraw(data->region);
			retval = WM_UI_HANDLER_BREAK;
		}
	}

#ifdef USE_DRAG_MULTINUM
	if (data) {
		if (ELEM(event->type, MOUSEMOVE, INBETWEEN_MOUSEMOVE) ||
		    /* if we started dragging, progress on any event */
		    (data->multi_data.init == BUTTON_MULTI_INIT_SETUP))
		{
			if (ELEM(but->type, UI_BTYPE_NUM, UI_BTYPE_NUM_SLIDER) &&
			    ELEM(data->state, BUTTON_STATE_TEXT_EDITING, BUTTON_STATE_NUM_EDITING))
			{
				/* initialize! */
				if (data->multi_data.init == BUTTON_MULTI_INIT_UNSET) {
					/* --> (BUTTON_MULTI_INIT_SETUP | BUTTON_MULTI_INIT_DISABLE) */

					const float margin_y = DRAG_MULTINUM_THRESHOLD_DRAG_Y / sqrtf(block->aspect);

					/* check if we have a vertical gesture */
					if (len_squared_v2(data->multi_data.drag_dir) > (margin_y * margin_y)) {
						const float dir_nor_y[2] = {0.0, 1.0f};
						float dir_nor_drag[2];

						normalize_v2_v2(dir_nor_drag, data->multi_data.drag_dir);

						if (fabsf(dot_v2v2(dir_nor_drag, dir_nor_y)) > DRAG_MULTINUM_THRESHOLD_VERTICAL) {
							data->multi_data.init = BUTTON_MULTI_INIT_SETUP;
							data->multi_data.drag_lock_x = event->x;
						}
						else {
							data->multi_data.init = BUTTON_MULTI_INIT_DISABLE;
						}
					}
				}
				else if (data->multi_data.init == BUTTON_MULTI_INIT_SETUP) {
					/* --> (BUTTON_MULTI_INIT_ENABLE) */
					const float margin_x = DRAG_MULTINUM_THRESHOLD_DRAG_X / sqrtf(block->aspect);
					/* check if we're dont setting buttons */
					if ((data->str && ELEM(data->state, BUTTON_STATE_TEXT_EDITING, BUTTON_STATE_NUM_EDITING)) ||
					    ((abs(data->multi_data.drag_lock_x - event->x) > margin_x) &&
					     /* just to be sure, check we're dragging more hoz then virt */
					     abs(event->prevx - event->x) > abs(event->prevy - event->y)))
					{
						if (data->multi_data.has_mbuts) {
							ui_multibut_states_create(but, data);
							data->multi_data.init = BUTTON_MULTI_INIT_ENABLE;
						}
						else {
							data->multi_data.init = BUTTON_MULTI_INIT_DISABLE;
						}
					}
				}

				if (data->multi_data.init == BUTTON_MULTI_INIT_SETUP) {
					if (ui_multibut_states_tag(but, data, event)) {
						ED_region_tag_redraw(data->region);
					}
				}
			}
		}
	}
#endif  /* USE_DRAG_MULTINUM */

	return retval;
}

/* ************************ button utilities *********************** */

static bool ui_but_contains_pt(uiBut *but, float mx, float my)
{
	return BLI_rctf_isect_pt(&but->rect, mx, my);
}

void ui_but_pie_dir(RadialDirection dir, float vec[2])
{
	float angle;

	BLI_assert(dir != UI_RADIAL_NONE);

	angle = DEG2RADF((float)ui_radial_dir_to_angle[dir]);
	vec[0] = cosf(angle);
	vec[1] = sinf(angle);
}

static bool ui_but_isect_pie_seg(uiBlock *block, uiBut *but)
{
	const float angle_range = (block->pie_data.flags & UI_PIE_DEGREES_RANGE_LARGE) ? M_PI_4 : M_PI_4 / 2.0;
	float vec[2];

	if (block->pie_data.flags & UI_PIE_INVALID_DIR)
		return false;

	ui_but_pie_dir(but->pie_dir, vec);

	if (saacos(dot_v2v2(vec, block->pie_data.pie_dir)) < angle_range)
		return true;

	return false;
}

static bool ui_but_find_select_in_enum__cmp(const uiBut *but_a, const uiBut *but_b)
{
	return ((but_a->type == but_b->type) &&
	        (but_a->alignnr == but_b->alignnr) &&
	        (but_a->poin == but_b->poin) &&
	        (but_a->rnapoin.type == but_b->rnapoin.type) &&
	        (but_a->rnaprop == but_b->rnaprop));
}

/**
 * Finds the pressed button in an aligned row (typically an expanded enum).
 *
 * \param direction  Use when there may be multiple buttons pressed.
 */
uiBut *ui_but_find_select_in_enum(uiBut *but, int direction)
{
	uiBut *but_iter = but;
	uiBut *but_found = NULL;
	BLI_assert(ELEM(direction, -1, 1));

	while ((but_iter->prev) &&
	       ui_but_find_select_in_enum__cmp(but_iter->prev, but))
	{
		but_iter = but_iter->prev;
	}

	while (but_iter && ui_but_find_select_in_enum__cmp(but_iter, but)) {
		if (but_iter->flag & UI_SELECT) {
			but_found = but_iter;
			if (direction == 1) {
				break;
			}
		}
		but_iter = but_iter->next;
	}

	return but_found;
}

uiBut *ui_but_find_active_in_region(ARegion *ar)
{
	uiBlock *block;
	uiBut *but;

	for (block = ar->uiblocks.first; block; block = block->next)
		for (but = block->buttons.first; but; but = but->next)
			if (but->active)
				return but;

	return NULL;
}

bool ui_but_is_active(ARegion *ar)
{
	return (ui_but_find_active_in_region(ar) != NULL);
}

/* is called by notifier */
void UI_screen_free_active_but(const bContext *C, bScreen *screen)
{
	wmWindow *win = CTX_wm_window(C);

	ED_screen_areas_iter(win, screen, area) {
		for (ARegion *region = area->regionbase.first; region; region = region->next) {
			uiBut *but = ui_but_find_active_in_region(region);
			if (but) {
				uiHandleButtonData *data = but->active;

				if (data->menu == NULL && data->searchbox == NULL)
					if (data->state == BUTTON_STATE_HIGHLIGHT)
						ui_but_active_free(C, but);
			}
		}
	}
}



/* returns true if highlighted button allows drop of names */
/* called in region context */
bool UI_but_active_drop_name(bContext *C)
{
	ARegion *ar = CTX_wm_region(C);
	uiBut *but = ui_but_find_active_in_region(ar);

	if (but) {
		if (ELEM(but->type, UI_BTYPE_TEXT, UI_BTYPE_SEARCH_MENU))
			return 1;
	}

	return 0;
}

bool UI_but_active_drop_color(bContext *C)
{
	ARegion *ar = CTX_wm_region(C);

	if (ar) {
		uiBut *but = ui_but_find_active_in_region(ar);

		if (but && but->type == UI_BTYPE_COLOR)
			return true;
	}

	return false;
}

static void ui_blocks_set_tooltips(ARegion *ar, const bool enable)
{
	uiBlock *block;

	if (!ar)
		return;

	/* we disabled buttons when when they were already shown, and
	 * re-enable them on mouse move */
	for (block = ar->uiblocks.first; block; block = block->next)
		block->tooltipdisabled = !enable;
}

static bool ui_region_contains_point_px(ARegion *ar, int x, int y)
{
	rcti winrct;

	/* scale down area rect to exclude shadow */
	ui_region_winrct_get_no_margin(ar, &winrct);

	/* check if the mouse is in the region */
	if (!BLI_rcti_isect_pt(&winrct, x, y)) {
		for (uiBlock *block = ar->uiblocks.first; block; block = block->next)
			block->auto_open = false;

		return false;
	}

	/* also, check that with view2d, that the mouse is not over the scrollbars
	 * NOTE: care is needed here, since the mask rect may include the scrollbars
	 * even when they are not visible, so we need to make a copy of the mask to
	 * use to check
	 */
	if (ar->v2d.mask.xmin != ar->v2d.mask.xmax) {
		View2D *v2d = &ar->v2d;
		int mx, my;

		/* convert window coordinates to region coordinates */
		mx = x;
		my = y;
		ui_window_to_region(ar, &mx, &my);

		/* check if in the rect */
		if (!BLI_rcti_isect_pt(&v2d->mask, mx, my) || UI_view2d_mouse_in_scrollers(ar, &ar->v2d, x, y)) {
			return false;
		}
	}

	return true;
}

static bool ui_but_contains_point_px(ARegion *ar, uiBut *but, int x, int y)
{
	uiBlock *block = but->block;
	float mx, my;
	if (!ui_region_contains_point_px(ar, x, y))
		return false;

	mx = x;
	my = y;

	ui_window_to_block_fl(ar, block, &mx, &my);

	if (but->pie_dir != UI_RADIAL_NONE) {
		if (!ui_but_isect_pie_seg(block, but)) {
			return false;
		}
	}
	else if (!ui_but_contains_pt(but, mx, my)) {
		return false;
	}

	return true;
}

/**
 * Can we mouse over the button or is it hidden/disabled/layout.
 * \note ctrl is kind of a hack currently,
 * so that non-embossed UI_BTYPE_TEXT button behaves as a label when ctrl is not pressed.
 */
static bool ui_but_is_interactive(const uiBut *but, const bool labeledit)
{
	/* note, UI_BTYPE_LABEL is included for highlights, this allows drags */
	if ((but->type == UI_BTYPE_LABEL) && but->dragpoin == NULL)
		return false;
	if (ELEM(but->type, UI_BTYPE_ROUNDBOX, UI_BTYPE_SEPR, UI_BTYPE_SEPR_LINE, UI_BTYPE_LISTBOX))
		return false;
	if (but->flag & UI_HIDDEN)
		return false;
	if (but->flag & UI_SCROLLED)
		return false;
	if ((but->type == UI_BTYPE_TEXT) && (but->dt == UI_EMBOSS_NONE) && !labeledit)
		return false;
	if ((but->type == UI_BTYPE_LISTROW) && labeledit)
		return false;

	return true;
}

/* x and y are only used in case event is NULL... */
static uiBut *ui_but_find_mouse_over_ex(ARegion *ar, const int x, const int y, const bool labeledit)
{
	uiBlock *block;
	uiBut *but, *butover = NULL;
	float mx, my;

//	if (!win->active)
//		return NULL;
	if (!ui_region_contains_point_px(ar, x, y))
		return NULL;

	for (block = ar->uiblocks.first; block; block = block->next) {
		mx = x;
		my = y;
		ui_window_to_block_fl(ar, block, &mx, &my);

		for (but = block->buttons.last; but; but = but->prev) {
			if (ui_but_is_interactive(but, labeledit)) {
				if (but->pie_dir != UI_RADIAL_NONE) {
					if (ui_but_isect_pie_seg(block, but)) {
						butover = but;
						break;
					}
				}
				else if (ui_but_contains_pt(but, mx, my)) {
					butover = but;
					break;
				}
			}
		}

		/* CLIP_EVENTS prevents the event from reaching other blocks */
		if (block->flag & UI_BLOCK_CLIP_EVENTS) {
			/* check if mouse is inside block */
			if (BLI_rctf_isect_pt(&block->rect, mx, my)) {
				break;
			}
		}
	}

	return butover;
}

uiBut *ui_but_find_mouse_over(ARegion *ar, const wmEvent *event)
{
	return ui_but_find_mouse_over_ex(ar, event->x, event->y, event->ctrl != 0);
}


static uiBut *ui_list_find_mouse_over_ex(ARegion *ar, int x, int y)
{
	uiBlock *block;
	uiBut *but;
	float mx, my;

	if (!ui_region_contains_point_px(ar, x, y))
		return NULL;

	for (block = ar->uiblocks.first; block; block = block->next) {
		mx = x;
		my = y;
		ui_window_to_block_fl(ar, block, &mx, &my);

		for (but = block->buttons.last; but; but = but->prev) {
			if (but->type == UI_BTYPE_LISTBOX && ui_but_contains_pt(but, mx, my)) {
				return but;
			}
		}
	}

	return NULL;
}

static uiBut *ui_list_find_mouse_over(ARegion *ar, const wmEvent *event)
{
	return ui_list_find_mouse_over_ex(ar, event->x, event->y);
}

/* ****************** button state handling **************************/

static bool button_modal_state(uiHandleButtonState state)
{
	return ELEM(state,
	            BUTTON_STATE_WAIT_RELEASE,
	            BUTTON_STATE_WAIT_KEY_EVENT,
	            BUTTON_STATE_NUM_EDITING,
	            BUTTON_STATE_TEXT_EDITING,
	            BUTTON_STATE_TEXT_SELECTING,
	            BUTTON_STATE_MENU_OPEN);
}

/**
 * Recreate tooltip (use to update dynamic tips)
 */
void UI_but_tooltip_refresh(bContext *C, uiBut *but)
{
	uiHandleButtonData *data = but->active;
	if (data) {
		bScreen *sc = WM_window_get_active_screen(data->window);
		if (sc->tool_tip && sc->tool_tip->region) {
			WM_tooltip_refresh(C, data->window);
		}
	}
}

/* removes tooltip timer from active but (meaning tooltip is disabled until it's reenabled again) */
void UI_but_tooltip_timer_remove(bContext *C, uiBut *but)
{
	uiHandleButtonData *data;

	data = but->active;
	if (data) {
		if (data->autoopentimer) {
			WM_event_remove_timer(data->wm, data->window, data->autoopentimer);
			data->autoopentimer = NULL;
		}

		if (data->window) {
			WM_tooltip_clear(C, data->window);
		}
	}
}

static ARegion *ui_but_tooltip_init(bContext *C, ARegion *ar, bool *r_exit_on_event)
{
	uiBut *but = UI_region_active_but_get(ar);
	*r_exit_on_event = false;
	if (but) {
		return UI_tooltip_create_from_button(C, ar, but);
	}
	return NULL;
}

static void button_tooltip_timer_reset(bContext *C, uiBut *but)
{
	wmWindowManager *wm = CTX_wm_manager(C);
	uiHandleButtonData *data = but->active;

	WM_tooltip_timer_clear(C, data->window);

	if ((U.flag & USER_TOOLTIPS) || (data->tooltip_force)) {
		if (!but->block->tooltipdisabled) {
			if (!wm->drags.first) {
				WM_tooltip_timer_init(C, data->window, data->region, ui_but_tooltip_init);
			}
		}
	}
}

static void button_activate_state(bContext *C, uiBut *but, uiHandleButtonState state)
{
	uiHandleButtonData *data;

	data = but->active;
	if (data->state == state)
		return;

	/* highlight has timers for tooltips and auto open */
	if (state == BUTTON_STATE_HIGHLIGHT) {
		/* for list-items (that are not drawn with regular emboss), don't change selection based on hovering */
		if (((but->flag & UI_BUT_LIST_ITEM) == 0) && (but->dragflag & UI_EMBOSS_NONE)) {
			but->flag &= ~UI_SELECT;
		}

		button_tooltip_timer_reset(C, but);

		/* automatic open pulldown block timer */
		if (ELEM(but->type, UI_BTYPE_BLOCK, UI_BTYPE_PULLDOWN, UI_BTYPE_POPOVER)) {
			if (data->used_mouse && !data->autoopentimer) {
				int time;

				if (but->block->auto_open == true) {  /* test for toolbox */
					time = 1;
				}
				else if ((but->block->flag & UI_BLOCK_LOOP && but->type != UI_BTYPE_BLOCK) ||
				         (but->block->auto_open == true))
				{
					time = 5 * U.menuthreshold2;
				}
				else if (U.uiflag & USER_MENUOPENAUTO) {
					time = 5 * U.menuthreshold1;
				}
				else {
					time = -1;  /* do nothing */
				}

				if (time >= 0) {
					data->autoopentimer = WM_event_add_timer(data->wm, data->window, TIMER, 0.02 * (double)time);
				}
			}
		}
	}
	else {
		but->flag |= UI_SELECT;
		UI_but_tooltip_timer_remove(C, but);
	}

	/* text editing */
	if (state == BUTTON_STATE_TEXT_EDITING && data->state != BUTTON_STATE_TEXT_SELECTING)
		ui_textedit_begin(C, but, data);
	else if (data->state == BUTTON_STATE_TEXT_EDITING && state != BUTTON_STATE_TEXT_SELECTING)
		ui_textedit_end(C, but, data);
	else if (data->state == BUTTON_STATE_TEXT_SELECTING && state != BUTTON_STATE_TEXT_EDITING)
		ui_textedit_end(C, but, data);

	/* number editing */
	if (state == BUTTON_STATE_NUM_EDITING) {
		if (ui_but_is_cursor_warp(but))
			WM_cursor_grab_enable(CTX_wm_window(C), true, true, NULL);
		ui_numedit_begin(but, data);
	}
	else if (data->state == BUTTON_STATE_NUM_EDITING) {
		ui_numedit_end(but, data);

		if (but->flag & UI_BUT_DRIVEN) {
			/* Only warn when editing stepping/dragging the value.
			 * No warnings should show for editing driver expressions though!
			 */
			if (state != BUTTON_STATE_TEXT_EDITING) {
				WM_report(RPT_INFO, "Can't edit driven number value, see graph editor for the driver setup.");
			}
		}

		if (ui_but_is_cursor_warp(but)) {

#ifdef USE_CONT_MOUSE_CORRECT
			/* stereo3d has issues with changing cursor location so rather avoid */
			if (data->ungrab_mval[0] != FLT_MAX && !WM_stereo3d_enabled(data->window, false)) {
				int mouse_ungrab_xy[2];
				ui_block_to_window_fl(data->region, but->block, &data->ungrab_mval[0], &data->ungrab_mval[1]);
				mouse_ungrab_xy[0] = data->ungrab_mval[0];
				mouse_ungrab_xy[1] = data->ungrab_mval[1];

				WM_cursor_grab_disable(data->window, mouse_ungrab_xy);
			}
			else {
				WM_cursor_grab_disable(data->window, NULL);
			}
#else
			WM_cursor_grab_disable(data->window, NULL);
#endif
		}
	}
	/* menu open */
	if (state == BUTTON_STATE_MENU_OPEN)
		ui_block_open_begin(C, but, data);
	else if (data->state == BUTTON_STATE_MENU_OPEN)
		ui_block_open_end(C, but, data);

	/* add a short delay before exiting, to ensure there is some feedback */
	if (state == BUTTON_STATE_WAIT_FLASH) {
		data->flashtimer = WM_event_add_timer(data->wm, data->window, TIMER, BUTTON_FLASH_DELAY);
	}
	else if (data->flashtimer) {
		WM_event_remove_timer(data->wm, data->window, data->flashtimer);
		data->flashtimer = NULL;
	}

	/* add hold timer if it's used */
	if (state == BUTTON_STATE_WAIT_RELEASE && (but->hold_func != NULL)) {
		data->hold_action_timer = WM_event_add_timer(data->wm, data->window, TIMER, BUTTON_AUTO_OPEN_THRESH);
	}
	else if (data->hold_action_timer) {
		WM_event_remove_timer(data->wm, data->window, data->hold_action_timer);
		data->hold_action_timer = NULL;
	}

	/* add a blocking ui handler at the window handler for blocking, modal states
	 * but not for popups, because we already have a window level handler*/
	if (!(but->block->handle && but->block->handle->popup)) {
		if (button_modal_state(state)) {
			if (!button_modal_state(data->state))
				WM_event_add_ui_handler(C, &data->window->modalhandlers, ui_handler_region_menu, NULL, data, 0);
		}
		else {
			if (button_modal_state(data->state)) {
				/* true = postpone free */
				WM_event_remove_ui_handler(&data->window->modalhandlers, ui_handler_region_menu, NULL, data, true);
			}
		}
	}

	/* wait for mousemove to enable drag */
	if (state == BUTTON_STATE_WAIT_DRAG) {
		but->flag &= ~UI_SELECT;
	}

	data->state = state;

	if (state != BUTTON_STATE_EXIT) {
		/* When objects for eg. are removed, running ui_but_update() can access
		 * the removed data - so disable update on exit. Also in case of
		 * highlight when not in a popup menu, we remove because data used in
		 * button below popup might have been removed by action of popup. Needs
		 * a more reliable solution... */
		if (state != BUTTON_STATE_HIGHLIGHT || (but->block->flag & UI_BLOCK_LOOP))
			ui_but_update(but);
	}

	/* redraw */
	ED_region_tag_redraw(data->region);
}

static void button_activate_init(bContext *C, ARegion *ar, uiBut *but, uiButtonActivateType type)
{
	uiHandleButtonData *data;

	/* setup struct */
	data = MEM_callocN(sizeof(uiHandleButtonData), "uiHandleButtonData");
	data->wm = CTX_wm_manager(C);
	data->window = CTX_wm_window(C);
	data->region = ar;

#ifdef USE_CONT_MOUSE_CORRECT
	copy_v2_fl(data->ungrab_mval, FLT_MAX);
#endif

	if (ELEM(but->type, UI_BTYPE_CURVE, UI_BTYPE_SEARCH_MENU)) {
		/* XXX curve is temp */
	}
	else {
		if ((but->flag & UI_BUT_UPDATE_DELAY) == 0) {
			data->interactive = true;
		}
	}

	data->state = BUTTON_STATE_INIT;

	/* activate button */
	but->flag |= UI_ACTIVE;
	but->active = data;

	/* we disable auto_open in the block after a threshold, because we still
	 * want to allow auto opening adjacent menus even if no button is activated
	 * in between going over to the other button, but only for a short while */
	if (type == BUTTON_ACTIVATE_OVER && but->block->auto_open == true)
		if (but->block->auto_open_last + BUTTON_AUTO_OPEN_THRESH < PIL_check_seconds_timer())
			but->block->auto_open = false;

	if (type == BUTTON_ACTIVATE_OVER) {
		data->used_mouse = true;
	}
	button_activate_state(C, but, BUTTON_STATE_HIGHLIGHT);

	/* activate right away */
	if (but->flag & UI_BUT_IMMEDIATE) {
		if (but->type == UI_BTYPE_HOTKEY_EVENT)
			button_activate_state(C, but, BUTTON_STATE_WAIT_KEY_EVENT);
		/* .. more to be added here */
	}

	if (type == BUTTON_ACTIVATE_OPEN) {
		button_activate_state(C, but, BUTTON_STATE_MENU_OPEN);

		/* activate first button in submenu */
		if (data->menu && data->menu->region) {
			ARegion *subar = data->menu->region;
			uiBlock *subblock = subar->uiblocks.first;
			uiBut *subbut;

			if (subblock) {
				subbut = ui_but_first(subblock);

				if (subbut)
					ui_handle_button_activate(C, subar, subbut, BUTTON_ACTIVATE);
			}
		}
	}
	else if (type == BUTTON_ACTIVATE_TEXT_EDITING)
		button_activate_state(C, but, BUTTON_STATE_TEXT_EDITING);
	else if (type == BUTTON_ACTIVATE_APPLY)
		button_activate_state(C, but, BUTTON_STATE_WAIT_FLASH);

	if (but->type == UI_BTYPE_GRIP) {
		const bool horizontal = (BLI_rctf_size_x(&but->rect) < BLI_rctf_size_y(&but->rect));
		WM_cursor_modal_set(data->window, horizontal ? CURSOR_X_MOVE : CURSOR_Y_MOVE);
	}
	else if (but->type == UI_BTYPE_NUM) {
		ui_numedit_set_active(but);
	}
}

static void button_activate_exit(
        bContext *C, uiBut *but, uiHandleButtonData *data,
        const bool mousemove, const bool onfree)
{
	uiBlock *block = but->block;
	uiBut *bt;

	if (but->type == UI_BTYPE_GRIP) {
		WM_cursor_modal_restore(data->window);
	}

	/* ensure we are in the exit state */
	if (data->state != BUTTON_STATE_EXIT)
		button_activate_state(C, but, BUTTON_STATE_EXIT);

	/* apply the button action or value */
	if (!onfree)
		ui_apply_but(C, block, but, data, false);

#ifdef USE_DRAG_MULTINUM
	if (data->multi_data.has_mbuts) {
		for (bt = block->buttons.first; bt; bt = bt->next) {
			if (bt->flag & UI_BUT_DRAG_MULTI) {
				bt->flag &= ~UI_BUT_DRAG_MULTI;

				if (!data->cancel) {
					ui_apply_but_autokey(C, bt);
				}
			}
		}

		ui_multibut_free(data, block);
	}
#endif

	/* if this button is in a menu, this will set the button return
	 * value to the button value and the menu return value to ok, the
	 * menu return value will be picked up and the menu will close */
	if (block->handle && !(block->flag & UI_BLOCK_KEEP_OPEN)) {
		if (!data->cancel || data->escapecancel) {
			uiPopupBlockHandle *menu;

			menu = block->handle;
			menu->butretval = data->retval;
			menu->menuretval = (data->cancel) ? UI_RETURN_CANCEL : UI_RETURN_OK;
		}
	}

	if (!onfree && !data->cancel) {
		/* autokey & undo push */
		ui_apply_but_undo(but);
		ui_apply_but_autokey(C, but);

#ifdef USE_ALLSELECT
		{
			/* only RNA from this button is used */
			uiBut but_temp = *but;
			uiSelectContextStore  *selctx_data = &data->select_others;
			for (int i = 0; i < selctx_data->elems_len; i++) {
				uiSelectContextElem *other = &selctx_data->elems[i];
				but_temp.rnapoin = other->ptr;
				ui_apply_but_autokey(C, &but_temp);
			}
		}
#endif

		/* popup menu memory */
		if (block->flag & UI_BLOCK_POPUP_MEMORY)
			ui_popup_menu_memory_set(block, but);
	}

	/* disable tooltips until mousemove + last active flag */
	for (block = data->region->uiblocks.first; block; block = block->next) {
		for (bt = block->buttons.first; bt; bt = bt->next)
			bt->flag &= ~UI_BUT_LAST_ACTIVE;

		block->tooltipdisabled = 1;
	}

	ui_blocks_set_tooltips(data->region, false);

	/* clean up */
	if (data->str)
		MEM_freeN(data->str);
	if (data->origstr)
		MEM_freeN(data->origstr);

#ifdef USE_ALLSELECT
	ui_selectcontext_end(but, &data->select_others);
#endif

	if (data->changed_cursor) {
		WM_cursor_modal_restore(data->window);
	}

	/* redraw and refresh (for popups) */
	ED_region_tag_redraw(data->region);
	ED_region_tag_refresh_ui(data->region);

	/* clean up button */
	if (but->active) {
		MEM_freeN(but->active);
		but->active = NULL;
	}

	but->flag &= ~(UI_ACTIVE | UI_SELECT);
	but->flag |= UI_BUT_LAST_ACTIVE;
	if (!onfree)
		ui_but_update(but);

	/* adds empty mousemove in queue for re-init handler, in case mouse is
	 * still over a button. We cannot just check for this ourselves because
	 * at this point the mouse may be over a button in another region */
	if (mousemove)
		WM_event_add_mousemove(C);
}

void ui_but_active_free(const bContext *C, uiBut *but)
{
	uiHandleButtonData *data;

	/* this gets called when the button somehow disappears while it is still
	 * active, this is bad for user interaction, but we need to handle this
	 * case cleanly anyway in case it happens */
	if (but->active) {
		data = but->active;
		data->cancel = true;
		button_activate_exit((bContext *)C, but, data, false, true);
	}
}

/* returns the active button with an optional checking function */
static uiBut *ui_context_button_active(ARegion *ar, bool (*but_check_cb)(uiBut *))
{
	uiBut *but_found = NULL;

	while (ar) {
		uiBlock *block;
		uiBut *but, *activebut = NULL;

		/* find active button */
		for (block = ar->uiblocks.first; block; block = block->next) {
			for (but = block->buttons.first; but; but = but->next) {
				if (but->active)
					activebut = but;
				else if (!activebut && (but->flag & UI_BUT_LAST_ACTIVE))
					activebut = but;
			}
		}

		if (activebut && (but_check_cb == NULL || but_check_cb(activebut))) {
			uiHandleButtonData *data = activebut->active;

			but_found = activebut;

			/* recurse into opened menu, like colorpicker case */
			if (data && data->menu && (ar != data->menu->region)) {
				ar = data->menu->region;
			}
			else {
				return but_found;
			}
		}
		else {
			/* no active button */
			return but_found;
		}
	}

	return but_found;
}

static bool ui_context_rna_button_active_test(uiBut *but)
{
	return (but->rnapoin.data != NULL);
}
static uiBut *ui_context_rna_button_active(const bContext *C)
{
	return ui_context_button_active(CTX_wm_region(C), ui_context_rna_button_active_test);
}

uiBut *UI_context_active_but_get(const struct bContext *C)
{
	return ui_context_button_active(CTX_wm_region(C), NULL);
}

uiBut *UI_region_active_but_get(ARegion *ar)
{
	return ui_context_button_active(ar, NULL);
}

/**
 * Version of #UI_context_active_but_get that also returns RNA property info.
 * Helper function for insert keyframe, reset to default, etc operators.
 *
 * \return active button, NULL if none found or if it doesn't contain valid RNA data.
 */
uiBut *UI_context_active_but_prop_get(
        const bContext *C,
        struct PointerRNA *r_ptr, struct PropertyRNA **r_prop, int *r_index)
{
	uiBut *activebut = ui_context_rna_button_active(C);

	if (activebut && activebut->rnapoin.data) {
		*r_ptr = activebut->rnapoin;
		*r_prop = activebut->rnaprop;
		*r_index = activebut->rnaindex;
	}
	else {
		memset(r_ptr, 0, sizeof(*r_ptr));
		*r_prop = NULL;
		*r_index = 0;
	}

	return activebut;
}

void UI_context_active_but_prop_handle(bContext *C)
{
	uiBut *activebut = ui_context_rna_button_active(C);
	if (activebut) {
		/* TODO, look into a better way to handle the button change
		 * currently this is mainly so reset defaults works for the
		 * operator redo panel - campbell */
		uiBlock *block = activebut->block;
		if (block->handle_func) {
			block->handle_func(C, block->handle_func_arg, activebut->retval);
		}
	}
}

wmOperator *UI_context_active_operator_get(const struct bContext *C)
{
	ARegion *ar_ctx = CTX_wm_region(C);
	uiBlock *block;

	/* background mode */
	if (ar_ctx == NULL) {
		return NULL;
	}

	/* scan active regions ui */
	for (block = ar_ctx->uiblocks.first; block; block = block->next) {
		if (block->ui_operator) {
			return block->ui_operator;
		}
	}

	/* scan popups */
	{
		bScreen *sc = CTX_wm_screen(C);
		ARegion *ar;

		for (ar = sc->regionbase.first; ar; ar = ar->next) {
			if (ar == ar_ctx) {
				continue;
			}
			for (block = ar->uiblocks.first; block; block = block->next) {
				if (block->ui_operator) {
					return block->ui_operator;
				}
			}
		}
	}

	return NULL;
}

/* helper function for insert keyframe, reset to default, etc operators */
void UI_context_update_anim_flag(const bContext *C)
{
	Scene *scene = CTX_data_scene(C);
	ARegion *ar = CTX_wm_region(C);
	uiBlock *block;
	uiBut *but, *activebut;

	while (ar) {
		/* find active button */
		activebut = NULL;

		for (block = ar->uiblocks.first; block; block = block->next) {
			for (but = block->buttons.first; but; but = but->next) {
				ui_but_anim_flag(but, (scene) ? scene->r.cfra : 0.0f);
				ui_but_override_flag(but);
				if (UI_but_is_decorator(but)) {
					ui_but_anim_decorate_update_from_flag(but);
				}

				ED_region_tag_redraw(ar);

				if (but->active) {
					activebut = but;
				}
				else if (!activebut && (but->flag & UI_BUT_LAST_ACTIVE)) {
					activebut = but;
				}
			}
		}

		if (activebut) {
			/* always recurse into opened menu, so all buttons update (like colorpicker) */
			uiHandleButtonData *data = activebut->active;
			if (data && data->menu) {
				ar = data->menu->region;
			}
			else {
				return;
			}
		}
		else {
			/* no active button */
			return;
		}
	}
}

/************** handle activating a button *************/

static uiBut *ui_but_find_open_event(ARegion *ar, const wmEvent *event)
{
	uiBlock *block;
	uiBut *but;

	for (block = ar->uiblocks.first; block; block = block->next) {
		for (but = block->buttons.first; but; but = but->next)
			if (but == event->customdata)
				return but;
	}
	return NULL;
}

static int ui_handle_button_over(bContext *C, const wmEvent *event, ARegion *ar)
{
	uiBut *but;

	if (event->type == MOUSEMOVE) {
		but = ui_but_find_mouse_over(ar, event);
		if (but) {
			button_activate_init(C, ar, but, BUTTON_ACTIVATE_OVER);

			if (event->alt && but->active) {
				/* display tooltips if holding alt on mouseover when tooltips are off in prefs */
				but->active->tooltip_force = true;
			}
		}
	}
	else if (event->type == EVT_BUT_OPEN) {
		but = ui_but_find_open_event(ar, event);
		if (but) {
			button_activate_init(C, ar, but, BUTTON_ACTIVATE_OVER);
			ui_do_button(C, but->block, but, event);
		}
	}

	return WM_UI_HANDLER_CONTINUE;
}

/* exported to interface.c: UI_but_active_only() */
void ui_but_activate_event(bContext *C, ARegion *ar, uiBut *but)
{
	wmWindow *win = CTX_wm_window(C);
	wmEvent event;

	button_activate_init(C, ar, but, BUTTON_ACTIVATE_OVER);

	wm_event_init_from_window(win, &event);
	event.type = EVT_BUT_OPEN;
	event.val = KM_PRESS;
	event.customdata = but;
	event.customdatafree = false;

	ui_do_button(C, but->block, but, &event);
}

/**
 * Simulate moving the mouse over a button (or navigating to it with arrow keys).
 *
 * exported so menus can start with a highlighted button,
 * even if the mouse isnt over it
 */
void ui_but_activate_over(bContext *C, ARegion *ar, uiBut *but)
{
	button_activate_init(C, ar, but, BUTTON_ACTIVATE_OVER);
}

void ui_but_execute_begin(struct bContext *UNUSED(C), struct ARegion *ar, uiBut *but, void **active_back)
{
	/* note: ideally we would not have to change 'but->active' however
	 * some functions we call don't use data (as they should be doing) */
	uiHandleButtonData *data;
	*active_back = but->active;
	data = MEM_callocN(sizeof(uiHandleButtonData), "uiHandleButtonData_Fake");
	but->active = data;
	data->region = ar;
}

void ui_but_execute_end(struct bContext *C, struct ARegion *UNUSED(ar), uiBut *but, void *active_back)
{
	ui_apply_but(C, but->block, but, but->active, true);

	if ((but->flag & UI_BUT_DRAG_MULTI) == 0) {
		ui_apply_but_autokey(C, but);
	}
	/* use onfree event so undo is handled by caller and apply is already done above */
	button_activate_exit((bContext *)C, but, but->active, false, true);
	but->active = active_back;
}

static void ui_handle_button_activate(bContext *C, ARegion *ar, uiBut *but, uiButtonActivateType type)
{
	uiBut *oldbut;
	uiHandleButtonData *data;

	oldbut = ui_but_find_active_in_region(ar);
	if (oldbut) {
		data = oldbut->active;
		data->cancel = true;
		button_activate_exit(C, oldbut, data, false, false);
	}

	button_activate_init(C, ar, but, type);
}

/************ handle events for an activated button ***********/

static bool ui_button_value_default(uiBut *but, double *r_value)
{
	if (but->rnaprop != NULL && ui_but_is_rna_valid(but)) {
		int type = RNA_property_type(but->rnaprop);
		if (ELEM(type, PROP_FLOAT, PROP_INT)) {
			double default_value;
			switch (type) {
				case PROP_INT:
					if (RNA_property_array_check(but->rnaprop)) {
						default_value = (double)RNA_property_int_get_default_index(&but->rnapoin, but->rnaprop, but->rnaindex);
					}
					else {
						default_value = (double)RNA_property_int_get_default(&but->rnapoin, but->rnaprop);
					}
					break;
				case PROP_FLOAT:
					if (RNA_property_array_check(but->rnaprop)) {
						default_value = (double)RNA_property_float_get_default_index(&but->rnapoin, but->rnaprop, but->rnaindex);
					}
					else {
						default_value = (double)RNA_property_float_get_default(&but->rnapoin, but->rnaprop);
					}
					break;
			}
			*r_value = default_value;
			return true;
		}
	}
	return false;
}

static int ui_handle_button_event(bContext *C, const wmEvent *event, uiBut *but)
{
	uiHandleButtonData *data = but->active;
	const uiHandleButtonState state_orig = data->state;
	uiBlock *block;
	ARegion *ar;
	int retval;

	block = but->block;
	ar = data->region;

	retval = WM_UI_HANDLER_CONTINUE;

	if (data->state == BUTTON_STATE_HIGHLIGHT) {
		switch (event->type) {
			case WINDEACTIVATE:
			case EVT_BUT_CANCEL:
				data->cancel = true;
				button_activate_state(C, but, BUTTON_STATE_EXIT);
				break;
#ifdef USE_UI_POPOVER_ONCE
			case LEFTMOUSE:
			{
				if (event->val == KM_RELEASE) {
					if (block->flag & UI_BLOCK_POPOVER_ONCE) {
						if (!(but->flag & UI_BUT_DISABLED)) {
							if (ui_but_is_popover_once_compat(but)) {
								data->cancel = false;
								button_activate_state(C, but, BUTTON_STATE_EXIT);
								retval = WM_UI_HANDLER_BREAK;
								block->handle->menuretval = UI_RETURN_OK;
							}
							else if (ui_but_is_editable_as_text(but)) {
								ui_handle_button_activate(C, ar, but, BUTTON_ACTIVATE_TEXT_EDITING);
								retval = WM_UI_HANDLER_BREAK;
							}
						}
					}
				}
				break;
			}
#endif
			case MOUSEMOVE:
			{
				uiBut *but_other = ui_but_find_mouse_over(ar, event);
				bool exit = false;

				/* always deactivate button for pie menus, else moving to blank space will leave activated */
				if ((!ui_block_is_menu(block) || ui_block_is_pie_menu(block)) &&
				    !ui_but_contains_point_px(ar, but, event->x, event->y))
				{
					exit = true;
				}
				else if (but_other && ui_but_is_editable(but_other) && (but_other != but)) {
					exit = true;
				}

				if (exit) {
					data->cancel = true;
					button_activate_state(C, but, BUTTON_STATE_EXIT);
				}
				else if (event->x != event->prevx || event->y != event->prevy) {
					/* re-enable tooltip on mouse move */
					ui_blocks_set_tooltips(ar, true);
					button_tooltip_timer_reset(C, but);
				}

				break;
			}
			case TIMER:
			{
				/* handle menu auto open timer */
				if (event->customdata == data->autoopentimer) {
					WM_event_remove_timer(data->wm, data->window, data->autoopentimer);
					data->autoopentimer = NULL;

					if (ui_but_contains_point_px(ar, but, event->x, event->y))
						button_activate_state(C, but, BUTTON_STATE_MENU_OPEN);
				}

				break;
			}
			/* XXX hardcoded keymap check... but anyway, while view changes, tooltips should be removed */
			case WHEELUPMOUSE:
			case WHEELDOWNMOUSE:
			case MIDDLEMOUSE:
			case MOUSEPAN:
				UI_but_tooltip_timer_remove(C, but);
				ATTR_FALLTHROUGH;
			default:
				break;
		}

		/* handle button type specific events */
		retval = ui_do_button(C, block, but, event);
	}
	else if (data->state == BUTTON_STATE_WAIT_RELEASE) {
		switch (event->type) {
			case WINDEACTIVATE:
				data->cancel = true;
				button_activate_state(C, but, BUTTON_STATE_EXIT);
				break;

			case TIMER:
			{
				if (event->customdata == data->hold_action_timer) {
					if (true) {
						data->cancel = true;
						button_activate_state(C, but, BUTTON_STATE_EXIT);
					}
					else {
						/* Do this so we can still mouse-up, closing the menu and running the button.
						 * This is nice to support but there are times when the button gets left pressed.
						 * Keep disavled for now. */
						WM_event_remove_timer(data->wm, data->window, data->hold_action_timer);
						data->hold_action_timer = NULL;
					}
					retval = WM_UI_HANDLER_CONTINUE;
					but->hold_func(C, data->region, but);
				}
				break;
			}
			case MOUSEMOVE:
				{
					/* deselect the button when moving the mouse away */
					/* also de-activate for buttons that only show higlights */
					if (ui_but_contains_point_px(ar, but, event->x, event->y)) {

						/* Drag on a hold button (used in the toolbar) now opens it immediately. */
						if (data->hold_action_timer) {
							if (but->flag & UI_SELECT) {
								if ((abs(event->x - event->prevx)) > 2 ||
								    (abs(event->y - event->prevy)) > 2)
								{
									WM_event_remove_timer(data->wm, data->window, data->hold_action_timer);
									data->hold_action_timer = WM_event_add_timer(data->wm, data->window, TIMER, 0.0f);
								}
							}
						}

						if (!(but->flag & UI_SELECT)) {
							but->flag |= (UI_SELECT | UI_ACTIVE);
							data->cancel = false;
							ED_region_tag_redraw(data->region);
						}
					}
					else {
						if (but->flag & UI_SELECT) {
							but->flag &= ~(UI_SELECT | UI_ACTIVE);
							data->cancel = true;
							ED_region_tag_redraw(data->region);
						}
					}
				}
				break;
			default:
				/* otherwise catch mouse release event */
				ui_do_button(C, block, but, event);
				break;
		}

		retval = WM_UI_HANDLER_BREAK;
	}
	else if (data->state == BUTTON_STATE_WAIT_FLASH) {
		switch (event->type) {
			case TIMER:
			{
				if (event->customdata == data->flashtimer) {
					button_activate_state(C, but, BUTTON_STATE_EXIT);
				}
				break;
			}
		}

		retval = WM_UI_HANDLER_CONTINUE;
	}
	else if (data->state == BUTTON_STATE_MENU_OPEN) {
		/* check for exit because of mouse-over another button */
		switch (event->type) {
			case MOUSEMOVE:
			{
				uiBut *bt;

				if (data->menu && data->menu->region) {
					if (ui_region_contains_point_px(data->menu->region, event->x, event->y)) {
						break;
					}
				}

				bt = ui_but_find_mouse_over(ar, event);

				if (bt && bt->active != data) {
					if (but->type != UI_BTYPE_COLOR) {  /* exception */
						data->cancel = true;
					}
					button_activate_state(C, but, BUTTON_STATE_EXIT);
				}
				break;
			}
		}

		ui_do_button(C, block, but, event);
		retval = WM_UI_HANDLER_CONTINUE;
	}
	else {
		retval = ui_do_button(C, block, but, event);
		// retval = WM_UI_HANDLER_BREAK; XXX why ?
	}

	/* may have been re-allocated above (eyedropper for eg) */
	data = but->active;
	if (data && data->state == BUTTON_STATE_EXIT) {
		uiBut *post_but = data->postbut;
		uiButtonActivateType post_type = data->posttype;

		/* Reset the button value when empty text is typed. */
		if ((data->cancel == false) && (data->str != NULL) && (data->str[0] == '\0') &&
		    (but->rnaprop && ELEM(RNA_property_type(but->rnaprop), PROP_FLOAT, PROP_INT)))
		{
			MEM_SAFE_FREE(data->str);
			ui_button_value_default(but, &data->value);

#ifdef USE_DRAG_MULTINUM
			if (data->multi_data.mbuts) {
				for (LinkNode *l = data->multi_data.mbuts; l; l = l->next) {
					uiButMultiState *state = l->link;
					uiBut *but_iter = state->but;
					double default_value;

					if (ui_button_value_default(but_iter, &default_value)) {
						ui_but_value_set(but_iter, default_value);
					}
				}
			}
			data->multi_data.skip = true;
#endif
		}

		button_activate_exit(C, but, data, (post_but == NULL), false);

		/* for jumping to the next button with tab while text editing */
		if (post_but) {
			button_activate_init(C, ar, post_but, post_type);
		}
		else {
			/* XXX issue is because WM_event_add_mousemove(C) is a bad hack and not reliable,
			 * if that gets coded better this bypass can go away too.
			 *
			 * This is needed to make sure if a button was active,
			 * it stays active while the mouse is over it.
			 * This avoids adding mousemoves, see: [#33466] */
			if (ELEM(state_orig, BUTTON_STATE_INIT, BUTTON_STATE_HIGHLIGHT)) {
				if (ui_but_find_mouse_over(ar, event) == but) {
					button_activate_init(C, ar, but, BUTTON_ACTIVATE_OVER);
				}
			}
		}
	}

	return retval;
}

static int ui_handle_list_event(bContext *C, const wmEvent *event, ARegion *ar, uiBut *listbox)
{
	uiList *ui_list;
	uiListDyn *dyn_data;
	int retval = WM_UI_HANDLER_CONTINUE;
	int type = event->type, val = event->val;
	bool redraw = false;
	int mx, my;

	ui_list = listbox->custom_data;
	if (!ui_list || !ui_list->dyn_data) {
		return retval;
	}
	dyn_data = ui_list->dyn_data;

	mx = event->x;
	my = event->y;
	ui_window_to_block(ar, listbox->block, &mx, &my);

	/* convert pan to scrollwheel */
	if (type == MOUSEPAN) {
		ui_pan_to_scroll(event, &type, &val);

		/* if type still is mousepan, we call it handled, since delta-y accumulate */
		/* also see wm_event_system.c do_wheel_ui hack */
		if (type == MOUSEPAN)
			retval = WM_UI_HANDLER_BREAK;
	}

	if (val == KM_PRESS) {
		if ((ELEM(type, UPARROWKEY, DOWNARROWKEY) && !IS_EVENT_MOD(event, shift, ctrl, alt, oskey)) ||
		    ((ELEM(type, WHEELUPMOUSE, WHEELDOWNMOUSE) && event->ctrl && !IS_EVENT_MOD(event, shift, alt, oskey))))
		{
			const int value_orig = RNA_property_int_get(&listbox->rnapoin, listbox->rnaprop);
			int value, min, max, inc;

			/* activate up/down the list */
			value = value_orig;
			if ((ui_list->filter_sort_flag & UILST_FLT_SORT_REVERSE) != 0) {
				inc = ELEM(type, UPARROWKEY, WHEELUPMOUSE) ? 1 : -1;
			}
			else {
				inc = ELEM(type, UPARROWKEY, WHEELUPMOUSE) ? -1 : 1;
			}

			if (dyn_data->items_filter_neworder || dyn_data->items_filter_flags) {
				/* If we have a display order different from collection order, we have some work! */
				int *org_order = MEM_mallocN(dyn_data->items_shown * sizeof(int), __func__);
				const int *new_order = dyn_data->items_filter_neworder;
				int i, org_idx = -1, len = dyn_data->items_len;
				int current_idx = -1;
				int filter_exclude = ui_list->filter_flag & UILST_FLT_EXCLUDE;

				for (i = 0; i < len; i++) {
					if (!dyn_data->items_filter_flags ||
					    ((dyn_data->items_filter_flags[i] & UILST_FLT_ITEM) ^ filter_exclude))
					{
						org_order[new_order ? new_order[++org_idx] : ++org_idx] = i;
						if (i == value) {
							current_idx = new_order ? new_order[org_idx] : org_idx;
						}
					}
					else if (i == value && org_idx >= 0) {
						current_idx = -(new_order ? new_order[org_idx] : org_idx) - 1;
					}
				}
				/* Now, org_order maps displayed indices to real indices,
				 * and current_idx either contains the displayed index of active value (positive),
				 *                 or its more-nearest one (negated).
				 */
				if (current_idx < 0) {
					current_idx = (current_idx * -1) + (inc < 0 ? inc : inc - 1);
				}
				else {
					current_idx += inc;
				}
				CLAMP(current_idx, 0, dyn_data->items_shown - 1);
				value = org_order[current_idx];
				MEM_freeN(org_order);
			}
			else {
				value += inc;
			}

			CLAMP(value, 0, dyn_data->items_len - 1);

			RNA_property_int_range(&listbox->rnapoin, listbox->rnaprop, &min, &max);
			CLAMP(value, min, max);

			if (value != value_orig) {
				RNA_property_int_set(&listbox->rnapoin, listbox->rnaprop, value);
				RNA_property_update(C, &listbox->rnapoin, listbox->rnaprop);

				ui_apply_but_undo(listbox);

				ui_list->flag |= UILST_SCROLL_TO_ACTIVE_ITEM;
				redraw = true;
			}
			retval = WM_UI_HANDLER_BREAK;
		}
		else if (ELEM(type, WHEELUPMOUSE, WHEELDOWNMOUSE) && event->shift) {
			/* We now have proper grip, but keep this anyway! */
			if (ui_list->list_grip < (dyn_data->visual_height_min - UI_LIST_AUTO_SIZE_THRESHOLD)) {
				ui_list->list_grip = dyn_data->visual_height;
			}
			ui_list->list_grip += (type == WHEELUPMOUSE) ? -1 : 1;

			ui_list->flag |= UILST_SCROLL_TO_ACTIVE_ITEM;

			redraw = true;
			retval = WM_UI_HANDLER_BREAK;
		}
		else if (ELEM(type, WHEELUPMOUSE, WHEELDOWNMOUSE)) {
			if (dyn_data->height > dyn_data->visual_height) {
				/* list template will clamp */
				ui_list->list_scroll += (type == WHEELUPMOUSE) ? -1 : 1;

				redraw = true;
				retval = WM_UI_HANDLER_BREAK;
			}
		}
	}

	if (redraw) {
		ED_region_tag_redraw(ar);
		ED_region_tag_refresh_ui(ar);
	}

	return retval;
}

static void ui_handle_button_return_submenu(bContext *C, const wmEvent *event, uiBut *but)
{
	uiHandleButtonData *data;
	uiPopupBlockHandle *menu;

	data = but->active;
	menu = data->menu;

	/* copy over return values from the closing menu */
	if ((menu->menuretval & UI_RETURN_OK) || (menu->menuretval & UI_RETURN_UPDATE)) {
		if (but->type == UI_BTYPE_COLOR)
			copy_v3_v3(data->vec, menu->retvec);
		else if (but->type == UI_BTYPE_MENU)
			data->value = menu->retvalue;
	}

	if (menu->menuretval & UI_RETURN_UPDATE) {
		if (data->interactive) {
			ui_apply_but(C, but->block, but, data, true);
		}
		else {
			ui_but_update(but);
		}

		menu->menuretval = 0;
	}

	/* now change button state or exit, which will close the submenu */
	if ((menu->menuretval & UI_RETURN_OK) || (menu->menuretval & UI_RETURN_CANCEL)) {
		if (menu->menuretval != UI_RETURN_OK)
			data->cancel = true;

		button_activate_exit(C, but, data, true, false);
	}
	else if (menu->menuretval & UI_RETURN_OUT) {
		if (event->type == MOUSEMOVE && ui_but_contains_point_px(data->region, but, event->x, event->y)) {
			button_activate_state(C, but, BUTTON_STATE_HIGHLIGHT);
		}
		else {
			if (ISKEYBOARD(event->type)) {
				/* keyboard menu hierarchy navigation, going back to previous level */
				but->active->used_mouse = false;
				button_activate_state(C, but, BUTTON_STATE_HIGHLIGHT);
			}
			else {
				data->cancel = true;
				button_activate_exit(C, but, data, true, false);
			}
		}
	}
}

/* ************************* menu handling *******************************/

/**
 * Function used to prevent loosing the open menu when using nested pulldowns,
 * when moving mouse towards the pulldown menu over other buttons that could
 * steal the highlight from the current button, only checks:
 *
 * - while mouse moves in triangular area defined old mouse position and
 *   left/right side of new menu.
 * - only for 1 second.
 */

static void ui_mouse_motion_towards_init_ex(uiPopupBlockHandle *menu, const int xy[2], const bool force)
{
	BLI_assert(((uiBlock *)menu->region->uiblocks.first)->flag & UI_BLOCK_MOVEMOUSE_QUIT);

	if (!menu->dotowards || force) {
		menu->dotowards = true;
		menu->towards_xy[0] = xy[0];
		menu->towards_xy[1] = xy[1];

		if (force)
			menu->towardstime = DBL_MAX;  /* unlimited time */
		else
			menu->towardstime = PIL_check_seconds_timer();
	}
}

static void ui_mouse_motion_towards_init(uiPopupBlockHandle *menu, const int xy[2])
{
	ui_mouse_motion_towards_init_ex(menu, xy, false);
}

static void ui_mouse_motion_towards_reinit(uiPopupBlockHandle *menu, const int xy[2])
{
	ui_mouse_motion_towards_init_ex(menu, xy, true);
}

static bool ui_mouse_motion_towards_check(
        uiBlock *block, uiPopupBlockHandle *menu, const int xy[2],
        const bool use_wiggle_room)
{
	float p1[2], p2[2], p3[2], p4[2];
	float oldp[2] = {menu->towards_xy[0], menu->towards_xy[1]};
	const float newp[2] = {xy[0], xy[1]};
	bool closer;
	const float margin = MENU_TOWARDS_MARGIN;
	rctf rect_px;

	BLI_assert(block->flag & UI_BLOCK_MOVEMOUSE_QUIT);


	/* annoying fix for [#36269], this is a bit odd but in fact works quite well
	 * don't mouse-out of a menu if another menu has been created after it.
	 * if this causes problems we could remove it and check on a different fix - campbell */
	if (menu->region->next) {
		/* am I the last menu (test) */
		ARegion *ar = menu->region->next;
		do {
			uiBlock *block_iter = ar->uiblocks.first;
			if (block_iter && ui_block_is_menu(block_iter)) {
				return true;
			}
		} while ((ar = ar->next));
	}
	/* annoying fix end! */


	if (!menu->dotowards) {
		return false;
	}

	if (len_squared_v2v2(oldp, newp) < (4.0f * 4.0f))
		return menu->dotowards;

	/* verify that we are moving towards one of the edges of the
	 * menu block, in other words, in the triangle formed by the
	 * initial mouse location and two edge points. */
	ui_block_to_window_rctf(menu->region, block, &rect_px, &block->rect);

	p1[0] = rect_px.xmin - margin;
	p1[1] = rect_px.ymin - margin;

	p2[0] = rect_px.xmax + margin;
	p2[1] = rect_px.ymin - margin;

	p3[0] = rect_px.xmax + margin;
	p3[1] = rect_px.ymax + margin;

	p4[0] = rect_px.xmin - margin;
	p4[1] = rect_px.ymax + margin;

	/* allow for some wiggle room, if the user moves a few pixels away,
	 * don't immediately quit (only for top level menus) */
	if (use_wiggle_room) {
		const float cent[2] = {
		    BLI_rctf_cent_x(&rect_px),
		    BLI_rctf_cent_y(&rect_px)};
		float delta[2];

		sub_v2_v2v2(delta, oldp, cent);
		normalize_v2_length(delta, MENU_TOWARDS_WIGGLE_ROOM);
		add_v2_v2(oldp, delta);
	}

	closer = (isect_point_tri_v2(newp, oldp, p1, p2) ||
	          isect_point_tri_v2(newp, oldp, p2, p3) ||
	          isect_point_tri_v2(newp, oldp, p3, p4) ||
	          isect_point_tri_v2(newp, oldp, p4, p1));

	if (!closer)
		menu->dotowards = false;

	/* 1 second timer */
	if (PIL_check_seconds_timer() - menu->towardstime > BUTTON_MOUSE_TOWARDS_THRESH)
		menu->dotowards = false;

	return menu->dotowards;
}

#ifdef USE_KEYNAV_LIMIT
static void ui_mouse_motion_keynav_init(struct uiKeyNavLock *keynav, const wmEvent *event)
{
	keynav->is_keynav = true;
	copy_v2_v2_int(keynav->event_xy, &event->x);
}
/**
 * Return true if keyinput isn't blocking mouse-motion,
 * or if the mouse-motion is enough to disable keyinput.
 */
static bool ui_mouse_motion_keynav_test(struct uiKeyNavLock *keynav, const wmEvent *event)
{
	if (keynav->is_keynav && (len_manhattan_v2v2_int(keynav->event_xy, &event->x) > BUTTON_KEYNAV_PX_LIMIT)) {
		keynav->is_keynav = false;
	}

	return keynav->is_keynav;
}
#endif  /* USE_KEYNAV_LIMIT */

static char ui_menu_scroll_test(uiBlock *block, int my)
{
	if (block->flag & (UI_BLOCK_CLIPTOP | UI_BLOCK_CLIPBOTTOM)) {
		if (block->flag & UI_BLOCK_CLIPTOP)
			if (my > block->rect.ymax - UI_MENU_SCROLL_MOUSE)
				return 't';
		if (block->flag & UI_BLOCK_CLIPBOTTOM)
			if (my < block->rect.ymin + UI_MENU_SCROLL_MOUSE)
				return 'b';
	}
	return 0;
}

static int ui_menu_scroll(ARegion *ar, uiBlock *block, int my, uiBut *to_bt)
{
	uiBut *bt;
	float dy = 0.0f;

	if (to_bt) {
		/* scroll to activated button */
		if (block->flag & UI_BLOCK_CLIPTOP) {
			if (to_bt->rect.ymax > block->rect.ymax - UI_MENU_SCROLL_ARROW)
				dy = block->rect.ymax - to_bt->rect.ymax - UI_MENU_SCROLL_ARROW;
		}
		if (block->flag & UI_BLOCK_CLIPBOTTOM) {
			if (to_bt->rect.ymin < block->rect.ymin + UI_MENU_SCROLL_ARROW)
				dy = block->rect.ymin - to_bt->rect.ymin + UI_MENU_SCROLL_ARROW;
		}
	}
	else {
		/* scroll when mouse over arrow buttons */
		char test = ui_menu_scroll_test(block, my);

		if (test == 't')
			dy = -UI_UNIT_Y; /* scroll to the top */
		else if (test == 'b')
			dy = UI_UNIT_Y; /* scroll to the bottom */
	}

	if (dy != 0.0f) {
		if (dy < 0.0f) {
			/* stop at top item, extra 0.5 unit Y makes it snap nicer */
			float ymax = -FLT_MAX;

			for (bt = block->buttons.first; bt; bt = bt->next)
				ymax = max_ff(ymax, bt->rect.ymax);

			if (ymax + dy - UI_UNIT_Y * 0.5f < block->rect.ymax - UI_MENU_SCROLL_PAD)
				dy = block->rect.ymax - ymax - UI_MENU_SCROLL_PAD;
		}
		else {
			/* stop at bottom item, extra 0.5 unit Y makes it snap nicer */
			float ymin = FLT_MAX;

			for (bt = block->buttons.first; bt; bt = bt->next)
				ymin = min_ff(ymin, bt->rect.ymin);

			if (ymin + dy + UI_UNIT_Y * 0.5f > block->rect.ymin + UI_MENU_SCROLL_PAD)
				dy = block->rect.ymin - ymin + UI_MENU_SCROLL_PAD;
		}

		/* remember scroll offset for refreshes */
		block->handle->scrolloffset += dy;

		/* apply scroll offset */
		for (bt = block->buttons.first; bt; bt = bt->next) {
			bt->rect.ymin += dy;
			bt->rect.ymax += dy;
		}

		/* set flags again */
		ui_popup_block_scrolltest(block);

		ED_region_tag_redraw(ar);

		return 1;
	}

	return 0;
}

/**
 * Special function to handle nested menus.
 * let the parent menu get the event.
 *
 * This allows a menu to be open,
 * but send key events to the parent if theres no active buttons.
 *
 * Without this keyboard navigation from menu's wont work.
 */
static bool ui_menu_pass_event_to_parent_if_nonactive(
        uiPopupBlockHandle *menu, const uiBut *but,
        const int level, const int retval)
{
	if ((level != 0) && (but == NULL)) {
		menu->menuretval = UI_RETURN_OUT | UI_RETURN_OUT_PARENT;
		(void) retval;  /* so release builds with strict flags are happy as well */
		BLI_assert(retval == WM_UI_HANDLER_CONTINUE);
		return true;
	}
	else {
		return false;
	}
}

static int ui_handle_menu_button(bContext *C, const wmEvent *event, uiPopupBlockHandle *menu)
{
	ARegion *ar = menu->region;
	uiBut *but = ui_but_find_active_in_region(ar);
	int retval;

	if (but) {
		/* Its possible there is an active menu item NOT under the mouse,
		 * in this case ignore mouse clicks outside the button (but Enter etc is accepted) */
		if (event->val == KM_RELEASE) {
			/* pass, needed so we can exit active menu-items when click-dragging out of them */
		}
		else if (!ui_block_is_menu(but->block) || ui_block_is_pie_menu(but->block)) {
			/* pass, skip for dialogs */
		}
		else if (!ui_region_contains_point_px(but->active->region, event->x, event->y)) {
			/* pass, needed to click-exit outside of non-flaoting menus */
		}
		else if ((!ELEM(event->type, MOUSEMOVE, WHEELUPMOUSE, WHEELDOWNMOUSE, MOUSEPAN)) && ISMOUSE(event->type)) {
			if (!ui_but_contains_point_px(but->active->region, but, event->x, event->y)) {
				but = NULL;
			}
		}
	}

	if (but) {
		ScrArea *ctx_area = CTX_wm_area(C);
		ARegion *ctx_region = CTX_wm_region(C);

		if (menu->ctx_area) CTX_wm_area_set(C, menu->ctx_area);
		if (menu->ctx_region) CTX_wm_region_set(C, menu->ctx_region);

		retval = ui_handle_button_event(C, event, but);

		if (menu->ctx_area) CTX_wm_area_set(C, ctx_area);
		if (menu->ctx_region) CTX_wm_region_set(C, ctx_region);
	}
	else {
		retval = ui_handle_button_over(C, event, ar);
	}

	return retval;
}

float ui_block_calc_pie_segment(uiBlock *block, const float event_xy[2])
{
	float seg1[2];
	float seg2[2];
	float len;

	if (block->pie_data.flags & UI_PIE_INITIAL_DIRECTION) {
		copy_v2_v2(seg1, block->pie_data.pie_center_init);
	}
	else {
		copy_v2_v2(seg1, block->pie_data.pie_center_spawned);
	}

	sub_v2_v2v2(seg2, event_xy, seg1);

	len = normalize_v2_v2(block->pie_data.pie_dir, seg2);

	if (len < U.pie_menu_threshold * U.pixelsize)
		block->pie_data.flags |= UI_PIE_INVALID_DIR;
	else
		block->pie_data.flags &= ~UI_PIE_INVALID_DIR;

	return len;
}

static int ui_handle_menu_event(
        bContext *C, const wmEvent *event, uiPopupBlockHandle *menu,
        int level, const bool is_parent_inside, const bool is_parent_menu, const bool is_floating)
{
	ARegion *ar;
	uiBlock *block;
	uiBut *but;
	int mx, my, retval;
	bool inside;
	bool inside_title;  /* check for title dragging */

	ar = menu->region;
	block = ar->uiblocks.first;

	retval = WM_UI_HANDLER_CONTINUE;

	mx = event->x;
	my = event->y;
	ui_window_to_block(ar, block, &mx, &my);

	/* check if mouse is inside block */
	inside = BLI_rctf_isect_pt(&block->rect, mx, my);
	inside_title = inside && ((my + (UI_UNIT_Y * 1.5f)) > block->rect.ymax);

	/* if there's an active modal button, don't check events or outside, except for search menu */
	but = ui_but_find_active_in_region(ar);

#ifdef USE_DRAG_POPUP
	if (menu->is_grab) {
		if (event->type == LEFTMOUSE) {
			menu->is_grab = false;
			retval = WM_UI_HANDLER_BREAK;
		}
		else {
			if (event->type == MOUSEMOVE) {
				int mdiff[2];

				sub_v2_v2v2_int(mdiff, &event->x, menu->grab_xy_prev);
				copy_v2_v2_int(menu->grab_xy_prev, &event->x);

				add_v2_v2v2_int(menu->popup_create_vars.event_xy, menu->popup_create_vars.event_xy, mdiff);

				ui_popup_translate(ar, mdiff);
			}

			return retval;
		}
	}
#endif

	if (but && button_modal_state(but->active->state)) {
		if (block->flag & UI_BLOCK_MOVEMOUSE_QUIT) {
			/* if a button is activated modal, always reset the start mouse
			 * position of the towards mechanism to avoid loosing focus,
			 * and don't handle events */
			ui_mouse_motion_towards_reinit(menu, &event->x);
		}
	}
	else if (event->type == TIMER) {
		if (event->customdata == menu->scrolltimer)
			ui_menu_scroll(ar, block, my, NULL);
	}
	else {
		/* for ui_mouse_motion_towards_block */
		if (event->type == MOUSEMOVE) {
			if (block->flag & UI_BLOCK_MOVEMOUSE_QUIT) {
				ui_mouse_motion_towards_init(menu, &event->x);
			}

			/* add menu scroll timer, if needed */
			if (ui_menu_scroll_test(block, my))
				if (menu->scrolltimer == NULL)
					menu->scrolltimer =
					    WM_event_add_timer(CTX_wm_manager(C), CTX_wm_window(C), TIMER, MENU_SCROLL_INTERVAL);
		}

		/* first block own event func */
		if (block->block_event_func && block->block_event_func(C, block, event)) {
			/* pass */
		}   /* events not for active search menu button */
		else {
			int act = 0;

			switch (event->type) {

				/* closing sublevels of pulldowns */
				case LEFTARROWKEY:
					if (event->val == KM_PRESS && (block->flag & UI_BLOCK_LOOP))
						if (block->saferct.first)
							menu->menuretval = UI_RETURN_OUT;

					retval = WM_UI_HANDLER_BREAK;
					break;

				/* opening sublevels of pulldowns */
				case RIGHTARROWKEY:
					if (event->val == KM_PRESS && (block->flag & UI_BLOCK_LOOP)) {

						if (ui_menu_pass_event_to_parent_if_nonactive(menu, but, level, retval))
							break;

						but = ui_but_find_active_in_region(ar);

						if (!but) {
							/* no item active, we make first active */
							if (block->direction & UI_DIR_UP) but = ui_but_last(block);
							else but = ui_but_first(block);
						}

						if (but && ELEM(but->type, UI_BTYPE_BLOCK, UI_BTYPE_PULLDOWN))
							ui_handle_button_activate(C, ar, but, BUTTON_ACTIVATE_OPEN);
					}

					retval = WM_UI_HANDLER_BREAK;
					break;

				case UPARROWKEY:
				case DOWNARROWKEY:
				case WHEELUPMOUSE:
				case WHEELDOWNMOUSE:
				case MOUSEPAN:
					/* arrowkeys: only handle for block_loop blocks */
					if (IS_EVENT_MOD(event, shift, ctrl, alt, oskey)) {
						/* pass */
					}
					else if (inside || (block->flag & UI_BLOCK_LOOP)) {
						int type = event->type;
						int val = event->val;

						/* convert pan to scrollwheel */
						if (type == MOUSEPAN)
							ui_pan_to_scroll(event, &type, &val);

						if (val == KM_PRESS) {
							const bool is_next =
							        (ELEM(type, DOWNARROWKEY, WHEELDOWNMOUSE) ==
							        ((block->flag & UI_BLOCK_IS_FLIP) != 0));

							if (ui_menu_pass_event_to_parent_if_nonactive(menu, but, level, retval))
								break;

#ifdef USE_KEYNAV_LIMIT
							ui_mouse_motion_keynav_init(&menu->keynav_state, event);
#endif

							but = ui_but_find_active_in_region(ar);
							if (but) {
								/* next button */
								but = is_next ? ui_but_next(but) : ui_but_prev(but);
							}

							if (!but) {
								/* wrap button */
								uiBut *but_wrap;
								but_wrap = is_next ? ui_but_first(block) : ui_but_last(block);
								if (but_wrap) {
									but = but_wrap;
								}
							}

							if (but) {
								ui_handle_button_activate(C, ar, but, BUTTON_ACTIVATE);
								ui_menu_scroll(ar, block, my, but);
							}
						}

						retval = WM_UI_HANDLER_BREAK;
					}

					break;

				case ONEKEY:    case PAD1:
					act = 1; ATTR_FALLTHROUGH;
				case TWOKEY:    case PAD2:
					if (act == 0) act = 2; ATTR_FALLTHROUGH;
				case THREEKEY:  case PAD3:
					if (act == 0) act = 3; ATTR_FALLTHROUGH;
				case FOURKEY:   case PAD4:
					if (act == 0) act = 4; ATTR_FALLTHROUGH;
				case FIVEKEY:   case PAD5:
					if (act == 0) act = 5; ATTR_FALLTHROUGH;
				case SIXKEY:    case PAD6:
					if (act == 0) act = 6; ATTR_FALLTHROUGH;
				case SEVENKEY:  case PAD7:
					if (act == 0) act = 7; ATTR_FALLTHROUGH;
				case EIGHTKEY:  case PAD8:
					if (act == 0) act = 8; ATTR_FALLTHROUGH;
				case NINEKEY:   case PAD9:
					if (act == 0) act = 9; ATTR_FALLTHROUGH;
				case ZEROKEY:   case PAD0:
					if (act == 0) act = 10;

					if ((block->flag & UI_BLOCK_NUMSELECT) && event->val == KM_PRESS) {
						int count;

						if (ui_menu_pass_event_to_parent_if_nonactive(menu, but, level, retval))
							break;

						if (event->alt) act += 10;

						count = 0;
						for (but = block->buttons.first; but; but = but->next) {
							bool doit = false;

							if (!ELEM(but->type, UI_BTYPE_LABEL, UI_BTYPE_SEPR, UI_BTYPE_SEPR_LINE))
								count++;

							/* exception for rna layer buts */
							if (but->rnapoin.data && but->rnaprop &&
							    ELEM(RNA_property_subtype(but->rnaprop), PROP_LAYER, PROP_LAYER_MEMBER))
							{
								if (but->rnaindex == act - 1) {
									doit = true;
								}
							}
							else if (ELEM(but->type,
							              UI_BTYPE_BUT,
							              UI_BTYPE_BUT_MENU,
							              UI_BTYPE_MENU, UI_BTYPE_BLOCK,
							              UI_BTYPE_PULLDOWN) &&
							         count == act)
							{
								doit = true;
							}

							if (!(but->flag & UI_BUT_DISABLED) && doit) {
								/* activate buttons but open menu's */
								uiButtonActivateType activate;
								if (but->type == UI_BTYPE_PULLDOWN) {
									activate = BUTTON_ACTIVATE_OPEN;
								}
								else {
									activate = BUTTON_ACTIVATE_APPLY;
								}

								ui_handle_button_activate(C, ar, but, activate);
								break;
							}
						}

						retval = WM_UI_HANDLER_BREAK;
					}
					break;

				/* Handle keystrokes on menu items */
				case AKEY:
				case BKEY:
				case CKEY:
				case DKEY:
				case EKEY:
				case FKEY:
				case GKEY:
				case HKEY:
				case IKEY:
				case JKEY:
				case KKEY:
				case LKEY:
				case MKEY:
				case NKEY:
				case OKEY:
				case PKEY:
				case QKEY:
				case RKEY:
				case SKEY:
				case TKEY:
				case UKEY:
				case VKEY:
				case WKEY:
				case XKEY:
				case YKEY:
				case ZKEY:
				{
					if ((event->val  == KM_PRESS || event->val == KM_DBL_CLICK) &&
					    !IS_EVENT_MOD(event, shift, ctrl, oskey))
					{
						if (ui_menu_pass_event_to_parent_if_nonactive(menu, but, level, retval))
							break;

						for (but = block->buttons.first; but; but = but->next) {
							if (!(but->flag & UI_BUT_DISABLED) && but->menu_key == event->type) {
								if (ELEM(but->type, UI_BTYPE_BUT, UI_BTYPE_BUT_MENU)) {
									/* mainly for operator buttons */
									ui_handle_button_activate(C, ar, but, BUTTON_ACTIVATE_APPLY);
								}
								else if (ELEM(but->type, UI_BTYPE_BLOCK, UI_BTYPE_PULLDOWN)) {
									/* open submenus (like right arrow key) */
									ui_handle_button_activate(C, ar, but, BUTTON_ACTIVATE_OPEN);
								}
								else if (but->type == UI_BTYPE_MENU) {
									/* activate menu items */
									ui_handle_button_activate(C, ar, but, BUTTON_ACTIVATE);
								}
								else {
									printf("%s: error, but->menu_key type: %u\n", __func__, but->type);
								}

								break;
							}
						}

						retval = WM_UI_HANDLER_BREAK;
					}
					break;
				}
			}
		}

		/* here we check return conditions for menus */
		if (block->flag & UI_BLOCK_LOOP) {
			/* if we click outside the block, verify if we clicked on the
			 * button that opened us, otherwise we need to close,
			 *
			 * note that there is an exception for root level menus and
			 * popups which you can click again to close.
			 */
			if (inside == 0) {
				uiSafetyRct *saferct = block->saferct.first;

				if (ELEM(event->type, LEFTMOUSE, MIDDLEMOUSE, RIGHTMOUSE)) {
					if (ELEM(event->val, KM_PRESS, KM_DBL_CLICK)) {
						if ((is_parent_menu == false) && (U.uiflag & USER_MENUOPENAUTO) == 0) {
							/* for root menus, allow clicking to close */
							if (block->flag & (UI_BLOCK_OUT_1))
								menu->menuretval = UI_RETURN_OK;
							else
								menu->menuretval = UI_RETURN_OUT;
						}
						else if (saferct && !BLI_rctf_isect_pt(&saferct->parent, event->x, event->y)) {
							if (block->flag & (UI_BLOCK_OUT_1))
								menu->menuretval = UI_RETURN_OK;
							else
								menu->menuretval = UI_RETURN_OUT;
						}
					}
					else if (ELEM(event->val, KM_RELEASE, KM_CLICK)) {
						/* For buttons that use a hold function, exit when mouse-up outside the menu. */
						if (block->flag & UI_BLOCK_POPUP_HOLD) {
							/* Note, we could check the cursor is over the parent button. */
							menu->menuretval = UI_RETURN_CANCEL;
							retval = WM_UI_HANDLER_CONTINUE;
						}
					}
				}
			}

			if (menu->menuretval) {
				/* pass */
			}
#ifdef USE_KEYNAV_LIMIT
			else if ((event->type == MOUSEMOVE) && ui_mouse_motion_keynav_test(&menu->keynav_state, event)) {
				/* don't handle the mousemove if we're using key-navigation */
				retval = WM_UI_HANDLER_BREAK;
			}
#endif
			else if (event->type == ESCKEY && event->val == KM_PRESS) {
				/* esc cancels this and all preceding menus */
				menu->menuretval = UI_RETURN_CANCEL;
			}
			else if (ELEM(event->type, RETKEY, PADENTER) && event->val == KM_PRESS) {
				/* enter will always close this block, we let the event
				 * get handled by the button if it is activated, otherwise we cancel */
				if (!ui_but_find_active_in_region(ar))
					menu->menuretval = UI_RETURN_CANCEL | UI_RETURN_POPUP_OK;
			}
#ifdef USE_DRAG_POPUP
			else if ((event->type == LEFTMOUSE) && (event->val == KM_PRESS) &&
			         (inside && is_floating && inside_title))
			{
				if (!but || !ui_but_contains_point_px(ar, but, event->x, event->y)) {
					if (but) {
						UI_but_tooltip_timer_remove(C, but);
					}

					menu->is_grab = true;
					copy_v2_v2_int(menu->grab_xy_prev, &event->x);
					retval = WM_UI_HANDLER_BREAK;
				}
			}
#endif
			else {

				/* check mouse moving outside of the menu */
				if (inside == 0 && (block->flag & UI_BLOCK_MOVEMOUSE_QUIT)) {
					uiSafetyRct *saferct;

					ui_mouse_motion_towards_check(block, menu, &event->x, is_parent_inside == false);

					/* check for all parent rects, enables arrowkeys to be used */
					for (saferct = block->saferct.first; saferct; saferct = saferct->next) {
						/* for mouse move we only check our own rect, for other
						 * events we check all preceding block rects too to make
						 * arrow keys navigation work */
						if (event->type != MOUSEMOVE || saferct == block->saferct.first) {
							if (BLI_rctf_isect_pt(&saferct->parent, (float)event->x, (float)event->y))
								break;
							if (BLI_rctf_isect_pt(&saferct->safety, (float)event->x, (float)event->y))
								break;
						}
					}

					/* strict check, and include the parent rect */
					if (!menu->dotowards && !saferct) {
						if (block->flag & (UI_BLOCK_OUT_1))
							menu->menuretval = UI_RETURN_OK;
						else
							menu->menuretval = UI_RETURN_OUT;
					}
					else if (menu->dotowards && event->type == MOUSEMOVE)
						retval = WM_UI_HANDLER_BREAK;
				}
			}

			/* end switch */
		}
	}

	/* if we are didn't handle the event yet, lets pass it on to
	 * buttons inside this region. disabled inside check .. not sure
	 * anymore why it was there? but it meant enter didn't work
	 * for example when mouse was not over submenu */
	if ((event->type == TIMER) ||
	    (/*inside &&*/ (!menu->menuretval || (menu->menuretval & UI_RETURN_UPDATE)) && retval == WM_UI_HANDLER_CONTINUE))
	{
		retval = ui_handle_menu_button(C, event, menu);
	}

#ifdef USE_UI_POPOVER_ONCE
	if (block->flag & UI_BLOCK_POPOVER_ONCE) {
		if ((event->type == LEFTMOUSE) && (event->val == KM_RELEASE)) {
			UI_popover_once_clear(menu->popup_create_vars.arg);
			block->flag &= ~UI_BLOCK_POPOVER_ONCE;
		}
	}
#endif

	/* Don't handle double click events, rehandle as regular press/release. */
	if (retval == WM_UI_HANDLER_CONTINUE && event->val == KM_DBL_CLICK) {
		return retval;
	}

	/* if we set a menu return value, ensure we continue passing this on to
	 * lower menus and buttons, so always set continue then, and if we are
	 * inside the region otherwise, ensure we swallow the event */
	if (menu->menuretval)
		return WM_UI_HANDLER_CONTINUE;
	else if (inside)
		return WM_UI_HANDLER_BREAK;
	else
		return retval;
}

static int ui_handle_menu_return_submenu(bContext *C, const wmEvent *event, uiPopupBlockHandle *menu)
{
	ARegion *ar;
	uiBut *but;
	uiBlock *block;
	uiHandleButtonData *data;
	uiPopupBlockHandle *submenu;

	ar = menu->region;
	block = ar->uiblocks.first;

	but = ui_but_find_active_in_region(ar);

	BLI_assert(but);

	data = but->active;
	submenu = data->menu;

	if (submenu->menuretval) {
		bool update;

		/* first decide if we want to close our own menu cascading, if
		 * so pass on the sub menu return value to our own menu handle */
		if ((submenu->menuretval & UI_RETURN_OK) || (submenu->menuretval & UI_RETURN_CANCEL)) {
			if (!(block->flag & UI_BLOCK_KEEP_OPEN)) {
				menu->menuretval = submenu->menuretval;
				menu->butretval = data->retval;
			}
		}

		update = (submenu->menuretval & UI_RETURN_UPDATE) != 0;

		/* now let activated button in this menu exit, which
		 * will actually close the submenu too */
		ui_handle_button_return_submenu(C, event, but);

		if (update)
			submenu->menuretval = 0;
	}

	if (block->flag & UI_BLOCK_MOVEMOUSE_QUIT) {
		/* for cases where close does not cascade, allow the user to
		 * move the mouse back towards the menu without closing */
		ui_mouse_motion_towards_reinit(menu, &event->x);
	}

	if (menu->menuretval) {
		return WM_UI_HANDLER_CONTINUE;
	}
	else {
		return WM_UI_HANDLER_BREAK;
	}
}

static bool ui_but_pie_menu_supported_apply(uiBut *but)
{
	return (!ELEM(but->type, UI_BTYPE_NUM_SLIDER, UI_BTYPE_NUM));
}

static int ui_but_pie_menu_apply(bContext *C, uiPopupBlockHandle *menu, uiBut *but, bool force_close)
{
	int retval = WM_UI_HANDLER_BREAK;

	if (but && ui_but_pie_menu_supported_apply(but)) {
		if (but->type == UI_BTYPE_MENU) {
			/* forcing the pie menu to close will not handle menus */
			if (!force_close) {
				uiBut *active_but = ui_but_find_active_in_region(menu->region);

				if (active_but) {
					button_activate_exit(C, active_but, active_but->active, false, false);
				}

				button_activate_init(C, menu->region, but, BUTTON_ACTIVATE_OPEN);
				return retval;
			}
			else {
				menu->menuretval = UI_RETURN_CANCEL;
			}
		}
		else {
			ui_apply_but(C, but->block, but, but->active, false);
			button_activate_exit((bContext *)C, but, but->active, false, true);

			menu->menuretval = UI_RETURN_OK;
		}
	}
	else {
		menu->menuretval = UI_RETURN_CANCEL;

		ED_region_tag_redraw(menu->region);
	}

	return retval;
}

static uiBut *ui_block_pie_dir_activate(uiBlock *block, const wmEvent *event, RadialDirection dir)
{
	uiBut *but;

	if ((block->flag & UI_BLOCK_NUMSELECT) && event->val == KM_PRESS) {
		for (but = block->buttons.first; but; but = but->next) {
			if (but->pie_dir == dir && !ELEM(but->type, UI_BTYPE_SEPR, UI_BTYPE_SEPR_LINE)) {
				return but;
			}
		}
	}

	return NULL;
}

static int ui_but_pie_button_activate(bContext *C, uiBut *but, uiPopupBlockHandle *menu)
{
	uiBut *active_but;

	if (but == NULL)
		return WM_UI_HANDLER_BREAK;

	active_but = ui_but_find_active_in_region(menu->region);

	if (active_but)
		button_activate_exit(C, active_but, active_but->active, false, false);

	button_activate_init(C, menu->region, but, BUTTON_ACTIVATE_OVER);
	return ui_but_pie_menu_apply(C, menu, but, false);
}

static int ui_pie_handler(bContext *C, const wmEvent *event, uiPopupBlockHandle *menu)
{
	ARegion *ar;
	uiBlock *block;
	uiBut *but;
	float event_xy[2];
	double duration;
	bool is_click_style;
	float dist;

	/* we block all events, this is modal interaction, except for drop events which is described below */
	int retval = WM_UI_HANDLER_BREAK;

	if (event->type == EVT_DROP) {
		/* may want to leave this here for later if we support pie ovens */

		retval = WM_UI_HANDLER_CONTINUE;
	}

	ar = menu->region;
	block = ar->uiblocks.first;

	is_click_style = (block->pie_data.flags & UI_PIE_CLICK_STYLE);

	/* if there's an active modal button, don't check events or outside, except for search menu */
	but = ui_but_find_active_in_region(ar);

	if (menu->scrolltimer == NULL) {
		menu->scrolltimer =
		    WM_event_add_timer(CTX_wm_manager(C), CTX_wm_window(C), TIMER, PIE_MENU_INTERVAL);
		menu->scrolltimer->duration = 0.0;
	}

	duration = menu->scrolltimer->duration;

	event_xy[0] = event->x;
	event_xy[1] = event->y;

	ui_window_to_block_fl(ar, block, &event_xy[0], &event_xy[1]);

	dist = ui_block_calc_pie_segment(block, event_xy);

	if (but && button_modal_state(but->active->state)) {
		retval = ui_handle_menu_button(C, event, menu);
	}
	else {
		if (event->type == TIMER) {
			if (event->customdata == menu->scrolltimer) {
				/* deactivate initial direction after a while */
				if (duration > 0.01 * U.pie_initial_timeout) {
					block->pie_data.flags &= ~UI_PIE_INITIAL_DIRECTION;
				}

				/* handle animation */
				if (!(block->pie_data.flags & UI_PIE_ANIMATION_FINISHED)) {
					double final_time = 0.01 * U.pie_animation_timeout;
					float fac = duration / final_time;
					float pie_radius = U.pie_menu_radius * UI_DPI_FAC;

					if (fac > 1.0f) {
						fac = 1.0f;
						block->pie_data.flags |= UI_PIE_ANIMATION_FINISHED;
					}

					for (but = block->buttons.first; but; but = but->next) {
						if (but->pie_dir != UI_RADIAL_NONE) {
							float vec[2];
							float center[2];

							ui_but_pie_dir(but->pie_dir, vec);

							center[0] = (vec[0] > 0.01f) ? 0.5f : ((vec[0] < -0.01f) ? -0.5f : 0.0f);
							center[1] = (vec[1] > 0.99f) ? 0.5f : ((vec[1] < -0.99f) ? -0.5f : 0.0f);

							center[0] *= BLI_rctf_size_x(&but->rect);
							center[1] *= BLI_rctf_size_y(&but->rect);

							mul_v2_fl(vec, pie_radius);
							add_v2_v2(vec, center);
							mul_v2_fl(vec, fac);
							add_v2_v2(vec, block->pie_data.pie_center_spawned);

							BLI_rctf_recenter(&but->rect, vec[0], vec[1]);
						}
					}
					block->pie_data.alphafac = fac;

					ED_region_tag_redraw(ar);
				}
			}

			/* check pie velociy here if gesture has ended */
			if (block->pie_data.flags & UI_PIE_GESTURE_END_WAIT) {
				float len_sq = 10;

				/* use a time threshold to ensure we leave time to the mouse to move */
				if (duration - block->pie_data.duration_gesture > 0.02) {
					len_sq = len_squared_v2v2(event_xy, block->pie_data.last_pos);
					copy_v2_v2(block->pie_data.last_pos, event_xy);
					block->pie_data.duration_gesture = duration;
				}

				if (len_sq < 1.0f) {
					but = ui_but_find_active_in_region(menu->region);

					if (but) {
						return ui_but_pie_menu_apply(C, menu, but, true);
					}
				}
			}
		}

		if (event->type == block->pie_data.event && !is_click_style) {
			if (event->val != KM_RELEASE) {
				ui_handle_menu_button(C, event, menu);

				if (len_squared_v2v2(event_xy, block->pie_data.pie_center_init) > PIE_CLICK_THRESHOLD_SQ) {
					block->pie_data.flags |= UI_PIE_DRAG_STYLE;
				}
				/* why redraw here? It's simple, we are getting many double click events here.
				 * Those operate like mouse move events almost */
				ED_region_tag_redraw(ar);
			}
			else {
				/* distance from initial point */
				if (!(block->pie_data.flags & UI_PIE_DRAG_STYLE)) {
					block->pie_data.flags |= UI_PIE_CLICK_STYLE;
				}
				else {
					but = ui_but_find_active_in_region(menu->region);

					if (but && (U.pie_menu_confirm > 0) &&
					    (dist >= U.pie_menu_threshold + U.pie_menu_confirm))
					{
						if (but)
							return ui_but_pie_menu_apply(C, menu, but, true);
					}

					retval = ui_but_pie_menu_apply(C, menu, but, true);

				}
			}
		}
		else {
			/* direction from numpad */
			RadialDirection num_dir = UI_RADIAL_NONE;

			switch (event->type) {
				case MOUSEMOVE:
					if (!is_click_style) {
						float len_sq = len_squared_v2v2(event_xy, block->pie_data.pie_center_init);

						/* here we use the initial position explicitly */
						if (len_sq > PIE_CLICK_THRESHOLD_SQ) {
							block->pie_data.flags |= UI_PIE_DRAG_STYLE;
						}

						/* here instead, we use the offset location to account for the initial direction timeout */
						if ((U.pie_menu_confirm > 0) &&
						    (dist >= U.pie_menu_threshold + U.pie_menu_confirm))
						{
							block->pie_data.flags |= UI_PIE_GESTURE_END_WAIT;
							copy_v2_v2(block->pie_data.last_pos, event_xy);
							block->pie_data.duration_gesture = duration;
						}
					}

					ui_handle_menu_button(C, event, menu);

					/* mouse move should always refresh the area for pie menus */
					ED_region_tag_redraw(ar);
					break;

				case LEFTMOUSE:
					if (is_click_style) {
						if (block->pie_data.flags & UI_PIE_INVALID_DIR) {
							menu->menuretval = UI_RETURN_CANCEL;
						}
						else {
							retval = ui_handle_menu_button(C, event, menu);
						}
					}
					break;

				case ESCKEY:
				case RIGHTMOUSE:
					menu->menuretval = UI_RETURN_CANCEL;
					break;

				case AKEY:
				case BKEY:
				case CKEY:
				case DKEY:
				case EKEY:
				case FKEY:
				case GKEY:
				case HKEY:
				case IKEY:
				case JKEY:
				case KKEY:
				case LKEY:
				case MKEY:
				case NKEY:
				case OKEY:
				case PKEY:
				case QKEY:
				case RKEY:
				case SKEY:
				case TKEY:
				case UKEY:
				case VKEY:
				case WKEY:
				case XKEY:
				case YKEY:
				case ZKEY:
				{
					if ((event->val  == KM_PRESS || event->val == KM_DBL_CLICK) &&
					    !IS_EVENT_MOD(event, shift, ctrl, oskey))
					{
						for (but = block->buttons.first; but; but = but->next) {
							if (but->menu_key == event->type) {
								ui_but_pie_button_activate(C, but, menu);
							}
						}
					}
					break;
				}

#define CASE_NUM_TO_DIR(n, d) \
			case (ZEROKEY + n): case (PAD0 + n): \
				{ if (num_dir == UI_RADIAL_NONE) num_dir = d; } (void)0

				CASE_NUM_TO_DIR(1, UI_RADIAL_SW); ATTR_FALLTHROUGH;
				CASE_NUM_TO_DIR(2, UI_RADIAL_S);  ATTR_FALLTHROUGH;
				CASE_NUM_TO_DIR(3, UI_RADIAL_SE); ATTR_FALLTHROUGH;
				CASE_NUM_TO_DIR(4, UI_RADIAL_W);  ATTR_FALLTHROUGH;
				CASE_NUM_TO_DIR(6, UI_RADIAL_E);  ATTR_FALLTHROUGH;
				CASE_NUM_TO_DIR(7, UI_RADIAL_NW); ATTR_FALLTHROUGH;
				CASE_NUM_TO_DIR(8, UI_RADIAL_N);  ATTR_FALLTHROUGH;
				CASE_NUM_TO_DIR(9, UI_RADIAL_NE);
				{
					but = ui_block_pie_dir_activate(block, event, num_dir);
					retval = ui_but_pie_button_activate(C, but, menu);
					break;
				}
#undef CASE_NUM_TO_DIR
				default:
					retval = ui_handle_menu_button(C, event, menu);
					break;
			}
		}
	}

	return retval;
}

static int ui_handle_menus_recursive(
        bContext *C, const wmEvent *event, uiPopupBlockHandle *menu,
        int level, const bool is_parent_inside, const bool is_parent_menu, const bool is_floating)
{
	uiBut *but;
	uiHandleButtonData *data;
	uiPopupBlockHandle *submenu;
	int retval = WM_UI_HANDLER_CONTINUE;
	bool do_towards_reinit = false;

	/* check if we have a submenu, and handle events for it first */
	but = ui_but_find_active_in_region(menu->region);
	data = (but) ? but->active : NULL;
	submenu = (data) ? data->menu : NULL;

	if (submenu) {
		uiBlock *block = menu->region->uiblocks.first;
		const bool is_menu = ui_block_is_menu(block);
		bool inside = false;
		/* root pie menus accept the key that spawned them as double click to improve responsiveness */
		bool do_recursion = (!(block->flag & UI_BLOCK_RADIAL) || event->type != block->pie_data.event);

		if (do_recursion) {
			if (is_parent_inside == false) {
				int mx, my;

				mx = event->x;
				my = event->y;
				ui_window_to_block(menu->region, block, &mx, &my);
				inside = BLI_rctf_isect_pt(&block->rect, mx, my);
			}

			retval = ui_handle_menus_recursive(C, event, submenu, level + 1, is_parent_inside || inside, is_menu, false);
		}
	}

	/* now handle events for our own menu */
	if (retval == WM_UI_HANDLER_CONTINUE || event->type == TIMER) {
		const bool do_but_search = (but && (but->type == UI_BTYPE_SEARCH_MENU));
		if (submenu && submenu->menuretval) {
			const bool do_ret_out_parent = (submenu->menuretval & UI_RETURN_OUT_PARENT) != 0;
			retval = ui_handle_menu_return_submenu(C, event, menu);
			submenu = NULL;  /* hint not to use this, it may be freed by call above */
			(void)submenu;
			/* we may want to quit the submenu and handle the even in this menu,
			 * if its important to use it, check 'data->menu' first */
			if (((retval == WM_UI_HANDLER_BREAK) && do_ret_out_parent) == 0) {
				/* skip applying the event */
				return retval;
			}
		}

		if (do_but_search) {
			uiBlock *block = menu->region->uiblocks.first;

			retval = ui_handle_menu_button(C, event, menu);

			if (block->flag & UI_BLOCK_MOVEMOUSE_QUIT) {
				/* when there is a active search button and we close it,
				 * we need to reinit the mouse coords [#35346] */
				if (ui_but_find_active_in_region(menu->region) != but) {
					do_towards_reinit = true;
				}
			}
		}
		else {
			uiBlock *block = menu->region->uiblocks.first;
			uiBut *listbox = ui_list_find_mouse_over(menu->region, event);

			if (block->flag & UI_BLOCK_RADIAL) {
				retval = ui_pie_handler(C, event, menu);
			}
			else if (event->type == LEFTMOUSE || event->val != KM_DBL_CLICK) {
				bool handled = false;

				if (listbox) {
					int retval_test = ui_handle_list_event(C, event, menu->region, listbox);
					if (retval_test != WM_UI_HANDLER_CONTINUE) {
						retval = retval_test;
						handled = true;
					}
				}

				if (handled == false) {
					retval = ui_handle_menu_event(
					        C, event, menu, level,
					        is_parent_inside, is_parent_menu, is_floating);
				}
			}
		}
	}

	if (do_towards_reinit) {
		ui_mouse_motion_towards_reinit(menu, &event->x);
	}

	return retval;
}

/**
 * Allow setting menu return value from externals. E.g. WM might need to do this for exiting files correctly.
 */
void UI_popup_menu_retval_set(const uiBlock *block, const int retval, const bool enable)
{
	uiPopupBlockHandle *menu = block->handle;
	if (menu) {
		menu->menuretval = enable ? (menu->menuretval | retval) : (menu->menuretval & retval);
	}
}

/* *************** UI event handlers **************** */

static int ui_region_handler(bContext *C, const wmEvent *event, void *UNUSED(userdata))
{
	ARegion *ar;
	uiBut *but, *listbox;
	int retval;

	/* here we handle buttons at the region level, non-modal */
	ar = CTX_wm_region(C);
	retval = WM_UI_HANDLER_CONTINUE;

	if (ar == NULL || BLI_listbase_is_empty(&ar->uiblocks)) {
		return retval;
	}

	/* either handle events for already activated button or try to activate */
	but = ui_but_find_active_in_region(ar);
	listbox = ui_list_find_mouse_over(ar, event);

	retval = ui_handler_panel_region(C, event, ar, listbox ? listbox : but);

	if (retval == WM_UI_HANDLER_CONTINUE && listbox) {
		retval = ui_handle_list_event(C, event, ar, listbox);

		/* interactions with the listbox should disable tips */
		if (retval == WM_UI_HANDLER_BREAK) {
			if (but) {
				UI_but_tooltip_timer_remove(C, but);
			}
		}
	}

	if (retval == WM_UI_HANDLER_CONTINUE) {
		if (but)
			retval = ui_handle_button_event(C, event, but);
		else
			retval = ui_handle_button_over(C, event, ar);
	}

	/* re-enable tooltips */
	if (event->type == MOUSEMOVE && (event->x != event->prevx || event->y != event->prevy))
		ui_blocks_set_tooltips(ar, true);

	/* delayed apply callbacks */
	ui_apply_but_funcs_after(C);

	return retval;
}

static void ui_region_handler_remove(bContext *C, void *UNUSED(userdata))
{
	bScreen *sc;
	ARegion *ar;

	ar = CTX_wm_region(C);
	if (ar == NULL) return;

	UI_blocklist_free(C, &ar->uiblocks);

	sc = CTX_wm_screen(C);
	if (sc == NULL) return;

	/* delayed apply callbacks, but not for screen level regions, those
	 * we rather do at the very end after closing them all, which will
	 * be done in ui_region_handler/window */
	if (BLI_findindex(&sc->regionbase, ar) == -1)
		ui_apply_but_funcs_after(C);
}

/* handle buttons at the window level, modal, for example while
 * number sliding, text editing, or when a menu block is open */
static int ui_handler_region_menu(bContext *C, const wmEvent *event, void *UNUSED(userdata))
{
	ARegion *ar;
	uiBut *but;
	int retval = WM_UI_HANDLER_CONTINUE;

	ar = CTX_wm_menu(C);
	if (!ar)
		ar = CTX_wm_region(C);

	but = ui_but_find_active_in_region(ar);

	if (but) {
		bScreen *screen = CTX_wm_screen(C);
		ARegion *ar_temp;
		uiBut *but_other;
		uiHandleButtonData *data;
		bool is_inside_menu = false;

		/* look for a popup menu containing the mouse */
		for (ar_temp = screen->regionbase.first; ar_temp; ar_temp = ar_temp->next) {
			rcti winrct;

			ui_region_winrct_get_no_margin(ar_temp, &winrct);

			if (BLI_rcti_isect_pt_v(&winrct, &event->x)) {
				BLI_assert(ar_temp->type->regionid == RGN_TYPE_TEMPORARY);

				is_inside_menu = true;
				break;
			}
		}

		/* handle activated button events */
		data = but->active;

		if ((data->state == BUTTON_STATE_MENU_OPEN) &&
		    (is_inside_menu == false) && /* make sure mouse isn't inside another menu (see T43247) */
		    (ELEM(but->type, UI_BTYPE_PULLDOWN, UI_BTYPE_POPOVER)) &&
		    (but_other = ui_but_find_mouse_over(ar, event)) &&
		    (but != but_other) &&
		    (ELEM(but_other->type, UI_BTYPE_PULLDOWN, UI_BTYPE_POPOVER)))
		{
			/* if mouse moves to a different root-level menu button,
			 * open it to replace the current menu */
			if ((but_other->flag & UI_BUT_DISABLED) == 0) {
				ui_handle_button_activate(C, ar, but_other, BUTTON_ACTIVATE_OVER);
				button_activate_state(C, but_other, BUTTON_STATE_MENU_OPEN);
				retval = WM_UI_HANDLER_BREAK;
			}
		}
		else if (data->state == BUTTON_STATE_MENU_OPEN) {
			/* handle events for menus and their buttons recursively,
			 * this will handle events from the top to the bottom menu */
			if (data->menu) {
				retval = ui_handle_menus_recursive(C, event, data->menu, 0, false, false, false);
			}

			/* handle events for the activated button */
			if ((data->menu && (retval == WM_UI_HANDLER_CONTINUE)) ||
			    (event->type == TIMER))
			{
				if (data->menu && data->menu->menuretval) {
					ui_handle_button_return_submenu(C, event, but);
					retval = WM_UI_HANDLER_BREAK;
				}
				else {
					retval = ui_handle_button_event(C, event, but);
				}
			}
		}
		else {
			/* handle events for the activated button */
			retval = ui_handle_button_event(C, event, but);
		}
	}

	/* re-enable tooltips */
	if (event->type == MOUSEMOVE && (event->x != event->prevx || event->y != event->prevy))
		ui_blocks_set_tooltips(ar, true);

	/* delayed apply callbacks */
	ui_apply_but_funcs_after(C);

	/* Don't handle double-click events,
	 * these will be converted into regular clicks which we handle. */
	if (retval == WM_UI_HANDLER_CONTINUE) {
		if (event->val == KM_DBL_CLICK) {
			return WM_UI_HANDLER_CONTINUE;
		}
	}

	/* we block all events, this is modal interaction */
	return WM_UI_HANDLER_BREAK;
}

/* two types of popups, one with operator + enum, other with regular callbacks */
static int ui_popup_handler(bContext *C, const wmEvent *event, void *userdata)
{
	uiPopupBlockHandle *menu = userdata;
	struct ARegion *menu_region;
	/* we block all events, this is modal interaction, except for drop events which is described below */
	int retval = WM_UI_HANDLER_BREAK;
	bool reset_pie = false;

	menu_region = CTX_wm_menu(C);
	CTX_wm_menu_set(C, menu->region);

	if (event->type == EVT_DROP || event->val == KM_DBL_CLICK) {
		/* EVT_DROP:
		 *   If we're handling drop event we'll want it to be handled by popup callee as well,
		 *   so it'll be possible to perform such operations as opening .blend files by dropping
		 *   them into blender, even if there's opened popup like splash screen (sergey).
		 * KM_DBL_CLICK:
		 *   Continue in case of double click so wm_handlers_do calls handler again with KM_PRESS
		 *   event. This is needed to ensure correct button handling for fast clicking (T47532).
		 */

		retval = WM_UI_HANDLER_CONTINUE;
	}

	ui_handle_menus_recursive(C, event, menu, 0, false, false, true);

	/* free if done, does not free handle itself */
	if (menu->menuretval) {
		wmWindow *win = CTX_wm_window(C);
		/* copy values, we have to free first (closes region) */
		uiPopupBlockHandle temp = *menu;
		uiBlock *block = menu->region->uiblocks.first;

		/* set last pie event to allow chained pie spawning */
		if (block->flag & UI_BLOCK_RADIAL) {
			win->last_pie_event = block->pie_data.event;
			reset_pie = true;
		}

		ui_popup_block_free(C, menu);
		UI_popup_handlers_remove(&win->modalhandlers, menu);
		CTX_wm_menu_set(C, NULL);

#ifdef USE_DRAG_TOGGLE
		{
			WM_event_free_ui_handler_all(C, &win->modalhandlers,
			                             ui_handler_region_drag_toggle, ui_handler_region_drag_toggle_remove);
		}
#endif

		if ((temp.menuretval & UI_RETURN_OK) || (temp.menuretval & UI_RETURN_POPUP_OK)) {
			if (temp.popup_func)
				temp.popup_func(C, temp.popup_arg, temp.retvalue);
			if (temp.optype)
				WM_operator_name_call_ptr(C, temp.optype, temp.opcontext, NULL);
		}
		else if (temp.cancel_func)
			temp.cancel_func(C, temp.popup_arg);

		WM_event_add_mousemove(C);
	}
	else {
		/* re-enable tooltips */
		if (event->type == MOUSEMOVE && (event->x != event->prevx || event->y != event->prevy))
			ui_blocks_set_tooltips(menu->region, true);
	}

	/* delayed apply callbacks */
	ui_apply_but_funcs_after(C);

	if (reset_pie) {
		/* reaqcuire window in case pie invalidates it somehow */
		wmWindow *win = CTX_wm_window(C);

		if (win)
			win->last_pie_event = EVENT_NONE;
	}

	CTX_wm_region_set(C, menu_region);

	return retval;
}

static void ui_popup_handler_remove(bContext *C, void *userdata)
{
	uiPopupBlockHandle *menu = userdata;

	/* More correct would be to expect UI_RETURN_CANCEL here, but not wanting to
	 * cancel when removing handlers because of file exit is a rare exception.
	 * So instead of setting cancel flag for all menus before removing handlers,
	 * just explicitly flag menu with UI_RETURN_OK to avoid cancelling it. */
	if ((menu->menuretval & UI_RETURN_OK) == 0 && menu->cancel_func) {
		menu->cancel_func(C, menu->popup_arg);
	}

	/* free menu block if window is closed for some reason */
	ui_popup_block_free(C, menu);

	/* delayed apply callbacks */
	ui_apply_but_funcs_after(C);
}

void UI_region_handlers_add(ListBase *handlers)
{
	WM_event_remove_ui_handler(handlers, ui_region_handler, ui_region_handler_remove, NULL, false);
	WM_event_add_ui_handler(NULL, handlers, ui_region_handler, ui_region_handler_remove, NULL, 0);
}

void UI_popup_handlers_add(bContext *C, ListBase *handlers, uiPopupBlockHandle *popup, const char flag)
{
	WM_event_add_ui_handler(C, handlers, ui_popup_handler, ui_popup_handler_remove, popup, flag);
}

void UI_popup_handlers_remove(ListBase *handlers, uiPopupBlockHandle *popup)
{
	wmEventHandler *handler;

	for (handler = handlers->first; handler; handler = handler->next) {
		if (handler->ui_handle == ui_popup_handler &&
		    handler->ui_remove == ui_popup_handler_remove &&
		    handler->ui_userdata == popup)
		{
			/* tag refresh parent popup */
			if (handler->next &&
			    handler->next->ui_handle == ui_popup_handler &&
			    handler->next->ui_remove == ui_popup_handler_remove)
			{
				uiPopupBlockHandle *parent_popup = handler->next->ui_userdata;
				ED_region_tag_refresh_ui(parent_popup->region);
			}
			break;
		}
	}

	WM_event_remove_ui_handler(handlers, ui_popup_handler, ui_popup_handler_remove, popup, false);
}

void UI_popup_handlers_remove_all(bContext *C, ListBase *handlers)
{
	WM_event_free_ui_handler_all(C, handlers, ui_popup_handler, ui_popup_handler_remove);
}

bool UI_textbutton_activate_rna(
        const bContext *C, ARegion *ar,
        const void *rna_poin_data, const char *rna_prop_id)
{
	uiBlock *block;
	uiBut *but = NULL;

	for (block = ar->uiblocks.first; block; block = block->next) {
		for (but = block->buttons.first; but; but = but->next) {
			if (but->type == UI_BTYPE_TEXT) {
				if (but->rnaprop && but->rnapoin.data == rna_poin_data) {
					if (STREQ(RNA_property_identifier(but->rnaprop), rna_prop_id)) {
						break;
					}
				}
			}
		}
		if (but)
			break;
	}

	if (but) {
		UI_but_active_only(C, ar, block, but);
		return true;
	}
	else {
		return false;
	}
}

bool UI_textbutton_activate_but(const bContext *C, uiBut *actbut)
{
	ARegion *ar = CTX_wm_region(C);
	uiBlock *block;
	uiBut *but = NULL;

	for (block = ar->uiblocks.first; block; block = block->next) {
		for (but = block->buttons.first; but; but = but->next)
			if (but == actbut && but->type == UI_BTYPE_TEXT)
				break;

		if (but)
			break;
	}

	if (but) {
		UI_but_active_only(C, ar, block, but);
		return true;
	}
	else {
		return false;
	}
}


void ui_but_clipboard_free(void)
{
	curvemapping_free_data(&but_copypaste_curve);
}

bool UI_but_is_tool(const uiBut *but)
{
	/* very evil! */
	if (but->optype != NULL) {
		static wmOperatorType *ot = NULL;
		if (ot == NULL) {
			ot = WM_operatortype_find("WM_OT_tool_set_by_name", false);
		}
		if (but->optype == ot) {
			return true;
		}
	}
	return false;
}<|MERGE_RESOLUTION|>--- conflicted
+++ resolved
@@ -39,7 +39,6 @@
 
 #include "DNA_brush_types.h"
 
-#include "DNA_object_types.h"
 #include "DNA_scene_types.h"
 #include "DNA_screen_types.h"
 
@@ -6484,645 +6483,6 @@
 	return WM_UI_HANDLER_CONTINUE;
 }
 
-<<<<<<< HEAD
-static void but_shortcut_name_func(bContext *C, void *arg1, int UNUSED(event))
-{
-	uiBut *but = (uiBut *)arg1;
-
-	if (but->optype) {
-		char shortcut_str[128];
-
-		IDProperty *prop = (but->opptr) ? but->opptr->data : NULL;
-
-		/* complex code to change name of button */
-		if (WM_key_event_operator_string(
-		        C, but->optype->idname, but->opcontext, prop, true,
-		        shortcut_str, sizeof(shortcut_str)))
-		{
-			ui_but_add_shortcut(but, shortcut_str, true);
-		}
-		else {
-			/* simply strip the shortcut */
-			ui_but_add_shortcut(but, NULL, true);
-		}
-	}
-}
-
-static uiBlock *menu_change_shortcut(bContext *C, ARegion *ar, void *arg)
-{
-	wmWindowManager *wm = CTX_wm_manager(C);
-	uiBlock *block;
-	uiBut *but = (uiBut *)arg;
-	wmKeyMap *km;
-	wmKeyMapItem *kmi;
-	PointerRNA ptr;
-	uiLayout *layout;
-	uiStyle *style = UI_style_get_dpi();
-	IDProperty *prop = (but->opptr) ? but->opptr->data : NULL;
-
-	kmi = WM_key_event_operator(C, but->optype->idname, but->opcontext, prop, true, &km);
-	BLI_assert(kmi != NULL);
-
-	RNA_pointer_create(&wm->id, &RNA_KeyMapItem, kmi, &ptr);
-
-	block = UI_block_begin(C, ar, "_popup", UI_EMBOSS);
-	UI_block_func_handle_set(block, but_shortcut_name_func, but);
-	UI_block_flag_enable(block, UI_BLOCK_MOVEMOUSE_QUIT);
-	UI_block_direction_set(block, UI_DIR_CENTER_Y);
-
-	layout = UI_block_layout(block, UI_LAYOUT_VERTICAL, UI_LAYOUT_PANEL, 0, 0, 200, 20, 0, style);
-
-	uiItemR(layout, &ptr, "type", UI_ITEM_R_FULL_EVENT | UI_ITEM_R_IMMEDIATE, "", ICON_NONE);
-
-	UI_block_bounds_set_popup(block, 6, -50, 26);
-
-	return block;
-}
-
-#ifdef USE_KEYMAP_ADD_HACK
-static int g_kmi_id_hack;
-#endif
-
-static uiBlock *menu_add_shortcut(bContext *C, ARegion *ar, void *arg)
-{
-	wmWindowManager *wm = CTX_wm_manager(C);
-	uiBlock *block;
-	uiBut *but = (uiBut *)arg;
-	wmKeyMap *km;
-	wmKeyMapItem *kmi;
-	PointerRNA ptr;
-	uiLayout *layout;
-	uiStyle *style = UI_style_get_dpi();
-	IDProperty *prop = (but->opptr) ? but->opptr->data : NULL;
-	int kmi_id;
-
-	/* XXX this guess_opname can potentially return a different keymap than being found on adding later... */
-	km = WM_keymap_guess_opname(C, but->optype->idname);
-	kmi = WM_keymap_add_item(km, but->optype->idname, AKEY, KM_PRESS, 0, 0);
-	kmi_id = kmi->id;
-
-	/* copy properties, prop can be NULL for reset */
-	if (prop)
-		prop = IDP_CopyProperty(prop);
-	WM_keymap_properties_reset(kmi, prop);
-
-	/* update and get pointers again */
-	WM_keyconfig_update(wm);
-
-	km = WM_keymap_guess_opname(C, but->optype->idname);
-	kmi = WM_keymap_item_find_id(km, kmi_id);
-
-	RNA_pointer_create(&wm->id, &RNA_KeyMapItem, kmi, &ptr);
-
-	block = UI_block_begin(C, ar, "_popup", UI_EMBOSS);
-	UI_block_func_handle_set(block, but_shortcut_name_func, but);
-	UI_block_direction_set(block, UI_DIR_CENTER_Y);
-
-	layout = UI_block_layout(block, UI_LAYOUT_VERTICAL, UI_LAYOUT_PANEL, 0, 0, 200, 20, 0, style);
-
-	uiItemR(layout, &ptr, "type", UI_ITEM_R_FULL_EVENT | UI_ITEM_R_IMMEDIATE, "", ICON_NONE);
-
-	UI_block_bounds_set_popup(block, 6, -50, 26);
-
-#ifdef USE_KEYMAP_ADD_HACK
-	g_kmi_id_hack = kmi_id;
-#endif
-	return block;
-}
-
-static void menu_add_shortcut_cancel(struct bContext *C, void *arg1)
-{
-	uiBut *but = (uiBut *)arg1;
-	wmKeyMap *km;
-	wmKeyMapItem *kmi;
-#ifndef USE_KEYMAP_ADD_HACK
-	IDProperty *prop;
-#endif
-	int kmi_id;
-
-#ifdef USE_KEYMAP_ADD_HACK
-	km = WM_keymap_guess_opname(C, but->optype->idname);
-	kmi_id = g_kmi_id_hack;
-	UNUSED_VARS(but);
-#else
-	prop  = (but->opptr) ? but->opptr->data : NULL;
-	kmi_id = WM_key_event_operator_id(C, but->optype->idname, but->opcontext, prop, true, &km);
-#endif
-
-	kmi = WM_keymap_item_find_id(km, kmi_id);
-	WM_keymap_remove_item(km, kmi);
-}
-
-static void popup_change_shortcut_func(bContext *C, void *arg1, void *UNUSED(arg2))
-{
-	uiBut *but = (uiBut *)arg1;
-	UI_popup_block_invoke(C, menu_change_shortcut, but);
-}
-
-static void remove_shortcut_func(bContext *C, void *arg1, void *UNUSED(arg2))
-{
-	uiBut *but = (uiBut *)arg1;
-	wmKeyMap *km;
-	wmKeyMapItem *kmi;
-	IDProperty *prop = (but->opptr) ? but->opptr->data : NULL;
-
-	kmi = WM_key_event_operator(C, but->optype->idname, but->opcontext, prop, true, &km);
-	BLI_assert(kmi != NULL);
-
-	WM_keymap_remove_item(km, kmi);
-
-	but_shortcut_name_func(C, but, 0);
-}
-
-static void popup_add_shortcut_func(bContext *C, void *arg1, void *UNUSED(arg2))
-{
-	uiBut *but = (uiBut *)arg1;
-	UI_popup_block_ex(C, menu_add_shortcut, NULL, menu_add_shortcut_cancel, but, NULL);
-}
-
-static void popup_user_menu_add_or_replace_func(bContext *C, void *arg1, void *arg2)
-{
-	uiBut *but = arg1;
-	bUserMenuItem *umi = arg2;
-	if (umi) {
-		ED_screen_user_menu_remove(umi);
-	}
-	char drawstr[sizeof(but->drawstr)];
-	STRNCPY(drawstr, but->drawstr);
-	if (but->flag & UI_BUT_HAS_SEP_CHAR) {
-		char *sep = strrchr(drawstr, UI_SEP_CHAR);
-		if (sep) {
-			*sep = '\0';
-		}
-	}
-	ED_screen_user_menu_add(C, drawstr, but->optype, but->opptr ? but->opptr->data : NULL, but->opcontext);
-}
-
-static void popup_user_menu_remove_func(bContext *UNUSED(C), void *UNUSED(arg1), void *arg2)
-{
-	bUserMenuItem *umi = arg2;
-	ED_screen_user_menu_remove(umi);
-}
-
-/**
- * menu to chow when right clicking on the panel header
- */
-void ui_panel_menu(bContext *C, ARegion *ar, Panel *pa)
-{
-	bScreen *sc = CTX_wm_screen(C);
-	const bool has_panel_category = UI_panel_category_is_visible(ar);
-	const bool any_item_visible = has_panel_category;
-	PointerRNA ptr;
-	uiPopupMenu *pup;
-	uiLayout *layout;
-
-	if (!any_item_visible) {
-		return;
-	}
-
-	RNA_pointer_create(&sc->id, &RNA_Panel, pa, &ptr);
-
-	pup = UI_popup_menu_begin(C, IFACE_("Panel"), ICON_NONE);
-	layout = UI_popup_menu_layout(pup);
-
-	if (has_panel_category) {
-		char tmpstr[80];
-		BLI_snprintf(tmpstr, sizeof(tmpstr), "%s" UI_SEP_CHAR_S "%s", IFACE_("Pin"), IFACE_("Shift+Left Mouse"));
-		uiItemR(layout, &ptr, "use_pin", 0, tmpstr, ICON_NONE);
-
-		/* evil, force shortcut flag */
-		{
-			uiBlock *block = uiLayoutGetBlock(layout);
-			uiBut *but = block->buttons.last;
-			but->flag |= UI_BUT_HAS_SEP_CHAR;
-		}
-	}
-	UI_popup_menu_end(C, pup);
-}
-
-static void ui_but_menu_add_path_operators(uiLayout *layout, PointerRNA *ptr, PropertyRNA *prop)
-{
-	const PropertySubType subtype = RNA_property_subtype(prop);
-	wmOperatorType *ot = WM_operatortype_find("WM_OT_path_open", true);
-	char filepath[FILE_MAX];
-	char dir[FILE_MAXDIR];
-	char file[FILE_MAXFILE];
-	PointerRNA props_ptr;
-
-	BLI_assert(ELEM(subtype, PROP_FILEPATH, PROP_DIRPATH));
-	UNUSED_VARS_NDEBUG(subtype);
-
-	RNA_property_string_get(ptr, prop, filepath);
-	BLI_split_dirfile(filepath, dir, file, sizeof(dir), sizeof(file));
-
-	if (file[0]) {
-		BLI_assert(subtype == PROP_FILEPATH);
-		uiItemFullO_ptr(
-		        layout, ot, CTX_IFACE_(BLT_I18NCONTEXT_OPERATOR_DEFAULT, "Open File Externally"),
-		        ICON_NONE, NULL, WM_OP_INVOKE_DEFAULT, 0, &props_ptr);
-		RNA_string_set(&props_ptr, "filepath", filepath);
-	}
-
-	uiItemFullO_ptr(
-	        layout, ot, CTX_IFACE_(BLT_I18NCONTEXT_OPERATOR_DEFAULT, "Open Location Externally"),
-	        ICON_NONE, NULL, WM_OP_INVOKE_DEFAULT, 0, &props_ptr);
-	RNA_string_set(&props_ptr, "filepath", dir);
-}
-
-static bool ui_but_menu(bContext *C, uiBut *but)
-{
-	MenuType *mt = WM_menutype_find("WM_MT_button_context", true);
-	bool is_array, is_array_component;
-	wmOperatorType *ot;
-	PointerRNA op_ptr;
-
-	/* having this menu for some buttons makes no sense */
-	if (but->type == UI_BTYPE_IMAGE) {
-		return false;
-	}
-
-	uiPopupMenu *pup;
-	uiLayout *layout;
-
-	{
-		uiStringInfo label = {BUT_GET_LABEL, NULL};
-
-		/* highly unlikely getting the label ever fails */
-		UI_but_string_info_get(C, but, &label, NULL);
-
-		pup = UI_popup_menu_begin(C, label.strinfo ? label.strinfo : "", ICON_NONE);
-		layout = UI_popup_menu_layout(pup);
-		if (label.strinfo) {
-			MEM_freeN(label.strinfo);
-		}
-		uiLayoutSetOperatorContext(layout, WM_OP_INVOKE_DEFAULT);
-	}
-
-	if (but->rnapoin.data && but->rnaprop) {
-		PointerRNA *ptr = &but->rnapoin;
-		PropertyRNA *prop = but->rnaprop;
-		const PropertyType type = RNA_property_type(prop);
-		const PropertySubType subtype = RNA_property_subtype(prop);
-		bool is_anim = RNA_property_animateable(ptr, prop);
-		bool is_editable = RNA_property_editable(ptr, prop);
-		/*bool is_idprop = RNA_property_is_idprop(prop);*/ /* XXX does not work as expected, not strictly needed */
-		bool is_set = RNA_property_is_set(ptr, prop);
-
-		const int override_status = RNA_property_static_override_status(ptr, prop, -1);
-		const bool is_overridable = (override_status & RNA_OVERRIDE_STATUS_OVERRIDABLE) != 0;
-
-		/* second slower test, saved people finding keyframe items in menus when its not possible */
-		if (is_anim)
-			is_anim = RNA_property_path_from_ID_check(&but->rnapoin, but->rnaprop);
-
-		/* determine if we can key a single component of an array */
-		is_array = RNA_property_array_length(&but->rnapoin, but->rnaprop) != 0;
-		is_array_component = (is_array && but->rnaindex != -1);
-
-		/* Keyframes */
-		if (but->flag & UI_BUT_ANIMATED_KEY) {
-			/* replace/delete keyfraemes */
-			if (is_array_component) {
-				uiItemBooleanO(layout, CTX_IFACE_(BLT_I18NCONTEXT_OPERATOR_DEFAULT, "Replace Keyframes"),
-				               ICON_KEY_HLT, "ANIM_OT_keyframe_insert_button", "all", 1);
-				uiItemBooleanO(layout, CTX_IFACE_(BLT_I18NCONTEXT_OPERATOR_DEFAULT, "Replace Single Keyframe"),
-				               ICON_NONE, "ANIM_OT_keyframe_insert_button", "all", 0);
-				uiItemBooleanO(layout, CTX_IFACE_(BLT_I18NCONTEXT_OPERATOR_DEFAULT, "Delete Keyframes"),
-				               ICON_NONE, "ANIM_OT_keyframe_delete_button", "all", 1);
-				uiItemBooleanO(layout, CTX_IFACE_(BLT_I18NCONTEXT_OPERATOR_DEFAULT, "Delete Single Keyframe"),
-				               ICON_NONE, "ANIM_OT_keyframe_delete_button", "all", 0);
-			}
-			else {
-				uiItemBooleanO(layout, CTX_IFACE_(BLT_I18NCONTEXT_OPERATOR_DEFAULT, "Replace Keyframe"),
-				               ICON_KEY_HLT, "ANIM_OT_keyframe_insert_button", "all", 1);
-				uiItemBooleanO(layout, CTX_IFACE_(BLT_I18NCONTEXT_OPERATOR_DEFAULT, "Delete Keyframe"),
-				               ICON_NONE, "ANIM_OT_keyframe_delete_button", "all", 1);
-			}
-
-			/* keyframe settings */
-			uiItemS(layout);
-
-
-		}
-		else if (but->flag & UI_BUT_DRIVEN) {
-			/* pass */
-		}
-		else if (is_anim) {
-			if (is_array_component) {
-				uiItemBooleanO(layout, CTX_IFACE_(BLT_I18NCONTEXT_OPERATOR_DEFAULT, "Insert Keyframes"),
-				               ICON_KEY_HLT, "ANIM_OT_keyframe_insert_button", "all", 1);
-				uiItemBooleanO(layout, CTX_IFACE_(BLT_I18NCONTEXT_OPERATOR_DEFAULT, "Insert Single Keyframe"),
-				               ICON_NONE, "ANIM_OT_keyframe_insert_button", "all", 0);
-			}
-			else {
-				uiItemBooleanO(layout, CTX_IFACE_(BLT_I18NCONTEXT_OPERATOR_DEFAULT, "Insert Keyframe"),
-				               ICON_KEY_HLT, "ANIM_OT_keyframe_insert_button", "all", 1);
-			}
-		}
-
-		if ((but->flag & UI_BUT_ANIMATED) && (but->rnapoin.type != &RNA_NlaStrip)) {
-			if (is_array_component) {
-				uiItemBooleanO(layout, CTX_IFACE_(BLT_I18NCONTEXT_OPERATOR_DEFAULT, "Clear Keyframes"),
-				               ICON_KEY_DEHLT, "ANIM_OT_keyframe_clear_button", "all", 1);
-				uiItemBooleanO(layout, CTX_IFACE_(BLT_I18NCONTEXT_OPERATOR_DEFAULT, "Clear Single Keyframes"),
-				               ICON_NONE, "ANIM_OT_keyframe_clear_button", "all", 0);
-			}
-			else {
-				uiItemBooleanO(layout, CTX_IFACE_(BLT_I18NCONTEXT_OPERATOR_DEFAULT, "Clear Keyframes"),
-				               ICON_KEY_DEHLT, "ANIM_OT_keyframe_clear_button", "all", 1);
-			}
-		}
-
-		/* Drivers */
-		if (but->flag & UI_BUT_DRIVEN) {
-			uiItemS(layout);
-
-			if (is_array_component) {
-				uiItemBooleanO(layout, CTX_IFACE_(BLT_I18NCONTEXT_OPERATOR_DEFAULT, "Delete Drivers"),
-				               ICON_X, "ANIM_OT_driver_button_remove", "all", 1);
-				uiItemBooleanO(layout, CTX_IFACE_(BLT_I18NCONTEXT_OPERATOR_DEFAULT, "Delete Single Driver"),
-				               ICON_NONE, "ANIM_OT_driver_button_remove", "all", 0);
-			}
-			else {
-				uiItemBooleanO(layout, CTX_IFACE_(BLT_I18NCONTEXT_OPERATOR_DEFAULT, "Delete Driver"),
-				               ICON_X, "ANIM_OT_driver_button_remove", "all", 1);
-			}
-
-			uiItemO(layout, CTX_IFACE_(BLT_I18NCONTEXT_OPERATOR_DEFAULT, "Copy Driver"),
-			        ICON_NONE, "ANIM_OT_copy_driver_button");
-			if (ANIM_driver_can_paste()) {
-				uiItemO(layout, CTX_IFACE_(BLT_I18NCONTEXT_OPERATOR_DEFAULT, "Paste Driver"),
-				        ICON_NONE, "ANIM_OT_paste_driver_button");
-			}
-
-			uiItemO(layout, CTX_IFACE_(BLT_I18NCONTEXT_OPERATOR_DEFAULT, "Edit Driver"),
-			        ICON_DRIVER, "ANIM_OT_driver_button_edit");
-
-			uiItemO(layout, CTX_IFACE_(BLT_I18NCONTEXT_OPERATOR_DEFAULT, "Open Drivers Editor"),
-			        ICON_NONE, "SCREEN_OT_drivers_editor_show");
-		}
-		else if (but->flag & (UI_BUT_ANIMATED_KEY | UI_BUT_ANIMATED)) {
-			/* pass */
-		}
-		else if (is_anim) {
-			uiItemS(layout);
-
-			uiItemO(layout, CTX_IFACE_(BLT_I18NCONTEXT_OPERATOR_DEFAULT, "Add Driver"),
-			        ICON_DRIVER, "ANIM_OT_driver_button_add");
-
-			if (ANIM_driver_can_paste()) {
-				uiItemO(layout, CTX_IFACE_(BLT_I18NCONTEXT_OPERATOR_DEFAULT, "Paste Driver"),
-				        ICON_NONE, "ANIM_OT_paste_driver_button");
-			}
-
-			uiItemO(layout, CTX_IFACE_(BLT_I18NCONTEXT_OPERATOR_DEFAULT, "Open Drivers Editor"),
-			        ICON_NONE, "SCREEN_OT_drivers_editor_show");
-		}
-
-		/* Keying Sets */
-		/* TODO: check on modifyability of Keying Set when doing this */
-		if (is_anim) {
-			uiItemS(layout);
-
-			if (is_array_component) {
-				uiItemBooleanO(layout, CTX_IFACE_(BLT_I18NCONTEXT_OPERATOR_DEFAULT, "Add All to Keying Set"),
-				               ICON_KEYINGSET, "ANIM_OT_keyingset_button_add", "all", 1);
-				uiItemBooleanO(layout, CTX_IFACE_(BLT_I18NCONTEXT_OPERATOR_DEFAULT, "Add Single to Keying Set"),
-				               ICON_NONE, "ANIM_OT_keyingset_button_add", "all", 0);
-				uiItemO(layout, CTX_IFACE_(BLT_I18NCONTEXT_OPERATOR_DEFAULT, "Remove from Keying Set"),
-				        ICON_NONE, "ANIM_OT_keyingset_button_remove");
-			}
-			else {
-				uiItemBooleanO(layout, CTX_IFACE_(BLT_I18NCONTEXT_OPERATOR_DEFAULT, "Add to Keying Set"),
-				               ICON_KEYINGSET, "ANIM_OT_keyingset_button_add", "all", 1);
-				uiItemO(layout, CTX_IFACE_(BLT_I18NCONTEXT_OPERATOR_DEFAULT, "Remove from Keying Set"),
-				        ICON_NONE, "ANIM_OT_keyingset_button_remove");
-			}
-		}
-
-		if (is_overridable) {
-			/* Override Operators */
-			uiItemS(layout);
-
-			if (but->flag & UI_BUT_OVERRIDEN) {
-				if (is_array_component) {
-#if 0  /* Disabled for now. */
-					ot = WM_operatortype_find("UI_OT_override_type_set_button", false);
-					uiItemFullO_ptr(layout, ot, "Overrides Type", ICON_NONE,
-					                NULL, WM_OP_INVOKE_DEFAULT, 0, &op_ptr);
-					RNA_boolean_set(&op_ptr, "all", true);
-					uiItemFullO_ptr(layout, ot, "Single Override Type", ICON_NONE,
-					                NULL, WM_OP_INVOKE_DEFAULT, 0, &op_ptr);
-					RNA_boolean_set(&op_ptr, "all", false);
-#endif
-					uiItemBooleanO(layout, CTX_IFACE_(BLT_I18NCONTEXT_OPERATOR_DEFAULT, "Remove Overrides"),
-					               ICON_X, "UI_OT_override_remove_button", "all", true);
-					uiItemBooleanO(layout, CTX_IFACE_(BLT_I18NCONTEXT_OPERATOR_DEFAULT, "Remove Single Override"),
-					               ICON_X, "UI_OT_override_remove_button", "all", false);
-				}
-				else {
-#if 0  /* Disabled for now. */
-					uiItemFullO(layout, "UI_OT_override_type_set_button", "Override Type", ICON_NONE,
-					            NULL, WM_OP_INVOKE_DEFAULT, 0, &op_ptr);
-					RNA_boolean_set(&op_ptr, "all", false);
-#endif
-					uiItemBooleanO(layout, CTX_IFACE_(BLT_I18NCONTEXT_OPERATOR_DEFAULT, "Remove Override"),
-					               ICON_X, "UI_OT_override_remove_button", "all", true);
-				}
-			}
-			else {
-				if (is_array_component) {
-					ot = WM_operatortype_find("UI_OT_override_type_set_button", false);
-					uiItemFullO_ptr(layout, ot, "Define Overrides", ICON_NONE,
-					                NULL, WM_OP_INVOKE_DEFAULT, 0, &op_ptr);
-					RNA_boolean_set(&op_ptr, "all", true);
-					uiItemFullO_ptr(layout, ot, "Define Single Override", ICON_NONE,
-					                NULL, WM_OP_INVOKE_DEFAULT, 0, &op_ptr);
-					RNA_boolean_set(&op_ptr, "all", false);
-				}
-				else {
-					uiItemFullO(layout, "UI_OT_override_type_set_button", "Define Override", ICON_NONE,
-					            NULL, WM_OP_INVOKE_DEFAULT, 0, &op_ptr);
-					RNA_boolean_set(&op_ptr, "all", false);
-				}
-			}
-		}
-
-		uiItemS(layout);
-
-		/* Property Operators */
-
-		/* Copy Property Value
-		 * Paste Property Value */
-
-		if (is_array_component) {
-			uiItemBooleanO(layout, CTX_IFACE_(BLT_I18NCONTEXT_OPERATOR_DEFAULT, "Reset All to Default Values"),
-			               ICON_LOOP_BACK, "UI_OT_reset_default_button", "all", 1);
-			uiItemBooleanO(layout, CTX_IFACE_(BLT_I18NCONTEXT_OPERATOR_DEFAULT, "Reset Single to Default Value"),
-			               ICON_NONE, "UI_OT_reset_default_button", "all", 0);
-		}
-		else {
-			uiItemBooleanO(layout, CTX_IFACE_(BLT_I18NCONTEXT_OPERATOR_DEFAULT, "Reset to Default Value"),
-			        ICON_LOOP_BACK, "UI_OT_reset_default_button", "all", 1);
-		}
-		if (is_editable /*&& is_idprop*/ && is_set) {
-			uiItemO(layout, CTX_IFACE_(BLT_I18NCONTEXT_OPERATOR_DEFAULT, "Unset"),
-			        ICON_NONE, "UI_OT_unset_property_button");
-		}
-
-		if (is_array_component) {
-			uiItemBooleanO(layout, CTX_IFACE_(BLT_I18NCONTEXT_OPERATOR_DEFAULT, "Copy All To Selected"),
-			               ICON_NONE, "UI_OT_copy_to_selected_button", "all", true);
-			uiItemBooleanO(layout, CTX_IFACE_(BLT_I18NCONTEXT_OPERATOR_DEFAULT, "Copy Single To Selected"),
-			               ICON_NONE, "UI_OT_copy_to_selected_button", "all", false);
-		}
-		else {
-			uiItemBooleanO(layout, CTX_IFACE_(BLT_I18NCONTEXT_OPERATOR_DEFAULT, "Copy To Selected"),
-		                   ICON_NONE, "UI_OT_copy_to_selected_button", "all", true);
-		}
-
-		uiItemO(layout, CTX_IFACE_(BLT_I18NCONTEXT_OPERATOR_DEFAULT, "Copy Data Path"),
-		        ICON_NONE, "UI_OT_copy_data_path_button");
-
-		uiItemS(layout);
-
-		if (type == PROP_STRING && ELEM(subtype, PROP_FILEPATH, PROP_DIRPATH)) {
-			ui_but_menu_add_path_operators(layout, ptr, prop);
-			uiItemS(layout);
-		}
-	}
-
-	/* Operator buttons */
-	if (but->optype) {
-		uiBlock *block = uiLayoutGetBlock(layout);
-		uiBut *but2;
-		IDProperty *prop = (but->opptr) ? but->opptr->data : NULL;
-		int w = uiLayoutGetWidth(layout);
-		wmKeyMap *km;
-		/* We want to know if this op has a shortcut, be it hotkey or not. */
-		wmKeyMapItem *kmi = WM_key_event_operator(C, but->optype->idname, but->opcontext, prop, false, &km);
-
-		/* We do have a shortcut, but only keyboard ones are editbale that way... */
-		if (kmi) {
-			if (ISKEYBOARD(kmi->type)) {
-#if 0			/* would rather use a block but, but gets weirdly positioned... */
-				uiDefBlockBut(block, menu_change_shortcut, but, "Change Shortcut",
-				              0, 0, uiLayoutGetWidth(layout), UI_UNIT_Y, "");
-#endif
-
-				but2 = uiDefIconTextBut(block, UI_BTYPE_BUT, 0, ICON_HAND,
-				                        CTX_IFACE_(BLT_I18NCONTEXT_OPERATOR_DEFAULT, "Change Shortcut"),
-				                        0, 0, w, UI_UNIT_Y, NULL, 0, 0, 0, 0, "");
-				UI_but_func_set(but2, popup_change_shortcut_func, but, NULL);
-
-				but2 = uiDefIconTextBut(block, UI_BTYPE_BUT, 0, ICON_NONE,
-				                        CTX_IFACE_(BLT_I18NCONTEXT_OPERATOR_DEFAULT, "Remove Shortcut"),
-				                        0, 0, w, UI_UNIT_Y, NULL, 0, 0, 0, 0, "");
-				UI_but_func_set(but2, remove_shortcut_func, but, NULL);
-			}
-			else {
-				but2 = uiDefIconTextBut(block, UI_BTYPE_BUT, 0, ICON_HAND, IFACE_("Non-Keyboard Shortcut"),
-				                        0, 0, w, UI_UNIT_Y, NULL, 0, 0, 0, 0,
-				                        TIP_("Only keyboard shortcuts can be edited that way, "
-				                             "please use User Preferences otherwise"));
-				UI_but_flag_enable(but2, UI_BUT_DISABLED);
-			}
-		}
-		/* only show 'add' if there's a suitable key map for it to go in */
-		else if (WM_keymap_guess_opname(C, but->optype->idname)) {
-			but2 = uiDefIconTextBut(block, UI_BTYPE_BUT, 0, ICON_HAND,
-			                        CTX_IFACE_(BLT_I18NCONTEXT_OPERATOR_DEFAULT, "Add Shortcut"),
-			                        0, 0, w, UI_UNIT_Y, NULL, 0, 0, 0, 0, "");
-			UI_but_func_set(but2, popup_add_shortcut_func, but, NULL);
-		}
-
-		uiItemS(layout);
-
-		{
-			bUserMenuItem *umi = ED_screen_user_menu_find(
-			        C, but->optype, but->opptr ? but->opptr->data : NULL, but->opcontext);
-
-			but2 = uiDefIconTextBut(
-			        block, UI_BTYPE_BUT, 0, ICON_MENU_PANEL,
-			        CTX_IFACE_(BLT_I18NCONTEXT_OPERATOR_DEFAULT, "Add to Favorites Menu"),
-			        0, 0, w, UI_UNIT_Y, NULL, 0, 0, 0, 0,
-			        "Add to a user defined context menu (stored in the user preferences)");
-			UI_but_func_set(but2, popup_user_menu_add_or_replace_func, but, umi);
-			if (umi) {
-				but2 = uiDefIconTextBut(
-				        block, UI_BTYPE_BUT, 0, ICON_CANCEL,
-				        CTX_IFACE_(BLT_I18NCONTEXT_OPERATOR_DEFAULT, "Remove from Favorites Menu"),
-				        0, 0, w, UI_UNIT_Y, NULL, 0, 0, 0, 0, "");
-				UI_but_func_set(but2, popup_user_menu_remove_func, NULL, umi);
-			}
-		}
-
-		/* Set the operator pointer for python access */
-		uiLayoutSetContextFromBut(layout, but);
-
-		uiItemS(layout);
-	}
-
-	/* Show header tools for header buttons. */
-	if (ui_block_is_menu(but->block) == false) {
-		ARegion *ar = CTX_wm_region(C);
-		if (ar && (ar->regiontype == RGN_TYPE_HEADER)) {
-			uiItemMenuF(layout, IFACE_("Header"), ICON_NONE, ED_screens_header_tools_menu_create, NULL);
-			uiItemS(layout);
-		}
-	}
-
-	{   /* Docs */
-		char buf[512];
-
-		if (UI_but_online_manual_id(but, buf, sizeof(buf))) {
-			PointerRNA ptr_props;
-			uiItemO(layout, CTX_IFACE_(BLT_I18NCONTEXT_OPERATOR_DEFAULT, "Online Manual"),
-			        ICON_URL, "WM_OT_doc_view_manual_ui_context");
-
-			uiItemFullO(
-			        layout, "WM_OT_doc_view",
-			        CTX_IFACE_(BLT_I18NCONTEXT_OPERATOR_DEFAULT, "Online Python Reference"),
-			        ICON_NONE, NULL, WM_OP_EXEC_DEFAULT, 0, &ptr_props);
-			RNA_string_set(&ptr_props, "doc_id", buf);
-
-			/* XXX inactive option, not for public! */
-#if 0
-			uiItemFullO(
-			        layout, "WM_OT_doc_edit", "Submit Description", ICON_NONE,
-			        NULL, WM_OP_INVOKE_DEFAULT, 0, &ptr_props);
-			RNA_string_set(&ptr_props, "doc_id", buf);
-			RNA_string_set(&ptr_props, "doc_new", RNA_property_description(but->rnaprop));
-#endif
-		}
-	}
-
-	if (but->optype) {
-		uiItemO(layout, NULL,
-		        ICON_NONE, "UI_OT_copy_python_command_button");
-	}
-
-	/* perhaps we should move this into (G.debug & G_DEBUG) - campbell */
-	if (U.flag & USER_DEVELOPER_UI) {
-		if (ui_block_is_menu(but->block) == false) {
-			uiItemFullO(layout, "UI_OT_editsource", NULL, ICON_NONE, NULL, WM_OP_INVOKE_DEFAULT, 0, NULL);
-		}
-	}
-
-	if (BKE_addon_find(&U.addons, "ui_translate")) {
-		uiItemFullO(layout, "UI_OT_edittranslation_init", NULL, ICON_NONE, NULL, WM_OP_INVOKE_DEFAULT, 0, NULL);
-	}
-
-	mt = WM_menutype_find("WM_MT_button_context", true);
-	if (mt) {
-		UI_menutype_draw(C, mt, uiLayoutColumn(layout, false));
-	}
-
-	return UI_popup_menu_end_or_cancel(C, pup);
-}
-
-=======
->>>>>>> e61bbc00
 static int ui_do_button(bContext *C, uiBlock *block, uiBut *but, const wmEvent *event)
 {
 	uiHandleButtonData *data;
