/*
 * This program is free software; you can redistribute it and/or
 * modify it under the terms of the GNU General Public License
 * as published by the Free Software Foundation; either version 2
 * of the License, or (at your option) any later version.
 *
 * This program is distributed in the hope that it will be useful,
 * but WITHOUT ANY WARRANTY; without even the implied warranty of
 * MERCHANTABILITY or FITNESS FOR A PARTICULAR PURPOSE.  See the
 * GNU General Public License for more details.
 *
 * You should have received a copy of the GNU General Public License
 * along with this program; if not, write to the Free Software Foundation,
 * Inc., 51 Franklin Street, Fifth Floor, Boston, MA 02110-1301, USA.
 *
 * The Original Code is Copyright (C) 2001-2002 by NaN Holding BV.
 * All rights reserved.
 */

/** \file
 * \ingroup edinterface
 */

#ifndef __INTERFACE_INTERN_H__
#define __INTERFACE_INTERN_H__

#include "BLI_compiler_attrs.h"
#include "UI_resources.h"
#include "RNA_types.h"
#include "DNA_listBase.h"

struct ARegion;
struct ID;
struct ImBuf;
struct Scene;
struct bContext;
struct bContextStore;
struct uiHandleButtonData;
struct uiLayout;
struct uiStyle;
struct uiWidgetColors;
struct wmEvent;
struct wmKeyConfig;
struct wmOperatorType;
struct wmTimer;

/* ****************** general defines ************** */

#define RNA_NO_INDEX -1
#define RNA_ENUM_VALUE -2

#define UI_MENU_PADDING (int)(0.2f * UI_UNIT_Y)

#define UI_MENU_WIDTH_MIN (UI_UNIT_Y * 9)
/* some extra padding added to menus containing submenu icons */
#define UI_MENU_SUBMENU_PADDING (6 * UI_DPI_FAC)

/* menu scrolling */
#define UI_MENU_SCROLL_ARROW 12
#define UI_MENU_SCROLL_MOUSE (UI_MENU_SCROLL_ARROW + 2)
#define UI_MENU_SCROLL_PAD 4

/* panel limits */
#define UI_PANEL_MINX 100
#define UI_PANEL_MINY 70

/* popover width (multiplied by 'U.widget_unit') */
#define UI_POPOVER_WIDTH_UNITS 10

/* uiBut->flag */
enum {
  UI_SELECT = (1 << 0),   /* use when the button is pressed */
  UI_SCROLLED = (1 << 1), /* temp hidden, scrolled away */
  UI_ACTIVE = (1 << 2),
  UI_HAS_ICON = (1 << 3),
  UI_HIDDEN = (1 << 4),
  UI_SELECT_DRAW = (1 << 5), /* Display selected, doesn't impact interaction. */
  /* warn: rest of uiBut->flag in UI_interface.h */
};

/* uiBut->dragflag */
enum {
  UI_BUT_DRAGPOIN_FREE = (1 << 0),
};

/* but->pie_dir */
typedef enum RadialDirection {
  UI_RADIAL_NONE = -1,
  UI_RADIAL_N = 0,
  UI_RADIAL_NE = 1,
  UI_RADIAL_E = 2,
  UI_RADIAL_SE = 3,
  UI_RADIAL_S = 4,
  UI_RADIAL_SW = 5,
  UI_RADIAL_W = 6,
  UI_RADIAL_NW = 7,
} RadialDirection;

extern const char ui_radial_dir_order[8];
extern const char ui_radial_dir_to_numpad[8];
extern const short ui_radial_dir_to_angle[8];

/* internal panel drawing defines */
#define PNL_GRID (UI_UNIT_Y / 5)     /* 4 default */
#define PNL_HEADER (UI_UNIT_Y * 1.2) /* 24 default */

/* bit button defines */
/* Bit operations */
#define UI_BITBUT_TEST(a, b) (((a) & (1 << (b))) != 0)
#define UI_BITBUT_VALUE_TOGGLED(a, b) ((a) ^ (1 << (b)))
#define UI_BITBUT_VALUE_ENABLED(a, b) ((a) | (1 << (b)))
#define UI_BITBUT_VALUE_DISABLED(a, b) ((a) & ~(1 << (b)))

/* bit-row */
#define UI_BITBUT_ROW(min, max) \
  (((max) >= 31 ? 0xFFFFFFFF : (1 << ((max) + 1)) - 1) - ((min) ? ((1 << (min)) - 1) : 0))

/* split numbuts by ':' and align l/r */
#define USE_NUMBUTS_LR_ALIGN

/* Use new 'align' computation code. */
#define USE_UIBUT_SPATIAL_ALIGN

/* PieMenuData->flags */
enum {
  /** pie menu item collision is detected at 90 degrees */
  UI_PIE_DEGREES_RANGE_LARGE = (1 << 0),
  /** use initial center of pie menu to calculate direction */
  UI_PIE_INITIAL_DIRECTION = (1 << 1),
  /** pie menu is drag style */
  UI_PIE_DRAG_STYLE = (1 << 2),
  /** mouse not far enough from center position  */
  UI_PIE_INVALID_DIR = (1 << 3),
  /** pie menu changed to click style, click to confirm  */
  UI_PIE_CLICK_STYLE = (1 << 4),
  /** pie animation finished, do not calculate any more motion  */
  UI_PIE_ANIMATION_FINISHED = (1 << 5),
  /** pie gesture selection has been done, now wait for mouse motion to end */
  UI_PIE_GESTURE_END_WAIT = (1 << 6),
};

#define PIE_CLICK_THRESHOLD_SQ 50.0f

/* max amount of items a radial menu (pie menu) can contain */
#define PIE_MAX_ITEMS 8

typedef struct uiLinkLine {  /* only for draw/edit */
	struct uiLinkLine *next, *prev;
	struct uiBut *from, *to;
	short flag, deactive;
} uiLinkLine;

typedef struct {
	void **poin;        /* pointer to original pointer */
	void ***ppoin;      /* pointer to original pointer-array */
	short *totlink;     /* if pointer-array, here is the total */
	
	short maxlink, pad;
	short fromcode, tocode;
	
	ListBase lines;
} uiLink;

<<<<<<< HEAD
struct uiBut {
	struct uiBut *next, *prev;
	int flag, drawflag;
	eButType         type;
	eButPointerType  pointype;
	short bit, bitnr, retval, strwidth, alignnr;
	short ofs, pos, selsta, selend;

	char *str;
	char strdata[UI_MAX_NAME_STR];
	char drawstr[UI_MAX_DRAW_STR];

	rctf rect;  /* block relative coords */

	char *poin;
	float hardmin, hardmax, softmin, softmax;

	/* both these values use depends on the button type
	 * (polymorphic struct or union would be nicer for this stuff) */

	/* (type == UI_BTYPE_HSVCUBE),    Use UI_GRAD_* values.
	 * (type == UI_BTYPE_NUM),        Use to store RNA 'step' value, for dragging and click-step.
	 * (type == UI_BTYPE_LABEL),      Use (a1 == 1.0f) to use a2 as a blending factor (wow, this is imaginative!).
	 * (type == UI_BTYPE_SCROLL)      Use as scroll size.
	 * (type == UI_BTYPE_SEARCH_MENU) Use as number or rows.
	 * (type == UI_BTYPE_COLOR)       Use as indication of color palette
	 * (type == UI_BTYPE_PROGRESS_BAR) Use to store progress (0..1).
	 */
	float a1;

	/* (type == UI_BTYPE_HSVCIRCLE ), Use to store the luminosity.
	 * (type == UI_BTYPE_NUM),        Use to store RNA 'precision' value, for dragging and click-step.
	 * (type == UI_BTYPE_LABEL),      If (a1 == 1.0f) use a2 as a blending factor.
	 * (type == UI_BTYPE_SEARCH_MENU) Use as number or columns.
	 * (type == UI_BTYPE_COLOR)       Use as index in palette (not so good, needs refactor)
	 */
	float a2;

	uchar col[4];

	uiButHandleFunc func;
	void *func_arg1;
	void *func_arg2;

	uiButHandleNFunc funcN;
	void *func_argN;

	struct bContextStore *context;

	uiButCompleteFunc autocomplete_func;
	void *autofunc_arg;

	uiButSearchCreateFunc search_create_func;
	uiButSearchFunc search_func;
	bool free_search_arg;
	void *search_arg;

	uiButHandleRenameFunc rename_func;
	void *rename_arg1;
	void *rename_orig;

	/** Run an action when holding the button down. */
	uiButHandleHoldFunc hold_func;
	void *hold_argN;

	uiLink *link;
	int linkto[2];  /* region relative coords */
	
	const char *tip;
	uiButToolTipFunc tip_func;
	void *tip_argN;

	/** info on why button is disabled, displayed in tooltip */
	const char *disabled_info;

	BIFIconID icon;
	/** drawtype: UI_EMBOSS, UI_EMBOSS_NONE ... etc, copied from the block */
	char dt;
	/** direction in a pie menu, used for collision detection (RadialDirection) */
	signed char pie_dir;
	/** could be made into a single flag */
	bool changed;
	/** so buttons can support unit systems which are not RNA */
	uchar unit_type;
	short modifier_key;
	short iconadd;

	/* UI_BTYPE_BLOCK data */
	uiBlockCreateFunc block_create_func;

	/* UI_BTYPE_PULLDOWN/UI_BTYPE_MENU data */
	uiMenuCreateFunc menu_create_func;

	uiMenuStepFunc menu_step_func;

	/* RNA data */
	struct PointerRNA rnapoin;
	struct PropertyRNA *rnaprop;
	int rnaindex;

	struct PointerRNA rnasearchpoin;
	struct PropertyRNA *rnasearchprop;

	/* Operator data */
	struct wmOperatorType *optype;
	struct PointerRNA *opptr;
	short opcontext;
	uchar menu_key; /* 'a'-'z', always lower case */

	/* Draggable data, type is WM_DRAG_... */
	char dragtype;
	short dragflag;
	void *dragpoin;
	struct ImBuf *imb;
	float imb_scale;

	/* active button data */
	struct uiHandleButtonData *active;

	/* Custom button data. */
	void *custom_data;

	char *editstr;
	double *editval;
	float *editvec;
	void *editcoba;
	void *editcumap;

	uiButPushedStateFunc pushed_state_func;
	void *pushed_state_arg;

	/* pointer back */
	uiBlock *block;
=======
  uiButHandleRenameFunc rename_func;
  void *rename_arg1;
  void *rename_orig;

  /** Run an action when holding the button down. */
  uiButHandleHoldFunc hold_func;
  void *hold_argN;

  const char *tip;
  uiButToolTipFunc tip_func;
  void *tip_argN;

  /** info on why button is disabled, displayed in tooltip */
  const char *disabled_info;

  BIFIconID icon;
  /** drawtype: UI_EMBOSS, UI_EMBOSS_NONE ... etc, copied from the block */
  char dt;
  /** direction in a pie menu, used for collision detection (RadialDirection) */
  signed char pie_dir;
  /** could be made into a single flag */
  bool changed;
  /** so buttons can support unit systems which are not RNA */
  uchar unit_type;
  short modifier_key;
  short iconadd;

  /* UI_BTYPE_BLOCK data */
  uiBlockCreateFunc block_create_func;

  /* UI_BTYPE_PULLDOWN/UI_BTYPE_MENU data */
  uiMenuCreateFunc menu_create_func;

  uiMenuStepFunc menu_step_func;

  /* RNA data */
  struct PointerRNA rnapoin;
  struct PropertyRNA *rnaprop;
  int rnaindex;

  struct PointerRNA rnasearchpoin;
  struct PropertyRNA *rnasearchprop;

  /* Operator data */
  struct wmOperatorType *optype;
  struct PointerRNA *opptr;
  short opcontext;
  uchar menu_key; /* 'a'-'z', always lower case */

  ListBase extra_op_icons; /* uiButExtraOpIcon */

  /* Draggable data, type is WM_DRAG_... */
  char dragtype;
  short dragflag;
  void *dragpoin;
  struct ImBuf *imb;
  float imb_scale;

  /* active button data */
  struct uiHandleButtonData *active;

  /* Custom button data. */
  void *custom_data;

  char *editstr;
  double *editval;
  float *editvec;
  void *editcoba;
  void *editcumap;

  uiButPushedStateFunc pushed_state_func;
  void *pushed_state_arg;

  /* pointer back */
  uiBlock *block;
>>>>>>> bfbee878
};

typedef struct uiButTab {
  uiBut but;
  struct MenuType *menu;
} uiButTab;

/**
 * Additional, superimposed icon for a button, invoking an operator.
 */
typedef struct uiButExtraOpIcon {
  struct uiButExtraOpIcon *next, *prev;

  BIFIconID icon;
  struct wmOperatorCallParams *optype_params;
} uiButExtraOpIcon;

typedef struct ColorPicker {
  struct ColorPicker *next, *prev;
  /** Color data, may be HSV or HSL. */
  float color_data[3];
  /** Initial color data (detect changes). */
  float color_data_init[3];
  bool is_init;
  /** Cubic saturation for the color wheel. */
  bool use_color_cubic;
  bool use_color_lock;
  bool use_luminosity_lock;
  float luminosity_lock_value;
} ColorPicker;

typedef struct ColorPickerData {
  ListBase list;
} ColorPickerData;

struct PieMenuData {
  /** store title and icon to allow access when pie levels are created */
  const char *title;
  int icon;

  float pie_dir[2];
  float pie_center_init[2];
  float pie_center_spawned[2];
  float last_pos[2];
  double duration_gesture;
  int flags;
  /** initial event used to fire the pie menu, store here so we can query for release */
  int event;
  float alphafac;
};

/* uiBlock.content_hints */
enum eBlockContentHints {
  /** In a menu block, if there is a single sub-menu button, we add some
   * padding to the right to put nicely aligned triangle icons there. */
  UI_BLOCK_CONTAINS_SUBMENU_BUT = (1 << 0),
};

struct uiBlock {
  uiBlock *next, *prev;

  ListBase buttons;
  Panel *panel;
  uiBlock *oldblock;

  ListBase butstore; /* UI_butstore_* runtime function */

  ListBase layouts;
  struct uiLayout *curlayout;

  ListBase contexts;

  char name[UI_MAX_NAME_STR];

  float winmat[4][4];

  rctf rect;
  float aspect;

  uint puphash; /* popup menu hash for memory */

  uiButHandleFunc func;
  void *func_arg1;
  void *func_arg2;

  uiButHandleNFunc funcN;
  void *func_argN;

  uiMenuHandleFunc butm_func;
  void *butm_func_arg;

  uiBlockHandleFunc handle_func;
  void *handle_func_arg;

  /* custom extra handling */
  int (*block_event_func)(const struct bContext *C, struct uiBlock *, const struct wmEvent *);

  /* extra draw function for custom blocks */
  void (*drawextra)(const struct bContext *C, void *idv, void *arg1, void *arg2, rcti *rect);
  void *drawextra_arg1;
  void *drawextra_arg2;

  int flag;
  short alignnr;
  /** Hints about the buttons of this block. Used to avoid iterating over
   * buttons to find out if some criteria is met by any. Instead, check this
   * criteria when adding the button and set a flag here if it's met. */
  short content_hints; /* eBlockContentHints */

  char direction;
  /** UI_BLOCK_THEME_STYLE_* */
  char theme_style;
  /** drawtype: UI_EMBOSS, UI_EMBOSS_NONE ... etc, copied to buttons */
  char dt;
  bool auto_open;
  char _pad[5];
  double auto_open_last;

  const char *lockstr;

  char lock;
  /** to keep blocks while drawing and free them afterwards */
  char active;
  /** to avoid tooltip after click */
  char tooltipdisabled;
  /** UI_block_end done? */
  char endblock;

  /** for doing delayed */
  eBlockBoundsCalc bounds_type;
  /** Offset to use when calculating bounds (in pixels). */
  int bounds_offset[2];
  /** for doing delayed */
  int bounds, minbounds;

  /** pulldowns, to detect outside, can differ per case how it is created */
  rctf safety;
  /** uiSafetyRct list */
  ListBase saferct;

  uiPopupBlockHandle *handle; /* handle */

  /** use so presets can find the operator,
   * across menus and from nested popups which fail for operator context. */
  struct wmOperator *ui_operator;

  /** XXX hack for dynamic operator enums */
  void *evil_C;

  /** unit system, used a lot for numeric buttons so include here
   * rather then fetching through the scene every time. */
  struct UnitSettings *unit;
  /** \note only accessed by color picker templates. */
  ColorPickerData color_pickers;

  bool is_color_gamma_picker; /* Block for color picker with gamma baked in. */

  /** display device name used to display this block,
   * used by color widgets to transform colors from/to scene linear
   */
  char display_device[64];

  struct PieMenuData pie_data;
};

typedef struct uiSafetyRct {
  struct uiSafetyRct *next, *prev;
  rctf parent;
  rctf safety;
} uiSafetyRct;

/* interface.c */

extern void ui_linkline_remove(uiLinkLine *line, uiBut *but);

void ui_fontscale(short *points, float aspect);

extern void ui_block_to_window_fl(const struct ARegion *ar, uiBlock *block, float *x, float *y);
extern void ui_block_to_window(const struct ARegion *ar, uiBlock *block, int *x, int *y);
extern void ui_block_to_window_rctf(const struct ARegion *ar,
                                    uiBlock *block,
                                    rctf *rct_dst,
                                    const rctf *rct_src);
extern float ui_block_to_window_scale(const struct ARegion *ar, uiBlock *block);
extern void ui_window_to_block_fl(const struct ARegion *ar, uiBlock *block, float *x, float *y);
extern void ui_window_to_block(const struct ARegion *ar, uiBlock *block, int *x, int *y);
extern void ui_window_to_block_rctf(const struct ARegion *ar,
                                    uiBlock *block,
                                    rctf *rct_dst,
                                    const rctf *rct_src);
extern void ui_window_to_region(const ARegion *ar, int *x, int *y);
extern void ui_window_to_region_rcti(const ARegion *ar, rcti *rect_dst, const rcti *rct_src);
extern void ui_region_to_window(const struct ARegion *ar, int *x, int *y);
extern void ui_region_winrct_get_no_margin(const struct ARegion *ar, struct rcti *r_rect);

extern double ui_but_value_get(uiBut *but);
extern void ui_but_value_set(uiBut *but, double value);
extern void ui_but_hsv_set(uiBut *but);
extern void ui_but_v3_get(uiBut *but, float vec[3]);
extern void ui_but_v3_set(uiBut *but, const float vec[3]);

extern void ui_hsvcircle_vals_from_pos(
    const rcti *rect, const float mx, const float my, float *r_val_rad, float *r_val_dist);
extern void ui_hsvcircle_pos_from_vals(
    const ColorPicker *cpicker, const rcti *rect, const float *hsv, float *xpos, float *ypos);
extern void ui_hsvcube_pos_from_vals(
    const struct uiBut *but, const rcti *rect, const float *hsv, float *xp, float *yp);

extern void ui_but_string_get_ex(uiBut *but,
                                 char *str,
                                 const size_t maxlen,
                                 const int float_precision,
                                 const bool use_exp_float,
                                 bool *r_use_exp_float) ATTR_NONNULL(1, 2);
extern void ui_but_string_get(uiBut *but, char *str, const size_t maxlen) ATTR_NONNULL();
extern char *ui_but_string_get_dynamic(uiBut *but, int *r_str_size);
extern void ui_but_convert_to_unit_alt_name(uiBut *but, char *str, size_t maxlen) ATTR_NONNULL();
extern bool ui_but_string_set(struct bContext *C, uiBut *but, const char *str) ATTR_NONNULL();
extern bool ui_but_string_set_eval_num(struct bContext *C,
                                       uiBut *but,
                                       const char *str,
                                       double *value) ATTR_NONNULL();
extern int ui_but_string_get_max_length(uiBut *but);
/* Clear & exit the active button's string. */
extern void ui_but_active_string_clear_and_exit(struct bContext *C, uiBut *but) ATTR_NONNULL();
extern uiBut *ui_but_drag_multi_edit_get(uiBut *but);

void ui_def_but_icon(uiBut *but, const int icon, const int flag);
void ui_def_but_icon_clear(uiBut *but);

extern void ui_but_default_set(struct bContext *C, const bool all, const bool use_afterfunc);

void ui_but_extra_operator_icons_free(uiBut *but);

extern void ui_but_rna_menu_convert_to_panel_type(struct uiBut *but, const char *panel_type);
extern void ui_but_rna_menu_convert_to_menu_type(struct uiBut *but, const char *menu_type);
extern bool ui_but_menu_draw_as_popover(const uiBut *but);

extern void ui_but_update(uiBut *but);
extern void ui_but_update_edited(uiBut *but);
extern bool ui_but_is_float(const uiBut *but) ATTR_WARN_UNUSED_RESULT;
extern bool ui_but_is_bool(const uiBut *but) ATTR_WARN_UNUSED_RESULT;
extern bool ui_but_is_unit(const uiBut *but) ATTR_WARN_UNUSED_RESULT;
extern bool ui_but_is_compatible(const uiBut *but_a, const uiBut *but_b) ATTR_WARN_UNUSED_RESULT;
extern bool ui_but_is_rna_valid(uiBut *but) ATTR_WARN_UNUSED_RESULT;
extern bool ui_but_supports_cycling(const uiBut *but) ATTR_WARN_UNUSED_RESULT;

extern int ui_but_is_pushed_ex(uiBut *but, double *value) ATTR_WARN_UNUSED_RESULT;
extern int ui_but_is_pushed(uiBut *but) ATTR_WARN_UNUSED_RESULT;

void ui_but_override_flag(uiBut *but);

extern void ui_block_bounds_calc(uiBlock *block);

extern struct ColorManagedDisplay *ui_block_cm_display_get(uiBlock *block);
void ui_block_cm_to_display_space_v3(uiBlock *block, float pixel[3]);

/* interface_regions.c */

struct uiKeyNavLock {
  /* set when we're using keyinput */
  bool is_keynav;
  /* only used to check if we've moved the cursor */
  int event_xy[2];
};

typedef uiBlock *(*uiBlockHandleCreateFunc)(struct bContext *C,
                                            struct uiPopupBlockHandle *handle,
                                            void *arg1);

struct uiPopupBlockCreate {
  uiBlockCreateFunc create_func;
  uiBlockHandleCreateFunc handle_create_func;
  void *arg;
  void (*arg_free)(void *arg);

  int event_xy[2];

  /* when popup is initialized from a button */
  ARegion *butregion;
  uiBut *but;
};

struct uiPopupBlockHandle {
  /* internal */
  struct ARegion *region;

  /* use only for 'UI_BLOCK_MOVEMOUSE_QUIT' popups */
  float towards_xy[2];
  double towardstime;
  bool dotowards;

  bool popup;
  void (*popup_func)(struct bContext *C, void *arg, int event);
  void (*cancel_func)(struct bContext *C, void *arg);
  void *popup_arg;

  /* store data for refreshing popups */
  struct uiPopupBlockCreate popup_create_vars;
  /* true if we can re-create the popup using 'popup_create_vars' */
  bool can_refresh;
  bool refresh;

  struct wmTimer *scrolltimer;
  float scrolloffset;

  struct uiKeyNavLock keynav_state;

  /* for operator popups */
  struct wmOperator *popup_op;
  struct wmOperatorType *optype;
  ScrArea *ctx_area;
  ARegion *ctx_region;
  int opcontext;

  /* return values */
  int butretval;
  int menuretval;
  int retvalue;
  float retvec[4];

  /* menu direction */
  int direction;

  /* Previous values so we don't resize or reposition on refresh. */
  rctf prev_block_rect;
  rctf prev_butrct;
  short prev_dir1, prev_dir2;
  int prev_bounds_offset[2];

  /* Maximum estimated size to avoid having to reposition on refresh. */
  float max_size_x, max_size_y;

  /* #ifdef USE_DRAG_POPUP */
  bool is_grab;
  int grab_xy_prev[2];
  /* #endif */
};

/* -------------------------------------------------------------------- */
/* interface_region_*.c */

/* interface_region_tooltip.c */
/* exposed as public API in UI_interface.h */

/* interface_region_color_picker.c */
void ui_rgb_to_color_picker_compat_v(const float rgb[3], float r_cp[3]);
void ui_rgb_to_color_picker_v(const float rgb[3], float r_cp[3]);
void ui_color_picker_to_rgb_v(const float r_cp[3], float rgb[3]);
void ui_color_picker_to_rgb(float r_cp0, float r_cp1, float r_cp2, float *r, float *g, float *b);

bool ui_but_is_color_gamma(uiBut *but);

void ui_scene_linear_to_color_picker_space(uiBut *but, float rgb[3]);
void ui_color_picker_to_scene_linear_space(uiBut *but, float rgb[3]);

uiBlock *ui_block_func_COLOR(struct bContext *C, uiPopupBlockHandle *handle, void *arg_but);
ColorPicker *ui_block_colorpicker_create(struct uiBlock *block);

/* interface_region_search.c */
/* Searchbox for string button */
ARegion *ui_searchbox_create_generic(struct bContext *C, struct ARegion *butregion, uiBut *but);
ARegion *ui_searchbox_create_operator(struct bContext *C, struct ARegion *butregion, uiBut *but);
bool ui_searchbox_inside(struct ARegion *ar, int x, int y);
int ui_searchbox_find_index(struct ARegion *ar, const char *name);
void ui_searchbox_update(struct bContext *C, struct ARegion *ar, uiBut *but, const bool reset);
int ui_searchbox_autocomplete(struct bContext *C, struct ARegion *ar, uiBut *but, char *str);
void ui_searchbox_event(struct bContext *C,
                        struct ARegion *ar,
                        uiBut *but,
                        const struct wmEvent *event);
bool ui_searchbox_apply(uiBut *but, struct ARegion *ar);
void ui_searchbox_free(struct bContext *C, struct ARegion *ar);
void ui_but_search_refresh(uiBut *but);

/* interface_region_menu_popup.c */
int ui_but_menu_step(uiBut *but, int step);
bool ui_but_menu_step_poll(const uiBut *but);
uiBut *ui_popup_menu_memory_get(struct uiBlock *block);
void ui_popup_menu_memory_set(uiBlock *block, struct uiBut *but);

uiBlock *ui_popup_block_refresh(struct bContext *C,
                                uiPopupBlockHandle *handle,
                                ARegion *butregion,
                                uiBut *but);

uiPopupBlockHandle *ui_popup_block_create(struct bContext *C,
                                          struct ARegion *butregion,
                                          uiBut *but,
                                          uiBlockCreateFunc create_func,
                                          uiBlockHandleCreateFunc handle_create_func,
                                          void *arg,
                                          void (*arg_free)(void *arg));
uiPopupBlockHandle *ui_popup_menu_create(struct bContext *C,
                                         struct ARegion *butregion,
                                         uiBut *but,
                                         uiMenuCreateFunc create_func,
                                         void *arg);

/* interface_region_popover.c */
uiPopupBlockHandle *ui_popover_panel_create(struct bContext *C,
                                            struct ARegion *butregion,
                                            uiBut *but,
                                            uiMenuCreateFunc create_func,
                                            void *arg);

/* interface_region_menu_pie.c */
void ui_pie_menu_level_create(uiBlock *block,
                              struct wmOperatorType *ot,
                              const char *propname,
                              IDProperty *properties,
                              const EnumPropertyItem *items,
                              int totitem,
                              int context,
                              int flag);

/* interface_region_popup.c */
void ui_popup_translate(struct ARegion *ar, const int mdiff[2]);
void ui_popup_block_free(struct bContext *C, uiPopupBlockHandle *handle);
void ui_popup_block_scrolltest(struct uiBlock *block);

/* end interface_region_*.c */

/* interface_panel.c */
extern int ui_handler_panel_region(struct bContext *C,
                                   const struct wmEvent *event,
                                   struct ARegion *ar,
                                   const uiBut *active_but);
extern void ui_draw_aligned_panel(struct uiStyle *style,
                                  uiBlock *block,
                                  const rcti *rect,
                                  const bool show_pin,
                                  const bool show_background);

/* interface_draw.c */
extern void ui_draw_dropshadow(
    const rctf *rct, float radius, float aspect, float alpha, int select);

void ui_draw_gradient(const rcti *rect, const float hsv[3], const int type, const float alpha);

void ui_draw_but_TAB_outline(const rcti *rect,
                             float rad,
                             uchar highlight[3],
                             uchar highlight_fade[3]);
void ui_draw_but_HISTOGRAM(ARegion *ar,
                           uiBut *but,
                           const struct uiWidgetColors *wcol,
                           const rcti *rect);
void ui_draw_but_WAVEFORM(ARegion *ar,
                          uiBut *but,
                          const struct uiWidgetColors *wcol,
                          const rcti *rect);
void ui_draw_but_VECTORSCOPE(ARegion *ar,
                             uiBut *but,
                             const struct uiWidgetColors *wcol,
                             const rcti *rect);
void ui_draw_but_COLORBAND(uiBut *but, const struct uiWidgetColors *wcol, const rcti *rect);
void ui_draw_but_UNITVEC(uiBut *but, const struct uiWidgetColors *wcol, const rcti *rect);
void ui_draw_but_CURVE(ARegion *ar,
                       uiBut *but,
                       const struct uiWidgetColors *wcol,
                       const rcti *rect);
void ui_draw_but_IMAGE(ARegion *ar,
                       uiBut *but,
                       const struct uiWidgetColors *wcol,
                       const rcti *rect);
void ui_draw_but_TRACKPREVIEW(ARegion *ar,
                              uiBut *but,
                              const struct uiWidgetColors *wcol,
                              const rcti *rect);

/* interface_handlers.c */
PointerRNA *ui_handle_afterfunc_add_operator(struct wmOperatorType *ot,
                                             int opcontext,
                                             bool create_props);
extern void ui_pan_to_scroll(const struct wmEvent *event, int *type, int *val);
extern void ui_but_activate_event(struct bContext *C, struct ARegion *ar, uiBut *but);
extern void ui_but_activate_over(struct bContext *C, struct ARegion *ar, uiBut *but);
extern void ui_but_execute_begin(struct bContext *C,
                                 struct ARegion *ar,
                                 uiBut *but,
                                 void **active_back);
extern void ui_but_execute_end(struct bContext *C,
                               struct ARegion *ar,
                               uiBut *but,
                               void *active_back);
extern void ui_but_active_free(const struct bContext *C, uiBut *but);
extern int ui_but_menu_direction(uiBut *but);
extern void ui_but_text_password_hide(char password_str[UI_MAX_DRAW_STR],
                                      uiBut *but,
                                      const bool restore);
extern uiBut *ui_but_find_select_in_enum(uiBut *but, int direction);
bool ui_but_is_editing(const uiBut *but);
float ui_block_calc_pie_segment(struct uiBlock *block, const float event_xy[2]);

void ui_but_add_shortcut(uiBut *but, const char *key_str, const bool do_strip);
void ui_but_clipboard_free(void);
uiBut *ui_but_find_old(uiBlock *block_old, const uiBut *but_new);
uiBut *ui_but_find_new(uiBlock *block_old, const uiBut *but_new);

#ifdef WITH_INPUT_IME
void ui_but_ime_reposition(uiBut *but, int x, int y, bool complete);
struct wmIMEData *ui_but_ime_data_get(uiBut *but);
#endif

/* interface_widgets.c */

/* Widget shader parameters, must match the shader layout. */
typedef struct uiWidgetBaseParameters {
  rctf recti, rect;
  float radi, rad;
  float facxi, facyi;
  float round_corners[4];
  float color_inner1[4], color_inner2[4];
  float color_outline[4], color_emboss[4];
  float color_tria[4];
  float tria1_center[2], tria2_center[2];
  float tria1_size, tria2_size;
  float shade_dir;
  /* We pack alpha check and discard factor in alpha_discard.
   * If the value is negative then we do alpha check.
   * The absolute value itself is the discard factor.
   * Initialize value to 1.0.f if you don't want discard */
  float alpha_discard;
} uiWidgetBaseParameters;

enum {
  ROUNDBOX_TRIA_NONE = 0,
  ROUNDBOX_TRIA_ARROWS,
  ROUNDBOX_TRIA_SCROLL,
  ROUNDBOX_TRIA_MENU,
  ROUNDBOX_TRIA_CHECK,
  ROUNDBOX_TRIA_HOLD_ACTION_ARROW,

  ROUNDBOX_TRIA_MAX, /* don't use */
};

struct GPUBatch *ui_batch_roundbox_get(bool filled, bool antialiased);
struct GPUBatch *ui_batch_roundbox_widget_get(int tria);
struct GPUBatch *ui_batch_roundbox_shadow_get(void);

void ui_draw_anti_tria_rect(const rctf *rect, char dir, const float color[4]);
void ui_draw_menu_back(struct uiStyle *style, uiBlock *block, rcti *rect);
void ui_draw_popover_back(ARegion *ar, struct uiStyle *style, uiBlock *block, rcti *rect);
void ui_draw_pie_center(uiBlock *block);
const struct uiWidgetColors *ui_tooltip_get_theme(void);

void ui_draw_widget_menu_back_color(const rcti *rect, bool use_shadow, const float color[4]);
void ui_draw_widget_menu_back(const rcti *rect, bool use_shadow);
void ui_draw_tooltip_background(struct uiStyle *UNUSED(style), uiBlock *block, rcti *rect);
void ui_draw_search_back(struct uiStyle *style, uiBlock *block, rcti *rect);
bool ui_link_bezier_points(const rcti *rect, float coord_array[][2], int resol);
void ui_draw_link_bezier(const rcti *rect, const float color[4]);

extern void ui_draw_but(
    const struct bContext *C, ARegion *ar, struct uiStyle *style, uiBut *but, rcti *rect);

void ui_draw_menu_item(const struct uiFontStyle *fstyle,
                       rcti *rect,
                       const char *name,
                       int iconid,
                       int state,
                       bool use_sep);
void ui_draw_preview_item(
    const struct uiFontStyle *fstyle, rcti *rect, const char *name, int iconid, int state);

#define UI_TEXT_MARGIN_X 0.4f
#define UI_POPUP_MARGIN (UI_DPI_FAC * 12)
/* margin at top of screen for popups */
#define UI_POPUP_MENU_TOP (int)(8 * UI_DPI_FAC)

#define UI_PIXEL_AA_JITTER 8
extern const float ui_pixel_jitter[UI_PIXEL_AA_JITTER][2];

/* interface_style.c */
void uiStyleInit(void);

/* interface_icons.c */
void ui_icon_ensure_deferred(const struct bContext *C, const int icon_id, const bool big);
int ui_id_icon_get(const struct bContext *C, struct ID *id, const bool big);

/* interface_icons_event.c */
void icon_draw_rect_input(
    float x, float y, int w, int h, float alpha, short event_type, short event_value);

/* resources.c */
void init_userdef_do_versions(struct Main *bmain);
void ui_resources_init(void);
void ui_resources_free(void);

/* interface_layout.c */
void ui_layout_add_but(uiLayout *layout, uiBut *but);
void ui_but_add_search(uiBut *but,
                       PointerRNA *ptr,
                       PropertyRNA *prop,
                       PointerRNA *searchptr,
                       PropertyRNA *searchprop);
void ui_layout_list_set_labels_active(uiLayout *layout);
/* menu callback */
void ui_item_menutype_func(struct bContext *C, struct uiLayout *layout, void *arg_mt);
void ui_item_paneltype_func(struct bContext *C, struct uiLayout *layout, void *arg_pt);

/* interface_align.c */
bool ui_but_can_align(const uiBut *but) ATTR_WARN_UNUSED_RESULT;
int ui_but_align_opposite_to_area_align_get(const ARegion *ar) ATTR_WARN_UNUSED_RESULT;
void ui_block_align_calc(uiBlock *block, const ARegion *region);

/* interface_anim.c */
void ui_but_anim_flag(uiBut *but, float cfra);
void ui_but_anim_copy_driver(struct bContext *C);
void ui_but_anim_paste_driver(struct bContext *C);
bool ui_but_anim_expression_get(uiBut *but, char *str, size_t maxlen);
bool ui_but_anim_expression_set(uiBut *but, const char *str);
bool ui_but_anim_expression_create(uiBut *but, const char *str);
void ui_but_anim_autokey(struct bContext *C, uiBut *but, struct Scene *scene, float cfra);

void ui_but_anim_decorate_cb(struct bContext *C, void *arg_but, void *arg_dummy);
void ui_but_anim_decorate_update_from_flag(uiBut *but);

/* interface_query.c */
bool ui_but_is_editable(const uiBut *but) ATTR_WARN_UNUSED_RESULT;
bool ui_but_is_editable_as_text(const uiBut *but) ATTR_WARN_UNUSED_RESULT;
bool ui_but_is_toggle(const uiBut *but) ATTR_WARN_UNUSED_RESULT;
bool ui_but_is_interactive(const uiBut *but, const bool labeledit) ATTR_WARN_UNUSED_RESULT;
bool ui_but_is_popover_once_compat(const uiBut *but) ATTR_WARN_UNUSED_RESULT;
bool ui_but_has_array_value(const uiBut *but) ATTR_WARN_UNUSED_RESULT;
void ui_but_pie_dir(RadialDirection dir, float vec[2]);

bool ui_but_is_cursor_warp(const uiBut *but) ATTR_WARN_UNUSED_RESULT;

bool ui_but_contains_pt(const uiBut *but, float mx, float my) ATTR_WARN_UNUSED_RESULT;
bool ui_but_contains_rect(const uiBut *but, const rctf *rect);
bool ui_but_contains_point_px_icon(const uiBut *but,
                                   struct ARegion *ar,
                                   const struct wmEvent *event) ATTR_WARN_UNUSED_RESULT;
bool ui_but_contains_point_px(const uiBut *but, const struct ARegion *ar, int x, int y)
    ATTR_WARN_UNUSED_RESULT;

uiBut *ui_list_find_mouse_over(struct ARegion *ar,
                               const struct wmEvent *event) ATTR_WARN_UNUSED_RESULT;

uiBut *ui_but_find_mouse_over_ex(struct ARegion *ar,
                                 const int x,
                                 const int y,
                                 const bool labeledit) ATTR_WARN_UNUSED_RESULT;
uiBut *ui_but_find_mouse_over(struct ARegion *ar,
                              const struct wmEvent *event) ATTR_WARN_UNUSED_RESULT;
uiBut *ui_but_find_rect_over(const struct ARegion *ar,
                             const rcti *rect_px) ATTR_WARN_UNUSED_RESULT;

uiBut *ui_list_find_mouse_over_ex(struct ARegion *ar, int x, int y) ATTR_WARN_UNUSED_RESULT;

bool ui_but_contains_password(const uiBut *but) ATTR_WARN_UNUSED_RESULT;

uiBut *ui_but_prev(uiBut *but) ATTR_WARN_UNUSED_RESULT;
uiBut *ui_but_next(uiBut *but) ATTR_WARN_UNUSED_RESULT;
uiBut *ui_but_first(uiBlock *block) ATTR_WARN_UNUSED_RESULT;
uiBut *ui_but_last(uiBlock *block) ATTR_WARN_UNUSED_RESULT;

bool ui_block_is_menu(const uiBlock *block) ATTR_WARN_UNUSED_RESULT;
bool ui_block_is_popover(const uiBlock *block) ATTR_WARN_UNUSED_RESULT;
bool ui_block_is_pie_menu(const uiBlock *block) ATTR_WARN_UNUSED_RESULT;
bool ui_block_is_popup_any(const uiBlock *block) ATTR_WARN_UNUSED_RESULT;

uiBut *ui_region_find_first_but_test_flag(struct ARegion *ar, int flag_include, int flag_exclude);
uiBut *ui_region_find_active_but(struct ARegion *ar) ATTR_WARN_UNUSED_RESULT;
bool ui_region_contains_point_px(const struct ARegion *ar, int x, int y) ATTR_WARN_UNUSED_RESULT;
bool ui_region_contains_rect_px(const struct ARegion *ar, const rcti *rect_px);

ARegion *ui_screen_region_find_mouse_over_ex(bScreen *screen, int x, int y);
ARegion *ui_screen_region_find_mouse_over(bScreen *screen, const struct wmEvent *event);

/* interface_context_menu.c */
bool ui_popup_context_menu_for_button(struct bContext *C, uiBut *but);
void ui_popup_context_menu_for_panel(struct bContext *C, struct ARegion *ar, struct Panel *pa);

/* interface_eyedropper.c */
struct wmKeyMap *eyedropper_modal_keymap(struct wmKeyConfig *keyconf);
struct wmKeyMap *eyedropper_colorband_modal_keymap(struct wmKeyConfig *keyconf);

/* interface_eyedropper_color.c */
void UI_OT_eyedropper_color(struct wmOperatorType *ot);

/* interface_eyedropper_colorband.c */
void UI_OT_eyedropper_colorramp(struct wmOperatorType *ot);
void UI_OT_eyedropper_colorramp_point(struct wmOperatorType *ot);

/* interface_eyedropper_datablock.c */
void UI_OT_eyedropper_id(struct wmOperatorType *ot);

/* interface_eyedropper_depth.c */
void UI_OT_eyedropper_depth(struct wmOperatorType *ot);

/* interface_eyedropper_driver.c */
void UI_OT_eyedropper_driver(struct wmOperatorType *ot);

/* interface_util.c */

/**
 * For use with #ui_rna_collection_search_cb.
 */
typedef struct uiRNACollectionSearch {
  PointerRNA target_ptr;
  PropertyRNA *target_prop;

  PointerRNA search_ptr;
  PropertyRNA *search_prop;

  bool *but_changed; /* pointer to uiBut.changed */
} uiRNACollectionSearch;
void ui_rna_collection_search_cb(const struct bContext *C,
                                 void *arg,
                                 const char *str,
                                 uiSearchItems *items);

/* interface_ops.c */
bool ui_jump_to_target_button_poll(struct bContext *C);

#endif /* __INTERFACE_INTERN_H__ */<|MERGE_RESOLUTION|>--- conflicted
+++ resolved
@@ -161,141 +161,67 @@
 	ListBase lines;
 } uiLink;
 
-<<<<<<< HEAD
 struct uiBut {
-	struct uiBut *next, *prev;
-	int flag, drawflag;
-	eButType         type;
-	eButPointerType  pointype;
-	short bit, bitnr, retval, strwidth, alignnr;
-	short ofs, pos, selsta, selend;
-
-	char *str;
-	char strdata[UI_MAX_NAME_STR];
-	char drawstr[UI_MAX_DRAW_STR];
-
-	rctf rect;  /* block relative coords */
-
-	char *poin;
-	float hardmin, hardmax, softmin, softmax;
-
-	/* both these values use depends on the button type
-	 * (polymorphic struct or union would be nicer for this stuff) */
-
-	/* (type == UI_BTYPE_HSVCUBE),    Use UI_GRAD_* values.
-	 * (type == UI_BTYPE_NUM),        Use to store RNA 'step' value, for dragging and click-step.
-	 * (type == UI_BTYPE_LABEL),      Use (a1 == 1.0f) to use a2 as a blending factor (wow, this is imaginative!).
-	 * (type == UI_BTYPE_SCROLL)      Use as scroll size.
-	 * (type == UI_BTYPE_SEARCH_MENU) Use as number or rows.
-	 * (type == UI_BTYPE_COLOR)       Use as indication of color palette
-	 * (type == UI_BTYPE_PROGRESS_BAR) Use to store progress (0..1).
-	 */
-	float a1;
-
-	/* (type == UI_BTYPE_HSVCIRCLE ), Use to store the luminosity.
-	 * (type == UI_BTYPE_NUM),        Use to store RNA 'precision' value, for dragging and click-step.
-	 * (type == UI_BTYPE_LABEL),      If (a1 == 1.0f) use a2 as a blending factor.
-	 * (type == UI_BTYPE_SEARCH_MENU) Use as number or columns.
-	 * (type == UI_BTYPE_COLOR)       Use as index in palette (not so good, needs refactor)
-	 */
-	float a2;
-
-	uchar col[4];
-
-	uiButHandleFunc func;
-	void *func_arg1;
-	void *func_arg2;
-
-	uiButHandleNFunc funcN;
-	void *func_argN;
-
-	struct bContextStore *context;
-
-	uiButCompleteFunc autocomplete_func;
-	void *autofunc_arg;
-
-	uiButSearchCreateFunc search_create_func;
-	uiButSearchFunc search_func;
-	bool free_search_arg;
-	void *search_arg;
-
-	uiButHandleRenameFunc rename_func;
-	void *rename_arg1;
-	void *rename_orig;
-
-	/** Run an action when holding the button down. */
-	uiButHandleHoldFunc hold_func;
-	void *hold_argN;
-
-	uiLink *link;
-	int linkto[2];  /* region relative coords */
-	
-	const char *tip;
-	uiButToolTipFunc tip_func;
-	void *tip_argN;
-
-	/** info on why button is disabled, displayed in tooltip */
-	const char *disabled_info;
-
-	BIFIconID icon;
-	/** drawtype: UI_EMBOSS, UI_EMBOSS_NONE ... etc, copied from the block */
-	char dt;
-	/** direction in a pie menu, used for collision detection (RadialDirection) */
-	signed char pie_dir;
-	/** could be made into a single flag */
-	bool changed;
-	/** so buttons can support unit systems which are not RNA */
-	uchar unit_type;
-	short modifier_key;
-	short iconadd;
-
-	/* UI_BTYPE_BLOCK data */
-	uiBlockCreateFunc block_create_func;
-
-	/* UI_BTYPE_PULLDOWN/UI_BTYPE_MENU data */
-	uiMenuCreateFunc menu_create_func;
-
-	uiMenuStepFunc menu_step_func;
-
-	/* RNA data */
-	struct PointerRNA rnapoin;
-	struct PropertyRNA *rnaprop;
-	int rnaindex;
-
-	struct PointerRNA rnasearchpoin;
-	struct PropertyRNA *rnasearchprop;
-
-	/* Operator data */
-	struct wmOperatorType *optype;
-	struct PointerRNA *opptr;
-	short opcontext;
-	uchar menu_key; /* 'a'-'z', always lower case */
-
-	/* Draggable data, type is WM_DRAG_... */
-	char dragtype;
-	short dragflag;
-	void *dragpoin;
-	struct ImBuf *imb;
-	float imb_scale;
-
-	/* active button data */
-	struct uiHandleButtonData *active;
-
-	/* Custom button data. */
-	void *custom_data;
-
-	char *editstr;
-	double *editval;
-	float *editvec;
-	void *editcoba;
-	void *editcumap;
-
-	uiButPushedStateFunc pushed_state_func;
-	void *pushed_state_arg;
-
-	/* pointer back */
-	uiBlock *block;
-=======
+  struct uiBut *next, *prev;
+  int flag, drawflag;
+  eButType type;
+  eButPointerType pointype;
+  short bit, bitnr, retval, strwidth, alignnr;
+  short ofs, pos, selsta, selend;
+
+  char *str;
+  char strdata[UI_MAX_NAME_STR];
+  char drawstr[UI_MAX_DRAW_STR];
+
+  rctf rect; /* block relative coords */
+
+  char *poin;
+  float hardmin, hardmax, softmin, softmax;
+
+  /* both these values use depends on the button type
+   * (polymorphic struct or union would be nicer for this stuff) */
+
+  /**
+   * For #uiBut.type:
+   * - UI_BTYPE_HSVCUBE:      Use UI_GRAD_* values.
+   * - UI_BTYPE_NUM:          Use to store RNA 'step' value, for dragging and click-step.
+   * - UI_BTYPE_LABEL:        Use `(a1 == 1.0f)` to use a2 as a blending factor (imaginative!).
+   * - UI_BTYPE_SCROLL:       Use as scroll size.
+   * - UI_BTYPE_SEARCH_MENU:  Use as number or rows.
+   * - UI_BTYPE_COLOR:        Use as indication of color palette.
+   * - UI_BTYPE_PROGRESS_BAR: Use to store progress (0..1).
+   */
+  float a1;
+
+  /**
+   * For #uiBut.type:
+   * - UI_BTYPE_HSVCIRCLE:    Use to store the luminosity.
+   * - UI_BTYPE_NUM:          Use to store RNA 'precision' value, for dragging and click-step.
+   * - UI_BTYPE_LABEL:        If `(a1 == 1.0f)` use a2 as a blending factor.
+   * - UI_BTYPE_SEARCH_MENU:  Use as number or columns.
+   * - UI_BTYPE_COLOR:        Use as index in palette (not so good, needs refactor).
+   */
+  float a2;
+
+  uchar col[4];
+
+  uiButHandleFunc func;
+  void *func_arg1;
+  void *func_arg2;
+
+  uiButHandleNFunc funcN;
+  void *func_argN;
+
+  struct bContextStore *context;
+
+  uiButCompleteFunc autocomplete_func;
+  void *autofunc_arg;
+
+  uiButSearchCreateFunc search_create_func;
+  uiButSearchFunc search_func;
+  bool free_search_arg;
+  void *search_arg;
+
   uiButHandleRenameFunc rename_func;
   void *rename_arg1;
   void *rename_orig;
@@ -303,6 +229,9 @@
   /** Run an action when holding the button down. */
   uiButHandleHoldFunc hold_func;
   void *hold_argN;
+
+  uiLink *link;
+  int linkto[2];  /* region relative coords */
 
   const char *tip;
   uiButToolTipFunc tip_func;
@@ -371,7 +300,6 @@
 
   /* pointer back */
   uiBlock *block;
->>>>>>> bfbee878
 };
 
 typedef struct uiButTab {
