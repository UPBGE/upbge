/*
 * This program is free software; you can redistribute it and/or
 * modify it under the terms of the GNU General Public License
 * as published by the Free Software Foundation; either version 2
 * of the License, or (at your option) any later version.
 *
 * This program is distributed in the hope that it will be useful,
 * but WITHOUT ANY WARRANTY; without even the implied warranty of
 * MERCHANTABILITY or FITNESS FOR A PARTICULAR PURPOSE.  See the
 * GNU General Public License for more details.
 *
 * You should have received a copy of the GNU General Public License
 * along with this program; if not, write to the Free Software Foundation,
 * Inc., 51 Franklin Street, Fifth Floor, Boston, MA 02110-1301, USA.
 *
 * The Original Code is Copyright (C) 2001-2002 by NaN Holding BV.
 * All rights reserved.
 */

/** \file
 * \ingroup edinterface
 */

#ifndef __INTERFACE_INTERN_H__
#define __INTERFACE_INTERN_H__

#include "BLI_compiler_attrs.h"
#include "BLI_rect.h"

#include "DNA_listBase.h"
#include "RNA_types.h"
#include "UI_interface.h"
#include "UI_resources.h"

struct ARegion;
struct ID;
struct ImBuf;
struct Scene;
struct bContext;
struct bContextStore;
struct uiHandleButtonData;
struct uiLayout;
struct uiStyle;
struct uiUndoStack_Text;
struct uiWidgetColors;
struct wmEvent;
struct wmKeyConfig;
struct wmOperatorType;
struct wmTimer;

/* ****************** general defines ************** */

#define RNA_NO_INDEX -1
#define RNA_ENUM_VALUE -2

#define UI_MENU_PADDING (int)(0.2f * UI_UNIT_Y)

#define UI_MENU_WIDTH_MIN (UI_UNIT_Y * 9)
/* some extra padding added to menus containing submenu icons */
#define UI_MENU_SUBMENU_PADDING (6 * UI_DPI_FAC)

/* menu scrolling */
#define UI_MENU_SCROLL_ARROW 12
#define UI_MENU_SCROLL_MOUSE (UI_MENU_SCROLL_ARROW + 2)
#define UI_MENU_SCROLL_PAD 4

/* panel limits */
#define UI_PANEL_MINX 100
#define UI_PANEL_MINY 70

/* popover width (multiplied by 'U.widget_unit') */
#define UI_POPOVER_WIDTH_UNITS 10

/* uiBut->flag */
enum {
  UI_SELECT = (1 << 0),   /* use when the button is pressed */
  UI_SCROLLED = (1 << 1), /* temp hidden, scrolled away */
  UI_ACTIVE = (1 << 2),
  UI_HAS_ICON = (1 << 3),
  UI_HIDDEN = (1 << 4),
  UI_SELECT_DRAW = (1 << 5), /* Display selected, doesn't impact interaction. */
  /* warn: rest of uiBut->flag in UI_interface.h */
};

/* uiBut->dragflag */
enum {
  UI_BUT_DRAGPOIN_FREE = (1 << 0),
};

/* but->pie_dir */
typedef enum RadialDirection {
  UI_RADIAL_NONE = -1,
  UI_RADIAL_N = 0,
  UI_RADIAL_NE = 1,
  UI_RADIAL_E = 2,
  UI_RADIAL_SE = 3,
  UI_RADIAL_S = 4,
  UI_RADIAL_SW = 5,
  UI_RADIAL_W = 6,
  UI_RADIAL_NW = 7,
} RadialDirection;

extern const char ui_radial_dir_order[8];
extern const char ui_radial_dir_to_numpad[8];
extern const short ui_radial_dir_to_angle[8];

/* internal panel drawing defines */
#define PNL_GRID (UI_UNIT_Y / 5)     /* 4 default */
#define PNL_HEADER (UI_UNIT_Y * 1.2) /* 24 default */

/* bit button defines */
/* Bit operations */
#define UI_BITBUT_TEST(a, b) (((a) & (1 << (b))) != 0)
#define UI_BITBUT_VALUE_TOGGLED(a, b) ((a) ^ (1 << (b)))
#define UI_BITBUT_VALUE_ENABLED(a, b) ((a) | (1 << (b)))
#define UI_BITBUT_VALUE_DISABLED(a, b) ((a) & ~(1 << (b)))

/* bit-row */
#define UI_BITBUT_ROW(min, max) \
  (((max) >= 31 ? 0xFFFFFFFF : (1 << ((max) + 1)) - 1) - ((min) ? ((1 << (min)) - 1) : 0))

/* split numbuts by ':' and align l/r */
#define USE_NUMBUTS_LR_ALIGN

/* Use new 'align' computation code. */
#define USE_UIBUT_SPATIAL_ALIGN

/* PieMenuData->flags */
enum {
  /** pie menu item collision is detected at 90 degrees */
  UI_PIE_DEGREES_RANGE_LARGE = (1 << 0),
  /** use initial center of pie menu to calculate direction */
  UI_PIE_INITIAL_DIRECTION = (1 << 1),
  /** pie menu is drag style */
  UI_PIE_DRAG_STYLE = (1 << 2),
  /** mouse not far enough from center position  */
  UI_PIE_INVALID_DIR = (1 << 3),
  /** pie menu changed to click style, click to confirm  */
  UI_PIE_CLICK_STYLE = (1 << 4),
  /** pie animation finished, do not calculate any more motion  */
  UI_PIE_ANIMATION_FINISHED = (1 << 5),
  /** pie gesture selection has been done, now wait for mouse motion to end */
  UI_PIE_GESTURE_END_WAIT = (1 << 6),
};

#define PIE_CLICK_THRESHOLD_SQ 50.0f

/* max amount of items a radial menu (pie menu) can contain */
#define PIE_MAX_ITEMS 8

typedef struct uiLinkLine { /* only for draw/edit */
  struct uiLinkLine *next, *prev;
  struct uiBut *from, *to;
  short flag, deactive;
} uiLinkLine;

typedef struct {
  void **poin;    /* pointer to original pointer */
  void ***ppoin;  /* pointer to original pointer-array */
  short *totlink; /* if pointer-array, here is the total */

  short maxlink, pad;
  short fromcode, tocode;

  ListBase lines;
} uiLink;

struct uiButSearchData {
  uiButSearchCreateFn create_fn;
  uiButSearchUpdateFn update_fn;
  void *arg;
  uiButSearchArgFreeFn arg_free_fn;
  uiButSearchContextMenuFn context_menu_fn;
  uiButSearchTooltipFn tooltip_fn;

  const char *sep_string;
};

struct uiBut {
  struct uiBut *next, *prev;
  int flag, drawflag;
  eButType type;
  eButPointerType pointype;
  short bit, bitnr, retval, strwidth, alignnr;
  short ofs, pos, selsta, selend;

  char *str;
  char strdata[UI_MAX_NAME_STR];
  char drawstr[UI_MAX_DRAW_STR];

  rctf rect; /* block relative coords */

  char *poin;
  float hardmin, hardmax, softmin, softmax;

  /* both these values use depends on the button type
   * (polymorphic struct or union would be nicer for this stuff) */

  /**
   * For #uiBut.type:
   * - UI_BTYPE_HSVCUBE:      Use UI_GRAD_* values.
   * - UI_BTYPE_NUM:          Use to store RNA 'step' value, for dragging and click-step.
   * - UI_BTYPE_LABEL:        Use `(a1 == 1.0f)` to use a2 as a blending factor (imaginative!).
   * - UI_BTYPE_SCROLL:       Use as scroll size.
   * - UI_BTYPE_SEARCH_MENU:  Use as number or rows.
   * - UI_BTYPE_COLOR:        Use as indication of color palette.
   * - UI_BTYPE_PROGRESS_BAR: Use to store progress (0..1).
   */
  float a1;

  /**
   * For #uiBut.type:
   * - UI_BTYPE_HSVCIRCLE:    Use to store the luminosity.
   * - UI_BTYPE_NUM:          Use to store RNA 'precision' value, for dragging and click-step.
   * - UI_BTYPE_LABEL:        If `(a1 == 1.0f)` use a2 as a blending factor.
   * - UI_BTYPE_SEARCH_MENU:  Use as number or columns.
   * - UI_BTYPE_COLOR:        Use as index in palette (not so good, needs refactor).
   */
  float a2;

  uchar col[4];

  uiButHandleFunc func;
  void *func_arg1;
  void *func_arg2;

  uiButHandleNFunc funcN;
  void *func_argN;

  struct bContextStore *context;

  uiButCompleteFunc autocomplete_func;
  void *autofunc_arg;

  struct uiButSearchData *search;

  uiButHandleRenameFunc rename_func;
  void *rename_arg1;
  void *rename_orig;

  /** Run an action when holding the button down. */
  uiButHandleHoldFunc hold_func;
  void *hold_argN;

  uiLink *link;
  int linkto[2]; /* region relative coords */

  const char *tip;
  uiButToolTipFunc tip_func;
  void *tip_argN;

  /** info on why button is disabled, displayed in tooltip */
  const char *disabled_info;

  BIFIconID icon;
  /** drawtype: UI_EMBOSS, UI_EMBOSS_NONE ... etc, copied from the block */
  char dt;
  /** direction in a pie menu, used for collision detection (RadialDirection) */
  signed char pie_dir;
  /** could be made into a single flag */
  bool changed;
  /** so buttons can support unit systems which are not RNA */
  uchar unit_type;
  short modifier_key;
  short iconadd;

  /* UI_BTYPE_BLOCK data */
  uiBlockCreateFunc block_create_func;

  /* UI_BTYPE_PULLDOWN/UI_BTYPE_MENU data */
  uiMenuCreateFunc menu_create_func;

  uiMenuStepFunc menu_step_func;

  /* RNA data */
  struct PointerRNA rnapoin;
  struct PropertyRNA *rnaprop;
  int rnaindex;

  struct PointerRNA rnasearchpoin;
  struct PropertyRNA *rnasearchprop;

  /* Operator data */
  struct wmOperatorType *optype;
  struct PointerRNA *opptr;
  short opcontext;
  uchar menu_key; /* 'a'-'z', always lower case */

  ListBase extra_op_icons; /* uiButExtraOpIcon */

  /* Draggable data, type is WM_DRAG_... */
  char dragtype;
  short dragflag;
  void *dragpoin;
  struct ImBuf *imb;
  float imb_scale;

  /* active button data */
  struct uiHandleButtonData *active;

  /* Custom button data. */
  void *custom_data;

  char *editstr;
  double *editval;
  float *editvec;
  void *editcoba;
  void *editcumap;
  void *editprofile;

  uiButPushedStateFunc pushed_state_func;
  void *pushed_state_arg;

  /* pointer back */
  uiBlock *block;
};

typedef struct uiButTab {
  uiBut but;
  struct MenuType *menu;
} uiButTab;

/**
 * Additional, superimposed icon for a button, invoking an operator.
 */
typedef struct uiButExtraOpIcon {
  struct uiButExtraOpIcon *next, *prev;

  BIFIconID icon;
  struct wmOperatorCallParams *optype_params;
} uiButExtraOpIcon;

typedef struct ColorPicker {
  struct ColorPicker *next, *prev;
  /** Color data, may be HSV or HSL. */
  float color_data[3];
  /** Initial color data (detect changes). */
  float color_data_init[3];
  bool is_init;
  /** Cubic saturation for the color wheel. */
  bool use_color_cubic;
  bool use_color_lock;
  bool use_luminosity_lock;
  float luminosity_lock_value;
} ColorPicker;

typedef struct ColorPickerData {
  ListBase list;
} ColorPickerData;

struct PieMenuData {
  /** store title and icon to allow access when pie levels are created */
  const char *title;
  int icon;

  float pie_dir[2];
  float pie_center_init[2];
  float pie_center_spawned[2];
  float last_pos[2];
  double duration_gesture;
  int flags;
  /** initial event used to fire the pie menu, store here so we can query for release */
  int event;
  float alphafac;
};

/* uiBlock.content_hints */
enum eBlockContentHints {
  /** In a menu block, if there is a single sub-menu button, we add some
   * padding to the right to put nicely aligned triangle icons there. */
  UI_BLOCK_CONTAINS_SUBMENU_BUT = (1 << 0),
};

struct uiBlock {
  uiBlock *next, *prev;

  ListBase buttons;
  struct Panel *panel;
  uiBlock *oldblock;

  ListBase butstore; /* UI_butstore_* runtime function */

  ListBase layouts;
  struct uiLayout *curlayout;

  ListBase contexts;

  char name[UI_MAX_NAME_STR];

  float winmat[4][4];

  rctf rect;
  float aspect;

  uint puphash; /* popup menu hash for memory */

  uiButHandleFunc func;
  void *func_arg1;
  void *func_arg2;

  uiButHandleNFunc funcN;
  void *func_argN;

  uiMenuHandleFunc butm_func;
  void *butm_func_arg;

  uiBlockHandleFunc handle_func;
  void *handle_func_arg;

  /* custom extra handling */
  int (*block_event_func)(const struct bContext *C, struct uiBlock *, const struct wmEvent *);

  /* extra draw function for custom blocks */
  void (*drawextra)(const struct bContext *C, void *idv, void *arg1, void *arg2, rcti *rect);
  void *drawextra_arg1;
  void *drawextra_arg2;

  int flag;
  short alignnr;
  /** Hints about the buttons of this block. Used to avoid iterating over
   * buttons to find out if some criteria is met by any. Instead, check this
   * criteria when adding the button and set a flag here if it's met. */
  short content_hints; /* eBlockContentHints */

  char direction;
  /** UI_BLOCK_THEME_STYLE_* */
  char theme_style;
  /** drawtype: UI_EMBOSS, UI_EMBOSS_NONE ... etc, copied to buttons */
  char dt;
  bool auto_open;
  char _pad[5];
  double auto_open_last;

  const char *lockstr;

  char lock;
  /** to keep blocks while drawing and free them afterwards */
  char active;
  /** to avoid tooltip after click */
  char tooltipdisabled;
  /** UI_block_end done? */
  char endblock;

  /** for doing delayed */
  eBlockBoundsCalc bounds_type;
  /** Offset to use when calculating bounds (in pixels). */
  int bounds_offset[2];
  /** for doing delayed */
  int bounds, minbounds;

  /** pulldowns, to detect outside, can differ per case how it is created */
  rctf safety;
  /** uiSafetyRct list */
  ListBase saferct;

  uiPopupBlockHandle *handle; /* handle */

  /** use so presets can find the operator,
   * across menus and from nested popups which fail for operator context. */
  struct wmOperator *ui_operator;

  /** XXX hack for dynamic operator enums */
  void *evil_C;

  /** unit system, used a lot for numeric buttons so include here
   * rather then fetching through the scene every time. */
  struct UnitSettings *unit;
  /** \note only accessed by color picker templates. */
  ColorPickerData color_pickers;

  bool is_color_gamma_picker; /* Block for color picker with gamma baked in. */

  /** display device name used to display this block,
   * used by color widgets to transform colors from/to scene linear
   */
  char display_device[64];

  struct PieMenuData pie_data;
};

typedef struct uiSafetyRct {
  struct uiSafetyRct *next, *prev;
  rctf parent;
  rctf safety;
} uiSafetyRct;

/* interface.c */

extern void ui_linkline_remove(uiLinkLine *line, uiBut *but);

void ui_fontscale(short *points, float aspect);

extern void ui_block_to_window_fl(const struct ARegion *region,
                                  uiBlock *block,
                                  float *x,
                                  float *y);
extern void ui_block_to_window(const struct ARegion *region, uiBlock *block, int *x, int *y);
extern void ui_block_to_window_rctf(const struct ARegion *region,
                                    uiBlock *block,
                                    rctf *rct_dst,
                                    const rctf *rct_src);
extern float ui_block_to_window_scale(const struct ARegion *region, uiBlock *block);
extern void ui_window_to_block_fl(const struct ARegion *region,
                                  uiBlock *block,
                                  float *x,
                                  float *y);
extern void ui_window_to_block(const struct ARegion *region, uiBlock *block, int *x, int *y);
extern void ui_window_to_block_rctf(const struct ARegion *region,
                                    uiBlock *block,
                                    rctf *rct_dst,
                                    const rctf *rct_src);
extern void ui_window_to_region(const struct ARegion *region, int *x, int *y);
extern void ui_window_to_region_rcti(const struct ARegion *region,
                                     rcti *rect_dst,
                                     const rcti *rct_src);
extern void ui_region_to_window(const struct ARegion *region, int *x, int *y);
extern void ui_region_winrct_get_no_margin(const struct ARegion *region, struct rcti *r_rect);

extern double ui_but_value_get(uiBut *but);
extern void ui_but_value_set(uiBut *but, double value);
extern void ui_but_hsv_set(uiBut *but);
extern void ui_but_v3_get(uiBut *but, float vec[3]);
extern void ui_but_v3_set(uiBut *but, const float vec[3]);

extern void ui_hsvcircle_vals_from_pos(
    const rcti *rect, const float mx, const float my, float *r_val_rad, float *r_val_dist);
extern void ui_hsvcircle_pos_from_vals(
    const ColorPicker *cpicker, const rcti *rect, const float *hsv, float *xpos, float *ypos);
extern void ui_hsvcube_pos_from_vals(
    const struct uiBut *but, const rcti *rect, const float *hsv, float *xp, float *yp);

extern void ui_but_string_get_ex(uiBut *but,
                                 char *str,
                                 const size_t maxlen,
                                 const int float_precision,
                                 const bool use_exp_float,
                                 bool *r_use_exp_float) ATTR_NONNULL(1, 2);
extern void ui_but_string_get(uiBut *but, char *str, const size_t maxlen) ATTR_NONNULL();
extern char *ui_but_string_get_dynamic(uiBut *but, int *r_str_size);
extern void ui_but_convert_to_unit_alt_name(uiBut *but, char *str, size_t maxlen) ATTR_NONNULL();
extern bool ui_but_string_set(struct bContext *C, uiBut *but, const char *str) ATTR_NONNULL();
extern bool ui_but_string_set_eval_num(struct bContext *C,
                                       uiBut *but,
                                       const char *str,
                                       double *value) ATTR_NONNULL();
extern int ui_but_string_get_max_length(uiBut *but);
/* Clear & exit the active button's string. */
extern void ui_but_active_string_clear_and_exit(struct bContext *C, uiBut *but) ATTR_NONNULL();
extern uiBut *ui_but_drag_multi_edit_get(uiBut *but);

void ui_def_but_icon(uiBut *but, const int icon, const int flag);
void ui_def_but_icon_clear(uiBut *but);

extern void ui_but_default_set(struct bContext *C, const bool all, const bool use_afterfunc);

void ui_but_extra_operator_icons_free(uiBut *but);

extern void ui_but_rna_menu_convert_to_panel_type(struct uiBut *but, const char *panel_type);
extern void ui_but_rna_menu_convert_to_menu_type(struct uiBut *but, const char *menu_type);
extern bool ui_but_menu_draw_as_popover(const uiBut *but);

extern void ui_but_update(uiBut *but);
extern void ui_but_update_edited(uiBut *but);
extern bool ui_but_is_float(const uiBut *but) ATTR_WARN_UNUSED_RESULT;
extern bool ui_but_is_bool(const uiBut *but) ATTR_WARN_UNUSED_RESULT;
extern bool ui_but_is_unit(const uiBut *but) ATTR_WARN_UNUSED_RESULT;
extern bool ui_but_is_compatible(const uiBut *but_a, const uiBut *but_b) ATTR_WARN_UNUSED_RESULT;
extern bool ui_but_is_rna_valid(uiBut *but) ATTR_WARN_UNUSED_RESULT;
extern bool ui_but_supports_cycling(const uiBut *but) ATTR_WARN_UNUSED_RESULT;

extern int ui_but_is_pushed_ex(uiBut *but, double *value) ATTR_WARN_UNUSED_RESULT;
extern int ui_but_is_pushed(uiBut *but) ATTR_WARN_UNUSED_RESULT;

void ui_but_override_flag(uiBut *but);

extern void ui_block_bounds_calc(uiBlock *block);

extern struct ColorManagedDisplay *ui_block_cm_display_get(uiBlock *block);
void ui_block_cm_to_display_space_v3(uiBlock *block, float pixel[3]);

/* interface_regions.c */

struct uiKeyNavLock {
  /* set when we're using keyinput */
  bool is_keynav;
  /* only used to check if we've moved the cursor */
  int event_xy[2];
};

typedef uiBlock *(*uiBlockHandleCreateFunc)(struct bContext *C,
                                            struct uiPopupBlockHandle *handle,
                                            void *arg1);

struct uiPopupBlockCreate {
  uiBlockCreateFunc create_func;
  uiBlockHandleCreateFunc handle_create_func;
  void *arg;
  void (*arg_free)(void *arg);

  int event_xy[2];

  /* when popup is initialized from a button */
  struct ARegion *butregion;
  uiBut *but;
};

struct uiPopupBlockHandle {
  /* internal */
  struct ARegion *region;

  /* use only for 'UI_BLOCK_MOVEMOUSE_QUIT' popups */
  float towards_xy[2];
  double towardstime;
  bool dotowards;

  bool popup;
  void (*popup_func)(struct bContext *C, void *arg, int event);
  void (*cancel_func)(struct bContext *C, void *arg);
  void *popup_arg;

  /* store data for refreshing popups */
  struct uiPopupBlockCreate popup_create_vars;
  /* true if we can re-create the popup using 'popup_create_vars' */
  bool can_refresh;
  bool refresh;

  struct wmTimer *scrolltimer;
  float scrolloffset;

  struct uiKeyNavLock keynav_state;

  /* for operator popups */
  struct wmOperator *popup_op;
  struct ScrArea *ctx_area;
  struct ARegion *ctx_region;

  /* return values */
  int butretval;
  int menuretval;
  int retvalue;
  float retvec[4];

  /* menu direction */
  int direction;

  /* Previous values so we don't resize or reposition on refresh. */
  rctf prev_block_rect;
  rctf prev_butrct;
  short prev_dir1, prev_dir2;
  int prev_bounds_offset[2];

  /* Maximum estimated size to avoid having to reposition on refresh. */
  float max_size_x, max_size_y;

  /* #ifdef USE_DRAG_POPUP */
  bool is_grab;
  int grab_xy_prev[2];
  /* #endif */
};

/* -------------------------------------------------------------------- */
/* interface_region_*.c */

/* interface_region_tooltip.c */
/* exposed as public API in UI_interface.h */

/* interface_region_color_picker.c */
void ui_rgb_to_color_picker_compat_v(const float rgb[3], float r_cp[3]);
void ui_rgb_to_color_picker_v(const float rgb[3], float r_cp[3]);
void ui_color_picker_to_rgb_v(const float r_cp[3], float rgb[3]);
void ui_color_picker_to_rgb(float r_cp0, float r_cp1, float r_cp2, float *r, float *g, float *b);

bool ui_but_is_color_gamma(uiBut *but);

void ui_scene_linear_to_color_picker_space(uiBut *but, float rgb[3]);
void ui_color_picker_to_scene_linear_space(uiBut *but, float rgb[3]);

uiBlock *ui_block_func_COLOR(struct bContext *C, uiPopupBlockHandle *handle, void *arg_but);
ColorPicker *ui_block_colorpicker_create(struct uiBlock *block);

/* interface_region_search.c */
/* Searchbox for string button */
struct ARegion *ui_searchbox_create_generic(struct bContext *C,
                                            struct ARegion *butregion,
                                            uiBut *but);
struct ARegion *ui_searchbox_create_operator(struct bContext *C,
                                             struct ARegion *butregion,
                                             uiBut *but);
struct ARegion *ui_searchbox_create_menu(struct bContext *C,
                                         struct ARegion *butregion,
                                         uiBut *but);

bool ui_searchbox_inside(struct ARegion *region, int x, int y);
int ui_searchbox_find_index(struct ARegion *region, const char *name);
void ui_searchbox_update(struct bContext *C, struct ARegion *region, uiBut *but, const bool reset);
int ui_searchbox_autocomplete(struct bContext *C, struct ARegion *region, uiBut *but, char *str);
bool ui_searchbox_event(struct bContext *C,
                        struct ARegion *region,
                        uiBut *but,
                        struct ARegion *butregion,
                        const struct wmEvent *event);
bool ui_searchbox_apply(uiBut *but, struct ARegion *region);
void ui_searchbox_free(struct bContext *C, struct ARegion *region);
void ui_but_search_refresh(uiBut *but);

/* interface_region_menu_popup.c */
int ui_but_menu_step(uiBut *but, int step);
bool ui_but_menu_step_poll(const uiBut *but);
uiBut *ui_popup_menu_memory_get(struct uiBlock *block);
void ui_popup_menu_memory_set(uiBlock *block, struct uiBut *but);

uiBlock *ui_popup_block_refresh(struct bContext *C,
                                uiPopupBlockHandle *handle,
                                struct ARegion *butregion,
                                uiBut *but);

uiPopupBlockHandle *ui_popup_block_create(struct bContext *C,
                                          struct ARegion *butregion,
                                          uiBut *but,
                                          uiBlockCreateFunc create_func,
                                          uiBlockHandleCreateFunc handle_create_func,
                                          void *arg,
                                          void (*arg_free)(void *arg));
uiPopupBlockHandle *ui_popup_menu_create(struct bContext *C,
                                         struct ARegion *butregion,
                                         uiBut *but,
                                         uiMenuCreateFunc create_func,
                                         void *arg);

/* interface_region_popover.c */
uiPopupBlockHandle *ui_popover_panel_create(struct bContext *C,
                                            struct ARegion *butregion,
                                            uiBut *but,
                                            uiMenuCreateFunc create_func,
                                            void *arg);

/* interface_region_menu_pie.c */
void ui_pie_menu_level_create(uiBlock *block,
                              struct wmOperatorType *ot,
                              const char *propname,
                              struct IDProperty *properties,
                              const EnumPropertyItem *items,
                              int totitem,
                              int context,
                              int flag);

/* interface_region_popup.c */
void ui_popup_translate(struct ARegion *region, const int mdiff[2]);
void ui_popup_block_free(struct bContext *C, uiPopupBlockHandle *handle);
void ui_popup_block_scrolltest(struct uiBlock *block);

/* end interface_region_*.c */

/* interface_panel.c */
extern int ui_handler_panel_region(struct bContext *C,
                                   const struct wmEvent *event,
                                   struct ARegion *region,
                                   const uiBut *active_but);
extern void ui_draw_aligned_panel(struct uiStyle *style,
                                  uiBlock *block,
                                  const rcti *rect,
                                  const bool show_pin,
                                  const bool show_background);

/* interface_draw.c */
extern void ui_draw_dropshadow(
    const rctf *rct, float radius, float aspect, float alpha, int select);

void ui_draw_gradient(const rcti *rect, const float hsv[3], const int type, const float alpha);

void ui_draw_but_TAB_outline(const rcti *rect,
                             float rad,
                             uchar highlight[3],
                             uchar highlight_fade[3]);
void ui_draw_but_HISTOGRAM(struct ARegion *region,
                           uiBut *but,
                           const struct uiWidgetColors *wcol,
                           const rcti *rect);
void ui_draw_but_WAVEFORM(struct ARegion *region,
                          uiBut *but,
                          const struct uiWidgetColors *wcol,
                          const rcti *rect);
void ui_draw_but_VECTORSCOPE(struct ARegion *region,
                             uiBut *but,
                             const struct uiWidgetColors *wcol,
                             const rcti *rect);
void ui_draw_but_COLORBAND(uiBut *but, const struct uiWidgetColors *wcol, const rcti *rect);
void ui_draw_but_UNITVEC(uiBut *but, const struct uiWidgetColors *wcol, const rcti *rect);
void ui_draw_but_CURVE(struct ARegion *region,
                       uiBut *but,
                       const struct uiWidgetColors *wcol,
                       const rcti *rect);
void ui_draw_but_CURVEPROFILE(struct ARegion *region,
                              uiBut *but,
                              const struct uiWidgetColors *wcol,
                              const rcti *rect);
void ui_draw_but_IMAGE(struct ARegion *region,
                       uiBut *but,
                       const struct uiWidgetColors *wcol,
                       const rcti *rect);
void ui_draw_but_TRACKPREVIEW(struct ARegion *region,
                              uiBut *but,
                              const struct uiWidgetColors *wcol,
                              const rcti *rect);

/* interface_undo.c */
struct uiUndoStack_Text *ui_textedit_undo_stack_create(void);
void ui_textedit_undo_stack_destroy(struct uiUndoStack_Text *undo_stack);
void ui_textedit_undo_push(struct uiUndoStack_Text *undo_stack,
                           const char *text,
                           int cursor_index);
const char *ui_textedit_undo(struct uiUndoStack_Text *undo_stack,
                             int direction,
                             int *r_cursor_index);

/* interface_handlers.c */
PointerRNA *ui_handle_afterfunc_add_operator(struct wmOperatorType *ot,
                                             int opcontext,
                                             bool create_props);
extern void ui_pan_to_scroll(const struct wmEvent *event, int *type, int *val);
extern void ui_but_activate_event(struct bContext *C, struct ARegion *region, uiBut *but);
extern void ui_but_activate_over(struct bContext *C, struct ARegion *region, uiBut *but);
extern void ui_but_execute_begin(struct bContext *C,
                                 struct ARegion *region,
                                 uiBut *but,
                                 void **active_back);
extern void ui_but_execute_end(struct bContext *C,
                               struct ARegion *region,
                               uiBut *but,
                               void *active_back);
extern void ui_but_active_free(const struct bContext *C, uiBut *but);
extern int ui_but_menu_direction(uiBut *but);
extern void ui_but_text_password_hide(char password_str[UI_MAX_DRAW_STR],
                                      uiBut *but,
                                      const bool restore);
extern uiBut *ui_but_find_select_in_enum(uiBut *but, int direction);
bool ui_but_is_editing(const uiBut *but);
float ui_block_calc_pie_segment(struct uiBlock *block, const float event_xy[2]);

void ui_but_add_shortcut(uiBut *but, const char *key_str, const bool do_strip);
void ui_but_clipboard_free(void);
bool ui_but_rna_equals(const uiBut *a, const uiBut *b);
bool ui_but_rna_equals_ex(const uiBut *but,
                          const PointerRNA *ptr,
                          const PropertyRNA *prop,
                          int index);
uiBut *ui_but_find_old(uiBlock *block_old, const uiBut *but_new);
uiBut *ui_but_find_new(uiBlock *block_old, const uiBut *but_new);

#ifdef WITH_INPUT_IME
void ui_but_ime_reposition(uiBut *but, int x, int y, bool complete);
struct wmIMEData *ui_but_ime_data_get(uiBut *but);
#endif

/* interface_widgets.c */

/* Widget shader parameters, must match the shader layout. */
typedef struct uiWidgetBaseParameters {
  rctf recti, rect;
  float radi, rad;
  float facxi, facyi;
  float round_corners[4];
  float color_inner1[4], color_inner2[4];
  float color_outline[4], color_emboss[4];
  float color_tria[4];
  float tria1_center[2], tria2_center[2];
  float tria1_size, tria2_size;
  float shade_dir;
  /* We pack alpha check and discard factor in alpha_discard.
   * If the value is negative then we do alpha check.
   * The absolute value itself is the discard factor.
   * Initialize value to 1.0.f if you don't want discard */
  float alpha_discard;
} uiWidgetBaseParameters;

enum {
  ROUNDBOX_TRIA_NONE = 0,
  ROUNDBOX_TRIA_ARROWS,
  ROUNDBOX_TRIA_SCROLL,
  ROUNDBOX_TRIA_MENU,
  ROUNDBOX_TRIA_CHECK,
  ROUNDBOX_TRIA_HOLD_ACTION_ARROW,

  ROUNDBOX_TRIA_MAX, /* don't use */
};

struct GPUBatch *ui_batch_roundbox_get(bool filled, bool antialiased);
struct GPUBatch *ui_batch_roundbox_widget_get(int tria);
struct GPUBatch *ui_batch_roundbox_shadow_get(void);

void ui_draw_anti_tria_rect(const rctf *rect, char dir, const float color[4]);
void ui_draw_menu_back(struct uiStyle *style, uiBlock *block, rcti *rect);
void ui_draw_popover_back(struct ARegion *region,
                          struct uiStyle *style,
                          uiBlock *block,
                          rcti *rect);
void ui_draw_pie_center(uiBlock *block);
const struct uiWidgetColors *ui_tooltip_get_theme(void);

void ui_draw_widget_menu_back_color(const rcti *rect, bool use_shadow, const float color[4]);
void ui_draw_widget_menu_back(const rcti *rect, bool use_shadow);
void ui_draw_tooltip_background(const struct uiStyle *UNUSED(style), uiBlock *block, rcti *rect);

<<<<<<< HEAD
void ui_draw_search_back(struct uiStyle *style, uiBlock *block, rcti *rect);
bool ui_link_bezier_points(const rcti *rect, float coord_array[][2], int resol);
void ui_draw_link_bezier(const rcti *rect, const float color[4]);

extern void ui_draw_but(
    const struct bContext *C, ARegion *region, struct uiStyle *style, uiBut *but, rcti *rect);
=======
extern void ui_draw_but(const struct bContext *C,
                        struct ARegion *region,
                        struct uiStyle *style,
                        uiBut *but,
                        rcti *rect);
>>>>>>> 429841e5

void ui_draw_menu_item(const struct uiFontStyle *fstyle,
                       rcti *rect,
                       const char *name,
                       int iconid,
                       int state,
                       bool use_sep,
                       int *r_xmax);
void ui_draw_preview_item(
    const struct uiFontStyle *fstyle, rcti *rect, const char *name, int iconid, int state);

#define UI_TEXT_MARGIN_X 0.4f
#define UI_POPUP_MARGIN (UI_DPI_FAC * 12)
/* margin at top of screen for popups */
#define UI_POPUP_MENU_TOP (int)(8 * UI_DPI_FAC)

#define UI_PIXEL_AA_JITTER 8
extern const float ui_pixel_jitter[UI_PIXEL_AA_JITTER][2];

/* interface_style.c */
void uiStyleInit(void);

/* interface_icons.c */
void ui_icon_ensure_deferred(const struct bContext *C, const int icon_id, const bool big);
int ui_id_icon_get(const struct bContext *C, struct ID *id, const bool big);

/* interface_icons_event.c */
void icon_draw_rect_input(
    float x, float y, int w, int h, float alpha, short event_type, short event_value);

/* resources.c */
void init_userdef_do_versions(struct Main *bmain);
void ui_resources_init(void);
void ui_resources_free(void);

/* interface_layout.c */
void ui_layout_add_but(uiLayout *layout, uiBut *but);
void ui_but_add_search(uiBut *but,
                       PointerRNA *ptr,
                       PropertyRNA *prop,
                       PointerRNA *searchptr,
                       PropertyRNA *searchprop);
void ui_layout_list_set_labels_active(uiLayout *layout);
/* menu callback */
void ui_item_menutype_func(struct bContext *C, struct uiLayout *layout, void *arg_mt);
void ui_item_paneltype_func(struct bContext *C, struct uiLayout *layout, void *arg_pt);

/* interface_align.c */
bool ui_but_can_align(const uiBut *but) ATTR_WARN_UNUSED_RESULT;
int ui_but_align_opposite_to_area_align_get(const struct ARegion *region) ATTR_WARN_UNUSED_RESULT;
void ui_block_align_calc(uiBlock *block, const struct ARegion *region);

/* interface_anim.c */
void ui_but_anim_flag(uiBut *but, float cfra);
void ui_but_anim_copy_driver(struct bContext *C);
void ui_but_anim_paste_driver(struct bContext *C);
bool ui_but_anim_expression_get(uiBut *but, char *str, size_t maxlen);
bool ui_but_anim_expression_set(uiBut *but, const char *str);
bool ui_but_anim_expression_create(uiBut *but, const char *str);
void ui_but_anim_autokey(struct bContext *C, uiBut *but, struct Scene *scene, float cfra);

void ui_but_anim_decorate_cb(struct bContext *C, void *arg_but, void *arg_dummy);
void ui_but_anim_decorate_update_from_flag(uiBut *but);

/* interface_query.c */
bool ui_but_is_editable(const uiBut *but) ATTR_WARN_UNUSED_RESULT;
bool ui_but_is_editable_as_text(const uiBut *but) ATTR_WARN_UNUSED_RESULT;
bool ui_but_is_toggle(const uiBut *but) ATTR_WARN_UNUSED_RESULT;
bool ui_but_is_interactive(const uiBut *but, const bool labeledit) ATTR_WARN_UNUSED_RESULT;
bool ui_but_is_popover_once_compat(const uiBut *but) ATTR_WARN_UNUSED_RESULT;
bool ui_but_has_array_value(const uiBut *but) ATTR_WARN_UNUSED_RESULT;
int ui_but_icon(const uiBut *but);
void ui_but_pie_dir(RadialDirection dir, float vec[2]);

bool ui_but_is_cursor_warp(const uiBut *but) ATTR_WARN_UNUSED_RESULT;

bool ui_but_contains_pt(const uiBut *but, float mx, float my) ATTR_WARN_UNUSED_RESULT;
bool ui_but_contains_rect(const uiBut *but, const rctf *rect);
bool ui_but_contains_point_px_icon(const uiBut *but,
                                   struct ARegion *region,
                                   const struct wmEvent *event) ATTR_WARN_UNUSED_RESULT;
bool ui_but_contains_point_px(const uiBut *but, const struct ARegion *region, int x, int y)
    ATTR_WARN_UNUSED_RESULT;

uiBut *ui_list_find_mouse_over(struct ARegion *region,
                               const struct wmEvent *event) ATTR_WARN_UNUSED_RESULT;

uiBut *ui_but_find_mouse_over_ex(struct ARegion *region,
                                 const int x,
                                 const int y,
                                 const bool labeledit) ATTR_WARN_UNUSED_RESULT;
uiBut *ui_but_find_mouse_over(struct ARegion *region,
                              const struct wmEvent *event) ATTR_WARN_UNUSED_RESULT;
uiBut *ui_but_find_rect_over(const struct ARegion *region,
                             const rcti *rect_px) ATTR_WARN_UNUSED_RESULT;

uiBut *ui_list_find_mouse_over_ex(struct ARegion *region, int x, int y) ATTR_WARN_UNUSED_RESULT;

bool ui_but_contains_password(const uiBut *but) ATTR_WARN_UNUSED_RESULT;

uiBut *ui_but_prev(uiBut *but) ATTR_WARN_UNUSED_RESULT;
uiBut *ui_but_next(uiBut *but) ATTR_WARN_UNUSED_RESULT;
uiBut *ui_but_first(uiBlock *block) ATTR_WARN_UNUSED_RESULT;
uiBut *ui_but_last(uiBlock *block) ATTR_WARN_UNUSED_RESULT;

bool ui_block_is_menu(const uiBlock *block) ATTR_WARN_UNUSED_RESULT;
bool ui_block_is_popover(const uiBlock *block) ATTR_WARN_UNUSED_RESULT;
bool ui_block_is_pie_menu(const uiBlock *block) ATTR_WARN_UNUSED_RESULT;
bool ui_block_is_popup_any(const uiBlock *block) ATTR_WARN_UNUSED_RESULT;

uiBlock *ui_block_find_mouse_over_ex(const struct ARegion *region,
                                     const int x,
                                     const int y,
                                     bool only_clip);
uiBlock *ui_block_find_mouse_over(const struct ARegion *region,
                                  const struct wmEvent *event,
                                  bool only_clip);

uiBut *ui_region_find_first_but_test_flag(struct ARegion *region,
                                          int flag_include,
                                          int flag_exclude);
uiBut *ui_region_find_active_but(struct ARegion *region) ATTR_WARN_UNUSED_RESULT;
bool ui_region_contains_point_px(const struct ARegion *region,
                                 int x,
                                 int y) ATTR_WARN_UNUSED_RESULT;
bool ui_region_contains_rect_px(const struct ARegion *region, const rcti *rect_px);

struct ARegion *ui_screen_region_find_mouse_over_ex(struct bScreen *screen, int x, int y);
struct ARegion *ui_screen_region_find_mouse_over(struct bScreen *screen,
                                                 const struct wmEvent *event);

/* interface_context_menu.c */
bool ui_popup_context_menu_for_button(struct bContext *C, uiBut *but);
void ui_popup_context_menu_for_panel(struct bContext *C,
                                     struct ARegion *region,
                                     struct Panel *panel);

/* interface_eyedropper.c */
struct wmKeyMap *eyedropper_modal_keymap(struct wmKeyConfig *keyconf);
struct wmKeyMap *eyedropper_colorband_modal_keymap(struct wmKeyConfig *keyconf);

/* interface_eyedropper_color.c */
void UI_OT_eyedropper_color(struct wmOperatorType *ot);

/* interface_eyedropper_colorband.c */
void UI_OT_eyedropper_colorramp(struct wmOperatorType *ot);
void UI_OT_eyedropper_colorramp_point(struct wmOperatorType *ot);

/* interface_eyedropper_datablock.c */
void UI_OT_eyedropper_id(struct wmOperatorType *ot);

/* interface_eyedropper_depth.c */
void UI_OT_eyedropper_depth(struct wmOperatorType *ot);

/* interface_eyedropper_driver.c */
void UI_OT_eyedropper_driver(struct wmOperatorType *ot);

/* interface_eyedropper_gpencil_color.c */
void UI_OT_eyedropper_gpencil_color(struct wmOperatorType *ot);

/* interface_util.c */
bool ui_str_has_word_prefix(const char *haystack, const char *needle, size_t needle_len);

/**
 * For use with #ui_rna_collection_search_update_fn.
 */
typedef struct uiRNACollectionSearch {
  PointerRNA target_ptr;
  PropertyRNA *target_prop;

  PointerRNA search_ptr;
  PropertyRNA *search_prop;

  uiBut *search_but;
  /* Let UI_butstore_ API update search_but pointer above over redraws. */
  uiButStore *butstore;
  /* Block has to be stored for freeing butstore (uiBut.block doesn't work with undo). */
  uiBlock *butstore_block;
} uiRNACollectionSearch;
void ui_rna_collection_search_update_fn(const struct bContext *C,
                                        void *arg,
                                        const char *str,
                                        uiSearchItems *items);

/* interface_ops.c */
bool ui_jump_to_target_button_poll(struct bContext *C);

/* interface_queries.c */
void ui_interface_tag_script_reload_queries(void);

#endif /* __INTERFACE_INTERN_H__ */<|MERGE_RESOLUTION|>--- conflicted
+++ resolved
@@ -901,20 +901,15 @@
 void ui_draw_widget_menu_back(const rcti *rect, bool use_shadow);
 void ui_draw_tooltip_background(const struct uiStyle *UNUSED(style), uiBlock *block, rcti *rect);
 
-<<<<<<< HEAD
 void ui_draw_search_back(struct uiStyle *style, uiBlock *block, rcti *rect);
 bool ui_link_bezier_points(const rcti *rect, float coord_array[][2], int resol);
 void ui_draw_link_bezier(const rcti *rect, const float color[4]);
 
-extern void ui_draw_but(
-    const struct bContext *C, ARegion *region, struct uiStyle *style, uiBut *but, rcti *rect);
-=======
 extern void ui_draw_but(const struct bContext *C,
                         struct ARegion *region,
                         struct uiStyle *style,
                         uiBut *but,
                         rcti *rect);
->>>>>>> 429841e5
 
 void ui_draw_menu_item(const struct uiFontStyle *fstyle,
                        rcti *rect,
