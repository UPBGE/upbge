--- conflicted
+++ resolved
@@ -1217,16 +1217,13 @@
 void ui_draw_widget_menu_back(const rcti *rect, bool use_shadow);
 void ui_draw_tooltip_background(const struct uiStyle *style, uiBlock *block, rcti *rect);
 
-<<<<<<< HEAD
 void ui_draw_search_back(struct uiStyle *style, uiBlock *block, rcti *rect);
 bool ui_link_bezier_points(const rcti *rect, float coord_array[][2], int resol);
 void ui_draw_link_bezier(const rcti *rect, const float color[4]);
 
-=======
 /**
  * Conversion from old to new buttons, so still messy.
  */
->>>>>>> f32b63ec
 extern void ui_draw_but(const struct bContext *C,
                         struct ARegion *region,
                         struct uiStyle *style,
