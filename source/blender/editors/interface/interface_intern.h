--- conflicted
+++ resolved
@@ -145,7 +145,6 @@
 /* max amount of items a radial menu (pie menu) can contain */
 #define PIE_MAX_ITEMS 8
 
-<<<<<<< HEAD
 typedef struct uiLinkLine { /* only for draw/edit */
   struct uiLinkLine *next, *prev;
   struct uiBut *from, *to;
@@ -162,7 +161,7 @@
 
   ListBase lines;
 } uiLink;
-=======
+
 struct uiButSearchData {
   uiButSearchCreateFn create_fn;
   uiButSearchUpdateFn update_fn;
@@ -172,7 +171,6 @@
 
   const char *sep_string;
 };
->>>>>>> 6f985574
 
 struct uiBut {
   struct uiBut *next, *prev;
