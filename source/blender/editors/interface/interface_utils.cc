/* SPDX-FileCopyrightText: 2009 Blender Authors
 *
 * SPDX-License-Identifier: GPL-2.0-or-later */

/** \file
 * \ingroup edinterface
 */

#include <algorithm>
#include <cctype>
#include <cstdio>
#include <cstdlib>
#include <cstring>
#include <fmt/format.h>

#include "DNA_object_types.h"
#include "DNA_screen_types.h"

#include "ED_screen.hh"

#include "BLI_listbase.h"
#include "BLI_string.h"
#include "BLI_string_utf8.h"
#include "BLI_utildefines.h"

#include "BLT_translation.hh"

#include "BKE_context.hh"
#include "BKE_global.hh"
#include "BKE_lib_id.hh"
#include "BKE_screen.hh"

#include "MEM_guardedalloc.h"

#include "RNA_access.hh"
#include "RNA_prototypes.hh"

#include "ANIM_action.hh"

#include "UI_interface_icons.hh"
#include "UI_interface_layout.hh"
#include "UI_resources.hh"
#include "UI_string_search.hh"
#include "UI_view2d.hh"

#include "WM_api.hh"
#include "WM_types.hh"

#include "interface_intern.hh"

namespace blender::ui {

/*************************** RNA Utilities ******************************/

Button *uiDefAutoButR(Block *block,
                      PointerRNA *ptr,
                      PropertyRNA *prop,
                      int index,
                      const std::optional<StringRef> name,
                      int icon,
                      int x,
                      int y,
                      int width,
                      int height,
                      std::optional<ButtonType> button_type_override)
{
  Button *but = nullptr;

  switch (RNA_property_type(prop)) {
    case PROP_BOOLEAN: {
      if (RNA_property_array_check(prop) && index == -1) {
        return nullptr;
      }

      if (icon && name && name->is_empty()) {
        but = uiDefIconButR_prop(block,
                                 ButtonType::IconToggle,
                                 icon,
                                 x,
                                 y,
                                 width,
                                 height,
                                 ptr,
                                 prop,
                                 index,
                                 0,
                                 0,
                                 std::nullopt);
      }
      else if (icon) {
        but = uiDefIconTextButR_prop(block,
                                     ButtonType::IconToggle,
                                     icon,
                                     name,
                                     x,
                                     y,
                                     width,
                                     height,
                                     ptr,
                                     prop,
                                     index,
                                     0,
                                     0,
                                     std::nullopt);
      }
      else {
        but = uiDefButR_prop(block,
                             ButtonType::Checkbox,
                             name,
                             x,
                             y,
                             width,
                             height,
                             ptr,
                             prop,
                             index,
                             0,
                             0,
                             std::nullopt);
      }
      break;
    }
    case PROP_INT:
    case PROP_FLOAT: {
      if (RNA_property_array_check(prop) && index == -1) {
        if (ELEM(RNA_property_subtype(prop), PROP_COLOR, PROP_COLOR_GAMMA)) {
          but = uiDefButR_prop(block,
                               ButtonType::Color,
                               name,
                               x,
                               y,
                               width,
                               height,
                               ptr,
                               prop,
                               -1,
                               0,
                               0,
                               std::nullopt);
        }
        else {
          return nullptr;
        }
      }
      else if (RNA_property_subtype(prop) == PROP_PERCENTAGE ||
               RNA_property_subtype(prop) == PROP_FACTOR)
      {
        but = uiDefButR_prop(block,
                             ButtonType::NumSlider,
                             name,
                             x,
                             y,
                             width,
                             height,
                             ptr,
                             prop,
                             index,
                             0,
                             0,
                             std::nullopt);
      }
      else {
        const ButtonType button_type = button_type_override.value_or(ButtonType::Num);
        BLI_assert(ELEM(button_type, ButtonType::Num, ButtonType::NumSlider));

        but = uiDefButR_prop(
            block, button_type, name, x, y, width, height, ptr, prop, index, 0, 0, std::nullopt);
      }

      if (RNA_property_flag(prop) & PROP_TEXTEDIT_UPDATE) {
        button_flag_enable(but, BUT_TEXTEDIT_UPDATE);
      }
      break;
    }
    case PROP_ENUM: {
      const ButtonType button_type = button_type_override.value_or(ButtonType::Menu);
      BLI_assert(ELEM(button_type, ButtonType::Menu, ButtonType::SearchMenu));
      if (icon && name && name->is_empty()) {
        but = uiDefIconButR_prop(
            block, button_type, icon, x, y, width, height, ptr, prop, index, 0, 0, std::nullopt);
      }
      else if (icon) {
        but = uiDefIconTextButR_prop(block,
                                     button_type,
                                     icon,
                                     std::nullopt,
                                     x,
                                     y,
                                     width,
                                     height,
                                     ptr,
                                     prop,
                                     index,
                                     0,
                                     0,
                                     std::nullopt);
      }
      else {
        but = uiDefButR_prop(
            block, button_type, name, x, y, width, height, ptr, prop, index, 0, 0, std::nullopt);
      }
      break;
    }
    case PROP_STRING: {
      const eStringPropertySearchFlag search_flag = RNA_property_string_search_flag(prop);
<<<<<<< HEAD
      const ButtonType button_type = button_type_override.value_or(
          bool(search_flag) ? ButtonType::SearchMenu : ButtonType::Text);
=======
      const ButtonType button_type = bool(search_flag) ?
                                         ButtonType::SearchMenu :
                                         button_type_override.value_or(ButtonType::Text);
      BLI_assert(ELEM(button_type, ButtonType::SearchMenu, ButtonType::Text));
>>>>>>> d21c102f
      if (icon && name && name->is_empty()) {
        but = uiDefIconButR_prop(
            block, button_type, icon, x, y, width, height, ptr, prop, index, 0, 0, std::nullopt);
      }
      else if (icon) {
        but = uiDefIconTextButR_prop(block,
                                     button_type,
                                     icon,
                                     name,
                                     x,
                                     y,
                                     width,
                                     height,
                                     ptr,
                                     prop,
                                     index,
                                     0,
                                     0,
                                     std::nullopt);
      }
      else {
        but = uiDefButR_prop(
            block, button_type, name, x, y, width, height, ptr, prop, index, 0, 0, std::nullopt);
      }
      if (search_flag) {
        button_configure_search(but,
                                ptr,
                                prop,
                                nullptr,
                                nullptr,
                                nullptr,
                                search_flag & PROP_STRING_SEARCH_SUGGESTION);
      }

      if (RNA_property_flag(prop) & PROP_TEXTEDIT_UPDATE) {
        /* TEXTEDIT_UPDATE is usually used for search buttons. For these we also want
         * the 'x' icon to clear search string, so setting VALUE_CLEAR flag, too. */
        button_flag_enable(but, BUT_TEXTEDIT_UPDATE | BUT_VALUE_CLEAR);
      }
      break;
    }
    case PROP_POINTER: {
      if (icon == 0) {
        const PointerRNA pptr = RNA_property_pointer_get(ptr, prop);
        icon = RNA_struct_ui_icon(pptr.type ? pptr.type : RNA_property_pointer_type(ptr, prop));
      }
      if (icon == ICON_DOT) {
        icon = 0;
      }

      but = uiDefIconTextButR_prop(block,
                                   ButtonType::SearchMenu,
                                   icon,
                                   name,
                                   x,
                                   y,
                                   width,
                                   height,
                                   ptr,
                                   prop,
                                   index,
                                   0,
                                   0,
                                   std::nullopt);
      button_configure_search(but, ptr, prop, nullptr, nullptr, nullptr, false);
      break;
    }
    case PROP_COLLECTION: {
      char text[256];
      SNPRINTF_UTF8(text, IFACE_("%d items"), RNA_property_collection_length(ptr, prop));
      but = uiDefBut(
          block, ButtonType::Label, text, x, y, width, height, nullptr, 0, 0, std::nullopt);
      button_flag_enable(but, BUT_DISABLED);
      break;
    }
    default:
      but = nullptr;
      break;
  }

  return but;
}

void uiDefAutoButsArrayR(Block *block,
                         PointerRNA *ptr,
                         PropertyRNA *prop,
                         const int icon,
                         const int x,
                         const int y,
                         const int tot_width,
                         const int height)
{
  const int len = RNA_property_array_length(ptr, prop);
  if (len == 0) {
    return;
  }

  const int item_width = tot_width / len;

  block_align_begin(block);
  for (int i = 0; i < len; i++) {
    uiDefAutoButR(block, ptr, prop, i, "", icon, x + i * item_width, y, item_width, height);
  }
  block_align_end(block);
}

AutoPropButsReturn uiDefAutoButsRNA(Layout *layout,
                                    PointerRNA *ptr,
                                    bool (*check_prop)(PointerRNA *ptr,
                                                       PropertyRNA *prop,
                                                       void *user_data),
                                    void *user_data,
                                    PropertyRNA *prop_activate_init,
                                    const eButLabelAlign label_align,
                                    const bool compact)
{
  AutoPropButsReturn return_info = PROP_BUTS_NONE_ADDED;
  Layout *col;
  std::optional<StringRefNull> name;

  RNA_STRUCT_BEGIN (ptr, prop) {
    const int flag = RNA_property_flag(prop);

    if (flag & PROP_HIDDEN) {
      continue;
    }
    if (check_prop && check_prop(ptr, prop, user_data) == 0) {
      return_info |= PROP_BUTS_ANY_FAILED_CHECK;
      continue;
    }

    const PropertyType type = RNA_property_type(prop);
    switch (label_align) {
      case BUT_LABEL_ALIGN_COLUMN:
      case BUT_LABEL_ALIGN_SPLIT_COLUMN: {
        const bool is_boolean = (type == PROP_BOOLEAN && !RNA_property_array_check(prop));

        name = RNA_property_ui_name(prop);

        if (label_align == BUT_LABEL_ALIGN_COLUMN) {
          col = &layout->column(true);

          if (!is_boolean) {
            col->label(*name, ICON_NONE);
          }
        }
        else {
          BLI_assert(label_align == BUT_LABEL_ALIGN_SPLIT_COLUMN);
          col = &layout->column(true);
          /* Let Layout::prop() create the split layout. */
          col->use_property_split_set(true);
        }

        break;
      }
      case BUT_LABEL_ALIGN_NONE:
      default:
        col = layout;
        name = std::nullopt; /* no smart label alignment, show default name with button */
        break;
    }

    /* Only buttons that can be edited as text. */
    const bool use_activate_init = ((prop == prop_activate_init) &&
                                    ELEM(type, PROP_STRING, PROP_INT, PROP_FLOAT));

    if (use_activate_init) {
      col->activate_init_set(true);
    }

    col->prop(ptr, prop, -1, 0, compact ? ITEM_R_COMPACT : UI_ITEM_NONE, name, ICON_NONE);
    return_info &= ~PROP_BUTS_NONE_ADDED;

    if (use_activate_init) {
      col->activate_init_set(false);
    }
  }
  RNA_STRUCT_END;

  return return_info;
}

void button_func_identity_compare_set(Button *but, ButtonIdentityCompareFunc cmp_fn)
{
  but->identity_cmp_func = cmp_fn;
}

/* *** RNA collection search menu *** */

struct CollItemSearch {
  void *data;
  std::string name;
  int index;
  int iconid;
  int name_prefix_offset;
  bool is_id;
  bool has_sep_char;
};

static bool add_collection_search_item(CollItemSearch &cis,
                                       const bool requires_exact_data_name,
                                       const bool has_id_icon,
                                       SearchItems *items)
{

  /* If no item has its own icon to display, libraries can use the library icons rather than the
   * name prefix for showing the library status. */
  int name_prefix_offset = cis.name_prefix_offset;
  if (!has_id_icon && cis.is_id && !requires_exact_data_name) {
    cis.iconid = icon_from_library(static_cast<const ID *>(cis.data));
    char name_buf[UI_MAX_DRAW_STR];
    BKE_id_full_name_ui_prefix_get(
        name_buf, static_cast<const ID *>(cis.data), false, UI_SEP_CHAR, &name_prefix_offset);
    cis.name = name_buf;
  }

  return search_item_add(items,
                         cis.name,
                         cis.data,
                         cis.iconid,
                         cis.has_sep_char ? int(BUT_HAS_SEP_CHAR) : 0,
                         name_prefix_offset);
}

void rna_collection_search_update_fn(
    const bContext *C, void *arg, const char *str, SearchItems *items, const bool is_first)
{
  RNACollectionSearch *data = static_cast<RNACollectionSearch *>(arg);
  const int flag = RNA_property_flag(data->target_prop);
  const bool is_ptr_target = (RNA_property_type(data->target_prop) == PROP_POINTER);
  /* For non-pointer properties, UI code acts entirely based on the item's name. So the name has to
   * match the RNA name exactly. So only for pointer properties, the name can be modified to add
   * further UI hints. */
  const bool requires_exact_data_name = !is_ptr_target;
  const bool skip_filter = is_first;
  char name_buf[UI_MAX_DRAW_STR];
  bool has_id_icon = false;

  /* The string search API requires pointer stability. */
  Vector<std::unique_ptr<CollItemSearch>> items_list;

  if (data->search_prop != nullptr) {
    /* build a temporary list of relevant items first */
    RNA_PROP_BEGIN (&data->search_ptr, itemptr, data->search_prop) {
      if (flag & PROP_ID_SELF_CHECK) {
        if (itemptr.data == data->target_ptr.owner_id) {
          continue;
        }
      }

      /* use filter */
      if (is_ptr_target) {
        if (RNA_property_pointer_poll(&data->target_ptr, data->target_prop, &itemptr) == 0) {
          continue;
        }
      }

      int name_prefix_offset = 0;
      int iconid = ICON_NONE;
      bool has_sep_char = false;
      const bool is_id = itemptr.type && RNA_struct_is_ID(itemptr.type);

      char *name;
      if (is_id) {
        iconid = id_icon_get(C, static_cast<ID *>(itemptr.data), false);
        if (!ELEM(iconid, 0, ICON_BLANK1)) {
          has_id_icon = true;
        }

        if (requires_exact_data_name) {
          name = RNA_struct_name_get_alloc(&itemptr, name_buf, sizeof(name_buf), nullptr);
        }
        else {
          const ID *id = static_cast<ID *>(itemptr.data);
          BKE_id_full_name_ui_prefix_get(name_buf, id, true, UI_SEP_CHAR, &name_prefix_offset);
          BLI_STATIC_ASSERT(sizeof(name_buf) >= MAX_ID_FULL_NAME_UI,
                            "Name string buffer should be big enough to hold full UI ID name");
          name = name_buf;
          has_sep_char = ID_IS_LINKED(id);
        }
      }
      else if (data->item_search_prop) {
        name = RNA_property_string_get_alloc(
            &itemptr, data->item_search_prop, name_buf, sizeof(name_buf), nullptr);
      }
      else if (itemptr.type == &RNA_ActionSlot) {
        /* FIXME: This special case is fairly annoying.
         *
         * `item_search_prop` now allows to specify another string property than the default RNA
         * struct name one as source, but icons are still an issue. RNA access API for icons likely
         * needs some love, to allow callbacks, data-based icons retrieval, in addition to the
         * purely static options currently available (see #RNA_struct_ui_icon and
         * #RNA_property_ui_icon).
         */
        PropertyRNA *prop = RNA_struct_find_property(&itemptr, "name_display");
        name = RNA_property_string_get_alloc(&itemptr, prop, name_buf, sizeof(name_buf), nullptr);
        /* Also show an icon for the data-block type that each slot is intended for. */
        animrig::Slot &slot = reinterpret_cast<ActionSlot *>(itemptr.data)->wrap();
        iconid = icon_from_idcode(slot.idtype);
        /* So indentation is kept when no icon is present. */
        if (iconid == ICON_NONE) {
          iconid = ICON_BLANK1;
        }
      }
      else {
        name = RNA_struct_name_get_alloc(&itemptr, name_buf, sizeof(name_buf), nullptr);
      }

      if (name) {
        auto cis = std::make_unique<CollItemSearch>();
        cis->data = itemptr.data;
        cis->name = name;
        cis->index = items_list.size();
        cis->iconid = iconid;
        cis->is_id = is_id;
        cis->name_prefix_offset = name_prefix_offset;
        cis->has_sep_char = has_sep_char;
        items_list.append(std::move(cis));
        if (name != name_buf) {
          MEM_freeN(name);
        }
      }
    }
    RNA_PROP_END;
  }
  else {
    BLI_assert(RNA_property_type(data->target_prop) == PROP_STRING);
    const eStringPropertySearchFlag search_flag = RNA_property_string_search_flag(
        data->target_prop);
    BLI_assert(search_flag & PROP_STRING_SEARCH_SUPPORTED);

    const bool show_extra_info = (G.debug_value == 102);

    RNA_property_string_search(C,
                               &data->target_ptr,
                               data->target_prop,
                               str,
                               [&](StringPropertySearchVisitParams visit_params) {
                                 auto cis = std::make_unique<CollItemSearch>();

                                 cis->data = nullptr;
                                 if (visit_params.info && show_extra_info) {
                                   cis->name = fmt::format("{}" UI_SEP_CHAR_S "{}",
                                                           visit_params.text,
                                                           *visit_params.info);
                                 }
                                 else {
                                   cis->name = std::move(visit_params.text);
                                 }

                                 cis->index = items_list.size();
                                 cis->iconid = visit_params.icon_id.value_or(ICON_NONE);
                                 cis->is_id = false;
                                 cis->name_prefix_offset = 0;
                                 cis->has_sep_char = visit_params.info.has_value();
                                 items_list.append(std::move(cis));
                               });

    if (search_flag & PROP_STRING_SEARCH_SORT) {
      std::sort(
          items_list.begin(),
          items_list.end(),
          [](const std::unique_ptr<CollItemSearch> &a, const std::unique_ptr<CollItemSearch> &b) {
            return BLI_strcasecmp_natural(a->name.c_str(), b->name.c_str()) < 0;
          });
      for (const int i : items_list.index_range()) {
        items_list[i]->index = i;
      }
    }
  }

  if (skip_filter) {
    for (std::unique_ptr<CollItemSearch> &cis : items_list) {
      if (!add_collection_search_item(*cis, requires_exact_data_name, has_id_icon, items)) {
        break;
      }
    }
  }
  else {
    string_search::StringSearch<CollItemSearch> search;
    for (std::unique_ptr<CollItemSearch> &cis : items_list) {
      search.add(cis->name, cis.get());
    }

    const Vector<CollItemSearch *> filtered_items = search.query(str);
    for (CollItemSearch *cis : filtered_items) {
      if (!add_collection_search_item(*cis, requires_exact_data_name, has_id_icon, items)) {
        break;
      }
    }
  }
}

int icon_from_id(const ID *id)
{
  if (id == nullptr) {
    return ICON_NONE;
  }

  /* exception for objects */
  if (GS(id->name) == ID_OB) {
    Object *ob = (Object *)id;

    if (ob->type == OB_EMPTY) {
      return ICON_EMPTY_DATA;
    }
    return icon_from_id(static_cast<const ID *>(ob->data));
  }

  /* otherwise get it through RNA, creating the pointer
   * will set the right type, also with subclassing */
  PointerRNA ptr = RNA_id_pointer_create((ID *)id);

  return (ptr.type) ? RNA_struct_ui_icon(ptr.type) : ICON_NONE;
}

int icon_from_report_type(int type)
{
  if (type & RPT_ERROR_ALL) {
    return ICON_CANCEL;
  }
  if (type & RPT_WARNING_ALL) {
    return ICON_ERROR;
  }
  if (type & RPT_INFO_ALL) {
    return ICON_INFO;
  }
  if (type & RPT_DEBUG_ALL) {
    return ICON_SYSTEM;
  }
  if (type & RPT_PROPERTY) {
    return ICON_OPTIONS;
  }
  if (type & RPT_OPERATOR) {
    return ICON_CHECKMARK;
  }
  return ICON_INFO;
}

int icon_colorid_from_report_type(int type)
{
  if (type & RPT_ERROR_ALL) {
    return TH_ERROR;
  }
  if (type & RPT_WARNING_ALL) {
    return TH_WARNING;
  }
  if (type & RPT_INFO_ALL) {
    return TH_INFO;
  }
  if (type & RPT_DEBUG_ALL) {
    return TH_INFO_DEBUG;
  }
  if (type & RPT_PROPERTY) {
    return TH_INFO_PROPERTY;
  }
  if (type & RPT_OPERATOR) {
    return TH_INFO_OPERATOR;
  }
  return TH_WARNING;
}

int UI_text_colorid_from_report_type(int type)
{
  if (type & RPT_ERROR_ALL) {
    return TH_INFO_ERROR_TEXT;
  }
  if (type & RPT_WARNING_ALL) {
    return TH_INFO_WARNING_TEXT;
  }
  if (type & RPT_INFO_ALL) {
    return TH_INFO_INFO_TEXT;
  }
  if (type & RPT_DEBUG_ALL) {
    return TH_INFO_DEBUG_TEXT;
  }
  if (type & RPT_PROPERTY) {
    return TH_INFO_PROPERTY_TEXT;
  }
  if (type & RPT_OPERATOR) {
    return TH_INFO_OPERATOR_TEXT;
  }
  return TH_INFO_WARNING_TEXT;
}

/********************************** Misc **************************************/

int calc_float_precision(int prec, double value)
{
  static const double pow10_neg[UI_PRECISION_FLOAT_MAX + 1] = {
      1e0, 1e-1, 1e-2, 1e-3, 1e-4, 1e-5, 1e-6};
  static const double max_pow = 10000000.0; /* pow(10, UI_PRECISION_FLOAT_MAX) */

  BLI_assert(prec <= UI_PRECISION_FLOAT_MAX);
  BLI_assert(fabs(pow10_neg[prec] - pow(10, -prec)) < 1e-16);

  /* Check on the number of decimal places need to display the number,
   * this is so 0.00001 is not displayed as 0.00,
   * _but_, this is only for small values as 10.0001 will not get the same treatment.
   */
  value = fabs(value);
  if ((value < pow10_neg[prec]) && (value > (1.0 / max_pow))) {
    int value_i = int(lround(value * max_pow));
    if (value_i != 0) {
      const int prec_span = 3; /* show: 0.01001, 5 would allow 0.0100001 for eg. */
      int test_prec;
      int prec_min = -1;
      int dec_flag = 0;
      int i = UI_PRECISION_FLOAT_MAX;
      while (i && value_i) {
        if (value_i % 10) {
          dec_flag |= 1 << i;
          prec_min = i;
        }
        value_i /= 10;
        i--;
      }

      /* even though its a small value, if the second last digit is not 0, use it */
      test_prec = prec_min;

      dec_flag = (dec_flag >> (prec_min + 1)) & ((1 << prec_span) - 1);

      while (dec_flag) {
        test_prec++;
        dec_flag = dec_flag >> 1;
      }

      prec = std::max(test_prec, prec);
    }
  }

  CLAMP(prec, 0, UI_PRECISION_FLOAT_MAX);

  return prec;
}

std::optional<std::string> button_online_manual_id(const Button *but)
{
  if (but->rnapoin.data && but->rnaprop) {
    return fmt::format(
        "{}.{}", RNA_struct_identifier(but->rnapoin.type), RNA_property_identifier(but->rnaprop));
  }
  if (but->optype) {
    char idname[OP_MAX_TYPENAME];
    const size_t idname_len = WM_operator_py_idname(idname, but->optype->idname);
    return std::string(idname, idname_len);
  }

  return std::nullopt;
}

std::optional<std::string> button_online_manual_id_from_active(const bContext *C)
{
  if (Button *but = context_active_but_get(C)) {
    return button_online_manual_id(but);
  }
  return std::nullopt;
}

/* -------------------------------------------------------------------- */

static rctf ui_but_rect_to_view(const Button *but, const ARegion *region, const View2D *v2d)
{
  rctf region_rect;
  block_to_region_rctf(region, but->block, &region_rect, &but->rect);

  rctf view_rect;
  view2d_region_to_view_rctf(v2d, &region_rect, &view_rect);

  return view_rect;
}

/**
 * To get a margin (typically wanted), add the margin to \a rect directly.
 *
 * Based on #file_ensure_inside_viewbounds(), could probably share code.
 *
 * \return true if anything changed.
 */
static bool ui_view2d_cur_ensure_rect_in_view(View2D *v2d, const rctf *rect)
{
  const float rect_width = BLI_rctf_size_x(rect);
  const float rect_height = BLI_rctf_size_y(rect);

  rctf *cur = &v2d->cur;
  const float cur_width = BLI_rctf_size_x(cur);
  const float cur_height = BLI_rctf_size_y(cur);

  bool changed = false;

  /* Snap to bottom edge. Also use if rect is higher than view bounds (could be a parameter). */
  if ((cur->ymin > rect->ymin) || (rect_height > cur_height)) {
    cur->ymin = rect->ymin;
    cur->ymax = cur->ymin + cur_height;
    changed = true;
  }
  /* Snap to upper edge. */
  else if (cur->ymax < rect->ymax) {
    cur->ymax = rect->ymax;
    cur->ymin = cur->ymax - cur_height;
    changed = true;
  }
  /* Snap to left edge. Also use if rect is wider than view bounds. */
  else if ((cur->xmin > rect->xmin) || (rect_width > cur_width)) {
    cur->xmin = rect->xmin;
    cur->xmax = cur->xmin + cur_width;
    changed = true;
  }
  /* Snap to right edge. */
  else if (cur->xmax < rect->xmax) {
    cur->xmax = rect->xmax;
    cur->xmin = cur->xmax - cur_width;
    changed = true;
  }
  else {
    BLI_assert(BLI_rctf_inside_rctf(cur, rect));
  }

  return changed;
}

void but_ensure_in_view(const bContext *C, ARegion *region, const Button *but)
{
  View2D *v2d = &region->v2d;
  /* Uninitialized view or region that doesn't use View2D. */
  if ((v2d->flag & V2D_IS_INIT) == 0) {
    return;
  }

  rctf rect = ui_but_rect_to_view(but, region, v2d);

  const int margin = UI_UNIT_X * 0.5f;
  BLI_rctf_pad(&rect, margin, margin);

  const bool changed = ui_view2d_cur_ensure_rect_in_view(v2d, &rect);
  if (changed) {
    view2d_curRect_changed(C, v2d);
    ED_region_tag_redraw_no_rebuild(region);
  }
}

/* -------------------------------------------------------------------- */
/** \name Button Store
 *
 * Modal Button Store API.
 *
 * Store for modal operators & handlers to register button pointers
 * which are maintained while drawing or nullptr when removed.
 *
 * This is needed since button pointers are continuously freed and re-allocated.
 *
 * \{ */

struct ButStore {
  ButStore *next, *prev;
  Block *block;
  ListBase items;
};

struct ButStoreElem {
  ButStoreElem *next, *prev;
  Button **but_p;
};

ButStore *butstore_create(Block *block)
{
  ButStore *bs_handle = MEM_callocN<ButStore>(__func__);

  bs_handle->block = block;
  BLI_addtail(&block->butstore, bs_handle);

  return bs_handle;
}

void butstore_free(Block *block, ButStore *bs_handle)
{
  /* NOTE(@ideasman42): Workaround for button store being moved into new block,
   * which then can't use the previous buttons state
   * (#ui_but_update_from_old_block fails to find a match),
   * keeping the active button in the old block holding a reference
   * to the button-state in the new block: see #49034.
   *
   * Ideally we would manage moving the 'ButStore', keeping a correct state.
   * All things considered this is the most straightforward fix. */
  if (block != bs_handle->block && bs_handle->block != nullptr) {
    block = bs_handle->block;
  }

  BLI_freelistN(&bs_handle->items);
  BLI_assert(BLI_findindex(&block->butstore, bs_handle) != -1);
  BLI_remlink(&block->butstore, bs_handle);

  MEM_freeN(bs_handle);
}

bool butstore_is_valid(ButStore *bs_handle)
{
  return (bs_handle->block != nullptr);
}

bool butstore_is_registered(Block *block, Button *but)
{
  LISTBASE_FOREACH (ButStore *, bs_handle, &block->butstore) {
    LISTBASE_FOREACH (ButStoreElem *, bs_elem, &bs_handle->items) {
      if (*bs_elem->but_p == but) {
        return true;
      }
    }
  }

  return false;
}

void butstore_register(ButStore *bs_handle, Button **but_p)
{
  ButStoreElem *bs_elem = MEM_callocN<ButStoreElem>(__func__);
  BLI_assert(*but_p);
  bs_elem->but_p = but_p;

  BLI_addtail(&bs_handle->items, bs_elem);
}

void butstore_unregister(ButStore *bs_handle, Button **but_p)
{
  LISTBASE_FOREACH_MUTABLE (ButStoreElem *, bs_elem, &bs_handle->items) {
    if (bs_elem->but_p == but_p) {
      BLI_remlink(&bs_handle->items, bs_elem);
      MEM_freeN(bs_elem);
    }
  }

  BLI_assert(0);
}

bool butstore_register_update(Block *block, Button *but_dst, const Button *but_src)
{
  bool found = false;

  LISTBASE_FOREACH (ButStore *, bs_handle, &block->butstore) {
    LISTBASE_FOREACH (ButStoreElem *, bs_elem, &bs_handle->items) {
      if (*bs_elem->but_p == but_src) {
        *bs_elem->but_p = but_dst;
        found = true;
      }
    }
  }

  return found;
}

void butstore_clear(Block *block)
{
  LISTBASE_FOREACH (ButStore *, bs_handle, &block->butstore) {
    bs_handle->block = nullptr;
    LISTBASE_FOREACH (ButStoreElem *, bs_elem, &bs_handle->items) {
      *bs_elem->but_p = nullptr;
    }
  }
}

void butstore_update(Block *block)
{
  /* move this list to the new block */
  if (block->oldblock) {
    if (block->oldblock->butstore.first) {
      BLI_movelisttolist(&block->butstore, &block->oldblock->butstore);
    }
  }

  if (LIKELY(block->butstore.first == nullptr)) {
    return;
  }

  /* warning, loop-in-loop, in practice we only store <10 buttons at a time,
   * so this isn't going to be a problem, if that changes old-new mapping can be cached first */
  LISTBASE_FOREACH (ButStore *, bs_handle, &block->butstore) {
    BLI_assert(ELEM(bs_handle->block, nullptr, block) ||
               (block->oldblock && block->oldblock == bs_handle->block));

    if (bs_handle->block == block->oldblock) {
      bs_handle->block = block;

      LISTBASE_FOREACH (ButStoreElem *, bs_elem, &bs_handle->items) {
        if (*bs_elem->but_p) {
          Button *but_new = button_find_new(block, *bs_elem->but_p);

          /* can be nullptr if the buttons removed,
           * NOTE: we could allow passing in a callback when buttons are removed
           * so the caller can cleanup */
          *bs_elem->but_p = but_new;
        }
      }
    }
  }
}

/** \} */

}  // namespace blender::ui<|MERGE_RESOLUTION|>--- conflicted
+++ resolved
@@ -203,15 +203,10 @@
     }
     case PROP_STRING: {
       const eStringPropertySearchFlag search_flag = RNA_property_string_search_flag(prop);
-<<<<<<< HEAD
-      const ButtonType button_type = button_type_override.value_or(
-          bool(search_flag) ? ButtonType::SearchMenu : ButtonType::Text);
-=======
       const ButtonType button_type = bool(search_flag) ?
                                          ButtonType::SearchMenu :
                                          button_type_override.value_or(ButtonType::Text);
       BLI_assert(ELEM(button_type, ButtonType::SearchMenu, ButtonType::Text));
->>>>>>> d21c102f
       if (icon && name && name->is_empty()) {
         but = uiDefIconButR_prop(
             block, button_type, icon, x, y, width, height, ptr, prop, index, 0, 0, std::nullopt);
