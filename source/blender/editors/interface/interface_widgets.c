/* SPDX-License-Identifier: GPL-2.0-or-later
 * Copyright 2009 Blender Foundation. All rights reserved. */

/** \file
 * \ingroup edinterface
 */

#include <limits.h>
#include <stdlib.h>
#include <string.h>

#include "DNA_brush_types.h"
#include "DNA_screen_types.h"
#include "DNA_userdef_types.h"

#include "BLI_listbase.h"
#include "BLI_math.h"
#include "BLI_rect.h"
#include "BLI_string.h"
#include "BLI_string_utf8.h"
#include "BLI_utildefines.h"

#include "BKE_context.h"
#include "BKE_curve.h"

#include "RNA_access.h"

#include "BLF_api.h"

#include "ED_node.h"

#include "UI_interface.h"
#include "UI_interface_icons.h"
#include "UI_view2d.h"

#include "interface_intern.h"

#include "GPU_batch.h"
#include "GPU_batch_presets.h"
#include "GPU_immediate.h"
#include "GPU_immediate_util.h"
#include "GPU_matrix.h"
#include "GPU_platform.h"
#include "GPU_state.h"

#ifdef WITH_INPUT_IME
#  include "WM_types.h"
#endif

/* -------------------------------------------------------------------- */
/** \name Local Enums/Defines
 * \{ */

/* icons are 80% of height of button (16 pixels inside 20 height) */
#define ICON_SIZE_FROM_BUTRECT(rect) (0.8f * BLI_rcti_size_y(rect))

/* visual types for drawing */
/* for time being separated from functional types */
typedef enum {
  /* default */
  UI_WTYPE_REGULAR,

  /* standard set */
  UI_WTYPE_LABEL,
  UI_WTYPE_TOGGLE,
  UI_WTYPE_CHECKBOX,
  UI_WTYPE_RADIO,
  UI_WTYPE_NUMBER,
  UI_WTYPE_SLIDER,
  UI_WTYPE_EXEC,
  UI_WTYPE_TOOLBAR_ITEM,
  UI_WTYPE_TAB,
  UI_WTYPE_TOOLTIP,

  /* strings */
  UI_WTYPE_NAME,
  UI_WTYPE_NAME_LINK,
  UI_WTYPE_POINTER_LINK,
  UI_WTYPE_FILENAME,

  /* menus */
  UI_WTYPE_MENU_RADIO,
  UI_WTYPE_MENU_ICON_RADIO,
  UI_WTYPE_MENU_POINTER_LINK,
  UI_WTYPE_MENU_NODE_LINK,

  UI_WTYPE_PULLDOWN,
  UI_WTYPE_MENU_ITEM,
  /* Same as #UI_WTYPE_MENU_ITEM, but doesn't add padding to sides for text & icon inside the
   * widget. To be used when multiple menu items should be displayed close to each other
   * horizontally. */
  UI_WTYPE_MENU_ITEM_UNPADDED,
  UI_WTYPE_MENU_ITEM_RADIAL,
  UI_WTYPE_MENU_BACK,

  /* specials */
  UI_WTYPE_ICON,
  UI_WTYPE_ICON_LABEL,
  UI_WTYPE_PREVIEW_TILE,
  UI_WTYPE_SWATCH,
  UI_WTYPE_RGB_PICKER,
  UI_WTYPE_UNITVEC,
  UI_WTYPE_BOX,
  UI_WTYPE_SCROLL,
  UI_WTYPE_LISTITEM,
  UI_WTYPE_PROGRESSBAR,
  UI_WTYPE_NODESOCKET,
  UI_WTYPE_VIEW_ITEM,
} uiWidgetTypeEnum;

/**
 * The button's state information adapted for drawing. Use #STATE_INFO_NULL for empty state.
 */
typedef struct {
  /** Copy of #uiBut.flag (possibly with overrides for drawing). */
  int but_flag;
  /** Copy of #uiBut.drawflag (possibly with overrides for drawing). */
  int but_drawflag;

  /** Show that holding the button opens a menu. */
  bool has_hold_action : 1;
  /** The button is in text input mode. */
  bool is_text_input : 1;
} uiWidgetStateInfo;

static const uiWidgetStateInfo STATE_INFO_NULL = {0};

/** \} */

/* -------------------------------------------------------------------- */
/** \name Internal Color Utilities
 * \{ */

static void color_blend_v3_v3(uchar cp[3], const uchar cpstate[3], const float fac)
{
  if (fac != 0.0f) {
    cp[0] = (int)((1.0f - fac) * cp[0] + fac * cpstate[0]);
    cp[1] = (int)((1.0f - fac) * cp[1] + fac * cpstate[1]);
    cp[2] = (int)((1.0f - fac) * cp[2] + fac * cpstate[2]);
  }
}

static void color_blend_v4_v4v4(uchar r_col[4],
                                const uchar col1[4],
                                const uchar col2[4],
                                const float fac)
{
  const int faci = unit_float_to_uchar_clamp(fac);
  const int facm = 255 - faci;

  r_col[0] = (faci * col1[0] + facm * col2[0]) / 256;
  r_col[1] = (faci * col1[1] + facm * col2[1]) / 256;
  r_col[2] = (faci * col1[2] + facm * col2[2]) / 256;
  r_col[3] = (faci * col1[3] + facm * col2[3]) / 256;
}

static void color_add_v3_i(uchar cp[3], int tint)
{
  cp[0] = clamp_i(cp[0] + tint, 0, 255);
  cp[1] = clamp_i(cp[1] + tint, 0, 255);
  cp[2] = clamp_i(cp[2] + tint, 0, 255);
}

static void color_ensure_contrast_v3(uchar cp[3], const uchar cp_other[3], int contrast)
{
  BLI_assert(contrast > 0);
  const int item_value = rgb_to_grayscale_byte(cp);
  const int inner_value = rgb_to_grayscale_byte(cp_other);
  const int delta = item_value - inner_value;
  if (delta >= 0) {
    if (contrast > delta) {
      color_add_v3_i(cp, contrast - delta);
    }
  }
  else {
    if (contrast > -delta) {
      color_add_v3_i(cp, -contrast - delta);
    }
  }
}

static void color_mul_hsl_v3(uchar ch[3], float h_factor, float s_factor, float l_factor)
{
  float rgb[3], hsl[3];
  rgb_uchar_to_float(rgb, ch);
  rgb_to_hsl_v(rgb, hsl);
  hsl[0] *= h_factor;
  hsl[1] *= s_factor;
  hsl[2] *= l_factor;
  hsl_to_rgb_v(hsl, rgb);
  rgb_float_to_uchar(ch, rgb);
}

/** \} */

/* -------------------------------------------------------------------- */
/** \name Widget Base Type
 * \{ */

/**
 * - in: roundbox codes for corner types and radius
 * - return: array of `[size][2][x, y]` points, the edges of the roundbox, + UV coords
 *
 * - draw black box with alpha 0 on exact button boundbox
 * - for every AA step:
 *    - draw the inner part for a round filled box, with color blend codes or texture coords
 *    - draw outline in outline color
 *    - draw outer part, bottom half, extruded 1 pixel to bottom, for emboss shadow
 *    - draw extra decorations
 * - draw background color box with alpha 1 on exact button boundbox
 */

/* fill this struct with polygon info to draw AA'ed */
/* it has outline, back, and two optional tria meshes */

typedef struct uiWidgetTrias {
  uint tot;
  int type;
  float size, center[2];

  float vec[16][2];
  const uint (*index)[3];

} uiWidgetTrias;

/* max as used by round_box__edges */
/* Make sure to change widget_base_vert.glsl accordingly. */
#define WIDGET_CURVE_RESOLU 9
#define WIDGET_SIZE_MAX (WIDGET_CURVE_RESOLU * 4)

typedef struct uiWidgetBase {
  /* TODO: remove these completely. */
  int totvert, halfwayvert;
  float outer_v[WIDGET_SIZE_MAX][2];
  float inner_v[WIDGET_SIZE_MAX][2];
  float inner_uv[WIDGET_SIZE_MAX][2];

  bool draw_inner, draw_outline, draw_emboss;

  uiWidgetTrias tria1;
  uiWidgetTrias tria2;

  /* Widget shader parameters, must match the shader layout. */
  uiWidgetBaseParameters uniform_params;
} uiWidgetBase;

/**
 * For time being only for visual appearance,
 * later, a handling callback can be added too.
 */
typedef struct uiWidgetType {

  /* pointer to theme color definition */
  const uiWidgetColors *wcol_theme;
  uiWidgetStateColors *wcol_state;

  /* converted colors for state */
  uiWidgetColors wcol;

  void (*state)(struct uiWidgetType *, const uiWidgetStateInfo *state, eUIEmbossType emboss)
      ATTR_NONNULL();
  void (*draw)(uiWidgetColors *,
               rcti *,
               const uiWidgetStateInfo *,
               int roundboxalign,
               const float zoom) ATTR_NONNULL();
  void (*custom)(uiBut *,
                 uiWidgetColors *,
                 rcti *,
                 const uiWidgetStateInfo *,
                 int roundboxalign,
                 const float zoom) ATTR_NONNULL();
  void (*draw_block)(
      uiWidgetColors *, rcti *, int block_flag, int roundboxalign, const float zoom);
  void (*text)(const uiFontStyle *, const uiWidgetColors *, uiBut *, rcti *);

} uiWidgetType;

/** \} */

/* -------------------------------------------------------------------- */
/** \name Shape Preset Data
 * \{ */

static const float cornervec[WIDGET_CURVE_RESOLU][2] = {
    {0.0, 0.0},
    {0.195, 0.02},
    {0.383, 0.067},
    {0.55, 0.169},
    {0.707, 0.293},
    {0.831, 0.45},
    {0.924, 0.617},
    {0.98, 0.805},
    {1.0, 1.0},
};

const float ui_pixel_jitter[UI_PIXEL_AA_JITTER][2] = {
    {0.468813, -0.481430},
    {-0.155755, -0.352820},
    {0.219306, -0.238501},
    {-0.393286, -0.110949},
    {-0.024699, 0.013908},
    {0.343805, 0.147431},
    {-0.272855, 0.269918},
    {0.095909, 0.388710},
};
#define WIDGET_AA_JITTER UI_PIXEL_AA_JITTER
#define jit ui_pixel_jitter

static const float g_shape_preset_number_arrow_vert[3][2] = {
    {-0.352077, 0.532607},
    {-0.352077, -0.549313},
    {0.330000, -0.008353},
};
static const uint g_shape_preset_number_arrow_face[1][3] = {
    {0, 1, 2},
};

static const float g_shape_preset_scroll_circle_vert[16][2] = {
    {0.382684, 0.923879},
    {0.000001, 1.000000},
    {-0.382683, 0.923880},
    {-0.707107, 0.707107},
    {-0.923879, 0.382684},
    {-1.000000, 0.000000},
    {-0.923880, -0.382684},
    {-0.707107, -0.707107},
    {-0.382683, -0.923880},
    {0.000000, -1.000000},
    {0.382684, -0.923880},
    {0.707107, -0.707107},
    {0.923880, -0.382684},
    {1.000000, -0.000000},
    {0.923880, 0.382683},
    {0.707107, 0.707107},
};
static const uint g_shape_preset_scroll_circle_face[14][3] = {
    {0, 1, 2},
    {2, 0, 3},
    {3, 0, 15},
    {3, 15, 4},
    {4, 15, 14},
    {4, 14, 5},
    {5, 14, 13},
    {5, 13, 6},
    {6, 13, 12},
    {6, 12, 7},
    {7, 12, 11},
    {7, 11, 8},
    {8, 11, 10},
    {8, 10, 9},
};

static const float g_shape_preset_menu_arrow_vert[6][2] = {
    {-0.33, 0.16},
    {0.33, 0.16},
    {0, 0.82},
    {0, -0.82},
    {-0.33, -0.16},
    {0.33, -0.16},
};
static const uint g_shape_preset_menu_arrow_face[2][3] = {{2, 0, 1}, {3, 5, 4}};

static const float g_shape_preset_checkmark_vert[6][2] = {
    {-0.578579, 0.253369},
    {-0.392773, 0.412794},
    {-0.004241, -0.328551},
    {-0.003001, 0.034320},
    {1.055313, 0.864744},
    {0.866408, 1.026895},
};

static const uint g_shape_preset_checkmark_face[4][3] = {
    {3, 2, 4},
    {3, 4, 5},
    {1, 0, 3},
    {0, 2, 3},
};

#define OY (-0.2 / 2)
#define SC (0.35 * 2)
static const float g_shape_preset_hold_action_vert[6][2] = {
    {-0.5 + SC, 1.0 + OY},
    {0.5, 1.0 + OY},
    {0.5, 0.0 + OY + SC},
};
static const uint g_shape_preset_hold_action_face[2][3] = {{2, 0, 1}, {3, 5, 4}};
#undef OY
#undef SC

/** \} */

/* -------------------------------------------------------------------- */
/** \name #GPUBatch Creation
 *
 * In order to speed up UI drawing we create some batches that are then
 * modified by specialized shaders to draw certain elements really fast.
 * TODO: find a better place. Maybe its own file?
 *
 * \{ */

static struct {
  GPUBatch *roundbox_widget;
  GPUBatch *roundbox_shadow;

  /* TODO: remove. */
  GPUVertFormat format;
  uint vflag_id;
} g_ui_batch_cache = {0};

static GPUVertFormat *vflag_format(void)
{
  if (g_ui_batch_cache.format.attr_len == 0) {
    GPUVertFormat *format = &g_ui_batch_cache.format;
    g_ui_batch_cache.vflag_id = GPU_vertformat_attr_add(
        format, "vflag", GPU_COMP_U32, 1, GPU_FETCH_INT);
  }
  return &g_ui_batch_cache.format;
}

#define INNER 0
#define OUTLINE 1
#define EMBOSS 2
#define NO_AA 0

static void set_roundbox_vertex_data(GPUVertBufRaw *vflag_step, uint32_t d)
{
  uint32_t *data = GPU_vertbuf_raw_step(vflag_step);
  *data = d;
}

static uint32_t set_roundbox_vertex(GPUVertBufRaw *vflag_step,
                                    int corner_id,
                                    int corner_v,
                                    int jit_v,
                                    bool inner,
                                    bool emboss,
                                    int color)
{
  uint32_t *data = GPU_vertbuf_raw_step(vflag_step);
  *data = corner_id;
  *data |= corner_v << 2;
  *data |= jit_v << 6;
  *data |= color << 12;
  *data |= (inner) ? (1 << 10) : 0;  /* is inner vert */
  *data |= (emboss) ? (1 << 11) : 0; /* is emboss vert */
  return *data;
}

GPUBatch *ui_batch_roundbox_widget_get(void)
{
  if (g_ui_batch_cache.roundbox_widget == NULL) {
    GPUVertBuf *vbo = GPU_vertbuf_create_with_format(vflag_format());

    GPU_vertbuf_data_alloc(vbo, 12);

    GPUIndexBufBuilder ibuf;
    GPU_indexbuf_init(&ibuf, GPU_PRIM_TRIS, 6, 12);
    /* Widget */
    GPU_indexbuf_add_tri_verts(&ibuf, 0, 1, 2);
    GPU_indexbuf_add_tri_verts(&ibuf, 2, 1, 3);
    /* Trias */
    GPU_indexbuf_add_tri_verts(&ibuf, 4, 5, 6);
    GPU_indexbuf_add_tri_verts(&ibuf, 6, 5, 7);

    GPU_indexbuf_add_tri_verts(&ibuf, 8, 9, 10);
    GPU_indexbuf_add_tri_verts(&ibuf, 10, 9, 11);

    g_ui_batch_cache.roundbox_widget = GPU_batch_create_ex(
        GPU_PRIM_TRIS, vbo, GPU_indexbuf_build(&ibuf), GPU_BATCH_OWNS_INDEX | GPU_BATCH_OWNS_VBO);
    gpu_batch_presets_register(g_ui_batch_cache.roundbox_widget);
  }
  return g_ui_batch_cache.roundbox_widget;
}

GPUBatch *ui_batch_roundbox_shadow_get(void)
{
  if (g_ui_batch_cache.roundbox_shadow == NULL) {
    uint32_t last_data;
    GPUVertBufRaw vflag_step;
    GPUVertBuf *vbo = GPU_vertbuf_create_with_format(vflag_format());
    const int vcount = (WIDGET_SIZE_MAX + 1) * 2 + 2 + WIDGET_SIZE_MAX;
    GPU_vertbuf_data_alloc(vbo, vcount);
    GPU_vertbuf_attr_get_raw_data(vbo, g_ui_batch_cache.vflag_id, &vflag_step);

    for (int c = 0; c < 4; c++) {
      for (int a = 0; a < WIDGET_CURVE_RESOLU; a++) {
        set_roundbox_vertex(&vflag_step, c, a, NO_AA, true, false, INNER);
        set_roundbox_vertex(&vflag_step, c, a, NO_AA, false, false, INNER);
      }
    }
    /* close loop */
    last_data = set_roundbox_vertex(&vflag_step, 0, 0, NO_AA, true, false, INNER);
    last_data = set_roundbox_vertex(&vflag_step, 0, 0, NO_AA, false, false, INNER);
    /* restart */
    set_roundbox_vertex_data(&vflag_step, last_data);
    set_roundbox_vertex(&vflag_step, 0, 0, NO_AA, true, false, INNER);
    /* filled */
    for (int c1 = 0, c2 = 3; c1 < 2; c1++, c2--) {
      for (int a1 = 0, a2 = WIDGET_CURVE_RESOLU - 1; a2 >= 0; a1++, a2--) {
        set_roundbox_vertex(&vflag_step, c1, a1, NO_AA, true, false, INNER);
        set_roundbox_vertex(&vflag_step, c2, a2, NO_AA, true, false, INNER);
      }
    }
    g_ui_batch_cache.roundbox_shadow = GPU_batch_create_ex(
        GPU_PRIM_TRI_STRIP, vbo, NULL, GPU_BATCH_OWNS_VBO);
    gpu_batch_presets_register(g_ui_batch_cache.roundbox_shadow);
  }
  return g_ui_batch_cache.roundbox_shadow;
}

#undef INNER
#undef OUTLINE
#undef EMBOSS
#undef NO_AA

/** \} */

/* -------------------------------------------------------------------- */
/** \name Draw Triangle Arrow
 * \{ */

static void draw_anti_tria(
    float x1, float y1, float x2, float y2, float x3, float y3, const float color[4])
{
  const float tri_arr[3][2] = {{x1, y1}, {x2, y2}, {x3, y3}};

  float draw_color[4];
  copy_v4_v4(draw_color, color);
  /* NOTE: This won't give back the original color. */
  draw_color[3] *= 1.0f / WIDGET_AA_JITTER;

  GPU_blend(GPU_BLEND_ALPHA);

  const uint pos = GPU_vertformat_attr_add(
      immVertexFormat(), "pos", GPU_COMP_F32, 2, GPU_FETCH_FLOAT);
  immBindBuiltinProgram(GPU_SHADER_2D_UNIFORM_COLOR);

  immUniformColor4fv(draw_color);
  immBegin(GPU_PRIM_TRIS, 3 * WIDGET_AA_JITTER);

  /* for each AA step */
  for (int j = 0; j < WIDGET_AA_JITTER; j++) {
    immVertex2f(pos, tri_arr[0][0] + jit[j][0], tri_arr[0][1] + jit[j][1]);
    immVertex2f(pos, tri_arr[1][0] + jit[j][0], tri_arr[1][1] + jit[j][1]);
    immVertex2f(pos, tri_arr[2][0] + jit[j][0], tri_arr[2][1] + jit[j][1]);
  }

  immEnd();

  immUnbindProgram();

  GPU_blend(GPU_BLEND_NONE);
}

void UI_draw_icon_tri(float x, float y, char dir, const float color[4])
{
  const float f3 = 0.05 * U.widget_unit;
  const float f5 = 0.15 * U.widget_unit;
  const float f7 = 0.25 * U.widget_unit;

  if (dir == 'h') {
    draw_anti_tria(x - f3, y - f5, x - f3, y + f5, x + f7, y, color);
  }
  else if (dir == 't') {
    draw_anti_tria(x - f5, y - f7, x + f5, y - f7, x, y + f3, color);
  }
  else { /* 'v' = vertical, down. */
    draw_anti_tria(x - f5, y + f3, x + f5, y + f3, x, y - f7, color);
  }
}

/* triangle 'icon' inside rect */
static void draw_anti_tria_rect(const rctf *rect, char dir, const float color[4])
{
  if (dir == 'h') {
    const float half = 0.5f * BLI_rctf_size_y(rect);
    draw_anti_tria(
        rect->xmin, rect->ymin, rect->xmin, rect->ymax, rect->xmax, rect->ymin + half, color);
  }
  else {
    const float half = 0.5f * BLI_rctf_size_x(rect);
    draw_anti_tria(
        rect->xmin, rect->ymax, rect->xmax, rect->ymax, rect->xmin + half, rect->ymin, color);
  }
}

static void widget_init(uiWidgetBase *wtb)
{
  wtb->totvert = wtb->halfwayvert = 0;
  wtb->tria1.tot = 0;
  wtb->tria2.tot = 0;
  wtb->tria1.type = ROUNDBOX_TRIA_NONE;
  wtb->tria1.size = 0;
  wtb->tria2.size = 0;

  wtb->draw_inner = true;
  wtb->draw_outline = true;
  wtb->draw_emboss = true;

  wtb->uniform_params.shade_dir = 1.0f;
  wtb->uniform_params.alpha_discard = 1.0f;
}

/** \} */

/* -------------------------------------------------------------------- */
/** \name Draw Round Box
 * \{ */

/* helper call, makes shadow rect, with 'sun' above menu, so only shadow to left/right/bottom */
/* return tot */
static int round_box_shadow_edges(
    float (*vert)[2], const rcti *rect, float rad, int roundboxalign, float step)
{
  float vec[WIDGET_CURVE_RESOLU][2];
  int tot = 0;

  rad += step;

  if (2.0f * rad > BLI_rcti_size_y(rect)) {
    rad = 0.5f * BLI_rcti_size_y(rect);
  }

  const float minx = rect->xmin - step;
  const float miny = rect->ymin - step;
  const float maxx = rect->xmax + step;
  const float maxy = rect->ymax + step;

  /* Multiply. */
  for (int a = 0; a < WIDGET_CURVE_RESOLU; a++) {
    vec[a][0] = rad * cornervec[a][0];
    vec[a][1] = rad * cornervec[a][1];
  }

  /* start with left-top, anti clockwise */
  if (roundboxalign & UI_CNR_TOP_LEFT) {
    for (int a = 0; a < WIDGET_CURVE_RESOLU; a++, tot++) {
      vert[tot][0] = minx + rad - vec[a][0];
      vert[tot][1] = maxy - vec[a][1];
    }
  }
  else {
    for (int a = 0; a < WIDGET_CURVE_RESOLU; a++, tot++) {
      vert[tot][0] = minx;
      vert[tot][1] = maxy;
    }
  }

  if (roundboxalign & UI_CNR_BOTTOM_LEFT) {
    for (int a = 0; a < WIDGET_CURVE_RESOLU; a++, tot++) {
      vert[tot][0] = minx + vec[a][1];
      vert[tot][1] = miny + rad - vec[a][0];
    }
  }
  else {
    for (int a = 0; a < WIDGET_CURVE_RESOLU; a++, tot++) {
      vert[tot][0] = minx;
      vert[tot][1] = miny;
    }
  }

  if (roundboxalign & UI_CNR_BOTTOM_RIGHT) {
    for (int a = 0; a < WIDGET_CURVE_RESOLU; a++, tot++) {
      vert[tot][0] = maxx - rad + vec[a][0];
      vert[tot][1] = miny + vec[a][1];
    }
  }
  else {
    for (int a = 0; a < WIDGET_CURVE_RESOLU; a++, tot++) {
      vert[tot][0] = maxx;
      vert[tot][1] = miny;
    }
  }

  if (roundboxalign & UI_CNR_TOP_RIGHT) {
    for (int a = 0; a < WIDGET_CURVE_RESOLU; a++, tot++) {
      vert[tot][0] = maxx - vec[a][1];
      vert[tot][1] = maxy - rad + vec[a][0];
    }
  }
  else {
    for (int a = 0; a < WIDGET_CURVE_RESOLU; a++, tot++) {
      vert[tot][0] = maxx;
      vert[tot][1] = maxy;
    }
  }
  return tot;
}

/* this call has 1 extra arg to allow mask outline */
static void round_box__edges(
    uiWidgetBase *wt, int roundboxalign, const rcti *rect, float rad, float radi)
{
  float vec[WIDGET_CURVE_RESOLU][2], veci[WIDGET_CURVE_RESOLU][2];
  const float minx = rect->xmin, miny = rect->ymin, maxx = rect->xmax, maxy = rect->ymax;
  const float minxi = minx + U.pixelsize; /* boundbox inner */
  const float maxxi = maxx - U.pixelsize;
  const float minyi = miny + U.pixelsize;
  const float maxyi = maxy - U.pixelsize;
  /* for uv, can divide by zero */
  const float facxi = (maxxi != minxi) ? 1.0f / (maxxi - minxi) : 0.0f;
  const float facyi = (maxyi != minyi) ? 1.0f / (maxyi - minyi) : 0.0f;
  int tot = 0;
  const int hnum = ((roundboxalign & (UI_CNR_TOP_LEFT | UI_CNR_TOP_RIGHT)) ==
                        (UI_CNR_TOP_LEFT | UI_CNR_TOP_RIGHT) ||
                    (roundboxalign & (UI_CNR_BOTTOM_RIGHT | UI_CNR_BOTTOM_LEFT)) ==
                        (UI_CNR_BOTTOM_RIGHT | UI_CNR_BOTTOM_LEFT)) ?
                       1 :
                       2;
  const int vnum = ((roundboxalign & (UI_CNR_TOP_LEFT | UI_CNR_BOTTOM_LEFT)) ==
                        (UI_CNR_TOP_LEFT | UI_CNR_BOTTOM_LEFT) ||
                    (roundboxalign & (UI_CNR_TOP_RIGHT | UI_CNR_BOTTOM_RIGHT)) ==
                        (UI_CNR_TOP_RIGHT | UI_CNR_BOTTOM_RIGHT)) ?
                       1 :
                       2;

  const int minsize = min_ii(BLI_rcti_size_x(rect) * hnum, BLI_rcti_size_y(rect) * vnum);

  if (2.0f * rad > minsize) {
    rad = 0.5f * minsize;
  }

  if (2.0f * (radi + 1.0f) > minsize) {
    radi = 0.5f * minsize - U.pixelsize;
  }

  wt->uniform_params.rad = rad;
  wt->uniform_params.radi = radi;
  wt->uniform_params.facxi = facxi;
  wt->uniform_params.facyi = facyi;
  wt->uniform_params.round_corners[0] = (roundboxalign & UI_CNR_BOTTOM_LEFT) ? 1.0f : 0.0f;
  wt->uniform_params.round_corners[1] = (roundboxalign & UI_CNR_BOTTOM_RIGHT) ? 1.0f : 0.0f;
  wt->uniform_params.round_corners[2] = (roundboxalign & UI_CNR_TOP_RIGHT) ? 1.0f : 0.0f;
  wt->uniform_params.round_corners[3] = (roundboxalign & UI_CNR_TOP_LEFT) ? 1.0f : 0.0f;
  BLI_rctf_rcti_copy(&wt->uniform_params.rect, rect);
  BLI_rctf_init(&wt->uniform_params.recti, minxi, maxxi, minyi, maxyi);

  /* Multiply by radius. */
  for (int a = 0; a < WIDGET_CURVE_RESOLU; a++) {
    veci[a][0] = radi * cornervec[a][0];
    veci[a][1] = radi * cornervec[a][1];
    vec[a][0] = rad * cornervec[a][0];
    vec[a][1] = rad * cornervec[a][1];
  }

  /* corner left-bottom */
  if (roundboxalign & UI_CNR_BOTTOM_LEFT) {
    for (int a = 0; a < WIDGET_CURVE_RESOLU; a++, tot++) {
      wt->inner_v[tot][0] = minxi + veci[a][1];
      wt->inner_v[tot][1] = minyi + radi - veci[a][0];

      wt->outer_v[tot][0] = minx + vec[a][1];
      wt->outer_v[tot][1] = miny + rad - vec[a][0];

      wt->inner_uv[tot][0] = facxi * (wt->inner_v[tot][0] - minxi);
      wt->inner_uv[tot][1] = facyi * (wt->inner_v[tot][1] - minyi);
    }
  }
  else {
    wt->inner_v[tot][0] = minxi;
    wt->inner_v[tot][1] = minyi;

    wt->outer_v[tot][0] = minx;
    wt->outer_v[tot][1] = miny;

    wt->inner_uv[tot][0] = 0.0f;
    wt->inner_uv[tot][1] = 0.0f;

    tot++;
  }

  /* corner right-bottom */
  if (roundboxalign & UI_CNR_BOTTOM_RIGHT) {
    for (int a = 0; a < WIDGET_CURVE_RESOLU; a++, tot++) {
      wt->inner_v[tot][0] = maxxi - radi + veci[a][0];
      wt->inner_v[tot][1] = minyi + veci[a][1];

      wt->outer_v[tot][0] = maxx - rad + vec[a][0];
      wt->outer_v[tot][1] = miny + vec[a][1];

      wt->inner_uv[tot][0] = facxi * (wt->inner_v[tot][0] - minxi);
      wt->inner_uv[tot][1] = facyi * (wt->inner_v[tot][1] - minyi);
    }
  }
  else {
    wt->inner_v[tot][0] = maxxi;
    wt->inner_v[tot][1] = minyi;

    wt->outer_v[tot][0] = maxx;
    wt->outer_v[tot][1] = miny;

    wt->inner_uv[tot][0] = 1.0f;
    wt->inner_uv[tot][1] = 0.0f;

    tot++;
  }

  wt->halfwayvert = tot;

  /* corner right-top */
  if (roundboxalign & UI_CNR_TOP_RIGHT) {
    for (int a = 0; a < WIDGET_CURVE_RESOLU; a++, tot++) {
      wt->inner_v[tot][0] = maxxi - veci[a][1];
      wt->inner_v[tot][1] = maxyi - radi + veci[a][0];

      wt->outer_v[tot][0] = maxx - vec[a][1];
      wt->outer_v[tot][1] = maxy - rad + vec[a][0];

      wt->inner_uv[tot][0] = facxi * (wt->inner_v[tot][0] - minxi);
      wt->inner_uv[tot][1] = facyi * (wt->inner_v[tot][1] - minyi);
    }
  }
  else {
    wt->inner_v[tot][0] = maxxi;
    wt->inner_v[tot][1] = maxyi;

    wt->outer_v[tot][0] = maxx;
    wt->outer_v[tot][1] = maxy;

    wt->inner_uv[tot][0] = 1.0f;
    wt->inner_uv[tot][1] = 1.0f;

    tot++;
  }

  /* corner left-top */
  if (roundboxalign & UI_CNR_TOP_LEFT) {
    for (int a = 0; a < WIDGET_CURVE_RESOLU; a++, tot++) {
      wt->inner_v[tot][0] = minxi + radi - veci[a][0];
      wt->inner_v[tot][1] = maxyi - veci[a][1];

      wt->outer_v[tot][0] = minx + rad - vec[a][0];
      wt->outer_v[tot][1] = maxy - vec[a][1];

      wt->inner_uv[tot][0] = facxi * (wt->inner_v[tot][0] - minxi);
      wt->inner_uv[tot][1] = facyi * (wt->inner_v[tot][1] - minyi);
    }
  }
  else {
    wt->inner_v[tot][0] = minxi;
    wt->inner_v[tot][1] = maxyi;

    wt->outer_v[tot][0] = minx;
    wt->outer_v[tot][1] = maxy;

    wt->inner_uv[tot][0] = 0.0f;
    wt->inner_uv[tot][1] = 1.0f;

    tot++;
  }

  BLI_assert(tot <= WIDGET_SIZE_MAX);

  wt->totvert = tot;
}

static void round_box_edges(uiWidgetBase *wt, int roundboxalign, const rcti *rect, float rad)
{
  round_box__edges(wt, roundboxalign, rect, rad, rad - U.pixelsize);
}

/** \} */

/* -------------------------------------------------------------------- */
/** \name Shape Preset Mini API
 * \{ */

/* based on button rect, return scaled array of triangles */
static void shape_preset_init_trias_ex(uiWidgetTrias *tria,
                                       const rcti *rect,
                                       float triasize,
                                       char where,
                                       /* input data */
                                       const float verts[][2],
                                       const int verts_tot,
                                       const uint tris[][3],
                                       const int tris_tot)
{
  float sizex, sizey;
  int i1 = 0, i2 = 1;

  const float minsize = ELEM(where, 'r', 'l') ? BLI_rcti_size_y(rect) : BLI_rcti_size_x(rect);

  /* center position and size */
  float centx = (float)rect->xmin + 0.4f * minsize;
  float centy = (float)rect->ymin + 0.5f * minsize;
  tria->size = sizex = sizey = -0.5f * triasize * minsize;

  if (where == 'r') {
    centx = (float)rect->xmax - 0.4f * minsize;
    sizex = -sizex;
  }
  else if (where == 't') {
    centx = (float)rect->xmin + 0.5f * minsize;
    centy = (float)rect->ymax - 0.5f * minsize;
    sizey = -sizey;
    i2 = 0;
    i1 = 1;
  }
  else if (where == 'b') {
    centx = (float)rect->xmin + 0.5f * minsize;
    sizex = -sizex;
    i2 = 0;
    i1 = 1;
  }

  for (int a = 0; a < verts_tot; a++) {
    tria->vec[a][0] = sizex * verts[a][i1] + centx;
    tria->vec[a][1] = sizey * verts[a][i2] + centy;
  }

  tria->center[0] = centx;
  tria->center[1] = centy;

  tria->tot = tris_tot;
  tria->index = tris;
}

static void shape_preset_init_number_arrows(uiWidgetTrias *tria,
                                            const rcti *rect,
                                            float triasize,
                                            char where)
{
  tria->type = ROUNDBOX_TRIA_ARROWS;
  shape_preset_init_trias_ex(tria,
                             rect,
                             triasize,
                             where,
                             g_shape_preset_number_arrow_vert,
                             ARRAY_SIZE(g_shape_preset_number_arrow_vert),
                             g_shape_preset_number_arrow_face,
                             ARRAY_SIZE(g_shape_preset_number_arrow_face));
}

static void shape_preset_init_hold_action(uiWidgetTrias *tria,
                                          const rcti *rect,
                                          float triasize,
                                          char where)
{
  tria->type = ROUNDBOX_TRIA_HOLD_ACTION_ARROW;
  /* With the current changes to use batches for widget drawing, the code
   * below is doing almost nothing effectively. 'where' doesn't work either,
   * shader is currently hardcoded to work for the button triangle pointing
   * at the lower right. The same limitation applies to other trias as well.
   * XXX Should be addressed. */
  shape_preset_init_trias_ex(tria,
                             rect,
                             triasize,
                             where,
                             g_shape_preset_hold_action_vert,
                             ARRAY_SIZE(g_shape_preset_hold_action_vert),
                             g_shape_preset_hold_action_face,
                             ARRAY_SIZE(g_shape_preset_hold_action_face));
}

static void shape_preset_init_scroll_circle(uiWidgetTrias *tria,
                                            const rcti *rect,
                                            float triasize,
                                            char where)
{
  tria->type = ROUNDBOX_TRIA_SCROLL;
  shape_preset_init_trias_ex(tria,
                             rect,
                             triasize,
                             where,
                             g_shape_preset_scroll_circle_vert,
                             ARRAY_SIZE(g_shape_preset_scroll_circle_vert),
                             g_shape_preset_scroll_circle_face,
                             ARRAY_SIZE(g_shape_preset_scroll_circle_face));
}

static void widget_draw_vertex_buffer(uint pos,
                                      uint col,
                                      int mode,
                                      const float quads_pos[WIDGET_SIZE_MAX][2],
                                      const uchar quads_col[WIDGET_SIZE_MAX][4],
                                      uint totvert)
{
  immBegin(mode, totvert);
  for (int i = 0; i < totvert; i++) {
    if (quads_col) {
      immAttr4ubv(col, quads_col[i]);
    }
    immVertex2fv(pos, quads_pos[i]);
  }
  immEnd();
}

static void shape_preset_trias_from_rect_menu(uiWidgetTrias *tria, const rcti *rect)
{
  const float width = BLI_rcti_size_x(rect);
  const float height = BLI_rcti_size_y(rect);
  float centx, centy, size;

  tria->type = ROUNDBOX_TRIA_MENU;

  /* Center position and size. */
  tria->center[0] = centx = rect->xmin + 0.52f * BLI_rcti_size_y(rect);
  tria->center[1] = centy = rect->ymin + 0.52f * BLI_rcti_size_y(rect);
  tria->size = size = 0.4f * height;

  if (width > height * 1.1f) {
    /* For wider buttons align tighter to the right. */
    tria->center[0] = centx = rect->xmax - 0.32f * height;
  }

  for (int a = 0; a < 6; a++) {
    tria->vec[a][0] = size * g_shape_preset_menu_arrow_vert[a][0] + centx;
    tria->vec[a][1] = size * g_shape_preset_menu_arrow_vert[a][1] + centy;
  }

  tria->tot = 2;
  tria->index = g_shape_preset_menu_arrow_face;
}

static void shape_preset_trias_from_rect_checkmark(uiWidgetTrias *tria, const rcti *rect)
{
  float centx, centy, size;

  tria->type = ROUNDBOX_TRIA_CHECK;

  /* Center position and size. */
  tria->center[0] = centx = rect->xmin + 0.5f * BLI_rcti_size_y(rect);
  tria->center[1] = centy = rect->ymin + 0.5f * BLI_rcti_size_y(rect);
  tria->size = size = 0.5f * BLI_rcti_size_y(rect);

  for (int a = 0; a < 6; a++) {
    tria->vec[a][0] = size * g_shape_preset_checkmark_vert[a][0] + centx;
    tria->vec[a][1] = size * g_shape_preset_checkmark_vert[a][1] + centy;
  }

  tria->tot = 4;
  tria->index = g_shape_preset_checkmark_face;
}

/** \} */

/* -------------------------------------------------------------------- */
/** \name Widget Base Drawing
 * \{ */

/* prepares shade colors */
static void shadecolors4(
    uchar coltop[4], uchar coldown[4], const uchar *color, short shadetop, short shadedown)
{
  coltop[0] = CLAMPIS(color[0] + shadetop, 0, 255);
  coltop[1] = CLAMPIS(color[1] + shadetop, 0, 255);
  coltop[2] = CLAMPIS(color[2] + shadetop, 0, 255);
  coltop[3] = color[3];

  coldown[0] = CLAMPIS(color[0] + shadedown, 0, 255);
  coldown[1] = CLAMPIS(color[1] + shadedown, 0, 255);
  coldown[2] = CLAMPIS(color[2] + shadedown, 0, 255);
  coldown[3] = color[3];
}

static void widget_verts_to_triangle_strip(uiWidgetBase *wtb,
                                           const int totvert,
                                           float triangle_strip[WIDGET_SIZE_MAX * 2 + 2][2])
{
  int a;
  for (a = 0; a < totvert; a++) {
    copy_v2_v2(triangle_strip[a * 2], wtb->outer_v[a]);
    copy_v2_v2(triangle_strip[a * 2 + 1], wtb->inner_v[a]);
  }
  copy_v2_v2(triangle_strip[a * 2], wtb->outer_v[0]);
  copy_v2_v2(triangle_strip[a * 2 + 1], wtb->inner_v[0]);
}

static void widgetbase_outline(uiWidgetBase *wtb, uint pos)
{
  float triangle_strip[WIDGET_SIZE_MAX * 2 + 2][2]; /* + 2 because the last pair is wrapped */
  widget_verts_to_triangle_strip(wtb, wtb->totvert, triangle_strip);

  widget_draw_vertex_buffer(
      pos, 0, GPU_PRIM_TRI_STRIP, triangle_strip, NULL, wtb->totvert * 2 + 2);
}

static void widgetbase_set_uniform_alpha_discard(uiWidgetBase *wtb,
                                                 const bool alpha_check,
                                                 const float discard_factor)
{
  if (alpha_check) {
    wtb->uniform_params.alpha_discard = -discard_factor;
  }
  else {
    wtb->uniform_params.alpha_discard = discard_factor;
  }
}

static void widgetbase_set_uniform_alpha_check(uiWidgetBase *wtb, const bool alpha_check)
{
  const float discard_factor = fabs(wtb->uniform_params.alpha_discard);
  widgetbase_set_uniform_alpha_discard(wtb, alpha_check, discard_factor);
}

static void widgetbase_set_uniform_discard_factor(uiWidgetBase *wtb, const float discard_factor)
{
  const bool alpha_check = wtb->uniform_params.alpha_discard < 0.0f;
  widgetbase_set_uniform_alpha_discard(wtb, alpha_check, discard_factor);
}

static void widgetbase_set_uniform_colors_ubv(uiWidgetBase *wtb,
                                              const uchar *col1,
                                              const uchar *col2,
                                              const uchar *outline,
                                              const uchar *emboss,
                                              const uchar *tria,
                                              const bool alpha_check)
{
  widgetbase_set_uniform_alpha_check(wtb, alpha_check);
  rgba_float_args_set_ch(wtb->uniform_params.color_inner1, col1[0], col1[1], col1[2], col1[3]);
  rgba_float_args_set_ch(wtb->uniform_params.color_inner2, col2[0], col2[1], col2[2], col2[3]);
  rgba_float_args_set_ch(
      wtb->uniform_params.color_outline, outline[0], outline[1], outline[2], outline[3]);
  rgba_float_args_set_ch(
      wtb->uniform_params.color_emboss, emboss[0], emboss[1], emboss[2], emboss[3]);
  rgba_float_args_set_ch(wtb->uniform_params.color_tria, tria[0], tria[1], tria[2], tria[3]);
}

/** \} */

/* -------------------------------------------------------------------- */
/** \name Widget Base Drawing #GPUBatch Cache
 * \{ */

/* keep in sync with shader */
#define MAX_WIDGET_BASE_BATCH 6
#define MAX_WIDGET_PARAMETERS 12

static struct {
  uiWidgetBaseParameters params[MAX_WIDGET_BASE_BATCH];
  int count;
  bool enabled;
} g_widget_base_batch = {{{{0}}}};

void UI_widgetbase_draw_cache_flush(void)
{
  const float checker_params[3] = {
      UI_ALPHA_CHECKER_DARK / 255.0f, UI_ALPHA_CHECKER_LIGHT / 255.0f, 8.0f};

  if (g_widget_base_batch.count == 0) {
    return;
  }

  GPUBatch *batch = ui_batch_roundbox_widget_get();
  if (g_widget_base_batch.count == 1) {
    /* draw single */
    GPU_batch_program_set_builtin(batch, GPU_SHADER_2D_WIDGET_BASE);
    GPU_batch_uniform_4fv_array(
        batch, "parameters", MAX_WIDGET_PARAMETERS, (const float(*)[4])g_widget_base_batch.params);
    GPU_batch_uniform_3fv(batch, "checkerColorAndSize", checker_params);
    GPU_batch_draw(batch);
  }
  else {
    GPU_batch_program_set_builtin(batch, GPU_SHADER_2D_WIDGET_BASE_INST);
    GPU_batch_uniform_4fv_array(batch,
                                "parameters",
                                MAX_WIDGET_PARAMETERS * MAX_WIDGET_BASE_BATCH,
                                (float(*)[4])g_widget_base_batch.params);
    GPU_batch_uniform_3fv(batch, "checkerColorAndSize", checker_params);
    GPU_batch_draw_instanced(batch, g_widget_base_batch.count);
  }
  g_widget_base_batch.count = 0;
}

void UI_widgetbase_draw_cache_begin(void)
{
  BLI_assert(g_widget_base_batch.enabled == false);
  g_widget_base_batch.enabled = true;
}

void UI_widgetbase_draw_cache_end(void)
{
  BLI_assert(g_widget_base_batch.enabled == true);
  g_widget_base_batch.enabled = false;

  GPU_blend(GPU_BLEND_ALPHA);

  UI_widgetbase_draw_cache_flush();

  GPU_blend(GPU_BLEND_NONE);
}

/* Disable cached/instanced drawing and enforce single widget drawing pipeline.
 * Works around interface artifacts happening on certain driver and hardware
 * configurations. */
static bool draw_widgetbase_batch_skip_draw_cache(void)
{
  /* MacOS is known to have issues on Mac Mini and MacBook Pro with Intel Iris GPU.
   * For example, T78307. */
  if (GPU_type_matches_ex(GPU_DEVICE_INTEL, GPU_OS_MAC, GPU_DRIVER_ANY, GPU_BACKEND_OPENGL)) {
    return true;
  }

  return false;
}

static void draw_widgetbase_batch(uiWidgetBase *wtb)
{
  wtb->uniform_params.tria_type = wtb->tria1.type;
  wtb->uniform_params.tria1_size = wtb->tria1.size;
  wtb->uniform_params.tria2_size = wtb->tria2.size;
  copy_v2_v2(wtb->uniform_params.tria1_center, wtb->tria1.center);
  copy_v2_v2(wtb->uniform_params.tria2_center, wtb->tria2.center);

  if (g_widget_base_batch.enabled && !draw_widgetbase_batch_skip_draw_cache()) {
    g_widget_base_batch.params[g_widget_base_batch.count] = wtb->uniform_params;
    g_widget_base_batch.count++;

    if (g_widget_base_batch.count == MAX_WIDGET_BASE_BATCH) {
      UI_widgetbase_draw_cache_flush();
    }
  }
  else {
    const float checker_params[3] = {
        UI_ALPHA_CHECKER_DARK / 255.0f, UI_ALPHA_CHECKER_LIGHT / 255.0f, 8.0f};
    /* draw single */
    GPUBatch *batch = ui_batch_roundbox_widget_get();
    GPU_batch_program_set_builtin(batch, GPU_SHADER_2D_WIDGET_BASE);
    GPU_batch_uniform_4fv_array(
        batch, "parameters", MAX_WIDGET_PARAMETERS, (float(*)[4]) & wtb->uniform_params);
    GPU_batch_uniform_3fv(batch, "checkerColorAndSize", checker_params);
    GPU_batch_draw(batch);
  }
}

static void widgetbase_draw_ex(uiWidgetBase *wtb,
                               const uiWidgetColors *wcol,
                               bool show_alpha_checkers)
{
  uchar inner_col1[4] = {0};
  uchar inner_col2[4] = {0};
  uchar emboss_col[4] = {0};
  uchar outline_col[4] = {0};
  uchar tria_col[4] = {0};
  /* For color widget. */
  if (wcol->shaded != 0) {
    show_alpha_checkers = false;
  }

  /* backdrop non AA */
  if (wtb->draw_inner) {
    if (wcol->shaded == 0) {
      /* simple fill */
      inner_col1[0] = inner_col2[0] = wcol->inner[0];
      inner_col1[1] = inner_col2[1] = wcol->inner[1];
      inner_col1[2] = inner_col2[2] = wcol->inner[2];
      inner_col1[3] = inner_col2[3] = wcol->inner[3];
    }
    else {
      /* gradient fill */
      shadecolors4(inner_col1, inner_col2, wcol->inner, wcol->shadetop, wcol->shadedown);
    }
  }

  if (wtb->draw_outline) {
    outline_col[0] = wcol->outline[0];
    outline_col[1] = wcol->outline[1];
    outline_col[2] = wcol->outline[2];
    outline_col[3] = wcol->outline[3];

    /* emboss bottom shadow */
    if (wtb->draw_emboss) {
      UI_GetThemeColor4ubv(TH_WIDGET_EMBOSS, emboss_col);
    }
  }

  if (wtb->tria1.type != ROUNDBOX_TRIA_NONE) {
    tria_col[0] = wcol->item[0];
    tria_col[1] = wcol->item[1];
    tria_col[2] = wcol->item[2];
    tria_col[3] = wcol->item[3];
  }

  /* Draw everything in one draw-call. */
  if (inner_col1[3] || inner_col2[3] || outline_col[3] || emboss_col[3] || tria_col[3] ||
      show_alpha_checkers) {
    widgetbase_set_uniform_colors_ubv(
        wtb, inner_col1, inner_col2, outline_col, emboss_col, tria_col, show_alpha_checkers);

    GPU_blend(GPU_BLEND_ALPHA);
    draw_widgetbase_batch(wtb);
    GPU_blend(GPU_BLEND_NONE);
  }
}

static void widgetbase_draw(uiWidgetBase *wtb, const uiWidgetColors *wcol)
{
  widgetbase_draw_ex(wtb, wcol, false);
}

/** \} */

/* -------------------------------------------------------------------- */
/** \name Text/Icon Drawing
 * \{ */

#define UI_TEXT_CLIP_MARGIN (0.25f * U.widget_unit / but->block->aspect)

#define PREVIEW_PAD 4

static float widget_alpha_factor(const uiWidgetStateInfo *state)
{
  if (state->but_flag & (UI_BUT_INACTIVE | UI_BUT_DISABLED)) {
    if (state->but_flag & UI_SEARCH_FILTER_NO_MATCH) {
      return 0.25f;
    }
    return 0.5f;
  }

  if (state->but_flag & UI_SEARCH_FILTER_NO_MATCH) {
    return 0.5f;
  }

  return 1.0f;
}

static void widget_draw_preview(BIFIconID icon, float alpha, const rcti *rect)
{
  if (icon == ICON_NONE) {
    return;
  }

  const int w = BLI_rcti_size_x(rect);
  const int h = BLI_rcti_size_y(rect);
  const int size = MIN2(w, h) - PREVIEW_PAD * 2;

  if (size > 0) {
    const int x = rect->xmin + w / 2 - size / 2;
    const int y = rect->ymin + h / 2 - size / 2;

    UI_icon_draw_preview(x, y, icon, 1.0f, alpha, size);
  }
}

static int ui_but_draw_menu_icon(const uiBut *but)
{
  return (but->flag & UI_BUT_ICON_SUBMENU) && (but->emboss == UI_EMBOSS_PULLDOWN);
}

/* icons have been standardized... and this call draws in untransformed coordinates */

static void widget_draw_icon(
    const uiBut *but, BIFIconID icon, float alpha, const rcti *rect, const uchar mono_color[4])
{
  if (but->flag & UI_BUT_ICON_PREVIEW) {
    GPU_blend(GPU_BLEND_ALPHA);
    widget_draw_preview(icon, alpha, rect);
    GPU_blend(GPU_BLEND_NONE);
    return;
  }

  /* this icon doesn't need draw... */
  if (icon == ICON_BLANK1 && (but->flag & UI_BUT_ICON_SUBMENU) == 0) {
    return;
  }

  const float aspect = but->block->aspect * U.inv_dpi_fac;
  const float height = ICON_DEFAULT_HEIGHT / aspect;

  /* calculate blend color */
  if (ELEM(but->type, UI_BTYPE_TOGGLE, UI_BTYPE_ROW, UI_BTYPE_TOGGLE_N, UI_BTYPE_LISTROW)) {
    if (but->flag & UI_SELECT) {
      /* pass */
    }
    else if (but->flag & UI_ACTIVE) {
      /* pass */
    }
    else {
      alpha = 0.75f;
    }
  }
  else if ((but->type == UI_BTYPE_LABEL)) {
    /* extra feature allows more alpha blending */
    if (but->a1 == 1.0f) {
      alpha *= but->a2;
    }
  }
  else if (ELEM(but->type, UI_BTYPE_BUT, UI_BTYPE_DECORATOR)) {
    uiWidgetStateInfo state = {0};
    state.but_flag = but->flag;
    state.but_drawflag = but->drawflag;
    alpha *= widget_alpha_factor(&state);
  }

  GPU_blend(GPU_BLEND_ALPHA);

  if (icon && icon != ICON_BLANK1) {
    const float ofs = 1.0f / aspect;
    float xs, ys;

    if (but->drawflag & UI_BUT_ICON_LEFT) {
      /* special case - icon_only pie buttons */
      if (ui_block_is_pie_menu(but->block) && !ELEM(but->type, UI_BTYPE_MENU, UI_BTYPE_POPOVER) &&
          but->str && but->str[0] == '\0') {
        xs = rect->xmin + 2.0f * ofs;
      }
      else if (but->emboss == UI_EMBOSS_NONE || but->type == UI_BTYPE_LABEL) {
        xs = rect->xmin + 2.0f * ofs;
      }
      else {
        xs = rect->xmin + 4.0f * ofs;
      }
    }
    else {
      xs = (rect->xmin + rect->xmax - height) / 2.0f;
    }
    ys = (rect->ymin + rect->ymax - height) / 2.0f;

    /* force positions to integers, for zoom levels near 1. draws icons crisp. */
    if (aspect > 0.95f && aspect < 1.05f) {
      xs = roundf(xs);
      ys = roundf(ys);
    }

    /* Get theme color. */
    uchar color[4] = {mono_color[0], mono_color[1], mono_color[2], mono_color[3]};
    const bool has_theme = UI_icon_get_theme_color(icon, color);

    /* to indicate draggable */
    if (ui_but_drag_is_draggable(but) && (but->flag & UI_ACTIVE)) {
      UI_icon_draw_ex(xs, ys, icon, aspect, 1.25f, 0.0f, color, has_theme);
    }
    else if ((but->flag & (UI_ACTIVE | UI_SELECT | UI_SELECT_DRAW))) {
      UI_icon_draw_ex(xs, ys, icon, aspect, alpha, 0.0f, color, has_theme);
    }
    else if (!((but->icon != ICON_NONE) && UI_but_is_tool(but))) {
      if (has_theme) {
        alpha *= 0.8f;
      }
      UI_icon_draw_ex(xs, ys, icon, aspect, alpha, 0.0f, color, has_theme);
    }
    else {
      const bTheme *btheme = UI_GetTheme();
      const float desaturate = 1.0 - btheme->tui.icon_saturation;
      UI_icon_draw_ex(xs, ys, icon, aspect, alpha, desaturate, color, has_theme);
    }
  }

  GPU_blend(GPU_BLEND_NONE);
}

static void widget_draw_submenu_tria(const uiBut *but,
                                     const rcti *rect,
                                     const uiWidgetColors *wcol)
{
  const float aspect = but->block->aspect * U.inv_dpi_fac;
  const int tria_height = (int)(ICON_DEFAULT_HEIGHT / aspect);
  const int tria_width = (int)(ICON_DEFAULT_WIDTH / aspect) - 2 * U.pixelsize;
  const int xs = rect->xmax - tria_width;
  const int ys = (rect->ymin + rect->ymax - tria_height) / 2.0f;

  float col[4];
  rgba_uchar_to_float(col, wcol->text);
  col[3] *= 0.8f;

  rctf tria_rect;
  BLI_rctf_init(&tria_rect, xs, xs + tria_width, ys, ys + tria_height);
  BLI_rctf_scale(&tria_rect, 0.4f);

  GPU_blend(GPU_BLEND_ALPHA);
  UI_widgetbase_draw_cache_flush();
  GPU_blend(GPU_BLEND_NONE);
  draw_anti_tria_rect(&tria_rect, 'h', col);
}

static void ui_text_clip_give_prev_off(uiBut *but, const char *str)
{
  const char *prev_utf8 = BLI_str_find_prev_char_utf8(str + but->ofs, str);
  const int bytes = str + but->ofs - prev_utf8;

  but->ofs -= bytes;
}

static void ui_text_clip_give_next_off(uiBut *but, const char *str, const char *str_end)
{
  const char *next_utf8 = BLI_str_find_next_char_utf8(str + but->ofs, str_end);
  const int bytes = next_utf8 - (str + but->ofs);

  but->ofs += bytes;
}

/**
 * Helper.
 * This func assumes things like kerning handling have already been handled!
 * Return the length of modified (right-clipped + ellipsis) string.
 */
static void ui_text_clip_right_ex(const uiFontStyle *fstyle,
                                  char *str,
                                  const size_t max_len,
                                  const float okwidth,
                                  const char *sep,
                                  const int sep_len,
                                  const float sep_strwidth,
                                  size_t *r_final_len)
{
  BLI_assert(str[0]);

  /* How many BYTES (not characters) of this utf-8 string can fit, along with appended ellipsis. */
  int l_end = BLF_width_to_strlen(fstyle->uifont_id, str, max_len, okwidth - sep_strwidth, NULL);

  if (l_end > 0) {
    /* At least one character, so clip and add the ellipsis. */
    memcpy(str + l_end, sep, sep_len + 1); /* +1 for trailing '\0'. */
    if (r_final_len) {
      *r_final_len = (size_t)(l_end) + sep_len;
    }
  }
  else {
    /* Otherwise fit as much as we can without adding an ellipsis. */
    l_end = BLF_width_to_strlen(fstyle->uifont_id, str, max_len, okwidth, NULL);
    str[l_end] = '\0';
    if (r_final_len) {
      *r_final_len = (size_t)l_end;
    }
  }
}

float UI_text_clip_middle_ex(const uiFontStyle *fstyle,
                             char *str,
                             float okwidth,
                             const float minwidth,
                             const size_t max_len,
                             const char rpart_sep)
{
  /* Add some epsilon to OK width, avoids 'ellipsing' text that nearly fits!
   * Better to have a small piece of the last char cut out,
   * than two remaining chars replaced by an ellipsis... */
  okwidth += 1.0f + UI_DPI_FAC;

  BLI_assert(str[0]);

  /* need to set this first */
  UI_fontstyle_set(fstyle);

  float strwidth = BLF_width(fstyle->uifont_id, str, max_len);

  if ((okwidth > 0.0f) && (strwidth > okwidth)) {
    /* Ellipsis. Some compilers complain with real literal string. */
    const char sep[] = {0xe2, 0x80, 0xA6, 0x0};
    const int sep_len = sizeof(sep) - 1;
    const float sep_strwidth = BLF_width(fstyle->uifont_id, sep, sep_len + 1);

    char *rpart = NULL, rpart_buf[UI_MAX_DRAW_STR];
    float rpart_width = 0.0f;
    size_t rpart_len = 0;
    size_t final_lpart_len;

    if (rpart_sep) {
      rpart = strrchr(str, rpart_sep);

      if (rpart) {
        rpart_len = strlen(rpart);
        rpart_width = BLF_width(fstyle->uifont_id, rpart, rpart_len);
        okwidth -= rpart_width;
        strwidth -= rpart_width;

        if (okwidth < 0.0f) {
          /* Not enough place for actual label, just display protected right part.
           * Here just for safety, should never happen in real life! */
          memmove(str, rpart, rpart_len + 1);
          rpart = NULL;
          okwidth += rpart_width;
          strwidth = rpart_width;
        }
      }
    }

    const float parts_strwidth = (okwidth - sep_strwidth) / 2.0f;

    if (rpart) {
      strcpy(rpart_buf, rpart);
      *rpart = '\0';
      rpart = rpart_buf;
    }

    const size_t l_end = BLF_width_to_strlen(
        fstyle->uifont_id, str, max_len, parts_strwidth, NULL);
    if (l_end < 10 || min_ff(parts_strwidth, strwidth - okwidth) < minwidth) {
      /* If we really have no place, or we would clip a very small piece of string in the middle,
       * only show start of string.
       */
      ui_text_clip_right_ex(
          fstyle, str, max_len, okwidth, sep, sep_len, sep_strwidth, &final_lpart_len);
    }
    else {
      size_t r_offset, r_len;

      r_offset = BLF_width_to_rstrlen(fstyle->uifont_id, str, max_len, parts_strwidth, NULL);
      r_len = strlen(str + r_offset) + 1; /* +1 for the trailing '\0'. */

      if (l_end + sep_len + r_len + rpart_len > max_len) {
        /* Corner case, the str already takes all available mem,
         * and the ellipsis chars would actually add more chars.
         * Better to just trim one or two letters to the right in this case...
         * NOTE: with a single-char ellipsis, this should never happen! But better be safe
         * here...
         */
        ui_text_clip_right_ex(
            fstyle, str, max_len, okwidth, sep, sep_len, sep_strwidth, &final_lpart_len);
      }
      else {
        memmove(str + l_end + sep_len, str + r_offset, r_len);
        memcpy(str + l_end, sep, sep_len);
        /* -1 to remove trailing '\0'! */
        final_lpart_len = (size_t)(l_end + sep_len + r_len - 1);

        while (BLF_width(fstyle->uifont_id, str, max_len) > okwidth) {
          /* This will happen because a lot of string width processing is done in integer pixels,
           * which can introduce a rather high error in the end (about 2 pixels or so).
           * Only one char removal shall ever be needed in real-life situation... */
          r_len--;
          final_lpart_len--;
          char *c = str + l_end + sep_len;
          memmove(c, c + 1, r_len);
        }
      }
    }

    if (rpart) {
      /* Add back preserved right part to our shorten str. */
      memcpy(str + final_lpart_len, rpart, rpart_len + 1); /* +1 for trailing '\0'. */
      okwidth += rpart_width;
    }

    strwidth = BLF_width(fstyle->uifont_id, str, max_len);
  }

  BLI_assert(strwidth <= okwidth);

  return strwidth;
}

/**
 * Wrapper around UI_text_clip_middle_ex.
 */
static void ui_text_clip_middle(const uiFontStyle *fstyle, uiBut *but, const rcti *rect)
{
  /* No margin for labels! */
  const int border = ELEM(but->type, UI_BTYPE_LABEL, UI_BTYPE_MENU, UI_BTYPE_POPOVER) ?
                         0 :
                         (int)(UI_TEXT_CLIP_MARGIN + 0.5f);
  const float okwidth = (float)max_ii(BLI_rcti_size_x(rect) - border, 0);
  const size_t max_len = sizeof(but->drawstr);
  const float minwidth = (float)(UI_DPI_ICON_SIZE) / but->block->aspect * 2.0f;

  but->ofs = 0;
  but->strwidth = UI_text_clip_middle_ex(fstyle, but->drawstr, okwidth, minwidth, max_len, '\0');
}

/**
 * Like #ui_text_clip_middle(), but protect/preserve at all cost
 * the right part of the string after sep.
 * Useful for strings with shortcuts
 * (like 'AVeryLongFooBarLabelForMenuEntry|Ctrl O' -> 'AVeryLong...MenuEntry|Ctrl O').
 */
static void ui_text_clip_middle_protect_right(const uiFontStyle *fstyle,
                                              uiBut *but,
                                              const rcti *rect,
                                              const char rsep)
{
  /* No margin for labels! */
  const int border = ELEM(but->type, UI_BTYPE_LABEL, UI_BTYPE_MENU, UI_BTYPE_POPOVER) ?
                         0 :
                         (int)(UI_TEXT_CLIP_MARGIN + 0.5f);
  const float okwidth = (float)max_ii(BLI_rcti_size_x(rect) - border, 0);
  const size_t max_len = sizeof(but->drawstr);
  const float minwidth = (float)(UI_DPI_ICON_SIZE) / but->block->aspect * 2.0f;

  but->ofs = 0;
  but->strwidth = UI_text_clip_middle_ex(fstyle, but->drawstr, okwidth, minwidth, max_len, rsep);
}

/**
 * Cut off the text, taking into account the cursor location (text display while editing).
 */
static void ui_text_clip_cursor(const uiFontStyle *fstyle, uiBut *but, const rcti *rect)
{
  const int border = (int)(UI_TEXT_CLIP_MARGIN + 0.5f);
  const int okwidth = max_ii(BLI_rcti_size_x(rect) - border, 0);

  BLI_assert(but->editstr && but->pos >= 0);

  /* need to set this first */
  UI_fontstyle_set(fstyle);

  /* define ofs dynamically */
  if (but->ofs > but->pos) {
    but->ofs = but->pos;
  }

  if (BLF_width(fstyle->uifont_id, but->editstr, INT_MAX) <= okwidth) {
    but->ofs = 0;
  }

  but->strwidth = BLF_width(fstyle->uifont_id, but->editstr + but->ofs, INT_MAX);

  if (but->strwidth > okwidth) {
    const int editstr_len = strlen(but->editstr);
    int len = editstr_len;

    while (but->strwidth > okwidth) {
      float width;

      /* string position of cursor */
      width = BLF_width(fstyle->uifont_id, but->editstr + but->ofs, (but->pos - but->ofs));

      /* if cursor is at 20 pixels of right side button we clip left */
      if (width > okwidth - 20) {
        ui_text_clip_give_next_off(but, but->editstr, but->editstr + editstr_len);
      }
      else {
        int bytes;
        /* shift string to the left */
        if (width < 20 && but->ofs > 0) {
          ui_text_clip_give_prev_off(but, but->editstr);
        }
        bytes = BLI_str_utf8_size(BLI_str_find_prev_char_utf8(but->editstr + len, but->editstr));
        if (bytes == -1) {
          bytes = 1;
        }
        len -= bytes;
      }

      but->strwidth = BLF_width(fstyle->uifont_id, but->editstr + but->ofs, len - but->ofs);

      if (but->strwidth < 10) {
        break;
      }
    }
  }
}

/**
 * Cut off the end of text to fit into the width of \a rect.
 *
 * \note deals with ': ' especially for number buttons
 */
static void ui_text_clip_right_label(const uiFontStyle *fstyle, uiBut *but, const rcti *rect)
{
  const int border = UI_TEXT_CLIP_MARGIN + 1;
  const int okwidth = max_ii(BLI_rcti_size_x(rect) - border, 0);
  int drawstr_len = strlen(but->drawstr);
  const char *cpend = but->drawstr + drawstr_len;

  /* need to set this first */
  UI_fontstyle_set(fstyle);

  but->strwidth = BLF_width(fstyle->uifont_id, but->drawstr, sizeof(but->drawstr));
  but->ofs = 0;

  /* First shorten number-buttons eg,
   *   Translucency: 0.000
   * becomes
   *   Trans: 0.000
   */

  /* find the space after ':' separator */
  char *cpoin = strrchr(but->drawstr, ':');

  if (cpoin && (cpoin < cpend - 2)) {
    char *cp2 = cpoin;

    /* chop off the leading text, starting from the right */
    while (but->strwidth > okwidth && cp2 > but->drawstr) {
      const char *prev_utf8 = BLI_str_find_prev_char_utf8(cp2, but->drawstr);
      const int bytes = cp2 - prev_utf8;

      /* shift the text after and including cp2 back by 1 char,
       * +1 to include null terminator */
      memmove(cp2 - bytes, cp2, drawstr_len + 1);
      cp2 -= bytes;

      drawstr_len -= bytes;
      // BLI_assert(strlen(but->drawstr) == drawstr_len);

      but->strwidth = BLF_width(
          fstyle->uifont_id, but->drawstr + but->ofs, sizeof(but->drawstr) - but->ofs);
      if (but->strwidth < 10) {
        break;
      }
    }

    /* after the leading text is gone, chop off the : and following space, with ofs */
    while ((but->strwidth > okwidth) && (but->ofs < 2)) {
      ui_text_clip_give_next_off(but, but->drawstr, but->drawstr + drawstr_len);
      but->strwidth = BLF_width(
          fstyle->uifont_id, but->drawstr + but->ofs, sizeof(but->drawstr) - but->ofs);
      if (but->strwidth < 10) {
        break;
      }
    }
  }

  /* Now just remove trailing chars */
  /* once the label's gone, chop off the least significant digits */
  if (but->strwidth > okwidth) {
    float strwidth;
    drawstr_len = BLF_width_to_strlen(fstyle->uifont_id,
                                      but->drawstr + but->ofs,
                                      drawstr_len - but->ofs,
                                      okwidth,
                                      &strwidth) +
                  but->ofs;
    but->strwidth = strwidth;
    but->drawstr[drawstr_len] = 0;
  }
}

#ifdef WITH_INPUT_IME
static void widget_draw_text_ime_underline(const uiFontStyle *fstyle,
                                           const uiWidgetColors *wcol,
                                           const uiBut *but,
                                           const rcti *rect,
                                           const wmIMEData *ime_data,
                                           const char *drawstr)
{
  int ofs_x, width;
  int rect_x = BLI_rcti_size_x(rect);
  int sel_start = ime_data->sel_start, sel_end = ime_data->sel_end;
  float fcol[4];

  if (drawstr[0] != 0) {
    if (but->pos >= but->ofs) {
      ofs_x = BLF_width(fstyle->uifont_id, drawstr + but->ofs, but->pos - but->ofs);
    }
    else {
      ofs_x = 0;
    }

    width = BLF_width(
        fstyle->uifont_id, drawstr + but->ofs, ime_data->composite_len + but->pos - but->ofs);

    rgba_uchar_to_float(fcol, wcol->text);
    UI_draw_text_underline(rect->xmin + ofs_x,
                           rect->ymin + 6 * U.pixelsize,
                           min_ii(width, rect_x - 2) - ofs_x,
                           1,
                           fcol);

    /* draw the thick line */
    if (sel_start != -1 && sel_end != -1) {
      sel_end -= sel_start;
      sel_start += but->pos;

      if (sel_start >= but->ofs) {
        ofs_x = BLF_width(fstyle->uifont_id, drawstr + but->ofs, sel_start - but->ofs);
      }
      else {
        ofs_x = 0;
      }

      width = BLF_width(fstyle->uifont_id, drawstr + but->ofs, sel_end + sel_start - but->ofs);

      UI_draw_text_underline(rect->xmin + ofs_x,
                             rect->ymin + 6 * U.pixelsize,
                             min_ii(width, rect_x - 2) - ofs_x,
                             2,
                             fcol);
    }
  }
}
#endif /* WITH_INPUT_IME */

struct UnderlineData {
  size_t str_offset;  /* The string offset of the underlined character. */
  int width_px;       /* The underline width in pixels. */
  int r_offset_px[2]; /* Write the X,Y offset here. */
};

static bool widget_draw_text_underline_calc_position(const char *UNUSED(str),
                                                     const size_t str_step_ofs,
                                                     const rcti *glyph_step_bounds,
                                                     const int UNUSED(glyph_advance_x),
                                                     const rcti *glyph_bounds,
                                                     const int UNUSED(glyph_bearing[2]),
                                                     void *user_data)
{
  struct UnderlineData *ul_data = user_data;
  if (ul_data->str_offset == str_step_ofs) {
    /* Full width of this glyph including both bearings. */
    const int width = glyph_bounds->xmin + BLI_rcti_size_x(glyph_bounds) + glyph_bounds->xmin;
    ul_data->r_offset_px[0] = glyph_step_bounds->xmin + ((width - ul_data->width_px) / 2);
    /* One line-width below the lower glyph bounds. */
    ul_data->r_offset_px[1] = glyph_bounds->ymin - U.pixelsize;
    /* Early exit. */
    return false;
  }
  return true;
}

static void widget_draw_text(const uiFontStyle *fstyle,
                             const uiWidgetColors *wcol,
                             uiBut *but,
                             rcti *rect)
{
  int drawstr_left_len = UI_MAX_DRAW_STR;
  const char *drawstr = but->drawstr;
  const char *drawstr_right = NULL;
  bool use_right_only = false;

#ifdef WITH_INPUT_IME
  const wmIMEData *ime_data;
#endif

  UI_fontstyle_set(fstyle);

  eFontStyle_Align align;
  if (but->editstr || (but->drawflag & UI_BUT_TEXT_LEFT)) {
    align = UI_STYLE_TEXT_LEFT;
  }
  else if (but->drawflag & UI_BUT_TEXT_RIGHT) {
    align = UI_STYLE_TEXT_RIGHT;
  }
  else {
    align = UI_STYLE_TEXT_CENTER;
  }

  /* Special case: when we're entering text for multiple buttons,
   * don't draw the text for any of the multi-editing buttons */
  if (UNLIKELY(but->flag & UI_BUT_DRAG_MULTI)) {
    uiBut *but_edit = ui_but_drag_multi_edit_get(but);
    if (but_edit) {
      drawstr = but_edit->editstr;
      align = UI_STYLE_TEXT_LEFT;
    }
  }
  else {
    if (but->editstr) {
      /* max length isn't used in this case,
       * we rely on string being NULL terminated. */
      drawstr_left_len = INT_MAX;

#ifdef WITH_INPUT_IME
      /* FIXME: IME is modifying `const char *drawstr`! */
      ime_data = ui_but_ime_data_get(but);

      if (ime_data && ime_data->composite_len) {
        /* insert composite string into cursor pos */
        BLI_snprintf((char *)drawstr,
                     UI_MAX_DRAW_STR,
                     "%.*s%s%s",
                     but->pos,
                     but->editstr,
                     ime_data->str_composite,
                     but->editstr + but->pos);
      }
      else
#endif
      {
        drawstr = but->editstr;
      }
    }
  }

  /* text button selection, cursor, composite underline */
  if (but->editstr && but->pos != -1) {
    int but_pos_ofs;

#ifdef WITH_INPUT_IME
    bool ime_reposition_window = false;
    int ime_win_x, ime_win_y;
#endif

    /* text button selection */
    if ((but->selend - but->selsta) > 0) {
      int selsta_draw, selwidth_draw;

      if (drawstr[0] != 0) {
        /* We are drawing on top of widget bases. Flush cache. */
        GPU_blend(GPU_BLEND_ALPHA);
        UI_widgetbase_draw_cache_flush();
        GPU_blend(GPU_BLEND_NONE);

        if (but->selsta >= but->ofs) {
          selsta_draw = BLF_width(fstyle->uifont_id, drawstr + but->ofs, but->selsta - but->ofs);
        }
        else {
          selsta_draw = 0;
        }

        selwidth_draw = BLF_width(fstyle->uifont_id, drawstr + but->ofs, but->selend - but->ofs);

        uint pos = GPU_vertformat_attr_add(
            immVertexFormat(), "pos", GPU_COMP_I32, 2, GPU_FETCH_INT_TO_FLOAT);
        immBindBuiltinProgram(GPU_SHADER_2D_UNIFORM_COLOR);

        rcti selection_shape;
        selection_shape.xmin = rect->xmin + selsta_draw;
        selection_shape.xmax = min_ii(rect->xmin + selwidth_draw, rect->xmax - 2);
        selection_shape.ymin = rect->ymin + U.pixelsize;
        selection_shape.ymax = rect->ymax - U.pixelsize;
        immUniformColor4ubv(wcol->item);
        immRecti(pos,
                 selection_shape.xmin,
                 selection_shape.ymin,
                 selection_shape.xmax,
                 selection_shape.ymax);

        immUnbindProgram();

#ifdef WITH_INPUT_IME
        /* IME candidate window uses selection position. */
        if (!ime_reposition_window) {
          ime_reposition_window = true;
          ime_win_x = selection_shape.xmin;
          ime_win_y = selection_shape.ymin;
        }
#endif
      }
    }

    /* text cursor */
    but_pos_ofs = but->pos;

#ifdef WITH_INPUT_IME
    /* If is IME compositing, move the cursor. */
    if (ime_data && ime_data->composite_len && ime_data->cursor_pos != -1) {
      but_pos_ofs += ime_data->cursor_pos;
    }
#endif

    if (but->pos >= but->ofs) {
      int t;
      if (drawstr[0] != 0) {
        t = BLF_width(fstyle->uifont_id, drawstr + but->ofs, but_pos_ofs - but->ofs);
      }
      else {
        t = 0;
      }
      /* We are drawing on top of widget bases. Flush cache. */
      GPU_blend(GPU_BLEND_ALPHA);
      UI_widgetbase_draw_cache_flush();
      GPU_blend(GPU_BLEND_NONE);

      uint pos = GPU_vertformat_attr_add(
          immVertexFormat(), "pos", GPU_COMP_I32, 2, GPU_FETCH_INT_TO_FLOAT);
      immBindBuiltinProgram(GPU_SHADER_2D_UNIFORM_COLOR);

      immUniformThemeColor(TH_WIDGET_TEXT_CURSOR);

      /* Shape of the cursor for drawing. */
      rcti but_cursor_shape;
      but_cursor_shape.xmin = (rect->xmin + t) - U.pixelsize;
      but_cursor_shape.ymin = rect->ymin + U.pixelsize;
      but_cursor_shape.xmax = (rect->xmin + t) + U.pixelsize;
      but_cursor_shape.ymax = rect->ymax - U.pixelsize;

      /* draw cursor */
      immRecti(pos,
               but_cursor_shape.xmin,
               but_cursor_shape.ymin,
               but_cursor_shape.xmax,
               but_cursor_shape.ymax);

      immUnbindProgram();

#ifdef WITH_INPUT_IME
      /* IME candidate window uses cursor position. */
      if (!ime_reposition_window) {
        ime_reposition_window = true;
        ime_win_x = but_cursor_shape.xmax + 5;
        ime_win_y = but_cursor_shape.ymin + 3;
      }
#endif
    }

#ifdef WITH_INPUT_IME
    /* IME cursor following. */
    if (ime_reposition_window) {
      ui_but_ime_reposition(but, ime_win_x, ime_win_y, false);
    }
    if (ime_data && ime_data->composite_len) {
      /* Composite underline. */
      widget_draw_text_ime_underline(fstyle, wcol, but, rect, ime_data, drawstr);
    }
#endif
  }

#if 0
  ui_rasterpos_safe(x, y, but->aspect);
  transopts = ui_translate_buttons();
#endif

  bool use_drawstr_right_as_hint = false;

  /* cut string in 2 parts - only for menu entries */
  if (but->flag & UI_BUT_HAS_SEP_CHAR && (but->editstr == NULL)) {
    drawstr_right = strrchr(drawstr, UI_SEP_CHAR);
    if (drawstr_right) {
      use_drawstr_right_as_hint = true;
      drawstr_left_len = (drawstr_right - drawstr);
      drawstr_right++;
    }
  }

#ifdef USE_NUMBUTS_LR_ALIGN
  if (!drawstr_right && (but->drawflag & UI_BUT_TEXT_LEFT) &&
      ELEM(but->type, UI_BTYPE_NUM, UI_BTYPE_NUM_SLIDER) &&
      /* if we're editing or multi-drag (fake editing), then use left alignment */
      (but->editstr == NULL) && (drawstr == but->drawstr)) {
    drawstr_right = strrchr(drawstr + but->ofs, ':');
    if (drawstr_right) {
      drawstr_right++;
      drawstr_left_len = (drawstr_right - drawstr - 1);

      while (*drawstr_right == ' ') {
        drawstr_right++;
      }
    }
    else {
      /* no prefix, even so use only cpoin */
      drawstr_right = drawstr + but->ofs;
      use_right_only = true;
    }
  }
#endif

  if (!use_right_only) {
    /* for underline drawing */
    int font_xofs, font_yofs;

    int drawlen = (drawstr_left_len == INT_MAX) ? strlen(drawstr + but->ofs) :
                                                  (drawstr_left_len - but->ofs);

    if (drawlen > 0) {
      UI_fontstyle_draw_ex(fstyle,
                           rect,
                           drawstr + but->ofs,
                           drawlen,
                           wcol->text,
                           &(struct uiFontStyleDraw_Params){
                               .align = align,
                           },
                           &font_xofs,
                           &font_yofs,
                           NULL);

      if (but->menu_key != '\0') {
        const char *drawstr_ofs = drawstr + but->ofs;
        int ul_index = -1;

        {
          /* Find upper case, fallback to lower case. */
          const char *drawstr_end = drawstr_ofs + drawlen;
          const char keys[] = {but->menu_key - 32, but->menu_key};
          for (int i = 0; i < ARRAY_SIZE(keys); i++) {
            const char *drawstr_menu = strchr(drawstr_ofs, keys[i]);
            if (drawstr_menu != NULL && drawstr_menu < drawstr_end) {
              ul_index = (int)(drawstr_menu - drawstr_ofs);
              break;
            }
          }
        }

        if (ul_index != -1) {
          int ul_width = round_fl_to_int(BLF_width(fstyle->uifont_id, "_", 2));

          struct UnderlineData ul_data = {
              .str_offset = ul_index,
              .width_px = ul_width,
          };

          BLF_boundbox_foreach_glyph(fstyle->uifont_id,
                                     drawstr_ofs,
                                     ul_index + 1,
                                     widget_draw_text_underline_calc_position,
                                     &ul_data);

          const int pos_x = rect->xmin + font_xofs + ul_data.r_offset_px[0];
          const int pos_y = rect->ymin + font_yofs + ul_data.r_offset_px[1];

          /* Use text output because direct drawing doesn't always work. See T89246. */
          BLF_position(fstyle->uifont_id, pos_x, pos_y, 0.0f);
          BLF_color4ubv(fstyle->uifont_id, wcol->text);
          BLF_draw(fstyle->uifont_id, "_", 2);
        }
      }
    }
  }

  /* part text right aligned */
  if (drawstr_right) {
    uchar col[4];
    copy_v4_v4_uchar(col, wcol->text);
    if (use_drawstr_right_as_hint) {
      col[3] *= 0.5f;
    }

    rect->xmax -= UI_TEXT_CLIP_MARGIN;
    UI_fontstyle_draw(fstyle,
                      rect,
                      drawstr_right,
                      UI_MAX_DRAW_STR,
                      col,
                      &(struct uiFontStyleDraw_Params){
                          .align = UI_STYLE_TEXT_RIGHT,
                      });
  }
}

static void widget_draw_extra_icons(const uiWidgetColors *wcol,
                                    uiBut *but,
                                    rcti *rect,
                                    float alpha)
{
  const float icon_size = ICON_SIZE_FROM_BUTRECT(rect);

  /* Offset of icons from the right edge. Keep in sync
   * with 'ui_but_extra_operator_icon_mouse_over_get'. */
  if (!BLI_listbase_is_empty(&but->extra_op_icons)) {
    /* Eyeballed. */
    rect->xmax -= 0.2 * icon_size;
  }

  /* Inverse order, from right to left. */
  LISTBASE_FOREACH_BACKWARD (uiButExtraOpIcon *, op_icon, &but->extra_op_icons) {
    rcti temp = *rect;
    float alpha_this = alpha;

    temp.xmin = temp.xmax - icon_size;

    if (op_icon->disabled) {
      alpha_this *= 0.4f;
    }
    else if (!op_icon->highlighted) {
      alpha_this *= 0.75f;
    }

    /* Draw the icon at the center, and restore the flags after. */
    const int old_drawflags = but->drawflag;
    UI_but_drawflag_disable(but, UI_BUT_ICON_LEFT);
    widget_draw_icon(but, op_icon->icon, alpha_this, &temp, wcol->text);
    but->drawflag = old_drawflags;

    rect->xmax -= icon_size;
  }
}

static void widget_draw_node_link_socket(const uiWidgetColors *wcol,
                                         const rcti *rect,
                                         uiBut *but,
                                         float alpha)
{
  /* Node socket pointer can be passed as custom_data, see UI_but_node_link_set(). */
  if (but->custom_data) {
    const float scale = 0.9f / but->block->aspect;

    float col[4];
    rgba_uchar_to_float(col, but->col);
    col[3] *= alpha;

    GPU_blend(GPU_BLEND_ALPHA);
    UI_widgetbase_draw_cache_flush();
    GPU_blend(GPU_BLEND_NONE);

    ED_node_socket_draw(but->custom_data, rect, col, scale);
  }
  else {
    widget_draw_icon(but, ICON_LAYER_USED, alpha, rect, wcol->text);
  }
}

/* draws text and icons for buttons */
static void widget_draw_text_icon(const uiFontStyle *fstyle,
                                  const uiWidgetColors *wcol,
                                  uiBut *but,
                                  rcti *rect)
{
  const bool show_menu_icon = ui_but_draw_menu_icon(but);
  const float alpha = (float)wcol->text[3] / 255.0f;
  char password_str[UI_MAX_DRAW_STR];
  bool no_text_padding = but->drawflag & UI_BUT_NO_TEXT_PADDING;

  ui_but_text_password_hide(password_str, but, false);

  /* check for button text label */
  if (ELEM(but->type, UI_BTYPE_MENU, UI_BTYPE_POPOVER) && (but->flag & UI_BUT_NODE_LINK)) {
    rcti temp = *rect;
    const int size = BLI_rcti_size_y(rect) + 1; /* Not the icon size! */

    if (but->drawflag & UI_BUT_ICON_LEFT) {
      temp.xmax = rect->xmin + size;
      rect->xmin = temp.xmax;
      /* Further padding looks off. */
      no_text_padding = true;
    }
    else {
      temp.xmin = rect->xmax - size;
      rect->xmax = temp.xmin;
    }

    widget_draw_node_link_socket(wcol, &temp, but, alpha);
  }

  /* If there's an icon too (made with uiDefIconTextBut) then draw the icon
   * and offset the text label to accommodate it */

  /* Big previews with optional text label below */
  if (but->flag & UI_BUT_ICON_PREVIEW && ui_block_is_menu(but->block)) {
    const BIFIconID icon = ui_but_icon(but);
    int icon_size = BLI_rcti_size_y(rect);
    int text_size = 0;

    /* This is a bit brittle, but avoids adding an 'UI_BUT_HAS_LABEL' flag to but... */
    if (icon_size > BLI_rcti_size_x(rect)) {
      /* button is not square, it has extra height for label */
      text_size = UI_UNIT_Y;
      icon_size -= text_size;
    }

    /* draw icon in rect above the space reserved for the label */
    rect->ymin += text_size;
    GPU_blend(GPU_BLEND_ALPHA);
    widget_draw_preview(icon, alpha, rect);
    GPU_blend(GPU_BLEND_NONE);

    /* offset rect to draw label in */
    rect->ymin -= text_size;
    rect->ymax -= icon_size;

    /* vertically centering text */
    rect->ymin += UI_UNIT_Y / 2;
  }
  /* Icons on the left with optional text label on the right */
  else if (but->flag & UI_HAS_ICON || show_menu_icon) {
    const bool is_tool = ((but->icon != ICON_NONE) & UI_but_is_tool(but));

    /* XXX add way to draw icons at a different size!
     * Use small icons for popup. */
#ifdef USE_UI_TOOLBAR_HACK
    const float aspect_orig = but->block->aspect;
    if (is_tool && (but->block->flag & UI_BLOCK_POPOVER)) {
      but->block->aspect *= 2.0f;
    }
#endif

    const BIFIconID icon = ui_but_icon(but);
    const int icon_size_init = is_tool ? ICON_DEFAULT_HEIGHT_TOOLBAR : ICON_DEFAULT_HEIGHT;
    const float icon_size = icon_size_init / (but->block->aspect * U.inv_dpi_fac);
    const float icon_padding = 2 * UI_DPI_FAC;

#ifdef USE_UI_TOOLBAR_HACK
    if (is_tool) {
      /* pass (even if its a menu toolbar) */
      but->drawflag |= UI_BUT_TEXT_LEFT;
      but->drawflag |= UI_BUT_ICON_LEFT;
    }
#endif

    /* menu item - add some more padding so menus don't feel cramped. it must
     * be part of the button so that this area is still clickable */
    if (is_tool) {
      /* pass (even if its a menu toolbar) */
    }
    else if (ui_block_is_pie_menu(but->block)) {
      if (but->emboss == UI_EMBOSS_RADIAL) {
        rect->xmin += 0.3f * U.widget_unit;
      }
    }
    /* Menu items, but only if they are not icon-only (rare). */
    else if (ui_block_is_menu(but->block) && but->drawstr[0]) {
      rect->xmin += 0.2f * U.widget_unit;
    }

    /* By default icon is the color of text, but can optionally override with but->col. */
    widget_draw_icon(but, icon, alpha, rect, (but->col[3] != 0) ? but->col : wcol->text);

    if (show_menu_icon) {
      BLI_assert(but->block->content_hints & UI_BLOCK_CONTAINS_SUBMENU_BUT);
      widget_draw_submenu_tria(but, rect, wcol);
    }

#ifdef USE_UI_TOOLBAR_HACK
    but->block->aspect = aspect_orig;
#endif

    rect->xmin += round_fl_to_int(icon_size + icon_padding);
  }

  if (!no_text_padding) {
    const int text_padding = round_fl_to_int((UI_TEXT_MARGIN_X * U.widget_unit) /
                                             but->block->aspect);
    if (but->editstr) {
      rect->xmin += text_padding;
    }
    else if (but->flag & UI_BUT_DRAG_MULTI) {
      const bool text_is_edited = ui_but_drag_multi_edit_get(but) != NULL;
      if (text_is_edited || (but->drawflag & UI_BUT_TEXT_LEFT)) {
        rect->xmin += text_padding;
      }
    }
    else if (but->drawflag & UI_BUT_TEXT_LEFT) {
      rect->xmin += text_padding;
    }
    else if (but->drawflag & UI_BUT_TEXT_RIGHT) {
      rect->xmax -= text_padding;
    }
  }
  else {
    /* In case a separate text label and some other button are placed under each other,
     * and the outline of the button does not contrast with the background.
     * Add an offset (thickness of the outline) so that the text does not stick out visually. */
    if (but->drawflag & UI_BUT_TEXT_LEFT) {
      rect->xmin += U.pixelsize;
    }
    else if (but->drawflag & UI_BUT_TEXT_RIGHT) {
      rect->xmax -= U.pixelsize;
    }
  }

  /* Menu contains sub-menu items with triangle icon on their right. Shortcut
   * strings should be drawn with some padding to the right then. */
  if (ui_block_is_menu(but->block) &&
      (but->block->content_hints & UI_BLOCK_CONTAINS_SUBMENU_BUT)) {
    rect->xmax -= UI_MENU_SUBMENU_PADDING;
  }

  /* extra icons, e.g. 'x' icon to clear text or icon for eyedropper */
  widget_draw_extra_icons(wcol, but, rect, alpha);

  /* clip but->drawstr to fit in available space */
  if (but->editstr && but->pos >= 0) {
    ui_text_clip_cursor(fstyle, but, rect);
  }
  else if (but->drawstr[0] == '\0') {
    /* bypass text clipping on icon buttons */
    but->ofs = 0;
    but->strwidth = 0;
  }
  else if (ELEM(but->type, UI_BTYPE_NUM, UI_BTYPE_NUM_SLIDER)) {
    ui_text_clip_right_label(fstyle, but, rect);
  }
  else if (but->flag & UI_BUT_HAS_SEP_CHAR) {
    /* Clip middle, but protect in all case right part containing the shortcut, if any. */
    ui_text_clip_middle_protect_right(fstyle, but, rect, UI_SEP_CHAR);
  }
  else {
    ui_text_clip_middle(fstyle, but, rect);
  }

  /* Always draw text for text-button cursor. */
  widget_draw_text(fstyle, wcol, but, rect);

  ui_but_text_password_hide(password_str, but, true);

  /* if a widget uses font shadow it has to be deactivated now */
  BLF_disable(fstyle->uifont_id, BLF_SHADOW);
}

#undef UI_TEXT_CLIP_MARGIN

/** \} */

/* -------------------------------------------------------------------- */
/** \name Widget State Management
 *
 * Adjust widget display based on animated, driven, overridden ... etc.
 * \{ */

/* put all widget colors on half alpha, use local storage */
static void ui_widget_color_disabled(uiWidgetType *wt, const uiWidgetStateInfo *state)
{
  static uiWidgetColors wcol_theme_s;

  wcol_theme_s = *wt->wcol_theme;

  const float factor = widget_alpha_factor(state);

  wcol_theme_s.outline[3] *= factor;
  wcol_theme_s.inner[3] *= factor;
  wcol_theme_s.inner_sel[3] *= factor;
  wcol_theme_s.item[3] *= factor;
  wcol_theme_s.text[3] *= factor;
  wcol_theme_s.text_sel[3] *= factor;

  wt->wcol_theme = &wcol_theme_s;
}

static void widget_active_color(uiWidgetColors *wcol)
{
  const bool dark = (rgb_to_grayscale_byte(wcol->text) > rgb_to_grayscale_byte(wcol->inner));
  color_mul_hsl_v3(wcol->inner, 1.0f, 1.15f, dark ? 1.2f : 1.1f);
  color_mul_hsl_v3(wcol->outline, 1.0f, 1.15f, 1.15f);
  color_mul_hsl_v3(wcol->text, 1.0f, 1.15f, dark ? 1.25f : 0.8f);
}

static const uchar *widget_color_blend_from_flags(const uiWidgetStateColors *wcol_state,
                                                  const uiWidgetStateInfo *state,
                                                  const eUIEmbossType emboss)
{
  /* Explicitly require #UI_EMBOSS_NONE_OR_STATUS for color blending with no emboss. */
  if (emboss == UI_EMBOSS_NONE) {
    return NULL;
  }

  if (state->but_drawflag & UI_BUT_ANIMATED_CHANGED) {
    return wcol_state->inner_changed_sel;
  }
  if (state->but_flag & UI_BUT_ANIMATED_KEY) {
    return wcol_state->inner_key_sel;
  }
  if (state->but_flag & UI_BUT_ANIMATED) {
    return wcol_state->inner_anim_sel;
  }
  if (state->but_flag & UI_BUT_DRIVEN) {
    return wcol_state->inner_driven_sel;
  }
  if (state->but_flag & UI_BUT_OVERRIDDEN) {
    return wcol_state->inner_overridden_sel;
  }
  return NULL;
}

/* copy colors from theme, and set changes in it based on state */
static void widget_state(uiWidgetType *wt, const uiWidgetStateInfo *state, eUIEmbossType emboss)
{
  uiWidgetStateColors *wcol_state = wt->wcol_state;

  if (state->but_flag & UI_BUT_LIST_ITEM) {
    /* Override default widget's colors. */
    bTheme *btheme = UI_GetTheme();
    wt->wcol_theme = &btheme->tui.wcol_list_item;

    if (state->but_flag & (UI_BUT_DISABLED | UI_BUT_INACTIVE | UI_SEARCH_FILTER_NO_MATCH)) {
      ui_widget_color_disabled(wt, state);
    }
  }

  wt->wcol = *(wt->wcol_theme);

  const uchar *color_blend = widget_color_blend_from_flags(wcol_state, state, emboss);

  if (state->but_flag & UI_SELECT) {
    copy_v4_v4_uchar(wt->wcol.inner, wt->wcol.inner_sel);
    if (color_blend != NULL) {
      color_blend_v3_v3(wt->wcol.inner, color_blend, wcol_state->blend);
    }

    copy_v3_v3_uchar(wt->wcol.text, wt->wcol.text_sel);

    if (state->but_flag & UI_SELECT) {
      SWAP(short, wt->wcol.shadetop, wt->wcol.shadedown);
    }
  }
  else {
    if (state->but_flag & UI_BUT_ACTIVE_DEFAULT) {
      copy_v4_v4_uchar(wt->wcol.inner, wt->wcol.inner_sel);
      copy_v4_v4_uchar(wt->wcol.text, wt->wcol.text_sel);
    }
    if (color_blend != NULL) {
      color_blend_v3_v3(wt->wcol.inner, color_blend, wcol_state->blend);
    }

    /* Add "hover" highlight. Ideally this could apply in all cases,
     * even if UI_SELECT. But currently this causes some flickering
     * as buttons can be created and updated without respect to mouse
     * position and so can draw without UI_ACTIVE set.  See D6503. */
    if (state->but_flag & UI_ACTIVE) {
      widget_active_color(&wt->wcol);
    }
  }

  if (state->but_flag & UI_BUT_REDALERT) {
    const uchar red[4] = {255, 0, 0};
    if (wt->draw && emboss != UI_EMBOSS_NONE) {
      color_blend_v3_v3(wt->wcol.inner, red, 0.4f);
    }
    else {
      color_blend_v3_v3(wt->wcol.text, red, 0.4f);
    }
  }

  if (state->but_flag & UI_BUT_DRAG_MULTI) {
    /* the button isn't SELECT but we're editing this so draw with sel color */
    copy_v4_v4_uchar(wt->wcol.inner, wt->wcol.inner_sel);
    SWAP(short, wt->wcol.shadetop, wt->wcol.shadedown);
    color_blend_v3_v3(wt->wcol.text, wt->wcol.text_sel, 0.85f);
  }

  if (state->but_flag & UI_BUT_NODE_ACTIVE) {
    const uchar blue[4] = {86, 128, 194};
    color_blend_v3_v3(wt->wcol.inner, blue, 0.3f);
  }
}

/** \} */

/* -------------------------------------------------------------------- */
/** \name Widget Corner Radius Calculation
 *
 * A lot of places of the UI like the Node Editor or panels are zoomable. In most cases we can
 * get the zoom factor from the aspect, but in some cases like popups we need to fall back to
 * using the size of the element. The latter method relies on the element always being the same
 * size.
 * \{ */

static float widget_radius_from_zoom(const float zoom, const uiWidgetColors *wcol)
{
  return wcol->roundness * U.widget_unit * zoom;
}

static float widget_radius_from_rcti(const rcti *rect, const uiWidgetColors *wcol)
{
  return wcol->roundness * BLI_rcti_size_y(rect);
}

/** \} */

/* -------------------------------------------------------------------- */
/** \name Widget Types
 * \{ */

/* sliders use special hack which sets 'item' as inner when drawing filling */
static void widget_state_numslider(uiWidgetType *wt,
                                   const uiWidgetStateInfo *state,
                                   eUIEmbossType emboss)
{
  uiWidgetStateColors *wcol_state = wt->wcol_state;

  /* call this for option button */
  widget_state(wt, state, emboss);

  const uchar *color_blend = widget_color_blend_from_flags(wcol_state, state, emboss);
  if (color_blend != NULL) {
    /* Set the slider 'item' so that it reflects state settings too.
     * De-saturate so the color of the slider doesn't conflict with the blend color,
     * which can make the color hard to see when the slider is set to full (see T66102). */
    wt->wcol.item[0] = wt->wcol.item[1] = wt->wcol.item[2] = rgb_to_grayscale_byte(wt->wcol.item);
    color_blend_v3_v3(wt->wcol.item, color_blend, wcol_state->blend);
    color_ensure_contrast_v3(wt->wcol.item, wt->wcol.inner, 30);
  }

  if (state->but_flag & UI_SELECT) {
    SWAP(short, wt->wcol.shadetop, wt->wcol.shadedown);
  }
}

/* labels use theme colors for text */
static void widget_state_option_menu(uiWidgetType *wt,
                                     const uiWidgetStateInfo *state,
                                     eUIEmbossType emboss)
{
  const bTheme *btheme = UI_GetTheme();

  const uiWidgetColors *old_wcol = wt->wcol_theme;
  uiWidgetColors wcol_menu_option = *wt->wcol_theme;

  /* Override the checkbox theme colors to use the menu-back text colors. */
  copy_v3_v3_uchar(wcol_menu_option.text, btheme->tui.wcol_menu_back.text);
  copy_v3_v3_uchar(wcol_menu_option.text_sel, btheme->tui.wcol_menu_back.text_sel);
  wt->wcol_theme = &wcol_menu_option;

  widget_state(wt, state, emboss);

  wt->wcol_theme = old_wcol;
}

static void widget_state_nothing(uiWidgetType *wt,
                                 const uiWidgetStateInfo *UNUSED(state),
                                 eUIEmbossType UNUSED(emboss))
{
  wt->wcol = *(wt->wcol_theme);
}

/* special case, button that calls pulldown */
static void widget_state_pulldown(uiWidgetType *wt,
                                  const uiWidgetStateInfo *UNUSED(state),
                                  eUIEmbossType UNUSED(emboss))
{
  wt->wcol = *(wt->wcol_theme);
}

/* special case, pie menu items */
static void widget_state_pie_menu_item(uiWidgetType *wt,
                                       const uiWidgetStateInfo *state,
                                       eUIEmbossType UNUSED(emboss))
{
  wt->wcol = *(wt->wcol_theme);

  /* active and disabled (not so common) */
  if ((state->but_flag & UI_BUT_DISABLED) && (state->but_flag & UI_ACTIVE)) {
    color_blend_v3_v3(wt->wcol.text, wt->wcol.text_sel, 0.5f);
    /* draw the backdrop at low alpha, helps navigating with keys
     * when disabled items are active */
    copy_v4_v4_uchar(wt->wcol.inner, wt->wcol.item);
    wt->wcol.inner[3] = 64;
  }
  else {
    /* regular active */
    if (state->but_flag & (UI_SELECT | UI_ACTIVE)) {
      copy_v3_v3_uchar(wt->wcol.text, wt->wcol.text_sel);
    }
    else if (state->but_flag & (UI_BUT_DISABLED | UI_BUT_INACTIVE)) {
      /* regular disabled */
      color_blend_v3_v3(wt->wcol.text, wt->wcol.inner, 0.5f);
    }

    if (state->but_flag & UI_SELECT) {
      copy_v4_v4_uchar(wt->wcol.inner, wt->wcol.inner_sel);
    }
    else if (state->but_flag & UI_ACTIVE) {
      copy_v4_v4_uchar(wt->wcol.inner, wt->wcol.item);
    }
  }
}

/* special case, menu items */
static void widget_state_menu_item(uiWidgetType *wt,
                                   const uiWidgetStateInfo *state,
                                   eUIEmbossType UNUSED(emboss))
{
  wt->wcol = *(wt->wcol_theme);

  /* active and disabled (not so common) */
  if ((state->but_flag & UI_BUT_DISABLED) && (state->but_flag & UI_ACTIVE)) {
    /* draw the backdrop at low alpha, helps navigating with keys
     * when disabled items are active */
    wt->wcol.text[3] = 128;
    color_blend_v3_v3(wt->wcol.inner, wt->wcol.text, 0.5f);
    wt->wcol.inner[3] = 64;
  }
  else {
    /* regular active */
    if (state->but_flag & UI_ACTIVE) {
      copy_v3_v3_uchar(wt->wcol.text, wt->wcol.text_sel);
    }
    else if (state->but_flag & (UI_BUT_DISABLED | UI_BUT_INACTIVE)) {
      /* regular disabled */
      color_blend_v3_v3(wt->wcol.text, wt->wcol.inner, 0.5f);
    }

    if (state->but_flag & UI_ACTIVE) {
      copy_v4_v4_uchar(wt->wcol.inner, wt->wcol.inner_sel);
    }
  }
}

/** \} */

/* -------------------------------------------------------------------- */
/** \name Draw Menu Backdrop
 * \{ */

/* outside of rect, rad to left/bottom/right */
static void widget_softshadow(const rcti *rect, int roundboxalign, const float radin)
{
  bTheme *btheme = UI_GetTheme();
  uiWidgetBase wtb;
  rcti rect1 = *rect;
  float triangle_strip[WIDGET_SIZE_MAX * 2 + 2][2];
  const float radout = UI_ThemeMenuShadowWidth();

  /* disabled shadow */
  if (radout == 0.0f) {
    return;
  }

  /* prevent tooltips to not show round shadow */
  if (radout > 0.2f * BLI_rcti_size_y(&rect1)) {
    rect1.ymax -= 0.2f * BLI_rcti_size_y(&rect1);
  }
  else {
    rect1.ymax -= radout;
  }

  /* inner part */
  const int totvert = round_box_shadow_edges(wtb.inner_v,
                                             &rect1,
                                             radin,
                                             roundboxalign &
                                                 (UI_CNR_BOTTOM_RIGHT | UI_CNR_BOTTOM_LEFT),
                                             0.0f);

  /* we draw a number of increasing size alpha quad strips */
  const float alphastep = 3.0f * btheme->tui.menu_shadow_fac / radout;

  const uint pos = GPU_vertformat_attr_add(
      immVertexFormat(), "pos", GPU_COMP_F32, 2, GPU_FETCH_FLOAT);

  immBindBuiltinProgram(GPU_SHADER_2D_UNIFORM_COLOR);

  for (int step = 1; step <= (int)radout; step++) {
    const float expfac = sqrtf(step / radout);

    round_box_shadow_edges(wtb.outer_v, &rect1, radin, UI_CNR_ALL, (float)step);

    immUniformColor4f(0.0f, 0.0f, 0.0f, alphastep * (1.0f - expfac));

    widget_verts_to_triangle_strip(&wtb, totvert, triangle_strip);

    widget_draw_vertex_buffer(pos, 0, GPU_PRIM_TRI_STRIP, triangle_strip, NULL, totvert * 2);
  }

  immUnbindProgram();
}

static void widget_menu_back(
    uiWidgetColors *wcol, rcti *rect, const int block_flag, const int direction, const float zoom)
{
  uiWidgetBase wtb;
  int roundboxalign = UI_CNR_ALL;

  widget_init(&wtb);

  /* menu is 2nd level or deeper */
  if (block_flag & UI_BLOCK_POPUP) {
    // rect->ymin -= 4.0;
    // rect->ymax += 4.0;
  }
  else if (direction == UI_DIR_DOWN) {
    roundboxalign = (UI_CNR_BOTTOM_RIGHT | UI_CNR_BOTTOM_LEFT);
    rect->ymin -= 0.1f * U.widget_unit;
  }
  else if (direction == UI_DIR_UP) {
    roundboxalign = UI_CNR_TOP_LEFT | UI_CNR_TOP_RIGHT;
    rect->ymax += 0.1f * U.widget_unit;
  }

  GPU_blend(GPU_BLEND_ALPHA);
  const float radius = widget_radius_from_zoom(zoom, wcol);
  widget_softshadow(rect, roundboxalign, radius);

  round_box_edges(&wtb, roundboxalign, rect, radius);
  wtb.draw_emboss = false;
  widgetbase_draw(&wtb, wcol);

  GPU_blend(GPU_BLEND_NONE);
}

static void ui_hsv_cursor(const float x, const float y, const float zoom)
{
  const float radius = zoom * 3.0f * U.pixelsize;
  const uint pos = GPU_vertformat_attr_add(
      immVertexFormat(), "pos", GPU_COMP_F32, 2, GPU_FETCH_FLOAT);

  immBindBuiltinProgram(GPU_SHADER_2D_UNIFORM_COLOR);

  immUniformColor3f(1.0f, 1.0f, 1.0f);
  imm_draw_circle_fill_2d(pos, x, y, radius, 8);

  GPU_blend(GPU_BLEND_ALPHA);
  GPU_line_smooth(true);
  immUniformColor3f(0.0f, 0.0f, 0.0f);
  imm_draw_circle_wire_2d(pos, x, y, radius, 12);
  GPU_blend(GPU_BLEND_NONE);
  GPU_line_smooth(false);

  immUnbindProgram();
}

void ui_hsvcircle_vals_from_pos(
    const rcti *rect, const float mx, const float my, float *r_val_rad, float *r_val_dist)
{
  /* duplication of code... well, simple is better now */
  const float centx = BLI_rcti_cent_x_fl(rect);
  const float centy = BLI_rcti_cent_y_fl(rect);
  const float radius = (float)min_ii(BLI_rcti_size_x(rect), BLI_rcti_size_y(rect)) / 2.0f;
  const float m_delta[2] = {mx - centx, my - centy};
  const float dist_sq = len_squared_v2(m_delta);

  *r_val_dist = (dist_sq < (radius * radius)) ? sqrtf(dist_sq) / radius : 1.0f;
  *r_val_rad = atan2f(m_delta[0], m_delta[1]) / (2.0f * (float)M_PI) + 0.5f;
}

void ui_hsvcircle_pos_from_vals(
    const ColorPicker *cpicker, const rcti *rect, const float *hsv, float *r_xpos, float *r_ypos)
{
  /* duplication of code... well, simple is better now */
  const float centx = BLI_rcti_cent_x_fl(rect);
  const float centy = BLI_rcti_cent_y_fl(rect);
  const float radius = (float)min_ii(BLI_rcti_size_x(rect), BLI_rcti_size_y(rect)) / 2.0f;

  const float ang = 2.0f * (float)M_PI * hsv[0] + (float)M_PI_2;

  float radius_t;
  if (cpicker->use_color_cubic && (U.color_picker_type == USER_CP_CIRCLE_HSV)) {
    radius_t = (1.0f - pow3f(1.0f - hsv[1]));
  }
  else {
    radius_t = hsv[1];
  }

  const float rad = clamp_f(radius_t, 0.0f, 1.0f) * radius;
  *r_xpos = centx + cosf(-ang) * rad;
  *r_ypos = centy + sinf(-ang) * rad;
}

static void ui_draw_but_HSVCIRCLE(uiBut *but, const uiWidgetColors *wcol, const rcti *rect)
{
  /* TODO(merwin): reimplement as shader for pixel-perfect colors */

  const int tot = 64;
  const float radstep = 2.0f * (float)M_PI / (float)tot;
  const float centx = BLI_rcti_cent_x_fl(rect);
  const float centy = BLI_rcti_cent_y_fl(rect);
  const float radius = (float)min_ii(BLI_rcti_size_x(rect), BLI_rcti_size_y(rect)) / 2.0f;

  ColorPicker *cpicker = but->custom_data;
  float rgb[3], hsv[3], rgb_center[3];
  const bool is_color_gamma = ui_but_is_color_gamma(but);

  /* Initialize for compatibility. */
  copy_v3_v3(hsv, cpicker->hsv_perceptual);

  /* Compute current hue. */
  ui_but_v3_get(but, rgb);
  ui_scene_linear_to_perceptual_space(but, rgb);
  ui_color_picker_rgb_to_hsv_compat(rgb, hsv);

  CLAMP(hsv[2], 0.0f, 1.0f); /* for display only */

  /* exception: if 'lock' is set
   * lock the value of the color wheel to 1.
   * Useful for color correction tools where you're only interested in hue. */
  if (cpicker->use_color_lock) {
    if (U.color_picker_type == USER_CP_CIRCLE_HSV) {
      hsv[2] = 1.0f;
    }
    else {
      hsv[2] = 0.5f;
    }
  }

  const float hsv_center[3] = {0.0f, 0.0f, hsv[2]};
  ui_color_picker_hsv_to_rgb(hsv_center, rgb_center);
  ui_perceptual_to_scene_linear_space(but, rgb_center);

  if (!is_color_gamma) {
    ui_block_cm_to_display_space_v3(but->block, rgb_center);
  }

  GPUVertFormat *format = immVertexFormat();
  uint pos = GPU_vertformat_attr_add(format, "pos", GPU_COMP_F32, 2, GPU_FETCH_FLOAT);
  const uint color = GPU_vertformat_attr_add(format, "color", GPU_COMP_F32, 3, GPU_FETCH_FLOAT);

  immBindBuiltinProgram(GPU_SHADER_2D_SMOOTH_COLOR);

  immBegin(GPU_PRIM_TRI_FAN, tot + 2);
  immAttr3fv(color, rgb_center);
  immVertex2f(pos, centx, centy);

  float ang = 0.0f;
  for (int a = 0; a <= tot; a++, ang += radstep) {
    const float si = sinf(ang);
    const float co = cosf(ang);
    float hsv_ang[3];
    float rgb_ang[3];

    ui_hsvcircle_vals_from_pos(
        rect, centx + co * radius, centy + si * radius, hsv_ang, hsv_ang + 1);
    hsv_ang[2] = hsv[2];

    ui_color_picker_hsv_to_rgb(hsv_ang, rgb_ang);
    ui_perceptual_to_scene_linear_space(but, rgb_ang);

    if (!is_color_gamma) {
      ui_block_cm_to_display_space_v3(but->block, rgb_ang);
    }

    immAttr3fv(color, rgb_ang);
    immVertex2f(pos, centx + co * radius, centy + si * radius);
  }
  immEnd();
  immUnbindProgram();

  /* fully rounded outline */
  format = immVertexFormat();
  pos = GPU_vertformat_attr_add(format, "pos", GPU_COMP_F32, 2, GPU_FETCH_FLOAT);

  immBindBuiltinProgram(GPU_SHADER_2D_UNIFORM_COLOR);

  GPU_blend(GPU_BLEND_ALPHA);
  GPU_line_smooth(true);

  immUniformColor3ubv(wcol->outline);
  imm_draw_circle_wire_2d(pos, centx, centy, radius, tot);

  immUnbindProgram();

  GPU_blend(GPU_BLEND_NONE);
  GPU_line_smooth(false);

  /* cursor */
  copy_v3_v3(hsv, cpicker->hsv_perceptual);
  ui_but_v3_get(but, rgb);
  ui_scene_linear_to_perceptual_space(but, rgb);
  ui_color_picker_rgb_to_hsv_compat(rgb, hsv);

  float xpos, ypos;
  ui_hsvcircle_pos_from_vals(cpicker, rect, hsv, &xpos, &ypos);
  const float zoom = 1.0f / but->block->aspect;
  ui_hsv_cursor(xpos, ypos, zoom);
}

/** \} */

/* -------------------------------------------------------------------- */
/** \name Draw Custom Buttons
 * \{ */

void ui_draw_gradient(const rcti *rect,
                      const float hsv[3],
                      const eButGradientType type,
                      const float alpha)
{
  /* allows for 4 steps (red->yellow) */
  const int steps = 48;
  const float color_step = 1.0f / steps;
  int a;
  const float h = hsv[0], s = hsv[1], v = hsv[2];
  float dx, dy, sx1, sx2, sy;
  float col0[4][3]; /* left half, rect bottom to top */
  float col1[4][3]; /* right half, rect bottom to top */

  /* draw series of gouraud rects */

  switch (type) {
    case UI_GRAD_SV:
      hsv_to_rgb(h, 0.0, 0.0, &col1[0][0], &col1[0][1], &col1[0][2]);
      hsv_to_rgb(h, 0.0, 0.333, &col1[1][0], &col1[1][1], &col1[1][2]);
      hsv_to_rgb(h, 0.0, 0.666, &col1[2][0], &col1[2][1], &col1[2][2]);
      hsv_to_rgb(h, 0.0, 1.0, &col1[3][0], &col1[3][1], &col1[3][2]);
      break;
    case UI_GRAD_HV:
      hsv_to_rgb(0.0, s, 0.0, &col1[0][0], &col1[0][1], &col1[0][2]);
      hsv_to_rgb(0.0, s, 0.333, &col1[1][0], &col1[1][1], &col1[1][2]);
      hsv_to_rgb(0.0, s, 0.666, &col1[2][0], &col1[2][1], &col1[2][2]);
      hsv_to_rgb(0.0, s, 1.0, &col1[3][0], &col1[3][1], &col1[3][2]);
      break;
    case UI_GRAD_HS:
      hsv_to_rgb(0.0, 0.0, v, &col1[0][0], &col1[0][1], &col1[0][2]);
      hsv_to_rgb(0.0, 0.333, v, &col1[1][0], &col1[1][1], &col1[1][2]);
      hsv_to_rgb(0.0, 0.666, v, &col1[2][0], &col1[2][1], &col1[2][2]);
      hsv_to_rgb(0.0, 1.0, v, &col1[3][0], &col1[3][1], &col1[3][2]);
      break;
    case UI_GRAD_H:
      hsv_to_rgb(0.0, 1.0, 1.0, &col1[0][0], &col1[0][1], &col1[0][2]);
      copy_v3_v3(col1[1], col1[0]);
      copy_v3_v3(col1[2], col1[0]);
      copy_v3_v3(col1[3], col1[0]);
      break;
    case UI_GRAD_S:
      hsv_to_rgb(1.0, 0.0, 1.0, &col1[1][0], &col1[1][1], &col1[1][2]);
      copy_v3_v3(col1[0], col1[1]);
      copy_v3_v3(col1[2], col1[1]);
      copy_v3_v3(col1[3], col1[1]);
      break;
    case UI_GRAD_V:
      hsv_to_rgb(1.0, 1.0, 0.0, &col1[2][0], &col1[2][1], &col1[2][2]);
      copy_v3_v3(col1[0], col1[2]);
      copy_v3_v3(col1[1], col1[2]);
      copy_v3_v3(col1[3], col1[2]);
      break;
    default:
      BLI_assert_msg(0, "invalid 'type' argument");
      hsv_to_rgb(1.0, 1.0, 1.0, &col1[2][0], &col1[2][1], &col1[2][2]);
      copy_v3_v3(col1[0], col1[2]);
      copy_v3_v3(col1[1], col1[2]);
      copy_v3_v3(col1[3], col1[2]);
      break;
  }

  /* old below */
  GPUVertFormat *format = immVertexFormat();
  const uint pos = GPU_vertformat_attr_add(format, "pos", GPU_COMP_F32, 2, GPU_FETCH_FLOAT);
  const uint col = GPU_vertformat_attr_add(format, "color", GPU_COMP_F32, 4, GPU_FETCH_FLOAT);
  immBindBuiltinProgram(GPU_SHADER_2D_SMOOTH_COLOR);

  immBegin(GPU_PRIM_TRIS, steps * 3 * 6);

  /* 0.999 = prevent float inaccuracy for steps */
  for (dx = 0.0f; dx < 0.999f; dx += color_step) {
    const float dx_next = dx + color_step;

    /* previous color */
    copy_v3_v3(col0[0], col1[0]);
    copy_v3_v3(col0[1], col1[1]);
    copy_v3_v3(col0[2], col1[2]);
    copy_v3_v3(col0[3], col1[3]);

    /* new color */
    switch (type) {
      case UI_GRAD_SV:
        hsv_to_rgb(h, dx, 0.0, &col1[0][0], &col1[0][1], &col1[0][2]);
        hsv_to_rgb(h, dx, 0.333, &col1[1][0], &col1[1][1], &col1[1][2]);
        hsv_to_rgb(h, dx, 0.666, &col1[2][0], &col1[2][1], &col1[2][2]);
        hsv_to_rgb(h, dx, 1.0, &col1[3][0], &col1[3][1], &col1[3][2]);
        break;
      case UI_GRAD_HV:
        hsv_to_rgb(dx_next, s, 0.0, &col1[0][0], &col1[0][1], &col1[0][2]);
        hsv_to_rgb(dx_next, s, 0.333, &col1[1][0], &col1[1][1], &col1[1][2]);
        hsv_to_rgb(dx_next, s, 0.666, &col1[2][0], &col1[2][1], &col1[2][2]);
        hsv_to_rgb(dx_next, s, 1.0, &col1[3][0], &col1[3][1], &col1[3][2]);
        break;
      case UI_GRAD_HS:
        hsv_to_rgb(dx_next, 0.0, v, &col1[0][0], &col1[0][1], &col1[0][2]);
        hsv_to_rgb(dx_next, 0.333, v, &col1[1][0], &col1[1][1], &col1[1][2]);
        hsv_to_rgb(dx_next, 0.666, v, &col1[2][0], &col1[2][1], &col1[2][2]);
        hsv_to_rgb(dx_next, 1.0, v, &col1[3][0], &col1[3][1], &col1[3][2]);
        break;
      case UI_GRAD_H:
        /* annoying but without this the color shifts - could be solved some other way
         * - campbell */
        hsv_to_rgb(dx_next, 1.0, 1.0, &col1[0][0], &col1[0][1], &col1[0][2]);
        copy_v3_v3(col1[1], col1[0]);
        copy_v3_v3(col1[2], col1[0]);
        copy_v3_v3(col1[3], col1[0]);
        break;
      case UI_GRAD_S:
        hsv_to_rgb(h, dx, 1.0, &col1[1][0], &col1[1][1], &col1[1][2]);
        copy_v3_v3(col1[0], col1[1]);
        copy_v3_v3(col1[2], col1[1]);
        copy_v3_v3(col1[3], col1[1]);
        break;
      case UI_GRAD_V:
        hsv_to_rgb(h, 1.0, dx, &col1[2][0], &col1[2][1], &col1[2][2]);
        copy_v3_v3(col1[0], col1[2]);
        copy_v3_v3(col1[1], col1[2]);
        copy_v3_v3(col1[3], col1[2]);
        break;
      default:
        break;
    }

    /* rect */
    sx1 = rect->xmin + dx * BLI_rcti_size_x(rect);
    sx2 = rect->xmin + dx_next * BLI_rcti_size_x(rect);
    sy = rect->ymin;
    dy = (float)BLI_rcti_size_y(rect) / 3.0f;

    for (a = 0; a < 3; a++, sy += dy) {
      immAttr4f(col, col0[a][0], col0[a][1], col0[a][2], alpha);
      immVertex2f(pos, sx1, sy);

      immAttr4f(col, col1[a][0], col1[a][1], col1[a][2], alpha);
      immVertex2f(pos, sx2, sy);

      immAttr4f(col, col1[a + 1][0], col1[a + 1][1], col1[a + 1][2], alpha);
      immVertex2f(pos, sx2, sy + dy);

      immAttr4f(col, col0[a][0], col0[a][1], col0[a][2], alpha);
      immVertex2f(pos, sx1, sy);

      immAttr4f(col, col1[a + 1][0], col1[a + 1][1], col1[a + 1][2], alpha);
      immVertex2f(pos, sx2, sy + dy);

      immAttr4f(col, col0[a + 1][0], col0[a + 1][1], col0[a + 1][2], alpha);
      immVertex2f(pos, sx1, sy + dy);
    }
  }
  immEnd();

  immUnbindProgram();
}

void ui_hsvcube_pos_from_vals(
    const uiButHSVCube *hsv_but, const rcti *rect, const float *hsv, float *r_xp, float *r_yp)
{
  float x = 0.0f, y = 0.0f;

  switch (hsv_but->gradient_type) {
    case UI_GRAD_SV:
      x = hsv[1];
      y = hsv[2];
      break;
    case UI_GRAD_HV:
      x = hsv[0];
      y = hsv[2];
      break;
    case UI_GRAD_HS:
      x = hsv[0];
      y = hsv[1];
      break;
    case UI_GRAD_H:
      x = hsv[0];
      y = 0.5;
      break;
    case UI_GRAD_S:
      x = hsv[1];
      y = 0.5;
      break;
    case UI_GRAD_V:
      x = hsv[2];
      y = 0.5;
      break;
    case UI_GRAD_L_ALT:
      x = 0.5f;
      /* exception only for value strip - use the range set in but->min/max */
      y = hsv[2];
      break;
    case UI_GRAD_V_ALT:
      x = 0.5f;
      /* exception only for value strip - use the range set in but->min/max */
      y = (hsv[2] - hsv_but->but.softmin) / (hsv_but->but.softmax - hsv_but->but.softmin);
      break;
  }

  /* cursor */
  *r_xp = rect->xmin + x * BLI_rcti_size_x(rect);
  *r_yp = rect->ymin + y * BLI_rcti_size_y(rect);
}

static void ui_draw_but_HSVCUBE(uiBut *but, const rcti *rect)
{
  const uiButHSVCube *hsv_but = (uiButHSVCube *)but;
  float rgb[3];
  float x = 0.0f, y = 0.0f;
  ColorPicker *cpicker = but->custom_data;
  float *hsv = cpicker->hsv_perceptual;
  float hsv_n[3];

  /* Initialize for compatibility. */
  copy_v3_v3(hsv_n, hsv);

  ui_but_v3_get(but, rgb);
  ui_scene_linear_to_perceptual_space(but, rgb);
  rgb_to_hsv_compat_v(rgb, hsv_n);

  ui_draw_gradient(rect, hsv_n, hsv_but->gradient_type, 1.0f);

  ui_hsvcube_pos_from_vals(hsv_but, rect, hsv_n, &x, &y);
  CLAMP(x, rect->xmin + 3.0f, rect->xmax - 3.0f);
  CLAMP(y, rect->ymin + 3.0f, rect->ymax - 3.0f);

  const float zoom = 1.0f / but->block->aspect;

  ui_hsv_cursor(x, y, zoom);

  /* outline */
  const uint pos = GPU_vertformat_attr_add(
      immVertexFormat(), "pos", GPU_COMP_F32, 2, GPU_FETCH_FLOAT);
  immBindBuiltinProgram(GPU_SHADER_2D_UNIFORM_COLOR);
  immUniformColor3ub(0, 0, 0);
  imm_draw_box_wire_2d(pos, (rect->xmin), (rect->ymin), (rect->xmax), (rect->ymax));
  immUnbindProgram();
}

/* vertical 'value' slider, using new widget code */
static void ui_draw_but_HSV_v(uiBut *but, const rcti *rect)
{
  const uiButHSVCube *hsv_but = (uiButHSVCube *)but;
  bTheme *btheme = UI_GetTheme();
  uiWidgetColors *wcol = &btheme->tui.wcol_numslider;
  uiWidgetBase wtb;
  const float rad = wcol->roundness * BLI_rcti_size_x(rect);
  float x, y;
  float rgb[3], hsv[3], v;

  ui_but_v3_get(but, rgb);
  ui_scene_linear_to_perceptual_space(but, rgb);

  if (hsv_but->gradient_type == UI_GRAD_L_ALT) {
    rgb_to_hsl_v(rgb, hsv);
  }
  else {
    rgb_to_hsv_v(rgb, hsv);
  }
  v = hsv[2];

  /* map v from property range to [0,1] */
  if (hsv_but->gradient_type == UI_GRAD_V_ALT) {
    const float min = but->softmin, max = but->softmax;
    v = (v - min) / (max - min);
  }

  widget_init(&wtb);

  /* fully rounded */
  round_box_edges(&wtb, UI_CNR_ALL, rect, rad);

  /* setup temp colors */
  widgetbase_draw(&wtb,
                  &((uiWidgetColors){
                      .outline = {0, 0, 0, 255},
                      .inner = {128, 128, 128, 255},
                      .shadetop = 127,
                      .shadedown = -128,
                      .shaded = 1,
                  }));

  /* We are drawing on top of widget bases. Flush cache. */
  GPU_blend(GPU_BLEND_ALPHA);
  UI_widgetbase_draw_cache_flush();
  GPU_blend(GPU_BLEND_NONE);

  /* cursor */
  x = rect->xmin + 0.5f * BLI_rcti_size_x(rect);
  y = rect->ymin + v * BLI_rcti_size_y(rect);
  CLAMP(y, rect->ymin + 3.0f, rect->ymax - 3.0f);
  const float zoom = 1.0f / but->block->aspect;

  ui_hsv_cursor(x, y, zoom);
}

/** Separator for menus. */
static void ui_draw_separator(const rcti *rect, const uiWidgetColors *wcol)
{
  const int y = rect->ymin + BLI_rcti_size_y(rect) / 2 - 1;
  const uchar col[4] = {
      wcol->text[0],
      wcol->text[1],
      wcol->text[2],
      30,
  };

  const uint pos = GPU_vertformat_attr_add(
      immVertexFormat(), "pos", GPU_COMP_F32, 2, GPU_FETCH_FLOAT);
  immBindBuiltinProgram(GPU_SHADER_2D_UNIFORM_COLOR);

  GPU_blend(GPU_BLEND_ALPHA);
  immUniformColor4ubv(col);
  GPU_line_width(1.0f);

  immBegin(GPU_PRIM_LINES, 2);
  immVertex2f(pos, rect->xmin, y);
  immVertex2f(pos, rect->xmax, y);
  immEnd();

  GPU_blend(GPU_BLEND_NONE);

  immUnbindProgram();
}

/** \} */

/* -------------------------------------------------------------------- */
/** \name Button Draw Callbacks
 * \{ */

#define NUM_BUT_PADDING_FACTOR 0.425f

static void widget_numbut_draw(uiWidgetColors *wcol,
                               rcti *rect,
                               const float zoom,
                               const uiWidgetStateInfo *state,
                               int roundboxalign,
                               bool emboss)
{
  const float rad = widget_radius_from_zoom(zoom, wcol);
  const int handle_width = min_ii(BLI_rcti_size_x(rect) / 3, BLI_rcti_size_y(rect) * 0.7f);

  if (state->but_flag & UI_SELECT) {
    SWAP(short, wcol->shadetop, wcol->shadedown);
  }

  uiWidgetBase wtb;
  widget_init(&wtb);

  if (!emboss) {
    round_box_edges(&wtb, roundboxalign, rect, rad);
  }
  else {
    wtb.draw_inner = false;
    wtb.draw_outline = false;
  }

  /* decoration */
  if ((state->but_flag & UI_ACTIVE) && !state->is_text_input) {
    uiWidgetColors wcol_zone;
    uiWidgetBase wtb_zone;
    rcti rect_zone;
    int roundboxalign_zone;

    /* left arrow zone */
    widget_init(&wtb_zone);
    wtb_zone.draw_outline = false;
    wtb_zone.draw_emboss = false;

    wcol_zone = *wcol;
    copy_v3_v3_uchar(wcol_zone.item, wcol->text);
    if (state->but_drawflag & UI_BUT_ACTIVE_LEFT) {
      widget_active_color(&wcol_zone);
    }

    rect_zone = *rect;
    rect_zone.xmax = rect->xmin + handle_width + U.pixelsize;
    roundboxalign_zone = roundboxalign & ~(UI_CNR_TOP_RIGHT | UI_CNR_BOTTOM_RIGHT);
    round_box_edges(&wtb_zone, roundboxalign_zone, &rect_zone, rad);

    shape_preset_init_number_arrows(&wtb_zone.tria1, &rect_zone, 0.6f, 'l');
    widgetbase_draw(&wtb_zone, &wcol_zone);

    /* right arrow zone */
    widget_init(&wtb_zone);
    wtb_zone.draw_outline = false;
    wtb_zone.draw_emboss = false;
    wtb_zone.tria1.type = ROUNDBOX_TRIA_ARROWS;

    wcol_zone = *wcol;
    copy_v3_v3_uchar(wcol_zone.item, wcol->text);
    if (state->but_drawflag & UI_BUT_ACTIVE_RIGHT) {
      widget_active_color(&wcol_zone);
    }

    rect_zone = *rect;
    rect_zone.xmin = rect->xmax - handle_width - U.pixelsize;
    roundboxalign_zone = roundboxalign & ~(UI_CNR_TOP_LEFT | UI_CNR_BOTTOM_LEFT);
    round_box_edges(&wtb_zone, roundboxalign_zone, &rect_zone, rad);

    shape_preset_init_number_arrows(&wtb_zone.tria2, &rect_zone, 0.6f, 'r');
    widgetbase_draw(&wtb_zone, &wcol_zone);

    /* middle highlight zone */
    widget_init(&wtb_zone);
    wtb_zone.draw_outline = false;
    wtb_zone.draw_emboss = false;

    wcol_zone = *wcol;
    copy_v3_v3_uchar(wcol_zone.item, wcol->text);
    if (!(state->but_drawflag & (UI_BUT_ACTIVE_LEFT | UI_BUT_ACTIVE_RIGHT))) {
      widget_active_color(&wcol_zone);
    }

    rect_zone = *rect;
    rect_zone.xmin = rect->xmin + handle_width - U.pixelsize;
    rect_zone.xmax = rect->xmax - handle_width + U.pixelsize;
    round_box_edges(&wtb_zone, 0, &rect_zone, 0);
    widgetbase_draw(&wtb_zone, &wcol_zone);

    /* outline */
    wtb.draw_inner = false;
    widgetbase_draw(&wtb, wcol);
  }
  else {
    /* inner and outline */
    widgetbase_draw(&wtb, wcol);
  }

  if (!state->is_text_input) {
    const float text_padding = NUM_BUT_PADDING_FACTOR * BLI_rcti_size_y(rect);

    rect->xmin += text_padding;
    rect->xmax -= text_padding;
  }
}

static void widget_numbut(uiWidgetColors *wcol,
                          rcti *rect,
                          const uiWidgetStateInfo *state,
                          int roundboxalign,
                          const float zoom)
{
  widget_numbut_draw(wcol, rect, zoom, state, roundboxalign, false);
}

static void widget_menubut(uiWidgetColors *wcol,
                           rcti *rect,
                           const uiWidgetStateInfo *UNUSED(state),
                           int roundboxalign,
                           const float zoom)
{
  uiWidgetBase wtb;
  widget_init(&wtb);

  const float rad = widget_radius_from_zoom(zoom, wcol);
  round_box_edges(&wtb, roundboxalign, rect, rad);

  /* decoration */
  shape_preset_trias_from_rect_menu(&wtb.tria1, rect);
  /* copy size and center to 2nd tria */
  wtb.tria2 = wtb.tria1;

  widgetbase_draw(&wtb, wcol);

  /* text space, arrows are about 0.6 height of button */
  rect->xmax -= (6 * BLI_rcti_size_y(rect)) / 10;
}

/**
 * Draw menu buttons still with triangles when field is not embossed
 */
static void widget_menubut_embossn(const uiBut *UNUSED(but),
                                   uiWidgetColors *wcol,
                                   rcti *rect,
                                   const uiWidgetStateInfo *UNUSED(state),
                                   int UNUSED(roundboxalign))
{
  uiWidgetBase wtb;
  widget_init(&wtb);
  wtb.draw_inner = false;
  wtb.draw_outline = false;

  /* decoration */
  shape_preset_trias_from_rect_menu(&wtb.tria1, rect);
  /* copy size and center to 2nd tria */
  wtb.tria2 = wtb.tria1;

  widgetbase_draw(&wtb, wcol);
}

/**
 * Draw number buttons still with triangles when field is not embossed
 */
static void widget_numbut_embossn(const uiBut *UNUSED(but),
                                  uiWidgetColors *wcol,
                                  rcti *rect,
                                  const uiWidgetStateInfo *state,
                                  int roundboxalign,
                                  const float zoom)
{
  widget_numbut_draw(wcol, rect, zoom, state, roundboxalign, true);
}

bool ui_link_bezier_points(const rcti *rect, float coord_array[][2], int resol)
{
  float dist, vec[4][2];

  vec[0][0] = rect->xmin;
  vec[0][1] = rect->ymin;
  vec[3][0] = rect->xmax;
  vec[3][1] = rect->ymax;

  dist = 0.5f * fabsf(vec[0][0] - vec[3][0]);

  vec[1][0] = vec[0][0] + dist;
  vec[1][1] = vec[0][1];

  vec[2][0] = vec[3][0] - dist;
  vec[2][1] = vec[3][1];

  BKE_curve_forward_diff_bezier(
      vec[0][0], vec[1][0], vec[2][0], vec[3][0], &coord_array[0][0], resol, sizeof(float[2]));
  BKE_curve_forward_diff_bezier(
      vec[0][1], vec[1][1], vec[2][1], vec[3][1], &coord_array[0][1], resol, sizeof(float[2]));

  /* TODO: why return anything if always true? */
  return true;
}

#define LINK_RESOL 24
void ui_draw_link_bezier(const rcti *rect, const float color[4])
{
  float coord_array[LINK_RESOL + 1][2];

  if (ui_link_bezier_points(rect, coord_array, LINK_RESOL)) {
    unsigned int pos = GPU_vertformat_attr_add(
        immVertexFormat(), "pos", GPU_COMP_F32, 2, GPU_FETCH_FLOAT);
    immBindBuiltinProgram(GPU_SHADER_2D_UNIFORM_COLOR);

#if 0 /* unused */
    /* we can reuse the dist variable here to increment the GL curve eval amount*/
    const float dist = 1.0f / (float)LINK_RESOL;
#endif
    GPU_blend(GPU_BLEND_ALPHA);
    GPU_line_smooth(true);

    immUniformColor4fv(color);

    immBegin(GPU_PRIM_LINE_STRIP, LINK_RESOL + 1);
    for (int i = 0; i <= LINK_RESOL; ++i)
      immVertex2fv(pos, coord_array[i]);
    immEnd();

    GPU_blend(GPU_BLEND_NONE);
    GPU_line_smooth(false);

    immUnbindProgram();
  }
}

void UI_draw_widget_scroll(uiWidgetColors *wcol, const rcti *rect, const rcti *slider, int state)
{
  uiWidgetBase wtb;

  widget_init(&wtb);

  /* determine horizontal/vertical */
  const bool horizontal = (BLI_rcti_size_x(rect) > BLI_rcti_size_y(rect));

  const float rad = (horizontal) ? wcol->roundness * BLI_rcti_size_y(rect) :
                                   wcol->roundness * BLI_rcti_size_x(rect);

  wtb.uniform_params.shade_dir = (horizontal) ? 1.0f : 0.0;

  /* draw back part, colors swapped and shading inverted */
  if (horizontal) {
    SWAP(short, wcol->shadetop, wcol->shadedown);
  }

  round_box_edges(&wtb, UI_CNR_ALL, rect, rad);
  widgetbase_draw(&wtb, wcol);

  /* slider */
  if ((BLI_rcti_size_x(slider) < 2) || (BLI_rcti_size_y(slider) < 2)) {
    /* pass */
  }
  else {
    SWAP(short, wcol->shadetop, wcol->shadedown);

    copy_v4_v4_uchar(wcol->inner, wcol->item);

    if (wcol->shadetop > wcol->shadedown) {
      wcol->shadetop += 20; /* XXX violates themes... */
    }
    else {
      wcol->shadedown += 20;
    }

    if (state & UI_SCROLL_PRESSED) {
      wcol->inner[0] = wcol->inner[0] >= 250 ? 255 : wcol->inner[0] + 5;
      wcol->inner[1] = wcol->inner[1] >= 250 ? 255 : wcol->inner[1] + 5;
      wcol->inner[2] = wcol->inner[2] >= 250 ? 255 : wcol->inner[2] + 5;
    }

    /* draw */
    wtb.draw_emboss = false; /* only emboss once */

    round_box_edges(&wtb, UI_CNR_ALL, slider, rad);

    if (state & UI_SCROLL_ARROWS) {
      if (wcol->item[0] > 48) {
        wcol->item[0] -= 48;
      }
      if (wcol->item[1] > 48) {
        wcol->item[1] -= 48;
      }
      if (wcol->item[2] > 48) {
        wcol->item[2] -= 48;
      }
      wcol->item[3] = 255;

      if (horizontal) {
        rcti slider_inset = *slider;
        slider_inset.xmin += 0.05 * U.widget_unit;
        slider_inset.xmax -= 0.05 * U.widget_unit;
        shape_preset_init_scroll_circle(&wtb.tria1, &slider_inset, 0.6f, 'l');
        shape_preset_init_scroll_circle(&wtb.tria2, &slider_inset, 0.6f, 'r');
      }
      else {
        shape_preset_init_scroll_circle(&wtb.tria1, slider, 0.6f, 'b');
        shape_preset_init_scroll_circle(&wtb.tria2, slider, 0.6f, 't');
      }
    }
    widgetbase_draw(&wtb, wcol);
  }
}

static void widget_scroll(uiBut *but,
                          uiWidgetColors *wcol,
                          rcti *rect,
                          const uiWidgetStateInfo *state,
                          int UNUSED(roundboxalign),
                          const float UNUSED(zoom))
{
  /* calculate slider part */
  const float value = (float)ui_but_value_get(but);

  const float size = max_ff((but->softmax + but->a1 - but->softmin), 2.0f);

  /* position */
  rcti rect1 = *rect;

  /* determine horizontal/vertical */
  const bool horizontal = (BLI_rcti_size_x(rect) > BLI_rcti_size_y(rect));

  if (horizontal) {
    const float fac = BLI_rcti_size_x(rect) / size;
    rect1.xmin = rect1.xmin + ceilf(fac * (value - but->softmin));
    rect1.xmax = rect1.xmin + ceilf(fac * (but->a1 - but->softmin));

    /* Ensure minimum size. */
    const float min = BLI_rcti_size_y(rect);

    if (BLI_rcti_size_x(&rect1) < min) {
      rect1.xmax = rect1.xmin + min;

      if (rect1.xmax > rect->xmax) {
        rect1.xmax = rect->xmax;
        rect1.xmin = max_ii(rect1.xmax - min, rect->xmin);
      }
    }
  }
  else {
    const float fac = BLI_rcti_size_y(rect) / size;
    rect1.ymax = rect1.ymax - ceilf(fac * (value - but->softmin));
    rect1.ymin = rect1.ymax - ceilf(fac * (but->a1 - but->softmin));

    /* Ensure minimum size. */
    const float min = BLI_rcti_size_x(rect);

    if (BLI_rcti_size_y(&rect1) < min) {
      rect1.ymax = rect1.ymin + min;

      if (rect1.ymax > rect->ymax) {
        rect1.ymax = rect->ymax;
        rect1.ymin = max_ii(rect1.ymax - min, rect->ymin);
      }
    }
  }

  UI_draw_widget_scroll(wcol, rect, &rect1, (state->but_flag & UI_SELECT) ? UI_SCROLL_PRESSED : 0);
}

static void widget_progressbar(uiBut *but,
                               uiWidgetColors *wcol,
                               rcti *rect,
                               const uiWidgetStateInfo *UNUSED(state),
                               int roundboxalign,
                               const float zoom)
{
  uiButProgressbar *but_progressbar = (uiButProgressbar *)but;
  rcti rect_prog = *rect, rect_bar = *rect;

  uiWidgetBase wtb, wtb_bar;
  widget_init(&wtb);
  widget_init(&wtb_bar);

  /* round corners */
  const float value = but_progressbar->progress;
  const float ofs = widget_radius_from_zoom(zoom, wcol);
  float w = value * BLI_rcti_size_x(&rect_prog);

  /* Ensure minimum size. */
  w = MAX2(w, ofs);

  rect_bar.xmax = rect_bar.xmin + w;

  round_box_edges(&wtb, roundboxalign, &rect_prog, ofs);
  round_box_edges(&wtb_bar, roundboxalign, &rect_bar, ofs);

  wtb.draw_outline = true;
  widgetbase_draw(&wtb, wcol);

  /* "slider" bar color */
  copy_v3_v3_uchar(wcol->inner, wcol->item);
  widgetbase_draw(&wtb_bar, wcol);
}

<<<<<<< HEAD
static void widget_link(uiBut *but,
                        uiWidgetColors *UNUSED(wcol),
                        rcti *rect,
                        const uiWidgetStateInfo *UNUSED(state),
                        int UNUSED(roundboxalign),
                        const float UNUSED(zoom))
{
  if (but->flag & UI_SELECT) {
    rcti rectlink;
    float color[4];

    UI_GetThemeColor4fv(TH_TEXT_HI, color);

    rectlink.xmin = BLI_rcti_cent_x(rect);
    rectlink.ymin = BLI_rcti_cent_y(rect);
    rectlink.xmax = but->linkto[0];
    rectlink.ymax = but->linkto[1];

    ui_draw_link_bezier(&rectlink, color);
  }
}

static void widget_treerow_exec(uiWidgetColors *wcol,
                                rcti *rect,
                                const uiWidgetStateInfo *state,
                                int UNUSED(roundboxalign),
                                int indentation,
                                const float zoom)
=======
static void widget_view_item(uiWidgetColors *wcol,
                             rcti *rect,
                             const uiWidgetStateInfo *state,
                             int UNUSED(roundboxalign),
                             const float zoom)
>>>>>>> 2551cf90
{
  uiWidgetBase wtb;
  widget_init(&wtb);

  /* no outline */
  wtb.draw_outline = false;
  const float rad = widget_radius_from_zoom(zoom, wcol);
  round_box_edges(&wtb, UI_CNR_ALL, rect, rad);

  if ((state->but_flag & UI_ACTIVE) || (state->but_flag & UI_SELECT)) {
    widgetbase_draw(&wtb, wcol);
  }
}

static void widget_nodesocket(uiBut *but,
                              uiWidgetColors *wcol,
                              rcti *rect,
                              const uiWidgetStateInfo *UNUSED(state),
                              int UNUSED(roundboxalign),
                              const float UNUSED(zoom))
{
  const int radi = 0.25f * BLI_rcti_size_y(rect);

  uiWidgetBase wtb;
  widget_init(&wtb);

  uchar old_inner[3], old_outline[3];
  copy_v3_v3_uchar(old_inner, wcol->inner);
  copy_v3_v3_uchar(old_outline, wcol->outline);

  wcol->inner[0] = but->col[0];
  wcol->inner[1] = but->col[1];
  wcol->inner[2] = but->col[2];
  wcol->outline[0] = 0;
  wcol->outline[1] = 0;
  wcol->outline[2] = 0;
  wcol->outline[3] = 150;

  const int cent_x = BLI_rcti_cent_x(rect);
  const int cent_y = BLI_rcti_cent_y(rect);
  rect->xmin = cent_x - radi;
  rect->xmax = cent_x + radi;
  rect->ymin = cent_y - radi;
  rect->ymax = cent_y + radi;

  wtb.draw_outline = true;
  round_box_edges(&wtb, UI_CNR_ALL, rect, (float)radi);
  widgetbase_draw(&wtb, wcol);

  copy_v3_v3_uchar(wcol->inner, old_inner);
  copy_v3_v3_uchar(wcol->outline, old_outline);
}

static void widget_numslider(uiBut *but,
                             uiWidgetColors *wcol,
                             rcti *rect,
                             const uiWidgetStateInfo *state,
                             int roundboxalign,
                             const float zoom)
{
  uiWidgetBase wtb, wtb1;
  widget_init(&wtb);
  widget_init(&wtb1);

  /* Backdrop first. */
  const float rad = widget_radius_from_zoom(zoom, wcol);
  round_box_edges(&wtb, roundboxalign, rect, rad);

  wtb.draw_outline = false;
  widgetbase_draw(&wtb, wcol);

  /* Draw slider part only when not in text editing. */
  if (!state->is_text_input) {
    int roundboxalign_slider = roundboxalign;

    uchar outline[3];
    copy_v3_v3_uchar(outline, wcol->outline);
    copy_v3_v3_uchar(wcol->outline, wcol->item);
    copy_v3_v3_uchar(wcol->inner, wcol->item);

    if (!(state->but_flag & UI_SELECT)) {
      SWAP(short, wcol->shadetop, wcol->shadedown);
    }

    rcti rect1 = *rect;
    float factor, factor_ui;
    float factor_discard = 1.0f; /* No discard. */
    const float value = (float)ui_but_value_get(but);
    const float softmin = but->softmin;
    const float softmax = but->softmax;
    const float softrange = softmax - softmin;
    const PropertyScaleType scale_type = ui_but_scale_type(but);

    switch (scale_type) {
      case PROP_SCALE_LINEAR: {
        if (but->rnaprop && (RNA_property_subtype(but->rnaprop) == PROP_PERCENTAGE)) {
          factor = value / softmax;
        }
        else {
          factor = (value - softmin) / softrange;
        }
        break;
      }
      case PROP_SCALE_LOG: {
        const float logmin = fmaxf(softmin, 0.5e-8f);
        const float base = softmax / logmin;
        factor = logf(value / logmin) / logf(base);
        break;
      }
      case PROP_SCALE_CUBIC: {
        const float cubicmin = cube_f(softmin);
        const float cubicmax = cube_f(softmax);
        const float cubicrange = cubicmax - cubicmin;
        const float f = (value - softmin) * cubicrange / softrange + cubicmin;
        factor = (cbrtf(f) - softmin) / softrange;
        break;
      }
    }

    const float width = (float)BLI_rcti_size_x(rect);
    factor_ui = factor * width;
    /* The rectangle width needs to be at least twice the corner radius for the round corners
     * to be drawn properly. */
    const float min_width = 2.0f * rad;

    if (factor_ui > width - rad) {
      /* Left part + middle part + right part. */
      factor_discard = factor;
    }
    else if (factor_ui > min_width) {
      /* Left part + middle part. */
      roundboxalign_slider &= ~(UI_CNR_TOP_RIGHT | UI_CNR_BOTTOM_RIGHT);
      rect1.xmax = rect1.xmin + factor_ui;
    }
    else {
      /* Left part */
      roundboxalign_slider &= ~(UI_CNR_TOP_RIGHT | UI_CNR_BOTTOM_RIGHT);
      rect1.xmax = rect1.xmin + min_width;
      factor_discard = factor_ui / min_width;
    }

    round_box_edges(&wtb1, roundboxalign_slider, &rect1, rad);
    wtb1.draw_outline = false;
    widgetbase_set_uniform_discard_factor(&wtb1, factor_discard);
    widgetbase_draw(&wtb1, wcol);

    copy_v3_v3_uchar(wcol->outline, outline);

    if (!(state->but_flag & UI_SELECT)) {
      SWAP(short, wcol->shadetop, wcol->shadedown);
    }
  }

  /* Outline. */
  wtb.draw_outline = true;
  wtb.draw_inner = false;
  widgetbase_draw(&wtb, wcol);

  /* Add space at either side of the button so text aligns with number-buttons
   * (which have arrow icons). */
  if (!state->is_text_input) {
    const float text_padding = NUM_BUT_PADDING_FACTOR * BLI_rcti_size_y(rect);
    rect->xmax -= text_padding;
    rect->xmin += text_padding;
  }
}

/* I think 3 is sufficient border to indicate keyed status */
#define SWATCH_KEYED_BORDER 3

static void widget_swatch(uiBut *but,
                          uiWidgetColors *wcol,
                          rcti *rect,
                          const uiWidgetStateInfo *state,
                          int roundboxalign,
                          const float zoom)
{
  BLI_assert(but->type == UI_BTYPE_COLOR);
  uiButColor *color_but = (uiButColor *)but;
  float col[4];

  col[3] = 1.0f;

  if (but->rnaprop) {
    BLI_assert(but->rnaindex == -1);

    if (RNA_property_array_length(&but->rnapoin, but->rnaprop) == 4) {
      col[3] = RNA_property_float_get_index(&but->rnapoin, but->rnaprop, 3);
    }
  }

  uiWidgetBase wtb;
  widget_init(&wtb);

  const float rad = widget_radius_from_zoom(zoom, wcol);
  round_box_edges(&wtb, roundboxalign, rect, rad);

  ui_but_v3_get(but, col);

  if ((state->but_flag & (UI_BUT_ANIMATED | UI_BUT_ANIMATED_KEY | UI_BUT_DRIVEN |
                          UI_BUT_OVERRIDDEN | UI_BUT_REDALERT)) ||
      (state->but_drawflag & UI_BUT_ANIMATED_CHANGED)) {
    /* draw based on state - color for keyed etc */
    widgetbase_draw(&wtb, wcol);

    /* inset to draw swatch color */
    rect->xmin += SWATCH_KEYED_BORDER;
    rect->xmax -= SWATCH_KEYED_BORDER;
    rect->ymin += SWATCH_KEYED_BORDER;
    rect->ymax -= SWATCH_KEYED_BORDER;

    round_box_edges(&wtb, roundboxalign, rect, rad);
  }

  if (!ui_but_is_color_gamma(but)) {
    ui_block_cm_to_display_space_v3(but->block, col);
  }

  rgba_float_to_uchar(wcol->inner, col);
  const bool show_alpha_checkers = (wcol->inner[3] < 255);

  wcol->shaded = 0;

  /* Now we reduce alpha of the inner color (i.e. the color shown)
   * so that this setting can look grayed out, while retaining
   * the checkerboard (for transparent values). This is needed
   * here as the effects of ui_widget_color_disabled() are overwritten. */
  wcol->inner[3] *= widget_alpha_factor(state);

  widgetbase_draw_ex(&wtb, wcol, show_alpha_checkers);
  if (color_but->is_pallete_color &&
      ((Palette *)but->rnapoin.owner_id)->active_color == color_but->palette_color_index) {
    const float width = rect->xmax - rect->xmin;
    const float height = rect->ymax - rect->ymin;
    /* find color luminance and change it slightly */
    float bw = rgb_to_grayscale(col);

    bw += (bw < 0.5f) ? 0.5f : -0.5f;

    /* We are drawing on top of widget bases. Flush cache. */
    GPU_blend(GPU_BLEND_ALPHA);
    UI_widgetbase_draw_cache_flush();
    GPU_blend(GPU_BLEND_NONE);

    const uint pos = GPU_vertformat_attr_add(
        immVertexFormat(), "pos", GPU_COMP_F32, 2, GPU_FETCH_FLOAT);
    immBindBuiltinProgram(GPU_SHADER_2D_UNIFORM_COLOR);

    immUniformColor3f(bw, bw, bw);
    immBegin(GPU_PRIM_TRIS, 3);
    immVertex2f(pos, rect->xmin + 0.1f * width, rect->ymin + 0.9f * height);
    immVertex2f(pos, rect->xmin + 0.1f * width, rect->ymin + 0.5f * height);
    immVertex2f(pos, rect->xmin + 0.5f * width, rect->ymin + 0.9f * height);
    immEnd();

    immUnbindProgram();
  }
}

static void widget_unitvec(uiBut *but,
                           uiWidgetColors *wcol,
                           rcti *rect,
                           const uiWidgetStateInfo *UNUSED(state),
                           int UNUSED(roundboxalign),
                           const float zoom)
{
  const float rad = widget_radius_from_zoom(zoom, wcol);
  ui_draw_but_UNITVEC(but, wcol, rect, rad);
}

static void widget_icon_has_anim(uiBut *but,
                                 uiWidgetColors *wcol,
                                 rcti *rect,
                                 const uiWidgetStateInfo *state,
                                 int roundboxalign,
                                 const float zoom)
{
  if (state->but_flag &
          (UI_BUT_ANIMATED | UI_BUT_ANIMATED_KEY | UI_BUT_DRIVEN | UI_BUT_REDALERT) &&
      but->emboss != UI_EMBOSS_NONE) {
    uiWidgetBase wtb;
    widget_init(&wtb);
    wtb.draw_outline = false;

    const float rad = widget_radius_from_zoom(zoom, wcol);
    round_box_edges(&wtb, UI_CNR_ALL, rect, rad);
    widgetbase_draw(&wtb, wcol);
  }
  else if (but->type == UI_BTYPE_NUM) {
    /* Draw number buttons still with left/right
     * triangles when field is not embossed */
    widget_numbut_embossn(but, wcol, rect, state, roundboxalign, zoom);
  }
  else if (but->type == UI_BTYPE_MENU) {
    /* Draw menu buttons still with down arrow. */
    widget_menubut_embossn(but, wcol, rect, state, roundboxalign);
  }
}

static void widget_textbut(uiWidgetColors *wcol,
                           rcti *rect,
                           const uiWidgetStateInfo *state,
                           int roundboxalign,
                           const float zoom)
{
  if (state->but_flag & UI_SELECT) {
    SWAP(short, wcol->shadetop, wcol->shadedown);
  }

  uiWidgetBase wtb;
  widget_init(&wtb);

  const float rad = widget_radius_from_zoom(zoom, wcol);
  round_box_edges(&wtb, roundboxalign, rect, rad);

  widgetbase_draw(&wtb, wcol);
}

static void widget_preview_tile(uiBut *but,
                                uiWidgetColors *wcol,
                                rcti *rect,
                                const uiWidgetStateInfo *UNUSED(state),
                                int UNUSED(roundboxalign),
                                const float UNUSED(zoom))
{
  const uiStyle *style = UI_style_get();
  ui_draw_preview_item_stateless(
      &style->widget, rect, but->drawstr, but->icon, wcol->text, UI_STYLE_TEXT_CENTER);
}

static void widget_menuiconbut(uiWidgetColors *wcol,
                               rcti *rect,
                               const uiWidgetStateInfo *UNUSED(state),
                               int roundboxalign,
                               const float zoom)
{
  uiWidgetBase wtb;
  widget_init(&wtb);

  const float rad = widget_radius_from_zoom(zoom, wcol);
  round_box_edges(&wtb, roundboxalign, rect, rad);

  /* decoration */
  widgetbase_draw(&wtb, wcol);
}

static void widget_pulldownbut(uiWidgetColors *wcol,
                               rcti *rect,
                               const uiWidgetStateInfo *state,
                               int roundboxalign,
                               const float zoom)
{
  float back[4];
  UI_GetThemeColor4fv(TH_BACK, back);

  if ((state->but_flag & UI_ACTIVE) || (back[3] < 1.0f)) {
    uiWidgetBase wtb;
    const float rad = widget_radius_from_zoom(zoom, wcol);

    if (state->but_flag & UI_ACTIVE) {
      copy_v4_v4_uchar(wcol->inner, wcol->inner_sel);
      copy_v3_v3_uchar(wcol->text, wcol->text_sel);
      copy_v3_v3_uchar(wcol->outline, wcol->inner);
    }
    else {
      wcol->inner[3] *= 1.0f - back[3];
      wcol->outline[3] = 0.0f;
    }

    widget_init(&wtb);

    /* half rounded */
    round_box_edges(&wtb, roundboxalign, rect, rad);

    widgetbase_draw(&wtb, wcol);
  }
}

static void widget_menu_itembut(uiWidgetColors *wcol,
                                rcti *rect,
                                const uiWidgetStateInfo *UNUSED(state),
                                int UNUSED(roundboxalign),
                                const float zoom)
{
  uiWidgetBase wtb;
  widget_init(&wtb);

  /* Padding on the sides. */
  const float padding = zoom * 0.125f * U.widget_unit;
  rect->xmin += padding;
  rect->xmax -= padding;

  /* No outline. */
  wtb.draw_outline = false;

  const float rad = widget_radius_from_zoom(zoom, wcol);

  round_box_edges(&wtb, UI_CNR_ALL, rect, rad);

  widgetbase_draw(&wtb, wcol);
}

static void widget_menu_itembut_unpadded(uiWidgetColors *wcol,
                                         rcti *rect,
                                         const uiWidgetStateInfo *UNUSED(state),
                                         int UNUSED(roundboxalign),
                                         const float zoom)
{
  /* This function is used for menu items placed close to each other horizontally, e.g. the matcap
   * preview popup or the row of collection color icons in the Outliner context menu. Don't use
   * padding on the sides like the normal menu item. */

  uiWidgetBase wtb;
  widget_init(&wtb);

  /* No outline. */
  wtb.draw_outline = false;
  const float rad = widget_radius_from_zoom(zoom, wcol);
  round_box_edges(&wtb, UI_CNR_ALL, rect, rad);

  widgetbase_draw(&wtb, wcol);
}

static void widget_menu_radial_itembut(uiBut *but,
                                       uiWidgetColors *wcol,
                                       rcti *rect,
                                       const uiWidgetStateInfo *UNUSED(state),
                                       int UNUSED(roundboxalign),
                                       const float zoom)
{
  const float fac = but->block->pie_data.alphafac;

  uiWidgetBase wtb;
  widget_init(&wtb);

  wtb.draw_emboss = false;

  const float rad = widget_radius_from_zoom(zoom, wcol);
  round_box_edges(&wtb, UI_CNR_ALL, rect, rad);

  wcol->inner[3] *= fac;
  wcol->inner_sel[3] *= fac;
  wcol->item[3] *= fac;
  wcol->text[3] *= fac;
  wcol->text_sel[3] *= fac;
  wcol->outline[3] *= fac;

  widgetbase_draw(&wtb, wcol);
}

static void widget_list_itembut(uiWidgetColors *wcol,
                                rcti *rect,
                                const uiWidgetStateInfo *UNUSED(state),
                                int UNUSED(roundboxalign),
                                const float zoom)
{
  uiWidgetBase wtb;
  widget_init(&wtb);

  /* no outline */
  wtb.draw_outline = false;
  const float rad = widget_radius_from_zoom(zoom, wcol);
  round_box_edges(&wtb, UI_CNR_ALL, rect, rad);

  widgetbase_draw(&wtb, wcol);
}

static void widget_optionbut(uiWidgetColors *wcol,
                             rcti *rect,
                             const uiWidgetStateInfo *state,
                             int UNUSED(roundboxalign),
                             const float UNUSED(zoom))
{
  /* For a right aligned layout (signified by #UI_BUT_TEXT_RIGHT), draw the text on the left of the
   * checkbox. */
  const bool text_before_widget = (state->but_drawflag & UI_BUT_TEXT_RIGHT);
  rcti recttemp = *rect;

  uiWidgetBase wtb;
  widget_init(&wtb);

  /* square */
  if (text_before_widget) {
    recttemp.xmin = recttemp.xmax - BLI_rcti_size_y(&recttemp);
  }
  else {
    recttemp.xmax = recttemp.xmin + BLI_rcti_size_y(&recttemp);
  }

  /* smaller */
  const int delta = (BLI_rcti_size_y(&recttemp) - 2 * U.pixelsize) / 6;
  BLI_rcti_resize(
      &recttemp, BLI_rcti_size_x(&recttemp) - delta * 2, BLI_rcti_size_y(&recttemp) - delta * 2);
  /* Keep one edge in place. */
  BLI_rcti_translate(&recttemp, text_before_widget ? delta : -delta, 0);

  const float rad = widget_radius_from_rcti(&recttemp, wcol);
  round_box_edges(&wtb, UI_CNR_ALL, &recttemp, rad);

  /* decoration */
  if (state->but_flag & UI_SELECT) {
    shape_preset_trias_from_rect_checkmark(&wtb.tria1, &recttemp);
  }

  widgetbase_draw(&wtb, wcol);

  /* Text space - factor is really just eyeballed. */
  const float offset = delta * 0.9;
  if (text_before_widget) {
    rect->xmax = recttemp.xmin - offset;
  }
  else {
    rect->xmin = recttemp.xmax + offset;
  }
}

/* labels use Editor theme colors for text */
static void widget_state_label(uiWidgetType *wt,
                               const uiWidgetStateInfo *state,
                               eUIEmbossType emboss)
{
  if (state->but_flag & UI_BUT_LIST_ITEM) {
    /* Override default label theme's colors. */
    bTheme *btheme = UI_GetTheme();
    wt->wcol_theme = &btheme->tui.wcol_list_item;
    /* call this for option button */
    widget_state(wt, state, emboss);
  }
  else {
    /* call this for option button */
    widget_state(wt, state, emboss);
    if (state->but_flag & UI_SELECT) {
      UI_GetThemeColor3ubv(TH_TEXT_HI, wt->wcol.text);
    }
    else {
      UI_GetThemeColor3ubv(TH_TEXT, wt->wcol.text);
    }
  }

  if (state->but_flag & UI_BUT_REDALERT) {
    const uchar red[4] = {255, 0, 0};
    color_blend_v3_v3(wt->wcol.text, red, 0.4f);
  }
}

static void widget_radiobut(uiWidgetColors *wcol,
                            rcti *rect,
                            const uiWidgetStateInfo *UNUSED(state),
                            int roundboxalign,
                            const float zoom)
{
  uiWidgetBase wtb;
  widget_init(&wtb);

  const float rad = widget_radius_from_zoom(zoom, wcol);
  round_box_edges(&wtb, roundboxalign, rect, rad);

  widgetbase_draw(&wtb, wcol);
}

static void widget_box(uiBut *but,
                       uiWidgetColors *wcol,
                       rcti *rect,
                       const uiWidgetStateInfo *UNUSED(state),
                       int roundboxalign,
                       const float zoom)
{
  uiWidgetBase wtb;
  widget_init(&wtb);

  uchar old_col[3];
  copy_v3_v3_uchar(old_col, wcol->inner);

  /* abuse but->hsv - if it's non-zero, use this color as the box's background */
  if (but != NULL && but->col[3]) {
    wcol->inner[0] = but->col[0];
    wcol->inner[1] = but->col[1];
    wcol->inner[2] = but->col[2];
    wcol->inner[3] = but->col[3];
  }

  const float rad = widget_radius_from_zoom(zoom, wcol);
  round_box_edges(&wtb, roundboxalign, rect, rad);

  widgetbase_draw(&wtb, wcol);

  copy_v3_v3_uchar(wcol->inner, old_col);
}

static void widget_but(uiWidgetColors *wcol,
                       rcti *rect,
                       const uiWidgetStateInfo *UNUSED(state),
                       int roundboxalign,
                       const float zoom)
{
  uiWidgetBase wtb;
  widget_init(&wtb);

  const float rad = widget_radius_from_zoom(zoom, wcol);
  round_box_edges(&wtb, roundboxalign, rect, rad);

  widgetbase_draw(&wtb, wcol);
}

#if 0
static void widget_roundbut(uiWidgetColors *wcol, rcti *rect, int UNUSED(state), int roundboxalign)
{
  uiWidgetBase wtb;
  const float rad = wcol->roundness * U.widget_unit;

  widget_init(&wtb);

  /* half rounded */
  round_box_edges(&wtb, roundboxalign, rect, rad);

  widgetbase_draw(&wtb, wcol);
}
#endif

static void widget_roundbut_exec(uiWidgetColors *wcol,
                                 rcti *rect,
                                 const uiWidgetStateInfo *state,
                                 int roundboxalign,
                                 const float zoom)
{
  uiWidgetBase wtb;
  widget_init(&wtb);

  if (state->has_hold_action) {
    /* Show that keeping pressed performs another action (typically a menu). */
    shape_preset_init_hold_action(&wtb.tria1, rect, 0.75f, 'r');
  }

  const float rad = widget_radius_from_zoom(zoom, wcol);

  /* half rounded */
  round_box_edges(&wtb, roundboxalign, rect, rad);

  widgetbase_draw(&wtb, wcol);
}

static void widget_tab(uiWidgetColors *wcol,
                       rcti *rect,
                       const uiWidgetStateInfo *state,
                       int roundboxalign,
                       const float zoom)
{
  const float rad = widget_radius_from_zoom(zoom, wcol);
  const bool is_active = (state->but_flag & UI_SELECT);

  /* Draw shaded outline - Disabled for now,
   * seems incorrect and also looks nicer without it IMHO ;). */
  // #define USE_TAB_SHADED_HIGHLIGHT

  uchar theme_col_tab_highlight[3];

#ifdef USE_TAB_SHADED_HIGHLIGHT
  /* create outline highlight colors */
  if (is_active) {
    interp_v3_v3v3_uchar(theme_col_tab_highlight, wcol->inner_sel, wcol->outline, 0.2f);
  }
  else {
    interp_v3_v3v3_uchar(theme_col_tab_highlight, wcol->inner, wcol->outline, 0.12f);
  }
#endif

  uiWidgetBase wtb;
  widget_init(&wtb);

  /* half rounded */
  round_box_edges(&wtb, roundboxalign, rect, rad);

  /* draw inner */
#ifdef USE_TAB_SHADED_HIGHLIGHT
  wtb.draw_outline = 0;
#endif
  widgetbase_draw(&wtb, wcol);

  /* We are drawing on top of widget bases. Flush cache. */
  GPU_blend(GPU_BLEND_ALPHA);
  UI_widgetbase_draw_cache_flush();
  GPU_blend(GPU_BLEND_NONE);

#ifdef USE_TAB_SHADED_HIGHLIGHT
  /* draw outline (3d look) */
  ui_draw_but_TAB_outline(rect, rad, theme_col_tab_highlight, wcol->inner);
#endif

#ifndef USE_TAB_SHADED_HIGHLIGHT
  UNUSED_VARS(is_active, theme_col_tab_highlight);
#endif
}

static void widget_draw_extra_mask(const bContext *C, uiBut *but, uiWidgetType *wt, rcti *rect)
{
  bTheme *btheme = UI_GetTheme();
  uiWidgetColors *wcol = &btheme->tui.wcol_radio;
  const float rad = wcol->roundness * U.widget_unit;

  /* state copy! */
  wt->wcol = *(wt->wcol_theme);

  uiWidgetBase wtb;
  widget_init(&wtb);

  if (but->block->drawextra) {
    /* NOTE: drawextra can change rect +1 or -1, to match round errors of existing previews. */
    but->block->drawextra(
        C, but->poin, but->block->drawextra_arg1, but->block->drawextra_arg2, rect);

    const uint pos = GPU_vertformat_attr_add(
        immVertexFormat(), "pos", GPU_COMP_F32, 2, GPU_FETCH_FLOAT);
    immBindBuiltinProgram(GPU_SHADER_2D_UNIFORM_COLOR);

    /* make mask to draw over image */
    uchar col[4];
    UI_GetThemeColor3ubv(TH_BACK, col);
    immUniformColor3ubv(col);

    round_box__edges(&wtb, UI_CNR_ALL, rect, 0.0f, rad);
    widgetbase_outline(&wtb, pos);

    immUnbindProgram();
  }

  /* outline */
  round_box_edges(&wtb, UI_CNR_ALL, rect, rad);
  wtb.draw_outline = true;
  wtb.draw_inner = false;
  widgetbase_draw(&wtb, &wt->wcol);
}

static uiWidgetType *widget_type(uiWidgetTypeEnum type)
{
  bTheme *btheme = UI_GetTheme();

  /* defaults */
  static uiWidgetType wt;
  wt.wcol_theme = &btheme->tui.wcol_regular;
  wt.wcol_state = &btheme->tui.wcol_state;
  wt.state = widget_state;
  wt.draw = widget_but;
  wt.custom = NULL;
  wt.text = widget_draw_text_icon;

  switch (type) {
    case UI_WTYPE_REGULAR:
      break;

    case UI_WTYPE_LABEL:
      wt.draw = NULL;
      wt.state = widget_state_label;
      break;

    case UI_WTYPE_TOGGLE:
      wt.wcol_theme = &btheme->tui.wcol_toggle;
      break;

    case UI_WTYPE_CHECKBOX:
      wt.wcol_theme = &btheme->tui.wcol_option;
      wt.draw = widget_optionbut;
      break;

    case UI_WTYPE_RADIO:
      wt.wcol_theme = &btheme->tui.wcol_radio;
      wt.draw = widget_radiobut;
      break;

    case UI_WTYPE_NUMBER:
      wt.wcol_theme = &btheme->tui.wcol_num;
      wt.draw = widget_numbut;
      break;

    case UI_WTYPE_SLIDER:
      wt.wcol_theme = &btheme->tui.wcol_numslider;
      wt.custom = widget_numslider;
      wt.state = widget_state_numslider;
      break;

    case UI_WTYPE_EXEC:
      wt.wcol_theme = &btheme->tui.wcol_tool;
      wt.draw = widget_roundbut_exec;
      break;

    case UI_WTYPE_TOOLBAR_ITEM:
      wt.wcol_theme = &btheme->tui.wcol_toolbar_item;
      wt.draw = widget_roundbut_exec;
      break;

    case UI_WTYPE_TAB:
      wt.wcol_theme = &btheme->tui.wcol_tab;
      wt.draw = widget_tab;
      break;

    case UI_WTYPE_TOOLTIP:
      wt.wcol_theme = &btheme->tui.wcol_tooltip;
      wt.draw_block = widget_menu_back;
      break;

    /* strings */
    case UI_WTYPE_NAME:
      wt.wcol_theme = &btheme->tui.wcol_text;
      wt.draw = widget_textbut;
      break;

    case UI_WTYPE_NAME_LINK:
      break;

    case UI_WTYPE_POINTER_LINK:
      break;

    case UI_WTYPE_FILENAME:
      break;

    /* start menus */
    case UI_WTYPE_MENU_RADIO:
      wt.wcol_theme = &btheme->tui.wcol_menu;
      wt.draw = widget_menubut;
      break;

    case UI_WTYPE_MENU_ICON_RADIO:
    case UI_WTYPE_MENU_NODE_LINK:
      wt.wcol_theme = &btheme->tui.wcol_menu;
      wt.draw = widget_menuiconbut;
      break;

    case UI_WTYPE_MENU_POINTER_LINK:
      wt.wcol_theme = &btheme->tui.wcol_menu;
      wt.draw = widget_menubut;
      break;

    case UI_WTYPE_PULLDOWN:
      wt.wcol_theme = &btheme->tui.wcol_pulldown;
      wt.draw = widget_pulldownbut;
      wt.state = widget_state_pulldown;
      break;

    /* in menus */
    case UI_WTYPE_MENU_ITEM:
      wt.wcol_theme = &btheme->tui.wcol_menu_item;
      wt.draw = widget_menu_itembut;
      wt.state = widget_state_menu_item;
      break;

    case UI_WTYPE_MENU_ITEM_UNPADDED:
      wt.wcol_theme = &btheme->tui.wcol_menu_item;
      wt.draw = widget_menu_itembut_unpadded;
      wt.state = widget_state_menu_item;
      break;

    case UI_WTYPE_MENU_BACK:
      wt.wcol_theme = &btheme->tui.wcol_menu_back;
      wt.draw_block = widget_menu_back;
      break;

    /* specials */
    case UI_WTYPE_ICON:
      wt.custom = widget_icon_has_anim;
      break;

    case UI_WTYPE_ICON_LABEL:
      /* behave like regular labels (this is simply a label with an icon) */
      wt.state = widget_state_label;
      wt.custom = widget_icon_has_anim;
      break;

    case UI_WTYPE_PREVIEW_TILE:
      wt.draw = NULL;
      /* Drawn via the `custom` callback. */
      wt.text = NULL;
      wt.custom = widget_preview_tile;
      break;

    case UI_WTYPE_SWATCH:
      wt.custom = widget_swatch;
      break;

    case UI_WTYPE_BOX:
      wt.custom = widget_box;
      wt.wcol_theme = &btheme->tui.wcol_box;
      break;

    case UI_WTYPE_RGB_PICKER:
      break;

    case UI_WTYPE_UNITVEC:
      wt.custom = widget_unitvec;
      break;

    case UI_WTYPE_SCROLL:
      wt.wcol_theme = &btheme->tui.wcol_scroll;
      wt.state = widget_state_nothing;
      wt.custom = widget_scroll;
      break;

    case UI_WTYPE_LISTITEM:
      wt.wcol_theme = &btheme->tui.wcol_list_item;
      wt.draw = widget_list_itembut;
      break;

    case UI_WTYPE_PROGRESSBAR:
      wt.wcol_theme = &btheme->tui.wcol_progress;
      wt.custom = widget_progressbar;
      break;

    case UI_WTYPE_VIEW_ITEM:
      wt.wcol_theme = &btheme->tui.wcol_view_item;
      wt.draw = widget_view_item;
      break;

    case UI_WTYPE_NODESOCKET:
      wt.custom = widget_nodesocket;
      break;

    case UI_WTYPE_MENU_ITEM_RADIAL:
      wt.wcol_theme = &btheme->tui.wcol_pie_menu;
      wt.custom = widget_menu_radial_itembut;
      wt.state = widget_state_pie_menu_item;
      break;
  }

  return &wt;
}

static int widget_roundbox_set(uiBut *but, rcti *rect)
{
  int roundbox = UI_CNR_ALL;

  /* alignment */
  if ((but->drawflag & UI_BUT_ALIGN) && but->type != UI_BTYPE_PULLDOWN) {

    /* ui_popup_block_position has this correction too, keep in sync */
    if (but->drawflag & (UI_BUT_ALIGN_TOP | UI_BUT_ALIGN_STITCH_TOP)) {
      rect->ymax += U.pixelsize;
    }
    if (but->drawflag & (UI_BUT_ALIGN_LEFT | UI_BUT_ALIGN_STITCH_LEFT)) {
      rect->xmin -= U.pixelsize;
    }

    switch (but->drawflag & UI_BUT_ALIGN) {
      case UI_BUT_ALIGN_TOP:
        roundbox = UI_CNR_BOTTOM_LEFT | UI_CNR_BOTTOM_RIGHT;
        break;
      case UI_BUT_ALIGN_DOWN:
        roundbox = UI_CNR_TOP_LEFT | UI_CNR_TOP_RIGHT;
        break;
      case UI_BUT_ALIGN_LEFT:
        roundbox = UI_CNR_TOP_RIGHT | UI_CNR_BOTTOM_RIGHT;
        break;
      case UI_BUT_ALIGN_RIGHT:
        roundbox = UI_CNR_TOP_LEFT | UI_CNR_BOTTOM_LEFT;
        break;
      case UI_BUT_ALIGN_DOWN | UI_BUT_ALIGN_RIGHT:
        roundbox = UI_CNR_TOP_LEFT;
        break;
      case UI_BUT_ALIGN_DOWN | UI_BUT_ALIGN_LEFT:
        roundbox = UI_CNR_TOP_RIGHT;
        break;
      case UI_BUT_ALIGN_TOP | UI_BUT_ALIGN_RIGHT:
        roundbox = UI_CNR_BOTTOM_LEFT;
        break;
      case UI_BUT_ALIGN_TOP | UI_BUT_ALIGN_LEFT:
        roundbox = UI_CNR_BOTTOM_RIGHT;
        break;
      default:
        roundbox = 0;
        break;
    }
  }

  /* align with open menu */
  if (but->active && (but->type != UI_BTYPE_POPOVER) && !ui_but_menu_draw_as_popover(but)) {
    const int direction = ui_but_menu_direction(but);

    if (direction == UI_DIR_UP) {
      roundbox &= ~(UI_CNR_TOP_RIGHT | UI_CNR_TOP_LEFT);
    }
    else if (direction == UI_DIR_DOWN) {
      roundbox &= ~(UI_CNR_BOTTOM_RIGHT | UI_CNR_BOTTOM_LEFT);
    }
    else if (direction == UI_DIR_LEFT) {
      roundbox &= ~(UI_CNR_TOP_LEFT | UI_CNR_BOTTOM_LEFT);
    }
    else if (direction == UI_DIR_RIGHT) {
      roundbox &= ~(UI_CNR_TOP_RIGHT | UI_CNR_BOTTOM_RIGHT);
    }
  }

  return roundbox;
}

/** \} */

/* -------------------------------------------------------------------- */
/** \name Public API
 * \{ */

void ui_draw_but(const bContext *C, struct ARegion *region, uiStyle *style, uiBut *but, rcti *rect)
{
  bTheme *btheme = UI_GetTheme();
  const ThemeUI *tui = &btheme->tui;
  const uiFontStyle *fstyle = &style->widget;
  uiWidgetType *wt = NULL;

  /* handle menus separately */
  if (but->emboss == UI_EMBOSS_PULLDOWN) {
    switch (but->type) {
      case UI_BTYPE_LABEL:
        widget_draw_text_icon(&style->widgetlabel, &tui->wcol_menu_back, but, rect);
        break;
      case UI_BTYPE_SEPR_LINE:
        ui_draw_separator(rect, &tui->wcol_menu_item);
        break;
      default: {
        const bool use_unpadded = (but->flag & UI_BUT_ICON_PREVIEW) ||
                                  ((but->flag & UI_HAS_ICON) && !but->drawstr[0]);
        wt = widget_type(use_unpadded ? UI_WTYPE_MENU_ITEM_UNPADDED : UI_WTYPE_MENU_ITEM);
        break;
      }
    }
  }
  else if (ELEM(but->emboss, UI_EMBOSS_NONE, UI_EMBOSS_NONE_OR_STATUS)) {
    /* Use the same widget types for both no emboss types. Later on,
     * #UI_EMBOSS_NONE_OR_STATUS will blend state colors if they apply. */
    switch (but->type) {
      case UI_BTYPE_LABEL:
        wt = widget_type(UI_WTYPE_ICON_LABEL);
        if (!(but->flag & UI_HAS_ICON)) {
          but->drawflag |= UI_BUT_NO_TEXT_PADDING;
        }
        break;
      default:
        wt = widget_type(UI_WTYPE_ICON);
        break;
    }
  }
  else if (but->emboss == UI_EMBOSS_RADIAL) {
    wt = widget_type(UI_WTYPE_MENU_ITEM_RADIAL);
  }
  else {
    BLI_assert(but->emboss == UI_EMBOSS);

    switch (but->type) {
      case UI_BTYPE_LABEL:
        wt = widget_type(UI_WTYPE_LABEL);
        fstyle = &style->widgetlabel;
        if (but->drawflag & UI_BUT_BOX_ITEM) {
          wt->wcol_theme = &tui->wcol_box;
          wt->state = widget_state;
        }
        else if (but->block->theme_style == UI_BLOCK_THEME_STYLE_POPUP) {
          wt->wcol_theme = &tui->wcol_menu_back;
          wt->state = widget_state;
        }
        if (!(but->flag & UI_HAS_ICON)) {
          but->drawflag |= UI_BUT_NO_TEXT_PADDING;
        }
        break;

      case UI_BTYPE_SEPR:
      case UI_BTYPE_SEPR_LINE:
      case UI_BTYPE_SEPR_SPACER:
        break;

      case UI_BTYPE_BUT:
      case UI_BTYPE_DECORATOR:
#ifdef USE_UI_TOOLBAR_HACK
        if ((but->icon != ICON_NONE) && UI_but_is_tool(but)) {
          wt = widget_type(UI_WTYPE_TOOLBAR_ITEM);
        }
        else {
          wt = widget_type(UI_WTYPE_EXEC);
        }
#else
        wt = widget_type(UI_WTYPE_EXEC);
#endif
        break;

      case UI_BTYPE_NUM:
        wt = widget_type(UI_WTYPE_NUMBER);
        break;

      case UI_BTYPE_NUM_SLIDER:
        wt = widget_type(UI_WTYPE_SLIDER);
        break;

      case UI_BTYPE_ROW:
        wt = widget_type(UI_WTYPE_RADIO);
        break;

      case UI_BTYPE_LISTROW:
        wt = widget_type(UI_WTYPE_LISTITEM);
        break;

      case UI_BTYPE_TEXT:
        wt = widget_type(UI_WTYPE_NAME);
        break;

      case UI_BTYPE_SEARCH_MENU:
        wt = widget_type(UI_WTYPE_NAME);
        break;

      case UI_BTYPE_TAB:
        wt = widget_type(UI_WTYPE_TAB);
        break;

      case UI_BTYPE_BUT_TOGGLE:
      case UI_BTYPE_TOGGLE:
      case UI_BTYPE_TOGGLE_N:
        wt = widget_type(UI_WTYPE_TOGGLE);
        break;

      case UI_BTYPE_CHECKBOX:
      case UI_BTYPE_CHECKBOX_N:
        if (!(but->flag & UI_HAS_ICON)) {
          wt = widget_type(UI_WTYPE_CHECKBOX);

          if ((but->drawflag & (UI_BUT_TEXT_LEFT | UI_BUT_TEXT_RIGHT)) == 0) {
            but->drawflag |= UI_BUT_TEXT_LEFT;
          }
          /* #widget_optionbut() carefully sets the text rectangle for fine tuned paddings. If the
           * text drawing were to add its own padding, DPI and zoom factor would be applied twice
           * in the final padding, so it's difficult to control it. */
          but->drawflag |= UI_BUT_NO_TEXT_PADDING;
        }
        else {
          wt = widget_type(UI_WTYPE_TOGGLE);
        }

        /* option buttons have strings outside, on menus use different colors */
        if (but->block->theme_style == UI_BLOCK_THEME_STYLE_POPUP) {
          wt->state = widget_state_option_menu;
        }
        break;

      case UI_BTYPE_MENU:
      case UI_BTYPE_BLOCK:
      case UI_BTYPE_POPOVER:
        if (but->flag & UI_BUT_NODE_LINK) {
          /* new node-link button, not active yet XXX */
          wt = widget_type(UI_WTYPE_MENU_NODE_LINK);
        }
        else {
          /* with menu arrows */

          /* We could use a flag for this, but for now just check size,
           * add up/down arrows if there is room. */
          if ((!but->str[0] && but->icon && (BLI_rcti_size_x(rect) < BLI_rcti_size_y(rect) + 2)) ||
              /* disable for brushes also */
              (but->flag & UI_BUT_ICON_PREVIEW)) {
            /* no arrows */
            wt = widget_type(UI_WTYPE_MENU_ICON_RADIO);
          }
          else {
            wt = widget_type(UI_WTYPE_MENU_RADIO);
          }
        }
        break;

      case UI_BTYPE_PULLDOWN:
        wt = widget_type(UI_WTYPE_PULLDOWN);
        break;

      case UI_BTYPE_BUT_MENU:
        wt = widget_type(UI_WTYPE_MENU_ITEM);
        break;

      case UI_BTYPE_COLOR:
        wt = widget_type(UI_WTYPE_SWATCH);
        break;

      case UI_BTYPE_ROUNDBOX:
      case UI_BTYPE_LISTBOX:
        wt = widget_type(UI_WTYPE_BOX);
        break;

      case UI_BTYPE_PREVIEW_TILE:
        wt = widget_type(UI_WTYPE_PREVIEW_TILE);
        break;

      case UI_BTYPE_LINK:
      case UI_BTYPE_INLINK:
        wt = widget_type(UI_WTYPE_ICON);
        wt->custom = widget_link;
        break;

      case UI_BTYPE_EXTRA:
        widget_draw_extra_mask(C, but, widget_type(UI_WTYPE_BOX), rect);
        break;

      case UI_BTYPE_HSVCUBE: {
        const uiButHSVCube *hsv_but = (uiButHSVCube *)but;

        if (ELEM(hsv_but->gradient_type, UI_GRAD_V_ALT, UI_GRAD_L_ALT)) {
          /* vertical V slider, uses new widget draw now */
          ui_draw_but_HSV_v(but, rect);
        }
        else { /* other HSV pickers... */
          ui_draw_but_HSVCUBE(but, rect);
        }
        break;
      }

      case UI_BTYPE_HSVCIRCLE:
        ui_draw_but_HSVCIRCLE(but, &tui->wcol_regular, rect);
        break;

      case UI_BTYPE_COLORBAND:
        /* do not draw right to edge of rect */
        rect->xmin += (0.25f * UI_UNIT_X);
        rect->xmax -= (0.3f * UI_UNIT_X);
        ui_draw_but_COLORBAND(but, &tui->wcol_regular, rect);
        break;

      case UI_BTYPE_UNITVEC:
        wt = widget_type(UI_WTYPE_UNITVEC);
        break;

      case UI_BTYPE_IMAGE:
        ui_draw_but_IMAGE(region, but, &tui->wcol_regular, rect);
        break;

      case UI_BTYPE_HISTOGRAM:
        ui_draw_but_HISTOGRAM(region, but, &tui->wcol_regular, rect);
        break;

      case UI_BTYPE_WAVEFORM:
        ui_draw_but_WAVEFORM(region, but, &tui->wcol_regular, rect);
        break;

      case UI_BTYPE_VECTORSCOPE:
        ui_draw_but_VECTORSCOPE(region, but, &tui->wcol_regular, rect);
        break;

      case UI_BTYPE_CURVE:
        ui_draw_but_CURVE(region, but, &tui->wcol_regular, rect);
        break;

      case UI_BTYPE_CURVEPROFILE:
        ui_draw_but_CURVEPROFILE(region, but, &tui->wcol_regular, rect);
        break;

      case UI_BTYPE_PROGRESS_BAR:
        wt = widget_type(UI_WTYPE_PROGRESSBAR);
        fstyle = &style->widgetlabel;
        break;

      case UI_BTYPE_VIEW_ITEM:
        wt = widget_type(UI_WTYPE_VIEW_ITEM);
        fstyle = &style->widgetlabel;
        break;

      case UI_BTYPE_SCROLL:
        wt = widget_type(UI_WTYPE_SCROLL);
        break;

      case UI_BTYPE_GRIP:
        wt = widget_type(UI_WTYPE_ICON);
        break;

      case UI_BTYPE_TRACK_PREVIEW:
        ui_draw_but_TRACKPREVIEW(region, but, &tui->wcol_regular, rect);
        break;

      case UI_BTYPE_NODE_SOCKET:
        wt = widget_type(UI_WTYPE_NODESOCKET);
        break;

      default:
        wt = widget_type(UI_WTYPE_REGULAR);
        break;
    }
  }

  if (wt == NULL) {
    return;
  }

  // rcti disablerect = *rect; /* rect gets clipped smaller for text */

  const int roundboxalign = widget_roundbox_set(but, rect);

  uiWidgetStateInfo state = {0};
  state.but_flag = but->flag;
  state.but_drawflag = but->drawflag;

  /* Override selected flag for drawing. */
  if (but->flag & UI_SELECT_DRAW) {
    state.but_flag |= UI_SELECT;
  }

  if ((but->editstr) ||
      (UNLIKELY(but->flag & UI_BUT_DRAG_MULTI) && ui_but_drag_multi_edit_get(but))) {
    state.is_text_input = true;
  }

  if (but->hold_func) {
    state.has_hold_action = true;
  }

  bool use_alpha_blend = false;
  if (but->emboss != UI_EMBOSS_PULLDOWN) {
    if (but->flag & (UI_BUT_DISABLED | UI_BUT_INACTIVE | UI_SEARCH_FILTER_NO_MATCH)) {
      use_alpha_blend = true;
      ui_widget_color_disabled(wt, &state);
    }
  }

#ifdef USE_UI_POPOVER_ONCE
  if (but->block->flag & UI_BLOCK_POPOVER_ONCE) {
    if ((but->flag & UI_ACTIVE) && ui_but_is_popover_once_compat(but)) {
      state.but_flag |= UI_BUT_ACTIVE_DEFAULT;
    }
  }
#endif
  if (but->block->flag & UI_BLOCK_NO_DRAW_OVERRIDDEN_STATE) {
    state.but_flag &= ~UI_BUT_OVERRIDDEN;
  }

  const float zoom = 1.0f / but->block->aspect;
  wt->state(wt, &state, but->emboss);
  if (wt->custom) {
    wt->custom(but, &wt->wcol, rect, &state, roundboxalign, zoom);
  }
  else if (wt->draw) {
    wt->draw(&wt->wcol, rect, &state, roundboxalign, zoom);
  }

  if (wt->text) {
    if (use_alpha_blend) {
      GPU_blend(GPU_BLEND_ALPHA);
    }

    wt->text(fstyle, &wt->wcol, but, rect);
    if (use_alpha_blend) {
      GPU_blend(GPU_BLEND_NONE);
    }
  }
}

static void ui_draw_clip_tri(uiBlock *block, rcti *rect, uiWidgetType *wt)
{
  if (block) {
    float draw_color[4];
    const uchar *color = wt->wcol.text;

    draw_color[0] = ((float)color[0]) / 255.0f;
    draw_color[1] = ((float)color[1]) / 255.0f;
    draw_color[2] = ((float)color[2]) / 255.0f;
    draw_color[3] = 1.0f;

    if (block->flag & UI_BLOCK_CLIPTOP) {
      /* XXX no scaling for UI here yet */
      UI_draw_icon_tri(BLI_rcti_cent_x(rect), rect->ymax - 6 * U.dpi_fac, 't', draw_color);
    }
    if (block->flag & UI_BLOCK_CLIPBOTTOM) {
      /* XXX no scaling for UI here yet */
      UI_draw_icon_tri(BLI_rcti_cent_x(rect), rect->ymin + 10 * U.dpi_fac, 'v', draw_color);
    }
  }
}

void ui_draw_menu_back(uiStyle *UNUSED(style), uiBlock *block, rcti *rect)
{
  uiWidgetType *wt = widget_type(UI_WTYPE_MENU_BACK);

  wt->state(wt, &STATE_INFO_NULL, UI_EMBOSS_UNDEFINED);
  if (block) {
    const float zoom = 1.0f / block->aspect;
    wt->draw_block(&wt->wcol, rect, block->flag, block->direction, zoom);
  }
  else {
    wt->draw_block(&wt->wcol, rect, 0, 0, 1.0f);
  }

  ui_draw_clip_tri(block, rect, wt);
}

/**
 * Similar to 'widget_menu_back', however we can't use the widget preset system
 * because we need to pass in the original location so we know where to show the arrow.
 */
static void ui_draw_popover_back_impl(const uiWidgetColors *wcol,
                                      rcti *rect,
                                      int direction,
                                      const float unit_size,
                                      const float mval_origin[2])
{
  /* tsk, this isn't nice. */
  const float unit_half = unit_size / 2;
  const float cent_x = mval_origin ? CLAMPIS(mval_origin[0],
                                             rect->xmin + unit_size,
                                             rect->xmax - unit_size) :
                                     BLI_rcti_cent_x(rect);

  GPU_blend(GPU_BLEND_ALPHA);

  /* Extracted from 'widget_menu_back', keep separate to avoid menu changes breaking popovers */
  {
    uiWidgetBase wtb;
    widget_init(&wtb);

    const int roundboxalign = UI_CNR_ALL;
    widget_softshadow(rect, roundboxalign, wcol->roundness * U.widget_unit);

    round_box_edges(&wtb, roundboxalign, rect, wcol->roundness * U.widget_unit);
    wtb.draw_emboss = false;
    widgetbase_draw(&wtb, wcol);
  }

  /* Draw popover arrow (top/bottom) */
  if (ELEM(direction, UI_DIR_UP, UI_DIR_DOWN)) {
    const uint pos = GPU_vertformat_attr_add(
        immVertexFormat(), "pos", GPU_COMP_F32, 2, GPU_FETCH_FLOAT);
    immBindBuiltinProgram(GPU_SHADER_2D_UNIFORM_COLOR);

    const bool is_down = (direction == UI_DIR_DOWN);
    const int sign = is_down ? 1 : -1;
    float y = is_down ? rect->ymax : rect->ymin;

    GPU_blend(GPU_BLEND_ALPHA);
    immBegin(GPU_PRIM_TRIS, 3);
    immUniformColor4ubv(wcol->outline);
    immVertex2f(pos, cent_x - unit_half, y);
    immVertex2f(pos, cent_x + unit_half, y);
    immVertex2f(pos, cent_x, y + sign * unit_half);
    immEnd();

    y = y - sign * round(U.pixelsize * 1.41);

    GPU_blend(GPU_BLEND_NONE);
    immBegin(GPU_PRIM_TRIS, 3);
    immUniformColor4ub(0, 0, 0, 0);
    immVertex2f(pos, cent_x - unit_half, y);
    immVertex2f(pos, cent_x + unit_half, y);
    immVertex2f(pos, cent_x, y + sign * unit_half);
    immEnd();

    GPU_blend(GPU_BLEND_ALPHA);
    immBegin(GPU_PRIM_TRIS, 3);
    immUniformColor4ubv(wcol->inner);
    immVertex2f(pos, cent_x - unit_half, y);
    immVertex2f(pos, cent_x + unit_half, y);
    immVertex2f(pos, cent_x, y + sign * unit_half);
    immEnd();

    immUnbindProgram();
  }

  GPU_blend(GPU_BLEND_NONE);
}

void ui_draw_popover_back(struct ARegion *region,
                          uiStyle *UNUSED(style),
                          uiBlock *block,
                          rcti *rect)
{
  uiWidgetType *wt = widget_type(UI_WTYPE_MENU_BACK);

  if (block) {
    float mval_origin[2] = {UNPACK2(block->bounds_offset)};
    ui_window_to_block_fl(region, block, &mval_origin[0], &mval_origin[1]);
    ui_draw_popover_back_impl(
        wt->wcol_theme, rect, block->direction, U.widget_unit / block->aspect, mval_origin);
  }
  else {
    const float zoom = 1.0f / block->aspect;
    wt->state(wt, &STATE_INFO_NULL, UI_EMBOSS_UNDEFINED);
    wt->draw_block(&wt->wcol, rect, 0, 0, zoom);
  }

  ui_draw_clip_tri(block, rect, wt);
}

static void draw_disk_shaded(float start,
                             float angle,
                             float radius_int,
                             float radius_ext,
                             int subd,
                             const uchar col1[4],
                             const uchar col2[4],
                             bool shaded)
{
  const float radius_ext_scale = (0.5f / radius_ext); /* 1 / (2 * radius_ext) */

  uint col;
  GPUVertFormat *format = immVertexFormat();
  const uint pos = GPU_vertformat_attr_add(format, "pos", GPU_COMP_F32, 2, GPU_FETCH_FLOAT);
  if (shaded) {
    col = GPU_vertformat_attr_add(format, "color", GPU_COMP_U8, 4, GPU_FETCH_INT_TO_FLOAT_UNIT);
    immBindBuiltinProgram(GPU_SHADER_2D_SMOOTH_COLOR);
  }
  else {
    immBindBuiltinProgram(GPU_SHADER_2D_UNIFORM_COLOR);
    immUniformColor4ubv(col1);
  }

  immBegin(GPU_PRIM_TRI_STRIP, subd * 2);
  for (int i = 0; i < subd; i++) {
    const float a = start + ((i) / (float)(subd - 1)) * angle;
    const float s = sinf(a);
    const float c = cosf(a);
    const float y1 = s * radius_int;
    const float y2 = s * radius_ext;

    if (shaded) {
      uchar r_col[4];
      const float fac = (y1 + radius_ext) * radius_ext_scale;
      color_blend_v4_v4v4(r_col, col1, col2, fac);
      immAttr4ubv(col, r_col);
    }
    immVertex2f(pos, c * radius_int, s * radius_int);

    if (shaded) {
      uchar r_col[4];
      const float fac = (y2 + radius_ext) * radius_ext_scale;
      color_blend_v4_v4v4(r_col, col1, col2, fac);
      immAttr4ubv(col, r_col);
    }
    immVertex2f(pos, c * radius_ext, s * radius_ext);
  }
  immEnd();

  immUnbindProgram();
}

void ui_draw_pie_center(uiBlock *block)
{
  bTheme *btheme = UI_GetTheme();
  const float cx = block->pie_data.pie_center_spawned[0];
  const float cy = block->pie_data.pie_center_spawned[1];

  float *pie_dir = block->pie_data.pie_dir;

  const float pie_radius_internal = U.dpi_fac * U.pie_menu_threshold;
  const float pie_radius_external = U.dpi_fac * (U.pie_menu_threshold + 7.0f);

  const int subd = 40;

  const float angle = atan2f(pie_dir[1], pie_dir[0]);
  const float range = (block->pie_data.flags & UI_PIE_DEGREES_RANGE_LARGE) ? M_PI_2 : M_PI_4;

  GPU_matrix_push();
  GPU_matrix_translate_2f(cx, cy);

  GPU_blend(GPU_BLEND_ALPHA);
  if (btheme->tui.wcol_pie_menu.shaded) {
    uchar col1[4], col2[4];
    shadecolors4(col1,
                 col2,
                 btheme->tui.wcol_pie_menu.inner,
                 btheme->tui.wcol_pie_menu.shadetop,
                 btheme->tui.wcol_pie_menu.shadedown);
    draw_disk_shaded(0.0f,
                     (float)(M_PI * 2.0),
                     pie_radius_internal,
                     pie_radius_external,
                     subd,
                     col1,
                     col2,
                     true);
  }
  else {
    draw_disk_shaded(0.0f,
                     (float)(M_PI * 2.0),
                     pie_radius_internal,
                     pie_radius_external,
                     subd,
                     btheme->tui.wcol_pie_menu.inner,
                     NULL,
                     false);
  }

  if (!(block->pie_data.flags & UI_PIE_INVALID_DIR)) {
    if (btheme->tui.wcol_pie_menu.shaded) {
      uchar col1[4], col2[4];
      shadecolors4(col1,
                   col2,
                   btheme->tui.wcol_pie_menu.inner_sel,
                   btheme->tui.wcol_pie_menu.shadetop,
                   btheme->tui.wcol_pie_menu.shadedown);
      draw_disk_shaded(angle - range / 2.0f,
                       range,
                       pie_radius_internal,
                       pie_radius_external,
                       subd,
                       col1,
                       col2,
                       true);
    }
    else {
      draw_disk_shaded(angle - range / 2.0f,
                       range,
                       pie_radius_internal,
                       pie_radius_external,
                       subd,
                       btheme->tui.wcol_pie_menu.inner_sel,
                       NULL,
                       false);
    }
  }

  GPUVertFormat *format = immVertexFormat();
  const uint pos = GPU_vertformat_attr_add(format, "pos", GPU_COMP_F32, 2, GPU_FETCH_FLOAT);
  immBindBuiltinProgram(GPU_SHADER_2D_UNIFORM_COLOR);
  immUniformColor4ubv(btheme->tui.wcol_pie_menu.outline);

  imm_draw_circle_wire_2d(pos, 0.0f, 0.0f, pie_radius_internal, subd);
  imm_draw_circle_wire_2d(pos, 0.0f, 0.0f, pie_radius_external, subd);

  immUnbindProgram();

  if (U.pie_menu_confirm > 0 &&
      !(block->pie_data.flags & (UI_PIE_INVALID_DIR | UI_PIE_CLICK_STYLE))) {
    const float pie_confirm_radius = U.dpi_fac * (pie_radius_internal + U.pie_menu_confirm);
    const float pie_confirm_external = U.dpi_fac *
                                       (pie_radius_internal + U.pie_menu_confirm + 7.0f);

    const uchar col[4] = {UNPACK3(btheme->tui.wcol_pie_menu.text_sel), 64};
    draw_disk_shaded(angle - range / 2.0f,
                     range,
                     pie_confirm_radius,
                     pie_confirm_external,
                     subd,
                     col,
                     NULL,
                     false);
  }

  GPU_blend(GPU_BLEND_NONE);
  GPU_matrix_pop();
}

const uiWidgetColors *ui_tooltip_get_theme(void)
{
  uiWidgetType *wt = widget_type(UI_WTYPE_TOOLTIP);
  return wt->wcol_theme;
}

/**
 * Generic drawing for background.
 */
static void ui_draw_widget_back_color(uiWidgetTypeEnum type,
                                      bool use_shadow,
                                      const rcti *rect,
                                      const float color[4])
{
  uiWidgetType *wt = widget_type(type);

  if (use_shadow) {
    GPU_blend(GPU_BLEND_ALPHA);
    widget_softshadow(rect, UI_CNR_ALL, 0.25f * U.widget_unit);
    GPU_blend(GPU_BLEND_NONE);
  }

  rcti rect_copy = *rect;
  wt->state(wt, &STATE_INFO_NULL, UI_EMBOSS_UNDEFINED);
  if (color) {
    rgba_float_to_uchar(wt->wcol.inner, color);
  }

  if (wt->draw_block) {
    wt->draw_block(&wt->wcol, &rect_copy, 0, UI_CNR_ALL, 1.0f);
  }
  else if (wt->draw) {
    wt->draw(&wt->wcol, &rect_copy, &STATE_INFO_NULL, UI_CNR_ALL, 1.0f);
  }
  else {
    BLI_assert_unreachable();
  }
}
void ui_draw_widget_menu_back_color(const rcti *rect, bool use_shadow, const float color[4])
{
  ui_draw_widget_back_color(UI_WTYPE_MENU_BACK, use_shadow, rect, color);
}

void ui_draw_widget_menu_back(const rcti *rect, bool use_shadow)
{
  ui_draw_widget_back_color(UI_WTYPE_MENU_BACK, use_shadow, rect, NULL);
}

void ui_draw_tooltip_background(const uiStyle *UNUSED(style), uiBlock *UNUSED(block), rcti *rect)
{
  uiWidgetType *wt = widget_type(UI_WTYPE_TOOLTIP);
  wt->state(wt, &STATE_INFO_NULL, UI_EMBOSS_UNDEFINED);
  /* wt->draw_block ends up using same function to draw the tooltip as menu_back */
  wt->draw_block(&wt->wcol, rect, 0, 0, 1.0f);
}

void ui_draw_menu_item(const uiFontStyle *fstyle,
                       rcti *rect,
                       const char *name,
                       int iconid,
                       int but_flag,
                       uiMenuItemSeparatorType separator_type,
                       int *r_xmax)
{
  uiWidgetType *wt = widget_type(UI_WTYPE_MENU_ITEM);
  const rcti _rect = *rect;
  const int row_height = BLI_rcti_size_y(rect);
  int max_hint_width = INT_MAX;
  int padding = 0.25f * row_height;
  char *cpoin = NULL;

  uiWidgetStateInfo state = {0};
  state.but_flag = but_flag;

  wt->state(wt, &state, UI_EMBOSS_UNDEFINED);
  wt->draw(&wt->wcol, rect, &STATE_INFO_NULL, 0, 1.0f);

  UI_fontstyle_set(fstyle);

  /* text location offset */
  rect->xmin += padding;
  if (iconid) {
    rect->xmin += row_height; /* Use square area for icon. */
  }

  /* cut string in 2 parts? */
  if (separator_type != UI_MENU_ITEM_SEPARATOR_NONE) {
    cpoin = strrchr(name, UI_SEP_CHAR);
    if (cpoin) {
      *cpoin = 0;

      /* need to set this first */
      UI_fontstyle_set(fstyle);

      if (separator_type == UI_MENU_ITEM_SEPARATOR_SHORTCUT) {
        /* Shrink rect to exclude the shortcut string. */
        rect->xmax -= BLF_width(fstyle->uifont_id, cpoin + 1, INT_MAX) + UI_DPI_ICON_SIZE;
      }
      else if (separator_type == UI_MENU_ITEM_SEPARATOR_HINT) {
        /* Determine max-width for the hint string to leave the name string un-clipped (if there's
         * enough space to display it). */

        const int available_width = BLI_rcti_size_x(rect) - padding;
        const int name_width = BLF_width(fstyle->uifont_id, name, INT_MAX);
        const int hint_width = BLF_width(fstyle->uifont_id, cpoin + 1, INT_MAX) + padding;

        if ((name_width + hint_width) > available_width) {
          /* Clipping width for hint string. */
          max_hint_width = available_width * 0.40f;
          /* Clipping xmax for clipping of item name. */
          rect->xmax = (hint_width < max_hint_width) ?
                           (rect->xmax - hint_width) :
                           (rect->xmin + (available_width - max_hint_width));
        }
      }
      else {
        BLI_assert_msg(0, "Unknown menu item separator type");
      }
    }
  }

  {
    char drawstr[UI_MAX_DRAW_STR];
    const float okwidth = (float)BLI_rcti_size_x(rect);
    const size_t max_len = sizeof(drawstr);
    const float minwidth = (float)(UI_DPI_ICON_SIZE);

    BLI_strncpy(drawstr, name, sizeof(drawstr));
    if (drawstr[0]) {
      UI_text_clip_middle_ex(fstyle, drawstr, okwidth, minwidth, max_len, '\0');
    }

    int xofs = 0, yofs = 0;
    struct ResultBLF info;
    UI_fontstyle_draw_ex(fstyle,
                         rect,
                         drawstr,
                         sizeof(drawstr),
                         wt->wcol.text,
                         &(struct uiFontStyleDraw_Params){
                             .align = UI_STYLE_TEXT_LEFT,
                         },
                         &xofs,
                         &yofs,
                         &info);
    if (r_xmax != NULL) {
      *r_xmax = xofs + info.width;
    }
  }

  /* restore rect, was messed with */
  *rect = _rect;

  if (iconid) {
    float height, aspect;
    const int xs = rect->xmin + 0.2f * UI_UNIT_X;
    const int ys = rect->ymin + 0.1f * BLI_rcti_size_y(rect);

    height = ICON_SIZE_FROM_BUTRECT(rect);
    aspect = ICON_DEFAULT_HEIGHT / height;

    GPU_blend(GPU_BLEND_ALPHA);
    /* XXX scale weak get from fstyle? */
    UI_icon_draw_ex(xs, ys, iconid, aspect, 1.0f, 0.0f, wt->wcol.text, false);
    GPU_blend(GPU_BLEND_NONE);
  }

  /* part text right aligned */
  if (separator_type != UI_MENU_ITEM_SEPARATOR_NONE) {
    if (cpoin) {
      /* State info for the hint drawing. */
      uiWidgetStateInfo hint_state = state;
      /* Set inactive state for grayed out text. */
      hint_state.but_flag |= UI_BUT_INACTIVE;

      wt->state(wt, &hint_state, UI_EMBOSS_UNDEFINED);

      char hint_drawstr[UI_MAX_DRAW_STR];
      {
        const size_t max_len = sizeof(hint_drawstr);
        const float minwidth = (float)(UI_DPI_ICON_SIZE);

        BLI_strncpy(hint_drawstr, cpoin + 1, sizeof(hint_drawstr));
        if (hint_drawstr[0] && (max_hint_width < INT_MAX)) {
          UI_text_clip_middle_ex(fstyle, hint_drawstr, max_hint_width, minwidth, max_len, '\0');
        }
      }

      rect->xmax = _rect.xmax - 5;
      UI_fontstyle_draw(fstyle,
                        rect,
                        hint_drawstr,
                        sizeof(hint_drawstr),
                        wt->wcol.text,
                        &(struct uiFontStyleDraw_Params){
                            .align = UI_STYLE_TEXT_RIGHT,
                        });
      *cpoin = UI_SEP_CHAR;
    }
  }
}

void ui_draw_preview_item_stateless(const uiFontStyle *fstyle,
                                    rcti *rect,
                                    const char *name,
                                    int iconid,
                                    const uchar text_col[4],
                                    eFontStyle_Align text_align)
{
  rcti trect = *rect;
  const float text_size = UI_UNIT_Y;
  float font_dims[2] = {0.0f, 0.0f};
  const bool has_text = name && name[0];

  if (has_text) {
    /* draw icon in rect above the space reserved for the label */
    rect->ymin += text_size;
  }
  GPU_blend(GPU_BLEND_ALPHA);
  widget_draw_preview(iconid, 1.0f, rect);
  GPU_blend(GPU_BLEND_NONE);

  if (!has_text) {
    return;
  }

  BLF_width_and_height(
      fstyle->uifont_id, name, BLF_DRAW_STR_DUMMY_MAX, &font_dims[0], &font_dims[1]);

  /* text rect */
  trect.ymin += U.widget_unit / 2;
  trect.ymax = trect.ymin + font_dims[1];
  if (trect.xmax > rect->xmax - PREVIEW_PAD) {
    trect.xmax = rect->xmax - PREVIEW_PAD;
  }

  {
    char drawstr[UI_MAX_DRAW_STR];
    const float okwidth = (float)BLI_rcti_size_x(&trect);
    const size_t max_len = sizeof(drawstr);
    const float minwidth = (float)(UI_DPI_ICON_SIZE);

    BLI_strncpy(drawstr, name, sizeof(drawstr));
    UI_text_clip_middle_ex(fstyle, drawstr, okwidth, minwidth, max_len, '\0');

    UI_fontstyle_draw(fstyle,
                      &trect,
                      drawstr,
                      sizeof(drawstr),
                      text_col,
                      &(struct uiFontStyleDraw_Params){
                          .align = text_align,
                      });
  }
}

void ui_draw_preview_item(const uiFontStyle *fstyle,
                          rcti *rect,
                          const char *name,
                          int iconid,
                          int but_flag,
                          eFontStyle_Align text_align)
{
  uiWidgetType *wt = widget_type(UI_WTYPE_MENU_ITEM_UNPADDED);

  uiWidgetStateInfo state = {0};
  state.but_flag = but_flag;

  /* drawing button background */
  wt->state(wt, &state, UI_EMBOSS_UNDEFINED);
  wt->draw(&wt->wcol, rect, &STATE_INFO_NULL, 0, 1.0f);

  ui_draw_preview_item_stateless(fstyle, rect, name, iconid, wt->wcol.text, text_align);
}

/** \} */<|MERGE_RESOLUTION|>--- conflicted
+++ resolved
@@ -3729,7 +3729,6 @@
   widgetbase_draw(&wtb_bar, wcol);
 }
 
-<<<<<<< HEAD
 static void widget_link(uiBut *but,
                         uiWidgetColors *UNUSED(wcol),
                         rcti *rect,
@@ -3752,19 +3751,11 @@
   }
 }
 
-static void widget_treerow_exec(uiWidgetColors *wcol,
-                                rcti *rect,
-                                const uiWidgetStateInfo *state,
-                                int UNUSED(roundboxalign),
-                                int indentation,
-                                const float zoom)
-=======
 static void widget_view_item(uiWidgetColors *wcol,
                              rcti *rect,
                              const uiWidgetStateInfo *state,
                              int UNUSED(roundboxalign),
                              const float zoom)
->>>>>>> 2551cf90
 {
   uiWidgetBase wtb;
   widget_init(&wtb);
