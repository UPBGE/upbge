/*
 * This program is free software; you can redistribute it and/or
 * modify it under the terms of the GNU General Public License
 * as published by the Free Software Foundation; either version 2
 * of the License, or (at your option) any later version.
 *
 * This program is distributed in the hope that it will be useful,
 * but WITHOUT ANY WARRANTY; without even the implied warranty of
 * MERCHANTABILITY or FITNESS FOR A PARTICULAR PURPOSE.  See the
 * GNU General Public License for more details.
 *
 * You should have received a copy of the GNU General Public License
 * along with this program; if not, write to the Free Software Foundation,
 * Inc., 51 Franklin Street, Fifth Floor, Boston, MA 02110-1301, USA.
 *
 * The Original Code is Copyright (C) 2009 Blender Foundation.
 * All rights reserved.
 */

/** \file
 * \ingroup edinterface
 */

#include <limits.h>
#include <stdlib.h>
#include <string.h>
#include <assert.h>

#include "DNA_brush_types.h"
#include "DNA_screen_types.h"
#include "DNA_userdef_types.h"

#include "BLI_math.h"
#include "BLI_rect.h"
#include "BLI_string.h"
#include "BLI_string_utf8.h"
#include "BLI_utildefines.h"

#include "BKE_context.h"
#include "BKE_curve.h"

#include "RNA_access.h"

#include "BLF_api.h"

#include "UI_interface.h"
#include "UI_interface_icons.h"

#include "interface_intern.h"

#include "GPU_batch.h"
#include "GPU_batch_presets.h"
#include "GPU_immediate.h"
#include "GPU_immediate_util.h"
#include "GPU_matrix.h"
#include "GPU_state.h"

#ifdef WITH_INPUT_IME
#  include "WM_types.h"
#endif

/* icons are 80% of height of button (16 pixels inside 20 height) */
#define ICON_SIZE_FROM_BUTRECT(rect) (0.8f * BLI_rcti_size_y(rect))

/* visual types for drawing */
/* for time being separated from functional types */
typedef enum {
  /* default */
  UI_WTYPE_REGULAR,

  /* standard set */
  UI_WTYPE_LABEL,
  UI_WTYPE_TOGGLE,
  UI_WTYPE_CHECKBOX,
  UI_WTYPE_RADIO,
  UI_WTYPE_NUMBER,
  UI_WTYPE_SLIDER,
  UI_WTYPE_EXEC,
  UI_WTYPE_TOOLBAR_ITEM,
  UI_WTYPE_TAB,
  UI_WTYPE_TOOLTIP,

  /* strings */
  UI_WTYPE_NAME,
  UI_WTYPE_NAME_LINK,
  UI_WTYPE_POINTER_LINK,
  UI_WTYPE_FILENAME,

  /* menus */
  UI_WTYPE_MENU_RADIO,
  UI_WTYPE_MENU_ICON_RADIO,
  UI_WTYPE_MENU_POINTER_LINK,
  UI_WTYPE_MENU_NODE_LINK,

  UI_WTYPE_PULLDOWN,
  UI_WTYPE_MENU_ITEM,
  UI_WTYPE_MENU_ITEM_RADIAL,
  UI_WTYPE_MENU_BACK,

  /* specials */
  UI_WTYPE_ICON,
  UI_WTYPE_ICON_LABEL,
  UI_WTYPE_SWATCH,
  UI_WTYPE_RGB_PICKER,
  UI_WTYPE_UNITVEC,
  UI_WTYPE_BOX,
  UI_WTYPE_SCROLL,
  UI_WTYPE_LISTITEM,
  UI_WTYPE_PROGRESSBAR,
} uiWidgetTypeEnum;

/* Button state argument shares bits with 'uiBut.flag'.
 * reuse flags that aren't needed for drawing to avoid collision. */
enum {
  /* Show that holding the button opens a menu. */
  UI_STATE_HOLD_ACTION = UI_BUT_UPDATE_DELAY,
  UI_STATE_TEXT_INPUT = UI_BUT_UNDO,
  UI_STATE_ACTIVE_LEFT = UI_BUT_VALUE_CLEAR,
  UI_STATE_ACTIVE_RIGHT = UI_BUT_TEXTEDIT_UPDATE,
  UI_STATE_TEXT_BEFORE_WIDGET = UI_BUT_IMMEDIATE,

  UI_STATE_FLAGS_ALL = (UI_STATE_HOLD_ACTION | UI_STATE_TEXT_INPUT | UI_STATE_ACTIVE_LEFT |
                        UI_STATE_ACTIVE_RIGHT | UI_STATE_TEXT_BEFORE_WIDGET),
};
/* Prevent accidental use. */
#define UI_BUT_UPDATE_DELAY ((void)0)
#define UI_BUT_UNDO ((void)0)

/* ************** widget base functions ************** */
/**
 * - in: roundbox codes for corner types and radius
 * - return: array of `[size][2][x, y]` points, the edges of the roundbox, + UV coords
 *
 * - draw black box with alpha 0 on exact button boundbox
 * - for every AA step:
 *    - draw the inner part for a round filled box, with color blend codes or texture coords
 *    - draw outline in outline color
 *    - draw outer part, bottom half, extruded 1 pixel to bottom, for emboss shadow
 *    - draw extra decorations
 * - draw background color box with alpha 1 on exact button boundbox
 */

/* fill this struct with polygon info to draw AA'ed */
/* it has outline, back, and two optional tria meshes */

typedef struct uiWidgetTrias {
  uint tot;
  int type;
  float size, center[2];

  float vec[16][2];
  const uint (*index)[3];

} uiWidgetTrias;

/* max as used by round_box__edges */
/* Make sure to change widget_base_vert.glsl accordingly. */
#define WIDGET_CURVE_RESOLU 9
#define WIDGET_SIZE_MAX (WIDGET_CURVE_RESOLU * 4)

typedef struct uiWidgetBase {
  /* TODO remove these completely */
  int totvert, halfwayvert;
  float outer_v[WIDGET_SIZE_MAX][2];
  float inner_v[WIDGET_SIZE_MAX][2];
  float inner_uv[WIDGET_SIZE_MAX][2];

  bool draw_inner, draw_outline, draw_emboss;

  uiWidgetTrias tria1;
  uiWidgetTrias tria2;

  /* Widget shader parameters, must match the shader layout. */
  uiWidgetBaseParameters uniform_params;
} uiWidgetBase;

/** uiWidgetType: for time being only for visual appearance,
 * later, a handling callback can be added too
 */
typedef struct uiWidgetType {

  /* pointer to theme color definition */
  const uiWidgetColors *wcol_theme;
  uiWidgetStateColors *wcol_state;

  /* converted colors for state */
  uiWidgetColors wcol;

  void (*state)(struct uiWidgetType *, int state, int drawflag);
  void (*draw)(uiWidgetColors *, rcti *, int state, int roundboxalign);
  void (*custom)(uiBut *, uiWidgetColors *, rcti *, int state, int roundboxalign);
  void (*text)(const uiFontStyle *, const uiWidgetColors *, uiBut *, rcti *);

} uiWidgetType;

/* *********************** draw data ************************** */

static const float cornervec[WIDGET_CURVE_RESOLU][2] = {
    {0.0, 0.0},
    {0.195, 0.02},
    {0.383, 0.067},
    {0.55, 0.169},
    {0.707, 0.293},
    {0.831, 0.45},
    {0.924, 0.617},
    {0.98, 0.805},
    {1.0, 1.0},
};

const float ui_pixel_jitter[UI_PIXEL_AA_JITTER][2] = {
    {0.468813, -0.481430},
    {-0.155755, -0.352820},
    {0.219306, -0.238501},
    {-0.393286, -0.110949},
    {-0.024699, 0.013908},
    {0.343805, 0.147431},
    {-0.272855, 0.269918},
    {0.095909, 0.388710},
};
#define WIDGET_AA_JITTER UI_PIXEL_AA_JITTER
#define jit ui_pixel_jitter

/* -------------------------------------------------------------------- */
/** \name Shape Preset Data
 * \{ */

static const float g_shape_preset_number_arrow_vert[3][2] = {
    {-0.352077, 0.532607},
    {-0.352077, -0.549313},
    {0.330000, -0.008353},
};
static const uint g_shape_preset_number_arrow_face[1][3] = {
    {0, 1, 2},
};

static const float g_shape_preset_scroll_circle_vert[16][2] = {
    {0.382684, 0.923879},
    {0.000001, 1.000000},
    {-0.382683, 0.923880},
    {-0.707107, 0.707107},
    {-0.923879, 0.382684},
    {-1.000000, 0.000000},
    {-0.923880, -0.382684},
    {-0.707107, -0.707107},
    {-0.382683, -0.923880},
    {0.000000, -1.000000},
    {0.382684, -0.923880},
    {0.707107, -0.707107},
    {0.923880, -0.382684},
    {1.000000, -0.000000},
    {0.923880, 0.382683},
    {0.707107, 0.707107},
};
static const uint g_shape_preset_scroll_circle_face[14][3] = {
    {0, 1, 2},
    {2, 0, 3},
    {3, 0, 15},
    {3, 15, 4},
    {4, 15, 14},
    {4, 14, 5},
    {5, 14, 13},
    {5, 13, 6},
    {6, 13, 12},
    {6, 12, 7},
    {7, 12, 11},
    {7, 11, 8},
    {8, 11, 10},
    {8, 10, 9},
};

static const float g_shape_preset_menu_arrow_vert[6][2] = {
    {-0.33, 0.16},
    {0.33, 0.16},
    {0, 0.82},
    {0, -0.82},
    {-0.33, -0.16},
    {0.33, -0.16},
};
static const uint g_shape_preset_menu_arrow_face[2][3] = {{2, 0, 1}, {3, 5, 4}};

static const float g_shape_preset_checkmark_vert[6][2] = {
    {-0.578579, 0.253369},
    {-0.392773, 0.412794},
    {-0.004241, -0.328551},
    {-0.003001, 0.034320},
    {1.055313, 0.864744},
    {0.866408, 1.026895},
};

static const uint g_shape_preset_checkmark_face[4][3] = {
    {3, 2, 4},
    {3, 4, 5},
    {1, 0, 3},
    {0, 2, 3},
};

#define OY (-0.2 / 2)
#define SC (0.35 * 2)
static const float g_shape_preset_hold_action_vert[6][2] = {
    {-0.5 + SC, 1.0 + OY},
    {0.5, 1.0 + OY},
    {0.5, 0.0 + OY + SC},
};
static const uint g_shape_preset_hold_action_face[2][3] = {{2, 0, 1}, {3, 5, 4}};
#undef OY
#undef SC

/** \} */

/* **************** Batch creations ****************** */
/**
 * In order to speed up UI drawing we create some batches that are then
 * modified by specialized shaders to draw certain elements really fast.
 * TODO: find a better place. Maybe it's own file?
 */

/* offset in triavec[] in shader per type */
static const int tria_ofs[ROUNDBOX_TRIA_MAX] = {
    [ROUNDBOX_TRIA_NONE] = 0,
    [ROUNDBOX_TRIA_ARROWS] = 0,
    [ROUNDBOX_TRIA_SCROLL] = 12,
    [ROUNDBOX_TRIA_MENU] = 28,
    [ROUNDBOX_TRIA_CHECK] = 34,
    [ROUNDBOX_TRIA_HOLD_ACTION_ARROW] = 40,
};
static const int tria_vcount[ROUNDBOX_TRIA_MAX] = {
    [ROUNDBOX_TRIA_NONE] = 0,
    [ROUNDBOX_TRIA_ARROWS] = 6,
    [ROUNDBOX_TRIA_SCROLL] = 16,
    [ROUNDBOX_TRIA_MENU] = 6,
    [ROUNDBOX_TRIA_CHECK] = 6,
    [ROUNDBOX_TRIA_HOLD_ACTION_ARROW] = 3,
};

static struct {
  GPUBatch *roundbox_widget[ROUNDBOX_TRIA_MAX];

  GPUBatch *roundbox_simple;
  GPUBatch *roundbox_simple_aa;
  GPUBatch *roundbox_simple_outline;
  GPUBatch *roundbox_shadow;

  GPUVertFormat format;
  uint vflag_id;
} g_ui_batch_cache = {{0}};

static GPUVertFormat *vflag_format(void)
{
  if (g_ui_batch_cache.format.attr_len == 0) {
    GPUVertFormat *format = &g_ui_batch_cache.format;
    g_ui_batch_cache.vflag_id = GPU_vertformat_attr_add(
        format, "vflag", GPU_COMP_U32, 1, GPU_FETCH_INT);
  }
  return &g_ui_batch_cache.format;
}

#define INNER 0
#define OUTLINE 1
#define EMBOSS 2
#define NO_AA WIDGET_AA_JITTER

static void set_roundbox_vertex_data(GPUVertBufRaw *vflag_step, uint32_t d)
{
  uint32_t *data = GPU_vertbuf_raw_step(vflag_step);
  *data = d;
}

static uint32_t set_roundbox_vertex(GPUVertBufRaw *vflag_step,
                                    int corner_id,
                                    int corner_v,
                                    int jit_v,
                                    bool inner,
                                    bool emboss,
                                    int color)
{
  uint32_t *data = GPU_vertbuf_raw_step(vflag_step);
  *data = corner_id;
  *data |= corner_v << 2;
  *data |= jit_v << 6;
  *data |= color << 12;
  *data |= (inner) ? (1 << 10) : 0;  /* is inner vert */
  *data |= (emboss) ? (1 << 11) : 0; /* is emboss vert */
  return *data;
}

static uint32_t set_tria_vertex(
    GPUVertBufRaw *vflag_step, int tria_type, int tria_v, int tria_id, int jit_v)
{
  uint32_t *data = GPU_vertbuf_raw_step(vflag_step);
  if (ELEM(tria_type, ROUNDBOX_TRIA_ARROWS)) {
    tria_v += tria_id * tria_vcount[ROUNDBOX_TRIA_ARROWS];
  }
  *data = tria_ofs[tria_type] + tria_v;
  *data |= jit_v << 6;
  *data |= (tria_id == 0) ? (1 << 10) : 0; /* is first tria */
  *data |= 1 << 14;                        /* is tria vert */
  return *data;
}

static void roundbox_batch_add_tria(GPUVertBufRaw *vflag_step, int tria, uint32_t last_data)
{
  const int tria_num =
      ELEM(tria, ROUNDBOX_TRIA_CHECK, ROUNDBOX_TRIA_HOLD_ACTION_ARROW, ROUNDBOX_TRIA_MENU) ? 1 : 2;
  /* for each tria */
  for (int t = 0; t < tria_num; ++t) {
    for (int j = 0; j < WIDGET_AA_JITTER; j++) {
      /* restart */
      set_roundbox_vertex_data(vflag_step, last_data);
      set_tria_vertex(vflag_step, tria, 0, t, j);
      for (int v = 0; v < tria_vcount[tria]; v++) {
        last_data = set_tria_vertex(vflag_step, tria, v, t, j);
      }
    }
  }
}

GPUBatch *ui_batch_roundbox_widget_get(int tria)
{
  if (g_ui_batch_cache.roundbox_widget[tria] == NULL) {
    uint32_t last_data;
    GPUVertBufRaw vflag_step;
    GPUVertBuf *vbo = GPU_vertbuf_create_with_format(vflag_format());
    int vcount = WIDGET_SIZE_MAX;                                 /* inner */
    vcount += 2;                                                  /* restart */
    vcount += ((WIDGET_SIZE_MAX + 1) * 2) * WIDGET_AA_JITTER;     /* outline (edges) */
    vcount += 2;                                                  /* restart */
    vcount += ((WIDGET_CURVE_RESOLU * 2) * 2) * WIDGET_AA_JITTER; /* emboss */
    if (tria) {
      vcount += (tria_vcount[tria] + 2) * WIDGET_AA_JITTER; /* tria1 */
      if (!ELEM(tria, ROUNDBOX_TRIA_CHECK, ROUNDBOX_TRIA_HOLD_ACTION_ARROW, ROUNDBOX_TRIA_MENU)) {
        vcount += (tria_vcount[tria] + 2) * WIDGET_AA_JITTER; /* tria2 */
      }
    }
    GPU_vertbuf_data_alloc(vbo, vcount);
    GPU_vertbuf_attr_get_raw_data(vbo, g_ui_batch_cache.vflag_id, &vflag_step);
    /* Inner */
    for (int c1 = 0, c2 = 3; c1 < 2; c1++, c2--) {
      for (int a1 = 0, a2 = WIDGET_CURVE_RESOLU - 1; a2 >= 0; a1++, a2--) {
        last_data = set_roundbox_vertex(&vflag_step, c1, a1, NO_AA, true, false, INNER);
        last_data = set_roundbox_vertex(&vflag_step, c2, a2, NO_AA, true, false, INNER);
      }
    }
    /* restart */
    set_roundbox_vertex_data(&vflag_step, last_data);
    set_roundbox_vertex(&vflag_step, 0, 0, 0, true, false, OUTLINE);
    /* Outlines */
    for (int j = 0; j < WIDGET_AA_JITTER; j++) {
      for (int c = 0; c < 4; c++) {
        for (int a = 0; a < WIDGET_CURVE_RESOLU; a++) {
          set_roundbox_vertex(&vflag_step, c, a, j, true, false, OUTLINE);
          set_roundbox_vertex(&vflag_step, c, a, j, false, false, OUTLINE);
        }
      }
      /* Close the loop. */
      set_roundbox_vertex(&vflag_step, 0, 0, j, true, false, OUTLINE);
      last_data = set_roundbox_vertex(&vflag_step, 0, 0, j, false, false, OUTLINE);
    }
    /* restart */
    set_roundbox_vertex_data(&vflag_step, last_data);
    set_roundbox_vertex(&vflag_step, 0, 0, 0, false, false, EMBOSS);
    /* Emboss */
    /* go back and forth : avoid degenerate triangle (but beware of backface cull) */
    bool rev = false;
    for (int j = 0; j < WIDGET_AA_JITTER; j++, rev = !rev) {
      for (int c = (rev) ? 1 : 0; (rev) ? c >= 0 : c < 2; (rev) ? c-- : c++) {
        int sta = (rev) ? WIDGET_CURVE_RESOLU - 1 : 0;
        int end = WIDGET_CURVE_RESOLU;
        for (int a = sta; (rev) ? a >= 0 : a < end; (rev) ? a-- : a++) {
          set_roundbox_vertex(&vflag_step, c, a, j, false, false, EMBOSS);
          last_data = set_roundbox_vertex(&vflag_step, c, a, j, false, true, EMBOSS);
        }
      }
    }
    if (tria) {
      roundbox_batch_add_tria(&vflag_step, tria, last_data);
    }
    g_ui_batch_cache.roundbox_widget[tria] = GPU_batch_create_ex(
        GPU_PRIM_TRI_STRIP, vbo, NULL, GPU_BATCH_OWNS_VBO);
    gpu_batch_presets_register(g_ui_batch_cache.roundbox_widget[tria]);
  }
  return g_ui_batch_cache.roundbox_widget[tria];
}

GPUBatch *ui_batch_roundbox_get(bool filled, bool antialiased)
{
  GPUBatch **batch = NULL;

  if (filled) {
    if (antialiased) {
      batch = &g_ui_batch_cache.roundbox_simple_aa;
    }
    else {
      batch = &g_ui_batch_cache.roundbox_simple;
    }
  }
  else {
    if (antialiased) {
      BLI_assert(0); /* Use GL_LINE_SMOOTH instead!!: */
    }
    else {
      batch = &g_ui_batch_cache.roundbox_simple_outline;
    }
  }

  if (*batch == NULL) {
    uint32_t last_data;
    GPUVertBufRaw vflag_step;
    GPUVertBuf *vbo = GPU_vertbuf_create_with_format(vflag_format());
    int vcount = WIDGET_SIZE_MAX;
    vcount += (filled) ? 2 : 0;
    vcount *= (antialiased) ? WIDGET_AA_JITTER : 1;
    GPU_vertbuf_data_alloc(vbo, vcount);
    GPU_vertbuf_attr_get_raw_data(vbo, g_ui_batch_cache.vflag_id, &vflag_step);

    if (filled) {
      for (int j = 0; j < WIDGET_AA_JITTER; j++) {
        if (!antialiased) {
          j = NO_AA;
        }
        /* restart */
        set_roundbox_vertex(&vflag_step, 0, 0, j, true, false, INNER);
        for (int c1 = 0, c2 = 3; c1 < 2; c1++, c2--) {
          for (int a1 = 0, a2 = WIDGET_CURVE_RESOLU - 1; a2 >= 0; a1++, a2--) {
            last_data = set_roundbox_vertex(&vflag_step, c1, a1, j, true, false, INNER);
            last_data = set_roundbox_vertex(&vflag_step, c2, a2, j, true, false, INNER);
          }
        }
        /* restart */
        set_roundbox_vertex_data(&vflag_step, last_data);
        if (!antialiased) {
          break;
        }
      }
      *batch = GPU_batch_create_ex(GPU_PRIM_TRI_STRIP, vbo, NULL, GPU_BATCH_OWNS_VBO);
    }
    else {
      for (int j = 0; j < WIDGET_AA_JITTER; j++) {
        if (!antialiased) {
          j = NO_AA;
        }
        for (int c = 0; c < 4; c++) {
          for (int a = 0; a < WIDGET_CURVE_RESOLU; a++) {
            set_roundbox_vertex(&vflag_step, c, a, j, true, false, INNER);
          }
        }
        if (!antialiased) {
          break;
        }
      }
      *batch = GPU_batch_create_ex(GPU_PRIM_LINE_LOOP, vbo, NULL, GPU_BATCH_OWNS_VBO);
    }

    gpu_batch_presets_register(*batch);
  }
  return *batch;
}

GPUBatch *ui_batch_roundbox_shadow_get(void)
{
  if (g_ui_batch_cache.roundbox_shadow == NULL) {
    uint32_t last_data;
    GPUVertBufRaw vflag_step;
    GPUVertBuf *vbo = GPU_vertbuf_create_with_format(vflag_format());
    int vcount = (WIDGET_SIZE_MAX + 1) * 2 + 2 + WIDGET_SIZE_MAX;
    GPU_vertbuf_data_alloc(vbo, vcount);
    GPU_vertbuf_attr_get_raw_data(vbo, g_ui_batch_cache.vflag_id, &vflag_step);

    for (int c = 0; c < 4; c++) {
      for (int a = 0; a < WIDGET_CURVE_RESOLU; a++) {
        set_roundbox_vertex(&vflag_step, c, a, NO_AA, true, false, INNER);
        set_roundbox_vertex(&vflag_step, c, a, NO_AA, false, false, INNER);
      }
    }
    /* close loop */
    last_data = set_roundbox_vertex(&vflag_step, 0, 0, NO_AA, true, false, INNER);
    last_data = set_roundbox_vertex(&vflag_step, 0, 0, NO_AA, false, false, INNER);
    /* restart */
    set_roundbox_vertex_data(&vflag_step, last_data);
    set_roundbox_vertex(&vflag_step, 0, 0, NO_AA, true, false, INNER);
    /* filled */
    for (int c1 = 0, c2 = 3; c1 < 2; c1++, c2--) {
      for (int a1 = 0, a2 = WIDGET_CURVE_RESOLU - 1; a2 >= 0; a1++, a2--) {
        set_roundbox_vertex(&vflag_step, c1, a1, NO_AA, true, false, INNER);
        set_roundbox_vertex(&vflag_step, c2, a2, NO_AA, true, false, INNER);
      }
    }
    g_ui_batch_cache.roundbox_shadow = GPU_batch_create_ex(
        GPU_PRIM_TRI_STRIP, vbo, NULL, GPU_BATCH_OWNS_VBO);
    gpu_batch_presets_register(g_ui_batch_cache.roundbox_shadow);
  }
  return g_ui_batch_cache.roundbox_shadow;
}

#undef INNER
#undef OUTLINE
#undef EMBOSS
#undef NO_AA

/* ************************************************* */

void UI_draw_anti_tria(
    float x1, float y1, float x2, float y2, float x3, float y3, const float color[4])
{
  float tri_arr[3][2] = {{x1, y1}, {x2, y2}, {x3, y3}};
  float draw_color[4];

  copy_v4_v4(draw_color, color);
  /* Note: This won't give back the original color. */
  draw_color[3] *= 1.0f / WIDGET_AA_JITTER;

  GPU_blend(true);

  uint pos = GPU_vertformat_attr_add(immVertexFormat(), "pos", GPU_COMP_F32, 2, GPU_FETCH_FLOAT);
  immBindBuiltinProgram(GPU_SHADER_2D_UNIFORM_COLOR);

  immUniformColor4fv(draw_color);
  immBegin(GPU_PRIM_TRIS, 3 * WIDGET_AA_JITTER);

  /* for each AA step */
  for (int j = 0; j < WIDGET_AA_JITTER; j++) {
    immVertex2f(pos, tri_arr[0][0] + jit[j][0], tri_arr[0][1] + jit[j][1]);
    immVertex2f(pos, tri_arr[1][0] + jit[j][0], tri_arr[1][1] + jit[j][1]);
    immVertex2f(pos, tri_arr[2][0] + jit[j][0], tri_arr[2][1] + jit[j][1]);
  }

  immEnd();

  immUnbindProgram();

  GPU_blend(false);
}

/* triangle 'icon' inside rect */
void ui_draw_anti_tria_rect(const rctf *rect, char dir, const float color[4])
{
  if (dir == 'h') {
    float half = 0.5f * BLI_rctf_size_y(rect);
    UI_draw_anti_tria(
        rect->xmin, rect->ymin, rect->xmin, rect->ymax, rect->xmax, rect->ymin + half, color);
  }
  else {
    float half = 0.5f * BLI_rctf_size_x(rect);
    UI_draw_anti_tria(
        rect->xmin, rect->ymax, rect->xmax, rect->ymax, rect->xmin + half, rect->ymin, color);
  }
}

void UI_draw_anti_fan(float tri_array[][2], uint length, const float color[4])
{
  float draw_color[4];

  copy_v4_v4(draw_color, color);
  draw_color[3] *= 2.0f / WIDGET_AA_JITTER;

  GPU_blend(true);

  uint pos = GPU_vertformat_attr_add(immVertexFormat(), "pos", GPU_COMP_F32, 2, GPU_FETCH_FLOAT);
  immBindBuiltinProgram(GPU_SHADER_2D_UNIFORM_COLOR);

  immUniformColor4fv(draw_color);

  /* for each AA step */
  for (int j = 0; j < WIDGET_AA_JITTER; j++) {
    immBegin(GPU_PRIM_TRI_FAN, length);
    immVertex2f(pos, tri_array[0][0], tri_array[0][1]);
    immVertex2f(pos, tri_array[1][0], tri_array[1][1]);

    /* We jitter only the middle of the fan, the extremes are pinned. */
    for (int i = 2; i < length - 1; i++) {
      immVertex2f(pos, tri_array[i][0] + jit[j][0], tri_array[i][1] + jit[j][1]);
    }

    immVertex2f(pos, tri_array[length - 1][0], tri_array[length - 1][1]);
    immEnd();
  }

  immUnbindProgram();

  GPU_blend(false);
}

static void widget_init(uiWidgetBase *wtb)
{
  wtb->totvert = wtb->halfwayvert = 0;
  wtb->tria1.tot = 0;
  wtb->tria2.tot = 0;
  wtb->tria1.type = ROUNDBOX_TRIA_NONE;
  wtb->tria1.size = 0;
  wtb->tria2.size = 0;

  wtb->draw_inner = true;
  wtb->draw_outline = true;
  wtb->draw_emboss = true;

  wtb->uniform_params.shade_dir = 1.0f;
  wtb->uniform_params.alpha_discard = 1.0f;
}

/* helper call, makes shadow rect, with 'sun' above menu, so only shadow to left/right/bottom */
/* return tot */
static int round_box_shadow_edges(
    float (*vert)[2], const rcti *rect, float rad, int roundboxalign, float step)
{
  float vec[WIDGET_CURVE_RESOLU][2];
  float minx, miny, maxx, maxy;
  int a, tot = 0;

  rad += step;

  if (2.0f * rad > BLI_rcti_size_y(rect)) {
    rad = 0.5f * BLI_rcti_size_y(rect);
  }

  minx = rect->xmin - step;
  miny = rect->ymin - step;
  maxx = rect->xmax + step;
  maxy = rect->ymax + step;

  /* mult */
  for (a = 0; a < WIDGET_CURVE_RESOLU; a++) {
    vec[a][0] = rad * cornervec[a][0];
    vec[a][1] = rad * cornervec[a][1];
  }

  /* start with left-top, anti clockwise */
  if (roundboxalign & UI_CNR_TOP_LEFT) {
    for (a = 0; a < WIDGET_CURVE_RESOLU; a++, tot++) {
      vert[tot][0] = minx + rad - vec[a][0];
      vert[tot][1] = maxy - vec[a][1];
    }
  }
  else {
    for (a = 0; a < WIDGET_CURVE_RESOLU; a++, tot++) {
      vert[tot][0] = minx;
      vert[tot][1] = maxy;
    }
  }

  if (roundboxalign & UI_CNR_BOTTOM_LEFT) {
    for (a = 0; a < WIDGET_CURVE_RESOLU; a++, tot++) {
      vert[tot][0] = minx + vec[a][1];
      vert[tot][1] = miny + rad - vec[a][0];
    }
  }
  else {
    for (a = 0; a < WIDGET_CURVE_RESOLU; a++, tot++) {
      vert[tot][0] = minx;
      vert[tot][1] = miny;
    }
  }

  if (roundboxalign & UI_CNR_BOTTOM_RIGHT) {
    for (a = 0; a < WIDGET_CURVE_RESOLU; a++, tot++) {
      vert[tot][0] = maxx - rad + vec[a][0];
      vert[tot][1] = miny + vec[a][1];
    }
  }
  else {
    for (a = 0; a < WIDGET_CURVE_RESOLU; a++, tot++) {
      vert[tot][0] = maxx;
      vert[tot][1] = miny;
    }
  }

  if (roundboxalign & UI_CNR_TOP_RIGHT) {
    for (a = 0; a < WIDGET_CURVE_RESOLU; a++, tot++) {
      vert[tot][0] = maxx - vec[a][1];
      vert[tot][1] = maxy - rad + vec[a][0];
    }
  }
  else {
    for (a = 0; a < WIDGET_CURVE_RESOLU; a++, tot++) {
      vert[tot][0] = maxx;
      vert[tot][1] = maxy;
    }
  }
  return tot;
}

/* this call has 1 extra arg to allow mask outline */
static void round_box__edges(
    uiWidgetBase *wt, int roundboxalign, const rcti *rect, float rad, float radi)
{
  float vec[WIDGET_CURVE_RESOLU][2], veci[WIDGET_CURVE_RESOLU][2];
  float minx = rect->xmin, miny = rect->ymin, maxx = rect->xmax, maxy = rect->ymax;
  float minxi = minx + U.pixelsize; /* boundbox inner */
  float maxxi = maxx - U.pixelsize;
  float minyi = miny + U.pixelsize;
  float maxyi = maxy - U.pixelsize;
  /* for uv, can divide by zero */
  float facxi = (maxxi != minxi) ? 1.0f / (maxxi - minxi) : 0.0f;
  float facyi = (maxyi != minyi) ? 1.0f / (maxyi - minyi) : 0.0f;
  int a, tot = 0, minsize;
  const int hnum = ((roundboxalign & (UI_CNR_TOP_LEFT | UI_CNR_TOP_RIGHT)) ==
                        (UI_CNR_TOP_LEFT | UI_CNR_TOP_RIGHT) ||
                    (roundboxalign & (UI_CNR_BOTTOM_RIGHT | UI_CNR_BOTTOM_LEFT)) ==
                        (UI_CNR_BOTTOM_RIGHT | UI_CNR_BOTTOM_LEFT)) ?
                       1 :
                       2;
  const int vnum = ((roundboxalign & (UI_CNR_TOP_LEFT | UI_CNR_BOTTOM_LEFT)) ==
                        (UI_CNR_TOP_LEFT | UI_CNR_BOTTOM_LEFT) ||
                    (roundboxalign & (UI_CNR_TOP_RIGHT | UI_CNR_BOTTOM_RIGHT)) ==
                        (UI_CNR_TOP_RIGHT | UI_CNR_BOTTOM_RIGHT)) ?
                       1 :
                       2;

  minsize = min_ii(BLI_rcti_size_x(rect) * hnum, BLI_rcti_size_y(rect) * vnum);

  if (2.0f * rad > minsize) {
    rad = 0.5f * minsize;
  }

  if (2.0f * (radi + 1.0f) > minsize) {
    radi = 0.5f * minsize - U.pixelsize;
  }

  wt->uniform_params.rad = rad;
  wt->uniform_params.radi = radi;
  wt->uniform_params.facxi = facxi;
  wt->uniform_params.facyi = facyi;
  wt->uniform_params.round_corners[0] = (roundboxalign & UI_CNR_BOTTOM_LEFT) ? 1.0f : 0.0f;
  wt->uniform_params.round_corners[1] = (roundboxalign & UI_CNR_BOTTOM_RIGHT) ? 1.0f : 0.0f;
  wt->uniform_params.round_corners[2] = (roundboxalign & UI_CNR_TOP_RIGHT) ? 1.0f : 0.0f;
  wt->uniform_params.round_corners[3] = (roundboxalign & UI_CNR_TOP_LEFT) ? 1.0f : 0.0f;
  BLI_rctf_rcti_copy(&wt->uniform_params.rect, rect);
  BLI_rctf_init(&wt->uniform_params.recti, minxi, maxxi, minyi, maxyi);

  /* mult */
  for (a = 0; a < WIDGET_CURVE_RESOLU; a++) {
    veci[a][0] = radi * cornervec[a][0];
    veci[a][1] = radi * cornervec[a][1];
    vec[a][0] = rad * cornervec[a][0];
    vec[a][1] = rad * cornervec[a][1];
  }

  /* corner left-bottom */
  if (roundboxalign & UI_CNR_BOTTOM_LEFT) {

    for (a = 0; a < WIDGET_CURVE_RESOLU; a++, tot++) {
      wt->inner_v[tot][0] = minxi + veci[a][1];
      wt->inner_v[tot][1] = minyi + radi - veci[a][0];

      wt->outer_v[tot][0] = minx + vec[a][1];
      wt->outer_v[tot][1] = miny + rad - vec[a][0];

      wt->inner_uv[tot][0] = facxi * (wt->inner_v[tot][0] - minxi);
      wt->inner_uv[tot][1] = facyi * (wt->inner_v[tot][1] - minyi);
    }
  }
  else {
    wt->inner_v[tot][0] = minxi;
    wt->inner_v[tot][1] = minyi;

    wt->outer_v[tot][0] = minx;
    wt->outer_v[tot][1] = miny;

    wt->inner_uv[tot][0] = 0.0f;
    wt->inner_uv[tot][1] = 0.0f;

    tot++;
  }

  /* corner right-bottom */
  if (roundboxalign & UI_CNR_BOTTOM_RIGHT) {

    for (a = 0; a < WIDGET_CURVE_RESOLU; a++, tot++) {
      wt->inner_v[tot][0] = maxxi - radi + veci[a][0];
      wt->inner_v[tot][1] = minyi + veci[a][1];

      wt->outer_v[tot][0] = maxx - rad + vec[a][0];
      wt->outer_v[tot][1] = miny + vec[a][1];

      wt->inner_uv[tot][0] = facxi * (wt->inner_v[tot][0] - minxi);
      wt->inner_uv[tot][1] = facyi * (wt->inner_v[tot][1] - minyi);
    }
  }
  else {
    wt->inner_v[tot][0] = maxxi;
    wt->inner_v[tot][1] = minyi;

    wt->outer_v[tot][0] = maxx;
    wt->outer_v[tot][1] = miny;

    wt->inner_uv[tot][0] = 1.0f;
    wt->inner_uv[tot][1] = 0.0f;

    tot++;
  }

  wt->halfwayvert = tot;

  /* corner right-top */
  if (roundboxalign & UI_CNR_TOP_RIGHT) {

    for (a = 0; a < WIDGET_CURVE_RESOLU; a++, tot++) {
      wt->inner_v[tot][0] = maxxi - veci[a][1];
      wt->inner_v[tot][1] = maxyi - radi + veci[a][0];

      wt->outer_v[tot][0] = maxx - vec[a][1];
      wt->outer_v[tot][1] = maxy - rad + vec[a][0];

      wt->inner_uv[tot][0] = facxi * (wt->inner_v[tot][0] - minxi);
      wt->inner_uv[tot][1] = facyi * (wt->inner_v[tot][1] - minyi);
    }
  }
  else {
    wt->inner_v[tot][0] = maxxi;
    wt->inner_v[tot][1] = maxyi;

    wt->outer_v[tot][0] = maxx;
    wt->outer_v[tot][1] = maxy;

    wt->inner_uv[tot][0] = 1.0f;
    wt->inner_uv[tot][1] = 1.0f;

    tot++;
  }

  /* corner left-top */
  if (roundboxalign & UI_CNR_TOP_LEFT) {

    for (a = 0; a < WIDGET_CURVE_RESOLU; a++, tot++) {
      wt->inner_v[tot][0] = minxi + radi - veci[a][0];
      wt->inner_v[tot][1] = maxyi - veci[a][1];

      wt->outer_v[tot][0] = minx + rad - vec[a][0];
      wt->outer_v[tot][1] = maxy - vec[a][1];

      wt->inner_uv[tot][0] = facxi * (wt->inner_v[tot][0] - minxi);
      wt->inner_uv[tot][1] = facyi * (wt->inner_v[tot][1] - minyi);
    }
  }
  else {

    wt->inner_v[tot][0] = minxi;
    wt->inner_v[tot][1] = maxyi;

    wt->outer_v[tot][0] = minx;
    wt->outer_v[tot][1] = maxy;

    wt->inner_uv[tot][0] = 0.0f;
    wt->inner_uv[tot][1] = 1.0f;

    tot++;
  }

  BLI_assert(tot <= WIDGET_SIZE_MAX);

  wt->totvert = tot;
}

static void round_box_edges(uiWidgetBase *wt, int roundboxalign, const rcti *rect, float rad)
{
  round_box__edges(wt, roundboxalign, rect, rad, rad - U.pixelsize);
}

/* -------------------------------------------------------------------- */
/** \name Shape Preset Mini API
 * \{ */

/* based on button rect, return scaled array of triangles */
static void shape_preset_init_trias_ex(uiWidgetTrias *tria,
                                       const rcti *rect,
                                       float triasize,
                                       char where,
                                       /* input data */
                                       const float verts[][2],
                                       const int verts_tot,
                                       const uint tris[][3],
                                       const int tris_tot)
{
  float centx, centy, sizex, sizey, minsize;
  int a, i1 = 0, i2 = 1;

  if (where == 'r' || where == 'l') {
    minsize = BLI_rcti_size_y(rect);
  }
  else {
    minsize = BLI_rcti_size_x(rect);
  }

  /* center position and size */
  centx = (float)rect->xmin + 0.4f * minsize;
  centy = (float)rect->ymin + 0.5f * minsize;
  tria->size = sizex = sizey = -0.5f * triasize * minsize;

  if (where == 'r') {
    centx = (float)rect->xmax - 0.4f * minsize;
    sizex = -sizex;
  }
  else if (where == 't') {
    centx = (float)rect->xmin + 0.5f * minsize;
    centy = (float)rect->ymax - 0.5f * minsize;
    sizey = -sizey;
    i2 = 0;
    i1 = 1;
  }
  else if (where == 'b') {
    centx = (float)rect->xmin + 0.5f * minsize;
    sizex = -sizex;
    i2 = 0;
    i1 = 1;
  }

  for (a = 0; a < verts_tot; a++) {
    tria->vec[a][0] = sizex * verts[a][i1] + centx;
    tria->vec[a][1] = sizey * verts[a][i2] + centy;
  }

  tria->center[0] = centx;
  tria->center[1] = centy;

  tria->tot = tris_tot;
  tria->index = tris;
}

static void shape_preset_init_number_arrows(uiWidgetTrias *tria,
                                            const rcti *rect,
                                            float triasize,
                                            char where)
{
  tria->type = ROUNDBOX_TRIA_ARROWS;
  shape_preset_init_trias_ex(tria,
                             rect,
                             triasize,
                             where,
                             g_shape_preset_number_arrow_vert,
                             ARRAY_SIZE(g_shape_preset_number_arrow_vert),
                             g_shape_preset_number_arrow_face,
                             ARRAY_SIZE(g_shape_preset_number_arrow_face));
}

static void shape_preset_init_hold_action(uiWidgetTrias *tria,
                                          const rcti *rect,
                                          float triasize,
                                          char where)
{
  tria->type = ROUNDBOX_TRIA_HOLD_ACTION_ARROW;
  /* With the current changes to use batches for widget drawing, the code
   * below is doing almost nothing effectively. 'where' doesn't work either,
   * shader is currently hardcoded to work for the button triangle pointing
   * at the lower right. The same limitation applies to other trias as well.
   * XXX Should be addressed. */
  shape_preset_init_trias_ex(tria,
                             rect,
                             triasize,
                             where,
                             g_shape_preset_hold_action_vert,
                             ARRAY_SIZE(g_shape_preset_hold_action_vert),
                             g_shape_preset_hold_action_face,
                             ARRAY_SIZE(g_shape_preset_hold_action_face));
}

static void shape_preset_init_scroll_circle(uiWidgetTrias *tria,
                                            const rcti *rect,
                                            float triasize,
                                            char where)
{
  tria->type = ROUNDBOX_TRIA_SCROLL;
  shape_preset_init_trias_ex(tria,
                             rect,
                             triasize,
                             where,
                             g_shape_preset_scroll_circle_vert,
                             ARRAY_SIZE(g_shape_preset_scroll_circle_vert),
                             g_shape_preset_scroll_circle_face,
                             ARRAY_SIZE(g_shape_preset_scroll_circle_face));
}

static void widget_draw_vertex_buffer(uint pos,
                                      uint col,
                                      int mode,
                                      const float quads_pos[WIDGET_SIZE_MAX][2],
                                      const uchar quads_col[WIDGET_SIZE_MAX][4],
                                      uint totvert)
{
  immBegin(mode, totvert);
  for (int i = 0; i < totvert; ++i) {
    if (quads_col) {
      immAttr4ubv(col, quads_col[i]);
    }
    immVertex2fv(pos, quads_pos[i]);
  }
  immEnd();
}

static void shape_preset_trias_from_rect_menu(uiWidgetTrias *tria, const rcti *rect)
{
  float width = BLI_rcti_size_x(rect);
  float height = BLI_rcti_size_y(rect);
  float centx, centy, size;

  tria->type = ROUNDBOX_TRIA_MENU;

  /* Center position and size. */
  tria->center[0] = centx = rect->xmin + 0.52f * BLI_rcti_size_y(rect);
  tria->center[1] = centy = rect->ymin + 0.52f * BLI_rcti_size_y(rect);
  tria->size = size = 0.4f * height;

  if (width > height * 1.1f) {
    /* For wider buttons align tighter to the right. */
    tria->center[0] = centx = rect->xmax - 0.32f * height;
  }

  for (int a = 0; a < 6; a++) {
    tria->vec[a][0] = size * g_shape_preset_menu_arrow_vert[a][0] + centx;
    tria->vec[a][1] = size * g_shape_preset_menu_arrow_vert[a][1] + centy;
  }

  tria->tot = 2;
  tria->index = g_shape_preset_menu_arrow_face;
}

static void shape_preset_trias_from_rect_checkmark(uiWidgetTrias *tria, const rcti *rect)
{
  float centx, centy, size;

  tria->type = ROUNDBOX_TRIA_CHECK;

  /* Center position and size. */
  tria->center[0] = centx = rect->xmin + 0.5f * BLI_rcti_size_y(rect);
  tria->center[1] = centy = rect->ymin + 0.5f * BLI_rcti_size_y(rect);
  tria->size = size = 0.5f * BLI_rcti_size_y(rect);

  for (int a = 0; a < 6; a++) {
    tria->vec[a][0] = size * g_shape_preset_checkmark_vert[a][0] + centx;
    tria->vec[a][1] = size * g_shape_preset_checkmark_vert[a][1] + centy;
  }

  tria->tot = 4;
  tria->index = g_shape_preset_checkmark_face;
}

/** \} */

/* prepares shade colors */
static void shadecolors4(
    char coltop[4], char coldown[4], const char *color, short shadetop, short shadedown)
{
  coltop[0] = CLAMPIS(color[0] + shadetop, 0, 255);
  coltop[1] = CLAMPIS(color[1] + shadetop, 0, 255);
  coltop[2] = CLAMPIS(color[2] + shadetop, 0, 255);
  coltop[3] = color[3];

  coldown[0] = CLAMPIS(color[0] + shadedown, 0, 255);
  coldown[1] = CLAMPIS(color[1] + shadedown, 0, 255);
  coldown[2] = CLAMPIS(color[2] + shadedown, 0, 255);
  coldown[3] = color[3];
}

static void round_box_shade_col4_r(uchar r_col[4],
                                   const char col1[4],
                                   const char col2[4],
                                   const float fac)
{
  const int faci = unit_float_to_uchar_clamp(fac);
  const int facm = 255 - faci;

  r_col[0] = (faci * col1[0] + facm * col2[0]) / 256;
  r_col[1] = (faci * col1[1] + facm * col2[1]) / 256;
  r_col[2] = (faci * col1[2] + facm * col2[2]) / 256;
  r_col[3] = (faci * col1[3] + facm * col2[3]) / 256;
}

static void widget_verts_to_triangle_strip(uiWidgetBase *wtb,
                                           const int totvert,
                                           float triangle_strip[WIDGET_SIZE_MAX * 2 + 2][2])
{
  int a;
  for (a = 0; a < totvert; a++) {
    copy_v2_v2(triangle_strip[a * 2], wtb->outer_v[a]);
    copy_v2_v2(triangle_strip[a * 2 + 1], wtb->inner_v[a]);
  }
  copy_v2_v2(triangle_strip[a * 2], wtb->outer_v[0]);
  copy_v2_v2(triangle_strip[a * 2 + 1], wtb->inner_v[0]);
}

static void widgetbase_outline(uiWidgetBase *wtb, uint pos)
{
  float triangle_strip[WIDGET_SIZE_MAX * 2 + 2][2]; /* + 2 because the last pair is wrapped */
  widget_verts_to_triangle_strip(wtb, wtb->totvert, triangle_strip);

  widget_draw_vertex_buffer(pos, 0, GL_TRIANGLE_STRIP, triangle_strip, NULL, wtb->totvert * 2 + 2);
}

static void widgetbase_set_uniform_alpha_discard(uiWidgetBase *wtb,
                                                 const bool alpha_check,
                                                 const float discard_factor)
{
  if (alpha_check) {
    wtb->uniform_params.alpha_discard = -discard_factor;
  }
  else {
    wtb->uniform_params.alpha_discard = discard_factor;
  }
}

static void widgetbase_set_uniform_alpha_check(uiWidgetBase *wtb, const bool alpha_check)
{
  const float discard_factor = fabs(wtb->uniform_params.alpha_discard);
  widgetbase_set_uniform_alpha_discard(wtb, alpha_check, discard_factor);
}

static void widgetbase_set_uniform_discard_factor(uiWidgetBase *wtb, const float discard_factor)
{
  bool alpha_check = wtb->uniform_params.alpha_discard < 0.0f;
  widgetbase_set_uniform_alpha_discard(wtb, alpha_check, discard_factor);
}

static void widgetbase_set_uniform_colors_ubv(uiWidgetBase *wtb,
                                              const uchar *col1,
                                              const uchar *col2,
                                              const uchar *outline,
                                              const uchar *emboss,
                                              const uchar *tria,
                                              const bool alpha_check)
{
  widgetbase_set_uniform_alpha_check(wtb, alpha_check);
  rgba_float_args_set_ch(wtb->uniform_params.color_inner1, col1[0], col1[1], col1[2], col1[3]);
  rgba_float_args_set_ch(wtb->uniform_params.color_inner2, col2[0], col2[1], col2[2], col2[3]);
  rgba_float_args_set_ch(
      wtb->uniform_params.color_outline, outline[0], outline[1], outline[2], outline[3]);
  rgba_float_args_set_ch(
      wtb->uniform_params.color_emboss, emboss[0], emboss[1], emboss[2], emboss[3]);
  rgba_float_args_set_ch(wtb->uniform_params.color_tria, tria[0], tria[1], tria[2], tria[3]);
}

/* keep in sync with shader */
#define MAX_WIDGET_BASE_BATCH 6
#define MAX_WIDGET_PARAMETERS 11

static struct {
  GPUBatch *batch; /* Batch type */
  uiWidgetBaseParameters params[MAX_WIDGET_BASE_BATCH];
  int count;
  bool enabled;
} g_widget_base_batch = {0};

void UI_widgetbase_draw_cache_flush(void)
{
  float checker_params[3] = {
      UI_ALPHA_CHECKER_DARK / 255.0f, UI_ALPHA_CHECKER_LIGHT / 255.0f, 8.0f};

  if (g_widget_base_batch.count == 0) {
    return;
  }

  GPUBatch *batch = g_widget_base_batch.batch;
  if (g_widget_base_batch.count == 1) {
    /* draw single */
    GPU_batch_program_set_builtin(batch, GPU_SHADER_2D_WIDGET_BASE);
    GPU_batch_uniform_4fv_array(
        batch, "parameters", MAX_WIDGET_PARAMETERS, (float *)g_widget_base_batch.params);
    GPU_batch_uniform_3fv(batch, "checkerColorAndSize", checker_params);
    GPU_batch_draw(batch);
  }
  else {
    GPU_batch_program_set_builtin(batch, GPU_SHADER_2D_WIDGET_BASE_INST);
    GPU_batch_uniform_4fv_array(batch,
                                "parameters",
                                MAX_WIDGET_PARAMETERS * MAX_WIDGET_BASE_BATCH,
                                (float *)g_widget_base_batch.params);
    GPU_batch_uniform_3fv(batch, "checkerColorAndSize", checker_params);
    GPU_matrix_bind(batch->interface);
    GPU_batch_draw_range_ex(batch, 0, g_widget_base_batch.count, true);
    GPU_batch_program_use_end(batch);
  }
  g_widget_base_batch.count = 0;
}

void UI_widgetbase_draw_cache_begin(void)
{
  BLI_assert(g_widget_base_batch.enabled == false);
  g_widget_base_batch.enabled = true;
}

void UI_widgetbase_draw_cache_end(void)
{
  BLI_assert(g_widget_base_batch.enabled == true);
  g_widget_base_batch.enabled = false;

  GPU_blend(true);

  UI_widgetbase_draw_cache_flush();

  GPU_blend(false);
}

static void draw_widgetbase_batch(GPUBatch *batch, uiWidgetBase *wtb)
{
  wtb->uniform_params.tria1_size = wtb->tria1.size;
  wtb->uniform_params.tria2_size = wtb->tria2.size;
  copy_v2_v2(wtb->uniform_params.tria1_center, wtb->tria1.center);
  copy_v2_v2(wtb->uniform_params.tria2_center, wtb->tria2.center);

  if (g_widget_base_batch.enabled) {
    if (g_widget_base_batch.batch == NULL) {
      g_widget_base_batch.batch = ui_batch_roundbox_widget_get(ROUNDBOX_TRIA_ARROWS);
    }

    /* draw multi */
    if (batch != g_ui_batch_cache.roundbox_widget[ROUNDBOX_TRIA_NONE] &&
        batch != g_widget_base_batch.batch) {
      /* issue previous calls before changing batch type. */
      UI_widgetbase_draw_cache_flush();
      g_widget_base_batch.batch = batch;
    }

    /* No need to change batch if tria is not visible. Just scale it to 0. */
    if (batch == g_ui_batch_cache.roundbox_widget[ROUNDBOX_TRIA_NONE]) {
      wtb->uniform_params.tria1_size = wtb->uniform_params.tria2_size = 0;
    }

    g_widget_base_batch.params[g_widget_base_batch.count] = wtb->uniform_params;
    g_widget_base_batch.count++;

    if (g_widget_base_batch.count == MAX_WIDGET_BASE_BATCH) {
      UI_widgetbase_draw_cache_flush();
    }
  }
  else {
    float checker_params[3] = {
        UI_ALPHA_CHECKER_DARK / 255.0f, UI_ALPHA_CHECKER_LIGHT / 255.0f, 8.0f};
    /* draw single */
    GPU_batch_program_set_builtin(batch, GPU_SHADER_2D_WIDGET_BASE);
    GPU_batch_uniform_4fv_array(
        batch, "parameters", MAX_WIDGET_PARAMETERS, (float *)&wtb->uniform_params);
    GPU_batch_uniform_3fv(batch, "checkerColorAndSize", checker_params);
    GPU_batch_draw(batch);
  }
}

static void widgetbase_draw_ex(uiWidgetBase *wtb,
                               const uiWidgetColors *wcol,
                               bool show_alpha_checkers)
{
  uchar inner_col1[4] = {0};
  uchar inner_col2[4] = {0};
  uchar emboss_col[4] = {0};
  uchar outline_col[4] = {0};
  uchar tria_col[4] = {0};
  /* For color widget. */
  if (wcol->shaded != 0) {
    show_alpha_checkers = false;
  }

  GPU_blend(true);

  /* backdrop non AA */
  if (wtb->draw_inner) {
    if (wcol->shaded == 0) {
      /* simple fill */
      inner_col1[0] = inner_col2[0] = (uchar)wcol->inner[0];
      inner_col1[1] = inner_col2[1] = (uchar)wcol->inner[1];
      inner_col1[2] = inner_col2[2] = (uchar)wcol->inner[2];
      inner_col1[3] = inner_col2[3] = (uchar)wcol->inner[3];
    }
    else {
      /* gradient fill */
      shadecolors4(
          (char *)inner_col1, (char *)inner_col2, wcol->inner, wcol->shadetop, wcol->shadedown);
    }
  }

  if (wtb->draw_outline) {
    outline_col[0] = wcol->outline[0];
    outline_col[1] = wcol->outline[1];
    outline_col[2] = wcol->outline[2];
    outline_col[3] = wcol->outline[3] / WIDGET_AA_JITTER;

    /* emboss bottom shadow */
    if (wtb->draw_emboss) {
      UI_GetThemeColor4ubv(TH_WIDGET_EMBOSS, emboss_col);
    }
  }

  if (wtb->tria1.type != ROUNDBOX_TRIA_NONE) {
    tria_col[0] = wcol->item[0];
    tria_col[1] = wcol->item[1];
    tria_col[2] = wcol->item[2];
    tria_col[3] = (uchar)((float)wcol->item[3] / WIDGET_AA_JITTER);
  }

  /* Draw everything in one drawcall */
  if (inner_col1[3] || inner_col2[3] || outline_col[3] || emboss_col[3] || tria_col[3] ||
      show_alpha_checkers) {
    widgetbase_set_uniform_colors_ubv(
        wtb, inner_col1, inner_col2, outline_col, emboss_col, tria_col, show_alpha_checkers);

    GPUBatch *roundbox_batch = ui_batch_roundbox_widget_get(wtb->tria1.type);
    draw_widgetbase_batch(roundbox_batch, wtb);
  }

  GPU_blend(false);
}

static void widgetbase_draw(uiWidgetBase *wtb, const uiWidgetColors *wcol)
{
  widgetbase_draw_ex(wtb, wcol, false);
}

/* *********************** text/icon ************************************** */

#define UI_TEXT_CLIP_MARGIN (0.25f * U.widget_unit / but->block->aspect)

#define PREVIEW_PAD 4

static void widget_draw_preview(BIFIconID icon, float alpha, const rcti *rect)
{
  int w, h, size;

  if (icon == ICON_NONE) {
    return;
  }

  w = BLI_rcti_size_x(rect);
  h = BLI_rcti_size_y(rect);
  size = MIN2(w, h);
  size -= PREVIEW_PAD * 2; /* padding */

  if (size > 0) {
    int x = rect->xmin + w / 2 - size / 2;
    int y = rect->ymin + h / 2 - size / 2;

    UI_icon_draw_preview_aspect_size(x, y, icon, 1.0f, alpha, size);
  }
}

static int ui_but_draw_menu_icon(const uiBut *but)
{
  return (but->flag & UI_BUT_ICON_SUBMENU) && (but->dt == UI_EMBOSS_PULLDOWN);
}

/* icons have been standardized... and this call draws in untransformed coordinates */

static void widget_draw_icon(
    const uiBut *but, BIFIconID icon, float alpha, const rcti *rect, const char mono_color[4])
{
  float xs = 0.0f, ys = 0.0f;
  float aspect, height;

  if (but->flag & UI_BUT_ICON_PREVIEW) {
    GPU_blend(true);
    widget_draw_preview(icon, alpha, rect);
    GPU_blend(false);
    return;
  }

  /* this icon doesn't need draw... */
  if (icon == ICON_BLANK1 && (but->flag & UI_BUT_ICON_SUBMENU) == 0) {
    return;
  }

  aspect = but->block->aspect / UI_DPI_FAC;
  height = ICON_DEFAULT_HEIGHT / aspect;

  /* calculate blend color */
  if (ELEM(but->type, UI_BTYPE_TOGGLE, UI_BTYPE_ROW, UI_BTYPE_TOGGLE_N, UI_BTYPE_LISTROW)) {
    if (but->flag & UI_SELECT) {
      /* pass */
    }
    else if (but->flag & UI_ACTIVE) {
      /* pass */
    }
    else {
      alpha = 0.75f;
    }
  }
  else if ((but->type == UI_BTYPE_LABEL)) {
    /* extra feature allows more alpha blending */
    if (but->a1 == 1.0f) {
      alpha *= but->a2;
    }
  }
  else if (ELEM(but->type, UI_BTYPE_BUT)) {
    if (but->flag & UI_BUT_DISABLED) {
      alpha *= 0.5f;
    }
  }

  GPU_blend(true);

  if (icon && icon != ICON_BLANK1) {
    float ofs = 1.0f / aspect;

    if (but->drawflag & UI_BUT_ICON_LEFT) {
      /* special case - icon_only pie buttons */
      if (ui_block_is_pie_menu(but->block) && !ELEM(but->type, UI_BTYPE_MENU, UI_BTYPE_POPOVER) &&
          but->str && but->str[0] == '\0') {
        xs = rect->xmin + 2.0f * ofs;
      }
      else if (but->dt == UI_EMBOSS_NONE || but->type == UI_BTYPE_LABEL) {
        xs = rect->xmin + 2.0f * ofs;
      }
      else {
        xs = rect->xmin + 4.0f * ofs;
      }
    }
    else {
      xs = (rect->xmin + rect->xmax - height) / 2.0f;
    }
    ys = (rect->ymin + rect->ymax - height) / 2.0f;

    /* force positions to integers, for zoom levels near 1. draws icons crisp. */
    if (aspect > 0.95f && aspect < 1.05f) {
      xs = (int)(xs + 0.1f);
      ys = (int)(ys + 0.1f);
    }

    /* to indicate draggable */
    if (but->dragpoin && (but->flag & UI_ACTIVE)) {
      float rgb[3] = {1.25f, 1.25f, 1.25f};
      UI_icon_draw_aspect_color(xs, ys, icon, aspect, rgb, mono_color);
    }
    else if ((but->flag & (UI_ACTIVE | UI_SELECT | UI_SELECT_DRAW)) || !UI_but_is_tool(but)) {
      UI_icon_draw_aspect(xs, ys, icon, aspect, alpha, mono_color);
    }
    else {
      const bTheme *btheme = UI_GetTheme();
      UI_icon_draw_desaturate(
          xs, ys, icon, aspect, alpha, 1.0 - btheme->tui.icon_saturation, mono_color);
    }
  }

  GPU_blend(false);
}

static void widget_draw_submenu_tria(const uiBut *but,
                                     const rcti *rect,
                                     const uiWidgetColors *wcol)
{
  const float aspect = but->block->aspect / UI_DPI_FAC;
  const int tria_height = (int)(ICON_DEFAULT_HEIGHT / aspect);
  const int tria_width = (int)(ICON_DEFAULT_WIDTH / aspect) - 2 * U.pixelsize;
  const int xs = rect->xmax - tria_width;
  const int ys = (rect->ymin + rect->ymax - tria_height) / 2.0f;
  float col[4];
  rctf tria_rect;

  rgba_uchar_to_float(col, (const uchar *)wcol->text);
  col[3] *= 0.8f;

  BLI_rctf_init(&tria_rect, xs, xs + tria_width, ys, ys + tria_height);
  BLI_rctf_scale(&tria_rect, 0.4f);

  GPU_blend(true);
  UI_widgetbase_draw_cache_flush();
  GPU_blend(false);
  ui_draw_anti_tria_rect(&tria_rect, 'h', col);
}

static void ui_text_clip_give_prev_off(uiBut *but, const char *str)
{
  const char *prev_utf8 = BLI_str_find_prev_char_utf8(str, str + but->ofs);
  int bytes = str + but->ofs - prev_utf8;

  but->ofs -= bytes;
}

static void ui_text_clip_give_next_off(uiBut *but, const char *str)
{
  const char *next_utf8 = BLI_str_find_next_char_utf8(str + but->ofs, NULL);
  int bytes = next_utf8 - (str + but->ofs);

  but->ofs += bytes;
}

/**
 * Helper.
 * This func assumes things like kerning handling have already been handled!
 * Return the length of modified (right-clipped + ellipsis) string.
 */
static void ui_text_clip_right_ex(const uiFontStyle *fstyle,
                                  char *str,
                                  const size_t max_len,
                                  const float okwidth,
                                  const char *sep,
                                  const int sep_len,
                                  const float sep_strwidth,
                                  size_t *r_final_len)
{
  float tmp;
  int l_end;

  BLI_assert(str[0]);

  /* If the trailing ellipsis takes more than 20% of all available width, just cut the string
   * (as using the ellipsis would remove even more useful chars, and we cannot show much already!).
   */
  if (sep_strwidth / okwidth > 0.2f) {
    l_end = BLF_width_to_strlen(fstyle->uifont_id, str, max_len, okwidth, &tmp);
    str[l_end] = '\0';
    if (r_final_len) {
      *r_final_len = (size_t)l_end;
    }
  }
  else {
    l_end = BLF_width_to_strlen(fstyle->uifont_id, str, max_len, okwidth - sep_strwidth, &tmp);
    memcpy(str + l_end, sep, sep_len + 1); /* +1 for trailing '\0'. */
    if (r_final_len) {
      *r_final_len = (size_t)(l_end + sep_len);
    }
  }
}

/**
 * Cut off the middle of the text to fit into the given width.
 *
 * \note in case this middle clipping would just remove a few chars,
 * it rather clips right, which is more readable.
 *
 * If rpart_sep is not Null, the part of str starting to first occurrence of rpart_sep
 * is preserved at all cost.
 * Useful for strings with shortcuts
 * (like 'AVeryLongFooBarLabelForMenuEntry|Ctrl O' -> 'AVeryLong...MenuEntry|Ctrl O').
 */
float UI_text_clip_middle_ex(const uiFontStyle *fstyle,
                             char *str,
                             float okwidth,
                             const float minwidth,
                             const size_t max_len,
                             const char rpart_sep)
{
  float strwidth;

  /* Add some epsilon to OK width, avoids 'ellipsing' text that nearly fits!
   * Better to have a small piece of the last char cut out,
   * than two remaining chars replaced by an ellipsis... */
  okwidth += 1.0f + UI_DPI_FAC;

  BLI_assert(str[0]);

  /* need to set this first */
  UI_fontstyle_set(fstyle);

  if (fstyle->kerning == 1) {
    /* for BLF_width */
    BLF_enable(fstyle->uifont_id, BLF_KERNING_DEFAULT);
  }

  strwidth = BLF_width(fstyle->uifont_id, str, max_len);

  if ((okwidth > 0.0f) && (strwidth > okwidth)) {
    /* utf8 two-dots leader '..' (shorter than ellipsis '...'),
     * some compilers complain with real litteral string. */
    const char sep[] = {0xe2, 0x80, 0xA5, 0x0};
    const int sep_len = sizeof(sep) - 1;
    const float sep_strwidth = BLF_width(fstyle->uifont_id, sep, sep_len + 1);
    float parts_strwidth;
    size_t l_end;

    char *rpart = NULL, rpart_buf[UI_MAX_DRAW_STR];
    float rpart_width = 0.0f;
    size_t rpart_len = 0;
    size_t final_lpart_len;

    if (rpart_sep) {
      rpart = strrchr(str, rpart_sep);

      if (rpart) {
        rpart_len = strlen(rpart);
        rpart_width = BLF_width(fstyle->uifont_id, rpart, rpart_len);
        okwidth -= rpart_width;
        strwidth -= rpart_width;

        if (okwidth < 0.0f) {
          /* Not enough place for actual label, just display protected right part.
           * Here just for safety, should never happen in real life! */
          memmove(str, rpart, rpart_len + 1);
          rpart = NULL;
          okwidth += rpart_width;
          strwidth = rpart_width;
        }
      }
    }

    parts_strwidth = (okwidth - sep_strwidth) / 2.0f;

    if (rpart) {
      strcpy(rpart_buf, rpart);
      *rpart = '\0';
      rpart = rpart_buf;
    }

    l_end = BLF_width_to_strlen(fstyle->uifont_id, str, max_len, parts_strwidth, NULL);
    if (l_end < 10 || min_ff(parts_strwidth, strwidth - okwidth) < minwidth) {
      /* If we really have no place, or we would clip a very small piece of string in the middle,
       * only show start of string.
       */
      ui_text_clip_right_ex(
          fstyle, str, max_len, okwidth, sep, sep_len, sep_strwidth, &final_lpart_len);
    }
    else {
      size_t r_offset, r_len;

      r_offset = BLF_width_to_rstrlen(fstyle->uifont_id, str, max_len, parts_strwidth, NULL);
      r_len = strlen(str + r_offset) + 1; /* +1 for the trailing '\0'. */

      if (l_end + sep_len + r_len + rpart_len > max_len) {
        /* Corner case, the str already takes all available mem,
         * and the ellipsis chars would actually add more chars.
         * Better to just trim one or two letters to the right in this case...
         * Note: with a single-char ellipsis, this should never happen! But better be safe here...
         */
        ui_text_clip_right_ex(
            fstyle, str, max_len, okwidth, sep, sep_len, sep_strwidth, &final_lpart_len);
      }
      else {
        memmove(str + l_end + sep_len, str + r_offset, r_len);
        memcpy(str + l_end, sep, sep_len);
        /* -1 to remove trailing '\0'! */
        final_lpart_len = (size_t)(l_end + sep_len + r_len - 1);

        while (BLF_width(fstyle->uifont_id, str, max_len) > okwidth) {
          /* This will happen because a lot of string width processing is done in integer pixels,
           * which can introduce a rather high error in the end (about 2 pixels or so).
           * Only one char removal shall ever be needed in real-life situation... */
          r_len--;
          final_lpart_len--;
          char *c = str + l_end + sep_len;
          memmove(c, c + 1, r_len);
        }
      }
    }

    if (rpart) {
      /* Add back preserved right part to our shorten str. */
      memcpy(str + final_lpart_len, rpart, rpart_len + 1); /* +1 for trailing '\0'. */
      okwidth += rpart_width;
    }

    strwidth = BLF_width(fstyle->uifont_id, str, max_len);
  }

  if (fstyle->kerning == 1) {
    BLF_disable(fstyle->uifont_id, BLF_KERNING_DEFAULT);
  }

  BLI_assert(strwidth <= okwidth);

  return strwidth;
}

/**
 * Wrapper around UI_text_clip_middle_ex.
 */
static void ui_text_clip_middle(const uiFontStyle *fstyle, uiBut *but, const rcti *rect)
{
  /* No margin for labels! */
  const int border = ELEM(but->type, UI_BTYPE_LABEL, UI_BTYPE_MENU, UI_BTYPE_POPOVER) ?
                         0 :
                         (int)(UI_TEXT_CLIP_MARGIN + 0.5f);
  const float okwidth = (float)max_ii(BLI_rcti_size_x(rect) - border, 0);
  const size_t max_len = sizeof(but->drawstr);
  const float minwidth = (float)(UI_DPI_ICON_SIZE) / but->block->aspect * 2.0f;

  but->ofs = 0;
  but->strwidth = UI_text_clip_middle_ex(fstyle, but->drawstr, okwidth, minwidth, max_len, '\0');
}

/**
 * Like #ui_text_clip_middle(), but protect/preserve at all cost
 * the right part of the string after sep.
 * Useful for strings with shortcuts
 * (like 'AVeryLongFooBarLabelForMenuEntry|Ctrl O' -> 'AVeryLong...MenuEntry|Ctrl O').
 */
static void ui_text_clip_middle_protect_right(const uiFontStyle *fstyle,
                                              uiBut *but,
                                              const rcti *rect,
                                              const char rsep)
{
  /* No margin for labels! */
  const int border = ELEM(but->type, UI_BTYPE_LABEL, UI_BTYPE_MENU, UI_BTYPE_POPOVER) ?
                         0 :
                         (int)(UI_TEXT_CLIP_MARGIN + 0.5f);
  const float okwidth = (float)max_ii(BLI_rcti_size_x(rect) - border, 0);
  const size_t max_len = sizeof(but->drawstr);
  const float minwidth = (float)(UI_DPI_ICON_SIZE) / but->block->aspect * 2.0f;

  but->ofs = 0;
  but->strwidth = UI_text_clip_middle_ex(fstyle, but->drawstr, okwidth, minwidth, max_len, rsep);
}

/**
 * Cut off the text, taking into account the cursor location (text display while editing).
 */
static void ui_text_clip_cursor(const uiFontStyle *fstyle, uiBut *but, const rcti *rect)
{
  const int border = (int)(UI_TEXT_CLIP_MARGIN + 0.5f);
  const int okwidth = max_ii(BLI_rcti_size_x(rect) - border, 0);

  BLI_assert(but->editstr && but->pos >= 0);

  /* need to set this first */
  UI_fontstyle_set(fstyle);

  if (fstyle->kerning == 1) {
    /* for BLF_width */
    BLF_enable(fstyle->uifont_id, BLF_KERNING_DEFAULT);
  }

  /* define ofs dynamically */
  if (but->ofs > but->pos) {
    but->ofs = but->pos;
  }

  if (BLF_width(fstyle->uifont_id, but->editstr, INT_MAX) <= okwidth) {
    but->ofs = 0;
  }

  but->strwidth = BLF_width(fstyle->uifont_id, but->editstr + but->ofs, INT_MAX);

  if (but->strwidth > okwidth) {
    int len = strlen(but->editstr);

    while (but->strwidth > okwidth) {
      float width;

      /* string position of cursor */
      width = BLF_width(fstyle->uifont_id, but->editstr + but->ofs, (but->pos - but->ofs));

      /* if cursor is at 20 pixels of right side button we clip left */
      if (width > okwidth - 20) {
        ui_text_clip_give_next_off(but, but->editstr);
      }
      else {
        int bytes;
        /* shift string to the left */
        if (width < 20 && but->ofs > 0) {
          ui_text_clip_give_prev_off(but, but->editstr);
        }
        bytes = BLI_str_utf8_size(BLI_str_find_prev_char_utf8(but->editstr, but->editstr + len));
        if (bytes == -1) {
          bytes = 1;
        }
        len -= bytes;
      }

      but->strwidth = BLF_width(fstyle->uifont_id, but->editstr + but->ofs, len - but->ofs);

      if (but->strwidth < 10) {
        break;
      }
    }
  }

  if (fstyle->kerning == 1) {
    BLF_disable(fstyle->uifont_id, BLF_KERNING_DEFAULT);
  }
}

/**
 * Cut off the end of text to fit into the width of \a rect.
 *
 * \note deals with ': ' especially for number buttons
 */
static void ui_text_clip_right_label(const uiFontStyle *fstyle, uiBut *but, const rcti *rect)
{
  const int border = UI_TEXT_CLIP_MARGIN + 1;
  const int okwidth = max_ii(BLI_rcti_size_x(rect) - border, 0);
  char *cpoin = NULL;
  int drawstr_len = strlen(but->drawstr);
  const char *cpend = but->drawstr + drawstr_len;

  /* need to set this first */
  UI_fontstyle_set(fstyle);

  if (fstyle->kerning == 1) {
    /* for BLF_width */
    BLF_enable(fstyle->uifont_id, BLF_KERNING_DEFAULT);
  }

  but->strwidth = BLF_width(fstyle->uifont_id, but->drawstr, sizeof(but->drawstr));
  but->ofs = 0;

  /* First shorten num-buttons eg,
   *   Translucency: 0.000
   * becomes
   *   Trans: 0.000
   */

  /* find the space after ':' separator */
  cpoin = strrchr(but->drawstr, ':');

  if (cpoin && (cpoin < cpend - 2)) {
    char *cp2 = cpoin;

    /* chop off the leading text, starting from the right */
    while (but->strwidth > okwidth && cp2 > but->drawstr) {
      const char *prev_utf8 = BLI_str_find_prev_char_utf8(but->drawstr, cp2);
      int bytes = cp2 - prev_utf8;

      /* shift the text after and including cp2 back by 1 char,
       * +1 to include null terminator */
      memmove(cp2 - bytes, cp2, drawstr_len + 1);
      cp2 -= bytes;

      drawstr_len -= bytes;
      // BLI_assert(strlen(but->drawstr) == drawstr_len);

      but->strwidth = BLF_width(
          fstyle->uifont_id, but->drawstr + but->ofs, sizeof(but->drawstr) - but->ofs);
      if (but->strwidth < 10) {
        break;
      }
    }

    /* after the leading text is gone, chop off the : and following space, with ofs */
    while ((but->strwidth > okwidth) && (but->ofs < 2)) {
      ui_text_clip_give_next_off(but, but->drawstr);
      but->strwidth = BLF_width(
          fstyle->uifont_id, but->drawstr + but->ofs, sizeof(but->drawstr) - but->ofs);
      if (but->strwidth < 10) {
        break;
      }
    }
  }

  /* Now just remove trailing chars */
  /* once the label's gone, chop off the least significant digits */
  if (but->strwidth > okwidth) {
    float strwidth;
    drawstr_len = BLF_width_to_strlen(fstyle->uifont_id,
                                      but->drawstr + but->ofs,
                                      drawstr_len - but->ofs,
                                      okwidth,
                                      &strwidth) +
                  but->ofs;
    but->strwidth = strwidth;
    but->drawstr[drawstr_len] = 0;
  }

  if (fstyle->kerning == 1) {
    BLF_disable(fstyle->uifont_id, BLF_KERNING_DEFAULT);
  }
}

#ifdef WITH_INPUT_IME
static void widget_draw_text_ime_underline(uiFontStyle *fstyle,
                                           uiWidgetColors *wcol,
                                           uiBut *but,
                                           const rcti *rect,
                                           const wmIMEData *ime_data,
                                           const char *drawstr)
{
  int ofs_x, width;
  int rect_x = BLI_rcti_size_x(rect);
  int sel_start = ime_data->sel_start, sel_end = ime_data->sel_end;
  float fcol[4];

  if (drawstr[0] != 0) {
    if (but->pos >= but->ofs) {
      ofs_x = BLF_width(fstyle->uifont_id, drawstr + but->ofs, but->pos - but->ofs);
    }
    else {
      ofs_x = 0;
    }

    width = BLF_width(
        fstyle->uifont_id, drawstr + but->ofs, ime_data->composite_len + but->pos - but->ofs);

    rgba_uchar_to_float(fcol, wcol->text);
    UI_draw_text_underline(rect->xmin + ofs_x,
                           rect->ymin + 6 * U.pixelsize,
                           min_ii(width, rect_x - 2) - ofs_x,
                           1,
                           fcol);

    /* draw the thick line */
    if (sel_start != -1 && sel_end != -1) {
      sel_end -= sel_start;
      sel_start += but->pos;

      if (sel_start >= but->ofs) {
        ofs_x = BLF_width(fstyle->uifont_id, drawstr + but->ofs, sel_start - but->ofs);
      }
      else {
        ofs_x = 0;
      }

      width = BLF_width(fstyle->uifont_id, drawstr + but->ofs, sel_end + sel_start - but->ofs);

      UI_draw_text_underline(rect->xmin + ofs_x,
                             rect->ymin + 6 * U.pixelsize,
                             min_ii(width, rect_x - 2) - ofs_x,
                             2,
                             fcol);
    }
  }
}
#endif /* WITH_INPUT_IME */

static void widget_draw_text(const uiFontStyle *fstyle,
                             const uiWidgetColors *wcol,
                             uiBut *but,
                             rcti *rect)
{
  int drawstr_left_len = UI_MAX_DRAW_STR;
  const char *drawstr = but->drawstr;
  const char *drawstr_right = NULL;
  bool use_right_only = false;

#ifdef WITH_INPUT_IME
  const wmIMEData *ime_data;
#endif

  UI_fontstyle_set(fstyle);

  eFontStyle_Align align;
  if (but->editstr || (but->drawflag & UI_BUT_TEXT_LEFT)) {
    align = UI_STYLE_TEXT_LEFT;
  }
  else if (but->drawflag & UI_BUT_TEXT_RIGHT) {
    align = UI_STYLE_TEXT_RIGHT;
  }
  else {
    align = UI_STYLE_TEXT_CENTER;
  }

  if (fstyle->kerning == 1) {
    /* for BLF_width */
    BLF_enable(fstyle->uifont_id, BLF_KERNING_DEFAULT);
  }

  /* Special case: when we're entering text for multiple buttons,
   * don't draw the text for any of the multi-editing buttons */
  if (UNLIKELY(but->flag & UI_BUT_DRAG_MULTI)) {
    uiBut *but_edit = ui_but_drag_multi_edit_get(but);
    if (but_edit) {
      drawstr = but_edit->editstr;
      align = UI_STYLE_TEXT_LEFT;
    }
  }
  else {
    if (but->editstr) {
      /* max length isn't used in this case,
       * we rely on string being NULL terminated. */
      drawstr_left_len = INT_MAX;

#ifdef WITH_INPUT_IME
      /* FIXME, IME is modifying 'const char *drawstr! */
      ime_data = ui_but_ime_data_get(but);

      if (ime_data && ime_data->composite_len) {
        /* insert composite string into cursor pos */
        BLI_snprintf((char *)drawstr,
                     UI_MAX_DRAW_STR,
                     "%s%s%s",
                     but->editstr,
                     ime_data->str_composite,
                     but->editstr + but->pos);
      }
      else
#endif
      {
        drawstr = but->editstr;
      }
    }
  }

  /* text button selection, cursor, composite underline */
  if (but->editstr && but->pos != -1) {
    int but_pos_ofs;
    int tx, ty;

    /* text button selection */
    if ((but->selend - but->selsta) > 0) {
      int selsta_draw, selwidth_draw;

      if (drawstr[0] != 0) {
        /* We are drawing on top of widget bases. Flush cache. */
        GPU_blend(true);
        UI_widgetbase_draw_cache_flush();
        GPU_blend(false);

        if (but->selsta >= but->ofs) {
          selsta_draw = BLF_width(fstyle->uifont_id, drawstr + but->ofs, but->selsta - but->ofs);
        }
        else {
          selsta_draw = 0;
        }

        selwidth_draw = BLF_width(fstyle->uifont_id, drawstr + but->ofs, but->selend - but->ofs);

        uint pos = GPU_vertformat_attr_add(
            immVertexFormat(), "pos", GPU_COMP_I32, 2, GPU_FETCH_INT_TO_FLOAT);
        immBindBuiltinProgram(GPU_SHADER_2D_UNIFORM_COLOR);

        immUniformColor4ubv((uchar *)wcol->item);
        immRecti(pos,
                 rect->xmin + selsta_draw,
                 rect->ymin + 2,
                 min_ii(rect->xmin + selwidth_draw, rect->xmax - 2),
                 rect->ymax - 2);

        immUnbindProgram();
      }
    }

    /* text cursor */
    but_pos_ofs = but->pos;

#ifdef WITH_INPUT_IME
    /* if is ime compositing, move the cursor */
    if (ime_data && ime_data->composite_len && ime_data->cursor_pos != -1) {
      but_pos_ofs += ime_data->cursor_pos;
    }
#endif

    if (but->pos >= but->ofs) {
      int t;
      if (drawstr[0] != 0) {
        t = BLF_width(fstyle->uifont_id, drawstr + but->ofs, but_pos_ofs - but->ofs);
      }
      else {
        t = 0;
      }
      /* We are drawing on top of widget bases. Flush cache. */
      GPU_blend(true);
      UI_widgetbase_draw_cache_flush();
      GPU_blend(false);

      uint pos = GPU_vertformat_attr_add(
          immVertexFormat(), "pos", GPU_COMP_I32, 2, GPU_FETCH_INT_TO_FLOAT);
      immBindBuiltinProgram(GPU_SHADER_2D_UNIFORM_COLOR);

      immUniformColor3f(0.2f, 0.6f, 0.9f);

      tx = rect->xmin + t + 2;
      ty = rect->ymin + 2;

      /* draw cursor */
      immRecti(pos, rect->xmin + t, ty, tx, rect->ymax - 2);

      immUnbindProgram();
    }

#ifdef WITH_INPUT_IME
    if (ime_data && ime_data->composite_len) {
      /* ime cursor following */
      if (but->pos >= but->ofs) {
        ui_but_ime_reposition(but, tx + 5, ty + 3, false);
      }

      /* composite underline */
      widget_draw_text_ime_underline(fstyle, wcol, but, rect, ime_data, drawstr);
    }
#endif
  }

  if (fstyle->kerning == 1) {
    BLF_disable(fstyle->uifont_id, BLF_KERNING_DEFAULT);
  }

#if 0
  ui_rasterpos_safe(x, y, but->aspect);
  transopts = ui_translate_buttons();
#endif

  /* cut string in 2 parts - only for menu entries */
  if ((but->drawflag & UI_BUT_HAS_SHORTCUT) && (but->editstr == NULL)) {
    if (but->flag & UI_BUT_HAS_SEP_CHAR) {
      drawstr_right = strrchr(drawstr, UI_SEP_CHAR);
      if (drawstr_right) {
        drawstr_left_len = (drawstr_right - drawstr);
        drawstr_right++;
      }
    }
  }

#ifdef USE_NUMBUTS_LR_ALIGN
  if (!drawstr_right && (but->drawflag & UI_BUT_TEXT_LEFT) &&
      ELEM(but->type, UI_BTYPE_NUM, UI_BTYPE_NUM_SLIDER) &&
      /* if we're editing or multi-drag (fake editing), then use left alignment */
      (but->editstr == NULL) && (drawstr == but->drawstr)) {
    drawstr_right = strchr(drawstr + but->ofs, ':');
    if (drawstr_right) {
      drawstr_right++;
      drawstr_left_len = (drawstr_right - drawstr);

      while (*drawstr_right == ' ') {
        drawstr_right++;
      }
    }
    else {
      /* no prefix, even so use only cpoin */
      drawstr_right = drawstr + but->ofs;
      use_right_only = true;
    }
  }
#endif

  if (!use_right_only) {
    /* for underline drawing */
    float font_xofs, font_yofs;

    int drawlen = (drawstr_left_len == INT_MAX) ? strlen(drawstr + but->ofs) :
                                                  (drawstr_left_len - but->ofs);

    if (drawlen > 0) {
      UI_fontstyle_draw_ex(fstyle,
                           rect,
                           drawstr + but->ofs,
                           (uchar *)wcol->text,
                           &(struct uiFontStyleDraw_Params){
                               .align = align,
                           },
                           drawlen,
                           &font_xofs,
                           &font_yofs);

      if (but->menu_key != '\0') {
        char fixedbuf[128];
        const char *str;

        BLI_strncpy(fixedbuf, drawstr + but->ofs, min_ii(sizeof(fixedbuf), drawlen));

        str = strchr(fixedbuf, but->menu_key - 32); /* upper case */
        if (str == NULL) {
          str = strchr(fixedbuf, but->menu_key);
        }

        if (str) {
          int ul_index = -1;
          float ul_advance;

          ul_index = (int)(str - fixedbuf);

          if (fstyle->kerning == 1) {
            BLF_enable(fstyle->uifont_id, BLF_KERNING_DEFAULT);
          }

          fixedbuf[ul_index] = '\0';
          ul_advance = BLF_width(fstyle->uifont_id, fixedbuf, ul_index) + (1.0f * UI_DPI_FAC);

          BLF_position(fstyle->uifont_id,
                       rect->xmin + font_xofs + ul_advance,
                       rect->ymin + font_yofs,
                       0.0f);
          BLF_color4ubv(fstyle->uifont_id, (uchar *)wcol->text);
          BLF_draw(fstyle->uifont_id, "_", 2);

          if (fstyle->kerning == 1) {
            BLF_disable(fstyle->uifont_id, BLF_KERNING_DEFAULT);
          }
        }
      }
    }
  }

  /* part text right aligned */
  if (drawstr_right) {
    char col[4];
    copy_v4_v4_char(col, wcol->text);
    if (but->drawflag & UI_BUT_HAS_SHORTCUT) {
      col[3] *= 0.5f;
    }

    rect->xmax -= UI_TEXT_CLIP_MARGIN;
    UI_fontstyle_draw(fstyle,
                      rect,
                      drawstr_right,
                      (const uchar *)col,
                      &(struct uiFontStyleDraw_Params){
                          .align = UI_STYLE_TEXT_RIGHT,
                      });
  }
}

static BIFIconID widget_icon_id(uiBut *but)
{
  if (!(but->flag & UI_HAS_ICON)) {
    return ICON_NONE;
  }

  /* Consecutive icons can be toggle between. */
  if (but->drawflag & UI_BUT_ICON_REVERSE) {
    return but->icon - but->iconadd;
  }
  else {
    return but->icon + but->iconadd;
  }
}

/* draws text and icons for buttons */
static void widget_draw_text_icon(const uiFontStyle *fstyle,
                                  const uiWidgetColors *wcol,
                                  uiBut *but,
                                  rcti *rect)
{
  const uiButExtraIconType extra_icon_type = ui_but_icon_extra_get(but);
  const bool show_menu_icon = ui_but_draw_menu_icon(but);
  float alpha = (float)wcol->text[3] / 255.0f;
  char password_str[UI_MAX_DRAW_STR];

  ui_but_text_password_hide(password_str, but, false);

  /* check for button text label */
  if (ELEM(but->type, UI_BTYPE_MENU, UI_BTYPE_POPOVER) && (but->flag & UI_BUT_NODE_LINK)) {
    rcti temp = *rect;
    temp.xmin = rect->xmax - BLI_rcti_size_y(rect) - 1;
    widget_draw_icon(but, ICON_LAYER_USED, alpha, &temp, wcol->text);
    rect->xmax = temp.xmin;
  }

  /* If there's an icon too (made with uiDefIconTextBut) then draw the icon
   * and offset the text label to accommodate it */

  /* Big previews with optional text label below */
  if (but->flag & UI_BUT_ICON_PREVIEW && ui_block_is_menu(but->block)) {
    const BIFIconID icon = widget_icon_id(but);
    int icon_size = BLI_rcti_size_y(rect);
    int text_size = 0;

    /* This is a bit britle, but avoids adding an 'UI_BUT_HAS_LABEL' flag to but... */
    if (icon_size > BLI_rcti_size_x(rect)) {
      /* button is not square, it has extra height for label */
      text_size = UI_UNIT_Y;
      icon_size -= text_size;
    }

    /* draw icon in rect above the space reserved for the label */
    rect->ymin += text_size;
    GPU_blend(true);
    widget_draw_preview(icon, alpha, rect);
    GPU_blend(false);

    /* offset rect to draw label in */
    rect->ymin -= text_size;
    rect->ymax -= icon_size;

    /* vertically centering text */
    rect->ymin += UI_UNIT_Y / 2;
  }
  /* Icons on the left with optional text label on the right */
  else if (but->flag & UI_HAS_ICON || show_menu_icon) {
    const bool is_tool = UI_but_is_tool(but);

    /* XXX add way to draw icons at a different size!
     * Use small icons for popup. */
#ifdef USE_UI_TOOLBAR_HACK
    const float aspect_orig = but->block->aspect;
    if (is_tool && (but->block->flag & UI_BLOCK_POPOVER)) {
      but->block->aspect *= 2.0f;
    }
#endif

    const BIFIconID icon = widget_icon_id(but);
    int icon_size_init = is_tool ? ICON_DEFAULT_HEIGHT_TOOLBAR : ICON_DEFAULT_HEIGHT;
    const float icon_size = icon_size_init / (but->block->aspect / UI_DPI_FAC);
    const float icon_padding = 2 * UI_DPI_FAC;

#ifdef USE_UI_TOOLBAR_HACK
    if (is_tool) {
      /* pass (even if its a menu toolbar) */
      but->drawflag |= UI_BUT_TEXT_LEFT;
      but->drawflag |= UI_BUT_ICON_LEFT;
    }
#endif

    /* menu item - add some more padding so menus don't feel cramped. it must
     * be part of the button so that this area is still clickable */
    if (is_tool) {
      /* pass (even if its a menu toolbar) */
    }
    else if (ui_block_is_pie_menu(but->block)) {
      if (but->dt == UI_EMBOSS_RADIAL) {
        rect->xmin += 0.3f * U.widget_unit;
      }
    }
    else if (ui_block_is_menu(but->block)) {
      rect->xmin += 0.2f * U.widget_unit;
    }

    widget_draw_icon(but, icon, alpha, rect, wcol->text);
    if (show_menu_icon) {
      BLI_assert(but->block->content_hints & UI_BLOCK_CONTAINS_SUBMENU_BUT);
      widget_draw_submenu_tria(but, rect, wcol);
    }

#ifdef USE_UI_TOOLBAR_HACK
    but->block->aspect = aspect_orig;
#endif

    rect->xmin += icon_size + icon_padding;
  }

  int text_padding = (UI_TEXT_MARGIN_X * U.widget_unit) / but->block->aspect;
  if (but->editstr) {
    rect->xmin += text_padding;
  }
  else if (but->flag & UI_BUT_DRAG_MULTI) {
    bool text_is_edited = ui_but_drag_multi_edit_get(but) != NULL;
    if (text_is_edited) {
      rect->xmin += text_padding;
    }
  }
  else if (but->drawflag & UI_BUT_TEXT_LEFT) {
    rect->xmin += text_padding;
  }
  else if (but->drawflag & UI_BUT_TEXT_RIGHT) {
    rect->xmax -= text_padding;
  }

  /* Menu contains sub-menu items with triangle icon on their right. Shortcut
   * strings should be drawn with some padding to the right then. */
  if (ui_block_is_menu(but->block) &&
      (but->block->content_hints & UI_BLOCK_CONTAINS_SUBMENU_BUT)) {
    rect->xmax -= UI_MENU_SUBMENU_PADDING;
  }

  /* extra icons, e.g. 'x' icon to clear text or icon for eyedropper */
  if (extra_icon_type != UI_BUT_ICONEXTRA_NONE) {
    rcti temp = *rect;

    temp.xmin = temp.xmax - (BLI_rcti_size_y(rect) * 1.08f);

    if (extra_icon_type == UI_BUT_ICONEXTRA_CLEAR) {
      widget_draw_icon(but, ICON_PANEL_CLOSE, alpha, &temp, wcol->text);
    }
    else if (extra_icon_type == UI_BUT_ICONEXTRA_EYEDROPPER) {
      widget_draw_icon(but, ICON_EYEDROPPER, alpha, &temp, wcol->text);
    }
    else {
      BLI_assert(0);
    }

    rect->xmax -= ICON_SIZE_FROM_BUTRECT(rect);
  }

  /* clip but->drawstr to fit in available space */
  if (but->editstr && but->pos >= 0) {
    ui_text_clip_cursor(fstyle, but, rect);
  }
  else if (but->drawstr[0] == '\0') {
    /* bypass text clipping on icon buttons */
    but->ofs = 0;
    but->strwidth = 0;
  }
  else if (ELEM(but->type, UI_BTYPE_NUM, UI_BTYPE_NUM_SLIDER)) {
    ui_text_clip_right_label(fstyle, but, rect);
  }
  else if (but->flag & UI_BUT_HAS_SEP_CHAR) {
    /* Clip middle, but protect in all case right part containing the shortcut, if any. */
    ui_text_clip_middle_protect_right(fstyle, but, rect, UI_SEP_CHAR);
  }
  else {
    ui_text_clip_middle(fstyle, but, rect);
  }

  /* always draw text for textbutton cursor */
  widget_draw_text(fstyle, wcol, but, rect);

  ui_but_text_password_hide(password_str, but, true);

  /* if a widget uses font shadow it has to be deactivated now */
  BLF_disable(fstyle->uifont_id, BLF_SHADOW);
}

#undef UI_TEXT_CLIP_MARGIN

/* *********************** widget types ************************************* */

/* ************ button callbacks, state ***************** */

static void widget_state_blend(char cp[3], const char cpstate[3], const float fac)
{
  if (fac != 0.0f) {
    cp[0] = (int)((1.0f - fac) * cp[0] + fac * cpstate[0]);
    cp[1] = (int)((1.0f - fac) * cp[1] + fac * cpstate[1]);
    cp[2] = (int)((1.0f - fac) * cp[2] + fac * cpstate[2]);
  }
}

/* put all widget colors on half alpha, use local storage */
static void ui_widget_color_disabled(uiWidgetType *wt)
{
  static uiWidgetColors wcol_theme_s;

  wcol_theme_s = *wt->wcol_theme;

  wcol_theme_s.outline[3] *= 0.5;
  wcol_theme_s.inner[3] *= 0.5;
  wcol_theme_s.inner_sel[3] *= 0.5;
  wcol_theme_s.item[3] *= 0.5;
  wcol_theme_s.text[3] *= 0.5;
  wcol_theme_s.text_sel[3] *= 0.5;

  wt->wcol_theme = &wcol_theme_s;
}

static void widget_active_color(char cp[3])
{
  cp[0] = cp[0] >= 240 ? 255 : cp[0] + 15;
  cp[1] = cp[1] >= 240 ? 255 : cp[1] + 15;
  cp[2] = cp[2] >= 240 ? 255 : cp[2] + 15;
}

/* copy colors from theme, and set changes in it based on state */
static void widget_state(uiWidgetType *wt, int state, int drawflag)
{
  uiWidgetStateColors *wcol_state = wt->wcol_state;

  if ((state & UI_BUT_LIST_ITEM) && !(state & UI_STATE_TEXT_INPUT)) {
    /* Override default widget's colors. */
    bTheme *btheme = UI_GetTheme();
    wt->wcol_theme = &btheme->tui.wcol_list_item;

    if (state & (UI_BUT_DISABLED | UI_BUT_INACTIVE)) {
      ui_widget_color_disabled(wt);
    }
  }

  wt->wcol = *(wt->wcol_theme);

  if (state & UI_SELECT) {
    copy_v4_v4_char(wt->wcol.inner, wt->wcol.inner_sel);
    if (drawflag & UI_BUT_ANIMATED_CHANGED) {
      widget_state_blend(wt->wcol.inner, wcol_state->inner_changed_sel, wcol_state->blend);
    }
    else if (state & UI_BUT_ANIMATED_KEY) {
      widget_state_blend(wt->wcol.inner, wcol_state->inner_key_sel, wcol_state->blend);
    }
    else if (state & UI_BUT_ANIMATED) {
      widget_state_blend(wt->wcol.inner, wcol_state->inner_anim_sel, wcol_state->blend);
    }
    else if (state & UI_BUT_DRIVEN) {
      widget_state_blend(wt->wcol.inner, wcol_state->inner_driven_sel, wcol_state->blend);
    }
    else if (state & UI_BUT_OVERRIDEN) {
      widget_state_blend(wt->wcol.inner, wcol_state->inner_overridden_sel, wcol_state->blend);
    }

    copy_v3_v3_char(wt->wcol.text, wt->wcol.text_sel);

    if (state & UI_SELECT) {
      SWAP(short, wt->wcol.shadetop, wt->wcol.shadedown);
    }
  }
  else {
    if (drawflag & UI_BUT_ANIMATED_CHANGED) {
      widget_state_blend(wt->wcol.inner, wcol_state->inner_changed, wcol_state->blend);
    }
    else if (state & UI_BUT_ANIMATED_KEY) {
      widget_state_blend(wt->wcol.inner, wcol_state->inner_key, wcol_state->blend);
    }
    else if (state & UI_BUT_ANIMATED) {
      widget_state_blend(wt->wcol.inner, wcol_state->inner_anim, wcol_state->blend);
    }
    else if (state & UI_BUT_DRIVEN) {
      widget_state_blend(wt->wcol.inner, wcol_state->inner_driven, wcol_state->blend);
    }
    else if (state & UI_BUT_OVERRIDEN) {
      widget_state_blend(wt->wcol.inner, wcol_state->inner_overridden, wcol_state->blend);
    }

    if (state & UI_ACTIVE) { /* mouse over? */
      widget_active_color(wt->wcol.inner);
    }
  }

  if (state & UI_BUT_REDALERT) {
    char red[4] = {255, 0, 0};
    if (wt->draw) {
      widget_state_blend(wt->wcol.inner, red, 0.4f);
    }
    else {
      widget_state_blend(wt->wcol.text, red, 0.4f);
    }
  }

  if (state & UI_BUT_DRAG_MULTI) {
    /* the button isn't SELECT but we're editing this so draw with sel color */
    copy_v4_v4_char(wt->wcol.inner, wt->wcol.inner_sel);
    SWAP(short, wt->wcol.shadetop, wt->wcol.shadedown);
    widget_state_blend(wt->wcol.text, wt->wcol.text_sel, 0.85f);
  }

  if (state & UI_BUT_NODE_ACTIVE) {
    char blue[4] = {86, 128, 194};
    widget_state_blend(wt->wcol.inner, blue, 0.3f);
  }
}

/* sliders use special hack which sets 'item' as inner when drawing filling */
static void widget_state_numslider(uiWidgetType *wt, int state, int drawflag)
{
  uiWidgetStateColors *wcol_state = wt->wcol_state;
  /* XXX special tweak to make sure that bar will still be visible */
  float blend = wcol_state->blend - 0.2f;

  /* call this for option button */
  widget_state(wt, state, drawflag);

  /* now, set the inner-part so that it reflects state settings too */
  /* TODO: maybe we should have separate settings for the blending colors used for this case? */
  if (state & UI_SELECT) {

    if (drawflag & UI_BUT_ANIMATED_CHANGED) {
      widget_state_blend(wt->wcol.item, wcol_state->inner_changed_sel, blend);
    }
    else if (state & UI_BUT_ANIMATED_KEY) {
      widget_state_blend(wt->wcol.item, wcol_state->inner_key_sel, blend);
    }
    else if (state & UI_BUT_ANIMATED) {
      widget_state_blend(wt->wcol.item, wcol_state->inner_anim_sel, blend);
    }
    else if (state & UI_BUT_DRIVEN) {
      widget_state_blend(wt->wcol.item, wcol_state->inner_driven_sel, blend);
    }
    else if (state & UI_BUT_OVERRIDEN) {
      widget_state_blend(wt->wcol.item, wcol_state->inner_overridden_sel, blend);
    }

    if (state & UI_SELECT) {
      SWAP(short, wt->wcol.shadetop, wt->wcol.shadedown);
    }
  }
  else {
    if (drawflag & UI_BUT_ANIMATED_CHANGED) {
      widget_state_blend(wt->wcol.item, wcol_state->inner_changed, blend);
    }
    else if (state & UI_BUT_ANIMATED_KEY) {
      widget_state_blend(wt->wcol.item, wcol_state->inner_key, blend);
    }
    else if (state & UI_BUT_ANIMATED) {
      widget_state_blend(wt->wcol.item, wcol_state->inner_anim, blend);
    }
    else if (state & UI_BUT_DRIVEN) {
      widget_state_blend(wt->wcol.item, wcol_state->inner_driven, blend);
    }
    else if (state & UI_BUT_OVERRIDEN) {
      widget_state_blend(wt->wcol.item, wcol_state->inner_overridden, blend);
    }
  }
}

/* labels use theme colors for text */
static void widget_state_option_menu(uiWidgetType *wt, int state, int drawflag)
{
  bTheme *btheme = UI_GetTheme(); /* XXX */

  /* call this for option button */
  widget_state(wt, state, drawflag);

  /* if not selected we get theme from menu back */
  if (state & UI_SELECT) {
    copy_v3_v3_char(wt->wcol.text, btheme->tui.wcol_menu_back.text_sel);
  }
  else {
    copy_v3_v3_char(wt->wcol.text, btheme->tui.wcol_menu_back.text);
  }
}

static void widget_state_nothing(uiWidgetType *wt, int UNUSED(state), int UNUSED(drawflag))
{
  wt->wcol = *(wt->wcol_theme);
}

/* special case, button that calls pulldown */
static void widget_state_pulldown(uiWidgetType *wt, int UNUSED(state), int UNUSED(drawflag))
{
  wt->wcol = *(wt->wcol_theme);
}

/* special case, pie menu items */
static void widget_state_pie_menu_item(uiWidgetType *wt, int state, int UNUSED(drawflag))
{
  wt->wcol = *(wt->wcol_theme);

  /* active and disabled (not so common) */
  if ((state & UI_BUT_DISABLED) && (state & UI_ACTIVE)) {
    widget_state_blend(wt->wcol.text, wt->wcol.text_sel, 0.5f);
    /* draw the backdrop at low alpha, helps navigating with keys
     * when disabled items are active */
    copy_v4_v4_char(wt->wcol.inner, wt->wcol.item);
    wt->wcol.inner[3] = 64;
  }
  else {
    /* regular active */
    if (state & (UI_SELECT | UI_ACTIVE)) {
      copy_v3_v3_char(wt->wcol.text, wt->wcol.text_sel);
    }
    else if (state & (UI_BUT_DISABLED | UI_BUT_INACTIVE)) {
      /* regular disabled */
      widget_state_blend(wt->wcol.text, wt->wcol.inner, 0.5f);
    }

    if (state & UI_SELECT) {
      copy_v4_v4_char(wt->wcol.inner, wt->wcol.inner_sel);
    }
    else if (state & UI_ACTIVE) {
      copy_v4_v4_char(wt->wcol.inner, wt->wcol.item);
    }
  }
}

/* special case, menu items */
static void widget_state_menu_item(uiWidgetType *wt, int state, int UNUSED(drawflag))
{
  wt->wcol = *(wt->wcol_theme);

  /* active and disabled (not so common) */
  if ((state & UI_BUT_DISABLED) && (state & UI_ACTIVE)) {
    widget_state_blend(wt->wcol.text, wt->wcol.text_sel, 0.5f);
    /* draw the backdrop at low alpha, helps navigating with keys
     * when disabled items are active */
    copy_v4_v4_char(wt->wcol.inner, wt->wcol.inner_sel);
    wt->wcol.inner[3] = 64;
  }
  else {
    /* regular active */
    if (state & UI_ACTIVE) {
      copy_v3_v3_char(wt->wcol.text, wt->wcol.text_sel);
    }
    else if (state & (UI_BUT_DISABLED | UI_BUT_INACTIVE)) {
      /* regular disabled */
      widget_state_blend(wt->wcol.text, wt->wcol.inner, 0.5f);
    }

    if (state & UI_ACTIVE) {
      copy_v4_v4_char(wt->wcol.inner, wt->wcol.inner_sel);
    }
  }
}

/* ************ menu backdrop ************************* */

/* outside of rect, rad to left/bottom/right */
static void widget_softshadow(const rcti *rect, int roundboxalign, const float radin)
{
  bTheme *btheme = UI_GetTheme();
  uiWidgetBase wtb;
  rcti rect1 = *rect;
  float alphastep;
  int step, totvert;
  float triangle_strip[WIDGET_SIZE_MAX * 2 + 2][2];
  const float radout = UI_ThemeMenuShadowWidth();

  /* disabled shadow */
  if (radout == 0.0f) {
    return;
  }

  /* prevent tooltips to not show round shadow */
  if (radout > 0.2f * BLI_rcti_size_y(&rect1)) {
    rect1.ymax -= 0.2f * BLI_rcti_size_y(&rect1);
  }
  else {
    rect1.ymax -= radout;
  }

  /* inner part */
  totvert = round_box_shadow_edges(wtb.inner_v,
                                   &rect1,
                                   radin,
                                   roundboxalign & (UI_CNR_BOTTOM_RIGHT | UI_CNR_BOTTOM_LEFT),
                                   0.0f);

  /* we draw a number of increasing size alpha quad strips */
  alphastep = 3.0f * btheme->tui.menu_shadow_fac / radout;

  uint pos = GPU_vertformat_attr_add(immVertexFormat(), "pos", GPU_COMP_F32, 2, GPU_FETCH_FLOAT);

  immBindBuiltinProgram(GPU_SHADER_2D_UNIFORM_COLOR);

  for (step = 1; step <= (int)radout; step++) {
    float expfac = sqrtf(step / radout);

    round_box_shadow_edges(wtb.outer_v, &rect1, radin, UI_CNR_ALL, (float)step);

    immUniformColor4f(0.0f, 0.0f, 0.0f, alphastep * (1.0f - expfac));

    widget_verts_to_triangle_strip(&wtb, totvert, triangle_strip);

    widget_draw_vertex_buffer(pos, 0, GL_TRIANGLE_STRIP, triangle_strip, NULL, totvert * 2);
  }

  immUnbindProgram();
}

static void widget_menu_back(uiWidgetColors *wcol, rcti *rect, int flag, int direction)
{
  uiWidgetBase wtb;
  int roundboxalign = UI_CNR_ALL;

  widget_init(&wtb);

  /* menu is 2nd level or deeper */
  if (flag & UI_BLOCK_POPUP) {
    //rect->ymin -= 4.0;
    //rect->ymax += 4.0;
  }
  else if (direction == UI_DIR_DOWN) {
    roundboxalign = (UI_CNR_BOTTOM_RIGHT | UI_CNR_BOTTOM_LEFT);
    rect->ymin -= 0.1f * U.widget_unit;
  }
  else if (direction == UI_DIR_UP) {
    roundboxalign = UI_CNR_TOP_LEFT | UI_CNR_TOP_RIGHT;
    rect->ymax += 0.1f * U.widget_unit;
  }

  GPU_blend_set_func_separate(
      GPU_SRC_ALPHA, GPU_ONE_MINUS_SRC_ALPHA, GPU_ONE, GPU_ONE_MINUS_SRC_ALPHA);
  GPU_blend(true);
  widget_softshadow(rect, roundboxalign, wcol->roundness * U.widget_unit);

  round_box_edges(&wtb, roundboxalign, rect, wcol->roundness * U.widget_unit);
  wtb.draw_emboss = false;
  widgetbase_draw(&wtb, wcol);

  GPU_blend(false);
}

static void ui_hsv_cursor(float x, float y)
{
  uint pos = GPU_vertformat_attr_add(immVertexFormat(), "pos", GPU_COMP_F32, 2, GPU_FETCH_FLOAT);

  immBindBuiltinProgram(GPU_SHADER_2D_UNIFORM_COLOR);

  immUniformColor3f(1.0f, 1.0f, 1.0f);
  imm_draw_circle_fill_2d(pos, x, y, 3.0f * U.pixelsize, 8);

  GPU_blend(true);
  GPU_line_smooth(true);
  immUniformColor3f(0.0f, 0.0f, 0.0f);
  imm_draw_circle_wire_2d(pos, x, y, 3.0f * U.pixelsize, 12);
  GPU_blend(false);
  GPU_line_smooth(false);

  immUnbindProgram();
}

void ui_hsvcircle_vals_from_pos(
    const rcti *rect, const float mx, const float my, float *r_val_rad, float *r_val_dist)
{
  /* duplication of code... well, simple is better now */
  const float centx = BLI_rcti_cent_x_fl(rect);
  const float centy = BLI_rcti_cent_y_fl(rect);
  const float radius = (float)min_ii(BLI_rcti_size_x(rect), BLI_rcti_size_y(rect)) / 2.0f;
  const float m_delta[2] = {mx - centx, my - centy};
  const float dist_sq = len_squared_v2(m_delta);

  *r_val_dist = (dist_sq < (radius * radius)) ? sqrtf(dist_sq) / radius : 1.0f;
  *r_val_rad = atan2f(m_delta[0], m_delta[1]) / (2.0f * (float)M_PI) + 0.5f;
}

/* cursor in hsv circle, in float units -1 to 1, to map on radius */
void ui_hsvcircle_pos_from_vals(
    const ColorPicker *cpicker, const rcti *rect, const float *hsv, float *r_xpos, float *r_ypos)
{
  /* duplication of code... well, simple is better now */
  const float centx = BLI_rcti_cent_x_fl(rect);
  const float centy = BLI_rcti_cent_y_fl(rect);
  float radius = (float)min_ii(BLI_rcti_size_x(rect), BLI_rcti_size_y(rect)) / 2.0f;
  float ang, radius_t;

  ang = 2.0f * (float)M_PI * hsv[0] + (float)M_PI_2;

  if (cpicker->use_color_cubic && (U.color_picker_type == USER_CP_CIRCLE_HSV)) {
    radius_t = (1.0f - pow3f(1.0f - hsv[1]));
  }
  else {
    radius_t = hsv[1];
  }

  radius = clamp_f(radius_t, 0.0f, 1.0f) * radius;
  *r_xpos = centx + cosf(-ang) * radius;
  *r_ypos = centy + sinf(-ang) * radius;
}

static void ui_draw_but_HSVCIRCLE(uiBut *but, const uiWidgetColors *wcol, const rcti *rect)
{
  /* TODO(merwin): reimplement as shader for pixel-perfect colors */

  const int tot = 64;
  const float radstep = 2.0f * (float)M_PI / (float)tot;
  const float centx = BLI_rcti_cent_x_fl(rect);
  const float centy = BLI_rcti_cent_y_fl(rect);
  float radius = (float)min_ii(BLI_rcti_size_x(rect), BLI_rcti_size_y(rect)) / 2.0f;

  ColorPicker *cpicker = but->custom_data;
  float rgb[3], hsv[3], rgb_center[3];
  bool is_color_gamma = ui_but_is_color_gamma(but);

  /* Initialize for compatibility. */
  copy_v3_v3(hsv, cpicker->color_data);

  /* Compute current hue. */
  ui_but_v3_get(but, rgb);
  ui_scene_linear_to_color_picker_space(but, rgb);
  ui_rgb_to_color_picker_compat_v(rgb, hsv);

  CLAMP(hsv[2], 0.0f, 1.0f); /* for display only */

  /* exception: if 'lock' is set
   * lock the value of the color wheel to 1.
   * Useful for color correction tools where you're only interested in hue. */
  if (cpicker->use_color_lock) {
    if (U.color_picker_type == USER_CP_CIRCLE_HSV) {
      hsv[2] = 1.0f;
    }
    else {
      hsv[2] = 0.5f;
    }
  }

  const float hsv_center[3] = {0.0f, 0.0f, hsv[2]};
  ui_color_picker_to_rgb_v(hsv_center, rgb_center);
  ui_color_picker_to_scene_linear_space(but, rgb_center);

  if (!is_color_gamma) {
    ui_block_cm_to_display_space_v3(but->block, rgb_center);
  }

  GPUVertFormat *format = immVertexFormat();
  uint pos = GPU_vertformat_attr_add(format, "pos", GPU_COMP_F32, 2, GPU_FETCH_FLOAT);
  uint color = GPU_vertformat_attr_add(format, "color", GPU_COMP_F32, 3, GPU_FETCH_FLOAT);

  immBindBuiltinProgram(GPU_SHADER_2D_SMOOTH_COLOR);

  immBegin(GPU_PRIM_TRI_FAN, tot + 2);
  immAttr3fv(color, rgb_center);
  immVertex2f(pos, centx, centy);

  float ang = 0.0f;
  for (int a = 0; a <= tot; a++, ang += radstep) {
    float si = sinf(ang);
    float co = cosf(ang);
    float hsv_ang[3];
    float rgb_ang[3];

    ui_hsvcircle_vals_from_pos(
        rect, centx + co * radius, centy + si * radius, hsv_ang, hsv_ang + 1);
    hsv_ang[2] = hsv[2];

    ui_color_picker_to_rgb_v(hsv_ang, rgb_ang);
    ui_color_picker_to_scene_linear_space(but, rgb_ang);

    if (!is_color_gamma) {
      ui_block_cm_to_display_space_v3(but->block, rgb_ang);
    }

    immAttr3fv(color, rgb_ang);
    immVertex2f(pos, centx + co * radius, centy + si * radius);
  }
  immEnd();
  immUnbindProgram();

  /* fully rounded outline */
  format = immVertexFormat();
  pos = GPU_vertformat_attr_add(format, "pos", GPU_COMP_F32, 2, GPU_FETCH_FLOAT);

  immBindBuiltinProgram(GPU_SHADER_2D_UNIFORM_COLOR);

  GPU_blend(true);
  GPU_line_smooth(true);

  immUniformColor3ubv((uchar *)wcol->outline);
  imm_draw_circle_wire_2d(pos, centx, centy, radius, tot);

  immUnbindProgram();

  GPU_blend(false);
  GPU_line_smooth(false);

  /* cursor */
  copy_v3_v3(hsv, cpicker->color_data);
  ui_but_v3_get(but, rgb);
  ui_scene_linear_to_color_picker_space(but, rgb);
  ui_rgb_to_color_picker_compat_v(rgb, hsv);

  float xpos, ypos;
  ui_hsvcircle_pos_from_vals(cpicker, rect, hsv, &xpos, &ypos);
  ui_hsv_cursor(xpos, ypos);
}

/* ************ custom buttons, old stuff ************** */

/* draws in resolution of 48x4 colors */
void ui_draw_gradient(const rcti *rect, const float hsv[3], const int type, const float alpha)
{
  /* allows for 4 steps (red->yellow) */
  const int steps = 48;
  const float color_step = 1.0f / steps;
  int a;
  float h = hsv[0], s = hsv[1], v = hsv[2];
  float dx, dy, sx1, sx2, sy;
  float col0[4][3]; /* left half, rect bottom to top */
  float col1[4][3]; /* right half, rect bottom to top */

  /* draw series of gouraud rects */

  switch (type) {
    case UI_GRAD_SV:
      hsv_to_rgb(h, 0.0, 0.0, &col1[0][0], &col1[0][1], &col1[0][2]);
      hsv_to_rgb(h, 0.0, 0.333, &col1[1][0], &col1[1][1], &col1[1][2]);
      hsv_to_rgb(h, 0.0, 0.666, &col1[2][0], &col1[2][1], &col1[2][2]);
      hsv_to_rgb(h, 0.0, 1.0, &col1[3][0], &col1[3][1], &col1[3][2]);
      break;
    case UI_GRAD_HV:
      hsv_to_rgb(0.0, s, 0.0, &col1[0][0], &col1[0][1], &col1[0][2]);
      hsv_to_rgb(0.0, s, 0.333, &col1[1][0], &col1[1][1], &col1[1][2]);
      hsv_to_rgb(0.0, s, 0.666, &col1[2][0], &col1[2][1], &col1[2][2]);
      hsv_to_rgb(0.0, s, 1.0, &col1[3][0], &col1[3][1], &col1[3][2]);
      break;
    case UI_GRAD_HS:
      hsv_to_rgb(0.0, 0.0, v, &col1[0][0], &col1[0][1], &col1[0][2]);
      hsv_to_rgb(0.0, 0.333, v, &col1[1][0], &col1[1][1], &col1[1][2]);
      hsv_to_rgb(0.0, 0.666, v, &col1[2][0], &col1[2][1], &col1[2][2]);
      hsv_to_rgb(0.0, 1.0, v, &col1[3][0], &col1[3][1], &col1[3][2]);
      break;
    case UI_GRAD_H:
      hsv_to_rgb(0.0, 1.0, 1.0, &col1[0][0], &col1[0][1], &col1[0][2]);
      copy_v3_v3(col1[1], col1[0]);
      copy_v3_v3(col1[2], col1[0]);
      copy_v3_v3(col1[3], col1[0]);
      break;
    case UI_GRAD_S:
      hsv_to_rgb(1.0, 0.0, 1.0, &col1[1][0], &col1[1][1], &col1[1][2]);
      copy_v3_v3(col1[0], col1[1]);
      copy_v3_v3(col1[2], col1[1]);
      copy_v3_v3(col1[3], col1[1]);
      break;
    case UI_GRAD_V:
      hsv_to_rgb(1.0, 1.0, 0.0, &col1[2][0], &col1[2][1], &col1[2][2]);
      copy_v3_v3(col1[0], col1[2]);
      copy_v3_v3(col1[1], col1[2]);
      copy_v3_v3(col1[3], col1[2]);
      break;
    default:
      assert(!"invalid 'type' argument");
      hsv_to_rgb(1.0, 1.0, 1.0, &col1[2][0], &col1[2][1], &col1[2][2]);
      copy_v3_v3(col1[0], col1[2]);
      copy_v3_v3(col1[1], col1[2]);
      copy_v3_v3(col1[3], col1[2]);
      break;
  }

  /* old below */
  GPUVertFormat *format = immVertexFormat();
  uint pos = GPU_vertformat_attr_add(format, "pos", GPU_COMP_F32, 2, GPU_FETCH_FLOAT);
  uint col = GPU_vertformat_attr_add(format, "color", GPU_COMP_F32, 4, GPU_FETCH_FLOAT);
  immBindBuiltinProgram(GPU_SHADER_2D_SMOOTH_COLOR);

  immBegin(GPU_PRIM_TRIS, steps * 3 * 6);

  /* 0.999 = prevent float inaccuracy for steps */
  for (dx = 0.0f; dx < 0.999f; dx += color_step) {
    const float dx_next = dx + color_step;

    /* previous color */
    copy_v3_v3(col0[0], col1[0]);
    copy_v3_v3(col0[1], col1[1]);
    copy_v3_v3(col0[2], col1[2]);
    copy_v3_v3(col0[3], col1[3]);

    /* new color */
    switch (type) {
      case UI_GRAD_SV:
        hsv_to_rgb(h, dx, 0.0, &col1[0][0], &col1[0][1], &col1[0][2]);
        hsv_to_rgb(h, dx, 0.333, &col1[1][0], &col1[1][1], &col1[1][2]);
        hsv_to_rgb(h, dx, 0.666, &col1[2][0], &col1[2][1], &col1[2][2]);
        hsv_to_rgb(h, dx, 1.0, &col1[3][0], &col1[3][1], &col1[3][2]);
        break;
      case UI_GRAD_HV:
        hsv_to_rgb(dx_next, s, 0.0, &col1[0][0], &col1[0][1], &col1[0][2]);
        hsv_to_rgb(dx_next, s, 0.333, &col1[1][0], &col1[1][1], &col1[1][2]);
        hsv_to_rgb(dx_next, s, 0.666, &col1[2][0], &col1[2][1], &col1[2][2]);
        hsv_to_rgb(dx_next, s, 1.0, &col1[3][0], &col1[3][1], &col1[3][2]);
        break;
      case UI_GRAD_HS:
        hsv_to_rgb(dx_next, 0.0, v, &col1[0][0], &col1[0][1], &col1[0][2]);
        hsv_to_rgb(dx_next, 0.333, v, &col1[1][0], &col1[1][1], &col1[1][2]);
        hsv_to_rgb(dx_next, 0.666, v, &col1[2][0], &col1[2][1], &col1[2][2]);
        hsv_to_rgb(dx_next, 1.0, v, &col1[3][0], &col1[3][1], &col1[3][2]);
        break;
      case UI_GRAD_H:
        /* annoying but without this the color shifts - could be solved some other way
         * - campbell */
        hsv_to_rgb(dx_next, 1.0, 1.0, &col1[0][0], &col1[0][1], &col1[0][2]);
        copy_v3_v3(col1[1], col1[0]);
        copy_v3_v3(col1[2], col1[0]);
        copy_v3_v3(col1[3], col1[0]);
        break;
      case UI_GRAD_S:
        hsv_to_rgb(h, dx, 1.0, &col1[1][0], &col1[1][1], &col1[1][2]);
        copy_v3_v3(col1[0], col1[1]);
        copy_v3_v3(col1[2], col1[1]);
        copy_v3_v3(col1[3], col1[1]);
        break;
      case UI_GRAD_V:
        hsv_to_rgb(h, 1.0, dx, &col1[2][0], &col1[2][1], &col1[2][2]);
        copy_v3_v3(col1[0], col1[2]);
        copy_v3_v3(col1[1], col1[2]);
        copy_v3_v3(col1[3], col1[2]);
        break;
    }

    /* rect */
    sx1 = rect->xmin + dx * BLI_rcti_size_x(rect);
    sx2 = rect->xmin + dx_next * BLI_rcti_size_x(rect);
    sy = rect->ymin;
    dy = (float)BLI_rcti_size_y(rect) / 3.0f;

    for (a = 0; a < 3; a++, sy += dy) {
      immAttr4f(col, col0[a][0], col0[a][1], col0[a][2], alpha);
      immVertex2f(pos, sx1, sy);

      immAttr4f(col, col1[a][0], col1[a][1], col1[a][2], alpha);
      immVertex2f(pos, sx2, sy);

      immAttr4f(col, col1[a + 1][0], col1[a + 1][1], col1[a + 1][2], alpha);
      immVertex2f(pos, sx2, sy + dy);

      immAttr4f(col, col0[a][0], col0[a][1], col0[a][2], alpha);
      immVertex2f(pos, sx1, sy);

      immAttr4f(col, col1[a + 1][0], col1[a + 1][1], col1[a + 1][2], alpha);
      immVertex2f(pos, sx2, sy + dy);

      immAttr4f(col, col0[a + 1][0], col0[a + 1][1], col0[a + 1][2], alpha);
      immVertex2f(pos, sx1, sy + dy);
    }
  }
  immEnd();

  immUnbindProgram();
}

void ui_hsvcube_pos_from_vals(
    const uiBut *but, const rcti *rect, const float *hsv, float *r_xp, float *r_yp)
{
  float x = 0.0f, y = 0.0f;

  switch ((int)but->a1) {
    case UI_GRAD_SV:
      x = hsv[1];
      y = hsv[2];
      break;
    case UI_GRAD_HV:
      x = hsv[0];
      y = hsv[2];
      break;
    case UI_GRAD_HS:
      x = hsv[0];
      y = hsv[1];
      break;
    case UI_GRAD_H:
      x = hsv[0];
      y = 0.5;
      break;
    case UI_GRAD_S:
      x = hsv[1];
      y = 0.5;
      break;
    case UI_GRAD_V:
      x = hsv[2];
      y = 0.5;
      break;
    case UI_GRAD_L_ALT:
      x = 0.5f;
      /* exception only for value strip - use the range set in but->min/max */
      y = hsv[2];
      break;
    case UI_GRAD_V_ALT:
      x = 0.5f;
      /* exception only for value strip - use the range set in but->min/max */
      y = (hsv[2] - but->softmin) / (but->softmax - but->softmin);
      break;
  }

  /* cursor */
  *r_xp = rect->xmin + x * BLI_rcti_size_x(rect);
  *r_yp = rect->ymin + y * BLI_rcti_size_y(rect);
}

static void ui_draw_but_HSVCUBE(uiBut *but, const rcti *rect)
{
  float rgb[3];
  float x = 0.0f, y = 0.0f;
  ColorPicker *cpicker = but->custom_data;
  float *hsv = cpicker->color_data;
  float hsv_n[3];

  /* Initialize for compatibility. */
  copy_v3_v3(hsv_n, hsv);

  ui_but_v3_get(but, rgb);
  ui_scene_linear_to_color_picker_space(but, rgb);
  rgb_to_hsv_compat_v(rgb, hsv_n);

  ui_draw_gradient(rect, hsv_n, but->a1, 1.0f);

  ui_hsvcube_pos_from_vals(but, rect, hsv_n, &x, &y);
  CLAMP(x, rect->xmin + 3.0f, rect->xmax - 3.0f);
  CLAMP(y, rect->ymin + 3.0f, rect->ymax - 3.0f);

  ui_hsv_cursor(x, y);

  /* outline */
  uint pos = GPU_vertformat_attr_add(immVertexFormat(), "pos", GPU_COMP_F32, 2, GPU_FETCH_FLOAT);
  immBindBuiltinProgram(GPU_SHADER_2D_UNIFORM_COLOR);
  immUniformColor3ub(0, 0, 0);
  imm_draw_box_wire_2d(pos, (rect->xmin), (rect->ymin), (rect->xmax), (rect->ymax));
  immUnbindProgram();
}

/* vertical 'value' slider, using new widget code */
static void ui_draw_but_HSV_v(uiBut *but, const rcti *rect)
{
  bTheme *btheme = UI_GetTheme();
  uiWidgetColors *wcol = &btheme->tui.wcol_numslider;
  uiWidgetBase wtb;
  const float rad = wcol->roundness * BLI_rcti_size_x(rect);
  float x, y;
  float rgb[3], hsv[3], v;

  ui_but_v3_get(but, rgb);
  ui_scene_linear_to_color_picker_space(but, rgb);

  if (but->a1 == UI_GRAD_L_ALT) {
    rgb_to_hsl_v(rgb, hsv);
  }
  else {
    rgb_to_hsv_v(rgb, hsv);
  }
  v = hsv[2];

  /* map v from property range to [0,1] */
  if (but->a1 == UI_GRAD_V_ALT) {
    float min = but->softmin, max = but->softmax;
    v = (v - min) / (max - min);
  }

  widget_init(&wtb);

  /* fully rounded */
  round_box_edges(&wtb, UI_CNR_ALL, rect, rad);

  /* setup temp colors */
  widgetbase_draw(&wtb,
                  &((uiWidgetColors){
                      .outline = {0, 0, 0, 255},
                      .inner = {128, 128, 128, 255},
                      .shadetop = 127,
                      .shadedown = -128,
                      .shaded = 1,
                  }));

  /* We are drawing on top of widget bases. Flush cache. */
  GPU_blend(true);
  UI_widgetbase_draw_cache_flush();
  GPU_blend(false);

  /* cursor */
  x = rect->xmin + 0.5f * BLI_rcti_size_x(rect);
  y = rect->ymin + v * BLI_rcti_size_y(rect);
  CLAMP(y, rect->ymin + 3.0f, rect->ymax - 3.0f);

  ui_hsv_cursor(x, y);
}

/* Generic round-box drawing. */
static void ui_draw_roundbox(const rcti *rect, const float rad, const uiWidgetColors *wcol)
{
  uiWidgetBase wtb;
  widget_init(&wtb);
  round_box_edges(&wtb, UI_CNR_ALL, rect, rad);
  widgetbase_draw(&wtb, wcol);

  /* We are drawing on top of widget bases. Flush cache. */
  GPU_blend(true);
  UI_widgetbase_draw_cache_flush();
  GPU_blend(false);
}

/* ************ separator, for menus etc ***************** */
static void ui_draw_separator(const rcti *rect, const uiWidgetColors *wcol)
{
  int y = rect->ymin + BLI_rcti_size_y(rect) / 2 - 1;
  uchar col[4] = {
      wcol->text[0],
      wcol->text[1],
      wcol->text[2],
      30,
  };

  uint pos = GPU_vertformat_attr_add(immVertexFormat(), "pos", GPU_COMP_F32, 2, GPU_FETCH_FLOAT);
  immBindBuiltinProgram(GPU_SHADER_2D_UNIFORM_COLOR);

  GPU_blend(true);
  immUniformColor4ubv(col);
  GPU_line_width(1.0f);

  immBegin(GPU_PRIM_LINES, 2);
  immVertex2f(pos, rect->xmin, y);
  immVertex2f(pos, rect->xmax, y);
  immEnd();

  GPU_blend(false);

  immUnbindProgram();
}

/* ************ button callbacks, draw ***************** */
static void widget_numbut_draw(
    uiWidgetColors *wcol, rcti *rect, int state, int roundboxalign, bool emboss)
{
  uiWidgetBase wtb;
  const float rad = wcol->roundness * BLI_rcti_size_y(rect);
  const int handle_width = min_ii(BLI_rcti_size_x(rect) / 3, BLI_rcti_size_y(rect) * 0.7f);

  if (state & UI_SELECT) {
    SWAP(short, wcol->shadetop, wcol->shadedown);
  }

  widget_init(&wtb);

  if (!emboss) {
    round_box_edges(&wtb, roundboxalign, rect, rad);
  }
  else {
    wtb.draw_inner = false;
    wtb.draw_outline = false;
  }

  /* decoration */
  if ((state & UI_ACTIVE) && !(state & UI_STATE_TEXT_INPUT)) {
    uiWidgetColors wcol_zone;
    uiWidgetBase wtb_zone;
    rcti rect_zone;
    int roundboxalign_zone;

    /* left arrow zone */
    widget_init(&wtb_zone);
    wtb_zone.draw_outline = false;
    wtb_zone.draw_emboss = false;

    wcol_zone = *wcol;
    copy_v3_v3_char(wcol_zone.item, wcol->text);
    if (state & UI_STATE_ACTIVE_LEFT) {
      widget_active_color(wcol_zone.inner);
    }

    rect_zone = *rect;
    rect_zone.xmax = rect->xmin + handle_width + U.pixelsize;
    roundboxalign_zone = roundboxalign & ~(UI_CNR_TOP_RIGHT | UI_CNR_BOTTOM_RIGHT);
    round_box_edges(&wtb_zone, roundboxalign_zone, &rect_zone, rad);

    shape_preset_init_number_arrows(&wtb_zone.tria1, &rect_zone, 0.6f, 'l');
    widgetbase_draw(&wtb_zone, &wcol_zone);

    /* right arrow zone */
    widget_init(&wtb_zone);
    wtb_zone.draw_outline = false;
    wtb_zone.draw_emboss = false;
    wtb_zone.tria1.type = ROUNDBOX_TRIA_ARROWS;

    wcol_zone = *wcol;
    copy_v3_v3_char(wcol_zone.item, wcol->text);
    if (state & UI_STATE_ACTIVE_RIGHT) {
      widget_active_color(wcol_zone.inner);
    }

    rect_zone = *rect;
    rect_zone.xmin = rect->xmax - handle_width - U.pixelsize;
    roundboxalign_zone = roundboxalign & ~(UI_CNR_TOP_LEFT | UI_CNR_BOTTOM_LEFT);
    round_box_edges(&wtb_zone, roundboxalign_zone, &rect_zone, rad);

    shape_preset_init_number_arrows(&wtb_zone.tria2, &rect_zone, 0.6f, 'r');
    widgetbase_draw(&wtb_zone, &wcol_zone);

    /* middle highlight zone */
    widget_init(&wtb_zone);
    wtb_zone.draw_outline = false;
    wtb_zone.draw_emboss = false;

    wcol_zone = *wcol;
    copy_v3_v3_char(wcol_zone.item, wcol->text);
    if (!(state & (UI_STATE_ACTIVE_LEFT | UI_STATE_ACTIVE_RIGHT))) {
      widget_active_color(wcol_zone.inner);
    }

    rect_zone = *rect;
    rect_zone.xmin = rect->xmin + handle_width - U.pixelsize;
    rect_zone.xmax = rect->xmax - handle_width + U.pixelsize;
    round_box_edges(&wtb_zone, 0, &rect_zone, 0);
    widgetbase_draw(&wtb_zone, &wcol_zone);

    /* outline */
    wtb.draw_inner = false;
    widgetbase_draw(&wtb, wcol);
  }
  else {
    /* inner and outline */
    widgetbase_draw(&wtb, wcol);
  }

  if (!(state & UI_STATE_TEXT_INPUT)) {
    const float textofs = 0.425f * BLI_rcti_size_y(rect);

    /* text space */
    rect->xmin += textofs;
    rect->xmax -= textofs;
  }
}

static void widget_numbut(uiWidgetColors *wcol, rcti *rect, int state, int roundboxalign)
{
  widget_numbut_draw(wcol, rect, state, roundboxalign, false);
}

/**
 * Draw number buttons still with triangles when field is not embossed
 */
static void widget_numbut_embossn(
    uiBut *UNUSED(but), uiWidgetColors *wcol, rcti *rect, int state, int roundboxalign)
{
  widget_numbut_draw(wcol, rect, state, roundboxalign, true);
}

bool ui_link_bezier_points(const rcti *rect, float coord_array[][2], int resol)
{
	float dist, vec[4][2];

	vec[0][0] = rect->xmin;
	vec[0][1] = rect->ymin;
	vec[3][0] = rect->xmax;
	vec[3][1] = rect->ymax;
	
	dist = 0.5f * fabsf(vec[0][0] - vec[3][0]);
	
	vec[1][0] = vec[0][0] + dist;
	vec[1][1] = vec[0][1];
	
	vec[2][0] = vec[3][0] - dist;
	vec[2][1] = vec[3][1];
	
	BKE_curve_forward_diff_bezier(vec[0][0], vec[1][0], vec[2][0], vec[3][0], &coord_array[0][0], resol, sizeof(float[2]));
	BKE_curve_forward_diff_bezier(vec[0][1], vec[1][1], vec[2][1], vec[3][1], &coord_array[0][1], resol, sizeof(float[2]));

	/* TODO: why return anything if always true? */
	return true;
}

#define LINK_RESOL  24
void ui_draw_link_bezier(const rcti *rect, const float color[4])
{
	float coord_array[LINK_RESOL + 1][2];

	if (ui_link_bezier_points(rect, coord_array, LINK_RESOL)) {
		unsigned int pos = GPU_vertformat_attr_add(immVertexFormat(), "pos", GPU_COMP_F32, 2, GPU_FETCH_FLOAT);
		immBindBuiltinProgram(GPU_SHADER_2D_UNIFORM_COLOR);

#if 0 /* unused */
		/* we can reuse the dist variable here to increment the GL curve eval amount*/
		const float dist = 1.0f / (float)LINK_RESOL;
#endif
		glEnable(GL_BLEND);
		glEnable(GL_LINE_SMOOTH);

		immUniformColor4fv(color);

		immBegin(GPU_PRIM_LINE_STRIP, LINK_RESOL + 1);
		for (int i = 0; i <= LINK_RESOL; ++i)
			immVertex2fv(pos, coord_array[i]);
		immEnd();

		glDisable(GL_BLEND);
		glDisable(GL_LINE_SMOOTH);

		immUnbindProgram();
	}
}

/* function in use for buttons and for view2d sliders */
void UI_draw_widget_scroll(uiWidgetColors *wcol, const rcti *rect, const rcti *slider, int state)
{
  uiWidgetBase wtb;
  int horizontal;
  float rad;
  bool outline = false;

  widget_init(&wtb);

  /* determine horizontal/vertical */
  horizontal = (BLI_rcti_size_x(rect) > BLI_rcti_size_y(rect));

  if (horizontal) {
    rad = wcol->roundness * BLI_rcti_size_y(rect);
  }
  else {
    rad = wcol->roundness * BLI_rcti_size_x(rect);
  }

  wtb.uniform_params.shade_dir = (horizontal) ? 1.0f : 0.0;

  /* draw back part, colors swapped and shading inverted */
  if (horizontal) {
    SWAP(short, wcol->shadetop, wcol->shadedown);
  }

  round_box_edges(&wtb, UI_CNR_ALL, rect, rad);
  widgetbase_draw(&wtb, wcol);

  /* slider */
  if ((BLI_rcti_size_x(slider) < 2) || (BLI_rcti_size_y(slider) < 2)) {
    /* pass */
  }
  else {
    SWAP(short, wcol->shadetop, wcol->shadedown);

    copy_v4_v4_char(wcol->inner, wcol->item);

    if (wcol->shadetop > wcol->shadedown) {
      wcol->shadetop += 20; /* XXX violates themes... */
    }
    else {
      wcol->shadedown += 20;
    }

    if (state & UI_SCROLL_PRESSED) {
      wcol->inner[0] = wcol->inner[0] >= 250 ? 255 : wcol->inner[0] + 5;
      wcol->inner[1] = wcol->inner[1] >= 250 ? 255 : wcol->inner[1] + 5;
      wcol->inner[2] = wcol->inner[2] >= 250 ? 255 : wcol->inner[2] + 5;
    }

    /* draw */
    wtb.draw_emboss = false; /* only emboss once */

    /* exception for progress bar */
    if (state & UI_SCROLL_NO_OUTLINE) {
      SWAP(bool, outline, wtb.draw_outline);
    }

    round_box_edges(&wtb, UI_CNR_ALL, slider, rad);

    if (state & UI_SCROLL_ARROWS) {
      if (wcol->item[0] > 48) {
        wcol->item[0] -= 48;
      }
      if (wcol->item[1] > 48) {
        wcol->item[1] -= 48;
      }
      if (wcol->item[2] > 48) {
        wcol->item[2] -= 48;
      }
      wcol->item[3] = 255;

      if (horizontal) {
        shape_preset_init_scroll_circle(&wtb.tria1, slider, 0.6f, 'l');
        shape_preset_init_scroll_circle(&wtb.tria2, slider, 0.6f, 'r');
      }
      else {
        shape_preset_init_scroll_circle(&wtb.tria1, slider, 0.6f, 'b');
        shape_preset_init_scroll_circle(&wtb.tria2, slider, 0.6f, 't');
      }
    }
    widgetbase_draw(&wtb, wcol);

    if (state & UI_SCROLL_NO_OUTLINE) {
      SWAP(bool, outline, wtb.draw_outline);
    }
  }
}

static void widget_scroll(
    uiBut *but, uiWidgetColors *wcol, rcti *rect, int state, int UNUSED(roundboxalign))
{
  rcti rect1;
  double value;
  float fac, size, min;
  int horizontal;

  /* calculate slider part */
  value = ui_but_value_get(but);

  size = (but->softmax + but->a1 - but->softmin);
  size = max_ff(size, 2.0f);

  /* position */
  rect1 = *rect;

  /* determine horizontal/vertical */
  horizontal = (BLI_rcti_size_x(rect) > BLI_rcti_size_y(rect));

  if (horizontal) {
    fac = BLI_rcti_size_x(rect) / size;
    rect1.xmin = rect1.xmin + ceilf(fac * ((float)value - but->softmin));
    rect1.xmax = rect1.xmin + ceilf(fac * (but->a1 - but->softmin));

    /* ensure minimium size */
    min = BLI_rcti_size_y(rect);

    if (BLI_rcti_size_x(&rect1) < min) {
      rect1.xmax = rect1.xmin + min;

      if (rect1.xmax > rect->xmax) {
        rect1.xmax = rect->xmax;
        rect1.xmin = max_ii(rect1.xmax - min, rect->xmin);
      }
    }
  }
  else {
    fac = BLI_rcti_size_y(rect) / size;
    rect1.ymax = rect1.ymax - ceilf(fac * ((float)value - but->softmin));
    rect1.ymin = rect1.ymax - ceilf(fac * (but->a1 - but->softmin));

    /* ensure minimium size */
    min = BLI_rcti_size_x(rect);

    if (BLI_rcti_size_y(&rect1) < min) {
      rect1.ymax = rect1.ymin + min;

      if (rect1.ymax > rect->ymax) {
        rect1.ymax = rect->ymax;
        rect1.ymin = max_ii(rect1.ymax - min, rect->ymin);
      }
    }
  }

  if (state & UI_SELECT) {
    state = UI_SCROLL_PRESSED;
  }
  else {
    state = 0;
  }
  UI_draw_widget_scroll(wcol, rect, &rect1, state);
}

static void widget_progressbar(
    uiBut *but, uiWidgetColors *wcol, rcti *rect, int UNUSED(state), int roundboxalign)
{
  uiWidgetBase wtb, wtb_bar;
  rcti rect_prog = *rect, rect_bar = *rect;

  widget_init(&wtb);
  widget_init(&wtb_bar);

  /* round corners */
  float value = but->a1;
  float offs = wcol->roundness * BLI_rcti_size_y(&rect_prog);
  float w = value * BLI_rcti_size_x(&rect_prog);

  /* ensure minimium size */
  w = MAX2(w, offs);

  rect_bar.xmax = rect_bar.xmin + w;

  round_box_edges(&wtb, roundboxalign, &rect_prog, offs);
  round_box_edges(&wtb_bar, roundboxalign, &rect_bar, offs);

  wtb.draw_outline = true;
  widgetbase_draw(&wtb, wcol);

  /* "slider" bar color */
  copy_v3_v3_char(wcol->inner, wcol->item);
  widgetbase_draw(&wtb_bar, wcol);

  /* raise text a bit */
  rect->xmin += (BLI_rcti_size_x(&rect_prog) / 2);
  rect->xmax += (BLI_rcti_size_x(&rect_prog) / 2);
}

<<<<<<< HEAD
static void widget_link(uiBut *but, uiWidgetColors *UNUSED(wcol), rcti *rect, int UNUSED(state), int UNUSED(roundboxalign))
{
	
	if (but->flag & UI_SELECT) {
		rcti rectlink;
		float color[4];
		
		UI_GetThemeColor4fv(TH_TEXT_HI, color);
		
		rectlink.xmin = BLI_rcti_cent_x(rect);
		rectlink.ymin = BLI_rcti_cent_y(rect);
		rectlink.xmax = but->linkto[0];
		rectlink.ymax = but->linkto[1];
		
		ui_draw_link_bezier(&rectlink, color);
	}
}

static void widget_numslider(uiBut *but, uiWidgetColors *wcol, rcti *rect, int state, int roundboxalign)
=======
static void widget_numslider(
    uiBut *but, uiWidgetColors *wcol, rcti *rect, int state, int roundboxalign)
>>>>>>> c8fc23fd
{
  uiWidgetBase wtb, wtb1;
  rcti rect1;
  float offs, toffs;
  char outline[3];

  widget_init(&wtb);
  widget_init(&wtb1);

  /* Backdrop first. */
  offs = wcol->roundness * BLI_rcti_size_y(rect);
  toffs = offs * 0.75f;
  round_box_edges(&wtb, roundboxalign, rect, offs);

  wtb.draw_outline = false;
  widgetbase_draw(&wtb, wcol);

  /* Draw slider part only when not in text editing. */
  if (!(state & UI_STATE_TEXT_INPUT)) {
    int roundboxalign_slider = roundboxalign;

    copy_v3_v3_char(outline, wcol->outline);
    copy_v3_v3_char(wcol->outline, wcol->item);
    copy_v3_v3_char(wcol->inner, wcol->item);

    if (!(state & UI_SELECT)) {
      SWAP(short, wcol->shadetop, wcol->shadedown);
    }

    rect1 = *rect;
    float factor, factor_ui;
    float factor_discard = 1.0f; /* No discard. */
    float value = (float)ui_but_value_get(but);

    if (but->rnaprop && (RNA_property_subtype(but->rnaprop) == PROP_PERCENTAGE)) {
      factor = value / but->softmax;
    }
    else {
      factor = (value - but->softmin) / (but->softmax - but->softmin);
    }

    float width = (float)BLI_rcti_size_x(rect);
    factor_ui = factor * width;

    if (factor_ui <= offs) {
      /* Left part only. */
      roundboxalign_slider &= ~(UI_CNR_TOP_RIGHT | UI_CNR_BOTTOM_RIGHT);
      rect1.xmax = rect1.xmin + offs;
      factor_discard = factor_ui / offs;
    }
    else if (factor_ui <= width - offs) {
      /* Left part + middle part. */
      roundboxalign_slider &= ~(UI_CNR_TOP_RIGHT | UI_CNR_BOTTOM_RIGHT);
      rect1.xmax = rect1.xmin + factor_ui;
    }
    else {
      /* Left part + middle part + right part. */
      factor_discard = factor;
    }

    round_box_edges(&wtb1, roundboxalign_slider, &rect1, offs);
    wtb1.draw_outline = false;
    widgetbase_set_uniform_discard_factor(&wtb1, factor_discard);
    widgetbase_draw(&wtb1, wcol);

    copy_v3_v3_char(wcol->outline, outline);

    if (!(state & UI_SELECT)) {
      SWAP(short, wcol->shadetop, wcol->shadedown);
    }
  }

  /* Outline. */
  wtb.draw_outline = true;
  wtb.draw_inner = false;
  widgetbase_draw(&wtb, wcol);

  /* Add space at either side of the button so text aligns with numbuttons
   * (which have arrow icons). */
  if (!(state & UI_STATE_TEXT_INPUT)) {
    rect->xmax -= toffs;
    rect->xmin += toffs;
  }
}

/* I think 3 is sufficient border to indicate keyed status */
#define SWATCH_KEYED_BORDER 3

static void widget_swatch(
    uiBut *but, uiWidgetColors *wcol, rcti *rect, int state, int roundboxalign)
{
  uiWidgetBase wtb;
  float rad, col[4];

  col[3] = 1.0f;

  if (but->rnaprop) {
    BLI_assert(but->rnaindex == -1);

    if (RNA_property_array_length(&but->rnapoin, but->rnaprop) == 4) {
      col[3] = RNA_property_float_get_index(&but->rnapoin, but->rnaprop, 3);
    }
  }

  widget_init(&wtb);

  rad = wcol->roundness * U.widget_unit;
  round_box_edges(&wtb, roundboxalign, rect, rad);

  ui_but_v3_get(but, col);

  if ((state & (UI_BUT_ANIMATED | UI_BUT_ANIMATED_KEY | UI_BUT_DRIVEN | UI_BUT_OVERRIDEN |
                UI_BUT_REDALERT)) ||
      (but->drawflag & UI_BUT_ANIMATED_CHANGED)) {
    /* draw based on state - color for keyed etc */
    widgetbase_draw(&wtb, wcol);

    /* inset to draw swatch color */
    rect->xmin += SWATCH_KEYED_BORDER;
    rect->xmax -= SWATCH_KEYED_BORDER;
    rect->ymin += SWATCH_KEYED_BORDER;
    rect->ymax -= SWATCH_KEYED_BORDER;

    round_box_edges(&wtb, roundboxalign, rect, rad);
  }

  if (!ui_but_is_color_gamma(but)) {
    ui_block_cm_to_display_space_v3(but->block, col);
  }

  rgba_float_to_uchar((uchar *)wcol->inner, col);
  const bool show_alpha_checkers = (wcol->inner[3] < 255);

  wcol->shaded = 0;

  if (state & (UI_BUT_DISABLED | UI_BUT_INACTIVE)) {
    /* Now we reduce alpha of the inner color (i.e. the color shown)
     * so that this setting can look grayed out, while retaining
     * the checkboard (for transparent values). This is needed
     * here as the effects of ui_widget_color_disabled() are overwritten.
     */
    wcol->inner[3] /= 2;
  }

  widgetbase_draw_ex(&wtb, wcol, show_alpha_checkers);
  if (but->a1 == UI_PALETTE_COLOR &&
      ((Palette *)but->rnapoin.id.data)->active_color == (int)but->a2) {
    float width = rect->xmax - rect->xmin;
    float height = rect->ymax - rect->ymin;
    /* find color luminance and change it slightly */
    float bw = rgb_to_grayscale(col);

    bw += (bw < 0.5f) ? 0.5f : -0.5f;

    /* We are drawing on top of widget bases. Flush cache. */
    GPU_blend(true);
    UI_widgetbase_draw_cache_flush();
    GPU_blend(false);

    uint pos = GPU_vertformat_attr_add(immVertexFormat(), "pos", GPU_COMP_F32, 2, GPU_FETCH_FLOAT);
    immBindBuiltinProgram(GPU_SHADER_2D_UNIFORM_COLOR);

    immUniformColor3f(bw, bw, bw);
    immBegin(GPU_PRIM_TRIS, 3);
    immVertex2f(pos, rect->xmin + 0.1f * width, rect->ymin + 0.9f * height);
    immVertex2f(pos, rect->xmin + 0.1f * width, rect->ymin + 0.5f * height);
    immVertex2f(pos, rect->xmin + 0.5f * width, rect->ymin + 0.9f * height);
    immEnd();

    immUnbindProgram();
  }
}

static void widget_unitvec(
    uiBut *but, uiWidgetColors *wcol, rcti *rect, int UNUSED(state), int UNUSED(roundboxalign))
{
  ui_draw_but_UNITVEC(but, wcol, rect);
}

static void widget_icon_has_anim(
    uiBut *but, uiWidgetColors *wcol, rcti *rect, int state, int roundboxalign)
{
  if (state & (UI_BUT_ANIMATED | UI_BUT_ANIMATED_KEY | UI_BUT_DRIVEN | UI_BUT_REDALERT)) {
    uiWidgetBase wtb;
    float rad;

    widget_init(&wtb);
    wtb.draw_outline = false;

    rad = wcol->roundness * BLI_rcti_size_y(rect);
    round_box_edges(&wtb, UI_CNR_ALL, rect, rad);
    widgetbase_draw(&wtb, wcol);
  }
  else if (but->type == UI_BTYPE_NUM) {
    /* Draw number buttons still with left/right
     * triangles when field is not embossed */
    widget_numbut_embossn(but, wcol, rect, state, roundboxalign);
  }
}

static void widget_textbut(uiWidgetColors *wcol, rcti *rect, int state, int roundboxalign)
{
  uiWidgetBase wtb;
  float rad;

  if (state & UI_SELECT) {
    SWAP(short, wcol->shadetop, wcol->shadedown);
  }

  widget_init(&wtb);

  rad = wcol->roundness * U.widget_unit;
  round_box_edges(&wtb, roundboxalign, rect, rad);

  widgetbase_draw(&wtb, wcol);
}

static void widget_menubut(uiWidgetColors *wcol, rcti *rect, int UNUSED(state), int roundboxalign)
{
  uiWidgetBase wtb;
  float rad;

  widget_init(&wtb);

  rad = wcol->roundness * U.widget_unit;
  round_box_edges(&wtb, roundboxalign, rect, rad);

  /* decoration */
  shape_preset_trias_from_rect_menu(&wtb.tria1, rect);
  /* copy size and center to 2nd tria */
  wtb.tria2 = wtb.tria1;

  widgetbase_draw(&wtb, wcol);

  /* text space, arrows are about 0.6 height of button */
  rect->xmax -= (6 * BLI_rcti_size_y(rect)) / 10;
}

static void widget_menuiconbut(uiWidgetColors *wcol,
                               rcti *rect,
                               int UNUSED(state),
                               int roundboxalign)
{
  uiWidgetBase wtb;
  float rad;

  widget_init(&wtb);

  rad = wcol->roundness * U.widget_unit;
  round_box_edges(&wtb, roundboxalign, rect, rad);

  /* decoration */
  widgetbase_draw(&wtb, wcol);
}

static void widget_pulldownbut(uiWidgetColors *wcol, rcti *rect, int state, int roundboxalign)
{
  float back[4];
  UI_GetThemeColor4fv(TH_BACK, back);

  if ((state & UI_ACTIVE) || (back[3] < 1.0f)) {
    uiWidgetBase wtb;
    const float rad = wcol->roundness * U.widget_unit;

    if (state & UI_ACTIVE) {
      copy_v4_v4_char(wcol->inner, wcol->inner_sel);
      copy_v3_v3_char(wcol->text, wcol->text_sel);
      copy_v3_v3_char(wcol->outline, wcol->inner);
    }
    else {
      wcol->inner[3] *= 1.0f - back[3];
      wcol->outline[3] = 0.0f;
    }

    widget_init(&wtb);

    /* half rounded */
    round_box_edges(&wtb, roundboxalign, rect, rad);

    widgetbase_draw(&wtb, wcol);
  }
}

static void widget_menu_itembut(uiWidgetColors *wcol,
                                rcti *rect,
                                int UNUSED(state),
                                int UNUSED(roundboxalign))
{
  uiWidgetBase wtb;

  widget_init(&wtb);

  /* not rounded, no outline */
  wtb.draw_outline = false;
  round_box_edges(&wtb, 0, rect, 0.0f);

  widgetbase_draw(&wtb, wcol);
}

static void widget_menu_radial_itembut(
    uiBut *but, uiWidgetColors *wcol, rcti *rect, int UNUSED(state), int UNUSED(roundboxalign))
{
  uiWidgetBase wtb;
  float rad;
  float fac = but->block->pie_data.alphafac;

  widget_init(&wtb);

  wtb.draw_emboss = false;

  rad = wcol->roundness * BLI_rcti_size_y(rect);
  round_box_edges(&wtb, UI_CNR_ALL, rect, rad);

  wcol->inner[3] *= fac;
  wcol->inner_sel[3] *= fac;
  wcol->item[3] *= fac;
  wcol->text[3] *= fac;
  wcol->text_sel[3] *= fac;
  wcol->outline[3] *= fac;

  widgetbase_draw(&wtb, wcol);
}

static void widget_list_itembut(uiWidgetColors *wcol,
                                rcti *rect,
                                int UNUSED(state),
                                int UNUSED(roundboxalign))
{
  uiWidgetBase wtb;
  float rad;

  widget_init(&wtb);

  /* no outline */
  wtb.draw_outline = false;
  rad = wcol->roundness * U.widget_unit;
  round_box_edges(&wtb, UI_CNR_ALL, rect, rad);

  widgetbase_draw(&wtb, wcol);
}

static void widget_optionbut(uiWidgetColors *wcol,
                             rcti *rect,
                             int state,
                             int UNUSED(roundboxalign))
{
  bool text_before_widget = (state & UI_STATE_TEXT_BEFORE_WIDGET);
  uiWidgetBase wtb;
  rcti recttemp = *rect;
  float rad;
  int delta;

  widget_init(&wtb);

  /* square */
  if (text_before_widget) {
    recttemp.xmin = recttemp.xmax - BLI_rcti_size_y(&recttemp);
  }
  else {
    recttemp.xmax = recttemp.xmin + BLI_rcti_size_y(&recttemp);
  }

  /* smaller */
  delta = 1 + BLI_rcti_size_y(&recttemp) / 8;
  recttemp.xmin += delta;
  recttemp.ymin += delta;
  recttemp.xmax -= delta;
  recttemp.ymax -= delta;

  rad = wcol->roundness * BLI_rcti_size_y(&recttemp);
  round_box_edges(&wtb, UI_CNR_ALL, &recttemp, rad);

  /* decoration */
  if (state & UI_SELECT) {
    shape_preset_trias_from_rect_checkmark(&wtb.tria1, &recttemp);
  }

  widgetbase_draw(&wtb, wcol);

  /* text space */
  const float offset = BLI_rcti_size_y(rect) * 0.7 + delta;
  if (text_before_widget) {
    rect->xmax -= offset;
  }
  else {
    rect->xmin += offset;
  }
}

/* labels use Editor theme colors for text */
static void widget_state_label(uiWidgetType *wt, int state, int drawflag)
{
  if (state & UI_BUT_LIST_ITEM) {
    /* Override default label theme's colors. */
    bTheme *btheme = UI_GetTheme();
    wt->wcol_theme = &btheme->tui.wcol_list_item;
    /* call this for option button */
    widget_state(wt, state, drawflag);
  }
  else {
    /* call this for option button */
    widget_state(wt, state, drawflag);
    if (state & UI_SELECT) {
      UI_GetThemeColor3ubv(TH_TEXT_HI, (uchar *)wt->wcol.text);
    }
    else {
      UI_GetThemeColor3ubv(TH_TEXT, (uchar *)wt->wcol.text);
    }
  }

  if (state & UI_BUT_REDALERT) {
    char red[4] = {255, 0, 0};
    widget_state_blend(wt->wcol.text, red, 0.4f);
  }
}

static void widget_radiobut(uiWidgetColors *wcol, rcti *rect, int UNUSED(state), int roundboxalign)
{
  uiWidgetBase wtb;
  float rad;

  widget_init(&wtb);

  rad = wcol->roundness * U.widget_unit;
  round_box_edges(&wtb, roundboxalign, rect, rad);

  widgetbase_draw(&wtb, wcol);
}

static void widget_box(
    uiBut *but, uiWidgetColors *wcol, rcti *rect, int UNUSED(state), int roundboxalign)
{
  uiWidgetBase wtb;
  float rad;
  char old_col[3];

  widget_init(&wtb);

  copy_v3_v3_char(old_col, wcol->inner);

  /* abuse but->hsv - if it's non-zero, use this color as the box's background */
  if (but->col[3]) {
    wcol->inner[0] = but->col[0];
    wcol->inner[1] = but->col[1];
    wcol->inner[2] = but->col[2];
    wcol->inner[3] = but->col[3];
  }

  rad = wcol->roundness * U.widget_unit;
  round_box_edges(&wtb, roundboxalign, rect, rad);

  widgetbase_draw(&wtb, wcol);

  copy_v3_v3_char(wcol->inner, old_col);
}

static void widget_but(uiWidgetColors *wcol, rcti *rect, int UNUSED(state), int roundboxalign)
{
  uiWidgetBase wtb;
  float rad;

  widget_init(&wtb);

  rad = wcol->roundness * U.widget_unit;
  round_box_edges(&wtb, roundboxalign, rect, rad);

  widgetbase_draw(&wtb, wcol);
}

#if 0
static void widget_roundbut(uiWidgetColors *wcol, rcti *rect, int UNUSED(state), int roundboxalign)
{
  uiWidgetBase wtb;
  const float rad = wcol->roundness * U.widget_unit;

  widget_init(&wtb);

  /* half rounded */
  round_box_edges(&wtb, roundboxalign, rect, rad);

  widgetbase_draw(&wtb, wcol);
}
#endif

static void widget_roundbut_exec(uiWidgetColors *wcol, rcti *rect, int state, int roundboxalign)
{
  uiWidgetBase wtb;
  const float rad = wcol->roundness * U.widget_unit;

  widget_init(&wtb);

  if (state & UI_STATE_HOLD_ACTION) {
    /* Show that keeping pressed performs another action (typically a menu). */
    shape_preset_init_hold_action(&wtb.tria1, rect, 0.75f, 'r');
  }

  /* half rounded */
  round_box_edges(&wtb, roundboxalign, rect, rad);

  widgetbase_draw(&wtb, wcol);
}

static void widget_tab(uiWidgetColors *wcol, rcti *rect, int state, int roundboxalign)
{
  const float rad = wcol->roundness * U.widget_unit;
  const bool is_active = (state & UI_SELECT);

  /* Draw shaded outline - Disabled for now,
   * seems incorrect and also looks nicer without it imho ;) */
  //#define USE_TAB_SHADED_HIGHLIGHT

  uiWidgetBase wtb;
  uchar theme_col_tab_highlight[3];

#ifdef USE_TAB_SHADED_HIGHLIGHT
  /* create outline highlight colors */
  if (is_active) {
    interp_v3_v3v3_uchar(
        theme_col_tab_highlight, (uchar *)wcol->inner_sel, (uchar *)wcol->outline, 0.2f);
  }
  else {
    interp_v3_v3v3_uchar(
        theme_col_tab_highlight, (uchar *)wcol->inner, (uchar *)wcol->outline, 0.12f);
  }
#endif

  widget_init(&wtb);

  /* half rounded */
  round_box_edges(&wtb, roundboxalign, rect, rad);

  /* draw inner */
#ifdef USE_TAB_SHADED_HIGHLIGHT
  wtb.draw_outline = 0;
#endif
  widgetbase_draw(&wtb, wcol);

  /* We are drawing on top of widget bases. Flush cache. */
  GPU_blend(true);
  UI_widgetbase_draw_cache_flush();
  GPU_blend(false);

#ifdef USE_TAB_SHADED_HIGHLIGHT
  /* draw outline (3d look) */
  ui_draw_but_TAB_outline(rect, rad, theme_col_tab_highlight, (uchar *)wcol->inner);
#endif

#ifndef USE_TAB_SHADED_HIGHLIGHT
  UNUSED_VARS(is_active, theme_col_tab_highlight);
#endif
}

static void widget_draw_extra_mask(const bContext *C, uiBut *but, uiWidgetType *wt, rcti *rect)
{
  bTheme *btheme = UI_GetTheme();
  uiWidgetColors *wcol = &btheme->tui.wcol_radio;
  uiWidgetBase wtb;
  const float rad = wcol->roundness * U.widget_unit;
  uchar col[4];

  /* state copy! */
  wt->wcol = *(wt->wcol_theme);

  widget_init(&wtb);

  if (but->block->drawextra) {
    /* note: drawextra can change rect +1 or -1, to match round errors of existing previews */
    but->block->drawextra(
        C, but->poin, but->block->drawextra_arg1, but->block->drawextra_arg2, rect);

    uint pos = GPU_vertformat_attr_add(immVertexFormat(), "pos", GPU_COMP_F32, 2, GPU_FETCH_FLOAT);
    immBindBuiltinProgram(GPU_SHADER_2D_UNIFORM_COLOR);

    /* make mask to draw over image */
    UI_GetThemeColor3ubv(TH_BACK, col);
    immUniformColor3ubv(col);

    round_box__edges(&wtb, UI_CNR_ALL, rect, 0.0f, rad);
    widgetbase_outline(&wtb, pos);

    immUnbindProgram();
  }

  /* outline */
  round_box_edges(&wtb, UI_CNR_ALL, rect, rad);
  wtb.draw_outline = true;
  wtb.draw_inner = false;
  widgetbase_draw(&wtb, &wt->wcol);
}

static uiWidgetType *widget_type(uiWidgetTypeEnum type)
{
  bTheme *btheme = UI_GetTheme();
  static uiWidgetType wt;

  /* defaults */
  wt.wcol_theme = &btheme->tui.wcol_regular;
  wt.wcol_state = &btheme->tui.wcol_state;
  wt.state = widget_state;
  wt.draw = widget_but;
  wt.custom = NULL;
  wt.text = widget_draw_text_icon;

  switch (type) {
    case UI_WTYPE_REGULAR:
      break;

    case UI_WTYPE_LABEL:
      wt.draw = NULL;
      wt.state = widget_state_label;
      break;

    case UI_WTYPE_TOGGLE:
      wt.wcol_theme = &btheme->tui.wcol_toggle;
      break;

    case UI_WTYPE_CHECKBOX:
      wt.wcol_theme = &btheme->tui.wcol_option;
      wt.draw = widget_optionbut;
      break;

    case UI_WTYPE_RADIO:
      wt.wcol_theme = &btheme->tui.wcol_radio;
      wt.draw = widget_radiobut;
      break;

    case UI_WTYPE_NUMBER:
      wt.wcol_theme = &btheme->tui.wcol_num;
      wt.draw = widget_numbut;
      break;

    case UI_WTYPE_SLIDER:
      wt.wcol_theme = &btheme->tui.wcol_numslider;
      wt.custom = widget_numslider;
      wt.state = widget_state_numslider;
      break;

    case UI_WTYPE_EXEC:
      wt.wcol_theme = &btheme->tui.wcol_tool;
      wt.draw = widget_roundbut_exec;
      break;

    case UI_WTYPE_TOOLBAR_ITEM:
      wt.wcol_theme = &btheme->tui.wcol_toolbar_item;
      wt.draw = widget_roundbut_exec;
      break;

    case UI_WTYPE_TAB:
      wt.wcol_theme = &btheme->tui.wcol_tab;
      wt.draw = widget_tab;
      break;

    case UI_WTYPE_TOOLTIP:
      wt.wcol_theme = &btheme->tui.wcol_tooltip;
      wt.draw = widget_menu_back;
      break;

    /* strings */
    case UI_WTYPE_NAME:
      wt.wcol_theme = &btheme->tui.wcol_text;
      wt.draw = widget_textbut;
      break;

    case UI_WTYPE_NAME_LINK:
      break;

    case UI_WTYPE_POINTER_LINK:
      break;

    case UI_WTYPE_FILENAME:
      break;

    /* start menus */
    case UI_WTYPE_MENU_RADIO:
      wt.wcol_theme = &btheme->tui.wcol_menu;
      wt.draw = widget_menubut;
      break;

    case UI_WTYPE_MENU_ICON_RADIO:
    case UI_WTYPE_MENU_NODE_LINK:
      wt.wcol_theme = &btheme->tui.wcol_menu;
      wt.draw = widget_menuiconbut;
      break;

    case UI_WTYPE_MENU_POINTER_LINK:
      wt.wcol_theme = &btheme->tui.wcol_menu;
      wt.draw = widget_menubut;
      break;

    case UI_WTYPE_PULLDOWN:
      wt.wcol_theme = &btheme->tui.wcol_pulldown;
      wt.draw = widget_pulldownbut;
      wt.state = widget_state_pulldown;
      break;

    /* in menus */
    case UI_WTYPE_MENU_ITEM:
      wt.wcol_theme = &btheme->tui.wcol_menu_item;
      wt.draw = widget_menu_itembut;
      wt.state = widget_state_menu_item;
      break;

    case UI_WTYPE_MENU_BACK:
      wt.wcol_theme = &btheme->tui.wcol_menu_back;
      wt.draw = widget_menu_back;
      break;

    /* specials */
    case UI_WTYPE_ICON:
      wt.custom = widget_icon_has_anim;
      break;

    case UI_WTYPE_ICON_LABEL:
      /* behave like regular labels (this is simply a label with an icon) */
      wt.state = widget_state_label;
      wt.custom = widget_icon_has_anim;
      break;

    case UI_WTYPE_SWATCH:
      wt.custom = widget_swatch;
      break;

    case UI_WTYPE_BOX:
      wt.custom = widget_box;
      wt.wcol_theme = &btheme->tui.wcol_box;
      break;

    case UI_WTYPE_RGB_PICKER:
      break;

    case UI_WTYPE_UNITVEC:
      wt.custom = widget_unitvec;
      break;

    case UI_WTYPE_SCROLL:
      wt.wcol_theme = &btheme->tui.wcol_scroll;
      wt.state = widget_state_nothing;
      wt.custom = widget_scroll;
      break;

    case UI_WTYPE_LISTITEM:
      wt.wcol_theme = &btheme->tui.wcol_list_item;
      wt.draw = widget_list_itembut;
      break;

    case UI_WTYPE_PROGRESSBAR:
      wt.wcol_theme = &btheme->tui.wcol_progress;
      wt.custom = widget_progressbar;
      break;

    case UI_WTYPE_MENU_ITEM_RADIAL:
      wt.wcol_theme = &btheme->tui.wcol_pie_menu;
      wt.custom = widget_menu_radial_itembut;
      wt.state = widget_state_pie_menu_item;
      break;
  }

  return &wt;
}

static int widget_roundbox_set(uiBut *but, rcti *rect)
{
  int roundbox = UI_CNR_ALL;

  /* alignment */
  if ((but->drawflag & UI_BUT_ALIGN) && but->type != UI_BTYPE_PULLDOWN) {

    /* ui_popup_block_position has this correction too, keep in sync */
    if (but->drawflag & (UI_BUT_ALIGN_TOP | UI_BUT_ALIGN_STITCH_TOP)) {
      rect->ymax += U.pixelsize;
    }
    if (but->drawflag & (UI_BUT_ALIGN_LEFT | UI_BUT_ALIGN_STITCH_LEFT)) {
      rect->xmin -= U.pixelsize;
    }

    switch (but->drawflag & UI_BUT_ALIGN) {
      case UI_BUT_ALIGN_TOP:
        roundbox = UI_CNR_BOTTOM_LEFT | UI_CNR_BOTTOM_RIGHT;
        break;
      case UI_BUT_ALIGN_DOWN:
        roundbox = UI_CNR_TOP_LEFT | UI_CNR_TOP_RIGHT;
        break;
      case UI_BUT_ALIGN_LEFT:
        roundbox = UI_CNR_TOP_RIGHT | UI_CNR_BOTTOM_RIGHT;
        break;
      case UI_BUT_ALIGN_RIGHT:
        roundbox = UI_CNR_TOP_LEFT | UI_CNR_BOTTOM_LEFT;
        break;
      case UI_BUT_ALIGN_DOWN | UI_BUT_ALIGN_RIGHT:
        roundbox = UI_CNR_TOP_LEFT;
        break;
      case UI_BUT_ALIGN_DOWN | UI_BUT_ALIGN_LEFT:
        roundbox = UI_CNR_TOP_RIGHT;
        break;
      case UI_BUT_ALIGN_TOP | UI_BUT_ALIGN_RIGHT:
        roundbox = UI_CNR_BOTTOM_LEFT;
        break;
      case UI_BUT_ALIGN_TOP | UI_BUT_ALIGN_LEFT:
        roundbox = UI_CNR_BOTTOM_RIGHT;
        break;
      default:
        roundbox = 0;
        break;
    }
  }

  /* align with open menu */
  if (but->active && (but->type != UI_BTYPE_POPOVER)) {
    int direction = ui_but_menu_direction(but);

    if (direction == UI_DIR_UP) {
      roundbox &= ~(UI_CNR_TOP_RIGHT | UI_CNR_TOP_LEFT);
    }
    else if (direction == UI_DIR_DOWN) {
      roundbox &= ~(UI_CNR_BOTTOM_RIGHT | UI_CNR_BOTTOM_LEFT);
    }
    else if (direction == UI_DIR_LEFT) {
      roundbox &= ~(UI_CNR_TOP_LEFT | UI_CNR_BOTTOM_LEFT);
    }
    else if (direction == UI_DIR_RIGHT) {
      roundbox &= ~(UI_CNR_TOP_RIGHT | UI_CNR_BOTTOM_RIGHT);
    }
  }

  return roundbox;
}

/* -------------------------------------------------------------------- */
/** \name Public API
 * \{ */

/* conversion from old to new buttons, so still messy */
void ui_draw_but(const bContext *C, ARegion *ar, uiStyle *style, uiBut *but, rcti *rect)
{
  bTheme *btheme = UI_GetTheme();
  const ThemeUI *tui = &btheme->tui;
  const uiFontStyle *fstyle = &style->widget;
  uiWidgetType *wt = NULL;

#ifdef USE_UI_POPOVER_ONCE
  const rcti rect_orig = *rect;
#endif

  /* handle menus separately */
  if (but->dt == UI_EMBOSS_PULLDOWN) {
    switch (but->type) {
      case UI_BTYPE_LABEL:
        widget_draw_text_icon(&style->widgetlabel, &tui->wcol_menu_back, but, rect);
        break;
      case UI_BTYPE_SEPR_LINE:
        ui_draw_separator(rect, &tui->wcol_menu_item);
        break;
      default:
        wt = widget_type(UI_WTYPE_MENU_ITEM);
        break;
    }
  }
  else if (but->dt == UI_EMBOSS_NONE) {
    /* "nothing" */
    switch (but->type) {
      case UI_BTYPE_LABEL:
        wt = widget_type(UI_WTYPE_ICON_LABEL);
        break;
      default:
        wt = widget_type(UI_WTYPE_ICON);
        break;
    }
  }
  else if (but->dt == UI_EMBOSS_RADIAL) {
    wt = widget_type(UI_WTYPE_MENU_ITEM_RADIAL);
  }
  else {
    BLI_assert(but->dt == UI_EMBOSS);

    switch (but->type) {
      case UI_BTYPE_LABEL:
        wt = widget_type(UI_WTYPE_LABEL);
        fstyle = &style->widgetlabel;
        if (but->drawflag & UI_BUT_BOX_ITEM) {
          wt->wcol_theme = &tui->wcol_box;
          wt->state = widget_state;
        }
        else if (but->block->theme_style == UI_BLOCK_THEME_STYLE_POPUP) {
          wt->wcol_theme = &tui->wcol_menu_back;
          wt->state = widget_state;
        }
        break;

      case UI_BTYPE_SEPR:
      case UI_BTYPE_SEPR_LINE:
      case UI_BTYPE_SEPR_SPACER:
        break;

      case UI_BTYPE_BUT:
#ifdef USE_UI_TOOLBAR_HACK
        if (UI_but_is_tool(but)) {
          wt = widget_type(UI_WTYPE_TOOLBAR_ITEM);
        }
        else {
          wt = widget_type(UI_WTYPE_EXEC);
        }
#else
        wt = widget_type(UI_WTYPE_EXEC);
#endif
<<<<<<< HEAD
				break;

			case UI_BTYPE_NUM:
				wt = widget_type(UI_WTYPE_NUMBER);
				break;

			case UI_BTYPE_NUM_SLIDER:
				wt = widget_type(UI_WTYPE_SLIDER);
				break;

			case UI_BTYPE_ROW:
				wt = widget_type(UI_WTYPE_RADIO);
				break;

			case UI_BTYPE_LISTROW:
				wt = widget_type(UI_WTYPE_LISTITEM);
				break;

			case UI_BTYPE_TEXT:
				wt = widget_type(UI_WTYPE_NAME);
				break;

			case UI_BTYPE_SEARCH_MENU:
				wt = widget_type(UI_WTYPE_NAME);
				if (but->block->theme_style == UI_BLOCK_THEME_STYLE_POPUP) {
					wt->wcol_theme = &btheme->tui.wcol_menu_back;
				}
				break;

			case UI_BTYPE_TAB:
				wt = widget_type(UI_WTYPE_TAB);
				break;

			case UI_BTYPE_BUT_TOGGLE:
			case UI_BTYPE_TOGGLE:
			case UI_BTYPE_TOGGLE_N:
				wt = widget_type(UI_WTYPE_TOGGLE);
				break;

			case UI_BTYPE_CHECKBOX:
			case UI_BTYPE_CHECKBOX_N:
				if (!(but->flag & UI_HAS_ICON)) {
					wt = widget_type(UI_WTYPE_CHECKBOX);
					if ((but->drawflag & (UI_BUT_TEXT_LEFT | UI_BUT_TEXT_RIGHT)) == 0) {
						but->drawflag |= UI_BUT_TEXT_LEFT;
					}
				}
				else {
					wt = widget_type(UI_WTYPE_TOGGLE);
				}

				/* option buttons have strings outside, on menus use different colors */
				if (but->block->theme_style == UI_BLOCK_THEME_STYLE_POPUP) {
					wt->state = widget_state_option_menu;
				}
				break;

			case UI_BTYPE_MENU:
			case UI_BTYPE_BLOCK:
			case UI_BTYPE_POPOVER:
				if (but->flag & UI_BUT_NODE_LINK) {
					/* new node-link button, not active yet XXX */
					wt = widget_type(UI_WTYPE_MENU_NODE_LINK);
				}
				else {
					/* with menu arrows */

					/* we could use a flag for this, but for now just check size,
					 * add updown arrows if there is room. */
					if ((!but->str[0] && but->icon && (BLI_rcti_size_x(rect) < BLI_rcti_size_y(rect) + 2)) ||
					    /* disable for brushes also */
					    (but->flag & UI_BUT_ICON_PREVIEW))
					{
						/* no arrows */
						wt = widget_type(UI_WTYPE_MENU_ICON_RADIO);
					}
					else {
						wt = widget_type(UI_WTYPE_MENU_RADIO);
					}
				}
				break;

			case UI_BTYPE_PULLDOWN:
				wt = widget_type(UI_WTYPE_PULLDOWN);
				break;

			case UI_BTYPE_BUT_MENU:
				wt = widget_type(UI_WTYPE_MENU_ITEM);
				break;

			case UI_BTYPE_COLOR:
				wt = widget_type(UI_WTYPE_SWATCH);
				break;

			case UI_BTYPE_ROUNDBOX:
			case UI_BTYPE_LISTBOX:
				wt = widget_type(UI_WTYPE_BOX);
				break;
				
			case UI_BTYPE_LINK:
			case UI_BTYPE_INLINK:
				wt = widget_type(UI_WTYPE_ICON);
				wt->custom = widget_link;
				
				break;
			
			case UI_BTYPE_EXTRA:
				widget_draw_extra_mask(C, but, widget_type(UI_WTYPE_BOX), rect);
				break;

			case UI_BTYPE_HSVCUBE:
				if (ELEM(but->a1, UI_GRAD_V_ALT, UI_GRAD_L_ALT)) {
					/* vertical V slider, uses new widget draw now */
					ui_draw_but_HSV_v(but, rect);
				}
				else {  /* other HSV pickers... */
					ui_draw_but_HSVCUBE(but, rect);
				}
				break;

			case UI_BTYPE_HSVCIRCLE:
				ui_draw_but_HSVCIRCLE(but, &tui->wcol_regular, rect);
				break;

			case UI_BTYPE_COLORBAND:
				ui_draw_but_COLORBAND(but, &tui->wcol_regular, rect);
				break;

			case UI_BTYPE_UNITVEC:
				wt = widget_type(UI_WTYPE_UNITVEC);
				break;

			case UI_BTYPE_IMAGE:
				ui_draw_but_IMAGE(ar, but, &tui->wcol_regular, rect);
				break;

			case UI_BTYPE_HISTOGRAM:
				ui_draw_but_HISTOGRAM(ar, but, &tui->wcol_regular, rect);
				break;

			case UI_BTYPE_WAVEFORM:
				ui_draw_but_WAVEFORM(ar, but, &tui->wcol_regular, rect);
				break;

			case UI_BTYPE_VECTORSCOPE:
				ui_draw_but_VECTORSCOPE(ar, but, &tui->wcol_regular, rect);
				break;

			case UI_BTYPE_CURVE:
				ui_draw_but_CURVE(ar, but, &tui->wcol_regular, rect);
				break;

			case UI_BTYPE_PROGRESS_BAR:
				wt = widget_type(UI_WTYPE_PROGRESSBAR);
				fstyle = &style->widgetlabel;
				break;

			case UI_BTYPE_SCROLL:
				wt = widget_type(UI_WTYPE_SCROLL);
				break;

			case UI_BTYPE_GRIP:
				wt = widget_type(UI_WTYPE_ICON);
				break;

			case UI_BTYPE_TRACK_PREVIEW:
				ui_draw_but_TRACKPREVIEW(ar, but, &tui->wcol_regular, rect);
				break;

			case UI_BTYPE_NODE_SOCKET:
				ui_draw_but_NODESOCKET(ar, but, &tui->wcol_regular, rect);
				break;

			default:
				wt = widget_type(UI_WTYPE_REGULAR);
				break;
		}
	}

	if (wt) {
		//rcti disablerect = *rect; /* rect gets clipped smaller for text */
		int roundboxalign, state, drawflag;
		bool disabled = false;

		roundboxalign = widget_roundbox_set(but, rect);

		/* Mask out flags re-used for local state. */
		state = but->flag & ~UI_STATE_FLAGS_ALL;
		drawflag = but->drawflag;

		if (state & UI_SELECT_DRAW) {
			state |= UI_SELECT;
		}

		if ((but->editstr) ||
		    (UNLIKELY(but->flag & UI_BUT_DRAG_MULTI) && ui_but_drag_multi_edit_get(but)))
		{
			state |= UI_STATE_TEXT_INPUT;
		}

		if (but->hold_func) {
			state |= UI_STATE_HOLD_ACTION;
		}

		if (state & UI_ACTIVE) {
			if (but->drawflag & UI_BUT_ACTIVE_LEFT) {
				state |= UI_STATE_ACTIVE_LEFT;
			}
			else if (but->drawflag & UI_BUT_ACTIVE_RIGHT) {
				state |= UI_STATE_ACTIVE_RIGHT;
			}
		}

		if (state & (UI_BUT_DISABLED | UI_BUT_INACTIVE)) {
			if (but->dt != UI_EMBOSS_PULLDOWN) {
				disabled = true;
			}
		}

		if (drawflag & UI_BUT_TEXT_RIGHT) {
			state |= UI_STATE_TEXT_BEFORE_WIDGET;
		}

		if (disabled) {
			ui_widget_color_disabled(wt);
		}

		wt->state(wt, state, drawflag);
		if (wt->custom) {
			wt->custom(but, &wt->wcol, rect, state, roundboxalign);
		}
		else if (wt->draw) {
			wt->draw(&wt->wcol, rect, state, roundboxalign);
		}

		if (disabled) {
			GPU_blend(true);
		}

		bool show_semi_highlight = false;
=======
        break;

      case UI_BTYPE_NUM:
        wt = widget_type(UI_WTYPE_NUMBER);
        break;

      case UI_BTYPE_NUM_SLIDER:
        wt = widget_type(UI_WTYPE_SLIDER);
        break;

      case UI_BTYPE_ROW:
        wt = widget_type(UI_WTYPE_RADIO);
        break;

      case UI_BTYPE_LISTROW:
        wt = widget_type(UI_WTYPE_LISTITEM);
        break;

      case UI_BTYPE_TEXT:
        wt = widget_type(UI_WTYPE_NAME);
        break;

      case UI_BTYPE_SEARCH_MENU:
        wt = widget_type(UI_WTYPE_NAME);
        if (but->block->theme_style == UI_BLOCK_THEME_STYLE_POPUP) {
          wt->wcol_theme = &btheme->tui.wcol_menu_back;
        }
        break;

      case UI_BTYPE_TAB:
        wt = widget_type(UI_WTYPE_TAB);
        break;

      case UI_BTYPE_BUT_TOGGLE:
      case UI_BTYPE_TOGGLE:
      case UI_BTYPE_TOGGLE_N:
        wt = widget_type(UI_WTYPE_TOGGLE);
        break;

      case UI_BTYPE_CHECKBOX:
      case UI_BTYPE_CHECKBOX_N:
        if (!(but->flag & UI_HAS_ICON)) {
          wt = widget_type(UI_WTYPE_CHECKBOX);
          if ((but->drawflag & (UI_BUT_TEXT_LEFT | UI_BUT_TEXT_RIGHT)) == 0) {
            but->drawflag |= UI_BUT_TEXT_LEFT;
          }
        }
        else {
          wt = widget_type(UI_WTYPE_TOGGLE);
        }

        /* option buttons have strings outside, on menus use different colors */
        if (but->block->theme_style == UI_BLOCK_THEME_STYLE_POPUP) {
          wt->state = widget_state_option_menu;
        }
        break;

      case UI_BTYPE_MENU:
      case UI_BTYPE_BLOCK:
      case UI_BTYPE_POPOVER:
        if (but->flag & UI_BUT_NODE_LINK) {
          /* new node-link button, not active yet XXX */
          wt = widget_type(UI_WTYPE_MENU_NODE_LINK);
        }
        else {
          /* with menu arrows */

          /* we could use a flag for this, but for now just check size,
           * add updown arrows if there is room. */
          if ((!but->str[0] && but->icon && (BLI_rcti_size_x(rect) < BLI_rcti_size_y(rect) + 2)) ||
              /* disable for brushes also */
              (but->flag & UI_BUT_ICON_PREVIEW)) {
            /* no arrows */
            wt = widget_type(UI_WTYPE_MENU_ICON_RADIO);
          }
          else {
            wt = widget_type(UI_WTYPE_MENU_RADIO);
          }
        }
        break;

      case UI_BTYPE_PULLDOWN:
        wt = widget_type(UI_WTYPE_PULLDOWN);
        break;

      case UI_BTYPE_BUT_MENU:
        wt = widget_type(UI_WTYPE_MENU_ITEM);
        break;

      case UI_BTYPE_COLOR:
        wt = widget_type(UI_WTYPE_SWATCH);
        break;

      case UI_BTYPE_ROUNDBOX:
      case UI_BTYPE_LISTBOX:
        wt = widget_type(UI_WTYPE_BOX);
        break;

      case UI_BTYPE_EXTRA:
        widget_draw_extra_mask(C, but, widget_type(UI_WTYPE_BOX), rect);
        break;

      case UI_BTYPE_HSVCUBE:
        if (ELEM(but->a1, UI_GRAD_V_ALT, UI_GRAD_L_ALT)) {
          /* vertical V slider, uses new widget draw now */
          ui_draw_but_HSV_v(but, rect);
        }
        else { /* other HSV pickers... */
          ui_draw_but_HSVCUBE(but, rect);
        }
        break;

      case UI_BTYPE_HSVCIRCLE:
        ui_draw_but_HSVCIRCLE(but, &tui->wcol_regular, rect);
        break;

      case UI_BTYPE_COLORBAND:
        ui_draw_but_COLORBAND(but, &tui->wcol_regular, rect);
        break;

      case UI_BTYPE_UNITVEC:
        wt = widget_type(UI_WTYPE_UNITVEC);
        break;

      case UI_BTYPE_IMAGE:
        ui_draw_but_IMAGE(ar, but, &tui->wcol_regular, rect);
        break;

      case UI_BTYPE_HISTOGRAM:
        ui_draw_but_HISTOGRAM(ar, but, &tui->wcol_regular, rect);
        break;

      case UI_BTYPE_WAVEFORM:
        ui_draw_but_WAVEFORM(ar, but, &tui->wcol_regular, rect);
        break;

      case UI_BTYPE_VECTORSCOPE:
        ui_draw_but_VECTORSCOPE(ar, but, &tui->wcol_regular, rect);
        break;

      case UI_BTYPE_CURVE:
        ui_draw_but_CURVE(ar, but, &tui->wcol_regular, rect);
        break;

      case UI_BTYPE_PROGRESS_BAR:
        wt = widget_type(UI_WTYPE_PROGRESSBAR);
        fstyle = &style->widgetlabel;
        break;

      case UI_BTYPE_SCROLL:
        wt = widget_type(UI_WTYPE_SCROLL);
        break;

      case UI_BTYPE_GRIP:
        wt = widget_type(UI_WTYPE_ICON);
        break;

      case UI_BTYPE_TRACK_PREVIEW:
        ui_draw_but_TRACKPREVIEW(ar, but, &tui->wcol_regular, rect);
        break;

      case UI_BTYPE_NODE_SOCKET:
        ui_draw_but_NODESOCKET(ar, but, &tui->wcol_regular, rect);
        break;

      default:
        wt = widget_type(UI_WTYPE_REGULAR);
        break;
    }
  }

  if (wt) {
    //rcti disablerect = *rect; /* rect gets clipped smaller for text */
    int roundboxalign, state, drawflag;
    bool disabled = false;

    roundboxalign = widget_roundbox_set(but, rect);

    /* Mask out flags re-used for local state. */
    state = but->flag & ~UI_STATE_FLAGS_ALL;
    drawflag = but->drawflag;

    if (state & UI_SELECT_DRAW) {
      state |= UI_SELECT;
    }

    if ((but->editstr) ||
        (UNLIKELY(but->flag & UI_BUT_DRAG_MULTI) && ui_but_drag_multi_edit_get(but))) {
      state |= UI_STATE_TEXT_INPUT;
    }

    if (but->hold_func) {
      state |= UI_STATE_HOLD_ACTION;
    }

    if (state & UI_ACTIVE) {
      if (but->drawflag & UI_BUT_ACTIVE_LEFT) {
        state |= UI_STATE_ACTIVE_LEFT;
      }
      else if (but->drawflag & UI_BUT_ACTIVE_RIGHT) {
        state |= UI_STATE_ACTIVE_RIGHT;
      }
    }

    if (state & (UI_BUT_DISABLED | UI_BUT_INACTIVE)) {
      if (but->dt != UI_EMBOSS_PULLDOWN) {
        disabled = true;
      }
    }

    if (drawflag & UI_BUT_TEXT_RIGHT) {
      state |= UI_STATE_TEXT_BEFORE_WIDGET;
    }

    if (disabled) {
      ui_widget_color_disabled(wt);
    }

    wt->state(wt, state, drawflag);
    if (wt->custom) {
      wt->custom(but, &wt->wcol, rect, state, roundboxalign);
    }
    else if (wt->draw) {
      wt->draw(&wt->wcol, rect, state, roundboxalign);
    }

    if (disabled) {
      GPU_blend(true);
    }

    bool show_semi_highlight = false;
>>>>>>> c8fc23fd

#ifdef USE_UI_POPOVER_ONCE
    if (but->block->flag & UI_BLOCK_POPOVER_ONCE) {
      if ((state & UI_ACTIVE) && ui_but_is_popover_once_compat(but)) {
        show_semi_highlight = true;
      }
    }
#endif
    if (but->flag & UI_BUT_ACTIVE_DEFAULT) {
      show_semi_highlight = true;
    }

    if (show_semi_highlight) {
      uiWidgetType wt_back = *wt;
      uiWidgetType *wt_temp = widget_type(UI_WTYPE_MENU_ITEM);
      wt_temp->state(wt_temp, state, drawflag);
      copy_v4_v4_char(wt->wcol.inner, wt->wcol.inner_sel);
      wt->wcol.inner[3] = 128;
      wt->wcol.roundness = 0.5f;
      ui_draw_roundbox(&rect_orig,
                       0.25f * min_ff(BLI_rcti_size_x(&rect_orig), BLI_rcti_size_y(&rect_orig)),
                       &wt_temp->wcol);
      *wt = wt_back;
    }

    wt->text(fstyle, &wt->wcol, but, rect);
    if (disabled) {
      GPU_blend(false);
    }

    //      if (state & (UI_BUT_DISABLED | UI_BUT_INACTIVE)) {
    //          if (but->dt != UI_EMBOSS_PULLDOWN) {
    //              widget_disabled(&disablerect);
    //          }
    //      }
  }
}

static void ui_draw_clip_tri(uiBlock *block, rcti *rect, uiWidgetType *wt)
{
  if (block) {
    float draw_color[4];
    uchar *color = (uchar *)wt->wcol.text;

    draw_color[0] = ((float)color[0]) / 255.0f;
    draw_color[1] = ((float)color[1]) / 255.0f;
    draw_color[2] = ((float)color[2]) / 255.0f;
    draw_color[3] = 1.0f;

    if (block->flag & UI_BLOCK_CLIPTOP) {
      /* XXX no scaling for UI here yet */
      UI_draw_icon_tri(BLI_rcti_cent_x(rect), rect->ymax - 8, 't', draw_color);
    }
    if (block->flag & UI_BLOCK_CLIPBOTTOM) {
      /* XXX no scaling for UI here yet */
      UI_draw_icon_tri(BLI_rcti_cent_x(rect), rect->ymin + 10, 'v', draw_color);
    }
  }
}

void ui_draw_menu_back(uiStyle *UNUSED(style), uiBlock *block, rcti *rect)
{
  uiWidgetType *wt = widget_type(UI_WTYPE_MENU_BACK);

  wt->state(wt, 0, 0);
  if (block) {
    wt->draw(&wt->wcol, rect, block->flag, block->direction);
  }
  else {
    wt->draw(&wt->wcol, rect, 0, 0);
  }

  ui_draw_clip_tri(block, rect, wt);
}

/**
 * Similar to 'widget_menu_back', however we can't use the widget preset system
 * because we need to pass in the original location so we know where to show the arrow.
 */
static void ui_draw_popover_back_impl(const uiWidgetColors *wcol,
                                      rcti *rect,
                                      int direction,
                                      const float unit_size,
                                      const float mval_origin[2])
{
  /* tsk, this isn't nice. */
  const float unit_half = unit_size / 2;
  const float cent_x = mval_origin ? mval_origin[0] : BLI_rcti_cent_x(rect);
  rect->ymax -= unit_half;
  rect->ymin += unit_half;

  GPU_blend(true);

  /* Extracted from 'widget_menu_back', keep separate to avoid menu changes breaking popovers */
  {
    uiWidgetBase wtb;
    widget_init(&wtb);

    const int roundboxalign = UI_CNR_ALL;
    widget_softshadow(rect, roundboxalign, wcol->roundness * U.widget_unit);

    round_box_edges(&wtb, roundboxalign, rect, wcol->roundness * U.widget_unit);
    wtb.draw_emboss = false;
    widgetbase_draw(&wtb, wcol);
  }

  /* Draw popover arrow (top/bottom) */
  if (ELEM(direction, UI_DIR_UP, UI_DIR_DOWN)) {
    uint pos = GPU_vertformat_attr_add(immVertexFormat(), "pos", GPU_COMP_F32, 2, GPU_FETCH_FLOAT);
    immBindBuiltinProgram(GPU_SHADER_2D_UNIFORM_COLOR);
    immUniformColor4ubv((uchar *)wcol->inner);
    GPU_blend(true);
    immBegin(GPU_PRIM_TRIS, 3);
    if (direction == UI_DIR_DOWN) {
      const float y = rect->ymax;
      immVertex2f(pos, cent_x - unit_half, y);
      immVertex2f(pos, cent_x + unit_half, y);
      immVertex2f(pos, cent_x, y + unit_half);
    }
    else {
      const float y = rect->ymin;
      immVertex2f(pos, cent_x - unit_half, y);
      immVertex2f(pos, cent_x + unit_half, y);
      immVertex2f(pos, cent_x, y - unit_half);
    }
    immEnd();
    immUnbindProgram();
  }

  GPU_blend(false);
}

void ui_draw_popover_back(ARegion *ar, uiStyle *UNUSED(style), uiBlock *block, rcti *rect)
{
  uiWidgetType *wt = widget_type(UI_WTYPE_MENU_BACK);

  if (block) {
    float mval_origin[2] = {UNPACK2(block->bounds_offset)};
    ui_window_to_block_fl(ar, block, &mval_origin[0], &mval_origin[1]);
    ui_draw_popover_back_impl(
        wt->wcol_theme, rect, block->direction, U.widget_unit / block->aspect, mval_origin);
  }
  else {
    wt->state(wt, 0, 0);
    wt->draw(&wt->wcol, rect, 0, 0);
  }

  ui_draw_clip_tri(block, rect, wt);
}

static void draw_disk_shaded(float start,
                             float angle,
                             float radius_int,
                             float radius_ext,
                             int subd,
                             const char col1[4],
                             const char col2[4],
                             bool shaded)
{
  const float radius_ext_scale = (0.5f / radius_ext); /* 1 / (2 * radius_ext) */
  int i;

  float s, c;
  float y1, y2;
  float fac;
  uchar r_col[4];
  uint pos, col;

  GPUVertFormat *format = immVertexFormat();
  pos = GPU_vertformat_attr_add(format, "pos", GPU_COMP_F32, 2, GPU_FETCH_FLOAT);
  if (shaded) {
    col = GPU_vertformat_attr_add(format, "color", GPU_COMP_U8, 4, GPU_FETCH_INT_TO_FLOAT_UNIT);
    immBindBuiltinProgram(GPU_SHADER_2D_SMOOTH_COLOR);
  }
  else {
    immBindBuiltinProgram(GPU_SHADER_2D_UNIFORM_COLOR);
    immUniformColor4ubv((uchar *)col1);
  }

  immBegin(GPU_PRIM_TRI_STRIP, subd * 2);
  for (i = 0; i < subd; i++) {
    float a;

    a = start + ((i) / (float)(subd - 1)) * angle;
    s = sinf(a);
    c = cosf(a);
    y1 = s * radius_int;
    y2 = s * radius_ext;

    if (shaded) {
      fac = (y1 + radius_ext) * radius_ext_scale;
      round_box_shade_col4_r(r_col, col1, col2, fac);
      immAttr4ubv(col, r_col);
    }
    immVertex2f(pos, c * radius_int, s * radius_int);

    if (shaded) {
      fac = (y2 + radius_ext) * radius_ext_scale;
      round_box_shade_col4_r(r_col, col1, col2, fac);
      immAttr4ubv(col, r_col);
    }
    immVertex2f(pos, c * radius_ext, s * radius_ext);
  }
  immEnd();

  immUnbindProgram();
}

void ui_draw_pie_center(uiBlock *block)
{
  bTheme *btheme = UI_GetTheme();
  float cx = block->pie_data.pie_center_spawned[0];
  float cy = block->pie_data.pie_center_spawned[1];

  float *pie_dir = block->pie_data.pie_dir;

  float pie_radius_internal = U.dpi_fac * U.pie_menu_threshold;
  float pie_radius_external = U.dpi_fac * (U.pie_menu_threshold + 7.0f);

  int subd = 40;

  float angle = atan2f(pie_dir[1], pie_dir[0]);
  float range = (block->pie_data.flags & UI_PIE_DEGREES_RANGE_LARGE) ? M_PI_2 : M_PI_4;

  GPU_matrix_push();
  GPU_matrix_translate_2f(cx, cy);

  GPU_blend(true);
  if (btheme->tui.wcol_pie_menu.shaded) {
    char col1[4], col2[4];
    shadecolors4(col1,
                 col2,
                 btheme->tui.wcol_pie_menu.inner,
                 btheme->tui.wcol_pie_menu.shadetop,
                 btheme->tui.wcol_pie_menu.shadedown);
    draw_disk_shaded(0.0f,
                     (float)(M_PI * 2.0),
                     pie_radius_internal,
                     pie_radius_external,
                     subd,
                     col1,
                     col2,
                     true);
  }
  else {
    draw_disk_shaded(0.0f,
                     (float)(M_PI * 2.0),
                     pie_radius_internal,
                     pie_radius_external,
                     subd,
                     btheme->tui.wcol_pie_menu.inner,
                     NULL,
                     false);
  }

  if (!(block->pie_data.flags & UI_PIE_INVALID_DIR)) {
    if (btheme->tui.wcol_pie_menu.shaded) {
      char col1[4], col2[4];
      shadecolors4(col1,
                   col2,
                   btheme->tui.wcol_pie_menu.inner_sel,
                   btheme->tui.wcol_pie_menu.shadetop,
                   btheme->tui.wcol_pie_menu.shadedown);
      draw_disk_shaded(angle - range / 2.0f,
                       range,
                       pie_radius_internal,
                       pie_radius_external,
                       subd,
                       col1,
                       col2,
                       true);
    }
    else {
      draw_disk_shaded(angle - range / 2.0f,
                       range,
                       pie_radius_internal,
                       pie_radius_external,
                       subd,
                       btheme->tui.wcol_pie_menu.inner_sel,
                       NULL,
                       false);
    }
  }

  GPUVertFormat *format = immVertexFormat();
  uint pos = GPU_vertformat_attr_add(format, "pos", GPU_COMP_F32, 2, GPU_FETCH_FLOAT);
  immBindBuiltinProgram(GPU_SHADER_2D_UNIFORM_COLOR);
  immUniformColor4ubv((uchar *)btheme->tui.wcol_pie_menu.outline);

  imm_draw_circle_wire_2d(pos, 0.0f, 0.0f, pie_radius_internal, subd);
  imm_draw_circle_wire_2d(pos, 0.0f, 0.0f, pie_radius_external, subd);

  immUnbindProgram();

  if (U.pie_menu_confirm > 0 &&
      !(block->pie_data.flags & (UI_PIE_INVALID_DIR | UI_PIE_CLICK_STYLE))) {
    float pie_confirm_radius = U.dpi_fac * (pie_radius_internal + U.pie_menu_confirm);
    float pie_confirm_external = U.dpi_fac * (pie_radius_internal + U.pie_menu_confirm + 7.0f);

    const char col[4] = {UNPACK3(btheme->tui.wcol_pie_menu.text_sel), 64};
    draw_disk_shaded(angle - range / 2.0f,
                     range,
                     pie_confirm_radius,
                     pie_confirm_external,
                     subd,
                     col,
                     NULL,
                     false);
  }

  GPU_blend(false);
  GPU_matrix_pop();
}

const uiWidgetColors *ui_tooltip_get_theme(void)
{
  uiWidgetType *wt = widget_type(UI_WTYPE_TOOLTIP);
  return wt->wcol_theme;
}

/**
 * Generic drawing for background.
 */
static void ui_draw_widget_back_color(uiWidgetTypeEnum type,
                                      bool use_shadow,
                                      const rcti *rect,
                                      const float color[4])
{
  uiWidgetType *wt = widget_type(type);

  if (use_shadow) {
    GPU_blend(true);
    GPU_blend_set_func_separate(
        GPU_SRC_ALPHA, GPU_ONE_MINUS_SRC_ALPHA, GPU_ONE, GPU_ONE_MINUS_SRC_ALPHA);
    widget_softshadow(rect, UI_CNR_ALL, 0.25f * U.widget_unit);
    GPU_blend(false);
  }

  rcti rect_copy = *rect;
  wt->state(wt, 0, 0);
  if (color) {
    rgba_float_to_uchar((uchar *)wt->wcol.inner, color);
  }
  wt->draw(&wt->wcol, &rect_copy, 0, UI_CNR_ALL);
}
void ui_draw_widget_menu_back_color(const rcti *rect, bool use_shadow, const float color[4])
{
  ui_draw_widget_back_color(UI_WTYPE_MENU_BACK, use_shadow, rect, color);
}

void ui_draw_widget_menu_back(const rcti *rect, bool use_shadow)
{
  ui_draw_widget_back_color(UI_WTYPE_MENU_BACK, use_shadow, rect, NULL);
}

void ui_draw_tooltip_background(uiStyle *UNUSED(style), uiBlock *UNUSED(block), rcti *rect)
{
  uiWidgetType *wt = widget_type(UI_WTYPE_TOOLTIP);
  wt->state(wt, 0, 0);
  /* wt->draw ends up using same function to draw the tooltip as menu_back */
  wt->draw(&wt->wcol, rect, 0, 0);
}

/* helper call to draw a menu item without button */
/* state: UI_ACTIVE or 0 */
void ui_draw_menu_item(
    const uiFontStyle *fstyle, rcti *rect, const char *name, int iconid, int state, bool use_sep)
{
  uiWidgetType *wt = widget_type(UI_WTYPE_MENU_ITEM);
  rcti _rect = *rect;
  char *cpoin = NULL;

  wt->state(wt, state, 0);
  wt->draw(&wt->wcol, rect, 0, 0);

  UI_fontstyle_set(fstyle);

  /* text location offset */
  rect->xmin += 0.25f * UI_UNIT_X;
  if (iconid) {
    rect->xmin += UI_DPI_ICON_SIZE;
  }

  /* cut string in 2 parts? */
  if (use_sep) {
    cpoin = strchr(name, UI_SEP_CHAR);
    if (cpoin) {
      *cpoin = 0;

      /* need to set this first */
      UI_fontstyle_set(fstyle);

      if (fstyle->kerning == 1) {
        /* for BLF_width */
        BLF_enable(fstyle->uifont_id, BLF_KERNING_DEFAULT);
      }

      rect->xmax -= BLF_width(fstyle->uifont_id, cpoin + 1, INT_MAX) + UI_DPI_ICON_SIZE;

      if (fstyle->kerning == 1) {
        BLF_disable(fstyle->uifont_id, BLF_KERNING_DEFAULT);
      }
    }
  }

  {
    char drawstr[UI_MAX_DRAW_STR];
    const float okwidth = (float)BLI_rcti_size_x(rect);
    const size_t max_len = sizeof(drawstr);
    const float minwidth = (float)(UI_DPI_ICON_SIZE);

    BLI_strncpy(drawstr, name, sizeof(drawstr));
    if (drawstr[0]) {
      UI_text_clip_middle_ex(fstyle, drawstr, okwidth, minwidth, max_len, '\0');
    }

    UI_fontstyle_draw(fstyle,
                      rect,
                      drawstr,
                      (uchar *)wt->wcol.text,
                      &(struct uiFontStyleDraw_Params){
                          .align = UI_STYLE_TEXT_LEFT,
                      });
  }

  /* part text right aligned */
  if (use_sep) {
    if (cpoin) {
      rect->xmax = _rect.xmax - 5;
      UI_fontstyle_draw(fstyle,
                        rect,
                        cpoin + 1,
                        (uchar *)wt->wcol.text,
                        &(struct uiFontStyleDraw_Params){
                            .align = UI_STYLE_TEXT_RIGHT,
                        });
      *cpoin = UI_SEP_CHAR;
    }
  }

  /* restore rect, was messed with */
  *rect = _rect;

  if (iconid) {
    float height, aspect;
    int xs = rect->xmin + 0.2f * UI_UNIT_X;
    int ys = rect->ymin + 0.1f * BLI_rcti_size_y(rect);

    height = ICON_SIZE_FROM_BUTRECT(rect);
    aspect = ICON_DEFAULT_HEIGHT / height;

    GPU_blend(true);
    /* XXX scale weak get from fstyle? */
    UI_icon_draw_aspect(xs, ys, iconid, aspect, 1.0f, wt->wcol.text);
    GPU_blend(false);
  }
}

void ui_draw_preview_item(
    const uiFontStyle *fstyle, rcti *rect, const char *name, int iconid, int state)
{
  rcti trect = *rect;
  const float text_size = UI_UNIT_Y;
  float font_dims[2] = {0.0f, 0.0f};
  uiWidgetType *wt = widget_type(UI_WTYPE_MENU_ITEM);

  /* drawing button background */
  wt->state(wt, state, 0);
  wt->draw(&wt->wcol, rect, 0, 0);

  /* draw icon in rect above the space reserved for the label */
  rect->ymin += text_size;
  GPU_blend(true);
  widget_draw_preview(iconid, 1.0f, rect);
  GPU_blend(false);

  BLF_width_and_height(
      fstyle->uifont_id, name, BLF_DRAW_STR_DUMMY_MAX, &font_dims[0], &font_dims[1]);

  /* text rect */
  trect.xmin += 0;
  trect.xmax = trect.xmin + font_dims[0] + U.widget_unit / 2;
  trect.ymin += U.widget_unit / 2;
  trect.ymax = trect.ymin + font_dims[1];
  if (trect.xmax > rect->xmax - PREVIEW_PAD) {
    trect.xmax = rect->xmax - PREVIEW_PAD;
  }

  {
    char drawstr[UI_MAX_DRAW_STR];
    const float okwidth = (float)BLI_rcti_size_x(&trect);
    const size_t max_len = sizeof(drawstr);
    const float minwidth = (float)(UI_DPI_ICON_SIZE);

    BLI_strncpy(drawstr, name, sizeof(drawstr));
    UI_text_clip_middle_ex(fstyle, drawstr, okwidth, minwidth, max_len, '\0');

    UI_fontstyle_draw(fstyle,
                      &trect,
                      drawstr,
                      (uchar *)wt->wcol.text,
                      &(struct uiFontStyleDraw_Params){
                          .align = UI_STYLE_TEXT_CENTER,
                      });
  }
}

/** \} */<|MERGE_RESOLUTION|>--- conflicted
+++ resolved
@@ -3663,7 +3663,6 @@
   rect->xmax += (BLI_rcti_size_x(&rect_prog) / 2);
 }
 
-<<<<<<< HEAD
 static void widget_link(uiBut *but, uiWidgetColors *UNUSED(wcol), rcti *rect, int UNUSED(state), int UNUSED(roundboxalign))
 {
 	
@@ -3683,10 +3682,6 @@
 }
 
 static void widget_numslider(uiBut *but, uiWidgetColors *wcol, rcti *rect, int state, int roundboxalign)
-=======
-static void widget_numslider(
-    uiBut *but, uiWidgetColors *wcol, rcti *rect, int state, int roundboxalign)
->>>>>>> c8fc23fd
 {
   uiWidgetBase wtb, wtb1;
   rcti rect1;
@@ -4591,7 +4586,6 @@
 #else
         wt = widget_type(UI_WTYPE_EXEC);
 #endif
-<<<<<<< HEAD
 				break;
 
 			case UI_BTYPE_NUM:
@@ -4832,239 +4826,6 @@
 		}
 
 		bool show_semi_highlight = false;
-=======
-        break;
-
-      case UI_BTYPE_NUM:
-        wt = widget_type(UI_WTYPE_NUMBER);
-        break;
-
-      case UI_BTYPE_NUM_SLIDER:
-        wt = widget_type(UI_WTYPE_SLIDER);
-        break;
-
-      case UI_BTYPE_ROW:
-        wt = widget_type(UI_WTYPE_RADIO);
-        break;
-
-      case UI_BTYPE_LISTROW:
-        wt = widget_type(UI_WTYPE_LISTITEM);
-        break;
-
-      case UI_BTYPE_TEXT:
-        wt = widget_type(UI_WTYPE_NAME);
-        break;
-
-      case UI_BTYPE_SEARCH_MENU:
-        wt = widget_type(UI_WTYPE_NAME);
-        if (but->block->theme_style == UI_BLOCK_THEME_STYLE_POPUP) {
-          wt->wcol_theme = &btheme->tui.wcol_menu_back;
-        }
-        break;
-
-      case UI_BTYPE_TAB:
-        wt = widget_type(UI_WTYPE_TAB);
-        break;
-
-      case UI_BTYPE_BUT_TOGGLE:
-      case UI_BTYPE_TOGGLE:
-      case UI_BTYPE_TOGGLE_N:
-        wt = widget_type(UI_WTYPE_TOGGLE);
-        break;
-
-      case UI_BTYPE_CHECKBOX:
-      case UI_BTYPE_CHECKBOX_N:
-        if (!(but->flag & UI_HAS_ICON)) {
-          wt = widget_type(UI_WTYPE_CHECKBOX);
-          if ((but->drawflag & (UI_BUT_TEXT_LEFT | UI_BUT_TEXT_RIGHT)) == 0) {
-            but->drawflag |= UI_BUT_TEXT_LEFT;
-          }
-        }
-        else {
-          wt = widget_type(UI_WTYPE_TOGGLE);
-        }
-
-        /* option buttons have strings outside, on menus use different colors */
-        if (but->block->theme_style == UI_BLOCK_THEME_STYLE_POPUP) {
-          wt->state = widget_state_option_menu;
-        }
-        break;
-
-      case UI_BTYPE_MENU:
-      case UI_BTYPE_BLOCK:
-      case UI_BTYPE_POPOVER:
-        if (but->flag & UI_BUT_NODE_LINK) {
-          /* new node-link button, not active yet XXX */
-          wt = widget_type(UI_WTYPE_MENU_NODE_LINK);
-        }
-        else {
-          /* with menu arrows */
-
-          /* we could use a flag for this, but for now just check size,
-           * add updown arrows if there is room. */
-          if ((!but->str[0] && but->icon && (BLI_rcti_size_x(rect) < BLI_rcti_size_y(rect) + 2)) ||
-              /* disable for brushes also */
-              (but->flag & UI_BUT_ICON_PREVIEW)) {
-            /* no arrows */
-            wt = widget_type(UI_WTYPE_MENU_ICON_RADIO);
-          }
-          else {
-            wt = widget_type(UI_WTYPE_MENU_RADIO);
-          }
-        }
-        break;
-
-      case UI_BTYPE_PULLDOWN:
-        wt = widget_type(UI_WTYPE_PULLDOWN);
-        break;
-
-      case UI_BTYPE_BUT_MENU:
-        wt = widget_type(UI_WTYPE_MENU_ITEM);
-        break;
-
-      case UI_BTYPE_COLOR:
-        wt = widget_type(UI_WTYPE_SWATCH);
-        break;
-
-      case UI_BTYPE_ROUNDBOX:
-      case UI_BTYPE_LISTBOX:
-        wt = widget_type(UI_WTYPE_BOX);
-        break;
-
-      case UI_BTYPE_EXTRA:
-        widget_draw_extra_mask(C, but, widget_type(UI_WTYPE_BOX), rect);
-        break;
-
-      case UI_BTYPE_HSVCUBE:
-        if (ELEM(but->a1, UI_GRAD_V_ALT, UI_GRAD_L_ALT)) {
-          /* vertical V slider, uses new widget draw now */
-          ui_draw_but_HSV_v(but, rect);
-        }
-        else { /* other HSV pickers... */
-          ui_draw_but_HSVCUBE(but, rect);
-        }
-        break;
-
-      case UI_BTYPE_HSVCIRCLE:
-        ui_draw_but_HSVCIRCLE(but, &tui->wcol_regular, rect);
-        break;
-
-      case UI_BTYPE_COLORBAND:
-        ui_draw_but_COLORBAND(but, &tui->wcol_regular, rect);
-        break;
-
-      case UI_BTYPE_UNITVEC:
-        wt = widget_type(UI_WTYPE_UNITVEC);
-        break;
-
-      case UI_BTYPE_IMAGE:
-        ui_draw_but_IMAGE(ar, but, &tui->wcol_regular, rect);
-        break;
-
-      case UI_BTYPE_HISTOGRAM:
-        ui_draw_but_HISTOGRAM(ar, but, &tui->wcol_regular, rect);
-        break;
-
-      case UI_BTYPE_WAVEFORM:
-        ui_draw_but_WAVEFORM(ar, but, &tui->wcol_regular, rect);
-        break;
-
-      case UI_BTYPE_VECTORSCOPE:
-        ui_draw_but_VECTORSCOPE(ar, but, &tui->wcol_regular, rect);
-        break;
-
-      case UI_BTYPE_CURVE:
-        ui_draw_but_CURVE(ar, but, &tui->wcol_regular, rect);
-        break;
-
-      case UI_BTYPE_PROGRESS_BAR:
-        wt = widget_type(UI_WTYPE_PROGRESSBAR);
-        fstyle = &style->widgetlabel;
-        break;
-
-      case UI_BTYPE_SCROLL:
-        wt = widget_type(UI_WTYPE_SCROLL);
-        break;
-
-      case UI_BTYPE_GRIP:
-        wt = widget_type(UI_WTYPE_ICON);
-        break;
-
-      case UI_BTYPE_TRACK_PREVIEW:
-        ui_draw_but_TRACKPREVIEW(ar, but, &tui->wcol_regular, rect);
-        break;
-
-      case UI_BTYPE_NODE_SOCKET:
-        ui_draw_but_NODESOCKET(ar, but, &tui->wcol_regular, rect);
-        break;
-
-      default:
-        wt = widget_type(UI_WTYPE_REGULAR);
-        break;
-    }
-  }
-
-  if (wt) {
-    //rcti disablerect = *rect; /* rect gets clipped smaller for text */
-    int roundboxalign, state, drawflag;
-    bool disabled = false;
-
-    roundboxalign = widget_roundbox_set(but, rect);
-
-    /* Mask out flags re-used for local state. */
-    state = but->flag & ~UI_STATE_FLAGS_ALL;
-    drawflag = but->drawflag;
-
-    if (state & UI_SELECT_DRAW) {
-      state |= UI_SELECT;
-    }
-
-    if ((but->editstr) ||
-        (UNLIKELY(but->flag & UI_BUT_DRAG_MULTI) && ui_but_drag_multi_edit_get(but))) {
-      state |= UI_STATE_TEXT_INPUT;
-    }
-
-    if (but->hold_func) {
-      state |= UI_STATE_HOLD_ACTION;
-    }
-
-    if (state & UI_ACTIVE) {
-      if (but->drawflag & UI_BUT_ACTIVE_LEFT) {
-        state |= UI_STATE_ACTIVE_LEFT;
-      }
-      else if (but->drawflag & UI_BUT_ACTIVE_RIGHT) {
-        state |= UI_STATE_ACTIVE_RIGHT;
-      }
-    }
-
-    if (state & (UI_BUT_DISABLED | UI_BUT_INACTIVE)) {
-      if (but->dt != UI_EMBOSS_PULLDOWN) {
-        disabled = true;
-      }
-    }
-
-    if (drawflag & UI_BUT_TEXT_RIGHT) {
-      state |= UI_STATE_TEXT_BEFORE_WIDGET;
-    }
-
-    if (disabled) {
-      ui_widget_color_disabled(wt);
-    }
-
-    wt->state(wt, state, drawflag);
-    if (wt->custom) {
-      wt->custom(but, &wt->wcol, rect, state, roundboxalign);
-    }
-    else if (wt->draw) {
-      wt->draw(&wt->wcol, rect, state, roundboxalign);
-    }
-
-    if (disabled) {
-      GPU_blend(true);
-    }
-
-    bool show_semi_highlight = false;
->>>>>>> c8fc23fd
 
 #ifdef USE_UI_POPOVER_ONCE
     if (but->block->flag & UI_BLOCK_POPOVER_ONCE) {
