/* SPDX-License-Identifier: GPL-2.0-or-later
 * Copyright 2009 Blender Foundation. All rights reserved. */

/** \file
 * \ingroup edinterface
 */

#include <limits.h>
#include <stdlib.h>
#include <string.h>

#include "DNA_brush_types.h"
#include "DNA_screen_types.h"
#include "DNA_userdef_types.h"

#include "BLI_listbase.h"
#include "BLI_math.h"
#include "BLI_rect.h"
#include "BLI_string.h"
#include "BLI_string_utf8.h"
#include "BLI_utildefines.h"

#include "BKE_context.h"
#include "BKE_curve.h"

#include "RNA_access.h"

#include "BLF_api.h"

#include "ED_node.h"

#include "UI_interface.h"
#include "UI_interface_icons.h"
#include "UI_view2d.h"

#include "interface_intern.h"

#include "GPU_batch.h"
#include "GPU_batch_presets.h"
#include "GPU_immediate.h"
#include "GPU_immediate_util.h"
#include "GPU_matrix.h"
#include "GPU_platform.h"
#include "GPU_state.h"

#ifdef WITH_INPUT_IME
#  include "WM_types.h"
#endif

/* -------------------------------------------------------------------- */
/** \name Local Enums/Defines
 * \{ */

/* icons are 80% of height of button (16 pixels inside 20 height) */
#define ICON_SIZE_FROM_BUTRECT(rect) (0.8f * BLI_rcti_size_y(rect))

/* visual types for drawing */
/* for time being separated from functional types */
typedef enum {
  /* default */
  UI_WTYPE_REGULAR,

  /* standard set */
  UI_WTYPE_LABEL,
  UI_WTYPE_TOGGLE,
  UI_WTYPE_CHECKBOX,
  UI_WTYPE_RADIO,
  UI_WTYPE_NUMBER,
  UI_WTYPE_SLIDER,
  UI_WTYPE_EXEC,
  UI_WTYPE_TOOLBAR_ITEM,
  UI_WTYPE_TAB,
  UI_WTYPE_TOOLTIP,

  /* strings */
  UI_WTYPE_NAME,
  UI_WTYPE_NAME_LINK,
  UI_WTYPE_POINTER_LINK,
  UI_WTYPE_FILENAME,

  /* menus */
  UI_WTYPE_MENU_RADIO,
  UI_WTYPE_MENU_ICON_RADIO,
  UI_WTYPE_MENU_POINTER_LINK,
  UI_WTYPE_MENU_NODE_LINK,

  UI_WTYPE_PULLDOWN,
  UI_WTYPE_MENU_ITEM,
  /* Same as #UI_WTYPE_MENU_ITEM, but doesn't add padding to sides for text & icon inside the
   * widget. To be used when multiple menu items should be displayed close to each other
   * horizontally. */
  UI_WTYPE_MENU_ITEM_UNPADDED,
  UI_WTYPE_MENU_ITEM_RADIAL,
  UI_WTYPE_MENU_BACK,

  /* specials */
  UI_WTYPE_ICON,
  UI_WTYPE_ICON_LABEL,
  UI_WTYPE_PREVIEW_TILE,
  UI_WTYPE_SWATCH,
  UI_WTYPE_RGB_PICKER,
  UI_WTYPE_UNITVEC,
  UI_WTYPE_BOX,
  UI_WTYPE_SCROLL,
  UI_WTYPE_LISTITEM,
  UI_WTYPE_PROGRESSBAR,
  UI_WTYPE_NODESOCKET,
  UI_WTYPE_TREEROW,
} uiWidgetTypeEnum;

/* Button state argument shares bits with 'uiBut.flag'.
 * reuse flags that aren't needed for drawing to avoid collision. */
enum {
  /* Show that holding the button opens a menu. */
  UI_STATE_HOLD_ACTION = UI_BUT_UPDATE_DELAY,
  UI_STATE_TEXT_INPUT = UI_BUT_UNDO,
  UI_STATE_ACTIVE_LEFT = UI_BUT_VALUE_CLEAR,
  UI_STATE_ACTIVE_RIGHT = UI_BUT_TEXTEDIT_UPDATE,
  UI_STATE_TEXT_BEFORE_WIDGET = UI_BUT_IMMEDIATE,

  UI_STATE_FLAGS_ALL = (UI_STATE_HOLD_ACTION | UI_STATE_TEXT_INPUT | UI_STATE_ACTIVE_LEFT |
                        UI_STATE_ACTIVE_RIGHT | UI_STATE_TEXT_BEFORE_WIDGET),
};
/* Prevent accidental use. */
#define UI_BUT_UPDATE_DELAY ((void)0)
#define UI_BUT_UNDO ((void)0)

/** \} */

/* -------------------------------------------------------------------- */
/** \name Internal Color Utilities
 * \{ */

static void color_blend_v3_v3(uchar cp[3], const uchar cpstate[3], const float fac)
{
  if (fac != 0.0f) {
    cp[0] = (int)((1.0f - fac) * cp[0] + fac * cpstate[0]);
    cp[1] = (int)((1.0f - fac) * cp[1] + fac * cpstate[1]);
    cp[2] = (int)((1.0f - fac) * cp[2] + fac * cpstate[2]);
  }
}

static void color_blend_v4_v4v4(uchar r_col[4],
                                const uchar col1[4],
                                const uchar col2[4],
                                const float fac)
{
  const int faci = unit_float_to_uchar_clamp(fac);
  const int facm = 255 - faci;

  r_col[0] = (faci * col1[0] + facm * col2[0]) / 256;
  r_col[1] = (faci * col1[1] + facm * col2[1]) / 256;
  r_col[2] = (faci * col1[2] + facm * col2[2]) / 256;
  r_col[3] = (faci * col1[3] + facm * col2[3]) / 256;
}

static void color_add_v3_i(uchar cp[3], int tint)
{
  cp[0] = clamp_i(cp[0] + tint, 0, 255);
  cp[1] = clamp_i(cp[1] + tint, 0, 255);
  cp[2] = clamp_i(cp[2] + tint, 0, 255);
}

static void color_ensure_contrast_v3(uchar cp[3], const uchar cp_other[3], int contrast)
{
  BLI_assert(contrast > 0);
  const int item_value = rgb_to_grayscale_byte(cp);
  const int inner_value = rgb_to_grayscale_byte(cp_other);
  const int delta = item_value - inner_value;
  if (delta >= 0) {
    if (contrast > delta) {
      color_add_v3_i(cp, contrast - delta);
    }
  }
  else {
    if (contrast > -delta) {
      color_add_v3_i(cp, -contrast - delta);
    }
  }
}

static void color_mul_hsl_v3(uchar ch[3], float h_factor, float s_factor, float l_factor)
{
  float rgb[3], hsl[3];
  rgb_uchar_to_float(rgb, ch);
  rgb_to_hsl_v(rgb, hsl);
  hsl[0] *= h_factor;
  hsl[1] *= s_factor;
  hsl[2] *= l_factor;
  hsl_to_rgb_v(hsl, rgb);
  rgb_float_to_uchar(ch, rgb);
}

/** \} */

/* -------------------------------------------------------------------- */
/** \name Widget Base Type
 * \{ */

/**
 * - in: roundbox codes for corner types and radius
 * - return: array of `[size][2][x, y]` points, the edges of the roundbox, + UV coords
 *
 * - draw black box with alpha 0 on exact button boundbox
 * - for every AA step:
 *    - draw the inner part for a round filled box, with color blend codes or texture coords
 *    - draw outline in outline color
 *    - draw outer part, bottom half, extruded 1 pixel to bottom, for emboss shadow
 *    - draw extra decorations
 * - draw background color box with alpha 1 on exact button boundbox
 */

/* fill this struct with polygon info to draw AA'ed */
/* it has outline, back, and two optional tria meshes */

typedef struct uiWidgetTrias {
  uint tot;
  int type;
  float size, center[2];

  float vec[16][2];
  const uint (*index)[3];

} uiWidgetTrias;

/* max as used by round_box__edges */
/* Make sure to change widget_base_vert.glsl accordingly. */
#define WIDGET_CURVE_RESOLU 9
#define WIDGET_SIZE_MAX (WIDGET_CURVE_RESOLU * 4)

typedef struct uiWidgetBase {
  /* TODO: remove these completely. */
  int totvert, halfwayvert;
  float outer_v[WIDGET_SIZE_MAX][2];
  float inner_v[WIDGET_SIZE_MAX][2];
  float inner_uv[WIDGET_SIZE_MAX][2];

  bool draw_inner, draw_outline, draw_emboss;

  uiWidgetTrias tria1;
  uiWidgetTrias tria2;

  /* Widget shader parameters, must match the shader layout. */
  uiWidgetBaseParameters uniform_params;
} uiWidgetBase;

/**
 * For time being only for visual appearance,
 * later, a handling callback can be added too.
 */
typedef struct uiWidgetType {

  /* pointer to theme color definition */
  const uiWidgetColors *wcol_theme;
  uiWidgetStateColors *wcol_state;

  /* converted colors for state */
  uiWidgetColors wcol;

  void (*state)(struct uiWidgetType *, uint64_t state, int drawflag, eUIEmbossType emboss);
  void (*draw)(uiWidgetColors *, rcti *, uint64_t state, int roundboxalign, const float zoom);
  void (*custom)(
      uiBut *, uiWidgetColors *, rcti *, uint64_t state, int roundboxalign, const float zoom);
  void (*text)(const uiFontStyle *, const uiWidgetColors *, uiBut *, rcti *);

} uiWidgetType;

/** \} */

/* -------------------------------------------------------------------- */
/** \name Shape Preset Data
 * \{ */

static const float cornervec[WIDGET_CURVE_RESOLU][2] = {
    {0.0, 0.0},
    {0.195, 0.02},
    {0.383, 0.067},
    {0.55, 0.169},
    {0.707, 0.293},
    {0.831, 0.45},
    {0.924, 0.617},
    {0.98, 0.805},
    {1.0, 1.0},
};

const float ui_pixel_jitter[UI_PIXEL_AA_JITTER][2] = {
    {0.468813, -0.481430},
    {-0.155755, -0.352820},
    {0.219306, -0.238501},
    {-0.393286, -0.110949},
    {-0.024699, 0.013908},
    {0.343805, 0.147431},
    {-0.272855, 0.269918},
    {0.095909, 0.388710},
};
#define WIDGET_AA_JITTER UI_PIXEL_AA_JITTER
#define jit ui_pixel_jitter

static const float g_shape_preset_number_arrow_vert[3][2] = {
    {-0.352077, 0.532607},
    {-0.352077, -0.549313},
    {0.330000, -0.008353},
};
static const uint g_shape_preset_number_arrow_face[1][3] = {
    {0, 1, 2},
};

static const float g_shape_preset_scroll_circle_vert[16][2] = {
    {0.382684, 0.923879},
    {0.000001, 1.000000},
    {-0.382683, 0.923880},
    {-0.707107, 0.707107},
    {-0.923879, 0.382684},
    {-1.000000, 0.000000},
    {-0.923880, -0.382684},
    {-0.707107, -0.707107},
    {-0.382683, -0.923880},
    {0.000000, -1.000000},
    {0.382684, -0.923880},
    {0.707107, -0.707107},
    {0.923880, -0.382684},
    {1.000000, -0.000000},
    {0.923880, 0.382683},
    {0.707107, 0.707107},
};
static const uint g_shape_preset_scroll_circle_face[14][3] = {
    {0, 1, 2},
    {2, 0, 3},
    {3, 0, 15},
    {3, 15, 4},
    {4, 15, 14},
    {4, 14, 5},
    {5, 14, 13},
    {5, 13, 6},
    {6, 13, 12},
    {6, 12, 7},
    {7, 12, 11},
    {7, 11, 8},
    {8, 11, 10},
    {8, 10, 9},
};

static const float g_shape_preset_menu_arrow_vert[6][2] = {
    {-0.33, 0.16},
    {0.33, 0.16},
    {0, 0.82},
    {0, -0.82},
    {-0.33, -0.16},
    {0.33, -0.16},
};
static const uint g_shape_preset_menu_arrow_face[2][3] = {{2, 0, 1}, {3, 5, 4}};

static const float g_shape_preset_checkmark_vert[6][2] = {
    {-0.578579, 0.253369},
    {-0.392773, 0.412794},
    {-0.004241, -0.328551},
    {-0.003001, 0.034320},
    {1.055313, 0.864744},
    {0.866408, 1.026895},
};

static const uint g_shape_preset_checkmark_face[4][3] = {
    {3, 2, 4},
    {3, 4, 5},
    {1, 0, 3},
    {0, 2, 3},
};

#define OY (-0.2 / 2)
#define SC (0.35 * 2)
static const float g_shape_preset_hold_action_vert[6][2] = {
    {-0.5 + SC, 1.0 + OY},
    {0.5, 1.0 + OY},
    {0.5, 0.0 + OY + SC},
};
static const uint g_shape_preset_hold_action_face[2][3] = {{2, 0, 1}, {3, 5, 4}};
#undef OY
#undef SC

/** \} */

/* -------------------------------------------------------------------- */
/** \name #GPUBatch Creation
 *
 * In order to speed up UI drawing we create some batches that are then
 * modified by specialized shaders to draw certain elements really fast.
 * TODO: find a better place. Maybe its own file?
 *
 * \{ */

static struct {
  GPUBatch *roundbox_widget;
  GPUBatch *roundbox_shadow;

  /* TODO: remove. */
  GPUVertFormat format;
  uint vflag_id;
} g_ui_batch_cache = {0};

static GPUVertFormat *vflag_format(void)
{
  if (g_ui_batch_cache.format.attr_len == 0) {
    GPUVertFormat *format = &g_ui_batch_cache.format;
    g_ui_batch_cache.vflag_id = GPU_vertformat_attr_add(
        format, "vflag", GPU_COMP_U32, 1, GPU_FETCH_INT);
  }
  return &g_ui_batch_cache.format;
}

#define INNER 0
#define OUTLINE 1
#define EMBOSS 2
#define NO_AA 0

static void set_roundbox_vertex_data(GPUVertBufRaw *vflag_step, uint32_t d)
{
  uint32_t *data = GPU_vertbuf_raw_step(vflag_step);
  *data = d;
}

static uint32_t set_roundbox_vertex(GPUVertBufRaw *vflag_step,
                                    int corner_id,
                                    int corner_v,
                                    int jit_v,
                                    bool inner,
                                    bool emboss,
                                    int color)
{
  uint32_t *data = GPU_vertbuf_raw_step(vflag_step);
  *data = corner_id;
  *data |= corner_v << 2;
  *data |= jit_v << 6;
  *data |= color << 12;
  *data |= (inner) ? (1 << 10) : 0;  /* is inner vert */
  *data |= (emboss) ? (1 << 11) : 0; /* is emboss vert */
  return *data;
}

GPUBatch *ui_batch_roundbox_widget_get(void)
{
  if (g_ui_batch_cache.roundbox_widget == NULL) {
    GPUVertBuf *vbo = GPU_vertbuf_create_with_format(vflag_format());

    GPU_vertbuf_data_alloc(vbo, 12);

    GPUIndexBufBuilder ibuf;
    GPU_indexbuf_init(&ibuf, GPU_PRIM_TRIS, 6, 12);
    /* Widget */
    GPU_indexbuf_add_tri_verts(&ibuf, 0, 1, 2);
    GPU_indexbuf_add_tri_verts(&ibuf, 2, 1, 3);
    /* Trias */
    GPU_indexbuf_add_tri_verts(&ibuf, 4, 5, 6);
    GPU_indexbuf_add_tri_verts(&ibuf, 6, 5, 7);

    GPU_indexbuf_add_tri_verts(&ibuf, 8, 9, 10);
    GPU_indexbuf_add_tri_verts(&ibuf, 10, 9, 11);

    g_ui_batch_cache.roundbox_widget = GPU_batch_create_ex(
        GPU_PRIM_TRIS, vbo, GPU_indexbuf_build(&ibuf), GPU_BATCH_OWNS_INDEX | GPU_BATCH_OWNS_VBO);
    gpu_batch_presets_register(g_ui_batch_cache.roundbox_widget);
  }
  return g_ui_batch_cache.roundbox_widget;
}

GPUBatch *ui_batch_roundbox_shadow_get(void)
{
  if (g_ui_batch_cache.roundbox_shadow == NULL) {
    uint32_t last_data;
    GPUVertBufRaw vflag_step;
    GPUVertBuf *vbo = GPU_vertbuf_create_with_format(vflag_format());
    const int vcount = (WIDGET_SIZE_MAX + 1) * 2 + 2 + WIDGET_SIZE_MAX;
    GPU_vertbuf_data_alloc(vbo, vcount);
    GPU_vertbuf_attr_get_raw_data(vbo, g_ui_batch_cache.vflag_id, &vflag_step);

    for (int c = 0; c < 4; c++) {
      for (int a = 0; a < WIDGET_CURVE_RESOLU; a++) {
        set_roundbox_vertex(&vflag_step, c, a, NO_AA, true, false, INNER);
        set_roundbox_vertex(&vflag_step, c, a, NO_AA, false, false, INNER);
      }
    }
    /* close loop */
    last_data = set_roundbox_vertex(&vflag_step, 0, 0, NO_AA, true, false, INNER);
    last_data = set_roundbox_vertex(&vflag_step, 0, 0, NO_AA, false, false, INNER);
    /* restart */
    set_roundbox_vertex_data(&vflag_step, last_data);
    set_roundbox_vertex(&vflag_step, 0, 0, NO_AA, true, false, INNER);
    /* filled */
    for (int c1 = 0, c2 = 3; c1 < 2; c1++, c2--) {
      for (int a1 = 0, a2 = WIDGET_CURVE_RESOLU - 1; a2 >= 0; a1++, a2--) {
        set_roundbox_vertex(&vflag_step, c1, a1, NO_AA, true, false, INNER);
        set_roundbox_vertex(&vflag_step, c2, a2, NO_AA, true, false, INNER);
      }
    }
    g_ui_batch_cache.roundbox_shadow = GPU_batch_create_ex(
        GPU_PRIM_TRI_STRIP, vbo, NULL, GPU_BATCH_OWNS_VBO);
    gpu_batch_presets_register(g_ui_batch_cache.roundbox_shadow);
  }
  return g_ui_batch_cache.roundbox_shadow;
}

#undef INNER
#undef OUTLINE
#undef EMBOSS
#undef NO_AA

/** \} */

/* -------------------------------------------------------------------- */
/** \name Draw Triangle Arrow
 * \{ */

static void draw_anti_tria(
    float x1, float y1, float x2, float y2, float x3, float y3, const float color[4])
{
  const float tri_arr[3][2] = {{x1, y1}, {x2, y2}, {x3, y3}};

  float draw_color[4];
  copy_v4_v4(draw_color, color);
  /* NOTE: This won't give back the original color. */
  draw_color[3] *= 1.0f / WIDGET_AA_JITTER;

  GPU_blend(GPU_BLEND_ALPHA);

  const uint pos = GPU_vertformat_attr_add(
      immVertexFormat(), "pos", GPU_COMP_F32, 2, GPU_FETCH_FLOAT);
  immBindBuiltinProgram(GPU_SHADER_2D_UNIFORM_COLOR);

  immUniformColor4fv(draw_color);
  immBegin(GPU_PRIM_TRIS, 3 * WIDGET_AA_JITTER);

  /* for each AA step */
  for (int j = 0; j < WIDGET_AA_JITTER; j++) {
    immVertex2f(pos, tri_arr[0][0] + jit[j][0], tri_arr[0][1] + jit[j][1]);
    immVertex2f(pos, tri_arr[1][0] + jit[j][0], tri_arr[1][1] + jit[j][1]);
    immVertex2f(pos, tri_arr[2][0] + jit[j][0], tri_arr[2][1] + jit[j][1]);
  }

  immEnd();

  immUnbindProgram();

  GPU_blend(GPU_BLEND_NONE);
}

void UI_draw_icon_tri(float x, float y, char dir, const float color[4])
{
  const float f3 = 0.05 * U.widget_unit;
  const float f5 = 0.15 * U.widget_unit;
  const float f7 = 0.25 * U.widget_unit;

  if (dir == 'h') {
    draw_anti_tria(x - f3, y - f5, x - f3, y + f5, x + f7, y, color);
  }
  else if (dir == 't') {
    draw_anti_tria(x - f5, y - f7, x + f5, y - f7, x, y + f3, color);
  }
  else { /* 'v' = vertical, down. */
    draw_anti_tria(x - f5, y + f3, x + f5, y + f3, x, y - f7, color);
  }
}

/* triangle 'icon' inside rect */
static void draw_anti_tria_rect(const rctf *rect, char dir, const float color[4])
{
  if (dir == 'h') {
    const float half = 0.5f * BLI_rctf_size_y(rect);
    draw_anti_tria(
        rect->xmin, rect->ymin, rect->xmin, rect->ymax, rect->xmax, rect->ymin + half, color);
  }
  else {
    const float half = 0.5f * BLI_rctf_size_x(rect);
    draw_anti_tria(
        rect->xmin, rect->ymax, rect->xmax, rect->ymax, rect->xmin + half, rect->ymin, color);
  }
}

static void widget_init(uiWidgetBase *wtb)
{
  wtb->totvert = wtb->halfwayvert = 0;
  wtb->tria1.tot = 0;
  wtb->tria2.tot = 0;
  wtb->tria1.type = ROUNDBOX_TRIA_NONE;
  wtb->tria1.size = 0;
  wtb->tria2.size = 0;

  wtb->draw_inner = true;
  wtb->draw_outline = true;
  wtb->draw_emboss = true;

  wtb->uniform_params.shade_dir = 1.0f;
  wtb->uniform_params.alpha_discard = 1.0f;
}

/** \} */

/* -------------------------------------------------------------------- */
/** \name Draw Round Box
 * \{ */

/* helper call, makes shadow rect, with 'sun' above menu, so only shadow to left/right/bottom */
/* return tot */
static int round_box_shadow_edges(
    float (*vert)[2], const rcti *rect, float rad, int roundboxalign, float step)
{
  float vec[WIDGET_CURVE_RESOLU][2];
  int tot = 0;

  rad += step;

  if (2.0f * rad > BLI_rcti_size_y(rect)) {
    rad = 0.5f * BLI_rcti_size_y(rect);
  }

  const float minx = rect->xmin - step;
  const float miny = rect->ymin - step;
  const float maxx = rect->xmax + step;
  const float maxy = rect->ymax + step;

  /* Multiply. */
  for (int a = 0; a < WIDGET_CURVE_RESOLU; a++) {
    vec[a][0] = rad * cornervec[a][0];
    vec[a][1] = rad * cornervec[a][1];
  }

  /* start with left-top, anti clockwise */
  if (roundboxalign & UI_CNR_TOP_LEFT) {
    for (int a = 0; a < WIDGET_CURVE_RESOLU; a++, tot++) {
      vert[tot][0] = minx + rad - vec[a][0];
      vert[tot][1] = maxy - vec[a][1];
    }
  }
  else {
    for (int a = 0; a < WIDGET_CURVE_RESOLU; a++, tot++) {
      vert[tot][0] = minx;
      vert[tot][1] = maxy;
    }
  }

  if (roundboxalign & UI_CNR_BOTTOM_LEFT) {
    for (int a = 0; a < WIDGET_CURVE_RESOLU; a++, tot++) {
      vert[tot][0] = minx + vec[a][1];
      vert[tot][1] = miny + rad - vec[a][0];
    }
  }
  else {
    for (int a = 0; a < WIDGET_CURVE_RESOLU; a++, tot++) {
      vert[tot][0] = minx;
      vert[tot][1] = miny;
    }
  }

  if (roundboxalign & UI_CNR_BOTTOM_RIGHT) {
    for (int a = 0; a < WIDGET_CURVE_RESOLU; a++, tot++) {
      vert[tot][0] = maxx - rad + vec[a][0];
      vert[tot][1] = miny + vec[a][1];
    }
  }
  else {
    for (int a = 0; a < WIDGET_CURVE_RESOLU; a++, tot++) {
      vert[tot][0] = maxx;
      vert[tot][1] = miny;
    }
  }

  if (roundboxalign & UI_CNR_TOP_RIGHT) {
    for (int a = 0; a < WIDGET_CURVE_RESOLU; a++, tot++) {
      vert[tot][0] = maxx - vec[a][1];
      vert[tot][1] = maxy - rad + vec[a][0];
    }
  }
  else {
    for (int a = 0; a < WIDGET_CURVE_RESOLU; a++, tot++) {
      vert[tot][0] = maxx;
      vert[tot][1] = maxy;
    }
  }
  return tot;
}

/* this call has 1 extra arg to allow mask outline */
static void round_box__edges(
    uiWidgetBase *wt, int roundboxalign, const rcti *rect, float rad, float radi)
{
  float vec[WIDGET_CURVE_RESOLU][2], veci[WIDGET_CURVE_RESOLU][2];
  const float minx = rect->xmin, miny = rect->ymin, maxx = rect->xmax, maxy = rect->ymax;
  const float minxi = minx + U.pixelsize; /* boundbox inner */
  const float maxxi = maxx - U.pixelsize;
  const float minyi = miny + U.pixelsize;
  const float maxyi = maxy - U.pixelsize;
  /* for uv, can divide by zero */
  const float facxi = (maxxi != minxi) ? 1.0f / (maxxi - minxi) : 0.0f;
  const float facyi = (maxyi != minyi) ? 1.0f / (maxyi - minyi) : 0.0f;
  int tot = 0;
  const int hnum = ((roundboxalign & (UI_CNR_TOP_LEFT | UI_CNR_TOP_RIGHT)) ==
                        (UI_CNR_TOP_LEFT | UI_CNR_TOP_RIGHT) ||
                    (roundboxalign & (UI_CNR_BOTTOM_RIGHT | UI_CNR_BOTTOM_LEFT)) ==
                        (UI_CNR_BOTTOM_RIGHT | UI_CNR_BOTTOM_LEFT)) ?
                       1 :
                       2;
  const int vnum = ((roundboxalign & (UI_CNR_TOP_LEFT | UI_CNR_BOTTOM_LEFT)) ==
                        (UI_CNR_TOP_LEFT | UI_CNR_BOTTOM_LEFT) ||
                    (roundboxalign & (UI_CNR_TOP_RIGHT | UI_CNR_BOTTOM_RIGHT)) ==
                        (UI_CNR_TOP_RIGHT | UI_CNR_BOTTOM_RIGHT)) ?
                       1 :
                       2;

  const int minsize = min_ii(BLI_rcti_size_x(rect) * hnum, BLI_rcti_size_y(rect) * vnum);

  if (2.0f * rad > minsize) {
    rad = 0.5f * minsize;
  }

  if (2.0f * (radi + 1.0f) > minsize) {
    radi = 0.5f * minsize - U.pixelsize;
  }

  wt->uniform_params.rad = rad;
  wt->uniform_params.radi = radi;
  wt->uniform_params.facxi = facxi;
  wt->uniform_params.facyi = facyi;
  wt->uniform_params.round_corners[0] = (roundboxalign & UI_CNR_BOTTOM_LEFT) ? 1.0f : 0.0f;
  wt->uniform_params.round_corners[1] = (roundboxalign & UI_CNR_BOTTOM_RIGHT) ? 1.0f : 0.0f;
  wt->uniform_params.round_corners[2] = (roundboxalign & UI_CNR_TOP_RIGHT) ? 1.0f : 0.0f;
  wt->uniform_params.round_corners[3] = (roundboxalign & UI_CNR_TOP_LEFT) ? 1.0f : 0.0f;
  BLI_rctf_rcti_copy(&wt->uniform_params.rect, rect);
  BLI_rctf_init(&wt->uniform_params.recti, minxi, maxxi, minyi, maxyi);

  /* Multiply by radius. */
  for (int a = 0; a < WIDGET_CURVE_RESOLU; a++) {
    veci[a][0] = radi * cornervec[a][0];
    veci[a][1] = radi * cornervec[a][1];
    vec[a][0] = rad * cornervec[a][0];
    vec[a][1] = rad * cornervec[a][1];
  }

  /* corner left-bottom */
  if (roundboxalign & UI_CNR_BOTTOM_LEFT) {
    for (int a = 0; a < WIDGET_CURVE_RESOLU; a++, tot++) {
      wt->inner_v[tot][0] = minxi + veci[a][1];
      wt->inner_v[tot][1] = minyi + radi - veci[a][0];

      wt->outer_v[tot][0] = minx + vec[a][1];
      wt->outer_v[tot][1] = miny + rad - vec[a][0];

      wt->inner_uv[tot][0] = facxi * (wt->inner_v[tot][0] - minxi);
      wt->inner_uv[tot][1] = facyi * (wt->inner_v[tot][1] - minyi);
    }
  }
  else {
    wt->inner_v[tot][0] = minxi;
    wt->inner_v[tot][1] = minyi;

    wt->outer_v[tot][0] = minx;
    wt->outer_v[tot][1] = miny;

    wt->inner_uv[tot][0] = 0.0f;
    wt->inner_uv[tot][1] = 0.0f;

    tot++;
  }

  /* corner right-bottom */
  if (roundboxalign & UI_CNR_BOTTOM_RIGHT) {
    for (int a = 0; a < WIDGET_CURVE_RESOLU; a++, tot++) {
      wt->inner_v[tot][0] = maxxi - radi + veci[a][0];
      wt->inner_v[tot][1] = minyi + veci[a][1];

      wt->outer_v[tot][0] = maxx - rad + vec[a][0];
      wt->outer_v[tot][1] = miny + vec[a][1];

      wt->inner_uv[tot][0] = facxi * (wt->inner_v[tot][0] - minxi);
      wt->inner_uv[tot][1] = facyi * (wt->inner_v[tot][1] - minyi);
    }
  }
  else {
    wt->inner_v[tot][0] = maxxi;
    wt->inner_v[tot][1] = minyi;

    wt->outer_v[tot][0] = maxx;
    wt->outer_v[tot][1] = miny;

    wt->inner_uv[tot][0] = 1.0f;
    wt->inner_uv[tot][1] = 0.0f;

    tot++;
  }

  wt->halfwayvert = tot;

  /* corner right-top */
  if (roundboxalign & UI_CNR_TOP_RIGHT) {
    for (int a = 0; a < WIDGET_CURVE_RESOLU; a++, tot++) {
      wt->inner_v[tot][0] = maxxi - veci[a][1];
      wt->inner_v[tot][1] = maxyi - radi + veci[a][0];

      wt->outer_v[tot][0] = maxx - vec[a][1];
      wt->outer_v[tot][1] = maxy - rad + vec[a][0];

      wt->inner_uv[tot][0] = facxi * (wt->inner_v[tot][0] - minxi);
      wt->inner_uv[tot][1] = facyi * (wt->inner_v[tot][1] - minyi);
    }
  }
  else {
    wt->inner_v[tot][0] = maxxi;
    wt->inner_v[tot][1] = maxyi;

    wt->outer_v[tot][0] = maxx;
    wt->outer_v[tot][1] = maxy;

    wt->inner_uv[tot][0] = 1.0f;
    wt->inner_uv[tot][1] = 1.0f;

    tot++;
  }

  /* corner left-top */
  if (roundboxalign & UI_CNR_TOP_LEFT) {
    for (int a = 0; a < WIDGET_CURVE_RESOLU; a++, tot++) {
      wt->inner_v[tot][0] = minxi + radi - veci[a][0];
      wt->inner_v[tot][1] = maxyi - veci[a][1];

      wt->outer_v[tot][0] = minx + rad - vec[a][0];
      wt->outer_v[tot][1] = maxy - vec[a][1];

      wt->inner_uv[tot][0] = facxi * (wt->inner_v[tot][0] - minxi);
      wt->inner_uv[tot][1] = facyi * (wt->inner_v[tot][1] - minyi);
    }
  }
  else {
    wt->inner_v[tot][0] = minxi;
    wt->inner_v[tot][1] = maxyi;

    wt->outer_v[tot][0] = minx;
    wt->outer_v[tot][1] = maxy;

    wt->inner_uv[tot][0] = 0.0f;
    wt->inner_uv[tot][1] = 1.0f;

    tot++;
  }

  BLI_assert(tot <= WIDGET_SIZE_MAX);

  wt->totvert = tot;
}

static void round_box_edges(uiWidgetBase *wt, int roundboxalign, const rcti *rect, float rad)
{
  round_box__edges(wt, roundboxalign, rect, rad, rad - U.pixelsize);
}

/** \} */

/* -------------------------------------------------------------------- */
/** \name Shape Preset Mini API
 * \{ */

/* based on button rect, return scaled array of triangles */
static void shape_preset_init_trias_ex(uiWidgetTrias *tria,
                                       const rcti *rect,
                                       float triasize,
                                       char where,
                                       /* input data */
                                       const float verts[][2],
                                       const int verts_tot,
                                       const uint tris[][3],
                                       const int tris_tot)
{
  float sizex, sizey;
  int i1 = 0, i2 = 1;

  const float minsize = ELEM(where, 'r', 'l') ? BLI_rcti_size_y(rect) : BLI_rcti_size_x(rect);

  /* center position and size */
  float centx = (float)rect->xmin + 0.4f * minsize;
  float centy = (float)rect->ymin + 0.5f * minsize;
  tria->size = sizex = sizey = -0.5f * triasize * minsize;

  if (where == 'r') {
    centx = (float)rect->xmax - 0.4f * minsize;
    sizex = -sizex;
  }
  else if (where == 't') {
    centx = (float)rect->xmin + 0.5f * minsize;
    centy = (float)rect->ymax - 0.5f * minsize;
    sizey = -sizey;
    i2 = 0;
    i1 = 1;
  }
  else if (where == 'b') {
    centx = (float)rect->xmin + 0.5f * minsize;
    sizex = -sizex;
    i2 = 0;
    i1 = 1;
  }

  for (int a = 0; a < verts_tot; a++) {
    tria->vec[a][0] = sizex * verts[a][i1] + centx;
    tria->vec[a][1] = sizey * verts[a][i2] + centy;
  }

  tria->center[0] = centx;
  tria->center[1] = centy;

  tria->tot = tris_tot;
  tria->index = tris;
}

static void shape_preset_init_number_arrows(uiWidgetTrias *tria,
                                            const rcti *rect,
                                            float triasize,
                                            char where)
{
  tria->type = ROUNDBOX_TRIA_ARROWS;
  shape_preset_init_trias_ex(tria,
                             rect,
                             triasize,
                             where,
                             g_shape_preset_number_arrow_vert,
                             ARRAY_SIZE(g_shape_preset_number_arrow_vert),
                             g_shape_preset_number_arrow_face,
                             ARRAY_SIZE(g_shape_preset_number_arrow_face));
}

static void shape_preset_init_hold_action(uiWidgetTrias *tria,
                                          const rcti *rect,
                                          float triasize,
                                          char where)
{
  tria->type = ROUNDBOX_TRIA_HOLD_ACTION_ARROW;
  /* With the current changes to use batches for widget drawing, the code
   * below is doing almost nothing effectively. 'where' doesn't work either,
   * shader is currently hardcoded to work for the button triangle pointing
   * at the lower right. The same limitation applies to other trias as well.
   * XXX Should be addressed. */
  shape_preset_init_trias_ex(tria,
                             rect,
                             triasize,
                             where,
                             g_shape_preset_hold_action_vert,
                             ARRAY_SIZE(g_shape_preset_hold_action_vert),
                             g_shape_preset_hold_action_face,
                             ARRAY_SIZE(g_shape_preset_hold_action_face));
}

static void shape_preset_init_scroll_circle(uiWidgetTrias *tria,
                                            const rcti *rect,
                                            float triasize,
                                            char where)
{
  tria->type = ROUNDBOX_TRIA_SCROLL;
  shape_preset_init_trias_ex(tria,
                             rect,
                             triasize,
                             where,
                             g_shape_preset_scroll_circle_vert,
                             ARRAY_SIZE(g_shape_preset_scroll_circle_vert),
                             g_shape_preset_scroll_circle_face,
                             ARRAY_SIZE(g_shape_preset_scroll_circle_face));
}

static void widget_draw_vertex_buffer(uint pos,
                                      uint col,
                                      int mode,
                                      const float quads_pos[WIDGET_SIZE_MAX][2],
                                      const uchar quads_col[WIDGET_SIZE_MAX][4],
                                      uint totvert)
{
  immBegin(mode, totvert);
  for (int i = 0; i < totvert; i++) {
    if (quads_col) {
      immAttr4ubv(col, quads_col[i]);
    }
    immVertex2fv(pos, quads_pos[i]);
  }
  immEnd();
}

static void shape_preset_trias_from_rect_menu(uiWidgetTrias *tria, const rcti *rect)
{
  const float width = BLI_rcti_size_x(rect);
  const float height = BLI_rcti_size_y(rect);
  float centx, centy, size;

  tria->type = ROUNDBOX_TRIA_MENU;

  /* Center position and size. */
  tria->center[0] = centx = rect->xmin + 0.52f * BLI_rcti_size_y(rect);
  tria->center[1] = centy = rect->ymin + 0.52f * BLI_rcti_size_y(rect);
  tria->size = size = 0.4f * height;

  if (width > height * 1.1f) {
    /* For wider buttons align tighter to the right. */
    tria->center[0] = centx = rect->xmax - 0.32f * height;
  }

  for (int a = 0; a < 6; a++) {
    tria->vec[a][0] = size * g_shape_preset_menu_arrow_vert[a][0] + centx;
    tria->vec[a][1] = size * g_shape_preset_menu_arrow_vert[a][1] + centy;
  }

  tria->tot = 2;
  tria->index = g_shape_preset_menu_arrow_face;
}

static void shape_preset_trias_from_rect_checkmark(uiWidgetTrias *tria, const rcti *rect)
{
  float centx, centy, size;

  tria->type = ROUNDBOX_TRIA_CHECK;

  /* Center position and size. */
  tria->center[0] = centx = rect->xmin + 0.5f * BLI_rcti_size_y(rect);
  tria->center[1] = centy = rect->ymin + 0.5f * BLI_rcti_size_y(rect);
  tria->size = size = 0.5f * BLI_rcti_size_y(rect);

  for (int a = 0; a < 6; a++) {
    tria->vec[a][0] = size * g_shape_preset_checkmark_vert[a][0] + centx;
    tria->vec[a][1] = size * g_shape_preset_checkmark_vert[a][1] + centy;
  }

  tria->tot = 4;
  tria->index = g_shape_preset_checkmark_face;
}

/** \} */

/* -------------------------------------------------------------------- */
/** \name Widget Base Drawing
 * \{ */

/* prepares shade colors */
static void shadecolors4(
    uchar coltop[4], uchar coldown[4], const uchar *color, short shadetop, short shadedown)
{
  coltop[0] = CLAMPIS(color[0] + shadetop, 0, 255);
  coltop[1] = CLAMPIS(color[1] + shadetop, 0, 255);
  coltop[2] = CLAMPIS(color[2] + shadetop, 0, 255);
  coltop[3] = color[3];

  coldown[0] = CLAMPIS(color[0] + shadedown, 0, 255);
  coldown[1] = CLAMPIS(color[1] + shadedown, 0, 255);
  coldown[2] = CLAMPIS(color[2] + shadedown, 0, 255);
  coldown[3] = color[3];
}

static void widget_verts_to_triangle_strip(uiWidgetBase *wtb,
                                           const int totvert,
                                           float triangle_strip[WIDGET_SIZE_MAX * 2 + 2][2])
{
  int a;
  for (a = 0; a < totvert; a++) {
    copy_v2_v2(triangle_strip[a * 2], wtb->outer_v[a]);
    copy_v2_v2(triangle_strip[a * 2 + 1], wtb->inner_v[a]);
  }
  copy_v2_v2(triangle_strip[a * 2], wtb->outer_v[0]);
  copy_v2_v2(triangle_strip[a * 2 + 1], wtb->inner_v[0]);
}

static void widgetbase_outline(uiWidgetBase *wtb, uint pos)
{
  float triangle_strip[WIDGET_SIZE_MAX * 2 + 2][2]; /* + 2 because the last pair is wrapped */
  widget_verts_to_triangle_strip(wtb, wtb->totvert, triangle_strip);

  widget_draw_vertex_buffer(
      pos, 0, GPU_PRIM_TRI_STRIP, triangle_strip, NULL, wtb->totvert * 2 + 2);
}

static void widgetbase_set_uniform_alpha_discard(uiWidgetBase *wtb,
                                                 const bool alpha_check,
                                                 const float discard_factor)
{
  if (alpha_check) {
    wtb->uniform_params.alpha_discard = -discard_factor;
  }
  else {
    wtb->uniform_params.alpha_discard = discard_factor;
  }
}

static void widgetbase_set_uniform_alpha_check(uiWidgetBase *wtb, const bool alpha_check)
{
  const float discard_factor = fabs(wtb->uniform_params.alpha_discard);
  widgetbase_set_uniform_alpha_discard(wtb, alpha_check, discard_factor);
}

static void widgetbase_set_uniform_discard_factor(uiWidgetBase *wtb, const float discard_factor)
{
  const bool alpha_check = wtb->uniform_params.alpha_discard < 0.0f;
  widgetbase_set_uniform_alpha_discard(wtb, alpha_check, discard_factor);
}

static void widgetbase_set_uniform_colors_ubv(uiWidgetBase *wtb,
                                              const uchar *col1,
                                              const uchar *col2,
                                              const uchar *outline,
                                              const uchar *emboss,
                                              const uchar *tria,
                                              const bool alpha_check)
{
  widgetbase_set_uniform_alpha_check(wtb, alpha_check);
  rgba_float_args_set_ch(wtb->uniform_params.color_inner1, col1[0], col1[1], col1[2], col1[3]);
  rgba_float_args_set_ch(wtb->uniform_params.color_inner2, col2[0], col2[1], col2[2], col2[3]);
  rgba_float_args_set_ch(
      wtb->uniform_params.color_outline, outline[0], outline[1], outline[2], outline[3]);
  rgba_float_args_set_ch(
      wtb->uniform_params.color_emboss, emboss[0], emboss[1], emboss[2], emboss[3]);
  rgba_float_args_set_ch(wtb->uniform_params.color_tria, tria[0], tria[1], tria[2], tria[3]);
}

/** \} */

/* -------------------------------------------------------------------- */
/** \name Widget Base Drawing #GPUBatch Cache
 * \{ */

/* keep in sync with shader */
#define MAX_WIDGET_BASE_BATCH 6
#define MAX_WIDGET_PARAMETERS 12

static struct {
  uiWidgetBaseParameters params[MAX_WIDGET_BASE_BATCH];
  int count;
  bool enabled;
} g_widget_base_batch = {{{{0}}}};

void UI_widgetbase_draw_cache_flush(void)
{
  const float checker_params[3] = {
      UI_ALPHA_CHECKER_DARK / 255.0f, UI_ALPHA_CHECKER_LIGHT / 255.0f, 8.0f};

  if (g_widget_base_batch.count == 0) {
    return;
  }

  GPUBatch *batch = ui_batch_roundbox_widget_get();
  if (g_widget_base_batch.count == 1) {
    /* draw single */
    GPU_batch_program_set_builtin(batch, GPU_SHADER_2D_WIDGET_BASE);
    GPU_batch_uniform_4fv_array(
        batch, "parameters", MAX_WIDGET_PARAMETERS, (const float(*)[4])g_widget_base_batch.params);
    GPU_batch_uniform_3fv(batch, "checkerColorAndSize", checker_params);
    GPU_batch_draw(batch);
  }
  else {
    GPU_batch_program_set_builtin(batch, GPU_SHADER_2D_WIDGET_BASE_INST);
    GPU_batch_uniform_4fv_array(batch,
                                "parameters",
                                MAX_WIDGET_PARAMETERS * MAX_WIDGET_BASE_BATCH,
                                (float(*)[4])g_widget_base_batch.params);
    GPU_batch_uniform_3fv(batch, "checkerColorAndSize", checker_params);
    GPU_batch_draw_instanced(batch, g_widget_base_batch.count);
  }
  g_widget_base_batch.count = 0;
}

void UI_widgetbase_draw_cache_begin(void)
{
  BLI_assert(g_widget_base_batch.enabled == false);
  g_widget_base_batch.enabled = true;
}

void UI_widgetbase_draw_cache_end(void)
{
  BLI_assert(g_widget_base_batch.enabled == true);
  g_widget_base_batch.enabled = false;

  GPU_blend(GPU_BLEND_ALPHA);

  UI_widgetbase_draw_cache_flush();

  GPU_blend(GPU_BLEND_NONE);
}

/* Disable cached/instanced drawing and enforce single widget drawing pipeline.
 * Works around interface artifacts happening on certain driver and hardware
 * configurations. */
static bool draw_widgetbase_batch_skip_draw_cache(void)
{
  /* MacOS is known to have issues on Mac Mini and MacBook Pro with Intel Iris GPU.
   * For example, T78307. */
  if (GPU_type_matches_ex(GPU_DEVICE_INTEL, GPU_OS_MAC, GPU_DRIVER_ANY, GPU_BACKEND_OPENGL)) {
    return true;
  }

  return false;
}

static void draw_widgetbase_batch(uiWidgetBase *wtb)
{
  wtb->uniform_params.tria_type = wtb->tria1.type;
  wtb->uniform_params.tria1_size = wtb->tria1.size;
  wtb->uniform_params.tria2_size = wtb->tria2.size;
  copy_v2_v2(wtb->uniform_params.tria1_center, wtb->tria1.center);
  copy_v2_v2(wtb->uniform_params.tria2_center, wtb->tria2.center);

  if (g_widget_base_batch.enabled && !draw_widgetbase_batch_skip_draw_cache()) {
    g_widget_base_batch.params[g_widget_base_batch.count] = wtb->uniform_params;
    g_widget_base_batch.count++;

    if (g_widget_base_batch.count == MAX_WIDGET_BASE_BATCH) {
      UI_widgetbase_draw_cache_flush();
    }
  }
  else {
    const float checker_params[3] = {
        UI_ALPHA_CHECKER_DARK / 255.0f, UI_ALPHA_CHECKER_LIGHT / 255.0f, 8.0f};
    /* draw single */
    GPUBatch *batch = ui_batch_roundbox_widget_get();
    GPU_batch_program_set_builtin(batch, GPU_SHADER_2D_WIDGET_BASE);
    GPU_batch_uniform_4fv_array(
        batch, "parameters", MAX_WIDGET_PARAMETERS, (float(*)[4]) & wtb->uniform_params);
    GPU_batch_uniform_3fv(batch, "checkerColorAndSize", checker_params);
    GPU_batch_draw(batch);
  }
}

static void widgetbase_draw_ex(uiWidgetBase *wtb,
                               const uiWidgetColors *wcol,
                               bool show_alpha_checkers)
{
  uchar inner_col1[4] = {0};
  uchar inner_col2[4] = {0};
  uchar emboss_col[4] = {0};
  uchar outline_col[4] = {0};
  uchar tria_col[4] = {0};
  /* For color widget. */
  if (wcol->shaded != 0) {
    show_alpha_checkers = false;
  }

  /* backdrop non AA */
  if (wtb->draw_inner) {
    if (wcol->shaded == 0) {
      /* simple fill */
      inner_col1[0] = inner_col2[0] = wcol->inner[0];
      inner_col1[1] = inner_col2[1] = wcol->inner[1];
      inner_col1[2] = inner_col2[2] = wcol->inner[2];
      inner_col1[3] = inner_col2[3] = wcol->inner[3];
    }
    else {
      /* gradient fill */
      shadecolors4(inner_col1, inner_col2, wcol->inner, wcol->shadetop, wcol->shadedown);
    }
  }

  if (wtb->draw_outline) {
    outline_col[0] = wcol->outline[0];
    outline_col[1] = wcol->outline[1];
    outline_col[2] = wcol->outline[2];
    outline_col[3] = wcol->outline[3];

    /* emboss bottom shadow */
    if (wtb->draw_emboss) {
      UI_GetThemeColor4ubv(TH_WIDGET_EMBOSS, emboss_col);
    }
  }

  if (wtb->tria1.type != ROUNDBOX_TRIA_NONE) {
    tria_col[0] = wcol->item[0];
    tria_col[1] = wcol->item[1];
    tria_col[2] = wcol->item[2];
    tria_col[3] = wcol->item[3];
  }

  /* Draw everything in one draw-call. */
  if (inner_col1[3] || inner_col2[3] || outline_col[3] || emboss_col[3] || tria_col[3] ||
      show_alpha_checkers) {
    widgetbase_set_uniform_colors_ubv(
        wtb, inner_col1, inner_col2, outline_col, emboss_col, tria_col, show_alpha_checkers);

    GPU_blend(GPU_BLEND_ALPHA);
    draw_widgetbase_batch(wtb);
    GPU_blend(GPU_BLEND_NONE);
  }
}

static void widgetbase_draw(uiWidgetBase *wtb, const uiWidgetColors *wcol)
{
  widgetbase_draw_ex(wtb, wcol, false);
}

/** \} */

/* -------------------------------------------------------------------- */
/** \name Text/Icon Drawing
 * \{ */

#define UI_TEXT_CLIP_MARGIN (0.25f * U.widget_unit / but->block->aspect)

#define PREVIEW_PAD 4

static float widget_alpha_factor(const uint64_t state)
{
  if (state & (UI_BUT_INACTIVE | UI_BUT_DISABLED)) {
    if (state & UI_SEARCH_FILTER_NO_MATCH) {
      return 0.25f;
    }
    return 0.5f;
  }

  if (state & UI_SEARCH_FILTER_NO_MATCH) {
    return 0.5f;
  }

  return 1.0f;
}

static void widget_draw_preview(BIFIconID icon, float alpha, const rcti *rect)
{
  if (icon == ICON_NONE) {
    return;
  }

  const int w = BLI_rcti_size_x(rect);
  const int h = BLI_rcti_size_y(rect);
  const int size = MIN2(w, h) - PREVIEW_PAD * 2;

  if (size > 0) {
    const int x = rect->xmin + w / 2 - size / 2;
    const int y = rect->ymin + h / 2 - size / 2;

    UI_icon_draw_preview(x, y, icon, 1.0f, alpha, size);
  }
}

static int ui_but_draw_menu_icon(const uiBut *but)
{
  return (but->flag & UI_BUT_ICON_SUBMENU) && (but->emboss == UI_EMBOSS_PULLDOWN);
}

/* icons have been standardized... and this call draws in untransformed coordinates */

static void widget_draw_icon(
    const uiBut *but, BIFIconID icon, float alpha, const rcti *rect, const uchar mono_color[4])
{
  if (but->flag & UI_BUT_ICON_PREVIEW) {
    GPU_blend(GPU_BLEND_ALPHA);
    widget_draw_preview(icon, alpha, rect);
    GPU_blend(GPU_BLEND_NONE);
    return;
  }

  /* this icon doesn't need draw... */
  if (icon == ICON_BLANK1 && (but->flag & UI_BUT_ICON_SUBMENU) == 0) {
    return;
  }

  const float aspect = but->block->aspect * U.inv_dpi_fac;
  const float height = ICON_DEFAULT_HEIGHT / aspect;

  /* calculate blend color */
  if (ELEM(but->type, UI_BTYPE_TOGGLE, UI_BTYPE_ROW, UI_BTYPE_TOGGLE_N, UI_BTYPE_LISTROW)) {
    if (but->flag & UI_SELECT) {
      /* pass */
    }
    else if (but->flag & UI_ACTIVE) {
      /* pass */
    }
    else {
      alpha = 0.75f;
    }
  }
  else if ((but->type == UI_BTYPE_LABEL)) {
    /* extra feature allows more alpha blending */
    if (but->a1 == 1.0f) {
      alpha *= but->a2;
    }
  }
  else if (ELEM(but->type, UI_BTYPE_BUT, UI_BTYPE_DECORATOR)) {
    alpha *= widget_alpha_factor(but->flag);
  }

  GPU_blend(GPU_BLEND_ALPHA);

  if (icon && icon != ICON_BLANK1) {
    const float ofs = 1.0f / aspect;
    float xs, ys;

    if (but->drawflag & UI_BUT_ICON_LEFT) {
      /* special case - icon_only pie buttons */
      if (ui_block_is_pie_menu(but->block) && !ELEM(but->type, UI_BTYPE_MENU, UI_BTYPE_POPOVER) &&
          but->str && but->str[0] == '\0') {
        xs = rect->xmin + 2.0f * ofs;
      }
      else if (but->emboss == UI_EMBOSS_NONE || but->type == UI_BTYPE_LABEL) {
        xs = rect->xmin + 2.0f * ofs;
      }
      else {
        xs = rect->xmin + 4.0f * ofs;
      }
    }
    else {
      xs = (rect->xmin + rect->xmax - height) / 2.0f;
    }
    ys = (rect->ymin + rect->ymax - height) / 2.0f;

    /* force positions to integers, for zoom levels near 1. draws icons crisp. */
    if (aspect > 0.95f && aspect < 1.05f) {
      xs = roundf(xs);
      ys = roundf(ys);
    }

    /* Get theme color. */
    uchar color[4] = {mono_color[0], mono_color[1], mono_color[2], mono_color[3]};
    const bool has_theme = UI_icon_get_theme_color(icon, color);

    /* to indicate draggable */
    if (but->dragpoin && (but->flag & UI_ACTIVE)) {
      UI_icon_draw_ex(xs, ys, icon, aspect, 1.25f, 0.0f, color, has_theme);
    }
    else if ((but->flag & (UI_ACTIVE | UI_SELECT | UI_SELECT_DRAW))) {
      UI_icon_draw_ex(xs, ys, icon, aspect, alpha, 0.0f, color, has_theme);
    }
    else if (!((but->icon != ICON_NONE) && UI_but_is_tool(but))) {
      if (has_theme) {
        alpha *= 0.8f;
      }
      UI_icon_draw_ex(xs, ys, icon, aspect, alpha, 0.0f, color, has_theme);
    }
    else {
      const bTheme *btheme = UI_GetTheme();
      const float desaturate = 1.0 - btheme->tui.icon_saturation;
      UI_icon_draw_ex(xs, ys, icon, aspect, alpha, desaturate, color, has_theme);
    }
  }

  GPU_blend(GPU_BLEND_NONE);
}

static void widget_draw_submenu_tria(const uiBut *but,
                                     const rcti *rect,
                                     const uiWidgetColors *wcol)
{
  const float aspect = but->block->aspect * U.inv_dpi_fac;
  const int tria_height = (int)(ICON_DEFAULT_HEIGHT / aspect);
  const int tria_width = (int)(ICON_DEFAULT_WIDTH / aspect) - 2 * U.pixelsize;
  const int xs = rect->xmax - tria_width;
  const int ys = (rect->ymin + rect->ymax - tria_height) / 2.0f;

  float col[4];
  rgba_uchar_to_float(col, wcol->text);
  col[3] *= 0.8f;

  rctf tria_rect;
  BLI_rctf_init(&tria_rect, xs, xs + tria_width, ys, ys + tria_height);
  BLI_rctf_scale(&tria_rect, 0.4f);

  GPU_blend(GPU_BLEND_ALPHA);
  UI_widgetbase_draw_cache_flush();
  GPU_blend(GPU_BLEND_NONE);
  draw_anti_tria_rect(&tria_rect, 'h', col);
}

static void ui_text_clip_give_prev_off(uiBut *but, const char *str)
{
  const char *prev_utf8 = BLI_str_find_prev_char_utf8(str + but->ofs, str);
  const int bytes = str + but->ofs - prev_utf8;

  but->ofs -= bytes;
}

static void ui_text_clip_give_next_off(uiBut *but, const char *str, const char *str_end)
{
  const char *next_utf8 = BLI_str_find_next_char_utf8(str + but->ofs, str_end);
  const int bytes = next_utf8 - (str + but->ofs);

  but->ofs += bytes;
}

/**
 * Helper.
 * This func assumes things like kerning handling have already been handled!
 * Return the length of modified (right-clipped + ellipsis) string.
 */
static void ui_text_clip_right_ex(const uiFontStyle *fstyle,
                                  char *str,
                                  const size_t max_len,
                                  const float okwidth,
                                  const char *sep,
                                  const int sep_len,
                                  const float sep_strwidth,
                                  size_t *r_final_len)
{
  BLI_assert(str[0]);

  /* How many BYTES (not characters) of this utf-8 string can fit, along with appended ellipsis. */
  int l_end = BLF_width_to_strlen(fstyle->uifont_id, str, max_len, okwidth - sep_strwidth, NULL);

  if (l_end > 0) {
    /* At least one character, so clip and add the ellipsis. */
    memcpy(str + l_end, sep, sep_len + 1); /* +1 for trailing '\0'. */
    if (r_final_len) {
      *r_final_len = (size_t)(l_end) + sep_len;
    }
  }
  else {
    /* Otherwise fit as much as we can without adding an ellipsis. */
    l_end = BLF_width_to_strlen(fstyle->uifont_id, str, max_len, okwidth, NULL);
    str[l_end] = '\0';
    if (r_final_len) {
      *r_final_len = (size_t)l_end;
    }
  }
}

float UI_text_clip_middle_ex(const uiFontStyle *fstyle,
                             char *str,
                             float okwidth,
                             const float minwidth,
                             const size_t max_len,
                             const char rpart_sep)
{
  /* Add some epsilon to OK width, avoids 'ellipsing' text that nearly fits!
   * Better to have a small piece of the last char cut out,
   * than two remaining chars replaced by an ellipsis... */
  okwidth += 1.0f + UI_DPI_FAC;

  BLI_assert(str[0]);

  /* need to set this first */
  UI_fontstyle_set(fstyle);

  float strwidth = BLF_width(fstyle->uifont_id, str, max_len);

  if ((okwidth > 0.0f) && (strwidth > okwidth)) {
    /* Ellipsis. Some compilers complain with real literal string. */
    const char sep[] = {0xe2, 0x80, 0xA6, 0x0};
    const int sep_len = sizeof(sep) - 1;
    const float sep_strwidth = BLF_width(fstyle->uifont_id, sep, sep_len + 1);

    char *rpart = NULL, rpart_buf[UI_MAX_DRAW_STR];
    float rpart_width = 0.0f;
    size_t rpart_len = 0;
    size_t final_lpart_len;

    if (rpart_sep) {
      rpart = strrchr(str, rpart_sep);

      if (rpart) {
        rpart_len = strlen(rpart);
        rpart_width = BLF_width(fstyle->uifont_id, rpart, rpart_len);
        okwidth -= rpart_width;
        strwidth -= rpart_width;

        if (okwidth < 0.0f) {
          /* Not enough place for actual label, just display protected right part.
           * Here just for safety, should never happen in real life! */
          memmove(str, rpart, rpart_len + 1);
          rpart = NULL;
          okwidth += rpart_width;
          strwidth = rpart_width;
        }
      }
    }

    const float parts_strwidth = (okwidth - sep_strwidth) / 2.0f;

    if (rpart) {
      strcpy(rpart_buf, rpart);
      *rpart = '\0';
      rpart = rpart_buf;
    }

    const size_t l_end = BLF_width_to_strlen(
        fstyle->uifont_id, str, max_len, parts_strwidth, NULL);
    if (l_end < 10 || min_ff(parts_strwidth, strwidth - okwidth) < minwidth) {
      /* If we really have no place, or we would clip a very small piece of string in the middle,
       * only show start of string.
       */
      ui_text_clip_right_ex(
          fstyle, str, max_len, okwidth, sep, sep_len, sep_strwidth, &final_lpart_len);
    }
    else {
      size_t r_offset, r_len;

      r_offset = BLF_width_to_rstrlen(fstyle->uifont_id, str, max_len, parts_strwidth, NULL);
      r_len = strlen(str + r_offset) + 1; /* +1 for the trailing '\0'. */

      if (l_end + sep_len + r_len + rpart_len > max_len) {
        /* Corner case, the str already takes all available mem,
         * and the ellipsis chars would actually add more chars.
         * Better to just trim one or two letters to the right in this case...
         * NOTE: with a single-char ellipsis, this should never happen! But better be safe
         * here...
         */
        ui_text_clip_right_ex(
            fstyle, str, max_len, okwidth, sep, sep_len, sep_strwidth, &final_lpart_len);
      }
      else {
        memmove(str + l_end + sep_len, str + r_offset, r_len);
        memcpy(str + l_end, sep, sep_len);
        /* -1 to remove trailing '\0'! */
        final_lpart_len = (size_t)(l_end + sep_len + r_len - 1);

        while (BLF_width(fstyle->uifont_id, str, max_len) > okwidth) {
          /* This will happen because a lot of string width processing is done in integer pixels,
           * which can introduce a rather high error in the end (about 2 pixels or so).
           * Only one char removal shall ever be needed in real-life situation... */
          r_len--;
          final_lpart_len--;
          char *c = str + l_end + sep_len;
          memmove(c, c + 1, r_len);
        }
      }
    }

    if (rpart) {
      /* Add back preserved right part to our shorten str. */
      memcpy(str + final_lpart_len, rpart, rpart_len + 1); /* +1 for trailing '\0'. */
      okwidth += rpart_width;
    }

    strwidth = BLF_width(fstyle->uifont_id, str, max_len);
  }

  BLI_assert(strwidth <= okwidth);

  return strwidth;
}

/**
 * Wrapper around UI_text_clip_middle_ex.
 */
static void ui_text_clip_middle(const uiFontStyle *fstyle, uiBut *but, const rcti *rect)
{
  /* No margin for labels! */
  const int border = ELEM(but->type, UI_BTYPE_LABEL, UI_BTYPE_MENU, UI_BTYPE_POPOVER) ?
                         0 :
                         (int)(UI_TEXT_CLIP_MARGIN + 0.5f);
  const float okwidth = (float)max_ii(BLI_rcti_size_x(rect) - border, 0);
  const size_t max_len = sizeof(but->drawstr);
  const float minwidth = (float)(UI_DPI_ICON_SIZE) / but->block->aspect * 2.0f;

  but->ofs = 0;
  but->strwidth = UI_text_clip_middle_ex(fstyle, but->drawstr, okwidth, minwidth, max_len, '\0');
}

/**
 * Like #ui_text_clip_middle(), but protect/preserve at all cost
 * the right part of the string after sep.
 * Useful for strings with shortcuts
 * (like 'AVeryLongFooBarLabelForMenuEntry|Ctrl O' -> 'AVeryLong...MenuEntry|Ctrl O').
 */
static void ui_text_clip_middle_protect_right(const uiFontStyle *fstyle,
                                              uiBut *but,
                                              const rcti *rect,
                                              const char rsep)
{
  /* No margin for labels! */
  const int border = ELEM(but->type, UI_BTYPE_LABEL, UI_BTYPE_MENU, UI_BTYPE_POPOVER) ?
                         0 :
                         (int)(UI_TEXT_CLIP_MARGIN + 0.5f);
  const float okwidth = (float)max_ii(BLI_rcti_size_x(rect) - border, 0);
  const size_t max_len = sizeof(but->drawstr);
  const float minwidth = (float)(UI_DPI_ICON_SIZE) / but->block->aspect * 2.0f;

  but->ofs = 0;
  but->strwidth = UI_text_clip_middle_ex(fstyle, but->drawstr, okwidth, minwidth, max_len, rsep);
}

/**
 * Cut off the text, taking into account the cursor location (text display while editing).
 */
static void ui_text_clip_cursor(const uiFontStyle *fstyle, uiBut *but, const rcti *rect)
{
  const int border = (int)(UI_TEXT_CLIP_MARGIN + 0.5f);
  const int okwidth = max_ii(BLI_rcti_size_x(rect) - border, 0);

  BLI_assert(but->editstr && but->pos >= 0);

  /* need to set this first */
  UI_fontstyle_set(fstyle);

  /* define ofs dynamically */
  if (but->ofs > but->pos) {
    but->ofs = but->pos;
  }

  if (BLF_width(fstyle->uifont_id, but->editstr, INT_MAX) <= okwidth) {
    but->ofs = 0;
  }

  but->strwidth = BLF_width(fstyle->uifont_id, but->editstr + but->ofs, INT_MAX);

  if (but->strwidth > okwidth) {
    const int editstr_len = strlen(but->editstr);
    int len = editstr_len;

    while (but->strwidth > okwidth) {
      float width;

      /* string position of cursor */
      width = BLF_width(fstyle->uifont_id, but->editstr + but->ofs, (but->pos - but->ofs));

      /* if cursor is at 20 pixels of right side button we clip left */
      if (width > okwidth - 20) {
        ui_text_clip_give_next_off(but, but->editstr, but->editstr + editstr_len);
      }
      else {
        int bytes;
        /* shift string to the left */
        if (width < 20 && but->ofs > 0) {
          ui_text_clip_give_prev_off(but, but->editstr);
        }
        bytes = BLI_str_utf8_size(BLI_str_find_prev_char_utf8(but->editstr + len, but->editstr));
        if (bytes == -1) {
          bytes = 1;
        }
        len -= bytes;
      }

      but->strwidth = BLF_width(fstyle->uifont_id, but->editstr + but->ofs, len - but->ofs);

      if (but->strwidth < 10) {
        break;
      }
    }
  }
}

/**
 * Cut off the end of text to fit into the width of \a rect.
 *
 * \note deals with ': ' especially for number buttons
 */
static void ui_text_clip_right_label(const uiFontStyle *fstyle, uiBut *but, const rcti *rect)
{
  const int border = UI_TEXT_CLIP_MARGIN + 1;
  const int okwidth = max_ii(BLI_rcti_size_x(rect) - border, 0);
  int drawstr_len = strlen(but->drawstr);
  const char *cpend = but->drawstr + drawstr_len;

  /* need to set this first */
  UI_fontstyle_set(fstyle);

  but->strwidth = BLF_width(fstyle->uifont_id, but->drawstr, sizeof(but->drawstr));
  but->ofs = 0;

  /* First shorten number-buttons eg,
   *   Translucency: 0.000
   * becomes
   *   Trans: 0.000
   */

  /* find the space after ':' separator */
  char *cpoin = strrchr(but->drawstr, ':');

  if (cpoin && (cpoin < cpend - 2)) {
    char *cp2 = cpoin;

    /* chop off the leading text, starting from the right */
    while (but->strwidth > okwidth && cp2 > but->drawstr) {
      const char *prev_utf8 = BLI_str_find_prev_char_utf8(cp2, but->drawstr);
      const int bytes = cp2 - prev_utf8;

      /* shift the text after and including cp2 back by 1 char,
       * +1 to include null terminator */
      memmove(cp2 - bytes, cp2, drawstr_len + 1);
      cp2 -= bytes;

      drawstr_len -= bytes;
      // BLI_assert(strlen(but->drawstr) == drawstr_len);

      but->strwidth = BLF_width(
          fstyle->uifont_id, but->drawstr + but->ofs, sizeof(but->drawstr) - but->ofs);
      if (but->strwidth < 10) {
        break;
      }
    }

    /* after the leading text is gone, chop off the : and following space, with ofs */
    while ((but->strwidth > okwidth) && (but->ofs < 2)) {
      ui_text_clip_give_next_off(but, but->drawstr, but->drawstr + drawstr_len);
      but->strwidth = BLF_width(
          fstyle->uifont_id, but->drawstr + but->ofs, sizeof(but->drawstr) - but->ofs);
      if (but->strwidth < 10) {
        break;
      }
    }
  }

  /* Now just remove trailing chars */
  /* once the label's gone, chop off the least significant digits */
  if (but->strwidth > okwidth) {
    float strwidth;
    drawstr_len = BLF_width_to_strlen(fstyle->uifont_id,
                                      but->drawstr + but->ofs,
                                      drawstr_len - but->ofs,
                                      okwidth,
                                      &strwidth) +
                  but->ofs;
    but->strwidth = strwidth;
    but->drawstr[drawstr_len] = 0;
  }
}

#ifdef WITH_INPUT_IME
static void widget_draw_text_ime_underline(const uiFontStyle *fstyle,
                                           const uiWidgetColors *wcol,
                                           const uiBut *but,
                                           const rcti *rect,
                                           const wmIMEData *ime_data,
                                           const char *drawstr)
{
  int ofs_x, width;
  int rect_x = BLI_rcti_size_x(rect);
  int sel_start = ime_data->sel_start, sel_end = ime_data->sel_end;
  float fcol[4];

  if (drawstr[0] != 0) {
    if (but->pos >= but->ofs) {
      ofs_x = BLF_width(fstyle->uifont_id, drawstr + but->ofs, but->pos - but->ofs);
    }
    else {
      ofs_x = 0;
    }

    width = BLF_width(
        fstyle->uifont_id, drawstr + but->ofs, ime_data->composite_len + but->pos - but->ofs);

    rgba_uchar_to_float(fcol, wcol->text);
    UI_draw_text_underline(rect->xmin + ofs_x,
                           rect->ymin + 6 * U.pixelsize,
                           min_ii(width, rect_x - 2) - ofs_x,
                           1,
                           fcol);

    /* draw the thick line */
    if (sel_start != -1 && sel_end != -1) {
      sel_end -= sel_start;
      sel_start += but->pos;

      if (sel_start >= but->ofs) {
        ofs_x = BLF_width(fstyle->uifont_id, drawstr + but->ofs, sel_start - but->ofs);
      }
      else {
        ofs_x = 0;
      }

      width = BLF_width(fstyle->uifont_id, drawstr + but->ofs, sel_end + sel_start - but->ofs);

      UI_draw_text_underline(rect->xmin + ofs_x,
                             rect->ymin + 6 * U.pixelsize,
                             min_ii(width, rect_x - 2) - ofs_x,
                             2,
                             fcol);
    }
  }
}
#endif /* WITH_INPUT_IME */

struct UnderlineData {
  size_t str_offset;  /* The string offset of the underlined character. */
  int width_px;       /* The underline width in pixels. */
  int r_offset_px[2]; /* Write the X,Y offset here. */
};

static bool widget_draw_text_underline_calc_position(const char *UNUSED(str),
                                                     const size_t str_step_ofs,
                                                     const rcti *glyph_step_bounds,
                                                     const int UNUSED(glyph_advance_x),
                                                     const rcti *glyph_bounds,
                                                     const int UNUSED(glyph_bearing[2]),
                                                     void *user_data)
{
  struct UnderlineData *ul_data = user_data;
  if (ul_data->str_offset == str_step_ofs) {
    /* Full width of this glyph including both bearings. */
    const int width = glyph_bounds->xmin + BLI_rcti_size_x(glyph_bounds) + glyph_bounds->xmin;
    ul_data->r_offset_px[0] = glyph_step_bounds->xmin + ((width - ul_data->width_px) / 2);
    /* One line-width below the lower glyph bounds. */
    ul_data->r_offset_px[1] = glyph_bounds->ymin - U.pixelsize;
    /* Early exit. */
    return false;
  }
  return true;
}

static void widget_draw_text(const uiFontStyle *fstyle,
                             const uiWidgetColors *wcol,
                             uiBut *but,
                             rcti *rect)
{
  int drawstr_left_len = UI_MAX_DRAW_STR;
  const char *drawstr = but->drawstr;
  const char *drawstr_right = NULL;
  bool use_right_only = false;

#ifdef WITH_INPUT_IME
  const wmIMEData *ime_data;
#endif

  UI_fontstyle_set(fstyle);

  eFontStyle_Align align;
  if (but->editstr || (but->drawflag & UI_BUT_TEXT_LEFT)) {
    align = UI_STYLE_TEXT_LEFT;
  }
  else if (but->drawflag & UI_BUT_TEXT_RIGHT) {
    align = UI_STYLE_TEXT_RIGHT;
  }
  else {
    align = UI_STYLE_TEXT_CENTER;
  }

  /* Special case: when we're entering text for multiple buttons,
   * don't draw the text for any of the multi-editing buttons */
  if (UNLIKELY(but->flag & UI_BUT_DRAG_MULTI)) {
    uiBut *but_edit = ui_but_drag_multi_edit_get(but);
    if (but_edit) {
      drawstr = but_edit->editstr;
      align = UI_STYLE_TEXT_LEFT;
    }
  }
  else {
    if (but->editstr) {
      /* max length isn't used in this case,
       * we rely on string being NULL terminated. */
      drawstr_left_len = INT_MAX;

#ifdef WITH_INPUT_IME
      /* FIXME: IME is modifying `const char *drawstr`! */
      ime_data = ui_but_ime_data_get(but);

      if (ime_data && ime_data->composite_len) {
        /* insert composite string into cursor pos */
        BLI_snprintf((char *)drawstr,
                     UI_MAX_DRAW_STR,
                     "%.*s%s%s",
                     but->pos,
                     but->editstr,
                     ime_data->str_composite,
                     but->editstr + but->pos);
      }
      else
#endif
      {
        drawstr = but->editstr;
      }
    }
  }

  /* text button selection, cursor, composite underline */
  if (but->editstr && but->pos != -1) {
    int but_pos_ofs;

#ifdef WITH_INPUT_IME
    bool ime_reposition_window = false;
    int ime_win_x, ime_win_y;
#endif

    /* text button selection */
    if ((but->selend - but->selsta) > 0) {
      int selsta_draw, selwidth_draw;

      if (drawstr[0] != 0) {
        /* We are drawing on top of widget bases. Flush cache. */
        GPU_blend(GPU_BLEND_ALPHA);
        UI_widgetbase_draw_cache_flush();
        GPU_blend(GPU_BLEND_NONE);

        if (but->selsta >= but->ofs) {
          selsta_draw = BLF_width(fstyle->uifont_id, drawstr + but->ofs, but->selsta - but->ofs);
        }
        else {
          selsta_draw = 0;
        }

        selwidth_draw = BLF_width(fstyle->uifont_id, drawstr + but->ofs, but->selend - but->ofs);

        uint pos = GPU_vertformat_attr_add(
            immVertexFormat(), "pos", GPU_COMP_I32, 2, GPU_FETCH_INT_TO_FLOAT);
        immBindBuiltinProgram(GPU_SHADER_2D_UNIFORM_COLOR);

        rcti selection_shape;
        selection_shape.xmin = rect->xmin + selsta_draw;
        selection_shape.xmax = min_ii(rect->xmin + selwidth_draw, rect->xmax - 2);
        selection_shape.ymin = rect->ymin + U.pixelsize;
        selection_shape.ymax = rect->ymax - U.pixelsize;
        immUniformColor4ubv(wcol->item);
        immRecti(pos,
                 selection_shape.xmin,
                 selection_shape.ymin,
                 selection_shape.xmax,
                 selection_shape.ymax);

        immUnbindProgram();

#ifdef WITH_INPUT_IME
        /* IME candidate window uses selection position. */
        if (!ime_reposition_window) {
          ime_reposition_window = true;
          ime_win_x = selection_shape.xmin;
          ime_win_y = selection_shape.ymin;
        }
#endif
      }
    }

    /* text cursor */
    but_pos_ofs = but->pos;

#ifdef WITH_INPUT_IME
    /* If is IME compositing, move the cursor. */
    if (ime_data && ime_data->composite_len && ime_data->cursor_pos != -1) {
      but_pos_ofs += ime_data->cursor_pos;
    }
#endif

    if (but->pos >= but->ofs) {
      int t;
      if (drawstr[0] != 0) {
        t = BLF_width(fstyle->uifont_id, drawstr + but->ofs, but_pos_ofs - but->ofs);
      }
      else {
        t = 0;
      }
      /* We are drawing on top of widget bases. Flush cache. */
      GPU_blend(GPU_BLEND_ALPHA);
      UI_widgetbase_draw_cache_flush();
      GPU_blend(GPU_BLEND_NONE);

      uint pos = GPU_vertformat_attr_add(
          immVertexFormat(), "pos", GPU_COMP_I32, 2, GPU_FETCH_INT_TO_FLOAT);
      immBindBuiltinProgram(GPU_SHADER_2D_UNIFORM_COLOR);

      immUniformThemeColor(TH_WIDGET_TEXT_CURSOR);

      /* Shape of the cursor for drawing. */
      rcti but_cursor_shape;
      but_cursor_shape.xmin = (rect->xmin + t) - U.pixelsize;
      but_cursor_shape.ymin = rect->ymin + U.pixelsize;
      but_cursor_shape.xmax = (rect->xmin + t) + U.pixelsize;
      but_cursor_shape.ymax = rect->ymax - U.pixelsize;

      /* draw cursor */
      immRecti(pos,
               but_cursor_shape.xmin,
               but_cursor_shape.ymin,
               but_cursor_shape.xmax,
               but_cursor_shape.ymax);

      immUnbindProgram();

#ifdef WITH_INPUT_IME
      /* IME candidate window uses cursor position. */
      if (!ime_reposition_window) {
        ime_reposition_window = true;
        ime_win_x = but_cursor_shape.xmax + 5;
        ime_win_y = but_cursor_shape.ymin + 3;
      }
#endif
    }

#ifdef WITH_INPUT_IME
    /* IME cursor following. */
    if (ime_reposition_window) {
      ui_but_ime_reposition(but, ime_win_x, ime_win_y, false);
    }
    if (ime_data && ime_data->composite_len) {
      /* Composite underline. */
      widget_draw_text_ime_underline(fstyle, wcol, but, rect, ime_data, drawstr);
    }
#endif
  }

#if 0
  ui_rasterpos_safe(x, y, but->aspect);
  transopts = ui_translate_buttons();
#endif

  bool use_drawstr_right_as_hint = false;

  /* cut string in 2 parts - only for menu entries */
  if (but->flag & UI_BUT_HAS_SEP_CHAR && (but->editstr == NULL)) {
    drawstr_right = strrchr(drawstr, UI_SEP_CHAR);
    if (drawstr_right) {
      use_drawstr_right_as_hint = true;
      drawstr_left_len = (drawstr_right - drawstr);
      drawstr_right++;
    }
  }

#ifdef USE_NUMBUTS_LR_ALIGN
  if (!drawstr_right && (but->drawflag & UI_BUT_TEXT_LEFT) &&
      ELEM(but->type, UI_BTYPE_NUM, UI_BTYPE_NUM_SLIDER) &&
      /* if we're editing or multi-drag (fake editing), then use left alignment */
      (but->editstr == NULL) && (drawstr == but->drawstr)) {
    drawstr_right = strrchr(drawstr + but->ofs, ':');
    if (drawstr_right) {
      drawstr_right++;
      drawstr_left_len = (drawstr_right - drawstr - 1);

      while (*drawstr_right == ' ') {
        drawstr_right++;
      }
    }
    else {
      /* no prefix, even so use only cpoin */
      drawstr_right = drawstr + but->ofs;
      use_right_only = true;
    }
  }
#endif

  if (!use_right_only) {
    /* for underline drawing */
    int font_xofs, font_yofs;

    int drawlen = (drawstr_left_len == INT_MAX) ? strlen(drawstr + but->ofs) :
                                                  (drawstr_left_len - but->ofs);

    if (drawlen > 0) {
      UI_fontstyle_draw_ex(fstyle,
                           rect,
                           drawstr + but->ofs,
                           drawlen,
                           wcol->text,
                           &(struct uiFontStyleDraw_Params){
                               .align = align,
                           },
                           &font_xofs,
                           &font_yofs,
                           NULL);

      if (but->menu_key != '\0') {
        const char *drawstr_ofs = drawstr + but->ofs;
        int ul_index = -1;

        {
          /* Find upper case, fallback to lower case. */
          const char *drawstr_end = drawstr_ofs + drawlen;
          const char keys[] = {but->menu_key - 32, but->menu_key};
          for (int i = 0; i < ARRAY_SIZE(keys); i++) {
            const char *drawstr_menu = strchr(drawstr_ofs, keys[i]);
            if (drawstr_menu != NULL && drawstr_menu < drawstr_end) {
              ul_index = (int)(drawstr_menu - drawstr_ofs);
              break;
            }
          }
        }

        if (ul_index != -1) {
          int ul_width = round_fl_to_int(BLF_width(fstyle->uifont_id, "_", 2));

          struct UnderlineData ul_data = {
              .str_offset = ul_index,
              .width_px = ul_width,
          };

          BLF_boundbox_foreach_glyph(fstyle->uifont_id,
                                     drawstr_ofs,
                                     ul_index + 1,
                                     widget_draw_text_underline_calc_position,
                                     &ul_data);

          const int pos_x = rect->xmin + font_xofs + ul_data.r_offset_px[0];
          const int pos_y = rect->ymin + font_yofs + ul_data.r_offset_px[1];

          /* Use text output because direct drawing doesn't always work. See T89246. */
          BLF_position(fstyle->uifont_id, pos_x, pos_y, 0.0f);
          BLF_color4ubv(fstyle->uifont_id, wcol->text);
          BLF_draw(fstyle->uifont_id, "_", 2);
        }
      }
    }
  }

  /* part text right aligned */
  if (drawstr_right) {
    uchar col[4];
    copy_v4_v4_uchar(col, wcol->text);
    if (use_drawstr_right_as_hint) {
      col[3] *= 0.5f;
    }

    rect->xmax -= UI_TEXT_CLIP_MARGIN;
    UI_fontstyle_draw(fstyle,
                      rect,
                      drawstr_right,
                      UI_MAX_DRAW_STR,
                      col,
                      &(struct uiFontStyleDraw_Params){
                          .align = UI_STYLE_TEXT_RIGHT,
                      });
  }
}

static void widget_draw_extra_icons(const uiWidgetColors *wcol,
                                    uiBut *but,
                                    rcti *rect,
                                    float alpha)
{
  const float icon_size = ICON_SIZE_FROM_BUTRECT(rect);

  /* Offset of icons from the right edge. Keep in sync
   * with 'ui_but_extra_operator_icon_mouse_over_get'. */
  if (!BLI_listbase_is_empty(&but->extra_op_icons)) {
    /* Eyeballed. */
    rect->xmax -= 0.2 * icon_size;
  }

  /* Inverse order, from right to left. */
  LISTBASE_FOREACH_BACKWARD (uiButExtraOpIcon *, op_icon, &but->extra_op_icons) {
    rcti temp = *rect;
    float alpha_this = alpha;

    temp.xmin = temp.xmax - icon_size;

    if (op_icon->disabled) {
      alpha_this *= 0.4f;
    }
    else if (!op_icon->highlighted) {
      alpha_this *= 0.75f;
    }

    /* Draw the icon at the center, and restore the flags after. */
    const int old_drawflags = but->drawflag;
    UI_but_drawflag_disable(but, UI_BUT_ICON_LEFT);
    widget_draw_icon(but, op_icon->icon, alpha_this, &temp, wcol->text);
    but->drawflag = old_drawflags;

    rect->xmax -= icon_size;
  }
}

static void widget_draw_node_link_socket(const uiWidgetColors *wcol,
                                         const rcti *rect,
                                         uiBut *but,
                                         float alpha)
{
  /* Node socket pointer can be passed as custom_data, see UI_but_node_link_set(). */
  if (but->custom_data) {
    const float scale = 0.9f / but->block->aspect;

    float col[4];
    rgba_uchar_to_float(col, but->col);
    col[3] *= alpha;

    GPU_blend(GPU_BLEND_ALPHA);
    UI_widgetbase_draw_cache_flush();
    GPU_blend(GPU_BLEND_NONE);

    ED_node_socket_draw(but->custom_data, rect, col, scale);
  }
  else {
    widget_draw_icon(but, ICON_LAYER_USED, alpha, rect, wcol->text);
  }
}

/* draws text and icons for buttons */
static void widget_draw_text_icon(const uiFontStyle *fstyle,
                                  const uiWidgetColors *wcol,
                                  uiBut *but,
                                  rcti *rect)
{
  const bool show_menu_icon = ui_but_draw_menu_icon(but);
  const float alpha = (float)wcol->text[3] / 255.0f;
  char password_str[UI_MAX_DRAW_STR];
  bool no_text_padding = but->drawflag & UI_BUT_NO_TEXT_PADDING;

  ui_but_text_password_hide(password_str, but, false);

  /* check for button text label */
  if (ELEM(but->type, UI_BTYPE_MENU, UI_BTYPE_POPOVER) && (but->flag & UI_BUT_NODE_LINK)) {
    rcti temp = *rect;
    const int size = BLI_rcti_size_y(rect) + 1; /* Not the icon size! */

    if (but->drawflag & UI_BUT_ICON_LEFT) {
      temp.xmax = rect->xmin + size;
      rect->xmin = temp.xmax;
      /* Further padding looks off. */
      no_text_padding = true;
    }
    else {
      temp.xmin = rect->xmax - size;
      rect->xmax = temp.xmin;
    }

    widget_draw_node_link_socket(wcol, &temp, but, alpha);
  }

  /* If there's an icon too (made with uiDefIconTextBut) then draw the icon
   * and offset the text label to accommodate it */

  /* Big previews with optional text label below */
  if (but->flag & UI_BUT_ICON_PREVIEW && ui_block_is_menu(but->block)) {
    const BIFIconID icon = ui_but_icon(but);
    int icon_size = BLI_rcti_size_y(rect);
    int text_size = 0;

    /* This is a bit brittle, but avoids adding an 'UI_BUT_HAS_LABEL' flag to but... */
    if (icon_size > BLI_rcti_size_x(rect)) {
      /* button is not square, it has extra height for label */
      text_size = UI_UNIT_Y;
      icon_size -= text_size;
    }

    /* draw icon in rect above the space reserved for the label */
    rect->ymin += text_size;
    GPU_blend(GPU_BLEND_ALPHA);
    widget_draw_preview(icon, alpha, rect);
    GPU_blend(GPU_BLEND_NONE);

    /* offset rect to draw label in */
    rect->ymin -= text_size;
    rect->ymax -= icon_size;

    /* vertically centering text */
    rect->ymin += UI_UNIT_Y / 2;
  }
  /* Icons on the left with optional text label on the right */
  else if (but->flag & UI_HAS_ICON || show_menu_icon) {
    const bool is_tool = ((but->icon != ICON_NONE) & UI_but_is_tool(but));

    /* XXX add way to draw icons at a different size!
     * Use small icons for popup. */
#ifdef USE_UI_TOOLBAR_HACK
    const float aspect_orig = but->block->aspect;
    if (is_tool && (but->block->flag & UI_BLOCK_POPOVER)) {
      but->block->aspect *= 2.0f;
    }
#endif

    const BIFIconID icon = ui_but_icon(but);
    const int icon_size_init = is_tool ? ICON_DEFAULT_HEIGHT_TOOLBAR : ICON_DEFAULT_HEIGHT;
    const float icon_size = icon_size_init / (but->block->aspect * U.inv_dpi_fac);
    const float icon_padding = 2 * UI_DPI_FAC;

#ifdef USE_UI_TOOLBAR_HACK
    if (is_tool) {
      /* pass (even if its a menu toolbar) */
      but->drawflag |= UI_BUT_TEXT_LEFT;
      but->drawflag |= UI_BUT_ICON_LEFT;
    }
#endif

    /* menu item - add some more padding so menus don't feel cramped. it must
     * be part of the button so that this area is still clickable */
    if (is_tool) {
      /* pass (even if its a menu toolbar) */
    }
    else if (ui_block_is_pie_menu(but->block)) {
      if (but->emboss == UI_EMBOSS_RADIAL) {
        rect->xmin += 0.3f * U.widget_unit;
      }
    }
    /* Menu items, but only if they are not icon-only (rare). */
    else if (ui_block_is_menu(but->block) && but->drawstr[0]) {
      rect->xmin += 0.2f * U.widget_unit;
    }

    /* By default icon is the color of text, but can optionally override with but->col. */
    widget_draw_icon(but, icon, alpha, rect, (but->col[3] != 0) ? but->col : wcol->text);

    if (show_menu_icon) {
      BLI_assert(but->block->content_hints & UI_BLOCK_CONTAINS_SUBMENU_BUT);
      widget_draw_submenu_tria(but, rect, wcol);
    }

#ifdef USE_UI_TOOLBAR_HACK
    but->block->aspect = aspect_orig;
#endif

    rect->xmin += round_fl_to_int(icon_size + icon_padding);
  }

  if (!no_text_padding) {
    const int text_padding = round_fl_to_int((UI_TEXT_MARGIN_X * U.widget_unit) /
                                             but->block->aspect);
    if (but->editstr) {
      rect->xmin += text_padding;
    }
    else if (but->flag & UI_BUT_DRAG_MULTI) {
      const bool text_is_edited = ui_but_drag_multi_edit_get(but) != NULL;
      if (text_is_edited || (but->drawflag & UI_BUT_TEXT_LEFT)) {
        rect->xmin += text_padding;
      }
    }
    else if (but->drawflag & UI_BUT_TEXT_LEFT) {
      rect->xmin += text_padding;
    }
    else if (but->drawflag & UI_BUT_TEXT_RIGHT) {
      rect->xmax -= text_padding;
    }
  }
  else {
    /* In case a separate text label and some other button are placed under each other,
     * and the outline of the button does not contrast with the background.
     * Add an offset (thickness of the outline) so that the text does not stick out visually. */
    if (but->drawflag & UI_BUT_TEXT_LEFT) {
      rect->xmin += U.pixelsize;
    }
    else if (but->drawflag & UI_BUT_TEXT_RIGHT) {
      rect->xmax -= U.pixelsize;
    }
  }

  /* Menu contains sub-menu items with triangle icon on their right. Shortcut
   * strings should be drawn with some padding to the right then. */
  if (ui_block_is_menu(but->block) &&
      (but->block->content_hints & UI_BLOCK_CONTAINS_SUBMENU_BUT)) {
    rect->xmax -= UI_MENU_SUBMENU_PADDING;
  }

  /* extra icons, e.g. 'x' icon to clear text or icon for eyedropper */
  widget_draw_extra_icons(wcol, but, rect, alpha);

  /* clip but->drawstr to fit in available space */
  if (but->editstr && but->pos >= 0) {
    ui_text_clip_cursor(fstyle, but, rect);
  }
  else if (but->drawstr[0] == '\0') {
    /* bypass text clipping on icon buttons */
    but->ofs = 0;
    but->strwidth = 0;
  }
  else if (ELEM(but->type, UI_BTYPE_NUM, UI_BTYPE_NUM_SLIDER)) {
    ui_text_clip_right_label(fstyle, but, rect);
  }
  else if (but->flag & UI_BUT_HAS_SEP_CHAR) {
    /* Clip middle, but protect in all case right part containing the shortcut, if any. */
    ui_text_clip_middle_protect_right(fstyle, but, rect, UI_SEP_CHAR);
  }
  else {
    ui_text_clip_middle(fstyle, but, rect);
  }

  /* Always draw text for text-button cursor. */
  widget_draw_text(fstyle, wcol, but, rect);

  ui_but_text_password_hide(password_str, but, true);

  /* if a widget uses font shadow it has to be deactivated now */
  BLF_disable(fstyle->uifont_id, BLF_SHADOW);
}

#undef UI_TEXT_CLIP_MARGIN

/** \} */

/* -------------------------------------------------------------------- */
/** \name Widget State Management
 *
 * Adjust widget display based on animated, driven, overridden ... etc.
 * \{ */

/* put all widget colors on half alpha, use local storage */
static void ui_widget_color_disabled(uiWidgetType *wt, const uint64_t state)
{
  static uiWidgetColors wcol_theme_s;

  wcol_theme_s = *wt->wcol_theme;

  const float factor = widget_alpha_factor(state);

  wcol_theme_s.outline[3] *= factor;
  wcol_theme_s.inner[3] *= factor;
  wcol_theme_s.inner_sel[3] *= factor;
  wcol_theme_s.item[3] *= factor;
  wcol_theme_s.text[3] *= factor;
  wcol_theme_s.text_sel[3] *= factor;

  wt->wcol_theme = &wcol_theme_s;
}

static void widget_active_color(uiWidgetColors *wcol)
{
  const bool dark = (rgb_to_grayscale_byte(wcol->text) > rgb_to_grayscale_byte(wcol->inner));
  color_mul_hsl_v3(wcol->inner, 1.0f, 1.15f, dark ? 1.2f : 1.1f);
  color_mul_hsl_v3(wcol->outline, 1.0f, 1.15f, 1.15f);
  color_mul_hsl_v3(wcol->text, 1.0f, 1.15f, dark ? 1.25f : 0.8f);
}

static const uchar *widget_color_blend_from_flags(const uiWidgetStateColors *wcol_state,
                                                  uint64_t state,
                                                  int drawflag,
                                                  const eUIEmbossType emboss)
{
  /* Explicitly require #UI_EMBOSS_NONE_OR_STATUS for color blending with no emboss. */
  if (emboss == UI_EMBOSS_NONE) {
    return NULL;
  }

  if (drawflag & UI_BUT_ANIMATED_CHANGED) {
    return wcol_state->inner_changed_sel;
  }
  if (state & UI_BUT_ANIMATED_KEY) {
    return wcol_state->inner_key_sel;
  }
  if (state & UI_BUT_ANIMATED) {
    return wcol_state->inner_anim_sel;
  }
  if (state & UI_BUT_DRIVEN) {
    return wcol_state->inner_driven_sel;
  }
  if (state & UI_BUT_OVERRIDDEN) {
    return wcol_state->inner_overridden_sel;
  }
  return NULL;
}

/* copy colors from theme, and set changes in it based on state */
static void widget_state(uiWidgetType *wt, uint64_t state, int drawflag, eUIEmbossType emboss)
{
  uiWidgetStateColors *wcol_state = wt->wcol_state;

  if (state & UI_BUT_LIST_ITEM) {
    /* Override default widget's colors. */
    bTheme *btheme = UI_GetTheme();
    wt->wcol_theme = &btheme->tui.wcol_list_item;

    if (state & (UI_BUT_DISABLED | UI_BUT_INACTIVE | UI_SEARCH_FILTER_NO_MATCH)) {
      ui_widget_color_disabled(wt, state);
    }
  }

  wt->wcol = *(wt->wcol_theme);

  const uchar *color_blend = widget_color_blend_from_flags(wcol_state, state, drawflag, emboss);

  if (state & UI_SELECT) {
    copy_v4_v4_uchar(wt->wcol.inner, wt->wcol.inner_sel);
    if (color_blend != NULL) {
      color_blend_v3_v3(wt->wcol.inner, color_blend, wcol_state->blend);
    }

    copy_v3_v3_uchar(wt->wcol.text, wt->wcol.text_sel);

    if (state & UI_SELECT) {
      SWAP(short, wt->wcol.shadetop, wt->wcol.shadedown);
    }
  }
  else {
    if (state & UI_BUT_ACTIVE_DEFAULT) {
      copy_v4_v4_uchar(wt->wcol.inner, wt->wcol.inner_sel);
      copy_v4_v4_uchar(wt->wcol.text, wt->wcol.text_sel);
    }
    if (color_blend != NULL) {
      color_blend_v3_v3(wt->wcol.inner, color_blend, wcol_state->blend);
    }

    /* Add "hover" highlight. Ideally this could apply in all cases,
     * even if UI_SELECT. But currently this causes some flickering
     * as buttons can be created and updated without respect to mouse
     * position and so can draw without UI_ACTIVE set.  See D6503. */
    if (state & UI_ACTIVE) {
      widget_active_color(&wt->wcol);
    }
  }

  if (state & UI_BUT_REDALERT) {
    const uchar red[4] = {255, 0, 0};
    if (wt->draw && emboss != UI_EMBOSS_NONE) {
      color_blend_v3_v3(wt->wcol.inner, red, 0.4f);
    }
    else {
      color_blend_v3_v3(wt->wcol.text, red, 0.4f);
    }
  }

  if (state & UI_BUT_DRAG_MULTI) {
    /* the button isn't SELECT but we're editing this so draw with sel color */
    copy_v4_v4_uchar(wt->wcol.inner, wt->wcol.inner_sel);
    SWAP(short, wt->wcol.shadetop, wt->wcol.shadedown);
    color_blend_v3_v3(wt->wcol.text, wt->wcol.text_sel, 0.85f);
  }

  if (state & UI_BUT_NODE_ACTIVE) {
    const uchar blue[4] = {86, 128, 194};
    color_blend_v3_v3(wt->wcol.inner, blue, 0.3f);
  }
}

/** \} */

/* -------------------------------------------------------------------- */
/** \name Widget Corner Radius Calculation
 *
 * A lot of places of the UI like the Node Editor or panels are zoomable. In most cases we can
 * get the zoom factor from the aspect, but in some cases like popups we need to fall back to
 * using the size of the element. The latter method relies on the element always being the same
 * size.
 * \{ */

static float widget_radius_from_zoom(const float zoom, const uiWidgetColors *wcol)
{
  return wcol->roundness * U.widget_unit * zoom;
}

static float widget_radius_from_rcti(const rcti *rect, const uiWidgetColors *wcol)
{
  return wcol->roundness * BLI_rcti_size_y(rect);
}

/** \} */

/* -------------------------------------------------------------------- */
/** \name Widget Types
 * \{ */

/* sliders use special hack which sets 'item' as inner when drawing filling */
static void widget_state_numslider(uiWidgetType *wt,
                                   uint64_t state,
                                   int drawflag,
                                   eUIEmbossType emboss)
{
  uiWidgetStateColors *wcol_state = wt->wcol_state;

  /* call this for option button */
  widget_state(wt, state, drawflag, emboss);

  const uchar *color_blend = widget_color_blend_from_flags(wcol_state, state, drawflag, emboss);
  if (color_blend != NULL) {
    /* Set the slider 'item' so that it reflects state settings too.
     * De-saturate so the color of the slider doesn't conflict with the blend color,
     * which can make the color hard to see when the slider is set to full (see T66102). */
    wt->wcol.item[0] = wt->wcol.item[1] = wt->wcol.item[2] = rgb_to_grayscale_byte(wt->wcol.item);
    color_blend_v3_v3(wt->wcol.item, color_blend, wcol_state->blend);
    color_ensure_contrast_v3(wt->wcol.item, wt->wcol.inner, 30);
  }

  if (state & UI_SELECT) {
    SWAP(short, wt->wcol.shadetop, wt->wcol.shadedown);
  }
}

/* labels use theme colors for text */
static void widget_state_option_menu(uiWidgetType *wt,
                                     uint64_t state,
                                     int drawflag,
                                     eUIEmbossType emboss)
{
  const bTheme *btheme = UI_GetTheme();

  const uiWidgetColors *old_wcol = wt->wcol_theme;
  uiWidgetColors wcol_menu_option = *wt->wcol_theme;

  /* Override the checkbox theme colors to use the menu-back text colors. */
  copy_v3_v3_uchar(wcol_menu_option.text, btheme->tui.wcol_menu_back.text);
  copy_v3_v3_uchar(wcol_menu_option.text_sel, btheme->tui.wcol_menu_back.text_sel);
  wt->wcol_theme = &wcol_menu_option;

  widget_state(wt, state, drawflag, emboss);

  wt->wcol_theme = old_wcol;
}

static void widget_state_nothing(uiWidgetType *wt,
                                 uint64_t UNUSED(state),
                                 int UNUSED(drawflag),
                                 eUIEmbossType UNUSED(emboss))
{
  wt->wcol = *(wt->wcol_theme);
}

/* special case, button that calls pulldown */
static void widget_state_pulldown(uiWidgetType *wt,
                                  uint64_t UNUSED(state),
                                  int UNUSED(drawflag),
                                  eUIEmbossType UNUSED(emboss))
{
  wt->wcol = *(wt->wcol_theme);
}

/* special case, pie menu items */
static void widget_state_pie_menu_item(uiWidgetType *wt,
                                       uint64_t state,
                                       int UNUSED(drawflag),
                                       eUIEmbossType UNUSED(emboss))
{
  wt->wcol = *(wt->wcol_theme);

  /* active and disabled (not so common) */
  if ((state & UI_BUT_DISABLED) && (state & UI_ACTIVE)) {
    color_blend_v3_v3(wt->wcol.text, wt->wcol.text_sel, 0.5f);
    /* draw the backdrop at low alpha, helps navigating with keys
     * when disabled items are active */
    copy_v4_v4_uchar(wt->wcol.inner, wt->wcol.item);
    wt->wcol.inner[3] = 64;
  }
  else {
    /* regular active */
    if (state & (UI_SELECT | UI_ACTIVE)) {
      copy_v3_v3_uchar(wt->wcol.text, wt->wcol.text_sel);
    }
    else if (state & (UI_BUT_DISABLED | UI_BUT_INACTIVE)) {
      /* regular disabled */
      color_blend_v3_v3(wt->wcol.text, wt->wcol.inner, 0.5f);
    }

    if (state & UI_SELECT) {
      copy_v4_v4_uchar(wt->wcol.inner, wt->wcol.inner_sel);
    }
    else if (state & UI_ACTIVE) {
      copy_v4_v4_uchar(wt->wcol.inner, wt->wcol.item);
    }
  }
}

/* special case, menu items */
static void widget_state_menu_item(uiWidgetType *wt,
                                   uint64_t state,
                                   int UNUSED(drawflag),
                                   eUIEmbossType UNUSED(emboss))
{
  wt->wcol = *(wt->wcol_theme);

  /* active and disabled (not so common) */
  if ((state & UI_BUT_DISABLED) && (state & UI_ACTIVE)) {
    /* draw the backdrop at low alpha, helps navigating with keys
     * when disabled items are active */
    wt->wcol.text[3] = 128;
    color_blend_v3_v3(wt->wcol.inner, wt->wcol.text, 0.5f);
    wt->wcol.inner[3] = 64;
  }
  else {
    /* regular active */
    if (state & UI_ACTIVE) {
      copy_v3_v3_uchar(wt->wcol.text, wt->wcol.text_sel);
    }
    else if (state & (UI_BUT_DISABLED | UI_BUT_INACTIVE)) {
      /* regular disabled */
      color_blend_v3_v3(wt->wcol.text, wt->wcol.inner, 0.5f);
    }

    if (state & UI_ACTIVE) {
      copy_v4_v4_uchar(wt->wcol.inner, wt->wcol.inner_sel);
    }
  }
}

/** \} */

/* -------------------------------------------------------------------- */
/** \name Draw Menu Backdrop
 * \{ */

/* outside of rect, rad to left/bottom/right */
static void widget_softshadow(const rcti *rect, int roundboxalign, const float radin)
{
  bTheme *btheme = UI_GetTheme();
  uiWidgetBase wtb;
  rcti rect1 = *rect;
  float triangle_strip[WIDGET_SIZE_MAX * 2 + 2][2];
  const float radout = UI_ThemeMenuShadowWidth();

  /* disabled shadow */
  if (radout == 0.0f) {
    return;
  }

  /* prevent tooltips to not show round shadow */
  if (radout > 0.2f * BLI_rcti_size_y(&rect1)) {
    rect1.ymax -= 0.2f * BLI_rcti_size_y(&rect1);
  }
  else {
    rect1.ymax -= radout;
  }

  /* inner part */
  const int totvert = round_box_shadow_edges(wtb.inner_v,
                                             &rect1,
                                             radin,
                                             roundboxalign &
                                                 (UI_CNR_BOTTOM_RIGHT | UI_CNR_BOTTOM_LEFT),
                                             0.0f);

  /* we draw a number of increasing size alpha quad strips */
  const float alphastep = 3.0f * btheme->tui.menu_shadow_fac / radout;

  const uint pos = GPU_vertformat_attr_add(
      immVertexFormat(), "pos", GPU_COMP_F32, 2, GPU_FETCH_FLOAT);

  immBindBuiltinProgram(GPU_SHADER_2D_UNIFORM_COLOR);

  for (int step = 1; step <= (int)radout; step++) {
    const float expfac = sqrtf(step / radout);

    round_box_shadow_edges(wtb.outer_v, &rect1, radin, UI_CNR_ALL, (float)step);

    immUniformColor4f(0.0f, 0.0f, 0.0f, alphastep * (1.0f - expfac));

    widget_verts_to_triangle_strip(&wtb, totvert, triangle_strip);

    widget_draw_vertex_buffer(pos, 0, GPU_PRIM_TRI_STRIP, triangle_strip, NULL, totvert * 2);
  }

  immUnbindProgram();
}

static void widget_menu_back(
    uiWidgetColors *wcol, rcti *rect, uint64_t flag, int direction, const float zoom)
{
  uiWidgetBase wtb;
  int roundboxalign = UI_CNR_ALL;

  widget_init(&wtb);

  /* menu is 2nd level or deeper */
  if (flag & UI_BLOCK_POPUP) {
    // rect->ymin -= 4.0;
    // rect->ymax += 4.0;
  }
  else if (direction == UI_DIR_DOWN) {
    roundboxalign = (UI_CNR_BOTTOM_RIGHT | UI_CNR_BOTTOM_LEFT);
    rect->ymin -= 0.1f * U.widget_unit;
  }
  else if (direction == UI_DIR_UP) {
    roundboxalign = UI_CNR_TOP_LEFT | UI_CNR_TOP_RIGHT;
    rect->ymax += 0.1f * U.widget_unit;
  }

  GPU_blend(GPU_BLEND_ALPHA);
  const float radius = widget_radius_from_zoom(zoom, wcol);
  widget_softshadow(rect, roundboxalign, radius);

  round_box_edges(&wtb, roundboxalign, rect, radius);
  wtb.draw_emboss = false;
  widgetbase_draw(&wtb, wcol);

  GPU_blend(GPU_BLEND_NONE);
}

static void ui_hsv_cursor(const float x, const float y, const float zoom)
{
  const float radius = zoom * 3.0f * U.pixelsize;
  const uint pos = GPU_vertformat_attr_add(
      immVertexFormat(), "pos", GPU_COMP_F32, 2, GPU_FETCH_FLOAT);

  immBindBuiltinProgram(GPU_SHADER_2D_UNIFORM_COLOR);

  immUniformColor3f(1.0f, 1.0f, 1.0f);
  imm_draw_circle_fill_2d(pos, x, y, radius, 8);

  GPU_blend(GPU_BLEND_ALPHA);
  GPU_line_smooth(true);
  immUniformColor3f(0.0f, 0.0f, 0.0f);
  imm_draw_circle_wire_2d(pos, x, y, radius, 12);
  GPU_blend(GPU_BLEND_NONE);
  GPU_line_smooth(false);

  immUnbindProgram();
}

void ui_hsvcircle_vals_from_pos(
    const rcti *rect, const float mx, const float my, float *r_val_rad, float *r_val_dist)
{
  /* duplication of code... well, simple is better now */
  const float centx = BLI_rcti_cent_x_fl(rect);
  const float centy = BLI_rcti_cent_y_fl(rect);
  const float radius = (float)min_ii(BLI_rcti_size_x(rect), BLI_rcti_size_y(rect)) / 2.0f;
  const float m_delta[2] = {mx - centx, my - centy};
  const float dist_sq = len_squared_v2(m_delta);

  *r_val_dist = (dist_sq < (radius * radius)) ? sqrtf(dist_sq) / radius : 1.0f;
  *r_val_rad = atan2f(m_delta[0], m_delta[1]) / (2.0f * (float)M_PI) + 0.5f;
}

void ui_hsvcircle_pos_from_vals(
    const ColorPicker *cpicker, const rcti *rect, const float *hsv, float *r_xpos, float *r_ypos)
{
  /* duplication of code... well, simple is better now */
  const float centx = BLI_rcti_cent_x_fl(rect);
  const float centy = BLI_rcti_cent_y_fl(rect);
  const float radius = (float)min_ii(BLI_rcti_size_x(rect), BLI_rcti_size_y(rect)) / 2.0f;

  const float ang = 2.0f * (float)M_PI * hsv[0] + (float)M_PI_2;

  float radius_t;
  if (cpicker->use_color_cubic && (U.color_picker_type == USER_CP_CIRCLE_HSV)) {
    radius_t = (1.0f - pow3f(1.0f - hsv[1]));
  }
  else {
    radius_t = hsv[1];
  }

  const float rad = clamp_f(radius_t, 0.0f, 1.0f) * radius;
  *r_xpos = centx + cosf(-ang) * rad;
  *r_ypos = centy + sinf(-ang) * rad;
}

static void ui_draw_but_HSVCIRCLE(uiBut *but, const uiWidgetColors *wcol, const rcti *rect)
{
  /* TODO(merwin): reimplement as shader for pixel-perfect colors */

  const int tot = 64;
  const float radstep = 2.0f * (float)M_PI / (float)tot;
  const float centx = BLI_rcti_cent_x_fl(rect);
  const float centy = BLI_rcti_cent_y_fl(rect);
  const float radius = (float)min_ii(BLI_rcti_size_x(rect), BLI_rcti_size_y(rect)) / 2.0f;

  ColorPicker *cpicker = but->custom_data;
  float rgb[3], hsv[3], rgb_center[3];
  const bool is_color_gamma = ui_but_is_color_gamma(but);

  /* Initialize for compatibility. */
  copy_v3_v3(hsv, cpicker->hsv_perceptual);

  /* Compute current hue. */
  ui_but_v3_get(but, rgb);
  ui_scene_linear_to_perceptual_space(but, rgb);
  ui_color_picker_rgb_to_hsv_compat(rgb, hsv);

  CLAMP(hsv[2], 0.0f, 1.0f); /* for display only */

  /* exception: if 'lock' is set
   * lock the value of the color wheel to 1.
   * Useful for color correction tools where you're only interested in hue. */
  if (cpicker->use_color_lock) {
    if (U.color_picker_type == USER_CP_CIRCLE_HSV) {
      hsv[2] = 1.0f;
    }
    else {
      hsv[2] = 0.5f;
    }
  }

  const float hsv_center[3] = {0.0f, 0.0f, hsv[2]};
  ui_color_picker_hsv_to_rgb(hsv_center, rgb_center);
  ui_perceptual_to_scene_linear_space(but, rgb_center);

  if (!is_color_gamma) {
    ui_block_cm_to_display_space_v3(but->block, rgb_center);
  }

  GPUVertFormat *format = immVertexFormat();
  uint pos = GPU_vertformat_attr_add(format, "pos", GPU_COMP_F32, 2, GPU_FETCH_FLOAT);
  const uint color = GPU_vertformat_attr_add(format, "color", GPU_COMP_F32, 3, GPU_FETCH_FLOAT);

  immBindBuiltinProgram(GPU_SHADER_2D_SMOOTH_COLOR);

  immBegin(GPU_PRIM_TRI_FAN, tot + 2);
  immAttr3fv(color, rgb_center);
  immVertex2f(pos, centx, centy);

  float ang = 0.0f;
  for (int a = 0; a <= tot; a++, ang += radstep) {
    const float si = sinf(ang);
    const float co = cosf(ang);
    float hsv_ang[3];
    float rgb_ang[3];

    ui_hsvcircle_vals_from_pos(
        rect, centx + co * radius, centy + si * radius, hsv_ang, hsv_ang + 1);
    hsv_ang[2] = hsv[2];

    ui_color_picker_hsv_to_rgb(hsv_ang, rgb_ang);
    ui_perceptual_to_scene_linear_space(but, rgb_ang);

    if (!is_color_gamma) {
      ui_block_cm_to_display_space_v3(but->block, rgb_ang);
    }

    immAttr3fv(color, rgb_ang);
    immVertex2f(pos, centx + co * radius, centy + si * radius);
  }
  immEnd();
  immUnbindProgram();

  /* fully rounded outline */
  format = immVertexFormat();
  pos = GPU_vertformat_attr_add(format, "pos", GPU_COMP_F32, 2, GPU_FETCH_FLOAT);

  immBindBuiltinProgram(GPU_SHADER_2D_UNIFORM_COLOR);

  GPU_blend(GPU_BLEND_ALPHA);
  GPU_line_smooth(true);

  immUniformColor3ubv(wcol->outline);
  imm_draw_circle_wire_2d(pos, centx, centy, radius, tot);

  immUnbindProgram();

  GPU_blend(GPU_BLEND_NONE);
  GPU_line_smooth(false);

  /* cursor */
  copy_v3_v3(hsv, cpicker->hsv_perceptual);
  ui_but_v3_get(but, rgb);
  ui_scene_linear_to_perceptual_space(but, rgb);
  ui_color_picker_rgb_to_hsv_compat(rgb, hsv);

  float xpos, ypos;
  ui_hsvcircle_pos_from_vals(cpicker, rect, hsv, &xpos, &ypos);
  const float zoom = 1.0f / but->block->aspect;
  ui_hsv_cursor(xpos, ypos, zoom);
}

/** \} */

/* -------------------------------------------------------------------- */
/** \name Draw Custom Buttons
 * \{ */

void ui_draw_gradient(const rcti *rect,
                      const float hsv[3],
                      const eButGradientType type,
                      const float alpha)
{
  /* allows for 4 steps (red->yellow) */
  const int steps = 48;
  const float color_step = 1.0f / steps;
  int a;
  const float h = hsv[0], s = hsv[1], v = hsv[2];
  float dx, dy, sx1, sx2, sy;
  float col0[4][3]; /* left half, rect bottom to top */
  float col1[4][3]; /* right half, rect bottom to top */

  /* draw series of gouraud rects */

  switch (type) {
    case UI_GRAD_SV:
      hsv_to_rgb(h, 0.0, 0.0, &col1[0][0], &col1[0][1], &col1[0][2]);
      hsv_to_rgb(h, 0.0, 0.333, &col1[1][0], &col1[1][1], &col1[1][2]);
      hsv_to_rgb(h, 0.0, 0.666, &col1[2][0], &col1[2][1], &col1[2][2]);
      hsv_to_rgb(h, 0.0, 1.0, &col1[3][0], &col1[3][1], &col1[3][2]);
      break;
    case UI_GRAD_HV:
      hsv_to_rgb(0.0, s, 0.0, &col1[0][0], &col1[0][1], &col1[0][2]);
      hsv_to_rgb(0.0, s, 0.333, &col1[1][0], &col1[1][1], &col1[1][2]);
      hsv_to_rgb(0.0, s, 0.666, &col1[2][0], &col1[2][1], &col1[2][2]);
      hsv_to_rgb(0.0, s, 1.0, &col1[3][0], &col1[3][1], &col1[3][2]);
      break;
    case UI_GRAD_HS:
      hsv_to_rgb(0.0, 0.0, v, &col1[0][0], &col1[0][1], &col1[0][2]);
      hsv_to_rgb(0.0, 0.333, v, &col1[1][0], &col1[1][1], &col1[1][2]);
      hsv_to_rgb(0.0, 0.666, v, &col1[2][0], &col1[2][1], &col1[2][2]);
      hsv_to_rgb(0.0, 1.0, v, &col1[3][0], &col1[3][1], &col1[3][2]);
      break;
    case UI_GRAD_H:
      hsv_to_rgb(0.0, 1.0, 1.0, &col1[0][0], &col1[0][1], &col1[0][2]);
      copy_v3_v3(col1[1], col1[0]);
      copy_v3_v3(col1[2], col1[0]);
      copy_v3_v3(col1[3], col1[0]);
      break;
    case UI_GRAD_S:
      hsv_to_rgb(1.0, 0.0, 1.0, &col1[1][0], &col1[1][1], &col1[1][2]);
      copy_v3_v3(col1[0], col1[1]);
      copy_v3_v3(col1[2], col1[1]);
      copy_v3_v3(col1[3], col1[1]);
      break;
    case UI_GRAD_V:
      hsv_to_rgb(1.0, 1.0, 0.0, &col1[2][0], &col1[2][1], &col1[2][2]);
      copy_v3_v3(col1[0], col1[2]);
      copy_v3_v3(col1[1], col1[2]);
      copy_v3_v3(col1[3], col1[2]);
      break;
    default:
      BLI_assert_msg(0, "invalid 'type' argument");
      hsv_to_rgb(1.0, 1.0, 1.0, &col1[2][0], &col1[2][1], &col1[2][2]);
      copy_v3_v3(col1[0], col1[2]);
      copy_v3_v3(col1[1], col1[2]);
      copy_v3_v3(col1[3], col1[2]);
      break;
  }

  /* old below */
  GPUVertFormat *format = immVertexFormat();
  const uint pos = GPU_vertformat_attr_add(format, "pos", GPU_COMP_F32, 2, GPU_FETCH_FLOAT);
  const uint col = GPU_vertformat_attr_add(format, "color", GPU_COMP_F32, 4, GPU_FETCH_FLOAT);
  immBindBuiltinProgram(GPU_SHADER_2D_SMOOTH_COLOR);

  immBegin(GPU_PRIM_TRIS, steps * 3 * 6);

  /* 0.999 = prevent float inaccuracy for steps */
  for (dx = 0.0f; dx < 0.999f; dx += color_step) {
    const float dx_next = dx + color_step;

    /* previous color */
    copy_v3_v3(col0[0], col1[0]);
    copy_v3_v3(col0[1], col1[1]);
    copy_v3_v3(col0[2], col1[2]);
    copy_v3_v3(col0[3], col1[3]);

    /* new color */
    switch (type) {
      case UI_GRAD_SV:
        hsv_to_rgb(h, dx, 0.0, &col1[0][0], &col1[0][1], &col1[0][2]);
        hsv_to_rgb(h, dx, 0.333, &col1[1][0], &col1[1][1], &col1[1][2]);
        hsv_to_rgb(h, dx, 0.666, &col1[2][0], &col1[2][1], &col1[2][2]);
        hsv_to_rgb(h, dx, 1.0, &col1[3][0], &col1[3][1], &col1[3][2]);
        break;
      case UI_GRAD_HV:
        hsv_to_rgb(dx_next, s, 0.0, &col1[0][0], &col1[0][1], &col1[0][2]);
        hsv_to_rgb(dx_next, s, 0.333, &col1[1][0], &col1[1][1], &col1[1][2]);
        hsv_to_rgb(dx_next, s, 0.666, &col1[2][0], &col1[2][1], &col1[2][2]);
        hsv_to_rgb(dx_next, s, 1.0, &col1[3][0], &col1[3][1], &col1[3][2]);
        break;
      case UI_GRAD_HS:
        hsv_to_rgb(dx_next, 0.0, v, &col1[0][0], &col1[0][1], &col1[0][2]);
        hsv_to_rgb(dx_next, 0.333, v, &col1[1][0], &col1[1][1], &col1[1][2]);
        hsv_to_rgb(dx_next, 0.666, v, &col1[2][0], &col1[2][1], &col1[2][2]);
        hsv_to_rgb(dx_next, 1.0, v, &col1[3][0], &col1[3][1], &col1[3][2]);
        break;
      case UI_GRAD_H:
        /* annoying but without this the color shifts - could be solved some other way
         * - campbell */
        hsv_to_rgb(dx_next, 1.0, 1.0, &col1[0][0], &col1[0][1], &col1[0][2]);
        copy_v3_v3(col1[1], col1[0]);
        copy_v3_v3(col1[2], col1[0]);
        copy_v3_v3(col1[3], col1[0]);
        break;
      case UI_GRAD_S:
        hsv_to_rgb(h, dx, 1.0, &col1[1][0], &col1[1][1], &col1[1][2]);
        copy_v3_v3(col1[0], col1[1]);
        copy_v3_v3(col1[2], col1[1]);
        copy_v3_v3(col1[3], col1[1]);
        break;
      case UI_GRAD_V:
        hsv_to_rgb(h, 1.0, dx, &col1[2][0], &col1[2][1], &col1[2][2]);
        copy_v3_v3(col1[0], col1[2]);
        copy_v3_v3(col1[1], col1[2]);
        copy_v3_v3(col1[3], col1[2]);
        break;
      default:
        break;
    }

    /* rect */
    sx1 = rect->xmin + dx * BLI_rcti_size_x(rect);
    sx2 = rect->xmin + dx_next * BLI_rcti_size_x(rect);
    sy = rect->ymin;
    dy = (float)BLI_rcti_size_y(rect) / 3.0f;

    for (a = 0; a < 3; a++, sy += dy) {
      immAttr4f(col, col0[a][0], col0[a][1], col0[a][2], alpha);
      immVertex2f(pos, sx1, sy);

      immAttr4f(col, col1[a][0], col1[a][1], col1[a][2], alpha);
      immVertex2f(pos, sx2, sy);

      immAttr4f(col, col1[a + 1][0], col1[a + 1][1], col1[a + 1][2], alpha);
      immVertex2f(pos, sx2, sy + dy);

      immAttr4f(col, col0[a][0], col0[a][1], col0[a][2], alpha);
      immVertex2f(pos, sx1, sy);

      immAttr4f(col, col1[a + 1][0], col1[a + 1][1], col1[a + 1][2], alpha);
      immVertex2f(pos, sx2, sy + dy);

      immAttr4f(col, col0[a + 1][0], col0[a + 1][1], col0[a + 1][2], alpha);
      immVertex2f(pos, sx1, sy + dy);
    }
  }
  immEnd();

  immUnbindProgram();
}

void ui_hsvcube_pos_from_vals(
    const uiButHSVCube *hsv_but, const rcti *rect, const float *hsv, float *r_xp, float *r_yp)
{
  float x = 0.0f, y = 0.0f;

  switch (hsv_but->gradient_type) {
    case UI_GRAD_SV:
      x = hsv[1];
      y = hsv[2];
      break;
    case UI_GRAD_HV:
      x = hsv[0];
      y = hsv[2];
      break;
    case UI_GRAD_HS:
      x = hsv[0];
      y = hsv[1];
      break;
    case UI_GRAD_H:
      x = hsv[0];
      y = 0.5;
      break;
    case UI_GRAD_S:
      x = hsv[1];
      y = 0.5;
      break;
    case UI_GRAD_V:
      x = hsv[2];
      y = 0.5;
      break;
    case UI_GRAD_L_ALT:
      x = 0.5f;
      /* exception only for value strip - use the range set in but->min/max */
      y = hsv[2];
      break;
    case UI_GRAD_V_ALT:
      x = 0.5f;
      /* exception only for value strip - use the range set in but->min/max */
      y = (hsv[2] - hsv_but->but.softmin) / (hsv_but->but.softmax - hsv_but->but.softmin);
      break;
  }

  /* cursor */
  *r_xp = rect->xmin + x * BLI_rcti_size_x(rect);
  *r_yp = rect->ymin + y * BLI_rcti_size_y(rect);
}

static void ui_draw_but_HSVCUBE(uiBut *but, const rcti *rect)
{
  const uiButHSVCube *hsv_but = (uiButHSVCube *)but;
  float rgb[3];
  float x = 0.0f, y = 0.0f;
  ColorPicker *cpicker = but->custom_data;
  float *hsv = cpicker->hsv_perceptual;
  float hsv_n[3];

  /* Initialize for compatibility. */
  copy_v3_v3(hsv_n, hsv);

  ui_but_v3_get(but, rgb);
  ui_scene_linear_to_perceptual_space(but, rgb);
  rgb_to_hsv_compat_v(rgb, hsv_n);

  ui_draw_gradient(rect, hsv_n, hsv_but->gradient_type, 1.0f);

  ui_hsvcube_pos_from_vals(hsv_but, rect, hsv_n, &x, &y);
  CLAMP(x, rect->xmin + 3.0f, rect->xmax - 3.0f);
  CLAMP(y, rect->ymin + 3.0f, rect->ymax - 3.0f);

  const float zoom = 1.0f / but->block->aspect;

  ui_hsv_cursor(x, y, zoom);

  /* outline */
  const uint pos = GPU_vertformat_attr_add(
      immVertexFormat(), "pos", GPU_COMP_F32, 2, GPU_FETCH_FLOAT);
  immBindBuiltinProgram(GPU_SHADER_2D_UNIFORM_COLOR);
  immUniformColor3ub(0, 0, 0);
  imm_draw_box_wire_2d(pos, (rect->xmin), (rect->ymin), (rect->xmax), (rect->ymax));
  immUnbindProgram();
}

/* vertical 'value' slider, using new widget code */
static void ui_draw_but_HSV_v(uiBut *but, const rcti *rect)
{
  const uiButHSVCube *hsv_but = (uiButHSVCube *)but;
  bTheme *btheme = UI_GetTheme();
  uiWidgetColors *wcol = &btheme->tui.wcol_numslider;
  uiWidgetBase wtb;
  const float rad = wcol->roundness * BLI_rcti_size_x(rect);
  float x, y;
  float rgb[3], hsv[3], v;

  ui_but_v3_get(but, rgb);
  ui_scene_linear_to_perceptual_space(but, rgb);

  if (hsv_but->gradient_type == UI_GRAD_L_ALT) {
    rgb_to_hsl_v(rgb, hsv);
  }
  else {
    rgb_to_hsv_v(rgb, hsv);
  }
  v = hsv[2];

  /* map v from property range to [0,1] */
  if (hsv_but->gradient_type == UI_GRAD_V_ALT) {
    const float min = but->softmin, max = but->softmax;
    v = (v - min) / (max - min);
  }

  widget_init(&wtb);

  /* fully rounded */
  round_box_edges(&wtb, UI_CNR_ALL, rect, rad);

  /* setup temp colors */
  widgetbase_draw(&wtb,
                  &((uiWidgetColors){
                      .outline = {0, 0, 0, 255},
                      .inner = {128, 128, 128, 255},
                      .shadetop = 127,
                      .shadedown = -128,
                      .shaded = 1,
                  }));

  /* We are drawing on top of widget bases. Flush cache. */
  GPU_blend(GPU_BLEND_ALPHA);
  UI_widgetbase_draw_cache_flush();
  GPU_blend(GPU_BLEND_NONE);

  /* cursor */
  x = rect->xmin + 0.5f * BLI_rcti_size_x(rect);
  y = rect->ymin + v * BLI_rcti_size_y(rect);
  CLAMP(y, rect->ymin + 3.0f, rect->ymax - 3.0f);
  const float zoom = 1.0f / but->block->aspect;

  ui_hsv_cursor(x, y, zoom);
}

/** Separator for menus. */
static void ui_draw_separator(const rcti *rect, const uiWidgetColors *wcol)
{
  const int y = rect->ymin + BLI_rcti_size_y(rect) / 2 - 1;
  const uchar col[4] = {
      wcol->text[0],
      wcol->text[1],
      wcol->text[2],
      30,
  };

  const uint pos = GPU_vertformat_attr_add(
      immVertexFormat(), "pos", GPU_COMP_F32, 2, GPU_FETCH_FLOAT);
  immBindBuiltinProgram(GPU_SHADER_2D_UNIFORM_COLOR);

  GPU_blend(GPU_BLEND_ALPHA);
  immUniformColor4ubv(col);
  GPU_line_width(1.0f);

  immBegin(GPU_PRIM_LINES, 2);
  immVertex2f(pos, rect->xmin, y);
  immVertex2f(pos, rect->xmax, y);
  immEnd();

  GPU_blend(GPU_BLEND_NONE);

  immUnbindProgram();
}

/** \} */

/* -------------------------------------------------------------------- */
/** \name Button Draw Callbacks
 * \{ */

#define NUM_BUT_PADDING_FACTOR 0.425f

static void widget_numbut_draw(uiWidgetColors *wcol,
                               rcti *rect,
                               const float zoom,
                               uint64_t state,
                               int roundboxalign,
                               bool emboss)
{
  const float rad = widget_radius_from_zoom(zoom, wcol);
  const int handle_width = min_ii(BLI_rcti_size_x(rect) / 3, BLI_rcti_size_y(rect) * 0.7f);

  if (state & UI_SELECT) {
    SWAP(short, wcol->shadetop, wcol->shadedown);
  }

  uiWidgetBase wtb;
  widget_init(&wtb);

  if (!emboss) {
    round_box_edges(&wtb, roundboxalign, rect, rad);
  }
  else {
    wtb.draw_inner = false;
    wtb.draw_outline = false;
  }

  /* decoration */
  if ((state & UI_ACTIVE) && !(state & UI_STATE_TEXT_INPUT)) {
    uiWidgetColors wcol_zone;
    uiWidgetBase wtb_zone;
    rcti rect_zone;
    int roundboxalign_zone;

    /* left arrow zone */
    widget_init(&wtb_zone);
    wtb_zone.draw_outline = false;
    wtb_zone.draw_emboss = false;

    wcol_zone = *wcol;
    copy_v3_v3_uchar(wcol_zone.item, wcol->text);
    if (state & UI_STATE_ACTIVE_LEFT) {
      widget_active_color(&wcol_zone);
    }

    rect_zone = *rect;
    rect_zone.xmax = rect->xmin + handle_width + U.pixelsize;
    roundboxalign_zone = roundboxalign & ~(UI_CNR_TOP_RIGHT | UI_CNR_BOTTOM_RIGHT);
    round_box_edges(&wtb_zone, roundboxalign_zone, &rect_zone, rad);

    shape_preset_init_number_arrows(&wtb_zone.tria1, &rect_zone, 0.6f, 'l');
    widgetbase_draw(&wtb_zone, &wcol_zone);

    /* right arrow zone */
    widget_init(&wtb_zone);
    wtb_zone.draw_outline = false;
    wtb_zone.draw_emboss = false;
    wtb_zone.tria1.type = ROUNDBOX_TRIA_ARROWS;

    wcol_zone = *wcol;
    copy_v3_v3_uchar(wcol_zone.item, wcol->text);
    if (state & UI_STATE_ACTIVE_RIGHT) {
      widget_active_color(&wcol_zone);
    }

    rect_zone = *rect;
    rect_zone.xmin = rect->xmax - handle_width - U.pixelsize;
    roundboxalign_zone = roundboxalign & ~(UI_CNR_TOP_LEFT | UI_CNR_BOTTOM_LEFT);
    round_box_edges(&wtb_zone, roundboxalign_zone, &rect_zone, rad);

    shape_preset_init_number_arrows(&wtb_zone.tria2, &rect_zone, 0.6f, 'r');
    widgetbase_draw(&wtb_zone, &wcol_zone);

    /* middle highlight zone */
    widget_init(&wtb_zone);
    wtb_zone.draw_outline = false;
    wtb_zone.draw_emboss = false;

    wcol_zone = *wcol;
    copy_v3_v3_uchar(wcol_zone.item, wcol->text);
    if (!(state & (UI_STATE_ACTIVE_LEFT | UI_STATE_ACTIVE_RIGHT))) {
      widget_active_color(&wcol_zone);
    }

    rect_zone = *rect;
    rect_zone.xmin = rect->xmin + handle_width - U.pixelsize;
    rect_zone.xmax = rect->xmax - handle_width + U.pixelsize;
    round_box_edges(&wtb_zone, 0, &rect_zone, 0);
    widgetbase_draw(&wtb_zone, &wcol_zone);

    /* outline */
    wtb.draw_inner = false;
    widgetbase_draw(&wtb, wcol);
  }
  else {
    /* inner and outline */
    widgetbase_draw(&wtb, wcol);
  }

  if (!(state & UI_STATE_TEXT_INPUT)) {
    const float text_padding = NUM_BUT_PADDING_FACTOR * BLI_rcti_size_y(rect);

    rect->xmin += text_padding;
    rect->xmax -= text_padding;
  }
}

static void widget_numbut(
    uiWidgetColors *wcol, rcti *rect, uint64_t state, int roundboxalign, const float zoom)
{
  widget_numbut_draw(wcol, rect, zoom, state, roundboxalign, false);
}

static void widget_menubut(
    uiWidgetColors *wcol, rcti *rect, uint64_t UNUSED(state), int roundboxalign, const float zoom)
{
  uiWidgetBase wtb;
  widget_init(&wtb);

  const float rad = widget_radius_from_zoom(zoom, wcol);
  round_box_edges(&wtb, roundboxalign, rect, rad);

  /* decoration */
  shape_preset_trias_from_rect_menu(&wtb.tria1, rect);
  /* copy size and center to 2nd tria */
  wtb.tria2 = wtb.tria1;

  widgetbase_draw(&wtb, wcol);

  /* text space, arrows are about 0.6 height of button */
  rect->xmax -= (6 * BLI_rcti_size_y(rect)) / 10;
}

/**
 * Draw menu buttons still with triangles when field is not embossed
 */
static void widget_menubut_embossn(const uiBut *UNUSED(but),
                                   uiWidgetColors *wcol,
                                   rcti *rect,
                                   uint64_t UNUSED(state),
                                   int UNUSED(roundboxalign))
{
  uiWidgetBase wtb;
  widget_init(&wtb);
  wtb.draw_inner = false;
  wtb.draw_outline = false;

  /* decoration */
  shape_preset_trias_from_rect_menu(&wtb.tria1, rect);
  /* copy size and center to 2nd tria */
  wtb.tria2 = wtb.tria1;

  widgetbase_draw(&wtb, wcol);
}

/**
 * Draw number buttons still with triangles when field is not embossed
 */
static void widget_numbut_embossn(const uiBut *UNUSED(but),
                                  uiWidgetColors *wcol,
                                  rcti *rect,
                                  uint64_t state,
                                  int roundboxalign,
                                  const float zoom)
{
  widget_numbut_draw(wcol, rect, zoom, state, roundboxalign, true);
}

<<<<<<< HEAD
bool ui_link_bezier_points(const rcti *rect, float coord_array[][2], int resol)
{
  float dist, vec[4][2];

  vec[0][0] = rect->xmin;
  vec[0][1] = rect->ymin;
  vec[3][0] = rect->xmax;
  vec[3][1] = rect->ymax;

  dist = 0.5f * fabsf(vec[0][0] - vec[3][0]);

  vec[1][0] = vec[0][0] + dist;
  vec[1][1] = vec[0][1];

  vec[2][0] = vec[3][0] - dist;
  vec[2][1] = vec[3][1];

  BKE_curve_forward_diff_bezier(
      vec[0][0], vec[1][0], vec[2][0], vec[3][0], &coord_array[0][0], resol, sizeof(float[2]));
  BKE_curve_forward_diff_bezier(
      vec[0][1], vec[1][1], vec[2][1], vec[3][1], &coord_array[0][1], resol, sizeof(float[2]));

  /* TODO: why return anything if always true? */
  return true;
}

#define LINK_RESOL 24
void ui_draw_link_bezier(const rcti *rect, const float color[4])
{
  float coord_array[LINK_RESOL + 1][2];

  if (ui_link_bezier_points(rect, coord_array, LINK_RESOL)) {
    unsigned int pos = GPU_vertformat_attr_add(
        immVertexFormat(), "pos", GPU_COMP_F32, 2, GPU_FETCH_FLOAT);
    immBindBuiltinProgram(GPU_SHADER_2D_UNIFORM_COLOR);

#if 0 /* unused */
    /* we can reuse the dist variable here to increment the GL curve eval amount*/
    const float dist = 1.0f / (float)LINK_RESOL;
#endif
    GPU_blend(GPU_BLEND_ALPHA);
    GPU_line_smooth(true);

    immUniformColor4fv(color);

    immBegin(GPU_PRIM_LINE_STRIP, LINK_RESOL + 1);
    for (int i = 0; i <= LINK_RESOL; ++i)
      immVertex2fv(pos, coord_array[i]);
    immEnd();

    GPU_blend(GPU_BLEND_NONE);
    GPU_line_smooth(false);

    immUnbindProgram();
  }
}

void UI_draw_widget_scroll(uiWidgetColors *wcol, const rcti *rect, const rcti *slider, int state)
=======
void UI_draw_widget_scroll(uiWidgetColors *wcol,
                           const rcti *rect,
                           const rcti *slider,
                           uint64_t state)
>>>>>>> 3b0a08b7
{
  uiWidgetBase wtb;
  bool outline = false;

  widget_init(&wtb);

  /* determine horizontal/vertical */
  const bool horizontal = (BLI_rcti_size_x(rect) > BLI_rcti_size_y(rect));

  const float rad = (horizontal) ? wcol->roundness * BLI_rcti_size_y(rect) :
                                   wcol->roundness * BLI_rcti_size_x(rect);

  wtb.uniform_params.shade_dir = (horizontal) ? 1.0f : 0.0;

  /* draw back part, colors swapped and shading inverted */
  if (horizontal) {
    SWAP(short, wcol->shadetop, wcol->shadedown);
  }

  round_box_edges(&wtb, UI_CNR_ALL, rect, rad);
  widgetbase_draw(&wtb, wcol);

  /* slider */
  if ((BLI_rcti_size_x(slider) < 2) || (BLI_rcti_size_y(slider) < 2)) {
    /* pass */
  }
  else {
    SWAP(short, wcol->shadetop, wcol->shadedown);

    copy_v4_v4_uchar(wcol->inner, wcol->item);

    if (wcol->shadetop > wcol->shadedown) {
      wcol->shadetop += 20; /* XXX violates themes... */
    }
    else {
      wcol->shadedown += 20;
    }

    if (state & UI_SCROLL_PRESSED) {
      wcol->inner[0] = wcol->inner[0] >= 250 ? 255 : wcol->inner[0] + 5;
      wcol->inner[1] = wcol->inner[1] >= 250 ? 255 : wcol->inner[1] + 5;
      wcol->inner[2] = wcol->inner[2] >= 250 ? 255 : wcol->inner[2] + 5;
    }

    /* draw */
    wtb.draw_emboss = false; /* only emboss once */

    /* exception for progress bar */
    if (state & UI_SCROLL_NO_OUTLINE) {
      SWAP(bool, outline, wtb.draw_outline);
    }

    round_box_edges(&wtb, UI_CNR_ALL, slider, rad);

    if (state & UI_SCROLL_ARROWS) {
      if (wcol->item[0] > 48) {
        wcol->item[0] -= 48;
      }
      if (wcol->item[1] > 48) {
        wcol->item[1] -= 48;
      }
      if (wcol->item[2] > 48) {
        wcol->item[2] -= 48;
      }
      wcol->item[3] = 255;

      if (horizontal) {
        rcti slider_inset = *slider;
        slider_inset.xmin += 0.05 * U.widget_unit;
        slider_inset.xmax -= 0.05 * U.widget_unit;
        shape_preset_init_scroll_circle(&wtb.tria1, &slider_inset, 0.6f, 'l');
        shape_preset_init_scroll_circle(&wtb.tria2, &slider_inset, 0.6f, 'r');
      }
      else {
        shape_preset_init_scroll_circle(&wtb.tria1, slider, 0.6f, 'b');
        shape_preset_init_scroll_circle(&wtb.tria2, slider, 0.6f, 't');
      }
    }
    widgetbase_draw(&wtb, wcol);

    if (state & UI_SCROLL_NO_OUTLINE) {
      SWAP(bool, outline, wtb.draw_outline);
    }
  }
}

static void widget_scroll(uiBut *but,
                          uiWidgetColors *wcol,
                          rcti *rect,
                          uint64_t state,
                          int UNUSED(roundboxalign),
                          const float UNUSED(zoom))
{
  /* calculate slider part */
  const float value = (float)ui_but_value_get(but);

  const float size = max_ff((but->softmax + but->a1 - but->softmin), 2.0f);

  /* position */
  rcti rect1 = *rect;

  /* determine horizontal/vertical */
  const bool horizontal = (BLI_rcti_size_x(rect) > BLI_rcti_size_y(rect));

  if (horizontal) {
    const float fac = BLI_rcti_size_x(rect) / size;
    rect1.xmin = rect1.xmin + ceilf(fac * (value - but->softmin));
    rect1.xmax = rect1.xmin + ceilf(fac * (but->a1 - but->softmin));

    /* Ensure minimum size. */
    const float min = BLI_rcti_size_y(rect);

    if (BLI_rcti_size_x(&rect1) < min) {
      rect1.xmax = rect1.xmin + min;

      if (rect1.xmax > rect->xmax) {
        rect1.xmax = rect->xmax;
        rect1.xmin = max_ii(rect1.xmax - min, rect->xmin);
      }
    }
  }
  else {
    const float fac = BLI_rcti_size_y(rect) / size;
    rect1.ymax = rect1.ymax - ceilf(fac * (value - but->softmin));
    rect1.ymin = rect1.ymax - ceilf(fac * (but->a1 - but->softmin));

    /* Ensure minimum size. */
    const float min = BLI_rcti_size_x(rect);

    if (BLI_rcti_size_y(&rect1) < min) {
      rect1.ymax = rect1.ymin + min;

      if (rect1.ymax > rect->ymax) {
        rect1.ymax = rect->ymax;
        rect1.ymin = max_ii(rect1.ymax - min, rect->ymin);
      }
    }
  }

  if (state & UI_SELECT) {
    state = UI_SCROLL_PRESSED;
  }
  else {
    state = 0;
  }
  UI_draw_widget_scroll(wcol, rect, &rect1, state);
}

static void widget_progressbar(uiBut *but,
                               uiWidgetColors *wcol,
                               rcti *rect,
                               uint64_t UNUSED(state),
                               int roundboxalign,
                               const float zoom)
{
  uiButProgressbar *but_progressbar = (uiButProgressbar *)but;
  rcti rect_prog = *rect, rect_bar = *rect;

  uiWidgetBase wtb, wtb_bar;
  widget_init(&wtb);
  widget_init(&wtb_bar);

  /* round corners */
  const float value = but_progressbar->progress;
  const float ofs = widget_radius_from_zoom(zoom, wcol);
  float w = value * BLI_rcti_size_x(&rect_prog);

  /* Ensure minimum size. */
  w = MAX2(w, ofs);

  rect_bar.xmax = rect_bar.xmin + w;

  round_box_edges(&wtb, roundboxalign, &rect_prog, ofs);
  round_box_edges(&wtb_bar, roundboxalign, &rect_bar, ofs);

  wtb.draw_outline = true;
  widgetbase_draw(&wtb, wcol);

  /* "slider" bar color */
  copy_v3_v3_uchar(wcol->inner, wcol->item);
  widgetbase_draw(&wtb_bar, wcol);
}

static void widget_link(uiBut *but,
                        uiWidgetColors *UNUSED(wcol),
                        rcti *rect,
                        int UNUSED(state),
                        int UNUSED(roundboxalign),
                        const float UNUSED(zoom))
{
  if (but->flag & UI_SELECT) {
    rcti rectlink;
    float color[4];

    UI_GetThemeColor4fv(TH_TEXT_HI, color);

    rectlink.xmin = BLI_rcti_cent_x(rect);
    rectlink.ymin = BLI_rcti_cent_y(rect);
    rectlink.xmax = but->linkto[0];
    rectlink.ymax = but->linkto[1];

    ui_draw_link_bezier(&rectlink, color);
  }
}

static void widget_treerow_exec(uiWidgetColors *wcol,
                                rcti *rect,
                                uint64_t state,
                                int UNUSED(roundboxalign),
                                int indentation,
                                const float zoom)
{
  uiWidgetBase wtb;
  widget_init(&wtb);

  /* no outline */
  wtb.draw_outline = false;
  const float rad = widget_radius_from_zoom(zoom, wcol);
  round_box_edges(&wtb, UI_CNR_ALL, rect, rad);

  if ((state & UI_ACTIVE) || (state & UI_SELECT)) {
    widgetbase_draw(&wtb, wcol);
  }

  BLI_rcti_resize(rect, BLI_rcti_size_x(rect) - UI_UNIT_X * indentation, BLI_rcti_size_y(rect));
  BLI_rcti_translate(rect, 0.5f * UI_UNIT_X * indentation, 0);
}

static void widget_treerow(uiBut *but,
                           uiWidgetColors *wcol,
                           rcti *rect,
                           uint64_t state,
                           int roundboxalign,
                           const float zoom)
{
  uiButTreeRow *tree_row = (uiButTreeRow *)but;
  BLI_assert(but->type == UI_BTYPE_TREEROW);
  widget_treerow_exec(wcol, rect, state, roundboxalign, tree_row->indentation, zoom);
}

static void widget_nodesocket(uiBut *but,
                              uiWidgetColors *wcol,
                              rcti *rect,
                              uint64_t UNUSED(state),
                              int UNUSED(roundboxalign),
                              const float UNUSED(zoom))
{
  const int radi = 0.25f * BLI_rcti_size_y(rect);

  uiWidgetBase wtb;
  widget_init(&wtb);

  uchar old_inner[3], old_outline[3];
  copy_v3_v3_uchar(old_inner, wcol->inner);
  copy_v3_v3_uchar(old_outline, wcol->outline);

  wcol->inner[0] = but->col[0];
  wcol->inner[1] = but->col[1];
  wcol->inner[2] = but->col[2];
  wcol->outline[0] = 0;
  wcol->outline[1] = 0;
  wcol->outline[2] = 0;
  wcol->outline[3] = 150;

  const int cent_x = BLI_rcti_cent_x(rect);
  const int cent_y = BLI_rcti_cent_y(rect);
  rect->xmin = cent_x - radi;
  rect->xmax = cent_x + radi;
  rect->ymin = cent_y - radi;
  rect->ymax = cent_y + radi;

  wtb.draw_outline = true;
  round_box_edges(&wtb, UI_CNR_ALL, rect, (float)radi);
  widgetbase_draw(&wtb, wcol);

  copy_v3_v3_uchar(wcol->inner, old_inner);
  copy_v3_v3_uchar(wcol->outline, old_outline);
}

static void widget_numslider(uiBut *but,
                             uiWidgetColors *wcol,
                             rcti *rect,
                             uint64_t state,
                             int roundboxalign,
                             const float zoom)
{
  uiWidgetBase wtb, wtb1;
  widget_init(&wtb);
  widget_init(&wtb1);

  /* Backdrop first. */
  const float rad = widget_radius_from_zoom(zoom, wcol);
  round_box_edges(&wtb, roundboxalign, rect, rad);

  wtb.draw_outline = false;
  widgetbase_draw(&wtb, wcol);

  /* Draw slider part only when not in text editing. */
  if (!(state & UI_STATE_TEXT_INPUT)) {
    int roundboxalign_slider = roundboxalign;

    uchar outline[3];
    copy_v3_v3_uchar(outline, wcol->outline);
    copy_v3_v3_uchar(wcol->outline, wcol->item);
    copy_v3_v3_uchar(wcol->inner, wcol->item);

    if (!(state & UI_SELECT)) {
      SWAP(short, wcol->shadetop, wcol->shadedown);
    }

    rcti rect1 = *rect;
    float factor, factor_ui;
    float factor_discard = 1.0f; /* No discard. */
    const float value = (float)ui_but_value_get(but);
    const float softmin = but->softmin;
    const float softmax = but->softmax;
    const float softrange = softmax - softmin;
    const PropertyScaleType scale_type = ui_but_scale_type(but);

    switch (scale_type) {
      case PROP_SCALE_LINEAR: {
        if (but->rnaprop && (RNA_property_subtype(but->rnaprop) == PROP_PERCENTAGE)) {
          factor = value / softmax;
        }
        else {
          factor = (value - softmin) / softrange;
        }
        break;
      }
      case PROP_SCALE_LOG: {
        const float logmin = fmaxf(softmin, 0.5e-8f);
        const float base = softmax / logmin;
        factor = logf(value / logmin) / logf(base);
        break;
      }
      case PROP_SCALE_CUBIC: {
        const float cubicmin = cube_f(softmin);
        const float cubicmax = cube_f(softmax);
        const float cubicrange = cubicmax - cubicmin;
        const float f = (value - softmin) * cubicrange / softrange + cubicmin;
        factor = (cbrtf(f) - softmin) / softrange;
        break;
      }
    }

    const float width = (float)BLI_rcti_size_x(rect);
    factor_ui = factor * width;
    /* The rectangle width needs to be at least twice the corner radius for the round corners
     * to be drawn properly. */
    const float min_width = 2.0f * rad;

    if (factor_ui > width - rad) {
      /* Left part + middle part + right part. */
      factor_discard = factor;
    }
    else if (factor_ui > min_width) {
      /* Left part + middle part. */
      roundboxalign_slider &= ~(UI_CNR_TOP_RIGHT | UI_CNR_BOTTOM_RIGHT);
      rect1.xmax = rect1.xmin + factor_ui;
    }
    else {
      /* Left part */
      roundboxalign_slider &= ~(UI_CNR_TOP_RIGHT | UI_CNR_BOTTOM_RIGHT);
      rect1.xmax = rect1.xmin + min_width;
      factor_discard = factor_ui / min_width;
    }

    round_box_edges(&wtb1, roundboxalign_slider, &rect1, rad);
    wtb1.draw_outline = false;
    widgetbase_set_uniform_discard_factor(&wtb1, factor_discard);
    widgetbase_draw(&wtb1, wcol);

    copy_v3_v3_uchar(wcol->outline, outline);

    if (!(state & UI_SELECT)) {
      SWAP(short, wcol->shadetop, wcol->shadedown);
    }
  }

  /* Outline. */
  wtb.draw_outline = true;
  wtb.draw_inner = false;
  widgetbase_draw(&wtb, wcol);

  /* Add space at either side of the button so text aligns with number-buttons
   * (which have arrow icons). */
  if (!(state & UI_STATE_TEXT_INPUT)) {
    const float text_padding = NUM_BUT_PADDING_FACTOR * BLI_rcti_size_y(rect);
    rect->xmax -= text_padding;
    rect->xmin += text_padding;
  }
}

/* I think 3 is sufficient border to indicate keyed status */
#define SWATCH_KEYED_BORDER 3

static void widget_swatch(uiBut *but,
                          uiWidgetColors *wcol,
                          rcti *rect,
                          uint64_t state,
                          int roundboxalign,
                          const float zoom)
{
  BLI_assert(but->type == UI_BTYPE_COLOR);
  uiButColor *color_but = (uiButColor *)but;
  float col[4];

  col[3] = 1.0f;

  if (but->rnaprop) {
    BLI_assert(but->rnaindex == -1);

    if (RNA_property_array_length(&but->rnapoin, but->rnaprop) == 4) {
      col[3] = RNA_property_float_get_index(&but->rnapoin, but->rnaprop, 3);
    }
  }

  uiWidgetBase wtb;
  widget_init(&wtb);

  const float rad = widget_radius_from_zoom(zoom, wcol);
  round_box_edges(&wtb, roundboxalign, rect, rad);

  ui_but_v3_get(but, col);

  if ((state & (UI_BUT_ANIMATED | UI_BUT_ANIMATED_KEY | UI_BUT_DRIVEN | UI_BUT_OVERRIDDEN |
                UI_BUT_REDALERT)) ||
      (but->drawflag & UI_BUT_ANIMATED_CHANGED)) {
    /* draw based on state - color for keyed etc */
    widgetbase_draw(&wtb, wcol);

    /* inset to draw swatch color */
    rect->xmin += SWATCH_KEYED_BORDER;
    rect->xmax -= SWATCH_KEYED_BORDER;
    rect->ymin += SWATCH_KEYED_BORDER;
    rect->ymax -= SWATCH_KEYED_BORDER;

    round_box_edges(&wtb, roundboxalign, rect, rad);
  }

  if (!ui_but_is_color_gamma(but)) {
    ui_block_cm_to_display_space_v3(but->block, col);
  }

  rgba_float_to_uchar(wcol->inner, col);
  const bool show_alpha_checkers = (wcol->inner[3] < 255);

  wcol->shaded = 0;

  /* Now we reduce alpha of the inner color (i.e. the color shown)
   * so that this setting can look grayed out, while retaining
   * the checkerboard (for transparent values). This is needed
   * here as the effects of ui_widget_color_disabled() are overwritten. */
  wcol->inner[3] *= widget_alpha_factor(state);

  widgetbase_draw_ex(&wtb, wcol, show_alpha_checkers);
  if (color_but->is_pallete_color &&
      ((Palette *)but->rnapoin.owner_id)->active_color == color_but->palette_color_index) {
    const float width = rect->xmax - rect->xmin;
    const float height = rect->ymax - rect->ymin;
    /* find color luminance and change it slightly */
    float bw = rgb_to_grayscale(col);

    bw += (bw < 0.5f) ? 0.5f : -0.5f;

    /* We are drawing on top of widget bases. Flush cache. */
    GPU_blend(GPU_BLEND_ALPHA);
    UI_widgetbase_draw_cache_flush();
    GPU_blend(GPU_BLEND_NONE);

    const uint pos = GPU_vertformat_attr_add(
        immVertexFormat(), "pos", GPU_COMP_F32, 2, GPU_FETCH_FLOAT);
    immBindBuiltinProgram(GPU_SHADER_2D_UNIFORM_COLOR);

    immUniformColor3f(bw, bw, bw);
    immBegin(GPU_PRIM_TRIS, 3);
    immVertex2f(pos, rect->xmin + 0.1f * width, rect->ymin + 0.9f * height);
    immVertex2f(pos, rect->xmin + 0.1f * width, rect->ymin + 0.5f * height);
    immVertex2f(pos, rect->xmin + 0.5f * width, rect->ymin + 0.9f * height);
    immEnd();

    immUnbindProgram();
  }
}

static void widget_unitvec(uiBut *but,
                           uiWidgetColors *wcol,
                           rcti *rect,
                           uint64_t UNUSED(state),
                           int UNUSED(roundboxalign),
                           const float zoom)
{
  const float rad = widget_radius_from_zoom(zoom, wcol);
  ui_draw_but_UNITVEC(but, wcol, rect, rad);
}

static void widget_icon_has_anim(uiBut *but,
                                 uiWidgetColors *wcol,
                                 rcti *rect,
                                 uint64_t state,
                                 int roundboxalign,
                                 const float zoom)
{
  if (state & (UI_BUT_ANIMATED | UI_BUT_ANIMATED_KEY | UI_BUT_DRIVEN | UI_BUT_REDALERT) &&
      but->emboss != UI_EMBOSS_NONE) {
    uiWidgetBase wtb;
    widget_init(&wtb);
    wtb.draw_outline = false;

    const float rad = widget_radius_from_zoom(zoom, wcol);
    round_box_edges(&wtb, UI_CNR_ALL, rect, rad);
    widgetbase_draw(&wtb, wcol);
  }
  else if (but->type == UI_BTYPE_NUM) {
    /* Draw number buttons still with left/right
     * triangles when field is not embossed */
    widget_numbut_embossn(but, wcol, rect, state, roundboxalign, zoom);
  }
  else if (but->type == UI_BTYPE_MENU) {
    /* Draw menu buttons still with down arrow. */
    widget_menubut_embossn(but, wcol, rect, state, roundboxalign);
  }
}

static void widget_textbut(
    uiWidgetColors *wcol, rcti *rect, uint64_t state, int roundboxalign, const float zoom)
{
  if (state & UI_SELECT) {
    SWAP(short, wcol->shadetop, wcol->shadedown);
  }

  uiWidgetBase wtb;
  widget_init(&wtb);

  const float rad = widget_radius_from_zoom(zoom, wcol);
  round_box_edges(&wtb, roundboxalign, rect, rad);

  widgetbase_draw(&wtb, wcol);
}

static void widget_preview_tile(uiBut *but,
                                uiWidgetColors *wcol,
                                rcti *rect,
                                uint64_t UNUSED(state),
                                int UNUSED(roundboxalign),
                                const float UNUSED(zoom))
{
  const uiStyle *style = UI_style_get();
  ui_draw_preview_item_stateless(
      &style->widget, rect, but->drawstr, but->icon, wcol->text, UI_STYLE_TEXT_CENTER);
}

static void widget_menuiconbut(
    uiWidgetColors *wcol, rcti *rect, uint64_t UNUSED(state), int roundboxalign, const float zoom)
{
  uiWidgetBase wtb;
  widget_init(&wtb);

  const float rad = widget_radius_from_zoom(zoom, wcol);
  round_box_edges(&wtb, roundboxalign, rect, rad);

  /* decoration */
  widgetbase_draw(&wtb, wcol);
}

static void widget_pulldownbut(
    uiWidgetColors *wcol, rcti *rect, uint64_t state, int roundboxalign, const float zoom)
{
  float back[4];
  UI_GetThemeColor4fv(TH_BACK, back);

  if ((state & UI_ACTIVE) || (back[3] < 1.0f)) {
    uiWidgetBase wtb;
    const float rad = widget_radius_from_zoom(zoom, wcol);

    if (state & UI_ACTIVE) {
      copy_v4_v4_uchar(wcol->inner, wcol->inner_sel);
      copy_v3_v3_uchar(wcol->text, wcol->text_sel);
      copy_v3_v3_uchar(wcol->outline, wcol->inner);
    }
    else {
      wcol->inner[3] *= 1.0f - back[3];
      wcol->outline[3] = 0.0f;
    }

    widget_init(&wtb);

    /* half rounded */
    round_box_edges(&wtb, roundboxalign, rect, rad);

    widgetbase_draw(&wtb, wcol);
  }
}

static void widget_menu_itembut(uiWidgetColors *wcol,
                                rcti *rect,
                                uint64_t UNUSED(state),
                                int UNUSED(roundboxalign),
                                const float zoom)
{
  uiWidgetBase wtb;
  widget_init(&wtb);

  /* Padding on the sides. */
  const float padding = zoom * 0.125f * U.widget_unit;
  rect->xmin += padding;
  rect->xmax -= padding;

  /* No outline. */
  wtb.draw_outline = false;

  const float rad = widget_radius_from_zoom(zoom, wcol);

  round_box_edges(&wtb, UI_CNR_ALL, rect, rad);

  widgetbase_draw(&wtb, wcol);
}

static void widget_menu_itembut_unpadded(uiWidgetColors *wcol,
                                         rcti *rect,
                                         uint64_t UNUSED(state),
                                         int UNUSED(roundboxalign),
                                         const float zoom)
{
  /* This function is used for menu items placed close to each other horizontally, e.g. the matcap
   * preview popup or the row of collection color icons in the Outliner context menu. Don't use
   * padding on the sides like the normal menu item. */

  uiWidgetBase wtb;
  widget_init(&wtb);

  /* No outline. */
  wtb.draw_outline = false;
  const float rad = widget_radius_from_zoom(zoom, wcol);
  round_box_edges(&wtb, UI_CNR_ALL, rect, rad);

  widgetbase_draw(&wtb, wcol);
}

static void widget_menu_radial_itembut(uiBut *but,
                                       uiWidgetColors *wcol,
                                       rcti *rect,
                                       uint64_t UNUSED(state),
                                       int UNUSED(roundboxalign),
                                       const float zoom)
{
  const float fac = but->block->pie_data.alphafac;

  uiWidgetBase wtb;
  widget_init(&wtb);

  wtb.draw_emboss = false;

  const float rad = widget_radius_from_zoom(zoom, wcol);
  round_box_edges(&wtb, UI_CNR_ALL, rect, rad);

  wcol->inner[3] *= fac;
  wcol->inner_sel[3] *= fac;
  wcol->item[3] *= fac;
  wcol->text[3] *= fac;
  wcol->text_sel[3] *= fac;
  wcol->outline[3] *= fac;

  widgetbase_draw(&wtb, wcol);
}

static void widget_list_itembut(uiWidgetColors *wcol,
                                rcti *rect,
                                uint64_t UNUSED(state),
                                int UNUSED(roundboxalign),
                                const float zoom)
{
  uiWidgetBase wtb;
  widget_init(&wtb);

  /* no outline */
  wtb.draw_outline = false;
  const float rad = widget_radius_from_zoom(zoom, wcol);
  round_box_edges(&wtb, UI_CNR_ALL, rect, rad);

  widgetbase_draw(&wtb, wcol);
}

static void widget_optionbut(uiWidgetColors *wcol,
                             rcti *rect,
                             uint64_t state,
                             int UNUSED(roundboxalign),
                             const float UNUSED(zoom))
{
  const bool text_before_widget = (state & UI_STATE_TEXT_BEFORE_WIDGET);
  rcti recttemp = *rect;

  uiWidgetBase wtb;
  widget_init(&wtb);

  /* square */
  if (text_before_widget) {
    recttemp.xmin = recttemp.xmax - BLI_rcti_size_y(&recttemp);
  }
  else {
    recttemp.xmax = recttemp.xmin + BLI_rcti_size_y(&recttemp);
  }

  /* smaller */
  const int delta = (BLI_rcti_size_y(&recttemp) - 2 * U.pixelsize) / 6;
  BLI_rcti_resize(
      &recttemp, BLI_rcti_size_x(&recttemp) - delta * 2, BLI_rcti_size_y(&recttemp) - delta * 2);
  /* Keep one edge in place. */
  BLI_rcti_translate(&recttemp, text_before_widget ? delta : -delta, 0);

  const float rad = widget_radius_from_rcti(&recttemp, wcol);
  round_box_edges(&wtb, UI_CNR_ALL, &recttemp, rad);

  /* decoration */
  if (state & UI_SELECT) {
    shape_preset_trias_from_rect_checkmark(&wtb.tria1, &recttemp);
  }

  widgetbase_draw(&wtb, wcol);

  /* Text space - factor is really just eyeballed. */
  const float offset = delta * 0.9;
  if (text_before_widget) {
    rect->xmax = recttemp.xmin - offset;
  }
  else {
    rect->xmin = recttemp.xmax + offset;
  }
}

/* labels use Editor theme colors for text */
static void widget_state_label(uiWidgetType *wt,
                               uint64_t state,
                               int drawflag,
                               eUIEmbossType emboss)
{
  if (state & UI_BUT_LIST_ITEM) {
    /* Override default label theme's colors. */
    bTheme *btheme = UI_GetTheme();
    wt->wcol_theme = &btheme->tui.wcol_list_item;
    /* call this for option button */
    widget_state(wt, state, drawflag, emboss);
  }
  else {
    /* call this for option button */
    widget_state(wt, state, drawflag, emboss);
    if (state & UI_SELECT) {
      UI_GetThemeColor3ubv(TH_TEXT_HI, wt->wcol.text);
    }
    else {
      UI_GetThemeColor3ubv(TH_TEXT, wt->wcol.text);
    }
  }

  if (state & UI_BUT_REDALERT) {
    const uchar red[4] = {255, 0, 0};
    color_blend_v3_v3(wt->wcol.text, red, 0.4f);
  }
}

static void widget_radiobut(
    uiWidgetColors *wcol, rcti *rect, uint64_t UNUSED(state), int roundboxalign, const float zoom)
{
  uiWidgetBase wtb;
  widget_init(&wtb);

  const float rad = widget_radius_from_zoom(zoom, wcol);
  round_box_edges(&wtb, roundboxalign, rect, rad);

  widgetbase_draw(&wtb, wcol);
}

static void widget_box(uiBut *but,
                       uiWidgetColors *wcol,
                       rcti *rect,
                       uint64_t UNUSED(state),
                       int roundboxalign,
                       const float zoom)
{
  uiWidgetBase wtb;
  widget_init(&wtb);

  uchar old_col[3];
  copy_v3_v3_uchar(old_col, wcol->inner);

  /* abuse but->hsv - if it's non-zero, use this color as the box's background */
  if (but != NULL && but->col[3]) {
    wcol->inner[0] = but->col[0];
    wcol->inner[1] = but->col[1];
    wcol->inner[2] = but->col[2];
    wcol->inner[3] = but->col[3];
  }

  const float rad = widget_radius_from_zoom(zoom, wcol);
  round_box_edges(&wtb, roundboxalign, rect, rad);

  widgetbase_draw(&wtb, wcol);

  copy_v3_v3_uchar(wcol->inner, old_col);
}

static void widget_but(
    uiWidgetColors *wcol, rcti *rect, uint64_t UNUSED(state), int roundboxalign, const float zoom)
{
  uiWidgetBase wtb;
  widget_init(&wtb);

  const float rad = widget_radius_from_zoom(zoom, wcol);
  round_box_edges(&wtb, roundboxalign, rect, rad);

  widgetbase_draw(&wtb, wcol);
}

#if 0
static void widget_roundbut(uiWidgetColors *wcol, rcti *rect, int UNUSED(state), int roundboxalign)
{
  uiWidgetBase wtb;
  const float rad = wcol->roundness * U.widget_unit;

  widget_init(&wtb);

  /* half rounded */
  round_box_edges(&wtb, roundboxalign, rect, rad);

  widgetbase_draw(&wtb, wcol);
}
#endif

static void widget_roundbut_exec(
    uiWidgetColors *wcol, rcti *rect, uint64_t state, int roundboxalign, const float zoom)
{
  uiWidgetBase wtb;
  widget_init(&wtb);

  if (state & UI_STATE_HOLD_ACTION) {
    /* Show that keeping pressed performs another action (typically a menu). */
    shape_preset_init_hold_action(&wtb.tria1, rect, 0.75f, 'r');
  }

  const float rad = widget_radius_from_zoom(zoom, wcol);

  /* half rounded */
  round_box_edges(&wtb, roundboxalign, rect, rad);

  widgetbase_draw(&wtb, wcol);
}

static void widget_tab(
    uiWidgetColors *wcol, rcti *rect, uint64_t state, int roundboxalign, const float zoom)
{
  const float rad = widget_radius_from_zoom(zoom, wcol);
  const bool is_active = (state & UI_SELECT);

  /* Draw shaded outline - Disabled for now,
   * seems incorrect and also looks nicer without it IMHO ;). */
  // #define USE_TAB_SHADED_HIGHLIGHT

  uchar theme_col_tab_highlight[3];

#ifdef USE_TAB_SHADED_HIGHLIGHT
  /* create outline highlight colors */
  if (is_active) {
    interp_v3_v3v3_uchar(theme_col_tab_highlight, wcol->inner_sel, wcol->outline, 0.2f);
  }
  else {
    interp_v3_v3v3_uchar(theme_col_tab_highlight, wcol->inner, wcol->outline, 0.12f);
  }
#endif

  uiWidgetBase wtb;
  widget_init(&wtb);

  /* half rounded */
  round_box_edges(&wtb, roundboxalign, rect, rad);

  /* draw inner */
#ifdef USE_TAB_SHADED_HIGHLIGHT
  wtb.draw_outline = 0;
#endif
  widgetbase_draw(&wtb, wcol);

  /* We are drawing on top of widget bases. Flush cache. */
  GPU_blend(GPU_BLEND_ALPHA);
  UI_widgetbase_draw_cache_flush();
  GPU_blend(GPU_BLEND_NONE);

#ifdef USE_TAB_SHADED_HIGHLIGHT
  /* draw outline (3d look) */
  ui_draw_but_TAB_outline(rect, rad, theme_col_tab_highlight, wcol->inner);
#endif

#ifndef USE_TAB_SHADED_HIGHLIGHT
  UNUSED_VARS(is_active, theme_col_tab_highlight);
#endif
}

static void widget_draw_extra_mask(const bContext *C, uiBut *but, uiWidgetType *wt, rcti *rect)
{
  bTheme *btheme = UI_GetTheme();
  uiWidgetColors *wcol = &btheme->tui.wcol_radio;
  const float rad = wcol->roundness * U.widget_unit;

  /* state copy! */
  wt->wcol = *(wt->wcol_theme);

  uiWidgetBase wtb;
  widget_init(&wtb);

  if (but->block->drawextra) {
    /* NOTE: drawextra can change rect +1 or -1, to match round errors of existing previews. */
    but->block->drawextra(
        C, but->poin, but->block->drawextra_arg1, but->block->drawextra_arg2, rect);

    const uint pos = GPU_vertformat_attr_add(
        immVertexFormat(), "pos", GPU_COMP_F32, 2, GPU_FETCH_FLOAT);
    immBindBuiltinProgram(GPU_SHADER_2D_UNIFORM_COLOR);

    /* make mask to draw over image */
    uchar col[4];
    UI_GetThemeColor3ubv(TH_BACK, col);
    immUniformColor3ubv(col);

    round_box__edges(&wtb, UI_CNR_ALL, rect, 0.0f, rad);
    widgetbase_outline(&wtb, pos);

    immUnbindProgram();
  }

  /* outline */
  round_box_edges(&wtb, UI_CNR_ALL, rect, rad);
  wtb.draw_outline = true;
  wtb.draw_inner = false;
  widgetbase_draw(&wtb, &wt->wcol);
}

static uiWidgetType *widget_type(uiWidgetTypeEnum type)
{
  bTheme *btheme = UI_GetTheme();

  /* defaults */
  static uiWidgetType wt;
  wt.wcol_theme = &btheme->tui.wcol_regular;
  wt.wcol_state = &btheme->tui.wcol_state;
  wt.state = widget_state;
  wt.draw = widget_but;
  wt.custom = NULL;
  wt.text = widget_draw_text_icon;

  switch (type) {
    case UI_WTYPE_REGULAR:
      break;

    case UI_WTYPE_LABEL:
      wt.draw = NULL;
      wt.state = widget_state_label;
      break;

    case UI_WTYPE_TOGGLE:
      wt.wcol_theme = &btheme->tui.wcol_toggle;
      break;

    case UI_WTYPE_CHECKBOX:
      wt.wcol_theme = &btheme->tui.wcol_option;
      wt.draw = widget_optionbut;
      break;

    case UI_WTYPE_RADIO:
      wt.wcol_theme = &btheme->tui.wcol_radio;
      wt.draw = widget_radiobut;
      break;

    case UI_WTYPE_NUMBER:
      wt.wcol_theme = &btheme->tui.wcol_num;
      wt.draw = widget_numbut;
      break;

    case UI_WTYPE_SLIDER:
      wt.wcol_theme = &btheme->tui.wcol_numslider;
      wt.custom = widget_numslider;
      wt.state = widget_state_numslider;
      break;

    case UI_WTYPE_EXEC:
      wt.wcol_theme = &btheme->tui.wcol_tool;
      wt.draw = widget_roundbut_exec;
      break;

    case UI_WTYPE_TOOLBAR_ITEM:
      wt.wcol_theme = &btheme->tui.wcol_toolbar_item;
      wt.draw = widget_roundbut_exec;
      break;

    case UI_WTYPE_TAB:
      wt.wcol_theme = &btheme->tui.wcol_tab;
      wt.draw = widget_tab;
      break;

    case UI_WTYPE_TOOLTIP:
      wt.wcol_theme = &btheme->tui.wcol_tooltip;
      wt.draw = widget_menu_back;
      break;

    /* strings */
    case UI_WTYPE_NAME:
      wt.wcol_theme = &btheme->tui.wcol_text;
      wt.draw = widget_textbut;
      break;

    case UI_WTYPE_NAME_LINK:
      break;

    case UI_WTYPE_POINTER_LINK:
      break;

    case UI_WTYPE_FILENAME:
      break;

    /* start menus */
    case UI_WTYPE_MENU_RADIO:
      wt.wcol_theme = &btheme->tui.wcol_menu;
      wt.draw = widget_menubut;
      break;

    case UI_WTYPE_MENU_ICON_RADIO:
    case UI_WTYPE_MENU_NODE_LINK:
      wt.wcol_theme = &btheme->tui.wcol_menu;
      wt.draw = widget_menuiconbut;
      break;

    case UI_WTYPE_MENU_POINTER_LINK:
      wt.wcol_theme = &btheme->tui.wcol_menu;
      wt.draw = widget_menubut;
      break;

    case UI_WTYPE_PULLDOWN:
      wt.wcol_theme = &btheme->tui.wcol_pulldown;
      wt.draw = widget_pulldownbut;
      wt.state = widget_state_pulldown;
      break;

    /* in menus */
    case UI_WTYPE_MENU_ITEM:
      wt.wcol_theme = &btheme->tui.wcol_menu_item;
      wt.draw = widget_menu_itembut;
      wt.state = widget_state_menu_item;
      break;

    case UI_WTYPE_MENU_ITEM_UNPADDED:
      wt.wcol_theme = &btheme->tui.wcol_menu_item;
      wt.draw = widget_menu_itembut_unpadded;
      wt.state = widget_state_menu_item;
      break;

    case UI_WTYPE_MENU_BACK:
      wt.wcol_theme = &btheme->tui.wcol_menu_back;
      wt.draw = widget_menu_back;
      break;

    /* specials */
    case UI_WTYPE_ICON:
      wt.custom = widget_icon_has_anim;
      break;

    case UI_WTYPE_ICON_LABEL:
      /* behave like regular labels (this is simply a label with an icon) */
      wt.state = widget_state_label;
      wt.custom = widget_icon_has_anim;
      break;

    case UI_WTYPE_PREVIEW_TILE:
      wt.draw = NULL;
      /* Drawn via the `custom` callback. */
      wt.text = NULL;
      wt.custom = widget_preview_tile;
      break;

    case UI_WTYPE_SWATCH:
      wt.custom = widget_swatch;
      break;

    case UI_WTYPE_BOX:
      wt.custom = widget_box;
      wt.wcol_theme = &btheme->tui.wcol_box;
      break;

    case UI_WTYPE_RGB_PICKER:
      break;

    case UI_WTYPE_UNITVEC:
      wt.custom = widget_unitvec;
      break;

    case UI_WTYPE_SCROLL:
      wt.wcol_theme = &btheme->tui.wcol_scroll;
      wt.state = widget_state_nothing;
      wt.custom = widget_scroll;
      break;

    case UI_WTYPE_LISTITEM:
      wt.wcol_theme = &btheme->tui.wcol_list_item;
      wt.draw = widget_list_itembut;
      break;

    case UI_WTYPE_PROGRESSBAR:
      wt.wcol_theme = &btheme->tui.wcol_progress;
      wt.custom = widget_progressbar;
      break;

    case UI_WTYPE_TREEROW:
      wt.custom = widget_treerow;
      break;

    case UI_WTYPE_NODESOCKET:
      wt.custom = widget_nodesocket;
      break;

    case UI_WTYPE_MENU_ITEM_RADIAL:
      wt.wcol_theme = &btheme->tui.wcol_pie_menu;
      wt.custom = widget_menu_radial_itembut;
      wt.state = widget_state_pie_menu_item;
      break;
  }

  return &wt;
}

static int widget_roundbox_set(uiBut *but, rcti *rect)
{
  int roundbox = UI_CNR_ALL;

  /* alignment */
  if ((but->drawflag & UI_BUT_ALIGN) && but->type != UI_BTYPE_PULLDOWN) {

    /* ui_popup_block_position has this correction too, keep in sync */
    if (but->drawflag & (UI_BUT_ALIGN_TOP | UI_BUT_ALIGN_STITCH_TOP)) {
      rect->ymax += U.pixelsize;
    }
    if (but->drawflag & (UI_BUT_ALIGN_LEFT | UI_BUT_ALIGN_STITCH_LEFT)) {
      rect->xmin -= U.pixelsize;
    }

    switch (but->drawflag & UI_BUT_ALIGN) {
      case UI_BUT_ALIGN_TOP:
        roundbox = UI_CNR_BOTTOM_LEFT | UI_CNR_BOTTOM_RIGHT;
        break;
      case UI_BUT_ALIGN_DOWN:
        roundbox = UI_CNR_TOP_LEFT | UI_CNR_TOP_RIGHT;
        break;
      case UI_BUT_ALIGN_LEFT:
        roundbox = UI_CNR_TOP_RIGHT | UI_CNR_BOTTOM_RIGHT;
        break;
      case UI_BUT_ALIGN_RIGHT:
        roundbox = UI_CNR_TOP_LEFT | UI_CNR_BOTTOM_LEFT;
        break;
      case UI_BUT_ALIGN_DOWN | UI_BUT_ALIGN_RIGHT:
        roundbox = UI_CNR_TOP_LEFT;
        break;
      case UI_BUT_ALIGN_DOWN | UI_BUT_ALIGN_LEFT:
        roundbox = UI_CNR_TOP_RIGHT;
        break;
      case UI_BUT_ALIGN_TOP | UI_BUT_ALIGN_RIGHT:
        roundbox = UI_CNR_BOTTOM_LEFT;
        break;
      case UI_BUT_ALIGN_TOP | UI_BUT_ALIGN_LEFT:
        roundbox = UI_CNR_BOTTOM_RIGHT;
        break;
      default:
        roundbox = 0;
        break;
    }
  }

  /* align with open menu */
  if (but->active && (but->type != UI_BTYPE_POPOVER) && !ui_but_menu_draw_as_popover(but)) {
    const int direction = ui_but_menu_direction(but);

    if (direction == UI_DIR_UP) {
      roundbox &= ~(UI_CNR_TOP_RIGHT | UI_CNR_TOP_LEFT);
    }
    else if (direction == UI_DIR_DOWN) {
      roundbox &= ~(UI_CNR_BOTTOM_RIGHT | UI_CNR_BOTTOM_LEFT);
    }
    else if (direction == UI_DIR_LEFT) {
      roundbox &= ~(UI_CNR_TOP_LEFT | UI_CNR_BOTTOM_LEFT);
    }
    else if (direction == UI_DIR_RIGHT) {
      roundbox &= ~(UI_CNR_TOP_RIGHT | UI_CNR_BOTTOM_RIGHT);
    }
  }

  return roundbox;
}

/** \} */

/* -------------------------------------------------------------------- */
/** \name Public API
 * \{ */

void ui_draw_but(const bContext *C, struct ARegion *region, uiStyle *style, uiBut *but, rcti *rect)
{
  bTheme *btheme = UI_GetTheme();
  const ThemeUI *tui = &btheme->tui;
  const uiFontStyle *fstyle = &style->widget;
  uiWidgetType *wt = NULL;

  /* handle menus separately */
  if (but->emboss == UI_EMBOSS_PULLDOWN) {
    switch (but->type) {
      case UI_BTYPE_LABEL:
        widget_draw_text_icon(&style->widgetlabel, &tui->wcol_menu_back, but, rect);
        break;
      case UI_BTYPE_SEPR_LINE:
        ui_draw_separator(rect, &tui->wcol_menu_item);
        break;
      default: {
        const bool use_unpadded = (but->flag & UI_BUT_ICON_PREVIEW) ||
                                  ((but->flag & UI_HAS_ICON) && !but->drawstr[0]);
        wt = widget_type(use_unpadded ? UI_WTYPE_MENU_ITEM_UNPADDED : UI_WTYPE_MENU_ITEM);
        break;
      }
    }
  }
  else if (ELEM(but->emboss, UI_EMBOSS_NONE, UI_EMBOSS_NONE_OR_STATUS)) {
    /* Use the same widget types for both no emboss types. Later on,
     * #UI_EMBOSS_NONE_OR_STATUS will blend state colors if they apply. */
    switch (but->type) {
      case UI_BTYPE_LABEL:
        wt = widget_type(UI_WTYPE_ICON_LABEL);
        if (!(but->flag & UI_HAS_ICON)) {
          but->drawflag |= UI_BUT_NO_TEXT_PADDING;
        }
        break;
      default:
        wt = widget_type(UI_WTYPE_ICON);
        break;
    }
  }
  else if (but->emboss == UI_EMBOSS_RADIAL) {
    wt = widget_type(UI_WTYPE_MENU_ITEM_RADIAL);
  }
  else {
    BLI_assert(but->emboss == UI_EMBOSS);

    switch (but->type) {
      case UI_BTYPE_LABEL:
        wt = widget_type(UI_WTYPE_LABEL);
        fstyle = &style->widgetlabel;
        if (but->drawflag & UI_BUT_BOX_ITEM) {
          wt->wcol_theme = &tui->wcol_box;
          wt->state = widget_state;
        }
        else if (but->block->theme_style == UI_BLOCK_THEME_STYLE_POPUP) {
          wt->wcol_theme = &tui->wcol_menu_back;
          wt->state = widget_state;
        }
        if (!(but->flag & UI_HAS_ICON)) {
          but->drawflag |= UI_BUT_NO_TEXT_PADDING;
        }
        break;

      case UI_BTYPE_SEPR:
      case UI_BTYPE_SEPR_LINE:
      case UI_BTYPE_SEPR_SPACER:
        break;

      case UI_BTYPE_BUT:
      case UI_BTYPE_DECORATOR:
#ifdef USE_UI_TOOLBAR_HACK
        if ((but->icon != ICON_NONE) && UI_but_is_tool(but)) {
          wt = widget_type(UI_WTYPE_TOOLBAR_ITEM);
        }
        else {
          wt = widget_type(UI_WTYPE_EXEC);
        }
#else
        wt = widget_type(UI_WTYPE_EXEC);
#endif
        break;

      case UI_BTYPE_NUM:
        wt = widget_type(UI_WTYPE_NUMBER);
        break;

      case UI_BTYPE_NUM_SLIDER:
        wt = widget_type(UI_WTYPE_SLIDER);
        break;

      case UI_BTYPE_ROW:
        wt = widget_type(UI_WTYPE_RADIO);
        break;

      case UI_BTYPE_LISTROW:
        wt = widget_type(UI_WTYPE_LISTITEM);
        break;

      case UI_BTYPE_TEXT:
        wt = widget_type(UI_WTYPE_NAME);
        break;

      case UI_BTYPE_SEARCH_MENU:
        wt = widget_type(UI_WTYPE_NAME);
        break;

      case UI_BTYPE_TAB:
        wt = widget_type(UI_WTYPE_TAB);
        break;

      case UI_BTYPE_BUT_TOGGLE:
      case UI_BTYPE_TOGGLE:
      case UI_BTYPE_TOGGLE_N:
        wt = widget_type(UI_WTYPE_TOGGLE);
        break;

      case UI_BTYPE_CHECKBOX:
      case UI_BTYPE_CHECKBOX_N:
        if (!(but->flag & UI_HAS_ICON)) {
          wt = widget_type(UI_WTYPE_CHECKBOX);

          if ((but->drawflag & (UI_BUT_TEXT_LEFT | UI_BUT_TEXT_RIGHT)) == 0) {
            but->drawflag |= UI_BUT_TEXT_LEFT;
          }
          /* #widget_optionbut() carefully sets the text rectangle for fine tuned paddings. If the
           * text drawing were to add its own padding, DPI and zoom factor would be applied twice
           * in the final padding, so it's difficult to control it. */
          but->drawflag |= UI_BUT_NO_TEXT_PADDING;
        }
        else {
          wt = widget_type(UI_WTYPE_TOGGLE);
        }

        /* option buttons have strings outside, on menus use different colors */
        if (but->block->theme_style == UI_BLOCK_THEME_STYLE_POPUP) {
          wt->state = widget_state_option_menu;
        }
        break;

      case UI_BTYPE_MENU:
      case UI_BTYPE_BLOCK:
      case UI_BTYPE_POPOVER:
        if (but->flag & UI_BUT_NODE_LINK) {
          /* new node-link button, not active yet XXX */
          wt = widget_type(UI_WTYPE_MENU_NODE_LINK);
        }
        else {
          /* with menu arrows */

          /* We could use a flag for this, but for now just check size,
           * add up/down arrows if there is room. */
          if ((!but->str[0] && but->icon && (BLI_rcti_size_x(rect) < BLI_rcti_size_y(rect) + 2)) ||
              /* disable for brushes also */
              (but->flag & UI_BUT_ICON_PREVIEW)) {
            /* no arrows */
            wt = widget_type(UI_WTYPE_MENU_ICON_RADIO);
          }
          else {
            wt = widget_type(UI_WTYPE_MENU_RADIO);
          }
        }
        break;

      case UI_BTYPE_PULLDOWN:
        wt = widget_type(UI_WTYPE_PULLDOWN);
        break;

      case UI_BTYPE_BUT_MENU:
        wt = widget_type(UI_WTYPE_MENU_ITEM);
        break;

      case UI_BTYPE_COLOR:
        wt = widget_type(UI_WTYPE_SWATCH);
        break;

      case UI_BTYPE_ROUNDBOX:
      case UI_BTYPE_LISTBOX:
        wt = widget_type(UI_WTYPE_BOX);
        break;

      case UI_BTYPE_PREVIEW_TILE:
        wt = widget_type(UI_WTYPE_PREVIEW_TILE);
        break;

      case UI_BTYPE_LINK:
      case UI_BTYPE_INLINK:
        wt = widget_type(UI_WTYPE_ICON);
        wt->custom = widget_link;
        break;

      case UI_BTYPE_EXTRA:
        widget_draw_extra_mask(C, but, widget_type(UI_WTYPE_BOX), rect);
        break;

      case UI_BTYPE_HSVCUBE: {
        const uiButHSVCube *hsv_but = (uiButHSVCube *)but;

        if (ELEM(hsv_but->gradient_type, UI_GRAD_V_ALT, UI_GRAD_L_ALT)) {
          /* vertical V slider, uses new widget draw now */
          ui_draw_but_HSV_v(but, rect);
        }
        else { /* other HSV pickers... */
          ui_draw_but_HSVCUBE(but, rect);
        }
        break;
      }

      case UI_BTYPE_HSVCIRCLE:
        ui_draw_but_HSVCIRCLE(but, &tui->wcol_regular, rect);
        break;

      case UI_BTYPE_COLORBAND:
        /* do not draw right to edge of rect */
        rect->xmin += (0.25f * UI_UNIT_X);
        rect->xmax -= (0.3f * UI_UNIT_X);
        ui_draw_but_COLORBAND(but, &tui->wcol_regular, rect);
        break;

      case UI_BTYPE_UNITVEC:
        wt = widget_type(UI_WTYPE_UNITVEC);
        break;

      case UI_BTYPE_IMAGE:
        ui_draw_but_IMAGE(region, but, &tui->wcol_regular, rect);
        break;

      case UI_BTYPE_HISTOGRAM:
        ui_draw_but_HISTOGRAM(region, but, &tui->wcol_regular, rect);
        break;

      case UI_BTYPE_WAVEFORM:
        ui_draw_but_WAVEFORM(region, but, &tui->wcol_regular, rect);
        break;

      case UI_BTYPE_VECTORSCOPE:
        ui_draw_but_VECTORSCOPE(region, but, &tui->wcol_regular, rect);
        break;

      case UI_BTYPE_CURVE:
        ui_draw_but_CURVE(region, but, &tui->wcol_regular, rect);
        break;

      case UI_BTYPE_CURVEPROFILE:
        ui_draw_but_CURVEPROFILE(region, but, &tui->wcol_regular, rect);
        break;

      case UI_BTYPE_PROGRESS_BAR:
        wt = widget_type(UI_WTYPE_PROGRESSBAR);
        fstyle = &style->widgetlabel;
        break;

      case UI_BTYPE_TREEROW:
        wt = widget_type(UI_WTYPE_TREEROW);
        fstyle = &style->widgetlabel;
        break;

      case UI_BTYPE_SCROLL:
        wt = widget_type(UI_WTYPE_SCROLL);
        break;

      case UI_BTYPE_GRIP:
        wt = widget_type(UI_WTYPE_ICON);
        break;

      case UI_BTYPE_TRACK_PREVIEW:
        ui_draw_but_TRACKPREVIEW(region, but, &tui->wcol_regular, rect);
        break;

      case UI_BTYPE_NODE_SOCKET:
        wt = widget_type(UI_WTYPE_NODESOCKET);
        break;

      default:
        wt = widget_type(UI_WTYPE_REGULAR);
        break;
    }
  }

  if (wt == NULL) {
    return;
  }

  // rcti disablerect = *rect; /* rect gets clipped smaller for text */

  const int roundboxalign = widget_roundbox_set(but, rect);

  /* Mask out flags re-used for local state. */
  uint64_t state = but->flag & ~UI_STATE_FLAGS_ALL;
  const int drawflag = but->drawflag;

  if (state & UI_SELECT_DRAW) {
    state |= UI_SELECT;
  }

  if ((but->editstr) ||
      (UNLIKELY(but->flag & UI_BUT_DRAG_MULTI) && ui_but_drag_multi_edit_get(but))) {
    state |= UI_STATE_TEXT_INPUT;
  }

  if (but->hold_func) {
    state |= UI_STATE_HOLD_ACTION;
  }

  if (state & UI_ACTIVE) {
    if (but->drawflag & UI_BUT_ACTIVE_LEFT) {
      state |= UI_STATE_ACTIVE_LEFT;
    }
    else if (but->drawflag & UI_BUT_ACTIVE_RIGHT) {
      state |= UI_STATE_ACTIVE_RIGHT;
    }
  }

  bool use_alpha_blend = false;
  if (but->emboss != UI_EMBOSS_PULLDOWN) {
    if (state & (UI_BUT_DISABLED | UI_BUT_INACTIVE | UI_SEARCH_FILTER_NO_MATCH)) {
      use_alpha_blend = true;
      ui_widget_color_disabled(wt, state);
    }
  }

  if (drawflag & UI_BUT_TEXT_RIGHT) {
    state |= UI_STATE_TEXT_BEFORE_WIDGET;
  }

#ifdef USE_UI_POPOVER_ONCE
  if (but->block->flag & UI_BLOCK_POPOVER_ONCE) {
    if ((state & UI_ACTIVE) && ui_but_is_popover_once_compat(but)) {
      state |= UI_BUT_ACTIVE_DEFAULT;
    }
  }
#endif
  if (but->block->flag & UI_BLOCK_NO_DRAW_OVERRIDDEN_STATE) {
    state &= ~UI_BUT_OVERRIDDEN;
  }

  const float zoom = 1.0f / but->block->aspect;
  wt->state(wt, state, drawflag, but->emboss);
  if (wt->custom) {
    wt->custom(but, &wt->wcol, rect, state, roundboxalign, zoom);
  }
  else if (wt->draw) {
    wt->draw(&wt->wcol, rect, state, roundboxalign, zoom);
  }

  if (wt->text) {
    if (use_alpha_blend) {
      GPU_blend(GPU_BLEND_ALPHA);
    }

    wt->text(fstyle, &wt->wcol, but, rect);
    if (use_alpha_blend) {
      GPU_blend(GPU_BLEND_NONE);
    }
  }
}

static void ui_draw_clip_tri(uiBlock *block, rcti *rect, uiWidgetType *wt)
{
  if (block) {
    float draw_color[4];
    const uchar *color = wt->wcol.text;

    draw_color[0] = ((float)color[0]) / 255.0f;
    draw_color[1] = ((float)color[1]) / 255.0f;
    draw_color[2] = ((float)color[2]) / 255.0f;
    draw_color[3] = 1.0f;

    if (block->flag & UI_BLOCK_CLIPTOP) {
      /* XXX no scaling for UI here yet */
      UI_draw_icon_tri(BLI_rcti_cent_x(rect), rect->ymax - 6 * U.dpi_fac, 't', draw_color);
    }
    if (block->flag & UI_BLOCK_CLIPBOTTOM) {
      /* XXX no scaling for UI here yet */
      UI_draw_icon_tri(BLI_rcti_cent_x(rect), rect->ymin + 10 * U.dpi_fac, 'v', draw_color);
    }
  }
}

void ui_draw_menu_back(uiStyle *UNUSED(style), uiBlock *block, rcti *rect)
{
  uiWidgetType *wt = widget_type(UI_WTYPE_MENU_BACK);

  wt->state(wt, 0, 0, UI_EMBOSS_UNDEFINED);
  if (block) {
    const float zoom = 1.0f / block->aspect;
    wt->draw(&wt->wcol, rect, block->flag, block->direction, zoom);
  }
  else {
    wt->draw(&wt->wcol, rect, 0, 0, 1.0f);
  }

  ui_draw_clip_tri(block, rect, wt);
}

/**
 * Similar to 'widget_menu_back', however we can't use the widget preset system
 * because we need to pass in the original location so we know where to show the arrow.
 */
static void ui_draw_popover_back_impl(const uiWidgetColors *wcol,
                                      rcti *rect,
                                      int direction,
                                      const float unit_size,
                                      const float mval_origin[2])
{
  /* tsk, this isn't nice. */
  const float unit_half = unit_size / 2;
  const float cent_x = mval_origin ? CLAMPIS(mval_origin[0],
                                             rect->xmin + unit_size,
                                             rect->xmax - unit_size) :
                                     BLI_rcti_cent_x(rect);

  GPU_blend(GPU_BLEND_ALPHA);

  /* Extracted from 'widget_menu_back', keep separate to avoid menu changes breaking popovers */
  {
    uiWidgetBase wtb;
    widget_init(&wtb);

    const int roundboxalign = UI_CNR_ALL;
    widget_softshadow(rect, roundboxalign, wcol->roundness * U.widget_unit);

    round_box_edges(&wtb, roundboxalign, rect, wcol->roundness * U.widget_unit);
    wtb.draw_emboss = false;
    widgetbase_draw(&wtb, wcol);
  }

  /* Draw popover arrow (top/bottom) */
  if (ELEM(direction, UI_DIR_UP, UI_DIR_DOWN)) {
    const uint pos = GPU_vertformat_attr_add(
        immVertexFormat(), "pos", GPU_COMP_F32, 2, GPU_FETCH_FLOAT);
    immBindBuiltinProgram(GPU_SHADER_2D_UNIFORM_COLOR);

    const bool is_down = (direction == UI_DIR_DOWN);
    const int sign = is_down ? 1 : -1;
    float y = is_down ? rect->ymax : rect->ymin;

    GPU_blend(GPU_BLEND_ALPHA);
    immBegin(GPU_PRIM_TRIS, 3);
    immUniformColor4ubv(wcol->outline);
    immVertex2f(pos, cent_x - unit_half, y);
    immVertex2f(pos, cent_x + unit_half, y);
    immVertex2f(pos, cent_x, y + sign * unit_half);
    immEnd();

    y = y - sign * round(U.pixelsize * 1.41);

    GPU_blend(GPU_BLEND_NONE);
    immBegin(GPU_PRIM_TRIS, 3);
    immUniformColor4ub(0, 0, 0, 0);
    immVertex2f(pos, cent_x - unit_half, y);
    immVertex2f(pos, cent_x + unit_half, y);
    immVertex2f(pos, cent_x, y + sign * unit_half);
    immEnd();

    GPU_blend(GPU_BLEND_ALPHA);
    immBegin(GPU_PRIM_TRIS, 3);
    immUniformColor4ubv(wcol->inner);
    immVertex2f(pos, cent_x - unit_half, y);
    immVertex2f(pos, cent_x + unit_half, y);
    immVertex2f(pos, cent_x, y + sign * unit_half);
    immEnd();

    immUnbindProgram();
  }

  GPU_blend(GPU_BLEND_NONE);
}

void ui_draw_popover_back(struct ARegion *region,
                          uiStyle *UNUSED(style),
                          uiBlock *block,
                          rcti *rect)
{
  uiWidgetType *wt = widget_type(UI_WTYPE_MENU_BACK);

  if (block) {
    float mval_origin[2] = {UNPACK2(block->bounds_offset)};
    ui_window_to_block_fl(region, block, &mval_origin[0], &mval_origin[1]);
    ui_draw_popover_back_impl(
        wt->wcol_theme, rect, block->direction, U.widget_unit / block->aspect, mval_origin);
  }
  else {
    const float zoom = 1.0f / block->aspect;
    wt->state(wt, 0, 0, UI_EMBOSS_UNDEFINED);
    wt->draw(&wt->wcol, rect, 0, 0, zoom);
  }

  ui_draw_clip_tri(block, rect, wt);
}

static void draw_disk_shaded(float start,
                             float angle,
                             float radius_int,
                             float radius_ext,
                             int subd,
                             const uchar col1[4],
                             const uchar col2[4],
                             bool shaded)
{
  const float radius_ext_scale = (0.5f / radius_ext); /* 1 / (2 * radius_ext) */

  uint col;
  GPUVertFormat *format = immVertexFormat();
  const uint pos = GPU_vertformat_attr_add(format, "pos", GPU_COMP_F32, 2, GPU_FETCH_FLOAT);
  if (shaded) {
    col = GPU_vertformat_attr_add(format, "color", GPU_COMP_U8, 4, GPU_FETCH_INT_TO_FLOAT_UNIT);
    immBindBuiltinProgram(GPU_SHADER_2D_SMOOTH_COLOR);
  }
  else {
    immBindBuiltinProgram(GPU_SHADER_2D_UNIFORM_COLOR);
    immUniformColor4ubv(col1);
  }

  immBegin(GPU_PRIM_TRI_STRIP, subd * 2);
  for (int i = 0; i < subd; i++) {
    const float a = start + ((i) / (float)(subd - 1)) * angle;
    const float s = sinf(a);
    const float c = cosf(a);
    const float y1 = s * radius_int;
    const float y2 = s * radius_ext;

    if (shaded) {
      uchar r_col[4];
      const float fac = (y1 + radius_ext) * radius_ext_scale;
      color_blend_v4_v4v4(r_col, col1, col2, fac);
      immAttr4ubv(col, r_col);
    }
    immVertex2f(pos, c * radius_int, s * radius_int);

    if (shaded) {
      uchar r_col[4];
      const float fac = (y2 + radius_ext) * radius_ext_scale;
      color_blend_v4_v4v4(r_col, col1, col2, fac);
      immAttr4ubv(col, r_col);
    }
    immVertex2f(pos, c * radius_ext, s * radius_ext);
  }
  immEnd();

  immUnbindProgram();
}

void ui_draw_pie_center(uiBlock *block)
{
  bTheme *btheme = UI_GetTheme();
  const float cx = block->pie_data.pie_center_spawned[0];
  const float cy = block->pie_data.pie_center_spawned[1];

  float *pie_dir = block->pie_data.pie_dir;

  const float pie_radius_internal = U.dpi_fac * U.pie_menu_threshold;
  const float pie_radius_external = U.dpi_fac * (U.pie_menu_threshold + 7.0f);

  const int subd = 40;

  const float angle = atan2f(pie_dir[1], pie_dir[0]);
  const float range = (block->pie_data.flags & UI_PIE_DEGREES_RANGE_LARGE) ? M_PI_2 : M_PI_4;

  GPU_matrix_push();
  GPU_matrix_translate_2f(cx, cy);

  GPU_blend(GPU_BLEND_ALPHA);
  if (btheme->tui.wcol_pie_menu.shaded) {
    uchar col1[4], col2[4];
    shadecolors4(col1,
                 col2,
                 btheme->tui.wcol_pie_menu.inner,
                 btheme->tui.wcol_pie_menu.shadetop,
                 btheme->tui.wcol_pie_menu.shadedown);
    draw_disk_shaded(0.0f,
                     (float)(M_PI * 2.0),
                     pie_radius_internal,
                     pie_radius_external,
                     subd,
                     col1,
                     col2,
                     true);
  }
  else {
    draw_disk_shaded(0.0f,
                     (float)(M_PI * 2.0),
                     pie_radius_internal,
                     pie_radius_external,
                     subd,
                     btheme->tui.wcol_pie_menu.inner,
                     NULL,
                     false);
  }

  if (!(block->pie_data.flags & UI_PIE_INVALID_DIR)) {
    if (btheme->tui.wcol_pie_menu.shaded) {
      uchar col1[4], col2[4];
      shadecolors4(col1,
                   col2,
                   btheme->tui.wcol_pie_menu.inner_sel,
                   btheme->tui.wcol_pie_menu.shadetop,
                   btheme->tui.wcol_pie_menu.shadedown);
      draw_disk_shaded(angle - range / 2.0f,
                       range,
                       pie_radius_internal,
                       pie_radius_external,
                       subd,
                       col1,
                       col2,
                       true);
    }
    else {
      draw_disk_shaded(angle - range / 2.0f,
                       range,
                       pie_radius_internal,
                       pie_radius_external,
                       subd,
                       btheme->tui.wcol_pie_menu.inner_sel,
                       NULL,
                       false);
    }
  }

  GPUVertFormat *format = immVertexFormat();
  const uint pos = GPU_vertformat_attr_add(format, "pos", GPU_COMP_F32, 2, GPU_FETCH_FLOAT);
  immBindBuiltinProgram(GPU_SHADER_2D_UNIFORM_COLOR);
  immUniformColor4ubv(btheme->tui.wcol_pie_menu.outline);

  imm_draw_circle_wire_2d(pos, 0.0f, 0.0f, pie_radius_internal, subd);
  imm_draw_circle_wire_2d(pos, 0.0f, 0.0f, pie_radius_external, subd);

  immUnbindProgram();

  if (U.pie_menu_confirm > 0 &&
      !(block->pie_data.flags & (UI_PIE_INVALID_DIR | UI_PIE_CLICK_STYLE))) {
    const float pie_confirm_radius = U.dpi_fac * (pie_radius_internal + U.pie_menu_confirm);
    const float pie_confirm_external = U.dpi_fac *
                                       (pie_radius_internal + U.pie_menu_confirm + 7.0f);

    const uchar col[4] = {UNPACK3(btheme->tui.wcol_pie_menu.text_sel), 64};
    draw_disk_shaded(angle - range / 2.0f,
                     range,
                     pie_confirm_radius,
                     pie_confirm_external,
                     subd,
                     col,
                     NULL,
                     false);
  }

  GPU_blend(GPU_BLEND_NONE);
  GPU_matrix_pop();
}

const uiWidgetColors *ui_tooltip_get_theme(void)
{
  uiWidgetType *wt = widget_type(UI_WTYPE_TOOLTIP);
  return wt->wcol_theme;
}

/**
 * Generic drawing for background.
 */
static void ui_draw_widget_back_color(uiWidgetTypeEnum type,
                                      bool use_shadow,
                                      const rcti *rect,
                                      const float color[4])
{
  uiWidgetType *wt = widget_type(type);

  if (use_shadow) {
    GPU_blend(GPU_BLEND_ALPHA);
    widget_softshadow(rect, UI_CNR_ALL, 0.25f * U.widget_unit);
    GPU_blend(GPU_BLEND_NONE);
  }

  rcti rect_copy = *rect;
  wt->state(wt, 0, 0, UI_EMBOSS_UNDEFINED);
  if (color) {
    rgba_float_to_uchar(wt->wcol.inner, color);
  }
  wt->draw(&wt->wcol, &rect_copy, 0, UI_CNR_ALL, 1.0f);
}
void ui_draw_widget_menu_back_color(const rcti *rect, bool use_shadow, const float color[4])
{
  ui_draw_widget_back_color(UI_WTYPE_MENU_BACK, use_shadow, rect, color);
}

void ui_draw_widget_menu_back(const rcti *rect, bool use_shadow)
{
  ui_draw_widget_back_color(UI_WTYPE_MENU_BACK, use_shadow, rect, NULL);
}

void ui_draw_tooltip_background(const uiStyle *UNUSED(style), uiBlock *UNUSED(block), rcti *rect)
{
  uiWidgetType *wt = widget_type(UI_WTYPE_TOOLTIP);
  wt->state(wt, 0, 0, UI_EMBOSS_UNDEFINED);
  /* wt->draw ends up using same function to draw the tooltip as menu_back */
  wt->draw(&wt->wcol, rect, 0, 0, 1.0f);
}

void ui_draw_menu_item(const uiFontStyle *fstyle,
                       rcti *rect,
                       const char *name,
                       int iconid,
                       uint64_t state,
                       uiMenuItemSeparatorType separator_type,
                       int *r_xmax)
{
  uiWidgetType *wt = widget_type(UI_WTYPE_MENU_ITEM);
  const rcti _rect = *rect;
  const int row_height = BLI_rcti_size_y(rect);
  int max_hint_width = INT_MAX;
  int padding = 0.25f * row_height;
  char *cpoin = NULL;

  wt->state(wt, state, 0, UI_EMBOSS_UNDEFINED);
  wt->draw(&wt->wcol, rect, 0, 0, 1.0f);

  UI_fontstyle_set(fstyle);

  /* text location offset */
  rect->xmin += padding;
  if (iconid) {
    rect->xmin += row_height; /* Use square area for icon. */
  }

  /* cut string in 2 parts? */
  if (separator_type != UI_MENU_ITEM_SEPARATOR_NONE) {
    cpoin = strrchr(name, UI_SEP_CHAR);
    if (cpoin) {
      *cpoin = 0;

      /* need to set this first */
      UI_fontstyle_set(fstyle);

      if (separator_type == UI_MENU_ITEM_SEPARATOR_SHORTCUT) {
        /* Shrink rect to exclude the shortcut string. */
        rect->xmax -= BLF_width(fstyle->uifont_id, cpoin + 1, INT_MAX) + UI_DPI_ICON_SIZE;
      }
      else if (separator_type == UI_MENU_ITEM_SEPARATOR_HINT) {
        /* Determine max-width for the hint string to leave the name string un-clipped (if there's
         * enough space to display it). */

        const int available_width = BLI_rcti_size_x(rect) - padding;
        const int name_width = BLF_width(fstyle->uifont_id, name, INT_MAX);
        const int hint_width = BLF_width(fstyle->uifont_id, cpoin + 1, INT_MAX) + padding;

        if ((name_width + hint_width) > available_width) {
          /* Clipping width for hint string. */
          max_hint_width = available_width * 0.40f;
          /* Clipping xmax for clipping of item name. */
          rect->xmax = (hint_width < max_hint_width) ?
                           (rect->xmax - hint_width) :
                           (rect->xmin + (available_width - max_hint_width));
        }
      }
      else {
        BLI_assert_msg(0, "Unknown menu item separator type");
      }
    }
  }

  {
    char drawstr[UI_MAX_DRAW_STR];
    const float okwidth = (float)BLI_rcti_size_x(rect);
    const size_t max_len = sizeof(drawstr);
    const float minwidth = (float)(UI_DPI_ICON_SIZE);

    BLI_strncpy(drawstr, name, sizeof(drawstr));
    if (drawstr[0]) {
      UI_text_clip_middle_ex(fstyle, drawstr, okwidth, minwidth, max_len, '\0');
    }

    int xofs = 0, yofs = 0;
    struct ResultBLF info;
    UI_fontstyle_draw_ex(fstyle,
                         rect,
                         drawstr,
                         sizeof(drawstr),
                         wt->wcol.text,
                         &(struct uiFontStyleDraw_Params){
                             .align = UI_STYLE_TEXT_LEFT,
                         },
                         &xofs,
                         &yofs,
                         &info);
    if (r_xmax != NULL) {
      *r_xmax = xofs + info.width;
    }
  }

  /* restore rect, was messed with */
  *rect = _rect;

  if (iconid) {
    float height, aspect;
    const int xs = rect->xmin + 0.2f * UI_UNIT_X;
    const int ys = rect->ymin + 0.1f * BLI_rcti_size_y(rect);

    height = ICON_SIZE_FROM_BUTRECT(rect);
    aspect = ICON_DEFAULT_HEIGHT / height;

    GPU_blend(GPU_BLEND_ALPHA);
    /* XXX scale weak get from fstyle? */
    UI_icon_draw_ex(xs, ys, iconid, aspect, 1.0f, 0.0f, wt->wcol.text, false);
    GPU_blend(GPU_BLEND_NONE);
  }

  /* part text right aligned */
  if (separator_type != UI_MENU_ITEM_SEPARATOR_NONE) {
    if (cpoin) {
      /* Set inactive state for grayed out text. */
      wt->state(wt, state | UI_BUT_INACTIVE, 0, UI_EMBOSS_UNDEFINED);

      char hint_drawstr[UI_MAX_DRAW_STR];
      {
        const size_t max_len = sizeof(hint_drawstr);
        const float minwidth = (float)(UI_DPI_ICON_SIZE);

        BLI_strncpy(hint_drawstr, cpoin + 1, sizeof(hint_drawstr));
        if (hint_drawstr[0] && (max_hint_width < INT_MAX)) {
          UI_text_clip_middle_ex(fstyle, hint_drawstr, max_hint_width, minwidth, max_len, '\0');
        }
      }

      rect->xmax = _rect.xmax - 5;
      UI_fontstyle_draw(fstyle,
                        rect,
                        hint_drawstr,
                        sizeof(hint_drawstr),
                        wt->wcol.text,
                        &(struct uiFontStyleDraw_Params){
                            .align = UI_STYLE_TEXT_RIGHT,
                        });
      *cpoin = UI_SEP_CHAR;
    }
  }
}

void ui_draw_preview_item_stateless(const uiFontStyle *fstyle,
                                    rcti *rect,
                                    const char *name,
                                    int iconid,
                                    const uchar text_col[4],
                                    eFontStyle_Align text_align)
{
  rcti trect = *rect;
  const float text_size = UI_UNIT_Y;
  float font_dims[2] = {0.0f, 0.0f};
  const bool has_text = name && name[0];

  if (has_text) {
    /* draw icon in rect above the space reserved for the label */
    rect->ymin += text_size;
  }
  GPU_blend(GPU_BLEND_ALPHA);
  widget_draw_preview(iconid, 1.0f, rect);
  GPU_blend(GPU_BLEND_NONE);

  if (!has_text) {
    return;
  }

  BLF_width_and_height(
      fstyle->uifont_id, name, BLF_DRAW_STR_DUMMY_MAX, &font_dims[0], &font_dims[1]);

  /* text rect */
  trect.ymin += U.widget_unit / 2;
  trect.ymax = trect.ymin + font_dims[1];
  if (trect.xmax > rect->xmax - PREVIEW_PAD) {
    trect.xmax = rect->xmax - PREVIEW_PAD;
  }

  {
    char drawstr[UI_MAX_DRAW_STR];
    const float okwidth = (float)BLI_rcti_size_x(&trect);
    const size_t max_len = sizeof(drawstr);
    const float minwidth = (float)(UI_DPI_ICON_SIZE);

    BLI_strncpy(drawstr, name, sizeof(drawstr));
    UI_text_clip_middle_ex(fstyle, drawstr, okwidth, minwidth, max_len, '\0');

    UI_fontstyle_draw(fstyle,
                      &trect,
                      drawstr,
                      sizeof(drawstr),
                      text_col,
                      &(struct uiFontStyleDraw_Params){
                          .align = text_align,
                      });
  }
}

void ui_draw_preview_item(const uiFontStyle *fstyle,
                          rcti *rect,
                          const char *name,
                          int iconid,
                          uint64_t state,
                          eFontStyle_Align text_align)
{
  uiWidgetType *wt = widget_type(UI_WTYPE_MENU_ITEM_UNPADDED);

  /* drawing button background */
  wt->state(wt, state, 0, UI_EMBOSS_UNDEFINED);
  wt->draw(&wt->wcol, rect, 0, 0, 1.0f);

  ui_draw_preview_item_stateless(fstyle, rect, name, iconid, wt->wcol.text, text_align);
}

/** \} */<|MERGE_RESOLUTION|>--- conflicted
+++ resolved
@@ -3491,7 +3491,6 @@
   widget_numbut_draw(wcol, rect, zoom, state, roundboxalign, true);
 }
 
-<<<<<<< HEAD
 bool ui_link_bezier_points(const rcti *rect, float coord_array[][2], int resol)
 {
   float dist, vec[4][2];
@@ -3549,13 +3548,10 @@
   }
 }
 
-void UI_draw_widget_scroll(uiWidgetColors *wcol, const rcti *rect, const rcti *slider, int state)
-=======
 void UI_draw_widget_scroll(uiWidgetColors *wcol,
                            const rcti *rect,
                            const rcti *slider,
                            uint64_t state)
->>>>>>> 3b0a08b7
 {
   uiWidgetBase wtb;
   bool outline = false;
