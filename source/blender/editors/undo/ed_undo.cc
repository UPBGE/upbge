/* SPDX-FileCopyrightText: 2004 Blender Authors
 *
 * SPDX-License-Identifier: GPL-2.0-or-later */

/** \file
 * \ingroup edundo
 */

#include <cstring>

#include "CLG_log.h"

#include "DNA_object_types.h"
#include "DNA_scene_types.h"

#include "BLI_listbase.h"
#include "BLI_utildefines.h"

#include "BKE_blender_undo.hh"
#include "BKE_callbacks.hh"
#include "BKE_context.hh"
#include "BKE_global.hh"
#include "BKE_layer.hh"
#include "BKE_main.hh"
#include "BKE_paint.hh"
#include "BKE_report.hh"
#include "BKE_scene.hh"
#include "BKE_screen.hh"
#include "BKE_undo_system.hh"
#include "BKE_workspace.hh"

#include "BLO_blend_validate.hh"

#include "ED_asset.hh"
#include "ED_gpencil_legacy.hh"
#include "ED_object.hh"
#include "ED_outliner.hh"
#include "ED_render.hh"
#include "ED_screen.hh"
#include "ED_sculpt.hh"
#include "ED_undo.hh"

#include "WM_api.hh"
#include "WM_toolsystem.hh"
#include "WM_types.hh"

#include "RNA_access.hh"
#include "RNA_define.hh"
#include "RNA_enum_types.hh"

using blender::Set;
using blender::Vector;

/** We only need this locally. */
static CLG_LogRef LOG = {"undo"};

/* -------------------------------------------------------------------- */
/** \name Generic Undo System Access
 *
 * Non-operator undo editor functions.
 * \{ */

bool ED_undo_is_state_valid(bContext *C)
{
  wmWindowManager *wm = CTX_wm_manager(C);

  /* Currently only checks matching begin/end calls. */
  if (wm->runtime->undo_stack == nullptr) {
    /* No undo stack is valid, nothing to do. */
    return true;
  }
  if (wm->runtime->undo_stack->group_level != 0) {
    /* If this fails #ED_undo_grouped_begin, #ED_undo_grouped_end calls don't match. */
    return false;
  }
  if (wm->runtime->undo_stack->step_active != nullptr) {
    if (wm->runtime->undo_stack->step_active->skip == true) {
      /* Skip is only allowed between begin/end calls,
       * a state that should never happen in main event loop. */
      return false;
    }
  }
  return true;
}

void ED_undo_group_begin(bContext *C)
{
  wmWindowManager *wm = CTX_wm_manager(C);
  BKE_undosys_stack_group_begin(wm->runtime->undo_stack);
}

void ED_undo_group_end(bContext *C)
{
  wmWindowManager *wm = CTX_wm_manager(C);
  BKE_undosys_stack_group_end(wm->runtime->undo_stack);
}

void ED_undo_push(bContext *C, const char *str)
{
  CLOG_INFO(&LOG, "Push '%s'", str);
  WM_file_tag_modified();

  wmWindowManager *wm = CTX_wm_manager(C);
  int steps = U.undosteps;

  /* Ensure steps that have been initialized are always pushed,
   * even when undo steps are zero.
   *
   * Note that some modes (paint, sculpt) initialize an undo step before an action runs,
   * then accumulate changes there, or restore data from it in the case of 2D painting.
   *
   * For this reason we need to handle the undo step even when undo steps is set to zero.
   */
  if ((steps <= 0) && wm->runtime->undo_stack->step_init != nullptr) {
    steps = 1;
  }
  if (steps <= 0) {
    return;
  }
  if (G.background) {
    /* Python developers may have explicitly created the undo stack in background mode,
     * otherwise allow it to be nullptr, see: #60934.
     * Otherwise it must never be nullptr, even when undo is disabled. */
    if (wm->runtime->undo_stack == nullptr) {
      return;
    }
  }

  eUndoPushReturn push_retval;

  /* Only apply limit if this is the last undo step. */
  if (wm->runtime->undo_stack->step_active &&
      (wm->runtime->undo_stack->step_active->next == nullptr))
  {
    BKE_undosys_stack_limit_steps_and_memory(wm->runtime->undo_stack, steps - 1, 0);
  }

  push_retval = BKE_undosys_step_push(wm->runtime->undo_stack, C, str);

  if (U.undomemory != 0) {
    const size_t memory_limit = size_t(U.undomemory) * 1024 * 1024;
    BKE_undosys_stack_limit_steps_and_memory(wm->runtime->undo_stack, -1, memory_limit);
  }

  if (CLOG_CHECK(&LOG, CLG_LEVEL_DEBUG)) {
    BKE_undosys_print(wm->runtime->undo_stack);
  }

  if (push_retval & UNDO_PUSH_RET_OVERRIDE_CHANGED) {
    WM_main_add_notifier(NC_WM | ND_LIB_OVERRIDE_CHANGED, nullptr);
  }
}

/**
 * Common pre management of undo/redo (killing all running jobs, calling pre handlers, etc.).
 */
static void ed_undo_step_pre(bContext *C,
                             wmWindowManager *wm,
                             const enum eUndoStepDir undo_dir,
                             ReportList *reports)
{
  BLI_assert(ELEM(undo_dir, STEP_UNDO, STEP_REDO));

  Main *bmain = CTX_data_main(C);
  Scene *scene = CTX_data_scene(C);

  /* undo during jobs are running can easily lead to freeing data using by jobs,
   * or they can just lead to freezing job in some other cases */
  WM_jobs_kill_all(wm);

  if (G.debug & G_DEBUG_IO) {
    if (bmain->lock != nullptr) {
      BKE_report(
          reports, RPT_DEBUG, "Checking validity of current .blend file *BEFORE* undo step");
      BLO_main_validate_libraries(bmain, reports);
    }
  }

  /* App-Handlers (pre). */
  {
    /* NOTE: ignore grease pencil for now. */
    wm->op_undo_depth++;
    BKE_callback_exec_id(
        bmain, &scene->id, (undo_dir == STEP_UNDO) ? BKE_CB_EVT_UNDO_PRE : BKE_CB_EVT_REDO_PRE);
    wm->op_undo_depth--;
  }
}

/**
 * Common post management of undo/redo (calling post handlers, adding notifiers etc.).
 *
 * \note Also check #undo_history_exec in bottom if you change notifiers.
 */
static void ed_undo_step_post(bContext *C,
                              wmWindowManager *wm,
                              const enum eUndoStepDir undo_dir,
                              ReportList *reports)
{
  using namespace blender::ed;
  BLI_assert(ELEM(undo_dir, STEP_UNDO, STEP_REDO));

  Main *bmain = CTX_data_main(C);
  Scene *scene = CTX_data_scene(C);

  /* App-Handlers (post). */
  {
    wm->op_undo_depth++;
    BKE_callback_exec_id(
        bmain, &scene->id, (undo_dir == STEP_UNDO) ? BKE_CB_EVT_UNDO_POST : BKE_CB_EVT_REDO_POST);
    wm->op_undo_depth--;
  }

  if (G.debug & G_DEBUG_IO) {
    if (bmain->lock != nullptr) {
      BKE_report(reports, RPT_INFO, "Checking validity of current .blend file *AFTER* undo step");
      BLO_main_validate_libraries(bmain, reports);
    }
  }

  WM_event_add_notifier(C, NC_WINDOW, nullptr);
  WM_event_add_notifier(C, NC_WM | ND_UNDO, nullptr);

  WM_toolsystem_refresh_active(C);
  WM_toolsystem_refresh_screen_all(bmain);

  asset::list::storage_tag_main_data_dirty();

  if (CLOG_CHECK(&LOG, CLG_LEVEL_DEBUG)) {
    BKE_undosys_print(wm->runtime->undo_stack);
  }
}

/**
 * Undo or redo one step from current active one.
 * May undo or redo several steps at once only if the target step is a 'skipped' one.
 * The target step will be the one immediately before or after the active one.
 */
static wmOperatorStatus ed_undo_step_direction(bContext *C,
                                               enum eUndoStepDir step,
                                               ReportList *reports)
{
  BLI_assert(ELEM(step, STEP_UNDO, STEP_REDO));

  CLOG_INFO(&LOG, "Step direction=%s", (step == STEP_UNDO) ? "STEP_UNDO" : "STEP_REDO");

  wmWindowManager *wm = CTX_wm_manager(C);

  ed_undo_step_pre(C, wm, step, reports);

  if (step == STEP_UNDO) {
    BKE_undosys_step_undo(wm->runtime->undo_stack, C);
  }
  else {
    BKE_undosys_step_redo(wm->runtime->undo_stack, C);
  }

  ed_undo_step_post(C, wm, step, reports);

  return OPERATOR_FINISHED;
}

/**
 * Undo the step matching given name.
 * May undo several steps at once.
 * The target step will be the one immediately before given named one.
 */
static int ed_undo_step_by_name(bContext *C, const char *undo_name, ReportList *reports)
{
  BLI_assert(undo_name != nullptr);

  wmWindowManager *wm = CTX_wm_manager(C);
  UndoStep *undo_step_from_name = BKE_undosys_step_find_by_name(wm->runtime->undo_stack,
                                                                undo_name);
  if (undo_step_from_name == nullptr) {
    CLOG_ERROR(&LOG, "Step name='%s' not found in current undo stack", undo_name);

    return OPERATOR_CANCELLED;
  }

  UndoStep *undo_step_target = undo_step_from_name->prev;
  if (undo_step_target == nullptr) {
    CLOG_ERROR(&LOG, "Step name='%s' cannot be undone", undo_name);

    return OPERATOR_CANCELLED;
  }

  const int undo_dir_i = BKE_undosys_step_calc_direction(
      wm->runtime->undo_stack, undo_step_target, nullptr);
  BLI_assert(ELEM(undo_dir_i, -1, 1));
  const enum eUndoStepDir undo_dir = (undo_dir_i == -1) ? STEP_UNDO : STEP_REDO;

  CLOG_INFO(&LOG,
            "Step name='%s', found direction=%s",
            undo_name,
            (undo_dir == STEP_UNDO) ? "STEP_UNDO" : "STEP_REDO");

  ed_undo_step_pre(C, wm, undo_dir, reports);

  BKE_undosys_step_load_data_ex(wm->runtime->undo_stack, C, undo_step_target, nullptr, true);

  ed_undo_step_post(C, wm, undo_dir, reports);

  return OPERATOR_FINISHED;
}

/**
 * Load the step matching given index in the stack.
 * May undo or redo several steps at once.
 * The target step will be the one indicated by the given index.
 */
static int ed_undo_step_by_index(bContext *C, const int undo_index, ReportList *reports)
{
  BLI_assert(undo_index >= 0);

  wmWindowManager *wm = CTX_wm_manager(C);
  const int active_step_index = BLI_findindex(&wm->runtime->undo_stack->steps,
                                              wm->runtime->undo_stack->step_active);
  if (undo_index == active_step_index) {
    return OPERATOR_CANCELLED;
  }
  const enum eUndoStepDir undo_dir = (undo_index < active_step_index) ? STEP_UNDO : STEP_REDO;

  CLOG_INFO(&LOG,
            "Step index='%d', found direction=%s",
            undo_index,
            (undo_dir == STEP_UNDO) ? "STEP_UNDO" : "STEP_REDO");

  ed_undo_step_pre(C, wm, undo_dir, reports);

  BKE_undosys_step_load_from_index(wm->runtime->undo_stack, C, undo_index);

  ed_undo_step_post(C, wm, undo_dir, reports);

  return OPERATOR_FINISHED;
}

void ED_undo_grouped_push(bContext *C, const char *str)
{
  /* do nothing if previous undo task is the same as this one (or from the same undo group) */
  wmWindowManager *wm = CTX_wm_manager(C);
  const UndoStep *us = wm->runtime->undo_stack->step_active;
  if (us && STREQ(str, us->name)) {
    BKE_undosys_stack_clear_active(wm->runtime->undo_stack);
  }

  /* push as usual */
  ED_undo_push(C, str);
}

void ED_undo_pop(bContext *C)
{
  ed_undo_step_direction(C, STEP_UNDO, nullptr);
}
void ED_undo_redo(bContext *C)
{
  ed_undo_step_direction(C, STEP_REDO, nullptr);
}

void ED_undo_push_op(bContext *C, wmOperator *op)
{
  /* in future, get undo string info? */
  ED_undo_push(C, op->type->name);
}

void ED_undo_grouped_push_op(bContext *C, wmOperator *op)
{
  if (op->type->undo_group[0] != '\0') {
    ED_undo_grouped_push(C, op->type->undo_group);
  }
  else {
    ED_undo_grouped_push(C, op->type->name);
  }
}

void ED_undo_pop_op(bContext *C, wmOperator *op)
{
  /* search back a couple of undo's, in case something else added pushes */
  ed_undo_step_by_name(C, op->type->name, op->reports);
}

bool ED_undo_is_valid(const bContext *C, const char *undoname)
{
  wmWindowManager *wm = CTX_wm_manager(C);
  return BKE_undosys_stack_has_undo(wm->runtime->undo_stack, undoname);
}

bool ED_undo_is_memfile_compatible(const bContext *C)
{
  /* Some modes don't co-exist with memfile undo, disable their use: #60593
   * (this matches 2.7x behavior). */
  const Scene *scene = CTX_data_scene(C);
  ViewLayer *view_layer = CTX_data_view_layer(C);
  if (view_layer != nullptr) {
    BKE_view_layer_synced_ensure(scene, view_layer);
    Object *obact = BKE_view_layer_active_object_get(view_layer);
    if (obact != nullptr) {
      if (obact->mode & OB_MODE_EDIT) {
        return false;
      }
    }
  }
  return true;
}

bool ED_undo_is_legacy_compatible_for_property(bContext *C, ID *id, PointerRNA &ptr)
{
  if (!RNA_struct_undo_check(ptr.type)) {
    return false;
  }
  /* If the whole ID type doesn't support undo there is no need to check the current context. */
  if (id && !ID_CHECK_UNDO(id)) {
    return false;
  }

  const Scene *scene = CTX_data_scene(C);
  ViewLayer *view_layer = CTX_data_view_layer(C);
  if (view_layer != nullptr) {
    BKE_view_layer_synced_ensure(scene, view_layer);
    Object *obact = BKE_view_layer_active_object_get(view_layer);
    if (obact != nullptr) {
      if (obact->mode & (OB_MODE_ALL_PAINT & ~(OB_MODE_WEIGHT_PAINT | OB_MODE_VERTEX_PAINT))) {
        /* For all non-weight-paint paint modes: Don't store property changes when painting.
         * Weight Paint and Vertex Paint use global undo, and thus don't need to be special-cased
         * here. */
        CLOG_DEBUG(&LOG, "skipping undo for paint-mode");
        return false;
      }
      if (obact->mode & OB_MODE_EDIT) {
        if ((id == nullptr) || (obact->data == nullptr) ||
            (GS(id->name) != GS(((ID *)obact->data)->name)))
        {
          /* No undo push on id type mismatch in edit-mode. */
          CLOG_DEBUG(&LOG, "skipping undo for edit-mode");
          return false;
        }
      }
    }
  }
  return true;
}

UndoStack *ED_undo_stack_get()
{
  wmWindowManager *wm = static_cast<wmWindowManager *>(G_MAIN->wm.first);
  return wm->runtime->undo_stack;
}

/** \} */

/* -------------------------------------------------------------------- */
/** \name Undo, Undo Push & Redo Operators
 * \{ */

/**
 * Refresh to run after user activated undo/redo actions.
 */
static void ed_undo_refresh_for_op(bContext *C)
{
  /* The "last operator" should disappear, later we can tie this with undo stack nicer. */
  WM_operator_stack_clear(CTX_wm_manager(C));

  /* Keep button under the cursor active. */
  WM_event_add_mousemove(CTX_wm_window(C));

  ED_outliner_select_sync_from_all_tag(C);
}

static wmOperatorStatus ed_undo_exec(bContext *C, wmOperator *op)
{
  /* "last operator" should disappear, later we can tie this with undo stack nicer */
  WM_operator_stack_clear(CTX_wm_manager(C));
  wmOperatorStatus ret = ed_undo_step_direction(C, STEP_UNDO, op->reports);
  if (ret & OPERATOR_FINISHED) {
    ed_undo_refresh_for_op(C);
  }
  return ret;
}

static wmOperatorStatus ed_undo_push_exec(bContext *C, wmOperator *op)
{
  if (G.background) {
    /* Exception for background mode, see: #60934.
     * NOTE: since the undo stack isn't initialized on startup, background mode behavior
     * won't match regular usage, this is just for scripts to do explicit undo pushes. */
    wmWindowManager *wm = CTX_wm_manager(C);
    if (wm->runtime->undo_stack == nullptr) {
      wm->runtime->undo_stack = BKE_undosys_stack_create();
    }
  }
  char str[BKE_UNDO_STR_MAX];
  RNA_string_get(op->ptr, "message", str);
  ED_undo_push(C, str);
  return OPERATOR_FINISHED;
}

static wmOperatorStatus ed_redo_exec(bContext *C, wmOperator *op)
{
  wmOperatorStatus ret = ed_undo_step_direction(C, STEP_REDO, op->reports);
  if (ret & OPERATOR_FINISHED) {
    ed_undo_refresh_for_op(C);
  }
  return ret;
}

static wmOperatorStatus ed_undo_redo_exec(bContext *C, wmOperator * /*op*/)
{
  wmOperator *last_op = WM_operator_last_redo(C);
  wmOperatorStatus ret = ED_undo_operator_repeat(C, last_op) ? OPERATOR_FINISHED :
                                                               OPERATOR_CANCELLED;
  if (ret & OPERATOR_FINISHED) {
    /* Keep button under the cursor active. */
    WM_event_add_mousemove(CTX_wm_window(C));
  }
  return ret;
}

/* Disable in background mode, we could support if it's useful, #60934. */

static bool ed_undo_is_init_poll(bContext *C)
{
  wmWindowManager *wm = CTX_wm_manager(C);
  if (wm->runtime->undo_stack == nullptr) {
    /* This message is intended for Python developers,
     * it will be part of the exception when attempting to call undo in background mode. */
    CTX_wm_operator_poll_msg_set(
        C,
        "Undo disabled at startup in background-mode "
        "(call `ed.undo_push()` to explicitly initialize the undo-system)");
    return false;
  }
  return true;
}

static bool ed_undo_is_init_and_screenactive_poll(bContext *C)
{
  if (ed_undo_is_init_poll(C) == false) {
    return false;
  }
  return ED_operator_screenactive(C);
}

static bool ed_undo_redo_poll(bContext *C)
{
  wmOperator *last_op = WM_operator_last_redo(C);
  return (last_op && ed_undo_is_init_and_screenactive_poll(C) &&
          WM_operator_check_ui_enabled(C, last_op->type->name));
}

static bool ed_undo_poll(bContext *C)
{
  if (!ed_undo_is_init_and_screenactive_poll(C)) {
    return false;
  }
  UndoStack *undo_stack = CTX_wm_manager(C)->runtime->undo_stack;
  return (undo_stack->step_active != nullptr) && (undo_stack->step_active->prev != nullptr);
}

void ED_OT_undo(wmOperatorType *ot)
{
  /* identifiers */
  ot->name = "Undo";
  ot->description = "Undo previous action";
  ot->idname = "ED_OT_undo";

  /* API callbacks. */
  ot->exec = ed_undo_exec;
  ot->poll = ed_undo_poll;
}

void ED_OT_undo_push(wmOperatorType *ot)
{
  /* identifiers */
  ot->name = "Undo Push";
  ot->description = "Add an undo state (internal use only)";
  ot->idname = "ED_OT_undo_push";

  /* API callbacks. */
  ot->exec = ed_undo_push_exec;
  /* Unlike others undo operators this initializes undo stack. */
  ot->poll = ED_operator_screenactive;

  ot->flag = OPTYPE_INTERNAL;

  RNA_def_string(ot->srna,
                 "message",
                 "Add an undo step *function may be moved*",
                 BKE_UNDO_STR_MAX,
                 "Undo Message",
                 "");
}

static bool ed_redo_poll(bContext *C)
{
  if (!ed_undo_is_init_and_screenactive_poll(C)) {
    return false;
  }
  UndoStack *undo_stack = CTX_wm_manager(C)->runtime->undo_stack;
  return (undo_stack->step_active != nullptr) && (undo_stack->step_active->next != nullptr);
}

void ED_OT_redo(wmOperatorType *ot)
{
  /* identifiers */
  ot->name = "Redo";
  ot->description = "Redo previous action";
  ot->idname = "ED_OT_redo";

  /* API callbacks. */
  ot->exec = ed_redo_exec;
  ot->poll = ed_redo_poll;
}

void ED_OT_undo_redo(wmOperatorType *ot)
{
  /* identifiers */
  ot->name = "Undo and Redo";
  ot->description = "Undo and redo previous action";
  ot->idname = "ED_OT_undo_redo";

  /* API callbacks. */
  ot->exec = ed_undo_redo_exec;
  ot->poll = ed_undo_redo_poll;
}

/** \} */

/* -------------------------------------------------------------------- */
/** \name Operator Repeat
 * \{ */

bool ED_undo_operator_repeat(bContext *C, wmOperator *op)
{
  bool success = false;

  if (op) {
    CLOG_INFO(&LOG, "Operator repeat idname='%s'", op->type->idname);
    wmWindowManager *wm = CTX_wm_manager(C);
    const ScrArea *area = CTX_wm_area(C);
    Scene *scene = CTX_data_scene(C);

    /* keep in sync with logic in view3d_panel_operator_redo() */
    ARegion *region_orig = CTX_wm_region(C);
    /* If the redo is called from a HUD, this knows about the region type the operator was
     * initially called in, so attempt to restore that. */
    ARegion *redo_region_from_hud = (region_orig->regiontype == RGN_TYPE_HUD) ?
                                        ED_area_type_hud_redo_region_find(area, region_orig) :
                                        nullptr;
    ARegion *region_repeat = redo_region_from_hud ? redo_region_from_hud :
                                                    BKE_area_find_region_active_win(area);

    if (region_repeat) {
      CTX_wm_region_set(C, region_repeat);
    }

    if (WM_operator_repeat_check(C, op) && WM_operator_poll(C, op->type) &&
        /* NOTE: undo/redo can't run if there are jobs active,
         * check for screen jobs only so jobs like material/texture/world preview
         * (which copy their data), won't stop redo, see #29579.
         *
         * NOTE: WM_operator_check_ui_enabled() jobs test _must_ stay in sync with this. */
        (WM_jobs_test(wm, scene, WM_JOB_TYPE_ANY) == 0))
    {
      if (G.debug & G_DEBUG) {
        printf("redo_cb: operator redo %s\n", op->type->name);
      }

      WM_operator_free_all_after(wm, op);

      ED_undo_pop_op(C, op);

      if (op->type->check) {
        if (op->type->check(C, op)) {
          /* check for popup and re-layout buttons */
          ARegion *region_popup = CTX_wm_region_popup(C);
          if (region_popup) {
            ED_region_tag_refresh_ui(region_popup);
          }
        }
      }

      const wmOperatorStatus retval = WM_operator_repeat(C, op);
      if ((retval & OPERATOR_FINISHED) == 0) {
        if (G.debug & G_DEBUG) {
          printf("redo_cb: operator redo failed: %s, return %d\n", op->type->name, retval);
        }
        ED_undo_redo(C);
      }
      else {
        success = true;
      }
    }
    else {
      if (G.debug & G_DEBUG) {
        printf("redo_cb: WM_operator_repeat_check returned false %s\n", op->type->name);
      }
    }

    /* set region back */
    CTX_wm_region_set(C, region_orig);
  }
  else {
    CLOG_WARN(&LOG, "called with nullptr 'op'");
  }

  return success;
}

void ED_undo_operator_repeat_cb(bContext *C, void *arg_op, void * /*arg_unused*/)
{
  ED_undo_operator_repeat(C, (wmOperator *)arg_op);
}

void ED_undo_operator_repeat_cb_evt(bContext *C, void *arg_op, int /*arg_unused*/)
{
  ED_undo_operator_repeat(C, (wmOperator *)arg_op);
}

/** \} */

/* -------------------------------------------------------------------- */
/** \name Undo History Operator
 *
 * See `TOPBAR_MT_undo_history` which is used to access this operator.
 * \{ */

/* NOTE: also check #ed_undo_step() in top if you change notifiers. */
static wmOperatorStatus undo_history_exec(bContext *C, wmOperator *op)
{
  PropertyRNA *prop = RNA_struct_find_property(op->ptr, "item");
  if (RNA_property_is_set(op->ptr, prop)) {
    const int item = RNA_property_int_get(op->ptr, prop);
    const int ret = ed_undo_step_by_index(C, item, op->reports);
    if (ret & OPERATOR_FINISHED) {
      ed_undo_refresh_for_op(C);

      WM_event_add_notifier(C, NC_WINDOW, nullptr);
      return OPERATOR_FINISHED;
    }
  }
  return OPERATOR_CANCELLED;
}

static wmOperatorStatus undo_history_invoke(bContext *C, wmOperator *op, const wmEvent * /*event*/)
{
  PropertyRNA *prop = RNA_struct_find_property(op->ptr, "item");
  if (RNA_property_is_set(op->ptr, prop)) {
    return undo_history_exec(C, op);
  }

  WM_menu_name_call(C, "TOPBAR_MT_undo_history", blender::wm::OpCallContext::InvokeDefault);
  return OPERATOR_FINISHED;
}

void ED_OT_undo_history(wmOperatorType *ot)
{
  /* identifiers */
  ot->name = "Undo History";
  ot->description = "Redo specific action in history";
  ot->idname = "ED_OT_undo_history";

  /* API callbacks. */
  ot->invoke = undo_history_invoke;
  ot->exec = undo_history_exec;
  ot->poll = ed_undo_is_init_and_screenactive_poll;

  RNA_def_int(ot->srna, "item", 0, 0, INT_MAX, "Item", "", 0, INT_MAX);
}

/** \} */

/* -------------------------------------------------------------------- */
/** \name Undo Helper Functions
 * \{ */

void ED_undo_object_set_active_or_warn(
    Scene *scene, ViewLayer *view_layer, Object *ob, const char *info, CLG_LogRef *log)
{
  using namespace blender::ed;
  BKE_view_layer_synced_ensure(scene, view_layer);
  Object *ob_prev = BKE_view_layer_active_object_get(view_layer);
  if (ob_prev != ob) {
    Base *base = BKE_view_layer_base_find(view_layer, ob);
    if (base != nullptr) {
      view_layer->basact = base;
      object::base_active_refresh(G_MAIN, scene, view_layer);
    }
    else {
      /* Should never fail, may not crash but can give odd behavior. */
      CLOG_WARN(log, "'%s' failed to restore active object: '%s'", info, ob->id.name + 2);
    }
  }
}

void ED_undo_object_editmode_validate_scene_from_windows(wmWindowManager *wm,
                                                         const Scene *scene_ref,
                                                         Scene **scene_p,
                                                         ViewLayer **view_layer_p)
{
  if (*scene_p == scene_ref) {
    return;
  }
  LISTBASE_FOREACH (wmWindow *, win, &wm->windows) {
    if (win->scene == scene_ref) {
      *scene_p = win->scene;
      *view_layer_p = WM_window_get_active_view_layer(win);
      return;
    }
  }
}

void ED_undo_object_editmode_restore_helper(Scene *scene,
                                            ViewLayer *view_layer,
                                            Object **object_array,
                                            uint object_array_len,
                                            uint object_array_stride)
{
  using namespace blender::ed;
  Main *bmain = G_MAIN;
  /* Don't request unique data because we want to de-select objects when exiting edit-mode
   * for that to be done on all objects we can't skip ones that share data. */
  Vector<Base *> bases = ED_undo_editmode_bases_from_view_layer(scene, view_layer);
  for (Base *base : bases) {
    ((ID *)base->object->data)->tag |= ID_TAG_DOIT;
  }
  Object **ob_p = object_array;
  for (uint i = 0; i < object_array_len;
       i++, ob_p = static_cast<Object **>(POINTER_OFFSET(ob_p, object_array_stride)))
  {
    Object *obedit = *ob_p;
    object::editmode_enter_ex(bmain, scene, obedit, object::EM_NO_CONTEXT);
    ((ID *)obedit->data)->tag &= ~ID_TAG_DOIT;
  }
  for (Base *base : bases) {
    const ID *id = static_cast<ID *>(base->object->data);
    if (id->tag & ID_TAG_DOIT) {
      object::editmode_exit_ex(bmain, scene, base->object, object::EM_FREEDATA);
      /* Ideally we would know the selection state it was before entering edit-mode,
       * for now follow the convention of having them unselected when exiting the mode. */
      object::base_select(base, object::BA_DESELECT);
    }
  }
}

/** \} */

/* -------------------------------------------------------------------- */
/** \name Undo View Layer Helper Functions
 *
 * Needed because view layer functions such as
 * #BKE_view_layer_array_from_objects_in_edit_mode_unique_data also check visibility,
 * which is not reliable when it comes to object undo operations,
 * since hidden objects can be operated on in the properties editor,
 * and local collections may be used.
 * \{ */

Vector<Object *> ED_undo_editmode_objects_from_view_layer(const Scene *scene,
                                                          ViewLayer *view_layer)
{
  BKE_view_layer_synced_ensure(scene, view_layer);
  Base *baseact = BKE_view_layer_active_base_get(view_layer);
  if ((baseact == nullptr) || (baseact->object->mode & OB_MODE_EDIT) == 0) {
    return {};
  }
  Set<const ID *> object_data;
  const short object_type = baseact->object->type;
  Vector<Object *> objects(object_data.size());
  /* Base iteration, starting with the active-base to ensure it's the first item in the array.
   * Looping over the active-base twice is OK as the tag check prevents it being handled twice. */
  for (Base *base = baseact,
            *base_next = static_cast<Base *>(BKE_view_layer_object_bases_get(view_layer)->first);
       base;
       base = base_next, base_next = base_next ? base_next->next : nullptr)
  {
    Object *ob = base->object;
    if ((ob->type == object_type) && (ob->mode & OB_MODE_EDIT)) {
      if (object_data.add(static_cast<const ID *>(ob->data))) {
        objects.append(ob);
      }
    }
  }
  BLI_assert(!object_data.is_empty());
  BLI_assert(objects[0] == baseact->object);
  return objects;
}

Vector<Base *> ED_undo_editmode_bases_from_view_layer(const Scene *scene, ViewLayer *view_layer)
{
  BKE_view_layer_synced_ensure(scene, view_layer);
  Base *baseact = BKE_view_layer_active_base_get(view_layer);
  if ((baseact == nullptr) || (baseact->object->mode & OB_MODE_EDIT) == 0) {
    return {};
  }
  Set<const ID *> object_data;
  const short object_type = baseact->object->type;
  Vector<Base *> bases;
  /* Base iteration, starting with the active-base to ensure it's the first item in the array.
   * Looping over the active-base twice is OK as the tag check prevents it being handled twice. */
  for (Base *base = BKE_view_layer_active_base_get(view_layer),
            *base_next = static_cast<Base *>(BKE_view_layer_object_bases_get(view_layer)->first);
       base;
       base = base_next, base_next = base_next ? base_next->next : nullptr)
  {
    Object *ob = base->object;
    if ((ob->type == object_type) && (ob->mode & OB_MODE_EDIT)) {
      if (object_data.add(static_cast<const ID *>(ob->data))) {
        bases.append(base);
      }
    }
  }

  BLI_assert(!object_data.is_empty());
  BLI_assert(bases[0] == baseact);
  return bases;
}

<<<<<<< HEAD
/* UPBGE */
void ED_undo_push_old(bContext *C, const char *str)
{
  ED_undo_push(C, str);
  UndoStep *last_step = (UndoStep *)CTX_wm_manager(C)->runtime->undo_stack->steps.last;
  last_step->use_old_bmain_data = false;
}
/*********/
=======
size_t ED_get_total_undo_memory()
{
  UndoStack *ustack = ED_undo_stack_get();
  if (!ustack) {
    return 0;
  }

  size_t total_memory = 0;

  for (UndoStep *us = static_cast<UndoStep *>(ustack->steps.first); us != nullptr; us = us->next) {
    if (us->type == BKE_UNDOSYS_TYPE_SCULPT) {
      total_memory += blender::ed::sculpt_paint::undo::step_memory_size_get(us);
    }
    else if (us->data_size > 0) {
      total_memory += us->data_size;
    }
  }

  return total_memory;
}
>>>>>>> a4b7b7ed

/** \} */<|MERGE_RESOLUTION|>--- conflicted
+++ resolved
@@ -913,7 +913,27 @@
   return bases;
 }
 
-<<<<<<< HEAD
+size_t ED_get_total_undo_memory()
+{
+  UndoStack *ustack = ED_undo_stack_get();
+  if (!ustack) {
+    return 0;
+  }
+
+  size_t total_memory = 0;
+
+  for (UndoStep *us = static_cast<UndoStep *>(ustack->steps.first); us != nullptr; us = us->next) {
+    if (us->type == BKE_UNDOSYS_TYPE_SCULPT) {
+      total_memory += blender::ed::sculpt_paint::undo::step_memory_size_get(us);
+    }
+    else if (us->data_size > 0) {
+      total_memory += us->data_size;
+    }
+  }
+
+  return total_memory;
+}
+
 /* UPBGE */
 void ED_undo_push_old(bContext *C, const char *str)
 {
@@ -922,27 +942,5 @@
   last_step->use_old_bmain_data = false;
 }
 /*********/
-=======
-size_t ED_get_total_undo_memory()
-{
-  UndoStack *ustack = ED_undo_stack_get();
-  if (!ustack) {
-    return 0;
-  }
-
-  size_t total_memory = 0;
-
-  for (UndoStep *us = static_cast<UndoStep *>(ustack->steps.first); us != nullptr; us = us->next) {
-    if (us->type == BKE_UNDOSYS_TYPE_SCULPT) {
-      total_memory += blender::ed::sculpt_paint::undo::step_memory_size_get(us);
-    }
-    else if (us->data_size > 0) {
-      total_memory += us->data_size;
-    }
-  }
-
-  return total_memory;
-}
->>>>>>> a4b7b7ed
 
 /** \} */