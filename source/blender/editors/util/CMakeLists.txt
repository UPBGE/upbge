# SPDX-FileCopyrightText: 2023 Blender Foundation
#
# SPDX-License-Identifier: GPL-2.0-or-later

set(INC
  ../include
  ../space_sequencer
  ../../asset_system
  ../../blenfont
  ../../blenkernel
  ../../blentranslation
  ../../bmesh
  ../../depsgraph
  ../../gpu
  ../../imbuf
  ../../makesrna
  ../../sequencer
  ../../windowmanager
  ../../../../intern/clog
  # RNA_prototypes.h
  ${CMAKE_BINARY_DIR}/source/blender/makesrna
)

set(INC_SYS
)

set(SRC
  ed_draw.cc
  ed_transverts.cc
  ed_util.cc
  ed_util_imbuf.cc
  ed_util_ops.cc
  ed_viewer_path.cc
  gizmo_utils.cc
  numinput.cc
  select_utils.cc

  # general includes
  ../include/BIF_glutil.hh
  ../include/ED_anim_api.hh
  ../include/ED_armature.hh
  ../include/ED_asset.hh
  ../include/ED_buttons.hh
  ../include/ED_clip.hh
  ../include/ED_curve.hh
  ../include/ED_curves.hh
  ../include/ED_curves_sculpt.hh
  ../include/ED_datafiles.h
<<<<<<< HEAD
  ../include/ED_file_indexer.h
  ../include/ED_fileselect.h
  ../include/ED_geometry.h
  ../include/ED_gizmo_library.h
  ../include/ED_gizmo_utils.h
  ../include/ED_gpencil_legacy.h
  ../include/ED_grease_pencil.h
  ../include/ED_image.h
  ../include/ED_info.h
  ../include/ED_keyframes_draw.h
  ../include/ED_keyframes_edit.h
  ../include/ED_keyframes_keylist.h
  ../include/ED_keyframing.h
  ../include/ED_lattice.h
  ../include/ED_logic.h
  ../include/ED_markers.h
  ../include/ED_mask.h
  ../include/ED_mball.h
  ../include/ED_mesh.h
  ../include/ED_node.h
=======
  ../include/ED_file_indexer.hh
  ../include/ED_fileselect.hh
  ../include/ED_geometry.hh
  ../include/ED_gizmo_library.hh
  ../include/ED_gizmo_utils.hh
  ../include/ED_gpencil_legacy.hh
  ../include/ED_grease_pencil.hh
  ../include/ED_image.hh
  ../include/ED_info.hh
  ../include/ED_keyframes_draw.hh
  ../include/ED_keyframes_edit.hh
  ../include/ED_keyframes_keylist.hh
  ../include/ED_keyframing.hh
  ../include/ED_lattice.hh
  ../include/ED_markers.hh
  ../include/ED_mask.hh
  ../include/ED_mball.hh
  ../include/ED_mesh.hh
  ../include/ED_node_c.hh
>>>>>>> ecb3262b
  ../include/ED_node.hh
  ../include/ED_numinput.hh
  ../include/ED_object.hh
  ../include/ED_outliner.hh
  ../include/ED_paint.hh
  ../include/ED_particle.hh
  ../include/ED_physics.hh
  ../include/ED_render.hh
  ../include/ED_scene.hh
  ../include/ED_screen.hh
  ../include/ED_screen_types.hh
  ../include/ED_sculpt.hh
  ../include/ED_select_utils.hh
  ../include/ED_sequencer.hh
  ../include/ED_sound.hh
  ../include/ED_space_api.hh
  ../include/ED_spreadsheet.hh
  ../include/ED_text.hh
  ../include/ED_time_scrub_ui.hh
  ../include/ED_transform.hh
  ../include/ED_transform_snap_object_context.hh
  ../include/ED_transverts.hh
  ../include/ED_undo.hh
  ../include/ED_userpref.hh
  ../include/ED_util.hh
  ../include/ED_util_imbuf.hh
  ../include/ED_uvedit.hh
  ../include/ED_view3d.hh
  ../include/ED_view3d_offscreen.hh
  ../include/ED_viewer_path.hh
  ../include/UI_abstract_view.hh
  ../include/UI_grid_view.hh
  ../include/UI_icons.hh
  ../include/UI_interface.hh
  ../include/UI_interface_c.hh
  ../include/UI_interface_icons.hh
  ../include/UI_resources.hh
  ../include/UI_tree_view.hh
  ../include/UI_view2d.hh
)

set(LIB
  PRIVATE bf::animrig
  PRIVATE bf::blenlib
  PRIVATE bf::dna
  PRIVATE bf::intern::guardedalloc
)


if(WITH_PYTHON)
  add_definitions(-DWITH_PYTHON)
  list(APPEND INC
    ../../python
  )
endif()

blender_add_lib(bf_editor_util "${SRC}" "${INC}" "${INC_SYS}" "${LIB}")

# RNA_prototypes.h
add_dependencies(bf_editor_util bf_rna)<|MERGE_RESOLUTION|>--- conflicted
+++ resolved
@@ -46,28 +46,6 @@
   ../include/ED_curves.hh
   ../include/ED_curves_sculpt.hh
   ../include/ED_datafiles.h
-<<<<<<< HEAD
-  ../include/ED_file_indexer.h
-  ../include/ED_fileselect.h
-  ../include/ED_geometry.h
-  ../include/ED_gizmo_library.h
-  ../include/ED_gizmo_utils.h
-  ../include/ED_gpencil_legacy.h
-  ../include/ED_grease_pencil.h
-  ../include/ED_image.h
-  ../include/ED_info.h
-  ../include/ED_keyframes_draw.h
-  ../include/ED_keyframes_edit.h
-  ../include/ED_keyframes_keylist.h
-  ../include/ED_keyframing.h
-  ../include/ED_lattice.h
-  ../include/ED_logic.h
-  ../include/ED_markers.h
-  ../include/ED_mask.h
-  ../include/ED_mball.h
-  ../include/ED_mesh.h
-  ../include/ED_node.h
-=======
   ../include/ED_file_indexer.hh
   ../include/ED_fileselect.hh
   ../include/ED_geometry.hh
@@ -82,12 +60,12 @@
   ../include/ED_keyframes_keylist.hh
   ../include/ED_keyframing.hh
   ../include/ED_lattice.hh
+  ../include/ED_logic.h
   ../include/ED_markers.hh
   ../include/ED_mask.hh
   ../include/ED_mball.hh
   ../include/ED_mesh.hh
   ../include/ED_node_c.hh
->>>>>>> ecb3262b
   ../include/ED_node.hh
   ../include/ED_numinput.hh
   ../include/ED_object.hh
