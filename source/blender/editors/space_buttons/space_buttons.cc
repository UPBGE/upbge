--- conflicted
+++ resolved
@@ -180,27 +180,6 @@
 
   /* These can be reordered freely. */
   constexpr std::array<blender::StringRefNull, BCONTEXT_TOT> filter_items = {
-<<<<<<< HEAD
-      "show_properties_tool",
-      "show_properties_render",
-      "show_properties_output",
-      "show_properties_view_layer",
-      "show_properties_scene",
-      "show_properties_world",
-      "show_properties_collection",
-      "show_properties_object",
-      "show_properties_modifiers",
-      "show_properties_effects",
-      "show_properties_particles",
-      "show_properties_physics",
-      "show_properties_constraints",
-      "show_properties_data",
-      "show_properties_bone",
-      "show_properties_bone_constraints",
-      "show_properties_game",
-      "show_properties_material",
-      "show_properties_texture",
-=======
       "show_properties_tool",        "show_properties_render",
       "show_properties_output",      "show_properties_view_layer",
       "show_properties_scene",       "show_properties_world",
@@ -209,9 +188,9 @@
       "show_properties_particles",   "show_properties_physics",
       "show_properties_constraints", "show_properties_data",
       "show_properties_bone",        "show_properties_bone_constraints",
+      "show_properties_game",
       "show_properties_material",    "show_properties_texture",
       "show_properties_strip",       "show_properties_strip_modifier",
->>>>>>> c5a31778
   };
 
   for (blender::StringRefNull item : filter_items) {
@@ -323,15 +302,12 @@
       return "bone_constraint";
     case BCONTEXT_TOOL:
       return "tool";
-<<<<<<< HEAD
-    case BCONTEXT_GAME:
-      return "game";
-=======
     case BCONTEXT_STRIP:
       return "strip";
     case BCONTEXT_STRIP_MODIFIER:
       return "strip_modifier";
->>>>>>> c5a31778
+    case BCONTEXT_GAME:
+      return "game";
   }
 
   /* All the cases should be handled. */
