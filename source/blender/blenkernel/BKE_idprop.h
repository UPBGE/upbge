--- conflicted
+++ resolved
@@ -7,11 +7,7 @@
  */
 
 #include "BLI_compiler_attrs.h"
-<<<<<<< HEAD
-#include "BLI_sys_types.h"  //UPBGE
-=======
 #include "BLI_sys_types.h"
->>>>>>> e261290c
 
 #ifdef __cplusplus
 extern "C" {
