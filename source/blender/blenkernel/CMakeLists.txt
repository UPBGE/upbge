--- conflicted
+++ resolved
@@ -61,13 +61,11 @@
 
 set(INC_SYS
   ${ZLIB_INCLUDE_DIRS}
-<<<<<<< HEAD
+
   ${PYTHON_INCLUDE_DIRS}
-=======
 
   # For `vfontdata_freetype.c`.
   ${FREETYPE_INCLUDE_DIRS}
->>>>>>> 11d31add
 )
 
 set(SRC
