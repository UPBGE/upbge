--- conflicted
+++ resolved
@@ -40,11 +40,8 @@
   ../sequencer
   ../shader_fx
   ../simulation
-<<<<<<< HEAD
   ../windowmanager
-=======
   ../../../intern/eigen
->>>>>>> 9b17e71c
   ../../../intern/ghost
   ../../../intern/glew-mx
   ../../../intern/guardedalloc
