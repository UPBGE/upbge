# SPDX-FileCopyrightText: 2006 Blender Authors
#
# SPDX-License-Identifier: GPL-2.0-or-later

set(INC
  PUBLIC .
  ../ikplugin
  ../makesrna
  ../modifiers
  ../nodes/geometry/include
  ../shader_fx
  ../simulation
  ../windowmanager
  ../../../intern/eigen
  ../../../intern/ghost
  ../../../intern/iksolver/extern
  ../../../intern/libmv
  ../../../intern/mantaflow/extern
  ../../../intern/memutil
  ../../../intern/mikktspace
  ../../../intern/opensubdiv

  # RNA_prototypes.hh
  ${CMAKE_BINARY_DIR}/source/blender/makesrna
)

set(INC_SYS
  ${PYTHON_INCLUDE_DIRS}
  ${ZLIB_INCLUDE_DIRS}
  ${ZSTD_INCLUDE_DIRS}

  # For `vfontdata_freetype.cc`.
  ${FREETYPE_INCLUDE_DIRS}
)

set(SRC
  ${CMAKE_SOURCE_DIR}/release/datafiles/userdef/userdef_default.c
  intern/action.cc
  intern/action_bones.cc
  intern/action_mirror.cc
  intern/addon.cc
  intern/anim_data.cc
  intern/anim_data_bmain_utils.cc
  intern/anim_path.cc
  intern/anim_sys.cc
  intern/anim_visualization.cc
  intern/anonymous_attribute_id.cc
  intern/appdir.cc
  intern/armature.cc
  intern/armature_deform.cc
  intern/armature_selection.cc
  intern/armature_update.cc
  intern/asset.cc
  intern/asset_edit.cc
  intern/asset_weak_reference.cc
  intern/attribute.cc
  intern/attribute_access.cc
  intern/attribute_legacy_convert.cc
  intern/attribute_math.cc
  intern/attribute_storage.cc
  intern/attribute_storage_access.cc
  intern/autoexec.cc
  intern/bake_data_block_map.cc
  intern/bake_geometry_nodes_modifier.cc
  intern/bake_geometry_nodes_modifier_pack.cc
  intern/bake_items.cc
  intern/bake_items_paths.cc
  intern/bake_items_serialize.cc
  intern/bake_items_socket.cc
  intern/blender.cc
  intern/blender_cli_command.cc
  intern/blender_copybuffer.cc
  intern/blender_undo.cc
  intern/blender_user_menu.cc
  intern/blendfile.cc
  intern/blendfile_link_append.cc
  intern/boids.cc
  intern/bpath.cc
  intern/brush.cc
  intern/bullet.c
  intern/bvhutils.cc
  intern/cachefile.cc
  intern/callbacks.cc
  intern/camera.cc
  intern/cloth.cc
  intern/collection.cc
  intern/collision.cc
  intern/colorband.cc
  intern/colortools.cc
  intern/compositor.cc
  intern/compute_contexts.cc
  intern/constraint.cc
  intern/context.cc
  intern/cpp_types.cc
  intern/crazyspace.cc
  intern/cryptomatte.cc
  intern/curve.cc
  intern/curve_bevel.cc
  intern/curve_bezier.cc
  intern/curve_catmull_rom.cc
  intern/curve_convert.cc
  intern/curve_decimate.cc
  intern/curve_deform.cc
  intern/curve_legacy_convert.cc
  intern/curve_nurbs.cc
  intern/curve_poly.cc
  intern/curve_to_mesh_convert.cc
  intern/curveprofile.cc
  intern/curves.cc
  intern/curves_attributes.cc
  intern/curves_geometry.cc
  intern/curves_utils.cc
  intern/customdata.cc
  intern/customdata_file.cc
  intern/data_transfer.cc
  intern/deform.cc
  intern/displist.cc
  intern/dynamicpaint.cc
  intern/editlattice.cc
  intern/editmesh.cc
  intern/editmesh_bvh.cc
  intern/editmesh_cache.cc
  intern/editmesh_tangent.cc
  intern/effect.cc
  intern/fcurve.cc
  intern/fcurve_cache.cc
  intern/fcurve_driver.cc
  intern/file_handler.cc
  intern/fluid.cc
  intern/fmodifier.cc
  intern/freestyle.cc
  intern/geometry_compare.cc
  intern/geometry_component_curves.cc
  intern/geometry_component_edit_data.cc
  intern/geometry_component_grease_pencil.cc
  intern/geometry_component_instances.cc
  intern/geometry_component_mesh.cc
  intern/geometry_component_pointcloud.cc
  intern/geometry_component_volume.cc
  intern/geometry_fields.cc
  intern/geometry_set.cc
  intern/geometry_set_instances.cc
  intern/gpencil_geom_legacy.cc
  intern/gpencil_legacy.cc
  intern/gpencil_modifier_legacy.cc
  intern/grease_pencil.cc
  intern/grease_pencil_attributes.cc
  intern/grease_pencil_convert_legacy.cc
  intern/grease_pencil_vertex_groups.cc
  intern/icons.cc
  intern/icons_rasterize.cc
  intern/id_hash.cc
  intern/idprop.cc
  intern/idprop_create.cc
  intern/idprop_serialize.cc
  intern/idprop_utils.cc
  intern/idtype.cc
  intern/image.cc
  intern/image_format.cc
  intern/image_gen.cc
  intern/image_gpu.cc
  intern/image_partial_update.cc
  intern/image_save.cc
  intern/instances.cc
  intern/instances_attributes.cc
  intern/kelvinlet.cc
  intern/key.cc
  intern/keyconfig.cc
  intern/lattice.cc
  intern/lattice_deform.cc
  intern/layer.cc
  intern/layer_utils.cc
  intern/lib_id.cc
  intern/lib_id_delete.cc
  intern/lib_id_eval.cc
  intern/lib_id_remapper.cc
  intern/lib_override.cc
  intern/lib_override_proxy_conversion.cc
  intern/lib_query.cc
  intern/lib_remap.cc
  intern/library.cc
  intern/light.cc
  intern/light_linking.cc
  intern/lightprobe.cc
  intern/linestyle.cc
  intern/main.cc
  intern/main_idmap.cc
  intern/main_invariants.cc
  intern/main_namemap.cc
  intern/mask.cc
  intern/mask_evaluate.cc
  intern/mask_rasterize.cc
  intern/material.cc
  intern/mball.cc
  intern/mball_tessellate.cc
  intern/mesh.cc
  intern/mesh_attributes.cc
  intern/mesh_calc_edges.cc
  intern/mesh_convert.cc
  intern/mesh_data_update.cc
  intern/mesh_debug.cc
  intern/mesh_evaluate.cc
  intern/mesh_fair.cc
  intern/mesh_flip_faces.cc
  intern/mesh_iterators.cc
  intern/mesh_legacy_convert.cc
  intern/mesh_mapping.cc
  intern/mesh_merge_customdata.cc
  intern/mesh_mirror.cc
  intern/mesh_normals.cc
  intern/mesh_remap.cc
  intern/mesh_remesh_voxel.cc
  intern/mesh_runtime.cc
  intern/mesh_sample.cc
  intern/mesh_tangent.cc
  intern/mesh_tessellate.cc
  intern/mesh_topology_state.cc
  intern/mesh_validate.cc
  intern/mesh_wrapper.cc
  intern/modifier.cc
  intern/movieclip.cc
  intern/multires.cc
  intern/multires_reshape.cc
  intern/multires_reshape_apply_base.cc
  intern/multires_reshape_ccg.cc
  intern/multires_reshape_smooth.cc
  intern/multires_reshape_subdivide.cc
  intern/multires_reshape_util.cc
  intern/multires_reshape_vertcos.cc
  intern/multires_subdiv.cc
  intern/multires_unsubdivide.cc
  intern/multires_versioning.cc
  intern/nla.cc
  intern/node.cc
  intern/node_enum_definition.cc
  intern/node_runtime.cc
  intern/node_socket_value.cc
  intern/node_tree_dot_export.cc
  intern/node_tree_field_inferencing.cc
  intern/node_tree_interface.cc
  intern/node_tree_reference_lifetimes.cc
  intern/node_tree_structure_type_inferencing.cc
  intern/node_tree_update.cc
  intern/node_tree_zones.cc
  intern/object.cc
  intern/object_deform.cc
  intern/object_dupli.cc
  intern/object_update.cc
  intern/ocean.cc
  intern/ocean_spectrum.cc
  intern/outliner_treehash.cc
  intern/packedFile.cc
  intern/paint.cc
  intern/paint_canvas.cc
  intern/paint_runtime.cc
  intern/particle.cc
  intern/particle_child.cc
  intern/particle_distribute.cc
  intern/particle_system.cc
  intern/path_templates.cc
  intern/pbvh.cc
  intern/pbvh_bmesh.cc
  intern/pbvh_pixels.cc
  intern/pbvh_pixels_copy.cc
  intern/pbvh_uv_islands.cc
  intern/pointcache.cc
  intern/pointcloud.cc
  intern/pointcloud_attributes.cc
  intern/pose_backup.cc
  intern/preferences.cc
  intern/preview_image.cc
  intern/property.cc
  intern/python_proxy.cc
  intern/report.cc
  intern/rigidbody.cc
  intern/sca.cc
  intern/scene.cc
  intern/screen.cc
  intern/shader_fx.cc
  intern/shrinkwrap.cc
  intern/softbody.cc
  intern/sound.cc
  intern/speaker.cc
  intern/studiolight.cc
  intern/subdiv.cc
  intern/subdiv_ccg.cc
  intern/subdiv_ccg_mask.cc
  intern/subdiv_converter.cc
  intern/subdiv_converter_mesh.cc
  intern/subdiv_deform.cc
  intern/subdiv_displacement.cc
  intern/subdiv_displacement_multires.cc
  intern/subdiv_eval.cc
  intern/subdiv_foreach.cc
  intern/subdiv_mesh.cc
  intern/subdiv_modifier.cc
  intern/subdiv_stats.cc
  intern/subdiv_topology.cc
  intern/text.cc
  intern/text_suggestions.cc
  intern/texture.cc
  intern/tracking.cc
  intern/tracking_auto.cc
  intern/tracking_detect.cc
  intern/tracking_plane_tracker.cc
  intern/tracking_region_tracker.cc
  intern/tracking_solver.cc
  intern/tracking_stabilize.cc
  intern/tracking_util.cc
  intern/type_conversions.cc
  intern/undo_system.cc
  intern/unit.cc
  intern/uvproject.cc
  intern/vfont.cc
  intern/vfont_curve.cc
  intern/vfontdata_freetype.cc
  intern/viewer_path.cc
  intern/volume.cc
  intern/volume_grid.cc
  intern/volume_grid_fields.cc
  intern/volume_grid_file_cache.cc
  intern/volume_render.cc
  intern/volume_to_mesh.cc
  intern/wm_runtime.cc
  intern/workspace.cc
  intern/world.cc

  BKE_action.hh
  BKE_addon.h
  BKE_anim_data.hh
  BKE_anim_path.h
  BKE_anim_visualization.h
  BKE_animsys.h
  BKE_anonymous_attribute_id.hh
  BKE_anonymous_attribute_make.hh
  BKE_appdir.hh
  BKE_armature.hh
  BKE_asset.hh
  BKE_asset_edit.hh
  BKE_attribute.h
  BKE_attribute.hh
  BKE_attribute_filter.hh
  BKE_attribute_filters.hh
  BKE_attribute_legacy_convert.hh
  BKE_attribute_math.hh
  BKE_attribute_storage.hh
  BKE_attribute_storage_blend_write.hh
  BKE_autoexec.hh
  BKE_bake_data_block_id.hh
  BKE_bake_data_block_map.hh
  BKE_bake_geometry_nodes_modifier.hh
  BKE_bake_geometry_nodes_modifier_pack.hh
  BKE_bake_items.hh
  BKE_bake_items_paths.hh
  BKE_bake_items_serialize.hh
  BKE_bake_items_socket.hh
  BKE_blender.hh
  BKE_blender_cli_command.hh
  BKE_blender_copybuffer.hh
  BKE_blender_undo.hh
  BKE_blender_user_menu.hh
  BKE_blender_version.h
  BKE_blendfile.hh
  BKE_blendfile_link_append.hh
  BKE_boids.h
  BKE_bpath.hh
  BKE_brush.hh
  BKE_bullet.h
  BKE_bvhutils.hh
  BKE_cachefile.hh
  BKE_callbacks.hh
  BKE_camera.h
  BKE_ccg.hh
  BKE_cloth.hh
  BKE_collection.hh
  BKE_collision.h
  BKE_colorband.hh
  BKE_colortools.hh
  BKE_compositor.hh
  BKE_compute_context_cache.hh
  BKE_compute_context_cache_fwd.hh
  BKE_compute_contexts.hh
  BKE_constraint.h
  BKE_context.hh
  BKE_cpp_types.hh
  BKE_crazyspace.hh
  BKE_cryptomatte.h
  BKE_cryptomatte.hh
  BKE_curve.hh
  BKE_curve_legacy_convert.hh
  BKE_curve_to_mesh.hh
  BKE_curveprofile.h
  BKE_curves.h
  BKE_curves.hh
  BKE_curves_utils.hh
  BKE_customdata.hh
  BKE_customdata_file.h
  BKE_data_transfer.h
  BKE_deform.hh
  BKE_displist.h
  BKE_duplilist.hh
  BKE_dynamicpaint.h
  BKE_editlattice.h
  BKE_editmesh.hh
  BKE_editmesh_bvh.hh
  BKE_editmesh_cache.hh
  BKE_editmesh_tangent.hh
  BKE_effect.h
  BKE_fcurve.hh
  BKE_fcurve_driver.h
  BKE_file_handler.hh
  BKE_fluid.h
  BKE_freestyle.h
  BKE_geometry_compare.hh
  BKE_geometry_fields.hh
  BKE_geometry_nodes_gizmos_transforms.hh
  BKE_geometry_nodes_reference_set.hh
  BKE_geometry_set.hh
  BKE_geometry_set_instances.hh
  BKE_global.hh
  BKE_gpencil_geom_legacy.h
  BKE_gpencil_legacy.h
  BKE_gpencil_modifier_legacy.h
  BKE_grease_pencil.h
  BKE_grease_pencil.hh
  BKE_grease_pencil_legacy_convert.hh
  BKE_grease_pencil_vertex_groups.hh
  BKE_icons.h
  BKE_id_hash.hh
  BKE_idprop.hh
  BKE_idtype.hh
  BKE_image.hh
  BKE_image_format.hh
  BKE_image_partial_update.hh
  BKE_image_save.hh
  BKE_image_wrappers.hh
  BKE_instances.hh
  BKE_kelvinlet.h
  BKE_key.hh
  BKE_keyconfig.h
  BKE_lattice.hh
  BKE_layer.hh
  BKE_lib_id.hh
  BKE_lib_override.hh
  BKE_lib_query.hh
  BKE_lib_remap.hh
  BKE_library.hh
  BKE_light.h
  BKE_light_linking.h
  BKE_lightprobe.h
  BKE_linestyle.h
  BKE_main.hh
  BKE_main_idmap.hh
  BKE_main_invariants.hh
  BKE_main_namemap.hh
  BKE_mask.h
  BKE_material.hh
  BKE_mball.hh
  BKE_mball_tessellate.hh
  BKE_mesh.h
  BKE_mesh.hh
  BKE_mesh_fair.hh
  BKE_mesh_iterators.hh
  BKE_mesh_legacy_convert.hh
  BKE_mesh_mapping.hh
  BKE_mesh_mirror.hh
  BKE_mesh_remap.hh
  BKE_mesh_remesh_voxel.hh
  BKE_mesh_runtime.hh
  BKE_mesh_sample.hh
  BKE_mesh_tangent.hh
  BKE_mesh_topology_state.hh
  BKE_mesh_types.hh
  BKE_mesh_wrapper.hh
  BKE_modifier.hh
  BKE_movieclip.h
  BKE_multires.hh
  BKE_nla.hh
  BKE_node.hh
  BKE_node_enum.hh
  BKE_node_legacy_types.hh
  BKE_node_runtime.hh
  BKE_node_socket_value.hh
  BKE_node_socket_value_fwd.hh
  BKE_node_tree_dot_export.hh
  BKE_node_tree_interface.hh
  BKE_node_tree_reference_lifetimes.hh
  BKE_node_tree_update.hh
  BKE_node_tree_zones.hh
  BKE_object.hh
  BKE_object_deform.h
  BKE_object_types.hh
  BKE_ocean.h
  BKE_outliner_treehash.hh
  BKE_packedFile.hh
  BKE_paint.hh
  BKE_paint_bvh.hh
  BKE_paint_bvh_pixels.hh
  BKE_paint_types.hh
  BKE_particle.h
  BKE_path_templates.hh
  BKE_pointcache.h
  BKE_pointcloud.hh
  BKE_pose_backup.h
  BKE_preferences.h
  BKE_preview_image.hh
  BKE_property.hh
  BKE_python_proxy.hh
  BKE_report.hh
  BKE_rigidbody.h
  BKE_sca.hh
  BKE_scene.hh
  BKE_scene_runtime.hh
  BKE_screen.hh
  BKE_shader_fx.h
  BKE_shrinkwrap.hh
  BKE_softbody.h
  BKE_sound.h
  BKE_speaker.h
  BKE_studiolight.h
  BKE_subdiv.hh
  BKE_subdiv_ccg.hh
  BKE_subdiv_deform.hh
  BKE_subdiv_eval.hh
  BKE_subdiv_foreach.hh
  BKE_subdiv_mesh.hh
  BKE_subdiv_modifier.hh
  BKE_subdiv_topology.hh
  BKE_text.h
  BKE_text_suggestions.h
  BKE_texture.h
  BKE_tracking.h
  BKE_type_conversions.hh
  BKE_undo_system.hh
  BKE_unit.hh
  BKE_uvproject.h
  BKE_vfont.hh
  BKE_vfontdata.hh
  BKE_viewer_path.hh
  BKE_volume.hh
  BKE_volume_enums.hh
  BKE_volume_grid.hh
  BKE_volume_grid_fields.hh
  BKE_volume_grid_file_cache.hh
  BKE_volume_grid_fwd.hh
  BKE_volume_grid_type_traits.hh
  BKE_volume_openvdb.hh
  BKE_volume_render.hh
  BKE_volume_to_mesh.hh
  BKE_wm_runtime.hh
  BKE_workspace.hh
  BKE_world.h

  nla_private.h
  particle_private.h
  tracking_private.h

  intern/attribute_access_intern.hh
  intern/attribute_storage_access.hh
  intern/data_transfer_intern.hh
  intern/lib_intern.hh
  intern/multires_inline.hh
  intern/multires_reshape.hh
  intern/multires_unsubdivide.hh
  intern/ocean_intern.h
  intern/pbvh_intern.hh
  intern/pbvh_pixels_copy.hh
  intern/pbvh_uv_islands.hh
  intern/subdiv_converter.hh
  intern/subdiv_inline.hh
)

set(LIB
  PRIVATE bf::animrig
  PRIVATE bf::asset_system
  PRIVATE bf::blenfont
  PRIVATE bf::blenlib
  PRIVATE bf::blenloader
  PRIVATE bf::blentranslation
  PRIVATE bf::bmesh
  PRIVATE bf::depsgraph
  PRIVATE bf::dna
  PRIVATE bf::draw
  PRIVATE bf::extern::curve_fit_nd
  PRIVATE bf::functions
  PRIVATE bf::gpu
  bf_ikplugin
  PRIVATE bf::imbuf
  PRIVATE bf::imbuf::movie
  PRIVATE bf::intern::clog
  bf_intern_ghost
  PRIVATE bf::intern::guardedalloc
  PUBLIC bf::intern::optional::openvdb  # Contains intern-openvdb items in public headers
  bf_intern_libmv  # Uses stub when disabled.
  bf_intern_mikktspace
  bf_intern_opensubdiv  # Uses stub when disabled.
  bf_modifiers
  PRIVATE bf::nodes
  PRIVATE bf::render
  bf_rna
  PRIVATE bf::sequencer
  bf_shader_fx
  bf_simulation
  PRIVATE bf::extern::fmtlib
  PRIVATE bf::extern::xxhash
  PRIVATE bf::intern::atomic
  # For `vfontdata_freetype.c`.
  ${FREETYPE_LIBRARIES} ${BROTLI_LIBRARIES}
)

if(WITH_BINRELOC)
  list(APPEND INC_SYS
    ${BINRELOC_INCLUDE_DIRS}
  )
  list(APPEND LIB
    extern_binreloc
  )
  add_definitions(-DWITH_BINRELOC)
endif()


if(WIN32)
  list(APPEND INC
    ../../../intern/utfconv
  )
endif()

if(WITH_AUDASPACE)
  list(APPEND INC_SYS
    ${AUDASPACE_C_INCLUDE_DIRS}
  )
  if(WITH_SYSTEM_AUDASPACE)
    list(APPEND LIB
      ${AUDASPACE_C_LIBRARIES}
      ${AUDASPACE_PY_LIBRARIES}
    )
  endif()
  add_definitions(-DWITH_AUDASPACE)
endif()

if(WITH_BULLET)
  list(APPEND INC_SYS
    ${BULLET_INCLUDE_DIRS}
  )
  list(APPEND INC
    ../../../intern/rigidbody
  )
  list(APPEND LIB
    bf_intern_rigidbody

    ${BULLET_LIBRARIES}
  )
  add_definitions(-DWITH_BULLET)
endif()

if(WITH_IMAGE_OPENEXR)
  add_definitions(-DWITH_IMAGE_OPENEXR)
endif()

if(WITH_IMAGE_OPENJPEG)
  add_definitions(-DWITH_IMAGE_OPENJPEG)
endif()

if(WITH_IMAGE_CINEON)
  add_definitions(-DWITH_IMAGE_CINEON)
endif()

if(WITH_IMAGE_WEBP)
  add_definitions(-DWITH_IMAGE_WEBP)
endif()

if(WITH_CODEC_FFMPEG)
  add_definitions(-DWITH_FFMPEG)
endif()

if(WITH_PYTHON)
  list(APPEND INC
    ../python
  )
  list(APPEND LIB
    bf_python
    bf_python_bmesh
  )
  add_definitions(-DWITH_PYTHON)

  if(WITH_PYTHON_MODULE)
    add_definitions(-DWITH_PYTHON_MODULE)
  endif()

  if(WITH_PYTHON_SAFETY)
    add_definitions(-DWITH_PYTHON_SAFETY)
  endif()

  if(WITH_PYTHON_SECURITY)
    add_definitions(-DWITH_PYTHON_SECURITY)
  endif()


  if(PYTHON_EXECUTABLE)
    get_filename_component(_python_exe_name ${PYTHON_EXECUTABLE} NAME)
    add_definitions(-DPYTHON_EXECUTABLE_NAME=${_python_exe_name})
    unset(_python_exe_name)
  endif()
endif()

if(WITH_MOD_FLUID)
  list(APPEND LIB
    bf_intern_mantaflow
  )
  add_definitions(-DWITH_FLUID)
endif()

if(WITH_MOD_OCEANSIM)
  add_definitions(-DWITH_OCEANSIM)
endif()

if(WITH_JACK)
  add_definitions(-DWITH_JACK)
endif()

<<<<<<< HEAD
if(WITH_LZO)
  if(WITH_SYSTEM_LZO)
    list(APPEND INC_SYS
      ${LZO_INCLUDE_DIR}
    )
    list(APPEND LIB
      ${LZO_LIBRARIES}
    )
    add_definitions(-DWITH_SYSTEM_LZO)
  else()
    list(APPEND INC_SYS
      ../../../extern/lzo/minilzo
    )
    list(APPEND LIB
      extern_minilzo
    )
  endif()
  add_definitions(-DWITH_LZO)
endif()

if(WITH_LZMA)
  list(APPEND INC_SYS
    ../../../extern/lzma
  )
  list(APPEND LIB
    extern_lzma
  )
  add_definitions(-DWITH_LZMA)
endif()

if(WITH_GAMEENGINE)
  add_definitions(-DWITH_GAMEENGINE)
endif()

=======
>>>>>>> 96ce5ee0
if(WITH_LIBMV)
  add_definitions(-DWITH_LIBMV)
endif()

if(WITH_FFTW3)
  list(APPEND INC_SYS
    ${FFTW3_INCLUDE_DIRS}
  )
  list(APPEND LIB
    ${FFTW3_LIBRARIES}
  )
  add_definitions(-DFFTW3=1)
endif()

if(WITH_FREESTYLE)
  add_definitions(-DWITH_FREESTYLE)
endif()

if(WITH_ALEMBIC)
  list(APPEND INC
    ../io/alembic
  )
  add_definitions(-DWITH_ALEMBIC)
endif()

if(WITH_USD)
  list(APPEND INC
    ../io/usd
  )
  add_definitions(-DWITH_USD)
endif()

if(WITH_OPENSUBDIV)
  list(APPEND INC_SYS
    ${OPENSUBDIV_INCLUDE_DIRS}
  )
  list(APPEND LIB
    ${OPENSUBDIV_LIBRARIES}
  )
  add_definitions(-DWITH_OPENSUBDIV)
endif()

if(WITH_QUADRIFLOW)
  list(APPEND INC
    ../../../intern/quadriflow
  )
  list(APPEND LIB
    bf_intern_quadriflow
  )
  add_definitions(-DWITH_QUADRIFLOW)
endif()

if(WITH_XR_OPENXR)
  add_definitions(-DWITH_XR_OPENXR)
endif()

if(WITH_INPUT_IME)
  add_definitions(-DWITH_INPUT_IME)
endif()

# # Warnings as errors, this is too strict!
# if(MSVC)
#    string(APPEND CMAKE_C_FLAGS " /WX")
# endif()

blender_add_lib(bf_blenkernel "${SRC}" "${INC}" "${INC_SYS}" "${LIB}")
add_library(bf::blenkernel ALIAS bf_blenkernel)

# RNA_prototypes.hh
add_dependencies(bf_blenkernel bf_rna)


if(WITH_GTESTS)
  set(TEST_SRC
    intern/action_test.cc
    intern/armature_deform_test.cc
    intern/armature_test.cc
    intern/asset_metadata_test.cc
    intern/attribute_storage_test.cc
    intern/bpath_test.cc
    intern/brush_test.cc
    intern/cryptomatte_test.cc
    intern/curves_geometry_test.cc
    intern/deform_test.cc
    intern/fcurve_test.cc
    intern/file_handler_test.cc
    intern/grease_pencil_test.cc
    intern/idprop_serialize_test.cc
    intern/idprop_test.cc
    intern/image_partial_update_test.cc
    intern/image_test.cc
    intern/lattice_deform_test.cc
    intern/layer_test.cc
    intern/lib_id_remapper_test.cc
    intern/lib_id_test.cc
    intern/lib_query_test.cc
    intern/lib_remap_test.cc
    intern/main_test.cc
    intern/nla_test.cc
    intern/path_templates_test.cc
    intern/subdiv_ccg_test.cc
    intern/tracking_test.cc
    intern/volume_test.cc
  )
  set(TEST_INC
    # WARNING: this is a bad-level include which is only acceptable for tests
    # and even then it would be good if the dependency could be removed.
    ../editors/include
  )
  set(TEST_LIB
    ${LIB}
    bf_rna  # RNA_prototypes.hh
  )
  blender_add_test_suite_lib(blenkernel "${TEST_SRC}" "${INC};${TEST_INC}" "${INC_SYS}" "${TEST_LIB}")
endif()<|MERGE_RESOLUTION|>--- conflicted
+++ resolved
@@ -718,43 +718,10 @@
   add_definitions(-DWITH_JACK)
 endif()
 
-<<<<<<< HEAD
-if(WITH_LZO)
-  if(WITH_SYSTEM_LZO)
-    list(APPEND INC_SYS
-      ${LZO_INCLUDE_DIR}
-    )
-    list(APPEND LIB
-      ${LZO_LIBRARIES}
-    )
-    add_definitions(-DWITH_SYSTEM_LZO)
-  else()
-    list(APPEND INC_SYS
-      ../../../extern/lzo/minilzo
-    )
-    list(APPEND LIB
-      extern_minilzo
-    )
-  endif()
-  add_definitions(-DWITH_LZO)
-endif()
-
-if(WITH_LZMA)
-  list(APPEND INC_SYS
-    ../../../extern/lzma
-  )
-  list(APPEND LIB
-    extern_lzma
-  )
-  add_definitions(-DWITH_LZMA)
-endif()
-
 if(WITH_GAMEENGINE)
   add_definitions(-DWITH_GAMEENGINE)
 endif()
 
-=======
->>>>>>> 96ce5ee0
 if(WITH_LIBMV)
   add_definitions(-DWITH_LIBMV)
 endif()
