--- conflicted
+++ resolved
@@ -91,12 +91,8 @@
   intern/blendfile_link_append.c
   intern/boids.c
   intern/bpath.c
-<<<<<<< HEAD
-  intern/brush.c
+  intern/brush.cc
   intern/bullet.c
-=======
-  intern/brush.cc
->>>>>>> 2ee68917
   intern/bvhutils.cc
   intern/cachefile.c
   intern/callbacks.c
