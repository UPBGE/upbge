# ***** BEGIN GPL LICENSE BLOCK *****
#
# This program is free software; you can redistribute it and/or
# modify it under the terms of the GNU General Public License
# as published by the Free Software Foundation; either version 2
# of the License, or (at your option) any later version.
#
# This program is distributed in the hope that it will be useful,
# but WITHOUT ANY WARRANTY; without even the implied warranty of
# MERCHANTABILITY or FITNESS FOR A PARTICULAR PURPOSE.  See the
# GNU General Public License for more details.
#
# You should have received a copy of the GNU General Public License
# along with this program; if not, write to the Free Software Foundation,
# Inc., 51 Franklin Street, Fifth Floor, Boston, MA 02110-1301, USA.
#
# The Original Code is Copyright (C) 2006, Blender Foundation
# All rights reserved.
# ***** END GPL LICENSE BLOCK *****

set(INC
  .
  ../blenfont
  ../blenlib
  ../blenloader
  ../blentranslation
  ../bmesh
  ../depsgraph
  ../draw
  ../functions
  ../gpencil_modifiers
  ../gpu
  ../ikplugin
  ../imbuf
  ../makesdna
  ../makesrna
  ../modifiers
  ../nodes
  ../sequencer
  ../shader_fx
  ../simulation
<<<<<<< HEAD
  ../render/extern/include
  ../windowmanager
=======
  ../render
>>>>>>> d2c10206
  ../../../intern/ghost
  ../../../intern/glew-mx
  ../../../intern/guardedalloc
  ../../../intern/iksolver/extern
  ../../../intern/atomic
  ../../../intern/clog
  ../../../intern/libmv
  ../../../intern/mantaflow/extern
  ../../../intern/memutil
  ../../../intern/mikktspace
  ../../../intern/opensubdiv
  ../../../extern/curve_fit_nd

  # dna_type_offsets.h
  ${CMAKE_CURRENT_BINARY_DIR}/../makesdna/intern
)

set(INC_SYS
  ${ZLIB_INCLUDE_DIRS}
  ${PYTHON_INCLUDE_DIRS}
)

set(SRC
  ${CMAKE_SOURCE_DIR}/release/datafiles/userdef/userdef_default.c
  intern/CCGSubSurf.c
  intern/CCGSubSurf_legacy.c
  intern/CCGSubSurf_util.c
  intern/DerivedMesh.c
  intern/action.c
  intern/addon.c
  intern/anim_data.c
  intern/anim_path.c
  intern/anim_sys.c
  intern/anim_visualization.c
  intern/appdir.c
  intern/armature.c
  intern/armature_deform.c
  intern/armature_update.c
  intern/attribute.c
  intern/autoexec.c
  intern/blender.c
  intern/blender_copybuffer.c
  intern/blender_undo.c
  intern/blender_user_menu.c
  intern/blendfile.c
  intern/boids.c
  intern/bpath.c
  intern/brush.c
  intern/bullet.c
  intern/bvhutils.c
  intern/cachefile.c
  intern/callbacks.c
  intern/camera.c
  intern/cdderivedmesh.c
  intern/cloth.c
  intern/collection.c
  intern/collision.c
  intern/colorband.c
  intern/colortools.c
  intern/constraint.c
  intern/context.c
  intern/crazyspace.c
  intern/curve.c
  intern/curve_bevel.c
  intern/curve_decimate.c
  intern/curve_deform.c
  intern/curveprofile.c
  intern/customdata.c
  intern/customdata_file.c
  intern/data_transfer.c
  intern/deform.c
  intern/displist.c
  intern/displist_tangent.c
  intern/dynamicpaint.c
  intern/editlattice.c
  intern/editmesh.c
  intern/editmesh_bvh.c
  intern/editmesh_cache.c
  intern/editmesh_tangent.c
  intern/effect.c
  intern/fcurve.c
  intern/fcurve_driver.c
  intern/fluid.c
  intern/fmodifier.c
  intern/font.c
  intern/freestyle.c
  intern/gpencil.c
  intern/gpencil_curve.c
  intern/gpencil_geom.c
  intern/gpencil_modifier.c
  intern/hair.c
  intern/icons.c
  intern/icons_rasterize.c
  intern/idprop.c
  intern/idprop_utils.c
  intern/idtype.c
  intern/image.c
  intern/image_gen.c
  intern/image_gpu.c
  intern/image_save.c
  intern/ipo.c
  intern/kelvinlet.c
  intern/key.c
  intern/keyconfig.c
  intern/lattice.c
  intern/lattice_deform.c
  intern/layer.c
  intern/layer_utils.c
  intern/lib_id.c
  intern/lib_id_delete.c
  intern/lib_override.c
  intern/lib_query.c
  intern/lib_remap.c
  intern/library.c
  intern/light.c
  intern/lightprobe.c
  intern/linestyle.c
  intern/main.c
  intern/main_idmap.c
  intern/mask.c
  intern/mask_evaluate.c
  intern/mask_rasterize.c
  intern/material.c
  intern/mball.c
  intern/mball_tessellate.c
  intern/mesh.c
  intern/mesh_convert.c
  intern/mesh_evaluate.c
  intern/mesh_iterators.c
  intern/mesh_mapping.c
  intern/mesh_merge.c
  intern/mesh_mirror.c
  intern/mesh_remap.c
  intern/mesh_remesh_voxel.c
  intern/mesh_runtime.c
  intern/mesh_tangent.c
  intern/mesh_validate.c
  intern/mesh_validate.cc
  intern/mesh_wrapper.c
  intern/modifier.c
  intern/movieclip.c
  intern/multires.c
  intern/multires_reshape.c
  intern/multires_reshape_apply_base.c
  intern/multires_reshape_ccg.c
  intern/multires_reshape_smooth.c
  intern/multires_reshape_subdivide.c
  intern/multires_reshape_util.c
  intern/multires_reshape_vertcos.c
  intern/multires_subdiv.c
  intern/multires_unsubdivide.c
  intern/multires_versioning.c
  intern/nla.c
  intern/node.c
  intern/object.c
  intern/object_deform.c
  intern/object_dupli.c
  intern/object_facemap.c
  intern/object_update.c
  intern/ocean.c
  intern/ocean_spectrum.c
  intern/outliner_treehash.c
  intern/packedFile.c
  intern/paint.c
  intern/paint_toolslots.c
  intern/particle.c
  intern/particle_child.c
  intern/particle_distribute.c
  intern/particle_system.c
  intern/pbvh.c
  intern/pbvh_bmesh.c
  intern/pointcache.c
  intern/pointcloud.c
  intern/property.c
  intern/python_component.c
  intern/report.c
  intern/rigidbody.c
  intern/sca.c
  intern/scene.c
  intern/screen.c
  intern/shader_fx.c
  intern/shrinkwrap.c
  intern/simulation.cc
  intern/softbody.c
  intern/sound.c
  intern/speaker.c
  intern/studiolight.c
  intern/subdiv.c
  intern/subdiv_ccg.c
  intern/subdiv_ccg_mask.c
  intern/subdiv_ccg_material.c
  intern/subdiv_converter.c
  intern/subdiv_converter_mesh.c
  intern/subdiv_deform.c
  intern/subdiv_displacement.c
  intern/subdiv_displacement_multires.c
  intern/subdiv_eval.c
  intern/subdiv_foreach.c
  intern/subdiv_mesh.c
  intern/subdiv_stats.c
  intern/subdiv_topology.c
  intern/subsurf_ccg.c
  intern/text.c
  intern/text_suggestions.c
  intern/texture.c
  intern/tracking.c
  intern/tracking_auto.c
  intern/tracking_detect.c
  intern/tracking_plane_tracker.c
  intern/tracking_region_tracker.c
  intern/tracking_solver.c
  intern/tracking_stabilize.c
  intern/tracking_util.c
  intern/undo_system.c
  intern/unit.c
  intern/volume.cc
  intern/volume_render.cc
  intern/workspace.c
  intern/world.c
  intern/writeavi.c

  BKE_DerivedMesh.h
  BKE_action.h
  BKE_addon.h
  BKE_anim_data.h
  BKE_anim_path.h
  BKE_anim_visualization.h
  BKE_animsys.h
  BKE_appdir.h
  BKE_armature.h
  BKE_attribute.h
  BKE_autoexec.h
  BKE_blender.h
  BKE_blender_copybuffer.h
  BKE_blender_undo.h
  BKE_blender_user_menu.h
  BKE_blender_version.h
  BKE_blendfile.h
  BKE_boids.h
  BKE_bpath.h
  BKE_brush.h
  BKE_bullet.h
  BKE_bvhutils.h
  BKE_cachefile.h
  BKE_callbacks.h
  BKE_camera.h
  BKE_ccg.h
  BKE_cdderivedmesh.h
  BKE_cloth.h
  BKE_collection.h
  BKE_collision.h
  BKE_colorband.h
  BKE_colortools.h
  BKE_constraint.h
  BKE_context.h
  BKE_crazyspace.h
  BKE_curve.h
  BKE_curveprofile.h
  BKE_customdata.h
  BKE_customdata_file.h
  BKE_data_transfer.h
  BKE_deform.h
  BKE_displist.h
  BKE_displist_tangent.h
  BKE_duplilist.h
  BKE_dynamicpaint.h
  BKE_editlattice.h
  BKE_editmesh.h
  BKE_editmesh_bvh.h
  BKE_editmesh_cache.h
  BKE_editmesh_tangent.h
  BKE_effect.h
  BKE_fcurve.h
  BKE_fcurve_driver.h
  BKE_fluid.h
  BKE_font.h
  BKE_freestyle.h
  BKE_global.h
  BKE_gpencil.h
  BKE_gpencil_curve.h
  BKE_gpencil_geom.h
  BKE_gpencil_modifier.h
  BKE_hair.h
  BKE_icons.h
  BKE_idprop.h
  BKE_idtype.h
  BKE_image.h
  BKE_image_save.h
  BKE_ipo.h
  BKE_kelvinlet.h
  BKE_key.h
  BKE_keyconfig.h
  BKE_lattice.h
  BKE_layer.h
  BKE_lib_id.h
  BKE_lib_override.h
  BKE_lib_query.h
  BKE_lib_remap.h
  BKE_library.h
  BKE_light.h
  BKE_lightprobe.h
  BKE_linestyle.h
  BKE_main.h
  BKE_main_idmap.h
  BKE_mask.h
  BKE_material.h
  BKE_mball.h
  BKE_mball_tessellate.h
  BKE_mesh.h
  BKE_mesh_iterators.h
  BKE_mesh_mapping.h
  BKE_mesh_mirror.h
  BKE_mesh_remap.h
  BKE_mesh_remesh_voxel.h
  BKE_mesh_runtime.h
  BKE_mesh_tangent.h
  BKE_mesh_wrapper.h
  BKE_modifier.h
  BKE_movieclip.h
  BKE_multires.h
  BKE_nla.h
  BKE_node.h
  BKE_object.h
  BKE_object_deform.h
  BKE_object_facemap.h
  BKE_ocean.h
  BKE_outliner_treehash.h
  BKE_packedFile.h
  BKE_paint.h
  BKE_particle.h
  BKE_pbvh.h
  BKE_persistent_data_handle.hh
  BKE_pointcache.h
  BKE_pointcloud.h
  BKE_property.h
  BKE_python_component.h
  BKE_report.h
  BKE_rigidbody.h
  BKE_sca.h
  BKE_scene.h
  BKE_screen.h
  BKE_sequencer_offscreen.h
  BKE_shader_fx.h
  BKE_shrinkwrap.h
  BKE_simulation.h
  BKE_softbody.h
  BKE_sound.h
  BKE_speaker.h
  BKE_studiolight.h
  BKE_subdiv.h
  BKE_subdiv_ccg.h
  BKE_subdiv_deform.h
  BKE_subdiv_eval.h
  BKE_subdiv_foreach.h
  BKE_subdiv_mesh.h
  BKE_subdiv_topology.h
  BKE_subsurf.h
  BKE_text.h
  BKE_text_suggestions.h
  BKE_texture.h
  BKE_tracking.h
  BKE_undo_system.h
  BKE_unit.h
  BKE_volume.h
  BKE_volume_render.h
  BKE_workspace.h
  BKE_world.h
  BKE_writeavi.h

  nla_private.h
  particle_private.h
  tracking_private.h
  intern/CCGSubSurf.h
  intern/CCGSubSurf_inline.h
  intern/CCGSubSurf_intern.h
  intern/data_transfer_intern.h
  intern/lib_intern.h
  intern/multires_inline.h
  intern/multires_reshape.h
  intern/multires_unsubdivide.h
  intern/ocean_intern.h
  intern/pbvh_intern.h
  intern/subdiv_converter.h
  intern/subdiv_inline.h
)

set(LIB
  bf_blenfont
  bf_blenlib
  bf_blenloader
  bf_blentranslation
  bf_bmesh
  bf_depsgraph
  bf_draw
  bf_functions
  bf_gpencil_modifiers
  bf_gpu
  bf_ikplugin
  bf_imbuf
  bf_intern_clog
  bf_intern_ghost
  bf_intern_guardedalloc
  bf_intern_libmv  # Uses stub when disabled.
  bf_intern_mikktspace
  bf_intern_opensubdiv  # Uses stub when disabled.
  bf_modifiers
  bf_nodes
  bf_rna
  bf_shader_fx
  bf_simulation
)

if(WITH_BINRELOC)
  list(APPEND INC_SYS
    ${BINRELOC_INCLUDE_DIRS}
  )
  list(APPEND LIB
    extern_binreloc
  )
  add_definitions(-DWITH_BINRELOC)
endif()


if(WIN32)
  list(APPEND INC
    ../../../intern/utfconv
  )
endif()

if(WITH_AUDASPACE)
  add_definitions(-DWITH_AUDASPACE)

  list(APPEND INC_SYS
    ${AUDASPACE_C_INCLUDE_DIRS}
  )
  list(APPEND LIB
    ${AUDASPACE_C_LIBRARIES}
    ${AUDASPACE_PY_LIBRARIES}
  )
endif()

if(WITH_BULLET)
  list(APPEND INC_SYS
    ${BULLET_INCLUDE_DIRS}
  )
  list(APPEND INC
    ../../../intern/rigidbody
  )

  if(NOT WITH_SYSTEM_BULLET)
    list(APPEND LIB
      extern_bullet
    )
  endif()

  list(APPEND LIB
    bf_intern_rigidbody

    ${BULLET_LIBRARIES}
  )
  add_definitions(-DWITH_BULLET)
endif()

if(WITH_IMAGE_OPENEXR)
  add_definitions(-DWITH_OPENEXR)
endif()

if(WITH_IMAGE_TIFF)
  add_definitions(-DWITH_TIFF)
endif()

if(WITH_OPENIMAGEIO)
  add_definitions(-DWITH_OPENIMAGEIO)
endif()

if(WITH_IMAGE_OPENJPEG)
  add_definitions(-DWITH_OPENJPEG)
endif()

if(WITH_IMAGE_DDS)
  add_definitions(-DWITH_DDS)
endif()

if(WITH_IMAGE_CINEON)
  add_definitions(-DWITH_CINEON)
endif()

if(WITH_IMAGE_FRAMESERVER)
  add_definitions(-DWITH_FRAMESERVER)
endif()

if(WITH_IMAGE_HDR)
  add_definitions(-DWITH_HDR)
endif()

if(WITH_CODEC_AVI)
  list(APPEND INC
    ../io/avi
  )
  add_definitions(-DWITH_AVI)
endif()

if(WITH_CODEC_FFMPEG)
  list(APPEND SRC
    intern/writeffmpeg.c
    BKE_writeffmpeg.h
  )
  list(APPEND INC
    ../../../intern/ffmpeg
  )
  list(APPEND INC_SYS
    ${FFMPEG_INCLUDE_DIRS}
  )
  list(APPEND LIB
    ${FFMPEG_LIBRARIES}
  )
  add_definitions(-DWITH_FFMPEG)

  remove_strict_c_flags_file(
    intern/writeffmpeg.c
  )
endif()

if(WITH_PYTHON)
  list(APPEND INC
    ../python
  )
  list(APPEND LIB
    bf_python
    bf_python_bmesh
  )
  add_definitions(-DWITH_PYTHON)

  if(WITH_PYTHON_SAFETY)
    add_definitions(-DWITH_PYTHON_SAFETY)
  endif()

  if(WITH_PYTHON_SECURITY)
    add_definitions(-DWITH_PYTHON_SECURITY)
  endif()


  if(PYTHON_EXECUTABLE)
    get_filename_component(_python_exe_name ${PYTHON_EXECUTABLE} NAME)
    add_definitions(-DPYTHON_EXECUTABLE_NAME=${_python_exe_name})
    unset(_python_exe_name)
  endif()
endif()

if(WITH_MOD_FLUID)
  list(APPEND LIB
    bf_intern_mantaflow
  )
  add_definitions(-DWITH_FLUID)
endif()

if(WITH_MOD_OCEANSIM)
  add_definitions(-DWITH_OCEANSIM)
endif()

if(WITH_JACK)
  add_definitions(-DWITH_JACK)
endif()

if(WITH_LZO)
  if(WITH_SYSTEM_LZO)
    list(APPEND INC_SYS
      ${LZO_INCLUDE_DIR}
    )
    list(APPEND LIB
      ${LZO_LIBRARIES}
    )
    add_definitions(-DWITH_SYSTEM_LZO)
  else()
    list(APPEND INC_SYS
      ../../../extern/lzo/minilzo
    )
    list(APPEND LIB
      extern_minilzo
    )
  endif()
  add_definitions(-DWITH_LZO)
endif()

if(WITH_LZMA)
  list(APPEND INC_SYS
    ../../../extern/lzma
  )
  list(APPEND LIB
    extern_lzma
  )
  add_definitions(-DWITH_LZMA)
endif()

if(WITH_GAMEENGINE)
	add_definitions(-DWITH_GAMEENGINE)
endif()

if(WITH_LIBMV)
  add_definitions(-DWITH_LIBMV)
endif()

if(WITH_FFTW3)
  list(APPEND INC_SYS
    ${FFTW3_INCLUDE_DIRS}
  )
  list(APPEND LIB
    ${FFTW3_LIBRARIES}
  )
  add_definitions(-DFFTW3=1)
endif()

if(WITH_INTERNATIONAL)
  add_definitions(-DWITH_INTERNATIONAL)
endif()

if(WITH_FREESTYLE)
  add_definitions(-DWITH_FREESTYLE)
endif()

if(WITH_ALEMBIC)
  list(APPEND INC
    ../io/alembic
  )
  add_definitions(-DWITH_ALEMBIC)
endif()

if(WITH_OPENSUBDIV)
  list(APPEND INC_SYS
    ${OPENSUBDIV_INCLUDE_DIRS}
  )
  list(APPEND LIB
    ${OPENSUBDIV_LIBRARIES}
  )
  add_definitions(-DWITH_OPENSUBDIV)
endif()

if(WITH_OPENVDB)
  list(APPEND INC
     ../../../intern/openvdb
  )
  list(APPEND INC_SYS
    ${OPENVDB_INCLUDE_DIRS}
  )
  list(APPEND LIB
    bf_intern_openvdb
    ${OPENVDB_LIBRARIES}
  )
  add_definitions(-DWITH_OPENVDB ${OPENVDB_DEFINITIONS})
endif()

if(WITH_QUADRIFLOW)
  list(APPEND INC
     ../../../intern/quadriflow
  )
  list(APPEND LIB
     bf_intern_quadriflow
  )
  add_definitions(-DWITH_QUADRIFLOW)
endif()

if(WITH_XR_OPENXR)
  add_definitions(-DWITH_XR_OPENXR)
endif()

if(WITH_TBB)
  add_definitions(-DWITH_TBB)

  list(APPEND INC_SYS
    ${TBB_INCLUDE_DIRS}
  )

  list(APPEND LIB
    ${TBB_LIBRARIES}
  )
endif()

# # Warnings as errors, this is too strict!
# if(MSVC)
#    string(APPEND CMAKE_C_FLAGS " /WX")
# endif()

blender_add_lib(bf_blenkernel "${SRC}" "${INC}" "${INC_SYS}" "${LIB}")

# Needed so we can use dna_type_offsets.h for defaults initialization.
add_dependencies(bf_blenkernel bf_dna)


if(WITH_GTESTS)
  set(TEST_SRC
    intern/armature_test.cc
    intern/fcurve_test.cc
    intern/lattice_deform_test.cc
  )
  set(TEST_INC
    ../editors/include
  )
  include(GTestTesting)
  blender_add_test_lib(bf_blenkernel_tests "${TEST_SRC}" "${INC};${TEST_INC}" "${INC_SYS}" "${LIB}")
endif()<|MERGE_RESOLUTION|>--- conflicted
+++ resolved
@@ -39,12 +39,8 @@
   ../sequencer
   ../shader_fx
   ../simulation
-<<<<<<< HEAD
-  ../render/extern/include
+  ../render
   ../windowmanager
-=======
-  ../render
->>>>>>> d2c10206
   ../../../intern/ghost
   ../../../intern/glew-mx
   ../../../intern/guardedalloc
