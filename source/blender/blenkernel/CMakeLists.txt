# ***** BEGIN GPL LICENSE BLOCK *****
#
# This program is free software; you can redistribute it and/or
# modify it under the terms of the GNU General Public License
# as published by the Free Software Foundation; either version 2
# of the License, or (at your option) any later version.
#
# This program is distributed in the hope that it will be useful,
# but WITHOUT ANY WARRANTY; without even the implied warranty of
# MERCHANTABILITY or FITNESS FOR A PARTICULAR PURPOSE.  See the
# GNU General Public License for more details.
#
# You should have received a copy of the GNU General Public License
# along with this program; if not, write to the Free Software Foundation,
# Inc., 51 Franklin Street, Fifth Floor, Boston, MA 02110-1301, USA.
#
# The Original Code is Copyright (C) 2006, Blender Foundation
# All rights reserved.
#
# The Original Code is: all of this file.
#
# Contributor(s): Jacques Beaurain.
#
# ***** END GPL LICENSE BLOCK *****

set(INC
	.
	../blenfont
	../blenlib
	../blenloader
	../blentranslation
	../depsgraph
	../draw
	../gpu
	../ikplugin
	../imbuf
	../makesdna
	../makesrna
	../bmesh
	../modifiers
	../nodes
	../physics
	../render/extern/include
	../windowmanager
	../../../intern/ghost
	../../../intern/guardedalloc
	../../../intern/glew-mx
	../../../intern/iksolver/extern
	../../../intern/memutil
	../../../intern/mikktspace
	../../../intern/smoke/extern
	../../../intern/atomic
	../../../intern/libmv
)

set(INC_SYS
	${GLEW_INCLUDE_PATH}
	${ZLIB_INCLUDE_DIRS}
	${PYTHON_INCLUDE_DIRS}
)

set(SRC
	intern/CCGSubSurf.c
	intern/CCGSubSurf_legacy.c
	intern/CCGSubSurf_opensubdiv.c
	intern/CCGSubSurf_opensubdiv_converter.c
	intern/CCGSubSurf_util.c
	intern/DerivedMesh.c
	intern/action.c
	intern/addon.c
	intern/anim.c
	intern/anim_sys.c
	intern/appdir.c
	intern/armature.c
	intern/armature_update.c
	intern/autoexec.c
	intern/blender.c
	intern/blender_copybuffer.c
	intern/blender_undo.c
	intern/blendfile.c
	intern/bmfont.c
	intern/boids.c
	intern/bpath.c
	intern/brush.c
	intern/bullet.c
	intern/bvhutils.c
	intern/cachefile.c
	intern/camera.c
	intern/cdderivedmesh.c
	intern/cloth.c
	intern/collection.c
	intern/collision.c
	intern/colortools.c
	intern/constraint.c
	intern/context.c
	intern/crazyspace.c
	intern/curve.c
	intern/customdata.c
	intern/customdata_file.c
	intern/data_transfer.c
	intern/deform.c
	intern/displist.c
	intern/dynamicpaint.c
	intern/editderivedmesh.c
	intern/editmesh.c
	intern/editmesh_bvh.c
	intern/editmesh_tangent.c
	intern/effect.c
	intern/fcurve.c
	intern/fluidsim.c
	intern/fmodifier.c
	intern/font.c
	intern/freestyle.c
	intern/gpencil.c
	intern/group.c
	intern/icons.c
	intern/idcode.c
	intern/idprop.c
	intern/image.c
	intern/image_gen.c
	intern/ipo.c
	intern/key.c
	intern/lamp.c
	intern/lattice.c
	intern/library.c
	intern/library_idmap.c
	intern/library_query.c
	intern/library_remap.c
	intern/linestyle.c
	intern/mask.c
	intern/mask_evaluate.c
	intern/mask_rasterize.c
	intern/material.c
	intern/mball.c
	intern/mball_tessellate.c
	intern/mesh.c
	intern/mesh_evaluate.c
	intern/mesh_mapping.c
	intern/mesh_remap.c
	intern/mesh_tangent.c
	intern/mesh_validate.c
	intern/modifier.c
	intern/modifiers_bmesh.c
	intern/movieclip.c
	intern/multires.c
	intern/nla.c
	intern/node.c
	intern/object.c
	intern/object_facemap.c
	intern/object_deform.c
	intern/object_dupli.c
	intern/object_update.c
	intern/ocean.c
	intern/outliner_treehash.c
	intern/packedFile.c
	intern/paint.c
	intern/particle.c
	intern/particle_child.c
	intern/particle_distribute.c
	intern/particle_system.c
	intern/pbvh.c
	intern/pbvh_bmesh.c
	intern/pointcache.c
	intern/probe.c
	intern/property.c
<<<<<<< HEAD
	intern/python_component.c
=======
>>>>>>> a5b3df75
	intern/layer.c
	intern/report.c
	intern/rigidbody.c
	intern/sca.c
	intern/scene.c
	intern/screen.c
	intern/seqcache.c
	intern/seqeffects.c
	intern/seqmodifier.c
	intern/sequencer.c
	intern/shrinkwrap.c
	intern/sketch.c
	intern/smoke.c
	intern/softbody.c
	intern/sound.c
	intern/speaker.c
	intern/subsurf_ccg.c
	intern/suggestions.c
	intern/text.c
	intern/texture.c
	intern/tracking.c
	intern/tracking_auto.c
	intern/tracking_detect.c
	intern/tracking_plane_tracker.c
	intern/tracking_region_tracker.c
	intern/tracking_solver.c
	intern/tracking_stabilize.c
	intern/tracking_util.c
	intern/unit.c
	intern/workspace.c
	intern/world.c
	intern/writeavi.c
	intern/writeframeserver.c

	BKE_DerivedMesh.h
	BKE_action.h
	BKE_addon.h
	BKE_anim.h
	BKE_animsys.h
	BKE_appdir.h
	BKE_armature.h
	BKE_autoexec.h
	BKE_blender.h
	BKE_blender_copybuffer.h
	BKE_blender_undo.h
	BKE_blender_version.h
	BKE_blendfile.h
	BKE_bmfont.h
	BKE_bmfont_types.h
	BKE_boids.h
	BKE_bpath.h
	BKE_brush.h
	BKE_bullet.h
	BKE_bvhutils.h
	BKE_cachefile.h
	BKE_camera.h
	BKE_ccg.h
	BKE_cdderivedmesh.h
	BKE_cloth.h
	BKE_collection.h
	BKE_collision.h
	BKE_colortools.h
	BKE_constraint.h
	BKE_context.h
	BKE_crazyspace.h
	BKE_curve.h
	BKE_customdata.h
	BKE_customdata_file.h
	BKE_data_transfer.h
	BKE_deform.h
	BKE_displist.h
	BKE_dynamicpaint.h
	BKE_editmesh.h
	BKE_editmesh_bvh.h
	BKE_editmesh_tangent.h
	BKE_effect.h
	BKE_fcurve.h
	BKE_fluidsim.h
	BKE_font.h
	BKE_freestyle.h
	BKE_global.h
	BKE_gpencil.h
	BKE_group.h
	BKE_icons.h
	BKE_idcode.h
	BKE_idprop.h
	BKE_image.h
	BKE_ipo.h
	BKE_key.h
	BKE_lamp.h
	BKE_lattice.h
	BKE_library.h
	BKE_library_idmap.h
	BKE_library_query.h
	BKE_library_remap.h
	BKE_linestyle.h
	BKE_main.h
	BKE_mask.h
	BKE_material.h
	BKE_mball.h
	BKE_mball_tessellate.h
	BKE_mesh.h
	BKE_mesh_mapping.h
	BKE_mesh_remap.h
	BKE_mesh_tangent.h
	BKE_modifier.h
	BKE_movieclip.h
	BKE_multires.h
	BKE_nla.h
	BKE_node.h
	BKE_object.h
	BKE_object_facemap.h
	BKE_object_deform.h
	BKE_ocean.h
	BKE_outliner_treehash.h
	BKE_packedFile.h
	BKE_paint.h
	BKE_particle.h
	BKE_pbvh.h
	BKE_pointcache.h
	BKE_probe.h
	BKE_property.h
<<<<<<< HEAD
	BKE_python_component.h
=======
>>>>>>> a5b3df75
	BKE_layer.h
	BKE_report.h
	BKE_rigidbody.h
	BKE_sca.h
	BKE_scene.h
	BKE_screen.h
	BKE_sequencer.h
	BKE_shrinkwrap.h
	BKE_sketch.h
	BKE_smoke.h
	BKE_softbody.h
	BKE_sound.h
	BKE_speaker.h
	BKE_subsurf.h
	BKE_suggestions.h
	BKE_text.h
	BKE_texture.h
	BKE_tracking.h
	BKE_unit.h
	BKE_utildefines.h
	BKE_workspace.h
	BKE_world.h
	BKE_writeavi.h
	BKE_writeframeserver.h

	nla_private.h
	tracking_private.h
	intern/CCGSubSurf.h
	intern/CCGSubSurf_inline.h
	intern/CCGSubSurf_intern.h
	intern/pbvh_intern.h
	intern/data_transfer_intern.h
)

if(WITH_BINRELOC)
	list(APPEND INC_SYS
		${BINRELOC_INCLUDE_DIRS}
	)
	add_definitions(-DWITH_BINRELOC)
endif()

add_definitions(${GL_DEFINITIONS})

if(WIN32)
	list(APPEND INC
		../../../intern/utfconv
	)
endif()

if(WITH_AUDASPACE)
	add_definitions(${AUDASPACE_DEFINITIONS})

	list(APPEND INC_SYS
		${AUDASPACE_C_INCLUDE_DIRS}
	)
endif()

if(WITH_BULLET)
	list(APPEND INC_SYS
		${BULLET_INCLUDE_DIRS}
	)
	list(APPEND INC
		../../../intern/rigidbody
	)
	add_definitions(-DWITH_BULLET)
endif()

#if(WITH_MOD_CLOTH_ELTOPO)
#	list(APPEND INC
#		../../../extern/eltopo
#		../../../extern/eltopo/eltopo3d
#	)
#	add_definitions(-DWITH_ELTOPO)
#endif()

if(WITH_IMAGE_OPENEXR)
	add_definitions(-DWITH_OPENEXR)
endif()

if(WITH_IMAGE_TIFF)
	add_definitions(-DWITH_TIFF)
endif()

if(WITH_OPENIMAGEIO)
	add_definitions(-DWITH_OPENIMAGEIO)
endif()

if(WITH_IMAGE_OPENJPEG)
	add_definitions(-DWITH_OPENJPEG)
endif()

if(WITH_IMAGE_DDS)
	add_definitions(-DWITH_DDS)
endif()

if(WITH_IMAGE_CINEON)
	add_definitions(-DWITH_CINEON)
endif()

if(WITH_IMAGE_FRAMESERVER)
	add_definitions(-DWITH_FRAMESERVER)
endif()

if(WITH_IMAGE_HDR)
	add_definitions(-DWITH_HDR)
endif()

if(WITH_CODEC_AVI)
	list(APPEND INC
		../avi
	)
	add_definitions(-DWITH_AVI)
endif()

if(WITH_CODEC_QUICKTIME)
	list(APPEND INC
		../quicktime
	)
	list(APPEND INC_SYS
		${QUICKTIME_INCLUDE_DIRS}
	)
	add_definitions(-DWITH_QUICKTIME)
endif()

if(WITH_CODEC_FFMPEG)
	list(APPEND SRC
		intern/writeffmpeg.c
		BKE_writeffmpeg.h
	)
	list(APPEND INC
		../../../intern/ffmpeg
	)
	list(APPEND INC_SYS
		${FFMPEG_INCLUDE_DIRS}
	)
	add_definitions(-DWITH_FFMPEG)

	remove_strict_flags_file(
		intern/writeffmpeg.c
	)
endif()

if(WITH_PYTHON)
	list(APPEND INC
		../python
	)
	add_definitions(-DWITH_PYTHON)

	if(WITH_PYTHON_SECURITY)
		add_definitions(-DWITH_PYTHON_SECURITY)
	endif()


	if(PYTHON_EXECUTABLE)
		get_filename_component(_python_exe_name ${PYTHON_EXECUTABLE} NAME)
		add_definitions(-DPYTHON_EXECUTABLE_NAME=${_python_exe_name})
		unset(_python_exe_name)
	endif()
endif()

if(WITH_MOD_FLUID)
	list(APPEND INC
		../../../intern/elbeem/extern
	)
	add_definitions(-DWITH_MOD_FLUID)
endif()

if(WITH_MOD_SMOKE)
	add_definitions(-DWITH_SMOKE)
endif()

if(WITH_MOD_OCEANSIM)
	add_definitions(-DWITH_OCEANSIM)
endif()

if(WITH_JACK)
	add_definitions(-DWITH_JACK)
endif()

if(WITH_LZO)
	if(WITH_SYSTEM_LZO)
		list(APPEND INC_SYS
			${LZO_INCLUDE_DIR}
		)
		add_definitions(-DWITH_SYSTEM_LZO)
	else()
		list(APPEND INC_SYS
			../../../extern/lzo/minilzo
		)
	endif()
	add_definitions(-DWITH_LZO)
endif()

if(WITH_LZMA)
	list(APPEND INC_SYS
		../../../extern/lzma
	)
	add_definitions(-DWITH_LZMA)
endif()

if(WITH_GAMEENGINE)
	list(APPEND INC_SYS
		../../../extern/recastnavigation
	)
	list(APPEND SRC
		intern/navmesh_conversion.c
		BKE_navmesh_conversion.h
	)

	add_definitions(-DWITH_GAMEENGINE)
endif()

if(WITH_LIBMV)
	add_definitions(-DWITH_LIBMV)
endif()

if(WITH_FFTW3)
	list(APPEND INC_SYS
		${FFTW3_INCLUDE_DIRS}
	)
	add_definitions(-DFFTW3=1)
endif()

if(WITH_INTERNATIONAL)
	add_definitions(-DWITH_INTERNATIONAL)
endif()

if(WITH_FREESTYLE)
	add_definitions(-DWITH_FREESTYLE)
endif()

if(WITH_ALEMBIC)
	list(APPEND INC
		../alembic
	)
	add_definitions(-DWITH_ALEMBIC)
endif()

if(WITH_OPENSUBDIV)
	add_definitions(-DWITH_OPENSUBDIV)
	list(APPEND INC_SYS
		../../../intern/opensubdiv
		${OPENSUBDIV_INCLUDE_DIRS}
	)
endif()

if(WITH_OPENVDB)
	add_definitions(-DWITH_OPENVDB)
	list(APPEND INC
		 ../../../intern/openvdb
	)

	if(WITH_OPENVDB_BLOSC)
		add_definitions(
			-DWITH_OPENVDB_BLOSC
		)
	endif()
endif()

## Warnings as errors, this is too strict!
#if(MSVC)
#	set(CMAKE_C_FLAGS "${CMAKE_C_FLAGS} /WX")
#endif()

blender_add_lib(bf_blenkernel "${SRC}" "${INC}" "${INC_SYS}")<|MERGE_RESOLUTION|>--- conflicted
+++ resolved
@@ -163,10 +163,7 @@
 	intern/pointcache.c
 	intern/probe.c
 	intern/property.c
-<<<<<<< HEAD
 	intern/python_component.c
-=======
->>>>>>> a5b3df75
 	intern/layer.c
 	intern/report.c
 	intern/rigidbody.c
@@ -289,10 +286,7 @@
 	BKE_pointcache.h
 	BKE_probe.h
 	BKE_property.h
-<<<<<<< HEAD
 	BKE_python_component.h
-=======
->>>>>>> a5b3df75
 	BKE_layer.h
 	BKE_report.h
 	BKE_rigidbody.h
