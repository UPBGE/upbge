--- conflicted
+++ resolved
@@ -188,12 +188,8 @@
   intern/pbvh_bmesh.c
   intern/pbvh_parallel.cc
   intern/pointcache.c
-<<<<<<< HEAD
   intern/property.c
   intern/python_component.c
-  intern/curveprofile.c
-=======
->>>>>>> 35f2e4a3
   intern/report.c
   intern/rigidbody.c
   intern/sca.c
@@ -342,12 +338,8 @@
   BKE_particle.h
   BKE_pbvh.h
   BKE_pointcache.h
-<<<<<<< HEAD
   BKE_property.h
   BKE_python_component.h
-  BKE_curveprofile.h
-=======
->>>>>>> 35f2e4a3
   BKE_report.h
   BKE_rigidbody.h
   BKE_sca.h
