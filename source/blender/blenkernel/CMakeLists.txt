--- conflicted
+++ resolved
@@ -213,13 +213,9 @@
   intern/pbvh.c
   intern/pbvh_bmesh.c
   intern/pointcache.c
-<<<<<<< HEAD
-  intern/pointcloud.c
+  intern/pointcloud.cc
   intern/property.c
   intern/python_component.c
-=======
-  intern/pointcloud.cc
->>>>>>> 716b7a60
   intern/report.c
   intern/rigidbody.c
   intern/sca.c
