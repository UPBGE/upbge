--- conflicted
+++ resolved
@@ -47,14 +47,9 @@
 
 set(INC_SYS
   ${ZLIB_INCLUDE_DIRS}
-
-<<<<<<< HEAD
   ${PYTHON_INCLUDE_DIRS}
 
-  # For `vfontdata_freetype.c`.
-=======
   # For `vfontdata_freetype.cc`.
->>>>>>> a0243dd8
   ${FREETYPE_INCLUDE_DIRS}
 )
 
