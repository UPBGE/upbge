# SPDX-License-Identifier: GPL-2.0-or-later
# Copyright 2006 Blender Foundation. All rights reserved.

set(INC
  .
  ../blenfont
  ../blenlib
  ../blenloader
  ../blentranslation
  ../bmesh
  ../depsgraph
  ../draw
  ../functions
  ../gpencil_modifiers
  ../gpu
  ../ikplugin
  ../imbuf
  ../makesdna
  ../makesrna
  ../modifiers
  ../nodes
  ../render
  ../sequencer
  ../shader_fx
  ../simulation
  ../windowmanager
  ../../../intern/eigen
  ../../../intern/ghost
  ../../../intern/glew-mx
  ../../../intern/guardedalloc
  ../../../intern/iksolver/extern
  ../../../intern/atomic
  ../../../intern/clog
  ../../../intern/libmv
  ../../../intern/mantaflow/extern
  ../../../intern/memutil
  ../../../intern/mikktspace
  ../../../intern/opensubdiv
  ../../../extern/curve_fit_nd

  # dna_type_offsets.h
  ${CMAKE_CURRENT_BINARY_DIR}/../makesdna/intern
  # RNA_prototypes.h
  ${CMAKE_BINARY_DIR}/source/blender/makesrna
)

set(INC_SYS
  ${ZLIB_INCLUDE_DIRS}

  ${PYTHON_INCLUDE_DIRS}

  # For `vfontdata_freetype.c`.
  ${FREETYPE_INCLUDE_DIRS}
)

set(SRC
  ${CMAKE_SOURCE_DIR}/release/datafiles/userdef/userdef_default.c
  intern/CCGSubSurf.c
  intern/CCGSubSurf_legacy.c
  intern/CCGSubSurf_util.c
  intern/DerivedMesh.cc
  intern/action.c
  intern/action_bones.cc
  intern/action_mirror.c
  intern/addon.c
  intern/anim_data.c
  intern/anim_path.c
  intern/anim_sys.c
  intern/anim_visualization.c
  intern/anonymous_attribute.cc
  intern/appdir.c
  intern/armature.c
  intern/armature_deform.c
  intern/armature_pose.cc
  intern/armature_selection.cc
  intern/armature_update.c
  intern/asset.cc
  intern/asset_catalog.cc
  intern/asset_catalog_path.cc
  intern/asset_library.cc
  intern/asset_library_service.cc
  intern/attribute.c
  intern/attribute_access.cc
  intern/attribute_math.cc
  intern/autoexec.c
  intern/blender.c
  intern/blender_copybuffer.c
  intern/blender_undo.c
  intern/blender_user_menu.c
  intern/blendfile.c
  intern/blendfile_link_append.c
  intern/boids.c
  intern/bpath.c
  intern/brush.c
  intern/bullet.c
  intern/bvhutils.cc
  intern/cachefile.c
  intern/callbacks.c
  intern/camera.c
  intern/cdderivedmesh.c
  intern/cloth.c
  intern/collection.c
  intern/collision.c
  intern/colorband.c
  intern/colortools.c
  intern/constraint.c
  intern/context.c
  intern/crazyspace.c
  intern/cryptomatte.cc
  intern/curve.cc
  intern/curve_bevel.c
  intern/curve_bezier.cc
  intern/curve_catmull_rom.cc
  intern/curve_convert.c
  intern/curve_decimate.c
  intern/curve_deform.c
  intern/curve_eval.cc
  intern/curve_nurbs.cc
  intern/curve_to_mesh_convert.cc
  intern/curveprofile.cc
  intern/curves.cc
  intern/curves_geometry.cc
  intern/customdata.cc
  intern/customdata_file.c
  intern/data_transfer.c
  intern/deform.c
  intern/displist.cc
  intern/displist_tangent.c
  intern/dynamicpaint.c
  intern/editlattice.c
  intern/editmesh.c
  intern/editmesh_bvh.c
  intern/editmesh_cache.c
  intern/editmesh_tangent.c
  intern/effect.c
  intern/fcurve.c
  intern/fcurve_cache.c
  intern/fcurve_driver.c
  intern/fluid.c
  intern/fmodifier.c
  intern/freestyle.c
  intern/geometry_component_curve.cc
  intern/geometry_component_curves.cc
  intern/geometry_component_instances.cc
  intern/geometry_component_mesh.cc
  intern/geometry_component_pointcloud.cc
  intern/geometry_component_volume.cc
  intern/geometry_set.cc
  intern/geometry_set_instances.cc
  intern/gpencil.c
  intern/gpencil_curve.c
  intern/gpencil_geom.cc
  intern/gpencil_modifier.c
  intern/gpencil_update_cache.c
  intern/icons.cc
  intern/icons_rasterize.c
  intern/idprop.c
  intern/idprop_create.cc
  intern/idprop_serialize.cc
  intern/idprop_utils.c
  intern/idtype.c
  intern/image.cc
  intern/image_format.cc
  intern/image_gen.c
  intern/image_gpu.cc
  intern/image_partial_update.cc
  intern/image_save.cc
  intern/ipo.c
  intern/kelvinlet.c
  intern/key.c
  intern/keyconfig.c
  intern/lattice.c
  intern/lattice_deform.c
  intern/layer.c
  intern/layer_utils.c
  intern/lib_id.c
  intern/lib_id_delete.c
  intern/lib_id_eval.c
  intern/lib_id_remapper.cc
  intern/lib_override.c
  intern/lib_override_proxy_conversion.c
  intern/lib_query.c
  intern/lib_remap.c
  intern/library.c
  intern/light.c
  intern/lightprobe.c
  intern/linestyle.c
  intern/main.c
  intern/main_idmap.c
  intern/mask.c
  intern/mask_evaluate.c
  intern/mask_rasterize.c
  intern/material.c
  intern/mball.c
  intern/mball_tessellate.c
  intern/mesh.cc
  intern/mesh_boolean_convert.cc
  intern/mesh_calc_edges.cc
  intern/mesh_convert.cc
  intern/mesh_debug.cc
  intern/mesh_evaluate.cc
  intern/mesh_fair.cc
  intern/mesh_iterators.c
  intern/mesh_mapping.c
  intern/mesh_merge.c
  intern/mesh_mirror.c
  intern/mesh_normals.cc
  intern/mesh_remap.c
  intern/mesh_remesh_voxel.cc
  intern/mesh_runtime.c
  intern/mesh_sample.cc
  intern/mesh_tangent.c
  intern/mesh_tessellate.c
  intern/mesh_validate.cc
  intern/mesh_wrapper.c
  intern/modifier.c
  intern/movieclip.c
  intern/multires.c
  intern/multires_reshape.c
  intern/multires_reshape_apply_base.c
  intern/multires_reshape_ccg.c
  intern/multires_reshape_smooth.c
  intern/multires_reshape_subdivide.c
  intern/multires_reshape_util.c
  intern/multires_reshape_vertcos.c
  intern/multires_subdiv.c
  intern/multires_unsubdivide.c
  intern/multires_versioning.c
  intern/nla.c
  intern/node.cc
  intern/node_tree_update.cc
  intern/object.cc
  intern/object_deform.c
  intern/object_dupli.cc
  intern/object_facemap.c
  intern/object_update.c
  intern/ocean.c
  intern/ocean_spectrum.c
  intern/outliner_treehash.c
  intern/packedFile.c
  intern/paint.c
  intern/paint_toolslots.c
  intern/particle.c
  intern/particle_child.c
  intern/particle_distribute.c
  intern/particle_system.c
  intern/pbvh.c
  intern/pbvh_bmesh.c
  intern/pointcache.c
  intern/pointcloud.cc
  intern/preferences.c
  intern/property.c
  intern/python_proxy.c
  intern/report.c
  intern/rigidbody.c
<<<<<<< HEAD
  intern/sca.c
  intern/scene.c
=======
  intern/scene.cc
>>>>>>> 27424b75
  intern/screen.c
  intern/shader_fx.c
  intern/shrinkwrap.c
  intern/simulation.cc
  intern/softbody.c
  intern/sound.c
  intern/speaker.c
  intern/spline_base.cc
  intern/spline_bezier.cc
  intern/spline_nurbs.cc
  intern/spline_poly.cc
  intern/studiolight.c
  intern/subdiv.c
  intern/subdiv_ccg.c
  intern/subdiv_ccg_mask.c
  intern/subdiv_ccg_material.c
  intern/subdiv_converter.c
  intern/subdiv_converter_mesh.c
  intern/subdiv_deform.c
  intern/subdiv_displacement.c
  intern/subdiv_displacement_multires.c
  intern/subdiv_eval.c
  intern/subdiv_foreach.c
  intern/subdiv_mesh.c
  intern/subdiv_modifier.c
  intern/subdiv_stats.c
  intern/subdiv_topology.c
  intern/subsurf_ccg.c
  intern/text.c
  intern/text_suggestions.c
  intern/texture.c
  intern/tracking.c
  intern/tracking_auto.c
  intern/tracking_detect.c
  intern/tracking_plane_tracker.c
  intern/tracking_region_tracker.c
  intern/tracking_solver.c
  intern/tracking_stabilize.c
  intern/tracking_util.c
  intern/type_conversions.cc
  intern/undo_system.c
  intern/unit.c
  intern/vfont.c
  intern/vfontdata_freetype.c
  intern/volume.cc
  intern/volume_render.cc
  intern/volume_to_mesh.cc
  intern/workspace.c
  intern/world.c
  intern/writeavi.c

  BKE_DerivedMesh.h
  BKE_action.h
  BKE_action.hh
  BKE_addon.h
  BKE_anim_data.h
  BKE_anim_path.h
  BKE_anim_visualization.h
  BKE_animsys.h
  BKE_anonymous_attribute.h
  BKE_anonymous_attribute.hh
  BKE_appdir.h
  BKE_armature.h
  BKE_armature.hh
  BKE_asset.h
  BKE_asset_catalog.hh
  BKE_asset_catalog_path.hh
  BKE_asset_library.h
  BKE_asset_library.hh
  BKE_attribute.h
  BKE_attribute_access.hh
  BKE_attribute_math.hh
  BKE_autoexec.h
  BKE_blender.h
  BKE_blender_copybuffer.h
  BKE_blender_undo.h
  BKE_blender_user_menu.h
  BKE_blender_version.h
  BKE_blendfile.h
  BKE_blendfile_link_append.h
  BKE_boids.h
  BKE_bpath.h
  BKE_brush.h
  BKE_bullet.h
  BKE_bvhutils.h
  BKE_cachefile.h
  BKE_callbacks.h
  BKE_camera.h
  BKE_ccg.h
  BKE_cdderivedmesh.h
  BKE_cloth.h
  BKE_collection.h
  BKE_collision.h
  BKE_colorband.h
  BKE_colortools.h
  BKE_constraint.h
  BKE_context.h
  BKE_crazyspace.h
  BKE_cryptomatte.h
  BKE_cryptomatte.hh
  BKE_curve.h
  BKE_curve_to_mesh.hh
  BKE_curveprofile.h
  BKE_curves.h
  BKE_curves.hh
  BKE_customdata.h
  BKE_customdata_file.h
  BKE_data_transfer.h
  BKE_deform.h
  BKE_displist.h
  BKE_displist_tangent.h
  BKE_duplilist.h
  BKE_dynamicpaint.h
  BKE_editlattice.h
  BKE_editmesh.h
  BKE_editmesh_bvh.h
  BKE_editmesh_cache.h
  BKE_editmesh_tangent.h
  BKE_effect.h
  BKE_fcurve.h
  BKE_fcurve_driver.h
  BKE_fluid.h
  BKE_freestyle.h
  BKE_geometry_set.h
  BKE_geometry_set.hh
  BKE_geometry_set_instances.hh
  BKE_global.h
  BKE_gpencil.h
  BKE_gpencil_curve.h
  BKE_gpencil_geom.h
  BKE_gpencil_modifier.h
  BKE_gpencil_update_cache.h
  BKE_icons.h
  BKE_idprop.h
  BKE_idprop.hh
  BKE_idtype.h
  BKE_image.h
  BKE_image_format.h
  BKE_image_partial_update.hh
  BKE_image_save.h
  BKE_ipo.h
  BKE_kelvinlet.h
  BKE_key.h
  BKE_keyconfig.h
  BKE_lattice.h
  BKE_layer.h
  BKE_lib_id.h
  BKE_lib_override.h
  BKE_lib_query.h
  BKE_lib_remap.h
  BKE_library.h
  BKE_light.h
  BKE_lightprobe.h
  BKE_linestyle.h
  BKE_main.h
  BKE_main_idmap.h
  BKE_mask.h
  BKE_material.h
  BKE_mball.h
  BKE_mball_tessellate.h
  BKE_mesh.h
  BKE_mesh_boolean_convert.hh
  BKE_mesh_fair.h
  BKE_mesh_iterators.h
  BKE_mesh_mapping.h
  BKE_mesh_mirror.h
  BKE_mesh_remap.h
  BKE_mesh_remesh_voxel.h
  BKE_mesh_runtime.h
  BKE_mesh_sample.hh
  BKE_mesh_tangent.h
  BKE_mesh_types.h
  BKE_mesh_wrapper.h
  BKE_modifier.h
  BKE_movieclip.h
  BKE_multires.h
  BKE_nla.h
  BKE_node.h
  BKE_node_tree_update.h
  BKE_object.h
  BKE_object_deform.h
  BKE_object_facemap.h
  BKE_ocean.h
  BKE_outliner_treehash.h
  BKE_packedFile.h
  BKE_paint.h
  BKE_particle.h
  BKE_pbvh.h
  BKE_pointcache.h
  BKE_pointcloud.h
  BKE_preferences.h
  BKE_property.h
  BKE_python_proxy.h
  BKE_report.h
  BKE_rigidbody.h
  BKE_sca.h
  BKE_scene.h
  BKE_screen.h
  BKE_sequencer_offscreen.h
  BKE_shader_fx.h
  BKE_shrinkwrap.h
  BKE_simulation.h
  BKE_softbody.h
  BKE_sound.h
  BKE_speaker.h
  BKE_spline.hh
  BKE_studiolight.h
  BKE_subdiv.h
  BKE_subdiv_ccg.h
  BKE_subdiv_deform.h
  BKE_subdiv_eval.h
  BKE_subdiv_foreach.h
  BKE_subdiv_mesh.h
  BKE_subdiv_modifier.h
  BKE_subdiv_topology.h
  BKE_subsurf.h
  BKE_text.h
  BKE_text_suggestions.h
  BKE_texture.h
  BKE_tracking.h
  BKE_type_conversions.hh
  BKE_undo_system.h
  BKE_unit.h
  BKE_vfont.h
  BKE_vfontdata.h
  BKE_volume.h
  BKE_volume_render.h
  BKE_volume_to_mesh.hh
  BKE_workspace.h
  BKE_world.h
  BKE_writeavi.h

  nla_private.h
  particle_private.h
  tracking_private.h
  intern/CCGSubSurf.h
  intern/CCGSubSurf_inline.h
  intern/CCGSubSurf_intern.h
  intern/asset_library_service.hh
  intern/attribute_access_intern.hh
  intern/data_transfer_intern.h
  intern/lib_intern.h
  intern/multires_inline.h
  intern/multires_reshape.h
  intern/multires_unsubdivide.h
  intern/ocean_intern.h
  intern/pbvh_intern.h
  intern/subdiv_converter.h
  intern/subdiv_inline.h
)

set(LIB
  bf_blenfont
  bf_blenlib
  bf_blenloader
  bf_blentranslation
  bf_bmesh
  bf_depsgraph
  bf_draw
  bf_functions
  bf_gpencil_modifiers
  bf_gpu
  bf_ikplugin
  bf_imbuf
  bf_intern_clog
  bf_intern_ghost
  bf_intern_guardedalloc
  bf_intern_libmv  # Uses stub when disabled.
  bf_intern_mikktspace
  bf_intern_opensubdiv  # Uses stub when disabled.
  bf_modifiers
  bf_nodes
  bf_rna
  bf_shader_fx
  bf_simulation

  # For `vfontdata_freetype.c`.
  ${FREETYPE_LIBRARIES} ${BROTLI_LIBRARIES}
)

if(WITH_BINRELOC)
  list(APPEND INC_SYS
    ${BINRELOC_INCLUDE_DIRS}
  )
  list(APPEND LIB
    extern_binreloc
  )
  add_definitions(-DWITH_BINRELOC)
endif()


if(WIN32)
  list(APPEND INC
    ../../../intern/utfconv
  )
endif()

if(WITH_AUDASPACE)
  add_definitions(-DWITH_AUDASPACE)

  list(APPEND INC_SYS
    ${AUDASPACE_C_INCLUDE_DIRS}
  )
  list(APPEND LIB
    ${AUDASPACE_C_LIBRARIES}
    ${AUDASPACE_PY_LIBRARIES}
  )
endif()

if(WITH_BULLET)
  list(APPEND INC_SYS
    ${BULLET_INCLUDE_DIRS}
  )
  list(APPEND INC
    ../../../intern/rigidbody
  )

  if(NOT WITH_SYSTEM_BULLET)
    list(APPEND LIB
      extern_bullet
    )
  endif()

  list(APPEND LIB
    bf_intern_rigidbody

    ${BULLET_LIBRARIES}
  )
  add_definitions(-DWITH_BULLET)
endif()

if(WITH_IMAGE_OPENEXR)
  add_definitions(-DWITH_OPENEXR)
endif()

if(WITH_IMAGE_TIFF)
  add_definitions(-DWITH_TIFF)
endif()

if(WITH_OPENIMAGEIO)
  add_definitions(-DWITH_OPENIMAGEIO)
endif()

if(WITH_IMAGE_OPENJPEG)
  add_definitions(-DWITH_OPENJPEG)
endif()

if(WITH_IMAGE_DDS)
  add_definitions(-DWITH_DDS)
endif()

if(WITH_IMAGE_CINEON)
  add_definitions(-DWITH_CINEON)
endif()

if(WITH_IMAGE_HDR)
  add_definitions(-DWITH_HDR)
endif()

if(WITH_IMAGE_WEBP)
	add_definitions(-DWITH_WEBP)
endif()

if(WITH_CODEC_AVI)
  list(APPEND INC
    ../io/avi
  )
  add_definitions(-DWITH_AVI)
endif()

if(WITH_CODEC_FFMPEG)
  list(APPEND SRC
    intern/writeffmpeg.c
    BKE_writeffmpeg.h
  )
  list(APPEND INC
    ../../../intern/ffmpeg
  )
  list(APPEND INC_SYS
    ${FFMPEG_INCLUDE_DIRS}
  )
  list(APPEND LIB
    ${FFMPEG_LIBRARIES}
  )
  add_definitions(-DWITH_FFMPEG)
endif()

if(WITH_PYTHON)
  list(APPEND INC
    ../python
  )
  list(APPEND LIB
    bf_python
    bf_python_bmesh
  )
  add_definitions(-DWITH_PYTHON)

  if(WITH_PYTHON_SAFETY)
    add_definitions(-DWITH_PYTHON_SAFETY)
  endif()

  if(WITH_PYTHON_SECURITY)
    add_definitions(-DWITH_PYTHON_SECURITY)
  endif()


  if(PYTHON_EXECUTABLE)
    get_filename_component(_python_exe_name ${PYTHON_EXECUTABLE} NAME)
    add_definitions(-DPYTHON_EXECUTABLE_NAME=${_python_exe_name})
    unset(_python_exe_name)
  endif()
endif()

if(WITH_MOD_FLUID)
  list(APPEND LIB
    bf_intern_mantaflow
  )
  add_definitions(-DWITH_FLUID)
endif()

if(WITH_MOD_OCEANSIM)
  add_definitions(-DWITH_OCEANSIM)
endif()

if(WITH_JACK)
  add_definitions(-DWITH_JACK)
endif()

if(WITH_LZO)
  if(WITH_SYSTEM_LZO)
    list(APPEND INC_SYS
      ${LZO_INCLUDE_DIR}
    )
    list(APPEND LIB
      ${LZO_LIBRARIES}
    )
    add_definitions(-DWITH_SYSTEM_LZO)
  else()
    list(APPEND INC_SYS
      ../../../extern/lzo/minilzo
    )
    list(APPEND LIB
      extern_minilzo
    )
  endif()
  add_definitions(-DWITH_LZO)
endif()

if(WITH_LZMA)
  list(APPEND INC_SYS
    ../../../extern/lzma
  )
  list(APPEND LIB
    extern_lzma
  )
  add_definitions(-DWITH_LZMA)
endif()

if(WITH_GAMEENGINE)
	add_definitions(-DWITH_GAMEENGINE)
endif()

if(WITH_LIBMV)
  add_definitions(-DWITH_LIBMV)
endif()

if(WITH_FFTW3)
  list(APPEND INC_SYS
    ${FFTW3_INCLUDE_DIRS}
  )
  list(APPEND LIB
    ${FFTW3_LIBRARIES}
  )
  add_definitions(-DFFTW3=1)
endif()

if(WITH_FREESTYLE)
  add_definitions(-DWITH_FREESTYLE)
endif()

if(WITH_ALEMBIC)
  list(APPEND INC
    ../io/alembic
  )
  add_definitions(-DWITH_ALEMBIC)
endif()

if(WITH_USD)
  list(APPEND INC
    ../io/usd
  )
  add_definitions(-DWITH_USD)
endif()

if(WITH_OPENSUBDIV)
  list(APPEND INC_SYS
    ${OPENSUBDIV_INCLUDE_DIRS}
  )
  list(APPEND LIB
    ${OPENSUBDIV_LIBRARIES}
  )
  add_definitions(-DWITH_OPENSUBDIV)
endif()

if(WITH_OPENVDB)
  list(APPEND INC
    ../../../intern/openvdb
  )
  list(APPEND INC_SYS
    ${OPENVDB_INCLUDE_DIRS}
  )
  list(APPEND LIB
    bf_intern_openvdb
    ${OPENVDB_LIBRARIES}
  )
  add_definitions(-DWITH_OPENVDB ${OPENVDB_DEFINITIONS})
endif()

if(WITH_QUADRIFLOW)
  list(APPEND INC
    ../../../intern/quadriflow
  )
  list(APPEND LIB
    bf_intern_quadriflow
  )
  add_definitions(-DWITH_QUADRIFLOW)
endif()

if(WITH_XR_OPENXR)
  add_definitions(-DWITH_XR_OPENXR)
endif()

if(WITH_TBB)
  add_definitions(-DWITH_TBB)

  list(APPEND INC_SYS
    ${TBB_INCLUDE_DIRS}
  )

  list(APPEND LIB
    ${TBB_LIBRARIES}
  )
endif()

if(WITH_GMP)
  add_definitions(-DWITH_GMP)

  list(APPEND INC_SYS
    ${GMP_INCLUDE_DIRS}
  )
endif()

# # Warnings as errors, this is too strict!
# if(MSVC)
#    string(APPEND CMAKE_C_FLAGS " /WX")
# endif()

blender_add_lib(bf_blenkernel "${SRC}" "${INC}" "${INC_SYS}" "${LIB}")

# Needed so we can use dna_type_offsets.h for defaults initialization.
add_dependencies(bf_blenkernel bf_dna)
# RNA_prototypes.h
add_dependencies(bf_blenkernel bf_rna)


if(WITH_GTESTS)
  set(TEST_SRC
    intern/action_test.cc
    intern/armature_test.cc
    intern/asset_catalog_path_test.cc
    intern/asset_catalog_test.cc
    intern/asset_library_service_test.cc
    intern/asset_library_test.cc
    intern/asset_test.cc
    intern/bpath_test.cc
    intern/cryptomatte_test.cc
    intern/curves_geometry_test.cc
    intern/fcurve_test.cc
    intern/idprop_serialize_test.cc
    intern/image_partial_update_test.cc
    intern/image_test.cc
    intern/lattice_deform_test.cc
    intern/layer_test.cc
    intern/lib_id_remapper_test.cc
    intern/lib_id_test.cc
    intern/lib_remap_test.cc
    intern/tracking_test.cc
  )
  set(TEST_INC
    ../editors/include
  )
  include(GTestTesting)
  blender_add_test_lib(bf_blenkernel_tests "${TEST_SRC}" "${INC};${TEST_INC}" "${INC_SYS}" "${LIB}")

  # RNA_prototypes.h
  add_dependencies(bf_blenkernel_tests bf_rna)
endif()<|MERGE_RESOLUTION|>--- conflicted
+++ resolved
@@ -253,12 +253,8 @@
   intern/python_proxy.c
   intern/report.c
   intern/rigidbody.c
-<<<<<<< HEAD
   intern/sca.c
-  intern/scene.c
-=======
   intern/scene.cc
->>>>>>> 27424b75
   intern/screen.c
   intern/shader_fx.c
   intern/shrinkwrap.c
