# ***** BEGIN GPL LICENSE BLOCK *****
#
# This program is free software; you can redistribute it and/or
# modify it under the terms of the GNU General Public License
# as published by the Free Software Foundation; either version 2
# of the License, or (at your option) any later version.
#
# This program is distributed in the hope that it will be useful,
# but WITHOUT ANY WARRANTY; without even the implied warranty of
# MERCHANTABILITY or FITNESS FOR A PARTICULAR PURPOSE.  See the
# GNU General Public License for more details.
#
# You should have received a copy of the GNU General Public License
# along with this program; if not, write to the Free Software Foundation,
# Inc., 51 Franklin Street, Fifth Floor, Boston, MA 02110-1301, USA.
#
# The Original Code is Copyright (C) 2006, Blender Foundation
# All rights reserved.
# ***** END GPL LICENSE BLOCK *****

set(INC
  .
  ../blenfont
  ../blenlib
  ../blenloader
  ../blentranslation
  ../bmesh
  ../depsgraph
  ../draw
  ../gpencil_modifiers
  ../gpu
  ../ikplugin
  ../imbuf
  ../makesdna
  ../makesrna
  ../modifiers
  ../nodes
  ../physics
  ../shader_fx
  ../render/extern/include
  ../../../intern/ghost
  ../../../intern/glew-mx
  ../../../intern/guardedalloc
  ../../../intern/iksolver/extern
  ../../../intern/atomic
  ../../../intern/clog
  ../../../intern/libmv
  ../../../intern/memutil
  ../../../intern/mikktspace
  ../../../intern/opensubdiv
  ../../../extern/curve_fit_nd
  ../../../intern/smoke/extern

  # dna_type_offsets.h
  ${CMAKE_CURRENT_BINARY_DIR}/../makesdna/intern
)

set(INC_SYS
  ${GLEW_INCLUDE_PATH}
  ${ZLIB_INCLUDE_DIRS}
  ${PYTHON_INCLUDE_DIRS}
)

set(SRC
  ${CMAKE_SOURCE_DIR}/release/datafiles/userdef/userdef_default.c
  intern/CCGSubSurf.c
  intern/CCGSubSurf_legacy.c
  intern/CCGSubSurf_opensubdiv.c
  intern/CCGSubSurf_opensubdiv_converter.c
  intern/CCGSubSurf_util.c
  intern/DerivedMesh.c
  intern/action.c
  intern/addon.c
  intern/anim.c
  intern/anim_sys.c
  intern/appdir.c
  intern/armature.c
  intern/armature_update.c
  intern/autoexec.c
  intern/blender.c
  intern/blender_copybuffer.c
  intern/blender_undo.c
  intern/blender_user_menu.c
  intern/blendfile.c
  intern/boids.c
  intern/bpath.c
  intern/brush.c
  intern/bullet.c
  intern/bvhutils.c
  intern/cachefile.c
  intern/callbacks.c
  intern/camera.c
  intern/cdderivedmesh.c
  intern/cloth.c
  intern/collection.c
  intern/collision.c
  intern/colorband.c
  intern/colortools.c
  intern/constraint.c
  intern/context.c
  intern/crazyspace.c
  intern/curve.c
  intern/curve_decimate.c
  intern/customdata.c
  intern/customdata_file.c
  intern/data_transfer.c
  intern/deform.c
  intern/displist.c
  intern/dynamicpaint.c
  intern/editderivedmesh.c
  intern/editlattice.c
  intern/editmesh.c
  intern/editmesh_bvh.c
  intern/editmesh_cache.c
  intern/editmesh_tangent.c
  intern/effect.c
  intern/fcurve.c
  intern/fluidsim.c
  intern/fmodifier.c
  intern/font.c
  intern/freestyle.c
  intern/gpencil.c
  intern/gpencil_modifier.c
  intern/icons.c
  intern/icons_rasterize.c
  intern/idcode.c
  intern/idprop.c
  intern/idprop_utils.c
  intern/image.c
  intern/image_gen.c
  intern/image_save.c
  intern/ipo.c
  intern/key.c
  intern/keyconfig.c
  intern/lattice.c
  intern/layer.c
  intern/layer_utils.c
  intern/library.c
  intern/library_idmap.c
  intern/library_override.c
  intern/library_query.c
  intern/library_remap.c
  intern/light.c
  intern/lightprobe.c
  intern/linestyle.c
  intern/main.c
  intern/mask.c
  intern/mask_evaluate.c
  intern/mask_rasterize.c
  intern/material.c
  intern/mball.c
  intern/mball_tessellate.c
  intern/mesh.c
  intern/mesh_convert.c
  intern/mesh_evaluate.c
  intern/mesh_iterators.c
  intern/mesh_mapping.c
  intern/mesh_merge.c
  intern/mesh_remap.c
  intern/mesh_remesh_voxel.c
  intern/mesh_runtime.c
  intern/mesh_tangent.c
  intern/mesh_validate.c
  intern/mirror.c
  intern/modifier.c
  intern/movieclip.c
  intern/multires.c
  intern/multires_reshape.c
  intern/multires_subdiv.c
  intern/nla.c
  intern/node.c
  intern/object.c
  intern/object_deform.c
  intern/object_dupli.c
  intern/object_facemap.c
  intern/object_update.c
  intern/ocean.c
  intern/outliner_treehash.c
  intern/packedFile.c
  intern/paint.c
  intern/paint_toolslots.c
  intern/particle.c
  intern/particle_child.c
  intern/particle_distribute.c
  intern/particle_system.c
  intern/pbvh.c
  intern/pbvh_bmesh.c
  intern/pbvh_parallel.cc
  intern/pointcache.c
<<<<<<< HEAD
  intern/property.c
  intern/python_component.c
=======
  intern/curveprofile.c
>>>>>>> ba1e9ae4
  intern/report.c
  intern/rigidbody.c
  intern/sca.c
  intern/scene.c
  intern/screen.c
  intern/seqcache.c
  intern/seqeffects.c
  intern/seqmodifier.c
  intern/seqprefetch.c
  intern/sequencer.c
  intern/shader_fx.c
  intern/shrinkwrap.c
  intern/smoke.c
  intern/softbody.c
  intern/sound.c
  intern/speaker.c
  intern/studiolight.c
  intern/subdiv.c
  intern/subdiv_ccg.c
  intern/subdiv_ccg_mask.c
  intern/subdiv_ccg_material.c
  intern/subdiv_converter.c
  intern/subdiv_converter_mesh.c
  intern/subdiv_deform.c
  intern/subdiv_displacement.c
  intern/subdiv_displacement_multires.c
  intern/subdiv_eval.c
  intern/subdiv_foreach.c
  intern/subdiv_mesh.c
  intern/subdiv_stats.c
  intern/subdiv_topology.c
  intern/subsurf_ccg.c
  intern/suggestions.c
  intern/text.c
  intern/texture.c
  intern/tracking.c
  intern/tracking_auto.c
  intern/tracking_detect.c
  intern/tracking_plane_tracker.c
  intern/tracking_region_tracker.c
  intern/tracking_solver.c
  intern/tracking_stabilize.c
  intern/tracking_util.c
  intern/undo_system.c
  intern/unit.c
  intern/workspace.c
  intern/world.c
  intern/writeavi.c

  BKE_DerivedMesh.h
  BKE_action.h
  BKE_addon.h
  BKE_anim.h
  BKE_animsys.h
  BKE_appdir.h
  BKE_armature.h
  BKE_autoexec.h
  BKE_blender.h
  BKE_blender_copybuffer.h
  BKE_blender_undo.h
  BKE_blender_user_menu.h
  BKE_blender_version.h
  BKE_blendfile.h
  BKE_boids.h
  BKE_bpath.h
  BKE_brush.h
  BKE_bullet.h
  BKE_bvhutils.h
  BKE_cachefile.h
  BKE_callbacks.h
  BKE_camera.h
  BKE_ccg.h
  BKE_cdderivedmesh.h
  BKE_cloth.h
  BKE_collection.h
  BKE_collision.h
  BKE_colorband.h
  BKE_colortools.h
  BKE_constraint.h
  BKE_context.h
  BKE_crazyspace.h
  BKE_curve.h
  BKE_customdata.h
  BKE_customdata_file.h
  BKE_data_transfer.h
  BKE_deform.h
  BKE_displist.h
  BKE_dynamicpaint.h
  BKE_editlattice.h
  BKE_editmesh.h
  BKE_editmesh_bvh.h
  BKE_editmesh_cache.h
  BKE_editmesh_tangent.h
  BKE_effect.h
  BKE_fcurve.h
  BKE_fluidsim.h
  BKE_font.h
  BKE_freestyle.h
  BKE_global.h
  BKE_gpencil.h
  BKE_gpencil_modifier.h
  BKE_icons.h
  BKE_idcode.h
  BKE_idprop.h
  BKE_image.h
  BKE_image_save.h
  BKE_ipo.h
  BKE_key.h
  BKE_keyconfig.h
  BKE_lattice.h
  BKE_layer.h
  BKE_library.h
  BKE_library_idmap.h
  BKE_library_override.h
  BKE_library_query.h
  BKE_library_remap.h
  BKE_light.h
  BKE_lightprobe.h
  BKE_linestyle.h
  BKE_main.h
  BKE_mask.h
  BKE_material.h
  BKE_mball.h
  BKE_mball_tessellate.h
  BKE_mesh.h
  BKE_mesh_iterators.h
  BKE_mesh_mapping.h
  BKE_mesh_remap.h
  BKE_mesh_remesh_voxel.h
  BKE_mesh_runtime.h
  BKE_mesh_tangent.h
  BKE_mirror.h
  BKE_modifier.h
  BKE_movieclip.h
  BKE_multires.h
  BKE_nla.h
  BKE_node.h
  BKE_object.h
  BKE_object_deform.h
  BKE_object_facemap.h
  BKE_ocean.h
  BKE_outliner_treehash.h
  BKE_packedFile.h
  BKE_paint.h
  BKE_particle.h
  BKE_pbvh.h
  BKE_pointcache.h
<<<<<<< HEAD
  BKE_property.h
  BKE_python_component.h
=======
  BKE_curveprofile.h
>>>>>>> ba1e9ae4
  BKE_report.h
  BKE_rigidbody.h
  BKE_sca.h
  BKE_scene.h
  BKE_screen.h
  BKE_sequencer.h
  BKE_shader_fx.h
  BKE_shrinkwrap.h
  BKE_smoke.h
  BKE_softbody.h
  BKE_sound.h
  BKE_speaker.h
  BKE_studiolight.h
  BKE_subdiv.h
  BKE_subdiv_ccg.h
  BKE_subdiv_deform.h
  BKE_subdiv_eval.h
  BKE_subdiv_foreach.h
  BKE_subdiv_mesh.h
  BKE_subdiv_topology.h
  BKE_subsurf.h
  BKE_suggestions.h
  BKE_text.h
  BKE_texture.h
  BKE_tracking.h
  BKE_undo_system.h
  BKE_unit.h
  BKE_workspace.h
  BKE_world.h
  BKE_writeavi.h

  nla_private.h
  particle_private.h
  tracking_private.h
  intern/CCGSubSurf.h
  intern/CCGSubSurf_inline.h
  intern/CCGSubSurf_intern.h
  intern/data_transfer_intern.h
  intern/multires_inline.h
  intern/pbvh_intern.h
  intern/subdiv_converter.h
  intern/subdiv_inline.h
)

set(LIB
  bf_blenfont
  bf_blenlib
  bf_blenloader
  bf_blentranslation
  bf_bmesh
  bf_depsgraph
  bf_draw
  bf_gpencil_modifiers
  bf_gpu
  bf_ikplugin
  bf_imbuf
  bf_intern_clog
  bf_intern_ghost
  bf_intern_guardedalloc
  bf_intern_libmv  # Uses stub when disabled.
  bf_intern_mikktspace
  bf_intern_opensubdiv  # Uses stub when disabled.
  bf_modifiers
  bf_nodes
  bf_physics
  bf_python
  bf_python_bmesh
  bf_rna
  bf_shader_fx
)

if(WITH_BINRELOC)
  list(APPEND INC_SYS
    ${BINRELOC_INCLUDE_DIRS}
  )
  list(APPEND LIB
    extern_binreloc
  )
  add_definitions(-DWITH_BINRELOC)
endif()

add_definitions(${GL_DEFINITIONS})

if(WIN32)
  list(APPEND INC
    ../../../intern/utfconv
  )
endif()

if(WITH_AUDASPACE)
  add_definitions(-DWITH_AUDASPACE)

  list(APPEND INC_SYS
    ${AUDASPACE_C_INCLUDE_DIRS}
  )
endif()

if(WITH_BULLET)
  list(APPEND INC_SYS
    ${BULLET_INCLUDE_DIRS}
  )
  list(APPEND INC
    ../../../intern/rigidbody
  )
  list(APPEND LIB
    bf_intern_rigidbody
    extern_bullet
  )
  add_definitions(-DWITH_BULLET)
endif()

# if(WITH_MOD_CLOTH_ELTOPO)
#   list(APPEND INC
#     ../../../extern/eltopo
#     ../../../extern/eltopo/eltopo3d
#   )
#   add_definitions(-DWITH_ELTOPO)
# endif()

if(WITH_IMAGE_OPENEXR)
  add_definitions(-DWITH_OPENEXR)
endif()

if(WITH_IMAGE_TIFF)
  add_definitions(-DWITH_TIFF)
endif()

if(WITH_OPENIMAGEIO)
  add_definitions(-DWITH_OPENIMAGEIO)
endif()

if(WITH_IMAGE_OPENJPEG)
  add_definitions(-DWITH_OPENJPEG)
endif()

if(WITH_IMAGE_DDS)
  add_definitions(-DWITH_DDS)
endif()

if(WITH_IMAGE_CINEON)
  add_definitions(-DWITH_CINEON)
endif()

if(WITH_IMAGE_FRAMESERVER)
  add_definitions(-DWITH_FRAMESERVER)
endif()

if(WITH_IMAGE_HDR)
  add_definitions(-DWITH_HDR)
endif()

if(WITH_CODEC_AVI)
  list(APPEND INC
    ../avi
  )
  add_definitions(-DWITH_AVI)
endif()

if(WITH_CODEC_FFMPEG)
  list(APPEND SRC
    intern/writeffmpeg.c
    BKE_writeffmpeg.h
  )
  list(APPEND INC
    ../../../intern/ffmpeg
  )
  list(APPEND INC_SYS
    ${FFMPEG_INCLUDE_DIRS}
  )
  add_definitions(-DWITH_FFMPEG)

  remove_strict_c_flags_file(
    intern/writeffmpeg.c
  )
endif()

if(WITH_PYTHON)
  list(APPEND INC
    ../python
  )
  add_definitions(-DWITH_PYTHON)

  if(WITH_PYTHON_SAFETY)
    add_definitions(-DWITH_PYTHON_SAFETY)
  endif()

  if(WITH_PYTHON_SECURITY)
    add_definitions(-DWITH_PYTHON_SECURITY)
  endif()


  if(PYTHON_EXECUTABLE)
    get_filename_component(_python_exe_name ${PYTHON_EXECUTABLE} NAME)
    add_definitions(-DPYTHON_EXECUTABLE_NAME=${_python_exe_name})
    unset(_python_exe_name)
  endif()
endif()

if(WITH_MOD_FLUID)
  list(APPEND INC
    ../../../intern/elbeem/extern
  )
  list(APPEND LIB
    bf_intern_elbeem
  )
  add_definitions(-DWITH_MOD_FLUID)
endif()

if(WITH_MOD_SMOKE)
  list(APPEND LIB
    bf_intern_smoke
  )
  add_definitions(-DWITH_SMOKE)
endif()

if(WITH_MOD_OCEANSIM)
  add_definitions(-DWITH_OCEANSIM)
endif()

if(WITH_JACK)
  add_definitions(-DWITH_JACK)
endif()

if(WITH_LZO)
  if(WITH_SYSTEM_LZO)
    list(APPEND INC_SYS
      ${LZO_INCLUDE_DIR}
    )
    add_definitions(-DWITH_SYSTEM_LZO)
  else()
    list(APPEND INC_SYS
      ../../../extern/lzo/minilzo
    )
    list(APPEND LIB
      extern_minilzo
    )
  endif()
  add_definitions(-DWITH_LZO)
endif()

if(WITH_LZMA)
  list(APPEND INC_SYS
    ../../../extern/lzma
  )
  list(APPEND LIB
    extern_lzma
  )
  add_definitions(-DWITH_LZMA)
endif()

if(WITH_GAMEENGINE)
	list(APPEND INC_SYS
		../../../extern/recastnavigation
	)
	list(APPEND SRC
		intern/navmesh_conversion.c
		BKE_navmesh_conversion.h
	)

	add_definitions(-DWITH_GAMEENGINE)
endif()

if(WITH_LIBMV)
  add_definitions(-DWITH_LIBMV)
endif()

if(WITH_FFTW3)
  list(APPEND INC_SYS
    ${FFTW3_INCLUDE_DIRS}
  )
  add_definitions(-DFFTW3=1)
endif()

if(WITH_INTERNATIONAL)
  add_definitions(-DWITH_INTERNATIONAL)
endif()

if(WITH_FREESTYLE)
  add_definitions(-DWITH_FREESTYLE)
endif()

if(WITH_ALEMBIC)
  list(APPEND INC
    ../alembic
  )
  add_definitions(-DWITH_ALEMBIC)
endif()

if(WITH_OPENSUBDIV)
  list(APPEND INC_SYS
    ${OPENSUBDIV_INCLUDE_DIRS}
  )
  add_definitions(-DWITH_OPENSUBDIV)
endif()

if(WITH_OPENVDB)
  list(APPEND INC
     ../../../intern/openvdb
  )
  list(APPEND LIB
     bf_intern_openvdb
  )
  add_definitions(-DWITH_OPENVDB)

  if(WITH_OPENVDB_BLOSC)
    add_definitions(
      -DWITH_OPENVDB_BLOSC
    )
  endif()
endif()

if(WITH_QUADRIFLOW)
  list(APPEND INC
     ../../../intern/quadriflow
  )
  list(APPEND LIB
     bf_intern_quadriflow
  )
  add_definitions(-DWITH_QUADRIFLOW)
endif()

if(WITH_TBB)
  add_definitions(-DWITH_TBB)

  list(APPEND INC_SYS
    ${TBB_INCLUDE_DIRS}
  )
endif()

# # Warnings as errors, this is too strict!
# if(MSVC)
#    set(CMAKE_C_FLAGS "${CMAKE_C_FLAGS} /WX")
# endif()

blender_add_lib(bf_blenkernel "${SRC}" "${INC}" "${INC_SYS}" "${LIB}")

# Needed so we can use dna_type_offsets.h for defaults initialization.
add_dependencies(bf_blenkernel bf_dna)<|MERGE_RESOLUTION|>--- conflicted
+++ resolved
@@ -187,12 +187,9 @@
   intern/pbvh_bmesh.c
   intern/pbvh_parallel.cc
   intern/pointcache.c
-<<<<<<< HEAD
   intern/property.c
   intern/python_component.c
-=======
   intern/curveprofile.c
->>>>>>> ba1e9ae4
   intern/report.c
   intern/rigidbody.c
   intern/sca.c
@@ -340,12 +337,9 @@
   BKE_particle.h
   BKE_pbvh.h
   BKE_pointcache.h
-<<<<<<< HEAD
   BKE_property.h
   BKE_python_component.h
-=======
   BKE_curveprofile.h
->>>>>>> ba1e9ae4
   BKE_report.h
   BKE_rigidbody.h
   BKE_sca.h
