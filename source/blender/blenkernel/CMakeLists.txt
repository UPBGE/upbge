--- conflicted
+++ resolved
@@ -25,12 +25,9 @@
 )
 
 set(INC_SYS
+  ${PYTHON_INCLUDE_DIRS}
   ${ZLIB_INCLUDE_DIRS}
-<<<<<<< HEAD
-  ${PYTHON_INCLUDE_DIRS}
-=======
   ${ZSTD_INCLUDE_DIRS}
->>>>>>> be9cb076
 
   # For `vfontdata_freetype.cc`.
   ${FREETYPE_INCLUDE_DIRS}
