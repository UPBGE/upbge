/*
 * ***** BEGIN GPL LICENSE BLOCK *****
 *
 * This program is free software; you can redistribute it and/or
 * modify it under the terms of the GNU General Public License
 * as published by the Free Software Foundation; either version 2
 * of the License, or (at your option) any later version.
 *
 * This program is distributed in the hope that it will be useful,
 * but WITHOUT ANY WARRANTY; without even the implied warranty of
 * MERCHANTABILITY or FITNESS FOR A PARTICULAR PURPOSE.  See the
 * GNU General Public License for more details.
 *
 * You should have received a copy of the GNU General Public License
 * along with this program; if not, write to the Free Software Foundation,
 * Inc., 51 Franklin Street, Fifth Floor, Boston, MA 02110-1301, USA.
 *
 * The Original Code is Copyright (C) 2001-2002 by NaN Holding BV.
 * All rights reserved.
 *
 * The Original Code is: all of this file.
 *
 * Contributor(s): none yet.
 *
 * ***** END GPL LICENSE BLOCK *****
 */
#ifndef __BKE_BLENDER_H__
#define __BKE_BLENDER_H__

/** \file BKE_blender.h
 *  \ingroup bke
 *  \since March 2001
 *  \author nzc
 *  \brief Blender util stuff
 */

#ifdef __cplusplus
extern "C" {
#endif

void BKE_blender_free(void);

<<<<<<< HEAD
#define UPBGE_VERSION           0
#define UPBGE_SUBVERSION        6

/* used by packaging tools */
/* can be left blank, otherwise a,b,c... etc with no quotes */
#define BLENDER_VERSION_CHAR   
/* alpha/beta/rc/release, docs use this */
#define BLENDER_VERSION_CYCLE   alpha
=======
void BKE_blender_globals_init(void);
void BKE_blender_globals_clear(void);
>>>>>>> 1422f0dd

void BKE_blender_userdef_free(void);
void BKE_blender_userdef_refresh(void);
	
/* set this callback when a UI is running */
void BKE_blender_callback_test_break_set(void (*func)(void));
int  BKE_blender_test_break(void);

#ifdef __cplusplus
}
#endif

#endif  /* __BKE_BLENDER_H__ */<|MERGE_RESOLUTION|>--- conflicted
+++ resolved
@@ -40,19 +40,8 @@
 
 void BKE_blender_free(void);
 
-<<<<<<< HEAD
-#define UPBGE_VERSION           0
-#define UPBGE_SUBVERSION        6
-
-/* used by packaging tools */
-/* can be left blank, otherwise a,b,c... etc with no quotes */
-#define BLENDER_VERSION_CHAR   
-/* alpha/beta/rc/release, docs use this */
-#define BLENDER_VERSION_CYCLE   alpha
-=======
 void BKE_blender_globals_init(void);
 void BKE_blender_globals_clear(void);
->>>>>>> 1422f0dd
 
 void BKE_blender_userdef_free(void);
 void BKE_blender_userdef_refresh(void);
