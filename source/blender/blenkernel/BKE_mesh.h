/*
 * This program is free software; you can redistribute it and/or
 * modify it under the terms of the GNU General Public License
 * as published by the Free Software Foundation; either version 2
 * of the License, or (at your option) any later version.
 *
 * This program is distributed in the hope that it will be useful,
 * but WITHOUT ANY WARRANTY; without even the implied warranty of
 * MERCHANTABILITY or FITNESS FOR A PARTICULAR PURPOSE.  See the
 * GNU General Public License for more details.
 *
 * You should have received a copy of the GNU General Public License
 * along with this program; if not, write to the Free Software Foundation,
 * Inc., 51 Franklin Street, Fifth Floor, Boston, MA 02110-1301, USA.
 *
 * The Original Code is Copyright (C) 2001-2002 by NaN Holding BV.
 * All rights reserved.
 */
#pragma once

/** \file
 * \ingroup bke
 */

#include "BKE_mesh_types.h"
#include "BLI_utildefines.h"

struct BLI_Stack;
struct BMesh;
struct BMeshCreateParams;
struct BMeshFromMeshParams;
struct BMeshToMeshParams;
struct BoundBox;
struct Curve; //UPBGE
struct CustomData;
struct CustomData_MeshMasks;
struct Depsgraph;
struct EdgeHash;
struct ID;
struct KeyBlock;
struct LinkNode;
struct ListBase;
struct MDeformVert;
struct MDisps;
struct MEdge;
struct MFace;
struct MLoop;
struct MLoopTri;
struct MLoopUV;
struct MPoly;
struct MVert;
struct Main;
struct MemArena;
struct Mesh;
struct ModifierData;
struct Object;
struct PointCloud;
struct Scene;

#ifdef __cplusplus
extern "C" {
#endif

/* setting zero so we can catch bugs in OpenMP/BMesh */
#ifdef DEBUG
#  define BKE_MESH_OMP_LIMIT 0
#else
#  define BKE_MESH_OMP_LIMIT 10000
#endif

/* *** mesh.c *** */

struct BMesh *BKE_mesh_to_bmesh_ex(const struct Mesh *me,
                                   const struct BMeshCreateParams *create_params,
                                   const struct BMeshFromMeshParams *convert_params);
struct BMesh *BKE_mesh_to_bmesh(struct Mesh *me,
                                struct Object *ob,
                                const bool add_key_index,
                                const struct BMeshCreateParams *params);

struct Mesh *BKE_mesh_from_bmesh_nomain(struct BMesh *bm,
                                        const struct BMeshToMeshParams *params,
                                        const struct Mesh *me_settings);
struct Mesh *BKE_mesh_from_bmesh_for_eval_nomain(struct BMesh *bm,
                                                 const struct CustomData_MeshMasks *cd_mask_extra,
                                                 const struct Mesh *me_settings);

int poly_find_loop_from_vert(const struct MPoly *poly, const struct MLoop *loopstart, uint vert);
int poly_get_adj_loops_from_vert(const struct MPoly *poly,
                                 const struct MLoop *mloop,
                                 unsigned int vert,
                                 unsigned int r_adj[2]);

int BKE_mesh_edge_other_vert(const struct MEdge *e, int v);
void BKE_mesh_looptri_get_real_edges(const struct Mesh *mesh,
                                     const struct MLoopTri *looptri,
                                     int r_edges[3]);

void BKE_mesh_free_data_for_undo(struct Mesh *me);
void BKE_mesh_clear_geometry(struct Mesh *me);
struct Mesh *BKE_mesh_add(struct Main *bmain, const char *name);
void BKE_mesh_copy_parameters_for_eval(struct Mesh *me_dst, const struct Mesh *me_src);
void BKE_mesh_copy_parameters(struct Mesh *me_dst, const struct Mesh *me_src);
void BKE_mesh_update_customdata_pointers(struct Mesh *me, const bool do_ensure_tess_cd);
void BKE_mesh_ensure_skin_customdata(struct Mesh *me);

struct Mesh *BKE_mesh_new_nomain(
    int verts_len, int edges_len, int tessface_len, int loops_len, int polys_len);
struct Mesh *BKE_mesh_new_nomain_from_template(const struct Mesh *me_src,
                                               int verts_len,
                                               int edges_len,
                                               int tessface_len,
                                               int loops_len,
                                               int polys_len);
struct Mesh *BKE_mesh_new_nomain_from_template_ex(const struct Mesh *me_src,
                                                  int verts_len,
                                                  int edges_len,
                                                  int tessface_len,
                                                  int loops_len,
                                                  int polys_len,
                                                  struct CustomData_MeshMasks mask);

void BKE_mesh_eval_delete(struct Mesh *mesh_eval);

/* Performs copy for use during evaluation,
 * optional referencing original arrays to reduce memory. */
struct Mesh *BKE_mesh_copy_for_eval(struct Mesh *source, bool reference);

/* These functions construct a new Mesh,
 * contrary to BKE_mesh_to_curve_nurblist which modifies ob itself. */
struct Mesh *BKE_mesh_new_nomain_from_curve(const struct Object *ob);
struct Mesh *BKE_mesh_new_nomain_from_curve_displist(const struct Object *ob,
                                                     const struct ListBase *dispbase);

bool BKE_mesh_ensure_facemap_customdata(struct Mesh *me);
bool BKE_mesh_clear_facemap_customdata(struct Mesh *me);

float (*BKE_mesh_orco_verts_get(struct Object *ob))[3];
void BKE_mesh_orco_verts_transform(struct Mesh *me, float (*orco)[3], int totvert, int invert);
int BKE_mesh_mface_index_validate(struct MFace *mface,
                                  struct CustomData *mfdata,
                                  int mfindex,
                                  int nr);
struct Mesh *BKE_mesh_from_object(struct Object *ob);
void BKE_mesh_assign_object(struct Main *bmain, struct Object *ob, struct Mesh *me);
void BKE_mesh_from_metaball(struct ListBase *lb, struct Mesh *me);
<<<<<<< HEAD
void BKE_mesh_from_nurbs_displist(struct Main *bmain,
                                  struct Object *ob,
                                  struct ListBase *dispbase,
                                  const char *obdata_name,
                                  bool temporary);

/* UPBGE (not static) */
int mesh_nurbs_displist_to_mdata(const struct Curve *cu,
                                 const struct ListBase *dispbase,
                                 struct MVert **r_allvert,
                                 int *r_totvert,
                                 struct MEdge **r_alledge,
                                 int *r_totedge,
                                 struct MLoop **r_allloop,
                                 struct MPoly **r_allpoly,
                                 struct MLoopUV **r_alluv,
                                 int *r_totloop,
                                 int *r_totpoly);
/**********************/

=======
>>>>>>> 5ef3afd8
void BKE_mesh_to_curve_nurblist(const struct Mesh *me,
                                struct ListBase *nurblist,
                                const int edge_users_test);
void BKE_mesh_to_curve(struct Main *bmain,
                       struct Depsgraph *depsgraph,
                       struct Scene *scene,
                       struct Object *ob);
void BKE_pointcloud_from_mesh(struct Mesh *me, struct PointCloud *pointcloud);
void BKE_mesh_to_pointcloud(struct Main *bmain,
                            struct Depsgraph *depsgraph,
                            struct Scene *scene,
                            struct Object *ob);
void BKE_mesh_from_pointcloud(const struct PointCloud *pointcloud, struct Mesh *me);
void BKE_pointcloud_to_mesh(struct Main *bmain,
                            struct Depsgraph *depsgraph,
                            struct Scene *scene,
                            struct Object *ob);
void BKE_mesh_material_index_remove(struct Mesh *me, short index);
bool BKE_mesh_material_index_used(struct Mesh *me, short index);
void BKE_mesh_material_index_clear(struct Mesh *me);
void BKE_mesh_material_remap(struct Mesh *me, const unsigned int *remap, unsigned int remap_len);
void BKE_mesh_smooth_flag_set(struct Mesh *me, const bool use_smooth);

/* Needed after converting a mesh with subsurf optimal display to mesh. */
void BKE_mesh_edges_set_draw_render(struct Mesh *me);

const char *BKE_mesh_cmp(struct Mesh *me1, struct Mesh *me2, float thresh);

struct BoundBox *BKE_mesh_boundbox_get(struct Object *ob);

void BKE_mesh_texspace_calc(struct Mesh *me);
void BKE_mesh_texspace_ensure(struct Mesh *me);
void BKE_mesh_texspace_get(struct Mesh *me, float r_loc[3], float r_size[3]);
void BKE_mesh_texspace_get_reference(struct Mesh *me,
                                     short **r_texflag,
                                     float **r_loc,
                                     float **r_size);
void BKE_mesh_texspace_copy_from_object(struct Mesh *me, struct Object *ob);

void BKE_mesh_split_faces(struct Mesh *mesh, bool free_loop_normals);

/* Create new mesh from the given object at its current state.
 * The owner of this mesh is unknown, it is up to the caller to decide.
 *
 * If preserve_all_data_layers is truth then the modifier stack is re-evaluated to ensure it
 * preserves all possible custom data layers.
 *
 * NOTE: Dependency graph argument is required when preserve_all_data_layers is truth, and is
 * ignored otherwise. */
struct Mesh *BKE_mesh_new_from_object(struct Depsgraph *depsgraph,
                                      struct Object *object,
                                      const bool preserve_all_data_layers,
                                      const bool preserve_origindex);

/* This is a version of BKE_mesh_new_from_object() which stores mesh in the given main database.
 * However, that function enforces object type to be a geometry one, and ensures a mesh is always
 * generated, be it empty. */
struct Mesh *BKE_mesh_new_from_object_to_bmain(struct Main *bmain,
                                               struct Depsgraph *depsgraph,
                                               struct Object *object,
                                               bool preserve_all_data_layers);

struct Mesh *BKE_mesh_create_derived_for_modifier(struct Depsgraph *depsgraph,
                                                  struct Scene *scene,
                                                  struct Object *ob_eval,
                                                  struct ModifierData *md_eval,
                                                  const bool build_shapekey_layers);

/* Copies a nomain-Mesh into an existing Mesh. */
void BKE_mesh_nomain_to_mesh(struct Mesh *mesh_src,
                             struct Mesh *mesh_dst,
                             struct Object *ob,
                             const struct CustomData_MeshMasks *mask,
                             bool take_ownership);
void BKE_mesh_nomain_to_meshkey(struct Mesh *mesh_src, struct Mesh *mesh_dst, struct KeyBlock *kb);

/* vertex level transformations & checks (no derived mesh) */

bool BKE_mesh_minmax(const struct Mesh *me, float r_min[3], float r_max[3]);
void BKE_mesh_transform(struct Mesh *me, const float mat[4][4], bool do_keys);
void BKE_mesh_translate(struct Mesh *me, const float offset[3], const bool do_keys);

void BKE_mesh_ensure_navmesh(struct Mesh *me);

void BKE_mesh_tessface_ensure(struct Mesh *mesh);
void BKE_mesh_tessface_clear(struct Mesh *mesh);

void BKE_mesh_do_versions_cd_flag_init(struct Mesh *mesh);

void BKE_mesh_mselect_clear(struct Mesh *me);
void BKE_mesh_mselect_validate(struct Mesh *me);
int BKE_mesh_mselect_find(struct Mesh *me, int index, int type);
int BKE_mesh_mselect_active_get(struct Mesh *me, int type);
void BKE_mesh_mselect_active_set(struct Mesh *me, int index, int type);

void BKE_mesh_count_selected_items(const struct Mesh *mesh, int r_count[3]);

float (*BKE_mesh_vert_coords_alloc(const struct Mesh *mesh, int *r_vert_len))[3];
void BKE_mesh_vert_coords_get(const struct Mesh *mesh, float (*vert_coords)[3]);

void BKE_mesh_vert_coords_apply_with_mat4(struct Mesh *mesh,
                                          const float (*vert_coords)[3],
                                          const float mat[4][4]);
void BKE_mesh_vert_coords_apply(struct Mesh *mesh, const float (*vert_coords)[3]);
void BKE_mesh_vert_normals_apply(struct Mesh *mesh, const short (*vert_normals)[3]);

/* *** mesh_tessellate.c *** */

void mesh_loops_to_tessdata(struct CustomData *fdata, //UPBGE (not static)
                       struct CustomData *ldata,
                       struct MFace *mface,
                       const int *polyindices,
                       uint (*loopindices)[4],
                       const int num_faces);

int BKE_mesh_tessface_calc_ex(struct CustomData *fdata,
                              struct CustomData *ldata,
                              struct CustomData *pdata,
                              struct MVert *mvert,
                              int totface,
                              int totloop,
                              int totpoly,
                              const bool do_face_nor_copy);
void BKE_mesh_tessface_calc(struct Mesh *mesh);

void BKE_mesh_recalc_looptri(const struct MLoop *mloop,
                             const struct MPoly *mpoly,
                             const struct MVert *mvert,
                             int totloop,
                             int totpoly,
                             struct MLoopTri *mlooptri);
void BKE_mesh_recalc_looptri_with_normals(const struct MLoop *mloop,
                                          const struct MPoly *mpoly,
                                          const struct MVert *mvert,
                                          int totloop,
                                          int totpoly,
                                          struct MLoopTri *mlooptri,
                                          const float (*poly_normals)[3]);

/* *** mesh_normals.cc *** */

void BKE_mesh_normals_tag_dirty(struct Mesh *mesh);
void BKE_mesh_calc_normals_poly(const struct MVert *mvert,
                                int mvert_len,
                                const struct MLoop *mloop,
                                int mloop_len,
                                const struct MPoly *mpoly,
                                int mpoly_len,
                                float (*r_poly_normals)[3]);
void BKE_mesh_calc_normals_poly_and_vertex(struct MVert *mvert,
                                           int mvert_len,
                                           const struct MLoop *mloop,
                                           int mloop_len,
                                           const struct MPoly *mpolys,
                                           int mpoly_len,
                                           float (*r_poly_normals)[3],
                                           float (*r_vert_normals)[3]);
void BKE_mesh_calc_normals(struct Mesh *me);
void BKE_mesh_ensure_normals(struct Mesh *me);
void BKE_mesh_ensure_normals_for_display(struct Mesh *mesh);
void BKE_mesh_calc_normals_looptri(struct MVert *mverts,
                                   int numVerts,
                                   const struct MLoop *mloop,
                                   const struct MLoopTri *looptri,
                                   int looptri_num,
                                   float (*r_tri_nors)[3]);
void BKE_mesh_loop_manifold_fan_around_vert_next(const struct MLoop *mloops,
                                                 const struct MPoly *mpolys,
                                                 const int *loop_to_poly,
                                                 const int *e2lfan_curr,
                                                 const uint mv_pivot_index,
                                                 const struct MLoop **r_mlfan_curr,
                                                 int *r_mlfan_curr_index,
                                                 int *r_mlfan_vert_index,
                                                 int *r_mpfan_curr_index);

void BKE_edges_sharp_from_angle_set(const struct MVert *mverts,
                                    const int numVerts,
                                    struct MEdge *medges,
                                    const int numEdges,
                                    struct MLoop *mloops,
                                    const int numLoops,
                                    struct MPoly *mpolys,
                                    const float (*polynors)[3],
                                    const int numPolys,
                                    const float split_angle);

/**
 * References a contiguous loop-fan with normal offset vars.
 */
typedef struct MLoopNorSpace {
  /** Automatically computed loop normal. */
  float vec_lnor[3];
  /** Reference vector, orthogonal to vec_lnor. */
  float vec_ref[3];
  /** Third vector, orthogonal to vec_lnor and vec_ref. */
  float vec_ortho[3];
  /** Reference angle, around vec_ortho, in ]0, pi] range (0.0 marks that space as invalid). */
  float ref_alpha;
  /** Reference angle, around vec_lnor, in ]0, 2pi] range (0.0 marks that space as invalid). */
  float ref_beta;
  /** All loops using this lnor space (i.e. smooth fan of loops),
   * as (depending on owning MLoopNorSpaceArrary.data_type):
   *     - Indices (uint_in_ptr), or
   *     - BMLoop pointers. */
  struct LinkNode *loops;
  char flags;

  /** To be used for extended processing related to loop normal spaces (aka smooth fans). */
  void *user_data;
} MLoopNorSpace;
/**
 * MLoopNorSpace.flags
 */
enum {
  MLNOR_SPACE_IS_SINGLE = 1 << 0,
};

/**
 * Collection of #MLoopNorSpace basic storage & pre-allocation.
 */
typedef struct MLoopNorSpaceArray {
  MLoopNorSpace **lspacearr; /* MLoop aligned array */
  struct LinkNode
      *loops_pool; /* Allocated once, avoids to call BLI_linklist_prepend_arena() for each loop! */
  char data_type;  /* Whether we store loop indices, or pointers to BMLoop. */
  int num_spaces;  /* Number of clnors spaces defined in this array. */
  struct MemArena *mem;
} MLoopNorSpaceArray;
/**
 * MLoopNorSpaceArray.data_type
 */
enum {
  MLNOR_SPACEARR_LOOP_INDEX = 0,
  MLNOR_SPACEARR_BMLOOP_PTR = 1,
};

/* Low-level custom normals functions. */
void BKE_lnor_spacearr_init(MLoopNorSpaceArray *lnors_spacearr,
                            const int numLoops,
                            const char data_type);
void BKE_lnor_spacearr_clear(MLoopNorSpaceArray *lnors_spacearr);
void BKE_lnor_spacearr_free(MLoopNorSpaceArray *lnors_spacearr);

void BKE_lnor_spacearr_tls_init(MLoopNorSpaceArray *lnors_spacearr,
                                MLoopNorSpaceArray *lnors_spacearr_tls);
void BKE_lnor_spacearr_tls_join(MLoopNorSpaceArray *lnors_spacearr,
                                MLoopNorSpaceArray *lnors_spacearr_tls);

MLoopNorSpace *BKE_lnor_space_create(MLoopNorSpaceArray *lnors_spacearr);
void BKE_lnor_space_define(MLoopNorSpace *lnor_space,
                           const float lnor[3],
                           float vec_ref[3],
                           float vec_other[3],
                           struct BLI_Stack *edge_vectors);
void BKE_lnor_space_add_loop(MLoopNorSpaceArray *lnors_spacearr,
                             MLoopNorSpace *lnor_space,
                             const int ml_index,
                             void *bm_loop,
                             const bool is_single);
void BKE_lnor_space_custom_data_to_normal(MLoopNorSpace *lnor_space,
                                          const short clnor_data[2],
                                          float r_custom_lnor[3]);
void BKE_lnor_space_custom_normal_to_data(MLoopNorSpace *lnor_space,
                                          const float custom_lnor[3],
                                          short r_clnor_data[2]);

/* Medium-level custom normals functions. */
void BKE_mesh_normals_loop_split(const struct MVert *mverts,
                                 const int numVerts,
                                 struct MEdge *medges,
                                 const int numEdges,
                                 struct MLoop *mloops,
                                 float (*r_loopnors)[3],
                                 const int numLoops,
                                 struct MPoly *mpolys,
                                 const float (*polynors)[3],
                                 const int numPolys,
                                 const bool use_split_normals,
                                 const float split_angle,
                                 MLoopNorSpaceArray *r_lnors_spacearr,
                                 short (*clnors_data)[2],
                                 int *r_loop_to_poly);

void BKE_mesh_normals_loop_custom_set(const struct MVert *mverts,
                                      const int numVerts,
                                      struct MEdge *medges,
                                      const int numEdges,
                                      struct MLoop *mloops,
                                      float (*r_custom_loopnors)[3],
                                      const int numLoops,
                                      struct MPoly *mpolys,
                                      const float (*polynors)[3],
                                      const int numPolys,
                                      short (*r_clnors_data)[2]);
void BKE_mesh_normals_loop_custom_from_vertices_set(const struct MVert *mverts,
                                                    float (*r_custom_vertnors)[3],
                                                    const int numVerts,
                                                    struct MEdge *medges,
                                                    const int numEdges,
                                                    struct MLoop *mloops,
                                                    const int numLoops,
                                                    struct MPoly *mpolys,
                                                    const float (*polynors)[3],
                                                    const int numPolys,
                                                    short (*r_clnors_data)[2]);

void BKE_mesh_normals_loop_to_vertex(const int numVerts,
                                     const struct MLoop *mloops,
                                     const int numLoops,
                                     const float (*clnors)[3],
                                     float (*r_vert_clnors)[3]);

/* High-level custom normals functions. */
bool BKE_mesh_has_custom_loop_normals(struct Mesh *me);

void BKE_mesh_calc_normals_split(struct Mesh *mesh);
void BKE_mesh_calc_normals_split_ex(struct Mesh *mesh,
                                    struct MLoopNorSpaceArray *r_lnors_spacearr);

void BKE_mesh_set_custom_normals(struct Mesh *mesh, float (*r_custom_loopnors)[3]);
void BKE_mesh_set_custom_normals_from_vertices(struct Mesh *mesh, float (*r_custom_vertnors)[3]);

/* *** mesh_evaluate.cc *** */

void BKE_mesh_calc_poly_normal(const struct MPoly *mpoly,
                               const struct MLoop *loopstart,
                               const struct MVert *mvarray,
                               float r_no[3]);
void BKE_mesh_calc_poly_normal_coords(const struct MPoly *mpoly,
                                      const struct MLoop *loopstart,
                                      const float (*vertex_coords)[3],
                                      float r_no[3]);
void BKE_mesh_calc_poly_center(const struct MPoly *mpoly,
                               const struct MLoop *loopstart,
                               const struct MVert *mvarray,
                               float r_cent[3]);
float BKE_mesh_calc_poly_area(const struct MPoly *mpoly,
                              const struct MLoop *loopstart,
                              const struct MVert *mvarray);
float BKE_mesh_calc_area(const struct Mesh *me);
float BKE_mesh_calc_poly_uv_area(const struct MPoly *mpoly, const struct MLoopUV *uv_array);
void BKE_mesh_calc_poly_angles(const struct MPoly *mpoly,
                               const struct MLoop *loopstart,
                               const struct MVert *mvarray,
                               float angles[]);

void BKE_mesh_poly_edgehash_insert(struct EdgeHash *ehash,
                                   const struct MPoly *mp,
                                   const struct MLoop *mloop);
void BKE_mesh_poly_edgebitmap_insert(unsigned int *edge_bitmap,
                                     const struct MPoly *mp,
                                     const struct MLoop *mloop);

bool BKE_mesh_center_median(const struct Mesh *me, float r_cent[3]);
bool BKE_mesh_center_median_from_polys(const struct Mesh *me, float r_cent[3]);
bool BKE_mesh_center_bounds(const struct Mesh *me, float r_cent[3]);
bool BKE_mesh_center_of_surface(const struct Mesh *me, float r_cent[3]);
bool BKE_mesh_center_of_volume(const struct Mesh *me, float r_cent[3]);

void BKE_mesh_calc_volume(const struct MVert *mverts,
                          const int mverts_num,
                          const struct MLoopTri *mlooptri,
                          const int looptri_num,
                          const struct MLoop *mloop,
                          float *r_volume,
                          float r_center[3]);

/* tessface */
void BKE_mesh_convert_mfaces_to_mpolys(struct Mesh *mesh);
void BKE_mesh_do_versions_convert_mfaces_to_mpolys(struct Mesh *mesh);
void BKE_mesh_convert_mfaces_to_mpolys_ex(struct ID *id,
                                          struct CustomData *fdata,
                                          struct CustomData *ldata,
                                          struct CustomData *pdata,
                                          int totedge_i,
                                          int totface_i,
                                          int totloop_i,
                                          int totpoly_i,
                                          struct MEdge *medge,
                                          struct MFace *mface,
                                          int *r_totloop,
                                          int *r_totpoly,
                                          struct MLoop **r_mloop,
                                          struct MPoly **r_mpoly);

void BKE_mesh_mdisp_flip(struct MDisps *md, const bool use_loop_mdisp_flip);

void BKE_mesh_polygon_flip_ex(struct MPoly *mpoly,
                              struct MLoop *mloop,
                              struct CustomData *ldata,
                              float (*lnors)[3],
                              struct MDisps *mdisp,
                              const bool use_loop_mdisp_flip);
void BKE_mesh_polygon_flip(struct MPoly *mpoly, struct MLoop *mloop, struct CustomData *ldata);
void BKE_mesh_polygons_flip(struct MPoly *mpoly,
                            struct MLoop *mloop,
                            struct CustomData *ldata,
                            int totpoly);

/* Merge verts. */
/* Enum for merge_mode of #BKE_mesh_merge_verts.
 * Refer to mesh_merge.c for details. */
enum {
  MESH_MERGE_VERTS_DUMP_IF_MAPPED,
  MESH_MERGE_VERTS_DUMP_IF_EQUAL,
};
struct Mesh *BKE_mesh_merge_verts(struct Mesh *mesh,
                                  const int *vtargetmap,
                                  const int tot_vtargetmap,
                                  const int merge_mode);

/* flush flags */
void BKE_mesh_flush_hidden_from_verts_ex(const struct MVert *mvert,
                                         const struct MLoop *mloop,
                                         struct MEdge *medge,
                                         const int totedge,
                                         struct MPoly *mpoly,
                                         const int totpoly);
void BKE_mesh_flush_hidden_from_verts(struct Mesh *me);
void BKE_mesh_flush_hidden_from_polys_ex(struct MVert *mvert,
                                         const struct MLoop *mloop,
                                         struct MEdge *medge,
                                         const int totedge,
                                         const struct MPoly *mpoly,
                                         const int totpoly);
void BKE_mesh_flush_hidden_from_polys(struct Mesh *me);
void BKE_mesh_flush_select_from_polys_ex(struct MVert *mvert,
                                         const int totvert,
                                         const struct MLoop *mloop,
                                         struct MEdge *medge,
                                         const int totedge,
                                         const struct MPoly *mpoly,
                                         const int totpoly);
void BKE_mesh_flush_select_from_polys(struct Mesh *me);
void BKE_mesh_flush_select_from_verts_ex(const struct MVert *mvert,
                                         const int totvert,
                                         const struct MLoop *mloop,
                                         struct MEdge *medge,
                                         const int totedge,
                                         struct MPoly *mpoly,
                                         const int totpoly);
void BKE_mesh_flush_select_from_verts(struct Mesh *me);

/* spatial evaluation */
void BKE_mesh_calc_relative_deform(const struct MPoly *mpoly,
                                   const int totpoly,
                                   const struct MLoop *mloop,
                                   const int totvert,

                                   const float (*vert_cos_src)[3],
                                   const float (*vert_cos_dst)[3],

                                   const float (*vert_cos_org)[3],
                                   float (*vert_cos_new)[3]);

/* *** mesh_validate.c *** */

bool BKE_mesh_validate(struct Mesh *me, const bool do_verbose, const bool cddata_check_mask);
bool BKE_mesh_is_valid(struct Mesh *me);
bool BKE_mesh_validate_material_indices(struct Mesh *me);

bool BKE_mesh_validate_arrays(struct Mesh *me,
                              struct MVert *mverts,
                              unsigned int totvert,
                              struct MEdge *medges,
                              unsigned int totedge,
                              struct MFace *mfaces,
                              unsigned int totface,
                              struct MLoop *mloops,
                              unsigned int totloop,
                              struct MPoly *mpolys,
                              unsigned int totpoly,
                              struct MDeformVert *dverts, /* assume totvert length */
                              const bool do_verbose,
                              const bool do_fixes,
                              bool *r_change);

bool BKE_mesh_validate_all_customdata(struct CustomData *vdata,
                                      const uint totvert,
                                      struct CustomData *edata,
                                      const uint totedge,
                                      struct CustomData *ldata,
                                      const uint totloop,
                                      struct CustomData *pdata,
                                      const uint totpoly,
                                      const bool check_meshmask,
                                      const bool do_verbose,
                                      const bool do_fixes,
                                      bool *r_change);

void BKE_mesh_strip_loose_faces(struct Mesh *me);
void BKE_mesh_strip_loose_polysloops(struct Mesh *me);
void BKE_mesh_strip_loose_edges(struct Mesh *me);

void BKE_mesh_calc_edges_legacy(struct Mesh *me, const bool use_old);
void BKE_mesh_calc_edges_loose(struct Mesh *mesh);
void BKE_mesh_calc_edges(struct Mesh *mesh, bool keep_existing_edges, const bool select_new_edges);
void BKE_mesh_calc_edges_tessface(struct Mesh *mesh);

/* In DerivedMesh.cc */
void BKE_mesh_wrapper_deferred_finalize(struct Mesh *me_eval,
                                        const CustomData_MeshMasks *cd_mask_finalize);

/* **** Depsgraph evaluation **** */

void BKE_mesh_eval_geometry(struct Depsgraph *depsgraph, struct Mesh *mesh);

/* Draw Cache */
void BKE_mesh_batch_cache_dirty_tag(struct Mesh *me, eMeshBatchDirtyMode mode);
void BKE_mesh_batch_cache_free(struct Mesh *me);

extern void (*BKE_mesh_batch_cache_dirty_tag_cb)(struct Mesh *me, eMeshBatchDirtyMode mode);
extern void (*BKE_mesh_batch_cache_free_cb)(struct Mesh *me);

/* Inlines */

/* This is a copy of DM_origindex_mface_mpoly().
 * Instead of -1 that function uses ORIGINDEX_NONE as defined in BKE_customdata.h,
 * but I don't want to force every user of BKE_mesh.h to also include that file.
 * ~~ Sybren */
BLI_INLINE int BKE_mesh_origindex_mface_mpoly(const int *index_mf_to_mpoly,
                                              const int *index_mp_to_orig,
                                              const int i)
{
  const int j = index_mf_to_mpoly[i];
  return (j != -1) ? (index_mp_to_orig ? index_mp_to_orig[j] : j) : -1;
}

#ifdef __cplusplus
}
#endif<|MERGE_RESOLUTION|>--- conflicted
+++ resolved
@@ -144,12 +144,6 @@
 struct Mesh *BKE_mesh_from_object(struct Object *ob);
 void BKE_mesh_assign_object(struct Main *bmain, struct Object *ob, struct Mesh *me);
 void BKE_mesh_from_metaball(struct ListBase *lb, struct Mesh *me);
-<<<<<<< HEAD
-void BKE_mesh_from_nurbs_displist(struct Main *bmain,
-                                  struct Object *ob,
-                                  struct ListBase *dispbase,
-                                  const char *obdata_name,
-                                  bool temporary);
 
 /* UPBGE (not static) */
 int mesh_nurbs_displist_to_mdata(const struct Curve *cu,
@@ -165,8 +159,6 @@
                                  int *r_totpoly);
 /**********************/
 
-=======
->>>>>>> 5ef3afd8
 void BKE_mesh_to_curve_nurblist(const struct Mesh *me,
                                 struct ListBase *nurblist,
                                 const int edge_users_test);
