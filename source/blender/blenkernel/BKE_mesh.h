--- conflicted
+++ resolved
@@ -250,12 +250,8 @@
 void BKE_mesh_transform(struct Mesh *me, const float mat[4][4], bool do_keys);
 void BKE_mesh_translate(struct Mesh *me, const float offset[3], const bool do_keys);
 
-<<<<<<< HEAD
 void BKE_mesh_ensure_navmesh(struct Mesh *me);
 
-void BKE_mesh_tessface_calc(struct Mesh *mesh);
-=======
->>>>>>> d52b7dbe
 void BKE_mesh_tessface_ensure(struct Mesh *mesh);
 void BKE_mesh_tessface_clear(struct Mesh *mesh);
 
