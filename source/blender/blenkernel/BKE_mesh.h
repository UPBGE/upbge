--- conflicted
+++ resolved
@@ -312,12 +312,8 @@
 void BKE_mesh_transform(struct Mesh *me, const float mat[4][4], bool do_keys);
 void BKE_mesh_translate(struct Mesh *me, const float offset[3], bool do_keys);
 
-<<<<<<< HEAD
 void BKE_mesh_ensure_navmesh(struct Mesh *me);
 
-void BKE_mesh_tessface_ensure(struct Mesh *mesh);
-=======
->>>>>>> 2ee68917
 void BKE_mesh_tessface_clear(struct Mesh *mesh);
 
 void BKE_mesh_do_versions_cd_flag_init(struct Mesh *mesh);
