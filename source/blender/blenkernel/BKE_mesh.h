/* SPDX-FileCopyrightText: 2001-2002 NaN Holding BV. All rights reserved.
 *
 * SPDX-License-Identifier: GPL-2.0-or-later */
#pragma once

/** \file
 * \ingroup bke
 */

<<<<<<< HEAD
#include "BKE_customdata.hh" // UPBGE

=======
#include "BLI_array.hh"
>>>>>>> 8f9fa07c
#include "BLI_compiler_attrs.h"
#include "BLI_compiler_compat.h"
#include "BLI_utildefines.h"

#include "DNA_mesh_types.h"

struct BMesh;
struct BMeshCreateParams;
struct BMeshFromMeshParams;
struct BMeshToMeshParams;
struct CustomData;
struct CustomData_MeshMasks;
struct Depsgraph;
struct KeyBlock;
struct LinkNode;
struct ListBase;
struct MDeformVert;
struct MDisps;
struct MFace;
struct Main;
struct MemArena;
struct Mesh;
struct Object;
struct Scene;

/* TODO: Move to `BKE_mesh_types.hh` when possible. */
enum eMeshBatchDirtyMode {
  BKE_MESH_BATCH_DIRTY_ALL = 0,
  BKE_MESH_BATCH_DIRTY_SELECT,
  BKE_MESH_BATCH_DIRTY_SELECT_PAINT,
  BKE_MESH_BATCH_DIRTY_SHADING,
  BKE_MESH_BATCH_DIRTY_UVEDIT_ALL,
  BKE_MESH_BATCH_DIRTY_UVEDIT_SELECT,
};

/* `mesh.cc` */

BMesh *BKE_mesh_to_bmesh_ex(const Mesh *mesh,
                            const BMeshCreateParams *create_params,
                            const BMeshFromMeshParams *convert_params);
BMesh *BKE_mesh_to_bmesh(Mesh *mesh,
                         Object *ob,
                         bool add_key_index,
                         const BMeshCreateParams *params);

Mesh *BKE_mesh_from_bmesh_nomain(BMesh *bm,
                                 const BMeshToMeshParams *params,
                                 const Mesh *me_settings);
Mesh *BKE_mesh_from_bmesh_for_eval_nomain(BMesh *bm,
                                          const CustomData_MeshMasks *cd_mask_extra,
                                          const Mesh *me_settings);

/**
 * Add original index (#CD_ORIGINDEX) layers if they don't already exist. This is meant to be used
 * when creating an evaluated mesh from an original edit mode mesh, to allow mapping from the
 * evaluated vertices to the originals.
 *
 * The mesh is expected to of a `ME_WRAPPER_TYPE_MDATA` wrapper type. This is asserted.
 */
void BKE_mesh_ensure_default_orig_index_customdata(Mesh *mesh);

/**
 * Same as #BKE_mesh_ensure_default_orig_index_customdata but does not perform any checks: they
 * must be done by the caller.
 */
void BKE_mesh_ensure_default_orig_index_customdata_no_check(Mesh *mesh);

/**
 * Free (or release) any data used by this mesh (does not free the mesh itself).
 * Only use for undo, in most cases `BKE_id_free(nullptr, me)` should be used.
 */
void BKE_mesh_free_data_for_undo(Mesh *mesh);

/**
 * Remove all geometry and derived data like caches from the mesh.
 */
void BKE_mesh_clear_geometry(Mesh *mesh);

/**
 * Same as #BKE_mesh_clear_geometry, but also clears attribute meta-data like active attribute
 * names and vertex group names. Used when the geometry is *entirely* replaced.
 */
void BKE_mesh_clear_geometry_and_metadata(Mesh *mesh);

Mesh *BKE_mesh_add(Main *bmain, const char *name);

void BKE_mesh_free_editmesh(Mesh *mesh);

/**
 * A version of #BKE_mesh_copy_parameters that is intended for evaluated output
 * (the modifier stack for example).
 *
 * \warning User counts are not handled for ID's.
 */
void BKE_mesh_copy_parameters_for_eval(Mesh *me_dst, const Mesh *me_src);
/**
 * Copy user editable settings that we want to preserve
 * when a new mesh is based on an existing mesh.
 */
void BKE_mesh_copy_parameters(Mesh *me_dst, const Mesh *me_src);
void BKE_mesh_ensure_skin_customdata(Mesh *mesh);

/** Add face offsets to describe faces to a new mesh. */
void BKE_mesh_face_offsets_ensure_alloc(Mesh *mesh);

Mesh *BKE_mesh_new_nomain(int verts_num, int edges_num, int faces_num, int corners_num);
Mesh *BKE_mesh_new_nomain_from_template(
    const Mesh *me_src, int verts_num, int edges_num, int faces_num, int corners_num);
Mesh *BKE_mesh_new_nomain_from_template_ex(const Mesh *me_src,
                                           int verts_num,
                                           int edges_num,
                                           int tessface_num,
                                           int faces_num,
                                           int corners_num,
                                           CustomData_MeshMasks mask);

/**
 * Performs copy for use during evaluation.
 */
Mesh *BKE_mesh_copy_for_eval(const Mesh &source);

/**
 * These functions construct a new Mesh,
 * contrary to #BKE_mesh_to_curve_nurblist which modifies ob itself.
 */
Mesh *BKE_mesh_new_nomain_from_curve(const Object *ob);
Mesh *BKE_mesh_new_nomain_from_curve_displist(const Object *ob, const ListBase *dispbase);

bool BKE_mesh_attribute_required(const char *name);

blender::Array<blender::float3> BKE_mesh_orco_verts_get(const Object *ob);
void BKE_mesh_orco_verts_transform(Mesh *mesh,
                                   blender::MutableSpan<blender::float3> orco,
                                   bool invert);
void BKE_mesh_orco_verts_transform(Mesh *mesh, float (*orco)[3], int totvert, bool invert);

/**
 * Add a #CD_ORCO layer to the Mesh if there is none already.
 */
void BKE_mesh_orco_ensure(Object *ob, Mesh *mesh);

Mesh *BKE_mesh_from_object(Object *ob);
void BKE_mesh_assign_object(Main *bmain, Object *ob, Mesh *mesh);
void BKE_mesh_to_curve_nurblist(const Mesh *mesh, ListBase *nurblist, int edge_users_test);
void BKE_mesh_to_curve(Main *bmain, Depsgraph *depsgraph, Scene *scene, Object *ob);
void BKE_mesh_to_pointcloud(Main *bmain, Depsgraph *depsgraph, Scene *scene, Object *ob);
void BKE_pointcloud_to_mesh(Main *bmain, Depsgraph *depsgraph, Scene *scene, Object *ob);
void BKE_mesh_material_index_remove(Mesh *mesh, short index);
bool BKE_mesh_material_index_used(Mesh *mesh, short index);
void BKE_mesh_material_index_clear(Mesh *mesh);
void BKE_mesh_material_remap(Mesh *mesh, const unsigned int *remap, unsigned int remap_len);

void BKE_mesh_texspace_calc(Mesh *mesh);
void BKE_mesh_texspace_ensure(Mesh *mesh);
void BKE_mesh_texspace_get(Mesh *mesh, float r_texspace_location[3], float r_texspace_size[3]);
void BKE_mesh_texspace_get_reference(Mesh *mesh,
                                     char **r_texspace_flag,
                                     float **r_texspace_location,
                                     float **r_texspace_size);

/**
 * Create new mesh from the given object at its current state.
 * The caller owns the result mesh.
 *
 * If \a preserve_all_data_layers is true then the modifier stack is re-evaluated to ensure it
 * preserves all possible custom data layers.
 *
 * \note Dependency graph argument is required when preserve_all_data_layers is true, and is
 * ignored otherwise.
 */
Mesh *BKE_mesh_new_from_object(Depsgraph *depsgraph,
                               Object *object,
                               bool preserve_all_data_layers,
                               bool preserve_origindex);

/**
 * This is a version of BKE_mesh_new_from_object() which stores mesh in the given main database.
 * However, that function enforces object type to be a geometry one, and ensures a mesh is always
 * generated, be it empty.
 */
Mesh *BKE_mesh_new_from_object_to_bmain(Main *bmain,
                                        Depsgraph *depsgraph,
                                        Object *object,
                                        bool preserve_all_data_layers);

/**
 * Move data from a mesh outside of the main data-base into a mesh in the data-base.
 * Takes ownership of the source mesh.
 */
void BKE_mesh_nomain_to_mesh(Mesh *mesh_src, Mesh *mesh_dst, Object *ob);
void BKE_mesh_nomain_to_meshkey(Mesh *mesh_src, Mesh *mesh_dst, KeyBlock *kb);

/* Vertex level transformations & checks (no evaluated mesh). */

/* basic vertex data functions */
void BKE_mesh_transform(Mesh *mesh, const float mat[4][4], bool do_keys);
void BKE_mesh_translate(Mesh *mesh, const float offset[3], bool do_keys);

void BKE_mesh_tessface_clear(Mesh *mesh);

void BKE_mesh_mselect_clear(Mesh *mesh);
void BKE_mesh_mselect_validate(Mesh *mesh);
/**
 * \return the index within `me->mselect`, or -1
 */
int BKE_mesh_mselect_find(const Mesh *mesh, int index, int type);
/**
 * \return The index of the active element.
 */
int BKE_mesh_mselect_active_get(const Mesh *mesh, int type);
void BKE_mesh_mselect_active_set(Mesh *mesh, int index, int type);

void BKE_mesh_count_selected_items(const Mesh *mesh, int r_count[3]);

/* *** mesh_normals.cc *** */

/** Return true if the mesh vertex normals either are not stored or are dirty. */
bool BKE_mesh_vert_normals_are_dirty(const Mesh *mesh);

/** Return true if the mesh face normals either are not stored or are dirty. */
bool BKE_mesh_face_normals_are_dirty(const Mesh *mesh);

/**
 * References a contiguous loop-fan with normal offset vars.
 */
struct MLoopNorSpace {
  /** Automatically computed loop normal. */
  float vec_lnor[3];
  /** Reference vector, orthogonal to vec_lnor. */
  float vec_ref[3];
  /** Third vector, orthogonal to vec_lnor and vec_ref. */
  float vec_ortho[3];
  /** Reference angle, around vec_ortho, in ]0, pi] range (0.0 marks that space as invalid). */
  float ref_alpha;
  /** Reference angle, around vec_lnor, in ]0, 2pi] range (0.0 marks that space as invalid). */
  float ref_beta;
  /** All loops using this lnor space (i.e. smooth fan of loops),
   * as (depending on owning MLoopNorSpaceArrary.data_type):
   *     - Indices (uint_in_ptr), or
   *     - BMLoop pointers. */
  struct LinkNode *loops;
  char flags;
};
/**
 * MLoopNorSpace.flags
 */
enum {
  MLNOR_SPACE_IS_SINGLE = 1 << 0,
};

/**
 * Collection of #MLoopNorSpace basic storage & pre-allocation.
 */
struct MLoopNorSpaceArray {
  MLoopNorSpace **lspacearr; /* Face corner aligned array */
  struct LinkNode
      *loops_pool; /* Allocated once, avoids to call BLI_linklist_prepend_arena() for each loop! */
  char data_type;  /* Whether we store loop indices, or pointers to BMLoop. */
  int spaces_num;  /* Number of clnors spaces defined in this array. */
  struct MemArena *mem;
};
/**
 * MLoopNorSpaceArray.data_type
 */
enum {
  MLNOR_SPACEARR_LOOP_INDEX = 0,
  MLNOR_SPACEARR_BMLOOP_PTR = 1,
};

/* Low-level custom normals functions. */
void BKE_lnor_spacearr_init(MLoopNorSpaceArray *lnors_spacearr, int numLoops, char data_type);
void BKE_lnor_spacearr_clear(MLoopNorSpaceArray *lnors_spacearr);
void BKE_lnor_spacearr_free(MLoopNorSpaceArray *lnors_spacearr);

/**
 * Utility for multi-threaded calculation that ensures
 * `lnors_spacearr_tls` doesn't share memory with `lnors_spacearr`
 * that would cause it not to be thread safe.
 *
 * \note This works as long as threads never operate on the same loops at once.
 */
void BKE_lnor_spacearr_tls_init(MLoopNorSpaceArray *lnors_spacearr,
                                MLoopNorSpaceArray *lnors_spacearr_tls);
/**
 * Utility for multi-threaded calculation
 * that merges `lnors_spacearr_tls` into `lnors_spacearr`.
 */
void BKE_lnor_spacearr_tls_join(MLoopNorSpaceArray *lnors_spacearr,
                                MLoopNorSpaceArray *lnors_spacearr_tls);

MLoopNorSpace *BKE_lnor_space_create(MLoopNorSpaceArray *lnors_spacearr);

/**
 * Should only be called once.
 * Beware, this modifies ref_vec and other_vec in place!
 * In case no valid space can be generated, ref_alpha and ref_beta are set to zero
 * (which means 'use auto lnors').
 */
void BKE_lnor_space_define(MLoopNorSpace *lnor_space,
                           const float lnor[3],
                           const float vec_ref[3],
                           const float vec_other[3],
                           blender::Span<blender::float3> edge_vectors);

/**
 * Add a new given loop to given lnor_space.
 * Depending on \a lnor_space->data_type, we expect \a bm_loop to be a pointer to BMLoop struct
 * (in case of BMLOOP_PTR), or nullptr (in case of LOOP_INDEX), loop index is then stored in
 * pointer. If \a is_single is set, the BMLoop or loop index is directly stored in \a
 * lnor_space->loops pointer (since there is only one loop in this fan), else it is added to the
 * linked list of loops in the fan.
 */
void BKE_lnor_space_add_loop(MLoopNorSpaceArray *lnors_spacearr,
                             MLoopNorSpace *lnor_space,
                             int corner,
                             void *bm_loop,
                             bool is_single);
void BKE_lnor_space_custom_data_to_normal(const MLoopNorSpace *lnor_space,
                                          const short clnor_data[2],
                                          float r_custom_lnor[3]);
void BKE_lnor_space_custom_normal_to_data(const MLoopNorSpace *lnor_space,
                                          const float custom_lnor[3],
                                          short r_clnor_data[2]);

/**
 * Computes average per-vertex normals from given custom loop normals.
 *
 * \param clnors: The computed custom loop normals.
 * \param r_vert_clnors: The (already allocated) array where to store averaged per-vertex normals.
 */
void BKE_mesh_normals_loop_to_vertex(int numVerts,
                                     const int *corner_verts,
                                     int numLoops,
                                     const float (*clnors)[3],
                                     float (*r_vert_clnors)[3]);

/**
 * High-level custom normals functions.
 */
bool BKE_mesh_has_custom_loop_normals(Mesh *mesh);

/**
 * Higher level functions hiding most of the code needed around call to
 * #normals_corner_custom_set().
 *
 * \param r_custom_loop_normals: is not const, since code will replace zero_v3 normals there
 * with automatically computed vectors.
 */
void BKE_mesh_set_custom_normals(Mesh *mesh, float (*r_custom_loop_normals)[3]);
/**
 * Higher level functions hiding most of the code needed around call to
 * #normals_corner_custom_set_from_verts().
 *
 * \param r_custom_vert_normals: is not const, since code will replace zero_v3 normals there
 * with automatically computed vectors.
 */
void BKE_mesh_set_custom_normals_from_verts(Mesh *mesh, float (*r_custom_vert_normals)[3]);

/* *** mesh_evaluate.cc *** */

float BKE_mesh_calc_area(const Mesh *mesh);

bool BKE_mesh_center_median(const Mesh *mesh, float r_cent[3]);
/**
 * Calculate the center from faces,
 * use when we want to ignore vertex locations that don't have connected faces.
 */
bool BKE_mesh_center_median_from_faces(const Mesh *mesh, float r_cent[3]);
bool BKE_mesh_center_of_surface(const Mesh *mesh, float r_cent[3]);
/**
 * \note Mesh must be manifold with consistent face-winding,
 * see #mesh_calc_face_volume_centroid for details.
 */
bool BKE_mesh_center_of_volume(const Mesh *mesh, float r_cent[3]);

/**
 * Calculate the volume and center.
 *
 * \param r_volume: Volume (unsigned).
 * \param r_center: Center of mass.
 */
void BKE_mesh_calc_volume(const float (*vert_positions)[3],
                          int mverts_num,
                          const blender::int3 *corner_tris,
                          int corner_tris_num,
                          const int *corner_verts,
                          float *r_volume,
                          float r_center[3]);

/**
 * Flip a single corner's #MDisps structure,
 * low level function to be called from face-flipping code which re-arranged the mdisps themselves.
 */
void BKE_mesh_mdisp_flip(MDisps *md, bool use_loop_mdisp_flip);

/**
 * Account for custom-data such as UVs becoming detached because of imprecision
 * in custom-data interpolation.
 * Without running this operation subdivision surface can cause UVs to be disconnected,
 * see: #81065.
 */
void BKE_mesh_merge_customdata_for_apply_modifier(Mesh *mesh);

/* Flush flags. */

/* spatial evaluation */
/**
 * This function takes the difference between 2 vertex-coord-arrays
 * (\a vert_cos_src, \a vert_cos_dst),
 * and applies the difference to \a vert_cos_new relative to \a vert_cos_org.
 *
 * \param vert_cos_src: reference deform source.
 * \param vert_cos_dst: reference deform destination.
 *
 * \param vert_cos_org: reference for the output location.
 * \param vert_cos_new: resulting coords.
 */
void BKE_mesh_calc_relative_deform(const int *face_offsets,
                                   int faces_num,
                                   const int *corner_verts,
                                   int totvert,

                                   const float (*vert_cos_src)[3],
                                   const float (*vert_cos_dst)[3],

                                   const float (*vert_cos_org)[3],
                                   float (*vert_cos_new)[3]);

/* *** mesh_validate.cc *** */

/**
 * Validates and corrects a Mesh.
 *
 * \returns true if a change is made.
 */
bool BKE_mesh_validate(Mesh *mesh, bool do_verbose, bool cddata_check_mask);
/**
 * Checks if a Mesh is valid without any modification. This is always verbose.
 * \returns True if the mesh is valid.
 */
bool BKE_mesh_is_valid(Mesh *mesh);
/**
 * Check all material indices of faces are valid, invalid ones are set to 0.
 * \returns True if the material indices are valid.
 */
bool BKE_mesh_validate_material_indices(Mesh *mesh);

/**
 * Validate the mesh, \a do_fixes requires \a mesh to be non-null.
 *
 * \return false if no changes needed to be made.
 */
bool BKE_mesh_validate_arrays(Mesh *mesh,
                              float (*vert_positions)[3],
                              unsigned int verts_num,
                              blender::int2 *edges,
                              unsigned int edges_num,
                              MFace *legacy_faces,
                              unsigned int legacy_faces_num,
                              const int *corner_verts,
                              int *corner_edges,
                              unsigned int corners_num,
                              const int *face_offsets,
                              unsigned int faces_num,
                              MDeformVert *dverts, /* assume totvert length */
                              bool do_verbose,
                              bool do_fixes,
                              bool *r_change);

/**
 * \returns is_valid.
 */
bool BKE_mesh_validate_all_customdata(CustomData *vert_data,
                                      uint verts_num,
                                      CustomData *edge_data,
                                      uint edges_num,
                                      CustomData *corner_data,
                                      uint corners_num,
                                      CustomData *face_data,
                                      uint faces_num,
                                      bool check_meshmask,
                                      bool do_verbose,
                                      bool do_fixes,
                                      bool *r_change);

void BKE_mesh_strip_loose_faces(Mesh *mesh);

/* **** Depsgraph evaluation **** */

void BKE_mesh_eval_geometry(Depsgraph *depsgraph, Mesh *mesh);

/* Draw Cache */
void BKE_mesh_batch_cache_dirty_tag(Mesh *mesh, eMeshBatchDirtyMode mode);
void BKE_mesh_batch_cache_free(void *batch_cache);

extern void (*BKE_mesh_batch_cache_dirty_tag_cb)(Mesh *mesh, eMeshBatchDirtyMode mode);
extern void (*BKE_mesh_batch_cache_free_cb)(void *batch_cache);

/* `mesh_debug.cc` */

#ifndef NDEBUG
char *BKE_mesh_debug_info(const Mesh *mesh) ATTR_NONNULL(1) ATTR_MALLOC ATTR_WARN_UNUSED_RESULT;
void BKE_mesh_debug_print(const Mesh *mesh) ATTR_NONNULL(1);
#endif


/* UPBGE: KEEP THIS EVEN AFTER DerivedMesh removal!!!!!!! */
BLI_INLINE int DM_origindex_mface_mpoly(const int *index_mf_to_mpoly,
                                        const int *index_mp_to_orig,
                                        const int i) ATTR_NONNULL(1);

BLI_INLINE int DM_origindex_mface_mpoly(const int *index_mf_to_mpoly,
                                        const int *index_mp_to_orig,
                                        const int i)
{
  const int j = index_mf_to_mpoly[i];
  return (j != ORIGINDEX_NONE) ? (index_mp_to_orig ? index_mp_to_orig[j] : j) : ORIGINDEX_NONE;
}

void BKE_mesh_ensure_navmesh(struct Mesh *me);
<|MERGE_RESOLUTION|>--- conflicted
+++ resolved
@@ -7,12 +7,9 @@
  * \ingroup bke
  */
 
-<<<<<<< HEAD
 #include "BKE_customdata.hh" // UPBGE
 
-=======
 #include "BLI_array.hh"
->>>>>>> 8f9fa07c
 #include "BLI_compiler_attrs.h"
 #include "BLI_compiler_compat.h"
 #include "BLI_utildefines.h"
