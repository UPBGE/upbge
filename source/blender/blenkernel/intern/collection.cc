--- conflicted
+++ resolved
@@ -432,12 +432,8 @@
   }
 
   /* Create new collection. */
-<<<<<<< HEAD
-  Collection *collection = static_cast<Collection *>(BKE_id_new(bmain, ID_GR, name));
+  Collection *collection = BKE_id_new<Collection>(bmain, name);
   collection->flag |= COLLECTION_IS_SPAWNED; //UPBGE
-=======
-  Collection *collection = BKE_id_new<Collection>(bmain, name);
->>>>>>> e0dc5388
 
   /* We increase collection user count when linking to Collections. */
   id_us_min(&collection->id);
