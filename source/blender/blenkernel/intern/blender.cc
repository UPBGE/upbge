--- conflicted
+++ resolved
@@ -126,8 +126,13 @@
   return blender_version_string;
 }
 
-<<<<<<< HEAD
-static void upbge_version_init(void)
+bool BKE_blender_version_is_alpha()
+{
+  bool is_alpha = STREQ(STRINGIFY(BLENDER_VERSION_CYCLE), "alpha");
+  return is_alpha;
+}
+
+static void upbge_version_init()
 {
   /* Version number. */
   const char *version_cycle = NULL;
@@ -160,15 +165,6 @@
 const char *BKE_upbge_version_string()
 {
   return upbge_version_string;
-}
-
-bool BKE_blender_version_is_alpha(void)
-=======
-bool BKE_blender_version_is_alpha()
->>>>>>> a8c29fb2
-{
-  bool is_alpha = STREQ(STRINGIFY(BLENDER_VERSION_CYCLE), "alpha");
-  return is_alpha;
 }
 
 /** \} */
