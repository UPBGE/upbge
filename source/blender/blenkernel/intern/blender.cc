/* SPDX-FileCopyrightText: 2001-2002 NaN Holding BV. All rights reserved.
 *
 * SPDX-License-Identifier: GPL-2.0-or-later */

/** \file
 * \ingroup bke
 *
 * Application level startup/shutdown functionality.
 */

#include <cstdio>
#include <cstdlib>
#include <cstring>

#include "MEM_guardedalloc.h"

#include "BLI_listbase.h"
#include "BLI_string.h"
#include "BLI_utildefines.h"

#include "IMB_imbuf.hh"
#include "IMB_moviecache.hh"

#include "BKE_addon.h"
#include "BKE_asset.hh"
#include "BKE_blender.hh"           /* own include */
#include "BKE_blender_user_menu.hh" /* own include */
#include "BKE_blender_version.h"    /* own include */
#include "BKE_brush.hh"
#include "BKE_cachefile.hh"
#include "BKE_callbacks.hh"
#include "BKE_global.hh"
#include "BKE_idprop.hh"
#include "BKE_main.hh"
#include "BKE_node.hh"
#include "BKE_report.hh"
#include "BKE_screen.hh"
#include "BKE_studiolight.h"
#include "BKE_writeffmpeg.hh"

#include "DEG_depsgraph.hh"

#include "RE_texture.h"

#include "BLF_api.hh"

Global G;
UserDef U;

/* -------------------------------------------------------------------- */
/** \name Blender Free on Exit
 * \{ */

void BKE_blender_free()
{
  /* samples are in a global list..., also sets G_MAIN->sound->sample nullptr */

  /* Needs to run before main free as window-manager is still referenced for icons preview jobs. */
  BKE_studiolight_free();

  BKE_blender_globals_clear();

  if (G.log.file != nullptr) {
    fclose(static_cast<FILE *>(G.log.file));
  }

  BKE_spacetypes_free(); /* after free main, it uses space callbacks */

  IMB_exit();
  BKE_cachefiles_exit();
  DEG_free_node_types();

  BKE_brush_system_exit();
  RE_texture_rng_exit();

  BKE_callback_global_finalize();

  IMB_moviecache_destruct();
#ifdef WITH_FFMPEG
  BKE_ffmpeg_exit();
#endif

  blender::bke::BKE_node_system_exit();
}

/** \} */

/* -------------------------------------------------------------------- */
/** \name Blender Version Access
 * \{ */

static char blender_version_string[48] = "";
static char upbge_version_string[48] = "";

/* Only includes patch if non-zero. */
static char blender_version_string_compact[48] = "";
static char upbge_version_string_compact[48] = "";

static void blender_version_init()
{
  const char *version_cycle = "";
  const char *version_cycle_compact = "";
  if (STREQ(STRINGIFY(BLENDER_VERSION_CYCLE), "alpha")) {
    version_cycle = " Alpha";
    version_cycle_compact = " a";
  }
  else if (STREQ(STRINGIFY(BLENDER_VERSION_CYCLE), "beta")) {
    version_cycle = " Beta";
    version_cycle_compact = " b";
  }
  else if (STREQ(STRINGIFY(BLENDER_VERSION_CYCLE), "rc")) {
    version_cycle = " Release Candidate";
    version_cycle_compact = " RC";
  }
  else if (STREQ(STRINGIFY(BLENDER_VERSION_CYCLE), "release")) {
    version_cycle = "";
    version_cycle_compact = "";
  }
  else {
    BLI_assert_msg(0, "Invalid Blender version cycle");
  }

  const char *version_patch = "";
  if (!STREQ(STRINGIFY(BLENDER_VERSION_PATCH), "0")) {
    version_patch = "." STRINGIFY(BLENDER_VERSION_PATCH);
  }

  const char *version_suffix = BKE_blender_version_is_lts() ? " LTS" : "";

  SNPRINTF(blender_version_string,
           "%d.%01d%s%s%s",
           BLENDER_VERSION / 100,
           BLENDER_VERSION % 100,
           version_patch,
           version_suffix,
           version_cycle);

  SNPRINTF(blender_version_string_compact,
           "%d.%01d%s%s",
           BLENDER_VERSION / 100,
           BLENDER_VERSION % 100,
           version_patch,
           version_cycle_compact);
}

const char *BKE_blender_version_string()
{
  return blender_version_string;
}

const char *BKE_blender_version_string_compact()
{
  return blender_version_string_compact;
}

void BKE_blender_version_blendfile_string_from_values(char *str_buff,
                                                      const size_t str_buff_maxncpy,
                                                      const short file_version,
                                                      const short file_subversion)
{
  const short file_version_major = file_version / 100;
  const short file_version_minor = file_version % 100;
  if (file_subversion >= 0) {
    BLI_snprintf(str_buff,
                 str_buff_maxncpy,
                 "%d.%d (sub %d)",
                 file_version_major,
                 file_version_minor,
                 file_subversion);
  }
  else {
    BLI_snprintf(str_buff, str_buff_maxncpy, "%d.%d", file_version_major, file_version_minor);
  }
}

bool BKE_blender_version_is_alpha()
{
  bool is_alpha = STREQ(STRINGIFY(BLENDER_VERSION_CYCLE), "alpha");
  return is_alpha;
}

<<<<<<< HEAD
static void upbge_version_init()
{
  /* Version number. */
  const char *version_cycle = NULL;

  if (STREQ(STRINGIFY(UPBGE_VERSION_CYCLE), "alpha")) {
    version_cycle = " Alpha";
  }
  else if (STREQ(STRINGIFY(UPBGE_VERSION_CYCLE), "beta")) {
    version_cycle = " Beta";
  }
  else if (STREQ(STRINGIFY(UPBGE_VERSION_CYCLE), "rc")) {
    version_cycle = " Release Candidate";
  }
  else if (STREQ(STRINGIFY(UPBGE_VERSION_CYCLE), "release")) {
    version_cycle = "";
  }
  else {
    BLI_assert(!"Invalid UPBGE version cycle");
  }

  SNPRINTF(upbge_version_string,
               "%d.%d.%d%s",
               UPBGE_VERSION / 100,
               UPBGE_VERSION % 100,
               UPBGE_VERSION_PATCH,
               version_cycle);

  SNPRINTF(upbge_version_string_compact,
           "%d.%d%s",
           UPBGE_VERSION / 100,
           UPBGE_VERSION % 100,
           version_cycle);
}

const char *BKE_upbge_version_string()
{
  return upbge_version_string;
}

const char *BKE_upbge_version_string_compact()
{
  return upbge_version_string_compact;
=======
bool BKE_blender_version_is_lts()
{
  return STREQ(STRINGIFY(BLENDER_VERSION_SUFFIX), "LTS");
>>>>>>> d282b173
}

/** \} */

/* -------------------------------------------------------------------- */
/** \name Blender #Global Initialize/Clear
 * \{ */

void BKE_blender_globals_init()
{
  blender_version_init();
  upbge_version_init();

  memset(&G, 0, sizeof(Global));

  U.savetime = 1;

  BKE_blender_globals_main_replace(BKE_main_new());

  STRNCPY(G.filepath_last_image, "//");

#ifndef WITH_PYTHON_SECURITY /* default */
  G.f |= G_FLAG_SCRIPT_AUTOEXEC;
#else
  G.f &= ~G_FLAG_SCRIPT_AUTOEXEC;
#endif

  G.log.level = 1;
}

void BKE_blender_globals_clear()
{
  if (G_MAIN == nullptr) {
    return;
  }
  BLI_assert(G_MAIN->is_global_main);
  BKE_main_free(G_MAIN); /* free all lib data */

  G_MAIN = nullptr;
}

void BKE_blender_globals_main_replace(Main *bmain)
{
  BLI_assert(!bmain->is_global_main);
  BKE_blender_globals_clear();
  bmain->is_global_main = true;
  G_MAIN = bmain;
}

Main *BKE_blender_globals_main_swap(Main *new_gmain)
{
  Main *old_gmain = G_MAIN;
  BLI_assert(old_gmain->is_global_main);
  BLI_assert(!new_gmain->is_global_main);
  new_gmain->is_global_main = true;
  G_MAIN = new_gmain;
  old_gmain->is_global_main = false;
  return old_gmain;
}

/** \} */

/* -------------------------------------------------------------------- */
/** \name Blender Preferences
 * \{ */

static void keymap_item_free(wmKeyMapItem *kmi)
{
  if (kmi->properties) {
    IDP_FreeProperty(kmi->properties);
  }
  if (kmi->ptr) {
    MEM_freeN(kmi->ptr);
  }
}

void BKE_blender_userdef_data_swap(UserDef *userdef_a, UserDef *userdef_b)
{
  blender::dna::shallow_swap(*userdef_a, *userdef_b);
}

void BKE_blender_userdef_data_set(UserDef *userdef)
{
  BKE_blender_userdef_data_swap(&U, userdef);
  BKE_blender_userdef_data_free(userdef, true);
}

void BKE_blender_userdef_data_set_and_free(UserDef *userdef)
{
  BKE_blender_userdef_data_set(userdef);
  MEM_freeN(userdef);
}

static void userdef_free_keymaps(UserDef *userdef)
{
  for (wmKeyMap *km = static_cast<wmKeyMap *>(userdef->user_keymaps.first), *km_next; km;
       km = km_next)
  {
    km_next = km->next;
    LISTBASE_FOREACH (wmKeyMapDiffItem *, kmdi, &km->diff_items) {
      if (kmdi->add_item) {
        keymap_item_free(kmdi->add_item);
        MEM_freeN(kmdi->add_item);
      }
      if (kmdi->remove_item) {
        keymap_item_free(kmdi->remove_item);
        MEM_freeN(kmdi->remove_item);
      }
    }

    LISTBASE_FOREACH (wmKeyMapItem *, kmi, &km->items) {
      keymap_item_free(kmi);
    }

    BLI_freelistN(&km->diff_items);
    BLI_freelistN(&km->items);

    MEM_freeN(km);
  }
  BLI_listbase_clear(&userdef->user_keymaps);
}

static void userdef_free_keyconfig_prefs(UserDef *userdef)
{
  for (wmKeyConfigPref *kpt = static_cast<wmKeyConfigPref *>(userdef->user_keyconfig_prefs.first),
                       *kpt_next;
       kpt;
       kpt = kpt_next)
  {
    kpt_next = kpt->next;
    IDP_FreeProperty(kpt->prop);
    MEM_freeN(kpt);
  }
  BLI_listbase_clear(&userdef->user_keyconfig_prefs);
}

static void userdef_free_user_menus(UserDef *userdef)
{
  for (bUserMenu *um = static_cast<bUserMenu *>(userdef->user_menus.first), *um_next; um;
       um = um_next)
  {
    um_next = um->next;
    BKE_blender_user_menu_item_free_list(&um->items);
    MEM_freeN(um);
  }
}

static void userdef_free_addons(UserDef *userdef)
{
  for (bAddon *addon = static_cast<bAddon *>(userdef->addons.first), *addon_next; addon;
       addon = addon_next)
  {
    addon_next = addon->next;
    BKE_addon_free(addon);
  }
  BLI_listbase_clear(&userdef->addons);
}

void BKE_blender_userdef_data_free(UserDef *userdef, bool clear_fonts)
{
#define U BLI_STATIC_ASSERT(false, "Global 'U' not allowed, only use arguments passed in!")
#ifdef U
  /* Quiet warning. */
#endif

  userdef_free_keymaps(userdef);
  userdef_free_keyconfig_prefs(userdef);
  userdef_free_user_menus(userdef);
  userdef_free_addons(userdef);

  if (clear_fonts) {
    LISTBASE_FOREACH (uiFont *, font, &userdef->uifonts) {
      BLF_unload_id(font->blf_id);
    }
    BLF_default_set(-1);
  }

  BLI_freelistN(&userdef->autoexec_paths);
  BLI_freelistN(&userdef->script_directories);
  BLI_freelistN(&userdef->asset_libraries);

  LISTBASE_FOREACH_MUTABLE (bUserExtensionRepo *, repo_ref, &userdef->extension_repos) {
    MEM_SAFE_FREE(repo_ref->access_token);
    MEM_freeN(repo_ref);
  }
  BLI_listbase_clear(&userdef->extension_repos);

  LISTBASE_FOREACH_MUTABLE (bUserAssetShelfSettings *, settings, &userdef->asset_shelves_settings)
  {
    BKE_asset_catalog_path_list_free(settings->enabled_catalog_paths);
    MEM_freeN(settings);
  }
  BLI_listbase_clear(&userdef->asset_shelves_settings);

  BLI_freelistN(&userdef->uistyles);
  BLI_freelistN(&userdef->uifonts);
  BLI_freelistN(&userdef->themes);

#undef U
}

/** \} */

/* -------------------------------------------------------------------- */
/** \name Blender Preferences (Application Templates)
 * \{ */

void BKE_blender_userdef_app_template_data_swap(UserDef *userdef_a, UserDef *userdef_b)
{
  /* TODO:
   * - various minor settings (add as needed).
   */

#define VALUE_SWAP(id) \
  { \
    std::swap(userdef_a->id, userdef_b->id); \
  }

#define DATA_SWAP(id) \
  { \
    UserDef userdef_tmp; \
    memcpy(&(userdef_tmp.id), &(userdef_a->id), sizeof(userdef_tmp.id)); \
    memcpy(&(userdef_a->id), &(userdef_b->id), sizeof(userdef_tmp.id)); \
    memcpy(&(userdef_b->id), &(userdef_tmp.id), sizeof(userdef_tmp.id)); \
  } \
  ((void)0)

#define FLAG_SWAP(id, ty, flags) \
  { \
    CHECK_TYPE(&(userdef_a->id), ty *); \
    const ty f = flags; \
    const ty a = userdef_a->id; \
    const ty b = userdef_b->id; \
    userdef_a->id = (userdef_a->id & ~f) | (b & f); \
    userdef_b->id = (userdef_b->id & ~f) | (a & f); \
  } \
  ((void)0)

  VALUE_SWAP(uistyles);
  VALUE_SWAP(uifonts);
  VALUE_SWAP(themes);
  VALUE_SWAP(addons);
  VALUE_SWAP(user_keymaps);
  VALUE_SWAP(user_keyconfig_prefs);

  DATA_SWAP(font_path_ui);
  DATA_SWAP(font_path_ui_mono);
  DATA_SWAP(keyconfigstr);

  DATA_SWAP(gizmo_flag);
  DATA_SWAP(app_flag);

  /* We could add others. */
  FLAG_SWAP(uiflag, int, USER_SAVE_PROMPT | USER_SPLASH_DISABLE | USER_SHOW_GIZMO_NAVIGATE);

  DATA_SWAP(ui_scale);

#undef VALUE_SWAP
#undef DATA_SWAP
#undef FLAG_SWAP
}

void BKE_blender_userdef_app_template_data_set(UserDef *userdef)
{
  BKE_blender_userdef_app_template_data_swap(&U, userdef);
  BKE_blender_userdef_data_free(userdef, true);
}

void BKE_blender_userdef_app_template_data_set_and_free(UserDef *userdef)
{
  BKE_blender_userdef_app_template_data_set(userdef);
  MEM_freeN(userdef);
}

/** \} */

/* -------------------------------------------------------------------- */
/** \name Blender's AtExit
 *
 * \note Don't use MEM_mallocN so functions can be registered at any time.
 * \{ */

static struct AtExitData {
  AtExitData *next;

  void (*func)(void *user_data);
  void *user_data;
} *g_atexit = nullptr;

void BKE_blender_atexit_register(void (*func)(void *user_data), void *user_data)
{
  AtExitData *ae = static_cast<AtExitData *>(malloc(sizeof(*ae)));
  ae->next = g_atexit;
  ae->func = func;
  ae->user_data = user_data;
  g_atexit = ae;
}

void BKE_blender_atexit_unregister(void (*func)(void *user_data), const void *user_data)
{
  AtExitData *ae = g_atexit;
  AtExitData **ae_p = &g_atexit;

  while (ae) {
    if ((ae->func == func) && (ae->user_data == user_data)) {
      *ae_p = ae->next;
      free(ae);
      return;
    }
    ae_p = &ae->next;
    ae = ae->next;
  }
}

void BKE_blender_atexit()
{
  AtExitData *ae = g_atexit, *ae_next;
  while (ae) {
    ae_next = ae->next;

    ae->func(ae->user_data);

    free(ae);
    ae = ae_next;
  }
  g_atexit = nullptr;
}

/** \} */<|MERGE_RESOLUTION|>--- conflicted
+++ resolved
@@ -179,7 +179,11 @@
   return is_alpha;
 }
 
-<<<<<<< HEAD
+bool BKE_blender_version_is_lts()
+{
+  return STREQ(STRINGIFY(BLENDER_VERSION_SUFFIX), "LTS");
+}
+
 static void upbge_version_init()
 {
   /* Version number. */
@@ -223,11 +227,6 @@
 const char *BKE_upbge_version_string_compact()
 {
   return upbge_version_string_compact;
-=======
-bool BKE_blender_version_is_lts()
-{
-  return STREQ(STRINGIFY(BLENDER_VERSION_SUFFIX), "LTS");
->>>>>>> d282b173
 }
 
 /** \} */
