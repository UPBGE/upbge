--- conflicted
+++ resolved
@@ -525,11 +525,7 @@
 #undef ME_FGON
 }
 
-<<<<<<< HEAD
-void update_active_fdata_layers(CustomData *fdata, CustomData *ldata) // UPBGE: Not static
-=======
 static void update_active_fdata_layers(Mesh &mesh, CustomData *fdata, CustomData *ldata)
->>>>>>> 8b2afe93
 {
   int act;
 
@@ -935,12 +931,8 @@
   return nr;
 }
 
-<<<<<<< HEAD
-int mesh_tessface_calc(CustomData *fdata, /* UPBGE (not static) */
-=======
 static int mesh_tessface_calc(Mesh &mesh,
                               CustomData *fdata,
->>>>>>> 8b2afe93
                               CustomData *ldata,
                               CustomData *pdata,
                               MVert *mvert,
