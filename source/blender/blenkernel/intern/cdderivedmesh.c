/*
 * This program is free software; you can redistribute it and/or
 * modify it under the terms of the GNU General Public License
 * as published by the Free Software Foundation; either version 2
 * of the License, or (at your option) any later version.
 *
 * This program is distributed in the hope that it will be useful,
 * but WITHOUT ANY WARRANTY; without even the implied warranty of
 * MERCHANTABILITY or FITNESS FOR A PARTICULAR PURPOSE.  See the
 * GNU General Public License for more details.
 *
 * You should have received a copy of the GNU General Public License
 * along with this program; if not, write to the Free Software Foundation,
 * Inc., 51 Franklin Street, Fifth Floor, Boston, MA 02110-1301, USA.
 *
 * The Original Code is Copyright (C) 2006 Blender Foundation.
 * All rights reserved.
 * Implementation of CDDerivedMesh.
 *
 * BKE_cdderivedmesh.h contains the function prototypes for this file.
 */

/** \file
 * \ingroup bke
 */

#include "atomic_ops.h"

#include "BLI_edgehash.h"
#include "BLI_math.h"
#include "BLI_utildefines.h"
#include "BLI_utildefines_stack.h"

#include "BKE_DerivedMesh.h"
#include "BKE_cdderivedmesh.h"
#include "BKE_curve.h"
#include "BKE_editmesh.h"
#include "BKE_global.h"
#include "BKE_mesh.h"
#include "BKE_mesh_mapping.h"
#include "BKE_object.h"
#include "BKE_paint.h"
#include "BKE_pbvh.h"

#include "DNA_curve_types.h" /* for Curve */
#include "DNA_mesh_types.h"
#include "DNA_meshdata_types.h"
#include "DNA_object_types.h"

#include "MEM_guardedalloc.h"

#include <limits.h>
#include <math.h>
#include <string.h>

typedef struct {
  DerivedMesh dm;

  /* these point to data in the DerivedMesh custom data layers,
   * they are only here for efficiency and convenience */
  MVert *mvert;
  const float (*vert_normals)[3];
  MEdge *medge;
  MFace *mface;
  MLoop *mloop;
  MPoly *mpoly;

  /* Cached */
  struct PBVH *pbvh;
  bool pbvh_draw;

  /* Mesh connectivity */
  MeshElemMap *pmap;
  int *pmap_mem;
} CDDerivedMesh;

/**************** DerivedMesh interface functions ****************/
static int cdDM_getNumVerts(DerivedMesh *dm)
{
  return dm->numVertData;
}

static int cdDM_getNumEdges(DerivedMesh *dm)
{
  return dm->numEdgeData;
}

static int cdDM_getNumTessFaces(DerivedMesh *dm)
{
  /* uncomment and add a breakpoint on the printf()
   * to help debug tessfaces issues since BMESH merge. */
#if 0
	if (dm->numTessFaceData == 0 && dm->numPolyData != 0) {
		printf("%s: has no faces!, call DM_ensure_tessface() if you need them\n");
	}
#endif
  return dm->numTessFaceData;
}

static int cdDM_getNumLoops(DerivedMesh *dm)
{
  return dm->numLoopData;
}

static int cdDM_getNumPolys(DerivedMesh *dm)
{
  return dm->numPolyData;
}

static void cdDM_copyVertArray(DerivedMesh *dm, MVert *r_vert)
{
  CDDerivedMesh *cddm = (CDDerivedMesh *)dm;
  memcpy(r_vert, cddm->mvert, sizeof(*r_vert) * dm->numVertData);
}

static void cdDM_copyEdgeArray(DerivedMesh *dm, MEdge *r_edge)
{
  CDDerivedMesh *cddm = (CDDerivedMesh *)dm;
  memcpy(r_edge, cddm->medge, sizeof(*r_edge) * dm->numEdgeData);
}

static void cdDM_copyLoopArray(DerivedMesh *dm, MLoop *r_loop)
{
  CDDerivedMesh *cddm = (CDDerivedMesh *)dm;
  memcpy(r_loop, cddm->mloop, sizeof(*r_loop) * dm->numLoopData);
}

static void cdDM_copyPolyArray(DerivedMesh *dm, MPoly *r_poly)
{
  CDDerivedMesh *cddm = (CDDerivedMesh *)dm;
  memcpy(r_poly, cddm->mpoly, sizeof(*r_poly) * dm->numPolyData);
}

static void cdDM_getMinMax(DerivedMesh *dm, float r_min[3], float r_max[3])
{
  CDDerivedMesh *cddm = (CDDerivedMesh *)dm;
  int i;

  if (dm->numVertData) {
    for (i = 0; i < dm->numVertData; i++) {
      minmax_v3v3_v3(r_min, r_max, cddm->mvert[i].co);
    }
  }
  else {
    zero_v3(r_min);
    zero_v3(r_max);
  }
}

static void cdDM_getVertCo(DerivedMesh *dm, int index, float r_co[3])
{
  CDDerivedMesh *cddm = (CDDerivedMesh *)dm;

  copy_v3_v3(r_co, cddm->mvert[index].co);
}

static void cdDM_getVertCos(DerivedMesh *dm, float (*r_cos)[3])
{
  MVert *mv = CDDM_get_verts(dm);
  int i;

  for (i = 0; i < dm->numVertData; i++, mv++) {
    copy_v3_v3(r_cos[i], mv->co);
  }
}

static void cdDM_getVertNo(DerivedMesh *dm, int index, float r_no[3])
{
  CDDerivedMesh *cddm = (CDDerivedMesh *)dm;
  copy_v3_v3(r_no, cddm->vert_normals[index]);
}

<<<<<<< HEAD
static const MeshElemMap *cdDM_getPolyMap(Object *ob, DerivedMesh *dm)
{
  CDDerivedMesh *cddm = (CDDerivedMesh *)dm;

  if (!cddm->pmap && ob->type == OB_MESH) {
    Mesh *me = ob->data;

    BKE_mesh_vert_poly_map_create(
        &cddm->pmap, &cddm->pmap_mem, me->mpoly, me->mloop, me->totvert, me->totpoly, me->totloop);
  }

  return cddm->pmap;
}

// static bool check_sculpt_object_deformed(Object *object, bool for_construction)
//{
//  //bool deformed = false;
//
//  /* Active modifiers means extra deformation, which can't be handled correct
//   * on birth of PBVH and sculpt "layer" levels, so use PBVH only for internal brush
//   * stuff and show final DerivedMesh so user would see actual object shape.
//   */
//  //deformed |= object->sculpt->modifiers_active;
//
//  if (for_construction) {
//    //deformed |= object->sculpt->kb != NULL;
//  }
//  else {
//    /* As in case with modifiers, we can't synchronize deformation made against
//     * PBVH and non-locked keyblock, so also use PBVH only for brushes and
//     * final DM to give final result to user.
//     */
//    deformed |= object->sculpt->kb && (object->shapeflag & OB_SHAPE_LOCK) == 0;
//  }
//
//  return deformed;
//}

// static bool can_pbvh_draw(Object *ob, DerivedMesh *dm)
//{
//  CDDerivedMesh *cddm = (CDDerivedMesh *)dm;
//  Mesh *me = ob->data;
//  bool deformed = check_sculpt_object_deformed(ob, false);
//
//  if (deformed) {
//    return false;
//  }
//
//  return cddm->mvert == me->mvert || ob->sculpt->kb;
//}

static PBVH *cdDM_getPBVH(Object *ob, DerivedMesh *dm)
{
  CDDerivedMesh *cddm = (CDDerivedMesh *)dm;

  if (!ob) {
    cddm->pbvh = NULL;
    return NULL;
  }

  if (!ob->sculpt) {
    return NULL;
  }

  if (ob->sculpt->pbvh) {
    cddm->pbvh = ob->sculpt->pbvh;
    // cddm->pbvh_draw = can_pbvh_draw(ob, dm);
  }

  /* Sculpting on a BMesh (dynamic-topology) gets a special PBVH */
  if (!cddm->pbvh && ob->sculpt->bm) {
    cddm->pbvh = BKE_pbvh_new();
    // cddm->pbvh_draw = true;

    BKE_pbvh_build_bmesh(cddm->pbvh,
                         ob->sculpt->bm,
                         ob->sculpt->bm_smooth_shading,
                         ob->sculpt->bm_log,
                         ob->sculpt->cd_vert_node_offset,
                         ob->sculpt->cd_face_node_offset);

    pbvh_show_mask_set(cddm->pbvh, ob->sculpt->show_mask);
  }

  /* always build pbvh from original mesh, and only use it for drawing if
   * this derivedmesh is just original mesh. it's the multires subsurf dm
   * that this is actually for, to support a pbvh on a modified mesh */
  if (!cddm->pbvh && ob->type == OB_MESH) {
    Mesh *me = BKE_object_get_original_mesh(ob);
    const int looptris_num = poly_to_tri_count(me->totpoly, me->totloop);
    MLoopTri *looptri;
    // bool deformed;

    cddm->pbvh = BKE_pbvh_new();
    // cddm->pbvh_draw = can_pbvh_draw(ob, dm);

    looptri = MEM_malloc_arrayN(looptris_num, sizeof(*looptri), __func__);

    BKE_mesh_recalc_looptri(me->mloop, me->mpoly, me->mvert, me->totloop, me->totpoly, looptri);

    BKE_pbvh_build_mesh(cddm->pbvh,
                        me,
                        me->mpoly,
                        me->mloop,
                        me->mvert,
                        me->totvert,
                        &me->vdata,
                        &me->ldata,
                        &me->pdata,
                        looptri,
                        looptris_num);

    pbvh_show_mask_set(cddm->pbvh, ob->sculpt->show_mask);
  }

  return cddm->pbvh;
}

static void cdDM_foreachMappedVert(DerivedMesh *dm,
                                   void (*func)(void *userData, int index, const float co[3], const float no[3]),
                                   void *userData,
                                   DMForeachFlag flag)
{
  MVert *mv = CDDM_get_verts(dm);
  const float(*vert_normals)[3] = CustomData_get_layer(&dm->vertData, CD_NORMAL);
  const int *index = DM_get_vert_data_layer(dm, CD_ORIGINDEX);
  int i;

  if (index) {
    for (i = 0; i < dm->numVertData; i++, mv++) {
      const float *no = (flag & DM_FOREACH_USE_NORMAL) ? vert_normals[i] : NULL;
      const int orig = *index++;
      if (orig == ORIGINDEX_NONE) {
        continue;
      }
      func(userData, orig, mv->co, no);
    }
  }
  else {
    for (i = 0; i < dm->numVertData; i++, mv++) {
      const float *no = (flag & DM_FOREACH_USE_NORMAL) ? vert_normals[i] : NULL;
      func(userData, i, mv->co, no);
    }
  }
}

static void cdDM_foreachMappedEdge(
    DerivedMesh *dm,
    void (*func)(void *userData, int index, const float v0co[3], const float v1co[3]),
    void *userData)
{
  CDDerivedMesh *cddm = (CDDerivedMesh *)dm;
  MVert *mv = cddm->mvert;
  MEdge *med = cddm->medge;
  int i, orig, *index = DM_get_edge_data_layer(dm, CD_ORIGINDEX);

  for (i = 0; i < dm->numEdgeData; i++, med++) {
    if (index) {
      orig = *index++;
      if (orig == ORIGINDEX_NONE) {
        continue;
      }
      func(userData, orig, mv[med->v1].co, mv[med->v2].co);
    }
    else {
      func(userData, i, mv[med->v1].co, mv[med->v2].co);
    }
  }
}

static void cdDM_foreachMappedLoop(DerivedMesh *dm,
                                   void (*func)(void *userData,
                                                int vertex_index,
                                                int face_index,
                                                const float co[3],
                                                const float no[3]),
                                   void *userData,
                                   DMForeachFlag flag)
{
  /* We can't use dm->getLoopDataLayout(dm) here,
   * we want to always access dm->loopData, EditDerivedBMesh would
   * return loop data from bmesh itself. */
  const float(*lnors)[3] = (flag & DM_FOREACH_USE_NORMAL) ? DM_get_loop_data_layer(dm, CD_NORMAL) :
                                                            NULL;

  const MVert *mv = CDDM_get_verts(dm);
  const MLoop *ml = CDDM_get_loops(dm);
  const MPoly *mp = CDDM_get_polys(dm);
  const int *v_index = DM_get_vert_data_layer(dm, CD_ORIGINDEX);
  const int *f_index = DM_get_poly_data_layer(dm, CD_ORIGINDEX);
  int p_idx, i;

  for (p_idx = 0; p_idx < dm->numPolyData; ++p_idx, ++mp) {
    for (i = 0; i < mp->totloop; ++i, ++ml) {
      const int v_idx = v_index ? v_index[ml->v] : ml->v;
      const int f_idx = f_index ? f_index[p_idx] : p_idx;
      const float *no = lnors ? *lnors++ : NULL;
      if (!ELEM(ORIGINDEX_NONE, v_idx, f_idx)) {
        func(userData, v_idx, f_idx, mv[ml->v].co, no);
      }
    }
  }
}

static void cdDM_foreachMappedFaceCenter(
    DerivedMesh *dm,
    void (*func)(void *userData, int index, const float cent[3], const float no[3]),
    void *userData,
    DMForeachFlag flag)
{
  CDDerivedMesh *cddm = (CDDerivedMesh *)dm;
  MVert *mvert = cddm->mvert;
  MPoly *mp;
  MLoop *ml;
  int i, orig, *index;

  index = CustomData_get_layer(&dm->polyData, CD_ORIGINDEX);
  mp = cddm->mpoly;
  for (i = 0; i < dm->numPolyData; i++, mp++) {
    float cent[3];
    float *no, _no[3];

    if (index) {
      orig = *index++;
      if (orig == ORIGINDEX_NONE) {
        continue;
      }
    }
    else {
      orig = i;
    }

    ml = &cddm->mloop[mp->loopstart];
    BKE_mesh_calc_poly_center(mp, ml, mvert, cent);

    if (flag & DM_FOREACH_USE_NORMAL) {
      BKE_mesh_calc_poly_normal(mp, ml, mvert, (no = _no));
    }
    else {
      no = NULL;
    }

    func(userData, orig, cent, no);
  }
}

void CDDM_recalc_tessellation_ex(DerivedMesh *dm, const bool do_face_nor_cpy)
{
  CDDerivedMesh *cddm = (CDDerivedMesh *)dm;

  dm->numTessFaceData = BKE_mesh_tessface_calc_ex(&dm->faceData,
                                                  &dm->loopData,
                                                  &dm->polyData,
                                                  cddm->mvert,
                                                  dm->numTessFaceData,
                                                  dm->numLoopData,
                                                  dm->numPolyData,
                                                  do_face_nor_cpy);

  cddm->mface = CustomData_get_layer(&dm->faceData, CD_MFACE);

  /* Tessellation recreated faceData, and the active layer indices need to get re-propagated
   * from loops and polys to faces */
  CustomData_bmesh_update_active_layers(&dm->faceData, &dm->loopData);
}

void CDDM_recalc_tessellation(DerivedMesh *dm)
{
  CDDM_recalc_tessellation_ex(dm, true);
}

void cdDM_recalc_looptri(DerivedMesh *dm)
=======
static void cdDM_recalc_looptri(DerivedMesh *dm)
>>>>>>> 23775f39
{
  CDDerivedMesh *cddm = (CDDerivedMesh *)dm;
  const unsigned int totpoly = dm->numPolyData;
  const unsigned int totloop = dm->numLoopData;

  DM_ensure_looptri_data(dm);
  BLI_assert(totpoly == 0 || cddm->dm.looptris.array_wip != NULL);

  BKE_mesh_recalc_looptri(
      cddm->mloop, cddm->mpoly, cddm->mvert, totloop, totpoly, cddm->dm.looptris.array_wip);

  BLI_assert(cddm->dm.looptris.array == NULL);
  atomic_cas_ptr(
      (void **)&cddm->dm.looptris.array, cddm->dm.looptris.array, cddm->dm.looptris.array_wip);
  cddm->dm.looptris.array_wip = NULL;
}

static void cdDM_free_internal(CDDerivedMesh *cddm)
{
  if (cddm->pmap) {
    MEM_freeN(cddm->pmap);
  }
  if (cddm->pmap_mem) {
    MEM_freeN(cddm->pmap_mem);
  }
}

static void cdDM_release(DerivedMesh *dm)
{
  CDDerivedMesh *cddm = (CDDerivedMesh *)dm;

  if (DM_release(dm)) {
    cdDM_free_internal(cddm);
    MEM_freeN(cddm);
  }
}

/**************** CDDM interface functions ****************/
static void cdDM_getVert(DerivedMesh *dm, int index, MVert *r_vert)
{
  CDDerivedMesh *cddm = (CDDerivedMesh *)dm;
  *r_vert = cddm->mvert[index];
}

static void cdDM_getEdge(DerivedMesh *dm, int index, MEdge *r_edge)
{
  CDDerivedMesh *cddm = (CDDerivedMesh *)dm;
  *r_edge = cddm->medge[index];
}

static void cdDM_getTessFace(DerivedMesh *dm, int index, MFace *r_face)
{
  CDDerivedMesh *cddm = (CDDerivedMesh *)dm;
  *r_face = cddm->mface[index];
}

static CDDerivedMesh *cdDM_create(const char *desc)
{
  CDDerivedMesh *cddm;
  DerivedMesh *dm;

  cddm = MEM_callocN(sizeof(*cddm), desc);
  dm = &cddm->dm;

  dm->getMinMax = cdDM_getMinMax;

  dm->getNumVerts = cdDM_getNumVerts;
  dm->getNumEdges = cdDM_getNumEdges;
  dm->getNumTessFaces = cdDM_getNumTessFaces;
  dm->getNumLoops = cdDM_getNumLoops;
  dm->getNumPolys = cdDM_getNumPolys;

  dm->getVert = cdDM_getVert;
  dm->getEdge = cdDM_getEdge;
  dm->getTessFace = cdDM_getTessFace;

  dm->copyVertArray = cdDM_copyVertArray;
  dm->copyEdgeArray = cdDM_copyEdgeArray;
  dm->copyLoopArray = cdDM_copyLoopArray;
  dm->copyPolyArray = cdDM_copyPolyArray;

  dm->getVertDataArray = DM_get_vert_data_layer;
  dm->getEdgeDataArray = DM_get_edge_data_layer;

  dm->calcNormals = CDDM_calc_normals;
  dm->calcLoopNormals = CDDM_calc_loop_normals;
  dm->calcLoopNormalsSpaceArray = CDDM_calc_loop_normals_spacearr;
  dm->calcLoopTangents = DM_calc_loop_tangents;
  dm->recalcTessellation = CDDM_recalc_tessellation;
  dm->recalcLoopTri = cdDM_recalc_looptri;

  dm->getVertCos = cdDM_getVertCos;
  dm->getVertCo = cdDM_getVertCo;
  dm->getVertNo = cdDM_getVertNo;

<<<<<<< HEAD
  dm->getPBVH = cdDM_getPBVH;
  dm->getPolyMap = cdDM_getPolyMap;

  dm->foreachMappedVert = cdDM_foreachMappedVert;
  dm->foreachMappedEdge = cdDM_foreachMappedEdge;
  dm->foreachMappedLoop = cdDM_foreachMappedLoop;
  dm->foreachMappedFaceCenter = cdDM_foreachMappedFaceCenter;

=======
>>>>>>> 23775f39
  dm->release = cdDM_release;

  return cddm;
}

DerivedMesh *CDDM_new(int numVerts, int numEdges, int numTessFaces, int numLoops, int numPolys)
{
  CDDerivedMesh *cddm = cdDM_create("CDDM_new dm");
  DerivedMesh *dm = &cddm->dm;

  DM_init(dm, DM_TYPE_CDDM, numVerts, numEdges, numTessFaces, numLoops, numPolys);

  CustomData_add_layer(&dm->vertData, CD_ORIGINDEX, CD_CALLOC, NULL, numVerts);
  CustomData_add_layer(&dm->edgeData, CD_ORIGINDEX, CD_CALLOC, NULL, numEdges);
  CustomData_add_layer(&dm->faceData, CD_ORIGINDEX, CD_CALLOC, NULL, numTessFaces);
  CustomData_add_layer(&dm->polyData, CD_ORIGINDEX, CD_CALLOC, NULL, numPolys);

  CustomData_add_layer(&dm->vertData, CD_MVERT, CD_CALLOC, NULL, numVerts);
  CustomData_add_layer(&dm->edgeData, CD_MEDGE, CD_CALLOC, NULL, numEdges);
  CustomData_add_layer(&dm->faceData, CD_MFACE, CD_CALLOC, NULL, numTessFaces);
  CustomData_add_layer(&dm->loopData, CD_MLOOP, CD_CALLOC, NULL, numLoops);
  CustomData_add_layer(&dm->polyData, CD_MPOLY, CD_CALLOC, NULL, numPolys);

  cddm->mvert = CustomData_get_layer(&dm->vertData, CD_MVERT);
  cddm->medge = CustomData_get_layer(&dm->edgeData, CD_MEDGE);
  cddm->mface = CustomData_get_layer(&dm->faceData, CD_MFACE);
  cddm->mloop = CustomData_get_layer(&dm->loopData, CD_MLOOP);
  cddm->mpoly = CustomData_get_layer(&dm->polyData, CD_MPOLY);

  return dm;
}

DerivedMesh *CDDM_from_mesh(Mesh *mesh)
{
  return cdDM_from_mesh_ex(mesh, CD_REFERENCE, &CD_MASK_MESH);
}

DerivedMesh *cdDM_from_mesh_ex(Mesh *mesh,
                               eCDAllocType alloctype,
                               const CustomData_MeshMasks *mask)
{
  CDDerivedMesh *cddm = cdDM_create(__func__);
  DerivedMesh *dm = &cddm->dm;
  CustomData_MeshMasks cddata_masks = *mask;

  cddata_masks.lmask &= ~CD_MASK_MDISPS;

  /* this does a referenced copy, with an exception for fluidsim */

  DM_init(dm,
          DM_TYPE_CDDM,
          mesh->totvert,
          mesh->totedge,
          0 /* mesh->totface */,
          mesh->totloop,
          mesh->totpoly);

  /* This should actually be dm->deformedOnly = mesh->runtime.deformed_only,
   * but only if the original mesh had its deformed_only flag correctly set
   * (which isn't generally the case). */
  dm->deformedOnly = 1;
  dm->cd_flag = mesh->cd_flag;

  if (mesh->runtime.cd_dirty_vert & CD_MASK_NORMAL) {
    dm->dirty |= DM_DIRTY_NORMALS;
  }
  /* TODO: DM_DIRTY_TESS_CDLAYERS ? Maybe not though,
   * since we probably want to switch to looptris? */

  CustomData_merge(&mesh->vdata, &dm->vertData, cddata_masks.vmask, alloctype, mesh->totvert);
  CustomData_merge(&mesh->edata, &dm->edgeData, cddata_masks.emask, alloctype, mesh->totedge);
  CustomData_merge(&mesh->fdata,
                   &dm->faceData,
                   cddata_masks.fmask | CD_MASK_ORIGINDEX,
                   alloctype,
                   0 /* mesh->totface */);
  CustomData_merge(&mesh->ldata, &dm->loopData, cddata_masks.lmask, alloctype, mesh->totloop);
  CustomData_merge(&mesh->pdata, &dm->polyData, cddata_masks.pmask, alloctype, mesh->totpoly);

  cddm->mvert = CustomData_get_layer(&dm->vertData, CD_MVERT);
  /* Though this may be an unnecessary calculation, simply retrieving the layer may return nothing
   * or dirty normals. */
  cddm->vert_normals = BKE_mesh_vertex_normals_ensure(mesh);
  cddm->medge = CustomData_get_layer(&dm->edgeData, CD_MEDGE);
  cddm->mloop = CustomData_get_layer(&dm->loopData, CD_MLOOP);
  cddm->mpoly = CustomData_get_layer(&dm->polyData, CD_MPOLY);
#if 0
  cddm->mface = CustomData_get_layer(&dm->faceData, CD_MFACE);
#else
  cddm->mface = NULL;
#endif

  /* commented since even when CD_ORIGINDEX was first added this line fails
   * on the default cube, (after editmode toggle too) - campbell */
#if 0
  BLI_assert(CustomData_has_layer(&cddm->dm.faceData, CD_ORIGINDEX));
#endif

  return dm;
}

DerivedMesh *CDDM_from_curve(Object *ob)
{
  ListBase disp = {NULL, NULL};

  if (ob->runtime.curve_cache) {
    disp = ob->runtime.curve_cache->disp;
  }

  return CDDM_from_curve_displist(ob, &disp);
}

DerivedMesh *CDDM_from_curve_displist(Object *ob, ListBase *dispbase)
{
  DerivedMesh *dm;
  CDDerivedMesh *cddm;
  MVert *allvert;
  MEdge *alledge;
  MLoop *allloop;
  MPoly *allpoly;
  MLoopUV *alluv = NULL;
  int totvert, totedge, totloop, totpoly;

  if (mesh_nurbs_displist_to_mdata((Curve *)ob->data,
                                   dispbase,
                                   &allvert,
                                   &totvert,
                                   &alledge,
                                   &totedge,
                                   &allloop,
                                   &allpoly,
                                   &alluv,
                                   &totloop,
                                   &totpoly) != 0) {
    /* Error initializing mdata. This often happens when curve is empty */
    return CDDM_new(0, 0, 0, 0, 0);
  }

  dm = CDDM_new(totvert, totedge, 0, totloop, totpoly);
  dm->deformedOnly = 1;
  dm->dirty |= DM_DIRTY_NORMALS;

  cddm = (CDDerivedMesh *)dm;

  memcpy(cddm->mvert, allvert, totvert * sizeof(MVert));
  memcpy(cddm->medge, alledge, totedge * sizeof(MEdge));
  memcpy(cddm->mloop, allloop, totloop * sizeof(MLoop));
  memcpy(cddm->mpoly, allpoly, totpoly * sizeof(MPoly));

  if (alluv) {
    const char *uvname = "Orco";
    CustomData_add_layer_named(&cddm->dm.loopData, CD_MLOOPUV, CD_ASSIGN, alluv, totloop, uvname);
  }

  MEM_freeN(allvert);
  MEM_freeN(alledge);
  MEM_freeN(allloop);
  MEM_freeN(allpoly);

  return dm;
}

static void loops_to_customdata_corners(
    BMesh *bm, CustomData *facedata, int cdindex, const BMLoop *l3[3], int numCol, int numUV)
{
  const BMLoop *l;
  //  BMFace *f = l3[0]->f;
  MTFace *texface;
  MCol *mcol;
  MLoopCol *mloopcol;
  MLoopUV *mloopuv;
  int i, j, hasPCol = CustomData_has_layer(&bm->ldata, CD_PREVIEW_MLOOPCOL);

  for (i = 0; i < numUV; i++) {
    texface = CustomData_get_n(facedata, CD_MTFACE, cdindex, i);

    for (j = 0; j < 3; j++) {
      l = l3[j];
      mloopuv = CustomData_bmesh_get_n(&bm->ldata, l->head.data, CD_MLOOPUV, i);
      copy_v2_v2(texface->uv[j], mloopuv->uv);
    }
  }

  for (i = 0; i < numCol; i++) {
    mcol = CustomData_get_n(facedata, CD_MCOL, cdindex, i);

    for (j = 0; j < 3; j++) {
      l = l3[j];
      mloopcol = CustomData_bmesh_get_n(&bm->ldata, l->head.data, CD_MLOOPCOL, i);
      MESH_MLOOPCOL_TO_MCOL(mloopcol, &mcol[j]);
    }
  }

  if (hasPCol) {
    mcol = CustomData_get(facedata, cdindex, CD_PREVIEW_MCOL);

    for (j = 0; j < 3; j++) {
      l = l3[j];
      mloopcol = CustomData_bmesh_get(&bm->ldata, l->head.data, CD_PREVIEW_MLOOPCOL);
      MESH_MLOOPCOL_TO_MCOL(mloopcol, &mcol[j]);
    }
  }
}

DerivedMesh *CDDM_copy(DerivedMesh *source)
{
  CDDerivedMesh *cddm = cdDM_create("CDDM_copy cddm");
  DerivedMesh *dm = &cddm->dm;
  int numVerts = source->numVertData;
  int numEdges = source->numEdgeData;
  int numTessFaces = 0;
  int numLoops = source->numLoopData;
  int numPolys = source->numPolyData;

  /* NOTE: Don't copy tessellation faces if not requested explicitly. */

  /* ensure these are created if they are made on demand */
  source->getVertDataArray(source, CD_ORIGINDEX);
  source->getEdgeDataArray(source, CD_ORIGINDEX);
  source->getPolyDataArray(source, CD_ORIGINDEX);

  /* this initializes dm, and copies all non mvert/medge/mface layers */
  DM_from_template(dm, source, DM_TYPE_CDDM, numVerts, numEdges, numTessFaces, numLoops, numPolys);
  dm->deformedOnly = source->deformedOnly;
  dm->cd_flag = source->cd_flag;
  dm->dirty = source->dirty;

  /* Tessellation data is never copied, so tag it here.
   * Only tag dirty layers if we really ignored tessellation faces.
   */
  dm->dirty |= DM_DIRTY_TESS_CDLAYERS;

  CustomData_copy_data(&source->vertData, &dm->vertData, 0, 0, numVerts);
  CustomData_copy_data(&source->edgeData, &dm->edgeData, 0, 0, numEdges);

  /* now add mvert/medge/mface layers */
  cddm->mvert = source->dupVertArray(source);
  cddm->medge = source->dupEdgeArray(source);

  CustomData_add_layer(&dm->vertData, CD_MVERT, CD_ASSIGN, cddm->mvert, numVerts);
  CustomData_add_layer(&dm->edgeData, CD_MEDGE, CD_ASSIGN, cddm->medge, numEdges);

  DM_DupPolys(source, dm);

  cddm->mloop = CustomData_get_layer(&dm->loopData, CD_MLOOP);
  cddm->mpoly = CustomData_get_layer(&dm->polyData, CD_MPOLY);

  return dm;
}

/* note, the CD_ORIGINDEX layers are all 0, so if there is a direct
 * relationship between mesh data this needs to be set by the caller. */
DerivedMesh *CDDM_from_template_ex(DerivedMesh *source,
                                   int numVerts,
                                   int numEdges,
                                   int numTessFaces,
                                   int numLoops,
                                   int numPolys,
                                   const CustomData_MeshMasks *mask)
{
  CDDerivedMesh *cddm = cdDM_create("CDDM_from_template dest");
  DerivedMesh *dm = &cddm->dm;

  /* ensure these are created if they are made on demand */
  source->getVertDataArray(source, CD_ORIGINDEX);
  source->getEdgeDataArray(source, CD_ORIGINDEX);
  source->getTessFaceDataArray(source, CD_ORIGINDEX);
  source->getPolyDataArray(source, CD_ORIGINDEX);

  /* this does a copy of all non mvert/medge/mface layers */
  DM_from_template_ex(
      dm, source, DM_TYPE_CDDM, numVerts, numEdges, numTessFaces, numLoops, numPolys, mask);

  /* now add mvert/medge/mface layers */
  CustomData_add_layer(&dm->vertData, CD_MVERT, CD_CALLOC, NULL, numVerts);
  CustomData_add_layer(&dm->edgeData, CD_MEDGE, CD_CALLOC, NULL, numEdges);
  CustomData_add_layer(&dm->faceData, CD_MFACE, CD_CALLOC, NULL, numTessFaces);
  CustomData_add_layer(&dm->loopData, CD_MLOOP, CD_CALLOC, NULL, numLoops);
  CustomData_add_layer(&dm->polyData, CD_MPOLY, CD_CALLOC, NULL, numPolys);

  if (!CustomData_get_layer(&dm->vertData, CD_ORIGINDEX)) {
    CustomData_add_layer(&dm->vertData, CD_ORIGINDEX, CD_CALLOC, NULL, numVerts);
  }
  if (!CustomData_get_layer(&dm->edgeData, CD_ORIGINDEX)) {
    CustomData_add_layer(&dm->edgeData, CD_ORIGINDEX, CD_CALLOC, NULL, numEdges);
  }
  if (!CustomData_get_layer(&dm->faceData, CD_ORIGINDEX)) {
    CustomData_add_layer(&dm->faceData, CD_ORIGINDEX, CD_CALLOC, NULL, numTessFaces);
  }

  cddm->mvert = CustomData_get_layer(&dm->vertData, CD_MVERT);
  cddm->medge = CustomData_get_layer(&dm->edgeData, CD_MEDGE);
  cddm->mface = CustomData_get_layer(&dm->faceData, CD_MFACE);
  cddm->mloop = CustomData_get_layer(&dm->loopData, CD_MLOOP);
  cddm->mpoly = CustomData_get_layer(&dm->polyData, CD_MPOLY);

  return dm;
}
DerivedMesh *CDDM_from_template(
    DerivedMesh *source, int numVerts, int numEdges, int numTessFaces, int numLoops, int numPolys)
{
  return CDDM_from_template_ex(
      source, numVerts, numEdges, numTessFaces, numLoops, numPolys, &CD_MASK_DERIVEDMESH);
}

/* poly normal layer is now only for final display */
void CDDM_calc_normals(DerivedMesh *dm)
{
  CDDerivedMesh *cddm = (CDDerivedMesh *)dm;

  /* we don't want to overwrite any referenced layers */
  cddm->mvert = CustomData_duplicate_referenced_layer(&dm->vertData, CD_MVERT, dm->numVertData);

  BKE_mesh_calc_normals_poly_and_vertex(cddm->mvert,
                                        dm->numVertData,
                                        CDDM_get_loops(dm),
                                        dm->numLoopData,
                                        CDDM_get_polys(dm),
                                        dm->numPolyData,
                                        NULL,
                                        NULL);

  cddm->dm.dirty &= ~DM_DIRTY_NORMALS;
}

void CDDM_calc_loop_normals(DerivedMesh *dm, const bool use_split_normals, const float split_angle)
{
  CDDM_calc_loop_normals_spacearr(dm, use_split_normals, split_angle, NULL);
}

/* #define DEBUG_CLNORS */
#ifdef DEBUG_CLNORS
#  include "BLI_linklist.h"
#endif

void CDDM_calc_loop_normals_spacearr(DerivedMesh *dm,
                                     const bool use_split_normals,
                                     const float split_angle,
                                     MLoopNorSpaceArray *r_lnors_spacearr)
{
  MVert *mverts = dm->getVertArray(dm);
  MEdge *medges = dm->getEdgeArray(dm);
  MLoop *mloops = dm->getLoopArray(dm);
  MPoly *mpolys = dm->getPolyArray(dm);

  CustomData *vdata, *ldata, *pdata;

  float(*lnors)[3];
  short(*clnor_data)[2];
  float(*pnors)[3];
  float(*vert_normal)[3];

  const int numVerts = dm->getNumVerts(dm);
  const int numEdges = dm->getNumEdges(dm);
  const int numLoops = dm->getNumLoops(dm);
  const int numPolys = dm->getNumPolys(dm);

  vdata = dm->getVertDataLayout(dm);
  if (CustomData_has_layer(vdata, CD_NORMAL)) {
    vert_normal = CustomData_get_layer(vdata, CD_NORMAL);
  }
  else {
    vert_normal = CustomData_add_layer(vdata, CD_NORMAL, CD_CALLOC, NULL, numVerts);
  }

  ldata = dm->getLoopDataLayout(dm);
  if (CustomData_has_layer(ldata, CD_NORMAL)) {
    lnors = CustomData_get_layer(ldata, CD_NORMAL);
  }
  else {
    lnors = CustomData_add_layer(ldata, CD_NORMAL, CD_CALLOC, NULL, numLoops);
  }

  /* Compute poly (always needed) and vert normals. */
  /* Note we can't use DM_ensure_normals, since it won't keep computed poly nors... */
  pdata = dm->getPolyDataLayout(dm);
  pnors = CustomData_get_layer(pdata, CD_NORMAL);
  if (!pnors) {
    pnors = CustomData_add_layer(pdata, CD_NORMAL, CD_CALLOC, NULL, numPolys);
  }

  bool only_face_normals = (dm->dirty & DM_DIRTY_NORMALS) == 0;

  if (only_face_normals) {
    BKE_mesh_calc_normals_poly(mverts, numVerts, mloops, numLoops, mpolys, numPolys, pnors);
  }
  else {
    BKE_mesh_calc_normals_poly_and_vertex(
        mverts, numVerts, mloops, numLoops, mpolys, numPolys, pnors, NULL);
  }

  dm->dirty &= ~DM_DIRTY_NORMALS;

  clnor_data = CustomData_get_layer(ldata, CD_CUSTOMLOOPNORMAL);

  BKE_mesh_normals_loop_split(mverts,
                              vert_normal,
                              numVerts,
                              medges,
                              numEdges,
                              mloops,
                              lnors,
                              numLoops,
                              mpolys,
                              (const float(*)[3])pnors,
                              numPolys,
                              use_split_normals,
                              split_angle,
                              r_lnors_spacearr,
                              clnor_data,
                              NULL);
#ifdef DEBUG_CLNORS
  if (r_lnors_spacearr) {
    int i;
    for (i = 0; i < numLoops; i++) {
      if (r_lnors_spacearr->lspacearr[i]->ref_alpha != 0.0f) {
        LinkNode *loops = r_lnors_spacearr->lspacearr[i]->loops;
        printf("Loop %d uses lnor space %p:\n", i, r_lnors_spacearr->lspacearr[i]);
        print_v3("\tfinal lnor", lnors[i]);
        print_v3("\tauto lnor", r_lnors_spacearr->lspacearr[i]->vec_lnor);
        print_v3("\tref_vec", r_lnors_spacearr->lspacearr[i]->vec_ref);
        printf("\talpha: %f\n\tbeta: %f\n\tloops: %p\n",
               r_lnors_spacearr->lspacearr[i]->ref_alpha,
               r_lnors_spacearr->lspacearr[i]->ref_beta,
               r_lnors_spacearr->lspacearr[i]->loops);
        printf("\t\t(shared with loops");
        while (loops) {
          printf(" %d", POINTER_AS_INT(loops->link));
          loops = loops->next;
        }
        printf(")\n");
      }
      else {
        printf("Loop %d has no lnor space\n", i);
      }
    }
  }
#endif
}

#if 1
/* TODO(sybren): Delete everything in this #if block after we have ported the modifiers
 * to use Mesh instead of DerivedMesh. The code has been copied to mesh_merge.c and ported. */
/**
 * Poly compare with vtargetmap
 * Function used by #CDDM_merge_verts.
 * The function compares poly_source after applying vtargetmap, with poly_target.
 * The two polys are identical if they share the same vertices in the same order, or in reverse
 * order, but starting position loopstart may be different. The function is called with
 * direct_reverse=1 for same order (i.e. same normal), and may be called again with
 * direct_reverse=-1 for reverse order. \return 1 if polys are identical,  0 if polys are
 * different.
 */
static int cddm_poly_compare(MLoop *mloop_array,
                             MPoly *mpoly_source,
                             MPoly *mpoly_target,
                             const int *vtargetmap,
                             const int direct_reverse)
{
  int vert_source, first_vert_source, vert_target;
  int i_loop_source;
  int i_loop_target, i_loop_target_start, i_loop_target_offset, i_loop_target_adjusted;
  bool compare_completed = false;
  bool same_loops = false;

  MLoop *mloop_source, *mloop_target;

  BLI_assert(direct_reverse == 1 || direct_reverse == -1);

  i_loop_source = 0;
  mloop_source = mloop_array + mpoly_source->loopstart;
  vert_source = mloop_source->v;

  if (vtargetmap[vert_source] != -1) {
    vert_source = vtargetmap[vert_source];
  }
  else {
    /* All source loop vertices should be mapped */
    BLI_assert(false);
  }

  /* Find same vertex within mpoly_target's loops */
  mloop_target = mloop_array + mpoly_target->loopstart;
  for (i_loop_target = 0; i_loop_target < mpoly_target->totloop; i_loop_target++, mloop_target++) {
    if (mloop_target->v == vert_source) {
      break;
    }
  }

  /* If same vertex not found, then polys cannot be equal */
  if (i_loop_target >= mpoly_target->totloop) {
    return false;
  }

  /* Now mloop_source and m_loop_target have one identical vertex */
  /* mloop_source is at position 0, while m_loop_target has advanced to find identical vertex */
  /* Go around the loop and check that all vertices match in same order */
  /* Skipping source loops when consecutive source vertices are mapped to same target vertex */

  i_loop_target_start = i_loop_target;
  i_loop_target_offset = 0;
  first_vert_source = vert_source;

  compare_completed = false;
  same_loops = false;

  while (!compare_completed) {

    vert_target = mloop_target->v;

    /* First advance i_loop_source, until it points to different vertex, after mapping applied */
    do {
      i_loop_source++;

      if (i_loop_source == mpoly_source->totloop) {
        /* End of loops for source, must match end of loop for target.  */
        if (i_loop_target_offset == mpoly_target->totloop - 1) {
          compare_completed = true;
          same_loops = true;
          break; /* Polys are identical */
        }
        else {
          compare_completed = true;
          same_loops = false;
          break; /* Polys are different */
        }
      }

      mloop_source++;
      vert_source = mloop_source->v;

      if (vtargetmap[vert_source] != -1) {
        vert_source = vtargetmap[vert_source];
      }
      else {
        /* All source loop vertices should be mapped */
        BLI_assert(false);
      }

    } while (vert_source == vert_target);

    if (compare_completed) {
      break;
    }

    /* Now advance i_loop_target as well */
    i_loop_target_offset++;

    if (i_loop_target_offset == mpoly_target->totloop) {
      /* End of loops for target only, that means no match */
      /* except if all remaining source vertices are mapped to first target */
      for (; i_loop_source < mpoly_source->totloop; i_loop_source++, mloop_source++) {
        vert_source = vtargetmap[mloop_source->v];
        if (vert_source != first_vert_source) {
          compare_completed = true;
          same_loops = false;
          break;
        }
      }
      if (!compare_completed) {
        same_loops = true;
      }
      break;
    }

    /* Adjust i_loop_target for cycling around and for direct/reverse order defined by delta = +1
     * or -1 */
    i_loop_target_adjusted = (i_loop_target_start + direct_reverse * i_loop_target_offset) %
                             mpoly_target->totloop;
    if (i_loop_target_adjusted < 0) {
      i_loop_target_adjusted += mpoly_target->totloop;
    }
    mloop_target = mloop_array + mpoly_target->loopstart + i_loop_target_adjusted;
    vert_target = mloop_target->v;

    if (vert_target != vert_source) {
      same_loops = false; /* Polys are different */
      break;
    }
  }
  return same_loops;
}

/* Utility stuff for using GHash with polys */

typedef struct PolyKey {
  int poly_index;        /* index of the MPoly within the derived mesh */
  int totloops;          /* number of loops in the poly */
  unsigned int hash_sum; /* Sum of all vertices indices */
  unsigned int hash_xor; /* Xor of all vertices indices */
} PolyKey;

static unsigned int poly_gset_hash_fn(const void *key)
{
  const PolyKey *pk = key;
  return pk->hash_sum;
}

static bool poly_gset_compare_fn(const void *k1, const void *k2)
{
  const PolyKey *pk1 = k1;
  const PolyKey *pk2 = k2;
  if ((pk1->hash_sum == pk2->hash_sum) && (pk1->hash_xor == pk2->hash_xor) &&
      (pk1->totloops == pk2->totloops)) {
    /* Equality - note that this does not mean equality of polys */
    return false;
  }
  else {
    return true;
  }
}

/**
 * Merge Verts
 *
 * This frees dm, and returns a new one.
 *
 * \param vtargetmap  The table that maps vertices to target vertices.  a value of -1
 * indicates a vertex is a target, and is to be kept.
 * This array is aligned with 'dm->numVertData'
 * \warning \a vtargetmap must **not** contain any chained mapping (v1 -> v2 -> v3 etc.), this is
 * not supported and will likely generate corrupted geometry.
 *
 * \param tot_vtargetmap  The number of non '-1' values in vtargetmap. (not the size)
 *
 * \param merge_mode enum with two modes.
 * - #CDDM_MERGE_VERTS_DUMP_IF_MAPPED
 * When called by the Mirror Modifier,
 * In this mode it skips any faces that have all vertices merged (to avoid creating pairs
 * of faces sharing the same set of vertices)
 * - #CDDM_MERGE_VERTS_DUMP_IF_EQUAL
 * When called by the Array Modifier,
 * In this mode, faces where all vertices are merged are double-checked,
 * to see whether all target vertices actually make up a poly already.
 * Indeed it could be that all of a poly's vertices are merged,
 * but merged to vertices that do not make up a single poly,
 * in which case the original poly should not be dumped.
 * Actually this later behavior could apply to the Mirror Modifier as well, but the additional
 * checks are costly and not necessary in the case of mirror, because each vertex is only merged to
 * its own mirror.
 *
 * \note #CDDM_recalc_tessellation has to run on the returned DM if you want to access tessfaces.
 */
#if 0
DerivedMesh *CDDM_merge_verts(DerivedMesh *dm,
                              const int *vtargetmap,
                              const int tot_vtargetmap,
                              const int merge_mode)
{
  // This was commented out back in 2013, see commit f45d8827bafe6b9eaf9de42f4054e9d84a21955d.
  // #define USE_LOOPS
  CDDerivedMesh *cddm = (CDDerivedMesh *)dm;
  CDDerivedMesh *cddm2 = NULL;

  const int totvert = dm->numVertData;
  const int totedge = dm->numEdgeData;
  const int totloop = dm->numLoopData;
  const int totpoly = dm->numPolyData;

  const int totvert_final = totvert - tot_vtargetmap;

  MVert *mv, *mvert = MEM_malloc_arrayN(totvert_final, sizeof(*mvert), __func__);
  int *oldv = MEM_malloc_arrayN(totvert_final, sizeof(*oldv), __func__);
  int *newv = MEM_malloc_arrayN(totvert, sizeof(*newv), __func__);
  STACK_DECLARE(mvert);
  STACK_DECLARE(oldv);

  /* Note: create (totedge + totloop) elements because partially invalid polys due to merge may
   * require generating new edges, and while in 99% cases we'll still end with less final edges
   * than totedge, cases can be forged that would end requiring more... */
  MEdge *med, *medge = MEM_malloc_arrayN((totedge + totloop), sizeof(*medge), __func__);
  int *olde = MEM_malloc_arrayN((totedge + totloop), sizeof(*olde), __func__);
  int *newe = MEM_malloc_arrayN((totedge + totloop), sizeof(*newe), __func__);
  STACK_DECLARE(medge);
  STACK_DECLARE(olde);

  MLoop *ml, *mloop = MEM_malloc_arrayN(totloop, sizeof(*mloop), __func__);
  int *oldl = MEM_malloc_arrayN(totloop, sizeof(*oldl), __func__);
#  ifdef USE_LOOPS
  int *newl = MEM_malloc_arrayN(totloop, sizeof(*newl), __func__);
#  endif
  STACK_DECLARE(mloop);
  STACK_DECLARE(oldl);

  MPoly *mp, *mpoly = MEM_malloc_arrayN(totpoly, sizeof(*medge), __func__);
  int *oldp = MEM_malloc_arrayN(totpoly, sizeof(*oldp), __func__);
  STACK_DECLARE(mpoly);
  STACK_DECLARE(oldp);

  EdgeHash *ehash = BLI_edgehash_new_ex(__func__, totedge);

  int i, j, c;

  PolyKey *poly_keys;
  GSet *poly_gset = NULL;

  STACK_INIT(oldv, totvert_final);
  STACK_INIT(olde, totedge);
  STACK_INIT(oldl, totloop);
  STACK_INIT(oldp, totpoly);

  STACK_INIT(mvert, totvert_final);
  STACK_INIT(medge, totedge);
  STACK_INIT(mloop, totloop);
  STACK_INIT(mpoly, totpoly);

  /* fill newv with destination vertex indices */
  mv = cddm->mvert;
  c = 0;
  for (i = 0; i < totvert; i++, mv++) {
    if (vtargetmap[i] == -1) {
      STACK_PUSH(oldv, i);
      STACK_PUSH(mvert, *mv);
      newv[i] = c++;
    }
    else {
      /* dummy value */
      newv[i] = 0;
    }
  }

  /* now link target vertices to destination indices */
  for (i = 0; i < totvert; i++) {
    if (vtargetmap[i] != -1) {
      newv[i] = newv[vtargetmap[i]];
    }
  }

  /* Don't remap vertices in cddm->mloop, because we need to know the original
   * indices in order to skip faces with all vertices merged.
   * The "update loop indices..." section further down remaps vertices in mloop.
   */

  /* now go through and fix edges and faces */
  med = cddm->medge;
  c = 0;
  for (i = 0; i < totedge; i++, med++) {
    const unsigned int v1 = (vtargetmap[med->v1] != -1) ? vtargetmap[med->v1] : med->v1;
    const unsigned int v2 = (vtargetmap[med->v2] != -1) ? vtargetmap[med->v2] : med->v2;
    if (LIKELY(v1 != v2)) {
      void **val_p;

      if (BLI_edgehash_ensure_p(ehash, v1, v2, &val_p)) {
        newe[i] = POINTER_AS_INT(*val_p);
      }
      else {
        STACK_PUSH(olde, i);
        STACK_PUSH(medge, *med);
        newe[i] = c;
        *val_p = POINTER_FROM_INT(c);
        c++;
      }
    }
    else {
      newe[i] = -1;
    }
  }

  if (merge_mode == CDDM_MERGE_VERTS_DUMP_IF_EQUAL) {
    /* In this mode, we need to determine,  whenever a poly' vertices are all mapped */
    /* if the targets already make up a poly, in which case the new poly is dropped */
    /* This poly equality check is rather complex.   We use a BLI_ghash to speed it up with a first
     * level check */
    PolyKey *mpgh;
    poly_keys = MEM_malloc_arrayN(totpoly, sizeof(PolyKey), __func__);
    poly_gset = BLI_gset_new_ex(poly_gset_hash_fn, poly_gset_compare_fn, __func__, totpoly);
    /* Duplicates allowed because our compare function is not pure equality */
    BLI_gset_flag_set(poly_gset, GHASH_FLAG_ALLOW_DUPES);

    mp = cddm->mpoly;
    mpgh = poly_keys;
    for (i = 0; i < totpoly; i++, mp++, mpgh++) {
      mpgh->poly_index = i;
      mpgh->totloops = mp->totloop;
      ml = cddm->mloop + mp->loopstart;
      mpgh->hash_sum = mpgh->hash_xor = 0;
      for (j = 0; j < mp->totloop; j++, ml++) {
        mpgh->hash_sum += ml->v;
        mpgh->hash_xor ^= ml->v;
      }
      BLI_gset_insert(poly_gset, mpgh);
    }

    if (cddm->pmap) {
      MEM_freeN(cddm->pmap);
      MEM_freeN(cddm->pmap_mem);
    }
    /* Can we optimise by reusing an old pmap ?  How do we know an old pmap is stale ?  */
    /* When called by MOD_array.c, the cddm has just been created, so it has no valid pmap.   */
    BKE_mesh_vert_poly_map_create(
        &cddm->pmap, &cddm->pmap_mem, cddm->mpoly, cddm->mloop, totvert, totpoly, totloop);
  } /* done preparing for fast poly compare */

  mp = cddm->mpoly;
  mv = cddm->mvert;
  for (i = 0; i < totpoly; i++, mp++) {
    MPoly *mp_new;

    ml = cddm->mloop + mp->loopstart;

    /* check faces with all vertices merged */
    bool all_vertices_merged = true;

    for (j = 0; j < mp->totloop; j++, ml++) {
      if (vtargetmap[ml->v] == -1) {
        all_vertices_merged = false;
        /* This will be used to check for poly using several time the same vert. */
        mv[ml->v].flag &= ~ME_VERT_TMP_TAG;
      }
      else {
        /* This will be used to check for poly using several time the same vert. */
        mv[vtargetmap[ml->v]].flag &= ~ME_VERT_TMP_TAG;
      }
    }

    if (UNLIKELY(all_vertices_merged)) {
      if (merge_mode == CDDM_MERGE_VERTS_DUMP_IF_MAPPED) {
        /* In this mode, all vertices merged is enough to dump face */
        continue;
      }
      else if (merge_mode == CDDM_MERGE_VERTS_DUMP_IF_EQUAL) {
        /* Additional condition for face dump:  target vertices must make up an identical face */
        /* The test has 2 steps:  (1) first step is fast ghash lookup, but not failproof       */
        /*                        (2) second step is thorough but more costly poly compare     */
        int i_poly, v_target;
        bool found = false;
        PolyKey pkey;

        /* Use poly_gset for fast (although not 100% certain) identification of same poly */
        /* First, make up a poly_summary structure */
        ml = cddm->mloop + mp->loopstart;
        pkey.hash_sum = pkey.hash_xor = 0;
        pkey.totloops = 0;
        for (j = 0; j < mp->totloop; j++, ml++) {
          v_target = vtargetmap[ml->v]; /* Cannot be -1, they are all mapped */
          pkey.hash_sum += v_target;
          pkey.hash_xor ^= v_target;
          pkey.totloops++;
        }
        if (BLI_gset_haskey(poly_gset, &pkey)) {

          /* There might be a poly that matches this one.
           * We could just leave it there and say there is, and do a "continue".
           * ... but we are checking whether there is an exact poly match.
           * It's not so costly in terms of CPU since it's very rare, just a lot of complex code.
           */

          /* Consider current loop again */
          ml = cddm->mloop + mp->loopstart;
          /* Consider the target of the loop's first vert */
          v_target = vtargetmap[ml->v];
          /* Now see if v_target belongs to a poly that shares all vertices with source poly,
           * in same order, or reverse order */

          for (i_poly = 0; i_poly < cddm->pmap[v_target].count; i_poly++) {
            MPoly *target_poly = cddm->mpoly + *(cddm->pmap[v_target].indices + i_poly);

            if (cddm_poly_compare(cddm->mloop, mp, target_poly, vtargetmap, +1) ||
                cddm_poly_compare(cddm->mloop, mp, target_poly, vtargetmap, -1)) {
              found = true;
              break;
            }
          }
          if (found) {
            /* Current poly's vertices are mapped to a poly that is strictly identical */
            /* Current poly is dumped */
            continue;
          }
        }
      }
    }

    /* Here either the poly's vertices were not all merged
     * or they were all merged, but targets do not make up an identical poly,
     * the poly is retained.
     */
    ml = cddm->mloop + mp->loopstart;

    c = 0;
    MLoop *last_valid_ml = NULL;
    MLoop *first_valid_ml = NULL;
    bool need_edge_from_last_valid_ml = false;
    bool need_edge_to_first_valid_ml = false;
    int created_edges = 0;
    for (j = 0; j < mp->totloop; j++, ml++) {
      const uint mlv = (vtargetmap[ml->v] != -1) ? vtargetmap[ml->v] : ml->v;
#  ifndef NDEBUG
      {
        MLoop *next_ml = cddm->mloop + mp->loopstart + ((j + 1) % mp->totloop);
        uint next_mlv = (vtargetmap[next_ml->v] != -1) ? vtargetmap[next_ml->v] : next_ml->v;
        med = cddm->medge + ml->e;
        uint v1 = (vtargetmap[med->v1] != -1) ? vtargetmap[med->v1] : med->v1;
        uint v2 = (vtargetmap[med->v2] != -1) ? vtargetmap[med->v2] : med->v2;
        BLI_assert((mlv == v1 && next_mlv == v2) || (mlv == v2 && next_mlv == v1));
      }
#  endif
      /* A loop is only valid if its matching edge is, and it's not reusing a vertex already used
       * by this poly. */
      if (LIKELY((newe[ml->e] != -1) && ((mv[mlv].flag & ME_VERT_TMP_TAG) == 0))) {
        mv[mlv].flag |= ME_VERT_TMP_TAG;

        if (UNLIKELY(last_valid_ml != NULL && need_edge_from_last_valid_ml)) {
          /* We need to create a new edge between last valid loop and this one! */
          void **val_p;

          uint v1 = (vtargetmap[last_valid_ml->v] != -1) ? vtargetmap[last_valid_ml->v] :
                                                           last_valid_ml->v;
          uint v2 = mlv;
          BLI_assert(v1 != v2);
          if (BLI_edgehash_ensure_p(ehash, v1, v2, &val_p)) {
            last_valid_ml->e = POINTER_AS_INT(*val_p);
          }
          else {
            const int new_eidx = STACK_SIZE(medge);
            STACK_PUSH(olde, olde[last_valid_ml->e]);
            STACK_PUSH(medge, cddm->medge[last_valid_ml->e]);
            medge[new_eidx].v1 = last_valid_ml->v;
            medge[new_eidx].v2 = ml->v;
            /* DO NOT change newe mapping, could break actual values due to some deleted original
             * edges. */
            *val_p = POINTER_FROM_INT(new_eidx);
            created_edges++;

            last_valid_ml->e = new_eidx;
          }
          need_edge_from_last_valid_ml = false;
        }

#  ifdef USE_LOOPS
        newl[j + mp->loopstart] = STACK_SIZE(mloop);
#  endif
        STACK_PUSH(oldl, j + mp->loopstart);
        last_valid_ml = STACK_PUSH_RET_PTR(mloop);
        *last_valid_ml = *ml;
        if (first_valid_ml == NULL) {
          first_valid_ml = last_valid_ml;
        }
        c++;

        /* We absolutely HAVE to handle edge index remapping here, otherwise potential newly
         * created edges in that part of code make remapping later totally unreliable. */
        BLI_assert(newe[ml->e] != -1);
        last_valid_ml->e = newe[ml->e];
      }
      else {
        if (last_valid_ml != NULL) {
          need_edge_from_last_valid_ml = true;
        }
        else {
          need_edge_to_first_valid_ml = true;
        }
      }
    }
    if (UNLIKELY(last_valid_ml != NULL && !ELEM(first_valid_ml, NULL, last_valid_ml) &&
                 (need_edge_to_first_valid_ml || need_edge_from_last_valid_ml))) {
      /* We need to create a new edge between last valid loop and first valid one! */
      void **val_p;

      uint v1 = (vtargetmap[last_valid_ml->v] != -1) ? vtargetmap[last_valid_ml->v] :
                                                       last_valid_ml->v;
      uint v2 = (vtargetmap[first_valid_ml->v] != -1) ? vtargetmap[first_valid_ml->v] :
                                                        first_valid_ml->v;
      BLI_assert(v1 != v2);
      if (BLI_edgehash_ensure_p(ehash, v1, v2, &val_p)) {
        last_valid_ml->e = POINTER_AS_INT(*val_p);
      }
      else {
        const int new_eidx = STACK_SIZE(medge);
        STACK_PUSH(olde, olde[last_valid_ml->e]);
        STACK_PUSH(medge, cddm->medge[last_valid_ml->e]);
        medge[new_eidx].v1 = last_valid_ml->v;
        medge[new_eidx].v2 = first_valid_ml->v;
        /* DO NOT change newe mapping, could break actual values due to some deleted original
         * edges. */
        *val_p = POINTER_FROM_INT(new_eidx);
        created_edges++;

        last_valid_ml->e = new_eidx;
      }
      need_edge_to_first_valid_ml = need_edge_from_last_valid_ml = false;
    }

    if (UNLIKELY(c == 0)) {
      BLI_assert(created_edges == 0);
      continue;
    }
    else if (UNLIKELY(c < 3)) {
      STACK_DISCARD(oldl, c);
      STACK_DISCARD(mloop, c);
      if (created_edges > 0) {
        for (j = STACK_SIZE(medge) - created_edges; j < STACK_SIZE(medge); j++) {
          BLI_edgehash_remove(ehash, medge[j].v1, medge[j].v2, NULL);
        }
        STACK_DISCARD(olde, created_edges);
        STACK_DISCARD(medge, created_edges);
      }
      continue;
    }

    mp_new = STACK_PUSH_RET_PTR(mpoly);
    *mp_new = *mp;
    mp_new->totloop = c;
    BLI_assert(mp_new->totloop >= 3);
    mp_new->loopstart = STACK_SIZE(mloop) - c;

    STACK_PUSH(oldp, i);
  } /* end of the loop that tests polys   */

  if (poly_gset) {
    // printf("hash quality %.6f\n", BLI_gset_calc_quality(poly_gset));

    BLI_gset_free(poly_gset, NULL);
    MEM_freeN(poly_keys);
  }

  /*create new cddm*/
  cddm2 = (CDDerivedMesh *)CDDM_from_template((DerivedMesh *)cddm,
                                              STACK_SIZE(mvert),
                                              STACK_SIZE(medge),
                                              0,
                                              STACK_SIZE(mloop),
                                              STACK_SIZE(mpoly));

  /*update edge indices and copy customdata*/
  med = medge;
  for (i = 0; i < cddm2->dm.numEdgeData; i++, med++) {
    BLI_assert(newv[med->v1] != -1);
    med->v1 = newv[med->v1];
    BLI_assert(newv[med->v2] != -1);
    med->v2 = newv[med->v2];

    /* Can happen in case vtargetmap contains some double chains, we do not support that. */
    BLI_assert(med->v1 != med->v2);

    CustomData_copy_data(&dm->edgeData, &cddm2->dm.edgeData, olde[i], i, 1);
  }

  /*update loop indices and copy customdata*/
  ml = mloop;
  for (i = 0; i < cddm2->dm.numLoopData; i++, ml++) {
    /* Edge remapping has already be done in main loop handling part above. */
    BLI_assert(newv[ml->v] != -1);
    ml->v = newv[ml->v];

    CustomData_copy_data(&dm->loopData, &cddm2->dm.loopData, oldl[i], i, 1);
  }

  /*copy vertex customdata*/
  mv = mvert;
  for (i = 0; i < cddm2->dm.numVertData; i++, mv++) {
    CustomData_copy_data(&dm->vertData, &cddm2->dm.vertData, oldv[i], i, 1);
  }

  /*copy poly customdata*/
  mp = mpoly;
  for (i = 0; i < cddm2->dm.numPolyData; i++, mp++) {
    CustomData_copy_data(&dm->polyData, &cddm2->dm.polyData, oldp[i], i, 1);
  }

  /*copy over data.  CustomData_add_layer can do this, need to look it up.*/
  memcpy(cddm2->mvert, mvert, sizeof(MVert) * STACK_SIZE(mvert));
  memcpy(cddm2->medge, medge, sizeof(MEdge) * STACK_SIZE(medge));
  memcpy(cddm2->mloop, mloop, sizeof(MLoop) * STACK_SIZE(mloop));
  memcpy(cddm2->mpoly, mpoly, sizeof(MPoly) * STACK_SIZE(mpoly));

  MEM_freeN(mvert);
  MEM_freeN(medge);
  MEM_freeN(mloop);
  MEM_freeN(mpoly);

  MEM_freeN(newv);
  MEM_freeN(newe);
#  ifdef USE_LOOPS
  MEM_freeN(newl);
#  endif

  MEM_freeN(oldv);
  MEM_freeN(olde);
  MEM_freeN(oldl);
  MEM_freeN(oldp);

  BLI_edgehash_free(ehash, NULL);

  /*free old derivedmesh*/
  dm->needsFree = 1;
  dm->release(dm);

  return (DerivedMesh *)cddm2;
}
#endif
#endif

void CDDM_calc_edges_tessface(DerivedMesh *dm)
{
  CDDerivedMesh *cddm = (CDDerivedMesh *)dm;
  CustomData edgeData;
  EdgeSetIterator *ehi;
  MFace *mf = cddm->mface;
  MEdge *med;
  EdgeSet *eh;
  int i, *index, numEdges, numFaces = dm->numTessFaceData;

  eh = BLI_edgeset_new_ex(__func__, BLI_EDGEHASH_SIZE_GUESS_FROM_POLYS(numFaces));

  for (i = 0; i < numFaces; i++, mf++) {
    BLI_edgeset_add(eh, mf->v1, mf->v2);
    BLI_edgeset_add(eh, mf->v2, mf->v3);

    if (mf->v4) {
      BLI_edgeset_add(eh, mf->v3, mf->v4);
      BLI_edgeset_add(eh, mf->v4, mf->v1);
    }
    else {
      BLI_edgeset_add(eh, mf->v3, mf->v1);
    }
  }

  numEdges = BLI_edgeset_len(eh);

  /* write new edges into a temporary CustomData */
  CustomData_reset(&edgeData);
  CustomData_add_layer(&edgeData, CD_MEDGE, CD_CALLOC, NULL, numEdges);
  CustomData_add_layer(&edgeData, CD_ORIGINDEX, CD_CALLOC, NULL, numEdges);

  med = CustomData_get_layer(&edgeData, CD_MEDGE);
  index = CustomData_get_layer(&edgeData, CD_ORIGINDEX);

  for (ehi = BLI_edgesetIterator_new(eh), i = 0; BLI_edgesetIterator_isDone(ehi) == false;
       BLI_edgesetIterator_step(ehi), i++, med++, index++) {
    BLI_edgesetIterator_getKey(ehi, &med->v1, &med->v2);

    med->flag = ME_EDGEDRAW | ME_EDGERENDER;
    *index = ORIGINDEX_NONE;
  }
  BLI_edgesetIterator_free(ehi);

  /* free old CustomData and assign new one */
  CustomData_free(&dm->edgeData, dm->numEdgeData);
  dm->edgeData = edgeData;
  dm->numEdgeData = numEdges;

  cddm->medge = CustomData_get_layer(&dm->edgeData, CD_MEDGE);

  BLI_edgeset_free(eh);
}

/* warning, this uses existing edges but CDDM_calc_edges_tessface() doesn't */
void CDDM_calc_edges(DerivedMesh *dm)
{
  CDDerivedMesh *cddm = (CDDerivedMesh *)dm;
  CustomData edgeData;
  EdgeHashIterator *ehi;
  MPoly *mp = cddm->mpoly;
  MLoop *ml;
  MEdge *med, *origmed;
  EdgeHash *eh;
  unsigned int eh_reserve;
  int v1, v2;
  const int *eindex;
  int i, j, *index;
  const int numFaces = dm->numPolyData;
  const int numLoops = dm->numLoopData;
  int numEdges = dm->numEdgeData;

  eindex = DM_get_edge_data_layer(dm, CD_ORIGINDEX);
  med = cddm->medge;

  eh_reserve = max_ii(med ? numEdges : 0, BLI_EDGEHASH_SIZE_GUESS_FROM_LOOPS(numLoops));
  eh = BLI_edgehash_new_ex(__func__, eh_reserve);
  if (med) {
    for (i = 0; i < numEdges; i++, med++) {
      BLI_edgehash_insert(eh, med->v1, med->v2, POINTER_FROM_INT(i + 1));
    }
  }

  for (i = 0; i < numFaces; i++, mp++) {
    ml = cddm->mloop + mp->loopstart;
    for (j = 0; j < mp->totloop; j++, ml++) {
      v1 = ml->v;
      v2 = ME_POLY_LOOP_NEXT(cddm->mloop, mp, j)->v;
      BLI_edgehash_reinsert(eh, v1, v2, NULL);
    }
  }

  numEdges = BLI_edgehash_len(eh);

  /* write new edges into a temporary CustomData */
  CustomData_reset(&edgeData);
  CustomData_add_layer(&edgeData, CD_MEDGE, CD_CALLOC, NULL, numEdges);
  CustomData_add_layer(&edgeData, CD_ORIGINDEX, CD_CALLOC, NULL, numEdges);

  origmed = cddm->medge;
  med = CustomData_get_layer(&edgeData, CD_MEDGE);
  index = CustomData_get_layer(&edgeData, CD_ORIGINDEX);

  for (ehi = BLI_edgehashIterator_new(eh), i = 0; BLI_edgehashIterator_isDone(ehi) == false;
       BLI_edgehashIterator_step(ehi), ++i, ++med, ++index) {
    BLI_edgehashIterator_getKey(ehi, &med->v1, &med->v2);
    j = POINTER_AS_INT(BLI_edgehashIterator_getValue(ehi));

    if (j == 0 || !eindex) {
      med->flag = ME_EDGEDRAW | ME_EDGERENDER;
      *index = ORIGINDEX_NONE;
    }
    else {
      med->flag = ME_EDGEDRAW | ME_EDGERENDER | origmed[j - 1].flag;
      *index = eindex[j - 1];
    }

    BLI_edgehashIterator_setValue(ehi, POINTER_FROM_INT(i));
  }
  BLI_edgehashIterator_free(ehi);

  /* free old CustomData and assign new one */
  CustomData_free(&dm->edgeData, dm->numEdgeData);
  dm->edgeData = edgeData;
  dm->numEdgeData = numEdges;

  cddm->medge = CustomData_get_layer(&dm->edgeData, CD_MEDGE);

  mp = cddm->mpoly;
  for (i = 0; i < numFaces; i++, mp++) {
    ml = cddm->mloop + mp->loopstart;
    for (j = 0; j < mp->totloop; j++, ml++) {
      v1 = ml->v;
      v2 = ME_POLY_LOOP_NEXT(cddm->mloop, mp, j)->v;
      ml->e = POINTER_AS_INT(BLI_edgehash_lookup(eh, v1, v2));
    }
  }

  BLI_edgehash_free(eh, NULL);
}

void CDDM_lower_num_verts(DerivedMesh *dm, int numVerts)
{
  BLI_assert(numVerts >= 0);
  if (numVerts < dm->numVertData) {
    CustomData_free_elem(&dm->vertData, numVerts, dm->numVertData - numVerts);
  }

  dm->numVertData = numVerts;
}

void CDDM_lower_num_edges(DerivedMesh *dm, int numEdges)
{
  BLI_assert(numEdges >= 0);
  if (numEdges < dm->numEdgeData) {
    CustomData_free_elem(&dm->edgeData, numEdges, dm->numEdgeData - numEdges);
  }

  dm->numEdgeData = numEdges;
}

void CDDM_lower_num_tessfaces(DerivedMesh *dm, int numTessFaces)
{
  BLI_assert(numTessFaces >= 0);
  if (numTessFaces < dm->numTessFaceData) {
    CustomData_free_elem(&dm->faceData, numTessFaces, dm->numTessFaceData - numTessFaces);
  }

  dm->numTessFaceData = numTessFaces;
}

void CDDM_lower_num_loops(DerivedMesh *dm, int numLoops)
{
  BLI_assert(numLoops >= 0);
  if (numLoops < dm->numLoopData) {
    CustomData_free_elem(&dm->loopData, numLoops, dm->numLoopData - numLoops);
  }

  dm->numLoopData = numLoops;
}

void CDDM_lower_num_polys(DerivedMesh *dm, int numPolys)
{
  BLI_assert(numPolys >= 0);
  if (numPolys < dm->numPolyData) {
    CustomData_free_elem(&dm->polyData, numPolys, dm->numPolyData - numPolys);
  }

  dm->numPolyData = numPolys;
}

/* mesh element access functions */

MVert *CDDM_get_vert(DerivedMesh *dm, int index)
{
  return &((CDDerivedMesh *)dm)->mvert[index];
}

MEdge *CDDM_get_edge(DerivedMesh *dm, int index)
{
  return &((CDDerivedMesh *)dm)->medge[index];
}

MFace *CDDM_get_tessface(DerivedMesh *dm, int index)
{
  return &((CDDerivedMesh *)dm)->mface[index];
}

MLoop *CDDM_get_loop(DerivedMesh *dm, int index)
{
  return &((CDDerivedMesh *)dm)->mloop[index];
}

MPoly *CDDM_get_poly(DerivedMesh *dm, int index)
{
  return &((CDDerivedMesh *)dm)->mpoly[index];
}

/* array access functions */

MVert *CDDM_get_verts(DerivedMesh *dm)
{
  return ((CDDerivedMesh *)dm)->mvert;
}

MEdge *CDDM_get_edges(DerivedMesh *dm)
{
  return ((CDDerivedMesh *)dm)->medge;
}

MFace *CDDM_get_tessfaces(DerivedMesh *dm)
{
  return ((CDDerivedMesh *)dm)->mface;
}

MLoop *CDDM_get_loops(DerivedMesh *dm)
{
  return ((CDDerivedMesh *)dm)->mloop;
}

MPoly *CDDM_get_polys(DerivedMesh *dm)
{
  return ((CDDerivedMesh *)dm)->mpoly;
}
<|MERGE_RESOLUTION|>--- conflicted
+++ resolved
@@ -170,58 +170,6 @@
   copy_v3_v3(r_no, cddm->vert_normals[index]);
 }
 
-<<<<<<< HEAD
-static const MeshElemMap *cdDM_getPolyMap(Object *ob, DerivedMesh *dm)
-{
-  CDDerivedMesh *cddm = (CDDerivedMesh *)dm;
-
-  if (!cddm->pmap && ob->type == OB_MESH) {
-    Mesh *me = ob->data;
-
-    BKE_mesh_vert_poly_map_create(
-        &cddm->pmap, &cddm->pmap_mem, me->mpoly, me->mloop, me->totvert, me->totpoly, me->totloop);
-  }
-
-  return cddm->pmap;
-}
-
-// static bool check_sculpt_object_deformed(Object *object, bool for_construction)
-//{
-//  //bool deformed = false;
-//
-//  /* Active modifiers means extra deformation, which can't be handled correct
-//   * on birth of PBVH and sculpt "layer" levels, so use PBVH only for internal brush
-//   * stuff and show final DerivedMesh so user would see actual object shape.
-//   */
-//  //deformed |= object->sculpt->modifiers_active;
-//
-//  if (for_construction) {
-//    //deformed |= object->sculpt->kb != NULL;
-//  }
-//  else {
-//    /* As in case with modifiers, we can't synchronize deformation made against
-//     * PBVH and non-locked keyblock, so also use PBVH only for brushes and
-//     * final DM to give final result to user.
-//     */
-//    deformed |= object->sculpt->kb && (object->shapeflag & OB_SHAPE_LOCK) == 0;
-//  }
-//
-//  return deformed;
-//}
-
-// static bool can_pbvh_draw(Object *ob, DerivedMesh *dm)
-//{
-//  CDDerivedMesh *cddm = (CDDerivedMesh *)dm;
-//  Mesh *me = ob->data;
-//  bool deformed = check_sculpt_object_deformed(ob, false);
-//
-//  if (deformed) {
-//    return false;
-//  }
-//
-//  return cddm->mvert == me->mvert || ob->sculpt->kb;
-//}
-
 static PBVH *cdDM_getPBVH(Object *ob, DerivedMesh *dm)
 {
   CDDerivedMesh *cddm = (CDDerivedMesh *)dm;
@@ -442,10 +390,7 @@
   CDDM_recalc_tessellation_ex(dm, true);
 }
 
-void cdDM_recalc_looptri(DerivedMesh *dm)
-=======
 static void cdDM_recalc_looptri(DerivedMesh *dm)
->>>>>>> 23775f39
 {
   CDDerivedMesh *cddm = (CDDerivedMesh *)dm;
   const unsigned int totpoly = dm->numPolyData;
@@ -541,17 +486,13 @@
   dm->getVertCo = cdDM_getVertCo;
   dm->getVertNo = cdDM_getVertNo;
 
-<<<<<<< HEAD
   dm->getPBVH = cdDM_getPBVH;
-  dm->getPolyMap = cdDM_getPolyMap;
 
   dm->foreachMappedVert = cdDM_foreachMappedVert;
   dm->foreachMappedEdge = cdDM_foreachMappedEdge;
   dm->foreachMappedLoop = cdDM_foreachMappedLoop;
   dm->foreachMappedFaceCenter = cdDM_foreachMappedFaceCenter;
 
-=======
->>>>>>> 23775f39
   dm->release = cdDM_release;
 
   return cddm;
