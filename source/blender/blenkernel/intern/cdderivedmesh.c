/*
 * This program is free software; you can redistribute it and/or
 * modify it under the terms of the GNU General Public License
 * as published by the Free Software Foundation; either version 2
 * of the License, or (at your option) any later version.
 *
 * This program is distributed in the hope that it will be useful,
 * but WITHOUT ANY WARRANTY; without even the implied warranty of
 * MERCHANTABILITY or FITNESS FOR A PARTICULAR PURPOSE.  See the
 * GNU General Public License for more details.
 *
 * You should have received a copy of the GNU General Public License
 * along with this program; if not, write to the Free Software  Foundation,
 * Inc., 51 Franklin Street, Fifth Floor, Boston, MA 02110-1301, USA.
 *
 * The Original Code is Copyright (C) 2006 Blender Foundation.
 * All rights reserved.
 * Implementation of CDDerivedMesh.
 *
 * BKE_cdderivedmesh.h contains the function prototypes for this file.
 */

/** \file
 * \ingroup bke
 */

#include "atomic_ops.h"

#include "BLI_math.h"
#include "BLI_edgehash.h"
#include "BLI_utildefines.h"
#include "BLI_utildefines_stack.h"

#include "BKE_DerivedMesh.h"
#include "BKE_pbvh.h"
#include "BKE_cdderivedmesh.h"
#include "BKE_global.h"
#include "BKE_mesh.h"
#include "BKE_mesh_mapping.h"
#include "BKE_object.h"
#include "BKE_paint.h"
#include "BKE_editmesh.h"
#include "BKE_curve.h"

#include "DNA_mesh_types.h"
#include "DNA_meshdata_types.h"
#include "DNA_object_types.h"
#include "DNA_curve_types.h" /* for Curve */

#include "MEM_guardedalloc.h"

#include <string.h>
#include <limits.h>
#include <math.h>

typedef struct {
  DerivedMesh dm;

  /* these point to data in the DerivedMesh custom data layers,
   * they are only here for efficiency and convenience */
  MVert *mvert;
  MEdge *medge;
  MFace *mface;
  MLoop *mloop;
  MPoly *mpoly;

  /* Cached */
  struct PBVH *pbvh;
  bool pbvh_draw;

  /* Mesh connectivity */
  MeshElemMap *pmap;
  int *pmap_mem;
} CDDerivedMesh;

/**************** DerivedMesh interface functions ****************/
static int cdDM_getNumVerts(DerivedMesh *dm)
{
  return dm->numVertData;
}

static int cdDM_getNumEdges(DerivedMesh *dm)
{
  return dm->numEdgeData;
}

static int cdDM_getNumTessFaces(DerivedMesh *dm)
{
  /* uncomment and add a breakpoint on the printf()
   * to help debug tessfaces issues since BMESH merge. */
#if 0
	if (dm->numTessFaceData == 0 && dm->numPolyData != 0) {
		printf("%s: has no faces!, call DM_ensure_tessface() if you need them\n");
	}
#endif
  return dm->numTessFaceData;
}

static int cdDM_getNumLoops(DerivedMesh *dm)
{
  return dm->numLoopData;
}

static int cdDM_getNumPolys(DerivedMesh *dm)
{
  return dm->numPolyData;
}

static void cdDM_getVert(DerivedMesh *dm, int index, MVert *r_vert)
{
  CDDerivedMesh *cddm = (CDDerivedMesh *)dm;
  *r_vert = cddm->mvert[index];
}

static void cdDM_getEdge(DerivedMesh *dm, int index, MEdge *r_edge)
{
  CDDerivedMesh *cddm = (CDDerivedMesh *)dm;
  *r_edge = cddm->medge[index];
}

static void cdDM_getTessFace(DerivedMesh *dm, int index, MFace *r_face)
{
  CDDerivedMesh *cddm = (CDDerivedMesh *)dm;
  *r_face = cddm->mface[index];
}

static void cdDM_copyVertArray(DerivedMesh *dm, MVert *r_vert)
{
  CDDerivedMesh *cddm = (CDDerivedMesh *)dm;
  memcpy(r_vert, cddm->mvert, sizeof(*r_vert) * dm->numVertData);
}

static void cdDM_copyEdgeArray(DerivedMesh *dm, MEdge *r_edge)
{
  CDDerivedMesh *cddm = (CDDerivedMesh *)dm;
  memcpy(r_edge, cddm->medge, sizeof(*r_edge) * dm->numEdgeData);
}

static void cdDM_copyTessFaceArray(DerivedMesh *dm, MFace *r_face)
{
  CDDerivedMesh *cddm = (CDDerivedMesh *)dm;
  memcpy(r_face, cddm->mface, sizeof(*r_face) * dm->numTessFaceData);
}

static void cdDM_copyLoopArray(DerivedMesh *dm, MLoop *r_loop)
{
  CDDerivedMesh *cddm = (CDDerivedMesh *)dm;
  memcpy(r_loop, cddm->mloop, sizeof(*r_loop) * dm->numLoopData);
}

static void cdDM_copyPolyArray(DerivedMesh *dm, MPoly *r_poly)
{
  CDDerivedMesh *cddm = (CDDerivedMesh *)dm;
  memcpy(r_poly, cddm->mpoly, sizeof(*r_poly) * dm->numPolyData);
}

static void cdDM_getVertCo(DerivedMesh *dm, int index, float r_co[3])
{
  CDDerivedMesh *cddm = (CDDerivedMesh *)dm;

  copy_v3_v3(r_co, cddm->mvert[index].co);
}

static void cdDM_getVertCos(DerivedMesh *dm, float (*r_cos)[3])
{
  MVert *mv = CDDM_get_verts(dm);
  int i;

  for (i = 0; i < dm->numVertData; i++, mv++) {
    copy_v3_v3(r_cos[i], mv->co);
  }
}

static void cdDM_getVertNo(DerivedMesh *dm, int index, float r_no[3])
{
  CDDerivedMesh *cddm = (CDDerivedMesh *)dm;
  normal_short_to_float_v3(r_no, cddm->mvert[index].no);
}

static const MeshElemMap *cdDM_getPolyMap(Object *ob, DerivedMesh *dm)
{
  CDDerivedMesh *cddm = (CDDerivedMesh *)dm;

  if (!cddm->pmap && ob->type == OB_MESH) {
    Mesh *me = ob->data;

    BKE_mesh_vert_poly_map_create(
        &cddm->pmap, &cddm->pmap_mem, me->mpoly, me->mloop, me->totvert, me->totpoly, me->totloop);
  }

  return cddm->pmap;
}

<<<<<<< HEAD
//static bool check_sculpt_object_deformed(Object *object, bool for_construction)
//{
//  //bool deformed = false;
//
//  /* Active modifiers means extra deformation, which can't be handled correct
//   * on birth of PBVH and sculpt "layer" levels, so use PBVH only for internal brush
//   * stuff and show final DerivedMesh so user would see actual object shape.
//   */
//  //deformed |= object->sculpt->modifiers_active;
//
//  if (for_construction) {
//    //deformed |= object->sculpt->kb != NULL;
//  }
//  else {
//    /* As in case with modifiers, we can't synchronize deformation made against
//     * PBVH and non-locked keyblock, so also use PBVH only for brushes and
//     * final DM to give final result to user.
//     */
//    deformed |= object->sculpt->kb && (object->shapeflag & OB_SHAPE_LOCK) == 0;
//  }
//
//  return deformed;
//}

//static bool can_pbvh_draw(Object *ob, DerivedMesh *dm)
//{
//  CDDerivedMesh *cddm = (CDDerivedMesh *)dm;
//  Mesh *me = ob->data;
//  bool deformed = check_sculpt_object_deformed(ob, false);
//
//  if (deformed) {
//    return false;
//  }
//
//  return cddm->mvert == me->mvert || ob->sculpt->kb;
//}

static PBVH *cdDM_getPBVH(Object *ob, DerivedMesh *dm)
{
  CDDerivedMesh *cddm = (CDDerivedMesh *)dm;

  if (!ob) {
    cddm->pbvh = NULL;
    return NULL;
  }

  if (!ob->sculpt) {
    return NULL;
  }

  if (ob->sculpt->pbvh) {
    cddm->pbvh = ob->sculpt->pbvh;
    //cddm->pbvh_draw = can_pbvh_draw(ob, dm);
  }

  /* Sculpting on a BMesh (dynamic-topology) gets a special PBVH */
  if (!cddm->pbvh && ob->sculpt->bm) {
    cddm->pbvh = BKE_pbvh_new();
    //cddm->pbvh_draw = true;

    BKE_pbvh_build_bmesh(cddm->pbvh,
                         ob->sculpt->bm,
                         ob->sculpt->bm_smooth_shading,
                         ob->sculpt->bm_log,
                         ob->sculpt->cd_vert_node_offset,
                         ob->sculpt->cd_face_node_offset);

    pbvh_show_mask_set(cddm->pbvh, ob->sculpt->show_mask);
  }

  /* always build pbvh from original mesh, and only use it for drawing if
   * this derivedmesh is just original mesh. it's the multires subsurf dm
   * that this is actually for, to support a pbvh on a modified mesh */
  if (!cddm->pbvh && ob->type == OB_MESH) {
    Mesh *me = BKE_object_get_original_mesh(ob);
    const int looptris_num = poly_to_tri_count(me->totpoly, me->totloop);
    MLoopTri *looptri;
    //bool deformed;

    cddm->pbvh = BKE_pbvh_new();
    //cddm->pbvh_draw = can_pbvh_draw(ob, dm);

    looptri = MEM_malloc_arrayN(looptris_num, sizeof(*looptri), __func__);

    BKE_mesh_recalc_looptri(me->mloop, me->mpoly, me->mvert, me->totloop, me->totpoly, looptri);

    BKE_pbvh_build_mesh(cddm->pbvh,
                        me,
                        me->mpoly,
                        me->mloop,
                        me->mvert,
                        me->totvert,
                        &me->vdata,
                        &me->ldata,
                        looptri,
                        looptris_num);

    pbvh_show_mask_set(cddm->pbvh, ob->sculpt->show_mask);
  }

  return cddm->pbvh;
}

static void cdDM_foreachMappedVert(DerivedMesh *dm,
                                   void (*func)(void *userData,
                                                int index,
                                                const float co[3],
                                                const float no_f[3],
                                                const short no_s[3]),
                                   void *userData,
                                   DMForeachFlag flag)
{
  MVert *mv = CDDM_get_verts(dm);
  const int *index = DM_get_vert_data_layer(dm, CD_ORIGINDEX);
  int i;

  if (index) {
    for (i = 0; i < dm->numVertData; i++, mv++) {
      const short *no = (flag & DM_FOREACH_USE_NORMAL) ? mv->no : NULL;
      const int orig = *index++;
      if (orig == ORIGINDEX_NONE) {
        continue;
      }
      func(userData, orig, mv->co, NULL, no);
    }
  }
  else {
    for (i = 0; i < dm->numVertData; i++, mv++) {
      const short *no = (flag & DM_FOREACH_USE_NORMAL) ? mv->no : NULL;
      func(userData, i, mv->co, NULL, no);
    }
  }
}

static void cdDM_foreachMappedEdge(
    DerivedMesh *dm,
    void (*func)(void *userData, int index, const float v0co[3], const float v1co[3]),
    void *userData)
{
  CDDerivedMesh *cddm = (CDDerivedMesh *)dm;
  MVert *mv = cddm->mvert;
  MEdge *med = cddm->medge;
  int i, orig, *index = DM_get_edge_data_layer(dm, CD_ORIGINDEX);

  for (i = 0; i < dm->numEdgeData; i++, med++) {
    if (index) {
      orig = *index++;
      if (orig == ORIGINDEX_NONE) {
        continue;
      }
      func(userData, orig, mv[med->v1].co, mv[med->v2].co);
    }
    else {
      func(userData, i, mv[med->v1].co, mv[med->v2].co);
    }
  }
}

static void cdDM_foreachMappedLoop(DerivedMesh *dm,
                                   void (*func)(void *userData,
                                                int vertex_index,
                                                int face_index,
                                                const float co[3],
                                                const float no[3]),
                                   void *userData,
                                   DMForeachFlag flag)
{
  /* We can't use dm->getLoopDataLayout(dm) here,
   * we want to always access dm->loopData, EditDerivedBMesh would
   * return loop data from bmesh itself. */
  const float(*lnors)[3] = (flag & DM_FOREACH_USE_NORMAL) ? DM_get_loop_data_layer(dm, CD_NORMAL) :
                                                            NULL;

  const MVert *mv = CDDM_get_verts(dm);
  const MLoop *ml = CDDM_get_loops(dm);
  const MPoly *mp = CDDM_get_polys(dm);
  const int *v_index = DM_get_vert_data_layer(dm, CD_ORIGINDEX);
  const int *f_index = DM_get_poly_data_layer(dm, CD_ORIGINDEX);
  int p_idx, i;

  for (p_idx = 0; p_idx < dm->numPolyData; ++p_idx, ++mp) {
    for (i = 0; i < mp->totloop; ++i, ++ml) {
      const int v_idx = v_index ? v_index[ml->v] : ml->v;
      const int f_idx = f_index ? f_index[p_idx] : p_idx;
      const float *no = lnors ? *lnors++ : NULL;
      if (!ELEM(ORIGINDEX_NONE, v_idx, f_idx)) {
        func(userData, v_idx, f_idx, mv[ml->v].co, no);
      }
    }
  }
}

static void cdDM_foreachMappedFaceCenter(
    DerivedMesh *dm,
    void (*func)(void *userData, int index, const float cent[3], const float no[3]),
    void *userData,
    DMForeachFlag flag)
{
  CDDerivedMesh *cddm = (CDDerivedMesh *)dm;
  MVert *mvert = cddm->mvert;
  MPoly *mp;
  MLoop *ml;
  int i, orig, *index;

  index = CustomData_get_layer(&dm->polyData, CD_ORIGINDEX);
  mp = cddm->mpoly;
  for (i = 0; i < dm->numPolyData; i++, mp++) {
    float cent[3];
    float *no, _no[3];

    if (index) {
      orig = *index++;
      if (orig == ORIGINDEX_NONE) {
        continue;
      }
    }
    else {
      orig = i;
    }

    ml = &cddm->mloop[mp->loopstart];
    BKE_mesh_calc_poly_center(mp, ml, mvert, cent);

    if (flag & DM_FOREACH_USE_NORMAL) {
      BKE_mesh_calc_poly_normal(mp, ml, mvert, (no = _no));
    }
    else {
      no = NULL;
    }

    func(userData, orig, cent, no);
  }
}

void CDDM_recalc_tessellation_ex(DerivedMesh *dm, const bool do_face_nor_cpy)
{
  CDDerivedMesh *cddm = (CDDerivedMesh *)dm;

  dm->numTessFaceData = BKE_mesh_tessface_calc_ex(&dm->faceData,
                                                     &dm->loopData,
                                                     &dm->polyData,
                                                     cddm->mvert,
                                                     dm->numTessFaceData,
                                                     dm->numLoopData,
                                                     dm->numPolyData,
                                                     do_face_nor_cpy);

  cddm->mface = CustomData_get_layer(&dm->faceData, CD_MFACE);

  /* Tessellation recreated faceData, and the active layer indices need to get re-propagated
   * from loops and polys to faces */
  CustomData_bmesh_update_active_layers(&dm->faceData, &dm->loopData);
}

void CDDM_recalc_tessellation(DerivedMesh *dm)
{
  CDDM_recalc_tessellation_ex(dm, true);
}

void CDDM_recalc_looptri(DerivedMesh *dm)
=======
static void cdDM_recalc_looptri(DerivedMesh *dm)
>>>>>>> 2d423479
{
  CDDerivedMesh *cddm = (CDDerivedMesh *)dm;
  const unsigned int totpoly = dm->numPolyData;
  const unsigned int totloop = dm->numLoopData;

  DM_ensure_looptri_data(dm);
  BLI_assert(totpoly == 0 || cddm->dm.looptris.array_wip != NULL);

  BKE_mesh_recalc_looptri(
      cddm->mloop, cddm->mpoly, cddm->mvert, totloop, totpoly, cddm->dm.looptris.array_wip);

  BLI_assert(cddm->dm.looptris.array == NULL);
  atomic_cas_ptr(
      (void **)&cddm->dm.looptris.array, cddm->dm.looptris.array, cddm->dm.looptris.array_wip);
  cddm->dm.looptris.array_wip = NULL;
}

static void cdDM_free_internal(CDDerivedMesh *cddm)
{
  if (cddm->pmap) {
    MEM_freeN(cddm->pmap);
  }
  if (cddm->pmap_mem) {
    MEM_freeN(cddm->pmap_mem);
  }
}

static void cdDM_release(DerivedMesh *dm)
{
  CDDerivedMesh *cddm = (CDDerivedMesh *)dm;

  if (DM_release(dm)) {
    cdDM_free_internal(cddm);
    MEM_freeN(cddm);
  }
}

/**************** CDDM interface functions ****************/
static CDDerivedMesh *cdDM_create(const char *desc)
{
  CDDerivedMesh *cddm;
  DerivedMesh *dm;

  cddm = MEM_callocN(sizeof(*cddm), desc);
  dm = &cddm->dm;

  dm->getNumVerts = cdDM_getNumVerts;
  dm->getNumEdges = cdDM_getNumEdges;
  dm->getNumTessFaces = cdDM_getNumTessFaces;
  dm->getNumLoops = cdDM_getNumLoops;
  dm->getNumPolys = cdDM_getNumPolys;

  dm->getVert = cdDM_getVert;
  dm->getEdge = cdDM_getEdge;
  dm->getTessFace = cdDM_getTessFace;

  dm->copyVertArray = cdDM_copyVertArray;
  dm->copyEdgeArray = cdDM_copyEdgeArray;
  dm->copyTessFaceArray = cdDM_copyTessFaceArray;
  dm->copyLoopArray = cdDM_copyLoopArray;
  dm->copyPolyArray = cdDM_copyPolyArray;

  dm->getVertData = DM_get_vert_data;
  dm->getEdgeData = DM_get_edge_data;
  dm->getTessFaceData = DM_get_tessface_data;
  dm->getVertDataArray = DM_get_vert_data_layer;
  dm->getEdgeDataArray = DM_get_edge_data_layer;
  dm->getTessFaceDataArray = DM_get_tessface_data_layer;

<<<<<<< HEAD
  dm->calcNormals = CDDM_calc_normals;
  dm->calcLoopNormals = CDDM_calc_loop_normals;
  dm->calcLoopNormalsSpaceArray = CDDM_calc_loop_normals_spacearr;
  dm->calcLoopTangents = DM_calc_loop_tangents;
  dm->recalcTessellation = CDDM_recalc_tessellation;
  dm->recalcLoopTri = CDDM_recalc_looptri;
=======
  dm->recalcLoopTri = cdDM_recalc_looptri;
>>>>>>> 2d423479

  dm->getVertCos = cdDM_getVertCos;
  dm->getVertCo = cdDM_getVertCo;
  dm->getVertNo = cdDM_getVertNo;

  dm->getPBVH = cdDM_getPBVH;
  dm->getPolyMap = cdDM_getPolyMap;

  dm->foreachMappedVert = cdDM_foreachMappedVert;
  dm->foreachMappedEdge = cdDM_foreachMappedEdge;
  dm->foreachMappedLoop = cdDM_foreachMappedLoop;
  dm->foreachMappedFaceCenter = cdDM_foreachMappedFaceCenter;

  dm->release = cdDM_release;

  return cddm;
}

static DerivedMesh *cdDM_from_mesh_ex(Mesh *mesh,
                                      eCDAllocType alloctype,
                                      const CustomData_MeshMasks *mask)
{
  CDDerivedMesh *cddm = cdDM_create(__func__);
  DerivedMesh *dm = &cddm->dm;
  CustomData_MeshMasks cddata_masks = *mask;

  cddata_masks.lmask &= ~CD_MASK_MDISPS;

  /* this does a referenced copy, with an exception for fluidsim */

  DM_init(dm,
          DM_TYPE_CDDM,
          mesh->totvert,
          mesh->totedge,
          0 /* mesh->totface */,
          mesh->totloop,
          mesh->totpoly);

  /* This should actually be dm->deformedOnly = mesh->runtime.deformed_only,
   * but only if the original mesh had its deformed_only flag correctly set
   * (which isn't generally the case). */
  dm->deformedOnly = 1;
  dm->cd_flag = mesh->cd_flag;

  if (mesh->runtime.cd_dirty_vert & CD_MASK_NORMAL) {
    dm->dirty |= DM_DIRTY_NORMALS;
  }
  /* TODO DM_DIRTY_TESS_CDLAYERS ? Maybe not though,
   * since we probably want to switch to looptris? */

  CustomData_merge(&mesh->vdata, &dm->vertData, cddata_masks.vmask, alloctype, mesh->totvert);
  CustomData_merge(&mesh->edata, &dm->edgeData, cddata_masks.emask, alloctype, mesh->totedge);
  CustomData_merge(&mesh->fdata,
                   &dm->faceData,
                   cddata_masks.fmask | CD_MASK_ORIGINDEX,
                   alloctype,
                   0 /* mesh->totface */);
  CustomData_merge(&mesh->ldata, &dm->loopData, cddata_masks.lmask, alloctype, mesh->totloop);
  CustomData_merge(&mesh->pdata, &dm->polyData, cddata_masks.pmask, alloctype, mesh->totpoly);

  cddm->mvert = CustomData_get_layer(&dm->vertData, CD_MVERT);
  cddm->medge = CustomData_get_layer(&dm->edgeData, CD_MEDGE);
  cddm->mloop = CustomData_get_layer(&dm->loopData, CD_MLOOP);
  cddm->mpoly = CustomData_get_layer(&dm->polyData, CD_MPOLY);
#if 0
  cddm->mface = CustomData_get_layer(&dm->faceData, CD_MFACE);
#else
  cddm->mface = NULL;
#endif

  /* commented since even when CD_ORIGINDEX was first added this line fails
   * on the default cube, (after editmode toggle too) - campbell */
#if 0
  BLI_assert(CustomData_has_layer(&cddm->dm.faceData, CD_ORIGINDEX));
#endif

  return dm;
}

<<<<<<< HEAD
DerivedMesh *CDDM_from_curve(Object *ob)
{
  ListBase disp = {NULL, NULL};

  if (ob->runtime.curve_cache) {
    disp = ob->runtime.curve_cache->disp;
  }

  return CDDM_from_curve_displist(ob, &disp);
}

DerivedMesh *CDDM_from_curve_displist(Object *ob, ListBase *dispbase)
{
  DerivedMesh *dm;
  CDDerivedMesh *cddm;
  MVert *allvert;
  MEdge *alledge;
  MLoop *allloop;
  MPoly *allpoly;
  MLoopUV *alluv = NULL;
  int totvert, totedge, totloop, totpoly;

  if (BKE_mesh_nurbs_displist_to_mdata(ob,
                                       dispbase,
                                       &allvert,
                                       &totvert,
                                       &alledge,
                                       &totedge,
                                       &allloop,
                                       &allpoly,
                                       &alluv,
                                       &totloop,
                                       &totpoly) != 0) {
    /* Error initializing mdata. This often happens when curve is empty */
    return CDDM_new(0, 0, 0, 0, 0);
  }

  dm = CDDM_new(totvert, totedge, 0, totloop, totpoly);
  dm->deformedOnly = 1;
  dm->dirty |= DM_DIRTY_NORMALS;

  cddm = (CDDerivedMesh *)dm;

  memcpy(cddm->mvert, allvert, totvert * sizeof(MVert));
  memcpy(cddm->medge, alledge, totedge * sizeof(MEdge));
  memcpy(cddm->mloop, allloop, totloop * sizeof(MLoop));
  memcpy(cddm->mpoly, allpoly, totpoly * sizeof(MPoly));

  if (alluv) {
    const char *uvname = "Orco";
    CustomData_add_layer_named(&cddm->dm.loopData, CD_MLOOPUV, CD_ASSIGN, alluv, totloop, uvname);
  }

  MEM_freeN(allvert);
  MEM_freeN(alledge);
  MEM_freeN(allloop);
  MEM_freeN(allpoly);

  return dm;
}

static void loops_to_customdata_corners(
    BMesh *bm, CustomData *facedata, int cdindex, const BMLoop *l3[3], int numCol, int numUV)
{
  const BMLoop *l;
  //  BMFace *f = l3[0]->f;
  MTFace *texface;
  MCol *mcol;
  MLoopCol *mloopcol;
  MLoopUV *mloopuv;
  int i, j, hasPCol = CustomData_has_layer(&bm->ldata, CD_PREVIEW_MLOOPCOL);

  for (i = 0; i < numUV; i++) {
    texface = CustomData_get_n(facedata, CD_MTFACE, cdindex, i);

    for (j = 0; j < 3; j++) {
      l = l3[j];
      mloopuv = CustomData_bmesh_get_n(&bm->ldata, l->head.data, CD_MLOOPUV, i);
      copy_v2_v2(texface->uv[j], mloopuv->uv);
    }
  }

  for (i = 0; i < numCol; i++) {
    mcol = CustomData_get_n(facedata, CD_MCOL, cdindex, i);

    for (j = 0; j < 3; j++) {
      l = l3[j];
      mloopcol = CustomData_bmesh_get_n(&bm->ldata, l->head.data, CD_MLOOPCOL, i);
      MESH_MLOOPCOL_TO_MCOL(mloopcol, &mcol[j]);
    }
  }

  if (hasPCol) {
    mcol = CustomData_get(facedata, cdindex, CD_PREVIEW_MCOL);

    for (j = 0; j < 3; j++) {
      l = l3[j];
      mloopcol = CustomData_bmesh_get(&bm->ldata, l->head.data, CD_PREVIEW_MLOOPCOL);
      MESH_MLOOPCOL_TO_MCOL(mloopcol, &mcol[j]);
    }
  }
}

/* TODO(campbell): remove, use BKE_mesh_from_bmesh_for_eval_nomain instead. */

/* used for both editbmesh and bmesh */
static DerivedMesh *cddm_from_bmesh_ex(struct BMesh *bm, const bool use_mdisps)
{
  DerivedMesh *dm = CDDM_new(bm->totvert, bm->totedge, 0, bm->totloop, bm->totface);

  CDDerivedMesh *cddm = (CDDerivedMesh *)dm;
  BMIter iter;
  BMVert *eve;
  BMEdge *eed;
  BMFace *efa;
  MVert *mvert = cddm->mvert;
  MEdge *medge = cddm->medge;
  MLoop *mloop = cddm->mloop;
  MPoly *mpoly = cddm->mpoly;
  int *index, add_orig;
  CustomData_MeshMasks mask = {0};
  unsigned int i, j;

  const int cd_vert_bweight_offset = CustomData_get_offset(&bm->vdata, CD_BWEIGHT);
  const int cd_edge_bweight_offset = CustomData_get_offset(&bm->edata, CD_BWEIGHT);
  const int cd_edge_crease_offset = CustomData_get_offset(&bm->edata, CD_CREASE);

  dm->deformedOnly = 1;

  /* don't add origindex layer if one already exists */
  add_orig = !CustomData_has_layer(&bm->pdata, CD_ORIGINDEX);

  mask = CD_MASK_DERIVEDMESH;
  if (use_mdisps) {
    mask.lmask |= CD_MASK_MDISPS;
  }

  /* don't process shapekeys, we only feed them through the modifier stack as needed,
   * e.g. for applying modifiers or the like*/
  mask.vmask &= ~CD_MASK_SHAPEKEY;
  CustomData_merge(&bm->vdata, &dm->vertData, mask.vmask, CD_CALLOC, dm->numVertData);
  CustomData_merge(&bm->edata, &dm->edgeData, mask.emask, CD_CALLOC, dm->numEdgeData);
  CustomData_merge(&bm->ldata, &dm->loopData, mask.lmask, CD_CALLOC, dm->numLoopData);
  CustomData_merge(&bm->pdata, &dm->polyData, mask.pmask, CD_CALLOC, dm->numPolyData);

  index = dm->getVertDataArray(dm, CD_ORIGINDEX);

  BM_ITER_MESH_INDEX (eve, &iter, bm, BM_VERTS_OF_MESH, i) {
    MVert *mv = &mvert[i];

    copy_v3_v3(mv->co, eve->co);

    BM_elem_index_set(eve, i); /* set_inline */

    normal_float_to_short_v3(mv->no, eve->no);

    mv->flag = BM_vert_flag_to_mflag(eve);

    if (cd_vert_bweight_offset != -1) {
      mv->bweight = BM_ELEM_CD_GET_FLOAT_AS_UCHAR(eve, cd_vert_bweight_offset);
    }

    if (add_orig) {
      *index++ = i;
    }

    CustomData_from_bmesh_block(&bm->vdata, &dm->vertData, eve->head.data, i);
  }
  bm->elem_index_dirty &= ~BM_VERT;

  index = dm->getEdgeDataArray(dm, CD_ORIGINDEX);
  BM_ITER_MESH_INDEX (eed, &iter, bm, BM_EDGES_OF_MESH, i) {
    MEdge *med = &medge[i];

    BM_elem_index_set(eed, i); /* set_inline */

    med->v1 = BM_elem_index_get(eed->v1);
    med->v2 = BM_elem_index_get(eed->v2);

    med->flag = BM_edge_flag_to_mflag(eed);

    /* handle this differently to editmode switching,
     * only enable draw for single user edges rather then calculating angle */
    if ((med->flag & ME_EDGEDRAW) == 0) {
      if (eed->l && eed->l == eed->l->radial_next) {
        med->flag |= ME_EDGEDRAW;
      }
    }

    if (cd_edge_crease_offset != -1) {
      med->crease = BM_ELEM_CD_GET_FLOAT_AS_UCHAR(eed, cd_edge_crease_offset);
    }
    if (cd_edge_bweight_offset != -1) {
      med->bweight = BM_ELEM_CD_GET_FLOAT_AS_UCHAR(eed, cd_edge_bweight_offset);
    }

    CustomData_from_bmesh_block(&bm->edata, &dm->edgeData, eed->head.data, i);
    if (add_orig) {
      *index++ = i;
    }
  }
  bm->elem_index_dirty &= ~BM_EDGE;

  index = CustomData_get_layer(&dm->polyData, CD_ORIGINDEX);
  j = 0;
  BM_ITER_MESH_INDEX (efa, &iter, bm, BM_FACES_OF_MESH, i) {
    BMLoop *l_iter;
    BMLoop *l_first;
    MPoly *mp = &mpoly[i];

    BM_elem_index_set(efa, i); /* set_inline */

    mp->totloop = efa->len;
    mp->flag = BM_face_flag_to_mflag(efa);
    mp->loopstart = j;
    mp->mat_nr = efa->mat_nr;

    l_iter = l_first = BM_FACE_FIRST_LOOP(efa);
    do {
      mloop->v = BM_elem_index_get(l_iter->v);
      mloop->e = BM_elem_index_get(l_iter->e);
      CustomData_from_bmesh_block(&bm->ldata, &dm->loopData, l_iter->head.data, j);

      BM_elem_index_set(l_iter, j); /* set_inline */

      j++;
      mloop++;
    } while ((l_iter = l_iter->next) != l_first);

    CustomData_from_bmesh_block(&bm->pdata, &dm->polyData, efa->head.data, i);

    if (add_orig) {
      *index++ = i;
    }
  }
  bm->elem_index_dirty &= ~(BM_FACE | BM_LOOP);

  dm->cd_flag = BM_mesh_cd_flag_from_bmesh(bm);

  return dm;
}

DerivedMesh *CDDM_from_editbmesh(BMEditMesh *em, const bool use_mdisps)
{
  return cddm_from_bmesh_ex(em->bm, use_mdisps);
=======
DerivedMesh *CDDM_from_mesh(Mesh *mesh)
{
  return cdDM_from_mesh_ex(mesh, CD_REFERENCE, &CD_MASK_MESH);
>>>>>>> 2d423479
}

DerivedMesh *CDDM_copy(DerivedMesh *source)
{
  CDDerivedMesh *cddm = cdDM_create("CDDM_copy cddm");
  DerivedMesh *dm = &cddm->dm;
  int numVerts = source->numVertData;
  int numEdges = source->numEdgeData;
  int numTessFaces = 0;
  int numLoops = source->numLoopData;
  int numPolys = source->numPolyData;

  /* NOTE: Don't copy tessellation faces if not requested explicitly. */

  /* ensure these are created if they are made on demand */
  source->getVertDataArray(source, CD_ORIGINDEX);
  source->getEdgeDataArray(source, CD_ORIGINDEX);
  source->getPolyDataArray(source, CD_ORIGINDEX);

  /* this initializes dm, and copies all non mvert/medge/mface layers */
  DM_from_template(dm, source, DM_TYPE_CDDM, numVerts, numEdges, numTessFaces, numLoops, numPolys);
  dm->deformedOnly = source->deformedOnly;
  dm->cd_flag = source->cd_flag;
  dm->dirty = source->dirty;

  /* Tessellation data is never copied, so tag it here.
   * Only tag dirty layers if we really ignored tessellation faces.
   */
  dm->dirty |= DM_DIRTY_TESS_CDLAYERS;

  CustomData_copy_data(&source->vertData, &dm->vertData, 0, 0, numVerts);
  CustomData_copy_data(&source->edgeData, &dm->edgeData, 0, 0, numEdges);

  /* now add mvert/medge/mface layers */
  cddm->mvert = source->dupVertArray(source);
  cddm->medge = source->dupEdgeArray(source);

  CustomData_add_layer(&dm->vertData, CD_MVERT, CD_ASSIGN, cddm->mvert, numVerts);
  CustomData_add_layer(&dm->edgeData, CD_MEDGE, CD_ASSIGN, cddm->medge, numEdges);

  DM_DupPolys(source, dm);

  cddm->mloop = CustomData_get_layer(&dm->loopData, CD_MLOOP);
  cddm->mpoly = CustomData_get_layer(&dm->polyData, CD_MPOLY);

  return dm;
<<<<<<< HEAD
}

/* note, the CD_ORIGINDEX layers are all 0, so if there is a direct
 * relationship between mesh data this needs to be set by the caller. */
DerivedMesh *CDDM_from_template_ex(DerivedMesh *source,
                                   int numVerts,
                                   int numEdges,
                                   int numTessFaces,
                                   int numLoops,
                                   int numPolys,
                                   const CustomData_MeshMasks *mask)
{
  CDDerivedMesh *cddm = cdDM_create("CDDM_from_template dest");
  DerivedMesh *dm = &cddm->dm;

  /* ensure these are created if they are made on demand */
  source->getVertDataArray(source, CD_ORIGINDEX);
  source->getEdgeDataArray(source, CD_ORIGINDEX);
  source->getTessFaceDataArray(source, CD_ORIGINDEX);
  source->getPolyDataArray(source, CD_ORIGINDEX);

  /* this does a copy of all non mvert/medge/mface layers */
  DM_from_template_ex(
      dm, source, DM_TYPE_CDDM, numVerts, numEdges, numTessFaces, numLoops, numPolys, mask);

  /* now add mvert/medge/mface layers */
  CustomData_add_layer(&dm->vertData, CD_MVERT, CD_CALLOC, NULL, numVerts);
  CustomData_add_layer(&dm->edgeData, CD_MEDGE, CD_CALLOC, NULL, numEdges);
  CustomData_add_layer(&dm->faceData, CD_MFACE, CD_CALLOC, NULL, numTessFaces);
  CustomData_add_layer(&dm->loopData, CD_MLOOP, CD_CALLOC, NULL, numLoops);
  CustomData_add_layer(&dm->polyData, CD_MPOLY, CD_CALLOC, NULL, numPolys);

  if (!CustomData_get_layer(&dm->vertData, CD_ORIGINDEX)) {
    CustomData_add_layer(&dm->vertData, CD_ORIGINDEX, CD_CALLOC, NULL, numVerts);
  }
  if (!CustomData_get_layer(&dm->edgeData, CD_ORIGINDEX)) {
    CustomData_add_layer(&dm->edgeData, CD_ORIGINDEX, CD_CALLOC, NULL, numEdges);
  }
  if (!CustomData_get_layer(&dm->faceData, CD_ORIGINDEX)) {
    CustomData_add_layer(&dm->faceData, CD_ORIGINDEX, CD_CALLOC, NULL, numTessFaces);
  }

  cddm->mvert = CustomData_get_layer(&dm->vertData, CD_MVERT);
  cddm->medge = CustomData_get_layer(&dm->edgeData, CD_MEDGE);
  cddm->mface = CustomData_get_layer(&dm->faceData, CD_MFACE);
  cddm->mloop = CustomData_get_layer(&dm->loopData, CD_MLOOP);
  cddm->mpoly = CustomData_get_layer(&dm->polyData, CD_MPOLY);

  return dm;
}
DerivedMesh *CDDM_from_template(
    DerivedMesh *source, int numVerts, int numEdges, int numTessFaces, int numLoops, int numPolys)
{
  return CDDM_from_template_ex(
      source, numVerts, numEdges, numTessFaces, numLoops, numPolys, &CD_MASK_DERIVEDMESH);
}

void CDDM_apply_vert_coords(DerivedMesh *dm, float (*vertCoords)[3])
{
  CDDerivedMesh *cddm = (CDDerivedMesh *)dm;
  MVert *vert;
  int i;

  /* this will just return the pointer if it wasn't a referenced layer */
  vert = CustomData_duplicate_referenced_layer(&dm->vertData, CD_MVERT, dm->numVertData);
  cddm->mvert = vert;

  for (i = 0; i < dm->numVertData; ++i, ++vert) {
    copy_v3_v3(vert->co, vertCoords[i]);
  }

  cddm->dm.dirty |= DM_DIRTY_NORMALS;
}

void CDDM_apply_vert_normals(DerivedMesh *dm, short (*vertNormals)[3])
{
  CDDerivedMesh *cddm = (CDDerivedMesh *)dm;
  MVert *vert;
  int i;

  /* this will just return the pointer if it wasn't a referenced layer */
  vert = CustomData_duplicate_referenced_layer(&dm->vertData, CD_MVERT, dm->numVertData);
  cddm->mvert = vert;

  for (i = 0; i < dm->numVertData; ++i, ++vert) {
    copy_v3_v3_short(vert->no, vertNormals[i]);
  }

  cddm->dm.dirty &= ~DM_DIRTY_NORMALS;
}

void CDDM_calc_normals_mapping_ex(DerivedMesh *dm, const bool only_face_normals)
{
  CDDerivedMesh *cddm = (CDDerivedMesh *)dm;
  float(*face_nors)[3] = NULL;

  if (dm->numVertData == 0) {
    cddm->dm.dirty &= ~DM_DIRTY_NORMALS;
    return;
  }

  /* now we skip calculating vertex normals for referenced layer,
   * no need to duplicate verts.
   * WATCH THIS, bmesh only change!,
   * need to take care of the side effects here - campbell */
#if 0
  /* we don't want to overwrite any referenced layers */
  cddm->mvert = CustomData_duplicate_referenced_layer(&dm->vertData, CD_MVERT, dm->numVertData);
#endif

#if 0
  if (dm->numTessFaceData == 0) {
    /* No tessellation on this mesh yet, need to calculate one.
     *
     * Important not to update face normals from polys since it
     * interferes with assigning the new normal layer in the following code.
     */
    CDDM_recalc_tessellation_ex(dm, false);
  }
  else {
    /* A tessellation already exists, it should always have a CD_ORIGINDEX */
    BLI_assert(CustomData_has_layer(&dm->faceData, CD_ORIGINDEX));
    CustomData_free_layers(&dm->faceData, CD_NORMAL, dm->numTessFaceData);
  }
#endif

  face_nors = MEM_malloc_arrayN(dm->numPolyData, sizeof(*face_nors), "face_nors");

  /* calculate face normals */
  BKE_mesh_calc_normals_poly(cddm->mvert,
                             NULL,
                             dm->numVertData,
                             CDDM_get_loops(dm),
                             CDDM_get_polys(dm),
                             dm->numLoopData,
                             dm->numPolyData,
                             face_nors,
                             only_face_normals);

  CustomData_add_layer(&dm->polyData, CD_NORMAL, CD_ASSIGN, face_nors, dm->numPolyData);

  cddm->dm.dirty &= ~DM_DIRTY_NORMALS;
}

void CDDM_calc_normals_mapping(DerivedMesh *dm)
{
  /* use this to skip calculating normals on original vert's, this may need to be changed */
  const bool only_face_normals = CustomData_is_referenced_layer(&dm->vertData, CD_MVERT);

  CDDM_calc_normals_mapping_ex(dm, only_face_normals);
}

#if 0
/* bmesh note: this matches what we have in trunk */
void CDDM_calc_normals(DerivedMesh *dm)
{
  CDDerivedMesh *cddm = (CDDerivedMesh *)dm;
  float(*poly_nors)[3];

  if (dm->numVertData == 0) {
    return;
  }

  /* we don't want to overwrite any referenced layers */
  cddm->mvert = CustomData_duplicate_referenced_layer(&dm->vertData, CD_MVERT, dm->numVertData);

  /* fill in if it exists */
  poly_nors = CustomData_get_layer(&dm->polyData, CD_NORMAL);
  if (!poly_nors) {
    poly_nors = CustomData_add_layer(&dm->polyData, CD_NORMAL, CD_CALLOC, NULL, dm->numPolyData);
  }

  BKE_mesh_calc_normals_poly(cddm->mvert,
                             dm->numVertData,
                             CDDM_get_loops(dm),
                             CDDM_get_polys(dm),
                             dm->numLoopData,
                             dm->numPolyData,
                             poly_nors,
                             false);

  cddm->dm.dirty &= ~DM_DIRTY_NORMALS;
}
#else

/* poly normal layer is now only for final display */
void CDDM_calc_normals(DerivedMesh *dm)
{
  CDDerivedMesh *cddm = (CDDerivedMesh *)dm;

  /* we don't want to overwrite any referenced layers */
  cddm->mvert = CustomData_duplicate_referenced_layer(&dm->vertData, CD_MVERT, dm->numVertData);

  BKE_mesh_calc_normals_poly(cddm->mvert,
                             NULL,
                             dm->numVertData,
                             CDDM_get_loops(dm),
                             CDDM_get_polys(dm),
                             dm->numLoopData,
                             dm->numPolyData,
                             NULL,
                             false);

  cddm->dm.dirty &= ~DM_DIRTY_NORMALS;
}

#endif

void CDDM_calc_loop_normals(DerivedMesh *dm, const bool use_split_normals, const float split_angle)
{
  CDDM_calc_loop_normals_spacearr(dm, use_split_normals, split_angle, NULL);
}

/* #define DEBUG_CLNORS */
#ifdef DEBUG_CLNORS
#  include "BLI_linklist.h"
#endif

void CDDM_calc_loop_normals_spacearr(DerivedMesh *dm,
                                     const bool use_split_normals,
                                     const float split_angle,
                                     MLoopNorSpaceArray *r_lnors_spacearr)
{
  MVert *mverts = dm->getVertArray(dm);
  MEdge *medges = dm->getEdgeArray(dm);
  MLoop *mloops = dm->getLoopArray(dm);
  MPoly *mpolys = dm->getPolyArray(dm);

  CustomData *ldata, *pdata;

  float(*lnors)[3];
  short(*clnor_data)[2];
  float(*pnors)[3];

  const int numVerts = dm->getNumVerts(dm);
  const int numEdges = dm->getNumEdges(dm);
  const int numLoops = dm->getNumLoops(dm);
  const int numPolys = dm->getNumPolys(dm);

  ldata = dm->getLoopDataLayout(dm);
  if (CustomData_has_layer(ldata, CD_NORMAL)) {
    lnors = CustomData_get_layer(ldata, CD_NORMAL);
  }
  else {
    lnors = CustomData_add_layer(ldata, CD_NORMAL, CD_CALLOC, NULL, numLoops);
  }

  /* Compute poly (always needed) and vert normals. */
  /* Note we can't use DM_ensure_normals, since it won't keep computed poly nors... */
  pdata = dm->getPolyDataLayout(dm);
  pnors = CustomData_get_layer(pdata, CD_NORMAL);
  if (!pnors) {
    pnors = CustomData_add_layer(pdata, CD_NORMAL, CD_CALLOC, NULL, numPolys);
  }
  BKE_mesh_calc_normals_poly(mverts,
                             NULL,
                             numVerts,
                             mloops,
                             mpolys,
                             numLoops,
                             numPolys,
                             pnors,
                             (dm->dirty & DM_DIRTY_NORMALS) ? false : true);

  dm->dirty &= ~DM_DIRTY_NORMALS;

  clnor_data = CustomData_get_layer(ldata, CD_CUSTOMLOOPNORMAL);

  BKE_mesh_normals_loop_split(mverts,
                              numVerts,
                              medges,
                              numEdges,
                              mloops,
                              lnors,
                              numLoops,
                              mpolys,
                              (const float(*)[3])pnors,
                              numPolys,
                              use_split_normals,
                              split_angle,
                              r_lnors_spacearr,
                              clnor_data,
                              NULL);
#ifdef DEBUG_CLNORS
  if (r_lnors_spacearr) {
    int i;
    for (i = 0; i < numLoops; i++) {
      if (r_lnors_spacearr->lspacearr[i]->ref_alpha != 0.0f) {
        LinkNode *loops = r_lnors_spacearr->lspacearr[i]->loops;
        printf("Loop %d uses lnor space %p:\n", i, r_lnors_spacearr->lspacearr[i]);
        print_v3("\tfinal lnor", lnors[i]);
        print_v3("\tauto lnor", r_lnors_spacearr->lspacearr[i]->vec_lnor);
        print_v3("\tref_vec", r_lnors_spacearr->lspacearr[i]->vec_ref);
        printf("\talpha: %f\n\tbeta: %f\n\tloops: %p\n",
               r_lnors_spacearr->lspacearr[i]->ref_alpha,
               r_lnors_spacearr->lspacearr[i]->ref_beta,
               r_lnors_spacearr->lspacearr[i]->loops);
        printf("\t\t(shared with loops");
        while (loops) {
          printf(" %d", POINTER_AS_INT(loops->link));
          loops = loops->next;
        }
        printf(")\n");
      }
      else {
        printf("Loop %d has no lnor space\n", i);
      }
    }
  }
#endif
}


//void CDDM_calc_normals_tessface(DerivedMesh *dm)
//{
//	CDDerivedMesh *cddm = (CDDerivedMesh *)dm;
//	float (*face_nors)[3];
//
//	if (dm->numVertData == 0) return;
//
//	/* we don't want to overwrite any referenced layers */
//	cddm->mvert = CustomData_duplicate_referenced_layer(&dm->vertData, CD_MVERT, dm->numVertData);
//
//	/* fill in if it exists */
//	face_nors = CustomData_get_layer(&dm->faceData, CD_NORMAL);
//	if (!face_nors) {
//		face_nors = CustomData_add_layer(&dm->faceData, CD_NORMAL, CD_CALLOC, NULL, dm->numTessFaceData);
//	}
//
//	BKE_mesh_calc_normals_tessface(cddm->mvert, dm->numVertData,
//	                               cddm->mface, dm->numTessFaceData, face_nors);
//
//	cddm->dm.dirty &= ~DM_DIRTY_NORMALS;
//}

#if 1
/* TODO(sybren): Delete everything in this #if block after we have ported the modifiers
 * to use Mesh instead of DerivedMesh. The code has been copied to mesh_merge.c and ported. */
/**
 * Poly compare with vtargetmap
 * Function used by #CDDM_merge_verts.
 * The function compares poly_source after applying vtargetmap, with poly_target.
 * The two polys are identical if they share the same vertices in the same order, or in reverse order,
 * but starting position loopstart may be different.
 * The function is called with direct_reverse=1 for same order (i.e. same normal),
 * and may be called again with direct_reverse=-1 for reverse order.
 * \return 1 if polys are identical,  0 if polys are different.
 */
static int cddm_poly_compare(
        MLoop *mloop_array,
        MPoly *mpoly_source, MPoly *mpoly_target,
        const int *vtargetmap, const int direct_reverse)
{
	int vert_source, first_vert_source, vert_target;
	int i_loop_source;
	int i_loop_target, i_loop_target_start, i_loop_target_offset, i_loop_target_adjusted;
	bool compare_completed = false;
	bool same_loops = false;

	MLoop *mloop_source, *mloop_target;

	BLI_assert(direct_reverse == 1 || direct_reverse == -1);

	i_loop_source = 0;
	mloop_source = mloop_array + mpoly_source->loopstart;
	vert_source = mloop_source->v;

	if (vtargetmap[vert_source] != -1) {
		vert_source = vtargetmap[vert_source];
	}
	else {
		/* All source loop vertices should be mapped */
		BLI_assert(false);
	}

	/* Find same vertex within mpoly_target's loops */
	mloop_target = mloop_array + mpoly_target->loopstart;
	for (i_loop_target = 0; i_loop_target < mpoly_target->totloop; i_loop_target++, mloop_target++) {
		if (mloop_target->v == vert_source) {
			break;
		}
	}

	/* If same vertex not found, then polys cannot be equal */
	if (i_loop_target >= mpoly_target->totloop) {
		return false;
	}

	/* Now mloop_source and m_loop_target have one identical vertex */
	/* mloop_source is at position 0, while m_loop_target has advanced to find identical vertex */
	/* Go around the loop and check that all vertices match in same order */
	/* Skipping source loops when consecutive source vertices are mapped to same target vertex */

	i_loop_target_start = i_loop_target;
	i_loop_target_offset = 0;
	first_vert_source = vert_source;

	compare_completed = false;
	same_loops = false;

	while (!compare_completed) {

		vert_target = mloop_target->v;

		/* First advance i_loop_source, until it points to different vertex, after mapping applied */
		do {
			i_loop_source++;

			if (i_loop_source == mpoly_source->totloop) {
				/* End of loops for source, must match end of loop for target.  */
				if (i_loop_target_offset == mpoly_target->totloop - 1) {
					compare_completed = true;
					same_loops = true;
					break;  /* Polys are identical */
				}
				else {
					compare_completed = true;
					same_loops = false;
					break;  /* Polys are different */
				}
			}

			mloop_source++;
			vert_source = mloop_source->v;

			if (vtargetmap[vert_source] != -1) {
				vert_source = vtargetmap[vert_source];
			}
			else {
				/* All source loop vertices should be mapped */
				BLI_assert(false);
			}

		} while (vert_source == vert_target);

		if (compare_completed) {
			break;
		}

		/* Now advance i_loop_target as well */
		i_loop_target_offset++;

		if (i_loop_target_offset == mpoly_target->totloop) {
			/* End of loops for target only, that means no match */
			/* except if all remaining source vertices are mapped to first target */
			for (; i_loop_source < mpoly_source->totloop; i_loop_source++, mloop_source++) {
				vert_source = vtargetmap[mloop_source->v];
				if (vert_source != first_vert_source) {
					compare_completed = true;
					same_loops = false;
					break;
				}
			}
			if (!compare_completed) {
				same_loops = true;
			}
			break;
		}

		/* Adjust i_loop_target for cycling around and for direct/reverse order defined by delta = +1 or -1 */
		i_loop_target_adjusted = (i_loop_target_start + direct_reverse * i_loop_target_offset) % mpoly_target->totloop;
		if (i_loop_target_adjusted < 0) {
			i_loop_target_adjusted += mpoly_target->totloop;
		}
		mloop_target = mloop_array + mpoly_target->loopstart + i_loop_target_adjusted;
		vert_target = mloop_target->v;

		if (vert_target != vert_source) {
			same_loops = false;  /* Polys are different */
			break;
		}
	}
	return same_loops;
}

/* Utility stuff for using GHash with polys */

typedef struct PolyKey {
	int poly_index;   /* index of the MPoly within the derived mesh */
	int totloops;     /* number of loops in the poly */
	unsigned int hash_sum;  /* Sum of all vertices indices */
	unsigned int hash_xor;  /* Xor of all vertices indices */
} PolyKey;


static unsigned int poly_gset_hash_fn(const void *key)
{
	const PolyKey *pk = key;
	return pk->hash_sum;
}

static bool poly_gset_compare_fn(const void *k1, const void *k2)
{
	const PolyKey *pk1 = k1;
	const PolyKey *pk2 = k2;
	if ((pk1->hash_sum == pk2->hash_sum) &&
	    (pk1->hash_xor == pk2->hash_xor) &&
	    (pk1->totloops == pk2->totloops))
	{
		/* Equality - note that this does not mean equality of polys */
		return false;
	}
	else {
		return true;
	}
}

/**
 * Merge Verts
 *
 * This frees dm, and returns a new one.
 *
 * \param vtargetmap  The table that maps vertices to target vertices.  a value of -1
 * indicates a vertex is a target, and is to be kept.
 * This array is aligned with 'dm->numVertData'
 * \warning \a vtargetmap must **not** contain any chained mapping (v1 -> v2 -> v3 etc.), this is not supported
 * and will likely generate corrupted geometry.
 *
 * \param tot_vtargetmap  The number of non '-1' values in vtargetmap. (not the size)
 *
 * \param merge_mode enum with two modes.
 * - #CDDM_MERGE_VERTS_DUMP_IF_MAPPED
 * When called by the Mirror Modifier,
 * In this mode it skips any faces that have all vertices merged (to avoid creating pairs
 * of faces sharing the same set of vertices)
 * - #CDDM_MERGE_VERTS_DUMP_IF_EQUAL
 * When called by the Array Modifier,
 * In this mode, faces where all vertices are merged are double-checked,
 * to see whether all target vertices actually make up a poly already.
 * Indeed it could be that all of a poly's vertices are merged,
 * but merged to vertices that do not make up a single poly,
 * in which case the original poly should not be dumped.
 * Actually this later behavior could apply to the Mirror Modifier as well, but the additional checks are
 * costly and not necessary in the case of mirror, because each vertex is only merged to its own mirror.
 *
 * \note #CDDM_recalc_tessellation has to run on the returned DM if you want to access tessfaces.
 */
DerivedMesh *CDDM_merge_verts(DerivedMesh *dm, const int *vtargetmap, const int tot_vtargetmap, const int merge_mode)
{
// This was commented out back in 2013, see commit f45d8827bafe6b9eaf9de42f4054e9d84a21955d.
// #define USE_LOOPS
	CDDerivedMesh *cddm = (CDDerivedMesh *)dm;
	CDDerivedMesh *cddm2 = NULL;

	const int totvert = dm->numVertData;
	const int totedge = dm->numEdgeData;
	const int totloop = dm->numLoopData;
	const int totpoly = dm->numPolyData;

	const int totvert_final = totvert - tot_vtargetmap;

	MVert *mv, *mvert = MEM_malloc_arrayN(totvert_final, sizeof(*mvert), __func__);
	int *oldv         = MEM_malloc_arrayN(totvert_final, sizeof(*oldv), __func__);
	int *newv         = MEM_malloc_arrayN(totvert, sizeof(*newv), __func__);
	STACK_DECLARE(mvert);
	STACK_DECLARE(oldv);

	/* Note: create (totedge + totloop) elements because partially invalid polys due to merge may require
	 * generating new edges, and while in 99% cases we'll still end with less final edges than totedge,
	 * cases can be forged that would end requiring more... */
	MEdge *med, *medge = MEM_malloc_arrayN((totedge + totloop), sizeof(*medge), __func__);
	int *olde          = MEM_malloc_arrayN((totedge + totloop), sizeof(*olde), __func__);
	int *newe          = MEM_malloc_arrayN((totedge + totloop), sizeof(*newe), __func__);
	STACK_DECLARE(medge);
	STACK_DECLARE(olde);

	MLoop *ml, *mloop = MEM_malloc_arrayN(totloop, sizeof(*mloop), __func__);
	int *oldl         = MEM_malloc_arrayN(totloop, sizeof(*oldl), __func__);
#ifdef USE_LOOPS
	int *newl         = MEM_malloc_arrayN(totloop, sizeof(*newl), __func__);
#endif
	STACK_DECLARE(mloop);
	STACK_DECLARE(oldl);

	MPoly *mp, *mpoly = MEM_malloc_arrayN(totpoly, sizeof(*medge), __func__);
	int *oldp         = MEM_malloc_arrayN(totpoly, sizeof(*oldp), __func__);
	STACK_DECLARE(mpoly);
	STACK_DECLARE(oldp);

	EdgeHash *ehash = BLI_edgehash_new_ex(__func__, totedge);

	int i, j, c;

	PolyKey *poly_keys;
	GSet *poly_gset = NULL;

	STACK_INIT(oldv, totvert_final);
	STACK_INIT(olde, totedge);
	STACK_INIT(oldl, totloop);
	STACK_INIT(oldp, totpoly);

	STACK_INIT(mvert, totvert_final);
	STACK_INIT(medge, totedge);
	STACK_INIT(mloop, totloop);
	STACK_INIT(mpoly, totpoly);

	/* fill newv with destination vertex indices */
	mv = cddm->mvert;
	c = 0;
	for (i = 0; i < totvert; i++, mv++) {
		if (vtargetmap[i] == -1) {
			STACK_PUSH(oldv, i);
			STACK_PUSH(mvert, *mv);
			newv[i] = c++;
		}
		else {
			/* dummy value */
			newv[i] = 0;
		}
	}

	/* now link target vertices to destination indices */
	for (i = 0; i < totvert; i++) {
		if (vtargetmap[i] != -1) {
			newv[i] = newv[vtargetmap[i]];
		}
	}

	/* Don't remap vertices in cddm->mloop, because we need to know the original
	 * indices in order to skip faces with all vertices merged.
	 * The "update loop indices..." section further down remaps vertices in mloop.
	 */

	/* now go through and fix edges and faces */
	med = cddm->medge;
	c = 0;
	for (i = 0; i < totedge; i++, med++) {
		const unsigned int v1 = (vtargetmap[med->v1] != -1) ? vtargetmap[med->v1] : med->v1;
		const unsigned int v2 = (vtargetmap[med->v2] != -1) ? vtargetmap[med->v2] : med->v2;
		if (LIKELY(v1 != v2)) {
			void **val_p;

			if (BLI_edgehash_ensure_p(ehash, v1, v2, &val_p)) {
				newe[i] = POINTER_AS_INT(*val_p);
			}
			else {
				STACK_PUSH(olde, i);
				STACK_PUSH(medge, *med);
				newe[i] = c;
				*val_p = POINTER_FROM_INT(c);
				c++;
			}
		}
		else {
			newe[i] = -1;
		}
	}

	if (merge_mode == CDDM_MERGE_VERTS_DUMP_IF_EQUAL) {
		/* In this mode, we need to determine,  whenever a poly' vertices are all mapped */
		/* if the targets already make up a poly, in which case the new poly is dropped */
		/* This poly equality check is rather complex.   We use a BLI_ghash to speed it up with a first level check */
		PolyKey *mpgh;
		poly_keys = MEM_malloc_arrayN(totpoly, sizeof(PolyKey), __func__);
		poly_gset = BLI_gset_new_ex(poly_gset_hash_fn, poly_gset_compare_fn, __func__, totpoly);
		/* Duplicates allowed because our compare function is not pure equality */
		BLI_gset_flag_set(poly_gset, GHASH_FLAG_ALLOW_DUPES);

		mp = cddm->mpoly;
		mpgh = poly_keys;
		for (i = 0; i < totpoly; i++, mp++, mpgh++) {
			mpgh->poly_index = i;
			mpgh->totloops = mp->totloop;
			ml = cddm->mloop + mp->loopstart;
			mpgh->hash_sum = mpgh->hash_xor = 0;
			for (j = 0; j < mp->totloop; j++, ml++) {
				mpgh->hash_sum += ml->v;
				mpgh->hash_xor ^= ml->v;
			}
			BLI_gset_insert(poly_gset, mpgh);
		}

		if (cddm->pmap) {
			MEM_freeN(cddm->pmap);
			MEM_freeN(cddm->pmap_mem);
		}
		/* Can we optimise by reusing an old pmap ?  How do we know an old pmap is stale ?  */
		/* When called by MOD_array.c, the cddm has just been created, so it has no valid pmap.   */
		BKE_mesh_vert_poly_map_create(&cddm->pmap, &cddm->pmap_mem,
		                              cddm->mpoly, cddm->mloop,
		                              totvert, totpoly, totloop);
	}  /* done preparing for fast poly compare */


	mp = cddm->mpoly;
	mv = cddm->mvert;
	for (i = 0; i < totpoly; i++, mp++) {
		MPoly *mp_new;

		ml = cddm->mloop + mp->loopstart;

		/* check faces with all vertices merged */
		bool all_vertices_merged = true;

		for (j = 0; j < mp->totloop; j++, ml++) {
			if (vtargetmap[ml->v] == -1) {
				all_vertices_merged = false;
				/* This will be used to check for poly using several time the same vert. */
				mv[ml->v].flag &= ~ME_VERT_TMP_TAG;
			}
			else {
				/* This will be used to check for poly using several time the same vert. */
				mv[vtargetmap[ml->v]].flag &= ~ME_VERT_TMP_TAG;
			}
		}

		if (UNLIKELY(all_vertices_merged)) {
			if (merge_mode == CDDM_MERGE_VERTS_DUMP_IF_MAPPED) {
				/* In this mode, all vertices merged is enough to dump face */
				continue;
			}
			else if (merge_mode == CDDM_MERGE_VERTS_DUMP_IF_EQUAL) {
				/* Additional condition for face dump:  target vertices must make up an identical face */
				/* The test has 2 steps:  (1) first step is fast ghash lookup, but not failproof       */
				/*                        (2) second step is thorough but more costly poly compare     */
				int i_poly, v_target;
				bool found = false;
				PolyKey pkey;

				/* Use poly_gset for fast (although not 100% certain) identification of same poly */
				/* First, make up a poly_summary structure */
				ml = cddm->mloop + mp->loopstart;
				pkey.hash_sum = pkey.hash_xor = 0;
				pkey.totloops = 0;
				for (j = 0; j < mp->totloop; j++, ml++) {
					v_target = vtargetmap[ml->v];   /* Cannot be -1, they are all mapped */
					pkey.hash_sum += v_target;
					pkey.hash_xor ^= v_target;
					pkey.totloops++;
				}
				if (BLI_gset_haskey(poly_gset, &pkey)) {

					/* There might be a poly that matches this one.
					 * We could just leave it there and say there is, and do a "continue".
					 * ... but we are checking whether there is an exact poly match.
					 * It's not so costly in terms of CPU since it's very rare, just a lot of complex code.
					 */

					/* Consider current loop again */
					ml = cddm->mloop + mp->loopstart;
					/* Consider the target of the loop's first vert */
					v_target = vtargetmap[ml->v];
					/* Now see if v_target belongs to a poly that shares all vertices with source poly,
					 * in same order, or reverse order */

					for (i_poly = 0; i_poly < cddm->pmap[v_target].count; i_poly++) {
						MPoly *target_poly = cddm->mpoly + *(cddm->pmap[v_target].indices + i_poly);

						if (cddm_poly_compare(cddm->mloop, mp, target_poly, vtargetmap, +1) ||
						    cddm_poly_compare(cddm->mloop, mp, target_poly, vtargetmap, -1))
						{
							found = true;
							break;
						}
					}
					if (found) {
						/* Current poly's vertices are mapped to a poly that is strictly identical */
						/* Current poly is dumped */
						continue;
					}
				}
			}
		}


		/* Here either the poly's vertices were not all merged
		 * or they were all merged, but targets do not make up an identical poly,
		 * the poly is retained.
		 */
		ml = cddm->mloop + mp->loopstart;

		c = 0;
		MLoop *last_valid_ml = NULL;
		MLoop *first_valid_ml = NULL;
		bool need_edge_from_last_valid_ml = false;
		bool need_edge_to_first_valid_ml = false;
		int created_edges = 0;
		for (j = 0; j < mp->totloop; j++, ml++) {
			const uint mlv = (vtargetmap[ml->v] != -1) ? vtargetmap[ml->v] : ml->v;
#ifndef NDEBUG
			{
				MLoop *next_ml = cddm->mloop + mp->loopstart + ((j + 1) % mp->totloop);
				uint next_mlv = (vtargetmap[next_ml->v] != -1) ? vtargetmap[next_ml->v] : next_ml->v;
				med = cddm->medge + ml->e;
				uint v1 = (vtargetmap[med->v1] != -1) ? vtargetmap[med->v1] : med->v1;
				uint v2 = (vtargetmap[med->v2] != -1) ? vtargetmap[med->v2] : med->v2;
				BLI_assert((mlv == v1 && next_mlv == v2) || (mlv == v2 && next_mlv == v1));
			}
#endif
			/* A loop is only valid if its matching edge is, and it's not reusing a vertex already used by this poly. */
			if (LIKELY((newe[ml->e] != -1) && ((mv[mlv].flag & ME_VERT_TMP_TAG) == 0))) {
				mv[mlv].flag |= ME_VERT_TMP_TAG;

				if (UNLIKELY(last_valid_ml != NULL && need_edge_from_last_valid_ml)) {
					/* We need to create a new edge between last valid loop and this one! */
					void **val_p;

					uint v1 = (vtargetmap[last_valid_ml->v] != -1) ? vtargetmap[last_valid_ml->v] : last_valid_ml->v;
					uint v2 = mlv;
					BLI_assert(v1 != v2);
					if (BLI_edgehash_ensure_p(ehash, v1, v2, &val_p)) {
						last_valid_ml->e = POINTER_AS_INT(*val_p);
					}
					else {
						const int new_eidx = STACK_SIZE(medge);
						STACK_PUSH(olde, olde[last_valid_ml->e]);
						STACK_PUSH(medge, cddm->medge[last_valid_ml->e]);
						medge[new_eidx].v1 = last_valid_ml->v;
						medge[new_eidx].v2 = ml->v;
						/* DO NOT change newe mapping, could break actual values due to some deleted original edges. */
						*val_p = POINTER_FROM_INT(new_eidx);
						created_edges++;

						last_valid_ml->e = new_eidx;
					}
					need_edge_from_last_valid_ml = false;
				}

#ifdef USE_LOOPS
				newl[j + mp->loopstart] = STACK_SIZE(mloop);
#endif
				STACK_PUSH(oldl, j + mp->loopstart);
				last_valid_ml = STACK_PUSH_RET_PTR(mloop);
				*last_valid_ml = *ml;
				if (first_valid_ml == NULL) {
					first_valid_ml = last_valid_ml;
				}
				c++;

				/* We absolutely HAVE to handle edge index remapping here, otherwise potential newly created edges
				 * in that part of code make remapping later totally unreliable. */
				BLI_assert(newe[ml->e] != -1);
				last_valid_ml->e = newe[ml->e];
			}
			else {
				if (last_valid_ml != NULL) {
					need_edge_from_last_valid_ml = true;
				}
				else {
					need_edge_to_first_valid_ml = true;
				}
			}
		}
		if (UNLIKELY(last_valid_ml != NULL && !ELEM(first_valid_ml, NULL, last_valid_ml) &&
		             (need_edge_to_first_valid_ml || need_edge_from_last_valid_ml)))
		{
			/* We need to create a new edge between last valid loop and first valid one! */
			void **val_p;

			uint v1 = (vtargetmap[last_valid_ml->v] != -1) ? vtargetmap[last_valid_ml->v] : last_valid_ml->v;
			uint v2 = (vtargetmap[first_valid_ml->v] != -1) ? vtargetmap[first_valid_ml->v] : first_valid_ml->v;
			BLI_assert(v1 != v2);
			if (BLI_edgehash_ensure_p(ehash, v1, v2, &val_p)) {
				last_valid_ml->e = POINTER_AS_INT(*val_p);
			}
			else {
				const int new_eidx = STACK_SIZE(medge);
				STACK_PUSH(olde, olde[last_valid_ml->e]);
				STACK_PUSH(medge, cddm->medge[last_valid_ml->e]);
				medge[new_eidx].v1 = last_valid_ml->v;
				medge[new_eidx].v2 = first_valid_ml->v;
				/* DO NOT change newe mapping, could break actual values due to some deleted original edges. */
				*val_p = POINTER_FROM_INT(new_eidx);
				created_edges++;

				last_valid_ml->e = new_eidx;
			}
			need_edge_to_first_valid_ml = need_edge_from_last_valid_ml = false;
		}

		if (UNLIKELY(c == 0)) {
			BLI_assert(created_edges == 0);
			continue;
		}
		else if (UNLIKELY(c < 3)) {
			STACK_DISCARD(oldl, c);
			STACK_DISCARD(mloop, c);
			if (created_edges > 0) {
				for (j = STACK_SIZE(medge) - created_edges; j < STACK_SIZE(medge); j++) {
					BLI_edgehash_remove(ehash, medge[j].v1, medge[j].v2, NULL);
				}
				STACK_DISCARD(olde, created_edges);
				STACK_DISCARD(medge, created_edges);
			}
			continue;
		}

		mp_new = STACK_PUSH_RET_PTR(mpoly);
		*mp_new = *mp;
		mp_new->totloop = c;
		BLI_assert(mp_new->totloop >= 3);
		mp_new->loopstart = STACK_SIZE(mloop) - c;

		STACK_PUSH(oldp, i);
	}  /* end of the loop that tests polys   */


	if (poly_gset) {
		// printf("hash quality %.6f\n", BLI_gset_calc_quality(poly_gset));

		BLI_gset_free(poly_gset, NULL);
		MEM_freeN(poly_keys);
	}

	/*create new cddm*/
	cddm2 = (CDDerivedMesh *)CDDM_from_template(
	        (DerivedMesh *)cddm, STACK_SIZE(mvert), STACK_SIZE(medge), 0, STACK_SIZE(mloop), STACK_SIZE(mpoly));

	/*update edge indices and copy customdata*/
	med = medge;
	for (i = 0; i < cddm2->dm.numEdgeData; i++, med++) {
		BLI_assert(newv[med->v1] != -1);
		med->v1 = newv[med->v1];
		BLI_assert(newv[med->v2] != -1);
		med->v2 = newv[med->v2];

		/* Can happen in case vtargetmap contains some double chains, we do not support that. */
		BLI_assert(med->v1 != med->v2);

		CustomData_copy_data(&dm->edgeData, &cddm2->dm.edgeData, olde[i], i, 1);
	}

	/*update loop indices and copy customdata*/
	ml = mloop;
	for (i = 0; i < cddm2->dm.numLoopData; i++, ml++) {
		/* Edge remapping has already be done in main loop handling part above. */
		BLI_assert(newv[ml->v] != -1);
		ml->v = newv[ml->v];

		CustomData_copy_data(&dm->loopData, &cddm2->dm.loopData, oldl[i], i, 1);
	}

	/*copy vertex customdata*/
	mv = mvert;
	for (i = 0; i < cddm2->dm.numVertData; i++, mv++) {
		CustomData_copy_data(&dm->vertData, &cddm2->dm.vertData, oldv[i], i, 1);
	}

	/*copy poly customdata*/
	mp = mpoly;
	for (i = 0; i < cddm2->dm.numPolyData; i++, mp++) {
		CustomData_copy_data(&dm->polyData, &cddm2->dm.polyData, oldp[i], i, 1);
	}

	/*copy over data.  CustomData_add_layer can do this, need to look it up.*/
	memcpy(cddm2->mvert, mvert, sizeof(MVert) * STACK_SIZE(mvert));
	memcpy(cddm2->medge, medge, sizeof(MEdge) * STACK_SIZE(medge));
	memcpy(cddm2->mloop, mloop, sizeof(MLoop) * STACK_SIZE(mloop));
	memcpy(cddm2->mpoly, mpoly, sizeof(MPoly) * STACK_SIZE(mpoly));

	MEM_freeN(mvert);
	MEM_freeN(medge);
	MEM_freeN(mloop);
	MEM_freeN(mpoly);

	MEM_freeN(newv);
	MEM_freeN(newe);
#ifdef USE_LOOPS
	MEM_freeN(newl);
#endif

	MEM_freeN(oldv);
	MEM_freeN(olde);
	MEM_freeN(oldl);
	MEM_freeN(oldp);

	BLI_edgehash_free(ehash, NULL);

	/*free old derivedmesh*/
	dm->needsFree = 1;
	dm->release(dm);

	return (DerivedMesh *)cddm2;
}
#endif

void CDDM_calc_edges_tessface(DerivedMesh *dm)
{
	CDDerivedMesh *cddm = (CDDerivedMesh *)dm;
	CustomData edgeData;
	EdgeSetIterator *ehi;
	MFace *mf = cddm->mface;
	MEdge *med;
	EdgeSet *eh;
	int i, *index, numEdges, numFaces = dm->numTessFaceData;

	eh = BLI_edgeset_new_ex(__func__, BLI_EDGEHASH_SIZE_GUESS_FROM_POLYS(numFaces));

	for (i = 0; i < numFaces; i++, mf++) {
		BLI_edgeset_add(eh, mf->v1, mf->v2);
		BLI_edgeset_add(eh, mf->v2, mf->v3);

		if (mf->v4) {
			BLI_edgeset_add(eh, mf->v3, mf->v4);
			BLI_edgeset_add(eh, mf->v4, mf->v1);
		}
		else {
			BLI_edgeset_add(eh, mf->v3, mf->v1);
		}
	}

	numEdges = BLI_edgeset_len(eh);

	/* write new edges into a temporary CustomData */
	CustomData_reset(&edgeData);
	CustomData_add_layer(&edgeData, CD_MEDGE, CD_CALLOC, NULL, numEdges);
	CustomData_add_layer(&edgeData, CD_ORIGINDEX, CD_CALLOC, NULL, numEdges);

	med = CustomData_get_layer(&edgeData, CD_MEDGE);
	index = CustomData_get_layer(&edgeData, CD_ORIGINDEX);

	for (ehi = BLI_edgesetIterator_new(eh), i = 0;
	     BLI_edgesetIterator_isDone(ehi) == false;
	     BLI_edgesetIterator_step(ehi), i++, med++, index++)
	{
		BLI_edgesetIterator_getKey(ehi, &med->v1, &med->v2);

		med->flag = ME_EDGEDRAW | ME_EDGERENDER;
		*index = ORIGINDEX_NONE;
	}
	BLI_edgesetIterator_free(ehi);

	/* free old CustomData and assign new one */
	CustomData_free(&dm->edgeData, dm->numEdgeData);
	dm->edgeData = edgeData;
	dm->numEdgeData = numEdges;

	cddm->medge = CustomData_get_layer(&dm->edgeData, CD_MEDGE);

	BLI_edgeset_free(eh);
}

/* warning, this uses existing edges but CDDM_calc_edges_tessface() doesn't */
void CDDM_calc_edges(DerivedMesh *dm)
{
	CDDerivedMesh *cddm = (CDDerivedMesh *)dm;
	CustomData edgeData;
	EdgeHashIterator *ehi;
	MPoly *mp = cddm->mpoly;
	MLoop *ml;
	MEdge *med, *origmed;
	EdgeHash *eh;
	unsigned int eh_reserve;
	int v1, v2;
	const int *eindex;
	int i, j, *index;
	const int numFaces = dm->numPolyData;
	const int numLoops = dm->numLoopData;
	int numEdges = dm->numEdgeData;

	eindex = DM_get_edge_data_layer(dm, CD_ORIGINDEX);
	med = cddm->medge;

	eh_reserve = max_ii(med ? numEdges : 0, BLI_EDGEHASH_SIZE_GUESS_FROM_LOOPS(numLoops));
	eh = BLI_edgehash_new_ex(__func__, eh_reserve);
	if (med) {
		for (i = 0; i < numEdges; i++, med++) {
			BLI_edgehash_insert(eh, med->v1, med->v2, POINTER_FROM_INT(i + 1));
		}
	}

	for (i = 0; i < numFaces; i++, mp++) {
		ml = cddm->mloop + mp->loopstart;
		for (j = 0; j < mp->totloop; j++, ml++) {
			v1 = ml->v;
			v2 = ME_POLY_LOOP_NEXT(cddm->mloop, mp, j)->v;
			BLI_edgehash_reinsert(eh, v1, v2, NULL);
		}
	}

	numEdges = BLI_edgehash_len(eh);

	/* write new edges into a temporary CustomData */
	CustomData_reset(&edgeData);
	CustomData_add_layer(&edgeData, CD_MEDGE, CD_CALLOC, NULL, numEdges);
	CustomData_add_layer(&edgeData, CD_ORIGINDEX, CD_CALLOC, NULL, numEdges);

	origmed = cddm->medge;
	med = CustomData_get_layer(&edgeData, CD_MEDGE);
	index = CustomData_get_layer(&edgeData, CD_ORIGINDEX);

	for (ehi = BLI_edgehashIterator_new(eh), i = 0;
	     BLI_edgehashIterator_isDone(ehi) == false;
	     BLI_edgehashIterator_step(ehi), ++i, ++med, ++index)
	{
		BLI_edgehashIterator_getKey(ehi, &med->v1, &med->v2);
		j = POINTER_AS_INT(BLI_edgehashIterator_getValue(ehi));

		if (j == 0 || !eindex) {
			med->flag = ME_EDGEDRAW | ME_EDGERENDER;
			*index = ORIGINDEX_NONE;
		}
		else {
			med->flag = ME_EDGEDRAW | ME_EDGERENDER | origmed[j - 1].flag;
			*index = eindex[j - 1];
		}

		BLI_edgehashIterator_setValue(ehi, POINTER_FROM_INT(i));
	}
	BLI_edgehashIterator_free(ehi);

	/* free old CustomData and assign new one */
	CustomData_free(&dm->edgeData, dm->numEdgeData);
	dm->edgeData = edgeData;
	dm->numEdgeData = numEdges;

	cddm->medge = CustomData_get_layer(&dm->edgeData, CD_MEDGE);

	mp = cddm->mpoly;
	for (i = 0; i < numFaces; i++, mp++) {
		ml = cddm->mloop + mp->loopstart;
		for (j = 0; j < mp->totloop; j++, ml++) {
			v1 = ml->v;
			v2 = ME_POLY_LOOP_NEXT(cddm->mloop, mp, j)->v;
			ml->e = POINTER_AS_INT(BLI_edgehash_lookup(eh, v1, v2));
		}
	}

	BLI_edgehash_free(eh, NULL);
}

void CDDM_lower_num_verts(DerivedMesh *dm, int numVerts)
{
  BLI_assert(numVerts >= 0);
  if (numVerts < dm->numVertData) {
    CustomData_free_elem(&dm->vertData, numVerts, dm->numVertData - numVerts);
  }

  dm->numVertData = numVerts;
}

void CDDM_lower_num_edges(DerivedMesh *dm, int numEdges)
{
  BLI_assert(numEdges >= 0);
  if (numEdges < dm->numEdgeData) {
    CustomData_free_elem(&dm->edgeData, numEdges, dm->numEdgeData - numEdges);
  }

  dm->numEdgeData = numEdges;
}

void CDDM_lower_num_tessfaces(DerivedMesh *dm, int numTessFaces)
{
  BLI_assert(numTessFaces >= 0);
  if (numTessFaces < dm->numTessFaceData) {
    CustomData_free_elem(&dm->faceData, numTessFaces, dm->numTessFaceData - numTessFaces);
  }

  dm->numTessFaceData = numTessFaces;
}

void CDDM_lower_num_loops(DerivedMesh *dm, int numLoops)
{
  BLI_assert(numLoops >= 0);
  if (numLoops < dm->numLoopData) {
    CustomData_free_elem(&dm->loopData, numLoops, dm->numLoopData - numLoops);
  }

  dm->numLoopData = numLoops;
}

void CDDM_lower_num_polys(DerivedMesh *dm, int numPolys)
{
  BLI_assert(numPolys >= 0);
  if (numPolys < dm->numPolyData) {
    CustomData_free_elem(&dm->polyData, numPolys, dm->numPolyData - numPolys);
  }

  dm->numPolyData = numPolys;
}

/* mesh element access functions */

MVert *CDDM_get_vert(DerivedMesh *dm, int index)
{
  return &((CDDerivedMesh *)dm)->mvert[index];
}

MEdge *CDDM_get_edge(DerivedMesh *dm, int index)
{
  return &((CDDerivedMesh *)dm)->medge[index];
}

MFace *CDDM_get_tessface(DerivedMesh *dm, int index)
{
  return &((CDDerivedMesh *)dm)->mface[index];
}

MLoop *CDDM_get_loop(DerivedMesh *dm, int index)
{
  return &((CDDerivedMesh *)dm)->mloop[index];
}

MPoly *CDDM_get_poly(DerivedMesh *dm, int index)
{
  return &((CDDerivedMesh *)dm)->mpoly[index];
}

/* array access functions */

MVert *CDDM_get_verts(DerivedMesh *dm)
{
  return ((CDDerivedMesh *)dm)->mvert;
}

MEdge *CDDM_get_edges(DerivedMesh *dm)
{
  return ((CDDerivedMesh *)dm)->medge;
}

MFace *CDDM_get_tessfaces(DerivedMesh *dm)
{
  return ((CDDerivedMesh *)dm)->mface;
}

MLoop *CDDM_get_loops(DerivedMesh *dm)
{
  return ((CDDerivedMesh *)dm)->mloop;
}

MPoly *CDDM_get_polys(DerivedMesh *dm)
{
  return ((CDDerivedMesh *)dm)->mpoly;
}

void CDDM_tessfaces_to_faces(DerivedMesh *dm)
{
	/* converts mfaces to mpolys/mloops */
	CDDerivedMesh *cddm = (CDDerivedMesh *)dm;

	BKE_mesh_convert_mfaces_to_mpolys_ex(
	        NULL, &cddm->dm.faceData, &cddm->dm.loopData, &cddm->dm.polyData,
	        cddm->dm.numEdgeData, cddm->dm.numTessFaceData,
	        cddm->dm.numLoopData, cddm->dm.numPolyData,
	        cddm->medge, cddm->mface,
	        &cddm->dm.numLoopData, &cddm->dm.numPolyData,
	        &cddm->mloop, &cddm->mpoly);
}

void CDDM_set_mvert(DerivedMesh *dm, MVert *mvert)
{
  CDDerivedMesh *cddm = (CDDerivedMesh *)dm;

  if (!CustomData_has_layer(&dm->vertData, CD_MVERT)) {
    CustomData_add_layer(&dm->vertData, CD_MVERT, CD_ASSIGN, mvert, dm->numVertData);
  }

  cddm->mvert = mvert;
}

void CDDM_set_medge(DerivedMesh *dm, MEdge *medge)
{
  CDDerivedMesh *cddm = (CDDerivedMesh *)dm;

  if (!CustomData_has_layer(&dm->edgeData, CD_MEDGE)) {
    CustomData_add_layer(&dm->edgeData, CD_MEDGE, CD_ASSIGN, medge, dm->numEdgeData);
  }

  cddm->medge = medge;
}

void CDDM_set_mface(DerivedMesh *dm, MFace *mface)
{
  CDDerivedMesh *cddm = (CDDerivedMesh *)dm;

  if (!CustomData_has_layer(&dm->faceData, CD_MFACE)) {
    CustomData_add_layer(&dm->faceData, CD_MFACE, CD_ASSIGN, mface, dm->numTessFaceData);
  }

  cddm->mface = mface;
}

void CDDM_set_mloop(DerivedMesh *dm, MLoop *mloop)
{
  CDDerivedMesh *cddm = (CDDerivedMesh *)dm;

  if (!CustomData_has_layer(&dm->loopData, CD_MLOOP)) {
    CustomData_add_layer(&dm->loopData, CD_MLOOP, CD_ASSIGN, mloop, dm->numLoopData);
  }

  cddm->mloop = mloop;
}

void CDDM_set_mpoly(DerivedMesh *dm, MPoly *mpoly)
{
  CDDerivedMesh *cddm = (CDDerivedMesh *)dm;

  if (!CustomData_has_layer(&dm->polyData, CD_MPOLY)) {
    CustomData_add_layer(&dm->polyData, CD_MPOLY, CD_ASSIGN, mpoly, dm->numPolyData);
  }

  cddm->mpoly = mpoly;
=======
>>>>>>> 2d423479
}<|MERGE_RESOLUTION|>--- conflicted
+++ resolved
@@ -154,6 +154,22 @@
   memcpy(r_poly, cddm->mpoly, sizeof(*r_poly) * dm->numPolyData);
 }
 
+static void cdDM_getMinMax(DerivedMesh *dm, float r_min[3], float r_max[3])
+{
+  CDDerivedMesh *cddm = (CDDerivedMesh *)dm;
+  int i;
+
+  if (dm->numVertData) {
+    for (i = 0; i < dm->numVertData; i++) {
+      minmax_v3v3_v3(r_min, r_max, cddm->mvert[i].co);
+    }
+  }
+  else {
+    zero_v3(r_min);
+    zero_v3(r_max);
+  }
+}
+
 static void cdDM_getVertCo(DerivedMesh *dm, int index, float r_co[3])
 {
   CDDerivedMesh *cddm = (CDDerivedMesh *)dm;
@@ -191,7 +207,6 @@
   return cddm->pmap;
 }
 
-<<<<<<< HEAD
 //static bool check_sculpt_object_deformed(Object *object, bool for_construction)
 //{
 //  //bool deformed = false;
@@ -451,10 +466,7 @@
   CDDM_recalc_tessellation_ex(dm, true);
 }
 
-void CDDM_recalc_looptri(DerivedMesh *dm)
-=======
-static void cdDM_recalc_looptri(DerivedMesh *dm)
->>>>>>> 2d423479
+void cdDM_recalc_looptri(DerivedMesh *dm)
 {
   CDDerivedMesh *cddm = (CDDerivedMesh *)dm;
   const unsigned int totpoly = dm->numPolyData;
@@ -500,6 +512,8 @@
 
   cddm = MEM_callocN(sizeof(*cddm), desc);
   dm = &cddm->dm;
+
+  dm->getMinMax = cdDM_getMinMax;
 
   dm->getNumVerts = cdDM_getNumVerts;
   dm->getNumEdges = cdDM_getNumEdges;
@@ -524,16 +538,12 @@
   dm->getEdgeDataArray = DM_get_edge_data_layer;
   dm->getTessFaceDataArray = DM_get_tessface_data_layer;
 
-<<<<<<< HEAD
   dm->calcNormals = CDDM_calc_normals;
   dm->calcLoopNormals = CDDM_calc_loop_normals;
   dm->calcLoopNormalsSpaceArray = CDDM_calc_loop_normals_spacearr;
   dm->calcLoopTangents = DM_calc_loop_tangents;
   dm->recalcTessellation = CDDM_recalc_tessellation;
-  dm->recalcLoopTri = CDDM_recalc_looptri;
-=======
   dm->recalcLoopTri = cdDM_recalc_looptri;
->>>>>>> 2d423479
 
   dm->getVertCos = cdDM_getVertCos;
   dm->getVertCo = cdDM_getVertCo;
@@ -552,9 +562,41 @@
   return cddm;
 }
 
-static DerivedMesh *cdDM_from_mesh_ex(Mesh *mesh,
-                                      eCDAllocType alloctype,
-                                      const CustomData_MeshMasks *mask)
+DerivedMesh *CDDM_new(int numVerts, int numEdges, int numTessFaces, int numLoops, int numPolys)
+{
+  CDDerivedMesh *cddm = cdDM_create("CDDM_new dm");
+  DerivedMesh *dm = &cddm->dm;
+
+  DM_init(dm, DM_TYPE_CDDM, numVerts, numEdges, numTessFaces, numLoops, numPolys);
+
+  CustomData_add_layer(&dm->vertData, CD_ORIGINDEX, CD_CALLOC, NULL, numVerts);
+  CustomData_add_layer(&dm->edgeData, CD_ORIGINDEX, CD_CALLOC, NULL, numEdges);
+  CustomData_add_layer(&dm->faceData, CD_ORIGINDEX, CD_CALLOC, NULL, numTessFaces);
+  CustomData_add_layer(&dm->polyData, CD_ORIGINDEX, CD_CALLOC, NULL, numPolys);
+
+  CustomData_add_layer(&dm->vertData, CD_MVERT, CD_CALLOC, NULL, numVerts);
+  CustomData_add_layer(&dm->edgeData, CD_MEDGE, CD_CALLOC, NULL, numEdges);
+  CustomData_add_layer(&dm->faceData, CD_MFACE, CD_CALLOC, NULL, numTessFaces);
+  CustomData_add_layer(&dm->loopData, CD_MLOOP, CD_CALLOC, NULL, numLoops);
+  CustomData_add_layer(&dm->polyData, CD_MPOLY, CD_CALLOC, NULL, numPolys);
+
+  cddm->mvert = CustomData_get_layer(&dm->vertData, CD_MVERT);
+  cddm->medge = CustomData_get_layer(&dm->edgeData, CD_MEDGE);
+  cddm->mface = CustomData_get_layer(&dm->faceData, CD_MFACE);
+  cddm->mloop = CustomData_get_layer(&dm->loopData, CD_MLOOP);
+  cddm->mpoly = CustomData_get_layer(&dm->polyData, CD_MPOLY);
+
+  return dm;
+}
+
+DerivedMesh *CDDM_from_mesh(Mesh *mesh)
+{
+  return cdDM_from_mesh_ex(mesh, CD_REFERENCE, &CD_MASK_MESH);
+}
+
+DerivedMesh *cdDM_from_mesh_ex(Mesh *mesh,
+                               eCDAllocType alloctype,
+                               const CustomData_MeshMasks *mask)
 {
   CDDerivedMesh *cddm = cdDM_create(__func__);
   DerivedMesh *dm = &cddm->dm;
@@ -613,7 +655,6 @@
   return dm;
 }
 
-<<<<<<< HEAD
 DerivedMesh *CDDM_from_curve(Object *ob)
 {
   ListBase disp = {NULL, NULL};
@@ -859,11 +900,6 @@
 DerivedMesh *CDDM_from_editbmesh(BMEditMesh *em, const bool use_mdisps)
 {
   return cddm_from_bmesh_ex(em->bm, use_mdisps);
-=======
-DerivedMesh *CDDM_from_mesh(Mesh *mesh)
-{
-  return cdDM_from_mesh_ex(mesh, CD_REFERENCE, &CD_MASK_MESH);
->>>>>>> 2d423479
 }
 
 DerivedMesh *CDDM_copy(DerivedMesh *source)
@@ -910,7 +946,6 @@
   cddm->mpoly = CustomData_get_layer(&dm->polyData, CD_MPOLY);
 
   return dm;
-<<<<<<< HEAD
 }
 
 /* note, the CD_ORIGINDEX layers are all 0, so if there is a direct
@@ -2203,6 +2238,4 @@
   }
 
   cddm->mpoly = mpoly;
-=======
->>>>>>> 2d423479
 }