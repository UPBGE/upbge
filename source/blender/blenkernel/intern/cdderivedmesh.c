--- conflicted
+++ resolved
@@ -76,8 +76,6 @@
 	MVert *mvert;
 	MEdge *medge;
 	MFace *mface;
-	MLoop *mloop;
-	MPoly *mpoly;
 } CDDerivedMesh;
 
 /**************** DerivedMesh interface functions ****************/
@@ -252,8 +250,6 @@
 	glEnd();
 }
 
-<<<<<<< HEAD
-=======
 static void cdDM_drawFacesSolid(DerivedMesh *dm, int (*setMaterial)(int, void *attribs))
 {
 	CDDerivedMesh *cddm = (CDDerivedMesh*) dm;
@@ -262,7 +258,6 @@
 	float *nors= dm->getFaceDataArray(dm, CD_NORMAL);
 	int a, glmode = -1, shademodel = -1, matnr = -1, drawCurrentMat = 1;
 
->>>>>>> fd969911
 #define PASSVERT(index) {						\
 	if(shademodel == GL_SMOOTH) {				\
 		short *no = mvert[index].no;			\
@@ -270,55 +265,7 @@
 	}											\
 	glVertex3fv(mvert[index].co);	\
 }
-static void cdDM_drawFacesSolid(DerivedMesh *dm, int (*setMaterial)(int))
-{
-	CDDerivedMesh *cddm = (CDDerivedMesh*) dm;
-	MVert *mvert = cddm->mvert;
-	MFace *mface = cddm->mface;
-	MLoop *mloop = cddm->mloop;
-	MPoly *mpoly = cddm->mpoly;
-	float *nors= dm->getFaceDataArray(dm, CD_NORMAL);
-	int a, j, glmode = -1, shademodel = -1, matnr = -1, drawCurrentMat = 1;
-
-	for (mpoly=cddm->mpoly, a=0; a<dm->numPolyData; a++, mpoly++) {
-		int new_glmode, new_matnr, new_shademodel;
-		//printf("poly a: %d\n", a);
-		new_glmode = GL_POLYGON; //mpoly->v4?GL_QUADS:GL_TRIANGLES;
-		new_matnr = mpoly->mat_nr + 1;
-		new_shademodel = (mpoly->flag & ME_NSMOOTH)?GL_SMOOTH:GL_FLAT;
-		shademodel = new_shademodel;
-
-		mloop = &cddm->mloop[mpoly->firstloop];
-		
-		drawCurrentMat = setMaterial(matnr = new_matnr);
-		glShadeModel(new_shademodel);
-
-		if(drawCurrentMat) {
-			if(shademodel == GL_FLAT) {
-				if (nors) {
-					glNormal3fv(nors);
-				} else {
-					/* TODO make this better (cache facenormals as layer?) */
-					float nor[3];
-					CalcNormFloat(mvert[mloop->v].co, mvert[(mloop+1)->v].co,
-								  mvert[(mloop+2)->v].co, nor);
-					glNormal3fv(nor);
-				}
-			}
-
-			glBegin(GL_POLYGON);
-			for (j=0; j<mpoly->totloop; j++, mloop++) {
-				PASSVERT(mloop->v);
-			}		
-			glEnd();
-		} else mloop += mpoly->totloop;
-
-		if(nors) nors += 3;
-	}
-
-	glShadeModel(GL_FLAT);
-	
-	return;
+
 	glBegin(glmode = GL_QUADS);
 	for(a = 0; a < dm->numFaceData; a++, mface++) {
 		int new_glmode, new_matnr, new_shademodel;
@@ -915,12 +862,12 @@
 	return cddm;
 }
 
-DerivedMesh *CDDM_new(int numVerts, int numEdges, int numFaces, int numLoops, int numPolys)
+DerivedMesh *CDDM_new(int numVerts, int numEdges, int numFaces)
 {
 	CDDerivedMesh *cddm = cdDM_create("CDDM_new dm");
 	DerivedMesh *dm = &cddm->dm;
 
-	DM_init(dm, numVerts, numEdges, numFaces, numLoops, numPolys);
+	DM_init(dm, numVerts, numEdges, numFaces);
 
 	CustomData_add_layer(&dm->vertData, CD_ORIGINDEX, CD_CALLOC, NULL, numVerts);
 	CustomData_add_layer(&dm->edgeData, CD_ORIGINDEX, CD_CALLOC, NULL, numEdges);
@@ -929,14 +876,10 @@
 	CustomData_add_layer(&dm->vertData, CD_MVERT, CD_CALLOC, NULL, numVerts);
 	CustomData_add_layer(&dm->edgeData, CD_MEDGE, CD_CALLOC, NULL, numEdges);
 	CustomData_add_layer(&dm->faceData, CD_MFACE, CD_CALLOC, NULL, numFaces);
-	CustomData_add_layer(&dm->loopData, CD_MLOOP, CD_CALLOC, NULL, numLoops);
-	CustomData_add_layer(&dm->polyData, CD_MPOLY, CD_CALLOC, NULL, numPolys);
 
 	cddm->mvert = CustomData_get_layer(&dm->vertData, CD_MVERT);
 	cddm->medge = CustomData_get_layer(&dm->edgeData, CD_MEDGE);
 	cddm->mface = CustomData_get_layer(&dm->faceData, CD_MFACE);
-	cddm->mloop = CustomData_get_layer(&dm->loopData, CD_MLOOP);
-	cddm->mpoly = CustomData_get_layer(&dm->polyData, CD_MPOLY);
 
 	return dm;
 }
@@ -951,7 +894,7 @@
 	/* this does a referenced copy, the only new layers being ORIGINDEX,
 	 * with an exception for fluidsim */
 
-	DM_init(dm, mesh->totvert, mesh->totedge, mesh->totface, mesh->totloop, mesh->totpoly);
+	DM_init(dm, mesh->totvert, mesh->totedge, mesh->totface);
 
 	CustomData_add_layer(&dm->vertData, CD_ORIGINDEX, CD_CALLOC, NULL, mesh->totvert);
 	CustomData_add_layer(&dm->edgeData, CD_ORIGINDEX, CD_CALLOC, NULL, mesh->totedge);
@@ -967,18 +910,11 @@
 	                 mesh->totedge);
 	CustomData_merge(&mesh->fdata, &dm->faceData, mask, alloctype,
 	                 mesh->totface);
-	CustomData_merge(&mesh->ldata, &dm->loopData, CD_MASK_MESH, CD_REFERENCE,
-	                 mesh->totloop);
-	CustomData_merge(&mesh->pdata, &dm->polyData, CD_MASK_MESH, CD_REFERENCE,
-	                 mesh->totpoly);
 
 	cddm->mvert = CustomData_get_layer(&dm->vertData, CD_MVERT);
 	cddm->medge = CustomData_get_layer(&dm->edgeData, CD_MEDGE);
 	cddm->mface = CustomData_get_layer(&dm->faceData, CD_MFACE);
-	cddm->mloop = CustomData_get_layer(&dm->loopData, CD_MLOOP);
-	cddm->mpoly = CustomData_get_layer(&dm->polyData, CD_MPOLY);
-
-	/*NOTE: Remeber to add this for loops and polys too!!! EDITBMESHGREP*/
+
 	index = CustomData_get_layer(&dm->vertData, CD_ORIGINDEX);
 	for(i = 0; i < mesh->totvert; ++i, ++index)
 		*index = i;
@@ -1003,8 +939,6 @@
 
 DerivedMesh *CDDM_from_editmesh(EditMesh *em, Mesh *me)
 {
-	return NULL;
-#if 0
 	DerivedMesh *dm = CDDM_new(BLI_countlist(&em->verts),
 	                           BLI_countlist(&em->edges),
 	                           BLI_countlist(&em->faces));
@@ -1100,7 +1034,6 @@
 	}
 
 	return dm;
-#endif
 }
 
 DerivedMesh *CDDM_copy(DerivedMesh *source)
@@ -1110,60 +1043,44 @@
 	int numVerts = source->numVertData;
 	int numEdges = source->numEdgeData;
 	int numFaces = source->numFaceData;
-	int numLoops = source->numLoopData;
-	int numPolys = source->numPolyData;
 
 	/* this initializes dm, and copies all non mvert/medge/mface layers */
-<<<<<<< HEAD
-	DM_from_template(dm, source, numVerts, numEdges, numFaces, numLoops, numPolys);
-=======
 	DM_from_template(dm, source, numVerts, numEdges, numFaces);
 	dm->deformedOnly = source->deformedOnly;
->>>>>>> fd969911
 
 	CustomData_copy_data(&source->vertData, &dm->vertData, 0, 0, numVerts);
 	CustomData_copy_data(&source->edgeData, &dm->edgeData, 0, 0, numEdges);
 	CustomData_copy_data(&source->faceData, &dm->faceData, 0, 0, numFaces);
-	CustomData_copy_data(&source->loopData, &dm->loopData, 0, 0, numLoops);
-	CustomData_copy_data(&source->polyData, &dm->polyData, 0, 0, numPolys);
 
 	/* now add mvert/medge/mface layers */
 	cddm->mvert = source->dupVertArray(source);
 	cddm->medge = source->dupEdgeArray(source);
 	cddm->mface = source->dupFaceArray(source);
-	cddm->mloop = source->dupLoopArray(source);
-	cddm->mpoly = source->dupPolyArray(source);
 
 	CustomData_add_layer(&dm->vertData, CD_MVERT, CD_ASSIGN, cddm->mvert, numVerts);
 	CustomData_add_layer(&dm->edgeData, CD_MEDGE, CD_ASSIGN, cddm->medge, numEdges);
 	CustomData_add_layer(&dm->faceData, CD_MFACE, CD_ASSIGN, cddm->mface, numFaces);
-	CustomData_add_layer(&dm->loopData, CD_MLOOP, CD_ASSIGN, cddm->mloop, numLoops);
-	CustomData_add_layer(&dm->polyData, CD_MPOLY, CD_ASSIGN, cddm->mpoly, numPolys);
 
 	return dm;
 }
 
 DerivedMesh *CDDM_from_template(DerivedMesh *source,
-                                int numVerts, int numEdges, int numFaces, int numLoops, int numPolys)
+                                int numVerts, int numEdges, int numFaces)
 {
 	CDDerivedMesh *cddm = cdDM_create("CDDM_from_template dest");
 	DerivedMesh *dm = &cddm->dm;
 
 	/* this does a copy of all non mvert/medge/mface layers */
-	DM_from_template(dm, source, numVerts, numEdges, numFaces, numLoops, numPolys);
+	DM_from_template(dm, source, numVerts, numEdges, numFaces);
 
 	/* now add mvert/medge/mface layers */
 	CustomData_add_layer(&dm->vertData, CD_MVERT, CD_CALLOC, NULL, numVerts);
 	CustomData_add_layer(&dm->edgeData, CD_MEDGE, CD_CALLOC, NULL, numEdges);
 	CustomData_add_layer(&dm->faceData, CD_MFACE, CD_CALLOC, NULL, numFaces);
-	CustomData_add_layer(&dm->loopData, CD_MLOOP, CD_CALLOC, NULL, numLoops);
-	CustomData_add_layer(&dm->polyData, CD_MPOLY, CD_CALLOC, NULL, numPolys);
 
 	cddm->mvert = CustomData_get_layer(&dm->vertData, CD_MVERT);
 	cddm->medge = CustomData_get_layer(&dm->edgeData, CD_MEDGE);
 	cddm->mface = CustomData_get_layer(&dm->faceData, CD_MFACE);
-	cddm->mloop = CustomData_get_layer(&dm->loopData, CD_MLOOP);
-	cddm->mpoly = CustomData_get_layer(&dm->polyData, CD_MPOLY);
 
 	return dm;
 }
