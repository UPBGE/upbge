--- conflicted
+++ resolved
@@ -216,11 +216,7 @@
           continue;
         }
         key.offset_in_ID = offsetof(Image, gputexture[a][eye][resolution]);
-<<<<<<< HEAD
-        key.cache_v = image->gputexture[a][eye][resolution];  // UPBGE: tmp fix for undo bug T91294
-=======
         key.cache_v = texture;
->>>>>>> e7bea3fb
         function_callback(id, &key, (void **)&image->gputexture[a][eye][resolution], 0, user_data);
       }
     }
