--- conflicted
+++ resolved
@@ -44,11 +44,8 @@
 #define IDTYPE_FLAGS_ISLINKABLE (1 << 0)
 } IDType;
 
-<<<<<<< HEAD
-=======
 /* Keep alignment for readability. */
 /* clang-format off */
->>>>>>> c8fc23fd
 /**
  * When editing enusre that:
  * - Plural need to match rna_main.c's #MainCollectionDef.
