/* SPDX-License-Identifier: GPL-2.0-or-later
 * Copyright 2006 Blender Foundation. All rights reserved. */

/** \file
 * \ingroup bke
 * Implementation of CustomData.
 *
 * BKE_customdata.h contains the function prototypes for this file.
 */

#include "MEM_guardedalloc.h"

/* Since we have versioning code here (CustomData_verify_versions()). */
#define DNA_DEPRECATED_ALLOW

#include "DNA_ID.h"
#include "DNA_customdata_types.h"
#include "DNA_meshdata_types.h"

#include "BLI_bitmap.h"
#include "BLI_endian_switch.h"
#include "BLI_math.h"
#include "BLI_math_color_blend.h"
#include "BLI_mempool.h"
#include "BLI_path_util.h"
#include "BLI_string.h"
#include "BLI_string_utils.h"
#include "BLI_utildefines.h"

#ifndef NDEBUG
#  include "BLI_dynstr.h"
#endif

#include "BLT_translation.h"

#include "BKE_anonymous_attribute.h"
#include "BKE_customdata.h"
#include "BKE_customdata_file.h"
#include "BKE_deform.h"
#include "BKE_main.h"
#include "BKE_mesh_mapping.h"
#include "BKE_mesh_remap.h"
#include "BKE_multires.h"
#include "BKE_subsurf.h"

#include "BLO_read_write.h"

#include "bmesh.h"

#include "CLG_log.h"

/* only for customdata_data_transfer_interp_normal_normals */
#include "data_transfer_intern.h"

/* number of layers to add when growing a CustomData object */
#define CUSTOMDATA_GROW 5

/* ensure typemap size is ok */
BLI_STATIC_ASSERT(ARRAY_SIZE(((CustomData *)nullptr)->typemap) == CD_NUMTYPES, "size mismatch");

static CLG_LogRef LOG = {"bke.customdata"};

void CustomData_MeshMasks_update(CustomData_MeshMasks *mask_dst,
                                 const CustomData_MeshMasks *mask_src)
{
  mask_dst->vmask |= mask_src->vmask;
  mask_dst->emask |= mask_src->emask;
  mask_dst->fmask |= mask_src->fmask;
  mask_dst->pmask |= mask_src->pmask;
  mask_dst->lmask |= mask_src->lmask;
}

bool CustomData_MeshMasks_are_matching(const CustomData_MeshMasks *mask_ref,
                                       const CustomData_MeshMasks *mask_required)
{
  return (((mask_required->vmask & mask_ref->vmask) == mask_required->vmask) &&
          ((mask_required->emask & mask_ref->emask) == mask_required->emask) &&
          ((mask_required->fmask & mask_ref->fmask) == mask_required->fmask) &&
          ((mask_required->pmask & mask_ref->pmask) == mask_required->pmask) &&
          ((mask_required->lmask & mask_ref->lmask) == mask_required->lmask));
}

/********************* Layer type information **********************/
struct LayerTypeInfo {
  int size; /* the memory size of one element of this layer's data */

  /** name of the struct used, for file writing */
  const char *structname;
  /** number of structs per element, for file writing */
  int structnum;

  /**
   * default layer name.
   *
   * \note when null this is a way to ensure there is only ever one item
   * see: CustomData_layertype_is_singleton().
   */
  const char *defaultname;

  /**
   * a function to copy count elements of this layer's data
   * (deep copy if appropriate)
   * if null, memcpy is used
   */
  cd_copy copy;

  /**
   * a function to free any dynamically allocated components of this
   * layer's data (note the data pointer itself should not be freed)
   * size should be the size of one element of this layer's data (e.g.
   * LayerTypeInfo.size)
   */
  void (*free)(void *data, int count, int size);

  /**
   * a function to interpolate between count source elements of this
   * layer's data and store the result in dest
   * if weights == null or sub_weights == null, they should default to 1
   *
   * weights gives the weight for each element in sources
   * sub_weights gives the sub-element weights for each element in sources
   *    (there should be (sub element count)^2 weights per element)
   * count gives the number of elements in sources
   *
   * \note in some cases \a dest pointer is in \a sources
   *       so all functions have to take this into account and delay
   *       applying changes while reading from sources.
   *       See bug T32395 - Campbell.
   */
  cd_interp interp;

  /** a function to swap the data in corners of the element */
  void (*swap)(void *data, const int *corner_indices);

  /**
   * a function to set a layer's data to default values. if null, the
   * default is assumed to be all zeros */
  void (*set_default)(void *data, int count);

  /** A function used by mesh validating code, must ensures passed item has valid data. */
  cd_validate validate;

  /** functions necessary for geometry collapse */
  bool (*equal)(const void *data1, const void *data2);
  void (*multiply)(void *data, float fac);
  void (*initminmax)(void *min, void *max);
  void (*add)(void *data1, const void *data2);
  void (*dominmax)(const void *data1, void *min, void *max);
  void (*copyvalue)(const void *source, void *dest, const int mixmode, const float mixfactor);

  /** a function to read data from a cdf file */
  bool (*read)(CDataFile *cdf, void *data, int count);

  /** a function to write data to a cdf file */
  bool (*write)(CDataFile *cdf, const void *data, int count);

  /** a function to determine file size */
  size_t (*filesize)(CDataFile *cdf, const void *data, int count);

  /** a function to determine max allowed number of layers,
   * should be null or return -1 if no limit */
  int (*layers_max)();
};

static void layerCopy_mdeformvert(const void *source, void *dest, int count)
{
  int i, size = sizeof(MDeformVert);

  memcpy(dest, source, count * size);

  for (i = 0; i < count; i++) {
    MDeformVert *dvert = static_cast<MDeformVert *>(POINTER_OFFSET(dest, i * size));

    if (dvert->totweight) {
      MDeformWeight *dw = static_cast<MDeformWeight *>(
          MEM_malloc_arrayN(dvert->totweight, sizeof(*dw), __func__));

      memcpy(dw, dvert->dw, dvert->totweight * sizeof(*dw));
      dvert->dw = dw;
    }
    else {
      dvert->dw = nullptr;
    }
  }
}

static void layerFree_mdeformvert(void *data, int count, int size)
{
  for (int i = 0; i < count; i++) {
    MDeformVert *dvert = static_cast<MDeformVert *>(POINTER_OFFSET(data, i * size));

    if (dvert->dw) {
      MEM_freeN(dvert->dw);
      dvert->dw = nullptr;
      dvert->totweight = 0;
    }
  }
}

/* copy just zeros in this case */
static void layerCopy_bmesh_elem_py_ptr(const void *UNUSED(source), void *dest, int count)
{
  const int size = sizeof(void *);

  for (int i = 0; i < count; i++) {
    void **ptr = (void **)POINTER_OFFSET(dest, i * size);
    *ptr = nullptr;
  }
}

#ifndef WITH_PYTHON
void bpy_bm_generic_invalidate(struct BPy_BMGeneric *UNUSED(self))
{
  /* dummy */
}
#endif

static void layerFree_bmesh_elem_py_ptr(void *data, int count, int size)
{
  for (int i = 0; i < count; i++) {
    void **ptr = (void **)POINTER_OFFSET(data, i * size);
    if (*ptr) {
      bpy_bm_generic_invalidate(static_cast<BPy_BMGeneric *>(*ptr));
    }
  }
}

static void layerInterp_mdeformvert(const void **sources,
                                    const float *weights,
                                    const float *UNUSED(sub_weights),
                                    int count,
                                    void *dest)
{
  /* a single linked list of MDeformWeight's
   * use this to avoid double allocs (which LinkNode would do) */
  struct MDeformWeight_Link {
    struct MDeformWeight_Link *next;
    MDeformWeight dw;
  };

  MDeformVert *dvert = static_cast<MDeformVert *>(dest);
  struct MDeformWeight_Link *dest_dwlink = nullptr;
  struct MDeformWeight_Link *node;

  /* build a list of unique def_nrs for dest */
  int totweight = 0;
  for (int i = 0; i < count; i++) {
    const MDeformVert *source = static_cast<const MDeformVert *>(sources[i]);
    float interp_weight = weights[i];

    for (int j = 0; j < source->totweight; j++) {
      MDeformWeight *dw = &source->dw[j];
      float weight = dw->weight * interp_weight;

      if (weight == 0.0f) {
        continue;
      }

      for (node = dest_dwlink; node; node = node->next) {
        MDeformWeight *tmp_dw = &node->dw;

        if (tmp_dw->def_nr == dw->def_nr) {
          tmp_dw->weight += weight;
          break;
        }
      }

      /* if this def_nr is not in the list, add it */
      if (!node) {
        struct MDeformWeight_Link *tmp_dwlink = static_cast<MDeformWeight_Link *>(
            alloca(sizeof(*tmp_dwlink)));
        tmp_dwlink->dw.def_nr = dw->def_nr;
        tmp_dwlink->dw.weight = weight;

        /* Inline linked-list. */
        tmp_dwlink->next = dest_dwlink;
        dest_dwlink = tmp_dwlink;

        totweight++;
      }
    }
  }

  /* Delay writing to the destination in case dest is in sources. */

  /* now we know how many unique deform weights there are, so realloc */
  if (dvert->dw && (dvert->totweight == totweight)) {
    /* pass (fast-path if we don't need to realloc). */
  }
  else {
    if (dvert->dw) {
      MEM_freeN(dvert->dw);
    }

    if (totweight) {
      dvert->dw = static_cast<MDeformWeight *>(
          MEM_malloc_arrayN(totweight, sizeof(*dvert->dw), __func__));
    }
  }

  if (totweight) {
    dvert->totweight = totweight;
    int i = 0;
    for (node = dest_dwlink; node; node = node->next, i++) {
      if (node->dw.weight > 1.0f) {
        node->dw.weight = 1.0f;
      }
      dvert->dw[i] = node->dw;
    }
  }
  else {
    memset(dvert, 0, sizeof(*dvert));
  }
}

static void layerInterp_normal(const void **sources,
                               const float *weights,
                               const float *UNUSED(sub_weights),
                               int count,
                               void *dest)
{
  /* NOTE: This is linear interpolation, which is not optimal for vectors.
   * Unfortunately, spherical interpolation of more than two values is hairy,
   * so for now it will do... */
  float no[3] = {0.0f};

  while (count--) {
    madd_v3_v3fl(no, (const float *)sources[count], weights[count]);
  }

  /* Weighted sum of normalized vectors will **not** be normalized, even if weights are. */
  normalize_v3_v3((float *)dest, no);
}

static void layerCopyValue_normal(const void *source,
                                  void *dest,
                                  const int mixmode,
                                  const float mixfactor)
{
  const float *no_src = (const float *)source;
  float *no_dst = (float *)dest;
  float no_tmp[3];

  if (ELEM(mixmode,
           CDT_MIX_NOMIX,
           CDT_MIX_REPLACE_ABOVE_THRESHOLD,
           CDT_MIX_REPLACE_BELOW_THRESHOLD)) {
    /* Above/below threshold modes are not supported here, fallback to nomix (just in case). */
    copy_v3_v3(no_dst, no_src);
  }
  else { /* Modes that support 'real' mix factor. */
    /* Since we normalize in the end, MIX and ADD are the same op here. */
    if (ELEM(mixmode, CDT_MIX_MIX, CDT_MIX_ADD)) {
      add_v3_v3v3(no_tmp, no_dst, no_src);
      normalize_v3(no_tmp);
    }
    else if (mixmode == CDT_MIX_SUB) {
      sub_v3_v3v3(no_tmp, no_dst, no_src);
      normalize_v3(no_tmp);
    }
    else if (mixmode == CDT_MIX_MUL) {
      mul_v3_v3v3(no_tmp, no_dst, no_src);
      normalize_v3(no_tmp);
    }
    else {
      copy_v3_v3(no_tmp, no_src);
    }
    interp_v3_v3v3_slerp_safe(no_dst, no_dst, no_tmp, mixfactor);
  }
}

static void layerCopy_tface(const void *source, void *dest, int count)
{
  const MTFace *source_tf = (const MTFace *)source;
  MTFace *dest_tf = (MTFace *)dest;
  for (int i = 0; i < count; i++) {
    dest_tf[i] = source_tf[i];
  }
}

static void layerInterp_tface(
    const void **sources, const float *weights, const float *sub_weights, int count, void *dest)
{
  MTFace *tf = static_cast<MTFace *>(dest);
  float uv[4][2] = {{0.0f}};

  const float *sub_weight = sub_weights;
  for (int i = 0; i < count; i++) {
    const float interp_weight = weights[i];
    const MTFace *src = static_cast<const MTFace *>(sources[i]);

    for (int j = 0; j < 4; j++) {
      if (sub_weights) {
        for (int k = 0; k < 4; k++, sub_weight++) {
          madd_v2_v2fl(uv[j], src->uv[k], (*sub_weight) * interp_weight);
        }
      }
      else {
        madd_v2_v2fl(uv[j], src->uv[j], interp_weight);
      }
    }
  }

  /* Delay writing to the destination in case dest is in sources. */
  *tf = *(MTFace *)(*sources);
  memcpy(tf->uv, uv, sizeof(tf->uv));
}

static void layerSwap_tface(void *data, const int *corner_indices)
{
  MTFace *tf = static_cast<MTFace *>(data);
  float uv[4][2];

  for (int j = 0; j < 4; j++) {
    const int source_index = corner_indices[j];
    copy_v2_v2(uv[j], tf->uv[source_index]);
  }

  memcpy(tf->uv, uv, sizeof(tf->uv));
}

static void layerDefault_tface(void *data, int count)
{
  static MTFace default_tf = {{{0, 0}, {1, 0}, {1, 1}, {0, 1}}};
  MTFace *tf = (MTFace *)data;

  for (int i = 0; i < count; i++) {
    tf[i] = default_tf;
  }
}

static int layerMaxNum_tface()
{
  return MAX_MTFACE;
}

static void layerCopy_propFloat(const void *source, void *dest, int count)
{
  memcpy(dest, source, sizeof(MFloatProperty) * count);
}

static void layerInterp_propFloat(const void **sources,
                                  const float *weights,
                                  const float *UNUSED(sub_weights),
                                  int count,
                                  void *dest)
{
  float result = 0.0f;
  for (int i = 0; i < count; i++) {
    const float interp_weight = weights[i];
    const float src = *(const float *)sources[i];
    result += src * interp_weight;
  }
  *(float *)dest = result;
}

static bool layerValidate_propFloat(void *data, const uint totitems, const bool do_fixes)
{
  MFloatProperty *fp = static_cast<MFloatProperty *>(data);
  bool has_errors = false;

  for (int i = 0; i < totitems; i++, fp++) {
    if (!isfinite(fp->f)) {
      if (do_fixes) {
        fp->f = 0.0f;
      }
      has_errors = true;
    }
  }

  return has_errors;
}

static void layerCopy_propInt(const void *source, void *dest, int count)
{
  memcpy(dest, source, sizeof(MIntProperty) * count);
}

static void layerCopy_propString(const void *source, void *dest, int count)
{
  memcpy(dest, source, sizeof(MStringProperty) * count);
}

static void layerCopy_origspace_face(const void *source, void *dest, int count)
{
  const OrigSpaceFace *source_tf = (const OrigSpaceFace *)source;
  OrigSpaceFace *dest_tf = (OrigSpaceFace *)dest;

  for (int i = 0; i < count; i++) {
    dest_tf[i] = source_tf[i];
  }
}

static void layerInterp_origspace_face(
    const void **sources, const float *weights, const float *sub_weights, int count, void *dest)
{
  OrigSpaceFace *osf = static_cast<OrigSpaceFace *>(dest);
  float uv[4][2] = {{0.0f}};

  const float *sub_weight = sub_weights;
  for (int i = 0; i < count; i++) {
    const float interp_weight = weights[i];
    const OrigSpaceFace *src = static_cast<const OrigSpaceFace *>(sources[i]);

    for (int j = 0; j < 4; j++) {
      if (sub_weights) {
        for (int k = 0; k < 4; k++, sub_weight++) {
          madd_v2_v2fl(uv[j], src->uv[k], (*sub_weight) * interp_weight);
        }
      }
      else {
        madd_v2_v2fl(uv[j], src->uv[j], interp_weight);
      }
    }
  }

  /* Delay writing to the destination in case dest is in sources. */
  memcpy(osf->uv, uv, sizeof(osf->uv));
}

static void layerSwap_origspace_face(void *data, const int *corner_indices)
{
  OrigSpaceFace *osf = static_cast<OrigSpaceFace *>(data);
  float uv[4][2];

  for (int j = 0; j < 4; j++) {
    copy_v2_v2(uv[j], osf->uv[corner_indices[j]]);
  }
  memcpy(osf->uv, uv, sizeof(osf->uv));
}

static void layerDefault_origspace_face(void *data, int count)
{
  static OrigSpaceFace default_osf = {{{0, 0}, {1, 0}, {1, 1}, {0, 1}}};
  OrigSpaceFace *osf = (OrigSpaceFace *)data;

  for (int i = 0; i < count; i++) {
    osf[i] = default_osf;
  }
}

static void layerSwap_mdisps(void *data, const int *ci)
{
  MDisps *s = static_cast<MDisps *>(data);

  if (s->disps) {
    int nverts = (ci[1] == 3) ? 4 : 3; /* silly way to know vertex count of face */
    int corners = multires_mdisp_corners(s);
    int cornersize = s->totdisp / corners;

    if (corners != nverts) {
      /* happens when face changed vertex count in edit mode
       * if it happened, just forgot displacement */

      MEM_freeN(s->disps);
      s->totdisp = (s->totdisp / corners) * nverts;
      s->disps = (float(*)[3])MEM_calloc_arrayN(s->totdisp, sizeof(float[3]), "mdisp swap");
      return;
    }

    float(*d)[3] = (float(*)[3])MEM_calloc_arrayN(s->totdisp, sizeof(float[3]), "mdisps swap");

    for (int S = 0; S < corners; S++) {
      memcpy(d + cornersize * S, s->disps + cornersize * ci[S], sizeof(float[3]) * cornersize);
    }

    MEM_freeN(s->disps);
    s->disps = d;
  }
}

static void layerCopy_mdisps(const void *source, void *dest, int count)
{
  const MDisps *s = static_cast<const MDisps *>(source);
  MDisps *d = static_cast<MDisps *>(dest);

  for (int i = 0; i < count; i++) {
    if (s[i].disps) {
      d[i].disps = static_cast<float(*)[3]>(MEM_dupallocN(s[i].disps));
      d[i].hidden = static_cast<unsigned int *>(MEM_dupallocN(s[i].hidden));
    }
    else {
      d[i].disps = nullptr;
      d[i].hidden = nullptr;
    }

    /* still copy even if not in memory, displacement can be external */
    d[i].totdisp = s[i].totdisp;
    d[i].level = s[i].level;
  }
}

static void layerFree_mdisps(void *data, int count, int UNUSED(size))
{
  MDisps *d = static_cast<MDisps *>(data);

  for (int i = 0; i < count; i++) {
    if (d[i].disps) {
      MEM_freeN(d[i].disps);
    }
    if (d[i].hidden) {
      MEM_freeN(d[i].hidden);
    }
    d[i].disps = nullptr;
    d[i].hidden = nullptr;
    d[i].totdisp = 0;
    d[i].level = 0;
  }
}

static bool layerRead_mdisps(CDataFile *cdf, void *data, int count)
{
  MDisps *d = static_cast<MDisps *>(data);

  for (int i = 0; i < count; i++) {
    if (!d[i].disps) {
      d[i].disps = (float(*)[3])MEM_calloc_arrayN(d[i].totdisp, sizeof(float[3]), "mdisps read");
    }

    if (!cdf_read_data(cdf, sizeof(float[3]) * d[i].totdisp, d[i].disps)) {
      CLOG_ERROR(&LOG, "failed to read multires displacement %d/%d %d", i, count, d[i].totdisp);
      return false;
    }
  }

  return true;
}

static bool layerWrite_mdisps(CDataFile *cdf, const void *data, int count)
{
  const MDisps *d = static_cast<const MDisps *>(data);

  for (int i = 0; i < count; i++) {
    if (!cdf_write_data(cdf, sizeof(float[3]) * d[i].totdisp, d[i].disps)) {
      CLOG_ERROR(&LOG, "failed to write multires displacement %d/%d %d", i, count, d[i].totdisp);
      return false;
    }
  }

  return true;
}

static size_t layerFilesize_mdisps(CDataFile *UNUSED(cdf), const void *data, int count)
{
  const MDisps *d = static_cast<const MDisps *>(data);
  size_t size = 0;

  for (int i = 0; i < count; i++) {
    size += sizeof(float[3]) * d[i].totdisp;
  }

  return size;
}
static void layerInterp_paint_mask(const void **sources,
                                   const float *weights,
                                   const float *UNUSED(sub_weights),
                                   int count,
                                   void *dest)
{
  float mask = 0.0f;
  for (int i = 0; i < count; i++) {
    const float interp_weight = weights[i];
    const float *src = static_cast<const float *>(sources[i]);
    mask += (*src) * interp_weight;
  }
  *(float *)dest = mask;
}

static void layerCopy_grid_paint_mask(const void *source, void *dest, int count)
{
  const GridPaintMask *s = static_cast<const GridPaintMask *>(source);
  GridPaintMask *d = static_cast<GridPaintMask *>(dest);

  for (int i = 0; i < count; i++) {
    if (s[i].data) {
      d[i].data = static_cast<float *>(MEM_dupallocN(s[i].data));
      d[i].level = s[i].level;
    }
    else {
      d[i].data = nullptr;
      d[i].level = 0;
    }
  }
}

static void layerFree_grid_paint_mask(void *data, int count, int UNUSED(size))
{
  GridPaintMask *gpm = static_cast<GridPaintMask *>(data);

  for (int i = 0; i < count; i++) {
    MEM_SAFE_FREE(gpm[i].data);
    gpm[i].level = 0;
  }
}

/* --------- */
static void layerCopyValue_mloopcol(const void *source,
                                    void *dest,
                                    const int mixmode,
                                    const float mixfactor)
{
  const MLoopCol *m1 = static_cast<const MLoopCol *>(source);
  MLoopCol *m2 = static_cast<MLoopCol *>(dest);
  unsigned char tmp_col[4];

  if (ELEM(mixmode,
           CDT_MIX_NOMIX,
           CDT_MIX_REPLACE_ABOVE_THRESHOLD,
           CDT_MIX_REPLACE_BELOW_THRESHOLD)) {
    /* Modes that do a full copy or nothing. */
    if (ELEM(mixmode, CDT_MIX_REPLACE_ABOVE_THRESHOLD, CDT_MIX_REPLACE_BELOW_THRESHOLD)) {
      /* TODO: Check for a real valid way to get 'factor' value of our dest color? */
      const float f = ((float)m2->r + (float)m2->g + (float)m2->b) / 3.0f;
      if (mixmode == CDT_MIX_REPLACE_ABOVE_THRESHOLD && f < mixfactor) {
        return; /* Do Nothing! */
      }
      if (mixmode == CDT_MIX_REPLACE_BELOW_THRESHOLD && f > mixfactor) {
        return; /* Do Nothing! */
      }
    }
    m2->r = m1->r;
    m2->g = m1->g;
    m2->b = m1->b;
    m2->a = m1->a;
  }
  else { /* Modes that support 'real' mix factor. */
    unsigned char src[4] = {m1->r, m1->g, m1->b, m1->a};
    unsigned char dst[4] = {m2->r, m2->g, m2->b, m2->a};

    if (mixmode == CDT_MIX_MIX) {
      blend_color_mix_byte(tmp_col, dst, src);
    }
    else if (mixmode == CDT_MIX_ADD) {
      blend_color_add_byte(tmp_col, dst, src);
    }
    else if (mixmode == CDT_MIX_SUB) {
      blend_color_sub_byte(tmp_col, dst, src);
    }
    else if (mixmode == CDT_MIX_MUL) {
      blend_color_mul_byte(tmp_col, dst, src);
    }
    else {
      memcpy(tmp_col, src, sizeof(tmp_col));
    }

    blend_color_interpolate_byte(dst, dst, tmp_col, mixfactor);

    m2->r = (char)dst[0];
    m2->g = (char)dst[1];
    m2->b = (char)dst[2];
    m2->a = (char)dst[3];
  }
}

static bool layerEqual_mloopcol(const void *data1, const void *data2)
{
  const MLoopCol *m1 = static_cast<const MLoopCol *>(data1);
  const MLoopCol *m2 = static_cast<const MLoopCol *>(data2);
  float r, g, b, a;

  r = m1->r - m2->r;
  g = m1->g - m2->g;
  b = m1->b - m2->b;
  a = m1->a - m2->a;

  return r * r + g * g + b * b + a * a < 0.001f;
}

static void layerMultiply_mloopcol(void *data, float fac)
{
  MLoopCol *m = static_cast<MLoopCol *>(data);

  m->r = (float)m->r * fac;
  m->g = (float)m->g * fac;
  m->b = (float)m->b * fac;
  m->a = (float)m->a * fac;
}

static void layerAdd_mloopcol(void *data1, const void *data2)
{
  MLoopCol *m = static_cast<MLoopCol *>(data1);
  const MLoopCol *m2 = static_cast<const MLoopCol *>(data2);

  m->r += m2->r;
  m->g += m2->g;
  m->b += m2->b;
  m->a += m2->a;
}

static void layerDoMinMax_mloopcol(const void *data, void *vmin, void *vmax)
{
  const MLoopCol *m = static_cast<const MLoopCol *>(data);
  MLoopCol *min = static_cast<MLoopCol *>(vmin);
  MLoopCol *max = static_cast<MLoopCol *>(vmax);

  if (m->r < min->r) {
    min->r = m->r;
  }
  if (m->g < min->g) {
    min->g = m->g;
  }
  if (m->b < min->b) {
    min->b = m->b;
  }
  if (m->a < min->a) {
    min->a = m->a;
  }
  if (m->r > max->r) {
    max->r = m->r;
  }
  if (m->g > max->g) {
    max->g = m->g;
  }
  if (m->b > max->b) {
    max->b = m->b;
  }
  if (m->a > max->a) {
    max->a = m->a;
  }
}

static void layerInitMinMax_mloopcol(void *vmin, void *vmax)
{
  MLoopCol *min = static_cast<MLoopCol *>(vmin);
  MLoopCol *max = static_cast<MLoopCol *>(vmax);

  min->r = 255;
  min->g = 255;
  min->b = 255;
  min->a = 255;

  max->r = 0;
  max->g = 0;
  max->b = 0;
  max->a = 0;
}

static void layerDefault_mloopcol(void *data, int count)
{
  MLoopCol default_mloopcol = {255, 255, 255, 255};
  MLoopCol *mlcol = (MLoopCol *)data;
  for (int i = 0; i < count; i++) {
    mlcol[i] = default_mloopcol;
  }
}

static void layerInterp_mloopcol(const void **sources,
                                 const float *weights,
                                 const float *UNUSED(sub_weights),
                                 int count,
                                 void *dest)
{
  MLoopCol *mc = static_cast<MLoopCol *>(dest);
  struct {
    float a;
    float r;
    float g;
    float b;
  } col = {0};

  for (int i = 0; i < count; i++) {
    const float interp_weight = weights[i];
    const MLoopCol *src = static_cast<const MLoopCol *>(sources[i]);
    col.r += src->r * interp_weight;
    col.g += src->g * interp_weight;
    col.b += src->b * interp_weight;
    col.a += src->a * interp_weight;
  }

  /* Subdivide smooth or fractal can cause problems without clamping
   * although weights should also not cause this situation */

  /* Also delay writing to the destination in case dest is in sources. */
  mc->r = round_fl_to_uchar_clamp(col.r);
  mc->g = round_fl_to_uchar_clamp(col.g);
  mc->b = round_fl_to_uchar_clamp(col.b);
  mc->a = round_fl_to_uchar_clamp(col.a);
}

static int layerMaxNum_mloopcol()
{
  return MAX_MCOL;
}

static void layerCopyValue_mloopuv(const void *source,
                                   void *dest,
                                   const int mixmode,
                                   const float mixfactor)
{
  const MLoopUV *luv1 = static_cast<const MLoopUV *>(source);
  MLoopUV *luv2 = static_cast<MLoopUV *>(dest);

  /* We only support a limited subset of advanced mixing here -
   * namely the mixfactor interpolation. */

  if (mixmode == CDT_MIX_NOMIX) {
    copy_v2_v2(luv2->uv, luv1->uv);
  }
  else {
    interp_v2_v2v2(luv2->uv, luv2->uv, luv1->uv, mixfactor);
  }
}

static bool layerEqual_mloopuv(const void *data1, const void *data2)
{
  const MLoopUV *luv1 = static_cast<const MLoopUV *>(data1);
  const MLoopUV *luv2 = static_cast<const MLoopUV *>(data2);

  return len_squared_v2v2(luv1->uv, luv2->uv) < 0.00001f;
}

static void layerMultiply_mloopuv(void *data, float fac)
{
  MLoopUV *luv = static_cast<MLoopUV *>(data);

  mul_v2_fl(luv->uv, fac);
}

static void layerInitMinMax_mloopuv(void *vmin, void *vmax)
{
  MLoopUV *min = static_cast<MLoopUV *>(vmin);
  MLoopUV *max = static_cast<MLoopUV *>(vmax);

  INIT_MINMAX2(min->uv, max->uv);
}

static void layerDoMinMax_mloopuv(const void *data, void *vmin, void *vmax)
{
  const MLoopUV *luv = static_cast<const MLoopUV *>(data);
  MLoopUV *min = static_cast<MLoopUV *>(vmin);
  MLoopUV *max = static_cast<MLoopUV *>(vmax);

  minmax_v2v2_v2(min->uv, max->uv, luv->uv);
}

static void layerAdd_mloopuv(void *data1, const void *data2)
{
  MLoopUV *l1 = static_cast<MLoopUV *>(data1);
  const MLoopUV *l2 = static_cast<const MLoopUV *>(data2);

  add_v2_v2(l1->uv, l2->uv);
}

static void layerInterp_mloopuv(const void **sources,
                                const float *weights,
                                const float *UNUSED(sub_weights),
                                int count,
                                void *dest)
{
  float uv[2];
  int flag = 0;

  zero_v2(uv);

  for (int i = 0; i < count; i++) {
    const float interp_weight = weights[i];
    const MLoopUV *src = static_cast<const MLoopUV *>(sources[i]);
    madd_v2_v2fl(uv, src->uv, interp_weight);
    if (interp_weight > 0.0f) {
      flag |= src->flag;
    }
  }

  /* Delay writing to the destination in case dest is in sources. */
  copy_v2_v2(((MLoopUV *)dest)->uv, uv);
  ((MLoopUV *)dest)->flag = flag;
}

static bool layerValidate_mloopuv(void *data, const uint totitems, const bool do_fixes)
{
  MLoopUV *uv = static_cast<MLoopUV *>(data);
  bool has_errors = false;

  for (int i = 0; i < totitems; i++, uv++) {
    if (!is_finite_v2(uv->uv)) {
      if (do_fixes) {
        zero_v2(uv->uv);
      }
      has_errors = true;
    }
  }

  return has_errors;
}

/* origspace is almost exact copy of mloopuv's, keep in sync */
static void layerCopyValue_mloop_origspace(const void *source,
                                           void *dest,
                                           const int UNUSED(mixmode),
                                           const float UNUSED(mixfactor))
{
  const OrigSpaceLoop *luv1 = static_cast<const OrigSpaceLoop *>(source);
  OrigSpaceLoop *luv2 = static_cast<OrigSpaceLoop *>(dest);

  copy_v2_v2(luv2->uv, luv1->uv);
}

static bool layerEqual_mloop_origspace(const void *data1, const void *data2)
{
  const OrigSpaceLoop *luv1 = static_cast<const OrigSpaceLoop *>(data1);
  const OrigSpaceLoop *luv2 = static_cast<const OrigSpaceLoop *>(data2);

  return len_squared_v2v2(luv1->uv, luv2->uv) < 0.00001f;
}

static void layerMultiply_mloop_origspace(void *data, float fac)
{
  OrigSpaceLoop *luv = static_cast<OrigSpaceLoop *>(data);

  mul_v2_fl(luv->uv, fac);
}

static void layerInitMinMax_mloop_origspace(void *vmin, void *vmax)
{
  OrigSpaceLoop *min = static_cast<OrigSpaceLoop *>(vmin);
  OrigSpaceLoop *max = static_cast<OrigSpaceLoop *>(vmax);

  INIT_MINMAX2(min->uv, max->uv);
}

static void layerDoMinMax_mloop_origspace(const void *data, void *vmin, void *vmax)
{
  const OrigSpaceLoop *luv = static_cast<const OrigSpaceLoop *>(data);
  OrigSpaceLoop *min = static_cast<OrigSpaceLoop *>(vmin);
  OrigSpaceLoop *max = static_cast<OrigSpaceLoop *>(vmax);

  minmax_v2v2_v2(min->uv, max->uv, luv->uv);
}

static void layerAdd_mloop_origspace(void *data1, const void *data2)
{
  OrigSpaceLoop *l1 = static_cast<OrigSpaceLoop *>(data1);
  const OrigSpaceLoop *l2 = static_cast<const OrigSpaceLoop *>(data2);

  add_v2_v2(l1->uv, l2->uv);
}

static void layerInterp_mloop_origspace(const void **sources,
                                        const float *weights,
                                        const float *UNUSED(sub_weights),
                                        int count,
                                        void *dest)
{
  float uv[2];
  zero_v2(uv);

  for (int i = 0; i < count; i++) {
    const float interp_weight = weights[i];
    const OrigSpaceLoop *src = static_cast<const OrigSpaceLoop *>(sources[i]);
    madd_v2_v2fl(uv, src->uv, interp_weight);
  }

  /* Delay writing to the destination in case dest is in sources. */
  copy_v2_v2(((OrigSpaceLoop *)dest)->uv, uv);
}
/* --- end copy */

static void layerInterp_mcol(
    const void **sources, const float *weights, const float *sub_weights, int count, void *dest)
{
  MCol *mc = static_cast<MCol *>(dest);
  struct {
    float a;
    float r;
    float g;
    float b;
  } col[4] = {{0.0f}};

  const float *sub_weight = sub_weights;
  for (int i = 0; i < count; i++) {
    const float interp_weight = weights[i];

    for (int j = 0; j < 4; j++) {
      if (sub_weights) {
        const MCol *src = static_cast<const MCol *>(sources[i]);
        for (int k = 0; k < 4; k++, sub_weight++, src++) {
          const float w = (*sub_weight) * interp_weight;
          col[j].a += src->a * w;
          col[j].r += src->r * w;
          col[j].g += src->g * w;
          col[j].b += src->b * w;
        }
      }
      else {
        const MCol *src = static_cast<const MCol *>(sources[i]);
        col[j].a += src[j].a * interp_weight;
        col[j].r += src[j].r * interp_weight;
        col[j].g += src[j].g * interp_weight;
        col[j].b += src[j].b * interp_weight;
      }
    }
  }

  /* Delay writing to the destination in case dest is in sources. */
  for (int j = 0; j < 4; j++) {

    /* Subdivide smooth or fractal can cause problems without clamping
     * although weights should also not cause this situation */
    mc[j].a = round_fl_to_uchar_clamp(col[j].a);
    mc[j].r = round_fl_to_uchar_clamp(col[j].r);
    mc[j].g = round_fl_to_uchar_clamp(col[j].g);
    mc[j].b = round_fl_to_uchar_clamp(col[j].b);
  }
}

static void layerSwap_mcol(void *data, const int *corner_indices)
{
  MCol *mcol = static_cast<MCol *>(data);
  MCol col[4];

  for (int j = 0; j < 4; j++) {
    col[j] = mcol[corner_indices[j]];
  }

  memcpy(mcol, col, sizeof(col));
}

static void layerDefault_mcol(void *data, int count)
{
  static MCol default_mcol = {255, 255, 255, 255};
  MCol *mcol = (MCol *)data;

  for (int i = 0; i < 4 * count; i++) {
    mcol[i] = default_mcol;
  }
}

static void layerDefault_origindex(void *data, int count)
{
  copy_vn_i((int *)data, count, ORIGINDEX_NONE);
}

static void layerInterp_bweight(const void **sources,
                                const float *weights,
                                const float *UNUSED(sub_weights),
                                int count,
                                void *dest)
{
  float **in = (float **)sources;

  if (count <= 0) {
    return;
  }

  float f = 0.0f;

  for (int i = 0; i < count; i++) {
    const float interp_weight = weights[i];
    f += *in[i] * interp_weight;
  }

  /* Delay writing to the destination in case dest is in sources. */
  *((float *)dest) = f;
}

static void layerInterp_shapekey(const void **sources,
                                 const float *weights,
                                 const float *UNUSED(sub_weights),
                                 int count,
                                 void *dest)
{
  float **in = (float **)sources;

  if (count <= 0) {
    return;
  }

  float co[3];
  zero_v3(co);

  for (int i = 0; i < count; i++) {
    const float interp_weight = weights[i];
    madd_v3_v3fl(co, in[i], interp_weight);
  }

  /* Delay writing to the destination in case dest is in sources. */
  copy_v3_v3((float *)dest, co);
}

static void layerDefault_mvert_skin(void *data, int count)
{
  MVertSkin *vs = static_cast<MVertSkin *>(data);

  for (int i = 0; i < count; i++) {
    copy_v3_fl(vs[i].radius, 0.25f);
    vs[i].flag = 0;
  }
}

static void layerCopy_mvert_skin(const void *source, void *dest, int count)
{
  memcpy(dest, source, sizeof(MVertSkin) * count);
}

static void layerInterp_mvert_skin(const void **sources,
                                   const float *weights,
                                   const float *UNUSED(sub_weights),
                                   int count,
                                   void *dest)
{
  float radius[3];
  zero_v3(radius);

  for (int i = 0; i < count; i++) {
    const float interp_weight = weights[i];
    const MVertSkin *vs_src = static_cast<const MVertSkin *>(sources[i]);

    madd_v3_v3fl(radius, vs_src->radius, interp_weight);
  }

  /* Delay writing to the destination in case dest is in sources. */
  MVertSkin *vs_dst = static_cast<MVertSkin *>(dest);
  copy_v3_v3(vs_dst->radius, radius);
  vs_dst->flag &= ~MVERT_SKIN_ROOT;
}

static void layerSwap_flnor(void *data, const int *corner_indices)
{
  short(*flnors)[4][3] = static_cast<short(*)[4][3]>(data);
  short nors[4][3];
  int i = 4;

  while (i--) {
    copy_v3_v3_short(nors[i], (*flnors)[corner_indices[i]]);
  }

  memcpy(flnors, nors, sizeof(nors));
}

static void layerDefault_fmap(void *data, int count)
{
  int *fmap_num = (int *)data;
  for (int i = 0; i < count; i++) {
    fmap_num[i] = -1;
  }
}

static void layerCopyValue_propcol(const void *source,
                                   void *dest,
                                   const int mixmode,
                                   const float mixfactor)
{
  const MPropCol *m1 = static_cast<const MPropCol *>(source);
  MPropCol *m2 = static_cast<MPropCol *>(dest);
  float tmp_col[4];

  if (ELEM(mixmode,
           CDT_MIX_NOMIX,
           CDT_MIX_REPLACE_ABOVE_THRESHOLD,
           CDT_MIX_REPLACE_BELOW_THRESHOLD)) {
    /* Modes that do a full copy or nothing. */
    if (ELEM(mixmode, CDT_MIX_REPLACE_ABOVE_THRESHOLD, CDT_MIX_REPLACE_BELOW_THRESHOLD)) {
      /* TODO: Check for a real valid way to get 'factor' value of our dest color? */
      const float f = (m2->color[0] + m2->color[1] + m2->color[2]) / 3.0f;
      if (mixmode == CDT_MIX_REPLACE_ABOVE_THRESHOLD && f < mixfactor) {
        return; /* Do Nothing! */
      }
      if (mixmode == CDT_MIX_REPLACE_BELOW_THRESHOLD && f > mixfactor) {
        return; /* Do Nothing! */
      }
    }
    copy_v4_v4(m2->color, m1->color);
  }
  else { /* Modes that support 'real' mix factor. */
    if (mixmode == CDT_MIX_MIX) {
      blend_color_mix_float(tmp_col, m2->color, m1->color);
    }
    else if (mixmode == CDT_MIX_ADD) {
      blend_color_add_float(tmp_col, m2->color, m1->color);
    }
    else if (mixmode == CDT_MIX_SUB) {
      blend_color_sub_float(tmp_col, m2->color, m1->color);
    }
    else if (mixmode == CDT_MIX_MUL) {
      blend_color_mul_float(tmp_col, m2->color, m1->color);
    }
    else {
      memcpy(tmp_col, m1->color, sizeof(tmp_col));
    }
    blend_color_interpolate_float(m2->color, m2->color, tmp_col, mixfactor);

    copy_v4_v4(m2->color, m1->color);
  }
}

static bool layerEqual_propcol(const void *data1, const void *data2)
{
  const MPropCol *m1 = static_cast<const MPropCol *>(data1);
  const MPropCol *m2 = static_cast<const MPropCol *>(data2);
  float tot = 0;

  for (int i = 0; i < 4; i++) {
    float c = (m1->color[i] - m2->color[i]);
    tot += c * c;
  }

  return tot < 0.001f;
}

static void layerMultiply_propcol(void *data, float fac)
{
  MPropCol *m = static_cast<MPropCol *>(data);
  mul_v4_fl(m->color, fac);
}

static void layerAdd_propcol(void *data1, const void *data2)
{
  MPropCol *m = static_cast<MPropCol *>(data1);
  const MPropCol *m2 = static_cast<const MPropCol *>(data2);
  add_v4_v4(m->color, m2->color);
}

static void layerDoMinMax_propcol(const void *data, void *vmin, void *vmax)
{
  const MPropCol *m = static_cast<const MPropCol *>(data);
  MPropCol *min = static_cast<MPropCol *>(vmin);
  MPropCol *max = static_cast<MPropCol *>(vmax);
  minmax_v4v4_v4(min->color, max->color, m->color);
}

static void layerInitMinMax_propcol(void *vmin, void *vmax)
{
  MPropCol *min = static_cast<MPropCol *>(vmin);
  MPropCol *max = static_cast<MPropCol *>(vmax);

  copy_v4_fl(min->color, FLT_MAX);
  copy_v4_fl(max->color, FLT_MIN);
}

static void layerDefault_propcol(void *data, int count)
{
  /* Default to white, full alpha. */
  MPropCol default_propcol = {{1.0f, 1.0f, 1.0f, 1.0f}};
  MPropCol *pcol = (MPropCol *)data;
  for (int i = 0; i < count; i++) {
    copy_v4_v4(pcol[i].color, default_propcol.color);
  }
}

static void layerInterp_propcol(const void **sources,
                                const float *weights,
                                const float *UNUSED(sub_weights),
                                int count,
                                void *dest)
{
  MPropCol *mc = static_cast<MPropCol *>(dest);
  float col[4] = {0.0f, 0.0f, 0.0f, 0.0f};
  for (int i = 0; i < count; i++) {
    const float interp_weight = weights[i];
    const MPropCol *src = static_cast<const MPropCol *>(sources[i]);
    madd_v4_v4fl(col, src->color, interp_weight);
  }
  copy_v4_v4(mc->color, col);
}

static int layerMaxNum_propcol()
{
  return MAX_MCOL;
}

static void layerInterp_propfloat3(const void **sources,
                                   const float *weights,
                                   const float *UNUSED(sub_weights),
                                   int count,
                                   void *dest)
{
  vec3f result = {0.0f, 0.0f, 0.0f};
  for (int i = 0; i < count; i++) {
    const float interp_weight = weights[i];
    const vec3f *src = static_cast<const vec3f *>(sources[i]);
    madd_v3_v3fl(&result.x, &src->x, interp_weight);
  }
  copy_v3_v3((float *)dest, &result.x);
}

static void layerMultiply_propfloat3(void *data, float fac)
{
  vec3f *vec = static_cast<vec3f *>(data);
  vec->x *= fac;
  vec->y *= fac;
  vec->z *= fac;
}

static void layerAdd_propfloat3(void *data1, const void *data2)
{
  vec3f *vec1 = static_cast<vec3f *>(data1);
  const vec3f *vec2 = static_cast<const vec3f *>(data2);
  vec1->x += vec2->x;
  vec1->y += vec2->y;
  vec1->z += vec2->z;
}

static bool layerValidate_propfloat3(void *data, const uint totitems, const bool do_fixes)
{
  float *values = static_cast<float *>(data);
  bool has_errors = false;
  for (int i = 0; i < totitems * 3; i++) {
    if (!isfinite(values[i])) {
      if (do_fixes) {
        values[i] = 0.0f;
      }
      has_errors = true;
    }
  }
  return has_errors;
}

static void layerInterp_propfloat2(const void **sources,
                                   const float *weights,
                                   const float *UNUSED(sub_weights),
                                   int count,
                                   void *dest)
{
  vec2f result = {0.0f, 0.0f};
  for (int i = 0; i < count; i++) {
    const float interp_weight = weights[i];
    const vec2f *src = static_cast<const vec2f *>(sources[i]);
    madd_v2_v2fl(&result.x, &src->x, interp_weight);
  }
  copy_v2_v2((float *)dest, &result.x);
}

static void layerMultiply_propfloat2(void *data, float fac)
{
  vec2f *vec = static_cast<vec2f *>(data);
  vec->x *= fac;
  vec->y *= fac;
}

static void layerAdd_propfloat2(void *data1, const void *data2)
{
  vec2f *vec1 = static_cast<vec2f *>(data1);
  const vec2f *vec2 = static_cast<const vec2f *>(data2);
  vec1->x += vec2->x;
  vec1->y += vec2->y;
}

static bool layerValidate_propfloat2(void *data, const uint totitems, const bool do_fixes)
{
  float *values = static_cast<float *>(data);
  bool has_errors = false;
  for (int i = 0; i < totitems * 2; i++) {
    if (!isfinite(values[i])) {
      if (do_fixes) {
        values[i] = 0.0f;
      }
      has_errors = true;
    }
  }
  return has_errors;
}

static const LayerTypeInfo LAYERTYPEINFO[CD_NUMTYPES] = {
    /* 0: CD_MVERT */
    {sizeof(MVert), "MVert", 1, nullptr, nullptr, nullptr, nullptr, nullptr, nullptr},
    /* 1: CD_MSTICKY */ /* DEPRECATED */
    {sizeof(float[2]), "", 1, nullptr, nullptr, nullptr, nullptr, nullptr, nullptr},
    /* 2: CD_MDEFORMVERT */
    {sizeof(MDeformVert),
     "MDeformVert",
     1,
     nullptr,
     layerCopy_mdeformvert,
     layerFree_mdeformvert,
     layerInterp_mdeformvert,
     nullptr,
     nullptr},
    /* 3: CD_MEDGE */
    {sizeof(MEdge), "MEdge", 1, nullptr, nullptr, nullptr, nullptr, nullptr, nullptr},
    /* 4: CD_MFACE */
    {sizeof(MFace), "MFace", 1, nullptr, nullptr, nullptr, nullptr, nullptr, nullptr},
    /* 5: CD_MTFACE */
    {sizeof(MTFace),    "MTFace",         1,
     N_("UVMap"),       layerCopy_tface,  nullptr,
     layerInterp_tface, layerSwap_tface,  layerDefault_tface,
     nullptr,           nullptr,          nullptr,
     nullptr,           nullptr,          nullptr,
     nullptr,           nullptr,          nullptr,
     nullptr,           layerMaxNum_tface},
    /* 6: CD_MCOL */
    /* 4 MCol structs per face */
    {sizeof(MCol[4]),
     "MCol",
     4,
     N_("Col"),
     nullptr,
     nullptr,
     layerInterp_mcol,
     layerSwap_mcol,
     layerDefault_mcol,
     nullptr,
     nullptr,
     nullptr,
     nullptr,
     nullptr,
     nullptr,
     nullptr,
     nullptr,
     nullptr,
     nullptr,
     layerMaxNum_mloopcol},
    /* 7: CD_ORIGINDEX */
    {sizeof(int), "", 0, nullptr, nullptr, nullptr, nullptr, nullptr, layerDefault_origindex},
    /* 8: CD_NORMAL */
    /* 3 floats per normal vector */
    {sizeof(float[3]),
     "vec3f",
     1,
     nullptr,
     nullptr,
     nullptr,
     layerInterp_normal,
     nullptr,
     nullptr,
     nullptr,
     nullptr,
     nullptr,
     nullptr,
     nullptr,
     nullptr,
     layerCopyValue_normal},
    /* 9: CD_FACEMAP */
    {sizeof(int), "", 0, nullptr, nullptr, nullptr, nullptr, nullptr, layerDefault_fmap, nullptr},
    /* 10: CD_PROP_FLOAT */
    {sizeof(MFloatProperty),
     "MFloatProperty",
     1,
     N_("Float"),
     layerCopy_propFloat,
     nullptr,
     layerInterp_propFloat,
     nullptr,
     nullptr,
     layerValidate_propFloat},
    /* 11: CD_PROP_INT32 */
    {sizeof(MIntProperty),
     "MIntProperty",
     1,
     N_("Int"),
     layerCopy_propInt,
     nullptr,
     nullptr,
     nullptr},
    /* 12: CD_PROP_STRING */
    {sizeof(MStringProperty),
     "MStringProperty",
     1,
     N_("String"),
     layerCopy_propString,
     nullptr,
     nullptr,
     nullptr},
    /* 13: CD_ORIGSPACE */
    {sizeof(OrigSpaceFace),
     "OrigSpaceFace",
     1,
     N_("UVMap"),
     layerCopy_origspace_face,
     nullptr,
     layerInterp_origspace_face,
     layerSwap_origspace_face,
     layerDefault_origspace_face},
    /* 14: CD_ORCO */
    {sizeof(float[3]), "", 0, nullptr, nullptr, nullptr, nullptr, nullptr, nullptr},
    /* 15: CD_MTEXPOLY */ /* DEPRECATED */
    /* NOTE: when we expose the UV Map / TexFace split to the user,
     * change this back to face Texture. */
    {sizeof(int), "", 0, nullptr, nullptr, nullptr, nullptr, nullptr, nullptr},
    /* 16: CD_MLOOPUV */
    {sizeof(MLoopUV),
     "MLoopUV",
     1,
     N_("UVMap"),
     nullptr,
     nullptr,
     layerInterp_mloopuv,
     nullptr,
     nullptr,
     layerValidate_mloopuv,
     layerEqual_mloopuv,
     layerMultiply_mloopuv,
     layerInitMinMax_mloopuv,
     layerAdd_mloopuv,
     layerDoMinMax_mloopuv,
     layerCopyValue_mloopuv,
     nullptr,
     nullptr,
     nullptr,
     layerMaxNum_tface},
    /* 17: CD_MLOOPCOL */
    {sizeof(MLoopCol),
     "MLoopCol",
     1,
     N_("Col"),
     nullptr,
     nullptr,
     layerInterp_mloopcol,
     nullptr,
     layerDefault_mloopcol,
     nullptr,
     layerEqual_mloopcol,
     layerMultiply_mloopcol,
     layerInitMinMax_mloopcol,
     layerAdd_mloopcol,
     layerDoMinMax_mloopcol,
     layerCopyValue_mloopcol,
     nullptr,
     nullptr,
     nullptr,
     layerMaxNum_mloopcol},
    /* 18: CD_TANGENT */
    {sizeof(float[4][4]), "", 0, N_("Tangent"), nullptr, nullptr, nullptr, nullptr, nullptr},
    /* 19: CD_MDISPS */
    {sizeof(MDisps),
     "MDisps",
     1,
     nullptr,
     layerCopy_mdisps,
     layerFree_mdisps,
     nullptr,
     layerSwap_mdisps,
     nullptr,
     nullptr,
     nullptr,
     nullptr,
     nullptr,
     nullptr,
     nullptr,
     nullptr,
     layerRead_mdisps,
     layerWrite_mdisps,
     layerFilesize_mdisps},
    /* 20: CD_PREVIEW_MCOL */
    {sizeof(MCol[4]),
     "MCol",
     4,
     N_("PreviewCol"),
     nullptr,
     nullptr,
     layerInterp_mcol,
     layerSwap_mcol,
     layerDefault_mcol},
    /* 21: CD_ID_MCOL */ /* DEPRECATED */
    {sizeof(MCol[4]), "", 0, nullptr, nullptr, nullptr, nullptr, nullptr, nullptr},
    /* 22: CD_TEXTURE_MCOL */
    {sizeof(MCol[4]),
     "MCol",
     4,
     N_("TexturedCol"),
     nullptr,
     nullptr,
     layerInterp_mcol,
     layerSwap_mcol,
     layerDefault_mcol},
    /* 23: CD_CLOTH_ORCO */
    {sizeof(float[3]), "", 0, nullptr, nullptr, nullptr, nullptr, nullptr, nullptr},
    /* 24: CD_RECAST */
    {sizeof(MRecast), "MRecast", 1, N_("Recast"), nullptr, nullptr, nullptr, nullptr},
    /* 25: CD_MPOLY */
    {sizeof(MPoly), "MPoly", 1, N_("NGon Face"), nullptr, nullptr, nullptr, nullptr, nullptr},
    /* 26: CD_MLOOP */
    {sizeof(MLoop),
     "MLoop",
     1,
     N_("NGon Face-Vertex"),
     nullptr,
     nullptr,
     nullptr,
     nullptr,
     nullptr},
    /* 27: CD_SHAPE_KEYINDEX */
    {sizeof(int), "", 0, nullptr, nullptr, nullptr, nullptr, nullptr, nullptr},
    /* 28: CD_SHAPEKEY */
    {sizeof(float[3]), "", 0, N_("ShapeKey"), nullptr, nullptr, layerInterp_shapekey},
    /* 29: CD_BWEIGHT */
    {sizeof(float), "", 0, N_("BevelWeight"), nullptr, nullptr, layerInterp_bweight},
    /* 30: CD_CREASE */
    /* NOTE: we do not interpolate crease data as it should be either inherited for subdivided
     * edges, or for vertex creases, only present on the original vertex. */
    {sizeof(float), "", 0, N_("SubSurfCrease"), nullptr, nullptr, nullptr},
    /* 31: CD_ORIGSPACE_MLOOP */
    {sizeof(OrigSpaceLoop),
     "OrigSpaceLoop",
     1,
     N_("OS Loop"),
     nullptr,
     nullptr,
     layerInterp_mloop_origspace,
     nullptr,
     nullptr,
     nullptr,
     layerEqual_mloop_origspace,
     layerMultiply_mloop_origspace,
     layerInitMinMax_mloop_origspace,
     layerAdd_mloop_origspace,
     layerDoMinMax_mloop_origspace,
     layerCopyValue_mloop_origspace},
    /* 32: CD_PREVIEW_MLOOPCOL */
    {sizeof(MLoopCol),
     "MLoopCol",
     1,
     N_("PreviewLoopCol"),
     nullptr,
     nullptr,
     layerInterp_mloopcol,
     nullptr,
     layerDefault_mloopcol,
     nullptr,
     layerEqual_mloopcol,
     layerMultiply_mloopcol,
     layerInitMinMax_mloopcol,
     layerAdd_mloopcol,
     layerDoMinMax_mloopcol,
     layerCopyValue_mloopcol},
    /* 33: CD_BM_ELEM_PYPTR */
    {sizeof(void *),
     "",
     1,
     nullptr,
     layerCopy_bmesh_elem_py_ptr,
     layerFree_bmesh_elem_py_ptr,
     nullptr,
     nullptr,
     nullptr},
    /* 34: CD_PAINT_MASK */
    {sizeof(float), "", 0, nullptr, nullptr, nullptr, layerInterp_paint_mask, nullptr, nullptr},
    /* 35: CD_GRID_PAINT_MASK */
    {sizeof(GridPaintMask),
     "GridPaintMask",
     1,
     nullptr,
     layerCopy_grid_paint_mask,
     layerFree_grid_paint_mask,
     nullptr,
     nullptr,
     nullptr},
    /* 36: CD_MVERT_SKIN */
    {sizeof(MVertSkin),
     "MVertSkin",
     1,
     nullptr,
     layerCopy_mvert_skin,
     nullptr,
     layerInterp_mvert_skin,
     nullptr,
     layerDefault_mvert_skin},
    /* 37: CD_FREESTYLE_EDGE */
    {sizeof(FreestyleEdge),
     "FreestyleEdge",
     1,
     nullptr,
     nullptr,
     nullptr,
     nullptr,
     nullptr,
     nullptr},
    /* 38: CD_FREESTYLE_FACE */
    {sizeof(FreestyleFace),
     "FreestyleFace",
     1,
     nullptr,
     nullptr,
     nullptr,
     nullptr,
     nullptr,
     nullptr},
    /* 39: CD_MLOOPTANGENT */
    {sizeof(float[4]), "", 0, nullptr, nullptr, nullptr, nullptr, nullptr, nullptr},
    /* 40: CD_TESSLOOPNORMAL */
    {sizeof(short[4][3]), "", 0, nullptr, nullptr, nullptr, nullptr, layerSwap_flnor, nullptr},
    /* 41: CD_CUSTOMLOOPNORMAL */
    {sizeof(short[2]), "vec2s", 1, nullptr, nullptr, nullptr, nullptr, nullptr, nullptr},
    /* 42: CD_SCULPT_FACE_SETS */
    {sizeof(int), "", 0, nullptr, nullptr, nullptr, nullptr, nullptr, nullptr},
    /* 43: CD_LOCATION */
    {sizeof(float[3]), "vec3f", 1, nullptr, nullptr, nullptr, nullptr, nullptr, nullptr},
    /* 44: CD_RADIUS */
    {sizeof(float), "MFloatProperty", 1, nullptr, nullptr, nullptr, nullptr, nullptr, nullptr},
    /* 45: CD_PROP_INT8 */
    {sizeof(int8_t), "MInt8Property", 1, nullptr, nullptr, nullptr, nullptr, nullptr, nullptr},
    /* 46: CD_HAIRMAPPING */ /* UNUSED */
    {-1, "", 1, nullptr, nullptr, nullptr, nullptr, nullptr, nullptr},
    /* 47: CD_PROP_COLOR */
    {sizeof(MPropCol),
     "MPropCol",
     1,
     N_("Color"),
     nullptr,
     nullptr,
     layerInterp_propcol,
     nullptr,
     layerDefault_propcol,
     nullptr,
     layerEqual_propcol,
     layerMultiply_propcol,
     layerInitMinMax_propcol,
     layerAdd_propcol,
     layerDoMinMax_propcol,
     layerCopyValue_propcol,
     nullptr,
     nullptr,
     nullptr,
     layerMaxNum_propcol},
    /* 48: CD_PROP_FLOAT3 */
    {sizeof(float[3]),
     "vec3f",
     1,
     N_("Float3"),
     nullptr,
     nullptr,
     layerInterp_propfloat3,
     nullptr,
     nullptr,
     layerValidate_propfloat3,
     nullptr,
     layerMultiply_propfloat3,
     nullptr,
     layerAdd_propfloat3},
    /* 49: CD_PROP_FLOAT2 */
    {sizeof(float[2]),
     "vec2f",
     1,
     N_("Float2"),
     nullptr,
     nullptr,
     layerInterp_propfloat2,
     nullptr,
     nullptr,
     layerValidate_propfloat2,
     nullptr,
     layerMultiply_propfloat2,
     nullptr,
     layerAdd_propfloat2},
    /* 50: CD_PROP_BOOL */
    {sizeof(bool),
     "bool",
     1,
     N_("Boolean"),
     nullptr,
     nullptr,
     nullptr,
     nullptr,
     nullptr,
     nullptr,
     nullptr,
     nullptr,
     nullptr,
     nullptr},
    /* 51: CD_HAIRLENGTH */
    {sizeof(float), "float", 1, nullptr, nullptr, nullptr, nullptr, nullptr, nullptr},
};

static const char *LAYERTYPENAMES[CD_NUMTYPES] = {
    /*   0-4 */ "CDMVert",
    "CDMSticky",
    "CDMDeformVert",
    "CDMEdge",
    "CDMFace",
    /*   5-9 */ "CDMTFace",
    "CDMCol",
    "CDOrigIndex",
    "CDNormal",
    "CDFaceMap",
    /* 10-14 */ "CDMFloatProperty",
    "CDMIntProperty",
    "CDMStringProperty",
    "CDOrigSpace",
    "CDOrco",
    /* 15-19 */ "CDMTexPoly",
    "CDMLoopUV",
    "CDMloopCol",
    "CDTangent",
    "CDMDisps",
    /* 20-24 */ "CDPreviewMCol",
    "CDIDMCol",
    "CDTextureMCol",
    "CDClothOrco",
    "CDMRecast",

    /* BMESH ONLY */
    /* 25-29 */ "CDMPoly",
    "CDMLoop",
    "CDShapeKeyIndex",
    "CDShapeKey",
    "CDBevelWeight",
    /* 30-34 */ "CDSubSurfCrease",
    "CDOrigSpaceLoop",
    "CDPreviewLoopCol",
    "CDBMElemPyPtr",
    "CDPaintMask",
    /* 35-36 */ "CDGridPaintMask",
    "CDMVertSkin",
    /* 37-38 */ "CDFreestyleEdge",
    "CDFreestyleFace",
    /* 39-42 */ "CDMLoopTangent",
    "CDTessLoopNormal",
    "CDCustomLoopNormal",
    "CDSculptFaceGroups",
    /* 43-46 */ "CDHairPoint",
    "CDPropInt8",
    "CDHairMapping",
    "CDPoint",
    "CDPropCol",
    "CDPropFloat3",
    "CDPropFloat2",
    "CDPropBoolean",
    "CDHairLength",
};

const CustomData_MeshMasks CD_MASK_BAREMESH = {
    /* vmask */ CD_MASK_MVERT | CD_MASK_BWEIGHT,
    /* emask */ CD_MASK_MEDGE | CD_MASK_BWEIGHT,
    /* fmask */ 0,
    /* pmask */ CD_MASK_MPOLY | CD_MASK_FACEMAP,
    /* lmask */ CD_MASK_MLOOP,
};
const CustomData_MeshMasks CD_MASK_BAREMESH_ORIGINDEX = {
    /* vmask */ CD_MASK_MVERT | CD_MASK_BWEIGHT | CD_MASK_ORIGINDEX,
    /* emask */ CD_MASK_MEDGE | CD_MASK_BWEIGHT | CD_MASK_ORIGINDEX,
    /* fmask */ 0,
    /* pmask */ CD_MASK_MPOLY | CD_MASK_FACEMAP | CD_MASK_ORIGINDEX,
    /* lmask */ CD_MASK_MLOOP,
};
const CustomData_MeshMasks CD_MASK_MESH = {
    /* vmask */ (CD_MASK_MVERT | CD_MASK_MDEFORMVERT | CD_MASK_MVERT_SKIN | CD_MASK_PAINT_MASK |
                 CD_MASK_PROP_ALL | CD_MASK_PROP_COLOR | CD_MASK_CREASE),
    /* emask */ (CD_MASK_MEDGE | CD_MASK_FREESTYLE_EDGE | CD_MASK_PROP_ALL),
    /* fmask */ 0,
    /* pmask */
    (CD_MASK_MPOLY | CD_MASK_FACEMAP | CD_MASK_RECAST | CD_MASK_FREESTYLE_FACE | CD_MASK_PROP_ALL |
     CD_MASK_SCULPT_FACE_SETS),
    /* lmask */
    (CD_MASK_MLOOP | CD_MASK_MDISPS | CD_MASK_MLOOPUV | CD_MASK_MLOOPCOL |
     CD_MASK_CUSTOMLOOPNORMAL | CD_MASK_GRID_PAINT_MASK | CD_MASK_PROP_ALL),
};
<<<<<<< HEAD
const CustomData_MeshMasks CD_MASK_EDITMESH = {
    /* vmask */ (CD_MASK_MDEFORMVERT | CD_MASK_PAINT_MASK | CD_MASK_MVERT_SKIN | CD_MASK_SHAPEKEY |
                 CD_MASK_SHAPE_KEYINDEX | CD_MASK_PROP_ALL | CD_MASK_PROP_COLOR | CD_MASK_CREASE),
    /* emask */ (CD_MASK_PROP_ALL),
    /* fmask */ 0,
    /* pmask */ (CD_MASK_FACEMAP | CD_MASK_RECAST | CD_MASK_PROP_ALL | CD_MASK_SCULPT_FACE_SETS),
    /* lmask */
    (CD_MASK_MDISPS | CD_MASK_MLOOPUV | CD_MASK_MLOOPCOL | CD_MASK_CUSTOMLOOPNORMAL |
     CD_MASK_GRID_PAINT_MASK | CD_MASK_PROP_ALL),
};
=======
>>>>>>> ad53cb0b
const CustomData_MeshMasks CD_MASK_DERIVEDMESH = {
    /* vmask */ (CD_MASK_ORIGINDEX | CD_MASK_MDEFORMVERT | CD_MASK_SHAPEKEY | CD_MASK_MVERT_SKIN |
                 CD_MASK_PAINT_MASK | CD_MASK_ORCO | CD_MASK_CLOTH_ORCO | CD_MASK_PROP_ALL |
                 CD_MASK_PROP_COLOR | CD_MASK_CREASE),
    /* emask */ (CD_MASK_ORIGINDEX | CD_MASK_FREESTYLE_EDGE | CD_MASK_PROP_ALL),
    /* fmask */ (CD_MASK_ORIGINDEX | CD_MASK_ORIGSPACE | CD_MASK_PREVIEW_MCOL | CD_MASK_TANGENT),
    /* pmask */
    (CD_MASK_ORIGINDEX | CD_MASK_RECAST | CD_MASK_FREESTYLE_FACE | CD_MASK_FACEMAP | CD_MASK_PROP_ALL |
     CD_MASK_SCULPT_FACE_SETS),
    /* lmask */
    (CD_MASK_MLOOPUV | CD_MASK_MLOOPCOL | CD_MASK_CUSTOMLOOPNORMAL | CD_MASK_PREVIEW_MLOOPCOL |
     CD_MASK_ORIGSPACE_MLOOP | CD_MASK_PROP_ALL), /* XXX MISSING CD_MASK_MLOOPTANGENT ? */
};
const CustomData_MeshMasks CD_MASK_BMESH = {
    /* vmask */ (CD_MASK_MDEFORMVERT | CD_MASK_BWEIGHT | CD_MASK_MVERT_SKIN | CD_MASK_SHAPEKEY |
                 CD_MASK_SHAPE_KEYINDEX | CD_MASK_PAINT_MASK | CD_MASK_PROP_ALL |
                 CD_MASK_PROP_COLOR | CD_MASK_CREASE),
    /* emask */ (CD_MASK_BWEIGHT | CD_MASK_CREASE | CD_MASK_FREESTYLE_EDGE | CD_MASK_PROP_ALL),
    /* fmask */ 0,
    /* pmask */
    (CD_MASK_FREESTYLE_FACE | CD_MASK_FACEMAP | CD_MASK_RECAST | CD_MASK_PROP_ALL |
     CD_MASK_SCULPT_FACE_SETS),
    /* lmask */
    (CD_MASK_MDISPS | CD_MASK_MLOOPUV | CD_MASK_MLOOPCOL | CD_MASK_CUSTOMLOOPNORMAL |
     CD_MASK_GRID_PAINT_MASK | CD_MASK_PROP_ALL),
};
const CustomData_MeshMasks CD_MASK_EVERYTHING = {
    /* vmask */ (CD_MASK_MVERT | CD_MASK_BM_ELEM_PYPTR | CD_MASK_ORIGINDEX | CD_MASK_NORMAL |
                 CD_MASK_MDEFORMVERT | CD_MASK_BWEIGHT | CD_MASK_MVERT_SKIN | CD_MASK_ORCO |
                 CD_MASK_CLOTH_ORCO | CD_MASK_SHAPEKEY | CD_MASK_SHAPE_KEYINDEX |
                 CD_MASK_PAINT_MASK | CD_MASK_PROP_ALL | CD_MASK_PROP_COLOR | CD_MASK_CREASE),
    /* emask */
    (CD_MASK_MEDGE | CD_MASK_BM_ELEM_PYPTR | CD_MASK_ORIGINDEX | CD_MASK_BWEIGHT | CD_MASK_CREASE |
     CD_MASK_FREESTYLE_EDGE | CD_MASK_PROP_ALL),
    /* fmask */
    (CD_MASK_MFACE | CD_MASK_ORIGINDEX | CD_MASK_NORMAL | CD_MASK_MTFACE | CD_MASK_MCOL |
     CD_MASK_ORIGSPACE | CD_MASK_TANGENT | CD_MASK_TESSLOOPNORMAL | CD_MASK_PREVIEW_MCOL |
     CD_MASK_PROP_ALL),
    /* pmask */
    (CD_MASK_MPOLY | CD_MASK_BM_ELEM_PYPTR | CD_MASK_ORIGINDEX | CD_MASK_NORMAL | CD_MASK_FACEMAP |
     CD_MASK_RECAST |
     CD_MASK_FREESTYLE_FACE | CD_MASK_PROP_ALL | CD_MASK_SCULPT_FACE_SETS),
    /* lmask */
    (CD_MASK_MLOOP | CD_MASK_BM_ELEM_PYPTR | CD_MASK_MDISPS | CD_MASK_NORMAL | CD_MASK_MLOOPUV |
     CD_MASK_MLOOPCOL | CD_MASK_CUSTOMLOOPNORMAL | CD_MASK_MLOOPTANGENT |
     CD_MASK_PREVIEW_MLOOPCOL | CD_MASK_ORIGSPACE_MLOOP | CD_MASK_GRID_PAINT_MASK |
     CD_MASK_PROP_ALL),
};

static const LayerTypeInfo *layerType_getInfo(int type)
{
  if (type < 0 || type >= CD_NUMTYPES) {
    return nullptr;
  }

  return &LAYERTYPEINFO[type];
}

static const char *layerType_getName(int type)
{
  if (type < 0 || type >= CD_NUMTYPES) {
    return nullptr;
  }

  return LAYERTYPENAMES[type];
}

void customData_mask_layers__print(const CustomData_MeshMasks *mask)
{
  printf("verts mask=0x%" PRIx64 ":\n", mask->vmask);
  for (int i = 0; i < CD_NUMTYPES; i++) {
    if (mask->vmask & CD_TYPE_AS_MASK(i)) {
      printf("  %s\n", layerType_getName(i));
    }
  }

  printf("edges mask=0x%" PRIx64 ":\n", mask->emask);
  for (int i = 0; i < CD_NUMTYPES; i++) {
    if (mask->emask & CD_TYPE_AS_MASK(i)) {
      printf("  %s\n", layerType_getName(i));
    }
  }

  printf("faces mask=0x%" PRIx64 ":\n", mask->fmask);
  for (int i = 0; i < CD_NUMTYPES; i++) {
    if (mask->fmask & CD_TYPE_AS_MASK(i)) {
      printf("  %s\n", layerType_getName(i));
    }
  }

  printf("loops mask=0x%" PRIx64 ":\n", mask->lmask);
  for (int i = 0; i < CD_NUMTYPES; i++) {
    if (mask->lmask & CD_TYPE_AS_MASK(i)) {
      printf("  %s\n", layerType_getName(i));
    }
  }

  printf("polys mask=0x%" PRIx64 ":\n", mask->pmask);
  for (int i = 0; i < CD_NUMTYPES; i++) {
    if (mask->pmask & CD_TYPE_AS_MASK(i)) {
      printf("  %s\n", layerType_getName(i));
    }
  }
}

/********************* CustomData functions *********************/
static void customData_update_offsets(CustomData *data);

static CustomDataLayer *customData_add_layer__internal(CustomData *data,
                                                       int type,
                                                       eCDAllocType alloctype,
                                                       void *layerdata,
                                                       int totelem,
                                                       const char *name);

void CustomData_update_typemap(CustomData *data)
{
  int lasttype = -1;

  for (int i = 0; i < CD_NUMTYPES; i++) {
    data->typemap[i] = -1;
  }

  for (int i = 0; i < data->totlayer; i++) {
    const int type = data->layers[i].type;
    if (type != lasttype) {
      data->typemap[type] = i;
      lasttype = type;
    }
  }
}

/* currently only used in BLI_assert */
#ifndef NDEBUG
static bool customdata_typemap_is_valid(const CustomData *data)
{
  CustomData data_copy = *data;
  CustomData_update_typemap(&data_copy);
  return (memcmp(data->typemap, data_copy.typemap, sizeof(data->typemap)) == 0);
}
#endif

bool CustomData_merge(const struct CustomData *source,
                      struct CustomData *dest,
                      CustomDataMask mask,
                      eCDAllocType alloctype,
                      int totelem)
{
  // const LayerTypeInfo *typeInfo;
  CustomDataLayer *layer, *newlayer;
  int lasttype = -1, lastactive = 0, lastrender = 0, lastclone = 0, lastmask = 0;
  int number = 0, maxnumber = -1;
  bool changed = false;

  for (int i = 0; i < source->totlayer; i++) {
    layer = &source->layers[i];
    // typeInfo = layerType_getInfo(layer->type); /* UNUSED */

    int type = layer->type;
    int flag = layer->flag;

    if (type != lasttype) {
      number = 0;
      maxnumber = CustomData_layertype_layers_max(type);
      lastactive = layer->active;
      lastrender = layer->active_rnd;
      lastclone = layer->active_clone;
      lastmask = layer->active_mask;
      lasttype = type;
    }
    else {
      number++;
    }

    if (flag & CD_FLAG_NOCOPY) {
      continue;
    }
    if (!(mask & CD_TYPE_AS_MASK(type))) {
      continue;
    }
    if ((maxnumber != -1) && (number >= maxnumber)) {
      continue;
    }
    if (CustomData_get_named_layer_index(dest, type, layer->name) != -1) {
      continue;
    }

    void *data;
    switch (alloctype) {
      case CD_ASSIGN:
      case CD_REFERENCE:
      case CD_DUPLICATE:
        data = layer->data;
        break;
      default:
        data = nullptr;
        break;
    }

    if ((alloctype == CD_ASSIGN) && (flag & CD_FLAG_NOFREE)) {
      newlayer = customData_add_layer__internal(
          dest, type, CD_REFERENCE, data, totelem, layer->name);
    }
    else {
      newlayer = customData_add_layer__internal(dest, type, alloctype, data, totelem, layer->name);
    }

    if (newlayer) {
      newlayer->uid = layer->uid;

      newlayer->active = lastactive;
      newlayer->active_rnd = lastrender;
      newlayer->active_clone = lastclone;
      newlayer->active_mask = lastmask;
      newlayer->flag |= flag & (CD_FLAG_EXTERNAL | CD_FLAG_IN_MEMORY);
      changed = true;

      if (layer->anonymous_id != nullptr) {
        BKE_anonymous_attribute_id_increment_weak(layer->anonymous_id);
        newlayer->anonymous_id = layer->anonymous_id;
      }
    }
  }

  CustomData_update_typemap(dest);
  return changed;
}

void CustomData_realloc(CustomData *data, int totelem)
{
  for (int i = 0; i < data->totlayer; i++) {
    CustomDataLayer *layer = &data->layers[i];
    const LayerTypeInfo *typeInfo;
    if (layer->flag & CD_FLAG_NOFREE) {
      continue;
    }
    typeInfo = layerType_getInfo(layer->type);
    /* Use calloc to avoid the need to manually initialize new data in layers.
     * Useful for types like #MDeformVert which contain a pointer. */
    layer->data = MEM_recallocN(layer->data, (size_t)totelem * typeInfo->size);
  }
}

void CustomData_copy(const struct CustomData *source,
                     struct CustomData *dest,
                     CustomDataMask mask,
                     eCDAllocType alloctype,
                     int totelem)
{
  CustomData_reset(dest);

  if (source->external) {
    dest->external = static_cast<CustomDataExternal *>(MEM_dupallocN(source->external));
  }

  CustomData_merge(source, dest, mask, alloctype, totelem);
}

static void customData_free_layer__internal(CustomDataLayer *layer, int totelem)
{
  const LayerTypeInfo *typeInfo;

  if (layer->anonymous_id != nullptr) {
    BKE_anonymous_attribute_id_decrement_weak(layer->anonymous_id);
    layer->anonymous_id = nullptr;
  }
  if (!(layer->flag & CD_FLAG_NOFREE) && layer->data) {
    typeInfo = layerType_getInfo(layer->type);

    if (typeInfo->free) {
      typeInfo->free(layer->data, totelem, typeInfo->size);
    }

    if (layer->data) {
      MEM_freeN(layer->data);
    }
  }
}

static void CustomData_external_free(CustomData *data)
{
  if (data->external) {
    MEM_freeN(data->external);
    data->external = nullptr;
  }
}

void CustomData_reset(CustomData *data)
{
  memset(data, 0, sizeof(*data));
  copy_vn_i(data->typemap, CD_NUMTYPES, -1);
}

void CustomData_free(CustomData *data, int totelem)
{
  for (int i = 0; i < data->totlayer; i++) {
    customData_free_layer__internal(&data->layers[i], totelem);
  }

  if (data->layers) {
    MEM_freeN(data->layers);
  }

  CustomData_external_free(data);
  CustomData_reset(data);
}

void CustomData_free_typemask(struct CustomData *data, int totelem, CustomDataMask mask)
{
  for (int i = 0; i < data->totlayer; i++) {
    CustomDataLayer *layer = &data->layers[i];
    if (!(mask & CD_TYPE_AS_MASK(layer->type))) {
      continue;
    }
    customData_free_layer__internal(layer, totelem);
  }

  if (data->layers) {
    MEM_freeN(data->layers);
  }

  CustomData_external_free(data);
  CustomData_reset(data);
}

static void customData_update_offsets(CustomData *data)
{
  const LayerTypeInfo *typeInfo;
  int offset = 0;

  for (int i = 0; i < data->totlayer; i++) {
    typeInfo = layerType_getInfo(data->layers[i].type);

    data->layers[i].offset = offset;
    offset += typeInfo->size;
  }

  data->totsize = offset;
  CustomData_update_typemap(data);
}

/* to use when we're in the middle of modifying layers */
static int CustomData_get_layer_index__notypemap(const CustomData *data, int type)
{
  for (int i = 0; i < data->totlayer; i++) {
    if (data->layers[i].type == type) {
      return i;
    }
  }

  return -1;
}

/* -------------------------------------------------------------------- */
/* index values to access the layers (offset from the layer start) */

int CustomData_get_layer_index(const CustomData *data, int type)
{
  BLI_assert(customdata_typemap_is_valid(data));
  return data->typemap[type];
}

int CustomData_get_layer_index_n(const struct CustomData *data, int type, int n)
{
  BLI_assert(n >= 0);
  int i = CustomData_get_layer_index(data, type);

  if (i != -1) {
    BLI_assert(i + n < data->totlayer);
    i = (data->layers[i + n].type == type) ? (i + n) : (-1);
  }

  return i;
}

int CustomData_get_named_layer_index(const CustomData *data, int type, const char *name)
{
  for (int i = 0; i < data->totlayer; i++) {
    if (data->layers[i].type == type) {
      if (STREQ(data->layers[i].name, name)) {
        return i;
      }
    }
  }

  return -1;
}

int CustomData_get_active_layer_index(const CustomData *data, int type)
{
  const int layer_index = data->typemap[type];
  BLI_assert(customdata_typemap_is_valid(data));
  return (layer_index != -1) ? layer_index + data->layers[layer_index].active : -1;
}

int CustomData_get_render_layer_index(const CustomData *data, int type)
{
  const int layer_index = data->typemap[type];
  BLI_assert(customdata_typemap_is_valid(data));
  return (layer_index != -1) ? layer_index + data->layers[layer_index].active_rnd : -1;
}

int CustomData_get_clone_layer_index(const CustomData *data, int type)
{
  const int layer_index = data->typemap[type];
  BLI_assert(customdata_typemap_is_valid(data));
  return (layer_index != -1) ? layer_index + data->layers[layer_index].active_clone : -1;
}

int CustomData_get_stencil_layer_index(const CustomData *data, int type)
{
  const int layer_index = data->typemap[type];
  BLI_assert(customdata_typemap_is_valid(data));
  return (layer_index != -1) ? layer_index + data->layers[layer_index].active_mask : -1;
}

/* -------------------------------------------------------------------- */
/* index values per layer type */

int CustomData_get_named_layer(const struct CustomData *data, int type, const char *name)
{
  const int named_index = CustomData_get_named_layer_index(data, type, name);
  const int layer_index = data->typemap[type];
  BLI_assert(customdata_typemap_is_valid(data));
  return (named_index != -1) ? named_index - layer_index : -1;
}

int CustomData_get_active_layer(const CustomData *data, int type)
{
  const int layer_index = data->typemap[type];
  BLI_assert(customdata_typemap_is_valid(data));
  return (layer_index != -1) ? data->layers[layer_index].active : -1;
}

int CustomData_get_render_layer(const CustomData *data, int type)
{
  const int layer_index = data->typemap[type];
  BLI_assert(customdata_typemap_is_valid(data));
  return (layer_index != -1) ? data->layers[layer_index].active_rnd : -1;
}

int CustomData_get_clone_layer(const CustomData *data, int type)
{
  const int layer_index = data->typemap[type];
  BLI_assert(customdata_typemap_is_valid(data));
  return (layer_index != -1) ? data->layers[layer_index].active_clone : -1;
}

int CustomData_get_stencil_layer(const CustomData *data, int type)
{
  const int layer_index = data->typemap[type];
  BLI_assert(customdata_typemap_is_valid(data));
  return (layer_index != -1) ? data->layers[layer_index].active_mask : -1;
}

const char *CustomData_get_active_layer_name(const struct CustomData *data, const int type)
{
  /* Get the layer index of the active layer of this type. */
  const int layer_index = CustomData_get_active_layer_index(data, type);
  return layer_index < 0 ? nullptr : data->layers[layer_index].name;
}

void CustomData_set_layer_active(CustomData *data, int type, int n)
{
  for (int i = 0; i < data->totlayer; i++) {
    if (data->layers[i].type == type) {
      data->layers[i].active = n;
    }
  }
}

void CustomData_set_layer_render(CustomData *data, int type, int n)
{
  for (int i = 0; i < data->totlayer; i++) {
    if (data->layers[i].type == type) {
      data->layers[i].active_rnd = n;
    }
  }
}

void CustomData_set_layer_clone(CustomData *data, int type, int n)
{
  for (int i = 0; i < data->totlayer; i++) {
    if (data->layers[i].type == type) {
      data->layers[i].active_clone = n;
    }
  }
}

void CustomData_set_layer_stencil(CustomData *data, int type, int n)
{
  for (int i = 0; i < data->totlayer; i++) {
    if (data->layers[i].type == type) {
      data->layers[i].active_mask = n;
    }
  }
}

void CustomData_set_layer_active_index(CustomData *data, int type, int n)
{
  for (int i = 0; i < data->totlayer; i++) {
    if (data->layers[i].type == type) {
      data->layers[i].active = n - i;
    }
  }
}

void CustomData_set_layer_render_index(CustomData *data, int type, int n)
{
  for (int i = 0; i < data->totlayer; i++) {
    if (data->layers[i].type == type) {
      data->layers[i].active_rnd = n - i;
    }
  }
}

void CustomData_set_layer_clone_index(CustomData *data, int type, int n)
{
  for (int i = 0; i < data->totlayer; i++) {
    if (data->layers[i].type == type) {
      data->layers[i].active_clone = n - i;
    }
  }
}

void CustomData_set_layer_stencil_index(CustomData *data, int type, int n)
{
  for (int i = 0; i < data->totlayer; i++) {
    if (data->layers[i].type == type) {
      data->layers[i].active_mask = n - i;
    }
  }
}

void CustomData_set_layer_flag(struct CustomData *data, int type, int flag)
{
  for (int i = 0; i < data->totlayer; i++) {
    if (data->layers[i].type == type) {
      data->layers[i].flag |= flag;
    }
  }
}

void CustomData_clear_layer_flag(struct CustomData *data, int type, int flag)
{
  const int nflag = ~flag;

  for (int i = 0; i < data->totlayer; i++) {
    if (data->layers[i].type == type) {
      data->layers[i].flag &= nflag;
    }
  }
}

static bool customData_resize(CustomData *data, int amount)
{
  CustomDataLayer *tmp = static_cast<CustomDataLayer *>(
      MEM_calloc_arrayN((data->maxlayer + amount), sizeof(*tmp), __func__));
  if (!tmp) {
    return false;
  }

  data->maxlayer += amount;
  if (data->layers) {
    memcpy(tmp, data->layers, sizeof(*tmp) * data->totlayer);
    MEM_freeN(data->layers);
  }
  data->layers = tmp;

  return true;
}

static CustomDataLayer *customData_add_layer__internal(CustomData *data,
                                                       int type,
                                                       eCDAllocType alloctype,
                                                       void *layerdata,
                                                       int totelem,
                                                       const char *name)
{
  const LayerTypeInfo *typeInfo = layerType_getInfo(type);
  int flag = 0, index = data->totlayer;
  void *newlayerdata = nullptr;

  /* Passing a layer-data to copy from with an alloctype that won't copy is
   * most likely a bug */
  BLI_assert(!layerdata || ELEM(alloctype, CD_ASSIGN, CD_DUPLICATE, CD_REFERENCE));

  if (!typeInfo->defaultname && CustomData_has_layer(data, type)) {
    return &data->layers[CustomData_get_layer_index(data, type)];
  }

  if (ELEM(alloctype, CD_ASSIGN, CD_REFERENCE)) {
    newlayerdata = layerdata;
  }
  else if (totelem > 0 && typeInfo->size > 0) {
    if (alloctype == CD_DUPLICATE && layerdata) {
      newlayerdata = MEM_malloc_arrayN((size_t)totelem, typeInfo->size, layerType_getName(type));
    }
    else {
      newlayerdata = MEM_calloc_arrayN((size_t)totelem, typeInfo->size, layerType_getName(type));
    }

    if (!newlayerdata) {
      return nullptr;
    }
  }

  if (alloctype == CD_DUPLICATE && layerdata) {
    if (totelem > 0) {
      if (typeInfo->copy) {
        typeInfo->copy(layerdata, newlayerdata, totelem);
      }
      else {
        memcpy(newlayerdata, layerdata, (size_t)totelem * typeInfo->size);
      }
    }
  }
  else if (alloctype == CD_DEFAULT) {
    if (typeInfo->set_default) {
      typeInfo->set_default(newlayerdata, totelem);
    }
  }
  else if (alloctype == CD_REFERENCE) {
    flag |= CD_FLAG_NOFREE;
  }

  if (index >= data->maxlayer) {
    if (!customData_resize(data, CUSTOMDATA_GROW)) {
      if (newlayerdata != layerdata) {
        MEM_freeN(newlayerdata);
      }
      return nullptr;
    }
  }

  data->totlayer++;

  /* keep layers ordered by type */
  for (; index > 0 && data->layers[index - 1].type > type; index--) {
    data->layers[index] = data->layers[index - 1];
  }

  /* Clear remaining data on the layer. The original data on the layer has been moved to another
   * index. Without this, it can happen that information from the previous layer at that index
   * leaks into the new layer. */
  memset(data->layers + index, 0, sizeof(CustomDataLayer));

  data->layers[index].type = type;
  data->layers[index].flag = flag;
  data->layers[index].data = newlayerdata;

  /* Set default name if none exists. Note we only call DATA_()  once
   * we know there is a default name, to avoid overhead of locale lookups
   * in the depsgraph. */
  if (!name && typeInfo->defaultname) {
    name = DATA_(typeInfo->defaultname);
  }

  if (name) {
    BLI_strncpy(data->layers[index].name, name, sizeof(data->layers[index].name));
    CustomData_set_layer_unique_name(data, index);
  }
  else {
    data->layers[index].name[0] = '\0';
  }

  if (index > 0 && data->layers[index - 1].type == type) {
    data->layers[index].active = data->layers[index - 1].active;
    data->layers[index].active_rnd = data->layers[index - 1].active_rnd;
    data->layers[index].active_clone = data->layers[index - 1].active_clone;
    data->layers[index].active_mask = data->layers[index - 1].active_mask;
  }
  else {
    data->layers[index].active = 0;
    data->layers[index].active_rnd = 0;
    data->layers[index].active_clone = 0;
    data->layers[index].active_mask = 0;
  }

  customData_update_offsets(data);

  return &data->layers[index];
}

void *CustomData_add_layer(
    CustomData *data, int type, eCDAllocType alloctype, void *layerdata, int totelem)
{
  const LayerTypeInfo *typeInfo = layerType_getInfo(type);

  CustomDataLayer *layer = customData_add_layer__internal(
      data, type, alloctype, layerdata, totelem, typeInfo->defaultname);
  CustomData_update_typemap(data);

  if (layer) {
    return layer->data;
  }

  return nullptr;
}

void *CustomData_add_layer_named(CustomData *data,
                                 int type,
                                 eCDAllocType alloctype,
                                 void *layerdata,
                                 int totelem,
                                 const char *name)
{
  CustomDataLayer *layer = customData_add_layer__internal(
      data, type, alloctype, layerdata, totelem, name);
  CustomData_update_typemap(data);

  if (layer) {
    return layer->data;
  }

  return nullptr;
}

void *CustomData_add_layer_anonymous(struct CustomData *data,
                                     int type,
                                     eCDAllocType alloctype,
                                     void *layerdata,
                                     int totelem,
                                     const AnonymousAttributeID *anonymous_id)
{
  const char *name = BKE_anonymous_attribute_id_internal_name(anonymous_id);
  CustomDataLayer *layer = customData_add_layer__internal(
      data, type, alloctype, layerdata, totelem, name);
  CustomData_update_typemap(data);

  if (layer == nullptr) {
    return nullptr;
  }

  BKE_anonymous_attribute_id_increment_weak(anonymous_id);
  layer->anonymous_id = anonymous_id;
  return layer->data;
}

bool CustomData_free_layer(CustomData *data, int type, int totelem, int index)
{
  const int index_first = CustomData_get_layer_index(data, type);
  const int n = index - index_first;

  BLI_assert(index >= index_first);
  if ((index_first == -1) || (n < 0)) {
    return false;
  }
  BLI_assert(data->layers[index].type == type);

  customData_free_layer__internal(&data->layers[index], totelem);

  for (int i = index + 1; i < data->totlayer; i++) {
    data->layers[i - 1] = data->layers[i];
  }

  data->totlayer--;

  /* if layer was last of type in array, set new active layer */
  int i = CustomData_get_layer_index__notypemap(data, type);

  if (i != -1) {
    /* don't decrement zero index */
    const int index_nonzero = n ? n : 1;
    CustomDataLayer *layer;

    for (layer = &data->layers[i]; i < data->totlayer && layer->type == type; i++, layer++) {
      if (layer->active >= index_nonzero) {
        layer->active--;
      }
      if (layer->active_rnd >= index_nonzero) {
        layer->active_rnd--;
      }
      if (layer->active_clone >= index_nonzero) {
        layer->active_clone--;
      }
      if (layer->active_mask >= index_nonzero) {
        layer->active_mask--;
      }
    }
  }

  if (data->totlayer <= data->maxlayer - CUSTOMDATA_GROW) {
    customData_resize(data, -CUSTOMDATA_GROW);
  }

  customData_update_offsets(data);

  return true;
}

bool CustomData_free_layer_active(CustomData *data, int type, int totelem)
{
  const int index = CustomData_get_active_layer_index(data, type);
  if (index == -1) {
    return false;
  }
  return CustomData_free_layer(data, type, totelem, index);
}

void CustomData_free_layers(CustomData *data, int type, int totelem)
{
  const int index = CustomData_get_layer_index(data, type);
  while (CustomData_free_layer(data, type, totelem, index)) {
    /* pass */
  }
}

void CustomData_free_layers_anonymous(struct CustomData *data, int totelem)
{
  while (true) {
    bool found_anonymous_layer = false;
    for (int i = 0; i < data->totlayer; i++) {
      const CustomDataLayer *layer = &data->layers[i];
      if (layer->anonymous_id != nullptr) {
        CustomData_free_layer(data, layer->type, totelem, i);
        found_anonymous_layer = true;
        break;
      }
    }
    if (!found_anonymous_layer) {
      break;
    }
  }
}

bool CustomData_has_layer(const CustomData *data, int type)
{
  return (CustomData_get_layer_index(data, type) != -1);
}

int CustomData_number_of_layers(const CustomData *data, int type)
{
  int number = 0;

  for (int i = 0; i < data->totlayer; i++) {
    if (data->layers[i].type == type) {
      number++;
    }
  }

  return number;
}

int CustomData_number_of_layers_typemask(const CustomData *data, CustomDataMask mask)
{
  int number = 0;

  for (int i = 0; i < data->totlayer; i++) {
    if (mask & CD_TYPE_AS_MASK(data->layers[i].type)) {
      number++;
    }
  }

  return number;
}

static void *customData_duplicate_referenced_layer_index(CustomData *data,
                                                         const int layer_index,
                                                         const int totelem)
{
  if (layer_index == -1) {
    return nullptr;
  }

  CustomDataLayer *layer = &data->layers[layer_index];

  if (layer->flag & CD_FLAG_NOFREE) {
    /* MEM_dupallocN won't work in case of complex layers, like e.g.
     * CD_MDEFORMVERT, which has pointers to allocated data...
     * So in case a custom copy function is defined, use it!
     */
    const LayerTypeInfo *typeInfo = layerType_getInfo(layer->type);

    if (typeInfo->copy) {
      void *dst_data = MEM_malloc_arrayN(
          (size_t)totelem, typeInfo->size, "CD duplicate ref layer");
      typeInfo->copy(layer->data, dst_data, totelem);
      layer->data = dst_data;
    }
    else {
      layer->data = MEM_dupallocN(layer->data);
    }

    layer->flag &= ~CD_FLAG_NOFREE;
  }

  return layer->data;
}

void *CustomData_duplicate_referenced_layer(CustomData *data, const int type, const int totelem)
{
  /* get the layer index of the first layer of type */
  int layer_index = CustomData_get_active_layer_index(data, type);

  return customData_duplicate_referenced_layer_index(data, layer_index, totelem);
}

void *CustomData_duplicate_referenced_layer_n(CustomData *data,
                                              const int type,
                                              const int n,
                                              const int totelem)
{
  /* get the layer index of the desired layer */
  int layer_index = CustomData_get_layer_index_n(data, type, n);

  return customData_duplicate_referenced_layer_index(data, layer_index, totelem);
}

void *CustomData_duplicate_referenced_layer_named(CustomData *data,
                                                  const int type,
                                                  const char *name,
                                                  const int totelem)
{
  /* get the layer index of the desired layer */
  int layer_index = CustomData_get_named_layer_index(data, type, name);

  return customData_duplicate_referenced_layer_index(data, layer_index, totelem);
}

void *CustomData_duplicate_referenced_layer_anonymous(CustomData *data,
                                                      const int UNUSED(type),
                                                      const AnonymousAttributeID *anonymous_id,
                                                      const int totelem)
{
  for (int i = 0; i < data->totlayer; i++) {
    if (data->layers[i].anonymous_id == anonymous_id) {
      return customData_duplicate_referenced_layer_index(data, i, totelem);
    }
  }
  BLI_assert_unreachable();
  return nullptr;
}

void CustomData_duplicate_referenced_layers(CustomData *data, int totelem)
{
  for (int i = 0; i < data->totlayer; i++) {
    CustomDataLayer *layer = &data->layers[i];
    layer->data = customData_duplicate_referenced_layer_index(data, i, totelem);
  }
}

bool CustomData_is_referenced_layer(struct CustomData *data, int type)
{
  /* get the layer index of the first layer of type */
  int layer_index = CustomData_get_active_layer_index(data, type);
  if (layer_index == -1) {
    return false;
  }

  CustomDataLayer *layer = &data->layers[layer_index];

  return (layer->flag & CD_FLAG_NOFREE) != 0;
}

void CustomData_free_temporary(CustomData *data, int totelem)
{
  int i, j;
  bool changed = false;
  for (i = 0, j = 0; i < data->totlayer; i++) {
    CustomDataLayer *layer = &data->layers[i];

    if (i != j) {
      data->layers[j] = data->layers[i];
    }

    if ((layer->flag & CD_FLAG_TEMPORARY) == CD_FLAG_TEMPORARY) {
      customData_free_layer__internal(layer, totelem);
      changed = true;
    }
    else {
      j++;
    }
  }

  data->totlayer = j;

  if (data->totlayer <= data->maxlayer - CUSTOMDATA_GROW) {
    customData_resize(data, -CUSTOMDATA_GROW);
    changed = true;
  }

  if (changed) {
    customData_update_offsets(data);
  }
}

void CustomData_set_only_copy(const struct CustomData *data, CustomDataMask mask)
{
  for (int i = 0; i < data->totlayer; i++) {
    if (!(mask & CD_TYPE_AS_MASK(data->layers[i].type))) {
      data->layers[i].flag |= CD_FLAG_NOCOPY;
    }
  }
}

void CustomData_copy_elements(int type, void *src_data_ofs, void *dst_data_ofs, int count)
{
  const LayerTypeInfo *typeInfo = layerType_getInfo(type);

  if (typeInfo->copy) {
    typeInfo->copy(src_data_ofs, dst_data_ofs, count);
  }
  else {
    memcpy(dst_data_ofs, src_data_ofs, (size_t)count * typeInfo->size);
  }
}

void CustomData_copy_data_layer(const CustomData *source,
                                CustomData *dest,
                                int src_layer_index,
                                int dst_layer_index,
                                int src_index,
                                int dst_index,
                                int count)
{
  const LayerTypeInfo *typeInfo;

  const void *src_data = source->layers[src_layer_index].data;
  void *dst_data = dest->layers[dst_layer_index].data;

  typeInfo = layerType_getInfo(source->layers[src_layer_index].type);

  const size_t src_offset = (size_t)src_index * typeInfo->size;
  const size_t dst_offset = (size_t)dst_index * typeInfo->size;

  if (!count || !src_data || !dst_data) {
    if (count && !(src_data == nullptr && dst_data == nullptr)) {
      CLOG_WARN(&LOG,
                "null data for %s type (%p --> %p), skipping",
                layerType_getName(source->layers[src_layer_index].type),
                (void *)src_data,
                (void *)dst_data);
    }
    return;
  }

  if (typeInfo->copy) {
    typeInfo->copy(
        POINTER_OFFSET(src_data, src_offset), POINTER_OFFSET(dst_data, dst_offset), count);
  }
  else {
    memcpy(POINTER_OFFSET(dst_data, dst_offset),
           POINTER_OFFSET(src_data, src_offset),
           (size_t)count * typeInfo->size);
  }
}

void CustomData_copy_data_named(
    const CustomData *source, CustomData *dest, int source_index, int dest_index, int count)
{
  /* copies a layer at a time */
  for (int src_i = 0; src_i < source->totlayer; src_i++) {

    int dest_i = CustomData_get_named_layer_index(
        dest, source->layers[src_i].type, source->layers[src_i].name);

    /* if we found a matching layer, copy the data */
    if (dest_i != -1) {
      CustomData_copy_data_layer(source, dest, src_i, dest_i, source_index, dest_index, count);
    }
  }
}

void CustomData_copy_data(
    const CustomData *source, CustomData *dest, int source_index, int dest_index, int count)
{
  /* copies a layer at a time */
  int dest_i = 0;
  for (int src_i = 0; src_i < source->totlayer; src_i++) {

    /* find the first dest layer with type >= the source type
     * (this should work because layers are ordered by type)
     */
    while (dest_i < dest->totlayer && dest->layers[dest_i].type < source->layers[src_i].type) {
      dest_i++;
    }

    /* if there are no more dest layers, we're done */
    if (dest_i >= dest->totlayer) {
      return;
    }

    /* if we found a matching layer, copy the data */
    if (dest->layers[dest_i].type == source->layers[src_i].type) {
      CustomData_copy_data_layer(source, dest, src_i, dest_i, source_index, dest_index, count);

      /* if there are multiple source & dest layers of the same type,
       * we don't want to copy all source layers to the same dest, so
       * increment dest_i
       */
      dest_i++;
    }
  }
}

void CustomData_copy_layer_type_data(const CustomData *source,
                                     CustomData *destination,
                                     int type,
                                     int source_index,
                                     int destination_index,
                                     int count)
{
  const int source_layer_index = CustomData_get_layer_index(source, type);
  if (source_layer_index == -1) {
    return;
  }
  const int destinaiton_layer_index = CustomData_get_layer_index(destination, type);
  if (destinaiton_layer_index == -1) {
    return;
  }
  CustomData_copy_data_layer(source,
                             destination,
                             source_layer_index,
                             destinaiton_layer_index,
                             source_index,
                             destination_index,
                             count);
}

void CustomData_free_elem(CustomData *data, int index, int count)
{
  for (int i = 0; i < data->totlayer; i++) {
    if (!(data->layers[i].flag & CD_FLAG_NOFREE)) {
      const LayerTypeInfo *typeInfo = layerType_getInfo(data->layers[i].type);

      if (typeInfo->free) {
        size_t offset = (size_t)index * typeInfo->size;

        typeInfo->free(POINTER_OFFSET(data->layers[i].data, offset), count, typeInfo->size);
      }
    }
  }
}

#define SOURCE_BUF_SIZE 100

void CustomData_interp(const CustomData *source,
                       CustomData *dest,
                       const int *src_indices,
                       const float *weights,
                       const float *sub_weights,
                       int count,
                       int dest_index)
{
  if (count <= 0) {
    return;
  }

  const void *source_buf[SOURCE_BUF_SIZE];
  const void **sources = source_buf;

  /* Slow fallback in case we're interpolating a ridiculous number of elements. */
  if (count > SOURCE_BUF_SIZE) {
    sources = static_cast<const void **>(MEM_malloc_arrayN(count, sizeof(*sources), __func__));
  }

  /* If no weights are given, generate default ones to produce an average result. */
  float default_weights_buf[SOURCE_BUF_SIZE];
  float *default_weights = nullptr;
  if (weights == nullptr) {
    default_weights = (count > SOURCE_BUF_SIZE) ?
                          static_cast<float *>(
                              MEM_mallocN(sizeof(*weights) * (size_t)count, __func__)) :
                          default_weights_buf;
    copy_vn_fl(default_weights, count, 1.0f / count);
    weights = default_weights;
  }

  /* interpolates a layer at a time */
  int dest_i = 0;
  for (int src_i = 0; src_i < source->totlayer; src_i++) {
    const LayerTypeInfo *typeInfo = layerType_getInfo(source->layers[src_i].type);
    if (!typeInfo->interp) {
      continue;
    }

    /* find the first dest layer with type >= the source type
     * (this should work because layers are ordered by type)
     */
    while (dest_i < dest->totlayer && dest->layers[dest_i].type < source->layers[src_i].type) {
      dest_i++;
    }

    /* if there are no more dest layers, we're done */
    if (dest_i >= dest->totlayer) {
      break;
    }

    /* if we found a matching layer, copy the data */
    if (dest->layers[dest_i].type == source->layers[src_i].type) {
      void *src_data = source->layers[src_i].data;

      for (int j = 0; j < count; j++) {
        sources[j] = POINTER_OFFSET(src_data, (size_t)src_indices[j] * typeInfo->size);
      }

      typeInfo->interp(
          sources,
          weights,
          sub_weights,
          count,
          POINTER_OFFSET(dest->layers[dest_i].data, (size_t)dest_index * typeInfo->size));

      /* if there are multiple source & dest layers of the same type,
       * we don't want to copy all source layers to the same dest, so
       * increment dest_i
       */
      dest_i++;
    }
  }

  if (count > SOURCE_BUF_SIZE) {
    MEM_freeN((void *)sources);
  }
  if (!ELEM(default_weights, nullptr, default_weights_buf)) {
    MEM_freeN(default_weights);
  }
}

void CustomData_swap_corners(struct CustomData *data, int index, const int *corner_indices)
{
  for (int i = 0; i < data->totlayer; i++) {
    const LayerTypeInfo *typeInfo = layerType_getInfo(data->layers[i].type);

    if (typeInfo->swap) {
      const size_t offset = (size_t)index * typeInfo->size;

      typeInfo->swap(POINTER_OFFSET(data->layers[i].data, offset), corner_indices);
    }
  }
}

void CustomData_swap(struct CustomData *data, const int index_a, const int index_b)
{
  char buff_static[256];

  if (index_a == index_b) {
    return;
  }

  for (int i = 0; i < data->totlayer; i++) {
    const LayerTypeInfo *typeInfo = layerType_getInfo(data->layers[i].type);
    const size_t size = typeInfo->size;
    const size_t offset_a = size * index_a;
    const size_t offset_b = size * index_b;

    void *buff = size <= sizeof(buff_static) ? buff_static : MEM_mallocN(size, __func__);
    memcpy(buff, POINTER_OFFSET(data->layers[i].data, offset_a), size);
    memcpy(POINTER_OFFSET(data->layers[i].data, offset_a),
           POINTER_OFFSET(data->layers[i].data, offset_b),
           size);
    memcpy(POINTER_OFFSET(data->layers[i].data, offset_b), buff, size);

    if (buff != buff_static) {
      MEM_freeN(buff);
    }
  }
}

void *CustomData_get(const CustomData *data, int index, int type)
{
  BLI_assert(index >= 0);

  /* get the layer index of the active layer of type */
  int layer_index = CustomData_get_active_layer_index(data, type);
  if (layer_index == -1) {
    return nullptr;
  }

  /* get the offset of the desired element */
  const size_t offset = (size_t)index * layerType_getInfo(type)->size;

  return POINTER_OFFSET(data->layers[layer_index].data, offset);
}

void *CustomData_get_n(const CustomData *data, int type, int index, int n)
{
  BLI_assert(index >= 0 && n >= 0);

  /* get the layer index of the first layer of type */
  int layer_index = data->typemap[type];
  if (layer_index == -1) {
    return nullptr;
  }

  const size_t offset = (size_t)index * layerType_getInfo(type)->size;
  return POINTER_OFFSET(data->layers[layer_index + n].data, offset);
}

void *CustomData_get_layer(const CustomData *data, int type)
{
  /* get the layer index of the active layer of type */
  int layer_index = CustomData_get_active_layer_index(data, type);
  if (layer_index == -1) {
    return nullptr;
  }

  return data->layers[layer_index].data;
}

void *CustomData_get_layer_n(const CustomData *data, int type, int n)
{
  /* get the layer index of the active layer of type */
  int layer_index = CustomData_get_layer_index_n(data, type, n);
  if (layer_index == -1) {
    return nullptr;
  }

  return data->layers[layer_index].data;
}

void *CustomData_get_layer_named(const struct CustomData *data, int type, const char *name)
{
  int layer_index = CustomData_get_named_layer_index(data, type, name);
  if (layer_index == -1) {
    return nullptr;
  }

  return data->layers[layer_index].data;
}

int CustomData_get_offset(const CustomData *data, int type)
{
  /* get the layer index of the active layer of type */
  int layer_index = CustomData_get_active_layer_index(data, type);
  if (layer_index == -1) {
    return -1;
  }

  return data->layers[layer_index].offset;
}

int CustomData_get_n_offset(const CustomData *data, int type, int n)
{
  /* get the layer index of the active layer of type */
  int layer_index = CustomData_get_layer_index_n(data, type, n);
  if (layer_index == -1) {
    return -1;
  }

  return data->layers[layer_index].offset;
}

bool CustomData_set_layer_name(const CustomData *data, int type, int n, const char *name)
{
  /* get the layer index of the first layer of type */
  const int layer_index = CustomData_get_layer_index_n(data, type, n);

  if ((layer_index == -1) || !name) {
    return false;
  }

  BLI_strncpy(data->layers[layer_index].name, name, sizeof(data->layers[layer_index].name));

  return true;
}

const char *CustomData_get_layer_name(const CustomData *data, int type, int n)
{
  const int layer_index = CustomData_get_layer_index_n(data, type, n);

  return (layer_index == -1) ? nullptr : data->layers[layer_index].name;
}

void *CustomData_set_layer(const CustomData *data, int type, void *ptr)
{
  /* get the layer index of the first layer of type */
  int layer_index = CustomData_get_active_layer_index(data, type);

  if (layer_index == -1) {
    return nullptr;
  }

  data->layers[layer_index].data = ptr;

  return ptr;
}

void *CustomData_set_layer_n(const struct CustomData *data, int type, int n, void *ptr)
{
  /* get the layer index of the first layer of type */
  int layer_index = CustomData_get_layer_index_n(data, type, n);
  if (layer_index == -1) {
    return nullptr;
  }

  data->layers[layer_index].data = ptr;

  return ptr;
}

void CustomData_set(const CustomData *data, int index, int type, const void *source)
{
  void *dest = CustomData_get(data, index, type);
  const LayerTypeInfo *typeInfo = layerType_getInfo(type);

  if (!dest) {
    return;
  }

  if (typeInfo->copy) {
    typeInfo->copy(source, dest, 1);
  }
  else {
    memcpy(dest, source, typeInfo->size);
  }
}

/* BMesh functions */

void CustomData_to_bmeshpoly(CustomData *fdata, CustomData *ldata, int totloop)
{
  for (int i = 0; i < fdata->totlayer; i++) {
    if (fdata->layers[i].type == CD_MTFACE) {
      CustomData_add_layer_named(
          ldata, CD_MLOOPUV, CD_CALLOC, nullptr, totloop, fdata->layers[i].name);
    }
    else if (fdata->layers[i].type == CD_MCOL) {
      CustomData_add_layer_named(
          ldata, CD_MLOOPCOL, CD_CALLOC, nullptr, totloop, fdata->layers[i].name);
    }
    else if (fdata->layers[i].type == CD_MDISPS) {
      CustomData_add_layer_named(
          ldata, CD_MDISPS, CD_CALLOC, nullptr, totloop, fdata->layers[i].name);
    }
    else if (fdata->layers[i].type == CD_TESSLOOPNORMAL) {
      CustomData_add_layer_named(
          ldata, CD_NORMAL, CD_CALLOC, nullptr, totloop, fdata->layers[i].name);
    }
  }
}

void CustomData_from_bmeshpoly(CustomData *fdata, CustomData *ldata, int total)
{
  /* avoid accumulating extra layers */
  BLI_assert(!CustomData_from_bmeshpoly_test(fdata, ldata, false));

  for (int i = 0; i < ldata->totlayer; i++) {
    if (ldata->layers[i].type == CD_MLOOPUV) {
      CustomData_add_layer_named(
          fdata, CD_MTFACE, CD_CALLOC, nullptr, total, ldata->layers[i].name);
    }
    if (ldata->layers[i].type == CD_MLOOPCOL) {
      CustomData_add_layer_named(fdata, CD_MCOL, CD_CALLOC, nullptr, total, ldata->layers[i].name);
    }
    else if (ldata->layers[i].type == CD_PREVIEW_MLOOPCOL) {
      CustomData_add_layer_named(
          fdata, CD_PREVIEW_MCOL, CD_CALLOC, nullptr, total, ldata->layers[i].name);
    }
    else if (ldata->layers[i].type == CD_ORIGSPACE_MLOOP) {
      CustomData_add_layer_named(
          fdata, CD_ORIGSPACE, CD_CALLOC, nullptr, total, ldata->layers[i].name);
    }
    else if (ldata->layers[i].type == CD_NORMAL) {
      CustomData_add_layer_named(
          fdata, CD_TESSLOOPNORMAL, CD_CALLOC, nullptr, total, ldata->layers[i].name);
    }
    else if (ldata->layers[i].type == CD_TANGENT) {
      CustomData_add_layer_named(
          fdata, CD_TANGENT, CD_CALLOC, nullptr, total, ldata->layers[i].name);
    }
  }

  CustomData_bmesh_update_active_layers(fdata, ldata);
}

#ifndef NDEBUG
bool CustomData_from_bmeshpoly_test(CustomData *fdata, CustomData *ldata, bool fallback)
{
  int a_num = 0, b_num = 0;
#  define LAYER_CMP(l_a, t_a, l_b, t_b) \
    ((a_num += CustomData_number_of_layers(l_a, t_a)) == \
     (b_num += CustomData_number_of_layers(l_b, t_b)))

  if (!LAYER_CMP(ldata, CD_MLOOPUV, fdata, CD_MTFACE)) {
    return false;
  }
  if (!LAYER_CMP(ldata, CD_MLOOPCOL, fdata, CD_MCOL)) {
    return false;
  }
  if (!LAYER_CMP(ldata, CD_PREVIEW_MLOOPCOL, fdata, CD_PREVIEW_MCOL)) {
    return false;
  }
  if (!LAYER_CMP(ldata, CD_ORIGSPACE_MLOOP, fdata, CD_ORIGSPACE)) {
    return false;
  }
  if (!LAYER_CMP(ldata, CD_NORMAL, fdata, CD_TESSLOOPNORMAL)) {
    return false;
  }
  if (!LAYER_CMP(ldata, CD_TANGENT, fdata, CD_TANGENT)) {
    return false;
  }

#  undef LAYER_CMP

  /* if no layers are on either CustomData's,
   * then there was nothing to do... */
  return a_num ? true : fallback;
}
#endif

void CustomData_bmesh_update_active_layers(CustomData *fdata, CustomData *ldata)
{
  int act;

  if (CustomData_has_layer(ldata, CD_MLOOPUV)) {
    act = CustomData_get_active_layer(ldata, CD_MLOOPUV);
    CustomData_set_layer_active(fdata, CD_MTFACE, act);

    act = CustomData_get_render_layer(ldata, CD_MLOOPUV);
    CustomData_set_layer_render(fdata, CD_MTFACE, act);

    act = CustomData_get_clone_layer(ldata, CD_MLOOPUV);
    CustomData_set_layer_clone(fdata, CD_MTFACE, act);

    act = CustomData_get_stencil_layer(ldata, CD_MLOOPUV);
    CustomData_set_layer_stencil(fdata, CD_MTFACE, act);
  }

  if (CustomData_has_layer(ldata, CD_MLOOPCOL)) {
    act = CustomData_get_active_layer(ldata, CD_MLOOPCOL);
    CustomData_set_layer_active(fdata, CD_MCOL, act);

    act = CustomData_get_render_layer(ldata, CD_MLOOPCOL);
    CustomData_set_layer_render(fdata, CD_MCOL, act);

    act = CustomData_get_clone_layer(ldata, CD_MLOOPCOL);
    CustomData_set_layer_clone(fdata, CD_MCOL, act);

    act = CustomData_get_stencil_layer(ldata, CD_MLOOPCOL);
    CustomData_set_layer_stencil(fdata, CD_MCOL, act);
  }
}

void CustomData_bmesh_do_versions_update_active_layers(CustomData *fdata, CustomData *ldata)
{
  int act;

  if (CustomData_has_layer(fdata, CD_MTFACE)) {
    act = CustomData_get_active_layer(fdata, CD_MTFACE);
    CustomData_set_layer_active(ldata, CD_MLOOPUV, act);

    act = CustomData_get_render_layer(fdata, CD_MTFACE);
    CustomData_set_layer_render(ldata, CD_MLOOPUV, act);

    act = CustomData_get_clone_layer(fdata, CD_MTFACE);
    CustomData_set_layer_clone(ldata, CD_MLOOPUV, act);

    act = CustomData_get_stencil_layer(fdata, CD_MTFACE);
    CustomData_set_layer_stencil(ldata, CD_MLOOPUV, act);
  }

  if (CustomData_has_layer(fdata, CD_MCOL)) {
    act = CustomData_get_active_layer(fdata, CD_MCOL);
    CustomData_set_layer_active(ldata, CD_MLOOPCOL, act);

    act = CustomData_get_render_layer(fdata, CD_MCOL);
    CustomData_set_layer_render(ldata, CD_MLOOPCOL, act);

    act = CustomData_get_clone_layer(fdata, CD_MCOL);
    CustomData_set_layer_clone(ldata, CD_MLOOPCOL, act);

    act = CustomData_get_stencil_layer(fdata, CD_MCOL);
    CustomData_set_layer_stencil(ldata, CD_MLOOPCOL, act);
  }
}

void CustomData_bmesh_init_pool(CustomData *data, int totelem, const char htype)
{
  int chunksize;

  /* Dispose old pools before calling here to avoid leaks */
  BLI_assert(data->pool == nullptr);

  switch (htype) {
    case BM_VERT:
      chunksize = bm_mesh_chunksize_default.totvert;
      break;
    case BM_EDGE:
      chunksize = bm_mesh_chunksize_default.totedge;
      break;
    case BM_LOOP:
      chunksize = bm_mesh_chunksize_default.totloop;
      break;
    case BM_FACE:
      chunksize = bm_mesh_chunksize_default.totface;
      break;
    default:
      BLI_assert(0);
      chunksize = 512;
      break;
  }

  /* If there are no layers, no pool is needed just yet */
  if (data->totlayer) {
    data->pool = BLI_mempool_create(data->totsize, totelem, chunksize, BLI_MEMPOOL_NOP);
  }
}

bool CustomData_bmesh_merge(const CustomData *source,
                            CustomData *dest,
                            CustomDataMask mask,
                            eCDAllocType alloctype,
                            BMesh *bm,
                            const char htype)
{

  if (CustomData_number_of_layers_typemask(source, mask) == 0) {
    return false;
  }

  /* copy old layer description so that old data can be copied into
   * the new allocation */
  CustomData destold = *dest;
  if (destold.layers) {
    destold.layers = static_cast<CustomDataLayer *>(MEM_dupallocN(destold.layers));
  }

  if (CustomData_merge(source, dest, mask, alloctype, 0) == false) {
    if (destold.layers) {
      MEM_freeN(destold.layers);
    }
    return false;
  }

  int iter_type;
  int totelem;
  switch (htype) {
    case BM_VERT:
      iter_type = BM_VERTS_OF_MESH;
      totelem = bm->totvert;
      break;
    case BM_EDGE:
      iter_type = BM_EDGES_OF_MESH;
      totelem = bm->totedge;
      break;
    case BM_LOOP:
      iter_type = BM_LOOPS_OF_FACE;
      totelem = bm->totloop;
      break;
    case BM_FACE:
      iter_type = BM_FACES_OF_MESH;
      totelem = bm->totface;
      break;
    default: /* should never happen */
      BLI_assert_msg(0, "invalid type given");
      iter_type = BM_VERTS_OF_MESH;
      totelem = bm->totvert;
      break;
  }

  dest->pool = nullptr;
  CustomData_bmesh_init_pool(dest, totelem, htype);

  if (iter_type != BM_LOOPS_OF_FACE) {
    BMHeader *h;
    BMIter iter;
    /* Ensure all current elements follow new customdata layout. */
    BM_ITER_MESH (h, &iter, bm, iter_type) {
      void *tmp = nullptr;
      CustomData_bmesh_copy_data(&destold, dest, h->data, &tmp);
      CustomData_bmesh_free_block(&destold, &h->data);
      h->data = tmp;
    }
  }
  else {
    BMFace *f;
    BMLoop *l;
    BMIter iter;
    BMIter liter;

    /* Ensure all current elements follow new customdata layout. */
    BM_ITER_MESH (f, &iter, bm, BM_FACES_OF_MESH) {
      BM_ITER_ELEM (l, &liter, f, BM_LOOPS_OF_FACE) {
        void *tmp = nullptr;
        CustomData_bmesh_copy_data(&destold, dest, l->head.data, &tmp);
        CustomData_bmesh_free_block(&destold, &l->head.data);
        l->head.data = tmp;
      }
    }
  }

  if (destold.pool) {
    BLI_mempool_destroy(destold.pool);
  }
  if (destold.layers) {
    MEM_freeN(destold.layers);
  }
  return true;
}

void CustomData_bmesh_free_block(CustomData *data, void **block)
{
  if (*block == nullptr) {
    return;
  }

  for (int i = 0; i < data->totlayer; i++) {
    if (!(data->layers[i].flag & CD_FLAG_NOFREE)) {
      const LayerTypeInfo *typeInfo = layerType_getInfo(data->layers[i].type);

      if (typeInfo->free) {
        int offset = data->layers[i].offset;
        typeInfo->free(POINTER_OFFSET(*block, offset), 1, typeInfo->size);
      }
    }
  }

  if (data->totsize) {
    BLI_mempool_free(data->pool, *block);
  }

  *block = nullptr;
}

void CustomData_bmesh_free_block_data(CustomData *data, void *block)
{
  if (block == nullptr) {
    return;
  }
  for (int i = 0; i < data->totlayer; i++) {
    if (!(data->layers[i].flag & CD_FLAG_NOFREE)) {
      const LayerTypeInfo *typeInfo = layerType_getInfo(data->layers[i].type);
      if (typeInfo->free) {
        const size_t offset = data->layers[i].offset;
        typeInfo->free(POINTER_OFFSET(block, offset), 1, typeInfo->size);
      }
    }
  }
  if (data->totsize) {
    memset(block, 0, data->totsize);
  }
}

static void CustomData_bmesh_alloc_block(CustomData *data, void **block)
{
  if (*block) {
    CustomData_bmesh_free_block(data, block);
  }

  if (data->totsize > 0) {
    *block = BLI_mempool_alloc(data->pool);
  }
  else {
    *block = nullptr;
  }
}

void CustomData_bmesh_free_block_data_exclude_by_type(CustomData *data,
                                                      void *block,
                                                      const CustomDataMask mask_exclude)
{
  if (block == nullptr) {
    return;
  }
  for (int i = 0; i < data->totlayer; i++) {
    if ((CD_TYPE_AS_MASK(data->layers[i].type) & mask_exclude) == 0) {
      const LayerTypeInfo *typeInfo = layerType_getInfo(data->layers[i].type);
      const size_t offset = data->layers[i].offset;
      if (!(data->layers[i].flag & CD_FLAG_NOFREE)) {
        if (typeInfo->free) {
          typeInfo->free(POINTER_OFFSET(block, offset), 1, typeInfo->size);
        }
      }
      memset(POINTER_OFFSET(block, offset), 0, typeInfo->size);
    }
  }
}

static void CustomData_bmesh_set_default_n(CustomData *data, void **block, int n)
{
  int offset = data->layers[n].offset;
  const LayerTypeInfo *typeInfo = layerType_getInfo(data->layers[n].type);

  if (typeInfo->set_default) {
    typeInfo->set_default(POINTER_OFFSET(*block, offset), 1);
  }
  else {
    memset(POINTER_OFFSET(*block, offset), 0, typeInfo->size);
  }
}

void CustomData_bmesh_set_default(CustomData *data, void **block)
{
  if (*block == nullptr) {
    CustomData_bmesh_alloc_block(data, block);
  }

  for (int i = 0; i < data->totlayer; i++) {
    CustomData_bmesh_set_default_n(data, block, i);
  }
}

void CustomData_bmesh_copy_data_exclude_by_type(const CustomData *source,
                                                CustomData *dest,
                                                void *src_block,
                                                void **dest_block,
                                                const CustomDataMask mask_exclude)
{
  /* Note that having a version of this function without a 'mask_exclude'
   * would cause too much duplicate code, so add a check instead. */
  const bool no_mask = (mask_exclude == 0);

  if (*dest_block == nullptr) {
    CustomData_bmesh_alloc_block(dest, dest_block);
    if (*dest_block) {
      memset(*dest_block, 0, dest->totsize);
    }
  }

  /* copies a layer at a time */
  int dest_i = 0;
  for (int src_i = 0; src_i < source->totlayer; src_i++) {

    /* find the first dest layer with type >= the source type
     * (this should work because layers are ordered by type)
     */
    while (dest_i < dest->totlayer && dest->layers[dest_i].type < source->layers[src_i].type) {
      CustomData_bmesh_set_default_n(dest, dest_block, dest_i);
      dest_i++;
    }

    /* if there are no more dest layers, we're done */
    if (dest_i >= dest->totlayer) {
      return;
    }

    /* if we found a matching layer, copy the data */
    if (dest->layers[dest_i].type == source->layers[src_i].type &&
        STREQ(dest->layers[dest_i].name, source->layers[src_i].name)) {
      if (no_mask || ((CD_TYPE_AS_MASK(dest->layers[dest_i].type) & mask_exclude) == 0)) {
        const void *src_data = POINTER_OFFSET(src_block, source->layers[src_i].offset);
        void *dest_data = POINTER_OFFSET(*dest_block, dest->layers[dest_i].offset);
        const LayerTypeInfo *typeInfo = layerType_getInfo(source->layers[src_i].type);
        if (typeInfo->copy) {
          typeInfo->copy(src_data, dest_data, 1);
        }
        else {
          memcpy(dest_data, src_data, typeInfo->size);
        }
      }

      /* if there are multiple source & dest layers of the same type,
       * we don't want to copy all source layers to the same dest, so
       * increment dest_i
       */
      dest_i++;
    }
  }

  while (dest_i < dest->totlayer) {
    CustomData_bmesh_set_default_n(dest, dest_block, dest_i);
    dest_i++;
  }
}

void CustomData_bmesh_copy_data(const CustomData *source,
                                CustomData *dest,
                                void *src_block,
                                void **dest_block)
{
  CustomData_bmesh_copy_data_exclude_by_type(source, dest, src_block, dest_block, 0);
}

void *CustomData_bmesh_get(const CustomData *data, void *block, int type)
{
  /* get the layer index of the first layer of type */
  int layer_index = CustomData_get_active_layer_index(data, type);
  if (layer_index == -1) {
    return nullptr;
  }

  return POINTER_OFFSET(block, data->layers[layer_index].offset);
}

void *CustomData_bmesh_get_n(const CustomData *data, void *block, int type, int n)
{
  /* get the layer index of the first layer of type */
  int layer_index = CustomData_get_layer_index(data, type);
  if (layer_index == -1) {
    return nullptr;
  }

  return POINTER_OFFSET(block, data->layers[layer_index + n].offset);
}

void *CustomData_bmesh_get_layer_n(const CustomData *data, void *block, int n)
{
  if (n < 0 || n >= data->totlayer) {
    return nullptr;
  }

  return POINTER_OFFSET(block, data->layers[n].offset);
}

bool CustomData_layer_has_math(const struct CustomData *data, int layer_n)
{
  const LayerTypeInfo *typeInfo = layerType_getInfo(data->layers[layer_n].type);

  if (typeInfo->equal && typeInfo->add && typeInfo->multiply && typeInfo->initminmax &&
      typeInfo->dominmax) {
    return true;
  }

  return false;
}

bool CustomData_layer_has_interp(const struct CustomData *data, int layer_n)
{
  const LayerTypeInfo *typeInfo = layerType_getInfo(data->layers[layer_n].type);

  if (typeInfo->interp) {
    return true;
  }

  return false;
}

bool CustomData_has_math(const struct CustomData *data)
{
  /* interpolates a layer at a time */
  for (int i = 0; i < data->totlayer; i++) {
    if (CustomData_layer_has_math(data, i)) {
      return true;
    }
  }

  return false;
}

bool CustomData_bmesh_has_free(const struct CustomData *data)
{
  for (int i = 0; i < data->totlayer; i++) {
    if (!(data->layers[i].flag & CD_FLAG_NOFREE)) {
      const LayerTypeInfo *typeInfo = layerType_getInfo(data->layers[i].type);
      if (typeInfo->free) {
        return true;
      }
    }
  }
  return false;
}

bool CustomData_has_interp(const struct CustomData *data)
{
  /* interpolates a layer at a time */
  for (int i = 0; i < data->totlayer; i++) {
    if (CustomData_layer_has_interp(data, i)) {
      return true;
    }
  }

  return false;
}

bool CustomData_has_referenced(const struct CustomData *data)
{
  for (int i = 0; i < data->totlayer; i++) {
    if (data->layers[i].flag & CD_FLAG_NOFREE) {
      return true;
    }
  }
  return false;
}

void CustomData_data_copy_value(int type, const void *source, void *dest)
{
  const LayerTypeInfo *typeInfo = layerType_getInfo(type);

  if (!dest) {
    return;
  }

  if (typeInfo->copyvalue) {
    typeInfo->copyvalue(source, dest, CDT_MIX_NOMIX, 0.0f);
  }
  else {
    memcpy(dest, source, typeInfo->size);
  }
}

void CustomData_data_mix_value(
    int type, const void *source, void *dest, const int mixmode, const float mixfactor)
{
  const LayerTypeInfo *typeInfo = layerType_getInfo(type);

  if (!dest) {
    return;
  }

  if (typeInfo->copyvalue) {
    typeInfo->copyvalue(source, dest, mixmode, mixfactor);
  }
  else {
    /* Mere copy if no advanced interpolation is supported. */
    memcpy(dest, source, typeInfo->size);
  }
}

bool CustomData_data_equals(int type, const void *data1, const void *data2)
{
  const LayerTypeInfo *typeInfo = layerType_getInfo(type);

  if (typeInfo->equal) {
    return typeInfo->equal(data1, data2);
  }

  return !memcmp(data1, data2, typeInfo->size);
}

void CustomData_data_initminmax(int type, void *min, void *max)
{
  const LayerTypeInfo *typeInfo = layerType_getInfo(type);

  if (typeInfo->initminmax) {
    typeInfo->initminmax(min, max);
  }
}

void CustomData_data_dominmax(int type, const void *data, void *min, void *max)
{
  const LayerTypeInfo *typeInfo = layerType_getInfo(type);

  if (typeInfo->dominmax) {
    typeInfo->dominmax(data, min, max);
  }
}

void CustomData_data_multiply(int type, void *data, float fac)
{
  const LayerTypeInfo *typeInfo = layerType_getInfo(type);

  if (typeInfo->multiply) {
    typeInfo->multiply(data, fac);
  }
}

void CustomData_data_add(int type, void *data1, const void *data2)
{
  const LayerTypeInfo *typeInfo = layerType_getInfo(type);

  if (typeInfo->add) {
    typeInfo->add(data1, data2);
  }
}

void CustomData_bmesh_set(const CustomData *data, void *block, int type, const void *source)
{
  void *dest = CustomData_bmesh_get(data, block, type);
  const LayerTypeInfo *typeInfo = layerType_getInfo(type);

  if (!dest) {
    return;
  }

  if (typeInfo->copy) {
    typeInfo->copy(source, dest, 1);
  }
  else {
    memcpy(dest, source, typeInfo->size);
  }
}

void CustomData_bmesh_set_n(CustomData *data, void *block, int type, int n, const void *source)
{
  void *dest = CustomData_bmesh_get_n(data, block, type, n);
  const LayerTypeInfo *typeInfo = layerType_getInfo(type);

  if (!dest) {
    return;
  }

  if (typeInfo->copy) {
    typeInfo->copy(source, dest, 1);
  }
  else {
    memcpy(dest, source, typeInfo->size);
  }
}

void CustomData_bmesh_set_layer_n(CustomData *data, void *block, int n, const void *source)
{
  void *dest = CustomData_bmesh_get_layer_n(data, block, n);
  const LayerTypeInfo *typeInfo = layerType_getInfo(data->layers[n].type);

  if (!dest) {
    return;
  }

  if (typeInfo->copy) {
    typeInfo->copy(source, dest, 1);
  }
  else {
    memcpy(dest, source, typeInfo->size);
  }
}

void CustomData_bmesh_interp_n(CustomData *data,
                               const void **src_blocks_ofs,
                               const float *weights,
                               const float *sub_weights,
                               int count,
                               void *dst_block_ofs,
                               int n)
{
  BLI_assert(weights != nullptr);
  BLI_assert(count > 0);

  CustomDataLayer *layer = &data->layers[n];
  const LayerTypeInfo *typeInfo = layerType_getInfo(layer->type);

  typeInfo->interp(src_blocks_ofs, weights, sub_weights, count, dst_block_ofs);
}

void CustomData_bmesh_interp(CustomData *data,
                             const void **src_blocks,
                             const float *weights,
                             const float *sub_weights,
                             int count,
                             void *dst_block)
{
  if (count <= 0) {
    return;
  }

  void *source_buf[SOURCE_BUF_SIZE];
  const void **sources = (const void **)source_buf;

  /* Slow fallback in case we're interpolating a ridiculous number of elements. */
  if (count > SOURCE_BUF_SIZE) {
    sources = (const void **)MEM_malloc_arrayN(count, sizeof(*sources), __func__);
  }

  /* If no weights are given, generate default ones to produce an average result. */
  float default_weights_buf[SOURCE_BUF_SIZE];
  float *default_weights = nullptr;
  if (weights == nullptr) {
    default_weights = (count > SOURCE_BUF_SIZE) ?
                          (float *)MEM_mallocN(sizeof(*weights) * (size_t)count, __func__) :
                          default_weights_buf;
    copy_vn_fl(default_weights, count, 1.0f / count);
    weights = default_weights;
  }

  /* interpolates a layer at a time */
  for (int i = 0; i < data->totlayer; i++) {
    CustomDataLayer *layer = &data->layers[i];
    const LayerTypeInfo *typeInfo = layerType_getInfo(layer->type);
    if (typeInfo->interp) {
      for (int j = 0; j < count; j++) {
        sources[j] = POINTER_OFFSET(src_blocks[j], layer->offset);
      }
      CustomData_bmesh_interp_n(
          data, sources, weights, sub_weights, count, POINTER_OFFSET(dst_block, layer->offset), i);
    }
  }

  if (count > SOURCE_BUF_SIZE) {
    MEM_freeN((void *)sources);
  }
  if (!ELEM(default_weights, nullptr, default_weights_buf)) {
    MEM_freeN(default_weights);
  }
}

void CustomData_to_bmesh_block(const CustomData *source,
                               CustomData *dest,
                               int src_index,
                               void **dest_block,
                               bool use_default_init)
{
  if (*dest_block == nullptr) {
    CustomData_bmesh_alloc_block(dest, dest_block);
  }

  /* copies a layer at a time */
  int dest_i = 0;
  for (int src_i = 0; src_i < source->totlayer; src_i++) {

    /* find the first dest layer with type >= the source type
     * (this should work because layers are ordered by type)
     */
    while (dest_i < dest->totlayer && dest->layers[dest_i].type < source->layers[src_i].type) {
      if (use_default_init) {
        CustomData_bmesh_set_default_n(dest, dest_block, dest_i);
      }
      dest_i++;
    }

    /* if there are no more dest layers, we're done */
    if (dest_i >= dest->totlayer) {
      break;
    }

    /* if we found a matching layer, copy the data */
    if (dest->layers[dest_i].type == source->layers[src_i].type) {
      int offset = dest->layers[dest_i].offset;
      const void *src_data = source->layers[src_i].data;
      void *dest_data = POINTER_OFFSET(*dest_block, offset);

      const LayerTypeInfo *typeInfo = layerType_getInfo(dest->layers[dest_i].type);
      const size_t src_offset = (size_t)src_index * typeInfo->size;

      if (typeInfo->copy) {
        typeInfo->copy(POINTER_OFFSET(src_data, src_offset), dest_data, 1);
      }
      else {
        memcpy(dest_data, POINTER_OFFSET(src_data, src_offset), typeInfo->size);
      }

      /* if there are multiple source & dest layers of the same type,
       * we don't want to copy all source layers to the same dest, so
       * increment dest_i
       */
      dest_i++;
    }
  }

  if (use_default_init) {
    while (dest_i < dest->totlayer) {
      CustomData_bmesh_set_default_n(dest, dest_block, dest_i);
      dest_i++;
    }
  }
}

void CustomData_from_bmesh_block(const CustomData *source,
                                 CustomData *dest,
                                 void *src_block,
                                 int dest_index)
{
  /* copies a layer at a time */
  int dest_i = 0;
  for (int src_i = 0; src_i < source->totlayer; src_i++) {

    /* find the first dest layer with type >= the source type
     * (this should work because layers are ordered by type)
     */
    while (dest_i < dest->totlayer && dest->layers[dest_i].type < source->layers[src_i].type) {
      dest_i++;
    }

    /* if there are no more dest layers, we're done */
    if (dest_i >= dest->totlayer) {
      return;
    }

    /* if we found a matching layer, copy the data */
    if (dest->layers[dest_i].type == source->layers[src_i].type) {
      const LayerTypeInfo *typeInfo = layerType_getInfo(dest->layers[dest_i].type);
      int offset = source->layers[src_i].offset;
      const void *src_data = POINTER_OFFSET(src_block, offset);
      void *dst_data = POINTER_OFFSET(dest->layers[dest_i].data,
                                      (size_t)dest_index * typeInfo->size);

      if (typeInfo->copy) {
        typeInfo->copy(src_data, dst_data, 1);
      }
      else {
        memcpy(dst_data, src_data, typeInfo->size);
      }

      /* if there are multiple source & dest layers of the same type,
       * we don't want to copy all source layers to the same dest, so
       * increment dest_i
       */
      dest_i++;
    }
  }
}

void CustomData_file_write_info(int type, const char **r_struct_name, int *r_struct_num)
{
  const LayerTypeInfo *typeInfo = layerType_getInfo(type);

  *r_struct_name = typeInfo->structname;
  *r_struct_num = typeInfo->structnum;
}

void CustomData_blend_write_prepare(CustomData *data,
                                    CustomDataLayer **r_write_layers,
                                    CustomDataLayer *write_layers_buff,
                                    size_t write_layers_size)
{
  CustomDataLayer *write_layers = write_layers_buff;
  const size_t chunk_size = (write_layers_size > 0) ? write_layers_size : CD_TEMP_CHUNK_SIZE;

  const int totlayer = data->totlayer;
  int i, j;

  for (i = 0, j = 0; i < totlayer; i++) {
    CustomDataLayer *layer = &data->layers[i];
    /* Layers with this flag set are not written to file. */
    if ((layer->flag & CD_FLAG_NOCOPY) || layer->anonymous_id != nullptr) {
      data->totlayer--;
      // CLOG_WARN(&LOG, "skipping layer %p (%s)", layer, layer->name);
    }
    else {
      if (UNLIKELY((size_t)j >= write_layers_size)) {
        if (write_layers == write_layers_buff) {
          write_layers = (CustomDataLayer *)MEM_malloc_arrayN(
              (write_layers_size + chunk_size), sizeof(*write_layers), __func__);
          if (write_layers_buff) {
            memcpy(write_layers, write_layers_buff, sizeof(*write_layers) * write_layers_size);
          }
        }
        else {
          write_layers = (CustomDataLayer *)MEM_reallocN(
              write_layers, sizeof(*write_layers) * (write_layers_size + chunk_size));
        }
        write_layers_size += chunk_size;
      }
      write_layers[j++] = *layer;
    }
  }
  BLI_assert(j == data->totlayer);
  data->maxlayer = data->totlayer; /* We only write that much of data! */
  *r_write_layers = write_layers;
}

int CustomData_sizeof(int type)
{
  const LayerTypeInfo *typeInfo = layerType_getInfo(type);

  return typeInfo->size;
}

const char *CustomData_layertype_name(int type)
{
  return layerType_getName(type);
}

bool CustomData_layertype_is_singleton(int type)
{
  const LayerTypeInfo *typeInfo = layerType_getInfo(type);
  return typeInfo->defaultname == nullptr;
}

bool CustomData_layertype_is_dynamic(int type)
{
  const LayerTypeInfo *typeInfo = layerType_getInfo(type);

  return (typeInfo->free != nullptr);
}

int CustomData_layertype_layers_max(const int type)
{
  const LayerTypeInfo *typeInfo = layerType_getInfo(type);

  /* Same test as for singleton above. */
  if (typeInfo->defaultname == nullptr) {
    return 1;
  }
  if (typeInfo->layers_max == nullptr) {
    return -1;
  }

  return typeInfo->layers_max();
}

static bool cd_layer_find_dupe(CustomData *data, const char *name, int type, int index)
{
  /* see if there is a duplicate */
  for (int i = 0; i < data->totlayer; i++) {
    if (i != index) {
      CustomDataLayer *layer = &data->layers[i];

      if (CD_TYPE_AS_MASK(type) & CD_MASK_PROP_ALL) {
        if ((CD_TYPE_AS_MASK(layer->type) & CD_MASK_PROP_ALL) && STREQ(layer->name, name)) {
          return true;
        }
      }
      else {
        if (i != index && layer->type == type && STREQ(layer->name, name)) {
          return true;
        }
      }
    }
  }

  return false;
}

struct CustomDataUniqueCheckData {
  CustomData *data;
  int type;
  int index;
};

static bool customdata_unique_check(void *arg, const char *name)
{
  CustomDataUniqueCheckData *data_arg = static_cast<CustomDataUniqueCheckData *>(arg);
  return cd_layer_find_dupe(data_arg->data, name, data_arg->type, data_arg->index);
}

void CustomData_set_layer_unique_name(CustomData *data, int index)
{
  CustomDataLayer *nlayer = &data->layers[index];
  const LayerTypeInfo *typeInfo = layerType_getInfo(nlayer->type);

  CustomDataUniqueCheckData data_arg{data, nlayer->type, index};

  if (!typeInfo->defaultname) {
    return;
  }

  /* Set default name if none specified. Note we only call DATA_() when
   * needed to avoid overhead of locale lookups in the depsgraph. */
  if (nlayer->name[0] == '\0') {
    STRNCPY(nlayer->name, DATA_(typeInfo->defaultname));
  }

  BLI_uniquename_cb(
      customdata_unique_check, &data_arg, nullptr, '.', nlayer->name, sizeof(nlayer->name));
}

void CustomData_validate_layer_name(const CustomData *data,
                                    int type,
                                    const char *name,
                                    char *outname)
{
  int index = -1;

  /* if a layer name was given, try to find that layer */
  if (name[0]) {
    index = CustomData_get_named_layer_index(data, type, name);
  }

  if (index == -1) {
    /* either no layer was specified, or the layer we want has been
     * deleted, so assign the active layer to name
     */
    index = CustomData_get_active_layer_index(data, type);
    BLI_strncpy(outname, data->layers[index].name, MAX_CUSTOMDATA_LAYER_NAME);
  }
  else {
    BLI_strncpy(outname, name, MAX_CUSTOMDATA_LAYER_NAME);
  }
}

bool CustomData_verify_versions(struct CustomData *data, int index)
{
  const LayerTypeInfo *typeInfo;
  CustomDataLayer *layer = &data->layers[index];
  bool keeplayer = true;

  if (layer->type >= CD_NUMTYPES) {
    keeplayer = false; /* unknown layer type from future version */
  }
  else {
    typeInfo = layerType_getInfo(layer->type);

    if (!typeInfo->defaultname && (index > 0) && data->layers[index - 1].type == layer->type) {
      keeplayer = false; /* multiple layers of which we only support one */
    }
    /* This is a preemptive fix for cases that should not happen
     * (layers that should not be written in .blend files),
     * but can happen due to bugs (see e.g. T62318).
     * Also for forward compatibility, in future,
     * we may put into `.blend` file some currently un-written data types,
     * this should cover that case as well.
     * Better to be safe here, and fix issue on the fly rather than crash... */
    /* 0 structnum is used in writing code to tag layer types that should not be written. */
    else if (typeInfo->structnum == 0 &&
             /* XXX Not sure why those three are exception, maybe that should be fixed? */
             !ELEM(layer->type,
                   CD_PAINT_MASK,
                   CD_FACEMAP,
                   CD_MTEXPOLY,
                   CD_SCULPT_FACE_SETS,
                   CD_CREASE)) {
      keeplayer = false;
      CLOG_WARN(&LOG, ".blend file read: removing a data layer that should not have been written");
    }
  }

  if (!keeplayer) {
    for (int i = index + 1; i < data->totlayer; i++) {
      data->layers[i - 1] = data->layers[i];
    }
    data->totlayer--;
  }

  return keeplayer;
}

bool CustomData_layer_validate(CustomDataLayer *layer, const uint totitems, const bool do_fixes)
{
  const LayerTypeInfo *typeInfo = layerType_getInfo(layer->type);

  if (typeInfo->validate != nullptr) {
    return typeInfo->validate(layer->data, totitems, do_fixes);
  }

  return false;
}

void CustomData_layers__print(CustomData *data)
{
  printf("{\n");

  int i;
  const CustomDataLayer *layer;
  for (i = 0, layer = data->layers; i < data->totlayer; i++, layer++) {
    const char *name = CustomData_layertype_name(layer->type);
    const int size = CustomData_sizeof(layer->type);
    const char *structname;
    int structnum;
    CustomData_file_write_info(layer->type, &structname, &structnum);
    printf("        dict(name='%s', struct='%s', type=%d, ptr='%p', elem=%d, length=%d),\n",
           name,
           structname,
           layer->type,
           (const void *)layer->data,
           size,
           (int)(MEM_allocN_len(layer->data) / size));
  }

  printf("}\n");
}

/****************************** External Files *******************************/

static void customdata_external_filename(char filename[FILE_MAX],
                                         ID *id,
                                         CustomDataExternal *external)
{
  BLI_strncpy(filename, external->filename, FILE_MAX);
  BLI_path_abs(filename, ID_BLEND_PATH_FROM_GLOBAL(id));
}

void CustomData_external_reload(CustomData *data, ID *UNUSED(id), CustomDataMask mask, int totelem)
{
  for (int i = 0; i < data->totlayer; i++) {
    CustomDataLayer *layer = &data->layers[i];
    const LayerTypeInfo *typeInfo = layerType_getInfo(layer->type);

    if (!(mask & CD_TYPE_AS_MASK(layer->type))) {
      /* pass */
    }
    else if ((layer->flag & CD_FLAG_EXTERNAL) && (layer->flag & CD_FLAG_IN_MEMORY)) {
      if (typeInfo->free) {
        typeInfo->free(layer->data, totelem, typeInfo->size);
      }
      layer->flag &= ~CD_FLAG_IN_MEMORY;
    }
  }
}

void CustomData_external_read(CustomData *data, ID *id, CustomDataMask mask, int totelem)
{
  CustomDataExternal *external = data->external;
  CustomDataLayer *layer;
  char filename[FILE_MAX];
  int update = 0;

  if (!external) {
    return;
  }

  for (int i = 0; i < data->totlayer; i++) {
    layer = &data->layers[i];
    const LayerTypeInfo *typeInfo = layerType_getInfo(layer->type);

    if (!(mask & CD_TYPE_AS_MASK(layer->type))) {
      /* pass */
    }
    else if (layer->flag & CD_FLAG_IN_MEMORY) {
      /* pass */
    }
    else if ((layer->flag & CD_FLAG_EXTERNAL) && typeInfo->read) {
      update = 1;
    }
  }

  if (!update) {
    return;
  }

  customdata_external_filename(filename, id, external);

  CDataFile *cdf = cdf_create(CDF_TYPE_MESH);
  if (!cdf_read_open(cdf, filename)) {
    cdf_free(cdf);
    CLOG_ERROR(&LOG, "Failed to read %s layer from %s.", layerType_getName(layer->type), filename);
    return;
  }

  for (int i = 0; i < data->totlayer; i++) {
    layer = &data->layers[i];
    const LayerTypeInfo *typeInfo = layerType_getInfo(layer->type);

    if (!(mask & CD_TYPE_AS_MASK(layer->type))) {
      /* pass */
    }
    else if (layer->flag & CD_FLAG_IN_MEMORY) {
      /* pass */
    }
    else if ((layer->flag & CD_FLAG_EXTERNAL) && typeInfo->read) {
      CDataFileLayer *blay = cdf_layer_find(cdf, layer->type, layer->name);

      if (blay) {
        if (cdf_read_layer(cdf, blay)) {
          if (typeInfo->read(cdf, layer->data, totelem)) {
            /* pass */
          }
          else {
            break;
          }
          layer->flag |= CD_FLAG_IN_MEMORY;
        }
        else {
          break;
        }
      }
    }
  }

  cdf_read_close(cdf);
  cdf_free(cdf);
}

void CustomData_external_write(
    CustomData *data, ID *id, CustomDataMask mask, int totelem, int free)
{
  CustomDataExternal *external = data->external;
  int update = 0;
  char filename[FILE_MAX];

  if (!external) {
    return;
  }

  /* test if there is anything to write */
  for (int i = 0; i < data->totlayer; i++) {
    CustomDataLayer *layer = &data->layers[i];
    const LayerTypeInfo *typeInfo = layerType_getInfo(layer->type);

    if (!(mask & CD_TYPE_AS_MASK(layer->type))) {
      /* pass */
    }
    else if ((layer->flag & CD_FLAG_EXTERNAL) && typeInfo->write) {
      update = 1;
    }
  }

  if (!update) {
    return;
  }

  /* make sure data is read before we try to write */
  CustomData_external_read(data, id, mask, totelem);
  customdata_external_filename(filename, id, external);

  CDataFile *cdf = cdf_create(CDF_TYPE_MESH);

  for (int i = 0; i < data->totlayer; i++) {
    CustomDataLayer *layer = &data->layers[i];
    const LayerTypeInfo *typeInfo = layerType_getInfo(layer->type);

    if ((layer->flag & CD_FLAG_EXTERNAL) && typeInfo->filesize) {
      if (layer->flag & CD_FLAG_IN_MEMORY) {
        cdf_layer_add(
            cdf, layer->type, layer->name, typeInfo->filesize(cdf, layer->data, totelem));
      }
      else {
        cdf_free(cdf);
        return; /* read failed for a layer! */
      }
    }
  }

  if (!cdf_write_open(cdf, filename)) {
    CLOG_ERROR(&LOG, "Failed to open %s for writing.", filename);
    cdf_free(cdf);
    return;
  }

  int i;
  for (i = 0; i < data->totlayer; i++) {
    CustomDataLayer *layer = &data->layers[i];
    const LayerTypeInfo *typeInfo = layerType_getInfo(layer->type);

    if ((layer->flag & CD_FLAG_EXTERNAL) && typeInfo->write) {
      CDataFileLayer *blay = cdf_layer_find(cdf, layer->type, layer->name);

      if (cdf_write_layer(cdf, blay)) {
        if (typeInfo->write(cdf, layer->data, totelem)) {
          /* pass */
        }
        else {
          break;
        }
      }
      else {
        break;
      }
    }
  }

  if (i != data->totlayer) {
    CLOG_ERROR(&LOG, "Failed to write data to %s.", filename);
    cdf_write_close(cdf);
    cdf_free(cdf);
    return;
  }

  for (i = 0; i < data->totlayer; i++) {
    CustomDataLayer *layer = &data->layers[i];
    const LayerTypeInfo *typeInfo = layerType_getInfo(layer->type);

    if ((layer->flag & CD_FLAG_EXTERNAL) && typeInfo->write) {
      if (free) {
        if (typeInfo->free) {
          typeInfo->free(layer->data, totelem, typeInfo->size);
        }
        layer->flag &= ~CD_FLAG_IN_MEMORY;
      }
    }
  }

  cdf_write_close(cdf);
  cdf_free(cdf);
}

void CustomData_external_add(
    CustomData *data, ID *UNUSED(id), int type, int UNUSED(totelem), const char *filename)
{
  CustomDataExternal *external = data->external;

  int layer_index = CustomData_get_active_layer_index(data, type);
  if (layer_index == -1) {
    return;
  }

  CustomDataLayer *layer = &data->layers[layer_index];

  if (layer->flag & CD_FLAG_EXTERNAL) {
    return;
  }

  if (!external) {
    external = MEM_cnew<CustomDataExternal>(__func__);
    data->external = external;
  }
  BLI_strncpy(external->filename, filename, sizeof(external->filename));

  layer->flag |= CD_FLAG_EXTERNAL | CD_FLAG_IN_MEMORY;
}

void CustomData_external_remove(CustomData *data, ID *id, int type, int totelem)
{
  CustomDataExternal *external = data->external;

  int layer_index = CustomData_get_active_layer_index(data, type);
  if (layer_index == -1) {
    return;
  }

  CustomDataLayer *layer = &data->layers[layer_index];

  if (!external) {
    return;
  }

  if (layer->flag & CD_FLAG_EXTERNAL) {
    if (!(layer->flag & CD_FLAG_IN_MEMORY)) {
      CustomData_external_read(data, id, CD_TYPE_AS_MASK(layer->type), totelem);
    }

    layer->flag &= ~CD_FLAG_EXTERNAL;
  }
}

bool CustomData_external_test(CustomData *data, int type)
{
  int layer_index = CustomData_get_active_layer_index(data, type);
  if (layer_index == -1) {
    return false;
  }

  CustomDataLayer *layer = &data->layers[layer_index];
  return (layer->flag & CD_FLAG_EXTERNAL) != 0;
}

/* ********** Mesh-to-mesh data transfer ********** */
static void copy_bit_flag(void *dst, const void *src, const size_t data_size, const uint64_t flag)
{
#define COPY_BIT_FLAG(_type, _dst, _src, _f) \
  { \
    const _type _val = *((_type *)(_src)) & ((_type)(_f)); \
    *((_type *)(_dst)) &= ~((_type)(_f)); \
    *((_type *)(_dst)) |= _val; \
  } \
  (void)0

  switch (data_size) {
    case 1:
      COPY_BIT_FLAG(uint8_t, dst, src, flag);
      break;
    case 2:
      COPY_BIT_FLAG(uint16_t, dst, src, flag);
      break;
    case 4:
      COPY_BIT_FLAG(uint32_t, dst, src, flag);
      break;
    case 8:
      COPY_BIT_FLAG(uint64_t, dst, src, flag);
      break;
    default:
      // CLOG_ERROR(&LOG, "Unknown flags-container size (%zu)", datasize);
      break;
  }

#undef COPY_BIT_FLAG
}

static bool check_bit_flag(const void *data, const size_t data_size, const uint64_t flag)
{
  switch (data_size) {
    case 1:
      return ((*((uint8_t *)data) & ((uint8_t)flag)) != 0);
    case 2:
      return ((*((uint16_t *)data) & ((uint16_t)flag)) != 0);
    case 4:
      return ((*((uint32_t *)data) & ((uint32_t)flag)) != 0);
    case 8:
      return ((*((uint64_t *)data) & ((uint64_t)flag)) != 0);
    default:
      // CLOG_ERROR(&LOG, "Unknown flags-container size (%zu)", datasize);
      return false;
  }
}

static void customdata_data_transfer_interp_generic(const CustomDataTransferLayerMap *laymap,
                                                    void *data_dst,
                                                    const void **sources,
                                                    const float *weights,
                                                    const int count,
                                                    const float mix_factor)
{
  BLI_assert(weights != nullptr);
  BLI_assert(count > 0);

  /* Fake interpolation, we actually copy highest weighted source to dest.
   * Note we also handle bitflags here,
   * in which case we rather choose to transfer value of elements totaling
   * more than 0.5 of weight. */
  int best_src_idx = 0;

  const int data_type = laymap->data_type;
  const int mix_mode = laymap->mix_mode;

  size_t data_size;
  const uint64_t data_flag = laymap->data_flag;

  cd_interp interp_cd = nullptr;
  cd_copy copy_cd = nullptr;

  if (!sources) {
    /* Not supported here, abort. */
    return;
  }

  if (data_type & CD_FAKE) {
    data_size = laymap->data_size;
  }
  else {
    const LayerTypeInfo *type_info = layerType_getInfo(data_type);

    data_size = (size_t)type_info->size;
    interp_cd = type_info->interp;
    copy_cd = type_info->copy;
  }

  void *tmp_dst = MEM_mallocN(data_size, __func__);

  if (count > 1 && !interp_cd) {
    if (data_flag) {
      /* Boolean case, we can 'interpolate' in two groups,
       * and choose value from highest weighted group. */
      float tot_weight_true = 0.0f;
      int item_true_idx = -1, item_false_idx = -1;

      for (int i = 0; i < count; i++) {
        if (check_bit_flag(sources[i], data_size, data_flag)) {
          tot_weight_true += weights[i];
          item_true_idx = i;
        }
        else {
          item_false_idx = i;
        }
      }
      best_src_idx = (tot_weight_true >= 0.5f) ? item_true_idx : item_false_idx;
    }
    else {
      /* We just choose highest weighted source. */
      float max_weight = 0.0f;

      for (int i = 0; i < count; i++) {
        if (weights[i] > max_weight) {
          max_weight = weights[i];
          best_src_idx = i;
        }
      }
    }
  }

  BLI_assert(best_src_idx >= 0);

  if (interp_cd) {
    interp_cd(sources, weights, nullptr, count, tmp_dst);
  }
  else if (data_flag) {
    copy_bit_flag(tmp_dst, sources[best_src_idx], data_size, data_flag);
  }
  /* No interpolation, just copy highest weight source element's data. */
  else if (copy_cd) {
    copy_cd(sources[best_src_idx], tmp_dst, 1);
  }
  else {
    memcpy(tmp_dst, sources[best_src_idx], data_size);
  }

  if (data_flag) {
    /* Bool flags, only copy if dest data is set (resp. unset) -
     * only 'advanced' modes we can support here! */
    if (mix_factor >= 0.5f && ((mix_mode == CDT_MIX_TRANSFER) ||
                               (mix_mode == CDT_MIX_REPLACE_ABOVE_THRESHOLD &&
                                check_bit_flag(data_dst, data_size, data_flag)) ||
                               (mix_mode == CDT_MIX_REPLACE_BELOW_THRESHOLD &&
                                !check_bit_flag(data_dst, data_size, data_flag)))) {
      copy_bit_flag(data_dst, tmp_dst, data_size, data_flag);
    }
  }
  else if (!(data_type & CD_FAKE)) {
    CustomData_data_mix_value(data_type, tmp_dst, data_dst, mix_mode, mix_factor);
  }
  /* Else we can do nothing by default, needs custom interp func!
   * Note this is here only for sake of consistency, not expected to be used much actually? */
  else {
    if (mix_factor >= 0.5f) {
      memcpy(data_dst, tmp_dst, data_size);
    }
  }

  MEM_freeN(tmp_dst);
}

void customdata_data_transfer_interp_normal_normals(const CustomDataTransferLayerMap *laymap,
                                                    void *data_dst,
                                                    const void **sources,
                                                    const float *weights,
                                                    const int count,
                                                    const float mix_factor)
{
  BLI_assert(weights != nullptr);
  BLI_assert(count > 0);

  const int data_type = laymap->data_type;
  const int mix_mode = laymap->mix_mode;

  SpaceTransform *space_transform = static_cast<SpaceTransform *>(laymap->interp_data);

  const LayerTypeInfo *type_info = layerType_getInfo(data_type);
  cd_interp interp_cd = type_info->interp;

  float tmp_dst[3];

  BLI_assert(data_type == CD_NORMAL);

  if (!sources) {
    /* Not supported here, abort. */
    return;
  }

  interp_cd(sources, weights, nullptr, count, tmp_dst);
  if (space_transform) {
    /* tmp_dst is in source space so far, bring it back in destination space. */
    BLI_space_transform_invert_normal(space_transform, tmp_dst);
  }

  CustomData_data_mix_value(data_type, tmp_dst, data_dst, mix_mode, mix_factor);
}

void CustomData_data_transfer(const MeshPairRemap *me_remap,
                              const CustomDataTransferLayerMap *laymap)
{
  MeshPairRemapItem *mapit = me_remap->items;
  const int totelem = me_remap->items_num;

  const int data_type = laymap->data_type;
  const void *data_src = laymap->data_src;
  void *data_dst = laymap->data_dst;

  size_t data_step;
  size_t data_size;
  size_t data_offset;

  cd_datatransfer_interp interp = nullptr;

  size_t tmp_buff_size = 32;
  const void **tmp_data_src = nullptr;

  /* NOTE: null data_src may happen and be valid (see vgroups...). */
  if (!data_dst) {
    return;
  }

  if (data_src) {
    tmp_data_src = (const void **)MEM_malloc_arrayN(
        tmp_buff_size, sizeof(*tmp_data_src), __func__);
  }

  if (data_type & CD_FAKE) {
    data_step = laymap->elem_size;
    data_size = laymap->data_size;
    data_offset = laymap->data_offset;
  }
  else {
    const LayerTypeInfo *type_info = layerType_getInfo(data_type);

    /* NOTE: we can use 'fake' CDLayers, like e.g. for crease, bweight, etc. :/. */
    data_size = (size_t)type_info->size;
    data_step = laymap->elem_size ? laymap->elem_size : data_size;
    data_offset = laymap->data_offset;
  }

  interp = laymap->interp ? laymap->interp : customdata_data_transfer_interp_generic;

  for (int i = 0; i < totelem; i++, data_dst = POINTER_OFFSET(data_dst, data_step), mapit++) {
    const int sources_num = mapit->sources_num;
    const float mix_factor = laymap->mix_factor *
                             (laymap->mix_weights ? laymap->mix_weights[i] : 1.0f);

    if (!sources_num) {
      /* No sources for this element, skip it. */
      continue;
    }

    if (tmp_data_src) {
      if (UNLIKELY(sources_num > tmp_buff_size)) {
        tmp_buff_size = (size_t)sources_num;
        tmp_data_src = (const void **)MEM_reallocN((void *)tmp_data_src,
                                                   sizeof(*tmp_data_src) * tmp_buff_size);
      }

      for (int j = 0; j < sources_num; j++) {
        const size_t src_idx = (size_t)mapit->indices_src[j];
        tmp_data_src[j] = POINTER_OFFSET(data_src, (data_step * src_idx) + data_offset);
      }
    }

    interp(laymap,
           POINTER_OFFSET(data_dst, data_offset),
           tmp_data_src,
           mapit->weights_src,
           sources_num,
           mix_factor);
  }

  MEM_SAFE_FREE(tmp_data_src);
}

static void write_mdisps(BlendWriter *writer, int count, MDisps *mdlist, int external)
{
  if (mdlist) {
    BLO_write_struct_array(writer, MDisps, count, mdlist);
    for (int i = 0; i < count; i++) {
      MDisps *md = &mdlist[i];
      if (md->disps) {
        if (!external) {
          BLO_write_float3_array(writer, md->totdisp, &md->disps[0][0]);
        }
      }

      if (md->hidden) {
        BLO_write_raw(writer, BLI_BITMAP_SIZE(md->totdisp), md->hidden);
      }
    }
  }
}

static void write_grid_paint_mask(BlendWriter *writer, int count, GridPaintMask *grid_paint_mask)
{
  if (grid_paint_mask) {
    BLO_write_struct_array(writer, GridPaintMask, count, grid_paint_mask);
    for (int i = 0; i < count; i++) {
      GridPaintMask *gpm = &grid_paint_mask[i];
      if (gpm->data) {
        const int gridsize = BKE_ccg_gridsize(gpm->level);
        BLO_write_raw(writer, sizeof(*gpm->data) * gridsize * gridsize, gpm->data);
      }
    }
  }
}

void CustomData_blend_write(BlendWriter *writer,
                            CustomData *data,
                            CustomDataLayer *layers,
                            int count,
                            CustomDataMask cddata_mask,
                            ID *id)
{
  /* write external customdata (not for undo) */
  if (data->external && !BLO_write_is_undo(writer)) {
    CustomData_external_write(data, id, cddata_mask, count, 0);
  }

  BLO_write_struct_array_at_address(writer, CustomDataLayer, data->totlayer, data->layers, layers);

  for (int i = 0; i < data->totlayer; i++) {
    CustomDataLayer *layer = &layers[i];

    if (layer->type == CD_MDEFORMVERT) {
      /* layer types that allocate own memory need special handling */
      BKE_defvert_blend_write(writer, count, static_cast<struct MDeformVert *>(layer->data));
    }
    else if (layer->type == CD_MDISPS) {
      write_mdisps(
          writer, count, static_cast<MDisps *>(layer->data), layer->flag & CD_FLAG_EXTERNAL);
    }
    else if (layer->type == CD_PAINT_MASK) {
      const float *layer_data = static_cast<const float *>(layer->data);
      BLO_write_raw(writer, sizeof(*layer_data) * count, layer_data);
    }
    else if (layer->type == CD_SCULPT_FACE_SETS) {
      const float *layer_data = static_cast<const float *>(layer->data);
      BLO_write_raw(writer, sizeof(*layer_data) * count, layer_data);
    }
    else if (layer->type == CD_GRID_PAINT_MASK) {
      write_grid_paint_mask(writer, count, static_cast<GridPaintMask *>(layer->data));
    }
    else if (layer->type == CD_FACEMAP) {
      const int *layer_data = static_cast<const int *>(layer->data);
      BLO_write_raw(writer, sizeof(*layer_data) * count, layer_data);
    }
    else if (layer->type == CD_PROP_BOOL) {
      const bool *layer_data = static_cast<const bool *>(layer->data);
      BLO_write_raw(writer, sizeof(*layer_data) * count, layer_data);
    }
    else if (layer->type == CD_CREASE) {
      const float *layer_data = static_cast<const float *>(layer->data);
      BLO_write_raw(writer, sizeof(*layer_data) * count, layer_data);
    }
    else {
      const char *structname;
      int structnum;
      CustomData_file_write_info(layer->type, &structname, &structnum);
      if (structnum) {
        int datasize = structnum * count;
        BLO_write_struct_array_by_name(writer, structname, datasize, layer->data);
      }
      else if (!BLO_write_is_undo(writer)) { /* Do not warn on undo. */
        printf("%s error: layer '%s':%d - can't be written to file\n",
               __func__,
               structname,
               layer->type);
      }
    }
  }

  if (data->external) {
    BLO_write_struct(writer, CustomDataExternal, data->external);
  }
}

static void blend_read_mdisps(BlendDataReader *reader, int count, MDisps *mdisps, int external)
{
  if (mdisps) {
    for (int i = 0; i < count; i++) {
      BLO_read_data_address(reader, &mdisps[i].disps);
      BLO_read_data_address(reader, &mdisps[i].hidden);

      if (mdisps[i].totdisp && !mdisps[i].level) {
        /* this calculation is only correct for loop mdisps;
         * if loading pre-BMesh face mdisps this will be
         * overwritten with the correct value in
         * bm_corners_to_loops() */
        float gridsize = sqrtf(mdisps[i].totdisp);
        mdisps[i].level = (int)(logf(gridsize - 1.0f) / (float)M_LN2) + 1;
      }

      if (BLO_read_requires_endian_switch(reader) && (mdisps[i].disps)) {
        /* DNA_struct_switch_endian doesn't do endian swap for (*disps)[] */
        /* this does swap for data written at write_mdisps() - readfile.c */
        BLI_endian_switch_float_array(*mdisps[i].disps, mdisps[i].totdisp * 3);
      }
      if (!external && !mdisps[i].disps) {
        mdisps[i].totdisp = 0;
      }
    }
  }
}

static void blend_read_paint_mask(BlendDataReader *reader,
                                  int count,
                                  GridPaintMask *grid_paint_mask)
{
  if (grid_paint_mask) {
    for (int i = 0; i < count; i++) {
      GridPaintMask *gpm = &grid_paint_mask[i];
      if (gpm->data) {
        BLO_read_data_address(reader, &gpm->data);
      }
    }
  }
}

void CustomData_blend_read(BlendDataReader *reader, CustomData *data, int count)
{
  BLO_read_data_address(reader, &data->layers);

  /* Annoying workaround for bug T31079 loading legacy files with
   * no polygons _but_ have stale custom-data. */
  if (UNLIKELY(count == 0 && data->layers == nullptr && data->totlayer != 0)) {
    CustomData_reset(data);
    return;
  }

  BLO_read_data_address(reader, &data->external);

  int i = 0;
  while (i < data->totlayer) {
    CustomDataLayer *layer = &data->layers[i];

    if (layer->flag & CD_FLAG_EXTERNAL) {
      layer->flag &= ~CD_FLAG_IN_MEMORY;
    }

    layer->flag &= ~CD_FLAG_NOFREE;

    if (CustomData_verify_versions(data, i)) {
      BLO_read_data_address(reader, &layer->data);
      if (layer->data == nullptr && count > 0 && layer->type == CD_PROP_BOOL) {
        /* Usually this should never happen, except when a custom data layer has not been written
         * to a file correctly. */
        CLOG_WARN(&LOG, "Reallocating custom data layer that was not saved correctly.");
        const LayerTypeInfo *info = layerType_getInfo(layer->type);
        layer->data = MEM_calloc_arrayN((size_t)count, info->size, layerType_getName(layer->type));
        if (info->set_default) {
          info->set_default(layer->data, count);
        }
      }
      if (layer->type == CD_MDISPS) {
        blend_read_mdisps(
            reader, count, static_cast<MDisps *>(layer->data), layer->flag & CD_FLAG_EXTERNAL);
      }
      else if (layer->type == CD_GRID_PAINT_MASK) {
        blend_read_paint_mask(reader, count, static_cast<GridPaintMask *>(layer->data));
      }
      i++;
    }
  }

  CustomData_update_typemap(data);
}

#ifndef NDEBUG

void CustomData_debug_info_from_layers(const CustomData *data, const char *indent, DynStr *dynstr)
{
  for (int type = 0; type < CD_NUMTYPES; type++) {
    if (CustomData_has_layer(data, type)) {
      /* NOTE: doesn't account for multiple layers. */
      const char *name = CustomData_layertype_name(type);
      const int size = CustomData_sizeof(type);
      const void *pt = CustomData_get_layer(data, type);
      const int pt_size = pt ? (int)(MEM_allocN_len(pt) / size) : 0;
      const char *structname;
      int structnum;
      CustomData_file_write_info(type, &structname, &structnum);
      BLI_dynstr_appendf(
          dynstr,
          "%sdict(name='%s', struct='%s', type=%d, ptr='%p', elem=%d, length=%d),\n",
          indent,
          name,
          structname,
          type,
          (const void *)pt,
          size,
          pt_size);
    }
  }
}

#endif /* NDEBUG */<|MERGE_RESOLUTION|>--- conflicted
+++ resolved
@@ -1933,19 +1933,7 @@
     (CD_MASK_MLOOP | CD_MASK_MDISPS | CD_MASK_MLOOPUV | CD_MASK_MLOOPCOL |
      CD_MASK_CUSTOMLOOPNORMAL | CD_MASK_GRID_PAINT_MASK | CD_MASK_PROP_ALL),
 };
-<<<<<<< HEAD
-const CustomData_MeshMasks CD_MASK_EDITMESH = {
-    /* vmask */ (CD_MASK_MDEFORMVERT | CD_MASK_PAINT_MASK | CD_MASK_MVERT_SKIN | CD_MASK_SHAPEKEY |
-                 CD_MASK_SHAPE_KEYINDEX | CD_MASK_PROP_ALL | CD_MASK_PROP_COLOR | CD_MASK_CREASE),
-    /* emask */ (CD_MASK_PROP_ALL),
-    /* fmask */ 0,
-    /* pmask */ (CD_MASK_FACEMAP | CD_MASK_RECAST | CD_MASK_PROP_ALL | CD_MASK_SCULPT_FACE_SETS),
-    /* lmask */
-    (CD_MASK_MDISPS | CD_MASK_MLOOPUV | CD_MASK_MLOOPCOL | CD_MASK_CUSTOMLOOPNORMAL |
-     CD_MASK_GRID_PAINT_MASK | CD_MASK_PROP_ALL),
-};
-=======
->>>>>>> ad53cb0b
+
 const CustomData_MeshMasks CD_MASK_DERIVEDMESH = {
     /* vmask */ (CD_MASK_ORIGINDEX | CD_MASK_MDEFORMVERT | CD_MASK_SHAPEKEY | CD_MASK_MVERT_SKIN |
                  CD_MASK_PAINT_MASK | CD_MASK_ORCO | CD_MASK_CLOTH_ORCO | CD_MASK_PROP_ALL |
