/* SPDX-FileCopyrightText: 2006 Blender Authors
 *
 * SPDX-License-Identifier: GPL-2.0-or-later */

/** \file
 * \ingroup bke
 * Implementation of CustomData.
 *
 * BKE_customdata.hh contains the function prototypes for this file.
 */

#include <algorithm>

#include "MEM_guardedalloc.h"

/* Since we have versioning code here (CustomData_verify_versions()). */
#define DNA_DEPRECATED_ALLOW

#include "DNA_ID.h"
#include "DNA_customdata_types.h"
#include "DNA_meshdata_types.h"
#include "DNA_modifier_enums.h"

#include "BLI_bit_vector.hh"
#include "BLI_bitmap.h"
#include "BLI_index_range.hh"
#include "BLI_math_color_blend.h"
#include "BLI_math_quaternion_types.hh"
#include "BLI_math_vector.hh"
#include "BLI_memory_counter.hh"
#include "BLI_mempool.h"
#include "BLI_path_utils.hh"
#include "BLI_resource_scope.hh"
#include "BLI_set.hh"
#include "BLI_span.hh"
#include "BLI_string.h"
#include "BLI_string_ref.hh"
#include "BLI_string_utf8.h"
#include "BLI_string_utils.hh"
#include "BLI_utildefines.h"

#ifndef NDEBUG
#  include "BLI_dynstr.h"
#endif

#include "BLT_translation.hh"

#include "BKE_anonymous_attribute_id.hh"
#include "BKE_attribute_legacy_convert.hh"
#include "BKE_attribute_math.hh"
#include "BKE_attribute_storage.hh"
#include "BKE_customdata.hh"
#include "BKE_customdata_file.h"
#include "BKE_deform.hh"
#include "BKE_library.hh"
#include "BKE_main.hh"
#include "BKE_mesh_remap.hh"
#include "BKE_multires.hh"
#include "BKE_subsurf.hh"

#include "BLO_read_write.hh"

#include "bmesh.hh"

#include "CLG_log.h"

/* only for customdata_data_transfer_interp_normal_normals */
#include "data_transfer_intern.hh"

using blender::Array;
using blender::BitVector;
using blender::float2;
using blender::ImplicitSharingInfo;
using blender::IndexRange;
using blender::MutableSpan;
using blender::Set;
using blender::Span;
using blender::StringRef;
using blender::Vector;

/* number of layers to add when growing a CustomData object */
#define CUSTOMDATA_GROW 5

/* ensure typemap size is ok */
BLI_STATIC_ASSERT(BOUNDED_ARRAY_TYPE_SIZE<decltype(CustomData::typemap)>() == CD_NUMTYPES,
                  "size mismatch");

static CLG_LogRef LOG = {"geom.customdata"};

/* -------------------------------------------------------------------- */
/** \name Mesh Mask Utilities
 * \{ */

void CustomData_MeshMasks_update(CustomData_MeshMasks *mask_dst,
                                 const CustomData_MeshMasks *mask_src)
{
  mask_dst->vmask |= mask_src->vmask;
  mask_dst->emask |= mask_src->emask;
  mask_dst->fmask |= mask_src->fmask;
  mask_dst->pmask |= mask_src->pmask;
  mask_dst->lmask |= mask_src->lmask;
}

bool CustomData_MeshMasks_are_matching(const CustomData_MeshMasks *mask_ref,
                                       const CustomData_MeshMasks *mask_required)
{
  return (((mask_required->vmask & mask_ref->vmask) == mask_required->vmask) &&
          ((mask_required->emask & mask_ref->emask) == mask_required->emask) &&
          ((mask_required->fmask & mask_ref->fmask) == mask_required->fmask) &&
          ((mask_required->pmask & mask_ref->pmask) == mask_required->pmask) &&
          ((mask_required->lmask & mask_ref->lmask) == mask_required->lmask));
}

/** \} */

/* -------------------------------------------------------------------- */
/** \name Layer Type Information Struct
 * \{ */

struct LayerTypeInfo {
  int size; /* the memory size of one element of this layer's data */
  int alignment;

  /** name of the struct used, for file writing */
  const char *structname;
  /** number of structs per element, for file writing */
  int structnum;

  /**
   * default layer name.
   *
   * \note when null this is a way to ensure there is only ever one item
   * see: CustomData_layertype_is_singleton().
   */
  const char *defaultname;

  /**
   * a function to copy count elements of this layer's data
   * (deep copy if appropriate)
   * if null, memcpy is used
   */
  cd_copy copy;

  /**
   * a function to destruct this layer's data.
   *
   * \note implementations should make sure that the data pointer itself is not freed.
   */
  cd_free free;

  /**
   * a function to interpolate between count source elements of this
   * layer's data and store the result in dest
   * if weights == null or sub_weights == null, they should default to 1
   *
   * weights gives the weight for each element in sources
   * sub_weights gives the sub-element weights for each element in sources
   *    (there should be (sub element count)^2 weights per element)
   * count gives the number of elements in sources
   *
   * \note in some cases `dest` pointer is in `sources` so all functions have to take this
   * into account and delay applying changes while reading from sources. See #32395.
   */
  cd_interp interp;

  /** a function to swap the data in corners of the element */
  void (*swap)(void *data, const int *corner_indices);

  /**
   * Set values to the type's default. If undefined, the default is assumed to be zeroes.
   * Memory pointed to by #data is expected to be uninitialized.
   */
  cd_set_default_value set_default_value;
  /**
   * Construct and fill a valid value for the type. Necessary for non-trivial types.
   * Memory pointed to by #data is expected to be uninitialized.
   */
  void (*construct)(void *data, int count);

  /** A function used by mesh validating code, must ensures passed item has valid data. */
  cd_validate validate;

  /** Functions necessary for geometry collapse. */
  bool (*equal)(const void *data1, const void *data2);
  void (*multiply)(void *data, float fac);
  void (*initminmax)(void *min, void *max);
  void (*add)(void *data1, const void *data2);
  void (*dominmax)(const void *data1, void *min, void *max);
  void (*copyvalue)(const void *source, void *dest, int mixmode, const float mixfactor);

  /** A function to read data from a cdf file. */
  bool (*read)(CDataFile *cdf, void *data, int count);

  /** A function to write data to a cdf file. */
  bool (*write)(CDataFile *cdf, const void *data, int count);

  /** A function to determine file size. */
  size_t (*filesize)(CDataFile *cdf, const void *data, int count);

  /**
   * A function to determine max allowed number of layers,
   * should be null or return -1 if no limit.
   */
  int (*layers_max)();
};

/** \} */

/* -------------------------------------------------------------------- */
/** \name Callbacks for (#MDeformVert, #CD_MDEFORMVERT)
 * \{ */

static void layerCopy_mdeformvert(const void *source, void *dest, const int count)
{
  int i, size = sizeof(MDeformVert);

  memcpy(dest, source, count * size);

  for (i = 0; i < count; i++) {
    MDeformVert *dvert = static_cast<MDeformVert *>(POINTER_OFFSET(dest, i * size));

    if (dvert->totweight) {
      MDeformWeight *dw = MEM_malloc_arrayN<MDeformWeight>(size_t(dvert->totweight), __func__);

      memcpy(dw, dvert->dw, dvert->totweight * sizeof(*dw));
      dvert->dw = dw;
    }
    else {
      dvert->dw = nullptr;
    }
  }
}

static void layerFree_mdeformvert(void *data, const int count)
{
  for (MDeformVert &dvert : MutableSpan(static_cast<MDeformVert *>(data), count)) {
    if (dvert.dw) {
      MEM_freeN(dvert.dw);
      dvert.dw = nullptr;
      dvert.totweight = 0;
    }
  }
}

static void layerInterp_mdeformvert(const void **sources,
                                    const float *weights,
                                    const float * /*sub_weights*/,
                                    const int count,
                                    void *dest)
{
  /* A single linked list of #MDeformWeight's.
   * use this to avoid double allocations (which #LinkNode would do). */
  struct MDeformWeight_Link {
    MDeformWeight_Link *next;
    MDeformWeight dw;
  };

  MDeformVert *dvert = static_cast<MDeformVert *>(dest);
  MDeformWeight_Link *dest_dwlink = nullptr;
  MDeformWeight_Link *node;

  /* build a list of unique def_nrs for dest */
  int totweight = 0;
  for (int i = 0; i < count; i++) {
    const MDeformVert *source = static_cast<const MDeformVert *>(sources[i]);
    float interp_weight = weights[i];

    for (int j = 0; j < source->totweight; j++) {
      MDeformWeight *dw = &source->dw[j];
      float weight = dw->weight * interp_weight;

      if (weight == 0.0f) {
        continue;
      }

      for (node = dest_dwlink; node; node = node->next) {
        MDeformWeight *tmp_dw = &node->dw;

        if (tmp_dw->def_nr == dw->def_nr) {
          tmp_dw->weight += weight;
          break;
        }
      }

      /* if this def_nr is not in the list, add it */
      if (!node) {
        MDeformWeight_Link *tmp_dwlink = static_cast<MDeformWeight_Link *>(
            alloca(sizeof(*tmp_dwlink)));
        tmp_dwlink->dw.def_nr = dw->def_nr;
        tmp_dwlink->dw.weight = weight;

        /* Inline linked-list. */
        tmp_dwlink->next = dest_dwlink;
        dest_dwlink = tmp_dwlink;

        totweight++;
      }
    }
  }

  /* Delay writing to the destination in case dest is in sources. */

  /* now we know how many unique deform weights there are, so realloc */
  if (dvert->dw && (dvert->totweight == totweight)) {
    /* pass (fast-path if we don't need to realloc). */
  }
  else {
    if (dvert->dw) {
      MEM_freeN(dvert->dw);
    }

    if (totweight) {
      dvert->dw = MEM_malloc_arrayN<MDeformWeight>(size_t(totweight), __func__);
    }
  }

  if (totweight) {
    dvert->totweight = totweight;
    int i = 0;
    for (node = dest_dwlink; node; node = node->next, i++) {
      node->dw.weight = std::min(node->dw.weight, 1.0f);
      dvert->dw[i] = node->dw;
    }
  }
  else {
    *dvert = MDeformVert{};
  }
}

static void layerConstruct_mdeformvert(void *data, const int count)
{
  std::fill_n(static_cast<MDeformVert *>(data), count, MDeformVert{});
}

/** \} */

/* -------------------------------------------------------------------- */
/** \name Callbacks for (#vec3f, #CD_NORMAL)
 * \{ */

static void layerInterp_normal(const void **sources,
                               const float *weights,
                               const float * /*sub_weights*/,
                               const int count,
                               void *dest)
{
  /* NOTE: This is linear interpolation, which is not optimal for vectors.
   * Unfortunately, spherical interpolation of more than two values is hairy,
   * so for now it will do... */
  float no[3] = {0.0f};

  for (const int i : IndexRange(count)) {
    madd_v3_v3fl(no, (const float *)sources[i], weights[i]);
  }

  /* Weighted sum of normalized vectors will **not** be normalized, even if weights are. */
  normalize_v3_v3((float *)dest, no);
}

static void layerCopyValue_normal(const void *source,
                                  void *dest,
                                  const int mixmode,
                                  const float mixfactor)
{
  const float *no_src = (const float *)source;
  float *no_dst = (float *)dest;
  float no_tmp[3];

  if (ELEM(mixmode,
           CDT_MIX_NOMIX,
           CDT_MIX_REPLACE_ABOVE_THRESHOLD,
           CDT_MIX_REPLACE_BELOW_THRESHOLD))
  {
    /* Above/below threshold modes are not supported here, fallback to nomix (just in case). */
    copy_v3_v3(no_dst, no_src);
  }
  else { /* Modes that support 'real' mix factor. */
    /* Since we normalize in the end, MIX and ADD are the same op here. */
    if (ELEM(mixmode, CDT_MIX_MIX, CDT_MIX_ADD)) {
      add_v3_v3v3(no_tmp, no_dst, no_src);
      normalize_v3(no_tmp);
    }
    else if (mixmode == CDT_MIX_SUB) {
      sub_v3_v3v3(no_tmp, no_dst, no_src);
      normalize_v3(no_tmp);
    }
    else if (mixmode == CDT_MIX_MUL) {
      mul_v3_v3v3(no_tmp, no_dst, no_src);
      normalize_v3(no_tmp);
    }
    else {
      copy_v3_v3(no_tmp, no_src);
    }
    interp_v3_v3v3_slerp_safe(no_dst, no_dst, no_tmp, mixfactor);
  }
}

/** \} */

/* -------------------------------------------------------------------- */
/** \name Callbacks for (#MTFace, #CD_MTFACE)
 * \{ */

static void layerCopy_tface(const void *source, void *dest, const int count)
{
  const MTFace *source_tf = (const MTFace *)source;
  MTFace *dest_tf = (MTFace *)dest;
  for (int i = 0; i < count; i++) {
    dest_tf[i] = source_tf[i];
  }
}

static void layerInterp_tface(const void **sources,
                              const float *weights,
                              const float *sub_weights,
                              const int count,
                              void *dest)
{
  MTFace *tf = static_cast<MTFace *>(dest);
  float uv[4][2] = {{0.0f}};

  const float *sub_weight = sub_weights;
  for (int i = 0; i < count; i++) {
    const float interp_weight = weights[i];
    const MTFace *src = static_cast<const MTFace *>(sources[i]);

    for (int j = 0; j < 4; j++) {
      if (sub_weights) {
        for (int k = 0; k < 4; k++, sub_weight++) {
          madd_v2_v2fl(uv[j], src->uv[k], (*sub_weight) * interp_weight);
        }
      }
      else {
        madd_v2_v2fl(uv[j], src->uv[j], interp_weight);
      }
    }
  }

  /* Delay writing to the destination in case dest is in sources. */
  *tf = *(MTFace *)(*sources);
  memcpy(tf->uv, uv, sizeof(tf->uv));
}

static void layerSwap_tface(void *data, const int *corner_indices)
{
  MTFace *tf = static_cast<MTFace *>(data);
  float uv[4][2];

  for (int j = 0; j < 4; j++) {
    const int source_index = corner_indices[j];
    copy_v2_v2(uv[j], tf->uv[source_index]);
  }

  memcpy(tf->uv, uv, sizeof(tf->uv));
}

static void layerDefault_tface(void *data, const int count)
{
  static MTFace default_tf = {{{0, 0}, {1, 0}, {1, 1}, {0, 1}}};
  MTFace *tf = (MTFace *)data;

  for (int i = 0; i < count; i++) {
    tf[i] = default_tf;
  }
}

static int layerMaxNum_tface()
{
  return MAX_MTFACE;
}

/** \} */

/* -------------------------------------------------------------------- */
/** \name Callbacks for (#MFloatProperty, #CD_PROP_FLOAT)
 * \{ */

static void layerCopy_propFloat(const void *source, void *dest, const int count)
{
  memcpy(dest, source, sizeof(MFloatProperty) * count);
}

static void layerInterp_propFloat(const void **sources,
                                  const float *weights,
                                  const float * /*sub_weights*/,
                                  const int count,
                                  void *dest)
{
  float result = 0.0f;
  for (int i = 0; i < count; i++) {
    const float interp_weight = weights[i];
    const float src = *(const float *)sources[i];
    result += src * interp_weight;
  }
  *(float *)dest = result;
}

static bool layerValidate_propFloat(void *data, const uint totitems, const bool do_fixes)
{
  MFloatProperty *fp = static_cast<MFloatProperty *>(data);
  bool has_errors = false;

  for (int i = 0; i < totitems; i++, fp++) {
    if (!isfinite(fp->f)) {
      if (do_fixes) {
        fp->f = 0.0f;
      }
      has_errors = true;
    }
  }

  return has_errors;
}

/** \} */

/* -------------------------------------------------------------------- */
/** \name Callbacks for (#MIntProperty, #CD_PROP_INT32)
 * \{ */

static void layerInterp_propInt(const void **sources,
                                const float *weights,
                                const float * /*sub_weights*/,
                                const int count,
                                void *dest)
{
  float result = 0.0f;
  for (const int i : IndexRange(count)) {
    const float weight = weights[i];
    const float src = *static_cast<const int *>(sources[i]);
    result += src * weight;
  }
  const int rounded_result = int(round(result));
  *static_cast<int *>(dest) = rounded_result;
}

/** \} */

/* -------------------------------------------------------------------- */
/** \name Callbacks for (#MStringProperty, #CD_PROP_STRING)
 * \{ */

static void layerCopy_propString(const void *source, void *dest, const int count)
{
  memcpy(dest, source, sizeof(MStringProperty) * count);
}

/** \} */

/* -------------------------------------------------------------------- */
/** \name Callbacks for (#OrigSpaceFace, #CD_ORIGSPACE)
 * \{ */

static void layerCopy_origspace_face(const void *source, void *dest, const int count)
{
  const OrigSpaceFace *source_tf = (const OrigSpaceFace *)source;
  OrigSpaceFace *dest_tf = (OrigSpaceFace *)dest;

  for (int i = 0; i < count; i++) {
    dest_tf[i] = source_tf[i];
  }
}

static void layerInterp_origspace_face(const void **sources,
                                       const float *weights,
                                       const float *sub_weights,
                                       const int count,
                                       void *dest)
{
  OrigSpaceFace *osf = static_cast<OrigSpaceFace *>(dest);
  float uv[4][2] = {{0.0f}};

  const float *sub_weight = sub_weights;
  for (int i = 0; i < count; i++) {
    const float interp_weight = weights[i];
    const OrigSpaceFace *src = static_cast<const OrigSpaceFace *>(sources[i]);

    for (int j = 0; j < 4; j++) {
      if (sub_weights) {
        for (int k = 0; k < 4; k++, sub_weight++) {
          madd_v2_v2fl(uv[j], src->uv[k], (*sub_weight) * interp_weight);
        }
      }
      else {
        madd_v2_v2fl(uv[j], src->uv[j], interp_weight);
      }
    }
  }

  /* Delay writing to the destination in case dest is in sources. */
  memcpy(osf->uv, uv, sizeof(osf->uv));
}

static void layerSwap_origspace_face(void *data, const int *corner_indices)
{
  OrigSpaceFace *osf = static_cast<OrigSpaceFace *>(data);
  float uv[4][2];

  for (int j = 0; j < 4; j++) {
    copy_v2_v2(uv[j], osf->uv[corner_indices[j]]);
  }
  memcpy(osf->uv, uv, sizeof(osf->uv));
}

static void layerDefault_origspace_face(void *data, const int count)
{
  static OrigSpaceFace default_osf = {{{0, 0}, {1, 0}, {1, 1}, {0, 1}}};
  OrigSpaceFace *osf = (OrigSpaceFace *)data;

  for (int i = 0; i < count; i++) {
    osf[i] = default_osf;
  }
}

/** \} */

/* -------------------------------------------------------------------- */
/** \name Callbacks for (#MDisps, #CD_MDISPS)
 * \{ */

static void layerSwap_mdisps(void *data, const int *ci)
{
  MDisps *s = static_cast<MDisps *>(data);

  if (s->disps) {
    int nverts = (ci[1] == 3) ? 4 : 3; /* silly way to know vertex count of face */
    int corners = multires_mdisp_corners(s);
    int cornersize = s->totdisp / corners;

    if (corners != nverts) {
      /* happens when face changed vertex count in edit mode
       * if it happened, just forgot displacement */

      MEM_freeN(s->disps);
      s->totdisp = (s->totdisp / corners) * nverts;
      s->disps = MEM_calloc_arrayN<float[3]>(s->totdisp, "mdisp swap");
      return;
    }

    float(*d)[3] = MEM_calloc_arrayN<float[3]>(s->totdisp, "mdisps swap");

    for (int S = 0; S < corners; S++) {
      memcpy(d + cornersize * S, s->disps + cornersize * ci[S], sizeof(float[3]) * cornersize);
    }

    MEM_freeN(s->disps);
    s->disps = d;
  }
}

static void layerCopy_mdisps(const void *source, void *dest, const int count)
{
  const MDisps *s = static_cast<const MDisps *>(source);
  MDisps *d = static_cast<MDisps *>(dest);

  for (int i = 0; i < count; i++) {
    if (s[i].disps) {
      d[i].disps = static_cast<float(*)[3]>(MEM_dupallocN(s[i].disps));
      d[i].hidden = static_cast<uint *>(MEM_dupallocN(s[i].hidden));
    }
    else {
      d[i].disps = nullptr;
      d[i].hidden = nullptr;
    }

    /* still copy even if not in memory, displacement can be external */
    d[i].totdisp = s[i].totdisp;
    d[i].level = s[i].level;
  }
}

static void layerFree_mdisps(void *data, const int count)
{
  for (MDisps &d : MutableSpan(static_cast<MDisps *>(data), count)) {
    MEM_SAFE_FREE(d.disps);
    MEM_SAFE_FREE(d.hidden);
    d.totdisp = 0;
    d.level = 0;
  }
}

static void layerConstruct_mdisps(void *data, const int count)
{
  std::fill_n(static_cast<MDisps *>(data), count, MDisps{});
}

static bool layerRead_mdisps(CDataFile *cdf, void *data, const int count)
{
  MDisps *d = static_cast<MDisps *>(data);

  for (int i = 0; i < count; i++) {
    if (!d[i].disps) {
      d[i].disps = MEM_calloc_arrayN<float[3]>(d[i].totdisp, "mdisps read");
    }

    if (!cdf_read_data(cdf, sizeof(float[3]) * d[i].totdisp, d[i].disps)) {
      CLOG_ERROR(&LOG, "failed to read multires displacement %d/%d %d", i, count, d[i].totdisp);
      return false;
    }
  }

  return true;
}

static bool layerWrite_mdisps(CDataFile *cdf, const void *data, const int count)
{
  const MDisps *d = static_cast<const MDisps *>(data);

  for (int i = 0; i < count; i++) {
    if (!cdf_write_data(cdf, sizeof(float[3]) * d[i].totdisp, d[i].disps)) {
      CLOG_ERROR(&LOG, "failed to write multires displacement %d/%d %d", i, count, d[i].totdisp);
      return false;
    }
  }

  return true;
}

static size_t layerFilesize_mdisps(CDataFile * /*cdf*/, const void *data, const int count)
{
  const MDisps *d = static_cast<const MDisps *>(data);
  size_t size = 0;

  for (int i = 0; i < count; i++) {
    size += sizeof(float[3]) * d[i].totdisp;
  }

  return size;
}

/** \} */

/* -------------------------------------------------------------------- */
/** \name Callbacks for (#CD_BM_ELEM_PYPTR)
 * \{ */

/* copy just zeros in this case */
static void layerCopy_bmesh_elem_py_ptr(const void * /*source*/, void *dest, const int count)
{
  const int size = sizeof(void *);

  for (int i = 0; i < count; i++) {
    void **ptr = (void **)POINTER_OFFSET(dest, i * size);
    *ptr = nullptr;
  }
}

#ifndef WITH_PYTHON
void bpy_bm_generic_invalidate(struct BPy_BMGeneric * /*self*/)
{
  /* dummy */
}
#endif

static void layerFree_bmesh_elem_py_ptr(void *data, const int count)
{
  for (int i = 0; i < count; i++) {
    void **ptr = (void **)POINTER_OFFSET(data, i * sizeof(void *));
    if (*ptr) {
      bpy_bm_generic_invalidate(static_cast<BPy_BMGeneric *>(*ptr));
    }
  }
}

/** \} */

/* -------------------------------------------------------------------- */
/** \name Callbacks for (#GridPaintMask, #CD_GRID_PAINT_MASK)
 * \{ */

static void layerCopy_grid_paint_mask(const void *source, void *dest, const int count)
{
  const GridPaintMask *s = static_cast<const GridPaintMask *>(source);
  GridPaintMask *d = static_cast<GridPaintMask *>(dest);

  for (int i = 0; i < count; i++) {
    if (s[i].data) {
      d[i].data = static_cast<float *>(MEM_dupallocN(s[i].data));
      d[i].level = s[i].level;
    }
    else {
      d[i].data = nullptr;
      d[i].level = 0;
    }
  }
}

static void layerFree_grid_paint_mask(void *data, const int count)
{
  for (GridPaintMask &gpm : MutableSpan(static_cast<GridPaintMask *>(data), count)) {
    MEM_SAFE_FREE(gpm.data);
    gpm.level = 0;
  }
}

static void layerConstruct_grid_paint_mask(void *data, const int count)
{
  std::fill_n(static_cast<GridPaintMask *>(data), count, GridPaintMask{});
}

/** \} */

/* -------------------------------------------------------------------- */
/** \name Callbacks for (#MLoopCol, #CD_PROP_BYTE_COLOR)
 * \{ */

static void layerCopyValue_mloopcol(const void *source,
                                    void *dest,
                                    const int mixmode,
                                    const float mixfactor)
{
  const MLoopCol *m1 = static_cast<const MLoopCol *>(source);
  MLoopCol *m2 = static_cast<MLoopCol *>(dest);
  uchar tmp_col[4];

  if (ELEM(mixmode,
           CDT_MIX_NOMIX,
           CDT_MIX_REPLACE_ABOVE_THRESHOLD,
           CDT_MIX_REPLACE_BELOW_THRESHOLD))
  {
    /* Modes that do a full copy or nothing. */
    if (ELEM(mixmode, CDT_MIX_REPLACE_ABOVE_THRESHOLD, CDT_MIX_REPLACE_BELOW_THRESHOLD)) {
      /* TODO: Check for a real valid way to get 'factor' value of our dest color? */
      const float f = (float(m2->r) + float(m2->g) + float(m2->b)) / 3.0f;
      if (mixmode == CDT_MIX_REPLACE_ABOVE_THRESHOLD && f < mixfactor) {
        return; /* Do Nothing! */
      }
      if (mixmode == CDT_MIX_REPLACE_BELOW_THRESHOLD && f > mixfactor) {
        return; /* Do Nothing! */
      }
    }
    m2->r = m1->r;
    m2->g = m1->g;
    m2->b = m1->b;
    m2->a = m1->a;
  }
  else { /* Modes that support 'real' mix factor. */
    uchar src[4] = {m1->r, m1->g, m1->b, m1->a};
    uchar dst[4] = {m2->r, m2->g, m2->b, m2->a};

    if (mixmode == CDT_MIX_MIX) {
      blend_color_mix_byte(tmp_col, dst, src);
    }
    else if (mixmode == CDT_MIX_ADD) {
      blend_color_add_byte(tmp_col, dst, src);
    }
    else if (mixmode == CDT_MIX_SUB) {
      blend_color_sub_byte(tmp_col, dst, src);
    }
    else if (mixmode == CDT_MIX_MUL) {
      blend_color_mul_byte(tmp_col, dst, src);
    }
    else {
      memcpy(tmp_col, src, sizeof(tmp_col));
    }

    blend_color_interpolate_byte(dst, dst, tmp_col, mixfactor);

    m2->r = char(dst[0]);
    m2->g = char(dst[1]);
    m2->b = char(dst[2]);
    m2->a = char(dst[3]);
  }
}

static bool layerEqual_mloopcol(const void *data1, const void *data2)
{
  const MLoopCol *m1 = static_cast<const MLoopCol *>(data1);
  const MLoopCol *m2 = static_cast<const MLoopCol *>(data2);
  float r, g, b, a;

  r = m1->r - m2->r;
  g = m1->g - m2->g;
  b = m1->b - m2->b;
  a = m1->a - m2->a;

  return r * r + g * g + b * b + a * a < 0.001f;
}

static void layerMultiply_mloopcol(void *data, const float fac)
{
  MLoopCol *m = static_cast<MLoopCol *>(data);

  m->r = float(m->r) * fac;
  m->g = float(m->g) * fac;
  m->b = float(m->b) * fac;
  m->a = float(m->a) * fac;
}

static void layerAdd_mloopcol(void *data1, const void *data2)
{
  MLoopCol *m = static_cast<MLoopCol *>(data1);
  const MLoopCol *m2 = static_cast<const MLoopCol *>(data2);

  m->r += m2->r;
  m->g += m2->g;
  m->b += m2->b;
  m->a += m2->a;
}

static void layerDoMinMax_mloopcol(const void *data, void *vmin, void *vmax)
{
  const MLoopCol *m = static_cast<const MLoopCol *>(data);
  MLoopCol *min = static_cast<MLoopCol *>(vmin);
  MLoopCol *max = static_cast<MLoopCol *>(vmax);

  min->r = std::min(m->r, min->r);
  min->g = std::min(m->g, min->g);
  min->b = std::min(m->b, min->b);
  min->a = std::min(m->a, min->a);
  max->r = std::max(m->r, max->r);
  max->g = std::max(m->g, max->g);
  max->b = std::max(m->b, max->b);
  max->a = std::max(m->a, max->a);
}

static void layerInitMinMax_mloopcol(void *vmin, void *vmax)
{
  MLoopCol *min = static_cast<MLoopCol *>(vmin);
  MLoopCol *max = static_cast<MLoopCol *>(vmax);

  min->r = 255;
  min->g = 255;
  min->b = 255;
  min->a = 255;

  max->r = 0;
  max->g = 0;
  max->b = 0;
  max->a = 0;
}

static void layerDefault_mloopcol(void *data, const int count)
{
  MLoopCol default_mloopcol = {255, 255, 255, 255};
  MLoopCol *mlcol = (MLoopCol *)data;
  for (int i = 0; i < count; i++) {
    mlcol[i] = default_mloopcol;
  }
}

static void layerInterp_mloopcol(const void **sources,
                                 const float *weights,
                                 const float * /*sub_weights*/,
                                 int count,
                                 void *dest)
{
  MLoopCol *mc = static_cast<MLoopCol *>(dest);
  struct {
    float a;
    float r;
    float g;
    float b;
  } col = {0};

  for (int i = 0; i < count; i++) {
    const float interp_weight = weights[i];
    const MLoopCol *src = static_cast<const MLoopCol *>(sources[i]);
    col.r += src->r * interp_weight;
    col.g += src->g * interp_weight;
    col.b += src->b * interp_weight;
    col.a += src->a * interp_weight;
  }

  /* Subdivide smooth or fractal can cause problems without clamping
   * although weights should also not cause this situation */

  /* Also delay writing to the destination in case dest is in sources. */
  mc->r = round_fl_to_uchar_clamp(col.r);
  mc->g = round_fl_to_uchar_clamp(col.g);
  mc->b = round_fl_to_uchar_clamp(col.b);
  mc->a = round_fl_to_uchar_clamp(col.a);
}

/** \} */

/* -------------------------------------------------------------------- */
/** \name Callbacks for #OrigSpaceLoop
 * \{ */

/* origspace is almost exact copy of #MLoopUV, keep in sync. */
static void layerCopyValue_mloop_origspace(const void *source,
                                           void *dest,
                                           const int /*mixmode*/,
                                           const float /*mixfactor*/)
{
  const OrigSpaceLoop *luv1 = static_cast<const OrigSpaceLoop *>(source);
  OrigSpaceLoop *luv2 = static_cast<OrigSpaceLoop *>(dest);

  copy_v2_v2(luv2->uv, luv1->uv);
}

static bool layerEqual_mloop_origspace(const void *data1, const void *data2)
{
  const OrigSpaceLoop *luv1 = static_cast<const OrigSpaceLoop *>(data1);
  const OrigSpaceLoop *luv2 = static_cast<const OrigSpaceLoop *>(data2);

  return len_squared_v2v2(luv1->uv, luv2->uv) < 0.00001f;
}

static void layerMultiply_mloop_origspace(void *data, const float fac)
{
  OrigSpaceLoop *luv = static_cast<OrigSpaceLoop *>(data);

  mul_v2_fl(luv->uv, fac);
}

static void layerInitMinMax_mloop_origspace(void *vmin, void *vmax)
{
  OrigSpaceLoop *min = static_cast<OrigSpaceLoop *>(vmin);
  OrigSpaceLoop *max = static_cast<OrigSpaceLoop *>(vmax);

  INIT_MINMAX2(min->uv, max->uv);
}

static void layerDoMinMax_mloop_origspace(const void *data, void *vmin, void *vmax)
{
  const OrigSpaceLoop *luv = static_cast<const OrigSpaceLoop *>(data);
  OrigSpaceLoop *min = static_cast<OrigSpaceLoop *>(vmin);
  OrigSpaceLoop *max = static_cast<OrigSpaceLoop *>(vmax);

  minmax_v2v2_v2(min->uv, max->uv, luv->uv);
}

static void layerAdd_mloop_origspace(void *data1, const void *data2)
{
  OrigSpaceLoop *l1 = static_cast<OrigSpaceLoop *>(data1);
  const OrigSpaceLoop *l2 = static_cast<const OrigSpaceLoop *>(data2);

  add_v2_v2(l1->uv, l2->uv);
}

static void layerInterp_mloop_origspace(const void **sources,
                                        const float *weights,
                                        const float * /*sub_weights*/,
                                        int count,
                                        void *dest)
{
  float uv[2];
  zero_v2(uv);

  for (int i = 0; i < count; i++) {
    const float interp_weight = weights[i];
    const OrigSpaceLoop *src = static_cast<const OrigSpaceLoop *>(sources[i]);
    madd_v2_v2fl(uv, src->uv, interp_weight);
  }

  /* Delay writing to the destination in case dest is in sources. */
  copy_v2_v2(((OrigSpaceLoop *)dest)->uv, uv);
}
/* --- end copy */

static void layerInterp_mcol(const void **sources,
                             const float *weights,
                             const float *sub_weights,
                             const int count,
                             void *dest)
{
  MCol *mc = static_cast<MCol *>(dest);
  struct {
    float a;
    float r;
    float g;
    float b;
  } col[4] = {{0.0f}};

  const float *sub_weight = sub_weights;
  for (int i = 0; i < count; i++) {
    const float interp_weight = weights[i];

    for (int j = 0; j < 4; j++) {
      if (sub_weights) {
        const MCol *src = static_cast<const MCol *>(sources[i]);
        for (int k = 0; k < 4; k++, sub_weight++, src++) {
          const float w = (*sub_weight) * interp_weight;
          col[j].a += src->a * w;
          col[j].r += src->r * w;
          col[j].g += src->g * w;
          col[j].b += src->b * w;
        }
      }
      else {
        const MCol *src = static_cast<const MCol *>(sources[i]);
        col[j].a += src[j].a * interp_weight;
        col[j].r += src[j].r * interp_weight;
        col[j].g += src[j].g * interp_weight;
        col[j].b += src[j].b * interp_weight;
      }
    }
  }

  /* Delay writing to the destination in case dest is in sources. */
  for (int j = 0; j < 4; j++) {

    /* Subdivide smooth or fractal can cause problems without clamping
     * although weights should also not cause this situation */
    mc[j].a = round_fl_to_uchar_clamp(col[j].a);
    mc[j].r = round_fl_to_uchar_clamp(col[j].r);
    mc[j].g = round_fl_to_uchar_clamp(col[j].g);
    mc[j].b = round_fl_to_uchar_clamp(col[j].b);
  }
}

static void layerSwap_mcol(void *data, const int *corner_indices)
{
  MCol *mcol = static_cast<MCol *>(data);
  MCol col[4];

  for (int j = 0; j < 4; j++) {
    col[j] = mcol[corner_indices[j]];
  }

  memcpy(mcol, col, sizeof(col));
}

static void layerDefault_mcol(void *data, const int count)
{
  static MCol default_mcol = {255, 255, 255, 255};
  MCol *mcol = (MCol *)data;

  for (int i = 0; i < 4 * count; i++) {
    mcol[i] = default_mcol;
  }
}

static void layerDefault_origindex(void *data, const int count)
{
  copy_vn_i((int *)data, count, ORIGINDEX_NONE);
}

static void layerInterp_shapekey(const void **sources,
                                 const float *weights,
                                 const float * /*sub_weights*/,
                                 int count,
                                 void *dest)
{
  float **in = (float **)sources;

  if (count <= 0) {
    return;
  }

  float co[3];
  zero_v3(co);

  for (int i = 0; i < count; i++) {
    const float interp_weight = weights[i];
    madd_v3_v3fl(co, in[i], interp_weight);
  }

  /* Delay writing to the destination in case dest is in sources. */
  copy_v3_v3((float *)dest, co);
}

/** \} */

/* -------------------------------------------------------------------- */
/** \name Callbacks for (#MVertSkin, #CD_MVERT_SKIN)
 * \{ */

static void layerDefault_mvert_skin(void *data, const int count)
{
  MVertSkin *vs = static_cast<MVertSkin *>(data);

  for (int i = 0; i < count; i++) {
    copy_v3_fl(vs[i].radius, 0.25f);
    vs[i].flag = 0;
  }
}

static void layerCopy_mvert_skin(const void *source, void *dest, const int count)
{
  memcpy(dest, source, sizeof(MVertSkin) * count);
}

static void layerInterp_mvert_skin(const void **sources,
                                   const float *weights,
                                   const float * /*sub_weights*/,
                                   int count,
                                   void *dest)
{
  float radius[3];
  zero_v3(radius);

  for (int i = 0; i < count; i++) {
    const float interp_weight = weights[i];
    const MVertSkin *vs_src = static_cast<const MVertSkin *>(sources[i]);

    madd_v3_v3fl(radius, vs_src->radius, interp_weight);
  }

  /* Delay writing to the destination in case dest is in sources. */
  MVertSkin *vs_dst = static_cast<MVertSkin *>(dest);
  copy_v3_v3(vs_dst->radius, radius);
  vs_dst->flag &= ~MVERT_SKIN_ROOT;
}

/** \} */

/* -------------------------------------------------------------------- */
/** \name Callbacks for (`short[4][3]`, #CD_TESSLOOPNORMAL)
 * \{ */

static void layerSwap_flnor(void *data, const int *corner_indices)
{
  short(*flnors)[4][3] = static_cast<short(*)[4][3]>(data);
  short nors[4][3];
  int i = 4;

  while (i--) {
    copy_v3_v3_short(nors[i], (*flnors)[corner_indices[i]]);
  }

  memcpy(flnors, nors, sizeof(nors));
}

/** \} */

/* -------------------------------------------------------------------- */
/** \name Callbacks for (#MPropCol, #CD_PROP_COLOR)
 * \{ */

static void layerCopyValue_propcol(const void *source,
                                   void *dest,
                                   const int mixmode,
                                   const float mixfactor)
{
  const MPropCol *m1 = static_cast<const MPropCol *>(source);
  MPropCol *m2 = static_cast<MPropCol *>(dest);
  float tmp_col[4];

  if (ELEM(mixmode,
           CDT_MIX_NOMIX,
           CDT_MIX_REPLACE_ABOVE_THRESHOLD,
           CDT_MIX_REPLACE_BELOW_THRESHOLD))
  {
    /* Modes that do a full copy or nothing. */
    if (ELEM(mixmode, CDT_MIX_REPLACE_ABOVE_THRESHOLD, CDT_MIX_REPLACE_BELOW_THRESHOLD)) {
      /* TODO: Check for a real valid way to get 'factor' value of our dest color? */
      const float f = (m2->color[0] + m2->color[1] + m2->color[2]) / 3.0f;
      if (mixmode == CDT_MIX_REPLACE_ABOVE_THRESHOLD && f < mixfactor) {
        return; /* Do Nothing! */
      }
      if (mixmode == CDT_MIX_REPLACE_BELOW_THRESHOLD && f > mixfactor) {
        return; /* Do Nothing! */
      }
    }
    copy_v4_v4(m2->color, m1->color);
  }
  else { /* Modes that support 'real' mix factor. */
    if (mixmode == CDT_MIX_MIX) {
      blend_color_mix_float(tmp_col, m2->color, m1->color);
    }
    else if (mixmode == CDT_MIX_ADD) {
      blend_color_add_float(tmp_col, m2->color, m1->color);
    }
    else if (mixmode == CDT_MIX_SUB) {
      blend_color_sub_float(tmp_col, m2->color, m1->color);
    }
    else if (mixmode == CDT_MIX_MUL) {
      blend_color_mul_float(tmp_col, m2->color, m1->color);
    }
    else {
      memcpy(tmp_col, m1->color, sizeof(tmp_col));
    }
    blend_color_interpolate_float(m2->color, m2->color, tmp_col, mixfactor);
  }
}

static bool layerEqual_propcol(const void *data1, const void *data2)
{
  const MPropCol *m1 = static_cast<const MPropCol *>(data1);
  const MPropCol *m2 = static_cast<const MPropCol *>(data2);
  float tot = 0;

  for (int i = 0; i < 4; i++) {
    float c = (m1->color[i] - m2->color[i]);
    tot += c * c;
  }

  return tot < 0.001f;
}

static void layerMultiply_propcol(void *data, const float fac)
{
  MPropCol *m = static_cast<MPropCol *>(data);
  mul_v4_fl(m->color, fac);
}

static void layerAdd_propcol(void *data1, const void *data2)
{
  MPropCol *m = static_cast<MPropCol *>(data1);
  const MPropCol *m2 = static_cast<const MPropCol *>(data2);
  add_v4_v4(m->color, m2->color);
}

static void layerDoMinMax_propcol(const void *data, void *vmin, void *vmax)
{
  const MPropCol *m = static_cast<const MPropCol *>(data);
  MPropCol *min = static_cast<MPropCol *>(vmin);
  MPropCol *max = static_cast<MPropCol *>(vmax);
  minmax_v4v4_v4(min->color, max->color, m->color);
}

static void layerInitMinMax_propcol(void *vmin, void *vmax)
{
  MPropCol *min = static_cast<MPropCol *>(vmin);
  MPropCol *max = static_cast<MPropCol *>(vmax);

  copy_v4_fl(min->color, FLT_MAX);
  copy_v4_fl(max->color, FLT_MIN);
}

static void layerDefault_propcol(void *data, const int count)
{
  /* Default to white, full alpha. */
  MPropCol default_propcol = {{1.0f, 1.0f, 1.0f, 1.0f}};
  MPropCol *pcol = (MPropCol *)data;
  for (int i = 0; i < count; i++) {
    copy_v4_v4(pcol[i].color, default_propcol.color);
  }
}

static void layerInterp_propcol(const void **sources,
                                const float *weights,
                                const float * /*sub_weights*/,
                                int count,
                                void *dest)
{
  MPropCol *mc = static_cast<MPropCol *>(dest);
  float col[4] = {0.0f, 0.0f, 0.0f, 0.0f};
  for (int i = 0; i < count; i++) {
    const float interp_weight = weights[i];
    const MPropCol *src = static_cast<const MPropCol *>(sources[i]);
    madd_v4_v4fl(col, src->color, interp_weight);
  }
  copy_v4_v4(mc->color, col);
}

/** \} */

/* -------------------------------------------------------------------- */
/** \name Callbacks for (#vec3f, #CD_PROP_FLOAT3)
 * \{ */

static void layerInterp_propfloat3(const void **sources,
                                   const float *weights,
                                   const float * /*sub_weights*/,
                                   int count,
                                   void *dest)
{
  vec3f result = {0.0f, 0.0f, 0.0f};
  for (int i = 0; i < count; i++) {
    const float interp_weight = weights[i];
    const vec3f *src = static_cast<const vec3f *>(sources[i]);
    madd_v3_v3fl(&result.x, &src->x, interp_weight);
  }
  copy_v3_v3((float *)dest, &result.x);
}

static void layerMultiply_propfloat3(void *data, const float fac)
{
  vec3f *vec = static_cast<vec3f *>(data);
  vec->x *= fac;
  vec->y *= fac;
  vec->z *= fac;
}

static void layerAdd_propfloat3(void *data1, const void *data2)
{
  vec3f *vec1 = static_cast<vec3f *>(data1);
  const vec3f *vec2 = static_cast<const vec3f *>(data2);
  vec1->x += vec2->x;
  vec1->y += vec2->y;
  vec1->z += vec2->z;
}

static bool layerValidate_propfloat3(void *data, const uint totitems, const bool do_fixes)
{
  float *values = static_cast<float *>(data);
  bool has_errors = false;
  for (int i = 0; i < totitems * 3; i++) {
    if (!isfinite(values[i])) {
      if (do_fixes) {
        values[i] = 0.0f;
      }
      has_errors = true;
    }
  }
  return has_errors;
}

/** \} */

/* -------------------------------------------------------------------- */
/** \name Callbacks for (#vec2f, #CD_PROP_FLOAT2)
 * \{ */

static void layerInterp_propfloat2(const void **sources,
                                   const float *weights,
                                   const float * /*sub_weights*/,
                                   int count,
                                   void *dest)
{
  vec2f result = {0.0f, 0.0f};
  for (int i = 0; i < count; i++) {
    const float interp_weight = weights[i];
    const vec2f *src = static_cast<const vec2f *>(sources[i]);
    madd_v2_v2fl(&result.x, &src->x, interp_weight);
  }
  copy_v2_v2((float *)dest, &result.x);
}

static void layerMultiply_propfloat2(void *data, const float fac)
{
  vec2f *vec = static_cast<vec2f *>(data);
  vec->x *= fac;
  vec->y *= fac;
}

static void layerAdd_propfloat2(void *data1, const void *data2)
{
  vec2f *vec1 = static_cast<vec2f *>(data1);
  const vec2f *vec2 = static_cast<const vec2f *>(data2);
  vec1->x += vec2->x;
  vec1->y += vec2->y;
}

static bool layerValidate_propfloat2(void *data, const uint totitems, const bool do_fixes)
{
  float *values = static_cast<float *>(data);
  bool has_errors = false;
  for (int i = 0; i < totitems * 2; i++) {
    if (!isfinite(values[i])) {
      if (do_fixes) {
        values[i] = 0.0f;
      }
      has_errors = true;
    }
  }
  return has_errors;
}

static bool layerEqual_propfloat2(const void *data1, const void *data2)
{
  const float2 &a = *static_cast<const float2 *>(data1);
  const float2 &b = *static_cast<const float2 *>(data2);
  return blender::math::distance_squared(a, b) < 0.00001f;
}

static void layerInitMinMax_propfloat2(void *vmin, void *vmax)
{
  float2 &min = *static_cast<float2 *>(vmin);
  float2 &max = *static_cast<float2 *>(vmax);
  INIT_MINMAX2(min, max);
}

static void layerDoMinMax_propfloat2(const void *data, void *vmin, void *vmax)
{
  const float2 &value = *static_cast<const float2 *>(data);
  float2 &a = *static_cast<float2 *>(vmin);
  float2 &b = *static_cast<float2 *>(vmax);
  blender::math::min_max(value, a, b);
}

static void layerCopyValue_propfloat2(const void *source,
                                      void *dest,
                                      const int mixmode,
                                      const float mixfactor)
{
  const float2 &a = *static_cast<const float2 *>(source);
  float2 &b = *static_cast<float2 *>(dest);

  /* We only support a limited subset of advanced mixing here-
   * namely the mixfactor interpolation. */
  if (mixmode == CDT_MIX_NOMIX) {
    b = a;
  }
  else {
    b = blender::math::interpolate(b, a, mixfactor);
  }
}

/** \} */

/* -------------------------------------------------------------------- */
/** \name Callbacks for (`bool`, #CD_PROP_BOOL)
 * \{ */

static void layerInterp_propbool(const void **sources,
                                 const float *weights,
                                 const float * /*sub_weights*/,
                                 int count,
                                 void *dest)
{
  bool result = false;
  for (int i = 0; i < count; i++) {
    const float interp_weight = weights[i];
    const bool src = *(const bool *)sources[i];
    result |= src && (interp_weight > 0.0f);
  }
  *(bool *)dest = result;
}

/** \} */

/* -------------------------------------------------------------------- */
/** \name Callbacks for (#math::Quaternion, #CD_PROP_QUATERNION)
 * \{ */

static void layerDefault_propquaternion(void *data, const int count)
{
  using namespace blender;
  MutableSpan(static_cast<math::Quaternion *>(data), count).fill(math::Quaternion::identity());
}

static void layerInterp_propquaternion(const void **sources,
                                       const float *weights,
                                       const float * /*sub_weights*/,
                                       int count,
                                       void *dest)
{
  using blender::math::Quaternion;
  Quaternion result;
  blender::bke::attribute_math::DefaultMixer<Quaternion> mixer({&result, 1},
                                                               Quaternion::identity());

  for (int i = 0; i < count; i++) {
    const float interp_weight = weights[i];
    const Quaternion *src = static_cast<const Quaternion *>(sources[i]);
    mixer.mix_in(0, *src, interp_weight);
  }
  mixer.finalize();
  *static_cast<Quaternion *>(dest) = result;
}

/* -------------------------------------------------------------------- */
/** \name Callbacks for (#math::Quaternion, #CD_PROP_FLOAT4X4)
 * \{ */

static void layerDefault_propfloat4x4(void *data, const int count)
{
  using namespace blender;
  MutableSpan(static_cast<float4x4 *>(data), count).fill(float4x4::identity());
}

/** \} */

/* -------------------------------------------------------------------- */
/** \name Layer Type Information (#LAYERTYPEINFO)
 * \{ */

static const LayerTypeInfo LAYERTYPEINFO[CD_NUMTYPES] = {
    /* 0: CD_MVERT */ /* DEPRECATED */
    {sizeof(MVert),
     alignof(MVert),
     "MVert",
     1,
     nullptr,
     nullptr,
     nullptr,
     nullptr,
     nullptr,
     nullptr},
    /* 1: CD_MSTICKY */ /* DEPRECATED */
    {sizeof(float[2]),
     alignof(float2),
     "",
     1,
     nullptr,
     nullptr,
     nullptr,
     nullptr,
     nullptr,
     nullptr},
    /* 2: CD_MDEFORMVERT */
    {sizeof(MDeformVert),
     alignof(MDeformVert),
     "MDeformVert",
     1,
     nullptr,
     layerCopy_mdeformvert,
     layerFree_mdeformvert,
     layerInterp_mdeformvert,
     nullptr,
     nullptr,
     layerConstruct_mdeformvert},
    /* 3: CD_MEDGE */ /* DEPRECATED */
    {sizeof(MEdge),
     alignof(MEdge),
     "MEdge",
     1,
     nullptr,
     nullptr,
     nullptr,
     nullptr,
     nullptr,
     nullptr},
    /* 4: CD_MFACE */
    {sizeof(MFace),
     alignof(MFace),
     "MFace",
     1,
     nullptr,
     nullptr,
     nullptr,
     nullptr,
     nullptr,
     nullptr},
    /* 5: CD_MTFACE */
    {sizeof(MTFace),
     alignof(MTFace),
     "MTFace",
     1,
     N_("UVMap"),
     layerCopy_tface,
     nullptr,
     layerInterp_tface,
     layerSwap_tface,
     nullptr,
     layerDefault_tface,
     nullptr,
     nullptr,
     nullptr,
     nullptr,
     nullptr,
     nullptr,
     nullptr,
     nullptr,
     nullptr,
     nullptr,
     layerMaxNum_tface},
    /* 6: CD_MCOL */
    /* 4 MCol structs per face */
    {sizeof(MCol[4]),
     alignof(MCol[4]),
     "MCol",
     4,
     N_("Col"),
     nullptr,
     nullptr,
     layerInterp_mcol,
     layerSwap_mcol,
     layerDefault_mcol},
    /* 7: CD_ORIGINDEX */
    {sizeof(int),
     alignof(int),
     "",
     0,
     nullptr,
     nullptr,
     nullptr,
     nullptr,
     nullptr,
     layerDefault_origindex},
    /* 8: CD_NORMAL */
    /* 3 floats per normal vector */
    {sizeof(float[3]),
     alignof(blender::float3),
     "vec3f",
     1,
     nullptr,
     nullptr,
     nullptr,
     layerInterp_normal,
     nullptr,
     nullptr,
     nullptr,
     nullptr,
     nullptr,
     nullptr,
     nullptr,
     nullptr,
     nullptr,
     layerCopyValue_normal},
    /* 9: CD_FACEMAP */ /* DEPRECATED */
    {sizeof(int), alignof(int), ""},
    /* 10: CD_PROP_FLOAT */
    {sizeof(MFloatProperty),
     alignof(float),
     "MFloatProperty",
     1,
     N_("Float"),
     layerCopy_propFloat,
     nullptr,
     layerInterp_propFloat,
     nullptr,
     nullptr,
     nullptr,
     layerValidate_propFloat},
    /* 11: CD_PROP_INT32 */
    {sizeof(MIntProperty),
     alignof(int),
     "MIntProperty",
     1,
     N_("Int"),
     nullptr,
     nullptr,
     layerInterp_propInt,
     nullptr},
    /* 12: CD_PROP_STRING */
    {sizeof(MStringProperty),
     alignof(MStringProperty),
     "MStringProperty",
     1,
     N_("String"),
     layerCopy_propString,
     nullptr,
     nullptr,
     nullptr},
    /* 13: CD_ORIGSPACE */
    {sizeof(OrigSpaceFace),
     alignof(OrigSpaceFace),
     "OrigSpaceFace",
     1,
     N_("UVMap"),
     layerCopy_origspace_face,
     nullptr,
     layerInterp_origspace_face,
     layerSwap_origspace_face,
     layerDefault_origspace_face},
    /* 14: CD_ORCO */
    {sizeof(float[3]),
     alignof(blender::float3),
     "",
     0,
     nullptr,
     nullptr,
     nullptr,
     nullptr,
     nullptr,
     nullptr},
    /* 15: CD_MTEXPOLY */ /* DEPRECATED */
    /* NOTE: when we expose the UV Map / TexFace split to the user,
     * change this back to face Texture. */
    {sizeof(int), alignof(int), "", 0, nullptr, nullptr, nullptr, nullptr, nullptr, nullptr},
    /* 16: CD_MLOOPUV */ /* DEPRECATED */
    {sizeof(MLoopUV), alignof(MLoopUV), "MLoopUV", 1, N_("UVMap")},
    /* 17: CD_PROP_BYTE_COLOR */
    {sizeof(MLoopCol),
     alignof(MLoopCol),
     "MLoopCol",
     1,
     N_("Col"),
     nullptr,
     nullptr,
     layerInterp_mloopcol,
     nullptr,
     layerDefault_mloopcol,
     nullptr,
     nullptr,
     layerEqual_mloopcol,
     layerMultiply_mloopcol,
     layerInitMinMax_mloopcol,
     layerAdd_mloopcol,
     layerDoMinMax_mloopcol,
     layerCopyValue_mloopcol,
     nullptr,
     nullptr,
     nullptr,
     nullptr},
    /* 18: CD_TANGENT */ /* DEPRECATED */
    {sizeof(float[4]), alignof(float[4]), "", 0, N_("Tangent")},
    /* 19: CD_MDISPS */
    {sizeof(MDisps),
     alignof(MDisps),
     "MDisps",
     1,
     nullptr,
     layerCopy_mdisps,
     layerFree_mdisps,
     nullptr,
     layerSwap_mdisps,
     nullptr,
     layerConstruct_mdisps,
     nullptr,
     nullptr,
     nullptr,
     nullptr,
     nullptr,
     nullptr,
     nullptr,
     layerRead_mdisps,
     layerWrite_mdisps,
     layerFilesize_mdisps},
    /* 20: CD_PREVIEW_MCOL */
    {sizeof(blender::float4x4),
     alignof(blender::float4x4),
     "mat4x4f",
     1,
     N_("4 by 4 Float Matrix"),
     nullptr,
     nullptr,
     nullptr,
     nullptr,
     layerDefault_propfloat4x4},
    /* 21: CD_ID_MCOL */ /* DEPRECATED */
    {sizeof(MCol[4]),
     alignof(MCol[4]),
     "",
     0,
     nullptr,
     nullptr,
     nullptr,
     nullptr,
     nullptr,
     nullptr},
    /* 22: CD_PROP_INT16_2D */
    {sizeof(blender::short2),
     alignof(blender::short2),
     "vec2s",
     1,
     N_("2D 16-Bit Integer"),
     nullptr,
     nullptr,
     nullptr,
     nullptr,
     nullptr},
    /* 23: CD_CLOTH_ORCO */
    {sizeof(float[3]),
     alignof(float[3]),
     "",
     0,
     nullptr,
     nullptr,
     nullptr,
     nullptr,
     nullptr,
     nullptr},
    /* 24: CD_RECAST */
    {sizeof(MRecast),
     alignof(MRecast),
     "MRecast",
     1,
     N_("Recast"),
     nullptr,
     nullptr,
     nullptr,
     nullptr},
    /* 25: CD_MPOLY */ /* DEPRECATED */
    {sizeof(MPoly),
     alignof(MPoly),
     "MPoly",
     1,
     N_("NGon Face"),
     nullptr,
     nullptr,
     nullptr,
     nullptr,
     nullptr},
    /* 26: CD_MLOOP */ /* DEPRECATED */
    {sizeof(MLoop),
     alignof(MLoop),
     "MLoop",
     1,
     N_("NGon Face-Vertex"),
     nullptr,
     nullptr,
     nullptr,
     nullptr,
     nullptr},
    /* 27: CD_SHAPE_KEYINDEX */
    {sizeof(int), alignof(int), "", 0, nullptr, nullptr, nullptr, nullptr, nullptr, nullptr},
    /* 28: CD_SHAPEKEY */
    {sizeof(float[3]),
     alignof(float[3]),
     "",
     0,
     N_("ShapeKey"),
     nullptr,
     nullptr,
     layerInterp_shapekey},
    /* 29: CD_BWEIGHT */ /* DEPRECATED */
    {sizeof(MFloatProperty), alignof(MFloatProperty), "MFloatProperty", 1},
    /* 30: CD_CREASE */ /* DEPRECATED */
    {sizeof(float), alignof(float), ""},
    /* 31: CD_ORIGSPACE_MLOOP */
    {sizeof(OrigSpaceLoop),
     alignof(OrigSpaceLoop),
     "OrigSpaceLoop",
     1,
     N_("OS Loop"),
     nullptr,
     nullptr,
     layerInterp_mloop_origspace,
     nullptr,
     nullptr,
     nullptr,
     nullptr,
     layerEqual_mloop_origspace,
     layerMultiply_mloop_origspace,
     layerInitMinMax_mloop_origspace,
     layerAdd_mloop_origspace,
     layerDoMinMax_mloop_origspace,
     layerCopyValue_mloop_origspace},
    /* 32: CD_PREVIEW_MLOOPCOL */ /* DEPRECATED */ /* UNUSED */
    {},
    /* 33: CD_BM_ELEM_PYPTR */
    {sizeof(void *),
     alignof(void *),
     "",
     1,
     nullptr,
     layerCopy_bmesh_elem_py_ptr,
     layerFree_bmesh_elem_py_ptr,
     nullptr,
     nullptr,
     nullptr},
    /* 34: CD_PAINT_MASK */ /* DEPRECATED */
    {sizeof(float), alignof(float), "", 0, nullptr, nullptr, nullptr, nullptr, nullptr, nullptr},
    /* 35: CD_GRID_PAINT_MASK */
    {sizeof(GridPaintMask),
     alignof(GridPaintMask),
     "GridPaintMask",
     1,
     nullptr,
     layerCopy_grid_paint_mask,
     layerFree_grid_paint_mask,
     nullptr,
     nullptr,
     nullptr,
     layerConstruct_grid_paint_mask},
    /* 36: CD_MVERT_SKIN */
    {sizeof(MVertSkin),
     alignof(MVertSkin),
     "MVertSkin",
     1,
     nullptr,
     layerCopy_mvert_skin,
     nullptr,
     layerInterp_mvert_skin,
     nullptr,
     layerDefault_mvert_skin},
    /* 37: CD_FREESTYLE_EDGE */ /* DEPRECATED */
    {sizeof(FreestyleEdge), alignof(FreestyleEdge), "FreestyleEdge", 1},
    /* 38: CD_FREESTYLE_FACE */ /* DEPRECATED */
    {sizeof(FreestyleFace), alignof(FreestyleFace), "FreestyleFace", 1},
    /* 39: CD_MLOOPTANGENT */
    {sizeof(float[4]),
     alignof(float[4]),
     "",
     0,
     nullptr,
     nullptr,
     nullptr,
     nullptr,
     nullptr,
     nullptr},
    /* 40: CD_TESSLOOPNORMAL */
    {sizeof(short[4][3]),
     alignof(short[4][3]),
     "",
     0,
     nullptr,
     nullptr,
     nullptr,
     nullptr,
     layerSwap_flnor,
     nullptr},
    /* 41: CD_CUSTOMLOOPNORMAL */ /* DEPRECATED */
    {sizeof(short[2]), alignof(short[2]), "vec2s", 1},
    /* 42: CD_SCULPT_FACE_SETS */ /* DEPRECATED */
    {sizeof(int), alignof(int), ""},
    /* 43: CD_LOCATION */
    {sizeof(float[3]),
     alignof(float[3]),
     "vec3f",
     1,
     nullptr,
     nullptr,
     nullptr,
     nullptr,
     nullptr,
     nullptr},
    /* 44: CD_RADIUS */
    {sizeof(float),
     alignof(float),
     "MFloatProperty",
     1,
     nullptr,
     nullptr,
     nullptr,
     nullptr,
     nullptr,
     nullptr},
    /* 45: CD_PROP_INT8 */
    {sizeof(int8_t),
     alignof(int8_t),
     "MInt8Property",
     1,
     N_("Int8"),
     nullptr,
     nullptr,
     nullptr,
     nullptr,
     nullptr},
    /* 46: CD_PROP_INT32_2D */
    {sizeof(blender::int2),
     alignof(blender::int2),
     "vec2i",
     1,
     N_("Int 2D"),
     nullptr,
     nullptr,
     nullptr,
     nullptr,
     nullptr},
    /* 47: CD_PROP_COLOR */
    {sizeof(MPropCol),
     alignof(MPropCol),
     "MPropCol",
     1,
     N_("Color"),
     nullptr,
     nullptr,
     layerInterp_propcol,
     nullptr,
     layerDefault_propcol,
     nullptr,
     nullptr,
     layerEqual_propcol,
     layerMultiply_propcol,
     layerInitMinMax_propcol,
     layerAdd_propcol,
     layerDoMinMax_propcol,
     layerCopyValue_propcol,
     nullptr,
     nullptr,
     nullptr,
     nullptr},
    /* 48: CD_PROP_FLOAT3 */
    {sizeof(float[3]),
     alignof(blender::float3),
     "vec3f",
     1,
     N_("Float3"),
     nullptr,
     nullptr,
     layerInterp_propfloat3,
     nullptr,
     nullptr,
     nullptr,
     layerValidate_propfloat3,
     nullptr,
     layerMultiply_propfloat3,
     nullptr,
     layerAdd_propfloat3},
    /* 49: CD_PROP_FLOAT2 */
    {sizeof(float[2]),
     alignof(float2),
     "vec2f",
     1,
     N_("Float2"),
     nullptr,
     nullptr,
     layerInterp_propfloat2,
     nullptr,
     nullptr,
     nullptr,
     layerValidate_propfloat2,
     layerEqual_propfloat2,
     layerMultiply_propfloat2,
     layerInitMinMax_propfloat2,
     layerAdd_propfloat2,
     layerDoMinMax_propfloat2,
     layerCopyValue_propfloat2},
    /* 50: CD_PROP_BOOL */
    {sizeof(bool),
     alignof(bool),
     "bool",
     1,
     N_("Boolean"),
     nullptr,
     nullptr,
     layerInterp_propbool,
     nullptr,
     nullptr,
     nullptr,
     nullptr,
     nullptr,
     nullptr,
     nullptr},
    /* 51: CD_HAIRLENGTH */ /* DEPRECATED */ /* UNUSED */
    {sizeof(float),
     alignof(float),
     "float",
     1,
     nullptr,
     nullptr,
     nullptr,
     nullptr,
     nullptr,
     nullptr},
    /* 52: CD_PROP_QUATERNION */
    {sizeof(float[4]),
     alignof(blender::float4),
     "vec4f",
     1,
     N_("Quaternion"),
     nullptr,
     nullptr,
     layerInterp_propquaternion,
     nullptr,
     layerDefault_propquaternion},
};

static_assert(sizeof(mat4x4f) == sizeof(blender::float4x4));

static const char *LAYERTYPENAMES[CD_NUMTYPES] = {
    /*   0-4 */ "CDMVert",
    "CDMSticky",
    "CDMDeformVert",
    "CDMEdge",
    "CDMFace",
    /*   5-9 */ "CDMTFace",
    "CDMCol",
    "CDOrigIndex",
    "CDNormal",
    "CDFaceMap",
    /* 10-14 */ "CDMFloatProperty",
    "CDMIntProperty",
    "CDMStringProperty",
    "CDOrigSpace",
    "CDOrco",
    /* 15-19 */ "CDMTexPoly",
    "CDMLoopUV",
    "CDMloopCol",
    "CDTangent",
    "CDMDisps",
    /* 20-24 */ "CDPreviewMCol",
    "CDIDMCol",
    "CDTextureMCol",
    "CDClothOrco",
    "CDMRecast",

    /* BMESH ONLY */
    /* 25-29 */ "CDMPoly",
    "CDMLoop",
    "CDShapeKeyIndex",
    "CDShapeKey",
    "CDBevelWeight",
    /* 30-34 */ "CDSubSurfCrease",
    "CDOrigSpaceLoop",
    "CDPreviewLoopCol",
    "CDBMElemPyPtr",
    "CDPaintMask",
    /* 35-36 */ "CDGridPaintMask",
    "CDMVertSkin",
    /* 37-38 */ "CDFreestyleEdge",
    "CDFreestyleFace",
    /* 39-42 */ "CDMLoopTangent",
    "CDTessLoopNormal",
    "CDCustomLoopNormal",
    "CDSculptFaceGroups",
    /* 43-46 */ "CDHairPoint",
    "CDPropInt8",
    "CDHairMapping",
    "CDPoint",
    "CDPropCol",
    "CDPropFloat3",
    "CDPropFloat2",
    "CDPropBoolean",
    "CDHairLength",
    "CDPropQuaternion",
};

const CustomData_MeshMasks CD_MASK_BAREMESH = {
    /*vmask*/ CD_MASK_PROP_FLOAT3,
    /*emask*/ CD_MASK_PROP_INT32_2D,
    /*fmask*/ 0,
    /*pmask*/ 0,
    /*lmask*/ CD_MASK_PROP_INT32,
};
const CustomData_MeshMasks CD_MASK_BAREMESH_ORIGINDEX = {
    /*vmask*/ CD_MASK_PROP_FLOAT3 | CD_MASK_ORIGINDEX,
    /*emask*/ CD_MASK_PROP_INT32_2D | CD_MASK_ORIGINDEX,
    /*fmask*/ 0,
    /*pmask*/ CD_MASK_ORIGINDEX,
    /*lmask*/ CD_MASK_PROP_INT32,
};
const CustomData_MeshMasks CD_MASK_MESH = {
    /*vmask*/ (CD_MASK_PROP_FLOAT3 | CD_MASK_MDEFORMVERT | CD_MASK_MVERT_SKIN | CD_MASK_PROP_ALL),
    /*emask*/
    CD_MASK_PROP_ALL,
    /*fmask*/ 0,
    /*pmask*/
<<<<<<< HEAD
    (CD_MASK_FREESTYLE_FACE | CD_MASK_RECAST | CD_MASK_PROP_ALL),
=======
    CD_MASK_PROP_ALL,
>>>>>>> 4d227dd5
    /*lmask*/
    (CD_MASK_MDISPS | CD_MASK_GRID_PAINT_MASK | CD_MASK_PROP_ALL),
};

const CustomData_MeshMasks CD_MASK_DERIVEDMESH = {
    /*vmask*/ (CD_MASK_ORIGINDEX | CD_MASK_MDEFORMVERT | CD_MASK_SHAPEKEY | CD_MASK_MVERT_SKIN |
               CD_MASK_ORCO | CD_MASK_CLOTH_ORCO | CD_MASK_PROP_ALL),
    /*emask*/
    (CD_MASK_ORIGINDEX | CD_MASK_PROP_ALL),
    /*fmask*/ (CD_MASK_ORIGINDEX | CD_MASK_ORIGSPACE),
    /*pmask*/
<<<<<<< HEAD
    (CD_MASK_ORIGINDEX | CD_MASK_RECAST | CD_MASK_FREESTYLE_FACE | CD_MASK_PROP_ALL),
=======
    (CD_MASK_ORIGINDEX | CD_MASK_PROP_ALL),
>>>>>>> 4d227dd5
    /*lmask*/
    (CD_MASK_ORIGSPACE_MLOOP | CD_MASK_PROP_ALL), /* XXX: MISSING #CD_MASK_MLOOPTANGENT ? */
};
const CustomData_MeshMasks CD_MASK_BMESH = {
    /*vmask*/ (CD_MASK_MDEFORMVERT | CD_MASK_MVERT_SKIN | CD_MASK_SHAPEKEY |
               CD_MASK_SHAPE_KEYINDEX | CD_MASK_PROP_ALL),
    /*emask*/ CD_MASK_PROP_ALL,
    /*fmask*/ 0,
    /*pmask*/
<<<<<<< HEAD
    (CD_MASK_FREESTYLE_FACE | CD_MASK_RECAST | CD_MASK_PROP_ALL),
=======
    CD_MASK_PROP_ALL,
>>>>>>> 4d227dd5
    /*lmask*/
    (CD_MASK_MDISPS | CD_MASK_GRID_PAINT_MASK | CD_MASK_PROP_ALL),
};
const CustomData_MeshMasks CD_MASK_EVERYTHING = {
    /*vmask*/ (CD_MASK_BM_ELEM_PYPTR | CD_MASK_ORIGINDEX | CD_MASK_MDEFORMVERT |
               CD_MASK_MVERT_SKIN | CD_MASK_ORCO | CD_MASK_CLOTH_ORCO | CD_MASK_SHAPEKEY |
               CD_MASK_SHAPE_KEYINDEX | CD_MASK_PROP_ALL),
    /*emask*/
    (CD_MASK_BM_ELEM_PYPTR | CD_MASK_ORIGINDEX | CD_MASK_PROP_ALL),
    /*fmask*/
    (CD_MASK_MFACE | CD_MASK_ORIGINDEX | CD_MASK_NORMAL | CD_MASK_MTFACE | CD_MASK_MCOL |
     CD_MASK_ORIGSPACE | CD_MASK_TESSLOOPNORMAL | CD_MASK_PROP_ALL),
    /*pmask*/
<<<<<<< HEAD
    (CD_MASK_BM_ELEM_PYPTR | CD_MASK_RECAST | CD_MASK_ORIGINDEX | CD_MASK_FREESTYLE_FACE | CD_MASK_PROP_ALL),
=======
    (CD_MASK_BM_ELEM_PYPTR | CD_MASK_ORIGINDEX | CD_MASK_PROP_ALL),
>>>>>>> 4d227dd5
    /*lmask*/
    (CD_MASK_BM_ELEM_PYPTR | CD_MASK_MDISPS | CD_MASK_NORMAL | CD_MASK_MLOOPTANGENT |
     CD_MASK_ORIGSPACE_MLOOP | CD_MASK_GRID_PAINT_MASK | CD_MASK_PROP_ALL),
};

static const LayerTypeInfo *layerType_getInfo(const eCustomDataType type)
{
  if (type < 0 || type >= CD_NUMTYPES) {
    return nullptr;
  }

  return &LAYERTYPEINFO[type];
}

static const char *layerType_getName(const eCustomDataType type)
{
  if (type < 0 || type >= CD_NUMTYPES) {
    return nullptr;
  }

  return LAYERTYPENAMES[type];
}

void customData_mask_layers__print(const CustomData_MeshMasks *mask)
{
  printf("verts mask=0x%" PRIx64 ":\n", mask->vmask);
  for (int i = 0; i < CD_NUMTYPES; i++) {
    if (mask->vmask & CD_TYPE_AS_MASK(i)) {
      printf("  %s\n", layerType_getName(eCustomDataType(i)));
    }
  }

  printf("edges mask=0x%" PRIx64 ":\n", mask->emask);
  for (int i = 0; i < CD_NUMTYPES; i++) {
    if (mask->emask & CD_TYPE_AS_MASK(i)) {
      printf("  %s\n", layerType_getName(eCustomDataType(i)));
    }
  }

  printf("faces mask=0x%" PRIx64 ":\n", mask->fmask);
  for (int i = 0; i < CD_NUMTYPES; i++) {
    if (mask->fmask & CD_TYPE_AS_MASK(i)) {
      printf("  %s\n", layerType_getName(eCustomDataType(i)));
    }
  }

  printf("loops mask=0x%" PRIx64 ":\n", mask->lmask);
  for (int i = 0; i < CD_NUMTYPES; i++) {
    if (mask->lmask & CD_TYPE_AS_MASK(i)) {
      printf("  %s\n", layerType_getName(eCustomDataType(i)));
    }
  }

  printf("polys mask=0x%" PRIx64 ":\n", mask->pmask);
  for (int i = 0; i < CD_NUMTYPES; i++) {
    if (mask->pmask & CD_TYPE_AS_MASK(i)) {
      printf("  %s\n", layerType_getName(eCustomDataType(i)));
    }
  }
}

/** \} */

/* -------------------------------------------------------------------- */
/** \name CustomData Functions
 * \{ */

static void customData_update_offsets(CustomData *data);

static CustomDataLayer *customData_add_layer__internal(
    CustomData *data,
    eCustomDataType type,
    std::optional<eCDAllocType> alloctype,
    void *layer_data_to_assign,
    const ImplicitSharingInfo *sharing_info_to_assign,
    int totelem,
    const StringRef name);

void CustomData_update_typemap(CustomData *data)
{
  int lasttype = -1;

  for (int i = 0; i < CD_NUMTYPES; i++) {
    data->typemap[i] = -1;
  }

  for (int i = 0; i < data->totlayer; i++) {
    const eCustomDataType type = eCustomDataType(data->layers[i].type);
    if (type != lasttype) {
      data->typemap[type] = i;
      lasttype = type;
    }
  }
}

/* currently only used in BLI_assert */
#ifndef NDEBUG
static bool customdata_typemap_is_valid(const CustomData *data)
{
  CustomData data_copy = *data;
  CustomData_update_typemap(&data_copy);
  return (memcmp(data->typemap, data_copy.typemap, sizeof(data->typemap)) == 0);
}
#endif

static void *copy_layer_data(const eCustomDataType type, const void *data, const int totelem)
{
  const LayerTypeInfo &type_info = *layerType_getInfo(type);
  const int64_t size_in_bytes = int64_t(totelem) * type_info.size;
  void *new_data = MEM_mallocN_aligned(size_in_bytes, type_info.alignment, __func__);
  if (type_info.copy) {
    type_info.copy(data, new_data, totelem);
  }
  else {
    memcpy(new_data, data, size_in_bytes);
  }
  return new_data;
}

static void free_layer_data(const eCustomDataType type, const void *data, const int totelem)
{
  const LayerTypeInfo &type_info = *layerType_getInfo(type);
  if (type_info.free) {
    type_info.free(const_cast<void *>(data), totelem);
  }
  MEM_freeN(const_cast<void *>(data));
}

static bool customdata_merge_internal(const CustomData *source,
                                      CustomData *dest,
                                      const eCustomDataMask mask,
                                      const std::optional<eCDAllocType> alloctype,
                                      const int totelem)
{
  bool changed = false;

  int last_type = -1;
  int last_active = 0;
  int last_render = 0;
  int last_clone = 0;
  int last_mask = 0;
  int current_type_layer_count = 0;
  int max_current_type_layer_count = -1;

  for (int i = 0; i < source->totlayer; i++) {
    const CustomDataLayer &src_layer = source->layers[i];
    const eCustomDataType type = eCustomDataType(src_layer.type);
    const int src_layer_flag = src_layer.flag;

    if (type != last_type) {
      /* Don't exceed layer count on destination. */
      const int layernum_dst = CustomData_number_of_layers(dest, type);
      current_type_layer_count = layernum_dst;
      max_current_type_layer_count = CustomData_layertype_layers_max(type);
      last_active = src_layer.active;
      last_render = src_layer.active_rnd;
      last_clone = src_layer.active_clone;
      last_mask = src_layer.active_mask;
      last_type = type;
    }
    else {
      current_type_layer_count++;
    }

    if (src_layer_flag & CD_FLAG_NOCOPY) {
      /* Don't merge this layer because it's not supposed to leave the source data. */
      continue;
    }
    if (!(mask & CD_TYPE_AS_MASK(type))) {
      /* Don't merge this layer because it does not match the type mask. */
      continue;
    }
    if ((max_current_type_layer_count != -1) &&
        (current_type_layer_count >= max_current_type_layer_count))
    {
      /* Don't merge this layer because the maximum amount of layers of this type is reached. */
      continue;
    }
    if (CustomData_get_named_layer_index(dest, type, src_layer.name) != -1) {
      /* Don't merge this layer because it exists in the destination already. */
      continue;
    }

    void *layer_data_to_assign = nullptr;
    const ImplicitSharingInfo *sharing_info_to_assign = nullptr;
    if (!alloctype.has_value()) {
      if (src_layer.data != nullptr) {
        if (src_layer.sharing_info == nullptr) {
          /* Can't share the layer, duplicate it instead. */
          layer_data_to_assign = copy_layer_data(type, src_layer.data, totelem);
        }
        else {
          /* Share the layer. */
          layer_data_to_assign = src_layer.data;
          sharing_info_to_assign = src_layer.sharing_info;
        }
      }
    }

    CustomDataLayer *new_layer = customData_add_layer__internal(dest,
                                                                type,
                                                                alloctype,
                                                                layer_data_to_assign,
                                                                sharing_info_to_assign,
                                                                totelem,
                                                                src_layer.name);

    new_layer->uid = src_layer.uid;
    new_layer->flag |= src_layer_flag & (CD_FLAG_EXTERNAL | CD_FLAG_IN_MEMORY);
    new_layer->active = last_active;
    new_layer->active_rnd = last_render;
    new_layer->active_clone = last_clone;
    new_layer->active_mask = last_mask;
    changed = true;
  }

  CustomData_update_typemap(dest);
  return changed;
}

bool CustomData_merge(const CustomData *source,
                      CustomData *dest,
                      eCustomDataMask mask,
                      int totelem)
{
  return customdata_merge_internal(source, dest, mask, std::nullopt, totelem);
}

bool CustomData_merge_layout(const CustomData *source,
                             CustomData *dest,
                             const eCustomDataMask mask,
                             const eCDAllocType alloctype,
                             const int totelem)
{
  return customdata_merge_internal(source, dest, mask, alloctype, totelem);
}

CustomData CustomData_shallow_copy_remove_non_bmesh_attributes(const CustomData *src,
                                                               const eCustomDataMask mask)
{
  Vector<CustomDataLayer> dst_layers;
  for (const CustomDataLayer &layer : Span<CustomDataLayer>{src->layers, src->totlayer}) {
    if (BM_attribute_stored_in_bmesh_builtin(layer.name)) {
      continue;
    }
    if (!(mask & CD_TYPE_AS_MASK(layer.type))) {
      continue;
    }
    dst_layers.append(layer);
  }

  CustomData dst = *src;
  dst.layers = MEM_calloc_arrayN<CustomDataLayer>(dst_layers.size(), __func__);
  dst.maxlayer = dst.totlayer = dst_layers.size();
  memcpy(dst.layers, dst_layers.data(), dst_layers.as_span().size_in_bytes());

  CustomData_update_typemap(&dst);

  return dst;
}

/**
 * An #ImplicitSharingInfo that knows how to free the entire referenced custom data layer
 * (including potentially separately allocated chunks like for vertex groups).
 */
class CustomDataLayerImplicitSharing : public ImplicitSharingInfo {
 private:
  const void *data_;
  int totelem_;
  const eCustomDataType type_;

 public:
  CustomDataLayerImplicitSharing(const void *data, const int totelem, const eCustomDataType type)
      : ImplicitSharingInfo(), data_(data), totelem_(totelem), type_(type)
  {
  }

 private:
  void delete_self_with_data() override
  {
    if (data_ != nullptr) {
      free_layer_data(type_, data_, totelem_);
    }
    MEM_delete(this);
  }

  void delete_data_only() override
  {
    free_layer_data(type_, data_, totelem_);
    data_ = nullptr;
    totelem_ = 0;
  }
};

/** Create a #ImplicitSharingInfo that takes ownership of the data. */
static const ImplicitSharingInfo *make_implicit_sharing_info_for_layer(const eCustomDataType type,
                                                                       const void *data,
                                                                       const int totelem)
{
  return MEM_new<CustomDataLayerImplicitSharing>(__func__, data, totelem, type);
}

/**
 * If the layer data is currently shared (hence it is immutable), create a copy that can be edited.
 */
static void ensure_layer_data_is_mutable(CustomDataLayer &layer, const int totelem)
{
  if (layer.data == nullptr) {
    return;
  }
  BLI_assert(layer.sharing_info != nullptr);
  if (layer.sharing_info->is_mutable()) {
    layer.sharing_info->tag_ensured_mutable();
  }
  else {
    const eCustomDataType type = eCustomDataType(layer.type);
    const void *old_data = layer.data;
    /* Copy the layer before removing the user because otherwise the data might be freed while
     * we're still copying from it here. */
    layer.data = copy_layer_data(type, old_data, totelem);
    layer.sharing_info->remove_user_and_delete_if_last();
    layer.sharing_info = make_implicit_sharing_info_for_layer(type, layer.data, totelem);
  }
}

[[maybe_unused]] static bool layer_is_mutable(CustomDataLayer &layer)
{
  if (!layer.data) {
    return true;
  }
  return layer.sharing_info->is_mutable();
}

void CustomData_ensure_data_is_mutable(CustomDataLayer *layer, const int totelem)
{
  ensure_layer_data_is_mutable(*layer, totelem);
}

void CustomData_ensure_layers_are_mutable(CustomData *data, int totelem)
{
  for (const int i : IndexRange(data->totlayer)) {
    ensure_layer_data_is_mutable(data->layers[i], totelem);
  }
}

void CustomData_realloc(CustomData *data,
                        const int old_size,
                        const int new_size,
                        const eCDAllocType alloctype)
{
  BLI_assert(new_size >= 0);
  for (int i = 0; i < data->totlayer; i++) {
    CustomDataLayer *layer = &data->layers[i];
    const LayerTypeInfo *typeInfo = layerType_getInfo(eCustomDataType(layer->type));
    const int64_t old_size_in_bytes = int64_t(old_size) * typeInfo->size;
    const int64_t new_size_in_bytes = int64_t(new_size) * typeInfo->size;

    void *new_layer_data = (new_size > 0) ? MEM_mallocN_aligned(
                                                new_size_in_bytes, typeInfo->alignment, __func__) :
                                            nullptr;
    if (old_size_in_bytes > 0) {
      if (new_layer_data != nullptr) {
        /* Copy data to new array. */
        if (typeInfo->copy) {
          typeInfo->copy(layer->data, new_layer_data, std::min(old_size, new_size));
        }
        else {
          BLI_assert(layer->data != nullptr);
          memcpy(new_layer_data, layer->data, std::min(old_size_in_bytes, new_size_in_bytes));
        }
      }
      BLI_assert(layer->sharing_info != nullptr);
      layer->sharing_info->remove_user_and_delete_if_last();
      layer->sharing_info = nullptr;
    }
    /* Take ownership of new array. */
    layer->data = new_layer_data;
    if (layer->data) {
      layer->sharing_info = make_implicit_sharing_info_for_layer(
          eCustomDataType(layer->type), layer->data, new_size);
    }

    if (new_size > old_size) {
      const int new_elements_num = new_size - old_size;
      void *new_elements_begin = POINTER_OFFSET(layer->data, old_size_in_bytes);
      switch (alloctype) {
        case CD_CONSTRUCT: {
          /* Initialize new values for non-trivial types. */
          if (typeInfo->construct) {
            typeInfo->construct(new_elements_begin, new_elements_num);
          }
          break;
        }
        case CD_SET_DEFAULT: {
          if (typeInfo->set_default_value) {
            typeInfo->set_default_value(new_elements_begin, new_elements_num);
          }
          else {
            memset(new_elements_begin, 0, typeInfo->size * new_elements_num);
          }
          break;
        }
      }
    }
  }
}

void CustomData_init_from(const CustomData *source,
                          CustomData *dest,
                          eCustomDataMask mask,
                          int totelem)
{
  CustomData_reset(dest);

  if (source->external) {
    dest->external = static_cast<CustomDataExternal *>(MEM_dupallocN(source->external));
  }

  CustomData_merge(source, dest, mask, totelem);
}

void CustomData_init_layout_from(const CustomData *source,
                                 CustomData *dest,
                                 eCustomDataMask mask,
                                 eCDAllocType alloctype,
                                 int totelem)
{
  CustomData_reset(dest);

  if (source->external) {
    dest->external = static_cast<CustomDataExternal *>(MEM_dupallocN(source->external));
  }

  CustomData_merge_layout(source, dest, mask, alloctype, totelem);
}

static void customData_free_layer__internal(CustomDataLayer *layer)
{
  if (!layer->sharing_info) {
    BLI_assert(!layer->data);
    return;
  }
  layer->sharing_info->remove_user_and_delete_if_last();
  layer->sharing_info = nullptr;
}

static void CustomData_external_free(CustomData *data)
{
  if (data->external) {
    MEM_freeN(data->external);
    data->external = nullptr;
  }
}

void CustomData_reset(CustomData *data)
{
  *data = CustomData{};
  copy_vn_i(data->typemap, CD_NUMTYPES, -1);
}

void CustomData_free(CustomData *data)
{
  for (int i = 0; i < data->totlayer; i++) {
    customData_free_layer__internal(&data->layers[i]);
  }

  if (data->layers) {
    MEM_freeN(data->layers);
  }

  CustomData_external_free(data);
  CustomData_reset(data);
}

static void customData_update_offsets(CustomData *data)
{
  const LayerTypeInfo *typeInfo;
  int offset = 0;

  for (int i = 0; i < data->totlayer; i++) {
    typeInfo = layerType_getInfo(eCustomDataType(data->layers[i].type));

    data->layers[i].offset = offset;
    offset += typeInfo->size;
  }

  data->totsize = offset;
  CustomData_update_typemap(data);
}

/* to use when we're in the middle of modifying layers */
static int CustomData_get_layer_index__notypemap(const CustomData *data,
                                                 const eCustomDataType type)
{
  for (int i = 0; i < data->totlayer; i++) {
    if (data->layers[i].type == type) {
      return i;
    }
  }

  return -1;
}

/* -------------------------------------------------------------------- */
/* index values to access the layers (offset from the layer start) */

int CustomData_get_layer_index(const CustomData *data, const eCustomDataType type)
{
  BLI_assert(customdata_typemap_is_valid(data));
  return data->typemap[type];
}

int CustomData_get_layer_index_n(const CustomData *data, const eCustomDataType type, const int n)
{
  BLI_assert(n >= 0);
  int i = CustomData_get_layer_index(data, type);

  if (i != -1) {
    /* If the value of n goes past the block of layers of the correct type, return -1. */
    i = (i + n < data->totlayer && data->layers[i + n].type == type) ? (i + n) : (-1);
  }

  return i;
}

int CustomData_get_named_layer_index(const CustomData *data,
                                     const eCustomDataType type,
                                     const StringRef name)
{
  for (int i = 0; i < data->totlayer; i++) {
    if (data->layers[i].type == type) {
      if (data->layers[i].name == name) {
        return i;
      }
    }
  }

  return -1;
}

int CustomData_get_named_layer_index_notype(const CustomData *data, const StringRef name)
{
  for (int i = 0; i < data->totlayer; i++) {
    if (data->layers[i].name == name) {
      return i;
    }
  }

  return -1;
}

int CustomData_get_active_layer_index(const CustomData *data, const eCustomDataType type)
{
  const int layer_index = data->typemap[type];
  BLI_assert(customdata_typemap_is_valid(data));
  return (layer_index != -1) ? layer_index + data->layers[layer_index].active : -1;
}

int CustomData_get_render_layer_index(const CustomData *data, const eCustomDataType type)
{
  const int layer_index = data->typemap[type];
  BLI_assert(customdata_typemap_is_valid(data));
  return (layer_index != -1) ? layer_index + data->layers[layer_index].active_rnd : -1;
}

int CustomData_get_clone_layer_index(const CustomData *data, const eCustomDataType type)
{
  const int layer_index = data->typemap[type];
  BLI_assert(customdata_typemap_is_valid(data));
  return (layer_index != -1) ? layer_index + data->layers[layer_index].active_clone : -1;
}

int CustomData_get_stencil_layer_index(const CustomData *data, const eCustomDataType type)
{
  const int layer_index = data->typemap[type];
  BLI_assert(customdata_typemap_is_valid(data));
  return (layer_index != -1) ? layer_index + data->layers[layer_index].active_mask : -1;
}

/* -------------------------------------------------------------------- */
/* index values per layer type */

int CustomData_get_named_layer(const CustomData *data,
                               const eCustomDataType type,
                               const StringRef name)
{
  const int named_index = CustomData_get_named_layer_index(data, type, name);
  const int layer_index = data->typemap[type];
  BLI_assert(customdata_typemap_is_valid(data));
  return (named_index != -1) ? named_index - layer_index : -1;
}

int CustomData_get_active_layer(const CustomData *data, const eCustomDataType type)
{
  const int layer_index = data->typemap[type];
  BLI_assert(customdata_typemap_is_valid(data));
  return (layer_index != -1) ? data->layers[layer_index].active : -1;
}

int CustomData_get_render_layer(const CustomData *data, const eCustomDataType type)
{
  const int layer_index = data->typemap[type];
  BLI_assert(customdata_typemap_is_valid(data));
  return (layer_index != -1) ? data->layers[layer_index].active_rnd : -1;
}

int CustomData_get_clone_layer(const CustomData *data, const eCustomDataType type)
{
  const int layer_index = data->typemap[type];
  BLI_assert(customdata_typemap_is_valid(data));
  return (layer_index != -1) ? data->layers[layer_index].active_clone : -1;
}

int CustomData_get_stencil_layer(const CustomData *data, const eCustomDataType type)
{
  const int layer_index = data->typemap[type];
  BLI_assert(customdata_typemap_is_valid(data));
  return (layer_index != -1) ? data->layers[layer_index].active_mask : -1;
}

const char *CustomData_get_active_layer_name(const CustomData *data, const eCustomDataType type)
{
  /* Get the layer index of the active layer of this type. */
  const int layer_index = CustomData_get_active_layer_index(data, type);
  return layer_index < 0 ? nullptr : data->layers[layer_index].name;
}

const char *CustomData_get_render_layer_name(const CustomData *data, const eCustomDataType type)
{
  const int layer_index = CustomData_get_render_layer_index(data, type);
  return layer_index < 0 ? nullptr : data->layers[layer_index].name;
}

void CustomData_set_layer_active(CustomData *data, const eCustomDataType type, const int n)
{
#ifndef NDEBUG
  const int layer_num = CustomData_number_of_layers(data, type);
#endif
  for (int i = 0; i < data->totlayer; i++) {
    if (data->layers[i].type == type) {
      BLI_assert(uint(n) < uint(layer_num));
      data->layers[i].active = n;
    }
  }
}

void CustomData_set_layer_render(CustomData *data, const eCustomDataType type, const int n)
{
#ifndef NDEBUG
  const int layer_num = CustomData_number_of_layers(data, type);
#endif
  for (int i = 0; i < data->totlayer; i++) {
    if (data->layers[i].type == type) {
      BLI_assert(uint(n) < uint(layer_num));
      data->layers[i].active_rnd = n;
    }
  }
}

void CustomData_set_layer_clone(CustomData *data, const eCustomDataType type, const int n)
{
#ifndef NDEBUG
  const int layer_num = CustomData_number_of_layers(data, type);
#endif
  for (int i = 0; i < data->totlayer; i++) {
    if (data->layers[i].type == type) {
      BLI_assert(uint(n) < uint(layer_num));
      data->layers[i].active_clone = n;
    }
  }
}

void CustomData_set_layer_stencil(CustomData *data, const eCustomDataType type, const int n)
{
#ifndef NDEBUG
  const int layer_num = CustomData_number_of_layers(data, type);
#endif
  for (int i = 0; i < data->totlayer; i++) {
    if (data->layers[i].type == type) {
      BLI_assert(uint(n) < uint(layer_num));
      data->layers[i].active_mask = n;
    }
  }
}

void CustomData_set_layer_active_index(CustomData *data, const eCustomDataType type, const int n)
{
#ifndef NDEBUG
  const int layer_num = CustomData_number_of_layers(data, type);
#endif
  const int layer_index = n - data->typemap[type];
  BLI_assert(customdata_typemap_is_valid(data));

  for (int i = 0; i < data->totlayer; i++) {
    if (data->layers[i].type == type) {
      BLI_assert(uint(layer_index) < uint(layer_num));
      data->layers[i].active = layer_index;
    }
  }
}

void CustomData_set_layer_render_index(CustomData *data, const eCustomDataType type, const int n)
{
#ifndef NDEBUG
  const int layer_num = CustomData_number_of_layers(data, type);
#endif
  const int layer_index = n - data->typemap[type];
  BLI_assert(customdata_typemap_is_valid(data));

  for (int i = 0; i < data->totlayer; i++) {
    if (data->layers[i].type == type) {
      BLI_assert(uint(layer_index) < uint(layer_num));
      data->layers[i].active_rnd = layer_index;
    }
  }
}

void CustomData_set_layer_clone_index(CustomData *data, const eCustomDataType type, const int n)
{
#ifndef NDEBUG
  const int layer_num = CustomData_number_of_layers(data, type);
#endif
  const int layer_index = n - data->typemap[type];
  BLI_assert(customdata_typemap_is_valid(data));

  for (int i = 0; i < data->totlayer; i++) {
    if (data->layers[i].type == type) {
      BLI_assert(uint(layer_index) < uint(layer_num));
      data->layers[i].active_clone = layer_index;
    }
  }
}

void CustomData_set_layer_flag(CustomData *data, const eCustomDataType type, const int flag)
{
  for (int i = 0; i < data->totlayer; i++) {
    if (data->layers[i].type == type) {
      data->layers[i].flag |= flag;
    }
  }
}

bool CustomData_layer_is_anonymous(const CustomData *data, eCustomDataType type, int n)
{
  const int layer_index = CustomData_get_layer_index_n(data, type, n);

  BLI_assert(layer_index >= 0);

  return blender::bke::attribute_name_is_anonymous(data->layers[layer_index].name);
}

static void customData_resize(CustomData *data, const int grow_amount)
{
  data->layers = static_cast<CustomDataLayer *>(
      MEM_reallocN(data->layers, (data->maxlayer + grow_amount) * sizeof(CustomDataLayer)));
  data->maxlayer += grow_amount;
}

static CustomDataLayer *customData_add_layer__internal(
    CustomData *data,
    const eCustomDataType type,
    const std::optional<eCDAllocType> alloctype,
    void *layer_data_to_assign,
    const ImplicitSharingInfo *sharing_info_to_assign,
    const int totelem,
    StringRef name)
{
  const LayerTypeInfo &type_info = *layerType_getInfo(type);
  int flag = 0;

  /* Some layer types only support a single layer. */
  if (!type_info.defaultname && CustomData_has_layer(data, type)) {
    /* This function doesn't support dealing with existing layer data for these layer types when
     * the layer already exists. */
    BLI_assert(layer_data_to_assign == nullptr);
    return &data->layers[CustomData_get_layer_index(data, type)];
  }

  int index = data->totlayer;
  if (index >= data->maxlayer) {
    customData_resize(data, CUSTOMDATA_GROW);
  }

  data->totlayer++;

  /* Keep layers ordered by type. */
  for (; index > 0 && data->layers[index - 1].type > type; index--) {
    data->layers[index] = data->layers[index - 1];
  }

  CustomDataLayer &new_layer = data->layers[index];

  /* Clear remaining data on the layer. The original data on the layer has been moved to another
   * index. Without this, it can happen that information from the previous layer at that index
   * leaks into the new layer. */
  new_layer = CustomDataLayer{};

  const int64_t size_in_bytes = int64_t(totelem) * type_info.size;
  const char *alloc_name = layerType_getName(type);

  if (alloctype.has_value()) {
    switch (*alloctype) {
      case CD_SET_DEFAULT: {
        if (totelem > 0) {
          new_layer.data = MEM_mallocN_aligned(size_in_bytes, type_info.alignment, alloc_name);
          if (type_info.set_default_value) {
            type_info.set_default_value(new_layer.data, totelem);
          }
          else {
            /* Alternatively, #MEM_calloc_arrayN is faster, but has no aligned version. */
            memset(new_layer.data, 0, size_in_bytes);
          }
        }
        break;
      }
      case CD_CONSTRUCT: {
        if (totelem > 0) {
          new_layer.data = MEM_mallocN_aligned(size_in_bytes, type_info.alignment, alloc_name);
          if (type_info.construct) {
            type_info.construct(new_layer.data, totelem);
          }
        }
        break;
      }
    }
  }
  else {
    if (totelem == 0 && sharing_info_to_assign == nullptr) {
      MEM_SAFE_FREE(layer_data_to_assign);
    }
    else {
      new_layer.data = layer_data_to_assign;
      new_layer.sharing_info = sharing_info_to_assign;
      if (new_layer.sharing_info) {
        new_layer.sharing_info->add_user();
      }
    }
  }

  if (new_layer.data != nullptr && new_layer.sharing_info == nullptr) {
    /* Make layer data shareable. */
    new_layer.sharing_info = make_implicit_sharing_info_for_layer(type, new_layer.data, totelem);
  }

  new_layer.type = type;
  new_layer.flag = flag;

  /* Set default name if none exists. Note we only call DATA_()  once
   * we know there is a default name, to avoid overhead of locale lookups
   * in the depsgraph. */
  if (name.is_empty() && type_info.defaultname) {
    name = DATA_(type_info.defaultname);
  }

  if (!name.is_empty()) {
    name.copy_utf8_truncated(new_layer.name);
    CustomData_set_layer_unique_name(data, index);
  }
  else {
    new_layer.name[0] = '\0';
  }

  if (index > 0 && data->layers[index - 1].type == type) {
    new_layer.active = data->layers[index - 1].active;
    new_layer.active_rnd = data->layers[index - 1].active_rnd;
    new_layer.active_clone = data->layers[index - 1].active_clone;
    new_layer.active_mask = data->layers[index - 1].active_mask;
  }
  else {
    new_layer.active = 0;
    new_layer.active_rnd = 0;
    new_layer.active_clone = 0;
    new_layer.active_mask = 0;
  }

  customData_update_offsets(data);

  return &data->layers[index];
}

void *CustomData_add_layer(CustomData *data,
                           const eCustomDataType type,
                           eCDAllocType alloctype,
                           const int totelem)
{
  const LayerTypeInfo *typeInfo = layerType_getInfo(type);

  CustomDataLayer *layer = customData_add_layer__internal(
      data, type, alloctype, nullptr, nullptr, totelem, typeInfo->defaultname);
  CustomData_update_typemap(data);

  if (layer) {
    return layer->data;
  }

  return nullptr;
}

const void *CustomData_add_layer_with_data(CustomData *data,
                                           const eCustomDataType type,
                                           void *layer_data,
                                           const int totelem,
                                           const ImplicitSharingInfo *sharing_info)
{
  const LayerTypeInfo *typeInfo = layerType_getInfo(type);

  CustomDataLayer *layer = customData_add_layer__internal(
      data, type, std::nullopt, layer_data, sharing_info, totelem, typeInfo->defaultname);
  CustomData_update_typemap(data);

  if (layer) {
    return layer->data;
  }

  return nullptr;
}

void *CustomData_add_layer_named(CustomData *data,
                                 const eCustomDataType type,
                                 const eCDAllocType alloctype,
                                 const int totelem,
                                 const StringRef name)
{
  CustomDataLayer *layer = customData_add_layer__internal(
      data, type, alloctype, nullptr, nullptr, totelem, name);
  CustomData_update_typemap(data);

  if (layer) {
    return layer->data;
  }
  return nullptr;
}

const void *CustomData_add_layer_named_with_data(CustomData *data,
                                                 eCustomDataType type,
                                                 void *layer_data,
                                                 int totelem,
                                                 const StringRef name,
                                                 const ImplicitSharingInfo *sharing_info)
{
  CustomDataLayer *layer = customData_add_layer__internal(
      data, type, std::nullopt, layer_data, sharing_info, totelem, name);
  CustomData_update_typemap(data);

  if (layer) {
    return layer->data;
  }
  return nullptr;
}

bool CustomData_free_layer(CustomData *data, const eCustomDataType type, const int index)
{
  const int index_first = CustomData_get_layer_index(data, type);
  const int n = index - index_first;

  BLI_assert(index >= index_first);
  if ((index_first == -1) || (n < 0)) {
    return false;
  }
  BLI_assert(data->layers[index].type == type);

  customData_free_layer__internal(&data->layers[index]);

  for (int i = index + 1; i < data->totlayer; i++) {
    data->layers[i - 1] = data->layers[i];
  }

  data->totlayer--;

  /* if layer was last of type in array, set new active layer */
  int i = CustomData_get_layer_index__notypemap(data, type);

  if (i != -1) {
    /* don't decrement zero index */
    const int index_nonzero = n ? n : 1;
    CustomDataLayer *layer;

    for (layer = &data->layers[i]; i < data->totlayer && layer->type == type; i++, layer++) {
      if (layer->active >= index_nonzero) {
        layer->active--;
      }
      if (layer->active_rnd >= index_nonzero) {
        layer->active_rnd--;
      }
      if (layer->active_clone >= index_nonzero) {
        layer->active_clone--;
      }
      if (layer->active_mask >= index_nonzero) {
        layer->active_mask--;
      }
    }
  }

  if (data->totlayer <= data->maxlayer - CUSTOMDATA_GROW) {
    customData_resize(data, -CUSTOMDATA_GROW);
  }

  customData_update_offsets(data);

  return true;
}

bool CustomData_free_layer_named(CustomData *data, const StringRef name)
{
  for (const int i : IndexRange(data->totlayer)) {
    const CustomDataLayer &layer = data->layers[i];
    if (StringRef(layer.name) == name) {
      CustomData_free_layer(data, eCustomDataType(layer.type), i);
      return true;
    }
  }
  return false;
}

bool CustomData_free_layer_active(CustomData *data, const eCustomDataType type)
{
  const int index = CustomData_get_active_layer_index(data, type);
  if (index == -1) {
    return false;
  }
  return CustomData_free_layer(data, type, index);
}

void CustomData_free_layers(CustomData *data, const eCustomDataType type)
{
  const int index = CustomData_get_layer_index(data, type);
  while (CustomData_free_layer(data, type, index)) {
    /* pass */
  }
}

bool CustomData_has_layer_named(const CustomData *data,
                                const eCustomDataType type,
                                const StringRef name)
{
  return CustomData_get_named_layer_index(data, type, name) != -1;
}

bool CustomData_has_layer(const CustomData *data, const eCustomDataType type)
{
  return (CustomData_get_layer_index(data, type) != -1);
}

int CustomData_number_of_layers(const CustomData *data, const eCustomDataType type)
{
  int number = 0;

  for (int i = 0; i < data->totlayer; i++) {
    if (data->layers[i].type == type) {
      number++;
    }
  }

  return number;
}

int CustomData_number_of_anonymous_layers(const CustomData *data, const eCustomDataType type)
{
  int number = 0;

  for (int i = 0; i < data->totlayer; i++) {
    if (data->layers[i].type == type &&
        blender::bke::attribute_name_is_anonymous(data->layers[i].name))
    {
      number++;
    }
  }

  return number;
}

int CustomData_number_of_layers_typemask(const CustomData *data, const eCustomDataMask mask)
{
  int number = 0;

  for (int i = 0; i < data->totlayer; i++) {
    if (mask & CD_TYPE_AS_MASK(data->layers[i].type)) {
      number++;
    }
  }

  return number;
}

void CustomData_set_only_copy(const CustomData *data, const eCustomDataMask mask)
{
  for (int i = 0; i < data->totlayer; i++) {
    if (!(mask & CD_TYPE_AS_MASK(data->layers[i].type))) {
      data->layers[i].flag |= CD_FLAG_NOCOPY;
    }
  }
}

void CustomData_copy_elements(const eCustomDataType type,
                              void *src_data_ofs,
                              void *dst_data_ofs,
                              const int count)
{
  const LayerTypeInfo *typeInfo = layerType_getInfo(type);

  if (typeInfo->copy) {
    typeInfo->copy(src_data_ofs, dst_data_ofs, count);
  }
  else {
    memcpy(dst_data_ofs, src_data_ofs, size_t(count) * typeInfo->size);
  }
}

void CustomData_copy_data_layer(const CustomData *source,
                                CustomData *dest,
                                const int src_layer_index,
                                const int dst_layer_index,
                                const int src_index,
                                const int dst_index,
                                const int count)
{
  const LayerTypeInfo *typeInfo;

  BLI_assert(layer_is_mutable(dest->layers[dst_layer_index]));

  const void *src_data = source->layers[src_layer_index].data;
  void *dst_data = dest->layers[dst_layer_index].data;

  typeInfo = layerType_getInfo(eCustomDataType(source->layers[src_layer_index].type));

  const size_t src_offset = size_t(src_index) * typeInfo->size;
  const size_t dst_offset = size_t(dst_index) * typeInfo->size;

  if (!count || !src_data || !dst_data) {
    if (count && !(src_data == nullptr && dst_data == nullptr)) {
      CLOG_WARN(&LOG,
                "null data for %s type (%p --> %p), skipping",
                layerType_getName(eCustomDataType(source->layers[src_layer_index].type)),
                (void *)src_data,
                (void *)dst_data);
    }
    return;
  }

  if (typeInfo->copy) {
    typeInfo->copy(
        POINTER_OFFSET(src_data, src_offset), POINTER_OFFSET(dst_data, dst_offset), count);
  }
  else {
    memcpy(POINTER_OFFSET(dst_data, dst_offset),
           POINTER_OFFSET(src_data, src_offset),
           size_t(count) * typeInfo->size);
  }
}

void CustomData_copy_data_named(const CustomData *source,
                                CustomData *dest,
                                const int source_index,
                                const int dest_index,
                                const int count)
{
  /* copies a layer at a time */
  for (int src_i = 0; src_i < source->totlayer; src_i++) {

    int dest_i = CustomData_get_named_layer_index(
        dest, eCustomDataType(source->layers[src_i].type), source->layers[src_i].name);

    /* if we found a matching layer, copy the data */
    if (dest_i != -1) {
      CustomData_copy_data_layer(source, dest, src_i, dest_i, source_index, dest_index, count);
    }
  }
}

void CustomData_copy_data(const CustomData *source,
                          CustomData *dest,
                          const int source_index,
                          const int dest_index,
                          const int count)
{
  /* copies a layer at a time */
  int dest_i = 0;
  for (int src_i = 0; src_i < source->totlayer; src_i++) {

    /* find the first dest layer with type >= the source type
     * (this should work because layers are ordered by type)
     */
    while (dest_i < dest->totlayer && dest->layers[dest_i].type < source->layers[src_i].type) {
      dest_i++;
    }

    /* if there are no more dest layers, we're done */
    if (dest_i >= dest->totlayer) {
      return;
    }

    /* if we found a matching layer, copy the data */
    if (dest->layers[dest_i].type == source->layers[src_i].type) {
      CustomData_copy_data_layer(source, dest, src_i, dest_i, source_index, dest_index, count);

      /* if there are multiple source & dest layers of the same type,
       * we don't want to copy all source layers to the same dest, so
       * increment dest_i
       */
      dest_i++;
    }
  }
}

void CustomData_copy_layer_type_data(const CustomData *source,
                                     CustomData *destination,
                                     const eCustomDataType type,
                                     int source_index,
                                     int destination_index,
                                     int count)
{
  const int source_layer_index = CustomData_get_layer_index(source, type);
  if (source_layer_index == -1) {
    return;
  }
  const int destinaiton_layer_index = CustomData_get_layer_index(destination, type);
  if (destinaiton_layer_index == -1) {
    return;
  }
  CustomData_copy_data_layer(source,
                             destination,
                             source_layer_index,
                             destinaiton_layer_index,
                             source_index,
                             destination_index,
                             count);
}

void CustomData_free_elem(CustomData *data, const int index, const int count)
{
  for (int i = 0; i < data->totlayer; i++) {
    const LayerTypeInfo *typeInfo = layerType_getInfo(eCustomDataType(data->layers[i].type));

    if (typeInfo->free) {
      size_t offset = size_t(index) * typeInfo->size;
      BLI_assert(layer_is_mutable(data->layers[i]));

      typeInfo->free(POINTER_OFFSET(data->layers[i].data, offset), count);
    }
  }
}

#define SOURCE_BUF_SIZE 100

void CustomData_interp(const CustomData *source,
                       CustomData *dest,
                       const int *src_indices,
                       const float *weights,
                       const float *sub_weights,
                       int count,
                       int dest_index)
{
  if (count <= 0) {
    return;
  }

  const void *source_buf[SOURCE_BUF_SIZE];
  const void **sources = source_buf;

  /* Slow fallback in case we're interpolating a ridiculous number of elements. */
  if (count > SOURCE_BUF_SIZE) {
    sources = MEM_malloc_arrayN<const void *>(size_t(count), __func__);
  }

  /* If no weights are given, generate default ones to produce an average result. */
  float default_weights_buf[SOURCE_BUF_SIZE];
  float *default_weights = nullptr;
  if (weights == nullptr) {
    default_weights = (count > SOURCE_BUF_SIZE) ?
                          MEM_malloc_arrayN<float>(size_t(count), __func__) :
                          default_weights_buf;
    copy_vn_fl(default_weights, count, 1.0f / count);
    weights = default_weights;
  }

  /* interpolates a layer at a time */
  int dest_i = 0;
  for (int src_i = 0; src_i < source->totlayer; src_i++) {
    const LayerTypeInfo *typeInfo = layerType_getInfo(eCustomDataType(source->layers[src_i].type));
    if (!typeInfo->interp) {
      continue;
    }

    /* find the first dest layer with type >= the source type
     * (this should work because layers are ordered by type)
     */
    while (dest_i < dest->totlayer && dest->layers[dest_i].type < source->layers[src_i].type) {
      dest_i++;
    }

    /* if there are no more dest layers, we're done */
    if (dest_i >= dest->totlayer) {
      break;
    }

    /* if we found a matching layer, copy the data */
    if (dest->layers[dest_i].type == source->layers[src_i].type) {
      void *src_data = source->layers[src_i].data;

      for (int j = 0; j < count; j++) {
        sources[j] = POINTER_OFFSET(src_data, size_t(src_indices[j]) * typeInfo->size);
      }

      typeInfo->interp(
          sources,
          weights,
          sub_weights,
          count,
          POINTER_OFFSET(dest->layers[dest_i].data, size_t(dest_index) * typeInfo->size));

      /* if there are multiple source & dest layers of the same type,
       * we don't want to copy all source layers to the same dest, so
       * increment dest_i
       */
      dest_i++;
    }
  }

  if (count > SOURCE_BUF_SIZE) {
    MEM_freeN(sources);
  }
  if (!ELEM(default_weights, nullptr, default_weights_buf)) {
    MEM_freeN(default_weights);
  }
}

void CustomData_swap_corners(CustomData *data, const int index, const int *corner_indices)
{
  for (int i = 0; i < data->totlayer; i++) {
    const LayerTypeInfo *typeInfo = layerType_getInfo(eCustomDataType(data->layers[i].type));

    if (typeInfo->swap) {
      const size_t offset = size_t(index) * typeInfo->size;

      typeInfo->swap(POINTER_OFFSET(data->layers[i].data, offset), corner_indices);
    }
  }
}

void *CustomData_get_for_write(CustomData *data,
                               const int index,
                               const eCustomDataType type,
                               int totelem)
{
  BLI_assert(index >= 0);
  void *layer_data = CustomData_get_layer_for_write(data, type, totelem);
  if (!layer_data) {
    return nullptr;
  }
  return POINTER_OFFSET(layer_data, size_t(index) * layerType_getInfo(type)->size);
}

void *CustomData_get_n_for_write(
    CustomData *data, const eCustomDataType type, const int index, const int n, int totelem)
{
  BLI_assert(index >= 0);
  void *layer_data = CustomData_get_layer_n_for_write(data, type, n, totelem);
  if (!layer_data) {
    return nullptr;
  }

  return POINTER_OFFSET(layer_data, size_t(index) * layerType_getInfo(type)->size);
}

const void *CustomData_get_layer(const CustomData *data, const eCustomDataType type)
{
  int layer_index = CustomData_get_active_layer_index(data, type);
  if (layer_index == -1) {
    return nullptr;
  }

  return data->layers[layer_index].data;
}

void *CustomData_get_layer_for_write(CustomData *data,
                                     const eCustomDataType type,
                                     const int totelem)
{
  const int layer_index = CustomData_get_active_layer_index(data, type);
  if (layer_index == -1) {
    return nullptr;
  }
  CustomDataLayer &layer = data->layers[layer_index];
  ensure_layer_data_is_mutable(layer, totelem);
  return layer.data;
}

const void *CustomData_get_layer_n(const CustomData *data, const eCustomDataType type, const int n)
{
  int layer_index = CustomData_get_layer_index_n(data, type, n);
  if (layer_index == -1) {
    return nullptr;
  }
  return data->layers[layer_index].data;
}

void *CustomData_get_layer_n_for_write(CustomData *data,
                                       const eCustomDataType type,
                                       const int n,
                                       const int totelem)
{
  const int layer_index = CustomData_get_layer_index_n(data, type, n);
  if (layer_index == -1) {
    return nullptr;
  }
  CustomDataLayer &layer = data->layers[layer_index];
  ensure_layer_data_is_mutable(layer, totelem);
  return layer.data;
}

const void *CustomData_get_layer_named(const CustomData *data,
                                       const eCustomDataType type,
                                       const StringRef name)
{
  int layer_index = CustomData_get_named_layer_index(data, type, name);
  if (layer_index == -1) {
    return nullptr;
  }
  return data->layers[layer_index].data;
}

void *CustomData_get_layer_named_for_write(CustomData *data,
                                           const eCustomDataType type,
                                           const StringRef name,
                                           const int totelem)
{
  const int layer_index = CustomData_get_named_layer_index(data, type, name);
  if (layer_index == -1) {
    return nullptr;
  }
  CustomDataLayer &layer = data->layers[layer_index];
  ensure_layer_data_is_mutable(layer, totelem);
  return layer.data;
}

int CustomData_get_offset(const CustomData *data, const eCustomDataType type)
{
  int layer_index = CustomData_get_active_layer_index(data, type);
  if (layer_index == -1) {
    return -1;
  }
  return data->layers[layer_index].offset;
}

int CustomData_get_n_offset(const CustomData *data, const eCustomDataType type, const int n)
{
  int layer_index = CustomData_get_layer_index_n(data, type, n);
  if (layer_index == -1) {
    return -1;
  }

  return data->layers[layer_index].offset;
}

int CustomData_get_offset_named(const CustomData *data,
                                const eCustomDataType type,
                                const StringRef name)
{
  int layer_index = CustomData_get_named_layer_index(data, type, name);
  if (layer_index == -1) {
    return -1;
  }

  return data->layers[layer_index].offset;
}

bool CustomData_set_layer_name(CustomData *data,
                               const eCustomDataType type,
                               const int n,
                               const StringRef name)
{
  const int layer_index = CustomData_get_layer_index_n(data, type, n);
  if (layer_index == -1) {
    return false;
  }

  name.copy_utf8_truncated(data->layers[layer_index].name);

  return true;
}

const char *CustomData_get_layer_name(const CustomData *data,
                                      const eCustomDataType type,
                                      const int n)
{
  const int layer_index = CustomData_get_layer_index_n(data, type, n);

  return (layer_index == -1) ? nullptr : data->layers[layer_index].name;
}

/* BMesh functions */

void CustomData_bmesh_init_pool(CustomData *data, const int totelem, const char htype)
{
  int chunksize;

  /* Dispose old pools before calling here to avoid leaks */
  BLI_assert(data->pool == nullptr);

  switch (htype) {
    case BM_VERT:
      chunksize = bm_mesh_chunksize_default.totvert;
      break;
    case BM_EDGE:
      chunksize = bm_mesh_chunksize_default.totedge;
      break;
    case BM_LOOP:
      chunksize = bm_mesh_chunksize_default.totloop;
      break;
    case BM_FACE:
      chunksize = bm_mesh_chunksize_default.totface;
      break;
    default:
      BLI_assert_unreachable();
      chunksize = 512;
      break;
  }

  /* If there are no layers, no pool is needed just yet */
  if (data->totlayer) {
    data->pool = BLI_mempool_create(data->totsize, totelem, chunksize, BLI_MEMPOOL_NOP);
  }
}

bool CustomData_bmesh_merge_layout(const CustomData *source,
                                   CustomData *dest,
                                   eCustomDataMask mask,
                                   eCDAllocType alloctype,
                                   BMesh *bm,
                                   const char htype)
{

  if (CustomData_number_of_layers_typemask(source, mask) == 0) {
    return false;
  }

  /* copy old layer description so that old data can be copied into
   * the new allocation */
  CustomData destold = *dest;
  if (destold.layers) {
    destold.layers = static_cast<CustomDataLayer *>(MEM_dupallocN(destold.layers));
  }

  if (CustomData_merge_layout(source, dest, mask, alloctype, 0) == false) {
    if (destold.layers) {
      MEM_freeN(destold.layers);
    }
    return false;
  }

  const BMCustomDataCopyMap map = CustomData_bmesh_copy_map_calc(destold, *dest);

  int iter_type;
  int totelem;
  switch (htype) {
    case BM_VERT:
      iter_type = BM_VERTS_OF_MESH;
      totelem = bm->totvert;
      break;
    case BM_EDGE:
      iter_type = BM_EDGES_OF_MESH;
      totelem = bm->totedge;
      break;
    case BM_LOOP:
      iter_type = BM_LOOPS_OF_FACE;
      totelem = bm->totloop;
      break;
    case BM_FACE:
      iter_type = BM_FACES_OF_MESH;
      totelem = bm->totface;
      break;
    default: /* should never happen */
      BLI_assert_msg(0, "invalid type given");
      iter_type = BM_VERTS_OF_MESH;
      totelem = bm->totvert;
      break;
  }

  dest->pool = nullptr;
  CustomData_bmesh_init_pool(dest, totelem, htype);

  if (iter_type != BM_LOOPS_OF_FACE) {
    BMHeader *h;
    BMIter iter;
    /* Ensure all current elements follow new customdata layout. */
    BM_ITER_MESH (h, &iter, bm, iter_type) {
      void *tmp = nullptr;
      CustomData_bmesh_copy_block(*dest, map, h->data, &tmp);
      CustomData_bmesh_free_block(&destold, &h->data);
      h->data = tmp;
    }
  }
  else {
    BMFace *f;
    BMLoop *l;
    BMIter iter;
    BMIter liter;

    /* Ensure all current elements follow new customdata layout. */
    BM_ITER_MESH (f, &iter, bm, BM_FACES_OF_MESH) {
      BM_ITER_ELEM (l, &liter, f, BM_LOOPS_OF_FACE) {
        void *tmp = nullptr;
        CustomData_bmesh_copy_block(*dest, map, l->head.data, &tmp);
        CustomData_bmesh_free_block(&destold, &l->head.data);
        l->head.data = tmp;
      }
    }
  }

  if (destold.pool) {
    BLI_mempool_destroy(destold.pool);
  }
  if (destold.layers) {
    MEM_freeN(destold.layers);
  }
  return true;
}

void CustomData_bmesh_free_block(CustomData *data, void **block)
{
  if (*block == nullptr) {
    return;
  }

  for (int i = 0; i < data->totlayer; i++) {
    const LayerTypeInfo *typeInfo = layerType_getInfo(eCustomDataType(data->layers[i].type));

    if (typeInfo->free) {
      int offset = data->layers[i].offset;
      typeInfo->free(POINTER_OFFSET(*block, offset), 1);
    }
  }

  if (data->totsize) {
    BLI_mempool_free(data->pool, *block);
  }

  *block = nullptr;
}

void CustomData_bmesh_free_block_data(CustomData *data, void *block)
{
  if (block == nullptr) {
    return;
  }
  for (int i = 0; i < data->totlayer; i++) {
    const LayerTypeInfo *typeInfo = layerType_getInfo(eCustomDataType(data->layers[i].type));
    if (typeInfo->free) {
      const size_t offset = data->layers[i].offset;
      typeInfo->free(POINTER_OFFSET(block, offset), 1);
    }
  }
  if (data->totsize) {
    memset(block, 0, data->totsize);
  }
}

void CustomData_bmesh_alloc_block(CustomData *data, void **block)
{
  if (*block) {
    CustomData_bmesh_free_block(data, block);
  }

  if (data->totsize > 0) {
    *block = BLI_mempool_alloc(data->pool);
  }
  else {
    *block = nullptr;
  }
}

void CustomData_data_set_default_value(const eCustomDataType type, void *elem)
{
  const LayerTypeInfo *typeInfo = layerType_getInfo(type);
  if (typeInfo->set_default_value) {
    typeInfo->set_default_value(elem, 1);
  }
  else {
    memset(elem, 0, typeInfo->size);
  }
}

static void CustomData_bmesh_set_default_n(CustomData *data, void **block, const int n)
{
  const int offset = data->layers[n].offset;
  CustomData_data_set_default_value(eCustomDataType(data->layers[n].type),
                                    POINTER_OFFSET(*block, offset));
}

void CustomData_bmesh_set_default(CustomData *data, void **block)
{
  if (*block == nullptr) {
    CustomData_bmesh_alloc_block(data, block);
  }

  for (int i = 0; i < data->totlayer; i++) {
    CustomData_bmesh_set_default_n(data, block, i);
  }
}

BMCustomDataCopyMap CustomData_bmesh_copy_map_calc(const CustomData &src,
                                                   const CustomData &dst,
                                                   const eCustomDataMask mask_exclude)
{
  BMCustomDataCopyMap map;
  for (const CustomDataLayer &layer_dst : Span(dst.layers, dst.totlayer)) {
    const int dst_offset = layer_dst.offset;
    const eCustomDataType dst_type = eCustomDataType(layer_dst.type);
    const LayerTypeInfo &type_info = *layerType_getInfo(dst_type);

    const int src_offset = CustomData_get_offset_named(&src, dst_type, layer_dst.name);
    if (src_offset == -1 || CD_TYPE_AS_MASK(dst_type) & mask_exclude) {
      if (type_info.set_default_value) {
        map.defaults.append({type_info.set_default_value, dst_offset});
      }
      else {
        map.trivial_defaults.append({type_info.size, dst_offset});
      }
    }
    else {
      if (type_info.copy) {
        map.copies.append({type_info.copy, src_offset, dst_offset});
      }
      else {
        /* NOTE: A way to improve performance of copies (by reducing the number of `memcpy`
         * calls) would be combining contiguous chunks in the source and result format. */
        map.trivial_copies.append({type_info.size, src_offset, dst_offset});
      }
    }

    if (type_info.free) {
      map.free.append({type_info.free, dst_offset});
    }
  }
  return map;
}

void CustomData_bmesh_copy_block(CustomData &dst_data,
                                 const BMCustomDataCopyMap &copy_map,
                                 const void *src_block,
                                 void **dst_block)
{
  if (*dst_block) {
    for (const BMCustomDataCopyMap::Free &info : copy_map.free) {
      info.fn(POINTER_OFFSET(*dst_block, info.dst_offset), 1);
    }
  }
  else {
    if (dst_data.totsize == 0) {
      return;
    }
    *dst_block = BLI_mempool_alloc(dst_data.pool);
  }

  for (const BMCustomDataCopyMap::TrivialCopy &info : copy_map.trivial_copies) {
    memcpy(POINTER_OFFSET(*dst_block, info.dst_offset),
           POINTER_OFFSET(src_block, info.src_offset),
           info.size);
  }
  for (const BMCustomDataCopyMap::Copy &info : copy_map.copies) {
    info.fn(POINTER_OFFSET(src_block, info.src_offset),
            POINTER_OFFSET(*dst_block, info.dst_offset),
            1);
  }
  for (const BMCustomDataCopyMap::TrivialDefault &info : copy_map.trivial_defaults) {
    memset(POINTER_OFFSET(*dst_block, info.dst_offset), 0, info.size);
  }
  for (const BMCustomDataCopyMap::Default &info : copy_map.defaults) {
    info.fn(POINTER_OFFSET(*dst_block, info.dst_offset), 1);
  }
}

void CustomData_bmesh_copy_block(CustomData &data, void *src_block, void **dst_block)
{
  if (*dst_block) {
    for (const CustomDataLayer &layer : Span(data.layers, data.totlayer)) {
      const LayerTypeInfo &info = *layerType_getInfo(eCustomDataType(layer.type));
      if (info.free) {
        info.free(POINTER_OFFSET(*dst_block, layer.offset), 1);
      }
    }
  }
  else {
    if (data.totsize == 0) {
      return;
    }
    *dst_block = BLI_mempool_alloc(data.pool);
  }

  for (const CustomDataLayer &layer : Span(data.layers, data.totlayer)) {
    const int offset = layer.offset;
    const LayerTypeInfo &info = *layerType_getInfo(eCustomDataType(layer.type));
    if (info.copy) {
      info.copy(POINTER_OFFSET(src_block, offset), POINTER_OFFSET(*dst_block, offset), 1);
    }
    else {
      memcpy(POINTER_OFFSET(*dst_block, offset), POINTER_OFFSET(src_block, offset), info.size);
    }
  }
}

void *CustomData_bmesh_get(const CustomData *data, void *block, const eCustomDataType type)
{
  int layer_index = CustomData_get_active_layer_index(data, type);
  if (layer_index == -1) {
    return nullptr;
  }

  return POINTER_OFFSET(block, data->layers[layer_index].offset);
}

void *CustomData_bmesh_get_n(const CustomData *data,
                             void *block,
                             const eCustomDataType type,
                             const int n)
{
  int layer_index = CustomData_get_layer_index(data, type);
  if (layer_index == -1) {
    return nullptr;
  }

  return POINTER_OFFSET(block, data->layers[layer_index + n].offset);
}

void *CustomData_bmesh_get_layer_n(const CustomData *data, void *block, const int n)
{
  if (n < 0 || n >= data->totlayer) {
    return nullptr;
  }

  return POINTER_OFFSET(block, data->layers[n].offset);
}

bool CustomData_layer_has_math(const CustomData *data, const int layer_n)
{
  const LayerTypeInfo *typeInfo = layerType_getInfo(eCustomDataType(data->layers[layer_n].type));

  if (typeInfo->equal && typeInfo->add && typeInfo->multiply && typeInfo->initminmax &&
      typeInfo->dominmax)
  {
    return true;
  }

  return false;
}

bool CustomData_layer_has_interp(const CustomData *data, const int layer_n)
{
  const LayerTypeInfo *typeInfo = layerType_getInfo(eCustomDataType(data->layers[layer_n].type));

  if (typeInfo->interp) {
    return true;
  }

  return false;
}

bool CustomData_has_math(const CustomData *data)
{
  /* interpolates a layer at a time */
  for (int i = 0; i < data->totlayer; i++) {
    if (CustomData_layer_has_math(data, i)) {
      return true;
    }
  }

  return false;
}

bool CustomData_bmesh_has_free(const CustomData *data)
{
  for (int i = 0; i < data->totlayer; i++) {
    const LayerTypeInfo *typeInfo = layerType_getInfo(eCustomDataType(data->layers[i].type));
    if (typeInfo->free) {
      return true;
    }
  }
  return false;
}

bool CustomData_has_interp(const CustomData *data)
{
  /* interpolates a layer at a time */
  for (int i = 0; i < data->totlayer; i++) {
    if (CustomData_layer_has_interp(data, i)) {
      return true;
    }
  }

  return false;
}

void CustomData_data_copy_value(const eCustomDataType type, const void *source, void *dest)
{
  const LayerTypeInfo *typeInfo = layerType_getInfo(type);

  if (!dest) {
    return;
  }

  if (typeInfo->copy) {
    typeInfo->copy(source, dest, 1);
  }
  else {
    memcpy(dest, source, typeInfo->size);
  }
}

void CustomData_data_mix_value(const eCustomDataType type,
                               const void *source,
                               void *dest,
                               const int mixmode,
                               const float mixfactor)
{
  const LayerTypeInfo *typeInfo = layerType_getInfo(type);

  if (!dest) {
    return;
  }

  if (typeInfo->copyvalue) {
    typeInfo->copyvalue(source, dest, mixmode, mixfactor);
  }
  else {
    /* Mere copy if no advanced interpolation is supported. */
    memcpy(dest, source, typeInfo->size);
  }
}

bool CustomData_data_equals(const eCustomDataType type, const void *data1, const void *data2)
{
  const LayerTypeInfo *typeInfo = layerType_getInfo(type);

  if (typeInfo->equal) {
    return typeInfo->equal(data1, data2);
  }

  return !memcmp(data1, data2, typeInfo->size);
}

void CustomData_data_initminmax(const eCustomDataType type, void *min, void *max)
{
  const LayerTypeInfo *typeInfo = layerType_getInfo(type);

  if (typeInfo->initminmax) {
    typeInfo->initminmax(min, max);
  }
}

void CustomData_data_dominmax(const eCustomDataType type, const void *data, void *min, void *max)
{
  const LayerTypeInfo *typeInfo = layerType_getInfo(type);

  if (typeInfo->dominmax) {
    typeInfo->dominmax(data, min, max);
  }
}

void CustomData_data_multiply(const eCustomDataType type, void *data, const float fac)
{
  const LayerTypeInfo *typeInfo = layerType_getInfo(type);

  if (typeInfo->multiply) {
    typeInfo->multiply(data, fac);
  }
}

void CustomData_data_add(const eCustomDataType type, void *data1, const void *data2)
{
  const LayerTypeInfo *typeInfo = layerType_getInfo(type);

  if (typeInfo->add) {
    typeInfo->add(data1, data2);
  }
}

void CustomData_bmesh_set_n(
    CustomData *data, void *block, const eCustomDataType type, const int n, const void *source)
{
  void *dest = CustomData_bmesh_get_n(data, block, type, n);
  const LayerTypeInfo *typeInfo = layerType_getInfo(type);

  if (!dest) {
    return;
  }

  if (typeInfo->copy) {
    typeInfo->copy(source, dest, 1);
  }
  else {
    memcpy(dest, source, typeInfo->size);
  }
}

void CustomData_bmesh_interp_n(CustomData *data,
                               const void **src_blocks_ofs,
                               const float *weights,
                               const float *sub_weights,
                               int count,
                               void *dst_block_ofs,
                               int n)
{
  BLI_assert(weights != nullptr);
  BLI_assert(count > 0);

  CustomDataLayer *layer = &data->layers[n];
  const LayerTypeInfo *typeInfo = layerType_getInfo(eCustomDataType(layer->type));

  typeInfo->interp(src_blocks_ofs, weights, sub_weights, count, dst_block_ofs);
}

void CustomData_bmesh_interp(CustomData *data,
                             const void **src_blocks,
                             const float *weights,
                             const float *sub_weights,
                             int count,
                             void *dst_block)
{
  if (count <= 0) {
    return;
  }

  void *source_buf[SOURCE_BUF_SIZE];
  const void **sources = (const void **)source_buf;

  /* Slow fallback in case we're interpolating a ridiculous number of elements. */
  if (count > SOURCE_BUF_SIZE) {
    sources = MEM_malloc_arrayN<const void *>(size_t(count), __func__);
  }

  /* If no weights are given, generate default ones to produce an average result. */
  float default_weights_buf[SOURCE_BUF_SIZE];
  float *default_weights = nullptr;
  if (weights == nullptr) {
    default_weights = (count > SOURCE_BUF_SIZE) ?
                          MEM_malloc_arrayN<float>(size_t(count), __func__) :
                          default_weights_buf;
    copy_vn_fl(default_weights, count, 1.0f / count);
    weights = default_weights;
  }

  /* interpolates a layer at a time */
  for (int i = 0; i < data->totlayer; i++) {
    CustomDataLayer *layer = &data->layers[i];
    const LayerTypeInfo *typeInfo = layerType_getInfo(eCustomDataType(layer->type));
    if (typeInfo->interp) {
      for (int j = 0; j < count; j++) {
        sources[j] = POINTER_OFFSET(src_blocks[j], layer->offset);
      }
      CustomData_bmesh_interp_n(
          data, sources, weights, sub_weights, count, POINTER_OFFSET(dst_block, layer->offset), i);
    }
  }

  if (count > SOURCE_BUF_SIZE) {
    MEM_freeN(sources);
  }
  if (!ELEM(default_weights, nullptr, default_weights_buf)) {
    MEM_freeN(default_weights);
  }
}

int CustomData_sizeof(const eCustomDataType type)
{
  const LayerTypeInfo *typeInfo = layerType_getInfo(type);

  return typeInfo->size;
}

const char *CustomData_layertype_name(const eCustomDataType type)
{
  return layerType_getName(type);
}

bool CustomData_layertype_is_singleton(const eCustomDataType type)
{
  const LayerTypeInfo *typeInfo = layerType_getInfo(type);
  return typeInfo->defaultname == nullptr;
}

bool CustomData_layertype_is_dynamic(const eCustomDataType type)
{
  const LayerTypeInfo *typeInfo = layerType_getInfo(type);

  return (typeInfo->free != nullptr);
}

int CustomData_layertype_layers_max(const eCustomDataType type)
{
  const LayerTypeInfo *typeInfo = layerType_getInfo(type);

  /* Same test as for singleton above. */
  if (typeInfo->defaultname == nullptr) {
    return 1;
  }
  if (typeInfo->layers_max == nullptr) {
    return -1;
  }

  return typeInfo->layers_max();
}

static bool cd_layer_find_dupe(CustomData *data,
                               const StringRef name,
                               const eCustomDataType type,
                               const int index)
{
  /* see if there is a duplicate */
  for (int i = 0; i < data->totlayer; i++) {
    if (i != index) {
      CustomDataLayer *layer = &data->layers[i];

      if (CD_TYPE_AS_MASK(type) & CD_MASK_PROP_ALL) {
        if ((CD_TYPE_AS_MASK(layer->type) & CD_MASK_PROP_ALL) && layer->name == name) {
          return true;
        }
      }
      else {
        if (i != index && layer->type == type && layer->name == name) {
          return true;
        }
      }
    }
  }

  return false;
}

int CustomData_name_maxncpy_calc(const blender::StringRef name)
{
  if (name.startswith(".")) {
    return MAX_CUSTOMDATA_LAYER_NAME_NO_PREFIX;
  }
  for (const blender::StringRef prefix :
       {"." UV_VERTSEL_NAME, UV_EDGESEL_NAME ".", UV_PINNED_NAME "."})
  {
    if (name.startswith(prefix)) {
      return MAX_CUSTOMDATA_LAYER_NAME;
    }
  }
  return MAX_CUSTOMDATA_LAYER_NAME_NO_PREFIX;
}

void CustomData_set_layer_unique_name(CustomData *data, const int index)
{
  CustomDataLayer *nlayer = &data->layers[index];
  const LayerTypeInfo *typeInfo = layerType_getInfo(eCustomDataType(nlayer->type));

  if (!typeInfo->defaultname) {
    return;
  }

  const int name_maxncpy = CustomData_name_maxncpy_calc(nlayer->name);

  /* Set default name if none specified. Note we only call DATA_() when
   * needed to avoid overhead of locale lookups in the depsgraph. */
  if (nlayer->name[0] == '\0') {
    STRNCPY_UTF8(nlayer->name, DATA_(typeInfo->defaultname));
  }

  const char *defname = ""; /* Dummy argument, never used as `name` is never zero length. */
  BLI_uniquename_cb(
      [&](const StringRef name) {
        return cd_layer_find_dupe(data, name, eCustomDataType(nlayer->type), index);
      },
      defname,
      '.',
      nlayer->name,
      name_maxncpy);
}

void CustomData_validate_layer_name(const CustomData *data,
                                    const eCustomDataType type,
                                    const StringRef name,
                                    char *outname)
{
  int index = -1;

  /* if a layer name was given, try to find that layer */
  if (!name.is_empty()) {
    index = CustomData_get_named_layer_index(data, type, name);
  }

  if (index == -1) {
    /* either no layer was specified, or the layer we want has been
     * deleted, so assign the active layer to name
     */
    index = CustomData_get_active_layer_index(data, type);
    BLI_strncpy_utf8(outname, data->layers[index].name, MAX_CUSTOMDATA_LAYER_NAME);
  }
  else {
    name.copy_utf8_truncated(outname, MAX_CUSTOMDATA_LAYER_NAME);
  }
}

bool CustomData_verify_versions(CustomData *data, const int index)
{
  const LayerTypeInfo *typeInfo;
  CustomDataLayer *layer = &data->layers[index];
  bool keeplayer = true;

  if (layer->type >= CD_NUMTYPES) {
    keeplayer = false; /* unknown layer type from future version */
  }
  else {
    typeInfo = layerType_getInfo(eCustomDataType(layer->type));

    if (!typeInfo->defaultname && (index > 0) && data->layers[index - 1].type == layer->type) {
      keeplayer = false; /* multiple layers of which we only support one */
    }
    /* This is a preemptive fix for cases that should not happen
     * (layers that should not be written in .blend files),
     * but can happen due to bugs (see e.g. #62318).
     * Also for forward compatibility, in future,
     * we may put into `.blend` file some currently un-written data types,
     * this should cover that case as well.
     * Better to be safe here, and fix issue on the fly rather than crash... */
    /* 0 structnum is used in writing code to tag layer types that should not be written. */
    else if (typeInfo->structnum == 0 &&
             /* XXX Not sure why those three are exception, maybe that should be fixed? */
             !ELEM(layer->type,
                   CD_PAINT_MASK,
                   CD_FACEMAP,
                   CD_MTEXPOLY,
                   CD_SCULPT_FACE_SETS,
                   CD_CREASE))
    {
      keeplayer = false;
      CLOG_WARN(&LOG, ".blend file read: removing a data layer that should not have been written");
    }
  }

  if (!keeplayer) {
    for (int i = index + 1; i < data->totlayer; i++) {
      data->layers[i - 1] = data->layers[i];
    }
    data->totlayer--;
  }

  return keeplayer;
}

static bool CustomData_layer_ensure_data_exists(CustomDataLayer *layer, size_t count)
{
  BLI_assert(layer);
  const LayerTypeInfo *typeInfo = layerType_getInfo(eCustomDataType(layer->type));
  BLI_assert(typeInfo);

  if (layer->data || count == 0) {
    return false;
  }

  switch (layer->type) {
    /* When more instances of corrupt files are found, add them here. */
    case CD_PROP_BOOL:   /* See #84935. */
    case CD_MLOOPUV:     /* See #90620. */
    case CD_PROP_FLOAT2: /* See #90620. */
      layer->data = MEM_calloc_arrayN(
          count, typeInfo->size, layerType_getName(eCustomDataType(layer->type)));
      BLI_assert(layer->data);
      if (typeInfo->set_default_value) {
        typeInfo->set_default_value(layer->data, count);
      }
      return true;
      break;

    case CD_MTEXPOLY:
      /* TODO: Investigate multiple test failures on cycles, e.g. cycles_shadow_catcher_cpu. */
      break;

    default:
      /* Log an error so we can collect instances of bad files. */
      CLOG_WARN(&LOG, "CustomDataLayer->data is null for type %d.", layer->type);
      break;
  }
  return false;
}

bool CustomData_layer_validate(CustomDataLayer *layer, const uint totitems, const bool do_fixes)
{
  BLI_assert(layer);
  const LayerTypeInfo *typeInfo = layerType_getInfo(eCustomDataType(layer->type));
  BLI_assert(typeInfo);

  if (do_fixes) {
    CustomData_layer_ensure_data_exists(layer, totitems);
  }

  BLI_assert((totitems == 0) || layer->data);

  if (typeInfo->validate != nullptr) {
    return typeInfo->validate(layer->data, totitems, do_fixes);
  }

  return false;
}

/** \} */

/* -------------------------------------------------------------------- */
/** \name External Files
 * \{ */

static void customdata_external_filename(char filepath[FILE_MAX],
                                         ID *id,
                                         CustomDataExternal *external)
{
  BLI_strncpy(filepath, external->filepath, FILE_MAX);
  BLI_path_abs(filepath, ID_BLEND_PATH_FROM_GLOBAL(id));
}

void CustomData_external_reload(CustomData *data, ID * /*id*/, eCustomDataMask mask, int totelem)
{
  for (int i = 0; i < data->totlayer; i++) {
    CustomDataLayer *layer = &data->layers[i];
    const LayerTypeInfo *typeInfo = layerType_getInfo(eCustomDataType(layer->type));

    if (!(mask & CD_TYPE_AS_MASK(layer->type))) {
      /* pass */
    }
    else if ((layer->flag & CD_FLAG_EXTERNAL) && (layer->flag & CD_FLAG_IN_MEMORY)) {
      if (typeInfo->free) {
        typeInfo->free(layer->data, totelem);
      }
      layer->flag &= ~CD_FLAG_IN_MEMORY;
    }
  }
}

void CustomData_external_read(CustomData *data, ID *id, eCustomDataMask mask, const int totelem)
{
  CustomDataExternal *external = data->external;
  CustomDataLayer *layer;
  char filepath[FILE_MAX];
  int update = 0;

  if (!external) {
    return;
  }

  for (int i = 0; i < data->totlayer; i++) {
    layer = &data->layers[i];
    const LayerTypeInfo *typeInfo = layerType_getInfo(eCustomDataType(layer->type));

    if (!(mask & CD_TYPE_AS_MASK(layer->type))) {
      /* pass */
    }
    else if (layer->flag & CD_FLAG_IN_MEMORY) {
      /* pass */
    }
    else if ((layer->flag & CD_FLAG_EXTERNAL) && typeInfo->read) {
      update = 1;
    }
  }

  if (!update) {
    return;
  }

  customdata_external_filename(filepath, id, external);

  CDataFile *cdf = cdf_create(CDF_TYPE_MESH);
  if (!cdf_read_open(cdf, filepath)) {
    cdf_free(cdf);
    CLOG_ERROR(&LOG,
               "Failed to read %s layer from %s.",
               layerType_getName(eCustomDataType(layer->type)),
               filepath);
    return;
  }

  for (int i = 0; i < data->totlayer; i++) {
    layer = &data->layers[i];
    const LayerTypeInfo *typeInfo = layerType_getInfo(eCustomDataType(layer->type));

    if (!(mask & CD_TYPE_AS_MASK(layer->type))) {
      /* pass */
    }
    else if (layer->flag & CD_FLAG_IN_MEMORY) {
      /* pass */
    }
    else if ((layer->flag & CD_FLAG_EXTERNAL) && typeInfo->read) {
      const CDataFileLayer *blay = cdf_layer_find(cdf, layer->type, layer->name);

      if (blay) {
        if (cdf_read_layer(cdf, blay)) {
          if (typeInfo->read(cdf, layer->data, totelem)) {
            /* pass */
          }
          else {
            break;
          }
          layer->flag |= CD_FLAG_IN_MEMORY;
        }
        else {
          break;
        }
      }
    }
  }

  cdf_read_close(cdf);
  cdf_free(cdf);
}

void CustomData_external_write(
    CustomData *data, ID *id, eCustomDataMask mask, const int totelem, const int free)
{
  CustomDataExternal *external = data->external;
  int update = 0;
  char filepath[FILE_MAX];

  if (!external) {
    return;
  }

  /* test if there is anything to write */
  for (int i = 0; i < data->totlayer; i++) {
    CustomDataLayer *layer = &data->layers[i];
    const LayerTypeInfo *typeInfo = layerType_getInfo(eCustomDataType(layer->type));

    if (!(mask & CD_TYPE_AS_MASK(layer->type))) {
      /* pass */
    }
    else if ((layer->flag & CD_FLAG_EXTERNAL) && typeInfo->write) {
      update = 1;
    }
  }

  if (!update) {
    return;
  }

  /* make sure data is read before we try to write */
  CustomData_external_read(data, id, mask, totelem);
  customdata_external_filename(filepath, id, external);

  CDataFile *cdf = cdf_create(CDF_TYPE_MESH);

  for (int i = 0; i < data->totlayer; i++) {
    CustomDataLayer *layer = &data->layers[i];
    const LayerTypeInfo *typeInfo = layerType_getInfo(eCustomDataType(layer->type));

    if ((layer->flag & CD_FLAG_EXTERNAL) && typeInfo->filesize) {
      if (layer->flag & CD_FLAG_IN_MEMORY) {
        cdf_layer_add(
            cdf, layer->type, layer->name, typeInfo->filesize(cdf, layer->data, totelem));
      }
      else {
        cdf_free(cdf);
        return; /* read failed for a layer! */
      }
    }
  }

  if (!cdf_write_open(cdf, filepath)) {
    CLOG_ERROR(&LOG, "Failed to open %s for writing.", filepath);
    cdf_free(cdf);
    return;
  }

  int i;
  for (i = 0; i < data->totlayer; i++) {
    CustomDataLayer *layer = &data->layers[i];
    const LayerTypeInfo *typeInfo = layerType_getInfo(eCustomDataType(layer->type));

    if ((layer->flag & CD_FLAG_EXTERNAL) && typeInfo->write) {
      CDataFileLayer *blay = cdf_layer_find(cdf, layer->type, layer->name);

      if (cdf_write_layer(cdf, blay)) {
        if (typeInfo->write(cdf, layer->data, totelem)) {
          /* pass */
        }
        else {
          break;
        }
      }
      else {
        break;
      }
    }
  }

  if (i != data->totlayer) {
    CLOG_ERROR(&LOG, "Failed to write data to %s.", filepath);
    cdf_write_close(cdf);
    cdf_free(cdf);
    return;
  }

  for (i = 0; i < data->totlayer; i++) {
    CustomDataLayer *layer = &data->layers[i];
    const LayerTypeInfo *typeInfo = layerType_getInfo(eCustomDataType(layer->type));

    if ((layer->flag & CD_FLAG_EXTERNAL) && typeInfo->write) {
      if (free) {
        if (typeInfo->free) {
          typeInfo->free(layer->data, totelem);
        }
        layer->flag &= ~CD_FLAG_IN_MEMORY;
      }
    }
  }

  cdf_write_close(cdf);
  cdf_free(cdf);
}

void CustomData_external_add(CustomData *data,
                             ID * /*id*/,
                             const eCustomDataType type,
                             const int /*totelem*/,
                             const char *filepath)
{
  CustomDataExternal *external = data->external;

  int layer_index = CustomData_get_active_layer_index(data, type);
  if (layer_index == -1) {
    return;
  }

  CustomDataLayer *layer = &data->layers[layer_index];

  if (layer->flag & CD_FLAG_EXTERNAL) {
    return;
  }

  if (!external) {
    external = MEM_callocN<CustomDataExternal>(__func__);
    data->external = external;
  }
  STRNCPY(external->filepath, filepath);

  layer->flag |= CD_FLAG_EXTERNAL | CD_FLAG_IN_MEMORY;
}

void CustomData_external_remove(CustomData *data,
                                ID *id,
                                const eCustomDataType type,
                                const int totelem)
{
  CustomDataExternal *external = data->external;

  int layer_index = CustomData_get_active_layer_index(data, type);
  if (layer_index == -1) {
    return;
  }

  CustomDataLayer *layer = &data->layers[layer_index];

  if (!external) {
    return;
  }

  if (layer->flag & CD_FLAG_EXTERNAL) {
    if (!(layer->flag & CD_FLAG_IN_MEMORY)) {
      CustomData_external_read(data, id, CD_TYPE_AS_MASK(layer->type), totelem);
    }

    layer->flag &= ~CD_FLAG_EXTERNAL;
  }
}

bool CustomData_external_test(CustomData *data, const eCustomDataType type)
{
  int layer_index = CustomData_get_active_layer_index(data, type);
  if (layer_index == -1) {
    return false;
  }

  CustomDataLayer *layer = &data->layers[layer_index];
  return (layer->flag & CD_FLAG_EXTERNAL) != 0;
}

/** \} */

/* -------------------------------------------------------------------- */
/** \name Mesh-to-Mesh Data Transfer
 * \{ */

static void copy_bit_flag(void *dst, const void *src, const size_t data_size, const uint64_t flag)
{
#define COPY_BIT_FLAG(_type, _dst, _src, _f) \
  { \
    const _type _val = *((_type *)(_src)) & (_type)(_f); \
    *((_type *)(_dst)) &= ~(_type)(_f); \
    *((_type *)(_dst)) |= _val; \
  } \
  (void)0

  switch (data_size) {
    case 1:
      COPY_BIT_FLAG(uint8_t, dst, src, flag);
      break;
    case 2:
      COPY_BIT_FLAG(uint16_t, dst, src, flag);
      break;
    case 4:
      COPY_BIT_FLAG(uint32_t, dst, src, flag);
      break;
    case 8:
      COPY_BIT_FLAG(uint64_t, dst, src, flag);
      break;
    default:
      // CLOG_ERROR(&LOG, "Unknown flags-container size (%zu)", datasize);
      break;
  }

#undef COPY_BIT_FLAG
}

static bool check_bit_flag(const void *data, const size_t data_size, const uint64_t flag)
{
  switch (data_size) {
    case 1:
      return ((*((uint8_t *)data) & uint8_t(flag)) != 0);
    case 2:
      return ((*((uint16_t *)data) & uint16_t(flag)) != 0);
    case 4:
      return ((*((uint32_t *)data) & uint32_t(flag)) != 0);
    case 8:
      return ((*((uint64_t *)data) & uint64_t(flag)) != 0);
    default:
      // CLOG_ERROR(&LOG, "Unknown flags-container size (%zu)", datasize);
      return false;
  }
}

static void customdata_data_transfer_interp_generic(const CustomDataTransferLayerMap *laymap,
                                                    void *data_dst,
                                                    const void **sources,
                                                    const float *weights,
                                                    const int count,
                                                    const float mix_factor)
{
  BLI_assert(weights != nullptr);
  BLI_assert(count > 0);

  /* Fake interpolation, we actually copy highest weighted source to dest.
   * Note we also handle bitflags here,
   * in which case we rather choose to transfer value of elements totaling
   * more than 0.5 of weight. */
  int best_src_idx = 0;

  const int data_type = laymap->data_type;
  const int mix_mode = laymap->mix_mode;

  size_t data_size;
  const uint64_t data_flag = laymap->data_flag;

  cd_interp interp_cd = nullptr;
  cd_copy copy_cd = nullptr;

  if (!sources) {
    /* Not supported here, abort. */
    return;
  }

  if (int(data_type) & CD_FAKE) {
    data_size = laymap->data_size;
  }
  else {
    const LayerTypeInfo *type_info = layerType_getInfo(eCustomDataType(data_type));

    data_size = size_t(type_info->size);
    interp_cd = type_info->interp;
    copy_cd = type_info->copy;
  }

  void *tmp_dst = MEM_mallocN(data_size, __func__);

  if (count > 1 && !interp_cd) {
    if (data_flag) {
      /* Boolean case, we can 'interpolate' in two groups,
       * and choose value from highest weighted group. */
      float tot_weight_true = 0.0f;
      int item_true_idx = -1, item_false_idx = -1;

      for (int i = 0; i < count; i++) {
        if (check_bit_flag(sources[i], data_size, data_flag)) {
          tot_weight_true += weights[i];
          item_true_idx = i;
        }
        else {
          item_false_idx = i;
        }
      }
      best_src_idx = (tot_weight_true >= 0.5f) ? item_true_idx : item_false_idx;
    }
    else {
      /* We just choose highest weighted source. */
      float max_weight = 0.0f;

      for (int i = 0; i < count; i++) {
        if (weights[i] > max_weight) {
          max_weight = weights[i];
          best_src_idx = i;
        }
      }
    }
  }

  BLI_assert(best_src_idx >= 0);

  if (interp_cd) {
    interp_cd(sources, weights, nullptr, count, tmp_dst);
  }
  else if (data_flag) {
    copy_bit_flag(tmp_dst, sources[best_src_idx], data_size, data_flag);
  }
  /* No interpolation, just copy highest weight source element's data. */
  else if (copy_cd) {
    copy_cd(sources[best_src_idx], tmp_dst, 1);
  }
  else {
    memcpy(tmp_dst, sources[best_src_idx], data_size);
  }

  if (data_flag) {
    /* Bool flags, only copy if dest data is set (resp. unset) -
     * only 'advanced' modes we can support here! */
    if (mix_factor >= 0.5f && ((mix_mode == CDT_MIX_TRANSFER) ||
                               (mix_mode == CDT_MIX_REPLACE_ABOVE_THRESHOLD &&
                                check_bit_flag(data_dst, data_size, data_flag)) ||
                               (mix_mode == CDT_MIX_REPLACE_BELOW_THRESHOLD &&
                                !check_bit_flag(data_dst, data_size, data_flag))))
    {
      copy_bit_flag(data_dst, tmp_dst, data_size, data_flag);
    }
  }
  else if (!(int(data_type) & CD_FAKE)) {
    CustomData_data_mix_value(eCustomDataType(data_type), tmp_dst, data_dst, mix_mode, mix_factor);
  }
  /* Else we can do nothing by default, needs custom interp func!
   * Note this is here only for sake of consistency, not expected to be used much actually? */
  else {
    if (mix_factor >= 0.5f) {
      memcpy(data_dst, tmp_dst, data_size);
    }
  }

  MEM_freeN(tmp_dst);
}

void customdata_data_transfer_interp_normal_normals(const CustomDataTransferLayerMap *laymap,
                                                    void *data_dst,
                                                    const void **sources,
                                                    const float *weights,
                                                    const int count,
                                                    const float mix_factor)
{
  BLI_assert(weights != nullptr);
  BLI_assert(count > 0);

  const eCustomDataType data_type = eCustomDataType(laymap->data_type);
  BLI_assert(data_type == CD_NORMAL);
  const int mix_mode = laymap->mix_mode;

  SpaceTransform *space_transform = static_cast<SpaceTransform *>(laymap->interp_data);

  const LayerTypeInfo *type_info = layerType_getInfo(data_type);
  cd_interp interp_cd = type_info->interp;

  float tmp_dst[3];

  if (!sources) {
    /* Not supported here, abort. */
    return;
  }

  interp_cd(sources, weights, nullptr, count, tmp_dst);
  if (space_transform) {
    /* tmp_dst is in source space so far, bring it back in destination space. */
    BLI_space_transform_invert_normal(space_transform, tmp_dst);
  }

  CustomData_data_mix_value(data_type, tmp_dst, data_dst, mix_mode, mix_factor);
}

void CustomData_data_transfer(const MeshPairRemap *me_remap,
                              const CustomDataTransferLayerMap *laymap)
{
  MeshPairRemapItem *mapit = me_remap->items;
  const int totelem = me_remap->items_num;

  const int data_type = laymap->data_type;
  const void *data_src = laymap->data_src;
  void *data_dst = laymap->data_dst;

  size_t data_step;
  size_t data_size;
  size_t data_offset;

  cd_datatransfer_interp interp = nullptr;

  size_t tmp_buff_size = 32;
  const void **tmp_data_src = nullptr;

  /* NOTE: null data_src may happen and be valid (see vgroups...). */
  if (!data_dst) {
    return;
  }

  if (data_src) {
    tmp_data_src = MEM_malloc_arrayN<const void *>(tmp_buff_size, __func__);
  }

  if (int(data_type) & CD_FAKE) {
    data_step = laymap->elem_size;
    data_size = laymap->data_size;
    data_offset = laymap->data_offset;
  }
  else {
    const LayerTypeInfo *type_info = layerType_getInfo(eCustomDataType(data_type));

    /* NOTE: we can use 'fake' CDLayers for crease :/. */
    data_size = size_t(type_info->size);
    data_step = laymap->elem_size ? laymap->elem_size : data_size;
    data_offset = laymap->data_offset;
  }

  interp = laymap->interp ? laymap->interp : customdata_data_transfer_interp_generic;

  for (int i = 0; i < totelem; i++, data_dst = POINTER_OFFSET(data_dst, data_step), mapit++) {
    const int sources_num = mapit->sources_num;
    const float mix_factor = laymap->mix_factor *
                             (laymap->mix_weights ? laymap->mix_weights[i] : 1.0f);

    if (!sources_num) {
      /* No sources for this element, skip it. */
      continue;
    }

    if (tmp_data_src) {
      if (UNLIKELY(sources_num > tmp_buff_size)) {
        tmp_buff_size = size_t(sources_num);
        tmp_data_src = (const void **)MEM_reallocN((void *)tmp_data_src,
                                                   sizeof(*tmp_data_src) * tmp_buff_size);
      }

      for (int j = 0; j < sources_num; j++) {
        const size_t src_idx = size_t(mapit->indices_src[j]);
        tmp_data_src[j] = POINTER_OFFSET(data_src, (data_step * src_idx) + data_offset);
      }
    }

    interp(laymap,
           POINTER_OFFSET(data_dst, data_offset),
           tmp_data_src,
           mapit->weights_src,
           sources_num,
           mix_factor);
  }

  MEM_SAFE_FREE(tmp_data_src);
}

/** \} */

/* -------------------------------------------------------------------- */
/** \name Custom Data IO
 * \{ */

static void get_type_file_write_info(const eCustomDataType type,
                                     const char **r_struct_name,
                                     int *r_struct_num)
{
  const LayerTypeInfo *typeInfo = layerType_getInfo(type);

  *r_struct_name = typeInfo->structname;
  *r_struct_num = typeInfo->structnum;
}

void CustomData_blend_write_prepare(CustomData &data,
                                    const blender::bke::AttrDomain domain,
                                    const int domain_size,
                                    Vector<CustomDataLayer, 16> &layers_to_write,
                                    blender::bke::AttributeStorage::BlendWriteData &write_data)
{
  using namespace blender::bke;
  for (const CustomDataLayer &layer : Span(data.layers, data.totlayer)) {
    if (layer.flag & CD_FLAG_NOCOPY) {
      continue;
    }
    const StringRef name = layer.name;
    if (attribute_name_is_anonymous(name)) {
      continue;
    }

    /* We always write the data in the new #AttributeStorage format, even though it's not yet used
     * at runtime. This block should be removed when the new format is used at runtime. */
    const eCustomDataType data_type = eCustomDataType(layer.type);
    if (const std::optional<AttrType> type = custom_data_type_to_attr_type(data_type)) {
      ::Attribute attribute_dna{};
      attribute_dna.name = layer.name;
      attribute_dna.data_type = int16_t(*type);
      attribute_dna.domain = int8_t(domain);
      attribute_dna.storage_type = int8_t(AttrStorageType::Array);

      /* Do not increase the user count; #::AttributeArray does not act as an owner of the
       * attribute data, since it's only used temporarily for writing files. Changing the user
       * count would be okay too, but it's unnecessary because none of this data should be
       * modified while it's being written anyway. */
      auto &array_dna = write_data.scope.construct<::AttributeArray>();
      array_dna.data = layer.data;
      array_dna.sharing_info = layer.sharing_info;
      array_dna.size = domain_size;
      attribute_dna.data = &array_dna;

      write_data.attributes.append(attribute_dna);
      continue;
    }

    layers_to_write.append(layer);
  }
  data.totlayer = layers_to_write.size();
  data.maxlayer = data.totlayer;

  /* NOTE: `data->layers` may be null, this happens when adding
   * a legacy #MPoly struct to a mesh with no other face attributes.
   * This leaves us with no unique ID for DNA to identify the old
   * data with when loading the file. */
  if (!data.layers && layers_to_write.size() > 0) {
    /* We just need an address that's unique. */
    data.layers = reinterpret_cast<CustomDataLayer *>(&data.layers);
  }
}

static void write_mdisps(BlendWriter *writer,
                         const int count,
                         const MDisps *mdlist,
                         const int external)
{
  if (mdlist) {
    BLO_write_struct_array(writer, MDisps, count, mdlist);
    for (int i = 0; i < count; i++) {
      const MDisps *md = &mdlist[i];
      if (md->disps) {
        if (!external) {
          BLO_write_float3_array(writer, md->totdisp, &md->disps[0][0]);
        }
      }

      if (md->hidden) {
        BLO_write_int8_array(writer,
                             BLI_BITMAP_SIZE(md->totdisp) * sizeof(BLI_bitmap),
                             reinterpret_cast<const int8_t *>(md->hidden));
      }
    }
  }
}

static void write_grid_paint_mask(BlendWriter *writer,
                                  int count,
                                  const GridPaintMask *grid_paint_mask)
{
  if (grid_paint_mask) {
    BLO_write_struct_array(writer, GridPaintMask, count, grid_paint_mask);
    for (int i = 0; i < count; i++) {
      const GridPaintMask *gpm = &grid_paint_mask[i];
      if (gpm->data) {
        const uint32_t gridsize = uint32_t(BKE_ccg_gridsize(gpm->level));
        BLO_write_float_array(writer, gridsize * gridsize, gpm->data);
      }
    }
  }
}

static void blend_write_layer_data(BlendWriter *writer,
                                   const CustomDataLayer &layer,
                                   const int count)
{
  switch (layer.type) {
    case CD_MDEFORMVERT:
      BKE_defvert_blend_write(writer, count, static_cast<const MDeformVert *>(layer.data));
      break;
    case CD_MDISPS:
      write_mdisps(
          writer, count, static_cast<const MDisps *>(layer.data), layer.flag & CD_FLAG_EXTERNAL);
      break;
    case CD_PAINT_MASK:
      BLO_write_float_array(writer, count, static_cast<const float *>(layer.data));
      break;
    case CD_GRID_PAINT_MASK:
      write_grid_paint_mask(writer, count, static_cast<const GridPaintMask *>(layer.data));
      break;
    case CD_PROP_BOOL:
      BLI_STATIC_ASSERT(sizeof(bool) == sizeof(uint8_t),
                        "bool type is expected to have the same size as uint8_t")
      BLO_write_uint8_array(writer, count, static_cast<const uint8_t *>(layer.data));
      break;
    default: {
      const char *structname;
      int structnum;
      get_type_file_write_info(eCustomDataType(layer.type), &structname, &structnum);
      if (structnum > 0) {
        int datasize = structnum * count;
        BLO_write_struct_array_by_name(writer, structname, datasize, layer.data);
      }
      else if (!BLO_write_is_undo(writer)) { /* Do not warn on undo. */
        printf("%s error: layer '%s':%d - can't be written to file\n",
               __func__,
               structname,
               layer.type);
      }
    }
  }
}

void CustomData_blend_write(BlendWriter *writer,
                            CustomData *data,
                            Span<CustomDataLayer> layers_to_write,
                            int count,
                            eCustomDataMask cddata_mask,
                            ID *id)
{
  /* write external customdata (not for undo) */
  if (data->external && !BLO_write_is_undo(writer)) {
    CustomData_external_write(data, id, cddata_mask, count, 0);
  }

  BLO_write_struct_array_at_address(
      writer, CustomDataLayer, data->totlayer, data->layers, layers_to_write.data());

  for (const CustomDataLayer &layer : layers_to_write) {
    const size_t size_in_bytes = CustomData_sizeof(eCustomDataType(layer.type)) * count;
    BLO_write_shared(writer, layer.data, size_in_bytes, layer.sharing_info, [&]() {
      blend_write_layer_data(writer, layer, count);
    });
  }

  if (data->external) {
    BLO_write_struct(writer, CustomDataExternal, data->external);
  }
}

static void blend_read_mdisps(BlendDataReader *reader,
                              const int count,
                              MDisps *mdisps,
                              const int external)
{
  if (mdisps) {
    for (int i = 0; i < count; i++) {
      MDisps &md = mdisps[i];

      BLO_read_float3_array(reader, md.totdisp, reinterpret_cast<float **>(&md.disps));
      BLO_read_int8_array(reader,
                          BLI_BITMAP_SIZE(md.totdisp) * sizeof(BLI_bitmap),
                          reinterpret_cast<int8_t **>(&md.hidden));

      if (md.totdisp && !md.level) {
        /* this calculation is only correct for loop mdisps;
         * if loading pre-BMesh face mdisps this will be
         * overwritten with the correct value in
         * #bm_corners_to_loops() */
        float gridsize = sqrtf(md.totdisp);
        md.level = int(logf(gridsize - 1.0f) / float(M_LN2)) + 1;
      }

      if (!external && !md.disps) {
        md.totdisp = 0;
      }
    }
  }
}

static void blend_read_paint_mask(BlendDataReader *reader,
                                  int count,
                                  GridPaintMask *grid_paint_mask)
{
  if (grid_paint_mask) {
    for (int i = 0; i < count; i++) {
      GridPaintMask *gpm = &grid_paint_mask[i];
      if (gpm->data) {
        const int gridsize = BKE_ccg_gridsize(gpm->level);
        BLO_read_float_array(reader, gridsize * gridsize, &gpm->data);
      }
    }
  }
}

static void blend_read_layer_data(BlendDataReader *reader, CustomDataLayer &layer, const int count)
{
  switch (layer.type) {
    case CD_MDEFORMVERT:
      BLO_read_struct_array(reader, MDeformVert, count, &layer.data);
      BKE_defvert_blend_read(reader, count, static_cast<MDeformVert *>(layer.data));
      break;
    case CD_MDISPS:
      BLO_read_struct_array(reader, MDisps, count, &layer.data);
      blend_read_mdisps(
          reader, count, static_cast<MDisps *>(layer.data), layer.flag & CD_FLAG_EXTERNAL);
      break;
    case CD_PAINT_MASK:
      BLO_read_float_array(reader, count, reinterpret_cast<float **>(&layer.data));
      break;
    case CD_GRID_PAINT_MASK:
      BLO_read_struct_array(reader, GridPaintMask, count, &layer.data);
      blend_read_paint_mask(reader, count, static_cast<GridPaintMask *>(layer.data));
      break;
    case CD_PROP_BOOL:
      BLI_STATIC_ASSERT(sizeof(bool) == sizeof(uint8_t),
                        "bool type is expected to have the same size as uint8_t")
      BLO_read_uint8_array(reader, count, reinterpret_cast<uint8_t **>(&layer.data));
      break;
    default: {
      const char *structname;
      int structnum;
      get_type_file_write_info(eCustomDataType(layer.type), &structname, &structnum);
      if (structnum > 0) {
        const int data_num = structnum * count;
        layer.data = BLO_read_struct_by_name_array(reader, structname, data_num, layer.data);
      }
      else {
        /* Can happen with deprecated types of customdata. */
        const size_t elem_size = CustomData_sizeof(eCustomDataType(layer.type));
        BLO_read_struct_array(reader, char, elem_size *count, &layer.data);
      }
    }
  }

  if (CustomData_layer_ensure_data_exists(&layer, count)) {
    /* Under normal operations, this shouldn't happen, but...
     * For a CD_PROP_BOOL example, see #84935.
     * For a CD_MLOOPUV example, see #90620. */
    CLOG_WARN(&LOG,
              "Allocated custom data layer that was not saved correctly for layer.type = %d.",
              layer.type);
  }
}

void CustomData_blend_read(BlendDataReader *reader, CustomData *data, const int count)
{
  BLO_read_struct_array(reader, CustomDataLayer, data->totlayer, &data->layers);

  /* Annoying workaround for bug #31079 loading legacy files with
   * no polygons _but_ have stale custom-data. */
  if (UNLIKELY(count == 0 && data->layers == nullptr && data->totlayer != 0)) {
    CustomData_reset(data);
    return;
  }

  BLO_read_struct(reader, CustomDataExternal, &data->external);

  int i = 0;
  while (i < data->totlayer) {
    CustomDataLayer *layer = &data->layers[i];

    if (layer->flag & CD_FLAG_EXTERNAL) {
      layer->flag &= ~CD_FLAG_IN_MEMORY;
    }
    layer->sharing_info = nullptr;

    if (CustomData_verify_versions(data, i)) {
      layer->sharing_info = BLO_read_shared(
          reader, &layer->data, [&]() -> const ImplicitSharingInfo * {
            blend_read_layer_data(reader, *layer, count);
            if (layer->data == nullptr) {
              return nullptr;
            }
            return make_implicit_sharing_info_for_layer(
                eCustomDataType(layer->type), layer->data, count);
          });
      i++;
    }
  }

  /* Ensure allocated size is set to the size of the read array. While this should always be the
   * case (see #CustomData_blend_write_prepare), there can be some corruption in rare cases (e.g.
   * files saved between ff3d535bc2a63092 and 945f32e66d6ada2a). */
  data->maxlayer = data->totlayer;

  CustomData_update_typemap(data);
}

/** \} */

/* -------------------------------------------------------------------- */
/** \name Custom Data Debugging
 * \{ */

#ifndef NDEBUG

void CustomData_debug_info_from_layers(const CustomData *data, const char *indent, DynStr *dynstr)
{
  for (eCustomDataType type = eCustomDataType(0); type < CD_NUMTYPES;
       type = eCustomDataType(type + 1))
  {
    if (CustomData_has_layer(data, type)) {
      /* NOTE: doesn't account for multiple layers. */
      const char *name = CustomData_layertype_name(type);
      const int size = CustomData_sizeof(type);
      const void *pt = CustomData_get_layer(data, type);
      const int pt_size = pt ? int(MEM_allocN_len(pt) / size) : 0;
      const char *structname;
      int structnum;
      get_type_file_write_info(type, &structname, &structnum);
      BLI_dynstr_appendf(
          dynstr,
          "%sdict(name='%s', struct='%s', type=%d, ptr='%p', elem=%d, length=%d),\n",
          indent,
          name,
          structname,
          type,
          pt,
          size,
          pt_size);
    }
  }
}

#endif /* !NDEBUG */

/** \} */

namespace blender::bke {

/* -------------------------------------------------------------------- */
/** \name Custom Data C++ API
 * \{ */

std::optional<VolumeGridType> custom_data_type_to_volume_grid_type(const eCustomDataType type)
{
  switch (type) {
    case CD_PROP_FLOAT:
      return VOLUME_GRID_FLOAT;
    case CD_PROP_FLOAT3:
      return VOLUME_GRID_VECTOR_FLOAT;
    case CD_PROP_INT32:
      return VOLUME_GRID_INT;
    case CD_PROP_BOOL:
      return VOLUME_GRID_BOOLEAN;
    default:
      return std::nullopt;
  }
}

std::optional<eCustomDataType> volume_grid_type_to_custom_data_type(const VolumeGridType type)
{
  switch (type) {
    case VOLUME_GRID_FLOAT:
      return CD_PROP_FLOAT;
    case VOLUME_GRID_VECTOR_FLOAT:
      return CD_PROP_FLOAT3;
    case VOLUME_GRID_INT:
      return CD_PROP_INT32;
    case VOLUME_GRID_BOOLEAN:
      return CD_PROP_BOOL;
    default:
      return std::nullopt;
  }
}

/** \} */

}  // namespace blender::bke

size_t CustomData_get_elem_size(const CustomDataLayer *layer)
{
  return LAYERTYPEINFO[layer->type].size;
}

void CustomData_count_memory(const CustomData &data,
                             const int totelem,
                             blender::MemoryCounter &memory)
{
  for (const CustomDataLayer &layer : Span{data.layers, data.totlayer}) {
    memory.add_shared(layer.sharing_info, [&](blender::MemoryCounter &shared_memory) {
      /* Not quite correct for all types, but this is only a rough approximation anyway. */
      const int64_t elem_size = CustomData_get_elem_size(&layer);
      shared_memory.add(totelem * elem_size);
    });
  }
}<|MERGE_RESOLUTION|>--- conflicted
+++ resolved
@@ -2184,11 +2184,7 @@
     CD_MASK_PROP_ALL,
     /*fmask*/ 0,
     /*pmask*/
-<<<<<<< HEAD
-    (CD_MASK_FREESTYLE_FACE | CD_MASK_RECAST | CD_MASK_PROP_ALL),
-=======
     CD_MASK_PROP_ALL,
->>>>>>> 4d227dd5
     /*lmask*/
     (CD_MASK_MDISPS | CD_MASK_GRID_PAINT_MASK | CD_MASK_PROP_ALL),
 };
@@ -2200,11 +2196,7 @@
     (CD_MASK_ORIGINDEX | CD_MASK_PROP_ALL),
     /*fmask*/ (CD_MASK_ORIGINDEX | CD_MASK_ORIGSPACE),
     /*pmask*/
-<<<<<<< HEAD
-    (CD_MASK_ORIGINDEX | CD_MASK_RECAST | CD_MASK_FREESTYLE_FACE | CD_MASK_PROP_ALL),
-=======
     (CD_MASK_ORIGINDEX | CD_MASK_PROP_ALL),
->>>>>>> 4d227dd5
     /*lmask*/
     (CD_MASK_ORIGSPACE_MLOOP | CD_MASK_PROP_ALL), /* XXX: MISSING #CD_MASK_MLOOPTANGENT ? */
 };
@@ -2214,11 +2206,7 @@
     /*emask*/ CD_MASK_PROP_ALL,
     /*fmask*/ 0,
     /*pmask*/
-<<<<<<< HEAD
-    (CD_MASK_FREESTYLE_FACE | CD_MASK_RECAST | CD_MASK_PROP_ALL),
-=======
     CD_MASK_PROP_ALL,
->>>>>>> 4d227dd5
     /*lmask*/
     (CD_MASK_MDISPS | CD_MASK_GRID_PAINT_MASK | CD_MASK_PROP_ALL),
 };
@@ -2232,11 +2220,7 @@
     (CD_MASK_MFACE | CD_MASK_ORIGINDEX | CD_MASK_NORMAL | CD_MASK_MTFACE | CD_MASK_MCOL |
      CD_MASK_ORIGSPACE | CD_MASK_TESSLOOPNORMAL | CD_MASK_PROP_ALL),
     /*pmask*/
-<<<<<<< HEAD
-    (CD_MASK_BM_ELEM_PYPTR | CD_MASK_RECAST | CD_MASK_ORIGINDEX | CD_MASK_FREESTYLE_FACE | CD_MASK_PROP_ALL),
-=======
     (CD_MASK_BM_ELEM_PYPTR | CD_MASK_ORIGINDEX | CD_MASK_PROP_ALL),
->>>>>>> 4d227dd5
     /*lmask*/
     (CD_MASK_BM_ELEM_PYPTR | CD_MASK_MDISPS | CD_MASK_NORMAL | CD_MASK_MLOOPTANGENT |
      CD_MASK_ORIGSPACE_MLOOP | CD_MASK_GRID_PAINT_MASK | CD_MASK_PROP_ALL),
