--- conflicted
+++ resolved
@@ -1922,15 +1922,6 @@
                                  this->points_num(),
                                  write_data.point_layers,
                                  write_data.attribute_data);
-<<<<<<< HEAD
-  this->attribute_storage.dna_attributes = write_data.attribute_data.attributes.data();
-  this->attribute_storage.dna_attributes_num = write_data.attribute_data.attributes.size();
-=======
-  CustomData_blend_write_prepare(this->curve_data,
-                                 AttrDomain::Curve,
-                                 this->curves_num(),
-                                 write_data.curve_layers,
-                                 write_data.attribute_data);
   if (write_data.attribute_data.attributes.is_empty()) {
     this->attribute_storage.dna_attributes = nullptr;
     this->attribute_storage.dna_attributes_num = 0;
@@ -1939,7 +1930,6 @@
     this->attribute_storage.dna_attributes = write_data.attribute_data.attributes.data();
     this->attribute_storage.dna_attributes_num = write_data.attribute_data.attributes.size();
   }
->>>>>>> 0ce57384
 }
 
 void CurvesGeometry::blend_write(BlendWriter &writer,
