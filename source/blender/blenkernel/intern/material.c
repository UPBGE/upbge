--- conflicted
+++ resolved
@@ -254,19 +254,15 @@
 		BKE_id_copy_ex(bmain, (ID *)ma_src->nodetree, (ID **)&ma_dst->nodetree, flag, false);
 	}
 
-<<<<<<< HEAD
-	BLI_listbase_clear(&man->gpumaterial);
-	BLI_listbase_clear(&man->gpumaterialinstancing);
-=======
 	if ((flag & LIB_ID_COPY_NO_PREVIEW) == 0) {
 		BKE_previewimg_id_copy(&ma_dst->id, &ma_src->id);
 	}
 	else {
 		ma_dst->preview = NULL;
 	}
->>>>>>> 76444a13
 
 	BLI_listbase_clear(&ma_dst->gpumaterial);
+	BLI_listbase_clear(&ma_dst->gpumaterialinstancing);
 
 	/* TODO Duplicate Engine Settings and set runtime to NULL */
 }
