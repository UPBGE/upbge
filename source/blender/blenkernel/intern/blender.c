--- conflicted
+++ resolved
@@ -125,7 +125,6 @@
   return blender_version_string;
 }
 
-<<<<<<< HEAD
 static void upbge_version_init(void)
 {
   /* Version number. */
@@ -159,7 +158,8 @@
 const char *BKE_upbge_version_string()
 {
   return upbge_version_string;
-=======
+}
+
 void BKE_blender_version_blendfile_string_from_values(char *str_buff,
                                                       const size_t str_buff_len,
                                                       const short file_version,
@@ -178,7 +178,6 @@
   else {
     BLI_snprintf(str_buff, str_buff_len, "%d.%d", file_version_major, file_version_minor);
   }
->>>>>>> e53e5595
 }
 
 bool BKE_blender_version_is_alpha(void)
