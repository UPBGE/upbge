--- conflicted
+++ resolved
@@ -431,11 +431,7 @@
   if (ibuf_intern == nullptr) {
     ibuf_intern = BKE_image_acquire_ibuf(ima, iuser, nullptr);
     if (ibuf_intern == nullptr) {
-<<<<<<< HEAD
-      *tex = image_gpu_texture_error_create(textarget); // UPBGE (to tmp fix: https://github.com/UPBGE/upbge/issues/1654 )
-=======
       *tex = image_gpu_texture_error_create(textarget);
->>>>>>> b626edd7
       return *tex;
     }
   }
