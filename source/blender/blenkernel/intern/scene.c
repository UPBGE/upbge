--- conflicted
+++ resolved
@@ -314,19 +314,12 @@
 		/* recursively creates a new SceneCollection tree */
 		scene_collection_copy(mcn, mc);
 
-<<<<<<< HEAD
-		BLI_duplicatelist(&scen->render_layers, &sce->render_layers);
-		SceneLayer *new_sl = scen->render_layers.first;
-		for (SceneLayer *sl = sce->render_layers.first; sl; sl = sl->next) {
-			new_sl->properties = IDP_New(IDP_GROUP, (const IDPropertyTemplate *){0}, ROOT_PROP);
-=======
 		IDPropertyTemplate val = {0};
 		BLI_duplicatelist(&scen->render_layers, &sce->render_layers);
 		SceneLayer *new_sl = scen->render_layers.first;
 		for (SceneLayer *sl = sce->render_layers.first; sl; sl = sl->next) {
 			new_sl->stats = NULL;
 			new_sl->properties = IDP_New(IDP_GROUP, &val, ROOT_PROP);
->>>>>>> a5b3df75
 			new_sl->properties_evaluated = NULL;
 
 			/* we start fresh with no overrides and no visibility flags set
@@ -348,13 +341,8 @@
 			new_sl = new_sl->next;
 		}
 
-<<<<<<< HEAD
-		scen->collection_properties = IDP_New(IDP_GROUP, (const IDPropertyTemplate *){0}, ROOT_PROP);
-		scen->layer_properties = IDP_New(IDP_GROUP, (const IDPropertyTemplate *){0}, ROOT_PROP);
-=======
 		scen->collection_properties = IDP_New(IDP_GROUP, &val, ROOT_PROP);
 		scen->layer_properties = IDP_New(IDP_GROUP, &val, ROOT_PROP);
->>>>>>> a5b3df75
 	}
 
 	/* copy color management settings */
@@ -594,19 +582,12 @@
 	BKE_previewimg_free(&sce->preview);
 	curvemapping_free_data(&sce->r.mblur_shutter_curve);
 
-<<<<<<< HEAD
-	for (SceneLayer *sl = sce->render_layers.first; sl; sl = sl->next) {
-		BKE_scene_layer_free(sl);
-	}
-	BLI_freelistN(&sce->render_layers);
-=======
 	for (SceneLayer *sl = sce->render_layers.first, *sl_next; sl; sl = sl_next) {
 		sl_next = sl->next;
 
 		BLI_remlink(&sce->render_layers, sl);
 		BKE_scene_layer_free(sl);
 	}
->>>>>>> a5b3df75
 
 	/* Master Collection */
 	BKE_collection_master_free(sce);
@@ -876,12 +857,6 @@
 	sce->gm.angulardeactthreshold = 1.0f;
 	sce->gm.deactivationtime = 0.0f;
 
-<<<<<<< HEAD
-=======
-	sce->gm.flag = 0;
-	sce->gm.matmode = GAME_MAT_MULTITEX;
-
->>>>>>> a5b3df75
 	sce->gm.obstacleSimulation = OBSTSIMULATION_NONE;
 	sce->gm.levelHeight = 2.f;
 
@@ -984,18 +959,11 @@
 	BLI_strncpy(sce->collection->name, "Master Collection", sizeof(sce->collection->name));
 
 	/* Engine settings */
-<<<<<<< HEAD
-	sce->collection_properties = IDP_New(IDP_GROUP, (const IDPropertyTemplate *){0}, ROOT_PROP);
-	BKE_layer_collection_engine_settings_create(sce->collection_properties);
-
-	sce->layer_properties = IDP_New(IDP_GROUP, (const IDPropertyTemplate *){0}, ROOT_PROP);
-=======
 	IDPropertyTemplate val = {0};
 	sce->collection_properties = IDP_New(IDP_GROUP, &val, ROOT_PROP);
 	BKE_layer_collection_engine_settings_create(sce->collection_properties);
 
 	sce->layer_properties = IDP_New(IDP_GROUP, &val, ROOT_PROP);
->>>>>>> a5b3df75
 	BKE_scene_layer_engine_settings_create(sce->layer_properties);
 
 	BKE_scene_layer_add(sce, "Render Layer");
@@ -1473,13 +1441,8 @@
 	wmWindowManager *wm = bmain->wm.first;
 	wmWindow *window;
 	for (window = wm->windows.first; window != NULL; window = window->next) {
-<<<<<<< HEAD
-		bScreen *screen = window->screen;
-		Scene *scene = screen->scene;
-=======
 		const bScreen *screen = BKE_workspace_active_screen_get(window->workspace_hook);
 		Scene *scene = window->scene;
->>>>>>> a5b3df75
 		ScrArea *area;
 		RenderEngineType *type = RE_engines_find(scene->r.engine);
 		if ((type->draw_engine != NULL) || (type->render_to_view == NULL)) {
@@ -1791,12 +1754,9 @@
 
 		/* for the first loop we should get the layer from context */
 		SceneLayer *sl = BKE_scene_layer_context_active((*sce_iter));
-<<<<<<< HEAD
-=======
 		/* TODO For first scene (non-background set), we should pass the render layer as argument.
 		 * In some cases we want it to be the workspace one, in other the scene one. */
 		TODO_LAYER;
->>>>>>> a5b3df75
 
 		if (sl->object_bases.first) {
 			return (Base *)sl->object_bases.first;
