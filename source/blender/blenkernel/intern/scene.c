/*
 * ***** BEGIN GPL LICENSE BLOCK *****
 *
 * This program is free software; you can redistribute it and/or
 * modify it under the terms of the GNU General Public License
 * as published by the Free Software Foundation; either version 2
 * of the License, or (at your option) any later version.
 *
 * This program is distributed in the hope that it will be useful,
 * but WITHOUT ANY WARRANTY; without even the implied warranty of
 * MERCHANTABILITY or FITNESS FOR A PARTICULAR PURPOSE.  See the
 * GNU General Public License for more details.
 *
 * You should have received a copy of the GNU General Public License
 * along with this program; if not, write to the Free Software Foundation,
 * Inc., 51 Franklin Street, Fifth Floor, Boston, MA 02110-1301, USA.
 *
 * The Original Code is Copyright (C) 2001-2002 by NaN Holding BV.
 * All rights reserved.
 *
 * The Original Code is: all of this file.
 *
 * Contributor(s): none yet.
 *
 * ***** END GPL LICENSE BLOCK *****
 */

/** \file blender/blenkernel/intern/scene.c
 *  \ingroup bke
 */


#include <stddef.h>
#include <stdio.h>
#include <string.h>

#include "MEM_guardedalloc.h"

#include "DNA_anim_types.h"
#include "DNA_group_types.h"
#include "DNA_linestyle_types.h"
#include "DNA_mesh_types.h"
#include "DNA_node_types.h"
#include "DNA_object_types.h"
#include "DNA_rigidbody_types.h"
#include "DNA_scene_types.h"
#include "DNA_screen_types.h"
#include "DNA_sequence_types.h"
#include "DNA_space_types.h"
#include "DNA_view3d_types.h"
#include "DNA_windowmanager_types.h"
#include "DNA_gpencil_types.h"

#include "BLI_math.h"
#include "BLI_blenlib.h"
#include "BLI_utildefines.h"
#include "BLI_callbacks.h"
#include "BLI_string.h"
#include "BLI_string_utils.h"
#include "BLI_threads.h"
#include "BLI_task.h"

#include "BLT_translation.h"

#include "BKE_anim.h"
#include "BKE_animsys.h"
#include "BKE_action.h"
#include "BKE_armature.h"
#include "BKE_cachefile.h"
#include "BKE_colortools.h"
#include "BKE_depsgraph.h"
#include "BKE_editmesh.h"
#include "BKE_fcurve.h"
#include "BKE_freestyle.h"
#include "BKE_global.h"
#include "BKE_gpencil.h"
#include "BKE_group.h"
#include "BKE_icons.h"
#include "BKE_idprop.h"
#include "BKE_image.h"
#include "BKE_library.h"
#include "BKE_library_remap.h"
#include "BKE_linestyle.h"
#include "BKE_main.h"
#include "BKE_mask.h"
#include "BKE_node.h"
#include "BKE_object.h"
#include "BKE_paint.h"
#include "BKE_rigidbody.h"
#include "BKE_scene.h"
#include "BKE_screen.h"
#include "BKE_sequencer.h"
#include "BKE_sound.h"
#include "BKE_unit.h"
#include "BKE_world.h"

#include "DEG_depsgraph.h"

#include "RE_engine.h"

#include "PIL_time.h"

#include "IMB_colormanagement.h"
#include "IMB_imbuf.h"

#include "wm_event_types.h"

#include "bmesh.h"

const char *RE_engine_id_BLENDER_RENDER = "BLENDER_RENDER";
const char *RE_engine_id_BLENDER_GAME = "BLENDER_GAME";
const char *RE_engine_id_CYCLES = "CYCLES";

void free_avicodecdata(AviCodecData *acd)
{
	if (acd) {
		if (acd->lpFormat) {
			MEM_freeN(acd->lpFormat);
			acd->lpFormat = NULL;
			acd->cbFormat = 0;
		}
		if (acd->lpParms) {
			MEM_freeN(acd->lpParms);
			acd->lpParms = NULL;
			acd->cbParms = 0;
		}
	}
}

void free_qtcodecdata(QuicktimeCodecData *qcd)
{
	if (qcd) {
		if (qcd->cdParms) {
			MEM_freeN(qcd->cdParms);
			qcd->cdParms = NULL;
			qcd->cdSize = 0;
		}
	}
}

static void remove_sequencer_fcurves(Scene *sce)
{
	AnimData *adt = BKE_animdata_from_id(&sce->id);

	if (adt && adt->action) {
		FCurve *fcu, *nextfcu;
		
		for (fcu = adt->action->curves.first; fcu; fcu = nextfcu) {
			nextfcu = fcu->next;
			
			if ((fcu->rna_path) && strstr(fcu->rna_path, "sequences_all")) {
				action_groups_remove_channel(adt->action, fcu);
				free_fcurve(fcu);
			}
		}
	}
}

<<<<<<< HEAD
Scene *BKE_scene_copy(Main *bmain, Scene *sce, int type)
{
	Scene *scen;
	SceneRenderLayer *srl, *new_srl;
	FreestyleLineSet *lineset;
	ToolSettings *ts;
	Base *base, *obase;
	
	if (type == SCE_COPY_EMPTY) {
		ListBase rl, rv;
		scen = BKE_scene_add(bmain, sce->id.name + 2);
		
		rl = scen->r.layers;
		rv = scen->r.views;
		curvemapping_free_data(&scen->r.mblur_shutter_curve);
		scen->r = sce->r;
		scen->r.layers = rl;
		scen->r.actlay = 0;
		scen->r.views = rv;
		scen->unit = sce->unit;
		scen->physics_settings = sce->physics_settings;
		scen->gm = sce->gm;
		scen->audio = sce->audio;

		if (sce->id.properties)
			scen->id.properties = IDP_CopyProperty(sce->id.properties);

		MEM_freeN(scen->toolsettings);
		BKE_sound_destroy_scene(scen);
	}
	else {
		scen = BKE_libblock_copy(bmain, &sce->id);
		BLI_duplicatelist(&(scen->base), &(sce->base));
		
		if (type != SCE_COPY_FULL) {
			id_us_plus((ID *)scen->world);
		}
		id_us_plus((ID *)scen->set);

		scen->ed = NULL;
		scen->theDag = NULL;
		scen->depsgraph = NULL;
		scen->obedit = NULL;
		scen->stats = NULL;
		scen->fps_info = NULL;

		if (sce->rigidbody_world)
			scen->rigidbody_world = BKE_rigidbody_world_copy(sce->rigidbody_world);

		BLI_duplicatelist(&(scen->markers), &(sce->markers));
		BLI_duplicatelist(&(scen->transform_spaces), &(sce->transform_spaces));
		BLI_duplicatelist(&(scen->r.layers), &(sce->r.layers));
		BLI_duplicatelist(&(scen->r.views), &(sce->r.views));
		BKE_keyingsets_copy(&(scen->keyingsets), &(sce->keyingsets));

		if (sce->nodetree) {
			/* ID's are managed on both copy and switch */
			scen->nodetree = ntreeCopyTree(bmain, sce->nodetree);
			BKE_libblock_relink_ex(bmain, scen->nodetree, &sce->id, &scen->id, false);
=======
/**
 * Only copy internal data of Scene ID from source to already allocated/initialized destination.
 * You probably nerver want to use that directly, use id_copy or BKE_id_copy_ex for typical needs.
 *
 * WARNING! This function will not handle ID user count!
 *
 * \param flag  Copying options (see BKE_library.h's LIB_ID_COPY_... flags for more).
 */
void BKE_scene_copy_data(Main *bmain, Scene *sce_dst, const Scene *sce_src, const int flag)
{
	/* We never handle usercount here for own data. */
	const int flag_subdata = flag | LIB_ID_CREATE_NO_USER_REFCOUNT;

	sce_dst->ed = NULL;
	sce_dst->theDag = NULL;
	sce_dst->depsgraph = NULL;
	sce_dst->obedit = NULL;
	sce_dst->stats = NULL;
	sce_dst->fps_info = NULL;

	BLI_duplicatelist(&(sce_dst->base), &(sce_src->base));
	for (Base *base_dst = sce_dst->base.first, *base_src = sce_src->base.first;
	     base_dst;
	     base_dst = base_dst->next, base_src = base_src->next)
	{
		if (base_src == sce_src->basact) {
			sce_dst->basact = base_dst;
>>>>>>> d0344d7b
		}
	}

	BLI_duplicatelist(&(sce_dst->markers), &(sce_src->markers));
	BLI_duplicatelist(&(sce_dst->transform_spaces), &(sce_src->transform_spaces));
	BLI_duplicatelist(&(sce_dst->r.layers), &(sce_src->r.layers));
	BLI_duplicatelist(&(sce_dst->r.views), &(sce_src->r.views));
	BKE_keyingsets_copy(&(sce_dst->keyingsets), &(sce_src->keyingsets));

	if (sce_src->nodetree) {
		BKE_id_copy_ex(bmain, (ID *)sce_src->nodetree, (ID **)&sce_dst->nodetree, flag, false);
		BKE_libblock_relink_ex(bmain, sce_dst->nodetree, (void *)(&sce_src->id), &sce_dst->id, false);
	}

	if (sce_src->rigidbody_world) {
		sce_dst->rigidbody_world = BKE_rigidbody_world_copy(sce_src->rigidbody_world, flag_subdata);
	}

	/* copy Freestyle settings */
	for (SceneRenderLayer *srl_dst = sce_dst->r.layers.first, *srl_src = sce_src->r.layers.first;
	     srl_src;
	     srl_dst = srl_dst->next, srl_src = srl_src->next)
	{
		if (srl_dst->prop != NULL) {
			srl_dst->prop = IDP_CopyProperty_ex(srl_dst->prop, flag_subdata);
		}
		BKE_freestyle_config_copy(&srl_dst->freestyleConfig, &srl_src->freestyleConfig, flag_subdata);
	}

	/* copy color management settings */
	BKE_color_managed_display_settings_copy(&sce_dst->display_settings, &sce_src->display_settings);
	BKE_color_managed_view_settings_copy(&sce_dst->view_settings, &sce_src->view_settings);
	BKE_color_managed_colorspace_settings_copy(&sce_dst->sequencer_colorspace_settings, &sce_src->sequencer_colorspace_settings);

	BKE_color_managed_display_settings_copy(&sce_dst->r.im_format.display_settings, &sce_src->r.im_format.display_settings);
	BKE_color_managed_view_settings_copy(&sce_dst->r.im_format.view_settings, &sce_src->r.im_format.view_settings);

	BKE_color_managed_display_settings_copy(&sce_dst->r.bake.im_format.display_settings, &sce_src->r.bake.im_format.display_settings);
	BKE_color_managed_view_settings_copy(&sce_dst->r.bake.im_format.view_settings, &sce_src->r.bake.im_format.view_settings);

	curvemapping_copy_data(&sce_dst->r.mblur_shutter_curve, &sce_src->r.mblur_shutter_curve);

	/* tool settings */
	if (sce_dst->toolsettings != NULL) {
		ToolSettings *ts = sce_dst->toolsettings = MEM_dupallocN(sce_dst->toolsettings);
		if (ts->vpaint) {
			ts->vpaint = MEM_dupallocN(ts->vpaint);
			ts->vpaint->paintcursor = NULL;
			ts->vpaint->vpaint_prev = NULL;
			ts->vpaint->wpaint_prev = NULL;
			BKE_paint_copy(&ts->vpaint->paint, &ts->vpaint->paint, flag_subdata);
		}
		if (ts->wpaint) {
			ts->wpaint = MEM_dupallocN(ts->wpaint);
			ts->wpaint->paintcursor = NULL;
			ts->wpaint->vpaint_prev = NULL;
			ts->wpaint->wpaint_prev = NULL;
			BKE_paint_copy(&ts->wpaint->paint, &ts->wpaint->paint, flag_subdata);
		}
		if (ts->sculpt) {
			ts->sculpt = MEM_dupallocN(ts->sculpt);
			BKE_paint_copy(&ts->sculpt->paint, &ts->sculpt->paint, flag_subdata);
		}
		if (ts->uvsculpt) {
			ts->uvsculpt = MEM_dupallocN(ts->uvsculpt);
			BKE_paint_copy(&ts->uvsculpt->paint, &ts->uvsculpt->paint, flag_subdata);
		}

		BKE_paint_copy(&ts->imapaint.paint, &ts->imapaint.paint, flag_subdata);
		ts->imapaint.paintcursor = NULL;
		ts->particle.paintcursor = NULL;
		ts->particle.scene = NULL;
		ts->particle.object = NULL;

		/* duplicate Grease Pencil Drawing Brushes */
		BLI_listbase_clear(&ts->gp_brushes);
		for (bGPDbrush *brush = sce_src->toolsettings->gp_brushes.first; brush; brush = brush->next) {
			bGPDbrush *newbrush = BKE_gpencil_brush_duplicate(brush);
			BLI_addtail(&ts->gp_brushes, newbrush);
		}

		/* duplicate Grease Pencil interpolation curve */
		ts->gp_interpolate.custom_ipo = curvemapping_copy(ts->gp_interpolate.custom_ipo);
	}

	/* make a private copy of the avicodecdata */
	if (sce_src->r.avicodecdata) {
		sce_dst->r.avicodecdata = MEM_dupallocN(sce_src->r.avicodecdata);
		sce_dst->r.avicodecdata->lpFormat = MEM_dupallocN(sce_dst->r.avicodecdata->lpFormat);
		sce_dst->r.avicodecdata->lpParms = MEM_dupallocN(sce_dst->r.avicodecdata->lpParms);
	}

	/* make a private copy of the qtcodecdata */
	if (sce_src->r.qtcodecdata) {
		sce_dst->r.qtcodecdata = MEM_dupallocN(sce_src->r.qtcodecdata);
		sce_dst->r.qtcodecdata->cdParms = MEM_dupallocN(sce_dst->r.qtcodecdata->cdParms);
	}

	if (sce_src->r.ffcodecdata.properties) { /* intentionally check sce_dst not sce_src. */  /* XXX ??? comment outdated... */
		sce_dst->r.ffcodecdata.properties = IDP_CopyProperty_ex(sce_src->r.ffcodecdata.properties, flag_subdata);
	}

	/* before scene copy */
	BKE_sound_create_scene(sce_dst);

	/* Copy sequencer, this is local data! */
	if (sce_src->ed) {
		sce_dst->ed = MEM_callocN(sizeof(*sce_dst->ed), __func__);
		sce_dst->ed->seqbasep = &sce_dst->ed->seqbase;
		BKE_sequence_base_dupli_recursive(
		            sce_src, sce_dst, &sce_dst->ed->seqbase, &sce_src->ed->seqbase, SEQ_DUPE_ALL, flag_subdata);
	}

	if ((flag & LIB_ID_COPY_NO_PREVIEW) == 0) {
		BKE_previewimg_id_copy(&sce_dst->id, &sce_src->id);
	}
	else {
		sce_dst->preview = NULL;
	}
}

Scene *BKE_scene_copy(Main *bmain, Scene *sce, int type)
{
	Scene *sce_copy;

	/* TODO this should/could most likely be replaced by call to more generic code at some point...
	 * But for now, let's keep it well isolated here. */
	if (type == SCE_COPY_EMPTY) {
		ToolSettings *ts;
		ListBase rl, rv;

		sce_copy = BKE_scene_add(bmain, sce->id.name + 2);
		
		rl = sce_copy->r.layers;
		rv = sce_copy->r.views;
		curvemapping_free_data(&sce_copy->r.mblur_shutter_curve);
		sce_copy->r = sce->r;
		sce_copy->r.layers = rl;
		sce_copy->r.actlay = 0;
		sce_copy->r.views = rv;
		sce_copy->unit = sce->unit;
		sce_copy->physics_settings = sce->physics_settings;
		sce_copy->gm = sce->gm;
		sce_copy->audio = sce->audio;

		if (sce->id.properties)
			sce_copy->id.properties = IDP_CopyProperty(sce->id.properties);

		MEM_freeN(sce_copy->toolsettings);
		BKE_sound_destroy_scene(sce_copy);

		/* copy color management settings */
		BKE_color_managed_display_settings_copy(&sce_copy->display_settings, &sce->display_settings);
		BKE_color_managed_view_settings_copy(&sce_copy->view_settings, &sce->view_settings);
		BKE_color_managed_colorspace_settings_copy(&sce_copy->sequencer_colorspace_settings, &sce->sequencer_colorspace_settings);

		BKE_color_managed_display_settings_copy(&sce_copy->r.im_format.display_settings, &sce->r.im_format.display_settings);
		BKE_color_managed_view_settings_copy(&sce_copy->r.im_format.view_settings, &sce->r.im_format.view_settings);

		BKE_color_managed_display_settings_copy(&sce_copy->r.bake.im_format.display_settings, &sce->r.bake.im_format.display_settings);
		BKE_color_managed_view_settings_copy(&sce_copy->r.bake.im_format.view_settings, &sce->r.bake.im_format.view_settings);

		curvemapping_copy_data(&sce_copy->r.mblur_shutter_curve, &sce->r.mblur_shutter_curve);

		/* tool settings */
		sce_copy->toolsettings = MEM_dupallocN(sce->toolsettings);

		ts = sce_copy->toolsettings;
		if (ts) {
			if (ts->vpaint) {
				ts->vpaint = MEM_dupallocN(ts->vpaint);
				ts->vpaint->paintcursor = NULL;
				ts->vpaint->vpaint_prev = NULL;
				ts->vpaint->wpaint_prev = NULL;
				BKE_paint_copy(&ts->vpaint->paint, &ts->vpaint->paint, 0);
			}
			if (ts->wpaint) {
				ts->wpaint = MEM_dupallocN(ts->wpaint);
				ts->wpaint->paintcursor = NULL;
				ts->wpaint->vpaint_prev = NULL;
				ts->wpaint->wpaint_prev = NULL;
				BKE_paint_copy(&ts->wpaint->paint, &ts->wpaint->paint, 0);
			}
			if (ts->sculpt) {
				ts->sculpt = MEM_dupallocN(ts->sculpt);
				BKE_paint_copy(&ts->sculpt->paint, &ts->sculpt->paint, 0);
			}
			if (ts->uvsculpt) {
				ts->uvsculpt = MEM_dupallocN(ts->uvsculpt);
				BKE_paint_copy(&ts->uvsculpt->paint, &ts->uvsculpt->paint, 0);
			}

			BKE_paint_copy(&ts->imapaint.paint, &ts->imapaint.paint, 0);
			ts->imapaint.paintcursor = NULL;
			id_us_plus((ID *)ts->imapaint.stencil);
			id_us_plus((ID *)ts->imapaint.clone);
			id_us_plus((ID *)ts->imapaint.canvas);
			ts->particle.paintcursor = NULL;
			ts->particle.scene = NULL;
			ts->particle.object = NULL;

			/* duplicate Grease Pencil Drawing Brushes */
			BLI_listbase_clear(&ts->gp_brushes);
			for (bGPDbrush *brush = sce->toolsettings->gp_brushes.first; brush; brush = brush->next) {
				bGPDbrush *newbrush = BKE_gpencil_brush_duplicate(brush);
				BLI_addtail(&ts->gp_brushes, newbrush);
			}

			/* duplicate Grease Pencil interpolation curve */
			ts->gp_interpolate.custom_ipo = curvemapping_copy(ts->gp_interpolate.custom_ipo);
		}

		/* make a private copy of the avicodecdata */
		if (sce->r.avicodecdata) {
			sce_copy->r.avicodecdata = MEM_dupallocN(sce->r.avicodecdata);
			sce_copy->r.avicodecdata->lpFormat = MEM_dupallocN(sce_copy->r.avicodecdata->lpFormat);
			sce_copy->r.avicodecdata->lpParms = MEM_dupallocN(sce_copy->r.avicodecdata->lpParms);
		}

		/* make a private copy of the qtcodecdata */
		if (sce->r.qtcodecdata) {
			sce_copy->r.qtcodecdata = MEM_dupallocN(sce->r.qtcodecdata);
			sce_copy->r.qtcodecdata->cdParms = MEM_dupallocN(sce_copy->r.qtcodecdata->cdParms);
		}

		if (sce->r.ffcodecdata.properties) { /* intentionally check scen not sce. */
			sce_copy->r.ffcodecdata.properties = IDP_CopyProperty(sce->r.ffcodecdata.properties);
		}

		/* before scene copy */
		BKE_sound_create_scene(sce_copy);

		/* grease pencil */
		sce_copy->gpd = NULL;

		sce_copy->preview = NULL;

		return sce_copy;
	}
	else {
		BKE_id_copy_ex(bmain, (ID *)sce, (ID **)&sce_copy, LIB_ID_COPY_ACTIONS, false);

		/* Extra actions, most notably SCE_FULL_COPY also duplicates several 'children' datablocks... */

		if (type == SCE_COPY_FULL) {
			/* Copy Freestyle LineStyle datablocks. */
			for (SceneRenderLayer *srl_dst = sce_copy->r.layers.first; srl_dst; srl_dst = srl_dst->next) {
				for (FreestyleLineSet *lineset = srl_dst->freestyleConfig.linesets.first; lineset; lineset = lineset->next) {
					if (lineset->linestyle) {
						/* XXX Not copying anim/actions here? */
						BKE_id_copy_ex(bmain, (ID *)lineset->linestyle, (ID **)&lineset->linestyle, 0, false);
					}
				}
			}

			/* Full copy of world (included animations) */
			if (sce_copy->world) {
				BKE_id_copy_ex(bmain, (ID *)sce_copy->world, (ID **)&sce_copy->world, LIB_ID_COPY_ACTIONS, false);
			}

			/* Full copy of GreasePencil. */
			/* XXX Not copying anim/actions here? */
			if (sce_copy->gpd) {
				BKE_id_copy_ex(bmain, (ID *)sce_copy->gpd, (ID **)&sce_copy->gpd, 0, false);
			}
		}
		else {
			/* Remove sequencer if not full copy */
			/* XXX Why in Hell? :/ */
			remove_sequencer_fcurves(sce_copy);
			BKE_sequencer_editing_free(sce_copy);
		}

		/* NOTE: part of SCE_COPY_LINK_DATA and SCE_COPY_FULL operations
		 * are done outside of blenkernel with ED_objects_single_users! */

		/*  camera */
		if (ELEM(type, SCE_COPY_LINK_DATA, SCE_COPY_FULL)) {
			ID_NEW_REMAP(sce_copy->camera);
		}

		return sce_copy;
	}
}

void BKE_scene_groups_relink(Scene *sce)
{
	if (sce->rigidbody_world)
		BKE_rigidbody_world_groups_relink(sce->rigidbody_world);
}

void BKE_scene_make_local(Main *bmain, Scene *sce, const bool lib_local)
{
	/* For now should work, may need more work though to support all possible corner cases
	 * (also scene_copy probably needs some love). */
	BKE_id_make_local_generic(bmain, &sce->id, true, lib_local);
}

/** Free (or release) any data used by this scene (does not free the scene itself). */
void BKE_scene_free(Scene *sce)
{
	SceneRenderLayer *srl;

	BKE_animdata_free((ID *)sce, false);

	/* check all sequences */
	BKE_sequencer_clear_scene_in_allseqs(G.main, sce);

	sce->basact = NULL;
	BLI_freelistN(&sce->base);
	BKE_sequencer_editing_free(sce);

	BKE_keyingsets_free(&sce->keyingsets);

	/* is no lib link block, but scene extension */
	if (sce->nodetree) {
		ntreeFreeTree(sce->nodetree);
		MEM_freeN(sce->nodetree);
		sce->nodetree = NULL;
	}

	if (sce->rigidbody_world) {
		BKE_rigidbody_free_world(sce->rigidbody_world);
		sce->rigidbody_world = NULL;
	}

	if (sce->r.avicodecdata) {
		free_avicodecdata(sce->r.avicodecdata);
		MEM_freeN(sce->r.avicodecdata);
		sce->r.avicodecdata = NULL;
	}
	if (sce->r.qtcodecdata) {
		free_qtcodecdata(sce->r.qtcodecdata);
		MEM_freeN(sce->r.qtcodecdata);
		sce->r.qtcodecdata = NULL;
	}
	if (sce->r.ffcodecdata.properties) {
		IDP_FreeProperty(sce->r.ffcodecdata.properties);
		MEM_freeN(sce->r.ffcodecdata.properties);
		sce->r.ffcodecdata.properties = NULL;
	}

	for (srl = sce->r.layers.first; srl; srl = srl->next) {
		if (srl->prop != NULL) {
			IDP_FreeProperty(srl->prop);
			MEM_freeN(srl->prop);
		}
		BKE_freestyle_config_free(&srl->freestyleConfig);
	}

	BLI_freelistN(&sce->markers);
	BLI_freelistN(&sce->transform_spaces);
	BLI_freelistN(&sce->r.layers);
	BLI_freelistN(&sce->r.views);
	
	if (sce->toolsettings) {
		if (sce->toolsettings->vpaint) {
			BKE_paint_free(&sce->toolsettings->vpaint->paint);
			MEM_freeN(sce->toolsettings->vpaint);
		}
		if (sce->toolsettings->wpaint) {
			BKE_paint_free(&sce->toolsettings->wpaint->paint);
			MEM_freeN(sce->toolsettings->wpaint);
		}
		if (sce->toolsettings->sculpt) {
			BKE_paint_free(&sce->toolsettings->sculpt->paint);
			MEM_freeN(sce->toolsettings->sculpt);
		}
		if (sce->toolsettings->uvsculpt) {
			BKE_paint_free(&sce->toolsettings->uvsculpt->paint);
			MEM_freeN(sce->toolsettings->uvsculpt);
		}
		BKE_paint_free(&sce->toolsettings->imapaint.paint);
		
		/* free Grease Pencil Drawing Brushes */
		BKE_gpencil_free_brushes(&sce->toolsettings->gp_brushes);
		BLI_freelistN(&sce->toolsettings->gp_brushes);
		
		/* free Grease Pencil interpolation curve */
		if (sce->toolsettings->gp_interpolate.custom_ipo) {
			curvemapping_free(sce->toolsettings->gp_interpolate.custom_ipo);
		}
		
		MEM_freeN(sce->toolsettings);
		sce->toolsettings = NULL;
	}
	
	DAG_scene_free(sce);
	if (sce->depsgraph)
		DEG_graph_free(sce->depsgraph);
	
	MEM_SAFE_FREE(sce->stats);
	MEM_SAFE_FREE(sce->fps_info);

	BKE_sound_destroy_scene(sce);

	BKE_color_managed_view_settings_free(&sce->view_settings);

	BKE_previewimg_free(&sce->preview);
	curvemapping_free_data(&sce->r.mblur_shutter_curve);
}

void BKE_scene_init(Scene *sce)
{
	ParticleEditSettings *pset;
	int a;
	const char *colorspace_name;
	SceneRenderView *srv;
	CurveMapping *mblur_shutter_curve;

	BLI_assert(MEMCMP_STRUCT_OFS_IS_ZERO(sce, id));

	sce->lay = sce->layact = 1;
	
	sce->r.mode = R_GAMMA | R_OSA | R_SHADOW | R_SSS | R_ENVMAP | R_RAYTRACE;
	sce->r.cfra = 1;
	sce->r.sfra = 1;
	sce->r.efra = 250;
	sce->r.frame_step = 1;
	sce->r.xsch = 1920;
	sce->r.ysch = 1080;
	sce->r.xasp = 1;
	sce->r.yasp = 1;
	sce->r.tilex = 256;
	sce->r.tiley = 256;
	sce->r.mblur_samples = 1;
	sce->r.filtertype = R_FILTER_MITCH;
	sce->r.size = 50;

	sce->r.im_format.planes = R_IMF_PLANES_RGBA;
	sce->r.im_format.imtype = R_IMF_IMTYPE_PNG;
	sce->r.im_format.depth = R_IMF_CHAN_DEPTH_8;
	sce->r.im_format.quality = 90;
	sce->r.im_format.compress = 15;

	sce->r.displaymode = R_OUTPUT_AREA;
	sce->r.framapto = 100;
	sce->r.images = 100;
	sce->r.framelen = 1.0;
	sce->r.blurfac = 0.5;
	sce->r.frs_sec = 24;
	sce->r.frs_sec_base = 1;
	sce->r.edgeint = 10;
	sce->r.ocres = 128;

	/* OCIO_TODO: for forwards compatibility only, so if no tonecurve are used,
	 *            images would look in the same way as in current blender
	 *
	 *            perhaps at some point should be completely deprecated?
	 */
	sce->r.color_mgt_flag |= R_COLOR_MANAGEMENT;

	sce->r.gauss = 1.0;
	
	/* deprecated but keep for upwards compat */
	sce->r.postgamma = 1.0;
	sce->r.posthue = 0.0;
	sce->r.postsat = 1.0;

	sce->r.bake_mode = 1;    /* prevent to include render stuff here */
	sce->r.bake_filter = 16;
	sce->r.bake_osa = 5;
	sce->r.bake_flag = R_BAKE_CLEAR;
	sce->r.bake_normal_space = R_BAKE_SPACE_TANGENT;
	sce->r.bake_samples = 256;
	sce->r.bake_biasdist = 0.001;

	sce->r.bake.flag = R_BAKE_CLEAR;
	sce->r.bake.pass_filter = R_BAKE_PASS_FILTER_ALL;
	sce->r.bake.width = 512;
	sce->r.bake.height = 512;
	sce->r.bake.margin = 16;
	sce->r.bake.normal_space = R_BAKE_SPACE_TANGENT;
	sce->r.bake.normal_swizzle[0] = R_BAKE_POSX;
	sce->r.bake.normal_swizzle[1] = R_BAKE_POSY;
	sce->r.bake.normal_swizzle[2] = R_BAKE_POSZ;
	BLI_strncpy(sce->r.bake.filepath, U.renderdir, sizeof(sce->r.bake.filepath));

	sce->r.bake.im_format.planes = R_IMF_PLANES_RGBA;
	sce->r.bake.im_format.imtype = R_IMF_IMTYPE_PNG;
	sce->r.bake.im_format.depth = R_IMF_CHAN_DEPTH_8;
	sce->r.bake.im_format.quality = 90;
	sce->r.bake.im_format.compress = 15;

	sce->r.scemode = R_DOCOMP | R_DOSEQ | R_EXTENSION;
	sce->r.stamp = R_STAMP_TIME | R_STAMP_FRAME | R_STAMP_DATE | R_STAMP_CAMERA | R_STAMP_SCENE | R_STAMP_FILENAME | R_STAMP_RENDERTIME | R_STAMP_MEMORY;
	sce->r.stamp_font_id = 12;
	sce->r.fg_stamp[0] = sce->r.fg_stamp[1] = sce->r.fg_stamp[2] = 0.8f;
	sce->r.fg_stamp[3] = 1.0f;
	sce->r.bg_stamp[0] = sce->r.bg_stamp[1] = sce->r.bg_stamp[2] = 0.0f;
	sce->r.bg_stamp[3] = 0.25f;
	sce->r.raytrace_options = R_RAYTRACE_USE_INSTANCES;

	sce->r.seq_prev_type = OB_SOLID;
	sce->r.seq_rend_type = OB_SOLID;
	sce->r.seq_flag = 0;

	sce->r.threads = 1;

	sce->r.simplify_subsurf = 6;
	sce->r.simplify_particles = 1.0f;
	sce->r.simplify_shadowsamples = 16;
	sce->r.simplify_aosss = 1.0f;

	sce->r.border.xmin = 0.0f;
	sce->r.border.ymin = 0.0f;
	sce->r.border.xmax = 1.0f;
	sce->r.border.ymax = 1.0f;

	sce->r.preview_start_resolution = 64;
	
	sce->r.line_thickness_mode = R_LINE_THICKNESS_ABSOLUTE;
	sce->r.unit_line_thickness = 1.0f;

	mblur_shutter_curve = &sce->r.mblur_shutter_curve;
	curvemapping_set_defaults(mblur_shutter_curve, 1, 0.0f, 0.0f, 1.0f, 1.0f);
	curvemapping_initialize(mblur_shutter_curve);
	curvemap_reset(mblur_shutter_curve->cm,
	               &mblur_shutter_curve->clipr,
	               CURVE_PRESET_MAX,
	               CURVEMAP_SLOPE_POS_NEG);

	sce->toolsettings = MEM_callocN(sizeof(struct ToolSettings), "Tool Settings Struct");
	sce->toolsettings->doublimit = 0.001;
	sce->toolsettings->vgroup_weight = 1.0f;
	sce->toolsettings->uvcalc_margin = 0.001f;
	sce->toolsettings->unwrapper = 1;
	sce->toolsettings->select_thresh = 0.01f;

	sce->toolsettings->selectmode = SCE_SELECT_VERTEX;
	sce->toolsettings->uv_selectmode = UV_SELECT_VERTEX;
	sce->toolsettings->normalsize = 0.1;
	sce->toolsettings->autokey_mode = U.autokey_mode;

	sce->toolsettings->snap_node_mode = SCE_SNAP_MODE_GRID;

	sce->toolsettings->skgen_resolution = 100;
	sce->toolsettings->skgen_threshold_internal     = 0.01f;
	sce->toolsettings->skgen_threshold_external     = 0.01f;
	sce->toolsettings->skgen_angle_limit            = 45.0f;
	sce->toolsettings->skgen_length_ratio           = 1.3f;
	sce->toolsettings->skgen_length_limit           = 1.5f;
	sce->toolsettings->skgen_correlation_limit      = 0.98f;
	sce->toolsettings->skgen_symmetry_limit         = 0.1f;
	sce->toolsettings->skgen_postpro = SKGEN_SMOOTH;
	sce->toolsettings->skgen_postpro_passes = 1;
	sce->toolsettings->skgen_options = SKGEN_FILTER_INTERNAL | SKGEN_FILTER_EXTERNAL | SKGEN_FILTER_SMART | SKGEN_HARMONIC | SKGEN_SUB_CORRELATION | SKGEN_STICK_TO_EMBEDDING;
	sce->toolsettings->skgen_subdivisions[0] = SKGEN_SUB_CORRELATION;
	sce->toolsettings->skgen_subdivisions[1] = SKGEN_SUB_LENGTH;
	sce->toolsettings->skgen_subdivisions[2] = SKGEN_SUB_ANGLE;

	sce->toolsettings->curve_paint_settings.curve_type = CU_BEZIER;
	sce->toolsettings->curve_paint_settings.flag |= CURVE_PAINT_FLAG_CORNERS_DETECT;
	sce->toolsettings->curve_paint_settings.error_threshold = 8;
	sce->toolsettings->curve_paint_settings.radius_max = 1.0f;
	sce->toolsettings->curve_paint_settings.corner_angle = DEG2RADF(70.0f);

	sce->toolsettings->statvis.overhang_axis = OB_NEGZ;
	sce->toolsettings->statvis.overhang_min = 0;
	sce->toolsettings->statvis.overhang_max = DEG2RADF(45.0f);
	sce->toolsettings->statvis.thickness_max = 0.1f;
	sce->toolsettings->statvis.thickness_samples = 1;
	sce->toolsettings->statvis.distort_min = DEG2RADF(5.0f);
	sce->toolsettings->statvis.distort_max = DEG2RADF(45.0f);

	sce->toolsettings->statvis.sharp_min = DEG2RADF(90.0f);
	sce->toolsettings->statvis.sharp_max = DEG2RADF(180.0f);

	sce->toolsettings->proportional_size = 1.0f;

	sce->toolsettings->imapaint.paint.flags |= PAINT_SHOW_BRUSH;
	sce->toolsettings->imapaint.normal_angle = 80;
	sce->toolsettings->imapaint.seam_bleed = 2;

	sce->physics_settings.gravity[0] = 0.0f;
	sce->physics_settings.gravity[1] = 0.0f;
	sce->physics_settings.gravity[2] = -9.81f;
	sce->physics_settings.flag = PHYS_GLOBAL_GRAVITY;

	sce->unit.scale_length = 1.0f;

	pset = &sce->toolsettings->particle;
	pset->flag = PE_KEEP_LENGTHS | PE_LOCK_FIRST | PE_DEFLECT_EMITTER | PE_AUTO_VELOCITY;
	pset->emitterdist = 0.25f;
	pset->totrekey = 5;
	pset->totaddkey = 5;
	pset->brushtype = PE_BRUSH_NONE;
	pset->draw_step = 2;
	pset->fade_frames = 2;
	pset->selectmode = SCE_SELECT_PATH;
	for (a = 0; a < PE_TOT_BRUSH; a++) {
		pset->brush[a].strength = 0.5f;
		pset->brush[a].size = 50;
		pset->brush[a].step = 10;
		pset->brush[a].count = 10;
	}
	pset->brush[PE_BRUSH_CUT].strength = 1.0f;

	sce->r.ffcodecdata.audio_mixrate = 48000;
	sce->r.ffcodecdata.audio_volume = 1.0f;
	sce->r.ffcodecdata.audio_bitrate = 192;
	sce->r.ffcodecdata.audio_channels = 2;

	BLI_strncpy(sce->r.engine, RE_engine_id_BLENDER_RENDER, sizeof(sce->r.engine));

	sce->audio.distance_model = 2.0f;
	sce->audio.doppler_factor = 1.0f;
	sce->audio.speed_of_sound = 343.3f;
	sce->audio.volume = 1.0f;

	BLI_strncpy(sce->r.pic, U.renderdir, sizeof(sce->r.pic));

	BLI_rctf_init(&sce->r.safety, 0.1f, 0.9f, 0.1f, 0.9f);
	sce->r.osa = 8;

	/* note; in header_info.c the scene copy happens..., if you add more to renderdata it has to be checked there */
	BKE_scene_add_render_layer(sce, NULL);

	/* multiview - stereo */
	BKE_scene_add_render_view(sce, STEREO_LEFT_NAME);
	srv = sce->r.views.first;
	BLI_strncpy(srv->suffix, STEREO_LEFT_SUFFIX, sizeof(srv->suffix));

	BKE_scene_add_render_view(sce, STEREO_RIGHT_NAME);
	srv = sce->r.views.last;
	BLI_strncpy(srv->suffix, STEREO_RIGHT_SUFFIX, sizeof(srv->suffix));

	/* game data */
	sce->gm.stereoflag = STEREO_NOSTEREO;
	sce->gm.stereomode = STEREO_ANAGLYPH;
	sce->gm.eyeseparation = 0.10;

	sce->gm.xplay = 640;
	sce->gm.yplay = 480;
	sce->gm.freqplay = 60;
	sce->gm.depth = 32;

	sce->gm.gravity = 9.8f;
	sce->gm.physicsEngine = WOPHY_BULLET;
	sce->gm.mode = 32; //XXX ugly harcoding, still not sure we should drop mode. 32 == 1 << 5 == use_occlusion_culling 
	sce->gm.occlusionRes = 128;
	sce->gm.ticrate = 60;
	sce->gm.maxlogicstep = 5;
	sce->gm.physubstep = 1;
	sce->gm.maxphystep = 5;
	sce->gm.timeScale = 1.0f;
	sce->gm.lineardeactthreshold = 0.8f;
	sce->gm.angulardeactthreshold = 1.0f;
	sce->gm.deactivationtime = 0.0f;

	sce->gm.obstacleSimulation = OBSTSIMULATION_NONE;
	sce->gm.levelHeight = 2.f;

	sce->gm.recastData.cellsize = 0.3f;
	sce->gm.recastData.cellheight = 0.2f;
	sce->gm.recastData.agentmaxslope = M_PI_4;
	sce->gm.recastData.agentmaxclimb = 0.9f;
	sce->gm.recastData.agentheight = 2.0f;
	sce->gm.recastData.agentradius = 0.6f;
	sce->gm.recastData.edgemaxlen = 12.0f;
	sce->gm.recastData.edgemaxerror = 1.3f;
	sce->gm.recastData.regionminsize = 8.f;
	sce->gm.recastData.regionmergesize = 20.f;
	sce->gm.recastData.vertsperpoly = 6;
	sce->gm.recastData.detailsampledist = 6.0f;
	sce->gm.recastData.detailsamplemaxerror = 1.0f;

	sce->gm.lodflag = SCE_LOD_USE_HYST;
	sce->gm.scehysteresis = 10;

	sce->gm.exitkey = 218; // Blender key code for ESC

	sce->gm.pythonkeys[0] = LEFTCTRLKEY;
	sce->gm.pythonkeys[1] = LEFTSHIFTKEY;
	sce->gm.pythonkeys[2] = LEFTALTKEY;
	sce->gm.pythonkeys[3] = TKEY;

	BKE_sound_create_scene(sce);

	/* color management */
	colorspace_name = IMB_colormanagement_role_colorspace_name_get(COLOR_ROLE_DEFAULT_SEQUENCER);

	BKE_color_managed_display_settings_init(&sce->display_settings);
	BKE_color_managed_view_settings_init(&sce->view_settings);
	BLI_strncpy(sce->sequencer_colorspace_settings.name, colorspace_name,
	            sizeof(sce->sequencer_colorspace_settings.name));

	/* Safe Areas */
	copy_v2_fl2(sce->safe_areas.title, 3.5f / 100.0f, 3.5f / 100.0f);
	copy_v2_fl2(sce->safe_areas.action, 10.0f / 100.0f, 5.0f / 100.0f);
	copy_v2_fl2(sce->safe_areas.title_center, 17.5f / 100.0f, 5.0f / 100.0f);
	copy_v2_fl2(sce->safe_areas.action_center, 15.0f / 100.0f, 5.0f / 100.0f);

	sce->preview = NULL;
	
	/* GP Sculpt brushes */
	{
		GP_BrushEdit_Settings *gset = &sce->toolsettings->gp_sculpt;
		GP_EditBrush_Data *gp_brush;
		
		gp_brush = &gset->brush[GP_EDITBRUSH_TYPE_SMOOTH];
		gp_brush->size = 25;
		gp_brush->strength = 0.3f;
		gp_brush->flag = GP_EDITBRUSH_FLAG_USE_FALLOFF | GP_EDITBRUSH_FLAG_SMOOTH_PRESSURE;
		
		gp_brush = &gset->brush[GP_EDITBRUSH_TYPE_THICKNESS];
		gp_brush->size = 25;
		gp_brush->strength = 0.5f;
		gp_brush->flag = GP_EDITBRUSH_FLAG_USE_FALLOFF;
		
		gp_brush = &gset->brush[GP_EDITBRUSH_TYPE_STRENGTH];
		gp_brush->size = 25;
		gp_brush->strength = 0.5f;
		gp_brush->flag = GP_EDITBRUSH_FLAG_USE_FALLOFF;

		gp_brush = &gset->brush[GP_EDITBRUSH_TYPE_GRAB];
		gp_brush->size = 50;
		gp_brush->strength = 0.3f;
		gp_brush->flag = GP_EDITBRUSH_FLAG_USE_FALLOFF;
		
		gp_brush = &gset->brush[GP_EDITBRUSH_TYPE_PUSH];
		gp_brush->size = 25;
		gp_brush->strength = 0.3f;
		gp_brush->flag = GP_EDITBRUSH_FLAG_USE_FALLOFF;
		
		gp_brush = &gset->brush[GP_EDITBRUSH_TYPE_TWIST];
		gp_brush->size = 50;
		gp_brush->strength = 0.3f; // XXX?
		gp_brush->flag = GP_EDITBRUSH_FLAG_USE_FALLOFF;
		
		gp_brush = &gset->brush[GP_EDITBRUSH_TYPE_PINCH];
		gp_brush->size = 50;
		gp_brush->strength = 0.5f; // XXX?
		gp_brush->flag = GP_EDITBRUSH_FLAG_USE_FALLOFF;
		
		gp_brush = &gset->brush[GP_EDITBRUSH_TYPE_RANDOMIZE];
		gp_brush->size = 25;
		gp_brush->strength = 0.5f;
		gp_brush->flag = GP_EDITBRUSH_FLAG_USE_FALLOFF;
	}
	
	/* GP Stroke Placement */
	sce->toolsettings->gpencil_v3d_align = GP_PROJECT_VIEWSPACE;
	sce->toolsettings->gpencil_v2d_align = GP_PROJECT_VIEWSPACE;
	sce->toolsettings->gpencil_seq_align = GP_PROJECT_VIEWSPACE;
	sce->toolsettings->gpencil_ima_align = GP_PROJECT_VIEWSPACE;
}

Scene *BKE_scene_add(Main *bmain, const char *name)
{
	Scene *sce;

	sce = BKE_libblock_alloc(bmain, ID_SCE, name, 0);
	id_us_min(&sce->id);
	id_us_ensure_real(&sce->id);

	BKE_scene_init(sce);

	return sce;
}

Base *BKE_scene_base_find_by_name(struct Scene *scene, const char *name)
{
	Base *base;

	for (base = scene->base.first; base; base = base->next) {
		if (STREQ(base->object->id.name + 2, name)) {
			break;
		}
	}

	return base;
}

Base *BKE_scene_base_find(Scene *scene, Object *ob)
{
	return BLI_findptr(&scene->base, ob, offsetof(Base, object));
}

/**
 * Sets the active scene, mainly used when running in background mode (``--scene`` command line argument).
 * This is also called to set the scene directly, bypassing windowing code.
 * Otherwise #ED_screen_set_scene is used when changing scenes by the user.
 */
void BKE_scene_set_background(Main *bmain, Scene *scene)
{
	Scene *sce;
	Base *base;
	Object *ob;
	Group *group;
	GroupObject *go;
	int flag;
	
	/* check for cyclic sets, for reading old files but also for definite security (py?) */
	BKE_scene_validate_setscene(bmain, scene);
	
	/* can happen when switching modes in other scenes */
	if (scene->obedit && !(scene->obedit->mode & OB_MODE_EDIT))
		scene->obedit = NULL;

	/* deselect objects (for dataselect) */
	for (ob = bmain->object.first; ob; ob = ob->id.next)
		ob->flag &= ~(SELECT | OB_FROMGROUP);

	/* group flags again */
	for (group = bmain->group.first; group; group = group->id.next) {
		for (go = group->gobject.first; go; go = go->next) {
			if (go->ob) {
				go->ob->flag |= OB_FROMGROUP;
			}
		}
	}

	/* sort baselist for scene and sets */
	for (sce = scene; sce; sce = sce->set)
		DAG_scene_relations_rebuild(bmain, sce);

	/* copy layers and flags from bases to objects */
	for (base = scene->base.first; base; base = base->next) {
		ob = base->object;
		ob->lay = base->lay;
		
		/* group patch... */
		base->flag &= ~(OB_FROMGROUP);
		flag = ob->flag & (OB_FROMGROUP);
		base->flag |= flag;
		
		/* not too nice... for recovering objects with lost data */
		//if (ob->pose == NULL) base->flag &= ~OB_POSEMODE;
		ob->flag = base->flag;
	}
	/* no full animation update, this to enable render code to work (render code calls own animation updates) */
}

/* called from creator_args.c */
Scene *BKE_scene_set_name(Main *bmain, const char *name)
{
	Scene *sce = (Scene *)BKE_libblock_find_name_ex(bmain, ID_SCE, name);
	if (sce) {
		BKE_scene_set_background(bmain, sce);
		printf("Scene switch for render: '%s' in file: '%s'\n", name, bmain->name);
		return sce;
	}

	printf("Can't find scene: '%s' in file: '%s'\n", name, bmain->name);
	return NULL;
}

/* Used by metaballs, return *all* objects (including duplis) existing in the scene (including scene's sets) */
int BKE_scene_base_iter_next(EvaluationContext *eval_ctx, SceneBaseIter *iter,
                             Scene **scene, int val, Base **base, Object **ob)
{
	bool run_again = true;
	
	/* init */
	if (val == 0) {
		iter->phase = F_START;
		iter->dupob = NULL;
		iter->duplilist = NULL;
		iter->dupli_refob = NULL;
	}
	else {
		/* run_again is set when a duplilist has been ended */
		while (run_again) {
			run_again = false;

			/* the first base */
			if (iter->phase == F_START) {
				*base = (*scene)->base.first;
				if (*base) {
					*ob = (*base)->object;
					iter->phase = F_SCENE;
				}
				else {
					/* exception: empty scene */
					while ((*scene)->set) {
						(*scene) = (*scene)->set;
						if ((*scene)->base.first) {
							*base = (*scene)->base.first;
							*ob = (*base)->object;
							iter->phase = F_SCENE;
							break;
						}
					}
				}
			}
			else {
				if (*base && iter->phase != F_DUPLI) {
					*base = (*base)->next;
					if (*base) {
						*ob = (*base)->object;
					}
					else {
						if (iter->phase == F_SCENE) {
							/* (*scene) is finished, now do the set */
							while ((*scene)->set) {
								(*scene) = (*scene)->set;
								if ((*scene)->base.first) {
									*base = (*scene)->base.first;
									*ob = (*base)->object;
									break;
								}
							}
						}
					}
				}
			}
			
			if (*base == NULL) {
				iter->phase = F_START;
			}
			else {
				if (iter->phase != F_DUPLI) {
					if ( (*base)->object->transflag & OB_DUPLI) {
						/* groups cannot be duplicated for mballs yet, 
						 * this enters eternal loop because of 
						 * makeDispListMBall getting called inside of group_duplilist */
						if ((*base)->object->dup_group == NULL) {
							iter->duplilist = object_duplilist_ex(eval_ctx, (*scene), (*base)->object, false);
							
							iter->dupob = iter->duplilist->first;

							if (!iter->dupob) {
								free_object_duplilist(iter->duplilist);
								iter->duplilist = NULL;
							}
							iter->dupli_refob = NULL;
						}
					}
				}
				/* handle dupli's */
				if (iter->dupob) {
					(*base)->flag |= OB_FROMDUPLI;
					*ob = iter->dupob->ob;
					iter->phase = F_DUPLI;

					if (iter->dupli_refob != *ob) {
						if (iter->dupli_refob) {
							/* Restore previous object's real matrix. */
							copy_m4_m4(iter->dupli_refob->obmat, iter->omat);
						}
						/* Backup new object's real matrix. */
						iter->dupli_refob = *ob;
						copy_m4_m4(iter->omat, iter->dupli_refob->obmat);
					}
					copy_m4_m4((*ob)->obmat, iter->dupob->mat);

					iter->dupob = iter->dupob->next;
				}
				else if (iter->phase == F_DUPLI) {
					iter->phase = F_SCENE;
					(*base)->flag &= ~OB_FROMDUPLI;
					
					if (iter->dupli_refob) {
						/* Restore last object's real matrix. */
						copy_m4_m4(iter->dupli_refob->obmat, iter->omat);
						iter->dupli_refob = NULL;
					}
					
					free_object_duplilist(iter->duplilist);
					iter->duplilist = NULL;
					run_again = true;
				}
			}
		}
	}

#if 0
	if (ob && *ob) {
		printf("Scene: '%s', '%s'\n", (*scene)->id.name + 2, (*ob)->id.name + 2);
	}
#endif

	return iter->phase;
}

Object *BKE_scene_camera_find(Scene *sc)
{
	Base *base;
	
	for (base = sc->base.first; base; base = base->next)
		if (base->object->type == OB_CAMERA)
			return base->object;

	return NULL;
}

#ifdef DURIAN_CAMERA_SWITCH
Object *BKE_scene_camera_switch_find(Scene *scene)
{
	TimeMarker *m;
	int cfra = scene->r.cfra;
	int frame = -(MAXFRAME + 1);
	int min_frame = MAXFRAME + 1;
	Object *camera = NULL;
	Object *first_camera = NULL;

	for (m = scene->markers.first; m; m = m->next) {
		if (m->camera && (m->camera->restrictflag & OB_RESTRICT_RENDER) == 0) {
			if ((m->frame <= cfra) && (m->frame > frame)) {
				camera = m->camera;
				frame = m->frame;

				if (frame == cfra)
					break;
			}

			if (m->frame < min_frame) {
				first_camera = m->camera;
				min_frame = m->frame;
			}
		}
	}

	if (camera == NULL) {
		/* If there's no marker to the left of current frame,
		 * use camera from left-most marker to solve all sort
		 * of Schrodinger uncertainties.
		 */
		return first_camera;
	}

	return camera;
}
#endif

int BKE_scene_camera_switch_update(Scene *scene)
{
#ifdef DURIAN_CAMERA_SWITCH
	Object *camera = BKE_scene_camera_switch_find(scene);
	if (camera) {
		scene->camera = camera;
		return 1;
	}
#else
	(void)scene;
#endif
	return 0;
}

char *BKE_scene_find_marker_name(Scene *scene, int frame)
{
	ListBase *markers = &scene->markers;
	TimeMarker *m1, *m2;

	/* search through markers for match */
	for (m1 = markers->first, m2 = markers->last; m1 && m2; m1 = m1->next, m2 = m2->prev) {
		if (m1->frame == frame)
			return m1->name;

		if (m1 == m2)
			break;

		if (m2->frame == frame)
			return m2->name;
	}

	return NULL;
}

/* return the current marker for this frame,
 * we can have more than 1 marker per frame, this just returns the first :/ */
char *BKE_scene_find_last_marker_name(Scene *scene, int frame)
{
	TimeMarker *marker, *best_marker = NULL;
	int best_frame = -MAXFRAME * 2;
	for (marker = scene->markers.first; marker; marker = marker->next) {
		if (marker->frame == frame) {
			return marker->name;
		}

		if (marker->frame > best_frame && marker->frame < frame) {
			best_marker = marker;
			best_frame = marker->frame;
		}
	}

	return best_marker ? best_marker->name : NULL;
}


Base *BKE_scene_base_add(Scene *sce, Object *ob)
{
	Base *b = MEM_callocN(sizeof(*b), __func__);
	BLI_addhead(&sce->base, b);

	b->object = ob;
	b->flag = ob->flag;
	b->lay = ob->lay;

	return b;
}

void BKE_scene_base_unlink(Scene *sce, Base *base)
{
	/* remove rigid body constraint from world before removing object */
	if (base->object->rigidbody_constraint)
		BKE_rigidbody_remove_constraint(sce, base->object);
	/* remove rigid body object from world before removing object */
	if (base->object->rigidbody_object)
		BKE_rigidbody_remove_object(sce, base->object);
	
	BLI_remlink(&sce->base, base);
	if (sce->basact == base)
		sce->basact = NULL;
}

void BKE_scene_base_deselect_all(Scene *sce)
{
	Base *b;

	for (b = sce->base.first; b; b = b->next) {
		b->flag &= ~SELECT;
		b->object->flag = b->flag;
	}
}

void BKE_scene_base_select(Scene *sce, Base *selbase)
{
	selbase->flag |= SELECT;
	selbase->object->flag = selbase->flag;

	sce->basact = selbase;
}

/* checks for cycle, returns 1 if it's all OK */
bool BKE_scene_validate_setscene(Main *bmain, Scene *sce)
{
	Scene *sce_iter;
	int a, totscene;

	if (sce->set == NULL) return true;
	totscene = BLI_listbase_count(&bmain->scene);
	
	for (a = 0, sce_iter = sce; sce_iter->set; sce_iter = sce_iter->set, a++) {
		/* more iterations than scenes means we have a cycle */
		if (a > totscene) {
			/* the tested scene gets zero'ed, that's typically current scene */
			sce->set = NULL;
			return false;
		}
	}

	return true;
}

/* This function is needed to cope with fractional frames - including two Blender rendering features
 * mblur (motion blur that renders 'subframes' and blurs them together), and fields rendering. 
 */
float BKE_scene_frame_get(const Scene *scene)
{
	return BKE_scene_frame_get_from_ctime(scene, scene->r.cfra);
}

/* This function is used to obtain arbitrary fractional frames */
float BKE_scene_frame_get_from_ctime(const Scene *scene, const float frame)
{
	float ctime = frame;
	ctime += scene->r.subframe;
	ctime *= scene->r.framelen;
	
	return ctime;
}

/**
 * Sets the frame int/float components.
 */
void BKE_scene_frame_set(struct Scene *scene, double cfra)
{
	double intpart;
	scene->r.subframe = modf(cfra, &intpart);
	scene->r.cfra = (int)intpart;
}

#ifdef WITH_LEGACY_DEPSGRAPH
/* drivers support/hacks 
 *  - this method is called from scene_update_tagged_recursive(), so gets included in viewport + render
 *	- these are always run since the depsgraph can't handle non-object data
 *	- these happen after objects are all done so that we can read in their final transform values,
 *	  though this means that objects can't refer to scene info for guidance...
 */
static void scene_update_drivers(Main *UNUSED(bmain), Scene *scene)
{
	SceneRenderLayer *srl;
	float ctime = BKE_scene_frame_get(scene);
	
	/* scene itself */
	if (scene->adt && scene->adt->drivers.first) {
		BKE_animsys_evaluate_animdata(scene, &scene->id, scene->adt, ctime, ADT_RECALC_DRIVERS);
	}

	/* world */
	/* TODO: what about world textures? but then those have nodes too... */
	if (scene->world) {
		ID *wid = (ID *)scene->world;
		AnimData *adt = BKE_animdata_from_id(wid);
		
		if (adt && adt->drivers.first)
			BKE_animsys_evaluate_animdata(scene, wid, adt, ctime, ADT_RECALC_DRIVERS);
	}
	
	/* nodes */
	if (scene->nodetree) {
		ID *nid = (ID *)scene->nodetree;
		AnimData *adt = BKE_animdata_from_id(nid);
		
		if (adt && adt->drivers.first)
			BKE_animsys_evaluate_animdata(scene, nid, adt, ctime, ADT_RECALC_DRIVERS);
	}

	/* world nodes */
	if (scene->world && scene->world->nodetree) {
		ID *nid = (ID *)scene->world->nodetree;
		AnimData *adt = BKE_animdata_from_id(nid);
		
		if (adt && adt->drivers.first)
			BKE_animsys_evaluate_animdata(scene, nid, adt, ctime, ADT_RECALC_DRIVERS);
	}

	/* freestyle */
	for (srl = scene->r.layers.first; srl; srl = srl->next) {
		FreestyleConfig *config = &srl->freestyleConfig;
		FreestyleLineSet *lineset;

		for (lineset = config->linesets.first; lineset; lineset = lineset->next) {
			if (lineset->linestyle) {
				ID *lid = &lineset->linestyle->id;
				AnimData *adt = BKE_animdata_from_id(lid);

				if (adt && adt->drivers.first)
					BKE_animsys_evaluate_animdata(scene, lid, adt, ctime, ADT_RECALC_DRIVERS);
			}
		}
	}
}

/* deps hack - do extra recalcs at end */
static void scene_depsgraph_hack(EvaluationContext *eval_ctx, Scene *scene, Scene *scene_parent)
{
	Base *base;
		
	scene->customdata_mask = scene_parent->customdata_mask;
	
	/* sets first, we allow per definition current scene to have
	 * dependencies on sets, but not the other way around. */
	if (scene->set)
		scene_depsgraph_hack(eval_ctx, scene->set, scene_parent);
	
	for (base = scene->base.first; base; base = base->next) {
		Object *ob = base->object;
		
		if (ob->depsflag) {
			int recalc = 0;
			// printf("depshack %s\n", ob->id.name + 2);
			
			if (ob->depsflag & OB_DEPS_EXTRA_OB_RECALC)
				recalc |= OB_RECALC_OB;
			if (ob->depsflag & OB_DEPS_EXTRA_DATA_RECALC)
				recalc |= OB_RECALC_DATA;
			
			ob->recalc |= recalc;
			BKE_object_handle_update(eval_ctx, scene_parent, ob);
			
			if (ob->dup_group && (ob->transflag & OB_DUPLIGROUP)) {
				GroupObject *go;
				
				for (go = ob->dup_group->gobject.first; go; go = go->next) {
					if (go->ob)
						go->ob->recalc |= recalc;
				}
				BKE_group_handle_recalc_and_update(eval_ctx, scene_parent, ob, ob->dup_group);
			}
		}
	}
}
#endif  /* WITH_LEGACY_DEPSGRAPH */

/* That's like really a bummer, because currently animation data for armatures
 * might want to use pose, and pose might be missing on the object.
 * This happens when changing visible layers, which leads to situations when
 * pose is missing or marked for recalc, animation will change it and then
 * object update will restore the pose.
 *
 * This could be solved by the new dependency graph, but for until then we'll
 * do an extra pass on the objects to ensure it's all fine.
 */
#define POSE_ANIMATION_WORKAROUND

#ifdef POSE_ANIMATION_WORKAROUND
static void scene_armature_depsgraph_workaround(Main *bmain)
{
	Object *ob;
	if (BLI_listbase_is_empty(&bmain->armature) || !DAG_id_type_tagged(bmain, ID_OB)) {
		return;
	}
	for (ob = bmain->object.first; ob; ob = ob->id.next) {
		if (ob->type == OB_ARMATURE && ob->adt && ob->adt->recalc & ADT_RECALC_ANIM) {
			if (ob->pose == NULL || (ob->pose->flag & POSE_RECALC)) {
				BKE_pose_rebuild(ob, ob->data);
			}
		}
	}
}
#endif

#ifdef WITH_LEGACY_DEPSGRAPH
static void scene_rebuild_rbw_recursive(Scene *scene, float ctime)
{
	if (scene->set)
		scene_rebuild_rbw_recursive(scene->set, ctime);

	if (BKE_scene_check_rigidbody_active(scene))
		BKE_rigidbody_rebuild_world(scene, ctime);
}

static void scene_do_rb_simulation_recursive(Scene *scene, float ctime)
{
	if (scene->set)
		scene_do_rb_simulation_recursive(scene->set, ctime);

	if (BKE_scene_check_rigidbody_active(scene))
		BKE_rigidbody_do_simulation(scene, ctime);
}
#endif

/* Used to visualize CPU threads activity during threaded object update,
 * would pollute STDERR with whole bunch of timing information which then
 * could be parsed and nicely visualized.
 */
#ifdef WITH_LEGACY_DEPSGRAPH
#  undef DETAILED_ANALYSIS_OUTPUT
#else
/* ALWAYS KEEY DISABLED! */
#  undef DETAILED_ANALYSIS_OUTPUT
#endif

/* Mballs evaluation uses BKE_scene_base_iter_next which calls
 * duplilist for all objects in the scene. This leads to conflict
 * accessing and writing same data from multiple threads.
 *
 * Ideally Mballs shouldn't do such an iteration and use DAG
 * queries instead. For the time being we've got new DAG
 * let's keep it simple and update mballs in a single thread.
 */
#define MBALL_SINGLETHREAD_HACK

#ifdef WITH_LEGACY_DEPSGRAPH
typedef struct StatisicsEntry {
	struct StatisicsEntry *next, *prev;
	Object *object;
	double start_time;
	double duration;
} StatisicsEntry;

typedef struct ThreadedObjectUpdateState {
	/* TODO(sergey): We might want this to be per-thread object. */
	EvaluationContext *eval_ctx;
	Scene *scene;
	Scene *scene_parent;
	double base_time;

#ifdef MBALL_SINGLETHREAD_HACK
	bool has_mballs;
#endif

	/* Execution statistics */
	bool has_updated_objects;
	ListBase *statistics;
} ThreadedObjectUpdateState;

static void scene_update_object_add_task(void *node, void *user_data);

static void scene_update_all_bases(EvaluationContext *eval_ctx, Scene *scene, Scene *scene_parent)
{
	Base *base;

	for (base = scene->base.first; base; base = base->next) {
		Object *object = base->object;

		BKE_object_handle_update_ex(eval_ctx, scene_parent, object, scene->rigidbody_world, true);

		if (object->dup_group && (object->transflag & OB_DUPLIGROUP))
			BKE_group_handle_recalc_and_update(eval_ctx, scene_parent, object, object->dup_group);

		/* always update layer, so that animating layers works (joshua july 2010) */
		/* XXX commented out, this has depsgraph issues anyway - and this breaks setting scenes
		 * (on scene-set, the base-lay is copied to ob-lay (ton nov 2012) */
		// base->lay = ob->lay;
	}
}

static void scene_update_object_func(TaskPool * __restrict pool, void *taskdata, int threadid)
{
/* Disable print for now in favor of summary statistics at the end of update. */
#define PRINT if (false) printf

	ThreadedObjectUpdateState *state = (ThreadedObjectUpdateState *) BLI_task_pool_userdata(pool);
	void *node = taskdata;
	Object *object = DAG_get_node_object(node);
	EvaluationContext *eval_ctx = state->eval_ctx;
	Scene *scene = state->scene;
	Scene *scene_parent = state->scene_parent;

#ifdef MBALL_SINGLETHREAD_HACK
	if (object && object->type == OB_MBALL) {
		state->has_mballs = true;
	}
	else
#endif
	if (object) {
		double start_time = 0.0;
		bool add_to_stats = false;

		if (G.debug & G_DEBUG_DEPSGRAPH) {
			if (object->recalc & OB_RECALC_ALL) {
				printf("Thread %d: update object %s\n", threadid, object->id.name);
			}

			start_time = PIL_check_seconds_timer();

			if (object->recalc & OB_RECALC_ALL) {
				state->has_updated_objects = true;
				add_to_stats = true;
			}
		}

		/* We only update object itself here, dupli-group will be updated
		 * separately from main thread because of we've got no idea about
		 * dependencies inside the group.
		 */
		BKE_object_handle_update_ex(eval_ctx, scene_parent, object, scene->rigidbody_world, false);

		/* Calculate statistics. */
		if (add_to_stats) {
			StatisicsEntry *entry;

			entry = MEM_mallocN(sizeof(StatisicsEntry), "update thread statistics");
			entry->object = object;
			entry->start_time = start_time;
			entry->duration = PIL_check_seconds_timer() - start_time;

			BLI_addtail(&state->statistics[threadid], entry);
		}
	}
	else {
		PRINT("Threda %d: update node %s\n", threadid,
		      DAG_get_node_name(scene, node));
	}

	/* Update will decrease child's valency and schedule child with zero valency. */
	DAG_threaded_update_handle_node_updated(node, scene_update_object_add_task, pool);

#undef PRINT
}

static void scene_update_object_add_task(void *node, void *user_data)
{
	TaskPool *task_pool = user_data;

	BLI_task_pool_push(task_pool, scene_update_object_func, node, false, TASK_PRIORITY_LOW);
}

static void print_threads_statistics(ThreadedObjectUpdateState *state)
{
	int i, tot_thread;
	double finish_time;

	if ((G.debug & G_DEBUG_DEPSGRAPH) == 0) {
		return;
	}

#ifdef DETAILED_ANALYSIS_OUTPUT
	if (state->has_updated_objects) {
		tot_thread = BLI_system_thread_count();

		fprintf(stderr, "objects update base time %f\n", state->base_time);

		for (i = 0; i < tot_thread; i++) {
			StatisicsEntry *entry;
			for (entry = state->statistics[i].first;
			     entry;
			     entry = entry->next)
			{
				fprintf(stderr, "thread %d object %s start_time %f duration %f\n",
				        i, entry->object->id.name + 2,
				        entry->start_time, entry->duration);
			}
			BLI_freelistN(&state->statistics[i]);
		}
	}
#else
	finish_time = PIL_check_seconds_timer();
	tot_thread = BLI_system_thread_count();
	int total_objects = 0;

	for (i = 0; i < tot_thread; i++) {
		int thread_total_objects = 0;
		double thread_total_time = 0.0;
		StatisicsEntry *entry;

		if (state->has_updated_objects) {
			/* Don't pollute output if no objects were updated. */
			for (entry = state->statistics[i].first;
			     entry;
			     entry = entry->next)
			{
				thread_total_objects++;
				thread_total_time += entry->duration;
			}

			printf("Thread %d: total %d objects in %f sec.\n",
			       i,
			       thread_total_objects,
			       thread_total_time);

			for (entry = state->statistics[i].first;
			     entry;
			     entry = entry->next)
			{
				printf("  %s in %f sec\n", entry->object->id.name + 2, entry->duration);
			}

			total_objects += thread_total_objects;
		}

		BLI_freelistN(&state->statistics[i]);
	}
	if (state->has_updated_objects) {
		printf("Scene updated %d objects in %f sec\n",
		       total_objects,
		       finish_time - state->base_time);
	}
#endif
}

static bool scene_need_update_objects(Main *bmain)
{
	return
		/* Object datablocks themselves (for OB_RECALC_OB) */
		DAG_id_type_tagged(bmain, ID_OB) ||

		/* Objects data datablocks (for OB_RECALC_DATA) */
		DAG_id_type_tagged(bmain, ID_ME)  ||  /* Mesh */
		DAG_id_type_tagged(bmain, ID_CU)  ||  /* Curve */
		DAG_id_type_tagged(bmain, ID_MB)  ||  /* MetaBall */
		DAG_id_type_tagged(bmain, ID_LA)  ||  /* Lamp */
		DAG_id_type_tagged(bmain, ID_LT)  ||  /* Lattice */
		DAG_id_type_tagged(bmain, ID_CA)  ||  /* Camera */
		DAG_id_type_tagged(bmain, ID_KE)  ||  /* KE */
		DAG_id_type_tagged(bmain, ID_SPK) ||  /* Speaker */
		DAG_id_type_tagged(bmain, ID_AR);     /* Armature */
}

static void scene_update_objects(EvaluationContext *eval_ctx, Main *bmain, Scene *scene, Scene *scene_parent)
{
	TaskScheduler *task_scheduler;
	TaskPool *task_pool;
	ThreadedObjectUpdateState state;
	bool need_singlethread_pass;
	bool need_free_scheduler;

	/* Early check for whether we need to invoke all the task-based
	 * things (spawn new ppol, traverse dependency graph and so on).
	 *
	 * Basically if there's no ID datablocks tagged for update which
	 * corresponds to object->recalc flags (which are checked in
	 * BKE_object_handle_update() then we do nothing here.
	 */
	if (!scene_need_update_objects(bmain)) {
		return;
	}

	state.eval_ctx = eval_ctx;
	state.scene = scene;
	state.scene_parent = scene_parent;

	if (G.debug & G_DEBUG_DEPSGRAPH_NO_THREADS) {
		task_scheduler = BLI_task_scheduler_create(1);
		need_free_scheduler = true;
	}
	else {
		task_scheduler = BLI_task_scheduler_get();
		need_free_scheduler = false;
	}

	/* Those are only needed when blender is run with --debug argument. */
	if (G.debug & G_DEBUG_DEPSGRAPH) {
		const int tot_thread = BLI_task_scheduler_num_threads(task_scheduler);
		state.statistics = MEM_callocN(tot_thread * sizeof(*state.statistics),
		                               "scene update objects stats");
		state.has_updated_objects = false;
		state.base_time = PIL_check_seconds_timer();
	}

#ifdef MBALL_SINGLETHREAD_HACK
	state.has_mballs = false;
#endif

	task_pool = BLI_task_pool_create(task_scheduler, &state);

	DAG_threaded_update_begin(scene, scene_update_object_add_task, task_pool);
	BLI_task_pool_work_and_wait(task_pool);
	BLI_task_pool_free(task_pool);

	if (G.debug & G_DEBUG_DEPSGRAPH) {
		print_threads_statistics(&state);
		MEM_freeN(state.statistics);
	}

	/* We do single thread pass to update all the objects which are in cyclic dependency.
	 * Such objects can not be handled by a generic DAG traverse and it's really tricky
	 * to detect whether cycle could be solved or not.
	 *
	 * In this situation we simply update all remaining objects in a single thread and
	 * it'll happen in the same exact order as it was in single-threaded DAG.
	 *
	 * We couldn't use threaded update for objects which are in cycle because they might
	 * access data of each other which is being re-evaluated.
	 *
	 * Also, as was explained above, for now we also update all the mballs in single thread.
	 *
	 *                                                                   - sergey -
	 */
	need_singlethread_pass = DAG_is_acyclic(scene) == false;
#ifdef MBALL_SINGLETHREAD_HACK
	need_singlethread_pass |= state.has_mballs;
#endif

	if (need_singlethread_pass) {
		scene_update_all_bases(eval_ctx, scene, scene_parent);
	}

	if (need_free_scheduler) {
		BLI_task_scheduler_free(task_scheduler);
	}
}

static void scene_update_tagged_recursive(EvaluationContext *eval_ctx, Main *bmain, Scene *scene, Scene *scene_parent)
{
	scene->customdata_mask = scene_parent->customdata_mask;

	/* sets first, we allow per definition current scene to have
	 * dependencies on sets, but not the other way around. */
	if (scene->set)
		scene_update_tagged_recursive(eval_ctx, bmain, scene->set, scene_parent);

	/* scene objects */
	scene_update_objects(eval_ctx, bmain, scene, scene_parent);

	/* scene drivers... */
	scene_update_drivers(bmain, scene);

	/* update masking curves */
	BKE_mask_update_scene(bmain, scene);
	
}
#endif  /* WITH_LEGACY_DEPSGRAPH */

static bool check_rendered_viewport_visible(Main *bmain)
{
	wmWindowManager *wm = bmain->wm.first;
	wmWindow *window;
	for (window = wm->windows.first; window != NULL; window = window->next) {
		bScreen *screen = window->screen;
		ScrArea *area;
		for (area = screen->areabase.first; area != NULL; area = area->next) {
			View3D *v3d = area->spacedata.first;
			if (area->spacetype != SPACE_VIEW3D) {
				continue;
			}
			if (v3d->drawtype == OB_RENDER) {
				return true;
			}
		}
	}
	return false;
}

static void prepare_mesh_for_viewport_render(Main *bmain, Scene *scene)
{
	/* This is needed to prepare mesh to be used by the render
	 * engine from the viewport rendering. We do loading here
	 * so all the objects which shares the same mesh datablock
	 * are nicely tagged for update and updated.
	 *
	 * This makes it so viewport render engine doesn't need to
	 * call loading of the edit data for the mesh objects.
	 */

	Object *obedit = scene->obedit;
	if (obedit) {
		Mesh *mesh = obedit->data;
		if ((obedit->type == OB_MESH) &&
		    ((obedit->id.tag & LIB_TAG_ID_RECALC_ALL) ||
		     (mesh->id.tag & LIB_TAG_ID_RECALC_ALL)))
		{
			if (check_rendered_viewport_visible(bmain)) {
				BMesh *bm = mesh->edit_btmesh->bm;
				BM_mesh_bm_to_me(bm, mesh, (&(struct BMeshToMeshParams){0}));
				DAG_id_tag_update(&mesh->id, 0);
			}
		}
	}
}

void BKE_scene_update_tagged(EvaluationContext *eval_ctx, Main *bmain, Scene *scene)
{
	Scene *sce_iter;
#ifdef WITH_LEGACY_DEPSGRAPH
	bool use_new_eval = !DEG_depsgraph_use_legacy();
#endif

	/* keep this first */
	BLI_callback_exec(bmain, &scene->id, BLI_CB_EVT_SCENE_UPDATE_PRE);

	/* (re-)build dependency graph if needed */
	for (sce_iter = scene; sce_iter; sce_iter = sce_iter->set) {
		DAG_scene_relations_update(bmain, sce_iter);
		/* Uncomment this to check if graph was properly tagged for update. */
#if 0
#ifdef WITH_LEGACY_DEPSGRAPH
		if (use_new_eval)
#endif
		{
			DAG_scene_relations_validate(bmain, sce_iter);
		}
#endif
	}

	/* flush editing data if needed */
	prepare_mesh_for_viewport_render(bmain, scene);

	/* flush recalc flags to dependencies */
	DAG_ids_flush_tagged(bmain);

	/* removed calls to quick_cache, see pointcache.c */
	
	/* clear "LIB_TAG_DOIT" flag from all materials, to prevent infinite recursion problems later
	 * when trying to find materials with drivers that need evaluating [#32017] 
	 */
	BKE_main_id_tag_idcode(bmain, ID_MA, LIB_TAG_DOIT, false);
	BKE_main_id_tag_idcode(bmain, ID_LA, LIB_TAG_DOIT, false);

	/* update all objects: drivers, matrices, displists, etc. flags set
	 * by depgraph or manual, no layer check here, gets correct flushed
	 *
	 * in the future this should handle updates for all datablocks, not
	 * only objects and scenes. - brecht */
#ifdef WITH_LEGACY_DEPSGRAPH
	if (!use_new_eval) {
		scene_update_tagged_recursive(eval_ctx, bmain, scene, scene);
	}
	else
#endif
	{
		DEG_evaluate_on_refresh(eval_ctx, scene->depsgraph, scene);
	}

	/* update sound system animation (TODO, move to depsgraph) */
	BKE_sound_update_scene(bmain, scene);

	/* extra call here to recalc scene animation (for sequencer) */
	{
		AnimData *adt = BKE_animdata_from_id(&scene->id);
		float ctime = BKE_scene_frame_get(scene);
		
		if (adt && (adt->recalc & ADT_RECALC_ANIM))
			BKE_animsys_evaluate_animdata(scene, &scene->id, adt, ctime, 0);
	}

	/* Extra call here to recalc material animation.
	 *
	 * Need to do this so changing material settings from the graph/dopesheet
	 * will update stuff in the viewport.
	 */
#ifdef WITH_LEGACY_DEPSGRAPH
	if (!use_new_eval && DAG_id_type_tagged(bmain, ID_MA)) {
		Material *material;
		float ctime = BKE_scene_frame_get(scene);

		for (material = bmain->mat.first;
		     material;
		     material = material->id.next)
		{
			AnimData *adt = BKE_animdata_from_id(&material->id);
			if (adt && (adt->recalc & ADT_RECALC_ANIM))
				BKE_animsys_evaluate_animdata(scene, &material->id, adt, ctime, 0);
		}
	}

	/* Also do the same for node trees. */
	if (!use_new_eval && DAG_id_type_tagged(bmain, ID_NT)) {
		float ctime = BKE_scene_frame_get(scene);

		FOREACH_NODETREE(bmain, ntree, id)
		{
			AnimData *adt = BKE_animdata_from_id(&ntree->id);
			if (adt && (adt->recalc & ADT_RECALC_ANIM))
				BKE_animsys_evaluate_animdata(scene, &ntree->id, adt, ctime, 0);
		}
		FOREACH_NODETREE_END
	}
#endif

	/* notify editors and python about recalc */
	BLI_callback_exec(bmain, &scene->id, BLI_CB_EVT_SCENE_UPDATE_POST);

	/* Inform editors about possible changes. */
	DAG_ids_check_recalc(bmain, scene, false);

	/* clear recalc flags */
	DAG_ids_clear_recalc(bmain);
}

/* applies changes right away, does all sets too */
void BKE_scene_update_for_newframe(EvaluationContext *eval_ctx, Main *bmain, Scene *sce, unsigned int lay)
{
	BKE_scene_update_for_newframe_ex(eval_ctx, bmain, sce, lay, false);
}

void BKE_scene_update_for_newframe_ex(EvaluationContext *eval_ctx, Main *bmain, Scene *sce, unsigned int lay, bool do_invisible_flush)
{
	float ctime = BKE_scene_frame_get(sce);
	Scene *sce_iter;
#ifdef DETAILED_ANALYSIS_OUTPUT
	double start_time = PIL_check_seconds_timer();
#endif
#ifdef WITH_LEGACY_DEPSGRAPH
	bool use_new_eval = !DEG_depsgraph_use_legacy();
#else
	/* TODO(sergey): Pass to evaluation routines instead of storing layer in the graph? */
	(void) do_invisible_flush;
#endif

	DAG_editors_update_pre(bmain, sce, true);

	/* keep this first */
	BLI_callback_exec(bmain, &sce->id, BLI_CB_EVT_FRAME_CHANGE_PRE);
	BLI_callback_exec(bmain, &sce->id, BLI_CB_EVT_SCENE_UPDATE_PRE);

	/* update animated image textures for particles, modifiers, gpu, etc,
	 * call this at the start so modifiers with textures don't lag 1 frame */
	BKE_image_update_frame(bmain, sce->r.cfra);
	
#ifdef WITH_LEGACY_DEPSGRAPH
	/* rebuild rigid body worlds before doing the actual frame update
	 * this needs to be done on start frame but animation playback usually starts one frame later
	 * we need to do it here to avoid rebuilding the world on every simulation change, which can be very expensive
	 */
	if (!use_new_eval) {
		scene_rebuild_rbw_recursive(sce, ctime);
	}
#endif
	
	BKE_sound_set_cfra(sce->r.cfra);
	
	/* clear animation overrides */
	/* XXX TODO... */

	for (sce_iter = sce; sce_iter; sce_iter = sce_iter->set)
		DAG_scene_relations_update(bmain, sce_iter);

#ifdef WITH_LEGACY_DEPSGRAPH
	if (!use_new_eval) {
		/* flush recalc flags to dependencies, if we were only changing a frame
		 * this would not be necessary, but if a user or a script has modified
		 * some datablock before BKE_scene_update_tagged was called, we need the flush */
		DAG_ids_flush_tagged(bmain);

		/* Following 2 functions are recursive
		 * so don't call within 'scene_update_tagged_recursive' */
		DAG_scene_update_flags(bmain, sce, lay, true, do_invisible_flush);   // only stuff that moves or needs display still
		BKE_mask_evaluate_all_masks(bmain, ctime, true);
	}
#endif

	/* Update animated cache files for modifiers. */
	BKE_cachefile_update_frame(bmain, sce, ctime, (((double)sce->r.frs_sec) / (double)sce->r.frs_sec_base));

#ifdef POSE_ANIMATION_WORKAROUND
	scene_armature_depsgraph_workaround(bmain);
#endif

	/* All 'standard' (i.e. without any dependencies) animation is handled here,
	 * with an 'local' to 'macro' order of evaluation. This should ensure that
	 * settings stored nestled within a hierarchy (i.e. settings in a Texture block
	 * can be overridden by settings from Scene, which owns the Texture through a hierarchy
	 * such as Scene->World->MTex/Texture) can still get correctly overridden.
	 */
#ifdef WITH_LEGACY_DEPSGRAPH
	if (!use_new_eval) {
		BKE_animsys_evaluate_all_animation(bmain, sce, ctime);
		/*...done with recursive funcs */
	}
#endif

	/* clear "LIB_TAG_DOIT" flag from all materials, to prevent infinite recursion problems later
	 * when trying to find materials with drivers that need evaluating [#32017] 
	 */
	BKE_main_id_tag_idcode(bmain, ID_MA, LIB_TAG_DOIT, false);
	BKE_main_id_tag_idcode(bmain, ID_LA, LIB_TAG_DOIT, false);

	/* run rigidbody sim */
	/* NOTE: current position is so that rigidbody sim affects other objects, might change in the future */
#ifdef WITH_LEGACY_DEPSGRAPH
	if (!use_new_eval) {
		scene_do_rb_simulation_recursive(sce, ctime);
	}
#endif
	
	/* BKE_object_handle_update() on all objects, groups and sets */
#ifdef WITH_LEGACY_DEPSGRAPH
	if (use_new_eval) {
		DEG_evaluate_on_framechange(eval_ctx, bmain, sce->depsgraph, ctime, lay);
	}
	else {
		scene_update_tagged_recursive(eval_ctx, bmain, sce, sce);
	}
#else
	DEG_evaluate_on_framechange(eval_ctx, bmain, sce->depsgraph, ctime, lay);
#endif

	/* update sound system animation (TODO, move to depsgraph) */
	BKE_sound_update_scene(bmain, sce);

#ifdef WITH_LEGACY_DEPSGRAPH
	if (!use_new_eval) {
		scene_depsgraph_hack(eval_ctx, sce, sce);
	}
#endif

	/* notify editors and python about recalc */
	BLI_callback_exec(bmain, &sce->id, BLI_CB_EVT_SCENE_UPDATE_POST);
	BLI_callback_exec(bmain, &sce->id, BLI_CB_EVT_FRAME_CHANGE_POST);

	/* Inform editors about possible changes. */
	DAG_ids_check_recalc(bmain, sce, true);

	/* clear recalc flags */
	DAG_ids_clear_recalc(bmain);

#ifdef DETAILED_ANALYSIS_OUTPUT
	fprintf(stderr, "frame update start_time %f duration %f\n", start_time, PIL_check_seconds_timer() - start_time);
#endif
}

/* return default layer, also used to patch old files */
SceneRenderLayer *BKE_scene_add_render_layer(Scene *sce, const char *name)
{
	SceneRenderLayer *srl;

	if (!name)
		name = DATA_("RenderLayer");

	srl = MEM_callocN(sizeof(SceneRenderLayer), "new render layer");
	BLI_strncpy(srl->name, name, sizeof(srl->name));
	BLI_uniquename(&sce->r.layers, srl, DATA_("RenderLayer"), '.', offsetof(SceneRenderLayer, name), sizeof(srl->name));
	BLI_addtail(&sce->r.layers, srl);

	/* note, this is also in render, pipeline.c, to make layer when scenedata doesnt have it */
	srl->lay = (1 << 20) - 1;
	srl->layflag = 0x7FFF;   /* solid ztra halo edge strand */
	srl->passflag = SCE_PASS_COMBINED | SCE_PASS_Z;
	srl->pass_alpha_threshold = 0.5f;
	BKE_freestyle_config_init(&srl->freestyleConfig);

	return srl;
}

bool BKE_scene_remove_render_layer(Main *bmain, Scene *scene, SceneRenderLayer *srl)
{
	const int act = BLI_findindex(&scene->r.layers, srl);
	Scene *sce;

	if (act == -1) {
		return false;
	}
	else if ( (scene->r.layers.first == scene->r.layers.last) &&
	          (scene->r.layers.first == srl))
	{
		/* ensure 1 layer is kept */
		return false;
	}

	BKE_freestyle_config_free(&srl->freestyleConfig);

	if (srl->prop) {
		IDP_FreeProperty(srl->prop);
		MEM_freeN(srl->prop);
	}

	BLI_remlink(&scene->r.layers, srl);
	MEM_freeN(srl);

	scene->r.actlay = 0;

	for (sce = bmain->scene.first; sce; sce = sce->id.next) {
		if (sce->nodetree) {
			bNode *node;
			for (node = sce->nodetree->nodes.first; node; node = node->next) {
				if (node->type == CMP_NODE_R_LAYERS && (Scene *)node->id == scene) {
					if (node->custom1 == act)
						node->custom1 = 0;
					else if (node->custom1 > act)
						node->custom1--;
				}
			}
		}
	}

	return true;
}

/* return default view */
SceneRenderView *BKE_scene_add_render_view(Scene *sce, const char *name)
{
	SceneRenderView *srv;

	if (!name)
		name = DATA_("RenderView");

	srv = MEM_callocN(sizeof(SceneRenderView), "new render view");
	BLI_strncpy(srv->name, name, sizeof(srv->name));
	BLI_uniquename(&sce->r.views, srv, DATA_("RenderView"), '.', offsetof(SceneRenderView, name), sizeof(srv->name));
	BLI_addtail(&sce->r.views, srv);

	return srv;
}

bool BKE_scene_remove_render_view(Scene *scene, SceneRenderView *srv)
{
	const int act = BLI_findindex(&scene->r.views, srv);

	if (act == -1) {
		return false;
	}
	else if (scene->r.views.first == scene->r.views.last) {
		/* ensure 1 view is kept */
		return false;
	}

	BLI_remlink(&scene->r.views, srv);
	MEM_freeN(srv);

	scene->r.actview = 0;

	return true;
}

/* render simplification */

int get_render_subsurf_level(const RenderData *r, int lvl, bool for_render)
{
	if (r->mode & R_SIMPLIFY) {
		if (for_render)
			return min_ii(r->simplify_subsurf_render, lvl);
		else
			return min_ii(r->simplify_subsurf, lvl);
	}
	else {
		return lvl;
	}
}

int get_render_child_particle_number(const RenderData *r, int num, bool for_render)
{
	if (r->mode & R_SIMPLIFY) {
		if (for_render)
			return (int)(r->simplify_particles_render * num);
		else
			return (int)(r->simplify_particles * num);
	}
	else {
		return num;
	}
}

int get_render_shadow_samples(const RenderData *r, int samples)
{
	if ((r->mode & R_SIMPLIFY) && samples > 0)
		return min_ii(r->simplify_shadowsamples, samples);
	else
		return samples;
}

float get_render_aosss_error(const RenderData *r, float error)
{
	if (r->mode & R_SIMPLIFY)
		return ((1.0f - r->simplify_aosss) * 10.0f + 1.0f) * error;
	else
		return error;
}

/* helper function for the SETLOOPER macro */
Base *_setlooper_base_step(Scene **sce_iter, Base *base)
{
	if (base && base->next) {
		/* common case, step to the next */
		return base->next;
	}
	else if (base == NULL && (*sce_iter)->base.first) {
		/* first time looping, return the scenes first base */
		return (Base *)(*sce_iter)->base.first;
	}
	else {
		/* reached the end, get the next base in the set */
		while ((*sce_iter = (*sce_iter)->set)) {
			base = (Base *)(*sce_iter)->base.first;
			if (base) {
				return base;
			}
		}
	}

	return NULL;
}

bool BKE_scene_use_new_shading_nodes(const Scene *scene)
{
	const RenderEngineType *type = RE_engines_find(scene->r.engine);
	return (type && type->flag & RE_USE_SHADING_NODES);
}

bool BKE_scene_use_shading_nodes_custom(Scene *scene)
{
	RenderEngineType *type = RE_engines_find(scene->r.engine);
	return (type && type->flag & RE_USE_SHADING_NODES_CUSTOM);
}

bool BKE_scene_use_world_space_shading(Scene *scene)
{
	const RenderEngineType *type = RE_engines_find(scene->r.engine);
	return ((scene->r.mode & R_USE_WS_SHADING) ||
	        (type && (type->flag & RE_USE_SHADING_NODES)));
}

bool BKE_scene_use_spherical_stereo(Scene *scene)
{
	RenderEngineType *type = RE_engines_find(scene->r.engine);
	return (type && type->flag & RE_USE_SPHERICAL_STEREO);
}

bool BKE_scene_uses_blender_internal(const  Scene *scene)
{
	return STREQ(scene->r.engine, RE_engine_id_BLENDER_RENDER);
}

bool BKE_scene_uses_blender_game(const Scene *scene)
{
	return STREQ(scene->r.engine, RE_engine_id_BLENDER_GAME);
}

void BKE_scene_base_flag_to_objects(struct Scene *scene)
{
	Base *base = scene->base.first;

	while (base) {
		base->object->flag = base->flag;
		base = base->next;
	}
}

void BKE_scene_base_flag_from_objects(struct Scene *scene)
{
	Base *base = scene->base.first;

	while (base) {
		base->flag = base->object->flag;
		base = base->next;
	}
}

void BKE_scene_disable_color_management(Scene *scene)
{
	ColorManagedDisplaySettings *display_settings = &scene->display_settings;
	ColorManagedViewSettings *view_settings = &scene->view_settings;
	const char *view;
	const char *none_display_name;

	none_display_name = IMB_colormanagement_display_get_none_name();

	BLI_strncpy(display_settings->display_device, none_display_name, sizeof(display_settings->display_device));

	view = IMB_colormanagement_view_get_default_name(display_settings->display_device);

	if (view) {
		BLI_strncpy(view_settings->view_transform, view, sizeof(view_settings->view_transform));
	}
}

bool BKE_scene_check_color_management_enabled(const Scene *scene)
{
	return !STREQ(scene->display_settings.display_device, "None");
}

bool BKE_scene_check_rigidbody_active(const Scene *scene)
{
	return scene && scene->rigidbody_world && scene->rigidbody_world->group && !(scene->rigidbody_world->flag & RBW_FLAG_MUTED);
}

int BKE_render_num_threads(const RenderData *rd)
{
	int threads;

	/* override set from command line? */
	threads = BLI_system_num_threads_override_get();

	if (threads > 0)
		return threads;

	/* fixed number of threads specified in scene? */
	if (rd->mode & R_FIXED_THREADS)
		threads = rd->threads;
	else
		threads = BLI_system_thread_count();
	
	return max_ii(threads, 1);
}

int BKE_scene_num_threads(const Scene *scene)
{
	return BKE_render_num_threads(&scene->r);
}

int BKE_render_preview_pixel_size(const RenderData *r)
{
	if (r->preview_pixel_size == 0) {
		return (U.pixelsize > 1.5f)? 2 : 1;
	}
	return r->preview_pixel_size;
}

/* Apply the needed correction factor to value, based on unit_type (only length-related are affected currently)
 * and unit->scale_length.
 */
double BKE_scene_unit_scale(const UnitSettings *unit, const int unit_type, double value)
{
	if (unit->system == USER_UNIT_NONE) {
		/* Never apply scale_length when not using a unit setting! */
		return value;
	}

	switch (unit_type) {
		case B_UNIT_LENGTH:
			return value * (double)unit->scale_length;
		case B_UNIT_AREA:
			return value * pow(unit->scale_length, 2);
		case B_UNIT_VOLUME:
			return value * pow(unit->scale_length, 3);
		case B_UNIT_MASS:
			return value * pow(unit->scale_length, 3);
		case B_UNIT_CAMERA:  /* *Do not* use scene's unit scale for camera focal lens! See T42026. */
		default:
			return value;
	}
}

/******************** multiview *************************/

int BKE_scene_multiview_num_views_get(const RenderData *rd)
{
	SceneRenderView *srv;
	int totviews = 0;

	if ((rd->scemode & R_MULTIVIEW) == 0)
		return 1;

	if (rd->views_format == SCE_VIEWS_FORMAT_STEREO_3D) {
		srv = BLI_findstring(&rd->views, STEREO_LEFT_NAME, offsetof(SceneRenderView, name));
		if ((srv && srv->viewflag & SCE_VIEW_DISABLE) == 0) {
			totviews++;
		}

		srv = BLI_findstring(&rd->views, STEREO_RIGHT_NAME, offsetof(SceneRenderView, name));
		if ((srv && srv->viewflag & SCE_VIEW_DISABLE) == 0) {
			totviews++;
		}
	}
	else {
		for (srv = rd->views.first; srv; srv = srv->next) {
			if ((srv->viewflag & SCE_VIEW_DISABLE) == 0) {
				totviews++;
			}
		}
	}
	return totviews;
}

bool BKE_scene_multiview_is_stereo3d(const RenderData *rd)
{
	SceneRenderView *srv[2];

	if ((rd->scemode & R_MULTIVIEW) == 0)
		return false;

	srv[0] = (SceneRenderView *)BLI_findstring(&rd->views, STEREO_LEFT_NAME, offsetof(SceneRenderView, name));
	srv[1] = (SceneRenderView *)BLI_findstring(&rd->views, STEREO_RIGHT_NAME, offsetof(SceneRenderView, name));

	return (srv[0] && ((srv[0]->viewflag & SCE_VIEW_DISABLE) == 0) &&
	        srv[1] && ((srv[1]->viewflag & SCE_VIEW_DISABLE) == 0));
}

/* return whether to render this SceneRenderView */
bool BKE_scene_multiview_is_render_view_active(const RenderData *rd, const SceneRenderView *srv)
{
	if (srv == NULL)
		return false;

	if ((rd->scemode & R_MULTIVIEW) == 0)
		return false;

	if ((srv->viewflag & SCE_VIEW_DISABLE))
		return false;

	if (rd->views_format == SCE_VIEWS_FORMAT_MULTIVIEW)
		return true;

	/* SCE_VIEWS_SETUP_BASIC */
	if (STREQ(srv->name, STEREO_LEFT_NAME) ||
	    STREQ(srv->name, STEREO_RIGHT_NAME))
	{
		return true;
	}

	return false;
}

/* return true if viewname is the first or if the name is NULL or not found */
bool BKE_scene_multiview_is_render_view_first(const RenderData *rd, const char *viewname)
{
	SceneRenderView *srv;

	if ((rd->scemode & R_MULTIVIEW) == 0)
		return true;

	if ((!viewname) || (!viewname[0]))
		return true;

	for (srv = rd->views.first; srv; srv = srv->next) {
		if (BKE_scene_multiview_is_render_view_active(rd, srv)) {
			return STREQ(viewname, srv->name);
		}
	}

	return true;
}

/* return true if viewname is the last or if the name is NULL or not found */
bool BKE_scene_multiview_is_render_view_last(const RenderData *rd, const char *viewname)
{
	SceneRenderView *srv;

	if ((rd->scemode & R_MULTIVIEW) == 0)
		return true;

	if ((!viewname) || (!viewname[0]))
		return true;

	for (srv = rd->views.last; srv; srv = srv->prev) {
		if (BKE_scene_multiview_is_render_view_active(rd, srv)) {
			return STREQ(viewname, srv->name);
		}
	}

	return true;
}

SceneRenderView *BKE_scene_multiview_render_view_findindex(const RenderData *rd, const int view_id)
{
	SceneRenderView *srv;
	size_t nr;

	if ((rd->scemode & R_MULTIVIEW) == 0)
		return NULL;

	for (srv = rd->views.first, nr = 0; srv; srv = srv->next) {
		if (BKE_scene_multiview_is_render_view_active(rd, srv)) {
			if (nr++ == view_id)
				return srv;
		}
	}
	return srv;
}

const char *BKE_scene_multiview_render_view_name_get(const RenderData *rd, const int view_id)
{
	SceneRenderView *srv = BKE_scene_multiview_render_view_findindex(rd, view_id);

	if (srv)
		return srv->name;
	else
		return "";
}

int BKE_scene_multiview_view_id_get(const RenderData *rd, const char *viewname)
{
	SceneRenderView *srv;
	size_t nr;

	if ((!rd) || ((rd->scemode & R_MULTIVIEW) == 0))
		return 0;

	if ((!viewname) || (!viewname[0]))
		return 0;

	for (srv = rd->views.first, nr = 0; srv; srv = srv->next) {
		if (BKE_scene_multiview_is_render_view_active(rd, srv)) {
			if (STREQ(viewname, srv->name)) {
				return nr;
			}
			else {
				nr += 1;
			}
		}
	}

	return 0;
}

void BKE_scene_multiview_filepath_get(
        SceneRenderView *srv, const char *filepath,
        char *r_filepath)
{
	BLI_strncpy(r_filepath, filepath, FILE_MAX);
	BLI_path_suffix(r_filepath, FILE_MAX, srv->suffix, "");
}

/**
 * When multiview is not used the filepath is as usual (e.g., ``Image.jpg``).
 * When multiview is on, even if only one view is enabled the view is incorporated
 * into the file name (e.g., ``Image_L.jpg``). That allows for the user to re-render
 * individual views.
 */
void BKE_scene_multiview_view_filepath_get(
        const RenderData *rd, const char *filepath, const char *viewname,
        char *r_filepath)
{
	SceneRenderView *srv;
	char suffix[FILE_MAX];

	srv = BLI_findstring(&rd->views, viewname, offsetof(SceneRenderView, name));
	if (srv)
		BLI_strncpy(suffix, srv->suffix, sizeof(suffix));
	else
		BLI_strncpy(suffix, viewname, sizeof(suffix));

	BLI_strncpy(r_filepath, filepath, FILE_MAX);
	BLI_path_suffix(r_filepath, FILE_MAX, suffix, "");
}

const char *BKE_scene_multiview_view_suffix_get(const RenderData *rd, const char *viewname)
{
	SceneRenderView *srv;

	if ((viewname == NULL) || (viewname[0] == '\0'))
		return viewname;

	srv = BLI_findstring(&rd->views, viewname, offsetof(SceneRenderView, name));
	if (srv)
		return srv->suffix;
	else
		return viewname;
}

const char *BKE_scene_multiview_view_id_suffix_get(const RenderData *rd, const int view_id)
{
	if ((rd->scemode & R_MULTIVIEW) == 0) {
		return "";
	}
	else {
		const char *viewname = BKE_scene_multiview_render_view_name_get(rd, view_id);
		return BKE_scene_multiview_view_suffix_get(rd, viewname);
	}
}

void BKE_scene_multiview_view_prefix_get(Scene *scene, const char *name, char *rprefix, const char **rext)
{
	SceneRenderView *srv;
	size_t index_act;
	const char *suf_act;
	const char delims[] = {'.', '\0'};

	rprefix[0] = '\0';

	/* begin of extension */
	index_act = BLI_str_rpartition(name, delims, rext, &suf_act);
	if (*rext == NULL)
		return;
	BLI_assert(index_act > 0);
	UNUSED_VARS_NDEBUG(index_act);

	for (srv = scene->r.views.first; srv; srv = srv->next) {
		if (BKE_scene_multiview_is_render_view_active(&scene->r, srv)) {
			size_t len = strlen(srv->suffix);
			if (strlen(*rext) >= len && STREQLEN(*rext - len, srv->suffix, len)) {
				BLI_strncpy(rprefix, name, strlen(name) - strlen(*rext) - len + 1);
				break;
			}
		}
	}
}

void BKE_scene_multiview_videos_dimensions_get(
        const RenderData *rd, const size_t width, const size_t height,
        size_t *r_width, size_t *r_height)
{
	if ((rd->scemode & R_MULTIVIEW) &&
	    rd->im_format.views_format == R_IMF_VIEWS_STEREO_3D)
	{
		IMB_stereo3d_write_dimensions(
		        rd->im_format.stereo3d_format.display_mode,
		        (rd->im_format.stereo3d_format.flag & S3D_SQUEEZED_FRAME) != 0,
		        width, height,
		        r_width, r_height);
	}
	else {
		*r_width = width;
		*r_height = height;
	}
}

int BKE_scene_multiview_num_videos_get(const RenderData *rd)
{
	if (BKE_imtype_is_movie(rd->im_format.imtype) == false)
		return 0;

	if ((rd->scemode & R_MULTIVIEW) == 0)
		return 1;

	if (rd->im_format.views_format == R_IMF_VIEWS_STEREO_3D) {
		return 1;
	}
	else {
		/* R_IMF_VIEWS_INDIVIDUAL */
		return BKE_scene_multiview_num_views_get(rd);
	}
}<|MERGE_RESOLUTION|>--- conflicted
+++ resolved
@@ -156,67 +156,6 @@
 	}
 }
 
-<<<<<<< HEAD
-Scene *BKE_scene_copy(Main *bmain, Scene *sce, int type)
-{
-	Scene *scen;
-	SceneRenderLayer *srl, *new_srl;
-	FreestyleLineSet *lineset;
-	ToolSettings *ts;
-	Base *base, *obase;
-	
-	if (type == SCE_COPY_EMPTY) {
-		ListBase rl, rv;
-		scen = BKE_scene_add(bmain, sce->id.name + 2);
-		
-		rl = scen->r.layers;
-		rv = scen->r.views;
-		curvemapping_free_data(&scen->r.mblur_shutter_curve);
-		scen->r = sce->r;
-		scen->r.layers = rl;
-		scen->r.actlay = 0;
-		scen->r.views = rv;
-		scen->unit = sce->unit;
-		scen->physics_settings = sce->physics_settings;
-		scen->gm = sce->gm;
-		scen->audio = sce->audio;
-
-		if (sce->id.properties)
-			scen->id.properties = IDP_CopyProperty(sce->id.properties);
-
-		MEM_freeN(scen->toolsettings);
-		BKE_sound_destroy_scene(scen);
-	}
-	else {
-		scen = BKE_libblock_copy(bmain, &sce->id);
-		BLI_duplicatelist(&(scen->base), &(sce->base));
-		
-		if (type != SCE_COPY_FULL) {
-			id_us_plus((ID *)scen->world);
-		}
-		id_us_plus((ID *)scen->set);
-
-		scen->ed = NULL;
-		scen->theDag = NULL;
-		scen->depsgraph = NULL;
-		scen->obedit = NULL;
-		scen->stats = NULL;
-		scen->fps_info = NULL;
-
-		if (sce->rigidbody_world)
-			scen->rigidbody_world = BKE_rigidbody_world_copy(sce->rigidbody_world);
-
-		BLI_duplicatelist(&(scen->markers), &(sce->markers));
-		BLI_duplicatelist(&(scen->transform_spaces), &(sce->transform_spaces));
-		BLI_duplicatelist(&(scen->r.layers), &(sce->r.layers));
-		BLI_duplicatelist(&(scen->r.views), &(sce->r.views));
-		BKE_keyingsets_copy(&(scen->keyingsets), &(sce->keyingsets));
-
-		if (sce->nodetree) {
-			/* ID's are managed on both copy and switch */
-			scen->nodetree = ntreeCopyTree(bmain, sce->nodetree);
-			BKE_libblock_relink_ex(bmain, scen->nodetree, &sce->id, &scen->id, false);
-=======
 /**
  * Only copy internal data of Scene ID from source to already allocated/initialized destination.
  * You probably nerver want to use that directly, use id_copy or BKE_id_copy_ex for typical needs.
@@ -244,7 +183,6 @@
 	{
 		if (base_src == sce_src->basact) {
 			sce_dst->basact = base_dst;
->>>>>>> d0344d7b
 		}
 	}
 
