/*
 * This program is free software; you can redistribute it and/or
 * modify it under the terms of the GNU General Public License
 * as published by the Free Software Foundation; either version 2
 * of the License, or (at your option) any later version.
 *
 * This program is distributed in the hope that it will be useful,
 * but WITHOUT ANY WARRANTY; without even the implied warranty of
 * MERCHANTABILITY or FITNESS FOR A PARTICULAR PURPOSE.  See the
 * GNU General Public License for more details.
 *
 * You should have received a copy of the GNU General Public License
 * along with this program; if not, write to the Free Software Foundation,
 * Inc., 51 Franklin Street, Fifth Floor, Boston, MA 02110-1301, USA.
 *
 * The Original Code is Copyright (C) 2001-2002 by NaN Holding BV.
 * All rights reserved.
 */

/** \file
 * \ingroup bke
 */

/* NOTE:
 *
 * This file is no longer used to provide tools for the deprecated IPO system. Instead, it
 * is only used to house the conversion code to the new system.
 *
 * -- Joshua Leung, Jan 2009
 */

#include <math.h>
#include <stdio.h>
#include <string.h>
#include <stddef.h>

/* since we have versioning code here */
#define DNA_DEPRECATED_ALLOW

#include "DNA_actuator_types.h"
#include "DNA_anim_types.h"
#include "DNA_constraint_types.h"
#include "DNA_camera_types.h"
#include "DNA_light_types.h"
#include "DNA_ipo_types.h"
#include "DNA_key_types.h"
#include "DNA_material_types.h"
#include "DNA_nla_types.h"
#include "DNA_sequence_types.h"
#include "DNA_scene_types.h"
#include "DNA_world_types.h"
#include "DNA_object_types.h"

#include "BLI_blenlib.h"
#include "BLI_dynstr.h"
#include "BLI_string_utils.h"
#include "BLI_utildefines.h"

#include "BLT_translation.h"

#include "BKE_ipo.h"
#include "BKE_animsys.h"
#include "BKE_action.h"
#include "BKE_fcurve.h"
#include "BKE_global.h"
#include "BKE_key.h"
#include "BKE_library.h"
#include "BKE_main.h"
#include "BKE_nla.h"
#include "BKE_sequencer.h"

#include "CLG_log.h"

#include "MEM_guardedalloc.h"

#ifdef WIN32
#  include "BLI_math_base.h" /* M_PI */
#endif

static CLG_LogRef LOG = {"bke.ipo"};

/* *************************************************** */
/* Old-Data Freeing Tools */

/* Free data from old IPO-Blocks (those which haven't been converted), but not IPO block itself */
// XXX this shouldn't be necessary anymore, but may occur while not all data is converted yet
void BKE_ipo_free(Ipo *ipo)
{
  IpoCurve *icu, *icn;
  int n = 0;

  for (icu = ipo->curve.first; icu; icu = icn) {
    icn = icu->next;
    n++;

    if (icu->bezt) {
      MEM_freeN(icu->bezt);
    }
    if (icu->bp) {
      MEM_freeN(icu->bp);
    }
    if (icu->driver) {
      MEM_freeN(icu->driver);
    }

    BLI_freelinkN(&ipo->curve, icu);
  }

  if (G.debug & G_DEBUG) {
    printf("Freed %d (Unconverted) Ipo-Curves from IPO '%s'\n", n, ipo->id.name + 2);
  }
}

/* *************************************************** */
/* ADRCODE to RNA-Path Conversion Code  - Special (Bitflags) */

/* Mapping Table for bitflag <-> RNA path */
typedef struct AdrBit2Path {
  int bit;
  const char *path;
  int array_index;
} AdrBit2Path;

/* ----------------- */
/* Mapping Tables to use bits <-> RNA paths */

/* Object layers */
static AdrBit2Path ob_layer_bits[] = {
    {(1 << 0), "layers", 0},   {(1 << 1), "layers", 1},   {(1 << 2), "layers", 2},
    {(1 << 3), "layers", 3},   {(1 << 4), "layers", 4},   {(1 << 5), "layers", 5},
    {(1 << 6), "layers", 6},   {(1 << 7), "layers", 7},   {(1 << 8), "layers", 8},
    {(1 << 9), "layers", 9},   {(1 << 10), "layers", 10}, {(1 << 11), "layers", 11},
    {(1 << 12), "layers", 12}, {(1 << 13), "layers", 13}, {(1 << 14), "layers", 14},
    {(1 << 15), "layers", 15}, {(1 << 16), "layers", 16}, {(1 << 17), "layers", 17},
    {(1 << 18), "layers", 18}, {(1 << 19), "layers", 19},
};

/* ----------------- */

/* quick macro for returning the appropriate array for adrcode_bitmaps_to_paths() */
#define RET_ABP(items) \
  { \
    *tot = sizeof(items) / sizeof(AdrBit2Path); \
    return items; \
  } \
  (void)0

/* This function checks if a Blocktype+Adrcode combo, returning a mapping table */
static AdrBit2Path *adrcode_bitmaps_to_paths(int blocktype, int adrcode, int *tot)
{
  /* Object layers */
  if ((blocktype == ID_OB) && (adrcode == OB_LAY)) {
    RET_ABP(ob_layer_bits);
  }
  // XXX TODO: add other types...

  /* Normal curve */
  return NULL;
}
#undef RET_ABP

/* *************************************************** */
/* ADRCODE to RNA-Path Conversion Code  - Standard */

/* Object types */
static const char *ob_adrcodes_to_paths(int adrcode, int *array_index)
{
  /* set array index like this in-case nothing sets it correctly  */
  *array_index = 0;

  /* result depends on adrcode */
  switch (adrcode) {
    case OB_LOC_X:
      *array_index = 0;
      return "location";
    case OB_LOC_Y:
      *array_index = 1;
      return "location";
    case OB_LOC_Z:
      *array_index = 2;
      return "location";
    case OB_DLOC_X:
      *array_index = 0;
      return "delta_location";
    case OB_DLOC_Y:
      *array_index = 1;
      return "delta_location";
    case OB_DLOC_Z:
      *array_index = 2;
      return "delta_location";

    case OB_ROT_X:
      *array_index = 0;
      return "rotation_euler";
    case OB_ROT_Y:
      *array_index = 1;
      return "rotation_euler";
    case OB_ROT_Z:
      *array_index = 2;
      return "rotation_euler";
    case OB_DROT_X:
      *array_index = 0;
      return "delta_rotation_euler";
    case OB_DROT_Y:
      *array_index = 1;
      return "delta_rotation_euler";
    case OB_DROT_Z:
      *array_index = 2;
      return "delta_rotation_euler";

    case OB_SIZE_X:
      *array_index = 0;
      return "scale";
    case OB_SIZE_Y:
      *array_index = 1;
      return "scale";
    case OB_SIZE_Z:
      *array_index = 2;
      return "scale";
    case OB_DSIZE_X:
      *array_index = 0;
      return "delta_scale";
    case OB_DSIZE_Y:
      *array_index = 1;
      return "delta_scale";
    case OB_DSIZE_Z:
      *array_index = 2;
      return "delta_scale";
    case OB_COL_R:
      *array_index = 0;
      return "color";
    case OB_COL_G:
      *array_index = 1;
      return "color";
    case OB_COL_B:
      *array_index = 2;
      return "color";
    case OB_COL_A:
      *array_index = 3;
      return "color";
#if 0
    case OB_PD_FSTR:
      if (ob->pd)
        poin = &(ob->pd->f_strength);
      break;
    case OB_PD_FFALL:
      if (ob->pd)
        poin = &(ob->pd->f_power);
      break;
    case OB_PD_SDAMP:
      if (ob->pd)
        poin = &(ob->pd->pdef_damp);
      break;
    case OB_PD_RDAMP:
      if (ob->pd)
        poin = &(ob->pd->pdef_rdamp);
      break;
    case OB_PD_PERM:
      if (ob->pd)
        poin = &(ob->pd->pdef_perm);
      break;
    case OB_PD_FMAXD:
      if (ob->pd)
        poin = &(ob->pd->maxdist);
      break;
#endif
  }

  return NULL;
}

/* PoseChannel types
 * NOTE: pchan name comes from 'actname' added earlier...
 */
static const char *pchan_adrcodes_to_paths(int adrcode, int *array_index)
{
  /* set array index like this in-case nothing sets it correctly  */
  *array_index = 0;

  /* result depends on adrcode */
  switch (adrcode) {
    case AC_QUAT_W:
      *array_index = 0;
      return "rotation_quaternion";
    case AC_QUAT_X:
      *array_index = 1;
      return "rotation_quaternion";
    case AC_QUAT_Y:
      *array_index = 2;
      return "rotation_quaternion";
    case AC_QUAT_Z:
      *array_index = 3;
      return "rotation_quaternion";

    case AC_EUL_X:
      *array_index = 0;
      return "rotation_euler";
    case AC_EUL_Y:
      *array_index = 1;
      return "rotation_euler";
    case AC_EUL_Z:
      *array_index = 2;
      return "rotation_euler";

    case AC_LOC_X:
      *array_index = 0;
      return "location";
    case AC_LOC_Y:
      *array_index = 1;
      return "location";
    case AC_LOC_Z:
      *array_index = 2;
      return "location";

    case AC_SIZE_X:
      *array_index = 0;
      return "scale";
    case AC_SIZE_Y:
      *array_index = 1;
      return "scale";
    case AC_SIZE_Z:
      *array_index = 2;
      return "scale";
  }

  /* for debugging only */
  CLOG_ERROR(&LOG, "unmatched PoseChannel setting (code %d)", adrcode);
  return NULL;
}

/* Constraint types */
static const char *constraint_adrcodes_to_paths(int adrcode, int *array_index)
{
  /* set array index like this in-case nothing sets it correctly  */
  *array_index = 0;

  /* result depends on adrcode */
  switch (adrcode) {
    case CO_ENFORCE:
      return "influence";
    case CO_HEADTAIL:  // XXX this needs to be wrapped in RNA.. probably then this path will be invalid
      return "data.head_tail";
  }

  return NULL;
}

/* ShapeKey types
 * NOTE: as we don't have access to the keyblock where the data comes from (for now),
 *       we'll just use numerical indices for now...
 */
static char *shapekey_adrcodes_to_paths(ID *id, int adrcode, int *UNUSED(array_index))
{
  static char buf[128];

  /* block will be attached to ID_KE block... */
  if (adrcode == 0) {
    /* adrcode=0 was the misnamed "speed" curve (now "evaluation time") */
    BLI_strncpy(buf, "eval_time", sizeof(buf));
  }
  else {
    /* Find the name of the ShapeKey (i.e. KeyBlock) to look for */
    Key *key = (Key *)id;
    KeyBlock *kb = BKE_keyblock_from_key(key, adrcode);

    /* setting that we alter is the "value" (i.e. keyblock.curval) */
    if (kb) {
      /* Use the keyblock name, escaped, so that path lookups for this will work */
      BLI_snprintf(buf, sizeof(buf), "key_blocks[\"%s\"].value", kb->name);
    }
    else {
      /* Fallback - Use the adrcode as index directly, so that this can be manually fixed */
      BLI_snprintf(buf, sizeof(buf), "key_blocks[%d].value", adrcode);
    }
  }
  return buf;
}

/* MTex (Texture Slot) types */
static const char *mtex_adrcodes_to_paths(int adrcode, int *UNUSED(array_index))
{
  const char *base = NULL, *prop = NULL;
  static char buf[128];

  /* base part of path */
  if (adrcode & MA_MAP1) {
    base = "textures[0]";
  }
  else if (adrcode & MA_MAP2) {
    base = "textures[1]";
  }
  else if (adrcode & MA_MAP3) {
    base = "textures[2]";
  }
  else if (adrcode & MA_MAP4) {
    base = "textures[3]";
  }
  else if (adrcode & MA_MAP5) {
    base = "textures[4]";
  }
  else if (adrcode & MA_MAP6) {
    base = "textures[5]";
  }
  else if (adrcode & MA_MAP7) {
    base = "textures[6]";
  }
  else if (adrcode & MA_MAP8) {
    base = "textures[7]";
  }
  else if (adrcode & MA_MAP9) {
    base = "textures[8]";
  }
  else if (adrcode & MA_MAP10) {
    base = "textures[9]";
  }
  else if (adrcode & MA_MAP11) {
    base = "textures[10]";
  }
  else if (adrcode & MA_MAP12) {
    base = "textures[11]";
  }
  else if (adrcode & MA_MAP13) {
    base = "textures[12]";
  }
  else if (adrcode & MA_MAP14) {
    base = "textures[13]";
  }
  else if (adrcode & MA_MAP15) {
    base = "textures[14]";
  }
  else if (adrcode & MA_MAP16) {
    base = "textures[15]";
  }
  else if (adrcode & MA_MAP17) {
    base = "textures[16]";
  }
  else if (adrcode & MA_MAP18) {
    base = "textures[17]";
  }

  /* property identifier for path */
  adrcode = (adrcode & (MA_MAP1 - 1));
  switch (adrcode) {
#if 0  // XXX these are not wrapped in RNA yet!
    case MAP_OFS_X:
      poin = &(mtex->ofs[0]);
      break;
    case MAP_OFS_Y:
      poin = &(mtex->ofs[1]);
      break;
    case MAP_OFS_Z:
      poin = &(mtex->ofs[2]);
      break;
    case MAP_SIZE_X:
      poin = &(mtex->size[0]);
      break;
    case MAP_SIZE_Y:
      poin = &(mtex->size[1]);
      break;
    case MAP_SIZE_Z:
      poin = &(mtex->size[2]);
      break;
    case MAP_R:
      poin = &(mtex->r);
      break;
    case MAP_G:
      poin = &(mtex->g);
      break;
    case MAP_B:
      poin = &(mtex->b);
      break;
    case MAP_DVAR:
      poin = &(mtex->def_var);
      break;
    case MAP_COLF:
      poin = &(mtex->colfac);
      break;
    case MAP_NORF:
      poin = &(mtex->norfac);
      break;
    case MAP_VARF:
      poin = &(mtex->varfac);
      break;
#endif
    case MAP_DISP:
      prop = "warp_factor";
      break;
  }

  /* only build and return path if there's a property */
  if (prop) {
    BLI_snprintf(buf, 128, "%s.%s", base, prop);
    return buf;
  }
  else {
    return NULL;
  }
}

/* Texture types */
static const char *texture_adrcodes_to_paths(int adrcode, int *array_index)
{
  /* set array index like this in-case nothing sets it correctly  */
  *array_index = 0;

  /* result depends on adrcode */
  switch (adrcode) {
    case TE_NSIZE:
      return "noise_size";
    case TE_TURB:
      return "turbulence";

    case TE_NDEPTH:  // XXX texture RNA undefined
      //poin= &(tex->noisedepth); *type= IPO_SHORT; break;
      break;
    case TE_NTYPE:  // XXX texture RNA undefined
      //poin= &(tex->noisetype); *type= IPO_SHORT; break;
      break;

    case TE_N_BAS1:
      return "noise_basis";
    case TE_N_BAS2:
      return "noise_basis";  // XXX this is not yet defined in RNA...

    /* voronoi */
    case TE_VNW1:
      *array_index = 0;
      return "feature_weights";
    case TE_VNW2:
      *array_index = 1;
      return "feature_weights";
    case TE_VNW3:
      *array_index = 2;
      return "feature_weights";
    case TE_VNW4:
      *array_index = 3;
      return "feature_weights";
    case TE_VNMEXP:
      return "minkovsky_exponent";
    case TE_VN_DISTM:
      return "distance_metric";
    case TE_VN_COLT:
      return "color_type";

    /* distorted noise / voronoi */
    case TE_ISCA:
      return "noise_intensity";

    /* distorted noise */
    case TE_DISTA:
      return "distortion_amount";

    /* musgrave */
    case TE_MG_TYP:  // XXX texture RNA undefined
      //  poin= &(tex->stype); *type= IPO_SHORT; break;
      break;
    case TE_MGH:
      return "highest_dimension";
    case TE_MG_LAC:
      return "lacunarity";
    case TE_MG_OCT:
      return "octaves";
    case TE_MG_OFF:
      return "offset";
    case TE_MG_GAIN:
      return "gain";

    case TE_COL_R:
      *array_index = 0;
      return "rgb_factor";
    case TE_COL_G:
      *array_index = 1;
      return "rgb_factor";
    case TE_COL_B:
      *array_index = 2;
      return "rgb_factor";

    case TE_BRIGHT:
      return "brightness";
    case TE_CONTRA:
      return "contrast";
  }

  return NULL;
}

/* Material Types */
static const char *material_adrcodes_to_paths(int adrcode, int *array_index)
{
  /* set array index like this in-case nothing sets it correctly  */
  *array_index = 0;

  /* result depends on adrcode */
  switch (adrcode) {
    case MA_COL_R:
      *array_index = 0;
      return "diffuse_color";
    case MA_COL_G:
      *array_index = 1;
      return "diffuse_color";
    case MA_COL_B:
      *array_index = 2;
      return "diffuse_color";

    case MA_SPEC_R:
      *array_index = 0;
      return "specular_color";
    case MA_SPEC_G:
      *array_index = 1;
      return "specular_color";
    case MA_SPEC_B:
      *array_index = 2;
      return "specular_color";

    case MA_MIR_R:
      *array_index = 0;
      return "mirror_color";
    case MA_MIR_G:
      *array_index = 1;
      return "mirror_color";
    case MA_MIR_B:
      *array_index = 2;
      return "mirror_color";

    case MA_ALPHA:
      return "alpha";

    case MA_REF:
      return "diffuse_intensity";

    case MA_EMIT:
      return "emit";

    case MA_AMB:
      return "ambient";

    case MA_SPEC:
      return "specular_intensity";

    case MA_HARD:
      return "specular_hardness";

    case MA_SPTR:
      return "specular_opacity";

    case MA_IOR:
      return "ior";

    case MA_HASIZE:
      return "halo.size";

    case MA_TRANSLU:
      return "translucency";

    case MA_RAYM:
      return "raytrace_mirror.reflect";

    case MA_FRESMIR:
      return "raytrace_mirror.fresnel";

    case MA_FRESMIRI:
      return "raytrace_mirror.fresnel_factor";

    case MA_FRESTRA:
      return "raytrace_transparency.fresnel";

    case MA_FRESTRAI:
      return "raytrace_transparency.fresnel_factor";

    case MA_ADD:
      return "halo.add";

    default: /* for now, we assume that the others were MTex channels */
      return mtex_adrcodes_to_paths(adrcode, array_index);
  }

  return NULL;
}

/* Camera Types */
static const char *camera_adrcodes_to_paths(int adrcode, int *array_index)
{
  /* set array index like this in-case nothing sets it correctly  */
  *array_index = 0;

  /* result depends on adrcode */
  switch (adrcode) {
    case CAM_LENS:
#if 0  // XXX this cannot be resolved easily... perhaps we assume camera is perspective (works for most cases...
      if (ca->type == CAM_ORTHO)
        return "ortho_scale";
      else
        return "lens";
#else  // XXX lazy hack for now...
      return "lens";
#endif  // XXX this cannot be resolved easily

    case CAM_STA:
      return "clip_start";
    case CAM_END:
      return "clip_end";

#if 0   // XXX these are not defined in RNA
    case CAM_YF_APERT:
      poin = &(ca->YF_aperture);
      break;
    case CAM_YF_FDIST:
      poin = &(ca->dof_distance);
      break;
#endif  // XXX these are not defined in RNA

    case CAM_SHIFT_X:
      return "shift_x";
    case CAM_SHIFT_Y:
      return "shift_y";
  }

  /* unrecognized adrcode, or not-yet-handled ones! */
  return NULL;
}

/* Light Types */
static const char *light_adrcodes_to_paths(int adrcode, int *array_index)
{
  /* set array index like this in-case nothing sets it correctly  */
  *array_index = 0;

  /* result depends on adrcode */
  switch (adrcode) {
    case LA_ENERGY:
      return "energy";

    case LA_COL_R:
      *array_index = 0;
      return "color";
    case LA_COL_G:
      *array_index = 1;
      return "color";
    case LA_COL_B:
      *array_index = 2;
      return "color";

    case LA_DIST:
      return "distance";

    case LA_SPOTSI:
      return "spot_size";
    case LA_SPOTBL:
      return "spot_blend";

    case LA_QUAD1:
      return "linear_attenuation";
    case LA_QUAD2:
      return "quadratic_attenuation";

    case LA_HALOINT:
      return "halo_intensity";

    default: /* for now, we assume that the others were MTex channels */
      return mtex_adrcodes_to_paths(adrcode, array_index);
  }

  /* unrecognized adrcode, or not-yet-handled ones! */
  return NULL;
}

/* Sound Types */
static const char *sound_adrcodes_to_paths(int adrcode, int *array_index)
{
  /* set array index like this in-case nothing sets it correctly  */
  *array_index = 0;

  /* result depends on adrcode */
  switch (adrcode) {
    case SND_VOLUME:
      return "volume";
    case SND_PITCH:
      return "pitch";
      /* XXX Joshua -- I had wrapped panning in rna, but someone commented out, calling it "unused" */
#if 0
    case SND_PANNING:
      return "panning";
#endif
    case SND_ATTEN:
      return "attenuation";
  }

  /* unrecognized adrcode, or not-yet-handled ones! */
  return NULL;
}

/* World Types */
static const char *world_adrcodes_to_paths(int adrcode, int *array_index)
{
  /* set array index like this in-case nothing sets it correctly  */
  *array_index = 0;

  /* result depends on adrcode */
  switch (adrcode) {
    case WO_HOR_R:
      *array_index = 0;
      return "horizon_color";
    case WO_HOR_G:
      *array_index = 1;
      return "horizon_color";
    case WO_HOR_B:
      *array_index = 2;
      return "horizon_color";
    case WO_ZEN_R:
      *array_index = 0;
      return "zenith_color";
    case WO_ZEN_G:
      *array_index = 1;
      return "zenith_color";
    case WO_ZEN_B:
      *array_index = 2;
      return "zenith_color";

    case WO_EXPOS:
      return "exposure";

    case WO_MISI:
      return "mist.intensity";
    case WO_MISTDI:
      return "mist.depth";
    case WO_MISTSTA:
      return "mist.start";
    case WO_MISTHI:
      return "mist.height";

    default: /* for now, we assume that the others were MTex channels */
      return mtex_adrcodes_to_paths(adrcode, array_index);
  }

  return NULL;
}

/* Particle Types */
static const char *particle_adrcodes_to_paths(int adrcode, int *array_index)
{
  /* set array index like this in-case nothing sets it correctly  */
  *array_index = 0;

  /* result depends on adrcode */
  switch (adrcode) {
    case PART_CLUMP:
      return "settings.clump_factor";
    case PART_AVE:
      return "settings.angular_velocity_factor";
    case PART_SIZE:
      return "settings.particle_size";
    case PART_DRAG:
      return "settings.drag_factor";
    case PART_BROWN:
      return "settings.brownian_factor";
    case PART_DAMP:
      return "settings.damp_factor";
    case PART_LENGTH:
      return "settings.length";
    case PART_GRAV_X:
      *array_index = 0;
      return "settings.acceleration";
    case PART_GRAV_Y:
      *array_index = 1;
      return "settings.acceleration";
    case PART_GRAV_Z:
      *array_index = 2;
      return "settings.acceleration";
    case PART_KINK_AMP:
      return "settings.kink_amplitude";
    case PART_KINK_FREQ:
      return "settings.kink_frequency";
    case PART_KINK_SHAPE:
      return "settings.kink_shape";
    case PART_BB_TILT:
      return "settings.billboard_tilt";

      /* PartDeflect needs to be sorted out properly in rna_object_force;
       * If anyone else works on this, but is unfamiliar, these particular
       * settings reference the particles of the system themselves
       * being used as forces -- it will use the same rna structure
       * as the similar object forces */
#if 0
    case PART_PD_FSTR:
      if (part->pd)
        poin = &(part->pd->f_strength);
      break;
    case PART_PD_FFALL:
      if (part->pd)
        poin = &(part->pd->f_power);
      break;
    case PART_PD_FMAXD:
      if (part->pd)
        poin = &(part->pd->maxdist);
      break;
    case PART_PD2_FSTR:
      if (part->pd2)
        poin = &(part->pd2->f_strength);
      break;
    case PART_PD2_FFALL:
      if (part->pd2)
        poin = &(part->pd2->f_power);
      break;
    case PART_PD2_FMAXD:
      if (part->pd2)
        poin = &(part->pd2->maxdist);
      break;
#endif
  }

  return NULL;
}

/* ------- */

/* Allocate memory for RNA-path for some property given a blocktype, adrcode, and 'root' parts of path
 * Input:
 *     - id                    - the datablock that the curve's IPO block is attached to and/or which the new paths will start from
 *     - blocktype, adrcode    - determines setting to get
 *     - actname, constname,seq - used to build path
 * Output:
 *     - array_index           - index in property's array (if applicable) to use
 *     - return                - the allocated path...
 */
static char *get_rna_access(ID *id,
                            int blocktype,
                            int adrcode,
                            char actname[],
                            char constname[],
                            Sequence *seq,
                            int *array_index)
{
  DynStr *path = BLI_dynstr_new();
  const char *propname = NULL;
  char *rpath = NULL;
  char buf[512];
  int dummy_index = 0;

  /* hack: if constname is set, we can only be dealing with an Constraint curve */
  if (constname) {
    blocktype = ID_CO;
  }

  /* get property name based on blocktype */
  switch (blocktype) {
    case ID_OB: /* object */
      propname = ob_adrcodes_to_paths(adrcode, &dummy_index);
      break;

    case ID_PO: /* pose channel */
      propname = pchan_adrcodes_to_paths(adrcode, &dummy_index);
      break;

    case ID_KE: /* shapekeys */
      propname = shapekey_adrcodes_to_paths(id, adrcode, &dummy_index);
      break;

    case ID_CO: /* constraint */
      propname = constraint_adrcodes_to_paths(adrcode, &dummy_index);
      break;

    case ID_TE: /* texture */
      propname = texture_adrcodes_to_paths(adrcode, &dummy_index);
      break;

    case ID_MA: /* material */
      propname = material_adrcodes_to_paths(adrcode, &dummy_index);
      break;

    case ID_CA: /* camera */
      propname = camera_adrcodes_to_paths(adrcode, &dummy_index);
      break;

    case ID_LA: /* light */
      propname = light_adrcodes_to_paths(adrcode, &dummy_index);
      break;

    case ID_SO: /* sound */
      propname = sound_adrcodes_to_paths(adrcode, &dummy_index);
      break;

    case ID_WO: /* world */
      propname = world_adrcodes_to_paths(adrcode, &dummy_index);
      break;

    case ID_PA: /* particle */
      propname = particle_adrcodes_to_paths(adrcode, &dummy_index);
      break;

    case ID_CU: /* curve */
      /* this used to be a 'dummy' curve which got evaluated on the fly...
       * now we've got real var for this!
       */
      propname = "eval_time";
      break;

    /* XXX problematic blocktypes */
    case ID_SEQ: /* sequencer strip */
      //SEQ_FAC1:
      switch (adrcode) {
        case SEQ_FAC1:
          propname = "effect_fader";
          break;
        case SEQ_FAC_SPEED:
          propname = "speed_fader";
          break;
        case SEQ_FAC_OPACITY:
          propname = "blend_opacity";
          break;
      }
      //  poin= &(seq->facf0); // XXX this doesn't seem to be included anywhere in sequencer RNA...
      break;

    /* special hacks */
    case -1:
      /* special case for rotdiff drivers... we don't need a property for this... */
      break;

    /* TODO... add other blocktypes... */
    default:
      CLOG_WARN(&LOG, "No path for blocktype %d, adrcode %d yet", blocktype, adrcode);
      break;
  }

  /* check if any property found
   * - blocktype < 0 is special case for a specific type of driver, where we don't need a property name...
   */
  if ((propname == NULL) && (blocktype > 0)) {
    /* nothing was found, so exit */
    if (array_index) {
      *array_index = 0;
    }

    BLI_dynstr_free(path);

    return NULL;
  }
  else {
    if (array_index) {
      *array_index = dummy_index;
    }
  }

  /* 'buf' _must_ be initialized in this block */
  /* append preceding bits to path */
  /* note, strings are not escapted and they should be! */
  if ((actname && actname[0]) && (constname && constname[0])) {
    /* Constraint in Pose-Channel */
    BLI_snprintf(buf, sizeof(buf), "pose.bones[\"%s\"].constraints[\"%s\"]", actname, constname);
  }
  else if (actname && actname[0]) {
    if ((blocktype == ID_OB) && STREQ(actname, "Object")) {
      /* Actionified "Object" IPO's... no extra path stuff needed */
      buf[0] = '\0'; /* empty string */
    }
    else if ((blocktype == ID_KE) && STREQ(actname, "Shape")) {
      /* Actionified "Shape" IPO's - these are forced onto object level via the action container there... */
      strcpy(buf, "data.shape_keys");
    }
    else {
      /* Pose-Channel */
      BLI_snprintf(buf, sizeof(buf), "pose.bones[\"%s\"]", actname);
    }
  }
  else if (constname && constname[0]) {
    /* Constraint in Object */
    BLI_snprintf(buf, sizeof(buf), "constraints[\"%s\"]", constname);
  }
  else if (seq) {
    /* Sequence names in Scene */
    BLI_snprintf(buf, sizeof(buf), "sequence_editor.sequences_all[\"%s\"]", seq->name + 2);
  }
  else {
    buf[0] = '\0'; /* empty string */
  }

  BLI_dynstr_append(path, buf);

  /* need to add dot before property if there was anything precceding this */
  if (buf[0]) {
    BLI_dynstr_append(path, ".");
  }

  /* now write name of property */
  BLI_dynstr_append(path, propname);

  /* if there was no array index pointer provided, add it to the path */
  if (array_index == NULL) {
    BLI_snprintf(buf, sizeof(buf), "[\"%d\"]", dummy_index);
    BLI_dynstr_append(path, buf);
  }

  /* convert to normal MEM_malloc'd string */
  rpath = BLI_dynstr_get_cstring(path);
  BLI_dynstr_free(path);

  /* return path... */
  return rpath;
}

/* *************************************************** */
/* Conversion Utilities */

/* Convert adrcodes to driver target transform channel types */
static short adrcode_to_dtar_transchan(short adrcode)
{
  switch (adrcode) {
    case OB_LOC_X:
      return DTAR_TRANSCHAN_LOCX;
    case OB_LOC_Y:
      return DTAR_TRANSCHAN_LOCY;
    case OB_LOC_Z:
      return DTAR_TRANSCHAN_LOCZ;

    case OB_ROT_X:
      return DTAR_TRANSCHAN_ROTX;
    case OB_ROT_Y:
      return DTAR_TRANSCHAN_ROTY;
    case OB_ROT_Z:
      return DTAR_TRANSCHAN_ROTZ;

    case OB_SIZE_X:
      return DTAR_TRANSCHAN_SCALEX;
    case OB_SIZE_Y:
      return DTAR_TRANSCHAN_SCALEX;
    case OB_SIZE_Z:
      return DTAR_TRANSCHAN_SCALEX;

    default:
      return 0;
  }
}

/* Convert IpoDriver to ChannelDriver - will free the old data (i.e. the old driver) */
static ChannelDriver *idriver_to_cdriver(IpoDriver *idriver)
{
  ChannelDriver *cdriver;

  /* allocate memory for new driver */
  cdriver = MEM_callocN(sizeof(ChannelDriver), "ChannelDriver");

  /* if 'pydriver', just copy data across */
  if (idriver->type == IPO_DRIVER_TYPE_PYTHON) {
    /* PyDriver only requires the expression to be copied */
    // FIXME: expression will be useless due to API changes, but at least not totally lost
    cdriver->type = DRIVER_TYPE_PYTHON;
    if (idriver->name[0]) {
      BLI_strncpy(cdriver->expression, idriver->name, sizeof(cdriver->expression));
    }
  }
  else {
    DriverVar *dvar = NULL;
    DriverTarget *dtar = NULL;

    /* this should be ok for all types here... */
    cdriver->type = DRIVER_TYPE_AVERAGE;

    /* what to store depends on the 'blocktype' - object or posechannel */
    if (idriver->blocktype == ID_AR) { /* PoseChannel */
      if (idriver->adrcode == OB_ROT_DIFF) {
        /* Rotational Difference requires a special type of variable */
        dvar = driver_add_new_variable(cdriver);
        driver_change_variable_type(dvar, DVAR_TYPE_ROT_DIFF);

        /* first bone target */
        dtar = &dvar->targets[0];
        dtar->id = (ID *)idriver->ob;
        dtar->idtype = ID_OB;
        if (idriver->name[0]) {
          BLI_strncpy(dtar->pchan_name, idriver->name, sizeof(dtar->pchan_name));
        }

        /* second bone target (name was stored in same var as the first one) */
        dtar = &dvar->targets[1];
        dtar->id = (ID *)idriver->ob;
        dtar->idtype = ID_OB;
        if (idriver->name[0]) {  // xxx... for safety
          BLI_strncpy(
              dtar->pchan_name, idriver->name + DRIVER_NAME_OFFS, sizeof(dtar->pchan_name));
        }
      }
      else {
        /* only a single variable, of type 'transform channel' */
        dvar = driver_add_new_variable(cdriver);
        driver_change_variable_type(dvar, DVAR_TYPE_TRANSFORM_CHAN);

        /* only requires a single target */
        dtar = &dvar->targets[0];
        dtar->id = (ID *)idriver->ob;
        dtar->idtype = ID_OB;
        if (idriver->name[0]) {
          BLI_strncpy(dtar->pchan_name, idriver->name, sizeof(dtar->pchan_name));
        }
        dtar->transChan = adrcode_to_dtar_transchan(idriver->adrcode);
        dtar->flag |= DTAR_FLAG_LOCALSPACE; /* old drivers took local space */
      }
    }
    else { /* Object */
           /* only a single variable, of type 'transform channel' */
      dvar = driver_add_new_variable(cdriver);
      driver_change_variable_type(dvar, DVAR_TYPE_TRANSFORM_CHAN);

      /* only requires single target */
      dtar = &dvar->targets[0];
      dtar->id = (ID *)idriver->ob;
      dtar->idtype = ID_OB;
      dtar->transChan = adrcode_to_dtar_transchan(idriver->adrcode);
    }
  }

  /* return the new one */
  return cdriver;
}

/* Add F-Curve to the correct list
 * - grpname is needed to be used as group name where relevant, and is usually derived from actname
 */
static void fcurve_add_to_list(
    ListBase *groups, ListBase *list, FCurve *fcu, char *grpname, int muteipo)
{
  /* If we're adding to an action, we will have groups to write to... */
  if (groups && grpname) {
    /* wrap the pointers given into a dummy action that we pass to the API func
     * and extract the resultant lists...
     */
    bAction tmp_act;
    bActionGroup *agrp = NULL;

    /* init the temp action */
    memset(&tmp_act, 0, sizeof(bAction));  // XXX only enable this line if we get errors
    tmp_act.groups.first = groups->first;
    tmp_act.groups.last = groups->last;
    tmp_act.curves.first = list->first;
    tmp_act.curves.last = list->last;
    /* ... xxx, the other vars don't need to be filled in */

    /* get the group to use */
    agrp = BKE_action_group_find_name(&tmp_act, grpname);
    /* no matching group, so add one */
    if (agrp == NULL) {
      /* Add a new group, and make it active */
      agrp = MEM_callocN(sizeof(bActionGroup), "bActionGroup");

      agrp->flag = AGRP_SELECTED;
      if (muteipo) {
        agrp->flag |= AGRP_MUTED;
      }

      BLI_strncpy(agrp->name, grpname, sizeof(agrp->name));

      BLI_addtail(&tmp_act.groups, agrp);
      BLI_uniquename(&tmp_act.groups,
                     agrp,
                     DATA_("Group"),
                     '.',
                     offsetof(bActionGroup, name),
                     sizeof(agrp->name));
    }

    /* add F-Curve to group */
    /* WARNING: this func should only need to look at the stuff we initialized, if not, things may crash */
    action_groups_add_channel(&tmp_act, agrp, fcu);

    if (agrp->flag & AGRP_MUTED) { /* flush down */
      fcu->flag |= FCURVE_MUTED;
    }

    /* set the output lists based on the ones in the temp action */
    groups->first = tmp_act.groups.first;
    groups->last = tmp_act.groups.last;
    list->first = tmp_act.curves.first;
    list->last = tmp_act.curves.last;
  }
  else {
    /* simply add the F-Curve to the end of the given list */
    BLI_addtail(list, fcu);
  }
}

/* Convert IPO-Curve to F-Curve (including Driver data), and free any of the old data that
 * is not relevant, BUT do not free the IPO-Curve itself...
 *  actname: name of Action-Channel (if applicable) that IPO-Curve's IPO-block belonged to
 *  constname: name of Constraint-Channel (if applicable) that IPO-Curve's IPO-block belonged to
 *      seq: sequencer-strip (if applicable) that IPO-Curve's IPO-block belonged to
 */
static void icu_to_fcurves(ID *id,
                           ListBase *groups,
                           ListBase *list,
                           IpoCurve *icu,
                           char *actname,
                           char *constname,
                           Sequence *seq,
                           int muteipo)
{
  AdrBit2Path *abp;
  FCurve *fcu;
  int totbits;

  /* allocate memory for a new F-Curve */
  fcu = MEM_callocN(sizeof(FCurve), "FCurve");

  /* convert driver */
  if (icu->driver) {
    fcu->driver = idriver_to_cdriver(icu->driver);
  }

  /* copy flags */
  if (icu->flag & IPO_VISIBLE) {
    fcu->flag |= FCURVE_VISIBLE;
  }
  if (icu->flag & IPO_SELECT) {
    fcu->flag |= FCURVE_SELECTED;
  }
  if (icu->flag & IPO_ACTIVE) {
    fcu->flag |= FCURVE_ACTIVE;
  }
  if (icu->flag & IPO_MUTE) {
    fcu->flag |= FCURVE_MUTED;
  }
  if (icu->flag & IPO_PROTECT) {
    fcu->flag |= FCURVE_PROTECTED;
  }

  /* set extrapolation */
  switch (icu->extrap) {
    case IPO_HORIZ: /* constant extrapolation */
    case IPO_DIR:   /* linear extrapolation */
    {
      /* just copy, as the new defines match the old ones... */
      fcu->extend = icu->extrap;
      break;
    }
    case IPO_CYCL:  /* cyclic extrapolation */
    case IPO_CYCLX: /* cyclic extrapolation + offset */
    {
      /* Add a new FModifier (Cyclic) instead of setting extend value
       * as that's the new equivalent of that option.
       */
      FModifier *fcm = add_fmodifier(&fcu->modifiers, FMODIFIER_TYPE_CYCLES, fcu);
      FMod_Cycles *data = (FMod_Cycles *)fcm->data;

      /* if 'offset' one is in use, set appropriate settings */
      if (icu->extrap == IPO_CYCLX) {
        data->before_mode = data->after_mode = FCM_EXTRAPOLATE_CYCLIC_OFFSET;
      }
      else {
        data->before_mode = data->after_mode = FCM_EXTRAPOLATE_CYCLIC;
      }
      break;
    }
  }

  /* -------- */

  /* get adrcode <-> bitflags mapping to handle nasty bitflag curves? */
  abp = adrcode_bitmaps_to_paths(icu->blocktype, icu->adrcode, &totbits);
  if (abp && totbits) {
    FCurve *fcurve;
    int b;

    if (G.debug & G_DEBUG) {
      printf("\tconvert bitflag ipocurve, totbits = %d\n", totbits);
    }

    /* add the 'only int values' flag */
    fcu->flag |= (FCURVE_INT_VALUES | FCURVE_DISCRETE_VALUES);

    /* for each bit we have to remap + check for:
     * 1) we need to make copy the existing F-Curve data (fcu -> fcurve),
     *    except for the last one which will use the original
     * 2) copy the relevant path info across
     * 3) filter the keyframes for the flag of interest
     */
    for (b = 0; b < totbits; b++, abp++) {
      unsigned int i = 0;

      /* make a copy of existing base-data if not the last curve */
      if (b < (totbits - 1)) {
        fcurve = copy_fcurve(fcu);
      }
      else {
        fcurve = fcu;
      }

      /* set path */
      fcurve->rna_path = BLI_strdup(abp->path);
      fcurve->array_index = abp->array_index;

      /* convert keyframes
       * - beztriples and bpoints are mutually exclusive, so we won't have both at the same time
       * - beztriples are more likely to be encountered as they are keyframes (the other type wasn't used yet)
       */
      fcurve->totvert = icu->totvert;

      if (icu->bezt) {
        BezTriple *dst, *src;

        /* allocate new array for keyframes/beztriples */
        fcurve->bezt = MEM_callocN(sizeof(BezTriple) * fcurve->totvert, "BezTriples");

        /* loop through copying all BezTriples individually, as we need to modify a few things */
        for (dst = fcurve->bezt, src = icu->bezt, i = 0; i < fcurve->totvert; i++, dst++, src++) {
          /* firstly, copy BezTriple data */
          *dst = *src;

          /* interpolation can only be constant... */
          dst->ipo = BEZT_IPO_CONST;

          /* 'hide' flag is now used for keytype - only 'keyframes' existed before */
          dst->hide = BEZT_KEYTYPE_KEYFRAME;

          /* auto-handles - per curve to per handle */
          if (icu->flag & IPO_AUTO_HORIZ) {
            if (dst->h1 == HD_AUTO) {
              dst->h1 = HD_AUTO_ANIM;
            }
            if (dst->h2 == HD_AUTO) {
              dst->h2 = HD_AUTO_ANIM;
            }
          }

          /* correct values, by checking if the flag of interest is set */
          if (((int)(dst->vec[1][1])) & (abp->bit)) {
            dst->vec[0][1] = dst->vec[1][1] = dst->vec[2][1] = 1.0f;
          }
          else {
            dst->vec[0][1] = dst->vec[1][1] = dst->vec[2][1] = 0.0f;
          }
        }
      }
      else if (icu->bp) {
        /* TODO: need to convert from BPoint type to the more compact FPoint type... but not priority, since no data used this */
        //BPoint *bp;
        //FPoint *fpt;
      }

      /* add new F-Curve to list */
      fcurve_add_to_list(groups, list, fcurve, actname, muteipo);
    }
  }
  else {
    unsigned int i = 0;

    /* get rna-path
     * - we will need to set the 'disabled' flag if no path is able to be made (for now)
     */
    fcu->rna_path = get_rna_access(
        id, icu->blocktype, icu->adrcode, actname, constname, seq, &fcu->array_index);
    if (fcu->rna_path == NULL) {
      fcu->flag |= FCURVE_DISABLED;
    }

    /* convert keyframes
     * - beztriples and bpoints are mutually exclusive, so we won't have both at the same time
     * - beztriples are more likely to be encountered as they are keyframes (the other type wasn't used yet)
     */
    fcu->totvert = icu->totvert;

    if (icu->bezt) {
      BezTriple *dst, *src;

      /* allocate new array for keyframes/beztriples */
      fcu->bezt = MEM_callocN(sizeof(BezTriple) * fcu->totvert, "BezTriples");

      /* loop through copying all BezTriples individually, as we need to modify a few things */
      for (dst = fcu->bezt, src = icu->bezt, i = 0; i < fcu->totvert; i++, dst++, src++) {
        /* firstly, copy BezTriple data */
        *dst = *src;

        /* now copy interpolation from curve (if not already set) */
        if (icu->ipo != IPO_MIXED) {
          dst->ipo = icu->ipo;
        }

        /* 'hide' flag is now used for keytype - only 'keyframes' existed before */
        dst->hide = BEZT_KEYTYPE_KEYFRAME;

        /* auto-handles - per curve to per handle */
        if (icu->flag & IPO_AUTO_HORIZ) {
          if (dst->h1 == HD_AUTO) {
            dst->h1 = HD_AUTO_ANIM;
          }
          if (dst->h2 == HD_AUTO) {
            dst->h2 = HD_AUTO_ANIM;
          }
        }

        /* correct values for euler rotation curves
         * - they were degrees/10
         * - we need radians for RNA to do the right thing
         */
        if (((icu->blocktype == ID_OB) && ELEM(icu->adrcode, OB_ROT_X, OB_ROT_Y, OB_ROT_Z)) ||
            ((icu->blocktype == ID_PO) && ELEM(icu->adrcode, AC_EUL_X, AC_EUL_Y, AC_EUL_Z))) {
          const float fac = (float)M_PI / 18.0f;  //10.0f * M_PI/180.0f;

          dst->vec[0][1] *= fac;
          dst->vec[1][1] *= fac;
          dst->vec[2][1] *= fac;
        }

        /* correct values for path speed curves
         * - their values were 0-1
         * - we now need as 'frames'
         */
        if ((id) && (icu->blocktype == GS(id->name)) &&
            (fcu->rna_path && STREQ(fcu->rna_path, "eval_time"))) {
          Curve *cu = (Curve *)id;

          dst->vec[0][1] *= cu->pathlen;
          dst->vec[1][1] *= cu->pathlen;
          dst->vec[2][1] *= cu->pathlen;
        }

        /* correct times for rotation drivers
         * - need to go from degrees to radians...
         * - there's only really 1 target to worry about
         * - were also degrees/10
         */
        if (fcu->driver && fcu->driver->variables.first) {
          DriverVar *dvar = fcu->driver->variables.first;
          DriverTarget *dtar = &dvar->targets[0];

          if (ELEM(dtar->transChan,
                   DTAR_TRANSCHAN_ROTX,
                   DTAR_TRANSCHAN_ROTY,
                   DTAR_TRANSCHAN_ROTZ)) {
            const float fac = (float)M_PI / 18.0f;

            dst->vec[0][0] *= fac;
            dst->vec[1][0] *= fac;
            dst->vec[2][0] *= fac;
          }
        }

        /* correct values for sequencer curves, that were not locked to frame */
        if (seq && (seq->flag & SEQ_IPO_FRAME_LOCKED) == 0) {
          const float mul = (seq->enddisp - seq->startdisp) / 100.0f;
          const float offset = seq->startdisp;

          dst->vec[0][0] *= mul;
          dst->vec[0][0] += offset;

          dst->vec[1][0] *= mul;
          dst->vec[1][0] += offset;

          dst->vec[2][0] *= mul;
          dst->vec[2][0] += offset;
        }
      }
    }
    else if (icu->bp) {
      /* TODO: need to convert from BPoint type to the more compact FPoint type... but not priority, since no data used this */
      //BPoint *bp;
      //FPoint *fpt;
    }

    /* add new F-Curve to list */
    fcurve_add_to_list(groups, list, fcu, actname, muteipo);
  }
}

/* ------------------------- */

/* Convert IPO-block (i.e. all its IpoCurves) to the new system.
 * This does not assume that any ID or AnimData uses it, but does assume that
 * it is given two lists, which it will perform driver/animation-data separation.
 */
static void ipo_to_animato(ID *id,
                           Ipo *ipo,
                           char actname[],
                           char constname[],
                           Sequence *seq,
                           ListBase *animgroups,
                           ListBase *anim,
                           ListBase *drivers)
{
  IpoCurve *icu;

  /* sanity check */
  if (ELEM(NULL, ipo, anim, drivers)) {
    return;
  }

  if (G.debug & G_DEBUG) {
    printf("ipo_to_animato\n");
  }

  /* validate actname and constname
   * - clear actname if it was one of the generic <builtin> ones (i.e. 'Object', or 'Shapes')
   * - actname can then be used to assign F-Curves in Action to Action Groups
   *   (i.e. thus keeping the benefits that used to be provided by Action Channels for grouping
   *   F-Curves for bones). This may be added later... for now let's just dump without them...
   */
  if (actname) {
    if ((ipo->blocktype == ID_OB) && STREQ(actname, "Object")) {
      actname = NULL;
    }
    else if ((ipo->blocktype == ID_OB) && STREQ(actname, "Shape")) {
      actname = NULL;
    }
  }

  /* loop over IPO-Curves, freeing as we progress */
  for (icu = ipo->curve.first; icu; icu = icu->next) {
    /* Since an IPO-Curve may end up being made into many F-Curves (i.e. bitflag curves),
     * we figure out the best place to put the channel, then tell the curve-converter to just dump there
     */
    if (icu->driver) {
      /* Blender 2.4x allowed empty drivers, but we don't now, since they cause more trouble than they're worth */
      if ((icu->driver->ob) || (icu->driver->type == IPO_DRIVER_TYPE_PYTHON)) {
        icu_to_fcurves(id, NULL, drivers, icu, actname, constname, seq, ipo->muteipo);
      }
      else {
        MEM_freeN(icu->driver);
        icu->driver = NULL;
      }
    }
    else {
      icu_to_fcurves(id, animgroups, anim, icu, actname, constname, seq, ipo->muteipo);
    }
  }

  /* if this IPO block doesn't have any users after this one, free... */
  id_us_min(&ipo->id);
  if (ID_REAL_USERS(ipo) <= 0) {
    IpoCurve *icn;

    for (icu = ipo->curve.first; icu; icu = icn) {
      icn = icu->next;

      /* free driver */
      if (icu->driver) {
        MEM_freeN(icu->driver);
      }

      /* free old data of curve now that it's no longer needed for converting any more curves */
      if (icu->bezt) {
        MEM_freeN(icu->bezt);
      }
      if (icu->bp) {
        MEM_freeN(icu->bezt);
      }

      /* free this IPO-Curve */
      BLI_freelinkN(&ipo->curve, icu);
    }
  }
}

/* Convert Action-block to new system, separating animation and drivers
 * New curves may not be converted directly into the given Action (i.e. for Actions linked
 * to Objects, where ob->ipo and ob->action need to be combined).
 * NOTE: we need to be careful here, as same data-structs are used for new system too!
 */
static void action_to_animato(
    ID *id, bAction *act, ListBase *groups, ListBase *curves, ListBase *drivers)
{
  bActionChannel *achan, *achann;
  bConstraintChannel *conchan, *conchann;

  /* only continue if there are Action Channels (indicating unconverted data) */
  if (BLI_listbase_is_empty(&act->chanbase)) {
    return;
  }

  /* get rid of all Action Groups */
  // XXX this is risky if there's some old + some new data in the Action...
  if (act->groups.first) {
    BLI_freelistN(&act->groups);
  }

  /* loop through Action-Channels, converting data, freeing as we go */
  for (achan = act->chanbase.first; achan; achan = achann) {
    /* get pointer to next Action Channel */
    achann = achan->next;

    /* convert Action Channel's IPO data */
    if (achan->ipo) {
      ipo_to_animato(id, achan->ipo, achan->name, NULL, NULL, groups, curves, drivers);
      id_us_min(&achan->ipo->id);
      achan->ipo = NULL;
    }

    /* convert constraint channel IPO-data */
    for (conchan = achan->constraintChannels.first; conchan; conchan = conchann) {
      /* get pointer to next Constraint Channel */
      conchann = conchan->next;

      /* convert Constraint Channel's IPO data */
      if (conchan->ipo) {
        ipo_to_animato(
            id, conchan->ipo, achan->name, conchan->name, NULL, groups, curves, drivers);
        id_us_min(&conchan->ipo->id);
        conchan->ipo = NULL;
      }

      /* free Constraint Channel */
      BLI_freelinkN(&achan->constraintChannels, conchan);
    }

    /* free Action Channel */
    BLI_freelinkN(&act->chanbase, achan);
  }
}

/* ------------------------- */

/* Convert IPO-block (i.e. all its IpoCurves) for some ID to the new system
 * This assumes that AnimData has been added already. Separation of drivers
 * from animation data is accomplished here too...
 */
static void ipo_to_animdata(
    Main *bmain, ID *id, Ipo *ipo, char actname[], char constname[], Sequence *seq)
{
  AnimData *adt = BKE_animdata_from_id(id);
  ListBase anim = {NULL, NULL};
  ListBase drivers = {NULL, NULL};

  /* sanity check */
  if (ELEM(NULL, id, ipo)) {
    return;
  }
  if (adt == NULL) {
    CLOG_ERROR(&LOG, "adt invalid");
    return;
  }

  if (G.debug & G_DEBUG) {
    printf("ipo to animdata - ID:%s, IPO:%s, actname:%s constname:%s seqname:%s  curves:%d\n",
           id->name + 2,
           ipo->id.name + 2,
           (actname) ? actname : "<None>",
           (constname) ? constname : "<None>",
           (seq) ? (seq->name + 2) : "<None>",
           BLI_listbase_count(&ipo->curve));
  }

  /* Convert curves to animato system (separated into separate lists of F-Curves for animation and drivers),
   * and the try to put these lists in the right places, but do not free the lists here
   */
  // XXX there shouldn't be any need for the groups, so don't supply pointer for that now...
  ipo_to_animato(id, ipo, actname, constname, seq, NULL, &anim, &drivers);

  /* deal with animation first */
  if (anim.first) {
    if (G.debug & G_DEBUG) {
      printf("\thas anim\n");
    }
    /* try to get action */
    if (adt->action == NULL) {
      char nameBuf[MAX_ID_NAME];

      BLI_snprintf(nameBuf, sizeof(nameBuf), "CDA:%s", ipo->id.name + 2);

      adt->action = BKE_action_add(bmain, nameBuf);
      if (G.debug & G_DEBUG) {
        printf("\t\tadded new action - '%s'\n", nameBuf);
      }
    }

    /* add F-Curves to action */
    BLI_movelisttolist(&adt->action->curves, &anim);
  }

  /* deal with drivers */
  if (drivers.first) {
    if (G.debug & G_DEBUG) {
      printf("\thas drivers\n");
    }
    /* add drivers to end of driver stack */
    BLI_movelisttolist(&adt->drivers, &drivers);
  }
}

/* Convert Action-block to new system
 * NOTE: we need to be careful here, as same data-structs are used for new system too!
 */
static void action_to_animdata(ID *id, bAction *act)
{
  AnimData *adt = BKE_animdata_from_id(id);

  /* only continue if there are Action Channels (indicating unconverted data) */
  if (ELEM(NULL, adt, act->chanbase.first)) {
    return;
  }

  /* check if we need to set this Action as the AnimData's action */
  if (adt->action == NULL) {
    /* set this Action as AnimData's Action */
    if (G.debug & G_DEBUG) {
      printf("act_to_adt - set adt action to act\n");
    }
    adt->action = act;
  }

  /* convert Action data */
  action_to_animato(id, act, &adt->action->groups, &adt->action->curves, &adt->drivers);
}

/* ------------------------- */

/* TODO:
 * - NLA group duplicators info
 * - NLA curve/stride modifiers... */

/* Convert NLA-Strip to new system */
static void nlastrips_to_animdata(ID *id, ListBase *strips)
{
  AnimData *adt = BKE_animdata_from_id(id);
  NlaTrack *nlt = NULL;
  NlaStrip *strip;
  bActionStrip *as, *asn;

  /* for each one of the original strips, convert to a new strip and free the old... */
  for (as = strips->first; as; as = asn) {
    asn = as->next;

    /* this old strip is only worth something if it had an action... */
    if (as->act) {
      /* convert Action data (if not yet converted), storing the results in the same Action */
      action_to_animato(id, as->act, &as->act->groups, &as->act->curves, &adt->drivers);

      /* create a new-style NLA-strip which references this Action, then copy over relevant settings */
      {
        /* init a new strip, and assign the action to it
         * - no need to muck around with the user-counts, since this is just
         *   passing over the ref to the new owner, not creating an additional ref
         */
        strip = MEM_callocN(sizeof(NlaStrip), "NlaStrip");
        strip->act = as->act;

        /* endpoints */
        strip->start = as->start;
        strip->end = as->end;
        strip->actstart = as->actstart;
        strip->actend = as->actend;

        /* action reuse */
        strip->repeat = as->repeat;
        strip->scale = as->scale;
        if (as->flag & ACTSTRIP_LOCK_ACTION) {
          strip->flag |= NLASTRIP_FLAG_SYNC_LENGTH;
        }

        /* blending */
        strip->blendin = as->blendin;
        strip->blendout = as->blendout;
        strip->blendmode = (as->mode == ACTSTRIPMODE_ADD) ? NLASTRIP_MODE_ADD :
                                                            NLASTRIP_MODE_REPLACE;
        if (as->flag & ACTSTRIP_AUTO_BLENDS) {
          strip->flag |= NLASTRIP_FLAG_AUTO_BLENDS;
        }

        /* assorted setting flags */
        if (as->flag & ACTSTRIP_SELECT) {
          strip->flag |= NLASTRIP_FLAG_SELECT;
        }
        if (as->flag & ACTSTRIP_ACTIVE) {
          strip->flag |= NLASTRIP_FLAG_ACTIVE;
        }

        if (as->flag & ACTSTRIP_MUTE) {
          strip->flag |= NLASTRIP_FLAG_MUTED;
        }
        if (as->flag & ACTSTRIP_REVERSE) {
          strip->flag |= NLASTRIP_FLAG_REVERSE;
        }

        /* by default, we now always extrapolate, while in the past this was optional */
        if ((as->flag & ACTSTRIP_HOLDLASTFRAME) == 0) {
          strip->extendmode = NLASTRIP_EXTEND_NOTHING;
        }
      }

      /* try to add this strip to the current NLA-Track (i.e. the 'last' one on the stack atm) */
      if (BKE_nlatrack_add_strip(nlt, strip) == 0) {
        /* trying to add to the current failed (no space),
         * so add a new track to the stack, and add to that...
         */
        nlt = BKE_nlatrack_add(adt, NULL);
        BKE_nlatrack_add_strip(nlt, strip);
      }

      /* ensure that strip has a name */
      BKE_nlastrip_validate_name(adt, strip);
    }

    /* modifiers */
    // FIXME: for now, we just free them...
    if (as->modifiers.first) {
      BLI_freelistN(&as->modifiers);
    }

    /* free the old strip */
    BLI_freelinkN(strips, as);
  }
}

/* *************************************************** */
/* External API - Only Called from do_versions() */

/* Called from do_versions() in readfile.c to convert the old 'IPO/adrcode' system
 * to the new 'Animato/RNA' system.
 *
 * The basic method used here, is to loop over datablocks which have IPO-data, and
 * add those IPO's to new AnimData blocks as Actions.
 * Action/NLA data only works well for Objects, so these only need to be checked for there.
 *
 * Data that has been converted should be freed immediately, which means that it is immediately
 * clear which datablocks have yet to be converted, and also prevent freeing errors when we exit.
 */
// XXX currently done after all file reading...
void do_versions_ipos_to_animato(Main *bmain)
{
<<<<<<< HEAD
	ListBase drivers = {NULL, NULL};
	ID *id;

	if (bmain == NULL) {
		CLOG_ERROR(&LOG, "Argh! Main is NULL");
		return;
	}

	/* only convert if version is right */
	if (bmain->versionfile >= 250) {
		CLOG_WARN(&LOG, "Animation data too new to convert (Version %d)", bmain->versionfile);
		return;
	}
	else if (G.debug & G_DEBUG)
		printf("INFO: Converting to Animato...\n");

	/* ----------- Animation Attached to Data -------------- */

	/* objects */
	for (id = bmain->objects.first; id; id = id->next) {
		Object *ob = (Object *)id;
		bPoseChannel *pchan;
		bConstraint *con;
		bConstraintChannel *conchan, *conchann;

		if (G.debug & G_DEBUG) printf("\tconverting ob %s\n", id->name + 2);

		/* check if object has any animation data */
		if (ob->nlastrips.first) {
			/* Add AnimData block */
			BKE_animdata_add_id(id);

			/* IPO first to take into any non-NLA'd Object Animation */
			if (ob->ipo) {
				ipo_to_animdata(bmain, id, ob->ipo, NULL, NULL, NULL);
				/* No need to id_us_min ipo ID here, ipo_to_animdata already does it. */
				ob->ipo = NULL;
			}

			/* Action is skipped since it'll be used by some strip in the NLA anyway,
			 * causing errors with evaluation in the new evaluation pipeline
			 */
			if (ob->action) {
				id_us_min(&ob->action->id);
				ob->action = NULL;
			}

			/* finally NLA */
			nlastrips_to_animdata(id, &ob->nlastrips);
		}
		else if ((ob->ipo) || (ob->action)) {
			/* Add AnimData block */
			AnimData *adt = BKE_animdata_add_id(id);

			/* Action first - so that Action name get conserved */
			if (ob->action) {
				action_to_animdata(id, ob->action);

				/* only decrease usercount if this Action isn't now being used by AnimData */
				if (ob->action != adt->action) {
					id_us_min(&ob->action->id);
					ob->action = NULL;
				}
			}

			/* IPO second... */
			if (ob->ipo) {
				ipo_to_animdata(bmain, id, ob->ipo, NULL, NULL, NULL);
				/* No need to id_us_min ipo ID here, ipo_to_animdata already does it. */
				ob->ipo = NULL;

				{
					/* If we have any empty action actuators, assume they were
					 * converted IPO Actuators using the object IPO */
					bActuator *act;
					bActionActuator *aa;

					for (act = ob->actuators.first; act; act = act->next) {
						/* Any actuators set to ACT_IPO at this point are actually Action Actuators that
						 * need this converted IPO to finish converting the actuator. */
						if (act->type == ACT_IPO) {
							aa = (bActionActuator *)act->data;
							aa->act = ob->adt->action;
							act->type = ACT_ACTION;
						}
					}
				}
			}
		}

		/* check PoseChannels for constraints with local data */
		if (ob->pose) {
			/* Verify if there's AnimData block */
			BKE_animdata_add_id(id);

			for (pchan = ob->pose->chanbase.first; pchan; pchan = pchan->next) {
				for (con = pchan->constraints.first; con; con = con->next) {
					/* if constraint has own IPO, convert add these to Object
					 * (NOTE: they're most likely to be drivers too)
					 */
					if (con->ipo) {
						/* although this was the constraint's local IPO, we still need to provide pchan + con
						 * so that drivers can be added properly...
						 */
						ipo_to_animdata(bmain, id, con->ipo, pchan->name, con->name, NULL);
						id_us_min(&con->ipo->id);
						con->ipo = NULL;
					}
				}
			}
		}

		/* check constraints for local IPO's */
		for (con = ob->constraints.first; con; con = con->next) {
			/* if constraint has own IPO, convert add these to Object
			 * (NOTE: they're most likely to be drivers too)
			 */
			if (con->ipo) {
				/* Verify if there's AnimData block, just in case */
				BKE_animdata_add_id(id);

				/* although this was the constraint's local IPO, we still need to provide con
				 * so that drivers can be added properly...
				 */
				ipo_to_animdata(bmain, id, con->ipo, NULL, con->name, NULL);
				id_us_min(&con->ipo->id);
				con->ipo = NULL;
			}

			/* check for Action Constraint */
			// XXX do we really want to do this here?
		}

		/* check constraint channels - we need to remove them anyway... */
		if (ob->constraintChannels.first) {
			/* Verify if there's AnimData block */
			BKE_animdata_add_id(id);

			for (conchan = ob->constraintChannels.first; conchan; conchan = conchann) {
				/* get pointer to next Constraint Channel */
				conchann = conchan->next;

				/* convert Constraint Channel's IPO data */
				if (conchan->ipo) {
					ipo_to_animdata(bmain, id, conchan->ipo, NULL, conchan->name, NULL);
					id_us_min(&conchan->ipo->id);
					conchan->ipo = NULL;
				}

				/* free Constraint Channel */
				BLI_freelinkN(&ob->constraintChannels, conchan);
			}
		}

		/* object's action will always be object-rooted */
		{
			AnimData *adt = BKE_animdata_from_id(id);
			if (adt && adt->action)
				adt->action->idroot = ID_OB;
		}
	}

	/* shapekeys */
	for (id = bmain->shapekeys.first; id; id = id->next) {
		Key *key = (Key *)id;

		if (G.debug & G_DEBUG) printf("\tconverting key %s\n", id->name + 2);

		/* we're only interested in the IPO
		 * NOTE: for later, it might be good to port these over to Object instead, as many of these
		 * are likely to be drivers, but it's hard to trace that from here, so move this to Ob loop?
		 */
		if (key->ipo) {
			/* Add AnimData block */
			AnimData *adt = BKE_animdata_add_id(id);

			/* Convert Shapekey data... */
			ipo_to_animdata(bmain, id, key->ipo, NULL, NULL, NULL);

			if (adt->action)
				adt->action->idroot = key->ipo->blocktype;

			id_us_min(&key->ipo->id);
			key->ipo = NULL;
		}
	}

	/* materials */
	for (id = bmain->materials.first; id; id = id->next) {
		Material *ma = (Material *)id;

		if (G.debug & G_DEBUG) printf("\tconverting material %s\n", id->name + 2);

		/* we're only interested in the IPO */
		if (ma->ipo) {
			/* Add AnimData block */
			AnimData *adt = BKE_animdata_add_id(id);

			/* Convert Material data... */
			ipo_to_animdata(bmain, id, ma->ipo, NULL, NULL, NULL);

			if (adt->action)
				adt->action->idroot = ma->ipo->blocktype;

			id_us_min(&ma->ipo->id);
			ma->ipo = NULL;
		}
	}

	/* worlds */
	for (id = bmain->worlds.first; id; id = id->next) {
		World *wo = (World *)id;

		if (G.debug & G_DEBUG) printf("\tconverting world %s\n", id->name + 2);

		/* we're only interested in the IPO */
		if (wo->ipo) {
			/* Add AnimData block */
			AnimData *adt = BKE_animdata_add_id(id);

			/* Convert World data... */
			ipo_to_animdata(bmain, id, wo->ipo, NULL, NULL, NULL);

			if (adt->action)
				adt->action->idroot = wo->ipo->blocktype;

			id_us_min(&wo->ipo->id);
			wo->ipo = NULL;
		}
	}

	/* sequence strips */
	for (id = bmain->scenes.first; id; id = id->next) {
		Scene *scene = (Scene *)id;
		Editing *ed = scene->ed;
		if (ed && ed->seqbasep) {
			Sequence *seq;

			AnimData *adt = BKE_animdata_add_id(id);

			SEQ_BEGIN(ed, seq)
			{
				IpoCurve *icu = (seq->ipo) ? seq->ipo->curve.first : NULL;
				short adrcode = SEQ_FAC1;

				if (G.debug & G_DEBUG)
					printf("\tconverting sequence strip %s\n", seq->name + 2);

				if (ELEM(NULL, seq->ipo, icu)) {
					seq->flag |= SEQ_USE_EFFECT_DEFAULT_FADE;
					continue;
				}

				/* patch adrcode, so that we can map
				 * to different DNA variables later
				 * (semi-hack (tm) )
				 */
				switch (seq->type) {
					case SEQ_TYPE_IMAGE:
					case SEQ_TYPE_META:
					case SEQ_TYPE_SCENE:
					case SEQ_TYPE_MOVIE:
					case SEQ_TYPE_COLOR:
						adrcode = SEQ_FAC_OPACITY;
						break;
					case SEQ_TYPE_SPEED:
						adrcode = SEQ_FAC_SPEED;
						break;
				}
				icu->adrcode = adrcode;

				/* convert IPO */
				ipo_to_animdata(bmain, (ID *)scene, seq->ipo, NULL, NULL, seq);

				if (adt->action)
					adt->action->idroot = ID_SCE;  /* scene-rooted */

				id_us_min(&seq->ipo->id);
				seq->ipo = NULL;
			} SEQ_END;
		}
	}


	/* textures */
	for (id = bmain->textures.first; id; id = id->next) {
		Tex *te = (Tex *)id;

		if (G.debug & G_DEBUG) printf("\tconverting texture %s\n", id->name + 2);

		/* we're only interested in the IPO */
		if (te->ipo) {
			/* Add AnimData block */
			AnimData *adt = BKE_animdata_add_id(id);

			/* Convert Texture data... */
			ipo_to_animdata(bmain, id, te->ipo, NULL, NULL, NULL);

			if (adt->action)
				adt->action->idroot = te->ipo->blocktype;

			id_us_min(&te->ipo->id);
			te->ipo = NULL;
		}
	}

	/* cameras */
	for (id = bmain->cameras.first; id; id = id->next) {
		Camera *ca = (Camera *)id;

		if (G.debug & G_DEBUG) printf("\tconverting camera %s\n", id->name + 2);

		/* we're only interested in the IPO */
		if (ca->ipo) {
			/* Add AnimData block */
			AnimData *adt = BKE_animdata_add_id(id);

			/* Convert Camera data... */
			ipo_to_animdata(bmain, id, ca->ipo, NULL, NULL, NULL);

			if (adt->action)
				adt->action->idroot = ca->ipo->blocktype;

			id_us_min(&ca->ipo->id);
			ca->ipo = NULL;
		}
	}

	/* lights */
	for (id = bmain->lights.first; id; id = id->next) {
		Light *la = (Light *)id;

		if (G.debug & G_DEBUG) printf("\tconverting light %s\n", id->name + 2);

		/* we're only interested in the IPO */
		if (la->ipo) {
			/* Add AnimData block */
			AnimData *adt = BKE_animdata_add_id(id);

			/* Convert Light data... */
			ipo_to_animdata(bmain, id, la->ipo, NULL, NULL, NULL);

			if (adt->action)
				adt->action->idroot = la->ipo->blocktype;

			id_us_min(&la->ipo->id);
			la->ipo = NULL;
		}
	}

	/* curves */
	for (id = bmain->curves.first; id; id = id->next) {
		Curve *cu = (Curve *)id;

		if (G.debug & G_DEBUG) printf("\tconverting curve %s\n", id->name + 2);

		/* we're only interested in the IPO */
		if (cu->ipo) {
			/* Add AnimData block */
			AnimData *adt = BKE_animdata_add_id(id);

			/* Convert Curve data... */
			ipo_to_animdata(bmain, id, cu->ipo, NULL, NULL, NULL);
=======
  ListBase drivers = {NULL, NULL};
  ID *id;

  if (bmain == NULL) {
    CLOG_ERROR(&LOG, "Argh! Main is NULL");
    return;
  }

  /* only convert if version is right */
  if (bmain->versionfile >= 250) {
    CLOG_WARN(&LOG, "Animation data too new to convert (Version %d)", bmain->versionfile);
    return;
  }
  else if (G.debug & G_DEBUG) {
    printf("INFO: Converting to Animato...\n");
  }

  /* ----------- Animation Attached to Data -------------- */

  /* objects */
  for (id = bmain->objects.first; id; id = id->next) {
    Object *ob = (Object *)id;
    bPoseChannel *pchan;
    bConstraint *con;
    bConstraintChannel *conchan, *conchann;

    if (G.debug & G_DEBUG) {
      printf("\tconverting ob %s\n", id->name + 2);
    }

    /* check if object has any animation data */
    if (ob->nlastrips.first) {
      /* Add AnimData block */
      BKE_animdata_add_id(id);

      /* IPO first to take into any non-NLA'd Object Animation */
      if (ob->ipo) {
        ipo_to_animdata(bmain, id, ob->ipo, NULL, NULL, NULL);
        /* No need to id_us_min ipo ID here, ipo_to_animdata already does it. */
        ob->ipo = NULL;
      }

      /* Action is skipped since it'll be used by some strip in the NLA anyway,
       * causing errors with evaluation in the new evaluation pipeline
       */
      if (ob->action) {
        id_us_min(&ob->action->id);
        ob->action = NULL;
      }

      /* finally NLA */
      nlastrips_to_animdata(id, &ob->nlastrips);
    }
    else if ((ob->ipo) || (ob->action)) {
      /* Add AnimData block */
      AnimData *adt = BKE_animdata_add_id(id);

      /* Action first - so that Action name get conserved */
      if (ob->action) {
        action_to_animdata(id, ob->action);

        /* only decrease usercount if this Action isn't now being used by AnimData */
        if (ob->action != adt->action) {
          id_us_min(&ob->action->id);
          ob->action = NULL;
        }
      }

      /* IPO second... */
      if (ob->ipo) {
        ipo_to_animdata(bmain, id, ob->ipo, NULL, NULL, NULL);
        /* No need to id_us_min ipo ID here, ipo_to_animdata already does it. */
        ob->ipo = NULL;
      }
    }

    /* check PoseChannels for constraints with local data */
    if (ob->pose) {
      /* Verify if there's AnimData block */
      BKE_animdata_add_id(id);

      for (pchan = ob->pose->chanbase.first; pchan; pchan = pchan->next) {
        for (con = pchan->constraints.first; con; con = con->next) {
          /* if constraint has own IPO, convert add these to Object
           * (NOTE: they're most likely to be drivers too)
           */
          if (con->ipo) {
            /* although this was the constraint's local IPO, we still need to provide pchan + con
             * so that drivers can be added properly...
             */
            ipo_to_animdata(bmain, id, con->ipo, pchan->name, con->name, NULL);
            id_us_min(&con->ipo->id);
            con->ipo = NULL;
          }
        }
      }
    }

    /* check constraints for local IPO's */
    for (con = ob->constraints.first; con; con = con->next) {
      /* if constraint has own IPO, convert add these to Object
       * (NOTE: they're most likely to be drivers too)
       */
      if (con->ipo) {
        /* Verify if there's AnimData block, just in case */
        BKE_animdata_add_id(id);

        /* although this was the constraint's local IPO, we still need to provide con
         * so that drivers can be added properly...
         */
        ipo_to_animdata(bmain, id, con->ipo, NULL, con->name, NULL);
        id_us_min(&con->ipo->id);
        con->ipo = NULL;
      }

      /* check for Action Constraint */
      // XXX do we really want to do this here?
    }

    /* check constraint channels - we need to remove them anyway... */
    if (ob->constraintChannels.first) {
      /* Verify if there's AnimData block */
      BKE_animdata_add_id(id);

      for (conchan = ob->constraintChannels.first; conchan; conchan = conchann) {
        /* get pointer to next Constraint Channel */
        conchann = conchan->next;

        /* convert Constraint Channel's IPO data */
        if (conchan->ipo) {
          ipo_to_animdata(bmain, id, conchan->ipo, NULL, conchan->name, NULL);
          id_us_min(&conchan->ipo->id);
          conchan->ipo = NULL;
        }

        /* free Constraint Channel */
        BLI_freelinkN(&ob->constraintChannels, conchan);
      }
    }

    /* object's action will always be object-rooted */
    {
      AnimData *adt = BKE_animdata_from_id(id);
      if (adt && adt->action) {
        adt->action->idroot = ID_OB;
      }
    }
  }

  /* shapekeys */
  for (id = bmain->shapekeys.first; id; id = id->next) {
    Key *key = (Key *)id;

    if (G.debug & G_DEBUG) {
      printf("\tconverting key %s\n", id->name + 2);
    }

    /* we're only interested in the IPO
     * NOTE: for later, it might be good to port these over to Object instead, as many of these
     * are likely to be drivers, but it's hard to trace that from here, so move this to Ob loop?
     */
    if (key->ipo) {
      /* Add AnimData block */
      AnimData *adt = BKE_animdata_add_id(id);

      /* Convert Shapekey data... */
      ipo_to_animdata(bmain, id, key->ipo, NULL, NULL, NULL);

      if (adt->action) {
        adt->action->idroot = key->ipo->blocktype;
      }

      id_us_min(&key->ipo->id);
      key->ipo = NULL;
    }
  }

  /* materials */
  for (id = bmain->materials.first; id; id = id->next) {
    Material *ma = (Material *)id;

    if (G.debug & G_DEBUG) {
      printf("\tconverting material %s\n", id->name + 2);
    }

    /* we're only interested in the IPO */
    if (ma->ipo) {
      /* Add AnimData block */
      AnimData *adt = BKE_animdata_add_id(id);

      /* Convert Material data... */
      ipo_to_animdata(bmain, id, ma->ipo, NULL, NULL, NULL);

      if (adt->action) {
        adt->action->idroot = ma->ipo->blocktype;
      }

      id_us_min(&ma->ipo->id);
      ma->ipo = NULL;
    }
  }

  /* worlds */
  for (id = bmain->worlds.first; id; id = id->next) {
    World *wo = (World *)id;

    if (G.debug & G_DEBUG) {
      printf("\tconverting world %s\n", id->name + 2);
    }

    /* we're only interested in the IPO */
    if (wo->ipo) {
      /* Add AnimData block */
      AnimData *adt = BKE_animdata_add_id(id);

      /* Convert World data... */
      ipo_to_animdata(bmain, id, wo->ipo, NULL, NULL, NULL);

      if (adt->action) {
        adt->action->idroot = wo->ipo->blocktype;
      }

      id_us_min(&wo->ipo->id);
      wo->ipo = NULL;
    }
  }

  /* sequence strips */
  for (id = bmain->scenes.first; id; id = id->next) {
    Scene *scene = (Scene *)id;
    Editing *ed = scene->ed;
    if (ed && ed->seqbasep) {
      Sequence *seq;

      AnimData *adt = BKE_animdata_add_id(id);

      SEQ_BEGIN (ed, seq) {
        IpoCurve *icu = (seq->ipo) ? seq->ipo->curve.first : NULL;
        short adrcode = SEQ_FAC1;

        if (G.debug & G_DEBUG) {
          printf("\tconverting sequence strip %s\n", seq->name + 2);
        }

        if (ELEM(NULL, seq->ipo, icu)) {
          seq->flag |= SEQ_USE_EFFECT_DEFAULT_FADE;
          continue;
        }

        /* patch adrcode, so that we can map
         * to different DNA variables later
         * (semi-hack (tm) )
         */
        switch (seq->type) {
          case SEQ_TYPE_IMAGE:
          case SEQ_TYPE_META:
          case SEQ_TYPE_SCENE:
          case SEQ_TYPE_MOVIE:
          case SEQ_TYPE_COLOR:
            adrcode = SEQ_FAC_OPACITY;
            break;
          case SEQ_TYPE_SPEED:
            adrcode = SEQ_FAC_SPEED;
            break;
        }
        icu->adrcode = adrcode;

        /* convert IPO */
        ipo_to_animdata(bmain, (ID *)scene, seq->ipo, NULL, NULL, seq);

        if (adt->action) {
          adt->action->idroot = ID_SCE; /* scene-rooted */
        }

        id_us_min(&seq->ipo->id);
        seq->ipo = NULL;
      }
      SEQ_END;
    }
  }

  /* textures */
  for (id = bmain->textures.first; id; id = id->next) {
    Tex *te = (Tex *)id;

    if (G.debug & G_DEBUG) {
      printf("\tconverting texture %s\n", id->name + 2);
    }

    /* we're only interested in the IPO */
    if (te->ipo) {
      /* Add AnimData block */
      AnimData *adt = BKE_animdata_add_id(id);

      /* Convert Texture data... */
      ipo_to_animdata(bmain, id, te->ipo, NULL, NULL, NULL);

      if (adt->action) {
        adt->action->idroot = te->ipo->blocktype;
      }

      id_us_min(&te->ipo->id);
      te->ipo = NULL;
    }
  }

  /* cameras */
  for (id = bmain->cameras.first; id; id = id->next) {
    Camera *ca = (Camera *)id;

    if (G.debug & G_DEBUG) {
      printf("\tconverting camera %s\n", id->name + 2);
    }

    /* we're only interested in the IPO */
    if (ca->ipo) {
      /* Add AnimData block */
      AnimData *adt = BKE_animdata_add_id(id);

      /* Convert Camera data... */
      ipo_to_animdata(bmain, id, ca->ipo, NULL, NULL, NULL);

      if (adt->action) {
        adt->action->idroot = ca->ipo->blocktype;
      }

      id_us_min(&ca->ipo->id);
      ca->ipo = NULL;
    }
  }

  /* lights */
  for (id = bmain->lights.first; id; id = id->next) {
    Light *la = (Light *)id;

    if (G.debug & G_DEBUG) {
      printf("\tconverting light %s\n", id->name + 2);
    }

    /* we're only interested in the IPO */
    if (la->ipo) {
      /* Add AnimData block */
      AnimData *adt = BKE_animdata_add_id(id);

      /* Convert Light data... */
      ipo_to_animdata(bmain, id, la->ipo, NULL, NULL, NULL);

      if (adt->action) {
        adt->action->idroot = la->ipo->blocktype;
      }

      id_us_min(&la->ipo->id);
      la->ipo = NULL;
    }
  }

  /* curves */
  for (id = bmain->curves.first; id; id = id->next) {
    Curve *cu = (Curve *)id;

    if (G.debug & G_DEBUG) {
      printf("\tconverting curve %s\n", id->name + 2);
    }

    /* we're only interested in the IPO */
    if (cu->ipo) {
      /* Add AnimData block */
      AnimData *adt = BKE_animdata_add_id(id);
>>>>>>> 0e4e1d25

			if (adt->action)
				adt->action->idroot = cu->ipo->blocktype;

<<<<<<< HEAD
			id_us_min(&cu->ipo->id);
			cu->ipo = NULL;
		}
	}
=======
      if (adt->action) {
        adt->action->idroot = cu->ipo->blocktype;
      }

      id_us_min(&cu->ipo->id);
      cu->ipo = NULL;
    }
  }
>>>>>>> 0e4e1d25

	/* --------- Unconverted Animation Data ------------------ */
	/* For Animation data which may not be directly connected (i.e. not linked) to any other
	 * data, we need to perform a separate pass to make sure that they are converted to standalone
	 * Actions which may then be able to be reused. This does mean that we will be going over data that's
	 * already been converted, but there are no problems with that.
	 *
	 * The most common case for this will be Action Constraints, or IPO's with Fake-Users.
	 * We collect all drivers that were found into a temporary collection, and free them in one go, as they're
	 * impossible to resolve.
	 */

	/* actions */
	for (id = bmain->actions.first; id; id = id->next) {
		bAction *act = (bAction *)id;

<<<<<<< HEAD
		if (G.debug & G_DEBUG) printf("\tconverting action %s\n", id->name + 2);

		/* if old action, it will be object-only... */
		if (act->chanbase.first)
			act->idroot = ID_OB;
=======
    if (G.debug & G_DEBUG) {
      printf("\tconverting action %s\n", id->name + 2);
    }

    /* if old action, it will be object-only... */
    if (act->chanbase.first) {
      act->idroot = ID_OB;
    }
>>>>>>> 0e4e1d25

		/* be careful! some of the actions we encounter will be converted ones... */
		action_to_animato(NULL, act, &act->groups, &act->curves, &drivers);
	}

	/* ipo's */
	for (id = bmain->ipo.first; id; id = id->next) {
		Ipo *ipo = (Ipo *)id;

<<<<<<< HEAD
		if (G.debug & G_DEBUG) printf("\tconverting ipo %s\n", id->name + 2);
=======
    if (G.debug & G_DEBUG) {
      printf("\tconverting ipo %s\n", id->name + 2);
    }
>>>>>>> 0e4e1d25

		/* most likely this IPO has already been processed, so check if any curves left to convert */
		if (ipo->curve.first) {
			bAction *new_act;

			/* add a new action for this, and convert all data into that action */
			new_act = BKE_action_add(bmain, id->name + 2);
			ipo_to_animato(NULL, ipo, NULL, NULL, NULL, NULL, &new_act->curves, &drivers);
			new_act->idroot = ipo->blocktype;
		}

		/* clear fake-users, and set user-count to zero to make sure it is cleared on file-save */
		ipo->id.us = 0;
		ipo->id.flag &= ~LIB_FAKEUSER;
	}

	/* free unused drivers from actions + ipos */
	free_fcurves(&drivers);

<<<<<<< HEAD
	if (G.debug & G_DEBUG)
		printf("INFO: Animato convert done\n");
=======
  if (G.debug & G_DEBUG) {
    printf("INFO: Animato convert done\n");
  }
>>>>>>> 0e4e1d25
}<|MERGE_RESOLUTION|>--- conflicted
+++ resolved
@@ -1912,371 +1912,6 @@
 // XXX currently done after all file reading...
 void do_versions_ipos_to_animato(Main *bmain)
 {
-<<<<<<< HEAD
-	ListBase drivers = {NULL, NULL};
-	ID *id;
-
-	if (bmain == NULL) {
-		CLOG_ERROR(&LOG, "Argh! Main is NULL");
-		return;
-	}
-
-	/* only convert if version is right */
-	if (bmain->versionfile >= 250) {
-		CLOG_WARN(&LOG, "Animation data too new to convert (Version %d)", bmain->versionfile);
-		return;
-	}
-	else if (G.debug & G_DEBUG)
-		printf("INFO: Converting to Animato...\n");
-
-	/* ----------- Animation Attached to Data -------------- */
-
-	/* objects */
-	for (id = bmain->objects.first; id; id = id->next) {
-		Object *ob = (Object *)id;
-		bPoseChannel *pchan;
-		bConstraint *con;
-		bConstraintChannel *conchan, *conchann;
-
-		if (G.debug & G_DEBUG) printf("\tconverting ob %s\n", id->name + 2);
-
-		/* check if object has any animation data */
-		if (ob->nlastrips.first) {
-			/* Add AnimData block */
-			BKE_animdata_add_id(id);
-
-			/* IPO first to take into any non-NLA'd Object Animation */
-			if (ob->ipo) {
-				ipo_to_animdata(bmain, id, ob->ipo, NULL, NULL, NULL);
-				/* No need to id_us_min ipo ID here, ipo_to_animdata already does it. */
-				ob->ipo = NULL;
-			}
-
-			/* Action is skipped since it'll be used by some strip in the NLA anyway,
-			 * causing errors with evaluation in the new evaluation pipeline
-			 */
-			if (ob->action) {
-				id_us_min(&ob->action->id);
-				ob->action = NULL;
-			}
-
-			/* finally NLA */
-			nlastrips_to_animdata(id, &ob->nlastrips);
-		}
-		else if ((ob->ipo) || (ob->action)) {
-			/* Add AnimData block */
-			AnimData *adt = BKE_animdata_add_id(id);
-
-			/* Action first - so that Action name get conserved */
-			if (ob->action) {
-				action_to_animdata(id, ob->action);
-
-				/* only decrease usercount if this Action isn't now being used by AnimData */
-				if (ob->action != adt->action) {
-					id_us_min(&ob->action->id);
-					ob->action = NULL;
-				}
-			}
-
-			/* IPO second... */
-			if (ob->ipo) {
-				ipo_to_animdata(bmain, id, ob->ipo, NULL, NULL, NULL);
-				/* No need to id_us_min ipo ID here, ipo_to_animdata already does it. */
-				ob->ipo = NULL;
-
-				{
-					/* If we have any empty action actuators, assume they were
-					 * converted IPO Actuators using the object IPO */
-					bActuator *act;
-					bActionActuator *aa;
-
-					for (act = ob->actuators.first; act; act = act->next) {
-						/* Any actuators set to ACT_IPO at this point are actually Action Actuators that
-						 * need this converted IPO to finish converting the actuator. */
-						if (act->type == ACT_IPO) {
-							aa = (bActionActuator *)act->data;
-							aa->act = ob->adt->action;
-							act->type = ACT_ACTION;
-						}
-					}
-				}
-			}
-		}
-
-		/* check PoseChannels for constraints with local data */
-		if (ob->pose) {
-			/* Verify if there's AnimData block */
-			BKE_animdata_add_id(id);
-
-			for (pchan = ob->pose->chanbase.first; pchan; pchan = pchan->next) {
-				for (con = pchan->constraints.first; con; con = con->next) {
-					/* if constraint has own IPO, convert add these to Object
-					 * (NOTE: they're most likely to be drivers too)
-					 */
-					if (con->ipo) {
-						/* although this was the constraint's local IPO, we still need to provide pchan + con
-						 * so that drivers can be added properly...
-						 */
-						ipo_to_animdata(bmain, id, con->ipo, pchan->name, con->name, NULL);
-						id_us_min(&con->ipo->id);
-						con->ipo = NULL;
-					}
-				}
-			}
-		}
-
-		/* check constraints for local IPO's */
-		for (con = ob->constraints.first; con; con = con->next) {
-			/* if constraint has own IPO, convert add these to Object
-			 * (NOTE: they're most likely to be drivers too)
-			 */
-			if (con->ipo) {
-				/* Verify if there's AnimData block, just in case */
-				BKE_animdata_add_id(id);
-
-				/* although this was the constraint's local IPO, we still need to provide con
-				 * so that drivers can be added properly...
-				 */
-				ipo_to_animdata(bmain, id, con->ipo, NULL, con->name, NULL);
-				id_us_min(&con->ipo->id);
-				con->ipo = NULL;
-			}
-
-			/* check for Action Constraint */
-			// XXX do we really want to do this here?
-		}
-
-		/* check constraint channels - we need to remove them anyway... */
-		if (ob->constraintChannels.first) {
-			/* Verify if there's AnimData block */
-			BKE_animdata_add_id(id);
-
-			for (conchan = ob->constraintChannels.first; conchan; conchan = conchann) {
-				/* get pointer to next Constraint Channel */
-				conchann = conchan->next;
-
-				/* convert Constraint Channel's IPO data */
-				if (conchan->ipo) {
-					ipo_to_animdata(bmain, id, conchan->ipo, NULL, conchan->name, NULL);
-					id_us_min(&conchan->ipo->id);
-					conchan->ipo = NULL;
-				}
-
-				/* free Constraint Channel */
-				BLI_freelinkN(&ob->constraintChannels, conchan);
-			}
-		}
-
-		/* object's action will always be object-rooted */
-		{
-			AnimData *adt = BKE_animdata_from_id(id);
-			if (adt && adt->action)
-				adt->action->idroot = ID_OB;
-		}
-	}
-
-	/* shapekeys */
-	for (id = bmain->shapekeys.first; id; id = id->next) {
-		Key *key = (Key *)id;
-
-		if (G.debug & G_DEBUG) printf("\tconverting key %s\n", id->name + 2);
-
-		/* we're only interested in the IPO
-		 * NOTE: for later, it might be good to port these over to Object instead, as many of these
-		 * are likely to be drivers, but it's hard to trace that from here, so move this to Ob loop?
-		 */
-		if (key->ipo) {
-			/* Add AnimData block */
-			AnimData *adt = BKE_animdata_add_id(id);
-
-			/* Convert Shapekey data... */
-			ipo_to_animdata(bmain, id, key->ipo, NULL, NULL, NULL);
-
-			if (adt->action)
-				adt->action->idroot = key->ipo->blocktype;
-
-			id_us_min(&key->ipo->id);
-			key->ipo = NULL;
-		}
-	}
-
-	/* materials */
-	for (id = bmain->materials.first; id; id = id->next) {
-		Material *ma = (Material *)id;
-
-		if (G.debug & G_DEBUG) printf("\tconverting material %s\n", id->name + 2);
-
-		/* we're only interested in the IPO */
-		if (ma->ipo) {
-			/* Add AnimData block */
-			AnimData *adt = BKE_animdata_add_id(id);
-
-			/* Convert Material data... */
-			ipo_to_animdata(bmain, id, ma->ipo, NULL, NULL, NULL);
-
-			if (adt->action)
-				adt->action->idroot = ma->ipo->blocktype;
-
-			id_us_min(&ma->ipo->id);
-			ma->ipo = NULL;
-		}
-	}
-
-	/* worlds */
-	for (id = bmain->worlds.first; id; id = id->next) {
-		World *wo = (World *)id;
-
-		if (G.debug & G_DEBUG) printf("\tconverting world %s\n", id->name + 2);
-
-		/* we're only interested in the IPO */
-		if (wo->ipo) {
-			/* Add AnimData block */
-			AnimData *adt = BKE_animdata_add_id(id);
-
-			/* Convert World data... */
-			ipo_to_animdata(bmain, id, wo->ipo, NULL, NULL, NULL);
-
-			if (adt->action)
-				adt->action->idroot = wo->ipo->blocktype;
-
-			id_us_min(&wo->ipo->id);
-			wo->ipo = NULL;
-		}
-	}
-
-	/* sequence strips */
-	for (id = bmain->scenes.first; id; id = id->next) {
-		Scene *scene = (Scene *)id;
-		Editing *ed = scene->ed;
-		if (ed && ed->seqbasep) {
-			Sequence *seq;
-
-			AnimData *adt = BKE_animdata_add_id(id);
-
-			SEQ_BEGIN(ed, seq)
-			{
-				IpoCurve *icu = (seq->ipo) ? seq->ipo->curve.first : NULL;
-				short adrcode = SEQ_FAC1;
-
-				if (G.debug & G_DEBUG)
-					printf("\tconverting sequence strip %s\n", seq->name + 2);
-
-				if (ELEM(NULL, seq->ipo, icu)) {
-					seq->flag |= SEQ_USE_EFFECT_DEFAULT_FADE;
-					continue;
-				}
-
-				/* patch adrcode, so that we can map
-				 * to different DNA variables later
-				 * (semi-hack (tm) )
-				 */
-				switch (seq->type) {
-					case SEQ_TYPE_IMAGE:
-					case SEQ_TYPE_META:
-					case SEQ_TYPE_SCENE:
-					case SEQ_TYPE_MOVIE:
-					case SEQ_TYPE_COLOR:
-						adrcode = SEQ_FAC_OPACITY;
-						break;
-					case SEQ_TYPE_SPEED:
-						adrcode = SEQ_FAC_SPEED;
-						break;
-				}
-				icu->adrcode = adrcode;
-
-				/* convert IPO */
-				ipo_to_animdata(bmain, (ID *)scene, seq->ipo, NULL, NULL, seq);
-
-				if (adt->action)
-					adt->action->idroot = ID_SCE;  /* scene-rooted */
-
-				id_us_min(&seq->ipo->id);
-				seq->ipo = NULL;
-			} SEQ_END;
-		}
-	}
-
-
-	/* textures */
-	for (id = bmain->textures.first; id; id = id->next) {
-		Tex *te = (Tex *)id;
-
-		if (G.debug & G_DEBUG) printf("\tconverting texture %s\n", id->name + 2);
-
-		/* we're only interested in the IPO */
-		if (te->ipo) {
-			/* Add AnimData block */
-			AnimData *adt = BKE_animdata_add_id(id);
-
-			/* Convert Texture data... */
-			ipo_to_animdata(bmain, id, te->ipo, NULL, NULL, NULL);
-
-			if (adt->action)
-				adt->action->idroot = te->ipo->blocktype;
-
-			id_us_min(&te->ipo->id);
-			te->ipo = NULL;
-		}
-	}
-
-	/* cameras */
-	for (id = bmain->cameras.first; id; id = id->next) {
-		Camera *ca = (Camera *)id;
-
-		if (G.debug & G_DEBUG) printf("\tconverting camera %s\n", id->name + 2);
-
-		/* we're only interested in the IPO */
-		if (ca->ipo) {
-			/* Add AnimData block */
-			AnimData *adt = BKE_animdata_add_id(id);
-
-			/* Convert Camera data... */
-			ipo_to_animdata(bmain, id, ca->ipo, NULL, NULL, NULL);
-
-			if (adt->action)
-				adt->action->idroot = ca->ipo->blocktype;
-
-			id_us_min(&ca->ipo->id);
-			ca->ipo = NULL;
-		}
-	}
-
-	/* lights */
-	for (id = bmain->lights.first; id; id = id->next) {
-		Light *la = (Light *)id;
-
-		if (G.debug & G_DEBUG) printf("\tconverting light %s\n", id->name + 2);
-
-		/* we're only interested in the IPO */
-		if (la->ipo) {
-			/* Add AnimData block */
-			AnimData *adt = BKE_animdata_add_id(id);
-
-			/* Convert Light data... */
-			ipo_to_animdata(bmain, id, la->ipo, NULL, NULL, NULL);
-
-			if (adt->action)
-				adt->action->idroot = la->ipo->blocktype;
-
-			id_us_min(&la->ipo->id);
-			la->ipo = NULL;
-		}
-	}
-
-	/* curves */
-	for (id = bmain->curves.first; id; id = id->next) {
-		Curve *cu = (Curve *)id;
-
-		if (G.debug & G_DEBUG) printf("\tconverting curve %s\n", id->name + 2);
-
-		/* we're only interested in the IPO */
-		if (cu->ipo) {
-			/* Add AnimData block */
-			AnimData *adt = BKE_animdata_add_id(id);
-
-			/* Convert Curve data... */
-			ipo_to_animdata(bmain, id, cu->ipo, NULL, NULL, NULL);
-=======
   ListBase drivers = {NULL, NULL};
   ID *id;
 
@@ -2645,17 +2280,10 @@
     if (cu->ipo) {
       /* Add AnimData block */
       AnimData *adt = BKE_animdata_add_id(id);
->>>>>>> 0e4e1d25
-
-			if (adt->action)
-				adt->action->idroot = cu->ipo->blocktype;
-
-<<<<<<< HEAD
-			id_us_min(&cu->ipo->id);
-			cu->ipo = NULL;
-		}
-	}
-=======
+
+      /* Convert Curve data... */
+      ipo_to_animdata(bmain, id, cu->ipo, NULL, NULL, NULL);
+
       if (adt->action) {
         adt->action->idroot = cu->ipo->blocktype;
       }
@@ -2664,30 +2292,22 @@
       cu->ipo = NULL;
     }
   }
->>>>>>> 0e4e1d25
-
-	/* --------- Unconverted Animation Data ------------------ */
-	/* For Animation data which may not be directly connected (i.e. not linked) to any other
-	 * data, we need to perform a separate pass to make sure that they are converted to standalone
-	 * Actions which may then be able to be reused. This does mean that we will be going over data that's
-	 * already been converted, but there are no problems with that.
-	 *
-	 * The most common case for this will be Action Constraints, or IPO's with Fake-Users.
-	 * We collect all drivers that were found into a temporary collection, and free them in one go, as they're
-	 * impossible to resolve.
-	 */
-
-	/* actions */
-	for (id = bmain->actions.first; id; id = id->next) {
-		bAction *act = (bAction *)id;
-
-<<<<<<< HEAD
-		if (G.debug & G_DEBUG) printf("\tconverting action %s\n", id->name + 2);
-
-		/* if old action, it will be object-only... */
-		if (act->chanbase.first)
-			act->idroot = ID_OB;
-=======
+
+  /* --------- Unconverted Animation Data ------------------ */
+  /* For Animation data which may not be directly connected (i.e. not linked) to any other
+   * data, we need to perform a separate pass to make sure that they are converted to standalone
+   * Actions which may then be able to be reused. This does mean that we will be going over data that's
+   * already been converted, but there are no problems with that.
+   *
+   * The most common case for this will be Action Constraints, or IPO's with Fake-Users.
+   * We collect all drivers that were found into a temporary collection, and free them in one go, as they're
+   * impossible to resolve.
+   */
+
+  /* actions */
+  for (id = bmain->actions.first; id; id = id->next) {
+    bAction *act = (bAction *)id;
+
     if (G.debug & G_DEBUG) {
       printf("\tconverting action %s\n", id->name + 2);
     }
@@ -2696,48 +2316,38 @@
     if (act->chanbase.first) {
       act->idroot = ID_OB;
     }
->>>>>>> 0e4e1d25
-
-		/* be careful! some of the actions we encounter will be converted ones... */
-		action_to_animato(NULL, act, &act->groups, &act->curves, &drivers);
-	}
-
-	/* ipo's */
-	for (id = bmain->ipo.first; id; id = id->next) {
-		Ipo *ipo = (Ipo *)id;
-
-<<<<<<< HEAD
-		if (G.debug & G_DEBUG) printf("\tconverting ipo %s\n", id->name + 2);
-=======
+
+    /* be careful! some of the actions we encounter will be converted ones... */
+    action_to_animato(NULL, act, &act->groups, &act->curves, &drivers);
+  }
+
+  /* ipo's */
+  for (id = bmain->ipo.first; id; id = id->next) {
+    Ipo *ipo = (Ipo *)id;
+
     if (G.debug & G_DEBUG) {
       printf("\tconverting ipo %s\n", id->name + 2);
     }
->>>>>>> 0e4e1d25
-
-		/* most likely this IPO has already been processed, so check if any curves left to convert */
-		if (ipo->curve.first) {
-			bAction *new_act;
-
-			/* add a new action for this, and convert all data into that action */
-			new_act = BKE_action_add(bmain, id->name + 2);
-			ipo_to_animato(NULL, ipo, NULL, NULL, NULL, NULL, &new_act->curves, &drivers);
-			new_act->idroot = ipo->blocktype;
-		}
-
-		/* clear fake-users, and set user-count to zero to make sure it is cleared on file-save */
-		ipo->id.us = 0;
-		ipo->id.flag &= ~LIB_FAKEUSER;
-	}
-
-	/* free unused drivers from actions + ipos */
-	free_fcurves(&drivers);
-
-<<<<<<< HEAD
-	if (G.debug & G_DEBUG)
-		printf("INFO: Animato convert done\n");
-=======
+
+    /* most likely this IPO has already been processed, so check if any curves left to convert */
+    if (ipo->curve.first) {
+      bAction *new_act;
+
+      /* add a new action for this, and convert all data into that action */
+      new_act = BKE_action_add(bmain, id->name + 2);
+      ipo_to_animato(NULL, ipo, NULL, NULL, NULL, NULL, &new_act->curves, &drivers);
+      new_act->idroot = ipo->blocktype;
+    }
+
+    /* clear fake-users, and set user-count to zero to make sure it is cleared on file-save */
+    ipo->id.us = 0;
+    ipo->id.flag &= ~LIB_FAKEUSER;
+  }
+
+  /* free unused drivers from actions + ipos */
+  free_fcurves(&drivers);
+
   if (G.debug & G_DEBUG) {
     printf("INFO: Animato convert done\n");
   }
->>>>>>> 0e4e1d25
 }