/* SPDX-License-Identifier: GPL-2.0-or-later
 * Copyright 2001-2002 NaN Holding BV. All rights reserved. */

/** \file
 * \ingroup bke
 */

#include "MEM_guardedalloc.h"

/* Allow using deprecated functionality for .blend file I/O. */
#define DNA_DEPRECATED_ALLOW

#include "DNA_defaults.h"
#include "DNA_key_types.h"
#include "DNA_material_types.h"
#include "DNA_mesh_types.h"
#include "DNA_meshdata_types.h"
#include "DNA_object_types.h"

#include "BLI_bitmap.h"
#include "BLI_edgehash.h"
#include "BLI_endian_switch.h"
#include "BLI_ghash.h"
#include "BLI_hash.h"
#include "BLI_index_range.hh"
#include "BLI_linklist.h"
#include "BLI_listbase.h"
#include "BLI_math.h"
#include "BLI_math_vector.hh"
#include "BLI_memarena.h"
#include "BLI_string.h"
#include "BLI_task.hh"
#include "BLI_utildefines.h"
#include "BLI_vector.hh"

#include "BLT_translation.h"

#include "BKE_anim_data.h"
#include "BKE_bpath.h"
#include "BKE_deform.h"
#include "BKE_editmesh.h"
#include "BKE_global.h"
#include "BKE_idtype.h"
#include "BKE_key.h"
#include "BKE_lib_id.h"
#include "BKE_lib_query.h"
#include "BKE_main.h"
#include "BKE_material.h"
#include "BKE_mesh.h"
#include "BKE_mesh_legacy_convert.h"
#include "BKE_mesh_runtime.h"
#include "BKE_mesh_wrapper.h"
#include "BKE_modifier.h"
#include "BKE_multires.h"
#include "BKE_object.h"

#include "PIL_time.h"

#include "DEG_depsgraph.h"
#include "DEG_depsgraph_query.h"

#include "BLO_read_write.h"

using blender::float3;
using blender::Vector;

static void mesh_clear_geometry(Mesh *mesh);
static void mesh_tessface_clear_intern(Mesh *mesh, int free_customdata);

static void mesh_init_data(ID *id)
{
  Mesh *mesh = (Mesh *)id;

  BLI_assert(MEMCMP_STRUCT_AFTER_IS_ZERO(mesh, id));

  MEMCPY_STRUCT_AFTER(mesh, DNA_struct_default_get(Mesh), id);

  CustomData_reset(&mesh->vdata);
  CustomData_reset(&mesh->edata);
  CustomData_reset(&mesh->fdata);
  CustomData_reset(&mesh->pdata);
  CustomData_reset(&mesh->ldata);

  BKE_mesh_runtime_init_data(mesh);

  /* A newly created mesh does not have normals, so tag them dirty. This will be cleared
   * by #BKE_mesh_vertex_normals_clear_dirty or #BKE_mesh_poly_normals_ensure. */
  BKE_mesh_normals_tag_dirty(mesh);

  mesh->face_sets_color_seed = BLI_hash_int(PIL_check_seconds_timer_i() & UINT_MAX);
}

static void mesh_copy_data(Main *bmain, ID *id_dst, const ID *id_src, const int flag)
{
  Mesh *mesh_dst = (Mesh *)id_dst;
  const Mesh *mesh_src = (const Mesh *)id_src;

  BKE_mesh_runtime_reset_on_copy(mesh_dst, flag);
  if ((mesh_src->id.tag & LIB_TAG_NO_MAIN) == 0) {
    /* This is a direct copy of a main mesh, so for now it has the same topology. */
    mesh_dst->runtime.deformed_only = true;
  }
  /* This option is set for run-time meshes that have been copied from the current objects mode.
   * Currently this is used for edit-mesh although it could be used for sculpt or other
   * kinds of data specific to an objects mode.
   *
   * The flag signals that the mesh hasn't been modified from the data that generated it,
   * allowing us to use the object-mode data for drawing.
   *
   * While this could be the callers responsibility, keep here since it's
   * highly unlikely we want to create a duplicate and not use it for drawing. */
  mesh_dst->runtime.is_original = false;

  /* Only do tessface if we have no polys. */
  const bool do_tessface = ((mesh_src->totface != 0) && (mesh_src->totpoly == 0));

  CustomData_MeshMasks mask = CD_MASK_MESH;

  if (mesh_src->id.tag & LIB_TAG_NO_MAIN) {
    /* For copies in depsgraph, keep data like #CD_ORIGINDEX and #CD_ORCO. */
    CustomData_MeshMasks_update(&mask, &CD_MASK_DERIVEDMESH);
  }

  mesh_dst->mat = (Material **)MEM_dupallocN(mesh_src->mat);

  BKE_defgroup_copy_list(&mesh_dst->vertex_group_names, &mesh_src->vertex_group_names);

  const eCDAllocType alloc_type = (flag & LIB_ID_COPY_CD_REFERENCE) ? CD_REFERENCE : CD_DUPLICATE;
  CustomData_copy(&mesh_src->vdata, &mesh_dst->vdata, mask.vmask, alloc_type, mesh_dst->totvert);
  CustomData_copy(&mesh_src->edata, &mesh_dst->edata, mask.emask, alloc_type, mesh_dst->totedge);
  CustomData_copy(&mesh_src->ldata, &mesh_dst->ldata, mask.lmask, alloc_type, mesh_dst->totloop);
  CustomData_copy(&mesh_src->pdata, &mesh_dst->pdata, mask.pmask, alloc_type, mesh_dst->totpoly);
  if (do_tessface) {
    CustomData_copy(&mesh_src->fdata, &mesh_dst->fdata, mask.fmask, alloc_type, mesh_dst->totface);
  }
  else {
    mesh_tessface_clear_intern(mesh_dst, false);
  }

  BKE_mesh_update_customdata_pointers(mesh_dst, do_tessface);

  mesh_dst->cd_flag = mesh_src->cd_flag;

  mesh_dst->edit_mesh = nullptr;

  mesh_dst->mselect = (MSelect *)MEM_dupallocN(mesh_dst->mselect);

  /* Set normal layers dirty. They should be dirty by default on new meshes anyway, but being
   * explicit about it is safer. Alternatively normal layers could be copied if they aren't dirty,
   * avoiding recomputation in some cases. However, a copied mesh is often changed anyway, so that
   * idea is not clearly better. With proper reference counting, all custom data layers could be
   * copied as the cost would be much lower. */
  BKE_mesh_normals_tag_dirty(mesh_dst);

  /* TODO: Do we want to add flag to prevent this? */
  if (mesh_src->key && (flag & LIB_ID_COPY_SHAPEKEY)) {
    BKE_id_copy_ex(bmain, &mesh_src->key->id, (ID **)&mesh_dst->key, flag);
    /* XXX This is not nice, we need to make BKE_id_copy_ex fully re-entrant... */
    mesh_dst->key->from = &mesh_dst->id;
  }

  BKE_mesh_assert_normals_dirty_or_calculated(mesh_dst);
}

void BKE_mesh_free_editmesh(struct Mesh *mesh)
{
  if (mesh->edit_mesh == nullptr) {
    return;
  }

  if (mesh->edit_mesh->is_shallow_copy == false) {
    BKE_editmesh_free_data(mesh->edit_mesh);
  }
  MEM_freeN(mesh->edit_mesh);
  mesh->edit_mesh = nullptr;
}

static void mesh_free_data(ID *id)
{
  Mesh *mesh = (Mesh *)id;

  BLI_freelistN(&mesh->vertex_group_names);

  BKE_mesh_free_editmesh(mesh);

  BKE_mesh_runtime_free_data(mesh);
  mesh_clear_geometry(mesh);
  MEM_SAFE_FREE(mesh->mat);
}

static void mesh_foreach_id(ID *id, LibraryForeachIDData *data)
{
  Mesh *mesh = (Mesh *)id;
  BKE_LIB_FOREACHID_PROCESS_IDSUPER(data, mesh->texcomesh, IDWALK_CB_NEVER_SELF);
  BKE_LIB_FOREACHID_PROCESS_IDSUPER(data, mesh->key, IDWALK_CB_USER);
  for (int i = 0; i < mesh->totcol; i++) {
    BKE_LIB_FOREACHID_PROCESS_IDSUPER(data, mesh->mat[i], IDWALK_CB_USER);
  }
}

static void mesh_foreach_path(ID *id, BPathForeachPathData *bpath_data)
{
  Mesh *me = (Mesh *)id;
  if (me->ldata.external) {
    BKE_bpath_foreach_path_fixed_process(bpath_data, me->ldata.external->filepath);
  }
}

static void mesh_blend_write(BlendWriter *writer, ID *id, const void *id_address)
{
  Mesh *mesh = (Mesh *)id;
  const bool is_undo = BLO_write_is_undo(writer);

  Vector<CustomDataLayer, 16> vert_layers;
  Vector<CustomDataLayer, 16> edge_layers;
  Vector<CustomDataLayer, 16> loop_layers;
  Vector<CustomDataLayer, 16> poly_layers;

  /* cache only - don't write */
  mesh->mface = nullptr;
  mesh->totface = 0;
  memset(&mesh->fdata, 0, sizeof(mesh->fdata));
  mesh->runtime = blender::dna::shallow_zero_initialize();

  /* Do not store actual geometry data in case this is a library override ID. */
  if (ID_IS_OVERRIDE_LIBRARY(mesh) && !is_undo) {
    mesh->mvert = nullptr;
    mesh->totvert = 0;
    memset(&mesh->vdata, 0, sizeof(mesh->vdata));

    mesh->medge = nullptr;
    mesh->totedge = 0;
    memset(&mesh->edata, 0, sizeof(mesh->edata));

    mesh->mloop = nullptr;
    mesh->totloop = 0;
    memset(&mesh->ldata, 0, sizeof(mesh->ldata));

    mesh->mpoly = nullptr;
    mesh->totpoly = 0;
    memset(&mesh->pdata, 0, sizeof(mesh->pdata));
  }
  else {
    CustomData_blend_write_prepare(mesh->vdata, vert_layers);
    CustomData_blend_write_prepare(mesh->edata, edge_layers);
    CustomData_blend_write_prepare(mesh->ldata, loop_layers);
    CustomData_blend_write_prepare(mesh->pdata, poly_layers);
  }

  BLO_write_id_struct(writer, Mesh, id_address, &mesh->id);
  BKE_id_blend_write(writer, &mesh->id);

  /* direct data */
  if (mesh->adt) {
    BKE_animdata_blend_write(writer, mesh->adt);
  }

  BKE_defbase_blend_write(writer, &mesh->vertex_group_names);

  BLO_write_pointer_array(writer, mesh->totcol, mesh->mat);
  BLO_write_raw(writer, sizeof(MSelect) * mesh->totselect, mesh->mselect);

  CustomData_blend_write(
      writer, &mesh->vdata, vert_layers, mesh->totvert, CD_MASK_MESH.vmask, &mesh->id);
  CustomData_blend_write(
      writer, &mesh->edata, edge_layers, mesh->totedge, CD_MASK_MESH.emask, &mesh->id);
  /* fdata is really a dummy - written so slots align */
  CustomData_blend_write(writer, &mesh->fdata, {}, mesh->totface, CD_MASK_MESH.fmask, &mesh->id);
  CustomData_blend_write(
      writer, &mesh->ldata, loop_layers, mesh->totloop, CD_MASK_MESH.lmask, &mesh->id);
  CustomData_blend_write(
      writer, &mesh->pdata, poly_layers, mesh->totpoly, CD_MASK_MESH.pmask, &mesh->id);
}

static void mesh_blend_read_data(BlendDataReader *reader, ID *id)
{
  Mesh *mesh = (Mesh *)id;
  BLO_read_pointer_array(reader, (void **)&mesh->mat);

  BLO_read_data_address(reader, &mesh->mvert);
  BLO_read_data_address(reader, &mesh->medge);
  BLO_read_data_address(reader, &mesh->mface);
  BLO_read_data_address(reader, &mesh->mloop);
  BLO_read_data_address(reader, &mesh->mpoly);
  BLO_read_data_address(reader, &mesh->tface);
  BLO_read_data_address(reader, &mesh->mtface);
  BLO_read_data_address(reader, &mesh->mcol);
  BLO_read_data_address(reader, &mesh->dvert);
  BLO_read_data_address(reader, &mesh->mloopcol);
  BLO_read_data_address(reader, &mesh->mloopuv);
  BLO_read_data_address(reader, &mesh->mselect);

  /* animdata */
  BLO_read_data_address(reader, &mesh->adt);
  BKE_animdata_blend_read_data(reader, mesh->adt);

  /* Normally BKE_defvert_blend_read should be called in CustomData_blend_read,
   * but for backwards compatibility in do_versions to work we do it here. */
  BKE_defvert_blend_read(reader, mesh->totvert, mesh->dvert);
  BLO_read_list(reader, &mesh->vertex_group_names);

  CustomData_blend_read(reader, &mesh->vdata, mesh->totvert);
  CustomData_blend_read(reader, &mesh->edata, mesh->totedge);
  CustomData_blend_read(reader, &mesh->fdata, mesh->totface);
  CustomData_blend_read(reader, &mesh->ldata, mesh->totloop);
  CustomData_blend_read(reader, &mesh->pdata, mesh->totpoly);

  mesh->texflag &= ~ME_AUTOSPACE_EVALUATED;
  mesh->edit_mesh = nullptr;

  mesh->runtime = blender::dna::shallow_zero_initialize();
  BKE_mesh_runtime_init_data(mesh);

  /* happens with old files */
  if (mesh->mselect == nullptr) {
    mesh->totselect = 0;
  }

  if (BLO_read_requires_endian_switch(reader) && mesh->tface) {
    TFace *tf = mesh->tface;
    for (int i = 0; i < mesh->totface; i++, tf++) {
      BLI_endian_switch_uint32_array(tf->col, 4);
    }
  }

  /* We don't expect to load normals from files, since they are derived data. */
  BKE_mesh_normals_tag_dirty(mesh);
  BKE_mesh_assert_normals_dirty_or_calculated(mesh);
}

static void mesh_blend_read_lib(BlendLibReader *reader, ID *id)
{
  Mesh *me = (Mesh *)id;
  /* this check added for python created meshes */
  if (me->mat) {
    for (int i = 0; i < me->totcol; i++) {
      BLO_read_id_address(reader, me->id.lib, &me->mat[i]);
    }
  }
  else {
    me->totcol = 0;
  }

  BLO_read_id_address(reader, me->id.lib, &me->ipo);  // XXX: deprecated: old anim sys
  BLO_read_id_address(reader, me->id.lib, &me->key);
  BLO_read_id_address(reader, me->id.lib, &me->texcomesh);
}

static void mesh_read_expand(BlendExpander *expander, ID *id)
{
  Mesh *me = (Mesh *)id;
  for (int a = 0; a < me->totcol; a++) {
    BLO_expand(expander, me->mat[a]);
  }

  BLO_expand(expander, me->key);
  BLO_expand(expander, me->texcomesh);
}

IDTypeInfo IDType_ID_ME = {
    /* id_code */ ID_ME,
    /* id_filter */ FILTER_ID_ME,
    /* main_listbase_index */ INDEX_ID_ME,
    /* struct_size */ sizeof(Mesh),
    /* name */ "Mesh",
    /* name_plural */ "meshes",
    /* translation_context */ BLT_I18NCONTEXT_ID_MESH,
    /* flags */ IDTYPE_FLAGS_APPEND_IS_REUSABLE,
    /* asset_type_info */ nullptr,

    /* init_data */ mesh_init_data,
    /* copy_data */ mesh_copy_data,
    /* free_data */ mesh_free_data,
    /* make_local */ nullptr,
    /* foreach_id */ mesh_foreach_id,
    /* foreach_cache */ nullptr,
    /* foreach_path */ mesh_foreach_path,
    /* owner_get */ nullptr,

    /* blend_write */ mesh_blend_write,
    /* blend_read_data */ mesh_blend_read_data,
    /* blend_read_lib */ mesh_blend_read_lib,
    /* blend_read_expand */ mesh_read_expand,

    /* blend_read_undo_preserve */ nullptr,

    /* lib_override_apply_post */ nullptr,
};

enum {
  MESHCMP_DVERT_WEIGHTMISMATCH = 1,
  MESHCMP_DVERT_GROUPMISMATCH,
  MESHCMP_DVERT_TOTGROUPMISMATCH,
  MESHCMP_LOOPCOLMISMATCH,
  MESHCMP_LOOPUVMISMATCH,
  MESHCMP_LOOPMISMATCH,
  MESHCMP_POLYVERTMISMATCH,
  MESHCMP_POLYMISMATCH,
  MESHCMP_EDGEUNKNOWN,
  MESHCMP_VERTCOMISMATCH,
  MESHCMP_CDLAYERS_MISMATCH,
  MESHCMP_ATTRIBUTE_VALUE_MISMATCH,
};

static const char *cmpcode_to_str(int code)
{
  switch (code) {
    case MESHCMP_DVERT_WEIGHTMISMATCH:
      return "Vertex Weight Mismatch";
    case MESHCMP_DVERT_GROUPMISMATCH:
      return "Vertex Group Mismatch";
    case MESHCMP_DVERT_TOTGROUPMISMATCH:
      return "Vertex Doesn't Belong To Same Number Of Groups";
    case MESHCMP_LOOPCOLMISMATCH:
      return "Color Attribute Mismatch";
    case MESHCMP_LOOPUVMISMATCH:
      return "UV Mismatch";
    case MESHCMP_LOOPMISMATCH:
      return "Loop Mismatch";
    case MESHCMP_POLYVERTMISMATCH:
      return "Loop Vert Mismatch In Poly Test";
    case MESHCMP_POLYMISMATCH:
      return "Loop Vert Mismatch";
    case MESHCMP_EDGEUNKNOWN:
      return "Edge Mismatch";
    case MESHCMP_VERTCOMISMATCH:
      return "Vertex Coordinate Mismatch";
    case MESHCMP_CDLAYERS_MISMATCH:
      return "CustomData Layer Count Mismatch";
    case MESHCMP_ATTRIBUTE_VALUE_MISMATCH:
      return "Attribute Value Mismatch";
    default:
      return "Mesh Comparison Code Unknown";
  }
}

/** Thresh is threshold for comparing vertices, UV's, vertex colors, weights, etc. */
static int customdata_compare(
    CustomData *c1, CustomData *c2, const int total_length, Mesh *m1, Mesh *m2, const float thresh)
{
  const float thresh_sq = thresh * thresh;
  CustomDataLayer *l1, *l2;
  int layer_count1 = 0, layer_count2 = 0, j;
  const uint64_t cd_mask_non_generic = CD_MASK_MVERT | CD_MASK_MEDGE | CD_MASK_MPOLY |
                                       CD_MASK_MLOOPUV | CD_MASK_PROP_BYTE_COLOR |
                                       CD_MASK_MDEFORMVERT;
  const uint64_t cd_mask_all_attr = CD_MASK_PROP_ALL | cd_mask_non_generic;

  for (int i = 0; i < c1->totlayer; i++) {
    l1 = &c1->layers[i];
    if ((CD_TYPE_AS_MASK(l1->type) & cd_mask_all_attr) && l1->anonymous_id == nullptr) {
      layer_count1++;
    }
  }

  for (int i = 0; i < c2->totlayer; i++) {
    l2 = &c2->layers[i];
    if ((CD_TYPE_AS_MASK(l2->type) & cd_mask_all_attr) && l2->anonymous_id == nullptr) {
      layer_count2++;
    }
  }

  if (layer_count1 != layer_count2) {
    return MESHCMP_CDLAYERS_MISMATCH;
  }

  l1 = c1->layers;
  l2 = c2->layers;

  for (int i1 = 0; i1 < c1->totlayer; i1++) {
    l1 = c1->layers + i1;
    for (int i2 = 0; i2 < c2->totlayer; i2++) {
      l2 = c2->layers + i2;
      if (l1->type != l2->type || !STREQ(l1->name, l2->name) || l1->anonymous_id != nullptr ||
          l2->anonymous_id != nullptr) {
        continue;
      }
      /* At this point `l1` and `l2` have the same name and type, so they should be compared. */

      switch (l1->type) {

        case CD_MVERT: {
          MVert *v1 = (MVert *)l1->data;
          MVert *v2 = (MVert *)l2->data;
          int vtot = m1->totvert;

          for (j = 0; j < vtot; j++, v1++, v2++) {
            for (int k = 0; k < 3; k++) {
              if (compare_threshold_relative(v1->co[k], v2->co[k], thresh)) {
                return MESHCMP_VERTCOMISMATCH;
              }
            }
          }
          break;
        }

        /* We're order-agnostic for edges here. */
        case CD_MEDGE: {
          MEdge *e1 = (MEdge *)l1->data;
          MEdge *e2 = (MEdge *)l2->data;
          int etot = m1->totedge;
          EdgeHash *eh = BLI_edgehash_new_ex(__func__, etot);

          for (j = 0; j < etot; j++, e1++) {
            BLI_edgehash_insert(eh, e1->v1, e1->v2, e1);
          }

          for (j = 0; j < etot; j++, e2++) {
            if (!BLI_edgehash_lookup(eh, e2->v1, e2->v2)) {
              return MESHCMP_EDGEUNKNOWN;
            }
          }
          BLI_edgehash_free(eh, nullptr);
          break;
        }
        case CD_MPOLY: {
          MPoly *p1 = (MPoly *)l1->data;
          MPoly *p2 = (MPoly *)l2->data;
          int ptot = m1->totpoly;

          for (j = 0; j < ptot; j++, p1++, p2++) {
            MLoop *lp1, *lp2;
            int k;

            if (p1->totloop != p2->totloop) {
              return MESHCMP_POLYMISMATCH;
            }

            lp1 = m1->mloop + p1->loopstart;
            lp2 = m2->mloop + p2->loopstart;

            for (k = 0; k < p1->totloop; k++, lp1++, lp2++) {
              if (lp1->v != lp2->v) {
                return MESHCMP_POLYVERTMISMATCH;
              }
            }
          }
          break;
        }
        case CD_MLOOP: {
          MLoop *lp1 = (MLoop *)l1->data;
          MLoop *lp2 = (MLoop *)l2->data;
          int ltot = m1->totloop;

          for (j = 0; j < ltot; j++, lp1++, lp2++) {
            if (lp1->v != lp2->v) {
              return MESHCMP_LOOPMISMATCH;
            }
          }
          break;
        }
        case CD_MLOOPUV: {
          MLoopUV *lp1 = (MLoopUV *)l1->data;
          MLoopUV *lp2 = (MLoopUV *)l2->data;
          int ltot = m1->totloop;

          for (j = 0; j < ltot; j++, lp1++, lp2++) {
            if (len_squared_v2v2(lp1->uv, lp2->uv) > thresh_sq) {
              return MESHCMP_LOOPUVMISMATCH;
            }
          }
          break;
        }
        case CD_PROP_BYTE_COLOR: {
          MLoopCol *lp1 = (MLoopCol *)l1->data;
          MLoopCol *lp2 = (MLoopCol *)l2->data;
          int ltot = m1->totloop;

          for (j = 0; j < ltot; j++, lp1++, lp2++) {
            if (lp1->r != lp2->r || lp1->g != lp2->g || lp1->b != lp2->b || lp1->a != lp2->a) {
              return MESHCMP_LOOPCOLMISMATCH;
            }
          }
          break;
        }
        case CD_MDEFORMVERT: {
          MDeformVert *dv1 = (MDeformVert *)l1->data;
          MDeformVert *dv2 = (MDeformVert *)l2->data;
          int dvtot = m1->totvert;

          for (j = 0; j < dvtot; j++, dv1++, dv2++) {
            int k;
            MDeformWeight *dw1 = dv1->dw, *dw2 = dv2->dw;

            if (dv1->totweight != dv2->totweight) {
              return MESHCMP_DVERT_TOTGROUPMISMATCH;
            }

            for (k = 0; k < dv1->totweight; k++, dw1++, dw2++) {
              if (dw1->def_nr != dw2->def_nr) {
                return MESHCMP_DVERT_GROUPMISMATCH;
              }
              if (fabsf(dw1->weight - dw2->weight) > thresh) {
                return MESHCMP_DVERT_WEIGHTMISMATCH;
              }
            }
          }
          break;
        }
        case CD_PROP_FLOAT: {
          const float *l1_data = (float *)l1->data;
          const float *l2_data = (float *)l2->data;

          for (int i = 0; i < total_length; i++) {
            if (compare_threshold_relative(l1_data[i], l2_data[i], thresh)) {
              return MESHCMP_ATTRIBUTE_VALUE_MISMATCH;
            }
          }
          break;
        }
        case CD_PROP_FLOAT2: {
          const float(*l1_data)[2] = (float(*)[2])l1->data;
          const float(*l2_data)[2] = (float(*)[2])l2->data;

          for (int i = 0; i < total_length; i++) {
            if (compare_threshold_relative(l1_data[i][0], l2_data[i][0], thresh)) {
              return MESHCMP_ATTRIBUTE_VALUE_MISMATCH;
            }
            if (compare_threshold_relative(l1_data[i][1], l2_data[i][1], thresh)) {
              return MESHCMP_ATTRIBUTE_VALUE_MISMATCH;
            }
          }
          break;
        }
        case CD_PROP_FLOAT3: {
          const float(*l1_data)[3] = (float(*)[3])l1->data;
          const float(*l2_data)[3] = (float(*)[3])l2->data;

          for (int i = 0; i < total_length; i++) {
            if (compare_threshold_relative(l1_data[i][0], l2_data[i][0], thresh)) {
              return MESHCMP_ATTRIBUTE_VALUE_MISMATCH;
            }
            if (compare_threshold_relative(l1_data[i][1], l2_data[i][1], thresh)) {
              return MESHCMP_ATTRIBUTE_VALUE_MISMATCH;
            }
            if (compare_threshold_relative(l1_data[i][2], l2_data[i][2], thresh)) {
              return MESHCMP_ATTRIBUTE_VALUE_MISMATCH;
            }
          }
          break;
        }
        case CD_PROP_INT32: {
          const int *l1_data = (int *)l1->data;
          const int *l2_data = (int *)l2->data;

          for (int i = 0; i < total_length; i++) {
            if (l1_data[i] != l2_data[i]) {
              return MESHCMP_ATTRIBUTE_VALUE_MISMATCH;
            }
          }
          break;
        }
        case CD_PROP_INT8: {
          const int8_t *l1_data = (int8_t *)l1->data;
          const int8_t *l2_data = (int8_t *)l2->data;

          for (int i = 0; i < total_length; i++) {
            if (l1_data[i] != l2_data[i]) {
              return MESHCMP_ATTRIBUTE_VALUE_MISMATCH;
            }
          }
          break;
        }
        case CD_PROP_BOOL: {
          const bool *l1_data = (bool *)l1->data;
          const bool *l2_data = (bool *)l2->data;

          for (int i = 0; i < total_length; i++) {
            if (l1_data[i] != l2_data[i]) {
              return MESHCMP_ATTRIBUTE_VALUE_MISMATCH;
            }
          }
          break;
        }
        case CD_PROP_COLOR: {
          const MPropCol *l1_data = (MPropCol *)l1->data;
          const MPropCol *l2_data = (MPropCol *)l2->data;

          for (int i = 0; i < total_length; i++) {
            for (j = 0; j < 4; j++) {
              if (compare_threshold_relative(l1_data[i].color[j], l2_data[i].color[j], thresh)) {
                return MESHCMP_ATTRIBUTE_VALUE_MISMATCH;
              }
            }
          }
          break;
        }
        default: {
          break;
        }
      }
    }
  }

  return 0;
}

const char *BKE_mesh_cmp(Mesh *me1, Mesh *me2, float thresh)
{
  int c;

  if (!me1 || !me2) {
    return "Requires two input meshes";
  }

  if (me1->totvert != me2->totvert) {
    return "Number of verts don't match";
  }

  if (me1->totedge != me2->totedge) {
    return "Number of edges don't match";
  }

  if (me1->totpoly != me2->totpoly) {
    return "Number of faces don't match";
  }

  if (me1->totloop != me2->totloop) {
    return "Number of loops don't match";
  }

  if ((c = customdata_compare(&me1->vdata, &me2->vdata, me1->totvert, me1, me2, thresh))) {
    return cmpcode_to_str(c);
  }

  if ((c = customdata_compare(&me1->edata, &me2->edata, me1->totedge, me1, me2, thresh))) {
    return cmpcode_to_str(c);
  }

  if ((c = customdata_compare(&me1->ldata, &me2->ldata, me1->totloop, me1, me2, thresh))) {
    return cmpcode_to_str(c);
  }

  if ((c = customdata_compare(&me1->pdata, &me2->pdata, me1->totpoly, me1, me2, thresh))) {
    return cmpcode_to_str(c);
  }

  return nullptr;
}

static void mesh_ensure_tessellation_customdata(Mesh *me)
{
  if (UNLIKELY((me->totface != 0) && (me->totpoly == 0))) {
    /* Pass, otherwise this function  clears 'mface' before
     * versioning 'mface -> mpoly' code kicks in T30583.
     *
     * Callers could also check but safer to do here - campbell */
  }
  else {
    const int tottex_original = CustomData_number_of_layers(&me->ldata, CD_MLOOPUV);
    const int totcol_original = CustomData_number_of_layers(&me->ldata, CD_PROP_BYTE_COLOR);

    const int tottex_tessface = CustomData_number_of_layers(&me->fdata, CD_MTFACE);
    const int totcol_tessface = CustomData_number_of_layers(&me->fdata, CD_MCOL);

    if (tottex_tessface != tottex_original || totcol_tessface != totcol_original) {
      BKE_mesh_tessface_clear(me);

      BKE_mesh_add_mface_layers(&me->fdata, &me->ldata, me->totface);

      /* TODO: add some `--debug-mesh` option. */
      if (G.debug & G_DEBUG) {
        /* NOTE(campbell): this warning may be un-called for if we are initializing the mesh for
         * the first time from #BMesh, rather than giving a warning about this we could be smarter
         * and check if there was any data to begin with, for now just print the warning with
         * some info to help troubleshoot what's going on. */
        printf(
            "%s: warning! Tessellation uvs or vcol data got out of sync, "
            "had to reset!\n    CD_MTFACE: %d != CD_MLOOPUV: %d || CD_MCOL: %d != "
            "CD_PROP_BYTE_COLOR: "
            "%d\n",
            __func__,
            tottex_tessface,
            tottex_original,
            totcol_tessface,
            totcol_original);
      }
    }
  }
}

void BKE_mesh_ensure_skin_customdata(Mesh *me)
{
  BMesh *bm = me->edit_mesh ? me->edit_mesh->bm : nullptr;
  MVertSkin *vs;

  if (bm) {
    if (!CustomData_has_layer(&bm->vdata, CD_MVERT_SKIN)) {
      BMVert *v;
      BMIter iter;

      BM_data_layer_add(bm, &bm->vdata, CD_MVERT_SKIN);

      /* Mark an arbitrary vertex as root */
      BM_ITER_MESH (v, &iter, bm, BM_VERTS_OF_MESH) {
        vs = (MVertSkin *)CustomData_bmesh_get(&bm->vdata, v->head.data, CD_MVERT_SKIN);
        vs->flag |= MVERT_SKIN_ROOT;
        break;
      }
    }
  }
  else {
    if (!CustomData_has_layer(&me->vdata, CD_MVERT_SKIN)) {
      vs = (MVertSkin *)CustomData_add_layer(
          &me->vdata, CD_MVERT_SKIN, CD_DEFAULT, nullptr, me->totvert);

      /* Mark an arbitrary vertex as root */
      if (vs) {
        vs->flag |= MVERT_SKIN_ROOT;
      }
    }
  }
}

bool BKE_mesh_ensure_facemap_customdata(struct Mesh *me)
{
  BMesh *bm = me->edit_mesh ? me->edit_mesh->bm : nullptr;
  bool changed = false;
  if (bm) {
    if (!CustomData_has_layer(&bm->pdata, CD_FACEMAP)) {
      BM_data_layer_add(bm, &bm->pdata, CD_FACEMAP);
      changed = true;
    }
  }
  else {
    if (!CustomData_has_layer(&me->pdata, CD_FACEMAP)) {
      CustomData_add_layer(&me->pdata, CD_FACEMAP, CD_DEFAULT, nullptr, me->totpoly);
      changed = true;
    }
  }
  return changed;
}

bool BKE_mesh_clear_facemap_customdata(struct Mesh *me)
{
  BMesh *bm = me->edit_mesh ? me->edit_mesh->bm : nullptr;
  bool changed = false;
  if (bm) {
    if (CustomData_has_layer(&bm->pdata, CD_FACEMAP)) {
      BM_data_layer_free(bm, &bm->pdata, CD_FACEMAP);
      changed = true;
    }
  }
  else {
    if (CustomData_has_layer(&me->pdata, CD_FACEMAP)) {
      CustomData_free_layers(&me->pdata, CD_FACEMAP, me->totpoly);
      changed = true;
    }
  }
  return changed;
}

/**
 * This ensures grouped custom-data (e.g. #CD_MLOOPUV and #CD_MTFACE, or
 * #CD_PROP_BYTE_COLOR and #CD_MCOL) have the same relative active/render/clone/mask indices.
 *
 * NOTE(@campbellbarton): that for undo mesh data we want to skip 'ensure_tess_cd' call since
 * we don't want to store memory for #MFace data when its only used for older
 * versions of the mesh.
 */
static void mesh_update_linked_customdata(Mesh *me, const bool do_ensure_tess_cd)
{
  if (do_ensure_tess_cd) {
    mesh_ensure_tessellation_customdata(me);
  }

  CustomData_bmesh_update_active_layers(&me->fdata, &me->ldata);
}

void BKE_mesh_update_customdata_pointers(Mesh *me, const bool do_ensure_tess_cd)
{
  mesh_update_linked_customdata(me, do_ensure_tess_cd);

  me->mvert = (MVert *)CustomData_get_layer(&me->vdata, CD_MVERT);
  me->dvert = (MDeformVert *)CustomData_get_layer(&me->vdata, CD_MDEFORMVERT);

  me->medge = (MEdge *)CustomData_get_layer(&me->edata, CD_MEDGE);

  me->mface = (MFace *)CustomData_get_layer(&me->fdata, CD_MFACE);
  me->mcol = (MCol *)CustomData_get_layer(&me->fdata, CD_MCOL);
  me->mtface = (MTFace *)CustomData_get_layer(&me->fdata, CD_MTFACE);

  me->mpoly = (MPoly *)CustomData_get_layer(&me->pdata, CD_MPOLY);
  me->mloop = (MLoop *)CustomData_get_layer(&me->ldata, CD_MLOOP);

  me->mloopcol = (MLoopCol *)CustomData_get_layer(&me->ldata, CD_PROP_BYTE_COLOR);
  me->mloopuv = (MLoopUV *)CustomData_get_layer(&me->ldata, CD_MLOOPUV);
}

bool BKE_mesh_has_custom_loop_normals(Mesh *me)
{
  if (me->edit_mesh) {
    return CustomData_has_layer(&me->edit_mesh->bm->ldata, CD_CUSTOMLOOPNORMAL);
  }

  return CustomData_has_layer(&me->ldata, CD_CUSTOMLOOPNORMAL);
}

void BKE_mesh_free_data_for_undo(Mesh *me)
{
  mesh_free_data(&me->id);
}

/**
 * \note on data that this function intentionally doesn't free:
 *
 * - Materials and shape keys are not freed here (#Mesh.mat & #Mesh.key).
 *   As freeing shape keys requires tagging the depsgraph for updated relations,
 *   which is expensive.
 *   Material slots should be kept in sync with the object.
 *
 * - Edit-Mesh (#Mesh.edit_mesh)
 *   Since edit-mesh is tied to the objects mode,
 *   which crashes when called in edit-mode, see: T90972.
 */
static void mesh_clear_geometry(Mesh *mesh)
{
  CustomData_free(&mesh->vdata, mesh->totvert);
  CustomData_free(&mesh->edata, mesh->totedge);
  CustomData_free(&mesh->fdata, mesh->totface);
  CustomData_free(&mesh->ldata, mesh->totloop);
  CustomData_free(&mesh->pdata, mesh->totpoly);

  MEM_SAFE_FREE(mesh->mselect);

  mesh->totvert = 0;
  mesh->totedge = 0;
  mesh->totface = 0;
  mesh->totloop = 0;
  mesh->totpoly = 0;
  mesh->act_face = -1;
  mesh->totselect = 0;

  BKE_mesh_update_customdata_pointers(mesh, false);
}

void BKE_mesh_clear_geometry(Mesh *mesh)
{
  BKE_animdata_free(&mesh->id, false);
  BKE_mesh_runtime_clear_cache(mesh);
  mesh_clear_geometry(mesh);
}

static void mesh_tessface_clear_intern(Mesh *mesh, int free_customdata)
{
  if (free_customdata) {
    CustomData_free(&mesh->fdata, mesh->totface);
  }
  else {
    CustomData_reset(&mesh->fdata);
  }

  mesh->mface = nullptr;
  mesh->mtface = nullptr;
  mesh->mcol = nullptr;
  mesh->totface = 0;
}

Mesh *BKE_mesh_add(Main *bmain, const char *name)
{
  Mesh *me = (Mesh *)BKE_id_new(bmain, ID_ME, name);

  return me;
}

/* Custom data layer functions; those assume that totXXX are set correctly. */
static void mesh_ensure_cdlayers_primary(Mesh *mesh, bool do_tessface)
{
  if (!CustomData_get_layer(&mesh->vdata, CD_MVERT)) {
    CustomData_add_layer(&mesh->vdata, CD_MVERT, CD_CALLOC, nullptr, mesh->totvert);
  }
  if (!CustomData_get_layer(&mesh->edata, CD_MEDGE)) {
    CustomData_add_layer(&mesh->edata, CD_MEDGE, CD_CALLOC, nullptr, mesh->totedge);
  }
  if (!CustomData_get_layer(&mesh->ldata, CD_MLOOP)) {
    CustomData_add_layer(&mesh->ldata, CD_MLOOP, CD_CALLOC, nullptr, mesh->totloop);
  }
  if (!CustomData_get_layer(&mesh->pdata, CD_MPOLY)) {
    CustomData_add_layer(&mesh->pdata, CD_MPOLY, CD_CALLOC, nullptr, mesh->totpoly);
  }

  if (do_tessface && !CustomData_get_layer(&mesh->fdata, CD_MFACE)) {
    CustomData_add_layer(&mesh->fdata, CD_MFACE, CD_CALLOC, nullptr, mesh->totface);
  }
}

Mesh *BKE_mesh_new_nomain(
    int verts_len, int edges_len, int tessface_len, int loops_len, int polys_len)
{
  Mesh *mesh = (Mesh *)BKE_libblock_alloc(
      nullptr, ID_ME, BKE_idtype_idcode_to_name(ID_ME), LIB_ID_CREATE_LOCALIZE);
  BKE_libblock_init_empty(&mesh->id);

  /* Don't use #CustomData_reset because we don't want to touch custom-data. */
  copy_vn_i(mesh->vdata.typemap, CD_NUMTYPES, -1);
  copy_vn_i(mesh->edata.typemap, CD_NUMTYPES, -1);
  copy_vn_i(mesh->fdata.typemap, CD_NUMTYPES, -1);
  copy_vn_i(mesh->ldata.typemap, CD_NUMTYPES, -1);
  copy_vn_i(mesh->pdata.typemap, CD_NUMTYPES, -1);

  mesh->totvert = verts_len;
  mesh->totedge = edges_len;
  mesh->totface = tessface_len;
  mesh->totloop = loops_len;
  mesh->totpoly = polys_len;

  mesh_ensure_cdlayers_primary(mesh, true);
  BKE_mesh_update_customdata_pointers(mesh, false);

  return mesh;
}

void BKE_mesh_copy_parameters(Mesh *me_dst, const Mesh *me_src)
{
  /* Copy general settings. */
  me_dst->editflag = me_src->editflag;
  me_dst->flag = me_src->flag;
  me_dst->smoothresh = me_src->smoothresh;
  me_dst->remesh_voxel_size = me_src->remesh_voxel_size;
  me_dst->remesh_voxel_adaptivity = me_src->remesh_voxel_adaptivity;
  me_dst->remesh_mode = me_src->remesh_mode;
  me_dst->symmetry = me_src->symmetry;

  me_dst->face_sets_color_seed = me_src->face_sets_color_seed;
  me_dst->face_sets_color_default = me_src->face_sets_color_default;

  /* Copy texture space. */
  me_dst->texflag = me_src->texflag;
  copy_v3_v3(me_dst->loc, me_src->loc);
  copy_v3_v3(me_dst->size, me_src->size);

  me_dst->vertex_group_active_index = me_src->vertex_group_active_index;
}

void BKE_mesh_copy_parameters_for_eval(Mesh *me_dst, const Mesh *me_src)
{
  /* User counts aren't handled, don't copy into a mesh from #G_MAIN. */
  BLI_assert(me_dst->id.tag & (LIB_TAG_NO_MAIN | LIB_TAG_COPIED_ON_WRITE));

  BKE_mesh_copy_parameters(me_dst, me_src);

  BKE_mesh_assert_normals_dirty_or_calculated(me_dst);

  /* Copy vertex group names. */
  BLI_assert(BLI_listbase_is_empty(&me_dst->vertex_group_names));
  BKE_defgroup_copy_list(&me_dst->vertex_group_names, &me_src->vertex_group_names);

  /* Copy materials. */
  if (me_dst->mat != nullptr) {
    MEM_freeN(me_dst->mat);
  }
  me_dst->mat = (Material **)MEM_dupallocN(me_src->mat);
  me_dst->totcol = me_src->totcol;
}

Mesh *BKE_mesh_new_nomain_from_template_ex(const Mesh *me_src,
                                           int verts_len,
                                           int edges_len,
                                           int tessface_len,
                                           int loops_len,
                                           int polys_len,
                                           CustomData_MeshMasks mask)
{
  /* Only do tessface if we are creating tessfaces or copying from mesh with only tessfaces. */
  const bool do_tessface = (tessface_len || ((me_src->totface != 0) && (me_src->totpoly == 0)));

  Mesh *me_dst = (Mesh *)BKE_id_new_nomain(ID_ME, nullptr);

  me_dst->mselect = (MSelect *)MEM_dupallocN(me_src->mselect);

  me_dst->totvert = verts_len;
  me_dst->totedge = edges_len;
  me_dst->totface = tessface_len;
  me_dst->totloop = loops_len;
  me_dst->totpoly = polys_len;

  me_dst->cd_flag = me_src->cd_flag;
  BKE_mesh_copy_parameters_for_eval(me_dst, me_src);

  CustomData_copy(&me_src->vdata, &me_dst->vdata, mask.vmask, CD_CALLOC, verts_len);
  CustomData_copy(&me_src->edata, &me_dst->edata, mask.emask, CD_CALLOC, edges_len);
  CustomData_copy(&me_src->ldata, &me_dst->ldata, mask.lmask, CD_CALLOC, loops_len);
  CustomData_copy(&me_src->pdata, &me_dst->pdata, mask.pmask, CD_CALLOC, polys_len);
  if (do_tessface) {
    CustomData_copy(&me_src->fdata, &me_dst->fdata, mask.fmask, CD_CALLOC, tessface_len);
  }
  else {
    mesh_tessface_clear_intern(me_dst, false);
  }

  /* The destination mesh should at least have valid primary CD layers,
   * even in cases where the source mesh does not. */
  mesh_ensure_cdlayers_primary(me_dst, do_tessface);
  BKE_mesh_update_customdata_pointers(me_dst, false);

  /* Expect that normals aren't copied at all, since the destination mesh is new. */
  BLI_assert(BKE_mesh_vertex_normals_are_dirty(me_dst));

  return me_dst;
}

Mesh *BKE_mesh_new_nomain_from_template(const Mesh *me_src,
                                        int verts_len,
                                        int edges_len,
                                        int tessface_len,
                                        int loops_len,
                                        int polys_len)
{
  return BKE_mesh_new_nomain_from_template_ex(
      me_src, verts_len, edges_len, tessface_len, loops_len, polys_len, CD_MASK_EVERYTHING);
}

void BKE_mesh_eval_delete(struct Mesh *mesh_eval)
{
  /* Evaluated mesh may point to edit mesh, but never owns it. */
  mesh_eval->edit_mesh = nullptr;
  mesh_free_data(&mesh_eval->id);
  BKE_libblock_free_data(&mesh_eval->id, false);
  MEM_freeN(mesh_eval);
}

Mesh *BKE_mesh_copy_for_eval(const Mesh *source, bool reference)
{
  int flags = LIB_ID_COPY_LOCALIZE;

  if (reference) {
    flags |= LIB_ID_COPY_CD_REFERENCE;
  }

  Mesh *result = (Mesh *)BKE_id_copy_ex(nullptr, &source->id, nullptr, flags);
  return result;
}

BMesh *BKE_mesh_to_bmesh_ex(const Mesh *me,
                            const struct BMeshCreateParams *create_params,
                            const struct BMeshFromMeshParams *convert_params)
{
  const BMAllocTemplate allocsize = BMALLOC_TEMPLATE_FROM_ME(me);

  BMesh *bm = BM_mesh_create(&allocsize, create_params);
  BM_mesh_bm_from_me(bm, me, convert_params);

  return bm;
}

BMesh *BKE_mesh_to_bmesh(Mesh *me,
                         Object *ob,
                         const bool add_key_index,
                         const struct BMeshCreateParams *params)
{
  BMeshFromMeshParams bmesh_from_mesh_params{};
  bmesh_from_mesh_params.calc_face_normal = false;
  bmesh_from_mesh_params.calc_vert_normal = false;
  bmesh_from_mesh_params.add_key_index = add_key_index;
  bmesh_from_mesh_params.use_shapekey = true;
  bmesh_from_mesh_params.active_shapekey = ob->shapenr;
  return BKE_mesh_to_bmesh_ex(me, params, &bmesh_from_mesh_params);
}

Mesh *BKE_mesh_from_bmesh_nomain(BMesh *bm,
                                 const struct BMeshToMeshParams *params,
                                 const Mesh *me_settings)
{
  BLI_assert(params->calc_object_remap == false);
  Mesh *mesh = (Mesh *)BKE_id_new_nomain(ID_ME, nullptr);
  BM_mesh_bm_to_me(nullptr, bm, mesh, params);
  BKE_mesh_copy_parameters_for_eval(mesh, me_settings);
  return mesh;
}

Mesh *BKE_mesh_from_bmesh_for_eval_nomain(BMesh *bm,
                                          const CustomData_MeshMasks *cd_mask_extra,
                                          const Mesh *me_settings)
{
  Mesh *mesh = (Mesh *)BKE_id_new_nomain(ID_ME, nullptr);
  BM_mesh_bm_to_me_for_eval(bm, mesh, cd_mask_extra);
  BKE_mesh_copy_parameters_for_eval(mesh, me_settings);
  return mesh;
}

static void ensure_orig_index_layer(CustomData &data, const int size)
{
  if (CustomData_has_layer(&data, CD_ORIGINDEX)) {
    return;
  }
  int *indices = (int *)CustomData_add_layer(&data, CD_ORIGINDEX, CD_DEFAULT, nullptr, size);
  range_vn_i(indices, size, 0);
}

void BKE_mesh_ensure_default_orig_index_customdata(Mesh *mesh)
{
  BLI_assert(mesh->runtime.wrapper_type == ME_WRAPPER_TYPE_MDATA);
  ensure_orig_index_layer(mesh->vdata, mesh->totvert);
  ensure_orig_index_layer(mesh->edata, mesh->totedge);
  ensure_orig_index_layer(mesh->pdata, mesh->totpoly);
}

BoundBox *BKE_mesh_boundbox_get(Object *ob)
{
  /* This is Object-level data access,
   * DO NOT touch to Mesh's bb, would be totally thread-unsafe. */
  if (ob->runtime.bb == nullptr || ob->runtime.bb->flag & BOUNDBOX_DIRTY) {
    Mesh *me = (Mesh *)ob->data;
    float min[3], max[3];

    INIT_MINMAX(min, max);
    if (!BKE_mesh_wrapper_minmax(me, min, max)) {
      min[0] = min[1] = min[2] = -1.0f;
      max[0] = max[1] = max[2] = 1.0f;
    }

    if (ob->runtime.bb == nullptr) {
      ob->runtime.bb = (BoundBox *)MEM_mallocN(sizeof(*ob->runtime.bb), __func__);
    }
    BKE_boundbox_init_from_minmax(ob->runtime.bb, min, max);
    ob->runtime.bb->flag &= ~BOUNDBOX_DIRTY;
  }

  return ob->runtime.bb;
}

void BKE_mesh_texspace_calc(Mesh *me)
{
  if (me->texflag & ME_AUTOSPACE) {
    float min[3], max[3];

    INIT_MINMAX(min, max);
    if (!BKE_mesh_wrapper_minmax(me, min, max)) {
      min[0] = min[1] = min[2] = -1.0f;
      max[0] = max[1] = max[2] = 1.0f;
    }

    float loc[3], size[3];
    mid_v3_v3v3(loc, min, max);

    size[0] = (max[0] - min[0]) / 2.0f;
    size[1] = (max[1] - min[1]) / 2.0f;
    size[2] = (max[2] - min[2]) / 2.0f;

    for (int a = 0; a < 3; a++) {
      if (size[a] == 0.0f) {
        size[a] = 1.0f;
      }
      else if (size[a] > 0.0f && size[a] < 0.00001f) {
        size[a] = 0.00001f;
      }
      else if (size[a] < 0.0f && size[a] > -0.00001f) {
        size[a] = -0.00001f;
      }
    }

    copy_v3_v3(me->loc, loc);
    copy_v3_v3(me->size, size);

    me->texflag |= ME_AUTOSPACE_EVALUATED;
  }
}

void BKE_mesh_texspace_ensure(Mesh *me)
{
  if ((me->texflag & ME_AUTOSPACE) && !(me->texflag & ME_AUTOSPACE_EVALUATED)) {
    BKE_mesh_texspace_calc(me);
  }
}

void BKE_mesh_texspace_get(Mesh *me, float r_loc[3], float r_size[3])
{
  BKE_mesh_texspace_ensure(me);

  if (r_loc) {
    copy_v3_v3(r_loc, me->loc);
  }
  if (r_size) {
    copy_v3_v3(r_size, me->size);
  }
}

void BKE_mesh_texspace_get_reference(Mesh *me, char **r_texflag, float **r_loc, float **r_size)
{
  BKE_mesh_texspace_ensure(me);

  if (r_texflag != nullptr) {
    *r_texflag = &me->texflag;
  }
  if (r_loc != nullptr) {
    *r_loc = me->loc;
  }
  if (r_size != nullptr) {
    *r_size = me->size;
  }
}

void BKE_mesh_texspace_copy_from_object(Mesh *me, Object *ob)
{
  float *texloc, *texsize;
  char *texflag;

  if (BKE_object_obdata_texspace_get(ob, &texflag, &texloc, &texsize)) {
    me->texflag = *texflag;
    copy_v3_v3(me->loc, texloc);
    copy_v3_v3(me->size, texsize);
  }
}

float (*BKE_mesh_orco_verts_get(Object *ob))[3]
{
  Mesh *me = (Mesh *)ob->data;
  Mesh *tme = me->texcomesh ? me->texcomesh : me;

  /* Get appropriate vertex coordinates */
  float(*vcos)[3] = (float(*)[3])MEM_calloc_arrayN(me->totvert, sizeof(*vcos), "orco mesh");
  MVert *mvert = tme->mvert;
  int totvert = min_ii(tme->totvert, me->totvert);

  for (int a = 0; a < totvert; a++, mvert++) {
    copy_v3_v3(vcos[a], mvert->co);
  }

  return vcos;
}

void BKE_mesh_orco_verts_transform(Mesh *me, float (*orco)[3], int totvert, int invert)
{
  float loc[3], size[3];

  BKE_mesh_texspace_get(me->texcomesh ? me->texcomesh : me, loc, size);

  if (invert) {
    for (int a = 0; a < totvert; a++) {
      float *co = orco[a];
      madd_v3_v3v3v3(co, loc, co, size);
    }
  }
  else {
    for (int a = 0; a < totvert; a++) {
      float *co = orco[a];
      co[0] = (co[0] - loc[0]) / size[0];
      co[1] = (co[1] - loc[1]) / size[1];
      co[2] = (co[2] - loc[2]) / size[2];
    }
  }
}

void BKE_mesh_orco_ensure(Object *ob, Mesh *mesh)
{
  if (CustomData_has_layer(&mesh->vdata, CD_ORCO)) {
    return;
  }

  /* Orcos are stored in normalized 0..1 range by convention. */
  float(*orcodata)[3] = BKE_mesh_orco_verts_get(ob);
  BKE_mesh_orco_verts_transform(mesh, orcodata, mesh->totvert, false);
  CustomData_add_layer(&mesh->vdata, CD_ORCO, CD_ASSIGN, orcodata, mesh->totvert);
}

Mesh *BKE_mesh_from_object(Object *ob)
{
  if (ob == nullptr) {
    return nullptr;
  }
  if (ob->type == OB_MESH) {
    return (Mesh *)ob->data;
  }

  return nullptr;
}

void BKE_mesh_assign_object(Main *bmain, Object *ob, Mesh *me)
{
  Mesh *old = nullptr;

  if (ob == nullptr) {
    return;
  }

  multires_force_sculpt_rebuild(ob);

  if (ob->type == OB_MESH) {
    old = (Mesh *)ob->data;
    if (old) {
      id_us_min(&old->id);
    }
    ob->data = me;
    id_us_plus((ID *)me);
  }

  BKE_object_materials_test(bmain, ob, (ID *)me);

  BKE_modifiers_test_object(ob);
}

void BKE_mesh_material_index_remove(Mesh *me, short index)
{
  MPoly *mp;
  MFace *mf;
  int i;

  for (mp = me->mpoly, i = 0; i < me->totpoly; i++, mp++) {
    if (mp->mat_nr && mp->mat_nr >= index) {
      mp->mat_nr--;
    }
  }

  for (mf = me->mface, i = 0; i < me->totface; i++, mf++) {
    if (mf->mat_nr && mf->mat_nr >= index) {
      mf->mat_nr--;
    }
  }
}

bool BKE_mesh_material_index_used(Mesh *me, short index)
{
  MPoly *mp;
  MFace *mf;
  int i;

  for (mp = me->mpoly, i = 0; i < me->totpoly; i++, mp++) {
    if (mp->mat_nr == index) {
      return true;
    }
  }

  for (mf = me->mface, i = 0; i < me->totface; i++, mf++) {
    if (mf->mat_nr == index) {
      return true;
    }
  }

  return false;
}

void BKE_mesh_material_index_clear(Mesh *me)
{
  MPoly *mp;
  MFace *mf;
  int i;

  for (mp = me->mpoly, i = 0; i < me->totpoly; i++, mp++) {
    mp->mat_nr = 0;
  }

  for (mf = me->mface, i = 0; i < me->totface; i++, mf++) {
    mf->mat_nr = 0;
  }
}

void BKE_mesh_material_remap(Mesh *me, const uint *remap, uint remap_len)
{
  const short remap_len_short = (short)remap_len;

#define MAT_NR_REMAP(n) \
  if (n < remap_len_short) { \
    BLI_assert(n >= 0 && remap[n] < remap_len_short); \
    n = remap[n]; \
  } \
  ((void)0)

  if (me->edit_mesh) {
    BMEditMesh *em = me->edit_mesh;
    BMIter iter;
    BMFace *efa;

    BM_ITER_MESH (efa, &iter, em->bm, BM_FACES_OF_MESH) {
      MAT_NR_REMAP(efa->mat_nr);
    }
  }
  else {
    int i;
    for (i = 0; i < me->totpoly; i++) {
      MAT_NR_REMAP(me->mpoly[i].mat_nr);
    }
  }

#undef MAT_NR_REMAP
}

void BKE_mesh_smooth_flag_set(Mesh *me, const bool use_smooth)
{
  if (use_smooth) {
    for (int i = 0; i < me->totpoly; i++) {
      me->mpoly[i].flag |= ME_SMOOTH;
    }
  }
  else {
    for (int i = 0; i < me->totpoly; i++) {
      me->mpoly[i].flag &= ~ME_SMOOTH;
    }
  }
}

void BKE_mesh_auto_smooth_flag_set(Mesh *me,
                                   const bool use_auto_smooth,
                                   const float auto_smooth_angle)
{
  if (use_auto_smooth) {
    me->flag |= ME_AUTOSMOOTH;
    me->smoothresh = auto_smooth_angle;
  }
  else {
    me->flag &= ~ME_AUTOSMOOTH;
  }
}

int poly_find_loop_from_vert(const MPoly *poly, const MLoop *loopstart, uint vert)
{
  for (int j = 0; j < poly->totloop; j++, loopstart++) {
    if (loopstart->v == vert) {
      return j;
    }
  }

  return -1;
}

int poly_get_adj_loops_from_vert(const MPoly *poly, const MLoop *mloop, uint vert, uint r_adj[2])
{
  int corner = poly_find_loop_from_vert(poly, &mloop[poly->loopstart], vert);

  if (corner != -1) {
    /* vertex was found */
    r_adj[0] = ME_POLY_LOOP_PREV(mloop, poly, corner)->v;
    r_adj[1] = ME_POLY_LOOP_NEXT(mloop, poly, corner)->v;
  }

  return corner;
}

int BKE_mesh_edge_other_vert(const MEdge *e, int v)
{
  if (e->v1 == v) {
    return e->v2;
  }
  if (e->v2 == v) {
    return e->v1;
  }

  return -1;
}

void BKE_mesh_looptri_get_real_edges(const Mesh *mesh, const MLoopTri *looptri, int r_edges[3])
{
  for (int i = 2, i_next = 0; i_next < 3; i = i_next++) {
    const MLoop *l1 = &mesh->mloop[looptri->tri[i]], *l2 = &mesh->mloop[looptri->tri[i_next]];
    const MEdge *e = &mesh->medge[l1->e];

    bool is_real = (l1->v == e->v1 && l2->v == e->v2) || (l1->v == e->v2 && l2->v == e->v1);

    r_edges[i] = is_real ? l1->e : -1;
  }
}

bool BKE_mesh_minmax(const Mesh *me, float r_min[3], float r_max[3])
{
  using namespace blender;
  if (me->totvert == 0) {
    return false;
  }

  struct Result {
    float3 min;
    float3 max;
  };

  const Result minmax = threading::parallel_reduce(
      IndexRange(me->totvert),
      1024,
      Result{float3(FLT_MAX), float3(-FLT_MAX)},
      [&](IndexRange range, const Result &init) {
        Result result = init;
        for (const int i : range) {
          math::min_max(float3(me->mvert[i].co), result.min, result.max);
        }
        return result;
      },
      [](const Result &a, const Result &b) {
        return Result{math::min(a.min, b.min), math::max(a.max, b.max)};
      });

  copy_v3_v3(r_min, math::min(minmax.min, float3(r_min)));
  copy_v3_v3(r_max, math::max(minmax.max, float3(r_max)));

  return true;
}

void BKE_mesh_transform(Mesh *me, const float mat[4][4], bool do_keys)
{
  int i;
  MVert *mvert = (MVert *)CustomData_duplicate_referenced_layer(&me->vdata, CD_MVERT, me->totvert);
  float(*lnors)[3] = (float(*)[3])CustomData_duplicate_referenced_layer(
      &me->ldata, CD_NORMAL, me->totloop);

  /* If the referenced layer has been re-allocated need to update pointers stored in the mesh. */
  BKE_mesh_update_customdata_pointers(me, false);

  for (i = 0; i < me->totvert; i++, mvert++) {
    mul_m4_v3(mat, mvert->co);
  }

  if (do_keys && me->key) {
    LISTBASE_FOREACH (KeyBlock *, kb, &me->key->block) {
      float *fp = (float *)kb->data;
      for (i = kb->totelem; i--; fp += 3) {
        mul_m4_v3(mat, fp);
      }
    }
  }

  /* don't update normals, caller can do this explicitly.
   * We do update loop normals though, those may not be auto-generated
   * (see e.g. STL import script)! */
  if (lnors) {
    float m3[3][3];

    copy_m3_m4(m3, mat);
    normalize_m3(m3);
    for (i = 0; i < me->totloop; i++, lnors++) {
      mul_m3_v3(m3, *lnors);
    }
  }
  BKE_mesh_tag_coords_changed(me);
}

void BKE_mesh_translate(Mesh *me, const float offset[3], const bool do_keys)
{
  CustomData_duplicate_referenced_layer(&me->vdata, CD_MVERT, me->totvert);
  /* If the referenced layer has been re-allocated need to update pointers stored in the mesh. */
  BKE_mesh_update_customdata_pointers(me, false);

  int i = me->totvert;
  for (MVert *mvert = me->mvert; i--; mvert++) {
    add_v3_v3(mvert->co, offset);
  }

  if (do_keys && me->key) {
    LISTBASE_FOREACH (KeyBlock *, kb, &me->key->block) {
      float *fp = (float *)kb->data;
      for (i = kb->totelem; i--; fp += 3) {
        add_v3_v3(fp, offset);
      }
    }
  }
  BKE_mesh_tag_coords_changed_uniformly(me);
}

<<<<<<< HEAD
void BKE_mesh_ensure_navmesh(Mesh *me)
{
  if (!CustomData_has_layer(&me->pdata, CD_RECAST)) {
    int i;
    int polys_len = me->totpoly;
    int *recastData;
    recastData = (int *)MEM_malloc_arrayN(polys_len, sizeof(int), __func__);
    for (i = 0; i < polys_len; i++) {
      recastData[i] = i + 1;
    }
    CustomData_add_layer_named(
        &me->pdata, CD_RECAST, CD_ASSIGN, recastData, polys_len, "recastData");
  }
}

void BKE_mesh_tessface_ensure(Mesh *mesh)
{
  if (mesh->totpoly && mesh->totface == 0) {
    BKE_mesh_tessface_calc(mesh);
  }
}

=======
>>>>>>> 2ee68917
void BKE_mesh_tessface_clear(Mesh *mesh)
{
  mesh_tessface_clear_intern(mesh, true);
}

void BKE_mesh_do_versions_cd_flag_init(Mesh *mesh)
{
  if (UNLIKELY(mesh->cd_flag)) {
    return;
  }

  MVert *mv;
  MEdge *med;
  int i;

  for (mv = mesh->mvert, i = 0; i < mesh->totvert; mv++, i++) {
    if (mv->bweight != 0) {
      mesh->cd_flag |= ME_CDFLAG_VERT_BWEIGHT;
      break;
    }
  }

  for (med = mesh->medge, i = 0; i < mesh->totedge; med++, i++) {
    if (med->bweight != 0) {
      mesh->cd_flag |= ME_CDFLAG_EDGE_BWEIGHT;
      if (mesh->cd_flag & ME_CDFLAG_EDGE_CREASE) {
        break;
      }
    }
    if (med->crease != 0) {
      mesh->cd_flag |= ME_CDFLAG_EDGE_CREASE;
      if (mesh->cd_flag & ME_CDFLAG_EDGE_BWEIGHT) {
        break;
      }
    }
  }
}

/* -------------------------------------------------------------------- */
/* MSelect functions (currently used in weight paint mode) */

void BKE_mesh_mselect_clear(Mesh *me)
{
  MEM_SAFE_FREE(me->mselect);
  me->totselect = 0;
}

void BKE_mesh_mselect_validate(Mesh *me)
{
  MSelect *mselect_src, *mselect_dst;
  int i_src, i_dst;

  if (me->totselect == 0) {
    return;
  }

  mselect_src = me->mselect;
  mselect_dst = (MSelect *)MEM_malloc_arrayN(
      (me->totselect), sizeof(MSelect), "Mesh selection history");

  for (i_src = 0, i_dst = 0; i_src < me->totselect; i_src++) {
    int index = mselect_src[i_src].index;
    switch (mselect_src[i_src].type) {
      case ME_VSEL: {
        if (me->mvert[index].flag & SELECT) {
          mselect_dst[i_dst] = mselect_src[i_src];
          i_dst++;
        }
        break;
      }
      case ME_ESEL: {
        if (me->medge[index].flag & SELECT) {
          mselect_dst[i_dst] = mselect_src[i_src];
          i_dst++;
        }
        break;
      }
      case ME_FSEL: {
        if (me->mpoly[index].flag & SELECT) {
          mselect_dst[i_dst] = mselect_src[i_src];
          i_dst++;
        }
        break;
      }
      default: {
        BLI_assert_unreachable();
        break;
      }
    }
  }

  MEM_freeN(mselect_src);

  if (i_dst == 0) {
    MEM_freeN(mselect_dst);
    mselect_dst = nullptr;
  }
  else if (i_dst != me->totselect) {
    mselect_dst = (MSelect *)MEM_reallocN(mselect_dst, sizeof(MSelect) * i_dst);
  }

  me->totselect = i_dst;
  me->mselect = mselect_dst;
}

int BKE_mesh_mselect_find(Mesh *me, int index, int type)
{
  BLI_assert(ELEM(type, ME_VSEL, ME_ESEL, ME_FSEL));

  for (int i = 0; i < me->totselect; i++) {
    if ((me->mselect[i].index == index) && (me->mselect[i].type == type)) {
      return i;
    }
  }

  return -1;
}

int BKE_mesh_mselect_active_get(Mesh *me, int type)
{
  BLI_assert(ELEM(type, ME_VSEL, ME_ESEL, ME_FSEL));

  if (me->totselect) {
    if (me->mselect[me->totselect - 1].type == type) {
      return me->mselect[me->totselect - 1].index;
    }
  }
  return -1;
}

void BKE_mesh_mselect_active_set(Mesh *me, int index, int type)
{
  const int msel_index = BKE_mesh_mselect_find(me, index, type);

  if (msel_index == -1) {
    /* add to the end */
    me->mselect = (MSelect *)MEM_reallocN(me->mselect, sizeof(MSelect) * (me->totselect + 1));
    me->mselect[me->totselect].index = index;
    me->mselect[me->totselect].type = type;
    me->totselect++;
  }
  else if (msel_index != me->totselect - 1) {
    /* move to the end */
    SWAP(MSelect, me->mselect[msel_index], me->mselect[me->totselect - 1]);
  }

  BLI_assert((me->mselect[me->totselect - 1].index == index) &&
             (me->mselect[me->totselect - 1].type == type));
}

void BKE_mesh_count_selected_items(const Mesh *mesh, int r_count[3])
{
  r_count[0] = r_count[1] = r_count[2] = 0;
  if (mesh->edit_mesh) {
    BMesh *bm = mesh->edit_mesh->bm;
    r_count[0] = bm->totvertsel;
    r_count[1] = bm->totedgesel;
    r_count[2] = bm->totfacesel;
  }
  /* We could support faces in paint modes. */
}

void BKE_mesh_vert_coords_get(const Mesh *mesh, float (*vert_coords)[3])
{
  const MVert *mv = mesh->mvert;
  for (int i = 0; i < mesh->totvert; i++, mv++) {
    copy_v3_v3(vert_coords[i], mv->co);
  }
}

float (*BKE_mesh_vert_coords_alloc(const Mesh *mesh, int *r_vert_len))[3]
{
  float(*vert_coords)[3] = (float(*)[3])MEM_mallocN(sizeof(float[3]) * mesh->totvert, __func__);
  BKE_mesh_vert_coords_get(mesh, vert_coords);
  if (r_vert_len) {
    *r_vert_len = mesh->totvert;
  }
  return vert_coords;
}

void BKE_mesh_vert_coords_apply(Mesh *mesh, const float (*vert_coords)[3])
{
  /* This will just return the pointer if it wasn't a referenced layer. */
  MVert *mv = (MVert *)CustomData_duplicate_referenced_layer(
      &mesh->vdata, CD_MVERT, mesh->totvert);
  mesh->mvert = mv;
  for (int i = 0; i < mesh->totvert; i++, mv++) {
    copy_v3_v3(mv->co, vert_coords[i]);
  }
  BKE_mesh_tag_coords_changed(mesh);
}

void BKE_mesh_vert_coords_apply_with_mat4(Mesh *mesh,
                                          const float (*vert_coords)[3],
                                          const float mat[4][4])
{
  /* This will just return the pointer if it wasn't a referenced layer. */
  MVert *mv = (MVert *)CustomData_duplicate_referenced_layer(
      &mesh->vdata, CD_MVERT, mesh->totvert);
  mesh->mvert = mv;
  for (int i = 0; i < mesh->totvert; i++, mv++) {
    mul_v3_m4v3(mv->co, mat, vert_coords[i]);
  }
  BKE_mesh_tag_coords_changed(mesh);
}

static float (*ensure_corner_normal_layer(Mesh &mesh))[3]
{
  float(*r_loopnors)[3];
  if (CustomData_has_layer(&mesh.ldata, CD_NORMAL)) {
    r_loopnors = (float(*)[3])CustomData_get_layer(&mesh.ldata, CD_NORMAL);
    memset(r_loopnors, 0, sizeof(float[3]) * mesh.totloop);
  }
  else {
    r_loopnors = (float(*)[3])CustomData_add_layer(
        &mesh.ldata, CD_NORMAL, CD_CALLOC, nullptr, mesh.totloop);
    CustomData_set_layer_flag(&mesh.ldata, CD_NORMAL, CD_FLAG_TEMPORARY);
  }
  return r_loopnors;
}

void BKE_mesh_calc_normals_split_ex(Mesh *mesh,
                                    MLoopNorSpaceArray *r_lnors_spacearr,
                                    float (*r_corner_normals)[3])
{
  short(*clnors)[2] = nullptr;

  /* Note that we enforce computing clnors when the clnor space array is requested by caller here.
   * However, we obviously only use the auto-smooth angle threshold
   * only in case auto-smooth is enabled. */
  const bool use_split_normals = (r_lnors_spacearr != nullptr) ||
                                 ((mesh->flag & ME_AUTOSMOOTH) != 0);
  const float split_angle = (mesh->flag & ME_AUTOSMOOTH) != 0 ? mesh->smoothresh : (float)M_PI;

  /* may be nullptr */
  clnors = (short(*)[2])CustomData_get_layer(&mesh->ldata, CD_CUSTOMLOOPNORMAL);

  BKE_mesh_normals_loop_split(mesh->mvert,
                              BKE_mesh_vertex_normals_ensure(mesh),
                              mesh->totvert,
                              mesh->medge,
                              mesh->totedge,
                              mesh->mloop,
                              r_corner_normals,
                              mesh->totloop,
                              mesh->mpoly,
                              BKE_mesh_poly_normals_ensure(mesh),
                              mesh->totpoly,
                              use_split_normals,
                              split_angle,
                              r_lnors_spacearr,
                              clnors,
                              nullptr);

  BKE_mesh_assert_normals_dirty_or_calculated(mesh);
}

void BKE_mesh_calc_normals_split(Mesh *mesh)
{
  BKE_mesh_calc_normals_split_ex(mesh, nullptr, ensure_corner_normal_layer(*mesh));
}

/* Split faces helper functions. */

struct SplitFaceNewVert {
  struct SplitFaceNewVert *next;
  int new_index;
  int orig_index;
  float *vnor;
};

struct SplitFaceNewEdge {
  struct SplitFaceNewEdge *next;
  int new_index;
  int orig_index;
  int v1;
  int v2;
};

/* Detect needed new vertices, and update accordingly loops' vertex indices.
 * WARNING! Leaves mesh in invalid state. */
static int split_faces_prepare_new_verts(Mesh *mesh,
                                         MLoopNorSpaceArray *lnors_spacearr,
                                         SplitFaceNewVert **new_verts,
                                         MemArena *memarena)
{
  /* This is now mandatory, trying to do the job in simple way without that data is doomed to fail,
   * even when only dealing with smooth/flat faces one can find cases that no simple algorithm
   * can handle properly. */
  BLI_assert(lnors_spacearr != nullptr);

  const int loops_len = mesh->totloop;
  int verts_len = mesh->totvert;
  MLoop *mloop = mesh->mloop;
  BKE_mesh_vertex_normals_ensure(mesh);
  float(*vert_normals)[3] = BKE_mesh_vertex_normals_for_write(mesh);

  BLI_bitmap *verts_used = BLI_BITMAP_NEW(verts_len, __func__);
  BLI_bitmap *done_loops = BLI_BITMAP_NEW(loops_len, __func__);

  MLoop *ml = mloop;
  MLoopNorSpace **lnor_space = lnors_spacearr->lspacearr;

  BLI_assert(lnors_spacearr->data_type == MLNOR_SPACEARR_LOOP_INDEX);

  for (int loop_idx = 0; loop_idx < loops_len; loop_idx++, ml++, lnor_space++) {
    if (!BLI_BITMAP_TEST(done_loops, loop_idx)) {
      const int vert_idx = ml->v;
      const bool vert_used = BLI_BITMAP_TEST_BOOL(verts_used, vert_idx);
      /* If vert is already used by another smooth fan, we need a new vert for this one. */
      const int new_vert_idx = vert_used ? verts_len++ : vert_idx;

      BLI_assert(*lnor_space);

      if ((*lnor_space)->flags & MLNOR_SPACE_IS_SINGLE) {
        /* Single loop in this fan... */
        BLI_assert(POINTER_AS_INT((*lnor_space)->loops) == loop_idx);
        BLI_BITMAP_ENABLE(done_loops, loop_idx);
        if (vert_used) {
          ml->v = new_vert_idx;
        }
      }
      else {
        for (LinkNode *lnode = (*lnor_space)->loops; lnode; lnode = lnode->next) {
          const int ml_fan_idx = POINTER_AS_INT(lnode->link);
          BLI_BITMAP_ENABLE(done_loops, ml_fan_idx);
          if (vert_used) {
            mloop[ml_fan_idx].v = new_vert_idx;
          }
        }
      }

      if (!vert_used) {
        BLI_BITMAP_ENABLE(verts_used, vert_idx);
        /* We need to update that vertex's normal here, we won't go over it again. */
        /* This is important! *DO NOT* set vnor to final computed lnor,
         * vnor should always be defined to 'automatic normal' value computed from its polys,
         * not some custom normal.
         * Fortunately, that's the loop normal space's 'lnor' reference vector. ;) */
        copy_v3_v3(vert_normals[vert_idx], (*lnor_space)->vec_lnor);
      }
      else {
        /* Add new vert to list. */
        SplitFaceNewVert *new_vert = (SplitFaceNewVert *)BLI_memarena_alloc(memarena,
                                                                            sizeof(*new_vert));
        new_vert->orig_index = vert_idx;
        new_vert->new_index = new_vert_idx;
        new_vert->vnor = (*lnor_space)->vec_lnor; /* See note above. */
        new_vert->next = *new_verts;
        *new_verts = new_vert;
      }
    }
  }

  MEM_freeN(done_loops);
  MEM_freeN(verts_used);

  return verts_len - mesh->totvert;
}

/* Detect needed new edges, and update accordingly loops' edge indices.
 * WARNING! Leaves mesh in invalid state. */
static int split_faces_prepare_new_edges(const Mesh *mesh,
                                         SplitFaceNewEdge **new_edges,
                                         MemArena *memarena)
{
  const int num_polys = mesh->totpoly;
  int num_edges = mesh->totedge;
  MEdge *medge = mesh->medge;
  MLoop *mloop = mesh->mloop;
  const MPoly *mpoly = mesh->mpoly;

  BLI_bitmap *edges_used = BLI_BITMAP_NEW(num_edges, __func__);
  EdgeHash *edges_hash = BLI_edgehash_new_ex(__func__, num_edges);

  const MPoly *mp = mpoly;
  for (int poly_idx = 0; poly_idx < num_polys; poly_idx++, mp++) {
    MLoop *ml_prev = &mloop[mp->loopstart + mp->totloop - 1];
    MLoop *ml = &mloop[mp->loopstart];
    for (int loop_idx = 0; loop_idx < mp->totloop; loop_idx++, ml++) {
      void **eval;
      if (!BLI_edgehash_ensure_p(edges_hash, ml_prev->v, ml->v, &eval)) {
        const int edge_idx = ml_prev->e;

        /* That edge has not been encountered yet, define it. */
        if (BLI_BITMAP_TEST(edges_used, edge_idx)) {
          /* Original edge has already been used, we need to define a new one. */
          const int new_edge_idx = num_edges++;
          *eval = POINTER_FROM_INT(new_edge_idx);
          ml_prev->e = new_edge_idx;

          SplitFaceNewEdge *new_edge = (SplitFaceNewEdge *)BLI_memarena_alloc(memarena,
                                                                              sizeof(*new_edge));
          new_edge->orig_index = edge_idx;
          new_edge->new_index = new_edge_idx;
          new_edge->v1 = ml_prev->v;
          new_edge->v2 = ml->v;
          new_edge->next = *new_edges;
          *new_edges = new_edge;
        }
        else {
          /* We can re-use original edge. */
          medge[edge_idx].v1 = ml_prev->v;
          medge[edge_idx].v2 = ml->v;
          *eval = POINTER_FROM_INT(edge_idx);
          BLI_BITMAP_ENABLE(edges_used, edge_idx);
        }
      }
      else {
        /* Edge already known, just update loop's edge index. */
        ml_prev->e = POINTER_AS_INT(*eval);
      }

      ml_prev = ml;
    }
  }

  MEM_freeN(edges_used);
  BLI_edgehash_free(edges_hash, nullptr);

  return num_edges - mesh->totedge;
}

/* Perform actual split of vertices. */
static void split_faces_split_new_verts(Mesh *mesh,
                                        SplitFaceNewVert *new_verts,
                                        const int num_new_verts)
{
  const int verts_len = mesh->totvert - num_new_verts;
  MVert *mvert = mesh->mvert;
  float(*vert_normals)[3] = BKE_mesh_vertex_normals_for_write(mesh);

  /* Normals were already calculated at the beginning of this operation, we rely on that to update
   * them partially here. */
  BLI_assert(!BKE_mesh_vertex_normals_are_dirty(mesh));

  /* Remember new_verts is a single linklist, so its items are in reversed order... */
  MVert *new_mv = &mvert[mesh->totvert - 1];
  for (int i = mesh->totvert - 1; i >= verts_len; i--, new_mv--, new_verts = new_verts->next) {
    BLI_assert(new_verts->new_index == i);
    BLI_assert(new_verts->new_index != new_verts->orig_index);
    CustomData_copy_data(&mesh->vdata, &mesh->vdata, new_verts->orig_index, i, 1);
    if (new_verts->vnor) {
      copy_v3_v3(vert_normals[i], new_verts->vnor);
    }
  }
}

/* Perform actual split of edges. */
static void split_faces_split_new_edges(Mesh *mesh,
                                        SplitFaceNewEdge *new_edges,
                                        const int num_new_edges)
{
  const int num_edges = mesh->totedge - num_new_edges;
  MEdge *medge = mesh->medge;

  /* Remember new_edges is a single linklist, so its items are in reversed order... */
  MEdge *new_med = &medge[mesh->totedge - 1];
  for (int i = mesh->totedge - 1; i >= num_edges; i--, new_med--, new_edges = new_edges->next) {
    BLI_assert(new_edges->new_index == i);
    BLI_assert(new_edges->new_index != new_edges->orig_index);
    CustomData_copy_data(&mesh->edata, &mesh->edata, new_edges->orig_index, i, 1);
    new_med->v1 = new_edges->v1;
    new_med->v2 = new_edges->v2;
  }
}

void BKE_mesh_split_faces(Mesh *mesh, bool free_loop_normals)
{
  const int num_polys = mesh->totpoly;

  if (num_polys == 0) {
    return;
  }
  BKE_mesh_tessface_clear(mesh);

  MLoopNorSpaceArray lnors_spacearr = {nullptr};
  /* Compute loop normals and loop normal spaces (a.k.a. smooth fans of faces around vertices). */
  BKE_mesh_calc_normals_split_ex(mesh, &lnors_spacearr, ensure_corner_normal_layer(*mesh));
  /* Stealing memarena from loop normals space array. */
  MemArena *memarena = lnors_spacearr.mem;

  SplitFaceNewVert *new_verts = nullptr;
  SplitFaceNewEdge *new_edges = nullptr;

  /* Ensure we own the layers, we need to do this before split_faces_prepare_new_verts as it will
   * directly assign new indices to existing edges and loops. */
  CustomData_duplicate_referenced_layers(&mesh->vdata, mesh->totvert);
  CustomData_duplicate_referenced_layers(&mesh->edata, mesh->totedge);
  CustomData_duplicate_referenced_layers(&mesh->ldata, mesh->totloop);
  /* Update pointers in case we duplicated referenced layers. */
  BKE_mesh_update_customdata_pointers(mesh, false);

  /* Detect loop normal spaces (a.k.a. smooth fans) that will need a new vert. */
  const int num_new_verts = split_faces_prepare_new_verts(
      mesh, &lnors_spacearr, &new_verts, memarena);

  if (num_new_verts > 0) {
    /* Reminder: beyond this point, there is no way out, mesh is in invalid state
     * (due to early-reassignment of loops' vertex and edge indices to new,
     * to-be-created split ones). */

    const int num_new_edges = split_faces_prepare_new_edges(mesh, &new_edges, memarena);
    /* We can have to split a vertex without having to add a single new edge... */
    const bool do_edges = (num_new_edges > 0);

    /* Reallocate all vert and edge related data. */
    mesh->totvert += num_new_verts;
    CustomData_realloc(&mesh->vdata, mesh->totvert);
    if (do_edges) {
      mesh->totedge += num_new_edges;
      CustomData_realloc(&mesh->edata, mesh->totedge);
    }
    /* Update pointers to a newly allocated memory. */
    BKE_mesh_update_customdata_pointers(mesh, false);

    /* Update normals manually to avoid recalculation after this operation. */
    mesh->runtime.vert_normals = (float(*)[3])MEM_reallocN(mesh->runtime.vert_normals,
                                                           sizeof(float[3]) * mesh->totvert);

    /* Perform actual split of vertices and edges. */
    split_faces_split_new_verts(mesh, new_verts, num_new_verts);
    if (do_edges) {
      split_faces_split_new_edges(mesh, new_edges, num_new_edges);
    }
  }

  /* NOTE: after this point mesh is expected to be valid again. */

  /* CD_NORMAL is expected to be temporary only. */
  if (free_loop_normals) {
    CustomData_free_layers(&mesh->ldata, CD_NORMAL, mesh->totloop);
  }

  /* Also frees new_verts/edges temp data, since we used its memarena to allocate them. */
  BKE_lnor_spacearr_free(&lnors_spacearr);

  BKE_mesh_assert_normals_dirty_or_calculated(mesh);
#ifdef VALIDATE_MESH
  BKE_mesh_validate(mesh, true, true);
#endif
}

/* **** Depsgraph evaluation **** */

void BKE_mesh_eval_geometry(Depsgraph *depsgraph, Mesh *mesh)
{
  DEG_debug_print_eval(depsgraph, __func__, mesh->id.name, mesh);
  BKE_mesh_texspace_calc(mesh);
  /* We are here because something did change in the mesh. This means we can not trust the existing
   * evaluated mesh, and we don't know what parts of the mesh did change. So we simply delete the
   * evaluated mesh and let objects to re-create it with updated settings. */
  if (mesh->runtime.mesh_eval != nullptr) {
    mesh->runtime.mesh_eval->edit_mesh = nullptr;
    BKE_id_free(nullptr, mesh->runtime.mesh_eval);
    mesh->runtime.mesh_eval = nullptr;
  }
  if (DEG_is_active(depsgraph)) {
    Mesh *mesh_orig = (Mesh *)DEG_get_original_id(&mesh->id);
    if (mesh->texflag & ME_AUTOSPACE_EVALUATED) {
      mesh_orig->texflag |= ME_AUTOSPACE_EVALUATED;
      copy_v3_v3(mesh_orig->loc, mesh->loc);
      copy_v3_v3(mesh_orig->size, mesh->size);
    }
  }
}<|MERGE_RESOLUTION|>--- conflicted
+++ resolved
@@ -1642,7 +1642,6 @@
   BKE_mesh_tag_coords_changed_uniformly(me);
 }
 
-<<<<<<< HEAD
 void BKE_mesh_ensure_navmesh(Mesh *me)
 {
   if (!CustomData_has_layer(&me->pdata, CD_RECAST)) {
@@ -1658,15 +1657,6 @@
   }
 }
 
-void BKE_mesh_tessface_ensure(Mesh *mesh)
-{
-  if (mesh->totpoly && mesh->totface == 0) {
-    BKE_mesh_tessface_calc(mesh);
-  }
-}
-
-=======
->>>>>>> 2ee68917
 void BKE_mesh_tessface_clear(Mesh *mesh)
 {
   mesh_tessface_clear_intern(mesh, true);
