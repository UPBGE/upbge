/* SPDX-FileCopyrightText: 2023 Blender Authors
 *
 * SPDX-License-Identifier: GPL-2.0-or-later */

/** \file
 * \ingroup bke
 *
 * Contains management of ID's for freeing & deletion.
 */

#include "MEM_guardedalloc.h"

/* all types are needed here, in order to do memory operations */
#include "DNA_ID.h"
#include "DNA_key_types.h"

#include "BLI_utildefines.h"

#include "BLI_listbase.h"
#include "BLI_set.hh"
#include "BLI_vector.hh"

#include "BKE_anim_data.h"
#include "BKE_asset.hh"
#include "BKE_idprop.h"
#include "BKE_idtype.hh"
#include "BKE_key.hh"
#include "BKE_layer.hh"
#include "BKE_lib_id.hh"
#include "BKE_lib_override.hh"
#include "BKE_lib_remap.hh"
#include "BKE_library.hh"
#include "BKE_main.hh"
#include "BKE_main_namemap.hh"

#include "lib_intern.hh"

#include "DEG_depsgraph.hh"

#ifdef WITH_PYTHON
#  include "BPY_extern.h"
#endif

using namespace blender::bke::id;

void BKE_libblock_free_data(ID *id, const bool do_id_user)
{
  if (id->properties) {
    IDP_FreePropertyContent_ex(id->properties, do_id_user);
    MEM_freeN(id->properties);
    id->properties = nullptr;
  }

  if (id->override_library) {
    BKE_lib_override_library_free(&id->override_library, do_id_user);
    id->override_library = nullptr;
  }

  if (id->asset_data) {
    BKE_asset_metadata_free(&id->asset_data);
  }

  if (id->library_weak_reference != nullptr) {
    MEM_freeN(id->library_weak_reference);
  }

  BKE_animdata_free(id, do_id_user);
}

void BKE_libblock_free_datablock(ID *id, const int /*flag*/)
{
  const IDTypeInfo *idtype_info = BKE_idtype_get_info_from_id(id);

  if (idtype_info != nullptr) {
    if (idtype_info->free_data != nullptr) {
      idtype_info->free_data(id);
    }
    return;
  }

  BLI_assert_msg(0, "IDType Missing IDTypeInfo");
}

static int id_free(Main *bmain, void *idv, int flag, const bool use_flag_from_idtag)
{
  ID *id = static_cast<ID *>(idv);

  if (use_flag_from_idtag) {
    if ((id->tag & LIB_TAG_NO_MAIN) != 0) {
      flag |= LIB_ID_FREE_NO_MAIN | LIB_ID_FREE_NO_UI_USER | LIB_ID_FREE_NO_DEG_TAG;
    }
    else {
      flag &= ~LIB_ID_FREE_NO_MAIN;
    }

    if ((id->tag & LIB_TAG_NO_USER_REFCOUNT) != 0) {
      flag |= LIB_ID_FREE_NO_USER_REFCOUNT;
    }
    else {
      flag &= ~LIB_ID_FREE_NO_USER_REFCOUNT;
    }

    if ((id->tag & LIB_TAG_NOT_ALLOCATED) != 0) {
      flag |= LIB_ID_FREE_NOT_ALLOCATED;
    }
    else {
      flag &= ~LIB_ID_FREE_NOT_ALLOCATED;
    }
  }

  BLI_assert((flag & LIB_ID_FREE_NO_MAIN) != 0 || bmain != nullptr);
  BLI_assert((flag & LIB_ID_FREE_NO_MAIN) != 0 || (flag & LIB_ID_FREE_NOT_ALLOCATED) == 0);
  BLI_assert((flag & LIB_ID_FREE_NO_MAIN) != 0 || (flag & LIB_ID_FREE_NO_USER_REFCOUNT) == 0);

  const short type = GS(id->name);

  if (bmain && (flag & LIB_ID_FREE_NO_DEG_TAG) == 0) {
    BLI_assert(bmain->is_locked_for_linking == false);

    DEG_id_type_tag(bmain, type);
  }

  BKE_libblock_free_data_py(id);

  Key *key = ((flag & LIB_ID_FREE_NO_MAIN) == 0) ? BKE_key_from_id(id) : nullptr;

  if ((flag & LIB_ID_FREE_NO_USER_REFCOUNT) == 0) {
    BKE_libblock_relink_ex(bmain, id, nullptr, nullptr, ID_REMAP_SKIP_USER_CLEAR);
  }

  if ((flag & LIB_ID_FREE_NO_MAIN) == 0 && key != nullptr) {
    id_free(bmain, &key->id, flag, use_flag_from_idtag);
  }

  BKE_libblock_free_datablock(id, flag);

  /* avoid notifying on removed data */
  if ((flag & LIB_ID_FREE_NO_MAIN) == 0) {
    BKE_main_lock(bmain);
  }

  if ((flag & LIB_ID_FREE_NO_UI_USER) == 0) {
    if (free_notifier_reference_cb) {
      free_notifier_reference_cb(id);
    }

    if (remap_editor_id_reference_cb) {
      IDRemapper remapper;
      remapper.add(id, nullptr);
      remap_editor_id_reference_cb(remapper);
    }
  }

  if ((flag & LIB_ID_FREE_NO_MAIN) == 0) {
    ListBase *lb = which_libbase(bmain, type);
    BLI_remlink(lb, id);
    if ((flag & LIB_ID_FREE_NO_NAMEMAP_REMOVE) == 0) {
      BKE_main_namemap_remove_name(bmain, id, id->name + 2);
    }
  }

  BKE_libblock_free_data(id, (flag & LIB_ID_FREE_NO_USER_REFCOUNT) == 0);

  if ((flag & LIB_ID_FREE_NO_MAIN) == 0) {
    BKE_main_unlock(bmain);
  }

  if ((flag & LIB_ID_FREE_NOT_ALLOCATED) == 0) {
    MEM_freeN(id);
  }

  return flag;
}

void BKE_id_free_ex(Main *bmain, void *idv, int flag, const bool use_flag_from_idtag)
{
  /* ViewLayer resync needs to be delayed during Scene freeing, since internal relationships
   * between the Scene's master collection and its view_layers become invalid
   * (due to remapping). */
  BKE_layer_collection_resync_forbid();

  flag = id_free(bmain, idv, flag, use_flag_from_idtag);

  BKE_layer_collection_resync_allow();
  if (bmain && (flag & LIB_ID_FREE_NO_MAIN) == 0) {
    BKE_main_collection_sync_remap(bmain);
  }
}

void BKE_id_free(Main *bmain, void *idv)
{
  BKE_id_free_ex(bmain, idv, 0, true);
}

void BKE_id_free_us(Main *bmain, void *idv) /* test users */
{
  ID *id = static_cast<ID *>(idv);

  id_us_min(id);

  /* XXX This is a temp (2.77) hack so that we keep same behavior as in 2.76 regarding collections
   *     when deleting an object. Since only 'user_one' usage of objects is collections,
   *     and only 'real user' usage of objects is scenes, removing that 'user_one' tag when there
   *     is no more real (scene) users of an object ensures it gets fully unlinked.
   *     But only for local objects, not linked ones!
   *     Otherwise, there is no real way to get rid of an object anymore -
   *     better handling of this is TODO.
   */
  if ((GS(id->name) == ID_OB) && (id->us == 1) && !ID_IS_LINKED(id)) {
    id_us_clear_real(id);
  }

  if (id->us == 0) {
<<<<<<< HEAD
    BKE_libblock_unlink(bmain, id, false);
=======
    const bool is_lib = GS(id->name) == ID_LI;

    BKE_libblock_unlink(bmain, id, false, false);
>>>>>>> 1dca5af7

    BKE_id_free(bmain, id);

    if (is_lib) {
      BKE_library_main_rebuild_hierarchy(bmain);
    }
  }
}

static size_t id_delete(Main *bmain,
                        blender::Set<ID *> &ids_to_delete,
                        const int extra_remapping_flags)
{
<<<<<<< HEAD
=======
  const int tag = LIB_TAG_DOIT;
  ListBase *lbarray[INDEX_ID_MAX];
  int base_count, i;
  bool has_deleted_library = false;

>>>>>>> 1dca5af7
  /* Used by batch tagged deletion, when we call BKE_id_free then, id is no more in Main database,
   * and has already properly unlinked its other IDs usages.
   * UI users are always cleared in BKE_libblock_remap_locked() call, so we can always skip it. */
  const int free_flag = LIB_ID_FREE_NO_UI_USER | LIB_ID_FREE_NO_MAIN |
                        LIB_ID_FREE_NO_USER_REFCOUNT;
  const int remapping_flags = (ID_REMAP_STORE_NEVER_NULL_USAGE | ID_REMAP_FORCE_NEVER_NULL_USAGE |
                               ID_REMAP_FORCE_INTERNAL_RUNTIME_POINTERS | extra_remapping_flags);

  ListBase *lbarray[INDEX_ID_MAX];
  const int base_count = set_listbasepointers(bmain, lbarray);

  BKE_main_lock(bmain);
  BKE_layer_collection_resync_forbid();
  IDRemapper id_remapper;

  /* Main idea of batch deletion is to remove all IDs to be deleted from Main database.
   * This means that we won't have to loop over all deleted IDs to remove usages
   * of other deleted IDs.
   * This gives tremendous speed-up when deleting a large amount of IDs from a Main
   * containing thousands of these.
   * This also means that we have to be very careful here, as we by-pass many 'common'
   * processing, hence risking to 'corrupt' at least user counts, if not IDs themselves. */
  bool keep_looping = true;
  while (keep_looping) {
    keep_looping = false;

    /* First tag and remove from Main all datablocks directly from target lib.
     * Note that we go forward here, since we want to check dependencies before users
     * (e.g. meshes before objects). Reduces the chances to have to loop many times in the
     * `while (keep_looking)` outer loop. */
    for (int i = 0; i < base_count; i++) {
      ListBase *lb = lbarray[i];
      ID *id_iter;

      FOREACH_MAIN_LISTBASE_ID_BEGIN (lb, id_iter) {
        /* NOTE: in case we delete a library, we also delete all its datablocks! */
        if (ids_to_delete.contains(id_iter) ||
            (ID_IS_LINKED(id_iter) && ids_to_delete.contains(&id_iter->lib->id)))
        {
          BLI_remlink(lb, id_iter);
          BKE_main_namemap_remove_name(bmain, id_iter, id_iter->name + 2);
          ids_to_delete.add(id_iter);
          id_remapper.add(id_iter, nullptr);
          /* Do not tag as no_main now, we want to unlink it first (lower-level ID management
           * code has some specific handling of 'no main' IDs that would be a problem in that
           * case). */

          /* Forcefully also delete shapekeys of the deleted ID if any, 'orphaned' shapekeys are
           * not allowed in Blender and will cause lots of problem in modern code (liboverrides,
           * warning on write & read, etc.). */
          Key *shape_key = BKE_key_from_id(id_iter);
          if (shape_key && !ids_to_delete.contains(&shape_key->id)) {
            BLI_remlink(&bmain->shapekeys, &shape_key->id);
            BKE_main_namemap_remove_name(bmain, &shape_key->id, shape_key->id.name + 2);
            ids_to_delete.add(&shape_key->id);
            id_remapper.add(&shape_key->id, nullptr);
          }

          keep_looping = true;
        }
      }
      FOREACH_MAIN_LISTBASE_ID_END;
    }

    /* Will tag 'never nullptr' users of this ID too.
     *
     * NOTE: #BKE_libblock_unlink() cannot be used here, since it would ignore indirect
     * links, this can lead to nasty crashing here in second, actual deleting loop.
     * Also, this will also flag users of deleted data that cannot be unlinked
     * (object using deleted obdata, etc.), so that they also get deleted. */
    BKE_libblock_remap_multiple_locked(bmain, id_remapper, remapping_flags);
    for (ID *id_never_null_iter : id_remapper.never_null_users()) {
      ids_to_delete.add(id_never_null_iter);
    }
    id_remapper.clear();
  }

<<<<<<< HEAD
  /* Since we removed IDs from Main, their own other IDs usages need to be removed 'manually'. */
  blender::Vector<ID *> cleanup_ids{ids_to_delete.begin(), ids_to_delete.end()};
  BKE_libblock_relink_multiple(
      bmain,
      cleanup_ids,
      ID_REMAP_TYPE_CLEANUP,
      id_remapper,
      (ID_REMAP_FORCE_INTERNAL_RUNTIME_POINTERS | ID_REMAP_SKIP_USER_CLEAR));
  cleanup_ids.clear();

  /* Now we can safely mark that ID as not being in Main database anymore. */
  /* NOTE: This needs to be done in a separate loop than above, otherwise some user-counts of
   * deleted IDs may not be properly decreased by the remappings (since `NO_MAIN` ID user-counts
   * is never affected). */
  for (ID *id : ids_to_delete) {
    id->tag |= LIB_TAG_NO_MAIN;
    /* User-count needs to be reset artificially, since some usages may not be cleared in batch
     * deletion (typically, if one deleted ID uses another deleted ID, this may not be cleared by
     * remapping code, depending on order in which these are handled). */
    id->us = ID_FAKE_USERS(id);

    id_free(bmain, id, free_flag, false);
=======
  BKE_main_unlock(bmain);

  /* ViewLayer resync needs to be delayed during Scene freeing, since internal relationships
   * between the Scene's master collection and its view_layers become invalid
   * (due to remapping). */
  BKE_layer_collection_resync_forbid();

  /* In usual reversed order, such that all usage of a given ID, even 'never nullptr' ones,
   * have been already cleared when we reach it
   * (e.g. Objects being processed before meshes, they'll have already released their 'reference'
   * over meshes when we come to freeing obdata). */
  size_t num_datablocks_deleted = 0;
  for (i = do_tagged_deletion ? 1 : base_count; i--;) {
    ListBase *lb = lbarray[i];
    ID *id, *id_next;

    for (id = static_cast<ID *>(do_tagged_deletion ? tagged_deleted_ids.first : lb->first); id;
         id = id_next)
    {
      id_next = static_cast<ID *>(id->next);
      if (id->tag & tag) {
        if (((id->tag & LIB_TAG_EXTRAUSER_SET) == 0 && ID_REAL_USERS(id) != 0) ||
            ((id->tag & LIB_TAG_EXTRAUSER_SET) != 0 && ID_REAL_USERS(id) != 1))
        {
          CLOG_ERROR(&LOG,
                     "Deleting %s which still has %d users (including %d 'extra' shallow users)\n",
                     id->name,
                     ID_REAL_USERS(id),
                     (id->tag & LIB_TAG_EXTRAUSER_SET) != 0 ? 1 : 0);
        }
        if (!has_deleted_library && GS(id->name) == ID_LI) {
          has_deleted_library = true;
        }
        id_free(bmain, id, free_flag, !do_tagged_deletion);
        ++num_datablocks_deleted;
      }
    }
>>>>>>> 1dca5af7
  }

  BKE_main_unlock(bmain);
  BKE_layer_collection_resync_allow();
  BKE_main_collection_sync_remap(bmain);

  if (has_deleted_library) {
    BKE_library_main_rebuild_hierarchy(bmain);
  }

  bmain->is_memfile_undo_written = false;
  return size_t(ids_to_delete.size());
}

void BKE_id_delete_ex(Main *bmain, void *idv, const int extra_remapping_flags)
{
  ID *id = static_cast<ID *>(idv);
  BLI_assert_msg((id->tag & LIB_TAG_NO_MAIN) == 0, "Cannot be used with IDs outside of Main");

  blender::Set<ID *> ids_to_delete = {id};
  id_delete(bmain, ids_to_delete, extra_remapping_flags);
}

void BKE_id_delete(Main *bmain, void *idv)
{
  BKE_id_delete_ex(bmain, idv, 0);
}

size_t BKE_id_multi_tagged_delete(Main *bmain)
{
  blender::Set<ID *> ids_to_delete;
  ID *id_iter;
  FOREACH_MAIN_ID_BEGIN (bmain, id_iter) {
    if (id_iter->tag & LIB_TAG_DOIT) {
      ids_to_delete.add(id_iter);
    }
  }
  FOREACH_MAIN_ID_END;
  return id_delete(bmain, ids_to_delete, 0);
}

size_t BKE_id_multi_delete(Main *bmain, blender::Set<ID *> &ids_to_delete)
{
  return id_delete(bmain, ids_to_delete, 0);
}

/* -------------------------------------------------------------------- */
/** \name Python Data Handling
 * \{ */

void BKE_libblock_free_data_py(ID *id)
{
#ifdef WITH_PYTHON
#  ifdef WITH_PYTHON_SAFETY
  BPY_id_release(id);
#  endif
  if (id->py_instance) {
    BPY_DECREF_RNA_INVALIDATE(id->py_instance);
  }
#else
  UNUSED_VARS(id);
#endif
}

/** \} */<|MERGE_RESOLUTION|>--- conflicted
+++ resolved
@@ -211,13 +211,9 @@
   }
 
   if (id->us == 0) {
-<<<<<<< HEAD
+    const bool is_lib = GS(id->name) == ID_LI;
+
     BKE_libblock_unlink(bmain, id, false);
-=======
-    const bool is_lib = GS(id->name) == ID_LI;
-
-    BKE_libblock_unlink(bmain, id, false, false);
->>>>>>> 1dca5af7
 
     BKE_id_free(bmain, id);
 
@@ -231,14 +227,8 @@
                         blender::Set<ID *> &ids_to_delete,
                         const int extra_remapping_flags)
 {
-<<<<<<< HEAD
-=======
-  const int tag = LIB_TAG_DOIT;
-  ListBase *lbarray[INDEX_ID_MAX];
-  int base_count, i;
   bool has_deleted_library = false;
 
->>>>>>> 1dca5af7
   /* Used by batch tagged deletion, when we call BKE_id_free then, id is no more in Main database,
    * and has already properly unlinked its other IDs usages.
    * UI users are always cleared in BKE_libblock_remap_locked() call, so we can always skip it. */
@@ -316,7 +306,6 @@
     id_remapper.clear();
   }
 
-<<<<<<< HEAD
   /* Since we removed IDs from Main, their own other IDs usages need to be removed 'manually'. */
   blender::Vector<ID *> cleanup_ids{ids_to_delete.begin(), ids_to_delete.end()};
   BKE_libblock_relink_multiple(
@@ -338,46 +327,11 @@
      * remapping code, depending on order in which these are handled). */
     id->us = ID_FAKE_USERS(id);
 
+    if (!has_deleted_library && GS(id->name) == ID_LI) {
+      has_deleted_library = true;
+    }
+
     id_free(bmain, id, free_flag, false);
-=======
-  BKE_main_unlock(bmain);
-
-  /* ViewLayer resync needs to be delayed during Scene freeing, since internal relationships
-   * between the Scene's master collection and its view_layers become invalid
-   * (due to remapping). */
-  BKE_layer_collection_resync_forbid();
-
-  /* In usual reversed order, such that all usage of a given ID, even 'never nullptr' ones,
-   * have been already cleared when we reach it
-   * (e.g. Objects being processed before meshes, they'll have already released their 'reference'
-   * over meshes when we come to freeing obdata). */
-  size_t num_datablocks_deleted = 0;
-  for (i = do_tagged_deletion ? 1 : base_count; i--;) {
-    ListBase *lb = lbarray[i];
-    ID *id, *id_next;
-
-    for (id = static_cast<ID *>(do_tagged_deletion ? tagged_deleted_ids.first : lb->first); id;
-         id = id_next)
-    {
-      id_next = static_cast<ID *>(id->next);
-      if (id->tag & tag) {
-        if (((id->tag & LIB_TAG_EXTRAUSER_SET) == 0 && ID_REAL_USERS(id) != 0) ||
-            ((id->tag & LIB_TAG_EXTRAUSER_SET) != 0 && ID_REAL_USERS(id) != 1))
-        {
-          CLOG_ERROR(&LOG,
-                     "Deleting %s which still has %d users (including %d 'extra' shallow users)\n",
-                     id->name,
-                     ID_REAL_USERS(id),
-                     (id->tag & LIB_TAG_EXTRAUSER_SET) != 0 ? 1 : 0);
-        }
-        if (!has_deleted_library && GS(id->name) == ID_LI) {
-          has_deleted_library = true;
-        }
-        id_free(bmain, id, free_flag, !do_tagged_deletion);
-        ++num_datablocks_deleted;
-      }
-    }
->>>>>>> 1dca5af7
   }
 
   BKE_main_unlock(bmain);
