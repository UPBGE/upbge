--- conflicted
+++ resolved
@@ -2441,9 +2441,6 @@
   return *value;
 }
 
-<<<<<<< HEAD
-ResourceScope *scope1 = MEM_new<ResourceScope>("scope1");
-=======
 bNodeTreeType *node_tree_type_find_builtin(const int tree_type)
 {
   for (bNodeTreeType *type : get_node_tree_type_map()) {
@@ -2454,7 +2451,7 @@
   return nullptr;
 }
 
->>>>>>> 7b19e74c
+ResourceScope *scope1 = MEM_new<ResourceScope>("scope1");
 static void defer_free_tree_type(bNodeTreeType *tree_type)
 {
   scope1->add_destruct_call([tree_type]() { MEM_delete(tree_type); });
