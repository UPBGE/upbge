--- conflicted
+++ resolved
@@ -216,12 +216,7 @@
 ARegion *BKE_area_region_copy(SpaceType *st, ARegion *ar)
 {
 	ARegion *newar = MEM_dupallocN(ar);
-<<<<<<< HEAD
-	
-=======
-	Panel *pa, *newpa, *patab;
-
->>>>>>> a24b4e60
+
 	newar->prev = newar->next = NULL;
 	BLI_listbase_clear(&newar->handlers);
 	BLI_listbase_clear(&newar->uiblocks);
@@ -232,12 +227,8 @@
 	newar->manipulator_map = NULL;
 	newar->regiontimer = NULL;
 	newar->headerstr = NULL;
-<<<<<<< HEAD
 	newar->draw_buffer = NULL;
-	
-=======
-
->>>>>>> a24b4e60
+
 	/* use optional regiondata callback */
 	if (ar->regiondata) {
 		ARegionType *art = BKE_regiontype_from_id(st, ar->regiontype);
@@ -255,36 +246,12 @@
 
 	if (ar->v2d.tab_offset)
 		newar->v2d.tab_offset = MEM_dupallocN(ar->v2d.tab_offset);
-<<<<<<< HEAD
-	
+
 	panel_list_copy(&newar->panels, &ar->panels);
 
 	BLI_listbase_clear(&newar->ui_previews);
 	BLI_duplicatelist(&newar->ui_previews, &ar->ui_previews);
-	
-=======
-
-	BLI_listbase_clear(&newar->panels);
-	BLI_duplicatelist(&newar->panels, &ar->panels);
-
-	BLI_listbase_clear(&newar->ui_previews);
-	BLI_duplicatelist(&newar->ui_previews, &ar->ui_previews);
-
-	/* copy panel pointers */
-	for (newpa = newar->panels.first; newpa; newpa = newpa->next) {
-		patab = newar->panels.first;
-		pa = ar->panels.first;
-		while (patab) {
-			if (newpa->paneltab == pa) {
-				newpa->paneltab = patab;
-				break;
-			}
-			patab = patab->next;
-			pa = pa->next;
-		}
-	}
-
->>>>>>> a24b4e60
+
 	return newar;
 }
 
@@ -500,20 +467,9 @@
 
 	BLI_freelistN(&sc->regionbase);
 
-<<<<<<< HEAD
 	BKE_screen_area_map_free(AREAMAP_FROM_SCREEN(sc));
 
 	BKE_previewimg_free(&sc->preview);
-=======
-	for (sa = sc->areabase.first; sa; sa = san) {
-		san = sa->next;
-		BKE_screen_area_free(sa);
-	}
-
-	BLI_freelistN(&sc->vertbase);
-	BLI_freelistN(&sc->edgebase);
-	BLI_freelistN(&sc->areabase);
->>>>>>> a24b4e60
 
 	/* Region and timer are freed by the window manager. */
 	MEM_SAFE_FREE(sc->tool_tip);
