--- conflicted
+++ resolved
@@ -774,11 +774,7 @@
 
 bool BKE_blendfile_workspace_config_write(Main *bmain, const char *filepath, ReportList *reports)
 {
-<<<<<<< HEAD
-  int fileflags = G.fileflags & ~(G_FILE_NO_UI | G_FILE_AUTOPLAY | G_FILE_HISTORY);
-=======
-  const int fileflags = G.fileflags & ~G_FILE_NO_UI;
->>>>>>> ab72cd2f
+  const int fileflags = G.fileflags & ~(G_FILE_NO_UI | G_FILE_AUTOPLAY);
   bool retval = false;
 
   BKE_blendfile_write_partial_begin(bmain);
