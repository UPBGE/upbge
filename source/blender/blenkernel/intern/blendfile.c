--- conflicted
+++ resolved
@@ -586,13 +586,8 @@
 
 bool BKE_blendfile_workspace_config_write(Main *bmain, const char *filepath, ReportList *reports)
 {
-<<<<<<< HEAD
 	int fileflags = G.fileflags & ~(G_FILE_NO_UI | G_FILE_AUTOPLAY | G_FILE_HISTORY);
 	bool retval = false;
-=======
-  int fileflags = G.fileflags & ~(G_FILE_NO_UI | G_FILE_HISTORY);
-  bool retval = false;
->>>>>>> c8fc23fd
 
   BKE_blendfile_write_partial_begin(bmain);
 
